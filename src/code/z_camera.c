#include "ultra64.h"
#include "global.h"
#include "vt.h"
#include "overlays/actors/ovl_En_Horse/z_en_horse.h"

s16 Camera_ChangeSettingFlags(Camera* camera, s16 setting, s16 flags);
s32 Camera_ChangeModeFlags(Camera* camera, s16 mode, u8 flags);
s32 Camera_QRegInit(void);
s32 Camera_UpdateWater(Camera* camera);

// Camera will reload its paramData. Usually that means setting the read-only data from what is stored in
// CameraModeValue arrays. Although sometimes some read-write data is reset as well
#define RELOAD_PARAMS(camera) (camera->animState == 0 || camera->animState == 10 || camera->animState == 20)

/**
 * Camera data is stored in both read-only data and OREG as s16, and then converted to the appropriate type during
 * runtime. If a small f32 is being stored as an s16, it is common to store that value 100 times larger than the
 * original value. This is then scaled back down during runtime with the CAM_DATA_SCALED macro.
 */
#define CAM_DATA_SCALED(x) ((x)*0.01f)

// Load the next value from camera read-only data stored in CameraModeValue
#define GET_NEXT_RO_DATA(values) ((values++)->val)
// Load the next value and scale down from camera read-only data stored in CameraModeValue
#define GET_NEXT_SCALED_RO_DATA(values) CAM_DATA_SCALED(GET_NEXT_RO_DATA(values))

#define BGCAM_POS(v) ((v)[0])
#define BGCAM_ROT(v) ((v)[1])
#define BGCAM_FOV(v) ((v)[2].x)
#define BGCAM_JFIFID(v) ((v)[2].y)

#define FLG_ADJSLOPE (1 << 0)
#define FLG_OFFGROUND (1 << 7)

#define DISTORTION_HOT_ROOM (1 << 0)
#define DISTORTION_UNDERWATER_WEAK (1 << 1)
#define DISTORTION_UNDERWATER_MEDIUM (1 << 2)
#define DISTORTION_UNDERWATER_STRONG (1 << 3)
#define DISTORTION_UNDERWATER_FISHING (1 << 4)

#define CAM_CHANGE_SETTING_1 (1 << 0)
#define CAM_CHANGE_SETTING_2 (1 << 1)
#define CAM_CHANGE_SETTING_4 (1 << 2)
#define CAM_CHANGE_SETTING_8 (1 << 3)

#include "z_camera_data.c"

/*===============================================================*/

/**
 * Interpolates along a curve between 0 and 1 with a period of
 * -a <= p <= a at time `b`
 */
f32 Camera_InterpolateCurve(f32 a, f32 b) {
    f32 ret;
    f32 absB;
    f32 t = 0.4f;
    f32 t2;
    f32 t3;
    f32 t4;

    absB = fabsf(b);
    if (a < absB) {
        ret = 1.0f;
    } else {
        t2 = 1.0f - t;
        if ((a * t2) > absB) {
            t3 = SQ(b) * (1.0f - t);
            t4 = SQ(a * t2);
            ret = t3 / t4;
        } else {
            t3 = SQ(a - absB) * t;
            t4 = SQ(0.4f * a);
            ret = 1.0f - (t3 / t4);
        }
    }
    return ret;
}

/*
 * Performs linear interpoloation between `cur` and `target`.  If `cur` is within
 * `minDiff` units, The result is rounded up to `target`
 */
f32 Camera_LERPCeilF(f32 target, f32 cur, f32 stepScale, f32 minDiff) {
    f32 diff = target - cur;
    f32 step;
    f32 ret;

    if (fabsf(diff) >= minDiff) {
        step = diff * stepScale;
        ret = cur + step;
    } else {
        ret = target;
    }

    return ret;
}

/*
 * Performs linear interpoloation between `cur` and `target`.  If `cur` is within
 * `minDiff` units, The result is rounded down to `cur`
 */
f32 Camera_LERPFloorF(f32 target, f32 cur, f32 stepScale, f32 minDiff) {
    f32 diff = target - cur;
    f32 step;
    f32 ret;

    if (fabsf(diff) >= minDiff) {
        step = diff * stepScale;
        ret = cur + step;
    } else {
        ret = cur;
    }

    return ret;
}

/*
 * Performs linear interpoloation between `cur` and `target`.  If `cur` is within
 * `minDiff` units, The result is rounded up to `target`
 */
s16 Camera_LERPCeilS(s16 target, s16 cur, f32 stepScale, s16 minDiff) {
    s16 diff = target - cur;
    s16 step;
    s32 ret;

    if (ABS(diff) >= minDiff) {
        step = diff * stepScale + 0.5f;
        ret = cur + step;
    } else {
        ret = target;
    }

    return ret;
}

/*
 * Performs linear interpoloation between `cur` and `target`.  If `cur` is within
 * `minDiff` units, The result is rounded down to `cur`
 */
s16 Camera_LERPFloorS(s16 target, s16 cur, f32 stepScale, s16 minDiff) {
    s16 diff = target - cur;
    s16 step;
    s32 ret;

    if (ABS(diff) >= minDiff) {
        step = diff * stepScale + 0.5f;
        ret = cur + step;
    } else {
        ret = cur;
    }

    return ret;
}

/*
 * Performs linear interpoloation between `cur` and `target`.  If `cur` is within
 * `minDiff` units, The result is rounded up to `target`
 */
void Camera_LERPCeilVec3f(Vec3f* target, Vec3f* cur, f32 yStepScale, f32 xzStepScale, f32 minDiff) {
    cur->x = Camera_LERPCeilF(target->x, cur->x, xzStepScale, minDiff);
    cur->y = Camera_LERPCeilF(target->y, cur->y, yStepScale, minDiff);
    cur->z = Camera_LERPCeilF(target->z, cur->z, xzStepScale, minDiff);
}

void func_80043ABC(Camera* camera) {
    camera->yawUpdateRateInv = 100.0f;
    camera->pitchUpdateRateInv = R_CAM_DEFA_PHI_UPDRATE;
    camera->rUpdateRateInv = OREG(6);
    camera->xzOffsetUpdateRate = CAM_DATA_SCALED(OREG(2));
    camera->yOffsetUpdateRate = CAM_DATA_SCALED(OREG(3));
    camera->fovUpdateRate = CAM_DATA_SCALED(OREG(4));
}

void func_80043B60(Camera* camera) {
    camera->rUpdateRateInv = OREG(27);
    camera->yawUpdateRateInv = OREG(27);
    camera->pitchUpdateRateInv = OREG(27);
    camera->xzOffsetUpdateRate = 0.001f;
    camera->yOffsetUpdateRate = 0.001f;
    camera->fovUpdateRate = 0.001f;
}

Vec3f* Camera_Vec3sToVec3f(Vec3f* dest, Vec3s* src) {
    Vec3f copy;

    copy.x = src->x;
    copy.y = src->y;
    copy.z = src->z;

    *dest = copy;
    return dest;
}

Vec3f* Camera_Vec3fVecSphGeoAdd(Vec3f* dest, Vec3f* a, VecSph* b) {
    Vec3f copy;
    Vec3f vecB;
    OLib_VecSphGeoToVec3f(&vecB, b);

    copy.x = a->x + vecB.x;
    copy.y = a->y + vecB.y;
    copy.z = a->z + vecB.z;

    *dest = copy;
    return dest;
}

Vec3f* Camera_Vec3fTranslateByUnitVector(Vec3f* dest, Vec3f* src, Vec3f* unitVector, f32 uvScale) {
    Vec3f copy;

    copy.x = src->x + (unitVector->x * uvScale);
    copy.y = src->y + (unitVector->y * uvScale);
    copy.z = src->z + (unitVector->z * uvScale);

    *dest = copy;
    return dest;
}

/**
 * Detects the collision poly between `from` and `to`, places collision info in `to`
 */
s32 Camera_BGCheckInfo(Camera* camera, Vec3f* from, CamColChk* to) {
    CollisionContext* colCtx = &camera->play->colCtx;
    Vec3f toNewPos;
    Vec3f toPoint;
    Vec3f fromToNorm;
    f32 floorPolyY;
    CollisionPoly* floorPoly;
    s32 floorBgId;
    VecSph fromToOffset;

    OLib_Vec3fDiffToVecSphGeo(&fromToOffset, from, &to->pos);
    fromToOffset.r += 8.0f;
    Camera_Vec3fVecSphGeoAdd(&toPoint, from, &fromToOffset);

    if (!BgCheck_CameraLineTest1(colCtx, from, &toPoint, &toNewPos, &to->poly, 1, 1, 1, -1, &to->bgId)) {
        // no poly in path.
        OLib_Vec3fDistNormalize(&fromToNorm, from, &to->pos);

        to->norm.x = -fromToNorm.x;
        to->norm.y = -fromToNorm.y;
        to->norm.z = -fromToNorm.z;

        toNewPos = to->pos;
        toNewPos.y += 5.0f;
        floorPolyY = BgCheck_CameraRaycastFloor2(colCtx, &floorPoly, &floorBgId, &toNewPos);

        if ((to->pos.y - floorPolyY) > 5.0f) {
            // if the y distance from the check point to the floor is more than 5 units
            // the point is not colliding with any collision.
            to->pos.x += to->norm.x;
            to->pos.y += to->norm.y;
            to->pos.z += to->norm.z;
            return 0;
        }

        to->poly = floorPoly;
        toNewPos.y = floorPolyY + 1.0f;
        to->bgId = floorBgId;
    }

    to->norm.x = COLPOLY_GET_NORMAL(to->poly->normal.x);
    to->norm.y = COLPOLY_GET_NORMAL(to->poly->normal.y);
    to->norm.z = COLPOLY_GET_NORMAL(to->poly->normal.z);
    to->pos.x = to->norm.x + toNewPos.x;
    to->pos.y = to->norm.y + toNewPos.y;
    to->pos.z = to->norm.z + toNewPos.z;

    return floorBgId + 1;
}

/**
 * Detects if there is collision between `from` and `to`
 */
s32 Camera_BGCheck(Camera* camera, Vec3f* from, Vec3f* to) {
    CamColChk toCol;
    s32 bgId;

    toCol.pos = *to;
    bgId = Camera_BGCheckInfo(camera, from, &toCol);
    *to = toCol.pos;
    return bgId;
}

s32 func_80043F94(Camera* camera, Vec3f* from, CamColChk* to) {
    CollisionContext* colCtx = &camera->play->colCtx;
    Vec3f toNewPos;
    Vec3f toPos;
    Vec3f fromToNorm;
    Vec3f playerFloorNormF;
    f32 floorY;
    CollisionPoly* floorPoly;
    s32 bgId;
    VecSph fromToGeo;

    OLib_Vec3fDiffToVecSphGeo(&fromToGeo, from, &to->pos);
    fromToGeo.r += 8.0f;
    Camera_Vec3fVecSphGeoAdd(&toPos, from, &fromToGeo);
    if (!BgCheck_CameraLineTest1(colCtx, from, &toPos, &toNewPos, &to->poly, 1, 1, 1, -1, &to->bgId)) {
        OLib_Vec3fDistNormalize(&fromToNorm, from, &to->pos);
        to->norm.x = -fromToNorm.x;
        to->norm.y = -fromToNorm.y;
        to->norm.z = -fromToNorm.z;
        toNewPos = to->pos;
        toNewPos.y += 5.0f;
        floorY = BgCheck_CameraRaycastFloor2(colCtx, &floorPoly, &bgId, &toNewPos);
        if ((to->pos.y - floorY) > 5.0f) {
            // to is not on the ground or below it.
            to->pos.x += to->norm.x;
            to->pos.y += to->norm.y;
            to->pos.z += to->norm.z;
            return 0;
        }
        // to is touching the ground, move it up 1 unit.
        to->poly = floorPoly;
        toNewPos.y = floorY + 1.0f;
        to->bgId = bgId;
    }
    to->norm.x = COLPOLY_GET_NORMAL(to->poly->normal.x);
    to->norm.y = COLPOLY_GET_NORMAL(to->poly->normal.y);
    to->norm.z = COLPOLY_GET_NORMAL(to->poly->normal.z);
    if ((to->norm.y > 0.5f) || (to->norm.y < -0.8f)) {
        to->pos.x = to->norm.x + toNewPos.x;
        to->pos.y = to->norm.y + toNewPos.y;
        to->pos.z = to->norm.z + toNewPos.z;
    } else if (playerFloorPoly != NULL) {
        playerFloorNormF.x = COLPOLY_GET_NORMAL(playerFloorPoly->normal.x);
        playerFloorNormF.y = COLPOLY_GET_NORMAL(playerFloorPoly->normal.y);
        playerFloorNormF.z = COLPOLY_GET_NORMAL(playerFloorPoly->normal.z);
        if (Math3D_LineSegVsPlane(playerFloorNormF.x, playerFloorNormF.y, playerFloorNormF.z, playerFloorPoly->dist,
                                  from, &toPos, &toNewPos, 1)) {
            // line is from->to is touching the poly the player is on.
            to->norm = playerFloorNormF;
            to->poly = playerFloorPoly;
            to->bgId = camera->bgCheckId;
            to->pos.x = to->norm.x + toNewPos.x;
            to->pos.y = to->norm.y + toNewPos.y;
            to->pos.z = to->norm.z + toNewPos.z;
        } else {
            OLib_Vec3fDistNormalize(&fromToNorm, from, &to->pos);
            to->norm.x = -fromToNorm.x;
            to->norm.y = -fromToNorm.y;
            to->norm.z = -fromToNorm.z;
            to->pos.x += to->norm.x;
            to->pos.y += to->norm.y;
            to->pos.z += to->norm.z;
            return 0;
        }
    }
    return 1;
}

void func_80044340(Camera* camera, Vec3f* arg1, Vec3f* arg2) {
    CamColChk sp20;
    Vec3s unused;

    sp20.pos = *arg2;
    func_80043F94(camera, arg1, &sp20);
    *arg2 = sp20.pos;
}

/**
 * Checks if `from` to `to` is looking from the outside of a poly towards the front
 */
s32 Camera_CheckOOB(Camera* camera, Vec3f* from, Vec3f* to) {
    s32 pad;
    Vec3f intersect;
    s32 pad2;
    s32 bgId;
    CollisionPoly* poly;
    CollisionContext* colCtx = &camera->play->colCtx;

    poly = NULL;
    if (BgCheck_CameraLineTest1(colCtx, from, to, &intersect, &poly, 1, 1, 1, 0, &bgId) &&
        (CollisionPoly_GetPointDistanceFromPlane(poly, from) < 0.0f)) {
        // if there is a poly between `from` and `to` and the `from` is behind the poly.
        return true;
    }

    return false;
}

/**
 * Gets the floor position underneath `chkPos`, and returns the normal of the floor to `floorNorm`,
 * and bgId to `bgId`.  If no floor is found, then the normal is a flat surface pointing upwards.
 */
f32 Camera_GetFloorYNorm(Camera* camera, Vec3f* floorNorm, Vec3f* chkPos, s32* bgId) {
    s32 pad;
    CollisionPoly* floorPoly;
    f32 floorY = BgCheck_EntityRaycastFloor3(&camera->play->colCtx, &floorPoly, bgId, chkPos);

    if (floorY == BGCHECK_Y_MIN) {
        // no floor
        floorNorm->x = 0.0f;
        floorNorm->y = 1.0f;
        floorNorm->z = 0.0f;
    } else {
        floorNorm->x = COLPOLY_GET_NORMAL(floorPoly->normal.x);
        floorNorm->y = COLPOLY_GET_NORMAL(floorPoly->normal.y);
        floorNorm->z = COLPOLY_GET_NORMAL(floorPoly->normal.z);
    }

    return floorY;
}

/**
 * Gets the position of the floor from `pos`
 */
f32 Camera_GetFloorY(Camera* camera, Vec3f* pos) {
    Vec3f posCheck;
    Vec3f floorNorm;
    s32 bgId;

    posCheck = *pos;
    posCheck.y += 80.0f;

    return Camera_GetFloorYNorm(camera, &floorNorm, &posCheck, &bgId);
}

/**
 * Gets the position of the floor from `pos`, and if the floor is considered not solid,
 * it checks the next floor below that up to 3 times.  Returns the normal of the floor into `norm`
 */
f32 Camera_GetFloorYLayer(Camera* camera, Vec3f* norm, Vec3f* pos, s32* bgId) {
    CollisionPoly* floorPoly;
    CollisionContext* colCtx = &camera->play->colCtx;
    f32 floorY;
    s32 i;

    for (i = 3; i > 0; i--) {
        floorY = BgCheck_CameraRaycastFloor2(colCtx, &floorPoly, bgId, pos);
        if (floorY == BGCHECK_Y_MIN ||
            (camera->playerGroundY < floorY && !(COLPOLY_GET_NORMAL(floorPoly->normal.y) > 0.5f))) {
            // no floor, or player is below the floor and floor is not considered steep
            norm->x = 0.0f;
            norm->y = 1.0f;
            norm->z = 0.0f;
            floorY = BGCHECK_Y_MIN;
            break;
        } else if (func_80041D4C(colCtx, floorPoly, *bgId) == 1) {
            // floor is not solid, check below that floor.
            pos->y = floorY - 10.0f;
            continue;
        } else {
            norm->x = COLPOLY_GET_NORMAL(floorPoly->normal.x);
            norm->y = COLPOLY_GET_NORMAL(floorPoly->normal.y);
            norm->z = COLPOLY_GET_NORMAL(floorPoly->normal.z);
            break;
        }
    }
    if (i == 0) {
        osSyncPrintf(VT_COL(YELLOW, BLACK) "camera: foward check: too many layer!\n" VT_RST);
    }
    return floorY;
}

/**
 * Returns the CameraSettingType of the camera at index `camDataIdx`
 */
s16 Camera_GetCamDataSetting(Camera* camera, s32 camDataIdx) {
    return func_80041A4C(&camera->play->colCtx, camDataIdx, BGCHECK_SCENE);
}

/**
 * Returns the scene camera info for the current camera data index
 */
Vec3s* Camera_GetCamBGData(Camera* camera) {
    return func_80041C10(&camera->play->colCtx, camera->camDataIdx, BGCHECK_SCENE);
}

/**
 * Gets the scene's camera index for the poly `poly`, returns -1 if
 * there is no camera data for that poly.
 */
s32 Camera_GetDataIdxForPoly(Camera* camera, s32* bgId, CollisionPoly* poly) {
    s32 camDataIdx;
    PosRot playerPosRot;
    s32 ret;

    Actor_GetWorldPosShapeRot(&playerPosRot, &camera->player->actor); // unused.
    camDataIdx = SurfaceType_GetCamDataIndex(&camera->play->colCtx, poly, *bgId);

    if (func_80041A4C(&camera->play->colCtx, camDataIdx, *bgId) == CAM_SET_NONE) {
        ret = -1;
    } else {
        ret = camDataIdx;
    }
    return ret;
}

/**
 * Returns the scene camera info for the floor under the player.
 * If there is no floor then there is no camera data, returns the number of
 * pieces of data there are in `dataCnt`
 */
Vec3s* Camera_GetCamBgDataUnderPlayer(Camera* camera, u16* dataCnt) {
    CollisionPoly* floorPoly;
    s32 pad;
    s32 bgId;
    PosRot playerPosShape;

    Actor_GetWorldPosShapeRot(&playerPosShape, &camera->player->actor);
    playerPosShape.pos.y += Player_GetHeight(camera->player);
    if (BgCheck_EntityRaycastFloor3(&camera->play->colCtx, &floorPoly, &bgId, &playerPosShape.pos) == BGCHECK_Y_MIN) {
        // no floor
        return NULL;
    }
    *dataCnt = SurfaceType_GetNumCameras(&camera->play->colCtx, floorPoly, bgId);
    return SurfaceType_GetCamPosData(&camera->play->colCtx, floorPoly, bgId);
}

/**
 * Gets the Camera information for the water box the player is in.
 * Returns -1 if the player is not in a water box, or does not have a swimming state.
 * Returns -2 if there is no camera index for the water box.
 * Returns the camera data index otherwise.
 */
s32 Camera_GetWaterBoxDataIdx(Camera* camera, f32* waterY) {
    PosRot playerPosShape;
    WaterBox* waterBox;
    s32 ret;

    Actor_GetWorldPosShapeRot(&playerPosShape, &camera->player->actor);
    *waterY = playerPosShape.pos.y;

    if (!WaterBox_GetSurface1(camera->play, &camera->play->colCtx, playerPosShape.pos.x, playerPosShape.pos.z, waterY,
                              &waterBox)) {
        // player's position is not in a water box.
        *waterY = BGCHECK_Y_MIN;
        return -1;
    }

    if (!(camera->player->stateFlags1 & PLAYER_STATE1_27)) {
        // player is not swimming
        *waterY = BGCHECK_Y_MIN;
        return -1;
    }

    ret = WaterBox_GetCamDataIndex(&camera->play->colCtx, waterBox);
    if ((ret <= 0) || (WaterBox_GetCameraSType(&camera->play->colCtx, waterBox) <= 0)) {
        // no camera data index, or no CameraSettingType
        return -2;
    }

    return ret;
}

/**
 * Checks if `chkPos` is inside a waterbox. If there is no water box below `chkPos`
 * or if `chkPos` is above the water surface, return BGCHECK_Y_MIN, output
 * environment properites to `envProp` if `chkPos` is inside the waterbox.
 */
f32 Camera_GetWaterSurface(Camera* camera, Vec3f* chkPos, s32* envProp) {
    PosRot playerPosRot;
    f32 waterY;
    WaterBox* waterBox;

    Actor_GetWorldPosShapeRot(&playerPosRot, &camera->player->actor);
    waterY = playerPosRot.pos.y;

    if (!WaterBox_GetSurface1(camera->play, &camera->play->colCtx, chkPos->x, chkPos->z, &waterY, &waterBox)) {
        // chkPos is not within the x/z boundaries of a water box.
        return BGCHECK_Y_MIN;
    }

    if (waterY < chkPos->y) {
        // the water's y position is below the check position
        // meaning the position is NOT in the water.
        return BGCHECK_Y_MIN;
    }

    *envProp = WaterBox_GetLightSettingIndex(&camera->play->colCtx, waterBox);
    return waterY;
}

/**
 * Calculates the angle between points `from` and `to`
 */
s16 Camera_XZAngle(Vec3f* to, Vec3f* from) {
    return CAM_DEG_TO_BINANG(RAD_TO_DEG(Math_FAtan2F(from->x - to->x, from->z - to->z)));
}

s16 func_80044ADC(Camera* camera, s16 yaw, s16 arg2) {
    static f32 D_8015CE50;
    static f32 D_8015CE54;
    static CamColChk D_8015CE58;
    Vec3f playerPos;
    Vec3f rotatedPos;
    Vec3f floorNorm;
    f32 temp_f2;
    s16 temp_s0;
    s16 temp_s1;
    f32 phi_f18;
    f32 sinYaw;
    f32 cosYaw;
    s32 bgId;
    f32 sp30;
    f32 sp2C;
    f32 phi_f16;
    f32 playerHeight;

    sinYaw = Math_SinS(yaw);
    cosYaw = Math_CosS(yaw);
    playerHeight = Player_GetHeight(camera->player);
    temp_f2 = CAM_DATA_SCALED(OREG(19)) * playerHeight;
    sp30 = CAM_DATA_SCALED(OREG(17)) * playerHeight;
    sp2C = CAM_DATA_SCALED(OREG(18)) * playerHeight;
    playerPos.x = camera->playerPosRot.pos.x;
    playerPos.y = camera->playerGroundY + temp_f2;
    playerPos.z = camera->playerPosRot.pos.z;
    rotatedPos.x = playerPos.x + (sp30 * sinYaw);
    rotatedPos.y = playerPos.y;
    rotatedPos.z = playerPos.z + (sp30 * cosYaw);
    if (arg2 || (camera->play->state.frames % 2) == 0) {
        D_8015CE58.pos.x = playerPos.x + (sp2C * sinYaw);
        D_8015CE58.pos.y = playerPos.y;
        D_8015CE58.pos.z = playerPos.z + (sp2C * cosYaw);
        Camera_BGCheckInfo(camera, &playerPos, &D_8015CE58);
        if (arg2) {
            D_8015CE50 = D_8015CE54 = camera->playerGroundY;
        }
    } else {
        sp2C = OLib_Vec3fDistXZ(&playerPos, &D_8015CE58.pos);
        D_8015CE58.pos.x += D_8015CE58.norm.x * 5.0f;
        D_8015CE58.pos.y += D_8015CE58.norm.y * 5.0f;
        D_8015CE58.pos.z += D_8015CE58.norm.z * 5.0f;
        if (sp2C < sp30) {
            sp30 = sp2C;
            D_8015CE50 = D_8015CE54 = Camera_GetFloorYLayer(camera, &floorNorm, &D_8015CE58.pos, &bgId);
        } else {
            D_8015CE50 = Camera_GetFloorYLayer(camera, &floorNorm, &rotatedPos, &bgId);
            D_8015CE54 = Camera_GetFloorYLayer(camera, &floorNorm, &D_8015CE58.pos, &bgId);
        }

        if (D_8015CE50 == BGCHECK_Y_MIN) {
            D_8015CE50 = camera->playerGroundY;
        }

        if (D_8015CE54 == BGCHECK_Y_MIN) {
            D_8015CE54 = D_8015CE50;
        }
    }
    phi_f16 = CAM_DATA_SCALED(OREG(20)) * (D_8015CE50 - camera->playerGroundY);
    phi_f18 = (1.0f - CAM_DATA_SCALED(OREG(20))) * (D_8015CE54 - camera->playerGroundY);
    temp_s0 = CAM_DEG_TO_BINANG(RAD_TO_DEG(Math_FAtan2F(phi_f16, sp30)));
    temp_s1 = CAM_DEG_TO_BINANG(RAD_TO_DEG(Math_FAtan2F(phi_f18, sp2C)));
    return temp_s0 + temp_s1;
}

Vec3f* Camera_CalcUpFromPitchYawRoll(Vec3f* dest, s16 pitch, s16 yaw, s16 roll) {
    f32 sinPitch;
    f32 cosPitch;
    f32 sinYaw;
    f32 cosYaw;
    f32 sinNegRoll;
    f32 cosNegRoll;
    Vec3f spA4;
    f32 pad;
    f32 sp54;
    f32 sp4C;
    f32 cosPitchCosYawSinRoll;
    f32 negSinPitch;
    f32 temp_f10_2;
    f32 cosPitchcosYaw;
    f32 temp_f14;
    f32 negSinPitchSinYaw;
    f32 negSinPitchCosYaw;
    f32 cosPitchSinYaw;
    f32 temp_f4_2;
    f32 temp_f6;
    f32 temp_f8;
    f32 temp_f8_2;
    f32 temp_f8_3;

    sinPitch = Math_SinS(pitch);
    cosPitch = Math_CosS(pitch);
    sinYaw = Math_SinS(yaw);
    cosYaw = Math_CosS(yaw);
    negSinPitch = -sinPitch;
    sinNegRoll = Math_SinS(-roll);
    cosNegRoll = Math_CosS(-roll);
    negSinPitchSinYaw = negSinPitch * sinYaw;
    temp_f14 = 1.0f - cosNegRoll;
    cosPitchSinYaw = cosPitch * sinYaw;
    sp54 = SQ(cosPitchSinYaw);
    sp4C = (cosPitchSinYaw * sinPitch) * temp_f14;
    cosPitchcosYaw = cosPitch * cosYaw;
    temp_f4_2 = ((1.0f - sp54) * cosNegRoll) + sp54;
    cosPitchCosYawSinRoll = cosPitchcosYaw * sinNegRoll;
    negSinPitchCosYaw = negSinPitch * cosYaw;
    temp_f6 = (cosPitchcosYaw * cosPitchSinYaw) * temp_f14;
    temp_f10_2 = sinPitch * sinNegRoll;
    spA4.x = ((negSinPitchSinYaw * temp_f4_2) + (cosPitch * (sp4C - cosPitchCosYawSinRoll))) +
             (negSinPitchCosYaw * (temp_f6 + temp_f10_2));
    sp54 = SQ(sinPitch);
    temp_f4_2 = (sinPitch * cosPitchcosYaw) * temp_f14;
    temp_f8_3 = cosPitchSinYaw * sinNegRoll;
    temp_f8 = sp4C + cosPitchCosYawSinRoll;
    spA4.y = ((negSinPitchSinYaw * temp_f8) + (cosPitch * (((1.0f - sp54) * cosNegRoll) + sp54))) +
             (negSinPitchCosYaw * (temp_f4_2 - temp_f8_3));
    temp_f8_2 = temp_f6 - temp_f10_2;
    spA4.z = ((negSinPitchSinYaw * temp_f8_2) + (cosPitch * (temp_f4_2 + temp_f8_3))) +
             (negSinPitchCosYaw * (((1.0f - SQ(cosPitchcosYaw)) * cosNegRoll) + SQ(cosPitchcosYaw)));
    *dest = spA4;
    return dest;
}

f32 Camera_ClampLERPScale(Camera* camera, f32 maxLERPScale) {
    f32 ret;

    if (camera->atLERPStepScale < CAM_DATA_SCALED(R_AT_LERP_MIN)) {
        ret = CAM_DATA_SCALED(R_AT_LERP_MIN);
    } else if (camera->atLERPStepScale >= maxLERPScale) {
        ret = maxLERPScale;
    } else {
        ret = CAM_DATA_SCALED(R_AT_LERP_SCALE) * camera->atLERPStepScale;
    }

    return ret;
}

void Camera_CopyDataToRegs(Camera* camera, s16 mode) {
    CameraModeValue* values;
    CameraModeValue* valueP;
    s32 i;

    if (PREG(82)) {
        osSyncPrintf("camera: res: stat (%d/%d/%d)\n", camera->camId, camera->setting, mode);
    }

    values = sCameraSettings[camera->setting].cameraModes[mode].values;

    for (i = 0; i < sCameraSettings[camera->setting].cameraModes[mode].valueCnt; i++) {
        valueP = &values[i];
        PREG(valueP->dataType) = valueP->val;
        if (PREG(82)) {
            osSyncPrintf("camera: res: PREG(%02d) = %d\n", valueP->dataType, valueP->val);
        }
    }
    camera->animState = 0;
}

s32 Camera_CopyPREGToModeValues(Camera* camera) {
    CameraModeValue* values = sCameraSettings[camera->setting].cameraModes[camera->mode].values;
    CameraModeValue* valueP;
    s32 i;

    for (i = 0; i < sCameraSettings[camera->setting].cameraModes[camera->mode].valueCnt; i++) {
        valueP = &values[i];
        valueP->val = R_CAM_DATA(valueP->dataType);
        if (PREG(82)) {
            osSyncPrintf("camera: res: %d = PREG(%02d)\n", valueP->val, valueP->dataType);
        }
    }
    return true;
}

void Camera_UpdateInterface(s16 interfaceFlags) {
    s16 interfaceAlpha;

    if ((interfaceFlags & CAM_SHRINKWIN_MASK) != CAM_SHRINKWINVAL_IGNORE) {
        switch (interfaceFlags & CAM_SHRINKWINVAL_MASK) {
            case CAM_SHRINKWINVAL_SMALL:
                sCameraShrinkWindowVal = 26;
                break;

            case CAM_SHRINKWINVAL_MEDIUM:
                sCameraShrinkWindowVal = 27;
                break;

            case CAM_SHRINKWINVAL_LARGE:
                sCameraShrinkWindowVal = 32;
                break;

            default:
                sCameraShrinkWindowVal = 0;
                break;
        }

        if (interfaceFlags & CAM_SHRINKWIN_INSTANT) {
            ShrinkWindow_SetCurrentVal(sCameraShrinkWindowVal);
        } else {
            ShrinkWindow_SetVal(sCameraShrinkWindowVal);
        }
    }

    if ((interfaceFlags & CAM_HUD_ALPHA_MASK) != CAM_HUD_ALPHA_IGNORE) {
        interfaceAlpha = (interfaceFlags & CAM_HUD_ALPHA_MASK) >> CAM_HUD_ALPHA_SHIFT;
        if (interfaceAlpha == (CAM_HUD_ALPHA_50 >> CAM_HUD_ALPHA_SHIFT)) {
            interfaceAlpha = 50;
        }
        if (interfaceAlpha != sCameraInterfaceAlpha) {
            sCameraInterfaceAlpha = interfaceAlpha;
            Interface_ChangeAlpha(sCameraInterfaceAlpha);
        }
    }
}

Vec3f* Camera_BGCheckCorner(Vec3f* dst, Vec3f* linePointA, Vec3f* linePointB, CamColChk* pointAColChk,
                            CamColChk* pointBColChk) {
    Vec3f closestPoint;

    if (!func_800427B4(pointAColChk->poly, pointBColChk->poly, linePointA, linePointB, &closestPoint)) {
        osSyncPrintf(VT_COL(YELLOW, BLACK) "camera: corner check no cross point %x %x\n" VT_RST, pointAColChk,
                     pointBColChk);
        *dst = pointAColChk->pos;
        return dst;
    }

    *dst = closestPoint;
    return dst;
}

/**
 * Checks collision between at and eyeNext, if `checkEye` is set, if there is no collsion between
 * eyeNext->at, then eye->at is also checked.
 * Returns:
 * 0 if no collsion is found between at->eyeNext
 * 2 if the angle between the polys is between 60 degrees and 120 degrees
 * 3 ?
 * 6 if the angle between the polys is greater than 120 degrees
 */
s32 func_80045508(Camera* camera, VecSph* diffSph, CamColChk* eyeChk, CamColChk* atChk, s16 checkEye) {
    Vec3f* at = &camera->at;
    Vec3f* eye = &camera->eye;
    Vec3f* eyeNext = &camera->eyeNext;
    Vec3f eyePos;
    s32 atEyeBgId;
    s32 eyeAtBgId;
    s32 ret;
    f32 cosEyeAt;

    eyeChk->pos = camera->eyeNext;

    ret = 0;

    atEyeBgId = Camera_BGCheckInfo(camera, at, eyeChk);
    if (atEyeBgId != 0) {
        // collision found between at->eye
        atChk->pos = camera->at;

        OLib_Vec3fToVecSphGeo(&eyeChk->sphNorm, &eyeChk->norm);

        if (eyeChk->sphNorm.pitch >= 0x2EE1) {
            eyeChk->sphNorm.yaw = diffSph->yaw;
        }

        eyeAtBgId = Camera_BGCheckInfo(camera, eyeNext, atChk);

        if (eyeAtBgId == 0) {
            // no collision from eyeNext->at
            if (checkEye & 1) {

                atChk->pos = *at;
                eyePos = *eye;

                if (Camera_BGCheckInfo(camera, &eyePos, atChk) == 0) {
                    // no collision from eye->at
                    return 3;
                } else if (eyeChk->poly == atChk->poly) {
                    // at->eye and eye->at is the same poly
                    return 3;
                }
            } else {
                return 3;
            }
        } else if (eyeChk->poly == atChk->poly) {
            // at->eyeNext and eyeNext->at is the same poly
            return 3;
        }

        OLib_Vec3fToVecSphGeo(&atChk->sphNorm, &atChk->norm);

        if (atChk->sphNorm.pitch >= 0x2EE1) {
            atChk->sphNorm.yaw = BINANG_ROT180(diffSph->yaw);
        }

        if (atEyeBgId != eyeAtBgId) {
            // different bgIds for at->eye[Next] and eye[Next]->at
            ret = 3;
        } else {
            cosEyeAt = Math3D_Cos(&eyeChk->norm, &atChk->norm);
            if (cosEyeAt < -0.5f) {
                ret = 6;
            } else if (cosEyeAt > 0.5f) {
                ret = 3;
            } else {
                ret = 2;
            }
        }
    }
    return ret;
}

/**
 * Calculates how much to adjust the camera at's y value when on a slope.
 */
f32 Camera_CalcSlopeYAdj(Vec3f* floorNorm, s16 playerYRot, s16 eyeAtYaw, f32 adjAmt) {
    f32 tmp;
    VecSph floorNormSph;

    OLib_Vec3fToVecSphGeo(&floorNormSph, floorNorm);

    tmp = Math_CosS(floorNormSph.pitch) * Math_CosS(playerYRot - floorNormSph.yaw);
    return (fabsf(tmp) * adjAmt) * Math_CosS(playerYRot - eyeAtYaw);
}

/**
 * Calculates new at vector for the camera pointing in `eyeAtDir`
 */
s32 Camera_CalcAtDefault(Camera* camera, VecSph* eyeAtDir, f32 extraYOffset, s16 calcSlope) {
    Vec3f* at = &camera->at;
    Vec3f posOffsetTarget;
    Vec3f atTarget;
    s32 pad2;
    PosRot* playerPosRot = &camera->playerPosRot;
    f32 yOffset;

    yOffset = Player_GetHeight(camera->player);

    posOffsetTarget.x = 0.f;
    posOffsetTarget.y = yOffset + extraYOffset;
    posOffsetTarget.z = 0.f;

    if (calcSlope) {
        posOffsetTarget.y -= OLib_ClampMaxDist(
            Camera_CalcSlopeYAdj(&camera->floorNorm, playerPosRot->rot.y, eyeAtDir->yaw, OREG(9)), yOffset);
    }

    Camera_LERPCeilVec3f(&posOffsetTarget, &camera->posOffset, camera->yOffsetUpdateRate, camera->xzOffsetUpdateRate,
                         0.1f);

    atTarget.x = playerPosRot->pos.x + camera->posOffset.x;
    atTarget.y = playerPosRot->pos.y + camera->posOffset.y;
    atTarget.z = playerPosRot->pos.z + camera->posOffset.z;

    Camera_LERPCeilVec3f(&atTarget, at, camera->atLERPStepScale, camera->atLERPStepScale, 0.2f);

    return true;
}

s32 func_800458D4(Camera* camera, VecSph* eyeAtDir, f32 arg2, f32* arg3, s16 arg4) {
    f32 phi_f2;
    Vec3f posOffsetTarget;
    Vec3f atTarget;
    f32 eyeAtAngle;
    PosRot* playerPosRot = &camera->playerPosRot;
    f32 deltaY;
    s32 pad[2];

    posOffsetTarget.y = Player_GetHeight(camera->player) + arg2;
    posOffsetTarget.x = 0.0f;
    posOffsetTarget.z = 0.0f;

    if (arg4) {
        posOffsetTarget.y -= Camera_CalcSlopeYAdj(&camera->floorNorm, playerPosRot->rot.y, eyeAtDir->yaw, OREG(9));
    }

    deltaY = playerPosRot->pos.y - *arg3;
    eyeAtAngle = Math_FAtan2F(deltaY, OLib_Vec3fDistXZ(&camera->at, &camera->eye));

    if (eyeAtAngle > DEG_TO_RAD(OREG(32))) {
        if (1) {}
        phi_f2 = 1.0f - sinf(eyeAtAngle - DEG_TO_RAD(OREG(32)));
    } else if (eyeAtAngle < DEG_TO_RAD(OREG(33))) {
        phi_f2 = 1.0f - sinf(DEG_TO_RAD(OREG(33)) - eyeAtAngle);
    } else {
        phi_f2 = 1.0f;
    }

    posOffsetTarget.y -= deltaY * phi_f2;
    Camera_LERPCeilVec3f(&posOffsetTarget, &camera->posOffset, CAM_DATA_SCALED(OREG(29)), CAM_DATA_SCALED(OREG(30)),
                         0.1f);

    atTarget.x = playerPosRot->pos.x + camera->posOffset.x;
    atTarget.y = playerPosRot->pos.y + camera->posOffset.y;
    atTarget.z = playerPosRot->pos.z + camera->posOffset.z;

    Camera_LERPCeilVec3f(&atTarget, &camera->at, camera->atLERPStepScale, camera->atLERPStepScale, 0.2f);

    return 1;
}

s32 func_80045B08(Camera* camera, VecSph* eyeAtDir, f32 yExtra, s16 arg3) {
    f32 phi_f2;
    Vec3f posOffsetTarget;
    Vec3f atTarget;
    f32 pad;
    f32 temp_ret;
    PosRot* playerPosRot = &camera->playerPosRot;

    posOffsetTarget.y = Player_GetHeight(camera->player) + yExtra;
    posOffsetTarget.x = 0.0f;
    posOffsetTarget.z = 0.0f;

    temp_ret = Math_SinS(arg3);

    if (temp_ret < 0.0f) {
        phi_f2 = Math_CosS(playerPosRot->rot.y - eyeAtDir->yaw);
    } else {
        phi_f2 = -Math_CosS(playerPosRot->rot.y - eyeAtDir->yaw);
    }

    posOffsetTarget.y -= temp_ret * phi_f2 * OREG(9);
    Camera_LERPCeilVec3f(&posOffsetTarget, &camera->posOffset, camera->yOffsetUpdateRate, camera->xzOffsetUpdateRate,
                         0.1f);

    atTarget.x = playerPosRot->pos.x + camera->posOffset.x;
    atTarget.y = playerPosRot->pos.y + camera->posOffset.y;
    atTarget.z = playerPosRot->pos.z + camera->posOffset.z;
    Camera_LERPCeilVec3f(&atTarget, &camera->at, camera->atLERPStepScale, camera->atLERPStepScale, 0.2f);

    return 1;
}

/**
 * Adjusts the camera's at position for Camera_Parallel1
 */
s32 Camera_CalcAtForParallel(Camera* camera, VecSph* arg1, f32 yOffset, f32* arg3, s16 arg4) {
    Vec3f* at = &camera->at;
    Vec3f posOffsetTarget;
    Vec3f atTarget;
    Vec3f* eye = &camera->eye;
    PosRot* playerPosRot = &camera->playerPosRot;
    f32 temp_f2;
    f32 phi_f16;
    f32 eyeAtDistXZ;
    f32 phi_f20;
    f32 temp_f0_4;

    temp_f0_4 = Player_GetHeight(camera->player);
    posOffsetTarget.x = 0.0f;
    posOffsetTarget.y = temp_f0_4 + yOffset;
    posOffsetTarget.z = 0.0f;

    if (PREG(76) && arg4) {
        posOffsetTarget.y -= Camera_CalcSlopeYAdj(&camera->floorNorm, playerPosRot->rot.y, arg1->yaw, OREG(9));
    }

    if (camera->playerGroundY == camera->playerPosRot.pos.y || camera->player->actor.gravity > -0.1f ||
        camera->player->stateFlags1 & PLAYER_STATE1_21) {
        *arg3 = Camera_LERPCeilF(playerPosRot->pos.y, *arg3, CAM_DATA_SCALED(OREG(43)), 0.1f);
        phi_f20 = playerPosRot->pos.y - *arg3;
        posOffsetTarget.y -= phi_f20;
        Camera_LERPCeilVec3f(&posOffsetTarget, &camera->posOffset, camera->yOffsetUpdateRate,
                             camera->xzOffsetUpdateRate, 0.1f);
    } else {
        if (!PREG(75)) {
            phi_f20 = playerPosRot->pos.y - *arg3;
            eyeAtDistXZ = OLib_Vec3fDistXZ(at, &camera->eye);
            phi_f16 = eyeAtDistXZ;
            Math_FAtan2F(phi_f20, eyeAtDistXZ);
            temp_f2 = Math_FTanF(DEG_TO_RAD(camera->fov * 0.4f)) * phi_f16;
            if (temp_f2 < phi_f20) {
                *arg3 += phi_f20 - temp_f2;
                phi_f20 = temp_f2;
            } else if (phi_f20 < -temp_f2) {
                *arg3 += phi_f20 + temp_f2;
                phi_f20 = -temp_f2;
            }
            posOffsetTarget.y -= phi_f20;
        } else {
            phi_f20 = playerPosRot->pos.y - *arg3;
            temp_f2 = Math_FAtan2F(phi_f20, OLib_Vec3fDistXZ(at, eye));
            if (DEG_TO_RAD(OREG(32)) < temp_f2) {
                phi_f16 = 1 - sinf(temp_f2 - DEG_TO_RAD(OREG(32)));
            } else if (temp_f2 < DEG_TO_RAD(OREG(33))) {
                phi_f16 = 1 - sinf(DEG_TO_RAD(OREG(33)) - temp_f2);
            } else {
                phi_f16 = 1;
            }
            posOffsetTarget.y -= phi_f20 * phi_f16;
        }
        Camera_LERPCeilVec3f(&posOffsetTarget, &camera->posOffset, CAM_DATA_SCALED(OREG(29)), CAM_DATA_SCALED(OREG(30)),
                             0.1f);
        camera->yOffsetUpdateRate = CAM_DATA_SCALED(OREG(29));
        camera->xzOffsetUpdateRate = CAM_DATA_SCALED(OREG(30));
    }
    atTarget.x = playerPosRot->pos.x + camera->posOffset.x;
    atTarget.y = playerPosRot->pos.y + camera->posOffset.y;
    atTarget.z = playerPosRot->pos.z + camera->posOffset.z;
    Camera_LERPCeilVec3f(&atTarget, at, camera->atLERPStepScale, camera->atLERPStepScale, 0.2f);
    return 1;
}

/**
 * Adjusts at position for Camera_Battle1 and Camera_KeepOn1
 */
s32 Camera_CalcAtForLockOn(Camera* camera, VecSph* eyeAtDir, Vec3f* targetPos, f32 yOffset, f32 distance,
                           f32* yPosOffset, VecSph* outPlayerToTargetDir, s16 flags) {
    Vec3f* at = &camera->at;
    Vec3f tmpPos0;
    Vec3f tmpPos1;
    Vec3f lookFromOffset;
    Vec3f* floorNorm = &camera->floorNorm;
    VecSph playerToTargetDir;
    PosRot* playerPosRot = &camera->playerPosRot;
    f32 yPosDelta;
    f32 phi_f16;
    f32 eyeAtDistXZ;
    f32 temp_f0_2;
    f32 playerHeight;

    playerHeight = Player_GetHeight(camera->player);
    tmpPos0.x = 0.0f;
    tmpPos0.y = playerHeight + yOffset;
    tmpPos0.z = 0.0f;
    if (PREG(76) && (flags & FLG_ADJSLOPE)) {
        tmpPos0.y -= Camera_CalcSlopeYAdj(floorNorm, playerPosRot->rot.y, eyeAtDir->yaw, OREG(9));
    }

    // tmpPos1 is player's head
    tmpPos1 = playerPosRot->pos;
    tmpPos1.y += playerHeight;
    OLib_Vec3fDiffToVecSphGeo(outPlayerToTargetDir, &tmpPos1, targetPos);
    playerToTargetDir = *outPlayerToTargetDir;
    if (distance < playerToTargetDir.r) {
        playerToTargetDir.r = playerToTargetDir.r * CAM_DATA_SCALED(OREG(38));
    } else {
        // ratio of player's height off ground to player's height.
        temp_f0_2 = OLib_ClampMaxDist((playerPosRot->pos.y - camera->playerGroundY) / playerHeight, 1.0f);
        playerToTargetDir.r = (playerToTargetDir.r * CAM_DATA_SCALED(OREG(39))) -
                              (((CAM_DATA_SCALED(OREG(39)) - CAM_DATA_SCALED(OREG(38))) * playerToTargetDir.r) *
                               (playerToTargetDir.r / distance));
        playerToTargetDir.r = playerToTargetDir.r - (playerToTargetDir.r * temp_f0_2) * temp_f0_2;
    }

    if (flags & FLG_OFFGROUND) {
        playerToTargetDir.r *= 0.2f;
        camera->xzOffsetUpdateRate = camera->yOffsetUpdateRate = .01f;
    }

    OLib_VecSphGeoToVec3f(&lookFromOffset, &playerToTargetDir);

    if (PREG(89)) {
        osSyncPrintf("%f (%f %f %f) %f\n", playerToTargetDir.r / distance, lookFromOffset.x, lookFromOffset.y,
                     lookFromOffset.z, camera->atLERPStepScale);
    }

    tmpPos0.x = tmpPos0.x + lookFromOffset.x;
    tmpPos0.y = tmpPos0.y + lookFromOffset.y;
    tmpPos0.z = tmpPos0.z + lookFromOffset.z;

    if (camera->playerGroundY == camera->playerPosRot.pos.y || camera->player->actor.gravity > -0.1f ||
        camera->player->stateFlags1 & PLAYER_STATE1_21) {
        *yPosOffset = Camera_LERPCeilF(playerPosRot->pos.y, *yPosOffset, CAM_DATA_SCALED(OREG(43)), 0.1f);
        yPosDelta = playerPosRot->pos.y - *yPosOffset;
        tmpPos0.y -= yPosDelta;
        Camera_LERPCeilVec3f(&tmpPos0, &camera->posOffset, camera->yOffsetUpdateRate, camera->xzOffsetUpdateRate, 0.1f);
    } else {
        if (!(flags & FLG_OFFGROUND)) {
            yPosDelta = playerPosRot->pos.y - *yPosOffset;
            eyeAtDistXZ = OLib_Vec3fDistXZ(at, &camera->eye);
            phi_f16 = eyeAtDistXZ;
            Math_FAtan2F(yPosDelta, eyeAtDistXZ);
            temp_f0_2 = Math_FTanF(DEG_TO_RAD(camera->fov * 0.4f)) * phi_f16;
            if (temp_f0_2 < yPosDelta) {
                *yPosOffset = *yPosOffset + (yPosDelta - temp_f0_2);
                yPosDelta = temp_f0_2;
            } else if (yPosDelta < -temp_f0_2) {
                *yPosOffset = *yPosOffset + (yPosDelta + temp_f0_2);
                yPosDelta = -temp_f0_2;
            }
            tmpPos0.y = tmpPos0.y - yPosDelta;
        } else {
            yPosDelta = playerPosRot->pos.y - *yPosOffset;
            temp_f0_2 = Math_FAtan2F(yPosDelta, OLib_Vec3fDistXZ(at, &camera->eye));

            if (temp_f0_2 > DEG_TO_RAD(OREG(32))) {
                phi_f16 = 1.0f - sinf(temp_f0_2 - DEG_TO_RAD(OREG(32)));
            } else if (temp_f0_2 < DEG_TO_RAD(OREG(33))) {
                phi_f16 = 1.0f - sinf(DEG_TO_RAD(OREG(33)) - temp_f0_2);
            } else {
                phi_f16 = 1.0f;
            }
            tmpPos0.y -= (yPosDelta * phi_f16);
        }

        Camera_LERPCeilVec3f(&tmpPos0, &camera->posOffset, CAM_DATA_SCALED(OREG(29)), CAM_DATA_SCALED(OREG(30)), 0.1f);
        camera->yOffsetUpdateRate = CAM_DATA_SCALED(OREG(29));
        camera->xzOffsetUpdateRate = CAM_DATA_SCALED(OREG(30));
    }

    tmpPos1.x = playerPosRot->pos.x + camera->posOffset.x;
    tmpPos1.y = playerPosRot->pos.y + camera->posOffset.y;
    tmpPos1.z = playerPosRot->pos.z + camera->posOffset.z;
    Camera_LERPCeilVec3f(&tmpPos1, at, camera->atLERPStepScale, camera->atLERPStepScale, 0.2f);
    return 1;
}

s32 Camera_CalcAtForHorse(Camera* camera, VecSph* eyeAtDir, f32 yOffset, f32* yPosOffset, s16 calcSlope) {
    Vec3f* at = &camera->at;
    Vec3f posOffsetTarget;
    Vec3f atTarget;
    s32 pad;
    s32 pad2;
    f32 playerHeight;
    Player* player;
    PosRot horsePosRot;

    playerHeight = Player_GetHeight(camera->player);
    player = camera->player;
    Actor_GetWorldPosShapeRot(&horsePosRot, player->rideActor);

    if (EN_HORSE_CHECK_JUMPING((EnHorse*)player->rideActor)) {
        horsePosRot.pos.y -= 49.f;
        *yPosOffset = Camera_LERPCeilF(horsePosRot.pos.y, *yPosOffset, 0.1f, 0.2f);
        camera->atLERPStepScale = Camera_LERPCeilF(0.4f, camera->atLERPStepScale, 0.2f, 0.02f);
    } else {
        *yPosOffset = Camera_LERPCeilF(horsePosRot.pos.y, *yPosOffset, 0.5f, 0.2f);
    }

    posOffsetTarget.x = 0.0f;
    posOffsetTarget.y = playerHeight + yOffset;
    posOffsetTarget.z = 0.0f;

    if (calcSlope != 0) {
        posOffsetTarget.y -=
            Camera_CalcSlopeYAdj(&camera->floorNorm, camera->playerPosRot.rot.y, eyeAtDir->yaw, OREG(9));
    }

    Camera_LERPCeilVec3f(&posOffsetTarget, &camera->posOffset, camera->yOffsetUpdateRate, camera->xzOffsetUpdateRate,
                         0.1f);

    atTarget.x = camera->posOffset.x + horsePosRot.pos.x;
    atTarget.y = camera->posOffset.y + horsePosRot.pos.y;
    atTarget.z = camera->posOffset.z + horsePosRot.pos.z;
    Camera_LERPCeilVec3f(&atTarget, at, camera->atLERPStepScale, camera->atLERPStepScale, 0.2f);

    return 1;
}

f32 Camera_LERPClampDist(Camera* camera, f32 dist, f32 min, f32 max) {
    f32 distTarget;
    f32 rUpdateRateInvTarget;

    if (dist < min) {
        distTarget = min;
        rUpdateRateInvTarget = OREG(6);
    } else if (dist > max) {
        distTarget = max;
        rUpdateRateInvTarget = OREG(6);
    } else {
        distTarget = dist;
        rUpdateRateInvTarget = 1.0f;
    }

    camera->rUpdateRateInv =
        Camera_LERPCeilF(rUpdateRateInvTarget, camera->rUpdateRateInv, CAM_DATA_SCALED(OREG(25)), 0.1f);
    return Camera_LERPCeilF(distTarget, camera->dist, 1.0f / camera->rUpdateRateInv, 0.2f);
}

f32 Camera_ClampDist(Camera* camera, f32 dist, f32 minDist, f32 maxDist, s16 timer) {
    f32 distTarget;
    f32 rUpdateRateInvTarget;

    if (dist < minDist) {
        distTarget = minDist;

        rUpdateRateInvTarget = timer != 0 ? OREG(6) * 0.5f : OREG(6);
    } else if (maxDist < dist) {
        distTarget = maxDist;

        rUpdateRateInvTarget = timer != 0 ? OREG(6) * 0.5f : OREG(6);
    } else {
        distTarget = dist;

        rUpdateRateInvTarget = timer != 0 ? OREG(6) : 1.0f;
    }

    camera->rUpdateRateInv =
        Camera_LERPCeilF(rUpdateRateInvTarget, camera->rUpdateRateInv, CAM_DATA_SCALED(OREG(25)), 0.1f);
    return Camera_LERPCeilF(distTarget, camera->dist, 1.0f / camera->rUpdateRateInv, 0.2f);
}

s16 Camera_CalcDefaultPitch(Camera* camera, s16 arg1, s16 arg2, s16 arg3) {
    f32 pad;
    f32 stepScale;
    f32 t;
    s16 phi_v0;
    s16 absCur;
    s16 target;

    absCur = ABS(arg1);
    phi_v0 = arg3 > 0 ? (s16)(Math_CosS(arg3) * arg3) : arg3;
    target = arg2 - phi_v0;

    if (ABS(target) < absCur) {
        stepScale = (1.0f / camera->pitchUpdateRateInv) * 3.0f;
    } else {
        t = absCur * (1.0f / R_CAM_MAX_PHI);
        pad = Camera_InterpolateCurve(0.8f, 1.0f - t);
        stepScale = (1.0f / camera->pitchUpdateRateInv) * pad;
    }
    return Camera_LERPCeilS(target, arg1, stepScale, 0xA);
}

s16 Camera_CalcDefaultYaw(Camera* camera, s16 cur, s16 target, f32 arg3, f32 accel) {
    f32 velocity;
    s16 angDelta;
    f32 updSpeed;
    f32 speedT;
    f32 velFactor;
    f32 yawUpdRate;

    if (camera->xzSpeed > 0.001f) {
        angDelta = target - BINANG_ROT180(cur);
        speedT = COLPOLY_GET_NORMAL(BINANG_ROT180(angDelta));
    } else {
        angDelta = target - BINANG_ROT180(cur);
        speedT = CAM_DATA_SCALED(OREG(48));
    }

    updSpeed = Camera_InterpolateCurve(arg3, speedT);

    velocity = updSpeed + (1.0f - updSpeed) * accel;

    if (velocity < 0.0f) {
        velocity = 0.0f;
    }

    velFactor = Camera_InterpolateCurve(0.5f, camera->speedRatio);
    yawUpdRate = 1.0f / camera->yawUpdateRateInv;
    return cur + (s16)(angDelta * velocity * velFactor * yawUpdRate);
}

void func_80046E20(Camera* camera, VecSph* eyeAdjustment, f32 minDist, f32 arg3, f32* arg4, SwingAnimation* anim) {
    static CamColChk atEyeColChk;
    static CamColChk eyeAtColChk;
    static CamColChk newEyeColChk;
    Vec3f* eye = &camera->eye;
    s32 temp_v0;
    Vec3f* at = &camera->at;
    Vec3f peekAroundPoint;
    Vec3f* eyeNext = &camera->eyeNext;
    f32 temp_f0;
    VecSph newEyeAdjustment;
    VecSph sp40;

    temp_v0 = func_80045508(camera, eyeAdjustment, &atEyeColChk, &eyeAtColChk, !anim->unk_18);

    switch (temp_v0) {
        case 1:
        case 2:
            // angle between polys is between 60 and 120 degrees.
            Camera_BGCheckCorner(&anim->collisionClosePoint, at, eyeNext, &atEyeColChk, &eyeAtColChk);
            peekAroundPoint.x = anim->collisionClosePoint.x + (atEyeColChk.norm.x + eyeAtColChk.norm.x);
            peekAroundPoint.y = anim->collisionClosePoint.y + (atEyeColChk.norm.y + eyeAtColChk.norm.y);
            peekAroundPoint.z = anim->collisionClosePoint.z + (atEyeColChk.norm.z + eyeAtColChk.norm.z);

            temp_f0 = OLib_Vec3fDist(at, &atEyeColChk.pos);
            *arg4 = temp_f0 > minDist ? 1.0f : temp_f0 / minDist;

            anim->swingUpdateRate = CAM_DATA_SCALED(OREG(10));
            anim->unk_18 = 1;
            anim->atEyePoly = eyeAtColChk.poly;
            OLib_Vec3fDiffToVecSphGeo(&newEyeAdjustment, at, &peekAroundPoint);

            newEyeAdjustment.r = eyeAdjustment->r;
            Camera_Vec3fVecSphGeoAdd(eye, at, &newEyeAdjustment);
            newEyeColChk.pos = *eye;
            if (Camera_BGCheckInfo(camera, at, &newEyeColChk) == 0) {
                // no collision found between at->newEyePos
                newEyeAdjustment.yaw += BINANG_SUB(eyeAdjustment->yaw, newEyeAdjustment.yaw) >> 1;
                newEyeAdjustment.pitch += BINANG_SUB(eyeAdjustment->pitch, newEyeAdjustment.pitch) >> 1;
                Camera_Vec3fVecSphGeoAdd(eye, at, &newEyeAdjustment);
                if (atEyeColChk.sphNorm.pitch < 0x2AA8) {
                    // ~ 60 degrees
                    anim->unk_16 = newEyeAdjustment.yaw;
                    anim->unk_14 = newEyeAdjustment.pitch;
                } else {
                    anim->unk_16 = eyeAdjustment->yaw;
                    anim->unk_14 = eyeAdjustment->pitch;
                }
                peekAroundPoint.x = anim->collisionClosePoint.x - (atEyeColChk.norm.x + eyeAtColChk.norm.x);
                peekAroundPoint.y = anim->collisionClosePoint.y - (atEyeColChk.norm.y + eyeAtColChk.norm.y);
                peekAroundPoint.z = anim->collisionClosePoint.z - (atEyeColChk.norm.z + eyeAtColChk.norm.z);
                OLib_Vec3fDiffToVecSphGeo(&newEyeAdjustment, at, &peekAroundPoint);
                newEyeAdjustment.r = eyeAdjustment->r;
                Camera_Vec3fVecSphGeoAdd(eyeNext, at, &newEyeAdjustment);
                break;
            }

            camera->eye = newEyeColChk.pos;
            atEyeColChk = newEyeColChk;
            FALLTHROUGH;
        case 3:
        case 6:
            if (anim->unk_18 != 0) {
                anim->swingUpdateRateTimer = OREG(52);
                anim->unk_18 = 0;
                *eyeNext = *eye;
            }

            temp_f0 = OLib_Vec3fDist(at, &atEyeColChk.pos);
            *arg4 = temp_f0 > minDist ? 1.0f : temp_f0 / minDist;

            anim->swingUpdateRate = *arg4 * arg3;

            Camera_Vec3fTranslateByUnitVector(eye, &atEyeColChk.pos, &atEyeColChk.norm, 1.0f);
            anim->atEyePoly = NULL;
            if (temp_f0 < OREG(21)) {
                sp40.yaw = eyeAdjustment->yaw;
                sp40.pitch = Math_SinS(atEyeColChk.sphNorm.pitch + 0x3FFF) * 16380.0f;
                sp40.r = (OREG(21) - temp_f0) * CAM_DATA_SCALED(OREG(22));
                Camera_Vec3fVecSphGeoAdd(eye, eye, &sp40);
            }
            break;
        default:
            if (anim->unk_18 != 0) {
                anim->swingUpdateRateTimer = OREG(52);
                *eyeNext = *eye;
                anim->unk_18 = 0;
            }
            anim->swingUpdateRate = arg3;
            anim->atEyePoly = NULL;
            eye->x = atEyeColChk.pos.x + atEyeColChk.norm.x;
            eye->y = atEyeColChk.pos.y + atEyeColChk.norm.y;
            eye->z = atEyeColChk.pos.z + atEyeColChk.norm.z;
            break;
    }
}

s32 Camera_Noop(Camera* camera) {
    return true;
}

s32 Camera_Normal1(Camera* camera) {
    Vec3f* eye = &camera->eye;
    Vec3f* at = &camera->at;
    Vec3f* eyeNext = &camera->eyeNext;
    f32 spA0;
    f32 sp9C;
    f32 sp98;
    f32 sp94;
    Vec3f sp88;
    s16 wiggleAdj;
    s16 t;
    VecSph eyeAdjustment;
    VecSph atEyeGeo;
    VecSph atEyeNextGeo;
    PosRot* playerPosRot = &camera->playerPosRot;
    Normal1ReadOnlyData* roData = &camera->paramData.norm1.roData;
    Normal1ReadWriteData* rwData = &camera->paramData.norm1.rwData;
    f32 playerHeight;
    f32 rate = 0.1f;

    playerHeight = Player_GetHeight(camera->player);
    if (RELOAD_PARAMS(camera) || R_RELOAD_CAM_PARAMS) {
        CameraModeValue* values = sCameraSettings[camera->setting].cameraModes[camera->mode].values;
        f32 yNormal =
            (1.0f + CAM_DATA_SCALED(R_CAM_YOFFSET_NORM) - CAM_DATA_SCALED(R_CAM_YOFFSET_NORM) * (68.0f / playerHeight));

        sp94 = yNormal * CAM_DATA_SCALED(playerHeight);

        roData->yOffset = GET_NEXT_RO_DATA(values) * sp94;
        roData->distMin = GET_NEXT_RO_DATA(values) * sp94;
        roData->distMax = GET_NEXT_RO_DATA(values) * sp94;
        roData->pitchTarget = CAM_DEG_TO_BINANG(GET_NEXT_RO_DATA(values));
        roData->unk_0C = GET_NEXT_RO_DATA(values);
        roData->unk_10 = GET_NEXT_RO_DATA(values);
        roData->unk_14 = GET_NEXT_SCALED_RO_DATA(values);
        roData->fovTarget = GET_NEXT_RO_DATA(values);
        roData->atLERPScaleMax = GET_NEXT_SCALED_RO_DATA(values);
        roData->interfaceFlags = GET_NEXT_RO_DATA(values);
    }

    if (R_RELOAD_CAM_PARAMS) {
        Camera_CopyPREGToModeValues(camera);
    }

    sCameraInterfaceFlags = roData->interfaceFlags;

    OLib_Vec3fDiffToVecSphGeo(&atEyeGeo, at, eye);
    OLib_Vec3fDiffToVecSphGeo(&atEyeNextGeo, at, eyeNext);

    switch (camera->animState) {
        case 20:
            camera->yawUpdateRateInv = OREG(27);
            camera->pitchUpdateRateInv = OREG(27);
            FALLTHROUGH;
        case 0:
        case 10:
        case 25:
            rwData->swing.atEyePoly = NULL;
            rwData->slopePitchAdj = 0;
            rwData->unk_28 = 0xA;
            rwData->swing.unk_16 = rwData->swing.unk_14 = rwData->swing.unk_18 = 0;
            rwData->swing.swingUpdateRate = roData->unk_0C;
            rwData->yOffset = camera->playerPosRot.pos.y;
            rwData->unk_20 = camera->xzSpeed;
            rwData->swing.swingUpdateRateTimer = 0;
            rwData->swingYawTarget = atEyeGeo.yaw;
            sUpdateCameraDirection = 0;
            rwData->startSwingTimer = OREG(50) + OREG(51);
            break;
        default:
            break;
    }

    camera->animState = 1;
    sUpdateCameraDirection = 1;

    if (rwData->unk_28 != 0) {
        rwData->unk_28--;
    }

    if (camera->xzSpeed > 0.001f) {
        rwData->startSwingTimer = OREG(50) + OREG(51);
    } else if (rwData->startSwingTimer > 0) {
        if (rwData->startSwingTimer > OREG(50)) {
            rwData->swingYawTarget =
                atEyeGeo.yaw +
                (BINANG_SUB(BINANG_ROT180(camera->playerPosRot.rot.y), atEyeGeo.yaw) / rwData->startSwingTimer);
        }
        rwData->startSwingTimer--;
    }

    spA0 = camera->speedRatio * CAM_DATA_SCALED(OREG(25));
    sp9C = camera->speedRatio * CAM_DATA_SCALED(OREG(26));
    sp98 = rwData->swing.unk_18 != 0 ? CAM_DATA_SCALED(OREG(25)) : spA0;

    sp94 = (camera->xzSpeed - rwData->unk_20) * (0.333333f);
    if (sp94 > 1.0f) {
        sp94 = 1.0f;
    }
    if (sp94 > -1.0f) {
        sp94 = -1.0f;
    }

    rwData->unk_20 = camera->xzSpeed;

    if (rwData->swing.swingUpdateRateTimer != 0) {
        camera->yawUpdateRateInv =
            Camera_LERPCeilF(rwData->swing.swingUpdateRate + (f32)(rwData->swing.swingUpdateRateTimer * 2),
                             camera->yawUpdateRateInv, sp98, rate);
        camera->pitchUpdateRateInv =
            Camera_LERPCeilF((f32)R_CAM_DEFA_PHI_UPDRATE + (f32)(rwData->swing.swingUpdateRateTimer * 2),
                             camera->pitchUpdateRateInv, sp9C, rate);
        rwData->swing.swingUpdateRateTimer--;
    } else {
        camera->yawUpdateRateInv = Camera_LERPCeilF(rwData->swing.swingUpdateRate -
                                                        ((OREG(49) * 0.01f) * rwData->swing.swingUpdateRate * sp94),
                                                    camera->yawUpdateRateInv, sp98, rate);
        camera->pitchUpdateRateInv = Camera_LERPCeilF(R_CAM_DEFA_PHI_UPDRATE, camera->pitchUpdateRateInv, sp9C, rate);
    }

    camera->pitchUpdateRateInv = Camera_LERPCeilF(R_CAM_DEFA_PHI_UPDRATE, camera->pitchUpdateRateInv, sp9C, rate);
    camera->xzOffsetUpdateRate = Camera_LERPCeilF(CAM_DATA_SCALED(OREG(2)), camera->xzOffsetUpdateRate, spA0, rate);
    camera->yOffsetUpdateRate = Camera_LERPCeilF(CAM_DATA_SCALED(OREG(3)), camera->yOffsetUpdateRate, sp9C, rate);
    camera->fovUpdateRate =
        Camera_LERPCeilF(CAM_DATA_SCALED(OREG(4)), camera->yOffsetUpdateRate, camera->speedRatio * 0.05f, rate);

    if (roData->interfaceFlags & NORMAL1_FLAG_0) {
        t = func_80044ADC(camera, BINANG_ROT180(atEyeGeo.yaw), 0);
        sp9C = ((1.0f / roData->unk_10) * 0.5f) * (1.0f - camera->speedRatio);
        rwData->slopePitchAdj =
            Camera_LERPCeilS(t, rwData->slopePitchAdj, ((1.0f / roData->unk_10) * 0.5f) + sp9C, 0xF);
    } else {
        rwData->slopePitchAdj = 0;
        if (camera->playerGroundY == camera->playerPosRot.pos.y) {
            rwData->yOffset = camera->playerPosRot.pos.y;
        }
    }

    spA0 = ((rwData->swing.unk_18 != 0) && (roData->yOffset > -40.0f))
               ? (sp9C = Math_SinS(rwData->swing.unk_14), ((-40.0f * sp9C) + (roData->yOffset * (1.0f - sp9C))))
               : roData->yOffset;

    if (roData->interfaceFlags & NORMAL1_FLAG_7) {
        func_800458D4(camera, &atEyeNextGeo, spA0, &rwData->yOffset, roData->interfaceFlags & NORMAL1_FLAG_0);
    } else if (roData->interfaceFlags & NORMAL1_FLAG_5) {
        func_80045B08(camera, &atEyeNextGeo, spA0, rwData->slopePitchAdj);
    } else {
        Camera_CalcAtDefault(camera, &atEyeNextGeo, spA0, roData->interfaceFlags & NORMAL1_FLAG_0);
    }

    OLib_Vec3fDiffToVecSphGeo(&eyeAdjustment, at, eyeNext);

    camera->dist = eyeAdjustment.r =
        Camera_ClampDist(camera, eyeAdjustment.r, roData->distMin, roData->distMax, rwData->unk_28);

    if (rwData->startSwingTimer <= 0) {
        eyeAdjustment.pitch = atEyeNextGeo.pitch;
        eyeAdjustment.yaw =
            Camera_LERPCeilS(rwData->swingYawTarget, atEyeNextGeo.yaw, 1.0f / camera->yawUpdateRateInv, 0xA);
    } else if (rwData->swing.unk_18 != 0) {
        eyeAdjustment.yaw =
            Camera_LERPCeilS(rwData->swing.unk_16, atEyeNextGeo.yaw, 1.0f / camera->yawUpdateRateInv, 0xA);
        eyeAdjustment.pitch =
            Camera_LERPCeilS(rwData->swing.unk_14, atEyeNextGeo.pitch, 1.0f / camera->yawUpdateRateInv, 0xA);
    } else {
        // rotate yaw to follow player.
        eyeAdjustment.yaw =
            Camera_CalcDefaultYaw(camera, atEyeNextGeo.yaw, camera->playerPosRot.rot.y, roData->unk_14, sp94);
        eyeAdjustment.pitch =
            Camera_CalcDefaultPitch(camera, atEyeNextGeo.pitch, roData->pitchTarget, rwData->slopePitchAdj);
    }

    // set eyeAdjustment pitch from 79.65 degrees to -85 degrees
    if (eyeAdjustment.pitch > 0x38A4) {
        eyeAdjustment.pitch = 0x38A4;
    }
    if (eyeAdjustment.pitch < -0x3C8C) {
        eyeAdjustment.pitch = -0x3C8C;
    }

    Camera_Vec3fVecSphGeoAdd(eyeNext, at, &eyeAdjustment);
    if ((camera->status == CAM_STAT_ACTIVE) && !(roData->interfaceFlags & NORMAL1_FLAG_4)) {
        rwData->swingYawTarget = BINANG_ROT180(camera->playerPosRot.rot.y);
        if (rwData->startSwingTimer > 0) {
            func_80046E20(camera, &eyeAdjustment, roData->distMin, roData->unk_0C, &sp98, &rwData->swing);
        } else {
            sp88 = *eyeNext;
            rwData->swing.swingUpdateRate = camera->yawUpdateRateInv = roData->unk_0C * 2.0f;
            if (Camera_BGCheck(camera, at, &sp88)) {
                rwData->swingYawTarget = atEyeNextGeo.yaw;
                rwData->startSwingTimer = -1;
            } else {
                *eye = *eyeNext;
            }
            rwData->swing.unk_18 = 0;
        }

        if (rwData->swing.unk_18 != 0) {
            camera->inputDir.y = Camera_LERPCeilS(
                camera->inputDir.y + BINANG_SUB(BINANG_ROT180(rwData->swing.unk_16), camera->inputDir.y),
                camera->inputDir.y, 1.0f - (0.99f * sp98), 0xA);
        }

        if (roData->interfaceFlags & NORMAL1_FLAG_2) {
            camera->inputDir.x = -atEyeGeo.pitch;
            camera->inputDir.y = BINANG_ROT180(atEyeGeo.yaw);
            camera->inputDir.z = 0;
        } else {
            OLib_Vec3fDiffToVecSphGeo(&eyeAdjustment, eye, at);
            camera->inputDir.x = eyeAdjustment.pitch;
            camera->inputDir.y = eyeAdjustment.yaw;
            camera->inputDir.z = 0;
        }

        // crit wiggle
        if (gSaveContext.health <= 16 && ((camera->play->state.frames % 256) == 0)) {
            wiggleAdj = Rand_ZeroOne() * 10000.0f;
            camera->inputDir.y = wiggleAdj + camera->inputDir.y;
        }
    } else {
        rwData->swing.swingUpdateRate = roData->unk_0C;
        rwData->swing.unk_18 = 0;
        sUpdateCameraDirection = 0;
        *eye = *eyeNext;
    }

    spA0 = (gSaveContext.health <= 16 ? 0.8f : 1.0f);
    camera->fov = Camera_LERPCeilF(roData->fovTarget * spA0, camera->fov, camera->fovUpdateRate, 1.0f);
    camera->roll = Camera_LERPCeilS(0, camera->roll, 0.5f, 0xA);
    camera->atLERPStepScale = Camera_ClampLERPScale(camera, roData->atLERPScaleMax);
    return 1;
}

s32 Camera_Normal2(Camera* camera) {
    Vec3f* eye = &camera->eye;
    Vec3f* at = &camera->at;
    Vec3f* eyeNext = &camera->eyeNext;
    CamColChk bgChk;
    s16 phi_a0;
    s16 phi_a1;
    f32 spA4;
    f32 spA0;
    VecSph adjSph;
    VecSph sp90;
    VecSph sp88;
    VecSph atToEyeDir;
    VecSph atToEyeNextDir;
    PosRot* playerPosRot = &camera->playerPosRot;
    Normal2ReadOnlyData* roData = &camera->paramData.norm2.roData;
    Normal2ReadWriteData* rwData = &camera->paramData.norm2.rwData;
    s32 pad;
    Vec3s* bgData;
    f32 playerHeight;
    f32 yNormal;

    playerHeight = Player_GetHeight(camera->player);
    yNormal =
        (1.0f + CAM_DATA_SCALED(R_CAM_YOFFSET_NORM)) - (CAM_DATA_SCALED(R_CAM_YOFFSET_NORM) * (68.0f / playerHeight));

    if (R_RELOAD_CAM_PARAMS) {
        Camera_CopyPREGToModeValues(camera);
    }

    if (RELOAD_PARAMS(camera) || R_RELOAD_CAM_PARAMS) {
        CameraModeValue* values = sCameraSettings[camera->setting].cameraModes[camera->mode].values;

        roData->unk_00 = GET_NEXT_SCALED_RO_DATA(values) * playerHeight * yNormal;
        roData->unk_04 = GET_NEXT_SCALED_RO_DATA(values) * playerHeight * yNormal;
        roData->unk_08 = GET_NEXT_SCALED_RO_DATA(values) * playerHeight * yNormal;
        roData->unk_1C = CAM_DEG_TO_BINANG(GET_NEXT_RO_DATA(values));
        roData->unk_0C = GET_NEXT_RO_DATA(values);
        roData->unk_10 = GET_NEXT_SCALED_RO_DATA(values);
        roData->unk_14 = GET_NEXT_RO_DATA(values);
        roData->unk_18 = GET_NEXT_SCALED_RO_DATA(values);
        roData->interfaceFlags = GET_NEXT_RO_DATA(values);
    }

    if (R_RELOAD_CAM_PARAMS) {
        Camera_CopyPREGToModeValues(camera);
    }

    sCameraInterfaceFlags = roData->interfaceFlags;

    switch (camera->animState) {
        case 0:
        case 10:
        case 20:
        case 25:
            bgData = Camera_GetCamBGData(camera);
            Camera_Vec3sToVec3f(&rwData->unk_00, &BGCAM_POS(bgData));
            rwData->unk_20 = BGCAM_ROT(bgData).x;
            rwData->unk_22 = BGCAM_ROT(bgData).y;
            rwData->unk_24 = playerPosRot->pos.y;
            rwData->unk_1C = BGCAM_FOV(bgData) == -1      ? roData->unk_14
                             : BGCAM_FOV(bgData) >= 0x169 ? CAM_DATA_SCALED(BGCAM_FOV(bgData))
                                                          : BGCAM_FOV(bgData);

            rwData->unk_28 = BGCAM_JFIFID(bgData) == -1 ? 0 : BGCAM_JFIFID(bgData);

            rwData->unk_18 = 0.0f;

            if (roData->interfaceFlags & NORMAL2_FLAG_2) {
                sp88.pitch = rwData->unk_20;
                sp88.yaw = rwData->unk_22 + 0x3FFF;
                sp88.r = 100.0f;
                OLib_VecSphGeoToVec3f(&rwData->unk_0C, &sp88);
            }

            camera->animState = 1;
            camera->yawUpdateRateInv = 50.0f;
            break;
        default:
            if (camera->playerGroundY == playerPosRot->pos.y) {
                rwData->unk_24 = playerPosRot->pos.y;
            }
            break;
    }

    OLib_Vec3fDiffToVecSphGeo(&atToEyeDir, at, eye);
    OLib_Vec3fDiffToVecSphGeo(&atToEyeNextDir, at, eyeNext);

    camera->speedRatio *= 0.5f;
    spA4 = CAM_DATA_SCALED(OREG(25)) * camera->speedRatio;
    spA0 = CAM_DATA_SCALED(OREG(26)) * camera->speedRatio;

    camera->yawUpdateRateInv = Camera_LERPCeilF(roData->unk_0C, camera->yawUpdateRateInv * camera->speedRatio,
                                                CAM_DATA_SCALED(OREG(25)), 0.1f);
    camera->pitchUpdateRateInv = Camera_LERPCeilF(OREG(7), camera->pitchUpdateRateInv, spA0, 0.1f);
    camera->xzOffsetUpdateRate = Camera_LERPCeilF(CAM_DATA_SCALED(OREG(2)), camera->xzOffsetUpdateRate, spA4, 0.1f);
    camera->yOffsetUpdateRate = Camera_LERPCeilF(CAM_DATA_SCALED(OREG(3)), camera->yOffsetUpdateRate, spA0, 0.1f);
    camera->fovUpdateRate =
        Camera_LERPCeilF(CAM_DATA_SCALED(OREG(4)), camera->yOffsetUpdateRate, camera->speedRatio * 0.05f, 0.1f);

    if (!(roData->interfaceFlags & NORMAL2_FLAG_7)) {
        Camera_CalcAtDefault(camera, &atToEyeNextDir, roData->unk_00, roData->interfaceFlags & NORMAL2_FLAG_0);
    } else {
        func_800458D4(camera, &atToEyeNextDir, roData->unk_00, &rwData->unk_24,
                      roData->interfaceFlags & NORMAL2_FLAG_0);
    }

    if (roData->interfaceFlags & NORMAL2_FLAG_2) {
        rwData->unk_00.x = playerPosRot->pos.x + rwData->unk_0C.x;
        rwData->unk_00.z = playerPosRot->pos.z + rwData->unk_0C.z;
    }

    rwData->unk_00.y = playerPosRot->pos.y;

    OLib_Vec3fDiffToVecSphGeo(&sp88, &rwData->unk_00, at);
    OLib_Vec3fDiffToVecSphGeo(&sp90, at, eyeNext);

    phi_a1 = (rwData->unk_28 & 2 ? rwData->unk_22 : roData->unk_1C);
    phi_a0 = BINANG_SUB(sp90.yaw, sp88.yaw);
    if ((phi_a1 < 0x4000 && ABS(phi_a0) > phi_a1) || (phi_a1 >= 0x4000 && ABS(phi_a0) < phi_a1)) {

        phi_a0 = (phi_a0 < 0 ? -phi_a1 : phi_a1);
        phi_a0 += sp88.yaw;
        adjSph.yaw =
            Camera_LERPCeilS(phi_a0, atToEyeDir.yaw, (1.0f / camera->yawUpdateRateInv) * camera->speedRatio, 0xA);
        if (rwData->unk_28 & 1) {
            adjSph.pitch = Camera_CalcDefaultPitch(camera, atToEyeNextDir.pitch, rwData->unk_20, 0);
        } else {
            adjSph.pitch = atToEyeDir.pitch;
        }
    } else {
        adjSph = sp90;
    }

    camera->dist = adjSph.r = Camera_ClampDist(camera, sp90.r, roData->unk_04, roData->unk_08, 0);

    if (!(rwData->unk_28 & 1)) {
        if (adjSph.pitch >= 0xE39) {
            adjSph.pitch += (BINANG_SUB(0xE38, adjSph.pitch) >> 2);
        }

        if (adjSph.pitch < 0) {
            adjSph.pitch += (BINANG_SUB(-0x38E, adjSph.pitch) >> 2);
        }
    }

    Camera_Vec3fVecSphGeoAdd(eyeNext, at, &adjSph);

    if (camera->status == CAM_STAT_ACTIVE) {
        bgChk.pos = *eyeNext;
        if (!camera->play->envCtx.skyboxDisabled || roData->interfaceFlags & NORMAL2_FLAG_4) {
            Camera_BGCheckInfo(camera, at, &bgChk);
            *eye = bgChk.pos;
        } else {
            func_80043F94(camera, at, &bgChk);
            *eye = bgChk.pos;
            OLib_Vec3fDiffToVecSphGeo(&adjSph, eye, at);
            camera->inputDir.x = adjSph.pitch;
            camera->inputDir.y = adjSph.yaw;
            camera->inputDir.z = 0;
        }
    }

    camera->fov = Camera_LERPCeilF(rwData->unk_1C, camera->fov, camera->fovUpdateRate, 1.0f);
    camera->roll = Camera_LERPCeilS(0, camera->roll, 0.5f, 0xA);
    camera->atLERPStepScale = Camera_ClampLERPScale(camera, roData->unk_18);
    return 1;
}

// riding epona
s32 Camera_Normal3(Camera* camera) {
    Vec3f* eye = &camera->eye;
    Vec3f* at = &camera->at;
    Vec3f* eyeNext = &camera->eyeNext;
    f32 sp98;
    f32 sp94;
    f32 sp90;
    f32 sp8C;
    VecSph sp84;
    VecSph sp7C;
    VecSph sp74;
    PosRot* playerPosRot = &camera->playerPosRot;
    f32 temp_f0;
    f32 temp_f6;
    s16 phi_a0;
    s16 t2;
    Normal3ReadOnlyData* roData = &camera->paramData.norm3.roData;
    Normal3ReadWriteData* rwData = &camera->paramData.norm3.rwData;
    f32 playerHeight;

    playerHeight = Player_GetHeight(camera->player);
    if (RELOAD_PARAMS(camera) || R_RELOAD_CAM_PARAMS) {
        CameraModeValue* values = sCameraSettings[camera->setting].cameraModes[camera->mode].values;

        roData->yOffset = GET_NEXT_RO_DATA(values) * CAM_DATA_SCALED(playerHeight);
        roData->distMin = GET_NEXT_RO_DATA(values) * CAM_DATA_SCALED(playerHeight);
        roData->distMax = GET_NEXT_RO_DATA(values) * CAM_DATA_SCALED(playerHeight);
        roData->pitchTarget = CAM_DEG_TO_BINANG(GET_NEXT_RO_DATA(values));
        roData->yawUpdateSpeed = GET_NEXT_RO_DATA(values);
        roData->unk_10 = GET_NEXT_RO_DATA(values);
        roData->fovTarget = GET_NEXT_RO_DATA(values);
        roData->maxAtLERPScale = GET_NEXT_SCALED_RO_DATA(values);
        roData->interfaceFlags = GET_NEXT_RO_DATA(values);
    }

    if (R_RELOAD_CAM_PARAMS) {
        Camera_CopyPREGToModeValues(camera);
    }

    OLib_Vec3fDiffToVecSphGeo(&sp7C, at, eye);
    OLib_Vec3fDiffToVecSphGeo(&sp74, at, eyeNext);

    sUpdateCameraDirection = true;
    sCameraInterfaceFlags = roData->interfaceFlags;
    switch (camera->animState) {
        case 0:
        case 10:
        case 20:
        case 25:
            rwData->swing.atEyePoly = NULL;
            rwData->curPitch = 0;
            rwData->unk_1C = 0.0f;
            rwData->unk_20 = camera->playerGroundY;
            rwData->swing.unk_16 = rwData->swing.unk_14 = rwData->swing.unk_18 = 0;
            rwData->swing.swingUpdateRate = roData->yawUpdateSpeed;
            rwData->yawUpdAmt = BINANG_SUB(BINANG_ROT180(playerPosRot->rot.y), sp7C.yaw) * (1.0f / OREG(23));
            rwData->distTimer = 10;
            rwData->yawTimer = OREG(23);
            camera->animState = 1;
            rwData->swing.swingUpdateRateTimer = 0;
    }

    if (rwData->distTimer != 0) {
        rwData->distTimer--;
    }

    sp98 = CAM_DATA_SCALED(OREG(25)) * camera->speedRatio;
    sp94 = CAM_DATA_SCALED(OREG(26)) * camera->speedRatio;

    if (rwData->swing.swingUpdateRateTimer != 0) {
        camera->yawUpdateRateInv = Camera_LERPCeilF(roData->yawUpdateSpeed + (rwData->swing.swingUpdateRateTimer * 2),
                                                    camera->yawUpdateRateInv, sp98, 0.1f);
        camera->pitchUpdateRateInv = Camera_LERPCeilF((f32)OREG(7) + (rwData->swing.swingUpdateRateTimer * 2),
                                                      camera->pitchUpdateRateInv, sp94, 0.1f);
        if (1) {}
        rwData->swing.swingUpdateRateTimer--;
    } else {
        camera->yawUpdateRateInv = Camera_LERPCeilF(roData->yawUpdateSpeed, camera->yawUpdateRateInv, sp98, 0.1f);
        camera->pitchUpdateRateInv = Camera_LERPCeilF(OREG(7), camera->pitchUpdateRateInv, sp94, 0.1f);
    }

    camera->xzOffsetUpdateRate = Camera_LERPCeilF(CAM_DATA_SCALED(OREG(2)), camera->xzOffsetUpdateRate, sp98, 0.1f);
    camera->yOffsetUpdateRate = Camera_LERPCeilF(CAM_DATA_SCALED(OREG(3)), camera->yOffsetUpdateRate, sp94, 0.1f);
    camera->fovUpdateRate = Camera_LERPCeilF(CAM_DATA_SCALED(OREG(4)), camera->fovUpdateRate, sp94, 0.1f);

    t2 = func_80044ADC(camera, BINANG_ROT180(sp7C.yaw), 1);
    sp94 = ((1.0f / roData->unk_10) * 0.5f);
    temp_f0 = (((1.0f / roData->unk_10) * 0.5f) * (1.0f - camera->speedRatio));
    rwData->curPitch = Camera_LERPCeilS(t2, rwData->curPitch, sp94 + temp_f0, 0xF);

    Camera_CalcAtForHorse(camera, &sp74, roData->yOffset, &rwData->unk_20, 1);
    sp90 = (roData->distMax + roData->distMin) * 0.5f;
    OLib_Vec3fDiffToVecSphGeo(&sp84, at, eyeNext);
    camera->dist = sp84.r = Camera_ClampDist(camera, sp84.r, roData->distMin, roData->distMax, rwData->distTimer);
    if (camera->xzSpeed > 0.001f) {
        sp84.r += (sp90 - sp84.r) * 0.002f;
    }
    phi_a0 = BINANG_SUB(roData->pitchTarget, rwData->curPitch);
    sp84.pitch = Camera_LERPCeilS(phi_a0, sp74.pitch, 1.0f / camera->pitchUpdateRateInv, 0xA);

    if (OREG(5) < sp84.pitch) {
        sp84.pitch = OREG(5);
    }
    if (sp84.pitch < OREG(34)) {
        sp84.pitch = OREG(34);
    }

    phi_a0 = BINANG_SUB(playerPosRot->rot.y, BINANG_ROT180(sp74.yaw));
    if (ABS(phi_a0) > 0x2AF8) {
        if (phi_a0 > 0) {
            phi_a0 = 0x2AF8;
        } else {
            phi_a0 = -0x2AF8;
        }
    }

    sp90 = 1.0f;
    sp98 = 0.5;
    sp94 = camera->speedRatio;
    sp90 -= sp98;
    sp98 = sp98 + (sp94 * sp90);
    sp98 = (sp98 * phi_a0) / camera->yawUpdateRateInv;

    sp84.yaw = fabsf(sp98) > (150.0f * (1.0f - camera->speedRatio)) ? (s16)(sp74.yaw + sp98) : sp74.yaw;

    if (rwData->yawTimer > 0) {
        sp84.yaw += rwData->yawUpdAmt;
        rwData->yawTimer--;
    }

    Camera_Vec3fVecSphGeoAdd(eyeNext, at, &sp84);

    if (camera->status == CAM_STAT_ACTIVE) {
        func_80046E20(camera, &sp84, roData->distMin, roData->yawUpdateSpeed, &sp8C, &rwData->swing);
    } else {
        *eye = *eyeNext;
    }

    camera->fov = Camera_LERPCeilF(roData->fovTarget, camera->fov, camera->fovUpdateRate, 1.0f);
    camera->roll = Camera_LERPCeilS(0, camera->roll, 0.5f, 0xA);
    camera->atLERPStepScale = Camera_ClampLERPScale(camera, roData->maxAtLERPScale);
    return 1;
}

s32 Camera_Normal4(Camera* camera) {
    return Camera_Noop(camera);
}

s32 Camera_Normal0(Camera* camera) {
    return Camera_Noop(camera);
}

s32 Camera_Parallel1(Camera* camera) {
    Vec3f* eye = &camera->eye;
    Vec3f* at = &camera->at;
    Vec3f* eyeNext = &camera->eyeNext;
    f32 spB8;
    f32 spB4;
    s16 tangle;
    VecSph spA8;
    VecSph atToEyeDir;
    VecSph atToEyeNextDir;
    PosRot* playerPosRot = &camera->playerPosRot;
    CamColChk sp6C;
    s16 sp6A;
    s16 phi_a0;
    Parallel1ReadOnlyData* roData = &camera->paramData.para1.roData;
    Parallel1ReadWriteData* rwData = &camera->paramData.para1.rwData;
    f32 pad2;
    f32 playerHeight;
    s32 pad3;

    playerHeight = Player_GetHeight(camera->player);
    if (RELOAD_PARAMS(camera) || R_RELOAD_CAM_PARAMS) {
        CameraModeValue* values = sCameraSettings[camera->setting].cameraModes[camera->mode].values;
        f32 yNormal = (1.0f + CAM_DATA_SCALED(OREG(46))) - (CAM_DATA_SCALED(OREG(46)) * (68.0f / playerHeight));

        roData->yOffset = GET_NEXT_SCALED_RO_DATA(values) * playerHeight * yNormal;
        roData->distTarget = GET_NEXT_SCALED_RO_DATA(values) * playerHeight * yNormal;
        roData->pitchTarget = CAM_DEG_TO_BINANG(GET_NEXT_RO_DATA(values));
        roData->yawTarget = CAM_DEG_TO_BINANG(GET_NEXT_RO_DATA(values));
        roData->unk_08 = GET_NEXT_RO_DATA(values);
        roData->unk_0C = GET_NEXT_RO_DATA(values);
        roData->fovTarget = GET_NEXT_RO_DATA(values);
        roData->unk_14 = GET_NEXT_SCALED_RO_DATA(values);
        roData->interfaceFlags = GET_NEXT_RO_DATA(values);
        roData->unk_18 = GET_NEXT_SCALED_RO_DATA(values) * playerHeight * yNormal;
        roData->unk_1C = GET_NEXT_SCALED_RO_DATA(values);
    }

    if (R_RELOAD_CAM_PARAMS) {
        Camera_CopyPREGToModeValues(camera);
    }

    OLib_Vec3fDiffToVecSphGeo(&atToEyeDir, at, eye);
    OLib_Vec3fDiffToVecSphGeo(&atToEyeNextDir, at, eyeNext);

    switch (camera->animState) {
        case 0:
        case 10:
        case 20:
        case 25:
            rwData->unk_16 = 0;
            rwData->unk_10 = 0;
            if (roData->interfaceFlags & PARALLEL1_FLAG_2) {
                rwData->animTimer = 20;
            } else {
                rwData->animTimer = OREG(23);
            }
            rwData->unk_00.x = 0.0f;
            rwData->yTarget = playerPosRot->pos.y - camera->playerPosDelta.y;
            camera->animState++;
            break;
    }

    if (rwData->animTimer != 0) {
        if (roData->interfaceFlags & PARALLEL1_FLAG_1) {
            // Rotate roData->yawTarget degrees from behind the player.
            rwData->yawTarget = BINANG_ROT180(playerPosRot->rot.y) + roData->yawTarget;
        } else if (roData->interfaceFlags & PARALLEL1_FLAG_2) {
            // rotate to roData->yawTarget
            rwData->yawTarget = roData->yawTarget;
        } else {
            // leave the rotation alone.
            rwData->yawTarget = atToEyeNextDir.yaw;
        }
    } else {
        if (roData->interfaceFlags & PARALLEL1_FLAG_5) {
            rwData->yawTarget = BINANG_ROT180(playerPosRot->rot.y) + roData->yawTarget;
        }
        sCameraInterfaceFlags = roData->interfaceFlags;
    }

    rwData->pitchTarget = roData->pitchTarget;

    if (camera->animState == 21) {
        rwData->unk_16 = 1;
        camera->animState = 1;
    } else if (camera->animState == 11) {
        camera->animState = 1;
    }

    spB8 = CAM_DATA_SCALED(OREG(25)) * camera->speedRatio;
    spB4 = CAM_DATA_SCALED(OREG(26)) * camera->speedRatio;

    camera->rUpdateRateInv = Camera_LERPCeilF(OREG(6), camera->rUpdateRateInv, spB8, 0.1f);
    camera->yawUpdateRateInv = Camera_LERPCeilF(roData->unk_08, camera->yawUpdateRateInv, spB8, 0.1f);
    camera->pitchUpdateRateInv = Camera_LERPCeilF(2.0f, camera->pitchUpdateRateInv, spB4, 0.1f);
    camera->xzOffsetUpdateRate = Camera_LERPCeilF(CAM_DATA_SCALED(OREG(2)), camera->xzOffsetUpdateRate, spB8, 0.1f);
    camera->yOffsetUpdateRate = Camera_LERPCeilF(CAM_DATA_SCALED(OREG(3)), camera->yOffsetUpdateRate, spB4, 0.1f);
    camera->fovUpdateRate =
        Camera_LERPCeilF(CAM_DATA_SCALED(OREG(4)), camera->fovUpdateRate, camera->speedRatio * 0.05f, 0.1f);

    if (roData->interfaceFlags & PARALLEL1_FLAG_0) {
        tangle = func_80044ADC(camera, BINANG_ROT180(atToEyeDir.yaw), 1);

        spB8 = ((1.0f / roData->unk_0C) * 0.3f);
        pad2 = (((1.0f / roData->unk_0C) * 0.7f) * (1.0f - camera->speedRatio));
        rwData->unk_10 = Camera_LERPCeilS(tangle, rwData->unk_10, spB8 + pad2, 0xF);
    } else {
        rwData->unk_10 = 0;
    }

    if (camera->playerGroundY == camera->playerPosRot.pos.y || camera->player->actor.gravity > -0.1f ||
        camera->player->stateFlags1 & PLAYER_STATE1_21) {
        rwData->yTarget = playerPosRot->pos.y;
        sp6A = 0;
    } else {
        sp6A = 1;
    }

    if (!(roData->interfaceFlags & PARALLEL1_FLAG_7) && !sp6A) {
        Camera_CalcAtForParallel(camera, &atToEyeNextDir, roData->yOffset, &rwData->yTarget,
                                 roData->interfaceFlags & PARALLEL1_FLAG_0);
    } else {
        func_800458D4(camera, &atToEyeNextDir, roData->unk_18, &rwData->yTarget,
                      roData->interfaceFlags & PARALLEL1_FLAG_0);
    }

    if (rwData->animTimer != 0) {
        camera->stateFlags |= CAM_STATE_5;
        tangle = (((rwData->animTimer + 1) * rwData->animTimer) >> 1);
        spA8.yaw = atToEyeDir.yaw + ((BINANG_SUB(rwData->yawTarget, atToEyeDir.yaw) / tangle) * rwData->animTimer);
        spA8.pitch = atToEyeDir.pitch;
        spA8.r = atToEyeDir.r;
        rwData->animTimer--;
    } else {
        rwData->unk_16 = 0;
        camera->dist = Camera_LERPCeilF(roData->distTarget, camera->dist, 1.0f / camera->rUpdateRateInv, 2.0f);
        OLib_Vec3fDiffToVecSphGeo(&spA8, at, eyeNext);
        spA8.r = camera->dist;

        if (roData->interfaceFlags & PARALLEL1_FLAG_6) {
            spA8.yaw = Camera_LERPCeilS(rwData->yawTarget, atToEyeNextDir.yaw, 0.6f, 0xA);
        } else {
            spA8.yaw = Camera_LERPCeilS(rwData->yawTarget, atToEyeNextDir.yaw, 0.8f, 0xA);
        }

        if (roData->interfaceFlags & PARALLEL1_FLAG_0) {
            phi_a0 = BINANG_SUB(rwData->pitchTarget, rwData->unk_10);
        } else {
            phi_a0 = rwData->pitchTarget;
        }

        spA8.pitch = Camera_LERPCeilS(phi_a0, atToEyeNextDir.pitch, 1.0f / camera->pitchUpdateRateInv, 4);

        if (spA8.pitch > OREG(5)) {
            spA8.pitch = OREG(5);
        }

        if (spA8.pitch < OREG(34)) {
            spA8.pitch = OREG(34);
        }
    }
    Camera_Vec3fVecSphGeoAdd(eyeNext, at, &spA8);
    if (camera->status == CAM_STAT_ACTIVE) {
        sp6C.pos = *eyeNext;
        if (!camera->play->envCtx.skyboxDisabled || roData->interfaceFlags & PARALLEL1_FLAG_4) {
            Camera_BGCheckInfo(camera, at, &sp6C);
            *eye = sp6C.pos;
        } else {
            func_80043F94(camera, at, &sp6C);
            *eye = sp6C.pos;
            OLib_Vec3fDiffToVecSphGeo(&spA8, eye, at);
            camera->inputDir.x = spA8.pitch;
            camera->inputDir.y = spA8.yaw;
            camera->inputDir.z = 0;
        }
    }
    camera->fov = Camera_LERPCeilF(roData->fovTarget, camera->fov, camera->fovUpdateRate, 1.0f);
    camera->roll = Camera_LERPCeilS(0, camera->roll, 0.5, 0xA);
    camera->atLERPStepScale = Camera_ClampLERPScale(camera, sp6A ? roData->unk_1C : roData->unk_14);
    //! @bug doesn't return
}

s32 Camera_Parallel2(Camera* camera) {
    return Camera_Noop(camera);
}

s32 Camera_Parallel3(Camera* camera) {
    CameraModeValue* values = sCameraSettings[camera->setting].cameraModes[camera->mode].values;
    s16 interfaceFlags = GET_NEXT_RO_DATA(values);

    sCameraInterfaceFlags = interfaceFlags;

    if (interfaceFlags & PARALLEL3_FLAG_0) {
        camera->stateFlags |= CAM_STATE_10;
    }
    if (interfaceFlags & PARALLEL3_FLAG_1) {
        camera->stateFlags |= CAM_STATE_4;
    }
    //! @bug doesn't return
}

s32 Camera_Parallel4(Camera* camera) {
    return Camera_Noop(camera);
}

s32 Camera_Parallel0(Camera* camera) {
    return Camera_Noop(camera);
}

/**
 * Generic jump, jumping off ledges
 */
s32 Camera_Jump1(Camera* camera) {
    Vec3f* eye = &camera->eye;
    Vec3f* at = &camera->at;
    Vec3f* eyeNext = &camera->eyeNext;
    s32 pad2;
    f32 spA4;
    Vec3f newEye;
    VecSph eyeAtOffset;
    VecSph eyeNextAtOffset;
    VecSph eyeDiffSph;
    VecSph eyeDiffTarget;
    PosRot* playerPosRot = &camera->playerPosRot;
    PosRot playerhead;
    s16 tangle;
    Jump1ReadOnlyData* roData = &camera->paramData.jump1.roData;
    Jump1ReadWriteData* rwData = &camera->paramData.jump1.rwData;
    s32 pad;
    f32 playerHeight;

    playerHeight = Player_GetHeight(camera->player);
    if (RELOAD_PARAMS(camera) || R_RELOAD_CAM_PARAMS) {
        CameraModeValue* values = sCameraSettings[camera->setting].cameraModes[camera->mode].values;
        f32 yNormal = (1.0f + CAM_DATA_SCALED(R_CAM_YOFFSET_NORM)) -
                      (CAM_DATA_SCALED(R_CAM_YOFFSET_NORM) * (68.0f / playerHeight));

        roData->atYOffset = CAM_DATA_SCALED(GET_NEXT_RO_DATA(values)) * playerHeight * yNormal;
        roData->distMin = CAM_DATA_SCALED(GET_NEXT_RO_DATA(values)) * playerHeight * yNormal;
        roData->distMax = CAM_DATA_SCALED(GET_NEXT_RO_DATA(values)) * playerHeight * yNormal;
        roData->yawUpateRateTarget = GET_NEXT_RO_DATA(values);
        roData->maxYawUpdate = CAM_DATA_SCALED(GET_NEXT_RO_DATA(values));
        roData->unk_14 = GET_NEXT_RO_DATA(values);
        roData->atLERPScaleMax = CAM_DATA_SCALED(GET_NEXT_RO_DATA(values));
        roData->interfaceFlags = GET_NEXT_RO_DATA(values);
    }

    if (R_RELOAD_CAM_PARAMS) {
        Camera_CopyPREGToModeValues(camera);
    }

    // playerhead never gets used.
    Actor_GetFocus(&playerhead, &camera->player->actor);

    OLib_Vec3fDiffToVecSphGeo(&eyeAtOffset, at, eye);
    OLib_Vec3fDiffToVecSphGeo(&eyeNextAtOffset, at, eyeNext);

    sCameraInterfaceFlags = roData->interfaceFlags;

    if (RELOAD_PARAMS(camera)) {
        rwData->swing.unk_16 = rwData->swing.unk_18 = 0;
        rwData->swing.atEyePoly = NULL;
        rwData->unk_20.pitch = 0;
        rwData->unk_20.yaw = 0xC8;
        rwData->swing.swingUpdateRateTimer = 0;
        rwData->swing.swingUpdateRate = roData->yawUpateRateTarget;
        rwData->unk_1C = playerPosRot->pos.y - camera->playerPosDelta.y;
        rwData->unk_20.r = eyeAtOffset.r;
        camera->posOffset.y -= camera->playerPosDelta.y;
        camera->xzOffsetUpdateRate = (1.0f / 10000.0f);
        camera->animState++;
    }

    if (rwData->swing.swingUpdateRateTimer != 0) {
        camera->yawUpdateRateInv = Camera_LERPCeilF(roData->yawUpateRateTarget + rwData->swing.swingUpdateRateTimer,
                                                    camera->yawUpdateRateInv, CAM_DATA_SCALED(OREG(26)), 0.1f);
        camera->pitchUpdateRateInv = Camera_LERPCeilF((f32)R_CAM_DEFA_PHI_UPDRATE + rwData->swing.swingUpdateRateTimer,
                                                      camera->pitchUpdateRateInv, CAM_DATA_SCALED(OREG(26)), 0.1f);
        rwData->swing.swingUpdateRateTimer--;
    } else {
        camera->yawUpdateRateInv =
            Camera_LERPCeilF(roData->yawUpateRateTarget, camera->yawUpdateRateInv, CAM_DATA_SCALED(OREG(26)), 0.1f);
        camera->pitchUpdateRateInv =
            Camera_LERPCeilF((f32)R_CAM_DEFA_PHI_UPDRATE, camera->pitchUpdateRateInv, CAM_DATA_SCALED(OREG(26)), 0.1f);
    }

    camera->xzOffsetUpdateRate =
        Camera_LERPCeilF(CAM_DATA_SCALED(OREG(2)), camera->xzOffsetUpdateRate, CAM_DATA_SCALED(OREG(25)), 0.1f);
    camera->yOffsetUpdateRate =
        Camera_LERPCeilF(CAM_DATA_SCALED(OREG(3)), camera->yOffsetUpdateRate, CAM_DATA_SCALED(OREG(26)), 0.1f);
    camera->fovUpdateRate = Camera_LERPCeilF(CAM_DATA_SCALED(OREG(4)), camera->yOffsetUpdateRate, 0.05f, 0.1f);

    func_800458D4(camera, &eyeNextAtOffset, roData->atYOffset, &rwData->unk_1C, 0);

    eyeDiffSph = eyeAtOffset;

    OLib_Vec3fDiffToVecSphGeo(&eyeDiffTarget, at, eye);

    eyeDiffSph.r = Camera_LERPCeilF(eyeDiffTarget.r, eyeAtOffset.r, CAM_DATA_SCALED(OREG(29)), 1.0f);
    eyeDiffSph.pitch = Camera_LERPCeilS(eyeDiffTarget.pitch, eyeAtOffset.pitch, CAM_DATA_SCALED(OREG(29)), 0xA);

    if (rwData->swing.unk_18) {
        eyeDiffSph.yaw =
            Camera_LERPCeilS(rwData->swing.unk_16, eyeNextAtOffset.yaw, 1.0f / camera->yawUpdateRateInv, 0xA);
        eyeDiffSph.pitch =
            Camera_LERPCeilS(rwData->swing.unk_14, eyeNextAtOffset.pitch, 1.0f / camera->yawUpdateRateInv, 0xA);
    } else {
        eyeDiffSph.yaw =
            Camera_CalcDefaultYaw(camera, eyeNextAtOffset.yaw, camera->playerPosRot.rot.y, roData->maxYawUpdate, 0.0f);
    }

    // Clamp the eye->at distance to roData->distMin < eyeDiffSph.r < roData->distMax
    if (eyeDiffSph.r < roData->distMin) {
        eyeDiffSph.r = roData->distMin;
    } else if (eyeDiffSph.r > roData->distMax) {
        eyeDiffSph.r = roData->distMax;
    }

    // Clamp the phi rotation at R_CAM_MAX_PHI AND R_CAM_MIN_PHI2
    if (eyeDiffSph.pitch > R_CAM_MAX_PHI) {
        eyeDiffSph.pitch = R_CAM_MAX_PHI;
    } else if (eyeDiffSph.pitch < R_CAM_MIN_PHI2) {
        eyeDiffSph.pitch = R_CAM_MIN_PHI2;
    }

    Camera_Vec3fVecSphGeoAdd(&newEye, at, &eyeDiffSph);
    eyeNext->x = newEye.x;
    eyeNext->z = newEye.z;
    eyeNext->y += (newEye.y - eyeNext->y) * CAM_DATA_SCALED(OREG(31));
    if ((camera->status == CAM_STAT_ACTIVE) && !(roData->interfaceFlags & JUMP1_FLAG_4)) {
        func_80046E20(camera, &eyeDiffSph, roData->distMin, roData->yawUpateRateTarget, &spA4, &rwData->swing);
        if (roData->interfaceFlags & JUMP1_FLAG_2) {
            camera->inputDir.x = -eyeAtOffset.pitch;
            camera->inputDir.y = BINANG_ROT180(eyeAtOffset.yaw);
            camera->inputDir.z = 0;
        } else {
            OLib_Vec3fDiffToVecSphGeo(&eyeDiffSph, eye, at);
            camera->inputDir.x = eyeDiffSph.pitch;
            camera->inputDir.y = eyeDiffSph.yaw;
            camera->inputDir.z = 0;
        }
        if (rwData->swing.unk_18) {
            camera->inputDir.y = Camera_LERPCeilS(
                camera->inputDir.y + BINANG_SUB(BINANG_ROT180(rwData->swing.unk_16), camera->inputDir.y),
                camera->inputDir.y, 1.0f - (0.99f * spA4), 0xA);
        }
    } else {
        rwData->swing.swingUpdateRate = roData->yawUpateRateTarget;
        rwData->swing.unk_18 = 0;
        sUpdateCameraDirection = 0;
        *eye = *eyeNext;
    }

    camera->dist = OLib_Vec3fDist(at, eye);
    camera->roll = Camera_LERPCeilS(0, camera->roll, 0.5f, 0xA);
    camera->atLERPStepScale = Camera_ClampLERPScale(camera, roData->atLERPScaleMax);
    return true;
}

// Climbing ladders/vines
s32 Camera_Jump2(Camera* camera) {
    Vec3f* eye = &camera->eye;
    Vec3f* at = &camera->at;
    Vec3f* eyeNext = &camera->eyeNext;
    Vec3f bgChkPos;
    Vec3f floorNorm;
    VecSph adjAtToEyeDir;
    VecSph bgChkPara;
    VecSph atToEyeNextDir;
    VecSph atToEyeDir;
    f32 temp_f14;
    f32 temp_f16;
    f32 sp90;
    f32 sp8C;
    s32 bgId;
    CamColChk camBgChk;
    PosRot* playerPosRot = &camera->playerPosRot;
    s16 yawDiff;
    s16 playerYawRot180;
    Jump2ReadOnlyData* roData = &camera->paramData.jump2.roData;
    Jump2ReadWriteData* rwData = &camera->paramData.jump2.rwData;
    CameraModeValue* values;
    f32 playerHeight;
    f32 yNormal;

    playerHeight = Player_GetHeight(camera->player);

    if (RELOAD_PARAMS(camera) || R_RELOAD_CAM_PARAMS) {
        values = sCameraSettings[camera->setting].cameraModes[camera->mode].values;
        yNormal = (1.0f + CAM_DATA_SCALED(OREG(46))) - (CAM_DATA_SCALED(OREG(46)) * (68.0f / playerHeight));
        roData->atYOffset =
            CAM_DATA_SCALED((camera->playerPosDelta.y > 0.0f ? -10.0f : 10.0f) + GET_NEXT_RO_DATA(values)) *
            playerHeight * yNormal;
        roData->minDist = GET_NEXT_SCALED_RO_DATA(values) * playerHeight * yNormal;
        roData->maxDist = GET_NEXT_SCALED_RO_DATA(values) * playerHeight * yNormal;
        roData->minMaxDistFactor = GET_NEXT_SCALED_RO_DATA(values);
        roData->yawUpdRateTarget = GET_NEXT_RO_DATA(values);
        roData->xzUpdRateTarget = GET_NEXT_SCALED_RO_DATA(values);
        roData->fovTarget = GET_NEXT_RO_DATA(values);
        roData->atLERPStepScale = GET_NEXT_SCALED_RO_DATA(values);
        roData->interfaceFlags = GET_NEXT_RO_DATA(values);
    }

    if (R_RELOAD_CAM_PARAMS) {
        Camera_CopyPREGToModeValues(camera);
    }

    OLib_Vec3fDiffToVecSphGeo(&atToEyeDir, at, eye);
    OLib_Vec3fDiffToVecSphGeo(&atToEyeNextDir, at, eyeNext);

    sCameraInterfaceFlags = roData->interfaceFlags;

    if (RELOAD_PARAMS(camera)) {
        bgChkPos = playerPosRot->pos;
        rwData->floorY = Camera_GetFloorY(camera, &bgChkPos);
        rwData->yawTarget = atToEyeNextDir.yaw;
        rwData->initYawDiff = 0;
        if (rwData->floorY == BGCHECK_Y_MIN) {
            osSyncPrintf(VT_COL(YELLOW, BLACK) "camera: climb: no floor \n" VT_RST);
            rwData->onFloor = -1;
            rwData->floorY = playerPosRot->pos.y - 1000.0f;
        } else if (playerPosRot->pos.y - rwData->floorY < playerHeight) {
            // player's model is within the height of the floor.
            rwData->onFloor = 1;
        } else {
            rwData->onFloor = -1;
        }

        yawDiff = BINANG_SUB(BINANG_ROT180(playerPosRot->rot.y), atToEyeNextDir.yaw);
        rwData->initYawDiff = ((yawDiff / OREG(23)) / 4) * 3;
        if (roData->interfaceFlags & JUMP2_FLAG_1) {
            rwData->yawAdj = 0xA;
        } else {
            rwData->yawAdj = 0x2710;
        }

        playerPosRot->pos.x -= camera->playerPosDelta.x;
        playerPosRot->pos.y -= camera->playerPosDelta.y;
        playerPosRot->pos.z -= camera->playerPosDelta.z;
        rwData->animTimer = OREG(23);
        camera->animState++;
        camera->atLERPStepScale = roData->atLERPStepScale;
    }

    sp90 = CAM_DATA_SCALED(OREG(25)) * camera->speedRatio;
    sp8C = CAM_DATA_SCALED(OREG(26)) * camera->speedRatio;
    camera->yawUpdateRateInv = Camera_LERPCeilF(roData->yawUpdRateTarget, camera->yawUpdateRateInv, sp90, 0.1f);
    camera->xzOffsetUpdateRate = Camera_LERPCeilF(roData->xzUpdRateTarget, camera->xzOffsetUpdateRate, sp90, 0.1f);
    camera->yOffsetUpdateRate = Camera_LERPCeilF(CAM_DATA_SCALED(OREG(3)), camera->yOffsetUpdateRate, sp8C, 0.1f);

    camera->fovUpdateRate =
        Camera_LERPCeilF(CAM_DATA_SCALED(OREG(4)), camera->yOffsetUpdateRate, camera->speedRatio * 0.05f, 0.1f);
    camera->rUpdateRateInv = OREG(27);

    Camera_CalcAtDefault(camera, &atToEyeNextDir, roData->atYOffset, 0);
    OLib_Vec3fDiffToVecSphGeo(&adjAtToEyeDir, at, eye);

    temp_f16 = roData->minDist;
    sp90 = roData->maxDist + (roData->maxDist * roData->minMaxDistFactor);
    temp_f14 = temp_f16 - (roData->minDist * roData->minMaxDistFactor);

    if (adjAtToEyeDir.r > sp90) {
        adjAtToEyeDir.r = sp90;
    } else if (adjAtToEyeDir.r < temp_f14) {
        adjAtToEyeDir.r = temp_f14;
    }

    yawDiff = BINANG_SUB(BINANG_ROT180(playerPosRot->rot.y), adjAtToEyeDir.yaw);
    if (rwData->animTimer != 0) {
        rwData->yawTarget = BINANG_ROT180(playerPosRot->rot.y);
        rwData->animTimer--;
        adjAtToEyeDir.yaw = Camera_LERPCeilS(rwData->yawTarget, atToEyeNextDir.yaw, 0.5f, 0xA);
    } else if (rwData->yawAdj < ABS(yawDiff)) {
        playerYawRot180 = BINANG_ROT180(playerPosRot->rot.y);
        adjAtToEyeDir.yaw = Camera_LERPFloorS(
            ((yawDiff < 0) ? (s16)(playerYawRot180 + rwData->yawAdj) : (s16)(playerYawRot180 - rwData->yawAdj)),
            atToEyeNextDir.yaw, 0.1f, 0xA);
    } else {
        adjAtToEyeDir.yaw = Camera_LERPCeilS(adjAtToEyeDir.yaw, atToEyeNextDir.yaw, 0.25f, 0xA);
    }

    // Check the floor at the top of the climb
    bgChkPos.x = playerPosRot->pos.x + (Math_SinS(playerPosRot->rot.y) * 25.0f);
    bgChkPos.y = playerPosRot->pos.y + (playerHeight * 2.2f);
    bgChkPos.z = playerPosRot->pos.z + (Math_CosS(playerPosRot->rot.y) * 25.0f);

    sp90 = Camera_GetFloorYNorm(camera, &floorNorm, &bgChkPos, &bgId);
    if ((sp90 != BGCHECK_Y_MIN) && (playerPosRot->pos.y < sp90)) {
        // top of the climb is within 2.2x of the player's height.
        camera->pitchUpdateRateInv =
            Camera_LERPCeilF(20.0f, camera->pitchUpdateRateInv, CAM_DATA_SCALED(OREG(26)), 0.1f);
        camera->rUpdateRateInv = Camera_LERPCeilF(20.0f, camera->rUpdateRateInv, CAM_DATA_SCALED(OREG(26)), 0.1f);
        adjAtToEyeDir.pitch = Camera_LERPCeilS(0x1F4, atToEyeNextDir.pitch, 1.0f / camera->pitchUpdateRateInv, 0xA);
    } else if ((playerPosRot->pos.y - rwData->floorY) < playerHeight) {
        // player is within his height of the ground.
        camera->pitchUpdateRateInv =
            Camera_LERPCeilF(20.0f, camera->pitchUpdateRateInv, CAM_DATA_SCALED(OREG(26)), 0.1f);
        camera->rUpdateRateInv = Camera_LERPCeilF(20.0f, camera->rUpdateRateInv, CAM_DATA_SCALED(OREG(26)), 0.1f);
        adjAtToEyeDir.pitch = Camera_LERPCeilS(0x1F4, atToEyeNextDir.pitch, 1.0f / camera->pitchUpdateRateInv, 0xA);
    } else {
        camera->pitchUpdateRateInv = 100.0f;
        camera->rUpdateRateInv = 100.0f;
    }

    // max pitch to +/- ~ 60 degrees
    if (adjAtToEyeDir.pitch > 0x2AF8) {
        adjAtToEyeDir.pitch = 0x2AF8;
    }

    if (adjAtToEyeDir.pitch < -0x2AF8) {
        adjAtToEyeDir.pitch = -0x2AF8;
    }

    Camera_Vec3fVecSphGeoAdd(eyeNext, at, &adjAtToEyeDir);
    camBgChk.pos = *eyeNext;
    if (Camera_BGCheckInfo(camera, at, &camBgChk)) {
        // Collision detected between at->eyeNext, Check if collision between
        // at->eyeNext, but parallel to at (pitch = 0).
        bgChkPos = camBgChk.pos;
        bgChkPara.r = adjAtToEyeDir.r;
        bgChkPara.pitch = 0;
        bgChkPara.yaw = adjAtToEyeDir.yaw;
        Camera_Vec3fVecSphGeoAdd(&camBgChk.pos, at, &bgChkPara);
        if (Camera_BGCheckInfo(camera, at, &camBgChk)) {
            // Collision found between parallel at->eyeNext, set eye position to
            // first collsion point.
            *eye = bgChkPos;
        } else {
            // no collision found with the parallel at->eye, animate to be parallel
            adjAtToEyeDir.pitch = Camera_LERPCeilS(0, adjAtToEyeDir.pitch, 0.2f, 0xA);
            Camera_Vec3fVecSphGeoAdd(eye, at, &adjAtToEyeDir);
            // useless?
            Camera_BGCheck(camera, at, eye);
        }
    } else {
        // no collision detected.
        *eye = *eyeNext;
    }

    camera->dist = adjAtToEyeDir.r;
    camera->fov = Camera_LERPCeilF(roData->fovTarget, camera->fov, camera->fovUpdateRate, 1.0f);
    camera->roll = Camera_LERPCeilS(0, camera->roll, 0.5f, 0xA);
    return true;
}

// swimming
s32 Camera_Jump3(Camera* camera) {
    Vec3f* eye = &camera->eye;
    Vec3f* at = &camera->at;
    Vec3f* eyeNext = &camera->eyeNext;
    s32 prevMode;
    f32 spC4;
    f32 spC0;
    f32 spBC;
    UNUSED Vec3f spB0;
    VecSph eyeDiffSph;
    PosRot* playerPosRot = &camera->playerPosRot;
    Jump3ReadOnlyData* roData = &camera->paramData.jump3.roData;
    VecSph eyeAtOffset;
    VecSph eyeNextAtOffset;
    s32 pad;
    s32 pad2;
    CameraModeValue* values;
    f32 t2;
    f32 phi_f0;
    f32 phi_f2;
    f32 playerHeight;
    PosRot playerhead;
    f32 yNormal;
    f32 temp_f18;
    s32 modeSwitch;
    f32 temp_f2_2;
    Jump3ReadWriteData* rwData = &camera->paramData.jump3.rwData;

    playerHeight = Player_GetHeight(camera->player);
    Actor_GetFocus(&playerhead, &camera->player->actor);

    modeSwitch = false;
    if (((camera->waterYPos - eye->y) < OREG(44) || (camera->animState == 0))) {
        if (rwData->mode != CAM_MODE_NORMAL) {
            rwData->mode = CAM_MODE_NORMAL;
            modeSwitch = true;
        }
    } else if (((camera->waterYPos - eye->y) > OREG(45)) && (rwData->mode != CAM_MODE_BOOMERANG)) {
        rwData->mode = CAM_MODE_BOOMERANG;
        modeSwitch = true;
    }

    OLib_Vec3fDiffToVecSphGeo(&eyeAtOffset, at, eye);
    OLib_Vec3fDiffToVecSphGeo(&eyeNextAtOffset, at, eyeNext);

    if (RELOAD_PARAMS(camera) || modeSwitch || R_RELOAD_CAM_PARAMS) {
        values = sCameraSettings[camera->setting].cameraModes[rwData->mode].values;
        yNormal = ((1.0f + CAM_DATA_SCALED(R_CAM_YOFFSET_NORM)) -
                   (CAM_DATA_SCALED(R_CAM_YOFFSET_NORM) * (68.0f / playerHeight)));
        t2 = CAM_DATA_SCALED(playerHeight) * yNormal;
        roData->yOffset = GET_NEXT_RO_DATA(values) * t2;
        roData->distMin = GET_NEXT_RO_DATA(values) * t2;
        roData->distMax = GET_NEXT_RO_DATA(values) * t2;
        roData->pitchTarget = CAM_DEG_TO_BINANG(GET_NEXT_RO_DATA(values));
        roData->swingUpdateRate = GET_NEXT_RO_DATA(values);
        roData->unk_10 = GET_NEXT_RO_DATA(values);
        roData->unk_14 = GET_NEXT_SCALED_RO_DATA(values);
        roData->fovTarget = GET_NEXT_RO_DATA(values);
        roData->unk_1C = GET_NEXT_SCALED_RO_DATA(values);
        roData->interfaceFlags = GET_NEXT_RO_DATA(values);
    }

    if (R_RELOAD_CAM_PARAMS) {
        prevMode = camera->mode;
        camera->mode = rwData->mode;
        Camera_CopyPREGToModeValues(camera);
        camera->mode = prevMode;
    }

    sCameraInterfaceFlags = roData->interfaceFlags;

    switch (camera->animState) {
        case 0:
        case 10:
        case 20:
        case 25:
            rwData->swing.atEyePoly = NULL;
            rwData->unk_1C = camera->playerGroundY;
            rwData->swing.unk_16 = rwData->swing.unk_14 = rwData->swing.unk_18 = 0;
            rwData->animTimer = 10;
            rwData->swing.swingUpdateRate = roData->swingUpdateRate;
            camera->animState++;
            rwData->swing.swingUpdateRateTimer = 0;
            break;
        default:
            if (rwData->animTimer != 0) {
                rwData->animTimer--;
            }
            break;
    }

    spB0 = *eye;

    spC4 = CAM_DATA_SCALED(OREG(25)) * camera->speedRatio;
    spC0 = camera->speedRatio * CAM_DATA_SCALED(OREG(26));
    spBC = rwData->swing.unk_18 != 0 ? CAM_DATA_SCALED(OREG(25)) : spC4;

    if (rwData->swing.swingUpdateRateTimer != 0) {
        camera->yawUpdateRateInv =
            Camera_LERPCeilF(rwData->swing.swingUpdateRate + (rwData->swing.swingUpdateRateTimer * 2),
                             camera->yawUpdateRateInv, spC4, 0.1f);
        camera->pitchUpdateRateInv =
            Camera_LERPCeilF((rwData->swing.swingUpdateRateTimer * 2) + 40.0f, camera->pitchUpdateRateInv, spC0, 0.1f);
        rwData->swing.swingUpdateRateTimer--;
    } else {
        camera->yawUpdateRateInv =
            Camera_LERPCeilF(rwData->swing.swingUpdateRate, camera->yawUpdateRateInv, spBC, 0.1f);
        camera->pitchUpdateRateInv = Camera_LERPCeilF(40.0f, camera->pitchUpdateRateInv, spC0, 0.1f);
    }

    camera->xzOffsetUpdateRate = Camera_LERPCeilF(CAM_DATA_SCALED(OREG(2)), camera->xzOffsetUpdateRate, spC4, 0.1f);
    camera->yOffsetUpdateRate = Camera_LERPCeilF(CAM_DATA_SCALED(OREG(3)), camera->yOffsetUpdateRate, spC0, 0.1f);
    camera->fovUpdateRate =
        Camera_LERPCeilF(CAM_DATA_SCALED(OREG(4)), camera->yOffsetUpdateRate, camera->speedRatio * 0.05f, 0.1f);

    Camera_CalcAtDefault(camera, &eyeNextAtOffset, roData->yOffset, roData->interfaceFlags);
    OLib_Vec3fDiffToVecSphGeo(&eyeDiffSph, at, eyeNext);

    camera->dist = eyeDiffSph.r =
        Camera_ClampDist(camera, eyeDiffSph.r, roData->distMin, roData->distMax, rwData->animTimer);

    if (camera->playerGroundY <= playerPosRot->pos.y) {
        phi_f0 = playerPosRot->pos.y - camera->playerGroundY;
    } else {
        phi_f0 = -(playerPosRot->pos.y - camera->playerGroundY);
    }

    if (!(phi_f0 < 10.0f)) {
        if (camera->waterYPos <= playerhead.pos.y) {
            phi_f2 = playerhead.pos.y - camera->waterYPos;
        } else {
            phi_f2 = -(playerhead.pos.y - camera->waterYPos);
        }
        if (!(phi_f2 < 50.0f)) {
            camera->pitchUpdateRateInv = 100.0f;
        }
    }
    if (rwData->swing.unk_18 != 0) {
        eyeDiffSph.yaw =
            Camera_LERPCeilS(rwData->swing.unk_16, eyeNextAtOffset.yaw, 1.0f / camera->yawUpdateRateInv, 0xA);
        eyeDiffSph.pitch =
            Camera_LERPCeilS(rwData->swing.unk_14, eyeNextAtOffset.pitch, 1.0f / camera->yawUpdateRateInv, 0xA);
    } else {
        eyeDiffSph.yaw = Camera_CalcDefaultYaw(camera, eyeNextAtOffset.yaw, playerPosRot->rot.y, roData->unk_14, 0.0f);
        eyeDiffSph.pitch = Camera_CalcDefaultPitch(camera, eyeNextAtOffset.pitch, roData->pitchTarget, 0);
    }

    if (eyeDiffSph.pitch > OREG(5)) {
        eyeDiffSph.pitch = OREG(5);
    }

    if (eyeDiffSph.pitch < OREG(34)) {
        eyeDiffSph.pitch = OREG(34);
    }

    Camera_Vec3fVecSphGeoAdd(eyeNext, at, &eyeDiffSph);
    if ((camera->status == CAM_STAT_ACTIVE) && !(roData->interfaceFlags & JUMP3_FLAG_4)) {
        func_80046E20(camera, &eyeDiffSph, roData->distMin, roData->swingUpdateRate, &spBC, &rwData->swing);
        if (roData->interfaceFlags & JUMP3_FLAG_2) {
            camera->inputDir.x = -eyeAtOffset.pitch;
            camera->inputDir.y = BINANG_ROT180(eyeAtOffset.yaw);
            camera->inputDir.z = 0;
        } else {
            OLib_Vec3fDiffToVecSphGeo(&eyeDiffSph, eye, at);
            camera->inputDir.x = eyeDiffSph.pitch;
            camera->inputDir.y = eyeDiffSph.yaw;
            camera->inputDir.z = 0;
        }

        if (rwData->swing.unk_18 != 0) {
            camera->inputDir.y = Camera_LERPCeilS(
                camera->inputDir.y + BINANG_SUB(BINANG_ROT180(rwData->swing.unk_16), camera->inputDir.y),
                camera->inputDir.y, 1.0f - (0.99f * spBC), 0xA);
        }
    } else {
        rwData->swing.swingUpdateRate = roData->swingUpdateRate;
        rwData->swing.unk_18 = 0;
        sUpdateCameraDirection = 0;
        *eye = *eyeNext;
    }
    camera->fov = Camera_LERPCeilF(roData->fovTarget, camera->fov, camera->fovUpdateRate, 1.0f);
    camera->roll = Camera_LERPCeilS(0, camera->roll, 0.5f, 0xA);
    camera->atLERPStepScale = Camera_ClampLERPScale(camera, roData->unk_1C);
    return true;
}

s32 Camera_Jump4(Camera* camera) {
    return Camera_Noop(camera);
}

s32 Camera_Jump0(Camera* camera) {
    return Camera_Noop(camera);
}

s32 Camera_Battle1(Camera* camera) {
    Vec3f* eye = &camera->eye;
    Vec3f* at = &camera->at;
    Vec3f* eyeNext = &camera->eyeNext;
    Vec3f sp128;
    Vec3f playerHead;
    Vec3f targetPos;
    f32 var3;
    f32 var2;
    f32 temp_f0_2;
    f32 temp_f12_2;
    f32 spFC;
    f32 spF8;
    f32 swingAngle;
    f32 temp_f2_2;
    f32 temp_f14;
    s32 skipEyeAtCalc;
    f32 distRatio;
    CamColChk spBC;
    VecSph spB4;
    VecSph atToTargetDir;
    VecSph playerToTargetDir;
    VecSph atToEyeDir;
    VecSph atToEyeNextDir;
    PosRot* playerPosRot = &camera->playerPosRot;
    s16 tmpAng1;
    s16 tmpAng2;
    Player* player;
    s16 sp86;
    s16 isOffGround;
    f32 distance;
    f32 sp7C;
    f32 sp78;
    f32 fov;
    Battle1ReadOnlyData* roData = &camera->paramData.batt1.roData;
    Battle1ReadWriteData* rwData = &camera->paramData.batt1.rwData;
    s32 pad;
    f32 playerHeight;

    skipEyeAtCalc = false;
    player = camera->player;
    playerHeight = Player_GetHeight(camera->player);
    if (RELOAD_PARAMS(camera) || R_RELOAD_CAM_PARAMS) {
        CameraModeValue* values = sCameraSettings[camera->setting].cameraModes[camera->mode].values;
        f32 yNormal = (1.0f + CAM_DATA_SCALED(OREG(46))) - (CAM_DATA_SCALED(OREG(46)) * (68.0f / playerHeight));

        roData->yOffset = GET_NEXT_SCALED_RO_DATA(values) * playerHeight * yNormal;
        roData->distance = GET_NEXT_RO_DATA(values);
        roData->swingYawInitial = GET_NEXT_RO_DATA(values);
        roData->swingYawFinal = GET_NEXT_RO_DATA(values);
        roData->swingPitchInitial = GET_NEXT_RO_DATA(values);
        roData->swingPitchFinal = GET_NEXT_RO_DATA(values);
        roData->swingPitchAdj = GET_NEXT_SCALED_RO_DATA(values);
        roData->fov = GET_NEXT_RO_DATA(values);
        roData->atLERPScaleOnGround = GET_NEXT_SCALED_RO_DATA(values);
        roData->interfaceFlags = GET_NEXT_RO_DATA(values);
        roData->yOffsetOffGround = GET_NEXT_SCALED_RO_DATA(values) * playerHeight * yNormal;
        roData->atLERPScaleOffGround = GET_NEXT_SCALED_RO_DATA(values);
        rwData->chargeTimer = 40;
        rwData->unk_10 = CAM_DATA_SCALED(OREG(12));
    }

    if (R_RELOAD_CAM_PARAMS) {
        Camera_CopyPREGToModeValues(camera);
    }

    distance = roData->distance;
    sp7C = roData->swingPitchInitial;
    sp78 = roData->swingPitchFinal;
    fov = roData->fov;

    if (camera->player->stateFlags1 & PLAYER_STATE1_12) {
        // charging sword.
        rwData->unk_10 =
            Camera_LERPCeilF(CAM_DATA_SCALED(OREG(12)) * 0.5f, rwData->unk_10, CAM_DATA_SCALED(OREG(25)), 0.1f);
        camera->xzOffsetUpdateRate =
            Camera_LERPCeilF(0.2f, camera->xzOffsetUpdateRate, CAM_DATA_SCALED(OREG(25)), 0.1f);
        camera->yOffsetUpdateRate = Camera_LERPCeilF(0.2f, camera->yOffsetUpdateRate, CAM_DATA_SCALED(OREG(25)), 0.1f);
        if (rwData->chargeTimer >= -19) {
            rwData->chargeTimer--;
        } else {
            distance = 250.0f;
            sp7C = 50.0f;
            sp78 = 40.0f;
            fov = 60.0f;
        }
    } else if (rwData->chargeTimer < 0) {
        distance = 250.0f;
        sp7C = 50.0f;
        sp78 = 40.0f;
        fov = 60.0f;
        rwData->chargeTimer++;
    } else {
        rwData->chargeTimer = 40;
        rwData->unk_10 = Camera_LERPCeilF(CAM_DATA_SCALED(OREG(12)), rwData->unk_10, CAM_DATA_SCALED(OREG(25)), 0.1f);
        camera->xzOffsetUpdateRate = Camera_LERPCeilF(CAM_DATA_SCALED(OREG(40)), camera->xzOffsetUpdateRate,
                                                      CAM_DATA_SCALED(OREG(25)) * camera->speedRatio, 0.1f);
        camera->yOffsetUpdateRate = Camera_LERPCeilF(CAM_DATA_SCALED(OREG(40)), camera->yOffsetUpdateRate,
                                                     CAM_DATA_SCALED(OREG(26)) * camera->speedRatio, 0.1f);
    }
    camera->fovUpdateRate =
        Camera_LERPCeilF(CAM_DATA_SCALED(OREG(4)), camera->fovUpdateRate, camera->speedRatio * 0.05f, 0.1f);
    playerHeight += roData->yOffset;
    OLib_Vec3fDiffToVecSphGeo(&atToEyeDir, at, eye);
    OLib_Vec3fDiffToVecSphGeo(&atToEyeNextDir, at, eyeNext);
    if (camera->target == NULL || camera->target->update == NULL) {
        if (camera->target == NULL) {
            osSyncPrintf(
                VT_COL(YELLOW, BLACK) "camera: warning: battle: target is not valid, change parallel\n" VT_RST);
        }
        camera->target = NULL;
        Camera_ChangeMode(camera, CAM_MODE_TARGET);
        return true;
    }

    sCameraInterfaceFlags = roData->interfaceFlags;

    if (RELOAD_PARAMS(camera)) {
        rwData->unk_14 = 0;
        rwData->roll = 0.0f;
        rwData->target = camera->target;
        camera->animState++;
        if (rwData->target->id > 0) {
            osSyncPrintf("camera: battle: target actor name " VT_FGCOL(BLUE) "%d" VT_RST "\n", rwData->target->id);
        } else {
            osSyncPrintf("camera: battle: target actor name " VT_COL(RED, WHITE) "%d" VT_RST "\n", rwData->target->id);
            camera->target = NULL;
            Camera_ChangeMode(camera, CAM_MODE_TARGET);
            return true;
        }
        rwData->animTimer = OREG(23) + OREG(24);
        rwData->initialEyeToAtYaw = atToEyeDir.yaw;
        rwData->initialEyeToAtPitch = atToEyeDir.pitch;
        rwData->initialEyeToAtDist = atToEyeDir.r;
        rwData->yPosOffset = playerPosRot->pos.y - camera->playerPosDelta.y;
    }

    if (camera->status == CAM_STAT_ACTIVE) {
        sUpdateCameraDirection = 1;
        camera->inputDir.x = -atToEyeDir.pitch;
        camera->inputDir.y = BINANG_ROT180(atToEyeDir.yaw);
        camera->inputDir.z = 0;
    }

    if (camera->playerGroundY == camera->playerPosRot.pos.y || camera->player->actor.gravity > -0.1f ||
        camera->player->stateFlags1 & PLAYER_STATE1_21) {
        isOffGround = false;
        rwData->yPosOffset = playerPosRot->pos.y;
    } else {
        isOffGround = true;
    }

    if (rwData->animTimer == 0) {
        camera->atLERPStepScale =
            Camera_ClampLERPScale(camera, isOffGround ? roData->atLERPScaleOffGround : roData->atLERPScaleOnGround);
    }
    Actor_GetFocus(&camera->targetPosRot, camera->target);
    if (rwData->target != camera->target) {
        osSyncPrintf("camera: battle: change target %d -> " VT_FGCOL(BLUE) "%d" VT_RST "\n", rwData->target->id,
                     camera->target->id);
        camera->animState = 0;
        return true;
    }

    Camera_CalcAtForLockOn(camera, &atToEyeNextDir, &camera->targetPosRot.pos,
                           isOffGround ? roData->yOffsetOffGround : roData->yOffset, distance, &rwData->yPosOffset,
                           &playerToTargetDir, (isOffGround ? 0x81 : 1) | roData->interfaceFlags);
    tmpAng2 = playerToTargetDir.yaw;
    playerHead = playerPosRot->pos;
    playerHead.y += playerHeight;
    OLib_Vec3fDiffToVecSphGeo(&playerToTargetDir, &playerHead, &camera->targetPosRot.pos);
    distRatio = playerToTargetDir.r > distance ? 1 : playerToTargetDir.r / distance;
    targetPos = camera->targetPosRot.pos;
    OLib_Vec3fDiffToVecSphGeo(&atToTargetDir, at, &targetPos);
    atToTargetDir.r = distance - ((atToTargetDir.r <= distance ? atToTargetDir.r : distance) * 0.5f);
    swingAngle = roData->swingYawInitial + ((roData->swingYawFinal - roData->swingYawInitial) * (1.1f - distRatio));
    spF8 = OREG(13) + swingAngle;

    spB4.r = camera->dist = Camera_LERPCeilF(distance, camera->dist, CAM_DATA_SCALED(OREG(11)), 2.0f);
    spB4.yaw = atToEyeNextDir.yaw;
    tmpAng1 = BINANG_SUB(atToTargetDir.yaw, BINANG_ROT180(atToEyeNextDir.yaw));
    if (rwData->animTimer != 0) {
        if (rwData->animTimer >= OREG(24)) {
            sp86 = rwData->animTimer - OREG(24);
            OLib_Vec3fDiffToVecSphGeo(&playerToTargetDir, at, eye);
            playerToTargetDir.yaw = BINANG_ROT180(tmpAng2);

            var2 = 1.0f / OREG(23);
            var3 = (rwData->initialEyeToAtDist - playerToTargetDir.r) * var2;
            tmpAng1 = BINANG_SUB(rwData->initialEyeToAtYaw, playerToTargetDir.yaw) * var2;
            tmpAng2 = BINANG_SUB(rwData->initialEyeToAtPitch, playerToTargetDir.pitch) * var2;

            spB4.r =
                Camera_LERPCeilF(playerToTargetDir.r + (var3 * sp86), atToEyeDir.r, CAM_DATA_SCALED(OREG(28)), 1.0f);
            spB4.yaw = Camera_LERPCeilS(playerToTargetDir.yaw + (tmpAng1 * sp86), atToEyeDir.yaw,
                                        CAM_DATA_SCALED(OREG(28)), 0xA);
            spB4.pitch = Camera_LERPCeilS(playerToTargetDir.pitch + (tmpAng2 * sp86), atToEyeDir.pitch,
                                          CAM_DATA_SCALED(OREG(28)), 0xA);
        } else {
            skipEyeAtCalc = true;
        }
        rwData->animTimer--;
    } else if (ABS(tmpAng1) > CAM_DEG_TO_BINANG(swingAngle)) {
        spFC = CAM_BINANG_TO_DEG(tmpAng1);
        temp_f2_2 = swingAngle + (spF8 - swingAngle) * (OLib_ClampMaxDist(atToTargetDir.r, spB4.r) / spB4.r);
        temp_f12_2 = ((temp_f2_2 * temp_f2_2) - 2.0f) / (temp_f2_2 - 360.0f);
        var2 = ((temp_f12_2 * spFC) + (2.0f - (360.0f * temp_f12_2)));
        temp_f14 = SQ(spFC) / var2;
        tmpAng2 = tmpAng1 >= 0 ? CAM_DEG_TO_BINANG(temp_f14) : (-CAM_DEG_TO_BINANG(temp_f14));
        spB4.yaw = BINANG_ROT180((s16)(BINANG_ROT180(atToEyeNextDir.yaw) + tmpAng2));
    } else {
        spFC = 0.05f;
        spFC = (1 - camera->speedRatio) * spFC;
        tmpAng2 = tmpAng1 >= 0 ? CAM_DEG_TO_BINANG(swingAngle) : -CAM_DEG_TO_BINANG(swingAngle);
        spB4.yaw = atToEyeNextDir.yaw - (s16)((tmpAng2 - tmpAng1) * spFC);
    }

    if (!skipEyeAtCalc) {
        var3 = atToTargetDir.pitch * roData->swingPitchAdj;
        var2 = F32_LERPIMP(sp7C, sp78, distRatio);
        tmpAng1 = CAM_DEG_TO_BINANG(var2) - (s16)(playerToTargetDir.pitch * (0.5f + distRatio * (1.0f - 0.5f)));
        tmpAng1 += (s16)(var3);

        if (tmpAng1 < -0x2AA8) {
            tmpAng1 = -0x2AA8;
        } else if (tmpAng1 > 0x2AA8) {
            tmpAng1 = 0x2AA8;
        }

        spB4.pitch = Camera_LERPCeilS(tmpAng1, atToEyeNextDir.pitch, rwData->unk_10, 0xA);
        Camera_Vec3fVecSphGeoAdd(eyeNext, at, &spB4);
        spBC.pos = *eyeNext;
        if (camera->status == CAM_STAT_ACTIVE) {
            if (!camera->play->envCtx.skyboxDisabled || roData->interfaceFlags & BATTLE1_FLAG_0) {
                Camera_BGCheckInfo(camera, at, &spBC);
            } else if (roData->interfaceFlags & BATTLE1_FLAG_1) {
                func_80043F94(camera, at, &spBC);
            } else {
                OLib_Vec3fDistNormalize(&sp128, at, &spBC.pos);
                spBC.pos.x -= sp128.x;
                spBC.pos.y -= sp128.y;
                spBC.pos.z -= sp128.z;
            }
            *eye = spBC.pos;
        } else {
            *eye = *eyeNext;
        }
    }
    rwData->roll += (((OREG(36) * camera->speedRatio) * (1.0f - distRatio)) - rwData->roll) * CAM_DATA_SCALED(OREG(37));
    camera->roll = CAM_DEG_TO_BINANG(rwData->roll);
    camera->fov = Camera_LERPCeilF((player->meleeWeaponState != 0 ? 0.8f
                                    : gSaveContext.health <= 0x10 ? 0.8f
                                                                  : 1.0f) *
                                       (fov - ((fov * 0.05f) * distRatio)),
                                   camera->fov, camera->fovUpdateRate, 1.0f);
}

s32 Camera_Battle2(Camera* camera) {
    return Camera_Noop(camera);
}

s32 Camera_Battle3(Camera* camera) {
    return Camera_Noop(camera);
}

/**
 * Charging spin attack
 * Camera zooms out slowly for 50 frames, then tilts up to a specified
 * setting value.
 */
s32 Camera_Battle4(Camera* camera) {
    Vec3f* eye = &camera->eye;
    Vec3f* at = &camera->at;
    Vec3f* eyeNext = &camera->eyeNext;
    VecSph eyeNextOffset;
    VecSph eyeAtOffset;
    VecSph eyeNextAtOffset;
    Battle4ReadOnlyData* roData = &camera->paramData.batt4.roData;
    Battle4ReadWriteData* rwData = &camera->paramData.batt4.rwData;
    s32 pad;
    f32 playerHeight;

    playerHeight = Player_GetHeight(camera->player);
    if (RELOAD_PARAMS(camera) || R_RELOAD_CAM_PARAMS) {
        CameraModeValue* values = sCameraSettings[camera->setting].cameraModes[camera->mode].values;
        f32 yNormal = (1.0f + CAM_DATA_SCALED(R_CAM_YOFFSET_NORM)) -
                      (CAM_DATA_SCALED(R_CAM_YOFFSET_NORM) * (68.0f / playerHeight));

        roData->yOffset = GET_NEXT_SCALED_RO_DATA(values) * playerHeight * yNormal;
        roData->rTarget = GET_NEXT_SCALED_RO_DATA(values) * playerHeight * yNormal;
        roData->pitchTarget = CAM_DEG_TO_BINANG(GET_NEXT_RO_DATA(values));
        roData->lerpUpdateRate = GET_NEXT_SCALED_RO_DATA(values);
        roData->fovTarget = GET_NEXT_RO_DATA(values);
        roData->atLERPTarget = GET_NEXT_SCALED_RO_DATA(values);
        roData->interfaceFlags = GET_NEXT_RO_DATA(values);
    }

    if (R_RELOAD_CAM_PARAMS) {
        Camera_CopyPREGToModeValues(camera);
    }

    OLib_Vec3fDiffToVecSphGeo(&eyeAtOffset, at, eye);
    OLib_Vec3fDiffToVecSphGeo(&eyeNextAtOffset, at, eyeNext);

    sCameraInterfaceFlags = roData->interfaceFlags;

    switch (camera->animState) {
        case 0:
        case 10:
        case 20:
            rwData->animTimer = 50;
            camera->animState++;
            break;
    }

    camera->yawUpdateRateInv = Camera_LERPCeilF(roData->lerpUpdateRate, camera->yawUpdateRateInv,
                                                CAM_DATA_SCALED(OREG(25)) * camera->speedRatio, 0.1f);
    camera->rUpdateRateInv = 1000.0f;
    camera->pitchUpdateRateInv = 1000.0f;
    camera->xzOffsetUpdateRate = Camera_LERPCeilF(0.025f, camera->xzOffsetUpdateRate, CAM_DATA_SCALED(OREG(25)), 0.1f);
    camera->yOffsetUpdateRate = Camera_LERPCeilF(CAM_DATA_SCALED(OREG(3)), camera->yOffsetUpdateRate,
                                                 CAM_DATA_SCALED(OREG(26)) * camera->speedRatio, 0.1f);
    camera->fovUpdateRate = 0.0001f;
    Camera_CalcAtDefault(camera, &eyeNextAtOffset, roData->yOffset, 1);
    if (rwData->animTimer != 0) {
        eyeNextOffset.yaw = eyeAtOffset.yaw;
        eyeNextOffset.pitch = eyeAtOffset.pitch;
        eyeNextOffset.r = eyeAtOffset.r;
        rwData->animTimer--;
    } else {
        eyeNextOffset.yaw = eyeAtOffset.yaw;
        eyeNextOffset.pitch = Camera_LERPCeilS(roData->pitchTarget, eyeAtOffset.pitch, roData->lerpUpdateRate, 2);
        eyeNextOffset.r = Camera_LERPCeilF(roData->rTarget, eyeAtOffset.r, roData->lerpUpdateRate, 0.001f);
    }
    Camera_Vec3fVecSphGeoAdd(eyeNext, at, &eyeNextOffset);
    *eye = *eyeNext;
    camera->dist = eyeNextOffset.r;
    camera->fov = Camera_LERPCeilF(roData->fovTarget, camera->fov, roData->lerpUpdateRate, 1.0f);
    camera->roll = 0;
    camera->atLERPStepScale = Camera_ClampLERPScale(camera, roData->atLERPTarget);
    return true;
}

s32 Camera_Battle0(Camera* camera) {
    return Camera_Noop(camera);
}

// Targeting non-enemy
s32 Camera_KeepOn1(Camera* camera) {
    Vec3f* eye = &camera->eye;
    Vec3f* at = &camera->at;
    Vec3f* eyeNext = &camera->eyeNext;
    Vec3f sp120;
    Vec3f sp114;
    Vec3f sp108;
    f32 sp104;
    f32 temp_f12_2;
    f32 temp_f14;
    f32 t1;
    f32 spF4;
    f32 spF0;
    f32 spEC;
    f32 spE8;
    f32 t2;
    s16 spE2;
    s16 spE0;
    VecSph spD8;
    VecSph spD0;
    VecSph spC8;
    VecSph spC0;
    VecSph spB8;
    PosRot* playerPosRot = &camera->playerPosRot;
    CamColChk sp8C;
    s32 sp88;
    f32 sp84;
    s16 sp82;
    s16 sp80;
    KeepOn1ReadOnlyData* roData = &camera->paramData.keep1.roData;
    KeepOn1ReadWriteData* rwData = &camera->paramData.keep1.rwData;
    s16 t3;
    f32 playerHeight;

    sp88 = 0;
    playerHeight = Player_GetHeight(camera->player);
    if ((camera->target == NULL) || (camera->target->update == NULL)) {
        if (camera->target == NULL) {
            osSyncPrintf(
                VT_COL(YELLOW, BLACK) "camera: warning: keepon: target is not valid, change parallel\n" VT_RST);
        }
        camera->target = NULL;
        Camera_ChangeMode(camera, CAM_MODE_TARGET);
        return 1;
    }

    if (RELOAD_PARAMS(camera) || R_RELOAD_CAM_PARAMS) {
        CameraModeValue* values = sCameraSettings[camera->setting].cameraModes[camera->mode].values;
        f32 yNormal = (1.0f + CAM_DATA_SCALED(OREG(46))) - (CAM_DATA_SCALED(OREG(46)) * (68.0f / playerHeight));

        roData->unk_00 = GET_NEXT_SCALED_RO_DATA(values) * playerHeight * yNormal;
        roData->unk_04 = GET_NEXT_RO_DATA(values);
        roData->unk_08 = GET_NEXT_RO_DATA(values);
        roData->unk_0C = GET_NEXT_RO_DATA(values);
        roData->unk_10 = GET_NEXT_RO_DATA(values);
        roData->unk_14 = GET_NEXT_RO_DATA(values);
        roData->unk_18 = GET_NEXT_RO_DATA(values);
        roData->unk_1C = GET_NEXT_SCALED_RO_DATA(values);
        roData->unk_20 = GET_NEXT_RO_DATA(values);
        roData->unk_24 = GET_NEXT_SCALED_RO_DATA(values);
        roData->interfaceFlags = GET_NEXT_RO_DATA(values);
        roData->unk_28 = GET_NEXT_SCALED_RO_DATA(values) * playerHeight * yNormal;
        roData->unk_2C = GET_NEXT_SCALED_RO_DATA(values);
    }
    if (R_RELOAD_CAM_PARAMS) {
        Camera_CopyPREGToModeValues(camera);
    }

    playerHeight += roData->unk_00;
    OLib_Vec3fDiffToVecSphGeo(&spC0, at, eye);
    OLib_Vec3fDiffToVecSphGeo(&spB8, at, eyeNext);
    sCameraInterfaceFlags = roData->interfaceFlags;
    if (RELOAD_PARAMS(camera)) {
        camera->animState++;
        rwData->unk_10 = 0;
        rwData->unk_04 = 0.0f;
        rwData->unk_0C = camera->target;
        rwData->unk_16 = OREG(23) + OREG(24);
        rwData->unk_12 = spC0.yaw;
        rwData->unk_14 = spC0.pitch;
        rwData->unk_00 = spC0.r;
        rwData->unk_08 = playerPosRot->pos.y - camera->playerPosDelta.y;
    }
    if (camera->status == CAM_STAT_ACTIVE) {
        sUpdateCameraDirection = 1;
        camera->inputDir.x = -spC0.pitch;
        camera->inputDir.y = BINANG_ROT180(spC0.yaw);
        camera->inputDir.z = 0;
    }

    sp104 = roData->unk_04;
    sp84 = 1;

    switch (camera->viewFlags & (CAM_VIEW_TARGET | CAM_VIEW_TARGET_POS)) {
        case CAM_VIEW_TARGET:
            if ((camera->player->actor.category == 2) && (camera->player->interactRangeActor == camera->target)) {
                PosRot sp54;

                Actor_GetFocus(&sp54, &camera->player->actor);
                spC8.r = 60.0f;
                spC8.yaw = camera->playerPosRot.rot.y;
                spC8.pitch = 0x2EE0;
                Camera_Vec3fVecSphGeoAdd(&camera->targetPosRot.pos, &sp54.pos, &spC8);
            } else {
                Actor_GetFocus(&camera->targetPosRot, camera->target);
            }
            Actor_GetFocus(&camera->targetPosRot, camera->target);
            if (rwData->unk_0C != camera->target) {
                rwData->unk_0C = camera->target;
                camera->atLERPStepScale = 0.0f;
            }
            camera->xzOffsetUpdateRate = Camera_LERPCeilF(1.0f, camera->xzOffsetUpdateRate,
                                                          CAM_DATA_SCALED(OREG(25)) * camera->speedRatio, 0.1f);
            camera->yOffsetUpdateRate =
                Camera_LERPCeilF(1.0f, camera->yOffsetUpdateRate, CAM_DATA_SCALED(OREG(26)) * camera->speedRatio, 0.1f);
            camera->fovUpdateRate =
                Camera_LERPCeilF(CAM_DATA_SCALED(OREG(4)), camera->fovUpdateRate, camera->speedRatio * 0.05f, 0.1f);
            goto cont;
        case CAM_VIEW_TARGET_POS:
            rwData->unk_0C = NULL;
        cont:
            if (camera->playerGroundY == camera->playerPosRot.pos.y || camera->player->actor.gravity > -0.1f ||
                camera->player->stateFlags1 & PLAYER_STATE1_21) {
                rwData->unk_08 = playerPosRot->pos.y;
                sp80 = 0;
            } else {
                sp80 = 1;
            }

            Camera_CalcAtForLockOn(camera, &spB8, &camera->targetPosRot.pos, sp80 ? roData->unk_28 : roData->unk_00,
                                   sp104, &rwData->unk_08, &spC8, (sp80 ? 0x80 : 0) | roData->interfaceFlags);
            sp114 = playerPosRot->pos;
            sp114.y += playerHeight;
            OLib_Vec3fDiffToVecSphGeo(&spC8, &sp114, &camera->targetPosRot.pos);
            sp84 = spC8.r > sp104 ? 1.0f : spC8.r / sp104;
            break;
        default:
            *at = playerPosRot->pos;
            at->y += playerHeight;
            rwData->unk_0C = NULL;
            break;
    }
    OLib_Vec3fDiffToVecSphGeo(&spD8, at, eyeNext);
    if (spD8.r < roData->unk_04) {
        sp104 = roData->unk_04;
        spE8 = OREG(6);
    } else if (roData->unk_08 < spD8.r) {
        sp104 = roData->unk_08;
        spE8 = OREG(6);
    } else {
        sp104 = spD8.r;
        spE8 = 1.0f;
    }

    camera->rUpdateRateInv = Camera_LERPCeilF(spE8, camera->rUpdateRateInv, CAM_DATA_SCALED(OREG(25)), 0.1f);
    spD8.r = spE8 = camera->dist = Camera_LERPCeilF(sp104, camera->dist, 1.0f / camera->rUpdateRateInv, 0.2f);
    sp108 = camera->targetPosRot.pos;
    OLib_Vec3fDiffToVecSphGeo(&spD0, at, &sp108);
    spD0.r = spE8 - ((spD0.r <= spE8 ? spD0.r : spE8) * 0.5f);
    spEC = roData->unk_0C + ((roData->unk_10 - roData->unk_0C) * (1.1f - sp84));
    spF0 = OREG(13) + spEC;
    spD8.r = camera->dist = Camera_LERPCeilF(spE8, camera->dist, CAM_DATA_SCALED(OREG(11)), 2.0f);
    spD8.yaw = spB8.yaw;
    spE2 = BINANG_SUB(spD0.yaw, BINANG_ROT180(spB8.yaw));
    if (rwData->unk_16 != 0) {
        if (rwData->unk_16 >= OREG(24)) {
            sp82 = rwData->unk_16 - OREG(24);
            spE2 = spC8.yaw;
            OLib_Vec3fDiffToVecSphGeo(&spC8, at, eye);
            spC8.yaw = BINANG_ROT180(spE2);

            t2 = 1.0f / OREG(23);
            spE8 = (rwData->unk_00 - spC8.r) * t2;
            spE2 = BINANG_SUB(rwData->unk_12, spC8.yaw) * t2;
            spE0 = BINANG_SUB(rwData->unk_14, spC8.pitch) * t2;

            spD8.r = Camera_LERPCeilF(spC8.r + (spE8 * sp82), spC0.r, CAM_DATA_SCALED(OREG(28)), 1.0f);
            spD8.yaw = Camera_LERPCeilS(spC8.yaw + (spE2 * sp82), spC0.yaw, CAM_DATA_SCALED(OREG(28)), 0xA);
            spD8.pitch = Camera_LERPCeilS(spC8.pitch + (spE0 * sp82), spC0.pitch, CAM_DATA_SCALED(OREG(28)), 0xA);
        } else {
            sp88 = 1;
        }
        rwData->unk_16--;
    } else if (ABS(spE2) > CAM_DEG_TO_BINANG(spEC)) {
        spF4 = CAM_BINANG_TO_DEG(spE2);
        t2 = spEC + (spF0 - spEC) * (OLib_ClampMaxDist(spD0.r, spD8.r) / spD8.r);
        temp_f12_2 = ((SQ(t2) - 2.0f) / (t2 - 360.0f));
        t1 = (temp_f12_2 * spF4) + (2.0f - (360.0f * temp_f12_2));
        temp_f14 = SQ(spF4) / t1;
        spE0 = spE2 >= 0 ? (CAM_DEG_TO_BINANG(temp_f14)) : (-CAM_DEG_TO_BINANG(temp_f14));
        spD8.yaw = BINANG_ROT180((s16)(BINANG_ROT180(spB8.yaw) + spE0));
    } else {
        spF4 = 0.02f;
        spF4 = (1.0f - camera->speedRatio) * spF4;
        spE0 = spE2 >= 0 ? CAM_DEG_TO_BINANG(spEC) : -CAM_DEG_TO_BINANG(spEC);
        spD8.yaw = spB8.yaw - (s16)((spE0 - spE2) * spF4);
    }

    if (sp88 == 0) {
        spE2 = CAM_DEG_TO_BINANG((f32)(roData->unk_14 + ((roData->unk_18 - roData->unk_14) * sp84)));
        spE2 -= (s16)(spC8.pitch * (0.5f + (sp84 * 0.5f)));

        spE8 = spD0.pitch * roData->unk_1C;
        spE2 += (s16)spE8;
        if (spE2 < -0x3200) {
            spE2 = -0x3200;
        } else if (spE2 > 0x3200) {
            spE2 = 0x3200;
        }

        spD8.pitch = Camera_LERPCeilS(spE2, spB8.pitch, CAM_DATA_SCALED(OREG(12)), 0xA);
        Camera_Vec3fVecSphGeoAdd(eyeNext, at, &spD8);
        sp8C.pos = *eyeNext;
        if (camera->status == CAM_STAT_ACTIVE) {
            if (!camera->play->envCtx.skyboxDisabled || roData->interfaceFlags & KEEPON1_FLAG_0) {
                Camera_BGCheckInfo(camera, at, &sp8C);
            } else if (roData->interfaceFlags & KEEPON1_FLAG_1) {
                func_80043F94(camera, at, &sp8C);
            } else {
                OLib_Vec3fDistNormalize(&sp120, at, &sp8C.pos);
                sp8C.pos.x -= sp120.x;
                sp8C.pos.y -= sp120.y;
                sp8C.pos.z -= sp120.z;
            }
            *eye = sp8C.pos;
        } else {
            *eye = *eyeNext;
        }
        OLib_Vec3fDistNormalize(&sp120, eye, at);
        Camera_Vec3fTranslateByUnitVector(eye, eye, &sp120, OREG(1));
    }
    camera->fov = Camera_LERPCeilF(roData->unk_20, camera->fov, camera->fovUpdateRate, 1.0f);
    camera->roll = Camera_LERPCeilS(0, camera->roll, 0.5f, 0xA);
    camera->atLERPStepScale = Camera_ClampLERPScale(camera, sp80 ? roData->unk_2C : roData->unk_24);
    return 1;
}

s32 Camera_KeepOn2(Camera* camera) {
    return Camera_Noop(camera);
}

/**
 * Talking to an NPC
 */
s32 Camera_KeepOn3(Camera* camera) {
    Vec3f* eye = &camera->eye;
    Vec3f* at = &camera->at;
    Vec3f* eyeNext = &camera->eyeNext;
    Vec3f playerHeadPos;
    Vec3f lineChkPointB;
    f32 temp_f0;
    f32 spBC;
    f32 prevTargetPlayerDist;
    f32 swingAngle;
    Actor* colChkActors[2];
    VecSph targetToPlayerDir;
    VecSph atToEyeAdj;
    VecSph atToEyeDir;
    VecSph atToEyeNextDir;
    s32 i;
    s32 angleCnt;
    s16 sp82;
    s16 sp80;
    PosRot playerPosRot;
    PosRot* camPlayerPosRot = &camera->playerPosRot;
    KeepOn3ReadOnlyData* roData = &camera->paramData.keep3.roData;
    KeepOn3ReadWriteData* rwData = &camera->paramData.keep3.rwData;
    s32 pad;
    f32 playerHeight;

    playerHeight = Player_GetHeight(camera->player);
    if (camera->target == NULL || camera->target->update == NULL) {
        if (camera->target == NULL) {
            osSyncPrintf(VT_COL(YELLOW, BLACK) "camera: warning: talk: target is not valid, change parallel\n" VT_RST);
        }
        camera->target = NULL;
        Camera_ChangeMode(camera, CAM_MODE_TARGET);
        return 1;
    }
    if (RELOAD_PARAMS(camera)) {
        if (camera->play->view.unk_124 == 0) {
            camera->stateFlags |= CAM_STATE_5;
            camera->play->view.unk_124 = camera->camId | 0x50;
            return 1;
        }
        camera->stateFlags &= ~CAM_STATE_5;
    }
    camera->stateFlags &= ~CAM_STATE_4;
    if (RELOAD_PARAMS(camera) || R_RELOAD_CAM_PARAMS) {
        CameraModeValue* values = sCameraSettings[camera->setting].cameraModes[camera->mode].values;
        f32 yNormal = (1.0f + CAM_DATA_SCALED(OREG(46))) - (CAM_DATA_SCALED(OREG(46)) * (68.0f / playerHeight));

        roData->yOffset = GET_NEXT_SCALED_RO_DATA(values) * playerHeight * yNormal;
        roData->minDist = GET_NEXT_RO_DATA(values);
        roData->maxDist = GET_NEXT_RO_DATA(values);
        roData->swingYawInital = GET_NEXT_RO_DATA(values);
        roData->swingYawFinal = GET_NEXT_RO_DATA(values);
        roData->swingPitchInitial = GET_NEXT_RO_DATA(values);
        roData->swingPitchFinal = GET_NEXT_RO_DATA(values);
        roData->swingPitchAdj = GET_NEXT_SCALED_RO_DATA(values);
        roData->fovTarget = GET_NEXT_RO_DATA(values);
        roData->atLERPScaleMax = GET_NEXT_SCALED_RO_DATA(values);
        roData->initTimer = GET_NEXT_RO_DATA(values);
        roData->interfaceFlags = GET_NEXT_RO_DATA(values);
    }

    if (R_RELOAD_CAM_PARAMS) {
        Camera_CopyPREGToModeValues(camera);
    }

    playerHeight += roData->yOffset;
    OLib_Vec3fDiffToVecSphGeo(&atToEyeDir, at, eye);
    OLib_Vec3fDiffToVecSphGeo(&atToEyeNextDir, at, eyeNext);
    Actor_GetFocus(&camera->targetPosRot, camera->target);
    Actor_GetFocus(&playerPosRot, &camera->player->actor);
    playerHeadPos = camPlayerPosRot->pos;
    playerHeadPos.y += playerHeight;
    OLib_Vec3fDiffToVecSphGeo(&targetToPlayerDir, &playerHeadPos, &camera->targetPosRot.pos);
    sCameraInterfaceFlags = roData->interfaceFlags;
    if (RELOAD_PARAMS(camera)) {
        colChkActors[0] = camera->target;
        colChkActors[1] = &camera->player->actor;
        camera->animState++;
        rwData->target = camera->target;
        temp_f0 = (roData->maxDist < targetToPlayerDir.r ? 1.0f : targetToPlayerDir.r / roData->maxDist);
        rwData->animTimer = roData->initTimer;
        spBC = ((1.0f - temp_f0) * targetToPlayerDir.r) / rwData->animTimer;
        swingAngle = F32_LERPIMP(roData->swingPitchInitial, roData->swingPitchFinal, temp_f0);
        atToEyeAdj.pitch = CAM_DEG_TO_BINANG(swingAngle) + ((s16)(-(targetToPlayerDir.pitch * roData->swingPitchAdj)));
        swingAngle = F32_LERPIMP(roData->swingYawInital, roData->swingYawFinal, temp_f0);
        if (roData->interfaceFlags & KEEPON3_FLAG_4) {
            if (BINANG_SUB(targetToPlayerDir.yaw, atToEyeNextDir.yaw) < 0) {
                atToEyeAdj.yaw = targetToPlayerDir.yaw + CAM_DEG_TO_BINANG(swingAngle);
            } else {
                atToEyeAdj.yaw = targetToPlayerDir.yaw - CAM_DEG_TO_BINANG(swingAngle);
            }
        } else if (roData->interfaceFlags & KEEPON3_FLAG_5) {
            if (BINANG_SUB(targetToPlayerDir.yaw, atToEyeNextDir.yaw) < 0) {
                atToEyeAdj.yaw = BINANG_ROT180(targetToPlayerDir.yaw) - CAM_DEG_TO_BINANG(swingAngle);
            } else {
                atToEyeAdj.yaw = BINANG_ROT180(targetToPlayerDir.yaw) + CAM_DEG_TO_BINANG(swingAngle);
            }
        } else if (ABS(BINANG_SUB(targetToPlayerDir.yaw, atToEyeNextDir.yaw)) < 0x3FFF) {
            if (BINANG_SUB(targetToPlayerDir.yaw, atToEyeNextDir.yaw) < 0) {
                atToEyeAdj.yaw = targetToPlayerDir.yaw + CAM_DEG_TO_BINANG(swingAngle);
            } else {
                atToEyeAdj.yaw = targetToPlayerDir.yaw - CAM_DEG_TO_BINANG(swingAngle);
            }
        } else {
            if (BINANG_SUB(targetToPlayerDir.yaw, atToEyeNextDir.yaw) < 0) {
                atToEyeAdj.yaw = BINANG_ROT180(targetToPlayerDir.yaw) - CAM_DEG_TO_BINANG(swingAngle);
            } else {
                atToEyeAdj.yaw = BINANG_ROT180(targetToPlayerDir.yaw) + CAM_DEG_TO_BINANG(swingAngle);
            }
        }
        prevTargetPlayerDist = targetToPlayerDir.r;
        temp_f0 = 0.6f;
        targetToPlayerDir.r = (spBC * 0.6f) + (prevTargetPlayerDist * (1.0f - temp_f0));
        sp80 = atToEyeAdj.yaw;
        sp82 = atToEyeAdj.pitch;
        playerHeadPos = camPlayerPosRot->pos;
        playerHeadPos.y += playerHeight;
        Camera_Vec3fVecSphGeoAdd(&rwData->atTarget, &playerHeadPos, &targetToPlayerDir);
        angleCnt = ARRAY_COUNT(D_8011D3B0);
        i = 0;
        targetToPlayerDir.r = prevTargetPlayerDist;
        atToEyeAdj.r = ((roData->minDist + (targetToPlayerDir.r * (1 - 0.5f))) - atToEyeNextDir.r) + atToEyeNextDir.r;
        Camera_Vec3fVecSphGeoAdd(&lineChkPointB, &rwData->atTarget, &atToEyeAdj);
        if (!(roData->interfaceFlags & KEEPON3_FLAG_7)) {
            while (i < angleCnt) {
                if (!CollisionCheck_LineOCCheck(camera->play, &camera->play->colChkCtx, &rwData->atTarget,
                                                &lineChkPointB, colChkActors, 2) &&
                    !Camera_BGCheck(camera, &rwData->atTarget, &lineChkPointB)) {
                    break;
                }
                atToEyeAdj.yaw = sp80 + D_8011D3B0[i];
                atToEyeAdj.pitch = sp82 + D_8011D3CC[i];
                Camera_Vec3fVecSphGeoAdd(&lineChkPointB, &rwData->atTarget, &atToEyeAdj);
                i++;
            }
        }
        osSyncPrintf("camera: talk: BG&collision check %d time(s)\n", i);
        camera->stateFlags &= ~(CAM_STATE_2 | CAM_STATE_3);
        pad = ((rwData->animTimer + 1) * rwData->animTimer) >> 1;
        rwData->eyeToAtTarget.y = (f32)BINANG_SUB(atToEyeAdj.yaw, atToEyeNextDir.yaw) / pad;
        rwData->eyeToAtTarget.z = (f32)BINANG_SUB(atToEyeAdj.pitch, atToEyeNextDir.pitch) / pad;
        rwData->eyeToAtTarget.x = (atToEyeAdj.r - atToEyeNextDir.r) / pad;
        return 1;
    }

    if (rwData->animTimer != 0) {
        at->x += (rwData->atTarget.x - at->x) / rwData->animTimer;
        at->y += (rwData->atTarget.y - at->y) / rwData->animTimer;
        at->z += (rwData->atTarget.z - at->z) / rwData->animTimer;
        // needed to match
        if (!prevTargetPlayerDist) {}
        atToEyeAdj.r = ((rwData->eyeToAtTarget.x * rwData->animTimer) + atToEyeNextDir.r) + 1.0f;
        atToEyeAdj.yaw = atToEyeNextDir.yaw + (s16)(rwData->eyeToAtTarget.y * rwData->animTimer);
        atToEyeAdj.pitch = atToEyeNextDir.pitch + (s16)(rwData->eyeToAtTarget.z * rwData->animTimer);
        Camera_Vec3fVecSphGeoAdd(eyeNext, at, &atToEyeAdj);
        *eye = *eyeNext;
        camera->fov = Camera_LERPCeilF(roData->fovTarget, camera->fov, 0.5, 1.0f);
        camera->roll = Camera_LERPCeilS(0, camera->roll, 0.5, 0xA);
        camera->atLERPStepScale = Camera_ClampLERPScale(camera, roData->atLERPScaleMax);
        Camera_BGCheck(camera, at, eye);
        rwData->animTimer--;
    } else {
        camera->stateFlags |= (CAM_STATE_4 | CAM_STATE_10);
    }

    if (camera->stateFlags & CAM_STATE_3) {
        sCameraInterfaceFlags = CAM_INTERFACE_FLAGS(CAM_SHRINKWINVAL_NONE, CAM_HUD_ALPHA_50, 0);
        func_80043B60(camera);
        camera->atLERPStepScale = 0.0f;

        if (camera->xzSpeed > 0.001f || CHECK_BTN_ALL(D_8015BD7C->state.input[0].press.button, BTN_A) ||
            CHECK_BTN_ALL(D_8015BD7C->state.input[0].press.button, BTN_B) ||
            CHECK_BTN_ALL(D_8015BD7C->state.input[0].press.button, BTN_CLEFT) ||
            CHECK_BTN_ALL(D_8015BD7C->state.input[0].press.button, BTN_CDOWN) ||
            CHECK_BTN_ALL(D_8015BD7C->state.input[0].press.button, BTN_CUP) ||
            CHECK_BTN_ALL(D_8015BD7C->state.input[0].press.button, BTN_CRIGHT) ||
            CHECK_BTN_ALL(D_8015BD7C->state.input[0].press.button, BTN_R) ||
            CHECK_BTN_ALL(D_8015BD7C->state.input[0].press.button, BTN_Z)) {
            camera->stateFlags |= CAM_STATE_2;
            camera->stateFlags &= ~CAM_STATE_3;
        }
    }
    return 1;
}

s32 Camera_KeepOn4(Camera* camera) {
    static Vec3f D_8015BD50;
    static Vec3f D_8015BD60;
    static Vec3f D_8015BD70;
    Vec3f* eye = &camera->eye;
    Vec3f* at = &camera->at;
    Vec3f* eyeNext = &camera->eyeNext;
    Actor* spCC[2];
    f32 t = -0.5f;
    f32 temp_f0_2;
    CollisionPoly* spC0;
    VecSph spB8;
    VecSph spB0;
    VecSph spA8;
    s16* temp_s0 = &camera->data2;
    s16 spA2;
    s16 spA0;
    s16 sp9E;
    s16 sp9C;
    PosRot* playerPosRot = &camera->playerPosRot;
    KeepOn4ReadOnlyData* roData = &camera->paramData.keep4.roData;
    KeepOn4ReadWriteData* rwData = &camera->paramData.keep4.rwData;
    s32 pad;
    f32 playerHeight;
    Player* player = GET_PLAYER(camera->play);
    s16 angleCnt;
    s32 i;

    if (RELOAD_PARAMS(camera)) {
        if (camera->play->view.unk_124 == 0) {
            camera->stateFlags |= CAM_STATE_5;
            camera->stateFlags &= ~(CAM_STATE_1 | CAM_STATE_2);
            camera->play->view.unk_124 = camera->camId | 0x50;
            return 1;
        }
        rwData->unk_14 = *temp_s0;
        camera->stateFlags &= ~CAM_STATE_5;
    }

    if (rwData->unk_14 != *temp_s0) {
        osSyncPrintf(VT_COL(YELLOW, BLACK) "camera: item: item type changed %d -> %d\n" VT_RST, rwData->unk_14,
                     *temp_s0);
        camera->animState = 20;
        camera->stateFlags |= CAM_STATE_5;
        camera->stateFlags &= ~(CAM_STATE_1 | CAM_STATE_2);
        camera->play->view.unk_124 = camera->camId | 0x50;
        return 1;
    }

    playerHeight = Player_GetHeight(camera->player);
    camera->stateFlags &= ~CAM_STATE_4;
    if (RELOAD_PARAMS(camera) || R_RELOAD_CAM_PARAMS) {
        CameraModeValue* values = sCameraSettings[camera->setting].cameraModes[camera->mode].values;
        f32 yNormal = (1.0f + t) - ((68.0f / playerHeight) * t);

        roData->unk_00 = GET_NEXT_SCALED_RO_DATA(values) * playerHeight * yNormal;
        roData->unk_04 = GET_NEXT_SCALED_RO_DATA(values) * playerHeight * yNormal;
        roData->unk_08 = GET_NEXT_RO_DATA(values);
        roData->unk_0C = GET_NEXT_RO_DATA(values);
        roData->unk_10 = GET_NEXT_RO_DATA(values);
        roData->unk_18 = GET_NEXT_RO_DATA(values);
        roData->interfaceFlags = GET_NEXT_RO_DATA(values);
        roData->unk_14 = GET_NEXT_SCALED_RO_DATA(values);
        roData->unk_1E = GET_NEXT_RO_DATA(values);
        osSyncPrintf("camera: item: type %d\n", *temp_s0);
        switch (*temp_s0) {
            case 1:
                roData->unk_00 = playerHeight * -0.6f * yNormal;
                roData->unk_04 = playerHeight * 2.0f * yNormal;
                roData->unk_08 = 10.0f;
                break;

            case 2:
            case 3:
                roData->unk_08 = -20.0f;
                roData->unk_18 = 80.0f;
                break;

            case 4:
                roData->unk_00 = playerHeight * -0.2f * yNormal;
                roData->unk_08 = 25.0f;
                break;

            case 8:
                roData->unk_00 = playerHeight * -0.2f * yNormal;
                roData->unk_04 = playerHeight * 0.8f * yNormal;
                roData->unk_08 = 50.0f;
                roData->unk_18 = 70.0f;
                break;

            case 9:
                roData->unk_00 = playerHeight * 0.1f * yNormal;
                roData->unk_04 = playerHeight * 0.5f * yNormal;
                roData->unk_08 = -20.0f;
                roData->unk_0C = 0.0f;
                roData->interfaceFlags = CAM_INTERFACE_FLAGS(CAM_SHRINKWINVAL_MEDIUM, CAM_HUD_ALPHA_5, KEEPON4_FLAG_6);
                break;

            case 5:
                roData->unk_00 = playerHeight * -0.4f * yNormal;
                roData->unk_08 = -10.0f;
                roData->unk_0C = 45.0f;
                roData->interfaceFlags = CAM_INTERFACE_FLAGS(CAM_SHRINKWINVAL_MEDIUM, CAM_HUD_ALPHA_50, KEEPON4_FLAG_1);
                break;

            case 10:
                roData->unk_00 = playerHeight * -0.5f * yNormal;
                roData->unk_04 = playerHeight * 1.5f * yNormal;
                roData->unk_08 = -15.0f;
                roData->unk_0C = 175.0f;
                roData->unk_18 = 70.0f;
                roData->interfaceFlags = CAM_INTERFACE_FLAGS(CAM_SHRINKWINVAL_MEDIUM, CAM_HUD_ALPHA_2, KEEPON4_FLAG_1);
                roData->unk_1E = 0x3C;
                break;

            case 12:
                roData->unk_00 = playerHeight * -0.6f * yNormal;
                roData->unk_04 = playerHeight * 1.6f * yNormal;
                roData->unk_08 = -2.0f;
                roData->unk_0C = 120.0f;
                roData->unk_10 = player->stateFlags1 & PLAYER_STATE1_27 ? 0.0f : 20.0f;
                roData->interfaceFlags =
                    CAM_INTERFACE_FLAGS(CAM_SHRINKWINVAL_LARGE, CAM_HUD_ALPHA_2, KEEPON4_FLAG_4 | KEEPON4_FLAG_1);
                roData->unk_1E = 0x1E;
                roData->unk_18 = 50.0f;
                break;

            case 0x5A:
                roData->unk_00 = playerHeight * -0.3f * yNormal;
                roData->unk_18 = 45.0f;
                roData->interfaceFlags =
                    CAM_INTERFACE_FLAGS(CAM_SHRINKWINVAL_MEDIUM, CAM_HUD_ALPHA_IGNORE, KEEPON4_FLAG_1);
                break;

            case 0x5B:
                roData->unk_00 = playerHeight * -0.1f * yNormal;
                roData->unk_04 = playerHeight * 1.5f * yNormal;
                roData->unk_08 = -3.0f;
                roData->unk_0C = 10.0f;
                roData->unk_18 = 55.0f;
                roData->interfaceFlags =
                    CAM_INTERFACE_FLAGS(CAM_SHRINKWINVAL_MEDIUM, CAM_HUD_ALPHA_IGNORE, KEEPON4_FLAG_3);
                break;

            case 0x51:
                roData->unk_00 = playerHeight * -0.3f * yNormal;
                roData->unk_04 = playerHeight * 1.5f * yNormal;
                roData->unk_08 = 2.0f;
                roData->unk_0C = 20.0f;
                roData->unk_10 = 20.0f;
                roData->interfaceFlags = CAM_INTERFACE_FLAGS(CAM_SHRINKWINVAL_MEDIUM, CAM_HUD_ALPHA_2, KEEPON4_FLAG_7);
                roData->unk_1E = 0x1E;
                roData->unk_18 = 45.0f;
                break;

            case 11:
                roData->unk_00 = playerHeight * -0.19f * yNormal;
                roData->unk_04 = playerHeight * 0.7f * yNormal;
                roData->unk_0C = 130.0f;
                roData->unk_10 = 10.0f;
                roData->interfaceFlags =
                    CAM_INTERFACE_FLAGS(CAM_SHRINKWINVAL_MEDIUM, CAM_HUD_ALPHA_5, KEEPON4_FLAG_5 | KEEPON4_FLAG_1);
                break;

            default:
                break;
        }
    }

    if (R_RELOAD_CAM_PARAMS) {
        Camera_CopyPREGToModeValues(camera);
    }

    sUpdateCameraDirection = 1;
    sCameraInterfaceFlags = roData->interfaceFlags;
    OLib_Vec3fDiffToVecSphGeo(&spB0, at, eye);
    OLib_Vec3fDiffToVecSphGeo(&spA8, at, eyeNext);
    D_8015BD50 = playerPosRot->pos;
    D_8015BD50.y += playerHeight;
    temp_f0_2 = BgCheck_CameraRaycastFloor2(&camera->play->colCtx, &spC0, &i, &D_8015BD50);
    if (temp_f0_2 > (roData->unk_00 + D_8015BD50.y)) {
        D_8015BD50.y = temp_f0_2 + 10.0f;
    } else {
        D_8015BD50.y += roData->unk_00;
    }

    sp9C = 0;
    switch (camera->animState) {
        case 0:
        case 20:
            spCC[sp9C] = &camera->player->actor;
            sp9C++;
            func_80043ABC(camera);
            camera->stateFlags &= ~(CAM_STATE_1 | CAM_STATE_2);
            rwData->unk_10 = roData->unk_1E;
            rwData->unk_08 = playerPosRot->pos.y - camera->playerPosDelta.y;
            if (roData->interfaceFlags & KEEPON4_FLAG_1) {
                spA2 = CAM_DEG_TO_BINANG(roData->unk_08);
                spA0 = BINANG_SUB(BINANG_ROT180(playerPosRot->rot.y), spA8.yaw) > 0
                           ? BINANG_ROT180(playerPosRot->rot.y) + CAM_DEG_TO_BINANG(roData->unk_0C)
                           : BINANG_ROT180(playerPosRot->rot.y) - CAM_DEG_TO_BINANG(roData->unk_0C);
            } else if (roData->interfaceFlags & KEEPON4_FLAG_2) {
                spA2 = CAM_DEG_TO_BINANG(roData->unk_08);
                spA0 = CAM_DEG_TO_BINANG(roData->unk_0C);
            } else if ((roData->interfaceFlags & KEEPON4_FLAG_3) && camera->target != NULL) {
                PosRot sp60;

                Actor_GetWorldPosShapeRot(&sp60, camera->target);
                spA2 = CAM_DEG_TO_BINANG(roData->unk_08) - sp60.rot.x;
                spA0 = BINANG_SUB(BINANG_ROT180(sp60.rot.y), spA8.yaw) > 0
                           ? BINANG_ROT180(sp60.rot.y) + CAM_DEG_TO_BINANG(roData->unk_0C)
                           : BINANG_ROT180(sp60.rot.y) - CAM_DEG_TO_BINANG(roData->unk_0C);
                spCC[1] = camera->target;
                sp9C++;
            } else if ((roData->interfaceFlags & KEEPON4_FLAG_7) && camera->target != NULL) {
                PosRot sp4C;

                Actor_GetWorld(&sp4C, camera->target);
                spA2 = CAM_DEG_TO_BINANG(roData->unk_08);
                sp9E = Camera_XZAngle(&sp4C.pos, &playerPosRot->pos);
                spA0 = (BINANG_SUB(sp9E, spA8.yaw) > 0) ? sp9E + CAM_DEG_TO_BINANG(roData->unk_0C)
                                                        : sp9E - CAM_DEG_TO_BINANG(roData->unk_0C);
                spCC[1] = camera->target;
                sp9C++;
            } else if (roData->interfaceFlags & KEEPON4_FLAG_6) {
                spA2 = CAM_DEG_TO_BINANG(roData->unk_08);
                spA0 = spA8.yaw;
            } else {
                spA2 = spA8.pitch;
                spA0 = spA8.yaw;
            }

            spB8.pitch = spA2;
            spB8.yaw = spA0;
            spB8.r = roData->unk_04;
            Camera_Vec3fVecSphGeoAdd(&D_8015BD70, &D_8015BD50, &spB8);
            if (!(roData->interfaceFlags & KEEPON4_FLAG_0)) {
                angleCnt = ARRAY_COUNT(D_8011D3B0);
                for (i = 0; i < angleCnt; i++) {
                    if (!CollisionCheck_LineOCCheck(camera->play, &camera->play->colChkCtx, &D_8015BD50, &D_8015BD70,
                                                    spCC, sp9C) &&
                        !Camera_BGCheck(camera, &D_8015BD50, &D_8015BD70)) {
                        break;
                    }
                    spB8.yaw = D_8011D3B0[i] + spA0;
                    spB8.pitch = D_8011D3CC[i] + spA2;
                    Camera_Vec3fVecSphGeoAdd(&D_8015BD70, &D_8015BD50, &spB8);
                }
                osSyncPrintf("camera: item: BG&collision check %d time(s)\n", i);
            }
            rwData->unk_04 = BINANG_SUB(spB8.pitch, spA8.pitch) / (f32)rwData->unk_10;
            rwData->unk_00 = BINANG_SUB(spB8.yaw, spA8.yaw) / (f32)rwData->unk_10;
            rwData->unk_0C = spA8.yaw;
            rwData->unk_0E = spA8.pitch;
            camera->animState++;
            rwData->unk_12 = 1;
            break;
        case 10:
            rwData->unk_08 = playerPosRot->pos.y - camera->playerPosDelta.y;
        default:
            break;
    }
    camera->xzOffsetUpdateRate = 0.25f;
    camera->yOffsetUpdateRate = 0.25f;
    camera->atLERPStepScale = 0.75f;
    Camera_LERPCeilVec3f(&D_8015BD50, at, 0.5f, 0.5f, 0.2f);
    if (roData->unk_10 != 0.0f) {
        spB8.r = roData->unk_10;
        spB8.pitch = 0;
        spB8.yaw = playerPosRot->rot.y;
        Camera_Vec3fVecSphGeoAdd(at, at, &spB8);
    }
    camera->atLERPStepScale = 0.0f;
    camera->dist = Camera_LERPCeilF(roData->unk_04, camera->dist, 0.25f, 2.0f);
    spB8.r = camera->dist;
    if (rwData->unk_10 != 0) {
        camera->stateFlags |= CAM_STATE_5;
        rwData->unk_0C += (s16)rwData->unk_00;
        rwData->unk_0E += (s16)rwData->unk_04;
        rwData->unk_10--;
    } else if (roData->interfaceFlags & KEEPON4_FLAG_4) {
        camera->stateFlags |= (CAM_STATE_4 | CAM_STATE_10);
        camera->stateFlags |= (CAM_STATE_1 | CAM_STATE_2);
        camera->stateFlags &= ~CAM_STATE_3;
        if (camera->timer > 0) {
            camera->timer--;
        }
    } else {
        camera->stateFlags |= (CAM_STATE_4 | CAM_STATE_10);
        if ((camera->stateFlags & CAM_STATE_3) || (roData->interfaceFlags & KEEPON4_FLAG_7)) {
            sCameraInterfaceFlags = CAM_INTERFACE_FLAGS(CAM_SHRINKWINVAL_NONE, CAM_HUD_ALPHA_50, 0);
            camera->stateFlags |= (CAM_STATE_1 | CAM_STATE_2);
            camera->stateFlags &= ~CAM_STATE_3;
            if (camera->prevCamDataIdx < 0) {
                Camera_ChangeSettingFlags(camera, camera->prevSetting, CAM_CHANGE_SETTING_2);
            } else {
                Camera_ChangeDataIdx(camera, camera->prevCamDataIdx);
                camera->prevCamDataIdx = -1;
            }
        }
    }
    spB8.yaw = Camera_LERPCeilS(rwData->unk_0C, spA8.yaw, roData->unk_14, 4);
    spB8.pitch = Camera_LERPCeilS(rwData->unk_0E, spA8.pitch, roData->unk_14, 4);
    Camera_Vec3fVecSphGeoAdd(eyeNext, at, &spB8);
    *eye = *eyeNext;
    Camera_BGCheck(camera, at, eye);
    camera->fov = Camera_LERPCeilF(roData->unk_18, camera->fov, camera->fovUpdateRate, 1.0f);
    camera->roll = Camera_LERPCeilS(0, camera->roll, 0.5f, 0xA);
}

/**
 * Talking in a pre-rendered room
 */
s32 Camera_KeepOn0(Camera* camera) {
    Vec3f* eye = &camera->eye;
    Vec3f* eyeNext = &camera->eyeNext;
    Vec3f* at = &camera->at;
    VecSph eyeTargetPosOffset;
    VecSph eyeAtOffset;
    KeepOn0ReadOnlyData* roData = &camera->paramData.keep0.roData;
    KeepOn0ReadWriteData* rwData = &camera->paramData.keep0.rwData;
    s32 pad;
    Vec3s* sceneCamData;
    UNUSED Vec3s sceneCamRot;
    s16 fov;

    camera->stateFlags &= ~CAM_STATE_4;

    if (RELOAD_PARAMS(camera) || R_RELOAD_CAM_PARAMS) {
        CameraModeValue* values = sCameraSettings[camera->setting].cameraModes[camera->mode].values;

        roData->fovScale = GET_NEXT_SCALED_RO_DATA(values);
        roData->yawScale = GET_NEXT_SCALED_RO_DATA(values);
        roData->timerInit = GET_NEXT_RO_DATA(values);
        roData->interfaceFlags = GET_NEXT_RO_DATA(values);
    }

    if (R_RELOAD_CAM_PARAMS) {
        Camera_CopyPREGToModeValues(camera);
    }
    sceneCamData = Camera_GetCamBGData(camera);
    Camera_Vec3sToVec3f(eyeNext, &BGCAM_POS(sceneCamData));
    *eye = *eyeNext;

    sceneCamRot = BGCAM_ROT(sceneCamData);

    fov = BGCAM_FOV(sceneCamData);
    if (fov == -1) {
        fov = 6000;
    }

    if (camera->target == NULL || camera->target->update == NULL) {
        if (camera->target == NULL) {
            osSyncPrintf(
                VT_COL(YELLOW, BLACK) "camera: warning: talk: target is not valid, change normal camera\n" VT_RST);
        }
        camera->target = NULL;
        Camera_ChangeMode(camera, CAM_MODE_NORMAL);
        return true;
    }

    Actor_GetFocus(&camera->targetPosRot, camera->target);

    OLib_Vec3fDiffToVecSphGeo(&eyeAtOffset, eye, at);
    OLib_Vec3fDiffToVecSphGeo(&eyeTargetPosOffset, eye, &camera->targetPosRot.pos);

    sCameraInterfaceFlags = roData->interfaceFlags;

    if (camera->animState == 0) {
        camera->animState++;
        camera->fov = CAM_DATA_SCALED(fov);
        camera->roll = 0;
        camera->atLERPStepScale = 0.0f;
        rwData->animTimer = roData->timerInit;
        rwData->fovTarget = camera->fov - (camera->fov * roData->fovScale);
    }

    if (rwData->animTimer != 0) {
        eyeAtOffset.yaw += (BINANG_SUB(eyeTargetPosOffset.yaw, eyeAtOffset.yaw) / rwData->animTimer) * roData->yawScale;
        Camera_Vec3fVecSphGeoAdd(at, eye, &eyeAtOffset);
        rwData->animTimer--;
    } else {
        camera->stateFlags |= (CAM_STATE_4 | CAM_STATE_10);
    }
    camera->fov = Camera_LERPCeilF(rwData->fovTarget, camera->fov, 0.5f, 10.0f);
    return true;
}

s32 Camera_Fixed1(Camera* camera) {
    Fixed1ReadOnlyData* roData = &camera->paramData.fixd1.roData;
    Fixed1ReadWriteData* rwData = &camera->paramData.fixd1.rwData;
    s32 pad;
    VecSph eyeOffset;
    VecSph eyeAtOffset;
    s32 pad2;
    Vec3f adjustedPos;
    Vec3s* scenePosData;
    Vec3f* eye = &camera->eye;
    Vec3f* at = &camera->at;
    PosRot* playerPosRot = &camera->playerPosRot;
    f32 playerHeight;

    playerHeight = Player_GetHeight(camera->player);
    if (RELOAD_PARAMS(camera) || R_RELOAD_CAM_PARAMS) {
        CameraModeValue* values = sCameraSettings[camera->setting].cameraModes[camera->mode].values;

        scenePosData = Camera_GetCamBGData(camera);
        Camera_Vec3sToVec3f(&rwData->eyePosRotTarget.pos, &BGCAM_POS(scenePosData));
        rwData->eyePosRotTarget.rot = BGCAM_ROT(scenePosData);
        rwData->fov = BGCAM_FOV(scenePosData);
        roData->unk_00 = GET_NEXT_SCALED_RO_DATA(values) * playerHeight;
        roData->lerpStep = GET_NEXT_SCALED_RO_DATA(values);
        roData->fov = GET_NEXT_RO_DATA(values);
        roData->interfaceFlags = GET_NEXT_RO_DATA(values);
    }

    if (R_RELOAD_CAM_PARAMS) {
        Camera_CopyPREGToModeValues(camera);
    }
    if (rwData->fov == -1) {
        rwData->fov = roData->fov * 100.0f;
    } else if (rwData->fov <= 360) {
        rwData->fov *= 100;
    }

    sCameraInterfaceFlags = roData->interfaceFlags;

    if (camera->animState == 0) {
        camera->animState++;
        func_80043B60(camera);
        if (rwData->fov != -1) {
            roData->fov = CAM_DATA_SCALED(rwData->fov);
        }
    }

    OLib_Vec3fDiffToVecSphGeo(&eyeAtOffset, eye, at);

    Camera_LERPCeilVec3f(&rwData->eyePosRotTarget.pos, eye, 0.1f, 0.1f, 0.2f);
    adjustedPos = playerPosRot->pos;
    adjustedPos.y += playerHeight;
    camera->dist = OLib_Vec3fDist(&adjustedPos, eye);

    eyeOffset.r = camera->dist;
    eyeOffset.pitch = Camera_LERPCeilS(-rwData->eyePosRotTarget.rot.x, eyeAtOffset.pitch, roData->lerpStep, 5);
    eyeOffset.yaw = Camera_LERPCeilS(rwData->eyePosRotTarget.rot.y, eyeAtOffset.yaw, roData->lerpStep, 5);

    Camera_Vec3fVecSphGeoAdd(at, eye, &eyeOffset);

    camera->eyeNext = *eye;

    camera->fov = Camera_LERPCeilF(roData->fov, camera->fov, roData->lerpStep, 0.01f);
    camera->roll = 0;
    camera->atLERPStepScale = 0.0f;

    camera->posOffset.x = camera->at.x - playerPosRot->pos.x;
    camera->posOffset.y = camera->at.y - playerPosRot->pos.y;
    camera->posOffset.z = camera->at.z - playerPosRot->pos.z;

    return true;
}

s32 Camera_Fixed2(Camera* camera) {
    Vec3f* eye = &camera->eye;
    Vec3f* at = &camera->at;
    Vec3f* eyeNext = &camera->eyeNext;
    Vec3f atTarget;
    Vec3f posOffsetTarget;
    PosRot* playerPosRot = &camera->playerPosRot;
    Vec3s* scenePosData;
    Fixed2ReadOnlyData* roData = &camera->paramData.fixd2.roData;
    Fixed2ReadWriteData* rwData = &camera->paramData.fixd2.rwData;
    s32 pad;
    f32 playerHeight;

    playerHeight = Player_GetHeight(camera->player);

    if (RELOAD_PARAMS(camera) || R_RELOAD_CAM_PARAMS) {
        CameraModeValue* values = sCameraSettings[camera->setting].cameraModes[camera->mode].values;
        f32 yNormal = (1.0f + CAM_DATA_SCALED(R_CAM_YOFFSET_NORM)) -
                      (CAM_DATA_SCALED(R_CAM_YOFFSET_NORM) * (68.0f / playerHeight));

        roData->yOffset = (GET_NEXT_SCALED_RO_DATA(values) * playerHeight) * yNormal;
        roData->eyeStepScale = GET_NEXT_SCALED_RO_DATA(values);
        roData->posStepScale = GET_NEXT_SCALED_RO_DATA(values);
        roData->fov = GET_NEXT_RO_DATA(values);
        roData->interfaceFlags = GET_NEXT_RO_DATA(values);
        rwData->fov = roData->fov * 100.0f;
        scenePosData = Camera_GetCamBGData(camera);
        if (scenePosData != NULL) {
            Camera_Vec3sToVec3f(&rwData->eye, &BGCAM_POS(scenePosData));
            if (BGCAM_FOV(scenePosData) != -1) {
                rwData->fov = BGCAM_FOV(scenePosData);
            }
        } else {
            rwData->eye = *eye;
        }
        if (rwData->fov <= 360) {
            rwData->fov *= 100;
        }
    }

    if (R_RELOAD_CAM_PARAMS) {
        Camera_CopyPREGToModeValues(camera);
    }

    sCameraInterfaceFlags = roData->interfaceFlags;

    posOffsetTarget.x = 0.0f;
    posOffsetTarget.y = roData->yOffset + playerHeight;
    posOffsetTarget.z = 0.0f;

    Camera_LERPCeilVec3f(&posOffsetTarget, &camera->posOffset, roData->posStepScale, roData->posStepScale, 0.1f);
    atTarget.x = playerPosRot->pos.x + camera->posOffset.x;
    atTarget.y = playerPosRot->pos.y + camera->posOffset.y;
    atTarget.z = playerPosRot->pos.z + camera->posOffset.z;
    if (camera->animState == 0) {
        camera->animState++;
        func_80043B60(camera);
        if (!(roData->interfaceFlags & FIXED2_FLAG_0)) {
            *eye = *eyeNext = rwData->eye;
            camera->at = atTarget;
        }
    }

    Camera_LERPCeilVec3f(&atTarget, &camera->at, roData->posStepScale, roData->posStepScale, 10.0f);
    Camera_LERPCeilVec3f(&rwData->eye, eyeNext, roData->eyeStepScale, roData->eyeStepScale, 0.1f);

    *eye = *eyeNext;
    camera->dist = OLib_Vec3fDist(at, eye);
    camera->roll = 0;
    camera->xzSpeed = 0.0f;
    camera->fov = CAM_DATA_SCALED(rwData->fov);
    camera->atLERPStepScale = Camera_ClampLERPScale(camera, 1.0f);
    camera->posOffset.x = camera->at.x - playerPosRot->pos.x;
    camera->posOffset.y = camera->at.y - playerPosRot->pos.y;
    camera->posOffset.z = camera->at.z - playerPosRot->pos.z;
    return true;
}

/**
 * Camera's position is fixed, does not move, or rotate
 */
s32 Camera_Fixed3(Camera* camera) {
    Vec3f* eye = &camera->eye;
    Vec3f* at = &camera->at;
    Vec3f* eyeNext = &camera->eyeNext;
    VecSph atSph;
    Vec3s* sceneCamData;
    VecSph eyeAtOffset;
    Fixed3ReadOnlyData* roData = &camera->paramData.fixd3.roData;
    Fixed3ReadWriteData* rwData = &camera->paramData.fixd3.rwData;
    s32 pad;

    sceneCamData = Camera_GetCamBGData(camera);

    OLib_Vec3fDiffToVecSphGeo(&eyeAtOffset, eye, at);

    if (RELOAD_PARAMS(camera) || R_RELOAD_CAM_PARAMS) {
        CameraModeValue* values = sCameraSettings[camera->setting].cameraModes[camera->mode].values;

        roData->interfaceFlags = GET_NEXT_RO_DATA(values);
        Camera_Vec3sToVec3f(eyeNext, &BGCAM_POS(sceneCamData));
        *eye = *eyeNext;
        rwData->rot = BGCAM_ROT(sceneCamData);
        rwData->fov = BGCAM_FOV(sceneCamData);
        rwData->jfifId = BGCAM_JFIFID(sceneCamData);
        if (rwData->fov == -1) {
            rwData->fov = 6000;
        }
        if (rwData->fov <= 360) {
            rwData->fov *= 100;
        }
    }

    if (R_RELOAD_CAM_PARAMS) {
        Camera_CopyPREGToModeValues(camera);
    }

    if (camera->animState == 0) {
        rwData->updDirTimer = 5;
        R_CAM_DATA(CAM_DATA_FOV) = rwData->fov;
        camera->animState++;
    }

    if (BGCAM_JFIFID(sceneCamData) != rwData->jfifId) {
        osSyncPrintf("camera: position change %d \n", rwData->jfifId);
        rwData->jfifId = BGCAM_JFIFID(sceneCamData);
        rwData->updDirTimer = 5;
    }

    if (rwData->updDirTimer > 0) {
        rwData->updDirTimer--;
        sUpdateCameraDirection = true;
    } else {
        sUpdateCameraDirection = false;
    }

    atSph.r = 150.0f;
    atSph.yaw = rwData->rot.y;
    atSph.pitch = -rwData->rot.x;

    Camera_Vec3fVecSphGeoAdd(at, eye, &atSph);
    sCameraInterfaceFlags = roData->interfaceFlags;
    rwData->fov = R_CAM_DATA(CAM_DATA_FOV);
    camera->roll = 0;
    camera->fov = rwData->fov * 0.01f;
    camera->atLERPStepScale = 0.0f;
    return true;
}

/**
 * camera follow player, eye is in a fixed offset of the previous eye, and a value
 * specified in the scene.
 */
s32 Camera_Fixed4(Camera* camera) {
    Vec3f* eye = &camera->eye;
    Vec3f* at = &camera->at;
    Vec3f* eyeNext = &camera->eyeNext;
    Vec3f playerPosWithCamOffset;
    Vec3f atTarget;
    Vec3f posOffsetTarget;
    VecSph atEyeNextOffset;
    VecSph atTargetEyeNextOffset;
    PosRot* playerPosRot = &camera->playerPosRot;
    Vec3s* camPosData;
    Vec3f* posOffset = &camera->posOffset;
    Fixed4ReadOnlyData* roData = &camera->paramData.fixd4.roData;
    Fixed4ReadWriteData* rwData = &camera->paramData.fixd4.rwData;
    f32 playerYOffset;

    playerYOffset = Player_GetHeight(camera->player);
    if (RELOAD_PARAMS(camera) || R_RELOAD_CAM_PARAMS) {
        CameraModeValue* values = sCameraSettings[camera->setting].cameraModes[camera->mode].values;
        f32 yNormal = ((1.0f + CAM_DATA_SCALED(OREG(46))) - (CAM_DATA_SCALED(OREG(46)) * (68.0f / playerYOffset)));

        roData->yOffset = GET_NEXT_SCALED_RO_DATA(values) * playerYOffset * yNormal;
        roData->speedToEyePos = GET_NEXT_SCALED_RO_DATA(values);
        roData->followSpeed = GET_NEXT_SCALED_RO_DATA(values);
        roData->fov = GET_NEXT_RO_DATA(values);
        roData->interfaceFlags = GET_NEXT_RO_DATA(values);
        camPosData = Camera_GetCamBGData(camera);
        if (camPosData != NULL) {
            Camera_Vec3sToVec3f(&rwData->eyeTarget, &BGCAM_POS(camPosData));
        } else {
            rwData->eyeTarget = *eye;
        }
    }
    if (R_RELOAD_CAM_PARAMS) {
        Camera_CopyPREGToModeValues(camera);
    }
    sCameraInterfaceFlags = roData->interfaceFlags;
    if (camera->animState == 0) {
        camera->animState++;
        if (!(roData->interfaceFlags & FIXED4_FLAG_2)) {
            func_80043B60(camera);
        }
        rwData->followSpeed = roData->followSpeed;
    }

    VEC3F_LERPIMPDST(eyeNext, eyeNext, &rwData->eyeTarget, roData->speedToEyePos);
    *eye = *eyeNext;

    posOffsetTarget.x = 0.0f;
    posOffsetTarget.y = roData->yOffset + playerYOffset;
    posOffsetTarget.z = 0.0f;
    Camera_LERPCeilVec3f(&posOffsetTarget, &camera->posOffset, 0.1f, 0.1f, 0.1f);

    playerPosWithCamOffset.x = playerPosRot->pos.x + camera->posOffset.x;
    playerPosWithCamOffset.y = playerPosRot->pos.y + camera->posOffset.y;
    playerPosWithCamOffset.z = playerPosRot->pos.z + camera->posOffset.z;
    VEC3F_LERPIMPDST(&atTarget, at, &playerPosWithCamOffset, 0.5f);

    OLib_Vec3fDiffToVecSphGeo(&atEyeNextOffset, eyeNext, at);
    OLib_Vec3fDiffToVecSphGeo(&atTargetEyeNextOffset, eyeNext, &atTarget);

    atEyeNextOffset.r += (atTargetEyeNextOffset.r - atEyeNextOffset.r) * rwData->followSpeed;
    atEyeNextOffset.pitch = Camera_LERPCeilS(atTargetEyeNextOffset.pitch, atEyeNextOffset.pitch,
                                             rwData->followSpeed * camera->speedRatio, 0xA);
    atEyeNextOffset.yaw =
        Camera_LERPCeilS(atTargetEyeNextOffset.yaw, atEyeNextOffset.yaw, rwData->followSpeed * camera->speedRatio, 0xA);
    Camera_Vec3fVecSphGeoAdd(at, eyeNext, &atEyeNextOffset);
    camera->dist = OLib_Vec3fDist(at, eye);
    camera->roll = 0;
    camera->fov = roData->fov;
    camera->atLERPStepScale = Camera_ClampLERPScale(camera, 1.0f);
    return true;
}

s32 Camera_Fixed0(Camera* camera) {
    return Camera_Noop(camera);
}

s32 Camera_Subj1(Camera* camera) {
    return Camera_Noop(camera);
}

s32 Camera_Subj2(Camera* camera) {
    return Camera_Noop(camera);
}

/**
 * First person view
 */
s32 Camera_Subj3(Camera* camera) {
    Vec3f* eye = &camera->eye;
    Vec3f* at = &camera->at;
    Vec3f* eyeNext = &camera->eyeNext;
    Vec3f sp98;
    Vec3f sp8C;
    VecSph sp84;
    VecSph sp7C;
    VecSph tsph;
    PosRot sp60;
    PosRot* playerPosRot = &camera->playerPosRot;
    f32 sp58;
    f32 temp_f0_3;
    s16 sp52;
    s16 sp50;
    Subj3ReadOnlyData* roData = &camera->paramData.subj3.roData;
    Subj3ReadWriteData* rwData = &camera->paramData.subj3.rwData;
    CameraModeValue* values;
    Vec3f* pad2;
    f32 playerHeight;

    Actor_GetFocus(&sp60, &camera->player->actor);
    playerHeight = Player_GetHeight(camera->player);

    if (camera->play->view.unk_124 == 0) {
        camera->play->view.unk_124 = camera->camId | 0x50;
        return true;
    }

    func_80043ABC(camera);
    Camera_CopyPREGToModeValues(camera);
    values = sCameraSettings[camera->setting].cameraModes[camera->mode].values;
    roData->eyeNextYOffset = GET_NEXT_SCALED_RO_DATA(values) * playerHeight;
    roData->eyeDist = GET_NEXT_RO_DATA(values);
    roData->eyeNextDist = GET_NEXT_RO_DATA(values);
    roData->unk_0C = GET_NEXT_RO_DATA(values);
    roData->atOffset.x = GET_NEXT_RO_DATA(values) * 0.1f;
    roData->atOffset.y = GET_NEXT_RO_DATA(values) * 0.1f;
    roData->atOffset.z = GET_NEXT_RO_DATA(values) * 0.1f;
    roData->fovTarget = GET_NEXT_RO_DATA(values);
    roData->interfaceFlags = GET_NEXT_RO_DATA(values);
    sp84.r = roData->eyeNextDist;
    sp84.yaw = BINANG_ROT180(sp60.rot.y);
    sp84.pitch = sp60.rot.x;
    sp98 = sp60.pos;
    sp98.y += roData->eyeNextYOffset;

    Camera_Vec3fVecSphGeoAdd(&sp8C, &sp98, &sp84);
    OLib_Vec3fDiffToVecSphGeo(&sp7C, at, eye);

    sCameraInterfaceFlags = roData->interfaceFlags;
    if (RELOAD_PARAMS(camera)) {
        rwData->r = sp7C.r;
        rwData->yaw = sp7C.yaw;
        rwData->pitch = sp7C.pitch;
        rwData->animTimer = OREG(23);
        camera->dist = roData->eyeNextDist;
        camera->animState++;
        camera->rUpdateRateInv = 1.0f;
        camera->dist = roData->eyeNextDist;
    }

    tsph.r = rwData->r;
    tsph.yaw = rwData->yaw;
    tsph.pitch = rwData->pitch;
    if (rwData->animTimer != 0) {
        temp_f0_3 = (1.0f / rwData->animTimer);
        pad2 = at;
        at->x = at->x + (sp98.x - pad2->x) * temp_f0_3;
        at->y = at->y + (sp98.y - pad2->y) * temp_f0_3;
        at->z = at->z + (sp98.z - pad2->z) * temp_f0_3;

        temp_f0_3 = (1.0f / OREG(23));
        sp58 = (tsph.r - sp84.r) * temp_f0_3;
        sp52 = BINANG_SUB(tsph.yaw, sp84.yaw) * temp_f0_3;
        sp50 = BINANG_SUB(tsph.pitch, sp84.pitch) * temp_f0_3;

        sp7C.r = Camera_LERPCeilF(sp84.r + (sp58 * rwData->animTimer), sp7C.r, CAM_DATA_SCALED(OREG(28)), 1.0f);
        sp7C.yaw = Camera_LERPCeilS(sp84.yaw + (sp52 * rwData->animTimer), sp7C.yaw, CAM_DATA_SCALED(OREG(28)), 0xA);
        sp7C.pitch =
            Camera_LERPCeilS(sp84.pitch + (sp50 * rwData->animTimer), sp7C.pitch, CAM_DATA_SCALED(OREG(28)), 0xA);
        Camera_Vec3fVecSphGeoAdd(eyeNext, at, &sp7C);

        *eye = *eyeNext;
        rwData->animTimer--;

        if (!camera->play->envCtx.skyboxDisabled) {
            Camera_BGCheck(camera, at, eye);
        } else {
            func_80044340(camera, at, eye);
        }
    } else {
        sp58 = Math_SinS(-sp60.rot.x);
        temp_f0_3 = Math_CosS(-sp60.rot.x);
        sp98.x = roData->atOffset.x;
        sp98.y = (roData->atOffset.y * temp_f0_3) - (roData->atOffset.z * sp58);
        sp98.z = (roData->atOffset.y * sp58) + (roData->atOffset.z * temp_f0_3);
        sp58 = Math_SinS(BINANG_ROT180(sp60.rot.y));
        temp_f0_3 = Math_CosS(BINANG_ROT180(sp60.rot.y));
        roData->atOffset.x = (sp98.z * sp58) + (sp98.x * temp_f0_3);
        roData->atOffset.y = sp98.y;
        roData->atOffset.z = (sp98.z * temp_f0_3) - (sp98.x * sp58);
        at->x = roData->atOffset.x + sp60.pos.x;
        at->y = roData->atOffset.y + sp60.pos.y;
        at->z = roData->atOffset.z + sp60.pos.z;
        sp7C.r = roData->eyeNextDist;
        sp7C.yaw = BINANG_ROT180(sp60.rot.y);
        sp7C.pitch = sp60.rot.x;
        Camera_Vec3fVecSphGeoAdd(eyeNext, at, &sp7C);
        sp7C.r = roData->eyeDist;
        Camera_Vec3fVecSphGeoAdd(eye, at, &sp7C);
    }

    camera->posOffset.x = camera->at.x - playerPosRot->pos.x;
    camera->posOffset.y = camera->at.y - playerPosRot->pos.y;
    camera->posOffset.z = camera->at.z - playerPosRot->pos.z;
    camera->fov = Camera_LERPCeilF(roData->fovTarget, camera->fov, 0.25f, 1.0f);
    camera->roll = 0;
    camera->atLERPStepScale = 0.0f;
    return 1;
}

s32 Camera_Subj4(Camera* camera) {
    Vec3f* eye = &camera->eye;
    Vec3f* eyeNext = &camera->eyeNext;
    Vec3f* at = &camera->at;
    u16 spAA;
    Vec3s* spA4;
    Vec3f sp98;
    Vec3f sp8C;
    f32 sp88;
    s16 pad2;
    f32 temp_f16;
    PosRot sp6C;
    VecSph sp64;
    VecSph sp5C;
    s16 temp_a0;
    f32 tx;
    Player* player;
    PosRot* playerPosRot = &camera->playerPosRot;
    Subj4ReadOnlyData* roData = &camera->paramData.subj4.roData;
    Subj4ReadWriteData* rwData = &camera->paramData.subj4.rwData;

    if (RELOAD_PARAMS(camera) || R_RELOAD_CAM_PARAMS) {
        CameraModeValue* values = sCameraSettings[camera->setting].cameraModes[camera->mode].values;

        roData->interfaceFlags = GET_NEXT_RO_DATA(values);
    }

    if (R_RELOAD_CAM_PARAMS) {
        Camera_CopyPREGToModeValues(camera);
    }

    if (camera->play->view.unk_124 == 0) {
        camera->play->view.unk_124 = (camera->camId | 0x50);
        rwData->unk_24 = camera->xzSpeed;
        return true;
    }

    Actor_GetWorldPosShapeRot(&sp6C, &camera->player->actor);

    OLib_Vec3fDiffToVecSphGeo(&sp5C, at, eye);
    sCameraInterfaceFlags = roData->interfaceFlags;
    if (camera->animState == 0) {
        spA4 = Camera_GetCamBgDataUnderPlayer(camera, &spAA);
        Camera_Vec3sToVec3f(&rwData->unk_00.point, &spA4[1]);
        Camera_Vec3sToVec3f(&sp98, &spA4[spAA - 2]);

        sp64.r = 10.0f;
        // 0x238C ~ 50 degrees
        sp64.pitch = 0x238C;
        sp64.yaw = Camera_XZAngle(&sp98, &rwData->unk_00.point);
        sp88 = OLib_Vec3fDist(&playerPosRot->pos, &rwData->unk_00.point);
        if (OLib_Vec3fDist(&playerPosRot->pos, &sp98) < sp88) {
            rwData->unk_00.dir.x = rwData->unk_00.point.x - sp98.x;
            rwData->unk_00.dir.y = rwData->unk_00.point.y - sp98.y;
            rwData->unk_00.dir.z = rwData->unk_00.point.z - sp98.z;
            rwData->unk_00.point = sp98;
        } else {
            rwData->unk_00.dir.x = sp98.x - rwData->unk_00.point.x;
            rwData->unk_00.dir.y = sp98.y - rwData->unk_00.point.y;
            rwData->unk_00.dir.z = sp98.z - rwData->unk_00.point.z;
            sp64.yaw = BINANG_ROT180(sp64.yaw);
        }
        rwData->unk_30 = sp64.yaw;
        rwData->unk_32 = 0xA;
        rwData->unk_2C = 0;
        rwData->unk_2E = false;
        rwData->unk_28 = 0.0f;
        camera->animState++;
    }

    if (rwData->unk_32 != 0) {
        sp64.r = 10.0f;
        sp64.pitch = 0x238C;
        sp64.yaw = rwData->unk_30;
        Camera_Vec3fVecSphGeoAdd(&sp8C, &sp6C.pos, &sp64);
        sp88 = (rwData->unk_32 + 1.0f);
        at->x += (sp8C.x - at->x) / sp88;
        at->y += (sp8C.y - at->y) / sp88;
        at->z += (sp8C.z - at->z) / sp88;
        sp5C.r -= (sp5C.r / sp88);
        sp5C.yaw = BINANG_LERPIMPINV(sp5C.yaw, BINANG_ROT180(sp6C.rot.y), rwData->unk_32);
        sp5C.pitch = BINANG_LERPIMPINV(sp5C.pitch, sp6C.rot.x, rwData->unk_32);
        Camera_Vec3fVecSphGeoAdd(eyeNext, at, &sp5C);
        *eye = *eyeNext;
        rwData->unk_32--;
        return false;
    } else if (rwData->unk_24 < 0.5f) {
        return false;
    }

    Actor_GetWorldPosShapeRot(&sp6C, &camera->player->actor);
    Math3D_LineClosestToPoint(&rwData->unk_00, &sp6C.pos, eyeNext);
    at->x = eyeNext->x + rwData->unk_00.dir.x;
    at->y = eyeNext->y + rwData->unk_00.dir.y;
    at->z = eyeNext->z + rwData->unk_00.dir.z;
    *eye = *eyeNext;
    sp64.yaw = rwData->unk_30;
    sp64.r = 5.0f;
    sp64.pitch = 0x238C;
    Camera_Vec3fVecSphGeoAdd(&sp98, eyeNext, &sp64);
    rwData->unk_2C += 0xBB8;
    temp_f16 = Math_CosS(rwData->unk_2C);
    eye->x += (sp98.x - eye->x) * fabsf(temp_f16);
    eye->y += (sp98.y - eye->y) * fabsf(temp_f16);
    eye->z += (sp98.z - eye->z) * fabsf(temp_f16);

    if ((rwData->unk_28 < temp_f16) && !rwData->unk_2E) {
        player = camera->player;
        rwData->unk_2E = true;
        func_800F4010(&player->actor.projectedPos, player->unk_89E + 0x8B0, 4.0f);
    } else if (rwData->unk_28 > temp_f16) {
        rwData->unk_2E = false;
    }

    rwData->unk_28 = temp_f16;
    camera->player->actor.world.pos = *eyeNext;
    camera->player->actor.world.pos.y = camera->playerGroundY;
    camera->player->actor.shape.rot.y = sp64.yaw;
    temp_f16 = ((240.0f * temp_f16) * (rwData->unk_24 * 0.416667f));
    temp_a0 = temp_f16 + rwData->unk_30;
    at->x = eye->x + (Math_SinS(temp_a0) * 10.0f);
    at->y = eye->y;
    at->z = eye->z + (Math_CosS(temp_a0) * 10.0f);
    camera->roll = Camera_LERPCeilS(0, camera->roll, 0.5f, 0xA);
    return 1;
}

s32 Camera_Subj0(Camera* camera) {
    return Camera_Noop(camera);
}

s32 Camera_Data0(Camera* camera) {
    return Camera_Noop(camera);
}

s32 Camera_Data1(Camera* camera) {
    osSyncPrintf("chau!chau!\n");
    return Camera_Normal1(camera);
}

s32 Camera_Data2(Camera* camera) {
    return Camera_Noop(camera);
}

s32 Camera_Data3(Camera* camera) {
    return Camera_Noop(camera);
}

s32 Camera_Data4(Camera* camera) {
    s32 pad2[2];
    Data4ReadOnlyData* roData = &camera->paramData.data4.roData;
    VecSph eyeAtOffset;
    VecSph atOffset;
    VecSph eyeNextAtOffset;
    f32 yNormal;
    s16 fov;
    Vec3f* eyeNext = &camera->eyeNext;
    Vec3s* sceneCamData;
    Vec3f lookAt;
    CameraModeValue* values;
    Data4ReadWriteData* rwData = &camera->paramData.data4.rwData;
    Vec3f* eye = &camera->eye;
    f32 playerHeight;
    Vec3f* at = &camera->at;
    s32 pad;

    playerHeight = Player_GetHeight(camera->player);

    if (RELOAD_PARAMS(camera) || R_RELOAD_CAM_PARAMS) {
        values = sCameraSettings[camera->setting].cameraModes[camera->mode].values;
        yNormal = (1.0f + CAM_DATA_SCALED(R_CAM_YOFFSET_NORM)) -
                  (CAM_DATA_SCALED(R_CAM_YOFFSET_NORM) * (68.0f / playerHeight));
        roData->yOffset = GET_NEXT_SCALED_RO_DATA(values) * playerHeight * yNormal;
        roData->fov = GET_NEXT_RO_DATA(values);
        roData->interfaceFlags = GET_NEXT_RO_DATA(values);
        sceneCamData = Camera_GetCamBGData(camera);
        Camera_Vec3sToVec3f(&rwData->eyePosRot.pos, &BGCAM_POS(sceneCamData));
        rwData->eyePosRot.rot = BGCAM_ROT(sceneCamData);
        fov = BGCAM_FOV(sceneCamData);
        rwData->fov = fov;
        if (fov != -1) {
            roData->fov = rwData->fov <= 360 ? rwData->fov : CAM_DATA_SCALED(rwData->fov);
        }

        rwData->jfifId = BGCAM_JFIFID(sceneCamData);
        *eye = rwData->eyePosRot.pos;
    }

    if (R_RELOAD_CAM_PARAMS) {
        Camera_CopyPREGToModeValues(camera);
    }

    sCameraInterfaceFlags = roData->interfaceFlags;

    if (camera->animState == 0) {
        camera->animState++;
        func_80043B60(camera);
    }

    OLib_Vec3fDiffToVecSphGeo(&eyeNextAtOffset, at, eyeNext);
    Camera_CalcAtDefault(camera, &eyeNextAtOffset, roData->yOffset, false);
    OLib_Vec3fDiffToVecSphGeo(&eyeAtOffset, eye, at);

    atOffset.r = eyeAtOffset.r;
    atOffset.yaw =
        (rwData->jfifId & 1) ? (CAM_DEG_TO_BINANG(camera->data2) + rwData->eyePosRot.rot.y) : eyeAtOffset.yaw;
    atOffset.pitch =
        (rwData->jfifId & 2) ? (CAM_DEG_TO_BINANG(camera->data3) + rwData->eyePosRot.rot.x) : eyeAtOffset.pitch;

    Camera_Vec3fVecSphGeoAdd(at, eye, &atOffset);

    lookAt = camera->playerPosRot.pos;
    lookAt.y += playerHeight;

    camera->dist = OLib_Vec3fDist(&lookAt, eye);
    camera->roll = 0;
    camera->xzSpeed = 0.0f;
    camera->fov = roData->fov;
    camera->atLERPStepScale = 0;
    return true;
}

/**
 * Hanging off of a ledge
 */
s32 Camera_Unique1(Camera* camera) {
    Vec3f* eye = &camera->eye;
    Vec3f* at = &camera->at;
    Vec3f* eyeNext = &camera->eyeNext;
    Vec3f playerWaistPos;
    s16 phiTarget;
    VecSph sp8C;
    VecSph unk908PlayerPosOffset;
    VecSph eyeAtOffset;
    VecSph eyeNextAtOffset;
    PosRot* playerPosRot = &camera->playerPosRot;
    PosRot playerhead;
    Unique1ReadOnlyData* roData = &camera->paramData.uniq1.roData;
    Unique1ReadWriteData* rwData = &camera->paramData.uniq1.rwData;
    s32 pad;
    f32 playerHeight;
    s32 pad2;

    playerHeight = Player_GetHeight(camera->player);
    if (RELOAD_PARAMS(camera) || R_RELOAD_CAM_PARAMS) {
        CameraModeValue* values = sCameraSettings[camera->setting].cameraModes[camera->mode].values;
        f32 yNormal = (1.0f + CAM_DATA_SCALED(R_CAM_YOFFSET_NORM)) -
                      (CAM_DATA_SCALED(R_CAM_YOFFSET_NORM) * (68.0f / playerHeight));

        roData->yOffset = GET_NEXT_SCALED_RO_DATA(values) * playerHeight * yNormal;
        roData->distMin = GET_NEXT_SCALED_RO_DATA(values) * playerHeight * yNormal;
        roData->distMax = GET_NEXT_SCALED_RO_DATA(values) * playerHeight * yNormal;
        roData->pitchTarget = CAM_DEG_TO_BINANG(GET_NEXT_RO_DATA(values));
        roData->fovTarget = GET_NEXT_RO_DATA(values);
        roData->atLERPScaleMax = GET_NEXT_SCALED_RO_DATA(values);
        roData->interfaceFlags = GET_NEXT_RO_DATA(values);
    }

    if (R_RELOAD_CAM_PARAMS != 0) {
        Camera_CopyPREGToModeValues(camera);
    }

    sUpdateCameraDirection = 1;

    OLib_Vec3fDiffToVecSphGeo(&eyeAtOffset, at, eye);
    OLib_Vec3fDiffToVecSphGeo(&eyeNextAtOffset, at, eyeNext);

    sCameraInterfaceFlags = roData->interfaceFlags;

    if (camera->animState == 0) {
        camera->posOffset.y = camera->posOffset.y - camera->playerPosDelta.y;
        rwData->yawTarget = eyeNextAtOffset.yaw;
        rwData->unk_00 = 0.0f;
        playerWaistPos = camera->player->bodyPartsPos[PLAYER_BODYPART_WAIST];
        OLib_Vec3fDiffToVecSphGeo(&unk908PlayerPosOffset, &playerPosRot->pos, &playerWaistPos);
        rwData->timer = R_DEFA_CAM_ANIM_TIME;
        rwData->yawTargetAdj = ABS(BINANG_SUB(unk908PlayerPosOffset.yaw, eyeAtOffset.yaw)) < 0x3A98
                                   ? 0
                                   : ((BINANG_SUB(unk908PlayerPosOffset.yaw, eyeAtOffset.yaw) / rwData->timer) / 4) * 3;
        camera->animState++;
    }

    Actor_GetFocus(&playerhead, &camera->player->actor); // unused

    camera->yawUpdateRateInv = Camera_LERPCeilF(100.0f, camera->yawUpdateRateInv, OREG(25) * 0.01f, 0.1f);
    camera->pitchUpdateRateInv = Camera_LERPCeilF(100.0f, camera->pitchUpdateRateInv, OREG(25) * 0.01f, 0.1f);
    camera->xzOffsetUpdateRate = Camera_LERPCeilF(0.005f, camera->xzOffsetUpdateRate, OREG(25) * 0.01f, 0.01f);
    camera->yOffsetUpdateRate = Camera_LERPCeilF(0.01f, camera->yOffsetUpdateRate, OREG(26) * 0.01f, 0.01f);
    camera->fovUpdateRate = Camera_LERPCeilF(OREG(4) * 0.01f, camera->fovUpdateRate, 0.05f, 0.1f);

    Camera_CalcAtDefault(camera, &eyeNextAtOffset, roData->yOffset, 1);
    OLib_Vec3fDiffToVecSphGeo(&sp8C, at, eyeNext);

    camera->dist = Camera_LERPClampDist(camera, sp8C.r, roData->distMin, roData->distMax);

    phiTarget = roData->pitchTarget;
    sp8C.pitch = Camera_LERPCeilS(phiTarget, eyeNextAtOffset.pitch, 1.0f / camera->pitchUpdateRateInv, 0xA);

    if (sp8C.pitch > OREG(5)) {
        sp8C.pitch = OREG(5);
    }
    if (sp8C.pitch < -OREG(5)) {
        sp8C.pitch = -OREG(5);
    }

    if (rwData->timer != 0) {
        rwData->yawTarget += rwData->yawTargetAdj;
        rwData->timer--;
    }

    sp8C.yaw = Camera_LERPFloorS(rwData->yawTarget, eyeNextAtOffset.yaw, 0.5f, 0x2710);
    Camera_Vec3fVecSphGeoAdd(eyeNext, at, &sp8C);
    *eye = *eyeNext;
    Camera_BGCheck(camera, at, eye);
    camera->fov = Camera_LERPCeilF(roData->fovTarget, camera->fov, camera->fovUpdateRate, 1.0f);
    camera->roll = 0;
    camera->atLERPStepScale = Camera_ClampLERPScale(camera, roData->atLERPScaleMax);
    return true;
}

s32 Camera_Unique2(Camera* camera) {
    Vec3f* eye = &camera->eye;
    Vec3f* at = &camera->at;
    Vec3f* eyeNext = &camera->eyeNext;
    Vec3f playerPos;
    VecSph eyeOffset;
    VecSph eyeAtOffset;
    s32 pad;
    f32 lerpRateFactor;
    Unique2ReadOnlyData* roData = &camera->paramData.uniq2.roData;
    Unique2ReadWriteData* rwData = &camera->paramData.uniq2.rwData;
    s32 pad2;
    f32 playerHeight;

    playerHeight = Player_GetHeight(camera->player);

    OLib_Vec3fDiffToVecSphGeo(&eyeAtOffset, at, eye);

    if (RELOAD_PARAMS(camera) || R_RELOAD_CAM_PARAMS) {
        CameraModeValue* values = sCameraSettings[camera->setting].cameraModes[camera->mode].values;
        f32 yNormal = ((1.0f + CAM_DATA_SCALED(R_CAM_YOFFSET_NORM)) -
                       (CAM_DATA_SCALED(R_CAM_YOFFSET_NORM) * (68.0f / playerHeight)));

        roData->yOffset = GET_NEXT_SCALED_RO_DATA(values) * playerHeight * yNormal;
        roData->distTarget = GET_NEXT_RO_DATA(values);
        roData->fovTarget = GET_NEXT_RO_DATA(values);
        roData->interfaceFlags = GET_NEXT_RO_DATA(values);
    }

    if (R_RELOAD_CAM_PARAMS) {
        Camera_CopyPREGToModeValues(camera);
    }

    sCameraInterfaceFlags = roData->interfaceFlags;

    if ((camera->animState == 0) || (rwData->unk_04 != roData->interfaceFlags)) {
        rwData->unk_04 = roData->interfaceFlags;
    }

    if (camera->animState == 0) {
        camera->animState = 1;
        func_80043B60(camera);
        rwData->unk_00 = 200.0f;
        if (roData->interfaceFlags & UNIQUE2_FLAG_4) {
            camera->stateFlags &= ~CAM_STATE_2;
        }
    }

    playerPos = camera->playerPosRot.pos;
    lerpRateFactor = (roData->interfaceFlags & UNIQUE2_FLAG_0 ? 1.0f : camera->speedRatio);
    at->x = F32_LERPIMP(at->x, playerPos.x, lerpRateFactor * 0.6f);
    at->y = F32_LERPIMP(at->y, playerPos.y + playerHeight + roData->yOffset, 0.4f);
    at->z = F32_LERPIMP(at->z, playerPos.z, lerpRateFactor * 0.6f);
    rwData->unk_00 = F32_LERPIMP(rwData->unk_00, 2.0f, 0.05f); // unused.

    if (roData->interfaceFlags & UNIQUE2_FLAG_0) {
        OLib_Vec3fDiffToVecSphGeo(&eyeOffset, at, eyeNext);
        eyeOffset.r = roData->distTarget;
        Camera_Vec3fVecSphGeoAdd(&playerPos, at, &eyeOffset);
        Camera_LERPCeilVec3f(&playerPos, eye, 0.25f, 0.25f, 0.2f);
    } else if (roData->interfaceFlags & UNIQUE2_FLAG_1) {
        if (OLib_Vec3fDistXZ(at, eyeNext) < roData->distTarget) {
            OLib_Vec3fDiffToVecSphGeo(&eyeOffset, at, eyeNext);
            eyeOffset.yaw = Camera_LERPCeilS(eyeOffset.yaw, eyeAtOffset.yaw, 0.1f, 0xA);
            eyeOffset.r = roData->distTarget;
            eyeOffset.pitch = 0;
            Camera_Vec3fVecSphGeoAdd(eye, at, &eyeOffset);
            eye->y = eyeNext->y;
        } else {
            Camera_LERPCeilVec3f(eyeNext, eye, 0.25f, 0.25f, 0.2f);
        }
    }

    Camera_BGCheck(camera, at, eye);
    camera->dist = OLib_Vec3fDist(at, eye);
    camera->roll = 0;
    camera->fov = Camera_LERPCeilF(roData->fovTarget, camera->fov, 0.2f, 0.1f);
    camera->atLERPStepScale = Camera_ClampLERPScale(camera, 1.0f);
    return true;
}

s32 Camera_Unique3(Camera* camera) {
    VecSph sp60;
    f32 playerHeight;
    DoorParams* doorParams = &camera->paramData.doorParams;
    Vec3s* temp_v0_2;
    Vec3s sp4C;
    Unique3ReadWriteData* rwData = &camera->paramData.uniq3.rwData;
    Unique3ReadOnlyData* roData = &camera->paramData.uniq3.roData;
    Vec3f* at = &camera->at;
    PosRot* cameraPlayerPosRot = &camera->playerPosRot;

    playerHeight = Player_GetHeight(camera->player);
    camera->stateFlags &= ~CAM_STATE_4;

    if (RELOAD_PARAMS(camera) || R_RELOAD_CAM_PARAMS) {
        CameraModeValue* values = sCameraSettings[camera->setting].cameraModes[camera->mode].values;
        f32 yNormal = (1.0f + CAM_DATA_SCALED(R_CAM_YOFFSET_NORM)) -
                      (CAM_DATA_SCALED(R_CAM_YOFFSET_NORM) * (68.0f / playerHeight));

        roData->yOffset = GET_NEXT_SCALED_RO_DATA(values) * playerHeight * yNormal;
        roData->fov = GET_NEXT_RO_DATA(values);
        roData->interfaceFlags = GET_NEXT_RO_DATA(values);
    }

    if (R_RELOAD_CAM_PARAMS != 0) {
        Camera_CopyPREGToModeValues(camera);
    }

    sCameraInterfaceFlags = roData->interfaceFlags;

    switch (camera->animState) {
        case 0:
            func_80043B60(camera);
            camera->stateFlags &= ~(CAM_STATE_2 | CAM_STATE_3);
            rwData->initialFov = camera->fov;
            rwData->initialDist = OLib_Vec3fDist(at, &camera->eye);
            camera->animState++;
            FALLTHROUGH;
        case 1:
            if (doorParams->timer1-- > 0) {
                break;
            }
            temp_v0_2 = Camera_GetCamBGData(camera);
            Camera_Vec3sToVec3f(&camera->eyeNext, &BGCAM_POS(temp_v0_2));
            camera->eye = camera->eyeNext;
            sp4C = BGCAM_ROT(temp_v0_2);
            sp60.r = 100.0f;
            sp60.yaw = sp4C.y;
            sp60.pitch = -sp4C.x;
            Camera_Vec3fVecSphGeoAdd(at, &camera->eye, &sp60);
            camera->animState++;
            FALLTHROUGH;
        case 2:
            if (roData->interfaceFlags & UNIQUE3_FLAG_2) {
                camera->at = cameraPlayerPosRot->pos;
                camera->at.y += playerHeight + roData->yOffset;
            }
            if (doorParams->timer2-- > 0) {
                break;
            }
            camera->animState++;
            FALLTHROUGH;
        case 3:
            camera->stateFlags |= (CAM_STATE_4 | CAM_STATE_10);
            if (camera->stateFlags & CAM_STATE_3) {
                camera->animState++;
            } else {
                break;
            }
            FALLTHROUGH;
        case 4:
<<<<<<< HEAD
            if (roData->interfaceFlags & UNIQUE3_FLAG_2) {
                camera->stateFlags |= CAM_STATE_4;
                camera->stateFlags &= ~CAM_STATE_8;
                Camera_ChangeSettingFlags(camera, CAM_SET_PIVOT_IN_FRONT, CAM_CHANGE_SETTING_2);
=======
            if (roData->interfaceFlags & UNIQUE3_FLAG_1) {
                camera->stateFlags |= CAM_STATE_2;
                camera->stateFlags &= ~CAM_STATE_3;
                Camera_ChangeSettingFlags(camera, CAM_SET_PIVOT_IN_FRONT, 2);
>>>>>>> cd03d962
                break;
            }
            doorParams->timer3 = 5;
            if (camera->xzSpeed > 0.001f || CHECK_BTN_ALL(D_8015BD7C->state.input[0].press.button, BTN_A) ||
                CHECK_BTN_ALL(D_8015BD7C->state.input[0].press.button, BTN_B) ||
                CHECK_BTN_ALL(D_8015BD7C->state.input[0].press.button, BTN_CLEFT) ||
                CHECK_BTN_ALL(D_8015BD7C->state.input[0].press.button, BTN_CDOWN) ||
                CHECK_BTN_ALL(D_8015BD7C->state.input[0].press.button, BTN_CUP) ||
                CHECK_BTN_ALL(D_8015BD7C->state.input[0].press.button, BTN_CRIGHT) ||
                CHECK_BTN_ALL(D_8015BD7C->state.input[0].press.button, BTN_R) ||
                CHECK_BTN_ALL(D_8015BD7C->state.input[0].press.button, BTN_Z)) {
                camera->animState++;
            } else {
                break;
            }
            FALLTHROUGH;
        case 5:
            camera->fov = Camera_LERPCeilF(rwData->initialFov, camera->fov, 0.4f, 0.1f);
            OLib_Vec3fDiffToVecSphGeo(&sp60, at, &camera->eye);
            sp60.r = Camera_LERPCeilF(100.0f, sp60.r, 0.4f, 0.1f);
            Camera_Vec3fVecSphGeoAdd(&camera->eyeNext, at, &sp60);
            camera->eye = camera->eyeNext;
            if (doorParams->timer3-- > 0) {
                break;
            }
            camera->animState++;
            FALLTHROUGH;
        default:
            camera->stateFlags |= CAM_STATE_2;
            camera->stateFlags &= ~CAM_STATE_3;
            camera->fov = roData->fov;
            Camera_ChangeSettingFlags(camera, camera->prevSetting, CAM_CHANGE_SETTING_2);
            camera->atLERPStepScale = 0.0f;
            camera->posOffset.x = camera->at.x - cameraPlayerPosRot->pos.x;
            camera->posOffset.y = camera->at.y - cameraPlayerPosRot->pos.y;
            camera->posOffset.z = camera->at.z - cameraPlayerPosRot->pos.z;
            break;
    }

    return true;
}

/**
 * Camera's eye is specified by scene camera data, at point is generated at the intersection
 * of the eye to the player
 */
s32 Camera_Unique0(Camera* camera) {
    f32 yOffset;
    CameraModeValue* values;
    Player* player;
    Vec3f playerPosWithOffset;
    VecSph atPlayerOffset;
    Vec3s* sceneCamData;
    Vec3s sceneCamRot;
    PosRot* playerPosRot = &camera->playerPosRot;
    DoorParams* doorParams = &camera->paramData.doorParams;
    Unique0ReadOnlyData* roData = &camera->paramData.uniq0.roData;
    Unique0ReadWriteData* rwData = &camera->paramData.uniq0.rwData;
    Vec3f* eye = &camera->eye;
    s16 fov;

    yOffset = Player_GetHeight(camera->player);
    player = camera->player;

    if (RELOAD_PARAMS(camera) || R_RELOAD_CAM_PARAMS) {
        values = sCameraSettings[camera->setting].cameraModes[camera->mode].values;
        roData->interfaceFlags = GET_NEXT_RO_DATA(values);
    }

    if (R_RELOAD_CAM_PARAMS) {
        Camera_CopyPREGToModeValues(camera);
    }

    playerPosWithOffset = playerPosRot->pos;
    playerPosWithOffset.y += yOffset;

    sCameraInterfaceFlags = roData->interfaceFlags;

    if (camera->animState == 0) {
        func_80043B60(camera);
        camera->stateFlags &= ~CAM_STATE_2;
        sceneCamData = Camera_GetCamBGData(camera);
        Camera_Vec3sToVec3f(&rwData->sceneCamPosPlayerLine.point, &BGCAM_POS(sceneCamData));

        *eye = camera->eyeNext = rwData->sceneCamPosPlayerLine.point;
        sceneCamRot = BGCAM_ROT(sceneCamData);
        fov = BGCAM_FOV(sceneCamData);
        if (fov != -1) {
            camera->fov = fov <= 360 ? fov : CAM_DATA_SCALED(fov);
        }
        rwData->animTimer = BGCAM_JFIFID(sceneCamData);
        if (rwData->animTimer == -1) {
            rwData->animTimer = doorParams->timer1 + doorParams->timer2;
        }
        atPlayerOffset.r = OLib_Vec3fDist(&playerPosWithOffset, eye);
        atPlayerOffset.yaw = sceneCamRot.y;
        atPlayerOffset.pitch = -sceneCamRot.x;
        OLib_VecSphGeoToVec3f(&rwData->sceneCamPosPlayerLine.dir, &atPlayerOffset);
        Math3D_LineClosestToPoint(&rwData->sceneCamPosPlayerLine, &playerPosRot->pos, &camera->at);
        rwData->initalPos = playerPosRot->pos;
        camera->animState++;
    }

    if (player->stateFlags1 & PLAYER_STATE1_29) {
        rwData->initalPos = playerPosRot->pos;
    }

    if (roData->interfaceFlags & UNIQUE0_FLAG_0) {
        if (rwData->animTimer > 0) {
            rwData->animTimer--;
            rwData->initalPos = playerPosRot->pos;
        } else if (!(player->stateFlags1 & PLAYER_STATE1_29) &&
                   ((OLib_Vec3fDistXZ(&playerPosRot->pos, &rwData->initalPos) >= 10.0f) ||
                    CHECK_BTN_ALL(D_8015BD7C->state.input[0].press.button, BTN_A) ||
                    CHECK_BTN_ALL(D_8015BD7C->state.input[0].press.button, BTN_B) ||
                    CHECK_BTN_ALL(D_8015BD7C->state.input[0].press.button, BTN_CLEFT) ||
                    CHECK_BTN_ALL(D_8015BD7C->state.input[0].press.button, BTN_CDOWN) ||
                    CHECK_BTN_ALL(D_8015BD7C->state.input[0].press.button, BTN_CUP) ||
                    CHECK_BTN_ALL(D_8015BD7C->state.input[0].press.button, BTN_CRIGHT) ||
                    CHECK_BTN_ALL(D_8015BD7C->state.input[0].press.button, BTN_R) ||
                    CHECK_BTN_ALL(D_8015BD7C->state.input[0].press.button, BTN_Z))) {
            camera->dist = OLib_Vec3fDist(&camera->at, eye);
            camera->posOffset.x = camera->at.x - playerPosRot->pos.x;
            camera->posOffset.y = camera->at.y - playerPosRot->pos.y;
            camera->posOffset.z = camera->at.z - playerPosRot->pos.z;
            camera->atLERPStepScale = 0.0f;
<<<<<<< HEAD
            camera->stateFlags |= CAM_STATE_4;
            Camera_ChangeSettingFlags(camera, camera->prevSetting, CAM_CHANGE_SETTING_2);
=======
            camera->stateFlags |= CAM_STATE_2;
            Camera_ChangeSettingFlags(camera, camera->prevSetting, 2);
>>>>>>> cd03d962
        }
    } else {
        if (rwData->animTimer > 0) {
            rwData->animTimer--;
            if (rwData->animTimer == 0) {
                sCameraInterfaceFlags = CAM_INTERFACE_FLAGS(CAM_SHRINKWINVAL_NONE, CAM_HUD_ALPHA_50, 0);
            }
        } else {
            rwData->initalPos = playerPosRot->pos;
        }

        if (!(player->stateFlags1 & PLAYER_STATE1_29) &&
            ((0.001f < camera->xzSpeed) || CHECK_BTN_ALL(D_8015BD7C->state.input[0].press.button, BTN_A) ||
             CHECK_BTN_ALL(D_8015BD7C->state.input[0].press.button, BTN_B) ||
             CHECK_BTN_ALL(D_8015BD7C->state.input[0].press.button, BTN_CLEFT) ||
             CHECK_BTN_ALL(D_8015BD7C->state.input[0].press.button, BTN_CDOWN) ||
             CHECK_BTN_ALL(D_8015BD7C->state.input[0].press.button, BTN_CUP) ||
             CHECK_BTN_ALL(D_8015BD7C->state.input[0].press.button, BTN_CRIGHT) ||
             CHECK_BTN_ALL(D_8015BD7C->state.input[0].press.button, BTN_R) ||
             CHECK_BTN_ALL(D_8015BD7C->state.input[0].press.button, BTN_Z))) {
            camera->dist = OLib_Vec3fDist(&camera->at, &camera->eye);
            camera->posOffset.x = camera->at.x - playerPosRot->pos.x;
            camera->posOffset.y = camera->at.y - playerPosRot->pos.y;
            camera->posOffset.z = camera->at.z - playerPosRot->pos.z;
            camera->atLERPStepScale = 0.0f;
<<<<<<< HEAD
            Camera_ChangeSettingFlags(camera, camera->prevSetting, CAM_CHANGE_SETTING_2);
            camera->stateFlags |= CAM_STATE_4;
=======
            Camera_ChangeSettingFlags(camera, camera->prevSetting, 2);
            camera->stateFlags |= CAM_STATE_2;
>>>>>>> cd03d962
        }
    }
    return true;
}

s32 Camera_Unique4(Camera* camera) {
    return Camera_Noop(camera);
}

/**
 * Was setup to be used by the camera setting "FOREST_UNUSED"
 */
s32 Camera_Unique5(Camera* camera) {
    return Camera_Noop(camera);
}

/**
 * This function doesn't really update much.
 * Eye/at positions are updated via Camera_SetViewParam
 */
s32 Camera_Unique6(Camera* camera) {
    Unique6ReadOnlyData* roData = &camera->paramData.uniq6.roData;
    CameraModeValue* values;
    Vec3f sp2C;
    PosRot* playerPosRot = &camera->playerPosRot;
    f32 offset;

    if (RELOAD_PARAMS(camera) || R_RELOAD_CAM_PARAMS) {
        values = sCameraSettings[camera->setting].cameraModes[camera->mode].values;
        roData->interfaceFlags = GET_NEXT_RO_DATA(values);
    }

    if (R_RELOAD_CAM_PARAMS) {
        Camera_CopyPREGToModeValues(camera);
    }

    sCameraInterfaceFlags = roData->interfaceFlags;

    if (camera->animState == 0) {
        camera->animState++;
        func_80043ABC(camera);
    }

    if (camera->player != NULL) {
        offset = Player_GetHeight(camera->player);
        sp2C = playerPosRot->pos;
        sp2C.y += offset;
        camera->dist = OLib_Vec3fDist(&sp2C, &camera->eye);
        camera->posOffset.x = camera->at.x - playerPosRot->pos.x;
        camera->posOffset.y = camera->at.y - playerPosRot->pos.y;
        camera->posOffset.z = camera->at.z - playerPosRot->pos.z;
    } else {
        camera->dist = OLib_Vec3fDist(&camera->at, &camera->eye);
    }

    if ((roData->interfaceFlags & UNIQUE6_FLAG_0) && (camera->timer > 0)) {
        camera->timer--;
    }

    return true;
}

/**
 * Camera is at a fixed point specified by the scene's camera data,
 * camera rotates to follow player
 */
s32 Camera_Unique7(Camera* camera) {
    s32 pad;
    Unique7ReadOnlyData* roData = &camera->paramData.uniq7.roData;
    CameraModeValue* values;
    VecSph playerPosEyeOffset;
    s16 fov;
    Vec3s* sceneCamData;
    UNUSED Vec3s sceneCamRot;
    Vec3f* at = &camera->at;
    PosRot* playerPosRot = &camera->playerPosRot;
    Vec3f* eye = &camera->eye;
    Vec3f* eyeNext = &camera->eyeNext;
    Unique7ReadWriteData* rwData = &camera->paramData.uniq7.rwData;

    if (RELOAD_PARAMS(camera) || R_RELOAD_CAM_PARAMS) {
        values = sCameraSettings[camera->setting].cameraModes[camera->mode].values;
        roData->fov = GET_NEXT_RO_DATA(values);
        roData->interfaceFlags = (s16)GET_NEXT_RO_DATA(values);
    }
    if (R_RELOAD_CAM_PARAMS) {
        Camera_CopyPREGToModeValues(camera);
    }

    sceneCamData = Camera_GetCamBGData(camera);

    Camera_Vec3sToVec3f(eyeNext, &BGCAM_POS(sceneCamData));
    *eye = *eyeNext;
    sceneCamRot = BGCAM_ROT(sceneCamData);

    OLib_Vec3fDiffToVecSphGeo(&playerPosEyeOffset, eye, &playerPosRot->pos);

    // fov actually goes unused since it's hard set later on.
    fov = BGCAM_FOV(sceneCamData);
    if (fov == -1) {
        fov = roData->fov * 100.0f;
    }

    if (fov <= 360) {
        fov *= 100;
    }

    sCameraInterfaceFlags = roData->interfaceFlags;

    if (camera->animState == 0) {
        camera->animState++;
        camera->fov = CAM_DATA_SCALED(fov);
        camera->atLERPStepScale = 0.0f;
        camera->roll = 0;
        rwData->unk_00.x = playerPosEyeOffset.yaw;
    }

    camera->fov = 60.0f;

    // 0x7D0 ~ 10.98 degres.
    rwData->unk_00.x = Camera_LERPFloorS(playerPosEyeOffset.yaw, rwData->unk_00.x, 0.4f, 0x7D0);
    playerPosEyeOffset.pitch =
        -BGCAM_ROT(sceneCamData).x * Math_CosS(playerPosEyeOffset.yaw - BGCAM_ROT(sceneCamData).y);
    Camera_Vec3fVecSphGeoAdd(at, eye, &playerPosEyeOffset);
    camera->stateFlags |= CAM_STATE_10;
    return true;
}

s32 Camera_Unique8(Camera* camera) {
    return Camera_Noop(camera);
}

s32 Camera_Unique9(Camera* camera) {
    Vec3f atTarget;
    Vec3f eyeTarget;
    Unique9ReadOnlyData* roData = &camera->paramData.uniq9.roData;
    Unique9ReadWriteData* rwData = &camera->paramData.uniq9.rwData;
    f32 invKeyFrameTimer;
    VecSph eyeNextAtOffset;
    VecSph scratchSph;
    VecSph playerTargetOffset;
    s16 action;
    s16 atInitFlags;
    s16 eyeInitFlags;
    s16 pad2;
    PosRot targethead;
    PosRot playerhead;
    PosRot playerPosRot;
    Vec3f* eyeNext = &camera->eyeNext;
    Vec3f* at = &camera->at;
    Vec3f* eye = &camera->eye;
    Player* player = camera->player;
    Actor* focusActor;
    f32 spB4;
    PosRot atFocusPosRot;
    Vec3f eyeLookAtPos;
    CameraModeValue* values;
    PosRot eyeFocusPosRot;

    if (RELOAD_PARAMS(camera) || R_RELOAD_CAM_PARAMS) {
        values = sCameraSettings[camera->setting].cameraModes[camera->mode].values;
        roData->interfaceFlags = GET_NEXT_RO_DATA(values);
    }

    if (R_RELOAD_CAM_PARAMS) {
        Camera_CopyPREGToModeValues(camera);
    }

    sCameraInterfaceFlags = roData->interfaceFlags;

    Actor_GetWorld(&playerPosRot, &camera->player->actor);

    if (camera->animState == 0) {
        camera->animState++;
        rwData->curKeyFrameIdx = -1;
        rwData->keyFrameTimer = 1;
        rwData->unk_38 = 0;
        rwData->playerPos.x = playerPosRot.pos.x;
        rwData->playerPos.y = playerPosRot.pos.y;
        rwData->playerPos.z = playerPosRot.pos.z;
        camera->atLERPStepScale = 0.0f;
        func_80043B60(camera);
    }

    if (rwData->unk_38 == 0 && rwData->keyFrameTimer > 0) {
        rwData->keyFrameTimer--;
    }

    if (rwData->keyFrameTimer == 0) {
        rwData->isNewKeyFrame = true;
        rwData->curKeyFrameIdx++;
        if (rwData->curKeyFrameIdx < ONEPOINT_CS_INFO(camera)->keyFrameCnt) {
            rwData->curKeyFrame = &ONEPOINT_CS_INFO(camera)->keyFrames[rwData->curKeyFrameIdx];
            rwData->keyFrameTimer = rwData->curKeyFrame->timerInit;

            if (rwData->curKeyFrame->unk_01 != 0xFF) {
                if ((rwData->curKeyFrame->unk_01 & 0xF0) == 0x80) {
                    D_8011D3AC = rwData->curKeyFrame->unk_01 & 0xF;
                } else if ((rwData->curKeyFrame->unk_01 & 0xF0) == 0xC0) {
                    Camera_UpdateInterface(
                        CAM_INTERFACE_FLAGS(CAM_SHRINKWINVAL_IGNORE, CAM_HUD_ALPHA(rwData->curKeyFrame->unk_01), 0));
                } else if (camera->player->stateFlags1 & PLAYER_STATE1_27 &&
                           player->currentBoots != PLAYER_BOOTS_IRON) {
                    func_8002DF38(camera->play, camera->target, 8);
                    osSyncPrintf("camera: demo: player demo set WAIT\n");
                } else {
                    osSyncPrintf("camera: demo: player demo set %d\n", rwData->curKeyFrame->unk_01);
                    func_8002DF38(camera->play, camera->target, rwData->curKeyFrame->unk_01);
                }
            }
        } else {
            // We've gone through all the keyframes.
            if (camera->camId != CAM_ID_MAIN) {
                camera->timer = 0;
            }
            return true;
        }
    } else {
        rwData->isNewKeyFrame = false;
    }

    atInitFlags = rwData->curKeyFrame->initFlags & 0xFF;
    if (atInitFlags == 1) {
        rwData->atTarget = rwData->curKeyFrame->atTargetInit;
    } else if (atInitFlags == 2) {
        if (rwData->isNewKeyFrame) {
            rwData->atTarget.x = camera->play->view.at.x + rwData->curKeyFrame->atTargetInit.x;
            rwData->atTarget.y = camera->play->view.at.y + rwData->curKeyFrame->atTargetInit.y;
            rwData->atTarget.z = camera->play->view.at.z + rwData->curKeyFrame->atTargetInit.z;
        }
    } else if (atInitFlags == 3) {
        if (rwData->isNewKeyFrame) {
            rwData->atTarget.x = camera->at.x + rwData->curKeyFrame->atTargetInit.x;
            rwData->atTarget.y = camera->at.y + rwData->curKeyFrame->atTargetInit.y;
            rwData->atTarget.z = camera->at.z + rwData->curKeyFrame->atTargetInit.z;
        }
    } else if (atInitFlags == 4 || atInitFlags == 0x84) {
        if (camera->target != NULL && camera->target->update != NULL) {
            Actor_GetFocus(&targethead, camera->target);
            Actor_GetFocus(&playerhead, &camera->player->actor);
            playerhead.pos.x = playerPosRot.pos.x;
            playerhead.pos.z = playerPosRot.pos.z;
            OLib_Vec3fDiffToVecSphGeo(&playerTargetOffset, &targethead.pos, &playerhead.pos);
            if (atInitFlags & (s16)0x8080) {
                scratchSph.pitch = CAM_DEG_TO_BINANG(rwData->curKeyFrame->atTargetInit.x);
                scratchSph.yaw = CAM_DEG_TO_BINANG(rwData->curKeyFrame->atTargetInit.y);
                scratchSph.r = rwData->curKeyFrame->atTargetInit.z;
            } else {
                OLib_Vec3fToVecSphGeo(&scratchSph, &rwData->curKeyFrame->atTargetInit);
            }
            scratchSph.yaw += playerTargetOffset.yaw;
            scratchSph.pitch += playerTargetOffset.pitch;
            Camera_Vec3fVecSphGeoAdd(&rwData->atTarget, &targethead.pos, &scratchSph);
        } else {
            if (camera->target == NULL) {
                osSyncPrintf(VT_COL(YELLOW, BLACK) "camera: warning: demo C: actor is not valid\n" VT_RST);
            }

            camera->target = NULL;
            rwData->atTarget = camera->at;
        }
    } else if (atInitFlags & 0x6060) {
        if (!(atInitFlags & 4) || rwData->isNewKeyFrame) {
            if (atInitFlags & 0x2020) {
                focusActor = &camera->player->actor;
            } else if (camera->target != NULL && camera->target->update != NULL) {
                focusActor = camera->target;
            } else {
                camera->target = NULL;
                focusActor = NULL;
            }

            if (focusActor != NULL) {
                if ((atInitFlags & 0xF) == 1) {
                    Actor_GetFocus(&atFocusPosRot, focusActor);
                } else if ((atInitFlags & 0xF) == 2) {
                    Actor_GetWorld(&atFocusPosRot, focusActor);
                } else {
                    Actor_GetWorldPosShapeRot(&atFocusPosRot, focusActor);
                }

                if (atInitFlags & (s16)0x8080) {
                    scratchSph.pitch = CAM_DEG_TO_BINANG(rwData->curKeyFrame->atTargetInit.x);
                    scratchSph.yaw = CAM_DEG_TO_BINANG(rwData->curKeyFrame->atTargetInit.y);
                    scratchSph.r = rwData->curKeyFrame->atTargetInit.z;
                } else {
                    OLib_Vec3fToVecSphGeo(&scratchSph, &rwData->curKeyFrame->atTargetInit);
                }

                scratchSph.yaw += atFocusPosRot.rot.y;
                scratchSph.pitch -= atFocusPosRot.rot.x;
                Camera_Vec3fVecSphGeoAdd(&rwData->atTarget, &atFocusPosRot.pos, &scratchSph);
            } else {
                if (camera->target == NULL) {
                    osSyncPrintf(VT_COL(YELLOW, BLACK) "camera: warning: demo C: actor is not valid\n" VT_RST);
                }
                rwData->atTarget = *at;
            }
        }
    } else {
        rwData->atTarget = *at;
    }

    eyeInitFlags = rwData->curKeyFrame->initFlags & 0xFF00;
    if (eyeInitFlags == 0x100) {
        rwData->eyeTarget = rwData->curKeyFrame->eyeTargetInit;
    } else if (eyeInitFlags == 0x200) {
        if (rwData->isNewKeyFrame) {
            rwData->eyeTarget.x = camera->play->view.eye.x + rwData->curKeyFrame->eyeTargetInit.x;
            rwData->eyeTarget.y = camera->play->view.eye.y + rwData->curKeyFrame->eyeTargetInit.y;
            rwData->eyeTarget.z = camera->play->view.eye.z + rwData->curKeyFrame->eyeTargetInit.z;
        }
    } else if (eyeInitFlags == 0x300) {
        if (rwData->isNewKeyFrame) {
            rwData->eyeTarget.x = camera->eyeNext.x + rwData->curKeyFrame->eyeTargetInit.x;
            rwData->eyeTarget.y = camera->eyeNext.y + rwData->curKeyFrame->eyeTargetInit.y;
            rwData->eyeTarget.z = camera->eyeNext.z + rwData->curKeyFrame->eyeTargetInit.z;
        }
    } else if (eyeInitFlags == 0x400 || eyeInitFlags == (s16)0x8400 || eyeInitFlags == 0x500 ||
               eyeInitFlags == (s16)0x8500) {
        if (camera->target != NULL && camera->target->update != NULL) {
            Actor_GetFocus(&targethead, camera->target);
            Actor_GetFocus(&playerhead, &camera->player->actor);
            playerhead.pos.x = playerPosRot.pos.x;
            playerhead.pos.z = playerPosRot.pos.z;
            OLib_Vec3fDiffToVecSphGeo(&playerTargetOffset, &targethead.pos, &playerhead.pos);
            if (eyeInitFlags == 0x400 || eyeInitFlags == (s16)0x8400) {
                eyeLookAtPos = targethead.pos;
            } else {
                eyeLookAtPos = rwData->atTarget;
            }

            if (eyeInitFlags & (s16)0x8080) {
                scratchSph.pitch = CAM_DEG_TO_BINANG(rwData->curKeyFrame->eyeTargetInit.x);
                scratchSph.yaw = CAM_DEG_TO_BINANG(rwData->curKeyFrame->eyeTargetInit.y);
                scratchSph.r = rwData->curKeyFrame->eyeTargetInit.z;
            } else {
                OLib_Vec3fToVecSphGeo(&scratchSph, &rwData->curKeyFrame->eyeTargetInit);
            }

            scratchSph.yaw += playerTargetOffset.yaw;
            scratchSph.pitch += playerTargetOffset.pitch;
            Camera_Vec3fVecSphGeoAdd(&rwData->eyeTarget, &eyeLookAtPos, &scratchSph);
        } else {
            if (camera->target == NULL) {
                osSyncPrintf(VT_COL(YELLOW, BLACK) "camera: warning: demo C: actor is not valid\n" VT_RST);
            }
            camera->target = NULL;
            rwData->eyeTarget = *eyeNext;
        }
    } else if (eyeInitFlags & 0x6060) {
        if (!(eyeInitFlags & 0x400) || rwData->isNewKeyFrame) {
            if (eyeInitFlags & 0x2020) {
                focusActor = &camera->player->actor;
            } else if (camera->target != NULL && camera->target->update != NULL) {
                focusActor = camera->target;
            } else {
                camera->target = NULL;
                focusActor = NULL;
            }

            if (focusActor != NULL) {
                if ((eyeInitFlags & 0xF00) == 0x100) {
                    // head
                    Actor_GetFocus(&eyeFocusPosRot, focusActor);
                } else if ((eyeInitFlags & 0xF00) == 0x200) {
                    // world
                    Actor_GetWorld(&eyeFocusPosRot, focusActor);
                } else {
                    // world, shapeRot
                    Actor_GetWorldPosShapeRot(&eyeFocusPosRot, focusActor);
                }

                if (eyeInitFlags & (s16)0x8080) {
                    scratchSph.pitch = CAM_DEG_TO_BINANG(rwData->curKeyFrame->eyeTargetInit.x);
                    scratchSph.yaw = CAM_DEG_TO_BINANG(rwData->curKeyFrame->eyeTargetInit.y);
                    scratchSph.r = rwData->curKeyFrame->eyeTargetInit.z;
                } else {
                    OLib_Vec3fToVecSphGeo(&scratchSph, &rwData->curKeyFrame->eyeTargetInit);
                }

                scratchSph.yaw += eyeFocusPosRot.rot.y;
                scratchSph.pitch -= eyeFocusPosRot.rot.x;
                Camera_Vec3fVecSphGeoAdd(&rwData->eyeTarget, &eyeFocusPosRot.pos, &scratchSph);
            } else {
                if (camera->target == NULL) {
                    osSyncPrintf(VT_COL(YELLOW, BLACK) "camera: warning: demo C: actor is not valid\n" VT_RST);
                }
                camera->target = NULL;
                rwData->eyeTarget = *eyeNext;
            }
        }
    } else {
        rwData->eyeTarget = *eyeNext;
    }

    if (rwData->curKeyFrame->initFlags == 2) {
        rwData->fovTarget = camera->play->view.fovy;
        rwData->rollTarget = 0;
    } else if (rwData->curKeyFrame->initFlags == 0) {
        rwData->fovTarget = camera->fov;
        rwData->rollTarget = camera->roll;
    } else {
        rwData->fovTarget = rwData->curKeyFrame->fovTargetInit;
        rwData->rollTarget = CAM_DEG_TO_BINANG(rwData->curKeyFrame->rollTargetInit);
    }

    action = rwData->curKeyFrame->actionFlags & 0x1F;
    switch (action) {
        case 15:
            // static copy to at/eye/fov/roll
            *at = rwData->atTarget;
            *eyeNext = rwData->eyeTarget;
            camera->fov = rwData->fovTarget;
            camera->roll = rwData->rollTarget;
            camera->stateFlags |= CAM_STATE_10;
            break;
        case 21:
            // same as 15, but with unk_38 ?
            if (rwData->unk_38 == 0) {
                rwData->unk_38 = 1;
            } else if (camera->stateFlags & CAM_STATE_3) {
                rwData->unk_38 = 0;
                camera->stateFlags &= ~CAM_STATE_3;
            }
            *at = rwData->atTarget;
            *eyeNext = rwData->eyeTarget;
            camera->fov = rwData->fovTarget;
            camera->roll = rwData->rollTarget;
            break;
        case 16:
            // same as 21, but don't unset CAM_STATE_3 on stateFlags
            if (rwData->unk_38 == 0) {
                rwData->unk_38 = 1;
            } else if (camera->stateFlags & CAM_STATE_3) {
                rwData->unk_38 = 0;
            }

            *at = rwData->atTarget;
            *eyeNext = rwData->eyeTarget;
            camera->fov = rwData->fovTarget;
            camera->roll = rwData->rollTarget;
            break;
        case 1:
            // linear interpolation of eye/at using the spherical coordinates
            OLib_Vec3fDiffToVecSphGeo(&eyeNextAtOffset, at, eyeNext);
            OLib_Vec3fDiffToVecSphGeo(&rwData->atEyeOffsetTarget, &rwData->atTarget, &rwData->eyeTarget);
            invKeyFrameTimer = 1.0f / rwData->keyFrameTimer;
            scratchSph.r = F32_LERPIMP(eyeNextAtOffset.r, rwData->atEyeOffsetTarget.r, invKeyFrameTimer);
            scratchSph.pitch = eyeNextAtOffset.pitch +
                               (BINANG_SUB(rwData->atEyeOffsetTarget.pitch, eyeNextAtOffset.pitch) * invKeyFrameTimer);
            scratchSph.yaw = eyeNextAtOffset.yaw +
                             (BINANG_SUB(rwData->atEyeOffsetTarget.yaw, eyeNextAtOffset.yaw) * invKeyFrameTimer);
            Camera_Vec3fVecSphGeoAdd(&eyeTarget, at, &scratchSph);
            goto setEyeNext;
        case 2:
            // linear interpolation of eye/at using the eyeTarget
            invKeyFrameTimer = 1.0f / rwData->keyFrameTimer;
            eyeTarget.x = F32_LERPIMP(camera->eyeNext.x, rwData->eyeTarget.x, invKeyFrameTimer);
            eyeTarget.y = F32_LERPIMP(camera->eyeNext.y, rwData->eyeTarget.y, invKeyFrameTimer);
            eyeTarget.z = F32_LERPIMP(camera->eyeNext.z, rwData->eyeTarget.z, invKeyFrameTimer);

        setEyeNext:
            camera->eyeNext.x =
                Camera_LERPFloorF(eyeTarget.x, camera->eyeNext.x, rwData->curKeyFrame->lerpStepScale, 1.0f);
            camera->eyeNext.y =
                Camera_LERPFloorF(eyeTarget.y, camera->eyeNext.y, rwData->curKeyFrame->lerpStepScale, 1.0f);
            camera->eyeNext.z =
                Camera_LERPFloorF(eyeTarget.z, camera->eyeNext.z, rwData->curKeyFrame->lerpStepScale, 1.0f);
            FALLTHROUGH;
        case 9:
        case 10:
            // linear interpolation of at/fov/roll
            invKeyFrameTimer = 1.0f / rwData->keyFrameTimer;
            atTarget.x = F32_LERPIMP(camera->at.x, rwData->atTarget.x, invKeyFrameTimer);
            atTarget.y = F32_LERPIMP(camera->at.y, rwData->atTarget.y, invKeyFrameTimer);
            atTarget.z = F32_LERPIMP(camera->at.z, rwData->atTarget.z, invKeyFrameTimer);
            camera->at.x = Camera_LERPFloorF(atTarget.x, camera->at.x, rwData->curKeyFrame->lerpStepScale, 1.0f);
            camera->at.y = Camera_LERPFloorF(atTarget.y, camera->at.y, rwData->curKeyFrame->lerpStepScale, 1.0f);
            camera->at.z = Camera_LERPFloorF(atTarget.z, camera->at.z, rwData->curKeyFrame->lerpStepScale, 1.0f);
            camera->fov = Camera_LERPFloorF(F32_LERPIMP(camera->fov, rwData->fovTarget, invKeyFrameTimer), camera->fov,
                                            rwData->curKeyFrame->lerpStepScale, 0.01f);
            camera->roll = Camera_LERPFloorS(BINANG_LERPIMPINV(camera->roll, rwData->rollTarget, rwData->keyFrameTimer),
                                             camera->roll, rwData->curKeyFrame->lerpStepScale, 0xA);
            break;
        case 4:
            // linear interpolation of eye/at/fov/roll using the step scale, and spherical coordinates
            OLib_Vec3fDiffToVecSphGeo(&eyeNextAtOffset, at, eyeNext);
            OLib_Vec3fDiffToVecSphGeo(&rwData->atEyeOffsetTarget, &rwData->atTarget, &rwData->eyeTarget);
            scratchSph.r = Camera_LERPCeilF(rwData->atEyeOffsetTarget.r, eyeNextAtOffset.r,
                                            rwData->curKeyFrame->lerpStepScale, 0.1f);
            scratchSph.pitch = Camera_LERPCeilS(rwData->atEyeOffsetTarget.pitch, eyeNextAtOffset.pitch,
                                                rwData->curKeyFrame->lerpStepScale, 1);
            scratchSph.yaw = Camera_LERPCeilS(rwData->atEyeOffsetTarget.yaw, eyeNextAtOffset.yaw,
                                              rwData->curKeyFrame->lerpStepScale, 1);
            Camera_Vec3fVecSphGeoAdd(eyeNext, at, &scratchSph);
            goto setAtFOVRoll;
        case 3:
            // linear interplation of eye/at/fov/roll using the step scale using eyeTarget
            camera->eyeNext.x =
                Camera_LERPCeilF(rwData->eyeTarget.x, camera->eyeNext.x, rwData->curKeyFrame->lerpStepScale, 1.0f);
            camera->eyeNext.y =
                Camera_LERPCeilF(rwData->eyeTarget.y, camera->eyeNext.y, rwData->curKeyFrame->lerpStepScale, 1.0f);
            camera->eyeNext.z =
                Camera_LERPCeilF(rwData->eyeTarget.z, camera->eyeNext.z, rwData->curKeyFrame->lerpStepScale, 1.0f);
            FALLTHROUGH;
        case 11:
        case 12:
        setAtFOVRoll:
            // linear interpolation of at/fov/roll using the step scale.
            camera->at.x = Camera_LERPCeilF(rwData->atTarget.x, camera->at.x, rwData->curKeyFrame->lerpStepScale, 1.0f);
            camera->at.y = Camera_LERPCeilF(rwData->atTarget.y, camera->at.y, rwData->curKeyFrame->lerpStepScale, 1.0f);
            camera->at.z = Camera_LERPCeilF(rwData->atTarget.z, camera->at.z, rwData->curKeyFrame->lerpStepScale, 1.0f);
            camera->fov = Camera_LERPCeilF(rwData->fovTarget, camera->fov, rwData->curKeyFrame->lerpStepScale, 1.0f);
            camera->roll = Camera_LERPCeilS(rwData->rollTarget, camera->roll, rwData->curKeyFrame->lerpStepScale, 1);
            break;
        case 13:
            // linear interpolation of at, with rotation around eyeTargetInit.y
            camera->at.x = Camera_LERPCeilF(rwData->atTarget.x, camera->at.x, rwData->curKeyFrame->lerpStepScale, 1.0f);
            camera->at.y += camera->playerPosDelta.y * rwData->curKeyFrame->lerpStepScale;
            camera->at.z = Camera_LERPCeilF(rwData->atTarget.z, camera->at.z, rwData->curKeyFrame->lerpStepScale, 1.0f);
            OLib_Vec3fDiffToVecSphGeo(&scratchSph, at, eyeNext);
            scratchSph.yaw += CAM_DEG_TO_BINANG(rwData->curKeyFrame->eyeTargetInit.y);

            // 3A98 ~ 82.40 degrees
            if (scratchSph.pitch >= 0x3A99) {
                scratchSph.pitch = 0x3A98;
            }

            if (scratchSph.pitch < -0x3A98) {
                scratchSph.pitch = -0x3A98;
            }

            spB4 = scratchSph.r;
            if (1) {}
            scratchSph.r = !(spB4 < rwData->curKeyFrame->eyeTargetInit.z)
                               ? Camera_LERPCeilF(rwData->curKeyFrame->eyeTargetInit.z, spB4,
                                                  rwData->curKeyFrame->lerpStepScale, 1.0f)
                               : scratchSph.r;

            Camera_Vec3fVecSphGeoAdd(eyeNext, at, &scratchSph);
            camera->fov =
                Camera_LERPCeilF(F32_LERPIMPINV(camera->fov, rwData->curKeyFrame->fovTargetInit, rwData->keyFrameTimer),
                                 camera->fov, rwData->curKeyFrame->lerpStepScale, 1.0f);
            camera->roll = Camera_LERPCeilS(rwData->rollTarget, camera->roll, rwData->curKeyFrame->lerpStepScale, 1);
            break;
        case 24:
            // Set current keyframe to the roll target?
            rwData->curKeyFrameIdx = rwData->rollTarget;
            break;
        case 19: {
            // Change the parent camera (or default)'s mode to normal
            s32 camIdx = camera->parentCamId <= CAM_ID_NONE ? CAM_ID_MAIN : camera->parentCamId;

            Camera_ChangeModeFlags(camera->play->cameraPtrs[camIdx], CAM_MODE_NORMAL, true);
        }
            FALLTHROUGH;
        case 18: {
            // copy the current camera to the parent (or default)'s camera.
            s32 camIdx = camera->parentCamId <= CAM_ID_NONE ? CAM_ID_MAIN : camera->parentCamId;
            Camera* cam = camera->play->cameraPtrs[camIdx];

            *eye = *eyeNext;
            Camera_Copy(cam, camera);
        }
            FALLTHROUGH;
        default:
            if (camera->camId != CAM_ID_MAIN) {
                camera->timer = 0;
            }
            break;
    }

    *eye = *eyeNext;

    if (rwData->curKeyFrame->actionFlags & 0x80) {
        Camera_BGCheck(camera, at, eye);
    }

    if (rwData->curKeyFrame->actionFlags & 0x40) {
        // Set the player's position
        camera->player->actor.world.pos.x = rwData->playerPos.x;
        camera->player->actor.world.pos.z = rwData->playerPos.z;
        if (camera->player->stateFlags1 & PLAYER_STATE1_27 && player->currentBoots != PLAYER_BOOTS_IRON) {
            camera->player->actor.world.pos.y = rwData->playerPos.y;
        }
    } else {
        rwData->playerPos.x = playerPosRot.pos.x;
        rwData->playerPos.y = playerPosRot.pos.y;
        rwData->playerPos.z = playerPosRot.pos.z;
    }

    if (rwData->unk_38 == 0 && camera->timer > 0) {
        camera->timer--;
    }

    if (camera->player != NULL) {
        camera->posOffset.x = camera->at.x - camera->playerPosRot.pos.x;
        camera->posOffset.y = camera->at.y - camera->playerPosRot.pos.y;
        camera->posOffset.z = camera->at.z - camera->playerPosRot.pos.z;
    }

    camera->dist = OLib_Vec3fDist(at, eye);
    return true;
}

void Camera_DebugPrintSplineArray(char* name, s16 length, CutsceneCameraPoint cameraPoints[]) {
    s32 i;

    osSyncPrintf("static SplinedatZ  %s[] = {\n", name);
    for (i = 0; i < length; i++) {
        osSyncPrintf("    /* key frame %2d */ {\n", i);
        osSyncPrintf("    /*     code     */ %d,\n", cameraPoints[i].continueFlag);
        osSyncPrintf("    /*     z        */ %d,\n", cameraPoints[i].cameraRoll);
        osSyncPrintf("    /*     T        */ %d,\n", cameraPoints[i].nextPointFrame);
        osSyncPrintf("    /*     zoom     */ %f,\n", cameraPoints[i].viewAngle);
        osSyncPrintf("    /*     pos      */ { %d, %d, %d }\n", cameraPoints[i].pos.x, cameraPoints[i].pos.y,
                     cameraPoints[i].pos.z);
        osSyncPrintf("    },\n");
    }
    osSyncPrintf("};\n\n");
}

/**
 * Copies `src` to `dst`, used in Camera_Demo1
 * Name from AC map: Camera2_SetPos_Demo
 */
void Camera_Vec3fCopy(Vec3f* src, Vec3f* dst) {
    dst->x = src->x;
    dst->y = src->y;
    dst->z = src->z;
}

/**
 * Calculates new position from `at` to `pos`, outputs to `dst
 * Name from AC map: Camera2_CalcPos_Demo
 */
void Camera_RotateAroundPoint(PosRot* at, Vec3f* pos, Vec3f* dst) {
    VecSph posSph;
    Vec3f posCopy;

    Camera_Vec3fCopy(pos, &posCopy);
    OLib_Vec3fToVecSphGeo(&posSph, &posCopy);
    posSph.yaw += at->rot.y;
    Camera_Vec3fVecSphGeoAdd(dst, &at->pos, &posSph);
}

/**
 * Camera follows points specified at pointers to CutsceneCameraPoints,
 * camera->data0 for camera at positions, and camera->data1 for camera eye positions
 * until all keyFrames have been exhausted.
 */
s32 Camera_Demo1(Camera* camera) {
    s32 pad;
    Demo1ReadOnlyData* roData = &camera->paramData.demo1.roData;
    CameraModeValue* values;
    Vec3f* at = &camera->at;
    CutsceneCameraPoint* csAtPoints = (CutsceneCameraPoint*)camera->data0;
    CutsceneCameraPoint* csEyePoints = (CutsceneCameraPoint*)camera->data1;
    Vec3f* eye = &camera->eye;
    PosRot curPlayerPosRot;
    Vec3f csEyeUpdate;
    Vec3f csAtUpdate;
    f32 newRoll;
    Vec3f* eyeNext = &camera->eyeNext;
    f32* cameraFOV = &camera->fov;
    s16* relativeToPlayer = &camera->data2;
    Demo1ReadWriteData* rwData = &camera->paramData.demo1.rwData;

    if (RELOAD_PARAMS(camera) || R_RELOAD_CAM_PARAMS) {
        values = sCameraSettings[camera->setting].cameraModes[camera->mode].values;
        roData->interfaceFlags = GET_NEXT_RO_DATA(values);
    }

    sCameraInterfaceFlags = roData->interfaceFlags;

    switch (camera->animState) {
        case 0:
            // initalize camera state
            rwData->keyframe = 0;
            rwData->curFrame = 0.0f;
            camera->animState++;
            // "absolute" : "relative"
            osSyncPrintf(VT_SGR("1") "%06u:" VT_RST " camera: spline demo: start %s \n", camera->play->state.frames,
                         *relativeToPlayer == 0 ? "絶対" : "相対");

            if (PREG(93)) {
                Camera_DebugPrintSplineArray("CENTER", 5, csAtPoints);
                Camera_DebugPrintSplineArray("   EYE", 5, csEyePoints);
            }
            FALLTHROUGH;
        case 1:
            // follow CutsceneCameraPoints.  function returns 1 if at the end.
            if (func_800BB2B4(&csEyeUpdate, &newRoll, cameraFOV, csEyePoints, &rwData->keyframe, &rwData->curFrame) ||
                func_800BB2B4(&csAtUpdate, &newRoll, cameraFOV, csAtPoints, &rwData->keyframe, &rwData->curFrame)) {
                camera->animState++;
            }
            if (*relativeToPlayer) {
                // if the camera is set to be relative to the player, move the interpolated points
                // relative to the player's position
                if (camera->player != NULL && camera->player->actor.update != NULL) {
                    Actor_GetWorld(&curPlayerPosRot, &camera->player->actor);
                    Camera_RotateAroundPoint(&curPlayerPosRot, &csEyeUpdate, eyeNext);
                    Camera_RotateAroundPoint(&curPlayerPosRot, &csAtUpdate, at);
                } else {
                    osSyncPrintf(VT_COL(RED, WHITE) "camera: spline demo: owner dead\n" VT_RST);
                }
            } else {
                // simply copy the interpolated values to the eye and at
                Camera_Vec3fCopy(&csEyeUpdate, eyeNext);
                Camera_Vec3fCopy(&csAtUpdate, at);
            }
            *eye = *eyeNext;
            camera->roll = newRoll * 256.0f;
            camera->dist = OLib_Vec3fDist(at, eye);
            break;
    }
    return true;
}

s32 Camera_Demo2(Camera* camera) {
    return Camera_Noop(camera);
}

/**
 * Opening large chests.
 * The camera position will be at a fixed point, and rotate around at different intervals.
 * The direction, and initial position is dependent on when the camera was started.
 */
s32 Camera_Demo3(Camera* camera) {
    Vec3f* eye = &camera->eye;
    Vec3f* at = &camera->at;
    Vec3f* eyeNext = &camera->eyeNext;
    PosRot* camPlayerPosRot = &camera->playerPosRot;
    VecSph eyeAtOffset;
    VecSph eyeOffset;
    VecSph atOffset;
    Vec3f sp74;
    Vec3f sp68;
    Vec3f sp5C;
    f32 temp_f0;
    s32 pad;
    u8 skipUpdateEye = false;
    f32 yOffset = Player_GetHeight(camera->player);
    s16 angle;
    Demo3ReadOnlyData* roData = &camera->paramData.demo3.roData;
    Demo3ReadWriteData* rwData = &camera->paramData.demo3.rwData;
    s32 pad2;

    camera->stateFlags &= ~CAM_STATE_4;

    if (RELOAD_PARAMS(camera) || R_RELOAD_CAM_PARAMS) {
        CameraModeValue* values = sCameraSettings[camera->setting].cameraModes[camera->mode].values;

        roData->fov = GET_NEXT_RO_DATA(values);
        roData->unk_04 = GET_NEXT_RO_DATA(values); // unused.
        roData->interfaceFlags = GET_NEXT_RO_DATA(values);
    }

    if (R_RELOAD_CAM_PARAMS) {
        Camera_CopyPREGToModeValues(camera);
    }

    OLib_Vec3fDiffToVecSphGeo(&eyeAtOffset, at, eye);

    sCameraInterfaceFlags = roData->interfaceFlags;

    switch (camera->animState) {
        case 0:
            camera->stateFlags &= ~(CAM_STATE_2 | CAM_STATE_3);
            func_80043B60(camera);
            camera->fov = roData->fov;
            camera->roll = rwData->animFrame = 0;
            rwData->initialAt = camPlayerPosRot->pos;
            if (camera->playerGroundY != BGCHECK_Y_MIN) {
                rwData->initialAt.y = camera->playerGroundY;
            }
            angle = camPlayerPosRot->rot.y;
            sp68.x = rwData->initialAt.x + (Math_SinS(angle) * 40.0f);
            sp68.y = rwData->initialAt.y + 40.0f;
            sp68.z = rwData->initialAt.z + (Math_CosS(angle) * 40.0f);
            if (camera->play->state.frames & 1) {
                angle -= 0x3FFF;
                rwData->yawDir = 1;
            } else {
                angle += 0x3FFF;
                rwData->yawDir = -1;
            }
            sp74.x = sp68.x + (D_8011D658[1].r * Math_SinS(angle));
            sp74.y = rwData->initialAt.y + 5.0f;
            sp74.z = sp68.z + (D_8011D658[1].r * Math_CosS(angle));
            if (Camera_BGCheck(camera, &sp68, &sp74)) {
                rwData->yawDir = -rwData->yawDir;
            }
            OLib_Vec3fToVecSphGeo(&atOffset, &D_8011D678[0]);
            atOffset.yaw += camPlayerPosRot->rot.y;
            Camera_Vec3fVecSphGeoAdd(at, &rwData->initialAt, &atOffset);
            eyeOffset.r = D_8011D658[0].r;
            eyeOffset.pitch = D_8011D658[0].pitch;
            eyeOffset.yaw = (D_8011D658[0].yaw * rwData->yawDir) + camPlayerPosRot->rot.y;
            rwData->unk_0C = 1.0f;
            break;
        case 1:
            temp_f0 = (rwData->animFrame - 2) * (1.0f / 146.0f);

            sp5C.x = F32_LERPIMP(D_8011D678[0].x, D_8011D678[1].x, temp_f0);
            sp5C.y = F32_LERPIMP(D_8011D678[0].y, D_8011D678[1].y, temp_f0);
            sp5C.z = F32_LERPIMP(D_8011D678[0].z, D_8011D678[1].z, temp_f0);

            OLib_Vec3fToVecSphGeo(&atOffset, &sp5C);
            atOffset.yaw = (atOffset.yaw * rwData->yawDir) + camPlayerPosRot->rot.y;
            Camera_Vec3fVecSphGeoAdd(at, &rwData->initialAt, &atOffset);

            atOffset.r = F32_LERPIMP(D_8011D658[0].r, D_8011D658[1].r, temp_f0);
            atOffset.pitch = BINANG_LERPIMP(D_8011D658[0].pitch, D_8011D658[1].pitch, temp_f0);
            atOffset.yaw = BINANG_LERPIMP(D_8011D658[0].yaw, D_8011D658[1].yaw, temp_f0);

            eyeOffset.r = atOffset.r;
            eyeOffset.pitch = atOffset.pitch;
            eyeOffset.yaw = (atOffset.yaw * rwData->yawDir) + camPlayerPosRot->rot.y;

            rwData->unk_0C -= (1.0f / 365.0f);
            break;
        case 2:
            temp_f0 = (rwData->animFrame - 0x94) * 0.1f;

            sp5C.x = F32_LERPIMP(D_8011D678[1].x, D_8011D678[2].x, temp_f0);
            sp5C.y = F32_LERPIMP((D_8011D678[1].y - yOffset), D_8011D678[2].y, temp_f0);
            sp5C.y += yOffset;
            sp5C.z = F32_LERPIMP(D_8011D678[1].z, D_8011D678[2].z, temp_f0);

            OLib_Vec3fToVecSphGeo(&atOffset, &sp5C);
            atOffset.yaw = (atOffset.yaw * rwData->yawDir) + camPlayerPosRot->rot.y;
            Camera_Vec3fVecSphGeoAdd(at, &rwData->initialAt, &atOffset);

            atOffset.r = F32_LERPIMP(D_8011D658[1].r, D_8011D658[2].r, temp_f0);
            atOffset.pitch = BINANG_LERPIMP(D_8011D658[1].pitch, D_8011D658[2].pitch, temp_f0);
            atOffset.yaw = BINANG_LERPIMP(D_8011D658[1].yaw, D_8011D658[2].yaw, temp_f0);

            eyeOffset.r = atOffset.r;
            eyeOffset.pitch = atOffset.pitch;
            eyeOffset.yaw = (atOffset.yaw * rwData->yawDir) + camPlayerPosRot->rot.y;
            rwData->unk_0C -= 0.04f;
            break;
        case 3:
            temp_f0 = (rwData->animFrame - 0x9F) * (1.0f / 9.0f);

            sp5C.x = F32_LERPIMP(D_8011D678[2].x, D_8011D678[3].x, temp_f0);
            sp5C.y = F32_LERPIMP(D_8011D678[2].y, D_8011D678[3].y, temp_f0);
            sp5C.y += yOffset;
            sp5C.z = F32_LERPIMP(D_8011D678[2].z, D_8011D678[3].z, temp_f0);

            OLib_Vec3fToVecSphGeo(&atOffset, &sp5C);
            atOffset.yaw = (atOffset.yaw * rwData->yawDir) + camPlayerPosRot->rot.y;
            Camera_Vec3fVecSphGeoAdd(at, &rwData->initialAt, &atOffset);

            atOffset.r = F32_LERPIMP(D_8011D658[2].r, D_8011D658[3].r, temp_f0);
            atOffset.pitch = BINANG_LERPIMP(D_8011D658[2].pitch, D_8011D658[3].pitch, temp_f0);
            atOffset.yaw = BINANG_LERPIMP(D_8011D658[2].yaw, D_8011D658[3].yaw, temp_f0);

            eyeOffset.r = atOffset.r;
            eyeOffset.pitch = atOffset.pitch;
            eyeOffset.yaw = (atOffset.yaw * rwData->yawDir) + camPlayerPosRot->rot.y;
            rwData->unk_0C += (4.0f / 45.0f);
            break;
        case 30:
            camera->stateFlags |= CAM_STATE_10;
            if (camera->stateFlags & CAM_STATE_3) {
                camera->animState = 4;
            }
            FALLTHROUGH;
        case 10:
        case 20:
            skipUpdateEye = true;
            break;
        case 4:
            eyeOffset.r = 80.0f;
            eyeOffset.pitch = 0;
            eyeOffset.yaw = eyeAtOffset.yaw;
            rwData->unk_0C = 0.1f;
            sCameraInterfaceFlags = CAM_INTERFACE_FLAGS(CAM_SHRINKWINVAL_LARGE, CAM_HUD_ALPHA_4, 0);

            if (!((rwData->animFrame < 0 || camera->xzSpeed > 0.001f ||
                   CHECK_BTN_ALL(D_8015BD7C->state.input[0].press.button, BTN_A) ||
                   CHECK_BTN_ALL(D_8015BD7C->state.input[0].press.button, BTN_B) ||
                   CHECK_BTN_ALL(D_8015BD7C->state.input[0].press.button, BTN_CLEFT) ||
                   CHECK_BTN_ALL(D_8015BD7C->state.input[0].press.button, BTN_CDOWN) ||
                   CHECK_BTN_ALL(D_8015BD7C->state.input[0].press.button, BTN_CUP) ||
                   CHECK_BTN_ALL(D_8015BD7C->state.input[0].press.button, BTN_CRIGHT) ||
                   CHECK_BTN_ALL(D_8015BD7C->state.input[0].press.button, BTN_R) ||
                   CHECK_BTN_ALL(D_8015BD7C->state.input[0].press.button, BTN_Z)) &&
                  (camera->stateFlags & CAM_STATE_3))) {
                goto skipeyeUpdate;
            }
            FALLTHROUGH;
        default:
            camera->stateFlags |= (CAM_STATE_2 | CAM_STATE_4);
            camera->stateFlags &= ~CAM_STATE_3;
            if (camera->prevCamDataIdx < 0) {
                Camera_ChangeSettingFlags(camera, camera->prevSetting, CAM_CHANGE_SETTING_2);
            } else {
                Camera_ChangeDataIdx(camera, camera->prevCamDataIdx);
                camera->prevCamDataIdx = -1;
            }
            sCameraInterfaceFlags = CAM_INTERFACE_FLAGS(CAM_SHRINKWINVAL_NONE, CAM_HUD_ALPHA_50, 0);
        skipeyeUpdate:
            skipUpdateEye = true;
            break;
    }

    rwData->animFrame++;

    if (rwData->animFrame == 1) {
        camera->animState = 10;
    } else if (rwData->animFrame == 2) {
        camera->animState = 1;
    } else if (rwData->animFrame == 148) {
        camera->animState = 2;
    } else if (rwData->animFrame == 158) {
        camera->animState = 20;
    } else if (rwData->animFrame == 159) {
        camera->animState = 3;
    } else if (rwData->animFrame == 168) {
        camera->animState = 30;
    } else if (rwData->animFrame == 228) {
        camera->animState = 4;
    }

    if (!skipUpdateEye) {
        eyeOffset.r = Camera_LERPCeilF(eyeOffset.r, eyeAtOffset.r, rwData->unk_0C, 2.0f);
        eyeOffset.pitch = Camera_LERPCeilS(eyeOffset.pitch, eyeAtOffset.pitch, rwData->unk_0C, 0xA);
        eyeOffset.yaw = Camera_LERPCeilS(eyeOffset.yaw, eyeAtOffset.yaw, rwData->unk_0C, 0xA);
        Camera_Vec3fVecSphGeoAdd(eyeNext, at, &eyeOffset);
        *eye = *eyeNext;
    }

    camera->dist = OLib_Vec3fDist(at, eye);
    camera->atLERPStepScale = 0.1f;
    camera->posOffset.x = camera->at.x - camPlayerPosRot->pos.x;
    camera->posOffset.y = camera->at.y - camPlayerPosRot->pos.y;
    camera->posOffset.z = camera->at.z - camPlayerPosRot->pos.z;
    return true;
}

s32 Camera_Demo4(Camera* camera) {
    return Camera_Noop(camera);
}

/**
 * Sets up a cutscene for Camera_Uniq9
 */
s32 Camera_Demo5(Camera* camera) {
    f32 eyeTargetDist;
    f32 sp90;
    VecSph playerTargetGeo;
    VecSph eyePlayerGeo;
    s16 targetScreenPosX;
    s16 targetScreenPosY;
    s32 pad1;
    PosRot playerhead;
    PosRot targethead;
    Player* player;
    s16 sp4A;
    s32 framesDiff;
    s32 temp_v0;
    s16 t;
    s32 pad2;

    Actor_GetFocus(&playerhead, &camera->player->actor);
    player = camera->player;
    sCameraInterfaceFlags = CAM_INTERFACE_FLAGS(CAM_SHRINKWINVAL_LARGE, CAM_HUD_ALPHA_2, 0);
    if ((camera->target == NULL) || (camera->target->update == NULL)) {
        if (camera->target == NULL) {
            osSyncPrintf(VT_COL(YELLOW, BLACK) "camera: warning: attention: target is not valid, stop!\n" VT_RST);
        }
        camera->target = NULL;
        return true;
    }
    Actor_GetFocus(&camera->targetPosRot, camera->target);
    OLib_Vec3fDiffToVecSphGeo(&playerTargetGeo, &camera->targetPosRot.pos, &camera->playerPosRot.pos);
    D_8011D3AC = camera->target->category;
    Actor_GetScreenPos(camera->play, camera->target, &targetScreenPosX, &targetScreenPosY);
    eyeTargetDist = OLib_Vec3fDist(&camera->targetPosRot.pos, &camera->eye);
    OLib_Vec3fDiffToVecSphGeo(&eyePlayerGeo, &playerhead.pos, &camera->eyeNext);
    sp4A = eyePlayerGeo.yaw - playerTargetGeo.yaw;
    if (camera->target->category == ACTORCAT_PLAYER) {
        // camera is targeting a(the) player actor
        if (eyePlayerGeo.r > 30.0f) {
            D_8011D6AC[1].timerInit = camera->timer - 1;
            D_8011D6AC[1].atTargetInit.z = Rand_ZeroOne() * 10.0f;
            D_8011D6AC[1].eyeTargetInit.x = Rand_ZeroOne() * 10.0f;
            ONEPOINT_CS_INFO(camera)->keyFrames = D_8011D6AC;
            ONEPOINT_CS_INFO(camera)->keyFrameCnt = ARRAY_COUNT(D_8011D6AC);
            if (camera->parentCamId != CAM_ID_MAIN) {
                ONEPOINT_CS_INFO(camera)->keyFrameCnt--;
            } else {
                camera->timer += D_8011D6AC[2].timerInit;
            }
        } else {
            D_8011D724[1].eyeTargetInit.x = Rand_ZeroOne() * 10.0f;
            D_8011D724[1].timerInit = camera->timer - 1;
            ONEPOINT_CS_INFO(camera)->keyFrames = D_8011D724;
            ONEPOINT_CS_INFO(camera)->keyFrameCnt = ARRAY_COUNT(D_8011D724);
            if (camera->parentCamId != CAM_ID_MAIN) {
                ONEPOINT_CS_INFO(camera)->keyFrameCnt--;
            } else {
                camera->timer += D_8011D724[2].timerInit;
            }
        }
    } else if (playerTargetGeo.r < 30.0f) {
        // distance between player and target is less than 30 units.
        ONEPOINT_CS_INFO(camera)->keyFrames = D_8011D79C;
        ONEPOINT_CS_INFO(camera)->keyFrameCnt = ARRAY_COUNT(D_8011D79C);
        if ((targetScreenPosX < 0x15) || (targetScreenPosX >= 0x12C) || (targetScreenPosY < 0x29) ||
            (targetScreenPosY >= 0xC8)) {
            D_8011D79C[0].actionFlags = 0x41;
            D_8011D79C[0].atTargetInit.y = -30.0f;
            D_8011D79C[0].atTargetInit.x = 0.0f;
            D_8011D79C[0].atTargetInit.z = 0.0f;
            D_8011D79C[0].eyeTargetInit.y = 0.0f;
            D_8011D79C[0].eyeTargetInit.x = 10.0f;
            D_8011D79C[0].eyeTargetInit.z = -50.0f;
        }

        D_8011D79C[1].timerInit = camera->timer - 1;

        if (camera->parentCamId != CAM_ID_MAIN) {
            ONEPOINT_CS_INFO(camera)->keyFrameCnt -= 2;
        } else {
            camera->timer += D_8011D79C[2].timerInit + D_8011D79C[3].timerInit;
        }
    } else if (eyeTargetDist < 300.0f && eyePlayerGeo.r < 30.0f) {
        // distance from the camera's current positon and the target is less than 300 units
        // and the distance fromthe camera's current position to the player is less than 30 units
        D_8011D83C[0].timerInit = camera->timer;
        ONEPOINT_CS_INFO(camera)->keyFrames = D_8011D83C;
        ONEPOINT_CS_INFO(camera)->keyFrameCnt = ARRAY_COUNT(D_8011D83C);
        if (camera->parentCamId != CAM_ID_MAIN) {
            ONEPOINT_CS_INFO(camera)->keyFrameCnt--;
        } else {
            camera->timer += D_8011D83C[1].timerInit;
        }
    } else if (eyeTargetDist < 700.0f && ABS(sp4A) < 0x36B0) {
        // The distance between the camera's current position and the target is less than 700 units
        // and the angle between the camera's position and the player, and the player to the target
        // is less than ~76.9 degrees
        if (targetScreenPosX >= 0x15 && targetScreenPosX < 0x12C && targetScreenPosY >= 0x29 &&
            targetScreenPosY < 0xC8 && eyePlayerGeo.r > 30.0f) {
            D_8011D88C[0].timerInit = camera->timer;
            ONEPOINT_CS_INFO(camera)->keyFrames = D_8011D88C;
            ONEPOINT_CS_INFO(camera)->keyFrameCnt = ARRAY_COUNT(D_8011D88C);
            if (camera->parentCamId != CAM_ID_MAIN) {
                ONEPOINT_CS_INFO(camera)->keyFrameCnt--;
            } else {
                camera->timer += D_8011D88C[1].timerInit;
            }
        } else {
            D_8011D8DC[0].atTargetInit.z = eyeTargetDist * 0.6f;
            D_8011D8DC[0].eyeTargetInit.z = eyeTargetDist + 50.0f;
            D_8011D8DC[0].eyeTargetInit.x = Rand_ZeroOne() * 10.0f;
            if (BINANG_SUB(eyePlayerGeo.yaw, playerTargetGeo.yaw) > 0) {
                D_8011D8DC[0].atTargetInit.x = -D_8011D8DC[0].atTargetInit.x;
                D_8011D8DC[0].eyeTargetInit.x = -D_8011D8DC[0].eyeTargetInit.x;
                D_8011D8DC[0].rollTargetInit = -D_8011D8DC[0].rollTargetInit;
            }
            D_8011D8DC[0].timerInit = camera->timer;
            D_8011D8DC[1].timerInit = (s16)(eyeTargetDist * 0.005f) + 8;
            ONEPOINT_CS_INFO(camera)->keyFrames = D_8011D8DC;
            ONEPOINT_CS_INFO(camera)->keyFrameCnt = ARRAY_COUNT(D_8011D8DC);
            if (camera->parentCamId != CAM_ID_MAIN) {
                ONEPOINT_CS_INFO(camera)->keyFrameCnt -= 2;
            } else {
                camera->timer += D_8011D8DC[1].timerInit + D_8011D8DC[2].timerInit;
            }
        }
    } else if (camera->target->category == ACTORCAT_DOOR) {
        // the target is a door.
        D_8011D954[0].timerInit = camera->timer - 5;
        sp4A = 0;
        if (!func_800C0D34(camera->play, camera->target, &sp4A)) {
            osSyncPrintf(VT_COL(YELLOW, BLACK) "camera: attention demo: this door is dummy door!\n" VT_RST);
            if (ABS(playerTargetGeo.yaw - camera->target->shape.rot.y) >= 0x4000) {
                sp4A = camera->target->shape.rot.y;
            } else {
                sp4A = BINANG_ROT180(camera->target->shape.rot.y);
            }
        }

        D_8011D954[0].atTargetInit.y = D_8011D954[0].eyeTargetInit.y = D_8011D954[1].atTargetInit.y =
            camera->target->shape.rot.y == sp4A ? 180.0f : 0.0f;
        sp90 = (BINANG_SUB(playerTargetGeo.yaw, sp4A) < 0 ? 20.0f : -20.0f) * Rand_ZeroOne();
        D_8011D954[0].eyeTargetInit.y = D_8011D954->eyeTargetInit.y + sp90;
        temp_v0 = Rand_ZeroOne() * (sp90 * -0.2f);
        D_8011D954[1].rollTargetInit = temp_v0;
        D_8011D954[0].rollTargetInit = temp_v0;
        Actor_GetFocus(&targethead, camera->target);
        targethead.pos.x += 50.0f * Math_SinS(BINANG_ROT180(sp4A));
        targethead.pos.z += 50.0f * Math_CosS(BINANG_ROT180(sp4A));
        if (Camera_BGCheck(camera, &playerhead.pos, &targethead.pos)) {
            D_8011D954[1].actionFlags = 0xC1;
            D_8011D954[2].actionFlags = 0x8F;
        } else {
            D_8011D954[2].timerInit = (s16)(eyeTargetDist * 0.004f) + 6;
        }
        ONEPOINT_CS_INFO(camera)->keyFrames = D_8011D954;
        ONEPOINT_CS_INFO(camera)->keyFrameCnt = ARRAY_COUNT(D_8011D954);
        if (camera->parentCamId != CAM_ID_MAIN) {
            ONEPOINT_CS_INFO(camera)->keyFrameCnt -= 2;
        } else {
            camera->timer += D_8011D954[2].timerInit + D_8011D954[3].timerInit;
        }
    } else {
        if (playerTargetGeo.r < 200.0f) {
            D_8011D9F4[0].eyeTargetInit.z = playerTargetGeo.r;
            D_8011D9F4[0].atTargetInit.z = playerTargetGeo.r * 0.25f;
        }
        if (playerTargetGeo.r < 400.0f) {
            D_8011D9F4[0].eyeTargetInit.x = Rand_ZeroOne() * 25.0f;
        }
        Player_GetHeight(camera->player);
        D_8011D9F4[0].timerInit = camera->timer;
        Actor_GetFocus(&targethead, camera->target);
        if (Camera_BGCheck(camera, &playerhead.pos, &targethead.pos)) {
            D_8011D9F4[1].timerInit = 4;
            D_8011D9F4[1].actionFlags = 0x8F;
        } else {
            t = eyeTargetDist * 0.005f;
            D_8011D9F4[1].timerInit = t + 8;
        }
        ONEPOINT_CS_INFO(camera)->keyFrames = D_8011D9F4;
        ONEPOINT_CS_INFO(camera)->keyFrameCnt = ARRAY_COUNT(D_8011D9F4);
        if (camera->parentCamId != CAM_ID_MAIN) {
            if (camera->play->state.frames & 1) {
                D_8011D9F4[0].rollTargetInit = -D_8011D9F4[0].rollTargetInit;
                D_8011D9F4[1].rollTargetInit = -D_8011D9F4[1].rollTargetInit;
            }
            ONEPOINT_CS_INFO(camera)->keyFrameCnt -= 2;
        } else {
            camera->timer += D_8011D9F4[1].timerInit + D_8011D9F4[2].timerInit;
            D_8011D9F4[0].rollTargetInit = D_8011D9F4[1].rollTargetInit = 0;
        }
    }

    framesDiff = sDemo5PrevSfxFrame - camera->play->state.frames;
    if ((framesDiff > 50) || (framesDiff < -50)) {
        func_80078884(camera->data1);
    }

    sDemo5PrevSfxFrame = camera->play->state.frames;

    if (camera->player->stateFlags1 & PLAYER_STATE1_27 && (player->currentBoots != PLAYER_BOOTS_IRON)) {
        // swimming, and not iron boots
        player->stateFlags1 |= PLAYER_STATE1_29;
        // env frozen
        player->actor.freezeTimer = camera->timer;
    } else {
        sp4A = playerhead.rot.y - playerTargetGeo.yaw;
        if (camera->target->category == ACTORCAT_PLAYER) {
            framesDiff = camera->play->state.frames - sDemo5PrevAction12Frame;
            if (player->stateFlags1 & PLAYER_STATE1_11) {
                // holding object over head.
                func_8002DF54(camera->play, camera->target, 8);
            } else if (ABS(framesDiff) > 3000) {
                func_8002DF54(camera->play, camera->target, 12);
            } else {
                func_8002DF54(camera->play, camera->target, 69);
            }
        } else {
            func_8002DF54(camera->play, camera->target, 1);
        }
    }

    sDemo5PrevAction12Frame = camera->play->state.frames;
    Camera_ChangeSettingFlags(camera, CAM_SET_CS_C, CAM_CHANGE_SETTING_4 | CAM_CHANGE_SETTING_1);
    Camera_Unique9(camera);
    return true;
}

/**
 * Used in Forest Temple when poes are defeated, follows the flames to the torches.
 * Fixed position, rotates to follow the target
 */
s32 Camera_Demo6(Camera* camera) {
    Camera* mainCam;
    Demo6ReadOnlyData* roData = &camera->paramData.demo6.roData;
    Vec3f* eyeNext = &camera->eyeNext;
    CameraModeValue* values;
    VecSph eyeOffset;
    Actor* camFocus;
    PosRot focusPosRot;
    s16 stateTimers[4];
    Demo6ReadWriteData* rwData = &camera->paramData.demo6.rwData;

    mainCam = Play_GetCamera(camera->play, CAM_ID_MAIN);
    camFocus = camera->target;
    stateTimers[1] = 55;
    stateTimers[2] = 70;
    stateTimers[3] = 90;

    if (RELOAD_PARAMS(camera) || R_RELOAD_CAM_PARAMS) {
        values = sCameraSettings[camera->setting].cameraModes[camera->mode].values;
        roData->interfaceFlags = GET_NEXT_RO_DATA(values);
    }

    if (R_RELOAD_CAM_PARAMS) {
        Camera_CopyPREGToModeValues(camera);
    }

    switch (camera->animState) {
        case 0:
            // initalizes the camera state.
            rwData->animTimer = 0;
            camera->fov = 60.0f;
            Actor_GetWorld(&focusPosRot, camFocus);
            camera->at.x = focusPosRot.pos.x;
            camera->at.y = focusPosRot.pos.y + 20.0f;
            camera->at.z = focusPosRot.pos.z;
            eyeOffset.r = 200.0f;
            // 0x7D0 ~10.99 degrees
            eyeOffset.yaw = Camera_XZAngle(&focusPosRot.pos, &mainCam->playerPosRot.pos) + 0x7D0;
            // -0x3E8 ~5.49 degrees
            eyeOffset.pitch = -0x3E8;
            Camera_Vec3fVecSphGeoAdd(eyeNext, &camera->at, &eyeOffset);
            camera->eye = *eyeNext;
            camera->animState++;
            FALLTHROUGH;
        case 1:
            if (stateTimers[camera->animState] < rwData->animTimer) {
                func_8002DF54(camera->play, &camera->player->actor, 8);
                Actor_GetWorld(&focusPosRot, camFocus);
                rwData->atTarget.x = focusPosRot.pos.x;
                rwData->atTarget.y = focusPosRot.pos.y - 20.0f;
                rwData->atTarget.z = focusPosRot.pos.z;
                camera->animState++;
            } else {
                break;
            }
            FALLTHROUGH;
        case 2:
            Camera_LERPCeilVec3f(&rwData->atTarget, &camera->at, 0.1f, 0.1f, 8.0f);
            if (stateTimers[camera->animState] < rwData->animTimer) {
                camera->animState++;
            } else {
                break;
            }
            FALLTHROUGH;
        case 3:
            camera->fov = Camera_LERPCeilF(50.0f, camera->fov, 0.2f, 0.01f);
            if (stateTimers[camera->animState] < rwData->animTimer) {
                camera->timer = 0;
                return true;
            }
            break;
    }

    rwData->animTimer++;
    Actor_GetWorld(&focusPosRot, camFocus);

    return true;
}

s32 Camera_Demo7(Camera* camera) {
    if (camera->animState == 0) {
        camera->stateFlags &= ~CAM_STATE_2;
        camera->stateFlags |= CAM_STATE_12;
        camera->animState++;
    }
    //! @bug doesn't return
}

s32 Camera_Demo8(Camera* camera) {
    return Camera_Noop(camera);
}

/**
 * Camera follows points specified by demo9.atPoints and demo9.eyePoints, allows finer control
 * over the final eye and at points than Camera_Demo1, by allowing the interpolated at and eye points
 * to be relative to the main camera's player, the current camera's player, or the main camera's target
 */
s32 Camera_Demo9(Camera* camera) {
    s32 pad;
    s32 finishAction;
    s16 onePointTimer;
    OnePointCamData* onePointCamData = &camera->paramData.demo9.onePointCamData;
    Vec3f csEyeUpdate;
    Vec3f csAtUpdate;
    Vec3f newEye;
    Vec3f newAt;
    f32 newRoll;
    CameraModeValue* values;
    Camera* mainCam;
    Vec3f* eye = &camera->eye;
    PosRot* mainCamPlayerPosRot;
    PosRot focusPosRot;
    s32 pad3;
    Vec3f* eyeNext = &camera->eyeNext;
    Demo9ReadOnlyData* roData = &camera->paramData.demo9.roData;
    Vec3f* at = &camera->at;
    f32* camFOV = &camera->fov;
    Demo9ReadWriteData* rwData = &camera->paramData.demo9.rwData;

    mainCam = Play_GetCamera(camera->play, CAM_ID_MAIN);
    mainCamPlayerPosRot = &mainCam->playerPosRot;
    if (RELOAD_PARAMS(camera) || R_RELOAD_CAM_PARAMS) {
        values = sCameraSettings[camera->setting].cameraModes[camera->mode].values;
        roData->interfaceFlags = GET_NEXT_RO_DATA(values);
    }

    if (R_RELOAD_CAM_PARAMS) {
        Camera_CopyPREGToModeValues(camera);
    }

    sCameraInterfaceFlags = roData->interfaceFlags;

    switch (camera->animState) {
        case 0:
            // initalize the camera state
            rwData->keyframe = 0;
            rwData->finishAction = 0;
            rwData->curFrame = 0.0f;
            camera->animState++;
            rwData->doLERPAt = false;
            finishAction = onePointCamData->actionParameters & 0xF000;
            if (finishAction != 0) {
                rwData->finishAction = finishAction;

                // Clear finish parameters
                onePointCamData->actionParameters &= 0xFFF;
            }
            rwData->animTimer = onePointCamData->initTimer;
            FALLTHROUGH;
        case 1:
            // Run the camera state
            if (rwData->animTimer > 0) {
                // if the animation timer is still running, run the demo logic
                // if it is not, then the case will fallthrough to the finish logic.

                // Run the at and eye cs interpoloation functions, if either of them return 1 (that no more points
                // exist) change the animation state to 2 (standby)
                if (func_800BB2B4(&csEyeUpdate, &newRoll, camFOV, onePointCamData->eyePoints, &rwData->keyframe,
                                  &rwData->curFrame) != 0 ||
                    func_800BB2B4(&csAtUpdate, &newRoll, camFOV, onePointCamData->atPoints, &rwData->keyframe,
                                  &rwData->curFrame) != 0) {
                    camera->animState = 2;
                }

                if (onePointCamData->actionParameters == 1) {
                    // rotate around mainCam's player
                    Camera_RotateAroundPoint(mainCamPlayerPosRot, &csEyeUpdate, &newEye);
                    Camera_RotateAroundPoint(mainCamPlayerPosRot, &csAtUpdate, &newAt);
                } else if (onePointCamData->actionParameters == 4) {
                    // rotate around the current camera's player
                    Actor_GetWorld(&focusPosRot, &camera->player->actor);
                    Camera_RotateAroundPoint(&focusPosRot, &csEyeUpdate, &newEye);
                    Camera_RotateAroundPoint(&focusPosRot, &csAtUpdate, &newAt);
                } else if (onePointCamData->actionParameters == 8) {
                    // rotate around the current camera's target
                    if (camera->target != NULL && camera->target->update != NULL) {
                        Actor_GetWorld(&focusPosRot, camera->target);
                        Camera_RotateAroundPoint(&focusPosRot, &csEyeUpdate, &newEye);
                        Camera_RotateAroundPoint(&focusPosRot, &csAtUpdate, &newAt);
                    } else {
                        camera->target = NULL;
                        newEye = *eye;
                        newAt = *at;
                    }
                } else {
                    // simple copy
                    Camera_Vec3fCopy(&csEyeUpdate, &newEye);
                    Camera_Vec3fCopy(&csAtUpdate, &newAt);
                }

                *eyeNext = newEye;
                *eye = *eyeNext;
                if (rwData->doLERPAt) {
                    Camera_LERPCeilVec3f(&newAt, at, 0.5f, 0.5f, 0.1f);
                } else {
                    *at = newAt;
                    rwData->doLERPAt = true;
                }
                camera->roll = newRoll * 256.0f;
                rwData->animTimer--;
                break;
            }
            FALLTHROUGH;
        case 3:
            // the cs is finished, decide the next action
            camera->timer = 0;
            if (rwData->finishAction != 0) {
                if (rwData->finishAction != 0x1000) {
                    if (rwData->finishAction == 0x2000) {
                        // finish action = 0x2000, run OnePointCs 0x3FC (Dramatic Return to Link)
                        onePointTimer = onePointCamData->initTimer < 50 ? 5 : onePointCamData->initTimer / 5;
                        OnePointCutscene_Init(camera->play, 1020, onePointTimer, NULL, camera->parentCamId);
                    }
                } else {
                    // finish action = 0x1000, copy the current camera's values to the
                    // default camera.
                    Camera_Copy(mainCam, camera);
                }
            }
            break;
        case 2:
            // standby while the timer finishes, change the animState to finish when
            // the timer runs out.
            rwData->animTimer--;
            if (rwData->animTimer < 0) {
                camera->animState++;
            }
            break;
        case 4:
            // do nothing.
            break;
    }

    return true;
}

s32 Camera_Demo0(Camera* camera) {
    return Camera_Noop(camera);
}

s32 Camera_Special0(Camera* camera) {
    PosRot* playerPosRot = &camera->playerPosRot;
    Special0ReadOnlyData* roData = &camera->paramData.spec0.roData;

    if (RELOAD_PARAMS(camera) || R_RELOAD_CAM_PARAMS) {
        CameraModeValue* values = sCameraSettings[camera->setting].cameraModes[camera->mode].values;

        roData->lerpAtScale = GET_NEXT_SCALED_RO_DATA(values);
        roData->interfaceFlags = GET_NEXT_RO_DATA(values);
    }

    if (R_RELOAD_CAM_PARAMS) {
        Camera_CopyPREGToModeValues(camera);
    }

    sCameraInterfaceFlags = roData->interfaceFlags;

    if (camera->animState == 0) {
        camera->animState++;
    }

    if ((camera->target == NULL) || (camera->target->update == NULL)) {
        if (camera->target == NULL) {
            osSyncPrintf(VT_COL(YELLOW, BLACK) "camera: warning: circle: target is not valid, stop!\n" VT_RST);
        }
        camera->target = NULL;
        return true;
    }

    Actor_GetFocus(&camera->targetPosRot, camera->target);
    Camera_LERPCeilVec3f(&camera->targetPosRot.pos, &camera->at, roData->lerpAtScale, roData->lerpAtScale, 0.1f);

    camera->posOffset.x = camera->at.x - playerPosRot->pos.x;
    camera->posOffset.y = camera->at.y - playerPosRot->pos.y;
    camera->posOffset.z = camera->at.z - playerPosRot->pos.z;

    camera->dist = OLib_Vec3fDist(&camera->at, &camera->eye);
    camera->xzSpeed = 0.0f;
    if (camera->timer > 0) {
        camera->timer--;
    }
    return true;
}

s32 Camera_Special1(Camera* camera) {
    return Camera_Noop(camera);
}

s32 Camera_Special2(Camera* camera) {
    return Camera_Unique2(camera);
}

s32 Camera_Special3(Camera* camera) {
    return Camera_Noop(camera);
}

s32 Camera_Special4(Camera* camera) {
    PosRot curTargetPosRot;
    s16 sp3A;
    s16* timer = &camera->timer;
    Special4ReadWriteData* rwData = &camera->paramData.spec4.rwData;

    if (camera->animState == 0) {
        sCameraInterfaceFlags = CAM_INTERFACE_FLAGS(CAM_SHRINKWINVAL_LARGE, CAM_HUD_ALPHA_2, 0);
        camera->fov = 40.0f;
        camera->animState++;
        rwData->initalTimer = camera->timer;
    }

    camera->fov = Camera_LERPCeilF(80.0f, camera->fov, 1.0f / *timer, 0.1f);
    if ((rwData->initalTimer - *timer) < 0xF) {
        (*timer)--;
        return false;
    } else {
        camera->roll = -0x1F4;
        Actor_GetWorld(&curTargetPosRot, camera->target);

        camera->at = curTargetPosRot.pos;
        camera->at.y -= 150.0f;

        // 0x3E8 ~ 5.49 degrees
        sp3A = BINANG_ROT180(curTargetPosRot.rot.y) + 0x3E8;
        camera->eye.x = camera->eyeNext.x = (Math_SinS(sp3A) * 780.0f) + camera->at.x;
        camera->eyeNext.y = camera->at.y;
        camera->eye.z = camera->eyeNext.z = (Math_CosS(sp3A) * 780.0f) + camera->at.z;
        camera->eye.y = curTargetPosRot.pos.y;
        camera->eye.y = Camera_GetFloorY(camera, &camera->eye) + 20.0f;
        (*timer)--;
        return true;
    }
}

/**
 * Flying with hookshot
 */
s32 Camera_Special5(Camera* camera) {
    Vec3f* eye = &camera->eye;
    Vec3f* at = &camera->at;
    Vec3f* eyeNext = &camera->eyeNext;
    PosRot spA8;
    s16 pad;
    s16 spA4;
    CamColChk sp7C;
    VecSph sp74;
    VecSph sp6C;
    VecSph sp64;
    VecSph sp5C;
    PosRot* playerPosRot = &camera->playerPosRot;
    Special5ReadOnlyData* roData = &camera->paramData.spec5.roData;
    Special5ReadWriteData* rwData = &camera->paramData.spec5.rwData;
    f32 temp_f0_2;
    f32 yOffset;

    yOffset = Player_GetHeight(camera->player);
    if (RELOAD_PARAMS(camera) || R_RELOAD_CAM_PARAMS) {
        CameraModeValue* values = sCameraSettings[camera->setting].cameraModes[camera->mode].values;
        f32 yNormal =
            (1.0f + CAM_DATA_SCALED(R_CAM_YOFFSET_NORM)) - (CAM_DATA_SCALED(R_CAM_YOFFSET_NORM) * (68.0f / yOffset));

        roData->yOffset = (GET_NEXT_SCALED_RO_DATA(values) * yOffset) * yNormal;
        roData->eyeDist = GET_NEXT_RO_DATA(values);
        roData->minDistForRot = GET_NEXT_RO_DATA(values);
        roData->timerInit = GET_NEXT_RO_DATA(values);
        roData->pitch = CAM_DEG_TO_BINANG(GET_NEXT_RO_DATA(values));
        roData->fovTarget = GET_NEXT_RO_DATA(values);
        roData->atMaxLERPScale = GET_NEXT_SCALED_RO_DATA(values);
        roData->interfaceFlags = GET_NEXT_RO_DATA(values);
    }

    if (R_RELOAD_CAM_PARAMS) {
        Camera_CopyPREGToModeValues(camera);
    }

    OLib_Vec3fDiffToVecSphGeo(&sp64, at, eye);
    OLib_Vec3fDiffToVecSphGeo(&sp5C, at, eyeNext);
    Actor_GetWorld(&spA8, camera->target);

    sCameraInterfaceFlags = roData->interfaceFlags;

    if (camera->animState == 0) {
        camera->animState++;
        rwData->animTimer = roData->timerInit;
    }

    if (rwData->animTimer > 0) {
        rwData->animTimer--;
    } else if (rwData->animTimer == 0) {
        if (camera->target == NULL || camera->target->update == NULL) {
            camera->target = NULL;
            return true;
        }

        rwData->animTimer--;
        if (roData->minDistForRot < OLib_Vec3fDist(&spA8.pos, &playerPosRot->pos)) {
            sp6C.yaw = playerPosRot->rot.y;
            sp6C.pitch = -playerPosRot->rot.x;
            sp6C.r = 20.0f;
            Camera_Vec3fVecSphGeoAdd(&sp7C.pos, &spA8.pos, &sp6C);
            Camera_BGCheckInfo(camera, at, &sp7C);
            OLib_Vec3fToVecSphGeo(&sp6C, &sp7C.norm);
            spA4 = BINANG_SUB(playerPosRot->rot.y, sp6C.yaw);
            sp74.r = roData->eyeDist;
            temp_f0_2 = Rand_ZeroOne();
            sp74.yaw =
                BINANG_ROT180(playerPosRot->rot.y) + (s16)(spA4 < 0 ? -(s16)(0x1553 + (s16)(temp_f0_2 * 2730.0f))
                                                                    : (s16)(0x1553 + (s16)(temp_f0_2 * 2730.0f)));
            sp74.pitch = roData->pitch;
            Camera_Vec3fVecSphGeoAdd(eyeNext, &spA8.pos, &sp74);
            *eye = *eyeNext;
            Camera_BGCheck(camera, &spA8.pos, eye);
        }
    }

    Camera_CalcAtDefault(camera, &sp5C, roData->yOffset, 0);
    camera->fov =
        Camera_LERPCeilF(roData->fovTarget, camera->fov, camera->atLERPStepScale * CAM_DATA_SCALED(OREG(4)), 1.0f);
    camera->roll = Camera_LERPCeilS(0, camera->roll, 0.5f, 0xA);
    camera->atLERPStepScale = Camera_ClampLERPScale(camera, roData->atMaxLERPScale);
    return true;
}

/**
 * Camera's eye is fixed at points specified at D_8011DA6C / D_8011DA9C
 * depending on the player's position
 */
s32 Camera_Special7(Camera* camera) {
    Special7ReadWriteData* rwData = &camera->paramData.spec7.rwData;
    PosRot* playerPosRot = &camera->playerPosRot;
    Vec3f atTarget;
    f32 yOffset;
    f32 temp_f0;

    yOffset = Player_GetHeight(camera->player);
    if (camera->animState == 0) {
        if (camera->play->sceneNum == SCENE_JYASINZOU) {
            // Spirit Temple
            rwData->index = 3;
        } else if (playerPosRot->pos.x < 1500.0f) {
            rwData->index = 2;
        } else if (playerPosRot->pos.y < 3000.0f) {
            rwData->index = 0;
        } else {
            rwData->index = 1;
        }
        camera->animState++;
        camera->roll = 0;
    }

    if (camera->at.y < D_8011DACC[rwData->index]) {
        atTarget = playerPosRot->pos;
        atTarget.y -= 20.0f;
        Camera_LERPCeilVec3f(&atTarget, &camera->at, 0.4f, 0.4f, 0.10f);
        camera->eye = camera->eyeNext = D_8011DA6C[rwData->index];
        temp_f0 =
            (playerPosRot->pos.y - D_8011DADC[rwData->index]) / (D_8011DACC[rwData->index] - D_8011DADC[rwData->index]);
        camera->roll = D_8011DAEC[rwData->index] * temp_f0;
        camera->fov = (20.0f * temp_f0) + 60.0f;
    } else {
        atTarget = playerPosRot->pos;
        atTarget.y += yOffset;
        Camera_LERPCeilVec3f(&atTarget, &camera->at, 0.4f, 0.4f, 0.1f);
        camera->roll = 0;
        camera->eye = camera->eyeNext = D_8011DA9C[rwData->index];
        camera->fov = 70.0f;
    }

    camera->dist = OLib_Vec3fDist(&camera->at, &camera->eye);
    camera->atLERPStepScale = 0.0f;
    camera->posOffset.x = camera->at.x - playerPosRot->pos.x;
    camera->posOffset.y = camera->at.y - playerPosRot->pos.y;
    camera->posOffset.z = camera->at.z - playerPosRot->pos.z;
    return true;
}

/**
 * Courtyard.
 * Camera's eye is fixed on the z plane, slides on the xy plane with link
 * When the camera's scene data changes the animation to the next "screen"
 * happens for 12 frames.  The camera's eyeNext is the scene's camera data's position
 */
s32 Camera_Special6(Camera* camera) {
    Vec3f* eye = &camera->eye;
    Vec3f* at = &camera->at;
    Vec3f* eyeNext = &camera->eyeNext;
    VecSph atOffset;
    Vec3f sceneCamPos;
    Vec3f eyePosCalc;
    Vec3f eyeAnim;
    Vec3f atAnim;
    VecSph eyeAtOffset;
    PosRot* playerPosRot = &camera->playerPosRot;
    Vec3s* sceneCamData;
    Vec3s sceneCamRot;
    s16 fov;
    f32 sp54;
    f32 timerF;
    f32 timerDivisor;
    Special6ReadOnlyData* roData = &camera->paramData.spec6.roData;
    Special6ReadWriteData* rwData = &camera->paramData.spec6.rwData;
    s32 pad;

    if (RELOAD_PARAMS(camera) || R_RELOAD_CAM_PARAMS) {
        CameraModeValue* values = sCameraSettings[camera->setting].cameraModes[camera->mode].values;

        roData->interfaceFlags = GET_NEXT_RO_DATA(values);
    }

    if (R_RELOAD_CAM_PARAMS) {
        Camera_CopyPREGToModeValues(camera);
    }

    OLib_Vec3fDiffToVecSphGeo(&eyeAtOffset, eye, at);

    sceneCamData = Camera_GetCamBGData(camera);
    Camera_Vec3sToVec3f(&sceneCamPos, &BGCAM_POS(sceneCamData));
    sceneCamRot = BGCAM_ROT(sceneCamData);
    fov = BGCAM_FOV(sceneCamData);
    if (fov == -1) {
        fov = 6000;
    }

    if (fov <= 360) {
        fov *= 100;
    }

    sCameraInterfaceFlags = roData->interfaceFlags;

    if (eyeNext->x != sceneCamPos.x || eyeNext->y != sceneCamPos.y || eyeNext->z != sceneCamPos.z ||
        camera->animState == 0) {
        // A change in the current scene's camera positon has been detected,
        // Change "screens"
        camera->player->actor.freezeTimer = 12;
        // Overwrite interface alpha to 3
        sCameraInterfaceFlags = (sCameraInterfaceFlags & (u16)~CAM_HUD_ALPHA_MASK) | CAM_HUD_ALPHA_3;
        rwData->initalPlayerY = playerPosRot->pos.y;
        rwData->animTimer = 12;
        *eyeNext = sceneCamPos;
        if (camera->animState == 0) {
            camera->animState++;
        }
    }

    if (rwData->animTimer > 0) {
        // In transition between "screens"
        timerF = rwData->animTimer;
        eyePosCalc = *eyeNext;
        eyePosCalc.x += (playerPosRot->pos.x - eyePosCalc.x) * 0.5f;
        eyePosCalc.y += (playerPosRot->pos.y - rwData->initalPlayerY) * 0.2f;
        eyeAnim = eyePosCalc;
        eyeAnim.y = Camera_LERPCeilF(eyePosCalc.y, eye->y, 0.5f, 0.01f);

        // set the at point to be 100 units from the eye looking at the
        // direction specified in the scene's camera data.
        atOffset.r = 100.0f;
        atOffset.yaw = sceneCamRot.y;
        atOffset.pitch = -sceneCamRot.x;
        Camera_Vec3fVecSphGeoAdd(&atAnim, &eyeAnim, &atOffset);
        timerDivisor = 1.0f / timerF;
        eye->x += (eyeAnim.x - eye->x) * timerDivisor;
        eye->y += (eyeAnim.y - eye->y) * timerDivisor;
        eye->z += (eyeAnim.z - eye->z) * timerDivisor;
        at->x += (atAnim.x - at->x) * timerDivisor;
        at->y += (atAnim.y - at->y) * timerDivisor;
        at->z += (atAnim.z - at->z) * timerDivisor;
        camera->fov += (CAM_DATA_SCALED(fov) - camera->fov) / rwData->animTimer;
        rwData->animTimer--;
    } else {
        // Camera following link on the x axis.
        // Overwrite interface alpha to 50
        sCameraInterfaceFlags = (sCameraInterfaceFlags & (u16)~CAM_HUD_ALPHA_MASK) | CAM_HUD_ALPHA_50;
        eyePosCalc = *eyeNext;
        eyePosCalc.x += (playerPosRot->pos.x - eyePosCalc.x) * 0.5f;
        eyePosCalc.y += (playerPosRot->pos.y - rwData->initalPlayerY) * 0.2f;
        *eye = eyePosCalc;
        eye->y = Camera_LERPCeilF(eyePosCalc.y, eye->y, 0.5f, 0.01f);

        // set the at point to be 100 units from the eye looking at the
        // direction specified in the scene's camera data.
        atOffset.r = 100.0f;
        atOffset.yaw = sceneCamRot.y;
        atOffset.pitch = -sceneCamRot.x;
        Camera_Vec3fVecSphGeoAdd(at, eye, &atOffset);
    }
    return true;
}

s32 Camera_Special8(Camera* camera) {
    return Camera_Noop(camera);
}

s32 Camera_Special9(Camera* camera) {
    s32 pad;
    Vec3f* eye = &camera->eye;
    Vec3f* at = &camera->at;
    Vec3f* eyeNext = &camera->eyeNext;
    Vec3f spAC;
    VecSph eyeAdjustment;
    VecSph atEyeOffsetGeo;
    f32 playerYOffset;
    s32 pad3;
    PosRot* playerPosRot = &camera->playerPosRot;
    PosRot adjustedPlayerPosRot;
    f32 yNormal;
    DoorParams* doorParams = &camera->paramData.doorParams;
    Special9ReadOnlyData* roData = &camera->paramData.spec9.roData;
    Special9ReadWriteData* rwData = &camera->paramData.spec9.rwData;
    s32 pad4;
    Vec3s* camPosData;

    playerYOffset = Player_GetHeight(camera->player);
    camera->stateFlags &= ~CAM_STATE_4;
    yNormal =
        (1.0f + CAM_DATA_SCALED(R_CAM_YOFFSET_NORM)) - (CAM_DATA_SCALED(R_CAM_YOFFSET_NORM) * (68.0f / playerYOffset));

    if (RELOAD_PARAMS(camera) || R_RELOAD_CAM_PARAMS) {
        CameraModeValue* values = sCameraSettings[camera->setting].cameraModes[camera->mode].values;

        roData->yOffset = GET_NEXT_SCALED_RO_DATA(values) * playerYOffset * yNormal;
        roData->unk_04 = GET_NEXT_RO_DATA(values);
        roData->interfaceFlags = GET_NEXT_RO_DATA(values);
    }

    if (R_RELOAD_CAM_PARAMS) {
        Camera_CopyPREGToModeValues(camera);
    }

    if (doorParams->doorActor != NULL) {
        Actor_GetWorldPosShapeRot(&adjustedPlayerPosRot, doorParams->doorActor);
    } else {
        adjustedPlayerPosRot = *playerPosRot;
        adjustedPlayerPosRot.pos.y += playerYOffset + roData->yOffset;
        adjustedPlayerPosRot.rot.x = 0;
    }

    OLib_Vec3fDiffToVecSphGeo(&atEyeOffsetGeo, at, eye);

    sCameraInterfaceFlags = roData->interfaceFlags;

    switch (camera->animState) {
        if (1) {}

        case 0:
            camera->stateFlags &= ~(CAM_STATE_1 | CAM_STATE_2);
            camera->animState++;
            rwData->targetYaw = ABS(playerPosRot->rot.y - adjustedPlayerPosRot.rot.y) >= 0x4000
                                    ? BINANG_ROT180(adjustedPlayerPosRot.rot.y)
                                    : adjustedPlayerPosRot.rot.y;
            FALLTHROUGH;
        case 1:
            doorParams->timer1--;
            if (doorParams->timer1 <= 0) {
                camera->animState++;
                if (roData->interfaceFlags & SPECIAL9_FLAG_0) {
                    camPosData = Camera_GetCamBGData(camera);
                    Camera_Vec3sToVec3f(eyeNext, &BGCAM_POS(camPosData));
                    spAC = *eye = *eyeNext;
                } else {
                    s16 yaw;

                    // 0xE38 ~ 20 degrees
                    eyeAdjustment.pitch = 0xE38;
                    // 0xAAA ~ 15 degrees.
                    yaw = 0xAAA * ((camera->play->state.frames & 1) ? 1 : -1);
                    eyeAdjustment.yaw = rwData->targetYaw + yaw;
                    eyeAdjustment.r = 200.0f * yNormal;
                    Camera_Vec3fVecSphGeoAdd(eyeNext, at, &eyeAdjustment);
                    spAC = *eye = *eyeNext;
                    if (Camera_CheckOOB(camera, &spAC, &playerPosRot->pos)) {
                        yaw = -yaw;
                        eyeAdjustment.yaw = rwData->targetYaw + yaw;
                        Camera_Vec3fVecSphGeoAdd(eyeNext, at, &eyeAdjustment);
                        *eye = *eyeNext;
                    }
                }
            } else {
                break;
            }
            FALLTHROUGH;
        case 2:
            spAC = playerPosRot->pos;
            spAC.y += playerYOffset + roData->yOffset;

            Camera_LERPCeilVec3f(&spAC, at, 0.25f, 0.25f, 0.1f);
            doorParams->timer2--;
            if (doorParams->timer2 <= 0) {
                camera->animState++;
                rwData->targetYaw = BINANG_ROT180(rwData->targetYaw);
            } else {
                break;
            }
            FALLTHROUGH;
        case 3:
            spAC = playerPosRot->pos;
            spAC.y += (playerYOffset + roData->yOffset);
            Camera_LERPCeilVec3f(&spAC, at, 0.5f, 0.5f, 0.1f);
            eyeAdjustment.pitch = Camera_LERPCeilS(0xAAA, atEyeOffsetGeo.pitch, 0.3f, 0xA);
            eyeAdjustment.yaw = Camera_LERPCeilS(rwData->targetYaw, atEyeOffsetGeo.yaw, 0.3f, 0xA);
            eyeAdjustment.r = Camera_LERPCeilF(60.0f, atEyeOffsetGeo.r, 0.3f, 1.0f);
            Camera_Vec3fVecSphGeoAdd(eyeNext, at, &eyeAdjustment);
            *eye = *eyeNext;
            doorParams->timer3--;
            if (doorParams->timer3 <= 0) {
                camera->animState++;
            } else {
                break;
            }
            FALLTHROUGH;
        case 4:
            camera->animState++;
            FALLTHROUGH;
        default:
            camera->stateFlags |= (CAM_STATE_4 | CAM_STATE_10);
            sCameraInterfaceFlags = CAM_INTERFACE_FLAGS(CAM_SHRINKWINVAL_NONE, CAM_HUD_ALPHA_50, 0);

            if (camera->xzSpeed > 0.001f || CHECK_BTN_ALL(D_8015BD7C->state.input[0].press.button, BTN_A) ||
                CHECK_BTN_ALL(D_8015BD7C->state.input[0].press.button, BTN_B) ||
                CHECK_BTN_ALL(D_8015BD7C->state.input[0].press.button, BTN_CLEFT) ||
                CHECK_BTN_ALL(D_8015BD7C->state.input[0].press.button, BTN_CDOWN) ||
                CHECK_BTN_ALL(D_8015BD7C->state.input[0].press.button, BTN_CUP) ||
                CHECK_BTN_ALL(D_8015BD7C->state.input[0].press.button, BTN_CRIGHT) ||
                CHECK_BTN_ALL(D_8015BD7C->state.input[0].press.button, BTN_R) ||
                CHECK_BTN_ALL(D_8015BD7C->state.input[0].press.button, BTN_Z) ||
                (roData->interfaceFlags & SPECIAL9_FLAG_3)) {

<<<<<<< HEAD
                Camera_ChangeSettingFlags(camera, camera->prevSetting, CAM_CHANGE_SETTING_2);
                camera->stateFlags |= (CAM_STATE_2 | CAM_STATE_4);
=======
                Camera_ChangeSettingFlags(camera, camera->prevSetting, 2);
                camera->stateFlags |= (CAM_STATE_1 | CAM_STATE_2);
>>>>>>> cd03d962
            }
            break;
    }
    if (1) {}
    spAC = playerPosRot->pos;
    spAC.y += playerYOffset;
    camera->dist = OLib_Vec3fDist(&spAC, eye);
    camera->posOffset.x = camera->at.x - playerPosRot->pos.x;
    camera->posOffset.y = camera->at.y - playerPosRot->pos.y;
    camera->posOffset.z = camera->at.z - playerPosRot->pos.z;
    return true;
}

Camera* Camera_Create(View* view, CollisionContext* colCtx, PlayState* play) {
    Camera* newCamera = ZeldaArena_MallocDebug(sizeof(*newCamera), "../z_camera.c", 9370);

    if (newCamera != NULL) {
        osSyncPrintf(VT_FGCOL(BLUE) "camera: create --- allocate %d byte" VT_RST "\n", sizeof(*newCamera) * 4);
        Camera_Init(newCamera, view, colCtx, play);
    } else {
        osSyncPrintf(VT_COL(RED, WHITE) "camera: create: not enough memory\n" VT_RST);
    }
    return newCamera;
}

void Camera_Destroy(Camera* camera) {
    if (camera != NULL) {
        osSyncPrintf(VT_FGCOL(BLUE) "camera: destroy ---" VT_RST "\n");
        ZeldaArena_FreeDebug(camera, "../z_camera.c", 9391);
    } else {
        osSyncPrintf(VT_COL(YELLOW, BLACK) "camera: destroy: already cleared\n" VT_RST);
    }
}

void Camera_Init(Camera* camera, View* view, CollisionContext* colCtx, PlayState* play) {
    Camera* camP;
    s32 i;
    s16 curUID;
    s16 j;

    __osMemset(camera, 0, sizeof(Camera));
    if (sInitRegs) {
        for (i = 0; i < sOREGInitCnt; i++) {
            OREG(i) = sOREGInit[i];
        }

        for (i = 0; i < sCamDataRegsInitCount; i++) {
            R_CAM_DATA(i) = sCamDataRegsInit[i];
        }

        DbCamera_Reset(camera, &D_8015BD80);
        sInitRegs = false;
        PREG(88) = -1;
    }
    camera->play = D_8015BD7C = play;
    DbCamera_Init(&D_8015BD80, camera);
    curUID = sNextUID;
    sNextUID++;
    while (curUID != 0) {
        if (curUID == 0) {
            sNextUID++;
        }

        for (j = 0; j < NUM_CAMS; j++) {
            camP = camera->play->cameraPtrs[j];
            if (camP != NULL && curUID == camP->uid) {
                break;
            }
        }

        if (j == 4) {
            break;
        }

        curUID = sNextUID++;
    }

    // ~ 90 degrees
    camera->inputDir.y = 0x3FFF;
    camera->uid = curUID;
    camera->camDir = camera->inputDir;
    camera->rUpdateRateInv = 10.0f;
    camera->yawUpdateRateInv = 10.0f;
    camera->up.x = 0.0f;
    camera->up.y = 1.0f;
    camera->up.z = 0.0f;
    camera->fov = 60.0f;
    camera->pitchUpdateRateInv = R_CAM_DEFA_PHI_UPDRATE;
    camera->xzOffsetUpdateRate = CAM_DATA_SCALED(OREG(2));
    camera->yOffsetUpdateRate = CAM_DATA_SCALED(OREG(3));
    camera->fovUpdateRate = CAM_DATA_SCALED(OREG(4));
    sCameraShrinkWindowVal = 0x20;
    sCameraInterfaceAlpha = 0;
    camera->stateFlags = 0;
    camera->setting = camera->prevSetting = CAM_SET_FREE0;
    camera->camDataIdx = camera->prevCamDataIdx = -1;
    camera->mode = 0;
    camera->bgCheckId = BGCHECK_SCENE;
    camera->csId = 0x7FFF;
    camera->timer = -1;
    camera->stateFlags |= CAM_STATE_14;

    camera->up.y = 1.0f;
    camera->up.z = camera->up.x = 0.0f;
    camera->skyboxOffset.x = camera->skyboxOffset.y = camera->skyboxOffset.z = 0;
    camera->atLERPStepScale = 1;
    sCameraInterfaceFlags = CAM_INTERFACE_FLAGS(CAM_SHRINKWINVAL_IGNORE, CAM_HUD_ALPHA_IGNORE, 0);
    sDbgModeIdx = -1;
    D_8011D3F0 = 3;
    osSyncPrintf(VT_FGCOL(BLUE) "camera: initialize --- " VT_RST " UID %d\n", camera->uid);
}

void func_80057FC4(Camera* camera) {
    if (camera != &camera->play->mainCamera) {
        camera->prevSetting = camera->setting = CAM_SET_FREE0;
        camera->stateFlags &= ~CAM_STATE_2;
    } else if (camera->play->roomCtx.curRoom.meshHeader->base.type != 1) {
        switch (camera->play->roomCtx.curRoom.behaviorType1) {
            case ROOM_BEHAVIOR_TYPE1_1:
                Camera_ChangeDoorCam(camera, NULL, -99, 0, 0, 18, 10);
                camera->prevSetting = camera->setting = CAM_SET_DUNGEON0;
                break;
            case ROOM_BEHAVIOR_TYPE1_0:
                osSyncPrintf("camera: room type: default set field\n");
                Camera_ChangeDoorCam(camera, NULL, -99, 0, 0, 18, 10);
                camera->prevSetting = camera->setting = CAM_SET_NORMAL0;
                break;
            default:
                osSyncPrintf("camera: room type: default set etc (%d)\n", camera->play->roomCtx.curRoom.behaviorType1);
                Camera_ChangeDoorCam(camera, NULL, -99, 0, 0, 18, 10);
                camera->prevSetting = camera->setting = CAM_SET_NORMAL0;
                camera->stateFlags |= CAM_STATE_2;
                break;
        }
    } else {
        osSyncPrintf("camera: room type: prerender\n");
        camera->prevSetting = camera->setting = CAM_SET_FREE0;
        camera->stateFlags &= ~CAM_STATE_2;
    }
}

void Camera_Stub80058140(Camera* camera) {
}

void Camera_InitPlayerSettings(Camera* camera, Player* player) {
    PosRot playerPosShape;
    VecSph eyeNextAtOffset;
    s32 bgId;
    Vec3f floorPos;
    s32 upXZ;
    f32 playerYOffset;
    Vec3f* eye = &camera->eye;
    Vec3f* at = &camera->at;
    Vec3f* eyeNext = &camera->eyeNext;

    Actor_GetWorldPosShapeRot(&playerPosShape, &player->actor);
    playerYOffset = Player_GetHeight(player);
    camera->player = player;
    camera->playerPosRot = playerPosShape;
    camera->dist = eyeNextAtOffset.r = 180.0f;
    camera->inputDir.y = playerPosShape.rot.y;
    eyeNextAtOffset.yaw = BINANG_ROT180(camera->inputDir.y);
    camera->inputDir.x = eyeNextAtOffset.pitch = 0x71C;
    camera->inputDir.z = 0;
    camera->camDir = camera->inputDir;
    camera->xzSpeed = 0.0f;
    camera->playerPosDelta.y = 0.0f;
    camera->at = playerPosShape.pos;
    camera->at.y += playerYOffset;

    camera->posOffset.x = 0;
    camera->posOffset.y = playerYOffset;
    camera->posOffset.z = 0;

    Camera_Vec3fVecSphGeoAdd(eyeNext, at, &eyeNextAtOffset);
    *eye = *eyeNext;
    camera->roll = 0;

    upXZ = 0;
    camera->up.z = upXZ;
    camera->up.y = 1.0f;
    camera->up.x = upXZ;

    if (Camera_GetFloorYNorm(camera, &floorPos, at, &bgId) != BGCHECK_Y_MIN) {
        camera->bgCheckId = bgId;
    }

    camera->waterPrevCamIdx = -1;
    camera->waterPrevCamSetting = -1;
    camera->stateFlags |= CAM_STATE_2;

    if (camera == &camera->play->mainCamera) {
        sCameraInterfaceFlags = CAM_INTERFACE_FLAGS(CAM_SHRINKWINVAL_LARGE | CAM_SHRINKWIN_INSTANT, CAM_HUD_ALPHA_2, 0);
    } else {
        sCameraInterfaceFlags = CAM_INTERFACE_FLAGS(CAM_SHRINKWINVAL_NONE, CAM_HUD_ALPHA_50, 0);
    }

    func_80057FC4(camera);
    camera->behaviorFlags = 0;
    camera->viewFlags = 0;
    camera->nextCamDataIdx = -1;
    camera->atLERPStepScale = 1.0f;
    Camera_CopyDataToRegs(camera, camera->mode);
    Camera_QRegInit();
    osSyncPrintf(VT_FGCOL(BLUE) "camera: personalize ---" VT_RST "\n");

    if (camera->camId == CAM_ID_MAIN) {
        Camera_UpdateWater(camera);
    }
}

s16 Camera_ChangeStatus(Camera* camera, s16 status) {
    CameraModeValue* values;
    CameraModeValue* valueP;
    s32 i;

    if (PREG(82)) {
        osSyncPrintf("camera: change camera status: cond %c%c\n", status == CAM_STAT_ACTIVE ? 'o' : 'x',
                     camera->status != CAM_STAT_ACTIVE ? 'o' : 'x');
    }

    if (PREG(82)) {
        osSyncPrintf("camera: res: stat (%d/%d/%d)\n", camera->camId, camera->setting, camera->mode);
    }

    if (status == CAM_STAT_ACTIVE && camera->status != CAM_STAT_ACTIVE) {
        values = sCameraSettings[camera->setting].cameraModes[camera->mode].values;
        for (i = 0; i < sCameraSettings[camera->setting].cameraModes[camera->mode].valueCnt; i++) {
            valueP = &values[i];
            R_CAM_DATA(valueP->dataType) = valueP->val;
            if (PREG(82)) {
                osSyncPrintf("camera: change camera status: PREG(%02d) = %d\n", valueP->dataType, valueP->val);
            }
        }
    }
    camera->status = status;
    return camera->status;
}

void Camera_PrintSettings(Camera* camera) {
    char sp58[8];
    char sp50[8];
    char sp48[8];
    s32 i;

    if ((OREG(0) & 1) && (camera->play->activeCamId == camera->camId) && !gDbgCamEnabled) {
        for (i = 0; i < NUM_CAMS; i++) {
            if (camera->play->cameraPtrs[i] == NULL) {
                sp58[i] = '-';
                sp48[i] = ' ';
            } else {
                switch (camera->play->cameraPtrs[i]->status) {
                    case 0:
                        sp58[i] = 'c';
                        break;
                    case 1:
                        sp58[i] = 'w';
                        break;
                    case 3:
                        sp58[i] = 's';
                        break;
                    case 7:
                        sp58[i] = 'a';
                        break;
                    case 0x100:
                        sp58[i] = 'd';
                        break;
                    default:
                        sp58[i] = '*';
                        break;
                }
            }
            sp48[i] = ' ';
        }
        sp58[i] = '\0';
        sp48[i] = '\0';

        sp48[camera->play->activeCamId] = 'a';
        func_8006376C(3, 0x16, 5, sp58);
        func_8006376C(3, 0x16, 1, sp48);
        func_8006376C(3, 0x17, 5, "S:");
        func_8006376C(5, 0x17, 4, sCameraSettingNames[camera->setting]);
        func_8006376C(3, 0x18, 5, "M:");
        func_8006376C(5, 0x18, 4, sCameraModeNames[camera->mode]);
        func_8006376C(3, 0x19, 5, "F:");
        func_8006376C(5, 0x19, 4,
                      sCameraFunctionNames[sCameraSettings[camera->setting].cameraModes[camera->mode].funcIdx]);

        i = 0;
        if (camera->camDataIdx < 0) {
            sp50[i++] = '-';
        }

        //! @bug: this code was clearly meaning to print `abs(camera->camDataIdx)` as a
        //! one-or-two-digit number, instead of `i`.
        // "sp50[i++] = ..." matches here, but is undefined behavior due to conflicting
        // reads/writes between sequence points, triggering warnings. Work around by
        // putting i++ afterwards while on the same line.
        // clang-format off
        if (camera->camDataIdx / 10 != 0) {
            sp50[i] = i / 10 + '0'; i++;
        }
        sp50[i] = i % 10 + '0'; i++;
        // clang-format on

        sp50[i++] = ' ';
        sp50[i++] = ' ';
        sp50[i++] = ' ';
        sp50[i++] = ' ';
        sp50[i] = '\0';
        func_8006376C(3, 26, 5, "I:");
        func_8006376C(5, 26, 4, sp50);
    }
}

s32 Camera_UpdateWater(Camera* camera) {
    f32 waterY;
    s16 newQuakeId;
    s32 waterLightsIndex;
    s32* waterPrevCamSetting = &camera->waterPrevCamSetting;
    s16 waterCamIdx;
    s16* quakeId = (s16*)&camera->waterQuakeId;
    Player* player = camera->player;
    s16 prevBgId;

    if (!(camera->stateFlags & CAM_STATE_1) || sCameraSettings[camera->setting].unk_00 & 0x40000000) {
        return 0;
    }

    if (camera->stateFlags & CAM_STATE_9) {
        if (player->stateFlags2 & PLAYER_STATE2_11) {
<<<<<<< HEAD
            Camera_ChangeSettingFlags(camera, CAM_SET_PIVOT_WATER_SURFACE, CAM_CHANGE_SETTING_4 | CAM_CHANGE_SETTING_2);
            camera->stateFlags |= CAM_STATE_8000;
        } else if (camera->stateFlags & CAM_STATE_8000) {
=======
            Camera_ChangeSettingFlags(camera, CAM_SET_PIVOT_WATER_SURFACE, 6);
            camera->stateFlags |= CAM_STATE_15;
        } else if (camera->stateFlags & CAM_STATE_15) {
>>>>>>> cd03d962
            Camera_ChangeSettingFlags(camera, *waterPrevCamSetting, 6);
            camera->stateFlags &= ~CAM_STATE_15;
        }
    }
    if (!(camera->stateFlags & CAM_STATE_15)) {
        if (waterCamIdx = Camera_GetWaterBoxDataIdx(camera, &waterY), waterCamIdx == -2) {
            // No camera data index
            if (!(camera->stateFlags & CAM_STATE_9)) {
                camera->stateFlags |= CAM_STATE_9;
                camera->waterYPos = waterY;
                camera->waterPrevCamIdx = camera->camDataIdx;
                *quakeId = -1;
            }
            if (camera->playerGroundY != camera->playerPosRot.pos.y) {
                prevBgId = camera->bgCheckId;
                camera->bgCheckId = BGCHECK_SCENE;
                Camera_ChangeSettingFlags(camera, CAM_SET_NORMAL3, CAM_CHANGE_SETTING_2);
                *waterPrevCamSetting = camera->setting;
                camera->bgCheckId = prevBgId;
                camera->camDataIdx = -2;
            }
        } else if (waterCamIdx != -1) {
            // player is in a water box
            if (!(camera->stateFlags & CAM_STATE_9)) {
                camera->stateFlags |= CAM_STATE_9;
                camera->waterYPos = waterY;
                camera->waterPrevCamIdx = camera->camDataIdx;
                *quakeId = -1;
            }
            if (camera->playerGroundY != camera->playerPosRot.pos.y) {
                prevBgId = camera->bgCheckId;
                camera->bgCheckId = BGCHECK_SCENE;
                Camera_ChangeDataIdx(camera, waterCamIdx);
                *waterPrevCamSetting = camera->setting;
                camera->bgCheckId = prevBgId;
            }
        } else if (camera->stateFlags & CAM_STATE_9) {
            // player is out of a water box.
            osSyncPrintf("camera: water: off\n");
            camera->stateFlags &= ~CAM_STATE_9;
            prevBgId = camera->bgCheckId;
            camera->bgCheckId = BGCHECK_SCENE;
            if (camera->waterPrevCamIdx < 0) {
                func_80057FC4(camera);
                camera->camDataIdx = -1;
            } else {
                Camera_ChangeDataIdx(camera, camera->waterPrevCamIdx);
            }
            camera->bgCheckId = prevBgId;
        }
    }

    if (waterY = Camera_GetWaterSurface(camera, &camera->eye, &waterLightsIndex), waterY != BGCHECK_Y_MIN) {
        camera->waterYPos = waterY;
<<<<<<< HEAD
        if (!(camera->stateFlags & CAM_STATE_UNDERWATER)) {
            camera->stateFlags |= CAM_STATE_UNDERWATER;
=======
        if (!(camera->stateFlags & CAM_STATE_8)) {
            camera->stateFlags |= CAM_STATE_8;
>>>>>>> cd03d962
            osSyncPrintf("kankyo changed water, sound on\n");
            Environment_EnableUnderwaterLights(camera->play, waterLightsIndex);
            camera->waterDistortionTimer = 80;
        }

        Audio_SetExtraFilter(0x20);

        if (PREG(81)) {
            Quake_RemoveFromIdx(*quakeId);
            *quakeId = -1;
            PREG(81) = 0;
        }

        if ((*quakeId == -1) || (Quake_GetCountdown(*quakeId) == 0xA)) {
            if (*quakeId = newQuakeId = Quake_Add(camera, 5U), newQuakeId != 0) {
                Quake_SetSpeed(*quakeId, 550);
                Quake_SetQuakeValues(*quakeId, 1, 1, 180, 0);
                Quake_SetCountdown(*quakeId, 1000);
            }
        }

        if (camera->waterDistortionTimer > 0) {
            camera->waterDistortionTimer--;
            camera->distortionFlags |= DISTORTION_UNDERWATER_STRONG;
        } else if (camera->play->sceneNum == SCENE_TURIBORI) {
            camera->distortionFlags |= DISTORTION_UNDERWATER_FISHING;
        } else {
            camera->distortionFlags |= DISTORTION_UNDERWATER_WEAK;
        }
    } else {
<<<<<<< HEAD
        if (camera->stateFlags & CAM_STATE_UNDERWATER) {
            camera->stateFlags &= ~CAM_STATE_UNDERWATER;
=======
        if (camera->stateFlags & CAM_STATE_8) {
            camera->stateFlags &= ~CAM_STATE_8;
>>>>>>> cd03d962
            osSyncPrintf("kankyo changed water off, sound off\n");
            Environment_DisableUnderwaterLights(camera->play);
            if (*quakeId != 0) {
                Quake_RemoveFromIdx(*quakeId);
            }
            camera->waterDistortionTimer = 0;
            camera->distortionFlags = 0;
        }
        Audio_SetExtraFilter(0);
    }
    //! @bug: doesn't always return a value, but sometimes does.
}

s32 Camera_UpdateHotRoom(Camera* camera) {
    camera->distortionFlags &= ~DISTORTION_HOT_ROOM;
    if (camera->play->roomCtx.curRoom.behaviorType2 == ROOM_BEHAVIOR_TYPE2_3) {
        camera->distortionFlags |= DISTORTION_HOT_ROOM;
    }

    return 1;
}

s32 Camera_DbgChangeMode(Camera* camera) {
    s32 changeDir = 0;

    if (!gDbgCamEnabled && camera->play->activeCamId == CAM_ID_MAIN) {
        if (CHECK_BTN_ALL(D_8015BD7C->state.input[2].press.button, BTN_CUP)) {
            osSyncPrintf("attention sound URGENCY\n");
            func_80078884(NA_SE_SY_ATTENTION_URGENCY);
        }
        if (CHECK_BTN_ALL(D_8015BD7C->state.input[2].press.button, BTN_CDOWN)) {
            osSyncPrintf("attention sound NORMAL\n");
            func_80078884(NA_SE_SY_ATTENTION_ON);
        }

        if (CHECK_BTN_ALL(D_8015BD7C->state.input[2].press.button, BTN_CRIGHT)) {
            changeDir = 1;
        }
        if (CHECK_BTN_ALL(D_8015BD7C->state.input[2].press.button, BTN_CLEFT)) {
            changeDir = -1;
        }
        if (changeDir != 0) {
            sDbgModeIdx = (sDbgModeIdx + changeDir) % 6;
            if (Camera_ChangeSetting(camera, D_8011DAFC[sDbgModeIdx]) > 0) {
                osSyncPrintf("camera: force change SET to %s!\n", sCameraSettingNames[D_8011DAFC[sDbgModeIdx]]);
            }
        }
    }
    return true;
}

void Camera_UpdateDistortion(Camera* camera) {
    static s16 depthPhase = 0x3F0;
    static s16 screenPlanePhase = 0x156;
    f32 scaleFactor;
    f32 speedFactor;
    f32 depthPhaseStep;
    f32 screenPlanePhaseStep;
    s32 pad[5];
    f32 xScale;
    f32 yScale;
    f32 zScale;
    f32 speed;

    if (camera->distortionFlags != 0) {
        if (camera->distortionFlags & DISTORTION_UNDERWATER_MEDIUM) {
            depthPhaseStep = 0.0f;
            screenPlanePhaseStep = 170.0f;

            xScale = -0.01f;
            yScale = 0.01f;
            zScale = 0.0f;

            speed = 0.6f;
            scaleFactor = camera->waterDistortionTimer / 60.0f;
            speedFactor = 1.0f;
        } else if (camera->distortionFlags & DISTORTION_UNDERWATER_STRONG) {
            depthPhaseStep = 248.0f;
            screenPlanePhaseStep = -90.0f;

            xScale = -0.3f;
            yScale = 0.3f;
            zScale = 0.2f;

            speed = 0.2f;
            scaleFactor = camera->waterDistortionTimer / 80.0f;
            speedFactor = 1.0f;
        } else if (camera->distortionFlags & DISTORTION_UNDERWATER_WEAK) {
            depthPhaseStep = 359.2f;
            screenPlanePhaseStep = -18.5f;

            xScale = 0.09f;
            yScale = 0.09f;
            zScale = 0.01f;

            speed = 0.08f;
            scaleFactor =
                (((camera->waterYPos - camera->eye.y) > 150.0f ? 1.0f : (camera->waterYPos - camera->eye.y) / 150.0f) *
                 0.45f) +
                (camera->speedRatio * 0.45f);
            speedFactor = scaleFactor;
        } else if (camera->distortionFlags & DISTORTION_HOT_ROOM) {
            // Gives the hot-room a small mirage-like appearance
            depthPhaseStep = 0.0f;
            screenPlanePhaseStep = 150.0f;

            xScale = -0.01f;
            yScale = 0.01f;
            zScale = 0.01f;

            speed = 0.6f;
            speedFactor = 1.0f;
            scaleFactor = 1.0f;
        } else {
            // DISTORTION_UNDERWATER_FISHING
            return;
        }

        depthPhase += CAM_DEG_TO_BINANG(depthPhaseStep);
        screenPlanePhase += CAM_DEG_TO_BINANG(screenPlanePhaseStep);

        View_SetDistortionOrientation(&camera->play->view, Math_CosS(depthPhase) * 0.0f, Math_SinS(depthPhase) * 0.0f,
                                      Math_SinS(screenPlanePhase) * 0.0f);
        View_SetDistortionScale(&camera->play->view, Math_SinS(screenPlanePhase) * (xScale * scaleFactor) + 1.0f,
                                Math_CosS(screenPlanePhase) * (yScale * scaleFactor) + 1.0f,
                                Math_CosS(depthPhase) * (zScale * scaleFactor) + 1.0f);
        View_SetDistortionSpeed(&camera->play->view, speed * speedFactor);

        camera->stateFlags |= CAM_STATE_6;

    } else if (camera->stateFlags & CAM_STATE_6) {
        View_ClearDistortion(&camera->play->view);
        camera->stateFlags &= ~CAM_STATE_6;
    }
}

Vec3s Camera_Update(Camera* camera) {
    static s32 sOOBTimer = 0;
    Vec3f viewAt;
    Vec3f viewEye;
    Vec3f viewUp;
    f32 viewFov;
    Vec3f spAC;
    s32 bgId;
    f32 playerGroundY;
    f32 playerXZSpeed;
    VecSph eyeAtAngle;
    s16 camDataIdx;
    PosRot curPlayerPosRot;
    QuakeCamCalc quake;
    Player* player;

    player = camera->play->cameraPtrs[CAM_ID_MAIN]->player;

    if (R_DBG_CAM_UPDATE) {
        osSyncPrintf("camera: in %x\n", camera);
    }

    if (camera->status == CAM_STAT_CUT) {
        if (R_DBG_CAM_UPDATE) {
            osSyncPrintf("camera: cut out %x\n", camera);
        }
        return camera->inputDir;
    }

    sUpdateCameraDirection = false;

    if (camera->player != NULL) {
        Actor_GetWorldPosShapeRot(&curPlayerPosRot, &camera->player->actor);
        camera->xzSpeed = playerXZSpeed = OLib_Vec3fDistXZ(&curPlayerPosRot.pos, &camera->playerPosRot.pos);

        camera->speedRatio =
            OLib_ClampMaxDist(playerXZSpeed / (func_8002DCE4(camera->player) * CAM_DATA_SCALED(OREG(8))), 1.0f);
        camera->playerPosDelta.x = curPlayerPosRot.pos.x - camera->playerPosRot.pos.x;
        camera->playerPosDelta.y = curPlayerPosRot.pos.y - camera->playerPosRot.pos.y;
        camera->playerPosDelta.z = curPlayerPosRot.pos.z - camera->playerPosRot.pos.z;
        spAC = curPlayerPosRot.pos;
        spAC.y += Player_GetHeight(camera->player);

        playerGroundY = BgCheck_EntityRaycastFloor5(camera->play, &camera->play->colCtx, &playerFloorPoly, &bgId,
                                                    &camera->player->actor, &spAC);
        if (playerGroundY != BGCHECK_Y_MIN) {
            // player is above ground.
            sOOBTimer = 0;
            camera->floorNorm.x = COLPOLY_GET_NORMAL(playerFloorPoly->normal.x);
            camera->floorNorm.y = COLPOLY_GET_NORMAL(playerFloorPoly->normal.y);
            camera->floorNorm.z = COLPOLY_GET_NORMAL(playerFloorPoly->normal.z);
            camera->bgCheckId = bgId;
            camera->playerGroundY = playerGroundY;
        } else {
            // player is not above ground.
            sOOBTimer++;
            camera->floorNorm.x = 0.0;
            camera->floorNorm.y = 1.0f;
            camera->floorNorm.z = 0.0;
        }

        camera->playerPosRot = curPlayerPosRot;

        if (sOOBTimer < 200) {
            if (camera->status == CAM_STAT_ACTIVE) {
                Camera_UpdateWater(camera);
                Camera_UpdateHotRoom(camera);
            }

            if (!(camera->stateFlags & CAM_STATE_2)) {
                camera->nextCamDataIdx = -1;
            }

            if ((camera->stateFlags & CAM_STATE_0) && (camera->stateFlags & CAM_STATE_2) &&
                !(camera->stateFlags & CAM_STATE_10) &&
                (!(camera->stateFlags & CAM_STATE_9) || (player->currentBoots == PLAYER_BOOTS_IRON)) &&
                !(camera->stateFlags & CAM_STATE_15) && (playerGroundY != BGCHECK_Y_MIN)) {
                camDataIdx = Camera_GetDataIdxForPoly(camera, &bgId, playerFloorPoly);
                if (camDataIdx != -1) {
                    camera->nextBGCheckId = bgId;
                    if (bgId == BGCHECK_SCENE) {
                        camera->nextCamDataIdx = camDataIdx;
                    }
                }
            }

            if (camera->nextCamDataIdx != -1 && (fabsf(curPlayerPosRot.pos.y - playerGroundY) < 2.0f) &&
                (!(camera->stateFlags & CAM_STATE_9) || (player->currentBoots == PLAYER_BOOTS_IRON))) {
                camera->bgCheckId = camera->nextBGCheckId;
                Camera_ChangeDataIdx(camera, camera->nextCamDataIdx);
                camera->nextCamDataIdx = -1;
            }
        }
    }
    Camera_PrintSettings(camera);
    Camera_DbgChangeMode(camera);

    if (camera->status == CAM_STAT_WAIT) {
        if (R_DBG_CAM_UPDATE) {
            osSyncPrintf("camera: wait out %x\n", camera);
        }
        return camera->inputDir;
    }

    camera->behaviorFlags = 0;
    camera->stateFlags &= ~(CAM_STATE_10 | CAM_STATE_5);
    camera->stateFlags |= CAM_STATE_4;

    if (R_DBG_CAM_UPDATE) {
        osSyncPrintf("camera: engine (%d %d %d) %04x \n", camera->setting, camera->mode,
                     sCameraSettings[camera->setting].cameraModes[camera->mode].funcIdx, camera->stateFlags);
    }

    if (sOOBTimer < 200) {
        sCameraFunctions[sCameraSettings[camera->setting].cameraModes[camera->mode].funcIdx](camera);
    } else if (camera->player != NULL) {
        OLib_Vec3fDiffToVecSphGeo(&eyeAtAngle, &camera->at, &camera->eye);
        Camera_CalcAtDefault(camera, &eyeAtAngle, 0.0f, 0);
    }

    if (camera->status == CAM_STAT_ACTIVE) {
        if ((gSaveContext.gameMode != 0) && (gSaveContext.gameMode != 3)) {
            sCameraInterfaceFlags = CAM_INTERFACE_FLAGS(CAM_SHRINKWINVAL_NONE, CAM_HUD_ALPHA_50, 0);
            Camera_UpdateInterface(sCameraInterfaceFlags);
        } else if ((D_8011D3F0 != 0) && (camera->camId == CAM_ID_MAIN)) {
            D_8011D3F0--;
            sCameraInterfaceFlags = CAM_INTERFACE_FLAGS(CAM_SHRINKWINVAL_LARGE, CAM_HUD_ALPHA_2, 0);
            Camera_UpdateInterface(sCameraInterfaceFlags);
        } else if (camera->play->transitionMode != TRANS_MODE_OFF) {
            sCameraInterfaceFlags = CAM_INTERFACE_FLAGS(CAM_SHRINKWINVAL_IGNORE, CAM_HUD_ALPHA_2, 0);
            Camera_UpdateInterface(sCameraInterfaceFlags);
        } else if (camera->play->csCtx.state != CS_STATE_IDLE) {
            sCameraInterfaceFlags = CAM_INTERFACE_FLAGS(CAM_SHRINKWINVAL_LARGE, CAM_HUD_ALPHA_2, 0);
            Camera_UpdateInterface(sCameraInterfaceFlags);
        } else {
            Camera_UpdateInterface(sCameraInterfaceFlags);
        }
    }

    if (R_DBG_CAM_UPDATE) {
        osSyncPrintf("camera: shrink_and_bitem %x(%d)\n", sCameraInterfaceFlags, camera->play->transitionMode);
    }

    if (R_DBG_CAM_UPDATE) {
        osSyncPrintf("camera: engine (%s(%d) %s(%d) %s(%d)) ok!\n", &sCameraSettingNames[camera->setting],
                     camera->setting, &sCameraModeNames[camera->mode], camera->mode,
                     &sCameraFunctionNames[sCameraSettings[camera->setting].cameraModes[camera->mode].funcIdx],
                     sCameraSettings[camera->setting].cameraModes[camera->mode].funcIdx);
    }

    // enable/disable debug cam
    if (CHECK_BTN_ALL(D_8015BD7C->state.input[2].press.button, BTN_START)) {
        gDbgCamEnabled ^= 1;
        if (gDbgCamEnabled) {
            DbgCamera_Enable(&D_8015BD80, camera);
        } else if (camera->play->csCtx.state != CS_STATE_IDLE) {
            func_80064534(camera->play, &camera->play->csCtx);
        }
    }

    // Debug cam update
    if (gDbgCamEnabled) {
        camera->play->view.fovy = D_8015BD80.fov;
        DbCamera_Update(&D_8015BD80, camera);
        View_LookAt(&camera->play->view, &D_8015BD80.eye, &D_8015BD80.at, &D_8015BD80.unk_1C);
        if (R_DBG_CAM_UPDATE) {
            osSyncPrintf("camera: debug out\n");
        }
        return D_8015BD80.sub.unk_104A;
    }

    OREG(0) &= ~8;

    if (camera->status == CAM_STAT_UNK3) {
        return camera->inputDir;
    }

    // setting bgCheckId to the ret of Quake_Calc, and checking that
    // is required, it doesn't make too much sense though.
    if ((bgId = Quake_Calc(camera, &quake), bgId != 0) && (camera->setting != CAM_SET_TURN_AROUND)) {
        viewAt.x = camera->at.x + quake.atOffset.x;
        viewAt.y = camera->at.y + quake.atOffset.y;
        viewAt.z = camera->at.z + quake.atOffset.z;
        viewEye.x = camera->eye.x + quake.eyeOffset.x;
        viewEye.y = camera->eye.y + quake.eyeOffset.y;
        viewEye.z = camera->eye.z + quake.eyeOffset.z;
        OLib_Vec3fDiffToVecSphGeo(&eyeAtAngle, &viewEye, &viewAt);
        Camera_CalcUpFromPitchYawRoll(&viewUp, eyeAtAngle.pitch + quake.rotZ, eyeAtAngle.yaw + quake.unk_1A,
                                      camera->roll);
        viewFov = camera->fov + CAM_BINANG_TO_DEG(quake.zoom);
    } else {
        viewAt = camera->at;
        viewEye = camera->eye;
        OLib_Vec3fDiffToVecSphGeo(&eyeAtAngle, &viewEye, &viewAt);
        Camera_CalcUpFromPitchYawRoll(&viewUp, eyeAtAngle.pitch, eyeAtAngle.yaw, camera->roll);
        viewFov = camera->fov;
    }

    if (camera->viewFlags & CAM_VIEW_UP) {
        camera->viewFlags &= ~CAM_VIEW_UP;
        viewUp = camera->up;
    } else {
        camera->up = viewUp;
    }

    camera->skyboxOffset = quake.eyeOffset;

    Camera_UpdateDistortion(camera);

    if ((camera->play->sceneNum == SCENE_SPOT00) && (camera->fov < 59.0f)) {
        View_SetScale(&camera->play->view, 0.79f);
    } else {
        View_SetScale(&camera->play->view, 1.0f);
    }
    camera->play->view.fovy = viewFov;
    View_LookAt(&camera->play->view, &viewEye, &viewAt, &viewUp);
    camera->camDir.x = eyeAtAngle.pitch;
    camera->camDir.y = eyeAtAngle.yaw;
    camera->camDir.z = 0;

    if (sUpdateCameraDirection == 0) {
        camera->inputDir.x = eyeAtAngle.pitch;
        camera->inputDir.y = eyeAtAngle.yaw;
        camera->inputDir.z = 0;
    }

    if (PREG(81)) {
        osSyncPrintf("dir  (%d) %d(%f) %d(%f) 0(0) \n", sUpdateCameraDirection, camera->inputDir.x,
                     CAM_BINANG_TO_DEG(camera->inputDir.x), camera->inputDir.y, CAM_BINANG_TO_DEG(camera->inputDir.y));
        osSyncPrintf("real (%d) %d(%f) %d(%f) 0(0) \n", sUpdateCameraDirection, camera->camDir.x,
                     CAM_BINANG_TO_DEG(camera->camDir.x), camera->camDir.y, CAM_BINANG_TO_DEG(camera->camDir.y));
    }

    if (camera->timer != -1 && CHECK_BTN_ALL(D_8015BD7C->state.input[0].press.button, BTN_DRIGHT)) {
        camera->timer = 0;
    }

    if (R_DBG_CAM_UPDATE) {
        osSyncPrintf("camera: out (%f %f %f) (%f %f %f)\n", camera->at.x, camera->at.y, camera->at.z, camera->eye.x,
                     camera->eye.y, camera->eye.z);
        osSyncPrintf("camera: dir (%f %d(%f) %d(%f)) (%f)\n", eyeAtAngle.r, eyeAtAngle.pitch,
                     CAM_BINANG_TO_DEG(eyeAtAngle.pitch), eyeAtAngle.yaw, CAM_BINANG_TO_DEG(eyeAtAngle.yaw),
                     camera->fov);
        if (camera->player != NULL) {
            osSyncPrintf("camera: foot(%f %f %f) dist (%f)\n", curPlayerPosRot.pos.x, curPlayerPosRot.pos.y,
                         curPlayerPosRot.pos.z, camera->dist);
        }
    }

    return camera->inputDir;
}

/**
 * When the camera's timer is 0, change the camera to its parent
 */
void Camera_Finish(Camera* camera) {
    Camera* mainCam = camera->play->cameraPtrs[CAM_ID_MAIN];
    Player* player = GET_PLAYER(camera->play);

    if (camera->timer == 0) {
        Play_ChangeCameraStatus(camera->play, camera->parentCamId, CAM_STAT_ACTIVE);

        if ((camera->parentCamId == CAM_ID_MAIN) && (camera->csId != 0)) {
            player->actor.freezeTimer = 0;
            player->stateFlags1 &= ~PLAYER_STATE1_29;

            if (player->csMode != 0) {
                func_8002DF54(camera->play, &player->actor, 7);
                osSyncPrintf("camera: player demo end!!\n");
            }

            mainCam->stateFlags |= CAM_STATE_3;
        }

        if (CHILD_CAM(camera)->parentCamId == camera->camId) {
            CHILD_CAM(camera)->parentCamId = camera->parentCamId;
        }

        if (PARENT_CAM(camera)->childCamId == camera->camId) {
            PARENT_CAM(camera)->childCamId = camera->childCamId;
        }

        if (PARENT_CAM(camera)->camId == CAM_ID_MAIN) {
            PARENT_CAM(camera)->animState = 0;
        }

        camera->childCamId = camera->parentCamId = CAM_ID_MAIN;
        camera->timer = -1;
        camera->play->envCtx.fillScreen = false;

        Play_ClearCamera(camera->play, camera->camId);
    }
}

s32 func_8005A02C(Camera* camera) {
    camera->stateFlags |= (CAM_STATE_2 | CAM_STATE_3);
    camera->stateFlags &= ~(CAM_STATE_3 | CAM_STATE_12);
    return true;
}

#define CAM_CHANGE_MODE_1 (1 << 0)
#define CAM_CHANGE_MODE_2 (1 << 1)
#define CAM_CHANGE_MODE_4 (1 << 2)
#define CAM_CHANGE_MODE_8 (1 << 3)
#define CAM_CHANGE_MODE_10 (1 << 4)
#define CAM_CHANGE_MODE_20 (1 << 5)

s32 Camera_ChangeModeFlags(Camera* camera, s16 mode, u8 flags) {
    static s32 modeChangeFlags = 0;

    if (QREG(89)) {
        osSyncPrintf("+=+(%d)+=+ recive request -> %s\n", camera->play->state.frames, sCameraModeNames[mode]);
    }

<<<<<<< HEAD
    if ((camera->stateFlags & CAM_STATE_20) && !flags) {
=======
    if ((camera->stateFlags & CAM_STATE_5) && (flags == 0)) {
>>>>>>> cd03d962
        camera->behaviorFlags |= CAM_BEHAVIOR_MODE_2;
        return -1;
    }

    if (!((sCameraSettings[camera->setting].unk_00 & 0x3FFFFFFF) & (1 << mode))) {
        if (mode == CAM_MODE_FIRSTPERSON) {
            osSyncPrintf("camera: error sound\n");
            func_80078884(NA_SE_SY_ERROR);
        }

        if (camera->mode != CAM_MODE_NORMAL) {
            osSyncPrintf(VT_COL(YELLOW, BLACK) "camera: change camera mode: force NORMAL: %s %s refused\n" VT_RST,
                         sCameraSettingNames[camera->setting], sCameraModeNames[mode]);
            camera->mode = CAM_MODE_NORMAL;
            Camera_CopyDataToRegs(camera, camera->mode);
            func_8005A02C(camera);
            return 0xC0000000 | mode;
        } else {
            camera->behaviorFlags |= CAM_BEHAVIOR_MODE_2;
            camera->behaviorFlags |= CAM_BEHAVIOR_MODE_1;
            return 0;
        }
    }

    if (mode == camera->mode && !flags) {
        camera->behaviorFlags |= CAM_BEHAVIOR_MODE_2;
        camera->behaviorFlags |= CAM_BEHAVIOR_MODE_1;
        return -1;
    }

    camera->behaviorFlags |= CAM_BEHAVIOR_MODE_2;
    camera->behaviorFlags |= CAM_BEHAVIOR_MODE_1;

    Camera_CopyDataToRegs(camera, mode);

    modeChangeFlags = 0;

    switch (mode) {
        case CAM_MODE_FIRSTPERSON:
            modeChangeFlags = CAM_CHANGE_MODE_20;
            break;

        case CAM_MODE_BATTLE:
            modeChangeFlags = CAM_CHANGE_MODE_4;
            break;

        case CAM_MODE_FOLLOWTARGET:
            if (camera->target != NULL && camera->target->id != ACTOR_EN_BOOM) {
                modeChangeFlags = CAM_CHANGE_MODE_8;
            }
            break;

        case CAM_MODE_TARGET:
        case CAM_MODE_TALK:
        case CAM_MODE_BOWARROWZ:
        case CAM_MODE_HANGZ:
        case CAM_MODE_PUSHPULL:
            modeChangeFlags = CAM_CHANGE_MODE_2;
            break;
    }

    switch (camera->mode) {
        case CAM_MODE_FIRSTPERSON:
            if (modeChangeFlags & CAM_CHANGE_MODE_20) {
                camera->animState = 10;
            }
            break;

        case CAM_MODE_TARGET:
            if (modeChangeFlags & CAM_CHANGE_MODE_10) {
                camera->animState = 10;
            }
            modeChangeFlags |= CAM_CHANGE_MODE_1;
            break;

        case CAM_MODE_CHARGE:
            modeChangeFlags |= CAM_CHANGE_MODE_1;
            break;

        case CAM_MODE_FOLLOWTARGET:
            if (modeChangeFlags & CAM_CHANGE_MODE_8) {
                camera->animState = 10;
            }
            modeChangeFlags |= CAM_CHANGE_MODE_1;
            break;

        case CAM_MODE_BATTLE:
            if (modeChangeFlags & CAM_CHANGE_MODE_4) {
                camera->animState = 10;
            }
            modeChangeFlags |= CAM_CHANGE_MODE_1;
            break;

        case CAM_MODE_BOWARROWZ:
        case CAM_MODE_HANGZ:
        case CAM_MODE_PUSHPULL:
            modeChangeFlags |= CAM_CHANGE_MODE_1;
            break;

        case CAM_MODE_NORMAL:
            if (modeChangeFlags & CAM_CHANGE_MODE_10) {
                camera->animState = 10;
            }
            break;
    }

    modeChangeFlags &= ~CAM_CHANGE_MODE_10;

    if (camera->status == CAM_STAT_ACTIVE) {
        switch (modeChangeFlags) {
            case CAM_CHANGE_MODE_1:
                func_80078884(0);
                break;

            case CAM_CHANGE_MODE_2:
                if (camera->play->roomCtx.curRoom.behaviorType1 == ROOM_BEHAVIOR_TYPE1_1) {
                    func_80078884(NA_SE_SY_ATTENTION_URGENCY);
                } else {
                    func_80078884(NA_SE_SY_ATTENTION_ON);
                }
                break;

            case CAM_CHANGE_MODE_4:
                func_80078884(NA_SE_SY_ATTENTION_URGENCY);
                break;

            case CAM_CHANGE_MODE_8:
                func_80078884(NA_SE_SY_ATTENTION_ON);
                break;
        }
    }

    func_8005A02C(camera);
    camera->mode = mode;
    return 0x80000000 | mode;
}

s32 Camera_ChangeMode(Camera* camera, s16 mode) {
    return Camera_ChangeModeFlags(camera, mode, false);
}

s32 Camera_CheckValidMode(Camera* camera, s16 mode) {
    if (QREG(89) != 0) {
        osSyncPrintf("+=+=+=+ recive asking -> %s (%s)\n", sCameraModeNames[mode],
                     sCameraSettingNames[camera->setting]);
    }
    if (!(sCameraSettings[camera->setting].validModes & (1 << mode))) {
        return 0;
    } else if (mode == camera->mode) {
        return -1;
    } else {
        return mode | 0x80000000;
    }
}

s16 Camera_ChangeSettingFlags(Camera* camera, s16 setting, s16 flags) {
    if (camera->behaviorFlags & CAM_BEHAVIOR_SETTING_1) {
        if (((sCameraSettings[camera->setting].unk_00 & 0xF000000) >> 0x18) >=
            ((sCameraSettings[setting].unk_00 & 0xF000000) >> 0x18)) {
            camera->behaviorFlags |= CAM_BEHAVIOR_SETTING_VALID;
            return -2;
        }
    }

    if (((setting == CAM_SET_MEADOW_BIRDS_EYE) || (setting == CAM_SET_MEADOW_UNUSED)) && LINK_IS_ADULT &&
        (camera->play->sceneNum == SCENE_SPOT05)) {
        camera->behaviorFlags |= CAM_BEHAVIOR_SETTING_VALID;
        return -5;
    }

    if (setting == CAM_SET_NONE || setting >= CAM_SET_MAX) {
        osSyncPrintf(VT_COL(RED, WHITE) "camera: error: illegal camera set (%d) !!!!\n" VT_RST, setting);
        return -99;
    }

<<<<<<< HEAD
    if ((setting == camera->setting) && (!(flags & CAM_CHANGE_SETTING_1))) {
        camera->behaviorFlags |= CAM_BEHAVIOR_SETTING_VALID;
        if (!(flags & CAM_CHANGE_SETTING_2)) {
=======
    if ((setting == camera->setting) && !(flags & 1)) {
        camera->behaviorFlags |= CAM_BEHAVIOR_SETTING_2;
        if (!(flags & 2)) {
>>>>>>> cd03d962
            camera->behaviorFlags |= CAM_BEHAVIOR_SETTING_1;
        }
        return -1;
    }

    camera->behaviorFlags |= CAM_BEHAVIOR_SETTING_VALID;

    if (!(flags & CAM_CHANGE_SETTING_2)) {
        camera->behaviorFlags |= CAM_BEHAVIOR_SETTING_1;
    }

    camera->stateFlags |= (CAM_STATE_2 | CAM_STATE_3);
    camera->stateFlags &= ~(CAM_STATE_3 | CAM_STATE_12);

    if (!(sCameraSettings[camera->setting].unk_00 & 0x40000000)) {
        camera->prevSetting = camera->setting;
    }

    if (flags & CAM_CHANGE_SETTING_8) {
        if (1) {}
        camera->camDataIdx = camera->prevCamDataIdx;
        camera->prevCamDataIdx = -1;
    } else if (!(flags & CAM_CHANGE_SETTING_4)) {
        if (!(sCameraSettings[camera->setting].unk_00 & 0x40000000)) {
            camera->prevCamDataIdx = camera->camDataIdx;
        }
        camera->camDataIdx = -1;
    }

    camera->setting = setting;

    if (Camera_ChangeModeFlags(camera, camera->mode, true) >= 0) {
        Camera_CopyDataToRegs(camera, camera->mode);
    }

    osSyncPrintf(VT_SGR("1") "%06u:" VT_RST " camera: change camera[%d] set %s\n", camera->play->state.frames,
                 camera->camId, sCameraSettingNames[camera->setting]);

    return setting;
}

s32 Camera_ChangeSetting(Camera* camera, s16 setting) {
    return Camera_ChangeSettingFlags(camera, setting, 0);
}

s32 Camera_ChangeDataIdx(Camera* camera, s32 camDataIdx) {
    s16 newCameraSetting;
    s16 settingChangeSuccessful;

    if (camDataIdx == -1 || camDataIdx == camera->camDataIdx) {
        camera->behaviorFlags |= CAM_BEHAVIOR_BG_2;
        return -1;
    }

    if (!(camera->behaviorFlags & CAM_BEHAVIOR_BG_2)) {
        newCameraSetting = Camera_GetCamDataSetting(camera, camDataIdx);
        camera->behaviorFlags |= CAM_BEHAVIOR_BG_2;
        settingChangeSuccessful =
            Camera_ChangeSettingFlags(camera, newCameraSetting, CAM_CHANGE_SETTING_4 | CAM_CHANGE_SETTING_1) >= 0;
        if (settingChangeSuccessful || sCameraSettings[camera->setting].unk_00 & 0x80000000) {
            camera->camDataIdx = camDataIdx;
            camera->behaviorFlags |= CAM_BEHAVIOR_BG_1;
            Camera_CopyDataToRegs(camera, camera->mode);
        } else if (settingChangeSuccessful < -1) {
            //! @bug: This is likely checking the wrong value. The actual return of Camera_ChangeSettingFlags or
            // camDataIdx would make more sense.
            osSyncPrintf(VT_COL(RED, WHITE) "camera: error: illegal camera ID (%d) !! (%d|%d|%d)\n" VT_RST, camDataIdx,
                         camera->camId, 0x32, newCameraSetting);
        }
        return 0x80000000 | camDataIdx;
    }
}

Vec3s* Camera_GetInputDir(Vec3s* dst, Camera* camera) {
    if (gDbgCamEnabled) {
        *dst = D_8015BD80.sub.unk_104A;
        return dst;
    } else {
        *dst = camera->inputDir;
        return dst;
    }
}

s16 Camera_GetInputDirPitch(Camera* camera) {
    Vec3s dir;

    Camera_GetInputDir(&dir, camera);
    return dir.x;
}

s16 Camera_GetInputDirYaw(Camera* camera) {
    Vec3s dir;

    Camera_GetInputDir(&dir, camera);
    return dir.y;
}

Vec3s* Camera_GetCamDir(Vec3s* dst, Camera* camera) {
    if (gDbgCamEnabled) {
        *dst = D_8015BD80.sub.unk_104A;
        return dst;
    } else {
        *dst = camera->camDir;
        return dst;
    }
}

s16 Camera_GetCamDirPitch(Camera* camera) {
    Vec3s camDir;

    Camera_GetCamDir(&camDir, camera);
    return camDir.x;
}

s16 Camera_GetCamDirYaw(Camera* camera) {
    Vec3s camDir;

    Camera_GetCamDir(&camDir, camera);
    return camDir.y;
}

s32 Camera_AddQuake(Camera* camera, s32 arg1, s16 y, s32 countdown) {
    s16 quakeIdx;

    quakeIdx = Quake_Add(camera, 3);
    if (quakeIdx == 0) {
        return 0;
    }
    Quake_SetSpeed(quakeIdx, 0x61A8);
    Quake_SetQuakeValues(quakeIdx, y, 0, 0, 0);
    Quake_SetCountdown(quakeIdx, countdown);
    return 1;
}

s32 Camera_SetViewParam(Camera* camera, s32 viewFlag, void* param) {
    s32 pad[3];

    if (param != NULL) {
        switch (viewFlag) {
            case CAM_VIEW_AT:
                camera->viewFlags &= ~(CAM_VIEW_AT | CAM_VIEW_TARGET | CAM_VIEW_TARGET_POS);
                camera->at = *(Vec3f*)param;
                break;

            case CAM_VIEW_TARGET_POS:
                camera->viewFlags &= ~(CAM_VIEW_AT | CAM_VIEW_TARGET | CAM_VIEW_TARGET_POS);
                camera->targetPosRot.pos = *(Vec3f*)param;
                break;

            case CAM_VIEW_TARGET:
                if (camera->setting != CAM_SET_CS_C && camera->setting != CAM_SET_CS_ATTENTION) {
                    camera->target = (Actor*)param;
                    camera->viewFlags &= ~(CAM_VIEW_AT | CAM_VIEW_TARGET | CAM_VIEW_TARGET_POS);
                }
                break;

            case CAM_VIEW_EYE:
                camera->eye = camera->eyeNext = *(Vec3f*)param;
                break;

            case CAM_VIEW_UP:
                camera->up = *(Vec3f*)param;
                break;

            case CAM_VIEW_ROLL:
                camera->roll = CAM_DEG_TO_BINANG(*(f32*)param);
                break;

            case CAM_VIEW_FOV:
                camera->fov = *(f32*)param;
                break;

            default:
                return false;
        }
        camera->viewFlags |= viewFlag;
    } else {
        return false;
    }
    return true;
}

s32 Camera_UnsetViewFlag(Camera* camera, s16 viewFlag) {
    camera->viewFlags &= ~viewFlag;
    return true;
}

s32 Camera_OverwriteStateFlags(Camera* camera, s16 stateFlags) {
    camera->stateFlags = stateFlags;
    return true;
}

s32 Camera_ResetAnim(Camera* camera) {
    camera->animState = 0;
    return 1;
}

s32 Camera_SetCSParams(Camera* camera, CutsceneCameraPoint* atPoints, CutsceneCameraPoint* eyePoints, Player* player,
                       s16 relativeToPlayer) {
    PosRot playerPosRot;

    camera->data0 = atPoints;
    camera->data1 = eyePoints;
    camera->data2 = relativeToPlayer;

    if (camera->data2 != 0) {
        camera->player = player;
        Actor_GetWorldPosShapeRot(&playerPosRot, &player->actor);
        camera->playerPosRot = playerPosRot;

        camera->nextCamDataIdx = -1;
        camera->xzSpeed = 0.0f;
        camera->speedRatio = 0.0f;
    }

    return 1;
}

s16 Camera_SetStateFlag(Camera* camera, s16 stateFlag) {
    camera->stateFlags |= stateFlag;
    return camera->stateFlags;
}

s16 Camera_UnsetStateFlag(Camera* camera, s16 stateFlag) {
    camera->stateFlags &= ~stateFlag;
    return camera->stateFlags;
}

s32 Camera_ChangeDoorCam(Camera* camera, Actor* doorActor, s16 camDataIdx, f32 arg3, s16 timer1, s16 timer2,
                         s16 timer3) {
    DoorParams* doorParams = &camera->paramData.doorParams;

    if ((camera->setting == CAM_SET_CS_ATTENTION) || (camera->setting == CAM_SET_DOORC)) {
        return 0;
    }

    doorParams->doorActor = doorActor;
    doorParams->timer1 = timer1;
    doorParams->timer2 = timer2;
    doorParams->timer3 = timer3;
    doorParams->camDataIdx = camDataIdx;

    if (camDataIdx == -99) {
        Camera_CopyDataToRegs(camera, camera->mode);
        return -99;
    }

    if (camDataIdx == -1) {
        Camera_ChangeSetting(camera, CAM_SET_DOORC);
        osSyncPrintf(".... change default door camera (set %d)\n", CAM_SET_DOORC);
    } else {
        s32 setting = Camera_GetCamDataSetting(camera, camDataIdx);

        camera->behaviorFlags |= CAM_BEHAVIOR_BG_2;

        if (Camera_ChangeSetting(camera, setting) >= 0) {
            camera->camDataIdx = camDataIdx;
            camera->behaviorFlags |= CAM_BEHAVIOR_BG_1;
        }

        osSyncPrintf("....change door camera ID %d (set %d)\n", camera->camDataIdx, camera->setting);
    }

    Camera_CopyDataToRegs(camera, camera->mode);
    return -1;
}

s32 Camera_Copy(Camera* dstCamera, Camera* srcCamera) {
    s32 pad;

    dstCamera->posOffset.x = 0.0f;
    dstCamera->posOffset.y = 0.0f;
    dstCamera->posOffset.z = 0.0f;
    dstCamera->atLERPStepScale = 0.1f;
    dstCamera->at = srcCamera->at;

    dstCamera->eye = dstCamera->eyeNext = srcCamera->eye;

    dstCamera->dist = OLib_Vec3fDist(&dstCamera->at, &dstCamera->eye);
    dstCamera->fov = srcCamera->fov;
    dstCamera->roll = srcCamera->roll;
    func_80043B60(dstCamera);

    if (dstCamera->player != NULL) {
        Actor_GetWorld(&dstCamera->playerPosRot, &dstCamera->player->actor);
        dstCamera->posOffset.x = dstCamera->at.x - dstCamera->playerPosRot.pos.x;
        dstCamera->posOffset.y = dstCamera->at.y - dstCamera->playerPosRot.pos.y;
        dstCamera->posOffset.z = dstCamera->at.z - dstCamera->playerPosRot.pos.z;
        dstCamera->dist = OLib_Vec3fDist(&dstCamera->playerPosRot.pos, &dstCamera->eye);
        dstCamera->xzOffsetUpdateRate = 1.0f;
        dstCamera->yOffsetUpdateRate = 1.0f;
    }
    return true;
}

s32 Camera_GetDbgCamEnabled() {
    return gDbgCamEnabled;
}

Vec3f* Camera_GetSkyboxOffset(Vec3f* dst, Camera* camera) {
    *dst = camera->skyboxOffset;
    return dst;
}

void Camera_SetCameraData(Camera* camera, s16 setDataFlags, void* data0, void* data1, s16 data2, s16 data3,
                          UNK_TYPE arg6) {
    if (setDataFlags & 0x1) {
        camera->data0 = data0;
    }

    if (setDataFlags & 0x2) {
        camera->data1 = data1;
    }

    if (setDataFlags & 0x4) {
        camera->data2 = data2;
    }

    if (setDataFlags & 0x8) {
        camera->data3 = data3;
    }

    if (setDataFlags & 0x10) {
        osSyncPrintf(VT_COL(RED, WHITE) "camera: setCameraData: last argument not alive!\n" VT_RST);
    }
}

s32 Camera_QRegInit(void) {
    if (!R_RELOAD_CAM_PARAMS) {
        QREG(2) = 1;
        QREG(10) = -1;
        QREG(11) = 100;
        QREG(12) = 80;
        QREG(20) = 90;
        QREG(21) = 10;
        QREG(22) = 10;
        QREG(23) = 50;
        QREG(24) = 6000;
        QREG(25) = 240;
        QREG(26) = 40;
        QREG(27) = 85;
        QREG(28) = 55;
        QREG(29) = 87;
        QREG(30) = 23;
        QREG(31) = 20;
        QREG(32) = 4;
        QREG(33) = 5;
        QREG(50) = 1;
        QREG(51) = 20;
        QREG(52) = 200;
        QREG(53) = 1;
        QREG(54) = 15;
        QREG(55) = 60;
        QREG(56) = 15;
        QREG(57) = 30;
        QREG(58) = 0;
    }

    QREG(65) = 50;
    return true;
}

s32 func_8005B198(void) {
    return D_8011D3AC;
}

s16 func_8005B1A4(Camera* camera) {
    camera->stateFlags |= CAM_STATE_3;

    if ((camera->camId == CAM_ID_MAIN) && (camera->play->activeCamId != CAM_ID_MAIN)) {
        GET_ACTIVE_CAM(camera->play)->stateFlags |= CAM_STATE_3;
        return camera->play->activeCamId;
    }

    return camera->camId;
}<|MERGE_RESOLUTION|>--- conflicted
+++ resolved
@@ -4796,17 +4796,10 @@
             }
             FALLTHROUGH;
         case 4:
-<<<<<<< HEAD
-            if (roData->interfaceFlags & UNIQUE3_FLAG_2) {
-                camera->stateFlags |= CAM_STATE_4;
-                camera->stateFlags &= ~CAM_STATE_8;
-                Camera_ChangeSettingFlags(camera, CAM_SET_PIVOT_IN_FRONT, CAM_CHANGE_SETTING_2);
-=======
             if (roData->interfaceFlags & UNIQUE3_FLAG_1) {
                 camera->stateFlags |= CAM_STATE_2;
                 camera->stateFlags &= ~CAM_STATE_3;
-                Camera_ChangeSettingFlags(camera, CAM_SET_PIVOT_IN_FRONT, 2);
->>>>>>> cd03d962
+                Camera_ChangeSettingFlags(camera, CAM_SET_PIVOT_IN_FRONT, CAM_CHANGE_SETTING_2);
                 break;
             }
             doorParams->timer3 = 5;
@@ -4933,13 +4926,8 @@
             camera->posOffset.y = camera->at.y - playerPosRot->pos.y;
             camera->posOffset.z = camera->at.z - playerPosRot->pos.z;
             camera->atLERPStepScale = 0.0f;
-<<<<<<< HEAD
-            camera->stateFlags |= CAM_STATE_4;
+            camera->stateFlags |= CAM_STATE_2;
             Camera_ChangeSettingFlags(camera, camera->prevSetting, CAM_CHANGE_SETTING_2);
-=======
-            camera->stateFlags |= CAM_STATE_2;
-            Camera_ChangeSettingFlags(camera, camera->prevSetting, 2);
->>>>>>> cd03d962
         }
     } else {
         if (rwData->animTimer > 0) {
@@ -4965,13 +4953,8 @@
             camera->posOffset.y = camera->at.y - playerPosRot->pos.y;
             camera->posOffset.z = camera->at.z - playerPosRot->pos.z;
             camera->atLERPStepScale = 0.0f;
-<<<<<<< HEAD
             Camera_ChangeSettingFlags(camera, camera->prevSetting, CAM_CHANGE_SETTING_2);
-            camera->stateFlags |= CAM_STATE_4;
-=======
-            Camera_ChangeSettingFlags(camera, camera->prevSetting, 2);
             camera->stateFlags |= CAM_STATE_2;
->>>>>>> cd03d962
         }
     }
     return true;
@@ -6878,13 +6861,8 @@
                 CHECK_BTN_ALL(D_8015BD7C->state.input[0].press.button, BTN_Z) ||
                 (roData->interfaceFlags & SPECIAL9_FLAG_3)) {
 
-<<<<<<< HEAD
                 Camera_ChangeSettingFlags(camera, camera->prevSetting, CAM_CHANGE_SETTING_2);
-                camera->stateFlags |= (CAM_STATE_2 | CAM_STATE_4);
-=======
-                Camera_ChangeSettingFlags(camera, camera->prevSetting, 2);
                 camera->stateFlags |= (CAM_STATE_1 | CAM_STATE_2);
->>>>>>> cd03d962
             }
             break;
     }
@@ -7216,15 +7194,9 @@
 
     if (camera->stateFlags & CAM_STATE_9) {
         if (player->stateFlags2 & PLAYER_STATE2_11) {
-<<<<<<< HEAD
             Camera_ChangeSettingFlags(camera, CAM_SET_PIVOT_WATER_SURFACE, CAM_CHANGE_SETTING_4 | CAM_CHANGE_SETTING_2);
-            camera->stateFlags |= CAM_STATE_8000;
-        } else if (camera->stateFlags & CAM_STATE_8000) {
-=======
-            Camera_ChangeSettingFlags(camera, CAM_SET_PIVOT_WATER_SURFACE, 6);
             camera->stateFlags |= CAM_STATE_15;
         } else if (camera->stateFlags & CAM_STATE_15) {
->>>>>>> cd03d962
             Camera_ChangeSettingFlags(camera, *waterPrevCamSetting, 6);
             camera->stateFlags &= ~CAM_STATE_15;
         }
@@ -7279,13 +7251,8 @@
 
     if (waterY = Camera_GetWaterSurface(camera, &camera->eye, &waterLightsIndex), waterY != BGCHECK_Y_MIN) {
         camera->waterYPos = waterY;
-<<<<<<< HEAD
         if (!(camera->stateFlags & CAM_STATE_UNDERWATER)) {
             camera->stateFlags |= CAM_STATE_UNDERWATER;
-=======
-        if (!(camera->stateFlags & CAM_STATE_8)) {
-            camera->stateFlags |= CAM_STATE_8;
->>>>>>> cd03d962
             osSyncPrintf("kankyo changed water, sound on\n");
             Environment_EnableUnderwaterLights(camera->play, waterLightsIndex);
             camera->waterDistortionTimer = 80;
@@ -7316,13 +7283,8 @@
             camera->distortionFlags |= DISTORTION_UNDERWATER_WEAK;
         }
     } else {
-<<<<<<< HEAD
         if (camera->stateFlags & CAM_STATE_UNDERWATER) {
             camera->stateFlags &= ~CAM_STATE_UNDERWATER;
-=======
-        if (camera->stateFlags & CAM_STATE_8) {
-            camera->stateFlags &= ~CAM_STATE_8;
->>>>>>> cd03d962
             osSyncPrintf("kankyo changed water off, sound off\n");
             Environment_DisableUnderwaterLights(camera->play);
             if (*quakeId != 0) {
@@ -7773,11 +7735,7 @@
         osSyncPrintf("+=+(%d)+=+ recive request -> %s\n", camera->play->state.frames, sCameraModeNames[mode]);
     }
 
-<<<<<<< HEAD
-    if ((camera->stateFlags & CAM_STATE_20) && !flags) {
-=======
-    if ((camera->stateFlags & CAM_STATE_5) && (flags == 0)) {
->>>>>>> cd03d962
+    if ((camera->stateFlags & CAM_STATE_5) && !flags) {
         camera->behaviorFlags |= CAM_BEHAVIOR_MODE_2;
         return -1;
     }
@@ -7953,15 +7911,9 @@
         return -99;
     }
 
-<<<<<<< HEAD
-    if ((setting == camera->setting) && (!(flags & CAM_CHANGE_SETTING_1))) {
+    if ((setting == camera->setting) && !(flags & CAM_CHANGE_SETTING_1)) {
         camera->behaviorFlags |= CAM_BEHAVIOR_SETTING_VALID;
         if (!(flags & CAM_CHANGE_SETTING_2)) {
-=======
-    if ((setting == camera->setting) && !(flags & 1)) {
-        camera->behaviorFlags |= CAM_BEHAVIOR_SETTING_2;
-        if (!(flags & 2)) {
->>>>>>> cd03d962
             camera->behaviorFlags |= CAM_BEHAVIOR_SETTING_1;
         }
         return -1;
