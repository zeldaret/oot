--- conflicted
+++ resolved
@@ -3638,11 +3638,7 @@
 }
 
 #pragma increment_block_number "gc-eu:128 gc-eu-mq:128 gc-jp:128 gc-jp-ce:128 gc-jp-mq:128 gc-us:128 gc-us-mq:128" \
-<<<<<<< HEAD
-                               "ntsc-1.2:105"
-=======
                                "ntsc-1.2:110"
->>>>>>> 0f725405
 
 s32 Camera_KeepOn4(Camera* camera) {
     static Vec3f D_8015BD50;
