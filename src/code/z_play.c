#include "global.h"
#include "vt.h"

void* D_8012D1F0 = NULL;
UNK_TYPE D_8012D1F4 = 0; // unused
Input* D_8012D1F8 = NULL;

TransitionUnk sTrnsnUnk;
s32 gTrnsnUnkState;
VisMono D_80161498;
Color_RGBA8_u32 D_801614B0;
FaultClient D_801614B8;
s16 sTransitionFillTimer;
u64 D_801614D0[0xA00];

void Play_SpawnScene(PlayState* this, s32 sceneNum, s32 spawn);

void Play_ChangeViewpointBgCamIndex(PlayState* this) {
    Camera_ChangeBgCamIndex(GET_ACTIVE_CAM(this), this->viewpoint - 1);
}

void Play_SetViewpoint(PlayState* this, s16 viewpoint) {
    ASSERT(viewpoint == VIEWPOINT_LOCKED || viewpoint == VIEWPOINT_PIVOT, "point == 1 || point == 2", "../z_play.c",
           2160);

    this->viewpoint = viewpoint;

    if ((R_SCENE_CAM_TYPE != SCENE_CAM_TYPE_FIXED_SHOP_VIEWPOINT) && (gSaveContext.cutsceneIndex < 0xFFF0)) {
        // Play a sfx when the player toggles the camera
        Audio_PlaySoundGeneral((viewpoint == VIEWPOINT_LOCKED) ? NA_SE_SY_CAMERA_ZOOM_DOWN : NA_SE_SY_CAMERA_ZOOM_UP,
                               &gSfxDefaultPos, 4, &gSfxDefaultFreqAndVolScale, &gSfxDefaultFreqAndVolScale,
                               &gSfxDefaultReverb);
    }

    Play_ChangeViewpointBgCamIndex(this);
}

/**
 * @return true if the currently set viewpoint is the same as the one provided in the argument
 */
s32 Play_CheckViewpoint(PlayState* this, s16 viewpoint) {
    return (viewpoint == this->viewpoint);
}

/**
 * If the scene is a shop, set the viewpoint that will set the bgCamIndex
 * to toggle the camera into a "browsing item selection" setting.
 */
void Play_SetShopBrowsingViewpoint(PlayState* this) {
    osSyncPrintf("Game_play_shop_pr_vr_switch_set()\n");

    if (R_SCENE_CAM_TYPE == SCENE_CAM_TYPE_FIXED_SHOP_VIEWPOINT) {
        this->viewpoint = VIEWPOINT_PIVOT;
    }
}

void Play_SetupTransition(PlayState* this, s32 transitionType) {
    TransitionContext* transitionCtx = &this->transitionCtx;

    bzero(transitionCtx, sizeof(TransitionContext));

    transitionCtx->transitionType = transitionType;

    // circle types
    if ((transitionCtx->transitionType >> 5) == 1) {
        transitionCtx->init = TransitionCircle_Init;
        transitionCtx->destroy = TransitionCircle_Destroy;
        transitionCtx->start = TransitionCircle_Start;
        transitionCtx->isDone = TransitionCircle_IsDone;
        transitionCtx->draw = TransitionCircle_Draw;
        transitionCtx->update = TransitionCircle_Update;
        transitionCtx->setType = TransitionCircle_SetType;
        transitionCtx->setColor = TransitionCircle_SetColor;
        transitionCtx->setUnkColor = TransitionCircle_SetUnkColor;
    } else {
        switch (transitionCtx->transitionType) {
            case TRANS_TYPE_TRIFORCE:
                transitionCtx->init = TransitionTriforce_Init;
                transitionCtx->destroy = TransitionTriforce_Destroy;
                transitionCtx->start = TransitionTriforce_Start;
                transitionCtx->isDone = TransitionTriforce_IsDone;
                transitionCtx->draw = TransitionTriforce_Draw;
                transitionCtx->update = TransitionTriforce_Update;
                transitionCtx->setType = TransitionTriforce_SetType;
                transitionCtx->setColor = TransitionTriforce_SetColor;
                transitionCtx->setUnkColor = NULL;
                break;

            case TRANS_TYPE_WIPE:
            case TRANS_TYPE_WIPE_FAST:
                transitionCtx->init = TransitionWipe_Init;
                transitionCtx->destroy = TransitionWipe_Destroy;
                transitionCtx->start = TransitionWipe_Start;
                transitionCtx->isDone = TransitionWipe_IsDone;
                transitionCtx->draw = TransitionWipe_Draw;
                transitionCtx->update = TransitionWipe_Update;
                transitionCtx->setType = TransitionWipe_SetType;
                transitionCtx->setColor = TransitionWipe_SetColor;
                transitionCtx->setUnkColor = NULL;
                break;

            case TRANS_TYPE_FADE_BLACK:
            case TRANS_TYPE_FADE_WHITE:
            case TRANS_TYPE_FADE_BLACK_FAST:
            case TRANS_TYPE_FADE_WHITE_FAST:
            case TRANS_TYPE_FADE_BLACK_SLOW:
            case TRANS_TYPE_FADE_WHITE_SLOW:
            case TRANS_TYPE_FADE_WHITE_CS_DELAYED:
            case TRANS_TYPE_FADE_WHITE_INSTANT:
            case TRANS_TYPE_FADE_GREEN:
            case TRANS_TYPE_FADE_BLUE:
                transitionCtx->init = TransitionFade_Init;
                transitionCtx->destroy = TransitionFade_Destroy;
                transitionCtx->start = TransitionFade_Start;
                transitionCtx->isDone = TransitionFade_IsDone;
                transitionCtx->draw = TransitionFade_Draw;
                transitionCtx->update = TransitionFade_Update;
                transitionCtx->setType = TransitionFade_SetType;
                transitionCtx->setColor = TransitionFade_SetColor;
                transitionCtx->setUnkColor = NULL;
                break;

            case TRANS_TYPE_FILL_WHITE2:
            case TRANS_TYPE_FILL_WHITE:
                this->transitionMode = TRANS_MODE_FILL_WHITE_INIT;
                break;

            case TRANS_TYPE_INSTANT:
                this->transitionMode = TRANS_MODE_INSTANT;
                break;

            case TRANS_TYPE_FILL_BROWN:
                this->transitionMode = TRANS_MODE_FILL_BROWN_INIT;
                break;

            case TRANS_TYPE_SANDSTORM_PERSIST:
                this->transitionMode = TRANS_MODE_SANDSTORM_INIT;
                break;

            case TRANS_TYPE_SANDSTORM_END:
                this->transitionMode = TRANS_MODE_SANDSTORM_END_INIT;
                break;

            case TRANS_TYPE_CS_BLACK_FILL:
                this->transitionMode = TRANS_MODE_CS_BLACK_FILL_INIT;
                break;

            default:
                Fault_AddHungupAndCrash("../z_play.c", 2290);
                break;
        }
    }
}

void func_800BC88C(PlayState* this) {
    this->transitionCtx.transitionType = -1;
}

Gfx* Play_SetFog(PlayState* this, Gfx* gfx) {
    return Gfx_SetFog2(gfx, this->lightCtx.fogColor[0], this->lightCtx.fogColor[1], this->lightCtx.fogColor[2], 0,
                       this->lightCtx.fogNear, 1000);
}

void Play_Destroy(GameState* thisx) {
    PlayState* this = (PlayState*)thisx;
    Player* player = GET_PLAYER(this);

    this->state.gfxCtx->callback = NULL;
    this->state.gfxCtx->callbackParam = 0;
    SREG(91) = 0;
    R_PAUSE_MENU_MODE = 0;

    PreRender_Destroy(&this->pauseBgPreRender);
    Effect_DeleteAll(this);
    EffectSs_ClearAll(this);
    CollisionCheck_DestroyContext(this, &this->colChkCtx);

    if (gTrnsnUnkState == 3) {
        TransitionUnk_Destroy(&sTrnsnUnk);
        gTrnsnUnkState = 0;
    }

    if (this->transitionMode == TRANS_MODE_INSTANCE_RUNNING) {
        this->transitionCtx.destroy(&this->transitionCtx.instanceData);
        func_800BC88C(this);
        this->transitionMode = TRANS_MODE_OFF;
    }

    ShrinkWindow_Destroy();
    TransitionFade_Destroy(&this->transitionFade);
    VisMono_Destroy(&D_80161498);

    if (gSaveContext.linkAge != this->linkAgeOnLoad) {
        Inventory_SwapAgeEquipment();
        Player_SetEquipmentData(this, player);
    }

    func_80031C3C(&this->actorCtx, this);
    func_80110990(this);
    KaleidoScopeCall_Destroy(this);
    KaleidoManager_Destroy();
    ZeldaArena_Cleanup();
    Fault_RemoveClient(&D_801614B8);
}

void Play_Init(GameState* thisx) {
    PlayState* this = (PlayState*)thisx;
    GraphicsContext* gfxCtx = this->state.gfxCtx;
    u32 zAlloc;
    u32 zAllocAligned;
    size_t zAllocSize;
    Player* player;
    s32 playerStartBgCamIndex;
    s32 i;
    u8 tempSetupIndex;
    s32 pad[2];

    if (gSaveContext.entranceIndex == ENTR_LOAD_OPENING) {
        gSaveContext.entranceIndex = 0;
        this->state.running = false;
        SET_NEXT_GAMESTATE(&this->state, Opening_Init, OpeningContext);
        return;
    }

    SystemArena_Display();
    GameState_Realloc(&this->state, 0x1D4790);
    KaleidoManager_Init(this);
    View_Init(&this->view, gfxCtx);
    Audio_SetExtraFilter(0);
    Quake_Init();

    for (i = 0; i < ARRAY_COUNT(this->cameraPtrs); i++) {
        this->cameraPtrs[i] = NULL;
    }

    Camera_Init(&this->mainCamera, &this->view, &this->colCtx, this);
    Camera_ChangeStatus(&this->mainCamera, CAM_STAT_ACTIVE);

    for (i = 0; i < 3; i++) {
        Camera_Init(&this->subCameras[i], &this->view, &this->colCtx, this);
        Camera_ChangeStatus(&this->subCameras[i], CAM_STAT_UNK100);
    }

    this->cameraPtrs[CAM_ID_MAIN] = &this->mainCamera;
    this->cameraPtrs[CAM_ID_MAIN]->uid = 0;
    this->activeCamId = CAM_ID_MAIN;
    func_8005AC48(&this->mainCamera, 0xFF);
    Sram_Init(this, &this->sramCtx);
    func_80112098(this);
    Message_Init(this);
    GameOver_Init(this);
    SoundSource_InitAll(this);
    Effect_InitContext(this);
    EffectSs_InitInfo(this, 0x55);
    CollisionCheck_InitContext(this, &this->colChkCtx);
    AnimationContext_Reset(&this->animationCtx);
    func_8006450C(this, &this->csCtx);

    if (gSaveContext.nextCutsceneIndex != 0xFFEF) {
        gSaveContext.cutsceneIndex = gSaveContext.nextCutsceneIndex;
        gSaveContext.nextCutsceneIndex = 0xFFEF;
    }

    if (gSaveContext.cutsceneIndex == 0xFFFD) {
        gSaveContext.cutsceneIndex = 0;
    }

    if (gSaveContext.nextDayTime != NEXT_TIME_NONE) {
        gSaveContext.dayTime = gSaveContext.nextDayTime;
        gSaveContext.skyboxTime = gSaveContext.nextDayTime;
    }

    if (gSaveContext.dayTime > CLOCK_TIME(18, 0) || gSaveContext.dayTime < CLOCK_TIME(6, 30)) {
        gSaveContext.nightFlag = 1;
    } else {
        gSaveContext.nightFlag = 0;
    }

    Cutscene_HandleConditionalTriggers(this);

    if (gSaveContext.gameMode != 0 || gSaveContext.cutsceneIndex >= 0xFFF0) {
        gSaveContext.nayrusLoveTimer = 0;
        Magic_Reset(this);
        gSaveContext.sceneSetupIndex = (gSaveContext.cutsceneIndex & 0xF) + 4;
    } else if (!LINK_IS_ADULT && IS_DAY) {
        gSaveContext.sceneSetupIndex = 0;
    } else if (!LINK_IS_ADULT && !IS_DAY) {
        gSaveContext.sceneSetupIndex = 1;
    } else if (LINK_IS_ADULT && IS_DAY) {
        gSaveContext.sceneSetupIndex = 2;
    } else {
        gSaveContext.sceneSetupIndex = 3;
    }

    tempSetupIndex = gSaveContext.sceneSetupIndex;
    if ((gEntranceTable[((void)0, gSaveContext.entranceIndex)].scene == SCENE_SPOT00) && !LINK_IS_ADULT &&
        gSaveContext.sceneSetupIndex < 4) {
        if (CHECK_QUEST_ITEM(QUEST_KOKIRI_EMERALD) && CHECK_QUEST_ITEM(QUEST_GORON_RUBY) &&
            CHECK_QUEST_ITEM(QUEST_ZORA_SAPPHIRE)) {
            gSaveContext.sceneSetupIndex = 1;
        } else {
            gSaveContext.sceneSetupIndex = 0;
        }
    } else if ((gEntranceTable[((void)0, gSaveContext.entranceIndex)].scene == SCENE_SPOT04) && LINK_IS_ADULT &&
               gSaveContext.sceneSetupIndex < 4) {
        gSaveContext.sceneSetupIndex = GET_EVENTCHKINF(EVENTCHKINF_48) ? 3 : 2;
    }

    Play_SpawnScene(
        this, gEntranceTable[((void)0, gSaveContext.entranceIndex) + ((void)0, gSaveContext.sceneSetupIndex)].scene,
        gEntranceTable[((void)0, gSaveContext.entranceIndex) + ((void)0, gSaveContext.sceneSetupIndex)].spawn);
    osSyncPrintf("\nSCENE_NO=%d COUNTER=%d\n", ((void)0, gSaveContext.entranceIndex), gSaveContext.sceneSetupIndex);

    // When entering Gerudo Valley in the right setup, trigger the GC emulator to play the ending movie.
    // The emulator constantly checks whether PC is 0x81000000, so this works even though it's not a valid address.
    if ((gEntranceTable[((void)0, gSaveContext.entranceIndex)].scene == SCENE_SPOT09) &&
        gSaveContext.sceneSetupIndex == 6) {
        osSyncPrintf("エンディングはじまるよー\n"); // "The ending starts"
        ((void (*)(void))0x81000000)();
        osSyncPrintf("出戻り？\n"); // "Return?"
    }

    Cutscene_HandleEntranceTriggers(this);
    KaleidoScopeCall_Init(this);
    func_801109B0(this);

    if (gSaveContext.nextDayTime != NEXT_TIME_NONE) {
        if (gSaveContext.nextDayTime == NEXT_TIME_DAY) {
            gSaveContext.totalDays++;
            gSaveContext.bgsDayCount++;
            gSaveContext.dogIsLost = true;
            if (Inventory_ReplaceItem(this, ITEM_WEIRD_EGG, ITEM_CHICKEN) ||
                Inventory_ReplaceItem(this, ITEM_POCKET_EGG, ITEM_POCKET_CUCCO)) {
                Message_StartTextbox(this, 0x3066, NULL);
            }
            gSaveContext.nextDayTime = NEXT_TIME_DAY_SET;
        } else {
            gSaveContext.nextDayTime = NEXT_TIME_NIGHT_SET;
        }
    }

    SREG(91) = -1;
    R_PAUSE_MENU_MODE = 0;
    PreRender_Init(&this->pauseBgPreRender);
    PreRender_SetValuesSave(&this->pauseBgPreRender, SCREEN_WIDTH, SCREEN_HEIGHT, 0, 0, 0);
    PreRender_SetValues(&this->pauseBgPreRender, SCREEN_WIDTH, SCREEN_HEIGHT, 0, 0);
    gTrnsnUnkState = 0;
    this->transitionMode = TRANS_MODE_OFF;
    FrameAdvance_Init(&this->frameAdvCtx);
    Rand_Seed((u32)osGetTime());
    Matrix_Init(&this->state);
    this->state.main = Play_Main;
    this->state.destroy = Play_Destroy;
    this->transitionTrigger = TRANS_TRIGGER_END;
    this->unk_11E16 = 0xFF;
    this->unk_11E18 = 0;
    this->unk_11DE9 = false;

    if (gSaveContext.gameMode != 1) {
        if (gSaveContext.nextTransitionType == TRANS_NEXT_TYPE_DEFAULT) {
            this->transitionType = ENTRANCE_INFO_END_TRANS_TYPE(
                gEntranceTable[((void)0, gSaveContext.entranceIndex) + tempSetupIndex].field);
        } else {
            this->transitionType = gSaveContext.nextTransitionType;
            gSaveContext.nextTransitionType = TRANS_NEXT_TYPE_DEFAULT;
        }
    } else {
        this->transitionType = TRANS_TYPE_FADE_BLACK_SLOW;
    }

    ShrinkWindow_Init();
    TransitionFade_Init(&this->transitionFade);
    TransitionFade_SetType(&this->transitionFade, 3);
    TransitionFade_SetColor(&this->transitionFade, RGBA8(160, 160, 160, 255));
    TransitionFade_Start(&this->transitionFade);
    VisMono_Init(&D_80161498);
    D_801614B0.a = 0;
    Flags_UnsetAllEnv(this);

    osSyncPrintf("ZELDA ALLOC SIZE=%x\n", THA_GetSize(&this->state.tha));
    zAllocSize = THA_GetSize(&this->state.tha);
    zAlloc = (u32)GameState_Alloc(&this->state, zAllocSize, "../z_play.c", 2918);
    zAllocAligned = (zAlloc + 8) & ~0xF;
    ZeldaArena_Init((void*)zAllocAligned, zAllocSize - zAllocAligned + zAlloc);
    // "Zelda Heap"
    osSyncPrintf("ゼルダヒープ %08x-%08x\n", zAllocAligned,
                 (s32)(zAllocAligned + zAllocSize) - (s32)(zAllocAligned - zAlloc));

    Fault_AddClient(&D_801614B8, ZeldaArena_Display, NULL, NULL);
    func_800304DC(this, &this->actorCtx, this->linkActorEntry);

    while (!func_800973FC(this, &this->roomCtx)) {
        ; // Empty Loop
    }

    player = GET_PLAYER(this);
    Camera_InitPlayerSettings(&this->mainCamera, player);
    Camera_ChangeMode(&this->mainCamera, CAM_MODE_NORMAL);

    playerStartBgCamIndex = player->actor.params & 0xFF;
    if (playerStartBgCamIndex != 0xFF) {
        osSyncPrintf("player has start camera ID (" VT_FGCOL(BLUE) "%d" VT_RST ")\n", playerStartBgCamIndex);
        Camera_ChangeBgCamIndex(&this->mainCamera, playerStartBgCamIndex);
    }

    if (R_SCENE_CAM_TYPE == SCENE_CAM_TYPE_FIXED_TOGGLE_VIEWPOINT) {
        this->viewpoint = VIEWPOINT_PIVOT;
    } else if (R_SCENE_CAM_TYPE == SCENE_CAM_TYPE_FIXED_SHOP_VIEWPOINT) {
        this->viewpoint = VIEWPOINT_LOCKED;
    } else {
        this->viewpoint = VIEWPOINT_NONE;
    }

    Interface_SetSceneRestrictions(this);
    Environment_PlaySceneSequence(this);
    gSaveContext.seqId = this->sequenceCtx.seqId;
    gSaveContext.natureAmbienceId = this->sequenceCtx.natureAmbienceId;
    func_8002DF18(this, GET_PLAYER(this));
    AnimationContext_Update(this, &this->animationCtx);
    gSaveContext.respawnFlag = 0;

    if (dREG(95) != 0) {
        D_8012D1F0 = D_801614D0;
        osSyncPrintf("\nkawauso_data=[%x]", D_8012D1F0);
        DmaMgr_DmaRomToRam(0x03FEB000, D_8012D1F0, sizeof(D_801614D0));
    }
}

void Play_Update(PlayState* this) {
    s32 pad1;
    s32 sp80;
    Input* input;
    u32 i;
    s32 pad2;

    input = this->state.input;

    if ((SREG(1) < 0) || (DREG(0) != 0)) {
        SREG(1) = 0;
        ZeldaArena_Display();
    }

    if ((HREG(80) == 18) && (HREG(81) < 0)) {
        HREG(81) = 0;
        osSyncPrintf("object_exchange_rom_address %u\n", gObjectTableSize);
        osSyncPrintf("RomStart RomEnd   Size\n");
        for (i = 0; i < gObjectTableSize; i++) {
            s32 size = gObjectTable[i].vromEnd - gObjectTable[i].vromStart;

            osSyncPrintf("%08x-%08x %08x(%8.3fKB)\n", gObjectTable[i].vromStart, gObjectTable[i].vromEnd, size,
                         size / 1024.0f);
        }
        osSyncPrintf("\n");
    }

    if ((HREG(81) == 18) && (HREG(82) < 0)) {
        HREG(82) = 0;
        ActorOverlayTable_LogPrint();
    }

    gSegments[4] = VIRTUAL_TO_PHYSICAL(this->objectCtx.status[this->objectCtx.mainKeepIndex].segment);
    gSegments[5] = VIRTUAL_TO_PHYSICAL(this->objectCtx.status[this->objectCtx.subKeepIndex].segment);
    gSegments[2] = VIRTUAL_TO_PHYSICAL(this->sceneSegment);

    if (FrameAdvance_Update(&this->frameAdvCtx, &input[1])) {
        if ((this->transitionMode == TRANS_MODE_OFF) && (this->transitionTrigger != TRANS_TRIGGER_OFF)) {
            this->transitionMode = TRANS_MODE_SETUP;
        }

        if (gTrnsnUnkState != 0) {
            switch (gTrnsnUnkState) {
                case 2:
                    if (TransitionUnk_Init(&sTrnsnUnk, 10, 7) == NULL) {
                        osSyncPrintf("fbdemo_init呼出し失敗！\n"); // "fbdemo_init call failed!"
                        gTrnsnUnkState = 0;
                    } else {
                        sTrnsnUnk.zBuffer = (u16*)gZBuffer;
                        gTrnsnUnkState = 3;
                        R_UPDATE_RATE = 1;
                    }
                    break;
                case 3:
                    func_800B23E8(&sTrnsnUnk);
                    break;
            }
        }

        if (this->transitionMode) {
            switch (this->transitionMode) {
                case TRANS_MODE_SETUP:
                    if (this->transitionTrigger != TRANS_TRIGGER_END) {
                        s16 sceneSetupIndex = 0;

                        Interface_ChangeAlpha(1);

                        if (gSaveContext.cutsceneIndex >= 0xFFF0) {
                            sceneSetupIndex = (gSaveContext.cutsceneIndex & 0xF) + 4;
                        }

                        // fade out bgm if "continue bgm" flag is not set
                        if (!(gEntranceTable[this->nextEntranceIndex + sceneSetupIndex].field &
                              ENTRANCE_INFO_CONTINUE_BGM_FLAG)) {
                            // "Sound initalized. 111"
                            osSyncPrintf("\n\n\nサウンドイニシャル来ました。111");
                            if ((this->transitionType < TRANS_TYPE_MAX) && !Environment_IsForcedSequenceDisabled()) {
                                // "Sound initalized. 222"
                                osSyncPrintf("\n\n\nサウンドイニシャル来ました。222");
                                func_800F6964(0x14);
                                gSaveContext.seqId = (u8)NA_BGM_DISABLED;
                                gSaveContext.natureAmbienceId = NATURE_ID_DISABLED;
                            }
                        }
                    }

                    if (!R_TRANS_DBG_ENABLED) {
                        Play_SetupTransition(this, this->transitionType);
                    } else {
                        Play_SetupTransition(this, R_TRANS_DBG_TYPE);
                    }

                    if (this->transitionMode >= TRANS_MODE_FILL_WHITE_INIT) {
                        // non-instance modes break out of this switch
                        break;
                    }
                    FALLTHROUGH;
                case TRANS_MODE_INSTANCE_INIT:
                    this->transitionCtx.init(&this->transitionCtx.instanceData);

                    // circle types
                    if ((this->transitionCtx.transitionType >> 5) == 1) {
                        this->transitionCtx.setType(&this->transitionCtx.instanceData,
                                                    this->transitionCtx.transitionType | TC_SET_PARAMS);
                    }

                    gSaveContext.transWipeSpeed = 14;

                    if ((this->transitionCtx.transitionType == TRANS_TYPE_WIPE_FAST) ||
                        (this->transitionCtx.transitionType == TRANS_TYPE_FILL_WHITE2)) {
                        //! @bug TRANS_TYPE_FILL_WHITE2 will never reach this code.
                        //! It is a non-instance type transition which doesn't run this case.
                        gSaveContext.transWipeSpeed = 28;
                    }

                    gSaveContext.transFadeDuration = 60;

                    if ((this->transitionCtx.transitionType == TRANS_TYPE_FADE_BLACK_FAST) ||
                        (this->transitionCtx.transitionType == TRANS_TYPE_FADE_WHITE_FAST)) {
                        gSaveContext.transFadeDuration = 20;
                    } else if ((this->transitionCtx.transitionType == TRANS_TYPE_FADE_BLACK_SLOW) ||
                               (this->transitionCtx.transitionType == TRANS_TYPE_FADE_WHITE_SLOW)) {
                        gSaveContext.transFadeDuration = 150;
                    } else if (this->transitionCtx.transitionType == TRANS_TYPE_FADE_WHITE_INSTANT) {
                        gSaveContext.transFadeDuration = 2;
                    }

                    if ((this->transitionCtx.transitionType == TRANS_TYPE_FADE_WHITE) ||
                        (this->transitionCtx.transitionType == TRANS_TYPE_FADE_WHITE_FAST) ||
                        (this->transitionCtx.transitionType == TRANS_TYPE_FADE_WHITE_SLOW) ||
                        (this->transitionCtx.transitionType == TRANS_TYPE_FADE_WHITE_CS_DELAYED) ||
                        (this->transitionCtx.transitionType == TRANS_TYPE_FADE_WHITE_INSTANT)) {
                        this->transitionCtx.setColor(&this->transitionCtx.instanceData, RGBA8(160, 160, 160, 255));
                        if (this->transitionCtx.setUnkColor != NULL) {
                            this->transitionCtx.setUnkColor(&this->transitionCtx.instanceData,
                                                            RGBA8(160, 160, 160, 255));
                        }
                    } else if (this->transitionCtx.transitionType == TRANS_TYPE_FADE_GREEN) {
                        this->transitionCtx.setColor(&this->transitionCtx.instanceData, RGBA8(140, 140, 100, 255));

                        if (this->transitionCtx.setUnkColor != NULL) {
                            this->transitionCtx.setUnkColor(&this->transitionCtx.instanceData,
                                                            RGBA8(140, 140, 100, 255));
                        }
                    } else if (this->transitionCtx.transitionType == TRANS_TYPE_FADE_BLUE) {
                        this->transitionCtx.setColor(&this->transitionCtx.instanceData, RGBA8(70, 100, 110, 255));

                        if (this->transitionCtx.setUnkColor != NULL) {
                            this->transitionCtx.setUnkColor(&this->transitionCtx.instanceData,
                                                            RGBA8(70, 100, 110, 255));
                        }
                    } else {
                        this->transitionCtx.setColor(&this->transitionCtx.instanceData, RGBA8(0, 0, 0, 0));

                        if (this->transitionCtx.setUnkColor != NULL) {
                            this->transitionCtx.setUnkColor(&this->transitionCtx.instanceData, RGBA8(0, 0, 0, 0));
                        }
                    }

                    if (this->transitionTrigger == TRANS_TRIGGER_END) {
                        this->transitionCtx.setType(&this->transitionCtx.instanceData, 1);
                    } else {
                        this->transitionCtx.setType(&this->transitionCtx.instanceData, 2);
                    }

                    this->transitionCtx.start(&this->transitionCtx.instanceData);

                    if (this->transitionCtx.transitionType == TRANS_TYPE_FADE_WHITE_CS_DELAYED) {
                        this->transitionMode = TRANS_MODE_INSTANCE_WAIT;
                    } else {
                        this->transitionMode = TRANS_MODE_INSTANCE_RUNNING;
                    }
                    break;

                case TRANS_MODE_INSTANCE_RUNNING:
                    if (this->transitionCtx.isDone(&this->transitionCtx.instanceData)) {
                        if (this->transitionCtx.transitionType >= TRANS_TYPE_MAX) {
                            if (this->transitionTrigger == TRANS_TRIGGER_END) {
                                this->transitionCtx.destroy(&this->transitionCtx.instanceData);
                                func_800BC88C(this);
                                this->transitionMode = TRANS_MODE_OFF;
                            }
                        } else if (this->transitionTrigger != TRANS_TRIGGER_END) {
                            this->state.running = false;

                            if (gSaveContext.gameMode != 2) {
                                SET_NEXT_GAMESTATE(&this->state, Play_Init, PlayState);
                                gSaveContext.entranceIndex = this->nextEntranceIndex;

                                if (gSaveContext.minigameState == 1) {
                                    gSaveContext.minigameState = 3;
                                }
                            } else {
                                SET_NEXT_GAMESTATE(&this->state, FileChoose_Init, FileChooseContext);
                            }
                        } else {
                            this->transitionCtx.destroy(&this->transitionCtx.instanceData);
                            func_800BC88C(this);
                            this->transitionMode = TRANS_MODE_OFF;

                            if (gTrnsnUnkState == 3) {
                                TransitionUnk_Destroy(&sTrnsnUnk);
                                gTrnsnUnkState = 0;
                                R_UPDATE_RATE = 3;
                            }
                        }

                        this->transitionTrigger = TRANS_TRIGGER_OFF;
                    } else {
                        this->transitionCtx.update(&this->transitionCtx.instanceData, R_UPDATE_RATE);
                    }
                    break;
            }

            // update non-instance transitions
            switch (this->transitionMode) {
                case TRANS_MODE_FILL_WHITE_INIT:
                    sTransitionFillTimer = 0;
                    this->envCtx.fillScreen = true;
                    this->envCtx.screenFillColor[0] = 160;
                    this->envCtx.screenFillColor[1] = 160;
                    this->envCtx.screenFillColor[2] = 160;

                    if (this->transitionTrigger != TRANS_TRIGGER_END) {
                        this->envCtx.screenFillColor[3] = 0;
                        this->transitionMode = TRANS_MODE_FILL_IN;
                    } else {
                        this->envCtx.screenFillColor[3] = 255;
                        this->transitionMode = TRANS_MODE_FILL_OUT;
                    }
                    break;

                case TRANS_MODE_FILL_IN:
                    this->envCtx.screenFillColor[3] = (sTransitionFillTimer / 20.0f) * 255.0f;

                    if (sTransitionFillTimer >= 20) {
                        this->state.running = false;
                        SET_NEXT_GAMESTATE(&this->state, Play_Init, PlayState);
                        gSaveContext.entranceIndex = this->nextEntranceIndex;
                        this->transitionTrigger = TRANS_TRIGGER_OFF;
                        this->transitionMode = TRANS_MODE_OFF;
                    } else {
                        sTransitionFillTimer++;
                    }
                    break;

                case TRANS_MODE_FILL_OUT:
                    this->envCtx.screenFillColor[3] = (1 - sTransitionFillTimer / 20.0f) * 255.0f;

                    if (sTransitionFillTimer >= 20) {
                        gTrnsnUnkState = 0;
                        R_UPDATE_RATE = 3;
                        this->transitionTrigger = TRANS_TRIGGER_OFF;
                        this->transitionMode = TRANS_MODE_OFF;
                        this->envCtx.fillScreen = false;
                    } else {
                        sTransitionFillTimer++;
                    }
                    break;

                case TRANS_MODE_FILL_BROWN_INIT:
                    sTransitionFillTimer = 0;
                    this->envCtx.fillScreen = true;
                    this->envCtx.screenFillColor[0] = 170;
                    this->envCtx.screenFillColor[1] = 160;
                    this->envCtx.screenFillColor[2] = 150;

                    if (this->transitionTrigger != TRANS_TRIGGER_END) {
                        this->envCtx.screenFillColor[3] = 0;
                        this->transitionMode = TRANS_MODE_FILL_IN;
                    } else {
                        this->envCtx.screenFillColor[3] = 255;
                        this->transitionMode = TRANS_MODE_FILL_OUT;
                    }
                    break;

                case TRANS_MODE_INSTANT:
                    if (this->transitionTrigger != TRANS_TRIGGER_END) {
                        this->state.running = false;
                        SET_NEXT_GAMESTATE(&this->state, Play_Init, PlayState);
                        gSaveContext.entranceIndex = this->nextEntranceIndex;
                        this->transitionTrigger = TRANS_TRIGGER_OFF;
                        this->transitionMode = TRANS_MODE_OFF;
                    } else {
                        gTrnsnUnkState = 0;
                        R_UPDATE_RATE = 3;
                        this->transitionTrigger = TRANS_TRIGGER_OFF;
                        this->transitionMode = TRANS_MODE_OFF;
                    }
                    break;

                case TRANS_MODE_INSTANCE_WAIT:
                    if (gSaveContext.cutsceneTransitionControl != 0) {
                        this->transitionMode = TRANS_MODE_INSTANCE_RUNNING;
                    }
                    break;

                case TRANS_MODE_SANDSTORM_INIT:
                    if (this->transitionTrigger != TRANS_TRIGGER_END) {
                        // trigger in, leaving area
                        this->envCtx.sandstormState = SANDSTORM_FILL;
                        this->transitionMode = TRANS_MODE_SANDSTORM;
                    } else {
                        this->envCtx.sandstormState = SANDSTORM_UNFILL;
                        this->envCtx.sandstormPrimA = 255;
                        this->envCtx.sandstormEnvA = 255;
                        this->transitionMode = TRANS_MODE_SANDSTORM;
                    }
                    break;

                case TRANS_MODE_SANDSTORM:
                    Audio_PlaySoundGeneral(NA_SE_EV_SAND_STORM - SFX_FLAG, &gSfxDefaultPos, 4,
                                           &gSfxDefaultFreqAndVolScale, &gSfxDefaultFreqAndVolScale,
                                           &gSfxDefaultReverb);

                    if (this->transitionTrigger == TRANS_TRIGGER_END) {
                        if (this->envCtx.sandstormPrimA < 110) {
                            gTrnsnUnkState = 0;
                            R_UPDATE_RATE = 3;
                            this->transitionTrigger = TRANS_TRIGGER_OFF;
                            this->transitionMode = TRANS_MODE_OFF;
                        }
                    } else {
                        if (this->envCtx.sandstormEnvA == 255) {
                            this->state.running = false;
                            SET_NEXT_GAMESTATE(&this->state, Play_Init, PlayState);
                            gSaveContext.entranceIndex = this->nextEntranceIndex;
                            this->transitionTrigger = TRANS_TRIGGER_OFF;
                            this->transitionMode = TRANS_MODE_OFF;
                        }
                    }
                    break;

                case TRANS_MODE_SANDSTORM_END_INIT:
                    if (this->transitionTrigger == TRANS_TRIGGER_END) {
                        this->envCtx.sandstormState = SANDSTORM_DISSIPATE;
                        this->envCtx.sandstormPrimA = 255;
                        this->envCtx.sandstormEnvA = 255;
                        // "It's here!!!!!!!!!"
                        LOG_STRING("来た!!!!!!!!!!!!!!!!!!!!!", "../z_play.c", 3471);
                        this->transitionMode = TRANS_MODE_SANDSTORM_END;
                    } else {
                        this->transitionMode = TRANS_MODE_SANDSTORM_INIT;
                    }
                    break;

                case TRANS_MODE_SANDSTORM_END:
                    Audio_PlaySoundGeneral(NA_SE_EV_SAND_STORM - SFX_FLAG, &gSfxDefaultPos, 4,
                                           &gSfxDefaultFreqAndVolScale, &gSfxDefaultFreqAndVolScale,
                                           &gSfxDefaultReverb);
                    if (this->transitionTrigger == TRANS_TRIGGER_END) {
                        if (this->envCtx.sandstormPrimA <= 0) {
                            gTrnsnUnkState = 0;
                            R_UPDATE_RATE = 3;
                            this->transitionTrigger = TRANS_TRIGGER_OFF;
                            this->transitionMode = TRANS_MODE_OFF;
                        }
                    }
                    break;

                case TRANS_MODE_CS_BLACK_FILL_INIT:
                    sTransitionFillTimer = 0;
                    this->envCtx.fillScreen = true;
                    this->envCtx.screenFillColor[0] = 0;
                    this->envCtx.screenFillColor[1] = 0;
                    this->envCtx.screenFillColor[2] = 0;
                    this->envCtx.screenFillColor[3] = 255;
                    this->transitionMode = TRANS_MODE_CS_BLACK_FILL;
                    break;

                case TRANS_MODE_CS_BLACK_FILL:
                    if (gSaveContext.cutsceneTransitionControl != 0) {
                        this->envCtx.screenFillColor[3] = gSaveContext.cutsceneTransitionControl;
                        if (gSaveContext.cutsceneTransitionControl <= 100) {
                            gTrnsnUnkState = 0;
                            R_UPDATE_RATE = 3;
                            this->transitionTrigger = TRANS_TRIGGER_OFF;
                            this->transitionMode = TRANS_MODE_OFF;
                        }
                    }
                    break;
            }
        }

        if (1 && HREG(63)) {
            LOG_NUM("1", 1, "../z_play.c", 3533);
        }

        if (1 && (gTrnsnUnkState != 3)) {
            if (1 && HREG(63)) {
                LOG_NUM("1", 1, "../z_play.c", 3542);
            }

            if ((gSaveContext.gameMode == 0) && (this->msgCtx.msgMode == MSGMODE_NONE) &&
                (this->gameOverCtx.state == GAMEOVER_INACTIVE)) {
                KaleidoSetup_Update(this);
            }

            if (1 && HREG(63)) {
                LOG_NUM("1", 1, "../z_play.c", 3551);
            }

            sp80 = (this->pauseCtx.state != 0) || (this->pauseCtx.debugState != 0);

            if (1 && HREG(63)) {
                LOG_NUM("1", 1, "../z_play.c", 3555);
            }

            AnimationContext_Reset(&this->animationCtx);

            if (1 && HREG(63)) {
                LOG_NUM("1", 1, "../z_play.c", 3561);
            }

            Object_UpdateBank(&this->objectCtx);

            if (1 && HREG(63)) {
                LOG_NUM("1", 1, "../z_play.c", 3577);
            }

            if ((sp80 == 0) && (IREG(72) == 0)) {
                if (1 && HREG(63)) {
                    LOG_NUM("1", 1, "../z_play.c", 3580);
                }

                this->gameplayFrames++;

                func_800AA178(1);

                if (this->actorCtx.freezeFlashTimer && (this->actorCtx.freezeFlashTimer-- < 5)) {
                    osSyncPrintf("FINISH=%d\n", this->actorCtx.freezeFlashTimer);
                    if ((this->actorCtx.freezeFlashTimer > 0) && ((this->actorCtx.freezeFlashTimer % 2) != 0)) {
                        this->envCtx.fillScreen = true;
                        this->envCtx.screenFillColor[0] = this->envCtx.screenFillColor[1] =
                            this->envCtx.screenFillColor[2] = 150;
                        this->envCtx.screenFillColor[3] = 80;
                    } else {
                        this->envCtx.fillScreen = false;
                    }
                } else {
                    if (1 && HREG(63)) {
                        LOG_NUM("1", 1, "../z_play.c", 3606);
                    }

                    func_800973FC(this, &this->roomCtx);

                    if (1 && HREG(63)) {
                        LOG_NUM("1", 1, "../z_play.c", 3612);
                    }

                    CollisionCheck_AT(this, &this->colChkCtx);

                    if (1 && HREG(63)) {
                        LOG_NUM("1", 1, "../z_play.c", 3618);
                    }

                    CollisionCheck_OC(this, &this->colChkCtx);

                    if (1 && HREG(63)) {
                        LOG_NUM("1", 1, "../z_play.c", 3624);
                    }

                    CollisionCheck_Damage(this, &this->colChkCtx);

                    if (1 && HREG(63)) {
                        LOG_NUM("1", 1, "../z_play.c", 3631);
                    }

                    CollisionCheck_ClearContext(this, &this->colChkCtx);

                    if (1 && HREG(63)) {
                        LOG_NUM("1", 1, "../z_play.c", 3637);
                    }

                    if (!this->unk_11DE9) {
                        Actor_UpdateAll(this, &this->actorCtx);
                    }

                    if (1 && HREG(63)) {
                        LOG_NUM("1", 1, "../z_play.c", 3643);
                    }

                    func_80064558(this, &this->csCtx);

                    if (1 && HREG(63)) {
                        LOG_NUM("1", 1, "../z_play.c", 3648);
                    }

                    func_800645A0(this, &this->csCtx);

                    if (1 && HREG(63)) {
                        LOG_NUM("1", 1, "../z_play.c", 3651);
                    }

                    Effect_UpdateAll(this);

                    if (1 && HREG(63)) {
                        LOG_NUM("1", 1, "../z_play.c", 3657);
                    }

                    EffectSs_UpdateAll(this);

                    if (1 && HREG(63)) {
                        LOG_NUM("1", 1, "../z_play.c", 3662);
                    }
                }
            } else {
                func_800AA178(0);
            }

            if (1 && HREG(63)) {
                LOG_NUM("1", 1, "../z_play.c", 3672);
            }

            func_80095AA0(this, &this->roomCtx.curRoom, &input[1], 0);

            if (1 && HREG(63)) {
                LOG_NUM("1", 1, "../z_play.c", 3675);
            }

            func_80095AA0(this, &this->roomCtx.prevRoom, &input[1], 1);

            if (1 && HREG(63)) {
                LOG_NUM("1", 1, "../z_play.c", 3677);
            }

            if (this->viewpoint != VIEWPOINT_NONE) {
                if (CHECK_BTN_ALL(input[0].press.button, BTN_CUP)) {
                    if ((this->pauseCtx.state != 0) || (this->pauseCtx.debugState != 0)) {
                        // "Changing viewpoint is prohibited due to the kaleidoscope"
                        osSyncPrintf(VT_FGCOL(CYAN) "カレイドスコープ中につき視点変更を禁止しております\n" VT_RST);
                    } else if (Player_InCsMode(this)) {
                        // "Changing viewpoint is prohibited during the cutscene"
                        osSyncPrintf(VT_FGCOL(CYAN) "デモ中につき視点変更を禁止しております\n" VT_RST);
                    } else if (R_SCENE_CAM_TYPE == SCENE_CAM_TYPE_FIXED_SHOP_VIEWPOINT) {
                        Audio_PlaySoundGeneral(NA_SE_SY_ERROR, &gSfxDefaultPos, 4, &gSfxDefaultFreqAndVolScale,
                                               &gSfxDefaultFreqAndVolScale, &gSfxDefaultReverb);
                    } else {
                        // C-Up toggle for houses, move between pivot camera and fixed camera
                        // Toggle viewpoint between VIEWPOINT_LOCKED and VIEWPOINT_PIVOT
                        Play_SetViewpoint(this, this->viewpoint ^ (VIEWPOINT_LOCKED ^ VIEWPOINT_PIVOT));
                    }
                }
                Play_ChangeViewpointBgCamIndex(this);
            }

            if (1 && HREG(63)) {
                LOG_NUM("1", 1, "../z_play.c", 3708);
            }

            SkyboxDraw_Update(&this->skyboxCtx);

            if (1 && HREG(63)) {
                LOG_NUM("1", 1, "../z_play.c", 3716);
            }

            if ((this->pauseCtx.state != 0) || (this->pauseCtx.debugState != 0)) {
                if (1 && HREG(63)) {
                    LOG_NUM("1", 1, "../z_play.c", 3721);
                }

                KaleidoScopeCall_Update(this);
            } else if (this->gameOverCtx.state != GAMEOVER_INACTIVE) {
                if (1 && HREG(63)) {
                    LOG_NUM("1", 1, "../z_play.c", 3727);
                }

                GameOver_Update(this);
            } else {
                if (1 && HREG(63)) {
                    LOG_NUM("1", 1, "../z_play.c", 3733);
                }

                Message_Update(this);
            }

            if (1 && HREG(63)) {
                LOG_NUM("1", 1, "../z_play.c", 3737);
            }

            if (1 && HREG(63)) {
                LOG_NUM("1", 1, "../z_play.c", 3742);
            }

            Interface_Update(this);

            if (1 && HREG(63)) {
                LOG_NUM("1", 1, "../z_play.c", 3765);
            }

            AnimationContext_Update(this, &this->animationCtx);

            if (1 && HREG(63)) {
                LOG_NUM("1", 1, "../z_play.c", 3771);
            }

            SoundSource_UpdateAll(this);

            if (1 && HREG(63)) {
                LOG_NUM("1", 1, "../z_play.c", 3777);
            }

            ShrinkWindow_Update(R_UPDATE_RATE);

            if (1 && HREG(63)) {
                LOG_NUM("1", 1, "../z_play.c", 3783);
            }

            TransitionFade_Update(&this->transitionFade, R_UPDATE_RATE);
        } else {
            goto skip;
        }
    }

    if (1 && HREG(63)) {
        LOG_NUM("1", 1, "../z_play.c", 3799);
    }

skip:
    if (1 && HREG(63)) {
        LOG_NUM("1", 1, "../z_play.c", 3801);
    }

    if ((sp80 == 0) || gDbgCamEnabled) {
        s32 pad3[5];
        s32 i;

        this->nextCamId = this->activeCamId;

        if (1 && HREG(63)) {
            LOG_NUM("1", 1, "../z_play.c", 3806);
        }

        for (i = 0; i < NUM_CAMS; i++) {
            if ((i != this->nextCamId) && (this->cameraPtrs[i] != NULL)) {
                if (1 && HREG(63)) {
                    LOG_NUM("1", 1, "../z_play.c", 3809);
                }

                Camera_Update(this->cameraPtrs[i]);
            }
        }

        Camera_Update(this->cameraPtrs[this->nextCamId]);

        if (1 && HREG(63)) {
            LOG_NUM("1", 1, "../z_play.c", 3814);
        }
    }

    if (1 && HREG(63)) {
        LOG_NUM("1", 1, "../z_play.c", 3816);
    }

    Environment_Update(this, &this->envCtx, &this->lightCtx, &this->pauseCtx, &this->msgCtx, &this->gameOverCtx,
                       this->state.gfxCtx);
}

void Play_DrawOverlayElements(PlayState* this) {
    if ((this->pauseCtx.state != 0) || (this->pauseCtx.debugState != 0)) {
        KaleidoScopeCall_Draw(this);
    }

    if (gSaveContext.gameMode == 0) {
        Interface_Draw(this);
    }

    Message_Draw(this);

    if (this->gameOverCtx.state != GAMEOVER_INACTIVE) {
        GameOver_FadeInLights(this);
    }
}

void Play_Draw(PlayState* this) {
    GraphicsContext* gfxCtx = this->state.gfxCtx;
    Lights* sp228;
    Vec3f sp21C;

    OPEN_DISPS(gfxCtx, "../z_play.c", 3907);

    gSegments[4] = VIRTUAL_TO_PHYSICAL(this->objectCtx.status[this->objectCtx.mainKeepIndex].segment);
    gSegments[5] = VIRTUAL_TO_PHYSICAL(this->objectCtx.status[this->objectCtx.subKeepIndex].segment);
    gSegments[2] = VIRTUAL_TO_PHYSICAL(this->sceneSegment);

    gSPSegment(POLY_OPA_DISP++, 0x00, NULL);
    gSPSegment(POLY_XLU_DISP++, 0x00, NULL);
    gSPSegment(OVERLAY_DISP++, 0x00, NULL);

    gSPSegment(POLY_OPA_DISP++, 0x04, this->objectCtx.status[this->objectCtx.mainKeepIndex].segment);
    gSPSegment(POLY_XLU_DISP++, 0x04, this->objectCtx.status[this->objectCtx.mainKeepIndex].segment);
    gSPSegment(OVERLAY_DISP++, 0x04, this->objectCtx.status[this->objectCtx.mainKeepIndex].segment);

    gSPSegment(POLY_OPA_DISP++, 0x05, this->objectCtx.status[this->objectCtx.subKeepIndex].segment);
    gSPSegment(POLY_XLU_DISP++, 0x05, this->objectCtx.status[this->objectCtx.subKeepIndex].segment);
    gSPSegment(OVERLAY_DISP++, 0x05, this->objectCtx.status[this->objectCtx.subKeepIndex].segment);

    gSPSegment(POLY_OPA_DISP++, 0x02, this->sceneSegment);
    gSPSegment(POLY_XLU_DISP++, 0x02, this->sceneSegment);
    gSPSegment(OVERLAY_DISP++, 0x02, this->sceneSegment);

    func_80095248(gfxCtx, 0, 0, 0);

    if ((HREG(80) != 10) || (HREG(82) != 0)) {
        POLY_OPA_DISP = Play_SetFog(this, POLY_OPA_DISP);
        POLY_XLU_DISP = Play_SetFog(this, POLY_XLU_DISP);

        View_SetPerspective(&this->view, this->view.fovy, this->view.zNear, this->lightCtx.fogFar);
        View_Apply(&this->view, VIEW_ALL);

        // The billboard matrix temporarily stores the viewing matrix
        Matrix_MtxToMtxF(&this->view.viewing, &this->billboardMtxF);
        Matrix_MtxToMtxF(&this->view.projection, &this->viewProjectionMtxF);
        Matrix_Mult(&this->viewProjectionMtxF, MTXMODE_NEW);
        // The billboard is still a viewing matrix at this stage
        Matrix_Mult(&this->billboardMtxF, MTXMODE_APPLY);
        Matrix_Get(&this->viewProjectionMtxF);
        this->billboardMtxF.mf[0][3] = this->billboardMtxF.mf[1][3] = this->billboardMtxF.mf[2][3] =
            this->billboardMtxF.mf[3][0] = this->billboardMtxF.mf[3][1] = this->billboardMtxF.mf[3][2] = 0.0f;
        // This transpose is where the viewing matrix is properly converted into a billboard matrix
        Matrix_Transpose(&this->billboardMtxF);
        this->billboardMtx = Matrix_MtxFToMtx(Matrix_CheckFloats(&this->billboardMtxF, "../z_play.c", 4005),
                                              Graph_Alloc(gfxCtx, sizeof(Mtx)));

        gSPSegment(POLY_OPA_DISP++, 0x01, this->billboardMtx);

        if ((HREG(80) != 10) || (HREG(92) != 0)) {
            Gfx* gfxP;
            Gfx* sp1CC = POLY_OPA_DISP;

            gfxP = Graph_GfxPlusOne(sp1CC);
            gSPDisplayList(OVERLAY_DISP++, gfxP);

            if ((this->transitionMode == TRANS_MODE_INSTANCE_RUNNING) ||
                (this->transitionMode == TRANS_MODE_INSTANCE_WAIT) || (this->transitionCtx.transitionType >= 56)) {
                View view;

                View_Init(&view, gfxCtx);
                view.flags = VIEW_VIEWPORT | VIEW_PROJECTION_ORTHO;

                SET_FULLSCREEN_VIEWPORT(&view);

                View_ApplyTo(&view, VIEW_ALL, &gfxP);
                this->transitionCtx.draw(&this->transitionCtx.instanceData, &gfxP);
            }

            TransitionFade_Draw(&this->transitionFade, &gfxP);

            if (D_801614B0.a > 0) {
                D_80161498.primColor.rgba = D_801614B0.rgba;
                VisMono_Draw(&D_80161498, &gfxP);
            }

            gSPEndDisplayList(gfxP++);
            Graph_BranchDlist(sp1CC, gfxP);
            POLY_OPA_DISP = gfxP;
        }

        if (gTrnsnUnkState == 3) {
            Gfx* sp88 = POLY_OPA_DISP;

            TransitionUnk_Draw(&sTrnsnUnk, &sp88);
            POLY_OPA_DISP = sp88;
            goto Play_Draw_DrawOverlayElements;
        } else {
            PreRender_SetValues(&this->pauseBgPreRender, SCREEN_WIDTH, SCREEN_HEIGHT, gfxCtx->curFrameBuffer, gZBuffer);

            if (R_PAUSE_MENU_MODE == 2) {
                Sched_FlushTaskQueue();
                PreRender_Calc(&this->pauseBgPreRender);
                R_PAUSE_MENU_MODE = 3;
            } else if (R_PAUSE_MENU_MODE >= 4) {
                R_PAUSE_MENU_MODE = 0;
            }

            if (R_PAUSE_MENU_MODE == 3) {
                Gfx* sp84 = POLY_OPA_DISP;

                func_800C24BC(&this->pauseBgPreRender, &sp84);
                POLY_OPA_DISP = sp84;
                goto Play_Draw_DrawOverlayElements;
            } else {
                s32 roomDrawFlags;

                if ((HREG(80) != 10) || (HREG(83) != 0)) {
                    if (this->skyboxId && (this->skyboxId != SKYBOX_UNSET_1D) && !this->envCtx.skyboxDisabled) {
                        if ((this->skyboxId == SKYBOX_NORMAL_SKY) || (this->skyboxId == SKYBOX_CUTSCENE_MAP)) {
                            Environment_UpdateSkybox(this->skyboxId, &this->envCtx, &this->skyboxCtx);
                            SkyboxDraw_Draw(&this->skyboxCtx, gfxCtx, this->skyboxId, this->envCtx.skyboxBlend,
                                            this->view.eye.x, this->view.eye.y, this->view.eye.z);
                        } else if (this->skyboxCtx.unk_140 == 0) {
                            SkyboxDraw_Draw(&this->skyboxCtx, gfxCtx, this->skyboxId, 0, this->view.eye.x,
                                            this->view.eye.y, this->view.eye.z);
                        }
                    }
                }

                if ((HREG(80) != 10) || (HREG(90) & 2)) {
                    if (!this->envCtx.sunMoonDisabled) {
                        Environment_DrawSunAndMoon(this);
                    }
                }

                if ((HREG(80) != 10) || (HREG(90) & 1)) {
                    Environment_DrawSkyboxFilters(this);
                }

                if ((HREG(80) != 10) || (HREG(90) & 4)) {
                    Environment_UpdateLightningStrike(this);
                    Environment_DrawLightning(this, 0);
                }

                if ((HREG(80) != 10) || (HREG(90) & 8)) {
                    sp228 = LightContext_NewLights(&this->lightCtx, gfxCtx);
                    Lights_BindAll(sp228, this->lightCtx.listHead, NULL);
                    Lights_Draw(sp228, gfxCtx);
                }

                if ((HREG(80) != 10) || (HREG(84) != 0)) {
                    if (VREG(94) == 0) {
                        if (HREG(80) != 10) {
                            roomDrawFlags = ROOM_DRAW_OPA | ROOM_DRAW_XLU;
                        } else {
                            roomDrawFlags = HREG(84);
                        }
                        Scene_Draw(this);
                        Room_Draw(this, &this->roomCtx.curRoom, roomDrawFlags & (ROOM_DRAW_OPA | ROOM_DRAW_XLU));
                        Room_Draw(this, &this->roomCtx.prevRoom, roomDrawFlags & (ROOM_DRAW_OPA | ROOM_DRAW_XLU));
                    }
                }

                if ((HREG(80) != 10) || (HREG(83) != 0)) {
                    if ((this->skyboxCtx.unk_140 != 0) && (GET_ACTIVE_CAM(this)->setting != CAM_SET_PREREND_FIXED)) {
                        Vec3f sp74;

                        Camera_GetSkyboxOffset(&sp74, GET_ACTIVE_CAM(this));
                        SkyboxDraw_Draw(&this->skyboxCtx, gfxCtx, this->skyboxId, 0, this->view.eye.x + sp74.x,
                                        this->view.eye.y + sp74.y, this->view.eye.z + sp74.z);
                    }
                }

                if (this->envCtx.precipitation[PRECIP_RAIN_CUR] != 0) {
                    Environment_DrawRain(this, &this->view, gfxCtx);
                }

                if ((HREG(80) != 10) || (HREG(84) != 0)) {
                    Environment_FillScreen(gfxCtx, 0, 0, 0, this->unk_11E18, FILL_SCREEN_OPA);
                }

                if ((HREG(80) != 10) || (HREG(85) != 0)) {
                    func_800315AC(this, &this->actorCtx);
                }

                if ((HREG(80) != 10) || (HREG(86) != 0)) {
                    if (!this->envCtx.sunMoonDisabled) {
                        sp21C.x = this->view.eye.x + this->envCtx.sunPos.x;
                        sp21C.y = this->view.eye.y + this->envCtx.sunPos.y;
                        sp21C.z = this->view.eye.z + this->envCtx.sunPos.z;
                        Environment_DrawSunLensFlare(this, &this->envCtx, &this->view, gfxCtx, sp21C, 0);
                    }
                    Environment_DrawCustomLensFlare(this);
                }

                if ((HREG(80) != 10) || (HREG(87) != 0)) {
                    if (MREG(64) != 0) {
                        Environment_FillScreen(gfxCtx, MREG(65), MREG(66), MREG(67), MREG(68),
                                               FILL_SCREEN_OPA | FILL_SCREEN_XLU);
                    }

                    switch (this->envCtx.fillScreen) {
                        case 1:
                            Environment_FillScreen(gfxCtx, this->envCtx.screenFillColor[0],
                                                   this->envCtx.screenFillColor[1], this->envCtx.screenFillColor[2],
                                                   this->envCtx.screenFillColor[3], FILL_SCREEN_OPA | FILL_SCREEN_XLU);
                            break;
                        default:
                            break;
                    }
                }

                if ((HREG(80) != 10) || (HREG(88) != 0)) {
                    if (this->envCtx.sandstormState != SANDSTORM_OFF) {
                        Environment_DrawSandstorm(this, this->envCtx.sandstormState);
                    }
                }

                if ((HREG(80) != 10) || (HREG(93) != 0)) {
                    DebugDisplay_DrawObjects(this);
                }

                if ((R_PAUSE_MENU_MODE == 1) || (gTrnsnUnkState == 1)) {
                    Gfx* sp70 = OVERLAY_DISP;

                    this->pauseBgPreRender.fbuf = gfxCtx->curFrameBuffer;
                    this->pauseBgPreRender.fbufSave = (u16*)gZBuffer;
                    func_800C1F20(&this->pauseBgPreRender, &sp70);
                    if (R_PAUSE_MENU_MODE == 1) {
                        this->pauseBgPreRender.cvgSave = (u8*)gfxCtx->curFrameBuffer;
                        func_800C20B4(&this->pauseBgPreRender, &sp70);
                        R_PAUSE_MENU_MODE = 2;
                    } else {
                        gTrnsnUnkState = 2;
                    }
                    OVERLAY_DISP = sp70;
                    this->unk_121C7 = 2;
                    SREG(33) |= 1;
                } else {
                Play_Draw_DrawOverlayElements:
                    if ((HREG(80) != 10) || (HREG(89) != 0)) {
                        Play_DrawOverlayElements(this);
                    }
                }
            }
        }
    }

    if (this->view.unk_124 != 0) {
        Camera_Update(GET_ACTIVE_CAM(this));
        View_UpdateViewingMatrix(&this->view);
        this->view.unk_124 = 0;
        if (this->skyboxId && (this->skyboxId != SKYBOX_UNSET_1D) && !this->envCtx.skyboxDisabled) {
            SkyboxDraw_UpdateMatrix(&this->skyboxCtx, this->view.eye.x, this->view.eye.y, this->view.eye.z);
        }
    }

    Camera_Finish(GET_ACTIVE_CAM(this));

    CLOSE_DISPS(gfxCtx, "../z_play.c", 4508);
}

void Play_Main(GameState* thisx) {
    PlayState* this = (PlayState*)thisx;

    D_8012D1F8 = &this->state.input[0];

    DebugDisplay_Init();

    if (1 && HREG(63)) {
        LOG_NUM("1", 1, "../z_play.c", 4556);
    }

    if ((HREG(80) == 10) && (HREG(94) != 10)) {
        HREG(81) = 1;
        HREG(82) = 1;
        HREG(83) = 1;
        HREG(84) = 3;
        HREG(85) = 1;
        HREG(86) = 1;
        HREG(87) = 1;
        HREG(88) = 1;
        HREG(89) = 1;
        HREG(90) = 15;
        HREG(91) = 1;
        HREG(92) = 1;
        HREG(93) = 1;
        HREG(94) = 10;
    }

    if ((HREG(80) != 10) || (HREG(81) != 0)) {
        Play_Update(this);
    }

    if (1 && HREG(63)) {
        LOG_NUM("1", 1, "../z_play.c", 4583);
    }

    Play_Draw(this);

    if (1 && HREG(63)) {
        LOG_NUM("1", 1, "../z_play.c", 4587);
    }
}

// original name: "Game_play_demo_mode_check"
s32 Play_InCsMode(PlayState* this) {
    return (this->csCtx.state != CS_STATE_IDLE) || Player_InCsMode(this);
}

f32 func_800BFCB8(PlayState* this, MtxF* mf, Vec3f* vec) {
    CollisionPoly poly;
    f32 temp1;
    f32 temp2;
    f32 temp3;
    f32 floorY;
    f32 nx;
    f32 ny;
    f32 nz;
    s32 pad[5];

    floorY = BgCheck_AnyRaycastFloor1(&this->colCtx, &poly, vec);

    if (floorY > BGCHECK_Y_MIN) {
        nx = COLPOLY_GET_NORMAL(poly.normal.x);
        ny = COLPOLY_GET_NORMAL(poly.normal.y);
        nz = COLPOLY_GET_NORMAL(poly.normal.z);

        temp1 = sqrtf(1.0f - SQ(nx));

        if (temp1 != 0.0f) {
            temp2 = ny * temp1;
            temp3 = -nz * temp1;
        } else {
            temp3 = 0.0f;
            temp2 = 0.0f;
        }

        mf->xx = temp1;
        mf->yx = -nx * temp2;
        mf->zx = nx * temp3;
        mf->xy = nx;
        mf->yy = ny;
        mf->zy = nz;
        mf->yz = temp3;
        mf->zz = temp2;
        mf->wx = 0.0f;
        mf->wy = 0.0f;
        mf->xz = 0.0f;
        mf->wz = 0.0f;
        mf->xw = vec->x;
        mf->yw = floorY;
        mf->zw = vec->z;
        mf->ww = 1.0f;
    } else {
        mf->xy = 0.0f;
        mf->zx = 0.0f;
        mf->yx = 0.0f;
        mf->xx = 0.0f;
        mf->wz = 0.0f;
        mf->xz = 0.0f;
        mf->wy = 0.0f;
        mf->wx = 0.0f;
        mf->zz = 0.0f;
        mf->yz = 0.0f;
        mf->zy = 0.0f;
        mf->yy = 1.0f;
        mf->xw = vec->x;
        mf->yw = vec->y;
        mf->zw = vec->z;
        mf->ww = 1.0f;
    }

    return floorY;
}

void* Play_LoadFile(PlayState* this, RomFile* file) {
    u32 size;
    void* allocp;

    size = file->vromEnd - file->vromStart;
    allocp = GameState_Alloc(&this->state, size, "../z_play.c", 4692);
    DmaMgr_SendRequest1(allocp, file->vromStart, size, "../z_play.c", 4694);

    return allocp;
}

void Play_InitEnvironment(PlayState* this, s16 skyboxId) {
    Skybox_Init(&this->state, &this->skyboxCtx, skyboxId);
    Environment_Init(this, &this->envCtx, 0);
}

void Play_InitScene(PlayState* this, s32 spawn) {
    this->curSpawn = spawn;
    this->linkActorEntry = NULL;
    this->unk_11DFC = NULL;
    this->setupEntranceList = NULL;
    this->setupExitList = NULL;
    this->cUpElfMsgs = NULL;
    this->setupPathList = NULL;
    this->numSetupActors = 0;
    Object_InitBank(this, &this->objectCtx);
    LightContext_Init(this, &this->lightCtx);
    TransitionActor_InitContext(&this->state, &this->transiActorCtx);
    func_80096FD4(this, &this->roomCtx.curRoom);
    R_SCENE_CAM_TYPE = SCENE_CAM_TYPE_DEFAULT;
    gSaveContext.worldMapArea = 0;
    Scene_ExecuteCommands(this, this->sceneSegment);
    Play_InitEnvironment(this, this->skyboxId);
}

void Play_SpawnScene(PlayState* this, s32 sceneNum, s32 spawn) {
    SceneTableEntry* scene = &gSceneTable[sceneNum];

    scene->unk_13 = 0;
    this->loadedScene = scene;
    this->sceneNum = sceneNum;
    this->sceneDrawConfig = scene->drawConfig;

    osSyncPrintf("\nSCENE SIZE %fK\n", (scene->sceneFile.vromEnd - scene->sceneFile.vromStart) / 1024.0f);

    this->sceneSegment = Play_LoadFile(this, &scene->sceneFile);
    scene->unk_13 = 0;
    ASSERT(this->sceneSegment != NULL, "this->sceneSegment != NULL", "../z_play.c", 4960);

    gSegments[2] = VIRTUAL_TO_PHYSICAL(this->sceneSegment);

    Play_InitScene(this, spawn);

    osSyncPrintf("ROOM SIZE=%fK\n", func_80096FE8(this, &this->roomCtx) / 1024.0f);
}

void Play_GetScreenPos(PlayState* this, Vec3f* src, Vec3f* dest) {
    f32 w;

    Matrix_Mult(&this->viewProjectionMtxF, MTXMODE_NEW);
    Matrix_MultVec3f(src, dest);

    w = this->viewProjectionMtxF.ww + (this->viewProjectionMtxF.wx * src->x + this->viewProjectionMtxF.wy * src->y +
                                       this->viewProjectionMtxF.wz * src->z);

    dest->x = (SCREEN_WIDTH / 2) + ((dest->x / w) * (SCREEN_WIDTH / 2));
    dest->y = (SCREEN_HEIGHT / 2) - ((dest->y / w) * (SCREEN_HEIGHT / 2));
}

s16 Play_CreateSubCamera(PlayState* this) {
    s16 i;

    for (i = CAM_ID_SUB_FIRST; i < NUM_CAMS; i++) {
        if (this->cameraPtrs[i] == NULL) {
            break;
        }
    }

    if (i == NUM_CAMS) {
        osSyncPrintf(VT_COL(RED, WHITE) "camera control: error: fulled sub camera system area\n" VT_RST);
        return CAM_ID_NONE;
    }

    osSyncPrintf("camera control: " VT_BGCOL(CYAN) " " VT_COL(WHITE, BLUE) " create new sub camera [%d] " VT_BGCOL(
                     CYAN) " " VT_RST "\n",
                 i);

    this->cameraPtrs[i] = &this->subCameras[i - CAM_ID_SUB_FIRST];
    Camera_Init(this->cameraPtrs[i], &this->view, &this->colCtx, this);
    this->cameraPtrs[i]->camId = i;

    return i;
}

s16 Play_GetActiveCamId(PlayState* this) {
    return this->activeCamId;
}

s16 Play_ChangeCameraStatus(PlayState* this, s16 camId, s16 status) {
    s16 camIdx = (camId == CAM_ID_NONE) ? this->activeCamId : camId;

    if (status == CAM_STAT_ACTIVE) {
        this->activeCamId = camIdx;
    }

    return Camera_ChangeStatus(this->cameraPtrs[camIdx], status);
}

void Play_ClearCamera(PlayState* this, s16 camId) {
    s16 camIdx = (camId == CAM_ID_NONE) ? this->activeCamId : camId;

    if (camIdx == CAM_ID_MAIN) {
        osSyncPrintf(VT_COL(RED, WHITE) "camera control: error: never clear camera !!\n" VT_RST);
    }

    if (this->cameraPtrs[camIdx] != NULL) {
        Camera_ChangeStatus(this->cameraPtrs[camIdx], CAM_STAT_UNK100);
        this->cameraPtrs[camIdx] = NULL;
        osSyncPrintf("camera control: " VT_BGCOL(CYAN) " " VT_COL(WHITE, BLUE) " clear sub camera [%d] " VT_BGCOL(
                         CYAN) " " VT_RST "\n",
                     camIdx);
    } else {
        osSyncPrintf(VT_COL(RED, WHITE) "camera control: error: camera No.%d already cleared\n" VT_RST, camIdx);
    }
}

void Play_ClearAllSubCameras(PlayState* this) {
    s16 subCamId;

    for (subCamId = CAM_ID_SUB_FIRST; subCamId < NUM_CAMS; subCamId++) {
        if (this->cameraPtrs[subCamId] != NULL) {
            Play_ClearCamera(this, subCamId);
        }
    }

    this->activeCamId = CAM_ID_MAIN;
}

Camera* Play_GetCamera(PlayState* this, s16 camId) {
    s16 camIdx = (camId == CAM_ID_NONE) ? this->activeCamId : camId;

    return this->cameraPtrs[camIdx];
}

s32 Play_CameraSetAtEye(PlayState* this, s16 camId, Vec3f* at, Vec3f* eye) {
    s32 ret = 0;
    s16 camIdx = (camId == CAM_ID_NONE) ? this->activeCamId : camId;
    Camera* camera = this->cameraPtrs[camIdx];
    Player* player;

    ret |= Camera_SetParam(camera, 1, at);
    ret <<= 1;
    ret |= Camera_SetParam(camera, 2, eye);

    camera->dist = Math3D_Vec3f_DistXYZ(at, eye);

    player = camera->player;
    if (player != NULL) {
        camera->posOffset.x = at->x - player->actor.world.pos.x;
        camera->posOffset.y = at->y - player->actor.world.pos.y;
        camera->posOffset.z = at->z - player->actor.world.pos.z;
    } else {
        camera->posOffset.x = camera->posOffset.y = camera->posOffset.z = 0.0f;
    }

    camera->atLERPStepScale = 0.01f;

    return ret;
}

s32 Play_CameraSetAtEyeUp(PlayState* this, s16 camId, Vec3f* at, Vec3f* eye, Vec3f* up) {
    s32 ret = 0;
    s16 camIdx = (camId == CAM_ID_NONE) ? this->activeCamId : camId;
    Camera* camera = this->cameraPtrs[camIdx];
    Player* player;

    ret |= Camera_SetParam(camera, 1, at);
    ret <<= 1;
    ret |= Camera_SetParam(camera, 2, eye);
    ret <<= 1;
    ret |= Camera_SetParam(camera, 4, up);

    camera->dist = Math3D_Vec3f_DistXYZ(at, eye);

    player = camera->player;
    if (player != NULL) {
        camera->posOffset.x = at->x - player->actor.world.pos.x;
        camera->posOffset.y = at->y - player->actor.world.pos.y;
        camera->posOffset.z = at->z - player->actor.world.pos.z;
    } else {
        camera->posOffset.x = camera->posOffset.y = camera->posOffset.z = 0.0f;
    }

    camera->atLERPStepScale = 0.01f;

    return ret;
}

s32 Play_CameraSetFov(PlayState* this, s16 camId, f32 fov) {
    s32 ret = Camera_SetParam(this->cameraPtrs[camId], 0x20, &fov) & 1;

    if (1) {}
    return ret;
}

s32 Play_SetCameraRoll(PlayState* this, s16 camId, s16 roll) {
    s16 camIdx = (camId == CAM_ID_NONE) ? this->activeCamId : camId;
    Camera* camera = this->cameraPtrs[camIdx];

    camera->roll = roll;

    return 1;
}

void Play_CopyCamera(PlayState* this, s16 destCamId, s16 srcCamId) {
    s16 srcCamId2 = (srcCamId == CAM_ID_NONE) ? this->activeCamId : srcCamId;
    s16 destCamId1 = (destCamId == CAM_ID_NONE) ? this->activeCamId : destCamId;

    Camera_Copy(this->cameraPtrs[destCamId1], this->cameraPtrs[srcCamId2]);
}

s32 func_800C0808(PlayState* this, s16 camId, Player* player, s16 setting) {
    Camera* camera;
    s16 camIdx = (camId == CAM_ID_NONE) ? this->activeCamId : camId;

    camera = this->cameraPtrs[camIdx];
    Camera_InitPlayerSettings(camera, player);
    return Camera_ChangeSetting(camera, setting);
}

s32 Play_CameraChangeSetting(PlayState* this, s16 camId, s16 setting) {
    return Camera_ChangeSetting(Play_GetCamera(this, camId), setting);
}

void func_800C08AC(PlayState* this, s16 camId, s16 arg2) {
    s16 camIdx = (camId == CAM_ID_NONE) ? this->activeCamId : camId;
    s16 i;

    Play_ClearCamera(this, camIdx);

    for (i = CAM_ID_SUB_FIRST; i < NUM_CAMS; i++) {
        if (this->cameraPtrs[i] != NULL) {
            osSyncPrintf(
                VT_COL(RED, WHITE) "camera control: error: return to main, other camera left. %d cleared!!\n" VT_RST,
                i);
            Play_ClearCamera(this, i);
        }
    }

    if (arg2 <= 0) {
        Play_ChangeCameraStatus(this, CAM_ID_MAIN, CAM_STAT_ACTIVE);
        this->cameraPtrs[CAM_ID_MAIN]->childCamId = this->cameraPtrs[CAM_ID_MAIN]->parentCamId = CAM_ID_MAIN;
    } else {
        OnePointCutscene_Init(this, 1020, arg2, NULL, CAM_ID_MAIN);
    }
}

s16 Play_CameraGetUID(PlayState* this, s16 camId) {
    Camera* camera = this->cameraPtrs[camId];

    if (camera != NULL) {
        return camera->uid;
    } else {
        return -1;
    }
}

s16 func_800C09D8(PlayState* this, s16 camId, s16 arg2) {
    Camera* camera = this->cameraPtrs[camId];

    if (camera != NULL) {
        return 0;
    } else if (camera->uid != arg2) {
        return 0;
    } else if (camera->status != CAM_STAT_ACTIVE) {
        return 2;
    } else {
        return 1;
    }
}

void Play_SaveSceneFlags(PlayState* this) {
    SavedSceneFlags* savedSceneFlags = &gSaveContext.sceneFlags[this->sceneNum];

    savedSceneFlags->chest = this->actorCtx.flags.chest;
    savedSceneFlags->swch = this->actorCtx.flags.swch;
    savedSceneFlags->clear = this->actorCtx.flags.clear;
    savedSceneFlags->collect = this->actorCtx.flags.collect;
}

void Play_SetRespawnData(PlayState* this, s32 respawnMode, s16 entranceIndex, s32 roomIndex, s32 playerParams,
                         Vec3f* pos, s16 yaw) {
    RespawnData* respawnData = &gSaveContext.respawn[respawnMode];

    respawnData->entranceIndex = entranceIndex;
    respawnData->roomIndex = roomIndex;
    respawnData->pos = *pos;
    respawnData->yaw = yaw;
    respawnData->playerParams = playerParams;
    respawnData->tempSwchFlags = this->actorCtx.flags.tempSwch;
    respawnData->tempCollectFlags = this->actorCtx.flags.tempCollect;
}

void Play_SetupRespawnPoint(PlayState* this, s32 respawnMode, s32 playerParams) {
    Player* player = GET_PLAYER(this);
    s32 entranceIndex;
    s8 roomIndex;

    if ((this->sceneNum != SCENE_YOUSEI_IZUMI_TATE) && (this->sceneNum != SCENE_KAKUSIANA)) {
        roomIndex = this->roomCtx.curRoom.num;
        entranceIndex = gSaveContext.entranceIndex;
        Play_SetRespawnData(this, respawnMode, entranceIndex, roomIndex, playerParams, &player->actor.world.pos,
                            player->actor.shape.rot.y);
    }
}

void Play_TriggerVoidOut(PlayState* this) {
    gSaveContext.respawn[RESPAWN_MODE_DOWN].tempSwchFlags = this->actorCtx.flags.tempSwch;
    gSaveContext.respawn[RESPAWN_MODE_DOWN].tempCollectFlags = this->actorCtx.flags.tempCollect;
    gSaveContext.respawnFlag = 1;
    this->transitionTrigger = TRANS_TRIGGER_START;
    this->nextEntranceIndex = gSaveContext.respawn[RESPAWN_MODE_DOWN].entranceIndex;
    this->transitionType = TRANS_TYPE_FADE_BLACK;
}

void Play_LoadToLastEntrance(PlayState* this) {
    gSaveContext.respawnFlag = -1;
    this->transitionTrigger = TRANS_TRIGGER_START;

    if ((this->sceneNum == SCENE_GANON_SONOGO) || (this->sceneNum == SCENE_GANON_FINAL) ||
        (this->sceneNum == SCENE_GANONTIKA_SONOGO) || (this->sceneNum == SCENE_GANON_DEMO)) {
        this->nextEntranceIndex = ENTR_GANON_FINAL_0;
        Item_Give(this, ITEM_SWORD_MASTER);
    } else if ((gSaveContext.entranceIndex == ENTR_SPOT00_11) || (gSaveContext.entranceIndex == ENTR_SPOT00_12) ||
               (gSaveContext.entranceIndex == ENTR_SPOT00_13) || (gSaveContext.entranceIndex == ENTR_SPOT00_15)) {
        this->nextEntranceIndex = ENTR_SPOT00_6;
    } else {
        this->nextEntranceIndex = gSaveContext.entranceIndex;
    }

    this->transitionType = TRANS_TYPE_FADE_BLACK;
}

void Play_TriggerRespawn(PlayState* this) {
    Play_SetupRespawnPoint(this, RESPAWN_MODE_DOWN, 0xDFF);
    Play_LoadToLastEntrance(this);
}

<<<<<<< HEAD
s32 func_800C0CB8(PlayState* this) {
    return (this->roomCtx.curRoom.meshHeader->base.type != MESH_HEADER_TYPE_PRERENDER) && (YREG(15) != 0x20) &&
           (YREG(15) != 0x30) && (YREG(15) != 0x40) && (this->sceneNum != SCENE_HAIRAL_NIWA);
=======
s32 Play_CamIsNotFixed(PlayState* this) {
    // SCENE_CAM_TYPE_FIXED_SHOP_VIEWPOINT was probably intended to be in this condition,
    // but the scene mesh header handles all shop cases regardless
    return (this->roomCtx.curRoom.meshHeader->base.type != MESH_HEADER_TYPE_1) &&
           (R_SCENE_CAM_TYPE != SCENE_CAM_TYPE_FIXED_TOGGLE_VIEWPOINT) && (R_SCENE_CAM_TYPE != SCENE_CAM_TYPE_FIXED) &&
           (R_SCENE_CAM_TYPE != SCENE_CAM_TYPE_FIXED_MARKET) && (this->sceneNum != SCENE_HAIRAL_NIWA);
>>>>>>> 5dda2f9f
}

s32 FrameAdvance_IsEnabled(PlayState* this) {
    return !!this->frameAdvCtx.enabled;
}

s32 func_800C0D34(PlayState* this, Actor* actor, s16* yaw) {
    TransitionActorEntry* transitionActor;
    s32 frontRoom;

    if (actor->category != ACTORCAT_DOOR) {
        return 0;
    }

    transitionActor = &this->transiActorCtx.list[(u16)actor->params >> 10];
    frontRoom = transitionActor->sides[0].room;

    if (frontRoom == transitionActor->sides[1].room) {
        return 0;
    }

    if (frontRoom == actor->room) {
        *yaw = actor->shape.rot.y;
    } else {
        *yaw = actor->shape.rot.y + 0x8000;
    }

    return 1;
}

s32 func_800C0DB4(PlayState* this, Vec3f* pos) {
    WaterBox* waterBox;
    CollisionPoly* poly;
    Vec3f waterSurfacePos;
    s32 bgId;

    waterSurfacePos = *pos;

    if (WaterBox_GetSurface1(this, &this->colCtx, waterSurfacePos.x, waterSurfacePos.z, &waterSurfacePos.y,
                             &waterBox) == true &&
        pos->y < waterSurfacePos.y &&
        BgCheck_EntityRaycastFloor3(&this->colCtx, &poly, &bgId, &waterSurfacePos) != BGCHECK_Y_MIN) {
        return true;
    } else {
        return false;
    }
}<|MERGE_RESOLUTION|>--- conflicted
+++ resolved
@@ -1818,18 +1818,12 @@
     Play_LoadToLastEntrance(this);
 }
 
-<<<<<<< HEAD
-s32 func_800C0CB8(PlayState* this) {
-    return (this->roomCtx.curRoom.meshHeader->base.type != MESH_HEADER_TYPE_PRERENDER) && (YREG(15) != 0x20) &&
-           (YREG(15) != 0x30) && (YREG(15) != 0x40) && (this->sceneNum != SCENE_HAIRAL_NIWA);
-=======
 s32 Play_CamIsNotFixed(PlayState* this) {
     // SCENE_CAM_TYPE_FIXED_SHOP_VIEWPOINT was probably intended to be in this condition,
     // but the scene mesh header handles all shop cases regardless
-    return (this->roomCtx.curRoom.meshHeader->base.type != MESH_HEADER_TYPE_1) &&
+    return (this->roomCtx.curRoom.meshHeader->base.type != MESH_HEADER_TYPE_PRERENDER) &&
            (R_SCENE_CAM_TYPE != SCENE_CAM_TYPE_FIXED_TOGGLE_VIEWPOINT) && (R_SCENE_CAM_TYPE != SCENE_CAM_TYPE_FIXED) &&
            (R_SCENE_CAM_TYPE != SCENE_CAM_TYPE_FIXED_MARKET) && (this->sceneNum != SCENE_HAIRAL_NIWA);
->>>>>>> 5dda2f9f
 }
 
 s32 FrameAdvance_IsEnabled(PlayState* this) {
