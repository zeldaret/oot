--- conflicted
+++ resolved
@@ -1192,13 +1192,8 @@
                     Environment_DrawRain(this, &this->view, gfxCtx);
                 }
 
-<<<<<<< HEAD
-                if ((HREG(80) != 10) || (HREG(84) != 0)) {
+                if ((R_HREG_MODE != HREG_MODE_PLAY) || (R_PLAY_DRAW_ROOM_FLAGS != 0)) {
                     Environment_FillScreen(gfxCtx, 0, 0, 0, this->bgCoverAlpha, FILL_SCREEN_OPA);
-=======
-                if ((R_HREG_MODE != HREG_MODE_PLAY) || (R_PLAY_DRAW_ROOM_FLAGS != 0)) {
-                    Environment_FillScreen(gfxCtx, 0, 0, 0, this->unk_11E18, FILL_SCREEN_OPA);
->>>>>>> 1587c550
                 }
 
                 if ((R_HREG_MODE != HREG_MODE_PLAY) || R_PLAY_DRAW_ACTORS) {
