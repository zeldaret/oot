--- conflicted
+++ resolved
@@ -1749,11 +1749,7 @@
         return 0;
     }
 
-<<<<<<< HEAD
-    transitionActor = &this->transiActorCtx.list[PARAMS_GET_NOMASK((u16)actor->params, 10)];
-=======
     transitionActor = &this->transiActorCtx.list[GET_TRANSITION_ACTOR_INDEX(actor)];
->>>>>>> fec5cd84
     frontRoom = transitionActor->sides[0].room;
 
     if (frontRoom == transitionActor->sides[1].room) {
