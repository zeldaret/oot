--- conflicted
+++ resolved
@@ -25,17 +25,11 @@
 
     this->viewpoint = viewpoint;
 
-<<<<<<< HEAD
-    if ((YREG(15) != 0x10) && (gSaveContext.cutsceneIndex < 0xFFF0)) {
-        Audio_PlaySfxGeneral((point == 1) ? NA_SE_SY_CAMERA_ZOOM_DOWN : NA_SE_SY_CAMERA_ZOOM_UP, &gSfxDefaultPos, 4,
-                             &gSfxDefaultFreqAndVolScale, &gSfxDefaultFreqAndVolScale, &gSfxDefaultReverb);
-=======
     if ((R_SCENE_CAM_TYPE != SCENE_CAM_TYPE_FIXED_SHOP_VIEWPOINT) && (gSaveContext.cutsceneIndex < 0xFFF0)) {
         // Play a sfx when the player toggles the camera
-        Audio_PlaySoundGeneral((viewpoint == VIEWPOINT_LOCKED) ? NA_SE_SY_CAMERA_ZOOM_DOWN : NA_SE_SY_CAMERA_ZOOM_UP,
-                               &gSfxDefaultPos, 4, &gSfxDefaultFreqAndVolScale, &gSfxDefaultFreqAndVolScale,
-                               &gSfxDefaultReverb);
->>>>>>> e7e2da86
+        Audio_PlaySfxGeneral((viewpoint == VIEWPOINT_LOCKED) ? NA_SE_SY_CAMERA_ZOOM_DOWN : NA_SE_SY_CAMERA_ZOOM_UP,
+                             &gSfxDefaultPos, 4, &gSfxDefaultFreqAndVolScale, &gSfxDefaultFreqAndVolScale,
+                             &gSfxDefaultReverb);
     }
 
     Play_ChangeViewpointBgCamIndex(this);
@@ -964,15 +958,9 @@
                     } else if (Player_InCsMode(this)) {
                         // "Changing viewpoint is prohibited during the cutscene"
                         osSyncPrintf(VT_FGCOL(CYAN) "デモ中につき視点変更を禁止しております\n" VT_RST);
-<<<<<<< HEAD
-                    } else if (YREG(15) == 0x10) {
+                    } else if (R_SCENE_CAM_TYPE == SCENE_CAM_TYPE_FIXED_SHOP_VIEWPOINT) {
                         Audio_PlaySfxGeneral(NA_SE_SY_ERROR, &gSfxDefaultPos, 4, &gSfxDefaultFreqAndVolScale,
                                              &gSfxDefaultFreqAndVolScale, &gSfxDefaultReverb);
-=======
-                    } else if (R_SCENE_CAM_TYPE == SCENE_CAM_TYPE_FIXED_SHOP_VIEWPOINT) {
-                        Audio_PlaySoundGeneral(NA_SE_SY_ERROR, &gSfxDefaultPos, 4, &gSfxDefaultFreqAndVolScale,
-                                               &gSfxDefaultFreqAndVolScale, &gSfxDefaultReverb);
->>>>>>> e7e2da86
                     } else {
                         // C-Up toggle for houses, move between pivot camera and fixed camera
                         // Toggle viewpoint between VIEWPOINT_LOCKED and VIEWPOINT_PIVOT
