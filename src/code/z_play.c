#include "global.h"
#include "vt.h"

void* D_8012D1F0 = NULL;
UNK_TYPE D_8012D1F4 = 0; // unused
Input* D_8012D1F8 = NULL;

TransitionUnk sTrnsnUnk;
s32 gTrnsnUnkState;
VisMono D_80161498;
Color_RGBA8_u32 D_801614B0;
FaultClient D_801614B8;
s16 sTransitionFillTimer;
u64 D_801614D0[0xA00];

void Play_SpawnScene(PlayState* this, s32 sceneNum, s32 spawn);

// This macro prints the number "1" with a file and line number if R_ENABLE_PLAY_LOGS is enabled.
// For example, it can be used to trace the play state execution at a high level.
#define PLAY_LOG(line)                            \
    do {                                          \
        if (R_ENABLE_PLAY_LOGS) {                 \
            LOG_NUM("1", 1, "../z_play.c", line); \
        }                                         \
    } while (0)

void Play_ChangeViewpointBgCamIndex(PlayState* this) {
    Camera_ChangeBgCamIndex(GET_ACTIVE_CAM(this), this->viewpoint - 1);
}

void Play_SetViewpoint(PlayState* this, s16 viewpoint) {
    ASSERT(viewpoint == VIEWPOINT_LOCKED || viewpoint == VIEWPOINT_PIVOT, "point == 1 || point == 2", "../z_play.c",
           2160);

    this->viewpoint = viewpoint;

    if ((R_SCENE_CAM_TYPE != SCENE_CAM_TYPE_FIXED_SHOP_VIEWPOINT) && (gSaveContext.cutsceneIndex < 0xFFF0)) {
        // Play a sfx when the player toggles the camera
        Audio_PlaySfxGeneral((viewpoint == VIEWPOINT_LOCKED) ? NA_SE_SY_CAMERA_ZOOM_DOWN : NA_SE_SY_CAMERA_ZOOM_UP,
                             &gSfxDefaultPos, 4, &gSfxDefaultFreqAndVolScale, &gSfxDefaultFreqAndVolScale,
                             &gSfxDefaultReverb);
    }

    Play_ChangeViewpointBgCamIndex(this);
}

/**
 * @return true if the currently set viewpoint is the same as the one provided in the argument
 */
s32 Play_CheckViewpoint(PlayState* this, s16 viewpoint) {
    return (viewpoint == this->viewpoint);
}

/**
 * If the scene is a shop, set the viewpoint that will set the bgCamIndex
 * to toggle the camera into a "browsing item selection" setting.
 */
void Play_SetShopBrowsingViewpoint(PlayState* this) {
    osSyncPrintf("Game_play_shop_pr_vr_switch_set()\n");

    if (R_SCENE_CAM_TYPE == SCENE_CAM_TYPE_FIXED_SHOP_VIEWPOINT) {
        this->viewpoint = VIEWPOINT_PIVOT;
    }
}

void Play_SetupTransition(PlayState* this, s32 transitionType) {
    TransitionContext* transitionCtx = &this->transitionCtx;

    bzero(transitionCtx, sizeof(TransitionContext));

    transitionCtx->transitionType = transitionType;

    // circle types
    if ((transitionCtx->transitionType >> 5) == 1) {
        transitionCtx->init = TransitionCircle_Init;
        transitionCtx->destroy = TransitionCircle_Destroy;
        transitionCtx->start = TransitionCircle_Start;
        transitionCtx->isDone = TransitionCircle_IsDone;
        transitionCtx->draw = TransitionCircle_Draw;
        transitionCtx->update = TransitionCircle_Update;
        transitionCtx->setType = TransitionCircle_SetType;
        transitionCtx->setColor = TransitionCircle_SetColor;
        transitionCtx->setUnkColor = TransitionCircle_SetUnkColor;
    } else {
        switch (transitionCtx->transitionType) {
            case TRANS_TYPE_TRIFORCE:
                transitionCtx->init = TransitionTriforce_Init;
                transitionCtx->destroy = TransitionTriforce_Destroy;
                transitionCtx->start = TransitionTriforce_Start;
                transitionCtx->isDone = TransitionTriforce_IsDone;
                transitionCtx->draw = TransitionTriforce_Draw;
                transitionCtx->update = TransitionTriforce_Update;
                transitionCtx->setType = TransitionTriforce_SetType;
                transitionCtx->setColor = TransitionTriforce_SetColor;
                transitionCtx->setUnkColor = NULL;
                break;

            case TRANS_TYPE_WIPE:
            case TRANS_TYPE_WIPE_FAST:
                transitionCtx->init = TransitionWipe_Init;
                transitionCtx->destroy = TransitionWipe_Destroy;
                transitionCtx->start = TransitionWipe_Start;
                transitionCtx->isDone = TransitionWipe_IsDone;
                transitionCtx->draw = TransitionWipe_Draw;
                transitionCtx->update = TransitionWipe_Update;
                transitionCtx->setType = TransitionWipe_SetType;
                transitionCtx->setColor = TransitionWipe_SetColor;
                transitionCtx->setUnkColor = NULL;
                break;

            case TRANS_TYPE_FADE_BLACK:
            case TRANS_TYPE_FADE_WHITE:
            case TRANS_TYPE_FADE_BLACK_FAST:
            case TRANS_TYPE_FADE_WHITE_FAST:
            case TRANS_TYPE_FADE_BLACK_SLOW:
            case TRANS_TYPE_FADE_WHITE_SLOW:
            case TRANS_TYPE_FADE_WHITE_CS_DELAYED:
            case TRANS_TYPE_FADE_WHITE_INSTANT:
            case TRANS_TYPE_FADE_GREEN:
            case TRANS_TYPE_FADE_BLUE:
                transitionCtx->init = TransitionFade_Init;
                transitionCtx->destroy = TransitionFade_Destroy;
                transitionCtx->start = TransitionFade_Start;
                transitionCtx->isDone = TransitionFade_IsDone;
                transitionCtx->draw = TransitionFade_Draw;
                transitionCtx->update = TransitionFade_Update;
                transitionCtx->setType = TransitionFade_SetType;
                transitionCtx->setColor = TransitionFade_SetColor;
                transitionCtx->setUnkColor = NULL;
                break;

            case TRANS_TYPE_FILL_WHITE2:
            case TRANS_TYPE_FILL_WHITE:
                this->transitionMode = TRANS_MODE_FILL_WHITE_INIT;
                break;

            case TRANS_TYPE_INSTANT:
                this->transitionMode = TRANS_MODE_INSTANT;
                break;

            case TRANS_TYPE_FILL_BROWN:
                this->transitionMode = TRANS_MODE_FILL_BROWN_INIT;
                break;

            case TRANS_TYPE_SANDSTORM_PERSIST:
                this->transitionMode = TRANS_MODE_SANDSTORM_INIT;
                break;

            case TRANS_TYPE_SANDSTORM_END:
                this->transitionMode = TRANS_MODE_SANDSTORM_END_INIT;
                break;

            case TRANS_TYPE_CS_BLACK_FILL:
                this->transitionMode = TRANS_MODE_CS_BLACK_FILL_INIT;
                break;

            default:
                Fault_AddHungupAndCrash("../z_play.c", 2290);
                break;
        }
    }
}

void func_800BC88C(PlayState* this) {
    this->transitionCtx.transitionType = -1;
}

Gfx* Play_SetFog(PlayState* this, Gfx* gfx) {
    return Gfx_SetFog2(gfx, this->lightCtx.fogColor[0], this->lightCtx.fogColor[1], this->lightCtx.fogColor[2], 0,
                       this->lightCtx.fogNear, 1000);
}

void Play_Destroy(GameState* thisx) {
    PlayState* this = (PlayState*)thisx;
    Player* player = GET_PLAYER(this);

    this->state.gfxCtx->callback = NULL;
    this->state.gfxCtx->callbackParam = 0;

    SREG(91) = 0;
    R_PAUSE_MENU_MODE = 0;

    PreRender_Destroy(&this->pauseBgPreRender);
    Effect_DeleteAll(this);
    EffectSs_ClearAll(this);
    CollisionCheck_DestroyContext(this, &this->colChkCtx);

    if (gTrnsnUnkState == 3) {
        TransitionUnk_Destroy(&sTrnsnUnk);
        gTrnsnUnkState = 0;
    }

    if (this->transitionMode == TRANS_MODE_INSTANCE_RUNNING) {
        this->transitionCtx.destroy(&this->transitionCtx.instanceData);
        func_800BC88C(this);
        this->transitionMode = TRANS_MODE_OFF;
    }

    ShrinkWindow_Destroy();
    TransitionFade_Destroy(&this->transitionFade);
    VisMono_Destroy(&D_80161498);

    if (gSaveContext.linkAge != this->linkAgeOnLoad) {
        Inventory_SwapAgeEquipment();
        Player_SetEquipmentData(this, player);
    }

    func_80031C3C(&this->actorCtx, this);
    func_80110990(this);
    KaleidoScopeCall_Destroy(this);
    KaleidoManager_Destroy();
    ZeldaArena_Cleanup();
    Fault_RemoveClient(&D_801614B8);
}

void Play_Init(GameState* thisx) {
    PlayState* this = (PlayState*)thisx;
    GraphicsContext* gfxCtx = this->state.gfxCtx;
    u32 zAlloc;
    u32 zAllocAligned;
    size_t zAllocSize;
    Player* player;
    s32 playerStartBgCamIndex;
    s32 i;
    u8 tempSetupIndex;
    s32 pad[2];

    if (gSaveContext.entranceIndex == ENTR_LOAD_OPENING) {
        gSaveContext.entranceIndex = 0;
        this->state.running = false;
        SET_NEXT_GAMESTATE(&this->state, TitleSetup_Init, TitleSetupState);
        return;
    }

    SystemArena_Display();
    GameState_Realloc(&this->state, 0x1D4790);
    KaleidoManager_Init(this);
    View_Init(&this->view, gfxCtx);
    Audio_SetExtraFilter(0);
    Quake_Init();

    for (i = 0; i < ARRAY_COUNT(this->cameraPtrs); i++) {
        this->cameraPtrs[i] = NULL;
    }

    Camera_Init(&this->mainCamera, &this->view, &this->colCtx, this);
    Camera_ChangeStatus(&this->mainCamera, CAM_STAT_ACTIVE);

    for (i = 0; i < 3; i++) {
        Camera_Init(&this->subCameras[i], &this->view, &this->colCtx, this);
        Camera_ChangeStatus(&this->subCameras[i], CAM_STAT_UNK100);
    }

    this->cameraPtrs[CAM_ID_MAIN] = &this->mainCamera;
    this->cameraPtrs[CAM_ID_MAIN]->uid = 0;
    this->activeCamId = CAM_ID_MAIN;
    func_8005AC48(&this->mainCamera, 0xFF);
    Sram_Init(this, &this->sramCtx);
    func_80112098(this);
    Message_Init(this);
    GameOver_Init(this);
    SfxSource_InitAll(this);
    Effect_InitContext(this);
    EffectSs_InitInfo(this, 0x55);
    CollisionCheck_InitContext(this, &this->colChkCtx);
    AnimationContext_Reset(&this->animationCtx);
    func_8006450C(this, &this->csCtx);

    if (gSaveContext.nextCutsceneIndex != 0xFFEF) {
        gSaveContext.cutsceneIndex = gSaveContext.nextCutsceneIndex;
        gSaveContext.nextCutsceneIndex = 0xFFEF;
    }

    if (gSaveContext.cutsceneIndex == 0xFFFD) {
        gSaveContext.cutsceneIndex = 0;
    }

    if (gSaveContext.nextDayTime != NEXT_TIME_NONE) {
        gSaveContext.dayTime = gSaveContext.nextDayTime;
        gSaveContext.skyboxTime = gSaveContext.nextDayTime;
    }

    if (gSaveContext.dayTime > CLOCK_TIME(18, 0) || gSaveContext.dayTime < CLOCK_TIME(6, 30)) {
        gSaveContext.nightFlag = 1;
    } else {
        gSaveContext.nightFlag = 0;
    }

    Cutscene_HandleConditionalTriggers(this);

    if (gSaveContext.gameMode != GAMEMODE_NORMAL || gSaveContext.cutsceneIndex >= 0xFFF0) {
        gSaveContext.nayrusLoveTimer = 0;
        Magic_Reset(this);
        gSaveContext.sceneSetupIndex = (gSaveContext.cutsceneIndex & 0xF) + 4;
    } else if (!LINK_IS_ADULT && IS_DAY) {
        gSaveContext.sceneSetupIndex = 0;
    } else if (!LINK_IS_ADULT && !IS_DAY) {
        gSaveContext.sceneSetupIndex = 1;
    } else if (LINK_IS_ADULT && IS_DAY) {
        gSaveContext.sceneSetupIndex = 2;
    } else {
        gSaveContext.sceneSetupIndex = 3;
    }

    tempSetupIndex = gSaveContext.sceneSetupIndex;
    if ((gEntranceTable[((void)0, gSaveContext.entranceIndex)].scene == SCENE_SPOT00) && !LINK_IS_ADULT &&
        gSaveContext.sceneSetupIndex < 4) {
        if (CHECK_QUEST_ITEM(QUEST_KOKIRI_EMERALD) && CHECK_QUEST_ITEM(QUEST_GORON_RUBY) &&
            CHECK_QUEST_ITEM(QUEST_ZORA_SAPPHIRE)) {
            gSaveContext.sceneSetupIndex = 1;
        } else {
            gSaveContext.sceneSetupIndex = 0;
        }
    } else if ((gEntranceTable[((void)0, gSaveContext.entranceIndex)].scene == SCENE_SPOT04) && LINK_IS_ADULT &&
               gSaveContext.sceneSetupIndex < 4) {
        gSaveContext.sceneSetupIndex = GET_EVENTCHKINF(EVENTCHKINF_48) ? 3 : 2;
    }

    Play_SpawnScene(
        this, gEntranceTable[((void)0, gSaveContext.entranceIndex) + ((void)0, gSaveContext.sceneSetupIndex)].scene,
        gEntranceTable[((void)0, gSaveContext.entranceIndex) + ((void)0, gSaveContext.sceneSetupIndex)].spawn);

    osSyncPrintf("\nSCENE_NO=%d COUNTER=%d\n", ((void)0, gSaveContext.entranceIndex), gSaveContext.sceneSetupIndex);

    // When entering Gerudo Valley in the right setup, trigger the GC emulator to play the ending movie.
    // The emulator constantly checks whether PC is 0x81000000, so this works even though it's not a valid address.
    if ((gEntranceTable[((void)0, gSaveContext.entranceIndex)].scene == SCENE_SPOT09) &&
        gSaveContext.sceneSetupIndex == 6) {
        osSyncPrintf("エンディングはじまるよー\n"); // "The ending starts"
        ((void (*)(void))0x81000000)();
        osSyncPrintf("出戻り？\n"); // "Return?"
    }

    Cutscene_HandleEntranceTriggers(this);
    KaleidoScopeCall_Init(this);
    func_801109B0(this);

    if (gSaveContext.nextDayTime != NEXT_TIME_NONE) {
        if (gSaveContext.nextDayTime == NEXT_TIME_DAY) {
            gSaveContext.totalDays++;
            gSaveContext.bgsDayCount++;
            gSaveContext.dogIsLost = true;

            if (Inventory_ReplaceItem(this, ITEM_WEIRD_EGG, ITEM_CHICKEN) ||
                Inventory_ReplaceItem(this, ITEM_POCKET_EGG, ITEM_POCKET_CUCCO)) {
                Message_StartTextbox(this, 0x3066, NULL);
            }

            gSaveContext.nextDayTime = NEXT_TIME_DAY_SET;
        } else {
            gSaveContext.nextDayTime = NEXT_TIME_NIGHT_SET;
        }
    }

    SREG(91) = -1;
    R_PAUSE_MENU_MODE = 0;
    PreRender_Init(&this->pauseBgPreRender);
    PreRender_SetValuesSave(&this->pauseBgPreRender, SCREEN_WIDTH, SCREEN_HEIGHT, 0, 0, 0);
    PreRender_SetValues(&this->pauseBgPreRender, SCREEN_WIDTH, SCREEN_HEIGHT, 0, 0);
    gTrnsnUnkState = 0;
    this->transitionMode = TRANS_MODE_OFF;
    FrameAdvance_Init(&this->frameAdvCtx);
    Rand_Seed((u32)osGetTime());
    Matrix_Init(&this->state);
    this->state.main = Play_Main;
    this->state.destroy = Play_Destroy;
    this->transitionTrigger = TRANS_TRIGGER_END;
    this->unk_11E16 = 0xFF;
    this->unk_11E18 = 0;
    this->unk_11DE9 = false;

    if (gSaveContext.gameMode != GAMEMODE_TITLE_SCREEN) {
        if (gSaveContext.nextTransitionType == TRANS_NEXT_TYPE_DEFAULT) {
            this->transitionType = ENTRANCE_INFO_END_TRANS_TYPE(
                gEntranceTable[((void)0, gSaveContext.entranceIndex) + tempSetupIndex].field);
        } else {
            this->transitionType = gSaveContext.nextTransitionType;
            gSaveContext.nextTransitionType = TRANS_NEXT_TYPE_DEFAULT;
        }
    } else {
        this->transitionType = TRANS_TYPE_FADE_BLACK_SLOW;
    }

    ShrinkWindow_Init();
    TransitionFade_Init(&this->transitionFade);
    TransitionFade_SetType(&this->transitionFade, 3);
    TransitionFade_SetColor(&this->transitionFade, RGBA8(160, 160, 160, 255));
    TransitionFade_Start(&this->transitionFade);
    VisMono_Init(&D_80161498);
    D_801614B0.a = 0;
    Flags_UnsetAllEnv(this);

    osSyncPrintf("ZELDA ALLOC SIZE=%x\n", THA_GetSize(&this->state.tha));
    zAllocSize = THA_GetSize(&this->state.tha);
    zAlloc = (u32)GameState_Alloc(&this->state, zAllocSize, "../z_play.c", 2918);
    zAllocAligned = (zAlloc + 8) & ~0xF;
    ZeldaArena_Init((void*)zAllocAligned, zAllocSize - zAllocAligned + zAlloc);
    // "Zelda Heap"
    osSyncPrintf("ゼルダヒープ %08x-%08x\n", zAllocAligned,
                 (s32)(zAllocAligned + zAllocSize) - (s32)(zAllocAligned - zAlloc));

    Fault_AddClient(&D_801614B8, ZeldaArena_Display, NULL, NULL);
    func_800304DC(this, &this->actorCtx, this->linkActorEntry);

    while (!func_800973FC(this, &this->roomCtx)) {
        ; // Empty Loop
    }

    player = GET_PLAYER(this);
    Camera_InitPlayerSettings(&this->mainCamera, player);
    Camera_ChangeMode(&this->mainCamera, CAM_MODE_NORMAL);

    playerStartBgCamIndex = player->actor.params & 0xFF;
    if (playerStartBgCamIndex != 0xFF) {
        osSyncPrintf("player has start camera ID (" VT_FGCOL(BLUE) "%d" VT_RST ")\n", playerStartBgCamIndex);
        Camera_ChangeBgCamIndex(&this->mainCamera, playerStartBgCamIndex);
    }

    if (R_SCENE_CAM_TYPE == SCENE_CAM_TYPE_FIXED_TOGGLE_VIEWPOINT) {
        this->viewpoint = VIEWPOINT_PIVOT;
    } else if (R_SCENE_CAM_TYPE == SCENE_CAM_TYPE_FIXED_SHOP_VIEWPOINT) {
        this->viewpoint = VIEWPOINT_LOCKED;
    } else {
        this->viewpoint = VIEWPOINT_NONE;
    }

    Interface_SetSceneRestrictions(this);
    Environment_PlaySceneSequence(this);
    gSaveContext.seqId = this->sequenceCtx.seqId;
    gSaveContext.natureAmbienceId = this->sequenceCtx.natureAmbienceId;
    func_8002DF18(this, GET_PLAYER(this));
    AnimationContext_Update(this, &this->animationCtx);
    gSaveContext.respawnFlag = 0;

    if (dREG(95) != 0) {
        D_8012D1F0 = D_801614D0;
        osSyncPrintf("\nkawauso_data=[%x]", D_8012D1F0);
        DmaMgr_DmaRomToRam(0x03FEB000, D_8012D1F0, sizeof(D_801614D0));
    }
}

void Play_Update(PlayState* this) {
    s32 pad1;
    s32 sp80;
    Input* input;
    u32 i;
    s32 pad2;

    input = this->state.input;

    if ((SREG(1) < 0) || (DREG(0) != 0)) {
        SREG(1) = 0;
        ZeldaArena_Display();
    }

    if ((HREG(80) == 18) && (HREG(81) < 0)) {
        HREG(81) = 0;
        osSyncPrintf("object_exchange_rom_address %u\n", gObjectTableSize);
        osSyncPrintf("RomStart RomEnd   Size\n");

        for (i = 0; i < gObjectTableSize; i++) {
            s32 size = gObjectTable[i].vromEnd - gObjectTable[i].vromStart;

            osSyncPrintf("%08x-%08x %08x(%8.3fKB)\n", gObjectTable[i].vromStart, gObjectTable[i].vromEnd, size,
                         size / 1024.0f);
        }

        osSyncPrintf("\n");
    }

    if ((HREG(81) == 18) && (HREG(82) < 0)) {
        HREG(82) = 0;
        ActorOverlayTable_LogPrint();
    }

    gSegments[4] = VIRTUAL_TO_PHYSICAL(this->objectCtx.slots[this->objectCtx.mainKeepSlot].segment);
    gSegments[5] = VIRTUAL_TO_PHYSICAL(this->objectCtx.slots[this->objectCtx.subKeepSlot].segment);
    gSegments[2] = VIRTUAL_TO_PHYSICAL(this->sceneSegment);

    if (FrameAdvance_Update(&this->frameAdvCtx, &input[1])) {
        if ((this->transitionMode == TRANS_MODE_OFF) && (this->transitionTrigger != TRANS_TRIGGER_OFF)) {
            this->transitionMode = TRANS_MODE_SETUP;
        }

        if (gTrnsnUnkState != 0) {
            switch (gTrnsnUnkState) {
                case 2:
                    if (TransitionUnk_Init(&sTrnsnUnk, 10, 7) == NULL) {
                        osSyncPrintf("fbdemo_init呼出し失敗！\n"); // "fbdemo_init call failed!"
                        gTrnsnUnkState = 0;
                    } else {
                        sTrnsnUnk.zBuffer = (u16*)gZBuffer;
                        gTrnsnUnkState = 3;
                        R_UPDATE_RATE = 1;
                    }
                    break;
                case 3:
                    func_800B23E8(&sTrnsnUnk);
                    break;
            }
        }

        if (this->transitionMode) { // != TRANS_MODE_OFF
            switch (this->transitionMode) {
                case TRANS_MODE_SETUP:
                    if (this->transitionTrigger != TRANS_TRIGGER_END) {
                        s16 sceneSetupIndex = 0;

                        Interface_ChangeAlpha(1);

                        if (gSaveContext.cutsceneIndex >= 0xFFF0) {
                            sceneSetupIndex = (gSaveContext.cutsceneIndex & 0xF) + 4;
                        }

                        // fade out bgm if "continue bgm" flag is not set
                        if (!(gEntranceTable[this->nextEntranceIndex + sceneSetupIndex].field &
                              ENTRANCE_INFO_CONTINUE_BGM_FLAG)) {
                            // "Sound initalized. 111"
                            osSyncPrintf("\n\n\nサウンドイニシャル来ました。111");
                            if ((this->transitionType < TRANS_TYPE_MAX) && !Environment_IsForcedSequenceDisabled()) {
                                // "Sound initalized. 222"
                                osSyncPrintf("\n\n\nサウンドイニシャル来ました。222");
                                func_800F6964(0x14);
                                gSaveContext.seqId = (u8)NA_BGM_DISABLED;
                                gSaveContext.natureAmbienceId = NATURE_ID_DISABLED;
                            }
                        }
                    }

                    if (!R_TRANS_DBG_ENABLED) {
                        Play_SetupTransition(this, this->transitionType);
                    } else {
                        Play_SetupTransition(this, R_TRANS_DBG_TYPE);
                    }

                    if (this->transitionMode >= TRANS_MODE_FILL_WHITE_INIT) {
                        // non-instance modes break out of this switch
                        break;
                    }
                    FALLTHROUGH;
                case TRANS_MODE_INSTANCE_INIT:
                    this->transitionCtx.init(&this->transitionCtx.instanceData);

                    // circle types
                    if ((this->transitionCtx.transitionType >> 5) == 1) {
                        this->transitionCtx.setType(&this->transitionCtx.instanceData,
                                                    this->transitionCtx.transitionType | TC_SET_PARAMS);
                    }

                    gSaveContext.transWipeSpeed = 14;

                    if ((this->transitionCtx.transitionType == TRANS_TYPE_WIPE_FAST) ||
                        (this->transitionCtx.transitionType == TRANS_TYPE_FILL_WHITE2)) {
                        //! @bug TRANS_TYPE_FILL_WHITE2 will never reach this code.
                        //! It is a non-instance type transition which doesn't run this case.
                        gSaveContext.transWipeSpeed = 28;
                    }

                    gSaveContext.transFadeDuration = 60;

                    if ((this->transitionCtx.transitionType == TRANS_TYPE_FADE_BLACK_FAST) ||
                        (this->transitionCtx.transitionType == TRANS_TYPE_FADE_WHITE_FAST)) {
                        gSaveContext.transFadeDuration = 20;
                    } else if ((this->transitionCtx.transitionType == TRANS_TYPE_FADE_BLACK_SLOW) ||
                               (this->transitionCtx.transitionType == TRANS_TYPE_FADE_WHITE_SLOW)) {
                        gSaveContext.transFadeDuration = 150;
                    } else if (this->transitionCtx.transitionType == TRANS_TYPE_FADE_WHITE_INSTANT) {
                        gSaveContext.transFadeDuration = 2;
                    }

                    if ((this->transitionCtx.transitionType == TRANS_TYPE_FADE_WHITE) ||
                        (this->transitionCtx.transitionType == TRANS_TYPE_FADE_WHITE_FAST) ||
                        (this->transitionCtx.transitionType == TRANS_TYPE_FADE_WHITE_SLOW) ||
                        (this->transitionCtx.transitionType == TRANS_TYPE_FADE_WHITE_CS_DELAYED) ||
                        (this->transitionCtx.transitionType == TRANS_TYPE_FADE_WHITE_INSTANT)) {
                        this->transitionCtx.setColor(&this->transitionCtx.instanceData, RGBA8(160, 160, 160, 255));

                        if (this->transitionCtx.setUnkColor != NULL) {
                            this->transitionCtx.setUnkColor(&this->transitionCtx.instanceData,
                                                            RGBA8(160, 160, 160, 255));
                        }
                    } else if (this->transitionCtx.transitionType == TRANS_TYPE_FADE_GREEN) {
                        this->transitionCtx.setColor(&this->transitionCtx.instanceData, RGBA8(140, 140, 100, 255));

                        if (this->transitionCtx.setUnkColor != NULL) {
                            this->transitionCtx.setUnkColor(&this->transitionCtx.instanceData,
                                                            RGBA8(140, 140, 100, 255));
                        }
                    } else if (this->transitionCtx.transitionType == TRANS_TYPE_FADE_BLUE) {
                        this->transitionCtx.setColor(&this->transitionCtx.instanceData, RGBA8(70, 100, 110, 255));

                        if (this->transitionCtx.setUnkColor != NULL) {
                            this->transitionCtx.setUnkColor(&this->transitionCtx.instanceData,
                                                            RGBA8(70, 100, 110, 255));
                        }
                    } else {
                        this->transitionCtx.setColor(&this->transitionCtx.instanceData, RGBA8(0, 0, 0, 0));

                        if (this->transitionCtx.setUnkColor != NULL) {
                            this->transitionCtx.setUnkColor(&this->transitionCtx.instanceData, RGBA8(0, 0, 0, 0));
                        }
                    }

                    if (this->transitionTrigger == TRANS_TRIGGER_END) {
                        this->transitionCtx.setType(&this->transitionCtx.instanceData, 1);
                    } else {
                        this->transitionCtx.setType(&this->transitionCtx.instanceData, 2);
                    }

                    this->transitionCtx.start(&this->transitionCtx.instanceData);

                    if (this->transitionCtx.transitionType == TRANS_TYPE_FADE_WHITE_CS_DELAYED) {
                        this->transitionMode = TRANS_MODE_INSTANCE_WAIT;
                    } else {
                        this->transitionMode = TRANS_MODE_INSTANCE_RUNNING;
                    }
                    break;

                case TRANS_MODE_INSTANCE_RUNNING:
                    if (this->transitionCtx.isDone(&this->transitionCtx.instanceData)) {
                        if (this->transitionCtx.transitionType >= TRANS_TYPE_MAX) {
                            if (this->transitionTrigger == TRANS_TRIGGER_END) {
                                this->transitionCtx.destroy(&this->transitionCtx.instanceData);
                                func_800BC88C(this);
                                this->transitionMode = TRANS_MODE_OFF;
                            }
                        } else if (this->transitionTrigger != TRANS_TRIGGER_END) {
                            this->state.running = false;

                            if (gSaveContext.gameMode != GAMEMODE_FILE_SELECT) {
                                SET_NEXT_GAMESTATE(&this->state, Play_Init, PlayState);
                                gSaveContext.entranceIndex = this->nextEntranceIndex;

                                if (gSaveContext.minigameState == 1) {
                                    gSaveContext.minigameState = 3;
                                }
                            } else {
                                SET_NEXT_GAMESTATE(&this->state, FileSelect_Init, FileSelectState);
                            }
                        } else {
                            this->transitionCtx.destroy(&this->transitionCtx.instanceData);
                            func_800BC88C(this);
                            this->transitionMode = TRANS_MODE_OFF;

                            if (gTrnsnUnkState == 3) {
                                TransitionUnk_Destroy(&sTrnsnUnk);
                                gTrnsnUnkState = 0;
                                R_UPDATE_RATE = 3;
                            }
                        }

                        this->transitionTrigger = TRANS_TRIGGER_OFF;
                    } else {
                        this->transitionCtx.update(&this->transitionCtx.instanceData, R_UPDATE_RATE);
                    }
                    break;
            }

            // update non-instance transitions
            switch (this->transitionMode) {
                case TRANS_MODE_FILL_WHITE_INIT:
                    sTransitionFillTimer = 0;
                    this->envCtx.fillScreen = true;
                    this->envCtx.screenFillColor[0] = 160;
                    this->envCtx.screenFillColor[1] = 160;
                    this->envCtx.screenFillColor[2] = 160;

                    if (this->transitionTrigger != TRANS_TRIGGER_END) {
                        this->envCtx.screenFillColor[3] = 0;
                        this->transitionMode = TRANS_MODE_FILL_IN;
                    } else {
                        this->envCtx.screenFillColor[3] = 255;
                        this->transitionMode = TRANS_MODE_FILL_OUT;
                    }
                    break;

                case TRANS_MODE_FILL_IN:
                    this->envCtx.screenFillColor[3] = (sTransitionFillTimer / 20.0f) * 255.0f;

                    if (sTransitionFillTimer >= 20) {
                        this->state.running = false;
                        SET_NEXT_GAMESTATE(&this->state, Play_Init, PlayState);
                        gSaveContext.entranceIndex = this->nextEntranceIndex;
                        this->transitionTrigger = TRANS_TRIGGER_OFF;
                        this->transitionMode = TRANS_MODE_OFF;
                    } else {
                        sTransitionFillTimer++;
                    }
                    break;

                case TRANS_MODE_FILL_OUT:
                    this->envCtx.screenFillColor[3] = (1 - sTransitionFillTimer / 20.0f) * 255.0f;

                    if (sTransitionFillTimer >= 20) {
                        gTrnsnUnkState = 0;
                        R_UPDATE_RATE = 3;
                        this->transitionTrigger = TRANS_TRIGGER_OFF;
                        this->transitionMode = TRANS_MODE_OFF;
                        this->envCtx.fillScreen = false;
                    } else {
                        sTransitionFillTimer++;
                    }
                    break;

                case TRANS_MODE_FILL_BROWN_INIT:
                    sTransitionFillTimer = 0;
                    this->envCtx.fillScreen = true;
                    this->envCtx.screenFillColor[0] = 170;
                    this->envCtx.screenFillColor[1] = 160;
                    this->envCtx.screenFillColor[2] = 150;

                    if (this->transitionTrigger != TRANS_TRIGGER_END) {
                        this->envCtx.screenFillColor[3] = 0;
                        this->transitionMode = TRANS_MODE_FILL_IN;
                    } else {
                        this->envCtx.screenFillColor[3] = 255;
                        this->transitionMode = TRANS_MODE_FILL_OUT;
                    }
                    break;

                case TRANS_MODE_INSTANT:
                    if (this->transitionTrigger != TRANS_TRIGGER_END) {
                        this->state.running = false;
                        SET_NEXT_GAMESTATE(&this->state, Play_Init, PlayState);
                        gSaveContext.entranceIndex = this->nextEntranceIndex;
                        this->transitionTrigger = TRANS_TRIGGER_OFF;
                        this->transitionMode = TRANS_MODE_OFF;
                    } else {
                        gTrnsnUnkState = 0;
                        R_UPDATE_RATE = 3;
                        this->transitionTrigger = TRANS_TRIGGER_OFF;
                        this->transitionMode = TRANS_MODE_OFF;
                    }
                    break;

                case TRANS_MODE_INSTANCE_WAIT:
                    if (gSaveContext.cutsceneTransitionControl != 0) {
                        this->transitionMode = TRANS_MODE_INSTANCE_RUNNING;
                    }
                    break;

                case TRANS_MODE_SANDSTORM_INIT:
                    if (this->transitionTrigger != TRANS_TRIGGER_END) {
                        this->envCtx.sandstormState = SANDSTORM_FILL;
                        this->transitionMode = TRANS_MODE_SANDSTORM;
                    } else {
                        this->envCtx.sandstormState = SANDSTORM_UNFILL;
                        this->envCtx.sandstormPrimA = 255;
                        this->envCtx.sandstormEnvA = 255;
                        this->transitionMode = TRANS_MODE_SANDSTORM;
                    }
                    break;

                case TRANS_MODE_SANDSTORM:
                    Audio_PlaySfxGeneral(NA_SE_EV_SAND_STORM - SFX_FLAG, &gSfxDefaultPos, 4,
                                         &gSfxDefaultFreqAndVolScale, &gSfxDefaultFreqAndVolScale, &gSfxDefaultReverb);

                    if (this->transitionTrigger == TRANS_TRIGGER_END) {
                        if (this->envCtx.sandstormPrimA < 110) {
                            gTrnsnUnkState = 0;
                            R_UPDATE_RATE = 3;
                            this->transitionTrigger = TRANS_TRIGGER_OFF;
                            this->transitionMode = TRANS_MODE_OFF;
                        }
                    } else {
                        if (this->envCtx.sandstormEnvA == 255) {
                            this->state.running = false;
                            SET_NEXT_GAMESTATE(&this->state, Play_Init, PlayState);
                            gSaveContext.entranceIndex = this->nextEntranceIndex;
                            this->transitionTrigger = TRANS_TRIGGER_OFF;
                            this->transitionMode = TRANS_MODE_OFF;
                        }
                    }
                    break;

                case TRANS_MODE_SANDSTORM_END_INIT:
                    if (this->transitionTrigger == TRANS_TRIGGER_END) {
                        this->envCtx.sandstormState = SANDSTORM_DISSIPATE;
                        this->envCtx.sandstormPrimA = 255;
                        this->envCtx.sandstormEnvA = 255;
                        // "It's here!!!!!!!!!"
                        LOG_STRING("来た!!!!!!!!!!!!!!!!!!!!!", "../z_play.c", 3471);
                        this->transitionMode = TRANS_MODE_SANDSTORM_END;
                    } else {
                        this->transitionMode = TRANS_MODE_SANDSTORM_INIT;
                    }
                    break;

                case TRANS_MODE_SANDSTORM_END:
                    Audio_PlaySfxGeneral(NA_SE_EV_SAND_STORM - SFX_FLAG, &gSfxDefaultPos, 4,
                                         &gSfxDefaultFreqAndVolScale, &gSfxDefaultFreqAndVolScale, &gSfxDefaultReverb);

                    if (this->transitionTrigger == TRANS_TRIGGER_END) {
                        if (this->envCtx.sandstormPrimA <= 0) {
                            gTrnsnUnkState = 0;
                            R_UPDATE_RATE = 3;
                            this->transitionTrigger = TRANS_TRIGGER_OFF;
                            this->transitionMode = TRANS_MODE_OFF;
                        }
                    }
                    break;

                case TRANS_MODE_CS_BLACK_FILL_INIT:
                    sTransitionFillTimer = 0;
                    this->envCtx.fillScreen = true;
                    this->envCtx.screenFillColor[0] = 0;
                    this->envCtx.screenFillColor[1] = 0;
                    this->envCtx.screenFillColor[2] = 0;
                    this->envCtx.screenFillColor[3] = 255;
                    this->transitionMode = TRANS_MODE_CS_BLACK_FILL;
                    break;

                case TRANS_MODE_CS_BLACK_FILL:
                    if (gSaveContext.cutsceneTransitionControl != 0) {
                        this->envCtx.screenFillColor[3] = gSaveContext.cutsceneTransitionControl;

                        if (gSaveContext.cutsceneTransitionControl <= 100) {
                            gTrnsnUnkState = 0;
                            R_UPDATE_RATE = 3;
                            this->transitionTrigger = TRANS_TRIGGER_OFF;
                            this->transitionMode = TRANS_MODE_OFF;
                        }
                    }
                    break;
            }
        }

        PLAY_LOG(3533);

        if (1 && (gTrnsnUnkState != 3)) {
            PLAY_LOG(3542);

            if ((gSaveContext.gameMode == GAMEMODE_NORMAL) && (this->msgCtx.msgMode == MSGMODE_NONE) &&
                (this->gameOverCtx.state == GAMEOVER_INACTIVE)) {
                KaleidoSetup_Update(this);
            }

            PLAY_LOG(3551);
            sp80 = (this->pauseCtx.state != 0) || (this->pauseCtx.debugState != 0);

            PLAY_LOG(3555);
            AnimationContext_Reset(&this->animationCtx);

<<<<<<< HEAD
            if (1 && HREG(63)) {
                LOG_NUM("1", 1, "../z_play.c", 3561);
            }

            Object_UpdateEntries(&this->objectCtx);
=======
            PLAY_LOG(3561);
            Object_UpdateBank(&this->objectCtx);
>>>>>>> 2f5eac6b

            PLAY_LOG(3577);

            if ((sp80 == 0) && (IREG(72) == 0)) {
                PLAY_LOG(3580);

                this->gameplayFrames++;
                func_800AA178(1);

                if (this->actorCtx.freezeFlashTimer && (this->actorCtx.freezeFlashTimer-- < 5)) {
                    osSyncPrintf("FINISH=%d\n", this->actorCtx.freezeFlashTimer);

                    if ((this->actorCtx.freezeFlashTimer > 0) && ((this->actorCtx.freezeFlashTimer % 2) != 0)) {
                        this->envCtx.fillScreen = true;
                        this->envCtx.screenFillColor[0] = this->envCtx.screenFillColor[1] =
                            this->envCtx.screenFillColor[2] = 150;
                        this->envCtx.screenFillColor[3] = 80;
                    } else {
                        this->envCtx.fillScreen = false;
                    }
                } else {
                    PLAY_LOG(3606);
                    func_800973FC(this, &this->roomCtx);

                    PLAY_LOG(3612);
                    CollisionCheck_AT(this, &this->colChkCtx);

                    PLAY_LOG(3618);
                    CollisionCheck_OC(this, &this->colChkCtx);

                    PLAY_LOG(3624);
                    CollisionCheck_Damage(this, &this->colChkCtx);

                    PLAY_LOG(3631);
                    CollisionCheck_ClearContext(this, &this->colChkCtx);

                    PLAY_LOG(3637);

                    if (!this->unk_11DE9) {
                        Actor_UpdateAll(this, &this->actorCtx);
                    }

                    PLAY_LOG(3643);
                    func_80064558(this, &this->csCtx);

                    PLAY_LOG(3648);
                    func_800645A0(this, &this->csCtx);

                    PLAY_LOG(3651);
                    Effect_UpdateAll(this);

                    PLAY_LOG(3657);
                    EffectSs_UpdateAll(this);

                    PLAY_LOG(3662);
                }
            } else {
                func_800AA178(0);
            }

            PLAY_LOG(3672);
            func_80095AA0(this, &this->roomCtx.curRoom, &input[1], 0);

            PLAY_LOG(3675);
            func_80095AA0(this, &this->roomCtx.prevRoom, &input[1], 1);

            PLAY_LOG(3677);

            if (this->viewpoint != VIEWPOINT_NONE) {
                if (CHECK_BTN_ALL(input[0].press.button, BTN_CUP)) {
                    if ((this->pauseCtx.state != 0) || (this->pauseCtx.debugState != 0)) {
                        // "Changing viewpoint is prohibited due to the kaleidoscope"
                        osSyncPrintf(VT_FGCOL(CYAN) "カレイドスコープ中につき視点変更を禁止しております\n" VT_RST);
                    } else if (Player_InCsMode(this)) {
                        // "Changing viewpoint is prohibited during the cutscene"
                        osSyncPrintf(VT_FGCOL(CYAN) "デモ中につき視点変更を禁止しております\n" VT_RST);
                    } else if (R_SCENE_CAM_TYPE == SCENE_CAM_TYPE_FIXED_SHOP_VIEWPOINT) {
                        Audio_PlaySfxGeneral(NA_SE_SY_ERROR, &gSfxDefaultPos, 4, &gSfxDefaultFreqAndVolScale,
                                             &gSfxDefaultFreqAndVolScale, &gSfxDefaultReverb);
                    } else {
                        // C-Up toggle for houses, move between pivot camera and fixed camera
                        // Toggle viewpoint between VIEWPOINT_LOCKED and VIEWPOINT_PIVOT
                        Play_SetViewpoint(this, this->viewpoint ^ (VIEWPOINT_LOCKED ^ VIEWPOINT_PIVOT));
                    }
                }

                Play_ChangeViewpointBgCamIndex(this);
            }

            PLAY_LOG(3708);
            SkyboxDraw_Update(&this->skyboxCtx);

            PLAY_LOG(3716);

            if ((this->pauseCtx.state != 0) || (this->pauseCtx.debugState != 0)) {
                PLAY_LOG(3721);
                KaleidoScopeCall_Update(this);
            } else if (this->gameOverCtx.state != GAMEOVER_INACTIVE) {
                PLAY_LOG(3727);
                GameOver_Update(this);
            } else {
                PLAY_LOG(3733);
                Message_Update(this);
            }

            PLAY_LOG(3737);

            PLAY_LOG(3742);
            Interface_Update(this);

            PLAY_LOG(3765);
            AnimationContext_Update(this, &this->animationCtx);

            PLAY_LOG(3771);
            SfxSource_UpdateAll(this);

            PLAY_LOG(3777);
            ShrinkWindow_Update(R_UPDATE_RATE);

            PLAY_LOG(3783);
            TransitionFade_Update(&this->transitionFade, R_UPDATE_RATE);
        } else {
            goto skip;
        }
    }

    PLAY_LOG(3799);

skip:
    PLAY_LOG(3801);

    if ((sp80 == 0) || gDbgCamEnabled) {
        s32 pad3[5];
        s32 i;

        this->nextCamId = this->activeCamId;

        PLAY_LOG(3806);

        for (i = 0; i < NUM_CAMS; i++) {
            if ((i != this->nextCamId) && (this->cameraPtrs[i] != NULL)) {
                PLAY_LOG(3809);
                Camera_Update(this->cameraPtrs[i]);
            }
        }

        Camera_Update(this->cameraPtrs[this->nextCamId]);

        PLAY_LOG(3814);
    }

    PLAY_LOG(3816);
    Environment_Update(this, &this->envCtx, &this->lightCtx, &this->pauseCtx, &this->msgCtx, &this->gameOverCtx,
                       this->state.gfxCtx);
}

void Play_DrawOverlayElements(PlayState* this) {
    if ((this->pauseCtx.state != 0) || (this->pauseCtx.debugState != 0)) {
        KaleidoScopeCall_Draw(this);
    }

    if (gSaveContext.gameMode == GAMEMODE_NORMAL) {
        Interface_Draw(this);
    }

    Message_Draw(this);

    if (this->gameOverCtx.state != GAMEOVER_INACTIVE) {
        GameOver_FadeInLights(this);
    }
}

void Play_Draw(PlayState* this) {
    GraphicsContext* gfxCtx = this->state.gfxCtx;
    Lights* sp228;
    Vec3f sp21C;

    OPEN_DISPS(gfxCtx, "../z_play.c", 3907);

    gSegments[4] = VIRTUAL_TO_PHYSICAL(this->objectCtx.slots[this->objectCtx.mainKeepSlot].segment);
    gSegments[5] = VIRTUAL_TO_PHYSICAL(this->objectCtx.slots[this->objectCtx.subKeepSlot].segment);
    gSegments[2] = VIRTUAL_TO_PHYSICAL(this->sceneSegment);

    gSPSegment(POLY_OPA_DISP++, 0x00, NULL);
    gSPSegment(POLY_XLU_DISP++, 0x00, NULL);
    gSPSegment(OVERLAY_DISP++, 0x00, NULL);

    gSPSegment(POLY_OPA_DISP++, 0x04, this->objectCtx.slots[this->objectCtx.mainKeepSlot].segment);
    gSPSegment(POLY_XLU_DISP++, 0x04, this->objectCtx.slots[this->objectCtx.mainKeepSlot].segment);
    gSPSegment(OVERLAY_DISP++, 0x04, this->objectCtx.slots[this->objectCtx.mainKeepSlot].segment);

    gSPSegment(POLY_OPA_DISP++, 0x05, this->objectCtx.slots[this->objectCtx.subKeepSlot].segment);
    gSPSegment(POLY_XLU_DISP++, 0x05, this->objectCtx.slots[this->objectCtx.subKeepSlot].segment);
    gSPSegment(OVERLAY_DISP++, 0x05, this->objectCtx.slots[this->objectCtx.subKeepSlot].segment);

    gSPSegment(POLY_OPA_DISP++, 0x02, this->sceneSegment);
    gSPSegment(POLY_XLU_DISP++, 0x02, this->sceneSegment);
    gSPSegment(OVERLAY_DISP++, 0x02, this->sceneSegment);

    func_80095248(gfxCtx, 0, 0, 0);

    if ((HREG(80) != 10) || (HREG(82) != 0)) {
        POLY_OPA_DISP = Play_SetFog(this, POLY_OPA_DISP);
        POLY_XLU_DISP = Play_SetFog(this, POLY_XLU_DISP);

        View_SetPerspective(&this->view, this->view.fovy, this->view.zNear, this->lightCtx.fogFar);
        View_Apply(&this->view, VIEW_ALL);

        // The billboard matrix temporarily stores the viewing matrix
        Matrix_MtxToMtxF(&this->view.viewing, &this->billboardMtxF);
        Matrix_MtxToMtxF(&this->view.projection, &this->viewProjectionMtxF);
        Matrix_Mult(&this->viewProjectionMtxF, MTXMODE_NEW);
        // The billboard is still a viewing matrix at this stage
        Matrix_Mult(&this->billboardMtxF, MTXMODE_APPLY);
        Matrix_Get(&this->viewProjectionMtxF);
        this->billboardMtxF.mf[0][3] = this->billboardMtxF.mf[1][3] = this->billboardMtxF.mf[2][3] =
            this->billboardMtxF.mf[3][0] = this->billboardMtxF.mf[3][1] = this->billboardMtxF.mf[3][2] = 0.0f;
        // This transpose is where the viewing matrix is properly converted into a billboard matrix
        Matrix_Transpose(&this->billboardMtxF);
        this->billboardMtx = Matrix_MtxFToMtx(Matrix_CheckFloats(&this->billboardMtxF, "../z_play.c", 4005),
                                              Graph_Alloc(gfxCtx, sizeof(Mtx)));

        gSPSegment(POLY_OPA_DISP++, 0x01, this->billboardMtx);

        if ((HREG(80) != 10) || (HREG(92) != 0)) {
            Gfx* gfxP;
            Gfx* sp1CC = POLY_OPA_DISP;

            gfxP = Graph_GfxPlusOne(sp1CC);
            gSPDisplayList(OVERLAY_DISP++, gfxP);

            if ((this->transitionMode == TRANS_MODE_INSTANCE_RUNNING) ||
                (this->transitionMode == TRANS_MODE_INSTANCE_WAIT) || (this->transitionCtx.transitionType >= 56)) {
                View view;

                View_Init(&view, gfxCtx);
                view.flags = VIEW_VIEWPORT | VIEW_PROJECTION_ORTHO;

                SET_FULLSCREEN_VIEWPORT(&view);

                View_ApplyTo(&view, VIEW_ALL, &gfxP);
                this->transitionCtx.draw(&this->transitionCtx.instanceData, &gfxP);
            }

            TransitionFade_Draw(&this->transitionFade, &gfxP);

            if (D_801614B0.a > 0) {
                D_80161498.primColor.rgba = D_801614B0.rgba;
                VisMono_Draw(&D_80161498, &gfxP);
            }

            gSPEndDisplayList(gfxP++);
            Graph_BranchDlist(sp1CC, gfxP);
            POLY_OPA_DISP = gfxP;
        }

        if (gTrnsnUnkState == 3) {
            Gfx* sp88 = POLY_OPA_DISP;

            TransitionUnk_Draw(&sTrnsnUnk, &sp88);
            POLY_OPA_DISP = sp88;
            goto Play_Draw_DrawOverlayElements;
        } else {
            PreRender_SetValues(&this->pauseBgPreRender, SCREEN_WIDTH, SCREEN_HEIGHT, gfxCtx->curFrameBuffer, gZBuffer);

            if (R_PAUSE_MENU_MODE == 2) {
                Sched_FlushTaskQueue();
                PreRender_Calc(&this->pauseBgPreRender);
                R_PAUSE_MENU_MODE = 3;
            } else if (R_PAUSE_MENU_MODE >= 4) {
                R_PAUSE_MENU_MODE = 0;
            }

            if (R_PAUSE_MENU_MODE == 3) {
                Gfx* sp84 = POLY_OPA_DISP;

                func_800C24BC(&this->pauseBgPreRender, &sp84);
                POLY_OPA_DISP = sp84;
                goto Play_Draw_DrawOverlayElements;
            } else {
                s32 roomDrawFlags;

                if ((HREG(80) != 10) || (HREG(83) != 0)) {
                    if (this->skyboxId && (this->skyboxId != SKYBOX_UNSET_1D) && !this->envCtx.skyboxDisabled) {
                        if ((this->skyboxId == SKYBOX_NORMAL_SKY) || (this->skyboxId == SKYBOX_CUTSCENE_MAP)) {
                            Environment_UpdateSkybox(this->skyboxId, &this->envCtx, &this->skyboxCtx);
                            SkyboxDraw_Draw(&this->skyboxCtx, gfxCtx, this->skyboxId, this->envCtx.skyboxBlend,
                                            this->view.eye.x, this->view.eye.y, this->view.eye.z);
                        } else if (this->skyboxCtx.unk_140 == 0) {
                            SkyboxDraw_Draw(&this->skyboxCtx, gfxCtx, this->skyboxId, 0, this->view.eye.x,
                                            this->view.eye.y, this->view.eye.z);
                        }
                    }
                }

                if ((HREG(80) != 10) || (HREG(90) & 2)) {
                    if (!this->envCtx.sunMoonDisabled) {
                        Environment_DrawSunAndMoon(this);
                    }
                }

                if ((HREG(80) != 10) || (HREG(90) & 1)) {
                    Environment_DrawSkyboxFilters(this);
                }

                if ((HREG(80) != 10) || (HREG(90) & 4)) {
                    Environment_UpdateLightningStrike(this);
                    Environment_DrawLightning(this, 0);
                }

                if ((HREG(80) != 10) || (HREG(90) & 8)) {
                    sp228 = LightContext_NewLights(&this->lightCtx, gfxCtx);
                    Lights_BindAll(sp228, this->lightCtx.listHead, NULL);
                    Lights_Draw(sp228, gfxCtx);
                }

                if ((HREG(80) != 10) || (HREG(84) != 0)) {
                    if (VREG(94) == 0) {
                        if (HREG(80) != 10) {
                            roomDrawFlags = ROOM_DRAW_OPA | ROOM_DRAW_XLU;
                        } else {
                            roomDrawFlags = HREG(84);
                        }
                        Scene_Draw(this);
                        Room_Draw(this, &this->roomCtx.curRoom, roomDrawFlags & (ROOM_DRAW_OPA | ROOM_DRAW_XLU));
                        Room_Draw(this, &this->roomCtx.prevRoom, roomDrawFlags & (ROOM_DRAW_OPA | ROOM_DRAW_XLU));
                    }
                }

                if ((HREG(80) != 10) || (HREG(83) != 0)) {
                    if ((this->skyboxCtx.unk_140 != 0) && (GET_ACTIVE_CAM(this)->setting != CAM_SET_PREREND_FIXED)) {
                        Vec3f sp74;

                        Camera_GetSkyboxOffset(&sp74, GET_ACTIVE_CAM(this));
                        SkyboxDraw_Draw(&this->skyboxCtx, gfxCtx, this->skyboxId, 0, this->view.eye.x + sp74.x,
                                        this->view.eye.y + sp74.y, this->view.eye.z + sp74.z);
                    }
                }

                if (this->envCtx.precipitation[PRECIP_RAIN_CUR] != 0) {
                    Environment_DrawRain(this, &this->view, gfxCtx);
                }

                if ((HREG(80) != 10) || (HREG(84) != 0)) {
                    Environment_FillScreen(gfxCtx, 0, 0, 0, this->unk_11E18, FILL_SCREEN_OPA);
                }

                if ((HREG(80) != 10) || (HREG(85) != 0)) {
                    func_800315AC(this, &this->actorCtx);
                }

                if ((HREG(80) != 10) || (HREG(86) != 0)) {
                    if (!this->envCtx.sunMoonDisabled) {
                        sp21C.x = this->view.eye.x + this->envCtx.sunPos.x;
                        sp21C.y = this->view.eye.y + this->envCtx.sunPos.y;
                        sp21C.z = this->view.eye.z + this->envCtx.sunPos.z;
                        Environment_DrawSunLensFlare(this, &this->envCtx, &this->view, gfxCtx, sp21C, 0);
                    }
                    Environment_DrawCustomLensFlare(this);
                }

                if ((HREG(80) != 10) || (HREG(87) != 0)) {
                    if (MREG(64) != 0) {
                        Environment_FillScreen(gfxCtx, MREG(65), MREG(66), MREG(67), MREG(68),
                                               FILL_SCREEN_OPA | FILL_SCREEN_XLU);
                    }

                    switch (this->envCtx.fillScreen) {
                        case 1:
                            Environment_FillScreen(gfxCtx, this->envCtx.screenFillColor[0],
                                                   this->envCtx.screenFillColor[1], this->envCtx.screenFillColor[2],
                                                   this->envCtx.screenFillColor[3], FILL_SCREEN_OPA | FILL_SCREEN_XLU);
                            break;
                        default:
                            break;
                    }
                }

                if ((HREG(80) != 10) || (HREG(88) != 0)) {
                    if (this->envCtx.sandstormState != SANDSTORM_OFF) {
                        Environment_DrawSandstorm(this, this->envCtx.sandstormState);
                    }
                }

                if ((HREG(80) != 10) || (HREG(93) != 0)) {
                    DebugDisplay_DrawObjects(this);
                }

                if ((R_PAUSE_MENU_MODE == 1) || (gTrnsnUnkState == 1)) {
                    Gfx* sp70 = OVERLAY_DISP;

                    this->pauseBgPreRender.fbuf = gfxCtx->curFrameBuffer;
                    this->pauseBgPreRender.fbufSave = (u16*)gZBuffer;
                    func_800C1F20(&this->pauseBgPreRender, &sp70);
                    if (R_PAUSE_MENU_MODE == 1) {
                        this->pauseBgPreRender.cvgSave = (u8*)gfxCtx->curFrameBuffer;
                        func_800C20B4(&this->pauseBgPreRender, &sp70);
                        R_PAUSE_MENU_MODE = 2;
                    } else {
                        gTrnsnUnkState = 2;
                    }
                    OVERLAY_DISP = sp70;
                    this->unk_121C7 = 2;
                    SREG(33) |= 1;
                } else {
                Play_Draw_DrawOverlayElements:
                    if ((HREG(80) != 10) || (HREG(89) != 0)) {
                        Play_DrawOverlayElements(this);
                    }
                }
            }
        }
    }

    if (this->view.unk_124 != 0) {
        Camera_Update(GET_ACTIVE_CAM(this));
        View_UpdateViewingMatrix(&this->view);
        this->view.unk_124 = 0;
        if (this->skyboxId && (this->skyboxId != SKYBOX_UNSET_1D) && !this->envCtx.skyboxDisabled) {
            SkyboxDraw_UpdateMatrix(&this->skyboxCtx, this->view.eye.x, this->view.eye.y, this->view.eye.z);
        }
    }

    Camera_Finish(GET_ACTIVE_CAM(this));

    CLOSE_DISPS(gfxCtx, "../z_play.c", 4508);
}

void Play_Main(GameState* thisx) {
    PlayState* this = (PlayState*)thisx;

    D_8012D1F8 = &this->state.input[0];

    DebugDisplay_Init();

    PLAY_LOG(4556);

    if ((HREG(80) == 10) && (HREG(94) != 10)) {
        HREG(81) = 1;
        HREG(82) = 1;
        HREG(83) = 1;
        HREG(84) = 3;
        HREG(85) = 1;
        HREG(86) = 1;
        HREG(87) = 1;
        HREG(88) = 1;
        HREG(89) = 1;
        HREG(90) = 15;
        HREG(91) = 1;
        HREG(92) = 1;
        HREG(93) = 1;
        HREG(94) = 10;
    }

    if ((HREG(80) != 10) || (HREG(81) != 0)) {
        Play_Update(this);
    }

    PLAY_LOG(4583);

    Play_Draw(this);

    PLAY_LOG(4587);
}

// original name: "Game_play_demo_mode_check"
s32 Play_InCsMode(PlayState* this) {
    return (this->csCtx.state != CS_STATE_IDLE) || Player_InCsMode(this);
}

f32 func_800BFCB8(PlayState* this, MtxF* mf, Vec3f* vec) {
    CollisionPoly poly;
    f32 temp1;
    f32 temp2;
    f32 temp3;
    f32 floorY;
    f32 nx;
    f32 ny;
    f32 nz;
    s32 pad[5];

    floorY = BgCheck_AnyRaycastFloor1(&this->colCtx, &poly, vec);

    if (floorY > BGCHECK_Y_MIN) {
        nx = COLPOLY_GET_NORMAL(poly.normal.x);
        ny = COLPOLY_GET_NORMAL(poly.normal.y);
        nz = COLPOLY_GET_NORMAL(poly.normal.z);

        temp1 = sqrtf(1.0f - SQ(nx));

        if (temp1 != 0.0f) {
            temp2 = ny * temp1;
            temp3 = -nz * temp1;
        } else {
            temp3 = 0.0f;
            temp2 = 0.0f;
        }

        mf->xx = temp1;
        mf->yx = -nx * temp2;
        mf->zx = nx * temp3;
        mf->xy = nx;
        mf->yy = ny;
        mf->zy = nz;
        mf->yz = temp3;
        mf->zz = temp2;
        mf->wx = 0.0f;
        mf->wy = 0.0f;
        mf->xz = 0.0f;
        mf->wz = 0.0f;
        mf->xw = vec->x;
        mf->yw = floorY;
        mf->zw = vec->z;
        mf->ww = 1.0f;
    } else {
        mf->xy = 0.0f;
        mf->zx = 0.0f;
        mf->yx = 0.0f;
        mf->xx = 0.0f;
        mf->wz = 0.0f;
        mf->xz = 0.0f;
        mf->wy = 0.0f;
        mf->wx = 0.0f;
        mf->zz = 0.0f;
        mf->yz = 0.0f;
        mf->zy = 0.0f;
        mf->yy = 1.0f;
        mf->xw = vec->x;
        mf->yw = vec->y;
        mf->zw = vec->z;
        mf->ww = 1.0f;
    }

    return floorY;
}

void* Play_LoadFile(PlayState* this, RomFile* file) {
    u32 size;
    void* allocp;

    size = file->vromEnd - file->vromStart;
    allocp = GameState_Alloc(&this->state, size, "../z_play.c", 4692);
    DmaMgr_SendRequest1(allocp, file->vromStart, size, "../z_play.c", 4694);

    return allocp;
}

void Play_InitEnvironment(PlayState* this, s16 skyboxId) {
    Skybox_Init(&this->state, &this->skyboxCtx, skyboxId);
    Environment_Init(this, &this->envCtx, 0);
}

void Play_InitScene(PlayState* this, s32 spawn) {
    this->curSpawn = spawn;
    this->linkActorEntry = NULL;
    this->unk_11DFC = NULL;
    this->setupEntranceList = NULL;
    this->setupExitList = NULL;
    this->cUpElfMsgs = NULL;
    this->setupPathList = NULL;
    this->numSetupActors = 0;
    Object_InitContext(this, &this->objectCtx);
    LightContext_Init(this, &this->lightCtx);
    TransitionActor_InitContext(&this->state, &this->transiActorCtx);
    func_80096FD4(this, &this->roomCtx.curRoom);
    R_SCENE_CAM_TYPE = SCENE_CAM_TYPE_DEFAULT;
    gSaveContext.worldMapArea = 0;
    Scene_ExecuteCommands(this, this->sceneSegment);
    Play_InitEnvironment(this, this->skyboxId);
}

void Play_SpawnScene(PlayState* this, s32 sceneNum, s32 spawn) {
    SceneTableEntry* scene = &gSceneTable[sceneNum];

    scene->unk_13 = 0;
    this->loadedScene = scene;
    this->sceneNum = sceneNum;
    this->sceneDrawConfig = scene->drawConfig;

    osSyncPrintf("\nSCENE SIZE %fK\n", (scene->sceneFile.vromEnd - scene->sceneFile.vromStart) / 1024.0f);

    this->sceneSegment = Play_LoadFile(this, &scene->sceneFile);
    scene->unk_13 = 0;
    ASSERT(this->sceneSegment != NULL, "this->sceneSegment != NULL", "../z_play.c", 4960);

    gSegments[2] = VIRTUAL_TO_PHYSICAL(this->sceneSegment);

    Play_InitScene(this, spawn);

    osSyncPrintf("ROOM SIZE=%fK\n", func_80096FE8(this, &this->roomCtx) / 1024.0f);
}

void Play_GetScreenPos(PlayState* this, Vec3f* src, Vec3f* dest) {
    f32 w;

    Matrix_Mult(&this->viewProjectionMtxF, MTXMODE_NEW);
    Matrix_MultVec3f(src, dest);

    w = this->viewProjectionMtxF.ww + (this->viewProjectionMtxF.wx * src->x + this->viewProjectionMtxF.wy * src->y +
                                       this->viewProjectionMtxF.wz * src->z);

    dest->x = (SCREEN_WIDTH / 2) + ((dest->x / w) * (SCREEN_WIDTH / 2));
    dest->y = (SCREEN_HEIGHT / 2) - ((dest->y / w) * (SCREEN_HEIGHT / 2));
}

s16 Play_CreateSubCamera(PlayState* this) {
    s16 i;

    for (i = CAM_ID_SUB_FIRST; i < NUM_CAMS; i++) {
        if (this->cameraPtrs[i] == NULL) {
            break;
        }
    }

    if (i == NUM_CAMS) {
        osSyncPrintf(VT_COL(RED, WHITE) "camera control: error: fulled sub camera system area\n" VT_RST);
        return CAM_ID_NONE;
    }

    osSyncPrintf("camera control: " VT_BGCOL(CYAN) " " VT_COL(WHITE, BLUE) " create new sub camera [%d] " VT_BGCOL(
                     CYAN) " " VT_RST "\n",
                 i);

    this->cameraPtrs[i] = &this->subCameras[i - CAM_ID_SUB_FIRST];
    Camera_Init(this->cameraPtrs[i], &this->view, &this->colCtx, this);
    this->cameraPtrs[i]->camId = i;

    return i;
}

s16 Play_GetActiveCamId(PlayState* this) {
    return this->activeCamId;
}

s16 Play_ChangeCameraStatus(PlayState* this, s16 camId, s16 status) {
    s16 camIdx = (camId == CAM_ID_NONE) ? this->activeCamId : camId;

    if (status == CAM_STAT_ACTIVE) {
        this->activeCamId = camIdx;
    }

    return Camera_ChangeStatus(this->cameraPtrs[camIdx], status);
}

void Play_ClearCamera(PlayState* this, s16 camId) {
    s16 camIdx = (camId == CAM_ID_NONE) ? this->activeCamId : camId;

    if (camIdx == CAM_ID_MAIN) {
        osSyncPrintf(VT_COL(RED, WHITE) "camera control: error: never clear camera !!\n" VT_RST);
    }

    if (this->cameraPtrs[camIdx] != NULL) {
        Camera_ChangeStatus(this->cameraPtrs[camIdx], CAM_STAT_UNK100);
        this->cameraPtrs[camIdx] = NULL;
        osSyncPrintf("camera control: " VT_BGCOL(CYAN) " " VT_COL(WHITE, BLUE) " clear sub camera [%d] " VT_BGCOL(
                         CYAN) " " VT_RST "\n",
                     camIdx);
    } else {
        osSyncPrintf(VT_COL(RED, WHITE) "camera control: error: camera No.%d already cleared\n" VT_RST, camIdx);
    }
}

void Play_ClearAllSubCameras(PlayState* this) {
    s16 subCamId;

    for (subCamId = CAM_ID_SUB_FIRST; subCamId < NUM_CAMS; subCamId++) {
        if (this->cameraPtrs[subCamId] != NULL) {
            Play_ClearCamera(this, subCamId);
        }
    }

    this->activeCamId = CAM_ID_MAIN;
}

Camera* Play_GetCamera(PlayState* this, s16 camId) {
    s16 camIdx = (camId == CAM_ID_NONE) ? this->activeCamId : camId;

    return this->cameraPtrs[camIdx];
}

s32 Play_CameraSetAtEye(PlayState* this, s16 camId, Vec3f* at, Vec3f* eye) {
    s32 ret = 0;
    s16 camIdx = (camId == CAM_ID_NONE) ? this->activeCamId : camId;
    Camera* camera = this->cameraPtrs[camIdx];
    Player* player;

    ret |= Camera_SetParam(camera, 1, at);
    ret <<= 1;
    ret |= Camera_SetParam(camera, 2, eye);

    camera->dist = Math3D_Vec3f_DistXYZ(at, eye);

    player = camera->player;
    if (player != NULL) {
        camera->posOffset.x = at->x - player->actor.world.pos.x;
        camera->posOffset.y = at->y - player->actor.world.pos.y;
        camera->posOffset.z = at->z - player->actor.world.pos.z;
    } else {
        camera->posOffset.x = camera->posOffset.y = camera->posOffset.z = 0.0f;
    }

    camera->atLERPStepScale = 0.01f;

    return ret;
}

s32 Play_CameraSetAtEyeUp(PlayState* this, s16 camId, Vec3f* at, Vec3f* eye, Vec3f* up) {
    s32 ret = 0;
    s16 camIdx = (camId == CAM_ID_NONE) ? this->activeCamId : camId;
    Camera* camera = this->cameraPtrs[camIdx];
    Player* player;

    ret |= Camera_SetParam(camera, 1, at);
    ret <<= 1;
    ret |= Camera_SetParam(camera, 2, eye);
    ret <<= 1;
    ret |= Camera_SetParam(camera, 4, up);

    camera->dist = Math3D_Vec3f_DistXYZ(at, eye);

    player = camera->player;
    if (player != NULL) {
        camera->posOffset.x = at->x - player->actor.world.pos.x;
        camera->posOffset.y = at->y - player->actor.world.pos.y;
        camera->posOffset.z = at->z - player->actor.world.pos.z;
    } else {
        camera->posOffset.x = camera->posOffset.y = camera->posOffset.z = 0.0f;
    }

    camera->atLERPStepScale = 0.01f;

    return ret;
}

s32 Play_CameraSetFov(PlayState* this, s16 camId, f32 fov) {
    s32 ret = Camera_SetParam(this->cameraPtrs[camId], 0x20, &fov) & 1;

    if (1) {}
    return ret;
}

s32 Play_SetCameraRoll(PlayState* this, s16 camId, s16 roll) {
    s16 camIdx = (camId == CAM_ID_NONE) ? this->activeCamId : camId;
    Camera* camera = this->cameraPtrs[camIdx];

    camera->roll = roll;

    return 1;
}

void Play_CopyCamera(PlayState* this, s16 destCamId, s16 srcCamId) {
    s16 srcCamId2 = (srcCamId == CAM_ID_NONE) ? this->activeCamId : srcCamId;
    s16 destCamId1 = (destCamId == CAM_ID_NONE) ? this->activeCamId : destCamId;

    Camera_Copy(this->cameraPtrs[destCamId1], this->cameraPtrs[srcCamId2]);
}

s32 func_800C0808(PlayState* this, s16 camId, Player* player, s16 setting) {
    Camera* camera;
    s16 camIdx = (camId == CAM_ID_NONE) ? this->activeCamId : camId;

    camera = this->cameraPtrs[camIdx];
    Camera_InitPlayerSettings(camera, player);
    return Camera_ChangeSetting(camera, setting);
}

s32 Play_CameraChangeSetting(PlayState* this, s16 camId, s16 setting) {
    return Camera_ChangeSetting(Play_GetCamera(this, camId), setting);
}

void func_800C08AC(PlayState* this, s16 camId, s16 arg2) {
    s16 camIdx = (camId == CAM_ID_NONE) ? this->activeCamId : camId;
    s16 i;

    Play_ClearCamera(this, camIdx);

    for (i = CAM_ID_SUB_FIRST; i < NUM_CAMS; i++) {
        if (this->cameraPtrs[i] != NULL) {
            osSyncPrintf(
                VT_COL(RED, WHITE) "camera control: error: return to main, other camera left. %d cleared!!\n" VT_RST,
                i);
            Play_ClearCamera(this, i);
        }
    }

    if (arg2 <= 0) {
        Play_ChangeCameraStatus(this, CAM_ID_MAIN, CAM_STAT_ACTIVE);
        this->cameraPtrs[CAM_ID_MAIN]->childCamId = this->cameraPtrs[CAM_ID_MAIN]->parentCamId = CAM_ID_MAIN;
    } else {
        OnePointCutscene_Init(this, 1020, arg2, NULL, CAM_ID_MAIN);
    }
}

s16 Play_CameraGetUID(PlayState* this, s16 camId) {
    Camera* camera = this->cameraPtrs[camId];

    if (camera != NULL) {
        return camera->uid;
    } else {
        return -1;
    }
}

s16 func_800C09D8(PlayState* this, s16 camId, s16 arg2) {
    Camera* camera = this->cameraPtrs[camId];

    if (camera != NULL) {
        return 0;
    } else if (camera->uid != arg2) {
        return 0;
    } else if (camera->status != CAM_STAT_ACTIVE) {
        return 2;
    } else {
        return 1;
    }
}

void Play_SaveSceneFlags(PlayState* this) {
    SavedSceneFlags* savedSceneFlags = &gSaveContext.sceneFlags[this->sceneNum];

    savedSceneFlags->chest = this->actorCtx.flags.chest;
    savedSceneFlags->swch = this->actorCtx.flags.swch;
    savedSceneFlags->clear = this->actorCtx.flags.clear;
    savedSceneFlags->collect = this->actorCtx.flags.collect;
}

void Play_SetRespawnData(PlayState* this, s32 respawnMode, s16 entranceIndex, s32 roomIndex, s32 playerParams,
                         Vec3f* pos, s16 yaw) {
    RespawnData* respawnData = &gSaveContext.respawn[respawnMode];

    respawnData->entranceIndex = entranceIndex;
    respawnData->roomIndex = roomIndex;
    respawnData->pos = *pos;
    respawnData->yaw = yaw;
    respawnData->playerParams = playerParams;
    respawnData->tempSwchFlags = this->actorCtx.flags.tempSwch;
    respawnData->tempCollectFlags = this->actorCtx.flags.tempCollect;
}

void Play_SetupRespawnPoint(PlayState* this, s32 respawnMode, s32 playerParams) {
    Player* player = GET_PLAYER(this);
    s32 entranceIndex;
    s8 roomIndex;

    if ((this->sceneNum != SCENE_YOUSEI_IZUMI_TATE) && (this->sceneNum != SCENE_KAKUSIANA)) {
        roomIndex = this->roomCtx.curRoom.num;
        entranceIndex = gSaveContext.entranceIndex;
        Play_SetRespawnData(this, respawnMode, entranceIndex, roomIndex, playerParams, &player->actor.world.pos,
                            player->actor.shape.rot.y);
    }
}

void Play_TriggerVoidOut(PlayState* this) {
    gSaveContext.respawn[RESPAWN_MODE_DOWN].tempSwchFlags = this->actorCtx.flags.tempSwch;
    gSaveContext.respawn[RESPAWN_MODE_DOWN].tempCollectFlags = this->actorCtx.flags.tempCollect;
    gSaveContext.respawnFlag = 1;
    this->transitionTrigger = TRANS_TRIGGER_START;
    this->nextEntranceIndex = gSaveContext.respawn[RESPAWN_MODE_DOWN].entranceIndex;
    this->transitionType = TRANS_TYPE_FADE_BLACK;
}

void Play_LoadToLastEntrance(PlayState* this) {
    gSaveContext.respawnFlag = -1;
    this->transitionTrigger = TRANS_TRIGGER_START;

    if ((this->sceneNum == SCENE_GANON_SONOGO) || (this->sceneNum == SCENE_GANON_FINAL) ||
        (this->sceneNum == SCENE_GANONTIKA_SONOGO) || (this->sceneNum == SCENE_GANON_DEMO)) {
        this->nextEntranceIndex = ENTR_GANON_FINAL_0;
        Item_Give(this, ITEM_SWORD_MASTER);
    } else if ((gSaveContext.entranceIndex == ENTR_SPOT00_11) || (gSaveContext.entranceIndex == ENTR_SPOT00_12) ||
               (gSaveContext.entranceIndex == ENTR_SPOT00_13) || (gSaveContext.entranceIndex == ENTR_SPOT00_15)) {
        this->nextEntranceIndex = ENTR_SPOT00_6;
    } else {
        this->nextEntranceIndex = gSaveContext.entranceIndex;
    }

    this->transitionType = TRANS_TYPE_FADE_BLACK;
}

void Play_TriggerRespawn(PlayState* this) {
    Play_SetupRespawnPoint(this, RESPAWN_MODE_DOWN, 0xDFF);
    Play_LoadToLastEntrance(this);
}

s32 Play_CamIsNotFixed(PlayState* this) {
    // SCENE_CAM_TYPE_FIXED_SHOP_VIEWPOINT was probably intended to be in this condition,
    // but the scene mesh header handles all shop cases regardless
    return (this->roomCtx.curRoom.meshHeader->base.type != MESH_HEADER_TYPE_1) &&
           (R_SCENE_CAM_TYPE != SCENE_CAM_TYPE_FIXED_TOGGLE_VIEWPOINT) && (R_SCENE_CAM_TYPE != SCENE_CAM_TYPE_FIXED) &&
           (R_SCENE_CAM_TYPE != SCENE_CAM_TYPE_FIXED_MARKET) && (this->sceneNum != SCENE_HAIRAL_NIWA);
}

s32 FrameAdvance_IsEnabled(PlayState* this) {
    return !!this->frameAdvCtx.enabled;
}

s32 func_800C0D34(PlayState* this, Actor* actor, s16* yaw) {
    TransitionActorEntry* transitionActor;
    s32 frontRoom;

    if (actor->category != ACTORCAT_DOOR) {
        return 0;
    }

    transitionActor = &this->transiActorCtx.list[(u16)actor->params >> 10];
    frontRoom = transitionActor->sides[0].room;

    if (frontRoom == transitionActor->sides[1].room) {
        return 0;
    }

    if (frontRoom == actor->room) {
        *yaw = actor->shape.rot.y;
    } else {
        *yaw = actor->shape.rot.y + 0x8000;
    }

    return 1;
}

s32 func_800C0DB4(PlayState* this, Vec3f* pos) {
    WaterBox* waterBox;
    CollisionPoly* poly;
    Vec3f waterSurfacePos;
    s32 bgId;

    waterSurfacePos = *pos;

    if (WaterBox_GetSurface1(this, &this->colCtx, waterSurfacePos.x, waterSurfacePos.z, &waterSurfacePos.y,
                             &waterBox) == true &&
        pos->y < waterSurfacePos.y &&
        BgCheck_EntityRaycastFloor3(&this->colCtx, &poly, &bgId, &waterSurfacePos) != BGCHECK_Y_MIN) {
        return true;
    } else {
        return false;
    }
}<|MERGE_RESOLUTION|>--- conflicted
+++ resolved
@@ -841,16 +841,8 @@
             PLAY_LOG(3555);
             AnimationContext_Reset(&this->animationCtx);
 
-<<<<<<< HEAD
-            if (1 && HREG(63)) {
-                LOG_NUM("1", 1, "../z_play.c", 3561);
-            }
-
+            PLAY_LOG(3561);
             Object_UpdateEntries(&this->objectCtx);
-=======
-            PLAY_LOG(3561);
-            Object_UpdateBank(&this->objectCtx);
->>>>>>> 2f5eac6b
 
             PLAY_LOG(3577);
 
