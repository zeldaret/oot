#include "global.h"
#include "quake.h"
#include "vt.h"

void* D_8012D1F0 = NULL;
UNK_TYPE D_8012D1F4 = 0; // unused
Input* D_8012D1F8 = NULL;

TransitionUnk sTrnsnUnk;
s32 gTrnsnUnkState;
VisMono D_80161498;
Color_RGBA8_u32 D_801614B0;
FaultClient D_801614B8;
s16 sTransitionFillTimer;
u64 D_801614D0[0xA00];

void Play_SpawnScene(PlayState* this, s32 sceneId, s32 spawn);

// This macro prints the number "1" with a file and line number if R_ENABLE_PLAY_LOGS is enabled.
// For example, it can be used to trace the play state execution at a high level.
#define PLAY_LOG(line)                            \
    do {                                          \
        if (R_ENABLE_PLAY_LOGS) {                 \
            LOG_NUM("1", 1, "../z_play.c", line); \
        }                                         \
    } while (0)

void Play_ChangeViewpointBgCamIndex(PlayState* this) {
    Camera_ChangeBgCamIndex(GET_ACTIVE_CAM(this), this->viewpoint - 1);
}

void Play_SetViewpoint(PlayState* this, s16 viewpoint) {
    ASSERT(viewpoint == VIEWPOINT_LOCKED || viewpoint == VIEWPOINT_PIVOT, "point == 1 || point == 2", "../z_play.c",
           2160);

    this->viewpoint = viewpoint;

    if ((R_SCENE_CAM_TYPE != SCENE_CAM_TYPE_FIXED_SHOP_VIEWPOINT) && (gSaveContext.cutsceneIndex < 0xFFF0)) {
        // Play a sfx when the player toggles the camera
        Audio_PlaySfxGeneral((viewpoint == VIEWPOINT_LOCKED) ? NA_SE_SY_CAMERA_ZOOM_DOWN : NA_SE_SY_CAMERA_ZOOM_UP,
                             &gSfxDefaultPos, 4, &gSfxDefaultFreqAndVolScale, &gSfxDefaultFreqAndVolScale,
                             &gSfxDefaultReverb);
    }

    Play_ChangeViewpointBgCamIndex(this);
}

/**
 * @return true if the currently set viewpoint is the same as the one provided in the argument
 */
s32 Play_CheckViewpoint(PlayState* this, s16 viewpoint) {
    return (viewpoint == this->viewpoint);
}

/**
 * If the scene is a shop, set the viewpoint that will set the bgCamIndex
 * to toggle the camera into a "browsing item selection" setting.
 */
void Play_SetShopBrowsingViewpoint(PlayState* this) {
    osSyncPrintf("Game_play_shop_pr_vr_switch_set()\n");

    if (R_SCENE_CAM_TYPE == SCENE_CAM_TYPE_FIXED_SHOP_VIEWPOINT) {
        this->viewpoint = VIEWPOINT_PIVOT;
    }
}

void Play_SetupTransition(PlayState* this, s32 transitionType) {
    TransitionContext* transitionCtx = &this->transitionCtx;

    bzero(transitionCtx, sizeof(TransitionContext));

    transitionCtx->transitionType = transitionType;

    // circle types
    if ((transitionCtx->transitionType >> 5) == 1) {
        transitionCtx->init = TransitionCircle_Init;
        transitionCtx->destroy = TransitionCircle_Destroy;
        transitionCtx->start = TransitionCircle_Start;
        transitionCtx->isDone = TransitionCircle_IsDone;
        transitionCtx->draw = TransitionCircle_Draw;
        transitionCtx->update = TransitionCircle_Update;
        transitionCtx->setType = TransitionCircle_SetType;
        transitionCtx->setColor = TransitionCircle_SetColor;
        transitionCtx->setUnkColor = TransitionCircle_SetUnkColor;
    } else {
        switch (transitionCtx->transitionType) {
            case TRANS_TYPE_TRIFORCE:
                transitionCtx->init = TransitionTriforce_Init;
                transitionCtx->destroy = TransitionTriforce_Destroy;
                transitionCtx->start = TransitionTriforce_Start;
                transitionCtx->isDone = TransitionTriforce_IsDone;
                transitionCtx->draw = TransitionTriforce_Draw;
                transitionCtx->update = TransitionTriforce_Update;
                transitionCtx->setType = TransitionTriforce_SetType;
                transitionCtx->setColor = TransitionTriforce_SetColor;
                transitionCtx->setUnkColor = NULL;
                break;

            case TRANS_TYPE_WIPE:
            case TRANS_TYPE_WIPE_FAST:
                transitionCtx->init = TransitionWipe_Init;
                transitionCtx->destroy = TransitionWipe_Destroy;
                transitionCtx->start = TransitionWipe_Start;
                transitionCtx->isDone = TransitionWipe_IsDone;
                transitionCtx->draw = TransitionWipe_Draw;
                transitionCtx->update = TransitionWipe_Update;
                transitionCtx->setType = TransitionWipe_SetType;
                transitionCtx->setColor = TransitionWipe_SetColor;
                transitionCtx->setUnkColor = NULL;
                break;

            case TRANS_TYPE_FADE_BLACK:
            case TRANS_TYPE_FADE_WHITE:
            case TRANS_TYPE_FADE_BLACK_FAST:
            case TRANS_TYPE_FADE_WHITE_FAST:
            case TRANS_TYPE_FADE_BLACK_SLOW:
            case TRANS_TYPE_FADE_WHITE_SLOW:
            case TRANS_TYPE_FADE_WHITE_CS_DELAYED:
            case TRANS_TYPE_FADE_WHITE_INSTANT:
            case TRANS_TYPE_FADE_GREEN:
            case TRANS_TYPE_FADE_BLUE:
                transitionCtx->init = TransitionFade_Init;
                transitionCtx->destroy = TransitionFade_Destroy;
                transitionCtx->start = TransitionFade_Start;
                transitionCtx->isDone = TransitionFade_IsDone;
                transitionCtx->draw = TransitionFade_Draw;
                transitionCtx->update = TransitionFade_Update;
                transitionCtx->setType = TransitionFade_SetType;
                transitionCtx->setColor = TransitionFade_SetColor;
                transitionCtx->setUnkColor = NULL;
                break;

            case TRANS_TYPE_FILL_WHITE2:
            case TRANS_TYPE_FILL_WHITE:
                this->transitionMode = TRANS_MODE_FILL_WHITE_INIT;
                break;

            case TRANS_TYPE_INSTANT:
                this->transitionMode = TRANS_MODE_INSTANT;
                break;

            case TRANS_TYPE_FILL_BROWN:
                this->transitionMode = TRANS_MODE_FILL_BROWN_INIT;
                break;

            case TRANS_TYPE_SANDSTORM_PERSIST:
                this->transitionMode = TRANS_MODE_SANDSTORM_INIT;
                break;

            case TRANS_TYPE_SANDSTORM_END:
                this->transitionMode = TRANS_MODE_SANDSTORM_END_INIT;
                break;

            case TRANS_TYPE_CS_BLACK_FILL:
                this->transitionMode = TRANS_MODE_CS_BLACK_FILL_INIT;
                break;

            default:
                Fault_AddHungupAndCrash("../z_play.c", 2290);
                break;
        }
    }
}

void func_800BC88C(PlayState* this) {
    this->transitionCtx.transitionType = -1;
}

Gfx* Play_SetFog(PlayState* this, Gfx* gfx) {
    return Gfx_SetFog2(gfx, this->lightCtx.fogColor[0], this->lightCtx.fogColor[1], this->lightCtx.fogColor[2], 0,
                       this->lightCtx.fogNear, 1000);
}

void Play_Destroy(GameState* thisx) {
    PlayState* this = (PlayState*)thisx;
    Player* player = GET_PLAYER(this);

    this->state.gfxCtx->callback = NULL;
    this->state.gfxCtx->callbackParam = NULL;

    SREG(91) = 0;
    R_PAUSE_MENU_MODE = 0;

    PreRender_Destroy(&this->pauseBgPreRender);
    Effect_DeleteAll(this);
    EffectSs_ClearAll(this);
    CollisionCheck_DestroyContext(this, &this->colChkCtx);

    if (gTrnsnUnkState == 3) {
        TransitionUnk_Destroy(&sTrnsnUnk);
        gTrnsnUnkState = 0;
    }

    if (this->transitionMode == TRANS_MODE_INSTANCE_RUNNING) {
        this->transitionCtx.destroy(&this->transitionCtx.instanceData);
        func_800BC88C(this);
        this->transitionMode = TRANS_MODE_OFF;
    }

    Letterbox_Destroy();
    TransitionFade_Destroy(&this->transitionFade);
    VisMono_Destroy(&D_80161498);

    if (gSaveContext.linkAge != this->linkAgeOnLoad) {
        Inventory_SwapAgeEquipment();
        Player_SetEquipmentData(this, player);
    }

    func_80031C3C(&this->actorCtx, this);
    Interface_Destroy(this);
    KaleidoScopeCall_Destroy(this);
    KaleidoManager_Destroy();
    ZeldaArena_Cleanup();
    Fault_RemoveClient(&D_801614B8);
}

void Play_Init(GameState* thisx) {
    PlayState* this = (PlayState*)thisx;
    GraphicsContext* gfxCtx = this->state.gfxCtx;
    u32 zAlloc;
    u32 zAllocAligned;
    size_t zAllocSize;
    Player* player;
    s32 playerStartBgCamIndex;
    s32 i;
    u8 baseSceneLayer;
    s32 pad[2];

    if (gSaveContext.entranceIndex == ENTR_LOAD_OPENING) {
        gSaveContext.entranceIndex = 0;
        this->state.running = false;
        SET_NEXT_GAMESTATE(&this->state, TitleSetup_Init, TitleSetupState);
        return;
    }

    SystemArena_Display();
    GameState_Realloc(&this->state, 0x1D4790);
    KaleidoManager_Init(this);
    View_Init(&this->view, gfxCtx);
    Audio_SetExtraFilter(0);
    Quake_Init();

    for (i = 0; i < ARRAY_COUNT(this->cameraPtrs); i++) {
        this->cameraPtrs[i] = NULL;
    }

    Camera_Init(&this->mainCamera, &this->view, &this->colCtx, this);
    Camera_ChangeStatus(&this->mainCamera, CAM_STAT_ACTIVE);

    for (i = 0; i < 3; i++) {
        Camera_Init(&this->subCameras[i], &this->view, &this->colCtx, this);
        Camera_ChangeStatus(&this->subCameras[i], CAM_STAT_UNK100);
    }

    this->cameraPtrs[CAM_ID_MAIN] = &this->mainCamera;
    this->cameraPtrs[CAM_ID_MAIN]->uid = 0;
    this->activeCamId = CAM_ID_MAIN;
    func_8005AC48(&this->mainCamera, 0xFF);
    Sram_Init(this, &this->sramCtx);
    Regs_InitData(this);
    Message_Init(this);
    GameOver_Init(this);
    SfxSource_InitAll(this);
    Effect_InitContext(this);
    EffectSs_InitInfo(this, 0x55);
    CollisionCheck_InitContext(this, &this->colChkCtx);
    AnimationContext_Reset(&this->animationCtx);
    func_8006450C(this, &this->csCtx);

    if (gSaveContext.nextCutsceneIndex != 0xFFEF) {
        gSaveContext.cutsceneIndex = gSaveContext.nextCutsceneIndex;
        gSaveContext.nextCutsceneIndex = 0xFFEF;
    }

    if (gSaveContext.cutsceneIndex == 0xFFFD) {
        gSaveContext.cutsceneIndex = 0;
    }

    if (gSaveContext.nextDayTime != NEXT_TIME_NONE) {
        gSaveContext.dayTime = gSaveContext.nextDayTime;
        gSaveContext.skyboxTime = gSaveContext.nextDayTime;
    }

    if (gSaveContext.dayTime > CLOCK_TIME(18, 0) || gSaveContext.dayTime < CLOCK_TIME(6, 30)) {
        gSaveContext.nightFlag = 1;
    } else {
        gSaveContext.nightFlag = 0;
    }

    Cutscene_HandleConditionalTriggers(this);

    if (gSaveContext.gameMode != GAMEMODE_NORMAL || gSaveContext.cutsceneIndex >= 0xFFF0) {
        gSaveContext.nayrusLoveTimer = 0;
        Magic_Reset(this);
        gSaveContext.sceneLayer = SCENE_LAYER_CUTSCENE_FIRST + (gSaveContext.cutsceneIndex & 0xF);
    } else if (!LINK_IS_ADULT && IS_DAY) {
        gSaveContext.sceneLayer = SCENE_LAYER_CHILD_DAY;
    } else if (!LINK_IS_ADULT && !IS_DAY) {
        gSaveContext.sceneLayer = SCENE_LAYER_CHILD_NIGHT;
    } else if (LINK_IS_ADULT && IS_DAY) {
        gSaveContext.sceneLayer = SCENE_LAYER_ADULT_DAY;
    } else {
        gSaveContext.sceneLayer = SCENE_LAYER_ADULT_NIGHT;
    }

    // save the base scene layer (before accounting for the special cases below) to use later for the transition type
    baseSceneLayer = gSaveContext.sceneLayer;

    if ((gEntranceTable[((void)0, gSaveContext.entranceIndex)].sceneId == SCENE_SPOT00) && !LINK_IS_ADULT &&
        !IS_CUTSCENE_LAYER) {
        if (CHECK_QUEST_ITEM(QUEST_KOKIRI_EMERALD) && CHECK_QUEST_ITEM(QUEST_GORON_RUBY) &&
            CHECK_QUEST_ITEM(QUEST_ZORA_SAPPHIRE)) {
            gSaveContext.sceneLayer = 1;
        } else {
            gSaveContext.sceneLayer = 0;
        }
    } else if ((gEntranceTable[((void)0, gSaveContext.entranceIndex)].sceneId == SCENE_SPOT04) && LINK_IS_ADULT &&
               !IS_CUTSCENE_LAYER) {
        gSaveContext.sceneLayer = GET_EVENTCHKINF(EVENTCHKINF_48) ? 3 : 2;
    }

    Play_SpawnScene(this,
                    gEntranceTable[((void)0, gSaveContext.entranceIndex) + ((void)0, gSaveContext.sceneLayer)].sceneId,
                    gEntranceTable[((void)0, gSaveContext.entranceIndex) + ((void)0, gSaveContext.sceneLayer)].spawn);

    osSyncPrintf("\nSCENE_NO=%d COUNTER=%d\n", ((void)0, gSaveContext.entranceIndex), gSaveContext.sceneLayer);

    // When entering Gerudo Valley in the credits, trigger the GC emulator to play the ending movie.
    // The emulator constantly checks whether PC is 0x81000000, so this works even though it's not a valid address.
    if ((gEntranceTable[((void)0, gSaveContext.entranceIndex)].sceneId == SCENE_SPOT09) &&
        gSaveContext.sceneLayer == 6) {
        osSyncPrintf("エンディングはじまるよー\n"); // "The ending starts"
        ((void (*)(void))0x81000000)();
        osSyncPrintf("出戻り？\n"); // "Return?"
    }

    Cutscene_HandleEntranceTriggers(this);
    KaleidoScopeCall_Init(this);
    Interface_Init(this);

    if (gSaveContext.nextDayTime != NEXT_TIME_NONE) {
        if (gSaveContext.nextDayTime == NEXT_TIME_DAY) {
            gSaveContext.totalDays++;
            gSaveContext.bgsDayCount++;
            gSaveContext.dogIsLost = true;

            if (Inventory_ReplaceItem(this, ITEM_WEIRD_EGG, ITEM_CHICKEN) ||
                Inventory_ReplaceItem(this, ITEM_POCKET_EGG, ITEM_POCKET_CUCCO)) {
                Message_StartTextbox(this, 0x3066, NULL);
            }

            gSaveContext.nextDayTime = NEXT_TIME_DAY_SET;
        } else {
            gSaveContext.nextDayTime = NEXT_TIME_NIGHT_SET;
        }
    }

    SREG(91) = -1;
    R_PAUSE_MENU_MODE = 0;
    PreRender_Init(&this->pauseBgPreRender);
    PreRender_SetValuesSave(&this->pauseBgPreRender, SCREEN_WIDTH, SCREEN_HEIGHT, NULL, NULL, NULL);
    PreRender_SetValues(&this->pauseBgPreRender, SCREEN_WIDTH, SCREEN_HEIGHT, NULL, NULL);
    gTrnsnUnkState = 0;
    this->transitionMode = TRANS_MODE_OFF;
    FrameAdvance_Init(&this->frameAdvCtx);
    Rand_Seed((u32)osGetTime());
    Matrix_Init(&this->state);
    this->state.main = Play_Main;
    this->state.destroy = Play_Destroy;
    this->transitionTrigger = TRANS_TRIGGER_END;
    this->unk_11E16 = 0xFF;
    this->unk_11E18 = 0;
    this->unk_11DE9 = false;

    if (gSaveContext.gameMode != GAMEMODE_TITLE_SCREEN) {
        if (gSaveContext.nextTransitionType == TRANS_NEXT_TYPE_DEFAULT) {
            this->transitionType = ENTRANCE_INFO_END_TRANS_TYPE(
                gEntranceTable[((void)0, gSaveContext.entranceIndex) + baseSceneLayer].field);
        } else {
            this->transitionType = gSaveContext.nextTransitionType;
            gSaveContext.nextTransitionType = TRANS_NEXT_TYPE_DEFAULT;
        }
    } else {
        this->transitionType = TRANS_TYPE_FADE_BLACK_SLOW;
    }

    Letterbox_Init();
    TransitionFade_Init(&this->transitionFade);
    TransitionFade_SetType(&this->transitionFade, 3);
    TransitionFade_SetColor(&this->transitionFade, RGBA8(160, 160, 160, 255));
    TransitionFade_Start(&this->transitionFade);
    VisMono_Init(&D_80161498);
    D_801614B0.a = 0;
    Flags_UnsetAllEnv(this);

    osSyncPrintf("ZELDA ALLOC SIZE=%x\n", THA_GetSize(&this->state.tha));
    zAllocSize = THA_GetSize(&this->state.tha);
    zAlloc = (u32)GameState_Alloc(&this->state, zAllocSize, "../z_play.c", 2918);
    zAllocAligned = (zAlloc + 8) & ~0xF;
    ZeldaArena_Init((void*)zAllocAligned, zAllocSize - zAllocAligned + zAlloc);
    // "Zelda Heap"
    osSyncPrintf("ゼルダヒープ %08x-%08x\n", zAllocAligned,
                 (s32)(zAllocAligned + zAllocSize) - (s32)(zAllocAligned - zAlloc));

    Fault_AddClient(&D_801614B8, ZeldaArena_Display, NULL, NULL);
    Actor_InitContext(this, &this->actorCtx, this->playerEntry);

    while (!func_800973FC(this, &this->roomCtx)) {
        ; // Empty Loop
    }

    player = GET_PLAYER(this);
    Camera_InitPlayerSettings(&this->mainCamera, player);
    Camera_ChangeMode(&this->mainCamera, CAM_MODE_NORMAL);

    playerStartBgCamIndex = player->actor.params & 0xFF;
    if (playerStartBgCamIndex != 0xFF) {
        osSyncPrintf("player has start camera ID (" VT_FGCOL(BLUE) "%d" VT_RST ")\n", playerStartBgCamIndex);
        Camera_ChangeBgCamIndex(&this->mainCamera, playerStartBgCamIndex);
    }

    if (R_SCENE_CAM_TYPE == SCENE_CAM_TYPE_FIXED_TOGGLE_VIEWPOINT) {
        this->viewpoint = VIEWPOINT_PIVOT;
    } else if (R_SCENE_CAM_TYPE == SCENE_CAM_TYPE_FIXED_SHOP_VIEWPOINT) {
        this->viewpoint = VIEWPOINT_LOCKED;
    } else {
        this->viewpoint = VIEWPOINT_NONE;
    }

    Interface_SetSceneRestrictions(this);
    Environment_PlaySceneSequence(this);
    gSaveContext.seqId = this->sequenceCtx.seqId;
    gSaveContext.natureAmbienceId = this->sequenceCtx.natureAmbienceId;
    func_8002DF18(this, GET_PLAYER(this));
    AnimationContext_Update(this, &this->animationCtx);
    gSaveContext.respawnFlag = 0;

    if (dREG(95) != 0) {
        D_8012D1F0 = D_801614D0;
        osSyncPrintf("\nkawauso_data=[%x]", D_8012D1F0);
        DmaMgr_DmaRomToRam(0x03FEB000, D_8012D1F0, sizeof(D_801614D0));
    }
}

void Play_Update(PlayState* this) {
    s32 pad1;
    s32 sp80;
    Input* input;
    u32 i;
    s32 pad2;

    input = this->state.input;

    if ((SREG(1) < 0) || (DREG(0) != 0)) {
        SREG(1) = 0;
        ZeldaArena_Display();
    }

    if ((HREG(80) == 18) && (HREG(81) < 0)) {
        HREG(81) = 0;
        osSyncPrintf("object_exchange_rom_address %u\n", gObjectTableSize);
        osSyncPrintf("RomStart RomEnd   Size\n");

        for (i = 0; i < gObjectTableSize; i++) {
            s32 size = gObjectTable[i].vromEnd - gObjectTable[i].vromStart;

            osSyncPrintf("%08x-%08x %08x(%8.3fKB)\n", gObjectTable[i].vromStart, gObjectTable[i].vromEnd, size,
                         size / 1024.0f);
        }

        osSyncPrintf("\n");
    }

    if ((HREG(81) == 18) && (HREG(82) < 0)) {
        HREG(82) = 0;
        ActorOverlayTable_LogPrint();
    }

    gSegments[4] = VIRTUAL_TO_PHYSICAL(this->objectCtx.slots[this->objectCtx.mainKeepSlot].segment);
    gSegments[5] = VIRTUAL_TO_PHYSICAL(this->objectCtx.slots[this->objectCtx.subKeepSlot].segment);
    gSegments[2] = VIRTUAL_TO_PHYSICAL(this->sceneSegment);

    if (FrameAdvance_Update(&this->frameAdvCtx, &input[1])) {
        if ((this->transitionMode == TRANS_MODE_OFF) && (this->transitionTrigger != TRANS_TRIGGER_OFF)) {
            this->transitionMode = TRANS_MODE_SETUP;
        }

        if (gTrnsnUnkState != 0) {
            switch (gTrnsnUnkState) {
                case 2:
                    if (TransitionUnk_Init(&sTrnsnUnk, 10, 7) == NULL) {
                        osSyncPrintf("fbdemo_init呼出し失敗！\n"); // "fbdemo_init call failed!"
                        gTrnsnUnkState = 0;
                    } else {
                        sTrnsnUnk.zBuffer = (u16*)gZBuffer;
                        gTrnsnUnkState = 3;
                        R_UPDATE_RATE = 1;
                    }
                    break;
                case 3:
                    func_800B23E8(&sTrnsnUnk);
                    break;
            }
        }

        if (this->transitionMode) { // != TRANS_MODE_OFF
            switch (this->transitionMode) {
                case TRANS_MODE_SETUP:
                    if (this->transitionTrigger != TRANS_TRIGGER_END) {
                        s16 sceneLayer = SCENE_LAYER_CHILD_DAY;

                        Interface_ChangeAlpha(1);

                        if (gSaveContext.cutsceneIndex >= 0xFFF0) {
                            sceneLayer = SCENE_LAYER_CUTSCENE_FIRST + (gSaveContext.cutsceneIndex & 0xF);
                        }

                        // fade out bgm if "continue bgm" flag is not set
                        if (!(gEntranceTable[this->nextEntranceIndex + sceneLayer].field &
                              ENTRANCE_INFO_CONTINUE_BGM_FLAG)) {
                            // "Sound initialized. 111"
                            osSyncPrintf("\n\n\nサウンドイニシャル来ました。111");
                            if ((this->transitionType < TRANS_TYPE_MAX) && !Environment_IsForcedSequenceDisabled()) {
                                // "Sound initialized. 222"
                                osSyncPrintf("\n\n\nサウンドイニシャル来ました。222");
                                func_800F6964(0x14);
                                gSaveContext.seqId = (u8)NA_BGM_DISABLED;
                                gSaveContext.natureAmbienceId = NATURE_ID_DISABLED;
                            }
                        }
                    }

                    if (!R_TRANS_DBG_ENABLED) {
                        Play_SetupTransition(this, this->transitionType);
                    } else {
                        Play_SetupTransition(this, R_TRANS_DBG_TYPE);
                    }

                    if (this->transitionMode >= TRANS_MODE_FILL_WHITE_INIT) {
                        // non-instance modes break out of this switch
                        break;
                    }
                    FALLTHROUGH;
                case TRANS_MODE_INSTANCE_INIT:
                    this->transitionCtx.init(&this->transitionCtx.instanceData);

                    // circle types
                    if ((this->transitionCtx.transitionType >> 5) == 1) {
                        this->transitionCtx.setType(&this->transitionCtx.instanceData,
                                                    this->transitionCtx.transitionType | TC_SET_PARAMS);
                    }

                    gSaveContext.transWipeSpeed = 14;

                    if ((this->transitionCtx.transitionType == TRANS_TYPE_WIPE_FAST) ||
                        (this->transitionCtx.transitionType == TRANS_TYPE_FILL_WHITE2)) {
                        //! @bug TRANS_TYPE_FILL_WHITE2 will never reach this code.
                        //! It is a non-instance type transition which doesn't run this case.
                        gSaveContext.transWipeSpeed = 28;
                    }

                    gSaveContext.transFadeDuration = 60;

                    if ((this->transitionCtx.transitionType == TRANS_TYPE_FADE_BLACK_FAST) ||
                        (this->transitionCtx.transitionType == TRANS_TYPE_FADE_WHITE_FAST)) {
                        gSaveContext.transFadeDuration = 20;
                    } else if ((this->transitionCtx.transitionType == TRANS_TYPE_FADE_BLACK_SLOW) ||
                               (this->transitionCtx.transitionType == TRANS_TYPE_FADE_WHITE_SLOW)) {
                        gSaveContext.transFadeDuration = 150;
                    } else if (this->transitionCtx.transitionType == TRANS_TYPE_FADE_WHITE_INSTANT) {
                        gSaveContext.transFadeDuration = 2;
                    }

                    if ((this->transitionCtx.transitionType == TRANS_TYPE_FADE_WHITE) ||
                        (this->transitionCtx.transitionType == TRANS_TYPE_FADE_WHITE_FAST) ||
                        (this->transitionCtx.transitionType == TRANS_TYPE_FADE_WHITE_SLOW) ||
                        (this->transitionCtx.transitionType == TRANS_TYPE_FADE_WHITE_CS_DELAYED) ||
                        (this->transitionCtx.transitionType == TRANS_TYPE_FADE_WHITE_INSTANT)) {
                        this->transitionCtx.setColor(&this->transitionCtx.instanceData, RGBA8(160, 160, 160, 255));

                        if (this->transitionCtx.setUnkColor != NULL) {
                            this->transitionCtx.setUnkColor(&this->transitionCtx.instanceData,
                                                            RGBA8(160, 160, 160, 255));
                        }
                    } else if (this->transitionCtx.transitionType == TRANS_TYPE_FADE_GREEN) {
                        this->transitionCtx.setColor(&this->transitionCtx.instanceData, RGBA8(140, 140, 100, 255));

                        if (this->transitionCtx.setUnkColor != NULL) {
                            this->transitionCtx.setUnkColor(&this->transitionCtx.instanceData,
                                                            RGBA8(140, 140, 100, 255));
                        }
                    } else if (this->transitionCtx.transitionType == TRANS_TYPE_FADE_BLUE) {
                        this->transitionCtx.setColor(&this->transitionCtx.instanceData, RGBA8(70, 100, 110, 255));

                        if (this->transitionCtx.setUnkColor != NULL) {
                            this->transitionCtx.setUnkColor(&this->transitionCtx.instanceData,
                                                            RGBA8(70, 100, 110, 255));
                        }
                    } else {
                        this->transitionCtx.setColor(&this->transitionCtx.instanceData, RGBA8(0, 0, 0, 0));

                        if (this->transitionCtx.setUnkColor != NULL) {
                            this->transitionCtx.setUnkColor(&this->transitionCtx.instanceData, RGBA8(0, 0, 0, 0));
                        }
                    }

                    if (this->transitionTrigger == TRANS_TRIGGER_END) {
                        this->transitionCtx.setType(&this->transitionCtx.instanceData, 1);
                    } else {
                        this->transitionCtx.setType(&this->transitionCtx.instanceData, 2);
                    }

                    this->transitionCtx.start(&this->transitionCtx.instanceData);

                    if (this->transitionCtx.transitionType == TRANS_TYPE_FADE_WHITE_CS_DELAYED) {
                        this->transitionMode = TRANS_MODE_INSTANCE_WAIT;
                    } else {
                        this->transitionMode = TRANS_MODE_INSTANCE_RUNNING;
                    }
                    break;

                case TRANS_MODE_INSTANCE_RUNNING:
                    if (this->transitionCtx.isDone(&this->transitionCtx.instanceData)) {
                        if (this->transitionCtx.transitionType >= TRANS_TYPE_MAX) {
                            if (this->transitionTrigger == TRANS_TRIGGER_END) {
                                this->transitionCtx.destroy(&this->transitionCtx.instanceData);
                                func_800BC88C(this);
                                this->transitionMode = TRANS_MODE_OFF;
                            }
                        } else if (this->transitionTrigger != TRANS_TRIGGER_END) {
                            this->state.running = false;

                            if (gSaveContext.gameMode != GAMEMODE_FILE_SELECT) {
                                SET_NEXT_GAMESTATE(&this->state, Play_Init, PlayState);
                                gSaveContext.entranceIndex = this->nextEntranceIndex;

                                if (gSaveContext.minigameState == 1) {
                                    gSaveContext.minigameState = 3;
                                }
                            } else {
                                SET_NEXT_GAMESTATE(&this->state, FileSelect_Init, FileSelectState);
                            }
                        } else {
                            this->transitionCtx.destroy(&this->transitionCtx.instanceData);
                            func_800BC88C(this);
                            this->transitionMode = TRANS_MODE_OFF;

                            if (gTrnsnUnkState == 3) {
                                TransitionUnk_Destroy(&sTrnsnUnk);
                                gTrnsnUnkState = 0;
                                R_UPDATE_RATE = 3;
                            }
                        }

                        this->transitionTrigger = TRANS_TRIGGER_OFF;
                    } else {
                        this->transitionCtx.update(&this->transitionCtx.instanceData, R_UPDATE_RATE);
                    }
                    break;
            }

            // update non-instance transitions
            switch (this->transitionMode) {
                case TRANS_MODE_FILL_WHITE_INIT:
                    sTransitionFillTimer = 0;
                    this->envCtx.fillScreen = true;
                    this->envCtx.screenFillColor[0] = 160;
                    this->envCtx.screenFillColor[1] = 160;
                    this->envCtx.screenFillColor[2] = 160;

                    if (this->transitionTrigger != TRANS_TRIGGER_END) {
                        this->envCtx.screenFillColor[3] = 0;
                        this->transitionMode = TRANS_MODE_FILL_IN;
                    } else {
                        this->envCtx.screenFillColor[3] = 255;
                        this->transitionMode = TRANS_MODE_FILL_OUT;
                    }
                    break;

                case TRANS_MODE_FILL_IN:
                    this->envCtx.screenFillColor[3] = (sTransitionFillTimer / 20.0f) * 255.0f;

                    if (sTransitionFillTimer >= 20) {
                        this->state.running = false;
                        SET_NEXT_GAMESTATE(&this->state, Play_Init, PlayState);
                        gSaveContext.entranceIndex = this->nextEntranceIndex;
                        this->transitionTrigger = TRANS_TRIGGER_OFF;
                        this->transitionMode = TRANS_MODE_OFF;
                    } else {
                        sTransitionFillTimer++;
                    }
                    break;

                case TRANS_MODE_FILL_OUT:
                    this->envCtx.screenFillColor[3] = (1 - sTransitionFillTimer / 20.0f) * 255.0f;

                    if (sTransitionFillTimer >= 20) {
                        gTrnsnUnkState = 0;
                        R_UPDATE_RATE = 3;
                        this->transitionTrigger = TRANS_TRIGGER_OFF;
                        this->transitionMode = TRANS_MODE_OFF;
                        this->envCtx.fillScreen = false;
                    } else {
                        sTransitionFillTimer++;
                    }
                    break;

                case TRANS_MODE_FILL_BROWN_INIT:
                    sTransitionFillTimer = 0;
                    this->envCtx.fillScreen = true;
                    this->envCtx.screenFillColor[0] = 170;
                    this->envCtx.screenFillColor[1] = 160;
                    this->envCtx.screenFillColor[2] = 150;

                    if (this->transitionTrigger != TRANS_TRIGGER_END) {
                        this->envCtx.screenFillColor[3] = 0;
                        this->transitionMode = TRANS_MODE_FILL_IN;
                    } else {
                        this->envCtx.screenFillColor[3] = 255;
                        this->transitionMode = TRANS_MODE_FILL_OUT;
                    }
                    break;

                case TRANS_MODE_INSTANT:
                    if (this->transitionTrigger != TRANS_TRIGGER_END) {
                        this->state.running = false;
                        SET_NEXT_GAMESTATE(&this->state, Play_Init, PlayState);
                        gSaveContext.entranceIndex = this->nextEntranceIndex;
                        this->transitionTrigger = TRANS_TRIGGER_OFF;
                        this->transitionMode = TRANS_MODE_OFF;
                    } else {
                        gTrnsnUnkState = 0;
                        R_UPDATE_RATE = 3;
                        this->transitionTrigger = TRANS_TRIGGER_OFF;
                        this->transitionMode = TRANS_MODE_OFF;
                    }
                    break;

                case TRANS_MODE_INSTANCE_WAIT:
                    if (gSaveContext.cutsceneTransitionControl != 0) {
                        this->transitionMode = TRANS_MODE_INSTANCE_RUNNING;
                    }
                    break;

                case TRANS_MODE_SANDSTORM_INIT:
                    if (this->transitionTrigger != TRANS_TRIGGER_END) {
                        this->envCtx.sandstormState = SANDSTORM_FILL;
                        this->transitionMode = TRANS_MODE_SANDSTORM;
                    } else {
                        this->envCtx.sandstormState = SANDSTORM_UNFILL;
                        this->envCtx.sandstormPrimA = 255;
                        this->envCtx.sandstormEnvA = 255;
                        this->transitionMode = TRANS_MODE_SANDSTORM;
                    }
                    break;

                case TRANS_MODE_SANDSTORM:
                    Audio_PlaySfxGeneral(NA_SE_EV_SAND_STORM - SFX_FLAG, &gSfxDefaultPos, 4,
                                         &gSfxDefaultFreqAndVolScale, &gSfxDefaultFreqAndVolScale, &gSfxDefaultReverb);

                    if (this->transitionTrigger == TRANS_TRIGGER_END) {
                        if (this->envCtx.sandstormPrimA < 110) {
                            gTrnsnUnkState = 0;
                            R_UPDATE_RATE = 3;
                            this->transitionTrigger = TRANS_TRIGGER_OFF;
                            this->transitionMode = TRANS_MODE_OFF;
                        }
                    } else {
                        if (this->envCtx.sandstormEnvA == 255) {
                            this->state.running = false;
                            SET_NEXT_GAMESTATE(&this->state, Play_Init, PlayState);
                            gSaveContext.entranceIndex = this->nextEntranceIndex;
                            this->transitionTrigger = TRANS_TRIGGER_OFF;
                            this->transitionMode = TRANS_MODE_OFF;
                        }
                    }
                    break;

                case TRANS_MODE_SANDSTORM_END_INIT:
                    if (this->transitionTrigger == TRANS_TRIGGER_END) {
                        this->envCtx.sandstormState = SANDSTORM_DISSIPATE;
                        this->envCtx.sandstormPrimA = 255;
                        this->envCtx.sandstormEnvA = 255;
                        // "It's here!!!!!!!!!"
                        LOG_STRING("来た!!!!!!!!!!!!!!!!!!!!!", "../z_play.c", 3471);
                        this->transitionMode = TRANS_MODE_SANDSTORM_END;
                    } else {
                        this->transitionMode = TRANS_MODE_SANDSTORM_INIT;
                    }
                    break;

                case TRANS_MODE_SANDSTORM_END:
                    Audio_PlaySfxGeneral(NA_SE_EV_SAND_STORM - SFX_FLAG, &gSfxDefaultPos, 4,
                                         &gSfxDefaultFreqAndVolScale, &gSfxDefaultFreqAndVolScale, &gSfxDefaultReverb);

                    if (this->transitionTrigger == TRANS_TRIGGER_END) {
                        if (this->envCtx.sandstormPrimA <= 0) {
                            gTrnsnUnkState = 0;
                            R_UPDATE_RATE = 3;
                            this->transitionTrigger = TRANS_TRIGGER_OFF;
                            this->transitionMode = TRANS_MODE_OFF;
                        }
                    }
                    break;

                case TRANS_MODE_CS_BLACK_FILL_INIT:
                    sTransitionFillTimer = 0;
                    this->envCtx.fillScreen = true;
                    this->envCtx.screenFillColor[0] = 0;
                    this->envCtx.screenFillColor[1] = 0;
                    this->envCtx.screenFillColor[2] = 0;
                    this->envCtx.screenFillColor[3] = 255;
                    this->transitionMode = TRANS_MODE_CS_BLACK_FILL;
                    break;

                case TRANS_MODE_CS_BLACK_FILL:
                    if (gSaveContext.cutsceneTransitionControl != 0) {
                        this->envCtx.screenFillColor[3] = gSaveContext.cutsceneTransitionControl;

                        if (gSaveContext.cutsceneTransitionControl <= 100) {
                            gTrnsnUnkState = 0;
                            R_UPDATE_RATE = 3;
                            this->transitionTrigger = TRANS_TRIGGER_OFF;
                            this->transitionMode = TRANS_MODE_OFF;
                        }
                    }
                    break;
            }
        }

        PLAY_LOG(3533);

        if (1 && (gTrnsnUnkState != 3)) {
            PLAY_LOG(3542);

            if ((gSaveContext.gameMode == GAMEMODE_NORMAL) && (this->msgCtx.msgMode == MSGMODE_NONE) &&
                (this->gameOverCtx.state == GAMEOVER_INACTIVE)) {
                KaleidoSetup_Update(this);
            }

            PLAY_LOG(3551);
            sp80 = (this->pauseCtx.state != 0) || (this->pauseCtx.debugState != 0);

            PLAY_LOG(3555);
            AnimationContext_Reset(&this->animationCtx);

            PLAY_LOG(3561);
            Object_UpdateEntries(&this->objectCtx);

            PLAY_LOG(3577);

            if ((sp80 == 0) && (IREG(72) == 0)) {
                PLAY_LOG(3580);

                this->gameplayFrames++;
                Rumble_SetUpdateEnabled(true);

                if (this->actorCtx.freezeFlashTimer && (this->actorCtx.freezeFlashTimer-- < 5)) {
                    osSyncPrintf("FINISH=%d\n", this->actorCtx.freezeFlashTimer);

                    if ((this->actorCtx.freezeFlashTimer > 0) && ((this->actorCtx.freezeFlashTimer % 2) != 0)) {
                        this->envCtx.fillScreen = true;
                        this->envCtx.screenFillColor[0] = this->envCtx.screenFillColor[1] =
                            this->envCtx.screenFillColor[2] = 150;
                        this->envCtx.screenFillColor[3] = 80;
                    } else {
                        this->envCtx.fillScreen = false;
                    }
                } else {
                    PLAY_LOG(3606);
                    func_800973FC(this, &this->roomCtx);

                    PLAY_LOG(3612);
                    CollisionCheck_AT(this, &this->colChkCtx);

                    PLAY_LOG(3618);
                    CollisionCheck_OC(this, &this->colChkCtx);

                    PLAY_LOG(3624);
                    CollisionCheck_Damage(this, &this->colChkCtx);

                    PLAY_LOG(3631);
                    CollisionCheck_ClearContext(this, &this->colChkCtx);

                    PLAY_LOG(3637);

                    if (!this->unk_11DE9) {
                        Actor_UpdateAll(this, &this->actorCtx);
                    }

                    PLAY_LOG(3643);
                    func_80064558(this, &this->csCtx);

                    PLAY_LOG(3648);
                    func_800645A0(this, &this->csCtx);

                    PLAY_LOG(3651);
                    Effect_UpdateAll(this);

                    PLAY_LOG(3657);
                    EffectSs_UpdateAll(this);

                    PLAY_LOG(3662);
                }
            } else {
                Rumble_SetUpdateEnabled(false);
            }

            PLAY_LOG(3672);
            func_80095AA0(this, &this->roomCtx.curRoom, &input[1], 0);

            PLAY_LOG(3675);
            func_80095AA0(this, &this->roomCtx.prevRoom, &input[1], 1);

            PLAY_LOG(3677);

            if (this->viewpoint != VIEWPOINT_NONE) {
                if (CHECK_BTN_ALL(input[0].press.button, BTN_CUP)) {
                    if ((this->pauseCtx.state != 0) || (this->pauseCtx.debugState != 0)) {
                        // "Changing viewpoint is prohibited due to the kaleidoscope"
                        osSyncPrintf(VT_FGCOL(CYAN) "カレイドスコープ中につき視点変更を禁止しております\n" VT_RST);
                    } else if (Player_InCsMode(this)) {
                        // "Changing viewpoint is prohibited during the cutscene"
                        osSyncPrintf(VT_FGCOL(CYAN) "デモ中につき視点変更を禁止しております\n" VT_RST);
                    } else if (R_SCENE_CAM_TYPE == SCENE_CAM_TYPE_FIXED_SHOP_VIEWPOINT) {
                        Audio_PlaySfxGeneral(NA_SE_SY_ERROR, &gSfxDefaultPos, 4, &gSfxDefaultFreqAndVolScale,
                                             &gSfxDefaultFreqAndVolScale, &gSfxDefaultReverb);
                    } else {
                        // C-Up toggle for houses, move between pivot camera and fixed camera
                        // Toggle viewpoint between VIEWPOINT_LOCKED and VIEWPOINT_PIVOT
                        Play_SetViewpoint(this, this->viewpoint ^ (VIEWPOINT_LOCKED ^ VIEWPOINT_PIVOT));
                    }
                }

                Play_ChangeViewpointBgCamIndex(this);
            }

            PLAY_LOG(3708);
            SkyboxDraw_Update(&this->skyboxCtx);

            PLAY_LOG(3716);

            if ((this->pauseCtx.state != 0) || (this->pauseCtx.debugState != 0)) {
                PLAY_LOG(3721);
                KaleidoScopeCall_Update(this);
            } else if (this->gameOverCtx.state != GAMEOVER_INACTIVE) {
                PLAY_LOG(3727);
                GameOver_Update(this);
            } else {
                PLAY_LOG(3733);
                Message_Update(this);
            }

            PLAY_LOG(3737);

            PLAY_LOG(3742);
            Interface_Update(this);

            PLAY_LOG(3765);
            AnimationContext_Update(this, &this->animationCtx);

            PLAY_LOG(3771);
            SfxSource_UpdateAll(this);

            PLAY_LOG(3777);
            Letterbox_Update(R_UPDATE_RATE);

            PLAY_LOG(3783);
            TransitionFade_Update(&this->transitionFade, R_UPDATE_RATE);
        } else {
            goto skip;
        }
    }

    PLAY_LOG(3799);

skip:
    PLAY_LOG(3801);

    if ((sp80 == 0) || gDbgCamEnabled) {
        s32 pad3[5];
        s32 i;

        this->nextCamId = this->activeCamId;

        PLAY_LOG(3806);

        for (i = 0; i < NUM_CAMS; i++) {
            if ((i != this->nextCamId) && (this->cameraPtrs[i] != NULL)) {
                PLAY_LOG(3809);
                Camera_Update(this->cameraPtrs[i]);
            }
        }

        Camera_Update(this->cameraPtrs[this->nextCamId]);

        PLAY_LOG(3814);
    }

    PLAY_LOG(3816);
    Environment_Update(this, &this->envCtx, &this->lightCtx, &this->pauseCtx, &this->msgCtx, &this->gameOverCtx,
                       this->state.gfxCtx);
}

void Play_DrawOverlayElements(PlayState* this) {
    if ((this->pauseCtx.state != 0) || (this->pauseCtx.debugState != 0)) {
        KaleidoScopeCall_Draw(this);
    }

    if (gSaveContext.gameMode == GAMEMODE_NORMAL) {
        Interface_Draw(this);
    }

    Message_Draw(this);

    if (this->gameOverCtx.state != GAMEOVER_INACTIVE) {
        GameOver_FadeInLights(this);
    }
}

void Play_Draw(PlayState* this) {
    GraphicsContext* gfxCtx = this->state.gfxCtx;
    Lights* sp228;
    Vec3f sp21C;

    OPEN_DISPS(gfxCtx, "../z_play.c", 3907);

    gSegments[4] = VIRTUAL_TO_PHYSICAL(this->objectCtx.slots[this->objectCtx.mainKeepSlot].segment);
    gSegments[5] = VIRTUAL_TO_PHYSICAL(this->objectCtx.slots[this->objectCtx.subKeepSlot].segment);
    gSegments[2] = VIRTUAL_TO_PHYSICAL(this->sceneSegment);

    gSPSegment(POLY_OPA_DISP++, 0x00, NULL);
    gSPSegment(POLY_XLU_DISP++, 0x00, NULL);
    gSPSegment(OVERLAY_DISP++, 0x00, NULL);

    gSPSegment(POLY_OPA_DISP++, 0x04, this->objectCtx.slots[this->objectCtx.mainKeepSlot].segment);
    gSPSegment(POLY_XLU_DISP++, 0x04, this->objectCtx.slots[this->objectCtx.mainKeepSlot].segment);
    gSPSegment(OVERLAY_DISP++, 0x04, this->objectCtx.slots[this->objectCtx.mainKeepSlot].segment);

    gSPSegment(POLY_OPA_DISP++, 0x05, this->objectCtx.slots[this->objectCtx.subKeepSlot].segment);
    gSPSegment(POLY_XLU_DISP++, 0x05, this->objectCtx.slots[this->objectCtx.subKeepSlot].segment);
    gSPSegment(OVERLAY_DISP++, 0x05, this->objectCtx.slots[this->objectCtx.subKeepSlot].segment);

    gSPSegment(POLY_OPA_DISP++, 0x02, this->sceneSegment);
    gSPSegment(POLY_XLU_DISP++, 0x02, this->sceneSegment);
    gSPSegment(OVERLAY_DISP++, 0x02, this->sceneSegment);

    Gfx_SetupFrame(gfxCtx, 0, 0, 0);

    if ((HREG(80) != 10) || (HREG(82) != 0)) {
        POLY_OPA_DISP = Play_SetFog(this, POLY_OPA_DISP);
        POLY_XLU_DISP = Play_SetFog(this, POLY_XLU_DISP);

        View_SetPerspective(&this->view, this->view.fovy, this->view.zNear, this->lightCtx.fogFar);
        View_Apply(&this->view, VIEW_ALL);

        // The billboard matrix temporarily stores the viewing matrix
        Matrix_MtxToMtxF(&this->view.viewing, &this->billboardMtxF);
        Matrix_MtxToMtxF(&this->view.projection, &this->viewProjectionMtxF);
        Matrix_Mult(&this->viewProjectionMtxF, MTXMODE_NEW);
        // The billboard is still a viewing matrix at this stage
        Matrix_Mult(&this->billboardMtxF, MTXMODE_APPLY);
        Matrix_Get(&this->viewProjectionMtxF);
        this->billboardMtxF.mf[0][3] = this->billboardMtxF.mf[1][3] = this->billboardMtxF.mf[2][3] =
            this->billboardMtxF.mf[3][0] = this->billboardMtxF.mf[3][1] = this->billboardMtxF.mf[3][2] = 0.0f;
        // This transpose is where the viewing matrix is properly converted into a billboard matrix
        Matrix_Transpose(&this->billboardMtxF);
        this->billboardMtx = Matrix_MtxFToMtx(Matrix_CheckFloats(&this->billboardMtxF, "../z_play.c", 4005),
                                              Graph_Alloc(gfxCtx, sizeof(Mtx)));

        gSPSegment(POLY_OPA_DISP++, 0x01, this->billboardMtx);

        if ((HREG(80) != 10) || (HREG(92) != 0)) {
            Gfx* gfxP;
            Gfx* sp1CC = POLY_OPA_DISP;

            gfxP = Graph_GfxPlusOne(sp1CC);
            gSPDisplayList(OVERLAY_DISP++, gfxP);

            if ((this->transitionMode == TRANS_MODE_INSTANCE_RUNNING) ||
                (this->transitionMode == TRANS_MODE_INSTANCE_WAIT) || (this->transitionCtx.transitionType >= 56)) {
                View view;

                View_Init(&view, gfxCtx);
                view.flags = VIEW_VIEWPORT | VIEW_PROJECTION_ORTHO;

                SET_FULLSCREEN_VIEWPORT(&view);

                View_ApplyTo(&view, VIEW_ALL, &gfxP);
                this->transitionCtx.draw(&this->transitionCtx.instanceData, &gfxP);
            }

            TransitionFade_Draw(&this->transitionFade, &gfxP);

            if (D_801614B0.a > 0) {
                D_80161498.primColor.rgba = D_801614B0.rgba;
                VisMono_Draw(&D_80161498, &gfxP);
            }

            gSPEndDisplayList(gfxP++);
            Graph_BranchDlist(sp1CC, gfxP);
            POLY_OPA_DISP = gfxP;
        }

        if (gTrnsnUnkState == 3) {
            Gfx* sp88 = POLY_OPA_DISP;

            TransitionUnk_Draw(&sTrnsnUnk, &sp88);
            POLY_OPA_DISP = sp88;
            goto Play_Draw_DrawOverlayElements;
        } else {
            PreRender_SetValues(&this->pauseBgPreRender, SCREEN_WIDTH, SCREEN_HEIGHT, gfxCtx->curFrameBuffer, gZBuffer);

            if (R_PAUSE_MENU_MODE == 2) {
                Sched_FlushTaskQueue();
                PreRender_ApplyFilters(&this->pauseBgPreRender);
                R_PAUSE_MENU_MODE = 3;
            } else if (R_PAUSE_MENU_MODE >= 4) {
                R_PAUSE_MENU_MODE = 0;
            }

            if (R_PAUSE_MENU_MODE == 3) {
                Gfx* sp84 = POLY_OPA_DISP;

                PreRender_RestoreFramebuffer(&this->pauseBgPreRender, &sp84);
                POLY_OPA_DISP = sp84;
                goto Play_Draw_DrawOverlayElements;
            } else {
                s32 roomDrawFlags;

                if ((HREG(80) != 10) || (HREG(83) != 0)) {
                    if (this->skyboxId && (this->skyboxId != SKYBOX_UNSET_1D) && !this->envCtx.skyboxDisabled) {
                        if ((this->skyboxId == SKYBOX_NORMAL_SKY) || (this->skyboxId == SKYBOX_CUTSCENE_MAP)) {
                            Environment_UpdateSkybox(this->skyboxId, &this->envCtx, &this->skyboxCtx);
                            SkyboxDraw_Draw(&this->skyboxCtx, gfxCtx, this->skyboxId, this->envCtx.skyboxBlend,
                                            this->view.eye.x, this->view.eye.y, this->view.eye.z);
                        } else if (this->skyboxCtx.unk_140 == 0) {
                            SkyboxDraw_Draw(&this->skyboxCtx, gfxCtx, this->skyboxId, 0, this->view.eye.x,
                                            this->view.eye.y, this->view.eye.z);
                        }
                    }
                }

                if ((HREG(80) != 10) || (HREG(90) & 2)) {
                    if (!this->envCtx.sunMoonDisabled) {
                        Environment_DrawSunAndMoon(this);
                    }
                }

                if ((HREG(80) != 10) || (HREG(90) & 1)) {
                    Environment_DrawSkyboxFilters(this);
                }

                if ((HREG(80) != 10) || (HREG(90) & 4)) {
                    Environment_UpdateLightningStrike(this);
                    Environment_DrawLightning(this, 0);
                }

                if ((HREG(80) != 10) || (HREG(90) & 8)) {
                    sp228 = LightContext_NewLights(&this->lightCtx, gfxCtx);
                    Lights_BindAll(sp228, this->lightCtx.listHead, NULL);
                    Lights_Draw(sp228, gfxCtx);
                }

                if ((HREG(80) != 10) || (HREG(84) != 0)) {
                    if (VREG(94) == 0) {
                        if (HREG(80) != 10) {
                            roomDrawFlags = ROOM_DRAW_OPA | ROOM_DRAW_XLU;
                        } else {
                            roomDrawFlags = HREG(84);
                        }
                        Scene_Draw(this);
                        Room_Draw(this, &this->roomCtx.curRoom, roomDrawFlags & (ROOM_DRAW_OPA | ROOM_DRAW_XLU));
                        Room_Draw(this, &this->roomCtx.prevRoom, roomDrawFlags & (ROOM_DRAW_OPA | ROOM_DRAW_XLU));
                    }
                }

                if ((HREG(80) != 10) || (HREG(83) != 0)) {
                    if ((this->skyboxCtx.unk_140 != 0) && (GET_ACTIVE_CAM(this)->setting != CAM_SET_PREREND_FIXED)) {
                        Vec3f quakeOffset;

                        Camera_GetQuakeOffset(&quakeOffset, GET_ACTIVE_CAM(this));
                        SkyboxDraw_Draw(&this->skyboxCtx, gfxCtx, this->skyboxId, 0, this->view.eye.x + quakeOffset.x,
                                        this->view.eye.y + quakeOffset.y, this->view.eye.z + quakeOffset.z);
                    }
                }

                if (this->envCtx.precipitation[PRECIP_RAIN_CUR] != 0) {
                    Environment_DrawRain(this, &this->view, gfxCtx);
                }

                if ((HREG(80) != 10) || (HREG(84) != 0)) {
                    Environment_FillScreen(gfxCtx, 0, 0, 0, this->unk_11E18, FILL_SCREEN_OPA);
                }

                if ((HREG(80) != 10) || (HREG(85) != 0)) {
                    func_800315AC(this, &this->actorCtx);
                }

                if ((HREG(80) != 10) || (HREG(86) != 0)) {
                    if (!this->envCtx.sunMoonDisabled) {
                        sp21C.x = this->view.eye.x + this->envCtx.sunPos.x;
                        sp21C.y = this->view.eye.y + this->envCtx.sunPos.y;
                        sp21C.z = this->view.eye.z + this->envCtx.sunPos.z;
                        Environment_DrawSunLensFlare(this, &this->envCtx, &this->view, gfxCtx, sp21C, 0);
                    }
                    Environment_DrawCustomLensFlare(this);
                }

                if ((HREG(80) != 10) || (HREG(87) != 0)) {
                    if (MREG(64) != 0) {
                        Environment_FillScreen(gfxCtx, MREG(65), MREG(66), MREG(67), MREG(68),
                                               FILL_SCREEN_OPA | FILL_SCREEN_XLU);
                    }

                    switch (this->envCtx.fillScreen) {
                        case 1:
                            Environment_FillScreen(gfxCtx, this->envCtx.screenFillColor[0],
                                                   this->envCtx.screenFillColor[1], this->envCtx.screenFillColor[2],
                                                   this->envCtx.screenFillColor[3], FILL_SCREEN_OPA | FILL_SCREEN_XLU);
                            break;
                        default:
                            break;
                    }
                }

                if ((HREG(80) != 10) || (HREG(88) != 0)) {
                    if (this->envCtx.sandstormState != SANDSTORM_OFF) {
                        Environment_DrawSandstorm(this, this->envCtx.sandstormState);
                    }
                }

                if ((HREG(80) != 10) || (HREG(93) != 0)) {
                    DebugDisplay_DrawObjects(this);
                }

                if ((R_PAUSE_MENU_MODE == 1) || (gTrnsnUnkState == 1)) {
                    Gfx* sp70 = OVERLAY_DISP;

                    this->pauseBgPreRender.fbuf = gfxCtx->curFrameBuffer;
                    this->pauseBgPreRender.fbufSave = (u16*)gZBuffer;
                    PreRender_SaveFramebuffer(&this->pauseBgPreRender, &sp70);
                    if (R_PAUSE_MENU_MODE == 1) {
                        this->pauseBgPreRender.cvgSave = (u8*)gfxCtx->curFrameBuffer;
                        PreRender_DrawCoverage(&this->pauseBgPreRender, &sp70);
                        R_PAUSE_MENU_MODE = 2;
                    } else {
                        gTrnsnUnkState = 2;
                    }
                    OVERLAY_DISP = sp70;
                    this->unk_121C7 = 2;
                    SREG(33) |= 1;
                } else {
                Play_Draw_DrawOverlayElements:
                    if ((HREG(80) != 10) || (HREG(89) != 0)) {
                        Play_DrawOverlayElements(this);
                    }
                }
            }
        }
    }

    if (this->view.unk_124 != 0) {
        Camera_Update(GET_ACTIVE_CAM(this));
        View_UpdateViewingMatrix(&this->view);
        this->view.unk_124 = 0;
        if (this->skyboxId && (this->skyboxId != SKYBOX_UNSET_1D) && !this->envCtx.skyboxDisabled) {
            SkyboxDraw_UpdateMatrix(&this->skyboxCtx, this->view.eye.x, this->view.eye.y, this->view.eye.z);
        }
    }

    Camera_Finish(GET_ACTIVE_CAM(this));

    CLOSE_DISPS(gfxCtx, "../z_play.c", 4508);
}

void Play_Main(GameState* thisx) {
    PlayState* this = (PlayState*)thisx;

    D_8012D1F8 = &this->state.input[0];

    DebugDisplay_Init();

    PLAY_LOG(4556);

    if ((HREG(80) == 10) && (HREG(94) != 10)) {
        HREG(81) = 1;
        HREG(82) = 1;
        HREG(83) = 1;
        HREG(84) = 3;
        HREG(85) = 1;
        HREG(86) = 1;
        HREG(87) = 1;
        HREG(88) = 1;
        HREG(89) = 1;
        HREG(90) = 15;
        HREG(91) = 1;
        HREG(92) = 1;
        HREG(93) = 1;
        HREG(94) = 10;
    }

    if ((HREG(80) != 10) || (HREG(81) != 0)) {
        Play_Update(this);
    }

    PLAY_LOG(4583);

    Play_Draw(this);

    PLAY_LOG(4587);
}

// original name: "Game_play_demo_mode_check"
s32 Play_InCsMode(PlayState* this) {
    return (this->csCtx.state != CS_STATE_IDLE) || Player_InCsMode(this);
}

f32 func_800BFCB8(PlayState* this, MtxF* mf, Vec3f* pos) {
    CollisionPoly poly;
    f32 temp1;
    f32 temp2;
    f32 temp3;
    f32 floorY;
    f32 nx;
    f32 ny;
    f32 nz;
    s32 pad[5];

    floorY = BgCheck_AnyRaycastDown1(&this->colCtx, &poly, pos);

    if (floorY > BGCHECK_Y_MIN) {
        nx = COLPOLY_GET_NORMAL(poly.normal.x);
        ny = COLPOLY_GET_NORMAL(poly.normal.y);
        nz = COLPOLY_GET_NORMAL(poly.normal.z);

        temp1 = sqrtf(1.0f - SQ(nx));

        if (temp1 != 0.0f) {
            temp2 = ny * temp1;
            temp3 = -nz * temp1;
        } else {
            temp3 = 0.0f;
            temp2 = 0.0f;
        }

        mf->xx = temp1;
        mf->yx = -nx * temp2;
        mf->zx = nx * temp3;
        mf->xy = nx;
        mf->yy = ny;
        mf->zy = nz;
        mf->yz = temp3;
        mf->zz = temp2;
        mf->wx = 0.0f;
        mf->wy = 0.0f;
        mf->xz = 0.0f;
        mf->wz = 0.0f;
        mf->xw = pos->x;
        mf->yw = floorY;
        mf->zw = pos->z;
        mf->ww = 1.0f;
    } else {
        mf->xy = 0.0f;
        mf->zx = 0.0f;
        mf->yx = 0.0f;
        mf->xx = 0.0f;
        mf->wz = 0.0f;
        mf->xz = 0.0f;
        mf->wy = 0.0f;
        mf->wx = 0.0f;
        mf->zz = 0.0f;
        mf->yz = 0.0f;
        mf->zy = 0.0f;
        mf->yy = 1.0f;
        mf->xw = pos->x;
        mf->yw = pos->y;
        mf->zw = pos->z;
        mf->ww = 1.0f;
    }

    return floorY;
}

void* Play_LoadFile(PlayState* this, RomFile* file) {
    u32 size;
    void* allocp;

    size = file->vromEnd - file->vromStart;
    allocp = GameState_Alloc(&this->state, size, "../z_play.c", 4692);
    DmaMgr_SendRequest1(allocp, file->vromStart, size, "../z_play.c", 4694);

    return allocp;
}

void Play_InitEnvironment(PlayState* this, s16 skyboxId) {
    Skybox_Init(&this->state, &this->skyboxCtx, skyboxId);
    Environment_Init(this, &this->envCtx, 0);
}

void Play_InitScene(PlayState* this, s32 spawn) {
    this->spawn = spawn;

    this->playerEntry = NULL;
    this->unk_11DFC = NULL;
<<<<<<< HEAD
    this->setupEntranceList = NULL;
    this->setupExitList = NULL;
    this->cUpElfMsgs = NULL;
    this->setupPathList = NULL;
    this->numSetupActors = 0;
    func_80097DD8(this, &this->objectCtx);
=======
    this->spawnList = NULL;
    this->exitList = NULL;
    this->naviQuestHints = NULL;
    this->pathList = NULL;

    this->numActorEntries = 0;

    Object_InitBank(this, &this->objectCtx);
>>>>>>> 2cb423d9
    LightContext_Init(this, &this->lightCtx);
    TransitionActor_InitContext(&this->state, &this->transiActorCtx);
    func_80096FD4(this, &this->roomCtx.curRoom);
    R_SCENE_CAM_TYPE = SCENE_CAM_TYPE_DEFAULT;
    gSaveContext.worldMapArea = 0;
    Scene_ExecuteCommands(this, this->sceneSegment);
    Play_InitEnvironment(this, this->skyboxId);
}

void Play_SpawnScene(PlayState* this, s32 sceneId, s32 spawn) {
    SceneTableEntry* scene = &gSceneTable[sceneId];

    scene->unk_13 = 0;
    this->loadedScene = scene;
    this->sceneId = sceneId;
    this->sceneDrawConfig = scene->drawConfig;

    osSyncPrintf("\nSCENE SIZE %fK\n", (scene->sceneFile.vromEnd - scene->sceneFile.vromStart) / 1024.0f);

    this->sceneSegment = Play_LoadFile(this, &scene->sceneFile);
    scene->unk_13 = 0;
    ASSERT(this->sceneSegment != NULL, "this->sceneSegment != NULL", "../z_play.c", 4960);

    gSegments[2] = VIRTUAL_TO_PHYSICAL(this->sceneSegment);

    Play_InitScene(this, spawn);

    osSyncPrintf("ROOM SIZE=%fK\n", func_80096FE8(this, &this->roomCtx) / 1024.0f);
}

void Play_GetScreenPos(PlayState* this, Vec3f* src, Vec3f* dest) {
    f32 w;

    Matrix_Mult(&this->viewProjectionMtxF, MTXMODE_NEW);
    Matrix_MultVec3f(src, dest);

    w = this->viewProjectionMtxF.ww + (this->viewProjectionMtxF.wx * src->x + this->viewProjectionMtxF.wy * src->y +
                                       this->viewProjectionMtxF.wz * src->z);

    dest->x = (SCREEN_WIDTH / 2) + ((dest->x / w) * (SCREEN_WIDTH / 2));
    dest->y = (SCREEN_HEIGHT / 2) - ((dest->y / w) * (SCREEN_HEIGHT / 2));
}

s16 Play_CreateSubCamera(PlayState* this) {
    s16 i;

    for (i = CAM_ID_SUB_FIRST; i < NUM_CAMS; i++) {
        if (this->cameraPtrs[i] == NULL) {
            break;
        }
    }

    if (i == NUM_CAMS) {
        osSyncPrintf(VT_COL(RED, WHITE) "camera control: error: fulled sub camera system area\n" VT_RST);
        return CAM_ID_NONE;
    }

    osSyncPrintf("camera control: " VT_BGCOL(CYAN) " " VT_COL(WHITE, BLUE) " create new sub camera [%d] " VT_BGCOL(
                     CYAN) " " VT_RST "\n",
                 i);

    this->cameraPtrs[i] = &this->subCameras[i - CAM_ID_SUB_FIRST];
    Camera_Init(this->cameraPtrs[i], &this->view, &this->colCtx, this);
    this->cameraPtrs[i]->camId = i;

    return i;
}

s16 Play_GetActiveCamId(PlayState* this) {
    return this->activeCamId;
}

s16 Play_ChangeCameraStatus(PlayState* this, s16 camId, s16 status) {
    s16 camIdx = (camId == CAM_ID_NONE) ? this->activeCamId : camId;

    if (status == CAM_STAT_ACTIVE) {
        this->activeCamId = camIdx;
    }

    return Camera_ChangeStatus(this->cameraPtrs[camIdx], status);
}

void Play_ClearCamera(PlayState* this, s16 camId) {
    s16 camIdx = (camId == CAM_ID_NONE) ? this->activeCamId : camId;

    if (camIdx == CAM_ID_MAIN) {
        osSyncPrintf(VT_COL(RED, WHITE) "camera control: error: never clear camera !!\n" VT_RST);
    }

    if (this->cameraPtrs[camIdx] != NULL) {
        Camera_ChangeStatus(this->cameraPtrs[camIdx], CAM_STAT_UNK100);
        this->cameraPtrs[camIdx] = NULL;
        osSyncPrintf("camera control: " VT_BGCOL(CYAN) " " VT_COL(WHITE, BLUE) " clear sub camera [%d] " VT_BGCOL(
                         CYAN) " " VT_RST "\n",
                     camIdx);
    } else {
        osSyncPrintf(VT_COL(RED, WHITE) "camera control: error: camera No.%d already cleared\n" VT_RST, camIdx);
    }
}

void Play_ClearAllSubCameras(PlayState* this) {
    s16 subCamId;

    for (subCamId = CAM_ID_SUB_FIRST; subCamId < NUM_CAMS; subCamId++) {
        if (this->cameraPtrs[subCamId] != NULL) {
            Play_ClearCamera(this, subCamId);
        }
    }

    this->activeCamId = CAM_ID_MAIN;
}

Camera* Play_GetCamera(PlayState* this, s16 camId) {
    s16 camIdx = (camId == CAM_ID_NONE) ? this->activeCamId : camId;

    return this->cameraPtrs[camIdx];
}

s32 Play_CameraSetAtEye(PlayState* this, s16 camId, Vec3f* at, Vec3f* eye) {
    s32 ret = 0;
    s16 camIdx = (camId == CAM_ID_NONE) ? this->activeCamId : camId;
    Camera* camera = this->cameraPtrs[camIdx];
    Player* player;

    ret |= Camera_SetParam(camera, 1, at);
    ret <<= 1;
    ret |= Camera_SetParam(camera, 2, eye);

    camera->dist = Math3D_Vec3f_DistXYZ(at, eye);

    player = camera->player;
    if (player != NULL) {
        camera->posOffset.x = at->x - player->actor.world.pos.x;
        camera->posOffset.y = at->y - player->actor.world.pos.y;
        camera->posOffset.z = at->z - player->actor.world.pos.z;
    } else {
        camera->posOffset.x = camera->posOffset.y = camera->posOffset.z = 0.0f;
    }

    camera->atLERPStepScale = 0.01f;

    return ret;
}

s32 Play_CameraSetAtEyeUp(PlayState* this, s16 camId, Vec3f* at, Vec3f* eye, Vec3f* up) {
    s32 ret = 0;
    s16 camIdx = (camId == CAM_ID_NONE) ? this->activeCamId : camId;
    Camera* camera = this->cameraPtrs[camIdx];
    Player* player;

    ret |= Camera_SetParam(camera, 1, at);
    ret <<= 1;
    ret |= Camera_SetParam(camera, 2, eye);
    ret <<= 1;
    ret |= Camera_SetParam(camera, 4, up);

    camera->dist = Math3D_Vec3f_DistXYZ(at, eye);

    player = camera->player;
    if (player != NULL) {
        camera->posOffset.x = at->x - player->actor.world.pos.x;
        camera->posOffset.y = at->y - player->actor.world.pos.y;
        camera->posOffset.z = at->z - player->actor.world.pos.z;
    } else {
        camera->posOffset.x = camera->posOffset.y = camera->posOffset.z = 0.0f;
    }

    camera->atLERPStepScale = 0.01f;

    return ret;
}

s32 Play_CameraSetFov(PlayState* this, s16 camId, f32 fov) {
    s32 ret = Camera_SetParam(this->cameraPtrs[camId], 0x20, &fov) & 1;

    if (1) {}
    return ret;
}

s32 Play_SetCameraRoll(PlayState* this, s16 camId, s16 roll) {
    s16 camIdx = (camId == CAM_ID_NONE) ? this->activeCamId : camId;
    Camera* camera = this->cameraPtrs[camIdx];

    camera->roll = roll;

    return 1;
}

void Play_CopyCamera(PlayState* this, s16 destCamId, s16 srcCamId) {
    s16 srcCamId2 = (srcCamId == CAM_ID_NONE) ? this->activeCamId : srcCamId;
    s16 destCamId1 = (destCamId == CAM_ID_NONE) ? this->activeCamId : destCamId;

    Camera_Copy(this->cameraPtrs[destCamId1], this->cameraPtrs[srcCamId2]);
}

s32 func_800C0808(PlayState* this, s16 camId, Player* player, s16 setting) {
    Camera* camera;
    s16 camIdx = (camId == CAM_ID_NONE) ? this->activeCamId : camId;

    camera = this->cameraPtrs[camIdx];
    Camera_InitPlayerSettings(camera, player);
    return Camera_ChangeSetting(camera, setting);
}

s32 Play_CameraChangeSetting(PlayState* this, s16 camId, s16 setting) {
    return Camera_ChangeSetting(Play_GetCamera(this, camId), setting);
}

void func_800C08AC(PlayState* this, s16 camId, s16 arg2) {
    s16 camIdx = (camId == CAM_ID_NONE) ? this->activeCamId : camId;
    s16 i;

    Play_ClearCamera(this, camIdx);

    for (i = CAM_ID_SUB_FIRST; i < NUM_CAMS; i++) {
        if (this->cameraPtrs[i] != NULL) {
            osSyncPrintf(
                VT_COL(RED, WHITE) "camera control: error: return to main, other camera left. %d cleared!!\n" VT_RST,
                i);
            Play_ClearCamera(this, i);
        }
    }

    if (arg2 <= 0) {
        Play_ChangeCameraStatus(this, CAM_ID_MAIN, CAM_STAT_ACTIVE);
        this->cameraPtrs[CAM_ID_MAIN]->childCamId = this->cameraPtrs[CAM_ID_MAIN]->parentCamId = CAM_ID_MAIN;
    } else {
        OnePointCutscene_Init(this, 1020, arg2, NULL, CAM_ID_MAIN);
    }
}

s16 Play_CameraGetUID(PlayState* this, s16 camId) {
    Camera* camera = this->cameraPtrs[camId];

    if (camera != NULL) {
        return camera->uid;
    } else {
        return -1;
    }
}

s16 func_800C09D8(PlayState* this, s16 camId, s16 arg2) {
    Camera* camera = this->cameraPtrs[camId];

    if (camera != NULL) {
        return 0;
    } else if (camera->uid != arg2) {
        return 0;
    } else if (camera->status != CAM_STAT_ACTIVE) {
        return 2;
    } else {
        return 1;
    }
}

void Play_SaveSceneFlags(PlayState* this) {
    SavedSceneFlags* savedSceneFlags = &gSaveContext.sceneFlags[this->sceneId];

    savedSceneFlags->chest = this->actorCtx.flags.chest;
    savedSceneFlags->swch = this->actorCtx.flags.swch;
    savedSceneFlags->clear = this->actorCtx.flags.clear;
    savedSceneFlags->collect = this->actorCtx.flags.collect;
}

void Play_SetRespawnData(PlayState* this, s32 respawnMode, s16 entranceIndex, s32 roomIndex, s32 playerParams,
                         Vec3f* pos, s16 yaw) {
    RespawnData* respawnData = &gSaveContext.respawn[respawnMode];

    respawnData->entranceIndex = entranceIndex;
    respawnData->roomIndex = roomIndex;
    respawnData->pos = *pos;
    respawnData->yaw = yaw;
    respawnData->playerParams = playerParams;
    respawnData->tempSwchFlags = this->actorCtx.flags.tempSwch;
    respawnData->tempCollectFlags = this->actorCtx.flags.tempCollect;
}

void Play_SetupRespawnPoint(PlayState* this, s32 respawnMode, s32 playerParams) {
    Player* player = GET_PLAYER(this);
    s32 entranceIndex;
    s8 roomIndex;

    if ((this->sceneId != SCENE_YOUSEI_IZUMI_TATE) && (this->sceneId != SCENE_KAKUSIANA)) {
        roomIndex = this->roomCtx.curRoom.num;
        entranceIndex = gSaveContext.entranceIndex;
        Play_SetRespawnData(this, respawnMode, entranceIndex, roomIndex, playerParams, &player->actor.world.pos,
                            player->actor.shape.rot.y);
    }
}

void Play_TriggerVoidOut(PlayState* this) {
    gSaveContext.respawn[RESPAWN_MODE_DOWN].tempSwchFlags = this->actorCtx.flags.tempSwch;
    gSaveContext.respawn[RESPAWN_MODE_DOWN].tempCollectFlags = this->actorCtx.flags.tempCollect;
    gSaveContext.respawnFlag = 1;
    this->transitionTrigger = TRANS_TRIGGER_START;
    this->nextEntranceIndex = gSaveContext.respawn[RESPAWN_MODE_DOWN].entranceIndex;
    this->transitionType = TRANS_TYPE_FADE_BLACK;
}

void Play_LoadToLastEntrance(PlayState* this) {
    gSaveContext.respawnFlag = -1;
    this->transitionTrigger = TRANS_TRIGGER_START;

    if ((this->sceneId == SCENE_GANON_SONOGO) || (this->sceneId == SCENE_GANON_FINAL) ||
        (this->sceneId == SCENE_GANONTIKA_SONOGO) || (this->sceneId == SCENE_GANON_DEMO)) {
        this->nextEntranceIndex = ENTR_GANON_FINAL_0;
        Item_Give(this, ITEM_SWORD_MASTER);
    } else if ((gSaveContext.entranceIndex == ENTR_SPOT00_11) || (gSaveContext.entranceIndex == ENTR_SPOT00_12) ||
               (gSaveContext.entranceIndex == ENTR_SPOT00_13) || (gSaveContext.entranceIndex == ENTR_SPOT00_15)) {
        this->nextEntranceIndex = ENTR_SPOT00_6;
    } else {
        this->nextEntranceIndex = gSaveContext.entranceIndex;
    }

    this->transitionType = TRANS_TYPE_FADE_BLACK;
}

void Play_TriggerRespawn(PlayState* this) {
    Play_SetupRespawnPoint(this, RESPAWN_MODE_DOWN, 0xDFF);
    Play_LoadToLastEntrance(this);
}

s32 Play_CamIsNotFixed(PlayState* this) {
    // SCENE_CAM_TYPE_FIXED_SHOP_VIEWPOINT was probably intended to be in this condition,
    // but the room shape type check handles all shop cases regardless
    return (this->roomCtx.curRoom.roomShape->base.type != ROOM_SHAPE_TYPE_IMAGE) &&
           (R_SCENE_CAM_TYPE != SCENE_CAM_TYPE_FIXED_TOGGLE_VIEWPOINT) && (R_SCENE_CAM_TYPE != SCENE_CAM_TYPE_FIXED) &&
           (R_SCENE_CAM_TYPE != SCENE_CAM_TYPE_FIXED_MARKET) && (this->sceneId != SCENE_HAIRAL_NIWA);
}

s32 FrameAdvance_IsEnabled(PlayState* this) {
    return !!this->frameAdvCtx.enabled;
}

s32 func_800C0D34(PlayState* this, Actor* actor, s16* yaw) {
    TransitionActorEntry* transitionActor;
    s32 frontRoom;

    if (actor->category != ACTORCAT_DOOR) {
        return 0;
    }

    transitionActor = &this->transiActorCtx.list[GET_TRANSITION_ACTOR_INDEX(actor)];
    frontRoom = transitionActor->sides[0].room;

    if (frontRoom == transitionActor->sides[1].room) {
        return 0;
    }

    if (frontRoom == actor->room) {
        *yaw = actor->shape.rot.y;
    } else {
        *yaw = actor->shape.rot.y + 0x8000;
    }

    return 1;
}

s32 func_800C0DB4(PlayState* this, Vec3f* pos) {
    WaterBox* waterBox;
    CollisionPoly* poly;
    Vec3f waterSurfacePos;
    s32 bgId;

    waterSurfacePos = *pos;

    if (WaterBox_GetSurface1(this, &this->colCtx, waterSurfacePos.x, waterSurfacePos.z, &waterSurfacePos.y,
                             &waterBox) == true &&
        pos->y < waterSurfacePos.y &&
        BgCheck_EntityRaycastDown3(&this->colCtx, &poly, &bgId, &waterSurfacePos) != BGCHECK_Y_MIN) {
        return true;
    } else {
        return false;
    }
}<|MERGE_RESOLUTION|>--- conflicted
+++ resolved
@@ -1403,14 +1403,6 @@
 
     this->playerEntry = NULL;
     this->unk_11DFC = NULL;
-<<<<<<< HEAD
-    this->setupEntranceList = NULL;
-    this->setupExitList = NULL;
-    this->cUpElfMsgs = NULL;
-    this->setupPathList = NULL;
-    this->numSetupActors = 0;
-    func_80097DD8(this, &this->objectCtx);
-=======
     this->spawnList = NULL;
     this->exitList = NULL;
     this->naviQuestHints = NULL;
@@ -1418,8 +1410,7 @@
 
     this->numActorEntries = 0;
 
-    Object_InitBank(this, &this->objectCtx);
->>>>>>> 2cb423d9
+    func_80097DD8(this, &this->objectCtx);
     LightContext_Init(this, &this->lightCtx);
     TransitionActor_InitContext(&this->state, &this->transiActorCtx);
     func_80096FD4(this, &this->roomCtx.curRoom);
