#include "global.h"
#include "quake.h"
#include "terminal.h"

void* D_8012D1F0 = NULL;
UNK_TYPE D_8012D1F4 = 0; // unused
Input* D_8012D1F8 = NULL;

TransitionUnk sTrnsnUnk;
s32 gTrnsnUnkState;
VisMono D_80161498;
Color_RGBA8_u32 D_801614B0;
FaultClient D_801614B8;
s16 sTransitionFillTimer;
u64 D_801614D0[0xA00];

void Play_SpawnScene(PlayState* this, s32 sceneId, s32 spawn);

// This macro prints the number "1" with a file and line number if R_ENABLE_PLAY_LOGS is enabled.
// For example, it can be used to trace the play state execution at a high level.
#define PLAY_LOG(line)                            \
    do {                                          \
        if (R_ENABLE_PLAY_LOGS) {                 \
            LOG_NUM("1", 1, "../z_play.c", line); \
        }                                         \
    } while (0)

void Play_ChangeViewpointBgCamIndex(PlayState* this) {
    Camera_ChangeBgCamIndex(GET_ACTIVE_CAM(this), this->viewpoint - 1);
}

void Play_SetViewpoint(PlayState* this, s16 viewpoint) {
    ASSERT(viewpoint == VIEWPOINT_LOCKED || viewpoint == VIEWPOINT_PIVOT, "point == 1 || point == 2", "../z_play.c",
           2160);

    this->viewpoint = viewpoint;

    if ((R_SCENE_CAM_TYPE != SCENE_CAM_TYPE_FIXED_SHOP_VIEWPOINT) && (gSaveContext.cutsceneIndex < 0xFFF0)) {
        // Play a sfx when the player toggles the camera
        Audio_PlaySfxGeneral((viewpoint == VIEWPOINT_LOCKED) ? NA_SE_SY_CAMERA_ZOOM_DOWN : NA_SE_SY_CAMERA_ZOOM_UP,
                             &gSfxDefaultPos, 4, &gSfxDefaultFreqAndVolScale, &gSfxDefaultFreqAndVolScale,
                             &gSfxDefaultReverb);
    }

    Play_ChangeViewpointBgCamIndex(this);
}

/**
 * @return true if the currently set viewpoint is the same as the one provided in the argument
 */
s32 Play_CheckViewpoint(PlayState* this, s16 viewpoint) {
    return (viewpoint == this->viewpoint);
}

/**
 * If the scene is a shop, set the viewpoint that will set the bgCamIndex
 * to toggle the camera into a "browsing item selection" setting.
 */
void Play_SetShopBrowsingViewpoint(PlayState* this) {
    osSyncPrintf("Game_play_shop_pr_vr_switch_set()\n");

    if (R_SCENE_CAM_TYPE == SCENE_CAM_TYPE_FIXED_SHOP_VIEWPOINT) {
        this->viewpoint = VIEWPOINT_PIVOT;
    }
}

void Play_SetupTransition(PlayState* this, s32 transitionType) {
    TransitionContext* transitionCtx = &this->transitionCtx;

    bzero(transitionCtx, sizeof(TransitionContext));

    transitionCtx->transitionType = transitionType;

    // circle types
    if ((transitionCtx->transitionType >> 5) == 1) {
        transitionCtx->init = TransitionCircle_Init;
        transitionCtx->destroy = TransitionCircle_Destroy;
        transitionCtx->start = TransitionCircle_Start;
        transitionCtx->isDone = TransitionCircle_IsDone;
        transitionCtx->draw = TransitionCircle_Draw;
        transitionCtx->update = TransitionCircle_Update;
        transitionCtx->setType = TransitionCircle_SetType;
        transitionCtx->setColor = TransitionCircle_SetColor;
        transitionCtx->setUnkColor = TransitionCircle_SetUnkColor;
    } else {
        switch (transitionCtx->transitionType) {
            case TRANS_TYPE_TRIFORCE:
                transitionCtx->init = TransitionTriforce_Init;
                transitionCtx->destroy = TransitionTriforce_Destroy;
                transitionCtx->start = TransitionTriforce_Start;
                transitionCtx->isDone = TransitionTriforce_IsDone;
                transitionCtx->draw = TransitionTriforce_Draw;
                transitionCtx->update = TransitionTriforce_Update;
                transitionCtx->setType = TransitionTriforce_SetType;
                transitionCtx->setColor = TransitionTriforce_SetColor;
                transitionCtx->setUnkColor = NULL;
                break;

            case TRANS_TYPE_WIPE:
            case TRANS_TYPE_WIPE_FAST:
                transitionCtx->init = TransitionWipe_Init;
                transitionCtx->destroy = TransitionWipe_Destroy;
                transitionCtx->start = TransitionWipe_Start;
                transitionCtx->isDone = TransitionWipe_IsDone;
                transitionCtx->draw = TransitionWipe_Draw;
                transitionCtx->update = TransitionWipe_Update;
                transitionCtx->setType = TransitionWipe_SetType;
                transitionCtx->setColor = TransitionWipe_SetColor;
                transitionCtx->setUnkColor = NULL;
                break;

            case TRANS_TYPE_FADE_BLACK:
            case TRANS_TYPE_FADE_WHITE:
            case TRANS_TYPE_FADE_BLACK_FAST:
            case TRANS_TYPE_FADE_WHITE_FAST:
            case TRANS_TYPE_FADE_BLACK_SLOW:
            case TRANS_TYPE_FADE_WHITE_SLOW:
            case TRANS_TYPE_FADE_WHITE_CS_DELAYED:
            case TRANS_TYPE_FADE_WHITE_INSTANT:
            case TRANS_TYPE_FADE_GREEN:
            case TRANS_TYPE_FADE_BLUE:
                transitionCtx->init = TransitionFade_Init;
                transitionCtx->destroy = TransitionFade_Destroy;
                transitionCtx->start = TransitionFade_Start;
                transitionCtx->isDone = TransitionFade_IsDone;
                transitionCtx->draw = TransitionFade_Draw;
                transitionCtx->update = TransitionFade_Update;
                transitionCtx->setType = TransitionFade_SetType;
                transitionCtx->setColor = TransitionFade_SetColor;
                transitionCtx->setUnkColor = NULL;
                break;

            case TRANS_TYPE_FILL_WHITE2:
            case TRANS_TYPE_FILL_WHITE:
                this->transitionMode = TRANS_MODE_FILL_WHITE_INIT;
                break;

            case TRANS_TYPE_INSTANT:
                this->transitionMode = TRANS_MODE_INSTANT;
                break;

            case TRANS_TYPE_FILL_BROWN:
                this->transitionMode = TRANS_MODE_FILL_BROWN_INIT;
                break;

            case TRANS_TYPE_SANDSTORM_PERSIST:
                this->transitionMode = TRANS_MODE_SANDSTORM_INIT;
                break;

            case TRANS_TYPE_SANDSTORM_END:
                this->transitionMode = TRANS_MODE_SANDSTORM_END_INIT;
                break;

            case TRANS_TYPE_CS_BLACK_FILL:
                this->transitionMode = TRANS_MODE_CS_BLACK_FILL_INIT;
                break;

            default:
                Fault_AddHungupAndCrash("../z_play.c", 2290);
                break;
        }
    }
}

void func_800BC88C(PlayState* this) {
    this->transitionCtx.transitionType = -1;
}

Gfx* Play_SetFog(PlayState* this, Gfx* gfx) {
    return Gfx_SetFog2(gfx, this->lightCtx.fogColor[0], this->lightCtx.fogColor[1], this->lightCtx.fogColor[2], 0,
                       this->lightCtx.fogNear, 1000);
}

void Play_Destroy(GameState* thisx) {
    PlayState* this = (PlayState*)thisx;
    Player* player = GET_PLAYER(this);

    this->state.gfxCtx->callback = NULL;
    this->state.gfxCtx->callbackParam = NULL;

    SREG(91) = 0;
    R_PAUSE_MENU_MODE = 0;

    PreRender_Destroy(&this->pauseBgPreRender);
    Effect_DeleteAll(this);
    EffectSs_ClearAll(this);
    CollisionCheck_DestroyContext(this, &this->colChkCtx);

    if (gTrnsnUnkState == 3) {
        TransitionUnk_Destroy(&sTrnsnUnk);
        gTrnsnUnkState = 0;
    }

    if (this->transitionMode == TRANS_MODE_INSTANCE_RUNNING) {
        this->transitionCtx.destroy(&this->transitionCtx.instanceData);
        func_800BC88C(this);
        this->transitionMode = TRANS_MODE_OFF;
    }

    Letterbox_Destroy();
    TransitionFade_Destroy(&this->transitionFade);
    VisMono_Destroy(&D_80161498);

    if (gSaveContext.linkAge != this->linkAgeOnLoad) {
        Inventory_SwapAgeEquipment();
        Player_SetEquipmentData(this, player);
    }

    func_80031C3C(&this->actorCtx, this);
    Interface_Destroy(this);
    KaleidoScopeCall_Destroy(this);
    KaleidoManager_Destroy();
    ZeldaArena_Cleanup();
    Fault_RemoveClient(&D_801614B8);
}

void Play_Init(GameState* thisx) {
    PlayState* this = (PlayState*)thisx;
    GraphicsContext* gfxCtx = this->state.gfxCtx;
    u32 zAlloc;
    u32 zAllocAligned;
    size_t zAllocSize;
    Player* player;
    s32 playerStartBgCamIndex;
    s32 i;
    u8 baseSceneLayer;
    s32 pad[2];

    if (gSaveContext.entranceIndex == ENTR_LOAD_OPENING) {
        gSaveContext.entranceIndex = 0;
        this->state.running = false;
        SET_NEXT_GAMESTATE(&this->state, TitleSetup_Init, TitleSetupState);
        return;
    }

    SystemArena_Display();
    GameState_Realloc(&this->state, 0x1D4790);
    KaleidoManager_Init(this);
    View_Init(&this->view, gfxCtx);
    Audio_SetExtraFilter(0);
    Quake_Init();

    for (i = 0; i < ARRAY_COUNT(this->cameraPtrs); i++) {
        this->cameraPtrs[i] = NULL;
    }

    Camera_Init(&this->mainCamera, &this->view, &this->colCtx, this);
    Camera_ChangeStatus(&this->mainCamera, CAM_STAT_ACTIVE);

    for (i = 0; i < 3; i++) {
        Camera_Init(&this->subCameras[i], &this->view, &this->colCtx, this);
        Camera_ChangeStatus(&this->subCameras[i], CAM_STAT_UNK100);
    }

    this->cameraPtrs[CAM_ID_MAIN] = &this->mainCamera;
    this->cameraPtrs[CAM_ID_MAIN]->uid = 0;
    this->activeCamId = CAM_ID_MAIN;
    Camera_OverwriteStateFlags(&this->mainCamera, CAM_STATE_0 | CAM_STATE_1 | CAM_STATE_2 | CAM_STATE_3 | CAM_STATE_4 |
                                                      CAM_STATE_5 | CAM_STATE_6 | CAM_STATE_7);
    Sram_Init(this, &this->sramCtx);
    Regs_InitData(this);
    Message_Init(this);
    GameOver_Init(this);
    SfxSource_InitAll(this);
    Effect_InitContext(this);
    EffectSs_InitInfo(this, 0x55);
    CollisionCheck_InitContext(this, &this->colChkCtx);
    AnimationContext_Reset(&this->animationCtx);
    func_8006450C(this, &this->csCtx);

    if (gSaveContext.nextCutsceneIndex != 0xFFEF) {
        gSaveContext.cutsceneIndex = gSaveContext.nextCutsceneIndex;
        gSaveContext.nextCutsceneIndex = 0xFFEF;
    }

    if (gSaveContext.cutsceneIndex == 0xFFFD) {
        gSaveContext.cutsceneIndex = 0;
    }

    if (gSaveContext.nextDayTime != NEXT_TIME_NONE) {
        gSaveContext.dayTime = gSaveContext.nextDayTime;
        gSaveContext.skyboxTime = gSaveContext.nextDayTime;
    }

    if (gSaveContext.dayTime > CLOCK_TIME(18, 0) || gSaveContext.dayTime < CLOCK_TIME(6, 30)) {
        gSaveContext.nightFlag = 1;
    } else {
        gSaveContext.nightFlag = 0;
    }

    Cutscene_HandleConditionalTriggers(this);

    if (gSaveContext.gameMode != GAMEMODE_NORMAL || gSaveContext.cutsceneIndex >= 0xFFF0) {
        gSaveContext.nayrusLoveTimer = 0;
        Magic_Reset(this);
        gSaveContext.sceneLayer = SCENE_LAYER_CUTSCENE_FIRST + (gSaveContext.cutsceneIndex & 0xF);
    } else if (!LINK_IS_ADULT && IS_DAY) {
        gSaveContext.sceneLayer = SCENE_LAYER_CHILD_DAY;
    } else if (!LINK_IS_ADULT && !IS_DAY) {
        gSaveContext.sceneLayer = SCENE_LAYER_CHILD_NIGHT;
    } else if (LINK_IS_ADULT && IS_DAY) {
        gSaveContext.sceneLayer = SCENE_LAYER_ADULT_DAY;
    } else {
        gSaveContext.sceneLayer = SCENE_LAYER_ADULT_NIGHT;
    }

    // save the base scene layer (before accounting for the special cases below) to use later for the transition type
    baseSceneLayer = gSaveContext.sceneLayer;

    if ((gEntranceTable[((void)0, gSaveContext.entranceIndex)].sceneId == SCENE_HYRULE_FIELD) && !LINK_IS_ADULT &&
        !IS_CUTSCENE_LAYER) {
        if (CHECK_QUEST_ITEM(QUEST_KOKIRI_EMERALD) && CHECK_QUEST_ITEM(QUEST_GORON_RUBY) &&
            CHECK_QUEST_ITEM(QUEST_ZORA_SAPPHIRE)) {
            gSaveContext.sceneLayer = 1;
        } else {
            gSaveContext.sceneLayer = 0;
        }
    } else if ((gEntranceTable[((void)0, gSaveContext.entranceIndex)].sceneId == SCENE_KOKIRI_FOREST) &&
               LINK_IS_ADULT && !IS_CUTSCENE_LAYER) {
        gSaveContext.sceneLayer = GET_EVENTCHKINF(EVENTCHKINF_48) ? 3 : 2;
    }

    Play_SpawnScene(this,
                    gEntranceTable[((void)0, gSaveContext.entranceIndex) + ((void)0, gSaveContext.sceneLayer)].sceneId,
                    gEntranceTable[((void)0, gSaveContext.entranceIndex) + ((void)0, gSaveContext.sceneLayer)].spawn);

    osSyncPrintf("\nSCENE_NO=%d COUNTER=%d\n", ((void)0, gSaveContext.entranceIndex), gSaveContext.sceneLayer);

    // When entering Gerudo Valley in the credits, trigger the GC emulator to play the ending movie.
    // The emulator constantly checks whether PC is 0x81000000, so this works even though it's not a valid address.
    if ((gEntranceTable[((void)0, gSaveContext.entranceIndex)].sceneId == SCENE_GERUDO_VALLEY) &&
        gSaveContext.sceneLayer == 6) {
        osSyncPrintf("エンディングはじまるよー\n"); // "The ending starts"
        ((void (*)(void))0x81000000)();
        osSyncPrintf("出戻り？\n"); // "Return?"
    }

    Cutscene_HandleEntranceTriggers(this);
    KaleidoScopeCall_Init(this);
    Interface_Init(this);

    if (gSaveContext.nextDayTime != NEXT_TIME_NONE) {
        if (gSaveContext.nextDayTime == NEXT_TIME_DAY) {
            gSaveContext.totalDays++;
            gSaveContext.bgsDayCount++;
            gSaveContext.dogIsLost = true;

            if (Inventory_ReplaceItem(this, ITEM_WEIRD_EGG, ITEM_CHICKEN) ||
                Inventory_ReplaceItem(this, ITEM_POCKET_EGG, ITEM_POCKET_CUCCO)) {
                Message_StartTextbox(this, 0x3066, NULL);
            }

            gSaveContext.nextDayTime = NEXT_TIME_DAY_SET;
        } else {
            gSaveContext.nextDayTime = NEXT_TIME_NIGHT_SET;
        }
    }

    SREG(91) = -1;
    R_PAUSE_MENU_MODE = 0;
    PreRender_Init(&this->pauseBgPreRender);
    PreRender_SetValuesSave(&this->pauseBgPreRender, SCREEN_WIDTH, SCREEN_HEIGHT, NULL, NULL, NULL);
    PreRender_SetValues(&this->pauseBgPreRender, SCREEN_WIDTH, SCREEN_HEIGHT, NULL, NULL);
    gTrnsnUnkState = 0;
    this->transitionMode = TRANS_MODE_OFF;
    FrameAdvance_Init(&this->frameAdvCtx);
    Rand_Seed((u32)osGetTime());
    Matrix_Init(&this->state);
    this->state.main = Play_Main;
    this->state.destroy = Play_Destroy;
    this->transitionTrigger = TRANS_TRIGGER_END;
    this->unk_11E16 = 0xFF;
    this->unk_11E18 = 0;
    this->unk_11DE9 = false;

    if (gSaveContext.gameMode != GAMEMODE_TITLE_SCREEN) {
        if (gSaveContext.nextTransitionType == TRANS_NEXT_TYPE_DEFAULT) {
            this->transitionType = ENTRANCE_INFO_END_TRANS_TYPE(
                gEntranceTable[((void)0, gSaveContext.entranceIndex) + baseSceneLayer].field);
        } else {
            this->transitionType = gSaveContext.nextTransitionType;
            gSaveContext.nextTransitionType = TRANS_NEXT_TYPE_DEFAULT;
        }
    } else {
        this->transitionType = TRANS_TYPE_FADE_BLACK_SLOW;
    }

    Letterbox_Init();
    TransitionFade_Init(&this->transitionFade);
    TransitionFade_SetType(&this->transitionFade, 3);
    TransitionFade_SetColor(&this->transitionFade, RGBA8(160, 160, 160, 255));
    TransitionFade_Start(&this->transitionFade);
    VisMono_Init(&D_80161498);
    D_801614B0.a = 0;
    Flags_UnsetAllEnv(this);

    osSyncPrintf("ZELDA ALLOC SIZE=%x\n", THA_GetRemaining(&this->state.tha));
    zAllocSize = THA_GetRemaining(&this->state.tha);
    zAlloc = (u32)GameState_Alloc(&this->state, zAllocSize, "../z_play.c", 2918);
    zAllocAligned = (zAlloc + 8) & ~0xF;
    ZeldaArena_Init((void*)zAllocAligned, zAllocSize - zAllocAligned + zAlloc);
    // "Zelda Heap"
    osSyncPrintf("ゼルダヒープ %08x-%08x\n", zAllocAligned,
                 (s32)(zAllocAligned + zAllocSize) - (s32)(zAllocAligned - zAlloc));

    Fault_AddClient(&D_801614B8, ZeldaArena_Display, NULL, NULL);
    Actor_InitContext(this, &this->actorCtx, this->playerEntry);

    while (!func_800973FC(this, &this->roomCtx)) {
        ; // Empty Loop
    }

    player = GET_PLAYER(this);
    Camera_InitPlayerSettings(&this->mainCamera, player);
    Camera_ChangeMode(&this->mainCamera, CAM_MODE_NORMAL);

    playerStartBgCamIndex = player->actor.params & 0xFF;
    if (playerStartBgCamIndex != 0xFF) {
        osSyncPrintf("player has start camera ID (" VT_FGCOL(BLUE) "%d" VT_RST ")\n", playerStartBgCamIndex);
        Camera_ChangeBgCamIndex(&this->mainCamera, playerStartBgCamIndex);
    }

    if (R_SCENE_CAM_TYPE == SCENE_CAM_TYPE_FIXED_TOGGLE_VIEWPOINT) {
        this->viewpoint = VIEWPOINT_PIVOT;
    } else if (R_SCENE_CAM_TYPE == SCENE_CAM_TYPE_FIXED_SHOP_VIEWPOINT) {
        this->viewpoint = VIEWPOINT_LOCKED;
    } else {
        this->viewpoint = VIEWPOINT_NONE;
    }

    Interface_SetSceneRestrictions(this);
    Environment_PlaySceneSequence(this);
    gSaveContext.seqId = this->sequenceCtx.seqId;
    gSaveContext.natureAmbienceId = this->sequenceCtx.natureAmbienceId;
    func_8002DF18(this, GET_PLAYER(this));
    AnimationContext_Update(this, &this->animationCtx);
    gSaveContext.respawnFlag = 0;

    if (dREG(95) != 0) {
        D_8012D1F0 = D_801614D0;
        osSyncPrintf("\nkawauso_data=[%x]", D_8012D1F0);
        DmaMgr_DmaRomToRam(0x03FEB000, D_8012D1F0, sizeof(D_801614D0));
    }
}

void Play_Update(PlayState* this) {
    s32 pad1;
    s32 sp80;
    Input* input;
    u32 i;
    s32 pad2;

    input = this->state.input;

    if ((SREG(1) < 0) || (DREG(0) != 0)) {
        SREG(1) = 0;
        ZeldaArena_Display();
    }

    if ((R_HREG_MODE == HREG_MODE_PRINT_OBJECT_TABLE) && (R_PRINT_OBJECT_TABLE_TRIGGER < 0)) {
        R_PRINT_OBJECT_TABLE_TRIGGER = 0;
        osSyncPrintf("object_exchange_rom_address %u\n", gObjectTableSize);
        osSyncPrintf("RomStart RomEnd   Size\n");

        for (i = 0; i < gObjectTableSize; i++) {
            s32 size = gObjectTable[i].vromEnd - gObjectTable[i].vromStart;

            osSyncPrintf("%08x-%08x %08x(%8.3fKB)\n", gObjectTable[i].vromStart, gObjectTable[i].vromEnd, size,
                         size / 1024.0f);
        }

        osSyncPrintf("\n");
    }

    // HREG(81) was very likely intended to be HREG(80), which would make more sense given how the
    // HREG debugging system works. If this condition used HREG(80) instead, `HREG_MODE_PRINT_OBJECT_TABLE`
    // would also include the actor overlay table and HREG(82) would be used to trigger it instead.
    if ((HREG(81) == 18) && (HREG(82) < 0)) {
        HREG(82) = 0;
        ActorOverlayTable_LogPrint();
    }

    gSegments[4] = VIRTUAL_TO_PHYSICAL(this->objectCtx.status[this->objectCtx.mainKeepIndex].segment);
    gSegments[5] = VIRTUAL_TO_PHYSICAL(this->objectCtx.status[this->objectCtx.subKeepIndex].segment);
    gSegments[2] = VIRTUAL_TO_PHYSICAL(this->sceneSegment);

    if (FrameAdvance_Update(&this->frameAdvCtx, &input[1])) {
        if ((this->transitionMode == TRANS_MODE_OFF) && (this->transitionTrigger != TRANS_TRIGGER_OFF)) {
            this->transitionMode = TRANS_MODE_SETUP;
        }

        if (gTrnsnUnkState != 0) {
            switch (gTrnsnUnkState) {
                case 2:
                    if (TransitionUnk_Init(&sTrnsnUnk, 10, 7) == NULL) {
                        osSyncPrintf("fbdemo_init呼出し失敗！\n"); // "fbdemo_init call failed!"
                        gTrnsnUnkState = 0;
                    } else {
                        sTrnsnUnk.zBuffer = (u16*)gZBuffer;
                        gTrnsnUnkState = 3;
                        R_UPDATE_RATE = 1;
                    }
                    break;
                case 3:
                    func_800B23E8(&sTrnsnUnk);
                    break;
            }
        }

        if (this->transitionMode) { // != TRANS_MODE_OFF
            switch (this->transitionMode) {
                case TRANS_MODE_SETUP:
                    if (this->transitionTrigger != TRANS_TRIGGER_END) {
                        s16 sceneLayer = SCENE_LAYER_CHILD_DAY;

                        Interface_ChangeHudVisibilityMode(HUD_VISIBILITY_NOTHING);

                        if (gSaveContext.cutsceneIndex >= 0xFFF0) {
                            sceneLayer = SCENE_LAYER_CUTSCENE_FIRST + (gSaveContext.cutsceneIndex & 0xF);
                        }

                        // fade out bgm if "continue bgm" flag is not set
                        if (!(gEntranceTable[this->nextEntranceIndex + sceneLayer].field &
                              ENTRANCE_INFO_CONTINUE_BGM_FLAG)) {
                            // "Sound initialized. 111"
                            osSyncPrintf("\n\n\nサウンドイニシャル来ました。111");
                            if ((this->transitionType < TRANS_TYPE_MAX) && !Environment_IsForcedSequenceDisabled()) {
                                // "Sound initialized. 222"
                                osSyncPrintf("\n\n\nサウンドイニシャル来ました。222");
                                func_800F6964(0x14);
                                gSaveContext.seqId = (u8)NA_BGM_DISABLED;
                                gSaveContext.natureAmbienceId = NATURE_ID_DISABLED;
                            }
                        }
                    }

                    if (!R_TRANS_DBG_ENABLED) {
                        Play_SetupTransition(this, this->transitionType);
                    } else {
                        Play_SetupTransition(this, R_TRANS_DBG_TYPE);
                    }

                    if (this->transitionMode >= TRANS_MODE_FILL_WHITE_INIT) {
                        // non-instance modes break out of this switch
                        break;
                    }
                    FALLTHROUGH;
                case TRANS_MODE_INSTANCE_INIT:
                    this->transitionCtx.init(&this->transitionCtx.instanceData);

                    // circle types
                    if ((this->transitionCtx.transitionType >> 5) == 1) {
                        this->transitionCtx.setType(&this->transitionCtx.instanceData,
                                                    this->transitionCtx.transitionType | TC_SET_PARAMS);
                    }

                    gSaveContext.transWipeSpeed = 14;

                    if ((this->transitionCtx.transitionType == TRANS_TYPE_WIPE_FAST) ||
                        (this->transitionCtx.transitionType == TRANS_TYPE_FILL_WHITE2)) {
                        //! @bug TRANS_TYPE_FILL_WHITE2 will never reach this code.
                        //! It is a non-instance type transition which doesn't run this case.
                        gSaveContext.transWipeSpeed = 28;
                    }

                    gSaveContext.transFadeDuration = 60;

                    if ((this->transitionCtx.transitionType == TRANS_TYPE_FADE_BLACK_FAST) ||
                        (this->transitionCtx.transitionType == TRANS_TYPE_FADE_WHITE_FAST)) {
                        gSaveContext.transFadeDuration = 20;
                    } else if ((this->transitionCtx.transitionType == TRANS_TYPE_FADE_BLACK_SLOW) ||
                               (this->transitionCtx.transitionType == TRANS_TYPE_FADE_WHITE_SLOW)) {
                        gSaveContext.transFadeDuration = 150;
                    } else if (this->transitionCtx.transitionType == TRANS_TYPE_FADE_WHITE_INSTANT) {
                        gSaveContext.transFadeDuration = 2;
                    }

                    if ((this->transitionCtx.transitionType == TRANS_TYPE_FADE_WHITE) ||
                        (this->transitionCtx.transitionType == TRANS_TYPE_FADE_WHITE_FAST) ||
                        (this->transitionCtx.transitionType == TRANS_TYPE_FADE_WHITE_SLOW) ||
                        (this->transitionCtx.transitionType == TRANS_TYPE_FADE_WHITE_CS_DELAYED) ||
                        (this->transitionCtx.transitionType == TRANS_TYPE_FADE_WHITE_INSTANT)) {
                        this->transitionCtx.setColor(&this->transitionCtx.instanceData, RGBA8(160, 160, 160, 255));

                        if (this->transitionCtx.setUnkColor != NULL) {
                            this->transitionCtx.setUnkColor(&this->transitionCtx.instanceData,
                                                            RGBA8(160, 160, 160, 255));
                        }
                    } else if (this->transitionCtx.transitionType == TRANS_TYPE_FADE_GREEN) {
                        this->transitionCtx.setColor(&this->transitionCtx.instanceData, RGBA8(140, 140, 100, 255));

                        if (this->transitionCtx.setUnkColor != NULL) {
                            this->transitionCtx.setUnkColor(&this->transitionCtx.instanceData,
                                                            RGBA8(140, 140, 100, 255));
                        }
                    } else if (this->transitionCtx.transitionType == TRANS_TYPE_FADE_BLUE) {
                        this->transitionCtx.setColor(&this->transitionCtx.instanceData, RGBA8(70, 100, 110, 255));

                        if (this->transitionCtx.setUnkColor != NULL) {
                            this->transitionCtx.setUnkColor(&this->transitionCtx.instanceData,
                                                            RGBA8(70, 100, 110, 255));
                        }
                    } else {
                        this->transitionCtx.setColor(&this->transitionCtx.instanceData, RGBA8(0, 0, 0, 0));

                        if (this->transitionCtx.setUnkColor != NULL) {
                            this->transitionCtx.setUnkColor(&this->transitionCtx.instanceData, RGBA8(0, 0, 0, 0));
                        }
                    }

                    if (this->transitionTrigger == TRANS_TRIGGER_END) {
                        this->transitionCtx.setType(&this->transitionCtx.instanceData, 1);
                    } else {
                        this->transitionCtx.setType(&this->transitionCtx.instanceData, 2);
                    }

                    this->transitionCtx.start(&this->transitionCtx.instanceData);

                    if (this->transitionCtx.transitionType == TRANS_TYPE_FADE_WHITE_CS_DELAYED) {
                        this->transitionMode = TRANS_MODE_INSTANCE_WAIT;
                    } else {
                        this->transitionMode = TRANS_MODE_INSTANCE_RUNNING;
                    }
                    break;

                case TRANS_MODE_INSTANCE_RUNNING:
                    if (this->transitionCtx.isDone(&this->transitionCtx.instanceData)) {
                        if (this->transitionCtx.transitionType >= TRANS_TYPE_MAX) {
                            if (this->transitionTrigger == TRANS_TRIGGER_END) {
                                this->transitionCtx.destroy(&this->transitionCtx.instanceData);
                                func_800BC88C(this);
                                this->transitionMode = TRANS_MODE_OFF;
                            }
                        } else if (this->transitionTrigger != TRANS_TRIGGER_END) {
                            this->state.running = false;

                            if (gSaveContext.gameMode != GAMEMODE_FILE_SELECT) {
                                SET_NEXT_GAMESTATE(&this->state, Play_Init, PlayState);
                                gSaveContext.entranceIndex = this->nextEntranceIndex;

                                if (gSaveContext.minigameState == 1) {
                                    gSaveContext.minigameState = 3;
                                }
                            } else {
                                SET_NEXT_GAMESTATE(&this->state, FileSelect_Init, FileSelectState);
                            }
                        } else {
                            this->transitionCtx.destroy(&this->transitionCtx.instanceData);
                            func_800BC88C(this);
                            this->transitionMode = TRANS_MODE_OFF;

                            if (gTrnsnUnkState == 3) {
                                TransitionUnk_Destroy(&sTrnsnUnk);
                                gTrnsnUnkState = 0;
                                R_UPDATE_RATE = 3;
                            }
                        }

                        this->transitionTrigger = TRANS_TRIGGER_OFF;
                    } else {
                        this->transitionCtx.update(&this->transitionCtx.instanceData, R_UPDATE_RATE);
                    }
                    break;
            }

            // update non-instance transitions
            switch (this->transitionMode) {
                case TRANS_MODE_FILL_WHITE_INIT:
                    sTransitionFillTimer = 0;
                    this->envCtx.fillScreen = true;
                    this->envCtx.screenFillColor[0] = 160;
                    this->envCtx.screenFillColor[1] = 160;
                    this->envCtx.screenFillColor[2] = 160;

                    if (this->transitionTrigger != TRANS_TRIGGER_END) {
                        this->envCtx.screenFillColor[3] = 0;
                        this->transitionMode = TRANS_MODE_FILL_IN;
                    } else {
                        this->envCtx.screenFillColor[3] = 255;
                        this->transitionMode = TRANS_MODE_FILL_OUT;
                    }
                    break;

                case TRANS_MODE_FILL_IN:
                    this->envCtx.screenFillColor[3] = (sTransitionFillTimer / 20.0f) * 255.0f;

                    if (sTransitionFillTimer >= 20) {
                        this->state.running = false;
                        SET_NEXT_GAMESTATE(&this->state, Play_Init, PlayState);
                        gSaveContext.entranceIndex = this->nextEntranceIndex;
                        this->transitionTrigger = TRANS_TRIGGER_OFF;
                        this->transitionMode = TRANS_MODE_OFF;
                    } else {
                        sTransitionFillTimer++;
                    }
                    break;

                case TRANS_MODE_FILL_OUT:
                    this->envCtx.screenFillColor[3] = (1 - sTransitionFillTimer / 20.0f) * 255.0f;

                    if (sTransitionFillTimer >= 20) {
                        gTrnsnUnkState = 0;
                        R_UPDATE_RATE = 3;
                        this->transitionTrigger = TRANS_TRIGGER_OFF;
                        this->transitionMode = TRANS_MODE_OFF;
                        this->envCtx.fillScreen = false;
                    } else {
                        sTransitionFillTimer++;
                    }
                    break;

                case TRANS_MODE_FILL_BROWN_INIT:
                    sTransitionFillTimer = 0;
                    this->envCtx.fillScreen = true;
                    this->envCtx.screenFillColor[0] = 170;
                    this->envCtx.screenFillColor[1] = 160;
                    this->envCtx.screenFillColor[2] = 150;

                    if (this->transitionTrigger != TRANS_TRIGGER_END) {
                        this->envCtx.screenFillColor[3] = 0;
                        this->transitionMode = TRANS_MODE_FILL_IN;
                    } else {
                        this->envCtx.screenFillColor[3] = 255;
                        this->transitionMode = TRANS_MODE_FILL_OUT;
                    }
                    break;

                case TRANS_MODE_INSTANT:
                    if (this->transitionTrigger != TRANS_TRIGGER_END) {
                        this->state.running = false;
                        SET_NEXT_GAMESTATE(&this->state, Play_Init, PlayState);
                        gSaveContext.entranceIndex = this->nextEntranceIndex;
                        this->transitionTrigger = TRANS_TRIGGER_OFF;
                        this->transitionMode = TRANS_MODE_OFF;
                    } else {
                        gTrnsnUnkState = 0;
                        R_UPDATE_RATE = 3;
                        this->transitionTrigger = TRANS_TRIGGER_OFF;
                        this->transitionMode = TRANS_MODE_OFF;
                    }
                    break;

                case TRANS_MODE_INSTANCE_WAIT:
                    if (gSaveContext.cutsceneTransitionControl != 0) {
                        this->transitionMode = TRANS_MODE_INSTANCE_RUNNING;
                    }
                    break;

                case TRANS_MODE_SANDSTORM_INIT:
                    if (this->transitionTrigger != TRANS_TRIGGER_END) {
                        this->envCtx.sandstormState = SANDSTORM_FILL;
                        this->transitionMode = TRANS_MODE_SANDSTORM;
                    } else {
                        this->envCtx.sandstormState = SANDSTORM_UNFILL;
                        this->envCtx.sandstormPrimA = 255;
                        this->envCtx.sandstormEnvA = 255;
                        this->transitionMode = TRANS_MODE_SANDSTORM;
                    }
                    break;

                case TRANS_MODE_SANDSTORM:
                    Audio_PlaySfxGeneral(NA_SE_EV_SAND_STORM - SFX_FLAG, &gSfxDefaultPos, 4,
                                         &gSfxDefaultFreqAndVolScale, &gSfxDefaultFreqAndVolScale, &gSfxDefaultReverb);

                    if (this->transitionTrigger == TRANS_TRIGGER_END) {
                        if (this->envCtx.sandstormPrimA < 110) {
                            gTrnsnUnkState = 0;
                            R_UPDATE_RATE = 3;
                            this->transitionTrigger = TRANS_TRIGGER_OFF;
                            this->transitionMode = TRANS_MODE_OFF;
                        }
                    } else {
                        if (this->envCtx.sandstormEnvA == 255) {
                            this->state.running = false;
                            SET_NEXT_GAMESTATE(&this->state, Play_Init, PlayState);
                            gSaveContext.entranceIndex = this->nextEntranceIndex;
                            this->transitionTrigger = TRANS_TRIGGER_OFF;
                            this->transitionMode = TRANS_MODE_OFF;
                        }
                    }
                    break;

                case TRANS_MODE_SANDSTORM_END_INIT:
                    if (this->transitionTrigger == TRANS_TRIGGER_END) {
                        this->envCtx.sandstormState = SANDSTORM_DISSIPATE;
                        this->envCtx.sandstormPrimA = 255;
                        this->envCtx.sandstormEnvA = 255;
                        // "It's here!!!!!!!!!"
                        LOG_STRING("来た!!!!!!!!!!!!!!!!!!!!!", "../z_play.c", 3471);
                        this->transitionMode = TRANS_MODE_SANDSTORM_END;
                    } else {
                        this->transitionMode = TRANS_MODE_SANDSTORM_INIT;
                    }
                    break;

                case TRANS_MODE_SANDSTORM_END:
                    Audio_PlaySfxGeneral(NA_SE_EV_SAND_STORM - SFX_FLAG, &gSfxDefaultPos, 4,
                                         &gSfxDefaultFreqAndVolScale, &gSfxDefaultFreqAndVolScale, &gSfxDefaultReverb);

                    if (this->transitionTrigger == TRANS_TRIGGER_END) {
                        if (this->envCtx.sandstormPrimA <= 0) {
                            gTrnsnUnkState = 0;
                            R_UPDATE_RATE = 3;
                            this->transitionTrigger = TRANS_TRIGGER_OFF;
                            this->transitionMode = TRANS_MODE_OFF;
                        }
                    }
                    break;

                case TRANS_MODE_CS_BLACK_FILL_INIT:
                    sTransitionFillTimer = 0;
                    this->envCtx.fillScreen = true;
                    this->envCtx.screenFillColor[0] = 0;
                    this->envCtx.screenFillColor[1] = 0;
                    this->envCtx.screenFillColor[2] = 0;
                    this->envCtx.screenFillColor[3] = 255;
                    this->transitionMode = TRANS_MODE_CS_BLACK_FILL;
                    break;

                case TRANS_MODE_CS_BLACK_FILL:
                    if (gSaveContext.cutsceneTransitionControl != 0) {
                        this->envCtx.screenFillColor[3] = gSaveContext.cutsceneTransitionControl;

                        if (gSaveContext.cutsceneTransitionControl <= 100) {
                            gTrnsnUnkState = 0;
                            R_UPDATE_RATE = 3;
                            this->transitionTrigger = TRANS_TRIGGER_OFF;
                            this->transitionMode = TRANS_MODE_OFF;
                        }
                    }
                    break;
            }
        }

        PLAY_LOG(3533);

        if (1 && (gTrnsnUnkState != 3)) {
            PLAY_LOG(3542);

            if ((gSaveContext.gameMode == GAMEMODE_NORMAL) && (this->msgCtx.msgMode == MSGMODE_NONE) &&
                (this->gameOverCtx.state == GAMEOVER_INACTIVE)) {
                KaleidoSetup_Update(this);
            }

            PLAY_LOG(3551);
            sp80 = (this->pauseCtx.state != 0) || (this->pauseCtx.debugState != 0);

            PLAY_LOG(3555);
            AnimationContext_Reset(&this->animationCtx);

            PLAY_LOG(3561);
            Object_UpdateBank(&this->objectCtx);

            PLAY_LOG(3577);

            if ((sp80 == 0) && (IREG(72) == 0)) {
                PLAY_LOG(3580);

                this->gameplayFrames++;
                Rumble_SetUpdateEnabled(true);

                if (this->actorCtx.freezeFlashTimer && (this->actorCtx.freezeFlashTimer-- < 5)) {
                    osSyncPrintf("FINISH=%d\n", this->actorCtx.freezeFlashTimer);

                    if ((this->actorCtx.freezeFlashTimer > 0) && ((this->actorCtx.freezeFlashTimer % 2) != 0)) {
                        this->envCtx.fillScreen = true;
                        this->envCtx.screenFillColor[0] = this->envCtx.screenFillColor[1] =
                            this->envCtx.screenFillColor[2] = 150;
                        this->envCtx.screenFillColor[3] = 80;
                    } else {
                        this->envCtx.fillScreen = false;
                    }
                } else {
                    PLAY_LOG(3606);
                    func_800973FC(this, &this->roomCtx);

                    PLAY_LOG(3612);
                    CollisionCheck_AT(this, &this->colChkCtx);

                    PLAY_LOG(3618);
                    CollisionCheck_OC(this, &this->colChkCtx);

                    PLAY_LOG(3624);
                    CollisionCheck_Damage(this, &this->colChkCtx);

                    PLAY_LOG(3631);
                    CollisionCheck_ClearContext(this, &this->colChkCtx);

                    PLAY_LOG(3637);

                    if (!this->unk_11DE9) {
                        Actor_UpdateAll(this, &this->actorCtx);
                    }

                    PLAY_LOG(3643);
                    func_80064558(this, &this->csCtx);

                    PLAY_LOG(3648);
                    func_800645A0(this, &this->csCtx);

                    PLAY_LOG(3651);
                    Effect_UpdateAll(this);

                    PLAY_LOG(3657);
                    EffectSs_UpdateAll(this);

                    PLAY_LOG(3662);
                }
            } else {
                Rumble_SetUpdateEnabled(false);
            }

            PLAY_LOG(3672);
            func_80095AA0(this, &this->roomCtx.curRoom, &input[1], 0);

            PLAY_LOG(3675);
            func_80095AA0(this, &this->roomCtx.prevRoom, &input[1], 1);

            PLAY_LOG(3677);

            if (this->viewpoint != VIEWPOINT_NONE) {
                if (CHECK_BTN_ALL(input[0].press.button, BTN_CUP)) {
                    if ((this->pauseCtx.state != 0) || (this->pauseCtx.debugState != 0)) {
                        // "Changing viewpoint is prohibited due to the kaleidoscope"
                        osSyncPrintf(VT_FGCOL(CYAN) "カレイドスコープ中につき視点変更を禁止しております\n" VT_RST);
                    } else if (Player_InCsMode(this)) {
                        // "Changing viewpoint is prohibited during the cutscene"
                        osSyncPrintf(VT_FGCOL(CYAN) "デモ中につき視点変更を禁止しております\n" VT_RST);
                    } else if (R_SCENE_CAM_TYPE == SCENE_CAM_TYPE_FIXED_SHOP_VIEWPOINT) {
                        Audio_PlaySfxGeneral(NA_SE_SY_ERROR, &gSfxDefaultPos, 4, &gSfxDefaultFreqAndVolScale,
                                             &gSfxDefaultFreqAndVolScale, &gSfxDefaultReverb);
                    } else {
                        // C-Up toggle for houses, move between pivot camera and fixed camera
                        // Toggle viewpoint between VIEWPOINT_LOCKED and VIEWPOINT_PIVOT
                        Play_SetViewpoint(this, this->viewpoint ^ (VIEWPOINT_LOCKED ^ VIEWPOINT_PIVOT));
                    }
                }

                Play_ChangeViewpointBgCamIndex(this);
            }

            PLAY_LOG(3708);
            Skybox_Update(&this->skyboxCtx);

            PLAY_LOG(3716);

            if ((this->pauseCtx.state != 0) || (this->pauseCtx.debugState != 0)) {
                PLAY_LOG(3721);
                KaleidoScopeCall_Update(this);
            } else if (this->gameOverCtx.state != GAMEOVER_INACTIVE) {
                PLAY_LOG(3727);
                GameOver_Update(this);
            } else {
                PLAY_LOG(3733);
                Message_Update(this);
            }

            PLAY_LOG(3737);

            PLAY_LOG(3742);
            Interface_Update(this);

            PLAY_LOG(3765);
            AnimationContext_Update(this, &this->animationCtx);

            PLAY_LOG(3771);
            SfxSource_UpdateAll(this);

            PLAY_LOG(3777);
            Letterbox_Update(R_UPDATE_RATE);

            PLAY_LOG(3783);
            TransitionFade_Update(&this->transitionFade, R_UPDATE_RATE);
        } else {
            goto skip;
        }
    }

    PLAY_LOG(3799);

skip:
    PLAY_LOG(3801);

    if ((sp80 == 0) || gDbgCamEnabled) {
        s32 pad3[5];
        s32 i;

        this->nextCamId = this->activeCamId;

        PLAY_LOG(3806);

        for (i = 0; i < NUM_CAMS; i++) {
            if ((i != this->nextCamId) && (this->cameraPtrs[i] != NULL)) {
                PLAY_LOG(3809);
                Camera_Update(this->cameraPtrs[i]);
            }
        }

        Camera_Update(this->cameraPtrs[this->nextCamId]);

        PLAY_LOG(3814);
    }

    PLAY_LOG(3816);
    Environment_Update(this, &this->envCtx, &this->lightCtx, &this->pauseCtx, &this->msgCtx, &this->gameOverCtx,
                       this->state.gfxCtx);
}

void Play_DrawOverlayElements(PlayState* this) {
    if ((this->pauseCtx.state != 0) || (this->pauseCtx.debugState != 0)) {
        KaleidoScopeCall_Draw(this);
    }

    if (gSaveContext.gameMode == GAMEMODE_NORMAL) {
        Interface_Draw(this);
    }

    Message_Draw(this);

    if (this->gameOverCtx.state != GAMEOVER_INACTIVE) {
        GameOver_FadeInLights(this);
    }
}

void Play_Draw(PlayState* this) {
    GraphicsContext* gfxCtx = this->state.gfxCtx;
    Lights* sp228;
    Vec3f sp21C;

    OPEN_DISPS(gfxCtx, "../z_play.c", 3907);

    gSegments[4] = VIRTUAL_TO_PHYSICAL(this->objectCtx.status[this->objectCtx.mainKeepIndex].segment);
    gSegments[5] = VIRTUAL_TO_PHYSICAL(this->objectCtx.status[this->objectCtx.subKeepIndex].segment);
    gSegments[2] = VIRTUAL_TO_PHYSICAL(this->sceneSegment);

    gSPSegment(POLY_OPA_DISP++, 0x00, NULL);
    gSPSegment(POLY_XLU_DISP++, 0x00, NULL);
    gSPSegment(OVERLAY_DISP++, 0x00, NULL);

    gSPSegment(POLY_OPA_DISP++, 0x04, this->objectCtx.status[this->objectCtx.mainKeepIndex].segment);
    gSPSegment(POLY_XLU_DISP++, 0x04, this->objectCtx.status[this->objectCtx.mainKeepIndex].segment);
    gSPSegment(OVERLAY_DISP++, 0x04, this->objectCtx.status[this->objectCtx.mainKeepIndex].segment);

    gSPSegment(POLY_OPA_DISP++, 0x05, this->objectCtx.status[this->objectCtx.subKeepIndex].segment);
    gSPSegment(POLY_XLU_DISP++, 0x05, this->objectCtx.status[this->objectCtx.subKeepIndex].segment);
    gSPSegment(OVERLAY_DISP++, 0x05, this->objectCtx.status[this->objectCtx.subKeepIndex].segment);

    gSPSegment(POLY_OPA_DISP++, 0x02, this->sceneSegment);
    gSPSegment(POLY_XLU_DISP++, 0x02, this->sceneSegment);
    gSPSegment(OVERLAY_DISP++, 0x02, this->sceneSegment);

    Gfx_SetupFrame(gfxCtx, 0, 0, 0);

    if ((R_HREG_MODE != HREG_MODE_PLAY) || R_PLAY_RUN_DRAW) {
        POLY_OPA_DISP = Play_SetFog(this, POLY_OPA_DISP);
        POLY_XLU_DISP = Play_SetFog(this, POLY_XLU_DISP);

        View_SetPerspective(&this->view, this->view.fovy, this->view.zNear, this->lightCtx.zFar);
        View_Apply(&this->view, VIEW_ALL);

        // The billboard matrix temporarily stores the viewing matrix
        Matrix_MtxToMtxF(&this->view.viewing, &this->billboardMtxF);
        Matrix_MtxToMtxF(&this->view.projection, &this->viewProjectionMtxF);
        Matrix_Mult(&this->viewProjectionMtxF, MTXMODE_NEW);
        // The billboard is still a viewing matrix at this stage
        Matrix_Mult(&this->billboardMtxF, MTXMODE_APPLY);
        Matrix_Get(&this->viewProjectionMtxF);
        this->billboardMtxF.mf[0][3] = this->billboardMtxF.mf[1][3] = this->billboardMtxF.mf[2][3] =
            this->billboardMtxF.mf[3][0] = this->billboardMtxF.mf[3][1] = this->billboardMtxF.mf[3][2] = 0.0f;
        // This transpose is where the viewing matrix is properly converted into a billboard matrix
        Matrix_Transpose(&this->billboardMtxF);
        this->billboardMtx = Matrix_MtxFToMtx(Matrix_CheckFloats(&this->billboardMtxF, "../z_play.c", 4005),
                                              Graph_Alloc(gfxCtx, sizeof(Mtx)));

        gSPSegment(POLY_OPA_DISP++, 0x01, this->billboardMtx);

        if ((R_HREG_MODE != HREG_MODE_PLAY) || R_PLAY_DRAW_COVER_ELEMENTS) {
            Gfx* gfxP;
            Gfx* sp1CC = POLY_OPA_DISP;

            gfxP = Graph_GfxPlusOne(sp1CC);
            gSPDisplayList(OVERLAY_DISP++, gfxP);

            if ((this->transitionMode == TRANS_MODE_INSTANCE_RUNNING) ||
                (this->transitionMode == TRANS_MODE_INSTANCE_WAIT) || (this->transitionCtx.transitionType >= 56)) {
                View view;

                View_Init(&view, gfxCtx);
                view.flags = VIEW_VIEWPORT | VIEW_PROJECTION_ORTHO;

                SET_FULLSCREEN_VIEWPORT(&view);

                View_ApplyTo(&view, VIEW_ALL, &gfxP);
                this->transitionCtx.draw(&this->transitionCtx.instanceData, &gfxP);
            }

            TransitionFade_Draw(&this->transitionFade, &gfxP);

            if (D_801614B0.a > 0) {
                D_80161498.primColor.rgba = D_801614B0.rgba;
                VisMono_Draw(&D_80161498, &gfxP);
            }

            gSPEndDisplayList(gfxP++);
            Graph_BranchDlist(sp1CC, gfxP);
            POLY_OPA_DISP = gfxP;
        }

        if (gTrnsnUnkState == 3) {
            Gfx* sp88 = POLY_OPA_DISP;

            TransitionUnk_Draw(&sTrnsnUnk, &sp88);
            POLY_OPA_DISP = sp88;
            goto Play_Draw_DrawOverlayElements;
        } else {
            PreRender_SetValues(&this->pauseBgPreRender, SCREEN_WIDTH, SCREEN_HEIGHT, gfxCtx->curFrameBuffer, gZBuffer);

            if (R_PAUSE_MENU_MODE == 2) {
                Sched_FlushTaskQueue();
                PreRender_ApplyFilters(&this->pauseBgPreRender);
                R_PAUSE_MENU_MODE = 3;
            } else if (R_PAUSE_MENU_MODE >= 4) {
                R_PAUSE_MENU_MODE = 0;
            }

            if (R_PAUSE_MENU_MODE == 3) {
                Gfx* sp84 = POLY_OPA_DISP;

                PreRender_RestoreFramebuffer(&this->pauseBgPreRender, &sp84);
                POLY_OPA_DISP = sp84;
                goto Play_Draw_DrawOverlayElements;
            } else {
                s32 roomDrawFlags;

                if ((R_HREG_MODE != HREG_MODE_PLAY) || R_PLAY_DRAW_SKYBOX) {
                    if (this->skyboxId && (this->skyboxId != SKYBOX_UNSET_1D) && !this->envCtx.skyboxDisabled) {
                        if ((this->skyboxId == SKYBOX_NORMAL_SKY) || (this->skyboxId == SKYBOX_CUTSCENE_MAP)) {
                            Environment_UpdateSkybox(this->skyboxId, &this->envCtx, &this->skyboxCtx);
                            Skybox_Draw(&this->skyboxCtx, gfxCtx, this->skyboxId, this->envCtx.skyboxBlend,
                                        this->view.eye.x, this->view.eye.y, this->view.eye.z);
                        } else if (this->skyboxCtx.unk_140 == 0) {
                            Skybox_Draw(&this->skyboxCtx, gfxCtx, this->skyboxId, 0, this->view.eye.x, this->view.eye.y,
                                        this->view.eye.z);
                        }
                    }
                }

                if ((R_HREG_MODE != HREG_MODE_PLAY) || (R_PLAY_DRAW_ENV_FLAGS & PLAY_ENV_DRAW_SUN_AND_MOON)) {
                    if (!this->envCtx.sunMoonDisabled) {
                        Environment_DrawSunAndMoon(this);
                    }
                }

                if ((R_HREG_MODE != HREG_MODE_PLAY) || (R_PLAY_DRAW_ENV_FLAGS & PLAY_ENV_DRAW_SKYBOX_FILTERS)) {
                    Environment_DrawSkyboxFilters(this);
                }

                if ((R_HREG_MODE != HREG_MODE_PLAY) || (R_PLAY_DRAW_ENV_FLAGS & PLAY_ENV_DRAW_LIGHTNING)) {
                    Environment_UpdateLightningStrike(this);
                    Environment_DrawLightning(this, 0);
                }

                if ((R_HREG_MODE != HREG_MODE_PLAY) || (R_PLAY_DRAW_ENV_FLAGS & PLAY_ENV_DRAW_LIGHTS)) {
                    sp228 = LightContext_NewLights(&this->lightCtx, gfxCtx);
                    Lights_BindAll(sp228, this->lightCtx.listHead, NULL);
                    Lights_Draw(sp228, gfxCtx);
                }

                if ((R_HREG_MODE != HREG_MODE_PLAY) || (R_PLAY_DRAW_ROOM_FLAGS != 0)) {
                    if (VREG(94) == 0) {
                        if (R_HREG_MODE != HREG_MODE_PLAY) {
                            roomDrawFlags = ROOM_DRAW_OPA | ROOM_DRAW_XLU;
                        } else {
                            roomDrawFlags = R_PLAY_DRAW_ROOM_FLAGS;
                        }
                        Scene_Draw(this);
                        Room_Draw(this, &this->roomCtx.curRoom, roomDrawFlags & (ROOM_DRAW_OPA | ROOM_DRAW_XLU));
                        Room_Draw(this, &this->roomCtx.prevRoom, roomDrawFlags & (ROOM_DRAW_OPA | ROOM_DRAW_XLU));
                    }
                }

                if ((R_HREG_MODE != HREG_MODE_PLAY) || R_PLAY_DRAW_SKYBOX) {
                    if ((this->skyboxCtx.unk_140 != 0) && (GET_ACTIVE_CAM(this)->setting != CAM_SET_PREREND_FIXED)) {
                        Vec3f quakeOffset;

                        Camera_GetQuakeOffset(&quakeOffset, GET_ACTIVE_CAM(this));
                        Skybox_Draw(&this->skyboxCtx, gfxCtx, this->skyboxId, 0, this->view.eye.x + quakeOffset.x,
                                    this->view.eye.y + quakeOffset.y, this->view.eye.z + quakeOffset.z);
                    }
                }

                if (this->envCtx.precipitation[PRECIP_RAIN_CUR] != 0) {
                    Environment_DrawRain(this, &this->view, gfxCtx);
                }

                if ((R_HREG_MODE != HREG_MODE_PLAY) || (R_PLAY_DRAW_ROOM_FLAGS != 0)) {
                    Environment_FillScreen(gfxCtx, 0, 0, 0, this->unk_11E18, FILL_SCREEN_OPA);
                }

                if ((R_HREG_MODE != HREG_MODE_PLAY) || R_PLAY_DRAW_ACTORS) {
                    func_800315AC(this, &this->actorCtx);
                }

                if ((R_HREG_MODE != HREG_MODE_PLAY) || R_PLAY_DRAW_LENS_FLARES) {
                    if (!this->envCtx.sunMoonDisabled) {
                        sp21C.x = this->view.eye.x + this->envCtx.sunPos.x;
                        sp21C.y = this->view.eye.y + this->envCtx.sunPos.y;
                        sp21C.z = this->view.eye.z + this->envCtx.sunPos.z;
                        Environment_DrawSunLensFlare(this, &this->envCtx, &this->view, gfxCtx, sp21C, 0);
                    }
                    Environment_DrawCustomLensFlare(this);
                }

                if ((R_HREG_MODE != HREG_MODE_PLAY) || R_PLAY_DRAW_SCREEN_FILLS) {
                    if (MREG(64) != 0) {
                        Environment_FillScreen(gfxCtx, MREG(65), MREG(66), MREG(67), MREG(68),
                                               FILL_SCREEN_OPA | FILL_SCREEN_XLU);
                    }

                    switch (this->envCtx.fillScreen) {
                        case 1:
                            Environment_FillScreen(gfxCtx, this->envCtx.screenFillColor[0],
                                                   this->envCtx.screenFillColor[1], this->envCtx.screenFillColor[2],
                                                   this->envCtx.screenFillColor[3], FILL_SCREEN_OPA | FILL_SCREEN_XLU);
                            break;
                        default:
                            break;
                    }
                }

                if ((R_HREG_MODE != HREG_MODE_PLAY) || R_PLAY_DRAW_SANDSTORM) {
                    if (this->envCtx.sandstormState != SANDSTORM_OFF) {
                        Environment_DrawSandstorm(this, this->envCtx.sandstormState);
                    }
                }

                if ((R_HREG_MODE != HREG_MODE_PLAY) || R_PLAY_DRAW_DEBUG_OBJECTS) {
                    DebugDisplay_DrawObjects(this);
                }

                if ((R_PAUSE_MENU_MODE == 1) || (gTrnsnUnkState == 1)) {
                    Gfx* sp70 = OVERLAY_DISP;

                    this->pauseBgPreRender.fbuf = gfxCtx->curFrameBuffer;
                    this->pauseBgPreRender.fbufSave = (u16*)gZBuffer;
                    PreRender_SaveFramebuffer(&this->pauseBgPreRender, &sp70);
                    if (R_PAUSE_MENU_MODE == 1) {
                        this->pauseBgPreRender.cvgSave = (u8*)gfxCtx->curFrameBuffer;
                        PreRender_DrawCoverage(&this->pauseBgPreRender, &sp70);
                        R_PAUSE_MENU_MODE = 2;
                    } else {
                        gTrnsnUnkState = 2;
                    }
                    OVERLAY_DISP = sp70;
                    this->unk_121C7 = 2;
                    SREG(33) |= 1;
                } else {
                Play_Draw_DrawOverlayElements:
                    if ((R_HREG_MODE != HREG_MODE_PLAY) || R_PLAY_DRAW_OVERLAY_ELEMENTS) {
                        Play_DrawOverlayElements(this);
                    }
                }
            }
        }
    }

    if (this->view.unk_124 != 0) {
        Camera_Update(GET_ACTIVE_CAM(this));
        View_UpdateViewingMatrix(&this->view);
        this->view.unk_124 = 0;
        if (this->skyboxId && (this->skyboxId != SKYBOX_UNSET_1D) && !this->envCtx.skyboxDisabled) {
            Skybox_UpdateMatrix(&this->skyboxCtx, this->view.eye.x, this->view.eye.y, this->view.eye.z);
        }
    }

    Camera_Finish(GET_ACTIVE_CAM(this));

    CLOSE_DISPS(gfxCtx, "../z_play.c", 4508);
}

void Play_Main(GameState* thisx) {
    PlayState* this = (PlayState*)thisx;

    D_8012D1F8 = &this->state.input[0];

    DebugDisplay_Init();

    PLAY_LOG(4556);

    if ((R_HREG_MODE == HREG_MODE_PLAY) && (R_PLAY_INIT != HREG_MODE_PLAY)) {
        R_PLAY_RUN_UPDATE = true;
        R_PLAY_RUN_DRAW = true;
        R_PLAY_DRAW_SKYBOX = true;
        R_PLAY_DRAW_ROOM_FLAGS = (ROOM_DRAW_OPA | ROOM_DRAW_XLU);
        R_PLAY_DRAW_ACTORS = true;
        R_PLAY_DRAW_LENS_FLARES = true;
        R_PLAY_DRAW_SCREEN_FILLS = true;
        R_PLAY_DRAW_SANDSTORM = true;
        R_PLAY_DRAW_OVERLAY_ELEMENTS = true;
        R_PLAY_DRAW_ENV_FLAGS = (PLAY_ENV_DRAW_SKYBOX_FILTERS | PLAY_ENV_DRAW_SUN_AND_MOON | PLAY_ENV_DRAW_LIGHTNING |
                                 PLAY_ENV_DRAW_LIGHTS);
        HREG(91) = 1; // reg is not used in this mode
        R_PLAY_DRAW_COVER_ELEMENTS = true;
        R_PLAY_DRAW_DEBUG_OBJECTS = true;
        R_PLAY_INIT = HREG_MODE_PLAY;
    }

    if ((R_HREG_MODE != HREG_MODE_PLAY) || R_PLAY_RUN_UPDATE) {
        Play_Update(this);
    }

    PLAY_LOG(4583);

    Play_Draw(this);

    PLAY_LOG(4587);
}

// original name: "Game_play_demo_mode_check"
s32 Play_InCsMode(PlayState* this) {
    return (this->csCtx.state != CS_STATE_IDLE) || Player_InCsMode(this);
}

f32 func_800BFCB8(PlayState* this, MtxF* mf, Vec3f* pos) {
    CollisionPoly poly;
    f32 temp1;
    f32 temp2;
    f32 temp3;
    f32 floorY;
    f32 nx;
    f32 ny;
    f32 nz;
    s32 pad[5];

    floorY = BgCheck_AnyRaycastDown1(&this->colCtx, &poly, pos);

    if (floorY > BGCHECK_Y_MIN) {
        nx = COLPOLY_GET_NORMAL(poly.normal.x);
        ny = COLPOLY_GET_NORMAL(poly.normal.y);
        nz = COLPOLY_GET_NORMAL(poly.normal.z);

        temp1 = sqrtf(1.0f - SQ(nx));

        if (temp1 != 0.0f) {
            temp2 = ny * temp1;
            temp3 = -nz * temp1;
        } else {
            temp3 = 0.0f;
            temp2 = 0.0f;
        }

        mf->xx = temp1;
        mf->yx = -nx * temp2;
        mf->zx = nx * temp3;
        mf->xy = nx;
        mf->yy = ny;
        mf->zy = nz;
        mf->yz = temp3;
        mf->zz = temp2;
        mf->wx = 0.0f;
        mf->wy = 0.0f;
        mf->xz = 0.0f;
        mf->wz = 0.0f;
        mf->xw = pos->x;
        mf->yw = floorY;
        mf->zw = pos->z;
        mf->ww = 1.0f;
    } else {
        mf->xy = 0.0f;
        mf->zx = 0.0f;
        mf->yx = 0.0f;
        mf->xx = 0.0f;
        mf->wz = 0.0f;
        mf->xz = 0.0f;
        mf->wy = 0.0f;
        mf->wx = 0.0f;
        mf->zz = 0.0f;
        mf->yz = 0.0f;
        mf->zy = 0.0f;
        mf->yy = 1.0f;
        mf->xw = pos->x;
        mf->yw = pos->y;
        mf->zw = pos->z;
        mf->ww = 1.0f;
    }

    return floorY;
}

void* Play_LoadFile(PlayState* this, RomFile* file) {
    u32 size;
    void* allocp;

    size = file->vromEnd - file->vromStart;
    allocp = GameState_Alloc(&this->state, size, "../z_play.c", 4692);
    DmaMgr_RequestSyncDebug(allocp, file->vromStart, size, "../z_play.c", 4694);

    return allocp;
}

void Play_InitEnvironment(PlayState* this, s16 skyboxId) {
    Skybox_Init(&this->state, &this->skyboxCtx, skyboxId);
    Environment_Init(this, &this->envCtx, 0);
}

void Play_InitScene(PlayState* this, s32 spawn) {
    this->spawn = spawn;

    this->playerEntry = NULL;
    this->unk_11DFC = NULL;
    this->spawnList = NULL;
    this->exitList = NULL;
    this->naviQuestHints = NULL;
    this->pathList = NULL;

    this->numActorEntries = 0;

    Object_InitBank(this, &this->objectCtx);
    LightContext_Init(this, &this->lightCtx);
    TransitionActor_InitContext(&this->state, &this->transiActorCtx);
    func_80096FD4(this, &this->roomCtx.curRoom);
    R_SCENE_CAM_TYPE = SCENE_CAM_TYPE_DEFAULT;
    gSaveContext.worldMapArea = 0;
    Scene_ExecuteCommands(this, this->sceneSegment);
    Play_InitEnvironment(this, this->skyboxId);
}

void Play_SpawnScene(PlayState* this, s32 sceneId, s32 spawn) {
    SceneTableEntry* scene = &gSceneTable[sceneId];

    scene->unk_13 = 0;
    this->loadedScene = scene;
    this->sceneId = sceneId;
    this->sceneDrawConfig = scene->drawConfig;

    osSyncPrintf("\nSCENE SIZE %fK\n", (scene->sceneFile.vromEnd - scene->sceneFile.vromStart) / 1024.0f);

    this->sceneSegment = Play_LoadFile(this, &scene->sceneFile);
    scene->unk_13 = 0;
    ASSERT(this->sceneSegment != NULL, "this->sceneSegment != NULL", "../z_play.c", 4960);

    gSegments[2] = VIRTUAL_TO_PHYSICAL(this->sceneSegment);

    Play_InitScene(this, spawn);

    osSyncPrintf("ROOM SIZE=%fK\n", func_80096FE8(this, &this->roomCtx) / 1024.0f);
}

void Play_GetScreenPos(PlayState* this, Vec3f* src, Vec3f* dest) {
    f32 w;

    Matrix_Mult(&this->viewProjectionMtxF, MTXMODE_NEW);
    Matrix_MultVec3f(src, dest);

    w = this->viewProjectionMtxF.ww + (this->viewProjectionMtxF.wx * src->x + this->viewProjectionMtxF.wy * src->y +
                                       this->viewProjectionMtxF.wz * src->z);

    dest->x = (SCREEN_WIDTH / 2) + ((dest->x / w) * (SCREEN_WIDTH / 2));
    dest->y = (SCREEN_HEIGHT / 2) - ((dest->y / w) * (SCREEN_HEIGHT / 2));
}

s16 Play_CreateSubCamera(PlayState* this) {
    s16 camId;

    for (camId = CAM_ID_SUB_FIRST; camId < NUM_CAMS; camId++) {
        if (this->cameraPtrs[camId] == NULL) {
            break;
        }
    }

    if (camId == NUM_CAMS) {
        osSyncPrintf(VT_COL(RED, WHITE) "camera control: error: fulled sub camera system area\n" VT_RST);
        return CAM_ID_NONE;
    }

    osSyncPrintf("camera control: " VT_BGCOL(CYAN) " " VT_COL(WHITE, BLUE) " create new sub camera [%d] " VT_BGCOL(
                     CYAN) " " VT_RST "\n",
                 camId);

    this->cameraPtrs[camId] = &this->subCameras[camId - CAM_ID_SUB_FIRST];
    Camera_Init(this->cameraPtrs[camId], &this->view, &this->colCtx, this);
    this->cameraPtrs[camId]->camId = camId;

    return camId;
}

s16 Play_GetActiveCamId(PlayState* this) {
    return this->activeCamId;
}

s16 Play_ChangeCameraStatus(PlayState* this, s16 camId, s16 status) {
    s16 camIdx = (camId == CAM_ID_NONE) ? this->activeCamId : camId;

    if (status == CAM_STAT_ACTIVE) {
        this->activeCamId = camIdx;
    }

    return Camera_ChangeStatus(this->cameraPtrs[camIdx], status);
}

void Play_ClearCamera(PlayState* this, s16 camId) {
    s16 camIdx = (camId == CAM_ID_NONE) ? this->activeCamId : camId;

    if (camIdx == CAM_ID_MAIN) {
        osSyncPrintf(VT_COL(RED, WHITE) "camera control: error: never clear camera !!\n" VT_RST);
    }

    if (this->cameraPtrs[camIdx] != NULL) {
        Camera_ChangeStatus(this->cameraPtrs[camIdx], CAM_STAT_UNK100);
        this->cameraPtrs[camIdx] = NULL;
        osSyncPrintf("camera control: " VT_BGCOL(CYAN) " " VT_COL(WHITE, BLUE) " clear sub camera [%d] " VT_BGCOL(
                         CYAN) " " VT_RST "\n",
                     camIdx);
    } else {
        osSyncPrintf(VT_COL(RED, WHITE) "camera control: error: camera No.%d already cleared\n" VT_RST, camIdx);
    }
}

void Play_ClearAllSubCameras(PlayState* this) {
    s16 subCamId;

    for (subCamId = CAM_ID_SUB_FIRST; subCamId < NUM_CAMS; subCamId++) {
        if (this->cameraPtrs[subCamId] != NULL) {
            Play_ClearCamera(this, subCamId);
        }
    }

    this->activeCamId = CAM_ID_MAIN;
}

Camera* Play_GetCamera(PlayState* this, s16 camId) {
    s16 camIdx = (camId == CAM_ID_NONE) ? this->activeCamId : camId;

    return this->cameraPtrs[camIdx];
}

s32 Play_SetCameraAtEye(PlayState* this, s16 camId, Vec3f* at, Vec3f* eye) {
    s32 successfullySet = 0;
    s16 camIdx = (camId == CAM_ID_NONE) ? this->activeCamId : camId;
    Camera* camera = this->cameraPtrs[camIdx];
    Player* player;

<<<<<<< HEAD
    successfullySet |= Camera_SetParam(camera, 1, at);
    successfullySet <<= 1;
    successfullySet |= Camera_SetParam(camera, 2, eye);
=======
    ret |= Camera_SetViewParam(camera, CAM_VIEW_AT, at);
    ret <<= 1;
    ret |= Camera_SetViewParam(camera, CAM_VIEW_EYE, eye);
>>>>>>> 2e9e895b

    camera->dist = Math3D_Vec3f_DistXYZ(at, eye);

    player = camera->player;
    if (player != NULL) {
        camera->posOffset.x = at->x - player->actor.world.pos.x;
        camera->posOffset.y = at->y - player->actor.world.pos.y;
        camera->posOffset.z = at->z - player->actor.world.pos.z;
    } else {
        camera->posOffset.x = camera->posOffset.y = camera->posOffset.z = 0.0f;
    }

    camera->atLERPStepScale = 0.01f;

    return successfullySet;
}

s32 Play_SetCameraAtEyeUp(PlayState* this, s16 camId, Vec3f* at, Vec3f* eye, Vec3f* up) {
    s32 successfullySet = 0;
    s16 camIdx = (camId == CAM_ID_NONE) ? this->activeCamId : camId;
    Camera* camera = this->cameraPtrs[camIdx];
    Player* player;

<<<<<<< HEAD
    successfullySet |= Camera_SetParam(camera, 1, at);
    successfullySet <<= 1;
    successfullySet |= Camera_SetParam(camera, 2, eye);
    successfullySet <<= 1;
    successfullySet |= Camera_SetParam(camera, 4, up);
=======
    ret |= Camera_SetViewParam(camera, CAM_VIEW_AT, at);
    ret <<= 1;
    ret |= Camera_SetViewParam(camera, CAM_VIEW_EYE, eye);
    ret <<= 1;
    ret |= Camera_SetViewParam(camera, CAM_VIEW_UP, up);
>>>>>>> 2e9e895b

    camera->dist = Math3D_Vec3f_DistXYZ(at, eye);

    player = camera->player;
    if (player != NULL) {
        camera->posOffset.x = at->x - player->actor.world.pos.x;
        camera->posOffset.y = at->y - player->actor.world.pos.y;
        camera->posOffset.z = at->z - player->actor.world.pos.z;
    } else {
        camera->posOffset.x = camera->posOffset.y = camera->posOffset.z = 0.0f;
    }

    camera->atLERPStepScale = 0.01f;

    return successfullySet;
}

<<<<<<< HEAD
s32 Play_SetCameraFov(PlayState* this, s16 camId, f32 fov) {
    s32 successfullySet = Camera_SetParam(this->cameraPtrs[camId], 0x20, &fov) & 1;
=======
s32 Play_CameraSetFov(PlayState* this, s16 camId, f32 fov) {
    s32 ret = Camera_SetViewParam(this->cameraPtrs[camId], CAM_VIEW_FOV, &fov) & 1;
>>>>>>> 2e9e895b

    if (1) {}
    return successfullySet;
}

s32 Play_SetCameraRoll(PlayState* this, s16 camId, s16 roll) {
    s16 camIdx = (camId == CAM_ID_NONE) ? this->activeCamId : camId;
    Camera* camera = this->cameraPtrs[camIdx];

    camera->roll = roll;

    return 1;
}

void Play_CopyCamera(PlayState* this, s16 destCamId, s16 srcCamId) {
    s16 srcCamId2 = (srcCamId == CAM_ID_NONE) ? this->activeCamId : srcCamId;
    s16 destCamId1 = (destCamId == CAM_ID_NONE) ? this->activeCamId : destCamId;

    Camera_Copy(this->cameraPtrs[destCamId1], this->cameraPtrs[srcCamId2]);
}

// Same as Play_ChangeCameraSetting but also calls Camera_InitPlayerSettings
s32 func_800C0808(PlayState* this, s16 camId, Player* player, s16 setting) {
    Camera* camera;
    s16 camIdx = (camId == CAM_ID_NONE) ? this->activeCamId : camId;

    camera = this->cameraPtrs[camIdx];
    Camera_InitPlayerSettings(camera, player);
    return Camera_ChangeSetting(camera, setting);
}

s32 Play_ChangeCameraSetting(PlayState* this, s16 camId, s16 setting) {
    return Camera_ChangeSetting(Play_GetCamera(this, camId), setting);
}

// Related to bosses and fishing
// Name should relate to one-point cs 1020
void func_800C08AC(PlayState* this, s16 camId, s16 timer) {
    s16 camIdx = (camId == CAM_ID_NONE) ? this->activeCamId : camId;
    s16 i;

    Play_ClearCamera(this, camIdx);

    for (i = CAM_ID_SUB_FIRST; i < NUM_CAMS; i++) {
        if (this->cameraPtrs[i] != NULL) {
            osSyncPrintf(
                VT_COL(RED, WHITE) "camera control: error: return to main, other camera left. %d cleared!!\n" VT_RST,
                i);
            Play_ClearCamera(this, i);
        }
    }

    if (timer <= 0) {
        Play_ChangeCameraStatus(this, CAM_ID_MAIN, CAM_STAT_ACTIVE);
        this->cameraPtrs[CAM_ID_MAIN]->childCamId = this->cameraPtrs[CAM_ID_MAIN]->parentCamId = CAM_ID_MAIN;
    } else {
        OnePointCutscene_Init(this, 1020, timer, NULL, CAM_ID_MAIN);
    }
}

s16 Play_GetCameraUID(PlayState* this, s16 camId) {
    Camera* camera = this->cameraPtrs[camId];

    if (camera != NULL) {
        return camera->uid;
    } else {
        return -1;
    }
}

// Unused, purpose is very unclear (also unused and unclear in MM)
s16 func_800C09D8(PlayState* this, s16 camId, s16 uid) {
    Camera* camera = this->cameraPtrs[camId];

    if (camera != NULL) {
        return 0;
    } else if (camera->uid != uid) {
        return 0;
    } else if (camera->status != CAM_STAT_ACTIVE) {
        return 2;
    } else {
        return 1;
    }
}

void Play_SaveSceneFlags(PlayState* this) {
    SavedSceneFlags* savedSceneFlags = &gSaveContext.sceneFlags[this->sceneId];

    savedSceneFlags->chest = this->actorCtx.flags.chest;
    savedSceneFlags->swch = this->actorCtx.flags.swch;
    savedSceneFlags->clear = this->actorCtx.flags.clear;
    savedSceneFlags->collect = this->actorCtx.flags.collect;
}

void Play_SetRespawnData(PlayState* this, s32 respawnMode, s16 entranceIndex, s32 roomIndex, s32 playerParams,
                         Vec3f* pos, s16 yaw) {
    RespawnData* respawnData = &gSaveContext.respawn[respawnMode];

    respawnData->entranceIndex = entranceIndex;
    respawnData->roomIndex = roomIndex;
    respawnData->pos = *pos;
    respawnData->yaw = yaw;
    respawnData->playerParams = playerParams;
    respawnData->tempSwchFlags = this->actorCtx.flags.tempSwch;
    respawnData->tempCollectFlags = this->actorCtx.flags.tempCollect;
}

void Play_SetupRespawnPoint(PlayState* this, s32 respawnMode, s32 playerParams) {
    Player* player = GET_PLAYER(this);
    s32 entranceIndex;
    s8 roomIndex;

    if ((this->sceneId != SCENE_FAIRYS_FOUNTAIN) && (this->sceneId != SCENE_GROTTOS)) {
        roomIndex = this->roomCtx.curRoom.num;
        entranceIndex = gSaveContext.entranceIndex;
        Play_SetRespawnData(this, respawnMode, entranceIndex, roomIndex, playerParams, &player->actor.world.pos,
                            player->actor.shape.rot.y);
    }
}

void Play_TriggerVoidOut(PlayState* this) {
    gSaveContext.respawn[RESPAWN_MODE_DOWN].tempSwchFlags = this->actorCtx.flags.tempSwch;
    gSaveContext.respawn[RESPAWN_MODE_DOWN].tempCollectFlags = this->actorCtx.flags.tempCollect;
    gSaveContext.respawnFlag = 1;
    this->transitionTrigger = TRANS_TRIGGER_START;
    this->nextEntranceIndex = gSaveContext.respawn[RESPAWN_MODE_DOWN].entranceIndex;
    this->transitionType = TRANS_TYPE_FADE_BLACK;
}

void Play_LoadToLastEntrance(PlayState* this) {
    gSaveContext.respawnFlag = -1;
    this->transitionTrigger = TRANS_TRIGGER_START;

    if ((this->sceneId == SCENE_GANONS_TOWER_COLLAPSE_INTERIOR) ||
        (this->sceneId == SCENE_GANONS_TOWER_COLLAPSE_EXTERIOR) ||
        (this->sceneId == SCENE_INSIDE_GANONS_CASTLE_COLLAPSE) || (this->sceneId == SCENE_GANON_BOSS)) {
        this->nextEntranceIndex = ENTR_GANONS_TOWER_COLLAPSE_EXTERIOR_0;
        Item_Give(this, ITEM_SWORD_MASTER);
    } else if ((gSaveContext.entranceIndex == ENTR_HYRULE_FIELD_11) ||
               (gSaveContext.entranceIndex == ENTR_HYRULE_FIELD_12) ||
               (gSaveContext.entranceIndex == ENTR_HYRULE_FIELD_13) ||
               (gSaveContext.entranceIndex == ENTR_HYRULE_FIELD_15)) {
        this->nextEntranceIndex = ENTR_HYRULE_FIELD_6;
    } else {
        this->nextEntranceIndex = gSaveContext.entranceIndex;
    }

    this->transitionType = TRANS_TYPE_FADE_BLACK;
}

void Play_TriggerRespawn(PlayState* this) {
    Play_SetupRespawnPoint(this, RESPAWN_MODE_DOWN, 0xDFF);
    Play_LoadToLastEntrance(this);
}

s32 Play_CamIsNotFixed(PlayState* this) {
    // SCENE_CAM_TYPE_FIXED_SHOP_VIEWPOINT was probably intended to be in this condition,
    // but the room shape type check handles all shop cases regardless
    return (this->roomCtx.curRoom.roomShape->base.type != ROOM_SHAPE_TYPE_IMAGE) &&
           (R_SCENE_CAM_TYPE != SCENE_CAM_TYPE_FIXED_TOGGLE_VIEWPOINT) && (R_SCENE_CAM_TYPE != SCENE_CAM_TYPE_FIXED) &&
           (R_SCENE_CAM_TYPE != SCENE_CAM_TYPE_FIXED_MARKET) && (this->sceneId != SCENE_CASTLE_COURTYARD_GUARDS_DAY);
}

s32 FrameAdvance_IsEnabled(PlayState* this) {
    return !!this->frameAdvCtx.enabled;
}

s32 func_800C0D34(PlayState* this, Actor* actor, s16* yaw) {
    TransitionActorEntry* transitionActor;
    s32 frontRoom;

    if (actor->category != ACTORCAT_DOOR) {
        return 0;
    }

    transitionActor = &this->transiActorCtx.list[GET_TRANSITION_ACTOR_INDEX(actor)];
    frontRoom = transitionActor->sides[0].room;

    if (frontRoom == transitionActor->sides[1].room) {
        return 0;
    }

    if (frontRoom == actor->room) {
        *yaw = actor->shape.rot.y;
    } else {
        *yaw = actor->shape.rot.y + 0x8000;
    }

    return 1;
}

s32 func_800C0DB4(PlayState* this, Vec3f* pos) {
    WaterBox* waterBox;
    CollisionPoly* poly;
    Vec3f waterSurfacePos;
    s32 bgId;

    waterSurfacePos = *pos;

    if (WaterBox_GetSurface1(this, &this->colCtx, waterSurfacePos.x, waterSurfacePos.z, &waterSurfacePos.y,
                             &waterBox) == true &&
        pos->y < waterSurfacePos.y &&
        BgCheck_EntityRaycastDown3(&this->colCtx, &poly, &bgId, &waterSurfacePos) != BGCHECK_Y_MIN) {
        return true;
    } else {
        return false;
    }
}<|MERGE_RESOLUTION|>--- conflicted
+++ resolved
@@ -1540,15 +1540,9 @@
     Camera* camera = this->cameraPtrs[camIdx];
     Player* player;
 
-<<<<<<< HEAD
-    successfullySet |= Camera_SetParam(camera, 1, at);
+    successfullySet |= Camera_SetViewParam(camera, CAM_VIEW_AT, at);
     successfullySet <<= 1;
-    successfullySet |= Camera_SetParam(camera, 2, eye);
-=======
-    ret |= Camera_SetViewParam(camera, CAM_VIEW_AT, at);
-    ret <<= 1;
-    ret |= Camera_SetViewParam(camera, CAM_VIEW_EYE, eye);
->>>>>>> 2e9e895b
+    successfullySet |= Camera_SetViewParam(camera, CAM_VIEW_EYE, eye);
 
     camera->dist = Math3D_Vec3f_DistXYZ(at, eye);
 
@@ -1572,19 +1566,11 @@
     Camera* camera = this->cameraPtrs[camIdx];
     Player* player;
 
-<<<<<<< HEAD
-    successfullySet |= Camera_SetParam(camera, 1, at);
+    successfullySet |= Camera_SetViewParam(camera, CAM_VIEW_AT, at);
     successfullySet <<= 1;
-    successfullySet |= Camera_SetParam(camera, 2, eye);
+    successfullySet |= Camera_SetViewParam(camera, CAM_VIEW_EYE, eye);
     successfullySet <<= 1;
-    successfullySet |= Camera_SetParam(camera, 4, up);
-=======
-    ret |= Camera_SetViewParam(camera, CAM_VIEW_AT, at);
-    ret <<= 1;
-    ret |= Camera_SetViewParam(camera, CAM_VIEW_EYE, eye);
-    ret <<= 1;
-    ret |= Camera_SetViewParam(camera, CAM_VIEW_UP, up);
->>>>>>> 2e9e895b
+    successfullySet |= Camera_SetViewParam(camera, CAM_VIEW_UP, up);
 
     camera->dist = Math3D_Vec3f_DistXYZ(at, eye);
 
@@ -1602,13 +1588,8 @@
     return successfullySet;
 }
 
-<<<<<<< HEAD
 s32 Play_SetCameraFov(PlayState* this, s16 camId, f32 fov) {
-    s32 successfullySet = Camera_SetParam(this->cameraPtrs[camId], 0x20, &fov) & 1;
-=======
-s32 Play_CameraSetFov(PlayState* this, s16 camId, f32 fov) {
-    s32 ret = Camera_SetViewParam(this->cameraPtrs[camId], CAM_VIEW_FOV, &fov) & 1;
->>>>>>> 2e9e895b
+    s32 successfullySet = Camera_SetViewParam(this->cameraPtrs[camId], CAM_VIEW_FOV, &fov) & 1;
 
     if (1) {}
     return successfullySet;
