#include "global.h"
#include "vt.h"

void* D_8012D1F0 = NULL;
UNK_TYPE D_8012D1F4 = 0; // unused
Input* D_8012D1F8 = NULL;

TransitionUnk sTrnsnUnk;
s32 gTrnsnUnkState;
VisMono D_80161498;
Color_RGBA8_u32 D_801614B0;
FaultClient D_801614B8;
s16 sTransitionFillTimer;
u64 D_801614D0[0xA00];

void Play_SpawnScene(GlobalContext* this, s32 sceneNum, s32 spawn);

void func_800BC450(GlobalContext* this) {
    Camera_ChangeDataIdx(GET_ACTIVE_CAM(this), this->unk_1242B - 1);
}

void func_800BC490(GlobalContext* this, s16 point) {
    ASSERT(point == 1 || point == 2, "point == 1 || point == 2", "../z_play.c", 2160);

    this->unk_1242B = point;

    if ((YREG(15) != 0x10) && (gSaveContext.cutsceneIndex < 0xFFF0)) {
        Audio_PlaySoundGeneral((point == 1) ? NA_SE_SY_CAMERA_ZOOM_DOWN : NA_SE_SY_CAMERA_ZOOM_UP, &gSfxDefaultPos, 4,
                               &gSfxDefaultFreqAndVolScale, &gSfxDefaultFreqAndVolScale, &gSfxDefaultReverb);
    }

    func_800BC450(this);
}

s32 func_800BC56C(GlobalContext* this, s16 arg1) {
    return (arg1 == this->unk_1242B);
}

// original name: "Game_play_shop_pr_vr_switch_set"
void func_800BC590(GlobalContext* this) {
    osSyncPrintf("Game_play_shop_pr_vr_switch_set()\n");

    if (YREG(15) == 0x10) {
        this->unk_1242B = 2;
    }
}

void Play_SetupTransition(GlobalContext* this, s32 transitionType) {
    TransitionContext* transitionCtx = &this->transitionCtx;

    bzero(transitionCtx, sizeof(TransitionContext));

    transitionCtx->transitionType = transitionType;

    // circle types
    if ((transitionCtx->transitionType >> 5) == 1) {
        transitionCtx->init = TransitionCircle_Init;
        transitionCtx->destroy = TransitionCircle_Destroy;
        transitionCtx->start = TransitionCircle_Start;
        transitionCtx->isDone = TransitionCircle_IsDone;
        transitionCtx->draw = TransitionCircle_Draw;
        transitionCtx->update = TransitionCircle_Update;
        transitionCtx->setType = TransitionCircle_SetType;
        transitionCtx->setColor = TransitionCircle_SetColor;
        transitionCtx->setUnkColor = TransitionCircle_SetUnkColor;
    } else {
        switch (transitionCtx->transitionType) {
            case TRANS_TYPE_TRIFORCE:
                transitionCtx->init = TransitionTriforce_Init;
                transitionCtx->destroy = TransitionTriforce_Destroy;
                transitionCtx->start = TransitionTriforce_Start;
                transitionCtx->isDone = TransitionTriforce_IsDone;
                transitionCtx->draw = TransitionTriforce_Draw;
                transitionCtx->update = TransitionTriforce_Update;
                transitionCtx->setType = TransitionTriforce_SetType;
                transitionCtx->setColor = TransitionTriforce_SetColor;
                transitionCtx->setUnkColor = NULL;
                break;

            case TRANS_TYPE_WIPE:
            case TRANS_TYPE_WIPE_FAST:
                transitionCtx->init = TransitionWipe_Init;
                transitionCtx->destroy = TransitionWipe_Destroy;
                transitionCtx->start = TransitionWipe_Start;
                transitionCtx->isDone = TransitionWipe_IsDone;
                transitionCtx->draw = TransitionWipe_Draw;
                transitionCtx->update = TransitionWipe_Update;
                transitionCtx->setType = TransitionWipe_SetType;
                transitionCtx->setColor = TransitionWipe_SetColor;
                transitionCtx->setUnkColor = NULL;
                break;

            case TRANS_TYPE_FADE_BLACK:
            case TRANS_TYPE_FADE_WHITE:
            case TRANS_TYPE_FADE_BLACK_FAST:
            case TRANS_TYPE_FADE_WHITE_FAST:
            case TRANS_TYPE_FADE_BLACK_SLOW:
            case TRANS_TYPE_FADE_WHITE_SLOW:
            case TRANS_TYPE_FADE_WHITE_CS_DELAYED:
            case TRANS_TYPE_FADE_WHITE_INSTANT:
            case TRANS_TYPE_FADE_GREEN:
            case TRANS_TYPE_FADE_BLUE:
                transitionCtx->init = TransitionFade_Init;
                transitionCtx->destroy = TransitionFade_Destroy;
                transitionCtx->start = TransitionFade_Start;
                transitionCtx->isDone = TransitionFade_IsDone;
                transitionCtx->draw = TransitionFade_Draw;
                transitionCtx->update = TransitionFade_Update;
                transitionCtx->setType = TransitionFade_SetType;
                transitionCtx->setColor = TransitionFade_SetColor;
                transitionCtx->setUnkColor = NULL;
                break;

            case TRANS_TYPE_FILL_WHITE2:
            case TRANS_TYPE_FILL_WHITE:
                this->transitionMode = TRANS_MODE_FILL_WHITE_INIT;
                break;

            case TRANS_TYPE_INSTANT:
                this->transitionMode = TRANS_MODE_INSTANT;
                break;

            case TRANS_TYPE_FILL_BROWN:
                this->transitionMode = TRANS_MODE_FILL_BROWN_INIT;
                break;

            case TRANS_TYPE_SANDSTORM_PERSIST:
                this->transitionMode = TRANS_MODE_SANDSTORM_INIT;
                break;

            case TRANS_TYPE_SANDSTORM_END:
                this->transitionMode = TRANS_MODE_SANDSTORM_END_INIT;
                break;

            case TRANS_TYPE_CS_BLACK_FILL:
                this->transitionMode = TRANS_MODE_CS_BLACK_FILL_INIT;
                break;

            default:
                Fault_AddHungupAndCrash("../z_play.c", 2290);
                break;
        }
    }
}

void func_800BC88C(GlobalContext* this) {
    this->transitionCtx.transitionType = -1;
}

Gfx* Play_SetFog(GlobalContext* this, Gfx* gfx) {
    return Gfx_SetFog2(gfx, this->lightCtx.fogColor[0], this->lightCtx.fogColor[1], this->lightCtx.fogColor[2], 0,
                       this->lightCtx.fogNear, 1000);
}

void Play_Destroy(GameState* thisx) {
    GlobalContext* this = (GlobalContext*)thisx;
    Player* player = GET_PLAYER(this);

    this->state.gfxCtx->callback = NULL;
    this->state.gfxCtx->callbackParam = 0;
    SREG(91) = 0;
    R_PAUSE_MENU_MODE = 0;

    PreRender_Destroy(&this->pauseBgPreRender);
    Effect_DeleteAll(this);
    EffectSs_ClearAll(this);
    CollisionCheck_DestroyContext(this, &this->colChkCtx);

    if (gTrnsnUnkState == 3) {
        TransitionUnk_Destroy(&sTrnsnUnk);
        gTrnsnUnkState = 0;
    }

    if (this->transitionMode == TRANS_MODE_INSTANCE_RUNNING) {
        this->transitionCtx.destroy(&this->transitionCtx.instanceData);
        func_800BC88C(this);
        this->transitionMode = TRANS_MODE_OFF;
    }

    ShrinkWindow_Destroy();
    TransitionFade_Destroy(&this->transitionFade);
    VisMono_Destroy(&D_80161498);

    if (gSaveContext.linkAge != this->linkAgeOnLoad) {
        Inventory_SwapAgeEquipment();
        Player_SetEquipmentData(this, player);
    }

    func_80031C3C(&this->actorCtx, this);
    func_80110990(this);
    KaleidoScopeCall_Destroy(this);
    KaleidoManager_Destroy();
    ZeldaArena_Cleanup();
    Fault_RemoveClient(&D_801614B8);
}

void Play_Init(GameState* thisx) {
    GlobalContext* this = (GlobalContext*)thisx;
    GraphicsContext* gfxCtx = this->state.gfxCtx;
    u32 zAlloc;
    u32 zAllocAligned;
    size_t zAllocSize;
    Player* player;
    s32 playerStartCamId;
    s32 i;
    u8 tempSetupIndex;
    s32 pad[2];

    if (gSaveContext.entranceIndex == ENTR_LOAD_OPENING) {
        gSaveContext.entranceIndex = 0;
        this->state.running = false;
        SET_NEXT_GAMESTATE(&this->state, Opening_Init, OpeningContext);
        return;
    }

    SystemArena_Display();
    GameState_Realloc(&this->state, 0x1D4790);
    KaleidoManager_Init(this);
    View_Init(&this->view, gfxCtx);
    Audio_SetExtraFilter(0);
    Quake_Init();

    for (i = 0; i < ARRAY_COUNT(this->cameraPtrs); i++) {
        this->cameraPtrs[i] = NULL;
    }

    Camera_Init(&this->mainCamera, &this->view, &this->colCtx, this);
    Camera_ChangeStatus(&this->mainCamera, CAM_STAT_ACTIVE);

    for (i = 0; i < 3; i++) {
        Camera_Init(&this->subCameras[i], &this->view, &this->colCtx, this);
        Camera_ChangeStatus(&this->subCameras[i], CAM_STAT_UNK100);
    }

    this->cameraPtrs[CAM_ID_MAIN] = &this->mainCamera;
    this->cameraPtrs[CAM_ID_MAIN]->uid = 0;
    this->activeCamId = CAM_ID_MAIN;
    func_8005AC48(&this->mainCamera, 0xFF);
    Sram_Init(this, &this->sramCtx);
    func_80112098(this);
    Message_Init(this);
    GameOver_Init(this);
    SoundSource_InitAll(this);
    Effect_InitContext(this);
    EffectSs_InitInfo(this, 0x55);
    CollisionCheck_InitContext(this, &this->colChkCtx);
    AnimationContext_Reset(&this->animationCtx);
    func_8006450C(this, &this->csCtx);

    if (gSaveContext.nextCutsceneIndex != 0xFFEF) {
        gSaveContext.cutsceneIndex = gSaveContext.nextCutsceneIndex;
        gSaveContext.nextCutsceneIndex = 0xFFEF;
    }

    if (gSaveContext.cutsceneIndex == 0xFFFD) {
        gSaveContext.cutsceneIndex = 0;
    }

    if (gSaveContext.nextDayTime != NEXT_TIME_NONE) {
        gSaveContext.dayTime = gSaveContext.nextDayTime;
        gSaveContext.skyboxTime = gSaveContext.nextDayTime;
    }

    if (gSaveContext.dayTime > CLOCK_TIME(18, 0) || gSaveContext.dayTime < CLOCK_TIME(6, 30)) {
        gSaveContext.nightFlag = 1;
    } else {
        gSaveContext.nightFlag = 0;
    }

    Cutscene_HandleConditionalTriggers(this);

    if (gSaveContext.gameMode != 0 || gSaveContext.cutsceneIndex >= 0xFFF0) {
        gSaveContext.nayrusLoveTimer = 0;
        func_800876C8(this);
        gSaveContext.sceneSetupIndex = (gSaveContext.cutsceneIndex & 0xF) + 4;
    } else if (!LINK_IS_ADULT && IS_DAY) {
        gSaveContext.sceneSetupIndex = 0;
    } else if (!LINK_IS_ADULT && !IS_DAY) {
        gSaveContext.sceneSetupIndex = 1;
    } else if (LINK_IS_ADULT && IS_DAY) {
        gSaveContext.sceneSetupIndex = 2;
    } else {
        gSaveContext.sceneSetupIndex = 3;
    }

    tempSetupIndex = gSaveContext.sceneSetupIndex;
    if ((gEntranceTable[((void)0, gSaveContext.entranceIndex)].scene == SCENE_SPOT00) && !LINK_IS_ADULT &&
        gSaveContext.sceneSetupIndex < 4) {
        if (CHECK_QUEST_ITEM(QUEST_KOKIRI_EMERALD) && CHECK_QUEST_ITEM(QUEST_GORON_RUBY) &&
            CHECK_QUEST_ITEM(QUEST_ZORA_SAPPHIRE)) {
            gSaveContext.sceneSetupIndex = 1;
        } else {
            gSaveContext.sceneSetupIndex = 0;
        }
    } else if ((gEntranceTable[((void)0, gSaveContext.entranceIndex)].scene == SCENE_SPOT04) && LINK_IS_ADULT &&
               gSaveContext.sceneSetupIndex < 4) {
        gSaveContext.sceneSetupIndex = GET_EVENTCHKINF(EVENTCHKINF_48) ? 3 : 2;
    }

    Play_SpawnScene(
        this, gEntranceTable[((void)0, gSaveContext.entranceIndex) + ((void)0, gSaveContext.sceneSetupIndex)].scene,
        gEntranceTable[((void)0, gSaveContext.entranceIndex) + ((void)0, gSaveContext.sceneSetupIndex)].spawn);
    osSyncPrintf("\nSCENE_NO=%d COUNTER=%d\n", ((void)0, gSaveContext.entranceIndex), gSaveContext.sceneSetupIndex);

    // When entering Gerudo Valley in the right setup, trigger the GC emulator to play the ending movie.
    // The emulator constantly checks whether PC is 0x81000000, so this works even though it's not a valid address.
    if ((gEntranceTable[((void)0, gSaveContext.entranceIndex)].scene == SCENE_SPOT09) &&
        gSaveContext.sceneSetupIndex == 6) {
        osSyncPrintf("エンディングはじまるよー\n"); // "The ending starts"
        ((void (*)())0x81000000)();
        osSyncPrintf("出戻り？\n"); // "Return?"
    }

    Cutscene_HandleEntranceTriggers(this);
    KaleidoScopeCall_Init(this);
    func_801109B0(this);

    if (gSaveContext.nextDayTime != NEXT_TIME_NONE) {
        if (gSaveContext.nextDayTime == NEXT_TIME_DAY) {
            gSaveContext.totalDays++;
            gSaveContext.bgsDayCount++;
            gSaveContext.dogIsLost = true;
            if (Inventory_ReplaceItem(this, ITEM_WEIRD_EGG, ITEM_CHICKEN) ||
                Inventory_ReplaceItem(this, ITEM_POCKET_EGG, ITEM_POCKET_CUCCO)) {
                Message_StartTextbox(this, 0x3066, NULL);
            }
            gSaveContext.nextDayTime = NEXT_TIME_DAY_SET;
        } else {
            gSaveContext.nextDayTime = NEXT_TIME_NIGHT_SET;
        }
    }

    SREG(91) = -1;
    R_PAUSE_MENU_MODE = 0;
    PreRender_Init(&this->pauseBgPreRender);
    PreRender_SetValuesSave(&this->pauseBgPreRender, SCREEN_WIDTH, SCREEN_HEIGHT, 0, 0, 0);
    PreRender_SetValues(&this->pauseBgPreRender, SCREEN_WIDTH, SCREEN_HEIGHT, 0, 0);
    gTrnsnUnkState = 0;
    this->transitionMode = TRANS_MODE_OFF;
    FrameAdvance_Init(&this->frameAdvCtx);
    Rand_Seed((u32)osGetTime());
    Matrix_Init(&this->state);
    this->state.main = Play_Main;
    this->state.destroy = Play_Destroy;
    this->transitionTrigger = TRANS_TRIGGER_END;
    this->unk_11E16 = 0xFF;
    this->unk_11E18 = 0;
    this->unk_11DE9 = false;

    if (gSaveContext.gameMode != 1) {
        if (gSaveContext.nextTransitionType == TRANS_NEXT_TYPE_DEFAULT) {
            // fade in
            this->transitionType =
                (gEntranceTable[((void)0, gSaveContext.entranceIndex) + tempSetupIndex].field >> 7) & 0x7F;
        } else {
            this->transitionType = gSaveContext.nextTransitionType;
            gSaveContext.nextTransitionType = TRANS_NEXT_TYPE_DEFAULT;
        }
    } else {
        this->transitionType = TRANS_TYPE_FADE_BLACK_SLOW;
    }

    ShrinkWindow_Init();
    TransitionFade_Init(&this->transitionFade);
    TransitionFade_SetType(&this->transitionFade, 3);
    TransitionFade_SetColor(&this->transitionFade, RGBA8(160, 160, 160, 255));
    TransitionFade_Start(&this->transitionFade);
    VisMono_Init(&D_80161498);
    D_801614B0.a = 0;
    Flags_UnsetAllEnv(this);

    osSyncPrintf("ZELDA ALLOC SIZE=%x\n", THA_GetSize(&this->state.tha));
    zAllocSize = THA_GetSize(&this->state.tha);
    zAlloc = GameState_Alloc(&this->state, zAllocSize, "../z_play.c", 2918);
    zAllocAligned = (zAlloc + 8) & ~0xF;
    ZeldaArena_Init(zAllocAligned, zAllocSize - zAllocAligned + zAlloc);
    // "Zelda Heap"
    osSyncPrintf("ゼルダヒープ %08x-%08x\n", zAllocAligned,
                 (s32)(zAllocAligned + zAllocSize) - (s32)(zAllocAligned - zAlloc));

    Fault_AddClient(&D_801614B8, ZeldaArena_Display, NULL, NULL);
    func_800304DC(this, &this->actorCtx, this->linkActorEntry);

    while (!func_800973FC(this, &this->roomCtx)) {
        ; // Empty Loop
    }

    player = GET_PLAYER(this);
    Camera_InitPlayerSettings(&this->mainCamera, player);
    Camera_ChangeMode(&this->mainCamera, CAM_MODE_NORMAL);

    playerStartCamId = player->actor.params & 0xFF;
    if (playerStartCamId != 0xFF) {
        osSyncPrintf("player has start camera ID (" VT_FGCOL(BLUE) "%d" VT_RST ")\n", playerStartCamId);
        Camera_ChangeDataIdx(&this->mainCamera, playerStartCamId);
    }

    if (YREG(15) == 32) {
        this->unk_1242B = 2;
    } else if (YREG(15) == 16) {
        this->unk_1242B = 1;
    } else {
        this->unk_1242B = 0;
    }

    Interface_SetSceneRestrictions(this);
    Environment_PlaySceneSequence(this);
    gSaveContext.seqId = this->sequenceCtx.seqId;
    gSaveContext.natureAmbienceId = this->sequenceCtx.natureAmbienceId;
    func_8002DF18(this, GET_PLAYER(this));
    AnimationContext_Update(this, &this->animationCtx);
    gSaveContext.respawnFlag = 0;

    if (dREG(95) != 0) {
        D_8012D1F0 = D_801614D0;
        osSyncPrintf("\nkawauso_data=[%x]", D_8012D1F0);
        DmaMgr_DmaRomToRam(0x03FEB000, (u32)D_8012D1F0, sizeof(D_801614D0));
    }
}

void Play_Update(GlobalContext* this) {
    s32 pad1;
    s32 sp80;
    Input* input;
    u32 i;
    s32 pad2;

    input = this->state.input;

    if ((SREG(1) < 0) || (DREG(0) != 0)) {
        SREG(1) = 0;
        ZeldaArena_Display();
    }

    if ((HREG(80) == 18) && (HREG(81) < 0)) {
        HREG(81) = 0;
        osSyncPrintf("object_exchange_rom_address %u\n", gObjectTableSize);
        osSyncPrintf("RomStart RomEnd   Size\n");
        for (i = 0; i < gObjectTableSize; i++) {
            s32 size = gObjectTable[i].vromEnd - gObjectTable[i].vromStart;

            osSyncPrintf("%08x-%08x %08x(%8.3fKB)\n", gObjectTable[i].vromStart, gObjectTable[i].vromEnd, size,
                         size / 1024.0f);
        }
        osSyncPrintf("\n");
    }

    if ((HREG(81) == 18) && (HREG(82) < 0)) {
        HREG(82) = 0;
        ActorOverlayTable_LogPrint();
    }

    gSegments[4] = VIRTUAL_TO_PHYSICAL(this->objectCtx.status[this->objectCtx.mainKeepIndex].segment);
    gSegments[5] = VIRTUAL_TO_PHYSICAL(this->objectCtx.status[this->objectCtx.subKeepIndex].segment);
    gSegments[2] = VIRTUAL_TO_PHYSICAL(this->sceneSegment);

    if (FrameAdvance_Update(&this->frameAdvCtx, &input[1])) {
        if ((this->transitionMode == TRANS_MODE_OFF) && (this->transitionTrigger != TRANS_TRIGGER_OFF)) {
            this->transitionMode = TRANS_MODE_SETUP;
        }

        if (gTrnsnUnkState != 0) {
            switch (gTrnsnUnkState) {
                case 2:
                    if (TransitionUnk_Init(&sTrnsnUnk, 10, 7) == NULL) {
                        osSyncPrintf("fbdemo_init呼出し失敗！\n"); // "fbdemo_init call failed!"
                        gTrnsnUnkState = 0;
                    } else {
                        sTrnsnUnk.zBuffer = (u16*)gZBuffer;
                        gTrnsnUnkState = 3;
                        R_UPDATE_RATE = 1;
                    }
                    break;
                case 3:
                    func_800B23E8(&sTrnsnUnk);
                    break;
            }
        }

        if (this->transitionMode) {
            switch (this->transitionMode) {
                case TRANS_MODE_SETUP:
                    if (this->transitionTrigger != TRANS_TRIGGER_END) {
                        s16 sceneSetupIndex = 0;

                        Interface_ChangeAlpha(1);

                        if (gSaveContext.cutsceneIndex >= 0xFFF0) {
                            sceneSetupIndex = (gSaveContext.cutsceneIndex & 0xF) + 4;
                        }

                        // fade out bgm if "continue bgm" flag is not set
                        if (!(gEntranceTable[this->nextEntranceIndex + sceneSetupIndex].field & 0x8000)) {
                            // "Sound initalized. 111"
                            osSyncPrintf("\n\n\nサウンドイニシャル来ました。111");
                            if ((this->transitionType < TRANS_TYPE_MAX) && !Environment_IsForcedSequenceDisabled()) {
                                // "Sound initalized. 222"
                                osSyncPrintf("\n\n\nサウンドイニシャル来ました。222");
                                func_800F6964(0x14);
                                gSaveContext.seqId = (u8)NA_BGM_DISABLED;
                                gSaveContext.natureAmbienceId = NATURE_ID_DISABLED;
                            }
                        }
                    }

                    if (!R_TRANS_DBG_ENABLED) {
                        Play_SetupTransition(this, this->transitionType);
                    } else {
                        Play_SetupTransition(this, R_TRANS_DBG_TYPE);
                    }

                    if (this->transitionMode >= TRANS_MODE_FILL_WHITE_INIT) {
                        // non-instance modes break out of this switch
                        break;
                    }
                    // fallthrough
                case TRANS_MODE_INSTANCE_INIT:
                    this->transitionCtx.init(&this->transitionCtx.instanceData);

                    // circle types
                    if ((this->transitionCtx.transitionType >> 5) == 1) {
                        this->transitionCtx.setType(&this->transitionCtx.instanceData,
                                                    this->transitionCtx.transitionType | TC_SET_PARAMS);
                    }

                    gSaveContext.transWipeSpeed = 14;

                    if ((this->transitionCtx.transitionType == TRANS_TYPE_WIPE_FAST) ||
                        (this->transitionCtx.transitionType == TRANS_TYPE_FILL_WHITE2)) {
                        //! @bug TRANS_TYPE_FILL_WHITE2 will never reach this code.
                        //! It is a non-instance type transition which doesn't run this case.
                        gSaveContext.transWipeSpeed = 28;
                    }

                    gSaveContext.transFadeDuration = 60;

                    if ((this->transitionCtx.transitionType == TRANS_TYPE_FADE_BLACK_FAST) ||
                        (this->transitionCtx.transitionType == TRANS_TYPE_FADE_WHITE_FAST)) {
                        gSaveContext.transFadeDuration = 20;
                    } else if ((this->transitionCtx.transitionType == TRANS_TYPE_FADE_BLACK_SLOW) ||
                               (this->transitionCtx.transitionType == TRANS_TYPE_FADE_WHITE_SLOW)) {
                        gSaveContext.transFadeDuration = 150;
                    } else if (this->transitionCtx.transitionType == TRANS_TYPE_FADE_WHITE_INSTANT) {
                        gSaveContext.transFadeDuration = 2;
                    }

                    if ((this->transitionCtx.transitionType == TRANS_TYPE_FADE_WHITE) ||
                        (this->transitionCtx.transitionType == TRANS_TYPE_FADE_WHITE_FAST) ||
                        (this->transitionCtx.transitionType == TRANS_TYPE_FADE_WHITE_SLOW) ||
                        (this->transitionCtx.transitionType == TRANS_TYPE_FADE_WHITE_CS_DELAYED) ||
                        (this->transitionCtx.transitionType == TRANS_TYPE_FADE_WHITE_INSTANT)) {
                        this->transitionCtx.setColor(&this->transitionCtx.instanceData, RGBA8(160, 160, 160, 255));
                        if (this->transitionCtx.setUnkColor != NULL) {
                            this->transitionCtx.setUnkColor(&this->transitionCtx.instanceData,
                                                            RGBA8(160, 160, 160, 255));
                        }
                    } else if (this->transitionCtx.transitionType == TRANS_TYPE_FADE_GREEN) {
                        this->transitionCtx.setColor(&this->transitionCtx.instanceData, RGBA8(140, 140, 100, 255));

                        if (this->transitionCtx.setUnkColor != NULL) {
                            this->transitionCtx.setUnkColor(&this->transitionCtx.instanceData,
                                                            RGBA8(140, 140, 100, 255));
                        }
                    } else if (this->transitionCtx.transitionType == TRANS_TYPE_FADE_BLUE) {
                        this->transitionCtx.setColor(&this->transitionCtx.instanceData, RGBA8(70, 100, 110, 255));

                        if (this->transitionCtx.setUnkColor != NULL) {
                            this->transitionCtx.setUnkColor(&this->transitionCtx.instanceData,
                                                            RGBA8(70, 100, 110, 255));
                        }
                    } else {
                        this->transitionCtx.setColor(&this->transitionCtx.instanceData, RGBA8(0, 0, 0, 0));

                        if (this->transitionCtx.setUnkColor != NULL) {
                            this->transitionCtx.setUnkColor(&this->transitionCtx.instanceData, RGBA8(0, 0, 0, 0));
                        }
                    }

                    if (this->transitionTrigger == TRANS_TRIGGER_END) {
                        this->transitionCtx.setType(&this->transitionCtx.instanceData, 1);
                    } else {
                        this->transitionCtx.setType(&this->transitionCtx.instanceData, 2);
                    }

                    this->transitionCtx.start(&this->transitionCtx.instanceData);

                    if (this->transitionCtx.transitionType == TRANS_TYPE_FADE_WHITE_CS_DELAYED) {
                        this->transitionMode = TRANS_MODE_INSTANCE_WAIT;
                    } else {
                        this->transitionMode = TRANS_MODE_INSTANCE_RUNNING;
                    }
                    break;

                case TRANS_MODE_INSTANCE_RUNNING:
                    if (this->transitionCtx.isDone(&this->transitionCtx.instanceData)) {
                        if (this->transitionCtx.transitionType >= TRANS_TYPE_MAX) {
                            if (this->transitionTrigger == TRANS_TRIGGER_END) {
                                this->transitionCtx.destroy(&this->transitionCtx.instanceData);
                                func_800BC88C(this);
                                this->transitionMode = TRANS_MODE_OFF;
                            }
                        } else if (this->transitionTrigger != TRANS_TRIGGER_END) {
                            this->state.running = false;

                            if (gSaveContext.gameMode != 2) {
                                SET_NEXT_GAMESTATE(&this->state, Play_Init, GlobalContext);
                                gSaveContext.entranceIndex = this->nextEntranceIndex;

                                if (gSaveContext.minigameState == 1) {
                                    gSaveContext.minigameState = 3;
                                }
                            } else {
                                SET_NEXT_GAMESTATE(&this->state, FileChoose_Init, FileChooseContext);
                            }
                        } else {
                            this->transitionCtx.destroy(&this->transitionCtx.instanceData);
                            func_800BC88C(this);
                            this->transitionMode = TRANS_MODE_OFF;

                            if (gTrnsnUnkState == 3) {
                                TransitionUnk_Destroy(&sTrnsnUnk);
                                gTrnsnUnkState = 0;
                                R_UPDATE_RATE = 3;
                            }
                        }

                        this->transitionTrigger = TRANS_TRIGGER_OFF;
                    } else {
                        this->transitionCtx.update(&this->transitionCtx.instanceData, R_UPDATE_RATE);
                    }
                    break;
            }

            // update non-instance transitions
            switch (this->transitionMode) {
                case TRANS_MODE_FILL_WHITE_INIT:
                    sTransitionFillTimer = 0;
                    this->envCtx.fillScreen = true;
                    this->envCtx.screenFillColor[0] = 160;
                    this->envCtx.screenFillColor[1] = 160;
                    this->envCtx.screenFillColor[2] = 160;

                    if (this->transitionTrigger != TRANS_TRIGGER_END) {
                        this->envCtx.screenFillColor[3] = 0;
                        this->transitionMode = TRANS_MODE_FILL_IN;
                    } else {
                        this->envCtx.screenFillColor[3] = 255;
                        this->transitionMode = TRANS_MODE_FILL_OUT;
                    }
                    break;

                case TRANS_MODE_FILL_IN:
                    this->envCtx.screenFillColor[3] = (sTransitionFillTimer / 20.0f) * 255.0f;

                    if (sTransitionFillTimer >= 20) {
                        this->state.running = false;
                        SET_NEXT_GAMESTATE(&this->state, Play_Init, GlobalContext);
                        gSaveContext.entranceIndex = this->nextEntranceIndex;
                        this->transitionTrigger = TRANS_TRIGGER_OFF;
                        this->transitionMode = TRANS_MODE_OFF;
                    } else {
                        sTransitionFillTimer++;
                    }
                    break;

                case TRANS_MODE_FILL_OUT:
                    this->envCtx.screenFillColor[3] = (1 - sTransitionFillTimer / 20.0f) * 255.0f;

                    if (sTransitionFillTimer >= 20) {
                        gTrnsnUnkState = 0;
                        R_UPDATE_RATE = 3;
                        this->transitionTrigger = TRANS_TRIGGER_OFF;
                        this->transitionMode = TRANS_MODE_OFF;
                        this->envCtx.fillScreen = false;
                    } else {
                        sTransitionFillTimer++;
                    }
                    break;

                case TRANS_MODE_FILL_BROWN_INIT:
                    sTransitionFillTimer = 0;
                    this->envCtx.fillScreen = true;
                    this->envCtx.screenFillColor[0] = 170;
                    this->envCtx.screenFillColor[1] = 160;
                    this->envCtx.screenFillColor[2] = 150;

                    if (this->transitionTrigger != TRANS_TRIGGER_END) {
                        this->envCtx.screenFillColor[3] = 0;
                        this->transitionMode = TRANS_MODE_FILL_IN;
                    } else {
                        this->envCtx.screenFillColor[3] = 255;
                        this->transitionMode = TRANS_MODE_FILL_OUT;
                    }
                    break;

                case TRANS_MODE_INSTANT:
                    if (this->transitionTrigger != TRANS_TRIGGER_END) {
                        this->state.running = false;
                        SET_NEXT_GAMESTATE(&this->state, Play_Init, GlobalContext);
                        gSaveContext.entranceIndex = this->nextEntranceIndex;
                        this->transitionTrigger = TRANS_TRIGGER_OFF;
                        this->transitionMode = TRANS_MODE_OFF;
                    } else {
                        gTrnsnUnkState = 0;
                        R_UPDATE_RATE = 3;
                        this->transitionTrigger = TRANS_TRIGGER_OFF;
                        this->transitionMode = TRANS_MODE_OFF;
                    }
                    break;

                case TRANS_MODE_INSTANCE_WAIT:
                    if (gSaveContext.cutsceneTransitionControl != 0) {
                        this->transitionMode = TRANS_MODE_INSTANCE_RUNNING;
                    }
                    break;

                case TRANS_MODE_SANDSTORM_INIT:
                    if (this->transitionTrigger != TRANS_TRIGGER_END) {
                        // trigger in, leaving area
                        this->envCtx.sandstormState = SANDSTORM_FILL;
                        this->transitionMode = TRANS_MODE_SANDSTORM;
                    } else {
                        this->envCtx.sandstormState = SANDSTORM_UNFILL;
                        this->envCtx.sandstormPrimA = 255;
                        this->envCtx.sandstormEnvA = 255;
                        this->transitionMode = TRANS_MODE_SANDSTORM;
                    }
                    break;

                case TRANS_MODE_SANDSTORM:
                    Audio_PlaySoundGeneral(NA_SE_EV_SAND_STORM - SFX_FLAG, &gSfxDefaultPos, 4,
                                           &gSfxDefaultFreqAndVolScale, &gSfxDefaultFreqAndVolScale,
                                           &gSfxDefaultReverb);

                    if (this->transitionTrigger == TRANS_TRIGGER_END) {
                        if (this->envCtx.sandstormPrimA < 110) {
                            gTrnsnUnkState = 0;
                            R_UPDATE_RATE = 3;
                            this->transitionTrigger = TRANS_TRIGGER_OFF;
                            this->transitionMode = TRANS_MODE_OFF;
                        }
                    } else {
                        if (this->envCtx.sandstormEnvA == 255) {
                            this->state.running = false;
                            SET_NEXT_GAMESTATE(&this->state, Play_Init, GlobalContext);
                            gSaveContext.entranceIndex = this->nextEntranceIndex;
                            this->transitionTrigger = TRANS_TRIGGER_OFF;
                            this->transitionMode = TRANS_MODE_OFF;
                        }
                    }
                    break;

                case TRANS_MODE_SANDSTORM_END_INIT:
                    if (this->transitionTrigger == TRANS_TRIGGER_END) {
                        this->envCtx.sandstormState = SANDSTORM_DISSIPATE;
                        this->envCtx.sandstormPrimA = 255;
                        this->envCtx.sandstormEnvA = 255;
                        // "It's here!!!!!!!!!"
                        LOG_STRING("来た!!!!!!!!!!!!!!!!!!!!!", "../z_play.c", 3471);
                        this->transitionMode = TRANS_MODE_SANDSTORM_END;
                    } else {
                        this->transitionMode = TRANS_MODE_SANDSTORM_INIT;
                    }
                    break;

                case TRANS_MODE_SANDSTORM_END:
                    Audio_PlaySoundGeneral(NA_SE_EV_SAND_STORM - SFX_FLAG, &gSfxDefaultPos, 4,
                                           &gSfxDefaultFreqAndVolScale, &gSfxDefaultFreqAndVolScale,
                                           &gSfxDefaultReverb);
                    if (this->transitionTrigger == TRANS_TRIGGER_END) {
                        if (this->envCtx.sandstormPrimA <= 0) {
                            gTrnsnUnkState = 0;
                            R_UPDATE_RATE = 3;
                            this->transitionTrigger = TRANS_TRIGGER_OFF;
                            this->transitionMode = TRANS_MODE_OFF;
                        }
                    }
                    break;

                case TRANS_MODE_CS_BLACK_FILL_INIT:
                    sTransitionFillTimer = 0;
                    this->envCtx.fillScreen = true;
                    this->envCtx.screenFillColor[0] = 0;
                    this->envCtx.screenFillColor[1] = 0;
                    this->envCtx.screenFillColor[2] = 0;
                    this->envCtx.screenFillColor[3] = 255;
                    this->transitionMode = TRANS_MODE_CS_BLACK_FILL;
                    break;

                case TRANS_MODE_CS_BLACK_FILL:
                    if (gSaveContext.cutsceneTransitionControl != 0) {
                        this->envCtx.screenFillColor[3] = gSaveContext.cutsceneTransitionControl;
                        if (gSaveContext.cutsceneTransitionControl <= 100) {
                            gTrnsnUnkState = 0;
                            R_UPDATE_RATE = 3;
                            this->transitionTrigger = TRANS_TRIGGER_OFF;
                            this->transitionMode = TRANS_MODE_OFF;
                        }
                    }
                    break;
            }
        }

        if (1 && HREG(63)) {
            LOG_NUM("1", 1, "../z_play.c", 3533);
        }

        if (1 && (gTrnsnUnkState != 3)) {
            if (1 && HREG(63)) {
                LOG_NUM("1", 1, "../z_play.c", 3542);
            }

            if ((gSaveContext.gameMode == 0) && (this->msgCtx.msgMode == MSGMODE_NONE) &&
                (this->gameOverCtx.state == GAMEOVER_INACTIVE)) {
                KaleidoSetup_Update(this);
            }

            if (1 && HREG(63)) {
                LOG_NUM("1", 1, "../z_play.c", 3551);
            }

            sp80 = (this->pauseCtx.state != 0) || (this->pauseCtx.debugState != 0);

            if (1 && HREG(63)) {
                LOG_NUM("1", 1, "../z_play.c", 3555);
            }

            AnimationContext_Reset(&this->animationCtx);

            if (1 && HREG(63)) {
                LOG_NUM("1", 1, "../z_play.c", 3561);
            }

            Object_UpdateBank(&this->objectCtx);

            if (1 && HREG(63)) {
                LOG_NUM("1", 1, "../z_play.c", 3577);
            }

            if ((sp80 == 0) && (IREG(72) == 0)) {
                if (1 && HREG(63)) {
                    LOG_NUM("1", 1, "../z_play.c", 3580);
                }

                this->gameplayFrames++;

                func_800AA178(1);

                if (this->actorCtx.freezeFlashTimer && (this->actorCtx.freezeFlashTimer-- < 5)) {
                    osSyncPrintf("FINISH=%d\n", this->actorCtx.freezeFlashTimer);
                    if ((this->actorCtx.freezeFlashTimer > 0) && ((this->actorCtx.freezeFlashTimer % 2) != 0)) {
                        this->envCtx.fillScreen = true;
                        this->envCtx.screenFillColor[0] = this->envCtx.screenFillColor[1] =
                            this->envCtx.screenFillColor[2] = 150;
                        this->envCtx.screenFillColor[3] = 80;
                    } else {
                        this->envCtx.fillScreen = false;
                    }
                } else {
                    if (1 && HREG(63)) {
                        LOG_NUM("1", 1, "../z_play.c", 3606);
                    }

                    func_800973FC(this, &this->roomCtx);

                    if (1 && HREG(63)) {
                        LOG_NUM("1", 1, "../z_play.c", 3612);
                    }

                    CollisionCheck_AT(this, &this->colChkCtx);

                    if (1 && HREG(63)) {
                        LOG_NUM("1", 1, "../z_play.c", 3618);
                    }

                    CollisionCheck_OC(this, &this->colChkCtx);

                    if (1 && HREG(63)) {
                        LOG_NUM("1", 1, "../z_play.c", 3624);
                    }

                    CollisionCheck_Damage(this, &this->colChkCtx);

                    if (1 && HREG(63)) {
                        LOG_NUM("1", 1, "../z_play.c", 3631);
                    }

                    CollisionCheck_ClearContext(this, &this->colChkCtx);

                    if (1 && HREG(63)) {
                        LOG_NUM("1", 1, "../z_play.c", 3637);
                    }

                    if (!this->unk_11DE9) {
                        Actor_UpdateAll(this, &this->actorCtx);
                    }

                    if (1 && HREG(63)) {
                        LOG_NUM("1", 1, "../z_play.c", 3643);
                    }

                    func_80064558(this, &this->csCtx);

                    if (1 && HREG(63)) {
                        LOG_NUM("1", 1, "../z_play.c", 3648);
                    }

                    func_800645A0(this, &this->csCtx);

                    if (1 && HREG(63)) {
                        LOG_NUM("1", 1, "../z_play.c", 3651);
                    }

                    Effect_UpdateAll(this);

                    if (1 && HREG(63)) {
                        LOG_NUM("1", 1, "../z_play.c", 3657);
                    }

                    EffectSs_UpdateAll(this);

                    if (1 && HREG(63)) {
                        LOG_NUM("1", 1, "../z_play.c", 3662);
                    }
                }
            } else {
                func_800AA178(0);
            }

            if (1 && HREG(63)) {
                LOG_NUM("1", 1, "../z_play.c", 3672);
            }

            func_80095AA0(this, &this->roomCtx.curRoom, &input[1], 0);

            if (1 && HREG(63)) {
                LOG_NUM("1", 1, "../z_play.c", 3675);
            }

            func_80095AA0(this, &this->roomCtx.prevRoom, &input[1], 1);

            if (1 && HREG(63)) {
                LOG_NUM("1", 1, "../z_play.c", 3677);
            }

            if (this->unk_1242B != 0) {
                if (CHECK_BTN_ALL(input[0].press.button, BTN_CUP)) {
                    if ((this->pauseCtx.state != 0) || (this->pauseCtx.debugState != 0)) {
                        // "Changing viewpoint is prohibited due to the kaleidoscope"
                        osSyncPrintf(VT_FGCOL(CYAN) "カレイドスコープ中につき視点変更を禁止しております\n" VT_RST);
                    } else if (Player_InCsMode(this)) {
                        // "Changing viewpoint is prohibited during the cutscene"
                        osSyncPrintf(VT_FGCOL(CYAN) "デモ中につき視点変更を禁止しております\n" VT_RST);
                    } else if (YREG(15) == 0x10) {
                        Audio_PlaySoundGeneral(NA_SE_SY_ERROR, &gSfxDefaultPos, 4, &gSfxDefaultFreqAndVolScale,
                                               &gSfxDefaultFreqAndVolScale, &gSfxDefaultReverb);
                    } else {
                        func_800BC490(this, this->unk_1242B ^ 3);
                    }
                }
                func_800BC450(this);
            }

            if (1 && HREG(63)) {
                LOG_NUM("1", 1, "../z_play.c", 3708);
            }

            SkyboxDraw_Update(&this->skyboxCtx);

            if (1 && HREG(63)) {
                LOG_NUM("1", 1, "../z_play.c", 3716);
            }

            if ((this->pauseCtx.state != 0) || (this->pauseCtx.debugState != 0)) {
                if (1 && HREG(63)) {
                    LOG_NUM("1", 1, "../z_play.c", 3721);
                }

                KaleidoScopeCall_Update(this);
            } else if (this->gameOverCtx.state != GAMEOVER_INACTIVE) {
                if (1 && HREG(63)) {
                    LOG_NUM("1", 1, "../z_play.c", 3727);
                }

                GameOver_Update(this);
            } else {
                if (1 && HREG(63)) {
                    LOG_NUM("1", 1, "../z_play.c", 3733);
                }

                Message_Update(this);
            }

            if (1 && HREG(63)) {
                LOG_NUM("1", 1, "../z_play.c", 3737);
            }

            if (1 && HREG(63)) {
                LOG_NUM("1", 1, "../z_play.c", 3742);
            }

            Interface_Update(this);

            if (1 && HREG(63)) {
                LOG_NUM("1", 1, "../z_play.c", 3765);
            }

            AnimationContext_Update(this, &this->animationCtx);

            if (1 && HREG(63)) {
                LOG_NUM("1", 1, "../z_play.c", 3771);
            }

            SoundSource_UpdateAll(this);

            if (1 && HREG(63)) {
                LOG_NUM("1", 1, "../z_play.c", 3777);
            }

            ShrinkWindow_Update(R_UPDATE_RATE);

            if (1 && HREG(63)) {
                LOG_NUM("1", 1, "../z_play.c", 3783);
            }

            TransitionFade_Update(&this->transitionFade, R_UPDATE_RATE);
        } else {
            goto skip;
        }
    }

    if (1 && HREG(63)) {
        LOG_NUM("1", 1, "../z_play.c", 3799);
    }

skip:
    if (1 && HREG(63)) {
        LOG_NUM("1", 1, "../z_play.c", 3801);
    }

    if ((sp80 == 0) || gDbgCamEnabled) {
        s32 pad3[5];
        s32 i;

        this->nextCamId = this->activeCamId;

        if (1 && HREG(63)) {
            LOG_NUM("1", 1, "../z_play.c", 3806);
        }

        for (i = 0; i < NUM_CAMS; i++) {
            if ((i != this->nextCamId) && (this->cameraPtrs[i] != NULL)) {
                if (1 && HREG(63)) {
                    LOG_NUM("1", 1, "../z_play.c", 3809);
                }

                Camera_Update(this->cameraPtrs[i]);
            }
        }

        Camera_Update(this->cameraPtrs[this->nextCamId]);

        if (1 && HREG(63)) {
            LOG_NUM("1", 1, "../z_play.c", 3814);
        }
    }

    if (1 && HREG(63)) {
        LOG_NUM("1", 1, "../z_play.c", 3816);
    }

    Environment_Update(this, &this->envCtx, &this->lightCtx, &this->pauseCtx, &this->msgCtx, &this->gameOverCtx,
                       this->state.gfxCtx);
}

void Play_DrawOverlayElements(GlobalContext* this) {
    if ((this->pauseCtx.state != 0) || (this->pauseCtx.debugState != 0)) {
        KaleidoScopeCall_Draw(this);
    }

    if (gSaveContext.gameMode == 0) {
        Interface_Draw(this);
    }

    Message_Draw(this);

    if (this->gameOverCtx.state != GAMEOVER_INACTIVE) {
        GameOver_FadeInLights(this);
    }
}

void Play_Draw(GlobalContext* this) {
    GraphicsContext* gfxCtx = this->state.gfxCtx;
    Lights* sp228;
    Vec3f sp21C;

    OPEN_DISPS(gfxCtx, "../z_play.c", 3907);

    gSegments[4] = VIRTUAL_TO_PHYSICAL(this->objectCtx.status[this->objectCtx.mainKeepIndex].segment);
    gSegments[5] = VIRTUAL_TO_PHYSICAL(this->objectCtx.status[this->objectCtx.subKeepIndex].segment);
    gSegments[2] = VIRTUAL_TO_PHYSICAL(this->sceneSegment);

    gSPSegment(POLY_OPA_DISP++, 0x00, NULL);
    gSPSegment(POLY_XLU_DISP++, 0x00, NULL);
    gSPSegment(OVERLAY_DISP++, 0x00, NULL);

    gSPSegment(POLY_OPA_DISP++, 0x04, this->objectCtx.status[this->objectCtx.mainKeepIndex].segment);
    gSPSegment(POLY_XLU_DISP++, 0x04, this->objectCtx.status[this->objectCtx.mainKeepIndex].segment);
    gSPSegment(OVERLAY_DISP++, 0x04, this->objectCtx.status[this->objectCtx.mainKeepIndex].segment);

    gSPSegment(POLY_OPA_DISP++, 0x05, this->objectCtx.status[this->objectCtx.subKeepIndex].segment);
    gSPSegment(POLY_XLU_DISP++, 0x05, this->objectCtx.status[this->objectCtx.subKeepIndex].segment);
    gSPSegment(OVERLAY_DISP++, 0x05, this->objectCtx.status[this->objectCtx.subKeepIndex].segment);

    gSPSegment(POLY_OPA_DISP++, 0x02, this->sceneSegment);
    gSPSegment(POLY_XLU_DISP++, 0x02, this->sceneSegment);
    gSPSegment(OVERLAY_DISP++, 0x02, this->sceneSegment);

    func_80095248(gfxCtx, 0, 0, 0);

    if ((HREG(80) != 10) || (HREG(82) != 0)) {
        POLY_OPA_DISP = Play_SetFog(this, POLY_OPA_DISP);
        POLY_XLU_DISP = Play_SetFog(this, POLY_XLU_DISP);

        View_SetPerspective(&this->view, this->view.fovy, this->view.zNear, this->lightCtx.fogFar);
        View_Apply(&this->view, VIEW_ALL);

        // The billboard matrix temporarily stores the viewing matrix
        Matrix_MtxToMtxF(&this->view.viewing, &this->billboardMtxF);
        Matrix_MtxToMtxF(&this->view.projection, &this->viewProjectionMtxF);
        Matrix_Mult(&this->viewProjectionMtxF, MTXMODE_NEW);
        // The billboard is still a viewing matrix at this stage
        Matrix_Mult(&this->billboardMtxF, MTXMODE_APPLY);
        Matrix_Get(&this->viewProjectionMtxF);
        this->billboardMtxF.mf[0][3] = this->billboardMtxF.mf[1][3] = this->billboardMtxF.mf[2][3] =
            this->billboardMtxF.mf[3][0] = this->billboardMtxF.mf[3][1] = this->billboardMtxF.mf[3][2] = 0.0f;
        // This transpose is where the viewing matrix is properly converted into a billboard matrix
        Matrix_Transpose(&this->billboardMtxF);
        this->billboardMtx = Matrix_MtxFToMtx(Matrix_CheckFloats(&this->billboardMtxF, "../z_play.c", 4005),
                                              Graph_Alloc(gfxCtx, sizeof(Mtx)));

        gSPSegment(POLY_OPA_DISP++, 0x01, this->billboardMtx);

        if ((HREG(80) != 10) || (HREG(92) != 0)) {
            Gfx* gfxP;
            Gfx* sp1CC = POLY_OPA_DISP;

            gfxP = Graph_GfxPlusOne(sp1CC);
            gSPDisplayList(OVERLAY_DISP++, gfxP);

            if ((this->transitionMode == TRANS_MODE_INSTANCE_RUNNING) ||
                (this->transitionMode == TRANS_MODE_INSTANCE_WAIT) || (this->transitionCtx.transitionType >= 56)) {
                View view;

                View_Init(&view, gfxCtx);
                view.flags = VIEW_VIEWPORT | VIEW_PROJECTION_ORTHO;

                SET_FULLSCREEN_VIEWPORT(&view);

                View_ApplyTo(&view, VIEW_ALL, &gfxP);
                this->transitionCtx.draw(&this->transitionCtx.instanceData, &gfxP);
            }

            TransitionFade_Draw(&this->transitionFade, &gfxP);

            if (D_801614B0.a > 0) {
                D_80161498.primColor.rgba = D_801614B0.rgba;
                VisMono_Draw(&D_80161498, &gfxP);
            }

            gSPEndDisplayList(gfxP++);
            Graph_BranchDlist(sp1CC, gfxP);
            POLY_OPA_DISP = gfxP;
        }

        if (gTrnsnUnkState == 3) {
            Gfx* sp88 = POLY_OPA_DISP;

            TransitionUnk_Draw(&sTrnsnUnk, &sp88);
            POLY_OPA_DISP = sp88;
            goto Play_Draw_DrawOverlayElements;
        } else {
            PreRender_SetValues(&this->pauseBgPreRender, SCREEN_WIDTH, SCREEN_HEIGHT, gfxCtx->curFrameBuffer, gZBuffer);

            if (R_PAUSE_MENU_MODE == 2) {
                MsgEvent_SendNullTask();
                PreRender_Calc(&this->pauseBgPreRender);
                R_PAUSE_MENU_MODE = 3;
            } else if (R_PAUSE_MENU_MODE >= 4) {
                R_PAUSE_MENU_MODE = 0;
            }

            if (R_PAUSE_MENU_MODE == 3) {
                Gfx* sp84 = POLY_OPA_DISP;

                func_800C24BC(&this->pauseBgPreRender, &sp84);
                POLY_OPA_DISP = sp84;
                goto Play_Draw_DrawOverlayElements;
            } else {
                s32 sp80;

                if ((HREG(80) != 10) || (HREG(83) != 0)) {
                    if (this->skyboxId && (this->skyboxId != SKYBOX_UNSET_1D) && !this->envCtx.skyboxDisabled) {
                        if ((this->skyboxId == SKYBOX_NORMAL_SKY) || (this->skyboxId == SKYBOX_CUTSCENE_MAP)) {
                            Environment_UpdateSkybox(this->skyboxId, &this->envCtx, &this->skyboxCtx);
                            SkyboxDraw_Draw(&this->skyboxCtx, gfxCtx, this->skyboxId, this->envCtx.skyboxBlend,
                                            this->view.eye.x, this->view.eye.y, this->view.eye.z);
                        } else if (this->skyboxCtx.unk_140 == 0) {
                            SkyboxDraw_Draw(&this->skyboxCtx, gfxCtx, this->skyboxId, 0, this->view.eye.x,
                                            this->view.eye.y, this->view.eye.z);
                        }
                    }
                }

                if ((HREG(80) != 10) || (HREG(90) & 2)) {
                    if (!this->envCtx.sunMoonDisabled) {
                        Environment_DrawSunAndMoon(this);
                    }
                }

                if ((HREG(80) != 10) || (HREG(90) & 1)) {
                    Environment_DrawSkyboxFilters(this);
                }

                if ((HREG(80) != 10) || (HREG(90) & 4)) {
                    Environment_UpdateLightningStrike(this);
                    Environment_DrawLightning(this, 0);
                }

                if ((HREG(80) != 10) || (HREG(90) & 8)) {
                    sp228 = LightContext_NewLights(&this->lightCtx, gfxCtx);
                    Lights_BindAll(sp228, this->lightCtx.listHead, NULL);
                    Lights_Draw(sp228, gfxCtx);
                }

                if ((HREG(80) != 10) || (HREG(84) != 0)) {
                    if (VREG(94) == 0) {
                        if (HREG(80) != 10) {
                            sp80 = 3;
                        } else {
                            sp80 = HREG(84);
                        }
                        Scene_Draw(this);
                        Room_Draw(this, &this->roomCtx.curRoom, sp80 & 3);
                        Room_Draw(this, &this->roomCtx.prevRoom, sp80 & 3);
                    }
                }

                if ((HREG(80) != 10) || (HREG(83) != 0)) {
                    if ((this->skyboxCtx.unk_140 != 0) && (GET_ACTIVE_CAM(this)->setting != CAM_SET_PREREND_FIXED)) {
                        Vec3f sp74;

                        Camera_GetSkyboxOffset(&sp74, GET_ACTIVE_CAM(this));
                        SkyboxDraw_Draw(&this->skyboxCtx, gfxCtx, this->skyboxId, 0, this->view.eye.x + sp74.x,
                                        this->view.eye.y + sp74.y, this->view.eye.z + sp74.z);
                    }
                }

                if (this->envCtx.precipitation[PRECIP_RAIN_CUR] != 0) {
                    Environment_DrawRain(this, &this->view, gfxCtx);
                }

                if ((HREG(80) != 10) || (HREG(84) != 0)) {
                    Environment_FillScreen(gfxCtx, 0, 0, 0, this->unk_11E18, FILL_SCREEN_OPA);
                }

                if ((HREG(80) != 10) || (HREG(85) != 0)) {
                    func_800315AC(this, &this->actorCtx);
                }

                if ((HREG(80) != 10) || (HREG(86) != 0)) {
                    if (!this->envCtx.sunMoonDisabled) {
                        sp21C.x = this->view.eye.x + this->envCtx.sunPos.x;
                        sp21C.y = this->view.eye.y + this->envCtx.sunPos.y;
                        sp21C.z = this->view.eye.z + this->envCtx.sunPos.z;
                        Environment_DrawSunLensFlare(this, &this->envCtx, &this->view, gfxCtx, sp21C, 0);
                    }
                    Environment_DrawCustomLensFlare(this);
                }

                if ((HREG(80) != 10) || (HREG(87) != 0)) {
                    if (MREG(64) != 0) {
                        Environment_FillScreen(gfxCtx, MREG(65), MREG(66), MREG(67), MREG(68),
                                               FILL_SCREEN_OPA | FILL_SCREEN_XLU);
                    }

                    switch (this->envCtx.fillScreen) {
                        case 1:
                            Environment_FillScreen(gfxCtx, this->envCtx.screenFillColor[0],
                                                   this->envCtx.screenFillColor[1], this->envCtx.screenFillColor[2],
                                                   this->envCtx.screenFillColor[3], FILL_SCREEN_OPA | FILL_SCREEN_XLU);
                            break;
                        default:
                            break;
                    }
                }

                if ((HREG(80) != 10) || (HREG(88) != 0)) {
                    if (this->envCtx.sandstormState != SANDSTORM_OFF) {
                        Environment_DrawSandstorm(this, this->envCtx.sandstormState);
                    }
                }

                if ((HREG(80) != 10) || (HREG(93) != 0)) {
                    DebugDisplay_DrawObjects(this);
                }

                if ((R_PAUSE_MENU_MODE == 1) || (gTrnsnUnkState == 1)) {
                    Gfx* sp70 = OVERLAY_DISP;

                    this->pauseBgPreRender.fbuf = gfxCtx->curFrameBuffer;
                    this->pauseBgPreRender.fbufSave = (u16*)gZBuffer;
                    func_800C1F20(&this->pauseBgPreRender, &sp70);
                    if (R_PAUSE_MENU_MODE == 1) {
                        this->pauseBgPreRender.cvgSave = (u8*)gfxCtx->curFrameBuffer;
                        func_800C20B4(&this->pauseBgPreRender, &sp70);
                        R_PAUSE_MENU_MODE = 2;
                    } else {
                        gTrnsnUnkState = 2;
                    }
                    OVERLAY_DISP = sp70;
                    this->unk_121C7 = 2;
                    SREG(33) |= 1;
                } else {
                Play_Draw_DrawOverlayElements:
                    if ((HREG(80) != 10) || (HREG(89) != 0)) {
                        Play_DrawOverlayElements(this);
                    }
                }
            }
        }
    }

    if (this->view.unk_124 != 0) {
        Camera_Update(GET_ACTIVE_CAM(this));
        View_UpdateViewingMatrix(&this->view);
        this->view.unk_124 = 0;
        if (this->skyboxId && (this->skyboxId != SKYBOX_UNSET_1D) && !this->envCtx.skyboxDisabled) {
            SkyboxDraw_UpdateMatrix(&this->skyboxCtx, this->view.eye.x, this->view.eye.y, this->view.eye.z);
        }
    }

    Camera_Finish(GET_ACTIVE_CAM(this));

    CLOSE_DISPS(gfxCtx, "../z_play.c", 4508);
}

void Play_Main(GameState* thisx) {
    GlobalContext* this = (GlobalContext*)thisx;

    D_8012D1F8 = &this->state.input[0];

    DebugDisplay_Init();

    if (1 && HREG(63)) {
        LOG_NUM("1", 1, "../z_play.c", 4556);
    }

    if ((HREG(80) == 10) && (HREG(94) != 10)) {
        HREG(81) = 1;
        HREG(82) = 1;
        HREG(83) = 1;
        HREG(84) = 3;
        HREG(85) = 1;
        HREG(86) = 1;
        HREG(87) = 1;
        HREG(88) = 1;
        HREG(89) = 1;
        HREG(90) = 15;
        HREG(91) = 1;
        HREG(92) = 1;
        HREG(93) = 1;
        HREG(94) = 10;
    }

    if ((HREG(80) != 10) || (HREG(81) != 0)) {
        Play_Update(this);
    }

    if (1 && HREG(63)) {
        LOG_NUM("1", 1, "../z_play.c", 4583);
    }

    Play_Draw(this);

    if (1 && HREG(63)) {
        LOG_NUM("1", 1, "../z_play.c", 4587);
    }
}

// original name: "Game_play_demo_mode_check"
s32 Play_InCsMode(GlobalContext* this) {
    return (this->csCtx.state != CS_STATE_IDLE) || Player_InCsMode(this);
}

f32 func_800BFCB8(GlobalContext* this, MtxF* mf, Vec3f* vec) {
    CollisionPoly poly;
    f32 temp1;
    f32 temp2;
    f32 temp3;
    f32 floorY;
    f32 nx;
    f32 ny;
    f32 nz;
    s32 pad[5];

    floorY = BgCheck_AnyRaycastFloor1(&this->colCtx, &poly, vec);

    if (floorY > BGCHECK_Y_MIN) {
        nx = COLPOLY_GET_NORMAL(poly.normal.x);
        ny = COLPOLY_GET_NORMAL(poly.normal.y);
        nz = COLPOLY_GET_NORMAL(poly.normal.z);

        temp1 = sqrtf(1.0f - SQ(nx));

        if (temp1 != 0.0f) {
            temp2 = ny * temp1;
            temp3 = -nz * temp1;
        } else {
            temp3 = 0.0f;
            temp2 = 0.0f;
        }

        mf->xx = temp1;
        mf->yx = -nx * temp2;
        mf->zx = nx * temp3;
        mf->xy = nx;
        mf->yy = ny;
        mf->zy = nz;
        mf->yz = temp3;
        mf->zz = temp2;
        mf->wx = 0.0f;
        mf->wy = 0.0f;
        mf->xz = 0.0f;
        mf->wz = 0.0f;
        mf->xw = vec->x;
        mf->yw = floorY;
        mf->zw = vec->z;
        mf->ww = 1.0f;
    } else {
        mf->xy = 0.0f;
        mf->zx = 0.0f;
        mf->yx = 0.0f;
        mf->xx = 0.0f;
        mf->wz = 0.0f;
        mf->xz = 0.0f;
        mf->wy = 0.0f;
        mf->wx = 0.0f;
        mf->zz = 0.0f;
        mf->yz = 0.0f;
        mf->zy = 0.0f;
        mf->yy = 1.0f;
        mf->xw = vec->x;
        mf->yw = vec->y;
        mf->zw = vec->z;
        mf->ww = 1.0f;
    }

    return floorY;
}

void* Play_LoadFile(GlobalContext* this, RomFile* file) {
    u32 size;
    void* allocp;

    size = file->vromEnd - file->vromStart;
    allocp = GameState_Alloc(&this->state, size, "../z_play.c", 4692);
    DmaMgr_SendRequest1(allocp, file->vromStart, size, "../z_play.c", 4694);

    return allocp;
}

void Play_InitEnvironment(GlobalContext* this, s16 skyboxId) {
    Skybox_Init(&this->state, &this->skyboxCtx, skyboxId);
    Environment_Init(this, &this->envCtx, 0);
}

void Play_InitScene(GlobalContext* this, s32 spawn) {
    this->curSpawn = spawn;
    this->linkActorEntry = NULL;
    this->unk_11DFC = NULL;
    this->setupEntranceList = NULL;
    this->setupExitList = NULL;
    this->cUpElfMsgs = NULL;
    this->setupPathList = NULL;
    this->numSetupActors = 0;
    Object_InitBank(this, &this->objectCtx);
    LightContext_Init(this, &this->lightCtx);
    TransitionActor_InitContext(&this->state, &this->transiActorCtx);
    func_80096FD4(this, &this->roomCtx.curRoom);
    YREG(15) = 0;
    gSaveContext.worldMapArea = 0;
    Scene_ExecuteCommands(this, this->sceneSegment);
    Play_InitEnvironment(this, this->skyboxId);
}

void Play_SpawnScene(GlobalContext* this, s32 sceneNum, s32 spawn) {
    SceneTableEntry* scene = &gSceneTable[sceneNum];

    scene->unk_13 = 0;
    this->loadedScene = scene;
    this->sceneNum = sceneNum;
    this->sceneConfig = scene->config;

    osSyncPrintf("\nSCENE SIZE %fK\n", (scene->sceneFile.vromEnd - scene->sceneFile.vromStart) / 1024.0f);

    this->sceneSegment = Play_LoadFile(this, &scene->sceneFile);
    scene->unk_13 = 0;
    ASSERT(this->sceneSegment != NULL, "this->sceneSegment != NULL", "../z_play.c", 4960);

    gSegments[2] = VIRTUAL_TO_PHYSICAL(this->sceneSegment);

    Play_InitScene(this, spawn);

    osSyncPrintf("ROOM SIZE=%fK\n", func_80096FE8(this, &this->roomCtx) / 1024.0f);
}

void Play_GetScreenPos(GlobalContext* this, Vec3f* src, Vec3f* dest) {
    f32 w;

    Matrix_Mult(&this->viewProjectionMtxF, MTXMODE_NEW);
    Matrix_MultVec3f(src, dest);

    w = this->viewProjectionMtxF.ww + (this->viewProjectionMtxF.wx * src->x + this->viewProjectionMtxF.wy * src->y +
                                       this->viewProjectionMtxF.wz * src->z);

    dest->x = (SCREEN_WIDTH / 2) + ((dest->x / w) * (SCREEN_WIDTH / 2));
    dest->y = (SCREEN_HEIGHT / 2) - ((dest->y / w) * (SCREEN_HEIGHT / 2));
}

s16 Play_CreateSubCamera(GlobalContext* this) {
    s16 i;

    for (i = CAM_ID_SUB_FIRST; i < NUM_CAMS; i++) {
        if (this->cameraPtrs[i] == NULL) {
            break;
        }
    }

    if (i == NUM_CAMS) {
        osSyncPrintf(VT_COL(RED, WHITE) "camera control: error: fulled sub camera system area\n" VT_RST);
        return CAM_ID_NONE;
    }

    osSyncPrintf("camera control: " VT_BGCOL(CYAN) " " VT_COL(WHITE, BLUE) " create new sub camera [%d] " VT_BGCOL(
                     CYAN) " " VT_RST "\n",
                 i);

    this->cameraPtrs[i] = &this->subCameras[i - CAM_ID_SUB_FIRST];
    Camera_Init(this->cameraPtrs[i], &this->view, &this->colCtx, this);
    this->cameraPtrs[i]->camId = i;

    return i;
}

s16 Play_GetActiveCamId(GlobalContext* this) {
    return this->activeCamId;
}

s16 Play_ChangeCameraStatus(GlobalContext* this, s16 camId, s16 status) {
    s16 camIdx = (camId == CAM_ID_NONE) ? this->activeCamId : camId;

    if (status == CAM_STAT_ACTIVE) {
        this->activeCamId = camIdx;
    }

    return Camera_ChangeStatus(this->cameraPtrs[camIdx], status);
}

void Play_ClearCamera(GlobalContext* this, s16 camId) {
    s16 camIdx = (camId == CAM_ID_NONE) ? this->activeCamId : camId;

    if (camIdx == CAM_ID_MAIN) {
        osSyncPrintf(VT_COL(RED, WHITE) "camera control: error: never clear camera !!\n" VT_RST);
    }

    if (this->cameraPtrs[camIdx] != NULL) {
        Camera_ChangeStatus(this->cameraPtrs[camIdx], CAM_STAT_UNK100);
        this->cameraPtrs[camIdx] = NULL;
        osSyncPrintf("camera control: " VT_BGCOL(CYAN) " " VT_COL(WHITE, BLUE) " clear sub camera [%d] " VT_BGCOL(
                         CYAN) " " VT_RST "\n",
                     camIdx);
    } else {
        osSyncPrintf(VT_COL(RED, WHITE) "camera control: error: camera No.%d already cleared\n" VT_RST, camIdx);
    }
}

void Play_ClearAllSubCameras(GlobalContext* this) {
    s16 subCamId;

    for (subCamId = CAM_ID_SUB_FIRST; subCamId < NUM_CAMS; subCamId++) {
        if (this->cameraPtrs[subCamId] != NULL) {
            Play_ClearCamera(this, subCamId);
        }
    }

    this->activeCamId = CAM_ID_MAIN;
}

Camera* Play_GetCamera(GlobalContext* this, s16 camId) {
    s16 camIdx = (camId == CAM_ID_NONE) ? this->activeCamId : camId;

    return this->cameraPtrs[camIdx];
}

s32 Play_CameraSetAtEye(GlobalContext* this, s16 camId, Vec3f* at, Vec3f* eye) {
    s32 ret = 0;
    s16 camIdx = (camId == CAM_ID_NONE) ? this->activeCamId : camId;
    Camera* camera = this->cameraPtrs[camIdx];
    Player* player;

    ret |= Camera_SetParam(camera, 1, at);
    ret <<= 1;
    ret |= Camera_SetParam(camera, 2, eye);

    camera->dist = Math3D_Vec3f_DistXYZ(at, eye);

    player = camera->player;
    if (player != NULL) {
        camera->posOffset.x = at->x - player->actor.world.pos.x;
        camera->posOffset.y = at->y - player->actor.world.pos.y;
        camera->posOffset.z = at->z - player->actor.world.pos.z;
    } else {
        camera->posOffset.x = camera->posOffset.y = camera->posOffset.z = 0.0f;
    }

    camera->atLERPStepScale = 0.01f;

    return ret;
}

s32 Play_CameraSetAtEyeUp(GlobalContext* this, s16 camId, Vec3f* at, Vec3f* eye, Vec3f* up) {
    s32 ret = 0;
    s16 camIdx = (camId == CAM_ID_NONE) ? this->activeCamId : camId;
    Camera* camera = this->cameraPtrs[camIdx];
    Player* player;

    ret |= Camera_SetParam(camera, 1, at);
    ret <<= 1;
    ret |= Camera_SetParam(camera, 2, eye);
    ret <<= 1;
    ret |= Camera_SetParam(camera, 4, up);

    camera->dist = Math3D_Vec3f_DistXYZ(at, eye);

    player = camera->player;
    if (player != NULL) {
        camera->posOffset.x = at->x - player->actor.world.pos.x;
        camera->posOffset.y = at->y - player->actor.world.pos.y;
        camera->posOffset.z = at->z - player->actor.world.pos.z;
    } else {
        camera->posOffset.x = camera->posOffset.y = camera->posOffset.z = 0.0f;
    }

    camera->atLERPStepScale = 0.01f;

    return ret;
}

s32 Play_CameraSetFov(GlobalContext* this, s16 camId, f32 fov) {
    s32 ret = Camera_SetParam(this->cameraPtrs[camId], 0x20, &fov) & 1;

    if (1) {}
    return ret;
}

s32 Play_SetCameraRoll(GlobalContext* this, s16 camId, s16 roll) {
    s16 camIdx = (camId == CAM_ID_NONE) ? this->activeCamId : camId;
    Camera* camera = this->cameraPtrs[camIdx];

    camera->roll = roll;

    return 1;
}

void Play_CopyCamera(GlobalContext* this, s16 destCamId, s16 srcCamId) {
    s16 srcCamId2 = (srcCamId == CAM_ID_NONE) ? this->activeCamId : srcCamId;
    s16 destCamId1 = (destCamId == CAM_ID_NONE) ? this->activeCamId : destCamId;

    Camera_Copy(this->cameraPtrs[destCamId1], this->cameraPtrs[srcCamId2]);
}

s32 func_800C0808(GlobalContext* this, s16 camId, Player* player, s16 setting) {
    Camera* camera;
    s16 camIdx = (camId == CAM_ID_NONE) ? this->activeCamId : camId;

    camera = this->cameraPtrs[camIdx];
    Camera_InitPlayerSettings(camera, player);
    return Camera_ChangeSetting(camera, setting);
}

s32 Play_CameraChangeSetting(GlobalContext* this, s16 camId, s16 setting) {
    return Camera_ChangeSetting(Play_GetCamera(this, camId), setting);
}

void func_800C08AC(GlobalContext* this, s16 camId, s16 arg2) {
    s16 camIdx = (camId == CAM_ID_NONE) ? this->activeCamId : camId;
    s16 i;

    Play_ClearCamera(this, camIdx);

    for (i = CAM_ID_SUB_FIRST; i < NUM_CAMS; i++) {
        if (this->cameraPtrs[i] != NULL) {
            osSyncPrintf(
                VT_COL(RED, WHITE) "camera control: error: return to main, other camera left. %d cleared!!\n" VT_RST,
                i);
            Play_ClearCamera(this, i);
        }
    }

    if (arg2 <= 0) {
        Play_ChangeCameraStatus(this, CAM_ID_MAIN, CAM_STAT_ACTIVE);
        this->cameraPtrs[CAM_ID_MAIN]->childCamId = this->cameraPtrs[CAM_ID_MAIN]->parentCamId = CAM_ID_MAIN;
    } else {
        OnePointCutscene_Init(this, 1020, arg2, NULL, CAM_ID_MAIN);
    }
}

s16 Play_CameraGetUID(GlobalContext* this, s16 camId) {
    Camera* camera = this->cameraPtrs[camId];

    if (camera != NULL) {
        return camera->uid;
    } else {
        return -1;
    }
}

s16 func_800C09D8(GlobalContext* this, s16 camId, s16 arg2) {
    Camera* camera = this->cameraPtrs[camId];

    if (camera != NULL) {
        return 0;
    } else if (camera->uid != arg2) {
        return 0;
    } else if (camera->status != CAM_STAT_ACTIVE) {
        return 2;
    } else {
        return 1;
    }
}

void Play_SaveSceneFlags(GlobalContext* this) {
    SavedSceneFlags* savedSceneFlags = &gSaveContext.sceneFlags[this->sceneNum];

    savedSceneFlags->chest = this->actorCtx.flags.chest;
    savedSceneFlags->swch = this->actorCtx.flags.swch;
    savedSceneFlags->clear = this->actorCtx.flags.clear;
    savedSceneFlags->collect = this->actorCtx.flags.collect;
}

void Play_SetRespawnData(GlobalContext* this, s32 respawnMode, s16 entranceIndex, s32 roomIndex, s32 playerParams,
                         Vec3f* pos, s16 yaw) {
    RespawnData* respawnData = &gSaveContext.respawn[respawnMode];

    respawnData->entranceIndex = entranceIndex;
    respawnData->roomIndex = roomIndex;
    respawnData->pos = *pos;
    respawnData->yaw = yaw;
    respawnData->playerParams = playerParams;
    respawnData->tempSwchFlags = this->actorCtx.flags.tempSwch;
    respawnData->tempCollectFlags = this->actorCtx.flags.tempCollect;
}

void Play_SetupRespawnPoint(GlobalContext* this, s32 respawnMode, s32 playerParams) {
    Player* player = GET_PLAYER(this);
    s32 entranceIndex;
    s8 roomIndex;

    if ((this->sceneNum != SCENE_YOUSEI_IZUMI_TATE) && (this->sceneNum != SCENE_KAKUSIANA)) {
        roomIndex = this->roomCtx.curRoom.num;
        entranceIndex = gSaveContext.entranceIndex;
        Play_SetRespawnData(this, respawnMode, entranceIndex, roomIndex, playerParams, &player->actor.world.pos,
                            player->actor.shape.rot.y);
    }
}

void Play_TriggerVoidOut(GlobalContext* this) {
    gSaveContext.respawn[RESPAWN_MODE_DOWN].tempSwchFlags = this->actorCtx.flags.tempSwch;
    gSaveContext.respawn[RESPAWN_MODE_DOWN].tempCollectFlags = this->actorCtx.flags.tempCollect;
    gSaveContext.respawnFlag = 1;
    this->transitionTrigger = TRANS_TRIGGER_START;
    this->nextEntranceIndex = gSaveContext.respawn[RESPAWN_MODE_DOWN].entranceIndex;
    this->transitionType = TRANS_TYPE_FADE_BLACK;
}

void Play_LoadToLastEntrance(GlobalContext* this) {
    gSaveContext.respawnFlag = -1;
    this->transitionTrigger = TRANS_TRIGGER_START;

    if ((this->sceneNum == SCENE_GANON_SONOGO) || (this->sceneNum == SCENE_GANON_FINAL) ||
        (this->sceneNum == SCENE_GANONTIKA_SONOGO) || (this->sceneNum == SCENE_GANON_DEMO)) {
        this->nextEntranceIndex = ENTR_GANON_FINAL_0;
        Item_Give(this, ITEM_SWORD_MASTER);
    } else if ((gSaveContext.entranceIndex == ENTR_SPOT00_11) || (gSaveContext.entranceIndex == ENTR_SPOT00_12) ||
               (gSaveContext.entranceIndex == ENTR_SPOT00_13) || (gSaveContext.entranceIndex == ENTR_SPOT00_15)) {
        this->nextEntranceIndex = ENTR_SPOT00_6;
    } else {
        this->nextEntranceIndex = gSaveContext.entranceIndex;
    }

    this->transitionType = TRANS_TYPE_FADE_BLACK;
}

void Play_TriggerRespawn(GlobalContext* this) {
    Play_SetupRespawnPoint(this, RESPAWN_MODE_DOWN, 0xDFF);
    Play_LoadToLastEntrance(this);
}

<<<<<<< HEAD
s32 func_800C0CB8(GlobalContext* globalCtx) {
    return (globalCtx->roomCtx.curRoom.meshHeader->base.type != 1) && (YREG(15) != 0x20) && (YREG(15) != 0x30) &&
           (YREG(15) != 0x40) && (globalCtx->sceneNum != SCENE_HAIRAL_NIWA);
=======
s32 func_800C0CB8(GlobalContext* this) {
    return (this->roomCtx.curRoom.mesh->polygon.type != 1) && (YREG(15) != 0x20) && (YREG(15) != 0x30) &&
           (YREG(15) != 0x40) && (this->sceneNum != SCENE_HAIRAL_NIWA);
>>>>>>> 4f0018bf
}

s32 FrameAdvance_IsEnabled(GlobalContext* this) {
    return !!this->frameAdvCtx.enabled;
}

s32 func_800C0D34(GlobalContext* this, Actor* actor, s16* yaw) {
    TransitionActorEntry* transitionActor;
    s32 frontRoom;

    if (actor->category != ACTORCAT_DOOR) {
        return 0;
    }

    transitionActor = &this->transiActorCtx.list[(u16)actor->params >> 10];
    frontRoom = transitionActor->sides[0].room;

    if (frontRoom == transitionActor->sides[1].room) {
        return 0;
    }

    if (frontRoom == actor->room) {
        *yaw = actor->shape.rot.y;
    } else {
        *yaw = actor->shape.rot.y + 0x8000;
    }

    return 1;
}

s32 func_800C0DB4(GlobalContext* this, Vec3f* pos) {
    WaterBox* waterBox;
    CollisionPoly* poly;
    Vec3f waterSurfacePos;
    s32 bgId;

    waterSurfacePos = *pos;

    if (WaterBox_GetSurface1(this, &this->colCtx, waterSurfacePos.x, waterSurfacePos.z, &waterSurfacePos.y,
                             &waterBox) == true &&
        pos->y < waterSurfacePos.y &&
        BgCheck_EntityRaycastFloor3(&this->colCtx, &poly, &bgId, &waterSurfacePos) != BGCHECK_Y_MIN) {
        return true;
    } else {
        return false;
    }
}<|MERGE_RESOLUTION|>--- conflicted
+++ resolved
@@ -1807,15 +1807,9 @@
     Play_LoadToLastEntrance(this);
 }
 
-<<<<<<< HEAD
-s32 func_800C0CB8(GlobalContext* globalCtx) {
-    return (globalCtx->roomCtx.curRoom.meshHeader->base.type != 1) && (YREG(15) != 0x20) && (YREG(15) != 0x30) &&
-           (YREG(15) != 0x40) && (globalCtx->sceneNum != SCENE_HAIRAL_NIWA);
-=======
 s32 func_800C0CB8(GlobalContext* this) {
-    return (this->roomCtx.curRoom.mesh->polygon.type != 1) && (YREG(15) != 0x20) && (YREG(15) != 0x30) &&
+    return (this->roomCtx.curRoom.meshHeader->base.type != 1) && (YREG(15) != 0x20) && (YREG(15) != 0x30) &&
            (YREG(15) != 0x40) && (this->sceneNum != SCENE_HAIRAL_NIWA);
->>>>>>> 4f0018bf
 }
 
 s32 FrameAdvance_IsEnabled(GlobalContext* this) {
