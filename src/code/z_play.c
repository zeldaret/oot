#include "libc64/malloc.h"
#include "libc64/qrand.h"
#include "libu64/debug.h"
#include "array_count.h"
#include "buffers.h"
#include "color.h"
#include "controller.h"
#include "fault.h"
#include "file_select_state.h"
#include "gfx.h"
#include "gfxalloc.h"
#include "kaleido_manager.h"
#include "letterbox.h"
#include "line_numbers.h"
#if PLATFORM_N64
#include "n64dd.h"
#endif
#include "one_point_cutscene.h"
#include "printf.h"
#include "quake.h"
#include "regs.h"
#include "rumble.h"
#include "segmented_address.h"
#include "sequence.h"
#include "sfx.h"
#include "sys_math3d.h"
#include "sys_matrix.h"
#include "terminal.h"
#include "title_setup_state.h"
#include "transition_circle.h"
#include "transition_fade.h"
#include "transition_tile.h"
#include "transition_triforce.h"
#include "transition_wipe.h"
#include "translation.h"
#include "versions.h"
#include "z_actor_dlftbls.h"
#include "zelda_arena.h"
#include "audio.h"
#include "cutscene_flags.h"
#include "debug_display.h"
#include "effect.h"
#include "frame_advance.h"
#include "light.h"
#include "play_state.h"
#include "player.h"
#include "save.h"
#include "vis.h"

<<<<<<< HEAD
#pragma increment_block_number "gc-eu:216 gc-eu-mq:216 gc-jp:216 gc-jp-ce:216 gc-jp-mq:216 gc-us:216 gc-us-mq:216" \
                               "ique-cn:214 ntsc-1.0:240 ntsc-1.1:240 ntsc-1.2:240 pal-1.0:240 pal-1.1:240"
=======
#pragma increment_block_number "gc-eu:224 gc-eu-mq:224 gc-jp:224 gc-jp-ce:224 gc-jp-mq:224 gc-us:224 gc-us-mq:224" \
                               "ique-cn:224 ntsc-1.0:240 ntsc-1.1:240 ntsc-1.2:240 pal-1.0:240 pal-1.1:240"
>>>>>>> ad7ef14b

TransitionTile gTransitionTile;
s32 gTransitionTileState;
VisMono gPlayVisMono;
Color_RGBA8_u32 gVisMonoColor;

#if DEBUG_FEATURES
FaultClient D_801614B8;
#endif

s16 sTransitionFillTimer;

#if DEBUG_FEATURES
void* gDebugCutsceneScript = NULL;
UNK_TYPE D_8012D1F4 = 0; // unused
#endif

Input* D_8012D1F8 = NULL;

void Play_SpawnScene(PlayState* this, s32 sceneId, s32 spawn);

// This macro prints the number "1" with a file and line number if R_ENABLE_PLAY_LOGS is enabled.
// For example, it can be used to trace the play state execution at a high level.
#if DEBUG_FEATURES
#define PLAY_LOG(line)                            \
    do {                                          \
        if (R_ENABLE_PLAY_LOGS) {                 \
            LOG_NUM("1", 1, "../z_play.c", line); \
        }                                         \
    } while (0)
#else
#define PLAY_LOG(line) (void)0
#endif

void Play_RequestViewpointBgCam(PlayState* this) {
    Camera_RequestBgCam(GET_ACTIVE_CAM(this), this->viewpoint - 1);
}

void Play_SetViewpoint(PlayState* this, s16 viewpoint) {
    ASSERT(viewpoint == VIEWPOINT_LOCKED || viewpoint == VIEWPOINT_PIVOT, "point == 1 || point == 2", "../z_play.c",
           2160);

    this->viewpoint = viewpoint;

    if ((R_SCENE_CAM_TYPE != SCENE_CAM_TYPE_FIXED_SHOP_VIEWPOINT) && (gSaveContext.save.cutsceneIndex < CS_INDEX_0)) {
        // Play a sfx when the player toggles the camera
        SFX_PLAY_CENTERED((viewpoint == VIEWPOINT_LOCKED) ? NA_SE_SY_CAMERA_ZOOM_DOWN : NA_SE_SY_CAMERA_ZOOM_UP);
    }

    Play_RequestViewpointBgCam(this);
}

/**
 * @return true if the currently set viewpoint is the same as the one provided in the argument
 */
s32 Play_CheckViewpoint(PlayState* this, s16 viewpoint) {
    return (viewpoint == this->viewpoint);
}

/**
 * If the scene is a shop, set the viewpoint that will set the bgCamIndex
 * to toggle the camera into a "browsing item selection" setting.
 */
void Play_SetShopBrowsingViewpoint(PlayState* this) {
    PRINTF("Game_play_shop_pr_vr_switch_set()\n");

    if (R_SCENE_CAM_TYPE == SCENE_CAM_TYPE_FIXED_SHOP_VIEWPOINT) {
        this->viewpoint = VIEWPOINT_PIVOT;
    }
}

void Play_SetupTransition(PlayState* this, s32 transitionType) {
    TransitionContext* transitionCtx = &this->transitionCtx;

    bzero(transitionCtx, sizeof(TransitionContext));

    transitionCtx->transitionType = transitionType;

    // circle types
    if ((transitionCtx->transitionType >> 5) == 1) {
        transitionCtx->init = TransitionCircle_Init;
        transitionCtx->destroy = TransitionCircle_Destroy;
        transitionCtx->start = TransitionCircle_Start;
        transitionCtx->isDone = TransitionCircle_IsDone;
        transitionCtx->draw = TransitionCircle_Draw;
        transitionCtx->update = TransitionCircle_Update;
        transitionCtx->setType = TransitionCircle_SetType;
        transitionCtx->setColor = TransitionCircle_SetColor;
        transitionCtx->setUnkColor = TransitionCircle_SetUnkColor;
    } else {
        switch (transitionCtx->transitionType) {
            case TRANS_TYPE_TRIFORCE:
                transitionCtx->init = TransitionTriforce_Init;
                transitionCtx->destroy = TransitionTriforce_Destroy;
                transitionCtx->start = TransitionTriforce_Start;
                transitionCtx->isDone = TransitionTriforce_IsDone;
                transitionCtx->draw = TransitionTriforce_Draw;
                transitionCtx->update = TransitionTriforce_Update;
                transitionCtx->setType = TransitionTriforce_SetType;
                transitionCtx->setColor = TransitionTriforce_SetColor;
                transitionCtx->setUnkColor = NULL;
                break;

            case TRANS_TYPE_WIPE:
            case TRANS_TYPE_WIPE_FAST:
                transitionCtx->init = TransitionWipe_Init;
                transitionCtx->destroy = TransitionWipe_Destroy;
                transitionCtx->start = TransitionWipe_Start;
                transitionCtx->isDone = TransitionWipe_IsDone;
                transitionCtx->draw = TransitionWipe_Draw;
                transitionCtx->update = TransitionWipe_Update;
                transitionCtx->setType = TransitionWipe_SetType;
                transitionCtx->setColor = TransitionWipe_SetColor;
                transitionCtx->setUnkColor = NULL;
                break;

            case TRANS_TYPE_FADE_BLACK:
            case TRANS_TYPE_FADE_WHITE:
            case TRANS_TYPE_FADE_BLACK_FAST:
            case TRANS_TYPE_FADE_WHITE_FAST:
            case TRANS_TYPE_FADE_BLACK_SLOW:
            case TRANS_TYPE_FADE_WHITE_SLOW:
            case TRANS_TYPE_FADE_WHITE_CS_DELAYED:
            case TRANS_TYPE_FADE_WHITE_INSTANT:
            case TRANS_TYPE_FADE_GREEN:
            case TRANS_TYPE_FADE_BLUE:
                transitionCtx->init = TransitionFade_Init;
                transitionCtx->destroy = TransitionFade_Destroy;
                transitionCtx->start = TransitionFade_Start;
                transitionCtx->isDone = TransitionFade_IsDone;
                transitionCtx->draw = TransitionFade_Draw;
                transitionCtx->update = TransitionFade_Update;
                transitionCtx->setType = TransitionFade_SetType;
                transitionCtx->setColor = TransitionFade_SetColor;
                transitionCtx->setUnkColor = NULL;
                break;

            case TRANS_TYPE_FILL_WHITE2:
            case TRANS_TYPE_FILL_WHITE:
                this->transitionMode = TRANS_MODE_FILL_WHITE_INIT;
                break;

            case TRANS_TYPE_INSTANT:
                this->transitionMode = TRANS_MODE_INSTANT;
                break;

            case TRANS_TYPE_FILL_BROWN:
                this->transitionMode = TRANS_MODE_FILL_BROWN_INIT;
                break;

            case TRANS_TYPE_SANDSTORM_PERSIST:
                this->transitionMode = TRANS_MODE_SANDSTORM_INIT;
                break;

            case TRANS_TYPE_SANDSTORM_END:
                this->transitionMode = TRANS_MODE_SANDSTORM_END_INIT;
                break;

            case TRANS_TYPE_CS_BLACK_FILL:
                this->transitionMode = TRANS_MODE_CS_BLACK_FILL_INIT;
                break;

            default:
                HUNGUP_AND_CRASH("../z_play.c", LN5(2263, 2266, 2269, 2272, 2282, 2287, 2290, 2293));
                break;
        }
    }
}

void func_800BC88C(PlayState* this) {
    this->transitionCtx.transitionType = -1;
}

/**
 * Set the environment fog, from parameters controlled by the environment system.
 * If a custom fog state is used at any point in drawing, the environment fog is expected to be restored afterwards.
 */
Gfx* Play_SetFog(PlayState* this, Gfx* gfx) {
    return Gfx_SetFog2(gfx, this->lightCtx.fogColor[0], this->lightCtx.fogColor[1], this->lightCtx.fogColor[2], 0,
                       this->lightCtx.fogNear, 1000);
}

void Play_Destroy(GameState* thisx) {
    PlayState* this = (PlayState*)thisx;
    Player* player = GET_PLAYER(this);

    if (1) {}

    this->state.gfxCtx->callback = NULL;
    this->state.gfxCtx->callbackParam = NULL;

    SREG(91) = 0;
    R_PAUSE_BG_PRERENDER_STATE = PAUSE_BG_PRERENDER_OFF;

    PreRender_Destroy(&this->pauseBgPreRender);
    Effect_DeleteAll(this);
    EffectSs_ClearAll(this);
    CollisionCheck_DestroyContext(this, &this->colChkCtx);

    if (gTransitionTileState == TRANS_TILE_READY) {
        TransitionTile_Destroy(&gTransitionTile);
        gTransitionTileState = TRANS_TILE_OFF;
    }

    if (this->transitionMode == TRANS_MODE_INSTANCE_RUNNING) {
        this->transitionCtx.destroy(&this->transitionCtx.instanceData);
        func_800BC88C(this);
        this->transitionMode = TRANS_MODE_OFF;
    }

    Letterbox_Destroy();
    TransitionFade_Destroy(&this->transitionFadeFlash);
    VisMono_Destroy(&gPlayVisMono);

    if (gSaveContext.save.linkAge != this->linkAgeOnLoad) {
        Inventory_SwapAgeEquipment();
        Player_SetEquipmentData(this, player);
    }

    func_80031C3C(&this->actorCtx, this);
    Interface_Destroy(this);
    KaleidoScopeCall_Destroy(this);
    KaleidoManager_Destroy();
    ZeldaArena_Cleanup();

#if PLATFORM_N64
    if ((B_80121220 != NULL) && (B_80121220->unk_14 != NULL)) {
        B_80121220->unk_14(this);
    }
#endif

#if DEBUG_FEATURES
    Fault_RemoveClient(&D_801614B8);
#endif
}

void Play_Init(GameState* thisx) {
    PlayState* this = (PlayState*)thisx;
    GraphicsContext* gfxCtx = this->state.gfxCtx;
    uintptr_t zAlloc;
    uintptr_t zAllocAligned;
    size_t zAllocSize;
    Player* player;
    s32 playerStartBgCamIndex;
    s32 i;
    u8 baseSceneLayer;
    s32 pad[2];

    if (gSaveContext.save.entranceIndex == ENTR_LOAD_OPENING) {
        gSaveContext.save.entranceIndex = 0;
        this->state.running = false;
        SET_NEXT_GAMESTATE(&this->state, TitleSetup_Init, TitleSetupState);
        return;
    }

#if PLATFORM_GC && DEBUG_FEATURES
    SystemArena_Display();
#endif

    GameState_Realloc(&this->state, 0x1D4790);

#if PLATFORM_N64
    if ((B_80121220 != NULL) && (B_80121220->unk_10 != NULL)) {
        B_80121220->unk_10(this);
    }
#endif

    KaleidoManager_Init(this);
    View_Init(&this->view, gfxCtx);
    Audio_SetExtraFilter(0);
    Quake_Init();

    for (i = 0; i < ARRAY_COUNT(this->cameraPtrs); i++) {
        this->cameraPtrs[i] = NULL;
    }

    Camera_Init(&this->mainCamera, &this->view, &this->colCtx, this);
    Camera_ChangeStatus(&this->mainCamera, CAM_STAT_ACTIVE);

    for (i = 0; i < 3; i++) {
        Camera_Init(&this->subCameras[i], &this->view, &this->colCtx, this);
        Camera_ChangeStatus(&this->subCameras[i], CAM_STAT_UNK100);
    }

    this->cameraPtrs[CAM_ID_MAIN] = &this->mainCamera;
    this->cameraPtrs[CAM_ID_MAIN]->uid = 0;
    this->activeCamId = CAM_ID_MAIN;
    Camera_OverwriteStateFlags(&this->mainCamera, CAM_STATE_CHECK_BG_ALT | CAM_STATE_CHECK_WATER | CAM_STATE_CHECK_BG |
                                                      CAM_STATE_EXTERNAL_FINISHED | CAM_STATE_CAM_FUNC_FINISH |
                                                      CAM_STATE_LOCK_MODE | CAM_STATE_DISTORTION | CAM_STATE_PLAY_INIT);
    Sram_Init(&this->state, &this->sramCtx);
    Regs_InitData(this);
    Message_Init(this);
    GameOver_Init(this);
    SfxSource_InitAll(this);
    Effect_InitContext(this);
    EffectSs_InitInfo(this, 0x55);
    CollisionCheck_InitContext(this, &this->colChkCtx);
    AnimTaskQueue_Reset(&this->animTaskQueue);
    Cutscene_InitContext(this, &this->csCtx);

    if (gSaveContext.nextCutsceneIndex != NEXT_CS_INDEX_NONE) {
        gSaveContext.save.cutsceneIndex = gSaveContext.nextCutsceneIndex;
        gSaveContext.nextCutsceneIndex = NEXT_CS_INDEX_NONE;
    }

    if (gSaveContext.save.cutsceneIndex == CS_INDEX_D) {
        gSaveContext.save.cutsceneIndex = CS_INDEX_NONE;
    }

    if (gSaveContext.nextDayTime != NEXT_TIME_NONE) {
        gSaveContext.save.dayTime = gSaveContext.nextDayTime;
        gSaveContext.skyboxTime = gSaveContext.nextDayTime;
    }

    if (gSaveContext.save.dayTime > CLOCK_TIME(18, 0) || gSaveContext.save.dayTime < CLOCK_TIME(6, 30)) {
        gSaveContext.save.nightFlag = 1;
    } else {
        gSaveContext.save.nightFlag = 0;
    }

    Cutscene_HandleConditionalTriggers(this);

    if (gSaveContext.gameMode != GAMEMODE_NORMAL || gSaveContext.save.cutsceneIndex >= CS_INDEX_0) {
        gSaveContext.nayrusLoveTimer = 0;
        Magic_Reset(this);
        gSaveContext.sceneLayer = GET_CUTSCENE_LAYER(gSaveContext.save.cutsceneIndex);
    } else if (!LINK_IS_ADULT && IS_DAY) {
        gSaveContext.sceneLayer = SCENE_LAYER_CHILD_DAY;
    } else if (!LINK_IS_ADULT && !IS_DAY) {
        gSaveContext.sceneLayer = SCENE_LAYER_CHILD_NIGHT;
    } else if (LINK_IS_ADULT && IS_DAY) {
        gSaveContext.sceneLayer = SCENE_LAYER_ADULT_DAY;
    } else {
        gSaveContext.sceneLayer = SCENE_LAYER_ADULT_NIGHT;
    }

    // save the base scene layer (before accounting for the special cases below) to use later for the transition type
    baseSceneLayer = gSaveContext.sceneLayer;

    if ((gEntranceTable[((void)0, gSaveContext.save.entranceIndex)].sceneId == SCENE_HYRULE_FIELD) && !LINK_IS_ADULT &&
        !IS_CUTSCENE_LAYER) {
        if (CHECK_QUEST_ITEM(QUEST_KOKIRI_EMERALD) && CHECK_QUEST_ITEM(QUEST_GORON_RUBY) &&
            CHECK_QUEST_ITEM(QUEST_ZORA_SAPPHIRE)) {
            gSaveContext.sceneLayer = 1;
        } else {
            gSaveContext.sceneLayer = 0;
        }
    } else if ((gEntranceTable[((void)0, gSaveContext.save.entranceIndex)].sceneId == SCENE_KOKIRI_FOREST) &&
               LINK_IS_ADULT && !IS_CUTSCENE_LAYER) {
        gSaveContext.sceneLayer = GET_EVENTCHKINF(EVENTCHKINF_48) ? 3 : 2;
    }

    Play_SpawnScene(
        this, gEntranceTable[((void)0, gSaveContext.save.entranceIndex) + ((void)0, gSaveContext.sceneLayer)].sceneId,
        gEntranceTable[((void)0, gSaveContext.save.entranceIndex) + ((void)0, gSaveContext.sceneLayer)].spawn);

    PRINTF("\nSCENE_NO=%d COUNTER=%d\n", ((void)0, gSaveContext.save.entranceIndex), gSaveContext.sceneLayer);

#if PLATFORM_GC
    // When entering Gerudo Valley in the credits, trigger the GC emulator to play the ending movie.
    // The emulator constantly checks whether PC is 0x81000000, so this works even though it's not a valid address.
    if ((gEntranceTable[((void)0, gSaveContext.save.entranceIndex)].sceneId == SCENE_GERUDO_VALLEY) &&
        gSaveContext.sceneLayer == 6) {
        PRINTF(T("エンディングはじまるよー\n", "The ending starts\n"));
        ((void (*)(void))0x81000000)();
        PRINTF(T("出戻り？\n", "Return?\n"));
    }
#endif

#if PLATFORM_N64
    if ((B_80121220 != NULL && B_80121220->unk_54 != NULL && B_80121220->unk_54(this))) {
    } else {
        Cutscene_HandleEntranceTriggers(this);
    }
#else
    Cutscene_HandleEntranceTriggers(this);
#endif

    KaleidoScopeCall_Init(this);
    Interface_Init(this);

    if (gSaveContext.nextDayTime != NEXT_TIME_NONE) {
        if (gSaveContext.nextDayTime == NEXT_TIME_DAY) {
            gSaveContext.save.totalDays++;
            gSaveContext.save.bgsDayCount++;
            gSaveContext.dogIsLost = true;

            if (Inventory_ReplaceItem(this, ITEM_WEIRD_EGG, ITEM_CHICKEN) ||
                Inventory_ReplaceItem(this, ITEM_POCKET_EGG, ITEM_POCKET_CUCCO)) {
                Message_StartTextbox(this, 0x3066, NULL);
            }

            gSaveContext.nextDayTime = NEXT_TIME_DAY_SET;
        } else {
            gSaveContext.nextDayTime = NEXT_TIME_NIGHT_SET;
        }
    }

    SREG(91) = -1;
    R_PAUSE_BG_PRERENDER_STATE = PAUSE_BG_PRERENDER_OFF;
    PreRender_Init(&this->pauseBgPreRender);
    PreRender_SetValuesSave(&this->pauseBgPreRender, SCREEN_WIDTH, SCREEN_HEIGHT, NULL, NULL, NULL);
    PreRender_SetValues(&this->pauseBgPreRender, SCREEN_WIDTH, SCREEN_HEIGHT, NULL, NULL);
    gTransitionTileState = TRANS_TILE_OFF;
    this->transitionMode = TRANS_MODE_OFF;
    FrameAdvance_Init(&this->frameAdvCtx);
    Rand_Seed((u32)osGetTime());
    Matrix_Init(&this->state);
    this->state.main = Play_Main;
    this->state.destroy = Play_Destroy;
    this->transitionTrigger = TRANS_TRIGGER_END;
    this->unk_11E16 = 0xFF;
    this->bgCoverAlpha = 0;
    this->haltAllActors = false;

    if (gSaveContext.gameMode != GAMEMODE_TITLE_SCREEN) {
        if (gSaveContext.nextTransitionType == TRANS_NEXT_TYPE_DEFAULT) {
            this->transitionType = ENTRANCE_INFO_END_TRANS_TYPE(
                gEntranceTable[((void)0, gSaveContext.save.entranceIndex) + baseSceneLayer].field);
        } else {
            this->transitionType = gSaveContext.nextTransitionType;
            gSaveContext.nextTransitionType = TRANS_NEXT_TYPE_DEFAULT;
        }
    } else {
        this->transitionType = TRANS_TYPE_FADE_BLACK_SLOW;
    }

    Letterbox_Init();
    TransitionFade_Init(&this->transitionFadeFlash);
    TransitionFade_SetType(&this->transitionFadeFlash, TRANS_INSTANCE_TYPE_FADE_FLASH);
    TransitionFade_SetColor(&this->transitionFadeFlash, RGBA8(160, 160, 160, 255));
    TransitionFade_Start(&this->transitionFadeFlash);
    VisMono_Init(&gPlayVisMono);
    gVisMonoColor.a = 0;
    CutsceneFlags_UnsetAll(this);

    PRINTF("ZELDA ALLOC SIZE=%x\n", THA_GetRemaining(&this->state.tha));
    zAllocSize = THA_GetRemaining(&this->state.tha);
    zAlloc = (uintptr_t)GAME_STATE_ALLOC(&this->state, zAllocSize, "../z_play.c", 2918);
    zAllocAligned = (zAlloc + 8) & ~0xF;
    ZeldaArena_Init((void*)zAllocAligned, zAllocSize - (zAllocAligned - zAlloc));
    PRINTF(T("ゼルダヒープ %08x-%08x\n", "Zelda Heap %08x-%08x\n"), zAllocAligned,
           (u8*)zAllocAligned + zAllocSize - (s32)(zAllocAligned - zAlloc));

#if PLATFORM_GC && DEBUG_FEATURES
    Fault_AddClient(&D_801614B8, ZeldaArena_Display, NULL, NULL);
#endif

    Actor_InitContext(this, &this->actorCtx, this->playerEntry);

    // Busyloop until the room loads
    while (!Room_ProcessRoomRequest(this, &this->roomCtx)) {
        ; // Empty Loop
    }

    player = GET_PLAYER(this);
    Camera_InitDataUsingPlayer(&this->mainCamera, player);
    Camera_RequestMode(&this->mainCamera, CAM_MODE_NORMAL);

    playerStartBgCamIndex = PLAYER_GET_START_BG_CAM_INDEX(&player->actor);

    if (playerStartBgCamIndex != PLAYER_START_BG_CAM_DEFAULT) {
        PRINTF("player has start camera ID (" VT_FGCOL(BLUE) "%d" VT_RST ")\n", playerStartBgCamIndex);
        Camera_RequestBgCam(&this->mainCamera, playerStartBgCamIndex);
    }

    if (R_SCENE_CAM_TYPE == SCENE_CAM_TYPE_FIXED_TOGGLE_VIEWPOINT) {
        this->viewpoint = VIEWPOINT_PIVOT;
    } else if (R_SCENE_CAM_TYPE == SCENE_CAM_TYPE_FIXED_SHOP_VIEWPOINT) {
        this->viewpoint = VIEWPOINT_LOCKED;
    } else {
        this->viewpoint = VIEWPOINT_NONE;
    }

    Interface_SetSceneRestrictions(this);
    Environment_PlaySceneSequence(this);
    gSaveContext.seqId = this->sceneSequences.seqId;
    gSaveContext.natureAmbienceId = this->sceneSequences.natureAmbienceId;
    Actor_InitPlayerHorse(this, GET_PLAYER(this));
    AnimTaskQueue_Update(this, &this->animTaskQueue);
    gSaveContext.respawnFlag = 0;

#if DEBUG_FEATURES
    if (R_USE_DEBUG_CUTSCENE) {
        static u64 sDebugCutsceneScriptBuf[0xA00];

        gDebugCutsceneScript = sDebugCutsceneScriptBuf;
        PRINTF("\nkawauso_data=[%x]", gDebugCutsceneScript);

        // This hardcoded ROM address extends past the end of the ROM file.
        // Presumably the ROM was larger at a previous point in development when this debug feature was used.
        DmaMgr_DmaRomToRam(0x03FEB000, gDebugCutsceneScript, sizeof(sDebugCutsceneScriptBuf));
    }
#endif
}

void Play_Update(PlayState* this) {
    Input* input = this->state.input;
    s32 isPaused;
    s32 pad1;

#if DEBUG_FEATURES
    if ((SREG(1) < 0) || (DREG(0) != 0)) {
        SREG(1) = 0;
#if PLATFORM_GC
        ZeldaArena_Display();
#endif
    }

    if ((R_HREG_MODE == HREG_MODE_PRINT_OBJECT_TABLE) && (R_PRINT_OBJECT_TABLE_TRIGGER < 0)) {
        u32 i;
        s32 pad2;

        R_PRINT_OBJECT_TABLE_TRIGGER = 0;
        PRINTF("object_exchange_rom_address %u\n", gObjectTableSize);
        PRINTF("RomStart RomEnd   Size\n");

        for (i = 0; i < gObjectTableSize; i++) {
            s32 size = gObjectTable[i].vromEnd - gObjectTable[i].vromStart;

            PRINTF("%08x-%08x %08x(%8.3fKB)\n", gObjectTable[i].vromStart, gObjectTable[i].vromEnd, size,
                   size / 1024.0f);
        }

        PRINTF("\n");
    }

    // HREG(81) was very likely intended to be HREG(80), which would make more sense given how the
    // HREG debugging system works. If this condition used HREG(80) instead, `HREG_MODE_PRINT_OBJECT_TABLE`
    // would also include the actor overlay table and HREG(82) would be used to trigger it instead.
    if ((HREG(81) == 18) && (HREG(82) < 0)) {
        HREG(82) = 0;
        ActorOverlayTable_LogPrint();
    }
#endif

    gSegments[4] = OS_K0_TO_PHYSICAL(this->objectCtx.slots[this->objectCtx.mainKeepSlot].segment);
    gSegments[5] = OS_K0_TO_PHYSICAL(this->objectCtx.slots[this->objectCtx.subKeepSlot].segment);
    gSegments[2] = OS_K0_TO_PHYSICAL(this->sceneSegment);

    if (FrameAdvance_Update(&this->frameAdvCtx, &input[1])) {
        if ((this->transitionMode == TRANS_MODE_OFF) && (this->transitionTrigger != TRANS_TRIGGER_OFF)) {
            this->transitionMode = TRANS_MODE_SETUP;
        }

        if (gTransitionTileState != TRANS_TILE_OFF) {
            switch (gTransitionTileState) {
                case TRANS_TILE_PROCESS:
                    if (TransitionTile_Init(&gTransitionTile, 10, 7) == NULL) {
                        PRINTF(T("fbdemo_init呼出し失敗！\n", "fbdemo_init call failed!\n"));
                        gTransitionTileState = TRANS_TILE_OFF;
                    } else {
                        gTransitionTile.zBuffer = (u16*)gZBuffer;
                        gTransitionTileState = TRANS_TILE_READY;
                        R_UPDATE_RATE = 1;
                    }
                    break;

                case TRANS_TILE_READY:
                    TransitionTile_Update(&gTransitionTile);
                    break;

                default:
                    break;
            }
        }

        if ((u32)this->transitionMode != TRANS_MODE_OFF) {
            switch (this->transitionMode) {
                case TRANS_MODE_SETUP:
                    if (this->transitionTrigger != TRANS_TRIGGER_END) {
                        s16 sceneLayer = SCENE_LAYER_CHILD_DAY;

                        Interface_ChangeHudVisibilityMode(HUD_VISIBILITY_NOTHING);

                        if (gSaveContext.save.cutsceneIndex >= CS_INDEX_0) {
                            sceneLayer = SCENE_LAYER_CUTSCENE_FIRST + (gSaveContext.save.cutsceneIndex & 0xF);
                        }

                        // fade out bgm if "continue bgm" flag is not set
                        if (!(gEntranceTable[this->nextEntranceIndex + sceneLayer].field &
                              ENTRANCE_INFO_CONTINUE_BGM_FLAG)) {
                            PRINTF(T("\n\n\nサウンドイニシャル来ました。111", "\n\n\nSound initialized. 111"));
                            if ((this->transitionType < TRANS_TYPE_MAX) && !Environment_IsForcedSequenceDisabled()) {
                                PRINTF(T("\n\n\nサウンドイニシャル来ました。222", "\n\n\nSound initialized. 222"));
                                func_800F6964(0x14);
                                gSaveContext.seqId = (u8)NA_BGM_DISABLED;
                                gSaveContext.natureAmbienceId = NATURE_ID_DISABLED;
                            }
                        }
                    }

#if DEBUG_FEATURES
                    if (!R_TRANS_DBG_ENABLED) {
                        Play_SetupTransition(this, this->transitionType);
                    } else {
                        Play_SetupTransition(this, R_TRANS_DBG_TYPE);
                    }
#else
                    Play_SetupTransition(this, this->transitionType);
#endif

                    if (this->transitionMode >= TRANS_MODE_FILL_WHITE_INIT) {
                        // non-instance modes break out of this switch
                        break;
                    }
                    FALLTHROUGH;
                case TRANS_MODE_INSTANCE_INIT:
                    this->transitionCtx.init(&this->transitionCtx.instanceData);

                    // circle types
                    if ((this->transitionCtx.transitionType >> 5) == 1) {
                        this->transitionCtx.setType(&this->transitionCtx.instanceData,
                                                    this->transitionCtx.transitionType | TC_SET_PARAMS);
                    }

                    gSaveContext.transWipeSpeed = 14;

                    if ((this->transitionCtx.transitionType == TRANS_TYPE_WIPE_FAST) ||
                        (this->transitionCtx.transitionType == TRANS_TYPE_FILL_WHITE2)) {
                        //! @bug TRANS_TYPE_FILL_WHITE2 will never reach this code.
                        //! It is a non-instance type transition which doesn't run this case.
                        gSaveContext.transWipeSpeed = 28;
                    }

                    gSaveContext.transFadeDuration = 60;

                    if ((this->transitionCtx.transitionType == TRANS_TYPE_FADE_BLACK_FAST) ||
                        (this->transitionCtx.transitionType == TRANS_TYPE_FADE_WHITE_FAST)) {
                        gSaveContext.transFadeDuration = 20;
                    } else if ((this->transitionCtx.transitionType == TRANS_TYPE_FADE_BLACK_SLOW) ||
                               (this->transitionCtx.transitionType == TRANS_TYPE_FADE_WHITE_SLOW)) {
                        gSaveContext.transFadeDuration = 150;
                    } else if (this->transitionCtx.transitionType == TRANS_TYPE_FADE_WHITE_INSTANT) {
                        gSaveContext.transFadeDuration = 2;
                    }

                    if ((this->transitionCtx.transitionType == TRANS_TYPE_FADE_WHITE) ||
                        (this->transitionCtx.transitionType == TRANS_TYPE_FADE_WHITE_FAST) ||
                        (this->transitionCtx.transitionType == TRANS_TYPE_FADE_WHITE_SLOW) ||
                        (this->transitionCtx.transitionType == TRANS_TYPE_FADE_WHITE_CS_DELAYED) ||
                        (this->transitionCtx.transitionType == TRANS_TYPE_FADE_WHITE_INSTANT)) {
                        this->transitionCtx.setColor(&this->transitionCtx.instanceData, RGBA8(160, 160, 160, 255));

                        if (this->transitionCtx.setUnkColor != NULL) {
                            this->transitionCtx.setUnkColor(&this->transitionCtx.instanceData,
                                                            RGBA8(160, 160, 160, 255));
                        }
                    } else if (this->transitionCtx.transitionType == TRANS_TYPE_FADE_GREEN) {
                        this->transitionCtx.setColor(&this->transitionCtx.instanceData, RGBA8(140, 140, 100, 255));

                        if (this->transitionCtx.setUnkColor != NULL) {
                            this->transitionCtx.setUnkColor(&this->transitionCtx.instanceData,
                                                            RGBA8(140, 140, 100, 255));
                        }
                    } else if (this->transitionCtx.transitionType == TRANS_TYPE_FADE_BLUE) {
                        this->transitionCtx.setColor(&this->transitionCtx.instanceData, RGBA8(70, 100, 110, 255));

                        if (this->transitionCtx.setUnkColor != NULL) {
                            this->transitionCtx.setUnkColor(&this->transitionCtx.instanceData,
                                                            RGBA8(70, 100, 110, 255));
                        }
                    } else {
                        this->transitionCtx.setColor(&this->transitionCtx.instanceData, RGBA8(0, 0, 0, 0));

                        if (this->transitionCtx.setUnkColor != NULL) {
                            this->transitionCtx.setUnkColor(&this->transitionCtx.instanceData, RGBA8(0, 0, 0, 0));
                        }
                    }

                    if (this->transitionTrigger == TRANS_TRIGGER_END) {
                        this->transitionCtx.setType(&this->transitionCtx.instanceData, TRANS_INSTANCE_TYPE_FILL_OUT);
                    } else {
                        this->transitionCtx.setType(&this->transitionCtx.instanceData, TRANS_INSTANCE_TYPE_FILL_IN);
                    }

                    this->transitionCtx.start(&this->transitionCtx.instanceData);

                    if (this->transitionCtx.transitionType == TRANS_TYPE_FADE_WHITE_CS_DELAYED) {
                        this->transitionMode = TRANS_MODE_INSTANCE_WAIT;
                    } else {
                        this->transitionMode = TRANS_MODE_INSTANCE_RUNNING;
                    }
                    break;

                case TRANS_MODE_INSTANCE_RUNNING:
                    if (this->transitionCtx.isDone(&this->transitionCtx.instanceData)) {
                        if (this->transitionCtx.transitionType >= TRANS_TYPE_MAX) {
                            if (this->transitionTrigger == TRANS_TRIGGER_END) {
                                this->transitionCtx.destroy(&this->transitionCtx.instanceData);
                                func_800BC88C(this);
                                this->transitionMode = TRANS_MODE_OFF;
                            }
                        } else if (this->transitionTrigger != TRANS_TRIGGER_END) {
                            this->state.running = false;

                            if (gSaveContext.gameMode != GAMEMODE_FILE_SELECT) {
                                SET_NEXT_GAMESTATE(&this->state, Play_Init, PlayState);
                                gSaveContext.save.entranceIndex = this->nextEntranceIndex;

                                if (gSaveContext.minigameState == 1) {
                                    gSaveContext.minigameState = 3;
                                }
                            } else {
                                SET_NEXT_GAMESTATE(&this->state, FileSelect_Init, FileSelectState);
                            }
                        } else {
                            this->transitionCtx.destroy(&this->transitionCtx.instanceData);
                            func_800BC88C(this);
                            this->transitionMode = TRANS_MODE_OFF;

                            if (gTransitionTileState == TRANS_TILE_READY) {
                                TransitionTile_Destroy(&gTransitionTile);
                                gTransitionTileState = TRANS_TILE_OFF;
                                R_UPDATE_RATE = 3;
                            }
                        }

                        this->transitionTrigger = TRANS_TRIGGER_OFF;
                    } else {
                        this->transitionCtx.update(&this->transitionCtx.instanceData, R_UPDATE_RATE);
                    }
                    break;
            }

            // update non-instance transitions
            switch (this->transitionMode) {
                case TRANS_MODE_FILL_WHITE_INIT:
                    sTransitionFillTimer = 0;
                    this->envCtx.fillScreen = true;
                    this->envCtx.screenFillColor[0] = 160;
                    this->envCtx.screenFillColor[1] = 160;
                    this->envCtx.screenFillColor[2] = 160;

                    if (this->transitionTrigger != TRANS_TRIGGER_END) {
                        this->envCtx.screenFillColor[3] = 0;
                        this->transitionMode = TRANS_MODE_FILL_IN;
                    } else {
                        this->envCtx.screenFillColor[3] = 255;
                        this->transitionMode = TRANS_MODE_FILL_OUT;
                    }
                    break;

                case TRANS_MODE_FILL_IN:
                    this->envCtx.screenFillColor[3] = (sTransitionFillTimer / 20.0f) * 255.0f;

                    if (sTransitionFillTimer >= 20) {
                        this->state.running = false;
                        SET_NEXT_GAMESTATE(&this->state, Play_Init, PlayState);
                        gSaveContext.save.entranceIndex = this->nextEntranceIndex;
                        this->transitionTrigger = TRANS_TRIGGER_OFF;
                        this->transitionMode = TRANS_MODE_OFF;
                    } else {
                        sTransitionFillTimer++;
                    }
                    break;

                case TRANS_MODE_FILL_OUT:
                    this->envCtx.screenFillColor[3] = (1 - sTransitionFillTimer / 20.0f) * 255.0f;

                    if (sTransitionFillTimer >= 20) {
                        gTransitionTileState = TRANS_TILE_OFF;
                        R_UPDATE_RATE = 3;
                        this->transitionTrigger = TRANS_TRIGGER_OFF;
                        this->transitionMode = TRANS_MODE_OFF;
                        this->envCtx.fillScreen = false;
                    } else {
                        sTransitionFillTimer++;
                    }
                    break;

                case TRANS_MODE_FILL_BROWN_INIT:
                    sTransitionFillTimer = 0;
                    this->envCtx.fillScreen = true;
                    this->envCtx.screenFillColor[0] = 170;
                    this->envCtx.screenFillColor[1] = 160;
                    this->envCtx.screenFillColor[2] = 150;

                    if (this->transitionTrigger != TRANS_TRIGGER_END) {
                        this->envCtx.screenFillColor[3] = 0;
                        this->transitionMode = TRANS_MODE_FILL_IN;
                    } else {
                        this->envCtx.screenFillColor[3] = 255;
                        this->transitionMode = TRANS_MODE_FILL_OUT;
                    }
                    break;

                case TRANS_MODE_INSTANT:
                    if (this->transitionTrigger != TRANS_TRIGGER_END) {
                        this->state.running = false;
                        SET_NEXT_GAMESTATE(&this->state, Play_Init, PlayState);
                        gSaveContext.save.entranceIndex = this->nextEntranceIndex;
                        this->transitionTrigger = TRANS_TRIGGER_OFF;
                        this->transitionMode = TRANS_MODE_OFF;
                    } else {
                        gTransitionTileState = TRANS_TILE_OFF;
                        R_UPDATE_RATE = 3;
                        this->transitionTrigger = TRANS_TRIGGER_OFF;
                        this->transitionMode = TRANS_MODE_OFF;
                    }
                    break;

                case TRANS_MODE_INSTANCE_WAIT:
                    if (gSaveContext.cutsceneTransitionControl != 0) {
                        this->transitionMode = TRANS_MODE_INSTANCE_RUNNING;
                    }
                    break;

                case TRANS_MODE_SANDSTORM_INIT:
                    if (this->transitionTrigger != TRANS_TRIGGER_END) {
                        this->envCtx.sandstormState = SANDSTORM_FILL;
                        this->transitionMode = TRANS_MODE_SANDSTORM;
                    } else {
                        this->envCtx.sandstormState = SANDSTORM_UNFILL;
                        this->envCtx.sandstormPrimA = 255;
                        this->envCtx.sandstormEnvA = 255;
                        this->transitionMode = TRANS_MODE_SANDSTORM;
                    }
                    break;

                case TRANS_MODE_SANDSTORM:
                    SFX_PLAY_CENTERED(NA_SE_EV_SAND_STORM - SFX_FLAG);

                    if (this->transitionTrigger == TRANS_TRIGGER_END) {
                        if (this->envCtx.sandstormPrimA < 110) {
                            gTransitionTileState = TRANS_TILE_OFF;
                            R_UPDATE_RATE = 3;
                            this->transitionTrigger = TRANS_TRIGGER_OFF;
                            this->transitionMode = TRANS_MODE_OFF;
                        }
                    } else {
                        if (this->envCtx.sandstormEnvA == 255) {
                            this->state.running = false;
                            SET_NEXT_GAMESTATE(&this->state, Play_Init, PlayState);
                            gSaveContext.save.entranceIndex = this->nextEntranceIndex;
                            this->transitionTrigger = TRANS_TRIGGER_OFF;
                            this->transitionMode = TRANS_MODE_OFF;
                        }
                    }
                    break;

                case TRANS_MODE_SANDSTORM_END_INIT:
                    if (this->transitionTrigger == TRANS_TRIGGER_END) {
                        this->envCtx.sandstormState = SANDSTORM_DISSIPATE;
                        this->envCtx.sandstormPrimA = 255;
                        this->envCtx.sandstormEnvA = 255;
                        LOG_STRING_T("来た!!!!!!!!!!!!!!!!!!!!!", "It's here!!!!!!!!!!!!!!!!!!!!!", "../z_play.c",
                                     3471);
                        this->transitionMode = TRANS_MODE_SANDSTORM_END;
                    } else {
                        this->transitionMode = TRANS_MODE_SANDSTORM_INIT;
                    }
                    break;

                case TRANS_MODE_SANDSTORM_END:
                    SFX_PLAY_CENTERED(NA_SE_EV_SAND_STORM - SFX_FLAG);

                    if (this->transitionTrigger == TRANS_TRIGGER_END) {
                        if (this->envCtx.sandstormPrimA <= 0) {
                            gTransitionTileState = TRANS_TILE_OFF;
                            R_UPDATE_RATE = 3;
                            this->transitionTrigger = TRANS_TRIGGER_OFF;
                            this->transitionMode = TRANS_MODE_OFF;
                        }
                    }
                    break;

                case TRANS_MODE_CS_BLACK_FILL_INIT:
                    sTransitionFillTimer = 0;
                    this->envCtx.fillScreen = true;
                    this->envCtx.screenFillColor[0] = 0;
                    this->envCtx.screenFillColor[1] = 0;
                    this->envCtx.screenFillColor[2] = 0;
                    this->envCtx.screenFillColor[3] = 255;
                    this->transitionMode = TRANS_MODE_CS_BLACK_FILL;
                    break;

                case TRANS_MODE_CS_BLACK_FILL:
                    if (gSaveContext.cutsceneTransitionControl != 0) {
                        this->envCtx.screenFillColor[3] = gSaveContext.cutsceneTransitionControl;

                        if (gSaveContext.cutsceneTransitionControl <= 100) {
                            gTransitionTileState = TRANS_TILE_OFF;
                            R_UPDATE_RATE = 3;
                            this->transitionTrigger = TRANS_TRIGGER_OFF;
                            this->transitionMode = TRANS_MODE_OFF;
                        }
                    }
                    break;
            }
        }

        PLAY_LOG(3533);

        if (1 && (gTransitionTileState != TRANS_TILE_READY)) {
            PLAY_LOG(3542);

            if ((gSaveContext.gameMode == GAMEMODE_NORMAL) && (this->msgCtx.msgMode == MSGMODE_NONE) &&
                (this->gameOverCtx.state == GAMEOVER_INACTIVE)) {
                KaleidoSetup_Update(this);
            }

            PLAY_LOG(3551);
            isPaused = IS_PAUSED(&this->pauseCtx);

            PLAY_LOG(3555);
            AnimTaskQueue_Reset(&this->animTaskQueue);

            if (!DEBUG_FEATURES) {}

            PLAY_LOG(3561);
            Object_UpdateEntries(&this->objectCtx);

            PLAY_LOG(3577);

            if (!isPaused && (IREG(72) == 0)) {
                PLAY_LOG(3580);

                this->gameplayFrames++;
                Rumble_SetUpdateEnabled(true);

                if (this->actorCtx.freezeFlashTimer && (this->actorCtx.freezeFlashTimer-- < 5)) {
                    PRINTF("FINISH=%d\n", this->actorCtx.freezeFlashTimer);

                    if ((this->actorCtx.freezeFlashTimer > 0) && ((this->actorCtx.freezeFlashTimer % 2) != 0)) {
                        this->envCtx.fillScreen = true;
                        this->envCtx.screenFillColor[0] = this->envCtx.screenFillColor[1] =
                            this->envCtx.screenFillColor[2] = 150;
                        this->envCtx.screenFillColor[3] = 80;
                    } else {
                        this->envCtx.fillScreen = false;
                    }
                } else {
                    PLAY_LOG(3606);
                    Room_ProcessRoomRequest(this, &this->roomCtx);

                    PLAY_LOG(3612);
                    CollisionCheck_AT(this, &this->colChkCtx);

                    PLAY_LOG(3618);
                    CollisionCheck_OC(this, &this->colChkCtx);

                    PLAY_LOG(3624);
                    CollisionCheck_Damage(this, &this->colChkCtx);

                    PLAY_LOG(3631);
                    CollisionCheck_ClearContext(this, &this->colChkCtx);

                    PLAY_LOG(3637);

                    if (!this->haltAllActors) {
                        Actor_UpdateAll(this, &this->actorCtx);
                    }

                    PLAY_LOG(3643);
                    Cutscene_UpdateManual(this, &this->csCtx);

                    PLAY_LOG(3648);
                    Cutscene_UpdateScripted(this, &this->csCtx);

                    PLAY_LOG(3651);
                    Effect_UpdateAll(this);

                    PLAY_LOG(3657);
                    EffectSs_UpdateAll(this);

                    PLAY_LOG(3662);
                }
            } else {
                Rumble_SetUpdateEnabled(false);
            }

            PLAY_LOG(3672);
            func_80095AA0(this, &this->roomCtx.curRoom, &input[1], 0);

            PLAY_LOG(3675);
            func_80095AA0(this, &this->roomCtx.prevRoom, &input[1], 1);

            PLAY_LOG(3677);

            if (this->viewpoint != VIEWPOINT_NONE) {
                if (CHECK_BTN_ALL(input[0].press.button, BTN_CUP)) {
                    if (IS_PAUSED(&this->pauseCtx)) {
                        PRINTF(VT_FGCOL(CYAN) T("カレイドスコープ中につき視点変更を禁止しております\n",
                                                "Changing viewpoint is prohibited due to the kaleidoscope\n") VT_RST);
                    } else if (Player_InCsMode(this)) {
                        PRINTF(VT_FGCOL(CYAN) T("デモ中につき視点変更を禁止しております\n",
                                                "Changing viewpoint is prohibited during the cutscene\n") VT_RST);
                    } else if (R_SCENE_CAM_TYPE == SCENE_CAM_TYPE_FIXED_SHOP_VIEWPOINT) {
                        SFX_PLAY_CENTERED(NA_SE_SY_ERROR);
                    } else {
                        // C-Up toggle for houses, move between pivot camera and fixed camera
                        // Toggle viewpoint between VIEWPOINT_LOCKED and VIEWPOINT_PIVOT
                        Play_SetViewpoint(this, this->viewpoint ^ (VIEWPOINT_LOCKED ^ VIEWPOINT_PIVOT));
                    }
                }

                Play_RequestViewpointBgCam(this);
            }

            PLAY_LOG(3708);
            Skybox_Update(&this->skyboxCtx);

            PLAY_LOG(3716);

            if (IS_PAUSED(&this->pauseCtx)) {
                PLAY_LOG(3721);
                KaleidoScopeCall_Update(this);
            } else if (this->gameOverCtx.state != GAMEOVER_INACTIVE) {
                PLAY_LOG(3727);
                GameOver_Update(this);
            } else {
                PLAY_LOG(3733);
                Message_Update(this);
            }

            PLAY_LOG(3737);

            PLAY_LOG(3742);
            Interface_Update(this);

            PLAY_LOG(3765);
            AnimTaskQueue_Update(this, &this->animTaskQueue);

            PLAY_LOG(3771);
            SfxSource_UpdateAll(this);

            PLAY_LOG(3777);
            Letterbox_Update(R_UPDATE_RATE);

            PLAY_LOG(3783);
            TransitionFade_Update(&this->transitionFadeFlash, R_UPDATE_RATE);
        } else {
            goto skip;
        }
    }

    PLAY_LOG(3799);

skip:
    PLAY_LOG(3801);

    //! @bug If frame advancing or during tile transitions, isPaused will be used uninitialized.
    if (!isPaused || gDebugCamEnabled) {
        s32 i;

        this->nextCamId = this->activeCamId;

        PLAY_LOG(3806);

        for (i = 0; i < NUM_CAMS; i++) {
            if ((i != this->nextCamId) && (this->cameraPtrs[i] != NULL)) {
                PLAY_LOG(3809);
                Camera_Update(this->cameraPtrs[i]);
            }
        }

        Camera_Update(this->cameraPtrs[this->nextCamId]);

        PLAY_LOG(3814);
    }

    PLAY_LOG(3816);
    Environment_Update(this, &this->envCtx, &this->lightCtx, &this->pauseCtx, &this->msgCtx, &this->gameOverCtx,
                       this->state.gfxCtx);
}

void Play_DrawOverlayElements(PlayState* this) {
#if PLATFORM_N64
    s32 pad;
#endif

    if (IS_PAUSED(&this->pauseCtx)) {
        KaleidoScopeCall_Draw(this);
    }

    if (gSaveContext.gameMode == GAMEMODE_NORMAL) {
        Interface_Draw(this);
    }

    Message_Draw(this);

    if (this->gameOverCtx.state != GAMEOVER_INACTIVE) {
        GameOver_FadeInLights(this);
    }
}

void Play_Draw(PlayState* this) {
    GraphicsContext* gfxCtx = this->state.gfxCtx;
    Lights* sp228;
    Vec3f sp21C;

    OPEN_DISPS(gfxCtx, "../z_play.c", 3907);

    gSegments[4] = OS_K0_TO_PHYSICAL(this->objectCtx.slots[this->objectCtx.mainKeepSlot].segment);
    gSegments[5] = OS_K0_TO_PHYSICAL(this->objectCtx.slots[this->objectCtx.subKeepSlot].segment);
    gSegments[2] = OS_K0_TO_PHYSICAL(this->sceneSegment);

    gSPSegment(POLY_OPA_DISP++, 0x00, NULL);
    gSPSegment(POLY_XLU_DISP++, 0x00, NULL);
    gSPSegment(OVERLAY_DISP++, 0x00, NULL);

    gSPSegment(POLY_OPA_DISP++, 0x04, this->objectCtx.slots[this->objectCtx.mainKeepSlot].segment);
    gSPSegment(POLY_XLU_DISP++, 0x04, this->objectCtx.slots[this->objectCtx.mainKeepSlot].segment);
    gSPSegment(OVERLAY_DISP++, 0x04, this->objectCtx.slots[this->objectCtx.mainKeepSlot].segment);

    gSPSegment(POLY_OPA_DISP++, 0x05, this->objectCtx.slots[this->objectCtx.subKeepSlot].segment);
    gSPSegment(POLY_XLU_DISP++, 0x05, this->objectCtx.slots[this->objectCtx.subKeepSlot].segment);
    gSPSegment(OVERLAY_DISP++, 0x05, this->objectCtx.slots[this->objectCtx.subKeepSlot].segment);

    gSPSegment(POLY_OPA_DISP++, 0x02, this->sceneSegment);
    gSPSegment(POLY_XLU_DISP++, 0x02, this->sceneSegment);
    gSPSegment(OVERLAY_DISP++, 0x02, this->sceneSegment);

    Gfx_SetupFrame(gfxCtx, 0, 0, 0);

    if (!DEBUG_FEATURES || (R_HREG_MODE != HREG_MODE_PLAY) || R_PLAY_RUN_DRAW) {
        POLY_OPA_DISP = Play_SetFog(this, POLY_OPA_DISP);
        POLY_XLU_DISP = Play_SetFog(this, POLY_XLU_DISP);

        View_SetPerspective(&this->view, this->view.fovy, this->view.zNear, this->lightCtx.zFar);
        View_Apply(&this->view, VIEW_ALL);

        // The billboard matrix temporarily stores the viewing matrix
        Matrix_MtxToMtxF(&this->view.viewing, &this->billboardMtxF);
        Matrix_MtxToMtxF(&this->view.projection, &this->viewProjectionMtxF);
        Matrix_Mult(&this->viewProjectionMtxF, MTXMODE_NEW);
        // The billboard is still a viewing matrix at this stage
        Matrix_Mult(&this->billboardMtxF, MTXMODE_APPLY);
        Matrix_Get(&this->viewProjectionMtxF);
        this->billboardMtxF.mf[0][3] = this->billboardMtxF.mf[1][3] = this->billboardMtxF.mf[2][3] =
            this->billboardMtxF.mf[3][0] = this->billboardMtxF.mf[3][1] = this->billboardMtxF.mf[3][2] = 0.0f;
        // This transpose is where the viewing matrix is properly converted into a billboard matrix
        Matrix_Transpose(&this->billboardMtxF);
        this->billboardMtx = Matrix_MtxFToMtx(MATRIX_CHECK_FLOATS(&this->billboardMtxF, "../z_play.c", 4005),
                                              GRAPH_ALLOC(gfxCtx, sizeof(Mtx)));

        gSPSegment(POLY_OPA_DISP++, 0x01, this->billboardMtx);

        if (!DEBUG_FEATURES || (R_HREG_MODE != HREG_MODE_PLAY) || R_PLAY_DRAW_COVER_ELEMENTS) {
            Gfx* gfxP;
            Gfx* sp1CC = POLY_OPA_DISP;

            gfxP = Gfx_Open(sp1CC);
            gSPDisplayList(OVERLAY_DISP++, gfxP);

            if ((this->transitionMode == TRANS_MODE_INSTANCE_RUNNING) ||
                (this->transitionMode == TRANS_MODE_INSTANCE_WAIT) || (this->transitionCtx.transitionType >= 56)) {
                View view;

                View_Init(&view, gfxCtx);
                view.flags = VIEW_VIEWPORT | VIEW_PROJECTION_ORTHO;

                SET_FULLSCREEN_VIEWPORT(&view);

                View_ApplyTo(&view, VIEW_ALL, &gfxP);
                this->transitionCtx.draw(&this->transitionCtx.instanceData, &gfxP);
            }

            TransitionFade_Draw(&this->transitionFadeFlash, &gfxP);

#if PLATFORM_N64
            if (gVisMonoColor.a != 0)
#else
            if (gVisMonoColor.a > 0)
#endif
            {
                gPlayVisMono.vis.primColor.rgba = gVisMonoColor.rgba;
                VisMono_Draw(&gPlayVisMono, &gfxP);
            }

            gSPEndDisplayList(gfxP++);
            Gfx_Close(sp1CC, gfxP);
            POLY_OPA_DISP = gfxP;
        }

        if (gTransitionTileState == TRANS_TILE_READY) {
            Gfx* sp88 = POLY_OPA_DISP;

            TransitionTile_Draw(&gTransitionTile, &sp88);
            POLY_OPA_DISP = sp88;
            goto Play_Draw_DrawOverlayElements;
        }

        PreRender_SetValues(&this->pauseBgPreRender, SCREEN_WIDTH, SCREEN_HEIGHT, gfxCtx->curFrameBuffer, gZBuffer);

        if (R_PAUSE_BG_PRERENDER_STATE == PAUSE_BG_PRERENDER_PROCESS) {
            // Wait for the previous frame's display list to be processed,
            // so that `pauseBgPreRender.fbufSave` and `pauseBgPreRender.cvgSave` are filled with the appropriate
            // content and can be used by `PreRender_ApplyFilters` below.
            Sched_FlushTaskQueue();

            PreRender_ApplyFilters(&this->pauseBgPreRender);

            R_PAUSE_BG_PRERENDER_STATE = PAUSE_BG_PRERENDER_READY;
        } else if (R_PAUSE_BG_PRERENDER_STATE >= PAUSE_BG_PRERENDER_MAX) {
            R_PAUSE_BG_PRERENDER_STATE = PAUSE_BG_PRERENDER_OFF;
        }

        if (R_PAUSE_BG_PRERENDER_STATE == PAUSE_BG_PRERENDER_READY) {
            Gfx* gfxP = POLY_OPA_DISP;

            PreRender_RestoreFramebuffer(&this->pauseBgPreRender, &gfxP);
            POLY_OPA_DISP = gfxP;

            goto Play_Draw_DrawOverlayElements;
        }

        if (!DEBUG_FEATURES || (R_HREG_MODE != HREG_MODE_PLAY) || R_PLAY_DRAW_SKYBOX) {
            if (this->skyboxId && (this->skyboxId != SKYBOX_UNSET_1D) && !this->envCtx.skyboxDisabled) {
                if ((this->skyboxId == SKYBOX_NORMAL_SKY) || (this->skyboxId == SKYBOX_CUTSCENE_MAP)) {
                    Environment_UpdateSkybox(this->skyboxId, &this->envCtx, &this->skyboxCtx);
                    Skybox_Draw(&this->skyboxCtx, gfxCtx, this->skyboxId, this->envCtx.skyboxBlend, this->view.eye.x,
                                this->view.eye.y, this->view.eye.z);
                } else if (this->skyboxCtx.drawType == SKYBOX_DRAW_128) {
                    Skybox_Draw(&this->skyboxCtx, gfxCtx, this->skyboxId, 0, this->view.eye.x, this->view.eye.y,
                                this->view.eye.z);
                }
            }
        }

        if (!DEBUG_FEATURES || (R_HREG_MODE != HREG_MODE_PLAY) ||
            (R_PLAY_DRAW_ENV_FLAGS & PLAY_ENV_DRAW_SUN_AND_MOON)) {
            if (!this->envCtx.sunMoonDisabled) {
                Environment_DrawSunAndMoon(this);
            }
        }

        if (!DEBUG_FEATURES || (R_HREG_MODE != HREG_MODE_PLAY) ||
            (R_PLAY_DRAW_ENV_FLAGS & PLAY_ENV_DRAW_SKYBOX_FILTERS)) {
            Environment_DrawSkyboxFilters(this);
        }

        if (!DEBUG_FEATURES || (R_HREG_MODE != HREG_MODE_PLAY) || (R_PLAY_DRAW_ENV_FLAGS & PLAY_ENV_DRAW_LIGHTNING)) {
            Environment_UpdateLightningStrike(this);
            Environment_DrawLightning(this, 0);
        }

        if (!DEBUG_FEATURES || (R_HREG_MODE != HREG_MODE_PLAY) || (R_PLAY_DRAW_ENV_FLAGS & PLAY_ENV_DRAW_LIGHTS)) {
            sp228 = LightContext_NewLights(&this->lightCtx, gfxCtx);
            Lights_BindAll(sp228, this->lightCtx.listHead, NULL);
            Lights_Draw(sp228, gfxCtx);
        }

        if (!DEBUG_FEATURES || (R_HREG_MODE != HREG_MODE_PLAY) || (R_PLAY_DRAW_ROOM_FLAGS != 0)) {
            if (VREG(94) == 0) {
                s32 roomDrawFlags;

                if (!DEBUG_FEATURES || (R_HREG_MODE != HREG_MODE_PLAY)) {
                    roomDrawFlags = ROOM_DRAW_OPA | ROOM_DRAW_XLU;
                } else {
                    roomDrawFlags = R_PLAY_DRAW_ROOM_FLAGS;
                }
                Scene_Draw(this);
                Room_Draw(this, &this->roomCtx.curRoom, roomDrawFlags & (ROOM_DRAW_OPA | ROOM_DRAW_XLU));
                Room_Draw(this, &this->roomCtx.prevRoom, roomDrawFlags & (ROOM_DRAW_OPA | ROOM_DRAW_XLU));
            }
        }

        if (!DEBUG_FEATURES || (R_HREG_MODE != HREG_MODE_PLAY) || R_PLAY_DRAW_SKYBOX) {
            if ((this->skyboxCtx.drawType != SKYBOX_DRAW_128) &&
                (GET_ACTIVE_CAM(this)->setting != CAM_SET_PREREND_FIXED)) {
                Vec3f quakeOffset;

                quakeOffset = Camera_GetQuakeOffset(GET_ACTIVE_CAM(this));
                Skybox_Draw(&this->skyboxCtx, gfxCtx, this->skyboxId, 0, this->view.eye.x + quakeOffset.x,
                            this->view.eye.y + quakeOffset.y, this->view.eye.z + quakeOffset.z);
            }
        }

        if (this->envCtx.precipitation[PRECIP_RAIN_CUR] != 0) {
            Environment_DrawRain(this, &this->view, gfxCtx);
        }

        if (!DEBUG_FEATURES || (R_HREG_MODE != HREG_MODE_PLAY) || (R_PLAY_DRAW_ROOM_FLAGS != 0)) {
            Environment_FillScreen(gfxCtx, 0, 0, 0, this->bgCoverAlpha, FILL_SCREEN_OPA);
        }

        if (!DEBUG_FEATURES || (R_HREG_MODE != HREG_MODE_PLAY) || R_PLAY_DRAW_ACTORS) {
            Actor_DrawAll(this, &this->actorCtx);
        }

        if (!DEBUG_FEATURES || (R_HREG_MODE != HREG_MODE_PLAY) || R_PLAY_DRAW_LENS_FLARES) {
            if (!this->envCtx.sunMoonDisabled) {
                sp21C.x = this->view.eye.x + this->envCtx.sunPos.x;
                sp21C.y = this->view.eye.y + this->envCtx.sunPos.y;
                sp21C.z = this->view.eye.z + this->envCtx.sunPos.z;
                Environment_DrawSunLensFlare(this, &this->envCtx, &this->view, gfxCtx, sp21C, 0);
            }
            Environment_DrawCustomLensFlare(this);
        }

        if (!DEBUG_FEATURES || (R_HREG_MODE != HREG_MODE_PLAY) || R_PLAY_DRAW_SCREEN_FILLS) {
            if (MREG(64) != 0) {
                Environment_FillScreen(gfxCtx, MREG(65), MREG(66), MREG(67), MREG(68),
                                       FILL_SCREEN_OPA | FILL_SCREEN_XLU);
            }

            switch (this->envCtx.fillScreen) {
                case 1:
                    Environment_FillScreen(gfxCtx, this->envCtx.screenFillColor[0], this->envCtx.screenFillColor[1],
                                           this->envCtx.screenFillColor[2], this->envCtx.screenFillColor[3],
                                           FILL_SCREEN_OPA | FILL_SCREEN_XLU);
                    break;
                default:
                    break;
            }
        }

        if (!DEBUG_FEATURES || (R_HREG_MODE != HREG_MODE_PLAY) || R_PLAY_DRAW_SANDSTORM) {
            if (this->envCtx.sandstormState != SANDSTORM_OFF) {
                Environment_DrawSandstorm(this, this->envCtx.sandstormState);
            }
        }

        if (!DEBUG_FEATURES || (R_HREG_MODE != HREG_MODE_PLAY) || R_PLAY_DRAW_DEBUG_OBJECTS) {
            DebugDisplay_DrawObjects(this);
        }

        if ((R_PAUSE_BG_PRERENDER_STATE == PAUSE_BG_PRERENDER_SETUP) || (gTransitionTileState == TRANS_TILE_SETUP)) {
            Gfx* gfxP = OVERLAY_DISP;

            // Copy the frame buffer contents at this point in the display list to the zbuffer
            // The zbuffer must then stay untouched until unpausing
            this->pauseBgPreRender.fbuf = gfxCtx->curFrameBuffer;
            this->pauseBgPreRender.fbufSave = (u16*)gZBuffer;
            PreRender_SaveFramebuffer(&this->pauseBgPreRender, &gfxP);
            if (R_PAUSE_BG_PRERENDER_STATE == PAUSE_BG_PRERENDER_SETUP) {
                this->pauseBgPreRender.cvgSave = (u8*)gfxCtx->curFrameBuffer;
                PreRender_DrawCoverage(&this->pauseBgPreRender, &gfxP);

                R_PAUSE_BG_PRERENDER_STATE = PAUSE_BG_PRERENDER_PROCESS;
            } else {
                gTransitionTileState = TRANS_TILE_PROCESS;
            }
            OVERLAY_DISP = gfxP;
            this->unk_121C7 = 2;
            R_GRAPH_TASKSET00_FLAGS |= 1;
            goto Play_Draw_skip;
        }

    Play_Draw_DrawOverlayElements:
        if (!DEBUG_FEATURES || (R_HREG_MODE != HREG_MODE_PLAY) || R_PLAY_DRAW_OVERLAY_ELEMENTS) {
            Play_DrawOverlayElements(this);
        }
    }

Play_Draw_skip:

    if (this->view.unk_124 != 0) {
        Camera_Update(GET_ACTIVE_CAM(this));
        View_UpdateViewingMatrix(&this->view);
        this->view.unk_124 = 0;
        if (this->skyboxId && (this->skyboxId != SKYBOX_UNSET_1D) && !this->envCtx.skyboxDisabled) {
            Skybox_UpdateMatrix(&this->skyboxCtx, this->view.eye.x, this->view.eye.y, this->view.eye.z);
        }
    }

    Camera_Finish(GET_ACTIVE_CAM(this));

    CLOSE_DISPS(gfxCtx, "../z_play.c", 4508);
}

void Play_Main(GameState* thisx) {
    PlayState* this = (PlayState*)thisx;

    D_8012D1F8 = &this->state.input[0];

    DebugDisplay_Init();

    PLAY_LOG(4556);

    if (DEBUG_FEATURES && (R_HREG_MODE == HREG_MODE_PLAY) && (R_PLAY_INIT != HREG_MODE_PLAY)) {
        R_PLAY_RUN_UPDATE = true;
        R_PLAY_RUN_DRAW = true;
        R_PLAY_DRAW_SKYBOX = true;
        R_PLAY_DRAW_ROOM_FLAGS = (ROOM_DRAW_OPA | ROOM_DRAW_XLU);
        R_PLAY_DRAW_ACTORS = true;
        R_PLAY_DRAW_LENS_FLARES = true;
        R_PLAY_DRAW_SCREEN_FILLS = true;
        R_PLAY_DRAW_SANDSTORM = true;
        R_PLAY_DRAW_OVERLAY_ELEMENTS = true;
        R_PLAY_DRAW_ENV_FLAGS = (PLAY_ENV_DRAW_SKYBOX_FILTERS | PLAY_ENV_DRAW_SUN_AND_MOON | PLAY_ENV_DRAW_LIGHTNING |
                                 PLAY_ENV_DRAW_LIGHTS);
        HREG(91) = 1; // reg is not used in this mode
        R_PLAY_DRAW_COVER_ELEMENTS = true;
        R_PLAY_DRAW_DEBUG_OBJECTS = true;
        R_PLAY_INIT = HREG_MODE_PLAY;
    }

    if (!DEBUG_FEATURES || (R_HREG_MODE != HREG_MODE_PLAY) || R_PLAY_RUN_UPDATE) {
        Play_Update(this);
    }

    PLAY_LOG(4583);

    Play_Draw(this);

    PLAY_LOG(4587);
}

// original name: "Game_play_demo_mode_check"
int Play_InCsMode(PlayState* this) {
    return (this->csCtx.state != CS_STATE_IDLE) || Player_InCsMode(this);
}

f32 func_800BFCB8(PlayState* this, MtxF* mf, Vec3f* pos) {
    CollisionPoly poly;
    f32 temp1;
    f32 temp2;
    f32 temp3;
    f32 floorY = BgCheck_AnyRaycastDown1(&this->colCtx, &poly, pos);

    if (floorY > BGCHECK_Y_MIN) {
        f32 nx = COLPOLY_GET_NORMAL(poly.normal.x);
        f32 ny = COLPOLY_GET_NORMAL(poly.normal.y);
        f32 nz = COLPOLY_GET_NORMAL(poly.normal.z);
        s32 pad[5];

        temp1 = sqrtf(1.0f - SQ(nx));

        if (temp1 != 0.0f) {
            temp2 = ny * temp1;
            temp3 = -nz * temp1;
        } else {
            temp3 = 0.0f;
            temp2 = 0.0f;
        }

        mf->xx = temp1;
        mf->yx = -nx * temp2;
        mf->zx = nx * temp3;
        mf->xy = nx;
        mf->yy = ny;
        mf->zy = nz;
        mf->yz = temp3;
        mf->zz = temp2;
        mf->wx = 0.0f;
        mf->wy = 0.0f;
        mf->xz = 0.0f;
        mf->wz = 0.0f;
        mf->xw = pos->x;
        mf->yw = floorY;
        mf->zw = pos->z;
        mf->ww = 1.0f;
    } else {
        mf->xy = 0.0f;
        mf->zx = 0.0f;
        mf->yx = 0.0f;
        mf->xx = 0.0f;
        mf->wz = 0.0f;
        mf->xz = 0.0f;
        mf->wy = 0.0f;
        mf->wx = 0.0f;
        mf->zz = 0.0f;
        mf->yz = 0.0f;
        mf->zy = 0.0f;
        mf->yy = 1.0f;
        mf->xw = pos->x;
        mf->yw = pos->y;
        mf->zw = pos->z;
        mf->ww = 1.0f;
    }

    return floorY;
}

void* Play_LoadFile(PlayState* this, RomFile* file) {
    u32 size;
    void* allocp;

    size = file->vromEnd - file->vromStart;
    allocp = GAME_STATE_ALLOC(&this->state, size, "../z_play.c", 4692);
    DMA_REQUEST_SYNC(allocp, file->vromStart, size, "../z_play.c", 4694);

    return allocp;
}

#if PLATFORM_N64
void* Play_LoadFileFromDiskDrive(PlayState* this, RomFile* file) {
    u32 size;
    void* allocp;

    size = file->vromEnd - file->vromStart;
    allocp = GAME_STATE_ALLOC(&this->state, size, "../z_play.c", UNK_LINE);
    func_801C7C1C(allocp, file->vromStart, size);

    return allocp;
}
#endif

void Play_InitEnvironment(PlayState* this, s16 skyboxId) {
    Skybox_Init(&this->state, &this->skyboxCtx, skyboxId);
    Environment_Init(this, &this->envCtx, 0);
}

void Play_InitScene(PlayState* this, s32 spawn) {
    this->spawn = spawn;

    this->playerEntry = NULL;
    this->unk_11DFC = NULL;
    this->spawnList = NULL;
    this->exitList = NULL;
    this->naviQuestHints = NULL;
    this->pathList = NULL;

    this->numActorEntries = 0;

    Object_InitContext(this, &this->objectCtx);
    LightContext_Init(this, &this->lightCtx);
    Scene_ResetTransitionActorList(&this->state, &this->transitionActors);
    Room_Init(this, &this->roomCtx.curRoom);
    R_SCENE_CAM_TYPE = SCENE_CAM_TYPE_DEFAULT;
    gSaveContext.worldMapArea = WORLD_MAP_AREA_HYRULE_FIELD;
    Scene_ExecuteCommands(this, this->sceneSegment);
    Play_InitEnvironment(this, this->skyboxId);
}

void Play_SpawnScene(PlayState* this, s32 sceneId, s32 spawn) {
    SceneTableEntry* scene;
    UNUSED_NDEBUG u32 size;

#if PLATFORM_N64
    if ((B_80121220 != NULL) && (B_80121220->unk_48 != NULL)) {
        scene = B_80121220->unk_48(sceneId, gSceneTable);
    } else {
        scene = &gSceneTable[sceneId];
        scene->unk_13 = 0;
    }
#else
    scene = &gSceneTable[sceneId];
    scene->unk_13 = 0;
#endif

    this->loadedScene = scene;
    this->sceneId = sceneId;
    this->sceneDrawConfig = scene->drawConfig;

    PRINTF("\nSCENE SIZE %fK\n", (scene->sceneFile.vromEnd - scene->sceneFile.vromStart) / 1024.0f);

#if PLATFORM_N64
    if ((B_80121220 != NULL) && (scene->unk_12 > 0)) {
        this->sceneSegment = Play_LoadFileFromDiskDrive(this, &scene->sceneFile);
        scene->unk_13 = 1;
    } else {
        this->sceneSegment = Play_LoadFile(this, &scene->sceneFile);
        scene->unk_13 = 0;
    }
#else
    this->sceneSegment = Play_LoadFile(this, &scene->sceneFile);
    scene->unk_13 = 0;
#endif

    ASSERT(this->sceneSegment != NULL, "this->sceneSegment != NULL", "../z_play.c", 4960);

    gSegments[2] = OS_K0_TO_PHYSICAL(this->sceneSegment);

    Play_InitScene(this, spawn);

#if PLATFORM_N64
    if ((B_80121220 != NULL) && (B_80121220->unk_0C != NULL)) {
        B_80121220->unk_0C(this);
    }
#endif

    size = Room_SetupFirstRoom(this, &this->roomCtx);

    PRINTF("ROOM SIZE=%fK\n", size / 1024.0f);
}

void Play_GetScreenPos(PlayState* this, Vec3f* src, Vec3f* dest) {
    f32 w;

    Matrix_Mult(&this->viewProjectionMtxF, MTXMODE_NEW);
    Matrix_MultVec3f(src, dest);

    w = this->viewProjectionMtxF.ww + (this->viewProjectionMtxF.wx * src->x + this->viewProjectionMtxF.wy * src->y +
                                       this->viewProjectionMtxF.wz * src->z);

    dest->x = (SCREEN_WIDTH / 2) + ((dest->x / w) * (SCREEN_WIDTH / 2));
    dest->y = (SCREEN_HEIGHT / 2) - ((dest->y / w) * (SCREEN_HEIGHT / 2));
}

s16 Play_CreateSubCamera(PlayState* this) {
    s16 camId;

    for (camId = CAM_ID_SUB_FIRST; camId < NUM_CAMS; camId++) {
        if (this->cameraPtrs[camId] == NULL) {
            break;
        }
    }

    if (camId == NUM_CAMS) {
        PRINTF(VT_COL(RED, WHITE) "camera control: error: fulled sub camera system area\n" VT_RST);
        return CAM_ID_NONE;
    }

    PRINTF("camera control: " VT_BGCOL(CYAN) " " VT_COL(WHITE, BLUE) " create new sub camera [%d] " VT_BGCOL(
               CYAN) " " VT_RST "\n",
           camId);

    this->cameraPtrs[camId] = &this->subCameras[camId - CAM_ID_SUB_FIRST];
    Camera_Init(this->cameraPtrs[camId], &this->view, &this->colCtx, this);
    this->cameraPtrs[camId]->camId = camId;

    return camId;
}

s32 Play_GetActiveCamId(PlayState* this) {
    return this->activeCamId;
}

s16 Play_ChangeCameraStatus(PlayState* this, s16 camId, s16 status) {
    s16 camIdx = (camId == CAM_ID_NONE) ? this->activeCamId : camId;

    if (status == CAM_STAT_ACTIVE) {
        this->activeCamId = camIdx;
    }

    return Camera_ChangeStatus(this->cameraPtrs[camIdx], status);
}

void Play_ClearCamera(PlayState* this, s16 camId) {
    s16 camIdx = (camId == CAM_ID_NONE) ? this->activeCamId : camId;

    if (camIdx == CAM_ID_MAIN) {
        PRINTF(VT_COL(RED, WHITE) "camera control: error: never clear camera !!\n" VT_RST);
    }

    if (this->cameraPtrs[camIdx] != NULL) {
        Camera_ChangeStatus(this->cameraPtrs[camIdx], CAM_STAT_UNK100);
        this->cameraPtrs[camIdx] = NULL;
        PRINTF("camera control: " VT_BGCOL(CYAN) " " VT_COL(WHITE, BLUE) " clear sub camera [%d] " VT_BGCOL(
                   CYAN) " " VT_RST "\n",
               camIdx);
    } else {
        PRINTF(VT_COL(RED, WHITE) "camera control: error: camera No.%d already cleared\n" VT_RST, camIdx);
    }
}

void Play_ClearAllSubCameras(PlayState* this) {
    s16 subCamId;

    for (subCamId = CAM_ID_SUB_FIRST; subCamId < NUM_CAMS; subCamId++) {
        if (this->cameraPtrs[subCamId] != NULL) {
            Play_ClearCamera(this, subCamId);
        }
    }

    this->activeCamId = CAM_ID_MAIN;
}

Camera* Play_GetCamera(PlayState* this, s16 camId) {
    s16 camIdx = (camId == CAM_ID_NONE) ? this->activeCamId : camId;

    return this->cameraPtrs[camIdx];
}

s32 Play_SetCameraAtEye(PlayState* this, s16 camId, Vec3f* at, Vec3f* eye) {
    s32 successBits = 0;
    s16 camIdx = (camId == CAM_ID_NONE) ? this->activeCamId : camId;
    Camera* camera = this->cameraPtrs[camIdx];
    Player* player;

    successBits |= Camera_SetViewParam(camera, CAM_VIEW_AT, at);
    successBits <<= 1;
    successBits |= Camera_SetViewParam(camera, CAM_VIEW_EYE, eye);

    camera->dist = Math3D_Vec3f_DistXYZ(at, eye);

    player = camera->player;
    if (player != NULL) {
        camera->playerToAtOffset.x = at->x - player->actor.world.pos.x;
        camera->playerToAtOffset.y = at->y - player->actor.world.pos.y;
        camera->playerToAtOffset.z = at->z - player->actor.world.pos.z;
    } else {
        camera->playerToAtOffset.x = camera->playerToAtOffset.y = camera->playerToAtOffset.z = 0.0f;
    }

    camera->atLERPStepScale = 0.01f;

    return successBits;
}

s32 Play_SetCameraAtEyeUp(PlayState* this, s16 camId, Vec3f* at, Vec3f* eye, Vec3f* up) {
    s32 successBits = 0;
    s16 camIdx = (camId == CAM_ID_NONE) ? this->activeCamId : camId;
    Camera* camera = this->cameraPtrs[camIdx];
    Player* player;

    successBits |= Camera_SetViewParam(camera, CAM_VIEW_AT, at);
    successBits <<= 1;
    successBits |= Camera_SetViewParam(camera, CAM_VIEW_EYE, eye);
    successBits <<= 1;
    successBits |= Camera_SetViewParam(camera, CAM_VIEW_UP, up);

    camera->dist = Math3D_Vec3f_DistXYZ(at, eye);

    player = camera->player;
    if (player != NULL) {
        camera->playerToAtOffset.x = at->x - player->actor.world.pos.x;
        camera->playerToAtOffset.y = at->y - player->actor.world.pos.y;
        camera->playerToAtOffset.z = at->z - player->actor.world.pos.z;
    } else {
        camera->playerToAtOffset.x = camera->playerToAtOffset.y = camera->playerToAtOffset.z = 0.0f;
    }

    camera->atLERPStepScale = 0.01f;

    return successBits;
}

s32 Play_SetCameraFov(PlayState* this, s16 camId, f32 fov) {
    s32 successBits = Camera_SetViewParam(this->cameraPtrs[camId], CAM_VIEW_FOV, &fov) & 1;

    if (1) {}
    return successBits;
}

s32 Play_SetCameraRoll(PlayState* this, s16 camId, s16 roll) {
    s16 camIdx = (camId == CAM_ID_NONE) ? this->activeCamId : camId;
    Camera* camera = this->cameraPtrs[camIdx];

    camera->roll = roll;

    return 1;
}

void Play_CopyCamera(PlayState* this, s16 destCamId, s16 srcCamId) {
    s16 srcCamId2 = (srcCamId == CAM_ID_NONE) ? this->activeCamId : srcCamId;
    s16 destCamId1 = (destCamId == CAM_ID_NONE) ? this->activeCamId : destCamId;

    Camera_Copy(this->cameraPtrs[destCamId1], this->cameraPtrs[srcCamId2]);
}

/**
 * Initializes camera data centered around Player, and applies the requested setting.
 */
s32 Play_InitCameraDataUsingPlayer(PlayState* this, s16 camId, Player* player, s16 setting) {
    Camera* camera;
    s16 camIdx = (camId == CAM_ID_NONE) ? this->activeCamId : camId;

    camera = this->cameraPtrs[camIdx];
    Camera_InitDataUsingPlayer(camera, player);
    return Camera_RequestSetting(camera, setting);
}

s32 Play_RequestCameraSetting(PlayState* this, s16 camId, s16 setting) {
    return Camera_RequestSetting(Play_GetCamera(this, camId), setting);
}

/**
 * Smoothly return control from a sub camera to the main camera by moving the subCamera's eye, at, fov through
 * interpolation from the initial subCam viewParams to the target mainCam viewParams over `duration`.
 * Setting the `duration` to 0 or less will instantly return control to the main camera.
 * This will also clear every sub camera.
 */
void Play_ReturnToMainCam(PlayState* this, s16 camId, s16 duration) {
    s16 camIdx = (camId == CAM_ID_NONE) ? this->activeCamId : camId;
    s16 subCamId;

    Play_ClearCamera(this, camIdx);

    for (subCamId = CAM_ID_SUB_FIRST; subCamId < NUM_CAMS; subCamId++) {
        if (this->cameraPtrs[subCamId] != NULL) {
            PRINTF(VT_COL(RED, WHITE) "camera control: error: return to main, other camera left. %d cleared!!\n" VT_RST,
                   subCamId);
            Play_ClearCamera(this, subCamId);
        }
    }

    if (duration <= 0) {
        Play_ChangeCameraStatus(this, CAM_ID_MAIN, CAM_STAT_ACTIVE);
        this->cameraPtrs[CAM_ID_MAIN]->childCamId = this->cameraPtrs[CAM_ID_MAIN]->parentCamId = CAM_ID_MAIN;
    } else {
        OnePointCutscene_Init(this, 1020, duration, NULL, CAM_ID_MAIN);
    }
}

s16 Play_GetCameraUID(PlayState* this, s16 camId) {
    Camera* camera = this->cameraPtrs[camId];

    if (camera != NULL) {
        return camera->uid;
    } else {
        return -1;
    }
}

// Unused, purpose is unclear (also unused and unclear in MM)
s16 func_800C09D8(PlayState* this, s16 camId, s16 uid) {
    Camera* camera = this->cameraPtrs[camId];

    if (camera != NULL) {
        return 0;
    }

    //! @bug this code is only reached if `camera` is NULL.
    if (camera->uid != uid) {
        return 0;
    } else if (camera->status != CAM_STAT_ACTIVE) {
        return 2;
    } else {
        return 1;
    }
}

void Play_SaveSceneFlags(PlayState* this) {
    SavedSceneFlags* savedSceneFlags = &gSaveContext.save.info.sceneFlags[this->sceneId];

    savedSceneFlags->chest = this->actorCtx.flags.chest;
    savedSceneFlags->swch = this->actorCtx.flags.swch;
    savedSceneFlags->clear = this->actorCtx.flags.clear;
    savedSceneFlags->collect = this->actorCtx.flags.collect;
}

void Play_SetRespawnData(PlayState* this, s32 respawnMode, s16 entranceIndex, s32 roomIndex, s32 playerParams,
                         Vec3f* pos, s16 yaw) {
    RespawnData* respawnData = &gSaveContext.respawn[respawnMode];

    respawnData->entranceIndex = entranceIndex;
    respawnData->roomIndex = roomIndex;
    respawnData->pos = *pos;
    respawnData->yaw = yaw;
    respawnData->playerParams = playerParams;
    respawnData->tempSwchFlags = this->actorCtx.flags.tempSwch;
    respawnData->tempCollectFlags = this->actorCtx.flags.tempCollect;
}

void Play_SetupRespawnPoint(PlayState* this, s32 respawnMode, s32 playerParams) {
    Player* player = GET_PLAYER(this);
    s32 entranceIndex;
    s8 roomIndex;

    if ((this->sceneId != SCENE_FAIRYS_FOUNTAIN) && (this->sceneId != SCENE_GROTTOS)) {
        roomIndex = this->roomCtx.curRoom.num;
        entranceIndex = gSaveContext.save.entranceIndex;
        Play_SetRespawnData(this, respawnMode, entranceIndex, roomIndex, playerParams, &player->actor.world.pos,
                            player->actor.shape.rot.y);
    }
}

void Play_TriggerVoidOut(PlayState* this) {
    gSaveContext.respawn[RESPAWN_MODE_DOWN].tempSwchFlags = this->actorCtx.flags.tempSwch;
    gSaveContext.respawn[RESPAWN_MODE_DOWN].tempCollectFlags = this->actorCtx.flags.tempCollect;
    gSaveContext.respawnFlag = 1;
    this->transitionTrigger = TRANS_TRIGGER_START;
    this->nextEntranceIndex = gSaveContext.respawn[RESPAWN_MODE_DOWN].entranceIndex;
    this->transitionType = TRANS_TYPE_FADE_BLACK;
}

void Play_LoadToLastEntrance(PlayState* this) {
    gSaveContext.respawnFlag = -1;
    this->transitionTrigger = TRANS_TRIGGER_START;

    if ((this->sceneId == SCENE_GANONS_TOWER_COLLAPSE_INTERIOR) ||
        (this->sceneId == SCENE_GANONS_TOWER_COLLAPSE_EXTERIOR) ||
        (this->sceneId == SCENE_INSIDE_GANONS_CASTLE_COLLAPSE) || (this->sceneId == SCENE_GANON_BOSS)) {
        this->nextEntranceIndex = ENTR_GANONS_TOWER_COLLAPSE_EXTERIOR_0;
        Item_Give(this, ITEM_SWORD_MASTER);
#if OOT_VERSION >= PAL_1_1
    } else if ((gSaveContext.save.entranceIndex == ENTR_HYRULE_FIELD_11) ||
               (gSaveContext.save.entranceIndex == ENTR_HYRULE_FIELD_12) ||
               (gSaveContext.save.entranceIndex == ENTR_HYRULE_FIELD_13) ||
               (gSaveContext.save.entranceIndex == ENTR_HYRULE_FIELD_15)) {
        // Avoid re-triggering the hop over Lon Lon fence cutscenes
        this->nextEntranceIndex = ENTR_HYRULE_FIELD_6;
#endif
    } else {
        this->nextEntranceIndex = gSaveContext.save.entranceIndex;
    }

    this->transitionType = TRANS_TYPE_FADE_BLACK;
}

void Play_TriggerRespawn(PlayState* this) {
    Play_SetupRespawnPoint(this, RESPAWN_MODE_DOWN, PLAYER_PARAMS(PLAYER_START_MODE_IDLE, PLAYER_START_BG_CAM_DEFAULT));
    Play_LoadToLastEntrance(this);
}

int Play_CamIsNotFixed(PlayState* this) {
    // SCENE_CAM_TYPE_FIXED_SHOP_VIEWPOINT was probably intended to be in this condition,
    // but the room shape type check handles all shop cases regardless
    return (this->roomCtx.curRoom.roomShape->base.type != ROOM_SHAPE_TYPE_IMAGE) &&
           (R_SCENE_CAM_TYPE != SCENE_CAM_TYPE_FIXED_TOGGLE_VIEWPOINT) && (R_SCENE_CAM_TYPE != SCENE_CAM_TYPE_FIXED) &&
           (R_SCENE_CAM_TYPE != SCENE_CAM_TYPE_FIXED_MARKET) && (this->sceneId != SCENE_CASTLE_COURTYARD_GUARDS_DAY);
}

int FrameAdvance_IsEnabled(PlayState* this) {
    return !!this->frameAdvCtx.enabled;
}

s32 func_800C0D34(PlayState* this, Actor* actor, s16* yaw) {
    TransitionActorEntry* transitionActor;
    s32 frontRoom;

    if (actor->category != ACTORCAT_DOOR) {
        return 0;
    }

    transitionActor = &this->transitionActors.list[GET_TRANSITION_ACTOR_INDEX(actor)];
    frontRoom = transitionActor->sides[0].room;

    if (frontRoom == transitionActor->sides[1].room) {
        return 0;
    }

    if (frontRoom == actor->room) {
        *yaw = actor->shape.rot.y;
    } else {
        *yaw = actor->shape.rot.y + 0x8000;
    }

    return 1;
}

s32 func_800C0DB4(PlayState* this, Vec3f* pos) {
    WaterBox* waterBox;
    CollisionPoly* poly;
    Vec3f waterSurfacePos;
    s32 bgId;

    waterSurfacePos = *pos;

    if (WaterBox_GetSurface1(this, &this->colCtx, waterSurfacePos.x, waterSurfacePos.z, &waterSurfacePos.y,
                             &waterBox) == true &&
        pos->y < waterSurfacePos.y &&
        BgCheck_EntityRaycastDown3(&this->colCtx, &poly, &bgId, &waterSurfacePos) != BGCHECK_Y_MIN) {
        return true;
    } else {
        return false;
    }
}<|MERGE_RESOLUTION|>--- conflicted
+++ resolved
@@ -47,13 +47,8 @@
 #include "save.h"
 #include "vis.h"
 
-<<<<<<< HEAD
-#pragma increment_block_number "gc-eu:216 gc-eu-mq:216 gc-jp:216 gc-jp-ce:216 gc-jp-mq:216 gc-us:216 gc-us-mq:216" \
-                               "ique-cn:214 ntsc-1.0:240 ntsc-1.1:240 ntsc-1.2:240 pal-1.0:240 pal-1.1:240"
-=======
 #pragma increment_block_number "gc-eu:224 gc-eu-mq:224 gc-jp:224 gc-jp-ce:224 gc-jp-mq:224 gc-us:224 gc-us-mq:224" \
                                "ique-cn:224 ntsc-1.0:240 ntsc-1.1:240 ntsc-1.2:240 pal-1.0:240 pal-1.1:240"
->>>>>>> ad7ef14b
 
 TransitionTile gTransitionTile;
 s32 gTransitionTileState;
