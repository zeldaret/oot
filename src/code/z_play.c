--- conflicted
+++ resolved
@@ -135,15 +135,9 @@
     globalCtx->transitionCtx.transitionType = -1;
 }
 
-<<<<<<< HEAD
 Gfx* Gameplay_SetFog(GlobalContext* globalCtx, Gfx* gfx) {
     return Gfx_SetFog2(gfx, globalCtx->lightCtx.fogColor[0], globalCtx->lightCtx.fogColor[1],
                        globalCtx->lightCtx.fogColor[2], 0, globalCtx->lightCtx.fogNear, 1000);
-=======
-Gfx* func_800BC8A0(GlobalContext* globalCtx, Gfx* gfx) {
-    return Gfx_SetFog2(gfx, globalCtx->lightCtx.unk_07, globalCtx->lightCtx.unk_08, globalCtx->lightCtx.unk_09, 0,
-                       globalCtx->lightCtx.unk_0A, 1000);
->>>>>>> e53081df
 }
 
 void Gameplay_Destroy(GameState* thisx) {
@@ -333,11 +327,7 @@
     gTrnsnUnkState = 0;
     globalCtx->transitionMode = 0;
     FrameAdvance_Init(&globalCtx->frameAdvCtx);
-<<<<<<< HEAD
-    Math_Rand_Seed((u32)osGetTime());
-=======
     Rand_Seed((u32)osGetTime());
->>>>>>> e53081df
     Matrix_Init(&globalCtx->state);
     globalCtx->state.main = Gameplay_Main;
     globalCtx->state.destroy = Gameplay_Destroy;
@@ -711,12 +701,8 @@
                             globalCtx->transitionMode = 0;
                         }
                     } else {
-<<<<<<< HEAD
                         if (globalCtx->envCtx.sandstormEnvA == 255) {
                             if (0) {} // Improves codegen
-=======
-                        if (globalCtx->envCtx.unk_E8 == 0xFF) {
->>>>>>> e53081df
                             globalCtx->state.running = 0;
                             SET_NEXT_GAMESTATE(&globalCtx->state, Gameplay_Init, GlobalContext);
                             gSaveContext.entranceIndex = globalCtx->nextEntranceIndex;
@@ -820,23 +806,14 @@
 
                 func_800AA178(1);
 
-<<<<<<< HEAD
-                if ((globalCtx->actorCtx.unk_00 != 0) && (globalCtx->actorCtx.unk_00-- < 5)) {
-                    osSyncPrintf("FINISH=%d\n", globalCtx->actorCtx.unk_00);
-                    if ((globalCtx->actorCtx.unk_00 > 0) && ((globalCtx->actorCtx.unk_00 % 2) != 0)) {
+                if (globalCtx->actorCtx.freezeFlashTimer && (globalCtx->actorCtx.freezeFlashTimer-- < 5)) {
+                    osSyncPrintf("FINISH=%d\n", globalCtx->actorCtx.freezeFlashTimer);
+                    if ((globalCtx->actorCtx.freezeFlashTimer > 0) &&
+                        ((globalCtx->actorCtx.freezeFlashTimer % 2) != 0)) {
                         globalCtx->envCtx.fillScreen = true;
                         globalCtx->envCtx.screenFillColor[0] = globalCtx->envCtx.screenFillColor[1] =
                             globalCtx->envCtx.screenFillColor[2] = 150;
                         globalCtx->envCtx.screenFillColor[3] = 80;
-=======
-                if (globalCtx->actorCtx.freezeFlashTimer && (globalCtx->actorCtx.freezeFlashTimer-- < 5)) {
-                    osSyncPrintf("FINISH=%d\n", globalCtx->actorCtx.freezeFlashTimer);
-                    if ((globalCtx->actorCtx.freezeFlashTimer > 0) &&
-                        ((globalCtx->actorCtx.freezeFlashTimer % 2) != 0)) {
-                        globalCtx->envCtx.unk_E1 = 1;
-                        globalCtx->envCtx.unk_E2[0] = globalCtx->envCtx.unk_E2[1] = globalCtx->envCtx.unk_E2[2] = 150;
-                        globalCtx->envCtx.unk_E2[3] = 80;
->>>>>>> e53081df
                     } else {
                         globalCtx->envCtx.fillScreen = false;
                     }
@@ -1052,13 +1029,8 @@
         LOG_NUM("1", 1, "../z_play.c", 3816);
     }
 
-<<<<<<< HEAD
     Kankyo_Update(globalCtx, &globalCtx->envCtx, &globalCtx->lightCtx, &globalCtx->pauseCtx, &globalCtx->msgCtx,
                   &globalCtx->gameOverCtx.state, globalCtx->state.gfxCtx);
-=======
-    func_80070C24(globalCtx, &globalCtx->envCtx, &globalCtx->lightCtx, &globalCtx->pauseCtx, &globalCtx->msgCtx,
-                  &globalCtx->gameOverCtx, globalCtx->state.gfxCtx);
->>>>>>> e53081df
 }
 
 void Gameplay_DrawOverlayElements(GlobalContext* globalCtx) {
@@ -1190,32 +1162,17 @@
                 s32 sp80;
 
                 if ((HREG(80) != 10) || (HREG(83) != 0)) {
-<<<<<<< HEAD
-                    if (globalCtx->skyboxId != 0) {
-                        s32 skyboxId = globalCtx->skyboxId;
-                        if ((globalCtx->skyboxId != 0x1D) && !globalCtx->envCtx.skyboxDisabled) {
-                            if ((globalCtx->skyboxId == 1) || (skyboxId == 5)) {
-                                Kankyo_UpdateSkybox(globalCtx->skyboxId, &globalCtx->envCtx, &globalCtx->skyboxCtx);
-                                SkyboxDraw_Draw(&globalCtx->skyboxCtx, gfxCtx, globalCtx->skyboxId,
-                                                globalCtx->envCtx.skyboxBlend, globalCtx->view.eye.x,
-                                                globalCtx->view.eye.y, globalCtx->view.eye.z);
-                            } else if (globalCtx->skyboxCtx.unk_140 == 0) {
-                                SkyboxDraw_Draw(&globalCtx->skyboxCtx, gfxCtx, skyboxId, 0, globalCtx->view.eye.x,
-                                                globalCtx->view.eye.y, globalCtx->view.eye.z);
-                            }
-=======
                     if (globalCtx->skyboxId && (globalCtx->skyboxId != SKYBOX_UNSET_1D) &&
-                        !globalCtx->envCtx.skyDisabled) {
+                        !globalCtx->envCtx.skyboxDisabled) {
                         if ((globalCtx->skyboxId == SKYBOX_NORMAL_SKY) ||
                             (globalCtx->skyboxId == SKYBOX_CUTSCENE_MAP)) {
-                            func_8006FC88(globalCtx->skyboxId, &globalCtx->envCtx, &globalCtx->skyboxCtx);
+                            Kankyo_UpdateSkybox(globalCtx->skyboxId, &globalCtx->envCtx, &globalCtx->skyboxCtx);
                             SkyboxDraw_Draw(&globalCtx->skyboxCtx, gfxCtx, globalCtx->skyboxId,
-                                            globalCtx->envCtx.unk_13, globalCtx->view.eye.x, globalCtx->view.eye.y,
+                                            globalCtx->envCtx.skyboxBlend, globalCtx->view.eye.x, globalCtx->view.eye.y,
                                             globalCtx->view.eye.z);
                         } else if (globalCtx->skyboxCtx.unk_140 == 0) {
                             SkyboxDraw_Draw(&globalCtx->skyboxCtx, gfxCtx, globalCtx->skyboxId, 0,
                                             globalCtx->view.eye.x, globalCtx->view.eye.y, globalCtx->view.eye.z);
->>>>>>> e53081df
                         }
                     }
                 }
@@ -1270,7 +1227,7 @@
                 }
 
                 if ((HREG(80) != 10) || (HREG(84) != 0)) {
-                    Kankyo_FillScreen(gfxCtx, 0, 0, 0, globalCtx->unk_11E18, FILL_SCREEN_OPA);
+                    Kankyo_FillScreen(gfxCtx, 0, 0, 0, globalCtx->unk_11E18, 1);
                 }
 
                 if ((HREG(80) != 10) || (HREG(85) != 0)) {
@@ -1289,38 +1246,22 @@
 
                 if ((HREG(80) != 10) || (HREG(87) != 0)) {
                     if (MREG(64) != 0) {
-                        Kankyo_FillScreen(gfxCtx, MREG(65), MREG(66), MREG(67), MREG(68), FILL_SCREEN_OPA | FILL_SCREEN_XLU);
-                    }
-
-<<<<<<< HEAD
-                    if (globalCtx->envCtx.fillScreen) {} // Necessary to match
-
-                    if (globalCtx->envCtx.fillScreen == true) {
-                        Kankyo_FillScreen(gfxCtx, globalCtx->envCtx.screenFillColor[0],
-                                          globalCtx->envCtx.screenFillColor[1], globalCtx->envCtx.screenFillColor[2],
-                                          globalCtx->envCtx.screenFillColor[3], FILL_SCREEN_OPA | FILL_SCREEN_XLU);
-                    } else {
-                        // Also necessary to match
-=======
-                    switch (globalCtx->envCtx.unk_E1) {
+                        Kankyo_FillScreen(gfxCtx, MREG(65), MREG(66), MREG(67), MREG(68), 3);
+                    }
+
+                    switch (globalCtx->envCtx.fillScreen) {
                         case 1:
-                            func_8007672C(gfxCtx, globalCtx->envCtx.unk_E2[0], globalCtx->envCtx.unk_E2[1],
-                                          globalCtx->envCtx.unk_E2[2], globalCtx->envCtx.unk_E2[3], 3);
+                            Kankyo_FillScreen(gfxCtx, globalCtx->envCtx.screenFillColor[0], globalCtx->envCtx.screenFillColor[1],
+                                          globalCtx->envCtx.screenFillColor[2], globalCtx->envCtx.screenFillColor[3], 3);
                             break;
                         default:
                             break;
->>>>>>> e53081df
                     }
                 }
 
                 if ((HREG(80) != 10) || (HREG(88) != 0)) {
-<<<<<<< HEAD
                     if (globalCtx->envCtx.sandstormState != 0) {
                         Kankyo_DrawSandstorm(globalCtx, globalCtx->envCtx.sandstormState);
-=======
-                    if (globalCtx->envCtx.unk_E6 != 0) {
-                        func_80076934(globalCtx, globalCtx->envCtx.unk_E6);
->>>>>>> e53081df
                     }
                 }
 
@@ -1359,11 +1300,7 @@
         Camera_Update(ACTIVE_CAM);
         func_800AB944(&globalCtx->view);
         globalCtx->view.unk_124 = 0;
-<<<<<<< HEAD
-        if ((globalCtx->skyboxId != 0) && (globalCtx->skyboxId != 0x1D) && !globalCtx->envCtx.skyboxDisabled) {
-=======
-        if (globalCtx->skyboxId && (globalCtx->skyboxId != SKYBOX_UNSET_1D) && !globalCtx->envCtx.skyDisabled) {
->>>>>>> e53081df
+        if (globalCtx->skyboxId && (globalCtx->skyboxId != SKYBOX_UNSET_1D) && !globalCtx->envCtx.skyboxDisabled) {
             SkyboxDraw_UpdateMatrix(&globalCtx->skyboxCtx, globalCtx->view.eye.x, globalCtx->view.eye.y,
                                     globalCtx->view.eye.z);
         }
@@ -1373,6 +1310,268 @@
 
     CLOSE_DISPS(gfxCtx, "../z_play.c", 4508);
 }
+
+/* 
+void Gameplay_Draw(GlobalContext* globalCtx) {
+    GraphicsContext* gfxCtx = globalCtx->state.gfxCtx;
+    Lights* sp228;
+    Vec3f sp21C;
+
+    OPEN_DISPS(gfxCtx, "../z_play.c", 3907);
+
+    gSegments[4] = VIRTUAL_TO_PHYSICAL(globalCtx->objectCtx.status[globalCtx->objectCtx.mainKeepIndex].segment);
+    gSegments[5] = VIRTUAL_TO_PHYSICAL(globalCtx->objectCtx.status[globalCtx->objectCtx.subKeepIndex].segment);
+    gSegments[2] = VIRTUAL_TO_PHYSICAL(globalCtx->sceneSegment);
+
+    gSPSegment(POLY_OPA_DISP++, 0x00, NULL);
+    gSPSegment(POLY_XLU_DISP++, 0x00, NULL);
+    gSPSegment(OVERLAY_DISP++, 0x00, NULL);
+
+    gSPSegment(POLY_OPA_DISP++, 0x04, globalCtx->objectCtx.status[globalCtx->objectCtx.mainKeepIndex].segment);
+    gSPSegment(POLY_XLU_DISP++, 0x04, globalCtx->objectCtx.status[globalCtx->objectCtx.mainKeepIndex].segment);
+    gSPSegment(OVERLAY_DISP++, 0x04, globalCtx->objectCtx.status[globalCtx->objectCtx.mainKeepIndex].segment);
+
+    gSPSegment(POLY_OPA_DISP++, 0x05, globalCtx->objectCtx.status[globalCtx->objectCtx.subKeepIndex].segment);
+    gSPSegment(POLY_XLU_DISP++, 0x05, globalCtx->objectCtx.status[globalCtx->objectCtx.subKeepIndex].segment);
+    gSPSegment(OVERLAY_DISP++, 0x05, globalCtx->objectCtx.status[globalCtx->objectCtx.subKeepIndex].segment);
+
+    gSPSegment(POLY_OPA_DISP++, 0x02, globalCtx->sceneSegment);
+    gSPSegment(POLY_XLU_DISP++, 0x02, globalCtx->sceneSegment);
+    gSPSegment(OVERLAY_DISP++, 0x02, globalCtx->sceneSegment);
+
+    func_80095248(gfxCtx, 0, 0, 0);
+
+    if ((HREG(80) != 10) || (HREG(82) != 0)) {
+        POLY_OPA_DISP = Gameplay_SetFog(globalCtx, POLY_OPA_DISP);
+        POLY_XLU_DISP = Gameplay_SetFog(globalCtx, POLY_XLU_DISP);
+
+        func_800AA460(&globalCtx->view, globalCtx->view.fovy, globalCtx->view.zNear, globalCtx->lightCtx.fogFar);
+        func_800AAA50(&globalCtx->view, 15);
+
+        Matrix_MtxToMtxF(&globalCtx->view.viewing, &globalCtx->mf_11DA0);
+        Matrix_MtxToMtxF(&globalCtx->view.projection, &globalCtx->mf_11D60);
+        Matrix_Mult(&globalCtx->mf_11D60, MTXMODE_NEW);
+        Matrix_Mult(&globalCtx->mf_11DA0, MTXMODE_APPLY);
+        Matrix_Get(&globalCtx->mf_11D60);
+        globalCtx->mf_11DA0.mf[3][2] = 0.0f;
+        globalCtx->mf_11DA0.mf[3][1] = 0.0f;
+        globalCtx->mf_11DA0.mf[3][0] = 0.0f;
+        globalCtx->mf_11DA0.mf[2][3] = 0.0f;
+        globalCtx->mf_11DA0.mf[1][3] = 0.0f;
+        globalCtx->mf_11DA0.mf[0][3] = 0.0f;
+        Matrix_Transpose(&globalCtx->mf_11DA0);
+        globalCtx->unk_11DE0 = Matrix_MtxFToMtx(Matrix_CheckFloats(&globalCtx->mf_11DA0, "../z_play.c", 4005),
+                                                Graph_Alloc(gfxCtx, sizeof(Mtx)));
+
+        gSPSegment(POLY_OPA_DISP++, 0x01, globalCtx->unk_11DE0);
+
+        if ((HREG(80) != 10) || (HREG(92) != 0)) {
+            Gfx* gfxP;
+            Gfx* sp1CC = POLY_OPA_DISP;
+
+            gfxP = Graph_GfxPlusOne(sp1CC);
+            gSPDisplayList(OVERLAY_DISP++, gfxP);
+
+            if ((globalCtx->transitionMode == 3) || (globalCtx->transitionMode == 11) ||
+                (globalCtx->transitionCtx.transitionType >= 56)) {
+                View view;
+
+                View_Init(&view, gfxCtx);
+                view.flags = 2 | 8;
+
+                SET_FULLSCREEN_VIEWPORT(&view);
+
+                func_800AB9EC(&view, 15, &gfxP);
+                globalCtx->transitionCtx.draw(&globalCtx->transitionCtx.data, &gfxP);
+            }
+
+            TransitionFade_Draw(&globalCtx->transitionFade, &gfxP);
+
+            if (D_801614B0.a > 0) {
+                D_80161498.primColor.rgba = D_801614B0.rgba;
+                VisMono_Draw(&D_80161498, &gfxP);
+            }
+
+            gSPEndDisplayList(gfxP++);
+            Graph_BranchDlist(sp1CC, gfxP);
+            POLY_OPA_DISP = gfxP;
+        }
+
+        if (gTrnsnUnkState == 3) {
+            Gfx* sp88 = POLY_OPA_DISP;
+
+            TransitionUnk_Draw(&sTrnsnUnk, &sp88);
+            POLY_OPA_DISP = sp88;
+            goto Gameplay_Draw_DrawOverlayElements;
+        } else {
+            PreRender_SetValues(&globalCtx->pauseBgPreRender, SCREEN_WIDTH, SCREEN_HEIGHT, gfxCtx->curFrameBuffer,
+                                gZBuffer);
+
+            if (R_PAUSE_MENU_MODE == 2) {
+                MsgEvent_SendNullTask();
+                PreRender_Calc(&globalCtx->pauseBgPreRender);
+                R_PAUSE_MENU_MODE = 3;
+            } else if (R_PAUSE_MENU_MODE >= 4) {
+                R_PAUSE_MENU_MODE = 0;
+            }
+
+            if (R_PAUSE_MENU_MODE == 3) {
+                Gfx* sp84 = POLY_OPA_DISP;
+
+                func_800C24BC(&globalCtx->pauseBgPreRender, &sp84);
+                POLY_OPA_DISP = sp84;
+                goto Gameplay_Draw_DrawOverlayElements;
+            } else {
+                s32 sp80;
+
+                if ((HREG(80) != 10) || (HREG(83) != 0)) {
+                    if ((globalCtx->skyboxId != 0) && (globalCtx->skyboxId != 0x1D) && !globalCtx->envCtx.skyboxDisabled) {
+                        if ((globalCtx->skyboxId == 1) || (globalCtx->skyboxId == 5)) {
+                            
+                            Kankyo_UpdateSkybox(globalCtx->skyboxId, &globalCtx->envCtx, &globalCtx->skyboxCtx);
+                            SkyboxDraw_Draw(&globalCtx->skyboxCtx, gfxCtx, globalCtx->skyboxId,
+                                            globalCtx->envCtx.skyboxBlend, globalCtx->view.eye.x,
+                                            globalCtx->view.eye.y, globalCtx->view.eye.z);
+                        } else if (globalCtx->skyboxCtx.unk_140 == 0) {
+                            SkyboxDraw_Draw(&globalCtx->skyboxCtx, gfxCtx, globalCtx->skyboxId, 0, globalCtx->view.eye.x,
+                                            globalCtx->view.eye.y, globalCtx->view.eye.z);
+                        }
+                    }
+                }
+
+                if ((HREG(80) != 10) || (HREG(90) & 2)) {
+                    if (!globalCtx->envCtx.sunMoonDisabled) {
+                        Kankyo_DrawSunAndMoon(globalCtx);
+                    }
+                }
+
+                if ((HREG(80) != 10) || (HREG(90) & 1)) {
+                    Kankyo_DrawSkyboxFilters(globalCtx);
+                }
+
+                if ((HREG(80) != 10) || (HREG(90) & 4)) {
+                    Kankyo_UpdateLightningStrike(globalCtx);
+                    Kankyo_DrawLightning(globalCtx, 0);
+                }
+
+                if ((HREG(80) != 10) || (HREG(90) & 8)) {
+                    sp228 = LightContext_NewLights(&globalCtx->lightCtx, gfxCtx);
+                    Lights_BindAll(sp228, globalCtx->lightCtx.listHead, NULL);
+                    Lights_Draw(sp228, gfxCtx);
+                }
+
+                if ((HREG(80) != 10) || (HREG(84) != 0)) {
+                    if (VREG(94) == 0) {
+                        if (HREG(80) != 10) {
+                            sp80 = 3;
+                        } else {
+                            sp80 = HREG(84);
+                        }
+                        Scene_Draw(globalCtx);
+                        Room_Draw(globalCtx, &globalCtx->roomCtx.curRoom, sp80 & 3);
+                        Room_Draw(globalCtx, &globalCtx->roomCtx.prevRoom, sp80 & 3);
+                    }
+                }
+
+                if ((HREG(80) != 10) || (HREG(83) != 0)) {
+                    if ((globalCtx->skyboxCtx.unk_140 != 0) && (ACTIVE_CAM->setting != CAM_SET_PREREND0)) {
+                        Vec3f sp74;
+
+                        Camera_GetSkyboxOffset(&sp74, ACTIVE_CAM);
+                        SkyboxDraw_Draw(&globalCtx->skyboxCtx, gfxCtx, globalCtx->skyboxId, 0,
+                                        globalCtx->view.eye.x + sp74.x, globalCtx->view.eye.y + sp74.y,
+                                        globalCtx->view.eye.z + sp74.z);
+                    }
+                }
+
+                if (globalCtx->envCtx.unk_EE[1] != 0) {
+                    Kankyo_DrawRain(globalCtx, &globalCtx->view, gfxCtx);
+                }
+
+                if ((HREG(80) != 10) || (HREG(84) != 0)) {
+                    Kankyo_FillScreen(gfxCtx, 0, 0, 0, globalCtx->unk_11E18, FILL_SCREEN_OPA);
+                }
+
+                if ((HREG(80) != 10) || (HREG(85) != 0)) {
+                    func_800315AC(globalCtx, &globalCtx->actorCtx);
+                }
+
+                if ((HREG(80) != 10) || (HREG(86) != 0)) {
+                    if (!globalCtx->envCtx.sunMoonDisabled) {
+                        sp21C.x = globalCtx->view.eye.x + globalCtx->envCtx.sunPos.x;
+                        sp21C.y = globalCtx->view.eye.y + globalCtx->envCtx.sunPos.y;
+                        sp21C.z = globalCtx->view.eye.z + globalCtx->envCtx.sunPos.z;
+                        Kankyo_DrawSunLensFlare(globalCtx, &globalCtx->envCtx, &globalCtx->view, gfxCtx, sp21C, 0);
+                    }
+                    Kankyo_DrawCustomLensFlare(globalCtx);
+                }
+
+                if ((HREG(80) != 10) || (HREG(87) != 0)) {
+                    if (MREG(64) != 0) {
+                        Kankyo_FillScreen(gfxCtx, MREG(65), MREG(66), MREG(67), MREG(68), FILL_SCREEN_OPA | FILL_SCREEN_XLU);
+                    }
+                    switch (globalCtx->envCtx.fillScreen) {
+                        case 1:
+                          Kankyo_FillScreen(gfxCtx, globalCtx->envCtx.screenFillColor[0], globalCtx->envCtx.screenFillColor[1],
+                                       globalCtx->envCtx.screenFillColor[2], globalCtx->envCtx.screenFillColor[3], 3);
+                            break;
+                        default:
+                            break;
+                    }
+                }
+
+                if ((HREG(80) != 10) || (HREG(88) != 0)) {
+                    if (globalCtx->envCtx.sandstormState != 0) {
+                        Kankyo_DrawSandstorm(globalCtx, globalCtx->envCtx.sandstormState);
+                    }
+                }
+
+                if ((HREG(80) != 10) || (HREG(93) != 0)) {
+                    DebugDisplay_DrawObjects(globalCtx);
+                }
+
+                if ((R_PAUSE_MENU_MODE == 1) || (gTrnsnUnkState == 1)) {
+                    Gfx* sp70 = OVERLAY_DISP;
+                    s32 pad[5];
+
+                    globalCtx->pauseBgPreRender.fbuf = gfxCtx->curFrameBuffer;
+                    globalCtx->pauseBgPreRender.fbufSave = (u16*)gZBuffer;
+                    func_800C1F20(&globalCtx->pauseBgPreRender, &sp70);
+                    if (R_PAUSE_MENU_MODE == 1) {
+                        globalCtx->pauseBgPreRender.cvgSave = (u8*)gfxCtx->curFrameBuffer;
+                        func_800C20B4(&globalCtx->pauseBgPreRender, &sp70);
+                        R_PAUSE_MENU_MODE = 2;
+                    } else {
+                        gTrnsnUnkState = 2;
+                    }
+                    OVERLAY_DISP = sp70;
+                    globalCtx->unk_121C7 = 2;
+                    SREG(33) |= 1;
+                } else {
+                Gameplay_Draw_DrawOverlayElements:
+                    if ((HREG(80) != 10) || (HREG(89) != 0)) {
+                        Gameplay_DrawOverlayElements(globalCtx);
+                    }
+                }
+            }
+        }
+    }
+
+    if (globalCtx->view.unk_124 != 0) {
+        Camera_Update(ACTIVE_CAM);
+        func_800AB944(&globalCtx->view);
+        globalCtx->view.unk_124 = 0;
+        if ((globalCtx->skyboxId != SKYBOX_NONE) && (globalCtx->skyboxId != SKYBOX_UNSET_1D) && !globalCtx->envCtx.skyboxDisabled) {
+            SkyboxDraw_UpdateMatrix(&globalCtx->skyboxCtx, globalCtx->view.eye.x, globalCtx->view.eye.y,
+                                    globalCtx->view.eye.z);
+        }
+    }
+
+    Camera_Finish(ACTIVE_CAM);
+
+    CLOSE_DISPS(gfxCtx, "../z_play.c", 4508);
+}
+*/
 
 void Gameplay_Main(GameState* thisx) {
     GlobalContext* globalCtx = (GlobalContext*)thisx;
@@ -1499,15 +1698,9 @@
     return allocp;
 }
 
-<<<<<<< HEAD
 void Gameplay_InitEnvironment(GlobalContext* globalCtx, s16 skyboxId) {
-    func_800B0E50(globalCtx, &globalCtx->skyboxCtx, skyboxId);
+    Skybox_Init(globalCtx, &globalCtx->skyboxCtx, skyboxId);
     Kankyo_Init(globalCtx, &globalCtx->envCtx, 0);
-=======
-void Gameplay_InitSkybox(GlobalContext* globalCtx, s16 skyboxId) {
-    Skybox_Init(globalCtx, &globalCtx->skyboxCtx, skyboxId);
-    func_8006F140(globalCtx, &globalCtx->envCtx, 0);
->>>>>>> e53081df
 }
 
 void Gameplay_InitScene(GlobalContext* globalCtx, s32 spawn) {
@@ -1847,11 +2040,7 @@
 }
 
 s32 FrameAdvance_IsEnabled(GlobalContext* globalCtx) {
-<<<<<<< HEAD
-    return globalCtx->frameAdvCtx.enabled != 0;
-=======
     return !!globalCtx->frameAdvCtx.enabled;
->>>>>>> e53081df
 }
 
 s32 func_800C0D34(GlobalContext* globalCtx, Actor* actor, s16* yaw) {
