--- conflicted
+++ resolved
@@ -1438,15 +1438,9 @@
     return allocp;
 }
 
-<<<<<<< HEAD
-void Gameplay_InitSkybox(GlobalContext* globalCtx, s16 skyboxId) {
-    Skybox_Init(&globalCtx->state, &globalCtx->skyboxCtx, skyboxId);
-    func_8006F140(globalCtx, &globalCtx->envCtx, 0);
-=======
 void Gameplay_InitEnvironment(GlobalContext* globalCtx, s16 skyboxId) {
     Skybox_Init(globalCtx, &globalCtx->skyboxCtx, skyboxId);
     Environment_Init(globalCtx, &globalCtx->envCtx, 0);
->>>>>>> f8015f4c
 }
 
 void Gameplay_InitScene(GlobalContext* globalCtx, s32 spawn) {
