#include "global.h"
#include "vt.h"

void* D_8012D1F0 = NULL;
UNK_TYPE D_8012D1F4 = 0; // unused
Input* D_8012D1F8 = NULL;

TransitionUnk sTrnsnUnk;
s32 gTrnsnUnkState;
VisMono D_80161498;
Color_RGBA8_u32 D_801614B0;
FaultClient D_801614B8;
s16 sTransitionFillTimer;
u64 D_801614D0[0xA00];

void Play_SpawnScene(PlayState* this, s32 sceneNum, s32 spawn);

// This macro prints the number "1" with a file and line number if R_ENABLE_PLAY_LOGS is enabled.
// For example, it can be used to trace the play state execution at a high level.
#define PLAY_LOG(line)                            \
    do {                                          \
        if (R_ENABLE_PLAY_LOGS) {                 \
            LOG_NUM("1", 1, "../z_play.c", line); \
        }                                         \
    } while (0)

void Play_ChangeViewpointBgCamIndex(PlayState* this) {
    Camera_ChangeBgCamIndex(GET_ACTIVE_CAM(this), this->viewpoint - 1);
}

void Play_SetViewpoint(PlayState* this, s16 viewpoint) {
    ASSERT(viewpoint == VIEWPOINT_LOCKED || viewpoint == VIEWPOINT_PIVOT, "point == 1 || point == 2", "../z_play.c",
           2160);

    this->viewpoint = viewpoint;

    if ((R_SCENE_CAM_TYPE != SCENE_CAM_TYPE_FIXED_SHOP_VIEWPOINT) && (gSaveContext.cutsceneIndex < 0xFFF0)) {
        // Play a sfx when the player toggles the camera
        Audio_PlaySoundGeneral((viewpoint == VIEWPOINT_LOCKED) ? NA_SE_SY_CAMERA_ZOOM_DOWN : NA_SE_SY_CAMERA_ZOOM_UP,
                               &gSfxDefaultPos, 4, &gSfxDefaultFreqAndVolScale, &gSfxDefaultFreqAndVolScale,
                               &gSfxDefaultReverb);
    }

    Play_ChangeViewpointBgCamIndex(this);
}

/**
 * @return true if the currently set viewpoint is the same as the one provided in the argument
 */
s32 Play_CheckViewpoint(PlayState* this, s16 viewpoint) {
    return (viewpoint == this->viewpoint);
}

/**
 * If the scene is a shop, set the viewpoint that will set the bgCamIndex
 * to toggle the camera into a "browsing item selection" setting.
 */
void Play_SetShopBrowsingViewpoint(PlayState* this) {
    osSyncPrintf("Game_play_shop_pr_vr_switch_set()\n");

    if (R_SCENE_CAM_TYPE == SCENE_CAM_TYPE_FIXED_SHOP_VIEWPOINT) {
        this->viewpoint = VIEWPOINT_PIVOT;
    }
}

void Play_SetupTransition(PlayState* this, s32 transitionType) {
    TransitionContext* transitionCtx = &this->transitionCtx;

    bzero(transitionCtx, sizeof(TransitionContext));

    transitionCtx->transitionType = transitionType;

    // circle types
    if ((transitionCtx->transitionType >> 5) == 1) {
        transitionCtx->init = TransitionCircle_Init;
        transitionCtx->destroy = TransitionCircle_Destroy;
        transitionCtx->start = TransitionCircle_Start;
        transitionCtx->isDone = TransitionCircle_IsDone;
        transitionCtx->draw = TransitionCircle_Draw;
        transitionCtx->update = TransitionCircle_Update;
        transitionCtx->setType = TransitionCircle_SetType;
        transitionCtx->setColor = TransitionCircle_SetColor;
        transitionCtx->setUnkColor = TransitionCircle_SetUnkColor;
    } else {
        switch (transitionCtx->transitionType) {
            case TRANS_TYPE_TRIFORCE:
                transitionCtx->init = TransitionTriforce_Init;
                transitionCtx->destroy = TransitionTriforce_Destroy;
                transitionCtx->start = TransitionTriforce_Start;
                transitionCtx->isDone = TransitionTriforce_IsDone;
                transitionCtx->draw = TransitionTriforce_Draw;
                transitionCtx->update = TransitionTriforce_Update;
                transitionCtx->setType = TransitionTriforce_SetType;
                transitionCtx->setColor = TransitionTriforce_SetColor;
                transitionCtx->setUnkColor = NULL;
                break;

            case TRANS_TYPE_WIPE:
            case TRANS_TYPE_WIPE_FAST:
                transitionCtx->init = TransitionWipe_Init;
                transitionCtx->destroy = TransitionWipe_Destroy;
                transitionCtx->start = TransitionWipe_Start;
                transitionCtx->isDone = TransitionWipe_IsDone;
                transitionCtx->draw = TransitionWipe_Draw;
                transitionCtx->update = TransitionWipe_Update;
                transitionCtx->setType = TransitionWipe_SetType;
                transitionCtx->setColor = TransitionWipe_SetColor;
                transitionCtx->setUnkColor = NULL;
                break;

            case TRANS_TYPE_FADE_BLACK:
            case TRANS_TYPE_FADE_WHITE:
            case TRANS_TYPE_FADE_BLACK_FAST:
            case TRANS_TYPE_FADE_WHITE_FAST:
            case TRANS_TYPE_FADE_BLACK_SLOW:
            case TRANS_TYPE_FADE_WHITE_SLOW:
            case TRANS_TYPE_FADE_WHITE_CS_DELAYED:
            case TRANS_TYPE_FADE_WHITE_INSTANT:
            case TRANS_TYPE_FADE_GREEN:
            case TRANS_TYPE_FADE_BLUE:
                transitionCtx->init = TransitionFade_Init;
                transitionCtx->destroy = TransitionFade_Destroy;
                transitionCtx->start = TransitionFade_Start;
                transitionCtx->isDone = TransitionFade_IsDone;
                transitionCtx->draw = TransitionFade_Draw;
                transitionCtx->update = TransitionFade_Update;
                transitionCtx->setType = TransitionFade_SetType;
                transitionCtx->setColor = TransitionFade_SetColor;
                transitionCtx->setUnkColor = NULL;
                break;

            case TRANS_TYPE_FILL_WHITE2:
            case TRANS_TYPE_FILL_WHITE:
                this->transitionMode = TRANS_MODE_FILL_WHITE_INIT;
                break;

            case TRANS_TYPE_INSTANT:
                this->transitionMode = TRANS_MODE_INSTANT;
                break;

            case TRANS_TYPE_FILL_BROWN:
                this->transitionMode = TRANS_MODE_FILL_BROWN_INIT;
                break;

            case TRANS_TYPE_SANDSTORM_PERSIST:
                this->transitionMode = TRANS_MODE_SANDSTORM_INIT;
                break;

            case TRANS_TYPE_SANDSTORM_END:
                this->transitionMode = TRANS_MODE_SANDSTORM_END_INIT;
                break;

            case TRANS_TYPE_CS_BLACK_FILL:
                this->transitionMode = TRANS_MODE_CS_BLACK_FILL_INIT;
                break;

            default:
                Fault_AddHungupAndCrash("../z_play.c", 2290);
                break;
        }
    }
}

void func_800BC88C(PlayState* this) {
    this->transitionCtx.transitionType = -1;
}

Gfx* Play_SetFog(PlayState* this, Gfx* gfx) {
    return Gfx_SetFog2(gfx, this->lightCtx.fogColor[0], this->lightCtx.fogColor[1], this->lightCtx.fogColor[2], 0,
                       this->lightCtx.fogNear, 1000);
}

void Play_Destroy(GameState* thisx) {
    PlayState* this = (PlayState*)thisx;
    Player* player = GET_PLAYER(this);

    this->state.gfxCtx->callback = NULL;
    this->state.gfxCtx->callbackParam = 0;

    SREG(91) = 0;
    R_PAUSE_MENU_MODE = 0;

    PreRender_Destroy(&this->pauseBgPreRender);
    Effect_DeleteAll(this);
    EffectSs_ClearAll(this);
    CollisionCheck_DestroyContext(this, &this->colChkCtx);

    if (gTrnsnUnkState == 3) {
        TransitionUnk_Destroy(&sTrnsnUnk);
        gTrnsnUnkState = 0;
    }

    if (this->transitionMode == TRANS_MODE_INSTANCE_RUNNING) {
        this->transitionCtx.destroy(&this->transitionCtx.instanceData);
        func_800BC88C(this);
        this->transitionMode = TRANS_MODE_OFF;
    }

    ShrinkWindow_Destroy();
    TransitionFade_Destroy(&this->transitionFade);
    VisMono_Destroy(&D_80161498);

    if (gSaveContext.linkAge != this->linkAgeOnLoad) {
        Inventory_SwapAgeEquipment();
        Player_SetEquipmentData(this, player);
    }

    func_80031C3C(&this->actorCtx, this);
    func_80110990(this);
    KaleidoScopeCall_Destroy(this);
    KaleidoManager_Destroy();
    ZeldaArena_Cleanup();
    Fault_RemoveClient(&D_801614B8);
}

void Play_Init(GameState* thisx) {
    PlayState* this = (PlayState*)thisx;
    GraphicsContext* gfxCtx = this->state.gfxCtx;
    u32 zAlloc;
    u32 zAllocAligned;
    size_t zAllocSize;
    Player* player;
    s32 playerStartBgCamIndex;
    s32 i;
    u8 tempSetupIndex;
    s32 pad[2];

    if (gSaveContext.entranceIndex == ENTR_LOAD_OPENING) {
        gSaveContext.entranceIndex = 0;
        this->state.running = false;
        SET_NEXT_GAMESTATE(&this->state, Opening_Init, OpeningContext);
        return;
    }

    SystemArena_Display();
    GameState_Realloc(&this->state, 0x1D4790);
    KaleidoManager_Init(this);
    View_Init(&this->view, gfxCtx);
    Audio_SetExtraFilter(0);
    Quake_Init();

    for (i = 0; i < ARRAY_COUNT(this->cameraPtrs); i++) {
        this->cameraPtrs[i] = NULL;
    }

    Camera_Init(&this->mainCamera, &this->view, &this->colCtx, this);
    Camera_ChangeStatus(&this->mainCamera, CAM_STAT_ACTIVE);

    for (i = 0; i < 3; i++) {
        Camera_Init(&this->subCameras[i], &this->view, &this->colCtx, this);
        Camera_ChangeStatus(&this->subCameras[i], CAM_STAT_UNK100);
    }

    this->cameraPtrs[CAM_ID_MAIN] = &this->mainCamera;
    this->cameraPtrs[CAM_ID_MAIN]->uid = 0;
    this->activeCamId = CAM_ID_MAIN;
    func_8005AC48(&this->mainCamera, 0xFF);
    Sram_Init(this, &this->sramCtx);
    func_80112098(this);
    Message_Init(this);
    GameOver_Init(this);
    SoundSource_InitAll(this);
    Effect_InitContext(this);
    EffectSs_InitInfo(this, 0x55);
    CollisionCheck_InitContext(this, &this->colChkCtx);
    AnimationContext_Reset(&this->animationCtx);
    func_8006450C(this, &this->csCtx);

    if (gSaveContext.nextCutsceneIndex != 0xFFEF) {
        gSaveContext.cutsceneIndex = gSaveContext.nextCutsceneIndex;
        gSaveContext.nextCutsceneIndex = 0xFFEF;
    }

    if (gSaveContext.cutsceneIndex == 0xFFFD) {
        gSaveContext.cutsceneIndex = 0;
    }

    if (gSaveContext.nextDayTime != NEXT_TIME_NONE) {
        gSaveContext.dayTime = gSaveContext.nextDayTime;
        gSaveContext.skyboxTime = gSaveContext.nextDayTime;
    }

    if (gSaveContext.dayTime > CLOCK_TIME(18, 0) || gSaveContext.dayTime < CLOCK_TIME(6, 30)) {
        gSaveContext.nightFlag = 1;
    } else {
        gSaveContext.nightFlag = 0;
    }

    Cutscene_HandleConditionalTriggers(this);

    if (gSaveContext.gameMode != 0 || gSaveContext.cutsceneIndex >= 0xFFF0) {
        gSaveContext.nayrusLoveTimer = 0;
        Magic_Reset(this);
        gSaveContext.sceneSetupIndex = (gSaveContext.cutsceneIndex & 0xF) + 4;
    } else if (!LINK_IS_ADULT && IS_DAY) {
        gSaveContext.sceneSetupIndex = 0;
    } else if (!LINK_IS_ADULT && !IS_DAY) {
        gSaveContext.sceneSetupIndex = 1;
    } else if (LINK_IS_ADULT && IS_DAY) {
        gSaveContext.sceneSetupIndex = 2;
    } else {
        gSaveContext.sceneSetupIndex = 3;
    }

    tempSetupIndex = gSaveContext.sceneSetupIndex;
    if ((gEntranceTable[((void)0, gSaveContext.entranceIndex)].scene == SCENE_SPOT00) && !LINK_IS_ADULT &&
        gSaveContext.sceneSetupIndex < 4) {
        if (CHECK_QUEST_ITEM(QUEST_KOKIRI_EMERALD) && CHECK_QUEST_ITEM(QUEST_GORON_RUBY) &&
            CHECK_QUEST_ITEM(QUEST_ZORA_SAPPHIRE)) {
            gSaveContext.sceneSetupIndex = 1;
        } else {
            gSaveContext.sceneSetupIndex = 0;
        }
    } else if ((gEntranceTable[((void)0, gSaveContext.entranceIndex)].scene == SCENE_SPOT04) && LINK_IS_ADULT &&
               gSaveContext.sceneSetupIndex < 4) {
        gSaveContext.sceneSetupIndex = GET_EVENTCHKINF(EVENTCHKINF_48) ? 3 : 2;
    }

    Play_SpawnScene(
        this, gEntranceTable[((void)0, gSaveContext.entranceIndex) + ((void)0, gSaveContext.sceneSetupIndex)].scene,
        gEntranceTable[((void)0, gSaveContext.entranceIndex) + ((void)0, gSaveContext.sceneSetupIndex)].spawn);

    osSyncPrintf("\nSCENE_NO=%d COUNTER=%d\n", ((void)0, gSaveContext.entranceIndex), gSaveContext.sceneSetupIndex);

    // When entering Gerudo Valley in the right setup, trigger the GC emulator to play the ending movie.
    // The emulator constantly checks whether PC is 0x81000000, so this works even though it's not a valid address.
    if ((gEntranceTable[((void)0, gSaveContext.entranceIndex)].scene == SCENE_SPOT09) &&
        gSaveContext.sceneSetupIndex == 6) {
        osSyncPrintf("エンディングはじまるよー\n"); // "The ending starts"
        ((void (*)(void))0x81000000)();
        osSyncPrintf("出戻り？\n"); // "Return?"
    }

    Cutscene_HandleEntranceTriggers(this);
    KaleidoScopeCall_Init(this);
    func_801109B0(this);

    if (gSaveContext.nextDayTime != NEXT_TIME_NONE) {
        if (gSaveContext.nextDayTime == NEXT_TIME_DAY) {
            gSaveContext.totalDays++;
            gSaveContext.bgsDayCount++;
            gSaveContext.dogIsLost = true;
<<<<<<< HEAD
            if (Inventory_ReplaceItem(this, ITEM_WEIRD_EGG, ITEM_CUCCO) ||
=======

            if (Inventory_ReplaceItem(this, ITEM_WEIRD_EGG, ITEM_CHICKEN) ||
>>>>>>> 81ab6fe8
                Inventory_ReplaceItem(this, ITEM_POCKET_EGG, ITEM_POCKET_CUCCO)) {
                Message_StartTextbox(this, 0x3066, NULL);
            }

            gSaveContext.nextDayTime = NEXT_TIME_DAY_SET;
        } else {
            gSaveContext.nextDayTime = NEXT_TIME_NIGHT_SET;
        }
    }

    SREG(91) = -1;
    R_PAUSE_MENU_MODE = 0;
    PreRender_Init(&this->pauseBgPreRender);
    PreRender_SetValuesSave(&this->pauseBgPreRender, SCREEN_WIDTH, SCREEN_HEIGHT, 0, 0, 0);
    PreRender_SetValues(&this->pauseBgPreRender, SCREEN_WIDTH, SCREEN_HEIGHT, 0, 0);
    gTrnsnUnkState = 0;
    this->transitionMode = TRANS_MODE_OFF;
    FrameAdvance_Init(&this->frameAdvCtx);
    Rand_Seed((u32)osGetTime());
    Matrix_Init(&this->state);
    this->state.main = Play_Main;
    this->state.destroy = Play_Destroy;
    this->transitionTrigger = TRANS_TRIGGER_END;
    this->unk_11E16 = 0xFF;
    this->unk_11E18 = 0;
    this->unk_11DE9 = false;

    if (gSaveContext.gameMode != 1) {
        if (gSaveContext.nextTransitionType == TRANS_NEXT_TYPE_DEFAULT) {
            this->transitionType = ENTRANCE_INFO_END_TRANS_TYPE(
                gEntranceTable[((void)0, gSaveContext.entranceIndex) + tempSetupIndex].field);
        } else {
            this->transitionType = gSaveContext.nextTransitionType;
            gSaveContext.nextTransitionType = TRANS_NEXT_TYPE_DEFAULT;
        }
    } else {
        this->transitionType = TRANS_TYPE_FADE_BLACK_SLOW;
    }

    ShrinkWindow_Init();
    TransitionFade_Init(&this->transitionFade);
    TransitionFade_SetType(&this->transitionFade, 3);
    TransitionFade_SetColor(&this->transitionFade, RGBA8(160, 160, 160, 255));
    TransitionFade_Start(&this->transitionFade);
    VisMono_Init(&D_80161498);
    D_801614B0.a = 0;
    Flags_UnsetAllEnv(this);

    osSyncPrintf("ZELDA ALLOC SIZE=%x\n", THA_GetSize(&this->state.tha));
    zAllocSize = THA_GetSize(&this->state.tha);
    zAlloc = (u32)GameState_Alloc(&this->state, zAllocSize, "../z_play.c", 2918);
    zAllocAligned = (zAlloc + 8) & ~0xF;
    ZeldaArena_Init((void*)zAllocAligned, zAllocSize - zAllocAligned + zAlloc);
    // "Zelda Heap"
    osSyncPrintf("ゼルダヒープ %08x-%08x\n", zAllocAligned,
                 (s32)(zAllocAligned + zAllocSize) - (s32)(zAllocAligned - zAlloc));

    Fault_AddClient(&D_801614B8, ZeldaArena_Display, NULL, NULL);
    func_800304DC(this, &this->actorCtx, this->linkActorEntry);

    while (!func_800973FC(this, &this->roomCtx)) {
        ; // Empty Loop
    }

    player = GET_PLAYER(this);
    Camera_InitPlayerSettings(&this->mainCamera, player);
    Camera_ChangeMode(&this->mainCamera, CAM_MODE_NORMAL);

    playerStartBgCamIndex = player->actor.params & 0xFF;
    if (playerStartBgCamIndex != 0xFF) {
        osSyncPrintf("player has start camera ID (" VT_FGCOL(BLUE) "%d" VT_RST ")\n", playerStartBgCamIndex);
        Camera_ChangeBgCamIndex(&this->mainCamera, playerStartBgCamIndex);
    }

    if (R_SCENE_CAM_TYPE == SCENE_CAM_TYPE_FIXED_TOGGLE_VIEWPOINT) {
        this->viewpoint = VIEWPOINT_PIVOT;
    } else if (R_SCENE_CAM_TYPE == SCENE_CAM_TYPE_FIXED_SHOP_VIEWPOINT) {
        this->viewpoint = VIEWPOINT_LOCKED;
    } else {
        this->viewpoint = VIEWPOINT_NONE;
    }

    Interface_SetSceneRestrictions(this);
    Environment_PlaySceneSequence(this);
    gSaveContext.seqId = this->sequenceCtx.seqId;
    gSaveContext.natureAmbienceId = this->sequenceCtx.natureAmbienceId;
    func_8002DF18(this, GET_PLAYER(this));
    AnimationContext_Update(this, &this->animationCtx);
    gSaveContext.respawnFlag = 0;

    if (dREG(95) != 0) {
        D_8012D1F0 = D_801614D0;
        osSyncPrintf("\nkawauso_data=[%x]", D_8012D1F0);
        DmaMgr_DmaRomToRam(0x03FEB000, D_8012D1F0, sizeof(D_801614D0));
    }
}

void Play_Update(PlayState* this) {
    s32 pad1;
    s32 sp80;
    Input* input;
    u32 i;
    s32 pad2;

    input = this->state.input;

    if ((SREG(1) < 0) || (DREG(0) != 0)) {
        SREG(1) = 0;
        ZeldaArena_Display();
    }

    if ((HREG(80) == 18) && (HREG(81) < 0)) {
        HREG(81) = 0;
        osSyncPrintf("object_exchange_rom_address %u\n", gObjectTableSize);
        osSyncPrintf("RomStart RomEnd   Size\n");

        for (i = 0; i < gObjectTableSize; i++) {
            s32 size = gObjectTable[i].vromEnd - gObjectTable[i].vromStart;

            osSyncPrintf("%08x-%08x %08x(%8.3fKB)\n", gObjectTable[i].vromStart, gObjectTable[i].vromEnd, size,
                         size / 1024.0f);
        }

        osSyncPrintf("\n");
    }

    if ((HREG(81) == 18) && (HREG(82) < 0)) {
        HREG(82) = 0;
        ActorOverlayTable_LogPrint();
    }

    gSegments[4] = VIRTUAL_TO_PHYSICAL(this->objectCtx.status[this->objectCtx.mainKeepIndex].segment);
    gSegments[5] = VIRTUAL_TO_PHYSICAL(this->objectCtx.status[this->objectCtx.subKeepIndex].segment);
    gSegments[2] = VIRTUAL_TO_PHYSICAL(this->sceneSegment);

    if (FrameAdvance_Update(&this->frameAdvCtx, &input[1])) {
        if ((this->transitionMode == TRANS_MODE_OFF) && (this->transitionTrigger != TRANS_TRIGGER_OFF)) {
            this->transitionMode = TRANS_MODE_SETUP;
        }

        if (gTrnsnUnkState != 0) {
            switch (gTrnsnUnkState) {
                case 2:
                    if (TransitionUnk_Init(&sTrnsnUnk, 10, 7) == NULL) {
                        osSyncPrintf("fbdemo_init呼出し失敗！\n"); // "fbdemo_init call failed!"
                        gTrnsnUnkState = 0;
                    } else {
                        sTrnsnUnk.zBuffer = (u16*)gZBuffer;
                        gTrnsnUnkState = 3;
                        R_UPDATE_RATE = 1;
                    }
                    break;
                case 3:
                    func_800B23E8(&sTrnsnUnk);
                    break;
            }
        }

        if (this->transitionMode) { // != TRANS_MODE_OFF
            switch (this->transitionMode) {
                case TRANS_MODE_SETUP:
                    if (this->transitionTrigger != TRANS_TRIGGER_END) {
                        s16 sceneSetupIndex = 0;

                        Interface_ChangeAlpha(1);

                        if (gSaveContext.cutsceneIndex >= 0xFFF0) {
                            sceneSetupIndex = (gSaveContext.cutsceneIndex & 0xF) + 4;
                        }

                        // fade out bgm if "continue bgm" flag is not set
                        if (!(gEntranceTable[this->nextEntranceIndex + sceneSetupIndex].field &
                              ENTRANCE_INFO_CONTINUE_BGM_FLAG)) {
                            // "Sound initalized. 111"
                            osSyncPrintf("\n\n\nサウンドイニシャル来ました。111");
                            if ((this->transitionType < TRANS_TYPE_MAX) && !Environment_IsForcedSequenceDisabled()) {
                                // "Sound initalized. 222"
                                osSyncPrintf("\n\n\nサウンドイニシャル来ました。222");
                                func_800F6964(0x14);
                                gSaveContext.seqId = (u8)NA_BGM_DISABLED;
                                gSaveContext.natureAmbienceId = NATURE_ID_DISABLED;
                            }
                        }
                    }

                    if (!R_TRANS_DBG_ENABLED) {
                        Play_SetupTransition(this, this->transitionType);
                    } else {
                        Play_SetupTransition(this, R_TRANS_DBG_TYPE);
                    }

                    if (this->transitionMode >= TRANS_MODE_FILL_WHITE_INIT) {
                        // non-instance modes break out of this switch
                        break;
                    }
                    FALLTHROUGH;
                case TRANS_MODE_INSTANCE_INIT:
                    this->transitionCtx.init(&this->transitionCtx.instanceData);

                    // circle types
                    if ((this->transitionCtx.transitionType >> 5) == 1) {
                        this->transitionCtx.setType(&this->transitionCtx.instanceData,
                                                    this->transitionCtx.transitionType | TC_SET_PARAMS);
                    }

                    gSaveContext.transWipeSpeed = 14;

                    if ((this->transitionCtx.transitionType == TRANS_TYPE_WIPE_FAST) ||
                        (this->transitionCtx.transitionType == TRANS_TYPE_FILL_WHITE2)) {
                        //! @bug TRANS_TYPE_FILL_WHITE2 will never reach this code.
                        //! It is a non-instance type transition which doesn't run this case.
                        gSaveContext.transWipeSpeed = 28;
                    }

                    gSaveContext.transFadeDuration = 60;

                    if ((this->transitionCtx.transitionType == TRANS_TYPE_FADE_BLACK_FAST) ||
                        (this->transitionCtx.transitionType == TRANS_TYPE_FADE_WHITE_FAST)) {
                        gSaveContext.transFadeDuration = 20;
                    } else if ((this->transitionCtx.transitionType == TRANS_TYPE_FADE_BLACK_SLOW) ||
                               (this->transitionCtx.transitionType == TRANS_TYPE_FADE_WHITE_SLOW)) {
                        gSaveContext.transFadeDuration = 150;
                    } else if (this->transitionCtx.transitionType == TRANS_TYPE_FADE_WHITE_INSTANT) {
                        gSaveContext.transFadeDuration = 2;
                    }

                    if ((this->transitionCtx.transitionType == TRANS_TYPE_FADE_WHITE) ||
                        (this->transitionCtx.transitionType == TRANS_TYPE_FADE_WHITE_FAST) ||
                        (this->transitionCtx.transitionType == TRANS_TYPE_FADE_WHITE_SLOW) ||
                        (this->transitionCtx.transitionType == TRANS_TYPE_FADE_WHITE_CS_DELAYED) ||
                        (this->transitionCtx.transitionType == TRANS_TYPE_FADE_WHITE_INSTANT)) {
                        this->transitionCtx.setColor(&this->transitionCtx.instanceData, RGBA8(160, 160, 160, 255));

                        if (this->transitionCtx.setUnkColor != NULL) {
                            this->transitionCtx.setUnkColor(&this->transitionCtx.instanceData,
                                                            RGBA8(160, 160, 160, 255));
                        }
                    } else if (this->transitionCtx.transitionType == TRANS_TYPE_FADE_GREEN) {
                        this->transitionCtx.setColor(&this->transitionCtx.instanceData, RGBA8(140, 140, 100, 255));

                        if (this->transitionCtx.setUnkColor != NULL) {
                            this->transitionCtx.setUnkColor(&this->transitionCtx.instanceData,
                                                            RGBA8(140, 140, 100, 255));
                        }
                    } else if (this->transitionCtx.transitionType == TRANS_TYPE_FADE_BLUE) {
                        this->transitionCtx.setColor(&this->transitionCtx.instanceData, RGBA8(70, 100, 110, 255));

                        if (this->transitionCtx.setUnkColor != NULL) {
                            this->transitionCtx.setUnkColor(&this->transitionCtx.instanceData,
                                                            RGBA8(70, 100, 110, 255));
                        }
                    } else {
                        this->transitionCtx.setColor(&this->transitionCtx.instanceData, RGBA8(0, 0, 0, 0));

                        if (this->transitionCtx.setUnkColor != NULL) {
                            this->transitionCtx.setUnkColor(&this->transitionCtx.instanceData, RGBA8(0, 0, 0, 0));
                        }
                    }

                    if (this->transitionTrigger == TRANS_TRIGGER_END) {
                        this->transitionCtx.setType(&this->transitionCtx.instanceData, 1);
                    } else {
                        this->transitionCtx.setType(&this->transitionCtx.instanceData, 2);
                    }

                    this->transitionCtx.start(&this->transitionCtx.instanceData);

                    if (this->transitionCtx.transitionType == TRANS_TYPE_FADE_WHITE_CS_DELAYED) {
                        this->transitionMode = TRANS_MODE_INSTANCE_WAIT;
                    } else {
                        this->transitionMode = TRANS_MODE_INSTANCE_RUNNING;
                    }
                    break;

                case TRANS_MODE_INSTANCE_RUNNING:
                    if (this->transitionCtx.isDone(&this->transitionCtx.instanceData)) {
                        if (this->transitionCtx.transitionType >= TRANS_TYPE_MAX) {
                            if (this->transitionTrigger == TRANS_TRIGGER_END) {
                                this->transitionCtx.destroy(&this->transitionCtx.instanceData);
                                func_800BC88C(this);
                                this->transitionMode = TRANS_MODE_OFF;
                            }
                        } else if (this->transitionTrigger != TRANS_TRIGGER_END) {
                            this->state.running = false;

                            if (gSaveContext.gameMode != 2) {
                                SET_NEXT_GAMESTATE(&this->state, Play_Init, PlayState);
                                gSaveContext.entranceIndex = this->nextEntranceIndex;

                                if (gSaveContext.minigameState == 1) {
                                    gSaveContext.minigameState = 3;
                                }
                            } else {
                                SET_NEXT_GAMESTATE(&this->state, FileChoose_Init, FileChooseContext);
                            }
                        } else {
                            this->transitionCtx.destroy(&this->transitionCtx.instanceData);
                            func_800BC88C(this);
                            this->transitionMode = TRANS_MODE_OFF;

                            if (gTrnsnUnkState == 3) {
                                TransitionUnk_Destroy(&sTrnsnUnk);
                                gTrnsnUnkState = 0;
                                R_UPDATE_RATE = 3;
                            }
                        }

                        this->transitionTrigger = TRANS_TRIGGER_OFF;
                    } else {
                        this->transitionCtx.update(&this->transitionCtx.instanceData, R_UPDATE_RATE);
                    }
                    break;
            }

            // update non-instance transitions
            switch (this->transitionMode) {
                case TRANS_MODE_FILL_WHITE_INIT:
                    sTransitionFillTimer = 0;
                    this->envCtx.fillScreen = true;
                    this->envCtx.screenFillColor[0] = 160;
                    this->envCtx.screenFillColor[1] = 160;
                    this->envCtx.screenFillColor[2] = 160;

                    if (this->transitionTrigger != TRANS_TRIGGER_END) {
                        this->envCtx.screenFillColor[3] = 0;
                        this->transitionMode = TRANS_MODE_FILL_IN;
                    } else {
                        this->envCtx.screenFillColor[3] = 255;
                        this->transitionMode = TRANS_MODE_FILL_OUT;
                    }
                    break;

                case TRANS_MODE_FILL_IN:
                    this->envCtx.screenFillColor[3] = (sTransitionFillTimer / 20.0f) * 255.0f;

                    if (sTransitionFillTimer >= 20) {
                        this->state.running = false;
                        SET_NEXT_GAMESTATE(&this->state, Play_Init, PlayState);
                        gSaveContext.entranceIndex = this->nextEntranceIndex;
                        this->transitionTrigger = TRANS_TRIGGER_OFF;
                        this->transitionMode = TRANS_MODE_OFF;
                    } else {
                        sTransitionFillTimer++;
                    }
                    break;

                case TRANS_MODE_FILL_OUT:
                    this->envCtx.screenFillColor[3] = (1 - sTransitionFillTimer / 20.0f) * 255.0f;

                    if (sTransitionFillTimer >= 20) {
                        gTrnsnUnkState = 0;
                        R_UPDATE_RATE = 3;
                        this->transitionTrigger = TRANS_TRIGGER_OFF;
                        this->transitionMode = TRANS_MODE_OFF;
                        this->envCtx.fillScreen = false;
                    } else {
                        sTransitionFillTimer++;
                    }
                    break;

                case TRANS_MODE_FILL_BROWN_INIT:
                    sTransitionFillTimer = 0;
                    this->envCtx.fillScreen = true;
                    this->envCtx.screenFillColor[0] = 170;
                    this->envCtx.screenFillColor[1] = 160;
                    this->envCtx.screenFillColor[2] = 150;

                    if (this->transitionTrigger != TRANS_TRIGGER_END) {
                        this->envCtx.screenFillColor[3] = 0;
                        this->transitionMode = TRANS_MODE_FILL_IN;
                    } else {
                        this->envCtx.screenFillColor[3] = 255;
                        this->transitionMode = TRANS_MODE_FILL_OUT;
                    }
                    break;

                case TRANS_MODE_INSTANT:
                    if (this->transitionTrigger != TRANS_TRIGGER_END) {
                        this->state.running = false;
                        SET_NEXT_GAMESTATE(&this->state, Play_Init, PlayState);
                        gSaveContext.entranceIndex = this->nextEntranceIndex;
                        this->transitionTrigger = TRANS_TRIGGER_OFF;
                        this->transitionMode = TRANS_MODE_OFF;
                    } else {
                        gTrnsnUnkState = 0;
                        R_UPDATE_RATE = 3;
                        this->transitionTrigger = TRANS_TRIGGER_OFF;
                        this->transitionMode = TRANS_MODE_OFF;
                    }
                    break;

                case TRANS_MODE_INSTANCE_WAIT:
                    if (gSaveContext.cutsceneTransitionControl != 0) {
                        this->transitionMode = TRANS_MODE_INSTANCE_RUNNING;
                    }
                    break;

                case TRANS_MODE_SANDSTORM_INIT:
                    if (this->transitionTrigger != TRANS_TRIGGER_END) {
                        this->envCtx.sandstormState = SANDSTORM_FILL;
                        this->transitionMode = TRANS_MODE_SANDSTORM;
                    } else {
                        this->envCtx.sandstormState = SANDSTORM_UNFILL;
                        this->envCtx.sandstormPrimA = 255;
                        this->envCtx.sandstormEnvA = 255;
                        this->transitionMode = TRANS_MODE_SANDSTORM;
                    }
                    break;

                case TRANS_MODE_SANDSTORM:
                    Audio_PlaySoundGeneral(NA_SE_EV_SAND_STORM - SFX_FLAG, &gSfxDefaultPos, 4,
                                           &gSfxDefaultFreqAndVolScale, &gSfxDefaultFreqAndVolScale,
                                           &gSfxDefaultReverb);

                    if (this->transitionTrigger == TRANS_TRIGGER_END) {
                        if (this->envCtx.sandstormPrimA < 110) {
                            gTrnsnUnkState = 0;
                            R_UPDATE_RATE = 3;
                            this->transitionTrigger = TRANS_TRIGGER_OFF;
                            this->transitionMode = TRANS_MODE_OFF;
                        }
                    } else {
                        if (this->envCtx.sandstormEnvA == 255) {
                            this->state.running = false;
                            SET_NEXT_GAMESTATE(&this->state, Play_Init, PlayState);
                            gSaveContext.entranceIndex = this->nextEntranceIndex;
                            this->transitionTrigger = TRANS_TRIGGER_OFF;
                            this->transitionMode = TRANS_MODE_OFF;
                        }
                    }
                    break;

                case TRANS_MODE_SANDSTORM_END_INIT:
                    if (this->transitionTrigger == TRANS_TRIGGER_END) {
                        this->envCtx.sandstormState = SANDSTORM_DISSIPATE;
                        this->envCtx.sandstormPrimA = 255;
                        this->envCtx.sandstormEnvA = 255;
                        // "It's here!!!!!!!!!"
                        LOG_STRING("来た!!!!!!!!!!!!!!!!!!!!!", "../z_play.c", 3471);
                        this->transitionMode = TRANS_MODE_SANDSTORM_END;
                    } else {
                        this->transitionMode = TRANS_MODE_SANDSTORM_INIT;
                    }
                    break;

                case TRANS_MODE_SANDSTORM_END:
                    Audio_PlaySoundGeneral(NA_SE_EV_SAND_STORM - SFX_FLAG, &gSfxDefaultPos, 4,
                                           &gSfxDefaultFreqAndVolScale, &gSfxDefaultFreqAndVolScale,
                                           &gSfxDefaultReverb);

                    if (this->transitionTrigger == TRANS_TRIGGER_END) {
                        if (this->envCtx.sandstormPrimA <= 0) {
                            gTrnsnUnkState = 0;
                            R_UPDATE_RATE = 3;
                            this->transitionTrigger = TRANS_TRIGGER_OFF;
                            this->transitionMode = TRANS_MODE_OFF;
                        }
                    }
                    break;

                case TRANS_MODE_CS_BLACK_FILL_INIT:
                    sTransitionFillTimer = 0;
                    this->envCtx.fillScreen = true;
                    this->envCtx.screenFillColor[0] = 0;
                    this->envCtx.screenFillColor[1] = 0;
                    this->envCtx.screenFillColor[2] = 0;
                    this->envCtx.screenFillColor[3] = 255;
                    this->transitionMode = TRANS_MODE_CS_BLACK_FILL;
                    break;

                case TRANS_MODE_CS_BLACK_FILL:
                    if (gSaveContext.cutsceneTransitionControl != 0) {
                        this->envCtx.screenFillColor[3] = gSaveContext.cutsceneTransitionControl;

                        if (gSaveContext.cutsceneTransitionControl <= 100) {
                            gTrnsnUnkState = 0;
                            R_UPDATE_RATE = 3;
                            this->transitionTrigger = TRANS_TRIGGER_OFF;
                            this->transitionMode = TRANS_MODE_OFF;
                        }
                    }
                    break;
            }
        }

        PLAY_LOG(3533);

        if (1 && (gTrnsnUnkState != 3)) {
            PLAY_LOG(3542);

            if ((gSaveContext.gameMode == 0) && (this->msgCtx.msgMode == MSGMODE_NONE) &&
                (this->gameOverCtx.state == GAMEOVER_INACTIVE)) {
                KaleidoSetup_Update(this);
            }

            PLAY_LOG(3551);
            sp80 = (this->pauseCtx.state != 0) || (this->pauseCtx.debugState != 0);

            PLAY_LOG(3555);
            AnimationContext_Reset(&this->animationCtx);

            PLAY_LOG(3561);
            Object_UpdateBank(&this->objectCtx);

            PLAY_LOG(3577);

            if ((sp80 == 0) && (IREG(72) == 0)) {
                PLAY_LOG(3580);

                this->gameplayFrames++;
                func_800AA178(1);

                if (this->actorCtx.freezeFlashTimer && (this->actorCtx.freezeFlashTimer-- < 5)) {
                    osSyncPrintf("FINISH=%d\n", this->actorCtx.freezeFlashTimer);

                    if ((this->actorCtx.freezeFlashTimer > 0) && ((this->actorCtx.freezeFlashTimer % 2) != 0)) {
                        this->envCtx.fillScreen = true;
                        this->envCtx.screenFillColor[0] = this->envCtx.screenFillColor[1] =
                            this->envCtx.screenFillColor[2] = 150;
                        this->envCtx.screenFillColor[3] = 80;
                    } else {
                        this->envCtx.fillScreen = false;
                    }
                } else {
                    PLAY_LOG(3606);
                    func_800973FC(this, &this->roomCtx);

                    PLAY_LOG(3612);
                    CollisionCheck_AT(this, &this->colChkCtx);

                    PLAY_LOG(3618);
                    CollisionCheck_OC(this, &this->colChkCtx);

                    PLAY_LOG(3624);
                    CollisionCheck_Damage(this, &this->colChkCtx);

                    PLAY_LOG(3631);
                    CollisionCheck_ClearContext(this, &this->colChkCtx);

                    PLAY_LOG(3637);

                    if (!this->unk_11DE9) {
                        Actor_UpdateAll(this, &this->actorCtx);
                    }

                    PLAY_LOG(3643);
                    func_80064558(this, &this->csCtx);

                    PLAY_LOG(3648);
                    func_800645A0(this, &this->csCtx);

                    PLAY_LOG(3651);
                    Effect_UpdateAll(this);

                    PLAY_LOG(3657);
                    EffectSs_UpdateAll(this);

                    PLAY_LOG(3662);
                }
            } else {
                func_800AA178(0);
            }

            PLAY_LOG(3672);
            func_80095AA0(this, &this->roomCtx.curRoom, &input[1], 0);

            PLAY_LOG(3675);
            func_80095AA0(this, &this->roomCtx.prevRoom, &input[1], 1);

            PLAY_LOG(3677);

            if (this->viewpoint != VIEWPOINT_NONE) {
                if (CHECK_BTN_ALL(input[0].press.button, BTN_CUP)) {
                    if ((this->pauseCtx.state != 0) || (this->pauseCtx.debugState != 0)) {
                        // "Changing viewpoint is prohibited due to the kaleidoscope"
                        osSyncPrintf(VT_FGCOL(CYAN) "カレイドスコープ中につき視点変更を禁止しております\n" VT_RST);
                    } else if (Player_InCsMode(this)) {
                        // "Changing viewpoint is prohibited during the cutscene"
                        osSyncPrintf(VT_FGCOL(CYAN) "デモ中につき視点変更を禁止しております\n" VT_RST);
                    } else if (R_SCENE_CAM_TYPE == SCENE_CAM_TYPE_FIXED_SHOP_VIEWPOINT) {
                        Audio_PlaySoundGeneral(NA_SE_SY_ERROR, &gSfxDefaultPos, 4, &gSfxDefaultFreqAndVolScale,
                                               &gSfxDefaultFreqAndVolScale, &gSfxDefaultReverb);
                    } else {
                        // C-Up toggle for houses, move between pivot camera and fixed camera
                        // Toggle viewpoint between VIEWPOINT_LOCKED and VIEWPOINT_PIVOT
                        Play_SetViewpoint(this, this->viewpoint ^ (VIEWPOINT_LOCKED ^ VIEWPOINT_PIVOT));
                    }
                }
                
                Play_ChangeViewpointBgCamIndex(this);
            }

            PLAY_LOG(3708);
            SkyboxDraw_Update(&this->skyboxCtx);

            PLAY_LOG(3716);

            if ((this->pauseCtx.state != 0) || (this->pauseCtx.debugState != 0)) {
                PLAY_LOG(3721);
                KaleidoScopeCall_Update(this);
            } else if (this->gameOverCtx.state != GAMEOVER_INACTIVE) {
                PLAY_LOG(3727);
                GameOver_Update(this);
            } else {
                PLAY_LOG(3733);
                Message_Update(this);
            }

            PLAY_LOG(3737);

            PLAY_LOG(3742);
            Interface_Update(this);

            PLAY_LOG(3765);
            AnimationContext_Update(this, &this->animationCtx);

            PLAY_LOG(3771);
            SoundSource_UpdateAll(this);

            PLAY_LOG(3777);
            ShrinkWindow_Update(R_UPDATE_RATE);

            PLAY_LOG(3783);
            TransitionFade_Update(&this->transitionFade, R_UPDATE_RATE);
        } else {
            goto skip;
        }
    }

    PLAY_LOG(3799);

skip:
    PLAY_LOG(3801);

    if ((sp80 == 0) || gDbgCamEnabled) {
        s32 pad3[5];
        s32 i;

        this->nextCamId = this->activeCamId;

        PLAY_LOG(3806);

        for (i = 0; i < NUM_CAMS; i++) {
            if ((i != this->nextCamId) && (this->cameraPtrs[i] != NULL)) {
                PLAY_LOG(3809);
                Camera_Update(this->cameraPtrs[i]);
            }
        }

        Camera_Update(this->cameraPtrs[this->nextCamId]);

        PLAY_LOG(3814);
    }

    PLAY_LOG(3816);
    Environment_Update(this, &this->envCtx, &this->lightCtx, &this->pauseCtx, &this->msgCtx, &this->gameOverCtx,
                       this->state.gfxCtx);
}

void Play_DrawOverlayElements(PlayState* this) {
    if ((this->pauseCtx.state != 0) || (this->pauseCtx.debugState != 0)) {
        KaleidoScopeCall_Draw(this);
    }

    if (gSaveContext.gameMode == 0) {
        Interface_Draw(this);
    }

    Message_Draw(this);

    if (this->gameOverCtx.state != GAMEOVER_INACTIVE) {
        GameOver_FadeInLights(this);
    }
}

void Play_Draw(PlayState* this) {
    GraphicsContext* gfxCtx = this->state.gfxCtx;
    Lights* sp228;
    Vec3f sp21C;

    OPEN_DISPS(gfxCtx, "../z_play.c", 3907);

    gSegments[4] = VIRTUAL_TO_PHYSICAL(this->objectCtx.status[this->objectCtx.mainKeepIndex].segment);
    gSegments[5] = VIRTUAL_TO_PHYSICAL(this->objectCtx.status[this->objectCtx.subKeepIndex].segment);
    gSegments[2] = VIRTUAL_TO_PHYSICAL(this->sceneSegment);

    gSPSegment(POLY_OPA_DISP++, 0x00, NULL);
    gSPSegment(POLY_XLU_DISP++, 0x00, NULL);
    gSPSegment(OVERLAY_DISP++, 0x00, NULL);

    gSPSegment(POLY_OPA_DISP++, 0x04, this->objectCtx.status[this->objectCtx.mainKeepIndex].segment);
    gSPSegment(POLY_XLU_DISP++, 0x04, this->objectCtx.status[this->objectCtx.mainKeepIndex].segment);
    gSPSegment(OVERLAY_DISP++, 0x04, this->objectCtx.status[this->objectCtx.mainKeepIndex].segment);

    gSPSegment(POLY_OPA_DISP++, 0x05, this->objectCtx.status[this->objectCtx.subKeepIndex].segment);
    gSPSegment(POLY_XLU_DISP++, 0x05, this->objectCtx.status[this->objectCtx.subKeepIndex].segment);
    gSPSegment(OVERLAY_DISP++, 0x05, this->objectCtx.status[this->objectCtx.subKeepIndex].segment);

    gSPSegment(POLY_OPA_DISP++, 0x02, this->sceneSegment);
    gSPSegment(POLY_XLU_DISP++, 0x02, this->sceneSegment);
    gSPSegment(OVERLAY_DISP++, 0x02, this->sceneSegment);

    func_80095248(gfxCtx, 0, 0, 0);

    if ((HREG(80) != 10) || (HREG(82) != 0)) {
        POLY_OPA_DISP = Play_SetFog(this, POLY_OPA_DISP);
        POLY_XLU_DISP = Play_SetFog(this, POLY_XLU_DISP);

        View_SetPerspective(&this->view, this->view.fovy, this->view.zNear, this->lightCtx.fogFar);
        View_Apply(&this->view, VIEW_ALL);

        // The billboard matrix temporarily stores the viewing matrix
        Matrix_MtxToMtxF(&this->view.viewing, &this->billboardMtxF);
        Matrix_MtxToMtxF(&this->view.projection, &this->viewProjectionMtxF);
        Matrix_Mult(&this->viewProjectionMtxF, MTXMODE_NEW);
        // The billboard is still a viewing matrix at this stage
        Matrix_Mult(&this->billboardMtxF, MTXMODE_APPLY);
        Matrix_Get(&this->viewProjectionMtxF);
        this->billboardMtxF.mf[0][3] = this->billboardMtxF.mf[1][3] = this->billboardMtxF.mf[2][3] =
            this->billboardMtxF.mf[3][0] = this->billboardMtxF.mf[3][1] = this->billboardMtxF.mf[3][2] = 0.0f;
        // This transpose is where the viewing matrix is properly converted into a billboard matrix
        Matrix_Transpose(&this->billboardMtxF);
        this->billboardMtx = Matrix_MtxFToMtx(Matrix_CheckFloats(&this->billboardMtxF, "../z_play.c", 4005),
                                              Graph_Alloc(gfxCtx, sizeof(Mtx)));

        gSPSegment(POLY_OPA_DISP++, 0x01, this->billboardMtx);

        if ((HREG(80) != 10) || (HREG(92) != 0)) {
            Gfx* gfxP;
            Gfx* sp1CC = POLY_OPA_DISP;

            gfxP = Graph_GfxPlusOne(sp1CC);
            gSPDisplayList(OVERLAY_DISP++, gfxP);

            if ((this->transitionMode == TRANS_MODE_INSTANCE_RUNNING) ||
                (this->transitionMode == TRANS_MODE_INSTANCE_WAIT) || (this->transitionCtx.transitionType >= 56)) {
                View view;

                View_Init(&view, gfxCtx);
                view.flags = VIEW_VIEWPORT | VIEW_PROJECTION_ORTHO;

                SET_FULLSCREEN_VIEWPORT(&view);

                View_ApplyTo(&view, VIEW_ALL, &gfxP);
                this->transitionCtx.draw(&this->transitionCtx.instanceData, &gfxP);
            }

            TransitionFade_Draw(&this->transitionFade, &gfxP);

            if (D_801614B0.a > 0) {
                D_80161498.primColor.rgba = D_801614B0.rgba;
                VisMono_Draw(&D_80161498, &gfxP);
            }

            gSPEndDisplayList(gfxP++);
            Graph_BranchDlist(sp1CC, gfxP);
            POLY_OPA_DISP = gfxP;
        }

        if (gTrnsnUnkState == 3) {
            Gfx* sp88 = POLY_OPA_DISP;

            TransitionUnk_Draw(&sTrnsnUnk, &sp88);
            POLY_OPA_DISP = sp88;
            goto Play_Draw_DrawOverlayElements;
        } else {
            PreRender_SetValues(&this->pauseBgPreRender, SCREEN_WIDTH, SCREEN_HEIGHT, gfxCtx->curFrameBuffer, gZBuffer);

            if (R_PAUSE_MENU_MODE == 2) {
                Sched_FlushTaskQueue();
                PreRender_Calc(&this->pauseBgPreRender);
                R_PAUSE_MENU_MODE = 3;
            } else if (R_PAUSE_MENU_MODE >= 4) {
                R_PAUSE_MENU_MODE = 0;
            }

            if (R_PAUSE_MENU_MODE == 3) {
                Gfx* sp84 = POLY_OPA_DISP;

                func_800C24BC(&this->pauseBgPreRender, &sp84);
                POLY_OPA_DISP = sp84;
                goto Play_Draw_DrawOverlayElements;
            } else {
                s32 roomDrawFlags;

                if ((HREG(80) != 10) || (HREG(83) != 0)) {
                    if (this->skyboxId && (this->skyboxId != SKYBOX_UNSET_1D) && !this->envCtx.skyboxDisabled) {
                        if ((this->skyboxId == SKYBOX_NORMAL_SKY) || (this->skyboxId == SKYBOX_CUTSCENE_MAP)) {
                            Environment_UpdateSkybox(this->skyboxId, &this->envCtx, &this->skyboxCtx);
                            SkyboxDraw_Draw(&this->skyboxCtx, gfxCtx, this->skyboxId, this->envCtx.skyboxBlend,
                                            this->view.eye.x, this->view.eye.y, this->view.eye.z);
                        } else if (this->skyboxCtx.unk_140 == 0) {
                            SkyboxDraw_Draw(&this->skyboxCtx, gfxCtx, this->skyboxId, 0, this->view.eye.x,
                                            this->view.eye.y, this->view.eye.z);
                        }
                    }
                }

                if ((HREG(80) != 10) || (HREG(90) & 2)) {
                    if (!this->envCtx.sunMoonDisabled) {
                        Environment_DrawSunAndMoon(this);
                    }
                }

                if ((HREG(80) != 10) || (HREG(90) & 1)) {
                    Environment_DrawSkyboxFilters(this);
                }

                if ((HREG(80) != 10) || (HREG(90) & 4)) {
                    Environment_UpdateLightningStrike(this);
                    Environment_DrawLightning(this, 0);
                }

                if ((HREG(80) != 10) || (HREG(90) & 8)) {
                    sp228 = LightContext_NewLights(&this->lightCtx, gfxCtx);
                    Lights_BindAll(sp228, this->lightCtx.listHead, NULL);
                    Lights_Draw(sp228, gfxCtx);
                }

                if ((HREG(80) != 10) || (HREG(84) != 0)) {
                    if (VREG(94) == 0) {
                        if (HREG(80) != 10) {
                            roomDrawFlags = ROOM_DRAW_OPA | ROOM_DRAW_XLU;
                        } else {
                            roomDrawFlags = HREG(84);
                        }
                        Scene_Draw(this);
                        Room_Draw(this, &this->roomCtx.curRoom, roomDrawFlags & (ROOM_DRAW_OPA | ROOM_DRAW_XLU));
                        Room_Draw(this, &this->roomCtx.prevRoom, roomDrawFlags & (ROOM_DRAW_OPA | ROOM_DRAW_XLU));
                    }
                }

                if ((HREG(80) != 10) || (HREG(83) != 0)) {
                    if ((this->skyboxCtx.unk_140 != 0) && (GET_ACTIVE_CAM(this)->setting != CAM_SET_PREREND_FIXED)) {
                        Vec3f sp74;

                        Camera_GetSkyboxOffset(&sp74, GET_ACTIVE_CAM(this));
                        SkyboxDraw_Draw(&this->skyboxCtx, gfxCtx, this->skyboxId, 0, this->view.eye.x + sp74.x,
                                        this->view.eye.y + sp74.y, this->view.eye.z + sp74.z);
                    }
                }

                if (this->envCtx.precipitation[PRECIP_RAIN_CUR] != 0) {
                    Environment_DrawRain(this, &this->view, gfxCtx);
                }

                if ((HREG(80) != 10) || (HREG(84) != 0)) {
                    Environment_FillScreen(gfxCtx, 0, 0, 0, this->unk_11E18, FILL_SCREEN_OPA);
                }

                if ((HREG(80) != 10) || (HREG(85) != 0)) {
                    func_800315AC(this, &this->actorCtx);
                }

                if ((HREG(80) != 10) || (HREG(86) != 0)) {
                    if (!this->envCtx.sunMoonDisabled) {
                        sp21C.x = this->view.eye.x + this->envCtx.sunPos.x;
                        sp21C.y = this->view.eye.y + this->envCtx.sunPos.y;
                        sp21C.z = this->view.eye.z + this->envCtx.sunPos.z;
                        Environment_DrawSunLensFlare(this, &this->envCtx, &this->view, gfxCtx, sp21C, 0);
                    }
                    Environment_DrawCustomLensFlare(this);
                }

                if ((HREG(80) != 10) || (HREG(87) != 0)) {
                    if (MREG(64) != 0) {
                        Environment_FillScreen(gfxCtx, MREG(65), MREG(66), MREG(67), MREG(68),
                                               FILL_SCREEN_OPA | FILL_SCREEN_XLU);
                    }

                    switch (this->envCtx.fillScreen) {
                        case 1:
                            Environment_FillScreen(gfxCtx, this->envCtx.screenFillColor[0],
                                                   this->envCtx.screenFillColor[1], this->envCtx.screenFillColor[2],
                                                   this->envCtx.screenFillColor[3], FILL_SCREEN_OPA | FILL_SCREEN_XLU);
                            break;
                        default:
                            break;
                    }
                }

                if ((HREG(80) != 10) || (HREG(88) != 0)) {
                    if (this->envCtx.sandstormState != SANDSTORM_OFF) {
                        Environment_DrawSandstorm(this, this->envCtx.sandstormState);
                    }
                }

                if ((HREG(80) != 10) || (HREG(93) != 0)) {
                    DebugDisplay_DrawObjects(this);
                }

                if ((R_PAUSE_MENU_MODE == 1) || (gTrnsnUnkState == 1)) {
                    Gfx* sp70 = OVERLAY_DISP;

                    this->pauseBgPreRender.fbuf = gfxCtx->curFrameBuffer;
                    this->pauseBgPreRender.fbufSave = (u16*)gZBuffer;
                    func_800C1F20(&this->pauseBgPreRender, &sp70);
                    if (R_PAUSE_MENU_MODE == 1) {
                        this->pauseBgPreRender.cvgSave = (u8*)gfxCtx->curFrameBuffer;
                        func_800C20B4(&this->pauseBgPreRender, &sp70);
                        R_PAUSE_MENU_MODE = 2;
                    } else {
                        gTrnsnUnkState = 2;
                    }
                    OVERLAY_DISP = sp70;
                    this->unk_121C7 = 2;
                    SREG(33) |= 1;
                } else {
                Play_Draw_DrawOverlayElements:
                    if ((HREG(80) != 10) || (HREG(89) != 0)) {
                        Play_DrawOverlayElements(this);
                    }
                }
            }
        }
    }

    if (this->view.unk_124 != 0) {
        Camera_Update(GET_ACTIVE_CAM(this));
        View_UpdateViewingMatrix(&this->view);
        this->view.unk_124 = 0;
        if (this->skyboxId && (this->skyboxId != SKYBOX_UNSET_1D) && !this->envCtx.skyboxDisabled) {
            SkyboxDraw_UpdateMatrix(&this->skyboxCtx, this->view.eye.x, this->view.eye.y, this->view.eye.z);
        }
    }

    Camera_Finish(GET_ACTIVE_CAM(this));

    CLOSE_DISPS(gfxCtx, "../z_play.c", 4508);
}

void Play_Main(GameState* thisx) {
    PlayState* this = (PlayState*)thisx;

    D_8012D1F8 = &this->state.input[0];

    DebugDisplay_Init();

    PLAY_LOG(4556);

    if ((HREG(80) == 10) && (HREG(94) != 10)) {
        HREG(81) = 1;
        HREG(82) = 1;
        HREG(83) = 1;
        HREG(84) = 3;
        HREG(85) = 1;
        HREG(86) = 1;
        HREG(87) = 1;
        HREG(88) = 1;
        HREG(89) = 1;
        HREG(90) = 15;
        HREG(91) = 1;
        HREG(92) = 1;
        HREG(93) = 1;
        HREG(94) = 10;
    }

    if ((HREG(80) != 10) || (HREG(81) != 0)) {
        Play_Update(this);
    }

    PLAY_LOG(4583);

    Play_Draw(this);

    PLAY_LOG(4587);
}

// original name: "Game_play_demo_mode_check"
s32 Play_InCsMode(PlayState* this) {
    return (this->csCtx.state != CS_STATE_IDLE) || Player_InCsMode(this);
}

f32 func_800BFCB8(PlayState* this, MtxF* mf, Vec3f* vec) {
    CollisionPoly poly;
    f32 temp1;
    f32 temp2;
    f32 temp3;
    f32 floorY;
    f32 nx;
    f32 ny;
    f32 nz;
    s32 pad[5];

    floorY = BgCheck_AnyRaycastFloor1(&this->colCtx, &poly, vec);

    if (floorY > BGCHECK_Y_MIN) {
        nx = COLPOLY_GET_NORMAL(poly.normal.x);
        ny = COLPOLY_GET_NORMAL(poly.normal.y);
        nz = COLPOLY_GET_NORMAL(poly.normal.z);

        temp1 = sqrtf(1.0f - SQ(nx));

        if (temp1 != 0.0f) {
            temp2 = ny * temp1;
            temp3 = -nz * temp1;
        } else {
            temp3 = 0.0f;
            temp2 = 0.0f;
        }

        mf->xx = temp1;
        mf->yx = -nx * temp2;
        mf->zx = nx * temp3;
        mf->xy = nx;
        mf->yy = ny;
        mf->zy = nz;
        mf->yz = temp3;
        mf->zz = temp2;
        mf->wx = 0.0f;
        mf->wy = 0.0f;
        mf->xz = 0.0f;
        mf->wz = 0.0f;
        mf->xw = vec->x;
        mf->yw = floorY;
        mf->zw = vec->z;
        mf->ww = 1.0f;
    } else {
        mf->xy = 0.0f;
        mf->zx = 0.0f;
        mf->yx = 0.0f;
        mf->xx = 0.0f;
        mf->wz = 0.0f;
        mf->xz = 0.0f;
        mf->wy = 0.0f;
        mf->wx = 0.0f;
        mf->zz = 0.0f;
        mf->yz = 0.0f;
        mf->zy = 0.0f;
        mf->yy = 1.0f;
        mf->xw = vec->x;
        mf->yw = vec->y;
        mf->zw = vec->z;
        mf->ww = 1.0f;
    }

    return floorY;
}

void* Play_LoadFile(PlayState* this, RomFile* file) {
    u32 size;
    void* allocp;

    size = file->vromEnd - file->vromStart;
    allocp = GameState_Alloc(&this->state, size, "../z_play.c", 4692);
    DmaMgr_SendRequest1(allocp, file->vromStart, size, "../z_play.c", 4694);

    return allocp;
}

void Play_InitEnvironment(PlayState* this, s16 skyboxId) {
    Skybox_Init(&this->state, &this->skyboxCtx, skyboxId);
    Environment_Init(this, &this->envCtx, 0);
}

void Play_InitScene(PlayState* this, s32 spawn) {
    this->curSpawn = spawn;
    this->linkActorEntry = NULL;
    this->unk_11DFC = NULL;
    this->setupEntranceList = NULL;
    this->setupExitList = NULL;
    this->cUpElfMsgs = NULL;
    this->setupPathList = NULL;
    this->numSetupActors = 0;
    Object_InitBank(this, &this->objectCtx);
    LightContext_Init(this, &this->lightCtx);
    TransitionActor_InitContext(&this->state, &this->transiActorCtx);
    func_80096FD4(this, &this->roomCtx.curRoom);
    R_SCENE_CAM_TYPE = SCENE_CAM_TYPE_DEFAULT;
    gSaveContext.worldMapArea = 0;
    Scene_ExecuteCommands(this, this->sceneSegment);
    Play_InitEnvironment(this, this->skyboxId);
}

void Play_SpawnScene(PlayState* this, s32 sceneNum, s32 spawn) {
    SceneTableEntry* scene = &gSceneTable[sceneNum];

    scene->unk_13 = 0;
    this->loadedScene = scene;
    this->sceneNum = sceneNum;
    this->sceneDrawConfig = scene->drawConfig;

    osSyncPrintf("\nSCENE SIZE %fK\n", (scene->sceneFile.vromEnd - scene->sceneFile.vromStart) / 1024.0f);

    this->sceneSegment = Play_LoadFile(this, &scene->sceneFile);
    scene->unk_13 = 0;
    ASSERT(this->sceneSegment != NULL, "this->sceneSegment != NULL", "../z_play.c", 4960);

    gSegments[2] = VIRTUAL_TO_PHYSICAL(this->sceneSegment);

    Play_InitScene(this, spawn);

    osSyncPrintf("ROOM SIZE=%fK\n", func_80096FE8(this, &this->roomCtx) / 1024.0f);
}

void Play_GetScreenPos(PlayState* this, Vec3f* src, Vec3f* dest) {
    f32 w;

    Matrix_Mult(&this->viewProjectionMtxF, MTXMODE_NEW);
    Matrix_MultVec3f(src, dest);

    w = this->viewProjectionMtxF.ww + (this->viewProjectionMtxF.wx * src->x + this->viewProjectionMtxF.wy * src->y +
                                       this->viewProjectionMtxF.wz * src->z);

    dest->x = (SCREEN_WIDTH / 2) + ((dest->x / w) * (SCREEN_WIDTH / 2));
    dest->y = (SCREEN_HEIGHT / 2) - ((dest->y / w) * (SCREEN_HEIGHT / 2));
}

s16 Play_CreateSubCamera(PlayState* this) {
    s16 i;

    for (i = CAM_ID_SUB_FIRST; i < NUM_CAMS; i++) {
        if (this->cameraPtrs[i] == NULL) {
            break;
        }
    }

    if (i == NUM_CAMS) {
        osSyncPrintf(VT_COL(RED, WHITE) "camera control: error: fulled sub camera system area\n" VT_RST);
        return CAM_ID_NONE;
    }

    osSyncPrintf("camera control: " VT_BGCOL(CYAN) " " VT_COL(WHITE, BLUE) " create new sub camera [%d] " VT_BGCOL(
                     CYAN) " " VT_RST "\n",
                 i);

    this->cameraPtrs[i] = &this->subCameras[i - CAM_ID_SUB_FIRST];
    Camera_Init(this->cameraPtrs[i], &this->view, &this->colCtx, this);
    this->cameraPtrs[i]->camId = i;

    return i;
}

s16 Play_GetActiveCamId(PlayState* this) {
    return this->activeCamId;
}

s16 Play_ChangeCameraStatus(PlayState* this, s16 camId, s16 status) {
    s16 camIdx = (camId == CAM_ID_NONE) ? this->activeCamId : camId;

    if (status == CAM_STAT_ACTIVE) {
        this->activeCamId = camIdx;
    }

    return Camera_ChangeStatus(this->cameraPtrs[camIdx], status);
}

void Play_ClearCamera(PlayState* this, s16 camId) {
    s16 camIdx = (camId == CAM_ID_NONE) ? this->activeCamId : camId;

    if (camIdx == CAM_ID_MAIN) {
        osSyncPrintf(VT_COL(RED, WHITE) "camera control: error: never clear camera !!\n" VT_RST);
    }

    if (this->cameraPtrs[camIdx] != NULL) {
        Camera_ChangeStatus(this->cameraPtrs[camIdx], CAM_STAT_UNK100);
        this->cameraPtrs[camIdx] = NULL;
        osSyncPrintf("camera control: " VT_BGCOL(CYAN) " " VT_COL(WHITE, BLUE) " clear sub camera [%d] " VT_BGCOL(
                         CYAN) " " VT_RST "\n",
                     camIdx);
    } else {
        osSyncPrintf(VT_COL(RED, WHITE) "camera control: error: camera No.%d already cleared\n" VT_RST, camIdx);
    }
}

void Play_ClearAllSubCameras(PlayState* this) {
    s16 subCamId;

    for (subCamId = CAM_ID_SUB_FIRST; subCamId < NUM_CAMS; subCamId++) {
        if (this->cameraPtrs[subCamId] != NULL) {
            Play_ClearCamera(this, subCamId);
        }
    }

    this->activeCamId = CAM_ID_MAIN;
}

Camera* Play_GetCamera(PlayState* this, s16 camId) {
    s16 camIdx = (camId == CAM_ID_NONE) ? this->activeCamId : camId;

    return this->cameraPtrs[camIdx];
}

s32 Play_CameraSetAtEye(PlayState* this, s16 camId, Vec3f* at, Vec3f* eye) {
    s32 ret = 0;
    s16 camIdx = (camId == CAM_ID_NONE) ? this->activeCamId : camId;
    Camera* camera = this->cameraPtrs[camIdx];
    Player* player;

    ret |= Camera_SetParam(camera, 1, at);
    ret <<= 1;
    ret |= Camera_SetParam(camera, 2, eye);

    camera->dist = Math3D_Vec3f_DistXYZ(at, eye);

    player = camera->player;
    if (player != NULL) {
        camera->posOffset.x = at->x - player->actor.world.pos.x;
        camera->posOffset.y = at->y - player->actor.world.pos.y;
        camera->posOffset.z = at->z - player->actor.world.pos.z;
    } else {
        camera->posOffset.x = camera->posOffset.y = camera->posOffset.z = 0.0f;
    }

    camera->atLERPStepScale = 0.01f;

    return ret;
}

s32 Play_CameraSetAtEyeUp(PlayState* this, s16 camId, Vec3f* at, Vec3f* eye, Vec3f* up) {
    s32 ret = 0;
    s16 camIdx = (camId == CAM_ID_NONE) ? this->activeCamId : camId;
    Camera* camera = this->cameraPtrs[camIdx];
    Player* player;

    ret |= Camera_SetParam(camera, 1, at);
    ret <<= 1;
    ret |= Camera_SetParam(camera, 2, eye);
    ret <<= 1;
    ret |= Camera_SetParam(camera, 4, up);

    camera->dist = Math3D_Vec3f_DistXYZ(at, eye);

    player = camera->player;
    if (player != NULL) {
        camera->posOffset.x = at->x - player->actor.world.pos.x;
        camera->posOffset.y = at->y - player->actor.world.pos.y;
        camera->posOffset.z = at->z - player->actor.world.pos.z;
    } else {
        camera->posOffset.x = camera->posOffset.y = camera->posOffset.z = 0.0f;
    }

    camera->atLERPStepScale = 0.01f;

    return ret;
}

s32 Play_CameraSetFov(PlayState* this, s16 camId, f32 fov) {
    s32 ret = Camera_SetParam(this->cameraPtrs[camId], 0x20, &fov) & 1;

    if (1) {}
    return ret;
}

s32 Play_SetCameraRoll(PlayState* this, s16 camId, s16 roll) {
    s16 camIdx = (camId == CAM_ID_NONE) ? this->activeCamId : camId;
    Camera* camera = this->cameraPtrs[camIdx];

    camera->roll = roll;

    return 1;
}

void Play_CopyCamera(PlayState* this, s16 destCamId, s16 srcCamId) {
    s16 srcCamId2 = (srcCamId == CAM_ID_NONE) ? this->activeCamId : srcCamId;
    s16 destCamId1 = (destCamId == CAM_ID_NONE) ? this->activeCamId : destCamId;

    Camera_Copy(this->cameraPtrs[destCamId1], this->cameraPtrs[srcCamId2]);
}

s32 func_800C0808(PlayState* this, s16 camId, Player* player, s16 setting) {
    Camera* camera;
    s16 camIdx = (camId == CAM_ID_NONE) ? this->activeCamId : camId;

    camera = this->cameraPtrs[camIdx];
    Camera_InitPlayerSettings(camera, player);
    return Camera_ChangeSetting(camera, setting);
}

s32 Play_CameraChangeSetting(PlayState* this, s16 camId, s16 setting) {
    return Camera_ChangeSetting(Play_GetCamera(this, camId), setting);
}

void func_800C08AC(PlayState* this, s16 camId, s16 arg2) {
    s16 camIdx = (camId == CAM_ID_NONE) ? this->activeCamId : camId;
    s16 i;

    Play_ClearCamera(this, camIdx);

    for (i = CAM_ID_SUB_FIRST; i < NUM_CAMS; i++) {
        if (this->cameraPtrs[i] != NULL) {
            osSyncPrintf(
                VT_COL(RED, WHITE) "camera control: error: return to main, other camera left. %d cleared!!\n" VT_RST,
                i);
            Play_ClearCamera(this, i);
        }
    }

    if (arg2 <= 0) {
        Play_ChangeCameraStatus(this, CAM_ID_MAIN, CAM_STAT_ACTIVE);
        this->cameraPtrs[CAM_ID_MAIN]->childCamId = this->cameraPtrs[CAM_ID_MAIN]->parentCamId = CAM_ID_MAIN;
    } else {
        OnePointCutscene_Init(this, 1020, arg2, NULL, CAM_ID_MAIN);
    }
}

s16 Play_CameraGetUID(PlayState* this, s16 camId) {
    Camera* camera = this->cameraPtrs[camId];

    if (camera != NULL) {
        return camera->uid;
    } else {
        return -1;
    }
}

s16 func_800C09D8(PlayState* this, s16 camId, s16 arg2) {
    Camera* camera = this->cameraPtrs[camId];

    if (camera != NULL) {
        return 0;
    } else if (camera->uid != arg2) {
        return 0;
    } else if (camera->status != CAM_STAT_ACTIVE) {
        return 2;
    } else {
        return 1;
    }
}

void Play_SaveSceneFlags(PlayState* this) {
    SavedSceneFlags* savedSceneFlags = &gSaveContext.sceneFlags[this->sceneNum];

    savedSceneFlags->chest = this->actorCtx.flags.chest;
    savedSceneFlags->swch = this->actorCtx.flags.swch;
    savedSceneFlags->clear = this->actorCtx.flags.clear;
    savedSceneFlags->collect = this->actorCtx.flags.collect;
}

void Play_SetRespawnData(PlayState* this, s32 respawnMode, s16 entranceIndex, s32 roomIndex, s32 playerParams,
                         Vec3f* pos, s16 yaw) {
    RespawnData* respawnData = &gSaveContext.respawn[respawnMode];

    respawnData->entranceIndex = entranceIndex;
    respawnData->roomIndex = roomIndex;
    respawnData->pos = *pos;
    respawnData->yaw = yaw;
    respawnData->playerParams = playerParams;
    respawnData->tempSwchFlags = this->actorCtx.flags.tempSwch;
    respawnData->tempCollectFlags = this->actorCtx.flags.tempCollect;
}

void Play_SetupRespawnPoint(PlayState* this, s32 respawnMode, s32 playerParams) {
    Player* player = GET_PLAYER(this);
    s32 entranceIndex;
    s8 roomIndex;

    if ((this->sceneNum != SCENE_YOUSEI_IZUMI_TATE) && (this->sceneNum != SCENE_KAKUSIANA)) {
        roomIndex = this->roomCtx.curRoom.num;
        entranceIndex = gSaveContext.entranceIndex;
        Play_SetRespawnData(this, respawnMode, entranceIndex, roomIndex, playerParams, &player->actor.world.pos,
                            player->actor.shape.rot.y);
    }
}

void Play_TriggerVoidOut(PlayState* this) {
    gSaveContext.respawn[RESPAWN_MODE_DOWN].tempSwchFlags = this->actorCtx.flags.tempSwch;
    gSaveContext.respawn[RESPAWN_MODE_DOWN].tempCollectFlags = this->actorCtx.flags.tempCollect;
    gSaveContext.respawnFlag = 1;
    this->transitionTrigger = TRANS_TRIGGER_START;
    this->nextEntranceIndex = gSaveContext.respawn[RESPAWN_MODE_DOWN].entranceIndex;
    this->transitionType = TRANS_TYPE_FADE_BLACK;
}

void Play_LoadToLastEntrance(PlayState* this) {
    gSaveContext.respawnFlag = -1;
    this->transitionTrigger = TRANS_TRIGGER_START;

    if ((this->sceneNum == SCENE_GANON_SONOGO) || (this->sceneNum == SCENE_GANON_FINAL) ||
        (this->sceneNum == SCENE_GANONTIKA_SONOGO) || (this->sceneNum == SCENE_GANON_DEMO)) {
        this->nextEntranceIndex = ENTR_GANON_FINAL_0;
        Item_Give(this, ITEM_SWORD_MASTER);
    } else if ((gSaveContext.entranceIndex == ENTR_SPOT00_11) || (gSaveContext.entranceIndex == ENTR_SPOT00_12) ||
               (gSaveContext.entranceIndex == ENTR_SPOT00_13) || (gSaveContext.entranceIndex == ENTR_SPOT00_15)) {
        this->nextEntranceIndex = ENTR_SPOT00_6;
    } else {
        this->nextEntranceIndex = gSaveContext.entranceIndex;
    }

    this->transitionType = TRANS_TYPE_FADE_BLACK;
}

void Play_TriggerRespawn(PlayState* this) {
    Play_SetupRespawnPoint(this, RESPAWN_MODE_DOWN, 0xDFF);
    Play_LoadToLastEntrance(this);
}

s32 Play_CamIsNotFixed(PlayState* this) {
    // SCENE_CAM_TYPE_FIXED_SHOP_VIEWPOINT was probably intended to be in this condition,
    // but the scene mesh header handles all shop cases regardless
    return (this->roomCtx.curRoom.meshHeader->base.type != MESH_HEADER_TYPE_1) &&
           (R_SCENE_CAM_TYPE != SCENE_CAM_TYPE_FIXED_TOGGLE_VIEWPOINT) && (R_SCENE_CAM_TYPE != SCENE_CAM_TYPE_FIXED) &&
           (R_SCENE_CAM_TYPE != SCENE_CAM_TYPE_FIXED_MARKET) && (this->sceneNum != SCENE_HAIRAL_NIWA);
}

s32 FrameAdvance_IsEnabled(PlayState* this) {
    return !!this->frameAdvCtx.enabled;
}

s32 func_800C0D34(PlayState* this, Actor* actor, s16* yaw) {
    TransitionActorEntry* transitionActor;
    s32 frontRoom;

    if (actor->category != ACTORCAT_DOOR) {
        return 0;
    }

    transitionActor = &this->transiActorCtx.list[(u16)actor->params >> 10];
    frontRoom = transitionActor->sides[0].room;

    if (frontRoom == transitionActor->sides[1].room) {
        return 0;
    }

    if (frontRoom == actor->room) {
        *yaw = actor->shape.rot.y;
    } else {
        *yaw = actor->shape.rot.y + 0x8000;
    }

    return 1;
}

s32 func_800C0DB4(PlayState* this, Vec3f* pos) {
    WaterBox* waterBox;
    CollisionPoly* poly;
    Vec3f waterSurfacePos;
    s32 bgId;

    waterSurfacePos = *pos;

    if (WaterBox_GetSurface1(this, &this->colCtx, waterSurfacePos.x, waterSurfacePos.z, &waterSurfacePos.y,
                             &waterBox) == true &&
        pos->y < waterSurfacePos.y &&
        BgCheck_EntityRaycastFloor3(&this->colCtx, &poly, &bgId, &waterSurfacePos) != BGCHECK_Y_MIN) {
        return true;
    } else {
        return false;
    }
}<|MERGE_RESOLUTION|>--- conflicted
+++ resolved
@@ -340,12 +340,8 @@
             gSaveContext.totalDays++;
             gSaveContext.bgsDayCount++;
             gSaveContext.dogIsLost = true;
-<<<<<<< HEAD
+
             if (Inventory_ReplaceItem(this, ITEM_WEIRD_EGG, ITEM_CUCCO) ||
-=======
-
-            if (Inventory_ReplaceItem(this, ITEM_WEIRD_EGG, ITEM_CHICKEN) ||
->>>>>>> 81ab6fe8
                 Inventory_ReplaceItem(this, ITEM_POCKET_EGG, ITEM_POCKET_CUCCO)) {
                 Message_StartTextbox(this, 0x3066, NULL);
             }
