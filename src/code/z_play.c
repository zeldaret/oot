--- conflicted
+++ resolved
@@ -1519,11 +1519,7 @@
     return globalCtx->activeCamera;
 }
 
-<<<<<<< HEAD
-s32 Gameplay_ChangeCameraStatus(GlobalContext* globalCtx, s16 camId, s16 status) {
-=======
 s16 Gameplay_ChangeCameraStatus(GlobalContext* globalCtx, s16 camId, s16 status) {
->>>>>>> 28cfd82a
     s16 camIdx = (camId == -1) ? globalCtx->activeCamera : camId;
 
     if (status == 7) {
