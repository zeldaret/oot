--- conflicted
+++ resolved
@@ -476,17 +476,11 @@
                         }
 
                         if (!(gEntranceTable[globalCtx->nextEntranceIndex + sp6E].field & 0x8000)) { // Continue BGM Off
-<<<<<<< HEAD
-                            osSyncPrintf("\n\n\nサウンドイニシャル来ました。111"); // "Sound initalized. 111"
-                            if (globalCtx->fadeTransition < 56 && !func_80077600()) {
-                                osSyncPrintf("\n\n\nサウンドイニシャル来ました。222"); // "Sound initalized. 222"
-=======
                             // "Sound initalized. 111"
                             osSyncPrintf("\n\n\nサウンドイニシャル来ました。111");
                             if ((globalCtx->fadeTransition < 56) && (func_80077600() == 0)) {
                                 // "Sound initalized. 222"
                                 osSyncPrintf("\n\n\nサウンドイニシャル来ました。222");
->>>>>>> 3d57eaf0
                                 func_800F6964(0x14);
                                 gSaveContext.seqIndex = 0xFF;
                                 gSaveContext.nightSeqIndex = 0xFF;
@@ -723,18 +717,11 @@
 
                 case 14:
                     if (globalCtx->sceneLoadFlag == -0x14) {
-<<<<<<< HEAD
                         globalCtx->envCtx.sandstormState = 4;
                         globalCtx->envCtx.sandstormPrimA = 255;
                         globalCtx->envCtx.sandstormEnvA = 255;
-                        LOG_STRING("来た!!!!!!!!!!!!!!!!!!!!!", "../z_play.c", 3471); // "It's here!!!!!!!!!"
-=======
-                        globalCtx->envCtx.unk_E6 = 4;
-                        globalCtx->envCtx.unk_E7 = 0xFF;
-                        globalCtx->envCtx.unk_E8 = 0xFF;
                         // "It's here!!!!!!!!!"
                         LOG_STRING("来た!!!!!!!!!!!!!!!!!!!!!", "../z_play.c", 3471);
->>>>>>> 3d57eaf0
                         globalCtx->transitionMode = 15;
                     } else {
                         globalCtx->transitionMode = 12;
