--- conflicted
+++ resolved
@@ -1658,13 +1658,8 @@
     return ret;
 }
 
-<<<<<<< HEAD
-s32 Play_CameraSetFov(GlobalContext* this, s16 camId, f32 fov) {
+s32 Play_CameraSetFov(PlayState* this, s16 camId, f32 fov) {
     s32 ret = Camera_SetViewParam(this->cameraPtrs[camId], CAM_VIEW_FOV, &fov) & 1;
-=======
-s32 Play_CameraSetFov(PlayState* this, s16 camId, f32 fov) {
-    s32 ret = Camera_SetParam(this->cameraPtrs[camId], 0x20, &fov) & 1;
->>>>>>> 2e6279bc
 
     if (1) {}
     return ret;
