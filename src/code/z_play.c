#include <ultra64.h>
#include <global.h>
#include <vt.h>

void* D_8012D1F0 = NULL;
UNK_TYPE D_8012D1F4 = 0; // unused
Input* D_8012D1F8 = NULL;

TransitionUnk sTrnsnUnk;
s32 gTrnsnUnkState;
VisMono D_80161498;
Color_RGBA8 D_801614B0;
FaultClient D_801614B8;
s16 D_801614C8;
u64 D_801614D0[0xA00];

void func_800BC450(GlobalContext* globalCtx) {
    Camera_ChangeDataIdx(ACTIVE_CAM, globalCtx->unk_1242B - 1);
}

void func_800BC490(GlobalContext* globalCtx, s16 point) {
    if (!(point == 1 || point == 2)) {
        __assert("point == 1 || point == 2", "../z_play.c", 2160);
    }

    globalCtx->unk_1242B = point;

    if ((YREG(15) != 0x10) && (gSaveContext.cutsceneIndex < 0xFFF0)) {
        Audio_PlaySoundGeneral((point == 1) ? NA_SE_SY_CAMERA_ZOOM_DOWN : NA_SE_SY_CAMERA_ZOOM_UP, &D_801333D4, 4,
                               &D_801333E0, &D_801333E0, &D_801333E8);
    }

    func_800BC450(globalCtx);
}

s32 func_800BC56C(GlobalContext* globalCtx, s16 arg1) {
    return (arg1 == globalCtx->unk_1242B);
}

// original name: "Game_play_shop_pr_vr_switch_set"
void func_800BC590(GlobalContext* globalCtx) {
    osSyncPrintf("Game_play_shop_pr_vr_switch_set()\n");

    if (YREG(15) == 0x10) {
        globalCtx->unk_1242B = 2;
    }
}

#ifdef NON_MATCHING
// single minor ordering difference
void func_800BC5E0(GlobalContext* globalCtx, s32 transitionType) {
    TransitionContext* transitionCtx = &globalCtx->transitionCtx;

    bzero(transitionCtx, sizeof(TransitionContext));

    transitionCtx->transitionType = transitionType;

    if ((transitionCtx->transitionType >> 5) == 1) {
        transitionCtx->init = TransitionCircle_Init;
        transitionCtx->destroy = TransitionCircle_Destroy;
        transitionCtx->start = TransitionCircle_Start;
        transitionCtx->isDone = TransitionCircle_IsDone;
        transitionCtx->draw = TransitionCircle_Draw;
        transitionCtx->update = TransitionCircle_Update;
        transitionCtx->setType = TransitionCircle_SetType;
        transitionCtx->setColor = TransitionCircle_SetColor;
        transitionCtx->setEnvColor = TransitionCircle_SetEnvColor;
    } else {
        switch (transitionCtx->transitionType) {
            case 1:
                transitionCtx->init = TransitionTriforce_Init;
                transitionCtx->destroy = TransitionTriforce_Destroy;
                transitionCtx->start = TransitionTriforce_Start;
                transitionCtx->isDone = TransitionTriforce_IsDone;
                transitionCtx->draw = TransitionTriforce_Draw;
                transitionCtx->update = TransitionTriforce_Update;
                transitionCtx->setType = TransitionTriforce_SetType;
                transitionCtx->setColor = TransitionTriforce_SetColor;
                transitionCtx->setEnvColor = NULL;
                break;
            case 0:
            case 8:
                transitionCtx->init = TransitionWipe_Init;
                transitionCtx->destroy = TransitionWipe_Destroy;
                transitionCtx->start = TransitionWipe_Start;
                transitionCtx->isDone = TransitionWipe_IsDone;
                transitionCtx->draw = TransitionWipe_Draw;
                transitionCtx->update = TransitionWipe_Update;
                transitionCtx->setType = TransitionWipe_SetType;
                transitionCtx->setColor = TransitionWipe_SetColor;
                transitionCtx->setEnvColor = NULL;
                break;
            case 2:
            case 3:
            case 4:
            case 5:
            case 6:
            case 7:
            case 17:
            case 18:
            case 19:
                transitionCtx->init = TransitionFade_Init;
                transitionCtx->destroy = TransitionFade_Destroy;
                transitionCtx->start = TransitionFade_Start;
                transitionCtx->isDone = TransitionFade_IsDone;
                transitionCtx->draw = TransitionFade_Draw;
                transitionCtx->update = TransitionFade_Update;
                transitionCtx->setType = TransitionFade_SetType;
                transitionCtx->setColor = TransitionFade_SetColor;
                transitionCtx->setEnvColor = NULL;
                break;
            case 9:
            case 10:
                globalCtx->transitionMode = 4;
                break;
            case 11:
                globalCtx->transitionMode = 10;
                break;
            case 12:
                globalCtx->transitionMode = 7;
                break;
            case 14:
                globalCtx->transitionMode = 12;
                break;
            case 15:
                globalCtx->transitionMode = 14;
                break;
            case 16:
                globalCtx->transitionMode = 16;
                break;
            default:
                Fault_AddHungupAndCrash("../z_play.c", 2290);
                break;
        }
    }
}
#else
#pragma GLOBAL_ASM("asm/non_matchings/code/z_play/func_800BC5E0.s")
#endif

void func_800BC88C(GlobalContext* globalCtx) {
    globalCtx->transitionCtx.transitionType = -1;
}

Gfx* func_800BC8A0(GlobalContext* globalCtx, Gfx* gfx) {
    Gfx_SetFog2(gfx, globalCtx->lightCtx.unk_07, globalCtx->lightCtx.unk_08, globalCtx->lightCtx.unk_09, 0,
                globalCtx->lightCtx.unk_0A, 1000);
}

void Gameplay_Destroy(GlobalContext* globalCtx) {
    s32 pad;
    Player* player = PLAYER;

    globalCtx->state.gfxCtx->callback = NULL;
    globalCtx->state.gfxCtx->callbackParam = 0;
    SREG(91) = 0;
    R_PAUSE_MENU_MODE = 0;

    func_800C0F08(&globalCtx->preRenderCtx);
    Effect_DeleteAll(globalCtx);
    EffectSs_ClearAll(globalCtx);
    CollisionCheck_DestroyContext(globalCtx, &globalCtx->colChkCtx);

    if (gTrnsnUnkState == 3) {
        TransitionUnk_Destroy(&sTrnsnUnk);
        gTrnsnUnkState = 0;
    }

    if (globalCtx->transitionMode == 3) {
        globalCtx->transitionCtx.destroy(&globalCtx->transitionCtx.data);
        func_800BC88C(globalCtx);
        globalCtx->transitionMode = 0;
    }

    ShrinkWindow_Destroy();
    TransitionFade_Destroy(&globalCtx->transitionFade);
    VisMono_Destroy(&D_80161498);

    if (gSaveContext.linkAge != globalCtx->linkAgeOnLoad) {
        Inventory_SwapAgeEquipment();
        func_8008ECAC(globalCtx, player);
    }

    func_80031C3C(&globalCtx->actorCtx, globalCtx);
    func_80110990(globalCtx);
    KaleidoScopeCall_Destroy(globalCtx);
    KaleidoManager_Destroy();
    ZeldaArena_Cleanup();
    Fault_RemoveClient(&D_801614B8);
}

#ifdef NON_MATCHING
// regalloc and stack usage differences
// also missing some extra duplicated instructions
void Gameplay_Init(GlobalContext* globalCtx) {
    GraphicsContext* gfxCtx;
    void* zAlloc; // 0x84
    void* zAllocAligned;
    u32 zAllocSize; // 0x7C
    Player* player; // 0x78
    EntranceInfo* spawnEntrance;
    s32 playerStartCamId;
    u8 tempSetupIndex; // 0x6F
    s32 i;

    gfxCtx = globalCtx->state.gfxCtx;

    if (gSaveContext.entranceIndex == -1) {
        gSaveContext.entranceIndex = 0;
        globalCtx->state.running = false;
        SET_NEXT_GAMESTATE(&globalCtx->state, Opening_Init, OpeningContext);
        return;
    }

    SystemArena_Display();
    GameState_Realloc(globalCtx, 0x1D4790);
    KaleidoManager_Init(globalCtx);
    View_Init(&globalCtx->view, gfxCtx);
    func_800F6828(0);
    Quake_Init();

    for (i = 0; i < 4; i++) {
        globalCtx->cameraPtrs[i] = NULL;
    }

<<<<<<< HEAD
    Camera_Init(&globalCtx->cameras[0], &globalCtx->view, &globalCtx->colCtx, globalCtx);
    Camera_ChangeStatus(&globalCtx->cameras[0], 7);

    for (i = 0; i < 3; i++) {
        Camera_Init(&globalCtx->cameras[i + 1], &globalCtx->view, &globalCtx->colCtx, globalCtx);
        Camera_ChangeStatus(&globalCtx->cameras[i + 1], 0x100);
=======
    func_80057C6C(&globalCtx->mainCamera, &globalCtx->view, &globalCtx->colCtx, globalCtx);
    Camera_ChangeStatus(&globalCtx->mainCamera, 7);

    for (i = 0; i < 3; i++) {
        func_80057C6C(&globalCtx->subCameras[i], &globalCtx->view, &globalCtx->colCtx, globalCtx);
        Camera_ChangeStatus(&globalCtx->subCameras[i], 0x100);
>>>>>>> b4ac94a8
    }

    globalCtx->cameraPtrs[0] = &globalCtx->mainCamera;
    globalCtx->cameraPtrs[0]->uid = 0;
    globalCtx->activeCamera = 0;
    func_8005AC48(&globalCtx->mainCamera, 0xFF);
    func_800A9D28(globalCtx, &globalCtx->sub_1F74);
    func_80112098(globalCtx);
    func_80110F68(globalCtx);
    func_80110450(globalCtx);
    func_8006BA00(globalCtx);
    Effect_InitContext(globalCtx);
    EffectSs_InitInfo(globalCtx, 0x55);
    func_8005D3BC(globalCtx, &globalCtx->colChkCtx);
    SkelAnime_AnimationCtxReset(&globalCtx->animationCtx);
    func_8006450C(globalCtx, &globalCtx->csCtx);

    if (gSaveContext.nextCutsceneIndex != 0xFFEF) {
        gSaveContext.cutsceneIndex = gSaveContext.nextCutsceneIndex;
        gSaveContext.nextCutsceneIndex = 0xFFEF;
    }

    if (gSaveContext.cutsceneIndex == 0xFFFD) {
        gSaveContext.cutsceneIndex = 0;
    }

    if (gSaveContext.nextDayTime != 0xFFFFU) {
        gSaveContext.dayTime = gSaveContext.nextDayTime;
        gSaveContext.environmentTime = gSaveContext.nextDayTime;
    }

    if ((gSaveContext.dayTime >= 0xC001) || (gSaveContext.dayTime < 0x4555)) {
        gSaveContext.nightFlag = 1;
    } else {
        gSaveContext.nightFlag = 0;
    }

    Cutscene_HandleConditionalTriggers(globalCtx);

    if ((gSaveContext.gameMode != 0) || (gSaveContext.cutsceneIndex >= 0xFFF0)) {
        gSaveContext.nayrusLoveTimer = 0;
        func_800876C8(globalCtx);
        gSaveContext.sceneSetupIndex = (gSaveContext.cutsceneIndex & 0xF) + 4;
    } else if (LINK_IS_CHILD && (gSaveContext.nightFlag == 0)) {
        gSaveContext.sceneSetupIndex = 0;
    } else if (LINK_IS_CHILD && (gSaveContext.nightFlag != 0)) {
        gSaveContext.sceneSetupIndex = 1;
    } else if (LINK_IS_ADULT && (gSaveContext.nightFlag == 0)) {
        gSaveContext.sceneSetupIndex = 2;
    } else {
        gSaveContext.sceneSetupIndex = 3;
    }

    tempSetupIndex = gSaveContext.sceneSetupIndex;
    if ((gEntranceTable[gSaveContext.entranceIndex].scene == SCENE_SPOT00) && LINK_IS_CHILD &&
        (gSaveContext.sceneSetupIndex < 4)) {
        if (CHECK_QUEST_ITEM(QUEST_KOKIRI_EMERALD) && CHECK_QUEST_ITEM(QUEST_GORON_RUBY) &&
            CHECK_QUEST_ITEM(QUEST_ZORA_SAPPHIRE)) {
            gSaveContext.sceneSetupIndex = 1;
        } else {
            gSaveContext.sceneSetupIndex = 0;
        }
    } else if ((gEntranceTable[gSaveContext.entranceIndex].scene == SCENE_SPOT04) && LINK_IS_ADULT &&
               (gSaveContext.sceneSetupIndex < 4)) {
        if (gSaveContext.eventChkInf[4] & 0x100) {
            gSaveContext.sceneSetupIndex = 3;
        } else {
            gSaveContext.sceneSetupIndex = 2;
        }
    }

    spawnEntrance = &gEntranceTable[gSaveContext.entranceIndex + gSaveContext.sceneSetupIndex];
    Gameplay_SpawnScene(globalCtx, spawnEntrance->scene, spawnEntrance->spawn);
    osSyncPrintf("\nSCENE_NO=%d COUNTER=%d\n", gSaveContext.entranceIndex, gSaveContext.sceneSetupIndex);

    // When entering Gerudo Valley in the right setup, trigger the GC emulator to play the ending movie.
    // The emulator constantly checks whether PC is 0x81000000, so this works even though it's not a valid address.
    if ((gEntranceTable[gSaveContext.entranceIndex].scene == SCENE_SPOT09) && (gSaveContext.sceneSetupIndex == 6)) {
        osSyncPrintf("エンディングはじまるよー\n"); // "The ending starts"
        ((void (*)())0x81000000)();
        osSyncPrintf("出戻り？\n"); // "Return?"
    }

    Cutscene_HandleEntranceTriggers(globalCtx);
    KaleidoScopeCall_Init(globalCtx);
    func_801109B0(globalCtx);

    if (gSaveContext.nextDayTime != 0xFFFF) {
        if (gSaveContext.nextDayTime == 0x8001) {
            gSaveContext.unk_14++;
            gSaveContext.unk_18++;
            gSaveContext.dogIsLost = true;
            if (Inventory_ReplaceItem(globalCtx, ITEM_WEIRD_EGG, ITEM_CHICKEN) ||
                Inventory_ReplaceItem(globalCtx, ITEM_POCKET_EGG, ITEM_POCKET_CUCCO)) {
                func_8010B680(globalCtx, 0x3066, NULL);
            }
            gSaveContext.nextDayTime = 0xFFFE;
        } else {
            gSaveContext.nextDayTime = 0xFFFD;
        }
    }

    SREG(91) = -1;
    R_PAUSE_MENU_MODE = 0;
    func_800C0EA8(&globalCtx->preRenderCtx);
    func_800C0E70(&globalCtx->preRenderCtx, 0x140, 0xF0, 0, 0, 0);
    func_800C0ED8(&globalCtx->preRenderCtx, 0x140, 0xF0, 0, 0);
    gTrnsnUnkState = 0;
    globalCtx->transitionMode = 0;
    func_8008E6A0(&globalCtx->sub_7B8);
    Math_Rand_Seed((u32)osGetTime());
    Matrix_Init(&globalCtx->state);
    globalCtx->state.main = Gameplay_Main;
    globalCtx->state.destroy = Gameplay_Destroy;
    globalCtx->sceneLoadFlag = -0x14;
    globalCtx->unk_11E16 = 0xFF;
    globalCtx->unk_11E18 = 0;
    globalCtx->unk_11DE9 = 0;

    if (gSaveContext.gameMode != 1) {
        if (gSaveContext.nextTransition == 0xFF) {
            globalCtx->fadeTransition =
                (gEntranceTable[gSaveContext.entranceIndex + tempSetupIndex].field >> 7) & 0x7F; // Fade In
        } else {
            globalCtx->fadeTransition = gSaveContext.nextTransition;
            gSaveContext.nextTransition = 0xFF;
        }
    } else {
        globalCtx->fadeTransition = 6;
    }

    ShrinkWindow_Init();
    TransitionFade_Init(&globalCtx->transitionFade);
    TransitionFade_SetType(&globalCtx->transitionFade, 3);
    TransitionFade_SetColor(&globalCtx->transitionFade, RGBA8(160, 160, 160, 255));
    TransitionFade_Start(&globalCtx->transitionFade);
    VisMono_Init(&D_80161498);
    D_801614B0.a = 0;
    Flags_UnsetAllEnv(globalCtx);

    osSyncPrintf("ZELDA ALLOC SIZE=%x\n", THA_GetSize(&globalCtx->state.tha));
    zAllocSize = THA_GetSize(&globalCtx->state.tha);
    zAlloc = GameState_Alloc(&globalCtx->state, zAllocSize, "../z_play.c", 2918);
    zAllocAligned = (void*)(((u32)zAlloc + 8) & ~0xF);
    ZeldaArena_Init(zAllocAligned, zAllocSize - (u32)zAllocAligned + (u32)zAlloc);
    osSyncPrintf("ゼルダヒープ %08x-%08x\n", zAllocAligned,
                 (s32)((u32)zAllocAligned + zAllocSize) - (s32)((u32)zAllocAligned - (u32)zAlloc)); // "Zelda Heap"

    Fault_AddClient(&D_801614B8, ZeldaArena_Display, NULL, NULL);
    func_800304DC(globalCtx, &globalCtx->actorCtx, globalCtx->linkActorEntry);

    while (!func_800973FC(globalCtx, &globalCtx->roomCtx)) {
        ; // Empty Loop
    }

    player = PLAYER;
<<<<<<< HEAD
    func_80058148(&globalCtx->cameras[0], player);
    Camera_ChangeModeDefaultFlags(&globalCtx->cameras[0], 0);
=======
    func_80058148(&globalCtx->mainCamera, player);
    func_8005A444(&globalCtx->mainCamera, 0);
>>>>>>> b4ac94a8

    playerStartCamId = player->actor.params & 0xFF;
    if (playerStartCamId != 0xFF) {
        osSyncPrintf("player has start camera ID (" VT_FGCOL(BLUE) "%d" VT_RST ")\n", playerStartCamId);
<<<<<<< HEAD
        Camera_ChangeDataIdx(&globalCtx->cameras[0], playerStartCamId);
=======
        func_8005A7A8(&globalCtx->mainCamera, playerStartCamId);
>>>>>>> b4ac94a8
    }

    if (YREG(15) == 0x20) {
        globalCtx->unk_1242B = 2;
    } else if (YREG(15) == 0x10) {
        globalCtx->unk_1242B = 1;
    } else {
        globalCtx->unk_1242B = 0;
    }

    Interface_SetSceneRestrictions(globalCtx);
    func_800758AC(globalCtx);
    gSaveContext.seqIndex = globalCtx->soundCtx.seqIndex;
    gSaveContext.nightSeqIndex = globalCtx->soundCtx.nightSeqIndex;
    func_8002DF18(globalCtx, PLAYER);
    func_800A390C(globalCtx, &globalCtx->animationCtx);
    gSaveContext.respawnFlag = 0;

    if (dREG(95) != 0) {
        D_8012D1F0 = D_801614D0;
        osSyncPrintf("\nkawauso_data=[%x]", D_8012D1F0);
        DmaMgr_DMARomToRam(0x03FEB000, (u32)D_8012D1F0, 0x5000);
    }
}
#else
#pragma GLOBAL_ASM("asm/non_matchings/code/z_play/Gameplay_Init.s")
#endif

#ifdef NON_MATCHING
// regalloc and stack usage differences
// also missing an extra move instruction
void Gameplay_Update(GlobalContext* globalCtx) {
    s32 sp80;
    Input* input;
    u32 i; // 0x78
    s32 temp;

    input = globalCtx->state.input;

    if ((SREG(1) < 0) || (DREG(0) != 0)) {
        SREG(1) = 0;
        ZeldaArena_Display();
    }

    if ((HREG(80) == 18) && (HREG(81) < 0)) {
        HREG(81) = 0;
        osSyncPrintf("object_exchange_rom_address %u\n", gObjectTableSize);
        osSyncPrintf("RomStart RomEnd   Size\n");
        for (i = 0; i < gObjectTableSize; i++) {
            s32 size = gObjectTable[i].vromEnd - gObjectTable[i].vromStart;
            osSyncPrintf("%08x-%08x %08x(%8.3fKB)\n", gObjectTable[i].vromStart, gObjectTable[i].vromEnd, size,
                         size * 0.0009765625f);
        }
        osSyncPrintf("\n");
    }

    if ((HREG(81) == 18) && (HREG(82) < 0)) {
        HREG(82) = 0;
        ActorOverlayTable_LogPrint();
    }

    gSegments[4] = PHYSICAL_TO_VIRTUAL(globalCtx->objectCtx.status[globalCtx->objectCtx.mainKeepIndex].segment);
    gSegments[5] = PHYSICAL_TO_VIRTUAL(globalCtx->objectCtx.status[globalCtx->objectCtx.subKeepIndex].segment);
    gSegments[2] = PHYSICAL_TO_VIRTUAL(globalCtx->sceneSegment);

    if (func_8008E6AC(&globalCtx->sub_7B8, &input[1]) != 0) {
        if ((globalCtx->transitionMode == 0) && (globalCtx->sceneLoadFlag != 0)) {
            globalCtx->transitionMode = 1;
        }

        if (gTrnsnUnkState != 0) {
            switch (gTrnsnUnkState) {
                case 2:
                    if (TransitionUnk_Init(&sTrnsnUnk, 10, 7) == 0) {
                        osSyncPrintf("fbdemo_init呼出し失敗！\n"); // "fbdemo_init call failed!"
                        gTrnsnUnkState = 0;
                    } else {
                        sTrnsnUnk.zBuffer = gZBuffer;
                        gTrnsnUnkState = 3;
                        R_UPDATE_RATE = 1;
                    }
                    break;
                case 3:
                    func_800B23E8(&sTrnsnUnk);
                    break;
            }
        }

        if (globalCtx->transitionMode != 0) {
            switch (globalCtx->transitionMode) {
                case 1:
                    if (globalCtx->sceneLoadFlag != -0x14) {
                        s16 sp6E = 0;
                        Interface_ChangeAlpha(1);

                        if (gSaveContext.cutsceneIndex >= 0xFFF0) {
                            sp6E = (gSaveContext.cutsceneIndex & 0xF) + 4;
                        }

                        if (!(gEntranceTable[globalCtx->nextEntranceIndex + sp6E].field & 0x8000)) { // Continue BGM Off
                            osSyncPrintf("\n\n\nサウンドイニシャル来ました。111"); // "Sound initalized. 111"
                            if ((globalCtx->fadeTransition < 56) && (func_80077600() == 0)) {
                                osSyncPrintf("\n\n\nサウンドイニシャル来ました。222"); // "Sound initalized. 222"
                                func_800F6964(0x14);
                                gSaveContext.seqIndex = 0xFF;
                                gSaveContext.nightSeqIndex = 0xFF;
                            }
                        }
                    }

                    if (CREG(11) == 0) {
                        func_800BC5E0(globalCtx, globalCtx->fadeTransition);
                    } else {
                        func_800BC5E0(globalCtx, CREG(12));
                    }

                    if (globalCtx->transitionMode >= 4) {
                        break;
                    }

                case 2:
                    globalCtx->transitionCtx.init(&globalCtx->transitionCtx.data);

                    if ((globalCtx->transitionCtx.transitionType >> 5) == 1) {
                        globalCtx->transitionCtx.setType(&globalCtx->transitionCtx.data,
                                                         globalCtx->transitionCtx.transitionType | 0x80);
                    }

                    gSaveContext.unk_1419 = 14;
                    if ((globalCtx->transitionCtx.transitionType == 8) ||
                        (globalCtx->transitionCtx.transitionType == 9)) {
                        gSaveContext.unk_1419 = 28;
                    }

                    gSaveContext.fadeDuration = 60;
                    if ((globalCtx->transitionCtx.transitionType == 4) ||
                        (globalCtx->transitionCtx.transitionType == 5)) {
                        gSaveContext.fadeDuration = 20;
                    } else if ((globalCtx->transitionCtx.transitionType == 6) ||
                               (globalCtx->transitionCtx.transitionType == 7)) {
                        gSaveContext.fadeDuration = 150;
                    } else if (globalCtx->transitionCtx.transitionType == 17) {
                        gSaveContext.fadeDuration = 2;
                    }

                    if ((globalCtx->transitionCtx.transitionType == 3) ||
                        (globalCtx->transitionCtx.transitionType == 5) ||
                        (globalCtx->transitionCtx.transitionType == 7) ||
                        (globalCtx->transitionCtx.transitionType == 13) ||
                        (globalCtx->transitionCtx.transitionType == 17)) {
                        globalCtx->transitionCtx.setColor(&globalCtx->transitionCtx.data, RGBA8(160, 160, 160, 255));
                        if (globalCtx->transitionCtx.setEnvColor != NULL) {
                            globalCtx->transitionCtx.setEnvColor(&globalCtx->transitionCtx.data,
                                                                 RGBA8(160, 160, 160, 255));
                        }
                    } else if (globalCtx->transitionCtx.transitionType == 18) {
                        globalCtx->transitionCtx.setColor(&globalCtx->transitionCtx.data, RGBA8(140, 140, 100, 255));
                        if (globalCtx->transitionCtx.setEnvColor != NULL) {
                            globalCtx->transitionCtx.setEnvColor(&globalCtx->transitionCtx.data,
                                                                 RGBA8(140, 140, 100, 255));
                        }
                    } else if (globalCtx->transitionCtx.transitionType == 19) {
                        globalCtx->transitionCtx.setColor(&globalCtx->transitionCtx.data, RGBA8(70, 100, 110, 255));
                        if (globalCtx->transitionCtx.setEnvColor != NULL) {
                            globalCtx->transitionCtx.setEnvColor(&globalCtx->transitionCtx.data,
                                                                 RGBA8(70, 100, 110, 255));
                        }
                    } else {
                        globalCtx->transitionCtx.setColor(&globalCtx->transitionCtx.data, RGBA8(0, 0, 0, 0));
                        if (globalCtx->transitionCtx.setEnvColor != NULL) {
                            globalCtx->transitionCtx.setEnvColor(&globalCtx->transitionCtx.data, RGBA8(0, 0, 0, 0));
                        }
                    }

                    if (globalCtx->sceneLoadFlag == -0x14) {
                        globalCtx->transitionCtx.setType(&globalCtx->transitionCtx.data, 1);
                    } else {
                        globalCtx->transitionCtx.setType(&globalCtx->transitionCtx.data, 2);
                    }

                    globalCtx->transitionCtx.start(&globalCtx->transitionCtx);

                    if (globalCtx->transitionCtx.transitionType == 13) {
                        globalCtx->transitionMode = 11;
                    } else {
                        globalCtx->transitionMode = 3;
                    }
                    break;

                case 3:
                    if (globalCtx->transitionCtx.isDone(&globalCtx->transitionCtx) != 0) {
                        if (globalCtx->transitionCtx.transitionType >= 56) {
                            if (globalCtx->sceneLoadFlag == -0x14) {
                                globalCtx->transitionCtx.destroy(&globalCtx->transitionCtx);
                                func_800BC88C(globalCtx);
                                globalCtx->transitionMode = 0;
                            }
                        } else if (globalCtx->sceneLoadFlag != -0x14) {
                            globalCtx->state.running = 0;
                            if (gSaveContext.gameMode != 2) {
                                SET_NEXT_GAMESTATE(&globalCtx->state, Gameplay_Init, GlobalContext);
                                gSaveContext.entranceIndex = globalCtx->nextEntranceIndex;
                                if (gSaveContext.minigameState == 1) {
                                    gSaveContext.minigameState = 3;
                                }
                            } else {
                                SET_NEXT_GAMESTATE(&globalCtx->state, func_80811A20, char[0x1CAE0]);
                            }
                        } else {
                            globalCtx->transitionCtx.destroy(&globalCtx->transitionCtx);
                            func_800BC88C(globalCtx);
                            globalCtx->transitionMode = 0;
                            if (gTrnsnUnkState == 3) {
                                TransitionUnk_Destroy(&sTrnsnUnk);
                                gTrnsnUnkState = 0;
                                R_UPDATE_RATE = 3;
                            }
                        }
                        globalCtx->sceneLoadFlag = 0;
                    } else {
                        globalCtx->transitionCtx.update(&globalCtx->transitionCtx.data, R_UPDATE_RATE);
                    }
                    break;
            }

            switch (globalCtx->transitionMode) {
                case 4:
                    D_801614C8 = 0;
                    globalCtx->envCtx.unk_E1 = 1;
                    globalCtx->envCtx.unk_E2[0] = 0xA0;
                    globalCtx->envCtx.unk_E2[1] = 0xA0;
                    globalCtx->envCtx.unk_E2[2] = 0xA0;
                    if (globalCtx->sceneLoadFlag != -0x14) {
                        globalCtx->envCtx.unk_E2[3] = 0;
                        globalCtx->transitionMode = 5;
                    } else {
                        globalCtx->envCtx.unk_E2[3] = 0xFF;
                        globalCtx->transitionMode = 6;
                    }
                    break;

                case 5:
                    globalCtx->envCtx.unk_E2[3] = (D_801614C8 / 20.0f) * 255.0f;
                    if (D_801614C8 >= 20 && 1) {
                        globalCtx->state.running = 0;
                        SET_NEXT_GAMESTATE(&globalCtx->state, Gameplay_Init, GlobalContext);
                        gSaveContext.entranceIndex = globalCtx->nextEntranceIndex;
                        globalCtx->sceneLoadFlag = 0;
                        globalCtx->transitionMode = 0;
                    } else {
                        D_801614C8++;
                    }
                    break;

                case 6:
                    globalCtx->envCtx.unk_E2[3] = (1 - D_801614C8 / 20.0f) * 255.0f;
                    if (D_801614C8 >= 20 && 1) {
                        gTrnsnUnkState = 0;
                        R_UPDATE_RATE = 3;
                        globalCtx->sceneLoadFlag = 0;
                        globalCtx->transitionMode = 0;
                        globalCtx->envCtx.unk_E1 = 0;
                    } else {
                        D_801614C8++;
                    }
                    break;

                case 7:
                    D_801614C8 = 0;
                    globalCtx->envCtx.unk_E1 = 1;
                    globalCtx->envCtx.unk_E2[0] = 0xAA;
                    globalCtx->envCtx.unk_E2[1] = 0xA0;
                    globalCtx->envCtx.unk_E2[2] = 0x96;
                    if (globalCtx->sceneLoadFlag != -0x14) {
                        globalCtx->envCtx.unk_E2[3] = 0;
                        globalCtx->transitionMode = 5;
                    } else {
                        globalCtx->envCtx.unk_E2[3] = 0xFF;
                        globalCtx->transitionMode = 6;
                    }
                    break;

                case 10:
                    if (0) {} // Improves codegen
                    if (globalCtx->sceneLoadFlag != -0x14) {
                        globalCtx->state.running = 0;
                        SET_NEXT_GAMESTATE(&globalCtx->state, Gameplay_Init, GlobalContext);
                        gSaveContext.entranceIndex = globalCtx->nextEntranceIndex;
                        globalCtx->sceneLoadFlag = 0;
                        globalCtx->transitionMode = 0;
                    } else {
                        gTrnsnUnkState = 0;
                        R_UPDATE_RATE = 3;
                        globalCtx->sceneLoadFlag = 0;
                        globalCtx->transitionMode = 0;
                    }
                    break;

                case 11:
                    if (gSaveContext.unk_1410 != 0) {
                        globalCtx->transitionMode = 3;
                    }
                    break;

                case 12:
                    if (globalCtx->sceneLoadFlag != -0x14) {
                        globalCtx->envCtx.unk_E6 = 1;
                        globalCtx->transitionMode = 13;
                    } else {
                        globalCtx->envCtx.unk_E6 = 2;
                        globalCtx->envCtx.unk_E7 = 0xFF;
                        globalCtx->envCtx.unk_E8 = 0xFF;
                        globalCtx->transitionMode = 13;
                    }
                    break;

                case 13:
                    Audio_PlaySoundGeneral(NA_SE_EV_SAND_STORM - SFX_FLAG, &D_801333D4, 4, &D_801333E0, &D_801333E0,
                                           &D_801333E8);
                    if (globalCtx->sceneLoadFlag == -0x14) {
                        if (globalCtx->envCtx.unk_E7 < 0x6E) {
                            gTrnsnUnkState = 0;
                            R_UPDATE_RATE = 3;
                            globalCtx->sceneLoadFlag = 0;
                            globalCtx->transitionMode = 0;
                        }
                    } else {
                        if (globalCtx->envCtx.unk_E8 == 0xFF) {
                            if (0) {} // Improves codegen
                            globalCtx->state.running = 0;
                            SET_NEXT_GAMESTATE(&globalCtx->state, Gameplay_Init, GlobalContext);
                            gSaveContext.entranceIndex = globalCtx->nextEntranceIndex;
                            globalCtx->sceneLoadFlag = 0;
                            globalCtx->transitionMode = 0;
                        }
                    }
                    break;

                case 14:
                    if (globalCtx->sceneLoadFlag == -0x14) {
                        globalCtx->envCtx.unk_E6 = 4;
                        globalCtx->envCtx.unk_E7 = 0xFF;
                        globalCtx->envCtx.unk_E8 = 0xFF;
                        LOG_STRING("来た!!!!!!!!!!!!!!!!!!!!!", "../z_play.c", 3471); // "It's here!!!!!!!!!"
                        globalCtx->transitionMode = 15;
                    } else {
                        globalCtx->transitionMode = 12;
                    }
                    break;

                case 15:
                    Audio_PlaySoundGeneral(NA_SE_EV_SAND_STORM - SFX_FLAG, &D_801333D4, 4, &D_801333E0, &D_801333E0,
                                           &D_801333E8);
                    if (globalCtx->sceneLoadFlag == -0x14) {
                        if (globalCtx->envCtx.unk_E7 <= 0) {
                            gTrnsnUnkState = 0;
                            R_UPDATE_RATE = 3;
                            globalCtx->sceneLoadFlag = 0;
                            globalCtx->transitionMode = 0;
                        }
                    }
                    break;

                case 16:
                    D_801614C8 = 0;
                    globalCtx->envCtx.unk_E1 = 1;
                    globalCtx->envCtx.unk_E2[0] = 0;
                    globalCtx->envCtx.unk_E2[1] = 0;
                    globalCtx->envCtx.unk_E2[2] = 0;
                    globalCtx->envCtx.unk_E2[3] = 0xFF;
                    globalCtx->transitionMode = 17;
                    break;

                case 17:
                    if (gSaveContext.unk_1410 != 0) {
                        globalCtx->envCtx.unk_E2[3] = gSaveContext.unk_1410;
                        if (gSaveContext.unk_1410 < 0x65) {
                            gTrnsnUnkState = 0;
                            R_UPDATE_RATE = 3;
                            globalCtx->sceneLoadFlag = 0;
                            globalCtx->transitionMode = 0;
                        }
                    }
                    break;
            }
        }

        if (1 && HREG(63)) {
            LOG_NUM("1", 1, "../z_play.c", 3533);
        }

        temp = HREG(63);
        if (1 && (gTrnsnUnkState != 3)) {
            if (1 && temp) {
                LOG_NUM("1", 1, "../z_play.c", 3542);
            }

            if ((gSaveContext.gameMode == 0) && (globalCtx->msgCtx.msgMode == 0) && (globalCtx->unk_10A20 == 0)) {
                KaleidoSetup_Update(globalCtx);
            }

            if (1 && HREG(63)) {
                LOG_NUM("1", 1, "../z_play.c", 3551);
            }

            sp80 = (globalCtx->pauseCtx.state != 0) || (globalCtx->pauseCtx.flag != 0);

            if (1 && HREG(63)) {
                LOG_NUM("1", 1, "../z_play.c", 3555);
            }

            SkelAnime_AnimationCtxReset(&globalCtx->animationCtx);

            if (1 && HREG(63)) {
                LOG_NUM("1", 1, "../z_play.c", 3561);
            }

            Object_UpdateBank(&globalCtx->objectCtx);

            if (1 && HREG(63)) {
                LOG_NUM("1", 1, "../z_play.c", 3577);
            }

            if ((sp80 == 0) && (IREG(72) == 0)) {
                if (1 && HREG(63)) {
                    LOG_NUM("1", 1, "../z_play.c", 3580);
                }

                globalCtx->gameplayFrames++;

                func_800AA178(1);

                if ((globalCtx->actorCtx.unk_00 != 0) && (globalCtx->actorCtx.unk_00-- < 5)) {
                    osSyncPrintf("FINISH=%d\n", globalCtx->actorCtx.unk_00);
                    if ((globalCtx->actorCtx.unk_00 > 0) && ((globalCtx->actorCtx.unk_00 % 2) != 0)) {
                        globalCtx->envCtx.unk_E1 = 1;
                        globalCtx->envCtx.unk_E2[0] = globalCtx->envCtx.unk_E2[1] = globalCtx->envCtx.unk_E2[2] = 0x96;
                        globalCtx->envCtx.unk_E2[3] = 0x50;
                    } else {
                        globalCtx->envCtx.unk_E1 = 0;
                    }
                } else {
                    if (1 && HREG(63)) {
                        LOG_NUM("1", 1, "../z_play.c", 3606);
                    }

                    func_800973FC(globalCtx, &globalCtx->roomCtx);

                    if (1 && HREG(63)) {
                        LOG_NUM("1", 1, "../z_play.c", 3612);
                    }

                    func_8006139C(globalCtx, &globalCtx->colChkCtx);

                    if (1 && HREG(63)) {
                        LOG_NUM("1", 1, "../z_play.c", 3618);
                    }

                    CollisionCheck_OC(globalCtx, &globalCtx->colChkCtx);

                    if (1 && HREG(63)) {
                        LOG_NUM("1", 1, "../z_play.c", 3624);
                    }

                    func_800622E4(globalCtx, &globalCtx->colChkCtx);

                    if (1 && HREG(63)) {
                        LOG_NUM("1", 1, "../z_play.c", 3631);
                    }

                    CollisionCheck_InitContext(globalCtx, &globalCtx->colChkCtx);

                    if (1 && HREG(63)) {
                        LOG_NUM("1", 1, "../z_play.c", 3637);
                    }

                    if (globalCtx->unk_11DE9 == 0) {
                        Actor_UpdateAll(globalCtx, &globalCtx->actorCtx);
                    }

                    if (1 && HREG(63)) {
                        LOG_NUM("1", 1, "../z_play.c", 3643);
                    }

                    func_80064558(globalCtx, &globalCtx->csCtx);

                    if (1 && HREG(63)) {
                        LOG_NUM("1", 1, "../z_play.c", 3648);
                    }

                    func_800645A0(globalCtx, &globalCtx->csCtx);

                    if (1 && HREG(63)) {
                        LOG_NUM("1", 1, "../z_play.c", 3651);
                    }

                    Effect_UpdateAll(globalCtx);

                    if (1 && HREG(63)) {
                        LOG_NUM("1", 1, "../z_play.c", 3657);
                    }

                    EffectSs_UpdateAll(globalCtx);

                    if (1 && HREG(63)) {
                        LOG_NUM("1", 1, "../z_play.c", 3662);
                    }
                }
            } else {
                func_800AA178(0);
            }

            if (1 && HREG(63)) {
                LOG_NUM("1", 1, "../z_play.c", 3672);
            }

            func_80095AA0(globalCtx, &globalCtx->roomCtx.curRoom, &input[1], 0);

            if (1 && HREG(63)) {
                LOG_NUM("1", 1, "../z_play.c", 3675);
            }

            func_80095AA0(globalCtx, &globalCtx->roomCtx.prevRoom, &input[1], 1);

            if (1 && HREG(63)) {
                LOG_NUM("1", 1, "../z_play.c", 3677);
            }

            if (globalCtx->unk_1242B != 0) {
                if (CHECK_PAD(input[0].press, U_CBUTTONS)) {
                    if ((globalCtx->pauseCtx.state != 0) || (globalCtx->pauseCtx.flag != 0)) {
                        // Translates to: "Changing viewpoint is prohibited due to the kaleidoscope"
                        osSyncPrintf(VT_FGCOL(CYAN) "カレイドスコープ中につき視点変更を禁止しております\n" VT_RST);
                    } else if (func_8008E988(globalCtx)) {
                        // Translates to: "Changing viewpoint is prohibited during the cutscene"
                        osSyncPrintf(VT_FGCOL(CYAN) "デモ中につき視点変更を禁止しております\n" VT_RST);
                    } else if (YREG(15) == 0x10) {
                        Audio_PlaySoundGeneral(NA_SE_SY_ERROR, &D_801333D4, 4, &D_801333E0, &D_801333E0, &D_801333E8);
                    } else {
                        func_800BC490(globalCtx, globalCtx->unk_1242B ^ 3);
                    }
                }
                func_800BC450(globalCtx);
            }

            if (1 && HREG(63)) {
                LOG_NUM("1", 1, "../z_play.c", 3708);
            }

            SkyboxDraw_Update(&globalCtx->skyboxCtx);

            if (1 && HREG(63)) {
                LOG_NUM("1", 1, "../z_play.c", 3716);
            }

            if ((globalCtx->pauseCtx.state != 0) || (globalCtx->pauseCtx.flag != 0)) {
                if (1 && HREG(63)) {
                    LOG_NUM("1", 1, "../z_play.c", 3721);
                }

                KaleidoScopeCall_Update(globalCtx);
            } else if (globalCtx->unk_10A20 != 0) {
                if (1 && HREG(63)) {
                    LOG_NUM("1", 1, "../z_play.c", 3727);
                }

                func_801104C8(globalCtx);
            } else {
                if (1 && HREG(63)) {
                    LOG_NUM("1", 1, "../z_play.c", 3733);
                }

                func_8010F6F0(globalCtx);
            }

            if (1 && HREG(63)) {
                LOG_NUM("1", 1, "../z_play.c", 3737);
            }

            if (1 && HREG(63)) {
                LOG_NUM("1", 1, "../z_play.c", 3742);
            }

            Interface_Update(globalCtx);

            if (1 && HREG(63)) {
                LOG_NUM("1", 1, "../z_play.c", 3765);
            }

            func_800A390C(globalCtx, &globalCtx->animationCtx);

            if (1 && HREG(63)) {
                LOG_NUM("1", 1, "../z_play.c", 3771);
            }

            func_8006BA30(globalCtx);

            if (1 && HREG(63)) {
                LOG_NUM("1", 1, "../z_play.c", 3777);
            }

            ShrinkWindow_Update(R_UPDATE_RATE);

            if (1 && HREG(63)) {
                LOG_NUM("1", 1, "../z_play.c", 3783);
            }

            TransitionFade_Update(&globalCtx->transitionFade, R_UPDATE_RATE);
        }
    }

    if (1 && HREG(63)) {
        LOG_NUM("1", 1, "../z_play.c", 3799);
    }

    if (1 && HREG(63)) {
        LOG_NUM("1", 1, "../z_play.c", 3801);
    }

    if ((sp80 == 0) || (gDbgCamEnabled != 0)) {
        s32 i; // 0x54
        s32 camIdx;
        Vec3s sp48;

        globalCtx->nextCamera = globalCtx->activeCamera;

        if (1 && HREG(63)) {
            LOG_NUM("1", 1, "../z_play.c", 3806);
        }

        for (i = 0, camIdx = globalCtx->nextCamera; i < 4; i++) {
            if ((i != camIdx) && (globalCtx->cameraPtrs[i] != NULL)) {
                if (1 && HREG(63)) {
                    LOG_NUM("1", 1, "../z_play.c", 3809);
                }

                Camera_Update(&sp48, globalCtx->cameraPtrs[i]);
                camIdx = globalCtx->nextCamera;
            }
        }

        Camera_Update(&sp48, globalCtx->cameraPtrs[camIdx]);

        if (1 && HREG(63)) {
            LOG_NUM("1", 1, "../z_play.c", 3814);
        }
    }

    if (1 && HREG(63)) {
        LOG_NUM("1", 1, "../z_play.c", 3816);
    }

    func_80070C24(globalCtx, &globalCtx->envCtx, &globalCtx->lightCtx, &globalCtx->pauseCtx, &globalCtx->msgCtx,
                  &globalCtx->unk_10A20, globalCtx->state.gfxCtx);
}
#else
#pragma GLOBAL_ASM("asm/non_matchings/code/z_play/Gameplay_Update.s")
#endif

void Gameplay_DrawOverlayElements(GlobalContext* globalCtx) {
    if ((globalCtx->pauseCtx.state != 0) || (globalCtx->pauseCtx.flag != 0)) {
        KaleidoScopeCall_Draw(globalCtx);
    }

    if (gSaveContext.gameMode == 0) {
        Interface_Draw(globalCtx);
    }

    func_8010F58C(globalCtx);

    if (globalCtx->unk_10A20 != 0) {
        func_80110460(globalCtx);
    }
}

#ifdef NON_MATCHING
// regalloc, stack usage and minor ordering differences
void Gameplay_Draw(GlobalContext* globalCtx) {
    GraphicsContext* gfxCtx = globalCtx->state.gfxCtx;
    LightMapper* sp228;
    Vec3f sp21C;

    OPEN_DISPS(gfxCtx, "../z_play.c", 3907);

    gSegments[4] = PHYSICAL_TO_VIRTUAL(globalCtx->objectCtx.status[globalCtx->objectCtx.mainKeepIndex].segment);
    gSegments[5] = PHYSICAL_TO_VIRTUAL(globalCtx->objectCtx.status[globalCtx->objectCtx.subKeepIndex].segment);
    gSegments[2] = PHYSICAL_TO_VIRTUAL(globalCtx->sceneSegment);

    gSPSegment(oGfxCtx->polyOpa.p++, 0x00, NULL);
    gSPSegment(oGfxCtx->polyXlu.p++, 0x00, NULL);
    gSPSegment(oGfxCtx->overlay.p++, 0x00, NULL);

    gSPSegment(oGfxCtx->polyOpa.p++, 0x04, globalCtx->objectCtx.status[globalCtx->objectCtx.mainKeepIndex].segment);
    gSPSegment(oGfxCtx->polyXlu.p++, 0x04, globalCtx->objectCtx.status[globalCtx->objectCtx.mainKeepIndex].segment);
    gSPSegment(oGfxCtx->overlay.p++, 0x04, globalCtx->objectCtx.status[globalCtx->objectCtx.mainKeepIndex].segment);

    gSPSegment(oGfxCtx->polyOpa.p++, 0x05, globalCtx->objectCtx.status[globalCtx->objectCtx.subKeepIndex].segment);
    gSPSegment(oGfxCtx->polyXlu.p++, 0x05, globalCtx->objectCtx.status[globalCtx->objectCtx.subKeepIndex].segment);
    gSPSegment(oGfxCtx->overlay.p++, 0x05, globalCtx->objectCtx.status[globalCtx->objectCtx.subKeepIndex].segment);

    gSPSegment(oGfxCtx->polyOpa.p++, 0x02, globalCtx->sceneSegment);
    gSPSegment(oGfxCtx->polyXlu.p++, 0x02, globalCtx->sceneSegment);
    gSPSegment(oGfxCtx->overlay.p++, 0x02, globalCtx->sceneSegment);

    func_80095248(gfxCtx, 0, 0, 0);

    if ((HREG(80) != 10) || (HREG(82) != 0)) {
        oGfxCtx->polyOpa.p = func_800BC8A0(globalCtx, oGfxCtx->polyOpa.p);
        oGfxCtx->polyXlu.p = func_800BC8A0(globalCtx, oGfxCtx->polyXlu.p);

        func_800AA460(&globalCtx->view, globalCtx->view.fovy, globalCtx->view.zNear, globalCtx->lightCtx.unk_0C);
        func_800AAA50(&globalCtx->view, 15);

        Matrix_MtxToMtxF(&globalCtx->view.viewing, &globalCtx->mf_11DA0);
        Matrix_MtxToMtxF(&globalCtx->view.projection, &globalCtx->mf_11D60);
        Matrix_Mult(&globalCtx->mf_11D60, MTXMODE_NEW);
        Matrix_Mult(&globalCtx->mf_11DA0, MTXMODE_APPLY);
        Matrix_Get(&globalCtx->mf_11D60);
        globalCtx->mf_11DA0.mf[3][2] = 0.0f;
        globalCtx->mf_11DA0.mf[3][1] = 0.0f;
        globalCtx->mf_11DA0.mf[3][0] = 0.0f;
        globalCtx->mf_11DA0.mf[2][3] = 0.0f;
        globalCtx->mf_11DA0.mf[1][3] = 0.0f;
        globalCtx->mf_11DA0.mf[0][3] = 0.0f;
        Matrix_Reverse(&globalCtx->mf_11DA0);
        globalCtx->unk_11DE0 = Matrix_MtxFToMtx(Matrix_CheckFloats(&globalCtx->mf_11DA0, "../z_play.c", 4005),
                                                Graph_Alloc(gfxCtx, sizeof(Mtx)));

        gSPSegment(oGfxCtx->polyOpa.p++, 0x01, globalCtx->unk_11DE0);

        if ((HREG(80) != 10) || (HREG(92) != 0)) {
            Gfx* sp1CC = oGfxCtx->polyOpa.p;
            Gfx* gfxP = Graph_GfxPlusOne(oGfxCtx->polyOpa.p);
            gSPDisplayList(oGfxCtx->overlay.p++, gfxP);

            if ((globalCtx->transitionMode == 3) || (globalCtx->transitionMode == 11) ||
                (globalCtx->transitionCtx.transitionType >= 56)) {
                View view; // 0xA0

                View_Init(&view, gfxCtx);
                view.flags = 2 | 8;

                SET_FULLSCREEN_VIEWPORT(&view);

                func_800AB9EC(&view, 15, &gfxP);
                globalCtx->transitionCtx.draw(&globalCtx->transitionCtx.data, &gfxP);
            }

            TransitionFade_Draw(&globalCtx->transitionFade, &gfxP);

            if (D_801614B0.a > 0) {
                D_80161498.primColor.rgba = D_801614B0.rgba;
                VisMono_Draw(&D_80161498, &gfxP);
            }

            gSPEndDisplayList(gfxP++);
            Graph_BranchDlist(sp1CC, gfxP);
            oGfxCtx->polyOpa.p = gfxP;
        }

        if (gTrnsnUnkState == 3) {
            Gfx* sp88 = oGfxCtx->polyOpa.p;
            TransitionUnk_Draw(&sTrnsnUnk, &sp88);
            oGfxCtx->polyOpa.p = sp88;
            goto Gameplay_Draw_DrawOverlayElements;
        } else {
            func_800C0ED8(&globalCtx->preRenderCtx, 0x140, 0xF0, gfxCtx->curFrameBuffer, gZBuffer);

            if (R_PAUSE_MENU_MODE == 2) {
                MsgEvent_SendNullTask();
                func_800C3770(&globalCtx->preRenderCtx);
                R_PAUSE_MENU_MODE = 3;
            } else if (R_PAUSE_MENU_MODE >= 4) {
                R_PAUSE_MENU_MODE = 0;
            }

            if (R_PAUSE_MENU_MODE == 3) {
                Gfx* sp84 = oGfxCtx->polyOpa.p;
                func_800C24BC(&globalCtx->preRenderCtx, &sp84);
                oGfxCtx->polyOpa.p = sp84;
                goto Gameplay_Draw_DrawOverlayElements;
            } else {
                s32 sp80;
                if ((HREG(80) != 10) || (HREG(83) != 0)) {
                    if (globalCtx->skyboxId != 0) {
                        s32 skyboxId = globalCtx->skyboxId;
                        if ((globalCtx->skyboxId != 0x1D) && !globalCtx->envCtx.skyDisabled) {
                            if ((globalCtx->skyboxId == 1) || (skyboxId == 5)) {
                                func_8006FC88(globalCtx->skyboxId, &globalCtx->envCtx, &globalCtx->skyboxCtx);
                                SkyboxDraw_Draw(&globalCtx->skyboxCtx, gfxCtx, globalCtx->skyboxId,
                                                globalCtx->envCtx.unk_13, globalCtx->view.eye.x, globalCtx->view.eye.y,
                                                globalCtx->view.eye.z);
                            } else if (globalCtx->skyboxCtx.unk_140 == 0) {
                                SkyboxDraw_Draw(&globalCtx->skyboxCtx, gfxCtx, skyboxId, 0, globalCtx->view.eye.x,
                                                globalCtx->view.eye.y, globalCtx->view.eye.z);
                            }
                        }
                    }
                }

                if ((HREG(80) != 10) || (HREG(90) & 2)) {
                    if (!globalCtx->envCtx.sunMoonDisabled) {
                        func_800730DC(globalCtx);
                    }
                }

                if ((HREG(80) != 10) || (HREG(90) & 1)) {
                    func_80074D6C(globalCtx);
                }

                if ((HREG(80) != 10) || (HREG(90) & 4)) {
                    func_800750C0(globalCtx);
                    func_8007542C(globalCtx, 0);
                }

                if ((HREG(80) != 10) || (HREG(90) & 8)) {
                    sp228 = Lights_CreateMapper(&globalCtx->lightCtx, gfxCtx);
                    func_8007A474(sp228, globalCtx->lightCtx.lightsHead, 0);
                    func_80079EFC(sp228, gfxCtx);
                }

                if ((HREG(80) != 10) || (HREG(84) != 0)) {
                    if (VREG(94) == 0) {
                        if (HREG(80) != 10) {
                            sp80 = 3;
                        } else {
                            sp80 = HREG(84);
                        }
                        Scene_Draw(globalCtx);
                        Room_Draw(globalCtx, &globalCtx->roomCtx.curRoom, sp80 & 3);
                        Room_Draw(globalCtx, &globalCtx->roomCtx.prevRoom, sp80 & 3);
                    }
                }

                if ((HREG(80) != 10) || (HREG(83) != 0)) {
                    if (globalCtx->skyboxCtx.unk_140 != 0) {
                        if (ACTIVE_CAM->setting != 0x19) {
                            Vec3f sp74;
                            Camera_GetSkyboxOffset(&sp74, ACTIVE_CAM);
                            SkyboxDraw_Draw(&globalCtx->skyboxCtx, gfxCtx, globalCtx->skyboxId, 0,
                                            globalCtx->view.eye.x + sp74.x, globalCtx->view.eye.y + sp74.y,
                                            globalCtx->view.eye.z + sp74.z);
                        }
                    }
                }

                if (globalCtx->envCtx.unk_EE[1] != 0) {
                    func_80074704(globalCtx, &globalCtx->view, gfxCtx);
                }

                if ((HREG(80) != 10) || (HREG(84) != 0)) {
                    func_8007672C(gfxCtx, 0, 0, 0, globalCtx->unk_11E18, 1);
                }

                if ((HREG(80) != 10) || (HREG(85) != 0)) {
                    func_800315AC(globalCtx, &globalCtx->actorCtx);
                }

                if ((HREG(80) != 10) || (HREG(86) != 0)) {
                    if (!globalCtx->envCtx.sunMoonDisabled) {
                        sp21C.x = globalCtx->view.eye.x + globalCtx->envCtx.unk_04.x;
                        sp21C.y = globalCtx->view.eye.y + globalCtx->envCtx.unk_04.y;
                        sp21C.z = globalCtx->view.eye.z + globalCtx->envCtx.unk_04.z;
                        func_80073988(globalCtx, &globalCtx->envCtx, &globalCtx->view, gfxCtx, sp21C, 0);
                    }
                    func_80075E68(globalCtx);
                }

                if ((HREG(80) != 10) || (HREG(87) != 0)) {
                    if (MREG(64) != 0) {
                        func_8007672C(gfxCtx, MREG(65), MREG(66), MREG(67), MREG(68), 3);
                    }

                    if (globalCtx->envCtx.unk_E1) {} // Necessary to match

                    if (globalCtx->envCtx.unk_E1 == 1) {
                        func_8007672C(gfxCtx, globalCtx->envCtx.unk_E2[0], globalCtx->envCtx.unk_E2[1],
                                      globalCtx->envCtx.unk_E2[2], globalCtx->envCtx.unk_E2[3], 3);
                    } else {
                        // Also necessary to match
                    }
                }

                if ((HREG(80) != 10) || (HREG(88) != 0)) {
                    if (globalCtx->envCtx.unk_E6 != 0) {
                        func_80076934(globalCtx);
                    }
                }

                if ((HREG(80) != 10) || (HREG(93) != 0)) {
                    DebugDisplay_DrawObjects(globalCtx);
                }

                if ((R_PAUSE_MENU_MODE == 1) || (gTrnsnUnkState == 1)) {
                    Gfx* sp70 = oGfxCtx->overlay.p;
                    globalCtx->preRenderCtx.unk_10 = gfxCtx->curFrameBuffer;
                    globalCtx->preRenderCtx.unk_14 = gZBuffer;
                    func_800C1F20(&globalCtx->preRenderCtx, &sp70);
                    if (R_PAUSE_MENU_MODE == 1) {
                        globalCtx->preRenderCtx.unk_18 = gfxCtx->curFrameBuffer;
                        func_800C20B4(&globalCtx->preRenderCtx, &sp70);
                        R_PAUSE_MENU_MODE = 2;
                    } else {
                        gTrnsnUnkState = 2;
                    }
                    oGfxCtx->overlay.p = sp70;
                    globalCtx->preRenderCtx.unk_A3 = 2;
                    SREG(33) |= 1;
                } else {
                Gameplay_Draw_DrawOverlayElements:
                    if ((HREG(80) != 10) || (HREG(89) != 0)) {
                        Gameplay_DrawOverlayElements(globalCtx);
                    }
                }
            }
        }
    }

    if (globalCtx->view.unk_124 != 0) {
        Vec3s sp50;
        Camera_Update(&sp50, ACTIVE_CAM);
        func_800AB944(&globalCtx->view);
        globalCtx->view.unk_124 = 0;
        if ((globalCtx->skyboxId != 0) && (globalCtx->skyboxId != 0x1D) && !globalCtx->envCtx.skyDisabled) {
            SkyboxDraw_UpdateMatrix(&globalCtx->skyboxCtx, globalCtx->view.eye.x, globalCtx->view.eye.y,
                                    globalCtx->view.eye.z);
        }
    }

    Camera_Finish(ACTIVE_CAM);

    CLOSE_DISPS(gfxCtx, "../z_play.c", 4508);
}
#else
#pragma GLOBAL_ASM("asm/non_matchings/code/z_play/Gameplay_Draw.s")
#endif

void Gameplay_Main(GlobalContext* globalCtx) {
    D_8012D1F8 = &globalCtx->state.input[0];

    DebugDisplay_Init();

    if (1 && HREG(63)) {
        LOG_NUM("1", 1, "../z_play.c", 4556);
    }

    if ((HREG(80) == 10) && (HREG(94) != 10)) {
        HREG(81) = 1;
        HREG(82) = 1;
        HREG(83) = 1;
        HREG(84) = 3;
        HREG(85) = 1;
        HREG(86) = 1;
        HREG(87) = 1;
        HREG(88) = 1;
        HREG(89) = 1;
        HREG(90) = 15;
        HREG(91) = 1;
        HREG(92) = 1;
        HREG(93) = 1;
        HREG(94) = 10;
    }

    if ((HREG(80) != 10) || (HREG(81) != 0)) {
        Gameplay_Update(globalCtx);
    }

    if (1 && HREG(63)) {
        LOG_NUM("1", 1, "../z_play.c", 4583);
    }

    Gameplay_Draw(globalCtx);

    if (1 && HREG(63)) {
        LOG_NUM("1", 1, "../z_play.c", 4587);
    }
}

// original name: "Game_play_demo_mode_check"
s32 Gameplay_InCsMode(GlobalContext* globalCtx) {
    return (globalCtx->csCtx.state != 0) || func_8008E988(globalCtx);
}

f32 func_800BFCB8(GlobalContext* globalCtx, MtxF* mf, Vec3f* vec) {
    CollisionPoly sp50;
    f32 temp1;
    f32 temp2;
    f32 temp3;
    f32 sp40;
    f32 sp3C;
    f32 sp38;
    f32 sp34;
    s32 pad[5];

    sp40 = func_8003CB30(&globalCtx->colCtx, &sp50, vec, mf);

    if (sp40 > -32000.0f) {
        sp3C = sp50.norm.x * (1.0f / 32767.0f);
        sp38 = sp50.norm.y * (1.0f / 32767.0f);
        sp34 = sp50.norm.z * (1.0f / 32767.0f);

        temp1 = sqrtf(1.0f - SQ(sp3C));

        if (temp1 != 0.0f) {
            temp2 = sp38 * temp1;
            temp3 = -sp34 * temp1;
        } else {
            temp3 = 0.0f;
            temp2 = 0.0f;
        }

        mf->xx = temp1;
        mf->xy = -sp3C * temp2;
        mf->xz = sp3C * temp3;
        mf->yx = sp3C;
        mf->yy = sp38;
        mf->yz = sp34;
        mf->zy = temp3;
        mf->zz = temp2;
        mf->xw = 0.0f;
        mf->yw = 0.0f;
        mf->zx = 0.0f;
        mf->zw = 0.0f;
        mf->wx = vec->x;
        mf->wy = sp40;
        mf->wz = vec->z;
        mf->ww = 1.0f;
    } else {
        mf->yx = 0.0f;
        mf->xz = 0.0f;
        mf->xy = 0.0f;
        mf->xx = 0.0f;
        mf->zw = 0.0f;
        mf->zx = 0.0f;
        mf->yw = 0.0f;
        mf->xw = 0.0f;
        mf->zz = 0.0f;
        mf->zy = 0.0f;
        mf->yz = 0.0f;
        mf->yy = 1.0f;
        mf->wx = vec->x;
        mf->wy = vec->y;
        mf->wz = vec->z;
        mf->ww = 1.0f;
    }

    return sp40;
}

void* Gameplay_LoadFile(GlobalContext* globalCtx, RomFile* file) {
    u32 size;
    void* allocp;

    size = file->vromEnd - file->vromStart;
    allocp = GameState_Alloc(&globalCtx->state, size, "../z_play.c", 4692);
    DmaMgr_SendRequest1(allocp, file->vromStart, size, "../z_play.c", 4694);

    return allocp;
}

void Gameplay_InitSkybox(GlobalContext* globalCtx, s16 skyboxId) {
    func_800B0E50(globalCtx, &globalCtx->skyboxCtx, skyboxId);
    func_8006F140(globalCtx, &globalCtx->envCtx, 0);
}

void Gameplay_InitScene(GlobalContext* globalCtx, s32 spawn) {
    globalCtx->curSpawn = spawn;
    globalCtx->linkActorEntry = NULL;
    globalCtx->unk_11DFC = NULL;
    globalCtx->setupEntranceList = NULL;
    globalCtx->setupExitList = NULL;
    globalCtx->cUpElfMsgs = NULL;
    globalCtx->setupPathList = NULL;
    globalCtx->nbSetupActors = 0;
    Object_InitBank(globalCtx, &globalCtx->objectCtx);
    func_8007A614(globalCtx, &globalCtx->lightCtx);
    func_80098CBC(globalCtx, &globalCtx->nbTransitionActors);
    func_80096FD4(globalCtx, &globalCtx->roomCtx.curRoom);
    YREG(15) = 0;
    gSaveContext.worldMapArea = 0;
    Scene_ExecuteCommands(globalCtx, globalCtx->sceneSegment);
    Gameplay_InitSkybox(globalCtx, globalCtx->skyboxId);
}

void Gameplay_SpawnScene(GlobalContext* globalCtx, s32 sceneNum, s32 spawn) {
    Scene* scene = &gSceneTable[sceneNum];

    scene->unk_13 = 0;
    globalCtx->loadedScene = scene;
    globalCtx->sceneNum = sceneNum;
    globalCtx->sceneConfig = scene->config;

    osSyncPrintf("\nSCENE SIZE %fK\n", (scene->sceneFile.vromEnd - scene->sceneFile.vromStart) * 0.0009765625f);

    globalCtx->sceneSegment = Gameplay_LoadFile(globalCtx, &scene->sceneFile);
    scene->unk_13 = 0;
    if (globalCtx->sceneSegment == NULL) {
        __assert("this->sceneSegment != NULL", "../z_play.c", 4960);
    }
    gSegments[2] = PHYSICAL_TO_VIRTUAL(globalCtx->sceneSegment);

    Gameplay_InitScene(globalCtx, spawn);

    osSyncPrintf("ROOM SIZE=%fK\n", func_80096FE8(globalCtx, &globalCtx->roomCtx) * 0.0009765625f);
}

void func_800C016C(GlobalContext* globalCtx, Vec3f* src, Vec3f* dest) {
    f32 temp;

    Matrix_Mult(&globalCtx->mf_11D60, MTXMODE_NEW);
    Matrix_MultVec3f(src, dest);

    temp = globalCtx->mf_11D60.ww +
           (globalCtx->mf_11D60.xw * src->x + globalCtx->mf_11D60.yw * src->y + globalCtx->mf_11D60.zw * src->z);

    dest->x = 160.0f + ((dest->x / temp) * 160.0f);
    dest->y = 120.0f - ((dest->y / temp) * 120.0f);
}

s16 Gameplay_CreateSubCamera(GlobalContext* globalCtx) {
    s16 i;

    for (i = 1; i < 4; i++) {
        if (globalCtx->cameraPtrs[i] == NULL) {
            break;
        }
    }

    if (i == 4) {
        osSyncPrintf(VT_COL(RED, WHITE) "camera control: error: fulled sub camera system area\n" VT_RST);
        return -1;
    }

    osSyncPrintf("camera control: " VT_BGCOL(CYAN) " " VT_COL(WHITE, BLUE) " create new sub camera [%d] " VT_BGCOL(
                     CYAN) " " VT_RST "\n",
                 i);

<<<<<<< HEAD
    globalCtx->cameraPtrs[i] = &globalCtx->cameras[i];
    Camera_Init(globalCtx->cameraPtrs[i], &globalCtx->view, &globalCtx->colCtx, globalCtx);
    globalCtx->cameraPtrs[i]->thisIdx = i;
=======
    globalCtx->cameraPtrs[i] = &globalCtx->subCameras[i - 1];
    func_80057C6C(globalCtx->cameraPtrs[i], &globalCtx->view, &globalCtx->colCtx, globalCtx);
    globalCtx->cameraPtrs[i]->unk_164 = i;
>>>>>>> b4ac94a8

    return i;
}

s16 Gameplay_GetActiveCamId(GlobalContext* globalCtx) {
    return globalCtx->activeCamera;
}

void Gameplay_ChangeCameraStatus(GlobalContext* globalCtx, s16 camId, s16 status) {
    s16 camIdx = (camId == -1) ? globalCtx->activeCamera : camId;

    if (status == 7) {
        globalCtx->activeCamera = camIdx;
    }

    Camera_ChangeStatus(globalCtx->cameraPtrs[camIdx], status);
}

void Gameplay_ClearCamera(GlobalContext* globalCtx, s16 camId) {
    s16 camIdx = (camId == -1) ? globalCtx->activeCamera : camId;

    if (camIdx == 0) {
        osSyncPrintf(VT_COL(RED, WHITE) "camera control: error: never clear camera !!\n" VT_RST);
    }

    if (globalCtx->cameraPtrs[camIdx] != NULL) {
        Camera_ChangeStatus(globalCtx->cameraPtrs[camIdx], 0x100);
        globalCtx->cameraPtrs[camIdx] = NULL;
        osSyncPrintf("camera control: " VT_BGCOL(CYAN) " " VT_COL(WHITE, BLUE) " clear sub camera [%d] " VT_BGCOL(
                         CYAN) " " VT_RST "\n",
                     camIdx);
    } else {
        osSyncPrintf(VT_COL(RED, WHITE) "camera control: error: camera No.%d already cleared\n" VT_RST, camIdx);
    }
}

void Gameplay_ClearAllSubCameras(GlobalContext* globalCtx) {
    s16 i;

    for (i = 1; i < 4; i++) {
        if (globalCtx->cameraPtrs[i] != NULL) {
            Gameplay_ClearCamera(globalCtx, i);
        }
    }

    globalCtx->activeCamera = 0;
}

Camera* Gameplay_GetCamera(GlobalContext* globalCtx, s16 camId) {
    s16 camIdx = (camId == -1) ? globalCtx->activeCamera : camId;

    return globalCtx->cameraPtrs[camIdx];
}

s32 Gameplay_CameraSetAtEye(GlobalContext* globalCtx, s16 camId, Vec3f* at, Vec3f* eye) {
    s32 ret = 0;
    s16 camIdx = (camId == -1) ? globalCtx->activeCamera : camId;
    Camera* camera = globalCtx->cameraPtrs[camIdx];
    Player* player;

    ret |= Camera_SetParam(camera, 1, at);
    ret <<= 1;
    ret |= Camera_SetParam(camera, 2, eye);

    camera->dist = Math3D_Vec3f_DistXYZ(at, eye);

    player = camera->player;
    if (player != NULL) {
        camera->posOffset.x = at->x - player->actor.posRot.pos.x;
        camera->posOffset.y = at->y - player->actor.posRot.pos.y;
        camera->posOffset.z = at->z - player->actor.posRot.pos.z;
    } else {
        camera->posOffset.x = camera->posOffset.y = camera->posOffset.z = 0.0f;
    }

    camera->atLERPStepScale = 0.01f;

    return ret;
}

s32 Gameplay_CameraSetAtEyeUp(GlobalContext* globalCtx, s16 camId, Vec3f* at, Vec3f* eye, Vec3f* up) {
    s32 ret = 0;
    s16 camIdx = (camId == -1) ? globalCtx->activeCamera : camId;
    Camera* camera = globalCtx->cameraPtrs[camIdx];
    Player* player;

    ret |= Camera_SetParam(camera, 1, at);
    ret <<= 1;
    ret |= Camera_SetParam(camera, 2, eye);
    ret <<= 1;
    ret |= Camera_SetParam(camera, 4, up);

    camera->dist = Math3D_Vec3f_DistXYZ(at, eye);

    player = camera->player;
    if (player != NULL) {
        camera->posOffset.x = at->x - player->actor.posRot.pos.x;
        camera->posOffset.y = at->y - player->actor.posRot.pos.y;
        camera->posOffset.z = at->z - player->actor.posRot.pos.z;
    } else {
        camera->posOffset.x = camera->posOffset.y = camera->posOffset.z = 0.0f;
    }

    camera->atLERPStepScale = 0.01f;

    return ret;
}

s32 Gameplay_CameraSetFov(GlobalContext* globalCtx, s16 camId, f32 fov) {
    s32 ret = Camera_SetParam(globalCtx->cameraPtrs[camId], 0x20, &fov) & 1;
    if(1){}
    return ret;
}

s32 Gameplay_SetCameraRoll(GlobalContext* globalCtx, s16 camId, s16 roll) {
    s16 camIdx = (camId == -1) ? globalCtx->activeCamera : camId;
    Camera* camera;

    camera = globalCtx->cameraPtrs[camIdx];
    camera->roll = roll;

    return 1;
}

void Gameplay_CopyCamera(GlobalContext* globalCtx, s16 camId1, s16 camId2) {
    s16 camIdx2 = (camId2 == -1) ? globalCtx->activeCamera : camId2;
    s16 camIdx1 = (camId1 == -1) ? globalCtx->activeCamera : camId1;

    Camera_Copy(globalCtx->cameraPtrs[camIdx1], globalCtx->cameraPtrs[camIdx2]);
}

s32 func_800C0808(GlobalContext* globalCtx, s16 camId, Player* player, s16 setting) {
    Camera* camera;
    s16 camIdx = (camId == -1) ? globalCtx->activeCamera : camId;

    camera = globalCtx->cameraPtrs[camIdx];
    func_80058148(camera, player);
    return Camera_ChangeSetting(camera, setting);
}

void Gameplay_CameraChangeSetting(GlobalContext* globalCtx, s16 camId, s16 setting) {
    Camera_ChangeSetting(Gameplay_GetCamera(globalCtx, camId), setting);
}

void func_800C08AC(GlobalContext* globalCtx, s16 camId, s16 arg2) {
    s16 camIdx = (camId == -1) ? globalCtx->activeCamera : camId;
    s16 i;

    Gameplay_ClearCamera(globalCtx, camIdx);

    for (i = 1; i < 4; i++) {
        if (globalCtx->cameraPtrs[i] != NULL) {
            osSyncPrintf(
                VT_COL(RED, WHITE) "camera control: error: return to main, other camera left. %d cleared!!\n" VT_RST,
                i);
            Gameplay_ClearCamera(globalCtx, i);
        }
    }

    if (arg2 <= 0) {
        Gameplay_ChangeCameraStatus(globalCtx, 0, CAM_STATUS_ACTIVE);
        globalCtx->cameraPtrs[0]->childCamIdx = globalCtx->cameraPtrs[0]->parentCamIdx = 0;
    } else {
        func_800800F8(globalCtx, 1020, arg2, NULL, 0);
    }
}

s16 Gameplay_CameraGetUID(GlobalContext* globalCtx, s16 camId) {
    Camera* camera = globalCtx->cameraPtrs[camId];

    if (camera != NULL) {
        return camera->uid;
    } else {
        return -1;
    }
}

s16 func_800C09D8(GlobalContext* globalCtx, s16 camId, s16 arg2) {
    Camera* camera = globalCtx->cameraPtrs[camId];

    if (camera != NULL) {
        return 0;
    } else if (camera->uid != arg2) {
        return 0;
    } else if (camera->status != 7) {
        return 2;
    } else {
        return 1;
    }
}

void Gameplay_SaveSceneFlags(GlobalContext* globalCtx) {
    SaveSceneFlags* sceneFlags = &gSaveContext.sceneFlags[globalCtx->sceneNum];

    sceneFlags->chest = globalCtx->actorCtx.flags.chest;
    sceneFlags->swch = globalCtx->actorCtx.flags.swch;
    sceneFlags->clear = globalCtx->actorCtx.flags.clear;
    sceneFlags->collect = globalCtx->actorCtx.flags.collect;
}

void Gameplay_SetRespawnData(GlobalContext* globalCtx, s32 respawnMode, s16 entranceIndex, s32 roomIndex,
                             s32 playerParams, Vec3f* pos, s16 yaw) {
    RespawnData* respawnData = &gSaveContext.respawn[respawnMode];

    respawnData->entranceIndex = entranceIndex;
    respawnData->roomIndex = roomIndex;
    respawnData->pos = *pos;
    respawnData->yaw = yaw;
    respawnData->playerParams = playerParams;
    respawnData->tempSwchFlags = globalCtx->actorCtx.flags.tempSwch;
    respawnData->tempCollectFlags = globalCtx->actorCtx.flags.tempCollect;
}

void Gameplay_SetupRespawnPoint(GlobalContext* globalCtx, s32 respawnMode, s32 playerParams) {
    Player* player = PLAYER;
    s32 entranceIndex;
    s8 roomIndex;

    if ((globalCtx->sceneNum != SCENE_YOUSEI_IZUMI_TATE) && (globalCtx->sceneNum != SCENE_KAKUSIANA)) {
        roomIndex = globalCtx->roomCtx.curRoom.num;
        entranceIndex = gSaveContext.entranceIndex;
        Gameplay_SetRespawnData(globalCtx, respawnMode, entranceIndex, roomIndex, playerParams,
                                &player->actor.posRot.pos, player->actor.shape.rot.y);
    }
}

void Gameplay_TriggerVoidOut(GlobalContext* globalCtx) {
    gSaveContext.respawn[RESPAWN_MODE_DOWN].tempSwchFlags = globalCtx->actorCtx.flags.tempSwch;
    gSaveContext.respawn[RESPAWN_MODE_DOWN].tempCollectFlags = globalCtx->actorCtx.flags.tempCollect;
    gSaveContext.respawnFlag = 1;
    globalCtx->sceneLoadFlag = 0x14;
    globalCtx->nextEntranceIndex = gSaveContext.respawn[RESPAWN_MODE_DOWN].entranceIndex;
    globalCtx->fadeTransition = 2;
}

void Gameplay_LoadToLastEntrance(GlobalContext* globalCtx) {
    gSaveContext.respawnFlag = -1;
    globalCtx->sceneLoadFlag = 0x14;

    if ((globalCtx->sceneNum == SCENE_GANON_SONOGO) || (globalCtx->sceneNum == SCENE_GANON_FINAL) ||
        (globalCtx->sceneNum == SCENE_GANONTIKA_SONOGO) || (globalCtx->sceneNum == SCENE_GANON_DEMO)) {
        globalCtx->nextEntranceIndex = 0x043F;
        Item_Give(globalCtx, ITEM_SWORD_MASTER);
    } else if ((gSaveContext.entranceIndex == 0x028A) || (gSaveContext.entranceIndex == 0x028E) ||
               (gSaveContext.entranceIndex == 0x0292) || (gSaveContext.entranceIndex == 0x0476)) {
        globalCtx->nextEntranceIndex = 0x01F9;
    } else {
        globalCtx->nextEntranceIndex = gSaveContext.entranceIndex;
    }

    globalCtx->fadeTransition = 2;
}

void Gameplay_TriggerRespawn(GlobalContext* globalCtx) {
    Gameplay_SetupRespawnPoint(globalCtx, RESPAWN_MODE_DOWN, 0xDFF);
    Gameplay_LoadToLastEntrance(globalCtx);
}

s32 func_800C0CB8(GlobalContext* globalCtx) {
    return (globalCtx->roomCtx.curRoom.mesh->polygon.type != 1) && (YREG(15) != 0x20) && (YREG(15) != 0x30) &&
           (YREG(15) != 0x40) && (globalCtx->sceneNum != SCENE_HAIRAL_NIWA);
}

s32 func_800C0D28(GlobalContext* globalCtx) {
    return (globalCtx->sub_7B8.toggle != 0);
}

s32 func_800C0D34(GlobalContext* globalCtx, Actor* actor, s16* yaw) {
    TransitionActorEntry* transitionActor;

    if (actor->type != ACTORTYPE_DOOR) {
        return 0;
    }

    transitionActor = &globalCtx->transitionActorList[(u16)actor->params >> 10];

    if (transitionActor->backRoom == transitionActor->frontRoom) {
        return 0;
    }

    if (actor->room == transitionActor->frontRoom) {
        *yaw = actor->shape.rot.y;
    } else {
        *yaw = actor->shape.rot.y + 0x8000;
    }

    return 1;
}

s32 func_800C0DB4(GlobalContext* globalCtx, Vec3f* arg1) {
    UNK_TYPE sp3C;
    CollisionPoly* sp38;
    Vec3f sp2C;
    s32 sp28;

    sp2C = *arg1;

    if ((func_8004213C(globalCtx, &globalCtx->colCtx, sp2C.x, sp2C.z, &sp2C.y, &sp3C) == 1) && (arg1->y < sp2C.y) &&
        (func_8003C940(&globalCtx->colCtx, &sp38, &sp28, &sp2C) != -32000.0f)) {
        return 1;
    } else {
        return 0;
    }
}<|MERGE_RESOLUTION|>--- conflicted
+++ resolved
@@ -223,21 +223,12 @@
         globalCtx->cameraPtrs[i] = NULL;
     }
 
-<<<<<<< HEAD
-    Camera_Init(&globalCtx->cameras[0], &globalCtx->view, &globalCtx->colCtx, globalCtx);
-    Camera_ChangeStatus(&globalCtx->cameras[0], 7);
+    Camera_Init(&globalCtx->mainCamera, &globalCtx->view, &globalCtx->colCtx, globalCtx);
+    Camera_ChangeStatus(&globalCtx->mainCamera, CAM_STATUS_ACTIVE);
 
     for (i = 0; i < 3; i++) {
-        Camera_Init(&globalCtx->cameras[i + 1], &globalCtx->view, &globalCtx->colCtx, globalCtx);
-        Camera_ChangeStatus(&globalCtx->cameras[i + 1], 0x100);
-=======
-    func_80057C6C(&globalCtx->mainCamera, &globalCtx->view, &globalCtx->colCtx, globalCtx);
-    Camera_ChangeStatus(&globalCtx->mainCamera, 7);
-
-    for (i = 0; i < 3; i++) {
-        func_80057C6C(&globalCtx->subCameras[i], &globalCtx->view, &globalCtx->colCtx, globalCtx);
-        Camera_ChangeStatus(&globalCtx->subCameras[i], 0x100);
->>>>>>> b4ac94a8
+        Camera_Init(&globalCtx->subCameras[i + 1], &globalCtx->view, &globalCtx->colCtx, globalCtx);
+        Camera_ChangeStatus(&globalCtx->subCameras[i + 1], 0x100);
     }
 
     globalCtx->cameraPtrs[0] = &globalCtx->mainCamera;
@@ -394,22 +385,13 @@
     }
 
     player = PLAYER;
-<<<<<<< HEAD
-    func_80058148(&globalCtx->cameras[0], player);
-    Camera_ChangeModeDefaultFlags(&globalCtx->cameras[0], 0);
-=======
     func_80058148(&globalCtx->mainCamera, player);
-    func_8005A444(&globalCtx->mainCamera, 0);
->>>>>>> b4ac94a8
+    Camera_ChangeModeDefaultFlags(&globalCtx->mainCamera, CAM_MODE_NORMAL);
 
     playerStartCamId = player->actor.params & 0xFF;
     if (playerStartCamId != 0xFF) {
         osSyncPrintf("player has start camera ID (" VT_FGCOL(BLUE) "%d" VT_RST ")\n", playerStartCamId);
-<<<<<<< HEAD
-        Camera_ChangeDataIdx(&globalCtx->cameras[0], playerStartCamId);
-=======
-        func_8005A7A8(&globalCtx->mainCamera, playerStartCamId);
->>>>>>> b4ac94a8
+        Camera_ChangeDataIdx(&globalCtx->mainCamera, playerStartCamId);
     }
 
     if (YREG(15) == 0x20) {
@@ -1547,15 +1529,9 @@
                      CYAN) " " VT_RST "\n",
                  i);
 
-<<<<<<< HEAD
-    globalCtx->cameraPtrs[i] = &globalCtx->cameras[i];
+    globalCtx->cameraPtrs[i] = &globalCtx->subCameras[i - 1];
     Camera_Init(globalCtx->cameraPtrs[i], &globalCtx->view, &globalCtx->colCtx, globalCtx);
     globalCtx->cameraPtrs[i]->thisIdx = i;
-=======
-    globalCtx->cameraPtrs[i] = &globalCtx->subCameras[i - 1];
-    func_80057C6C(globalCtx->cameraPtrs[i], &globalCtx->view, &globalCtx->colCtx, globalCtx);
-    globalCtx->cameraPtrs[i]->unk_164 = i;
->>>>>>> b4ac94a8
 
     return i;
 }
