--- conflicted
+++ resolved
@@ -392,15 +392,9 @@
     }
 
     Interface_SetSceneRestrictions(globalCtx);
-<<<<<<< HEAD
     Environment_PlaySceneSequence(globalCtx);
-    gSaveContext.seqIndex = globalCtx->soundCtx.seqIndex;
-    gSaveContext.nightSeqIndex = globalCtx->soundCtx.nightSeqIndex;
-=======
-    func_800758AC(globalCtx);
     gSaveContext.seqId = globalCtx->sequenceCtx.seqId;
     gSaveContext.natureAmbienceId = globalCtx->sequenceCtx.natureAmbienceId;
->>>>>>> 68899c2e
     func_8002DF18(globalCtx, GET_PLAYER(globalCtx));
     AnimationContext_Update(globalCtx, &globalCtx->animationCtx);
     gSaveContext.respawnFlag = 0;
