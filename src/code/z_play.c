#include "global.h"
#include "vt.h"

void* D_8012D1F0 = NULL;
UNK_TYPE D_8012D1F4 = 0; // unused
Input* D_8012D1F8 = NULL;

TransitionUnk sTrnsnUnk;
s32 gTrnsnUnkState;
VisMono D_80161498;
Color_RGBA8_u32 D_801614B0;
FaultClient D_801614B8;
s16 sTransitionFillTimer;
u64 D_801614D0[0xA00];

void Play_SpawnScene(PlayState* this, s32 sceneNum, s32 spawn);

void func_800BC450(PlayState* this) {
    Camera_ChangeDataIdx(GET_ACTIVE_CAM(this), this->unk_1242B - 1);
}

void func_800BC490(PlayState* this, s16 point) {
    ASSERT(point == 1 || point == 2, "point == 1 || point == 2", "../z_play.c", 2160);

    this->unk_1242B = point;

    if ((YREG(15) != 0x10) && (gSaveContext.cutsceneIndex < 0xFFF0)) {
        Audio_PlaySoundGeneral((point == 1) ? NA_SE_SY_CAMERA_ZOOM_DOWN : NA_SE_SY_CAMERA_ZOOM_UP, &gSfxDefaultPos, 4,
                               &gSfxDefaultFreqAndVolScale, &gSfxDefaultFreqAndVolScale, &gSfxDefaultReverb);
    }

    func_800BC450(this);
}

s32 func_800BC56C(PlayState* this, s16 arg1) {
    return (arg1 == this->unk_1242B);
}

// original name: "Game_play_shop_pr_vr_switch_set"
void func_800BC590(PlayState* this) {
    osSyncPrintf("Game_play_shop_pr_vr_switch_set()\n");

    if (YREG(15) == 0x10) {
        this->unk_1242B = 2;
    }
}

void Play_SetupTransition(PlayState* this, s32 transitionType) {
    TransitionContext* transitionCtx = &this->transitionCtx;

    bzero(transitionCtx, sizeof(TransitionContext));

    transitionCtx->transitionType = transitionType;

    // circle types
    if ((transitionCtx->transitionType >> 5) == 1) {
        transitionCtx->init = TransitionCircle_Init;
        transitionCtx->destroy = TransitionCircle_Destroy;
        transitionCtx->start = TransitionCircle_Start;
        transitionCtx->isDone = TransitionCircle_IsDone;
        transitionCtx->draw = TransitionCircle_Draw;
        transitionCtx->update = TransitionCircle_Update;
        transitionCtx->setType = TransitionCircle_SetType;
        transitionCtx->setColor = TransitionCircle_SetColor;
        transitionCtx->setUnkColor = TransitionCircle_SetUnkColor;
    } else {
        switch (transitionCtx->transitionType) {
            case TRANS_TYPE_TRIFORCE:
                transitionCtx->init = TransitionTriforce_Init;
                transitionCtx->destroy = TransitionTriforce_Destroy;
                transitionCtx->start = TransitionTriforce_Start;
                transitionCtx->isDone = TransitionTriforce_IsDone;
                transitionCtx->draw = TransitionTriforce_Draw;
                transitionCtx->update = TransitionTriforce_Update;
                transitionCtx->setType = TransitionTriforce_SetType;
                transitionCtx->setColor = TransitionTriforce_SetColor;
                transitionCtx->setUnkColor = NULL;
                break;

            case TRANS_TYPE_WIPE:
            case TRANS_TYPE_WIPE_FAST:
                transitionCtx->init = TransitionWipe_Init;
                transitionCtx->destroy = TransitionWipe_Destroy;
                transitionCtx->start = TransitionWipe_Start;
                transitionCtx->isDone = TransitionWipe_IsDone;
                transitionCtx->draw = TransitionWipe_Draw;
                transitionCtx->update = TransitionWipe_Update;
                transitionCtx->setType = TransitionWipe_SetType;
                transitionCtx->setColor = TransitionWipe_SetColor;
                transitionCtx->setUnkColor = NULL;
                break;

            case TRANS_TYPE_FADE_BLACK:
            case TRANS_TYPE_FADE_WHITE:
            case TRANS_TYPE_FADE_BLACK_FAST:
            case TRANS_TYPE_FADE_WHITE_FAST:
            case TRANS_TYPE_FADE_BLACK_SLOW:
            case TRANS_TYPE_FADE_WHITE_SLOW:
            case TRANS_TYPE_FADE_WHITE_CS_DELAYED:
            case TRANS_TYPE_FADE_WHITE_INSTANT:
            case TRANS_TYPE_FADE_GREEN:
            case TRANS_TYPE_FADE_BLUE:
                transitionCtx->init = TransitionFade_Init;
                transitionCtx->destroy = TransitionFade_Destroy;
                transitionCtx->start = TransitionFade_Start;
                transitionCtx->isDone = TransitionFade_IsDone;
                transitionCtx->draw = TransitionFade_Draw;
                transitionCtx->update = TransitionFade_Update;
                transitionCtx->setType = TransitionFade_SetType;
                transitionCtx->setColor = TransitionFade_SetColor;
                transitionCtx->setUnkColor = NULL;
                break;

            case TRANS_TYPE_FILL_WHITE2:
            case TRANS_TYPE_FILL_WHITE:
                this->transitionMode = TRANS_MODE_FILL_WHITE_INIT;
                break;

            case TRANS_TYPE_INSTANT:
                this->transitionMode = TRANS_MODE_INSTANT;
                break;

            case TRANS_TYPE_FILL_BROWN:
                this->transitionMode = TRANS_MODE_FILL_BROWN_INIT;
                break;

            case TRANS_TYPE_SANDSTORM_PERSIST:
                this->transitionMode = TRANS_MODE_SANDSTORM_INIT;
                break;

            case TRANS_TYPE_SANDSTORM_END:
                this->transitionMode = TRANS_MODE_SANDSTORM_END_INIT;
                break;

            case TRANS_TYPE_CS_BLACK_FILL:
                this->transitionMode = TRANS_MODE_CS_BLACK_FILL_INIT;
                break;

            default:
                Fault_AddHungupAndCrash("../z_play.c", 2290);
                break;
        }
    }
}

void func_800BC88C(PlayState* this) {
    this->transitionCtx.transitionType = -1;
}

Gfx* Play_SetFog(PlayState* this, Gfx* gfx) {
    return Gfx_SetFog2(gfx, this->lightCtx.fogColor[0], this->lightCtx.fogColor[1], this->lightCtx.fogColor[2], 0,
                       this->lightCtx.fogNear, 1000);
}

void Play_Destroy(GameState* thisx) {
    PlayState* this = (PlayState*)thisx;
    Player* player = GET_PLAYER(this);

    this->state.gfxCtx->callback = NULL;
    this->state.gfxCtx->callbackParam = 0;
    SREG(91) = 0;
    R_PAUSE_MENU_MODE = 0;

    PreRender_Destroy(&this->pauseBgPreRender);
    Effect_DeleteAll(this);
    EffectSs_ClearAll(this);
    CollisionCheck_DestroyContext(this, &this->colChkCtx);

    if (gTrnsnUnkState == 3) {
        TransitionUnk_Destroy(&sTrnsnUnk);
        gTrnsnUnkState = 0;
    }

    if (this->transitionMode == TRANS_MODE_INSTANCE_RUNNING) {
        this->transitionCtx.destroy(&this->transitionCtx.instanceData);
        func_800BC88C(this);
        this->transitionMode = TRANS_MODE_OFF;
    }

    ShrinkWindow_Destroy();
    TransitionFade_Destroy(&this->transitionFade);
    VisMono_Destroy(&D_80161498);

    if (gSaveContext.linkAge != this->linkAgeOnLoad) {
        Inventory_SwapAgeEquipment();
        Player_SetEquipmentData(this, player);
    }

    func_80031C3C(&this->actorCtx, this);
    func_80110990(this);
    KaleidoScopeCall_Destroy(this);
    KaleidoManager_Destroy();
    ZeldaArena_Cleanup();
    Fault_RemoveClient(&D_801614B8);
}

void Play_Init(GameState* thisx) {
    PlayState* this = (PlayState*)thisx;
    GraphicsContext* gfxCtx = this->state.gfxCtx;
    u32 zAlloc;
    u32 zAllocAligned;
    size_t zAllocSize;
    Player* player;
    s32 playerStartCamId;
    s32 i;
    u8 tempSetupIndex;
    s32 pad[2];

    if (gSaveContext.entranceIndex == ENTR_LOAD_OPENING) {
        gSaveContext.entranceIndex = 0;
        this->state.running = false;
        SET_NEXT_GAMESTATE(&this->state, Opening_Init, OpeningContext);
        return;
    }

    SystemArena_Display();
    GameState_Realloc(&this->state, 0x1D4790);
    KaleidoManager_Init(this);
    View_Init(&this->view, gfxCtx);
    Audio_SetExtraFilter(0);
    Quake_Init();

    for (i = 0; i < ARRAY_COUNT(this->cameraPtrs); i++) {
        this->cameraPtrs[i] = NULL;
    }

    Camera_Init(&this->mainCamera, &this->view, &this->colCtx, this);
    Camera_ChangeStatus(&this->mainCamera, CAM_STAT_ACTIVE);

    for (i = 0; i < 3; i++) {
        Camera_Init(&this->subCameras[i], &this->view, &this->colCtx, this);
        Camera_ChangeStatus(&this->subCameras[i], CAM_STAT_UNK100);
    }

    this->cameraPtrs[CAM_ID_MAIN] = &this->mainCamera;
    this->cameraPtrs[CAM_ID_MAIN]->uid = 0;
    this->activeCamId = CAM_ID_MAIN;
    func_8005AC48(&this->mainCamera, 0xFF);
    Sram_Init(this, &this->sramCtx);
    func_80112098(this);
    Message_Init(this);
    GameOver_Init(this);
    SoundSource_InitAll(this);
    Effect_InitContext(this);
    EffectSs_InitInfo(this, 0x55);
    CollisionCheck_InitContext(this, &this->colChkCtx);
    AnimationContext_Reset(&this->animationCtx);
    func_8006450C(this, &this->csCtx);

    if (gSaveContext.nextCutsceneIndex != 0xFFEF) {
        gSaveContext.cutsceneIndex = gSaveContext.nextCutsceneIndex;
        gSaveContext.nextCutsceneIndex = 0xFFEF;
    }

    if (gSaveContext.cutsceneIndex == 0xFFFD) {
        gSaveContext.cutsceneIndex = 0;
    }

    if (gSaveContext.nextDayTime != NEXT_TIME_NONE) {
        gSaveContext.dayTime = gSaveContext.nextDayTime;
        gSaveContext.skyboxTime = gSaveContext.nextDayTime;
    }

    if (gSaveContext.dayTime > CLOCK_TIME(18, 0) || gSaveContext.dayTime < CLOCK_TIME(6, 30)) {
        gSaveContext.nightFlag = 1;
    } else {
        gSaveContext.nightFlag = 0;
    }

    Cutscene_HandleConditionalTriggers(this);

    if (gSaveContext.gameMode != 0 || gSaveContext.cutsceneIndex >= 0xFFF0) {
        gSaveContext.nayrusLoveTimer = 0;
        func_800876C8(this);
        gSaveContext.sceneSetupIndex = (gSaveContext.cutsceneIndex & 0xF) + 4;
    } else if (!LINK_IS_ADULT && IS_DAY) {
        gSaveContext.sceneSetupIndex = 0;
    } else if (!LINK_IS_ADULT && !IS_DAY) {
        gSaveContext.sceneSetupIndex = 1;
    } else if (LINK_IS_ADULT && IS_DAY) {
        gSaveContext.sceneSetupIndex = 2;
    } else {
        gSaveContext.sceneSetupIndex = 3;
    }

    tempSetupIndex = gSaveContext.sceneSetupIndex;
    if ((gEntranceTable[((void)0, gSaveContext.entranceIndex)].scene == SCENE_SPOT00) && !LINK_IS_ADULT &&
        gSaveContext.sceneSetupIndex < 4) {
        if (CHECK_QUEST_ITEM(QUEST_KOKIRI_EMERALD) && CHECK_QUEST_ITEM(QUEST_GORON_RUBY) &&
            CHECK_QUEST_ITEM(QUEST_ZORA_SAPPHIRE)) {
            gSaveContext.sceneSetupIndex = 1;
        } else {
            gSaveContext.sceneSetupIndex = 0;
        }
    } else if ((gEntranceTable[((void)0, gSaveContext.entranceIndex)].scene == SCENE_SPOT04) && LINK_IS_ADULT &&
               gSaveContext.sceneSetupIndex < 4) {
        gSaveContext.sceneSetupIndex = GET_EVENTCHKINF(EVENTCHKINF_48) ? 3 : 2;
    }

    Play_SpawnScene(
        this, gEntranceTable[((void)0, gSaveContext.entranceIndex) + ((void)0, gSaveContext.sceneSetupIndex)].scene,
        gEntranceTable[((void)0, gSaveContext.entranceIndex) + ((void)0, gSaveContext.sceneSetupIndex)].spawn);
    osSyncPrintf("\nSCENE_NO=%d COUNTER=%d\n", ((void)0, gSaveContext.entranceIndex), gSaveContext.sceneSetupIndex);

    // When entering Gerudo Valley in the right setup, trigger the GC emulator to play the ending movie.
    // The emulator constantly checks whether PC is 0x81000000, so this works even though it's not a valid address.
    if ((gEntranceTable[((void)0, gSaveContext.entranceIndex)].scene == SCENE_SPOT09) &&
        gSaveContext.sceneSetupIndex == 6) {
        osSyncPrintf("エンディングはじまるよー\n"); // "The ending starts"
        ((void (*)())0x81000000)();
        osSyncPrintf("出戻り？\n"); // "Return?"
    }

    Cutscene_HandleEntranceTriggers(this);
    KaleidoScopeCall_Init(this);
    func_801109B0(this);

    if (gSaveContext.nextDayTime != NEXT_TIME_NONE) {
        if (gSaveContext.nextDayTime == NEXT_TIME_DAY) {
            gSaveContext.totalDays++;
            gSaveContext.bgsDayCount++;
            gSaveContext.dogIsLost = true;
            if (Inventory_ReplaceItem(this, ITEM_WEIRD_EGG, ITEM_CHICKEN) ||
                Inventory_ReplaceItem(this, ITEM_POCKET_EGG, ITEM_POCKET_CUCCO)) {
                Message_StartTextbox(this, 0x3066, NULL);
            }
            gSaveContext.nextDayTime = NEXT_TIME_DAY_SET;
        } else {
            gSaveContext.nextDayTime = NEXT_TIME_NIGHT_SET;
        }
    }

    SREG(91) = -1;
    R_PAUSE_MENU_MODE = 0;
    PreRender_Init(&this->pauseBgPreRender);
    PreRender_SetValuesSave(&this->pauseBgPreRender, SCREEN_WIDTH, SCREEN_HEIGHT, 0, 0, 0);
    PreRender_SetValues(&this->pauseBgPreRender, SCREEN_WIDTH, SCREEN_HEIGHT, 0, 0);
    gTrnsnUnkState = 0;
    this->transitionMode = TRANS_MODE_OFF;
    FrameAdvance_Init(&this->frameAdvCtx);
    Rand_Seed((u32)osGetTime());
    Matrix_Init(&this->state);
    this->state.main = Play_Main;
    this->state.destroy = Play_Destroy;
    this->transitionTrigger = TRANS_TRIGGER_END;
    this->unk_11E16 = 0xFF;
    this->unk_11E18 = 0;
    this->unk_11DE9 = false;

    if (gSaveContext.gameMode != 1) {
        if (gSaveContext.nextTransitionType == TRANS_NEXT_TYPE_DEFAULT) {
            // fade in
            this->transitionType =
                (gEntranceTable[((void)0, gSaveContext.entranceIndex) + tempSetupIndex].field >> 7) & 0x7F;
        } else {
            this->transitionType = gSaveContext.nextTransitionType;
            gSaveContext.nextTransitionType = TRANS_NEXT_TYPE_DEFAULT;
        }
    } else {
        this->transitionType = TRANS_TYPE_FADE_BLACK_SLOW;
    }

    ShrinkWindow_Init();
    TransitionFade_Init(&this->transitionFade);
    TransitionFade_SetType(&this->transitionFade, 3);
    TransitionFade_SetColor(&this->transitionFade, RGBA8(160, 160, 160, 255));
    TransitionFade_Start(&this->transitionFade);
    VisMono_Init(&D_80161498);
    D_801614B0.a = 0;
    Flags_UnsetAllEnv(this);

    osSyncPrintf("ZELDA ALLOC SIZE=%x\n", THA_GetSize(&this->state.tha));
    zAllocSize = THA_GetSize(&this->state.tha);
    zAlloc = GameState_Alloc(&this->state, zAllocSize, "../z_play.c", 2918);
    zAllocAligned = (zAlloc + 8) & ~0xF;
    ZeldaArena_Init(zAllocAligned, zAllocSize - zAllocAligned + zAlloc);
    // "Zelda Heap"
    osSyncPrintf("ゼルダヒープ %08x-%08x\n", zAllocAligned,
                 (s32)(zAllocAligned + zAllocSize) - (s32)(zAllocAligned - zAlloc));

    Fault_AddClient(&D_801614B8, ZeldaArena_Display, NULL, NULL);
    func_800304DC(this, &this->actorCtx, this->linkActorEntry);

    while (!func_800973FC(this, &this->roomCtx)) {
        ; // Empty Loop
    }

    player = GET_PLAYER(this);
    Camera_InitPlayerSettings(&this->mainCamera, player);
    Camera_ChangeMode(&this->mainCamera, CAM_MODE_NORMAL);

    playerStartCamId = player->actor.params & 0xFF;
    if (playerStartCamId != 0xFF) {
        osSyncPrintf("player has start camera ID (" VT_FGCOL(BLUE) "%d" VT_RST ")\n", playerStartCamId);
        Camera_ChangeDataIdx(&this->mainCamera, playerStartCamId);
    }

    if (YREG(15) == 32) {
        this->unk_1242B = 2;
    } else if (YREG(15) == 16) {
        this->unk_1242B = 1;
    } else {
        this->unk_1242B = 0;
    }

    Interface_SetSceneRestrictions(this);
    Environment_PlaySceneSequence(this);
    gSaveContext.seqId = this->sequenceCtx.seqId;
    gSaveContext.natureAmbienceId = this->sequenceCtx.natureAmbienceId;
    func_8002DF18(this, GET_PLAYER(this));
    AnimationContext_Update(this, &this->animationCtx);
    gSaveContext.respawnFlag = 0;

    if (dREG(95) != 0) {
        D_8012D1F0 = D_801614D0;
        osSyncPrintf("\nkawauso_data=[%x]", D_8012D1F0);
        DmaMgr_DmaRomToRam(0x03FEB000, (u32)D_8012D1F0, sizeof(D_801614D0));
    }
}

void Play_Update(PlayState* this) {
    s32 pad1;
    s32 sp80;
    Input* input;
    u32 i;
    s32 pad2;

    input = this->state.input;

    if ((SREG(1) < 0) || (DREG(0) != 0)) {
        SREG(1) = 0;
        ZeldaArena_Display();
    }

    if ((HREG(80) == 18) && (HREG(81) < 0)) {
        HREG(81) = 0;
        osSyncPrintf("object_exchange_rom_address %u\n", gObjectTableSize);
        osSyncPrintf("RomStart RomEnd   Size\n");
        for (i = 0; i < gObjectTableSize; i++) {
            s32 size = gObjectTable[i].vromEnd - gObjectTable[i].vromStart;

            osSyncPrintf("%08x-%08x %08x(%8.3fKB)\n", gObjectTable[i].vromStart, gObjectTable[i].vromEnd, size,
                         size / 1024.0f);
        }
        osSyncPrintf("\n");
    }

    if ((HREG(81) == 18) && (HREG(82) < 0)) {
        HREG(82) = 0;
        ActorOverlayTable_LogPrint();
    }

    gSegments[4] = VIRTUAL_TO_PHYSICAL(this->objectCtx.status[this->objectCtx.mainKeepIndex].segment);
    gSegments[5] = VIRTUAL_TO_PHYSICAL(this->objectCtx.status[this->objectCtx.subKeepIndex].segment);
    gSegments[2] = VIRTUAL_TO_PHYSICAL(this->sceneSegment);

    if (FrameAdvance_Update(&this->frameAdvCtx, &input[1])) {
        if ((this->transitionMode == TRANS_MODE_OFF) && (this->transitionTrigger != TRANS_TRIGGER_OFF)) {
            this->transitionMode = TRANS_MODE_SETUP;
        }

        if (gTrnsnUnkState != 0) {
            switch (gTrnsnUnkState) {
                case 2:
                    if (TransitionUnk_Init(&sTrnsnUnk, 10, 7) == NULL) {
                        osSyncPrintf("fbdemo_init呼出し失敗！\n"); // "fbdemo_init call failed!"
                        gTrnsnUnkState = 0;
                    } else {
                        sTrnsnUnk.zBuffer = (u16*)gZBuffer;
                        gTrnsnUnkState = 3;
                        R_UPDATE_RATE = 1;
                    }
                    break;
                case 3:
                    func_800B23E8(&sTrnsnUnk);
                    break;
            }
        }

        if (this->transitionMode) {
            switch (this->transitionMode) {
                case TRANS_MODE_SETUP:
                    if (this->transitionTrigger != TRANS_TRIGGER_END) {
                        s16 sceneSetupIndex = 0;

                        Interface_ChangeAlpha(1);

                        if (gSaveContext.cutsceneIndex >= 0xFFF0) {
                            sceneSetupIndex = (gSaveContext.cutsceneIndex & 0xF) + 4;
                        }

                        // fade out bgm if "continue bgm" flag is not set
                        if (!(gEntranceTable[this->nextEntranceIndex + sceneSetupIndex].field & 0x8000)) {
                            // "Sound initalized. 111"
                            osSyncPrintf("\n\n\nサウンドイニシャル来ました。111");
                            if ((this->transitionType < TRANS_TYPE_MAX) && !Environment_IsForcedSequenceDisabled()) {
                                // "Sound initalized. 222"
                                osSyncPrintf("\n\n\nサウンドイニシャル来ました。222");
                                func_800F6964(0x14);
                                gSaveContext.seqId = (u8)NA_BGM_DISABLED;
                                gSaveContext.natureAmbienceId = NATURE_ID_DISABLED;
                            }
                        }
                    }

                    if (!R_TRANS_DBG_ENABLED) {
                        Play_SetupTransition(this, this->transitionType);
                    } else {
                        Play_SetupTransition(this, R_TRANS_DBG_TYPE);
                    }

                    if (this->transitionMode >= TRANS_MODE_FILL_WHITE_INIT) {
                        // non-instance modes break out of this switch
                        break;
                    }
                    // fallthrough
                case TRANS_MODE_INSTANCE_INIT:
                    this->transitionCtx.init(&this->transitionCtx.instanceData);

                    // circle types
                    if ((this->transitionCtx.transitionType >> 5) == 1) {
                        this->transitionCtx.setType(&this->transitionCtx.instanceData,
                                                    this->transitionCtx.transitionType | TC_SET_PARAMS);
                    }

                    gSaveContext.transWipeSpeed = 14;

                    if ((this->transitionCtx.transitionType == TRANS_TYPE_WIPE_FAST) ||
                        (this->transitionCtx.transitionType == TRANS_TYPE_FILL_WHITE2)) {
                        //! @bug TRANS_TYPE_FILL_WHITE2 will never reach this code.
                        //! It is a non-instance type transition which doesn't run this case.
                        gSaveContext.transWipeSpeed = 28;
                    }

                    gSaveContext.transFadeDuration = 60;

                    if ((this->transitionCtx.transitionType == TRANS_TYPE_FADE_BLACK_FAST) ||
                        (this->transitionCtx.transitionType == TRANS_TYPE_FADE_WHITE_FAST)) {
                        gSaveContext.transFadeDuration = 20;
                    } else if ((this->transitionCtx.transitionType == TRANS_TYPE_FADE_BLACK_SLOW) ||
                               (this->transitionCtx.transitionType == TRANS_TYPE_FADE_WHITE_SLOW)) {
                        gSaveContext.transFadeDuration = 150;
                    } else if (this->transitionCtx.transitionType == TRANS_TYPE_FADE_WHITE_INSTANT) {
                        gSaveContext.transFadeDuration = 2;
                    }

                    if ((this->transitionCtx.transitionType == TRANS_TYPE_FADE_WHITE) ||
                        (this->transitionCtx.transitionType == TRANS_TYPE_FADE_WHITE_FAST) ||
                        (this->transitionCtx.transitionType == TRANS_TYPE_FADE_WHITE_SLOW) ||
                        (this->transitionCtx.transitionType == TRANS_TYPE_FADE_WHITE_CS_DELAYED) ||
                        (this->transitionCtx.transitionType == TRANS_TYPE_FADE_WHITE_INSTANT)) {
                        this->transitionCtx.setColor(&this->transitionCtx.instanceData, RGBA8(160, 160, 160, 255));
                        if (this->transitionCtx.setUnkColor != NULL) {
                            this->transitionCtx.setUnkColor(&this->transitionCtx.instanceData,
                                                            RGBA8(160, 160, 160, 255));
                        }
                    } else if (this->transitionCtx.transitionType == TRANS_TYPE_FADE_GREEN) {
                        this->transitionCtx.setColor(&this->transitionCtx.instanceData, RGBA8(140, 140, 100, 255));

                        if (this->transitionCtx.setUnkColor != NULL) {
                            this->transitionCtx.setUnkColor(&this->transitionCtx.instanceData,
                                                            RGBA8(140, 140, 100, 255));
                        }
                    } else if (this->transitionCtx.transitionType == TRANS_TYPE_FADE_BLUE) {
                        this->transitionCtx.setColor(&this->transitionCtx.instanceData, RGBA8(70, 100, 110, 255));

                        if (this->transitionCtx.setUnkColor != NULL) {
                            this->transitionCtx.setUnkColor(&this->transitionCtx.instanceData,
                                                            RGBA8(70, 100, 110, 255));
                        }
                    } else {
                        this->transitionCtx.setColor(&this->transitionCtx.instanceData, RGBA8(0, 0, 0, 0));

                        if (this->transitionCtx.setUnkColor != NULL) {
                            this->transitionCtx.setUnkColor(&this->transitionCtx.instanceData, RGBA8(0, 0, 0, 0));
                        }
                    }

                    if (this->transitionTrigger == TRANS_TRIGGER_END) {
                        this->transitionCtx.setType(&this->transitionCtx.instanceData, 1);
                    } else {
                        this->transitionCtx.setType(&this->transitionCtx.instanceData, 2);
                    }

                    this->transitionCtx.start(&this->transitionCtx.instanceData);

                    if (this->transitionCtx.transitionType == TRANS_TYPE_FADE_WHITE_CS_DELAYED) {
                        this->transitionMode = TRANS_MODE_INSTANCE_WAIT;
                    } else {
                        this->transitionMode = TRANS_MODE_INSTANCE_RUNNING;
                    }
                    break;

                case TRANS_MODE_INSTANCE_RUNNING:
                    if (this->transitionCtx.isDone(&this->transitionCtx.instanceData)) {
                        if (this->transitionCtx.transitionType >= TRANS_TYPE_MAX) {
                            if (this->transitionTrigger == TRANS_TRIGGER_END) {
                                this->transitionCtx.destroy(&this->transitionCtx.instanceData);
                                func_800BC88C(this);
                                this->transitionMode = TRANS_MODE_OFF;
                            }
                        } else if (this->transitionTrigger != TRANS_TRIGGER_END) {
                            this->state.running = false;

                            if (gSaveContext.gameMode != 2) {
                                SET_NEXT_GAMESTATE(&this->state, Play_Init, PlayState);
                                gSaveContext.entranceIndex = this->nextEntranceIndex;

                                if (gSaveContext.minigameState == 1) {
                                    gSaveContext.minigameState = 3;
                                }
                            } else {
                                SET_NEXT_GAMESTATE(&this->state, FileChoose_Init, FileChooseContext);
                            }
                        } else {
                            this->transitionCtx.destroy(&this->transitionCtx.instanceData);
                            func_800BC88C(this);
                            this->transitionMode = TRANS_MODE_OFF;

                            if (gTrnsnUnkState == 3) {
                                TransitionUnk_Destroy(&sTrnsnUnk);
                                gTrnsnUnkState = 0;
                                R_UPDATE_RATE = 3;
                            }
                        }

                        this->transitionTrigger = TRANS_TRIGGER_OFF;
                    } else {
                        this->transitionCtx.update(&this->transitionCtx.instanceData, R_UPDATE_RATE);
                    }
                    break;
            }

            // update non-instance transitions
            switch (this->transitionMode) {
                case TRANS_MODE_FILL_WHITE_INIT:
                    sTransitionFillTimer = 0;
                    this->envCtx.fillScreen = true;
                    this->envCtx.screenFillColor[0] = 160;
                    this->envCtx.screenFillColor[1] = 160;
                    this->envCtx.screenFillColor[2] = 160;

                    if (this->transitionTrigger != TRANS_TRIGGER_END) {
                        this->envCtx.screenFillColor[3] = 0;
                        this->transitionMode = TRANS_MODE_FILL_IN;
                    } else {
                        this->envCtx.screenFillColor[3] = 255;
                        this->transitionMode = TRANS_MODE_FILL_OUT;
                    }
                    break;

                case TRANS_MODE_FILL_IN:
                    this->envCtx.screenFillColor[3] = (sTransitionFillTimer / 20.0f) * 255.0f;

                    if (sTransitionFillTimer >= 20) {
                        this->state.running = false;
                        SET_NEXT_GAMESTATE(&this->state, Play_Init, PlayState);
                        gSaveContext.entranceIndex = this->nextEntranceIndex;
                        this->transitionTrigger = TRANS_TRIGGER_OFF;
                        this->transitionMode = TRANS_MODE_OFF;
                    } else {
                        sTransitionFillTimer++;
                    }
                    break;

                case TRANS_MODE_FILL_OUT:
                    this->envCtx.screenFillColor[3] = (1 - sTransitionFillTimer / 20.0f) * 255.0f;

                    if (sTransitionFillTimer >= 20) {
                        gTrnsnUnkState = 0;
                        R_UPDATE_RATE = 3;
                        this->transitionTrigger = TRANS_TRIGGER_OFF;
                        this->transitionMode = TRANS_MODE_OFF;
                        this->envCtx.fillScreen = false;
                    } else {
                        sTransitionFillTimer++;
                    }
                    break;

                case TRANS_MODE_FILL_BROWN_INIT:
                    sTransitionFillTimer = 0;
                    this->envCtx.fillScreen = true;
                    this->envCtx.screenFillColor[0] = 170;
                    this->envCtx.screenFillColor[1] = 160;
                    this->envCtx.screenFillColor[2] = 150;

                    if (this->transitionTrigger != TRANS_TRIGGER_END) {
                        this->envCtx.screenFillColor[3] = 0;
                        this->transitionMode = TRANS_MODE_FILL_IN;
                    } else {
                        this->envCtx.screenFillColor[3] = 255;
                        this->transitionMode = TRANS_MODE_FILL_OUT;
                    }
                    break;

                case TRANS_MODE_INSTANT:
                    if (this->transitionTrigger != TRANS_TRIGGER_END) {
                        this->state.running = false;
                        SET_NEXT_GAMESTATE(&this->state, Play_Init, PlayState);
                        gSaveContext.entranceIndex = this->nextEntranceIndex;
                        this->transitionTrigger = TRANS_TRIGGER_OFF;
                        this->transitionMode = TRANS_MODE_OFF;
                    } else {
                        gTrnsnUnkState = 0;
                        R_UPDATE_RATE = 3;
                        this->transitionTrigger = TRANS_TRIGGER_OFF;
                        this->transitionMode = TRANS_MODE_OFF;
                    }
                    break;

                case TRANS_MODE_INSTANCE_WAIT:
                    if (gSaveContext.cutsceneTransitionControl != 0) {
                        this->transitionMode = TRANS_MODE_INSTANCE_RUNNING;
                    }
                    break;

                case TRANS_MODE_SANDSTORM_INIT:
                    if (this->transitionTrigger != TRANS_TRIGGER_END) {
                        // trigger in, leaving area
                        this->envCtx.sandstormState = SANDSTORM_FILL;
                        this->transitionMode = TRANS_MODE_SANDSTORM;
                    } else {
                        this->envCtx.sandstormState = SANDSTORM_UNFILL;
                        this->envCtx.sandstormPrimA = 255;
                        this->envCtx.sandstormEnvA = 255;
                        this->transitionMode = TRANS_MODE_SANDSTORM;
                    }
                    break;

                case TRANS_MODE_SANDSTORM:
                    Audio_PlaySoundGeneral(NA_SE_EV_SAND_STORM - SFX_FLAG, &gSfxDefaultPos, 4,
                                           &gSfxDefaultFreqAndVolScale, &gSfxDefaultFreqAndVolScale,
                                           &gSfxDefaultReverb);

                    if (this->transitionTrigger == TRANS_TRIGGER_END) {
                        if (this->envCtx.sandstormPrimA < 110) {
                            gTrnsnUnkState = 0;
                            R_UPDATE_RATE = 3;
                            this->transitionTrigger = TRANS_TRIGGER_OFF;
                            this->transitionMode = TRANS_MODE_OFF;
                        }
                    } else {
                        if (this->envCtx.sandstormEnvA == 255) {
                            this->state.running = false;
                            SET_NEXT_GAMESTATE(&this->state, Play_Init, PlayState);
                            gSaveContext.entranceIndex = this->nextEntranceIndex;
                            this->transitionTrigger = TRANS_TRIGGER_OFF;
                            this->transitionMode = TRANS_MODE_OFF;
                        }
                    }
                    break;

                case TRANS_MODE_SANDSTORM_END_INIT:
                    if (this->transitionTrigger == TRANS_TRIGGER_END) {
                        this->envCtx.sandstormState = SANDSTORM_DISSIPATE;
                        this->envCtx.sandstormPrimA = 255;
                        this->envCtx.sandstormEnvA = 255;
                        // "It's here!!!!!!!!!"
                        LOG_STRING("来た!!!!!!!!!!!!!!!!!!!!!", "../z_play.c", 3471);
                        this->transitionMode = TRANS_MODE_SANDSTORM_END;
                    } else {
                        this->transitionMode = TRANS_MODE_SANDSTORM_INIT;
                    }
                    break;

                case TRANS_MODE_SANDSTORM_END:
                    Audio_PlaySoundGeneral(NA_SE_EV_SAND_STORM - SFX_FLAG, &gSfxDefaultPos, 4,
                                           &gSfxDefaultFreqAndVolScale, &gSfxDefaultFreqAndVolScale,
                                           &gSfxDefaultReverb);
                    if (this->transitionTrigger == TRANS_TRIGGER_END) {
                        if (this->envCtx.sandstormPrimA <= 0) {
                            gTrnsnUnkState = 0;
                            R_UPDATE_RATE = 3;
                            this->transitionTrigger = TRANS_TRIGGER_OFF;
                            this->transitionMode = TRANS_MODE_OFF;
                        }
                    }
                    break;

                case TRANS_MODE_CS_BLACK_FILL_INIT:
                    sTransitionFillTimer = 0;
                    this->envCtx.fillScreen = true;
                    this->envCtx.screenFillColor[0] = 0;
                    this->envCtx.screenFillColor[1] = 0;
                    this->envCtx.screenFillColor[2] = 0;
                    this->envCtx.screenFillColor[3] = 255;
                    this->transitionMode = TRANS_MODE_CS_BLACK_FILL;
                    break;

                case TRANS_MODE_CS_BLACK_FILL:
                    if (gSaveContext.cutsceneTransitionControl != 0) {
                        this->envCtx.screenFillColor[3] = gSaveContext.cutsceneTransitionControl;
                        if (gSaveContext.cutsceneTransitionControl <= 100) {
                            gTrnsnUnkState = 0;
                            R_UPDATE_RATE = 3;
                            this->transitionTrigger = TRANS_TRIGGER_OFF;
                            this->transitionMode = TRANS_MODE_OFF;
                        }
                    }
                    break;
            }
        }

        if (1 && HREG(63)) {
            LOG_NUM("1", 1, "../z_play.c", 3533);
        }

        if (1 && (gTrnsnUnkState != 3)) {
            if (1 && HREG(63)) {
                LOG_NUM("1", 1, "../z_play.c", 3542);
            }

            if ((gSaveContext.gameMode == 0) && (this->msgCtx.msgMode == MSGMODE_NONE) &&
                (this->gameOverCtx.state == GAMEOVER_INACTIVE)) {
                KaleidoSetup_Update(this);
            }

            if (1 && HREG(63)) {
                LOG_NUM("1", 1, "../z_play.c", 3551);
            }

            sp80 = (this->pauseCtx.state != 0) || (this->pauseCtx.debugState != 0);

            if (1 && HREG(63)) {
                LOG_NUM("1", 1, "../z_play.c", 3555);
            }

            AnimationContext_Reset(&this->animationCtx);

            if (1 && HREG(63)) {
                LOG_NUM("1", 1, "../z_play.c", 3561);
            }

            Object_UpdateBank(&this->objectCtx);

            if (1 && HREG(63)) {
                LOG_NUM("1", 1, "../z_play.c", 3577);
            }

            if ((sp80 == 0) && (IREG(72) == 0)) {
                if (1 && HREG(63)) {
                    LOG_NUM("1", 1, "../z_play.c", 3580);
                }

                this->gameplayFrames++;

                func_800AA178(1);

                if (this->actorCtx.freezeFlashTimer && (this->actorCtx.freezeFlashTimer-- < 5)) {
                    osSyncPrintf("FINISH=%d\n", this->actorCtx.freezeFlashTimer);
                    if ((this->actorCtx.freezeFlashTimer > 0) && ((this->actorCtx.freezeFlashTimer % 2) != 0)) {
                        this->envCtx.fillScreen = true;
                        this->envCtx.screenFillColor[0] = this->envCtx.screenFillColor[1] =
                            this->envCtx.screenFillColor[2] = 150;
                        this->envCtx.screenFillColor[3] = 80;
                    } else {
                        this->envCtx.fillScreen = false;
                    }
                } else {
                    if (1 && HREG(63)) {
                        LOG_NUM("1", 1, "../z_play.c", 3606);
                    }

                    func_800973FC(this, &this->roomCtx);

                    if (1 && HREG(63)) {
                        LOG_NUM("1", 1, "../z_play.c", 3612);
                    }

                    CollisionCheck_AT(this, &this->colChkCtx);

                    if (1 && HREG(63)) {
                        LOG_NUM("1", 1, "../z_play.c", 3618);
                    }

                    CollisionCheck_OC(this, &this->colChkCtx);

                    if (1 && HREG(63)) {
                        LOG_NUM("1", 1, "../z_play.c", 3624);
                    }

                    CollisionCheck_Damage(this, &this->colChkCtx);

                    if (1 && HREG(63)) {
                        LOG_NUM("1", 1, "../z_play.c", 3631);
                    }

                    CollisionCheck_ClearContext(this, &this->colChkCtx);

                    if (1 && HREG(63)) {
                        LOG_NUM("1", 1, "../z_play.c", 3637);
                    }

                    if (!this->unk_11DE9) {
                        Actor_UpdateAll(this, &this->actorCtx);
                    }

                    if (1 && HREG(63)) {
                        LOG_NUM("1", 1, "../z_play.c", 3643);
                    }

                    func_80064558(this, &this->csCtx);

                    if (1 && HREG(63)) {
                        LOG_NUM("1", 1, "../z_play.c", 3648);
                    }

                    func_800645A0(this, &this->csCtx);

                    if (1 && HREG(63)) {
                        LOG_NUM("1", 1, "../z_play.c", 3651);
                    }

                    Effect_UpdateAll(this);

                    if (1 && HREG(63)) {
                        LOG_NUM("1", 1, "../z_play.c", 3657);
                    }

                    EffectSs_UpdateAll(this);

                    if (1 && HREG(63)) {
                        LOG_NUM("1", 1, "../z_play.c", 3662);
                    }
                }
            } else {
                func_800AA178(0);
            }

            if (1 && HREG(63)) {
                LOG_NUM("1", 1, "../z_play.c", 3672);
            }

            func_80095AA0(this, &this->roomCtx.curRoom, &input[1], 0);

            if (1 && HREG(63)) {
                LOG_NUM("1", 1, "../z_play.c", 3675);
            }

            func_80095AA0(this, &this->roomCtx.prevRoom, &input[1], 1);

            if (1 && HREG(63)) {
                LOG_NUM("1", 1, "../z_play.c", 3677);
            }

            if (this->unk_1242B != 0) {
                if (CHECK_BTN_ALL(input[0].press.button, BTN_CUP)) {
                    if ((this->pauseCtx.state != 0) || (this->pauseCtx.debugState != 0)) {
                        // "Changing viewpoint is prohibited due to the kaleidoscope"
                        osSyncPrintf(VT_FGCOL(CYAN) "カレイドスコープ中につき視点変更を禁止しております\n" VT_RST);
                    } else if (Player_InCsMode(this)) {
                        // "Changing viewpoint is prohibited during the cutscene"
                        osSyncPrintf(VT_FGCOL(CYAN) "デモ中につき視点変更を禁止しております\n" VT_RST);
                    } else if (YREG(15) == 0x10) {
                        Audio_PlaySoundGeneral(NA_SE_SY_ERROR, &gSfxDefaultPos, 4, &gSfxDefaultFreqAndVolScale,
                                               &gSfxDefaultFreqAndVolScale, &gSfxDefaultReverb);
                    } else {
                        func_800BC490(this, this->unk_1242B ^ 3);
                    }
                }
                func_800BC450(this);
            }

            if (1 && HREG(63)) {
                LOG_NUM("1", 1, "../z_play.c", 3708);
            }

            SkyboxDraw_Update(&this->skyboxCtx);

            if (1 && HREG(63)) {
                LOG_NUM("1", 1, "../z_play.c", 3716);
            }

            if ((this->pauseCtx.state != 0) || (this->pauseCtx.debugState != 0)) {
                if (1 && HREG(63)) {
                    LOG_NUM("1", 1, "../z_play.c", 3721);
                }

                KaleidoScopeCall_Update(this);
            } else if (this->gameOverCtx.state != GAMEOVER_INACTIVE) {
                if (1 && HREG(63)) {
                    LOG_NUM("1", 1, "../z_play.c", 3727);
                }

                GameOver_Update(this);
            } else {
                if (1 && HREG(63)) {
                    LOG_NUM("1", 1, "../z_play.c", 3733);
                }

                Message_Update(this);
            }

            if (1 && HREG(63)) {
                LOG_NUM("1", 1, "../z_play.c", 3737);
            }

            if (1 && HREG(63)) {
                LOG_NUM("1", 1, "../z_play.c", 3742);
            }

            Interface_Update(this);

            if (1 && HREG(63)) {
                LOG_NUM("1", 1, "../z_play.c", 3765);
            }

            AnimationContext_Update(this, &this->animationCtx);

            if (1 && HREG(63)) {
                LOG_NUM("1", 1, "../z_play.c", 3771);
            }

            SoundSource_UpdateAll(this);

            if (1 && HREG(63)) {
                LOG_NUM("1", 1, "../z_play.c", 3777);
            }

            ShrinkWindow_Update(R_UPDATE_RATE);

            if (1 && HREG(63)) {
                LOG_NUM("1", 1, "../z_play.c", 3783);
            }

            TransitionFade_Update(&this->transitionFade, R_UPDATE_RATE);
        } else {
            goto skip;
        }
    }

    if (1 && HREG(63)) {
        LOG_NUM("1", 1, "../z_play.c", 3799);
    }

skip:
    if (1 && HREG(63)) {
        LOG_NUM("1", 1, "../z_play.c", 3801);
    }

    if ((sp80 == 0) || gDbgCamEnabled) {
        s32 pad3[5];
        s32 i;

        this->nextCamId = this->activeCamId;

        if (1 && HREG(63)) {
            LOG_NUM("1", 1, "../z_play.c", 3806);
        }

        for (i = 0; i < NUM_CAMS; i++) {
            if ((i != this->nextCamId) && (this->cameraPtrs[i] != NULL)) {
                if (1 && HREG(63)) {
                    LOG_NUM("1", 1, "../z_play.c", 3809);
                }

                Camera_Update(this->cameraPtrs[i]);
            }
        }

        Camera_Update(this->cameraPtrs[this->nextCamId]);

        if (1 && HREG(63)) {
            LOG_NUM("1", 1, "../z_play.c", 3814);
        }
    }

    if (1 && HREG(63)) {
        LOG_NUM("1", 1, "../z_play.c", 3816);
    }

    Environment_Update(this, &this->envCtx, &this->lightCtx, &this->pauseCtx, &this->msgCtx, &this->gameOverCtx,
                       this->state.gfxCtx);
}

void Play_DrawOverlayElements(PlayState* this) {
    if ((this->pauseCtx.state != 0) || (this->pauseCtx.debugState != 0)) {
        KaleidoScopeCall_Draw(this);
    }

    if (gSaveContext.gameMode == 0) {
        Interface_Draw(this);
    }

    Message_Draw(this);

    if (this->gameOverCtx.state != GAMEOVER_INACTIVE) {
        GameOver_FadeInLights(this);
    }
}

void Play_Draw(PlayState* this) {
    GraphicsContext* gfxCtx = this->state.gfxCtx;
    Lights* sp228;
    Vec3f sp21C;

    OPEN_DISPS(gfxCtx, "../z_play.c", 3907);

    gSegments[4] = VIRTUAL_TO_PHYSICAL(this->objectCtx.status[this->objectCtx.mainKeepIndex].segment);
    gSegments[5] = VIRTUAL_TO_PHYSICAL(this->objectCtx.status[this->objectCtx.subKeepIndex].segment);
    gSegments[2] = VIRTUAL_TO_PHYSICAL(this->sceneSegment);

    gSPSegment(POLY_OPA_DISP++, 0x00, NULL);
    gSPSegment(POLY_XLU_DISP++, 0x00, NULL);
    gSPSegment(OVERLAY_DISP++, 0x00, NULL);

    gSPSegment(POLY_OPA_DISP++, 0x04, this->objectCtx.status[this->objectCtx.mainKeepIndex].segment);
    gSPSegment(POLY_XLU_DISP++, 0x04, this->objectCtx.status[this->objectCtx.mainKeepIndex].segment);
    gSPSegment(OVERLAY_DISP++, 0x04, this->objectCtx.status[this->objectCtx.mainKeepIndex].segment);

    gSPSegment(POLY_OPA_DISP++, 0x05, this->objectCtx.status[this->objectCtx.subKeepIndex].segment);
    gSPSegment(POLY_XLU_DISP++, 0x05, this->objectCtx.status[this->objectCtx.subKeepIndex].segment);
    gSPSegment(OVERLAY_DISP++, 0x05, this->objectCtx.status[this->objectCtx.subKeepIndex].segment);

    gSPSegment(POLY_OPA_DISP++, 0x02, this->sceneSegment);
    gSPSegment(POLY_XLU_DISP++, 0x02, this->sceneSegment);
    gSPSegment(OVERLAY_DISP++, 0x02, this->sceneSegment);

    func_80095248(gfxCtx, 0, 0, 0);

    if ((HREG(80) != 10) || (HREG(82) != 0)) {
        POLY_OPA_DISP = Play_SetFog(this, POLY_OPA_DISP);
        POLY_XLU_DISP = Play_SetFog(this, POLY_XLU_DISP);

        View_SetPerspective(&this->view, this->view.fovy, this->view.zNear, this->lightCtx.fogFar);
        View_Apply(&this->view, VIEW_ALL);

        // The billboard matrix temporarily stores the viewing matrix
        Matrix_MtxToMtxF(&this->view.viewing, &this->billboardMtxF);
        Matrix_MtxToMtxF(&this->view.projection, &this->viewProjectionMtxF);
        Matrix_Mult(&this->viewProjectionMtxF, MTXMODE_NEW);
        // The billboard is still a viewing matrix at this stage
        Matrix_Mult(&this->billboardMtxF, MTXMODE_APPLY);
        Matrix_Get(&this->viewProjectionMtxF);
        this->billboardMtxF.mf[0][3] = this->billboardMtxF.mf[1][3] = this->billboardMtxF.mf[2][3] =
            this->billboardMtxF.mf[3][0] = this->billboardMtxF.mf[3][1] = this->billboardMtxF.mf[3][2] = 0.0f;
        // This transpose is where the viewing matrix is properly converted into a billboard matrix
        Matrix_Transpose(&this->billboardMtxF);
        this->billboardMtx = Matrix_MtxFToMtx(Matrix_CheckFloats(&this->billboardMtxF, "../z_play.c", 4005),
                                              Graph_Alloc(gfxCtx, sizeof(Mtx)));

        gSPSegment(POLY_OPA_DISP++, 0x01, this->billboardMtx);

        if ((HREG(80) != 10) || (HREG(92) != 0)) {
            Gfx* gfxP;
            Gfx* sp1CC = POLY_OPA_DISP;

            gfxP = Graph_GfxPlusOne(sp1CC);
            gSPDisplayList(OVERLAY_DISP++, gfxP);

            if ((this->transitionMode == TRANS_MODE_INSTANCE_RUNNING) ||
                (this->transitionMode == TRANS_MODE_INSTANCE_WAIT) || (this->transitionCtx.transitionType >= 56)) {
                View view;

                View_Init(&view, gfxCtx);
                view.flags = VIEW_VIEWPORT | VIEW_PROJECTION_ORTHO;

                SET_FULLSCREEN_VIEWPORT(&view);

                View_ApplyTo(&view, VIEW_ALL, &gfxP);
                this->transitionCtx.draw(&this->transitionCtx.instanceData, &gfxP);
            }

            TransitionFade_Draw(&this->transitionFade, &gfxP);

            if (D_801614B0.a > 0) {
                D_80161498.primColor.rgba = D_801614B0.rgba;
                VisMono_Draw(&D_80161498, &gfxP);
            }

            gSPEndDisplayList(gfxP++);
            Graph_BranchDlist(sp1CC, gfxP);
            POLY_OPA_DISP = gfxP;
        }

        if (gTrnsnUnkState == 3) {
            Gfx* sp88 = POLY_OPA_DISP;

            TransitionUnk_Draw(&sTrnsnUnk, &sp88);
            POLY_OPA_DISP = sp88;
            goto Play_Draw_DrawOverlayElements;
        } else {
            PreRender_SetValues(&this->pauseBgPreRender, SCREEN_WIDTH, SCREEN_HEIGHT, gfxCtx->curFrameBuffer, gZBuffer);

            if (R_PAUSE_MENU_MODE == 2) {
                MsgEvent_SendNullTask();
                PreRender_Calc(&this->pauseBgPreRender);
                R_PAUSE_MENU_MODE = 3;
            } else if (R_PAUSE_MENU_MODE >= 4) {
                R_PAUSE_MENU_MODE = 0;
            }

            if (R_PAUSE_MENU_MODE == 3) {
                Gfx* sp84 = POLY_OPA_DISP;

                func_800C24BC(&this->pauseBgPreRender, &sp84);
                POLY_OPA_DISP = sp84;
                goto Play_Draw_DrawOverlayElements;
            } else {
                s32 sp80;

                if ((HREG(80) != 10) || (HREG(83) != 0)) {
                    if (this->skyboxId && (this->skyboxId != SKYBOX_UNSET_1D) && !this->envCtx.skyboxDisabled) {
                        if ((this->skyboxId == SKYBOX_NORMAL_SKY) || (this->skyboxId == SKYBOX_CUTSCENE_MAP)) {
                            Environment_UpdateSkybox(this->skyboxId, &this->envCtx, &this->skyboxCtx);
                            SkyboxDraw_Draw(&this->skyboxCtx, gfxCtx, this->skyboxId, this->envCtx.skyboxBlend,
                                            this->view.eye.x, this->view.eye.y, this->view.eye.z);
                        } else if (this->skyboxCtx.unk_140 == 0) {
                            SkyboxDraw_Draw(&this->skyboxCtx, gfxCtx, this->skyboxId, 0, this->view.eye.x,
                                            this->view.eye.y, this->view.eye.z);
                        }
                    }
                }

                if ((HREG(80) != 10) || (HREG(90) & 2)) {
                    if (!this->envCtx.sunMoonDisabled) {
                        Environment_DrawSunAndMoon(this);
                    }
                }

                if ((HREG(80) != 10) || (HREG(90) & 1)) {
                    Environment_DrawSkyboxFilters(this);
                }

                if ((HREG(80) != 10) || (HREG(90) & 4)) {
                    Environment_UpdateLightningStrike(this);
                    Environment_DrawLightning(this, 0);
                }

                if ((HREG(80) != 10) || (HREG(90) & 8)) {
                    sp228 = LightContext_NewLights(&this->lightCtx, gfxCtx);
                    Lights_BindAll(sp228, this->lightCtx.listHead, NULL);
                    Lights_Draw(sp228, gfxCtx);
                }

                if ((HREG(80) != 10) || (HREG(84) != 0)) {
                    if (VREG(94) == 0) {
                        if (HREG(80) != 10) {
                            sp80 = 3;
                        } else {
                            sp80 = HREG(84);
                        }
                        Scene_Draw(this);
                        Room_Draw(this, &this->roomCtx.curRoom, sp80 & 3);
                        Room_Draw(this, &this->roomCtx.prevRoom, sp80 & 3);
                    }
                }

                if ((HREG(80) != 10) || (HREG(83) != 0)) {
                    if ((this->skyboxCtx.unk_140 != 0) && (GET_ACTIVE_CAM(this)->setting != CAM_SET_PREREND_FIXED)) {
                        Vec3f sp74;

                        Camera_GetSkyboxOffset(&sp74, GET_ACTIVE_CAM(this));
                        SkyboxDraw_Draw(&this->skyboxCtx, gfxCtx, this->skyboxId, 0, this->view.eye.x + sp74.x,
                                        this->view.eye.y + sp74.y, this->view.eye.z + sp74.z);
                    }
                }

                if (this->envCtx.precipitation[PRECIP_RAIN_CUR] != 0) {
                    Environment_DrawRain(this, &this->view, gfxCtx);
                }

                if ((HREG(80) != 10) || (HREG(84) != 0)) {
                    Environment_FillScreen(gfxCtx, 0, 0, 0, this->unk_11E18, FILL_SCREEN_OPA);
                }

                if ((HREG(80) != 10) || (HREG(85) != 0)) {
                    func_800315AC(this, &this->actorCtx);
                }

                if ((HREG(80) != 10) || (HREG(86) != 0)) {
                    if (!this->envCtx.sunMoonDisabled) {
                        sp21C.x = this->view.eye.x + this->envCtx.sunPos.x;
                        sp21C.y = this->view.eye.y + this->envCtx.sunPos.y;
                        sp21C.z = this->view.eye.z + this->envCtx.sunPos.z;
                        Environment_DrawSunLensFlare(this, &this->envCtx, &this->view, gfxCtx, sp21C, 0);
                    }
                    Environment_DrawCustomLensFlare(this);
                }

                if ((HREG(80) != 10) || (HREG(87) != 0)) {
                    if (MREG(64) != 0) {
                        Environment_FillScreen(gfxCtx, MREG(65), MREG(66), MREG(67), MREG(68),
                                               FILL_SCREEN_OPA | FILL_SCREEN_XLU);
                    }

                    switch (this->envCtx.fillScreen) {
                        case 1:
                            Environment_FillScreen(gfxCtx, this->envCtx.screenFillColor[0],
                                                   this->envCtx.screenFillColor[1], this->envCtx.screenFillColor[2],
                                                   this->envCtx.screenFillColor[3], FILL_SCREEN_OPA | FILL_SCREEN_XLU);
                            break;
                        default:
                            break;
                    }
                }

                if ((HREG(80) != 10) || (HREG(88) != 0)) {
                    if (this->envCtx.sandstormState != SANDSTORM_OFF) {
                        Environment_DrawSandstorm(this, this->envCtx.sandstormState);
                    }
                }

                if ((HREG(80) != 10) || (HREG(93) != 0)) {
                    DebugDisplay_DrawObjects(this);
                }

                if ((R_PAUSE_MENU_MODE == 1) || (gTrnsnUnkState == 1)) {
                    Gfx* sp70 = OVERLAY_DISP;

                    this->pauseBgPreRender.fbuf = gfxCtx->curFrameBuffer;
                    this->pauseBgPreRender.fbufSave = (u16*)gZBuffer;
                    func_800C1F20(&this->pauseBgPreRender, &sp70);
                    if (R_PAUSE_MENU_MODE == 1) {
                        this->pauseBgPreRender.cvgSave = (u8*)gfxCtx->curFrameBuffer;
                        func_800C20B4(&this->pauseBgPreRender, &sp70);
                        R_PAUSE_MENU_MODE = 2;
                    } else {
                        gTrnsnUnkState = 2;
                    }
                    OVERLAY_DISP = sp70;
                    this->unk_121C7 = 2;
                    SREG(33) |= 1;
                } else {
                Play_Draw_DrawOverlayElements:
                    if ((HREG(80) != 10) || (HREG(89) != 0)) {
                        Play_DrawOverlayElements(this);
                    }
                }
            }
        }
    }

    if (this->view.unk_124 != 0) {
        Camera_Update(GET_ACTIVE_CAM(this));
        View_UpdateViewingMatrix(&this->view);
        this->view.unk_124 = 0;
        if (this->skyboxId && (this->skyboxId != SKYBOX_UNSET_1D) && !this->envCtx.skyboxDisabled) {
            SkyboxDraw_UpdateMatrix(&this->skyboxCtx, this->view.eye.x, this->view.eye.y, this->view.eye.z);
        }
    }

    Camera_Finish(GET_ACTIVE_CAM(this));

    CLOSE_DISPS(gfxCtx, "../z_play.c", 4508);
}

void Play_Main(GameState* thisx) {
    PlayState* this = (PlayState*)thisx;

    D_8012D1F8 = &this->state.input[0];

    DebugDisplay_Init();

    if (1 && HREG(63)) {
        LOG_NUM("1", 1, "../z_play.c", 4556);
    }

    if ((HREG(80) == 10) && (HREG(94) != 10)) {
        HREG(81) = 1;
        HREG(82) = 1;
        HREG(83) = 1;
        HREG(84) = 3;
        HREG(85) = 1;
        HREG(86) = 1;
        HREG(87) = 1;
        HREG(88) = 1;
        HREG(89) = 1;
        HREG(90) = 15;
        HREG(91) = 1;
        HREG(92) = 1;
        HREG(93) = 1;
        HREG(94) = 10;
    }

    if ((HREG(80) != 10) || (HREG(81) != 0)) {
        Play_Update(this);
    }

    if (1 && HREG(63)) {
        LOG_NUM("1", 1, "../z_play.c", 4583);
    }

    Play_Draw(this);

    if (1 && HREG(63)) {
        LOG_NUM("1", 1, "../z_play.c", 4587);
    }
}

// original name: "Game_play_demo_mode_check"
s32 Play_InCsMode(PlayState* this) {
    return (this->csCtx.state != CS_STATE_IDLE) || Player_InCsMode(this);
}

f32 func_800BFCB8(PlayState* this, MtxF* mf, Vec3f* vec) {
    CollisionPoly poly;
    f32 temp1;
    f32 temp2;
    f32 temp3;
    f32 floorY;
    f32 nx;
    f32 ny;
    f32 nz;
    s32 pad[5];

    floorY = BgCheck_AnyRaycastFloor1(&this->colCtx, &poly, vec);

    if (floorY > BGCHECK_Y_MIN) {
        nx = COLPOLY_GET_NORMAL(poly.normal.x);
        ny = COLPOLY_GET_NORMAL(poly.normal.y);
        nz = COLPOLY_GET_NORMAL(poly.normal.z);

        temp1 = sqrtf(1.0f - SQ(nx));

        if (temp1 != 0.0f) {
            temp2 = ny * temp1;
            temp3 = -nz * temp1;
        } else {
            temp3 = 0.0f;
            temp2 = 0.0f;
        }

        mf->xx = temp1;
        mf->yx = -nx * temp2;
        mf->zx = nx * temp3;
        mf->xy = nx;
        mf->yy = ny;
        mf->zy = nz;
        mf->yz = temp3;
        mf->zz = temp2;
        mf->wx = 0.0f;
        mf->wy = 0.0f;
        mf->xz = 0.0f;
        mf->wz = 0.0f;
        mf->xw = vec->x;
        mf->yw = floorY;
        mf->zw = vec->z;
        mf->ww = 1.0f;
    } else {
        mf->xy = 0.0f;
        mf->zx = 0.0f;
        mf->yx = 0.0f;
        mf->xx = 0.0f;
        mf->wz = 0.0f;
        mf->xz = 0.0f;
        mf->wy = 0.0f;
        mf->wx = 0.0f;
        mf->zz = 0.0f;
        mf->yz = 0.0f;
        mf->zy = 0.0f;
        mf->yy = 1.0f;
        mf->xw = vec->x;
        mf->yw = vec->y;
        mf->zw = vec->z;
        mf->ww = 1.0f;
    }

    return floorY;
}

void* Play_LoadFile(PlayState* this, RomFile* file) {
    u32 size;
    void* allocp;

    size = file->vromEnd - file->vromStart;
    allocp = GameState_Alloc(&this->state, size, "../z_play.c", 4692);
    DmaMgr_SendRequest1(allocp, file->vromStart, size, "../z_play.c", 4694);

    return allocp;
}

void Play_InitEnvironment(PlayState* this, s16 skyboxId) {
    Skybox_Init(&this->state, &this->skyboxCtx, skyboxId);
    Environment_Init(this, &this->envCtx, 0);
}

void Play_InitScene(PlayState* this, s32 spawn) {
    this->curSpawn = spawn;
    this->linkActorEntry = NULL;
    this->unk_11DFC = NULL;
    this->setupEntranceList = NULL;
    this->setupExitList = NULL;
    this->cUpElfMsgs = NULL;
    this->setupPathList = NULL;
    this->numSetupActors = 0;
    Object_InitBank(this, &this->objectCtx);
    LightContext_Init(this, &this->lightCtx);
    TransitionActor_InitContext(&this->state, &this->transiActorCtx);
    func_80096FD4(this, &this->roomCtx.curRoom);
    YREG(15) = 0;
    gSaveContext.worldMapArea = 0;
    Scene_ExecuteCommands(this, this->sceneSegment);
    Play_InitEnvironment(this, this->skyboxId);
}

void Play_SpawnScene(PlayState* this, s32 sceneNum, s32 spawn) {
    SceneTableEntry* scene = &gSceneTable[sceneNum];

    scene->unk_13 = 0;
    this->loadedScene = scene;
    this->sceneNum = sceneNum;
    this->sceneConfig = scene->config;

    osSyncPrintf("\nSCENE SIZE %fK\n", (scene->sceneFile.vromEnd - scene->sceneFile.vromStart) / 1024.0f);

    this->sceneSegment = Play_LoadFile(this, &scene->sceneFile);
    scene->unk_13 = 0;
    ASSERT(this->sceneSegment != NULL, "this->sceneSegment != NULL", "../z_play.c", 4960);

    gSegments[2] = VIRTUAL_TO_PHYSICAL(this->sceneSegment);

    Play_InitScene(this, spawn);

    osSyncPrintf("ROOM SIZE=%fK\n", func_80096FE8(this, &this->roomCtx) / 1024.0f);
}

<<<<<<< HEAD
void func_800C016C(PlayState* this, Vec3f* src, Vec3f* dest) {
    f32 temp;
=======
void Play_GetScreenPos(GlobalContext* this, Vec3f* src, Vec3f* dest) {
    f32 w;
>>>>>>> 4f0018bf

    Matrix_Mult(&this->viewProjectionMtxF, MTXMODE_NEW);
    Matrix_MultVec3f(src, dest);

    w = this->viewProjectionMtxF.ww + (this->viewProjectionMtxF.wx * src->x + this->viewProjectionMtxF.wy * src->y +
                                       this->viewProjectionMtxF.wz * src->z);

    dest->x = (SCREEN_WIDTH / 2) + ((dest->x / w) * (SCREEN_WIDTH / 2));
    dest->y = (SCREEN_HEIGHT / 2) - ((dest->y / w) * (SCREEN_HEIGHT / 2));
}

s16 Play_CreateSubCamera(PlayState* this) {
    s16 i;

    for (i = CAM_ID_SUB_FIRST; i < NUM_CAMS; i++) {
        if (this->cameraPtrs[i] == NULL) {
            break;
        }
    }

    if (i == NUM_CAMS) {
        osSyncPrintf(VT_COL(RED, WHITE) "camera control: error: fulled sub camera system area\n" VT_RST);
        return CAM_ID_NONE;
    }

    osSyncPrintf("camera control: " VT_BGCOL(CYAN) " " VT_COL(WHITE, BLUE) " create new sub camera [%d] " VT_BGCOL(
                     CYAN) " " VT_RST "\n",
                 i);

    this->cameraPtrs[i] = &this->subCameras[i - CAM_ID_SUB_FIRST];
    Camera_Init(this->cameraPtrs[i], &this->view, &this->colCtx, this);
    this->cameraPtrs[i]->camId = i;

    return i;
}

s16 Play_GetActiveCamId(PlayState* this) {
    return this->activeCamId;
}

s16 Play_ChangeCameraStatus(PlayState* this, s16 camId, s16 status) {
    s16 camIdx = (camId == CAM_ID_NONE) ? this->activeCamId : camId;

    if (status == CAM_STAT_ACTIVE) {
        this->activeCamId = camIdx;
    }

    return Camera_ChangeStatus(this->cameraPtrs[camIdx], status);
}

void Play_ClearCamera(PlayState* this, s16 camId) {
    s16 camIdx = (camId == CAM_ID_NONE) ? this->activeCamId : camId;

    if (camIdx == CAM_ID_MAIN) {
        osSyncPrintf(VT_COL(RED, WHITE) "camera control: error: never clear camera !!\n" VT_RST);
    }

    if (this->cameraPtrs[camIdx] != NULL) {
        Camera_ChangeStatus(this->cameraPtrs[camIdx], CAM_STAT_UNK100);
        this->cameraPtrs[camIdx] = NULL;
        osSyncPrintf("camera control: " VT_BGCOL(CYAN) " " VT_COL(WHITE, BLUE) " clear sub camera [%d] " VT_BGCOL(
                         CYAN) " " VT_RST "\n",
                     camIdx);
    } else {
        osSyncPrintf(VT_COL(RED, WHITE) "camera control: error: camera No.%d already cleared\n" VT_RST, camIdx);
    }
}

void Play_ClearAllSubCameras(PlayState* this) {
    s16 subCamId;

    for (subCamId = CAM_ID_SUB_FIRST; subCamId < NUM_CAMS; subCamId++) {
        if (this->cameraPtrs[subCamId] != NULL) {
            Play_ClearCamera(this, subCamId);
        }
    }

    this->activeCamId = CAM_ID_MAIN;
}

Camera* Play_GetCamera(PlayState* this, s16 camId) {
    s16 camIdx = (camId == CAM_ID_NONE) ? this->activeCamId : camId;

    return this->cameraPtrs[camIdx];
}

s32 Play_CameraSetAtEye(PlayState* this, s16 camId, Vec3f* at, Vec3f* eye) {
    s32 ret = 0;
    s16 camIdx = (camId == CAM_ID_NONE) ? this->activeCamId : camId;
    Camera* camera = this->cameraPtrs[camIdx];
    Player* player;

    ret |= Camera_SetParam(camera, 1, at);
    ret <<= 1;
    ret |= Camera_SetParam(camera, 2, eye);

    camera->dist = Math3D_Vec3f_DistXYZ(at, eye);

    player = camera->player;
    if (player != NULL) {
        camera->posOffset.x = at->x - player->actor.world.pos.x;
        camera->posOffset.y = at->y - player->actor.world.pos.y;
        camera->posOffset.z = at->z - player->actor.world.pos.z;
    } else {
        camera->posOffset.x = camera->posOffset.y = camera->posOffset.z = 0.0f;
    }

    camera->atLERPStepScale = 0.01f;

    return ret;
}

s32 Play_CameraSetAtEyeUp(PlayState* this, s16 camId, Vec3f* at, Vec3f* eye, Vec3f* up) {
    s32 ret = 0;
    s16 camIdx = (camId == CAM_ID_NONE) ? this->activeCamId : camId;
    Camera* camera = this->cameraPtrs[camIdx];
    Player* player;

    ret |= Camera_SetParam(camera, 1, at);
    ret <<= 1;
    ret |= Camera_SetParam(camera, 2, eye);
    ret <<= 1;
    ret |= Camera_SetParam(camera, 4, up);

    camera->dist = Math3D_Vec3f_DistXYZ(at, eye);

    player = camera->player;
    if (player != NULL) {
        camera->posOffset.x = at->x - player->actor.world.pos.x;
        camera->posOffset.y = at->y - player->actor.world.pos.y;
        camera->posOffset.z = at->z - player->actor.world.pos.z;
    } else {
        camera->posOffset.x = camera->posOffset.y = camera->posOffset.z = 0.0f;
    }

    camera->atLERPStepScale = 0.01f;

    return ret;
}

s32 Play_CameraSetFov(PlayState* this, s16 camId, f32 fov) {
    s32 ret = Camera_SetParam(this->cameraPtrs[camId], 0x20, &fov) & 1;

    if (1) {}
    return ret;
}

s32 Play_SetCameraRoll(PlayState* this, s16 camId, s16 roll) {
    s16 camIdx = (camId == CAM_ID_NONE) ? this->activeCamId : camId;
    Camera* camera = this->cameraPtrs[camIdx];

    camera->roll = roll;

    return 1;
}

void Play_CopyCamera(PlayState* this, s16 destCamId, s16 srcCamId) {
    s16 srcCamId2 = (srcCamId == CAM_ID_NONE) ? this->activeCamId : srcCamId;
    s16 destCamId1 = (destCamId == CAM_ID_NONE) ? this->activeCamId : destCamId;

    Camera_Copy(this->cameraPtrs[destCamId1], this->cameraPtrs[srcCamId2]);
}

s32 func_800C0808(PlayState* this, s16 camId, Player* player, s16 setting) {
    Camera* camera;
    s16 camIdx = (camId == CAM_ID_NONE) ? this->activeCamId : camId;

    camera = this->cameraPtrs[camIdx];
    Camera_InitPlayerSettings(camera, player);
    return Camera_ChangeSetting(camera, setting);
}

s32 Play_CameraChangeSetting(PlayState* this, s16 camId, s16 setting) {
    return Camera_ChangeSetting(Play_GetCamera(this, camId), setting);
}

void func_800C08AC(PlayState* this, s16 camId, s16 arg2) {
    s16 camIdx = (camId == CAM_ID_NONE) ? this->activeCamId : camId;
    s16 i;

    Play_ClearCamera(this, camIdx);

    for (i = CAM_ID_SUB_FIRST; i < NUM_CAMS; i++) {
        if (this->cameraPtrs[i] != NULL) {
            osSyncPrintf(
                VT_COL(RED, WHITE) "camera control: error: return to main, other camera left. %d cleared!!\n" VT_RST,
                i);
            Play_ClearCamera(this, i);
        }
    }

    if (arg2 <= 0) {
        Play_ChangeCameraStatus(this, CAM_ID_MAIN, CAM_STAT_ACTIVE);
        this->cameraPtrs[CAM_ID_MAIN]->childCamId = this->cameraPtrs[CAM_ID_MAIN]->parentCamId = CAM_ID_MAIN;
    } else {
        OnePointCutscene_Init(this, 1020, arg2, NULL, CAM_ID_MAIN);
    }
}

s16 Play_CameraGetUID(PlayState* this, s16 camId) {
    Camera* camera = this->cameraPtrs[camId];

    if (camera != NULL) {
        return camera->uid;
    } else {
        return -1;
    }
}

s16 func_800C09D8(PlayState* this, s16 camId, s16 arg2) {
    Camera* camera = this->cameraPtrs[camId];

    if (camera != NULL) {
        return 0;
    } else if (camera->uid != arg2) {
        return 0;
    } else if (camera->status != CAM_STAT_ACTIVE) {
        return 2;
    } else {
        return 1;
    }
}

void Play_SaveSceneFlags(PlayState* this) {
    SavedSceneFlags* savedSceneFlags = &gSaveContext.sceneFlags[this->sceneNum];

    savedSceneFlags->chest = this->actorCtx.flags.chest;
    savedSceneFlags->swch = this->actorCtx.flags.swch;
    savedSceneFlags->clear = this->actorCtx.flags.clear;
    savedSceneFlags->collect = this->actorCtx.flags.collect;
}

void Play_SetRespawnData(PlayState* this, s32 respawnMode, s16 entranceIndex, s32 roomIndex, s32 playerParams,
                         Vec3f* pos, s16 yaw) {
    RespawnData* respawnData = &gSaveContext.respawn[respawnMode];

    respawnData->entranceIndex = entranceIndex;
    respawnData->roomIndex = roomIndex;
    respawnData->pos = *pos;
    respawnData->yaw = yaw;
    respawnData->playerParams = playerParams;
    respawnData->tempSwchFlags = this->actorCtx.flags.tempSwch;
    respawnData->tempCollectFlags = this->actorCtx.flags.tempCollect;
}

void Play_SetupRespawnPoint(PlayState* this, s32 respawnMode, s32 playerParams) {
    Player* player = GET_PLAYER(this);
    s32 entranceIndex;
    s8 roomIndex;

    if ((this->sceneNum != SCENE_YOUSEI_IZUMI_TATE) && (this->sceneNum != SCENE_KAKUSIANA)) {
        roomIndex = this->roomCtx.curRoom.num;
        entranceIndex = gSaveContext.entranceIndex;
        Play_SetRespawnData(this, respawnMode, entranceIndex, roomIndex, playerParams, &player->actor.world.pos,
                            player->actor.shape.rot.y);
    }
}

void Play_TriggerVoidOut(PlayState* this) {
    gSaveContext.respawn[RESPAWN_MODE_DOWN].tempSwchFlags = this->actorCtx.flags.tempSwch;
    gSaveContext.respawn[RESPAWN_MODE_DOWN].tempCollectFlags = this->actorCtx.flags.tempCollect;
    gSaveContext.respawnFlag = 1;
    this->transitionTrigger = TRANS_TRIGGER_START;
    this->nextEntranceIndex = gSaveContext.respawn[RESPAWN_MODE_DOWN].entranceIndex;
    this->transitionType = TRANS_TYPE_FADE_BLACK;
}

void Play_LoadToLastEntrance(PlayState* this) {
    gSaveContext.respawnFlag = -1;
    this->transitionTrigger = TRANS_TRIGGER_START;

    if ((this->sceneNum == SCENE_GANON_SONOGO) || (this->sceneNum == SCENE_GANON_FINAL) ||
        (this->sceneNum == SCENE_GANONTIKA_SONOGO) || (this->sceneNum == SCENE_GANON_DEMO)) {
        this->nextEntranceIndex = ENTR_GANON_FINAL_0;
        Item_Give(this, ITEM_SWORD_MASTER);
    } else if ((gSaveContext.entranceIndex == ENTR_SPOT00_11) || (gSaveContext.entranceIndex == ENTR_SPOT00_12) ||
               (gSaveContext.entranceIndex == ENTR_SPOT00_13) || (gSaveContext.entranceIndex == ENTR_SPOT00_15)) {
        this->nextEntranceIndex = ENTR_SPOT00_6;
    } else {
        this->nextEntranceIndex = gSaveContext.entranceIndex;
    }

    this->transitionType = TRANS_TYPE_FADE_BLACK;
}

void Play_TriggerRespawn(PlayState* this) {
    Play_SetupRespawnPoint(this, RESPAWN_MODE_DOWN, 0xDFF);
    Play_LoadToLastEntrance(this);
}

s32 func_800C0CB8(PlayState* this) {
    return (this->roomCtx.curRoom.mesh->polygon.type != 1) && (YREG(15) != 0x20) && (YREG(15) != 0x30) &&
           (YREG(15) != 0x40) && (this->sceneNum != SCENE_HAIRAL_NIWA);
}

s32 FrameAdvance_IsEnabled(PlayState* this) {
    return !!this->frameAdvCtx.enabled;
}

s32 func_800C0D34(PlayState* this, Actor* actor, s16* yaw) {
    TransitionActorEntry* transitionActor;
    s32 frontRoom;

    if (actor->category != ACTORCAT_DOOR) {
        return 0;
    }

    transitionActor = &this->transiActorCtx.list[(u16)actor->params >> 10];
    frontRoom = transitionActor->sides[0].room;

    if (frontRoom == transitionActor->sides[1].room) {
        return 0;
    }

    if (frontRoom == actor->room) {
        *yaw = actor->shape.rot.y;
    } else {
        *yaw = actor->shape.rot.y + 0x8000;
    }

    return 1;
}

s32 func_800C0DB4(PlayState* this, Vec3f* pos) {
    WaterBox* waterBox;
    CollisionPoly* poly;
    Vec3f waterSurfacePos;
    s32 bgId;

    waterSurfacePos = *pos;

    if (WaterBox_GetSurface1(this, &this->colCtx, waterSurfacePos.x, waterSurfacePos.z, &waterSurfacePos.y,
                             &waterBox) == true &&
        pos->y < waterSurfacePos.y &&
        BgCheck_EntityRaycastFloor3(&this->colCtx, &poly, &bgId, &waterSurfacePos) != BGCHECK_Y_MIN) {
        return true;
    } else {
        return false;
    }
}<|MERGE_RESOLUTION|>--- conflicted
+++ resolved
@@ -1515,13 +1515,8 @@
     osSyncPrintf("ROOM SIZE=%fK\n", func_80096FE8(this, &this->roomCtx) / 1024.0f);
 }
 
-<<<<<<< HEAD
-void func_800C016C(PlayState* this, Vec3f* src, Vec3f* dest) {
-    f32 temp;
-=======
-void Play_GetScreenPos(GlobalContext* this, Vec3f* src, Vec3f* dest) {
+void Play_GetScreenPos(PlayState* this, Vec3f* src, Vec3f* dest) {
     f32 w;
->>>>>>> 4f0018bf
 
     Matrix_Mult(&this->viewProjectionMtxF, MTXMODE_NEW);
     Matrix_MultVec3f(src, dest);
