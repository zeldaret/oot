--- conflicted
+++ resolved
@@ -1498,15 +1498,9 @@
     SceneTableEntry* scene = &gSceneTable[sceneNum];
 
     scene->unk_13 = 0;
-<<<<<<< HEAD
-    globalCtx->loadedScene = scene;
-    globalCtx->sceneNum = sceneNum;
-    globalCtx->sceneDrawConfig = scene->drawConfig;
-=======
     this->loadedScene = scene;
     this->sceneNum = sceneNum;
-    this->sceneConfig = scene->config;
->>>>>>> aadb5f9c
+    this->sceneDrawConfig = scene->drawConfig;
 
     osSyncPrintf("\nSCENE SIZE %fK\n", (scene->sceneFile.vromEnd - scene->sceneFile.vromStart) / 1024.0f);
 
