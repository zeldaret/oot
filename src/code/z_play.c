--- conflicted
+++ resolved
@@ -1,4 +1,5 @@
 #include "libc64/malloc.h"
+#include "attributes.h"
 #include "libc64/qrand.h"
 #include "libu64/debug.h"
 #include "array_count.h"
@@ -23,6 +24,7 @@
 #include "segmented_address.h"
 #include "sequence.h"
 #include "sfx.h"
+#include "stack_pad.h"
 #include "sys_math3d.h"
 #include "sys_matrix.h"
 #include "terminal.h"
@@ -1120,7 +1122,7 @@
 
 void Play_DrawOverlayElements(PlayState* this) {
 #if PLATFORM_N64
-    s32 pad;
+    STACK_PAD(s32);
 #endif
 
     if (IS_PAUSED(&this->pauseCtx)) {
@@ -1570,11 +1572,7 @@
 }
 
 void Play_SpawnScene(PlayState* this, s32 sceneId, s32 spawn) {
-<<<<<<< HEAD
-    SceneTableEntry* scene = &gSceneTable[sceneId];
-=======
     SceneTableEntry* scene;
->>>>>>> ed02a9db
     UNUSED_NDEBUG u32 size;
 
 #if PLATFORM_N64
