--- conflicted
+++ resolved
@@ -332,7 +332,7 @@
         gSaveContext.sceneLayer == 6) {
         osSyncPrintf("エンディングはじまるよー\n"); // "The ending starts"
         ((void (*)(void))0x81000000)();
-        osSyncPrintf("出戻り？\n"); // "Return?"
+        osSyncPrintf("出戻り？\n");                 // "Return?"
     }
 
     Cutscene_HandleEntranceTriggers(this);
@@ -1141,23 +1141,8 @@
             PreRender_RestoreFramebuffer(&this->pauseBgPreRender, &gfxP);
             POLY_OPA_DISP = gfxP;
 
-<<<<<<< HEAD
             goto Play_Draw_DrawOverlayElements;
         }
-=======
-                if ((R_HREG_MODE != HREG_MODE_PLAY) || R_PLAY_DRAW_SKYBOX) {
-                    if (this->skyboxId && (this->skyboxId != SKYBOX_UNSET_1D) && !this->envCtx.skyboxDisabled) {
-                        if ((this->skyboxId == SKYBOX_NORMAL_SKY) || (this->skyboxId == SKYBOX_CUTSCENE_MAP)) {
-                            Environment_UpdateSkybox(this->skyboxId, &this->envCtx, &this->skyboxCtx);
-                            Skybox_Draw(&this->skyboxCtx, gfxCtx, this->skyboxId, this->envCtx.skyboxBlend,
-                                        this->view.eye.x, this->view.eye.y, this->view.eye.z);
-                        } else if (this->skyboxCtx.drawType == SKYBOX_DRAW_128) {
-                            Skybox_Draw(&this->skyboxCtx, gfxCtx, this->skyboxId, 0, this->view.eye.x, this->view.eye.y,
-                                        this->view.eye.z);
-                        }
-                    }
-                }
->>>>>>> 63606af1
 
         if ((R_HREG_MODE != HREG_MODE_PLAY) || R_PLAY_DRAW_SKYBOX) {
             if (this->skyboxId && (this->skyboxId != SKYBOX_UNSET_1D) && !this->envCtx.skyboxDisabled) {
@@ -1165,7 +1150,7 @@
                     Environment_UpdateSkybox(this->skyboxId, &this->envCtx, &this->skyboxCtx);
                     Skybox_Draw(&this->skyboxCtx, gfxCtx, this->skyboxId, this->envCtx.skyboxBlend, this->view.eye.x,
                                 this->view.eye.y, this->view.eye.z);
-                } else if (this->skyboxCtx.unk_140 == 0) {
+                } else if (this->skyboxCtx.drawType == SKYBOX_DRAW_128) {
                     Skybox_Draw(&this->skyboxCtx, gfxCtx, this->skyboxId, 0, this->view.eye.x, this->view.eye.y,
                                 this->view.eye.z);
                 }
@@ -1193,16 +1178,9 @@
             Lights_Draw(sp228, gfxCtx);
         }
 
-<<<<<<< HEAD
         if ((R_HREG_MODE != HREG_MODE_PLAY) || (R_PLAY_DRAW_ROOM_FLAGS != 0)) {
             if (VREG(94) == 0) {
                 s32 roomDrawFlags;
-=======
-                if ((R_HREG_MODE != HREG_MODE_PLAY) || R_PLAY_DRAW_SKYBOX) {
-                    if ((this->skyboxCtx.drawType != SKYBOX_DRAW_128) &&
-                        (GET_ACTIVE_CAM(this)->setting != CAM_SET_PREREND_FIXED)) {
-                        Vec3f quakeOffset;
->>>>>>> 63606af1
 
                 if (R_HREG_MODE != HREG_MODE_PLAY) {
                     roomDrawFlags = ROOM_DRAW_OPA | ROOM_DRAW_XLU;
@@ -1216,7 +1194,8 @@
         }
 
         if ((R_HREG_MODE != HREG_MODE_PLAY) || R_PLAY_DRAW_SKYBOX) {
-            if ((this->skyboxCtx.unk_140 != 0) && (GET_ACTIVE_CAM(this)->setting != CAM_SET_PREREND_FIXED)) {
+            if ((this->skyboxCtx.drawType != SKYBOX_DRAW_128) &&
+                (GET_ACTIVE_CAM(this)->setting != CAM_SET_PREREND_FIXED)) {
                 Vec3f quakeOffset;
 
                 Camera_GetQuakeOffset(&quakeOffset, GET_ACTIVE_CAM(this));
