#include "global.h"
#include "quake.h"
#include "vt.h"

void* D_8012D1F0 = NULL;
UNK_TYPE D_8012D1F4 = 0; // unused
Input* D_8012D1F8 = NULL;

TransitionUnk sTrnsnUnk;
s32 gTrnsnUnkState;
VisMono D_80161498;
Color_RGBA8_u32 D_801614B0;
FaultClient D_801614B8;
s16 sTransitionFillTimer;
u64 D_801614D0[0xA00];

void Play_SpawnScene(PlayState* this, s32 sceneId, s32 spawn);

// This macro prints the number "1" with a file and line number if R_ENABLE_PLAY_LOGS is enabled.
// For example, it can be used to trace the play state execution at a high level.
#define PLAY_LOG(line)                            \
    do {                                          \
        if (R_ENABLE_PLAY_LOGS) {                 \
            LOG_NUM("1", 1, "../z_play.c", line); \
        }                                         \
    } while (0)

void Play_ChangeViewpointBgCamIndex(PlayState* this) {
    Camera_ChangeBgCamIndex(GET_ACTIVE_CAM(this), this->viewpoint - 1);
}

void Play_SetViewpoint(PlayState* this, s16 viewpoint) {
    ASSERT(viewpoint == VIEWPOINT_LOCKED || viewpoint == VIEWPOINT_PIVOT, "point == 1 || point == 2", "../z_play.c",
           2160);

    this->viewpoint = viewpoint;

    if ((R_SCENE_CAM_TYPE != SCENE_CAM_TYPE_FIXED_SHOP_VIEWPOINT) && (gSaveContext.cutsceneIndex < 0xFFF0)) {
        // Play a sfx when the player toggles the camera
        Audio_PlaySfxGeneral((viewpoint == VIEWPOINT_LOCKED) ? NA_SE_SY_CAMERA_ZOOM_DOWN : NA_SE_SY_CAMERA_ZOOM_UP,
                             &gSfxDefaultPos, 4, &gSfxDefaultFreqAndVolScale, &gSfxDefaultFreqAndVolScale,
                             &gSfxDefaultReverb);
    }

    Play_ChangeViewpointBgCamIndex(this);
}

/**
 * @return true if the currently set viewpoint is the same as the one provided in the argument
 */
s32 Play_CheckViewpoint(PlayState* this, s16 viewpoint) {
    return (viewpoint == this->viewpoint);
}

/**
 * If the scene is a shop, set the viewpoint that will set the bgCamIndex
 * to toggle the camera into a "browsing item selection" setting.
 */
void Play_SetShopBrowsingViewpoint(PlayState* this) {
    osSyncPrintf("Game_play_shop_pr_vr_switch_set()\n");

    if (R_SCENE_CAM_TYPE == SCENE_CAM_TYPE_FIXED_SHOP_VIEWPOINT) {
        this->viewpoint = VIEWPOINT_PIVOT;
    }
}

void Play_SetupTransition(PlayState* this, s32 transitionType) {
    TransitionContext* transitionCtx = &this->transitionCtx;

    bzero(transitionCtx, sizeof(TransitionContext));

    transitionCtx->transitionType = transitionType;

    // circle types
    if ((transitionCtx->transitionType >> 5) == 1) {
        transitionCtx->init = TransitionCircle_Init;
        transitionCtx->destroy = TransitionCircle_Destroy;
        transitionCtx->start = TransitionCircle_Start;
        transitionCtx->isDone = TransitionCircle_IsDone;
        transitionCtx->draw = TransitionCircle_Draw;
        transitionCtx->update = TransitionCircle_Update;
        transitionCtx->setType = TransitionCircle_SetType;
        transitionCtx->setColor = TransitionCircle_SetColor;
        transitionCtx->setUnkColor = TransitionCircle_SetUnkColor;
    } else {
        switch (transitionCtx->transitionType) {
            case TRANS_TYPE_TRIFORCE:
                transitionCtx->init = TransitionTriforce_Init;
                transitionCtx->destroy = TransitionTriforce_Destroy;
                transitionCtx->start = TransitionTriforce_Start;
                transitionCtx->isDone = TransitionTriforce_IsDone;
                transitionCtx->draw = TransitionTriforce_Draw;
                transitionCtx->update = TransitionTriforce_Update;
                transitionCtx->setType = TransitionTriforce_SetType;
                transitionCtx->setColor = TransitionTriforce_SetColor;
                transitionCtx->setUnkColor = NULL;
                break;

            case TRANS_TYPE_WIPE:
            case TRANS_TYPE_WIPE_FAST:
                transitionCtx->init = TransitionWipe_Init;
                transitionCtx->destroy = TransitionWipe_Destroy;
                transitionCtx->start = TransitionWipe_Start;
                transitionCtx->isDone = TransitionWipe_IsDone;
                transitionCtx->draw = TransitionWipe_Draw;
                transitionCtx->update = TransitionWipe_Update;
                transitionCtx->setType = TransitionWipe_SetType;
                transitionCtx->setColor = TransitionWipe_SetColor;
                transitionCtx->setUnkColor = NULL;
                break;

            case TRANS_TYPE_FADE_BLACK:
            case TRANS_TYPE_FADE_WHITE:
            case TRANS_TYPE_FADE_BLACK_FAST:
            case TRANS_TYPE_FADE_WHITE_FAST:
            case TRANS_TYPE_FADE_BLACK_SLOW:
            case TRANS_TYPE_FADE_WHITE_SLOW:
            case TRANS_TYPE_FADE_WHITE_CS_DELAYED:
            case TRANS_TYPE_FADE_WHITE_INSTANT:
            case TRANS_TYPE_FADE_GREEN:
            case TRANS_TYPE_FADE_BLUE:
                transitionCtx->init = TransitionFade_Init;
                transitionCtx->destroy = TransitionFade_Destroy;
                transitionCtx->start = TransitionFade_Start;
                transitionCtx->isDone = TransitionFade_IsDone;
                transitionCtx->draw = TransitionFade_Draw;
                transitionCtx->update = TransitionFade_Update;
                transitionCtx->setType = TransitionFade_SetType;
                transitionCtx->setColor = TransitionFade_SetColor;
                transitionCtx->setUnkColor = NULL;
                break;

            case TRANS_TYPE_FILL_WHITE2:
            case TRANS_TYPE_FILL_WHITE:
                this->transitionMode = TRANS_MODE_FILL_WHITE_INIT;
                break;

            case TRANS_TYPE_INSTANT:
                this->transitionMode = TRANS_MODE_INSTANT;
                break;

            case TRANS_TYPE_FILL_BROWN:
                this->transitionMode = TRANS_MODE_FILL_BROWN_INIT;
                break;

            case TRANS_TYPE_SANDSTORM_PERSIST:
                this->transitionMode = TRANS_MODE_SANDSTORM_INIT;
                break;

            case TRANS_TYPE_SANDSTORM_END:
                this->transitionMode = TRANS_MODE_SANDSTORM_END_INIT;
                break;

            case TRANS_TYPE_CS_BLACK_FILL:
                this->transitionMode = TRANS_MODE_CS_BLACK_FILL_INIT;
                break;

            default:
                Fault_AddHungupAndCrash("../z_play.c", 2290);
                break;
        }
    }
}

void func_800BC88C(PlayState* this) {
    this->transitionCtx.transitionType = -1;
}

Gfx* Play_SetFog(PlayState* this, Gfx* gfx) {
    return Gfx_SetFog2(gfx, this->lightCtx.fogColor[0], this->lightCtx.fogColor[1], this->lightCtx.fogColor[2], 0,
                       this->lightCtx.fogNear, 1000);
}

void Play_Destroy(GameState* thisx) {
    PlayState* this = (PlayState*)thisx;
    Player* player = GET_PLAYER(this);

    this->state.gfxCtx->callback = NULL;
    this->state.gfxCtx->callbackParam = NULL;

    SREG(91) = 0;
    R_PAUSE_MENU_MODE = 0;

    PreRender_Destroy(&this->pauseBgPreRender);
    Effect_DeleteAll(this);
    EffectSs_ClearAll(this);
    CollisionCheck_DestroyContext(this, &this->colChkCtx);

    if (gTrnsnUnkState == 3) {
        TransitionUnk_Destroy(&sTrnsnUnk);
        gTrnsnUnkState = 0;
    }

    if (this->transitionMode == TRANS_MODE_INSTANCE_RUNNING) {
        this->transitionCtx.destroy(&this->transitionCtx.instanceData);
        func_800BC88C(this);
        this->transitionMode = TRANS_MODE_OFF;
    }

    Letterbox_Destroy();
    TransitionFade_Destroy(&this->transitionFade);
    VisMono_Destroy(&D_80161498);

    if (gSaveContext.linkAge != this->linkAgeOnLoad) {
        Inventory_SwapAgeEquipment();
        Player_SetEquipmentData(this, player);
    }

    func_80031C3C(&this->actorCtx, this);
    Interface_Destroy(this);
    KaleidoScopeCall_Destroy(this);
    KaleidoManager_Destroy();
    ZeldaArena_Cleanup();
    Fault_RemoveClient(&D_801614B8);
}

void Play_Init(GameState* thisx) {
    PlayState* this = (PlayState*)thisx;
    GraphicsContext* gfxCtx = this->state.gfxCtx;
    u32 zAlloc;
    u32 zAllocAligned;
    size_t zAllocSize;
    Player* player;
    s32 playerStartBgCamIndex;
    s32 i;
    u8 baseSceneLayer;
    s32 pad[2];

    if (gSaveContext.entranceIndex == ENTR_LOAD_OPENING) {
        gSaveContext.entranceIndex = 0;
        this->state.running = false;
        SET_NEXT_GAMESTATE(&this->state, TitleSetup_Init, TitleSetupState);
        return;
    }

    SystemArena_Display();
    GameState_Realloc(&this->state, 0x1D4790);
    KaleidoManager_Init(this);
    View_Init(&this->view, gfxCtx);
    Audio_SetExtraFilter(0);
    Quake_Init();

    for (i = 0; i < ARRAY_COUNT(this->cameraPtrs); i++) {
        this->cameraPtrs[i] = NULL;
    }

    Camera_Init(&this->mainCamera, &this->view, &this->colCtx, this);
    Camera_ChangeStatus(&this->mainCamera, CAM_STAT_ACTIVE);

    for (i = 0; i < 3; i++) {
        Camera_Init(&this->subCameras[i], &this->view, &this->colCtx, this);
        Camera_ChangeStatus(&this->subCameras[i], CAM_STAT_UNK100);
    }

    this->cameraPtrs[CAM_ID_MAIN] = &this->mainCamera;
    this->cameraPtrs[CAM_ID_MAIN]->uid = 0;
    this->activeCamId = CAM_ID_MAIN;
    func_8005AC48(&this->mainCamera, 0xFF);
    Sram_Init(this, &this->sramCtx);
    Regs_InitData(this);
    Message_Init(this);
    GameOver_Init(this);
    SfxSource_InitAll(this);
    Effect_InitContext(this);
    EffectSs_InitInfo(this, 0x55);
    CollisionCheck_InitContext(this, &this->colChkCtx);
    AnimationContext_Reset(&this->animationCtx);
    func_8006450C(this, &this->csCtx);

    if (gSaveContext.nextCutsceneIndex != 0xFFEF) {
        gSaveContext.cutsceneIndex = gSaveContext.nextCutsceneIndex;
        gSaveContext.nextCutsceneIndex = 0xFFEF;
    }

    if (gSaveContext.cutsceneIndex == 0xFFFD) {
        gSaveContext.cutsceneIndex = 0;
    }

    if (gSaveContext.nextDayTime != NEXT_TIME_NONE) {
        gSaveContext.dayTime = gSaveContext.nextDayTime;
        gSaveContext.skyboxTime = gSaveContext.nextDayTime;
    }

    if (gSaveContext.dayTime > CLOCK_TIME(18, 0) || gSaveContext.dayTime < CLOCK_TIME(6, 30)) {
        gSaveContext.nightFlag = 1;
    } else {
        gSaveContext.nightFlag = 0;
    }

    Cutscene_HandleConditionalTriggers(this);

    if (gSaveContext.gameMode != GAMEMODE_NORMAL || gSaveContext.cutsceneIndex >= 0xFFF0) {
        gSaveContext.nayrusLoveTimer = 0;
        Magic_Reset(this);
        gSaveContext.sceneLayer = SCENE_LAYER_CUTSCENE_FIRST + (gSaveContext.cutsceneIndex & 0xF);
    } else if (!LINK_IS_ADULT && IS_DAY) {
        gSaveContext.sceneLayer = SCENE_LAYER_CHILD_DAY;
    } else if (!LINK_IS_ADULT && !IS_DAY) {
        gSaveContext.sceneLayer = SCENE_LAYER_CHILD_NIGHT;
    } else if (LINK_IS_ADULT && IS_DAY) {
        gSaveContext.sceneLayer = SCENE_LAYER_ADULT_DAY;
    } else {
        gSaveContext.sceneLayer = SCENE_LAYER_ADULT_NIGHT;
    }

    // save the base scene layer (before accounting for the special cases below) to use later for the transition type
    baseSceneLayer = gSaveContext.sceneLayer;

    if ((gEntranceTable[((void)0, gSaveContext.entranceIndex)].sceneId == SCENE_SPOT00) && !LINK_IS_ADULT &&
        !IS_CUTSCENE_LAYER) {
        if (CHECK_QUEST_ITEM(QUEST_KOKIRI_EMERALD) && CHECK_QUEST_ITEM(QUEST_GORON_RUBY) &&
            CHECK_QUEST_ITEM(QUEST_ZORA_SAPPHIRE)) {
            gSaveContext.sceneLayer = 1;
        } else {
            gSaveContext.sceneLayer = 0;
        }
    } else if ((gEntranceTable[((void)0, gSaveContext.entranceIndex)].sceneId == SCENE_SPOT04) && LINK_IS_ADULT &&
               !IS_CUTSCENE_LAYER) {
        gSaveContext.sceneLayer = GET_EVENTCHKINF(EVENTCHKINF_48) ? 3 : 2;
    }

    Play_SpawnScene(this,
                    gEntranceTable[((void)0, gSaveContext.entranceIndex) + ((void)0, gSaveContext.sceneLayer)].sceneId,
                    gEntranceTable[((void)0, gSaveContext.entranceIndex) + ((void)0, gSaveContext.sceneLayer)].spawn);

    osSyncPrintf("\nSCENE_NO=%d COUNTER=%d\n", ((void)0, gSaveContext.entranceIndex), gSaveContext.sceneLayer);

    // When entering Gerudo Valley in the credits, trigger the GC emulator to play the ending movie.
    // The emulator constantly checks whether PC is 0x81000000, so this works even though it's not a valid address.
    if ((gEntranceTable[((void)0, gSaveContext.entranceIndex)].sceneId == SCENE_SPOT09) &&
        gSaveContext.sceneLayer == 6) {
        osSyncPrintf("エンディングはじまるよー\n"); // "The ending starts"
        ((void (*)(void))0x81000000)();
        osSyncPrintf("出戻り？\n"); // "Return?"
    }

    Cutscene_HandleEntranceTriggers(this);
    KaleidoScopeCall_Init(this);
    Interface_Init(this);

    if (gSaveContext.nextDayTime != NEXT_TIME_NONE) {
        if (gSaveContext.nextDayTime == NEXT_TIME_DAY) {
            gSaveContext.totalDays++;
            gSaveContext.bgsDayCount++;
            gSaveContext.dogIsLost = true;

            if (Inventory_ReplaceItem(this, ITEM_WEIRD_EGG, ITEM_CHICKEN) ||
                Inventory_ReplaceItem(this, ITEM_POCKET_EGG, ITEM_POCKET_CUCCO)) {
                Message_StartTextbox(this, 0x3066, NULL);
            }

            gSaveContext.nextDayTime = NEXT_TIME_DAY_SET;
        } else {
            gSaveContext.nextDayTime = NEXT_TIME_NIGHT_SET;
        }
    }

    SREG(91) = -1;
    R_PAUSE_MENU_MODE = 0;
    PreRender_Init(&this->pauseBgPreRender);
    PreRender_SetValuesSave(&this->pauseBgPreRender, SCREEN_WIDTH, SCREEN_HEIGHT, NULL, NULL, NULL);
    PreRender_SetValues(&this->pauseBgPreRender, SCREEN_WIDTH, SCREEN_HEIGHT, NULL, NULL);
    gTrnsnUnkState = 0;
    this->transitionMode = TRANS_MODE_OFF;
    FrameAdvance_Init(&this->frameAdvCtx);
    Rand_Seed((u32)osGetTime());
    Matrix_Init(&this->state);
    this->state.main = Play_Main;
    this->state.destroy = Play_Destroy;
    this->transitionTrigger = TRANS_TRIGGER_END;
    this->unk_11E16 = 0xFF;
    this->unk_11E18 = 0;
    this->unk_11DE9 = false;

    if (gSaveContext.gameMode != GAMEMODE_TITLE_SCREEN) {
        if (gSaveContext.nextTransitionType == TRANS_NEXT_TYPE_DEFAULT) {
            this->transitionType = ENTRANCE_INFO_END_TRANS_TYPE(
                gEntranceTable[((void)0, gSaveContext.entranceIndex) + baseSceneLayer].field);
        } else {
            this->transitionType = gSaveContext.nextTransitionType;
            gSaveContext.nextTransitionType = TRANS_NEXT_TYPE_DEFAULT;
        }
    } else {
        this->transitionType = TRANS_TYPE_FADE_BLACK_SLOW;
    }

    Letterbox_Init();
    TransitionFade_Init(&this->transitionFade);
    TransitionFade_SetType(&this->transitionFade, 3);
    TransitionFade_SetColor(&this->transitionFade, RGBA8(160, 160, 160, 255));
    TransitionFade_Start(&this->transitionFade);
    VisMono_Init(&D_80161498);
    D_801614B0.a = 0;
    Flags_UnsetAllEnv(this);

    osSyncPrintf("ZELDA ALLOC SIZE=%x\n", THA_GetSize(&this->state.tha));
    zAllocSize = THA_GetSize(&this->state.tha);
    zAlloc = (u32)GameState_Alloc(&this->state, zAllocSize, "../z_play.c", 2918);
    zAllocAligned = (zAlloc + 8) & ~0xF;
    ZeldaArena_Init((void*)zAllocAligned, zAllocSize - zAllocAligned + zAlloc);
    // "Zelda Heap"
    osSyncPrintf("ゼルダヒープ %08x-%08x\n", zAllocAligned,
                 (s32)(zAllocAligned + zAllocSize) - (s32)(zAllocAligned - zAlloc));

    Fault_AddClient(&D_801614B8, ZeldaArena_Display, NULL, NULL);
    func_800304DC(this, &this->actorCtx, this->playerEntry);

    while (!func_800973FC(this, &this->roomCtx)) {
        ; // Empty Loop
    }

    player = GET_PLAYER(this);
    Camera_InitPlayerSettings(&this->mainCamera, player);
    Camera_ChangeMode(&this->mainCamera, CAM_MODE_NORMAL);

    playerStartBgCamIndex = player->actor.params & 0xFF;
    if (playerStartBgCamIndex != 0xFF) {
        osSyncPrintf("player has start camera ID (" VT_FGCOL(BLUE) "%d" VT_RST ")\n", playerStartBgCamIndex);
        Camera_ChangeBgCamIndex(&this->mainCamera, playerStartBgCamIndex);
    }

    if (R_SCENE_CAM_TYPE == SCENE_CAM_TYPE_FIXED_TOGGLE_VIEWPOINT) {
        this->viewpoint = VIEWPOINT_PIVOT;
    } else if (R_SCENE_CAM_TYPE == SCENE_CAM_TYPE_FIXED_SHOP_VIEWPOINT) {
        this->viewpoint = VIEWPOINT_LOCKED;
    } else {
        this->viewpoint = VIEWPOINT_NONE;
    }

    Interface_SetSceneRestrictions(this);
    Environment_PlaySceneSequence(this);
    gSaveContext.seqId = this->sequenceCtx.seqId;
    gSaveContext.natureAmbienceId = this->sequenceCtx.natureAmbienceId;
    func_8002DF18(this, GET_PLAYER(this));
    AnimationContext_Update(this, &this->animationCtx);
    gSaveContext.respawnFlag = 0;

    if (dREG(95) != 0) {
        D_8012D1F0 = D_801614D0;
        osSyncPrintf("\nkawauso_data=[%x]", D_8012D1F0);
        DmaMgr_DmaRomToRam(0x03FEB000, D_8012D1F0, sizeof(D_801614D0));
    }
}

void Play_Update(PlayState* this) {
    s32 pad1;
    s32 sp80;
    Input* input;
    u32 i;
    s32 pad2;

    input = this->state.input;

    if ((SREG(1) < 0) || (DREG(0) != 0)) {
        SREG(1) = 0;
        ZeldaArena_Display();
    }

    if ((HREG(80) == 18) && (HREG(81) < 0)) {
        HREG(81) = 0;
        osSyncPrintf("object_exchange_rom_address %u\n", gObjectTableSize);
        osSyncPrintf("RomStart RomEnd   Size\n");

        for (i = 0; i < gObjectTableSize; i++) {
            s32 size = gObjectTable[i].vromEnd - gObjectTable[i].vromStart;

            osSyncPrintf("%08x-%08x %08x(%8.3fKB)\n", gObjectTable[i].vromStart, gObjectTable[i].vromEnd, size,
                         size / 1024.0f);
        }

        osSyncPrintf("\n");
    }

    if ((HREG(81) == 18) && (HREG(82) < 0)) {
        HREG(82) = 0;
        ActorOverlayTable_LogPrint();
    }

    gSegments[4] = VIRTUAL_TO_PHYSICAL(this->objectCtx.status[this->objectCtx.mainKeepIndex].segment);
    gSegments[5] = VIRTUAL_TO_PHYSICAL(this->objectCtx.status[this->objectCtx.subKeepIndex].segment);
    gSegments[2] = VIRTUAL_TO_PHYSICAL(this->sceneSegment);

    if (FrameAdvance_Update(&this->frameAdvCtx, &input[1])) {
        if ((this->transitionMode == TRANS_MODE_OFF) && (this->transitionTrigger != TRANS_TRIGGER_OFF)) {
            this->transitionMode = TRANS_MODE_SETUP;
        }

        if (gTrnsnUnkState != 0) {
            switch (gTrnsnUnkState) {
                case 2:
                    if (TransitionUnk_Init(&sTrnsnUnk, 10, 7) == NULL) {
                        osSyncPrintf("fbdemo_init呼出し失敗！\n"); // "fbdemo_init call failed!"
                        gTrnsnUnkState = 0;
                    } else {
                        sTrnsnUnk.zBuffer = (u16*)gZBuffer;
                        gTrnsnUnkState = 3;
                        R_UPDATE_RATE = 1;
                    }
                    break;
                case 3:
                    func_800B23E8(&sTrnsnUnk);
                    break;
            }
        }

        if (this->transitionMode) { // != TRANS_MODE_OFF
            switch (this->transitionMode) {
                case TRANS_MODE_SETUP:
                    if (this->transitionTrigger != TRANS_TRIGGER_END) {
                        s16 sceneLayer = SCENE_LAYER_CHILD_DAY;

                        Interface_ChangeAlpha(1);

                        if (gSaveContext.cutsceneIndex >= 0xFFF0) {
                            sceneLayer = SCENE_LAYER_CUTSCENE_FIRST + (gSaveContext.cutsceneIndex & 0xF);
                        }

                        // fade out bgm if "continue bgm" flag is not set
                        if (!(gEntranceTable[this->nextEntranceIndex + sceneLayer].field &
                              ENTRANCE_INFO_CONTINUE_BGM_FLAG)) {
                            // "Sound initialized. 111"
                            osSyncPrintf("\n\n\nサウンドイニシャル来ました。111");
                            if ((this->transitionType < TRANS_TYPE_MAX) && !Environment_IsForcedSequenceDisabled()) {
                                // "Sound initialized. 222"
                                osSyncPrintf("\n\n\nサウンドイニシャル来ました。222");
                                func_800F6964(0x14);
                                gSaveContext.seqId = (u8)NA_BGM_DISABLED;
                                gSaveContext.natureAmbienceId = NATURE_ID_DISABLED;
                            }
                        }
                    }

                    if (!R_TRANS_DBG_ENABLED) {
                        Play_SetupTransition(this, this->transitionType);
                    } else {
                        Play_SetupTransition(this, R_TRANS_DBG_TYPE);
                    }

                    if (this->transitionMode >= TRANS_MODE_FILL_WHITE_INIT) {
                        // non-instance modes break out of this switch
                        break;
                    }
                    FALLTHROUGH;
                case TRANS_MODE_INSTANCE_INIT:
                    this->transitionCtx.init(&this->transitionCtx.instanceData);

                    // circle types
                    if ((this->transitionCtx.transitionType >> 5) == 1) {
                        this->transitionCtx.setType(&this->transitionCtx.instanceData,
                                                    this->transitionCtx.transitionType | TC_SET_PARAMS);
                    }

                    gSaveContext.transWipeSpeed = 14;

                    if ((this->transitionCtx.transitionType == TRANS_TYPE_WIPE_FAST) ||
                        (this->transitionCtx.transitionType == TRANS_TYPE_FILL_WHITE2)) {
                        //! @bug TRANS_TYPE_FILL_WHITE2 will never reach this code.
                        //! It is a non-instance type transition which doesn't run this case.
                        gSaveContext.transWipeSpeed = 28;
                    }

                    gSaveContext.transFadeDuration = 60;

                    if ((this->transitionCtx.transitionType == TRANS_TYPE_FADE_BLACK_FAST) ||
                        (this->transitionCtx.transitionType == TRANS_TYPE_FADE_WHITE_FAST)) {
                        gSaveContext.transFadeDuration = 20;
                    } else if ((this->transitionCtx.transitionType == TRANS_TYPE_FADE_BLACK_SLOW) ||
                               (this->transitionCtx.transitionType == TRANS_TYPE_FADE_WHITE_SLOW)) {
                        gSaveContext.transFadeDuration = 150;
                    } else if (this->transitionCtx.transitionType == TRANS_TYPE_FADE_WHITE_INSTANT) {
                        gSaveContext.transFadeDuration = 2;
                    }

                    if ((this->transitionCtx.transitionType == TRANS_TYPE_FADE_WHITE) ||
                        (this->transitionCtx.transitionType == TRANS_TYPE_FADE_WHITE_FAST) ||
                        (this->transitionCtx.transitionType == TRANS_TYPE_FADE_WHITE_SLOW) ||
                        (this->transitionCtx.transitionType == TRANS_TYPE_FADE_WHITE_CS_DELAYED) ||
                        (this->transitionCtx.transitionType == TRANS_TYPE_FADE_WHITE_INSTANT)) {
                        this->transitionCtx.setColor(&this->transitionCtx.instanceData, RGBA8(160, 160, 160, 255));

                        if (this->transitionCtx.setUnkColor != NULL) {
                            this->transitionCtx.setUnkColor(&this->transitionCtx.instanceData,
                                                            RGBA8(160, 160, 160, 255));
                        }
                    } else if (this->transitionCtx.transitionType == TRANS_TYPE_FADE_GREEN) {
                        this->transitionCtx.setColor(&this->transitionCtx.instanceData, RGBA8(140, 140, 100, 255));

                        if (this->transitionCtx.setUnkColor != NULL) {
                            this->transitionCtx.setUnkColor(&this->transitionCtx.instanceData,
                                                            RGBA8(140, 140, 100, 255));
                        }
                    } else if (this->transitionCtx.transitionType == TRANS_TYPE_FADE_BLUE) {
                        this->transitionCtx.setColor(&this->transitionCtx.instanceData, RGBA8(70, 100, 110, 255));

                        if (this->transitionCtx.setUnkColor != NULL) {
                            this->transitionCtx.setUnkColor(&this->transitionCtx.instanceData,
                                                            RGBA8(70, 100, 110, 255));
                        }
                    } else {
                        this->transitionCtx.setColor(&this->transitionCtx.instanceData, RGBA8(0, 0, 0, 0));

                        if (this->transitionCtx.setUnkColor != NULL) {
                            this->transitionCtx.setUnkColor(&this->transitionCtx.instanceData, RGBA8(0, 0, 0, 0));
                        }
                    }

                    if (this->transitionTrigger == TRANS_TRIGGER_END) {
                        this->transitionCtx.setType(&this->transitionCtx.instanceData, 1);
                    } else {
                        this->transitionCtx.setType(&this->transitionCtx.instanceData, 2);
                    }

                    this->transitionCtx.start(&this->transitionCtx.instanceData);

                    if (this->transitionCtx.transitionType == TRANS_TYPE_FADE_WHITE_CS_DELAYED) {
                        this->transitionMode = TRANS_MODE_INSTANCE_WAIT;
                    } else {
                        this->transitionMode = TRANS_MODE_INSTANCE_RUNNING;
                    }
                    break;

                case TRANS_MODE_INSTANCE_RUNNING:
                    if (this->transitionCtx.isDone(&this->transitionCtx.instanceData)) {
                        if (this->transitionCtx.transitionType >= TRANS_TYPE_MAX) {
                            if (this->transitionTrigger == TRANS_TRIGGER_END) {
                                this->transitionCtx.destroy(&this->transitionCtx.instanceData);
                                func_800BC88C(this);
                                this->transitionMode = TRANS_MODE_OFF;
                            }
                        } else if (this->transitionTrigger != TRANS_TRIGGER_END) {
                            this->state.running = false;

                            if (gSaveContext.gameMode != GAMEMODE_FILE_SELECT) {
                                SET_NEXT_GAMESTATE(&this->state, Play_Init, PlayState);
                                gSaveContext.entranceIndex = this->nextEntranceIndex;

                                if (gSaveContext.minigameState == 1) {
                                    gSaveContext.minigameState = 3;
                                }
                            } else {
                                SET_NEXT_GAMESTATE(&this->state, FileSelect_Init, FileSelectState);
                            }
                        } else {
                            this->transitionCtx.destroy(&this->transitionCtx.instanceData);
                            func_800BC88C(this);
                            this->transitionMode = TRANS_MODE_OFF;

                            if (gTrnsnUnkState == 3) {
                                TransitionUnk_Destroy(&sTrnsnUnk);
                                gTrnsnUnkState = 0;
                                R_UPDATE_RATE = 3;
                            }
                        }

                        this->transitionTrigger = TRANS_TRIGGER_OFF;
                    } else {
                        this->transitionCtx.update(&this->transitionCtx.instanceData, R_UPDATE_RATE);
                    }
                    break;
            }

            // update non-instance transitions
            switch (this->transitionMode) {
                case TRANS_MODE_FILL_WHITE_INIT:
                    sTransitionFillTimer = 0;
                    this->envCtx.fillScreen = true;
                    this->envCtx.screenFillColor[0] = 160;
                    this->envCtx.screenFillColor[1] = 160;
                    this->envCtx.screenFillColor[2] = 160;

                    if (this->transitionTrigger != TRANS_TRIGGER_END) {
                        this->envCtx.screenFillColor[3] = 0;
                        this->transitionMode = TRANS_MODE_FILL_IN;
                    } else {
                        this->envCtx.screenFillColor[3] = 255;
                        this->transitionMode = TRANS_MODE_FILL_OUT;
                    }
                    break;

                case TRANS_MODE_FILL_IN:
                    this->envCtx.screenFillColor[3] = (sTransitionFillTimer / 20.0f) * 255.0f;

                    if (sTransitionFillTimer >= 20) {
                        this->state.running = false;
                        SET_NEXT_GAMESTATE(&this->state, Play_Init, PlayState);
                        gSaveContext.entranceIndex = this->nextEntranceIndex;
                        this->transitionTrigger = TRANS_TRIGGER_OFF;
                        this->transitionMode = TRANS_MODE_OFF;
                    } else {
                        sTransitionFillTimer++;
                    }
                    break;

                case TRANS_MODE_FILL_OUT:
                    this->envCtx.screenFillColor[3] = (1 - sTransitionFillTimer / 20.0f) * 255.0f;

                    if (sTransitionFillTimer >= 20) {
                        gTrnsnUnkState = 0;
                        R_UPDATE_RATE = 3;
                        this->transitionTrigger = TRANS_TRIGGER_OFF;
                        this->transitionMode = TRANS_MODE_OFF;
                        this->envCtx.fillScreen = false;
                    } else {
                        sTransitionFillTimer++;
                    }
                    break;

                case TRANS_MODE_FILL_BROWN_INIT:
                    sTransitionFillTimer = 0;
                    this->envCtx.fillScreen = true;
                    this->envCtx.screenFillColor[0] = 170;
                    this->envCtx.screenFillColor[1] = 160;
                    this->envCtx.screenFillColor[2] = 150;

                    if (this->transitionTrigger != TRANS_TRIGGER_END) {
                        this->envCtx.screenFillColor[3] = 0;
                        this->transitionMode = TRANS_MODE_FILL_IN;
                    } else {
                        this->envCtx.screenFillColor[3] = 255;
                        this->transitionMode = TRANS_MODE_FILL_OUT;
                    }
                    break;

                case TRANS_MODE_INSTANT:
                    if (this->transitionTrigger != TRANS_TRIGGER_END) {
                        this->state.running = false;
                        SET_NEXT_GAMESTATE(&this->state, Play_Init, PlayState);
                        gSaveContext.entranceIndex = this->nextEntranceIndex;
                        this->transitionTrigger = TRANS_TRIGGER_OFF;
                        this->transitionMode = TRANS_MODE_OFF;
                    } else {
                        gTrnsnUnkState = 0;
                        R_UPDATE_RATE = 3;
                        this->transitionTrigger = TRANS_TRIGGER_OFF;
                        this->transitionMode = TRANS_MODE_OFF;
                    }
                    break;

                case TRANS_MODE_INSTANCE_WAIT:
                    if (gSaveContext.cutsceneTransitionControl != 0) {
                        this->transitionMode = TRANS_MODE_INSTANCE_RUNNING;
                    }
                    break;

                case TRANS_MODE_SANDSTORM_INIT:
                    if (this->transitionTrigger != TRANS_TRIGGER_END) {
                        this->envCtx.sandstormState = SANDSTORM_FILL;
                        this->transitionMode = TRANS_MODE_SANDSTORM;
                    } else {
                        this->envCtx.sandstormState = SANDSTORM_UNFILL;
                        this->envCtx.sandstormPrimA = 255;
                        this->envCtx.sandstormEnvA = 255;
                        this->transitionMode = TRANS_MODE_SANDSTORM;
                    }
                    break;

                case TRANS_MODE_SANDSTORM:
                    Audio_PlaySfxGeneral(NA_SE_EV_SAND_STORM - SFX_FLAG, &gSfxDefaultPos, 4,
                                         &gSfxDefaultFreqAndVolScale, &gSfxDefaultFreqAndVolScale, &gSfxDefaultReverb);

                    if (this->transitionTrigger == TRANS_TRIGGER_END) {
                        if (this->envCtx.sandstormPrimA < 110) {
                            gTrnsnUnkState = 0;
                            R_UPDATE_RATE = 3;
                            this->transitionTrigger = TRANS_TRIGGER_OFF;
                            this->transitionMode = TRANS_MODE_OFF;
                        }
                    } else {
                        if (this->envCtx.sandstormEnvA == 255) {
                            this->state.running = false;
                            SET_NEXT_GAMESTATE(&this->state, Play_Init, PlayState);
                            gSaveContext.entranceIndex = this->nextEntranceIndex;
                            this->transitionTrigger = TRANS_TRIGGER_OFF;
                            this->transitionMode = TRANS_MODE_OFF;
                        }
                    }
                    break;

                case TRANS_MODE_SANDSTORM_END_INIT:
                    if (this->transitionTrigger == TRANS_TRIGGER_END) {
                        this->envCtx.sandstormState = SANDSTORM_DISSIPATE;
                        this->envCtx.sandstormPrimA = 255;
                        this->envCtx.sandstormEnvA = 255;
                        // "It's here!!!!!!!!!"
                        LOG_STRING("来た!!!!!!!!!!!!!!!!!!!!!", "../z_play.c", 3471);
                        this->transitionMode = TRANS_MODE_SANDSTORM_END;
                    } else {
                        this->transitionMode = TRANS_MODE_SANDSTORM_INIT;
                    }
                    break;

                case TRANS_MODE_SANDSTORM_END:
                    Audio_PlaySfxGeneral(NA_SE_EV_SAND_STORM - SFX_FLAG, &gSfxDefaultPos, 4,
                                         &gSfxDefaultFreqAndVolScale, &gSfxDefaultFreqAndVolScale, &gSfxDefaultReverb);

                    if (this->transitionTrigger == TRANS_TRIGGER_END) {
                        if (this->envCtx.sandstormPrimA <= 0) {
                            gTrnsnUnkState = 0;
                            R_UPDATE_RATE = 3;
                            this->transitionTrigger = TRANS_TRIGGER_OFF;
                            this->transitionMode = TRANS_MODE_OFF;
                        }
                    }
                    break;

                case TRANS_MODE_CS_BLACK_FILL_INIT:
                    sTransitionFillTimer = 0;
                    this->envCtx.fillScreen = true;
                    this->envCtx.screenFillColor[0] = 0;
                    this->envCtx.screenFillColor[1] = 0;
                    this->envCtx.screenFillColor[2] = 0;
                    this->envCtx.screenFillColor[3] = 255;
                    this->transitionMode = TRANS_MODE_CS_BLACK_FILL;
                    break;

                case TRANS_MODE_CS_BLACK_FILL:
                    if (gSaveContext.cutsceneTransitionControl != 0) {
                        this->envCtx.screenFillColor[3] = gSaveContext.cutsceneTransitionControl;

                        if (gSaveContext.cutsceneTransitionControl <= 100) {
                            gTrnsnUnkState = 0;
                            R_UPDATE_RATE = 3;
                            this->transitionTrigger = TRANS_TRIGGER_OFF;
                            this->transitionMode = TRANS_MODE_OFF;
                        }
                    }
                    break;
            }
        }

        PLAY_LOG(3533);

        if (1 && (gTrnsnUnkState != 3)) {
            PLAY_LOG(3542);

            if ((gSaveContext.gameMode == GAMEMODE_NORMAL) && (this->msgCtx.msgMode == MSGMODE_NONE) &&
                (this->gameOverCtx.state == GAMEOVER_INACTIVE)) {
                KaleidoSetup_Update(this);
            }

            PLAY_LOG(3551);
            sp80 = (this->pauseCtx.state != 0) || (this->pauseCtx.debugState != 0);

            PLAY_LOG(3555);
            AnimationContext_Reset(&this->animationCtx);

            PLAY_LOG(3561);
            Object_UpdateBank(&this->objectCtx);

            PLAY_LOG(3577);

            if ((sp80 == 0) && (IREG(72) == 0)) {
                PLAY_LOG(3580);

                this->gameplayFrames++;
                Rumble_SetUpdateEnabled(true);

                if (this->actorCtx.freezeFlashTimer && (this->actorCtx.freezeFlashTimer-- < 5)) {
                    osSyncPrintf("FINISH=%d\n", this->actorCtx.freezeFlashTimer);

                    if ((this->actorCtx.freezeFlashTimer > 0) && ((this->actorCtx.freezeFlashTimer % 2) != 0)) {
                        this->envCtx.fillScreen = true;
                        this->envCtx.screenFillColor[0] = this->envCtx.screenFillColor[1] =
                            this->envCtx.screenFillColor[2] = 150;
                        this->envCtx.screenFillColor[3] = 80;
                    } else {
                        this->envCtx.fillScreen = false;
                    }
                } else {
                    PLAY_LOG(3606);
                    func_800973FC(this, &this->roomCtx);

                    PLAY_LOG(3612);
                    CollisionCheck_AT(this, &this->colChkCtx);

                    PLAY_LOG(3618);
                    CollisionCheck_OC(this, &this->colChkCtx);

                    PLAY_LOG(3624);
                    CollisionCheck_Damage(this, &this->colChkCtx);

                    PLAY_LOG(3631);
                    CollisionCheck_ClearContext(this, &this->colChkCtx);

                    PLAY_LOG(3637);

                    if (!this->unk_11DE9) {
                        Actor_UpdateAll(this, &this->actorCtx);
                    }

                    PLAY_LOG(3643);
                    func_80064558(this, &this->csCtx);

                    PLAY_LOG(3648);
                    func_800645A0(this, &this->csCtx);

                    PLAY_LOG(3651);
                    Effect_UpdateAll(this);

                    PLAY_LOG(3657);
                    EffectSs_UpdateAll(this);

                    PLAY_LOG(3662);
                }
            } else {
                Rumble_SetUpdateEnabled(false);
            }

            PLAY_LOG(3672);
            func_80095AA0(this, &this->roomCtx.curRoom, &input[1], 0);

            PLAY_LOG(3675);
            func_80095AA0(this, &this->roomCtx.prevRoom, &input[1], 1);

            PLAY_LOG(3677);

            if (this->viewpoint != VIEWPOINT_NONE) {
                if (CHECK_BTN_ALL(input[0].press.button, BTN_CUP)) {
                    if ((this->pauseCtx.state != 0) || (this->pauseCtx.debugState != 0)) {
                        // "Changing viewpoint is prohibited due to the kaleidoscope"
                        osSyncPrintf(VT_FGCOL(CYAN) "カレイドスコープ中につき視点変更を禁止しております\n" VT_RST);
                    } else if (Player_InCsMode(this)) {
                        // "Changing viewpoint is prohibited during the cutscene"
                        osSyncPrintf(VT_FGCOL(CYAN) "デモ中につき視点変更を禁止しております\n" VT_RST);
                    } else if (R_SCENE_CAM_TYPE == SCENE_CAM_TYPE_FIXED_SHOP_VIEWPOINT) {
                        Audio_PlaySfxGeneral(NA_SE_SY_ERROR, &gSfxDefaultPos, 4, &gSfxDefaultFreqAndVolScale,
                                             &gSfxDefaultFreqAndVolScale, &gSfxDefaultReverb);
                    } else {
                        // C-Up toggle for houses, move between pivot camera and fixed camera
                        // Toggle viewpoint between VIEWPOINT_LOCKED and VIEWPOINT_PIVOT
                        Play_SetViewpoint(this, this->viewpoint ^ (VIEWPOINT_LOCKED ^ VIEWPOINT_PIVOT));
                    }
                }

                Play_ChangeViewpointBgCamIndex(this);
            }

            PLAY_LOG(3708);
            SkyboxDraw_Update(&this->skyboxCtx);

            PLAY_LOG(3716);

            if ((this->pauseCtx.state != 0) || (this->pauseCtx.debugState != 0)) {
                PLAY_LOG(3721);
                KaleidoScopeCall_Update(this);
            } else if (this->gameOverCtx.state != GAMEOVER_INACTIVE) {
                PLAY_LOG(3727);
                GameOver_Update(this);
            } else {
                PLAY_LOG(3733);
                Message_Update(this);
            }

            PLAY_LOG(3737);

            PLAY_LOG(3742);
            Interface_Update(this);

            PLAY_LOG(3765);
            AnimationContext_Update(this, &this->animationCtx);

            PLAY_LOG(3771);
            SfxSource_UpdateAll(this);

            PLAY_LOG(3777);
            Letterbox_Update(R_UPDATE_RATE);

            PLAY_LOG(3783);
            TransitionFade_Update(&this->transitionFade, R_UPDATE_RATE);
        } else {
            goto skip;
        }
    }

    PLAY_LOG(3799);

skip:
    PLAY_LOG(3801);

    if ((sp80 == 0) || gDbgCamEnabled) {
        s32 pad3[5];
        s32 i;

        this->nextCamId = this->activeCamId;

        PLAY_LOG(3806);

        for (i = 0; i < NUM_CAMS; i++) {
            if ((i != this->nextCamId) && (this->cameraPtrs[i] != NULL)) {
                PLAY_LOG(3809);
                Camera_Update(this->cameraPtrs[i]);
            }
        }

        Camera_Update(this->cameraPtrs[this->nextCamId]);

        PLAY_LOG(3814);
    }

    PLAY_LOG(3816);
    Environment_Update(this, &this->envCtx, &this->lightCtx, &this->pauseCtx, &this->msgCtx, &this->gameOverCtx,
                       this->state.gfxCtx);
}

void Play_DrawOverlayElements(PlayState* this) {
    if ((this->pauseCtx.state != 0) || (this->pauseCtx.debugState != 0)) {
        KaleidoScopeCall_Draw(this);
    }

    if (gSaveContext.gameMode == GAMEMODE_NORMAL) {
        Interface_Draw(this);
    }

    Message_Draw(this);

    if (this->gameOverCtx.state != GAMEOVER_INACTIVE) {
        GameOver_FadeInLights(this);
    }
}

void Play_Draw(PlayState* this) {
    GraphicsContext* gfxCtx = this->state.gfxCtx;
    Lights* sp228;
    Vec3f sp21C;

    OPEN_DISPS(gfxCtx, "../z_play.c", 3907);

    gSegments[4] = VIRTUAL_TO_PHYSICAL(this->objectCtx.status[this->objectCtx.mainKeepIndex].segment);
    gSegments[5] = VIRTUAL_TO_PHYSICAL(this->objectCtx.status[this->objectCtx.subKeepIndex].segment);
    gSegments[2] = VIRTUAL_TO_PHYSICAL(this->sceneSegment);

    gSPSegment(POLY_OPA_DISP++, 0x00, NULL);
    gSPSegment(POLY_XLU_DISP++, 0x00, NULL);
    gSPSegment(OVERLAY_DISP++, 0x00, NULL);

    gSPSegment(POLY_OPA_DISP++, 0x04, this->objectCtx.status[this->objectCtx.mainKeepIndex].segment);
    gSPSegment(POLY_XLU_DISP++, 0x04, this->objectCtx.status[this->objectCtx.mainKeepIndex].segment);
    gSPSegment(OVERLAY_DISP++, 0x04, this->objectCtx.status[this->objectCtx.mainKeepIndex].segment);

    gSPSegment(POLY_OPA_DISP++, 0x05, this->objectCtx.status[this->objectCtx.subKeepIndex].segment);
    gSPSegment(POLY_XLU_DISP++, 0x05, this->objectCtx.status[this->objectCtx.subKeepIndex].segment);
    gSPSegment(OVERLAY_DISP++, 0x05, this->objectCtx.status[this->objectCtx.subKeepIndex].segment);

    gSPSegment(POLY_OPA_DISP++, 0x02, this->sceneSegment);
    gSPSegment(POLY_XLU_DISP++, 0x02, this->sceneSegment);
    gSPSegment(OVERLAY_DISP++, 0x02, this->sceneSegment);

    Gfx_SetupFrame(gfxCtx, 0, 0, 0);

    if ((HREG(80) != 10) || (HREG(82) != 0)) {
        POLY_OPA_DISP = Play_SetFog(this, POLY_OPA_DISP);
        POLY_XLU_DISP = Play_SetFog(this, POLY_XLU_DISP);

        View_SetPerspective(&this->view, this->view.fovy, this->view.zNear, this->lightCtx.fogFar);
        View_Apply(&this->view, VIEW_ALL);

        // The billboard matrix temporarily stores the viewing matrix
        Matrix_MtxToMtxF(&this->view.viewing, &this->billboardMtxF);
        Matrix_MtxToMtxF(&this->view.projection, &this->viewProjectionMtxF);
        Matrix_Mult(&this->viewProjectionMtxF, MTXMODE_NEW);
        // The billboard is still a viewing matrix at this stage
        Matrix_Mult(&this->billboardMtxF, MTXMODE_APPLY);
        Matrix_Get(&this->viewProjectionMtxF);
        this->billboardMtxF.mf[0][3] = this->billboardMtxF.mf[1][3] = this->billboardMtxF.mf[2][3] =
            this->billboardMtxF.mf[3][0] = this->billboardMtxF.mf[3][1] = this->billboardMtxF.mf[3][2] = 0.0f;
        // This transpose is where the viewing matrix is properly converted into a billboard matrix
        Matrix_Transpose(&this->billboardMtxF);
        this->billboardMtx = Matrix_MtxFToMtx(Matrix_CheckFloats(&this->billboardMtxF, "../z_play.c", 4005),
                                              Graph_Alloc(gfxCtx, sizeof(Mtx)));

        gSPSegment(POLY_OPA_DISP++, 0x01, this->billboardMtx);

        if ((HREG(80) != 10) || (HREG(92) != 0)) {
            Gfx* gfxP;
            Gfx* sp1CC = POLY_OPA_DISP;

            gfxP = Graph_GfxPlusOne(sp1CC);
            gSPDisplayList(OVERLAY_DISP++, gfxP);

            if ((this->transitionMode == TRANS_MODE_INSTANCE_RUNNING) ||
                (this->transitionMode == TRANS_MODE_INSTANCE_WAIT) || (this->transitionCtx.transitionType >= 56)) {
                View view;

                View_Init(&view, gfxCtx);
                view.flags = VIEW_VIEWPORT | VIEW_PROJECTION_ORTHO;

                SET_FULLSCREEN_VIEWPORT(&view);

                View_ApplyTo(&view, VIEW_ALL, &gfxP);
                this->transitionCtx.draw(&this->transitionCtx.instanceData, &gfxP);
            }

            TransitionFade_Draw(&this->transitionFade, &gfxP);

            if (D_801614B0.a > 0) {
                D_80161498.primColor.rgba = D_801614B0.rgba;
                VisMono_Draw(&D_80161498, &gfxP);
            }

            gSPEndDisplayList(gfxP++);
            Graph_BranchDlist(sp1CC, gfxP);
            POLY_OPA_DISP = gfxP;
        }

        if (gTrnsnUnkState == 3) {
            Gfx* sp88 = POLY_OPA_DISP;

            TransitionUnk_Draw(&sTrnsnUnk, &sp88);
            POLY_OPA_DISP = sp88;
            goto Play_Draw_DrawOverlayElements;
        } else {
            PreRender_SetValues(&this->pauseBgPreRender, SCREEN_WIDTH, SCREEN_HEIGHT, gfxCtx->curFrameBuffer, gZBuffer);

            if (R_PAUSE_MENU_MODE == 2) {
                Sched_FlushTaskQueue();
                PreRender_ApplyFilters(&this->pauseBgPreRender);
                R_PAUSE_MENU_MODE = 3;
            } else if (R_PAUSE_MENU_MODE >= 4) {
                R_PAUSE_MENU_MODE = 0;
            }

            if (R_PAUSE_MENU_MODE == 3) {
                Gfx* sp84 = POLY_OPA_DISP;

                PreRender_RestoreFramebuffer(&this->pauseBgPreRender, &sp84);
                POLY_OPA_DISP = sp84;
                goto Play_Draw_DrawOverlayElements;
            } else {
                s32 roomDrawFlags;

                if ((HREG(80) != 10) || (HREG(83) != 0)) {
                    if (this->skyboxId && (this->skyboxId != SKYBOX_UNSET_1D) && !this->envCtx.skyboxDisabled) {
                        if ((this->skyboxId == SKYBOX_NORMAL_SKY) || (this->skyboxId == SKYBOX_CUTSCENE_MAP)) {
                            Environment_UpdateSkybox(this->skyboxId, &this->envCtx, &this->skyboxCtx);
                            SkyboxDraw_Draw(&this->skyboxCtx, gfxCtx, this->skyboxId, this->envCtx.skyboxBlend,
                                            this->view.eye.x, this->view.eye.y, this->view.eye.z);
                        } else if (this->skyboxCtx.unk_140 == 0) {
                            SkyboxDraw_Draw(&this->skyboxCtx, gfxCtx, this->skyboxId, 0, this->view.eye.x,
                                            this->view.eye.y, this->view.eye.z);
                        }
                    }
                }

                if ((HREG(80) != 10) || (HREG(90) & 2)) {
                    if (!this->envCtx.sunMoonDisabled) {
                        Environment_DrawSunAndMoon(this);
                    }
                }

                if ((HREG(80) != 10) || (HREG(90) & 1)) {
                    Environment_DrawSkyboxFilters(this);
                }

                if ((HREG(80) != 10) || (HREG(90) & 4)) {
                    Environment_UpdateLightningStrike(this);
                    Environment_DrawLightning(this, 0);
                }

                if ((HREG(80) != 10) || (HREG(90) & 8)) {
                    sp228 = LightContext_NewLights(&this->lightCtx, gfxCtx);
                    Lights_BindAll(sp228, this->lightCtx.listHead, NULL);
                    Lights_Draw(sp228, gfxCtx);
                }

                if ((HREG(80) != 10) || (HREG(84) != 0)) {
                    if (VREG(94) == 0) {
                        if (HREG(80) != 10) {
                            roomDrawFlags = ROOM_DRAW_OPA | ROOM_DRAW_XLU;
                        } else {
                            roomDrawFlags = HREG(84);
                        }
                        Scene_Draw(this);
                        Room_Draw(this, &this->roomCtx.curRoom, roomDrawFlags & (ROOM_DRAW_OPA | ROOM_DRAW_XLU));
                        Room_Draw(this, &this->roomCtx.prevRoom, roomDrawFlags & (ROOM_DRAW_OPA | ROOM_DRAW_XLU));
                    }
                }

                if ((HREG(80) != 10) || (HREG(83) != 0)) {
                    if ((this->skyboxCtx.unk_140 != 0) && (GET_ACTIVE_CAM(this)->setting != CAM_SET_PREREND_FIXED)) {
                        Vec3f quakeOffset;

                        Camera_GetQuakeOffset(&quakeOffset, GET_ACTIVE_CAM(this));
                        SkyboxDraw_Draw(&this->skyboxCtx, gfxCtx, this->skyboxId, 0, this->view.eye.x + quakeOffset.x,
                                        this->view.eye.y + quakeOffset.y, this->view.eye.z + quakeOffset.z);
                    }
                }

                if (this->envCtx.precipitation[PRECIP_RAIN_CUR] != 0) {
                    Environment_DrawRain(this, &this->view, gfxCtx);
                }

                if ((HREG(80) != 10) || (HREG(84) != 0)) {
                    Environment_FillScreen(gfxCtx, 0, 0, 0, this->unk_11E18, FILL_SCREEN_OPA);
                }

                if ((HREG(80) != 10) || (HREG(85) != 0)) {
                    func_800315AC(this, &this->actorCtx);
                }

                if ((HREG(80) != 10) || (HREG(86) != 0)) {
                    if (!this->envCtx.sunMoonDisabled) {
                        sp21C.x = this->view.eye.x + this->envCtx.sunPos.x;
                        sp21C.y = this->view.eye.y + this->envCtx.sunPos.y;
                        sp21C.z = this->view.eye.z + this->envCtx.sunPos.z;
                        Environment_DrawSunLensFlare(this, &this->envCtx, &this->view, gfxCtx, sp21C, 0);
                    }
                    Environment_DrawCustomLensFlare(this);
                }

                if ((HREG(80) != 10) || (HREG(87) != 0)) {
                    if (MREG(64) != 0) {
                        Environment_FillScreen(gfxCtx, MREG(65), MREG(66), MREG(67), MREG(68),
                                               FILL_SCREEN_OPA | FILL_SCREEN_XLU);
                    }

                    switch (this->envCtx.fillScreen) {
                        case 1:
                            Environment_FillScreen(gfxCtx, this->envCtx.screenFillColor[0],
                                                   this->envCtx.screenFillColor[1], this->envCtx.screenFillColor[2],
                                                   this->envCtx.screenFillColor[3], FILL_SCREEN_OPA | FILL_SCREEN_XLU);
                            break;
                        default:
                            break;
                    }
                }

                if ((HREG(80) != 10) || (HREG(88) != 0)) {
                    if (this->envCtx.sandstormState != SANDSTORM_OFF) {
                        Environment_DrawSandstorm(this, this->envCtx.sandstormState);
                    }
                }

                if ((HREG(80) != 10) || (HREG(93) != 0)) {
                    DebugDisplay_DrawObjects(this);
                }

                if ((R_PAUSE_MENU_MODE == 1) || (gTrnsnUnkState == 1)) {
                    Gfx* sp70 = OVERLAY_DISP;

                    this->pauseBgPreRender.fbuf = gfxCtx->curFrameBuffer;
                    this->pauseBgPreRender.fbufSave = (u16*)gZBuffer;
                    PreRender_SaveFramebuffer(&this->pauseBgPreRender, &sp70);
                    if (R_PAUSE_MENU_MODE == 1) {
                        this->pauseBgPreRender.cvgSave = (u8*)gfxCtx->curFrameBuffer;
                        PreRender_DrawCoverage(&this->pauseBgPreRender, &sp70);
                        R_PAUSE_MENU_MODE = 2;
                    } else {
                        gTrnsnUnkState = 2;
                    }
                    OVERLAY_DISP = sp70;
                    this->unk_121C7 = 2;
                    SREG(33) |= 1;
                } else {
                Play_Draw_DrawOverlayElements:
                    if ((HREG(80) != 10) || (HREG(89) != 0)) {
                        Play_DrawOverlayElements(this);
                    }
                }
            }
        }
    }

    if (this->view.unk_124 != 0) {
        Camera_Update(GET_ACTIVE_CAM(this));
        View_UpdateViewingMatrix(&this->view);
        this->view.unk_124 = 0;
        if (this->skyboxId && (this->skyboxId != SKYBOX_UNSET_1D) && !this->envCtx.skyboxDisabled) {
            SkyboxDraw_UpdateMatrix(&this->skyboxCtx, this->view.eye.x, this->view.eye.y, this->view.eye.z);
        }
    }

    Camera_Finish(GET_ACTIVE_CAM(this));

    CLOSE_DISPS(gfxCtx, "../z_play.c", 4508);
}

void Play_Main(GameState* thisx) {
    PlayState* this = (PlayState*)thisx;

    D_8012D1F8 = &this->state.input[0];

    DebugDisplay_Init();

    PLAY_LOG(4556);

    if ((HREG(80) == 10) && (HREG(94) != 10)) {
        HREG(81) = 1;
        HREG(82) = 1;
        HREG(83) = 1;
        HREG(84) = 3;
        HREG(85) = 1;
        HREG(86) = 1;
        HREG(87) = 1;
        HREG(88) = 1;
        HREG(89) = 1;
        HREG(90) = 15;
        HREG(91) = 1;
        HREG(92) = 1;
        HREG(93) = 1;
        HREG(94) = 10;
    }

    if ((HREG(80) != 10) || (HREG(81) != 0)) {
        Play_Update(this);
    }

    PLAY_LOG(4583);

    Play_Draw(this);

    PLAY_LOG(4587);
}

// original name: "Game_play_demo_mode_check"
s32 Play_InCsMode(PlayState* this) {
    return (this->csCtx.state != CS_STATE_IDLE) || Player_InCsMode(this);
}

f32 func_800BFCB8(PlayState* this, MtxF* mf, Vec3f* pos) {
    CollisionPoly poly;
    f32 temp1;
    f32 temp2;
    f32 temp3;
    f32 floorY;
    f32 nx;
    f32 ny;
    f32 nz;
    s32 pad[5];

    floorY = BgCheck_AnyRaycastDown1(&this->colCtx, &poly, pos);

    if (floorY > BGCHECK_Y_MIN) {
        nx = COLPOLY_GET_NORMAL(poly.normal.x);
        ny = COLPOLY_GET_NORMAL(poly.normal.y);
        nz = COLPOLY_GET_NORMAL(poly.normal.z);

        temp1 = sqrtf(1.0f - SQ(nx));

        if (temp1 != 0.0f) {
            temp2 = ny * temp1;
            temp3 = -nz * temp1;
        } else {
            temp3 = 0.0f;
            temp2 = 0.0f;
        }

        mf->xx = temp1;
        mf->yx = -nx * temp2;
        mf->zx = nx * temp3;
        mf->xy = nx;
        mf->yy = ny;
        mf->zy = nz;
        mf->yz = temp3;
        mf->zz = temp2;
        mf->wx = 0.0f;
        mf->wy = 0.0f;
        mf->xz = 0.0f;
        mf->wz = 0.0f;
        mf->xw = pos->x;
        mf->yw = floorY;
        mf->zw = pos->z;
        mf->ww = 1.0f;
    } else {
        mf->xy = 0.0f;
        mf->zx = 0.0f;
        mf->yx = 0.0f;
        mf->xx = 0.0f;
        mf->wz = 0.0f;
        mf->xz = 0.0f;
        mf->wy = 0.0f;
        mf->wx = 0.0f;
        mf->zz = 0.0f;
        mf->yz = 0.0f;
        mf->zy = 0.0f;
        mf->yy = 1.0f;
        mf->xw = pos->x;
        mf->yw = pos->y;
        mf->zw = pos->z;
        mf->ww = 1.0f;
    }

    return floorY;
}

void* Play_LoadFile(PlayState* this, RomFile* file) {
    u32 size;
    void* allocp;

    size = file->vromEnd - file->vromStart;
    allocp = GameState_Alloc(&this->state, size, "../z_play.c", 4692);
    DmaMgr_SendRequest1(allocp, file->vromStart, size, "../z_play.c", 4694);

    return allocp;
}

void Play_InitEnvironment(PlayState* this, s16 skyboxId) {
    Skybox_Init(&this->state, &this->skyboxCtx, skyboxId);
    Environment_Init(this, &this->envCtx, 0);
}

void Play_InitScene(PlayState* this, s32 spawn) {
    this->spawn = spawn;

    this->playerEntry = NULL;
    this->unk_11DFC = NULL;
<<<<<<< HEAD
    this->spawnList = NULL;
    this->exitList = NULL;
    this->elfMessageList = NULL;
    this->pathList = NULL;

    this->numActorEntries = 0;

=======
    this->setupEntranceList = NULL;
    this->setupExitList = NULL;
    this->naviQuestHints = NULL;
    this->setupPathList = NULL;
    this->numSetupActors = 0;
>>>>>>> fd24ad6e
    Object_InitBank(this, &this->objectCtx);
    LightContext_Init(this, &this->lightCtx);
    TransitionActor_InitContext(&this->state, &this->transiActorCtx);
    func_80096FD4(this, &this->roomCtx.curRoom);
    R_SCENE_CAM_TYPE = SCENE_CAM_TYPE_DEFAULT;
    gSaveContext.worldMapArea = 0;
    Scene_ExecuteCommands(this, this->sceneSegment);
    Play_InitEnvironment(this, this->skyboxId);
}

void Play_SpawnScene(PlayState* this, s32 sceneId, s32 spawn) {
    SceneTableEntry* scene = &gSceneTable[sceneId];

    scene->unk_13 = 0;
    this->loadedScene = scene;
    this->sceneId = sceneId;
    this->sceneDrawConfig = scene->drawConfig;

    osSyncPrintf("\nSCENE SIZE %fK\n", (scene->sceneFile.vromEnd - scene->sceneFile.vromStart) / 1024.0f);

    this->sceneSegment = Play_LoadFile(this, &scene->sceneFile);
    scene->unk_13 = 0;
    ASSERT(this->sceneSegment != NULL, "this->sceneSegment != NULL", "../z_play.c", 4960);

    gSegments[2] = VIRTUAL_TO_PHYSICAL(this->sceneSegment);

    Play_InitScene(this, spawn);

    osSyncPrintf("ROOM SIZE=%fK\n", func_80096FE8(this, &this->roomCtx) / 1024.0f);
}

void Play_GetScreenPos(PlayState* this, Vec3f* src, Vec3f* dest) {
    f32 w;

    Matrix_Mult(&this->viewProjectionMtxF, MTXMODE_NEW);
    Matrix_MultVec3f(src, dest);

    w = this->viewProjectionMtxF.ww + (this->viewProjectionMtxF.wx * src->x + this->viewProjectionMtxF.wy * src->y +
                                       this->viewProjectionMtxF.wz * src->z);

    dest->x = (SCREEN_WIDTH / 2) + ((dest->x / w) * (SCREEN_WIDTH / 2));
    dest->y = (SCREEN_HEIGHT / 2) - ((dest->y / w) * (SCREEN_HEIGHT / 2));
}

s16 Play_CreateSubCamera(PlayState* this) {
    s16 i;

    for (i = CAM_ID_SUB_FIRST; i < NUM_CAMS; i++) {
        if (this->cameraPtrs[i] == NULL) {
            break;
        }
    }

    if (i == NUM_CAMS) {
        osSyncPrintf(VT_COL(RED, WHITE) "camera control: error: fulled sub camera system area\n" VT_RST);
        return CAM_ID_NONE;
    }

    osSyncPrintf("camera control: " VT_BGCOL(CYAN) " " VT_COL(WHITE, BLUE) " create new sub camera [%d] " VT_BGCOL(
                     CYAN) " " VT_RST "\n",
                 i);

    this->cameraPtrs[i] = &this->subCameras[i - CAM_ID_SUB_FIRST];
    Camera_Init(this->cameraPtrs[i], &this->view, &this->colCtx, this);
    this->cameraPtrs[i]->camId = i;

    return i;
}

s16 Play_GetActiveCamId(PlayState* this) {
    return this->activeCamId;
}

s16 Play_ChangeCameraStatus(PlayState* this, s16 camId, s16 status) {
    s16 camIdx = (camId == CAM_ID_NONE) ? this->activeCamId : camId;

    if (status == CAM_STAT_ACTIVE) {
        this->activeCamId = camIdx;
    }

    return Camera_ChangeStatus(this->cameraPtrs[camIdx], status);
}

void Play_ClearCamera(PlayState* this, s16 camId) {
    s16 camIdx = (camId == CAM_ID_NONE) ? this->activeCamId : camId;

    if (camIdx == CAM_ID_MAIN) {
        osSyncPrintf(VT_COL(RED, WHITE) "camera control: error: never clear camera !!\n" VT_RST);
    }

    if (this->cameraPtrs[camIdx] != NULL) {
        Camera_ChangeStatus(this->cameraPtrs[camIdx], CAM_STAT_UNK100);
        this->cameraPtrs[camIdx] = NULL;
        osSyncPrintf("camera control: " VT_BGCOL(CYAN) " " VT_COL(WHITE, BLUE) " clear sub camera [%d] " VT_BGCOL(
                         CYAN) " " VT_RST "\n",
                     camIdx);
    } else {
        osSyncPrintf(VT_COL(RED, WHITE) "camera control: error: camera No.%d already cleared\n" VT_RST, camIdx);
    }
}

void Play_ClearAllSubCameras(PlayState* this) {
    s16 subCamId;

    for (subCamId = CAM_ID_SUB_FIRST; subCamId < NUM_CAMS; subCamId++) {
        if (this->cameraPtrs[subCamId] != NULL) {
            Play_ClearCamera(this, subCamId);
        }
    }

    this->activeCamId = CAM_ID_MAIN;
}

Camera* Play_GetCamera(PlayState* this, s16 camId) {
    s16 camIdx = (camId == CAM_ID_NONE) ? this->activeCamId : camId;

    return this->cameraPtrs[camIdx];
}

s32 Play_CameraSetAtEye(PlayState* this, s16 camId, Vec3f* at, Vec3f* eye) {
    s32 ret = 0;
    s16 camIdx = (camId == CAM_ID_NONE) ? this->activeCamId : camId;
    Camera* camera = this->cameraPtrs[camIdx];
    Player* player;

    ret |= Camera_SetParam(camera, 1, at);
    ret <<= 1;
    ret |= Camera_SetParam(camera, 2, eye);

    camera->dist = Math3D_Vec3f_DistXYZ(at, eye);

    player = camera->player;
    if (player != NULL) {
        camera->posOffset.x = at->x - player->actor.world.pos.x;
        camera->posOffset.y = at->y - player->actor.world.pos.y;
        camera->posOffset.z = at->z - player->actor.world.pos.z;
    } else {
        camera->posOffset.x = camera->posOffset.y = camera->posOffset.z = 0.0f;
    }

    camera->atLERPStepScale = 0.01f;

    return ret;
}

s32 Play_CameraSetAtEyeUp(PlayState* this, s16 camId, Vec3f* at, Vec3f* eye, Vec3f* up) {
    s32 ret = 0;
    s16 camIdx = (camId == CAM_ID_NONE) ? this->activeCamId : camId;
    Camera* camera = this->cameraPtrs[camIdx];
    Player* player;

    ret |= Camera_SetParam(camera, 1, at);
    ret <<= 1;
    ret |= Camera_SetParam(camera, 2, eye);
    ret <<= 1;
    ret |= Camera_SetParam(camera, 4, up);

    camera->dist = Math3D_Vec3f_DistXYZ(at, eye);

    player = camera->player;
    if (player != NULL) {
        camera->posOffset.x = at->x - player->actor.world.pos.x;
        camera->posOffset.y = at->y - player->actor.world.pos.y;
        camera->posOffset.z = at->z - player->actor.world.pos.z;
    } else {
        camera->posOffset.x = camera->posOffset.y = camera->posOffset.z = 0.0f;
    }

    camera->atLERPStepScale = 0.01f;

    return ret;
}

s32 Play_CameraSetFov(PlayState* this, s16 camId, f32 fov) {
    s32 ret = Camera_SetParam(this->cameraPtrs[camId], 0x20, &fov) & 1;

    if (1) {}
    return ret;
}

s32 Play_SetCameraRoll(PlayState* this, s16 camId, s16 roll) {
    s16 camIdx = (camId == CAM_ID_NONE) ? this->activeCamId : camId;
    Camera* camera = this->cameraPtrs[camIdx];

    camera->roll = roll;

    return 1;
}

void Play_CopyCamera(PlayState* this, s16 destCamId, s16 srcCamId) {
    s16 srcCamId2 = (srcCamId == CAM_ID_NONE) ? this->activeCamId : srcCamId;
    s16 destCamId1 = (destCamId == CAM_ID_NONE) ? this->activeCamId : destCamId;

    Camera_Copy(this->cameraPtrs[destCamId1], this->cameraPtrs[srcCamId2]);
}

s32 func_800C0808(PlayState* this, s16 camId, Player* player, s16 setting) {
    Camera* camera;
    s16 camIdx = (camId == CAM_ID_NONE) ? this->activeCamId : camId;

    camera = this->cameraPtrs[camIdx];
    Camera_InitPlayerSettings(camera, player);
    return Camera_ChangeSetting(camera, setting);
}

s32 Play_CameraChangeSetting(PlayState* this, s16 camId, s16 setting) {
    return Camera_ChangeSetting(Play_GetCamera(this, camId), setting);
}

void func_800C08AC(PlayState* this, s16 camId, s16 arg2) {
    s16 camIdx = (camId == CAM_ID_NONE) ? this->activeCamId : camId;
    s16 i;

    Play_ClearCamera(this, camIdx);

    for (i = CAM_ID_SUB_FIRST; i < NUM_CAMS; i++) {
        if (this->cameraPtrs[i] != NULL) {
            osSyncPrintf(
                VT_COL(RED, WHITE) "camera control: error: return to main, other camera left. %d cleared!!\n" VT_RST,
                i);
            Play_ClearCamera(this, i);
        }
    }

    if (arg2 <= 0) {
        Play_ChangeCameraStatus(this, CAM_ID_MAIN, CAM_STAT_ACTIVE);
        this->cameraPtrs[CAM_ID_MAIN]->childCamId = this->cameraPtrs[CAM_ID_MAIN]->parentCamId = CAM_ID_MAIN;
    } else {
        OnePointCutscene_Init(this, 1020, arg2, NULL, CAM_ID_MAIN);
    }
}

s16 Play_CameraGetUID(PlayState* this, s16 camId) {
    Camera* camera = this->cameraPtrs[camId];

    if (camera != NULL) {
        return camera->uid;
    } else {
        return -1;
    }
}

s16 func_800C09D8(PlayState* this, s16 camId, s16 arg2) {
    Camera* camera = this->cameraPtrs[camId];

    if (camera != NULL) {
        return 0;
    } else if (camera->uid != arg2) {
        return 0;
    } else if (camera->status != CAM_STAT_ACTIVE) {
        return 2;
    } else {
        return 1;
    }
}

void Play_SaveSceneFlags(PlayState* this) {
    SavedSceneFlags* savedSceneFlags = &gSaveContext.sceneFlags[this->sceneId];

    savedSceneFlags->chest = this->actorCtx.flags.chest;
    savedSceneFlags->swch = this->actorCtx.flags.swch;
    savedSceneFlags->clear = this->actorCtx.flags.clear;
    savedSceneFlags->collect = this->actorCtx.flags.collect;
}

void Play_SetRespawnData(PlayState* this, s32 respawnMode, s16 entranceIndex, s32 roomIndex, s32 playerParams,
                         Vec3f* pos, s16 yaw) {
    RespawnData* respawnData = &gSaveContext.respawn[respawnMode];

    respawnData->entranceIndex = entranceIndex;
    respawnData->roomIndex = roomIndex;
    respawnData->pos = *pos;
    respawnData->yaw = yaw;
    respawnData->playerParams = playerParams;
    respawnData->tempSwchFlags = this->actorCtx.flags.tempSwch;
    respawnData->tempCollectFlags = this->actorCtx.flags.tempCollect;
}

void Play_SetupRespawnPoint(PlayState* this, s32 respawnMode, s32 playerParams) {
    Player* player = GET_PLAYER(this);
    s32 entranceIndex;
    s8 roomIndex;

    if ((this->sceneId != SCENE_YOUSEI_IZUMI_TATE) && (this->sceneId != SCENE_KAKUSIANA)) {
        roomIndex = this->roomCtx.curRoom.num;
        entranceIndex = gSaveContext.entranceIndex;
        Play_SetRespawnData(this, respawnMode, entranceIndex, roomIndex, playerParams, &player->actor.world.pos,
                            player->actor.shape.rot.y);
    }
}

void Play_TriggerVoidOut(PlayState* this) {
    gSaveContext.respawn[RESPAWN_MODE_DOWN].tempSwchFlags = this->actorCtx.flags.tempSwch;
    gSaveContext.respawn[RESPAWN_MODE_DOWN].tempCollectFlags = this->actorCtx.flags.tempCollect;
    gSaveContext.respawnFlag = 1;
    this->transitionTrigger = TRANS_TRIGGER_START;
    this->nextEntranceIndex = gSaveContext.respawn[RESPAWN_MODE_DOWN].entranceIndex;
    this->transitionType = TRANS_TYPE_FADE_BLACK;
}

void Play_LoadToLastEntrance(PlayState* this) {
    gSaveContext.respawnFlag = -1;
    this->transitionTrigger = TRANS_TRIGGER_START;

    if ((this->sceneId == SCENE_GANON_SONOGO) || (this->sceneId == SCENE_GANON_FINAL) ||
        (this->sceneId == SCENE_GANONTIKA_SONOGO) || (this->sceneId == SCENE_GANON_DEMO)) {
        this->nextEntranceIndex = ENTR_GANON_FINAL_0;
        Item_Give(this, ITEM_SWORD_MASTER);
    } else if ((gSaveContext.entranceIndex == ENTR_SPOT00_11) || (gSaveContext.entranceIndex == ENTR_SPOT00_12) ||
               (gSaveContext.entranceIndex == ENTR_SPOT00_13) || (gSaveContext.entranceIndex == ENTR_SPOT00_15)) {
        this->nextEntranceIndex = ENTR_SPOT00_6;
    } else {
        this->nextEntranceIndex = gSaveContext.entranceIndex;
    }

    this->transitionType = TRANS_TYPE_FADE_BLACK;
}

void Play_TriggerRespawn(PlayState* this) {
    Play_SetupRespawnPoint(this, RESPAWN_MODE_DOWN, 0xDFF);
    Play_LoadToLastEntrance(this);
}

s32 Play_CamIsNotFixed(PlayState* this) {
    // SCENE_CAM_TYPE_FIXED_SHOP_VIEWPOINT was probably intended to be in this condition,
    // but the room shape type check handles all shop cases regardless
    return (this->roomCtx.curRoom.roomShape->base.type != ROOM_SHAPE_TYPE_IMAGE) &&
           (R_SCENE_CAM_TYPE != SCENE_CAM_TYPE_FIXED_TOGGLE_VIEWPOINT) && (R_SCENE_CAM_TYPE != SCENE_CAM_TYPE_FIXED) &&
           (R_SCENE_CAM_TYPE != SCENE_CAM_TYPE_FIXED_MARKET) && (this->sceneId != SCENE_HAIRAL_NIWA);
}

s32 FrameAdvance_IsEnabled(PlayState* this) {
    return !!this->frameAdvCtx.enabled;
}

s32 func_800C0D34(PlayState* this, Actor* actor, s16* yaw) {
    TransitionActorEntry* transitionActor;
    s32 frontRoom;

    if (actor->category != ACTORCAT_DOOR) {
        return 0;
    }

    transitionActor = &this->transiActorCtx.list[GET_TRANSITION_ACTOR_INDEX(actor)];
    frontRoom = transitionActor->sides[0].room;

    if (frontRoom == transitionActor->sides[1].room) {
        return 0;
    }

    if (frontRoom == actor->room) {
        *yaw = actor->shape.rot.y;
    } else {
        *yaw = actor->shape.rot.y + 0x8000;
    }

    return 1;
}

s32 func_800C0DB4(PlayState* this, Vec3f* pos) {
    WaterBox* waterBox;
    CollisionPoly* poly;
    Vec3f waterSurfacePos;
    s32 bgId;

    waterSurfacePos = *pos;

    if (WaterBox_GetSurface1(this, &this->colCtx, waterSurfacePos.x, waterSurfacePos.z, &waterSurfacePos.y,
                             &waterBox) == true &&
        pos->y < waterSurfacePos.y &&
        BgCheck_EntityRaycastDown3(&this->colCtx, &poly, &bgId, &waterSurfacePos) != BGCHECK_Y_MIN) {
        return true;
    } else {
        return false;
    }
}<|MERGE_RESOLUTION|>--- conflicted
+++ resolved
@@ -1403,21 +1403,13 @@
 
     this->playerEntry = NULL;
     this->unk_11DFC = NULL;
-<<<<<<< HEAD
     this->spawnList = NULL;
     this->exitList = NULL;
-    this->elfMessageList = NULL;
+    this->naviQuestHints = NULL;
     this->pathList = NULL;
 
     this->numActorEntries = 0;
 
-=======
-    this->setupEntranceList = NULL;
-    this->setupExitList = NULL;
-    this->naviQuestHints = NULL;
-    this->setupPathList = NULL;
-    this->numSetupActors = 0;
->>>>>>> fd24ad6e
     Object_InitBank(this, &this->objectCtx);
     LightContext_Init(this, &this->lightCtx);
     TransitionActor_InitContext(&this->state, &this->transiActorCtx);
