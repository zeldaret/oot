--- conflicted
+++ resolved
@@ -1151,11 +1151,7 @@
 
             if (D_801614B0.a > 0x00) {
                 D_80161498.primColor.rgba = D_801614B0.rgba;
-<<<<<<< HEAD
                 VisMono_Draw(&D_80161498, &gfxP);
-=======
-                func_800AD5C0(&D_80161498, &gfxP);
->>>>>>> d35a47e0
             }
 
             gSPEndDisplayList(gfxP++);
