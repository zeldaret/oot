--- conflicted
+++ resolved
@@ -370,13 +370,8 @@
     this->state.destroy = Play_Destroy;
     this->transitionTrigger = TRANS_TRIGGER_END;
     this->unk_11E16 = 0xFF;
-<<<<<<< HEAD
     this->bgCoverAlpha = 0;
-    this->unk_11DE9 = false;
-=======
-    this->unk_11E18 = 0;
     this->haltAllActors = false;
->>>>>>> 7927e7b3
 
     if (gSaveContext.gameMode != GAMEMODE_TITLE_SCREEN) {
         if (gSaveContext.nextTransitionType == TRANS_NEXT_TYPE_DEFAULT) {
