--- conflicted
+++ resolved
@@ -230,17 +230,10 @@
         Camera_ChangeStatus(&globalCtx->subCameras[i], CAM_STAT_UNK100);
     }
 
-<<<<<<< HEAD
-    globalCtx->cameraPtrs[MAIN_CAM] = &globalCtx->mainCamera;
-    globalCtx->cameraPtrs[MAIN_CAM]->uid = 0;
-    globalCtx->activeCamera = MAIN_CAM;
-    func_8005AC48(&globalCtx->mainCamera, CAM_STATE2_ALL);
-=======
     globalCtx->cameraPtrs[CAM_ID_MAIN] = &globalCtx->mainCamera;
     globalCtx->cameraPtrs[CAM_ID_MAIN]->uid = 0;
     globalCtx->activeCamId = CAM_ID_MAIN;
-    func_8005AC48(&globalCtx->mainCamera, 0xFF);
->>>>>>> bf56c94f
+    func_8005AC48(&globalCtx->mainCamera, CAM_STATE2_ALL);
     Sram_Init(globalCtx, &globalCtx->sramCtx);
     func_80112098(globalCtx);
     Message_Init(globalCtx);
