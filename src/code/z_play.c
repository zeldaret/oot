#include "global.h"
#include "vt.h"

void* D_8012D1F0 = NULL;
UNK_TYPE D_8012D1F4 = 0; // unused
Input* D_8012D1F8 = NULL;

TransitionUnk sTrnsnUnk;
s32 gTrnsnUnkState;
VisMono D_80161498;
Color_RGBA8_u32 D_801614B0;
FaultClient D_801614B8;
s16 sTransitionFillTimer;
u64 D_801614D0[0xA00];

void Play_SpawnScene(PlayState* this, s32 sceneNum, s32 spawn);

void Play_ChangeIndoorBgCamIndex(PlayState* this) {
    Camera_ChangeBgCamIndex(GET_ACTIVE_CAM(this), this->indoorBgCamIndexPlusOne - 1);
}

void Play_SetIndoorBgCamIndex(PlayState* this, s16 indoorBgCamIndexPlusOne) {
    ASSERT(indoorBgCamIndexPlusOne == (INDOOR_BGCAM_FIXED + 1) || indoorBgCamIndexPlusOne == (INDOOR_BGCAM_PIVOT + 1),
           "point == 1 || point == 2", "../z_play.c", 2160);

    this->indoorBgCamIndexPlusOne = indoorBgCamIndexPlusOne;

    if ((R_CAM_SCENE_TYPE != CAM_SCENE_SHOP) && (gSaveContext.cutsceneIndex < 0xFFF0)) {
        // C-Up toggle the camera inside a house
        Audio_PlaySoundGeneral(
            (indoorBgCamIndexPlusOne == (INDOOR_BGCAM_FIXED + 1)) ? NA_SE_SY_CAMERA_ZOOM_DOWN : NA_SE_SY_CAMERA_ZOOM_UP,
            &gSfxDefaultPos, 4, &gSfxDefaultFreqAndVolScale, &gSfxDefaultFreqAndVolScale, &gSfxDefaultReverb);
    }

    Play_ChangeIndoorBgCamIndex(this);
}

/**
 * @return true if the currently set indoorBgCamIndex is the same as the one provided in the argument
 */
s32 Play_CheckIndoorBgCamIndex(PlayState* this, s16 indoorBgCamIndexPlusOne) {
    return (indoorBgCamIndexPlusOne == this->indoorBgCamIndexPlusOne);
}

/**
 * If the scene is a shop, set the bgCamIndex that will toggle the camera
 * to switch to a "browsing item selection" setting.
 */
void Play_SetShopBrowsingBgCamIndex(PlayState* this) {
    osSyncPrintf("Game_play_shop_pr_vr_switch_set()\n");

    if (R_CAM_SCENE_TYPE == CAM_SCENE_SHOP) {
        this->indoorBgCamIndexPlusOne = INDOOR_BGCAM_PIVOT + 1;
    }
}

void Play_SetupTransition(PlayState* this, s32 transitionType) {
    TransitionContext* transitionCtx = &this->transitionCtx;

    bzero(transitionCtx, sizeof(TransitionContext));

    transitionCtx->transitionType = transitionType;

    // circle types
    if ((transitionCtx->transitionType >> 5) == 1) {
        transitionCtx->init = TransitionCircle_Init;
        transitionCtx->destroy = TransitionCircle_Destroy;
        transitionCtx->start = TransitionCircle_Start;
        transitionCtx->isDone = TransitionCircle_IsDone;
        transitionCtx->draw = TransitionCircle_Draw;
        transitionCtx->update = TransitionCircle_Update;
        transitionCtx->setType = TransitionCircle_SetType;
        transitionCtx->setColor = TransitionCircle_SetColor;
        transitionCtx->setUnkColor = TransitionCircle_SetUnkColor;
    } else {
        switch (transitionCtx->transitionType) {
            case TRANS_TYPE_TRIFORCE:
                transitionCtx->init = TransitionTriforce_Init;
                transitionCtx->destroy = TransitionTriforce_Destroy;
                transitionCtx->start = TransitionTriforce_Start;
                transitionCtx->isDone = TransitionTriforce_IsDone;
                transitionCtx->draw = TransitionTriforce_Draw;
                transitionCtx->update = TransitionTriforce_Update;
                transitionCtx->setType = TransitionTriforce_SetType;
                transitionCtx->setColor = TransitionTriforce_SetColor;
                transitionCtx->setUnkColor = NULL;
                break;

            case TRANS_TYPE_WIPE:
            case TRANS_TYPE_WIPE_FAST:
                transitionCtx->init = TransitionWipe_Init;
                transitionCtx->destroy = TransitionWipe_Destroy;
                transitionCtx->start = TransitionWipe_Start;
                transitionCtx->isDone = TransitionWipe_IsDone;
                transitionCtx->draw = TransitionWipe_Draw;
                transitionCtx->update = TransitionWipe_Update;
                transitionCtx->setType = TransitionWipe_SetType;
                transitionCtx->setColor = TransitionWipe_SetColor;
                transitionCtx->setUnkColor = NULL;
                break;

            case TRANS_TYPE_FADE_BLACK:
            case TRANS_TYPE_FADE_WHITE:
            case TRANS_TYPE_FADE_BLACK_FAST:
            case TRANS_TYPE_FADE_WHITE_FAST:
            case TRANS_TYPE_FADE_BLACK_SLOW:
            case TRANS_TYPE_FADE_WHITE_SLOW:
            case TRANS_TYPE_FADE_WHITE_CS_DELAYED:
            case TRANS_TYPE_FADE_WHITE_INSTANT:
            case TRANS_TYPE_FADE_GREEN:
            case TRANS_TYPE_FADE_BLUE:
                transitionCtx->init = TransitionFade_Init;
                transitionCtx->destroy = TransitionFade_Destroy;
                transitionCtx->start = TransitionFade_Start;
                transitionCtx->isDone = TransitionFade_IsDone;
                transitionCtx->draw = TransitionFade_Draw;
                transitionCtx->update = TransitionFade_Update;
                transitionCtx->setType = TransitionFade_SetType;
                transitionCtx->setColor = TransitionFade_SetColor;
                transitionCtx->setUnkColor = NULL;
                break;

            case TRANS_TYPE_FILL_WHITE2:
            case TRANS_TYPE_FILL_WHITE:
                this->transitionMode = TRANS_MODE_FILL_WHITE_INIT;
                break;

            case TRANS_TYPE_INSTANT:
                this->transitionMode = TRANS_MODE_INSTANT;
                break;

            case TRANS_TYPE_FILL_BROWN:
                this->transitionMode = TRANS_MODE_FILL_BROWN_INIT;
                break;

            case TRANS_TYPE_SANDSTORM_PERSIST:
                this->transitionMode = TRANS_MODE_SANDSTORM_INIT;
                break;

            case TRANS_TYPE_SANDSTORM_END:
                this->transitionMode = TRANS_MODE_SANDSTORM_END_INIT;
                break;

            case TRANS_TYPE_CS_BLACK_FILL:
                this->transitionMode = TRANS_MODE_CS_BLACK_FILL_INIT;
                break;

            default:
                Fault_AddHungupAndCrash("../z_play.c", 2290);
                break;
        }
    }
}

void func_800BC88C(PlayState* this) {
    this->transitionCtx.transitionType = -1;
}

Gfx* Play_SetFog(PlayState* this, Gfx* gfx) {
    return Gfx_SetFog2(gfx, this->lightCtx.fogColor[0], this->lightCtx.fogColor[1], this->lightCtx.fogColor[2], 0,
                       this->lightCtx.fogNear, 1000);
}

void Play_Destroy(GameState* thisx) {
    PlayState* this = (PlayState*)thisx;
    Player* player = GET_PLAYER(this);

    this->state.gfxCtx->callback = NULL;
    this->state.gfxCtx->callbackParam = 0;
    SREG(91) = 0;
    R_PAUSE_MENU_MODE = 0;

    PreRender_Destroy(&this->pauseBgPreRender);
    Effect_DeleteAll(this);
    EffectSs_ClearAll(this);
    CollisionCheck_DestroyContext(this, &this->colChkCtx);

    if (gTrnsnUnkState == 3) {
        TransitionUnk_Destroy(&sTrnsnUnk);
        gTrnsnUnkState = 0;
    }

    if (this->transitionMode == TRANS_MODE_INSTANCE_RUNNING) {
        this->transitionCtx.destroy(&this->transitionCtx.instanceData);
        func_800BC88C(this);
        this->transitionMode = TRANS_MODE_OFF;
    }

    ShrinkWindow_Destroy();
    TransitionFade_Destroy(&this->transitionFade);
    VisMono_Destroy(&D_80161498);

    if (gSaveContext.linkAge != this->linkAgeOnLoad) {
        Inventory_SwapAgeEquipment();
        Player_SetEquipmentData(this, player);
    }

    func_80031C3C(&this->actorCtx, this);
    func_80110990(this);
    KaleidoScopeCall_Destroy(this);
    KaleidoManager_Destroy();
    ZeldaArena_Cleanup();
    Fault_RemoveClient(&D_801614B8);
}

void Play_Init(GameState* thisx) {
    PlayState* this = (PlayState*)thisx;
    GraphicsContext* gfxCtx = this->state.gfxCtx;
    u32 zAlloc;
    u32 zAllocAligned;
    size_t zAllocSize;
    Player* player;
    s32 playerStartBgCamIndex;
    s32 i;
    u8 tempSetupIndex;
    s32 pad[2];

    if (gSaveContext.entranceIndex == ENTR_LOAD_OPENING) {
        gSaveContext.entranceIndex = 0;
        this->state.running = false;
        SET_NEXT_GAMESTATE(&this->state, Opening_Init, OpeningContext);
        return;
    }

    SystemArena_Display();
    GameState_Realloc(&this->state, 0x1D4790);
    KaleidoManager_Init(this);
    View_Init(&this->view, gfxCtx);
    Audio_SetExtraFilter(0);
    Quake_Init();

    for (i = 0; i < ARRAY_COUNT(this->cameraPtrs); i++) {
        this->cameraPtrs[i] = NULL;
    }

    Camera_Init(&this->mainCamera, &this->view, &this->colCtx, this);
    Camera_ChangeStatus(&this->mainCamera, CAM_STAT_ACTIVE);

    for (i = 0; i < 3; i++) {
        Camera_Init(&this->subCameras[i], &this->view, &this->colCtx, this);
        Camera_ChangeStatus(&this->subCameras[i], CAM_STAT_UNK100);
    }

    this->cameraPtrs[CAM_ID_MAIN] = &this->mainCamera;
    this->cameraPtrs[CAM_ID_MAIN]->uid = 0;
    this->activeCamId = CAM_ID_MAIN;
    func_8005AC48(&this->mainCamera, 0xFF);
    Sram_Init(this, &this->sramCtx);
    func_80112098(this);
    Message_Init(this);
    GameOver_Init(this);
    SoundSource_InitAll(this);
    Effect_InitContext(this);
    EffectSs_InitInfo(this, 0x55);
    CollisionCheck_InitContext(this, &this->colChkCtx);
    AnimationContext_Reset(&this->animationCtx);
    func_8006450C(this, &this->csCtx);

    if (gSaveContext.nextCutsceneIndex != 0xFFEF) {
        gSaveContext.cutsceneIndex = gSaveContext.nextCutsceneIndex;
        gSaveContext.nextCutsceneIndex = 0xFFEF;
    }

    if (gSaveContext.cutsceneIndex == 0xFFFD) {
        gSaveContext.cutsceneIndex = 0;
    }

    if (gSaveContext.nextDayTime != NEXT_TIME_NONE) {
        gSaveContext.dayTime = gSaveContext.nextDayTime;
        gSaveContext.skyboxTime = gSaveContext.nextDayTime;
    }

    if (gSaveContext.dayTime > CLOCK_TIME(18, 0) || gSaveContext.dayTime < CLOCK_TIME(6, 30)) {
        gSaveContext.nightFlag = 1;
    } else {
        gSaveContext.nightFlag = 0;
    }

    Cutscene_HandleConditionalTriggers(this);

    if (gSaveContext.gameMode != 0 || gSaveContext.cutsceneIndex >= 0xFFF0) {
        gSaveContext.nayrusLoveTimer = 0;
        Magic_Reset(this);
        gSaveContext.sceneSetupIndex = (gSaveContext.cutsceneIndex & 0xF) + 4;
    } else if (!LINK_IS_ADULT && IS_DAY) {
        gSaveContext.sceneSetupIndex = 0;
    } else if (!LINK_IS_ADULT && !IS_DAY) {
        gSaveContext.sceneSetupIndex = 1;
    } else if (LINK_IS_ADULT && IS_DAY) {
        gSaveContext.sceneSetupIndex = 2;
    } else {
        gSaveContext.sceneSetupIndex = 3;
    }

    tempSetupIndex = gSaveContext.sceneSetupIndex;
    if ((gEntranceTable[((void)0, gSaveContext.entranceIndex)].scene == SCENE_SPOT00) && !LINK_IS_ADULT &&
        gSaveContext.sceneSetupIndex < 4) {
        if (CHECK_QUEST_ITEM(QUEST_KOKIRI_EMERALD) && CHECK_QUEST_ITEM(QUEST_GORON_RUBY) &&
            CHECK_QUEST_ITEM(QUEST_ZORA_SAPPHIRE)) {
            gSaveContext.sceneSetupIndex = 1;
        } else {
            gSaveContext.sceneSetupIndex = 0;
        }
    } else if ((gEntranceTable[((void)0, gSaveContext.entranceIndex)].scene == SCENE_SPOT04) && LINK_IS_ADULT &&
               gSaveContext.sceneSetupIndex < 4) {
        gSaveContext.sceneSetupIndex = GET_EVENTCHKINF(EVENTCHKINF_48) ? 3 : 2;
    }

    Play_SpawnScene(
        this, gEntranceTable[((void)0, gSaveContext.entranceIndex) + ((void)0, gSaveContext.sceneSetupIndex)].scene,
        gEntranceTable[((void)0, gSaveContext.entranceIndex) + ((void)0, gSaveContext.sceneSetupIndex)].spawn);
    osSyncPrintf("\nSCENE_NO=%d COUNTER=%d\n", ((void)0, gSaveContext.entranceIndex), gSaveContext.sceneSetupIndex);

    // When entering Gerudo Valley in the right setup, trigger the GC emulator to play the ending movie.
    // The emulator constantly checks whether PC is 0x81000000, so this works even though it's not a valid address.
    if ((gEntranceTable[((void)0, gSaveContext.entranceIndex)].scene == SCENE_SPOT09) &&
        gSaveContext.sceneSetupIndex == 6) {
        osSyncPrintf("エンディングはじまるよー\n"); // "The ending starts"
        ((void (*)())0x81000000)();
        osSyncPrintf("出戻り？\n"); // "Return?"
    }

    Cutscene_HandleEntranceTriggers(this);
    KaleidoScopeCall_Init(this);
    func_801109B0(this);

    if (gSaveContext.nextDayTime != NEXT_TIME_NONE) {
        if (gSaveContext.nextDayTime == NEXT_TIME_DAY) {
            gSaveContext.totalDays++;
            gSaveContext.bgsDayCount++;
            gSaveContext.dogIsLost = true;
            if (Inventory_ReplaceItem(this, ITEM_WEIRD_EGG, ITEM_CHICKEN) ||
                Inventory_ReplaceItem(this, ITEM_POCKET_EGG, ITEM_POCKET_CUCCO)) {
                Message_StartTextbox(this, 0x3066, NULL);
            }
            gSaveContext.nextDayTime = NEXT_TIME_DAY_SET;
        } else {
            gSaveContext.nextDayTime = NEXT_TIME_NIGHT_SET;
        }
    }

    SREG(91) = -1;
    R_PAUSE_MENU_MODE = 0;
    PreRender_Init(&this->pauseBgPreRender);
    PreRender_SetValuesSave(&this->pauseBgPreRender, SCREEN_WIDTH, SCREEN_HEIGHT, 0, 0, 0);
    PreRender_SetValues(&this->pauseBgPreRender, SCREEN_WIDTH, SCREEN_HEIGHT, 0, 0);
    gTrnsnUnkState = 0;
    this->transitionMode = TRANS_MODE_OFF;
    FrameAdvance_Init(&this->frameAdvCtx);
    Rand_Seed((u32)osGetTime());
    Matrix_Init(&this->state);
    this->state.main = Play_Main;
    this->state.destroy = Play_Destroy;
    this->transitionTrigger = TRANS_TRIGGER_END;
    this->unk_11E16 = 0xFF;
    this->unk_11E18 = 0;
    this->unk_11DE9 = false;

    if (gSaveContext.gameMode != 1) {
        if (gSaveContext.nextTransitionType == TRANS_NEXT_TYPE_DEFAULT) {
            // fade in
            this->transitionType =
                (gEntranceTable[((void)0, gSaveContext.entranceIndex) + tempSetupIndex].field >> 7) & 0x7F;
        } else {
            this->transitionType = gSaveContext.nextTransitionType;
            gSaveContext.nextTransitionType = TRANS_NEXT_TYPE_DEFAULT;
        }
    } else {
        this->transitionType = TRANS_TYPE_FADE_BLACK_SLOW;
    }

    ShrinkWindow_Init();
    TransitionFade_Init(&this->transitionFade);
    TransitionFade_SetType(&this->transitionFade, 3);
    TransitionFade_SetColor(&this->transitionFade, RGBA8(160, 160, 160, 255));
    TransitionFade_Start(&this->transitionFade);
    VisMono_Init(&D_80161498);
    D_801614B0.a = 0;
    Flags_UnsetAllEnv(this);

    osSyncPrintf("ZELDA ALLOC SIZE=%x\n", THA_GetSize(&this->state.tha));
    zAllocSize = THA_GetSize(&this->state.tha);
    zAlloc = GameState_Alloc(&this->state, zAllocSize, "../z_play.c", 2918);
    zAllocAligned = (zAlloc + 8) & ~0xF;
    ZeldaArena_Init(zAllocAligned, zAllocSize - zAllocAligned + zAlloc);
    // "Zelda Heap"
    osSyncPrintf("ゼルダヒープ %08x-%08x\n", zAllocAligned,
                 (s32)(zAllocAligned + zAllocSize) - (s32)(zAllocAligned - zAlloc));

    Fault_AddClient(&D_801614B8, ZeldaArena_Display, NULL, NULL);
    func_800304DC(this, &this->actorCtx, this->linkActorEntry);

    while (!func_800973FC(this, &this->roomCtx)) {
        ; // Empty Loop
    }

    player = GET_PLAYER(this);
    Camera_InitPlayerSettings(&this->mainCamera, player);
    Camera_ChangeMode(&this->mainCamera, CAM_MODE_NORMAL);

    playerStartBgCamIndex = player->actor.params & 0xFF;
    if (playerStartBgCamIndex != 0xFF) {
        osSyncPrintf("player has start camera ID (" VT_FGCOL(BLUE) "%d" VT_RST ")\n", playerStartBgCamIndex);
        Camera_ChangeBgCamIndex(&this->mainCamera, playerStartBgCamIndex);
    }

    // Init Indoor BgCam
    if (R_CAM_SCENE_TYPE == CAM_SCENE_HOUSE) {
        this->indoorBgCamIndexPlusOne = INDOOR_BGCAM_PIVOT + 1; // default to pivot camera
    } else if (R_CAM_SCENE_TYPE == CAM_SCENE_SHOP) {
        this->indoorBgCamIndexPlusOne = INDOOR_BGCAM_FIXED + 1; // default to fixed camera
    } else {
        this->indoorBgCamIndexPlusOne = 0;
    }

    Interface_SetSceneRestrictions(this);
    Environment_PlaySceneSequence(this);
    gSaveContext.seqId = this->sequenceCtx.seqId;
    gSaveContext.natureAmbienceId = this->sequenceCtx.natureAmbienceId;
    func_8002DF18(this, GET_PLAYER(this));
    AnimationContext_Update(this, &this->animationCtx);
    gSaveContext.respawnFlag = 0;

    if (dREG(95) != 0) {
        D_8012D1F0 = D_801614D0;
        osSyncPrintf("\nkawauso_data=[%x]", D_8012D1F0);
        DmaMgr_DmaRomToRam(0x03FEB000, D_8012D1F0, sizeof(D_801614D0));
    }
}

void Play_Update(PlayState* this) {
    s32 pad1;
    s32 sp80;
    Input* input;
    u32 i;
    s32 pad2;

    input = this->state.input;

    if ((SREG(1) < 0) || (DREG(0) != 0)) {
        SREG(1) = 0;
        ZeldaArena_Display();
    }

    if ((HREG(80) == 18) && (HREG(81) < 0)) {
        HREG(81) = 0;
        osSyncPrintf("object_exchange_rom_address %u\n", gObjectTableSize);
        osSyncPrintf("RomStart RomEnd   Size\n");
        for (i = 0; i < gObjectTableSize; i++) {
            s32 size = gObjectTable[i].vromEnd - gObjectTable[i].vromStart;

            osSyncPrintf("%08x-%08x %08x(%8.3fKB)\n", gObjectTable[i].vromStart, gObjectTable[i].vromEnd, size,
                         size / 1024.0f);
        }
        osSyncPrintf("\n");
    }

    if ((HREG(81) == 18) && (HREG(82) < 0)) {
        HREG(82) = 0;
        ActorOverlayTable_LogPrint();
    }

    gSegments[4] = VIRTUAL_TO_PHYSICAL(this->objectCtx.status[this->objectCtx.mainKeepIndex].segment);
    gSegments[5] = VIRTUAL_TO_PHYSICAL(this->objectCtx.status[this->objectCtx.subKeepIndex].segment);
    gSegments[2] = VIRTUAL_TO_PHYSICAL(this->sceneSegment);

    if (FrameAdvance_Update(&this->frameAdvCtx, &input[1])) {
        if ((this->transitionMode == TRANS_MODE_OFF) && (this->transitionTrigger != TRANS_TRIGGER_OFF)) {
            this->transitionMode = TRANS_MODE_SETUP;
        }

        if (gTrnsnUnkState != 0) {
            switch (gTrnsnUnkState) {
                case 2:
                    if (TransitionUnk_Init(&sTrnsnUnk, 10, 7) == NULL) {
                        osSyncPrintf("fbdemo_init呼出し失敗！\n"); // "fbdemo_init call failed!"
                        gTrnsnUnkState = 0;
                    } else {
                        sTrnsnUnk.zBuffer = (u16*)gZBuffer;
                        gTrnsnUnkState = 3;
                        R_UPDATE_RATE = 1;
                    }
                    break;
                case 3:
                    func_800B23E8(&sTrnsnUnk);
                    break;
            }
        }

        if (this->transitionMode) {
            switch (this->transitionMode) {
                case TRANS_MODE_SETUP:
                    if (this->transitionTrigger != TRANS_TRIGGER_END) {
                        s16 sceneSetupIndex = 0;

                        Interface_ChangeAlpha(1);

                        if (gSaveContext.cutsceneIndex >= 0xFFF0) {
                            sceneSetupIndex = (gSaveContext.cutsceneIndex & 0xF) + 4;
                        }

                        // fade out bgm if "continue bgm" flag is not set
                        if (!(gEntranceTable[this->nextEntranceIndex + sceneSetupIndex].field & 0x8000)) {
                            // "Sound initalized. 111"
                            osSyncPrintf("\n\n\nサウンドイニシャル来ました。111");
                            if ((this->transitionType < TRANS_TYPE_MAX) && !Environment_IsForcedSequenceDisabled()) {
                                // "Sound initalized. 222"
                                osSyncPrintf("\n\n\nサウンドイニシャル来ました。222");
                                func_800F6964(0x14);
                                gSaveContext.seqId = (u8)NA_BGM_DISABLED;
                                gSaveContext.natureAmbienceId = NATURE_ID_DISABLED;
                            }
                        }
                    }

                    if (!R_TRANS_DBG_ENABLED) {
                        Play_SetupTransition(this, this->transitionType);
                    } else {
                        Play_SetupTransition(this, R_TRANS_DBG_TYPE);
                    }

                    if (this->transitionMode >= TRANS_MODE_FILL_WHITE_INIT) {
                        // non-instance modes break out of this switch
                        break;
                    }
                    FALLTHROUGH;
                case TRANS_MODE_INSTANCE_INIT:
                    this->transitionCtx.init(&this->transitionCtx.instanceData);

                    // circle types
                    if ((this->transitionCtx.transitionType >> 5) == 1) {
                        this->transitionCtx.setType(&this->transitionCtx.instanceData,
                                                    this->transitionCtx.transitionType | TC_SET_PARAMS);
                    }

                    gSaveContext.transWipeSpeed = 14;

                    if ((this->transitionCtx.transitionType == TRANS_TYPE_WIPE_FAST) ||
                        (this->transitionCtx.transitionType == TRANS_TYPE_FILL_WHITE2)) {
                        //! @bug TRANS_TYPE_FILL_WHITE2 will never reach this code.
                        //! It is a non-instance type transition which doesn't run this case.
                        gSaveContext.transWipeSpeed = 28;
                    }

                    gSaveContext.transFadeDuration = 60;

                    if ((this->transitionCtx.transitionType == TRANS_TYPE_FADE_BLACK_FAST) ||
                        (this->transitionCtx.transitionType == TRANS_TYPE_FADE_WHITE_FAST)) {
                        gSaveContext.transFadeDuration = 20;
                    } else if ((this->transitionCtx.transitionType == TRANS_TYPE_FADE_BLACK_SLOW) ||
                               (this->transitionCtx.transitionType == TRANS_TYPE_FADE_WHITE_SLOW)) {
                        gSaveContext.transFadeDuration = 150;
                    } else if (this->transitionCtx.transitionType == TRANS_TYPE_FADE_WHITE_INSTANT) {
                        gSaveContext.transFadeDuration = 2;
                    }

                    if ((this->transitionCtx.transitionType == TRANS_TYPE_FADE_WHITE) ||
                        (this->transitionCtx.transitionType == TRANS_TYPE_FADE_WHITE_FAST) ||
                        (this->transitionCtx.transitionType == TRANS_TYPE_FADE_WHITE_SLOW) ||
                        (this->transitionCtx.transitionType == TRANS_TYPE_FADE_WHITE_CS_DELAYED) ||
                        (this->transitionCtx.transitionType == TRANS_TYPE_FADE_WHITE_INSTANT)) {
                        this->transitionCtx.setColor(&this->transitionCtx.instanceData, RGBA8(160, 160, 160, 255));
                        if (this->transitionCtx.setUnkColor != NULL) {
                            this->transitionCtx.setUnkColor(&this->transitionCtx.instanceData,
                                                            RGBA8(160, 160, 160, 255));
                        }
                    } else if (this->transitionCtx.transitionType == TRANS_TYPE_FADE_GREEN) {
                        this->transitionCtx.setColor(&this->transitionCtx.instanceData, RGBA8(140, 140, 100, 255));

                        if (this->transitionCtx.setUnkColor != NULL) {
                            this->transitionCtx.setUnkColor(&this->transitionCtx.instanceData,
                                                            RGBA8(140, 140, 100, 255));
                        }
                    } else if (this->transitionCtx.transitionType == TRANS_TYPE_FADE_BLUE) {
                        this->transitionCtx.setColor(&this->transitionCtx.instanceData, RGBA8(70, 100, 110, 255));

                        if (this->transitionCtx.setUnkColor != NULL) {
                            this->transitionCtx.setUnkColor(&this->transitionCtx.instanceData,
                                                            RGBA8(70, 100, 110, 255));
                        }
                    } else {
                        this->transitionCtx.setColor(&this->transitionCtx.instanceData, RGBA8(0, 0, 0, 0));

                        if (this->transitionCtx.setUnkColor != NULL) {
                            this->transitionCtx.setUnkColor(&this->transitionCtx.instanceData, RGBA8(0, 0, 0, 0));
                        }
                    }

                    if (this->transitionTrigger == TRANS_TRIGGER_END) {
                        this->transitionCtx.setType(&this->transitionCtx.instanceData, 1);
                    } else {
                        this->transitionCtx.setType(&this->transitionCtx.instanceData, 2);
                    }

                    this->transitionCtx.start(&this->transitionCtx.instanceData);

                    if (this->transitionCtx.transitionType == TRANS_TYPE_FADE_WHITE_CS_DELAYED) {
                        this->transitionMode = TRANS_MODE_INSTANCE_WAIT;
                    } else {
                        this->transitionMode = TRANS_MODE_INSTANCE_RUNNING;
                    }
                    break;

                case TRANS_MODE_INSTANCE_RUNNING:
                    if (this->transitionCtx.isDone(&this->transitionCtx.instanceData)) {
                        if (this->transitionCtx.transitionType >= TRANS_TYPE_MAX) {
                            if (this->transitionTrigger == TRANS_TRIGGER_END) {
                                this->transitionCtx.destroy(&this->transitionCtx.instanceData);
                                func_800BC88C(this);
                                this->transitionMode = TRANS_MODE_OFF;
                            }
                        } else if (this->transitionTrigger != TRANS_TRIGGER_END) {
                            this->state.running = false;

                            if (gSaveContext.gameMode != 2) {
                                SET_NEXT_GAMESTATE(&this->state, Play_Init, PlayState);
                                gSaveContext.entranceIndex = this->nextEntranceIndex;

                                if (gSaveContext.minigameState == 1) {
                                    gSaveContext.minigameState = 3;
                                }
                            } else {
                                SET_NEXT_GAMESTATE(&this->state, FileChoose_Init, FileChooseContext);
                            }
                        } else {
                            this->transitionCtx.destroy(&this->transitionCtx.instanceData);
                            func_800BC88C(this);
                            this->transitionMode = TRANS_MODE_OFF;

                            if (gTrnsnUnkState == 3) {
                                TransitionUnk_Destroy(&sTrnsnUnk);
                                gTrnsnUnkState = 0;
                                R_UPDATE_RATE = 3;
                            }
                        }

                        this->transitionTrigger = TRANS_TRIGGER_OFF;
                    } else {
                        this->transitionCtx.update(&this->transitionCtx.instanceData, R_UPDATE_RATE);
                    }
                    break;
            }

            // update non-instance transitions
            switch (this->transitionMode) {
                case TRANS_MODE_FILL_WHITE_INIT:
                    sTransitionFillTimer = 0;
                    this->envCtx.fillScreen = true;
                    this->envCtx.screenFillColor[0] = 160;
                    this->envCtx.screenFillColor[1] = 160;
                    this->envCtx.screenFillColor[2] = 160;

                    if (this->transitionTrigger != TRANS_TRIGGER_END) {
                        this->envCtx.screenFillColor[3] = 0;
                        this->transitionMode = TRANS_MODE_FILL_IN;
                    } else {
                        this->envCtx.screenFillColor[3] = 255;
                        this->transitionMode = TRANS_MODE_FILL_OUT;
                    }
                    break;

                case TRANS_MODE_FILL_IN:
                    this->envCtx.screenFillColor[3] = (sTransitionFillTimer / 20.0f) * 255.0f;

                    if (sTransitionFillTimer >= 20) {
                        this->state.running = false;
                        SET_NEXT_GAMESTATE(&this->state, Play_Init, PlayState);
                        gSaveContext.entranceIndex = this->nextEntranceIndex;
                        this->transitionTrigger = TRANS_TRIGGER_OFF;
                        this->transitionMode = TRANS_MODE_OFF;
                    } else {
                        sTransitionFillTimer++;
                    }
                    break;

                case TRANS_MODE_FILL_OUT:
                    this->envCtx.screenFillColor[3] = (1 - sTransitionFillTimer / 20.0f) * 255.0f;

                    if (sTransitionFillTimer >= 20) {
                        gTrnsnUnkState = 0;
                        R_UPDATE_RATE = 3;
                        this->transitionTrigger = TRANS_TRIGGER_OFF;
                        this->transitionMode = TRANS_MODE_OFF;
                        this->envCtx.fillScreen = false;
                    } else {
                        sTransitionFillTimer++;
                    }
                    break;

                case TRANS_MODE_FILL_BROWN_INIT:
                    sTransitionFillTimer = 0;
                    this->envCtx.fillScreen = true;
                    this->envCtx.screenFillColor[0] = 170;
                    this->envCtx.screenFillColor[1] = 160;
                    this->envCtx.screenFillColor[2] = 150;

                    if (this->transitionTrigger != TRANS_TRIGGER_END) {
                        this->envCtx.screenFillColor[3] = 0;
                        this->transitionMode = TRANS_MODE_FILL_IN;
                    } else {
                        this->envCtx.screenFillColor[3] = 255;
                        this->transitionMode = TRANS_MODE_FILL_OUT;
                    }
                    break;

                case TRANS_MODE_INSTANT:
                    if (this->transitionTrigger != TRANS_TRIGGER_END) {
                        this->state.running = false;
                        SET_NEXT_GAMESTATE(&this->state, Play_Init, PlayState);
                        gSaveContext.entranceIndex = this->nextEntranceIndex;
                        this->transitionTrigger = TRANS_TRIGGER_OFF;
                        this->transitionMode = TRANS_MODE_OFF;
                    } else {
                        gTrnsnUnkState = 0;
                        R_UPDATE_RATE = 3;
                        this->transitionTrigger = TRANS_TRIGGER_OFF;
                        this->transitionMode = TRANS_MODE_OFF;
                    }
                    break;

                case TRANS_MODE_INSTANCE_WAIT:
                    if (gSaveContext.cutsceneTransitionControl != 0) {
                        this->transitionMode = TRANS_MODE_INSTANCE_RUNNING;
                    }
                    break;

                case TRANS_MODE_SANDSTORM_INIT:
                    if (this->transitionTrigger != TRANS_TRIGGER_END) {
                        // trigger in, leaving area
                        this->envCtx.sandstormState = SANDSTORM_FILL;
                        this->transitionMode = TRANS_MODE_SANDSTORM;
                    } else {
                        this->envCtx.sandstormState = SANDSTORM_UNFILL;
                        this->envCtx.sandstormPrimA = 255;
                        this->envCtx.sandstormEnvA = 255;
                        this->transitionMode = TRANS_MODE_SANDSTORM;
                    }
                    break;

                case TRANS_MODE_SANDSTORM:
                    Audio_PlaySoundGeneral(NA_SE_EV_SAND_STORM - SFX_FLAG, &gSfxDefaultPos, 4,
                                           &gSfxDefaultFreqAndVolScale, &gSfxDefaultFreqAndVolScale,
                                           &gSfxDefaultReverb);

                    if (this->transitionTrigger == TRANS_TRIGGER_END) {
                        if (this->envCtx.sandstormPrimA < 110) {
                            gTrnsnUnkState = 0;
                            R_UPDATE_RATE = 3;
                            this->transitionTrigger = TRANS_TRIGGER_OFF;
                            this->transitionMode = TRANS_MODE_OFF;
                        }
                    } else {
                        if (this->envCtx.sandstormEnvA == 255) {
                            this->state.running = false;
                            SET_NEXT_GAMESTATE(&this->state, Play_Init, PlayState);
                            gSaveContext.entranceIndex = this->nextEntranceIndex;
                            this->transitionTrigger = TRANS_TRIGGER_OFF;
                            this->transitionMode = TRANS_MODE_OFF;
                        }
                    }
                    break;

                case TRANS_MODE_SANDSTORM_END_INIT:
                    if (this->transitionTrigger == TRANS_TRIGGER_END) {
                        this->envCtx.sandstormState = SANDSTORM_DISSIPATE;
                        this->envCtx.sandstormPrimA = 255;
                        this->envCtx.sandstormEnvA = 255;
                        // "It's here!!!!!!!!!"
                        LOG_STRING("来た!!!!!!!!!!!!!!!!!!!!!", "../z_play.c", 3471);
                        this->transitionMode = TRANS_MODE_SANDSTORM_END;
                    } else {
                        this->transitionMode = TRANS_MODE_SANDSTORM_INIT;
                    }
                    break;

                case TRANS_MODE_SANDSTORM_END:
                    Audio_PlaySoundGeneral(NA_SE_EV_SAND_STORM - SFX_FLAG, &gSfxDefaultPos, 4,
                                           &gSfxDefaultFreqAndVolScale, &gSfxDefaultFreqAndVolScale,
                                           &gSfxDefaultReverb);
                    if (this->transitionTrigger == TRANS_TRIGGER_END) {
                        if (this->envCtx.sandstormPrimA <= 0) {
                            gTrnsnUnkState = 0;
                            R_UPDATE_RATE = 3;
                            this->transitionTrigger = TRANS_TRIGGER_OFF;
                            this->transitionMode = TRANS_MODE_OFF;
                        }
                    }
                    break;

                case TRANS_MODE_CS_BLACK_FILL_INIT:
                    sTransitionFillTimer = 0;
                    this->envCtx.fillScreen = true;
                    this->envCtx.screenFillColor[0] = 0;
                    this->envCtx.screenFillColor[1] = 0;
                    this->envCtx.screenFillColor[2] = 0;
                    this->envCtx.screenFillColor[3] = 255;
                    this->transitionMode = TRANS_MODE_CS_BLACK_FILL;
                    break;

                case TRANS_MODE_CS_BLACK_FILL:
                    if (gSaveContext.cutsceneTransitionControl != 0) {
                        this->envCtx.screenFillColor[3] = gSaveContext.cutsceneTransitionControl;
                        if (gSaveContext.cutsceneTransitionControl <= 100) {
                            gTrnsnUnkState = 0;
                            R_UPDATE_RATE = 3;
                            this->transitionTrigger = TRANS_TRIGGER_OFF;
                            this->transitionMode = TRANS_MODE_OFF;
                        }
                    }
                    break;
            }
        }

        if (1 && HREG(63)) {
            LOG_NUM("1", 1, "../z_play.c", 3533);
        }

        if (1 && (gTrnsnUnkState != 3)) {
            if (1 && HREG(63)) {
                LOG_NUM("1", 1, "../z_play.c", 3542);
            }

            if ((gSaveContext.gameMode == 0) && (this->msgCtx.msgMode == MSGMODE_NONE) &&
                (this->gameOverCtx.state == GAMEOVER_INACTIVE)) {
                KaleidoSetup_Update(this);
            }

            if (1 && HREG(63)) {
                LOG_NUM("1", 1, "../z_play.c", 3551);
            }

            sp80 = (this->pauseCtx.state != 0) || (this->pauseCtx.debugState != 0);

            if (1 && HREG(63)) {
                LOG_NUM("1", 1, "../z_play.c", 3555);
            }

            AnimationContext_Reset(&this->animationCtx);

            if (1 && HREG(63)) {
                LOG_NUM("1", 1, "../z_play.c", 3561);
            }

            Object_UpdateBank(&this->objectCtx);

            if (1 && HREG(63)) {
                LOG_NUM("1", 1, "../z_play.c", 3577);
            }

            if ((sp80 == 0) && (IREG(72) == 0)) {
                if (1 && HREG(63)) {
                    LOG_NUM("1", 1, "../z_play.c", 3580);
                }

                this->gameplayFrames++;

                func_800AA178(1);

                if (this->actorCtx.freezeFlashTimer && (this->actorCtx.freezeFlashTimer-- < 5)) {
                    osSyncPrintf("FINISH=%d\n", this->actorCtx.freezeFlashTimer);
                    if ((this->actorCtx.freezeFlashTimer > 0) && ((this->actorCtx.freezeFlashTimer % 2) != 0)) {
                        this->envCtx.fillScreen = true;
                        this->envCtx.screenFillColor[0] = this->envCtx.screenFillColor[1] =
                            this->envCtx.screenFillColor[2] = 150;
                        this->envCtx.screenFillColor[3] = 80;
                    } else {
                        this->envCtx.fillScreen = false;
                    }
                } else {
                    if (1 && HREG(63)) {
                        LOG_NUM("1", 1, "../z_play.c", 3606);
                    }

                    func_800973FC(this, &this->roomCtx);

                    if (1 && HREG(63)) {
                        LOG_NUM("1", 1, "../z_play.c", 3612);
                    }

                    CollisionCheck_AT(this, &this->colChkCtx);

                    if (1 && HREG(63)) {
                        LOG_NUM("1", 1, "../z_play.c", 3618);
                    }

                    CollisionCheck_OC(this, &this->colChkCtx);

                    if (1 && HREG(63)) {
                        LOG_NUM("1", 1, "../z_play.c", 3624);
                    }

                    CollisionCheck_Damage(this, &this->colChkCtx);

                    if (1 && HREG(63)) {
                        LOG_NUM("1", 1, "../z_play.c", 3631);
                    }

                    CollisionCheck_ClearContext(this, &this->colChkCtx);

                    if (1 && HREG(63)) {
                        LOG_NUM("1", 1, "../z_play.c", 3637);
                    }

                    if (!this->unk_11DE9) {
                        Actor_UpdateAll(this, &this->actorCtx);
                    }

                    if (1 && HREG(63)) {
                        LOG_NUM("1", 1, "../z_play.c", 3643);
                    }

                    func_80064558(this, &this->csCtx);

                    if (1 && HREG(63)) {
                        LOG_NUM("1", 1, "../z_play.c", 3648);
                    }

                    func_800645A0(this, &this->csCtx);

                    if (1 && HREG(63)) {
                        LOG_NUM("1", 1, "../z_play.c", 3651);
                    }

                    Effect_UpdateAll(this);

                    if (1 && HREG(63)) {
                        LOG_NUM("1", 1, "../z_play.c", 3657);
                    }

                    EffectSs_UpdateAll(this);

                    if (1 && HREG(63)) {
                        LOG_NUM("1", 1, "../z_play.c", 3662);
                    }
                }
            } else {
                func_800AA178(0);
            }

            if (1 && HREG(63)) {
                LOG_NUM("1", 1, "../z_play.c", 3672);
            }

            func_80095AA0(this, &this->roomCtx.curRoom, &input[1], 0);

            if (1 && HREG(63)) {
                LOG_NUM("1", 1, "../z_play.c", 3675);
            }

            func_80095AA0(this, &this->roomCtx.prevRoom, &input[1], 1);

            if (1 && HREG(63)) {
                LOG_NUM("1", 1, "../z_play.c", 3677);
            }

            // Update Indoor BgCam
            if (this->indoorBgCamIndexPlusOne != 0) {
                // C-Up toggle indoor camera
                if (CHECK_BTN_ALL(input[0].press.button, BTN_CUP)) {
                    if ((this->pauseCtx.state != 0) || (this->pauseCtx.debugState != 0)) {
                        // "Changing viewpoint is prohibited due to the kaleidoscope"
                        osSyncPrintf(VT_FGCOL(CYAN) "カレイドスコープ中につき視点変更を禁止しております\n" VT_RST);
                    } else if (Player_InCsMode(this)) {
                        // "Changing viewpoint is prohibited during the cutscene"
                        osSyncPrintf(VT_FGCOL(CYAN) "デモ中につき視点変更を禁止しております\n" VT_RST);
                    } else if (R_CAM_SCENE_TYPE == CAM_SCENE_SHOP) {
                        // Can't C-Up toggle camera setting in a shop
                        Audio_PlaySoundGeneral(NA_SE_SY_ERROR, &gSfxDefaultPos, 4, &gSfxDefaultFreqAndVolScale,
                                               &gSfxDefaultFreqAndVolScale, &gSfxDefaultReverb);
                    } else {
                        // C-Up toggle for houses, move between pivot camera and fixed camera
                        // `^ 3` toggles between 1 <-> 2 (INDOOR_BGCAM_FIXED <-> INDOOR_BGCAM_PIVOT)
                        Play_SetIndoorBgCamIndex(this, this->indoorBgCamIndexPlusOne ^ 3);
                    }
                }
                Play_ChangeIndoorBgCamIndex(this);
            }

            if (1 && HREG(63)) {
                LOG_NUM("1", 1, "../z_play.c", 3708);
            }

            SkyboxDraw_Update(&this->skyboxCtx);

            if (1 && HREG(63)) {
                LOG_NUM("1", 1, "../z_play.c", 3716);
            }

            if ((this->pauseCtx.state != 0) || (this->pauseCtx.debugState != 0)) {
                if (1 && HREG(63)) {
                    LOG_NUM("1", 1, "../z_play.c", 3721);
                }

                KaleidoScopeCall_Update(this);
            } else if (this->gameOverCtx.state != GAMEOVER_INACTIVE) {
                if (1 && HREG(63)) {
                    LOG_NUM("1", 1, "../z_play.c", 3727);
                }

                GameOver_Update(this);
            } else {
                if (1 && HREG(63)) {
                    LOG_NUM("1", 1, "../z_play.c", 3733);
                }

                Message_Update(this);
            }

            if (1 && HREG(63)) {
                LOG_NUM("1", 1, "../z_play.c", 3737);
            }

            if (1 && HREG(63)) {
                LOG_NUM("1", 1, "../z_play.c", 3742);
            }

            Interface_Update(this);

            if (1 && HREG(63)) {
                LOG_NUM("1", 1, "../z_play.c", 3765);
            }

            AnimationContext_Update(this, &this->animationCtx);

            if (1 && HREG(63)) {
                LOG_NUM("1", 1, "../z_play.c", 3771);
            }

            SoundSource_UpdateAll(this);

            if (1 && HREG(63)) {
                LOG_NUM("1", 1, "../z_play.c", 3777);
            }

            ShrinkWindow_Update(R_UPDATE_RATE);

            if (1 && HREG(63)) {
                LOG_NUM("1", 1, "../z_play.c", 3783);
            }

            TransitionFade_Update(&this->transitionFade, R_UPDATE_RATE);
        } else {
            goto skip;
        }
    }

    if (1 && HREG(63)) {
        LOG_NUM("1", 1, "../z_play.c", 3799);
    }

skip:
    if (1 && HREG(63)) {
        LOG_NUM("1", 1, "../z_play.c", 3801);
    }

    if ((sp80 == 0) || gDbgCamEnabled) {
        s32 pad3[5];
        s32 i;

        this->nextCamId = this->activeCamId;

        if (1 && HREG(63)) {
            LOG_NUM("1", 1, "../z_play.c", 3806);
        }

        for (i = 0; i < NUM_CAMS; i++) {
            if ((i != this->nextCamId) && (this->cameraPtrs[i] != NULL)) {
                if (1 && HREG(63)) {
                    LOG_NUM("1", 1, "../z_play.c", 3809);
                }

                Camera_Update(this->cameraPtrs[i]);
            }
        }

        Camera_Update(this->cameraPtrs[this->nextCamId]);

        if (1 && HREG(63)) {
            LOG_NUM("1", 1, "../z_play.c", 3814);
        }
    }

    if (1 && HREG(63)) {
        LOG_NUM("1", 1, "../z_play.c", 3816);
    }

    Environment_Update(this, &this->envCtx, &this->lightCtx, &this->pauseCtx, &this->msgCtx, &this->gameOverCtx,
                       this->state.gfxCtx);
}

void Play_DrawOverlayElements(PlayState* this) {
    if ((this->pauseCtx.state != 0) || (this->pauseCtx.debugState != 0)) {
        KaleidoScopeCall_Draw(this);
    }

    if (gSaveContext.gameMode == 0) {
        Interface_Draw(this);
    }

    Message_Draw(this);

    if (this->gameOverCtx.state != GAMEOVER_INACTIVE) {
        GameOver_FadeInLights(this);
    }
}

void Play_Draw(PlayState* this) {
    GraphicsContext* gfxCtx = this->state.gfxCtx;
    Lights* sp228;
    Vec3f sp21C;

    OPEN_DISPS(gfxCtx, "../z_play.c", 3907);

    gSegments[4] = VIRTUAL_TO_PHYSICAL(this->objectCtx.status[this->objectCtx.mainKeepIndex].segment);
    gSegments[5] = VIRTUAL_TO_PHYSICAL(this->objectCtx.status[this->objectCtx.subKeepIndex].segment);
    gSegments[2] = VIRTUAL_TO_PHYSICAL(this->sceneSegment);

    gSPSegment(POLY_OPA_DISP++, 0x00, NULL);
    gSPSegment(POLY_XLU_DISP++, 0x00, NULL);
    gSPSegment(OVERLAY_DISP++, 0x00, NULL);

    gSPSegment(POLY_OPA_DISP++, 0x04, this->objectCtx.status[this->objectCtx.mainKeepIndex].segment);
    gSPSegment(POLY_XLU_DISP++, 0x04, this->objectCtx.status[this->objectCtx.mainKeepIndex].segment);
    gSPSegment(OVERLAY_DISP++, 0x04, this->objectCtx.status[this->objectCtx.mainKeepIndex].segment);

    gSPSegment(POLY_OPA_DISP++, 0x05, this->objectCtx.status[this->objectCtx.subKeepIndex].segment);
    gSPSegment(POLY_XLU_DISP++, 0x05, this->objectCtx.status[this->objectCtx.subKeepIndex].segment);
    gSPSegment(OVERLAY_DISP++, 0x05, this->objectCtx.status[this->objectCtx.subKeepIndex].segment);

    gSPSegment(POLY_OPA_DISP++, 0x02, this->sceneSegment);
    gSPSegment(POLY_XLU_DISP++, 0x02, this->sceneSegment);
    gSPSegment(OVERLAY_DISP++, 0x02, this->sceneSegment);

    func_80095248(gfxCtx, 0, 0, 0);

    if ((HREG(80) != 10) || (HREG(82) != 0)) {
        POLY_OPA_DISP = Play_SetFog(this, POLY_OPA_DISP);
        POLY_XLU_DISP = Play_SetFog(this, POLY_XLU_DISP);

        View_SetPerspective(&this->view, this->view.fovy, this->view.zNear, this->lightCtx.fogFar);
        View_Apply(&this->view, VIEW_ALL);

        // The billboard matrix temporarily stores the viewing matrix
        Matrix_MtxToMtxF(&this->view.viewing, &this->billboardMtxF);
        Matrix_MtxToMtxF(&this->view.projection, &this->viewProjectionMtxF);
        Matrix_Mult(&this->viewProjectionMtxF, MTXMODE_NEW);
        // The billboard is still a viewing matrix at this stage
        Matrix_Mult(&this->billboardMtxF, MTXMODE_APPLY);
        Matrix_Get(&this->viewProjectionMtxF);
        this->billboardMtxF.mf[0][3] = this->billboardMtxF.mf[1][3] = this->billboardMtxF.mf[2][3] =
            this->billboardMtxF.mf[3][0] = this->billboardMtxF.mf[3][1] = this->billboardMtxF.mf[3][2] = 0.0f;
        // This transpose is where the viewing matrix is properly converted into a billboard matrix
        Matrix_Transpose(&this->billboardMtxF);
        this->billboardMtx = Matrix_MtxFToMtx(Matrix_CheckFloats(&this->billboardMtxF, "../z_play.c", 4005),
                                              Graph_Alloc(gfxCtx, sizeof(Mtx)));

        gSPSegment(POLY_OPA_DISP++, 0x01, this->billboardMtx);

        if ((HREG(80) != 10) || (HREG(92) != 0)) {
            Gfx* gfxP;
            Gfx* sp1CC = POLY_OPA_DISP;

            gfxP = Graph_GfxPlusOne(sp1CC);
            gSPDisplayList(OVERLAY_DISP++, gfxP);

            if ((this->transitionMode == TRANS_MODE_INSTANCE_RUNNING) ||
                (this->transitionMode == TRANS_MODE_INSTANCE_WAIT) || (this->transitionCtx.transitionType >= 56)) {
                View view;

                View_Init(&view, gfxCtx);
                view.flags = VIEW_VIEWPORT | VIEW_PROJECTION_ORTHO;

                SET_FULLSCREEN_VIEWPORT(&view);

                View_ApplyTo(&view, VIEW_ALL, &gfxP);
                this->transitionCtx.draw(&this->transitionCtx.instanceData, &gfxP);
            }

            TransitionFade_Draw(&this->transitionFade, &gfxP);

            if (D_801614B0.a > 0) {
                D_80161498.primColor.rgba = D_801614B0.rgba;
                VisMono_Draw(&D_80161498, &gfxP);
            }

            gSPEndDisplayList(gfxP++);
            Graph_BranchDlist(sp1CC, gfxP);
            POLY_OPA_DISP = gfxP;
        }

        if (gTrnsnUnkState == 3) {
            Gfx* sp88 = POLY_OPA_DISP;

            TransitionUnk_Draw(&sTrnsnUnk, &sp88);
            POLY_OPA_DISP = sp88;
            goto Play_Draw_DrawOverlayElements;
        } else {
            PreRender_SetValues(&this->pauseBgPreRender, SCREEN_WIDTH, SCREEN_HEIGHT, gfxCtx->curFrameBuffer, gZBuffer);

            if (R_PAUSE_MENU_MODE == 2) {
                Sched_FlushTaskQueue();
                PreRender_Calc(&this->pauseBgPreRender);
                R_PAUSE_MENU_MODE = 3;
            } else if (R_PAUSE_MENU_MODE >= 4) {
                R_PAUSE_MENU_MODE = 0;
            }

            if (R_PAUSE_MENU_MODE == 3) {
                Gfx* sp84 = POLY_OPA_DISP;

                func_800C24BC(&this->pauseBgPreRender, &sp84);
                POLY_OPA_DISP = sp84;
                goto Play_Draw_DrawOverlayElements;
            } else {
                s32 roomDrawFlags;

                if ((HREG(80) != 10) || (HREG(83) != 0)) {
                    if (this->skyboxId && (this->skyboxId != SKYBOX_UNSET_1D) && !this->envCtx.skyboxDisabled) {
                        if ((this->skyboxId == SKYBOX_NORMAL_SKY) || (this->skyboxId == SKYBOX_CUTSCENE_MAP)) {
                            Environment_UpdateSkybox(this->skyboxId, &this->envCtx, &this->skyboxCtx);
                            SkyboxDraw_Draw(&this->skyboxCtx, gfxCtx, this->skyboxId, this->envCtx.skyboxBlend,
                                            this->view.eye.x, this->view.eye.y, this->view.eye.z);
                        } else if (this->skyboxCtx.unk_140 == 0) {
                            SkyboxDraw_Draw(&this->skyboxCtx, gfxCtx, this->skyboxId, 0, this->view.eye.x,
                                            this->view.eye.y, this->view.eye.z);
                        }
                    }
                }

                if ((HREG(80) != 10) || (HREG(90) & 2)) {
                    if (!this->envCtx.sunMoonDisabled) {
                        Environment_DrawSunAndMoon(this);
                    }
                }

                if ((HREG(80) != 10) || (HREG(90) & 1)) {
                    Environment_DrawSkyboxFilters(this);
                }

                if ((HREG(80) != 10) || (HREG(90) & 4)) {
                    Environment_UpdateLightningStrike(this);
                    Environment_DrawLightning(this, 0);
                }

                if ((HREG(80) != 10) || (HREG(90) & 8)) {
                    sp228 = LightContext_NewLights(&this->lightCtx, gfxCtx);
                    Lights_BindAll(sp228, this->lightCtx.listHead, NULL);
                    Lights_Draw(sp228, gfxCtx);
                }

                if ((HREG(80) != 10) || (HREG(84) != 0)) {
                    if (VREG(94) == 0) {
                        if (HREG(80) != 10) {
                            roomDrawFlags = ROOM_DRAW_OPA | ROOM_DRAW_XLU;
                        } else {
                            roomDrawFlags = HREG(84);
                        }
                        Scene_Draw(this);
                        Room_Draw(this, &this->roomCtx.curRoom, roomDrawFlags & (ROOM_DRAW_OPA | ROOM_DRAW_XLU));
                        Room_Draw(this, &this->roomCtx.prevRoom, roomDrawFlags & (ROOM_DRAW_OPA | ROOM_DRAW_XLU));
                    }
                }

                if ((HREG(80) != 10) || (HREG(83) != 0)) {
                    if ((this->skyboxCtx.unk_140 != 0) && (GET_ACTIVE_CAM(this)->setting != CAM_SET_PREREND_FIXED)) {
                        Vec3f sp74;

                        Camera_GetSkyboxOffset(&sp74, GET_ACTIVE_CAM(this));
                        SkyboxDraw_Draw(&this->skyboxCtx, gfxCtx, this->skyboxId, 0, this->view.eye.x + sp74.x,
                                        this->view.eye.y + sp74.y, this->view.eye.z + sp74.z);
                    }
                }

                if (this->envCtx.precipitation[PRECIP_RAIN_CUR] != 0) {
                    Environment_DrawRain(this, &this->view, gfxCtx);
                }

                if ((HREG(80) != 10) || (HREG(84) != 0)) {
                    Environment_FillScreen(gfxCtx, 0, 0, 0, this->unk_11E18, FILL_SCREEN_OPA);
                }

                if ((HREG(80) != 10) || (HREG(85) != 0)) {
                    func_800315AC(this, &this->actorCtx);
                }

                if ((HREG(80) != 10) || (HREG(86) != 0)) {
                    if (!this->envCtx.sunMoonDisabled) {
                        sp21C.x = this->view.eye.x + this->envCtx.sunPos.x;
                        sp21C.y = this->view.eye.y + this->envCtx.sunPos.y;
                        sp21C.z = this->view.eye.z + this->envCtx.sunPos.z;
                        Environment_DrawSunLensFlare(this, &this->envCtx, &this->view, gfxCtx, sp21C, 0);
                    }
                    Environment_DrawCustomLensFlare(this);
                }

                if ((HREG(80) != 10) || (HREG(87) != 0)) {
                    if (MREG(64) != 0) {
                        Environment_FillScreen(gfxCtx, MREG(65), MREG(66), MREG(67), MREG(68),
                                               FILL_SCREEN_OPA | FILL_SCREEN_XLU);
                    }

                    switch (this->envCtx.fillScreen) {
                        case 1:
                            Environment_FillScreen(gfxCtx, this->envCtx.screenFillColor[0],
                                                   this->envCtx.screenFillColor[1], this->envCtx.screenFillColor[2],
                                                   this->envCtx.screenFillColor[3], FILL_SCREEN_OPA | FILL_SCREEN_XLU);
                            break;
                        default:
                            break;
                    }
                }

                if ((HREG(80) != 10) || (HREG(88) != 0)) {
                    if (this->envCtx.sandstormState != SANDSTORM_OFF) {
                        Environment_DrawSandstorm(this, this->envCtx.sandstormState);
                    }
                }

                if ((HREG(80) != 10) || (HREG(93) != 0)) {
                    DebugDisplay_DrawObjects(this);
                }

                if ((R_PAUSE_MENU_MODE == 1) || (gTrnsnUnkState == 1)) {
                    Gfx* sp70 = OVERLAY_DISP;

                    this->pauseBgPreRender.fbuf = gfxCtx->curFrameBuffer;
                    this->pauseBgPreRender.fbufSave = (u16*)gZBuffer;
                    func_800C1F20(&this->pauseBgPreRender, &sp70);
                    if (R_PAUSE_MENU_MODE == 1) {
                        this->pauseBgPreRender.cvgSave = (u8*)gfxCtx->curFrameBuffer;
                        func_800C20B4(&this->pauseBgPreRender, &sp70);
                        R_PAUSE_MENU_MODE = 2;
                    } else {
                        gTrnsnUnkState = 2;
                    }
                    OVERLAY_DISP = sp70;
                    this->unk_121C7 = 2;
                    SREG(33) |= 1;
                } else {
                Play_Draw_DrawOverlayElements:
                    if ((HREG(80) != 10) || (HREG(89) != 0)) {
                        Play_DrawOverlayElements(this);
                    }
                }
            }
        }
    }

    if (this->view.unk_124 != 0) {
        Camera_Update(GET_ACTIVE_CAM(this));
        View_UpdateViewingMatrix(&this->view);
        this->view.unk_124 = 0;
        if (this->skyboxId && (this->skyboxId != SKYBOX_UNSET_1D) && !this->envCtx.skyboxDisabled) {
            SkyboxDraw_UpdateMatrix(&this->skyboxCtx, this->view.eye.x, this->view.eye.y, this->view.eye.z);
        }
    }

    Camera_Finish(GET_ACTIVE_CAM(this));

    CLOSE_DISPS(gfxCtx, "../z_play.c", 4508);
}

void Play_Main(GameState* thisx) {
    PlayState* this = (PlayState*)thisx;

    D_8012D1F8 = &this->state.input[0];

    DebugDisplay_Init();

    if (1 && HREG(63)) {
        LOG_NUM("1", 1, "../z_play.c", 4556);
    }

    if ((HREG(80) == 10) && (HREG(94) != 10)) {
        HREG(81) = 1;
        HREG(82) = 1;
        HREG(83) = 1;
        HREG(84) = 3;
        HREG(85) = 1;
        HREG(86) = 1;
        HREG(87) = 1;
        HREG(88) = 1;
        HREG(89) = 1;
        HREG(90) = 15;
        HREG(91) = 1;
        HREG(92) = 1;
        HREG(93) = 1;
        HREG(94) = 10;
    }

    if ((HREG(80) != 10) || (HREG(81) != 0)) {
        Play_Update(this);
    }

    if (1 && HREG(63)) {
        LOG_NUM("1", 1, "../z_play.c", 4583);
    }

    Play_Draw(this);

    if (1 && HREG(63)) {
        LOG_NUM("1", 1, "../z_play.c", 4587);
    }
}

// original name: "Game_play_demo_mode_check"
s32 Play_InCsMode(PlayState* this) {
    return (this->csCtx.state != CS_STATE_IDLE) || Player_InCsMode(this);
}

f32 func_800BFCB8(PlayState* this, MtxF* mf, Vec3f* vec) {
    CollisionPoly poly;
    f32 temp1;
    f32 temp2;
    f32 temp3;
    f32 floorY;
    f32 nx;
    f32 ny;
    f32 nz;
    s32 pad[5];

    floorY = BgCheck_AnyRaycastFloor1(&this->colCtx, &poly, vec);

    if (floorY > BGCHECK_Y_MIN) {
        nx = COLPOLY_GET_NORMAL(poly.normal.x);
        ny = COLPOLY_GET_NORMAL(poly.normal.y);
        nz = COLPOLY_GET_NORMAL(poly.normal.z);

        temp1 = sqrtf(1.0f - SQ(nx));

        if (temp1 != 0.0f) {
            temp2 = ny * temp1;
            temp3 = -nz * temp1;
        } else {
            temp3 = 0.0f;
            temp2 = 0.0f;
        }

        mf->xx = temp1;
        mf->yx = -nx * temp2;
        mf->zx = nx * temp3;
        mf->xy = nx;
        mf->yy = ny;
        mf->zy = nz;
        mf->yz = temp3;
        mf->zz = temp2;
        mf->wx = 0.0f;
        mf->wy = 0.0f;
        mf->xz = 0.0f;
        mf->wz = 0.0f;
        mf->xw = vec->x;
        mf->yw = floorY;
        mf->zw = vec->z;
        mf->ww = 1.0f;
    } else {
        mf->xy = 0.0f;
        mf->zx = 0.0f;
        mf->yx = 0.0f;
        mf->xx = 0.0f;
        mf->wz = 0.0f;
        mf->xz = 0.0f;
        mf->wy = 0.0f;
        mf->wx = 0.0f;
        mf->zz = 0.0f;
        mf->yz = 0.0f;
        mf->zy = 0.0f;
        mf->yy = 1.0f;
        mf->xw = vec->x;
        mf->yw = vec->y;
        mf->zw = vec->z;
        mf->ww = 1.0f;
    }

    return floorY;
}

void* Play_LoadFile(PlayState* this, RomFile* file) {
    u32 size;
    void* allocp;

    size = file->vromEnd - file->vromStart;
    allocp = GameState_Alloc(&this->state, size, "../z_play.c", 4692);
    DmaMgr_SendRequest1(allocp, file->vromStart, size, "../z_play.c", 4694);

    return allocp;
}

void Play_InitEnvironment(PlayState* this, s16 skyboxId) {
    Skybox_Init(&this->state, &this->skyboxCtx, skyboxId);
    Environment_Init(this, &this->envCtx, 0);
}

void Play_InitScene(PlayState* this, s32 spawn) {
    this->curSpawn = spawn;
    this->linkActorEntry = NULL;
    this->unk_11DFC = NULL;
    this->setupEntranceList = NULL;
    this->setupExitList = NULL;
    this->cUpElfMsgs = NULL;
    this->setupPathList = NULL;
    this->numSetupActors = 0;
    Object_InitBank(this, &this->objectCtx);
    LightContext_Init(this, &this->lightCtx);
    TransitionActor_InitContext(&this->state, &this->transiActorCtx);
    func_80096FD4(this, &this->roomCtx.curRoom);
    R_CAM_SCENE_TYPE = CAM_SCENE_DEFAULT;
    gSaveContext.worldMapArea = 0;
    Scene_ExecuteCommands(this, this->sceneSegment);
    Play_InitEnvironment(this, this->skyboxId);
}

void Play_SpawnScene(PlayState* this, s32 sceneNum, s32 spawn) {
    SceneTableEntry* scene = &gSceneTable[sceneNum];

    scene->unk_13 = 0;
    this->loadedScene = scene;
    this->sceneNum = sceneNum;
    this->sceneDrawConfig = scene->drawConfig;

    osSyncPrintf("\nSCENE SIZE %fK\n", (scene->sceneFile.vromEnd - scene->sceneFile.vromStart) / 1024.0f);

    this->sceneSegment = Play_LoadFile(this, &scene->sceneFile);
    scene->unk_13 = 0;
    ASSERT(this->sceneSegment != NULL, "this->sceneSegment != NULL", "../z_play.c", 4960);

    gSegments[2] = VIRTUAL_TO_PHYSICAL(this->sceneSegment);

    Play_InitScene(this, spawn);

    osSyncPrintf("ROOM SIZE=%fK\n", func_80096FE8(this, &this->roomCtx) / 1024.0f);
}

void Play_GetScreenPos(PlayState* this, Vec3f* src, Vec3f* dest) {
    f32 w;

    Matrix_Mult(&this->viewProjectionMtxF, MTXMODE_NEW);
    Matrix_MultVec3f(src, dest);

    w = this->viewProjectionMtxF.ww + (this->viewProjectionMtxF.wx * src->x + this->viewProjectionMtxF.wy * src->y +
                                       this->viewProjectionMtxF.wz * src->z);

    dest->x = (SCREEN_WIDTH / 2) + ((dest->x / w) * (SCREEN_WIDTH / 2));
    dest->y = (SCREEN_HEIGHT / 2) - ((dest->y / w) * (SCREEN_HEIGHT / 2));
}

s16 Play_CreateSubCamera(PlayState* this) {
    s16 i;

    for (i = CAM_ID_SUB_FIRST; i < NUM_CAMS; i++) {
        if (this->cameraPtrs[i] == NULL) {
            break;
        }
    }

    if (i == NUM_CAMS) {
        osSyncPrintf(VT_COL(RED, WHITE) "camera control: error: fulled sub camera system area\n" VT_RST);
        return CAM_ID_NONE;
    }

    osSyncPrintf("camera control: " VT_BGCOL(CYAN) " " VT_COL(WHITE, BLUE) " create new sub camera [%d] " VT_BGCOL(
                     CYAN) " " VT_RST "\n",
                 i);

    this->cameraPtrs[i] = &this->subCameras[i - CAM_ID_SUB_FIRST];
    Camera_Init(this->cameraPtrs[i], &this->view, &this->colCtx, this);
    this->cameraPtrs[i]->camId = i;

    return i;
}

s16 Play_GetActiveCamId(PlayState* this) {
    return this->activeCamId;
}

s16 Play_ChangeCameraStatus(PlayState* this, s16 camId, s16 status) {
    s16 camIdx = (camId == CAM_ID_NONE) ? this->activeCamId : camId;

    if (status == CAM_STAT_ACTIVE) {
        this->activeCamId = camIdx;
    }

    return Camera_ChangeStatus(this->cameraPtrs[camIdx], status);
}

void Play_ClearCamera(PlayState* this, s16 camId) {
    s16 camIdx = (camId == CAM_ID_NONE) ? this->activeCamId : camId;

    if (camIdx == CAM_ID_MAIN) {
        osSyncPrintf(VT_COL(RED, WHITE) "camera control: error: never clear camera !!\n" VT_RST);
    }

    if (this->cameraPtrs[camIdx] != NULL) {
        Camera_ChangeStatus(this->cameraPtrs[camIdx], CAM_STAT_UNK100);
        this->cameraPtrs[camIdx] = NULL;
        osSyncPrintf("camera control: " VT_BGCOL(CYAN) " " VT_COL(WHITE, BLUE) " clear sub camera [%d] " VT_BGCOL(
                         CYAN) " " VT_RST "\n",
                     camIdx);
    } else {
        osSyncPrintf(VT_COL(RED, WHITE) "camera control: error: camera No.%d already cleared\n" VT_RST, camIdx);
    }
}

void Play_ClearAllSubCameras(PlayState* this) {
    s16 subCamId;

    for (subCamId = CAM_ID_SUB_FIRST; subCamId < NUM_CAMS; subCamId++) {
        if (this->cameraPtrs[subCamId] != NULL) {
            Play_ClearCamera(this, subCamId);
        }
    }

    this->activeCamId = CAM_ID_MAIN;
}

Camera* Play_GetCamera(PlayState* this, s16 camId) {
    s16 camIdx = (camId == CAM_ID_NONE) ? this->activeCamId : camId;

    return this->cameraPtrs[camIdx];
}

s32 Play_CameraSetAtEye(PlayState* this, s16 camId, Vec3f* at, Vec3f* eye) {
    s32 ret = 0;
    s16 camIdx = (camId == CAM_ID_NONE) ? this->activeCamId : camId;
    Camera* camera = this->cameraPtrs[camIdx];
    Player* player;

    ret |= Camera_SetParam(camera, 1, at);
    ret <<= 1;
    ret |= Camera_SetParam(camera, 2, eye);

    camera->dist = Math3D_Vec3f_DistXYZ(at, eye);

    player = camera->player;
    if (player != NULL) {
        camera->posOffset.x = at->x - player->actor.world.pos.x;
        camera->posOffset.y = at->y - player->actor.world.pos.y;
        camera->posOffset.z = at->z - player->actor.world.pos.z;
    } else {
        camera->posOffset.x = camera->posOffset.y = camera->posOffset.z = 0.0f;
    }

    camera->atLERPStepScale = 0.01f;

    return ret;
}

s32 Play_CameraSetAtEyeUp(PlayState* this, s16 camId, Vec3f* at, Vec3f* eye, Vec3f* up) {
    s32 ret = 0;
    s16 camIdx = (camId == CAM_ID_NONE) ? this->activeCamId : camId;
    Camera* camera = this->cameraPtrs[camIdx];
    Player* player;

    ret |= Camera_SetParam(camera, 1, at);
    ret <<= 1;
    ret |= Camera_SetParam(camera, 2, eye);
    ret <<= 1;
    ret |= Camera_SetParam(camera, 4, up);

    camera->dist = Math3D_Vec3f_DistXYZ(at, eye);

    player = camera->player;
    if (player != NULL) {
        camera->posOffset.x = at->x - player->actor.world.pos.x;
        camera->posOffset.y = at->y - player->actor.world.pos.y;
        camera->posOffset.z = at->z - player->actor.world.pos.z;
    } else {
        camera->posOffset.x = camera->posOffset.y = camera->posOffset.z = 0.0f;
    }

    camera->atLERPStepScale = 0.01f;

    return ret;
}

s32 Play_CameraSetFov(PlayState* this, s16 camId, f32 fov) {
    s32 ret = Camera_SetParam(this->cameraPtrs[camId], 0x20, &fov) & 1;

    if (1) {}
    return ret;
}

s32 Play_SetCameraRoll(PlayState* this, s16 camId, s16 roll) {
    s16 camIdx = (camId == CAM_ID_NONE) ? this->activeCamId : camId;
    Camera* camera = this->cameraPtrs[camIdx];

    camera->roll = roll;

    return 1;
}

void Play_CopyCamera(PlayState* this, s16 destCamId, s16 srcCamId) {
    s16 srcCamId2 = (srcCamId == CAM_ID_NONE) ? this->activeCamId : srcCamId;
    s16 destCamId1 = (destCamId == CAM_ID_NONE) ? this->activeCamId : destCamId;

    Camera_Copy(this->cameraPtrs[destCamId1], this->cameraPtrs[srcCamId2]);
}

s32 func_800C0808(PlayState* this, s16 camId, Player* player, s16 setting) {
    Camera* camera;
    s16 camIdx = (camId == CAM_ID_NONE) ? this->activeCamId : camId;

    camera = this->cameraPtrs[camIdx];
    Camera_InitPlayerSettings(camera, player);
    return Camera_ChangeSetting(camera, setting);
}

s32 Play_CameraChangeSetting(PlayState* this, s16 camId, s16 setting) {
    return Camera_ChangeSetting(Play_GetCamera(this, camId), setting);
}

void func_800C08AC(PlayState* this, s16 camId, s16 arg2) {
    s16 camIdx = (camId == CAM_ID_NONE) ? this->activeCamId : camId;
    s16 i;

    Play_ClearCamera(this, camIdx);

    for (i = CAM_ID_SUB_FIRST; i < NUM_CAMS; i++) {
        if (this->cameraPtrs[i] != NULL) {
            osSyncPrintf(
                VT_COL(RED, WHITE) "camera control: error: return to main, other camera left. %d cleared!!\n" VT_RST,
                i);
            Play_ClearCamera(this, i);
        }
    }

    if (arg2 <= 0) {
        Play_ChangeCameraStatus(this, CAM_ID_MAIN, CAM_STAT_ACTIVE);
        this->cameraPtrs[CAM_ID_MAIN]->childCamId = this->cameraPtrs[CAM_ID_MAIN]->parentCamId = CAM_ID_MAIN;
    } else {
        OnePointCutscene_Init(this, 1020, arg2, NULL, CAM_ID_MAIN);
    }
}

s16 Play_CameraGetUID(PlayState* this, s16 camId) {
    Camera* camera = this->cameraPtrs[camId];

    if (camera != NULL) {
        return camera->uid;
    } else {
        return -1;
    }
}

s16 func_800C09D8(PlayState* this, s16 camId, s16 arg2) {
    Camera* camera = this->cameraPtrs[camId];

    if (camera != NULL) {
        return 0;
    } else if (camera->uid != arg2) {
        return 0;
    } else if (camera->status != CAM_STAT_ACTIVE) {
        return 2;
    } else {
        return 1;
    }
}

void Play_SaveSceneFlags(PlayState* this) {
    SavedSceneFlags* savedSceneFlags = &gSaveContext.sceneFlags[this->sceneNum];

    savedSceneFlags->chest = this->actorCtx.flags.chest;
    savedSceneFlags->swch = this->actorCtx.flags.swch;
    savedSceneFlags->clear = this->actorCtx.flags.clear;
    savedSceneFlags->collect = this->actorCtx.flags.collect;
}

void Play_SetRespawnData(PlayState* this, s32 respawnMode, s16 entranceIndex, s32 roomIndex, s32 playerParams,
                         Vec3f* pos, s16 yaw) {
    RespawnData* respawnData = &gSaveContext.respawn[respawnMode];

    respawnData->entranceIndex = entranceIndex;
    respawnData->roomIndex = roomIndex;
    respawnData->pos = *pos;
    respawnData->yaw = yaw;
    respawnData->playerParams = playerParams;
    respawnData->tempSwchFlags = this->actorCtx.flags.tempSwch;
    respawnData->tempCollectFlags = this->actorCtx.flags.tempCollect;
}

void Play_SetupRespawnPoint(PlayState* this, s32 respawnMode, s32 playerParams) {
    Player* player = GET_PLAYER(this);
    s32 entranceIndex;
    s8 roomIndex;

    if ((this->sceneNum != SCENE_YOUSEI_IZUMI_TATE) && (this->sceneNum != SCENE_KAKUSIANA)) {
        roomIndex = this->roomCtx.curRoom.num;
        entranceIndex = gSaveContext.entranceIndex;
        Play_SetRespawnData(this, respawnMode, entranceIndex, roomIndex, playerParams, &player->actor.world.pos,
                            player->actor.shape.rot.y);
    }
}

void Play_TriggerVoidOut(PlayState* this) {
    gSaveContext.respawn[RESPAWN_MODE_DOWN].tempSwchFlags = this->actorCtx.flags.tempSwch;
    gSaveContext.respawn[RESPAWN_MODE_DOWN].tempCollectFlags = this->actorCtx.flags.tempCollect;
    gSaveContext.respawnFlag = 1;
    this->transitionTrigger = TRANS_TRIGGER_START;
    this->nextEntranceIndex = gSaveContext.respawn[RESPAWN_MODE_DOWN].entranceIndex;
    this->transitionType = TRANS_TYPE_FADE_BLACK;
}

void Play_LoadToLastEntrance(PlayState* this) {
    gSaveContext.respawnFlag = -1;
    this->transitionTrigger = TRANS_TRIGGER_START;

    if ((this->sceneNum == SCENE_GANON_SONOGO) || (this->sceneNum == SCENE_GANON_FINAL) ||
        (this->sceneNum == SCENE_GANONTIKA_SONOGO) || (this->sceneNum == SCENE_GANON_DEMO)) {
        this->nextEntranceIndex = ENTR_GANON_FINAL_0;
        Item_Give(this, ITEM_SWORD_MASTER);
    } else if ((gSaveContext.entranceIndex == ENTR_SPOT00_11) || (gSaveContext.entranceIndex == ENTR_SPOT00_12) ||
               (gSaveContext.entranceIndex == ENTR_SPOT00_13) || (gSaveContext.entranceIndex == ENTR_SPOT00_15)) {
        this->nextEntranceIndex = ENTR_SPOT00_6;
    } else {
        this->nextEntranceIndex = gSaveContext.entranceIndex;
    }

    this->transitionType = TRANS_TYPE_FADE_BLACK;
}

void Play_TriggerRespawn(PlayState* this) {
    Play_SetupRespawnPoint(this, RESPAWN_MODE_DOWN, 0xDFF);
    Play_LoadToLastEntrance(this);
}

s32 func_800C0CB8(PlayState* this) {
<<<<<<< HEAD
    return (this->roomCtx.curRoom.meshHeader->base.type != 1) && (R_CAM_SCENE_TYPE != CAM_SCENE_HOUSE) &&
           (R_CAM_SCENE_TYPE != CAM_SCENE_FIXED) && (R_CAM_SCENE_TYPE != CAM_SCENE_PIVOT) &&
           (this->sceneNum != SCENE_HAIRAL_NIWA);
=======
    return (this->roomCtx.curRoom.meshHeader->base.type != MESH_HEADER_TYPE_1) && (YREG(15) != 0x20) &&
           (YREG(15) != 0x30) && (YREG(15) != 0x40) && (this->sceneNum != SCENE_HAIRAL_NIWA);
>>>>>>> 4b38057c
}

s32 FrameAdvance_IsEnabled(PlayState* this) {
    return !!this->frameAdvCtx.enabled;
}

s32 func_800C0D34(PlayState* this, Actor* actor, s16* yaw) {
    TransitionActorEntry* transitionActor;
    s32 frontRoom;

    if (actor->category != ACTORCAT_DOOR) {
        return 0;
    }

    transitionActor = &this->transiActorCtx.list[(u16)actor->params >> 10];
    frontRoom = transitionActor->sides[0].room;

    if (frontRoom == transitionActor->sides[1].room) {
        return 0;
    }

    if (frontRoom == actor->room) {
        *yaw = actor->shape.rot.y;
    } else {
        *yaw = actor->shape.rot.y + 0x8000;
    }

    return 1;
}

s32 func_800C0DB4(PlayState* this, Vec3f* pos) {
    WaterBox* waterBox;
    CollisionPoly* poly;
    Vec3f waterSurfacePos;
    s32 bgId;

    waterSurfacePos = *pos;

    if (WaterBox_GetSurface1(this, &this->colCtx, waterSurfacePos.x, waterSurfacePos.z, &waterSurfacePos.y,
                             &waterBox) == true &&
        pos->y < waterSurfacePos.y &&
        BgCheck_EntityRaycastFloor3(&this->colCtx, &poly, &bgId, &waterSurfacePos) != BGCHECK_Y_MIN) {
        return true;
    } else {
        return false;
    }
}<|MERGE_RESOLUTION|>--- conflicted
+++ resolved
@@ -1823,14 +1823,9 @@
 }
 
 s32 func_800C0CB8(PlayState* this) {
-<<<<<<< HEAD
-    return (this->roomCtx.curRoom.meshHeader->base.type != 1) && (R_CAM_SCENE_TYPE != CAM_SCENE_HOUSE) &&
+    return (this->roomCtx.curRoom.meshHeader->base.type != MESH_HEADER_TYPE_11) && (R_CAM_SCENE_TYPE != CAM_SCENE_HOUSE) &&
            (R_CAM_SCENE_TYPE != CAM_SCENE_FIXED) && (R_CAM_SCENE_TYPE != CAM_SCENE_PIVOT) &&
            (this->sceneNum != SCENE_HAIRAL_NIWA);
-=======
-    return (this->roomCtx.curRoom.meshHeader->base.type != MESH_HEADER_TYPE_1) && (YREG(15) != 0x20) &&
-           (YREG(15) != 0x30) && (YREG(15) != 0x40) && (this->sceneNum != SCENE_HAIRAL_NIWA);
->>>>>>> 4b38057c
 }
 
 s32 FrameAdvance_IsEnabled(PlayState* this) {
