#include <ultra64.h>
#include <global.h>
#include <vt.h>

void* D_8012D1F0 = NULL;
UNK_TYPE D_8012D1F4 = 0; // unused
Input* D_8012D1F8 = NULL;

TransitionUnk sTrnsnUnk;
s32 gTrnsnUnkState;
VisMono D_80161498;
Color_RGBA8 D_801614B0;
FaultClient D_801614B8;
s16 D_801614C8;
u64 D_801614D0[0xA00];

void func_800BC450(GlobalContext* globalCtx) {
    func_8005A7A8(ACTIVE_CAM, globalCtx->unk_1242B - 1);
}

void func_800BC490(GlobalContext* globalCtx, s16 point) {
    if (!(point == 1 || point == 2)) {
        __assert("point == 1 || point == 2", "../z_play.c", 2160);
    }

    globalCtx->unk_1242B = point;

    if ((YREG(15) != 0x10) && (gSaveContext.cutsceneIndex < 0xFFF0)) {
        Audio_PlaySoundGeneral((point == 1) ? NA_SE_SY_CAMERA_ZOOM_DOWN : NA_SE_SY_CAMERA_ZOOM_UP, &D_801333D4, 4,
                               &D_801333E0, &D_801333E0, &D_801333E8);
    }

    func_800BC450(globalCtx);
}

s32 func_800BC56C(GlobalContext* globalCtx, s16 arg1) {
    return (arg1 == globalCtx->unk_1242B);
}

// original name: "Game_play_shop_pr_vr_switch_set"
void func_800BC590(GlobalContext* globalCtx) {
    osSyncPrintf("Game_play_shop_pr_vr_switch_set()\n");

    if (YREG(15) == 0x10) {
        globalCtx->unk_1242B = 2;
    }
}

#ifdef NON_MATCHING
// single minor ordering difference
void func_800BC5E0(GlobalContext* globalCtx, s32 transitionType) {
    TransitionContext* transitionCtx = &globalCtx->transitionCtx;

    bzero(transitionCtx, sizeof(TransitionContext));

    transitionCtx->transitionType = transitionType;

    if ((transitionCtx->transitionType >> 5) == 1) {
        transitionCtx->init = TransitionCircle_Init;
        transitionCtx->destroy = TransitionCircle_Destroy;
        transitionCtx->start = TransitionCircle_Start;
        transitionCtx->isDone = TransitionCircle_IsDone;
        transitionCtx->draw = TransitionCircle_Draw;
        transitionCtx->update = TransitionCircle_Update;
        transitionCtx->setType = TransitionCircle_SetType;
        transitionCtx->setColor = TransitionCircle_SetColor;
        transitionCtx->setEnvColor = TransitionCircle_SetEnvColor;
    } else {
        switch (transitionCtx->transitionType) {
            case 1:
                transitionCtx->init = TransitionTriforce_Init;
                transitionCtx->destroy = TransitionTriforce_Destroy;
                transitionCtx->start = TransitionTriforce_Start;
                transitionCtx->isDone = TransitionTriforce_IsDone;
                transitionCtx->draw = TransitionTriforce_Draw;
                transitionCtx->update = TransitionTriforce_Update;
                transitionCtx->setType = TransitionTriforce_SetType;
                transitionCtx->setColor = TransitionTriforce_SetColor;
                transitionCtx->setEnvColor = NULL;
                break;
            case 0:
            case 8:
                transitionCtx->init = TransitionWipe_Init;
                transitionCtx->destroy = TransitionWipe_Destroy;
                transitionCtx->start = TransitionWipe_Start;
                transitionCtx->isDone = TransitionWipe_IsDone;
                transitionCtx->draw = TransitionWipe_Draw;
                transitionCtx->update = TransitionWipe_Update;
                transitionCtx->setType = TransitionWipe_SetType;
                transitionCtx->setColor = TransitionWipe_SetColor;
                transitionCtx->setEnvColor = NULL;
                break;
            case 2:
            case 3:
            case 4:
            case 5:
            case 6:
            case 7:
            case 17:
            case 18:
            case 19:
                transitionCtx->init = TransitionFade_Init;
                transitionCtx->destroy = TransitionFade_Destroy;
                transitionCtx->start = TransitionFade_Start;
                transitionCtx->isDone = TransitionFade_IsDone;
                transitionCtx->draw = TransitionFade_Draw;
                transitionCtx->update = TransitionFade_Update;
                transitionCtx->setType = TransitionFade_SetType;
                transitionCtx->setColor = TransitionFade_SetColor;
                transitionCtx->setEnvColor = NULL;
                break;
            case 9:
            case 10:
                globalCtx->transitionMode = 4;
                break;
            case 11:
                globalCtx->transitionMode = 10;
                break;
            case 12:
                globalCtx->transitionMode = 7;
                break;
            case 14:
                globalCtx->transitionMode = 12;
                break;
            case 15:
                globalCtx->transitionMode = 14;
                break;
            case 16:
                globalCtx->transitionMode = 16;
                break;
            default:
                Fault_AddHungupAndCrash("../z_play.c", 2290);
                break;
        }
    }
}
#else
#pragma GLOBAL_ASM("asm/non_matchings/code/z_play/func_800BC5E0.s")
#endif

void func_800BC88C(GlobalContext* globalCtx) {
    globalCtx->transitionCtx.transitionType = -1;
}

Gfx* func_800BC8A0(GlobalContext* globalCtx, Gfx* gfx) {
    Gfx_SetFog2(gfx, globalCtx->lightCtx.unk_07, globalCtx->lightCtx.unk_08, globalCtx->lightCtx.unk_09, 0,
                globalCtx->lightCtx.unk_0A, 1000);
}

void Gameplay_Destroy(GlobalContext* globalCtx) {
    s32 pad;
    Player* player = PLAYER;

    globalCtx->state.gfxCtx->callback = NULL;
    globalCtx->state.gfxCtx->callbackParam = 0;
    SREG(91) = 0;
    R_PAUSE_MENU_MODE = 0;

    func_800C0F08(&globalCtx->preRenderCtx);
    Effect_DeleteAll(globalCtx);
    EffectSs_ClearAll(globalCtx);
    CollisionCheck_DestroyContext(globalCtx, &globalCtx->colChkCtx);

    if (gTrnsnUnkState == 3) {
        TransitionUnk_Destroy(&sTrnsnUnk);
        gTrnsnUnkState = 0;
    }

    if (globalCtx->transitionMode == 3) {
        globalCtx->transitionCtx.destroy(&globalCtx->transitionCtx.data);
        func_800BC88C(globalCtx);
        globalCtx->transitionMode = 0;
    }

    ShrinkWindow_Destroy();
    TransitionFade_Destroy(&globalCtx->transitionFade);
    VisMono_Destroy(&D_80161498);

    if (gSaveContext.linkAge != globalCtx->linkAgeOnLoad) {
        Inventory_SwapAgeEquipment();
        func_8008ECAC(globalCtx, player);
    }

    func_80031C3C(&globalCtx->actorCtx, globalCtx);
    func_80110990(globalCtx);
    KaleidoScopeCall_Destroy(globalCtx);
    KaleidoManager_Destroy();
    ZeldaArena_Cleanup();
    Fault_RemoveClient(&D_801614B8);
}

#ifdef NON_MATCHING
// regalloc and stack usage differences
// also missing some extra duplicated instructions
void Gameplay_Init(GlobalContext* globalCtx) {
    GraphicsContext* gfxCtx;
    void* zAlloc; // 0x84
    void* zAllocAligned;
    u32 zAllocSize; // 0x7C
    Player* player; // 0x78
    EntranceInfo* spawnEntrance;
    s32 playerStartCamId;
    u8 tempSetupIndex; // 0x6F
    s32 i;

    gfxCtx = globalCtx->state.gfxCtx;

    if (gSaveContext.entranceIndex == -1) {
        gSaveContext.entranceIndex = 0;
        globalCtx->state.running = false;
        SET_NEXT_GAMESTATE(&globalCtx->state, Opening_Init, OpeningContext);
        return;
    }

    SystemArena_Display();
    GameState_Realloc(globalCtx, 0x1D4790);
    KaleidoManager_Init(globalCtx);
    View_Init(&globalCtx->view, gfxCtx);
    func_800F6828(0);
    Quake_Init();

    for (i = 0; i < 4; i++) {
        globalCtx->cameraPtrs[i] = NULL;
    }

    func_80057C6C(&globalCtx->mainCamera, &globalCtx->view, &globalCtx->colCtx, globalCtx);
    Camera_ChangeStatus(&globalCtx->mainCamera, 7);

    for (i = 0; i < 3; i++) {
        func_80057C6C(&globalCtx->subCameras[i], &globalCtx->view, &globalCtx->colCtx, globalCtx);
        Camera_ChangeStatus(&globalCtx->subCameras[i], 0x100);
    }

    globalCtx->cameraPtrs[0] = &globalCtx->mainCamera;
    globalCtx->cameraPtrs[0]->uid = 0;
    globalCtx->activeCamera = 0;
    func_8005AC48(&globalCtx->mainCamera, 0xFF);
    func_800A9D28(globalCtx, &globalCtx->sub_1F74);
    func_80112098(globalCtx);
    func_80110F68(globalCtx);
    func_80110450(globalCtx);
    func_8006BA00(globalCtx);
    Effect_InitContext(globalCtx);
    EffectSs_InitInfo(globalCtx, 0x55);
    func_8005D3BC(globalCtx, &globalCtx->colChkCtx);
    SkelAnime_AnimationCtxReset(&globalCtx->animationCtx);
    func_8006450C(globalCtx, &globalCtx->csCtx);

    if (gSaveContext.nextCutsceneIndex != 0xFFEF) {
        gSaveContext.cutsceneIndex = gSaveContext.nextCutsceneIndex;
        gSaveContext.nextCutsceneIndex = 0xFFEF;
    }

    if (gSaveContext.cutsceneIndex == 0xFFFD) {
        gSaveContext.cutsceneIndex = 0;
    }

    if (gSaveContext.nextDayTime != 0xFFFFU) {
        gSaveContext.dayTime = gSaveContext.nextDayTime;
        gSaveContext.environmentTime = gSaveContext.nextDayTime;
    }

    if ((gSaveContext.dayTime >= 0xC001) || (gSaveContext.dayTime < 0x4555)) {
        gSaveContext.nightFlag = 1;
    } else {
        gSaveContext.nightFlag = 0;
    }

    Cutscene_HandleConditionalTriggers(globalCtx);

    if ((gSaveContext.gameMode != 0) || (gSaveContext.cutsceneIndex >= 0xFFF0)) {
        gSaveContext.nayrusLoveTimer = 0;
        func_800876C8(globalCtx);
        gSaveContext.sceneSetupIndex = (gSaveContext.cutsceneIndex & 0xF) + 4;
    } else if (LINK_IS_CHILD && (gSaveContext.nightFlag == 0)) {
        gSaveContext.sceneSetupIndex = 0;
    } else if (LINK_IS_CHILD && (gSaveContext.nightFlag != 0)) {
        gSaveContext.sceneSetupIndex = 1;
    } else if (LINK_IS_ADULT && (gSaveContext.nightFlag == 0)) {
        gSaveContext.sceneSetupIndex = 2;
    } else {
        gSaveContext.sceneSetupIndex = 3;
    }

    tempSetupIndex = gSaveContext.sceneSetupIndex;
    if ((gEntranceTable[gSaveContext.entranceIndex].scene == SCENE_SPOT00) && LINK_IS_CHILD &&
        (gSaveContext.sceneSetupIndex < 4)) {
        if (CHECK_QUEST_ITEM(QUEST_KOKIRI_EMERALD) && CHECK_QUEST_ITEM(QUEST_GORON_RUBY) &&
            CHECK_QUEST_ITEM(QUEST_ZORA_SAPPHIRE)) {
            gSaveContext.sceneSetupIndex = 1;
        } else {
            gSaveContext.sceneSetupIndex = 0;
        }
    } else if ((gEntranceTable[gSaveContext.entranceIndex].scene == SCENE_SPOT04) && LINK_IS_ADULT &&
               (gSaveContext.sceneSetupIndex < 4)) {
        if (gSaveContext.eventChkInf[4] & 0x100) {
            gSaveContext.sceneSetupIndex = 3;
        } else {
            gSaveContext.sceneSetupIndex = 2;
        }
    }

    spawnEntrance = &gEntranceTable[gSaveContext.entranceIndex + gSaveContext.sceneSetupIndex];
    Gameplay_SpawnScene(globalCtx, spawnEntrance->scene, spawnEntrance->spawn);
    osSyncPrintf("\nSCENE_NO=%d COUNTER=%d\n", gSaveContext.entranceIndex, gSaveContext.sceneSetupIndex);

    // When entering Gerudo Valley in the right setup, trigger the GC emulator to play the ending movie.
    // The emulator constantly checks whether PC is 0x81000000, so this works even though it's not a valid address.
    if ((gEntranceTable[gSaveContext.entranceIndex].scene == SCENE_SPOT09) && (gSaveContext.sceneSetupIndex == 6)) {
        osSyncPrintf("エンディングはじまるよー\n"); // "The ending starts"
        ((void (*)())0x81000000)();
        osSyncPrintf("出戻り？\n"); // "Return?"
    }

    Cutscene_HandleEntranceTriggers(globalCtx);
    KaleidoScopeCall_Init(globalCtx);
    func_801109B0(globalCtx);

    if (gSaveContext.nextDayTime != 0xFFFF) {
        if (gSaveContext.nextDayTime == 0x8001) {
            gSaveContext.unk_14++;
            gSaveContext.unk_18++;
            gSaveContext.dogIsLost = true;
            if (Inventory_ReplaceItem(globalCtx, ITEM_WEIRD_EGG, ITEM_CHICKEN) ||
                Inventory_ReplaceItem(globalCtx, ITEM_POCKET_EGG, ITEM_POCKET_CUCCO)) {
                func_8010B680(globalCtx, 0x3066, NULL);
            }
            gSaveContext.nextDayTime = 0xFFFE;
        } else {
            gSaveContext.nextDayTime = 0xFFFD;
        }
    }

    SREG(91) = -1;
    R_PAUSE_MENU_MODE = 0;
    func_800C0EA8(&globalCtx->preRenderCtx);
    func_800C0E70(&globalCtx->preRenderCtx, 0x140, 0xF0, 0, 0, 0);
    func_800C0ED8(&globalCtx->preRenderCtx, 0x140, 0xF0, 0, 0);
    gTrnsnUnkState = 0;
    globalCtx->transitionMode = 0;
    func_8008E6A0(&globalCtx->sub_7B8);
    Math_Rand_Seed((u32)osGetTime());
    Matrix_Init(&globalCtx->state);
    globalCtx->state.main = Gameplay_Main;
    globalCtx->state.destroy = Gameplay_Destroy;
    globalCtx->sceneLoadFlag = -0x14;
    globalCtx->unk_11E16 = 0xFF;
    globalCtx->unk_11E18 = 0;
    globalCtx->unk_11DE9 = 0;

    if (gSaveContext.gameMode != 1) {
        if (gSaveContext.nextTransition == 0xFF) {
            globalCtx->fadeTransition =
                (gEntranceTable[gSaveContext.entranceIndex + tempSetupIndex].field >> 7) & 0x7F; // Fade In
        } else {
            globalCtx->fadeTransition = gSaveContext.nextTransition;
            gSaveContext.nextTransition = 0xFF;
        }
    } else {
        globalCtx->fadeTransition = 6;
    }

    ShrinkWindow_Init();
    TransitionFade_Init(&globalCtx->transitionFade);
    TransitionFade_SetType(&globalCtx->transitionFade, 3);
    TransitionFade_SetColor(&globalCtx->transitionFade, RGBA8(160, 160, 160, 255));
    TransitionFade_Start(&globalCtx->transitionFade);
    VisMono_Init(&D_80161498);
    D_801614B0.a = 0;
    Flags_UnsetAllEnv(globalCtx);

    osSyncPrintf("ZELDA ALLOC SIZE=%x\n", THA_GetSize(&globalCtx->state.tha));
    zAllocSize = THA_GetSize(&globalCtx->state.tha);
    zAlloc = GameState_Alloc(&globalCtx->state, zAllocSize, "../z_play.c", 2918);
    zAllocAligned = (void*)(((u32)zAlloc + 8) & ~0xF);
    ZeldaArena_Init(zAllocAligned, zAllocSize - (u32)zAllocAligned + (u32)zAlloc);
    osSyncPrintf("ゼルダヒープ %08x-%08x\n", zAllocAligned,
                 (s32)((u32)zAllocAligned + zAllocSize) - (s32)((u32)zAllocAligned - (u32)zAlloc)); // "Zelda Heap"

    Fault_AddClient(&D_801614B8, ZeldaArena_Display, NULL, NULL);
    func_800304DC(globalCtx, &globalCtx->actorCtx, globalCtx->linkActorEntry);

    while (!func_800973FC(globalCtx, &globalCtx->roomCtx)) {
        ; // Empty Loop
    }

    player = PLAYER;
    func_80058148(&globalCtx->mainCamera, player);
    func_8005A444(&globalCtx->mainCamera, 0);

    playerStartCamId = player->actor.params & 0xFF;
    if (playerStartCamId != 0xFF) {
        osSyncPrintf("player has start camera ID (" VT_FGCOL(BLUE) "%d" VT_RST ")\n", playerStartCamId);
        func_8005A7A8(&globalCtx->mainCamera, playerStartCamId);
    }

    if (YREG(15) == 0x20) {
        globalCtx->unk_1242B = 2;
    } else if (YREG(15) == 0x10) {
        globalCtx->unk_1242B = 1;
    } else {
        globalCtx->unk_1242B = 0;
    }

    Interface_SetSceneRestrictions(globalCtx);
    func_800758AC(globalCtx);
    gSaveContext.seqIndex = globalCtx->soundCtx.seqIndex;
    gSaveContext.nightSeqIndex = globalCtx->soundCtx.nightSeqIndex;
    func_8002DF18(globalCtx, PLAYER);
    func_800A390C(globalCtx, &globalCtx->animationCtx);
    gSaveContext.respawnFlag = 0;

    if (dREG(95) != 0) {
        D_8012D1F0 = D_801614D0;
        osSyncPrintf("\nkawauso_data=[%x]", D_8012D1F0);
        DmaMgr_DMARomToRam(0x03FEB000, (u32)D_8012D1F0, 0x5000);
    }
}
#else
#pragma GLOBAL_ASM("asm/non_matchings/code/z_play/Gameplay_Init.s")
#endif

#ifdef NON_MATCHING
// regalloc and stack usage differences
// also missing an extra move instruction
void Gameplay_Update(GlobalContext* globalCtx) {
    s32 sp80;
    Input* input;
    u32 i; // 0x78
    s32 temp;

    input = globalCtx->state.input;

    if ((SREG(1) < 0) || (DREG(0) != 0)) {
        SREG(1) = 0;
        ZeldaArena_Display();
    }

    if ((HREG(80) == 18) && (HREG(81) < 0)) {
        HREG(81) = 0;
        osSyncPrintf("object_exchange_rom_address %u\n", gObjectTableSize);
        osSyncPrintf("RomStart RomEnd   Size\n");
        for (i = 0; i < gObjectTableSize; i++) {
            s32 size = gObjectTable[i].vromEnd - gObjectTable[i].vromStart;
            osSyncPrintf("%08x-%08x %08x(%8.3fKB)\n", gObjectTable[i].vromStart, gObjectTable[i].vromEnd, size,
                         size * 0.0009765625f);
        }
        osSyncPrintf("\n");
    }

    if ((HREG(81) == 18) && (HREG(82) < 0)) {
        HREG(82) = 0;
        ActorOverlayTable_LogPrint();
    }

    gSegments[4] = PHYSICAL_TO_VIRTUAL(globalCtx->objectCtx.status[globalCtx->objectCtx.mainKeepIndex].segment);
    gSegments[5] = PHYSICAL_TO_VIRTUAL(globalCtx->objectCtx.status[globalCtx->objectCtx.subKeepIndex].segment);
    gSegments[2] = PHYSICAL_TO_VIRTUAL(globalCtx->sceneSegment);

    if (func_8008E6AC(&globalCtx->sub_7B8, &input[1]) != 0) {
        if ((globalCtx->transitionMode == 0) && (globalCtx->sceneLoadFlag != 0)) {
            globalCtx->transitionMode = 1;
        }

        if (gTrnsnUnkState != 0) {
            switch (gTrnsnUnkState) {
                case 2:
                    if (TransitionUnk_Init(&sTrnsnUnk, 10, 7) == 0) {
                        osSyncPrintf("fbdemo_init呼出し失敗！\n"); // "fbdemo_init call failed!"
                        gTrnsnUnkState = 0;
                    } else {
                        sTrnsnUnk.zBuffer = gZBuffer;
                        gTrnsnUnkState = 3;
                        R_UPDATE_RATE = 1;
                    }
                    break;
                case 3:
                    func_800B23E8(&sTrnsnUnk);
                    break;
            }
        }

        if (globalCtx->transitionMode != 0) {
            switch (globalCtx->transitionMode) {
                case 1:
                    if (globalCtx->sceneLoadFlag != -0x14) {
                        s16 sp6E = 0;
                        Interface_ChangeAlpha(1);

                        if (gSaveContext.cutsceneIndex >= 0xFFF0) {
                            sp6E = (gSaveContext.cutsceneIndex & 0xF) + 4;
                        }

                        if (!(gEntranceTable[globalCtx->nextEntranceIndex + sp6E].field & 0x8000)) { // Continue BGM Off
                            osSyncPrintf("\n\n\nサウンドイニシャル来ました。111"); // "Sound initalized. 111"
                            if ((globalCtx->fadeTransition < 56) && (func_80077600() == 0)) {
                                osSyncPrintf("\n\n\nサウンドイニシャル来ました。222"); // "Sound initalized. 222"
                                func_800F6964(0x14);
                                gSaveContext.seqIndex = 0xFF;
                                gSaveContext.nightSeqIndex = 0xFF;
                            }
                        }
                    }

                    if (CREG(11) == 0) {
                        func_800BC5E0(globalCtx, globalCtx->fadeTransition);
                    } else {
                        func_800BC5E0(globalCtx, CREG(12));
                    }

                    if (globalCtx->transitionMode >= 4) {
                        break;
                    }

                case 2:
                    globalCtx->transitionCtx.init(&globalCtx->transitionCtx.data);

                    if ((globalCtx->transitionCtx.transitionType >> 5) == 1) {
                        globalCtx->transitionCtx.setType(&globalCtx->transitionCtx.data,
                                                         globalCtx->transitionCtx.transitionType | 0x80);
                    }

                    gSaveContext.unk_1419 = 14;
                    if ((globalCtx->transitionCtx.transitionType == 8) ||
                        (globalCtx->transitionCtx.transitionType == 9)) {
                        gSaveContext.unk_1419 = 28;
                    }

                    gSaveContext.fadeDuration = 60;
                    if ((globalCtx->transitionCtx.transitionType == 4) ||
                        (globalCtx->transitionCtx.transitionType == 5)) {
                        gSaveContext.fadeDuration = 20;
                    } else if ((globalCtx->transitionCtx.transitionType == 6) ||
                               (globalCtx->transitionCtx.transitionType == 7)) {
                        gSaveContext.fadeDuration = 150;
                    } else if (globalCtx->transitionCtx.transitionType == 17) {
                        gSaveContext.fadeDuration = 2;
                    }

                    if ((globalCtx->transitionCtx.transitionType == 3) ||
                        (globalCtx->transitionCtx.transitionType == 5) ||
                        (globalCtx->transitionCtx.transitionType == 7) ||
                        (globalCtx->transitionCtx.transitionType == 13) ||
                        (globalCtx->transitionCtx.transitionType == 17)) {
                        globalCtx->transitionCtx.setColor(&globalCtx->transitionCtx.data, RGBA8(160, 160, 160, 255));
                        if (globalCtx->transitionCtx.setEnvColor != NULL) {
                            globalCtx->transitionCtx.setEnvColor(&globalCtx->transitionCtx.data,
                                                                 RGBA8(160, 160, 160, 255));
                        }
                    } else if (globalCtx->transitionCtx.transitionType == 18) {
                        globalCtx->transitionCtx.setColor(&globalCtx->transitionCtx.data, RGBA8(140, 140, 100, 255));
                        if (globalCtx->transitionCtx.setEnvColor != NULL) {
                            globalCtx->transitionCtx.setEnvColor(&globalCtx->transitionCtx.data,
                                                                 RGBA8(140, 140, 100, 255));
                        }
                    } else if (globalCtx->transitionCtx.transitionType == 19) {
                        globalCtx->transitionCtx.setColor(&globalCtx->transitionCtx.data, RGBA8(70, 100, 110, 255));
                        if (globalCtx->transitionCtx.setEnvColor != NULL) {
                            globalCtx->transitionCtx.setEnvColor(&globalCtx->transitionCtx.data,
                                                                 RGBA8(70, 100, 110, 255));
                        }
                    } else {
                        globalCtx->transitionCtx.setColor(&globalCtx->transitionCtx.data, RGBA8(0, 0, 0, 0));
                        if (globalCtx->transitionCtx.setEnvColor != NULL) {
                            globalCtx->transitionCtx.setEnvColor(&globalCtx->transitionCtx.data, RGBA8(0, 0, 0, 0));
                        }
                    }

                    if (globalCtx->sceneLoadFlag == -0x14) {
                        globalCtx->transitionCtx.setType(&globalCtx->transitionCtx.data, 1);
                    } else {
                        globalCtx->transitionCtx.setType(&globalCtx->transitionCtx.data, 2);
                    }

                    globalCtx->transitionCtx.start(&globalCtx->transitionCtx);

                    if (globalCtx->transitionCtx.transitionType == 13) {
                        globalCtx->transitionMode = 11;
                    } else {
                        globalCtx->transitionMode = 3;
                    }
                    break;

                case 3:
                    if (globalCtx->transitionCtx.isDone(&globalCtx->transitionCtx) != 0) {
                        if (globalCtx->transitionCtx.transitionType >= 56) {
                            if (globalCtx->sceneLoadFlag == -0x14) {
                                globalCtx->transitionCtx.destroy(&globalCtx->transitionCtx);
                                func_800BC88C(globalCtx);
                                globalCtx->transitionMode = 0;
                            }
                        } else if (globalCtx->sceneLoadFlag != -0x14) {
                            globalCtx->state.running = 0;
                            if (gSaveContext.gameMode != 2) {
                                SET_NEXT_GAMESTATE(&globalCtx->state, Gameplay_Init, GlobalContext);
                                gSaveContext.entranceIndex = globalCtx->nextEntranceIndex;
                                if (gSaveContext.minigameState == 1) {
                                    gSaveContext.minigameState = 3;
                                }
                            } else {
                                SET_NEXT_GAMESTATE(&globalCtx->state, func_80811A20, char[0x1CAE0]);
                            }
                        } else {
                            globalCtx->transitionCtx.destroy(&globalCtx->transitionCtx);
                            func_800BC88C(globalCtx);
                            globalCtx->transitionMode = 0;
                            if (gTrnsnUnkState == 3) {
                                TransitionUnk_Destroy(&sTrnsnUnk);
                                gTrnsnUnkState = 0;
                                R_UPDATE_RATE = 3;
                            }
                        }
                        globalCtx->sceneLoadFlag = 0;
                    } else {
                        globalCtx->transitionCtx.update(&globalCtx->transitionCtx.data, R_UPDATE_RATE);
                    }
                    break;
            }

            switch (globalCtx->transitionMode) {
                case 4:
                    D_801614C8 = 0;
                    globalCtx->envCtx.unk_E1 = 1;
                    globalCtx->envCtx.unk_E2[0] = 0xA0;
                    globalCtx->envCtx.unk_E2[1] = 0xA0;
                    globalCtx->envCtx.unk_E2[2] = 0xA0;
                    if (globalCtx->sceneLoadFlag != -0x14) {
                        globalCtx->envCtx.unk_E2[3] = 0;
                        globalCtx->transitionMode = 5;
                    } else {
                        globalCtx->envCtx.unk_E2[3] = 0xFF;
                        globalCtx->transitionMode = 6;
                    }
                    break;

                case 5:
                    globalCtx->envCtx.unk_E2[3] = (D_801614C8 / 20.0f) * 255.0f;
                    if (D_801614C8 >= 20 && 1) {
                        globalCtx->state.running = 0;
                        SET_NEXT_GAMESTATE(&globalCtx->state, Gameplay_Init, GlobalContext);
                        gSaveContext.entranceIndex = globalCtx->nextEntranceIndex;
                        globalCtx->sceneLoadFlag = 0;
                        globalCtx->transitionMode = 0;
                    } else {
                        D_801614C8++;
                    }
                    break;

                case 6:
                    globalCtx->envCtx.unk_E2[3] = (1 - D_801614C8 / 20.0f) * 255.0f;
                    if (D_801614C8 >= 20 && 1) {
                        gTrnsnUnkState = 0;
                        R_UPDATE_RATE = 3;
                        globalCtx->sceneLoadFlag = 0;
                        globalCtx->transitionMode = 0;
                        globalCtx->envCtx.unk_E1 = 0;
                    } else {
                        D_801614C8++;
                    }
                    break;

                case 7:
                    D_801614C8 = 0;
                    globalCtx->envCtx.unk_E1 = 1;
                    globalCtx->envCtx.unk_E2[0] = 0xAA;
                    globalCtx->envCtx.unk_E2[1] = 0xA0;
                    globalCtx->envCtx.unk_E2[2] = 0x96;
                    if (globalCtx->sceneLoadFlag != -0x14) {
                        globalCtx->envCtx.unk_E2[3] = 0;
                        globalCtx->transitionMode = 5;
                    } else {
                        globalCtx->envCtx.unk_E2[3] = 0xFF;
                        globalCtx->transitionMode = 6;
                    }
                    break;

                case 10:
                    if (0) {} // Improves codegen
                    if (globalCtx->sceneLoadFlag != -0x14) {
                        globalCtx->state.running = 0;
                        SET_NEXT_GAMESTATE(&globalCtx->state, Gameplay_Init, GlobalContext);
                        gSaveContext.entranceIndex = globalCtx->nextEntranceIndex;
                        globalCtx->sceneLoadFlag = 0;
                        globalCtx->transitionMode = 0;
                    } else {
                        gTrnsnUnkState = 0;
                        R_UPDATE_RATE = 3;
                        globalCtx->sceneLoadFlag = 0;
                        globalCtx->transitionMode = 0;
                    }
                    break;

                case 11:
                    if (gSaveContext.unk_1410 != 0) {
                        globalCtx->transitionMode = 3;
                    }
                    break;

                case 12:
                    if (globalCtx->sceneLoadFlag != -0x14) {
                        globalCtx->envCtx.unk_E6 = 1;
                        globalCtx->transitionMode = 13;
                    } else {
                        globalCtx->envCtx.unk_E6 = 2;
                        globalCtx->envCtx.unk_E7 = 0xFF;
                        globalCtx->envCtx.unk_E8 = 0xFF;
                        globalCtx->transitionMode = 13;
                    }
                    break;

                case 13:
                    Audio_PlaySoundGeneral(NA_SE_EV_SAND_STORM - SFX_FLAG, &D_801333D4, 4, &D_801333E0, &D_801333E0,
                                           &D_801333E8);
                    if (globalCtx->sceneLoadFlag == -0x14) {
                        if (globalCtx->envCtx.unk_E7 < 0x6E) {
                            gTrnsnUnkState = 0;
                            R_UPDATE_RATE = 3;
                            globalCtx->sceneLoadFlag = 0;
                            globalCtx->transitionMode = 0;
                        }
                    } else {
                        if (globalCtx->envCtx.unk_E8 == 0xFF) {
                            if (0) {} // Improves codegen
                            globalCtx->state.running = 0;
                            SET_NEXT_GAMESTATE(&globalCtx->state, Gameplay_Init, GlobalContext);
                            gSaveContext.entranceIndex = globalCtx->nextEntranceIndex;
                            globalCtx->sceneLoadFlag = 0;
                            globalCtx->transitionMode = 0;
                        }
                    }
                    break;

                case 14:
                    if (globalCtx->sceneLoadFlag == -0x14) {
                        globalCtx->envCtx.unk_E6 = 4;
                        globalCtx->envCtx.unk_E7 = 0xFF;
                        globalCtx->envCtx.unk_E8 = 0xFF;
                        LOG_STRING("来た!!!!!!!!!!!!!!!!!!!!!", "../z_play.c", 3471); // "It's here!!!!!!!!!"
                        globalCtx->transitionMode = 15;
                    } else {
                        globalCtx->transitionMode = 12;
                    }
                    break;

                case 15:
                    Audio_PlaySoundGeneral(NA_SE_EV_SAND_STORM - SFX_FLAG, &D_801333D4, 4, &D_801333E0, &D_801333E0,
                                           &D_801333E8);
                    if (globalCtx->sceneLoadFlag == -0x14) {
                        if (globalCtx->envCtx.unk_E7 <= 0) {
                            gTrnsnUnkState = 0;
                            R_UPDATE_RATE = 3;
                            globalCtx->sceneLoadFlag = 0;
                            globalCtx->transitionMode = 0;
                        }
                    }
                    break;

                case 16:
                    D_801614C8 = 0;
                    globalCtx->envCtx.unk_E1 = 1;
                    globalCtx->envCtx.unk_E2[0] = 0;
                    globalCtx->envCtx.unk_E2[1] = 0;
                    globalCtx->envCtx.unk_E2[2] = 0;
                    globalCtx->envCtx.unk_E2[3] = 0xFF;
                    globalCtx->transitionMode = 17;
                    break;

                case 17:
                    if (gSaveContext.unk_1410 != 0) {
                        globalCtx->envCtx.unk_E2[3] = gSaveContext.unk_1410;
                        if (gSaveContext.unk_1410 < 0x65) {
                            gTrnsnUnkState = 0;
                            R_UPDATE_RATE = 3;
                            globalCtx->sceneLoadFlag = 0;
                            globalCtx->transitionMode = 0;
                        }
                    }
                    break;
            }
        }

        if (1 && HREG(63)) {
            LOG_NUM("1", 1, "../z_play.c", 3533);
        }

        temp = HREG(63);
        if (1 && (gTrnsnUnkState != 3)) {
            if (1 && temp) {
                LOG_NUM("1", 1, "../z_play.c", 3542);
            }

            if ((gSaveContext.gameMode == 0) && (globalCtx->msgCtx.msgMode == 0) && (globalCtx->unk_10A20 == 0)) {
                KaleidoSetup_Update(globalCtx);
            }

            if (1 && HREG(63)) {
                LOG_NUM("1", 1, "../z_play.c", 3551);
            }

            sp80 = (globalCtx->pauseCtx.state != 0) || (globalCtx->pauseCtx.flag != 0);

            if (1 && HREG(63)) {
                LOG_NUM("1", 1, "../z_play.c", 3555);
            }

            SkelAnime_AnimationCtxReset(&globalCtx->animationCtx);

            if (1 && HREG(63)) {
                LOG_NUM("1", 1, "../z_play.c", 3561);
            }

            Object_UpdateBank(&globalCtx->objectCtx);

            if (1 && HREG(63)) {
                LOG_NUM("1", 1, "../z_play.c", 3577);
            }

            if ((sp80 == 0) && (IREG(72) == 0)) {
                if (1 && HREG(63)) {
                    LOG_NUM("1", 1, "../z_play.c", 3580);
                }

                globalCtx->gameplayFrames++;

                func_800AA178(1);

                if ((globalCtx->actorCtx.unk_00 != 0) && (globalCtx->actorCtx.unk_00-- < 5)) {
                    osSyncPrintf("FINISH=%d\n", globalCtx->actorCtx.unk_00);
                    if ((globalCtx->actorCtx.unk_00 > 0) && ((globalCtx->actorCtx.unk_00 % 2) != 0)) {
                        globalCtx->envCtx.unk_E1 = 1;
                        globalCtx->envCtx.unk_E2[0] = globalCtx->envCtx.unk_E2[1] = globalCtx->envCtx.unk_E2[2] = 0x96;
                        globalCtx->envCtx.unk_E2[3] = 0x50;
                    } else {
                        globalCtx->envCtx.unk_E1 = 0;
                    }
                } else {
                    if (1 && HREG(63)) {
                        LOG_NUM("1", 1, "../z_play.c", 3606);
                    }

                    func_800973FC(globalCtx, &globalCtx->roomCtx);

                    if (1 && HREG(63)) {
                        LOG_NUM("1", 1, "../z_play.c", 3612);
                    }

                    func_8006139C(globalCtx, &globalCtx->colChkCtx);

                    if (1 && HREG(63)) {
                        LOG_NUM("1", 1, "../z_play.c", 3618);
                    }

                    CollisionCheck_OC(globalCtx, &globalCtx->colChkCtx);

                    if (1 && HREG(63)) {
                        LOG_NUM("1", 1, "../z_play.c", 3624);
                    }

                    func_800622E4(globalCtx, &globalCtx->colChkCtx);

                    if (1 && HREG(63)) {
                        LOG_NUM("1", 1, "../z_play.c", 3631);
                    }

                    CollisionCheck_InitContext(globalCtx, &globalCtx->colChkCtx);

                    if (1 && HREG(63)) {
                        LOG_NUM("1", 1, "../z_play.c", 3637);
                    }

                    if (globalCtx->unk_11DE9 == 0) {
                        Actor_UpdateAll(globalCtx, &globalCtx->actorCtx);
                    }

                    if (1 && HREG(63)) {
                        LOG_NUM("1", 1, "../z_play.c", 3643);
                    }

                    func_80064558(globalCtx, &globalCtx->csCtx);

                    if (1 && HREG(63)) {
                        LOG_NUM("1", 1, "../z_play.c", 3648);
                    }

                    func_800645A0(globalCtx, &globalCtx->csCtx);

                    if (1 && HREG(63)) {
                        LOG_NUM("1", 1, "../z_play.c", 3651);
                    }

                    Effect_UpdateAll(globalCtx);

                    if (1 && HREG(63)) {
                        LOG_NUM("1", 1, "../z_play.c", 3657);
                    }

                    EffectSs_UpdateAll(globalCtx);

                    if (1 && HREG(63)) {
                        LOG_NUM("1", 1, "../z_play.c", 3662);
                    }
                }
            } else {
                func_800AA178(0);
            }

            if (1 && HREG(63)) {
                LOG_NUM("1", 1, "../z_play.c", 3672);
            }

            func_80095AA0(globalCtx, &globalCtx->roomCtx.curRoom, &input[1], 0);

            if (1 && HREG(63)) {
                LOG_NUM("1", 1, "../z_play.c", 3675);
            }

            func_80095AA0(globalCtx, &globalCtx->roomCtx.prevRoom, &input[1], 1);

            if (1 && HREG(63)) {
                LOG_NUM("1", 1, "../z_play.c", 3677);
            }

            if (globalCtx->unk_1242B != 0) {
                if (CHECK_PAD(input[0].press, U_CBUTTONS)) {
                    if ((globalCtx->pauseCtx.state != 0) || (globalCtx->pauseCtx.flag != 0)) {
                        // Translates to: "Changing viewpoint is prohibited due to the kaleidoscope"
                        osSyncPrintf(VT_FGCOL(CYAN) "カレイドスコープ中につき視点変更を禁止しております\n" VT_RST);
                    } else if (func_8008E988(globalCtx)) {
                        // Translates to: "Changing viewpoint is prohibited during the cutscene"
                        osSyncPrintf(VT_FGCOL(CYAN) "デモ中につき視点変更を禁止しております\n" VT_RST);
                    } else if (YREG(15) == 0x10) {
                        Audio_PlaySoundGeneral(NA_SE_SY_ERROR, &D_801333D4, 4, &D_801333E0, &D_801333E0, &D_801333E8);
                    } else {
                        func_800BC490(globalCtx, globalCtx->unk_1242B ^ 3);
                    }
                }
                func_800BC450(globalCtx);
            }

            if (1 && HREG(63)) {
                LOG_NUM("1", 1, "../z_play.c", 3708);
            }

            SkyboxDraw_Update(&globalCtx->skyboxCtx);

            if (1 && HREG(63)) {
                LOG_NUM("1", 1, "../z_play.c", 3716);
            }

            if ((globalCtx->pauseCtx.state != 0) || (globalCtx->pauseCtx.flag != 0)) {
                if (1 && HREG(63)) {
                    LOG_NUM("1", 1, "../z_play.c", 3721);
                }

                KaleidoScopeCall_Update(globalCtx);
            } else if (globalCtx->unk_10A20 != 0) {
                if (1 && HREG(63)) {
                    LOG_NUM("1", 1, "../z_play.c", 3727);
                }

                func_801104C8(globalCtx);
            } else {
                if (1 && HREG(63)) {
                    LOG_NUM("1", 1, "../z_play.c", 3733);
                }

                func_8010F6F0(globalCtx);
            }

            if (1 && HREG(63)) {
                LOG_NUM("1", 1, "../z_play.c", 3737);
            }

            if (1 && HREG(63)) {
                LOG_NUM("1", 1, "../z_play.c", 3742);
            }

            Interface_Update(globalCtx);

            if (1 && HREG(63)) {
                LOG_NUM("1", 1, "../z_play.c", 3765);
            }

            func_800A390C(globalCtx, &globalCtx->animationCtx);

            if (1 && HREG(63)) {
                LOG_NUM("1", 1, "../z_play.c", 3771);
            }

            func_8006BA30(globalCtx);

            if (1 && HREG(63)) {
                LOG_NUM("1", 1, "../z_play.c", 3777);
            }

            ShrinkWindow_Update(R_UPDATE_RATE);

            if (1 && HREG(63)) {
                LOG_NUM("1", 1, "../z_play.c", 3783);
            }

            TransitionFade_Update(&globalCtx->transitionFade, R_UPDATE_RATE);
        }
    }

    if (1 && HREG(63)) {
        LOG_NUM("1", 1, "../z_play.c", 3799);
    }

    if (1 && HREG(63)) {
        LOG_NUM("1", 1, "../z_play.c", 3801);
    }

    if ((sp80 == 0) || (D_8011D394 != 0)) {
        s32 i; // 0x54
        s32 camIdx;
        Vec3s sp48;

        globalCtx->nextCamera = globalCtx->activeCamera;

        if (1 && HREG(63)) {
            LOG_NUM("1", 1, "../z_play.c", 3806);
        }

        for (i = 0, camIdx = globalCtx->nextCamera; i < 4; i++) {
            if ((i != camIdx) && (globalCtx->cameraPtrs[i] != NULL)) {
                if (1 && HREG(63)) {
                    LOG_NUM("1", 1, "../z_play.c", 3809);
                }

                func_800591EC(&sp48, globalCtx->cameraPtrs[i]);
                camIdx = globalCtx->nextCamera;
            }
        }

        func_800591EC(&sp48, globalCtx->cameraPtrs[camIdx]);

        if (1 && HREG(63)) {
            LOG_NUM("1", 1, "../z_play.c", 3814);
        }
    }

    if (1 && HREG(63)) {
        LOG_NUM("1", 1, "../z_play.c", 3816);
    }

    func_80070C24(globalCtx, &globalCtx->envCtx, &globalCtx->lightCtx, &globalCtx->pauseCtx, &globalCtx->msgCtx,
                  &globalCtx->unk_10A20, globalCtx->state.gfxCtx);
}
#else
#pragma GLOBAL_ASM("asm/non_matchings/code/z_play/Gameplay_Update.s")
#endif

void Gameplay_DrawOverlayElements(GlobalContext* globalCtx) {
    if ((globalCtx->pauseCtx.state != 0) || (globalCtx->pauseCtx.flag != 0)) {
        KaleidoScopeCall_Draw(globalCtx);
    }

    if (gSaveContext.gameMode == 0) {
        Interface_Draw(globalCtx);
    }

    func_8010F58C(globalCtx);

    if (globalCtx->unk_10A20 != 0) {
        func_80110460(globalCtx);
    }
}

#ifdef NON_MATCHING
// regalloc, stack usage and minor ordering differences
void Gameplay_Draw(GlobalContext* globalCtx) {
<<<<<<< HEAD
    Lights* sp228;
=======
    GraphicsContext* gfxCtx = globalCtx->state.gfxCtx;
    LightMapper* sp228;
>>>>>>> 2a2fdf7f
    Vec3f sp21C;

    OPEN_DISPS(gfxCtx, "../z_play.c", 3907);

    gSegments[4] = PHYSICAL_TO_VIRTUAL(globalCtx->objectCtx.status[globalCtx->objectCtx.mainKeepIndex].segment);
    gSegments[5] = PHYSICAL_TO_VIRTUAL(globalCtx->objectCtx.status[globalCtx->objectCtx.subKeepIndex].segment);
    gSegments[2] = PHYSICAL_TO_VIRTUAL(globalCtx->sceneSegment);

    gSPSegment(oGfxCtx->polyOpa.p++, 0x00, NULL);
    gSPSegment(oGfxCtx->polyXlu.p++, 0x00, NULL);
    gSPSegment(oGfxCtx->overlay.p++, 0x00, NULL);

    gSPSegment(oGfxCtx->polyOpa.p++, 0x04, globalCtx->objectCtx.status[globalCtx->objectCtx.mainKeepIndex].segment);
    gSPSegment(oGfxCtx->polyXlu.p++, 0x04, globalCtx->objectCtx.status[globalCtx->objectCtx.mainKeepIndex].segment);
    gSPSegment(oGfxCtx->overlay.p++, 0x04, globalCtx->objectCtx.status[globalCtx->objectCtx.mainKeepIndex].segment);

    gSPSegment(oGfxCtx->polyOpa.p++, 0x05, globalCtx->objectCtx.status[globalCtx->objectCtx.subKeepIndex].segment);
    gSPSegment(oGfxCtx->polyXlu.p++, 0x05, globalCtx->objectCtx.status[globalCtx->objectCtx.subKeepIndex].segment);
    gSPSegment(oGfxCtx->overlay.p++, 0x05, globalCtx->objectCtx.status[globalCtx->objectCtx.subKeepIndex].segment);

    gSPSegment(oGfxCtx->polyOpa.p++, 0x02, globalCtx->sceneSegment);
    gSPSegment(oGfxCtx->polyXlu.p++, 0x02, globalCtx->sceneSegment);
    gSPSegment(oGfxCtx->overlay.p++, 0x02, globalCtx->sceneSegment);

    func_80095248(gfxCtx, 0, 0, 0);

    if ((HREG(80) != 10) || (HREG(82) != 0)) {
        oGfxCtx->polyOpa.p = func_800BC8A0(globalCtx, oGfxCtx->polyOpa.p);
        oGfxCtx->polyXlu.p = func_800BC8A0(globalCtx, oGfxCtx->polyXlu.p);

        func_800AA460(&globalCtx->view, globalCtx->view.fovy, globalCtx->view.zNear, globalCtx->lightCtx.unk_0C);
        func_800AAA50(&globalCtx->view, 15);

        Matrix_MtxToMtxF(&globalCtx->view.viewing, &globalCtx->mf_11DA0);
        Matrix_MtxToMtxF(&globalCtx->view.projection, &globalCtx->mf_11D60);
        Matrix_Mult(&globalCtx->mf_11D60, MTXMODE_NEW);
        Matrix_Mult(&globalCtx->mf_11DA0, MTXMODE_APPLY);
        Matrix_Get(&globalCtx->mf_11D60);
        globalCtx->mf_11DA0.mf[3][2] = 0.0f;
        globalCtx->mf_11DA0.mf[3][1] = 0.0f;
        globalCtx->mf_11DA0.mf[3][0] = 0.0f;
        globalCtx->mf_11DA0.mf[2][3] = 0.0f;
        globalCtx->mf_11DA0.mf[1][3] = 0.0f;
        globalCtx->mf_11DA0.mf[0][3] = 0.0f;
        Matrix_Reverse(&globalCtx->mf_11DA0);
        globalCtx->unk_11DE0 = Matrix_MtxFToMtx(Matrix_CheckFloats(&globalCtx->mf_11DA0, "../z_play.c", 4005),
                                                Graph_Alloc(gfxCtx, sizeof(Mtx)));

        gSPSegment(oGfxCtx->polyOpa.p++, 0x01, globalCtx->unk_11DE0);

        if ((HREG(80) != 10) || (HREG(92) != 0)) {
            Gfx* sp1CC = oGfxCtx->polyOpa.p;
            Gfx* gfxP = Graph_GfxPlusOne(oGfxCtx->polyOpa.p);
            gSPDisplayList(oGfxCtx->overlay.p++, gfxP);

            if ((globalCtx->transitionMode == 3) || (globalCtx->transitionMode == 11) ||
                (globalCtx->transitionCtx.transitionType >= 56)) {
                View view; // 0xA0

                View_Init(&view, gfxCtx);
                view.flags = 2 | 8;

                SET_FULLSCREEN_VIEWPORT(&view);

                func_800AB9EC(&view, 15, &gfxP);
                globalCtx->transitionCtx.draw(&globalCtx->transitionCtx.data, &gfxP);
            }

            TransitionFade_Draw(&globalCtx->transitionFade, &gfxP);

            if (D_801614B0.a > 0) {
                D_80161498.primColor.rgba = D_801614B0.rgba;
                VisMono_Draw(&D_80161498, &gfxP);
            }

            gSPEndDisplayList(gfxP++);
            Graph_BranchDlist(sp1CC, gfxP);
            oGfxCtx->polyOpa.p = gfxP;
        }

        if (gTrnsnUnkState == 3) {
            Gfx* sp88 = oGfxCtx->polyOpa.p;
            TransitionUnk_Draw(&sTrnsnUnk, &sp88);
            oGfxCtx->polyOpa.p = sp88;
            goto Gameplay_Draw_DrawOverlayElements;
        } else {
            func_800C0ED8(&globalCtx->preRenderCtx, 0x140, 0xF0, gfxCtx->curFrameBuffer, gZBuffer);

            if (R_PAUSE_MENU_MODE == 2) {
                MsgEvent_SendNullTask();
                func_800C3770(&globalCtx->preRenderCtx);
                R_PAUSE_MENU_MODE = 3;
            } else if (R_PAUSE_MENU_MODE >= 4) {
                R_PAUSE_MENU_MODE = 0;
            }

            if (R_PAUSE_MENU_MODE == 3) {
                Gfx* sp84 = oGfxCtx->polyOpa.p;
                func_800C24BC(&globalCtx->preRenderCtx, &sp84);
                oGfxCtx->polyOpa.p = sp84;
                goto Gameplay_Draw_DrawOverlayElements;
            } else {
                s32 sp80;
                if ((HREG(80) != 10) || (HREG(83) != 0)) {
                    if (globalCtx->skyboxId != 0) {
                        s32 skyboxId = globalCtx->skyboxId;
                        if ((globalCtx->skyboxId != 0x1D) && !globalCtx->envCtx.skyDisabled) {
                            if ((globalCtx->skyboxId == 1) || (skyboxId == 5)) {
                                func_8006FC88(globalCtx->skyboxId, &globalCtx->envCtx, &globalCtx->skyboxCtx);
                                SkyboxDraw_Draw(&globalCtx->skyboxCtx, gfxCtx, globalCtx->skyboxId,
                                                globalCtx->envCtx.unk_13, globalCtx->view.eye.x, globalCtx->view.eye.y,
                                                globalCtx->view.eye.z);
                            } else if (globalCtx->skyboxCtx.unk_140 == 0) {
                                SkyboxDraw_Draw(&globalCtx->skyboxCtx, gfxCtx, skyboxId, 0, globalCtx->view.eye.x,
                                                globalCtx->view.eye.y, globalCtx->view.eye.z);
                            }
                        }
                    }
                }

                if ((HREG(80) != 10) || (HREG(90) & 2)) {
                    if (!globalCtx->envCtx.sunMoonDisabled) {
                        func_800730DC(globalCtx);
                    }
                }

                if ((HREG(80) != 10) || (HREG(90) & 1)) {
                    func_80074D6C(globalCtx);
                }

                if ((HREG(80) != 10) || (HREG(90) & 4)) {
                    func_800750C0(globalCtx);
                    func_8007542C(globalCtx, 0);
                }

                if ((HREG(80) != 10) || (HREG(90) & 8)) {
                    sp228 = Lights_New(&globalCtx->lightCtx, gfxCtx);
                    Lights_Update(sp228, globalCtx->lightCtx.head, NULL);
                    Lights_Draw(sp228, gfxCtx);
                }

                if ((HREG(80) != 10) || (HREG(84) != 0)) {
                    if (VREG(94) == 0) {
                        if (HREG(80) != 10) {
                            sp80 = 3;
                        } else {
                            sp80 = HREG(84);
                        }
                        Scene_Draw(globalCtx);
                        Room_Draw(globalCtx, &globalCtx->roomCtx.curRoom, sp80 & 3);
                        Room_Draw(globalCtx, &globalCtx->roomCtx.prevRoom, sp80 & 3);
                    }
                }

                if ((HREG(80) != 10) || (HREG(83) != 0)) {
                    if (globalCtx->skyboxCtx.unk_140 != 0) {
                        if (ACTIVE_CAM->setting != 0x19) {
                            Vec3f sp74;
                            func_8005AFB4(&sp74, ACTIVE_CAM);
                            SkyboxDraw_Draw(&globalCtx->skyboxCtx, gfxCtx, globalCtx->skyboxId, 0,
                                            globalCtx->view.eye.x + sp74.x, globalCtx->view.eye.y + sp74.y,
                                            globalCtx->view.eye.z + sp74.z);
                        }
                    }
                }

                if (globalCtx->envCtx.unk_EE[1] != 0) {
                    func_80074704(globalCtx, &globalCtx->view, gfxCtx);
                }

                if ((HREG(80) != 10) || (HREG(84) != 0)) {
                    func_8007672C(gfxCtx, 0, 0, 0, globalCtx->unk_11E18, 1);
                }

                if ((HREG(80) != 10) || (HREG(85) != 0)) {
                    func_800315AC(globalCtx, &globalCtx->actorCtx);
                }

                if ((HREG(80) != 10) || (HREG(86) != 0)) {
                    if (!globalCtx->envCtx.sunMoonDisabled) {
                        sp21C.x = globalCtx->view.eye.x + globalCtx->envCtx.unk_04.x;
                        sp21C.y = globalCtx->view.eye.y + globalCtx->envCtx.unk_04.y;
                        sp21C.z = globalCtx->view.eye.z + globalCtx->envCtx.unk_04.z;
                        func_80073988(globalCtx, &globalCtx->envCtx, &globalCtx->view, gfxCtx, sp21C, 0);
                    }
                    func_80075E68(globalCtx);
                }

                if ((HREG(80) != 10) || (HREG(87) != 0)) {
                    if (MREG(64) != 0) {
                        func_8007672C(gfxCtx, MREG(65), MREG(66), MREG(67), MREG(68), 3);
                    }

                    if (globalCtx->envCtx.unk_E1) {} // Necessary to match

                    if (globalCtx->envCtx.unk_E1 == 1) {
                        func_8007672C(gfxCtx, globalCtx->envCtx.unk_E2[0], globalCtx->envCtx.unk_E2[1],
                                      globalCtx->envCtx.unk_E2[2], globalCtx->envCtx.unk_E2[3], 3);
                    } else {
                        // Also necessary to match
                    }
                }

                if ((HREG(80) != 10) || (HREG(88) != 0)) {
                    if (globalCtx->envCtx.unk_E6 != 0) {
                        func_80076934(globalCtx);
                    }
                }

                if ((HREG(80) != 10) || (HREG(93) != 0)) {
                    DebugDisplay_DrawObjects(globalCtx);
                }

                if ((R_PAUSE_MENU_MODE == 1) || (gTrnsnUnkState == 1)) {
                    Gfx* sp70 = oGfxCtx->overlay.p;
                    globalCtx->preRenderCtx.unk_10 = gfxCtx->curFrameBuffer;
                    globalCtx->preRenderCtx.unk_14 = gZBuffer;
                    func_800C1F20(&globalCtx->preRenderCtx, &sp70);
                    if (R_PAUSE_MENU_MODE == 1) {
                        globalCtx->preRenderCtx.unk_18 = gfxCtx->curFrameBuffer;
                        func_800C20B4(&globalCtx->preRenderCtx, &sp70);
                        R_PAUSE_MENU_MODE = 2;
                    } else {
                        gTrnsnUnkState = 2;
                    }
                    oGfxCtx->overlay.p = sp70;
                    globalCtx->preRenderCtx.unk_A3 = 2;
                    SREG(33) |= 1;
                } else {
                Gameplay_Draw_DrawOverlayElements:
                    if ((HREG(80) != 10) || (HREG(89) != 0)) {
                        Gameplay_DrawOverlayElements(globalCtx);
                    }
                }
            }
        }
    }

    if (globalCtx->view.unk_124 != 0) {
        Vec3s sp50;
        func_800591EC(&sp50, ACTIVE_CAM);
        func_800AB944(&globalCtx->view);
        globalCtx->view.unk_124 = 0;
        if ((globalCtx->skyboxId != 0) && (globalCtx->skyboxId != 0x1D) && !globalCtx->envCtx.skyDisabled) {
            SkyboxDraw_UpdateMatrix(&globalCtx->skyboxCtx, globalCtx->view.eye.x, globalCtx->view.eye.y,
                                    globalCtx->view.eye.z);
        }
    }

    func_80059EC8(ACTIVE_CAM);

    CLOSE_DISPS(gfxCtx, "../z_play.c", 4508);
}
#else
#pragma GLOBAL_ASM("asm/non_matchings/code/z_play/Gameplay_Draw.s")
#endif

void Gameplay_Main(GlobalContext* globalCtx) {
    D_8012D1F8 = &globalCtx->state.input[0];

    DebugDisplay_Init();

    if (1 && HREG(63)) {
        LOG_NUM("1", 1, "../z_play.c", 4556);
    }

    if ((HREG(80) == 10) && (HREG(94) != 10)) {
        HREG(81) = 1;
        HREG(82) = 1;
        HREG(83) = 1;
        HREG(84) = 3;
        HREG(85) = 1;
        HREG(86) = 1;
        HREG(87) = 1;
        HREG(88) = 1;
        HREG(89) = 1;
        HREG(90) = 15;
        HREG(91) = 1;
        HREG(92) = 1;
        HREG(93) = 1;
        HREG(94) = 10;
    }

    if ((HREG(80) != 10) || (HREG(81) != 0)) {
        Gameplay_Update(globalCtx);
    }

    if (1 && HREG(63)) {
        LOG_NUM("1", 1, "../z_play.c", 4583);
    }

    Gameplay_Draw(globalCtx);

    if (1 && HREG(63)) {
        LOG_NUM("1", 1, "../z_play.c", 4587);
    }
}

// original name: "Game_play_demo_mode_check"
s32 Gameplay_InCsMode(GlobalContext* globalCtx) {
    return (globalCtx->csCtx.state != 0) || func_8008E988(globalCtx);
}

f32 func_800BFCB8(GlobalContext* globalCtx, MtxF* mf, Vec3f* vec) {
    CollisionPoly sp50;
    f32 temp1;
    f32 temp2;
    f32 temp3;
    f32 sp40;
    f32 sp3C;
    f32 sp38;
    f32 sp34;
    s32 pad[5];

    sp40 = func_8003CB30(&globalCtx->colCtx, &sp50, vec, mf);

    if (sp40 > -32000.0f) {
        sp3C = sp50.norm.x * (1.0f / 32767.0f);
        sp38 = sp50.norm.y * (1.0f / 32767.0f);
        sp34 = sp50.norm.z * (1.0f / 32767.0f);

        temp1 = sqrtf(1.0f - SQ(sp3C));

        if (temp1 != 0.0f) {
            temp2 = sp38 * temp1;
            temp3 = -sp34 * temp1;
        } else {
            temp3 = 0.0f;
            temp2 = 0.0f;
        }

        mf->xx = temp1;
        mf->xy = -sp3C * temp2;
        mf->xz = sp3C * temp3;
        mf->yx = sp3C;
        mf->yy = sp38;
        mf->yz = sp34;
        mf->zy = temp3;
        mf->zz = temp2;
        mf->xw = 0.0f;
        mf->yw = 0.0f;
        mf->zx = 0.0f;
        mf->zw = 0.0f;
        mf->wx = vec->x;
        mf->wy = sp40;
        mf->wz = vec->z;
        mf->ww = 1.0f;
    } else {
        mf->yx = 0.0f;
        mf->xz = 0.0f;
        mf->xy = 0.0f;
        mf->xx = 0.0f;
        mf->zw = 0.0f;
        mf->zx = 0.0f;
        mf->yw = 0.0f;
        mf->xw = 0.0f;
        mf->zz = 0.0f;
        mf->zy = 0.0f;
        mf->yz = 0.0f;
        mf->yy = 1.0f;
        mf->wx = vec->x;
        mf->wy = vec->y;
        mf->wz = vec->z;
        mf->ww = 1.0f;
    }

    return sp40;
}

void* Gameplay_LoadFile(GlobalContext* globalCtx, RomFile* file) {
    u32 size;
    void* allocp;

    size = file->vromEnd - file->vromStart;
    allocp = GameState_Alloc(&globalCtx->state, size, "../z_play.c", 4692);
    DmaMgr_SendRequest1(allocp, file->vromStart, size, "../z_play.c", 4694);

    return allocp;
}

void Gameplay_InitSkybox(GlobalContext* globalCtx, s16 skyboxId) {
    func_800B0E50(globalCtx, &globalCtx->skyboxCtx, skyboxId);
    func_8006F140(globalCtx, &globalCtx->envCtx, 0);
}

void Gameplay_InitScene(GlobalContext* globalCtx, s32 spawn) {
    globalCtx->curSpawn = spawn;
    globalCtx->linkActorEntry = NULL;
    globalCtx->unk_11DFC = NULL;
    globalCtx->setupEntranceList = NULL;
    globalCtx->setupExitList = NULL;
    globalCtx->cUpElfMsgs = NULL;
    globalCtx->setupPathList = NULL;
    globalCtx->nbSetupActors = 0;
    Object_InitBank(globalCtx, &globalCtx->objectCtx);
    Lights_InitContext(globalCtx, &globalCtx->lightCtx);
    func_80098CBC(globalCtx, &globalCtx->nbTransitionActors);
    func_80096FD4(globalCtx, &globalCtx->roomCtx.curRoom);
    YREG(15) = 0;
    gSaveContext.worldMapArea = 0;
    Scene_ExecuteCommands(globalCtx, globalCtx->sceneSegment);
    Gameplay_InitSkybox(globalCtx, globalCtx->skyboxId);
}

void Gameplay_SpawnScene(GlobalContext* globalCtx, s32 sceneNum, s32 spawn) {
    Scene* scene = &gSceneTable[sceneNum];

    scene->unk_13 = 0;
    globalCtx->loadedScene = scene;
    globalCtx->sceneNum = sceneNum;
    globalCtx->sceneConfig = scene->config;

    osSyncPrintf("\nSCENE SIZE %fK\n", (scene->sceneFile.vromEnd - scene->sceneFile.vromStart) * 0.0009765625f);

    globalCtx->sceneSegment = Gameplay_LoadFile(globalCtx, &scene->sceneFile);
    scene->unk_13 = 0;
    if (globalCtx->sceneSegment == NULL) {
        __assert("this->sceneSegment != NULL", "../z_play.c", 4960);
    }
    gSegments[2] = PHYSICAL_TO_VIRTUAL(globalCtx->sceneSegment);

    Gameplay_InitScene(globalCtx, spawn);

    osSyncPrintf("ROOM SIZE=%fK\n", func_80096FE8(globalCtx, &globalCtx->roomCtx) * 0.0009765625f);
}

void func_800C016C(GlobalContext* globalCtx, Vec3f* src, Vec3f* dest) {
    f32 temp;

    Matrix_Mult(&globalCtx->mf_11D60, MTXMODE_NEW);
    Matrix_MultVec3f(src, dest);

    temp = globalCtx->mf_11D60.ww +
           (globalCtx->mf_11D60.xw * src->x + globalCtx->mf_11D60.yw * src->y + globalCtx->mf_11D60.zw * src->z);

    dest->x = 160.0f + ((dest->x / temp) * 160.0f);
    dest->y = 120.0f - ((dest->y / temp) * 120.0f);
}

s16 Gameplay_CreateSubCamera(GlobalContext* globalCtx) {
    s16 i;

    for (i = 1; i < 4; i++) {
        if (globalCtx->cameraPtrs[i] == NULL) {
            break;
        }
    }

    if (i == 4) {
        osSyncPrintf(VT_COL(RED, WHITE) "camera control: error: fulled sub camera system area\n" VT_RST);
        return -1;
    }

    osSyncPrintf("camera control: " VT_BGCOL(CYAN) " " VT_COL(WHITE, BLUE) " create new sub camera [%d] " VT_BGCOL(
                     CYAN) " " VT_RST "\n",
                 i);

    globalCtx->cameraPtrs[i] = &globalCtx->subCameras[i - 1];
    func_80057C6C(globalCtx->cameraPtrs[i], &globalCtx->view, &globalCtx->colCtx, globalCtx);
    globalCtx->cameraPtrs[i]->unk_164 = i;

    return i;
}

s16 Gameplay_GetActiveCamId(GlobalContext* globalCtx) {
    return globalCtx->activeCamera;
}

void Gameplay_ChangeCameraStatus(GlobalContext* globalCtx, s16 camId, s16 status) {
    s16 camIdx = (camId == -1) ? globalCtx->activeCamera : camId;

    if (status == 7) {
        globalCtx->activeCamera = camIdx;
    }

    Camera_ChangeStatus(globalCtx->cameraPtrs[camIdx], status);
}

void Gameplay_ClearCamera(GlobalContext* globalCtx, s16 camId) {
    s16 camIdx = (camId == -1) ? globalCtx->activeCamera : camId;

    if (camIdx == 0) {
        osSyncPrintf(VT_COL(RED, WHITE) "camera control: error: never clear camera !!\n" VT_RST);
    }

    if (globalCtx->cameraPtrs[camIdx] != NULL) {
        Camera_ChangeStatus(globalCtx->cameraPtrs[camIdx], 0x100);
        globalCtx->cameraPtrs[camIdx] = NULL;
        osSyncPrintf("camera control: " VT_BGCOL(CYAN) " " VT_COL(WHITE, BLUE) " clear sub camera [%d] " VT_BGCOL(
                         CYAN) " " VT_RST "\n",
                     camIdx);
    } else {
        osSyncPrintf(VT_COL(RED, WHITE) "camera control: error: camera No.%d already cleared\n" VT_RST, camIdx);
    }
}

void Gameplay_ClearAllSubCameras(GlobalContext* globalCtx) {
    s16 i;

    for (i = 1; i < 4; i++) {
        if (globalCtx->cameraPtrs[i] != NULL) {
            Gameplay_ClearCamera(globalCtx, i);
        }
    }

    globalCtx->activeCamera = 0;
}

Camera* Gameplay_GetCamera(GlobalContext* globalCtx, s16 camId) {
    s16 camIdx = (camId == -1) ? globalCtx->activeCamera : camId;

    return globalCtx->cameraPtrs[camIdx];
}

s32 func_800C04D8(GlobalContext* globalCtx, s16 camId, Vec3f* arg2, Vec3f* arg3) {
    s32 ret = 0;
    s16 camIdx = (camId == -1) ? globalCtx->activeCamera : camId;
    Camera* camera = globalCtx->cameraPtrs[camIdx];
    Player* player;

    ret |= Camera_SetParam(camera, 1, arg2);
    ret <<= 1;
    ret |= Camera_SetParam(camera, 2, arg3);

    camera->dist = Math3D_Vec3f_DistXYZ(arg2, arg3);

    player = camera->player;
    if (player != NULL) {
        camera->unk_E4.x = arg2->x - player->actor.posRot.pos.x;
        camera->unk_E4.y = arg2->y - player->actor.posRot.pos.y;
        camera->unk_E4.z = arg2->z - player->actor.posRot.pos.z;
    } else {
        camera->unk_E4.x = camera->unk_E4.y = camera->unk_E4.z = 0.0f;
    }

    camera->unk_100 = 0.01f;

    return ret;
}

s32 func_800C05E4(GlobalContext* globalCtx, s16 camId, Vec3f* arg2, Vec3f* arg3, Vec3f* arg4) {
    s32 ret = 0;
    s16 camIdx = (camId == -1) ? globalCtx->activeCamera : camId;
    Camera* camera = globalCtx->cameraPtrs[camIdx];
    Player* player;

    ret |= Camera_SetParam(camera, 1, arg2);
    ret <<= 1;
    ret |= Camera_SetParam(camera, 2, arg3);
    ret <<= 1;
    ret |= Camera_SetParam(camera, 4, arg4);

    camera->dist = Math3D_Vec3f_DistXYZ(arg2, arg3);

    player = camera->player;
    if (player != NULL) {
        camera->unk_E4.x = arg2->x - player->actor.posRot.pos.x;
        camera->unk_E4.y = arg2->y - player->actor.posRot.pos.y;
        camera->unk_E4.z = arg2->z - player->actor.posRot.pos.z;
    } else {
        camera->unk_E4.x = camera->unk_E4.y = camera->unk_E4.z = 0.0f;
    }

    camera->unk_100 = 0.01f;

    return ret;
}

s32 func_800C0704(GlobalContext* globalCtx, s16 camId, f32 arg2) {
    s32 ret = Camera_SetParam(globalCtx->cameraPtrs[camId], 32, &arg2) & 1;
    if (1) {}
    return ret;
}

s32 func_800C0744(GlobalContext* globalCtx, s16 camId, s16 arg2) {
    s16 camIdx = (camId == -1) ? globalCtx->activeCamera : camId;
    Camera* camera;

    camera = globalCtx->cameraPtrs[camIdx];
    camera->roll = arg2;

    return 1;
}

void func_800C078C(GlobalContext* globalCtx, s16 camId1, s16 camId2) {
    s16 camIdx2 = (camId2 == -1) ? globalCtx->activeCamera : camId2;
    s16 camIdx1 = (camId1 == -1) ? globalCtx->activeCamera : camId1;

    func_8005AE64(globalCtx->cameraPtrs[camIdx1], globalCtx->cameraPtrs[camIdx2]);
}

s32 func_800C0808(GlobalContext* globalCtx, s16 camId, Player* player, s16 arg3) {
    Camera* camera;
    s16 camIdx = (camId == -1) ? globalCtx->activeCamera : camId;

    camera = globalCtx->cameraPtrs[camIdx];
    func_80058148(camera, player);
    return func_8005A77C(camera, arg3);
}

void func_800C0874(GlobalContext* globalCtx, s16 camId, s16 arg2) {
    func_8005A77C(Gameplay_GetCamera(globalCtx, camId), arg2);
}

void func_800C08AC(GlobalContext* globalCtx, s16 camId, s16 arg2) {
    s16 camIdx = (camId == -1) ? globalCtx->activeCamera : camId;
    s16 i;

    Gameplay_ClearCamera(globalCtx, camIdx);

    for (i = 1; i < 4; i++) {
        if (globalCtx->cameraPtrs[i] != NULL) {
            osSyncPrintf(
                VT_COL(RED, WHITE) "camera control: error: return to main, other camera left. %d cleared!!\n" VT_RST,
                i);
            Gameplay_ClearCamera(globalCtx, i);
        }
    }

    if (arg2 <= 0) {
        Gameplay_ChangeCameraStatus(globalCtx, 0, 7);
        globalCtx->cameraPtrs[0]->unk_14E = globalCtx->cameraPtrs[0]->unk_162 = 0;
    } else {
        func_800800F8(globalCtx, 1020, arg2, NULL, 0);
    }
}

s16 func_800C09A4(GlobalContext* globalCtx, s16 camId) {
    Camera* camera = globalCtx->cameraPtrs[camId];

    if (camera != NULL) {
        return camera->uid;
    } else {
        return -1;
    }
}

s16 func_800C09D8(GlobalContext* globalCtx, s16 camId, s16 arg2) {
    Camera* camera = globalCtx->cameraPtrs[camId];

    if (camera != NULL) {
        return 0;
    } else if (camera->uid != arg2) {
        return 0;
    } else if (camera->status != 7) {
        return 2;
    } else {
        return 1;
    }
}

void Gameplay_SaveSceneFlags(GlobalContext* globalCtx) {
    SaveSceneFlags* sceneFlags = &gSaveContext.sceneFlags[globalCtx->sceneNum];

    sceneFlags->chest = globalCtx->actorCtx.flags.chest;
    sceneFlags->swch = globalCtx->actorCtx.flags.swch;
    sceneFlags->clear = globalCtx->actorCtx.flags.clear;
    sceneFlags->collect = globalCtx->actorCtx.flags.collect;
}

void Gameplay_SetRespawnData(GlobalContext* globalCtx, s32 respawnMode, s16 entranceIndex, s32 roomIndex,
                             s32 playerParams, Vec3f* pos, s16 yaw) {
    RespawnData* respawnData = &gSaveContext.respawn[respawnMode];

    respawnData->entranceIndex = entranceIndex;
    respawnData->roomIndex = roomIndex;
    respawnData->pos = *pos;
    respawnData->yaw = yaw;
    respawnData->playerParams = playerParams;
    respawnData->tempSwchFlags = globalCtx->actorCtx.flags.tempSwch;
    respawnData->tempCollectFlags = globalCtx->actorCtx.flags.tempCollect;
}

void Gameplay_SetupRespawnPoint(GlobalContext* globalCtx, s32 respawnMode, s32 playerParams) {
    Player* player = PLAYER;
    s32 entranceIndex;
    s8 roomIndex;

    if ((globalCtx->sceneNum != SCENE_YOUSEI_IZUMI_TATE) && (globalCtx->sceneNum != SCENE_KAKUSIANA)) {
        roomIndex = globalCtx->roomCtx.curRoom.num;
        entranceIndex = gSaveContext.entranceIndex;
        Gameplay_SetRespawnData(globalCtx, respawnMode, entranceIndex, roomIndex, playerParams,
                                &player->actor.posRot.pos, player->actor.shape.rot.y);
    }
}

void Gameplay_TriggerVoidOut(GlobalContext* globalCtx) {
    gSaveContext.respawn[RESPAWN_MODE_DOWN].tempSwchFlags = globalCtx->actorCtx.flags.tempSwch;
    gSaveContext.respawn[RESPAWN_MODE_DOWN].tempCollectFlags = globalCtx->actorCtx.flags.tempCollect;
    gSaveContext.respawnFlag = 1;
    globalCtx->sceneLoadFlag = 0x14;
    globalCtx->nextEntranceIndex = gSaveContext.respawn[RESPAWN_MODE_DOWN].entranceIndex;
    globalCtx->fadeTransition = 2;
}

void Gameplay_LoadToLastEntrance(GlobalContext* globalCtx) {
    gSaveContext.respawnFlag = -1;
    globalCtx->sceneLoadFlag = 0x14;

    if ((globalCtx->sceneNum == SCENE_GANON_SONOGO) || (globalCtx->sceneNum == SCENE_GANON_FINAL) ||
        (globalCtx->sceneNum == SCENE_GANONTIKA_SONOGO) || (globalCtx->sceneNum == SCENE_GANON_DEMO)) {
        globalCtx->nextEntranceIndex = 0x043F;
        Item_Give(globalCtx, ITEM_SWORD_MASTER);
    } else if ((gSaveContext.entranceIndex == 0x028A) || (gSaveContext.entranceIndex == 0x028E) ||
               (gSaveContext.entranceIndex == 0x0292) || (gSaveContext.entranceIndex == 0x0476)) {
        globalCtx->nextEntranceIndex = 0x01F9;
    } else {
        globalCtx->nextEntranceIndex = gSaveContext.entranceIndex;
    }

    globalCtx->fadeTransition = 2;
}

void Gameplay_TriggerRespawn(GlobalContext* globalCtx) {
    Gameplay_SetupRespawnPoint(globalCtx, RESPAWN_MODE_DOWN, 0xDFF);
    Gameplay_LoadToLastEntrance(globalCtx);
}

s32 func_800C0CB8(GlobalContext* globalCtx) {
    return (globalCtx->roomCtx.curRoom.mesh->polygon.type != 1) && (YREG(15) != 0x20) && (YREG(15) != 0x30) &&
           (YREG(15) != 0x40) && (globalCtx->sceneNum != SCENE_HAIRAL_NIWA);
}

s32 func_800C0D28(GlobalContext* globalCtx) {
    return (globalCtx->sub_7B8.toggle != 0);
}

s32 func_800C0D34(GlobalContext* globalCtx, Actor* actor, s16* yaw) {
    TransitionActorEntry* transitionActor;

    if (actor->type != ACTORTYPE_DOOR) {
        return 0;
    }

    transitionActor = &globalCtx->transitionActorList[(u16)actor->params >> 10];

    if (transitionActor->backRoom == transitionActor->frontRoom) {
        return 0;
    }

    if (actor->room == transitionActor->frontRoom) {
        *yaw = actor->shape.rot.y;
    } else {
        *yaw = actor->shape.rot.y + 0x8000;
    }

    return 1;
}

s32 func_800C0DB4(GlobalContext* globalCtx, Vec3f* arg1) {
    UNK_TYPE sp3C;
    CollisionPoly* sp38;
    Vec3f sp2C;
    s32 sp28;

    sp2C = *arg1;

    if ((func_8004213C(globalCtx, &globalCtx->colCtx, sp2C.x, sp2C.z, &sp2C.y, &sp3C) == 1) && (arg1->y < sp2C.y) &&
        (func_8003C940(&globalCtx->colCtx, &sp38, &sp28, &sp2C) != -32000.0f)) {
        return 1;
    } else {
        return 0;
    }
}<|MERGE_RESOLUTION|>--- conflicted
+++ resolved
@@ -1070,12 +1070,8 @@
 #ifdef NON_MATCHING
 // regalloc, stack usage and minor ordering differences
 void Gameplay_Draw(GlobalContext* globalCtx) {
-<<<<<<< HEAD
+    GraphicsContext* gfxCtx = globalCtx->state.gfxCtx;
     Lights* sp228;
-=======
-    GraphicsContext* gfxCtx = globalCtx->state.gfxCtx;
-    LightMapper* sp228;
->>>>>>> 2a2fdf7f
     Vec3f sp21C;
 
     OPEN_DISPS(gfxCtx, "../z_play.c", 3907);
