--- conflicted
+++ resolved
@@ -1286,15 +1286,9 @@
                 }
 
                 if ((R_PAUSE_MENU_MODE == 1) || (gTrnsnUnkState == 1)) {
-<<<<<<< HEAD
                     Gfx* sp70 = gfxCtx->overlay.p;
                     globalCtx->preRenderCtx.fbuf = gfxCtx->curFrameBuffer;
                     globalCtx->preRenderCtx.fbufSave = gZBuffer;
-=======
-                    Gfx* sp70 = oGfxCtx->overlay.p;
-                    globalCtx->preRenderCtx.unk_10 = gfxCtx->curFrameBuffer;
-                    globalCtx->preRenderCtx.unk_14 = gZBuffer;
->>>>>>> 507edd13
                     func_800C1F20(&globalCtx->preRenderCtx, &sp70);
                     if (R_PAUSE_MENU_MODE == 1) {
                         globalCtx->preRenderCtx.cvgSave = gfxCtx->curFrameBuffer;
@@ -1303,13 +1297,8 @@
                     } else {
                         gTrnsnUnkState = 2;
                     }
-<<<<<<< HEAD
                     gfxCtx->overlay.p = sp70;
                     globalCtx->unk_121C7 = 2;
-=======
-                    oGfxCtx->overlay.p = sp70;
-                    globalCtx->preRenderCtx.unk_A3 = 2;
->>>>>>> 507edd13
                     SREG(33) |= 1;
                 } else {
                 Gameplay_Draw_DrawOverlayElements:
