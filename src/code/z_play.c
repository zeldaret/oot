#include "global.h"
#include "quake.h"
#include "terminal.h"

void* D_8012D1F0 = NULL;
UNK_TYPE D_8012D1F4 = 0; // unused
Input* D_8012D1F8 = NULL;

TransitionUnk sTrnsnUnk;
s32 gTrnsnUnkState;
VisMono D_80161498;
Color_RGBA8_u32 D_801614B0;
FaultClient D_801614B8;
s16 sTransitionFillTimer;
u64 D_801614D0[0xA00];

void Play_SpawnScene(PlayState* this, s32 sceneId, s32 spawn);

// This macro prints the number "1" with a file and line number if R_ENABLE_PLAY_LOGS is enabled.
// For example, it can be used to trace the play state execution at a high level.
#define PLAY_LOG(line)                            \
    do {                                          \
        if (R_ENABLE_PLAY_LOGS) {                 \
            LOG_NUM("1", 1, "../z_play.c", line); \
        }                                         \
    } while (0)

void Play_ChangeViewpointBgCamIndex(PlayState* this) {
    Camera_ChangeBgCamIndex(GET_ACTIVE_CAM(this), this->viewpoint - 1);
}

void Play_SetViewpoint(PlayState* this, s16 viewpoint) {
    ASSERT(viewpoint == VIEWPOINT_LOCKED || viewpoint == VIEWPOINT_PIVOT, "point == 1 || point == 2", "../z_play.c",
           2160);

    this->viewpoint = viewpoint;

    if ((R_SCENE_CAM_TYPE != SCENE_CAM_TYPE_FIXED_SHOP_VIEWPOINT) && (gSaveContext.save.cutsceneIndex < 0xFFF0)) {
        // Play a sfx when the player toggles the camera
        Audio_PlaySfxGeneral((viewpoint == VIEWPOINT_LOCKED) ? NA_SE_SY_CAMERA_ZOOM_DOWN : NA_SE_SY_CAMERA_ZOOM_UP,
                             &gSfxDefaultPos, 4, &gSfxDefaultFreqAndVolScale, &gSfxDefaultFreqAndVolScale,
                             &gSfxDefaultReverb);
    }

    Play_ChangeViewpointBgCamIndex(this);
}

/**
 * @return true if the currently set viewpoint is the same as the one provided in the argument
 */
s32 Play_CheckViewpoint(PlayState* this, s16 viewpoint) {
    return (viewpoint == this->viewpoint);
}

/**
 * If the scene is a shop, set the viewpoint that will set the bgCamIndex
 * to toggle the camera into a "browsing item selection" setting.
 */
void Play_SetShopBrowsingViewpoint(PlayState* this) {
    osSyncPrintf("Game_play_shop_pr_vr_switch_set()\n");

    if (R_SCENE_CAM_TYPE == SCENE_CAM_TYPE_FIXED_SHOP_VIEWPOINT) {
        this->viewpoint = VIEWPOINT_PIVOT;
    }
}

void Play_SetupTransition(PlayState* this, s32 transitionType) {
    TransitionContext* transitionCtx = &this->transitionCtx;

    bzero(transitionCtx, sizeof(TransitionContext));

    transitionCtx->transitionType = transitionType;

    // circle types
    if ((transitionCtx->transitionType >> 5) == 1) {
        transitionCtx->init = TransitionCircle_Init;
        transitionCtx->destroy = TransitionCircle_Destroy;
        transitionCtx->start = TransitionCircle_Start;
        transitionCtx->isDone = TransitionCircle_IsDone;
        transitionCtx->draw = TransitionCircle_Draw;
        transitionCtx->update = TransitionCircle_Update;
        transitionCtx->setType = TransitionCircle_SetType;
        transitionCtx->setColor = TransitionCircle_SetColor;
        transitionCtx->setUnkColor = TransitionCircle_SetUnkColor;
    } else {
        switch (transitionCtx->transitionType) {
            case TRANS_TYPE_TRIFORCE:
                transitionCtx->init = TransitionTriforce_Init;
                transitionCtx->destroy = TransitionTriforce_Destroy;
                transitionCtx->start = TransitionTriforce_Start;
                transitionCtx->isDone = TransitionTriforce_IsDone;
                transitionCtx->draw = TransitionTriforce_Draw;
                transitionCtx->update = TransitionTriforce_Update;
                transitionCtx->setType = TransitionTriforce_SetType;
                transitionCtx->setColor = TransitionTriforce_SetColor;
                transitionCtx->setUnkColor = NULL;
                break;

            case TRANS_TYPE_WIPE:
            case TRANS_TYPE_WIPE_FAST:
                transitionCtx->init = TransitionWipe_Init;
                transitionCtx->destroy = TransitionWipe_Destroy;
                transitionCtx->start = TransitionWipe_Start;
                transitionCtx->isDone = TransitionWipe_IsDone;
                transitionCtx->draw = TransitionWipe_Draw;
                transitionCtx->update = TransitionWipe_Update;
                transitionCtx->setType = TransitionWipe_SetType;
                transitionCtx->setColor = TransitionWipe_SetColor;
                transitionCtx->setUnkColor = NULL;
                break;

            case TRANS_TYPE_FADE_BLACK:
            case TRANS_TYPE_FADE_WHITE:
            case TRANS_TYPE_FADE_BLACK_FAST:
            case TRANS_TYPE_FADE_WHITE_FAST:
            case TRANS_TYPE_FADE_BLACK_SLOW:
            case TRANS_TYPE_FADE_WHITE_SLOW:
            case TRANS_TYPE_FADE_WHITE_CS_DELAYED:
            case TRANS_TYPE_FADE_WHITE_INSTANT:
            case TRANS_TYPE_FADE_GREEN:
            case TRANS_TYPE_FADE_BLUE:
                transitionCtx->init = TransitionFade_Init;
                transitionCtx->destroy = TransitionFade_Destroy;
                transitionCtx->start = TransitionFade_Start;
                transitionCtx->isDone = TransitionFade_IsDone;
                transitionCtx->draw = TransitionFade_Draw;
                transitionCtx->update = TransitionFade_Update;
                transitionCtx->setType = TransitionFade_SetType;
                transitionCtx->setColor = TransitionFade_SetColor;
                transitionCtx->setUnkColor = NULL;
                break;

            case TRANS_TYPE_FILL_WHITE2:
            case TRANS_TYPE_FILL_WHITE:
                this->transitionMode = TRANS_MODE_FILL_WHITE_INIT;
                break;

            case TRANS_TYPE_INSTANT:
                this->transitionMode = TRANS_MODE_INSTANT;
                break;

            case TRANS_TYPE_FILL_BROWN:
                this->transitionMode = TRANS_MODE_FILL_BROWN_INIT;
                break;

            case TRANS_TYPE_SANDSTORM_PERSIST:
                this->transitionMode = TRANS_MODE_SANDSTORM_INIT;
                break;

            case TRANS_TYPE_SANDSTORM_END:
                this->transitionMode = TRANS_MODE_SANDSTORM_END_INIT;
                break;

            case TRANS_TYPE_CS_BLACK_FILL:
                this->transitionMode = TRANS_MODE_CS_BLACK_FILL_INIT;
                break;

            default:
                Fault_AddHungupAndCrash("../z_play.c", 2290);
                break;
        }
    }
}

void func_800BC88C(PlayState* this) {
    this->transitionCtx.transitionType = -1;
}

Gfx* Play_SetFog(PlayState* this, Gfx* gfx) {
    return Gfx_SetFog2(gfx, this->lightCtx.fogColor[0], this->lightCtx.fogColor[1], this->lightCtx.fogColor[2], 0,
                       this->lightCtx.fogNear, 1000);
}

void Play_Destroy(GameState* thisx) {
    PlayState* this = (PlayState*)thisx;
    Player* player = GET_PLAYER(this);

    this->state.gfxCtx->callback = NULL;
    this->state.gfxCtx->callbackParam = NULL;

    SREG(91) = 0;
    R_PAUSE_MENU_MODE = 0;

    PreRender_Destroy(&this->pauseBgPreRender);
    Effect_DeleteAll(this);
    EffectSs_ClearAll(this);
    CollisionCheck_DestroyContext(this, &this->colChkCtx);

    if (gTrnsnUnkState == 3) {
        TransitionUnk_Destroy(&sTrnsnUnk);
        gTrnsnUnkState = 0;
    }

    if (this->transitionMode == TRANS_MODE_INSTANCE_RUNNING) {
        this->transitionCtx.destroy(&this->transitionCtx.instanceData);
        func_800BC88C(this);
        this->transitionMode = TRANS_MODE_OFF;
    }

    Letterbox_Destroy();
    TransitionFade_Destroy(&this->transitionFade);
    VisMono_Destroy(&D_80161498);

    if (gSaveContext.save.linkAge != this->linkAgeOnLoad) {
        Inventory_SwapAgeEquipment();
        Player_SetEquipmentData(this, player);
    }

    func_80031C3C(&this->actorCtx, this);
    Interface_Destroy(this);
    KaleidoScopeCall_Destroy(this);
    KaleidoManager_Destroy();
    ZeldaArena_Cleanup();
    Fault_RemoveClient(&D_801614B8);
}

void Play_Init(GameState* thisx) {
    PlayState* this = (PlayState*)thisx;
    GraphicsContext* gfxCtx = this->state.gfxCtx;
    u32 zAlloc;
    u32 zAllocAligned;
    size_t zAllocSize;
    Player* player;
    s32 playerStartBgCamIndex;
    s32 i;
    u8 baseSceneLayer;
    s32 pad[2];

    if (gSaveContext.save.entranceIndex == ENTR_LOAD_OPENING) {
        gSaveContext.save.entranceIndex = 0;
        this->state.running = false;
        SET_NEXT_GAMESTATE(&this->state, TitleSetup_Init, TitleSetupState);
        return;
    }

    SystemArena_Display();
    GameState_Realloc(&this->state, 0x1D4790);
    KaleidoManager_Init(this);
    View_Init(&this->view, gfxCtx);
    Audio_SetExtraFilter(0);
    Quake_Init();

    for (i = 0; i < ARRAY_COUNT(this->cameraPtrs); i++) {
        this->cameraPtrs[i] = NULL;
    }

    Camera_Init(&this->mainCamera, &this->view, &this->colCtx, this);
    Camera_ChangeStatus(&this->mainCamera, CAM_STAT_ACTIVE);

    for (i = 0; i < 3; i++) {
        Camera_Init(&this->subCameras[i], &this->view, &this->colCtx, this);
        Camera_ChangeStatus(&this->subCameras[i], CAM_STAT_UNK100);
    }

    this->cameraPtrs[CAM_ID_MAIN] = &this->mainCamera;
    this->cameraPtrs[CAM_ID_MAIN]->uid = 0;
    this->activeCamId = CAM_ID_MAIN;
    func_8005AC48(&this->mainCamera, 0xFF);
    Sram_Init(this, &this->sramCtx);
    Regs_InitData(this);
    Message_Init(this);
    GameOver_Init(this);
    SfxSource_InitAll(this);
    Effect_InitContext(this);
    EffectSs_InitInfo(this, 0x55);
    CollisionCheck_InitContext(this, &this->colChkCtx);
    AnimationContext_Reset(&this->animationCtx);
    func_8006450C(this, &this->csCtx);

    if (gSaveContext.nextCutsceneIndex != 0xFFEF) {
        gSaveContext.save.cutsceneIndex = gSaveContext.nextCutsceneIndex;
        gSaveContext.nextCutsceneIndex = 0xFFEF;
    }

    if (gSaveContext.save.cutsceneIndex == 0xFFFD) {
        gSaveContext.save.cutsceneIndex = 0;
    }

    if (gSaveContext.nextDayTime != NEXT_TIME_NONE) {
        gSaveContext.save.dayTime = gSaveContext.nextDayTime;
        gSaveContext.skyboxTime = gSaveContext.nextDayTime;
    }

    if (gSaveContext.save.dayTime > CLOCK_TIME(18, 0) || gSaveContext.save.dayTime < CLOCK_TIME(6, 30)) {
        gSaveContext.save.nightFlag = 1;
    } else {
        gSaveContext.save.nightFlag = 0;
    }

    Cutscene_HandleConditionalTriggers(this);

    if (gSaveContext.gameMode != GAMEMODE_NORMAL || gSaveContext.save.cutsceneIndex >= 0xFFF0) {
        gSaveContext.nayrusLoveTimer = 0;
        Magic_Reset(this);
        gSaveContext.sceneLayer = SCENE_LAYER_CUTSCENE_FIRST + (gSaveContext.save.cutsceneIndex & 0xF);
    } else if (!LINK_IS_ADULT && IS_DAY) {
        gSaveContext.sceneLayer = SCENE_LAYER_CHILD_DAY;
    } else if (!LINK_IS_ADULT && !IS_DAY) {
        gSaveContext.sceneLayer = SCENE_LAYER_CHILD_NIGHT;
    } else if (LINK_IS_ADULT && IS_DAY) {
        gSaveContext.sceneLayer = SCENE_LAYER_ADULT_DAY;
    } else {
        gSaveContext.sceneLayer = SCENE_LAYER_ADULT_NIGHT;
    }

    // save the base scene layer (before accounting for the special cases below) to use later for the transition type
    baseSceneLayer = gSaveContext.sceneLayer;

<<<<<<< HEAD
    if ((gEntranceTable[((void)0, gSaveContext.save.entranceIndex)].sceneId == SCENE_SPOT00) && !LINK_IS_ADULT &&
=======
    if ((gEntranceTable[((void)0, gSaveContext.entranceIndex)].sceneId == SCENE_HYRULE_FIELD) && !LINK_IS_ADULT &&
>>>>>>> 186ecc72
        !IS_CUTSCENE_LAYER) {
        if (CHECK_QUEST_ITEM(QUEST_KOKIRI_EMERALD) && CHECK_QUEST_ITEM(QUEST_GORON_RUBY) &&
            CHECK_QUEST_ITEM(QUEST_ZORA_SAPPHIRE)) {
            gSaveContext.sceneLayer = 1;
        } else {
            gSaveContext.sceneLayer = 0;
        }
<<<<<<< HEAD
    } else if ((gEntranceTable[((void)0, gSaveContext.save.entranceIndex)].sceneId == SCENE_SPOT04) && LINK_IS_ADULT &&
               !IS_CUTSCENE_LAYER) {
=======
    } else if ((gEntranceTable[((void)0, gSaveContext.entranceIndex)].sceneId == SCENE_KOKIRI_FOREST) &&
               LINK_IS_ADULT && !IS_CUTSCENE_LAYER) {
>>>>>>> 186ecc72
        gSaveContext.sceneLayer = GET_EVENTCHKINF(EVENTCHKINF_48) ? 3 : 2;
    }

    Play_SpawnScene(
        this, gEntranceTable[((void)0, gSaveContext.save.entranceIndex) + ((void)0, gSaveContext.sceneLayer)].sceneId,
        gEntranceTable[((void)0, gSaveContext.save.entranceIndex) + ((void)0, gSaveContext.sceneLayer)].spawn);

    osSyncPrintf("\nSCENE_NO=%d COUNTER=%d\n", ((void)0, gSaveContext.save.entranceIndex), gSaveContext.sceneLayer);

    // When entering Gerudo Valley in the credits, trigger the GC emulator to play the ending movie.
    // The emulator constantly checks whether PC is 0x81000000, so this works even though it's not a valid address.
<<<<<<< HEAD
    if ((gEntranceTable[((void)0, gSaveContext.save.entranceIndex)].sceneId == SCENE_SPOT09) &&
=======
    if ((gEntranceTable[((void)0, gSaveContext.entranceIndex)].sceneId == SCENE_GERUDO_VALLEY) &&
>>>>>>> 186ecc72
        gSaveContext.sceneLayer == 6) {
        osSyncPrintf("エンディングはじまるよー\n"); // "The ending starts"
        ((void (*)(void))0x81000000)();
        osSyncPrintf("出戻り？\n"); // "Return?"
    }

    Cutscene_HandleEntranceTriggers(this);
    KaleidoScopeCall_Init(this);
    Interface_Init(this);

    if (gSaveContext.nextDayTime != NEXT_TIME_NONE) {
        if (gSaveContext.nextDayTime == NEXT_TIME_DAY) {
            gSaveContext.save.totalDays++;
            gSaveContext.save.bgsDayCount++;
            gSaveContext.dogIsLost = true;

            if (Inventory_ReplaceItem(this, ITEM_WEIRD_EGG, ITEM_CHICKEN) ||
                Inventory_ReplaceItem(this, ITEM_POCKET_EGG, ITEM_POCKET_CUCCO)) {
                Message_StartTextbox(this, 0x3066, NULL);
            }

            gSaveContext.nextDayTime = NEXT_TIME_DAY_SET;
        } else {
            gSaveContext.nextDayTime = NEXT_TIME_NIGHT_SET;
        }
    }

    SREG(91) = -1;
    R_PAUSE_MENU_MODE = 0;
    PreRender_Init(&this->pauseBgPreRender);
    PreRender_SetValuesSave(&this->pauseBgPreRender, SCREEN_WIDTH, SCREEN_HEIGHT, NULL, NULL, NULL);
    PreRender_SetValues(&this->pauseBgPreRender, SCREEN_WIDTH, SCREEN_HEIGHT, NULL, NULL);
    gTrnsnUnkState = 0;
    this->transitionMode = TRANS_MODE_OFF;
    FrameAdvance_Init(&this->frameAdvCtx);
    Rand_Seed((u32)osGetTime());
    Matrix_Init(&this->state);
    this->state.main = Play_Main;
    this->state.destroy = Play_Destroy;
    this->transitionTrigger = TRANS_TRIGGER_END;
    this->unk_11E16 = 0xFF;
    this->unk_11E18 = 0;
    this->unk_11DE9 = false;

    if (gSaveContext.gameMode != GAMEMODE_TITLE_SCREEN) {
        if (gSaveContext.nextTransitionType == TRANS_NEXT_TYPE_DEFAULT) {
            this->transitionType = ENTRANCE_INFO_END_TRANS_TYPE(
                gEntranceTable[((void)0, gSaveContext.save.entranceIndex) + baseSceneLayer].field);
        } else {
            this->transitionType = gSaveContext.nextTransitionType;
            gSaveContext.nextTransitionType = TRANS_NEXT_TYPE_DEFAULT;
        }
    } else {
        this->transitionType = TRANS_TYPE_FADE_BLACK_SLOW;
    }

    Letterbox_Init();
    TransitionFade_Init(&this->transitionFade);
    TransitionFade_SetType(&this->transitionFade, 3);
    TransitionFade_SetColor(&this->transitionFade, RGBA8(160, 160, 160, 255));
    TransitionFade_Start(&this->transitionFade);
    VisMono_Init(&D_80161498);
    D_801614B0.a = 0;
    Flags_UnsetAllEnv(this);

    osSyncPrintf("ZELDA ALLOC SIZE=%x\n", THA_GetRemaining(&this->state.tha));
    zAllocSize = THA_GetRemaining(&this->state.tha);
    zAlloc = (u32)GameState_Alloc(&this->state, zAllocSize, "../z_play.c", 2918);
    zAllocAligned = (zAlloc + 8) & ~0xF;
    ZeldaArena_Init((void*)zAllocAligned, zAllocSize - zAllocAligned + zAlloc);
    // "Zelda Heap"
    osSyncPrintf("ゼルダヒープ %08x-%08x\n", zAllocAligned,
                 (s32)(zAllocAligned + zAllocSize) - (s32)(zAllocAligned - zAlloc));

    Fault_AddClient(&D_801614B8, ZeldaArena_Display, NULL, NULL);
    Actor_InitContext(this, &this->actorCtx, this->playerEntry);

    while (!func_800973FC(this, &this->roomCtx)) {
        ; // Empty Loop
    }

    player = GET_PLAYER(this);
    Camera_InitPlayerSettings(&this->mainCamera, player);
    Camera_ChangeMode(&this->mainCamera, CAM_MODE_NORMAL);

    playerStartBgCamIndex = player->actor.params & 0xFF;
    if (playerStartBgCamIndex != 0xFF) {
        osSyncPrintf("player has start camera ID (" VT_FGCOL(BLUE) "%d" VT_RST ")\n", playerStartBgCamIndex);
        Camera_ChangeBgCamIndex(&this->mainCamera, playerStartBgCamIndex);
    }

    if (R_SCENE_CAM_TYPE == SCENE_CAM_TYPE_FIXED_TOGGLE_VIEWPOINT) {
        this->viewpoint = VIEWPOINT_PIVOT;
    } else if (R_SCENE_CAM_TYPE == SCENE_CAM_TYPE_FIXED_SHOP_VIEWPOINT) {
        this->viewpoint = VIEWPOINT_LOCKED;
    } else {
        this->viewpoint = VIEWPOINT_NONE;
    }

    Interface_SetSceneRestrictions(this);
    Environment_PlaySceneSequence(this);
    gSaveContext.seqId = this->sequenceCtx.seqId;
    gSaveContext.natureAmbienceId = this->sequenceCtx.natureAmbienceId;
    func_8002DF18(this, GET_PLAYER(this));
    AnimationContext_Update(this, &this->animationCtx);
    gSaveContext.respawnFlag = 0;

    if (dREG(95) != 0) {
        D_8012D1F0 = D_801614D0;
        osSyncPrintf("\nkawauso_data=[%x]", D_8012D1F0);
        DmaMgr_DmaRomToRam(0x03FEB000, D_8012D1F0, sizeof(D_801614D0));
    }
}

void Play_Update(PlayState* this) {
    s32 pad1;
    s32 sp80;
    Input* input;
    u32 i;
    s32 pad2;

    input = this->state.input;

    if ((SREG(1) < 0) || (DREG(0) != 0)) {
        SREG(1) = 0;
        ZeldaArena_Display();
    }

    if ((R_HREG_MODE == HREG_MODE_PRINT_OBJECT_TABLE) && (R_PRINT_OBJECT_TABLE_TRIGGER < 0)) {
        R_PRINT_OBJECT_TABLE_TRIGGER = 0;
        osSyncPrintf("object_exchange_rom_address %u\n", gObjectTableSize);
        osSyncPrintf("RomStart RomEnd   Size\n");

        for (i = 0; i < gObjectTableSize; i++) {
            s32 size = gObjectTable[i].vromEnd - gObjectTable[i].vromStart;

            osSyncPrintf("%08x-%08x %08x(%8.3fKB)\n", gObjectTable[i].vromStart, gObjectTable[i].vromEnd, size,
                         size / 1024.0f);
        }

        osSyncPrintf("\n");
    }

    // HREG(81) was very likely intended to be HREG(80), which would make more sense given how the
    // HREG debugging system works. If this condition used HREG(80) instead, `HREG_MODE_PRINT_OBJECT_TABLE`
    // would also include the actor overlay table and HREG(82) would be used to trigger it instead.
    if ((HREG(81) == 18) && (HREG(82) < 0)) {
        HREG(82) = 0;
        ActorOverlayTable_LogPrint();
    }

    gSegments[4] = VIRTUAL_TO_PHYSICAL(this->objectCtx.status[this->objectCtx.mainKeepIndex].segment);
    gSegments[5] = VIRTUAL_TO_PHYSICAL(this->objectCtx.status[this->objectCtx.subKeepIndex].segment);
    gSegments[2] = VIRTUAL_TO_PHYSICAL(this->sceneSegment);

    if (FrameAdvance_Update(&this->frameAdvCtx, &input[1])) {
        if ((this->transitionMode == TRANS_MODE_OFF) && (this->transitionTrigger != TRANS_TRIGGER_OFF)) {
            this->transitionMode = TRANS_MODE_SETUP;
        }

        if (gTrnsnUnkState != 0) {
            switch (gTrnsnUnkState) {
                case 2:
                    if (TransitionUnk_Init(&sTrnsnUnk, 10, 7) == NULL) {
                        osSyncPrintf("fbdemo_init呼出し失敗！\n"); // "fbdemo_init call failed!"
                        gTrnsnUnkState = 0;
                    } else {
                        sTrnsnUnk.zBuffer = (u16*)gZBuffer;
                        gTrnsnUnkState = 3;
                        R_UPDATE_RATE = 1;
                    }
                    break;
                case 3:
                    func_800B23E8(&sTrnsnUnk);
                    break;
            }
        }

        if (this->transitionMode) { // != TRANS_MODE_OFF
            switch (this->transitionMode) {
                case TRANS_MODE_SETUP:
                    if (this->transitionTrigger != TRANS_TRIGGER_END) {
                        s16 sceneLayer = SCENE_LAYER_CHILD_DAY;

                        Interface_ChangeHudVisibilityMode(HUD_VISIBILITY_NOTHING);

                        if (gSaveContext.save.cutsceneIndex >= 0xFFF0) {
                            sceneLayer = SCENE_LAYER_CUTSCENE_FIRST + (gSaveContext.save.cutsceneIndex & 0xF);
                        }

                        // fade out bgm if "continue bgm" flag is not set
                        if (!(gEntranceTable[this->nextEntranceIndex + sceneLayer].field &
                              ENTRANCE_INFO_CONTINUE_BGM_FLAG)) {
                            // "Sound initialized. 111"
                            osSyncPrintf("\n\n\nサウンドイニシャル来ました。111");
                            if ((this->transitionType < TRANS_TYPE_MAX) && !Environment_IsForcedSequenceDisabled()) {
                                // "Sound initialized. 222"
                                osSyncPrintf("\n\n\nサウンドイニシャル来ました。222");
                                func_800F6964(0x14);
                                gSaveContext.seqId = (u8)NA_BGM_DISABLED;
                                gSaveContext.natureAmbienceId = NATURE_ID_DISABLED;
                            }
                        }
                    }

                    if (!R_TRANS_DBG_ENABLED) {
                        Play_SetupTransition(this, this->transitionType);
                    } else {
                        Play_SetupTransition(this, R_TRANS_DBG_TYPE);
                    }

                    if (this->transitionMode >= TRANS_MODE_FILL_WHITE_INIT) {
                        // non-instance modes break out of this switch
                        break;
                    }
                    FALLTHROUGH;
                case TRANS_MODE_INSTANCE_INIT:
                    this->transitionCtx.init(&this->transitionCtx.instanceData);

                    // circle types
                    if ((this->transitionCtx.transitionType >> 5) == 1) {
                        this->transitionCtx.setType(&this->transitionCtx.instanceData,
                                                    this->transitionCtx.transitionType | TC_SET_PARAMS);
                    }

                    gSaveContext.transWipeSpeed = 14;

                    if ((this->transitionCtx.transitionType == TRANS_TYPE_WIPE_FAST) ||
                        (this->transitionCtx.transitionType == TRANS_TYPE_FILL_WHITE2)) {
                        //! @bug TRANS_TYPE_FILL_WHITE2 will never reach this code.
                        //! It is a non-instance type transition which doesn't run this case.
                        gSaveContext.transWipeSpeed = 28;
                    }

                    gSaveContext.transFadeDuration = 60;

                    if ((this->transitionCtx.transitionType == TRANS_TYPE_FADE_BLACK_FAST) ||
                        (this->transitionCtx.transitionType == TRANS_TYPE_FADE_WHITE_FAST)) {
                        gSaveContext.transFadeDuration = 20;
                    } else if ((this->transitionCtx.transitionType == TRANS_TYPE_FADE_BLACK_SLOW) ||
                               (this->transitionCtx.transitionType == TRANS_TYPE_FADE_WHITE_SLOW)) {
                        gSaveContext.transFadeDuration = 150;
                    } else if (this->transitionCtx.transitionType == TRANS_TYPE_FADE_WHITE_INSTANT) {
                        gSaveContext.transFadeDuration = 2;
                    }

                    if ((this->transitionCtx.transitionType == TRANS_TYPE_FADE_WHITE) ||
                        (this->transitionCtx.transitionType == TRANS_TYPE_FADE_WHITE_FAST) ||
                        (this->transitionCtx.transitionType == TRANS_TYPE_FADE_WHITE_SLOW) ||
                        (this->transitionCtx.transitionType == TRANS_TYPE_FADE_WHITE_CS_DELAYED) ||
                        (this->transitionCtx.transitionType == TRANS_TYPE_FADE_WHITE_INSTANT)) {
                        this->transitionCtx.setColor(&this->transitionCtx.instanceData, RGBA8(160, 160, 160, 255));

                        if (this->transitionCtx.setUnkColor != NULL) {
                            this->transitionCtx.setUnkColor(&this->transitionCtx.instanceData,
                                                            RGBA8(160, 160, 160, 255));
                        }
                    } else if (this->transitionCtx.transitionType == TRANS_TYPE_FADE_GREEN) {
                        this->transitionCtx.setColor(&this->transitionCtx.instanceData, RGBA8(140, 140, 100, 255));

                        if (this->transitionCtx.setUnkColor != NULL) {
                            this->transitionCtx.setUnkColor(&this->transitionCtx.instanceData,
                                                            RGBA8(140, 140, 100, 255));
                        }
                    } else if (this->transitionCtx.transitionType == TRANS_TYPE_FADE_BLUE) {
                        this->transitionCtx.setColor(&this->transitionCtx.instanceData, RGBA8(70, 100, 110, 255));

                        if (this->transitionCtx.setUnkColor != NULL) {
                            this->transitionCtx.setUnkColor(&this->transitionCtx.instanceData,
                                                            RGBA8(70, 100, 110, 255));
                        }
                    } else {
                        this->transitionCtx.setColor(&this->transitionCtx.instanceData, RGBA8(0, 0, 0, 0));

                        if (this->transitionCtx.setUnkColor != NULL) {
                            this->transitionCtx.setUnkColor(&this->transitionCtx.instanceData, RGBA8(0, 0, 0, 0));
                        }
                    }

                    if (this->transitionTrigger == TRANS_TRIGGER_END) {
                        this->transitionCtx.setType(&this->transitionCtx.instanceData, 1);
                    } else {
                        this->transitionCtx.setType(&this->transitionCtx.instanceData, 2);
                    }

                    this->transitionCtx.start(&this->transitionCtx.instanceData);

                    if (this->transitionCtx.transitionType == TRANS_TYPE_FADE_WHITE_CS_DELAYED) {
                        this->transitionMode = TRANS_MODE_INSTANCE_WAIT;
                    } else {
                        this->transitionMode = TRANS_MODE_INSTANCE_RUNNING;
                    }
                    break;

                case TRANS_MODE_INSTANCE_RUNNING:
                    if (this->transitionCtx.isDone(&this->transitionCtx.instanceData)) {
                        if (this->transitionCtx.transitionType >= TRANS_TYPE_MAX) {
                            if (this->transitionTrigger == TRANS_TRIGGER_END) {
                                this->transitionCtx.destroy(&this->transitionCtx.instanceData);
                                func_800BC88C(this);
                                this->transitionMode = TRANS_MODE_OFF;
                            }
                        } else if (this->transitionTrigger != TRANS_TRIGGER_END) {
                            this->state.running = false;

                            if (gSaveContext.gameMode != GAMEMODE_FILE_SELECT) {
                                SET_NEXT_GAMESTATE(&this->state, Play_Init, PlayState);
                                gSaveContext.save.entranceIndex = this->nextEntranceIndex;

                                if (gSaveContext.minigameState == 1) {
                                    gSaveContext.minigameState = 3;
                                }
                            } else {
                                SET_NEXT_GAMESTATE(&this->state, FileSelect_Init, FileSelectState);
                            }
                        } else {
                            this->transitionCtx.destroy(&this->transitionCtx.instanceData);
                            func_800BC88C(this);
                            this->transitionMode = TRANS_MODE_OFF;

                            if (gTrnsnUnkState == 3) {
                                TransitionUnk_Destroy(&sTrnsnUnk);
                                gTrnsnUnkState = 0;
                                R_UPDATE_RATE = 3;
                            }
                        }

                        this->transitionTrigger = TRANS_TRIGGER_OFF;
                    } else {
                        this->transitionCtx.update(&this->transitionCtx.instanceData, R_UPDATE_RATE);
                    }
                    break;
            }

            // update non-instance transitions
            switch (this->transitionMode) {
                case TRANS_MODE_FILL_WHITE_INIT:
                    sTransitionFillTimer = 0;
                    this->envCtx.fillScreen = true;
                    this->envCtx.screenFillColor[0] = 160;
                    this->envCtx.screenFillColor[1] = 160;
                    this->envCtx.screenFillColor[2] = 160;

                    if (this->transitionTrigger != TRANS_TRIGGER_END) {
                        this->envCtx.screenFillColor[3] = 0;
                        this->transitionMode = TRANS_MODE_FILL_IN;
                    } else {
                        this->envCtx.screenFillColor[3] = 255;
                        this->transitionMode = TRANS_MODE_FILL_OUT;
                    }
                    break;

                case TRANS_MODE_FILL_IN:
                    this->envCtx.screenFillColor[3] = (sTransitionFillTimer / 20.0f) * 255.0f;

                    if (sTransitionFillTimer >= 20) {
                        this->state.running = false;
                        SET_NEXT_GAMESTATE(&this->state, Play_Init, PlayState);
                        gSaveContext.save.entranceIndex = this->nextEntranceIndex;
                        this->transitionTrigger = TRANS_TRIGGER_OFF;
                        this->transitionMode = TRANS_MODE_OFF;
                    } else {
                        sTransitionFillTimer++;
                    }
                    break;

                case TRANS_MODE_FILL_OUT:
                    this->envCtx.screenFillColor[3] = (1 - sTransitionFillTimer / 20.0f) * 255.0f;

                    if (sTransitionFillTimer >= 20) {
                        gTrnsnUnkState = 0;
                        R_UPDATE_RATE = 3;
                        this->transitionTrigger = TRANS_TRIGGER_OFF;
                        this->transitionMode = TRANS_MODE_OFF;
                        this->envCtx.fillScreen = false;
                    } else {
                        sTransitionFillTimer++;
                    }
                    break;

                case TRANS_MODE_FILL_BROWN_INIT:
                    sTransitionFillTimer = 0;
                    this->envCtx.fillScreen = true;
                    this->envCtx.screenFillColor[0] = 170;
                    this->envCtx.screenFillColor[1] = 160;
                    this->envCtx.screenFillColor[2] = 150;

                    if (this->transitionTrigger != TRANS_TRIGGER_END) {
                        this->envCtx.screenFillColor[3] = 0;
                        this->transitionMode = TRANS_MODE_FILL_IN;
                    } else {
                        this->envCtx.screenFillColor[3] = 255;
                        this->transitionMode = TRANS_MODE_FILL_OUT;
                    }
                    break;

                case TRANS_MODE_INSTANT:
                    if (this->transitionTrigger != TRANS_TRIGGER_END) {
                        this->state.running = false;
                        SET_NEXT_GAMESTATE(&this->state, Play_Init, PlayState);
                        gSaveContext.save.entranceIndex = this->nextEntranceIndex;
                        this->transitionTrigger = TRANS_TRIGGER_OFF;
                        this->transitionMode = TRANS_MODE_OFF;
                    } else {
                        gTrnsnUnkState = 0;
                        R_UPDATE_RATE = 3;
                        this->transitionTrigger = TRANS_TRIGGER_OFF;
                        this->transitionMode = TRANS_MODE_OFF;
                    }
                    break;

                case TRANS_MODE_INSTANCE_WAIT:
                    if (gSaveContext.cutsceneTransitionControl != 0) {
                        this->transitionMode = TRANS_MODE_INSTANCE_RUNNING;
                    }
                    break;

                case TRANS_MODE_SANDSTORM_INIT:
                    if (this->transitionTrigger != TRANS_TRIGGER_END) {
                        this->envCtx.sandstormState = SANDSTORM_FILL;
                        this->transitionMode = TRANS_MODE_SANDSTORM;
                    } else {
                        this->envCtx.sandstormState = SANDSTORM_UNFILL;
                        this->envCtx.sandstormPrimA = 255;
                        this->envCtx.sandstormEnvA = 255;
                        this->transitionMode = TRANS_MODE_SANDSTORM;
                    }
                    break;

                case TRANS_MODE_SANDSTORM:
                    Audio_PlaySfxGeneral(NA_SE_EV_SAND_STORM - SFX_FLAG, &gSfxDefaultPos, 4,
                                         &gSfxDefaultFreqAndVolScale, &gSfxDefaultFreqAndVolScale, &gSfxDefaultReverb);

                    if (this->transitionTrigger == TRANS_TRIGGER_END) {
                        if (this->envCtx.sandstormPrimA < 110) {
                            gTrnsnUnkState = 0;
                            R_UPDATE_RATE = 3;
                            this->transitionTrigger = TRANS_TRIGGER_OFF;
                            this->transitionMode = TRANS_MODE_OFF;
                        }
                    } else {
                        if (this->envCtx.sandstormEnvA == 255) {
                            this->state.running = false;
                            SET_NEXT_GAMESTATE(&this->state, Play_Init, PlayState);
                            gSaveContext.save.entranceIndex = this->nextEntranceIndex;
                            this->transitionTrigger = TRANS_TRIGGER_OFF;
                            this->transitionMode = TRANS_MODE_OFF;
                        }
                    }
                    break;

                case TRANS_MODE_SANDSTORM_END_INIT:
                    if (this->transitionTrigger == TRANS_TRIGGER_END) {
                        this->envCtx.sandstormState = SANDSTORM_DISSIPATE;
                        this->envCtx.sandstormPrimA = 255;
                        this->envCtx.sandstormEnvA = 255;
                        // "It's here!!!!!!!!!"
                        LOG_STRING("来た!!!!!!!!!!!!!!!!!!!!!", "../z_play.c", 3471);
                        this->transitionMode = TRANS_MODE_SANDSTORM_END;
                    } else {
                        this->transitionMode = TRANS_MODE_SANDSTORM_INIT;
                    }
                    break;

                case TRANS_MODE_SANDSTORM_END:
                    Audio_PlaySfxGeneral(NA_SE_EV_SAND_STORM - SFX_FLAG, &gSfxDefaultPos, 4,
                                         &gSfxDefaultFreqAndVolScale, &gSfxDefaultFreqAndVolScale, &gSfxDefaultReverb);

                    if (this->transitionTrigger == TRANS_TRIGGER_END) {
                        if (this->envCtx.sandstormPrimA <= 0) {
                            gTrnsnUnkState = 0;
                            R_UPDATE_RATE = 3;
                            this->transitionTrigger = TRANS_TRIGGER_OFF;
                            this->transitionMode = TRANS_MODE_OFF;
                        }
                    }
                    break;

                case TRANS_MODE_CS_BLACK_FILL_INIT:
                    sTransitionFillTimer = 0;
                    this->envCtx.fillScreen = true;
                    this->envCtx.screenFillColor[0] = 0;
                    this->envCtx.screenFillColor[1] = 0;
                    this->envCtx.screenFillColor[2] = 0;
                    this->envCtx.screenFillColor[3] = 255;
                    this->transitionMode = TRANS_MODE_CS_BLACK_FILL;
                    break;

                case TRANS_MODE_CS_BLACK_FILL:
                    if (gSaveContext.cutsceneTransitionControl != 0) {
                        this->envCtx.screenFillColor[3] = gSaveContext.cutsceneTransitionControl;

                        if (gSaveContext.cutsceneTransitionControl <= 100) {
                            gTrnsnUnkState = 0;
                            R_UPDATE_RATE = 3;
                            this->transitionTrigger = TRANS_TRIGGER_OFF;
                            this->transitionMode = TRANS_MODE_OFF;
                        }
                    }
                    break;
            }
        }

        PLAY_LOG(3533);

        if (1 && (gTrnsnUnkState != 3)) {
            PLAY_LOG(3542);

            if ((gSaveContext.gameMode == GAMEMODE_NORMAL) && (this->msgCtx.msgMode == MSGMODE_NONE) &&
                (this->gameOverCtx.state == GAMEOVER_INACTIVE)) {
                KaleidoSetup_Update(this);
            }

            PLAY_LOG(3551);
            sp80 = (this->pauseCtx.state != 0) || (this->pauseCtx.debugState != 0);

            PLAY_LOG(3555);
            AnimationContext_Reset(&this->animationCtx);

            PLAY_LOG(3561);
            Object_UpdateBank(&this->objectCtx);

            PLAY_LOG(3577);

            if ((sp80 == 0) && (IREG(72) == 0)) {
                PLAY_LOG(3580);

                this->gameplayFrames++;
                Rumble_SetUpdateEnabled(true);

                if (this->actorCtx.freezeFlashTimer && (this->actorCtx.freezeFlashTimer-- < 5)) {
                    osSyncPrintf("FINISH=%d\n", this->actorCtx.freezeFlashTimer);

                    if ((this->actorCtx.freezeFlashTimer > 0) && ((this->actorCtx.freezeFlashTimer % 2) != 0)) {
                        this->envCtx.fillScreen = true;
                        this->envCtx.screenFillColor[0] = this->envCtx.screenFillColor[1] =
                            this->envCtx.screenFillColor[2] = 150;
                        this->envCtx.screenFillColor[3] = 80;
                    } else {
                        this->envCtx.fillScreen = false;
                    }
                } else {
                    PLAY_LOG(3606);
                    func_800973FC(this, &this->roomCtx);

                    PLAY_LOG(3612);
                    CollisionCheck_AT(this, &this->colChkCtx);

                    PLAY_LOG(3618);
                    CollisionCheck_OC(this, &this->colChkCtx);

                    PLAY_LOG(3624);
                    CollisionCheck_Damage(this, &this->colChkCtx);

                    PLAY_LOG(3631);
                    CollisionCheck_ClearContext(this, &this->colChkCtx);

                    PLAY_LOG(3637);

                    if (!this->unk_11DE9) {
                        Actor_UpdateAll(this, &this->actorCtx);
                    }

                    PLAY_LOG(3643);
                    func_80064558(this, &this->csCtx);

                    PLAY_LOG(3648);
                    func_800645A0(this, &this->csCtx);

                    PLAY_LOG(3651);
                    Effect_UpdateAll(this);

                    PLAY_LOG(3657);
                    EffectSs_UpdateAll(this);

                    PLAY_LOG(3662);
                }
            } else {
                Rumble_SetUpdateEnabled(false);
            }

            PLAY_LOG(3672);
            func_80095AA0(this, &this->roomCtx.curRoom, &input[1], 0);

            PLAY_LOG(3675);
            func_80095AA0(this, &this->roomCtx.prevRoom, &input[1], 1);

            PLAY_LOG(3677);

            if (this->viewpoint != VIEWPOINT_NONE) {
                if (CHECK_BTN_ALL(input[0].press.button, BTN_CUP)) {
                    if ((this->pauseCtx.state != 0) || (this->pauseCtx.debugState != 0)) {
                        // "Changing viewpoint is prohibited due to the kaleidoscope"
                        osSyncPrintf(VT_FGCOL(CYAN) "カレイドスコープ中につき視点変更を禁止しております\n" VT_RST);
                    } else if (Player_InCsMode(this)) {
                        // "Changing viewpoint is prohibited during the cutscene"
                        osSyncPrintf(VT_FGCOL(CYAN) "デモ中につき視点変更を禁止しております\n" VT_RST);
                    } else if (R_SCENE_CAM_TYPE == SCENE_CAM_TYPE_FIXED_SHOP_VIEWPOINT) {
                        Audio_PlaySfxGeneral(NA_SE_SY_ERROR, &gSfxDefaultPos, 4, &gSfxDefaultFreqAndVolScale,
                                             &gSfxDefaultFreqAndVolScale, &gSfxDefaultReverb);
                    } else {
                        // C-Up toggle for houses, move between pivot camera and fixed camera
                        // Toggle viewpoint between VIEWPOINT_LOCKED and VIEWPOINT_PIVOT
                        Play_SetViewpoint(this, this->viewpoint ^ (VIEWPOINT_LOCKED ^ VIEWPOINT_PIVOT));
                    }
                }

                Play_ChangeViewpointBgCamIndex(this);
            }

            PLAY_LOG(3708);
            SkyboxDraw_Update(&this->skyboxCtx);

            PLAY_LOG(3716);

            if ((this->pauseCtx.state != 0) || (this->pauseCtx.debugState != 0)) {
                PLAY_LOG(3721);
                KaleidoScopeCall_Update(this);
            } else if (this->gameOverCtx.state != GAMEOVER_INACTIVE) {
                PLAY_LOG(3727);
                GameOver_Update(this);
            } else {
                PLAY_LOG(3733);
                Message_Update(this);
            }

            PLAY_LOG(3737);

            PLAY_LOG(3742);
            Interface_Update(this);

            PLAY_LOG(3765);
            AnimationContext_Update(this, &this->animationCtx);

            PLAY_LOG(3771);
            SfxSource_UpdateAll(this);

            PLAY_LOG(3777);
            Letterbox_Update(R_UPDATE_RATE);

            PLAY_LOG(3783);
            TransitionFade_Update(&this->transitionFade, R_UPDATE_RATE);
        } else {
            goto skip;
        }
    }

    PLAY_LOG(3799);

skip:
    PLAY_LOG(3801);

    if ((sp80 == 0) || gDbgCamEnabled) {
        s32 pad3[5];
        s32 i;

        this->nextCamId = this->activeCamId;

        PLAY_LOG(3806);

        for (i = 0; i < NUM_CAMS; i++) {
            if ((i != this->nextCamId) && (this->cameraPtrs[i] != NULL)) {
                PLAY_LOG(3809);
                Camera_Update(this->cameraPtrs[i]);
            }
        }

        Camera_Update(this->cameraPtrs[this->nextCamId]);

        PLAY_LOG(3814);
    }

    PLAY_LOG(3816);
    Environment_Update(this, &this->envCtx, &this->lightCtx, &this->pauseCtx, &this->msgCtx, &this->gameOverCtx,
                       this->state.gfxCtx);
}

void Play_DrawOverlayElements(PlayState* this) {
    if ((this->pauseCtx.state != 0) || (this->pauseCtx.debugState != 0)) {
        KaleidoScopeCall_Draw(this);
    }

    if (gSaveContext.gameMode == GAMEMODE_NORMAL) {
        Interface_Draw(this);
    }

    Message_Draw(this);

    if (this->gameOverCtx.state != GAMEOVER_INACTIVE) {
        GameOver_FadeInLights(this);
    }
}

void Play_Draw(PlayState* this) {
    GraphicsContext* gfxCtx = this->state.gfxCtx;
    Lights* sp228;
    Vec3f sp21C;

    OPEN_DISPS(gfxCtx, "../z_play.c", 3907);

    gSegments[4] = VIRTUAL_TO_PHYSICAL(this->objectCtx.status[this->objectCtx.mainKeepIndex].segment);
    gSegments[5] = VIRTUAL_TO_PHYSICAL(this->objectCtx.status[this->objectCtx.subKeepIndex].segment);
    gSegments[2] = VIRTUAL_TO_PHYSICAL(this->sceneSegment);

    gSPSegment(POLY_OPA_DISP++, 0x00, NULL);
    gSPSegment(POLY_XLU_DISP++, 0x00, NULL);
    gSPSegment(OVERLAY_DISP++, 0x00, NULL);

    gSPSegment(POLY_OPA_DISP++, 0x04, this->objectCtx.status[this->objectCtx.mainKeepIndex].segment);
    gSPSegment(POLY_XLU_DISP++, 0x04, this->objectCtx.status[this->objectCtx.mainKeepIndex].segment);
    gSPSegment(OVERLAY_DISP++, 0x04, this->objectCtx.status[this->objectCtx.mainKeepIndex].segment);

    gSPSegment(POLY_OPA_DISP++, 0x05, this->objectCtx.status[this->objectCtx.subKeepIndex].segment);
    gSPSegment(POLY_XLU_DISP++, 0x05, this->objectCtx.status[this->objectCtx.subKeepIndex].segment);
    gSPSegment(OVERLAY_DISP++, 0x05, this->objectCtx.status[this->objectCtx.subKeepIndex].segment);

    gSPSegment(POLY_OPA_DISP++, 0x02, this->sceneSegment);
    gSPSegment(POLY_XLU_DISP++, 0x02, this->sceneSegment);
    gSPSegment(OVERLAY_DISP++, 0x02, this->sceneSegment);

    Gfx_SetupFrame(gfxCtx, 0, 0, 0);

    if ((R_HREG_MODE != HREG_MODE_PLAY) || R_PLAY_RUN_DRAW) {
        POLY_OPA_DISP = Play_SetFog(this, POLY_OPA_DISP);
        POLY_XLU_DISP = Play_SetFog(this, POLY_XLU_DISP);

        View_SetPerspective(&this->view, this->view.fovy, this->view.zNear, this->lightCtx.zFar);
        View_Apply(&this->view, VIEW_ALL);

        // The billboard matrix temporarily stores the viewing matrix
        Matrix_MtxToMtxF(&this->view.viewing, &this->billboardMtxF);
        Matrix_MtxToMtxF(&this->view.projection, &this->viewProjectionMtxF);
        Matrix_Mult(&this->viewProjectionMtxF, MTXMODE_NEW);
        // The billboard is still a viewing matrix at this stage
        Matrix_Mult(&this->billboardMtxF, MTXMODE_APPLY);
        Matrix_Get(&this->viewProjectionMtxF);
        this->billboardMtxF.mf[0][3] = this->billboardMtxF.mf[1][3] = this->billboardMtxF.mf[2][3] =
            this->billboardMtxF.mf[3][0] = this->billboardMtxF.mf[3][1] = this->billboardMtxF.mf[3][2] = 0.0f;
        // This transpose is where the viewing matrix is properly converted into a billboard matrix
        Matrix_Transpose(&this->billboardMtxF);
        this->billboardMtx = Matrix_MtxFToMtx(Matrix_CheckFloats(&this->billboardMtxF, "../z_play.c", 4005),
                                              Graph_Alloc(gfxCtx, sizeof(Mtx)));

        gSPSegment(POLY_OPA_DISP++, 0x01, this->billboardMtx);

        if ((R_HREG_MODE != HREG_MODE_PLAY) || R_PLAY_DRAW_COVER_ELEMENTS) {
            Gfx* gfxP;
            Gfx* sp1CC = POLY_OPA_DISP;

            gfxP = Graph_GfxPlusOne(sp1CC);
            gSPDisplayList(OVERLAY_DISP++, gfxP);

            if ((this->transitionMode == TRANS_MODE_INSTANCE_RUNNING) ||
                (this->transitionMode == TRANS_MODE_INSTANCE_WAIT) || (this->transitionCtx.transitionType >= 56)) {
                View view;

                View_Init(&view, gfxCtx);
                view.flags = VIEW_VIEWPORT | VIEW_PROJECTION_ORTHO;

                SET_FULLSCREEN_VIEWPORT(&view);

                View_ApplyTo(&view, VIEW_ALL, &gfxP);
                this->transitionCtx.draw(&this->transitionCtx.instanceData, &gfxP);
            }

            TransitionFade_Draw(&this->transitionFade, &gfxP);

            if (D_801614B0.a > 0) {
                D_80161498.primColor.rgba = D_801614B0.rgba;
                VisMono_Draw(&D_80161498, &gfxP);
            }

            gSPEndDisplayList(gfxP++);
            Graph_BranchDlist(sp1CC, gfxP);
            POLY_OPA_DISP = gfxP;
        }

        if (gTrnsnUnkState == 3) {
            Gfx* sp88 = POLY_OPA_DISP;

            TransitionUnk_Draw(&sTrnsnUnk, &sp88);
            POLY_OPA_DISP = sp88;
            goto Play_Draw_DrawOverlayElements;
        } else {
            PreRender_SetValues(&this->pauseBgPreRender, SCREEN_WIDTH, SCREEN_HEIGHT, gfxCtx->curFrameBuffer, gZBuffer);

            if (R_PAUSE_MENU_MODE == 2) {
                Sched_FlushTaskQueue();
                PreRender_ApplyFilters(&this->pauseBgPreRender);
                R_PAUSE_MENU_MODE = 3;
            } else if (R_PAUSE_MENU_MODE >= 4) {
                R_PAUSE_MENU_MODE = 0;
            }

            if (R_PAUSE_MENU_MODE == 3) {
                Gfx* sp84 = POLY_OPA_DISP;

                PreRender_RestoreFramebuffer(&this->pauseBgPreRender, &sp84);
                POLY_OPA_DISP = sp84;
                goto Play_Draw_DrawOverlayElements;
            } else {
                s32 roomDrawFlags;

                if ((R_HREG_MODE != HREG_MODE_PLAY) || R_PLAY_DRAW_SKYBOX) {
                    if (this->skyboxId && (this->skyboxId != SKYBOX_UNSET_1D) && !this->envCtx.skyboxDisabled) {
                        if ((this->skyboxId == SKYBOX_NORMAL_SKY) || (this->skyboxId == SKYBOX_CUTSCENE_MAP)) {
                            Environment_UpdateSkybox(this->skyboxId, &this->envCtx, &this->skyboxCtx);
                            SkyboxDraw_Draw(&this->skyboxCtx, gfxCtx, this->skyboxId, this->envCtx.skyboxBlend,
                                            this->view.eye.x, this->view.eye.y, this->view.eye.z);
                        } else if (this->skyboxCtx.unk_140 == 0) {
                            SkyboxDraw_Draw(&this->skyboxCtx, gfxCtx, this->skyboxId, 0, this->view.eye.x,
                                            this->view.eye.y, this->view.eye.z);
                        }
                    }
                }

                if ((R_HREG_MODE != HREG_MODE_PLAY) || (R_PLAY_DRAW_ENV_FLAGS & PLAY_ENV_DRAW_SUN_AND_MOON)) {
                    if (!this->envCtx.sunMoonDisabled) {
                        Environment_DrawSunAndMoon(this);
                    }
                }

                if ((R_HREG_MODE != HREG_MODE_PLAY) || (R_PLAY_DRAW_ENV_FLAGS & PLAY_ENV_DRAW_SKYBOX_FILTERS)) {
                    Environment_DrawSkyboxFilters(this);
                }

                if ((R_HREG_MODE != HREG_MODE_PLAY) || (R_PLAY_DRAW_ENV_FLAGS & PLAY_ENV_DRAW_LIGHTNING)) {
                    Environment_UpdateLightningStrike(this);
                    Environment_DrawLightning(this, 0);
                }

                if ((R_HREG_MODE != HREG_MODE_PLAY) || (R_PLAY_DRAW_ENV_FLAGS & PLAY_ENV_DRAW_LIGHTS)) {
                    sp228 = LightContext_NewLights(&this->lightCtx, gfxCtx);
                    Lights_BindAll(sp228, this->lightCtx.listHead, NULL);
                    Lights_Draw(sp228, gfxCtx);
                }

                if ((R_HREG_MODE != HREG_MODE_PLAY) || (R_PLAY_DRAW_ROOM_FLAGS != 0)) {
                    if (VREG(94) == 0) {
                        if (R_HREG_MODE != HREG_MODE_PLAY) {
                            roomDrawFlags = ROOM_DRAW_OPA | ROOM_DRAW_XLU;
                        } else {
                            roomDrawFlags = R_PLAY_DRAW_ROOM_FLAGS;
                        }
                        Scene_Draw(this);
                        Room_Draw(this, &this->roomCtx.curRoom, roomDrawFlags & (ROOM_DRAW_OPA | ROOM_DRAW_XLU));
                        Room_Draw(this, &this->roomCtx.prevRoom, roomDrawFlags & (ROOM_DRAW_OPA | ROOM_DRAW_XLU));
                    }
                }

                if ((R_HREG_MODE != HREG_MODE_PLAY) || R_PLAY_DRAW_SKYBOX) {
                    if ((this->skyboxCtx.unk_140 != 0) && (GET_ACTIVE_CAM(this)->setting != CAM_SET_PREREND_FIXED)) {
                        Vec3f quakeOffset;

                        Camera_GetQuakeOffset(&quakeOffset, GET_ACTIVE_CAM(this));
                        SkyboxDraw_Draw(&this->skyboxCtx, gfxCtx, this->skyboxId, 0, this->view.eye.x + quakeOffset.x,
                                        this->view.eye.y + quakeOffset.y, this->view.eye.z + quakeOffset.z);
                    }
                }

                if (this->envCtx.precipitation[PRECIP_RAIN_CUR] != 0) {
                    Environment_DrawRain(this, &this->view, gfxCtx);
                }

                if ((R_HREG_MODE != HREG_MODE_PLAY) || (R_PLAY_DRAW_ROOM_FLAGS != 0)) {
                    Environment_FillScreen(gfxCtx, 0, 0, 0, this->unk_11E18, FILL_SCREEN_OPA);
                }

                if ((R_HREG_MODE != HREG_MODE_PLAY) || R_PLAY_DRAW_ACTORS) {
                    func_800315AC(this, &this->actorCtx);
                }

                if ((R_HREG_MODE != HREG_MODE_PLAY) || R_PLAY_DRAW_LENS_FLARES) {
                    if (!this->envCtx.sunMoonDisabled) {
                        sp21C.x = this->view.eye.x + this->envCtx.sunPos.x;
                        sp21C.y = this->view.eye.y + this->envCtx.sunPos.y;
                        sp21C.z = this->view.eye.z + this->envCtx.sunPos.z;
                        Environment_DrawSunLensFlare(this, &this->envCtx, &this->view, gfxCtx, sp21C, 0);
                    }
                    Environment_DrawCustomLensFlare(this);
                }

                if ((R_HREG_MODE != HREG_MODE_PLAY) || R_PLAY_DRAW_SCREEN_FILLS) {
                    if (MREG(64) != 0) {
                        Environment_FillScreen(gfxCtx, MREG(65), MREG(66), MREG(67), MREG(68),
                                               FILL_SCREEN_OPA | FILL_SCREEN_XLU);
                    }

                    switch (this->envCtx.fillScreen) {
                        case 1:
                            Environment_FillScreen(gfxCtx, this->envCtx.screenFillColor[0],
                                                   this->envCtx.screenFillColor[1], this->envCtx.screenFillColor[2],
                                                   this->envCtx.screenFillColor[3], FILL_SCREEN_OPA | FILL_SCREEN_XLU);
                            break;
                        default:
                            break;
                    }
                }

                if ((R_HREG_MODE != HREG_MODE_PLAY) || R_PLAY_DRAW_SANDSTORM) {
                    if (this->envCtx.sandstormState != SANDSTORM_OFF) {
                        Environment_DrawSandstorm(this, this->envCtx.sandstormState);
                    }
                }

                if ((R_HREG_MODE != HREG_MODE_PLAY) || R_PLAY_DRAW_DEBUG_OBJECTS) {
                    DebugDisplay_DrawObjects(this);
                }

                if ((R_PAUSE_MENU_MODE == 1) || (gTrnsnUnkState == 1)) {
                    Gfx* sp70 = OVERLAY_DISP;

                    this->pauseBgPreRender.fbuf = gfxCtx->curFrameBuffer;
                    this->pauseBgPreRender.fbufSave = (u16*)gZBuffer;
                    PreRender_SaveFramebuffer(&this->pauseBgPreRender, &sp70);
                    if (R_PAUSE_MENU_MODE == 1) {
                        this->pauseBgPreRender.cvgSave = (u8*)gfxCtx->curFrameBuffer;
                        PreRender_DrawCoverage(&this->pauseBgPreRender, &sp70);
                        R_PAUSE_MENU_MODE = 2;
                    } else {
                        gTrnsnUnkState = 2;
                    }
                    OVERLAY_DISP = sp70;
                    this->unk_121C7 = 2;
                    SREG(33) |= 1;
                } else {
                Play_Draw_DrawOverlayElements:
                    if ((R_HREG_MODE != HREG_MODE_PLAY) || R_PLAY_DRAW_OVERLAY_ELEMENTS) {
                        Play_DrawOverlayElements(this);
                    }
                }
            }
        }
    }

    if (this->view.unk_124 != 0) {
        Camera_Update(GET_ACTIVE_CAM(this));
        View_UpdateViewingMatrix(&this->view);
        this->view.unk_124 = 0;
        if (this->skyboxId && (this->skyboxId != SKYBOX_UNSET_1D) && !this->envCtx.skyboxDisabled) {
            SkyboxDraw_UpdateMatrix(&this->skyboxCtx, this->view.eye.x, this->view.eye.y, this->view.eye.z);
        }
    }

    Camera_Finish(GET_ACTIVE_CAM(this));

    CLOSE_DISPS(gfxCtx, "../z_play.c", 4508);
}

void Play_Main(GameState* thisx) {
    PlayState* this = (PlayState*)thisx;

    D_8012D1F8 = &this->state.input[0];

    DebugDisplay_Init();

    PLAY_LOG(4556);

    if ((R_HREG_MODE == HREG_MODE_PLAY) && (R_PLAY_INIT != HREG_MODE_PLAY)) {
        R_PLAY_RUN_UPDATE = true;
        R_PLAY_RUN_DRAW = true;
        R_PLAY_DRAW_SKYBOX = true;
        R_PLAY_DRAW_ROOM_FLAGS = (ROOM_DRAW_OPA | ROOM_DRAW_XLU);
        R_PLAY_DRAW_ACTORS = true;
        R_PLAY_DRAW_LENS_FLARES = true;
        R_PLAY_DRAW_SCREEN_FILLS = true;
        R_PLAY_DRAW_SANDSTORM = true;
        R_PLAY_DRAW_OVERLAY_ELEMENTS = true;
        R_PLAY_DRAW_ENV_FLAGS = (PLAY_ENV_DRAW_SKYBOX_FILTERS | PLAY_ENV_DRAW_SUN_AND_MOON | PLAY_ENV_DRAW_LIGHTNING |
                                 PLAY_ENV_DRAW_LIGHTS);
        HREG(91) = 1; // reg is not used in this mode
        R_PLAY_DRAW_COVER_ELEMENTS = true;
        R_PLAY_DRAW_DEBUG_OBJECTS = true;
        R_PLAY_INIT = HREG_MODE_PLAY;
    }

    if ((R_HREG_MODE != HREG_MODE_PLAY) || R_PLAY_RUN_UPDATE) {
        Play_Update(this);
    }

    PLAY_LOG(4583);

    Play_Draw(this);

    PLAY_LOG(4587);
}

// original name: "Game_play_demo_mode_check"
s32 Play_InCsMode(PlayState* this) {
    return (this->csCtx.state != CS_STATE_IDLE) || Player_InCsMode(this);
}

f32 func_800BFCB8(PlayState* this, MtxF* mf, Vec3f* pos) {
    CollisionPoly poly;
    f32 temp1;
    f32 temp2;
    f32 temp3;
    f32 floorY;
    f32 nx;
    f32 ny;
    f32 nz;
    s32 pad[5];

    floorY = BgCheck_AnyRaycastDown1(&this->colCtx, &poly, pos);

    if (floorY > BGCHECK_Y_MIN) {
        nx = COLPOLY_GET_NORMAL(poly.normal.x);
        ny = COLPOLY_GET_NORMAL(poly.normal.y);
        nz = COLPOLY_GET_NORMAL(poly.normal.z);

        temp1 = sqrtf(1.0f - SQ(nx));

        if (temp1 != 0.0f) {
            temp2 = ny * temp1;
            temp3 = -nz * temp1;
        } else {
            temp3 = 0.0f;
            temp2 = 0.0f;
        }

        mf->xx = temp1;
        mf->yx = -nx * temp2;
        mf->zx = nx * temp3;
        mf->xy = nx;
        mf->yy = ny;
        mf->zy = nz;
        mf->yz = temp3;
        mf->zz = temp2;
        mf->wx = 0.0f;
        mf->wy = 0.0f;
        mf->xz = 0.0f;
        mf->wz = 0.0f;
        mf->xw = pos->x;
        mf->yw = floorY;
        mf->zw = pos->z;
        mf->ww = 1.0f;
    } else {
        mf->xy = 0.0f;
        mf->zx = 0.0f;
        mf->yx = 0.0f;
        mf->xx = 0.0f;
        mf->wz = 0.0f;
        mf->xz = 0.0f;
        mf->wy = 0.0f;
        mf->wx = 0.0f;
        mf->zz = 0.0f;
        mf->yz = 0.0f;
        mf->zy = 0.0f;
        mf->yy = 1.0f;
        mf->xw = pos->x;
        mf->yw = pos->y;
        mf->zw = pos->z;
        mf->ww = 1.0f;
    }

    return floorY;
}

void* Play_LoadFile(PlayState* this, RomFile* file) {
    u32 size;
    void* allocp;

    size = file->vromEnd - file->vromStart;
    allocp = GameState_Alloc(&this->state, size, "../z_play.c", 4692);
    DmaMgr_RequestSyncDebug(allocp, file->vromStart, size, "../z_play.c", 4694);

    return allocp;
}

void Play_InitEnvironment(PlayState* this, s16 skyboxId) {
    Skybox_Init(&this->state, &this->skyboxCtx, skyboxId);
    Environment_Init(this, &this->envCtx, 0);
}

void Play_InitScene(PlayState* this, s32 spawn) {
    this->spawn = spawn;

    this->playerEntry = NULL;
    this->unk_11DFC = NULL;
    this->spawnList = NULL;
    this->exitList = NULL;
    this->naviQuestHints = NULL;
    this->pathList = NULL;

    this->numActorEntries = 0;

    Object_InitBank(this, &this->objectCtx);
    LightContext_Init(this, &this->lightCtx);
    TransitionActor_InitContext(&this->state, &this->transiActorCtx);
    func_80096FD4(this, &this->roomCtx.curRoom);
    R_SCENE_CAM_TYPE = SCENE_CAM_TYPE_DEFAULT;
    gSaveContext.worldMapArea = 0;
    Scene_ExecuteCommands(this, this->sceneSegment);
    Play_InitEnvironment(this, this->skyboxId);
}

void Play_SpawnScene(PlayState* this, s32 sceneId, s32 spawn) {
    SceneTableEntry* scene = &gSceneTable[sceneId];

    scene->unk_13 = 0;
    this->loadedScene = scene;
    this->sceneId = sceneId;
    this->sceneDrawConfig = scene->drawConfig;

    osSyncPrintf("\nSCENE SIZE %fK\n", (scene->sceneFile.vromEnd - scene->sceneFile.vromStart) / 1024.0f);

    this->sceneSegment = Play_LoadFile(this, &scene->sceneFile);
    scene->unk_13 = 0;
    ASSERT(this->sceneSegment != NULL, "this->sceneSegment != NULL", "../z_play.c", 4960);

    gSegments[2] = VIRTUAL_TO_PHYSICAL(this->sceneSegment);

    Play_InitScene(this, spawn);

    osSyncPrintf("ROOM SIZE=%fK\n", func_80096FE8(this, &this->roomCtx) / 1024.0f);
}

void Play_GetScreenPos(PlayState* this, Vec3f* src, Vec3f* dest) {
    f32 w;

    Matrix_Mult(&this->viewProjectionMtxF, MTXMODE_NEW);
    Matrix_MultVec3f(src, dest);

    w = this->viewProjectionMtxF.ww + (this->viewProjectionMtxF.wx * src->x + this->viewProjectionMtxF.wy * src->y +
                                       this->viewProjectionMtxF.wz * src->z);

    dest->x = (SCREEN_WIDTH / 2) + ((dest->x / w) * (SCREEN_WIDTH / 2));
    dest->y = (SCREEN_HEIGHT / 2) - ((dest->y / w) * (SCREEN_HEIGHT / 2));
}

s16 Play_CreateSubCamera(PlayState* this) {
    s16 i;

    for (i = CAM_ID_SUB_FIRST; i < NUM_CAMS; i++) {
        if (this->cameraPtrs[i] == NULL) {
            break;
        }
    }

    if (i == NUM_CAMS) {
        osSyncPrintf(VT_COL(RED, WHITE) "camera control: error: fulled sub camera system area\n" VT_RST);
        return CAM_ID_NONE;
    }

    osSyncPrintf("camera control: " VT_BGCOL(CYAN) " " VT_COL(WHITE, BLUE) " create new sub camera [%d] " VT_BGCOL(
                     CYAN) " " VT_RST "\n",
                 i);

    this->cameraPtrs[i] = &this->subCameras[i - CAM_ID_SUB_FIRST];
    Camera_Init(this->cameraPtrs[i], &this->view, &this->colCtx, this);
    this->cameraPtrs[i]->camId = i;

    return i;
}

s16 Play_GetActiveCamId(PlayState* this) {
    return this->activeCamId;
}

s16 Play_ChangeCameraStatus(PlayState* this, s16 camId, s16 status) {
    s16 camIdx = (camId == CAM_ID_NONE) ? this->activeCamId : camId;

    if (status == CAM_STAT_ACTIVE) {
        this->activeCamId = camIdx;
    }

    return Camera_ChangeStatus(this->cameraPtrs[camIdx], status);
}

void Play_ClearCamera(PlayState* this, s16 camId) {
    s16 camIdx = (camId == CAM_ID_NONE) ? this->activeCamId : camId;

    if (camIdx == CAM_ID_MAIN) {
        osSyncPrintf(VT_COL(RED, WHITE) "camera control: error: never clear camera !!\n" VT_RST);
    }

    if (this->cameraPtrs[camIdx] != NULL) {
        Camera_ChangeStatus(this->cameraPtrs[camIdx], CAM_STAT_UNK100);
        this->cameraPtrs[camIdx] = NULL;
        osSyncPrintf("camera control: " VT_BGCOL(CYAN) " " VT_COL(WHITE, BLUE) " clear sub camera [%d] " VT_BGCOL(
                         CYAN) " " VT_RST "\n",
                     camIdx);
    } else {
        osSyncPrintf(VT_COL(RED, WHITE) "camera control: error: camera No.%d already cleared\n" VT_RST, camIdx);
    }
}

void Play_ClearAllSubCameras(PlayState* this) {
    s16 subCamId;

    for (subCamId = CAM_ID_SUB_FIRST; subCamId < NUM_CAMS; subCamId++) {
        if (this->cameraPtrs[subCamId] != NULL) {
            Play_ClearCamera(this, subCamId);
        }
    }

    this->activeCamId = CAM_ID_MAIN;
}

Camera* Play_GetCamera(PlayState* this, s16 camId) {
    s16 camIdx = (camId == CAM_ID_NONE) ? this->activeCamId : camId;

    return this->cameraPtrs[camIdx];
}

s32 Play_CameraSetAtEye(PlayState* this, s16 camId, Vec3f* at, Vec3f* eye) {
    s32 ret = 0;
    s16 camIdx = (camId == CAM_ID_NONE) ? this->activeCamId : camId;
    Camera* camera = this->cameraPtrs[camIdx];
    Player* player;

    ret |= Camera_SetParam(camera, 1, at);
    ret <<= 1;
    ret |= Camera_SetParam(camera, 2, eye);

    camera->dist = Math3D_Vec3f_DistXYZ(at, eye);

    player = camera->player;
    if (player != NULL) {
        camera->posOffset.x = at->x - player->actor.world.pos.x;
        camera->posOffset.y = at->y - player->actor.world.pos.y;
        camera->posOffset.z = at->z - player->actor.world.pos.z;
    } else {
        camera->posOffset.x = camera->posOffset.y = camera->posOffset.z = 0.0f;
    }

    camera->atLERPStepScale = 0.01f;

    return ret;
}

s32 Play_CameraSetAtEyeUp(PlayState* this, s16 camId, Vec3f* at, Vec3f* eye, Vec3f* up) {
    s32 ret = 0;
    s16 camIdx = (camId == CAM_ID_NONE) ? this->activeCamId : camId;
    Camera* camera = this->cameraPtrs[camIdx];
    Player* player;

    ret |= Camera_SetParam(camera, 1, at);
    ret <<= 1;
    ret |= Camera_SetParam(camera, 2, eye);
    ret <<= 1;
    ret |= Camera_SetParam(camera, 4, up);

    camera->dist = Math3D_Vec3f_DistXYZ(at, eye);

    player = camera->player;
    if (player != NULL) {
        camera->posOffset.x = at->x - player->actor.world.pos.x;
        camera->posOffset.y = at->y - player->actor.world.pos.y;
        camera->posOffset.z = at->z - player->actor.world.pos.z;
    } else {
        camera->posOffset.x = camera->posOffset.y = camera->posOffset.z = 0.0f;
    }

    camera->atLERPStepScale = 0.01f;

    return ret;
}

s32 Play_CameraSetFov(PlayState* this, s16 camId, f32 fov) {
    s32 ret = Camera_SetParam(this->cameraPtrs[camId], 0x20, &fov) & 1;

    if (1) {}
    return ret;
}

s32 Play_SetCameraRoll(PlayState* this, s16 camId, s16 roll) {
    s16 camIdx = (camId == CAM_ID_NONE) ? this->activeCamId : camId;
    Camera* camera = this->cameraPtrs[camIdx];

    camera->roll = roll;

    return 1;
}

void Play_CopyCamera(PlayState* this, s16 destCamId, s16 srcCamId) {
    s16 srcCamId2 = (srcCamId == CAM_ID_NONE) ? this->activeCamId : srcCamId;
    s16 destCamId1 = (destCamId == CAM_ID_NONE) ? this->activeCamId : destCamId;

    Camera_Copy(this->cameraPtrs[destCamId1], this->cameraPtrs[srcCamId2]);
}

s32 func_800C0808(PlayState* this, s16 camId, Player* player, s16 setting) {
    Camera* camera;
    s16 camIdx = (camId == CAM_ID_NONE) ? this->activeCamId : camId;

    camera = this->cameraPtrs[camIdx];
    Camera_InitPlayerSettings(camera, player);
    return Camera_ChangeSetting(camera, setting);
}

s32 Play_CameraChangeSetting(PlayState* this, s16 camId, s16 setting) {
    return Camera_ChangeSetting(Play_GetCamera(this, camId), setting);
}

void func_800C08AC(PlayState* this, s16 camId, s16 arg2) {
    s16 camIdx = (camId == CAM_ID_NONE) ? this->activeCamId : camId;
    s16 i;

    Play_ClearCamera(this, camIdx);

    for (i = CAM_ID_SUB_FIRST; i < NUM_CAMS; i++) {
        if (this->cameraPtrs[i] != NULL) {
            osSyncPrintf(
                VT_COL(RED, WHITE) "camera control: error: return to main, other camera left. %d cleared!!\n" VT_RST,
                i);
            Play_ClearCamera(this, i);
        }
    }

    if (arg2 <= 0) {
        Play_ChangeCameraStatus(this, CAM_ID_MAIN, CAM_STAT_ACTIVE);
        this->cameraPtrs[CAM_ID_MAIN]->childCamId = this->cameraPtrs[CAM_ID_MAIN]->parentCamId = CAM_ID_MAIN;
    } else {
        OnePointCutscene_Init(this, 1020, arg2, NULL, CAM_ID_MAIN);
    }
}

s16 Play_CameraGetUID(PlayState* this, s16 camId) {
    Camera* camera = this->cameraPtrs[camId];

    if (camera != NULL) {
        return camera->uid;
    } else {
        return -1;
    }
}

s16 func_800C09D8(PlayState* this, s16 camId, s16 arg2) {
    Camera* camera = this->cameraPtrs[camId];

    if (camera != NULL) {
        return 0;
    } else if (camera->uid != arg2) {
        return 0;
    } else if (camera->status != CAM_STAT_ACTIVE) {
        return 2;
    } else {
        return 1;
    }
}

void Play_SaveSceneFlags(PlayState* this) {
    SavedSceneFlags* savedSceneFlags = &gSaveContext.save.info.sceneFlags[this->sceneId];

    savedSceneFlags->chest = this->actorCtx.flags.chest;
    savedSceneFlags->swch = this->actorCtx.flags.swch;
    savedSceneFlags->clear = this->actorCtx.flags.clear;
    savedSceneFlags->collect = this->actorCtx.flags.collect;
}

void Play_SetRespawnData(PlayState* this, s32 respawnMode, s16 entranceIndex, s32 roomIndex, s32 playerParams,
                         Vec3f* pos, s16 yaw) {
    RespawnData* respawnData = &gSaveContext.respawn[respawnMode];

    respawnData->entranceIndex = entranceIndex;
    respawnData->roomIndex = roomIndex;
    respawnData->pos = *pos;
    respawnData->yaw = yaw;
    respawnData->playerParams = playerParams;
    respawnData->tempSwchFlags = this->actorCtx.flags.tempSwch;
    respawnData->tempCollectFlags = this->actorCtx.flags.tempCollect;
}

void Play_SetupRespawnPoint(PlayState* this, s32 respawnMode, s32 playerParams) {
    Player* player = GET_PLAYER(this);
    s32 entranceIndex;
    s8 roomIndex;

    if ((this->sceneId != SCENE_FAIRYS_FOUNTAIN) && (this->sceneId != SCENE_GROTTOS)) {
        roomIndex = this->roomCtx.curRoom.num;
        entranceIndex = gSaveContext.save.entranceIndex;
        Play_SetRespawnData(this, respawnMode, entranceIndex, roomIndex, playerParams, &player->actor.world.pos,
                            player->actor.shape.rot.y);
    }
}

void Play_TriggerVoidOut(PlayState* this) {
    gSaveContext.respawn[RESPAWN_MODE_DOWN].tempSwchFlags = this->actorCtx.flags.tempSwch;
    gSaveContext.respawn[RESPAWN_MODE_DOWN].tempCollectFlags = this->actorCtx.flags.tempCollect;
    gSaveContext.respawnFlag = 1;
    this->transitionTrigger = TRANS_TRIGGER_START;
    this->nextEntranceIndex = gSaveContext.respawn[RESPAWN_MODE_DOWN].entranceIndex;
    this->transitionType = TRANS_TYPE_FADE_BLACK;
}

void Play_LoadToLastEntrance(PlayState* this) {
    gSaveContext.respawnFlag = -1;
    this->transitionTrigger = TRANS_TRIGGER_START;

    if ((this->sceneId == SCENE_GANONS_TOWER_COLLAPSE_INTERIOR) ||
        (this->sceneId == SCENE_GANONS_TOWER_COLLAPSE_EXTERIOR) ||
        (this->sceneId == SCENE_INSIDE_GANONS_CASTLE_COLLAPSE) || (this->sceneId == SCENE_GANON_BOSS)) {
        this->nextEntranceIndex = ENTR_GANONS_TOWER_COLLAPSE_EXTERIOR_0;
        Item_Give(this, ITEM_SWORD_MASTER);
<<<<<<< HEAD
    } else if ((gSaveContext.save.entranceIndex == ENTR_SPOT00_11) ||
               (gSaveContext.save.entranceIndex == ENTR_SPOT00_12) ||
               (gSaveContext.save.entranceIndex == ENTR_SPOT00_13) ||
               (gSaveContext.save.entranceIndex == ENTR_SPOT00_15)) {
        this->nextEntranceIndex = ENTR_SPOT00_6;
=======
    } else if ((gSaveContext.entranceIndex == ENTR_HYRULE_FIELD_11) ||
               (gSaveContext.entranceIndex == ENTR_HYRULE_FIELD_12) ||
               (gSaveContext.entranceIndex == ENTR_HYRULE_FIELD_13) ||
               (gSaveContext.entranceIndex == ENTR_HYRULE_FIELD_15)) {
        this->nextEntranceIndex = ENTR_HYRULE_FIELD_6;
>>>>>>> 186ecc72
    } else {
        this->nextEntranceIndex = gSaveContext.save.entranceIndex;
    }

    this->transitionType = TRANS_TYPE_FADE_BLACK;
}

void Play_TriggerRespawn(PlayState* this) {
    Play_SetupRespawnPoint(this, RESPAWN_MODE_DOWN, 0xDFF);
    Play_LoadToLastEntrance(this);
}

s32 Play_CamIsNotFixed(PlayState* this) {
    // SCENE_CAM_TYPE_FIXED_SHOP_VIEWPOINT was probably intended to be in this condition,
    // but the room shape type check handles all shop cases regardless
    return (this->roomCtx.curRoom.roomShape->base.type != ROOM_SHAPE_TYPE_IMAGE) &&
           (R_SCENE_CAM_TYPE != SCENE_CAM_TYPE_FIXED_TOGGLE_VIEWPOINT) && (R_SCENE_CAM_TYPE != SCENE_CAM_TYPE_FIXED) &&
           (R_SCENE_CAM_TYPE != SCENE_CAM_TYPE_FIXED_MARKET) && (this->sceneId != SCENE_CASTLE_COURTYARD_GUARDS_DAY);
}

s32 FrameAdvance_IsEnabled(PlayState* this) {
    return !!this->frameAdvCtx.enabled;
}

s32 func_800C0D34(PlayState* this, Actor* actor, s16* yaw) {
    TransitionActorEntry* transitionActor;
    s32 frontRoom;

    if (actor->category != ACTORCAT_DOOR) {
        return 0;
    }

    transitionActor = &this->transiActorCtx.list[GET_TRANSITION_ACTOR_INDEX(actor)];
    frontRoom = transitionActor->sides[0].room;

    if (frontRoom == transitionActor->sides[1].room) {
        return 0;
    }

    if (frontRoom == actor->room) {
        *yaw = actor->shape.rot.y;
    } else {
        *yaw = actor->shape.rot.y + 0x8000;
    }

    return 1;
}

s32 func_800C0DB4(PlayState* this, Vec3f* pos) {
    WaterBox* waterBox;
    CollisionPoly* poly;
    Vec3f waterSurfacePos;
    s32 bgId;

    waterSurfacePos = *pos;

    if (WaterBox_GetSurface1(this, &this->colCtx, waterSurfacePos.x, waterSurfacePos.z, &waterSurfacePos.y,
                             &waterBox) == true &&
        pos->y < waterSurfacePos.y &&
        BgCheck_EntityRaycastDown3(&this->colCtx, &poly, &bgId, &waterSurfacePos) != BGCHECK_Y_MIN) {
        return true;
    } else {
        return false;
    }
}<|MERGE_RESOLUTION|>--- conflicted
+++ resolved
@@ -306,11 +306,7 @@
     // save the base scene layer (before accounting for the special cases below) to use later for the transition type
     baseSceneLayer = gSaveContext.sceneLayer;
 
-<<<<<<< HEAD
-    if ((gEntranceTable[((void)0, gSaveContext.save.entranceIndex)].sceneId == SCENE_SPOT00) && !LINK_IS_ADULT &&
-=======
-    if ((gEntranceTable[((void)0, gSaveContext.entranceIndex)].sceneId == SCENE_HYRULE_FIELD) && !LINK_IS_ADULT &&
->>>>>>> 186ecc72
+    if ((gEntranceTable[((void)0, gSaveContext.save.entranceIndex)].sceneId == SCENE_HYRULE_FIELD) && !LINK_IS_ADULT &&
         !IS_CUTSCENE_LAYER) {
         if (CHECK_QUEST_ITEM(QUEST_KOKIRI_EMERALD) && CHECK_QUEST_ITEM(QUEST_GORON_RUBY) &&
             CHECK_QUEST_ITEM(QUEST_ZORA_SAPPHIRE)) {
@@ -318,13 +314,8 @@
         } else {
             gSaveContext.sceneLayer = 0;
         }
-<<<<<<< HEAD
-    } else if ((gEntranceTable[((void)0, gSaveContext.save.entranceIndex)].sceneId == SCENE_SPOT04) && LINK_IS_ADULT &&
-               !IS_CUTSCENE_LAYER) {
-=======
-    } else if ((gEntranceTable[((void)0, gSaveContext.entranceIndex)].sceneId == SCENE_KOKIRI_FOREST) &&
+    } else if ((gEntranceTable[((void)0, gSaveContext.save.entranceIndex)].sceneId == SCENE_KOKIRI_FOREST) &&
                LINK_IS_ADULT && !IS_CUTSCENE_LAYER) {
->>>>>>> 186ecc72
         gSaveContext.sceneLayer = GET_EVENTCHKINF(EVENTCHKINF_48) ? 3 : 2;
     }
 
@@ -336,11 +327,7 @@
 
     // When entering Gerudo Valley in the credits, trigger the GC emulator to play the ending movie.
     // The emulator constantly checks whether PC is 0x81000000, so this works even though it's not a valid address.
-<<<<<<< HEAD
-    if ((gEntranceTable[((void)0, gSaveContext.save.entranceIndex)].sceneId == SCENE_SPOT09) &&
-=======
-    if ((gEntranceTable[((void)0, gSaveContext.entranceIndex)].sceneId == SCENE_GERUDO_VALLEY) &&
->>>>>>> 186ecc72
+    if ((gEntranceTable[((void)0, gSaveContext.save.entranceIndex)].sceneId == SCENE_GERUDO_VALLEY) &&
         gSaveContext.sceneLayer == 6) {
         osSyncPrintf("エンディングはじまるよー\n"); // "The ending starts"
         ((void (*)(void))0x81000000)();
@@ -1736,19 +1723,11 @@
         (this->sceneId == SCENE_INSIDE_GANONS_CASTLE_COLLAPSE) || (this->sceneId == SCENE_GANON_BOSS)) {
         this->nextEntranceIndex = ENTR_GANONS_TOWER_COLLAPSE_EXTERIOR_0;
         Item_Give(this, ITEM_SWORD_MASTER);
-<<<<<<< HEAD
-    } else if ((gSaveContext.save.entranceIndex == ENTR_SPOT00_11) ||
-               (gSaveContext.save.entranceIndex == ENTR_SPOT00_12) ||
-               (gSaveContext.save.entranceIndex == ENTR_SPOT00_13) ||
-               (gSaveContext.save.entranceIndex == ENTR_SPOT00_15)) {
-        this->nextEntranceIndex = ENTR_SPOT00_6;
-=======
-    } else if ((gSaveContext.entranceIndex == ENTR_HYRULE_FIELD_11) ||
-               (gSaveContext.entranceIndex == ENTR_HYRULE_FIELD_12) ||
-               (gSaveContext.entranceIndex == ENTR_HYRULE_FIELD_13) ||
-               (gSaveContext.entranceIndex == ENTR_HYRULE_FIELD_15)) {
+    } else if ((gSaveContext.save.entranceIndex == ENTR_HYRULE_FIELD_11) ||
+               (gSaveContext.save.entranceIndex == ENTR_HYRULE_FIELD_12) ||
+               (gSaveContext.save.entranceIndex == ENTR_HYRULE_FIELD_13) ||
+               (gSaveContext.save.entranceIndex == ENTR_HYRULE_FIELD_15)) {
         this->nextEntranceIndex = ENTR_HYRULE_FIELD_6;
->>>>>>> 186ecc72
     } else {
         this->nextEntranceIndex = gSaveContext.save.entranceIndex;
     }
