#include "global.h"
#include "vt.h"

void* D_8012D1F0 = NULL;
UNK_TYPE D_8012D1F4 = 0; // unused
Input* D_8012D1F8 = NULL;

TransitionUnk sTrnsnUnk;
s32 gTrnsnUnkState;
VisMono D_80161498;
Color_RGBA8_u32 D_801614B0;
FaultClient D_801614B8;
s16 sTransitionFillTimer;
u64 D_801614D0[0xA00];

void Play_SpawnScene(GlobalContext* this, s32 sceneNum, s32 spawn);

void func_800BC450(GlobalContext* this) {
    Camera_ChangeDataIdx(GET_ACTIVE_CAM(this), this->unk_1242B - 1);
}

void func_800BC490(GlobalContext* this, s16 point) {
    ASSERT(point == 1 || point == 2, "point == 1 || point == 2", "../z_play.c", 2160);

    this->unk_1242B = point;

    if ((YREG(15) != 0x10) && (gSaveContext.cutsceneIndex < 0xFFF0)) {
        Audio_PlaySoundGeneral((point == 1) ? NA_SE_SY_CAMERA_ZOOM_DOWN : NA_SE_SY_CAMERA_ZOOM_UP, &gSfxDefaultPos, 4,
                               &gSfxDefaultFreqAndVolScale, &gSfxDefaultFreqAndVolScale, &gSfxDefaultReverb);
    }

    func_800BC450(this);
}

s32 func_800BC56C(GlobalContext* this, s16 arg1) {
    return (arg1 == this->unk_1242B);
}

// original name: "Game_play_shop_pr_vr_switch_set"
void func_800BC590(GlobalContext* this) {
    osSyncPrintf("Game_play_shop_pr_vr_switch_set()\n");

    if (YREG(15) == 0x10) {
        this->unk_1242B = 2;
    }
}

void Play_SetupTransition(GlobalContext* this, s32 transitionType) {
    TransitionContext* transitionCtx = &this->transitionCtx;

    bzero(transitionCtx, sizeof(TransitionContext));

    transitionCtx->transitionType = transitionType;

    // circle types
    if ((transitionCtx->transitionType >> 5) == 1) {
        transitionCtx->init = TransitionCircle_Init;
        transitionCtx->destroy = TransitionCircle_Destroy;
        transitionCtx->start = TransitionCircle_Start;
        transitionCtx->isDone = TransitionCircle_IsDone;
        transitionCtx->draw = TransitionCircle_Draw;
        transitionCtx->update = TransitionCircle_Update;
        transitionCtx->setType = TransitionCircle_SetType;
        transitionCtx->setColor = TransitionCircle_SetColor;
        transitionCtx->setUnkColor = TransitionCircle_SetUnkColor;
    } else {
        switch (transitionCtx->transitionType) {
            case TRANS_TYPE_TRIFORCE:
                transitionCtx->init = TransitionTriforce_Init;
                transitionCtx->destroy = TransitionTriforce_Destroy;
                transitionCtx->start = TransitionTriforce_Start;
                transitionCtx->isDone = TransitionTriforce_IsDone;
                transitionCtx->draw = TransitionTriforce_Draw;
                transitionCtx->update = TransitionTriforce_Update;
                transitionCtx->setType = TransitionTriforce_SetType;
                transitionCtx->setColor = TransitionTriforce_SetColor;
                transitionCtx->setUnkColor = NULL;
                break;

            case TRANS_TYPE_WIPE:
            case TRANS_TYPE_WIPE_FAST:
                transitionCtx->init = TransitionWipe_Init;
                transitionCtx->destroy = TransitionWipe_Destroy;
                transitionCtx->start = TransitionWipe_Start;
                transitionCtx->isDone = TransitionWipe_IsDone;
                transitionCtx->draw = TransitionWipe_Draw;
                transitionCtx->update = TransitionWipe_Update;
                transitionCtx->setType = TransitionWipe_SetType;
                transitionCtx->setColor = TransitionWipe_SetColor;
                transitionCtx->setUnkColor = NULL;
                break;

            case TRANS_TYPE_FADE_BLACK:
            case TRANS_TYPE_FADE_WHITE:
            case TRANS_TYPE_FADE_BLACK_FAST:
            case TRANS_TYPE_FADE_WHITE_FAST:
            case TRANS_TYPE_FADE_BLACK_SLOW:
            case TRANS_TYPE_FADE_WHITE_SLOW:
            case TRANS_TYPE_FADE_WHITE_CS_DELAYED:
            case TRANS_TYPE_FADE_WHITE_INSTANT:
            case TRANS_TYPE_FADE_GREEN:
            case TRANS_TYPE_FADE_BLUE:
                transitionCtx->init = TransitionFade_Init;
                transitionCtx->destroy = TransitionFade_Destroy;
                transitionCtx->start = TransitionFade_Start;
                transitionCtx->isDone = TransitionFade_IsDone;
                transitionCtx->draw = TransitionFade_Draw;
                transitionCtx->update = TransitionFade_Update;
                transitionCtx->setType = TransitionFade_SetType;
                transitionCtx->setColor = TransitionFade_SetColor;
                transitionCtx->setUnkColor = NULL;
                break;

            case TRANS_TYPE_FILL_WHITE2:
            case TRANS_TYPE_FILL_WHITE:
                this->transitionMode = TRANS_MODE_FILL_WHITE_INIT;
                break;

            case TRANS_TYPE_INSTANT:
                this->transitionMode = TRANS_MODE_INSTANT;
                break;

            case TRANS_TYPE_FILL_BROWN:
                this->transitionMode = TRANS_MODE_FILL_BROWN_INIT;
                break;

            case TRANS_TYPE_SANDSTORM_PERSIST:
                this->transitionMode = TRANS_MODE_SANDSTORM_INIT;
                break;

            case TRANS_TYPE_SANDSTORM_END:
                this->transitionMode = TRANS_MODE_SANDSTORM_END_INIT;
                break;

            case TRANS_TYPE_CS_BLACK_FILL:
                this->transitionMode = TRANS_MODE_CS_BLACK_FILL_INIT;
                break;

            default:
                Fault_AddHungupAndCrash("../z_play.c", 2290);
                break;
        }
    }
}

void func_800BC88C(GlobalContext* this) {
    this->transitionCtx.transitionType = -1;
}

Gfx* Play_SetFog(GlobalContext* this, Gfx* gfx) {
    return Gfx_SetFog2(gfx, this->lightCtx.fogColor[0], this->lightCtx.fogColor[1], this->lightCtx.fogColor[2], 0,
                       this->lightCtx.fogNear, 1000);
}

void Play_Destroy(GameState* thisx) {
    GlobalContext* this = (GlobalContext*)thisx;
    Player* player = GET_PLAYER(this);

    this->state.gfxCtx->callback = NULL;
    this->state.gfxCtx->callbackParam = 0;
    SREG(91) = 0;
    R_PAUSE_MENU_MODE = 0;

    PreRender_Destroy(&this->pauseBgPreRender);
    Effect_DeleteAll(this);
    EffectSs_ClearAll(this);
    CollisionCheck_DestroyContext(this, &this->colChkCtx);

    if (gTrnsnUnkState == 3) {
        TransitionUnk_Destroy(&sTrnsnUnk);
        gTrnsnUnkState = 0;
    }

    if (this->transitionMode == TRANS_MODE_INSTANCE_RUNNING) {
        this->transitionCtx.destroy(&this->transitionCtx.instanceData);
        func_800BC88C(this);
        this->transitionMode = TRANS_MODE_OFF;
    }

    ShrinkWindow_Destroy();
    TransitionFade_Destroy(&this->transitionFade);
    VisMono_Destroy(&D_80161498);

    if (gSaveContext.linkAge != this->linkAgeOnLoad) {
        Inventory_SwapAgeEquipment();
        Player_SetEquipmentData(this, player);
    }

    func_80031C3C(&this->actorCtx, this);
    func_80110990(this);
    KaleidoScopeCall_Destroy(this);
    KaleidoManager_Destroy();
    ZeldaArena_Cleanup();
    Fault_RemoveClient(&D_801614B8);
}

void Play_Init(GameState* thisx) {
    GlobalContext* this = (GlobalContext*)thisx;
    GraphicsContext* gfxCtx = this->state.gfxCtx;
    u32 zAlloc;
    u32 zAllocAligned;
    size_t zAllocSize;
    Player* player;
    s32 playerStartCamId;
    s32 i;
    u8 tempSetupIndex;
    s32 pad[2];

    if (gSaveContext.entranceIndex == ENTR_LOAD_OPENING) {
        gSaveContext.entranceIndex = 0;
        this->state.running = false;
        SET_NEXT_GAMESTATE(&this->state, Opening_Init, OpeningContext);
        return;
    }

    SystemArena_Display();
    GameState_Realloc(&this->state, 0x1D4790);
    KaleidoManager_Init(this);
    View_Init(&this->view, gfxCtx);
    Audio_SetExtraFilter(0);
    Quake_Init();

    for (i = 0; i < ARRAY_COUNT(this->cameraPtrs); i++) {
        this->cameraPtrs[i] = NULL;
    }

    Camera_Init(&this->mainCamera, &this->view, &this->colCtx, this);
    Camera_ChangeStatus(&this->mainCamera, CAM_STAT_ACTIVE);

    for (i = 0; i < 3; i++) {
        Camera_Init(&this->subCameras[i], &this->view, &this->colCtx, this);
        Camera_ChangeStatus(&this->subCameras[i], CAM_STAT_UNK100);
    }

    this->cameraPtrs[CAM_ID_MAIN] = &this->mainCamera;
    this->cameraPtrs[CAM_ID_MAIN]->uid = 0;
    this->activeCamId = CAM_ID_MAIN;
    func_8005AC48(&this->mainCamera, 0xFF);
    Sram_Init(this, &this->sramCtx);
    func_80112098(this);
    Message_Init(this);
    GameOver_Init(this);
    SoundSource_InitAll(this);
    Effect_InitContext(this);
    EffectSs_InitInfo(this, 0x55);
    CollisionCheck_InitContext(this, &this->colChkCtx);
    AnimationContext_Reset(&this->animationCtx);
    func_8006450C(this, &this->csCtx);

    if (gSaveContext.nextCutsceneIndex != 0xFFEF) {
        gSaveContext.cutsceneIndex = gSaveContext.nextCutsceneIndex;
        gSaveContext.nextCutsceneIndex = 0xFFEF;
    }

    if (gSaveContext.cutsceneIndex == 0xFFFD) {
        gSaveContext.cutsceneIndex = 0;
    }

    if (gSaveContext.nextDayTime != NEXT_TIME_NONE) {
        gSaveContext.dayTime = gSaveContext.nextDayTime;
        gSaveContext.skyboxTime = gSaveContext.nextDayTime;
    }

    if (gSaveContext.dayTime > CLOCK_TIME(18, 0) || gSaveContext.dayTime < CLOCK_TIME(6, 30)) {
        gSaveContext.nightFlag = 1;
    } else {
        gSaveContext.nightFlag = 0;
    }

    Cutscene_HandleConditionalTriggers(this);

    if (gSaveContext.gameMode != 0 || gSaveContext.cutsceneIndex >= 0xFFF0) {
        gSaveContext.nayrusLoveTimer = 0;
        func_800876C8(this);
        gSaveContext.sceneSetupIndex = (gSaveContext.cutsceneIndex & 0xF) + 4;
    } else if (!LINK_IS_ADULT && IS_DAY) {
        gSaveContext.sceneSetupIndex = 0;
    } else if (!LINK_IS_ADULT && !IS_DAY) {
        gSaveContext.sceneSetupIndex = 1;
    } else if (LINK_IS_ADULT && IS_DAY) {
        gSaveContext.sceneSetupIndex = 2;
    } else {
        gSaveContext.sceneSetupIndex = 3;
    }

    tempSetupIndex = gSaveContext.sceneSetupIndex;
    if ((gEntranceTable[((void)0, gSaveContext.entranceIndex)].scene == SCENE_SPOT00) && !LINK_IS_ADULT &&
        gSaveContext.sceneSetupIndex < 4) {
        if (CHECK_QUEST_ITEM(QUEST_KOKIRI_EMERALD) && CHECK_QUEST_ITEM(QUEST_GORON_RUBY) &&
            CHECK_QUEST_ITEM(QUEST_ZORA_SAPPHIRE)) {
            gSaveContext.sceneSetupIndex = 1;
        } else {
            gSaveContext.sceneSetupIndex = 0;
        }
    } else if ((gEntranceTable[((void)0, gSaveContext.entranceIndex)].scene == SCENE_SPOT04) && LINK_IS_ADULT &&
               gSaveContext.sceneSetupIndex < 4) {
        gSaveContext.sceneSetupIndex = GET_EVENTCHKINF(EVENTCHKINF_48) ? 3 : 2;
    }

    Play_SpawnScene(
        this, gEntranceTable[((void)0, gSaveContext.entranceIndex) + ((void)0, gSaveContext.sceneSetupIndex)].scene,
        gEntranceTable[((void)0, gSaveContext.entranceIndex) + ((void)0, gSaveContext.sceneSetupIndex)].spawn);
    osSyncPrintf("\nSCENE_NO=%d COUNTER=%d\n", ((void)0, gSaveContext.entranceIndex), gSaveContext.sceneSetupIndex);

    // When entering Gerudo Valley in the right setup, trigger the GC emulator to play the ending movie.
    // The emulator constantly checks whether PC is 0x81000000, so this works even though it's not a valid address.
    if ((gEntranceTable[((void)0, gSaveContext.entranceIndex)].scene == SCENE_SPOT09) &&
        gSaveContext.sceneSetupIndex == 6) {
        osSyncPrintf("エンディングはじまるよー\n"); // "The ending starts"
        ((void (*)())0x81000000)();
        osSyncPrintf("出戻り？\n"); // "Return?"
    }

    Cutscene_HandleEntranceTriggers(this);
    KaleidoScopeCall_Init(this);
    func_801109B0(this);

    if (gSaveContext.nextDayTime != NEXT_TIME_NONE) {
        if (gSaveContext.nextDayTime == NEXT_TIME_DAY) {
            gSaveContext.totalDays++;
            gSaveContext.bgsDayCount++;
            gSaveContext.dogIsLost = true;
            if (Inventory_ReplaceItem(this, ITEM_WEIRD_EGG, ITEM_CHICKEN) ||
                Inventory_ReplaceItem(this, ITEM_POCKET_EGG, ITEM_POCKET_CUCCO)) {
                Message_StartTextbox(this, 0x3066, NULL);
            }
            gSaveContext.nextDayTime = NEXT_TIME_DAY_SET;
        } else {
            gSaveContext.nextDayTime = NEXT_TIME_NIGHT_SET;
        }
    }

    SREG(91) = -1;
    R_PAUSE_MENU_MODE = 0;
    PreRender_Init(&this->pauseBgPreRender);
    PreRender_SetValuesSave(&this->pauseBgPreRender, SCREEN_WIDTH, SCREEN_HEIGHT, 0, 0, 0);
    PreRender_SetValues(&this->pauseBgPreRender, SCREEN_WIDTH, SCREEN_HEIGHT, 0, 0);
    gTrnsnUnkState = 0;
    this->transitionMode = TRANS_MODE_OFF;
    FrameAdvance_Init(&this->frameAdvCtx);
    Rand_Seed((u32)osGetTime());
    Matrix_Init(&this->state);
    this->state.main = Play_Main;
    this->state.destroy = Play_Destroy;
    this->transitionTrigger = TRANS_TRIGGER_END;
    this->unk_11E16 = 0xFF;
    this->unk_11E18 = 0;
    this->unk_11DE9 = false;

    if (gSaveContext.gameMode != 1) {
        if (gSaveContext.nextTransitionType == TRANS_NEXT_TYPE_DEFAULT) {
            // fade in
            this->transitionType =
                (gEntranceTable[((void)0, gSaveContext.entranceIndex) + tempSetupIndex].field >> 7) & 0x7F;
        } else {
            this->transitionType = gSaveContext.nextTransitionType;
            gSaveContext.nextTransitionType = TRANS_NEXT_TYPE_DEFAULT;
        }
    } else {
        this->transitionType = TRANS_TYPE_FADE_BLACK_SLOW;
    }

    ShrinkWindow_Init();
    TransitionFade_Init(&this->transitionFade);
    TransitionFade_SetType(&this->transitionFade, 3);
    TransitionFade_SetColor(&this->transitionFade, RGBA8(160, 160, 160, 255));
    TransitionFade_Start(&this->transitionFade);
    VisMono_Init(&D_80161498);
    D_801614B0.a = 0;
    Flags_UnsetAllEnv(this);

    osSyncPrintf("ZELDA ALLOC SIZE=%x\n", THA_GetSize(&this->state.tha));
    zAllocSize = THA_GetSize(&this->state.tha);
    zAlloc = GameState_Alloc(&this->state, zAllocSize, "../z_play.c", 2918);
    zAllocAligned = (zAlloc + 8) & ~0xF;
    ZeldaArena_Init(zAllocAligned, zAllocSize - zAllocAligned + zAlloc);
    // "Zelda Heap"
    osSyncPrintf("ゼルダヒープ %08x-%08x\n", zAllocAligned,
                 (s32)(zAllocAligned + zAllocSize) - (s32)(zAllocAligned - zAlloc));

    Fault_AddClient(&D_801614B8, ZeldaArena_Display, NULL, NULL);
    func_800304DC(this, &this->actorCtx, this->linkActorEntry);

    while (!func_800973FC(this, &this->roomCtx)) {
        ; // Empty Loop
    }

    player = GET_PLAYER(this);
    Camera_InitPlayerSettings(&this->mainCamera, player);
    Camera_ChangeMode(&this->mainCamera, CAM_MODE_NORMAL);

    playerStartCamId = player->actor.params & 0xFF;
    if (playerStartCamId != 0xFF) {
        osSyncPrintf("player has start camera ID (" VT_FGCOL(BLUE) "%d" VT_RST ")\n", playerStartCamId);
        Camera_ChangeDataIdx(&this->mainCamera, playerStartCamId);
    }

    if (YREG(15) == 32) {
        this->unk_1242B = 2;
    } else if (YREG(15) == 16) {
        this->unk_1242B = 1;
    } else {
        this->unk_1242B = 0;
    }

    Interface_SetSceneRestrictions(this);
    Environment_PlaySceneSequence(this);
    gSaveContext.seqId = this->sequenceCtx.seqId;
    gSaveContext.natureAmbienceId = this->sequenceCtx.natureAmbienceId;
    func_8002DF18(this, GET_PLAYER(this));
    AnimationContext_Update(this, &this->animationCtx);
    gSaveContext.respawnFlag = 0;

    if (dREG(95) != 0) {
        D_8012D1F0 = D_801614D0;
        osSyncPrintf("\nkawauso_data=[%x]", D_8012D1F0);
        DmaMgr_DmaRomToRam(0x03FEB000, (u32)D_8012D1F0, sizeof(D_801614D0));
    }
}

void Play_Update(GlobalContext* this) {
    s32 pad1;
    s32 sp80;
    Input* input;
    u32 i;
    s32 pad2;

    input = this->state.input;

    if ((SREG(1) < 0) || (DREG(0) != 0)) {
        SREG(1) = 0;
        ZeldaArena_Display();
    }

    if ((HREG(80) == 18) && (HREG(81) < 0)) {
        HREG(81) = 0;
        osSyncPrintf("object_exchange_rom_address %u\n", gObjectTableSize);
        osSyncPrintf("RomStart RomEnd   Size\n");
        for (i = 0; i < gObjectTableSize; i++) {
            s32 size = gObjectTable[i].vromEnd - gObjectTable[i].vromStart;

            osSyncPrintf("%08x-%08x %08x(%8.3fKB)\n", gObjectTable[i].vromStart, gObjectTable[i].vromEnd, size,
                         size / 1024.0f);
        }
        osSyncPrintf("\n");
    }

    if ((HREG(81) == 18) && (HREG(82) < 0)) {
        HREG(82) = 0;
        ActorOverlayTable_LogPrint();
    }

    gSegments[4] = VIRTUAL_TO_PHYSICAL(this->objectCtx.status[this->objectCtx.mainKeepIndex].segment);
    gSegments[5] = VIRTUAL_TO_PHYSICAL(this->objectCtx.status[this->objectCtx.subKeepIndex].segment);
    gSegments[2] = VIRTUAL_TO_PHYSICAL(this->sceneSegment);

    if (FrameAdvance_Update(&this->frameAdvCtx, &input[1])) {
        if ((this->transitionMode == TRANS_MODE_OFF) && (this->transitionTrigger != TRANS_TRIGGER_OFF)) {
            this->transitionMode = TRANS_MODE_SETUP;
        }

        if (gTrnsnUnkState != 0) {
            switch (gTrnsnUnkState) {
                case 2:
                    if (TransitionUnk_Init(&sTrnsnUnk, 10, 7) == NULL) {
                        osSyncPrintf("fbdemo_init呼出し失敗！\n"); // "fbdemo_init call failed!"
                        gTrnsnUnkState = 0;
                    } else {
                        sTrnsnUnk.zBuffer = (u16*)gZBuffer;
                        gTrnsnUnkState = 3;
                        R_UPDATE_RATE = 1;
                    }
                    break;
                case 3:
                    func_800B23E8(&sTrnsnUnk);
                    break;
            }
        }

        if (this->transitionMode) {
            switch (this->transitionMode) {
                case TRANS_MODE_SETUP:
                    if (this->transitionTrigger != TRANS_TRIGGER_END) {
                        s16 sceneSetupIndex = 0;

                        Interface_ChangeAlpha(1);

                        if (gSaveContext.cutsceneIndex >= 0xFFF0) {
                            sceneSetupIndex = (gSaveContext.cutsceneIndex & 0xF) + 4;
                        }

                        // fade out bgm if "continue bgm" flag is not set
                        if (!(gEntranceTable[this->nextEntranceIndex + sceneSetupIndex].field & 0x8000)) {
                            // "Sound initalized. 111"
                            osSyncPrintf("\n\n\nサウンドイニシャル来ました。111");
                            if ((this->transitionType < TRANS_TYPE_MAX) && !Environment_IsForcedSequenceDisabled()) {
                                // "Sound initalized. 222"
                                osSyncPrintf("\n\n\nサウンドイニシャル来ました。222");
                                func_800F6964(0x14);
                                gSaveContext.seqId = (u8)NA_BGM_DISABLED;
                                gSaveContext.natureAmbienceId = NATURE_ID_DISABLED;
                            }
                        }
                    }

                    if (!R_TRANS_DBG_ENABLED) {
                        Play_SetupTransition(this, this->transitionType);
                    } else {
                        Play_SetupTransition(this, R_TRANS_DBG_TYPE);
                    }

                    if (this->transitionMode >= TRANS_MODE_FILL_WHITE_INIT) {
                        // non-instance modes break out of this switch
                        break;
                    }
                    // fallthrough
                case TRANS_MODE_INSTANCE_INIT:
                    this->transitionCtx.init(&this->transitionCtx.instanceData);

                    // circle types
                    if ((this->transitionCtx.transitionType >> 5) == 1) {
                        this->transitionCtx.setType(&this->transitionCtx.instanceData,
                                                    this->transitionCtx.transitionType | TC_SET_PARAMS);
                    }

                    gSaveContext.transWipeSpeed = 14;

                    if ((this->transitionCtx.transitionType == TRANS_TYPE_WIPE_FAST) ||
                        (this->transitionCtx.transitionType == TRANS_TYPE_FILL_WHITE2)) {
                        //! @bug TRANS_TYPE_FILL_WHITE2 will never reach this code.
                        //! It is a non-instance type transition which doesn't run this case.
                        gSaveContext.transWipeSpeed = 28;
                    }

                    gSaveContext.transFadeDuration = 60;

                    if ((this->transitionCtx.transitionType == TRANS_TYPE_FADE_BLACK_FAST) ||
                        (this->transitionCtx.transitionType == TRANS_TYPE_FADE_WHITE_FAST)) {
                        gSaveContext.transFadeDuration = 20;
                    } else if ((this->transitionCtx.transitionType == TRANS_TYPE_FADE_BLACK_SLOW) ||
                               (this->transitionCtx.transitionType == TRANS_TYPE_FADE_WHITE_SLOW)) {
                        gSaveContext.transFadeDuration = 150;
                    } else if (this->transitionCtx.transitionType == TRANS_TYPE_FADE_WHITE_INSTANT) {
                        gSaveContext.transFadeDuration = 2;
                    }

                    if ((this->transitionCtx.transitionType == TRANS_TYPE_FADE_WHITE) ||
                        (this->transitionCtx.transitionType == TRANS_TYPE_FADE_WHITE_FAST) ||
                        (this->transitionCtx.transitionType == TRANS_TYPE_FADE_WHITE_SLOW) ||
                        (this->transitionCtx.transitionType == TRANS_TYPE_FADE_WHITE_CS_DELAYED) ||
                        (this->transitionCtx.transitionType == TRANS_TYPE_FADE_WHITE_INSTANT)) {
                        this->transitionCtx.setColor(&this->transitionCtx.instanceData, RGBA8(160, 160, 160, 255));
                        if (this->transitionCtx.setUnkColor != NULL) {
                            this->transitionCtx.setUnkColor(&this->transitionCtx.instanceData,
                                                            RGBA8(160, 160, 160, 255));
                        }
                    } else if (this->transitionCtx.transitionType == TRANS_TYPE_FADE_GREEN) {
                        this->transitionCtx.setColor(&this->transitionCtx.instanceData, RGBA8(140, 140, 100, 255));

                        if (this->transitionCtx.setUnkColor != NULL) {
                            this->transitionCtx.setUnkColor(&this->transitionCtx.instanceData,
                                                            RGBA8(140, 140, 100, 255));
                        }
                    } else if (this->transitionCtx.transitionType == TRANS_TYPE_FADE_BLUE) {
                        this->transitionCtx.setColor(&this->transitionCtx.instanceData, RGBA8(70, 100, 110, 255));

                        if (this->transitionCtx.setUnkColor != NULL) {
                            this->transitionCtx.setUnkColor(&this->transitionCtx.instanceData,
                                                            RGBA8(70, 100, 110, 255));
                        }
                    } else {
                        this->transitionCtx.setColor(&this->transitionCtx.instanceData, RGBA8(0, 0, 0, 0));

                        if (this->transitionCtx.setUnkColor != NULL) {
                            this->transitionCtx.setUnkColor(&this->transitionCtx.instanceData, RGBA8(0, 0, 0, 0));
                        }
                    }

                    if (this->transitionTrigger == TRANS_TRIGGER_END) {
                        this->transitionCtx.setType(&this->transitionCtx.instanceData, 1);
                    } else {
                        this->transitionCtx.setType(&this->transitionCtx.instanceData, 2);
                    }

                    this->transitionCtx.start(&this->transitionCtx.instanceData);

                    if (this->transitionCtx.transitionType == TRANS_TYPE_FADE_WHITE_CS_DELAYED) {
                        this->transitionMode = TRANS_MODE_INSTANCE_WAIT;
                    } else {
                        this->transitionMode = TRANS_MODE_INSTANCE_RUNNING;
                    }
                    break;

                case TRANS_MODE_INSTANCE_RUNNING:
                    if (this->transitionCtx.isDone(&this->transitionCtx.instanceData)) {
                        if (this->transitionCtx.transitionType >= TRANS_TYPE_MAX) {
                            if (this->transitionTrigger == TRANS_TRIGGER_END) {
                                this->transitionCtx.destroy(&this->transitionCtx.instanceData);
                                func_800BC88C(this);
                                this->transitionMode = TRANS_MODE_OFF;
                            }
                        } else if (this->transitionTrigger != TRANS_TRIGGER_END) {
                            this->state.running = false;

                            if (gSaveContext.gameMode != 2) {
                                SET_NEXT_GAMESTATE(&this->state, Play_Init, GlobalContext);
                                gSaveContext.entranceIndex = this->nextEntranceIndex;

                                if (gSaveContext.minigameState == 1) {
                                    gSaveContext.minigameState = 3;
                                }
                            } else {
                                SET_NEXT_GAMESTATE(&this->state, FileChoose_Init, FileChooseContext);
                            }
                        } else {
                            this->transitionCtx.destroy(&this->transitionCtx.instanceData);
                            func_800BC88C(this);
                            this->transitionMode = TRANS_MODE_OFF;

                            if (gTrnsnUnkState == 3) {
                                TransitionUnk_Destroy(&sTrnsnUnk);
                                gTrnsnUnkState = 0;
                                R_UPDATE_RATE = 3;
                            }
                        }

                        this->transitionTrigger = TRANS_TRIGGER_OFF;
                    } else {
                        this->transitionCtx.update(&this->transitionCtx.instanceData, R_UPDATE_RATE);
                    }
                    break;
            }

            // update non-instance transitions
            switch (this->transitionMode) {
                case TRANS_MODE_FILL_WHITE_INIT:
                    sTransitionFillTimer = 0;
                    this->envCtx.fillScreen = true;
                    this->envCtx.screenFillColor[0] = 160;
                    this->envCtx.screenFillColor[1] = 160;
                    this->envCtx.screenFillColor[2] = 160;

                    if (this->transitionTrigger != TRANS_TRIGGER_END) {
                        this->envCtx.screenFillColor[3] = 0;
                        this->transitionMode = TRANS_MODE_FILL_IN;
                    } else {
                        this->envCtx.screenFillColor[3] = 255;
                        this->transitionMode = TRANS_MODE_FILL_OUT;
                    }
                    break;

                case TRANS_MODE_FILL_IN:
                    this->envCtx.screenFillColor[3] = (sTransitionFillTimer / 20.0f) * 255.0f;

                    if (sTransitionFillTimer >= 20) {
                        this->state.running = false;
                        SET_NEXT_GAMESTATE(&this->state, Play_Init, GlobalContext);
                        gSaveContext.entranceIndex = this->nextEntranceIndex;
                        this->transitionTrigger = TRANS_TRIGGER_OFF;
                        this->transitionMode = TRANS_MODE_OFF;
                    } else {
                        sTransitionFillTimer++;
                    }
                    break;

                case TRANS_MODE_FILL_OUT:
                    this->envCtx.screenFillColor[3] = (1 - sTransitionFillTimer / 20.0f) * 255.0f;

                    if (sTransitionFillTimer >= 20) {
                        gTrnsnUnkState = 0;
                        R_UPDATE_RATE = 3;
                        this->transitionTrigger = TRANS_TRIGGER_OFF;
                        this->transitionMode = TRANS_MODE_OFF;
                        this->envCtx.fillScreen = false;
                    } else {
                        sTransitionFillTimer++;
                    }
                    break;

                case TRANS_MODE_FILL_BROWN_INIT:
                    sTransitionFillTimer = 0;
                    this->envCtx.fillScreen = true;
                    this->envCtx.screenFillColor[0] = 170;
                    this->envCtx.screenFillColor[1] = 160;
                    this->envCtx.screenFillColor[2] = 150;

                    if (this->transitionTrigger != TRANS_TRIGGER_END) {
                        this->envCtx.screenFillColor[3] = 0;
                        this->transitionMode = TRANS_MODE_FILL_IN;
                    } else {
                        this->envCtx.screenFillColor[3] = 255;
                        this->transitionMode = TRANS_MODE_FILL_OUT;
                    }
                    break;

                case TRANS_MODE_INSTANT:
                    if (this->transitionTrigger != TRANS_TRIGGER_END) {
                        this->state.running = false;
                        SET_NEXT_GAMESTATE(&this->state, Play_Init, GlobalContext);
                        gSaveContext.entranceIndex = this->nextEntranceIndex;
                        this->transitionTrigger = TRANS_TRIGGER_OFF;
                        this->transitionMode = TRANS_MODE_OFF;
                    } else {
                        gTrnsnUnkState = 0;
                        R_UPDATE_RATE = 3;
                        this->transitionTrigger = TRANS_TRIGGER_OFF;
                        this->transitionMode = TRANS_MODE_OFF;
                    }
                    break;

                case TRANS_MODE_INSTANCE_WAIT:
                    if (gSaveContext.cutsceneTransitionControl != 0) {
                        this->transitionMode = TRANS_MODE_INSTANCE_RUNNING;
                    }
                    break;

                case TRANS_MODE_SANDSTORM_INIT:
                    if (this->transitionTrigger != TRANS_TRIGGER_END) {
                        // trigger in, leaving area
                        this->envCtx.sandstormState = SANDSTORM_FILL;
                        this->transitionMode = TRANS_MODE_SANDSTORM;
                    } else {
                        this->envCtx.sandstormState = SANDSTORM_UNFILL;
                        this->envCtx.sandstormPrimA = 255;
                        this->envCtx.sandstormEnvA = 255;
                        this->transitionMode = TRANS_MODE_SANDSTORM;
                    }
                    break;

                case TRANS_MODE_SANDSTORM:
                    Audio_PlaySoundGeneral(NA_SE_EV_SAND_STORM - SFX_FLAG, &gSfxDefaultPos, 4,
                                           &gSfxDefaultFreqAndVolScale, &gSfxDefaultFreqAndVolScale,
                                           &gSfxDefaultReverb);

                    if (this->transitionTrigger == TRANS_TRIGGER_END) {
                        if (this->envCtx.sandstormPrimA < 110) {
                            gTrnsnUnkState = 0;
                            R_UPDATE_RATE = 3;
                            this->transitionTrigger = TRANS_TRIGGER_OFF;
                            this->transitionMode = TRANS_MODE_OFF;
                        }
                    } else {
                        if (this->envCtx.sandstormEnvA == 255) {
                            this->state.running = false;
                            SET_NEXT_GAMESTATE(&this->state, Play_Init, GlobalContext);
                            gSaveContext.entranceIndex = this->nextEntranceIndex;
                            this->transitionTrigger = TRANS_TRIGGER_OFF;
                            this->transitionMode = TRANS_MODE_OFF;
                        }
                    }
                    break;

                case TRANS_MODE_SANDSTORM_END_INIT:
                    if (this->transitionTrigger == TRANS_TRIGGER_END) {
                        this->envCtx.sandstormState = SANDSTORM_DISSIPATE;
                        this->envCtx.sandstormPrimA = 255;
                        this->envCtx.sandstormEnvA = 255;
                        // "It's here!!!!!!!!!"
                        LOG_STRING("来た!!!!!!!!!!!!!!!!!!!!!", "../z_play.c", 3471);
                        this->transitionMode = TRANS_MODE_SANDSTORM_END;
                    } else {
                        this->transitionMode = TRANS_MODE_SANDSTORM_INIT;
                    }
                    break;

                case TRANS_MODE_SANDSTORM_END:
                    Audio_PlaySoundGeneral(NA_SE_EV_SAND_STORM - SFX_FLAG, &gSfxDefaultPos, 4,
                                           &gSfxDefaultFreqAndVolScale, &gSfxDefaultFreqAndVolScale,
                                           &gSfxDefaultReverb);
                    if (this->transitionTrigger == TRANS_TRIGGER_END) {
                        if (this->envCtx.sandstormPrimA <= 0) {
                            gTrnsnUnkState = 0;
                            R_UPDATE_RATE = 3;
                            this->transitionTrigger = TRANS_TRIGGER_OFF;
                            this->transitionMode = TRANS_MODE_OFF;
                        }
                    }
                    break;

                case TRANS_MODE_CS_BLACK_FILL_INIT:
                    sTransitionFillTimer = 0;
                    this->envCtx.fillScreen = true;
                    this->envCtx.screenFillColor[0] = 0;
                    this->envCtx.screenFillColor[1] = 0;
                    this->envCtx.screenFillColor[2] = 0;
                    this->envCtx.screenFillColor[3] = 255;
                    this->transitionMode = TRANS_MODE_CS_BLACK_FILL;
                    break;

                case TRANS_MODE_CS_BLACK_FILL:
                    if (gSaveContext.cutsceneTransitionControl != 0) {
                        this->envCtx.screenFillColor[3] = gSaveContext.cutsceneTransitionControl;
                        if (gSaveContext.cutsceneTransitionControl <= 100) {
                            gTrnsnUnkState = 0;
                            R_UPDATE_RATE = 3;
                            this->transitionTrigger = TRANS_TRIGGER_OFF;
                            this->transitionMode = TRANS_MODE_OFF;
                        }
                    }
                    break;
            }
        }

        if (1 && HREG(63)) {
            LOG_NUM("1", 1, "../z_play.c", 3533);
        }

        if (1 && (gTrnsnUnkState != 3)) {
            if (1 && HREG(63)) {
                LOG_NUM("1", 1, "../z_play.c", 3542);
            }

            if ((gSaveContext.gameMode == 0) && (this->msgCtx.msgMode == MSGMODE_NONE) &&
                (this->gameOverCtx.state == GAMEOVER_INACTIVE)) {
                KaleidoSetup_Update(this);
            }

            if (1 && HREG(63)) {
                LOG_NUM("1", 1, "../z_play.c", 3551);
            }

            sp80 = (this->pauseCtx.state != 0) || (this->pauseCtx.debugState != 0);

            if (1 && HREG(63)) {
                LOG_NUM("1", 1, "../z_play.c", 3555);
            }

            AnimationContext_Reset(&this->animationCtx);

            if (1 && HREG(63)) {
                LOG_NUM("1", 1, "../z_play.c", 3561);
            }

            Object_UpdateBank(&this->objectCtx);

            if (1 && HREG(63)) {
                LOG_NUM("1", 1, "../z_play.c", 3577);
            }

            if ((sp80 == 0) && (IREG(72) == 0)) {
                if (1 && HREG(63)) {
                    LOG_NUM("1", 1, "../z_play.c", 3580);
                }

                this->gameplayFrames++;

                func_800AA178(1);

                if (this->actorCtx.freezeFlashTimer && (this->actorCtx.freezeFlashTimer-- < 5)) {
                    osSyncPrintf("FINISH=%d\n", this->actorCtx.freezeFlashTimer);
                    if ((this->actorCtx.freezeFlashTimer > 0) && ((this->actorCtx.freezeFlashTimer % 2) != 0)) {
                        this->envCtx.fillScreen = true;
                        this->envCtx.screenFillColor[0] = this->envCtx.screenFillColor[1] =
                            this->envCtx.screenFillColor[2] = 150;
                        this->envCtx.screenFillColor[3] = 80;
                    } else {
                        this->envCtx.fillScreen = false;
                    }
                } else {
                    if (1 && HREG(63)) {
                        LOG_NUM("1", 1, "../z_play.c", 3606);
                    }

                    func_800973FC(this, &this->roomCtx);

                    if (1 && HREG(63)) {
                        LOG_NUM("1", 1, "../z_play.c", 3612);
                    }

                    CollisionCheck_AT(this, &this->colChkCtx);

                    if (1 && HREG(63)) {
                        LOG_NUM("1", 1, "../z_play.c", 3618);
                    }

                    CollisionCheck_OC(this, &this->colChkCtx);

                    if (1 && HREG(63)) {
                        LOG_NUM("1", 1, "../z_play.c", 3624);
                    }

                    CollisionCheck_Damage(this, &this->colChkCtx);

                    if (1 && HREG(63)) {
                        LOG_NUM("1", 1, "../z_play.c", 3631);
                    }

                    CollisionCheck_ClearContext(this, &this->colChkCtx);

                    if (1 && HREG(63)) {
                        LOG_NUM("1", 1, "../z_play.c", 3637);
                    }

                    if (!this->unk_11DE9) {
                        Actor_UpdateAll(this, &this->actorCtx);
                    }

                    if (1 && HREG(63)) {
                        LOG_NUM("1", 1, "../z_play.c", 3643);
                    }

                    func_80064558(this, &this->csCtx);

                    if (1 && HREG(63)) {
                        LOG_NUM("1", 1, "../z_play.c", 3648);
                    }

                    func_800645A0(this, &this->csCtx);

                    if (1 && HREG(63)) {
                        LOG_NUM("1", 1, "../z_play.c", 3651);
                    }

                    Effect_UpdateAll(this);

                    if (1 && HREG(63)) {
                        LOG_NUM("1", 1, "../z_play.c", 3657);
                    }

                    EffectSs_UpdateAll(this);

                    if (1 && HREG(63)) {
                        LOG_NUM("1", 1, "../z_play.c", 3662);
                    }
                }
            } else {
                func_800AA178(0);
            }

            if (1 && HREG(63)) {
                LOG_NUM("1", 1, "../z_play.c", 3672);
            }

            func_80095AA0(this, &this->roomCtx.curRoom, &input[1], 0);

            if (1 && HREG(63)) {
                LOG_NUM("1", 1, "../z_play.c", 3675);
            }

            func_80095AA0(this, &this->roomCtx.prevRoom, &input[1], 1);

            if (1 && HREG(63)) {
                LOG_NUM("1", 1, "../z_play.c", 3677);
            }

            if (this->unk_1242B != 0) {
                if (CHECK_BTN_ALL(input[0].press.button, BTN_CUP)) {
                    if ((this->pauseCtx.state != 0) || (this->pauseCtx.debugState != 0)) {
                        // "Changing viewpoint is prohibited due to the kaleidoscope"
                        osSyncPrintf(VT_FGCOL(CYAN) "カレイドスコープ中につき視点変更を禁止しております\n" VT_RST);
                    } else if (Player_InCsMode(this)) {
                        // "Changing viewpoint is prohibited during the cutscene"
                        osSyncPrintf(VT_FGCOL(CYAN) "デモ中につき視点変更を禁止しております\n" VT_RST);
                    } else if (YREG(15) == 0x10) {
                        Audio_PlaySoundGeneral(NA_SE_SY_ERROR, &gSfxDefaultPos, 4, &gSfxDefaultFreqAndVolScale,
                                               &gSfxDefaultFreqAndVolScale, &gSfxDefaultReverb);
                    } else {
                        func_800BC490(this, this->unk_1242B ^ 3);
                    }
                }
                func_800BC450(this);
            }

            if (1 && HREG(63)) {
                LOG_NUM("1", 1, "../z_play.c", 3708);
            }

            SkyboxDraw_Update(&this->skyboxCtx);

            if (1 && HREG(63)) {
                LOG_NUM("1", 1, "../z_play.c", 3716);
            }

            if ((this->pauseCtx.state != 0) || (this->pauseCtx.debugState != 0)) {
                if (1 && HREG(63)) {
                    LOG_NUM("1", 1, "../z_play.c", 3721);
                }

                KaleidoScopeCall_Update(this);
            } else if (this->gameOverCtx.state != GAMEOVER_INACTIVE) {
                if (1 && HREG(63)) {
                    LOG_NUM("1", 1, "../z_play.c", 3727);
                }

                GameOver_Update(this);
            } else {
                if (1 && HREG(63)) {
                    LOG_NUM("1", 1, "../z_play.c", 3733);
                }

                Message_Update(this);
            }

            if (1 && HREG(63)) {
                LOG_NUM("1", 1, "../z_play.c", 3737);
            }

            if (1 && HREG(63)) {
                LOG_NUM("1", 1, "../z_play.c", 3742);
            }

            Interface_Update(this);

            if (1 && HREG(63)) {
                LOG_NUM("1", 1, "../z_play.c", 3765);
            }

            AnimationContext_Update(this, &this->animationCtx);

            if (1 && HREG(63)) {
                LOG_NUM("1", 1, "../z_play.c", 3771);
            }

            SoundSource_UpdateAll(this);

            if (1 && HREG(63)) {
                LOG_NUM("1", 1, "../z_play.c", 3777);
            }

            ShrinkWindow_Update(R_UPDATE_RATE);

            if (1 && HREG(63)) {
                LOG_NUM("1", 1, "../z_play.c", 3783);
            }

            TransitionFade_Update(&this->transitionFade, R_UPDATE_RATE);
        } else {
            goto skip;
        }
    }

    if (1 && HREG(63)) {
        LOG_NUM("1", 1, "../z_play.c", 3799);
    }

skip:
    if (1 && HREG(63)) {
        LOG_NUM("1", 1, "../z_play.c", 3801);
    }

    if ((sp80 == 0) || gDbgCamEnabled) {
        s32 pad3[5];
        s32 i;

        this->nextCamId = this->activeCamId;

        if (1 && HREG(63)) {
            LOG_NUM("1", 1, "../z_play.c", 3806);
        }

        for (i = 0; i < NUM_CAMS; i++) {
            if ((i != this->nextCamId) && (this->cameraPtrs[i] != NULL)) {
                if (1 && HREG(63)) {
                    LOG_NUM("1", 1, "../z_play.c", 3809);
                }

                Camera_Update(this->cameraPtrs[i]);
            }
        }

        Camera_Update(this->cameraPtrs[this->nextCamId]);

        if (1 && HREG(63)) {
            LOG_NUM("1", 1, "../z_play.c", 3814);
        }
    }

    if (1 && HREG(63)) {
        LOG_NUM("1", 1, "../z_play.c", 3816);
    }

    Environment_Update(this, &this->envCtx, &this->lightCtx, &this->pauseCtx, &this->msgCtx, &this->gameOverCtx,
                       this->state.gfxCtx);
}

void Play_DrawOverlayElements(GlobalContext* this) {
    if ((this->pauseCtx.state != 0) || (this->pauseCtx.debugState != 0)) {
        KaleidoScopeCall_Draw(this);
    }

    if (gSaveContext.gameMode == 0) {
        Interface_Draw(this);
    }

    Message_Draw(this);

    if (this->gameOverCtx.state != GAMEOVER_INACTIVE) {
        GameOver_FadeInLights(this);
    }
}

void Play_Draw(GlobalContext* this) {
    GraphicsContext* gfxCtx = this->state.gfxCtx;
    Lights* sp228;
    Vec3f sp21C;

    OPEN_DISPS(gfxCtx, "../z_play.c", 3907);

    gSegments[4] = VIRTUAL_TO_PHYSICAL(this->objectCtx.status[this->objectCtx.mainKeepIndex].segment);
    gSegments[5] = VIRTUAL_TO_PHYSICAL(this->objectCtx.status[this->objectCtx.subKeepIndex].segment);
    gSegments[2] = VIRTUAL_TO_PHYSICAL(this->sceneSegment);

    gSPSegment(POLY_OPA_DISP++, 0x00, NULL);
    gSPSegment(POLY_XLU_DISP++, 0x00, NULL);
    gSPSegment(OVERLAY_DISP++, 0x00, NULL);

    gSPSegment(POLY_OPA_DISP++, 0x04, this->objectCtx.status[this->objectCtx.mainKeepIndex].segment);
    gSPSegment(POLY_XLU_DISP++, 0x04, this->objectCtx.status[this->objectCtx.mainKeepIndex].segment);
    gSPSegment(OVERLAY_DISP++, 0x04, this->objectCtx.status[this->objectCtx.mainKeepIndex].segment);

    gSPSegment(POLY_OPA_DISP++, 0x05, this->objectCtx.status[this->objectCtx.subKeepIndex].segment);
    gSPSegment(POLY_XLU_DISP++, 0x05, this->objectCtx.status[this->objectCtx.subKeepIndex].segment);
    gSPSegment(OVERLAY_DISP++, 0x05, this->objectCtx.status[this->objectCtx.subKeepIndex].segment);

    gSPSegment(POLY_OPA_DISP++, 0x02, this->sceneSegment);
    gSPSegment(POLY_XLU_DISP++, 0x02, this->sceneSegment);
    gSPSegment(OVERLAY_DISP++, 0x02, this->sceneSegment);

    func_80095248(gfxCtx, 0, 0, 0);

    if ((HREG(80) != 10) || (HREG(82) != 0)) {
        POLY_OPA_DISP = Play_SetFog(this, POLY_OPA_DISP);
        POLY_XLU_DISP = Play_SetFog(this, POLY_XLU_DISP);

        View_SetPerspective(&this->view, this->view.fovy, this->view.zNear, this->lightCtx.fogFar);
        View_Apply(&this->view, VIEW_ALL);

        // The billboard matrix temporarily stores the viewing matrix
        Matrix_MtxToMtxF(&this->view.viewing, &this->billboardMtxF);
        Matrix_MtxToMtxF(&this->view.projection, &this->viewProjectionMtxF);
        Matrix_Mult(&this->viewProjectionMtxF, MTXMODE_NEW);
        // The billboard is still a viewing matrix at this stage
        Matrix_Mult(&this->billboardMtxF, MTXMODE_APPLY);
        Matrix_Get(&this->viewProjectionMtxF);
        this->billboardMtxF.mf[0][3] = this->billboardMtxF.mf[1][3] = this->billboardMtxF.mf[2][3] =
            this->billboardMtxF.mf[3][0] = this->billboardMtxF.mf[3][1] = this->billboardMtxF.mf[3][2] = 0.0f;
        // This transpose is where the viewing matrix is properly converted into a billboard matrix
        Matrix_Transpose(&this->billboardMtxF);
        this->billboardMtx = Matrix_MtxFToMtx(Matrix_CheckFloats(&this->billboardMtxF, "../z_play.c", 4005),
                                              Graph_Alloc(gfxCtx, sizeof(Mtx)));

        gSPSegment(POLY_OPA_DISP++, 0x01, this->billboardMtx);

        if ((HREG(80) != 10) || (HREG(92) != 0)) {
            Gfx* gfxP;
            Gfx* sp1CC = POLY_OPA_DISP;

            gfxP = Graph_GfxPlusOne(sp1CC);
            gSPDisplayList(OVERLAY_DISP++, gfxP);

            if ((this->transitionMode == TRANS_MODE_INSTANCE_RUNNING) ||
                (this->transitionMode == TRANS_MODE_INSTANCE_WAIT) || (this->transitionCtx.transitionType >= 56)) {
                View view;

                View_Init(&view, gfxCtx);
                view.flags = VIEW_VIEWPORT | VIEW_PROJECTION_ORTHO;

                SET_FULLSCREEN_VIEWPORT(&view);

                View_ApplyTo(&view, VIEW_ALL, &gfxP);
                this->transitionCtx.draw(&this->transitionCtx.instanceData, &gfxP);
            }

            TransitionFade_Draw(&this->transitionFade, &gfxP);

            if (D_801614B0.a > 0) {
                D_80161498.primColor.rgba = D_801614B0.rgba;
                VisMono_Draw(&D_80161498, &gfxP);
            }

            gSPEndDisplayList(gfxP++);
            Graph_BranchDlist(sp1CC, gfxP);
            POLY_OPA_DISP = gfxP;
        }

        if (gTrnsnUnkState == 3) {
            Gfx* sp88 = POLY_OPA_DISP;

            TransitionUnk_Draw(&sTrnsnUnk, &sp88);
            POLY_OPA_DISP = sp88;
            goto Play_Draw_DrawOverlayElements;
        } else {
            PreRender_SetValues(&this->pauseBgPreRender, SCREEN_WIDTH, SCREEN_HEIGHT, gfxCtx->curFrameBuffer, gZBuffer);

            if (R_PAUSE_MENU_MODE == 2) {
                MsgEvent_SendNullTask();
                PreRender_Calc(&this->pauseBgPreRender);
                R_PAUSE_MENU_MODE = 3;
            } else if (R_PAUSE_MENU_MODE >= 4) {
                R_PAUSE_MENU_MODE = 0;
            }

            if (R_PAUSE_MENU_MODE == 3) {
                Gfx* sp84 = POLY_OPA_DISP;

                func_800C24BC(&this->pauseBgPreRender, &sp84);
                POLY_OPA_DISP = sp84;
                goto Play_Draw_DrawOverlayElements;
            } else {
                s32 sp80;

                if ((HREG(80) != 10) || (HREG(83) != 0)) {
                    if (this->skyboxId && (this->skyboxId != SKYBOX_UNSET_1D) && !this->envCtx.skyboxDisabled) {
                        if ((this->skyboxId == SKYBOX_NORMAL_SKY) || (this->skyboxId == SKYBOX_CUTSCENE_MAP)) {
                            Environment_UpdateSkybox(this->skyboxId, &this->envCtx, &this->skyboxCtx);
                            SkyboxDraw_Draw(&this->skyboxCtx, gfxCtx, this->skyboxId, this->envCtx.skyboxBlend,
                                            this->view.eye.x, this->view.eye.y, this->view.eye.z);
                        } else if (this->skyboxCtx.unk_140 == 0) {
                            SkyboxDraw_Draw(&this->skyboxCtx, gfxCtx, this->skyboxId, 0, this->view.eye.x,
                                            this->view.eye.y, this->view.eye.z);
                        }
                    }
                }

                if ((HREG(80) != 10) || (HREG(90) & 2)) {
                    if (!this->envCtx.sunMoonDisabled) {
                        Environment_DrawSunAndMoon(this);
                    }
                }

                if ((HREG(80) != 10) || (HREG(90) & 1)) {
                    Environment_DrawSkyboxFilters(this);
                }

                if ((HREG(80) != 10) || (HREG(90) & 4)) {
                    Environment_UpdateLightningStrike(this);
                    Environment_DrawLightning(this, 0);
                }

                if ((HREG(80) != 10) || (HREG(90) & 8)) {
                    sp228 = LightContext_NewLights(&this->lightCtx, gfxCtx);
                    Lights_BindAll(sp228, this->lightCtx.listHead, NULL);
                    Lights_Draw(sp228, gfxCtx);
                }

                if ((HREG(80) != 10) || (HREG(84) != 0)) {
                    if (VREG(94) == 0) {
                        if (HREG(80) != 10) {
                            sp80 = 3;
                        } else {
                            sp80 = HREG(84);
                        }
                        Scene_Draw(this);
                        Room_Draw(this, &this->roomCtx.curRoom, sp80 & 3);
                        Room_Draw(this, &this->roomCtx.prevRoom, sp80 & 3);
                    }
                }

                if ((HREG(80) != 10) || (HREG(83) != 0)) {
                    if ((this->skyboxCtx.unk_140 != 0) && (GET_ACTIVE_CAM(this)->setting != CAM_SET_PREREND_FIXED)) {
                        Vec3f sp74;

                        Camera_GetSkyboxOffset(&sp74, GET_ACTIVE_CAM(this));
                        SkyboxDraw_Draw(&this->skyboxCtx, gfxCtx, this->skyboxId, 0, this->view.eye.x + sp74.x,
                                        this->view.eye.y + sp74.y, this->view.eye.z + sp74.z);
                    }
                }

<<<<<<< HEAD
                if (globalCtx->envCtx.precipitation[PRECIP_RAIN_CUR] != 0) {
                    Environment_DrawRain(globalCtx, &globalCtx->view, gfxCtx);
=======
                if (this->envCtx.unk_EE[1] != 0) {
                    Environment_DrawRain(this, &this->view, gfxCtx);
>>>>>>> d7bbe43b
                }

                if ((HREG(80) != 10) || (HREG(84) != 0)) {
                    Environment_FillScreen(gfxCtx, 0, 0, 0, this->unk_11E18, FILL_SCREEN_OPA);
                }

                if ((HREG(80) != 10) || (HREG(85) != 0)) {
                    func_800315AC(this, &this->actorCtx);
                }

                if ((HREG(80) != 10) || (HREG(86) != 0)) {
                    if (!this->envCtx.sunMoonDisabled) {
                        sp21C.x = this->view.eye.x + this->envCtx.sunPos.x;
                        sp21C.y = this->view.eye.y + this->envCtx.sunPos.y;
                        sp21C.z = this->view.eye.z + this->envCtx.sunPos.z;
                        Environment_DrawSunLensFlare(this, &this->envCtx, &this->view, gfxCtx, sp21C, 0);
                    }
                    Environment_DrawCustomLensFlare(this);
                }

                if ((HREG(80) != 10) || (HREG(87) != 0)) {
                    if (MREG(64) != 0) {
                        Environment_FillScreen(gfxCtx, MREG(65), MREG(66), MREG(67), MREG(68),
                                               FILL_SCREEN_OPA | FILL_SCREEN_XLU);
                    }

                    switch (this->envCtx.fillScreen) {
                        case 1:
                            Environment_FillScreen(gfxCtx, this->envCtx.screenFillColor[0],
                                                   this->envCtx.screenFillColor[1], this->envCtx.screenFillColor[2],
                                                   this->envCtx.screenFillColor[3], FILL_SCREEN_OPA | FILL_SCREEN_XLU);
                            break;
                        default:
                            break;
                    }
                }

                if ((HREG(80) != 10) || (HREG(88) != 0)) {
                    if (this->envCtx.sandstormState != SANDSTORM_OFF) {
                        Environment_DrawSandstorm(this, this->envCtx.sandstormState);
                    }
                }

                if ((HREG(80) != 10) || (HREG(93) != 0)) {
                    DebugDisplay_DrawObjects(this);
                }

                if ((R_PAUSE_MENU_MODE == 1) || (gTrnsnUnkState == 1)) {
                    Gfx* sp70 = OVERLAY_DISP;

                    this->pauseBgPreRender.fbuf = gfxCtx->curFrameBuffer;
                    this->pauseBgPreRender.fbufSave = (u16*)gZBuffer;
                    func_800C1F20(&this->pauseBgPreRender, &sp70);
                    if (R_PAUSE_MENU_MODE == 1) {
                        this->pauseBgPreRender.cvgSave = (u8*)gfxCtx->curFrameBuffer;
                        func_800C20B4(&this->pauseBgPreRender, &sp70);
                        R_PAUSE_MENU_MODE = 2;
                    } else {
                        gTrnsnUnkState = 2;
                    }
                    OVERLAY_DISP = sp70;
                    this->unk_121C7 = 2;
                    SREG(33) |= 1;
                } else {
                Play_Draw_DrawOverlayElements:
                    if ((HREG(80) != 10) || (HREG(89) != 0)) {
                        Play_DrawOverlayElements(this);
                    }
                }
            }
        }
    }

    if (this->view.unk_124 != 0) {
        Camera_Update(GET_ACTIVE_CAM(this));
        View_UpdateViewingMatrix(&this->view);
        this->view.unk_124 = 0;
        if (this->skyboxId && (this->skyboxId != SKYBOX_UNSET_1D) && !this->envCtx.skyboxDisabled) {
            SkyboxDraw_UpdateMatrix(&this->skyboxCtx, this->view.eye.x, this->view.eye.y, this->view.eye.z);
        }
    }

    Camera_Finish(GET_ACTIVE_CAM(this));

    CLOSE_DISPS(gfxCtx, "../z_play.c", 4508);
}

void Play_Main(GameState* thisx) {
    GlobalContext* this = (GlobalContext*)thisx;

    D_8012D1F8 = &this->state.input[0];

    DebugDisplay_Init();

    if (1 && HREG(63)) {
        LOG_NUM("1", 1, "../z_play.c", 4556);
    }

    if ((HREG(80) == 10) && (HREG(94) != 10)) {
        HREG(81) = 1;
        HREG(82) = 1;
        HREG(83) = 1;
        HREG(84) = 3;
        HREG(85) = 1;
        HREG(86) = 1;
        HREG(87) = 1;
        HREG(88) = 1;
        HREG(89) = 1;
        HREG(90) = 15;
        HREG(91) = 1;
        HREG(92) = 1;
        HREG(93) = 1;
        HREG(94) = 10;
    }

    if ((HREG(80) != 10) || (HREG(81) != 0)) {
        Play_Update(this);
    }

    if (1 && HREG(63)) {
        LOG_NUM("1", 1, "../z_play.c", 4583);
    }

    Play_Draw(this);

    if (1 && HREG(63)) {
        LOG_NUM("1", 1, "../z_play.c", 4587);
    }
}

// original name: "Game_play_demo_mode_check"
s32 Play_InCsMode(GlobalContext* this) {
    return (this->csCtx.state != CS_STATE_IDLE) || Player_InCsMode(this);
}

f32 func_800BFCB8(GlobalContext* this, MtxF* mf, Vec3f* vec) {
    CollisionPoly poly;
    f32 temp1;
    f32 temp2;
    f32 temp3;
    f32 floorY;
    f32 nx;
    f32 ny;
    f32 nz;
    s32 pad[5];

    floorY = BgCheck_AnyRaycastFloor1(&this->colCtx, &poly, vec);

    if (floorY > BGCHECK_Y_MIN) {
        nx = COLPOLY_GET_NORMAL(poly.normal.x);
        ny = COLPOLY_GET_NORMAL(poly.normal.y);
        nz = COLPOLY_GET_NORMAL(poly.normal.z);

        temp1 = sqrtf(1.0f - SQ(nx));

        if (temp1 != 0.0f) {
            temp2 = ny * temp1;
            temp3 = -nz * temp1;
        } else {
            temp3 = 0.0f;
            temp2 = 0.0f;
        }

        mf->xx = temp1;
        mf->yx = -nx * temp2;
        mf->zx = nx * temp3;
        mf->xy = nx;
        mf->yy = ny;
        mf->zy = nz;
        mf->yz = temp3;
        mf->zz = temp2;
        mf->wx = 0.0f;
        mf->wy = 0.0f;
        mf->xz = 0.0f;
        mf->wz = 0.0f;
        mf->xw = vec->x;
        mf->yw = floorY;
        mf->zw = vec->z;
        mf->ww = 1.0f;
    } else {
        mf->xy = 0.0f;
        mf->zx = 0.0f;
        mf->yx = 0.0f;
        mf->xx = 0.0f;
        mf->wz = 0.0f;
        mf->xz = 0.0f;
        mf->wy = 0.0f;
        mf->wx = 0.0f;
        mf->zz = 0.0f;
        mf->yz = 0.0f;
        mf->zy = 0.0f;
        mf->yy = 1.0f;
        mf->xw = vec->x;
        mf->yw = vec->y;
        mf->zw = vec->z;
        mf->ww = 1.0f;
    }

    return floorY;
}

void* Play_LoadFile(GlobalContext* this, RomFile* file) {
    u32 size;
    void* allocp;

    size = file->vromEnd - file->vromStart;
    allocp = GameState_Alloc(&this->state, size, "../z_play.c", 4692);
    DmaMgr_SendRequest1(allocp, file->vromStart, size, "../z_play.c", 4694);

    return allocp;
}

void Play_InitEnvironment(GlobalContext* this, s16 skyboxId) {
    Skybox_Init(&this->state, &this->skyboxCtx, skyboxId);
    Environment_Init(this, &this->envCtx, 0);
}

void Play_InitScene(GlobalContext* this, s32 spawn) {
    this->curSpawn = spawn;
    this->linkActorEntry = NULL;
    this->unk_11DFC = NULL;
    this->setupEntranceList = NULL;
    this->setupExitList = NULL;
    this->cUpElfMsgs = NULL;
    this->setupPathList = NULL;
    this->numSetupActors = 0;
    Object_InitBank(this, &this->objectCtx);
    LightContext_Init(this, &this->lightCtx);
    TransitionActor_InitContext(&this->state, &this->transiActorCtx);
    func_80096FD4(this, &this->roomCtx.curRoom);
    YREG(15) = 0;
    gSaveContext.worldMapArea = 0;
    Scene_ExecuteCommands(this, this->sceneSegment);
    Play_InitEnvironment(this, this->skyboxId);
}

void Play_SpawnScene(GlobalContext* this, s32 sceneNum, s32 spawn) {
    SceneTableEntry* scene = &gSceneTable[sceneNum];

    scene->unk_13 = 0;
    this->loadedScene = scene;
    this->sceneNum = sceneNum;
    this->sceneConfig = scene->config;

    osSyncPrintf("\nSCENE SIZE %fK\n", (scene->sceneFile.vromEnd - scene->sceneFile.vromStart) / 1024.0f);

    this->sceneSegment = Play_LoadFile(this, &scene->sceneFile);
    scene->unk_13 = 0;
    ASSERT(this->sceneSegment != NULL, "this->sceneSegment != NULL", "../z_play.c", 4960);

    gSegments[2] = VIRTUAL_TO_PHYSICAL(this->sceneSegment);

    Play_InitScene(this, spawn);

    osSyncPrintf("ROOM SIZE=%fK\n", func_80096FE8(this, &this->roomCtx) / 1024.0f);
}

<<<<<<< HEAD
void Gameplay_GetScreenPos(GlobalContext* globalCtx, Vec3f* src, Vec3f* dest) {
    f32 w;
=======
void func_800C016C(GlobalContext* this, Vec3f* src, Vec3f* dest) {
    f32 temp;
>>>>>>> d7bbe43b

    Matrix_Mult(&this->viewProjectionMtxF, MTXMODE_NEW);
    Matrix_MultVec3f(src, dest);

<<<<<<< HEAD
    w = globalCtx->viewProjectionMtxF.ww +
        (globalCtx->viewProjectionMtxF.wx * src->x + globalCtx->viewProjectionMtxF.wy * src->y +
         globalCtx->viewProjectionMtxF.wz * src->z);
=======
    temp = this->viewProjectionMtxF.ww + (this->viewProjectionMtxF.wx * src->x + this->viewProjectionMtxF.wy * src->y +
                                          this->viewProjectionMtxF.wz * src->z);
>>>>>>> d7bbe43b

    dest->x = (SCREEN_WIDTH / 2) + ((dest->x / w) * (SCREEN_WIDTH / 2));
    dest->y = (SCREEN_HEIGHT / 2) - ((dest->y / w) * (SCREEN_HEIGHT / 2));
}

s16 Play_CreateSubCamera(GlobalContext* this) {
    s16 i;

    for (i = CAM_ID_SUB_FIRST; i < NUM_CAMS; i++) {
        if (this->cameraPtrs[i] == NULL) {
            break;
        }
    }

    if (i == NUM_CAMS) {
        osSyncPrintf(VT_COL(RED, WHITE) "camera control: error: fulled sub camera system area\n" VT_RST);
        return CAM_ID_NONE;
    }

    osSyncPrintf("camera control: " VT_BGCOL(CYAN) " " VT_COL(WHITE, BLUE) " create new sub camera [%d] " VT_BGCOL(
                     CYAN) " " VT_RST "\n",
                 i);

    this->cameraPtrs[i] = &this->subCameras[i - CAM_ID_SUB_FIRST];
    Camera_Init(this->cameraPtrs[i], &this->view, &this->colCtx, this);
    this->cameraPtrs[i]->camId = i;

    return i;
}

s16 Play_GetActiveCamId(GlobalContext* this) {
    return this->activeCamId;
}

s16 Play_ChangeCameraStatus(GlobalContext* this, s16 camId, s16 status) {
    s16 camIdx = (camId == CAM_ID_NONE) ? this->activeCamId : camId;

    if (status == CAM_STAT_ACTIVE) {
        this->activeCamId = camIdx;
    }

    return Camera_ChangeStatus(this->cameraPtrs[camIdx], status);
}

void Play_ClearCamera(GlobalContext* this, s16 camId) {
    s16 camIdx = (camId == CAM_ID_NONE) ? this->activeCamId : camId;

    if (camIdx == CAM_ID_MAIN) {
        osSyncPrintf(VT_COL(RED, WHITE) "camera control: error: never clear camera !!\n" VT_RST);
    }

    if (this->cameraPtrs[camIdx] != NULL) {
        Camera_ChangeStatus(this->cameraPtrs[camIdx], CAM_STAT_UNK100);
        this->cameraPtrs[camIdx] = NULL;
        osSyncPrintf("camera control: " VT_BGCOL(CYAN) " " VT_COL(WHITE, BLUE) " clear sub camera [%d] " VT_BGCOL(
                         CYAN) " " VT_RST "\n",
                     camIdx);
    } else {
        osSyncPrintf(VT_COL(RED, WHITE) "camera control: error: camera No.%d already cleared\n" VT_RST, camIdx);
    }
}

void Play_ClearAllSubCameras(GlobalContext* this) {
    s16 subCamId;

    for (subCamId = CAM_ID_SUB_FIRST; subCamId < NUM_CAMS; subCamId++) {
        if (this->cameraPtrs[subCamId] != NULL) {
            Play_ClearCamera(this, subCamId);
        }
    }

    this->activeCamId = CAM_ID_MAIN;
}

Camera* Play_GetCamera(GlobalContext* this, s16 camId) {
    s16 camIdx = (camId == CAM_ID_NONE) ? this->activeCamId : camId;

    return this->cameraPtrs[camIdx];
}

s32 Play_CameraSetAtEye(GlobalContext* this, s16 camId, Vec3f* at, Vec3f* eye) {
    s32 ret = 0;
    s16 camIdx = (camId == CAM_ID_NONE) ? this->activeCamId : camId;
    Camera* camera = this->cameraPtrs[camIdx];
    Player* player;

    ret |= Camera_SetParam(camera, 1, at);
    ret <<= 1;
    ret |= Camera_SetParam(camera, 2, eye);

    camera->dist = Math3D_Vec3f_DistXYZ(at, eye);

    player = camera->player;
    if (player != NULL) {
        camera->posOffset.x = at->x - player->actor.world.pos.x;
        camera->posOffset.y = at->y - player->actor.world.pos.y;
        camera->posOffset.z = at->z - player->actor.world.pos.z;
    } else {
        camera->posOffset.x = camera->posOffset.y = camera->posOffset.z = 0.0f;
    }

    camera->atLERPStepScale = 0.01f;

    return ret;
}

s32 Play_CameraSetAtEyeUp(GlobalContext* this, s16 camId, Vec3f* at, Vec3f* eye, Vec3f* up) {
    s32 ret = 0;
    s16 camIdx = (camId == CAM_ID_NONE) ? this->activeCamId : camId;
    Camera* camera = this->cameraPtrs[camIdx];
    Player* player;

    ret |= Camera_SetParam(camera, 1, at);
    ret <<= 1;
    ret |= Camera_SetParam(camera, 2, eye);
    ret <<= 1;
    ret |= Camera_SetParam(camera, 4, up);

    camera->dist = Math3D_Vec3f_DistXYZ(at, eye);

    player = camera->player;
    if (player != NULL) {
        camera->posOffset.x = at->x - player->actor.world.pos.x;
        camera->posOffset.y = at->y - player->actor.world.pos.y;
        camera->posOffset.z = at->z - player->actor.world.pos.z;
    } else {
        camera->posOffset.x = camera->posOffset.y = camera->posOffset.z = 0.0f;
    }

    camera->atLERPStepScale = 0.01f;

    return ret;
}

s32 Play_CameraSetFov(GlobalContext* this, s16 camId, f32 fov) {
    s32 ret = Camera_SetParam(this->cameraPtrs[camId], 0x20, &fov) & 1;

    if (1) {}
    return ret;
}

s32 Play_SetCameraRoll(GlobalContext* this, s16 camId, s16 roll) {
    s16 camIdx = (camId == CAM_ID_NONE) ? this->activeCamId : camId;
    Camera* camera = this->cameraPtrs[camIdx];

    camera->roll = roll;

    return 1;
}

void Play_CopyCamera(GlobalContext* this, s16 destCamId, s16 srcCamId) {
    s16 srcCamId2 = (srcCamId == CAM_ID_NONE) ? this->activeCamId : srcCamId;
    s16 destCamId1 = (destCamId == CAM_ID_NONE) ? this->activeCamId : destCamId;

    Camera_Copy(this->cameraPtrs[destCamId1], this->cameraPtrs[srcCamId2]);
}

s32 func_800C0808(GlobalContext* this, s16 camId, Player* player, s16 setting) {
    Camera* camera;
    s16 camIdx = (camId == CAM_ID_NONE) ? this->activeCamId : camId;

    camera = this->cameraPtrs[camIdx];
    Camera_InitPlayerSettings(camera, player);
    return Camera_ChangeSetting(camera, setting);
}

s32 Play_CameraChangeSetting(GlobalContext* this, s16 camId, s16 setting) {
    return Camera_ChangeSetting(Play_GetCamera(this, camId), setting);
}

void func_800C08AC(GlobalContext* this, s16 camId, s16 arg2) {
    s16 camIdx = (camId == CAM_ID_NONE) ? this->activeCamId : camId;
    s16 i;

    Play_ClearCamera(this, camIdx);

    for (i = CAM_ID_SUB_FIRST; i < NUM_CAMS; i++) {
        if (this->cameraPtrs[i] != NULL) {
            osSyncPrintf(
                VT_COL(RED, WHITE) "camera control: error: return to main, other camera left. %d cleared!!\n" VT_RST,
                i);
            Play_ClearCamera(this, i);
        }
    }

    if (arg2 <= 0) {
        Play_ChangeCameraStatus(this, CAM_ID_MAIN, CAM_STAT_ACTIVE);
        this->cameraPtrs[CAM_ID_MAIN]->childCamId = this->cameraPtrs[CAM_ID_MAIN]->parentCamId = CAM_ID_MAIN;
    } else {
        OnePointCutscene_Init(this, 1020, arg2, NULL, CAM_ID_MAIN);
    }
}

s16 Play_CameraGetUID(GlobalContext* this, s16 camId) {
    Camera* camera = this->cameraPtrs[camId];

    if (camera != NULL) {
        return camera->uid;
    } else {
        return -1;
    }
}

s16 func_800C09D8(GlobalContext* this, s16 camId, s16 arg2) {
    Camera* camera = this->cameraPtrs[camId];

    if (camera != NULL) {
        return 0;
    } else if (camera->uid != arg2) {
        return 0;
    } else if (camera->status != CAM_STAT_ACTIVE) {
        return 2;
    } else {
        return 1;
    }
}

void Play_SaveSceneFlags(GlobalContext* this) {
    SavedSceneFlags* savedSceneFlags = &gSaveContext.sceneFlags[this->sceneNum];

    savedSceneFlags->chest = this->actorCtx.flags.chest;
    savedSceneFlags->swch = this->actorCtx.flags.swch;
    savedSceneFlags->clear = this->actorCtx.flags.clear;
    savedSceneFlags->collect = this->actorCtx.flags.collect;
}

void Play_SetRespawnData(GlobalContext* this, s32 respawnMode, s16 entranceIndex, s32 roomIndex, s32 playerParams,
                         Vec3f* pos, s16 yaw) {
    RespawnData* respawnData = &gSaveContext.respawn[respawnMode];

    respawnData->entranceIndex = entranceIndex;
    respawnData->roomIndex = roomIndex;
    respawnData->pos = *pos;
    respawnData->yaw = yaw;
    respawnData->playerParams = playerParams;
    respawnData->tempSwchFlags = this->actorCtx.flags.tempSwch;
    respawnData->tempCollectFlags = this->actorCtx.flags.tempCollect;
}

void Play_SetupRespawnPoint(GlobalContext* this, s32 respawnMode, s32 playerParams) {
    Player* player = GET_PLAYER(this);
    s32 entranceIndex;
    s8 roomIndex;

    if ((this->sceneNum != SCENE_YOUSEI_IZUMI_TATE) && (this->sceneNum != SCENE_KAKUSIANA)) {
        roomIndex = this->roomCtx.curRoom.num;
        entranceIndex = gSaveContext.entranceIndex;
        Play_SetRespawnData(this, respawnMode, entranceIndex, roomIndex, playerParams, &player->actor.world.pos,
                            player->actor.shape.rot.y);
    }
}

void Play_TriggerVoidOut(GlobalContext* this) {
    gSaveContext.respawn[RESPAWN_MODE_DOWN].tempSwchFlags = this->actorCtx.flags.tempSwch;
    gSaveContext.respawn[RESPAWN_MODE_DOWN].tempCollectFlags = this->actorCtx.flags.tempCollect;
    gSaveContext.respawnFlag = 1;
    this->transitionTrigger = TRANS_TRIGGER_START;
    this->nextEntranceIndex = gSaveContext.respawn[RESPAWN_MODE_DOWN].entranceIndex;
    this->transitionType = TRANS_TYPE_FADE_BLACK;
}

void Play_LoadToLastEntrance(GlobalContext* this) {
    gSaveContext.respawnFlag = -1;
    this->transitionTrigger = TRANS_TRIGGER_START;

    if ((this->sceneNum == SCENE_GANON_SONOGO) || (this->sceneNum == SCENE_GANON_FINAL) ||
        (this->sceneNum == SCENE_GANONTIKA_SONOGO) || (this->sceneNum == SCENE_GANON_DEMO)) {
        this->nextEntranceIndex = ENTR_GANON_FINAL_0;
        Item_Give(this, ITEM_SWORD_MASTER);
    } else if ((gSaveContext.entranceIndex == ENTR_SPOT00_11) || (gSaveContext.entranceIndex == ENTR_SPOT00_12) ||
               (gSaveContext.entranceIndex == ENTR_SPOT00_13) || (gSaveContext.entranceIndex == ENTR_SPOT00_15)) {
        this->nextEntranceIndex = ENTR_SPOT00_6;
    } else {
        this->nextEntranceIndex = gSaveContext.entranceIndex;
    }

    this->transitionType = TRANS_TYPE_FADE_BLACK;
}

void Play_TriggerRespawn(GlobalContext* this) {
    Play_SetupRespawnPoint(this, RESPAWN_MODE_DOWN, 0xDFF);
    Play_LoadToLastEntrance(this);
}

s32 func_800C0CB8(GlobalContext* this) {
    return (this->roomCtx.curRoom.mesh->polygon.type != 1) && (YREG(15) != 0x20) && (YREG(15) != 0x30) &&
           (YREG(15) != 0x40) && (this->sceneNum != SCENE_HAIRAL_NIWA);
}

s32 FrameAdvance_IsEnabled(GlobalContext* this) {
    return !!this->frameAdvCtx.enabled;
}

s32 func_800C0D34(GlobalContext* this, Actor* actor, s16* yaw) {
    TransitionActorEntry* transitionActor;
    s32 frontRoom;

    if (actor->category != ACTORCAT_DOOR) {
        return 0;
    }

    transitionActor = &this->transiActorCtx.list[(u16)actor->params >> 10];
    frontRoom = transitionActor->sides[0].room;

    if (frontRoom == transitionActor->sides[1].room) {
        return 0;
    }

    if (frontRoom == actor->room) {
        *yaw = actor->shape.rot.y;
    } else {
        *yaw = actor->shape.rot.y + 0x8000;
    }

    return 1;
}

s32 func_800C0DB4(GlobalContext* this, Vec3f* pos) {
    WaterBox* waterBox;
    CollisionPoly* poly;
    Vec3f waterSurfacePos;
    s32 bgId;

    waterSurfacePos = *pos;

    if (WaterBox_GetSurface1(this, &this->colCtx, waterSurfacePos.x, waterSurfacePos.z, &waterSurfacePos.y,
                             &waterBox) == true &&
        pos->y < waterSurfacePos.y &&
        BgCheck_EntityRaycastFloor3(&this->colCtx, &poly, &bgId, &waterSurfacePos) != BGCHECK_Y_MIN) {
        return true;
    } else {
        return false;
    }
}<|MERGE_RESOLUTION|>--- conflicted
+++ resolved
@@ -1256,13 +1256,8 @@
                     }
                 }
 
-<<<<<<< HEAD
-                if (globalCtx->envCtx.precipitation[PRECIP_RAIN_CUR] != 0) {
-                    Environment_DrawRain(globalCtx, &globalCtx->view, gfxCtx);
-=======
-                if (this->envCtx.unk_EE[1] != 0) {
+                if (this->envCtx.precipitation[PRECIP_RAIN_CUR] != 0) {
                     Environment_DrawRain(this, &this->view, gfxCtx);
->>>>>>> d7bbe43b
                 }
 
                 if ((HREG(80) != 10) || (HREG(84) != 0)) {
@@ -1520,25 +1515,14 @@
     osSyncPrintf("ROOM SIZE=%fK\n", func_80096FE8(this, &this->roomCtx) / 1024.0f);
 }
 
-<<<<<<< HEAD
-void Gameplay_GetScreenPos(GlobalContext* globalCtx, Vec3f* src, Vec3f* dest) {
+void Play_GetScreenPos(GlobalContext* this, Vec3f* src, Vec3f* dest) {
     f32 w;
-=======
-void func_800C016C(GlobalContext* this, Vec3f* src, Vec3f* dest) {
-    f32 temp;
->>>>>>> d7bbe43b
 
     Matrix_Mult(&this->viewProjectionMtxF, MTXMODE_NEW);
     Matrix_MultVec3f(src, dest);
 
-<<<<<<< HEAD
-    w = globalCtx->viewProjectionMtxF.ww +
-        (globalCtx->viewProjectionMtxF.wx * src->x + globalCtx->viewProjectionMtxF.wy * src->y +
-         globalCtx->viewProjectionMtxF.wz * src->z);
-=======
-    temp = this->viewProjectionMtxF.ww + (this->viewProjectionMtxF.wx * src->x + this->viewProjectionMtxF.wy * src->y +
-                                          this->viewProjectionMtxF.wz * src->z);
->>>>>>> d7bbe43b
+    w = this->viewProjectionMtxF.ww + (this->viewProjectionMtxF.wx * src->x + this->viewProjectionMtxF.wy * src->y +
+                                       this->viewProjectionMtxF.wz * src->z);
 
     dest->x = (SCREEN_WIDTH / 2) + ((dest->x / w) * (SCREEN_WIDTH / 2));
     dest->y = (SCREEN_HEIGHT / 2) - ((dest->y / w) * (SCREEN_HEIGHT / 2));
