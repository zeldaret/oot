--- conflicted
+++ resolved
@@ -1826,19 +1826,11 @@
     return 1;
 }
 
-<<<<<<< HEAD
 s32 func_800C0DB4(GlobalContext* globalCtx, Vec3f* pos) {
     WaterBox* waterBox;
     CollisionPoly* poly;
     Vec3f waterSurfacePos;
     s32 bgId;
-=======
-s32 func_800C0DB4(GlobalContext* globalCtx, Vec3f* arg1) {
-    WaterBox* sp3C;
-    CollisionPoly* sp38;
-    Vec3f sp2C;
-    s32 sp28;
->>>>>>> d4e16bba
 
     waterSurfacePos = *pos;
 
