--- conflicted
+++ resolved
@@ -988,11 +988,7 @@
 skip:
     PLAY_LOG(3801);
 
-<<<<<<< HEAD
-    if (!isPaused || gDbgCamEnabled) {
-=======
-    if ((sp80 == 0) || gDebugCamEnabled) {
->>>>>>> 905b7087
+    if (!isPaused || gDebugCamEnabled) {
         s32 pad3[5];
         s32 i;
 
