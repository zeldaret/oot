/**
 * @file code_800F9280.c
 *
 * This file implements a set of high-level audio sequence commands that allow sequences to be modified in real-time.
 * These commands are intended to interface external to the audio library.
 *
 * These commands are generated using `Audio_QueueSeqCmd`, and a user-friendly interface for this function
 * can be found in `seqcmd.h`
 *
 * These commands change sequences by generating internal audio commands `Audio_QueueCmd` which allows these
 * sequence requests to be passed onto the audio thread. It is worth noting all functions in this file are
 * called from the graph thread.
 *
 * These commands are not to be confused with the sequence instructions used by the sequences themselves
 * which are a midi-based scripting language.
 *
 * Nor are these commands to be confused with the internal audio commands used to transfer requests from
 * the graph thread to the audio thread.
 */
#include "ultra64.h"
#include "global.h"
#include "ultra64/abi.h"

// Direct audio command (skips the queueing system)
#define SEQCMD_SET_PLAYER_VOLUME_NOW(seqPlayerIndex, duration, volume)                                                \
    Audio_ProcessSeqCmd((SEQCMD_OP_SET_PLAYER_VOLUME << 28) | ((u8)(seqPlayerIndex) << 24) | ((u8)(duration) << 16) | \
                        ((u8)((volume)*127.0f)));

typedef struct {
    u8 seqId;
    u8 priority; // higher values have higher priority
} SeqRequest;

SeqRequest sSeqRequests[4][5];
u8 sNumSeqRequests[4];
u32 sAudioSeqCmds[0x100];
<<<<<<< HEAD
unk_D_8016E750 D_8016E750[4];

u8 sSeqCmdWrPos = 0;
u8 sSeqCmdRdPos = 0;
u8 D_80133408 = 0;
u8 D_8013340C = 1;
u8 sSoundModeList[] = {
    SOUNDMODE_STEREO,
    SOUNDMODE_HEADSET,
    SOUNDMODE_SURROUND,
    SOUNDMODE_MONO,
};
u8 gAudioSpecId = 0;
u8 D_80133418 = 0;

// TODO: clean up these macros. They are similar to ones in code_800EC960.c but without casts.
#define Audio_StartSeq(playerIdx, fadeTimer, seqId) \
    Audio_QueueSeqCmd(0x00000000 | ((playerIdx) << 24) | ((fadeTimer) << 16) | (seqId))
#define Audio_SeqCmdA(playerIdx, a) Audio_QueueSeqCmd(0xA0000000 | ((playerIdx) << 24) | (a))
#define Audio_SeqCmdB30(playerIdx, a, b) Audio_QueueSeqCmd(0xB0003000 | ((playerIdx) << 24) | ((a) << 16) | (b))
#define Audio_SeqCmdB40(playerIdx, a, b) Audio_QueueSeqCmd(0xB0004000 | ((playerIdx) << 24) | ((a) << 16) | (b))
#define Audio_SeqCmd3(playerIdx, a) Audio_QueueSeqCmd(0x30000000 | ((playerIdx) << 24) | (a))
#define Audio_SeqCmd5(playerIdx, a, b) Audio_QueueSeqCmd(0x50000000 | ((playerIdx) << 24) | ((a) << 16) | (b))
#define Audio_SeqCmd4(playerIdx, a, b) Audio_QueueSeqCmd(0x40000000 | ((playerIdx) << 24) | ((a) << 16) | (b))
#define Audio_SetVolScaleNow(playerIdx, volFadeTimer, volScale) \
    Audio_ProcessSeqCmd(0x40000000 | ((u8)playerIdx << 24) | ((u8)volFadeTimer << 16) | ((u8)(volScale * 127.0f)));

void func_800F9280(u8 playerIdx, u8 seqId, u8 arg2, u16 fadeTimer) {
    u8 i;
    u16 dur;
    UNUSED s32 pad;
=======
ActiveSequence gActiveSeqs[4];

void Audio_StartSequence(u8 seqPlayerIndex, u8 seqId, u8 seqArgs, u16 fadeInDuration) {
    u8 channelIndex;
    u16 duration;
    s32 pad;
>>>>>>> 451e855d

    if (!gStartSeqDisabled || (seqPlayerIndex == SEQ_PLAYER_SFX)) {
        seqArgs &= 0x7F;
        if (seqArgs == 0x7F) {
            // `fadeInDuration` is interpreted as skip ticks
            duration = (fadeInDuration >> 3) * 60 * gAudioCtx.audioBufferParameters.updatesPerFrame;
            Audio_QueueCmdS32(0x85000000 | _SHIFTL(seqPlayerIndex, 16, 8) | _SHIFTL(seqId, 8, 8), duration);
        } else {
            // `fadeInDuration` is interpreted as number of frames at 30 fps
            Audio_QueueCmdS32(0x82000000 | _SHIFTL(seqPlayerIndex, 16, 8) | _SHIFTL(seqId, 8, 8),
                              (fadeInDuration * (u16)gAudioCtx.audioBufferParameters.updatesPerFrame) / 4);
        }

        gActiveSeqs[seqPlayerIndex].seqId = seqId | (seqArgs << 8);
        gActiveSeqs[seqPlayerIndex].prevSeqId = seqId | (seqArgs << 8);

        if (gActiveSeqs[seqPlayerIndex].volCur != 1.0f) {
            Audio_QueueCmdF32(0x41000000 | _SHIFTL(seqPlayerIndex, 16, 8), gActiveSeqs[seqPlayerIndex].volCur);
        }

        gActiveSeqs[seqPlayerIndex].tempoTimer = 0;
        gActiveSeqs[seqPlayerIndex].tempoOriginal = 0;
        gActiveSeqs[seqPlayerIndex].tempoCmd = 0;

        for (channelIndex = 0; channelIndex < SEQ_NUM_CHANNELS; channelIndex++) {
            gActiveSeqs[seqPlayerIndex].channelData[channelIndex].volCur = 1.0f;
            gActiveSeqs[seqPlayerIndex].channelData[channelIndex].volTimer = 0;
            gActiveSeqs[seqPlayerIndex].channelData[channelIndex].freqScaleCur = 1.0f;
            gActiveSeqs[seqPlayerIndex].channelData[channelIndex].freqScaleTimer = 0;
        }

        gActiveSeqs[seqPlayerIndex].freqScaleChannelFlags = 0;
        gActiveSeqs[seqPlayerIndex].volChannelFlags = 0;
    }
}

void Audio_StopSequence(u8 seqPlayerIndex, u16 fadeOutDuration) {
    Audio_QueueCmdS32(0x83000000 | ((u8)seqPlayerIndex << 16),
                      (fadeOutDuration * (u16)gAudioCtx.audioBufferParameters.updatesPerFrame) / 4);
    gActiveSeqs[seqPlayerIndex].seqId = NA_BGM_DISABLED;
}

void Audio_ProcessSeqCmd(u32 cmd) {
<<<<<<< HEAD
    UNUSED s32 pad;
=======
    s32 priority;
    s32 channelMaskEnable;
    u16 channelMaskDisable;
>>>>>>> 451e855d
    u16 fadeTimer;
    u16 val;
    u8 oldSpec;
    u8 spec;
    u8 op;
    u8 subOp;
    u8 seqPlayerIndex;
    u8 seqId;
    u8 seqArgs;
    u8 found;
    u8 port;
    u8 duration;
    u8 channelIndex;
    u8 i;
    f32 freqScaleTarget;
    s32 pad;

    if (gAudioDebugPrintSeqCmd && (cmd & SEQCMD_OP_MASK) != (SEQCMD_OP_SET_PLAYER_IO << 28)) {
        AudioDebug_ScrPrt("SEQ H", (cmd >> 16) & 0xFFFF);
        AudioDebug_ScrPrt("    L", cmd & 0xFFFF);
    }

    op = cmd >> 28;
    seqPlayerIndex = (cmd & 0xF000000) >> 24;

    switch (op) {
        case SEQCMD_OP_PLAY_SEQUENCE:
            // Play a new sequence
            seqId = cmd & 0xFF;
            seqArgs = (cmd & 0xFF00) >> 8;
            // `fadeTimer` is only shifted 13 bits instead of 16 bits.
            // `fadeTimer` continues to be scaled in `Audio_StartSequence`
            fadeTimer = (cmd & 0xFF0000) >> 13;
            if (!gActiveSeqs[seqPlayerIndex].isWaitingForFonts && (seqArgs < 0x80)) {
                Audio_StartSequence(seqPlayerIndex, seqId, seqArgs, fadeTimer);
            }
            break;

        case SEQCMD_OP_STOP_SEQUENCE:
            // Stop a sequence and disable the sequence player
            fadeTimer = (cmd & 0xFF0000) >> 13;
            Audio_StopSequence(seqPlayerIndex, fadeTimer);
            break;

        case SEQCMD_OP_QUEUE_SEQUENCE:
            // Queue a sequence into `sSeqRequests`
            seqId = cmd & 0xFF;
            seqArgs = (cmd & 0xFF00) >> 8;
            fadeTimer = (cmd & 0xFF0000) >> 13;
            priority = seqArgs;

            // Checks if the requested sequence is first in the list of requests
            // If it is already queued and first in the list, then play the sequence immediately
            for (i = 0; i < sNumSeqRequests[seqPlayerIndex]; i++) {
                if (sSeqRequests[seqPlayerIndex][i].seqId == seqId) {
                    if (i == 0) {
                        Audio_StartSequence(seqPlayerIndex, seqId, seqArgs, fadeTimer);
                    }
                    return;
                }
            }

            // Searches the sequence requests for the first request that does not have a higher priority
            // than the current incoming request
            found = sNumSeqRequests[seqPlayerIndex];
            for (i = 0; i < sNumSeqRequests[seqPlayerIndex]; i++) {
                if (priority >= sSeqRequests[seqPlayerIndex][i].priority) {
                    found = i;
                    i = sNumSeqRequests[seqPlayerIndex]; // "break;"
                }
            }

            // Check if the queue is full
            if (sNumSeqRequests[seqPlayerIndex] < ARRAY_COUNT(sSeqRequests[seqPlayerIndex])) {
                sNumSeqRequests[seqPlayerIndex]++;
            }

            for (i = sNumSeqRequests[seqPlayerIndex] - 1; i != found; i--) {
                // Move all requests of lower priority backwards 1 place in the queue
                // If the queue is full, overwrite the entry with the lowest priority
                sSeqRequests[seqPlayerIndex][i].priority = sSeqRequests[seqPlayerIndex][i - 1].priority;
                sSeqRequests[seqPlayerIndex][i].seqId = sSeqRequests[seqPlayerIndex][i - 1].seqId;
            }

            // Fill the newly freed space in the queue with the new request
            sSeqRequests[seqPlayerIndex][found].priority = seqArgs;
            sSeqRequests[seqPlayerIndex][found].seqId = seqId;

            // The sequence is first in queue, so start playing.
            if (found == 0) {
                Audio_StartSequence(seqPlayerIndex, seqId, seqArgs, fadeTimer);
            }
            break;

        case SEQCMD_OP_UNQUEUE_SEQUENCE:
            // Unqueue sequence
            fadeTimer = (cmd & 0xFF0000) >> 13;

            found = sNumSeqRequests[seqPlayerIndex];
            for (i = 0; i < sNumSeqRequests[seqPlayerIndex]; i++) {
                seqId = cmd & 0xFF;
                if (sSeqRequests[seqPlayerIndex][i].seqId == seqId) {
                    found = i;
                    i = sNumSeqRequests[seqPlayerIndex]; // "break;"
                }
            }

            if (found != sNumSeqRequests[seqPlayerIndex]) {
                // Move all requests of lower priority forward 1 place in the queue
                for (i = found; i < sNumSeqRequests[seqPlayerIndex] - 1; i++) {
                    sSeqRequests[seqPlayerIndex][i].priority = sSeqRequests[seqPlayerIndex][i + 1].priority;
                    sSeqRequests[seqPlayerIndex][i].seqId = sSeqRequests[seqPlayerIndex][i + 1].seqId;
                }
                sNumSeqRequests[seqPlayerIndex]--;
            }

            // If the sequence was first in queue (it is currently playing),
            // Then stop the sequence and play the next sequence in the queue.
            if (found == 0) {
                Audio_StopSequence(seqPlayerIndex, fadeTimer);
                if (sNumSeqRequests[seqPlayerIndex] != 0) {
                    Audio_StartSequence(seqPlayerIndex, sSeqRequests[seqPlayerIndex][0].seqId,
                                        sSeqRequests[seqPlayerIndex][0].priority, fadeTimer);
                }
            }
            break;

        case SEQCMD_OP_SET_PLAYER_VOLUME:
            // Transition volume to a target volume for an entire player
            duration = (cmd & 0xFF0000) >> 15;
            val = cmd & 0xFF;
            if (duration == 0) {
                duration++;
            }
            // Volume is scaled relative to 127
            gActiveSeqs[seqPlayerIndex].volTarget = (f32)val / 127.0f;
            if (gActiveSeqs[seqPlayerIndex].volCur != gActiveSeqs[seqPlayerIndex].volTarget) {
                gActiveSeqs[seqPlayerIndex].volStep =
                    (gActiveSeqs[seqPlayerIndex].volCur - gActiveSeqs[seqPlayerIndex].volTarget) / (f32)duration;
                gActiveSeqs[seqPlayerIndex].volTimer = duration;
            }
            break;

        case SEQCMD_OP_SET_PLAYER_FREQ:
            // Transition freq scale to a target freq for all channels
            duration = (cmd & 0xFF0000) >> 15;
            val = cmd & 0xFFFF;
            if (duration == 0) {
                duration++;
            }
            // Frequency is scaled relative to 1000
            freqScaleTarget = (f32)val / 1000.0f;
            for (i = 0; i < SEQ_NUM_CHANNELS; i++) {
                gActiveSeqs[seqPlayerIndex].channelData[i].freqScaleTarget = freqScaleTarget;
                gActiveSeqs[seqPlayerIndex].channelData[i].freqScaleTimer = duration;
                gActiveSeqs[seqPlayerIndex].channelData[i].freqScaleStep =
                    (gActiveSeqs[seqPlayerIndex].channelData[i].freqScaleCur - freqScaleTarget) / (f32)duration;
            }
            gActiveSeqs[seqPlayerIndex].freqScaleChannelFlags = 0xFFFF;
            break;

        case SEQCMD_OP_SET_CHANNEL_FREQ:
            // Transition freq scale to a target for a specific channel
            duration = (cmd & 0xFF0000) >> 15;
            channelIndex = (cmd & 0xF000) >> 12;
            val = cmd & 0xFFF;
            if (duration == 0) {
                duration++;
            }
            // Frequency is scaled relative to 1000
            freqScaleTarget = (f32)val / 1000.0f;
            gActiveSeqs[seqPlayerIndex].channelData[channelIndex].freqScaleTarget = freqScaleTarget;
            gActiveSeqs[seqPlayerIndex].channelData[channelIndex].freqScaleStep =
                (gActiveSeqs[seqPlayerIndex].channelData[channelIndex].freqScaleCur - freqScaleTarget) / (f32)duration;
            gActiveSeqs[seqPlayerIndex].channelData[channelIndex].freqScaleTimer = duration;
            gActiveSeqs[seqPlayerIndex].freqScaleChannelFlags |= 1 << channelIndex;
            break;

        case SEQCMD_OP_SET_CHANNEL_VOLUME:
            // Transition volume to a target volume for a specific channel
            duration = (cmd & 0xFF0000) >> 15;
            channelIndex = (cmd & 0xF00) >> 8;
            val = cmd & 0xFF;
            if (duration == 0) {
                duration++;
            }
            // Volume is scaled relative to 127
            gActiveSeqs[seqPlayerIndex].channelData[channelIndex].volTarget = (f32)val / 127.0f;
            if (gActiveSeqs[seqPlayerIndex].channelData[channelIndex].volCur !=
                gActiveSeqs[seqPlayerIndex].channelData[channelIndex].volTarget) {
                gActiveSeqs[seqPlayerIndex].channelData[channelIndex].volStep =
                    (gActiveSeqs[seqPlayerIndex].channelData[channelIndex].volCur -
                     gActiveSeqs[seqPlayerIndex].channelData[channelIndex].volTarget) /
                    (f32)duration;
                gActiveSeqs[seqPlayerIndex].channelData[channelIndex].volTimer = duration;
                gActiveSeqs[seqPlayerIndex].volChannelFlags |= 1 << channelIndex;
            }
            break;

        case SEQCMD_OP_SET_PLAYER_IO:
            // Set global io port
            port = (cmd & 0xFF0000) >> 16;
            val = cmd & 0xFF;
            Audio_QueueCmdS8(0x46000000 | _SHIFTL(seqPlayerIndex, 16, 8) | _SHIFTL(port, 0, 8), val);
            break;

        case SEQCMD_OP_SET_CHANNEL_IO:
            // Set io port if channel masked
            channelIndex = (cmd & 0xF00) >> 8;
            port = (cmd & 0xFF0000) >> 16;
            val = cmd & 0xFF;
            if (!(gActiveSeqs[seqPlayerIndex].channelPortMask & (1 << channelIndex))) {
                Audio_QueueCmdS8(0x06000000 | _SHIFTL(seqPlayerIndex, 16, 8) | _SHIFTL(channelIndex, 8, 8) |
                                     _SHIFTL(port, 0, 8),
                                 val);
            }
            break;

        case SEQCMD_OP_SET_CHANNEL_IO_DISABLE_MASK:
            // Disable channel io specifically for
            // `SEQCMD_OP_SET_CHANNEL_IO` This can be bypassed by setting channel io through `Audio_QueueCmdS8` 0x6
            // directly. This is accomplished by setting a channel mask.
            gActiveSeqs[seqPlayerIndex].channelPortMask = cmd & 0xFFFF;
            break;

        case SEQCMD_OP_SET_CHANNEL_DISABLE_MASK:
            // Disable or Reenable channels

            // Disable channels
            channelMaskDisable = cmd & 0xFFFF;
            if (channelMaskDisable != 0) {
                // Apply channel mask `channelMaskDisable`
                Audio_QueueCmdU16(0x90000000 | _SHIFTL(seqPlayerIndex, 16, 8), channelMaskDisable);
                // Disable channels
                Audio_QueueCmdS8(0x08000000 | _SHIFTL(seqPlayerIndex, 16, 8) | 0xFF00, 1);
            }

            // Reenable channels
            channelMaskEnable = (channelMaskDisable ^ 0xFFFF);
            if (channelMaskEnable != 0) {
                // Apply channel mask `channelMaskEnable`
                Audio_QueueCmdU16(0x90000000 | _SHIFTL(seqPlayerIndex, 16, 8), channelMaskEnable);
                // Enable channels
                Audio_QueueCmdS8(0x08000000 | _SHIFTL(seqPlayerIndex, 16, 8) | 0xFF00, 0);
            }
            break;

        case SEQCMD_OP_TEMPO_CMD:
            // Update a tempo using a sub-command system.
            // Stores the cmd for processing elsewhere.
            gActiveSeqs[seqPlayerIndex].tempoCmd = cmd;
            break;

        case SEQCMD_OP_SETUP_CMD:
            // Queue a sub-command to execute once the sequence is finished playing
            subOp = (cmd & 0xF00000) >> 20;
            if (subOp != SEQCMD_SUB_OP_SETUP_RESET_SETUP_CMDS) {
                // Ensure the maximum number of setup commands is not exceeded
                if (gActiveSeqs[seqPlayerIndex].setupCmdNum < (ARRAY_COUNT(gActiveSeqs[seqPlayerIndex].setupCmd) - 1)) {
                    found = gActiveSeqs[seqPlayerIndex].setupCmdNum++;
                    if (found < ARRAY_COUNT(gActiveSeqs[seqPlayerIndex].setupCmd)) {
                        gActiveSeqs[seqPlayerIndex].setupCmd[found] = cmd;
                        // Adds a delay of 2 frames before executing any setup commands.
                        // This allows setup commands to be requested along with a new sequence on a seqPlayerIndex.
                        // This 2 frame delay ensures the player is enabled before its state is checked for
                        // the purpose of deciding if the setup commands should be run.
                        // Otherwise, the setup commands will be executed before the sequence starts,
                        // when the player is still disabled, instead of when the newly played sequence ends.
                        gActiveSeqs[seqPlayerIndex].setupCmdTimer = 2;
                    }
                }
            } else {
                // `SEQCMD_SUB_OP_SETUP_RESET_SETUP_CMDS`
                // Discard all setup command requests on `seqPlayerIndex`
                gActiveSeqs[seqPlayerIndex].setupCmdNum = 0;
            }
            break;

        case SEQCMD_OP_GLOBAL_CMD:
            // Apply a command that applies to all sequence players
            subOp = (cmd & 0xF00) >> 8;
            val = cmd & 0xFF;
            switch (subOp) {
                case SEQCMD_SUB_OP_GLOBAL_SET_SOUND_MODE:
                    // Set sound mode
                    Audio_QueueCmdS32(0xF0000000, gSoundModeList[val]);
                    break;

                case SEQCMD_SUB_OP_GLOBAL_DISABLE_NEW_SEQUENCES:
                    // Disable the starting of new sequences (except for the sfx player)
                    gStartSeqDisabled = val & 1;
                    break;
            }
            break;

        case SEQCMD_OP_RESET_AUDIO_HEAP:
            // Resets the audio heap based on the audio specifications and sfx channel layout
            spec = cmd & 0xFF;
            gSfxChannelLayout = (cmd & 0xFF00) >> 8;
            oldSpec = gAudioSpecId;
            gAudioSpecId = spec;
            func_800E5F88(spec);
            func_800F71BC(oldSpec);
            Audio_QueueCmdS32(0xF8000000, 0);
            break;
    }
}

/**
 * Add the sequence cmd to the `sAudioSeqCmds` queue
 */
void Audio_QueueSeqCmd(u32 cmd) {
    sAudioSeqCmds[gSeqCmdWritePos++] = cmd;
}

void Audio_ProcessSeqCmds(void) {
    while (gSeqCmdWritePos != gSeqCmdReadPos) {
        Audio_ProcessSeqCmd(sAudioSeqCmds[gSeqCmdReadPos++]);
    }
}

u16 Audio_GetActiveSeqId(u8 seqPlayerIndex) {
    if (!gAudioCtx.seqPlayers[seqPlayerIndex].enabled) {
        return NA_BGM_DISABLED;
    }
    return gActiveSeqs[seqPlayerIndex].seqId;
}

s32 Audio_IsSeqCmdNotQueued(u32 cmdVal, u32 cmdMask) {
    u8 i;

    for (i = gSeqCmdReadPos; i != gSeqCmdWritePos; i++) {
        if ((sAudioSeqCmds[i] & cmdMask) == cmdVal) {
            return false;
        }
    }

    return true;
}

// Unused
void Audio_ResetSequenceRequests(u8 seqPlayerIndex) {
    sNumSeqRequests[seqPlayerIndex] = 0;
}

/**
 * Check if the setup command is queued. If it is, then replace the command
 * with `SEQCMD_SUB_OP_SETUP_RESTORE_VOLUME`.
 * Unused
 */
void Audio_ReplaceSeqCmdSetupOpVolRestore(u8 seqPlayerIndex, u8 setupOpDisabled) {
    u8 i;

    for (i = 0; i < gActiveSeqs[seqPlayerIndex].setupCmdNum; i++) {
        u8 setupOp = (gActiveSeqs[seqPlayerIndex].setupCmd[i] & 0xF00000) >> 20;

        if (setupOp == setupOpDisabled) {
            gActiveSeqs[seqPlayerIndex].setupCmd[i] = 0xFF000000;
        }
    }
}

void Audio_SetVolumeScale(u8 seqPlayerIndex, u8 scaleIndex, u8 targetVol, u8 volFadeTimer) {
    f32 volScale;
    u8 i;

    gActiveSeqs[seqPlayerIndex].volScales[scaleIndex] = targetVol & 0x7F;

    if (volFadeTimer != 0) {
        gActiveSeqs[seqPlayerIndex].fadeVolUpdate = true;
        gActiveSeqs[seqPlayerIndex].volFadeTimer = volFadeTimer;
    } else {
        for (i = 0, volScale = 1.0f; i < VOL_SCALE_INDEX_MAX; i++) {
            volScale *= gActiveSeqs[seqPlayerIndex].volScales[i] / 127.0f;
        }

        SEQCMD_SET_PLAYER_VOLUME_NOW(seqPlayerIndex, volFadeTimer, volScale);
    }
}

<<<<<<< HEAD
void func_800FA3DC(void) {
    u32 temp_a1;
    u16 temp_lo;
    u16 temp_v1;
    u16 phi_a2;
    u8 temp_v0_4;
    u8 temp_a0;
    u8 temp_s1;
    u8 temp_s0_3;
    u8 temp_a3_3;
    UNUSED s32 pad[3];
    u32 dummy;
    f32 phi_f0;
    u8 phi_t0;
    u8 playerIdx;
=======
/**
 * Update different commands and requests for active sequences
 */
void Audio_UpdateActiveSequences(void) {
    u32 tempoCmd;
    u8 tempoOp;
    u16 tempoPrev;
    u16 tempoTarget;
    u8 setupOp;
    u8 targetSeqPlayerIndex;
    u8 setupVal2;
    u8 setupVal1;
    u16 seqId;
    s32 pad[2];
    u16 channelMask;
    u32 retMsg;
    f32 volume;
    u8 tempoTimer;
    u8 seqPlayerIndex;
>>>>>>> 451e855d
    u8 j;
    u8 channelIndex;

    for (seqPlayerIndex = 0; seqPlayerIndex < 4; seqPlayerIndex++) {

        // The setup for this block of code was not fully implemented until Majora's Mask.
        // The intent was to load soundfonts asynchronously before playing a
        // sequence in `Audio_StartSequence` using `(seqArgs & 0x80)`.
        // Checks if the requested sequence is finished loading fonts
        if (gActiveSeqs[seqPlayerIndex].isWaitingForFonts) {
            switch (func_800E5E20(&retMsg)) {
                case SEQ_PLAYER_BGM_MAIN + 1:
                case SEQ_PLAYER_FANFARE + 1:
                case SEQ_PLAYER_SFX + 1:
                case SEQ_PLAYER_BGM_SUB + 1:
                    // The fonts have been loaded successfully.
                    gActiveSeqs[seqPlayerIndex].isWaitingForFonts = false;
                    // Queue the same command that was stored previously
                    // The code to store this command is missing in OoT, so no command is executed
                    Audio_ProcessSeqCmd(gActiveSeqs[seqPlayerIndex].startSeqCmd);
                    break;
            }
        }

        // Update global volume
        if (gActiveSeqs[seqPlayerIndex].fadeVolUpdate) {
            volume = 1.0f;
            for (j = 0; j < VOL_SCALE_INDEX_MAX; j++) {
                volume *= (gActiveSeqs[seqPlayerIndex].volScales[j] / 127.0f);
            }
            SEQCMD_SET_PLAYER_VOLUME(seqPlayerIndex, gActiveSeqs[seqPlayerIndex].volFadeTimer, (u8)(volume * 127.0f));
            gActiveSeqs[seqPlayerIndex].fadeVolUpdate = false;
        }

        if (gActiveSeqs[seqPlayerIndex].volTimer != 0) {
            gActiveSeqs[seqPlayerIndex].volTimer--;

            if (gActiveSeqs[seqPlayerIndex].volTimer != 0) {
                gActiveSeqs[seqPlayerIndex].volCur -= gActiveSeqs[seqPlayerIndex].volStep;
            } else {
                gActiveSeqs[seqPlayerIndex].volCur = gActiveSeqs[seqPlayerIndex].volTarget;
            }

            Audio_QueueCmdF32(0x41000000 | _SHIFTL(seqPlayerIndex, 16, 8), gActiveSeqs[seqPlayerIndex].volCur);
        }

        // Process tempo
        if (gActiveSeqs[seqPlayerIndex].tempoCmd != 0) {
            tempoCmd = gActiveSeqs[seqPlayerIndex].tempoCmd;
            tempoTimer = (tempoCmd & 0xFF0000) >> 15;
            tempoTarget = tempoCmd & 0xFFF;
            if (tempoTimer == 0) {
                tempoTimer++;
            }

            // Process tempo commands
            if (gAudioCtx.seqPlayers[seqPlayerIndex].enabled) {
                tempoPrev = gAudioCtx.seqPlayers[seqPlayerIndex].tempo / TATUMS_PER_BEAT;
                tempoOp = (tempoCmd & 0xF000) >> 12;
                switch (tempoOp) {
                    case SEQCMD_SUB_OP_TEMPO_SPEED_UP:
                        // Speed up tempo by `tempoTarget` amount
                        tempoTarget += tempoPrev;
                        break;

                    case SEQCMD_SUB_OP_TEMPO_SLOW_DOWN:
                        // Slow down tempo by `tempoTarget` amount
                        if (tempoTarget < tempoPrev) {
                            tempoTarget = tempoPrev - tempoTarget;
                        }
                        break;

                    case SEQCMD_SUB_OP_TEMPO_SCALE:
                        // Scale tempo by a multiplicative factor
                        tempoTarget = tempoPrev * (tempoTarget / 100.0f);
                        break;

                    case SEQCMD_SUB_OP_TEMPO_RESET:
                        // Reset tempo to original tempo
                        tempoTarget = (gActiveSeqs[seqPlayerIndex].tempoOriginal != 0)
                                          ? gActiveSeqs[seqPlayerIndex].tempoOriginal
                                          : tempoPrev;
                        break;

                    default: // `SEQCMD_SUB_OP_TEMPO_SET`
                        // `tempoTarget` is the new tempo
                        break;
                }

                if (tempoTarget > 300) {
                    tempoTarget = 300;
                }

                if (gActiveSeqs[seqPlayerIndex].tempoOriginal == 0) {
                    gActiveSeqs[seqPlayerIndex].tempoOriginal = tempoPrev;
                }

                gActiveSeqs[seqPlayerIndex].tempoTarget = tempoTarget;
                gActiveSeqs[seqPlayerIndex].tempoCur = gAudioCtx.seqPlayers[seqPlayerIndex].tempo / TATUMS_PER_BEAT;
                gActiveSeqs[seqPlayerIndex].tempoStep =
                    (gActiveSeqs[seqPlayerIndex].tempoCur - gActiveSeqs[seqPlayerIndex].tempoTarget) / tempoTimer;
                gActiveSeqs[seqPlayerIndex].tempoTimer = tempoTimer;
                gActiveSeqs[seqPlayerIndex].tempoCmd = 0;
            }
        }

        // Step tempo to target
        if (gActiveSeqs[seqPlayerIndex].tempoTimer != 0) {
            gActiveSeqs[seqPlayerIndex].tempoTimer--;
            if (gActiveSeqs[seqPlayerIndex].tempoTimer != 0) {
                gActiveSeqs[seqPlayerIndex].tempoCur -= gActiveSeqs[seqPlayerIndex].tempoStep;
            } else {
                gActiveSeqs[seqPlayerIndex].tempoCur = gActiveSeqs[seqPlayerIndex].tempoTarget;
            }
            // Set tempo
            Audio_QueueCmdS32(0x47000000 | _SHIFTL(seqPlayerIndex, 16, 8), gActiveSeqs[seqPlayerIndex].tempoCur);
        }

        // Update channel volumes
        if (gActiveSeqs[seqPlayerIndex].volChannelFlags != 0) {
            for (channelIndex = 0; channelIndex < SEQ_NUM_CHANNELS; channelIndex++) {
                if (gActiveSeqs[seqPlayerIndex].channelData[channelIndex].volTimer != 0) {
                    gActiveSeqs[seqPlayerIndex].channelData[channelIndex].volTimer--;
                    if (gActiveSeqs[seqPlayerIndex].channelData[channelIndex].volTimer != 0) {
                        gActiveSeqs[seqPlayerIndex].channelData[channelIndex].volCur -=
                            gActiveSeqs[seqPlayerIndex].channelData[channelIndex].volStep;
                    } else {
                        gActiveSeqs[seqPlayerIndex].channelData[channelIndex].volCur =
                            gActiveSeqs[seqPlayerIndex].channelData[channelIndex].volTarget;
                        gActiveSeqs[seqPlayerIndex].volChannelFlags ^= (1 << channelIndex);
                    }
                    // `CHAN_UPD_VOL_SCALE`
                    Audio_QueueCmdF32(0x01000000 | _SHIFTL(seqPlayerIndex, 16, 8) | _SHIFTL(channelIndex, 8, 8),
                                      gActiveSeqs[seqPlayerIndex].channelData[channelIndex].volCur);
                }
            }
        }

        // Update frequencies
        if (gActiveSeqs[seqPlayerIndex].freqScaleChannelFlags != 0) {
            for (channelIndex = 0; channelIndex < SEQ_NUM_CHANNELS; channelIndex++) {
                if (gActiveSeqs[seqPlayerIndex].channelData[channelIndex].freqScaleTimer != 0) {
                    gActiveSeqs[seqPlayerIndex].channelData[channelIndex].freqScaleTimer--;
                    if (gActiveSeqs[seqPlayerIndex].channelData[channelIndex].freqScaleTimer != 0) {
                        gActiveSeqs[seqPlayerIndex].channelData[channelIndex].freqScaleCur -=
                            gActiveSeqs[seqPlayerIndex].channelData[channelIndex].freqScaleStep;
                    } else {
                        gActiveSeqs[seqPlayerIndex].channelData[channelIndex].freqScaleCur =
                            gActiveSeqs[seqPlayerIndex].channelData[channelIndex].freqScaleTarget;
                        gActiveSeqs[seqPlayerIndex].freqScaleChannelFlags ^= (1 << channelIndex);
                    }
                    // `CHAN_UPD_FREQ_SCALE`
                    Audio_QueueCmdF32(0x04000000 | _SHIFTL(seqPlayerIndex, 16, 8) | _SHIFTL(channelIndex, 8, 8),
                                      gActiveSeqs[seqPlayerIndex].channelData[channelIndex].freqScaleCur);
                }
            }
        }

        // Process setup commands
        if (gActiveSeqs[seqPlayerIndex].setupCmdNum != 0) {
            // If there is a SeqCmd to reset the audio heap queued, then drop all setup commands
            if (!Audio_IsSeqCmdNotQueued(SEQCMD_OP_RESET_AUDIO_HEAP << 28, SEQCMD_OP_MASK)) {
                gActiveSeqs[seqPlayerIndex].setupCmdNum = 0;
                return;
            }

            // Only process setup commands once the timer reaches zero
            if (gActiveSeqs[seqPlayerIndex].setupCmdTimer != 0) {
                gActiveSeqs[seqPlayerIndex].setupCmdTimer--;
                continue;
            }

            // Only process setup commands if `seqPlayerIndex` if no longer playing
            // i.e. the `seqPlayer` is no longer enabled
            if (gAudioCtx.seqPlayers[seqPlayerIndex].enabled) {
                continue;
            }

            for (j = 0; j < gActiveSeqs[seqPlayerIndex].setupCmdNum; j++) {
                setupOp = (gActiveSeqs[seqPlayerIndex].setupCmd[j] & 0x00F00000) >> 20;
                targetSeqPlayerIndex = (gActiveSeqs[seqPlayerIndex].setupCmd[j] & 0x000F0000) >> 16;
                setupVal2 = (gActiveSeqs[seqPlayerIndex].setupCmd[j] & 0xFF00) >> 8;
                setupVal1 = gActiveSeqs[seqPlayerIndex].setupCmd[j] & 0xFF;

                switch (setupOp) {
                    case SEQCMD_SUB_OP_SETUP_RESTORE_VOLUME:
                        // Restore `targetSeqPlayerIndex` volume back to normal levels
                        Audio_SetVolumeScale(targetSeqPlayerIndex, VOL_SCALE_INDEX_FANFARE, 0x7F, setupVal1);
                        break;

                    case SEQCMD_SUB_OP_SETUP_RESTORE_VOLUME_IF_QUEUED:
                        // Restore `targetSeqPlayerIndex` volume back to normal levels,
                        // but only if the number of sequence queue requests from `sSeqRequests`
                        // exactly matches the argument to the command
                        if (setupVal1 == sNumSeqRequests[seqPlayerIndex]) {
                            Audio_SetVolumeScale(targetSeqPlayerIndex, VOL_SCALE_INDEX_FANFARE, 0x7F, setupVal2);
                        }
                        break;

                    case SEQCMD_SUB_OP_SETUP_SEQ_UNQUEUE:
                        // Unqueue `seqPlayerIndex` from sSeqRequests
                        //! @bug this command does not work as intended as unqueueing
                        //! the sequence relies on `gActiveSeqs[seqPlayerIndex].seqId`
                        //! However, `gActiveSeqs[seqPlayerIndex].seqId` is reset before the sequence on
                        //! `seqPlayerIndex` is requested to stop, i.e. before the sequence is disabled and setup
                        //! commands (including this command) can run. A simple fix would have been to unqueue based on
                        //! `gActiveSeqs[seqPlayerIndex].prevSeqId` instead
                        SEQCMD_UNQUEUE_SEQUENCE(seqPlayerIndex, 0, gActiveSeqs[seqPlayerIndex].seqId);
                        break;

                    case SEQCMD_SUB_OP_SETUP_RESTART_SEQ:
                        // Restart the currently active sequence on `targetSeqPlayerIndex` with full volume.
                        // Sequence on `targetSeqPlayerIndex` must still be active to play (can be muted)
                        SEQCMD_PLAY_SEQUENCE(targetSeqPlayerIndex, 1, 0, gActiveSeqs[targetSeqPlayerIndex].seqId);
                        gActiveSeqs[targetSeqPlayerIndex].fadeVolUpdate = true;
                        gActiveSeqs[targetSeqPlayerIndex].volScales[VOL_SCALE_INDEX_FANFARE] = 0x7F;
                        break;

                    case SEQCMD_SUB_OP_SETUP_TEMPO_SCALE:
                        // Scale tempo by a multiplicative factor
                        SEQCMD_SCALE_TEMPO(targetSeqPlayerIndex, setupVal2, setupVal1);
                        break;

                    case SEQCMD_SUB_OP_SETUP_TEMPO_RESET:
                        // Reset tempo to previous tempo
                        SEQCMD_RESET_TEMPO(targetSeqPlayerIndex, setupVal1);
                        break;

                    case SEQCMD_SUB_OP_SETUP_PLAY_SEQ:
                        // Play the requested sequence
                        // Uses the fade timer set by `SEQCMD_SUB_OP_SETUP_SET_FADE_TIMER`
                        seqId = gActiveSeqs[seqPlayerIndex].setupCmd[j] & 0xFFFF;
                        SEQCMD_PLAY_SEQUENCE(targetSeqPlayerIndex, gActiveSeqs[targetSeqPlayerIndex].setupFadeTimer, 0,
                                             seqId);
                        Audio_SetVolumeScale(targetSeqPlayerIndex, VOL_SCALE_INDEX_FANFARE, 0x7F, 0);
                        gActiveSeqs[targetSeqPlayerIndex].setupFadeTimer = 0;
                        break;

                    case SEQCMD_SUB_OP_SETUP_SET_FADE_TIMER:
                        // A command specifically to support `SEQCMD_SUB_OP_SETUP_PLAY_SEQ`
                        // Sets the fade timer for the sequence requested in `SEQCMD_SUB_OP_SETUP_PLAY_SEQ`
                        gActiveSeqs[seqPlayerIndex].setupFadeTimer = setupVal2;
                        break;

                    case SEQCMD_SUB_OP_SETUP_RESTORE_VOLUME_WITH_SCALE_INDEX:
                        // Restore the volume back to default levels
                        // Allows a `scaleIndex` to be specified.
                        Audio_SetVolumeScale(targetSeqPlayerIndex, setupVal2, 0x7F, setupVal1);
                        break;

                    case SEQCMD_SUB_OP_SETUP_POP_PERSISTENT_CACHE:
                        // Discard audio data by popping one more audio caches from the audio heap
                        if (setupVal1 & (1 << SEQUENCE_TABLE)) {
                            Audio_QueueCmdS32(0xE3000000, SEQUENCE_TABLE);
                        }
                        if (setupVal1 & (1 << FONT_TABLE)) {
                            Audio_QueueCmdS32(0xE3000000, FONT_TABLE);
                        }
                        if (setupVal1 & (1 << SAMPLE_TABLE)) {
                            Audio_QueueCmdS32(0xE3000000, SAMPLE_TABLE);
                        }
                        break;

                    case SEQCMD_SUB_OP_SETUP_SET_CHANNEL_DISABLE_MASK:
                        // Disable (or reenable) specific channels of `targetSeqPlayerIndex`
                        channelMask = gActiveSeqs[seqPlayerIndex].setupCmd[j] & 0xFFFF;
                        SEQCMD_SET_CHANNEL_DISABLE_MASK(targetSeqPlayerIndex, channelMask);
                        break;

                    case SEQCMD_SUB_OP_SETUP_SET_PLAYER_FREQ:
                        // Scale all channels of `targetSeqPlayerIndex`
                        SEQCMD_SET_PLAYER_FREQ(targetSeqPlayerIndex, setupVal2, (setupVal1 * 10) & 0xFFFF);
                        break;
                }
            }

            gActiveSeqs[seqPlayerIndex].setupCmdNum = 0;
        }
    }
}

u8 func_800FAD34(void) {
    if (D_80133418 != 0) {
        if (D_80133418 == 1) {
            if (func_800E5EDC() == 1) {
                D_80133418 = 0;
                Audio_QueueCmdS8(0x46020000, gSfxChannelLayout);
                func_800F7170();
            }
        } else if (D_80133418 == 2) {
            while (func_800E5EDC() != 1) {}
            D_80133418 = 0;
            Audio_QueueCmdS8(0x46020000, gSfxChannelLayout);
            func_800F7170();
        }
    }

    return D_80133418;
}

void Audio_ResetActiveSequences(void) {
    u8 seqPlayerIndex;
    u8 scaleIndex;

    for (seqPlayerIndex = 0; seqPlayerIndex < 4; seqPlayerIndex++) {
        sNumSeqRequests[seqPlayerIndex] = 0;

        gActiveSeqs[seqPlayerIndex].seqId = NA_BGM_DISABLED;
        gActiveSeqs[seqPlayerIndex].prevSeqId = NA_BGM_DISABLED;
        gActiveSeqs[seqPlayerIndex].tempoTimer = 0;
        gActiveSeqs[seqPlayerIndex].tempoOriginal = 0;
        gActiveSeqs[seqPlayerIndex].tempoCmd = 0;
        gActiveSeqs[seqPlayerIndex].channelPortMask = 0;
        gActiveSeqs[seqPlayerIndex].setupCmdNum = 0;
        gActiveSeqs[seqPlayerIndex].setupFadeTimer = 0;
        gActiveSeqs[seqPlayerIndex].freqScaleChannelFlags = 0;
        gActiveSeqs[seqPlayerIndex].volChannelFlags = 0;
        for (scaleIndex = 0; scaleIndex < VOL_SCALE_INDEX_MAX; scaleIndex++) {
            gActiveSeqs[seqPlayerIndex].volScales[scaleIndex] = 0x7F;
        }

        gActiveSeqs[seqPlayerIndex].volFadeTimer = 1;
        gActiveSeqs[seqPlayerIndex].fadeVolUpdate = true;
    }
}

void Audio_ResetActiveSequencesAndVolume(void) {
    u8 seqPlayerIndex;
    u8 scaleIndex;

    for (seqPlayerIndex = 0; seqPlayerIndex < 4; seqPlayerIndex++) {
        gActiveSeqs[seqPlayerIndex].volCur = 1.0f;
        gActiveSeqs[seqPlayerIndex].volTimer = 0;
        gActiveSeqs[seqPlayerIndex].fadeVolUpdate = false;
        for (scaleIndex = 0; scaleIndex < VOL_SCALE_INDEX_MAX; scaleIndex++) {
            gActiveSeqs[seqPlayerIndex].volScales[scaleIndex] = 0x7F;
        }
    }
    Audio_ResetActiveSequences();
}<|MERGE_RESOLUTION|>--- conflicted
+++ resolved
@@ -34,46 +34,12 @@
 SeqRequest sSeqRequests[4][5];
 u8 sNumSeqRequests[4];
 u32 sAudioSeqCmds[0x100];
-<<<<<<< HEAD
-unk_D_8016E750 D_8016E750[4];
-
-u8 sSeqCmdWrPos = 0;
-u8 sSeqCmdRdPos = 0;
-u8 D_80133408 = 0;
-u8 D_8013340C = 1;
-u8 sSoundModeList[] = {
-    SOUNDMODE_STEREO,
-    SOUNDMODE_HEADSET,
-    SOUNDMODE_SURROUND,
-    SOUNDMODE_MONO,
-};
-u8 gAudioSpecId = 0;
-u8 D_80133418 = 0;
-
-// TODO: clean up these macros. They are similar to ones in code_800EC960.c but without casts.
-#define Audio_StartSeq(playerIdx, fadeTimer, seqId) \
-    Audio_QueueSeqCmd(0x00000000 | ((playerIdx) << 24) | ((fadeTimer) << 16) | (seqId))
-#define Audio_SeqCmdA(playerIdx, a) Audio_QueueSeqCmd(0xA0000000 | ((playerIdx) << 24) | (a))
-#define Audio_SeqCmdB30(playerIdx, a, b) Audio_QueueSeqCmd(0xB0003000 | ((playerIdx) << 24) | ((a) << 16) | (b))
-#define Audio_SeqCmdB40(playerIdx, a, b) Audio_QueueSeqCmd(0xB0004000 | ((playerIdx) << 24) | ((a) << 16) | (b))
-#define Audio_SeqCmd3(playerIdx, a) Audio_QueueSeqCmd(0x30000000 | ((playerIdx) << 24) | (a))
-#define Audio_SeqCmd5(playerIdx, a, b) Audio_QueueSeqCmd(0x50000000 | ((playerIdx) << 24) | ((a) << 16) | (b))
-#define Audio_SeqCmd4(playerIdx, a, b) Audio_QueueSeqCmd(0x40000000 | ((playerIdx) << 24) | ((a) << 16) | (b))
-#define Audio_SetVolScaleNow(playerIdx, volFadeTimer, volScale) \
-    Audio_ProcessSeqCmd(0x40000000 | ((u8)playerIdx << 24) | ((u8)volFadeTimer << 16) | ((u8)(volScale * 127.0f)));
-
-void func_800F9280(u8 playerIdx, u8 seqId, u8 arg2, u16 fadeTimer) {
-    u8 i;
-    u16 dur;
-    UNUSED s32 pad;
-=======
 ActiveSequence gActiveSeqs[4];
 
 void Audio_StartSequence(u8 seqPlayerIndex, u8 seqId, u8 seqArgs, u16 fadeInDuration) {
     u8 channelIndex;
     u16 duration;
-    s32 pad;
->>>>>>> 451e855d
+    UNUSED s32 pad;
 
     if (!gStartSeqDisabled || (seqPlayerIndex == SEQ_PLAYER_SFX)) {
         seqArgs &= 0x7F;
@@ -117,13 +83,9 @@
 }
 
 void Audio_ProcessSeqCmd(u32 cmd) {
-<<<<<<< HEAD
-    UNUSED s32 pad;
-=======
     s32 priority;
     s32 channelMaskEnable;
     u16 channelMaskDisable;
->>>>>>> 451e855d
     u16 fadeTimer;
     u16 val;
     u8 oldSpec;
@@ -139,7 +101,7 @@
     u8 channelIndex;
     u8 i;
     f32 freqScaleTarget;
-    s32 pad;
+    UNUSED s32 pad;
 
     if (gAudioDebugPrintSeqCmd && (cmd & SEQCMD_OP_MASK) != (SEQCMD_OP_SET_PLAYER_IO << 28)) {
         AudioDebug_ScrPrt("SEQ H", (cmd >> 16) & 0xFFFF);
@@ -504,23 +466,6 @@
     }
 }
 
-<<<<<<< HEAD
-void func_800FA3DC(void) {
-    u32 temp_a1;
-    u16 temp_lo;
-    u16 temp_v1;
-    u16 phi_a2;
-    u8 temp_v0_4;
-    u8 temp_a0;
-    u8 temp_s1;
-    u8 temp_s0_3;
-    u8 temp_a3_3;
-    UNUSED s32 pad[3];
-    u32 dummy;
-    f32 phi_f0;
-    u8 phi_t0;
-    u8 playerIdx;
-=======
 /**
  * Update different commands and requests for active sequences
  */
@@ -534,13 +479,12 @@
     u8 setupVal2;
     u8 setupVal1;
     u16 seqId;
-    s32 pad[2];
+    UNUSED s32 pad[2];
     u16 channelMask;
     u32 retMsg;
     f32 volume;
     u8 tempoTimer;
     u8 seqPlayerIndex;
->>>>>>> 451e855d
     u8 j;
     u8 channelIndex;
 
