--- conflicted
+++ resolved
@@ -41,27 +41,16 @@
     u16 duration;
     s32 pad;
 
-<<<<<<< HEAD
-    if (D_80133408 == 0 || playerIdx == SEQ_PLAYER_SFX) {
-        arg2 &= 0x7F;
-        if (arg2 == 0x7F) {
-            dur = (fadeTimer >> 3) * 60 * gAudioCtx.audioBufferParameters.updatesPerFrame;
-            Audio_QueueCmdS32(0x85000000 | _SHIFTL(playerIdx, 16, 8) | _SHIFTL(seqId, 8, 8), dur);
-        } else {
-            Audio_QueueCmdS32(0x82000000 | _SHIFTL(playerIdx, 16, 8) | _SHIFTL(seqId, 8, 8),
-                              (fadeTimer * (u16)gAudioCtx.audioBufferParameters.updatesPerFrame) / 4);
-=======
     if (!gStartSeqDisabled || (seqPlayerIndex == SEQ_PLAYER_SFX)) {
         seqArgs &= 0x7F;
         if (seqArgs == 0x7F) {
             // `fadeInDuration` is interpreted as skip ticks
-            duration = (fadeInDuration >> 3) * 60 * gAudioContext.audioBufferParameters.updatesPerFrame;
+            duration = (fadeInDuration >> 3) * 60 * gAudioCtx.audioBufferParameters.updatesPerFrame;
             Audio_QueueCmdS32(0x85000000 | _SHIFTL(seqPlayerIndex, 16, 8) | _SHIFTL(seqId, 8, 8), duration);
         } else {
             // `fadeInDuration` is interpreted as number of frames at 30 fps
             Audio_QueueCmdS32(0x82000000 | _SHIFTL(seqPlayerIndex, 16, 8) | _SHIFTL(seqId, 8, 8),
-                              (fadeInDuration * (u16)gAudioContext.audioBufferParameters.updatesPerFrame) / 4);
->>>>>>> 062f4d8e
+                              (fadeInDuration * (u16)gAudioCtx.audioBufferParameters.updatesPerFrame) / 4);
         }
 
         gActiveSeqs[seqPlayerIndex].seqId = seqId | (seqArgs << 8);
@@ -87,17 +76,10 @@
     }
 }
 
-<<<<<<< HEAD
-void func_800F9474(u8 playerIdx, u16 arg1) {
-    Audio_QueueCmdS32(0x83000000 | ((u8)playerIdx << 16),
-                      (arg1 * (u16)gAudioCtx.audioBufferParameters.updatesPerFrame) / 4);
-    D_8016E750[playerIdx].unk_254 = NA_BGM_DISABLED;
-=======
 void Audio_StopSequence(u8 seqPlayerIndex, u16 fadeOutDuration) {
     Audio_QueueCmdS32(0x83000000 | ((u8)seqPlayerIndex << 16),
-                      (fadeOutDuration * (u16)gAudioContext.audioBufferParameters.updatesPerFrame) / 4);
+                      (fadeOutDuration * (u16)gAudioCtx.audioBufferParameters.updatesPerFrame) / 4);
     gActiveSeqs[seqPlayerIndex].seqId = NA_BGM_DISABLED;
->>>>>>> 062f4d8e
 }
 
 void Audio_ProcessSeqCmd(u32 cmd) {
@@ -425,13 +407,8 @@
     }
 }
 
-<<<<<<< HEAD
-u16 func_800FA0B4(u8 playerIdx) {
-    if (!gAudioCtx.seqPlayers[playerIdx].enabled) {
-=======
 u16 Audio_GetActiveSeqId(u8 seqPlayerIndex) {
-    if (!gAudioContext.seqPlayers[seqPlayerIndex].enabled) {
->>>>>>> 062f4d8e
+    if (!gAudioCtx.seqPlayers[seqPlayerIndex].enabled) {
         return NA_BGM_DISABLED;
     }
     return gActiveSeqs[seqPlayerIndex].seqId;
@@ -554,22 +531,6 @@
             Audio_QueueCmdF32(0x41000000 | _SHIFTL(seqPlayerIndex, 16, 8), gActiveSeqs[seqPlayerIndex].volCur);
         }
 
-<<<<<<< HEAD
-        if (D_8016E750[playerIdx].unk_14 != 0) {
-            temp_a1 = D_8016E750[playerIdx].unk_14;
-            phi_t0 = (temp_a1 & 0xFF0000) >> 15;
-            phi_a2 = temp_a1 & 0xFFF;
-            if (phi_t0 == 0) {
-                phi_t0++;
-            }
-
-            if (gAudioCtx.seqPlayers[playerIdx].enabled) {
-                temp_lo = gAudioCtx.seqPlayers[playerIdx].tempo / 0x30;
-                temp_v0_4 = (temp_a1 & 0xF000) >> 12;
-                switch (temp_v0_4) {
-                    case 1:
-                        phi_a2 += temp_lo;
-=======
         // Process tempo
         if (gActiveSeqs[seqPlayerIndex].tempoCmd != 0) {
             tempoCmd = gActiveSeqs[seqPlayerIndex].tempoCmd;
@@ -580,14 +541,13 @@
             }
 
             // Process tempo commands
-            if (gAudioContext.seqPlayers[seqPlayerIndex].enabled) {
-                tempoPrev = gAudioContext.seqPlayers[seqPlayerIndex].tempo / TATUMS_PER_BEAT;
+            if (gAudioCtx.seqPlayers[seqPlayerIndex].enabled) {
+                tempoPrev = gAudioCtx.seqPlayers[seqPlayerIndex].tempo / TATUMS_PER_BEAT;
                 tempoOp = (tempoCmd & 0xF000) >> 12;
                 switch (tempoOp) {
                     case SEQCMD_SUB_OP_TEMPO_SPEED_UP:
                         // Speed up tempo by `tempoTarget` amount
                         tempoTarget += tempoPrev;
->>>>>>> 062f4d8e
                         break;
 
                     case SEQCMD_SUB_OP_TEMPO_SLOW_DOWN:
@@ -622,20 +582,12 @@
                     gActiveSeqs[seqPlayerIndex].tempoOriginal = tempoPrev;
                 }
 
-<<<<<<< HEAD
-                D_8016E750[playerIdx].unk_20 = phi_a2;
-                D_8016E750[playerIdx].unk_1C = gAudioCtx.seqPlayers[playerIdx].tempo / 0x30;
-                D_8016E750[playerIdx].unk_24 = (D_8016E750[playerIdx].unk_1C - D_8016E750[playerIdx].unk_20) / phi_t0;
-                D_8016E750[playerIdx].unk_28 = phi_t0;
-                D_8016E750[playerIdx].unk_14 = 0;
-=======
                 gActiveSeqs[seqPlayerIndex].tempoTarget = tempoTarget;
-                gActiveSeqs[seqPlayerIndex].tempoCur = gAudioContext.seqPlayers[seqPlayerIndex].tempo / TATUMS_PER_BEAT;
+                gActiveSeqs[seqPlayerIndex].tempoCur = gAudioCtx.seqPlayers[seqPlayerIndex].tempo / TATUMS_PER_BEAT;
                 gActiveSeqs[seqPlayerIndex].tempoStep =
                     (gActiveSeqs[seqPlayerIndex].tempoCur - gActiveSeqs[seqPlayerIndex].tempoTarget) / tempoTimer;
                 gActiveSeqs[seqPlayerIndex].tempoTimer = tempoTimer;
                 gActiveSeqs[seqPlayerIndex].tempoCmd = 0;
->>>>>>> 062f4d8e
             }
         }
 
@@ -705,13 +657,9 @@
                 continue;
             }
 
-<<<<<<< HEAD
-            if (gAudioCtx.seqPlayers[playerIdx].enabled) {
-=======
             // Only process setup commands if `seqPlayerIndex` if no longer playing
             // i.e. the `seqPlayer` is no longer enabled
-            if (gAudioContext.seqPlayers[seqPlayerIndex].enabled) {
->>>>>>> 062f4d8e
+            if (gAudioCtx.seqPlayers[seqPlayerIndex].enabled) {
                 continue;
             }
 
