--- conflicted
+++ resolved
@@ -45,22 +45,13 @@
         seqArgs &= 0x7F;
         if (seqArgs == 0x7F) {
             // `fadeInDuration` is interpreted as skip ticks
-<<<<<<< HEAD
-            skipTicks = (fadeInDuration >> 3) * 60 * gAudioContext.audioBufferParameters.updatesPerFrame;
+            skipTicks = (fadeInDuration >> 3) * 60 * gAudioCtx.audioBufferParameters.updatesPerFrame;
             AUDIOCMD_GLOBAL_SYNC_INIT_SEQPLAYER_SKIP_TICKS((u32)seqPlayerIndex, (u32)seqId, skipTicks);
         } else {
             // `fadeInDuration` is interpreted as number of frames at 30 fps
             AUDIOCMD_GLOBAL_SYNC_INIT_SEQPLAYER(
                 (u32)seqPlayerIndex, (u32)seqId, 0,
-                (fadeInDuration * (u16)gAudioContext.audioBufferParameters.updatesPerFrame) / 4);
-=======
-            duration = (fadeInDuration >> 3) * 60 * gAudioCtx.audioBufferParameters.updatesPerFrame;
-            Audio_QueueCmdS32(0x85000000 | _SHIFTL(seqPlayerIndex, 16, 8) | _SHIFTL(seqId, 8, 8), duration);
-        } else {
-            // `fadeInDuration` is interpreted as number of frames at 30 fps
-            Audio_QueueCmdS32(0x82000000 | _SHIFTL(seqPlayerIndex, 16, 8) | _SHIFTL(seqId, 8, 8),
-                              (fadeInDuration * (u16)gAudioCtx.audioBufferParameters.updatesPerFrame) / 4);
->>>>>>> 2fb27e66
+                (fadeInDuration * (u16)gAudioCtx.audioBufferParameters.updatesPerFrame) / 4);
         }
 
         gActiveSeqs[seqPlayerIndex].seqId = seqId | (seqArgs << 8);
@@ -87,13 +78,8 @@
 }
 
 void Audio_StopSequence(u8 seqPlayerIndex, u16 fadeOutDuration) {
-<<<<<<< HEAD
     AUDIOCMD_GLOBAL_DISABLE_SEQPLAYER(seqPlayerIndex,
-                                      (fadeOutDuration * (u16)gAudioContext.audioBufferParameters.updatesPerFrame) / 4);
-=======
-    Audio_QueueCmdS32(0x83000000 | ((u8)seqPlayerIndex << 16),
-                      (fadeOutDuration * (u16)gAudioCtx.audioBufferParameters.updatesPerFrame) / 4);
->>>>>>> 2fb27e66
+                                      (fadeOutDuration * (u16)gAudioCtx.audioBufferParameters.updatesPerFrame) / 4);
     gActiveSeqs[seqPlayerIndex].seqId = NA_BGM_DISABLED;
 }
 
