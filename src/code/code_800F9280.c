--- conflicted
+++ resolved
@@ -6,11 +6,8 @@
 extern u32 sAudioSeqCmds[0x100];
 extern u8 sSeqCmdRdPos;
 extern u8 sSeqCmdWrPos;
-<<<<<<< HEAD
-=======
 extern u8 D_80133408;
 extern u8 D_80133418;
->>>>>>> 03636166
 extern u8 D_80133410[];
 
 // TODO: clean up these macros. They are similar to ones in code_800EC960.c but without casts.
