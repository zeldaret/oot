--- conflicted
+++ resolved
@@ -1152,15 +1152,8 @@
     { 200.0f, 200.0f, 0.0f },
 };
 
-<<<<<<< HEAD
-#ifdef NON_MATCHING
-// regalloc differences
 void func_80090D20(GlobalContext* globalCtx, s32 limbIndex, Gfx** dList, Vec3s* rot, void* thisx) {
     Player* this = (Player*)thisx;
-=======
-void func_80090D20(GlobalContext* globalCtx, s32 limbIndex, Gfx** dList, Vec3s* rot, Actor* actor) {
-    Player* this = (Player*)actor;
->>>>>>> 9182da3c
 
     if (*dList != NULL) {
         Matrix_MultVec3f(&D_8012602C, D_80160000);
