#include "global.h"
#include "assets/objects/gameplay_keep/gameplay_keep.h"
#include "assets/objects/object_link_boy/object_link_boy.h"
#include "assets/objects/object_link_child/object_link_child.h"

typedef struct {
    /* 0x00 */ Gfx* dList;
    /* 0x04 */ Vec3f pos;
} BowSlingshotStringData; // size = 0x10

FlexSkeletonHeader* gPlayerSkelHeaders[] = { &gLinkAdultSkel, &gLinkChildSkel };

s16 sBootData[PLAYER_BOOTS_MAX][17] = {
    { 200, 1000, 300, 700, 550, 270, 600, 350, 800, 600, -100, 600, 590, 750, 125, 200, 130 },
    { 200, 1000, 300, 700, 550, 270, 1000, 0, 800, 300, -160, 600, 590, 750, 125, 200, 130 },
    { 200, 1000, 300, 700, 550, 270, 600, 600, 800, 550, -100, 600, 540, 270, 25, 0, 130 },
    { 200, 1000, 300, 700, 380, 400, 0, 300, 800, 500, -100, 600, 590, 750, 125, 200, 130 },
    { 80, 800, 150, 700, 480, 270, 600, 50, 800, 550, -40, 400, 540, 270, 25, 0, 80 },
    { 200, 1000, 300, 800, 500, 400, 800, 400, 800, 550, -100, 600, 540, 750, 125, 400, 200 },
};

// Used to map item actions to model groups
u8 sActionModelGroups[PLAYER_IA_MAX] = {
    PLAYER_MODELGROUP_DEFAULT,          // PLAYER_IA_NONE
    PLAYER_MODELGROUP_SWORD,            // PLAYER_IA_SWORD_CS
    PLAYER_MODELGROUP_10,               // PLAYER_IA_FISHING_POLE
    PLAYER_MODELGROUP_SWORD_AND_SHIELD, // PLAYER_IA_SWORD_MASTER
    PLAYER_MODELGROUP_SWORD_AND_SHIELD, // PLAYER_IA_SWORD_KOKIRI
    PLAYER_MODELGROUP_BGS,              // PLAYER_IA_SWORD_BIGGORON
    PLAYER_MODELGROUP_10,               // PLAYER_IA_DEKU_STICK
    PLAYER_MODELGROUP_HAMMER,           // PLAYER_IA_HAMMER
    PLAYER_MODELGROUP_BOW_SLINGSHOT,    // PLAYER_IA_BOW
    PLAYER_MODELGROUP_BOW_SLINGSHOT,    // PLAYER_IA_BOW_FIRE
    PLAYER_MODELGROUP_BOW_SLINGSHOT,    // PLAYER_IA_BOW_ICE
    PLAYER_MODELGROUP_BOW_SLINGSHOT,    // PLAYER_IA_BOW_LIGHT
    PLAYER_MODELGROUP_BOW_SLINGSHOT,    // PLAYER_IA_BOW_0C
    PLAYER_MODELGROUP_BOW_SLINGSHOT,    // PLAYER_IA_BOW_0D
    PLAYER_MODELGROUP_BOW_SLINGSHOT,    // PLAYER_IA_BOW_0E
    PLAYER_MODELGROUP_BOW_SLINGSHOT,    // PLAYER_IA_SLINGSHOT
    PLAYER_MODELGROUP_HOOKSHOT,         // PLAYER_IA_HOOKSHOT
    PLAYER_MODELGROUP_HOOKSHOT,         // PLAYER_IA_LONGSHOT
    PLAYER_MODELGROUP_EXPLOSIVES,       // PLAYER_IA_BOMB
    PLAYER_MODELGROUP_EXPLOSIVES,       // PLAYER_IA_BOMBCHU
    PLAYER_MODELGROUP_BOOMERANG,        // PLAYER_IA_BOOMERANG
    PLAYER_MODELGROUP_DEFAULT,          // PLAYER_IA_MAGIC_SPELL_15
    PLAYER_MODELGROUP_DEFAULT,          // PLAYER_IA_MAGIC_SPELL_16
    PLAYER_MODELGROUP_BOW_SLINGSHOT,    // PLAYER_IA_MAGIC_SPELL_17
    PLAYER_MODELGROUP_DEFAULT,          // PLAYER_IA_FARORES_WIND
    PLAYER_MODELGROUP_DEFAULT,          // PLAYER_IA_NAYRUS_LOVE
    PLAYER_MODELGROUP_DEFAULT,          // PLAYER_IA_DINS_FIRE
    PLAYER_MODELGROUP_DEFAULT,          // PLAYER_IA_DEKU_NUT
    PLAYER_MODELGROUP_OCARINA,          // PLAYER_IA_OCARINA_FAIRY
    PLAYER_MODELGROUP_OOT,              // PLAYER_IA_OCARINA_OF_TIME
    PLAYER_MODELGROUP_BOTTLE,           // PLAYER_IA_BOTTLE
    PLAYER_MODELGROUP_BOTTLE,           // PLAYER_IA_BOTTLE_FISH
    PLAYER_MODELGROUP_BOTTLE,           // PLAYER_IA_BOTTLE_FIRE
    PLAYER_MODELGROUP_BOTTLE,           // PLAYER_IA_BOTTLE_BUG
    PLAYER_MODELGROUP_BOTTLE,           // PLAYER_IA_BOTTLE_POE
    PLAYER_MODELGROUP_BOTTLE,           // PLAYER_IA_BOTTLE_BIG_POE
    PLAYER_MODELGROUP_BOTTLE,           // PLAYER_IA_BOTTLE_RUTOS_LETTER
    PLAYER_MODELGROUP_BOTTLE,           // PLAYER_IA_BOTTLE_POTION_RED
    PLAYER_MODELGROUP_BOTTLE,           // PLAYER_IA_BOTTLE_POTION_BLUE
    PLAYER_MODELGROUP_BOTTLE,           // PLAYER_IA_BOTTLE_POTION_GREEN
    PLAYER_MODELGROUP_BOTTLE,           // PLAYER_IA_BOTTLE_MILK_FULL
    PLAYER_MODELGROUP_BOTTLE,           // PLAYER_IA_BOTTLE_MILK_HALF
    PLAYER_MODELGROUP_BOTTLE,           // PLAYER_IA_BOTTLE_FAIRY
    PLAYER_MODELGROUP_DEFAULT,          // PLAYER_IA_ZELDAS_LETTER
    PLAYER_MODELGROUP_DEFAULT,          // PLAYER_IA_WEIRD_EGG
    PLAYER_MODELGROUP_DEFAULT,          // PLAYER_IA_CHICKEN
    PLAYER_MODELGROUP_DEFAULT,          // PLAYER_IA_MAGIC_BEAN
    PLAYER_MODELGROUP_DEFAULT,          // PLAYER_IA_POCKET_EGG
    PLAYER_MODELGROUP_DEFAULT,          // PLAYER_IA_POCKET_CUCCO
    PLAYER_MODELGROUP_DEFAULT,          // PLAYER_IA_COJIRO
    PLAYER_MODELGROUP_DEFAULT,          // PLAYER_IA_ODD_MUSHROOM
    PLAYER_MODELGROUP_DEFAULT,          // PLAYER_IA_ODD_POTION
    PLAYER_MODELGROUP_DEFAULT,          // PLAYER_IA_POACHERS_SAW
    PLAYER_MODELGROUP_DEFAULT,          // PLAYER_IA_BROKEN_GORONS_SWORD
    PLAYER_MODELGROUP_DEFAULT,          // PLAYER_IA_PRESCRIPTION
    PLAYER_MODELGROUP_DEFAULT,          // PLAYER_IA_FROG
    PLAYER_MODELGROUP_DEFAULT,          // PLAYER_IA_EYEDROPS
    PLAYER_MODELGROUP_DEFAULT,          // PLAYER_IA_CLAIM_CHECK
    PLAYER_MODELGROUP_DEFAULT,          // PLAYER_IA_MASK_KEATON
    PLAYER_MODELGROUP_DEFAULT,          // PLAYER_IA_MASK_SKULL
    PLAYER_MODELGROUP_DEFAULT,          // PLAYER_IA_MASK_SPOOKY
    PLAYER_MODELGROUP_DEFAULT,          // PLAYER_IA_MASK_BUNNY_HOOD
    PLAYER_MODELGROUP_DEFAULT,          // PLAYER_IA_MASK_GORON
    PLAYER_MODELGROUP_DEFAULT,          // PLAYER_IA_MASK_ZORA
    PLAYER_MODELGROUP_DEFAULT,          // PLAYER_IA_MASK_GERUDO
    PLAYER_MODELGROUP_DEFAULT,          // PLAYER_IA_MASK_TRUTH
    PLAYER_MODELGROUP_DEFAULT,          // PLAYER_IA_LENS_OF_TRUTH
};

typedef struct {
    /* 0x0 */ u8 flag;
    /* 0x2 */ u16 textId;
} EnvHazardTextTriggerEntry; // size = 0x4

EnvHazardTextTriggerEntry sEnvHazardTextTriggers[] = {
    { ENV_HAZARD_TEXT_TRIGGER_HOTROOM, 0x3040 },    // PLAYER_ENV_HAZARD_HOTROOM - 1
    { ENV_HAZARD_TEXT_TRIGGER_UNDERWATER, 0x401D }, // PLAYER_ENV_HAZARD_UNDERWATER_FLOOR - 1
    { 0, 0x0000 },                                  // PLAYER_ENV_HAZARD_SWIMMING - 1
    { ENV_HAZARD_TEXT_TRIGGER_UNDERWATER, 0x401D }, // PLAYER_ENV_HAZARD_UNDERWATER_FREE - 1
};

// Used to map model groups to model types for [animation, left hand, right hand, sheath, waist]
u8 gPlayerModelTypes[PLAYER_MODELGROUP_MAX][PLAYER_MODELGROUPENTRY_MAX] = {
    /* PLAYER_MODELGROUP_0 */
    { PLAYER_ANIMTYPE_2, PLAYER_MODELTYPE_LH_OPEN, PLAYER_MODELTYPE_RH_SHIELD, PLAYER_MODELTYPE_SHEATH_16,
      PLAYER_MODELTYPE_WAIST },
    /* PLAYER_MODELGROUP_CHILD_HYLIAN_SHIELD */
    { PLAYER_ANIMTYPE_1, PLAYER_MODELTYPE_LH_SWORD, PLAYER_MODELTYPE_RH_CLOSED, PLAYER_MODELTYPE_SHEATH_19,
      PLAYER_MODELTYPE_WAIST },
    /* PLAYER_MODELGROUP_SWORD_AND_SHIELD */
    { PLAYER_ANIMTYPE_1, PLAYER_MODELTYPE_LH_SWORD, PLAYER_MODELTYPE_RH_SHIELD, PLAYER_MODELTYPE_SHEATH_17,
      PLAYER_MODELTYPE_WAIST },
    /* PLAYER_MODELGROUP_DEFAULT */
    { PLAYER_ANIMTYPE_0, PLAYER_MODELTYPE_LH_OPEN, PLAYER_MODELTYPE_RH_OPEN, PLAYER_MODELTYPE_SHEATH_18,
      PLAYER_MODELTYPE_WAIST },
    /* PLAYER_MODELGROUP_4 */
    { PLAYER_ANIMTYPE_0, PLAYER_MODELTYPE_LH_OPEN, PLAYER_MODELTYPE_RH_OPEN, PLAYER_MODELTYPE_SHEATH_18,
      PLAYER_MODELTYPE_WAIST },
    /* PLAYER_MODELGROUP_BGS */
    { PLAYER_ANIMTYPE_3, PLAYER_MODELTYPE_LH_BGS, PLAYER_MODELTYPE_RH_CLOSED, PLAYER_MODELTYPE_SHEATH_19,
      PLAYER_MODELTYPE_WAIST },
    /* PLAYER_MODELGROUP_BOW_SLINGSHOT */
    { PLAYER_ANIMTYPE_4, PLAYER_MODELTYPE_LH_CLOSED, PLAYER_MODELTYPE_RH_BOW_SLINGSHOT, PLAYER_MODELTYPE_SHEATH_18,
      PLAYER_MODELTYPE_WAIST },
    /* PLAYER_MODELGROUP_EXPLOSIVES */
    { PLAYER_ANIMTYPE_5, PLAYER_MODELTYPE_LH_OPEN, PLAYER_MODELTYPE_RH_OPEN, PLAYER_MODELTYPE_SHEATH_18,
      PLAYER_MODELTYPE_WAIST },
    /* PLAYER_MODELGROUP_BOOMERANG */
    { PLAYER_ANIMTYPE_0, PLAYER_MODELTYPE_LH_BOOMERANG, PLAYER_MODELTYPE_RH_OPEN, PLAYER_MODELTYPE_SHEATH_18,
      PLAYER_MODELTYPE_WAIST },
    /* PLAYER_MODELGROUP_HOOKSHOT */
    { PLAYER_ANIMTYPE_4, PLAYER_MODELTYPE_LH_OPEN, PLAYER_MODELTYPE_RH_HOOKSHOT, PLAYER_MODELTYPE_SHEATH_18,
      PLAYER_MODELTYPE_WAIST },
    /* PLAYER_MODELGROUP_10 */
    { PLAYER_ANIMTYPE_3, PLAYER_MODELTYPE_LH_CLOSED, PLAYER_MODELTYPE_RH_CLOSED, PLAYER_MODELTYPE_SHEATH_18,
      PLAYER_MODELTYPE_WAIST },
    /* PLAYER_MODELGROUP_HAMMER */
    { PLAYER_ANIMTYPE_3, PLAYER_MODELTYPE_LH_HAMMER, PLAYER_MODELTYPE_RH_CLOSED, PLAYER_MODELTYPE_SHEATH_18,
      PLAYER_MODELTYPE_WAIST },
    /* PLAYER_MODELGROUP_OCARINA */
    { PLAYER_ANIMTYPE_0, PLAYER_MODELTYPE_LH_OPEN, PLAYER_MODELTYPE_RH_OCARINA, PLAYER_MODELTYPE_SHEATH_18,
      PLAYER_MODELTYPE_WAIST },
    /* PLAYER_MODELGROUP_OOT */
    { PLAYER_ANIMTYPE_0, PLAYER_MODELTYPE_LH_OPEN, PLAYER_MODELTYPE_RH_OOT, PLAYER_MODELTYPE_SHEATH_18,
      PLAYER_MODELTYPE_WAIST },
    /* PLAYER_MODELGROUP_BOTTLE */
    { PLAYER_ANIMTYPE_0, PLAYER_MODELTYPE_LH_BOTTLE, PLAYER_MODELTYPE_RH_OPEN, PLAYER_MODELTYPE_SHEATH_18,
      PLAYER_MODELTYPE_WAIST },
    /* PLAYER_MODELGROUP_SWORD */
    { PLAYER_ANIMTYPE_0, PLAYER_MODELTYPE_LH_SWORD, PLAYER_MODELTYPE_RH_OPEN, PLAYER_MODELTYPE_SHEATH_19,
      PLAYER_MODELTYPE_WAIST },
};

Gfx* sPlayerRightHandShieldDLs[PLAYER_SHIELD_MAX * 4] = {
    // PLAYER_SHIELD_NONE
    gLinkAdultRightHandClosedNearDL,
    gLinkChildRightHandClosedNearDL,
    gLinkAdultRightHandClosedFarDL,
    gLinkChildRightHandClosedFarDL,
    // PLAYER_SHIELD_DEKU
    gLinkAdultRightHandClosedNearDL,
    gLinkChildRightFistAndDekuShieldNearDL,
    gLinkAdultRightHandClosedFarDL,
    gLinkChildRightFistAndDekuShieldFarDL,
    // PLAYER_SHIELD_HYLIAN
    gLinkAdultRightHandHoldingHylianShieldNearDL,
    gLinkChildRightHandClosedNearDL,
    gLinkAdultRightHandHoldingHylianShieldFarDL,
    gLinkChildRightHandClosedFarDL,
    // PLAYER_SHIELD_MIRROR
    gLinkAdultRightHandHoldingMirrorShieldNearDL,
    gLinkChildRightHandClosedNearDL,
    gLinkAdultRightHandHoldingMirrorShieldFarDL,
    gLinkChildRightHandClosedFarDL,
};

Gfx* D_80125D28[(PLAYER_SHIELD_MAX + 2) * 4] = {
    // PLAYER_SHIELD_NONE
    gLinkAdultMasterSwordAndSheathNearDL,
    gLinkChildSwordAndSheathNearDL,
    gLinkAdultMasterSwordAndSheathFarDL,
    gLinkChildSwordAndSheathFarDL,
    // PLAYER_SHIELD_DEKU
    gLinkAdultMasterSwordAndSheathNearDL,
    gLinkChildDekuShieldSwordAndSheathNearDL,
    gLinkAdultMasterSwordAndSheathFarDL,
    gLinkChildDekuShieldSwordAndSheathFarDL,
    // PLAYER_SHIELD_HYLIAN
    gLinkAdultHylianShieldSwordAndSheathNearDL,
    gLinkChildHylianShieldSwordAndSheathNearDL,
    gLinkAdultHylianShieldSwordAndSheathFarDL,
    gLinkChildHylianShieldSwordAndSheathFarDL,
    // PLAYER_SHIELD_MIRROR
    gLinkAdultMirrorShieldSwordAndSheathNearDL,
    gLinkChildSwordAndSheathNearDL,
    gLinkAdultMirrorShieldSwordAndSheathFarDL,
    gLinkChildSwordAndSheathFarDL,
    // PLAYER_SHIELD_NONE (child, no sword)
    NULL,
    NULL,
    NULL,
    NULL,
    // PLAYER_SHIELD_DEKU (child, no sword)
    NULL,
    gLinkChildDekuShieldWithMatrixDL,
    NULL,
    gLinkChildDekuShieldWithMatrixDL,
};

Gfx* D_80125D88[(PLAYER_SHIELD_MAX + 2) * 4] = {
    // PLAYER_SHIELD_NONE
    gLinkAdultSheathNearDL,
    gLinkChildSheathNearDL,
    gLinkAdultSheathFarDL,
    gLinkChildSheathFarDL,
    // PLAYER_SHIELD_DEKU
    gLinkAdultSheathNearDL,
    gLinkChildDekuShieldAndSheathNearDL,
    gLinkAdultSheathFarDL,
    gLinkChildDekuShieldAndSheathFarDL,
    // PLAYER_SHIELD_HYLIAN
    gLinkAdultHylianShieldAndSheathNearDL,
    gLinkChildHylianShieldAndSheathNearDL,
    gLinkAdultHylianShieldAndSheathFarDL,
    gLinkChildHylianShieldAndSheathFarDL,
    // PLAYER_SHIELD_MIRROR
    gLinkAdultMirrorShieldAndSheathNearDL,
    gLinkChildSheathNearDL,
    gLinkAdultMirrorShieldAndSheathFarDL,
    gLinkChildSheathFarDL,
    // PLAYER_SHIELD_NONE (child, no sword)
    NULL,
    NULL,
    NULL,
    NULL,
    // PLAYER_SHIELD_DEKU (child, no sword)
    gLinkAdultSheathNearDL,
    gLinkChildDekuShieldWithMatrixDL,
    gLinkAdultSheathNearDL,
    gLinkChildDekuShieldWithMatrixDL,
};

Gfx* gPlayerLeftHandBgsDLs[] = {
    // biggoron sword
    gLinkAdultLeftHandHoldingBgsNearDL,
    gLinkChildLeftHandHoldingMasterSwordDL,
    gLinkAdultLeftHandHoldingBgsFarDL,
    gLinkChildLeftHandHoldingMasterSwordDL,
    // broken giant knife
    gLinkAdultHandHoldingBrokenGiantsKnifeDL,
    gLinkChildLeftHandHoldingMasterSwordDL,
    gLinkAdultHandHoldingBrokenGiantsKnifeFarDL,
    gLinkChildLeftHandHoldingMasterSwordDL,
};

Gfx* gPlayerLeftHandOpenDLs[] = {
    gLinkAdultLeftHandNearDL,
    gLinkChildLeftHandNearDL,
    gLinkAdultLeftHandFarDL,
    gLinkChildLeftHandFarDL,
};

Gfx* gPlayerLeftHandClosedDLs[] = {
    gLinkAdultLeftHandClosedNearDL,
    gLinkChildLeftFistNearDL,
    gLinkAdultLeftHandClosedFarDL,
    gLinkChildLeftFistFarDL,
};

// Identical to `sPlayerLeftHandSwordDLs` and unused
Gfx* sPlayerLeftHandSwordDLs2[] = {
    gLinkAdultLeftHandHoldingMasterSwordNearDL,
    gLinkChildLeftFistAndKokiriSwordNearDL,
    gLinkAdultLeftHandHoldingMasterSwordFarDL,
    gLinkChildLeftFistAndKokiriSwordFarDL,
};

Gfx* sPlayerLeftHandSwordDLs[] = {
    gLinkAdultLeftHandHoldingMasterSwordNearDL,
    gLinkChildLeftFistAndKokiriSwordNearDL,
    gLinkAdultLeftHandHoldingMasterSwordFarDL,
    gLinkChildLeftFistAndKokiriSwordFarDL,
};

Gfx* sPlayerRightHandOpenDLs[] = {
    gLinkAdultRightHandNearDL,
    gLinkChildRightHandNearDL,
    gLinkAdultRightHandFarDL,
    gLinkChildRightHandFarDL,
};

Gfx* sPlayerRightHandClosedDLs[] = {
    gLinkAdultRightHandClosedNearDL,
    gLinkChildRightHandClosedNearDL,
    gLinkAdultRightHandClosedFarDL,
    gLinkChildRightHandClosedFarDL,
};

Gfx* sPlayerRightHandBowSlingshotDLs[] = {
    gLinkAdultRightHandHoldingBowNearDL,
    gLinkChildRightHandHoldingSlingshotNearDL,
    gLinkAdultRightHandHoldingBowFarDL,
    gLinkChildRightHandHoldingSlingshotFarDL,
};

Gfx* D_80125E78[] = {
    gLinkAdultMasterSwordAndSheathNearDL,
    gLinkChildSwordAndSheathNearDL,
    gLinkAdultMasterSwordAndSheathFarDL,
    gLinkChildSwordAndSheathFarDL,
};

Gfx* D_80125E88[] = {
    gLinkAdultSheathNearDL,
    gLinkChildSheathNearDL,
    gLinkAdultSheathFarDL,
    gLinkChildSheathFarDL,
};

Gfx* sPlayerWaistDLs[] = {
    gLinkAdultWaistNearDL,
    gLinkChildWaistNearDL,
    gLinkAdultWaistFarDL,
    gLinkChildWaistFarDL,
};

// Identical to `sPlayerRightHandBowSlingshotDLs` and unused
Gfx* sPlayerRightHandBowSlingshotDLs2[] = {
    gLinkAdultRightHandHoldingBowNearDL,
    gLinkChildRightHandHoldingSlingshotNearDL,
    gLinkAdultRightHandHoldingBowFarDL,
    gLinkChildRightHandHoldingSlingshotFarDL,
};

Gfx* sPlayerRightHandOcarinaDLs[] = {
    gLinkAdultRightHandHoldingOotNearDL,
    gLinkChildRightHandHoldingFairyOcarinaNearDL,
    gLinkAdultRightHandHoldingOotFarDL,
    gLinkChildRightHandHoldingFairyOcarinaFarDL,
};

Gfx* sPlayerRightHandOotDLs[] = {
    gLinkAdultRightHandHoldingOotNearDL,
    gLinkChildRightHandAndOotNearDL,
    gLinkAdultRightHandHoldingOotFarDL,
    gLinkChildRightHandHoldingOOTFarDL,
};

Gfx* sPlayerRightHandHookshotDLs[] = {
    gLinkAdultRightHandHoldingHookshotNearDL,
    gLinkChildRightHandNearDL,
    gLinkAdultRightHandHoldingHookshotNearDL, // The 'far' display list exists but is not used
    gLinkChildRightHandFarDL,
};

Gfx* sPlayerLeftHandHammerDLs[] = {
    gLinkAdultLeftHandHoldingHammerNearDL,
    gLinkChildLeftHandNearDL,
    gLinkAdultLeftHandHoldingHammerFarDL,
    gLinkChildLeftHandFarDL,
};

Gfx* gPlayerLeftHandBoomerangDLs[] = {
    gLinkAdultLeftHandNearDL,
    gLinkChildLeftFistAndBoomerangNearDL,
    gLinkAdultLeftHandFarDL,
    gLinkChildLeftFistAndBoomerangFarDL,
};

Gfx* sPlayerLeftHandBottleDLs[] = {
    gLinkAdultLeftHandOutNearDL,
    gLinkChildLeftHandUpNearDL,
    gLinkAdultLeftHandOutNearDL,
    gLinkChildLeftHandUpNearDL,
};

Gfx* sFirstPersonLeftForearmDLs[] = {
    gLinkAdultRightArmOutNearDL,
    NULL,
};

Gfx* sFirstPersonLeftHandDLs[] = {
    gLinkAdultRightHandOutNearDL,
    NULL,
};

Gfx* sFirstPersonRightShoulderDLs[] = {
    gLinkAdultRightShoulderNearDL,
    gLinkChildRightShoulderNearDL,
};

Gfx* sFirstPersonForearmDLs[] = {
    gLinkAdultLeftArmOutNearDL,
    NULL,
};

Gfx* sFirstPersonRightHandHoldingWeaponDLs[] = {
    gLinkAdultRightHandHoldingBowFirstPersonDL,
    gLinkChildRightArmStretchedSlingshotDL,
};

// Indexed by model types (left hand, right hand, sheath or waist)
Gfx** sPlayerDListGroups[PLAYER_MODELTYPE_MAX] = {
    gPlayerLeftHandOpenDLs,           // PLAYER_MODELTYPE_LH_OPEN
    gPlayerLeftHandClosedDLs,         // PLAYER_MODELTYPE_LH_CLOSED
    sPlayerLeftHandSwordDLs,          // PLAYER_MODELTYPE_LH_SWORD
    sPlayerLeftHandSwordDLs2,         // PLAYER_MODELTYPE_LH_SWORD_2
    gPlayerLeftHandBgsDLs,            // PLAYER_MODELTYPE_LH_BGS
    sPlayerLeftHandHammerDLs,         // PLAYER_MODELTYPE_LH_HAMMER
    gPlayerLeftHandBoomerangDLs,      // PLAYER_MODELTYPE_LH_BOOMERANG
    sPlayerLeftHandBottleDLs,         // PLAYER_MODELTYPE_LH_BOTTLE
    sPlayerRightHandOpenDLs,          // PLAYER_MODELTYPE_RH_OPEN
    sPlayerRightHandClosedDLs,        // PLAYER_MODELTYPE_RH_CLOSED
    sPlayerRightHandShieldDLs,        // PLAYER_MODELTYPE_RH_SHIELD
    sPlayerRightHandBowSlingshotDLs,  // PLAYER_MODELTYPE_RH_BOW_SLINGSHOT
    sPlayerRightHandBowSlingshotDLs2, // PLAYER_MODELTYPE_RH_BOW_SLINGSHOT_2
    sPlayerRightHandOcarinaDLs,       // PLAYER_MODELTYPE_RH_OCARINA
    sPlayerRightHandOotDLs,           // PLAYER_MODELTYPE_RH_OOT
    sPlayerRightHandHookshotDLs,      // PLAYER_MODELTYPE_RH_HOOKSHOT
    D_80125E78,                       // PLAYER_MODELTYPE_SHEATH_16
    D_80125E88,                       // PLAYER_MODELTYPE_SHEATH_17
    D_80125D28,                       // PLAYER_MODELTYPE_SHEATH_18
    D_80125D88,                       // PLAYER_MODELTYPE_SHEATH_19
    sPlayerWaistDLs,                  // PLAYER_MODELTYPE_WAIST
};

Gfx gCullBackDList[] = {
    gsSPSetGeometryMode(G_CULL_BACK),
    gsSPEndDisplayList(),
};

Gfx gCullFrontDList[] = {
    gsSPSetGeometryMode(G_CULL_FRONT),
    gsSPEndDisplayList(),
};

Vec3f* sCurBodyPartPos;
s32 sDListsLodOffset;
Vec3f sGetItemRefPos;
s32 sLeftHandType;
s32 sRightHandType;

void Player_SetBootData(PlayState* play, Player* this) {
    s32 currentBoots;
    s16* bootRegs;

    REG(27) = 2000;
    REG(48) = 370;

    currentBoots = this->currentBoots;
    if (currentBoots == PLAYER_BOOTS_KOKIRI) {
        if (!LINK_IS_ADULT) {
            currentBoots = PLAYER_BOOTS_KOKIRI_CHILD;
        }
    } else if (currentBoots == PLAYER_BOOTS_IRON) {
        if (this->stateFlags1 & PLAYER_STATE1_27) {
            currentBoots = PLAYER_BOOTS_IRON_UNDERWATER;
        }
        REG(27) = 500;
        REG(48) = 100;
    }

    bootRegs = sBootData[currentBoots];
    REG(19) = bootRegs[0];
    REG(30) = bootRegs[1];
    REG(32) = bootRegs[2];
    REG(34) = bootRegs[3];
    REG(35) = bootRegs[4];
    REG(36) = bootRegs[5];
    REG(37) = bootRegs[6];
    REG(38) = bootRegs[7];
    REG(43) = bootRegs[8];
    REG(45) = bootRegs[9];
    REG(68) = bootRegs[10];
    REG(69) = bootRegs[11];
    IREG(66) = bootRegs[12];
    IREG(67) = bootRegs[13];
    IREG(68) = bootRegs[14];
    IREG(69) = bootRegs[15];
    MREG(95) = bootRegs[16];

    if (play->roomCtx.curRoom.behaviorType1 == ROOM_BEHAVIOR_TYPE1_2) {
        REG(45) = 500;
    }
}

int Player_InBlockingCsMode(PlayState* play, Player* this) {
    return (this->stateFlags1 & (PLAYER_STATE1_7 | PLAYER_STATE1_29)) || (this->csAction != PLAYER_CSACTION_NONE) ||
           (play->transitionTrigger == TRANS_TRIGGER_START) || (this->stateFlags1 & PLAYER_STATE1_0) ||
           (this->stateFlags3 & PLAYER_STATE3_7) ||
           ((gSaveContext.magicState != MAGIC_STATE_IDLE) && (Player_ActionToMagicSpell(this, this->itemAction) >= 0));
}

int Player_InCsMode(PlayState* play) {
    Player* this = GET_PLAYER(play);

    return Player_InBlockingCsMode(play, this) || (this->unk_6AD == 4);
}

s32 func_8008E9C4(Player* this) {
    return (this->stateFlags1 & PLAYER_STATE1_4);
}

int Player_IsChildWithHylianShield(Player* this) {
    return gSaveContext.save.linkAge != LINK_AGE_ADULT && (this->currentShield == PLAYER_SHIELD_HYLIAN);
}

s32 Player_ActionToModelGroup(Player* this, s32 itemAction) {
    s32 modelGroup = sActionModelGroups[itemAction];

    if ((modelGroup == PLAYER_MODELGROUP_SWORD_AND_SHIELD) && Player_IsChildWithHylianShield(this)) {
        // child, using kokiri sword with hylian shield equipped
        return PLAYER_MODELGROUP_CHILD_HYLIAN_SHIELD;
    } else {
        return modelGroup;
    }
}

void Player_SetModelsForHoldingShield(Player* this) {
    if ((this->stateFlags1 & PLAYER_STATE1_22) &&
        ((this->itemAction < 0) || (this->itemAction == this->heldItemAction))) {
        if (!Player_HoldsTwoHandedWeapon(this) && !Player_IsChildWithHylianShield(this)) {
            this->rightHandType = PLAYER_MODELTYPE_RH_SHIELD;
            this->rightHandDLists =
                sPlayerDListGroups[PLAYER_MODELTYPE_RH_SHIELD] + ((void)0, gSaveContext.save.linkAge);
            if (this->sheathType == PLAYER_MODELTYPE_SHEATH_18) {
                this->sheathType = PLAYER_MODELTYPE_SHEATH_16;
            } else if (this->sheathType == PLAYER_MODELTYPE_SHEATH_19) {
                this->sheathType = PLAYER_MODELTYPE_SHEATH_17;
            }
            this->sheathDLists = sPlayerDListGroups[this->sheathType] + ((void)0, gSaveContext.save.linkAge);
            this->modelAnimType = PLAYER_ANIMTYPE_2;
            this->itemAction = -1;
        }
    }
}

void Player_SetModels(Player* this, s32 modelGroup) {
    this->leftHandType = gPlayerModelTypes[modelGroup][PLAYER_MODELGROUPENTRY_LEFT_HAND];
    this->rightHandType = gPlayerModelTypes[modelGroup][PLAYER_MODELGROUPENTRY_RIGHT_HAND];
    this->sheathType = gPlayerModelTypes[modelGroup][PLAYER_MODELGROUPENTRY_SHEATH];

    this->leftHandDLists = sPlayerDListGroups[gPlayerModelTypes[modelGroup][PLAYER_MODELGROUPENTRY_LEFT_HAND]] +
                           ((void)0, gSaveContext.save.linkAge);
    this->rightHandDLists = sPlayerDListGroups[gPlayerModelTypes[modelGroup][PLAYER_MODELGROUPENTRY_RIGHT_HAND]] +
                            ((void)0, gSaveContext.save.linkAge);
    this->sheathDLists = sPlayerDListGroups[gPlayerModelTypes[modelGroup][PLAYER_MODELGROUPENTRY_SHEATH]] +
                         ((void)0, gSaveContext.save.linkAge);
    this->waistDLists = sPlayerDListGroups[gPlayerModelTypes[modelGroup][PLAYER_MODELGROUPENTRY_WAIST]] +
                        ((void)0, gSaveContext.save.linkAge);

    Player_SetModelsForHoldingShield(this);
}

void Player_SetModelGroup(Player* this, s32 modelGroup) {
    this->modelGroup = modelGroup;

    if (modelGroup == PLAYER_MODELGROUP_CHILD_HYLIAN_SHIELD) {
        this->modelAnimType = PLAYER_ANIMTYPE_0;
    } else {
        this->modelAnimType = gPlayerModelTypes[modelGroup][PLAYER_MODELGROUPENTRY_ANIM];
    }

    if ((this->modelAnimType < PLAYER_ANIMTYPE_3) && (this->currentShield == PLAYER_SHIELD_NONE)) {
        this->modelAnimType = PLAYER_ANIMTYPE_0;
    }

    Player_SetModels(this, modelGroup);
}

void func_8008EC70(Player* this) {
    this->itemAction = this->heldItemAction;
    Player_SetModelGroup(this, Player_ActionToModelGroup(this, this->heldItemAction));
    this->unk_6AD = 0;
}

void Player_SetEquipmentData(PlayState* play, Player* this) {
    if (this->csAction != PLAYER_CSACTION_86) {
        this->currentShield = SHIELD_EQUIP_TO_PLAYER(CUR_EQUIP_VALUE(EQUIP_TYPE_SHIELD));
        this->currentTunic = TUNIC_EQUIP_TO_PLAYER(CUR_EQUIP_VALUE(EQUIP_TYPE_TUNIC));
        this->currentBoots = BOOTS_EQUIP_TO_PLAYER(CUR_EQUIP_VALUE(EQUIP_TYPE_BOOTS));
        this->currentSwordItemId = B_BTN_ITEM;
        Player_SetModelGroup(this, Player_ActionToModelGroup(this, this->heldItemAction));
        Player_SetBootData(play, this);
    }
}

void Player_UpdateBottleHeld(PlayState* play, Player* this, s32 item, s32 itemAction) {
    Inventory_UpdateBottleItem(play, item, this->heldItemButton);

    if (item != ITEM_BOTTLE_EMPTY) {
        this->heldItemId = item;
        this->heldItemAction = itemAction;
    }

    this->itemAction = itemAction;
}

void func_8008EDF0(Player* this) {
    this->unk_664 = NULL;
    this->stateFlags2 &= ~PLAYER_STATE2_13;
}

void func_8008EE08(Player* this) {
    if ((this->actor.bgCheckFlags & BGCHECKFLAG_GROUND) ||
        (this->stateFlags1 & (PLAYER_STATE1_21 | PLAYER_STATE1_23 | PLAYER_STATE1_27)) ||
        (!(this->stateFlags1 & (PLAYER_STATE1_18 | PLAYER_STATE1_19)) &&
         ((this->actor.world.pos.y - this->actor.floorHeight) < 100.0f))) {
        this->stateFlags1 &= ~(PLAYER_STATE1_15 | PLAYER_STATE1_16 | PLAYER_STATE1_17 | PLAYER_STATE1_18 |
                               PLAYER_STATE1_19 | PLAYER_STATE1_30);
    } else if (!(this->stateFlags1 & (PLAYER_STATE1_18 | PLAYER_STATE1_19 | PLAYER_STATE1_21))) {
        this->stateFlags1 |= PLAYER_STATE1_19;
    }

    func_8008EDF0(this);
}

void func_8008EEAC(PlayState* play, Actor* actor) {
    Player* this = GET_PLAYER(play);

    func_8008EE08(this);
    this->unk_664 = actor;
    this->unk_684 = actor;
    this->stateFlags1 |= PLAYER_STATE1_16;
    Camera_SetViewParam(Play_GetCamera(play, CAM_ID_MAIN), CAM_VIEW_TARGET, actor);
    Camera_RequestMode(Play_GetCamera(play, CAM_ID_MAIN), CAM_MODE_Z_TARGET_FRIENDLY);
}

s32 func_8008EF30(PlayState* play) {
    Player* this = GET_PLAYER(play);

    return (this->stateFlags1 & PLAYER_STATE1_23);
}

s32 func_8008EF44(PlayState* play, s32 ammo) {
    play->shootingGalleryStatus = ammo + 1;
    return 1;
}

int Player_IsBurningStickInRange(PlayState* play, Vec3f* pos, f32 xzRange, f32 yRange) {
    Player* this = GET_PLAYER(play);
    Vec3f diff;
    STACK_PAD(s32);

    if ((this->heldItemAction == PLAYER_IA_DEKU_STICK) && (this->unk_860 != 0)) {
        Math_Vec3f_Diff(&this->meleeWeaponInfo[0].tip, pos, &diff);
        return ((SQ(diff.x) + SQ(diff.z)) <= SQ(xzRange)) && (0.0f <= diff.y) && (diff.y <= yRange);
    } else {
        return false;
    }
}

s32 Player_GetStrength(void) {
    s32 strengthUpgrade = CUR_UPG_VALUE(UPG_STRENGTH);

    if (LINK_IS_ADULT) {
        return strengthUpgrade;
    } else if (strengthUpgrade != 0) {
        return PLAYER_STR_BRACELET;
    } else {
        return PLAYER_STR_NONE;
    }
}

u8 Player_GetMask(PlayState* play) {
    Player* this = GET_PLAYER(play);

    return this->currentMask;
}

Player* Player_UnsetMask(PlayState* play) {
    Player* this = GET_PLAYER(play);

    this->currentMask = PLAYER_MASK_NONE;

    return this;
}

s32 Player_HasMirrorShieldEquipped(PlayState* play) {
    Player* this = GET_PLAYER(play);

    return (this->currentShield == PLAYER_SHIELD_MIRROR);
}

int Player_HasMirrorShieldSetToDraw(PlayState* play) {
    Player* this = GET_PLAYER(play);

    return (this->rightHandType == PLAYER_MODELTYPE_RH_SHIELD) && (this->currentShield == PLAYER_SHIELD_MIRROR);
}

s32 Player_ActionToMagicSpell(UNUSED Player* this, s32 itemAction) {
    s32 magicSpell = itemAction - PLAYER_IA_MAGIC_SPELL_15;

    if ((magicSpell >= 0) && (magicSpell < 6)) {
        return magicSpell;
    } else {
        return -1;
    }
}

int Player_HoldsHookshot(Player* this) {
    return (this->heldItemAction == PLAYER_IA_HOOKSHOT) || (this->heldItemAction == PLAYER_IA_LONGSHOT);
}

int func_8008F128(Player* this) {
    return Player_HoldsHookshot(this) && (this->heldActor == NULL);
}

s32 Player_ActionToMeleeWeapon(s32 itemAction) {
    s32 meleeWeapon = itemAction - PLAYER_IA_FISHING_POLE;

    if ((meleeWeapon > 0) && (meleeWeapon < 6)) {
        return meleeWeapon;
    } else {
        return 0;
    }
}

s32 Player_GetMeleeWeaponHeld(Player* this) {
    return Player_ActionToMeleeWeapon(this->heldItemAction);
}

s32 Player_HoldsTwoHandedWeapon(Player* this) {
    if ((this->heldItemAction >= PLAYER_IA_SWORD_BIGGORON) && (this->heldItemAction <= PLAYER_IA_HAMMER)) {
        return 1;
    } else {
        return 0;
    }
}

int Player_HoldsBrokenKnife(Player* this) {
    return (this->heldItemAction == PLAYER_IA_SWORD_BIGGORON) &&
           (gSaveContext.save.info.playerData.swordHealth <= 0.0f);
}

s32 Player_ActionToBottle(UNUSED Player* this, s32 itemAction) {
    s32 bottle = itemAction - PLAYER_IA_BOTTLE;

    if ((bottle >= 0) && (bottle < 13)) {
        return bottle;
    } else {
        return -1;
    }
}

s32 Player_GetBottleHeld(Player* this) {
    return Player_ActionToBottle(this, this->heldItemAction);
}

s32 Player_ActionToExplosive(UNUSED Player* this, s32 itemAction) {
    s32 explosive = itemAction - PLAYER_IA_BOMB;

    if ((explosive >= 0) && (explosive < 2)) {
        return explosive;
    } else {
        return -1;
    }
}

s32 Player_GetExplosiveHeld(Player* this) {
    return Player_ActionToExplosive(this, this->heldItemAction);
}

s32 func_8008F2BC(UNUSED Player* this, s32 itemAction) {
    s32 sword = 0;

    if (itemAction != PLAYER_IA_SWORD_CS) {
        sword = itemAction - PLAYER_IA_SWORD_MASTER;
        if ((sword < 0) || (sword >= 3)) {
            goto return_neg;
        }
    }

    return sword;

return_neg:
    return -1;
}

s32 Player_GetEnvironmentalHazard(PlayState* play) {
    Player* this = GET_PLAYER(play);
    EnvHazardTextTriggerEntry* triggerEntry;
    s32 envHazard;

    if (play->roomCtx.curRoom.behaviorType2 == ROOM_BEHAVIOR_TYPE2_3) { // Room is hot
        envHazard = PLAYER_ENV_HAZARD_HOTROOM - 1;
    } else if ((this->underwaterTimer > 80) &&
               ((this->currentBoots == PLAYER_BOOTS_IRON) || (this->underwaterTimer >= 300))) {
        envHazard = ((this->currentBoots == PLAYER_BOOTS_IRON) && (this->actor.bgCheckFlags & BGCHECKFLAG_GROUND))
                        ? (PLAYER_ENV_HAZARD_UNDERWATER_FLOOR - 1)
                        : (PLAYER_ENV_HAZARD_UNDERWATER_FREE - 1);
    } else if (this->stateFlags1 & PLAYER_STATE1_27) { // Swimming
        envHazard = PLAYER_ENV_HAZARD_SWIMMING - 1;
    } else {
        return PLAYER_ENV_HAZARD_NONE;
    }

    triggerEntry = &sEnvHazardTextTriggers[envHazard];
    if (!Player_InCsMode(play)) {
        if ((triggerEntry->flag != 0) && !(gSaveContext.envHazardTextTriggerFlags & triggerEntry->flag) &&
            (((envHazard == (PLAYER_ENV_HAZARD_HOTROOM - 1)) && (this->currentTunic != PLAYER_TUNIC_GORON)) ||
             (((envHazard == (PLAYER_ENV_HAZARD_UNDERWATER_FLOOR - 1)) ||
               (envHazard == (PLAYER_ENV_HAZARD_UNDERWATER_FREE - 1))) &&
              (this->currentBoots == PLAYER_BOOTS_IRON) && (this->currentTunic != PLAYER_TUNIC_ZORA)))) {
            Message_StartTextbox(play, triggerEntry->textId, NULL);
            gSaveContext.envHazardTextTriggerFlags |= triggerEntry->flag;
        }
    }

    return envHazard + 1;
}

u8 sPlayerFaces[PLAYER_FACE_MAX][PLAYER_FACEPART_MAX] = {
    // The first 6 faces defined must be default blinking faces. See relevant code in `Player_UpdateCommon`.
    { PLAYER_EYES_OPEN, PLAYER_MOUTH_CLOSED },   // PLAYER_FACE_NEUTRAL
    { PLAYER_EYES_HALF, PLAYER_MOUTH_CLOSED },   // PLAYER_FACE_NEUTRAL_BLINKING_HALF
    { PLAYER_EYES_CLOSED, PLAYER_MOUTH_CLOSED }, // PLAYER_FACE_NEUTRAL_BLINKING_CLOSED

    // This duplicate set of blinking faces is defined because Player will choose between the first and second set
    // based on gameplayFrames. See relevant code in `Player_UpdateCommon`.
    // This, in theory, allows for psuedo-random variance in the faces used. But in practice, duplicate faces are used.
    { PLAYER_EYES_OPEN, PLAYER_MOUTH_CLOSED },   // PLAYER_FACE_NEUTRAL_2
    { PLAYER_EYES_HALF, PLAYER_MOUTH_CLOSED },   // PLAYER_FACE_NEUTRAL_BLINKING_HALF_2
    { PLAYER_EYES_CLOSED, PLAYER_MOUTH_CLOSED }, // PLAYER_FACE_NEUTRAL_BLINKING_CLOSED_2

    // The rest of these faces go unused. Face data encoded within animations handles all other faces.
    { PLAYER_EYES_RIGHT, PLAYER_MOUTH_CLOSED }, // PLAYER_FACE_LOOK_RIGHT
    { PLAYER_EYES_WIDE, PLAYER_MOUTH_HALF },    // PLAYER_FACE_SURPRISED
    { PLAYER_EYES_WINCING, PLAYER_MOUTH_OPEN }, // PLAYER_FACE_HURT
    { PLAYER_EYES_OPEN, PLAYER_MOUTH_OPEN },    // PLAYER_FACE_GASP
    { PLAYER_EYES_LEFT, PLAYER_MOUTH_CLOSED },  // PLAYER_FACE_LOOK_LEFT
    { PLAYER_EYES_RIGHT, PLAYER_MOUTH_CLOSED }, // PLAYER_FACE_LOOK_RIGHT_2
    { PLAYER_EYES_CLOSED, PLAYER_MOUTH_OPEN },  // PLAYER_FACE_EYES_CLOSED_MOUTH_OPEN
    { PLAYER_EYES_HALF, PLAYER_MOUTH_HALF },    // PLAYER_FACE_OPENING
    { PLAYER_EYES_OPEN, PLAYER_MOUTH_OPEN },    // PLAYER_FACE_EYES_AND_MOUTH_OPEN
    { PLAYER_EYES_OPEN, PLAYER_MOUTH_CLOSED },  // PLAYER_FACE_NEUTRAL_3
};

/**
 * Link's eyes and mouth textures are placed at the exact same place in adult and child Link's respective object files.
 * This allows the array to only contain the symbols for one file and have it apply to both. This is a problem for
 * shiftability, and changes will need to be made in the code to account for this in a modding scenario. The symbols
 * from adult Link's object are used here.
 */
#ifndef AVOID_UB
void* sEyeTextures[PLAYER_EYES_MAX] = {
    gLinkAdultEyesOpenTex,    // PLAYER_EYES_OPEN
    gLinkAdultEyesHalfTex,    // PLAYER_EYES_HALF
    gLinkAdultEyesClosedfTex, // PLAYER_EYES_CLOSED
    gLinkAdultEyesLeftTex,    // PLAYER_EYES_LEFT
    gLinkAdultEyesRightTex,   // PLAYER_EYES_RIGHT
    gLinkAdultEyesWideTex,    // PLAYER_EYES_WIDE
    gLinkAdultEyesDownTex,    // PLAYER_EYES_DOWN
    gLinkAdultEyesWincingTex, // PLAYER_EYES_WINCING
};

void* sMouthTextures[PLAYER_MOUTH_MAX] = {
    gLinkAdultMouthClosedTex, // PLAYER_MOUTH_CLOSED
    gLinkAdultMouthHalfTex,   // PLAYER_MOUTH_HALF
    gLinkAdultMouthOpenTex,   // PLAYER_MOUTH_OPEN
    gLinkAdultMouthSmileTex,  // PLAYER_MOUTH_SMILE
};
#else
// Defining `AVOID_UB` will use a 2D array instead and properly use the child link pointers to allow for shifting.
void* sEyeTextures[][PLAYER_EYES_MAX] = {
    {
        gLinkAdultEyesOpenTex,    // PLAYER_EYES_OPEN
        gLinkAdultEyesHalfTex,    // PLAYER_EYES_HALF
        gLinkAdultEyesClosedfTex, // PLAYER_EYES_CLOSED
        gLinkAdultEyesLeftTex,    // PLAYER_EYES_LEFT
        gLinkAdultEyesRightTex,   // PLAYER_EYES_RIGHT
        gLinkAdultEyesWideTex,    // PLAYER_EYES_WIDE
        gLinkAdultEyesDownTex,    // PLAYER_EYES_DOWN
        gLinkAdultEyesWincingTex, // PLAYER_EYES_WINCING
    },
    {
        gLinkChildEyesOpenTex,    // PLAYER_EYES_OPEN
        gLinkChildEyesHalfTex,    // PLAYER_EYES_HALF
        gLinkChildEyesClosedfTex, // PLAYER_EYES_CLOSED
        gLinkChildEyesLeftTex,    // PLAYER_EYES_LEFT
        gLinkChildEyesRightTex,   // PLAYER_EYES_RIGHT
        gLinkChildEyesWideTex,    // PLAYER_EYES_WIDE
        gLinkChildEyesDownTex,    // PLAYER_EYES_DOWN
        gLinkChildEyesWincingTex, // PLAYER_EYES_WINCING
    },
};

void* sMouthTextures[][PLAYER_MOUTH_MAX] = {
    {
        gLinkAdultMouthClosedTex, // PLAYER_MOUTH_CLOSED
        gLinkAdultMouthHalfTex,   // PLAYER_MOUTH_HALF
        gLinkAdultMouthOpenTex,   // PLAYER_MOUTH_OPEN
        gLinkAdultMouthSmileTex,  // PLAYER_MOUTH_SMILE
    },
    {
        gLinkChildMouthClosedTex, // PLAYER_MOUTH_CLOSED
        gLinkChildMouthHalfTex,   // PLAYER_MOUTH_HALF
        gLinkChildMouthOpenTex,   // PLAYER_MOUTH_OPEN
        gLinkChildMouthSmileTex,  // PLAYER_MOUTH_SMILE
    },
};
#endif

Color_RGB8 sTunicColors[PLAYER_TUNIC_MAX] = {
    { 30, 105, 27 }, // PLAYER_TUNIC_KOKIRI
    { 100, 20, 0 },  // PLAYER_TUNIC_GORON
    { 0, 60, 100 },  // PLAYER_TUNIC_ZORA
};

Color_RGB8 sGauntletColors[] = {
    { 255, 255, 255 },
    { 254, 207, 15 },
};

Gfx* sBootDListGroups[][2] = {
    { gLinkAdultLeftIronBootDL, gLinkAdultRightIronBootDL },   // PLAYER_BOOTS_IRON
    { gLinkAdultLeftHoverBootDL, gLinkAdultRightHoverBootDL }, // PLAYER_BOOTS_HOVER
};

void Player_DrawImpl(PlayState* play, void** skeleton, Vec3s* jointTable, s32 dListCount, s32 lod, s32 tunic, s32 boots,
                     s32 face, OverrideLimbDrawOpa overrideLimbDraw, PostLimbDrawOpa postLimbDraw, void* data) {
    Color_RGB8* color;
    s32 eyesIndex;
    s32 mouthIndex;

    // Player's animation data includes eyes and mouth indices for which texture to use on a given frame.
    // Despite being accessed as "the x component of the 22nd limb", the eyes and mouth indices are stored in 2
    // additional bytes tacked onto the end of the limb rotation data for a given animation frame.
    eyesIndex = (jointTable[22].x & 0xF) - 1;
    mouthIndex = (jointTable[22].x >> 4) - 1;

    OPEN_DISPS(play->state.gfxCtx, "../z_player_lib.c", 1721);

    // If the eyes index provided by the animation is negative, use the value provided by the `face` argument instead
    if (eyesIndex < 0) {
        eyesIndex = sPlayerFaces[face][PLAYER_FACEPART_EYES];
    }

#ifndef AVOID_UB
    gSPSegment(POLY_OPA_DISP++, 0x08, SEGMENTED_TO_VIRTUAL(sEyeTextures[eyesIndex]));
#else
    gSPSegment(POLY_OPA_DISP++, 0x08, SEGMENTED_TO_VIRTUAL(sEyeTextures[gSaveContext.save.linkAge][eyesIndex]));
#endif

    // If the mouth index provided by the animation is negative, use the value provided by the `face` argument instead
    if (mouthIndex < 0) {
        mouthIndex = sPlayerFaces[face][PLAYER_FACEPART_MOUTH];
    }

#ifndef AVOID_UB
    gSPSegment(POLY_OPA_DISP++, 0x09, SEGMENTED_TO_VIRTUAL(sMouthTextures[mouthIndex]));
#else
    gSPSegment(POLY_OPA_DISP++, 0x09, SEGMENTED_TO_VIRTUAL(sMouthTextures[gSaveContext.save.linkAge][mouthIndex]));
#endif

    color = &sTunicColors[tunic];
    gDPSetEnvColor(POLY_OPA_DISP++, color->r, color->g, color->b, 0);

    sDListsLodOffset = lod * 2;

    SkelAnime_DrawFlexLod(play, skeleton, jointTable, dListCount, overrideLimbDraw, postLimbDraw, data, lod);

    if ((overrideLimbDraw != Player_OverrideLimbDrawGameplayFirstPerson) &&
        (overrideLimbDraw != Player_OverrideLimbDrawGameplayCrawling) &&
        (gSaveContext.gameMode != GAMEMODE_END_CREDITS)) {
        if (LINK_IS_ADULT) {
            s32 strengthUpgrade = CUR_UPG_VALUE(UPG_STRENGTH);

            if (strengthUpgrade >= 2) { // silver or gold gauntlets
                gDPPipeSync(POLY_OPA_DISP++);

                color = &sGauntletColors[strengthUpgrade - 2];
                gDPSetEnvColor(POLY_OPA_DISP++, color->r, color->g, color->b, 0);

                gSPDisplayList(POLY_OPA_DISP++, gLinkAdultLeftGauntletPlate1DL);
                gSPDisplayList(POLY_OPA_DISP++, gLinkAdultRightGauntletPlate1DL);
                gSPDisplayList(POLY_OPA_DISP++, (sLeftHandType == PLAYER_MODELTYPE_LH_OPEN)
                                                    ? gLinkAdultLeftGauntletPlate2DL
                                                    : gLinkAdultLeftGauntletPlate3DL);
                gSPDisplayList(POLY_OPA_DISP++, (sRightHandType == PLAYER_MODELTYPE_RH_OPEN)
                                                    ? gLinkAdultRightGauntletPlate2DL
                                                    : gLinkAdultRightGauntletPlate3DL);
            }

            if (boots != PLAYER_BOOTS_KOKIRI) {
                Gfx** bootDLists = sBootDListGroups[boots - PLAYER_BOOTS_IRON];

                gSPDisplayList(POLY_OPA_DISP++, bootDLists[0]);
                gSPDisplayList(POLY_OPA_DISP++, bootDLists[1]);
            }
        } else {
            if (Player_GetStrength() > PLAYER_STR_NONE) {
                gSPDisplayList(POLY_OPA_DISP++, gLinkChildGoronBraceletDL);
            }
        }
    }

    CLOSE_DISPS(play->state.gfxCtx, "../z_player_lib.c", 1803);
}

Vec3f sZeroVec = { 0.0f, 0.0f, 0.0f };

Vec3f D_80126038[] = {
    { 1304.0f, 0.0f, 0.0f },
    { 695.0f, 0.0f, 0.0f },
};

f32 D_80126050[] = { 1265.0f, 826.0f };
f32 D_80126058[] = { SQ(13.04f), SQ(6.95f) };
f32 D_80126060[] = { 10.019104f, -19.925102f };
f32 D_80126068[] = { 5.0f, 3.0f };

Vec3f D_80126070 = { 0.0f, -300.0f, 0.0f };

void func_8008F87C(PlayState* play, Player* this, SkelAnime* skelAnime, Vec3f* pos, Vec3s* rot, s32 thighLimbIndex,
                   s32 shinLimbIndex, s32 footLimbIndex) {
    Vec3f spA4;
    Vec3f sp98;
    Vec3f footprintPos;
    CollisionPoly* sp88;
    s32 sp84;
    f32 sp80;
    f32 sp7C;
    f32 sp78;
    f32 sp74;
    f32 sp70;
    f32 sp6C;
    f32 sp68;
    f32 sp64;
    f32 sp60;
    f32 sp5C;
    f32 sp58;
    f32 sp54;
    f32 sp50;
    s16 temp1;
    s16 temp2;
    s32 temp3;

    if ((this->actor.scale.y >= 0.0f) && !(this->stateFlags1 & PLAYER_STATE1_7) &&
        (Player_ActionToMagicSpell(this, this->itemAction) < 0)) {
        STACK_PAD(s32);

        sp7C = D_80126058[(void)0, gSaveContext.save.linkAge];
        sp78 = D_80126060[(void)0, gSaveContext.save.linkAge];
        sp74 = D_80126068[(void)0, gSaveContext.save.linkAge] - this->unk_6C4;

        Matrix_Push();
        Matrix_TranslateRotateZYX(pos, rot);
        Matrix_MultVec3f(&sZeroVec, &spA4);
        Matrix_TranslateRotateZYX(&D_80126038[(void)0, gSaveContext.save.linkAge],
                                  &skelAnime->jointTable[shinLimbIndex]);
        Matrix_Translate(D_80126050[(void)0, gSaveContext.save.linkAge], 0.0f, 0.0f, MTXMODE_APPLY);
        Matrix_MultVec3f(&sZeroVec, &sp98);
        Matrix_MultVec3f(&D_80126070, &footprintPos);
        Matrix_Pop();

        footprintPos.y += 15.0f;

        sp80 = BgCheck_EntityRaycastDown4(&play->colCtx, &sp88, &sp84, &this->actor, &footprintPos) + sp74;

        if (sp98.y < sp80) {
            sp70 = sp98.x - spA4.x;
            sp6C = sp98.y - spA4.y;
            sp68 = sp98.z - spA4.z;

            sp64 = sqrtf(SQ(sp70) + SQ(sp6C) + SQ(sp68));
            sp60 = (SQ(sp64) + sp78) / (2.0f * sp64);

            sp58 = sp7C - SQ(sp60);
            sp58 = (sp7C < SQ(sp60)) ? 0.0f : sqrtf(sp58);

            sp54 = Math_FAtan2F(sp58, sp60);

            sp6C = sp80 - spA4.y;

            sp64 = sqrtf(SQ(sp70) + SQ(sp6C) + SQ(sp68));
            sp60 = (SQ(sp64) + sp78) / (2.0f * sp64);
            sp5C = sp64 - sp60;

            sp58 = sp7C - SQ(sp60);
            sp58 = (sp7C < SQ(sp60)) ? 0.0f : sqrtf(sp58);

            sp50 = Math_FAtan2F(sp58, sp60);

            temp1 = RAD_TO_BINANG(M_PI - (Math_FAtan2F(sp5C, sp58) + ((M_PI / 2) - sp50)));
            temp1 -= skelAnime->jointTable[shinLimbIndex].z;

            if ((s16)(ABS(skelAnime->jointTable[shinLimbIndex].x) + ABS(skelAnime->jointTable[shinLimbIndex].y)) < 0) {
                temp1 += 0x8000;
            }

            temp2 = RAD_TO_BINANG(sp50 - sp54);
            rot->z -= temp2;

            skelAnime->jointTable[thighLimbIndex].z = skelAnime->jointTable[thighLimbIndex].z - temp2;
            skelAnime->jointTable[shinLimbIndex].z = skelAnime->jointTable[shinLimbIndex].z + temp1;
            skelAnime->jointTable[footLimbIndex].z = skelAnime->jointTable[footLimbIndex].z + temp2 - temp1;

            temp3 = SurfaceType_GetFloorType(&play->colCtx, sp88, sp84);

            if ((temp3 >= FLOOR_TYPE_2) && (temp3 <= FLOOR_TYPE_3) && !func_80042108(&play->colCtx, sp88, sp84)) {
                footprintPos.y = sp80;
                EffectSsGFire_Spawn(play, &footprintPos);
            }
        }
    }
}

s32 Player_OverrideLimbDrawGameplayCommon(PlayState* play, s32 limbIndex, Gfx** dList, Vec3f* pos, Vec3s* rot,
                                          void* thisx) {
    Player* this = (Player*)thisx;

    if (limbIndex == PLAYER_LIMB_ROOT) {
        sLeftHandType = this->leftHandType;
        sRightHandType = this->rightHandType;

        // `sCurBodyPartPos` is incremented before each usage, so it starts at index -1.
        // What determines if a limb corresponds to a body part is whether or not it has a non-NULL `dList`.
        // Note: The increment would not be done for the root limb, even if it had a non-NULL `dList`.
        //       So if the root limb had a non-NULL `dList` (which is not the case in vanilla),
        //       an out-of-bounds write to `bodyPartsPos` would occur.
        sCurBodyPartPos = &this->bodyPartsPos[0] - 1;

        if (!LINK_IS_ADULT) {
            if (!(this->skelAnime.moveFlags & ANIM_FLAG_PLAYER_2) ||
                (this->skelAnime.moveFlags & ANIM_FLAG_UPDATE_XZ)) {
                pos->x *= 0.64f;
                pos->z *= 0.64f;
            }

            if (!(this->skelAnime.moveFlags & ANIM_FLAG_PLAYER_2) || (this->skelAnime.moveFlags & ANIM_FLAG_UPDATE_Y)) {
                pos->y *= 0.64f;
            }
        }

        pos->y -= this->unk_6C4;

        if (this->unk_6C2 != 0) {
            Matrix_Translate(pos->x, ((Math_CosS(this->unk_6C2) - 1.0f) * 200.0f) + pos->y, pos->z, MTXMODE_APPLY);
            Matrix_RotateX(BINANG_TO_RAD(this->unk_6C2), MTXMODE_APPLY);
            Matrix_RotateZYX(rot->x, rot->y, rot->z, MTXMODE_APPLY);
            pos->x = pos->y = pos->z = 0.0f;
            rot->x = rot->y = rot->z = 0;
        }
    } else {
        if (*dList != NULL) {
            sCurBodyPartPos++;
        }

        if (limbIndex == PLAYER_LIMB_HEAD) {
            rot->x += this->unk_6BA;
            rot->y -= this->unk_6B8;
            rot->z += this->unk_6B6;
        } else if (limbIndex == PLAYER_LIMB_UPPER) {
            if (this->unk_6B0 != 0) {
                Matrix_RotateZ(BINANG_TO_RAD(0x44C), MTXMODE_APPLY);
                Matrix_RotateY(BINANG_TO_RAD(this->unk_6B0), MTXMODE_APPLY);
            }
            if (this->unk_6BE != 0) {
                Matrix_RotateY(BINANG_TO_RAD(this->unk_6BE), MTXMODE_APPLY);
            }
            if (this->unk_6BC != 0) {
                Matrix_RotateX(BINANG_TO_RAD(this->unk_6BC), MTXMODE_APPLY);
            }
            if (this->unk_6C0 != 0) {
                Matrix_RotateZ(BINANG_TO_RAD(this->unk_6C0), MTXMODE_APPLY);
            }
        } else if (limbIndex == PLAYER_LIMB_L_THIGH) {
            s32 pad;

            func_8008F87C(play, this, &this->skelAnime, pos, rot, PLAYER_LIMB_L_THIGH, PLAYER_LIMB_L_SHIN,
                          PLAYER_LIMB_L_FOOT);
        } else if (limbIndex == PLAYER_LIMB_R_THIGH) {
            s32 pad;

            func_8008F87C(play, this, &this->skelAnime, pos, rot, PLAYER_LIMB_R_THIGH, PLAYER_LIMB_R_SHIN,
                          PLAYER_LIMB_R_FOOT);
        } else {
            return false;
        }
    }

    return false;
}

s32 Player_OverrideLimbDrawGameplayDefault(PlayState* play, s32 limbIndex, Gfx** dList, Vec3f* pos, Vec3s* rot,
                                           void* thisx) {
    Player* this = (Player*)thisx;

    if (!Player_OverrideLimbDrawGameplayCommon(play, limbIndex, dList, pos, rot, thisx)) {
        if (limbIndex == PLAYER_LIMB_L_HAND) {
            Gfx** dLists = this->leftHandDLists;

            if ((sLeftHandType == PLAYER_MODELTYPE_LH_BGS) && (gSaveContext.save.info.playerData.swordHealth <= 0.0f)) {
                dLists += 4;
            } else if ((sLeftHandType == PLAYER_MODELTYPE_LH_BOOMERANG) && (this->stateFlags1 & PLAYER_STATE1_25)) {
                dLists = gPlayerLeftHandOpenDLs + gSaveContext.save.linkAge;
                sLeftHandType = PLAYER_MODELTYPE_LH_OPEN;
            } else if ((this->leftHandType == PLAYER_MODELTYPE_LH_OPEN) && (this->actor.speed > 2.0f) &&
                       !(this->stateFlags1 & PLAYER_STATE1_27)) {
                dLists = gPlayerLeftHandClosedDLs + gSaveContext.save.linkAge;
                sLeftHandType = PLAYER_MODELTYPE_LH_CLOSED;
            }

            *dList = *(dLists + sDListsLodOffset);
        } else if (limbIndex == PLAYER_LIMB_R_HAND) {
            Gfx** dLists = this->rightHandDLists;

            if (sRightHandType == PLAYER_MODELTYPE_RH_SHIELD) {
                dLists += this->currentShield * 4;
            } else if ((this->rightHandType == PLAYER_MODELTYPE_RH_OPEN) && (this->actor.speed > 2.0f) &&
                       !(this->stateFlags1 & PLAYER_STATE1_27)) {
                dLists = sPlayerRightHandClosedDLs + gSaveContext.save.linkAge;
                sRightHandType = PLAYER_MODELTYPE_RH_CLOSED;
            }

            *dList = *(dLists + sDListsLodOffset);
        } else if (limbIndex == PLAYER_LIMB_SHEATH) {
            Gfx** dLists = this->sheathDLists;

            if ((this->sheathType == PLAYER_MODELTYPE_SHEATH_18) || (this->sheathType == PLAYER_MODELTYPE_SHEATH_19)) {
                dLists += this->currentShield * 4;
                if (!LINK_IS_ADULT && (this->currentShield < PLAYER_SHIELD_HYLIAN) &&
                    (gSaveContext.save.info.equips.buttonItems[0] != ITEM_SWORD_KOKIRI)) {
                    dLists += PLAYER_SHIELD_MAX * 4;
                }
            } else if (!LINK_IS_ADULT &&
                       ((this->sheathType == PLAYER_MODELTYPE_SHEATH_16) ||
                        (this->sheathType == PLAYER_MODELTYPE_SHEATH_17)) &&
                       (gSaveContext.save.info.equips.buttonItems[0] != ITEM_SWORD_KOKIRI)) {
                dLists = D_80125D28 + PLAYER_SHIELD_MAX * 4;
            }

            *dList = *(dLists + sDListsLodOffset);
        } else if (limbIndex == PLAYER_LIMB_WAIST) {
            *dList = *(this->waistDLists + sDListsLodOffset);
        }
    }

    return false;
}

s32 Player_OverrideLimbDrawGameplayFirstPerson(PlayState* play, s32 limbIndex, Gfx** dList, Vec3f* pos, Vec3s* rot,
                                               void* thisx) {
    Player* this = (Player*)thisx;

    if (!Player_OverrideLimbDrawGameplayCommon(play, limbIndex, dList, pos, rot, thisx)) {
        if (this->unk_6AD != 2) {
            *dList = NULL;
        } else if (limbIndex == PLAYER_LIMB_L_FOREARM) {
            *dList = sFirstPersonLeftForearmDLs[(void)0, gSaveContext.save.linkAge];
        } else if (limbIndex == PLAYER_LIMB_L_HAND) {
            *dList = sFirstPersonLeftHandDLs[(void)0, gSaveContext.save.linkAge];
        } else if (limbIndex == PLAYER_LIMB_R_SHOULDER) {
            *dList = sFirstPersonRightShoulderDLs[(void)0, gSaveContext.save.linkAge];
        } else if (limbIndex == PLAYER_LIMB_R_FOREARM) {
            *dList = sFirstPersonForearmDLs[(void)0, gSaveContext.save.linkAge];
        } else if (limbIndex == PLAYER_LIMB_R_HAND) {
            *dList = Player_HoldsHookshot(this)
                         ? gLinkAdultRightHandHoldingHookshotFarDL
                         : sFirstPersonRightHandHoldingWeaponDLs[(void)0, gSaveContext.save.linkAge];
        } else {
            *dList = NULL;
        }
    }

    return false;
}

s32 Player_OverrideLimbDrawGameplayCrawling(PlayState* play, s32 limbIndex, Gfx** dList, Vec3f* pos, Vec3s* rot,
                                            void* thisx) {
    if (!Player_OverrideLimbDrawGameplayCommon(play, limbIndex, dList, pos, rot, thisx)) {
        *dList = NULL;
    }

    return false;
}

u8 func_80090480(PlayState* play, ColliderQuad* collider, WeaponInfo* weaponInfo, Vec3f* newTip, Vec3f* newBase) {
    if (weaponInfo->active == 0) {
        if (collider != NULL) {
            Collider_ResetQuadAT(play, &collider->base);
        }
        Math_Vec3f_Copy(&weaponInfo->tip, newTip);
        Math_Vec3f_Copy(&weaponInfo->base, newBase);
        weaponInfo->active = 1;
        return true;
    } else if ((weaponInfo->tip.x == newTip->x) && (weaponInfo->tip.y == newTip->y) &&
               (weaponInfo->tip.z == newTip->z) && (weaponInfo->base.x == newBase->x) &&
               (weaponInfo->base.y == newBase->y) && (weaponInfo->base.z == newBase->z)) {
        if (collider != NULL) {
            Collider_ResetQuadAT(play, &collider->base);
        }
        return false;
    } else {
        if (collider != NULL) {
            Collider_SetQuadVertices(collider, newBase, newTip, &weaponInfo->base, &weaponInfo->tip);
            CollisionCheck_SetAT(play, &play->colChkCtx, &collider->base);
        }
        Math_Vec3f_Copy(&weaponInfo->base, newBase);
        Math_Vec3f_Copy(&weaponInfo->tip, newTip);
        weaponInfo->active = 1;
        return true;
    }
}

void Player_UpdateShieldCollider(PlayState* play, Player* this, ColliderQuad* collider, Vec3f* quadSrc) {
    static u8 shieldColTypes[PLAYER_SHIELD_MAX] = {
        COLTYPE_METAL,
        COLTYPE_WOOD,
        COLTYPE_METAL,
        COLTYPE_METAL,
    };

    if (this->stateFlags1 & PLAYER_STATE1_22) {
        Vec3f quadDest[4];

        this->shieldQuad.base.colType = shieldColTypes[this->currentShield];

        Matrix_MultVec3f(&quadSrc[0], &quadDest[0]);
        Matrix_MultVec3f(&quadSrc[1], &quadDest[1]);
        Matrix_MultVec3f(&quadSrc[2], &quadDest[2]);
        Matrix_MultVec3f(&quadSrc[3], &quadDest[3]);
        Collider_SetQuadVertices(collider, &quadDest[0], &quadDest[1], &quadDest[2], &quadDest[3]);

        CollisionCheck_SetAC(play, &play->colChkCtx, &collider->base);
        CollisionCheck_SetAT(play, &play->colChkCtx, &collider->base);
    }
}

Vec3f D_80126080 = { 5000.0f, 400.0f, 0.0f };
Vec3f D_8012608C = { 5000.0f, -400.0f, 1000.0f };
Vec3f D_80126098 = { 5000.0f, 1400.0f, -1000.0f };

Vec3f D_801260A4[3] = {
    { 0.0f, 400.0f, 0.0f },
    { 0.0f, 1400.0f, -1000.0f },
    { 0.0f, -400.0f, 1000.0f },
};

void func_800906D4(PlayState* play, Player* this, Vec3f* newTipPos) {
    Vec3f newBasePos[3];

    Matrix_MultVec3f(&D_801260A4[0], &newBasePos[0]);
    Matrix_MultVec3f(&D_801260A4[1], &newBasePos[1]);
    Matrix_MultVec3f(&D_801260A4[2], &newBasePos[2]);

    if (func_80090480(play, NULL, &this->meleeWeaponInfo[0], &newTipPos[0], &newBasePos[0]) &&
        !(this->stateFlags1 & PLAYER_STATE1_22)) {
        EffectBlure_AddVertex(Effect_GetByIndex(this->meleeWeaponEffectIndex), &this->meleeWeaponInfo[0].tip,
                              &this->meleeWeaponInfo[0].base);
    }

    if ((this->meleeWeaponState > 0) &&
        ((this->meleeWeaponAnimation < PLAYER_MWA_SPIN_ATTACK_1H) || (this->stateFlags2 & PLAYER_STATE2_17))) {
        func_80090480(play, &this->meleeWeaponQuads[0], &this->meleeWeaponInfo[1], &newTipPos[1], &newBasePos[1]);
        func_80090480(play, &this->meleeWeaponQuads[1], &this->meleeWeaponInfo[2], &newTipPos[2], &newBasePos[2]);
    }
}

void Player_DrawGetItemImpl(PlayState* play, Player* this, Vec3f* refPos, s32 drawIdPlusOne) {
    f32 height = (this->exchangeItemId != EXCH_ITEM_NONE) ? 6.0f : 14.0f;

    OPEN_DISPS(play->state.gfxCtx, "../z_player_lib.c", 2401);

    gSegments[6] = VIRTUAL_TO_PHYSICAL(this->giObjectSegment);

    gSPSegment(POLY_OPA_DISP++, 0x06, this->giObjectSegment);
    gSPSegment(POLY_XLU_DISP++, 0x06, this->giObjectSegment);

    Matrix_Translate(refPos->x + (3.3f * Math_SinS(this->actor.shape.rot.y)), refPos->y + height,
                     refPos->z + ((3.3f + (IREG(90) / 10.0f)) * Math_CosS(this->actor.shape.rot.y)), MTXMODE_NEW);
    Matrix_RotateZYX(0, play->gameplayFrames * 1000, 0, MTXMODE_APPLY);
    Matrix_Scale(0.2f, 0.2f, 0.2f, MTXMODE_APPLY);

    GetItem_Draw(play, drawIdPlusOne - 1);

    CLOSE_DISPS(play->state.gfxCtx, "../z_player_lib.c", 2421);
}

void Player_DrawGetItem(PlayState* play, Player* this) {
    if (!this->giObjectLoading || osRecvMesg(&this->giObjectLoadQueue, NULL, OS_MESG_NOBLOCK) == 0) {
        this->giObjectLoading = false;
        Player_DrawGetItemImpl(play, this, &sGetItemRefPos, ABS(this->unk_862));
    }
}

void func_80090A28(Player* this, Vec3f* vecs) {
    D_8012608C.x = D_80126080.x;

    if (this->unk_845 >= 3) {
        this->unk_845++;
        D_8012608C.x *= 1.0f + ((9 - this->unk_845) * 0.1f);
    }

    D_8012608C.x += 1200.0f;
    D_80126098.x = D_8012608C.x;

    Matrix_MultVec3f(&D_80126080, &vecs[0]);
    Matrix_MultVec3f(&D_8012608C, &vecs[1]);
    Matrix_MultVec3f(&D_80126098, &vecs[2]);
}

void Player_DrawHookshotReticle(PlayState* play, Player* this, f32 arg2) {
    static Vec3f D_801260C8 = { -500.0f, -100.0f, 0.0f };
    CollisionPoly* sp9C;
    s32 bgId;
    Vec3f sp8C;
    Vec3f sp80;
    Vec3f sp74;
    Vec3f sp68;
    f32 sp64;
    f32 sp60;

    D_801260C8.z = 0.0f;
    Matrix_MultVec3f(&D_801260C8, &sp8C);
    D_801260C8.z = arg2;
    Matrix_MultVec3f(&D_801260C8, &sp80);

    if (1) {}

    if (BgCheck_AnyLineTest3(&play->colCtx, &sp8C, &sp80, &sp74, &sp9C, 1, 1, 1, 1, &bgId)) {
        OPEN_DISPS(play->state.gfxCtx, "../z_player_lib.c", 2572);

        OVERLAY_DISP = Gfx_SetupDL(OVERLAY_DISP, SETUPDL_7);

        SkinMatrix_Vec3fMtxFMultXYZW(&play->viewProjectionMtxF, &sp74, &sp68, &sp64);

        sp60 = (sp64 < 200.0f) ? 0.08f : (sp64 / 200.0f) * 0.08f;

        Matrix_Translate(sp74.x, sp74.y, sp74.z, MTXMODE_NEW);
        Matrix_Scale(sp60, sp60, sp60, MTXMODE_APPLY);

        gSPMatrix(OVERLAY_DISP++, MATRIX_NEW(play->state.gfxCtx, "../z_player_lib.c", 2587),
                  G_MTX_NOPUSH | G_MTX_LOAD | G_MTX_MODELVIEW);
        gSPSegment(OVERLAY_DISP++, 0x06, play->objectCtx.slots[this->actor.objectSlot].segment);
        gSPDisplayList(OVERLAY_DISP++, gLinkAdultHookshotReticleDL);

        CLOSE_DISPS(play->state.gfxCtx, "../z_player_lib.c", 2592);
    }
}

// Coordinates of the player focus position, in the head limb's own model space.
Vec3f sPlayerFocusHeadLimbModelPos = { 1100.0f, -700.0f, 0.0f };

f32 sMeleeWeaponLengths[] = {
    0.0f,    // not a melee weapon
    4000.0f, // Master Sword
    3000.0f, // Kokiri Sword
    5500.0f, // Biggoron's Sword
    0.0f,    // Deku Stick
    2500.0f, // Hammer
};

Gfx* sBottleDLists[] = { gLinkAdultBottleDL, gLinkChildBottleDL };

Color_RGB8 sBottleColors[] = {
    { 255, 255, 255 }, // Empty
    { 80, 80, 255 },   // Fish
    { 255, 100, 255 }, // Fire
    { 0, 0, 255 },     // Bug
    { 255, 0, 255 },   // Poe
    { 255, 0, 255 },   // Big Poe
    { 200, 200, 100 }, // Letter
    { 255, 0, 0 },     // Red Potion
    { 0, 0, 255 },     // Blue Potion
    { 0, 255, 0 },     // Green Potion
    { 255, 255, 255 }, // Milk
    { 255, 255, 255 }, // Half Milk
    { 80, 80, 255 },   // Fairy
};

<<<<<<< HEAD
Vec3f D_80126128 = { 398.0f, 1419.0f, 244.0f };

BowSlingshotStringData sBowSlingshotStringData[] = {
    { gLinkAdultBowStringDL, { 0.0f, -360.4f, 0.0f } },       // Bow
    { gLinkChildSlinghotStringDL, { 606.0f, 236.0f, 0.0f } }, // Slingshot
};

// Coordinates of the shield quad collider vertices, in the right hand limb's own model space.
Vec3f sRightHandLimbModelShieldQuadVertices[] = {
    { -4500.0f, -3000.0f, -600.0f },
    { 1500.0f, -3000.0f, -600.0f },
    { -4500.0f, 3000.0f, -600.0f },
    { 1500.0f, 3000.0f, -600.0f },
};

Vec3f D_80126184 = { 100.0f, 1500.0f, 0.0f };
Vec3f D_80126190 = { 100.0f, 1640.0f, 0.0f };

// Coordinates of the shield quad collider vertices, in the sheath limb's own model space.
Vec3f sSheathLimbModelShieldQuadVertices[] = {
    { -3000.0f, -3000.0f, -900.0f },
    { 3000.0f, -3000.0f, -900.0f },
    { -3000.0f, 3000.0f, -900.0f },
    { 3000.0f, 3000.0f, -900.0f },
};

// Position and rotation of the shield on Link's back, in the sheath limb's own model space.
Vec3f sSheathLimbModelShieldOnBackPos = { 630.0f, 100.0f, -30.0f };
Vec3s sSheathLimbModelShieldOnBackZyxRot = { 0, 0, 0x7FFF };

// Position of Link's foot, in the foot limb's own model space.
Vec3f sLeftRightFootLimbModelFootPos[] = {
    { 200.0f, 300.0f, 0.0f },
    { 200.0f, 200.0f, 0.0f },
};

void Player_PostLimbDrawGameplay(PlayState* play, s32 limbIndex, Gfx** dList, UNUSED Vec3s* rot, void* thisx) {
=======
void Player_PostLimbDrawGameplay(PlayState* play, s32 limbIndex, Gfx** dList, Vec3s* rot, void* thisx) {
>>>>>>> bf3339a1
    Player* this = (Player*)thisx;

    if (*dList != NULL) {
        Matrix_MultVec3f(&sZeroVec, sCurBodyPartPos);
    }

    if (limbIndex == PLAYER_LIMB_L_HAND) {
        MtxF sp14C;
        Actor* hookedActor;

        Math_Vec3f_Copy(&this->leftHandPos, sCurBodyPartPos);

        if (this->itemAction == PLAYER_IA_DEKU_STICK) {
            Vec3f sp124[3];

            OPEN_DISPS(play->state.gfxCtx, "../z_player_lib.c", 2633);

            if (this->actor.scale.y >= 0.0f) {
                D_80126080.x = this->unk_85C * 5000.0f;
                func_80090A28(this, sp124);
                if (this->meleeWeaponState != 0) {
                    func_800906D4(play, this, sp124);
                } else {
                    Math_Vec3f_Copy(&this->meleeWeaponInfo[0].tip, &sp124[0]);
                }
            }

            Matrix_Translate(-428.26f, 267.2f, -33.82f, MTXMODE_APPLY);
            Matrix_RotateZYX(-0x8000, 0, 0x4000, MTXMODE_APPLY);
            Matrix_Scale(1.0f, this->unk_85C, 1.0f, MTXMODE_APPLY);

            gSPMatrix(POLY_OPA_DISP++, MATRIX_NEW(play->state.gfxCtx, "../z_player_lib.c", 2653),
                      G_MTX_NOPUSH | G_MTX_LOAD | G_MTX_MODELVIEW);
            gSPDisplayList(POLY_OPA_DISP++, gLinkChildLinkDekuStickDL);

            CLOSE_DISPS(play->state.gfxCtx, "../z_player_lib.c", 2656);
        } else if ((this->actor.scale.y >= 0.0f) && (this->meleeWeaponState != 0)) {
            Vec3f spE4[3];

            if (Player_HoldsBrokenKnife(this)) {
                D_80126080.x = 1500.0f;
            } else {
                D_80126080.x = sMeleeWeaponLengths[Player_GetMeleeWeaponHeld(this)];
            }

            func_80090A28(this, spE4);
            func_800906D4(play, this, spE4);
        } else if ((*dList != NULL) && (this->leftHandType == PLAYER_MODELTYPE_LH_BOTTLE)) {
            Color_RGB8* bottleColor = &sBottleColors[Player_ActionToBottle(this, this->itemAction)];

            OPEN_DISPS(play->state.gfxCtx, "../z_player_lib.c", 2710);

            gSPMatrix(POLY_XLU_DISP++, MATRIX_NEW(play->state.gfxCtx, "../z_player_lib.c", 2712),
                      G_MTX_NOPUSH | G_MTX_LOAD | G_MTX_MODELVIEW);
            gDPSetEnvColor(POLY_XLU_DISP++, bottleColor->r, bottleColor->g, bottleColor->b, 0);
            gSPDisplayList(POLY_XLU_DISP++, sBottleDLists[((void)0, gSaveContext.save.linkAge)]);

            CLOSE_DISPS(play->state.gfxCtx, "../z_player_lib.c", 2717);
        }

        if (this->actor.scale.y >= 0.0f) {
            if (!Player_HoldsHookshot(this) && ((hookedActor = this->heldActor) != NULL)) {
                if (this->stateFlags1 & PLAYER_STATE1_9) {
                    static Vec3f D_80126128 = { 398.0f, 1419.0f, 244.0f };

                    Matrix_MultVec3f(&D_80126128, &hookedActor->world.pos);
                    Matrix_RotateZYX(0x69E8, -0x5708, 0x458E, MTXMODE_APPLY);
                    Matrix_Get(&sp14C);
                    Matrix_MtxFToYXZRotS(&sp14C, &hookedActor->world.rot, 0);
                    hookedActor->shape.rot = hookedActor->world.rot;
                } else if (this->stateFlags1 & PLAYER_STATE1_11) {
                    Vec3s spB8;

                    Matrix_Get(&sp14C);
                    Matrix_MtxFToYXZRotS(&sp14C, &spB8, 0);

                    if (hookedActor->flags & ACTOR_FLAG_17) {
                        hookedActor->world.rot.x = hookedActor->shape.rot.x = spB8.x - this->unk_3BC.x;
                    } else {
                        hookedActor->world.rot.y = hookedActor->shape.rot.y = this->actor.shape.rot.y + this->unk_3BC.y;
                    }
                }
            } else {
                Matrix_Get(&this->mf_9E0);
                Matrix_MtxFToYXZRotS(&this->mf_9E0, &this->unk_3BC, 0);
            }
        }
    } else if (limbIndex == PLAYER_LIMB_R_HAND) {
        Actor* heldActor = this->heldActor;

        if (this->rightHandType == PLAYER_MODELTYPE_RH_FF) {
            Matrix_Get(&this->shieldMf);
        } else if ((this->rightHandType == PLAYER_MODELTYPE_RH_BOW_SLINGSHOT) ||
                   (this->rightHandType == PLAYER_MODELTYPE_RH_BOW_SLINGSHOT_2)) {
            static BowSlingshotStringData sBowSlingshotStringData[] = {
                { gLinkAdultBowStringDL, { 0.0f, -360.4f, 0.0f } },        // Bow
                { gLinkChildSlingshotStringDL, { 606.0f, 236.0f, 0.0f } }, // Slingshot
            };
            BowSlingshotStringData* stringData = &sBowSlingshotStringData[gSaveContext.save.linkAge];

            OPEN_DISPS(play->state.gfxCtx, "../z_player_lib.c", 2783);

            Matrix_Push();
            Matrix_Translate(stringData->pos.x, stringData->pos.y, stringData->pos.z, MTXMODE_APPLY);

            if ((this->stateFlags1 & PLAYER_STATE1_9) && (this->unk_860 >= 0) && (this->unk_834 <= 10)) {
                Vec3f sp90;
                f32 distXYZ;

                Matrix_MultVec3f(&sZeroVec, &sp90);
                distXYZ = Math_Vec3f_DistXYZ(sCurBodyPartPos, &sp90);

                this->unk_858 = distXYZ - 3.0f;
                if (distXYZ < 3.0f) {
                    this->unk_858 = 0.0f;
                } else {
                    this->unk_858 *= 1.6f;
                    if (this->unk_858 > 1.0f) {
                        this->unk_858 = 1.0f;
                    }
                }

                this->unk_85C = -0.5f;
            }

            Matrix_Scale(1.0f, this->unk_858, 1.0f, MTXMODE_APPLY);

            if (!LINK_IS_ADULT) {
                Matrix_RotateZ(this->unk_858 * -0.2f, MTXMODE_APPLY);
            }

            gSPMatrix(POLY_XLU_DISP++, MATRIX_NEW(play->state.gfxCtx, "../z_player_lib.c", 2804),
                      G_MTX_NOPUSH | G_MTX_LOAD | G_MTX_MODELVIEW);
            gSPDisplayList(POLY_XLU_DISP++, stringData->dList);

            Matrix_Pop();

            CLOSE_DISPS(play->state.gfxCtx, "../z_player_lib.c", 2809);
        } else if ((this->actor.scale.y >= 0.0f) && (this->rightHandType == PLAYER_MODELTYPE_RH_SHIELD)) {
            // Coordinates of the shield quad collider vertices, in the right hand limb's own model space.
            static Vec3f sRightHandLimbModelShieldQuadVertices[] = {
                { -4500.0f, -3000.0f, -600.0f },
                { 1500.0f, -3000.0f, -600.0f },
                { -4500.0f, 3000.0f, -600.0f },
                { 1500.0f, 3000.0f, -600.0f },
            };

            Matrix_Get(&this->shieldMf);
            Player_UpdateShieldCollider(play, this, &this->shieldQuad, sRightHandLimbModelShieldQuadVertices);
        }

        if (this->actor.scale.y >= 0.0f) {
            if ((this->heldItemAction == PLAYER_IA_HOOKSHOT) || (this->heldItemAction == PLAYER_IA_LONGSHOT)) {
                static Vec3f D_80126184 = { 100.0f, 1500.0f, 0.0f };

                Matrix_MultVec3f(&D_80126184, &this->unk_3C8);

                if (heldActor != NULL) {
                    static Vec3f D_80126190 = { 100.0f, 1640.0f, 0.0f };
                    MtxF sp44;
                    STACK_PAD(s32);

                    Matrix_MultVec3f(&D_80126190, &heldActor->world.pos);
                    Matrix_RotateZYX(0, -0x4000, -0x4000, MTXMODE_APPLY);
                    Matrix_Get(&sp44);
                    Matrix_MtxFToYXZRotS(&sp44, &heldActor->world.rot, 0);
                    heldActor->shape.rot = heldActor->world.rot;

                    if (func_8002DD78(this) != 0) {
                        Matrix_Translate(500.0f, 300.0f, 0.0f, MTXMODE_APPLY);
                        Player_DrawHookshotReticle(play, this,
                                                   (this->heldItemAction == PLAYER_IA_HOOKSHOT) ? 38600.0f : 77600.0f);
                    }
                }
            }

            if ((this->unk_862 != 0) || ((func_8002DD6C(this) == 0) && (heldActor != NULL))) {
                if (!(this->stateFlags1 & PLAYER_STATE1_10) && (this->unk_862 != 0) &&
                    (this->exchangeItemId != EXCH_ITEM_NONE)) {
                    Math_Vec3f_Copy(&sGetItemRefPos, &this->leftHandPos);
                } else {
                    sGetItemRefPos.x = (this->bodyPartsPos[PLAYER_BODYPART_R_HAND].x + this->leftHandPos.x) * 0.5f;
                    sGetItemRefPos.y = (this->bodyPartsPos[PLAYER_BODYPART_R_HAND].y + this->leftHandPos.y) * 0.5f;
                    sGetItemRefPos.z = (this->bodyPartsPos[PLAYER_BODYPART_R_HAND].z + this->leftHandPos.z) * 0.5f;
                }

                if (this->unk_862 == 0) {
                    Math_Vec3f_Copy(&heldActor->world.pos, &sGetItemRefPos);
                }
            }
        }
    } else if (this->actor.scale.y >= 0.0f) {
        if (limbIndex == PLAYER_LIMB_SHEATH) {
            if ((this->rightHandType != PLAYER_MODELTYPE_RH_SHIELD) &&
                (this->rightHandType != PLAYER_MODELTYPE_RH_FF)) {
                // Coordinates of the shield quad collider vertices, in the sheath limb's own model space.
                static Vec3f sSheathLimbModelShieldQuadVertices[] = {
                    { -3000.0f, -3000.0f, -900.0f },
                    { 3000.0f, -3000.0f, -900.0f },
                    { -3000.0f, 3000.0f, -900.0f },
                    { 3000.0f, 3000.0f, -900.0f },
                };
                // Position and rotation of the shield on Link's back, in the sheath limb's own model space.
                static Vec3f sSheathLimbModelShieldOnBackPos = { 630.0f, 100.0f, -30.0f };
                static Vec3s sSheathLimbModelShieldOnBackZyxRot = { 0, 0, 0x7FFF };

                if (Player_IsChildWithHylianShield(this)) {
                    Player_UpdateShieldCollider(play, this, &this->shieldQuad, sSheathLimbModelShieldQuadVertices);
                }

                Matrix_TranslateRotateZYX(&sSheathLimbModelShieldOnBackPos, &sSheathLimbModelShieldOnBackZyxRot);
                Matrix_Get(&this->shieldMf);
            }
        } else if (limbIndex == PLAYER_LIMB_HEAD) {
            Matrix_MultVec3f(&sPlayerFocusHeadLimbModelPos, &this->actor.focus.pos);
        } else {
            // Position of Link's foot, in the foot limb's own model space.
            static Vec3f sLeftRightFootLimbModelFootPos[] = {
                { 200.0f, 300.0f, 0.0f },
                { 200.0f, 200.0f, 0.0f },
            };
            Vec3f* footPos = &sLeftRightFootLimbModelFootPos[((void)0, gSaveContext.save.linkAge)];

            // The same model position is used for both feet,
            // but the resulting world position will be different for each limb.
            Actor_SetFeetPos(&this->actor, limbIndex, PLAYER_LIMB_L_FOOT, footPos, PLAYER_LIMB_R_FOOT, footPos);
        }
    }
}

u32 Player_InitPauseDrawData(PlayState* play, u8* segment, SkelAnime* skelAnime) {
    s16 linkObjectId = gLinkObjectIds[(void)0, gSaveContext.save.linkAge];
    u32 size;
    void* ptr;

    size = gObjectTable[OBJECT_GAMEPLAY_KEEP].vromEnd - gObjectTable[OBJECT_GAMEPLAY_KEEP].vromStart;
    ptr = segment + PAUSE_EQUIP_BUFFER_SIZE;
    DMA_REQUEST_SYNC(ptr, gObjectTable[OBJECT_GAMEPLAY_KEEP].vromStart, size, "../z_player_lib.c", 2982);

    size = gObjectTable[linkObjectId].vromEnd - gObjectTable[linkObjectId].vromStart;
    ptr = segment + PAUSE_EQUIP_BUFFER_SIZE + PAUSE_PLAYER_SEGMENT_GAMEPLAY_KEEP_BUFFER_SIZE;
    DMA_REQUEST_SYNC(ptr, gObjectTable[linkObjectId].vromStart, size, "../z_player_lib.c", 2988);

    ptr = (void*)ALIGN16((uintptr_t)ptr + size);

    gSegments[4] = VIRTUAL_TO_PHYSICAL(segment + PAUSE_EQUIP_BUFFER_SIZE);
    gSegments[6] =
        VIRTUAL_TO_PHYSICAL(segment + PAUSE_EQUIP_BUFFER_SIZE + PAUSE_PLAYER_SEGMENT_GAMEPLAY_KEEP_BUFFER_SIZE);

    SkelAnime_InitLink(play, skelAnime, gPlayerSkelHeaders[(void)0, gSaveContext.save.linkAge],
                       &gPlayerAnim_link_normal_wait, 9, ptr, ptr, PLAYER_LIMB_MAX);

    return PAUSE_EQUIP_BUFFER_SIZE + PAUSE_PLAYER_SEGMENT_GAMEPLAY_KEEP_BUFFER_SIZE + size +
           sizeof(Vec3s[PLAYER_LIMB_BUF_COUNT]);
}

u8 sPauseModelGroupBySword[] = {
    PLAYER_MODELGROUP_SWORD_AND_SHIELD, // PLAYER_SWORD_KOKIRI
    PLAYER_MODELGROUP_SWORD_AND_SHIELD, // PLAYER_SWORD_MASTER
    PLAYER_MODELGROUP_BGS,              // PLAYER_SWORD_BIGGORON
};

s32 Player_OverrideLimbDrawPause(UNUSED PlayState* play, s32 limbIndex, Gfx** dList, UNUSED Vec3f* pos,
                                 UNUSED Vec3s* rot, void* arg) {
    u8* playerSwordAndShield = arg;
    //! @bug `playerSwordAndShield[0]` can be 0 (`PLAYER_SWORD_NONE`), which indexes `sPauseModelGroupBySword[-1]`.
    //! The result happens to be 0 (`PLAYER_MODELGROUP_0`) in vanilla, but weird values are likely to cause a crash.
    u8 modelGroup = sPauseModelGroupBySword[playerSwordAndShield[0] - PLAYER_SWORD_KOKIRI];
    s32 type;
    s32 dListOffset = 0;
    Gfx** dLists;

    if ((modelGroup == PLAYER_MODELGROUP_SWORD_AND_SHIELD) && !LINK_IS_ADULT &&
        (playerSwordAndShield[1] == PLAYER_SHIELD_HYLIAN)) {
        modelGroup = PLAYER_MODELGROUP_CHILD_HYLIAN_SHIELD;
    }

    if (limbIndex == PLAYER_LIMB_L_HAND) {
        type = gPlayerModelTypes[modelGroup][PLAYER_MODELGROUPENTRY_LEFT_HAND];
        sLeftHandType = type;
        if ((type == PLAYER_MODELTYPE_LH_BGS) && (gSaveContext.save.info.playerData.swordHealth <= 0.0f)) {
            dListOffset = 4;
        }
    } else if (limbIndex == PLAYER_LIMB_R_HAND) {
        type = gPlayerModelTypes[modelGroup][PLAYER_MODELGROUPENTRY_RIGHT_HAND];
        sRightHandType = type;
        if (type == PLAYER_MODELTYPE_RH_SHIELD) {
            dListOffset = playerSwordAndShield[1] * 4;
        }
    } else if (limbIndex == PLAYER_LIMB_SHEATH) {
        type = gPlayerModelTypes[modelGroup][PLAYER_MODELGROUPENTRY_SHEATH];
        if ((type == PLAYER_MODELTYPE_SHEATH_18) || (type == PLAYER_MODELTYPE_SHEATH_19)) {
            dListOffset = playerSwordAndShield[1] * 4;
        }
    } else if (limbIndex == PLAYER_LIMB_WAIST) {
        type = gPlayerModelTypes[modelGroup][PLAYER_MODELGROUPENTRY_WAIST];
    } else {
        return false;
    }

    dLists = sPlayerDListGroups[type] + ((void)0, gSaveContext.save.linkAge);
    *dList = *(dLists + dListOffset);

    return false;
}

void Player_DrawPauseImpl(PlayState* play, void* gameplayKeep, void* linkObject, SkelAnime* skelAnime, Vec3f* pos,
                          Vec3s* rot, f32 scale, s32 sword, s32 tunic, s32 shield, s32 boots, s32 width, s32 height,
                          Vec3f* eye, Vec3f* at, f32 fovy, void* colorFrameBuffer, void* depthFrameBuffer) {
    // Note: the viewport x and y values are overwritten below, before usage
    static Vp viewport = { (PAUSE_EQUIP_PLAYER_WIDTH / 2) << 2, (PAUSE_EQUIP_PLAYER_HEIGHT / 2) << 2, G_MAXZ / 2, 0,
                           (PAUSE_EQUIP_PLAYER_WIDTH / 2) << 2, (PAUSE_EQUIP_PLAYER_HEIGHT / 2) << 2, G_MAXZ / 2, 0 };
    static Lights1 lights1 = gdSPDefLights1(80, 80, 80, 255, 255, 255, 84, 84, -84);
    static Vec3f lightDir = { 89.8f, 0.0f, 89.8f };
    u8 playerSwordAndShield[2];
    Gfx* opaRef;
    Gfx* xluRef;
    u16 perspNorm;
    Mtx* perspMtx = GRAPH_ALLOC(play->state.gfxCtx, sizeof(Mtx));
    Mtx* lookAtMtx = GRAPH_ALLOC(play->state.gfxCtx, sizeof(Mtx));

    OPEN_DISPS(play->state.gfxCtx, "../z_player_lib.c", 3129);

<<<<<<< HEAD
    { STACK_PADS(s32, 2); }

=======
>>>>>>> bf3339a1
    opaRef = POLY_OPA_DISP;
    POLY_OPA_DISP++;

    xluRef = POLY_XLU_DISP;
    POLY_XLU_DISP++;

    gSPDisplayList(WORK_DISP++, POLY_OPA_DISP);
    gSPDisplayList(WORK_DISP++, POLY_XLU_DISP);

    { s32 pad[2]; }

    gSPSegment(POLY_OPA_DISP++, 0x00, NULL);

    gDPPipeSync(POLY_OPA_DISP++);

    gSPLoadGeometryMode(POLY_OPA_DISP++, 0);
    gSPTexture(POLY_OPA_DISP++, 0xFFFF, 0xFFFF, 0, G_TX_RENDERTILE, G_OFF);
    gDPSetCombineMode(POLY_OPA_DISP++, G_CC_SHADE, G_CC_SHADE);
    gDPSetOtherMode(POLY_OPA_DISP++,
                    G_AD_DISABLE | G_CD_MAGICSQ | G_CK_NONE | G_TC_FILT | G_TF_BILERP | G_TT_NONE | G_TL_TILE |
                        G_TD_CLAMP | G_TP_PERSP | G_CYC_FILL | G_PM_NPRIMITIVE,
                    G_AC_NONE | G_ZS_PIXEL | G_RM_NOOP | G_RM_NOOP2);
    gSPLoadGeometryMode(POLY_OPA_DISP++, G_ZBUFFER | G_SHADE | G_CULL_BACK | G_LIGHTING | G_SHADING_SMOOTH);
    gDPSetScissor(POLY_OPA_DISP++, G_SC_NON_INTERLACE, 0, 0, width, height);
    gSPClipRatio(POLY_OPA_DISP++, FRUSTRATIO_1);

    gDPSetColorImage(POLY_OPA_DISP++, G_IM_FMT_RGBA, G_IM_SIZ_16b, width, depthFrameBuffer);
    gDPSetCycleType(POLY_OPA_DISP++, G_CYC_FILL);
    gDPSetRenderMode(POLY_OPA_DISP++, G_RM_NOOP, G_RM_NOOP2);
    gDPSetFillColor(POLY_OPA_DISP++, (GPACK_ZDZ(G_MAXFBZ, 0) << 16) | GPACK_ZDZ(G_MAXFBZ, 0));
    gDPFillRectangle(POLY_OPA_DISP++, 0, 0, width - 1, height - 1);

    gDPPipeSync(POLY_OPA_DISP++);

    gDPSetColorImage(POLY_OPA_DISP++, G_IM_FMT_RGBA, G_IM_SIZ_16b, width, colorFrameBuffer);
    gDPSetCycleType(POLY_OPA_DISP++, G_CYC_FILL);
    gDPSetRenderMode(POLY_OPA_DISP++, G_RM_NOOP, G_RM_NOOP2);
    gDPSetFillColor(POLY_OPA_DISP++, (GPACK_RGBA5551(0, 0, 0, 1) << 16) | GPACK_RGBA5551(0, 0, 0, 1));
    gDPFillRectangle(POLY_OPA_DISP++, 0, 0, width - 1, height - 1);

    gDPPipeSync(POLY_OPA_DISP++);

    gDPSetDepthImage(POLY_OPA_DISP++, depthFrameBuffer);

    viewport.vp.vscale[0] = viewport.vp.vtrans[0] = width * ((1 << 2) / 2);
    viewport.vp.vscale[1] = viewport.vp.vtrans[1] = height * ((1 << 2) / 2);
    gSPViewport(POLY_OPA_DISP++, &viewport);

    guPerspective(perspMtx, &perspNorm, fovy, (f32)width / (f32)height, 10.0f, 4000.0f, 1.0f);

    gSPPerspNormalize(POLY_OPA_DISP++, perspNorm);
    gSPMatrix(POLY_OPA_DISP++, perspMtx, G_MTX_NOPUSH | G_MTX_LOAD | G_MTX_PROJECTION);

    guLookAt(lookAtMtx, eye->x, eye->y, eye->z, at->x, at->y, at->z, 0.0f, 1.0f, 0.0f);

    gSPMatrix(POLY_OPA_DISP++, lookAtMtx, G_MTX_NOPUSH | G_MTX_MUL | G_MTX_PROJECTION);

    playerSwordAndShield[0] = sword;
    playerSwordAndShield[1] = shield;

    Matrix_SetTranslateRotateYXZ(pos->x, pos->y, pos->z, rot);
    Matrix_Scale(scale, scale, scale, MTXMODE_APPLY);

    gSPSegment(POLY_OPA_DISP++, 0x04, gameplayKeep);
    gSPSegment(POLY_OPA_DISP++, 0x06, linkObject);

    gSPSetLights1(POLY_OPA_DISP++, lights1);

    func_80093C80(play);

    POLY_OPA_DISP = Gfx_SetFog2(POLY_OPA_DISP++, 0, 0, 0, 0, 997, 1000);

    func_8002EABC(pos, &play->view.eye, &lightDir, play->state.gfxCtx);

    gSPSegment(POLY_OPA_DISP++, 0x0C, gCullBackDList);

    Player_DrawImpl(play, skelAnime->skeleton, skelAnime->jointTable, skelAnime->dListCount, 0, tunic, boots,
                    PLAYER_FACE_NEUTRAL, Player_OverrideLimbDrawPause, NULL, &playerSwordAndShield);

    gSPEndDisplayList(POLY_OPA_DISP++);
    gSPEndDisplayList(POLY_XLU_DISP++);

    gSPBranchList(opaRef, POLY_OPA_DISP);
    gSPBranchList(xluRef, POLY_XLU_DISP);

    CLOSE_DISPS(play->state.gfxCtx, "../z_player_lib.c", 3288);
}

void Player_DrawPause(PlayState* play, u8* segment, SkelAnime* skelAnime, Vec3f* pos, Vec3s* rot, f32 scale, s32 sword,
                      s32 tunic, s32 shield, s32 boots) {
    static Vec3f eye = { 0.0f, 0.0f, -400.0f };
    static Vec3f at = { 0.0f, 0.0f, 0.0f };
    Vec3s* destTable;
    Vec3s* srcTable;
    s32 i;

    gSegments[4] = VIRTUAL_TO_PHYSICAL(segment + PAUSE_EQUIP_BUFFER_SIZE);
    gSegments[6] =
        VIRTUAL_TO_PHYSICAL(segment + PAUSE_EQUIP_BUFFER_SIZE + PAUSE_PLAYER_SEGMENT_GAMEPLAY_KEEP_BUFFER_SIZE);

    if (!LINK_IS_ADULT) {
        if (shield == PLAYER_SHIELD_DEKU) {
            srcTable = gLinkPauseChildDekuShieldJointTable;
        } else {
            srcTable = gLinkPauseChildJointTable;
        }
    } else {
        if (sword == PLAYER_SWORD_BIGGORON) {
            srcTable = gLinkPauseAdultBgsJointTable;
        } else if (shield != PLAYER_SHIELD_NONE) {
            srcTable = gLinkPauseAdultShieldJointTable;
        } else {
            srcTable = gLinkPauseAdultJointTable;
        }
    }

    srcTable = SEGMENTED_TO_VIRTUAL(srcTable);
    destTable = skelAnime->jointTable;
    for (i = 0; i < skelAnime->limbCount; i++) {
        *destTable++ = *srcTable++;
    }

    Player_DrawPauseImpl(play, segment + PAUSE_EQUIP_BUFFER_SIZE,
                         segment + PAUSE_EQUIP_BUFFER_SIZE + PAUSE_PLAYER_SEGMENT_GAMEPLAY_KEEP_BUFFER_SIZE, skelAnime,
                         pos, rot, scale, sword, tunic, shield, boots, PAUSE_EQUIP_PLAYER_WIDTH,
                         PAUSE_EQUIP_PLAYER_HEIGHT, &eye, &at, 60.0f, play->state.gfxCtx->curFrameBuffer,
                         play->state.gfxCtx->curFrameBuffer + (PAUSE_EQUIP_PLAYER_WIDTH * PAUSE_EQUIP_PLAYER_HEIGHT));
}<|MERGE_RESOLUTION|>--- conflicted
+++ resolved
@@ -1169,12 +1169,12 @@
                 Matrix_RotateZ(BINANG_TO_RAD(this->unk_6C0), MTXMODE_APPLY);
             }
         } else if (limbIndex == PLAYER_LIMB_L_THIGH) {
-            s32 pad;
+    STACK_PAD(s32);
 
             func_8008F87C(play, this, &this->skelAnime, pos, rot, PLAYER_LIMB_L_THIGH, PLAYER_LIMB_L_SHIN,
                           PLAYER_LIMB_L_FOOT);
         } else if (limbIndex == PLAYER_LIMB_R_THIGH) {
-            s32 pad;
+    STACK_PAD(s32);
 
             func_8008F87C(play, this, &this->skelAnime, pos, rot, PLAYER_LIMB_R_THIGH, PLAYER_LIMB_R_SHIN,
                           PLAYER_LIMB_R_FOOT);
@@ -1473,47 +1473,7 @@
     { 80, 80, 255 },   // Fairy
 };
 
-<<<<<<< HEAD
-Vec3f D_80126128 = { 398.0f, 1419.0f, 244.0f };
-
-BowSlingshotStringData sBowSlingshotStringData[] = {
-    { gLinkAdultBowStringDL, { 0.0f, -360.4f, 0.0f } },       // Bow
-    { gLinkChildSlinghotStringDL, { 606.0f, 236.0f, 0.0f } }, // Slingshot
-};
-
-// Coordinates of the shield quad collider vertices, in the right hand limb's own model space.
-Vec3f sRightHandLimbModelShieldQuadVertices[] = {
-    { -4500.0f, -3000.0f, -600.0f },
-    { 1500.0f, -3000.0f, -600.0f },
-    { -4500.0f, 3000.0f, -600.0f },
-    { 1500.0f, 3000.0f, -600.0f },
-};
-
-Vec3f D_80126184 = { 100.0f, 1500.0f, 0.0f };
-Vec3f D_80126190 = { 100.0f, 1640.0f, 0.0f };
-
-// Coordinates of the shield quad collider vertices, in the sheath limb's own model space.
-Vec3f sSheathLimbModelShieldQuadVertices[] = {
-    { -3000.0f, -3000.0f, -900.0f },
-    { 3000.0f, -3000.0f, -900.0f },
-    { -3000.0f, 3000.0f, -900.0f },
-    { 3000.0f, 3000.0f, -900.0f },
-};
-
-// Position and rotation of the shield on Link's back, in the sheath limb's own model space.
-Vec3f sSheathLimbModelShieldOnBackPos = { 630.0f, 100.0f, -30.0f };
-Vec3s sSheathLimbModelShieldOnBackZyxRot = { 0, 0, 0x7FFF };
-
-// Position of Link's foot, in the foot limb's own model space.
-Vec3f sLeftRightFootLimbModelFootPos[] = {
-    { 200.0f, 300.0f, 0.0f },
-    { 200.0f, 200.0f, 0.0f },
-};
-
 void Player_PostLimbDrawGameplay(PlayState* play, s32 limbIndex, Gfx** dList, UNUSED Vec3s* rot, void* thisx) {
-=======
-void Player_PostLimbDrawGameplay(PlayState* play, s32 limbIndex, Gfx** dList, Vec3s* rot, void* thisx) {
->>>>>>> bf3339a1
     Player* this = (Player*)thisx;
 
     if (*dList != NULL) {
@@ -1837,11 +1797,6 @@
 
     OPEN_DISPS(play->state.gfxCtx, "../z_player_lib.c", 3129);
 
-<<<<<<< HEAD
-    { STACK_PADS(s32, 2); }
-
-=======
->>>>>>> bf3339a1
     opaRef = POLY_OPA_DISP;
     POLY_OPA_DISP++;
 
@@ -1851,7 +1806,7 @@
     gSPDisplayList(WORK_DISP++, POLY_OPA_DISP);
     gSPDisplayList(WORK_DISP++, POLY_XLU_DISP);
 
-    { s32 pad[2]; }
+    { STACK_PADS(s32, 2); }
 
     gSPSegment(POLY_OPA_DISP++, 0x00, NULL);
 
