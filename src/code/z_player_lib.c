--- conflicted
+++ resolved
@@ -1641,11 +1641,7 @@
     }
 }
 
-<<<<<<< HEAD
-u32 Player_InitDrawPause(PlayState* play, u8* segment, SkelAnime* skelAnime) {
-=======
 u32 Player_InitPauseDrawData(PlayState* play, u8* segment, SkelAnime* skelAnime) {
->>>>>>> d314cfe9
     s16 linkObjectId = gLinkObjectIds[(void)0, gSaveContext.save.linkAge];
     u32 size;
     void* ptr;
