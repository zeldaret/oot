#include "global.h"
#include "objects/gameplay_keep/gameplay_keep.h"
#include "objects/object_link_boy/object_link_boy.h"
#include "objects/object_link_child/object_link_child.h"

typedef struct {
    /* 0x00 */ u8 flag;
    /* 0x02 */ u16 textId;
} TextTriggerEntry; // size = 0x04

typedef struct {
    /* 0x00 */ void* dList;
    /* 0x04 */ Vec3f pos;
} BowStringData; // size = 0x10

FlexSkeletonHeader* gPlayerSkelHeaders[] = { &gLinkAdultSkel, &gLinkChildSkel };

s16 sBootData[PLAYER_BOOTS_MAX][17] = {
    { 200, 1000, 300, 700, 550, 270, 600, 350, 800, 600, -100, 600, 590, 750, 125, 200, 130 },
    { 200, 1000, 300, 700, 550, 270, 1000, 0, 800, 300, -160, 600, 590, 750, 125, 200, 130 },
    { 200, 1000, 300, 700, 550, 270, 600, 600, 800, 550, -100, 600, 540, 270, 25, 0, 130 },
    { 200, 1000, 300, 700, 380, 400, 0, 300, 800, 500, -100, 600, 590, 750, 125, 200, 130 },
    { 80, 800, 150, 700, 480, 270, 600, 50, 800, 550, -40, 400, 540, 270, 25, 0, 80 },
    { 200, 1000, 300, 800, 500, 400, 800, 400, 800, 550, -100, 600, 540, 750, 125, 400, 200 },
};

// Used to map action params to model groups
u8 sActionModelGroups[PLAYER_AP_MAX] = {
    /* PLAYER_AP_NONE */ PLAYER_MODELGROUP_DEFAULT,
    /* PLAYER_AP_LAST_USED */ PLAYER_MODELGROUP_15,
    /* PLAYER_AP_FISHING_POLE */ PLAYER_MODELGROUP_10,
    /* PLAYER_AP_SWORD_MASTER */ PLAYER_MODELGROUP_SWORD,
    /* PLAYER_AP_SWORD_KOKIRI */ PLAYER_MODELGROUP_SWORD,
    /* PLAYER_AP_SWORD_BGS */ PLAYER_MODELGROUP_BGS,
    /* PLAYER_AP_STICK */ PLAYER_MODELGROUP_10,
    /* PLAYER_AP_HAMMER */ PLAYER_MODELGROUP_HAMMER,
    /* PLAYER_AP_BOW */ PLAYER_MODELGROUP_BOW_SLINGSHOT,
    /* PLAYER_AP_BOW_FIRE */ PLAYER_MODELGROUP_BOW_SLINGSHOT,
    /* PLAYER_AP_BOW_ICE */ PLAYER_MODELGROUP_BOW_SLINGSHOT,
    /* PLAYER_AP_BOW_LIGHT */ PLAYER_MODELGROUP_BOW_SLINGSHOT,
    /* PLAYER_AP_BOW_0C */ PLAYER_MODELGROUP_BOW_SLINGSHOT,
    /* PLAYER_AP_BOW_0D */ PLAYER_MODELGROUP_BOW_SLINGSHOT,
    /* PLAYER_AP_BOW_0E */ PLAYER_MODELGROUP_BOW_SLINGSHOT,
    /* PLAYER_AP_SLINGSHOT */ PLAYER_MODELGROUP_BOW_SLINGSHOT,
    /* PLAYER_AP_HOOKSHOT */ PLAYER_MODELGROUP_HOOKSHOT,
    /* PLAYER_AP_LONGSHOT */ PLAYER_MODELGROUP_HOOKSHOT,
    /* PLAYER_AP_BOMB */ PLAYER_MODELGROUP_EXPLOSIVES,
    /* PLAYER_AP_BOMBCHU */ PLAYER_MODELGROUP_EXPLOSIVES,
    /* PLAYER_AP_BOOMERANG */ PLAYER_MODELGROUP_BOOMERANG,
    /* PLAYER_AP_MAGIC_SPELL_15 */ PLAYER_MODELGROUP_DEFAULT,
    /* PLAYER_AP_MAGIC_SPELL_16 */ PLAYER_MODELGROUP_DEFAULT,
    /* PLAYER_AP_MAGIC_SPELL_17 */ PLAYER_MODELGROUP_BOW_SLINGSHOT,
    /* PLAYER_AP_FARORES_WIND */ PLAYER_MODELGROUP_DEFAULT,
    /* PLAYER_AP_NAYRUS_LOVE */ PLAYER_MODELGROUP_DEFAULT,
    /* PLAYER_AP_DINS_FIRE */ PLAYER_MODELGROUP_DEFAULT,
    /* PLAYER_AP_NUT */ PLAYER_MODELGROUP_DEFAULT,
    /* PLAYER_AP_OCARINA_FAIRY */ PLAYER_MODELGROUP_OCARINA,
    /* PLAYER_AP_OCARINA_TIME */ PLAYER_MODELGROUP_OOT,
    /* PLAYER_AP_BOTTLE */ PLAYER_MODELGROUP_BOTTLE,
    /* PLAYER_AP_BOTTLE_FISH */ PLAYER_MODELGROUP_BOTTLE,
    /* PLAYER_AP_BOTTLE_FIRE */ PLAYER_MODELGROUP_BOTTLE,
    /* PLAYER_AP_BOTTLE_BUG */ PLAYER_MODELGROUP_BOTTLE,
    /* PLAYER_AP_BOTTLE_POE */ PLAYER_MODELGROUP_BOTTLE,
    /* PLAYER_AP_BOTTLE_BIG_POE */ PLAYER_MODELGROUP_BOTTLE,
    /* PLAYER_AP_BOTTLE_LETTER */ PLAYER_MODELGROUP_BOTTLE,
    /* PLAYER_AP_BOTTLE_POTION_RED */ PLAYER_MODELGROUP_BOTTLE,
    /* PLAYER_AP_BOTTLE_POTION_BLUE */ PLAYER_MODELGROUP_BOTTLE,
    /* PLAYER_AP_BOTTLE_POTION_GREEN */ PLAYER_MODELGROUP_BOTTLE,
    /* PLAYER_AP_BOTTLE_MILK */ PLAYER_MODELGROUP_BOTTLE,
    /* PLAYER_AP_BOTTLE_MILK_HALF */ PLAYER_MODELGROUP_BOTTLE,
    /* PLAYER_AP_BOTTLE_FAIRY */ PLAYER_MODELGROUP_BOTTLE,
    /* PLAYER_AP_LETTER_ZELDA */ PLAYER_MODELGROUP_DEFAULT,
    /* PLAYER_AP_WEIRD_EGG */ PLAYER_MODELGROUP_DEFAULT,
    /* PLAYER_AP_CHICKEN */ PLAYER_MODELGROUP_DEFAULT,
    /* PLAYER_AP_BEAN */ PLAYER_MODELGROUP_DEFAULT,
    /* PLAYER_AP_POCKET_EGG */ PLAYER_MODELGROUP_DEFAULT,
    /* PLAYER_AP_POCKET_CUCCO */ PLAYER_MODELGROUP_DEFAULT,
    /* PLAYER_AP_COJIRO */ PLAYER_MODELGROUP_DEFAULT,
    /* PLAYER_AP_ODD_MUSHROOM */ PLAYER_MODELGROUP_DEFAULT,
    /* PLAYER_AP_ODD_POTION */ PLAYER_MODELGROUP_DEFAULT,
    /* PLAYER_AP_SAW */ PLAYER_MODELGROUP_DEFAULT,
    /* PLAYER_AP_SWORD_BROKEN */ PLAYER_MODELGROUP_DEFAULT,
    /* PLAYER_AP_PRESCRIPTION */ PLAYER_MODELGROUP_DEFAULT,
    /* PLAYER_AP_FROG */ PLAYER_MODELGROUP_DEFAULT,
    /* PLAYER_AP_EYEDROPS */ PLAYER_MODELGROUP_DEFAULT,
    /* PLAYER_AP_CLAIM_CHECK */ PLAYER_MODELGROUP_DEFAULT,
    /* PLAYER_AP_MASK_KEATON */ PLAYER_MODELGROUP_DEFAULT,
    /* PLAYER_AP_MASK_SKULL */ PLAYER_MODELGROUP_DEFAULT,
    /* PLAYER_AP_MASK_SPOOKY */ PLAYER_MODELGROUP_DEFAULT,
    /* PLAYER_AP_MASK_BUNNY */ PLAYER_MODELGROUP_DEFAULT,
    /* PLAYER_AP_MASK_GORON */ PLAYER_MODELGROUP_DEFAULT,
    /* PLAYER_AP_MASK_ZORA */ PLAYER_MODELGROUP_DEFAULT,
    /* PLAYER_AP_MASK_GERUDO */ PLAYER_MODELGROUP_DEFAULT,
    /* PLAYER_AP_MASK_TRUTH */ PLAYER_MODELGROUP_DEFAULT,
    /* PLAYER_AP_LENS */ PLAYER_MODELGROUP_DEFAULT,
};

TextTriggerEntry sTextTriggers[] = {
    { 1, 0x3040 },
    { 2, 0x401D },
    { 0, 0x0000 },
    { 2, 0x401D },
};

// Used to map model groups to model types for [animation, left hand, right hand, sheath, waist]
u8 gPlayerModelTypes[PLAYER_MODELGROUP_MAX][PLAYER_MODELGROUPENTRY_MAX] = {
    /* PLAYER_MODELGROUP_0 */
    { PLAYER_ANIMTYPE_2, PLAYER_MODELTYPE_LH_OPEN, PLAYER_MODELTYPE_RH_SHIELD, PLAYER_MODELTYPE_SHEATH_16,
      PLAYER_MODELTYPE_WAIST },
    /* PLAYER_MODELGROUP_CHILD_HYLIAN_SHIELD */
    { PLAYER_ANIMTYPE_1, PLAYER_MODELTYPE_LH_SWORD, PLAYER_MODELTYPE_RH_CLOSED, PLAYER_MODELTYPE_SHEATH_19,
      PLAYER_MODELTYPE_WAIST },
    /* PLAYER_MODELGROUP_SWORD */
    { PLAYER_ANIMTYPE_1, PLAYER_MODELTYPE_LH_SWORD, PLAYER_MODELTYPE_RH_SHIELD, PLAYER_MODELTYPE_SHEATH_17,
      PLAYER_MODELTYPE_WAIST },
    /* PLAYER_MODELGROUP_DEFAULT */
    { PLAYER_ANIMTYPE_0, PLAYER_MODELTYPE_LH_OPEN, PLAYER_MODELTYPE_RH_OPEN, PLAYER_MODELTYPE_SHEATH_18,
      PLAYER_MODELTYPE_WAIST },
    /* PLAYER_MODELGROUP_4 */
    { PLAYER_ANIMTYPE_0, PLAYER_MODELTYPE_LH_OPEN, PLAYER_MODELTYPE_RH_OPEN, PLAYER_MODELTYPE_SHEATH_18,
      PLAYER_MODELTYPE_WAIST },
    /* PLAYER_MODELGROUP_BGS */
    { PLAYER_ANIMTYPE_3, PLAYER_MODELTYPE_LH_BGS, PLAYER_MODELTYPE_RH_CLOSED, PLAYER_MODELTYPE_SHEATH_19,
      PLAYER_MODELTYPE_WAIST },
    /* PLAYER_MODELGROUP_BOW_SLINGSHOT */
    { PLAYER_ANIMTYPE_4, PLAYER_MODELTYPE_LH_CLOSED, PLAYER_MODELTYPE_RH_BOW_SLINGSHOT, PLAYER_MODELTYPE_SHEATH_18,
      PLAYER_MODELTYPE_WAIST },
    /* PLAYER_MODELGROUP_EXPLOSIVES */
    { PLAYER_ANIMTYPE_5, PLAYER_MODELTYPE_LH_OPEN, PLAYER_MODELTYPE_RH_OPEN, PLAYER_MODELTYPE_SHEATH_18,
      PLAYER_MODELTYPE_WAIST },
    /* PLAYER_MODELGROUP_BOOMERANG */
    { PLAYER_ANIMTYPE_0, PLAYER_MODELTYPE_LH_BOOMERANG, PLAYER_MODELTYPE_RH_OPEN, PLAYER_MODELTYPE_SHEATH_18,
      PLAYER_MODELTYPE_WAIST },
    /* PLAYER_MODELGROUP_HOOKSHOT */
    { PLAYER_ANIMTYPE_4, PLAYER_MODELTYPE_LH_OPEN, PLAYER_MODELTYPE_RH_HOOKSHOT, PLAYER_MODELTYPE_SHEATH_18,
      PLAYER_MODELTYPE_WAIST },
    /* PLAYER_MODELGROUP_10 */
    { PLAYER_ANIMTYPE_3, PLAYER_MODELTYPE_LH_CLOSED, PLAYER_MODELTYPE_RH_CLOSED, PLAYER_MODELTYPE_SHEATH_18,
      PLAYER_MODELTYPE_WAIST },
    /* PLAYER_MODELGROUP_HAMMER */
    { PLAYER_ANIMTYPE_3, PLAYER_MODELTYPE_LH_HAMMER, PLAYER_MODELTYPE_RH_CLOSED, PLAYER_MODELTYPE_SHEATH_18,
      PLAYER_MODELTYPE_WAIST },
    /* PLAYER_MODELGROUP_OCARINA */
    { PLAYER_ANIMTYPE_0, PLAYER_MODELTYPE_LH_OPEN, PLAYER_MODELTYPE_RH_OCARINA, PLAYER_MODELTYPE_SHEATH_18,
      PLAYER_MODELTYPE_WAIST },
    /* PLAYER_MODELGROUP_OOT */
    { PLAYER_ANIMTYPE_0, PLAYER_MODELTYPE_LH_OPEN, PLAYER_MODELTYPE_RH_OOT, PLAYER_MODELTYPE_SHEATH_18,
      PLAYER_MODELTYPE_WAIST },
    /* PLAYER_MODELGROUP_BOTTLE */
    { PLAYER_ANIMTYPE_0, PLAYER_MODELTYPE_LH_BOTTLE, PLAYER_MODELTYPE_RH_OPEN, PLAYER_MODELTYPE_SHEATH_18,
      PLAYER_MODELTYPE_WAIST },
    /* PLAYER_MODELGROUP_15 */
    { PLAYER_ANIMTYPE_0, PLAYER_MODELTYPE_LH_SWORD, PLAYER_MODELTYPE_RH_OPEN, PLAYER_MODELTYPE_SHEATH_19,
      PLAYER_MODELTYPE_WAIST },
};

Gfx* D_80125CE8[PLAYER_SHIELD_MAX * 4] = {
    // PLAYER_SHIELD_NONE
    gLinkAdultRightHandClosedNearDL,
    gLinkChildRightHandClosedNearDL,
    gLinkAdultRightHandClosedFarDL,
    gLinkChildRightHandClosedFarDL,
    // PLAYER_SHIELD_DEKU
    gLinkAdultRightHandClosedNearDL,
    gLinkChildRightFistAndDekuShieldNearDL,
    gLinkAdultRightHandClosedFarDL,
    gLinkChildRightFistAndDekuShieldFarDL,
    // PLAYER_SHIELD_HYLIAN
    gLinkAdultRightHandHoldingHylianShieldNearDL,
    gLinkChildRightHandClosedNearDL,
    gLinkAdultRightHandHoldingHylianShieldFarDL,
    gLinkChildRightHandClosedFarDL,
    // PLAYER_SHIELD_MIRROR
    gLinkAdultRightHandHoldingMirrorShieldNearDL,
    gLinkChildRightHandClosedNearDL,
    gLinkAdultRightHandHoldingMirrorShieldFarDL,
    gLinkChildRightHandClosedFarDL,
};

Gfx* D_80125D28[PLAYER_SHIELD_MAX * 4] = {
    // PLAYER_SHIELD_NONE
    gLinkAdultMasterSwordAndSheathNearDL,
    gLinkChildSwordAndSheathNearDL,
    gLinkAdultMasterSwordAndSheathFarDL,
    gLinkChildSwordAndSheathFarDL,
    // PLAYER_SHIELD_DEKU
    gLinkAdultMasterSwordAndSheathNearDL,
    gLinkChildDekuShieldSwordAndSheathNearDL,
    gLinkAdultMasterSwordAndSheathFarDL,
    gLinkChildDekuShieldSwordAndSheathFarDL,
    // PLAYER_SHIELD_HYLIAN
    gLinkAdultHylianShieldSwordAndSheathNearDL,
    gLinkChildHylianShieldSwordAndSheathNearDL,
    gLinkAdultHylianShieldSwordAndSheathFarDL,
    gLinkChildHylianShieldSwordAndSheathFarDL,
    // PLAYER_SHIELD_MIRROR
    gLinkAdultMirrorShieldSwordAndSheathNearDL,
    gLinkChildSwordAndSheathNearDL,
    gLinkAdultMirrorShieldSwordAndSheathFarDL,
    gLinkChildSwordAndSheathFarDL,
};

Gfx* D_80125D68[] = {
    NULL, NULL, NULL, NULL, NULL, gLinkChildDekuShieldWithMatrixDL, NULL, gLinkChildDekuShieldWithMatrixDL,
};

Gfx* D_80125D88[(PLAYER_SHIELD_MAX + 2) * 4] = {
    // PLAYER_SHIELD_NONE
    gLinkAdultSheathNearDL,
    gLinkChildSheathNearDL,
    gLinkAdultSheathFarDL,
    gLinkChildSheathFarDL,
    // PLAYER_SHIELD_DEKU
    gLinkAdultSheathNearDL,
    gLinkChildDekuShieldAndSheathNearDL,
    gLinkAdultSheathFarDL,
    gLinkChildDekuShieldAndSheathFarDL,
    // PLAYER_SHIELD_HYLIAN
    gLinkAdultHylianShieldAndSheathNearDL,
    gLinkChildHylianShieldAndSheathNearDL,
    gLinkAdultHylianShieldAndSheathFarDL,
    gLinkChildHylianShieldAndSheathFarDL,
    // PLAYER_SHIELD_MIRROR
    gLinkAdultMirrorShieldAndSheathNearDL,
    gLinkChildSheathNearDL,
    gLinkAdultMirrorShieldAndSheathFarDL,
    gLinkChildSheathFarDL,
    // PLAYER_SHIELD_NONE (child, no sword)
    NULL,
    NULL,
    NULL,
    NULL,
    // PLAYER_SHIELD_DEKU (child, no sword)
    gLinkAdultSheathNearDL,
    gLinkChildDekuShieldWithMatrixDL,
    gLinkAdultSheathNearDL,
    gLinkChildDekuShieldWithMatrixDL,
};

Gfx* D_80125DE8[] = {
    // biggoron sword
    gLinkAdultLeftHandHoldingBgsNearDL,
    gLinkChildLeftHandHoldingMasterSwordDL,
    gLinkAdultLeftHandHoldingBgsFarDL,
    gLinkChildLeftHandHoldingMasterSwordDL,
    // broken giant knife
    gLinkAdultHandHoldingBrokenGiantsKnifeDL,
    gLinkChildLeftHandHoldingMasterSwordDL,
    gLinkAdultHandHoldingBrokenGiantsKnifeFarDL,
    gLinkChildLeftHandHoldingMasterSwordDL,
};

Gfx* D_80125E08[] = {
    gLinkAdultLeftHandNearDL,
    gLinkChildLeftHandNearDL,
    gLinkAdultLeftHandFarDL,
    gLinkChildLeftHandFarDL,
};

Gfx* D_80125E18[] = {
    gLinkAdultLeftHandClosedNearDL,
    gLinkChildLeftFistNearDL,
    gLinkAdultLeftHandClosedFarDL,
    gLinkChildLeftFistFarDL,
};

Gfx* D_80125E28[] = {
    gLinkAdultLeftHandHoldingMasterSwordNearDL,
    gLinkChildLeftFistAndKokiriSwordNearDL,
    gLinkAdultLeftHandHoldingMasterSwordFarDL,
    gLinkChildLeftFistAndKokiriSwordFarDL,
};

Gfx* D_80125E38[] = {
    gLinkAdultLeftHandHoldingMasterSwordNearDL,
    gLinkChildLeftFistAndKokiriSwordNearDL,
    gLinkAdultLeftHandHoldingMasterSwordFarDL,
    gLinkChildLeftFistAndKokiriSwordFarDL,
};

Gfx* D_80125E48[] = {
    gLinkAdultRightHandNearDL,
    gLinkChildRightHandNearDL,
    gLinkAdultRightHandFarDL,
    gLinkChildRightHandFarDL,
};

Gfx* D_80125E58[] = {
    gLinkAdultRightHandClosedNearDL,
    gLinkChildRightHandClosedNearDL,
    gLinkAdultRightHandClosedFarDL,
    gLinkChildRightHandClosedFarDL,
};

Gfx* D_80125E68[] = {
    gLinkAdultRightHandHoldingBowNearDL,
    gLinkChildRightHandHoldingSlingshotNearDL,
    gLinkAdultRightHandHoldingBowFarDL,
    gLinkChildRightHandHoldingSlingshotFarDL,
};

Gfx* D_80125E78[] = {
    gLinkAdultMasterSwordAndSheathNearDL,
    gLinkChildSwordAndSheathNearDL,
    gLinkAdultMasterSwordAndSheathFarDL,
    gLinkChildSwordAndSheathFarDL,
};

Gfx* D_80125E88[] = {
    gLinkAdultSheathNearDL,
    gLinkChildSheathNearDL,
    gLinkAdultSheathFarDL,
    gLinkChildSheathFarDL,
};

Gfx* D_80125E98[] = {
    gLinkAdultWaistNearDL,
    gLinkChildWaistNearDL,
    gLinkAdultWaistFarDL,
    gLinkChildWaistFarDL,
};

Gfx* D_80125EA8[] = {
    gLinkAdultRightHandHoldingBowNearDL,
    gLinkChildRightHandHoldingSlingshotNearDL,
    gLinkAdultRightHandHoldingBowFarDL,
    gLinkChildRightHandHoldingSlingshotFarDL,
};

Gfx* D_80125EB8[] = {
    gLinkAdultRightHandHoldingOotNearDL,
    gLinkChildRightHandHoldingFairyOcarinaNearDL,
    gLinkAdultRightHandHoldingOotFarDL,
    gLinkChildRightHandHoldingFairyOcarinaFarDL,
};

Gfx* D_80125EC8[] = {
    gLinkAdultRightHandHoldingOotNearDL,
    gLinkChildRightHandAndOotNearDL,
    gLinkAdultRightHandHoldingOotFarDL,
    gLinkChildRightHandHoldingOOTFarDL,
};

Gfx* D_80125ED8[] = {
    gLinkAdultRightHandHoldingHookshotNearDL,
    gLinkChildRightHandNearDL,
    gLinkAdultRightHandHoldingHookshotNearDL, // The 'far' display list exists but is not used
    gLinkChildRightHandFarDL,
};

Gfx* D_80125EE8[] = {
    gLinkAdultLeftHandHoldingHammerNearDL,
    gLinkChildLeftHandNearDL,
    gLinkAdultLeftHandHoldingHammerFarDL,
    gLinkChildLeftHandFarDL,
};

Gfx* D_80125EF8[] = {
    gLinkAdultLeftHandNearDL,
    gLinkChildLeftFistAndBoomerangNearDL,
    gLinkAdultLeftHandFarDL,
    gLinkChildLeftFistAndBoomerangFarDL,
};

Gfx* D_80125F08[] = {
    gLinkAdultLeftHandOutNearDL,
    gLinkChildLeftHandUpNearDL,
    gLinkAdultLeftHandOutNearDL,
    gLinkChildLeftHandUpNearDL,
};

Gfx* sArmOutDLs[] = {
    gLinkAdultRightArmOutNearDL,
    NULL,
};

Gfx* sHandOutDLs[] = {
    gLinkAdultRightHandOutNearDL,
    NULL,
};

Gfx* sRightShoulderNearDLs[] = {
    gLinkAdultRightShoulderNearDL,
    gLinkChildRightShoulderNearDL,
};

Gfx* D_80125F30[] = {
    gLinkAdultLeftArmOutNearDL,
    NULL,
};

Gfx* sHoldingFirstPersonWeaponDLs[] = {
    gLinkAdultRightHandHoldingBowFirstPersonDL,
    gLinkChildRightArmStretchedSlingshotDL,
};

// Indexed by model types (left hand, right hand, sheath or waist)
Gfx** sPlayerDListGroups[PLAYER_MODELTYPE_MAX] = {
    /* PLAYER_MODELTYPE_LH_OPEN */ D_80125E08,
    /* PLAYER_MODELTYPE_LH_CLOSED */ D_80125E18,
    /* PLAYER_MODELTYPE_LH_SWORD */ D_80125E38,
    /* PLAYER_MODELTYPE_3 */ D_80125E28,
    /* PLAYER_MODELTYPE_LH_BGS */ D_80125DE8,
    /* PLAYER_MODELTYPE_LH_HAMMER */ D_80125EE8,
    /* PLAYER_MODELTYPE_LH_BOOMERANG */ D_80125EF8,
    /* PLAYER_MODELTYPE_LH_BOTTLE */ D_80125F08,
    /* PLAYER_MODELTYPE_RH_OPEN */ D_80125E48,
    /* PLAYER_MODELTYPE_RH_CLOSED */ D_80125E58,
    /* PLAYER_MODELTYPE_RH_SHIELD */ D_80125CE8,
    /* PLAYER_MODELTYPE_RH_BOW_SLINGSHOT */ D_80125E68,
    /* PLAYER_MODELTYPE_12 */ D_80125EA8,
    /* PLAYER_MODELTYPE_RH_OCARINA */ D_80125EB8,
    /* PLAYER_MODELTYPE_RH_OOT */ D_80125EC8,
    /* PLAYER_MODELTYPE_RH_HOOKSHOT */ D_80125ED8,
    /* PLAYER_MODELTYPE_SHEATH_16 */ D_80125E78,
    /* PLAYER_MODELTYPE_SHEATH_17 */ D_80125E88,
    /* PLAYER_MODELTYPE_SHEATH_18 */ D_80125D28,
    /* PLAYER_MODELTYPE_SHEATH_19 */ D_80125D88,
    /* PLAYER_MODELTYPE_WAIST */ D_80125E98,
};

Gfx gCullBackDList[] = {
    gsSPSetGeometryMode(G_CULL_BACK),
    gsSPEndDisplayList(),
};

Gfx gCullFrontDList[] = {
    gsSPSetGeometryMode(G_CULL_FRONT),
    gsSPEndDisplayList(),
};

Vec3f* D_80160000;
s32 sDListsLodOffset;
Vec3f sGetItemRefPos;
s32 sLeftHandType;
s32 sRightHandType;

void Player_SetBootData(GlobalContext* globalCtx, Player* this) {
    s32 currentBoots;
    s16* bootRegs;

    REG(27) = 2000;
    REG(48) = 370;

    currentBoots = this->currentBoots;
    if (currentBoots == PLAYER_BOOTS_NORMAL) {
        if (!LINK_IS_ADULT) {
            currentBoots = PLAYER_BOOTS_NORMAL_CHILD;
        }
    } else if (currentBoots == PLAYER_BOOTS_IRON) {
        if (this->stateFlags1 & PLAYER_STATE1_27) {
            currentBoots = PLAYER_BOOTS_IRON_UNDERWATER;
        }
        REG(27) = 500;
        REG(48) = 100;
    }

    bootRegs = sBootData[currentBoots];
    REG(19) = bootRegs[0];
    REG(30) = bootRegs[1];
    REG(32) = bootRegs[2];
    REG(34) = bootRegs[3];
    REG(35) = bootRegs[4];
    REG(36) = bootRegs[5];
    REG(37) = bootRegs[6];
    REG(38) = bootRegs[7];
    REG(43) = bootRegs[8];
    REG(45) = bootRegs[9];
    REG(68) = bootRegs[10];
    REG(69) = bootRegs[11];
    IREG(66) = bootRegs[12];
    IREG(67) = bootRegs[13];
    IREG(68) = bootRegs[14];
    IREG(69) = bootRegs[15];
    MREG(95) = bootRegs[16];

    if (globalCtx->roomCtx.curRoom.unk_03 == 2) {
        REG(45) = 500;
    }
}

s32 Player_InBlockingCsMode(GlobalContext* globalCtx, Player* this) {
    return (this->stateFlags1 & (PLAYER_STATE1_7 | PLAYER_STATE1_29)) || (this->csMode != 0) ||
           (globalCtx->sceneLoadFlag == 0x14) || (this->stateFlags1 & PLAYER_STATE1_0) ||
           (this->stateFlags3 & PLAYER_STATE3_7) ||
           ((gSaveContext.unk_13F0 != 0) && (Player_ActionToMagicSpell(this, this->itemActionParam) >= 0));
}

s32 Player_InCsMode(GlobalContext* globalCtx) {
    Player* this = GET_PLAYER(globalCtx);

    return Player_InBlockingCsMode(globalCtx, this) || (this->unk_6AD == 4);
}

s32 func_8008E9C4(Player* this) {
    return (this->stateFlags1 & PLAYER_STATE1_4);
}

s32 Player_IsChildWithHylianShield(Player* this) {
    return gSaveContext.linkAge != LINK_AGE_ADULT && (this->currentShield == PLAYER_SHIELD_HYLIAN);
}

s32 Player_ActionToModelGroup(Player* this, s32 actionParam) {
    s32 modelGroup = sActionModelGroups[actionParam];

    if ((modelGroup == PLAYER_MODELGROUP_SWORD) && Player_IsChildWithHylianShield(this)) {
        // child, using kokiri sword with hylian shield equipped
        return PLAYER_MODELGROUP_CHILD_HYLIAN_SHIELD;
    } else {
        return modelGroup;
    }
}

void Player_SetModelsForHoldingShield(Player* this) {
    if ((this->stateFlags1 & PLAYER_STATE1_22) &&
        ((this->itemActionParam < 0) || (this->itemActionParam == this->heldItemActionParam))) {
        if (!Player_HoldsTwoHandedWeapon(this) && !Player_IsChildWithHylianShield(this)) {
            this->rightHandType = PLAYER_MODELTYPE_RH_SHIELD;
            this->rightHandDLists = &sPlayerDListGroups[PLAYER_MODELTYPE_RH_SHIELD][(void)0, gSaveContext.linkAge];
            if (this->sheathType == PLAYER_MODELTYPE_SHEATH_18) {
                this->sheathType = PLAYER_MODELTYPE_SHEATH_16;
            } else if (this->sheathType == PLAYER_MODELTYPE_SHEATH_19) {
                this->sheathType = PLAYER_MODELTYPE_SHEATH_17;
            }
            this->sheathDLists = &sPlayerDListGroups[this->sheathType][(void)0, gSaveContext.linkAge];
            this->modelAnimType = PLAYER_ANIMTYPE_2;
            this->itemActionParam = -1;
        }
    }
}

void Player_SetModels(Player* this, s32 modelGroup) {
    this->leftHandType = gPlayerModelTypes[modelGroup][PLAYER_MODELGROUPENTRY_LEFT_HAND];
    this->rightHandType = gPlayerModelTypes[modelGroup][PLAYER_MODELGROUPENTRY_RIGHT_HAND];
    this->sheathType = gPlayerModelTypes[modelGroup][PLAYER_MODELGROUPENTRY_SHEATH];

    this->leftHandDLists = &sPlayerDListGroups[gPlayerModelTypes[modelGroup][PLAYER_MODELGROUPENTRY_LEFT_HAND]]
                                              [(void)0, gSaveContext.linkAge];
    this->rightHandDLists = &sPlayerDListGroups[gPlayerModelTypes[modelGroup][PLAYER_MODELGROUPENTRY_RIGHT_HAND]]
                                               [(void)0, gSaveContext.linkAge];
    this->sheathDLists = &sPlayerDListGroups[gPlayerModelTypes[modelGroup][PLAYER_MODELGROUPENTRY_SHEATH]]
                                            [(void)0, gSaveContext.linkAge];
    this->waistDLists =
        &sPlayerDListGroups[gPlayerModelTypes[modelGroup][PLAYER_MODELGROUPENTRY_WAIST]][(void)0, gSaveContext.linkAge];

    Player_SetModelsForHoldingShield(this);
}

void Player_SetModelGroup(Player* this, s32 modelGroup) {
    this->modelGroup = modelGroup;

    if (modelGroup == PLAYER_MODELGROUP_CHILD_HYLIAN_SHIELD) {
        this->modelAnimType = PLAYER_ANIMTYPE_0;
    } else {
        this->modelAnimType = gPlayerModelTypes[modelGroup][PLAYER_MODELGROUPENTRY_ANIM];
    }

    if ((this->modelAnimType < PLAYER_ANIMTYPE_3) && (this->currentShield == PLAYER_SHIELD_NONE)) {
        this->modelAnimType = PLAYER_ANIMTYPE_0;
    }

    Player_SetModels(this, modelGroup);
}

void func_8008EC70(Player* this) {
    this->itemActionParam = this->heldItemActionParam;
    Player_SetModelGroup(this, Player_ActionToModelGroup(this, this->heldItemActionParam));
    this->unk_6AD = 0;
}

void Player_SetEquipmentData(GlobalContext* globalCtx, Player* this) {
    if (this->csMode != 0x56) {
        this->currentShield = CUR_EQUIP_VALUE(EQUIP_SHIELD);
        this->currentTunic = CUR_EQUIP_VALUE(EQUIP_TUNIC) - 1;
        this->currentBoots = CUR_EQUIP_VALUE(EQUIP_BOOTS) - 1;
        this->currentSword = B_BTN_ITEM;
        Player_SetModelGroup(this, Player_ActionToModelGroup(this, this->heldItemActionParam));
        Player_SetBootData(globalCtx, this);
    }
}

void Player_UpdateBottleHeld(GlobalContext* globalCtx, Player* this, s32 item, s32 actionParam) {
    Inventory_UpdateBottleItem(globalCtx, item, this->heldItemButton);

    if (item != ITEM_BOTTLE) {
        this->heldItemId = item;
        this->heldItemActionParam = actionParam;
    }

    this->itemActionParam = actionParam;
}

void func_8008EDF0(Player* this) {
    this->unk_664 = NULL;
    this->stateFlags2 &= ~PLAYER_STATE2_13;
}

void func_8008EE08(Player* this) {
    if ((this->actor.bgCheckFlags & BGCHECKFLAG_GROUND) ||
        (this->stateFlags1 & (PLAYER_STATE1_21 | PLAYER_STATE1_23 | PLAYER_STATE1_27)) ||
        (!(this->stateFlags1 & (PLAYER_STATE1_18 | PLAYER_STATE1_19)) &&
         ((this->actor.world.pos.y - this->actor.floorHeight) < 100.0f))) {
        this->stateFlags1 &= ~(PLAYER_STATE1_15 | PLAYER_STATE1_16 | PLAYER_STATE1_17 | PLAYER_STATE1_18 |
                               PLAYER_STATE1_19 | PLAYER_STATE1_30);
    } else if (!(this->stateFlags1 & (PLAYER_STATE1_18 | PLAYER_STATE1_19 | PLAYER_STATE1_21))) {
        this->stateFlags1 |= PLAYER_STATE1_19;
    }

    func_8008EDF0(this);
}

void func_8008EEAC(GlobalContext* globalCtx, Actor* actor) {
    Player* this = GET_PLAYER(globalCtx);

    func_8008EE08(this);
    this->unk_664 = actor;
    this->unk_684 = actor;
    this->stateFlags1 |= PLAYER_STATE1_16;
    Camera_SetParam(Gameplay_GetCamera(globalCtx, 0), 8, actor);
    Camera_ChangeMode(Gameplay_GetCamera(globalCtx, 0), 2);
}

s32 func_8008EF30(GlobalContext* globalCtx) {
    Player* this = GET_PLAYER(globalCtx);

    return (this->stateFlags1 & PLAYER_STATE1_23);
}

s32 func_8008EF44(GlobalContext* globalCtx, s32 ammo) {
    globalCtx->shootingGalleryStatus = ammo + 1;
    return 1;
}

s32 Player_IsBurningStickInRange(GlobalContext* globalCtx, Vec3f* pos, f32 xzRange, f32 yRange) {
    Player* this = GET_PLAYER(globalCtx);
    Vec3f diff;
    s32 pad;

    if ((this->heldItemActionParam == PLAYER_AP_STICK) && (this->unk_860 != 0)) {
        Math_Vec3f_Diff(&this->meleeWeaponInfo[0].tip, pos, &diff);
        return ((SQ(diff.x) + SQ(diff.z)) <= SQ(xzRange)) && (0.0f <= diff.y) && (diff.y <= yRange);
    } else {
        return false;
    }
}

s32 Player_GetStrength(void) {
    s32 strengthUpgrade = CUR_UPG_VALUE(UPG_STRENGTH);

    if (LINK_IS_ADULT) {
        return strengthUpgrade;
    } else if (strengthUpgrade != 0) {
        return PLAYER_STR_BRACELET;
    } else {
        return PLAYER_STR_NONE;
    }
}

u8 Player_GetMask(GlobalContext* globalCtx) {
    Player* this = GET_PLAYER(globalCtx);

    return this->currentMask;
}

Player* Player_UnsetMask(GlobalContext* globalCtx) {
    Player* this = GET_PLAYER(globalCtx);

    this->currentMask = PLAYER_MASK_NONE;

    return this;
}

s32 Player_HasMirrorShieldEquipped(GlobalContext* globalCtx) {
    Player* this = GET_PLAYER(globalCtx);

    return (this->currentShield == PLAYER_SHIELD_MIRROR);
}

s32 Player_HasMirrorShieldSetToDraw(GlobalContext* globalCtx) {
    Player* this = GET_PLAYER(globalCtx);

    return (this->rightHandType == PLAYER_MODELTYPE_RH_SHIELD) && (this->currentShield == PLAYER_SHIELD_MIRROR);
}

s32 Player_ActionToMagicSpell(Player* this, s32 actionParam) {
    s32 magicSpell = actionParam - PLAYER_AP_MAGIC_SPELL_15;

    if ((magicSpell >= 0) && (magicSpell < 6)) {
        return magicSpell;
    } else {
        return -1;
    }
}

s32 Player_HoldsHookshot(Player* this) {
    return (this->heldItemActionParam == PLAYER_AP_HOOKSHOT) || (this->heldItemActionParam == PLAYER_AP_LONGSHOT);
}

s32 func_8008F128(Player* this) {
    return Player_HoldsHookshot(this) && (this->heldActor == NULL);
}

s32 Player_ActionToMeleeWeapon(s32 actionParam) {
    s32 sword = actionParam - PLAYER_AP_FISHING_POLE;

    if ((sword > 0) && (sword < 6)) {
        return sword;
    } else {
        return 0;
    }
}

s32 Player_GetMeleeWeaponHeld(Player* this) {
    return Player_ActionToMeleeWeapon(this->heldItemActionParam);
}

s32 Player_HoldsTwoHandedWeapon(Player* this) {
    if ((this->heldItemActionParam >= PLAYER_AP_SWORD_BGS) && (this->heldItemActionParam <= PLAYER_AP_HAMMER)) {
        return 1;
    } else {
        return 0;
    }
}

s32 Player_HoldsBrokenKnife(Player* this) {
    return (this->heldItemActionParam == PLAYER_AP_SWORD_BGS) && (gSaveContext.swordHealth <= 0.0f);
}

s32 Player_ActionToBottle(Player* this, s32 actionParam) {
    s32 bottle = actionParam - PLAYER_AP_BOTTLE;

    if ((bottle >= 0) && (bottle < 13)) {
        return bottle;
    } else {
        return -1;
    }
}

s32 Player_GetBottleHeld(Player* this) {
    return Player_ActionToBottle(this, this->heldItemActionParam);
}

s32 Player_ActionToExplosive(Player* this, s32 actionParam) {
    s32 explosive = actionParam - PLAYER_AP_BOMB;

    if ((explosive >= 0) && (explosive < 2)) {
        return explosive;
    } else {
        return -1;
    }
}

s32 Player_GetExplosiveHeld(Player* this) {
    return Player_ActionToExplosive(this, this->heldItemActionParam);
}

s32 func_8008F2BC(Player* this, s32 actionParam) {
    s32 sword = 0;

    if (actionParam != PLAYER_AP_LAST_USED) {
        sword = actionParam - PLAYER_AP_SWORD_MASTER;
        if ((sword < 0) || (sword >= 3)) {
            goto return_neg;
        }
    }

    return sword;

return_neg:
    return -1;
}

s32 func_8008F2F8(GlobalContext* globalCtx) {
    Player* this = GET_PLAYER(globalCtx);
    TextTriggerEntry* triggerEntry;
    s32 var;

    if (globalCtx->roomCtx.curRoom.unk_02 == 3) { // Room is hot
        var = 0;
    } else if ((this->unk_840 > 80) &&
               ((this->currentBoots == PLAYER_BOOTS_IRON) || (this->unk_840 >= 300))) { // Deep underwater
        var = ((this->currentBoots == PLAYER_BOOTS_IRON) && (this->actor.bgCheckFlags & BGCHECKFLAG_GROUND)) ? 1 : 3;
    } else if (this->stateFlags1 & PLAYER_STATE1_27) { // Swimming
        var = 2;
    } else {
        return 0;
    }

    // Trigger general textboxes under certain conditions, like "It's so hot in here!"
    if (!Player_InCsMode(globalCtx)) {
        triggerEntry = &sTextTriggers[var];

        if (0) {}

        if ((triggerEntry->flag != 0) && !(gSaveContext.textTriggerFlags & triggerEntry->flag) &&
            (((var == 0) && (this->currentTunic != PLAYER_TUNIC_GORON)) ||
             (((var == 1) || (var == 3)) && (this->currentBoots == PLAYER_BOOTS_IRON) &&
              (this->currentTunic != PLAYER_TUNIC_ZORA)))) {
            Message_StartTextbox(globalCtx, triggerEntry->textId, NULL);
            gSaveContext.textTriggerFlags |= triggerEntry->flag;
        }
    }

    return var + 1;
}

u8 sEyeMouthIndexes[][2] = {
    { 0, 0 }, { 1, 0 }, { 2, 0 }, { 0, 0 }, { 1, 0 }, { 2, 0 }, { 4, 0 }, { 5, 1 },
    { 7, 2 }, { 0, 2 }, { 3, 0 }, { 4, 0 }, { 2, 2 }, { 1, 1 }, { 0, 2 }, { 0, 0 },
};

/**
 * Link's eye and mouth textures are placed at the exact same place in adult and child Link's respective object files.
 * This allows the array to only contain the symbols for one file and have it apply to both. This is a problem for
 * shiftability, and changes will need to be made in the code to account for this in a modding scenario. The symbols
 * from adult Link's object are used here.
 */
#ifndef AVOID_UB
void* sEyeTextures[] = {
    gLinkAdultEyesOpenTex,      gLinkAdultEyesHalfTex,  gLinkAdultEyesClosedfTex, gLinkAdultEyesRollLeftTex,
    gLinkAdultEyesRollRightTex, gLinkAdultEyesShockTex, gLinkAdultEyesUnk1Tex,    gLinkAdultEyesUnk2Tex,
};

void* sMouthTextures[] = {
    gLinkAdultMouth1Tex,
    gLinkAdultMouth2Tex,
    gLinkAdultMouth3Tex,
    gLinkAdultMouth4Tex,
};
#else
// Defining `AVOID_UB` will use a 2D array instead and properly use the child link pointers to allow for shifting.
void* sEyeTextures[][8] = {
    { gLinkAdultEyesOpenTex, gLinkAdultEyesHalfTex, gLinkAdultEyesClosedfTex, gLinkAdultEyesRollLeftTex,
      gLinkAdultEyesRollRightTex, gLinkAdultEyesShockTex, gLinkAdultEyesUnk1Tex, gLinkAdultEyesUnk2Tex },
    { gLinkChildEyesOpenTex, gLinkChildEyesHalfTex, gLinkChildEyesClosedfTex, gLinkChildEyesRollLeftTex,
      gLinkChildEyesRollRightTex, gLinkChildEyesShockTex, gLinkChildEyesUnk1Tex, gLinkChildEyesUnk2Tex },
};

void* sMouthTextures[][4] = {
    { gLinkAdultMouth1Tex, gLinkAdultMouth2Tex, gLinkAdultMouth3Tex, gLinkAdultMouth4Tex },
    { gLinkChildMouth1Tex, gLinkChildMouth2Tex, gLinkChildMouth3Tex, gLinkChildMouth4Tex },
};
#endif

Color_RGB8 sTunicColors[] = {
    { 30, 105, 27 },
    { 100, 20, 0 },
    { 0, 60, 100 },
};

Color_RGB8 sGauntletColors[] = {
    { 255, 255, 255 },
    { 254, 207, 15 },
};

Gfx* sBootDListGroups[][2] = {
    /* PLAYER_BOOTS_IRON */ { gLinkAdultLeftIronBootDL, gLinkAdultRightIronBootDL },
    /* PLAYER_BOOTS_HOVER */ { gLinkAdultLeftHoverBootDL, gLinkAdultRightHoverBootDL },
};

void func_8008F470(GlobalContext* globalCtx, void** skeleton, Vec3s* jointTable, s32 dListCount, s32 lod, s32 tunic,
                   s32 boots, s32 face, OverrideLimbDrawOpa overrideLimbDraw, PostLimbDrawOpa postLimbDraw,
                   void* data) {
    Color_RGB8* color;
    s32 eyeIndex = (jointTable[22].x & 0xF) - 1;
    s32 mouthIndex = (jointTable[22].x >> 4) - 1;

    OPEN_DISPS(globalCtx->state.gfxCtx, "../z_player_lib.c", 1721);

    if (eyeIndex < 0) {
        eyeIndex = sEyeMouthIndexes[face][0];
    }

#ifndef AVOID_UB
    gSPSegment(POLY_OPA_DISP++, 0x08, SEGMENTED_TO_VIRTUAL(sEyeTextures[eyeIndex]));
#else
    gSPSegment(POLY_OPA_DISP++, 0x08, SEGMENTED_TO_VIRTUAL(sEyeTextures[gSaveContext.linkAge][eyeIndex]));
#endif

    if (mouthIndex < 0) {
        mouthIndex = sEyeMouthIndexes[face][1];
    }

#ifndef AVOID_UB
    gSPSegment(POLY_OPA_DISP++, 0x09, SEGMENTED_TO_VIRTUAL(sMouthTextures[mouthIndex]));
#else
    gSPSegment(POLY_OPA_DISP++, 0x09, SEGMENTED_TO_VIRTUAL(sMouthTextures[gSaveContext.linkAge][mouthIndex]));
#endif

    color = &sTunicColors[tunic];
    gDPSetEnvColor(POLY_OPA_DISP++, color->r, color->g, color->b, 0);

    sDListsLodOffset = lod * 2;

    SkelAnime_DrawFlexLod(globalCtx, skeleton, jointTable, dListCount, overrideLimbDraw, postLimbDraw, data, lod);

    if ((overrideLimbDraw != func_800902F0) && (overrideLimbDraw != func_80090440) && (gSaveContext.gameMode != 3)) {
        if (LINK_IS_ADULT) {
            s32 strengthUpgrade = CUR_UPG_VALUE(UPG_STRENGTH);

            if (strengthUpgrade >= 2) { // silver or gold gauntlets
                gDPPipeSync(POLY_OPA_DISP++);

                color = &sGauntletColors[strengthUpgrade - 2];
                gDPSetEnvColor(POLY_OPA_DISP++, color->r, color->g, color->b, 0);

                gSPDisplayList(POLY_OPA_DISP++, gLinkAdultLeftGauntletPlate1DL);
                gSPDisplayList(POLY_OPA_DISP++, gLinkAdultRightGauntletPlate1DL);
                gSPDisplayList(POLY_OPA_DISP++, (sLeftHandType == PLAYER_MODELTYPE_LH_OPEN)
                                                    ? gLinkAdultLeftGauntletPlate2DL
                                                    : gLinkAdultLeftGauntletPlate3DL);
                gSPDisplayList(POLY_OPA_DISP++, (sRightHandType == PLAYER_MODELTYPE_RH_OPEN)
                                                    ? gLinkAdultRightGauntletPlate2DL
                                                    : gLinkAdultRightGauntletPlate3DL);
            }

            if (boots != 0) {
                Gfx** bootDLists = sBootDListGroups[boots - 1];

                gSPDisplayList(POLY_OPA_DISP++, bootDLists[0]);
                gSPDisplayList(POLY_OPA_DISP++, bootDLists[1]);
            }
        } else {
            if (Player_GetStrength() > PLAYER_STR_NONE) {
                gSPDisplayList(POLY_OPA_DISP++, gLinkChildGoronBraceletDL);
            }
        }
    }

    CLOSE_DISPS(globalCtx->state.gfxCtx, "../z_player_lib.c", 1803);
}

Vec3f D_8012602C = { 0.0f, 0.0f, 0.0f };

Vec3f D_80126038[] = {
    { 1304.0f, 0.0f, 0.0f },
    { 695.0f, 0.0f, 0.0f },
};

f32 D_80126050[] = { 1265.0f, 826.0f };
f32 D_80126058[] = { SQ(13.04f), SQ(6.95f) };
f32 D_80126060[] = { 10.019104f, -19.925102f };
f32 D_80126068[] = { 5.0f, 3.0f };

Vec3f D_80126070 = { 0.0f, -300.0f, 0.0f };

void func_8008F87C(GlobalContext* globalCtx, Player* this, SkelAnime* skelAnime, Vec3f* pos, Vec3s* rot,
                   s32 thighLimbIndex, s32 shinLimbIndex, s32 footLimbIndex) {
    Vec3f spA4;
    Vec3f sp98;
    Vec3f footprintPos;
    CollisionPoly* sp88;
    s32 sp84;
    f32 sp80;
    f32 sp7C;
    f32 sp78;
    f32 sp74;
    f32 sp70;
    f32 sp6C;
    f32 sp68;
    f32 sp64;
    f32 sp60;
    f32 sp5C;
    f32 sp58;
    f32 sp54;
    f32 sp50;
    s16 temp1;
    s16 temp2;
    s32 temp3;

    if ((this->actor.scale.y >= 0.0f) && !(this->stateFlags1 & PLAYER_STATE1_7) &&
        (Player_ActionToMagicSpell(this, this->itemActionParam) < 0)) {
        s32 pad;

        sp7C = D_80126058[(void)0, gSaveContext.linkAge];
        sp78 = D_80126060[(void)0, gSaveContext.linkAge];
        sp74 = D_80126068[(void)0, gSaveContext.linkAge] - this->unk_6C4;

        Matrix_Push();
        Matrix_TranslateRotateZYX(pos, rot);
        Matrix_MultVec3f(&D_8012602C, &spA4);
        Matrix_TranslateRotateZYX(&D_80126038[(void)0, gSaveContext.linkAge], &skelAnime->jointTable[shinLimbIndex]);
        Matrix_Translate(D_80126050[(void)0, gSaveContext.linkAge], 0.0f, 0.0f, MTXMODE_APPLY);
        Matrix_MultVec3f(&D_8012602C, &sp98);
        Matrix_MultVec3f(&D_80126070, &footprintPos);
        Matrix_Pop();

        footprintPos.y += 15.0f;

        sp80 = BgCheck_EntityRaycastFloor4(&globalCtx->colCtx, &sp88, &sp84, &this->actor, &footprintPos) + sp74;

        if (sp98.y < sp80) {
            sp70 = sp98.x - spA4.x;
            sp6C = sp98.y - spA4.y;
            sp68 = sp98.z - spA4.z;

            sp64 = sqrtf(SQ(sp70) + SQ(sp6C) + SQ(sp68));
            sp60 = (SQ(sp64) + sp78) / (2.0f * sp64);

            sp58 = sp7C - SQ(sp60);
            sp58 = (sp7C < SQ(sp60)) ? 0.0f : sqrtf(sp58);

            sp54 = Math_FAtan2F(sp58, sp60);

            sp6C = sp80 - spA4.y;

            sp64 = sqrtf(SQ(sp70) + SQ(sp6C) + SQ(sp68));
            sp60 = (SQ(sp64) + sp78) / (2.0f * sp64);
            sp5C = sp64 - sp60;

            sp58 = sp7C - SQ(sp60);
            sp58 = (sp7C < SQ(sp60)) ? 0.0f : sqrtf(sp58);

            sp50 = Math_FAtan2F(sp58, sp60);

            temp1 = (M_PI - (Math_FAtan2F(sp5C, sp58) + ((M_PI / 2) - sp50))) * (0x8000 / M_PI);
            temp1 = temp1 - skelAnime->jointTable[shinLimbIndex].z;

            if ((s16)(ABS(skelAnime->jointTable[shinLimbIndex].x) + ABS(skelAnime->jointTable[shinLimbIndex].y)) < 0) {
                temp1 += 0x8000;
            }

            temp2 = (sp50 - sp54) * (0x8000 / M_PI);
            rot->z -= temp2;

            skelAnime->jointTable[thighLimbIndex].z = skelAnime->jointTable[thighLimbIndex].z - temp2;
            skelAnime->jointTable[shinLimbIndex].z = skelAnime->jointTable[shinLimbIndex].z + temp1;
            skelAnime->jointTable[footLimbIndex].z = skelAnime->jointTable[footLimbIndex].z + temp2 - temp1;

            temp3 = func_80041D4C(&globalCtx->colCtx, sp88, sp84);

            if ((temp3 >= 2) && (temp3 < 4) && !SurfaceType_IsWallDamage(&globalCtx->colCtx, sp88, sp84)) {
                footprintPos.y = sp80;
                EffectSsGFire_Spawn(globalCtx, &footprintPos);
            }
        }
    }
}

s32 func_8008FCC8(GlobalContext* globalCtx, s32 limbIndex, Gfx** dList, Vec3f* pos, Vec3s* rot, void* thisx) {
    Player* this = (Player*)thisx;

    if (limbIndex == PLAYER_LIMB_ROOT) {
<<<<<<< HEAD
        sLeftHandType = this->leftHandType;
        sRightHandType = this->rightHandType;
        D_80160000 = &this->swordInfo[2].base;
=======
        D_80160014 = this->leftHandType;
        D_80160018 = this->rightHandType;
        D_80160000 = &this->meleeWeaponInfo[2].base;
>>>>>>> 145b14db

        if (!LINK_IS_ADULT) {
            if (!(this->skelAnime.moveFlags & 4) || (this->skelAnime.moveFlags & 1)) {
                pos->x *= 0.64f;
                pos->z *= 0.64f;
            }

            if (!(this->skelAnime.moveFlags & 4) || (this->skelAnime.moveFlags & 2)) {
                pos->y *= 0.64f;
            }
        }

        pos->y -= this->unk_6C4;

        if (this->unk_6C2 != 0) {
            Matrix_Translate(pos->x, ((Math_CosS(this->unk_6C2) - 1.0f) * 200.0f) + pos->y, pos->z, MTXMODE_APPLY);
            Matrix_RotateX(this->unk_6C2 * (M_PI / 0x8000), MTXMODE_APPLY);
            Matrix_RotateZYX(rot->x, rot->y, rot->z, MTXMODE_APPLY);
            pos->x = pos->y = pos->z = 0.0f;
            rot->x = rot->y = rot->z = 0;
        }
    } else {
        if (*dList != NULL) {
            D_80160000++;
        }

        if (limbIndex == PLAYER_LIMB_HEAD) {
            rot->x += this->unk_6BA;
            rot->y -= this->unk_6B8;
            rot->z += this->unk_6B6;
        } else if (limbIndex == PLAYER_LIMB_UPPER) {
            if (this->unk_6B0 != 0) {
                Matrix_RotateZ(0x44C * (M_PI / 0x8000), MTXMODE_APPLY);
                Matrix_RotateY(this->unk_6B0 * (M_PI / 0x8000), MTXMODE_APPLY);
            }
            if (this->unk_6BE != 0) {
                Matrix_RotateY(this->unk_6BE * (M_PI / 0x8000), MTXMODE_APPLY);
            }
            if (this->unk_6BC != 0) {
                Matrix_RotateX(this->unk_6BC * (M_PI / 0x8000), MTXMODE_APPLY);
            }
            if (this->unk_6C0 != 0) {
                Matrix_RotateZ(this->unk_6C0 * (M_PI / 0x8000), MTXMODE_APPLY);
            }
        } else if (limbIndex == PLAYER_LIMB_L_THIGH) {
            func_8008F87C(globalCtx, this, &this->skelAnime, pos, rot, PLAYER_LIMB_L_THIGH, PLAYER_LIMB_L_SHIN,
                          PLAYER_LIMB_L_FOOT);
        } else if (limbIndex == PLAYER_LIMB_R_THIGH) {
            func_8008F87C(globalCtx, this, &this->skelAnime, pos, rot, PLAYER_LIMB_R_THIGH, PLAYER_LIMB_R_SHIN,
                          PLAYER_LIMB_R_FOOT);
            return false;
        } else {
            return false;
        }
    }

    return false;
}

s32 func_80090014(GlobalContext* globalCtx, s32 limbIndex, Gfx** dList, Vec3f* pos, Vec3s* rot, void* thisx) {
    Player* this = (Player*)thisx;

    if (!func_8008FCC8(globalCtx, limbIndex, dList, pos, rot, thisx)) {
        if (limbIndex == PLAYER_LIMB_L_HAND) {
            Gfx** dLists = this->leftHandDLists;

            if ((sLeftHandType == PLAYER_MODELTYPE_LH_BGS) && (gSaveContext.swordHealth <= 0.0f)) {
                dLists += 4;
            } else if ((sLeftHandType == PLAYER_MODELTYPE_LH_BOOMERANG) && (this->stateFlags1 & PLAYER_STATE1_25)) {
                dLists = &D_80125E08[gSaveContext.linkAge];
                sLeftHandType = PLAYER_MODELTYPE_LH_OPEN;
            } else if ((this->leftHandType == PLAYER_MODELTYPE_LH_OPEN) && (this->actor.speedXZ > 2.0f) &&
                       !(this->stateFlags1 & PLAYER_STATE1_27)) {
                dLists = &D_80125E18[gSaveContext.linkAge];
                sLeftHandType = PLAYER_MODELTYPE_LH_CLOSED;
            }

            *dList = dLists[sDListsLodOffset];
        } else if (limbIndex == PLAYER_LIMB_R_HAND) {
            Gfx** dLists = this->rightHandDLists;

            if (sRightHandType == PLAYER_MODELTYPE_RH_SHIELD) {
                dLists += this->currentShield * 4;
            } else if ((this->rightHandType == PLAYER_MODELTYPE_RH_OPEN) && (this->actor.speedXZ > 2.0f) &&
                       !(this->stateFlags1 & PLAYER_STATE1_27)) {
                dLists = &D_80125E58[gSaveContext.linkAge];
                sRightHandType = PLAYER_MODELTYPE_RH_CLOSED;
            }

            *dList = dLists[sDListsLodOffset];
        } else if (limbIndex == PLAYER_LIMB_SHEATH) {
            Gfx** dLists = this->sheathDLists;

            if ((this->sheathType == PLAYER_MODELTYPE_SHEATH_18) || (this->sheathType == PLAYER_MODELTYPE_SHEATH_19)) {
                dLists += this->currentShield * 4;
                if (!LINK_IS_ADULT && (this->currentShield < PLAYER_SHIELD_HYLIAN) &&
                    (gSaveContext.equips.buttonItems[0] != ITEM_SWORD_KOKIRI)) {
                    dLists += PLAYER_SHIELD_MAX * 4;
                }
            } else if (!LINK_IS_ADULT &&
                       ((this->sheathType == PLAYER_MODELTYPE_SHEATH_16) ||
                        (this->sheathType == PLAYER_MODELTYPE_SHEATH_17)) &&
                       (gSaveContext.equips.buttonItems[0] != ITEM_SWORD_KOKIRI)) {
                dLists = D_80125D68;
            }

            *dList = dLists[sDListsLodOffset];
        } else if (limbIndex == PLAYER_LIMB_WAIST) {
            *dList = this->waistDLists[sDListsLodOffset];
        }
    }

    return false;
}

s32 func_800902F0(GlobalContext* globalCtx, s32 limbIndex, Gfx** dList, Vec3f* pos, Vec3s* rot, void* thisx) {
    Player* this = (Player*)thisx;

    if (!func_8008FCC8(globalCtx, limbIndex, dList, pos, rot, thisx)) {
        if (this->unk_6AD != 2) {
            *dList = NULL;
        } else if (limbIndex == PLAYER_LIMB_L_FOREARM) {
            *dList = sArmOutDLs[(void)0, gSaveContext.linkAge];
        } else if (limbIndex == PLAYER_LIMB_L_HAND) {
            *dList = sHandOutDLs[(void)0, gSaveContext.linkAge];
        } else if (limbIndex == PLAYER_LIMB_R_SHOULDER) {
            *dList = sRightShoulderNearDLs[(void)0, gSaveContext.linkAge];
        } else if (limbIndex == PLAYER_LIMB_R_FOREARM) {
            *dList = D_80125F30[(void)0, gSaveContext.linkAge];
        } else if (limbIndex == PLAYER_LIMB_R_HAND) {
            *dList = Player_HoldsHookshot(this) ? gLinkAdultRightHandHoldingHookshotFarDL
                                                : sHoldingFirstPersonWeaponDLs[(void)0, gSaveContext.linkAge];
        } else {
            *dList = NULL;
        }
    }

    return false;
}

s32 func_80090440(GlobalContext* globalCtx, s32 limbIndex, Gfx** dList, Vec3f* pos, Vec3s* rot, void* thisx) {
    if (!func_8008FCC8(globalCtx, limbIndex, dList, pos, rot, thisx)) {
        *dList = NULL;
    }

    return false;
}

u8 func_80090480(GlobalContext* globalCtx, ColliderQuad* collider, WeaponInfo* weaponInfo, Vec3f* newTip,
                 Vec3f* newBase) {
    if (weaponInfo->active == 0) {
        if (collider != NULL) {
            Collider_ResetQuadAT(globalCtx, &collider->base);
        }
        Math_Vec3f_Copy(&weaponInfo->tip, newTip);
        Math_Vec3f_Copy(&weaponInfo->base, newBase);
        weaponInfo->active = 1;
        return 1;
    } else if ((weaponInfo->tip.x == newTip->x) && (weaponInfo->tip.y == newTip->y) &&
               (weaponInfo->tip.z == newTip->z) && (weaponInfo->base.x == newBase->x) &&
               (weaponInfo->base.y == newBase->y) && (weaponInfo->base.z == newBase->z)) {
        if (collider != NULL) {
            Collider_ResetQuadAT(globalCtx, &collider->base);
        }
        return 0;
    } else {
        if (collider != NULL) {
            Collider_SetQuadVertices(collider, newBase, newTip, &weaponInfo->base, &weaponInfo->tip);
            CollisionCheck_SetAT(globalCtx, &globalCtx->colChkCtx, &collider->base);
        }
        Math_Vec3f_Copy(&weaponInfo->base, newBase);
        Math_Vec3f_Copy(&weaponInfo->tip, newTip);
        weaponInfo->active = 1;
        return 1;
    }
}

void func_80090604(GlobalContext* globalCtx, Player* this, ColliderQuad* collider, Vec3f* quadSrc) {
    static u8 shieldColTypes[PLAYER_SHIELD_MAX] = {
        COLTYPE_METAL,
        COLTYPE_WOOD,
        COLTYPE_METAL,
        COLTYPE_METAL,
    };

    if (this->stateFlags1 & PLAYER_STATE1_22) {
        Vec3f quadDest[4];

        this->shieldQuad.base.colType = shieldColTypes[this->currentShield];

        Matrix_MultVec3f(&quadSrc[0], &quadDest[0]);
        Matrix_MultVec3f(&quadSrc[1], &quadDest[1]);
        Matrix_MultVec3f(&quadSrc[2], &quadDest[2]);
        Matrix_MultVec3f(&quadSrc[3], &quadDest[3]);
        Collider_SetQuadVertices(collider, &quadDest[0], &quadDest[1], &quadDest[2], &quadDest[3]);

        CollisionCheck_SetAC(globalCtx, &globalCtx->colChkCtx, &collider->base);
        CollisionCheck_SetAT(globalCtx, &globalCtx->colChkCtx, &collider->base);
    }
}

Vec3f D_80126080 = { 5000.0f, 400.0f, 0.0f };
Vec3f D_8012608C = { 5000.0f, -400.0f, 1000.0f };
Vec3f D_80126098 = { 5000.0f, 1400.0f, -1000.0f };

Vec3f D_801260A4[3] = {
    { 0.0f, 400.0f, 0.0f },
    { 0.0f, 1400.0f, -1000.0f },
    { 0.0f, -400.0f, 1000.0f },
};

void func_800906D4(GlobalContext* globalCtx, Player* this, Vec3f* newTipPos) {
    Vec3f newBasePos[3];

    Matrix_MultVec3f(&D_801260A4[0], &newBasePos[0]);
    Matrix_MultVec3f(&D_801260A4[1], &newBasePos[1]);
    Matrix_MultVec3f(&D_801260A4[2], &newBasePos[2]);

    if (func_80090480(globalCtx, NULL, &this->meleeWeaponInfo[0], &newTipPos[0], &newBasePos[0]) &&
        !(this->stateFlags1 & PLAYER_STATE1_22)) {
        EffectBlure_AddVertex(Effect_GetByIndex(this->meleeWeaponEffectIndex), &this->meleeWeaponInfo[0].tip,
                              &this->meleeWeaponInfo[0].base);
    }

    if ((this->meleeWeaponState > 0) &&
        ((this->meleeWeaponAnimation < 0x18) || (this->stateFlags2 & PLAYER_STATE2_17))) {
        func_80090480(globalCtx, &this->meleeWeaponQuads[0], &this->meleeWeaponInfo[1], &newTipPos[1], &newBasePos[1]);
        func_80090480(globalCtx, &this->meleeWeaponQuads[1], &this->meleeWeaponInfo[2], &newTipPos[2], &newBasePos[2]);
    }
}

void Player_DrawGetItemImpl(GlobalContext* globalCtx, Player* this, Vec3f* refPos, s32 drawIdPlusOne) {
    f32 height = (this->exchangeItemId != EXCH_ITEM_NONE) ? 6.0f : 14.0f;

    OPEN_DISPS(globalCtx->state.gfxCtx, "../z_player_lib.c", 2401);

    gSegments[6] = VIRTUAL_TO_PHYSICAL(this->giObjectSegment);

    gSPSegment(POLY_OPA_DISP++, 0x06, this->giObjectSegment);
    gSPSegment(POLY_XLU_DISP++, 0x06, this->giObjectSegment);

    Matrix_Translate(refPos->x + (3.3f * Math_SinS(this->actor.shape.rot.y)), refPos->y + height,
                     refPos->z + ((3.3f + (IREG(90) / 10.0f)) * Math_CosS(this->actor.shape.rot.y)), MTXMODE_NEW);
    Matrix_RotateZYX(0, globalCtx->gameplayFrames * 1000, 0, MTXMODE_APPLY);
    Matrix_Scale(0.2f, 0.2f, 0.2f, MTXMODE_APPLY);

    GetItem_Draw(globalCtx, drawIdPlusOne - 1);

    CLOSE_DISPS(globalCtx->state.gfxCtx, "../z_player_lib.c", 2421);
}

void Player_DrawGetItem(GlobalContext* globalCtx, Player* this) {
    if (!this->giObjectLoading || !osRecvMesg(&this->giObjectLoadQueue, NULL, OS_MESG_NOBLOCK)) {
        this->giObjectLoading = false;
        Player_DrawGetItemImpl(globalCtx, this, &sGetItemRefPos, ABS(this->unk_862));
    }
}

void func_80090A28(Player* this, Vec3f* vecs) {
    D_8012608C.x = D_80126080.x;

    if (this->unk_845 >= 3) {
        this->unk_845 += 1;
        D_8012608C.x *= 1.0f + ((9 - this->unk_845) * 0.1f);
    }

    D_8012608C.x += 1200.0f;
    D_80126098.x = D_8012608C.x;

    Matrix_MultVec3f(&D_80126080, &vecs[0]);
    Matrix_MultVec3f(&D_8012608C, &vecs[1]);
    Matrix_MultVec3f(&D_80126098, &vecs[2]);
}

void Player_DrawHookshotReticle(GlobalContext* globalCtx, Player* this, f32 arg2) {
    static Vec3f D_801260C8 = { -500.0f, -100.0f, 0.0f };
    CollisionPoly* sp9C;
    s32 bgId;
    Vec3f sp8C;
    Vec3f sp80;
    Vec3f sp74;
    Vec3f sp68;
    f32 sp64;
    f32 sp60;

    D_801260C8.z = 0.0f;
    Matrix_MultVec3f(&D_801260C8, &sp8C);
    D_801260C8.z = arg2;
    Matrix_MultVec3f(&D_801260C8, &sp80);

    if (1) {}

    if (BgCheck_AnyLineTest3(&globalCtx->colCtx, &sp8C, &sp80, &sp74, &sp9C, 1, 1, 1, 1, &bgId)) {
        OPEN_DISPS(globalCtx->state.gfxCtx, "../z_player_lib.c", 2572);

        OVERLAY_DISP = Gfx_CallSetupDL(OVERLAY_DISP, 0x07);

        SkinMatrix_Vec3fMtxFMultXYZW(&globalCtx->viewProjectionMtxF, &sp74, &sp68, &sp64);

        sp60 = (sp64 < 200.0f) ? 0.08f : (sp64 / 200.0f) * 0.08f;

        Matrix_Translate(sp74.x, sp74.y, sp74.z, MTXMODE_NEW);
        Matrix_Scale(sp60, sp60, sp60, MTXMODE_APPLY);

        gSPMatrix(OVERLAY_DISP++, Matrix_NewMtx(globalCtx->state.gfxCtx, "../z_player_lib.c", 2587),
                  G_MTX_NOPUSH | G_MTX_LOAD | G_MTX_MODELVIEW);
        gSPSegment(OVERLAY_DISP++, 0x06, globalCtx->objectCtx.status[this->actor.objBankIndex].segment);
        gSPDisplayList(OVERLAY_DISP++, gLinkAdultHookshotReticleDL);

        CLOSE_DISPS(globalCtx->state.gfxCtx, "../z_player_lib.c", 2592);
    }
}

Vec3f D_801260D4 = { 1100.0f, -700.0f, 0.0f };

f32 sMeleeWeaponLengths[] = {
    0.0f, 4000.0f, 3000.0f, 5500.0f, 0.0f, 2500.0f,
};

Gfx* sBottleDLists[] = { gLinkAdultBottleDL, gLinkChildBottleDL };

Color_RGB8 sBottleColors[] = {
    { 255, 255, 255 }, { 80, 80, 255 },   { 255, 100, 255 }, { 0, 0, 255 }, { 255, 0, 255 },
    { 255, 0, 255 },   { 200, 200, 100 }, { 255, 0, 0 },     { 0, 0, 255 }, { 0, 255, 0 },
    { 255, 255, 255 }, { 255, 255, 255 }, { 80, 80, 255 },
};

Vec3f D_80126128 = { 398.0f, 1419.0f, 244.0f };

BowStringData sBowStringData[] = {
    { gLinkAdultBowStringDL, { 0.0f, -360.4f, 0.0f } },       // bow
    { gLinkChildSlinghotStringDL, { 606.0f, 236.0f, 0.0f } }, // slingshot
};

Vec3f D_80126154[] = {
    { -4500.0f, -3000.0f, -600.0f },
    { 1500.0f, -3000.0f, -600.0f },
    { -4500.0f, 3000.0f, -600.0f },
    { 1500.0f, 3000.0f, -600.0f },
};

Vec3f D_80126184 = { 100.0f, 1500.0f, 0.0f };
Vec3f D_80126190 = { 100.0f, 1640.0f, 0.0f };

Vec3f D_8012619C[] = {
    { -3000.0f, -3000.0f, -900.0f },
    { 3000.0f, -3000.0f, -900.0f },
    { -3000.0f, 3000.0f, -900.0f },
    { 3000.0f, 3000.0f, -900.0f },
};

Vec3f D_801261CC = { 630.0f, 100.0f, -30.0f };
Vec3s D_801261D8 = { 0, 0, 0x7FFF };

Vec3f D_801261E0[] = {
    { 200.0f, 300.0f, 0.0f },
    { 200.0f, 200.0f, 0.0f },
};

void func_80090D20(GlobalContext* globalCtx, s32 limbIndex, Gfx** dList, Vec3s* rot, void* thisx) {
    Player* this = (Player*)thisx;

    if (*dList != NULL) {
        Matrix_MultVec3f(&D_8012602C, D_80160000);
    }

    if (limbIndex == PLAYER_LIMB_L_HAND) {
        MtxF sp14C;
        Actor* hookedActor;

        Math_Vec3f_Copy(&this->leftHandPos, D_80160000);

        if (this->itemActionParam == PLAYER_AP_STICK) {
            Vec3f sp124[3];

            OPEN_DISPS(globalCtx->state.gfxCtx, "../z_player_lib.c", 2633);

            if (this->actor.scale.y >= 0.0f) {
                D_80126080.x = this->unk_85C * 5000.0f;
                func_80090A28(this, sp124);
                if (this->meleeWeaponState != 0) {
                    func_800906D4(globalCtx, this, sp124);
                } else {
                    Math_Vec3f_Copy(&this->meleeWeaponInfo[0].tip, &sp124[0]);
                }
            }

            Matrix_Translate(-428.26f, 267.2f, -33.82f, MTXMODE_APPLY);
            Matrix_RotateZYX(-0x8000, 0, 0x4000, MTXMODE_APPLY);
            Matrix_Scale(1.0f, this->unk_85C, 1.0f, MTXMODE_APPLY);

            gSPMatrix(POLY_OPA_DISP++, Matrix_NewMtx(globalCtx->state.gfxCtx, "../z_player_lib.c", 2653),
                      G_MTX_NOPUSH | G_MTX_LOAD | G_MTX_MODELVIEW);
            gSPDisplayList(POLY_OPA_DISP++, gLinkChildLinkDekuStickDL);

            CLOSE_DISPS(globalCtx->state.gfxCtx, "../z_player_lib.c", 2656);
        } else if ((this->actor.scale.y >= 0.0f) && (this->meleeWeaponState != 0)) {
            Vec3f spE4[3];

            if (Player_HoldsBrokenKnife(this)) {
                D_80126080.x = 1500.0f;
            } else {
                D_80126080.x = sMeleeWeaponLengths[Player_GetMeleeWeaponHeld(this)];
            }

            func_80090A28(this, spE4);
            func_800906D4(globalCtx, this, spE4);
        } else if ((*dList != NULL) && (this->leftHandType == PLAYER_MODELTYPE_LH_BOTTLE)) {
            Color_RGB8* bottleColor = &sBottleColors[Player_ActionToBottle(this, this->itemActionParam)];

            OPEN_DISPS(globalCtx->state.gfxCtx, "../z_player_lib.c", 2710);

            gSPMatrix(POLY_XLU_DISP++, Matrix_NewMtx(globalCtx->state.gfxCtx, "../z_player_lib.c", 2712),
                      G_MTX_NOPUSH | G_MTX_LOAD | G_MTX_MODELVIEW);
            gDPSetEnvColor(POLY_XLU_DISP++, bottleColor->r, bottleColor->g, bottleColor->b, 0);
            gSPDisplayList(POLY_XLU_DISP++, sBottleDLists[((void)0, gSaveContext.linkAge)]);

            CLOSE_DISPS(globalCtx->state.gfxCtx, "../z_player_lib.c", 2717);
        }

        if (this->actor.scale.y >= 0.0f) {
            if (!Player_HoldsHookshot(this) && ((hookedActor = this->heldActor) != NULL)) {
                if (this->stateFlags1 & PLAYER_STATE1_9) {
                    Matrix_MultVec3f(&D_80126128, &hookedActor->world.pos);
                    Matrix_RotateZYX(0x69E8, -0x5708, 0x458E, MTXMODE_APPLY);
                    Matrix_Get(&sp14C);
                    Matrix_MtxFToYXZRotS(&sp14C, &hookedActor->world.rot, 0);
                    hookedActor->shape.rot = hookedActor->world.rot;
                } else if (this->stateFlags1 & PLAYER_STATE1_11) {
                    Vec3s spB8;

                    Matrix_Get(&sp14C);
                    Matrix_MtxFToYXZRotS(&sp14C, &spB8, 0);

                    if (hookedActor->flags & ACTOR_FLAG_17) {
                        hookedActor->world.rot.x = hookedActor->shape.rot.x = spB8.x - this->unk_3BC.x;
                    } else {
                        hookedActor->world.rot.y = hookedActor->shape.rot.y = this->actor.shape.rot.y + this->unk_3BC.y;
                    }
                }
            } else {
                Matrix_Get(&this->mf_9E0);
                Matrix_MtxFToYXZRotS(&this->mf_9E0, &this->unk_3BC, 0);
            }
        }
    } else if (limbIndex == PLAYER_LIMB_R_HAND) {
        Actor* heldActor = this->heldActor;

        if (this->rightHandType == PLAYER_MODELTYPE_RH_FF) {
            Matrix_Get(&this->shieldMf);
        } else if ((this->rightHandType == PLAYER_MODELTYPE_RH_BOW_SLINGSHOT) ||
                   (this->rightHandType == PLAYER_MODELTYPE_12)) {
            BowStringData* stringData = &sBowStringData[gSaveContext.linkAge];

            OPEN_DISPS(globalCtx->state.gfxCtx, "../z_player_lib.c", 2783);

            Matrix_Push();
            Matrix_Translate(stringData->pos.x, stringData->pos.y, stringData->pos.z, MTXMODE_APPLY);

            if ((this->stateFlags1 & PLAYER_STATE1_9) && (this->unk_860 >= 0) && (this->unk_834 <= 10)) {
                Vec3f sp90;
                f32 distXYZ;

                Matrix_MultVec3f(&D_8012602C, &sp90);
                distXYZ = Math_Vec3f_DistXYZ(D_80160000, &sp90);

                this->unk_858 = distXYZ - 3.0f;
                if (distXYZ < 3.0f) {
                    this->unk_858 = 0.0f;
                } else {
                    this->unk_858 *= 1.6f;
                    if (this->unk_858 > 1.0f) {
                        this->unk_858 = 1.0f;
                    }
                }

                this->unk_85C = -0.5f;
            }

            Matrix_Scale(1.0f, this->unk_858, 1.0f, MTXMODE_APPLY);

            if (!LINK_IS_ADULT) {
                Matrix_RotateZ(this->unk_858 * -0.2f, MTXMODE_APPLY);
            }

            gSPMatrix(POLY_XLU_DISP++, Matrix_NewMtx(globalCtx->state.gfxCtx, "../z_player_lib.c", 2804),
                      G_MTX_NOPUSH | G_MTX_LOAD | G_MTX_MODELVIEW);
            gSPDisplayList(POLY_XLU_DISP++, stringData->dList);

            Matrix_Pop();

            CLOSE_DISPS(globalCtx->state.gfxCtx, "../z_player_lib.c", 2809);
        } else if ((this->actor.scale.y >= 0.0f) && (this->rightHandType == PLAYER_MODELTYPE_RH_SHIELD)) {
            Matrix_Get(&this->shieldMf);
            func_80090604(globalCtx, this, &this->shieldQuad, D_80126154);
        }

        if (this->actor.scale.y >= 0.0f) {
            if ((this->heldItemActionParam == PLAYER_AP_HOOKSHOT) ||
                (this->heldItemActionParam == PLAYER_AP_LONGSHOT)) {
                Matrix_MultVec3f(&D_80126184, &this->unk_3C8);

                if (heldActor != NULL) {
                    MtxF sp44;
                    s32 pad;

                    Matrix_MultVec3f(&D_80126190, &heldActor->world.pos);
                    Matrix_RotateZYX(0, -0x4000, -0x4000, MTXMODE_APPLY);
                    Matrix_Get(&sp44);
                    Matrix_MtxFToYXZRotS(&sp44, &heldActor->world.rot, 0);
                    heldActor->shape.rot = heldActor->world.rot;

                    if (func_8002DD78(this) != 0) {
                        Matrix_Translate(500.0f, 300.0f, 0.0f, MTXMODE_APPLY);
                        Player_DrawHookshotReticle(
                            globalCtx, this, (this->heldItemActionParam == PLAYER_AP_HOOKSHOT) ? 38600.0f : 77600.0f);
                    }
                }
            }

            if ((this->unk_862 != 0) || ((func_8002DD6C(this) == 0) && (heldActor != NULL))) {
                if (!(this->stateFlags1 & PLAYER_STATE1_10) && (this->unk_862 != 0) &&
                    (this->exchangeItemId != EXCH_ITEM_NONE)) {
                    Math_Vec3f_Copy(&sGetItemRefPos, &this->leftHandPos);
                } else {
                    sGetItemRefPos.x = (this->bodyPartsPos[15].x + this->leftHandPos.x) * 0.5f;
                    sGetItemRefPos.y = (this->bodyPartsPos[15].y + this->leftHandPos.y) * 0.5f;
                    sGetItemRefPos.z = (this->bodyPartsPos[15].z + this->leftHandPos.z) * 0.5f;
                }

                if (this->unk_862 == 0) {
                    Math_Vec3f_Copy(&heldActor->world.pos, &sGetItemRefPos);
                }
            }
        }
    } else if (this->actor.scale.y >= 0.0f) {
        if (limbIndex == PLAYER_LIMB_SHEATH) {
            if ((this->rightHandType != PLAYER_MODELTYPE_RH_SHIELD) &&
                (this->rightHandType != PLAYER_MODELTYPE_RH_FF)) {
                if (Player_IsChildWithHylianShield(this)) {
                    func_80090604(globalCtx, this, &this->shieldQuad, D_8012619C);
                }

                Matrix_TranslateRotateZYX(&D_801261CC, &D_801261D8);
                Matrix_Get(&this->shieldMf);
            }
        } else if (limbIndex == PLAYER_LIMB_HEAD) {
            Matrix_MultVec3f(&D_801260D4, &this->actor.focus.pos);
        } else {
            Vec3f* vec = &D_801261E0[((void)0, gSaveContext.linkAge)];

            Actor_SetFeetPos(&this->actor, limbIndex, PLAYER_LIMB_L_FOOT, vec, PLAYER_LIMB_R_FOOT, vec);
        }
    }
}

u32 func_80091738(GlobalContext* globalCtx, u8* segment, SkelAnime* skelAnime) {
    s16 linkObjectId = gLinkObjectIds[(void)0, gSaveContext.linkAge];
    u32 size;
    void* ptr;

    size = gObjectTable[OBJECT_GAMEPLAY_KEEP].vromEnd - gObjectTable[OBJECT_GAMEPLAY_KEEP].vromStart;
    ptr = segment + 0x3800;
    DmaMgr_SendRequest1(ptr, gObjectTable[OBJECT_GAMEPLAY_KEEP].vromStart, size, "../z_player_lib.c", 2982);

    size = gObjectTable[linkObjectId].vromEnd - gObjectTable[linkObjectId].vromStart;
    ptr = segment + 0x8800;
    DmaMgr_SendRequest1(ptr, gObjectTable[linkObjectId].vromStart, size, "../z_player_lib.c", 2988);

    ptr = (void*)ALIGN16((u32)ptr + size);

    gSegments[4] = VIRTUAL_TO_PHYSICAL(segment + 0x3800);
    gSegments[6] = VIRTUAL_TO_PHYSICAL(segment + 0x8800);

    SkelAnime_InitLink(globalCtx, skelAnime, gPlayerSkelHeaders[(void)0, gSaveContext.linkAge], &gPlayerAnim_003238, 9,
                       ptr, ptr, PLAYER_LIMB_MAX);

    return size + 0x8800 + 0x90;
}

u8 D_801261F8[] = { PLAYER_MODELGROUP_SWORD, PLAYER_MODELGROUP_SWORD, PLAYER_MODELGROUP_BGS };

s32 func_80091880(GlobalContext* globalCtx, s32 limbIndex, Gfx** dList, Vec3f* pos, Vec3s* rot, void* arg) {
    u8* playerSwordAndShield = arg;
    //! @bug `playerSwordAndShield[0]` can be 0 (no sword), which indexes `D_801261F8[-1]`. The result
    //! happens to be 0 (`PLAYER_MODELGROUP_0`) in vanilla, but weird values are likely to cause a crash
    u8 modelGroup = D_801261F8[playerSwordAndShield[0] - 1];
    s32 type;
    s32 dListOffset = 0;
    Gfx** dLists;

    if ((modelGroup == PLAYER_MODELGROUP_SWORD) && !LINK_IS_ADULT &&
        (playerSwordAndShield[1] == PLAYER_SHIELD_HYLIAN)) {
        modelGroup = PLAYER_MODELGROUP_CHILD_HYLIAN_SHIELD;
    }

    if (limbIndex == PLAYER_LIMB_L_HAND) {
        type = gPlayerModelTypes[modelGroup][PLAYER_MODELGROUPENTRY_LEFT_HAND];
        sLeftHandType = type;
        if ((type == PLAYER_MODELTYPE_LH_BGS) && (gSaveContext.swordHealth <= 0.0f)) {
            dListOffset = 4;
        }
    } else if (limbIndex == PLAYER_LIMB_R_HAND) {
        type = gPlayerModelTypes[modelGroup][PLAYER_MODELGROUPENTRY_RIGHT_HAND];
        sRightHandType = type;
        if (type == PLAYER_MODELTYPE_RH_SHIELD) {
            dListOffset = playerSwordAndShield[1] * 4;
        }
    } else if (limbIndex == PLAYER_LIMB_SHEATH) {
        type = gPlayerModelTypes[modelGroup][PLAYER_MODELGROUPENTRY_SHEATH];
        if ((type == PLAYER_MODELTYPE_SHEATH_18) || (type == PLAYER_MODELTYPE_SHEATH_19)) {
            dListOffset = playerSwordAndShield[1] * 4;
        }
    } else if (limbIndex == PLAYER_LIMB_WAIST) {
        type = gPlayerModelTypes[modelGroup][PLAYER_MODELGROUPENTRY_WAIST];
    } else {
        return 0;
    }

    dLists = &sPlayerDListGroups[type][(void)0, gSaveContext.linkAge];
    *dList = dLists[dListOffset];

    return 0;
}

void func_80091A24(GlobalContext* globalCtx, void* seg04, void* seg06, SkelAnime* skelAnime, Vec3f* pos, Vec3s* rot,
                   f32 scale, s32 sword, s32 tunic, s32 shield, s32 boots, s32 width, s32 height, Vec3f* eye, Vec3f* at,
                   f32 fovy, void* img1, void* img2) {
    static Vp viewport = { 128, 224, 511, 0, 128, 224, 511, 0 };
    static Lights1 lights1 = gdSPDefLights1(80, 80, 80, 255, 255, 255, 84, 84, 172);
    static Vec3f lightDir = { 89.8f, 0.0f, 89.8f };
    u8 playerSwordAndShield[2];
    Gfx* opaRef;
    Gfx* xluRef;
    u16 perspNorm;
    Mtx* perspMtx = Graph_Alloc(globalCtx->state.gfxCtx, sizeof(Mtx));
    Mtx* lookAtMtx = Graph_Alloc(globalCtx->state.gfxCtx, sizeof(Mtx));

    OPEN_DISPS(globalCtx->state.gfxCtx, "../z_player_lib.c", 3129);

    { s32 pad[2]; }

    opaRef = POLY_OPA_DISP;
    POLY_OPA_DISP++;

    xluRef = POLY_XLU_DISP;
    POLY_XLU_DISP++;

    gSPDisplayList(WORK_DISP++, POLY_OPA_DISP);
    gSPDisplayList(WORK_DISP++, POLY_XLU_DISP);

    gSPSegment(POLY_OPA_DISP++, 0x00, NULL);

    gDPPipeSync(POLY_OPA_DISP++);

    gSPLoadGeometryMode(POLY_OPA_DISP++, 0);
    gSPTexture(POLY_OPA_DISP++, 0xFFFF, 0xFFFF, 0, G_TX_RENDERTILE, G_OFF);
    gDPSetCombineMode(POLY_OPA_DISP++, G_CC_SHADE, G_CC_SHADE);
    gDPSetOtherMode(POLY_OPA_DISP++,
                    G_AD_DISABLE | G_CD_MAGICSQ | G_CK_NONE | G_TC_FILT | G_TF_BILERP | G_TT_NONE | G_TL_TILE |
                        G_TD_CLAMP | G_TP_PERSP | G_CYC_FILL | G_PM_NPRIMITIVE,
                    G_AC_NONE | G_ZS_PIXEL | G_RM_NOOP | G_RM_NOOP2);
    gSPLoadGeometryMode(POLY_OPA_DISP++, G_ZBUFFER | G_SHADE | G_CULL_BACK | G_LIGHTING | G_SHADING_SMOOTH);
    gDPSetScissor(POLY_OPA_DISP++, G_SC_NON_INTERLACE, 0, 0, width, height);
    gSPClipRatio(POLY_OPA_DISP++, FRUSTRATIO_1);

    gDPSetColorImage(POLY_OPA_DISP++, G_IM_FMT_RGBA, G_IM_SIZ_16b, width, img2);
    gDPSetCycleType(POLY_OPA_DISP++, G_CYC_FILL);
    gDPSetRenderMode(POLY_OPA_DISP++, G_RM_NOOP, G_RM_NOOP2);
    gDPSetFillColor(POLY_OPA_DISP++, (GPACK_RGBA5551(255, 255, 240, 0) << 16) | GPACK_RGBA5551(255, 255, 240, 0));
    gDPFillRectangle(POLY_OPA_DISP++, 0, 0, width - 1, height - 1);

    gDPPipeSync(POLY_OPA_DISP++);

    gDPSetColorImage(POLY_OPA_DISP++, G_IM_FMT_RGBA, G_IM_SIZ_16b, width, img1);
    gDPSetCycleType(POLY_OPA_DISP++, G_CYC_FILL);
    gDPSetRenderMode(POLY_OPA_DISP++, G_RM_NOOP, G_RM_NOOP2);
    gDPSetFillColor(POLY_OPA_DISP++, (GPACK_RGBA5551(0, 0, 0, 1) << 16) | GPACK_RGBA5551(0, 0, 0, 1));
    gDPFillRectangle(POLY_OPA_DISP++, 0, 0, width - 1, height - 1);

    gDPPipeSync(POLY_OPA_DISP++);

    gDPSetDepthImage(POLY_OPA_DISP++, img2);

    viewport.vp.vscale[0] = viewport.vp.vtrans[0] = width * 2;
    viewport.vp.vscale[1] = viewport.vp.vtrans[1] = height * 2;
    gSPViewport(POLY_OPA_DISP++, &viewport);

    guPerspective(perspMtx, &perspNorm, fovy, (f32)width / (f32)height, 10.0f, 4000.0f, 1.0f);

    gSPPerspNormalize(POLY_OPA_DISP++, perspNorm);
    gSPMatrix(POLY_OPA_DISP++, perspMtx, G_MTX_NOPUSH | G_MTX_LOAD | G_MTX_PROJECTION);

    guLookAt(lookAtMtx, eye->x, eye->y, eye->z, at->x, at->y, at->z, 0.0f, 1.0f, 0.0f);

    gSPMatrix(POLY_OPA_DISP++, lookAtMtx, G_MTX_NOPUSH | G_MTX_MUL | G_MTX_PROJECTION);

    playerSwordAndShield[0] = sword;
    playerSwordAndShield[1] = shield;

    Matrix_SetTranslateRotateYXZ(pos->x, pos->y, pos->z, rot);
    Matrix_Scale(scale, scale, scale, MTXMODE_APPLY);

    gSPSegment(POLY_OPA_DISP++, 0x04, seg04);
    gSPSegment(POLY_OPA_DISP++, 0x06, seg06);

    gSPSetLights1(POLY_OPA_DISP++, lights1);

    func_80093C80(globalCtx);

    POLY_OPA_DISP = Gfx_SetFog2(POLY_OPA_DISP++, 0, 0, 0, 0, 997, 1000);

    func_8002EABC(pos, &globalCtx->view.eye, &lightDir, globalCtx->state.gfxCtx);

    gSPSegment(POLY_OPA_DISP++, 0x0C, gCullBackDList);

    func_8008F470(globalCtx, skelAnime->skeleton, skelAnime->jointTable, skelAnime->dListCount, 0, tunic, boots, 0,
                  func_80091880, NULL, &playerSwordAndShield);

    gSPEndDisplayList(POLY_OPA_DISP++);
    gSPEndDisplayList(POLY_XLU_DISP++);

    gSPBranchList(opaRef, POLY_OPA_DISP);
    gSPBranchList(xluRef, POLY_XLU_DISP);

    CLOSE_DISPS(globalCtx->state.gfxCtx, "../z_player_lib.c", 3288);
}

void func_8009214C(GlobalContext* globalCtx, u8* segment, SkelAnime* skelAnime, Vec3f* pos, Vec3s* rot, f32 scale,
                   s32 sword, s32 tunic, s32 shield, s32 boots) {
    static Vec3f eye = { 0.0f, 0.0f, -400.0f };
    static Vec3f at = { 0.0f, 0.0f, 0.0f };
    Vec3s* destTable;
    Vec3s* srcTable;
    s32 i;

    gSegments[4] = VIRTUAL_TO_PHYSICAL(segment + 0x3800);
    gSegments[6] = VIRTUAL_TO_PHYSICAL(segment + 0x8800);

    if (!LINK_IS_ADULT) {
        if (shield == PLAYER_SHIELD_DEKU) {
            srcTable = D_040020D0;
        } else {
            srcTable = D_04002040;
        }
    } else {
        if (sword == 3) {
            srcTable = D_04002160;
        } else if (shield != PLAYER_SHIELD_NONE) {
            srcTable = D_04002280;
        } else {
            srcTable = D_040021F0;
        }
    }

    srcTable = SEGMENTED_TO_VIRTUAL(srcTable);
    destTable = skelAnime->jointTable;
    for (i = 0; i < skelAnime->limbCount; i++) {
        *destTable++ = *srcTable++;
    }

    func_80091A24(globalCtx, segment + 0x3800, segment + 0x8800, skelAnime, pos, rot, scale, sword, tunic, shield,
                  boots, 64, 112, &eye, &at, 60.0f, globalCtx->state.gfxCtx->curFrameBuffer,
                  globalCtx->state.gfxCtx->curFrameBuffer + 0x1C00);
}<|MERGE_RESOLUTION|>--- conflicted
+++ resolved
@@ -1041,15 +1041,9 @@
     Player* this = (Player*)thisx;
 
     if (limbIndex == PLAYER_LIMB_ROOT) {
-<<<<<<< HEAD
         sLeftHandType = this->leftHandType;
         sRightHandType = this->rightHandType;
-        D_80160000 = &this->swordInfo[2].base;
-=======
-        D_80160014 = this->leftHandType;
-        D_80160018 = this->rightHandType;
         D_80160000 = &this->meleeWeaponInfo[2].base;
->>>>>>> 145b14db
 
         if (!LINK_IS_ADULT) {
             if (!(this->skelAnime.moveFlags & 4) || (this->skelAnime.moveFlags & 1)) {
