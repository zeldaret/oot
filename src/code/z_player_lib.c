--- conflicted
+++ resolved
@@ -767,13 +767,8 @@
 
             sp50 = Math_FAtan2F(sp58, sp60);
 
-<<<<<<< HEAD
-            temp1 = (M_PI - (Math_atan2f(sp5C, sp58) + ((M_PI / 2) - sp50))) * 10430.378f;
+            temp1 = (M_PI - (Math_FAtan2F(sp5C, sp58) + ((M_PI / 2) - sp50))) * 10430.378f;
             temp1 = temp1 - skelAnime->jointTbl[shinLimbIndex].z;
-=======
-            temp1 = (M_PI - (Math_FAtan2F(sp5C, sp58) + ((M_PI / 2) - sp50))) * 10430.378f;
-            temp1 = temp1 - skelAnime->limbDrawTbl[shinLimbIndex].z;
->>>>>>> b95643b3
 
             if ((s16)(ABS(skelAnime->jointTbl[shinLimbIndex].x) + ABS(skelAnime->jointTbl[shinLimbIndex].y)) < 0) {
                 temp1 += 0x8000;
