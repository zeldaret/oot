#include "libc64/math64.h"
#include "gfx.h"
#include "gfx_setupdl.h"
#include "regs.h"
#include "segmented_address.h"
#include "sys_matrix.h"
#include "versions.h"
#include "z_lib.h"
#include "z64draw.h"
#include "z64effect.h"
#include "z64play.h"
#include "z64player.h"
#include "z64save.h"
#include "z64skin_matrix.h"

#include "assets/objects/gameplay_keep/gameplay_keep.h"
#include "assets/objects/object_link_boy/object_link_boy.h"
#include "assets/objects/object_link_child/object_link_child.h"

#pragma increment_block_number "gc-eu:0 gc-eu-mq:0 gc-jp:128 gc-jp-ce:128 gc-jp-mq:128 gc-us:128 gc-us-mq:128" \
                               "pal-1.0:0 pal-1.1:0"

typedef struct BowSlingshotStringData {
    /* 0x00 */ Gfx* dList;
    /* 0x04 */ Vec3f pos;
} BowSlingshotStringData; // size = 0x10

FlexSkeletonHeader* gPlayerSkelHeaders[] = { &gLinkAdultSkel, &gLinkChildSkel };

s16 sBootData[PLAYER_BOOTS_MAX][17] = {
    // PLAYER_BOOTS_KOKIRI
    {
        200,                         // REG(19)
        FRAMERATE_CONST(1000, 1200), // REG(30)
        FRAMERATE_CONST(300, 360),   // REG(32)
        700,                         // REG(34)
        FRAMERATE_CONST(550, 660),   // REG(35)
        FRAMERATE_CONST(270, 324),   // REG(36)
        600,                         // REG(37)
        FRAMERATE_CONST(350, 420),   // REG(38)
        800,                         // R_DECELERATE_RATE
        600,                         // R_RUN_SPEED_LIMIT
        -100,                        // REG(68)
        600,                         // REG(69)
        590,                         // IREG(66)
        750,                         // IREG(67)
        125,                         // IREG(68)
        200,                         // IREG(69)
        FRAMERATE_CONST(130, 156),   // MREG(95)
    },
    // PLAYER_BOOTS_IRON
    {
        200,                         // REG(19)
        FRAMERATE_CONST(1000, 1200), // REG(30)
        FRAMERATE_CONST(300, 360),   // REG(32)
        700,                         // REG(34)
        FRAMERATE_CONST(550, 660),   // REG(35)
        FRAMERATE_CONST(270, 324),   // REG(36)
        1000,                        // REG(37)
        FRAMERATE_CONST(0, 0),       // REG(38)
        800,                         // R_DECELERATE_RATE
        300,                         // R_RUN_SPEED_LIMIT
        -160,                        // REG(68)
        600,                         // REG(69)
        590,                         // IREG(66)
        750,                         // IREG(67)
        125,                         // IREG(68)
        200,                         // IREG(69)
        FRAMERATE_CONST(130, 156),   // MREG(95)
    },
    // PLAYER_BOOTS_HOVER
    {
        200,                         // REG(19)
        FRAMERATE_CONST(1000, 1200), // REG(30)
        FRAMERATE_CONST(300, 360),   // REG(32)
        700,                         // REG(34)
        FRAMERATE_CONST(550, 660),   // REG(35)
        FRAMERATE_CONST(270, 324),   // REG(36)
        600,                         // REG(37)
        FRAMERATE_CONST(600, 720),   // REG(38)
        800,                         // R_DECELERATE_RATE
        550,                         // R_RUN_SPEED_LIMIT
        -100,                        // REG(68)
        600,                         // REG(69)
        540,                         // IREG(66)
        270,                         // IREG(67)
        25,                          // IREG(68)
        0,                           // IREG(69)
        FRAMERATE_CONST(130, 156),   // MREG(95)
    },
    // PLAYER_BOOTS_INDOOR
    {
        200,                         // REG(19)
        FRAMERATE_CONST(1000, 1200), // REG(30)
        FRAMERATE_CONST(300, 360),   // REG(32)
        700,                         // REG(34)
        FRAMERATE_CONST(380, 456),   // REG(35)
        FRAMERATE_CONST(400, 480),   // REG(36)
        0,                           // REG(37)
        FRAMERATE_CONST(300, 360),   // REG(38)
        800,                         // R_DECELERATE_RATE
        500,                         // R_RUN_SPEED_LIMIT
        -100,                        // REG(68)
        600,                         // REG(69)
        590,                         // IREG(66)
        750,                         // IREG(67)
        125,                         // IREG(68)
        200,                         // IREG(69)
        FRAMERATE_CONST(130, 156),   // MREG(95)
    },
    // PLAYER_BOOTS_IRON_UNDERWATER
    {
        80,                        // REG(19)
        FRAMERATE_CONST(800, 960), // REG(30)
        FRAMERATE_CONST(150, 180), // REG(32)
        700,                       // REG(34)
        FRAMERATE_CONST(480, 576), // REG(35)
        FRAMERATE_CONST(270, 324), // REG(36)
        600,                       // REG(37)
        FRAMERATE_CONST(50, 60),   // REG(38)
        800,                       // R_DECELERATE_RATE
        550,                       // R_RUN_SPEED_LIMIT
        -40,                       // REG(68)
        400,                       // REG(69)
        540,                       // IREG(66)
        270,                       // IREG(67)
        25,                        // IREG(68)
        0,                         // IREG(69)
        FRAMERATE_CONST(80, 96),   // MREG(95)
    },
    // PLAYER_BOOTS_KOKIRI_CHILD
    {
        200,                         // REG(19)
        FRAMERATE_CONST(1000, 1200), // REG(30)
        FRAMERATE_CONST(300, 360),   // REG(32)
        800,                         // REG(34)
        FRAMERATE_CONST(500, 600),   // REG(35)
        FRAMERATE_CONST(400, 480),   // REG(36)
        800,                         // REG(37)
        FRAMERATE_CONST(400, 480),   // REG(38)
        800,                         // R_DECELERATE_RATE
        550,                         // R_RUN_SPEED_LIMIT
        -100,                        // REG(68)
        600,                         // REG(69)
        540,                         // IREG(66)
        750,                         // IREG(67)
        125,                         // IREG(68)
        400,                         // IREG(69)
        FRAMERATE_CONST(200, 240),   // MREG(95)
    },
};

// Used to map item actions to model groups
u8 sActionModelGroups[PLAYER_IA_MAX] = {
    PLAYER_MODELGROUP_DEFAULT,          // PLAYER_IA_NONE
    PLAYER_MODELGROUP_SWORD,            // PLAYER_IA_SWORD_CS
    PLAYER_MODELGROUP_10,               // PLAYER_IA_FISHING_POLE
    PLAYER_MODELGROUP_SWORD_AND_SHIELD, // PLAYER_IA_SWORD_MASTER
    PLAYER_MODELGROUP_SWORD_AND_SHIELD, // PLAYER_IA_SWORD_KOKIRI
    PLAYER_MODELGROUP_BGS,              // PLAYER_IA_SWORD_BIGGORON
    PLAYER_MODELGROUP_10,               // PLAYER_IA_DEKU_STICK
    PLAYER_MODELGROUP_HAMMER,           // PLAYER_IA_HAMMER
    PLAYER_MODELGROUP_BOW_SLINGSHOT,    // PLAYER_IA_BOW
    PLAYER_MODELGROUP_BOW_SLINGSHOT,    // PLAYER_IA_BOW_FIRE
    PLAYER_MODELGROUP_BOW_SLINGSHOT,    // PLAYER_IA_BOW_ICE
    PLAYER_MODELGROUP_BOW_SLINGSHOT,    // PLAYER_IA_BOW_LIGHT
    PLAYER_MODELGROUP_BOW_SLINGSHOT,    // PLAYER_IA_BOW_0C
    PLAYER_MODELGROUP_BOW_SLINGSHOT,    // PLAYER_IA_BOW_0D
    PLAYER_MODELGROUP_BOW_SLINGSHOT,    // PLAYER_IA_BOW_0E
    PLAYER_MODELGROUP_BOW_SLINGSHOT,    // PLAYER_IA_SLINGSHOT
    PLAYER_MODELGROUP_HOOKSHOT,         // PLAYER_IA_HOOKSHOT
    PLAYER_MODELGROUP_HOOKSHOT,         // PLAYER_IA_LONGSHOT
    PLAYER_MODELGROUP_EXPLOSIVES,       // PLAYER_IA_BOMB
    PLAYER_MODELGROUP_EXPLOSIVES,       // PLAYER_IA_BOMBCHU
    PLAYER_MODELGROUP_BOOMERANG,        // PLAYER_IA_BOOMERANG
    PLAYER_MODELGROUP_DEFAULT,          // PLAYER_IA_MAGIC_SPELL_15
    PLAYER_MODELGROUP_DEFAULT,          // PLAYER_IA_MAGIC_SPELL_16
    PLAYER_MODELGROUP_BOW_SLINGSHOT,    // PLAYER_IA_MAGIC_SPELL_17
    PLAYER_MODELGROUP_DEFAULT,          // PLAYER_IA_FARORES_WIND
    PLAYER_MODELGROUP_DEFAULT,          // PLAYER_IA_NAYRUS_LOVE
    PLAYER_MODELGROUP_DEFAULT,          // PLAYER_IA_DINS_FIRE
    PLAYER_MODELGROUP_DEFAULT,          // PLAYER_IA_DEKU_NUT
    PLAYER_MODELGROUP_OCARINA,          // PLAYER_IA_OCARINA_FAIRY
    PLAYER_MODELGROUP_OOT,              // PLAYER_IA_OCARINA_OF_TIME
    PLAYER_MODELGROUP_BOTTLE,           // PLAYER_IA_BOTTLE
    PLAYER_MODELGROUP_BOTTLE,           // PLAYER_IA_BOTTLE_FISH
    PLAYER_MODELGROUP_BOTTLE,           // PLAYER_IA_BOTTLE_FIRE
    PLAYER_MODELGROUP_BOTTLE,           // PLAYER_IA_BOTTLE_BUG
    PLAYER_MODELGROUP_BOTTLE,           // PLAYER_IA_BOTTLE_POE
    PLAYER_MODELGROUP_BOTTLE,           // PLAYER_IA_BOTTLE_BIG_POE
    PLAYER_MODELGROUP_BOTTLE,           // PLAYER_IA_BOTTLE_RUTOS_LETTER
    PLAYER_MODELGROUP_BOTTLE,           // PLAYER_IA_BOTTLE_POTION_RED
    PLAYER_MODELGROUP_BOTTLE,           // PLAYER_IA_BOTTLE_POTION_BLUE
    PLAYER_MODELGROUP_BOTTLE,           // PLAYER_IA_BOTTLE_POTION_GREEN
    PLAYER_MODELGROUP_BOTTLE,           // PLAYER_IA_BOTTLE_MILK_FULL
    PLAYER_MODELGROUP_BOTTLE,           // PLAYER_IA_BOTTLE_MILK_HALF
    PLAYER_MODELGROUP_BOTTLE,           // PLAYER_IA_BOTTLE_FAIRY
    PLAYER_MODELGROUP_DEFAULT,          // PLAYER_IA_ZELDAS_LETTER
    PLAYER_MODELGROUP_DEFAULT,          // PLAYER_IA_WEIRD_EGG
    PLAYER_MODELGROUP_DEFAULT,          // PLAYER_IA_CHICKEN
    PLAYER_MODELGROUP_DEFAULT,          // PLAYER_IA_MAGIC_BEAN
    PLAYER_MODELGROUP_DEFAULT,          // PLAYER_IA_POCKET_EGG
    PLAYER_MODELGROUP_DEFAULT,          // PLAYER_IA_POCKET_CUCCO
    PLAYER_MODELGROUP_DEFAULT,          // PLAYER_IA_COJIRO
    PLAYER_MODELGROUP_DEFAULT,          // PLAYER_IA_ODD_MUSHROOM
    PLAYER_MODELGROUP_DEFAULT,          // PLAYER_IA_ODD_POTION
    PLAYER_MODELGROUP_DEFAULT,          // PLAYER_IA_POACHERS_SAW
    PLAYER_MODELGROUP_DEFAULT,          // PLAYER_IA_BROKEN_GORONS_SWORD
    PLAYER_MODELGROUP_DEFAULT,          // PLAYER_IA_PRESCRIPTION
    PLAYER_MODELGROUP_DEFAULT,          // PLAYER_IA_FROG
    PLAYER_MODELGROUP_DEFAULT,          // PLAYER_IA_EYEDROPS
    PLAYER_MODELGROUP_DEFAULT,          // PLAYER_IA_CLAIM_CHECK
    PLAYER_MODELGROUP_DEFAULT,          // PLAYER_IA_MASK_KEATON
    PLAYER_MODELGROUP_DEFAULT,          // PLAYER_IA_MASK_SKULL
    PLAYER_MODELGROUP_DEFAULT,          // PLAYER_IA_MASK_SPOOKY
    PLAYER_MODELGROUP_DEFAULT,          // PLAYER_IA_MASK_BUNNY_HOOD
    PLAYER_MODELGROUP_DEFAULT,          // PLAYER_IA_MASK_GORON
    PLAYER_MODELGROUP_DEFAULT,          // PLAYER_IA_MASK_ZORA
    PLAYER_MODELGROUP_DEFAULT,          // PLAYER_IA_MASK_GERUDO
    PLAYER_MODELGROUP_DEFAULT,          // PLAYER_IA_MASK_TRUTH
    PLAYER_MODELGROUP_DEFAULT,          // PLAYER_IA_LENS_OF_TRUTH
};

typedef struct EnvHazardTextTriggerEntry {
    /* 0x0 */ u8 flag;
    /* 0x2 */ u16 textId;
} EnvHazardTextTriggerEntry; // size = 0x4

EnvHazardTextTriggerEntry sEnvHazardTextTriggers[] = {
    { ENV_HAZARD_TEXT_TRIGGER_HOTROOM, 0x3040 },    // PLAYER_ENV_HAZARD_HOTROOM - 1
    { ENV_HAZARD_TEXT_TRIGGER_UNDERWATER, 0x401D }, // PLAYER_ENV_HAZARD_UNDERWATER_FLOOR - 1
    { 0, 0x0000 },                                  // PLAYER_ENV_HAZARD_SWIMMING - 1
    { ENV_HAZARD_TEXT_TRIGGER_UNDERWATER, 0x401D }, // PLAYER_ENV_HAZARD_UNDERWATER_FREE - 1
};

// Used to map model groups to model types for [animation, left hand, right hand, sheath, waist]
u8 gPlayerModelTypes[PLAYER_MODELGROUP_MAX][PLAYER_MODELGROUPENTRY_MAX] = {
    /* PLAYER_MODELGROUP_0 */
    { PLAYER_ANIMTYPE_2, PLAYER_MODELTYPE_LH_OPEN, PLAYER_MODELTYPE_RH_SHIELD, PLAYER_MODELTYPE_SHEATH_16,
      PLAYER_MODELTYPE_WAIST },
    /* PLAYER_MODELGROUP_CHILD_HYLIAN_SHIELD */
    { PLAYER_ANIMTYPE_1, PLAYER_MODELTYPE_LH_SWORD, PLAYER_MODELTYPE_RH_CLOSED, PLAYER_MODELTYPE_SHEATH_19,
      PLAYER_MODELTYPE_WAIST },
    /* PLAYER_MODELGROUP_SWORD_AND_SHIELD */
    { PLAYER_ANIMTYPE_1, PLAYER_MODELTYPE_LH_SWORD, PLAYER_MODELTYPE_RH_SHIELD, PLAYER_MODELTYPE_SHEATH_17,
      PLAYER_MODELTYPE_WAIST },
    /* PLAYER_MODELGROUP_DEFAULT */
    { PLAYER_ANIMTYPE_0, PLAYER_MODELTYPE_LH_OPEN, PLAYER_MODELTYPE_RH_OPEN, PLAYER_MODELTYPE_SHEATH_18,
      PLAYER_MODELTYPE_WAIST },
    /* PLAYER_MODELGROUP_4 */
    { PLAYER_ANIMTYPE_0, PLAYER_MODELTYPE_LH_OPEN, PLAYER_MODELTYPE_RH_OPEN, PLAYER_MODELTYPE_SHEATH_18,
      PLAYER_MODELTYPE_WAIST },
    /* PLAYER_MODELGROUP_BGS */
    { PLAYER_ANIMTYPE_3, PLAYER_MODELTYPE_LH_BGS, PLAYER_MODELTYPE_RH_CLOSED, PLAYER_MODELTYPE_SHEATH_19,
      PLAYER_MODELTYPE_WAIST },
    /* PLAYER_MODELGROUP_BOW_SLINGSHOT */
    { PLAYER_ANIMTYPE_4, PLAYER_MODELTYPE_LH_CLOSED, PLAYER_MODELTYPE_RH_BOW_SLINGSHOT, PLAYER_MODELTYPE_SHEATH_18,
      PLAYER_MODELTYPE_WAIST },
    /* PLAYER_MODELGROUP_EXPLOSIVES */
    { PLAYER_ANIMTYPE_5, PLAYER_MODELTYPE_LH_OPEN, PLAYER_MODELTYPE_RH_OPEN, PLAYER_MODELTYPE_SHEATH_18,
      PLAYER_MODELTYPE_WAIST },
    /* PLAYER_MODELGROUP_BOOMERANG */
    { PLAYER_ANIMTYPE_0, PLAYER_MODELTYPE_LH_BOOMERANG, PLAYER_MODELTYPE_RH_OPEN, PLAYER_MODELTYPE_SHEATH_18,
      PLAYER_MODELTYPE_WAIST },
    /* PLAYER_MODELGROUP_HOOKSHOT */
    { PLAYER_ANIMTYPE_4, PLAYER_MODELTYPE_LH_OPEN, PLAYER_MODELTYPE_RH_HOOKSHOT, PLAYER_MODELTYPE_SHEATH_18,
      PLAYER_MODELTYPE_WAIST },
    /* PLAYER_MODELGROUP_10 */
    { PLAYER_ANIMTYPE_3, PLAYER_MODELTYPE_LH_CLOSED, PLAYER_MODELTYPE_RH_CLOSED, PLAYER_MODELTYPE_SHEATH_18,
      PLAYER_MODELTYPE_WAIST },
    /* PLAYER_MODELGROUP_HAMMER */
    { PLAYER_ANIMTYPE_3, PLAYER_MODELTYPE_LH_HAMMER, PLAYER_MODELTYPE_RH_CLOSED, PLAYER_MODELTYPE_SHEATH_18,
      PLAYER_MODELTYPE_WAIST },
    /* PLAYER_MODELGROUP_OCARINA */
    { PLAYER_ANIMTYPE_0, PLAYER_MODELTYPE_LH_OPEN, PLAYER_MODELTYPE_RH_OCARINA, PLAYER_MODELTYPE_SHEATH_18,
      PLAYER_MODELTYPE_WAIST },
    /* PLAYER_MODELGROUP_OOT */
    { PLAYER_ANIMTYPE_0, PLAYER_MODELTYPE_LH_OPEN, PLAYER_MODELTYPE_RH_OOT, PLAYER_MODELTYPE_SHEATH_18,
      PLAYER_MODELTYPE_WAIST },
    /* PLAYER_MODELGROUP_BOTTLE */
    { PLAYER_ANIMTYPE_0, PLAYER_MODELTYPE_LH_BOTTLE, PLAYER_MODELTYPE_RH_OPEN, PLAYER_MODELTYPE_SHEATH_18,
      PLAYER_MODELTYPE_WAIST },
    /* PLAYER_MODELGROUP_SWORD */
    { PLAYER_ANIMTYPE_0, PLAYER_MODELTYPE_LH_SWORD, PLAYER_MODELTYPE_RH_OPEN, PLAYER_MODELTYPE_SHEATH_19,
      PLAYER_MODELTYPE_WAIST },
};

Gfx* sPlayerRightHandShieldDLs[PLAYER_SHIELD_MAX * 4] = {
    // PLAYER_SHIELD_NONE
    gLinkAdultRightHandClosedNearDL,
    gLinkChildRightHandClosedNearDL,
    gLinkAdultRightHandClosedFarDL,
    gLinkChildRightHandClosedFarDL,
    // PLAYER_SHIELD_DEKU
    gLinkAdultRightHandClosedNearDL,
    gLinkChildRightFistAndDekuShieldNearDL,
    gLinkAdultRightHandClosedFarDL,
    gLinkChildRightFistAndDekuShieldFarDL,
    // PLAYER_SHIELD_HYLIAN
    gLinkAdultRightHandHoldingHylianShieldNearDL,
    gLinkChildRightHandClosedNearDL,
    gLinkAdultRightHandHoldingHylianShieldFarDL,
    gLinkChildRightHandClosedFarDL,
    // PLAYER_SHIELD_MIRROR
    gLinkAdultRightHandHoldingMirrorShieldNearDL,
    gLinkChildRightHandClosedNearDL,
    gLinkAdultRightHandHoldingMirrorShieldFarDL,
    gLinkChildRightHandClosedFarDL,
};

Gfx* D_80125D28[(PLAYER_SHIELD_MAX + 2) * 4] = {
    // PLAYER_SHIELD_NONE
    gLinkAdultMasterSwordAndSheathNearDL,
    gLinkChildSwordAndSheathNearDL,
    gLinkAdultMasterSwordAndSheathFarDL,
    gLinkChildSwordAndSheathFarDL,
    // PLAYER_SHIELD_DEKU
    gLinkAdultMasterSwordAndSheathNearDL,
    gLinkChildDekuShieldSwordAndSheathNearDL,
    gLinkAdultMasterSwordAndSheathFarDL,
    gLinkChildDekuShieldSwordAndSheathFarDL,
    // PLAYER_SHIELD_HYLIAN
    gLinkAdultHylianShieldSwordAndSheathNearDL,
    gLinkChildHylianShieldSwordAndSheathNearDL,
    gLinkAdultHylianShieldSwordAndSheathFarDL,
    gLinkChildHylianShieldSwordAndSheathFarDL,
    // PLAYER_SHIELD_MIRROR
    gLinkAdultMirrorShieldSwordAndSheathNearDL,
    gLinkChildSwordAndSheathNearDL,
    gLinkAdultMirrorShieldSwordAndSheathFarDL,
    gLinkChildSwordAndSheathFarDL,
    // PLAYER_SHIELD_NONE (child, no sword)
    NULL,
    NULL,
    NULL,
    NULL,
    // PLAYER_SHIELD_DEKU (child, no sword)
    NULL,
    gLinkChildDekuShieldWithMatrixDL,
    NULL,
    gLinkChildDekuShieldWithMatrixDL,
};

Gfx* D_80125D88[(PLAYER_SHIELD_MAX + 2) * 4] = {
    // PLAYER_SHIELD_NONE
    gLinkAdultSheathNearDL,
    gLinkChildSheathNearDL,
    gLinkAdultSheathFarDL,
    gLinkChildSheathFarDL,
    // PLAYER_SHIELD_DEKU
    gLinkAdultSheathNearDL,
    gLinkChildDekuShieldAndSheathNearDL,
    gLinkAdultSheathFarDL,
    gLinkChildDekuShieldAndSheathFarDL,
    // PLAYER_SHIELD_HYLIAN
    gLinkAdultHylianShieldAndSheathNearDL,
    gLinkChildHylianShieldAndSheathNearDL,
    gLinkAdultHylianShieldAndSheathFarDL,
    gLinkChildHylianShieldAndSheathFarDL,
    // PLAYER_SHIELD_MIRROR
    gLinkAdultMirrorShieldAndSheathNearDL,
    gLinkChildSheathNearDL,
    gLinkAdultMirrorShieldAndSheathFarDL,
    gLinkChildSheathFarDL,
    // PLAYER_SHIELD_NONE (child, no sword)
    NULL,
    NULL,
    NULL,
    NULL,
    // PLAYER_SHIELD_DEKU (child, no sword)
    gLinkAdultSheathNearDL,
    gLinkChildDekuShieldWithMatrixDL,
    gLinkAdultSheathNearDL,
    gLinkChildDekuShieldWithMatrixDL,
};

Gfx* gPlayerLeftHandBgsDLs[] = {
    // biggoron sword
    gLinkAdultLeftHandHoldingBgsNearDL,
    gLinkChildLeftHandHoldingMasterSwordDL,
    gLinkAdultLeftHandHoldingBgsFarDL,
    gLinkChildLeftHandHoldingMasterSwordDL,
    // broken giant knife
    gLinkAdultHandHoldingBrokenGiantsKnifeDL,
    gLinkChildLeftHandHoldingMasterSwordDL,
    gLinkAdultHandHoldingBrokenGiantsKnifeFarDL,
    gLinkChildLeftHandHoldingMasterSwordDL,
};

Gfx* gPlayerLeftHandOpenDLs[] = {
    gLinkAdultLeftHandNearDL,
    gLinkChildLeftHandNearDL,
    gLinkAdultLeftHandFarDL,
    gLinkChildLeftHandFarDL,
};

Gfx* gPlayerLeftHandClosedDLs[] = {
    gLinkAdultLeftHandClosedNearDL,
    gLinkChildLeftFistNearDL,
    gLinkAdultLeftHandClosedFarDL,
    gLinkChildLeftFistFarDL,
};

// Identical to `sPlayerLeftHandSwordDLs` and unused
Gfx* sPlayerLeftHandSwordDLs2[] = {
    gLinkAdultLeftHandHoldingMasterSwordNearDL,
    gLinkChildLeftFistAndKokiriSwordNearDL,
    gLinkAdultLeftHandHoldingMasterSwordFarDL,
    gLinkChildLeftFistAndKokiriSwordFarDL,
};

Gfx* sPlayerLeftHandSwordDLs[] = {
    gLinkAdultLeftHandHoldingMasterSwordNearDL,
    gLinkChildLeftFistAndKokiriSwordNearDL,
    gLinkAdultLeftHandHoldingMasterSwordFarDL,
    gLinkChildLeftFistAndKokiriSwordFarDL,
};

Gfx* sPlayerRightHandOpenDLs[] = {
    gLinkAdultRightHandNearDL,
    gLinkChildRightHandNearDL,
    gLinkAdultRightHandFarDL,
    gLinkChildRightHandFarDL,
};

Gfx* sPlayerRightHandClosedDLs[] = {
    gLinkAdultRightHandClosedNearDL,
    gLinkChildRightHandClosedNearDL,
    gLinkAdultRightHandClosedFarDL,
    gLinkChildRightHandClosedFarDL,
};

Gfx* sPlayerRightHandBowSlingshotDLs[] = {
    gLinkAdultRightHandHoldingBowNearDL,
    gLinkChildRightHandHoldingSlingshotNearDL,
    gLinkAdultRightHandHoldingBowFarDL,
    gLinkChildRightHandHoldingSlingshotFarDL,
};

Gfx* D_80125E78[] = {
    gLinkAdultMasterSwordAndSheathNearDL,
    gLinkChildSwordAndSheathNearDL,
    gLinkAdultMasterSwordAndSheathFarDL,
    gLinkChildSwordAndSheathFarDL,
};

Gfx* D_80125E88[] = {
    gLinkAdultSheathNearDL,
    gLinkChildSheathNearDL,
    gLinkAdultSheathFarDL,
    gLinkChildSheathFarDL,
};

Gfx* sPlayerWaistDLs[] = {
    gLinkAdultWaistNearDL,
    gLinkChildWaistNearDL,
    gLinkAdultWaistFarDL,
    gLinkChildWaistFarDL,
};

// Identical to `sPlayerRightHandBowSlingshotDLs` and unused
Gfx* sPlayerRightHandBowSlingshotDLs2[] = {
    gLinkAdultRightHandHoldingBowNearDL,
    gLinkChildRightHandHoldingSlingshotNearDL,
    gLinkAdultRightHandHoldingBowFarDL,
    gLinkChildRightHandHoldingSlingshotFarDL,
};

Gfx* sPlayerRightHandOcarinaDLs[] = {
    gLinkAdultRightHandHoldingOotNearDL,
    gLinkChildRightHandHoldingFairyOcarinaNearDL,
    gLinkAdultRightHandHoldingOotFarDL,
    gLinkChildRightHandHoldingFairyOcarinaFarDL,
};

Gfx* sPlayerRightHandOotDLs[] = {
    gLinkAdultRightHandHoldingOotNearDL,
    gLinkChildRightHandAndOotNearDL,
    gLinkAdultRightHandHoldingOotFarDL,
    gLinkChildRightHandHoldingOOTFarDL,
};

Gfx* sPlayerRightHandHookshotDLs[] = {
    gLinkAdultRightHandHoldingHookshotNearDL,
    gLinkChildRightHandNearDL,
    gLinkAdultRightHandHoldingHookshotNearDL, // The 'far' display list exists but is not used
    gLinkChildRightHandFarDL,
};

Gfx* sPlayerLeftHandHammerDLs[] = {
    gLinkAdultLeftHandHoldingHammerNearDL,
    gLinkChildLeftHandNearDL,
    gLinkAdultLeftHandHoldingHammerFarDL,
    gLinkChildLeftHandFarDL,
};

Gfx* gPlayerLeftHandBoomerangDLs[] = {
    gLinkAdultLeftHandNearDL,
    gLinkChildLeftFistAndBoomerangNearDL,
    gLinkAdultLeftHandFarDL,
    gLinkChildLeftFistAndBoomerangFarDL,
};

Gfx* sPlayerLeftHandBottleDLs[] = {
    gLinkAdultLeftHandOutNearDL,
    gLinkChildLeftHandUpNearDL,
    gLinkAdultLeftHandOutNearDL,
    gLinkChildLeftHandUpNearDL,
};

Gfx* sFirstPersonLeftForearmDLs[] = {
    gLinkAdultRightArmOutNearDL,
    NULL,
};

Gfx* sFirstPersonLeftHandDLs[] = {
    gLinkAdultRightHandOutNearDL,
    NULL,
};

Gfx* sFirstPersonRightShoulderDLs[] = {
    gLinkAdultRightShoulderNearDL,
    gLinkChildRightShoulderNearDL,
};

Gfx* sFirstPersonForearmDLs[] = {
    gLinkAdultLeftArmOutNearDL,
    NULL,
};

Gfx* sFirstPersonRightHandHoldingWeaponDLs[] = {
    gLinkAdultRightHandHoldingBowFirstPersonDL,
    gLinkChildRightArmStretchedSlingshotDL,
};

// Indexed by model types (left hand, right hand, sheath or waist)
Gfx** sPlayerDListGroups[PLAYER_MODELTYPE_MAX] = {
    gPlayerLeftHandOpenDLs,           // PLAYER_MODELTYPE_LH_OPEN
    gPlayerLeftHandClosedDLs,         // PLAYER_MODELTYPE_LH_CLOSED
    sPlayerLeftHandSwordDLs,          // PLAYER_MODELTYPE_LH_SWORD
    sPlayerLeftHandSwordDLs2,         // PLAYER_MODELTYPE_LH_SWORD_2
    gPlayerLeftHandBgsDLs,            // PLAYER_MODELTYPE_LH_BGS
    sPlayerLeftHandHammerDLs,         // PLAYER_MODELTYPE_LH_HAMMER
    gPlayerLeftHandBoomerangDLs,      // PLAYER_MODELTYPE_LH_BOOMERANG
    sPlayerLeftHandBottleDLs,         // PLAYER_MODELTYPE_LH_BOTTLE
    sPlayerRightHandOpenDLs,          // PLAYER_MODELTYPE_RH_OPEN
    sPlayerRightHandClosedDLs,        // PLAYER_MODELTYPE_RH_CLOSED
    sPlayerRightHandShieldDLs,        // PLAYER_MODELTYPE_RH_SHIELD
    sPlayerRightHandBowSlingshotDLs,  // PLAYER_MODELTYPE_RH_BOW_SLINGSHOT
    sPlayerRightHandBowSlingshotDLs2, // PLAYER_MODELTYPE_RH_BOW_SLINGSHOT_2
    sPlayerRightHandOcarinaDLs,       // PLAYER_MODELTYPE_RH_OCARINA
    sPlayerRightHandOotDLs,           // PLAYER_MODELTYPE_RH_OOT
    sPlayerRightHandHookshotDLs,      // PLAYER_MODELTYPE_RH_HOOKSHOT
    D_80125E78,                       // PLAYER_MODELTYPE_SHEATH_16
    D_80125E88,                       // PLAYER_MODELTYPE_SHEATH_17
    D_80125D28,                       // PLAYER_MODELTYPE_SHEATH_18
    D_80125D88,                       // PLAYER_MODELTYPE_SHEATH_19
    sPlayerWaistDLs,                  // PLAYER_MODELTYPE_WAIST
};

Gfx gCullBackDList[] = {
    gsSPSetGeometryMode(G_CULL_BACK),
    gsSPEndDisplayList(),
};

Gfx gCullFrontDList[] = {
    gsSPSetGeometryMode(G_CULL_FRONT),
    gsSPEndDisplayList(),
};

Vec3f* sCurBodyPartPos;
s32 sDListsLodOffset;
Vec3f sGetItemRefPos;
s32 sLeftHandType;
s32 sRightHandType;

void Player_SetBootData(PlayState* play, Player* this) {
    s32 currentBoots;
    s16* bootRegs;

    REG(27) = 2000;
    REG(48) = 370;

    currentBoots = this->currentBoots;
    if (currentBoots == PLAYER_BOOTS_KOKIRI) {
        if (!LINK_IS_ADULT) {
            currentBoots = PLAYER_BOOTS_KOKIRI_CHILD;
        }
    } else if (currentBoots == PLAYER_BOOTS_IRON) {
        if (this->stateFlags1 & PLAYER_STATE1_27) {
            currentBoots = PLAYER_BOOTS_IRON_UNDERWATER;
        }
        REG(27) = 500;
        REG(48) = 100;
    }

    bootRegs = sBootData[currentBoots];
    REG(19) = bootRegs[0];
    REG(30) = bootRegs[1];
    REG(32) = bootRegs[2];
    REG(34) = bootRegs[3];
    REG(35) = bootRegs[4];
    REG(36) = bootRegs[5];
    REG(37) = bootRegs[6];
    REG(38) = bootRegs[7];
    R_DECELERATE_RATE = bootRegs[8];
    R_RUN_SPEED_LIMIT = bootRegs[9];
    REG(68) = bootRegs[10];
    REG(69) = bootRegs[11];
    IREG(66) = bootRegs[12];
    IREG(67) = bootRegs[13];
    IREG(68) = bootRegs[14];
    IREG(69) = bootRegs[15];
    MREG(95) = bootRegs[16];

    if (play->roomCtx.curRoom.type == ROOM_TYPE_INDOORS) {
        R_RUN_SPEED_LIMIT = 500;
    }
}

int Player_InBlockingCsMode(PlayState* play, Player* this) {
    return (this->stateFlags1 & (PLAYER_STATE1_DEAD | PLAYER_STATE1_29)) || (this->csAction != PLAYER_CSACTION_NONE) ||
           (play->transitionTrigger == TRANS_TRIGGER_START) || (this->stateFlags1 & PLAYER_STATE1_0) ||
           (this->stateFlags3 & PLAYER_STATE3_FLYING_WITH_HOOKSHOT) ||
           ((gSaveContext.magicState != MAGIC_STATE_IDLE) && (Player_ActionToMagicSpell(this, this->itemAction) >= 0));
}

int Player_InCsMode(PlayState* play) {
    Player* this = GET_PLAYER(play);

    return Player_InBlockingCsMode(play, this) || (this->unk_6AD == 4);
}

/**
 * Checks if Player is currently locked onto a hostile actor.
 * `PLAYER_STATE1_HOSTILE_LOCK_ON` controls Player's "battle" response to hostile actors.
 *
 * Note that within Player, `Player_UpdateHostileLockOn` exists, which updates the flag and also returns the check.
 * Player can use this function instead if the flag should be checked, but not updated.
 */
s32 Player_CheckHostileLockOn(Player* this) {
    return (this->stateFlags1 & PLAYER_STATE1_HOSTILE_LOCK_ON);
}

int Player_IsChildWithHylianShield(Player* this) {
    return gSaveContext.save.linkAge != LINK_AGE_ADULT && (this->currentShield == PLAYER_SHIELD_HYLIAN);
}

s32 Player_ActionToModelGroup(Player* this, s32 itemAction) {
    s32 modelGroup = sActionModelGroups[itemAction];

    if ((modelGroup == PLAYER_MODELGROUP_SWORD_AND_SHIELD) && Player_IsChildWithHylianShield(this)) {
        // child, using kokiri sword with hylian shield equipped
        return PLAYER_MODELGROUP_CHILD_HYLIAN_SHIELD;
    } else {
        return modelGroup;
    }
}

void Player_SetModelsForHoldingShield(Player* this) {
    if ((this->stateFlags1 & PLAYER_STATE1_SHIELDING) &&
        ((this->itemAction < 0) || (this->itemAction == this->heldItemAction))) {
        if (!Player_HoldsTwoHandedWeapon(this) && !Player_IsChildWithHylianShield(this)) {
            this->rightHandType = PLAYER_MODELTYPE_RH_SHIELD;
            this->rightHandDLists =
                sPlayerDListGroups[PLAYER_MODELTYPE_RH_SHIELD] + ((void)0, gSaveContext.save.linkAge);
            if (this->sheathType == PLAYER_MODELTYPE_SHEATH_18) {
                this->sheathType = PLAYER_MODELTYPE_SHEATH_16;
            } else if (this->sheathType == PLAYER_MODELTYPE_SHEATH_19) {
                this->sheathType = PLAYER_MODELTYPE_SHEATH_17;
            }
            this->sheathDLists = sPlayerDListGroups[this->sheathType] + ((void)0, gSaveContext.save.linkAge);
            this->modelAnimType = PLAYER_ANIMTYPE_2;
            this->itemAction = -1;
        }
    }
}

void Player_SetModels(Player* this, s32 modelGroup) {
    this->leftHandType = gPlayerModelTypes[modelGroup][PLAYER_MODELGROUPENTRY_LEFT_HAND];
    this->rightHandType = gPlayerModelTypes[modelGroup][PLAYER_MODELGROUPENTRY_RIGHT_HAND];
    this->sheathType = gPlayerModelTypes[modelGroup][PLAYER_MODELGROUPENTRY_SHEATH];

    this->leftHandDLists = sPlayerDListGroups[gPlayerModelTypes[modelGroup][PLAYER_MODELGROUPENTRY_LEFT_HAND]] +
                           ((void)0, gSaveContext.save.linkAge);
    this->rightHandDLists = sPlayerDListGroups[gPlayerModelTypes[modelGroup][PLAYER_MODELGROUPENTRY_RIGHT_HAND]] +
                            ((void)0, gSaveContext.save.linkAge);
    this->sheathDLists = sPlayerDListGroups[gPlayerModelTypes[modelGroup][PLAYER_MODELGROUPENTRY_SHEATH]] +
                         ((void)0, gSaveContext.save.linkAge);
    this->waistDLists = sPlayerDListGroups[gPlayerModelTypes[modelGroup][PLAYER_MODELGROUPENTRY_WAIST]] +
                        ((void)0, gSaveContext.save.linkAge);

    Player_SetModelsForHoldingShield(this);
}

void Player_SetModelGroup(Player* this, s32 modelGroup) {
    this->modelGroup = modelGroup;

    if (modelGroup == PLAYER_MODELGROUP_CHILD_HYLIAN_SHIELD) {
        this->modelAnimType = PLAYER_ANIMTYPE_0;
    } else {
        this->modelAnimType = gPlayerModelTypes[modelGroup][PLAYER_MODELGROUPENTRY_ANIM];
    }

    if ((this->modelAnimType < PLAYER_ANIMTYPE_3) && (this->currentShield == PLAYER_SHIELD_NONE)) {
        this->modelAnimType = PLAYER_ANIMTYPE_0;
    }

    Player_SetModels(this, modelGroup);
}

void func_8008EC70(Player* this) {
    this->itemAction = this->heldItemAction;
    Player_SetModelGroup(this, Player_ActionToModelGroup(this, this->heldItemAction));
    this->unk_6AD = 0;
}

void Player_SetEquipmentData(PlayState* play, Player* this) {
    if (this->csAction != PLAYER_CSACTION_86) {
        this->currentShield = SHIELD_EQUIP_TO_PLAYER(CUR_EQUIP_VALUE(EQUIP_TYPE_SHIELD));
        this->currentTunic = TUNIC_EQUIP_TO_PLAYER(CUR_EQUIP_VALUE(EQUIP_TYPE_TUNIC));
        this->currentBoots = BOOTS_EQUIP_TO_PLAYER(CUR_EQUIP_VALUE(EQUIP_TYPE_BOOTS));
        this->currentSwordItemId = B_BTN_ITEM;
        Player_SetModelGroup(this, Player_ActionToModelGroup(this, this->heldItemAction));
        Player_SetBootData(play, this);
    }
}

void Player_UpdateBottleHeld(PlayState* play, Player* this, s32 item, s32 itemAction) {
    Inventory_UpdateBottleItem(play, item, this->heldItemButton);

    if (item != ITEM_BOTTLE_EMPTY) {
        this->heldItemId = item;
        this->heldItemAction = itemAction;
    }

    this->itemAction = itemAction;
}

void Player_ReleaseLockOn(Player* this) {
    this->focusActor = NULL;
    this->stateFlags2 &= ~PLAYER_STATE2_LOCK_ON_WITH_SWITCH;
}

/**
 * This function aims to clear Z-Target related state when it isn't in use.
 * It also handles setting a specific free fall related state that is interntwined with Z-Targeting.
 * TODO: Learn more about this and give a name to PLAYER_STATE1_19
 */
void Player_ClearZTargeting(Player* this) {
    if ((this->actor.bgCheckFlags & BGCHECKFLAG_GROUND) ||
        (this->stateFlags1 & (PLAYER_STATE1_21 | PLAYER_STATE1_23 | PLAYER_STATE1_27)) ||
        (!(this->stateFlags1 & (PLAYER_STATE1_18 | PLAYER_STATE1_19)) &&
         ((this->actor.world.pos.y - this->actor.floorHeight) < 100.0f))) {
        this->stateFlags1 &= ~(PLAYER_STATE1_Z_TARGETING | PLAYER_STATE1_FRIENDLY_ACTOR_FOCUS | PLAYER_STATE1_PARALLEL |
                               PLAYER_STATE1_18 | PLAYER_STATE1_19 | PLAYER_STATE1_LOCK_ON_FORCED_TO_RELEASE);
    } else if (!(this->stateFlags1 & (PLAYER_STATE1_18 | PLAYER_STATE1_19 | PLAYER_STATE1_21))) {
        this->stateFlags1 |= PLAYER_STATE1_19;
    }

    Player_ReleaseLockOn(this);
}

/**
 * Sets the "auto lock-on actor" to lock onto an actor without Player's input.
 * This function will first release any existing lock-on or (try to) release parallel.
 *
 * When using Switch Targeting, it is not possible to carry an auto lock-on actor into a normal
 * lock-on when the auto lock-on is finished.
 * This is because the `PLAYER_STATE2_LOCK_ON_WITH_SWITCH` flag is never set with an auto lock-on.
 * With Hold Targeting it is possible to keep the auto lock-on going by keeping the Z button held down.
 *
 * The auto lock-on is considered "friendly" even if the actor is actually hostile. If the auto lock-on is hostile,
 * Player's battle response will not occur (if he is actionable) and the camera behaves differently.
 * When transitioning from auto lock-on to normal lock-on (with Hold Targeting) there will be a noticeable change
 * when it switches from "friendly" mode to "hostile" mode.
 */
void Player_SetAutoLockOnActor(PlayState* play, Actor* actor) {
    Player* this = GET_PLAYER(play);

    Player_ClearZTargeting(this);
    this->focusActor = actor;
    this->autoLockOnActor = actor;
    this->stateFlags1 |= PLAYER_STATE1_FRIENDLY_ACTOR_FOCUS;
    Camera_SetViewParam(Play_GetCamera(play, CAM_ID_MAIN), CAM_VIEW_TARGET, actor);
    Camera_RequestMode(Play_GetCamera(play, CAM_ID_MAIN), CAM_MODE_Z_TARGET_FRIENDLY);
}

s32 func_8008EF30(PlayState* play) {
    Player* this = GET_PLAYER(play);

    return (this->stateFlags1 & PLAYER_STATE1_23);
}

s32 func_8008EF44(PlayState* play, s32 ammo) {
    play->shootingGalleryStatus = ammo + 1;
    return 1;
}

int Player_IsBurningStickInRange(PlayState* play, Vec3f* pos, f32 xzRange, f32 yRange) {
    Player* this = GET_PLAYER(play);
    Vec3f diff;
    s32 pad;

    if ((this->heldItemAction == PLAYER_IA_DEKU_STICK) && (this->unk_860 != 0)) {
        Math_Vec3f_Diff(&this->meleeWeaponInfo[0].posA, pos, &diff);
        return ((SQ(diff.x) + SQ(diff.z)) <= SQ(xzRange)) && (0.0f <= diff.y) && (diff.y <= yRange);
    } else {
        return false;
    }
}

s32 Player_GetStrength(void) {
    s32 strengthUpgrade = CUR_UPG_VALUE(UPG_STRENGTH);

    if (LINK_IS_ADULT) {
        return strengthUpgrade;
    } else if (strengthUpgrade != 0) {
        return PLAYER_STR_BRACELET;
    } else {
        return PLAYER_STR_NONE;
    }
}

u8 Player_GetMask(PlayState* play) {
    Player* this = GET_PLAYER(play);

    return this->currentMask;
}

Player* Player_UnsetMask(PlayState* play) {
    Player* this = GET_PLAYER(play);

    this->currentMask = PLAYER_MASK_NONE;

    return this;
}

s32 Player_HasMirrorShieldEquipped(PlayState* play) {
    Player* this = GET_PLAYER(play);

    return (this->currentShield == PLAYER_SHIELD_MIRROR);
}

int Player_HasMirrorShieldSetToDraw(PlayState* play) {
    Player* this = GET_PLAYER(play);

    return (this->rightHandType == PLAYER_MODELTYPE_RH_SHIELD) && (this->currentShield == PLAYER_SHIELD_MIRROR);
}

s32 Player_ActionToMagicSpell(Player* this, s32 itemAction) {
    s32 magicSpell = itemAction - PLAYER_IA_MAGIC_SPELL_15;

    if ((magicSpell >= 0) && (magicSpell < 6)) {
        return magicSpell;
    } else {
        return -1;
    }
}

int Player_HoldsHookshot(Player* this) {
    return (this->heldItemAction == PLAYER_IA_HOOKSHOT) || (this->heldItemAction == PLAYER_IA_LONGSHOT);
}

int func_8008F128(Player* this) {
    return Player_HoldsHookshot(this) && (this->heldActor == NULL);
}

s32 Player_ActionToMeleeWeapon(s32 itemAction) {
    s32 meleeWeapon = itemAction - PLAYER_IA_FISHING_POLE;

    if ((meleeWeapon > 0) && (meleeWeapon < 6)) {
        return meleeWeapon;
    } else {
        return 0;
    }
}

s32 Player_GetMeleeWeaponHeld(Player* this) {
    return Player_ActionToMeleeWeapon(this->heldItemAction);
}

s32 Player_HoldsTwoHandedWeapon(Player* this) {
    if ((this->heldItemAction >= PLAYER_IA_SWORD_BIGGORON) && (this->heldItemAction <= PLAYER_IA_HAMMER)) {
        return 1;
    } else {
        return 0;
    }
}

int Player_HoldsBrokenKnife(Player* this) {
    return (this->heldItemAction == PLAYER_IA_SWORD_BIGGORON) &&
           (gSaveContext.save.info.playerData.swordHealth <= 0.0f);
}

s32 Player_ActionToBottle(Player* this, s32 itemAction) {
    s32 bottle = itemAction - PLAYER_IA_BOTTLE;

    if ((bottle >= 0) && (bottle < 13)) {
        return bottle;
    } else {
        return -1;
    }
}

s32 Player_GetBottleHeld(Player* this) {
    return Player_ActionToBottle(this, this->heldItemAction);
}

s32 Player_ActionToExplosive(Player* this, s32 itemAction) {
    s32 explosive = itemAction - PLAYER_IA_BOMB;

    if ((explosive >= 0) && (explosive < 2)) {
        return explosive;
    } else {
        return -1;
    }
}

s32 Player_GetExplosiveHeld(Player* this) {
    return Player_ActionToExplosive(this, this->heldItemAction);
}

s32 func_8008F2BC(Player* this, s32 itemAction) {
    s32 sword = 0;

    if (itemAction != PLAYER_IA_SWORD_CS) {
        sword = itemAction - PLAYER_IA_SWORD_MASTER;
        if ((sword < 0) || (sword >= 3)) {
            goto return_neg;
        }
    }

    return sword;

return_neg:
    return -1;
}

s32 Player_GetEnvironmentalHazard(PlayState* play) {
    Player* this = GET_PLAYER(play);
    EnvHazardTextTriggerEntry* triggerEntry;
    s32 envHazard;

    if (play->roomCtx.curRoom.environmentType == ROOM_ENV_HOT) { // Room is hot
        envHazard = PLAYER_ENV_HAZARD_HOTROOM - 1;
    } else if ((this->underwaterTimer > 80) &&
               ((this->currentBoots == PLAYER_BOOTS_IRON) || (this->underwaterTimer >= 300))) {
        envHazard = ((this->currentBoots == PLAYER_BOOTS_IRON) && (this->actor.bgCheckFlags & BGCHECKFLAG_GROUND))
                        ? (PLAYER_ENV_HAZARD_UNDERWATER_FLOOR - 1)
                        : (PLAYER_ENV_HAZARD_UNDERWATER_FREE - 1);
    } else if (this->stateFlags1 & PLAYER_STATE1_27) { // Swimming
        envHazard = PLAYER_ENV_HAZARD_SWIMMING - 1;
    } else {
        return PLAYER_ENV_HAZARD_NONE;
    }

    triggerEntry = &sEnvHazardTextTriggers[envHazard];
    if (!Player_InCsMode(play)) {
        if ((triggerEntry->flag != 0) && !(gSaveContext.envHazardTextTriggerFlags & triggerEntry->flag) &&
            (((envHazard == (PLAYER_ENV_HAZARD_HOTROOM - 1)) && (this->currentTunic != PLAYER_TUNIC_GORON)) ||
             (((envHazard == (PLAYER_ENV_HAZARD_UNDERWATER_FLOOR - 1)) ||
               (envHazard == (PLAYER_ENV_HAZARD_UNDERWATER_FREE - 1))) &&
              (this->currentBoots == PLAYER_BOOTS_IRON) && (this->currentTunic != PLAYER_TUNIC_ZORA)))) {
            Message_StartTextbox(play, triggerEntry->textId, NULL);
            gSaveContext.envHazardTextTriggerFlags |= triggerEntry->flag;
        }
    }

    return envHazard + 1;
}

u8 sPlayerFaces[PLAYER_FACE_MAX][PLAYER_FACEPART_MAX] = {
    // The first 6 faces defined must be default blinking faces. See relevant code in `Player_UpdateCommon`.
    { PLAYER_EYES_OPEN, PLAYER_MOUTH_CLOSED },   // PLAYER_FACE_NEUTRAL
    { PLAYER_EYES_HALF, PLAYER_MOUTH_CLOSED },   // PLAYER_FACE_NEUTRAL_BLINKING_HALF
    { PLAYER_EYES_CLOSED, PLAYER_MOUTH_CLOSED }, // PLAYER_FACE_NEUTRAL_BLINKING_CLOSED

    // This duplicate set of blinking faces is defined because Player will choose between the first and second set
    // based on gameplayFrames. See relevant code in `Player_UpdateCommon`.
    // This, in theory, allows for psuedo-random variance in the faces used. But in practice, duplicate faces are used.
    { PLAYER_EYES_OPEN, PLAYER_MOUTH_CLOSED },   // PLAYER_FACE_NEUTRAL_2
    { PLAYER_EYES_HALF, PLAYER_MOUTH_CLOSED },   // PLAYER_FACE_NEUTRAL_BLINKING_HALF_2
    { PLAYER_EYES_CLOSED, PLAYER_MOUTH_CLOSED }, // PLAYER_FACE_NEUTRAL_BLINKING_CLOSED_2

    // The rest of these faces go unused. Face data encoded within animations handles all other faces.
    { PLAYER_EYES_RIGHT, PLAYER_MOUTH_CLOSED }, // PLAYER_FACE_LOOK_RIGHT
    { PLAYER_EYES_WIDE, PLAYER_MOUTH_HALF },    // PLAYER_FACE_SURPRISED
    { PLAYER_EYES_WINCING, PLAYER_MOUTH_OPEN }, // PLAYER_FACE_HURT
    { PLAYER_EYES_OPEN, PLAYER_MOUTH_OPEN },    // PLAYER_FACE_GASP
    { PLAYER_EYES_LEFT, PLAYER_MOUTH_CLOSED },  // PLAYER_FACE_LOOK_LEFT
    { PLAYER_EYES_RIGHT, PLAYER_MOUTH_CLOSED }, // PLAYER_FACE_LOOK_RIGHT_2
    { PLAYER_EYES_CLOSED, PLAYER_MOUTH_OPEN },  // PLAYER_FACE_EYES_CLOSED_MOUTH_OPEN
    { PLAYER_EYES_HALF, PLAYER_MOUTH_HALF },    // PLAYER_FACE_OPENING
    { PLAYER_EYES_OPEN, PLAYER_MOUTH_OPEN },    // PLAYER_FACE_EYES_AND_MOUTH_OPEN
    { PLAYER_EYES_OPEN, PLAYER_MOUTH_CLOSED },  // PLAYER_FACE_NEUTRAL_3
};

/**
 * Link's eyes and mouth textures are placed at the exact same place in adult and child Link's respective object files.
 * This allows the array to only contain the symbols for one file and have it apply to both. This is a problem for
 * shiftability, and changes will need to be made in the code to account for this in a modding scenario. The symbols
 * from adult Link's object are used here.
 */
#ifndef AVOID_UB
void* sEyeTextures[PLAYER_EYES_MAX] = {
    gLinkAdultEyesOpenTex,    // PLAYER_EYES_OPEN
    gLinkAdultEyesHalfTex,    // PLAYER_EYES_HALF
    gLinkAdultEyesClosedfTex, // PLAYER_EYES_CLOSED
    gLinkAdultEyesLeftTex,    // PLAYER_EYES_LEFT
    gLinkAdultEyesRightTex,   // PLAYER_EYES_RIGHT
    gLinkAdultEyesWideTex,    // PLAYER_EYES_WIDE
    gLinkAdultEyesDownTex,    // PLAYER_EYES_DOWN
    gLinkAdultEyesWincingTex, // PLAYER_EYES_WINCING
};

void* sMouthTextures[PLAYER_MOUTH_MAX] = {
    gLinkAdultMouthClosedTex, // PLAYER_MOUTH_CLOSED
    gLinkAdultMouthHalfTex,   // PLAYER_MOUTH_HALF
    gLinkAdultMouthOpenTex,   // PLAYER_MOUTH_OPEN
    gLinkAdultMouthSmileTex,  // PLAYER_MOUTH_SMILE
};
#else
// Defining `AVOID_UB` will use a 2D array instead and properly use the child link pointers to allow for shifting.
void* sEyeTextures[][PLAYER_EYES_MAX] = {
    {
        gLinkAdultEyesOpenTex,    // PLAYER_EYES_OPEN
        gLinkAdultEyesHalfTex,    // PLAYER_EYES_HALF
        gLinkAdultEyesClosedfTex, // PLAYER_EYES_CLOSED
        gLinkAdultEyesLeftTex,    // PLAYER_EYES_LEFT
        gLinkAdultEyesRightTex,   // PLAYER_EYES_RIGHT
        gLinkAdultEyesWideTex,    // PLAYER_EYES_WIDE
        gLinkAdultEyesDownTex,    // PLAYER_EYES_DOWN
        gLinkAdultEyesWincingTex, // PLAYER_EYES_WINCING
    },
    {
        gLinkChildEyesOpenTex,    // PLAYER_EYES_OPEN
        gLinkChildEyesHalfTex,    // PLAYER_EYES_HALF
        gLinkChildEyesClosedfTex, // PLAYER_EYES_CLOSED
        gLinkChildEyesLeftTex,    // PLAYER_EYES_LEFT
        gLinkChildEyesRightTex,   // PLAYER_EYES_RIGHT
        gLinkChildEyesWideTex,    // PLAYER_EYES_WIDE
        gLinkChildEyesDownTex,    // PLAYER_EYES_DOWN
        gLinkChildEyesWincingTex, // PLAYER_EYES_WINCING
    },
};

void* sMouthTextures[][PLAYER_MOUTH_MAX] = {
    {
        gLinkAdultMouthClosedTex, // PLAYER_MOUTH_CLOSED
        gLinkAdultMouthHalfTex,   // PLAYER_MOUTH_HALF
        gLinkAdultMouthOpenTex,   // PLAYER_MOUTH_OPEN
        gLinkAdultMouthSmileTex,  // PLAYER_MOUTH_SMILE
    },
    {
        gLinkChildMouthClosedTex, // PLAYER_MOUTH_CLOSED
        gLinkChildMouthHalfTex,   // PLAYER_MOUTH_HALF
        gLinkChildMouthOpenTex,   // PLAYER_MOUTH_OPEN
        gLinkChildMouthSmileTex,  // PLAYER_MOUTH_SMILE
    },
};
#endif

Color_RGB8 sTunicColors[PLAYER_TUNIC_MAX] = {
    { 30, 105, 27 }, // PLAYER_TUNIC_KOKIRI
    { 100, 20, 0 },  // PLAYER_TUNIC_GORON
    { 0, 60, 100 },  // PLAYER_TUNIC_ZORA
};

Color_RGB8 sGauntletColors[] = {
    { 255, 255, 255 },
    { 254, 207, 15 },
};

Gfx* sBootDListGroups[][2] = {
    { gLinkAdultLeftIronBootDL, gLinkAdultRightIronBootDL },   // PLAYER_BOOTS_IRON
    { gLinkAdultLeftHoverBootDL, gLinkAdultRightHoverBootDL }, // PLAYER_BOOTS_HOVER
};

void Player_DrawImpl(PlayState* play, void** skeleton, Vec3s* jointTable, s32 dListCount, s32 lod, s32 tunic, s32 boots,
                     s32 face, OverrideLimbDrawOpa overrideLimbDraw, PostLimbDrawOpa postLimbDraw, void* data) {
    Color_RGB8* color;
    s32 eyesIndex;
    s32 mouthIndex;

    // Player's animation data includes eyes and mouth indices for which texture to use on a given frame.
    // Despite being accessed as "the x component of the 22nd limb", the eyes and mouth indices are stored in 2
    // additional bytes tacked onto the end of the limb rotation data for a given animation frame.
    eyesIndex = (jointTable[22].x & 0xF) - 1;
    mouthIndex = (jointTable[22].x >> 4) - 1;

    OPEN_DISPS(play->state.gfxCtx, "../z_player_lib.c", 1721);

    // If the eyes index provided by the animation is negative, use the value provided by the `face` argument instead
    if (eyesIndex < 0) {
        eyesIndex = sPlayerFaces[face][PLAYER_FACEPART_EYES];
    }

#ifndef AVOID_UB
    gSPSegment(POLY_OPA_DISP++, 0x08, SEGMENTED_TO_VIRTUAL(sEyeTextures[eyesIndex]));
#else
    gSPSegment(POLY_OPA_DISP++, 0x08, SEGMENTED_TO_VIRTUAL(sEyeTextures[gSaveContext.save.linkAge][eyesIndex]));
#endif

    // If the mouth index provided by the animation is negative, use the value provided by the `face` argument instead
    if (mouthIndex < 0) {
        mouthIndex = sPlayerFaces[face][PLAYER_FACEPART_MOUTH];
    }

#ifndef AVOID_UB
    gSPSegment(POLY_OPA_DISP++, 0x09, SEGMENTED_TO_VIRTUAL(sMouthTextures[mouthIndex]));
#else
    gSPSegment(POLY_OPA_DISP++, 0x09, SEGMENTED_TO_VIRTUAL(sMouthTextures[gSaveContext.save.linkAge][mouthIndex]));
#endif

    color = &sTunicColors[tunic];
    gDPSetEnvColor(POLY_OPA_DISP++, color->r, color->g, color->b, 0);

    sDListsLodOffset = lod * 2;

    SkelAnime_DrawFlexLod(play, skeleton, jointTable, dListCount, overrideLimbDraw, postLimbDraw, data, lod);

    if ((overrideLimbDraw != Player_OverrideLimbDrawGameplayFirstPerson) &&
        (overrideLimbDraw != Player_OverrideLimbDrawGameplayCrawling) &&
        (gSaveContext.gameMode != GAMEMODE_END_CREDITS)) {
        if (LINK_IS_ADULT) {
            s32 strengthUpgrade = CUR_UPG_VALUE(UPG_STRENGTH);

            if (strengthUpgrade >= 2) { // silver or gold gauntlets
                gDPPipeSync(POLY_OPA_DISP++);

                color = &sGauntletColors[strengthUpgrade - 2];
                gDPSetEnvColor(POLY_OPA_DISP++, color->r, color->g, color->b, 0);

                gSPDisplayList(POLY_OPA_DISP++, gLinkAdultLeftGauntletPlate1DL);
                gSPDisplayList(POLY_OPA_DISP++, gLinkAdultRightGauntletPlate1DL);
                gSPDisplayList(POLY_OPA_DISP++, (sLeftHandType == PLAYER_MODELTYPE_LH_OPEN)
                                                    ? gLinkAdultLeftGauntletPlate2DL
                                                    : gLinkAdultLeftGauntletPlate3DL);
                gSPDisplayList(POLY_OPA_DISP++, (sRightHandType == PLAYER_MODELTYPE_RH_OPEN)
                                                    ? gLinkAdultRightGauntletPlate2DL
                                                    : gLinkAdultRightGauntletPlate3DL);
            }

            if (boots != PLAYER_BOOTS_KOKIRI) {
                Gfx** bootDLists = sBootDListGroups[boots - PLAYER_BOOTS_IRON];

                gSPDisplayList(POLY_OPA_DISP++, bootDLists[0]);
                gSPDisplayList(POLY_OPA_DISP++, bootDLists[1]);
            }
        } else {
            if (Player_GetStrength() > PLAYER_STR_NONE) {
                gSPDisplayList(POLY_OPA_DISP++, gLinkChildGoronBraceletDL);
            }
        }
    }

    CLOSE_DISPS(play->state.gfxCtx, "../z_player_lib.c", 1803);
}

Vec3f sZeroVec = { 0.0f, 0.0f, 0.0f };

Vec3f D_80126038[] = {
    { 1304.0f, 0.0f, 0.0f },
    { 695.0f, 0.0f, 0.0f },
};

f32 D_80126050[] = { 1265.0f, 826.0f };
f32 D_80126058[] = { SQ(13.04f), SQ(6.95f) };
f32 D_80126060[] = { 10.019104f, -19.925102f };
f32 D_80126068[] = { 5.0f, 3.0f };

Vec3f D_80126070 = { 0.0f, -300.0f, 0.0f };

void func_8008F87C(PlayState* play, Player* this, SkelAnime* skelAnime, Vec3f* pos, Vec3s* rot, s32 thighLimbIndex,
                   s32 shinLimbIndex, s32 footLimbIndex) {
    Vec3f spA4;
    Vec3f sp98;
    Vec3f footprintPos;
    CollisionPoly* sp88;
    s32 sp84;
    f32 sp80;
    f32 sp7C;
    f32 sp78;
    f32 sp74;
    f32 sp70;
    f32 sp6C;
    f32 sp68;
    f32 sp64;
    f32 sp60;
    f32 sp5C;
    f32 sp58;
    f32 sp54;
    f32 sp50;
    s16 temp1;
    s16 temp2;
    s32 temp3;

    if ((this->actor.scale.y >= 0.0f) && !(this->stateFlags1 & PLAYER_STATE1_DEAD) &&
        (Player_ActionToMagicSpell(this, this->itemAction) < 0)) {
        s32 pad;

        sp7C = D_80126058[(void)0, gSaveContext.save.linkAge];
        sp78 = D_80126060[(void)0, gSaveContext.save.linkAge];
        sp74 = D_80126068[(void)0, gSaveContext.save.linkAge] - this->unk_6C4;

        Matrix_Push();
        Matrix_TranslateRotateZYX(pos, rot);
        Matrix_MultVec3f(&sZeroVec, &spA4);
        Matrix_TranslateRotateZYX(&D_80126038[(void)0, gSaveContext.save.linkAge],
                                  &skelAnime->jointTable[shinLimbIndex]);
        Matrix_Translate(D_80126050[(void)0, gSaveContext.save.linkAge], 0.0f, 0.0f, MTXMODE_APPLY);
        Matrix_MultVec3f(&sZeroVec, &sp98);
        Matrix_MultVec3f(&D_80126070, &footprintPos);
        Matrix_Pop();

        footprintPos.y += 15.0f;

        sp80 = BgCheck_EntityRaycastDown4(&play->colCtx, &sp88, &sp84, &this->actor, &footprintPos) + sp74;

        if (sp98.y < sp80) {
            sp70 = sp98.x - spA4.x;
            sp6C = sp98.y - spA4.y;
            sp68 = sp98.z - spA4.z;

            sp64 = sqrtf(SQ(sp70) + SQ(sp6C) + SQ(sp68));
            sp60 = (SQ(sp64) + sp78) / (2.0f * sp64);

            sp58 = sp7C - SQ(sp60);
            sp58 = (sp7C < SQ(sp60)) ? 0.0f : sqrtf(sp58);

            sp54 = Math_FAtan2F(sp58, sp60);

            sp6C = sp80 - spA4.y;

            sp64 = sqrtf(SQ(sp70) + SQ(sp6C) + SQ(sp68));
            sp60 = (SQ(sp64) + sp78) / (2.0f * sp64);
            sp5C = sp64 - sp60;

            sp58 = sp7C - SQ(sp60);
            sp58 = (sp7C < SQ(sp60)) ? 0.0f : sqrtf(sp58);

            sp50 = Math_FAtan2F(sp58, sp60);

            temp1 = RAD_TO_BINANG(M_PI - (Math_FAtan2F(sp5C, sp58) + ((M_PI / 2) - sp50)));
            temp1 -= skelAnime->jointTable[shinLimbIndex].z;

            if ((s16)(ABS(skelAnime->jointTable[shinLimbIndex].x) + ABS(skelAnime->jointTable[shinLimbIndex].y)) < 0) {
                temp1 += 0x8000;
            }

            temp2 = RAD_TO_BINANG(sp50 - sp54);
            rot->z -= temp2;

            skelAnime->jointTable[thighLimbIndex].z = skelAnime->jointTable[thighLimbIndex].z - temp2;
            skelAnime->jointTable[shinLimbIndex].z = skelAnime->jointTable[shinLimbIndex].z + temp1;
            skelAnime->jointTable[footLimbIndex].z = skelAnime->jointTable[footLimbIndex].z + temp2 - temp1;

            temp3 = SurfaceType_GetFloorType(&play->colCtx, sp88, sp84);

            if ((temp3 >= FLOOR_TYPE_2) && (temp3 <= FLOOR_TYPE_3) && !func_80042108(&play->colCtx, sp88, sp84)) {
                footprintPos.y = sp80;
                EffectSsGFire_Spawn(play, &footprintPos);
            }
        }
    }
}

s32 Player_OverrideLimbDrawGameplayCommon(PlayState* play, s32 limbIndex, Gfx** dList, Vec3f* pos, Vec3s* rot,
                                          void* thisx) {
    Player* this = (Player*)thisx;

    if (limbIndex == PLAYER_LIMB_ROOT) {
        sLeftHandType = this->leftHandType;
        sRightHandType = this->rightHandType;

        // `sCurBodyPartPos` is incremented before each usage, so it starts at index -1.
        // What determines if a limb corresponds to a body part is whether or not it has a non-NULL `dList`.
        // Note: The increment would not be done for the root limb, even if it had a non-NULL `dList`.
        //       So if the root limb had a non-NULL `dList` (which is not the case in vanilla),
        //       an out-of-bounds write to `bodyPartsPos` would occur.
        sCurBodyPartPos = &this->bodyPartsPos[0] - 1;

        if (!LINK_IS_ADULT) {
            if (!(this->skelAnime.movementFlags & ANIM_FLAG_DISABLE_CHILD_ROOT_ADJUSTMENT) ||
                (this->skelAnime.movementFlags & ANIM_FLAG_UPDATE_XZ)) {
                pos->x *= 0.64f;
                pos->z *= 0.64f;
            }

            if (!(this->skelAnime.movementFlags & ANIM_FLAG_DISABLE_CHILD_ROOT_ADJUSTMENT) ||
                (this->skelAnime.movementFlags & ANIM_FLAG_UPDATE_Y)) {
                pos->y *= 0.64f;
            }
        }

        pos->y -= this->unk_6C4;

        if (this->unk_6C2 != 0) {
            Matrix_Translate(pos->x, ((Math_CosS(this->unk_6C2) - 1.0f) * 200.0f) + pos->y, pos->z, MTXMODE_APPLY);
            Matrix_RotateX(BINANG_TO_RAD(this->unk_6C2), MTXMODE_APPLY);
            Matrix_RotateZYX(rot->x, rot->y, rot->z, MTXMODE_APPLY);
            pos->x = pos->y = pos->z = 0.0f;
            rot->x = rot->y = rot->z = 0;
        }
    } else {
        if (*dList != NULL) {
            sCurBodyPartPos++;
        }

        if (limbIndex == PLAYER_LIMB_HEAD) {
            rot->x += this->headLimbRot.z;
            rot->y -= this->headLimbRot.y;
            rot->z += this->headLimbRot.x;
        } else if (limbIndex == PLAYER_LIMB_UPPER) {
            if (this->upperLimbYawSecondary != 0) {
                Matrix_RotateZ(BINANG_TO_RAD(0x44C), MTXMODE_APPLY);
                Matrix_RotateY(BINANG_TO_RAD(this->upperLimbYawSecondary), MTXMODE_APPLY);
            }
            if (this->upperLimbRot.y != 0) {
                Matrix_RotateY(BINANG_TO_RAD(this->upperLimbRot.y), MTXMODE_APPLY);
            }
            if (this->upperLimbRot.x != 0) {
                Matrix_RotateX(BINANG_TO_RAD(this->upperLimbRot.x), MTXMODE_APPLY);
            }
            if (this->upperLimbRot.z != 0) {
                Matrix_RotateZ(BINANG_TO_RAD(this->upperLimbRot.z), MTXMODE_APPLY);
            }
        } else if (limbIndex == PLAYER_LIMB_L_THIGH) {
            s32 pad;

            func_8008F87C(play, this, &this->skelAnime, pos, rot, PLAYER_LIMB_L_THIGH, PLAYER_LIMB_L_SHIN,
                          PLAYER_LIMB_L_FOOT);
        } else if (limbIndex == PLAYER_LIMB_R_THIGH) {
            s32 pad;

            func_8008F87C(play, this, &this->skelAnime, pos, rot, PLAYER_LIMB_R_THIGH, PLAYER_LIMB_R_SHIN,
                          PLAYER_LIMB_R_FOOT);
        } else {
            return false;
        }
    }

    return false;
}

s32 Player_OverrideLimbDrawGameplayDefault(PlayState* play, s32 limbIndex, Gfx** dList, Vec3f* pos, Vec3s* rot,
                                           void* thisx) {
    Player* this = (Player*)thisx;

    if (!Player_OverrideLimbDrawGameplayCommon(play, limbIndex, dList, pos, rot, thisx)) {
        if (limbIndex == PLAYER_LIMB_L_HAND) {
            Gfx** dLists = this->leftHandDLists;

            if ((sLeftHandType == PLAYER_MODELTYPE_LH_BGS) && (gSaveContext.save.info.playerData.swordHealth <= 0.0f)) {
                dLists += 4;
            } else if ((sLeftHandType == PLAYER_MODELTYPE_LH_BOOMERANG) &&
                       (this->stateFlags1 & PLAYER_STATE1_BOOMERANG_THROWN)) {
                dLists = gPlayerLeftHandOpenDLs + gSaveContext.save.linkAge;
                sLeftHandType = PLAYER_MODELTYPE_LH_OPEN;
            } else if ((this->leftHandType == PLAYER_MODELTYPE_LH_OPEN) && (this->actor.speed > 2.0f) &&
                       !(this->stateFlags1 & PLAYER_STATE1_27)) {
                dLists = gPlayerLeftHandClosedDLs + gSaveContext.save.linkAge;
                sLeftHandType = PLAYER_MODELTYPE_LH_CLOSED;
            }

            *dList = *(dLists + sDListsLodOffset);
        } else if (limbIndex == PLAYER_LIMB_R_HAND) {
            Gfx** dLists = this->rightHandDLists;

            if (sRightHandType == PLAYER_MODELTYPE_RH_SHIELD) {
                dLists += this->currentShield * 4;
            } else if ((this->rightHandType == PLAYER_MODELTYPE_RH_OPEN) && (this->actor.speed > 2.0f) &&
                       !(this->stateFlags1 & PLAYER_STATE1_27)) {
                dLists = sPlayerRightHandClosedDLs + gSaveContext.save.linkAge;
                sRightHandType = PLAYER_MODELTYPE_RH_CLOSED;
            }

            *dList = *(dLists + sDListsLodOffset);
        } else if (limbIndex == PLAYER_LIMB_SHEATH) {
            Gfx** dLists = this->sheathDLists;

            if ((this->sheathType == PLAYER_MODELTYPE_SHEATH_18) || (this->sheathType == PLAYER_MODELTYPE_SHEATH_19)) {
                dLists += this->currentShield * 4;
                if (!LINK_IS_ADULT && (this->currentShield < PLAYER_SHIELD_HYLIAN) &&
                    (gSaveContext.save.info.equips.buttonItems[0] != ITEM_SWORD_KOKIRI)) {
                    dLists += PLAYER_SHIELD_MAX * 4;
                }
            } else if (!LINK_IS_ADULT &&
                       ((this->sheathType == PLAYER_MODELTYPE_SHEATH_16) ||
                        (this->sheathType == PLAYER_MODELTYPE_SHEATH_17)) &&
                       (gSaveContext.save.info.equips.buttonItems[0] != ITEM_SWORD_KOKIRI)) {
                dLists = D_80125D28 + PLAYER_SHIELD_MAX * 4;
            }

            *dList = *(dLists + sDListsLodOffset);
        } else if (limbIndex == PLAYER_LIMB_WAIST) {
            *dList = *(this->waistDLists + sDListsLodOffset);
        }
    }

    return false;
}

s32 Player_OverrideLimbDrawGameplayFirstPerson(PlayState* play, s32 limbIndex, Gfx** dList, Vec3f* pos, Vec3s* rot,
                                               void* thisx) {
    Player* this = (Player*)thisx;

    if (!Player_OverrideLimbDrawGameplayCommon(play, limbIndex, dList, pos, rot, thisx)) {
        if (this->unk_6AD != 2) {
            *dList = NULL;
        } else if (limbIndex == PLAYER_LIMB_L_FOREARM) {
            *dList = sFirstPersonLeftForearmDLs[(void)0, gSaveContext.save.linkAge];
        } else if (limbIndex == PLAYER_LIMB_L_HAND) {
            *dList = sFirstPersonLeftHandDLs[(void)0, gSaveContext.save.linkAge];
        } else if (limbIndex == PLAYER_LIMB_R_SHOULDER) {
            *dList = sFirstPersonRightShoulderDLs[(void)0, gSaveContext.save.linkAge];
        } else if (limbIndex == PLAYER_LIMB_R_FOREARM) {
            *dList = sFirstPersonForearmDLs[(void)0, gSaveContext.save.linkAge];
        } else if (limbIndex == PLAYER_LIMB_R_HAND) {
            *dList = Player_HoldsHookshot(this)
                         ? gLinkAdultRightHandHoldingHookshotFarDL
                         : sFirstPersonRightHandHoldingWeaponDLs[(void)0, gSaveContext.save.linkAge];
        } else {
            *dList = NULL;
        }
    }

    return false;
}

s32 Player_OverrideLimbDrawGameplayCrawling(PlayState* play, s32 limbIndex, Gfx** dList, Vec3f* pos, Vec3s* rot,
                                            void* thisx) {
    if (!Player_OverrideLimbDrawGameplayCommon(play, limbIndex, dList, pos, rot, thisx)) {
        *dList = NULL;
    }

    return false;
}

/**
 * Handles colliders for player weapons, by creating a quad collider each frame between the weapon's previous position
 * and its new position.
 * This position is given as a pair, `newPosA` and `newPosB`, representing two ends of a line that can be thought of as
 * the active part of the weapon. Note that this line is not necessarily following the weapon's shape: for example
 * arrows use a line perpendicular to the shaft.
 * @param collider The quad collider to use for the weapon.
 * @param newPosA One end of the line. For melee weapons, this is the tip.
 * @param newPosB One end of the line. For melee weapons, this is the base.
 * @return true if the weapon is active at a new position.
 */
u8 Player_UpdateWeaponInfo(PlayState* play, ColliderQuad* collider, WeaponInfo* weaponInfo, Vec3f* newPosA,
                           Vec3f* newPosB) {
    if (!weaponInfo->active) {
        if (collider != NULL) {
            Collider_ResetQuadAT(play, &collider->base);
        }
        Math_Vec3f_Copy(&weaponInfo->posA, newPosA);
        Math_Vec3f_Copy(&weaponInfo->posB, newPosB);
        weaponInfo->active = true;
        return true;
    } else if ((weaponInfo->posA.x == newPosA->x) && (weaponInfo->posA.y == newPosA->y) &&
               (weaponInfo->posA.z == newPosA->z) && (weaponInfo->posB.x == newPosB->x) &&
               (weaponInfo->posB.y == newPosB->y) && (weaponInfo->posB.z == newPosB->z)) {
        if (collider != NULL) {
            Collider_ResetQuadAT(play, &collider->base);
        }
        return false;
    } else {
        if (collider != NULL) {
            Collider_SetQuadVertices(collider, newPosB, newPosA, &weaponInfo->posB, &weaponInfo->posA);
            CollisionCheck_SetAT(play, &play->colChkCtx, &collider->base);
        }
        Math_Vec3f_Copy(&weaponInfo->posB, newPosB);
        Math_Vec3f_Copy(&weaponInfo->posA, newPosA);
        weaponInfo->active = true;
        return true;
    }
}

void Player_UpdateShieldCollider(PlayState* play, Player* this, ColliderQuad* collider, Vec3f* quadSrc) {
    static u8 shieldColMaterials[PLAYER_SHIELD_MAX] = {
        COL_MATERIAL_METAL,
        COL_MATERIAL_WOOD,
        COL_MATERIAL_METAL,
        COL_MATERIAL_METAL,
    };

    if (this->stateFlags1 & PLAYER_STATE1_SHIELDING) {
        Vec3f quadDest[4];

        this->shieldQuad.base.colMaterial = shieldColMaterials[this->currentShield];

        Matrix_MultVec3f(&quadSrc[0], &quadDest[0]);
        Matrix_MultVec3f(&quadSrc[1], &quadDest[1]);
        Matrix_MultVec3f(&quadSrc[2], &quadDest[2]);
        Matrix_MultVec3f(&quadSrc[3], &quadDest[3]);
        Collider_SetQuadVertices(collider, &quadDest[0], &quadDest[1], &quadDest[2], &quadDest[3]);

        CollisionCheck_SetAC(play, &play->colChkCtx, &collider->base);
        CollisionCheck_SetAT(play, &play->colChkCtx, &collider->base);
    }
}

// Positions for the tip of melee weapons, in the left hand limb's own model space.
Vec3f sMeleeWeaponTipLeftHandLimbModelPos0 = { 5000.0f, 400.0f, 0.0f };
Vec3f sMeleeWeaponTipLeftHandLimbModelPos1 = { 5000.0f, -400.0f, 1000.0f };
Vec3f sMeleeWeaponTipLeftHandLimbModelPos2 = { 5000.0f, 1400.0f, -1000.0f };

// Positions for the base of melee weapons, in the left hand limb's own model space.
Vec3f sMeleeWeaponBaseLeftHandLimbModelPos0 = { 0.0f, 400.0f, 0.0f };
Vec3f sMeleeWeaponBaseLeftHandLimbModelPos1 = { 0.0f, 1400.0f, -1000.0f };
Vec3f sMeleeWeaponBaseLeftHandLimbModelPos2 = { 0.0f, -400.0f, 1000.0f };

void Player_UpdateMeleeWeaponInfo(PlayState* play, Player* this, Vec3f* newTipPositions) {
    Vec3f newBasePositions[3];

    Matrix_MultVec3f(&sMeleeWeaponBaseLeftHandLimbModelPos0, &newBasePositions[0]);
    Matrix_MultVec3f(&sMeleeWeaponBaseLeftHandLimbModelPos1, &newBasePositions[1]);
    Matrix_MultVec3f(&sMeleeWeaponBaseLeftHandLimbModelPos2, &newBasePositions[2]);

<<<<<<< HEAD
    if (Player_UpdateWeaponInfo(play, NULL, &this->meleeWeaponInfo[0], &newTipPositions[0], &newBasePositions[0]) &&
        !(this->stateFlags1 & PLAYER_STATE1_22)) {
        EffectBlure_AddVertex(Effect_GetByIndex(this->meleeWeaponEffectIndex), &this->meleeWeaponInfo[0].posA,
                              &this->meleeWeaponInfo[0].posB);
=======
    if (func_80090480(play, NULL, &this->meleeWeaponInfo[0], &newTipPos[0], &newBasePos[0]) &&
        !(this->stateFlags1 & PLAYER_STATE1_SHIELDING)) {
        EffectBlure_AddVertex(Effect_GetByIndex(this->meleeWeaponEffectIndex), &this->meleeWeaponInfo[0].tip,
                              &this->meleeWeaponInfo[0].base);
>>>>>>> e991255a
    }

    if ((this->meleeWeaponState > 0) &&
        ((this->meleeWeaponAnimation < PLAYER_MWA_SPIN_ATTACK_1H) || (this->stateFlags2 & PLAYER_STATE2_17))) {
        Player_UpdateWeaponInfo(play, &this->meleeWeaponQuads[0], &this->meleeWeaponInfo[1], &newTipPositions[1],
                                &newBasePositions[1]);
        Player_UpdateWeaponInfo(play, &this->meleeWeaponQuads[1], &this->meleeWeaponInfo[2], &newTipPositions[2],
                                &newBasePositions[2]);
    }
}

void Player_DrawGetItemImpl(PlayState* play, Player* this, Vec3f* refPos, s32 drawIdPlusOne) {
    f32 height = (this->exchangeItemId != EXCH_ITEM_NONE) ? 6.0f : 14.0f;

    OPEN_DISPS(play->state.gfxCtx, "../z_player_lib.c", 2401);

    gSegments[6] = OS_K0_TO_PHYSICAL(this->giObjectSegment);

    gSPSegment(POLY_OPA_DISP++, 0x06, this->giObjectSegment);
    gSPSegment(POLY_XLU_DISP++, 0x06, this->giObjectSegment);

    Matrix_Translate(refPos->x + (3.3f * Math_SinS(this->actor.shape.rot.y)), refPos->y + height,
                     refPos->z + ((3.3f + (IREG(90) / 10.0f)) * Math_CosS(this->actor.shape.rot.y)), MTXMODE_NEW);
    Matrix_RotateZYX(0, play->gameplayFrames * 1000, 0, MTXMODE_APPLY);
    Matrix_Scale(0.2f, 0.2f, 0.2f, MTXMODE_APPLY);

    GetItem_Draw(play, drawIdPlusOne - 1);

    CLOSE_DISPS(play->state.gfxCtx, "../z_player_lib.c", 2421);
}

void Player_DrawGetItem(PlayState* play, Player* this) {
    if (!this->giObjectLoading || osRecvMesg(&this->giObjectLoadQueue, NULL, OS_MESG_NOBLOCK) == 0) {
        this->giObjectLoading = false;
        Player_DrawGetItemImpl(play, this, &sGetItemRefPos, ABS(this->unk_862));
    }
}

void Player_CalcMeleeWeaponTipPositions(Player* this, Vec3f* tipPositions) {
    sMeleeWeaponTipLeftHandLimbModelPos1.x = sMeleeWeaponTipLeftHandLimbModelPos0.x;

    if (this->unk_845 >= 3) {
        this->unk_845++;
        sMeleeWeaponTipLeftHandLimbModelPos1.x *= 1.0f + ((9 - this->unk_845) * 0.1f);
    }

    sMeleeWeaponTipLeftHandLimbModelPos1.x += 1200.0f;
    sMeleeWeaponTipLeftHandLimbModelPos2.x = sMeleeWeaponTipLeftHandLimbModelPos1.x;

    Matrix_MultVec3f(&sMeleeWeaponTipLeftHandLimbModelPos0, &tipPositions[0]);
    Matrix_MultVec3f(&sMeleeWeaponTipLeftHandLimbModelPos1, &tipPositions[1]);
    Matrix_MultVec3f(&sMeleeWeaponTipLeftHandLimbModelPos2, &tipPositions[2]);
}

void Player_DrawHookshotReticle(PlayState* play, Player* this, f32 arg2) {
    static Vec3f D_801260C8 = { -500.0f, -100.0f, 0.0f };
    CollisionPoly* sp9C;
    s32 bgId;
    Vec3f sp8C;
    Vec3f sp80;
    Vec3f sp74;
    Vec3f sp68;
    f32 sp64;
    f32 sp60;

    D_801260C8.z = 0.0f;
    Matrix_MultVec3f(&D_801260C8, &sp8C);
    D_801260C8.z = arg2;
    Matrix_MultVec3f(&D_801260C8, &sp80);

    if (1) {}

    if (BgCheck_AnyLineTest3(&play->colCtx, &sp8C, &sp80, &sp74, &sp9C, 1, 1, 1, 1, &bgId)) {
        OPEN_DISPS(play->state.gfxCtx, "../z_player_lib.c", 2572);

        OVERLAY_DISP = Gfx_SetupDL(OVERLAY_DISP, SETUPDL_7);

        SkinMatrix_Vec3fMtxFMultXYZW(&play->viewProjectionMtxF, &sp74, &sp68, &sp64);

        sp60 = (sp64 < 200.0f) ? 0.08f : (sp64 / 200.0f) * 0.08f;

        Matrix_Translate(sp74.x, sp74.y, sp74.z, MTXMODE_NEW);
        Matrix_Scale(sp60, sp60, sp60, MTXMODE_APPLY);

        MATRIX_FINALIZE_AND_LOAD(OVERLAY_DISP++, play->state.gfxCtx, "../z_player_lib.c", 2587);
        gSPSegment(OVERLAY_DISP++, 0x06, play->objectCtx.slots[this->actor.objectSlot].segment);
        gSPDisplayList(OVERLAY_DISP++, gLinkAdultHookshotReticleDL);

        CLOSE_DISPS(play->state.gfxCtx, "../z_player_lib.c", 2592);
    }
}

// Coordinates of the player focus position, in the head limb's own model space.
Vec3f sPlayerFocusHeadLimbModelPos = { 1100.0f, -700.0f, 0.0f };

f32 sMeleeWeaponLengths[] = {
    0.0f,    // not a melee weapon
    4000.0f, // Master Sword
    3000.0f, // Kokiri Sword
    5500.0f, // Biggoron's Sword
    0.0f,    // Deku Stick
    2500.0f, // Hammer
};

Gfx* sBottleDLists[] = { gLinkAdultBottleDL, gLinkChildBottleDL };

Color_RGB8 sBottleColors[] = {
    { 255, 255, 255 }, // Empty
    { 80, 80, 255 },   // Fish
    { 255, 100, 255 }, // Fire
    { 0, 0, 255 },     // Bug
    { 255, 0, 255 },   // Poe
    { 255, 0, 255 },   // Big Poe
    { 200, 200, 100 }, // Letter
    { 255, 0, 0 },     // Red Potion
    { 0, 0, 255 },     // Blue Potion
    { 0, 255, 0 },     // Green Potion
    { 255, 255, 255 }, // Milk
    { 255, 255, 255 }, // Half Milk
    { 80, 80, 255 },   // Fairy
};

void Player_PostLimbDrawGameplay(PlayState* play, s32 limbIndex, Gfx** dList, Vec3s* rot, void* thisx) {
    Player* this = (Player*)thisx;

    if (*dList != NULL) {
        Matrix_MultVec3f(&sZeroVec, sCurBodyPartPos);
    }

    if (limbIndex == PLAYER_LIMB_L_HAND) {
        MtxF leftHandMtx;
        Actor* heldActor;

        Math_Vec3f_Copy(&this->leftHandPos, sCurBodyPartPos);

        if (this->itemAction == PLAYER_IA_DEKU_STICK) {
            Vec3f tipPositions[3];

            OPEN_DISPS(play->state.gfxCtx, "../z_player_lib.c", 2633);

            if (this->actor.scale.y >= 0.0f) {
                sMeleeWeaponTipLeftHandLimbModelPos0.x = this->unk_85C * 5000.0f;
                Player_CalcMeleeWeaponTipPositions(this, tipPositions);
                if (this->meleeWeaponState != 0) {
                    Player_UpdateMeleeWeaponInfo(play, this, tipPositions);
                } else {
                    Math_Vec3f_Copy(&this->meleeWeaponInfo[0].posA, &tipPositions[0]);
                }
            }

            Matrix_Translate(-428.26f, 267.2f, -33.82f, MTXMODE_APPLY);
            Matrix_RotateZYX(-0x8000, 0, 0x4000, MTXMODE_APPLY);
            Matrix_Scale(1.0f, this->unk_85C, 1.0f, MTXMODE_APPLY);

            MATRIX_FINALIZE_AND_LOAD(POLY_OPA_DISP++, play->state.gfxCtx, "../z_player_lib.c", 2653);
            gSPDisplayList(POLY_OPA_DISP++, gLinkChildLinkDekuStickDL);

            CLOSE_DISPS(play->state.gfxCtx, "../z_player_lib.c", 2656);
        } else if ((this->actor.scale.y >= 0.0f) && (this->meleeWeaponState != 0)) {
            Vec3f tipPositions[3];

            if (Player_HoldsBrokenKnife(this)) {
                sMeleeWeaponTipLeftHandLimbModelPos0.x = 1500.0f;
            } else {
                sMeleeWeaponTipLeftHandLimbModelPos0.x = sMeleeWeaponLengths[Player_GetMeleeWeaponHeld(this)];
            }

            Player_CalcMeleeWeaponTipPositions(this, tipPositions);
            Player_UpdateMeleeWeaponInfo(play, this, tipPositions);
        } else if ((*dList != NULL) && (this->leftHandType == PLAYER_MODELTYPE_LH_BOTTLE)) {
            //! @bug When Player is actively using shield, the `itemAction` value will be set to -1.
            //! If shield is used at the same time a bottle is in hand, `Player_ActionToBottle` will
            //! return -1, which results in an out of bounds access behind the `sBottleColors` array.
            //! A value of -1 happens to access `gLinkChildBottleDL` (0x06018478). The last 3 bytes of
            //! this pointer are read as a color, which results in a dark teal color used for the bottle.
            Color_RGB8* bottleColor = &sBottleColors[Player_ActionToBottle(this, this->itemAction)];

            OPEN_DISPS(play->state.gfxCtx, "../z_player_lib.c", 2710);

            MATRIX_FINALIZE_AND_LOAD(POLY_XLU_DISP++, play->state.gfxCtx, "../z_player_lib.c", 2712);
            gDPSetEnvColor(POLY_XLU_DISP++, bottleColor->r, bottleColor->g, bottleColor->b, 0);
            gSPDisplayList(POLY_XLU_DISP++, sBottleDLists[((void)0, gSaveContext.save.linkAge)]);

            CLOSE_DISPS(play->state.gfxCtx, "../z_player_lib.c", 2717);
        }

        if (this->actor.scale.y >= 0.0f) {
            if (!Player_HoldsHookshot(this) && ((heldActor = this->heldActor) != NULL)) {
                if (this->stateFlags1 & PLAYER_STATE1_9) {
                    static Vec3f D_80126128 = { 398.0f, 1419.0f, 244.0f };

                    Matrix_MultVec3f(&D_80126128, &heldActor->world.pos);
                    Matrix_RotateZYX(0x69E8, -0x5708, 0x458E, MTXMODE_APPLY);
                    Matrix_Get(&leftHandMtx);
                    Matrix_MtxFToYXZRotS(&leftHandMtx, &heldActor->world.rot, 0);
                    heldActor->shape.rot = heldActor->world.rot;
                } else if (this->stateFlags1 & PLAYER_STATE1_CARRYING_ACTOR) {
                    Vec3s leftHandRot;

                    Matrix_Get(&leftHandMtx);
                    Matrix_MtxFToYXZRotS(&leftHandMtx, &leftHandRot, 0);

                    if (heldActor->flags & ACTOR_FLAG_CARRY_X_ROT_INFLUENCE) {
                        heldActor->world.rot.x = heldActor->shape.rot.x = leftHandRot.x - this->unk_3BC.x;
                    } else {
                        heldActor->world.rot.y = heldActor->shape.rot.y = this->actor.shape.rot.y + this->unk_3BC.y;
                    }
                }
            } else {
                Matrix_Get(&this->mf_9E0);
                Matrix_MtxFToYXZRotS(&this->mf_9E0, &this->unk_3BC, 0);
            }
        }
    } else if (limbIndex == PLAYER_LIMB_R_HAND) {
        Actor* heldActor = this->heldActor;

        if (this->rightHandType == PLAYER_MODELTYPE_RH_FF) {
            Matrix_Get(&this->shieldMf);
        } else if ((this->rightHandType == PLAYER_MODELTYPE_RH_BOW_SLINGSHOT) ||
                   (this->rightHandType == PLAYER_MODELTYPE_RH_BOW_SLINGSHOT_2)) {
            static BowSlingshotStringData sBowSlingshotStringData[] = {
                { gLinkAdultBowStringDL, { 0.0f, -360.4f, 0.0f } },        // Bow
                { gLinkChildSlingshotStringDL, { 606.0f, 236.0f, 0.0f } }, // Slingshot
            };
            BowSlingshotStringData* stringData = &sBowSlingshotStringData[gSaveContext.save.linkAge];

            OPEN_DISPS(play->state.gfxCtx, "../z_player_lib.c", 2783);

            Matrix_Push();
            Matrix_Translate(stringData->pos.x, stringData->pos.y, stringData->pos.z, MTXMODE_APPLY);

            if ((this->stateFlags1 & PLAYER_STATE1_9) && (this->unk_860 >= 0) && (this->unk_834 <= 10)) {
                Vec3f sp90;
                f32 distXYZ;

                Matrix_MultVec3f(&sZeroVec, &sp90);
                distXYZ = Math_Vec3f_DistXYZ(sCurBodyPartPos, &sp90);

                this->unk_858 = distXYZ - 3.0f;
                if (distXYZ < 3.0f) {
                    this->unk_858 = 0.0f;
                } else {
                    this->unk_858 *= 1.6f;
                    if (this->unk_858 > 1.0f) {
                        this->unk_858 = 1.0f;
                    }
                }

                this->unk_85C = -0.5f;
            }

            Matrix_Scale(1.0f, this->unk_858, 1.0f, MTXMODE_APPLY);

            if (!LINK_IS_ADULT) {
                Matrix_RotateZ(this->unk_858 * -0.2f, MTXMODE_APPLY);
            }

            MATRIX_FINALIZE_AND_LOAD(POLY_XLU_DISP++, play->state.gfxCtx, "../z_player_lib.c", 2804);
            gSPDisplayList(POLY_XLU_DISP++, stringData->dList);

            Matrix_Pop();

            CLOSE_DISPS(play->state.gfxCtx, "../z_player_lib.c", 2809);
        } else if ((this->actor.scale.y >= 0.0f) && (this->rightHandType == PLAYER_MODELTYPE_RH_SHIELD)) {
            // Coordinates of the shield quad collider vertices, in the right hand limb's own model space.
            static Vec3f sRightHandLimbModelShieldQuadVertices[] = {
                { -4500.0f, -3000.0f, -600.0f },
                { 1500.0f, -3000.0f, -600.0f },
                { -4500.0f, 3000.0f, -600.0f },
                { 1500.0f, 3000.0f, -600.0f },
            };

            Matrix_Get(&this->shieldMf);
            Player_UpdateShieldCollider(play, this, &this->shieldQuad, sRightHandLimbModelShieldQuadVertices);
        }

        if (this->actor.scale.y >= 0.0f) {
            if ((this->heldItemAction == PLAYER_IA_HOOKSHOT) || (this->heldItemAction == PLAYER_IA_LONGSHOT)) {
                static Vec3f D_80126184 = { 100.0f, 1500.0f, 0.0f };

                Matrix_MultVec3f(&D_80126184, &this->unk_3C8);

                if (heldActor != NULL) {
                    static Vec3f D_80126190 = { 100.0f, 1640.0f, 0.0f };
                    MtxF sp44;
                    s32 pad;

                    Matrix_MultVec3f(&D_80126190, &heldActor->world.pos);
                    Matrix_RotateZYX(0, -0x4000, -0x4000, MTXMODE_APPLY);
                    Matrix_Get(&sp44);
                    Matrix_MtxFToYXZRotS(&sp44, &heldActor->world.rot, 0);
                    heldActor->shape.rot = heldActor->world.rot;

                    if (func_8002DD78(this)) {
                        Matrix_Translate(500.0f, 300.0f, 0.0f, MTXMODE_APPLY);
                        Player_DrawHookshotReticle(play, this,
                                                   (this->heldItemAction == PLAYER_IA_HOOKSHOT) ? 38600.0f : 77600.0f);
                    }
                }
            }

            if ((this->unk_862 != 0) || ((func_8002DD6C(this) == 0) && (heldActor != NULL))) {
                if (!(this->stateFlags1 & PLAYER_STATE1_10) && (this->unk_862 != 0) &&
                    (this->exchangeItemId != EXCH_ITEM_NONE)) {
                    Math_Vec3f_Copy(&sGetItemRefPos, &this->leftHandPos);
                } else {
                    sGetItemRefPos.x = (this->bodyPartsPos[PLAYER_BODYPART_R_HAND].x + this->leftHandPos.x) * 0.5f;
                    sGetItemRefPos.y = (this->bodyPartsPos[PLAYER_BODYPART_R_HAND].y + this->leftHandPos.y) * 0.5f;
                    sGetItemRefPos.z = (this->bodyPartsPos[PLAYER_BODYPART_R_HAND].z + this->leftHandPos.z) * 0.5f;
                }

                if (this->unk_862 == 0) {
                    Math_Vec3f_Copy(&heldActor->world.pos, &sGetItemRefPos);
                }
            }
        }
    } else if (this->actor.scale.y >= 0.0f) {
        if (limbIndex == PLAYER_LIMB_SHEATH) {
            if ((this->rightHandType != PLAYER_MODELTYPE_RH_SHIELD) &&
                (this->rightHandType != PLAYER_MODELTYPE_RH_FF)) {
                // Coordinates of the shield quad collider vertices, in the sheath limb's own model space.
                static Vec3f sSheathLimbModelShieldQuadVertices[] = {
                    { -3000.0f, -3000.0f, -900.0f },
                    { 3000.0f, -3000.0f, -900.0f },
                    { -3000.0f, 3000.0f, -900.0f },
                    { 3000.0f, 3000.0f, -900.0f },
                };
                // Position and rotation of the shield on Link's back, in the sheath limb's own model space.
                static Vec3f sSheathLimbModelShieldOnBackPos = { 630.0f, 100.0f, -30.0f };
                static Vec3s sSheathLimbModelShieldOnBackZyxRot = { 0, 0, 0x7FFF };

                if (Player_IsChildWithHylianShield(this)) {
                    Player_UpdateShieldCollider(play, this, &this->shieldQuad, sSheathLimbModelShieldQuadVertices);
                }

                Matrix_TranslateRotateZYX(&sSheathLimbModelShieldOnBackPos, &sSheathLimbModelShieldOnBackZyxRot);
                Matrix_Get(&this->shieldMf);
            }
        } else if (limbIndex == PLAYER_LIMB_HEAD) {
            Matrix_MultVec3f(&sPlayerFocusHeadLimbModelPos, &this->actor.focus.pos);
        } else {
            // Position of Link's foot, in the foot limb's own model space.
            static Vec3f sLeftRightFootLimbModelFootPos[] = {
                { 200.0f, 300.0f, 0.0f },
                { 200.0f, 200.0f, 0.0f },
            };
            Vec3f* footPos = &sLeftRightFootLimbModelFootPos[((void)0, gSaveContext.save.linkAge)];

            // The same model position is used for both feet,
            // but the resulting world position will be different for each limb.
            Actor_SetFeetPos(&this->actor, limbIndex, PLAYER_LIMB_L_FOOT, footPos, PLAYER_LIMB_R_FOOT, footPos);
        }
    }
}

u32 Player_InitPauseDrawData(PlayState* play, u8* segment, SkelAnime* skelAnime) {
    s16 linkObjectId = gLinkObjectIds[(void)0, gSaveContext.save.linkAge];
    u32 size;
    void* ptr;

    size = gObjectTable[OBJECT_GAMEPLAY_KEEP].vromEnd - gObjectTable[OBJECT_GAMEPLAY_KEEP].vromStart;
    ptr = segment + PAUSE_EQUIP_BUFFER_SIZE;
    DMA_REQUEST_SYNC(ptr, gObjectTable[OBJECT_GAMEPLAY_KEEP].vromStart, size, "../z_player_lib.c", 2982);

    size = gObjectTable[linkObjectId].vromEnd - gObjectTable[linkObjectId].vromStart;
    ptr = segment + PAUSE_EQUIP_BUFFER_SIZE + PAUSE_PLAYER_SEGMENT_GAMEPLAY_KEEP_BUFFER_SIZE;
    DMA_REQUEST_SYNC(ptr, gObjectTable[linkObjectId].vromStart, size, "../z_player_lib.c", 2988);

    ptr = (void*)ALIGN16((uintptr_t)ptr + size);

    gSegments[4] = OS_K0_TO_PHYSICAL(segment + PAUSE_EQUIP_BUFFER_SIZE);
    gSegments[6] =
        OS_K0_TO_PHYSICAL(segment + PAUSE_EQUIP_BUFFER_SIZE + PAUSE_PLAYER_SEGMENT_GAMEPLAY_KEEP_BUFFER_SIZE);

    SkelAnime_InitLink(play, skelAnime, gPlayerSkelHeaders[(void)0, gSaveContext.save.linkAge],
                       &gPlayerAnim_link_normal_wait, 9, ptr, ptr, PLAYER_LIMB_MAX);

    return PAUSE_EQUIP_BUFFER_SIZE + PAUSE_PLAYER_SEGMENT_GAMEPLAY_KEEP_BUFFER_SIZE + size +
           sizeof(Vec3s[PLAYER_LIMB_BUF_COUNT]);
}

u8 sPauseModelGroupBySword[] = {
    PLAYER_MODELGROUP_SWORD_AND_SHIELD, // PLAYER_SWORD_KOKIRI
    PLAYER_MODELGROUP_SWORD_AND_SHIELD, // PLAYER_SWORD_MASTER
    PLAYER_MODELGROUP_BGS,              // PLAYER_SWORD_BIGGORON
};

s32 Player_OverrideLimbDrawPause(PlayState* play, s32 limbIndex, Gfx** dList, Vec3f* pos, Vec3s* rot, void* arg) {
    u8* playerSwordAndShield = arg;
    //! @bug `playerSwordAndShield[0]` can be 0 (`PLAYER_SWORD_NONE`), which indexes `sPauseModelGroupBySword[-1]`.
    //! The result happens to be 0 (`PLAYER_MODELGROUP_0`) in vanilla, but weird values are likely to cause a crash.
    u8 modelGroup = sPauseModelGroupBySword[playerSwordAndShield[0] - PLAYER_SWORD_KOKIRI];
    s32 type;
    s32 dListOffset = 0;
    Gfx** dLists;

    if ((modelGroup == PLAYER_MODELGROUP_SWORD_AND_SHIELD) && !LINK_IS_ADULT &&
        (playerSwordAndShield[1] == PLAYER_SHIELD_HYLIAN)) {
        modelGroup = PLAYER_MODELGROUP_CHILD_HYLIAN_SHIELD;
    }

    if (limbIndex == PLAYER_LIMB_L_HAND) {
        type = gPlayerModelTypes[modelGroup][PLAYER_MODELGROUPENTRY_LEFT_HAND];
        sLeftHandType = type;
        if ((type == PLAYER_MODELTYPE_LH_BGS) && (gSaveContext.save.info.playerData.swordHealth <= 0.0f)) {
            dListOffset = 4;
        }
    } else if (limbIndex == PLAYER_LIMB_R_HAND) {
        type = gPlayerModelTypes[modelGroup][PLAYER_MODELGROUPENTRY_RIGHT_HAND];
        sRightHandType = type;
        if (type == PLAYER_MODELTYPE_RH_SHIELD) {
            dListOffset = playerSwordAndShield[1] * 4;
        }
    } else if (limbIndex == PLAYER_LIMB_SHEATH) {
        type = gPlayerModelTypes[modelGroup][PLAYER_MODELGROUPENTRY_SHEATH];
        if ((type == PLAYER_MODELTYPE_SHEATH_18) || (type == PLAYER_MODELTYPE_SHEATH_19)) {
            dListOffset = playerSwordAndShield[1] * 4;
        }
    } else if (limbIndex == PLAYER_LIMB_WAIST) {
        type = gPlayerModelTypes[modelGroup][PLAYER_MODELGROUPENTRY_WAIST];
    } else {
        return false;
    }

    dLists = sPlayerDListGroups[type] + ((void)0, gSaveContext.save.linkAge);
    *dList = *(dLists + dListOffset);

    return false;
}

void Player_DrawPauseImpl(PlayState* play, void* gameplayKeep, void* linkObject, SkelAnime* skelAnime, Vec3f* pos,
                          Vec3s* rot, f32 scale, s32 sword, s32 tunic, s32 shield, s32 boots, s32 width, s32 height,
                          Vec3f* eye, Vec3f* at, f32 fovy, void* colorFrameBuffer, void* depthFrameBuffer) {
    // Note: the viewport x and y values are overwritten below, before usage
    static Vp viewport = { (PAUSE_EQUIP_PLAYER_WIDTH / 2) << 2, (PAUSE_EQUIP_PLAYER_HEIGHT / 2) << 2, G_MAXZ / 2, 0,
                           (PAUSE_EQUIP_PLAYER_WIDTH / 2) << 2, (PAUSE_EQUIP_PLAYER_HEIGHT / 2) << 2, G_MAXZ / 2, 0 };
    static Lights1 lights1 = gdSPDefLights1(80, 80, 80, 255, 255, 255, 84, 84, -84);
    static Vec3f lightDir = { 89.8f, 0.0f, 89.8f };
    u8 playerSwordAndShield[2];
    Gfx* opaRef;
    Gfx* xluRef;
    u16 perspNorm;
    Mtx* perspMtx = GRAPH_ALLOC(play->state.gfxCtx, sizeof(Mtx));
    Mtx* lookAtMtx = GRAPH_ALLOC(play->state.gfxCtx, sizeof(Mtx));

    OPEN_DISPS(play->state.gfxCtx, "../z_player_lib.c", 3129);

    opaRef = POLY_OPA_DISP;
    POLY_OPA_DISP++;

    xluRef = POLY_XLU_DISP;
    POLY_XLU_DISP++;

    gSPDisplayList(WORK_DISP++, POLY_OPA_DISP);
    gSPDisplayList(WORK_DISP++, POLY_XLU_DISP);

    gSPSegment(POLY_OPA_DISP++, 0x00, NULL);

    gDPPipeSync(POLY_OPA_DISP++);

    gSPLoadGeometryMode(POLY_OPA_DISP++, 0);
    gSPTexture(POLY_OPA_DISP++, 0xFFFF, 0xFFFF, 0, G_TX_RENDERTILE, G_OFF);
    gDPSetCombineMode(POLY_OPA_DISP++, G_CC_SHADE, G_CC_SHADE);
    gDPSetOtherMode(POLY_OPA_DISP++,
                    G_AD_DISABLE | G_CD_MAGICSQ | G_CK_NONE | G_TC_FILT | G_TF_BILERP | G_TT_NONE | G_TL_TILE |
                        G_TD_CLAMP | G_TP_PERSP | G_CYC_FILL | G_PM_NPRIMITIVE,
                    G_AC_NONE | G_ZS_PIXEL | G_RM_NOOP | G_RM_NOOP2);

    // Also matches if some of the previous graphics commands are moved inside this block too. Possible macro?
    if (1) {
        s32 pad[2];

        gSPLoadGeometryMode(POLY_OPA_DISP++, G_ZBUFFER | G_SHADE | G_CULL_BACK | G_LIGHTING | G_SHADING_SMOOTH);
    }

    gDPSetScissor(POLY_OPA_DISP++, G_SC_NON_INTERLACE, 0, 0, width, height);
    gSPClipRatio(POLY_OPA_DISP++, FRUSTRATIO_1);

    gDPSetColorImage(POLY_OPA_DISP++, G_IM_FMT_RGBA, G_IM_SIZ_16b, width, depthFrameBuffer);
    gDPSetCycleType(POLY_OPA_DISP++, G_CYC_FILL);
    gDPSetRenderMode(POLY_OPA_DISP++, G_RM_NOOP, G_RM_NOOP2);
    gDPSetFillColor(POLY_OPA_DISP++, (GPACK_ZDZ(G_MAXFBZ, 0) << 16) | GPACK_ZDZ(G_MAXFBZ, 0));
    gDPFillRectangle(POLY_OPA_DISP++, 0, 0, width - 1, height - 1);

    gDPPipeSync(POLY_OPA_DISP++);

    gDPSetColorImage(POLY_OPA_DISP++, G_IM_FMT_RGBA, G_IM_SIZ_16b, width, colorFrameBuffer);
    gDPSetCycleType(POLY_OPA_DISP++, G_CYC_FILL);
    gDPSetRenderMode(POLY_OPA_DISP++, G_RM_NOOP, G_RM_NOOP2);
    gDPSetFillColor(POLY_OPA_DISP++, (GPACK_RGBA5551(0, 0, 0, 1) << 16) | GPACK_RGBA5551(0, 0, 0, 1));
    gDPFillRectangle(POLY_OPA_DISP++, 0, 0, width - 1, height - 1);

    gDPPipeSync(POLY_OPA_DISP++);

    gDPSetDepthImage(POLY_OPA_DISP++, depthFrameBuffer);

    viewport.vp.vscale[0] = viewport.vp.vtrans[0] = width * ((1 << 2) / 2);
    viewport.vp.vscale[1] = viewport.vp.vtrans[1] = height * ((1 << 2) / 2);
    gSPViewport(POLY_OPA_DISP++, &viewport);

    guPerspective(perspMtx, &perspNorm, fovy, (f32)width / (f32)height, 10.0f, 4000.0f, 1.0f);

    gSPPerspNormalize(POLY_OPA_DISP++, perspNorm);
    gSPMatrix(POLY_OPA_DISP++, perspMtx, G_MTX_NOPUSH | G_MTX_LOAD | G_MTX_PROJECTION);

    guLookAt(lookAtMtx, eye->x, eye->y, eye->z, at->x, at->y, at->z, 0.0f, 1.0f, 0.0f);

    gSPMatrix(POLY_OPA_DISP++, lookAtMtx, G_MTX_NOPUSH | G_MTX_MUL | G_MTX_PROJECTION);

    playerSwordAndShield[0] = sword;
    playerSwordAndShield[1] = shield;

    Matrix_SetTranslateRotateYXZ(pos->x, pos->y, pos->z, rot);
    Matrix_Scale(scale, scale, scale, MTXMODE_APPLY);

    gSPSegment(POLY_OPA_DISP++, 0x04, gameplayKeep);
    gSPSegment(POLY_OPA_DISP++, 0x06, linkObject);

    gSPSetLights1(POLY_OPA_DISP++, lights1);

    func_80093C80(play);

    POLY_OPA_DISP = Gfx_SetFog2(POLY_OPA_DISP++, 0, 0, 0, 0, 997, 1000);

    func_8002EABC(pos, &play->view.eye, &lightDir, play->state.gfxCtx);

    gSPSegment(POLY_OPA_DISP++, 0x0C, gCullBackDList);

    Player_DrawImpl(play, skelAnime->skeleton, skelAnime->jointTable, skelAnime->dListCount, 0, tunic, boots,
                    PLAYER_FACE_NEUTRAL, Player_OverrideLimbDrawPause, NULL, &playerSwordAndShield);

    gSPEndDisplayList(POLY_OPA_DISP++);
    gSPEndDisplayList(POLY_XLU_DISP++);

    gSPBranchList(opaRef, POLY_OPA_DISP);
    gSPBranchList(xluRef, POLY_XLU_DISP);

    CLOSE_DISPS(play->state.gfxCtx, "../z_player_lib.c", 3288);
}

void Player_DrawPause(PlayState* play, u8* segment, SkelAnime* skelAnime, Vec3f* pos, Vec3s* rot, f32 scale, s32 sword,
                      s32 tunic, s32 shield, s32 boots) {
    static Vec3f eye = { 0.0f, 0.0f, -400.0f };
    static Vec3f at = { 0.0f, 0.0f, 0.0f };
    Vec3s* destTable;
    Vec3s* srcTable;
    s32 i;

    gSegments[4] = OS_K0_TO_PHYSICAL(segment + PAUSE_EQUIP_BUFFER_SIZE);
    gSegments[6] =
        OS_K0_TO_PHYSICAL(segment + PAUSE_EQUIP_BUFFER_SIZE + PAUSE_PLAYER_SEGMENT_GAMEPLAY_KEEP_BUFFER_SIZE);

    if (!LINK_IS_ADULT) {
        if (shield == PLAYER_SHIELD_DEKU) {
            srcTable = gLinkPauseChildDekuShieldJointTable;
        } else {
            srcTable = gLinkPauseChildJointTable;
        }
    } else {
        if (sword == PLAYER_SWORD_BIGGORON) {
            srcTable = gLinkPauseAdultBgsJointTable;
        } else if (shield != PLAYER_SHIELD_NONE) {
            srcTable = gLinkPauseAdultShieldJointTable;
        } else {
            srcTable = gLinkPauseAdultJointTable;
        }
    }

    srcTable = SEGMENTED_TO_VIRTUAL(srcTable);
    destTable = skelAnime->jointTable;
    for (i = 0; i < skelAnime->limbCount; i++) {
        *destTable++ = *srcTable++;
    }

    Player_DrawPauseImpl(play, segment + PAUSE_EQUIP_BUFFER_SIZE,
                         segment + PAUSE_EQUIP_BUFFER_SIZE + PAUSE_PLAYER_SEGMENT_GAMEPLAY_KEEP_BUFFER_SIZE, skelAnime,
                         pos, rot, scale, sword, tunic, shield, boots, PAUSE_EQUIP_PLAYER_WIDTH,
                         PAUSE_EQUIP_PLAYER_HEIGHT, &eye, &at, 60.0f, play->state.gfxCtx->curFrameBuffer,
                         play->state.gfxCtx->curFrameBuffer + (PAUSE_EQUIP_PLAYER_WIDTH * PAUSE_EQUIP_PLAYER_HEIGHT));
}<|MERGE_RESOLUTION|>--- conflicted
+++ resolved
@@ -1519,17 +1519,10 @@
     Matrix_MultVec3f(&sMeleeWeaponBaseLeftHandLimbModelPos1, &newBasePositions[1]);
     Matrix_MultVec3f(&sMeleeWeaponBaseLeftHandLimbModelPos2, &newBasePositions[2]);
 
-<<<<<<< HEAD
     if (Player_UpdateWeaponInfo(play, NULL, &this->meleeWeaponInfo[0], &newTipPositions[0], &newBasePositions[0]) &&
-        !(this->stateFlags1 & PLAYER_STATE1_22)) {
+        !(this->stateFlags1 & PLAYER_STATE1_SHIELDING)) {
         EffectBlure_AddVertex(Effect_GetByIndex(this->meleeWeaponEffectIndex), &this->meleeWeaponInfo[0].posA,
                               &this->meleeWeaponInfo[0].posB);
-=======
-    if (func_80090480(play, NULL, &this->meleeWeaponInfo[0], &newTipPos[0], &newBasePos[0]) &&
-        !(this->stateFlags1 & PLAYER_STATE1_SHIELDING)) {
-        EffectBlure_AddVertex(Effect_GetByIndex(this->meleeWeaponEffectIndex), &this->meleeWeaponInfo[0].tip,
-                              &this->meleeWeaponInfo[0].base);
->>>>>>> e991255a
     }
 
     if ((this->meleeWeaponState > 0) &&
