--- conflicted
+++ resolved
@@ -1637,40 +1637,25 @@
            sizeof(Vec3s[PLAYER_LIMB_BUF_COUNT]);
 }
 
-<<<<<<< HEAD
 u8 D_801261F8[] = {
-    2, // PLAYER_SWORD_KOKIRI
-    2, // PLAYER_SWORD_MASTER
-    5, // PLAYER_SWORD_BGS
-};
-=======
-u8 D_801261F8[] = { PLAYER_MODELGROUP_SWORD, PLAYER_MODELGROUP_SWORD, PLAYER_MODELGROUP_BGS };
->>>>>>> 8f9e3094
+    PLAYER_MODELGROUP_SWORD, // PLAYER_SWORD_KOKIRI
+    PLAYER_MODELGROUP_SWORD, // PLAYER_SWORD_MASTER
+    PLAYER_MODELGROUP_BGS,   // PLAYER_SWORD_BGS
+};
 
 s32 Player_OverrideLimbDrawPause(GlobalContext* globalCtx, s32 limbIndex, Gfx** dList, Vec3f* pos, Vec3s* rot,
                                  void* arg) {
     u8* playerSwordAndShield = arg;
-<<<<<<< HEAD
     //! @bug `playerSwordAndShield[0]` can be 0 (`PLAYER_SWORD_NONE`), which indexes `D_801261F8[-1]`. The result
-    //! happens to be 0 in vanilla (which is a valid model group index), but weird values are likely to cause a crash
+    //! happens to be 0 (`PLAYER_MODELGROUP_0`) in vanilla, but weird values are likely to cause a crash
     u8 modelGroup = D_801261F8[playerSwordAndShield[0] - PLAYER_SWORD_KOKIRI];
-=======
-    //! @bug `playerSwordAndShield[0]` can be 0 (no sword), which indexes `D_801261F8[-1]`. The result
-    //! happens to be 0 (`PLAYER_MODELGROUP_0`) in vanilla, but weird values are likely to cause a crash
-    u8 modelGroup = D_801261F8[playerSwordAndShield[0] - 1];
->>>>>>> 8f9e3094
     s32 type;
     s32 dListOffset = 0;
     Gfx** dLists;
 
-<<<<<<< HEAD
-    if ((modelGroup == 2) && !LINK_IS_ADULT && (playerSwordAndShield[1] == PLAYER_SHIELD_HYLIAN)) {
-        modelGroup = 1;
-=======
     if ((modelGroup == PLAYER_MODELGROUP_SWORD) && !LINK_IS_ADULT &&
         (playerSwordAndShield[1] == PLAYER_SHIELD_HYLIAN)) {
         modelGroup = PLAYER_MODELGROUP_CHILD_HYLIAN_SHIELD;
->>>>>>> 8f9e3094
     }
 
     if (limbIndex == PLAYER_LIMB_L_HAND) {
@@ -1680,16 +1665,6 @@
             dListOffset = 4;
         }
     } else if (limbIndex == PLAYER_LIMB_R_HAND) {
-<<<<<<< HEAD
-        type = gPlayerModelTypes[modelGroup][2];
-        D_80160018 = type;
-        if (type == 10) {
-            dListOffset = playerSwordAndShield[1] * 4;
-        }
-    } else if (limbIndex == PLAYER_LIMB_SHEATH) {
-        type = gPlayerModelTypes[modelGroup][3];
-        if ((type == 18) || (type == 19)) {
-=======
         type = gPlayerModelTypes[modelGroup][PLAYER_MODELGROUPENTRY_RIGHT_HAND];
         sRightHandType = type;
         if (type == PLAYER_MODELTYPE_RH_SHIELD) {
@@ -1698,7 +1673,6 @@
     } else if (limbIndex == PLAYER_LIMB_SHEATH) {
         type = gPlayerModelTypes[modelGroup][PLAYER_MODELGROUPENTRY_SHEATH];
         if ((type == PLAYER_MODELTYPE_SHEATH_18) || (type == PLAYER_MODELTYPE_SHEATH_19)) {
->>>>>>> 8f9e3094
             dListOffset = playerSwordAndShield[1] * 4;
         }
     } else if (limbIndex == PLAYER_LIMB_WAIST) {
