--- conflicted
+++ resolved
@@ -690,13 +690,8 @@
     return (this->rightHandType == PLAYER_MODELTYPE_RH_SHIELD) && (this->currentShield == PLAYER_SHIELD_MIRROR);
 }
 
-<<<<<<< HEAD
-s32 Player_ActionToMagicSpell(UNUSED Player* this, s32 actionParam) {
-    s32 magicSpell = actionParam - PLAYER_AP_MAGIC_SPELL_15;
-=======
-s32 Player_ActionToMagicSpell(Player* this, s32 itemAction) {
+s32 Player_ActionToMagicSpell(UNUSED Player* this, s32 itemAction) {
     s32 magicSpell = itemAction - PLAYER_IA_MAGIC_SPELL_15;
->>>>>>> 451e855d
 
     if ((magicSpell >= 0) && (magicSpell < 6)) {
         return magicSpell;
@@ -739,13 +734,8 @@
     return (this->heldItemAction == PLAYER_IA_SWORD_BGS) && (gSaveContext.swordHealth <= 0.0f);
 }
 
-<<<<<<< HEAD
-s32 Player_ActionToBottle(UNUSED Player* this, s32 actionParam) {
-    s32 bottle = actionParam - PLAYER_AP_BOTTLE;
-=======
-s32 Player_ActionToBottle(Player* this, s32 itemAction) {
+s32 Player_ActionToBottle(UNUSED Player* this, s32 itemAction) {
     s32 bottle = itemAction - PLAYER_IA_BOTTLE;
->>>>>>> 451e855d
 
     if ((bottle >= 0) && (bottle < 13)) {
         return bottle;
@@ -758,13 +748,8 @@
     return Player_ActionToBottle(this, this->heldItemAction);
 }
 
-<<<<<<< HEAD
-s32 Player_ActionToExplosive(UNUSED Player* this, s32 actionParam) {
-    s32 explosive = actionParam - PLAYER_AP_BOMB;
-=======
-s32 Player_ActionToExplosive(Player* this, s32 itemAction) {
+s32 Player_ActionToExplosive(UNUSED Player* this, s32 itemAction) {
     s32 explosive = itemAction - PLAYER_IA_BOMB;
->>>>>>> 451e855d
 
     if ((explosive >= 0) && (explosive < 2)) {
         return explosive;
@@ -777,11 +762,7 @@
     return Player_ActionToExplosive(this, this->heldItemAction);
 }
 
-<<<<<<< HEAD
-s32 func_8008F2BC(UNUSED Player* this, s32 actionParam) {
-=======
-s32 func_8008F2BC(Player* this, s32 itemAction) {
->>>>>>> 451e855d
+s32 func_8008F2BC(UNUSED Player* this, s32 itemAction) {
     s32 sword = 0;
 
     if (itemAction != PLAYER_IA_LAST_USED) {
@@ -994,13 +975,8 @@
     s32 temp3;
 
     if ((this->actor.scale.y >= 0.0f) && !(this->stateFlags1 & PLAYER_STATE1_7) &&
-<<<<<<< HEAD
-        (Player_ActionToMagicSpell(this, this->itemActionParam) < 0)) {
+        (Player_ActionToMagicSpell(this, this->itemAction) < 0)) {
         UNUSED s32 pad;
-=======
-        (Player_ActionToMagicSpell(this, this->itemAction) < 0)) {
-        s32 pad;
->>>>>>> 451e855d
 
         sp7C = D_80126058[(void)0, gSaveContext.linkAge];
         sp78 = D_80126060[(void)0, gSaveContext.linkAge];
