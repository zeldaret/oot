#include "global.h"
#include "objects/gameplay_keep/gameplay_keep.h"
#include "objects/object_link_boy/object_link_boy.h"
#include "objects/object_link_child/object_link_child.h"

typedef struct {
    /* 0x00 */ u8 flag;
    /* 0x02 */ u16 textId;
} TextTriggerEntry; // size = 0x04

typedef struct {
    /* 0x00 */ void* dList;
    /* 0x04 */ Vec3f pos;
} BowStringData; // size = 0x10

FlexSkeletonHeader* gPlayerSkelHeaders[] = { &gLinkAdultSkel, &gLinkChildSkel };

s16 sBootData[PLAYER_BOOTS_MAX][17] = {
    { 200, 1000, 300, 700, 550, 270, 600, 350, 800, 600, -100, 600, 590, 750, 125, 200, 130 },
    { 200, 1000, 300, 700, 550, 270, 1000, 0, 800, 300, -160, 600, 590, 750, 125, 200, 130 },
    { 200, 1000, 300, 700, 550, 270, 600, 600, 800, 550, -100, 600, 540, 270, 25, 0, 130 },
    { 200, 1000, 300, 700, 380, 400, 0, 300, 800, 500, -100, 600, 590, 750, 125, 200, 130 },
    { 80, 800, 150, 700, 480, 270, 600, 50, 800, 550, -40, 400, 540, 270, 25, 0, 80 },
    { 200, 1000, 300, 800, 500, 400, 800, 400, 800, 550, -100, 600, 540, 750, 125, 400, 200 },
};

// Used to map action params to model groups
u8 sActionModelGroups[PLAYER_AP_MAX] = {
    /* PLAYER_AP_NONE */ PLAYER_MODELGROUP_DEFAULT,
    /* PLAYER_AP_LAST_USED */ PLAYER_MODELGROUP_15,
    /* PLAYER_AP_FISHING_POLE */ PLAYER_MODELGROUP_10,
    /* PLAYER_AP_SWORD_MASTER */ PLAYER_MODELGROUP_SWORD,
    /* PLAYER_AP_SWORD_KOKIRI */ PLAYER_MODELGROUP_SWORD,
    /* PLAYER_AP_SWORD_BGS */ PLAYER_MODELGROUP_BGS,
    /* PLAYER_AP_STICK */ PLAYER_MODELGROUP_10,
    /* PLAYER_AP_HAMMER */ PLAYER_MODELGROUP_HAMMER,
    /* PLAYER_AP_BOW */ PLAYER_MODELGROUP_BOW_SLINGSHOT,
    /* PLAYER_AP_BOW_FIRE */ PLAYER_MODELGROUP_BOW_SLINGSHOT,
    /* PLAYER_AP_BOW_ICE */ PLAYER_MODELGROUP_BOW_SLINGSHOT,
    /* PLAYER_AP_BOW_LIGHT */ PLAYER_MODELGROUP_BOW_SLINGSHOT,
    /* PLAYER_AP_BOW_0C */ PLAYER_MODELGROUP_BOW_SLINGSHOT,
    /* PLAYER_AP_BOW_0D */ PLAYER_MODELGROUP_BOW_SLINGSHOT,
    /* PLAYER_AP_BOW_0E */ PLAYER_MODELGROUP_BOW_SLINGSHOT,
    /* PLAYER_AP_SLINGSHOT */ PLAYER_MODELGROUP_BOW_SLINGSHOT,
    /* PLAYER_AP_HOOKSHOT */ PLAYER_MODELGROUP_HOOKSHOT,
    /* PLAYER_AP_LONGSHOT */ PLAYER_MODELGROUP_HOOKSHOT,
    /* PLAYER_AP_BOMB */ PLAYER_MODELGROUP_EXPLOSIVES,
    /* PLAYER_AP_BOMBCHU */ PLAYER_MODELGROUP_EXPLOSIVES,
    /* PLAYER_AP_BOOMERANG */ PLAYER_MODELGROUP_BOOMERANG,
    /* PLAYER_AP_MAGIC_SPELL_15 */ PLAYER_MODELGROUP_DEFAULT,
    /* PLAYER_AP_MAGIC_SPELL_16 */ PLAYER_MODELGROUP_DEFAULT,
    /* PLAYER_AP_MAGIC_SPELL_17 */ PLAYER_MODELGROUP_BOW_SLINGSHOT,
    /* PLAYER_AP_FARORES_WIND */ PLAYER_MODELGROUP_DEFAULT,
    /* PLAYER_AP_NAYRUS_LOVE */ PLAYER_MODELGROUP_DEFAULT,
    /* PLAYER_AP_DINS_FIRE */ PLAYER_MODELGROUP_DEFAULT,
    /* PLAYER_AP_NUT */ PLAYER_MODELGROUP_DEFAULT,
    /* PLAYER_AP_OCARINA_FAIRY */ PLAYER_MODELGROUP_OCARINA,
    /* PLAYER_AP_OCARINA_TIME */ PLAYER_MODELGROUP_OOT,
    /* PLAYER_AP_BOTTLE */ PLAYER_MODELGROUP_BOTTLE,
    /* PLAYER_AP_BOTTLE_FISH */ PLAYER_MODELGROUP_BOTTLE,
    /* PLAYER_AP_BOTTLE_FIRE */ PLAYER_MODELGROUP_BOTTLE,
    /* PLAYER_AP_BOTTLE_BUG */ PLAYER_MODELGROUP_BOTTLE,
    /* PLAYER_AP_BOTTLE_POE */ PLAYER_MODELGROUP_BOTTLE,
    /* PLAYER_AP_BOTTLE_BIG_POE */ PLAYER_MODELGROUP_BOTTLE,
    /* PLAYER_AP_BOTTLE_LETTER */ PLAYER_MODELGROUP_BOTTLE,
    /* PLAYER_AP_BOTTLE_POTION_RED */ PLAYER_MODELGROUP_BOTTLE,
    /* PLAYER_AP_BOTTLE_POTION_BLUE */ PLAYER_MODELGROUP_BOTTLE,
    /* PLAYER_AP_BOTTLE_POTION_GREEN */ PLAYER_MODELGROUP_BOTTLE,
    /* PLAYER_AP_BOTTLE_MILK */ PLAYER_MODELGROUP_BOTTLE,
    /* PLAYER_AP_BOTTLE_MILK_HALF */ PLAYER_MODELGROUP_BOTTLE,
    /* PLAYER_AP_BOTTLE_FAIRY */ PLAYER_MODELGROUP_BOTTLE,
    /* PLAYER_AP_LETTER_ZELDA */ PLAYER_MODELGROUP_DEFAULT,
    /* PLAYER_AP_WEIRD_EGG */ PLAYER_MODELGROUP_DEFAULT,
    /* PLAYER_AP_CHICKEN */ PLAYER_MODELGROUP_DEFAULT,
    /* PLAYER_AP_BEAN */ PLAYER_MODELGROUP_DEFAULT,
    /* PLAYER_AP_POCKET_EGG */ PLAYER_MODELGROUP_DEFAULT,
    /* PLAYER_AP_POCKET_CUCCO */ PLAYER_MODELGROUP_DEFAULT,
    /* PLAYER_AP_COJIRO */ PLAYER_MODELGROUP_DEFAULT,
    /* PLAYER_AP_ODD_MUSHROOM */ PLAYER_MODELGROUP_DEFAULT,
    /* PLAYER_AP_ODD_POTION */ PLAYER_MODELGROUP_DEFAULT,
    /* PLAYER_AP_SAW */ PLAYER_MODELGROUP_DEFAULT,
    /* PLAYER_AP_SWORD_BROKEN */ PLAYER_MODELGROUP_DEFAULT,
    /* PLAYER_AP_PRESCRIPTION */ PLAYER_MODELGROUP_DEFAULT,
    /* PLAYER_AP_FROG */ PLAYER_MODELGROUP_DEFAULT,
    /* PLAYER_AP_EYEDROPS */ PLAYER_MODELGROUP_DEFAULT,
    /* PLAYER_AP_CLAIM_CHECK */ PLAYER_MODELGROUP_DEFAULT,
    /* PLAYER_AP_MASK_KEATON */ PLAYER_MODELGROUP_DEFAULT,
    /* PLAYER_AP_MASK_SKULL */ PLAYER_MODELGROUP_DEFAULT,
    /* PLAYER_AP_MASK_SPOOKY */ PLAYER_MODELGROUP_DEFAULT,
    /* PLAYER_AP_MASK_BUNNY */ PLAYER_MODELGROUP_DEFAULT,
    /* PLAYER_AP_MASK_GORON */ PLAYER_MODELGROUP_DEFAULT,
    /* PLAYER_AP_MASK_ZORA */ PLAYER_MODELGROUP_DEFAULT,
    /* PLAYER_AP_MASK_GERUDO */ PLAYER_MODELGROUP_DEFAULT,
    /* PLAYER_AP_MASK_TRUTH */ PLAYER_MODELGROUP_DEFAULT,
    /* PLAYER_AP_LENS */ PLAYER_MODELGROUP_DEFAULT,
};

TextTriggerEntry sTextTriggers[] = {
    { 1, 0x3040 },
    { 2, 0x401D },
    { 0, 0x0000 },
    { 2, 0x401D },
};

// Used to map model groups to model types for [animation, left hand, right hand, sheath, waist]
u8 gPlayerModelTypes[PLAYER_MODELGROUP_MAX][PLAYER_MODELGROUPENTRY_MAX] = {
    /* PLAYER_MODELGROUP_0 */
    { PLAYER_ANIMTYPE_2, PLAYER_MODELTYPE_LH_OPEN, PLAYER_MODELTYPE_RH_SHIELD, PLAYER_MODELTYPE_SHEATH_16,
      PLAYER_MODELTYPE_WAIST },
    /* PLAYER_MODELGROUP_CHILD_HYLIAN_SHIELD */
    { PLAYER_ANIMTYPE_1, PLAYER_MODELTYPE_LH_SWORD, PLAYER_MODELTYPE_RH_CLOSED, PLAYER_MODELTYPE_SHEATH_19,
      PLAYER_MODELTYPE_WAIST },
    /* PLAYER_MODELGROUP_SWORD */
    { PLAYER_ANIMTYPE_1, PLAYER_MODELTYPE_LH_SWORD, PLAYER_MODELTYPE_RH_SHIELD, PLAYER_MODELTYPE_SHEATH_17,
      PLAYER_MODELTYPE_WAIST },
    /* PLAYER_MODELGROUP_DEFAULT */
    { PLAYER_ANIMTYPE_0, PLAYER_MODELTYPE_LH_OPEN, PLAYER_MODELTYPE_RH_OPEN, PLAYER_MODELTYPE_SHEATH_18,
      PLAYER_MODELTYPE_WAIST },
    /* PLAYER_MODELGROUP_4 */
    { PLAYER_ANIMTYPE_0, PLAYER_MODELTYPE_LH_OPEN, PLAYER_MODELTYPE_RH_OPEN, PLAYER_MODELTYPE_SHEATH_18,
      PLAYER_MODELTYPE_WAIST },
    /* PLAYER_MODELGROUP_BGS */
    { PLAYER_ANIMTYPE_3, PLAYER_MODELTYPE_LH_BGS, PLAYER_MODELTYPE_RH_CLOSED, PLAYER_MODELTYPE_SHEATH_19,
      PLAYER_MODELTYPE_WAIST },
    /* PLAYER_MODELGROUP_BOW_SLINGSHOT */
    { PLAYER_ANIMTYPE_4, PLAYER_MODELTYPE_LH_CLOSED, PLAYER_MODELTYPE_RH_BOW_SLINGSHOT, PLAYER_MODELTYPE_SHEATH_18,
      PLAYER_MODELTYPE_WAIST },
    /* PLAYER_MODELGROUP_EXPLOSIVES */
    { PLAYER_ANIMTYPE_5, PLAYER_MODELTYPE_LH_OPEN, PLAYER_MODELTYPE_RH_OPEN, PLAYER_MODELTYPE_SHEATH_18,
      PLAYER_MODELTYPE_WAIST },
    /* PLAYER_MODELGROUP_BOOMERANG */
    { PLAYER_ANIMTYPE_0, PLAYER_MODELTYPE_LH_BOOMERANG, PLAYER_MODELTYPE_RH_OPEN, PLAYER_MODELTYPE_SHEATH_18,
      PLAYER_MODELTYPE_WAIST },
    /* PLAYER_MODELGROUP_HOOKSHOT */
    { PLAYER_ANIMTYPE_4, PLAYER_MODELTYPE_LH_OPEN, PLAYER_MODELTYPE_RH_HOOKSHOT, PLAYER_MODELTYPE_SHEATH_18,
      PLAYER_MODELTYPE_WAIST },
    /* PLAYER_MODELGROUP_10 */
    { PLAYER_ANIMTYPE_3, PLAYER_MODELTYPE_LH_CLOSED, PLAYER_MODELTYPE_RH_CLOSED, PLAYER_MODELTYPE_SHEATH_18,
      PLAYER_MODELTYPE_WAIST },
    /* PLAYER_MODELGROUP_HAMMER */
    { PLAYER_ANIMTYPE_3, PLAYER_MODELTYPE_LH_HAMMER, PLAYER_MODELTYPE_RH_CLOSED, PLAYER_MODELTYPE_SHEATH_18,
      PLAYER_MODELTYPE_WAIST },
    /* PLAYER_MODELGROUP_OCARINA */
    { PLAYER_ANIMTYPE_0, PLAYER_MODELTYPE_LH_OPEN, PLAYER_MODELTYPE_RH_OCARINA, PLAYER_MODELTYPE_SHEATH_18,
      PLAYER_MODELTYPE_WAIST },
    /* PLAYER_MODELGROUP_OOT */
    { PLAYER_ANIMTYPE_0, PLAYER_MODELTYPE_LH_OPEN, PLAYER_MODELTYPE_RH_OOT, PLAYER_MODELTYPE_SHEATH_18,
      PLAYER_MODELTYPE_WAIST },
    /* PLAYER_MODELGROUP_BOTTLE */
    { PLAYER_ANIMTYPE_0, PLAYER_MODELTYPE_LH_BOTTLE, PLAYER_MODELTYPE_RH_OPEN, PLAYER_MODELTYPE_SHEATH_18,
      PLAYER_MODELTYPE_WAIST },
    /* PLAYER_MODELGROUP_15 */
    { PLAYER_ANIMTYPE_0, PLAYER_MODELTYPE_LH_SWORD, PLAYER_MODELTYPE_RH_OPEN, PLAYER_MODELTYPE_SHEATH_19,
      PLAYER_MODELTYPE_WAIST },
};

Gfx* D_80125CE8[PLAYER_SHIELD_MAX * 4] = {
    // PLAYER_SHIELD_NONE
    gLinkAdultRightHandClosedNearDL,
    gLinkChildRightHandClosedNearDL,
    gLinkAdultRightHandClosedFarDL,
    gLinkChildRightHandClosedFarDL,
    // PLAYER_SHIELD_DEKU
    gLinkAdultRightHandClosedNearDL,
    gLinkChildRightFistAndDekuShieldNearDL,
    gLinkAdultRightHandClosedFarDL,
    gLinkChildRightFistAndDekuShieldFarDL,
    // PLAYER_SHIELD_HYLIAN
    gLinkAdultRightHandHoldingHylianShieldNearDL,
    gLinkChildRightHandClosedNearDL,
    gLinkAdultRightHandHoldingHylianShieldFarDL,
    gLinkChildRightHandClosedFarDL,
    // PLAYER_SHIELD_MIRROR
    gLinkAdultRightHandHoldingMirrorShieldNearDL,
    gLinkChildRightHandClosedNearDL,
    gLinkAdultRightHandHoldingMirrorShieldFarDL,
    gLinkChildRightHandClosedFarDL,
};

Gfx* D_80125D28[PLAYER_SHIELD_MAX * 4] = {
    // PLAYER_SHIELD_NONE
    gLinkAdultMasterSwordAndSheathNearDL,
    gLinkChildSwordAndSheathNearDL,
    gLinkAdultMasterSwordAndSheathFarDL,
    gLinkChildSwordAndSheathFarDL,
    // PLAYER_SHIELD_DEKU
    gLinkAdultMasterSwordAndSheathNearDL,
    gLinkChildDekuShieldSwordAndSheathNearDL,
    gLinkAdultMasterSwordAndSheathFarDL,
    gLinkChildDekuShieldSwordAndSheathFarDL,
    // PLAYER_SHIELD_HYLIAN
    gLinkAdultHylianShieldSwordAndSheathNearDL,
    gLinkChildHylianShieldSwordAndSheathNearDL,
    gLinkAdultHylianShieldSwordAndSheathFarDL,
    gLinkChildHylianShieldSwordAndSheathFarDL,
    // PLAYER_SHIELD_MIRROR
    gLinkAdultMirrorShieldSwordAndSheathNearDL,
    gLinkChildSwordAndSheathNearDL,
    gLinkAdultMirrorShieldSwordAndSheathFarDL,
    gLinkChildSwordAndSheathFarDL,
};

Gfx* D_80125D68[] = {
    NULL, NULL, NULL, NULL, NULL, gLinkChildDekuShieldWithMatrixDL, NULL, gLinkChildDekuShieldWithMatrixDL,
};

Gfx* D_80125D88[(PLAYER_SHIELD_MAX + 2) * 4] = {
    // PLAYER_SHIELD_NONE
    gLinkAdultSheathNearDL,
    gLinkChildSheathNearDL,
    gLinkAdultSheathFarDL,
    gLinkChildSheathFarDL,
    // PLAYER_SHIELD_DEKU
    gLinkAdultSheathNearDL,
    gLinkChildDekuShieldAndSheathNearDL,
    gLinkAdultSheathFarDL,
    gLinkChildDekuShieldAndSheathFarDL,
    // PLAYER_SHIELD_HYLIAN
    gLinkAdultHylianShieldAndSheathNearDL,
    gLinkChildHylianShieldAndSheathNearDL,
    gLinkAdultHylianShieldAndSheathFarDL,
    gLinkChildHylianShieldAndSheathFarDL,
    // PLAYER_SHIELD_MIRROR
    gLinkAdultMirrorShieldAndSheathNearDL,
    gLinkChildSheathNearDL,
    gLinkAdultMirrorShieldAndSheathFarDL,
    gLinkChildSheathFarDL,
    // PLAYER_SHIELD_NONE (child, no sword)
    NULL,
    NULL,
    NULL,
    NULL,
    // PLAYER_SHIELD_DEKU (child, no sword)
    gLinkAdultSheathNearDL,
    gLinkChildDekuShieldWithMatrixDL,
    gLinkAdultSheathNearDL,
    gLinkChildDekuShieldWithMatrixDL,
};

Gfx* D_80125DE8[] = {
    // biggoron sword
    gLinkAdultLeftHandHoldingBgsNearDL,
    gLinkChildLeftHandHoldingMasterSwordDL,
    gLinkAdultLeftHandHoldingBgsFarDL,
    gLinkChildLeftHandHoldingMasterSwordDL,
    // broken giant knife
    gLinkAdultHandHoldingBrokenGiantsKnifeDL,
    gLinkChildLeftHandHoldingMasterSwordDL,
    gLinkAdultHandHoldingBrokenGiantsKnifeFarDL,
    gLinkChildLeftHandHoldingMasterSwordDL,
};

Gfx* D_80125E08[] = {
    gLinkAdultLeftHandNearDL,
    gLinkChildLeftHandNearDL,
    gLinkAdultLeftHandFarDL,
    gLinkChildLeftHandFarDL,
};

Gfx* D_80125E18[] = {
    gLinkAdultLeftHandClosedNearDL,
    gLinkChildLeftFistNearDL,
    gLinkAdultLeftHandClosedFarDL,
    gLinkChildLeftFistFarDL,
};

Gfx* D_80125E28[] = {
    gLinkAdultLeftHandHoldingMasterSwordNearDL,
    gLinkChildLeftFistAndKokiriSwordNearDL,
    gLinkAdultLeftHandHoldingMasterSwordFarDL,
    gLinkChildLeftFistAndKokiriSwordFarDL,
};

Gfx* D_80125E38[] = {
    gLinkAdultLeftHandHoldingMasterSwordNearDL,
    gLinkChildLeftFistAndKokiriSwordNearDL,
    gLinkAdultLeftHandHoldingMasterSwordFarDL,
    gLinkChildLeftFistAndKokiriSwordFarDL,
};

Gfx* D_80125E48[] = {
    gLinkAdultRightHandNearDL,
    gLinkChildRightHandNearDL,
    gLinkAdultRightHandFarDL,
    gLinkChildRightHandFarDL,
};

Gfx* D_80125E58[] = {
    gLinkAdultRightHandClosedNearDL,
    gLinkChildRightHandClosedNearDL,
    gLinkAdultRightHandClosedFarDL,
    gLinkChildRightHandClosedFarDL,
};

Gfx* D_80125E68[] = {
    gLinkAdultRightHandHoldingBowNearDL,
    gLinkChildRightHandHoldingSlingshotNearDL,
    gLinkAdultRightHandHoldingBowFarDL,
    gLinkChildRightHandHoldingSlingshotFarDL,
};

Gfx* D_80125E78[] = {
    gLinkAdultMasterSwordAndSheathNearDL,
    gLinkChildSwordAndSheathNearDL,
    gLinkAdultMasterSwordAndSheathFarDL,
    gLinkChildSwordAndSheathFarDL,
};

Gfx* D_80125E88[] = {
    gLinkAdultSheathNearDL,
    gLinkChildSheathNearDL,
    gLinkAdultSheathFarDL,
    gLinkChildSheathFarDL,
};

Gfx* D_80125E98[] = {
    gLinkAdultWaistNearDL,
    gLinkChildWaistNearDL,
    gLinkAdultWaistFarDL,
    gLinkChildWaistFarDL,
};

Gfx* D_80125EA8[] = {
    gLinkAdultRightHandHoldingBowNearDL,
    gLinkChildRightHandHoldingSlingshotNearDL,
    gLinkAdultRightHandHoldingBowFarDL,
    gLinkChildRightHandHoldingSlingshotFarDL,
};

Gfx* D_80125EB8[] = {
    gLinkAdultRightHandHoldingOotNearDL,
    gLinkChildRightHandHoldingFairyOcarinaNearDL,
    gLinkAdultRightHandHoldingOotFarDL,
    gLinkChildRightHandHoldingFairyOcarinaFarDL,
};

Gfx* D_80125EC8[] = {
    gLinkAdultRightHandHoldingOotNearDL,
    gLinkChildRightHandAndOotNearDL,
    gLinkAdultRightHandHoldingOotFarDL,
    gLinkChildRightHandHoldingOOTFarDL,
};

Gfx* D_80125ED8[] = {
    gLinkAdultRightHandHoldingHookshotNearDL,
    gLinkChildRightHandNearDL,
    gLinkAdultRightHandHoldingHookshotNearDL, // The 'far' display list exists but is not used
    gLinkChildRightHandFarDL,
};

Gfx* D_80125EE8[] = {
    gLinkAdultLeftHandHoldingHammerNearDL,
    gLinkChildLeftHandNearDL,
    gLinkAdultLeftHandHoldingHammerFarDL,
    gLinkChildLeftHandFarDL,
};

Gfx* D_80125EF8[] = {
    gLinkAdultLeftHandNearDL,
    gLinkChildLeftFistAndBoomerangNearDL,
    gLinkAdultLeftHandFarDL,
    gLinkChildLeftFistAndBoomerangFarDL,
};

Gfx* D_80125F08[] = {
    gLinkAdultLeftHandOutNearDL,
    gLinkChildLeftHandUpNearDL,
    gLinkAdultLeftHandOutNearDL,
    gLinkChildLeftHandUpNearDL,
};

Gfx* sArmOutDLs[] = {
    gLinkAdultRightArmOutNearDL,
    NULL,
};

Gfx* sHandOutDLs[] = {
    gLinkAdultRightHandOutNearDL,
    NULL,
};

Gfx* sRightShoulderNearDLs[] = {
    gLinkAdultRightShoulderNearDL,
    gLinkChildRightShoulderNearDL,
};

Gfx* D_80125F30[] = {
    gLinkAdultLeftArmOutNearDL,
    NULL,
};

Gfx* sHoldingFirstPersonWeaponDLs[] = {
    gLinkAdultRightHandHoldingBowFirstPersonDL,
    gLinkChildRightArmStretchedSlingshotDL,
};

// Indexed by model types (left hand, right hand, sheath or waist)
Gfx** sPlayerDListGroups[PLAYER_MODELTYPE_MAX] = {
    /* PLAYER_MODELTYPE_LH_OPEN */ D_80125E08,
    /* PLAYER_MODELTYPE_LH_CLOSED */ D_80125E18,
    /* PLAYER_MODELTYPE_LH_SWORD */ D_80125E38,
    /* PLAYER_MODELTYPE_3 */ D_80125E28,
    /* PLAYER_MODELTYPE_LH_BGS */ D_80125DE8,
    /* PLAYER_MODELTYPE_LH_HAMMER */ D_80125EE8,
    /* PLAYER_MODELTYPE_LH_BOOMERANG */ D_80125EF8,
    /* PLAYER_MODELTYPE_LH_BOTTLE */ D_80125F08,
    /* PLAYER_MODELTYPE_RH_OPEN */ D_80125E48,
    /* PLAYER_MODELTYPE_RH_CLOSED */ D_80125E58,
    /* PLAYER_MODELTYPE_RH_SHIELD */ D_80125CE8,
    /* PLAYER_MODELTYPE_RH_BOW_SLINGSHOT */ D_80125E68,
    /* PLAYER_MODELTYPE_12 */ D_80125EA8,
    /* PLAYER_MODELTYPE_RH_OCARINA */ D_80125EB8,
    /* PLAYER_MODELTYPE_RH_OOT */ D_80125EC8,
    /* PLAYER_MODELTYPE_RH_HOOKSHOT */ D_80125ED8,
    /* PLAYER_MODELTYPE_SHEATH_16 */ D_80125E78,
    /* PLAYER_MODELTYPE_SHEATH_17 */ D_80125E88,
    /* PLAYER_MODELTYPE_SHEATH_18 */ D_80125D28,
    /* PLAYER_MODELTYPE_SHEATH_19 */ D_80125D88,
    /* PLAYER_MODELTYPE_WAIST */ D_80125E98,
};

Gfx gCullBackDList[] = {
    gsSPSetGeometryMode(G_CULL_BACK),
    gsSPEndDisplayList(),
};

Gfx gCullFrontDList[] = {
    gsSPSetGeometryMode(G_CULL_FRONT),
    gsSPEndDisplayList(),
};

Vec3f* sCurBodyPartPos;
s32 sDListsLodOffset;
Vec3f sGetItemRefPos;
s32 sLeftHandType;
s32 sRightHandType;

void Player_SetBootData(GlobalContext* globalCtx, Player* this) {
    s32 currentBoots;
    s16* bootRegs;

    REG(27) = 2000;
    REG(48) = 370;

    currentBoots = this->currentBoots;
    if (currentBoots == PLAYER_BOOTS_NORMAL) {
        if (!LINK_IS_ADULT) {
            currentBoots = PLAYER_BOOTS_NORMAL_CHILD;
        }
    } else if (currentBoots == PLAYER_BOOTS_IRON) {
        if (this->stateFlags1 & PLAYER_STATE1_27) {
            currentBoots = PLAYER_BOOTS_IRON_UNDERWATER;
        }
        REG(27) = 500;
        REG(48) = 100;
    }

    bootRegs = sBootData[currentBoots];
    REG(19) = bootRegs[0];
    REG(30) = bootRegs[1];
    REG(32) = bootRegs[2];
    REG(34) = bootRegs[3];
    REG(35) = bootRegs[4];
    REG(36) = bootRegs[5];
    REG(37) = bootRegs[6];
    REG(38) = bootRegs[7];
    REG(43) = bootRegs[8];
    REG(45) = bootRegs[9];
    REG(68) = bootRegs[10];
    REG(69) = bootRegs[11];
    IREG(66) = bootRegs[12];
    IREG(67) = bootRegs[13];
    IREG(68) = bootRegs[14];
    IREG(69) = bootRegs[15];
    MREG(95) = bootRegs[16];

    if (globalCtx->roomCtx.curRoom.unk_03 == 2) {
        REG(45) = 500;
    }
}

s32 Player_InBlockingCsMode(GlobalContext* globalCtx, Player* this) {
    return (this->stateFlags1 & (PLAYER_STATE1_7 | PLAYER_STATE1_29)) || (this->csMode != 0) ||
           (globalCtx->sceneLoadFlag == 0x14) || (this->stateFlags1 & PLAYER_STATE1_0) ||
           (this->stateFlags3 & PLAYER_STATE3_7) ||
           ((gSaveContext.unk_13F0 != 0) && (Player_ActionToMagicSpell(this, this->itemActionParam) >= 0));
}

s32 Player_InCsMode(GlobalContext* globalCtx) {
    Player* this = GET_PLAYER(globalCtx);

    return Player_InBlockingCsMode(globalCtx, this) || (this->unk_6AD == 4);
}

s32 func_8008E9C4(Player* this) {
    return (this->stateFlags1 & PLAYER_STATE1_4);
}

s32 Player_IsChildWithHylianShield(Player* this) {
    return gSaveContext.linkAge != LINK_AGE_ADULT && (this->currentShield == PLAYER_SHIELD_HYLIAN);
}

s32 Player_ActionToModelGroup(Player* this, s32 actionParam) {
    s32 modelGroup = sActionModelGroups[actionParam];

    if ((modelGroup == PLAYER_MODELGROUP_SWORD) && Player_IsChildWithHylianShield(this)) {
        // child, using kokiri sword with hylian shield equipped
        return PLAYER_MODELGROUP_CHILD_HYLIAN_SHIELD;
    } else {
        return modelGroup;
    }
}

void Player_SetModelsForHoldingShield(Player* this) {
    if ((this->stateFlags1 & PLAYER_STATE1_22) &&
        ((this->itemActionParam < 0) || (this->itemActionParam == this->heldItemActionParam))) {
        if (!Player_HoldsTwoHandedWeapon(this) && !Player_IsChildWithHylianShield(this)) {
            this->rightHandType = PLAYER_MODELTYPE_RH_SHIELD;
            this->rightHandDLists = &sPlayerDListGroups[PLAYER_MODELTYPE_RH_SHIELD][(void)0, gSaveContext.linkAge];
            if (this->sheathType == PLAYER_MODELTYPE_SHEATH_18) {
                this->sheathType = PLAYER_MODELTYPE_SHEATH_16;
            } else if (this->sheathType == PLAYER_MODELTYPE_SHEATH_19) {
                this->sheathType = PLAYER_MODELTYPE_SHEATH_17;
            }
            this->sheathDLists = &sPlayerDListGroups[this->sheathType][(void)0, gSaveContext.linkAge];
            this->modelAnimType = PLAYER_ANIMTYPE_2;
            this->itemActionParam = -1;
        }
    }
}

void Player_SetModels(Player* this, s32 modelGroup) {
    this->leftHandType = gPlayerModelTypes[modelGroup][PLAYER_MODELGROUPENTRY_LEFT_HAND];
    this->rightHandType = gPlayerModelTypes[modelGroup][PLAYER_MODELGROUPENTRY_RIGHT_HAND];
    this->sheathType = gPlayerModelTypes[modelGroup][PLAYER_MODELGROUPENTRY_SHEATH];

    this->leftHandDLists = &sPlayerDListGroups[gPlayerModelTypes[modelGroup][PLAYER_MODELGROUPENTRY_LEFT_HAND]]
                                              [(void)0, gSaveContext.linkAge];
    this->rightHandDLists = &sPlayerDListGroups[gPlayerModelTypes[modelGroup][PLAYER_MODELGROUPENTRY_RIGHT_HAND]]
                                               [(void)0, gSaveContext.linkAge];
    this->sheathDLists = &sPlayerDListGroups[gPlayerModelTypes[modelGroup][PLAYER_MODELGROUPENTRY_SHEATH]]
                                            [(void)0, gSaveContext.linkAge];
    this->waistDLists =
        &sPlayerDListGroups[gPlayerModelTypes[modelGroup][PLAYER_MODELGROUPENTRY_WAIST]][(void)0, gSaveContext.linkAge];

    Player_SetModelsForHoldingShield(this);
}

void Player_SetModelGroup(Player* this, s32 modelGroup) {
    this->modelGroup = modelGroup;

    if (modelGroup == PLAYER_MODELGROUP_CHILD_HYLIAN_SHIELD) {
        this->modelAnimType = PLAYER_ANIMTYPE_0;
    } else {
        this->modelAnimType = gPlayerModelTypes[modelGroup][PLAYER_MODELGROUPENTRY_ANIM];
    }

    if ((this->modelAnimType < PLAYER_ANIMTYPE_3) && (this->currentShield == PLAYER_SHIELD_NONE)) {
        this->modelAnimType = PLAYER_ANIMTYPE_0;
    }

    Player_SetModels(this, modelGroup);
}

void func_8008EC70(Player* this) {
    this->itemActionParam = this->heldItemActionParam;
    Player_SetModelGroup(this, Player_ActionToModelGroup(this, this->heldItemActionParam));
    this->unk_6AD = 0;
}

void Player_SetEquipmentData(GlobalContext* globalCtx, Player* this) {
    if (this->csMode != 0x56) {
        this->currentShield = CUR_EQUIP_VALUE(EQUIP_SHIELD);
        this->currentTunic = CUR_EQUIP_VALUE(EQUIP_TUNIC) - 1;
        this->currentBoots = CUR_EQUIP_VALUE(EQUIP_BOOTS) - 1;
        this->currentSword = B_BTN_ITEM;
        Player_SetModelGroup(this, Player_ActionToModelGroup(this, this->heldItemActionParam));
        Player_SetBootData(globalCtx, this);
    }
}

void Player_UpdateBottleHeld(GlobalContext* globalCtx, Player* this, s32 item, s32 actionParam) {
    Inventory_UpdateBottleItem(globalCtx, item, this->heldItemButton);

    if (item != ITEM_BOTTLE) {
        this->heldItemId = item;
        this->heldItemActionParam = actionParam;
    }

    this->itemActionParam = actionParam;
}

void func_8008EDF0(Player* this) {
    this->unk_664 = NULL;
    this->stateFlags2 &= ~PLAYER_STATE2_13;
}

void func_8008EE08(Player* this) {
    if ((this->actor.bgCheckFlags & BGCHECKFLAG_GROUND) ||
        (this->stateFlags1 & (PLAYER_STATE1_21 | PLAYER_STATE1_23 | PLAYER_STATE1_27)) ||
        (!(this->stateFlags1 & (PLAYER_STATE1_18 | PLAYER_STATE1_19)) &&
         ((this->actor.world.pos.y - this->actor.floorHeight) < 100.0f))) {
        this->stateFlags1 &= ~(PLAYER_STATE1_15 | PLAYER_STATE1_16 | PLAYER_STATE1_17 | PLAYER_STATE1_18 |
                               PLAYER_STATE1_19 | PLAYER_STATE1_30);
    } else if (!(this->stateFlags1 & (PLAYER_STATE1_18 | PLAYER_STATE1_19 | PLAYER_STATE1_21))) {
        this->stateFlags1 |= PLAYER_STATE1_19;
    }

    func_8008EDF0(this);
}

void func_8008EEAC(GlobalContext* globalCtx, Actor* actor) {
    Player* this = GET_PLAYER(globalCtx);

    func_8008EE08(this);
    this->unk_664 = actor;
    this->unk_684 = actor;
<<<<<<< HEAD
    this->stateFlags1 |= 0x10000;
    Camera_SetParam(Gameplay_GetCamera(globalCtx, CAM_ID_MAIN), 8, actor);
    Camera_ChangeMode(Gameplay_GetCamera(globalCtx, CAM_ID_MAIN), CAM_MODE_FOLLOWTARGET);
=======
    this->stateFlags1 |= PLAYER_STATE1_16;
    Camera_SetParam(Gameplay_GetCamera(globalCtx, 0), 8, actor);
    Camera_ChangeMode(Gameplay_GetCamera(globalCtx, 0), 2);
>>>>>>> 791d9018
}

s32 func_8008EF30(GlobalContext* globalCtx) {
    Player* this = GET_PLAYER(globalCtx);

    return (this->stateFlags1 & PLAYER_STATE1_23);
}

s32 func_8008EF44(GlobalContext* globalCtx, s32 ammo) {
    globalCtx->shootingGalleryStatus = ammo + 1;
    return 1;
}

s32 Player_IsBurningStickInRange(GlobalContext* globalCtx, Vec3f* pos, f32 xzRange, f32 yRange) {
    Player* this = GET_PLAYER(globalCtx);
    Vec3f diff;
    s32 pad;

    if ((this->heldItemActionParam == PLAYER_AP_STICK) && (this->unk_860 != 0)) {
        Math_Vec3f_Diff(&this->meleeWeaponInfo[0].tip, pos, &diff);
        return ((SQ(diff.x) + SQ(diff.z)) <= SQ(xzRange)) && (0.0f <= diff.y) && (diff.y <= yRange);
    } else {
        return false;
    }
}

s32 Player_GetStrength(void) {
    s32 strengthUpgrade = CUR_UPG_VALUE(UPG_STRENGTH);

    if (LINK_IS_ADULT) {
        return strengthUpgrade;
    } else if (strengthUpgrade != 0) {
        return PLAYER_STR_BRACELET;
    } else {
        return PLAYER_STR_NONE;
    }
}

u8 Player_GetMask(GlobalContext* globalCtx) {
    Player* this = GET_PLAYER(globalCtx);

    return this->currentMask;
}

Player* Player_UnsetMask(GlobalContext* globalCtx) {
    Player* this = GET_PLAYER(globalCtx);

    this->currentMask = PLAYER_MASK_NONE;

    return this;
}

s32 Player_HasMirrorShieldEquipped(GlobalContext* globalCtx) {
    Player* this = GET_PLAYER(globalCtx);

    return (this->currentShield == PLAYER_SHIELD_MIRROR);
}

s32 Player_HasMirrorShieldSetToDraw(GlobalContext* globalCtx) {
    Player* this = GET_PLAYER(globalCtx);

    return (this->rightHandType == PLAYER_MODELTYPE_RH_SHIELD) && (this->currentShield == PLAYER_SHIELD_MIRROR);
}

s32 Player_ActionToMagicSpell(Player* this, s32 actionParam) {
    s32 magicSpell = actionParam - PLAYER_AP_MAGIC_SPELL_15;

    if ((magicSpell >= 0) && (magicSpell < 6)) {
        return magicSpell;
    } else {
        return -1;
    }
}

s32 Player_HoldsHookshot(Player* this) {
    return (this->heldItemActionParam == PLAYER_AP_HOOKSHOT) || (this->heldItemActionParam == PLAYER_AP_LONGSHOT);
}

s32 func_8008F128(Player* this) {
    return Player_HoldsHookshot(this) && (this->heldActor == NULL);
}

s32 Player_ActionToMeleeWeapon(s32 actionParam) {
    s32 sword = actionParam - PLAYER_AP_FISHING_POLE;

    if ((sword > 0) && (sword < 6)) {
        return sword;
    } else {
        return 0;
    }
}

s32 Player_GetMeleeWeaponHeld(Player* this) {
    return Player_ActionToMeleeWeapon(this->heldItemActionParam);
}

s32 Player_HoldsTwoHandedWeapon(Player* this) {
    if ((this->heldItemActionParam >= PLAYER_AP_SWORD_BGS) && (this->heldItemActionParam <= PLAYER_AP_HAMMER)) {
        return 1;
    } else {
        return 0;
    }
}

s32 Player_HoldsBrokenKnife(Player* this) {
    return (this->heldItemActionParam == PLAYER_AP_SWORD_BGS) && (gSaveContext.swordHealth <= 0.0f);
}

s32 Player_ActionToBottle(Player* this, s32 actionParam) {
    s32 bottle = actionParam - PLAYER_AP_BOTTLE;

    if ((bottle >= 0) && (bottle < 13)) {
        return bottle;
    } else {
        return -1;
    }
}

s32 Player_GetBottleHeld(Player* this) {
    return Player_ActionToBottle(this, this->heldItemActionParam);
}

s32 Player_ActionToExplosive(Player* this, s32 actionParam) {
    s32 explosive = actionParam - PLAYER_AP_BOMB;

    if ((explosive >= 0) && (explosive < 2)) {
        return explosive;
    } else {
        return -1;
    }
}

s32 Player_GetExplosiveHeld(Player* this) {
    return Player_ActionToExplosive(this, this->heldItemActionParam);
}

s32 func_8008F2BC(Player* this, s32 actionParam) {
    s32 sword = 0;

    if (actionParam != PLAYER_AP_LAST_USED) {
        sword = actionParam - PLAYER_AP_SWORD_MASTER;
        if ((sword < 0) || (sword >= 3)) {
            goto return_neg;
        }
    }

    return sword;

return_neg:
    return -1;
}

s32 func_8008F2F8(GlobalContext* globalCtx) {
    Player* this = GET_PLAYER(globalCtx);
    TextTriggerEntry* triggerEntry;
    s32 var;

    if (globalCtx->roomCtx.curRoom.unk_02 == 3) { // Room is hot
        var = 0;
    } else if ((this->unk_840 > 80) &&
               ((this->currentBoots == PLAYER_BOOTS_IRON) || (this->unk_840 >= 300))) { // Deep underwater
        var = ((this->currentBoots == PLAYER_BOOTS_IRON) && (this->actor.bgCheckFlags & BGCHECKFLAG_GROUND)) ? 1 : 3;
    } else if (this->stateFlags1 & PLAYER_STATE1_27) { // Swimming
        var = 2;
    } else {
        return 0;
    }

    // Trigger general textboxes under certain conditions, like "It's so hot in here!"
    if (!Player_InCsMode(globalCtx)) {
        triggerEntry = &sTextTriggers[var];

        if (0) {}

        if ((triggerEntry->flag != 0) && !(gSaveContext.textTriggerFlags & triggerEntry->flag) &&
            (((var == 0) && (this->currentTunic != PLAYER_TUNIC_GORON)) ||
             (((var == 1) || (var == 3)) && (this->currentBoots == PLAYER_BOOTS_IRON) &&
              (this->currentTunic != PLAYER_TUNIC_ZORA)))) {
            Message_StartTextbox(globalCtx, triggerEntry->textId, NULL);
            gSaveContext.textTriggerFlags |= triggerEntry->flag;
        }
    }

    return var + 1;
}

u8 sEyeMouthIndexes[][2] = {
    { 0, 0 }, { 1, 0 }, { 2, 0 }, { 0, 0 }, { 1, 0 }, { 2, 0 }, { 4, 0 }, { 5, 1 },
    { 7, 2 }, { 0, 2 }, { 3, 0 }, { 4, 0 }, { 2, 2 }, { 1, 1 }, { 0, 2 }, { 0, 0 },
};

/**
 * Link's eye and mouth textures are placed at the exact same place in adult and child Link's respective object files.
 * This allows the array to only contain the symbols for one file and have it apply to both. This is a problem for
 * shiftability, and changes will need to be made in the code to account for this in a modding scenario. The symbols
 * from adult Link's object are used here.
 */
#ifndef AVOID_UB
void* sEyeTextures[] = {
    gLinkAdultEyesOpenTex,      gLinkAdultEyesHalfTex,  gLinkAdultEyesClosedfTex, gLinkAdultEyesRollLeftTex,
    gLinkAdultEyesRollRightTex, gLinkAdultEyesShockTex, gLinkAdultEyesUnk1Tex,    gLinkAdultEyesUnk2Tex,
};

void* sMouthTextures[] = {
    gLinkAdultMouth1Tex,
    gLinkAdultMouth2Tex,
    gLinkAdultMouth3Tex,
    gLinkAdultMouth4Tex,
};
#else
// Defining `AVOID_UB` will use a 2D array instead and properly use the child link pointers to allow for shifting.
void* sEyeTextures[][8] = {
    { gLinkAdultEyesOpenTex, gLinkAdultEyesHalfTex, gLinkAdultEyesClosedfTex, gLinkAdultEyesRollLeftTex,
      gLinkAdultEyesRollRightTex, gLinkAdultEyesShockTex, gLinkAdultEyesUnk1Tex, gLinkAdultEyesUnk2Tex },
    { gLinkChildEyesOpenTex, gLinkChildEyesHalfTex, gLinkChildEyesClosedfTex, gLinkChildEyesRollLeftTex,
      gLinkChildEyesRollRightTex, gLinkChildEyesShockTex, gLinkChildEyesUnk1Tex, gLinkChildEyesUnk2Tex },
};

void* sMouthTextures[][4] = {
    { gLinkAdultMouth1Tex, gLinkAdultMouth2Tex, gLinkAdultMouth3Tex, gLinkAdultMouth4Tex },
    { gLinkChildMouth1Tex, gLinkChildMouth2Tex, gLinkChildMouth3Tex, gLinkChildMouth4Tex },
};
#endif

Color_RGB8 sTunicColors[PLAYER_TUNIC_MAX] = {
    { 30, 105, 27 }, // PLAYER_TUNIC_KOKIRI
    { 100, 20, 0 },  // PLAYER_TUNIC_GORON
    { 0, 60, 100 },  // PLAYER_TUNIC_ZORA
};

Color_RGB8 sGauntletColors[] = {
    { 255, 255, 255 },
    { 254, 207, 15 },
};

Gfx* sBootDListGroups[][2] = {
    /* PLAYER_BOOTS_IRON */ { gLinkAdultLeftIronBootDL, gLinkAdultRightIronBootDL },
    /* PLAYER_BOOTS_HOVER */ { gLinkAdultLeftHoverBootDL, gLinkAdultRightHoverBootDL },
};

void Player_DrawImpl(GlobalContext* globalCtx, void** skeleton, Vec3s* jointTable, s32 dListCount, s32 lod, s32 tunic,
                     s32 boots, s32 face, OverrideLimbDrawOpa overrideLimbDraw, PostLimbDrawOpa postLimbDraw,
                     void* data) {
    Color_RGB8* color;
    s32 eyeIndex = (jointTable[22].x & 0xF) - 1;
    s32 mouthIndex = (jointTable[22].x >> 4) - 1;

    OPEN_DISPS(globalCtx->state.gfxCtx, "../z_player_lib.c", 1721);

    if (eyeIndex < 0) {
        eyeIndex = sEyeMouthIndexes[face][0];
    }

#ifndef AVOID_UB
    gSPSegment(POLY_OPA_DISP++, 0x08, SEGMENTED_TO_VIRTUAL(sEyeTextures[eyeIndex]));
#else
    gSPSegment(POLY_OPA_DISP++, 0x08, SEGMENTED_TO_VIRTUAL(sEyeTextures[gSaveContext.linkAge][eyeIndex]));
#endif

    if (mouthIndex < 0) {
        mouthIndex = sEyeMouthIndexes[face][1];
    }

#ifndef AVOID_UB
    gSPSegment(POLY_OPA_DISP++, 0x09, SEGMENTED_TO_VIRTUAL(sMouthTextures[mouthIndex]));
#else
    gSPSegment(POLY_OPA_DISP++, 0x09, SEGMENTED_TO_VIRTUAL(sMouthTextures[gSaveContext.linkAge][mouthIndex]));
#endif

    color = &sTunicColors[tunic];
    gDPSetEnvColor(POLY_OPA_DISP++, color->r, color->g, color->b, 0);

    sDListsLodOffset = lod * 2;

    SkelAnime_DrawFlexLod(globalCtx, skeleton, jointTable, dListCount, overrideLimbDraw, postLimbDraw, data, lod);

    if ((overrideLimbDraw != Player_OverrideLimbDrawGameplayFirstPerson) &&
        (overrideLimbDraw != Player_OverrideLimbDrawGameplay_80090440) && (gSaveContext.gameMode != 3)) {
        if (LINK_IS_ADULT) {
            s32 strengthUpgrade = CUR_UPG_VALUE(UPG_STRENGTH);

            if (strengthUpgrade >= 2) { // silver or gold gauntlets
                gDPPipeSync(POLY_OPA_DISP++);

                color = &sGauntletColors[strengthUpgrade - 2];
                gDPSetEnvColor(POLY_OPA_DISP++, color->r, color->g, color->b, 0);

                gSPDisplayList(POLY_OPA_DISP++, gLinkAdultLeftGauntletPlate1DL);
                gSPDisplayList(POLY_OPA_DISP++, gLinkAdultRightGauntletPlate1DL);
                gSPDisplayList(POLY_OPA_DISP++, (sLeftHandType == PLAYER_MODELTYPE_LH_OPEN)
                                                    ? gLinkAdultLeftGauntletPlate2DL
                                                    : gLinkAdultLeftGauntletPlate3DL);
                gSPDisplayList(POLY_OPA_DISP++, (sRightHandType == PLAYER_MODELTYPE_RH_OPEN)
                                                    ? gLinkAdultRightGauntletPlate2DL
                                                    : gLinkAdultRightGauntletPlate3DL);
            }

            if (boots != 0) {
                Gfx** bootDLists = sBootDListGroups[boots - 1];

                gSPDisplayList(POLY_OPA_DISP++, bootDLists[0]);
                gSPDisplayList(POLY_OPA_DISP++, bootDLists[1]);
            }
        } else {
            if (Player_GetStrength() > PLAYER_STR_NONE) {
                gSPDisplayList(POLY_OPA_DISP++, gLinkChildGoronBraceletDL);
            }
        }
    }

    CLOSE_DISPS(globalCtx->state.gfxCtx, "../z_player_lib.c", 1803);
}

Vec3f sZeroVec = { 0.0f, 0.0f, 0.0f };

Vec3f D_80126038[] = {
    { 1304.0f, 0.0f, 0.0f },
    { 695.0f, 0.0f, 0.0f },
};

f32 D_80126050[] = { 1265.0f, 826.0f };
f32 D_80126058[] = { SQ(13.04f), SQ(6.95f) };
f32 D_80126060[] = { 10.019104f, -19.925102f };
f32 D_80126068[] = { 5.0f, 3.0f };

Vec3f D_80126070 = { 0.0f, -300.0f, 0.0f };

void func_8008F87C(GlobalContext* globalCtx, Player* this, SkelAnime* skelAnime, Vec3f* pos, Vec3s* rot,
                   s32 thighLimbIndex, s32 shinLimbIndex, s32 footLimbIndex) {
    Vec3f spA4;
    Vec3f sp98;
    Vec3f footprintPos;
    CollisionPoly* sp88;
    s32 sp84;
    f32 sp80;
    f32 sp7C;
    f32 sp78;
    f32 sp74;
    f32 sp70;
    f32 sp6C;
    f32 sp68;
    f32 sp64;
    f32 sp60;
    f32 sp5C;
    f32 sp58;
    f32 sp54;
    f32 sp50;
    s16 temp1;
    s16 temp2;
    s32 temp3;

    if ((this->actor.scale.y >= 0.0f) && !(this->stateFlags1 & PLAYER_STATE1_7) &&
        (Player_ActionToMagicSpell(this, this->itemActionParam) < 0)) {
        s32 pad;

        sp7C = D_80126058[(void)0, gSaveContext.linkAge];
        sp78 = D_80126060[(void)0, gSaveContext.linkAge];
        sp74 = D_80126068[(void)0, gSaveContext.linkAge] - this->unk_6C4;

        Matrix_Push();
        Matrix_TranslateRotateZYX(pos, rot);
        Matrix_MultVec3f(&sZeroVec, &spA4);
        Matrix_TranslateRotateZYX(&D_80126038[(void)0, gSaveContext.linkAge], &skelAnime->jointTable[shinLimbIndex]);
        Matrix_Translate(D_80126050[(void)0, gSaveContext.linkAge], 0.0f, 0.0f, MTXMODE_APPLY);
        Matrix_MultVec3f(&sZeroVec, &sp98);
        Matrix_MultVec3f(&D_80126070, &footprintPos);
        Matrix_Pop();

        footprintPos.y += 15.0f;

        sp80 = BgCheck_EntityRaycastFloor4(&globalCtx->colCtx, &sp88, &sp84, &this->actor, &footprintPos) + sp74;

        if (sp98.y < sp80) {
            sp70 = sp98.x - spA4.x;
            sp6C = sp98.y - spA4.y;
            sp68 = sp98.z - spA4.z;

            sp64 = sqrtf(SQ(sp70) + SQ(sp6C) + SQ(sp68));
            sp60 = (SQ(sp64) + sp78) / (2.0f * sp64);

            sp58 = sp7C - SQ(sp60);
            sp58 = (sp7C < SQ(sp60)) ? 0.0f : sqrtf(sp58);

            sp54 = Math_FAtan2F(sp58, sp60);

            sp6C = sp80 - spA4.y;

            sp64 = sqrtf(SQ(sp70) + SQ(sp6C) + SQ(sp68));
            sp60 = (SQ(sp64) + sp78) / (2.0f * sp64);
            sp5C = sp64 - sp60;

            sp58 = sp7C - SQ(sp60);
            sp58 = (sp7C < SQ(sp60)) ? 0.0f : sqrtf(sp58);

            sp50 = Math_FAtan2F(sp58, sp60);

            temp1 = RADF_TO_BINANG(M_PI - (Math_FAtan2F(sp5C, sp58) + ((M_PI / 2) - sp50)));
            temp1 = temp1 - skelAnime->jointTable[shinLimbIndex].z;

            if ((s16)(ABS(skelAnime->jointTable[shinLimbIndex].x) + ABS(skelAnime->jointTable[shinLimbIndex].y)) < 0) {
                temp1 += 0x8000;
            }

            temp2 = RADF_TO_BINANG(sp50 - sp54);
            rot->z -= temp2;

            skelAnime->jointTable[thighLimbIndex].z = skelAnime->jointTable[thighLimbIndex].z - temp2;
            skelAnime->jointTable[shinLimbIndex].z = skelAnime->jointTable[shinLimbIndex].z + temp1;
            skelAnime->jointTable[footLimbIndex].z = skelAnime->jointTable[footLimbIndex].z + temp2 - temp1;

            temp3 = func_80041D4C(&globalCtx->colCtx, sp88, sp84);

            if ((temp3 >= 2) && (temp3 < 4) && !SurfaceType_IsWallDamage(&globalCtx->colCtx, sp88, sp84)) {
                footprintPos.y = sp80;
                EffectSsGFire_Spawn(globalCtx, &footprintPos);
            }
        }
    }
}

s32 Player_OverrideLimbDrawGameplayCommon(GlobalContext* globalCtx, s32 limbIndex, Gfx** dList, Vec3f* pos, Vec3s* rot,
                                          void* thisx) {
    Player* this = (Player*)thisx;

    if (limbIndex == PLAYER_LIMB_ROOT) {
        sLeftHandType = this->leftHandType;
        sRightHandType = this->rightHandType;

        // `sCurBodyPartPos` is incremented before each usage, so it starts at index -1.
        // What determines if a limb corresponds to a body part is whether or not it has a non-NULL `dList`.
        // Note: The increment would not be done for the root limb, even if it had a non-NULL `dList`.
        //       So if the root limb had a non-NULL `dList` (which is not the case in vanilla),
        //       an out-of-bounds write to `bodyPartsPos` would occur.
        sCurBodyPartPos = &this->bodyPartsPos[-1];

        if (!LINK_IS_ADULT) {
            if (!(this->skelAnime.moveFlags & 4) || (this->skelAnime.moveFlags & 1)) {
                pos->x *= 0.64f;
                pos->z *= 0.64f;
            }

            if (!(this->skelAnime.moveFlags & 4) || (this->skelAnime.moveFlags & 2)) {
                pos->y *= 0.64f;
            }
        }

        pos->y -= this->unk_6C4;

        if (this->unk_6C2 != 0) {
            Matrix_Translate(pos->x, ((Math_CosS(this->unk_6C2) - 1.0f) * 200.0f) + pos->y, pos->z, MTXMODE_APPLY);
            Matrix_RotateX(BINANG_TO_RAD(this->unk_6C2), MTXMODE_APPLY);
            Matrix_RotateZYX(rot->x, rot->y, rot->z, MTXMODE_APPLY);
            pos->x = pos->y = pos->z = 0.0f;
            rot->x = rot->y = rot->z = 0;
        }
    } else {
        if (*dList != NULL) {
            sCurBodyPartPos++;
        }

        if (limbIndex == PLAYER_LIMB_HEAD) {
            rot->x += this->unk_6BA;
            rot->y -= this->unk_6B8;
            rot->z += this->unk_6B6;
        } else if (limbIndex == PLAYER_LIMB_UPPER) {
            if (this->unk_6B0 != 0) {
                Matrix_RotateZ(BINANG_TO_RAD(0x44C), MTXMODE_APPLY);
                Matrix_RotateY(BINANG_TO_RAD(this->unk_6B0), MTXMODE_APPLY);
            }
            if (this->unk_6BE != 0) {
                Matrix_RotateY(BINANG_TO_RAD(this->unk_6BE), MTXMODE_APPLY);
            }
            if (this->unk_6BC != 0) {
                Matrix_RotateX(BINANG_TO_RAD(this->unk_6BC), MTXMODE_APPLY);
            }
            if (this->unk_6C0 != 0) {
                Matrix_RotateZ(BINANG_TO_RAD(this->unk_6C0), MTXMODE_APPLY);
            }
        } else if (limbIndex == PLAYER_LIMB_L_THIGH) {
            func_8008F87C(globalCtx, this, &this->skelAnime, pos, rot, PLAYER_LIMB_L_THIGH, PLAYER_LIMB_L_SHIN,
                          PLAYER_LIMB_L_FOOT);
        } else if (limbIndex == PLAYER_LIMB_R_THIGH) {
            func_8008F87C(globalCtx, this, &this->skelAnime, pos, rot, PLAYER_LIMB_R_THIGH, PLAYER_LIMB_R_SHIN,
                          PLAYER_LIMB_R_FOOT);
            return false;
        } else {
            return false;
        }
    }

    return false;
}

s32 Player_OverrideLimbDrawGameplayDefault(GlobalContext* globalCtx, s32 limbIndex, Gfx** dList, Vec3f* pos, Vec3s* rot,
                                           void* thisx) {
    Player* this = (Player*)thisx;

    if (!Player_OverrideLimbDrawGameplayCommon(globalCtx, limbIndex, dList, pos, rot, thisx)) {
        if (limbIndex == PLAYER_LIMB_L_HAND) {
            Gfx** dLists = this->leftHandDLists;

            if ((sLeftHandType == PLAYER_MODELTYPE_LH_BGS) && (gSaveContext.swordHealth <= 0.0f)) {
                dLists += 4;
            } else if ((sLeftHandType == PLAYER_MODELTYPE_LH_BOOMERANG) && (this->stateFlags1 & PLAYER_STATE1_25)) {
                dLists = &D_80125E08[gSaveContext.linkAge];
                sLeftHandType = PLAYER_MODELTYPE_LH_OPEN;
            } else if ((this->leftHandType == PLAYER_MODELTYPE_LH_OPEN) && (this->actor.speedXZ > 2.0f) &&
                       !(this->stateFlags1 & PLAYER_STATE1_27)) {
                dLists = &D_80125E18[gSaveContext.linkAge];
                sLeftHandType = PLAYER_MODELTYPE_LH_CLOSED;
            }

            *dList = dLists[sDListsLodOffset];
        } else if (limbIndex == PLAYER_LIMB_R_HAND) {
            Gfx** dLists = this->rightHandDLists;

            if (sRightHandType == PLAYER_MODELTYPE_RH_SHIELD) {
                dLists += this->currentShield * 4;
            } else if ((this->rightHandType == PLAYER_MODELTYPE_RH_OPEN) && (this->actor.speedXZ > 2.0f) &&
                       !(this->stateFlags1 & PLAYER_STATE1_27)) {
                dLists = &D_80125E58[gSaveContext.linkAge];
                sRightHandType = PLAYER_MODELTYPE_RH_CLOSED;
            }

            *dList = dLists[sDListsLodOffset];
        } else if (limbIndex == PLAYER_LIMB_SHEATH) {
            Gfx** dLists = this->sheathDLists;

            if ((this->sheathType == PLAYER_MODELTYPE_SHEATH_18) || (this->sheathType == PLAYER_MODELTYPE_SHEATH_19)) {
                dLists += this->currentShield * 4;
                if (!LINK_IS_ADULT && (this->currentShield < PLAYER_SHIELD_HYLIAN) &&
                    (gSaveContext.equips.buttonItems[0] != ITEM_SWORD_KOKIRI)) {
                    dLists += PLAYER_SHIELD_MAX * 4;
                }
            } else if (!LINK_IS_ADULT &&
                       ((this->sheathType == PLAYER_MODELTYPE_SHEATH_16) ||
                        (this->sheathType == PLAYER_MODELTYPE_SHEATH_17)) &&
                       (gSaveContext.equips.buttonItems[0] != ITEM_SWORD_KOKIRI)) {
                dLists = D_80125D68;
            }

            *dList = dLists[sDListsLodOffset];
        } else if (limbIndex == PLAYER_LIMB_WAIST) {
            *dList = this->waistDLists[sDListsLodOffset];
        }
    }

    return false;
}

s32 Player_OverrideLimbDrawGameplayFirstPerson(GlobalContext* globalCtx, s32 limbIndex, Gfx** dList, Vec3f* pos,
                                               Vec3s* rot, void* thisx) {
    Player* this = (Player*)thisx;

    if (!Player_OverrideLimbDrawGameplayCommon(globalCtx, limbIndex, dList, pos, rot, thisx)) {
        if (this->unk_6AD != 2) {
            *dList = NULL;
        } else if (limbIndex == PLAYER_LIMB_L_FOREARM) {
            *dList = sArmOutDLs[(void)0, gSaveContext.linkAge];
        } else if (limbIndex == PLAYER_LIMB_L_HAND) {
            *dList = sHandOutDLs[(void)0, gSaveContext.linkAge];
        } else if (limbIndex == PLAYER_LIMB_R_SHOULDER) {
            *dList = sRightShoulderNearDLs[(void)0, gSaveContext.linkAge];
        } else if (limbIndex == PLAYER_LIMB_R_FOREARM) {
            *dList = D_80125F30[(void)0, gSaveContext.linkAge];
        } else if (limbIndex == PLAYER_LIMB_R_HAND) {
            *dList = Player_HoldsHookshot(this) ? gLinkAdultRightHandHoldingHookshotFarDL
                                                : sHoldingFirstPersonWeaponDLs[(void)0, gSaveContext.linkAge];
        } else {
            *dList = NULL;
        }
    }

    return false;
}

s32 Player_OverrideLimbDrawGameplay_80090440(GlobalContext* globalCtx, s32 limbIndex, Gfx** dList, Vec3f* pos,
                                             Vec3s* rot, void* thisx) {
    if (!Player_OverrideLimbDrawGameplayCommon(globalCtx, limbIndex, dList, pos, rot, thisx)) {
        *dList = NULL;
    }

    return false;
}

u8 func_80090480(GlobalContext* globalCtx, ColliderQuad* collider, WeaponInfo* weaponInfo, Vec3f* newTip,
                 Vec3f* newBase) {
    if (weaponInfo->active == 0) {
        if (collider != NULL) {
            Collider_ResetQuadAT(globalCtx, &collider->base);
        }
        Math_Vec3f_Copy(&weaponInfo->tip, newTip);
        Math_Vec3f_Copy(&weaponInfo->base, newBase);
        weaponInfo->active = 1;
        return 1;
    } else if ((weaponInfo->tip.x == newTip->x) && (weaponInfo->tip.y == newTip->y) &&
               (weaponInfo->tip.z == newTip->z) && (weaponInfo->base.x == newBase->x) &&
               (weaponInfo->base.y == newBase->y) && (weaponInfo->base.z == newBase->z)) {
        if (collider != NULL) {
            Collider_ResetQuadAT(globalCtx, &collider->base);
        }
        return 0;
    } else {
        if (collider != NULL) {
            Collider_SetQuadVertices(collider, newBase, newTip, &weaponInfo->base, &weaponInfo->tip);
            CollisionCheck_SetAT(globalCtx, &globalCtx->colChkCtx, &collider->base);
        }
        Math_Vec3f_Copy(&weaponInfo->base, newBase);
        Math_Vec3f_Copy(&weaponInfo->tip, newTip);
        weaponInfo->active = 1;
        return 1;
    }
}

void func_80090604(GlobalContext* globalCtx, Player* this, ColliderQuad* collider, Vec3f* quadSrc) {
    static u8 shieldColTypes[PLAYER_SHIELD_MAX] = {
        COLTYPE_METAL,
        COLTYPE_WOOD,
        COLTYPE_METAL,
        COLTYPE_METAL,
    };

    if (this->stateFlags1 & PLAYER_STATE1_22) {
        Vec3f quadDest[4];

        this->shieldQuad.base.colType = shieldColTypes[this->currentShield];

        Matrix_MultVec3f(&quadSrc[0], &quadDest[0]);
        Matrix_MultVec3f(&quadSrc[1], &quadDest[1]);
        Matrix_MultVec3f(&quadSrc[2], &quadDest[2]);
        Matrix_MultVec3f(&quadSrc[3], &quadDest[3]);
        Collider_SetQuadVertices(collider, &quadDest[0], &quadDest[1], &quadDest[2], &quadDest[3]);

        CollisionCheck_SetAC(globalCtx, &globalCtx->colChkCtx, &collider->base);
        CollisionCheck_SetAT(globalCtx, &globalCtx->colChkCtx, &collider->base);
    }
}

Vec3f D_80126080 = { 5000.0f, 400.0f, 0.0f };
Vec3f D_8012608C = { 5000.0f, -400.0f, 1000.0f };
Vec3f D_80126098 = { 5000.0f, 1400.0f, -1000.0f };

Vec3f D_801260A4[3] = {
    { 0.0f, 400.0f, 0.0f },
    { 0.0f, 1400.0f, -1000.0f },
    { 0.0f, -400.0f, 1000.0f },
};

void func_800906D4(GlobalContext* globalCtx, Player* this, Vec3f* newTipPos) {
    Vec3f newBasePos[3];

    Matrix_MultVec3f(&D_801260A4[0], &newBasePos[0]);
    Matrix_MultVec3f(&D_801260A4[1], &newBasePos[1]);
    Matrix_MultVec3f(&D_801260A4[2], &newBasePos[2]);

    if (func_80090480(globalCtx, NULL, &this->meleeWeaponInfo[0], &newTipPos[0], &newBasePos[0]) &&
        !(this->stateFlags1 & PLAYER_STATE1_22)) {
        EffectBlure_AddVertex(Effect_GetByIndex(this->meleeWeaponEffectIndex), &this->meleeWeaponInfo[0].tip,
                              &this->meleeWeaponInfo[0].base);
    }

    if ((this->meleeWeaponState > 0) &&
        ((this->meleeWeaponAnimation < PLAYER_MWA_SPIN_ATTACK_1H) || (this->stateFlags2 & PLAYER_STATE2_17))) {
        func_80090480(globalCtx, &this->meleeWeaponQuads[0], &this->meleeWeaponInfo[1], &newTipPos[1], &newBasePos[1]);
        func_80090480(globalCtx, &this->meleeWeaponQuads[1], &this->meleeWeaponInfo[2], &newTipPos[2], &newBasePos[2]);
    }
}

void Player_DrawGetItemImpl(GlobalContext* globalCtx, Player* this, Vec3f* refPos, s32 drawIdPlusOne) {
    f32 height = (this->exchangeItemId != EXCH_ITEM_NONE) ? 6.0f : 14.0f;

    OPEN_DISPS(globalCtx->state.gfxCtx, "../z_player_lib.c", 2401);

    gSegments[6] = VIRTUAL_TO_PHYSICAL(this->giObjectSegment);

    gSPSegment(POLY_OPA_DISP++, 0x06, this->giObjectSegment);
    gSPSegment(POLY_XLU_DISP++, 0x06, this->giObjectSegment);

    Matrix_Translate(refPos->x + (3.3f * Math_SinS(this->actor.shape.rot.y)), refPos->y + height,
                     refPos->z + ((3.3f + (IREG(90) / 10.0f)) * Math_CosS(this->actor.shape.rot.y)), MTXMODE_NEW);
    Matrix_RotateZYX(0, globalCtx->gameplayFrames * 1000, 0, MTXMODE_APPLY);
    Matrix_Scale(0.2f, 0.2f, 0.2f, MTXMODE_APPLY);

    GetItem_Draw(globalCtx, drawIdPlusOne - 1);

    CLOSE_DISPS(globalCtx->state.gfxCtx, "../z_player_lib.c", 2421);
}

void Player_DrawGetItem(GlobalContext* globalCtx, Player* this) {
    if (!this->giObjectLoading || !osRecvMesg(&this->giObjectLoadQueue, NULL, OS_MESG_NOBLOCK)) {
        this->giObjectLoading = false;
        Player_DrawGetItemImpl(globalCtx, this, &sGetItemRefPos, ABS(this->unk_862));
    }
}

void func_80090A28(Player* this, Vec3f* vecs) {
    D_8012608C.x = D_80126080.x;

    if (this->unk_845 >= 3) {
        this->unk_845 += 1;
        D_8012608C.x *= 1.0f + ((9 - this->unk_845) * 0.1f);
    }

    D_8012608C.x += 1200.0f;
    D_80126098.x = D_8012608C.x;

    Matrix_MultVec3f(&D_80126080, &vecs[0]);
    Matrix_MultVec3f(&D_8012608C, &vecs[1]);
    Matrix_MultVec3f(&D_80126098, &vecs[2]);
}

void Player_DrawHookshotReticle(GlobalContext* globalCtx, Player* this, f32 arg2) {
    static Vec3f D_801260C8 = { -500.0f, -100.0f, 0.0f };
    CollisionPoly* sp9C;
    s32 bgId;
    Vec3f sp8C;
    Vec3f sp80;
    Vec3f sp74;
    Vec3f sp68;
    f32 sp64;
    f32 sp60;

    D_801260C8.z = 0.0f;
    Matrix_MultVec3f(&D_801260C8, &sp8C);
    D_801260C8.z = arg2;
    Matrix_MultVec3f(&D_801260C8, &sp80);

    if (1) {}

    if (BgCheck_AnyLineTest3(&globalCtx->colCtx, &sp8C, &sp80, &sp74, &sp9C, 1, 1, 1, 1, &bgId)) {
        OPEN_DISPS(globalCtx->state.gfxCtx, "../z_player_lib.c", 2572);

        OVERLAY_DISP = Gfx_CallSetupDL(OVERLAY_DISP, 0x07);

        SkinMatrix_Vec3fMtxFMultXYZW(&globalCtx->viewProjectionMtxF, &sp74, &sp68, &sp64);

        sp60 = (sp64 < 200.0f) ? 0.08f : (sp64 / 200.0f) * 0.08f;

        Matrix_Translate(sp74.x, sp74.y, sp74.z, MTXMODE_NEW);
        Matrix_Scale(sp60, sp60, sp60, MTXMODE_APPLY);

        gSPMatrix(OVERLAY_DISP++, Matrix_NewMtx(globalCtx->state.gfxCtx, "../z_player_lib.c", 2587),
                  G_MTX_NOPUSH | G_MTX_LOAD | G_MTX_MODELVIEW);
        gSPSegment(OVERLAY_DISP++, 0x06, globalCtx->objectCtx.status[this->actor.objBankIndex].segment);
        gSPDisplayList(OVERLAY_DISP++, gLinkAdultHookshotReticleDL);

        CLOSE_DISPS(globalCtx->state.gfxCtx, "../z_player_lib.c", 2592);
    }
}

Vec3f D_801260D4 = { 1100.0f, -700.0f, 0.0f };

f32 sMeleeWeaponLengths[] = {
    0.0f, 4000.0f, 3000.0f, 5500.0f, 0.0f, 2500.0f,
};

Gfx* sBottleDLists[] = { gLinkAdultBottleDL, gLinkChildBottleDL };

Color_RGB8 sBottleColors[] = {
    { 255, 255, 255 }, { 80, 80, 255 },   { 255, 100, 255 }, { 0, 0, 255 }, { 255, 0, 255 },
    { 255, 0, 255 },   { 200, 200, 100 }, { 255, 0, 0 },     { 0, 0, 255 }, { 0, 255, 0 },
    { 255, 255, 255 }, { 255, 255, 255 }, { 80, 80, 255 },
};

Vec3f D_80126128 = { 398.0f, 1419.0f, 244.0f };

BowStringData sBowStringData[] = {
    { gLinkAdultBowStringDL, { 0.0f, -360.4f, 0.0f } },       // bow
    { gLinkChildSlinghotStringDL, { 606.0f, 236.0f, 0.0f } }, // slingshot
};

Vec3f D_80126154[] = {
    { -4500.0f, -3000.0f, -600.0f },
    { 1500.0f, -3000.0f, -600.0f },
    { -4500.0f, 3000.0f, -600.0f },
    { 1500.0f, 3000.0f, -600.0f },
};

Vec3f D_80126184 = { 100.0f, 1500.0f, 0.0f };
Vec3f D_80126190 = { 100.0f, 1640.0f, 0.0f };

Vec3f D_8012619C[] = {
    { -3000.0f, -3000.0f, -900.0f },
    { 3000.0f, -3000.0f, -900.0f },
    { -3000.0f, 3000.0f, -900.0f },
    { 3000.0f, 3000.0f, -900.0f },
};

Vec3f D_801261CC = { 630.0f, 100.0f, -30.0f };
Vec3s D_801261D8 = { 0, 0, 0x7FFF };

Vec3f D_801261E0[] = {
    { 200.0f, 300.0f, 0.0f },
    { 200.0f, 200.0f, 0.0f },
};

void Player_PostLimbDrawGameplay(GlobalContext* globalCtx, s32 limbIndex, Gfx** dList, Vec3s* rot, void* thisx) {
    Player* this = (Player*)thisx;

    if (*dList != NULL) {
        Matrix_MultVec3f(&sZeroVec, sCurBodyPartPos);
    }

    if (limbIndex == PLAYER_LIMB_L_HAND) {
        MtxF sp14C;
        Actor* hookedActor;

        Math_Vec3f_Copy(&this->leftHandPos, sCurBodyPartPos);

        if (this->itemActionParam == PLAYER_AP_STICK) {
            Vec3f sp124[3];

            OPEN_DISPS(globalCtx->state.gfxCtx, "../z_player_lib.c", 2633);

            if (this->actor.scale.y >= 0.0f) {
                D_80126080.x = this->unk_85C * 5000.0f;
                func_80090A28(this, sp124);
                if (this->meleeWeaponState != 0) {
                    func_800906D4(globalCtx, this, sp124);
                } else {
                    Math_Vec3f_Copy(&this->meleeWeaponInfo[0].tip, &sp124[0]);
                }
            }

            Matrix_Translate(-428.26f, 267.2f, -33.82f, MTXMODE_APPLY);
            Matrix_RotateZYX(-0x8000, 0, 0x4000, MTXMODE_APPLY);
            Matrix_Scale(1.0f, this->unk_85C, 1.0f, MTXMODE_APPLY);

            gSPMatrix(POLY_OPA_DISP++, Matrix_NewMtx(globalCtx->state.gfxCtx, "../z_player_lib.c", 2653),
                      G_MTX_NOPUSH | G_MTX_LOAD | G_MTX_MODELVIEW);
            gSPDisplayList(POLY_OPA_DISP++, gLinkChildLinkDekuStickDL);

            CLOSE_DISPS(globalCtx->state.gfxCtx, "../z_player_lib.c", 2656);
        } else if ((this->actor.scale.y >= 0.0f) && (this->meleeWeaponState != 0)) {
            Vec3f spE4[3];

            if (Player_HoldsBrokenKnife(this)) {
                D_80126080.x = 1500.0f;
            } else {
                D_80126080.x = sMeleeWeaponLengths[Player_GetMeleeWeaponHeld(this)];
            }

            func_80090A28(this, spE4);
            func_800906D4(globalCtx, this, spE4);
        } else if ((*dList != NULL) && (this->leftHandType == PLAYER_MODELTYPE_LH_BOTTLE)) {
            Color_RGB8* bottleColor = &sBottleColors[Player_ActionToBottle(this, this->itemActionParam)];

            OPEN_DISPS(globalCtx->state.gfxCtx, "../z_player_lib.c", 2710);

            gSPMatrix(POLY_XLU_DISP++, Matrix_NewMtx(globalCtx->state.gfxCtx, "../z_player_lib.c", 2712),
                      G_MTX_NOPUSH | G_MTX_LOAD | G_MTX_MODELVIEW);
            gDPSetEnvColor(POLY_XLU_DISP++, bottleColor->r, bottleColor->g, bottleColor->b, 0);
            gSPDisplayList(POLY_XLU_DISP++, sBottleDLists[((void)0, gSaveContext.linkAge)]);

            CLOSE_DISPS(globalCtx->state.gfxCtx, "../z_player_lib.c", 2717);
        }

        if (this->actor.scale.y >= 0.0f) {
            if (!Player_HoldsHookshot(this) && ((hookedActor = this->heldActor) != NULL)) {
                if (this->stateFlags1 & PLAYER_STATE1_9) {
                    Matrix_MultVec3f(&D_80126128, &hookedActor->world.pos);
                    Matrix_RotateZYX(0x69E8, -0x5708, 0x458E, MTXMODE_APPLY);
                    Matrix_Get(&sp14C);
                    Matrix_MtxFToYXZRotS(&sp14C, &hookedActor->world.rot, 0);
                    hookedActor->shape.rot = hookedActor->world.rot;
                } else if (this->stateFlags1 & PLAYER_STATE1_11) {
                    Vec3s spB8;

                    Matrix_Get(&sp14C);
                    Matrix_MtxFToYXZRotS(&sp14C, &spB8, 0);

                    if (hookedActor->flags & ACTOR_FLAG_17) {
                        hookedActor->world.rot.x = hookedActor->shape.rot.x = spB8.x - this->unk_3BC.x;
                    } else {
                        hookedActor->world.rot.y = hookedActor->shape.rot.y = this->actor.shape.rot.y + this->unk_3BC.y;
                    }
                }
            } else {
                Matrix_Get(&this->mf_9E0);
                Matrix_MtxFToYXZRotS(&this->mf_9E0, &this->unk_3BC, 0);
            }
        }
    } else if (limbIndex == PLAYER_LIMB_R_HAND) {
        Actor* heldActor = this->heldActor;

        if (this->rightHandType == PLAYER_MODELTYPE_RH_FF) {
            Matrix_Get(&this->shieldMf);
        } else if ((this->rightHandType == PLAYER_MODELTYPE_RH_BOW_SLINGSHOT) ||
                   (this->rightHandType == PLAYER_MODELTYPE_12)) {
            BowStringData* stringData = &sBowStringData[gSaveContext.linkAge];

            OPEN_DISPS(globalCtx->state.gfxCtx, "../z_player_lib.c", 2783);

            Matrix_Push();
            Matrix_Translate(stringData->pos.x, stringData->pos.y, stringData->pos.z, MTXMODE_APPLY);

            if ((this->stateFlags1 & PLAYER_STATE1_9) && (this->unk_860 >= 0) && (this->unk_834 <= 10)) {
                Vec3f sp90;
                f32 distXYZ;

                Matrix_MultVec3f(&sZeroVec, &sp90);
                distXYZ = Math_Vec3f_DistXYZ(sCurBodyPartPos, &sp90);

                this->unk_858 = distXYZ - 3.0f;
                if (distXYZ < 3.0f) {
                    this->unk_858 = 0.0f;
                } else {
                    this->unk_858 *= 1.6f;
                    if (this->unk_858 > 1.0f) {
                        this->unk_858 = 1.0f;
                    }
                }

                this->unk_85C = -0.5f;
            }

            Matrix_Scale(1.0f, this->unk_858, 1.0f, MTXMODE_APPLY);

            if (!LINK_IS_ADULT) {
                Matrix_RotateZ(this->unk_858 * -0.2f, MTXMODE_APPLY);
            }

            gSPMatrix(POLY_XLU_DISP++, Matrix_NewMtx(globalCtx->state.gfxCtx, "../z_player_lib.c", 2804),
                      G_MTX_NOPUSH | G_MTX_LOAD | G_MTX_MODELVIEW);
            gSPDisplayList(POLY_XLU_DISP++, stringData->dList);

            Matrix_Pop();

            CLOSE_DISPS(globalCtx->state.gfxCtx, "../z_player_lib.c", 2809);
        } else if ((this->actor.scale.y >= 0.0f) && (this->rightHandType == PLAYER_MODELTYPE_RH_SHIELD)) {
            Matrix_Get(&this->shieldMf);
            func_80090604(globalCtx, this, &this->shieldQuad, D_80126154);
        }

        if (this->actor.scale.y >= 0.0f) {
            if ((this->heldItemActionParam == PLAYER_AP_HOOKSHOT) ||
                (this->heldItemActionParam == PLAYER_AP_LONGSHOT)) {
                Matrix_MultVec3f(&D_80126184, &this->unk_3C8);

                if (heldActor != NULL) {
                    MtxF sp44;
                    s32 pad;

                    Matrix_MultVec3f(&D_80126190, &heldActor->world.pos);
                    Matrix_RotateZYX(0, -0x4000, -0x4000, MTXMODE_APPLY);
                    Matrix_Get(&sp44);
                    Matrix_MtxFToYXZRotS(&sp44, &heldActor->world.rot, 0);
                    heldActor->shape.rot = heldActor->world.rot;

                    if (func_8002DD78(this) != 0) {
                        Matrix_Translate(500.0f, 300.0f, 0.0f, MTXMODE_APPLY);
                        Player_DrawHookshotReticle(
                            globalCtx, this, (this->heldItemActionParam == PLAYER_AP_HOOKSHOT) ? 38600.0f : 77600.0f);
                    }
                }
            }

            if ((this->unk_862 != 0) || ((func_8002DD6C(this) == 0) && (heldActor != NULL))) {
                if (!(this->stateFlags1 & PLAYER_STATE1_10) && (this->unk_862 != 0) &&
                    (this->exchangeItemId != EXCH_ITEM_NONE)) {
                    Math_Vec3f_Copy(&sGetItemRefPos, &this->leftHandPos);
                } else {
                    sGetItemRefPos.x = (this->bodyPartsPos[PLAYER_BODYPART_R_HAND].x + this->leftHandPos.x) * 0.5f;
                    sGetItemRefPos.y = (this->bodyPartsPos[PLAYER_BODYPART_R_HAND].y + this->leftHandPos.y) * 0.5f;
                    sGetItemRefPos.z = (this->bodyPartsPos[PLAYER_BODYPART_R_HAND].z + this->leftHandPos.z) * 0.5f;
                }

                if (this->unk_862 == 0) {
                    Math_Vec3f_Copy(&heldActor->world.pos, &sGetItemRefPos);
                }
            }
        }
    } else if (this->actor.scale.y >= 0.0f) {
        if (limbIndex == PLAYER_LIMB_SHEATH) {
            if ((this->rightHandType != PLAYER_MODELTYPE_RH_SHIELD) &&
                (this->rightHandType != PLAYER_MODELTYPE_RH_FF)) {
                if (Player_IsChildWithHylianShield(this)) {
                    func_80090604(globalCtx, this, &this->shieldQuad, D_8012619C);
                }

                Matrix_TranslateRotateZYX(&D_801261CC, &D_801261D8);
                Matrix_Get(&this->shieldMf);
            }
        } else if (limbIndex == PLAYER_LIMB_HEAD) {
            Matrix_MultVec3f(&D_801260D4, &this->actor.focus.pos);
        } else {
            Vec3f* vec = &D_801261E0[((void)0, gSaveContext.linkAge)];

            Actor_SetFeetPos(&this->actor, limbIndex, PLAYER_LIMB_L_FOOT, vec, PLAYER_LIMB_R_FOOT, vec);
        }
    }
}

u32 func_80091738(GlobalContext* globalCtx, u8* segment, SkelAnime* skelAnime) {
    s16 linkObjectId = gLinkObjectIds[(void)0, gSaveContext.linkAge];
    u32 size;
    void* ptr;

    size = gObjectTable[OBJECT_GAMEPLAY_KEEP].vromEnd - gObjectTable[OBJECT_GAMEPLAY_KEEP].vromStart;
    ptr = segment + PAUSE_EQUIP_BUFFER_SIZE;
    DmaMgr_SendRequest1(ptr, gObjectTable[OBJECT_GAMEPLAY_KEEP].vromStart, size, "../z_player_lib.c", 2982);

    size = gObjectTable[linkObjectId].vromEnd - gObjectTable[linkObjectId].vromStart;
    ptr = segment + PAUSE_EQUIP_BUFFER_SIZE + PAUSE_PLAYER_SEGMENT_GAMEPLAY_KEEP_BUFFER_SIZE;
    DmaMgr_SendRequest1(ptr, gObjectTable[linkObjectId].vromStart, size, "../z_player_lib.c", 2988);

    ptr = (void*)ALIGN16((u32)ptr + size);

    gSegments[4] = VIRTUAL_TO_PHYSICAL(segment + PAUSE_EQUIP_BUFFER_SIZE);
    gSegments[6] =
        VIRTUAL_TO_PHYSICAL(segment + PAUSE_EQUIP_BUFFER_SIZE + PAUSE_PLAYER_SEGMENT_GAMEPLAY_KEEP_BUFFER_SIZE);

    SkelAnime_InitLink(globalCtx, skelAnime, gPlayerSkelHeaders[(void)0, gSaveContext.linkAge], &gPlayerAnim_003238, 9,
                       ptr, ptr, PLAYER_LIMB_MAX);

    return size + PAUSE_EQUIP_BUFFER_SIZE + PAUSE_PLAYER_SEGMENT_GAMEPLAY_KEEP_BUFFER_SIZE +
           sizeof(Vec3s[PLAYER_LIMB_BUF_COUNT]);
}

u8 D_801261F8[] = { PLAYER_MODELGROUP_SWORD, PLAYER_MODELGROUP_SWORD, PLAYER_MODELGROUP_BGS };

s32 Player_OverrideLimbDrawPause(GlobalContext* globalCtx, s32 limbIndex, Gfx** dList, Vec3f* pos, Vec3s* rot,
                                 void* arg) {
    u8* playerSwordAndShield = arg;
    //! @bug `playerSwordAndShield[0]` can be 0 (no sword), which indexes `D_801261F8[-1]`. The result
    //! happens to be 0 (`PLAYER_MODELGROUP_0`) in vanilla, but weird values are likely to cause a crash
    u8 modelGroup = D_801261F8[playerSwordAndShield[0] - 1];
    s32 type;
    s32 dListOffset = 0;
    Gfx** dLists;

    if ((modelGroup == PLAYER_MODELGROUP_SWORD) && !LINK_IS_ADULT &&
        (playerSwordAndShield[1] == PLAYER_SHIELD_HYLIAN)) {
        modelGroup = PLAYER_MODELGROUP_CHILD_HYLIAN_SHIELD;
    }

    if (limbIndex == PLAYER_LIMB_L_HAND) {
        type = gPlayerModelTypes[modelGroup][PLAYER_MODELGROUPENTRY_LEFT_HAND];
        sLeftHandType = type;
        if ((type == PLAYER_MODELTYPE_LH_BGS) && (gSaveContext.swordHealth <= 0.0f)) {
            dListOffset = 4;
        }
    } else if (limbIndex == PLAYER_LIMB_R_HAND) {
        type = gPlayerModelTypes[modelGroup][PLAYER_MODELGROUPENTRY_RIGHT_HAND];
        sRightHandType = type;
        if (type == PLAYER_MODELTYPE_RH_SHIELD) {
            dListOffset = playerSwordAndShield[1] * 4;
        }
    } else if (limbIndex == PLAYER_LIMB_SHEATH) {
        type = gPlayerModelTypes[modelGroup][PLAYER_MODELGROUPENTRY_SHEATH];
        if ((type == PLAYER_MODELTYPE_SHEATH_18) || (type == PLAYER_MODELTYPE_SHEATH_19)) {
            dListOffset = playerSwordAndShield[1] * 4;
        }
    } else if (limbIndex == PLAYER_LIMB_WAIST) {
        type = gPlayerModelTypes[modelGroup][PLAYER_MODELGROUPENTRY_WAIST];
    } else {
        return 0;
    }

    dLists = &sPlayerDListGroups[type][(void)0, gSaveContext.linkAge];
    *dList = dLists[dListOffset];

    return 0;
}

void Player_DrawPauseImpl(GlobalContext* globalCtx, void* gameplayKeep, void* linkObject, SkelAnime* skelAnime,
                          Vec3f* pos, Vec3s* rot, f32 scale, s32 sword, s32 tunic, s32 shield, s32 boots, s32 width,
                          s32 height, Vec3f* eye, Vec3f* at, f32 fovy, void* colorFrameBuffer, void* depthFrameBuffer) {
    // Note: the viewport x and y values are overwritten below, before usage
    static Vp viewport = { (PAUSE_EQUIP_PLAYER_WIDTH / 2) << 2, (PAUSE_EQUIP_PLAYER_HEIGHT / 2) << 2, G_MAXZ / 2, 0,
                           (PAUSE_EQUIP_PLAYER_WIDTH / 2) << 2, (PAUSE_EQUIP_PLAYER_HEIGHT / 2) << 2, G_MAXZ / 2, 0 };
    static Lights1 lights1 = gdSPDefLights1(80, 80, 80, 255, 255, 255, 84, 84, 172);
    static Vec3f lightDir = { 89.8f, 0.0f, 89.8f };
    u8 playerSwordAndShield[2];
    Gfx* opaRef;
    Gfx* xluRef;
    u16 perspNorm;
    Mtx* perspMtx = Graph_Alloc(globalCtx->state.gfxCtx, sizeof(Mtx));
    Mtx* lookAtMtx = Graph_Alloc(globalCtx->state.gfxCtx, sizeof(Mtx));

    OPEN_DISPS(globalCtx->state.gfxCtx, "../z_player_lib.c", 3129);

    { s32 pad[2]; }

    opaRef = POLY_OPA_DISP;
    POLY_OPA_DISP++;

    xluRef = POLY_XLU_DISP;
    POLY_XLU_DISP++;

    gSPDisplayList(WORK_DISP++, POLY_OPA_DISP);
    gSPDisplayList(WORK_DISP++, POLY_XLU_DISP);

    gSPSegment(POLY_OPA_DISP++, 0x00, NULL);

    gDPPipeSync(POLY_OPA_DISP++);

    gSPLoadGeometryMode(POLY_OPA_DISP++, 0);
    gSPTexture(POLY_OPA_DISP++, 0xFFFF, 0xFFFF, 0, G_TX_RENDERTILE, G_OFF);
    gDPSetCombineMode(POLY_OPA_DISP++, G_CC_SHADE, G_CC_SHADE);
    gDPSetOtherMode(POLY_OPA_DISP++,
                    G_AD_DISABLE | G_CD_MAGICSQ | G_CK_NONE | G_TC_FILT | G_TF_BILERP | G_TT_NONE | G_TL_TILE |
                        G_TD_CLAMP | G_TP_PERSP | G_CYC_FILL | G_PM_NPRIMITIVE,
                    G_AC_NONE | G_ZS_PIXEL | G_RM_NOOP | G_RM_NOOP2);
    gSPLoadGeometryMode(POLY_OPA_DISP++, G_ZBUFFER | G_SHADE | G_CULL_BACK | G_LIGHTING | G_SHADING_SMOOTH);
    gDPSetScissor(POLY_OPA_DISP++, G_SC_NON_INTERLACE, 0, 0, width, height);
    gSPClipRatio(POLY_OPA_DISP++, FRUSTRATIO_1);

    gDPSetColorImage(POLY_OPA_DISP++, G_IM_FMT_RGBA, G_IM_SIZ_16b, width, depthFrameBuffer);
    gDPSetCycleType(POLY_OPA_DISP++, G_CYC_FILL);
    gDPSetRenderMode(POLY_OPA_DISP++, G_RM_NOOP, G_RM_NOOP2);
    gDPSetFillColor(POLY_OPA_DISP++, (GPACK_ZDZ(G_MAXFBZ, 0) << 16) | GPACK_ZDZ(G_MAXFBZ, 0));
    gDPFillRectangle(POLY_OPA_DISP++, 0, 0, width - 1, height - 1);

    gDPPipeSync(POLY_OPA_DISP++);

    gDPSetColorImage(POLY_OPA_DISP++, G_IM_FMT_RGBA, G_IM_SIZ_16b, width, colorFrameBuffer);
    gDPSetCycleType(POLY_OPA_DISP++, G_CYC_FILL);
    gDPSetRenderMode(POLY_OPA_DISP++, G_RM_NOOP, G_RM_NOOP2);
    gDPSetFillColor(POLY_OPA_DISP++, (GPACK_RGBA5551(0, 0, 0, 1) << 16) | GPACK_RGBA5551(0, 0, 0, 1));
    gDPFillRectangle(POLY_OPA_DISP++, 0, 0, width - 1, height - 1);

    gDPPipeSync(POLY_OPA_DISP++);

    gDPSetDepthImage(POLY_OPA_DISP++, depthFrameBuffer);

    viewport.vp.vscale[0] = viewport.vp.vtrans[0] = width * ((1 << 2) / 2);
    viewport.vp.vscale[1] = viewport.vp.vtrans[1] = height * ((1 << 2) / 2);
    gSPViewport(POLY_OPA_DISP++, &viewport);

    guPerspective(perspMtx, &perspNorm, fovy, (f32)width / (f32)height, 10.0f, 4000.0f, 1.0f);

    gSPPerspNormalize(POLY_OPA_DISP++, perspNorm);
    gSPMatrix(POLY_OPA_DISP++, perspMtx, G_MTX_NOPUSH | G_MTX_LOAD | G_MTX_PROJECTION);

    guLookAt(lookAtMtx, eye->x, eye->y, eye->z, at->x, at->y, at->z, 0.0f, 1.0f, 0.0f);

    gSPMatrix(POLY_OPA_DISP++, lookAtMtx, G_MTX_NOPUSH | G_MTX_MUL | G_MTX_PROJECTION);

    playerSwordAndShield[0] = sword;
    playerSwordAndShield[1] = shield;

    Matrix_SetTranslateRotateYXZ(pos->x, pos->y, pos->z, rot);
    Matrix_Scale(scale, scale, scale, MTXMODE_APPLY);

    gSPSegment(POLY_OPA_DISP++, 0x04, gameplayKeep);
    gSPSegment(POLY_OPA_DISP++, 0x06, linkObject);

    gSPSetLights1(POLY_OPA_DISP++, lights1);

    func_80093C80(globalCtx);

    POLY_OPA_DISP = Gfx_SetFog2(POLY_OPA_DISP++, 0, 0, 0, 0, 997, 1000);

    func_8002EABC(pos, &globalCtx->view.eye, &lightDir, globalCtx->state.gfxCtx);

    gSPSegment(POLY_OPA_DISP++, 0x0C, gCullBackDList);

    Player_DrawImpl(globalCtx, skelAnime->skeleton, skelAnime->jointTable, skelAnime->dListCount, 0, tunic, boots, 0,
                    Player_OverrideLimbDrawPause, NULL, &playerSwordAndShield);

    gSPEndDisplayList(POLY_OPA_DISP++);
    gSPEndDisplayList(POLY_XLU_DISP++);

    gSPBranchList(opaRef, POLY_OPA_DISP);
    gSPBranchList(xluRef, POLY_XLU_DISP);

    CLOSE_DISPS(globalCtx->state.gfxCtx, "../z_player_lib.c", 3288);
}

void Player_DrawPause(GlobalContext* globalCtx, u8* segment, SkelAnime* skelAnime, Vec3f* pos, Vec3s* rot, f32 scale,
                      s32 sword, s32 tunic, s32 shield, s32 boots) {
    static Vec3f eye = { 0.0f, 0.0f, -400.0f };
    static Vec3f at = { 0.0f, 0.0f, 0.0f };
    Vec3s* destTable;
    Vec3s* srcTable;
    s32 i;

    gSegments[4] = VIRTUAL_TO_PHYSICAL(segment + PAUSE_EQUIP_BUFFER_SIZE);
    gSegments[6] =
        VIRTUAL_TO_PHYSICAL(segment + PAUSE_EQUIP_BUFFER_SIZE + PAUSE_PLAYER_SEGMENT_GAMEPLAY_KEEP_BUFFER_SIZE);

    if (!LINK_IS_ADULT) {
        if (shield == PLAYER_SHIELD_DEKU) {
            srcTable = gLinkPauseChildDekuShieldJointTable;
        } else {
            srcTable = gLinkPauseChildJointTable;
        }
    } else {
        if (sword == 3) {
            srcTable = gLinkPauseAdultBgsJointTable;
        } else if (shield != PLAYER_SHIELD_NONE) {
            srcTable = gLinkPauseAdultShieldJointTable;
        } else {
            srcTable = gLinkPauseAdultJointTable;
        }
    }

    srcTable = SEGMENTED_TO_VIRTUAL(srcTable);
    destTable = skelAnime->jointTable;
    for (i = 0; i < skelAnime->limbCount; i++) {
        *destTable++ = *srcTable++;
    }

    Player_DrawPauseImpl(globalCtx, segment + PAUSE_EQUIP_BUFFER_SIZE,
                         segment + PAUSE_EQUIP_BUFFER_SIZE + PAUSE_PLAYER_SEGMENT_GAMEPLAY_KEEP_BUFFER_SIZE, skelAnime,
                         pos, rot, scale, sword, tunic, shield, boots, PAUSE_EQUIP_PLAYER_WIDTH,
                         PAUSE_EQUIP_PLAYER_HEIGHT, &eye, &at, 60.0f, globalCtx->state.gfxCtx->curFrameBuffer,
                         globalCtx->state.gfxCtx->curFrameBuffer +
                             (PAUSE_EQUIP_PLAYER_WIDTH * PAUSE_EQUIP_PLAYER_HEIGHT));
}<|MERGE_RESOLUTION|>--- conflicted
+++ resolved
@@ -615,15 +615,9 @@
     func_8008EE08(this);
     this->unk_664 = actor;
     this->unk_684 = actor;
-<<<<<<< HEAD
-    this->stateFlags1 |= 0x10000;
+    this->stateFlags1 |= PLAYER_STATE1_16;
     Camera_SetParam(Gameplay_GetCamera(globalCtx, CAM_ID_MAIN), 8, actor);
     Camera_ChangeMode(Gameplay_GetCamera(globalCtx, CAM_ID_MAIN), CAM_MODE_FOLLOWTARGET);
-=======
-    this->stateFlags1 |= PLAYER_STATE1_16;
-    Camera_SetParam(Gameplay_GetCamera(globalCtx, 0), 8, actor);
-    Camera_ChangeMode(Gameplay_GetCamera(globalCtx, 0), 2);
->>>>>>> 791d9018
 }
 
 s32 func_8008EF30(GlobalContext* globalCtx) {
