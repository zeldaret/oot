--- conflicted
+++ resolved
@@ -474,11 +474,7 @@
     IREG(69) = bootRegs[15];
     MREG(95) = bootRegs[16];
 
-<<<<<<< HEAD
-    if (play->roomCtx.curRoom.unk_03 == 2) {
-=======
-    if (globalCtx->roomCtx.curRoom.behaviorType1 == ROOM_BEHAVIOR_TYPE1_2) {
->>>>>>> 154f44b6
+    if (play->roomCtx.curRoom.behaviorType1 == ROOM_BEHAVIOR_TYPE1_2) {
         REG(45) = 500;
     }
 }
@@ -779,11 +775,7 @@
     TextTriggerEntry* triggerEntry;
     s32 var;
 
-<<<<<<< HEAD
-    if (play->roomCtx.curRoom.unk_02 == 3) { // Room is hot
-=======
-    if (globalCtx->roomCtx.curRoom.behaviorType2 == ROOM_BEHAVIOR_TYPE2_3) { // Room is hot
->>>>>>> 154f44b6
+    if (play->roomCtx.curRoom.behaviorType2 == ROOM_BEHAVIOR_TYPE2_3) { // Room is hot
         var = 0;
     } else if ((this->unk_840 > 80) &&
                ((this->currentBoots == PLAYER_BOOTS_IRON) || (this->unk_840 >= 300))) { // Deep underwater
