--- conflicted
+++ resolved
@@ -732,11 +732,7 @@
 }
 
 s32 Player_HoldsBrokenKnife(Player* this) {
-<<<<<<< HEAD
-    return (this->heldItemAction == PLAYER_IA_SWORD_BGS) && (gSaveContext.save.info.playerData.swordHealth <= 0.0f);
-=======
-    return (this->heldItemAction == PLAYER_IA_SWORD_BIGGORON) && (gSaveContext.swordHealth <= 0.0f);
->>>>>>> 63606af1
+    return (this->heldItemAction == PLAYER_IA_SWORD_BIGGORON) && (gSaveContext.save.info.playerData.swordHealth <= 0.0f);
 }
 
 s32 Player_ActionToBottle(Player* this, s32 itemAction) {
