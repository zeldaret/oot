#include "global.h"
#include "objects/gameplay_keep/gameplay_keep.h"
#include "objects/object_link_boy/object_link_boy.h"
#include "objects/object_link_child/object_link_child.h"

typedef struct {
    /* 0x00 */ u8 flag;
    /* 0x02 */ u16 textId;
} TextTriggerEntry; // size = 0x04

typedef struct {
    /* 0x00 */ void* dList;
    /* 0x04 */ Vec3f pos;
} BowStringData; // size = 0x10

FlexSkeletonHeader* gPlayerSkelHeaders[] = { &gLinkAdultSkel, &gLinkChildSkel };

s16 sBootData[PLAYER_BOOTS_MAX][17] = {
    { 200, 1000, 300, 700, 550, 270, 600, 350, 800, 600, -100, 600, 590, 750, 125, 200, 130 },
    { 200, 1000, 300, 700, 550, 270, 1000, 0, 800, 300, -160, 600, 590, 750, 125, 200, 130 },
    { 200, 1000, 300, 700, 550, 270, 600, 600, 800, 550, -100, 600, 540, 270, 25, 0, 130 },
    { 200, 1000, 300, 700, 380, 400, 0, 300, 800, 500, -100, 600, 590, 750, 125, 200, 130 },
    { 80, 800, 150, 700, 480, 270, 600, 50, 800, 550, -40, 400, 540, 270, 25, 0, 80 },
    { 200, 1000, 300, 800, 500, 400, 800, 400, 800, 550, -100, 600, 540, 750, 125, 400, 200 },
};

// Used to map action params to model groups
u8 sActionModelGroups[PLAYER_AP_MAX] = {
    /* PLAYER_AP_NONE */ PLAYER_MODELGROUP_DEFAULT,
    /* PLAYER_AP_LAST_USED */ PLAYER_MODELGROUP_15,
    /* PLAYER_AP_FISHING_POLE */ PLAYER_MODELGROUP_10,
    /* PLAYER_AP_SWORD_MASTER */ PLAYER_MODELGROUP_SWORD,
    /* PLAYER_AP_SWORD_KOKIRI */ PLAYER_MODELGROUP_SWORD,
    /* PLAYER_AP_SWORD_BGS */ PLAYER_MODELGROUP_BGS,
    /* PLAYER_AP_STICK */ PLAYER_MODELGROUP_10,
    /* PLAYER_AP_HAMMER */ PLAYER_MODELGROUP_HAMMER,
    /* PLAYER_AP_BOW */ PLAYER_MODELGROUP_BOW_SLINGSHOT,
    /* PLAYER_AP_BOW_FIRE */ PLAYER_MODELGROUP_BOW_SLINGSHOT,
    /* PLAYER_AP_BOW_ICE */ PLAYER_MODELGROUP_BOW_SLINGSHOT,
    /* PLAYER_AP_BOW_LIGHT */ PLAYER_MODELGROUP_BOW_SLINGSHOT,
    /* PLAYER_AP_BOW_0C */ PLAYER_MODELGROUP_BOW_SLINGSHOT,
    /* PLAYER_AP_BOW_0D */ PLAYER_MODELGROUP_BOW_SLINGSHOT,
    /* PLAYER_AP_BOW_0E */ PLAYER_MODELGROUP_BOW_SLINGSHOT,
    /* PLAYER_AP_SLINGSHOT */ PLAYER_MODELGROUP_BOW_SLINGSHOT,
    /* PLAYER_AP_HOOKSHOT */ PLAYER_MODELGROUP_HOOKSHOT,
    /* PLAYER_AP_LONGSHOT */ PLAYER_MODELGROUP_HOOKSHOT,
    /* PLAYER_AP_BOMB */ PLAYER_MODELGROUP_EXPLOSIVES,
    /* PLAYER_AP_BOMBCHU */ PLAYER_MODELGROUP_EXPLOSIVES,
    /* PLAYER_AP_BOOMERANG */ PLAYER_MODELGROUP_BOOMERANG,
    /* PLAYER_AP_MAGIC_SPELL_15 */ PLAYER_MODELGROUP_DEFAULT,
    /* PLAYER_AP_MAGIC_SPELL_16 */ PLAYER_MODELGROUP_DEFAULT,
    /* PLAYER_AP_MAGIC_SPELL_17 */ PLAYER_MODELGROUP_BOW_SLINGSHOT,
    /* PLAYER_AP_FARORES_WIND */ PLAYER_MODELGROUP_DEFAULT,
    /* PLAYER_AP_NAYRUS_LOVE */ PLAYER_MODELGROUP_DEFAULT,
    /* PLAYER_AP_DINS_FIRE */ PLAYER_MODELGROUP_DEFAULT,
    /* PLAYER_AP_NUT */ PLAYER_MODELGROUP_DEFAULT,
    /* PLAYER_AP_OCARINA_FAIRY */ PLAYER_MODELGROUP_OCARINA,
    /* PLAYER_AP_OCARINA_TIME */ PLAYER_MODELGROUP_OOT,
    /* PLAYER_AP_BOTTLE */ PLAYER_MODELGROUP_BOTTLE,
    /* PLAYER_AP_BOTTLE_FISH */ PLAYER_MODELGROUP_BOTTLE,
    /* PLAYER_AP_BOTTLE_FIRE */ PLAYER_MODELGROUP_BOTTLE,
    /* PLAYER_AP_BOTTLE_BUG */ PLAYER_MODELGROUP_BOTTLE,
    /* PLAYER_AP_BOTTLE_POE */ PLAYER_MODELGROUP_BOTTLE,
    /* PLAYER_AP_BOTTLE_BIG_POE */ PLAYER_MODELGROUP_BOTTLE,
    /* PLAYER_AP_BOTTLE_LETTER */ PLAYER_MODELGROUP_BOTTLE,
    /* PLAYER_AP_BOTTLE_POTION_RED */ PLAYER_MODELGROUP_BOTTLE,
    /* PLAYER_AP_BOTTLE_POTION_BLUE */ PLAYER_MODELGROUP_BOTTLE,
    /* PLAYER_AP_BOTTLE_POTION_GREEN */ PLAYER_MODELGROUP_BOTTLE,
    /* PLAYER_AP_BOTTLE_MILK */ PLAYER_MODELGROUP_BOTTLE,
    /* PLAYER_AP_BOTTLE_MILK_HALF */ PLAYER_MODELGROUP_BOTTLE,
    /* PLAYER_AP_BOTTLE_FAIRY */ PLAYER_MODELGROUP_BOTTLE,
    /* PLAYER_AP_LETTER_ZELDA */ PLAYER_MODELGROUP_DEFAULT,
    /* PLAYER_AP_WEIRD_EGG */ PLAYER_MODELGROUP_DEFAULT,
    /* PLAYER_AP_CHICKEN */ PLAYER_MODELGROUP_DEFAULT,
    /* PLAYER_AP_BEAN */ PLAYER_MODELGROUP_DEFAULT,
    /* PLAYER_AP_POCKET_EGG */ PLAYER_MODELGROUP_DEFAULT,
    /* PLAYER_AP_POCKET_CUCCO */ PLAYER_MODELGROUP_DEFAULT,
    /* PLAYER_AP_COJIRO */ PLAYER_MODELGROUP_DEFAULT,
    /* PLAYER_AP_ODD_MUSHROOM */ PLAYER_MODELGROUP_DEFAULT,
    /* PLAYER_AP_ODD_POTION */ PLAYER_MODELGROUP_DEFAULT,
    /* PLAYER_AP_SAW */ PLAYER_MODELGROUP_DEFAULT,
    /* PLAYER_AP_SWORD_BROKEN */ PLAYER_MODELGROUP_DEFAULT,
    /* PLAYER_AP_PRESCRIPTION */ PLAYER_MODELGROUP_DEFAULT,
    /* PLAYER_AP_FROG */ PLAYER_MODELGROUP_DEFAULT,
    /* PLAYER_AP_EYEDROPS */ PLAYER_MODELGROUP_DEFAULT,
    /* PLAYER_AP_CLAIM_CHECK */ PLAYER_MODELGROUP_DEFAULT,
    /* PLAYER_AP_MASK_KEATON */ PLAYER_MODELGROUP_DEFAULT,
    /* PLAYER_AP_MASK_SKULL */ PLAYER_MODELGROUP_DEFAULT,
    /* PLAYER_AP_MASK_SPOOKY */ PLAYER_MODELGROUP_DEFAULT,
    /* PLAYER_AP_MASK_BUNNY */ PLAYER_MODELGROUP_DEFAULT,
    /* PLAYER_AP_MASK_GORON */ PLAYER_MODELGROUP_DEFAULT,
    /* PLAYER_AP_MASK_ZORA */ PLAYER_MODELGROUP_DEFAULT,
    /* PLAYER_AP_MASK_GERUDO */ PLAYER_MODELGROUP_DEFAULT,
    /* PLAYER_AP_MASK_TRUTH */ PLAYER_MODELGROUP_DEFAULT,
    /* PLAYER_AP_LENS */ PLAYER_MODELGROUP_DEFAULT,
};

TextTriggerEntry sTextTriggers[] = {
    { 1, 0x3040 },
    { 2, 0x401D },
    { 0, 0x0000 },
    { 2, 0x401D },
};

// Used to map model groups to model types for [animation, left hand, right hand, sheath, waist]
u8 gPlayerModelTypes[PLAYER_MODELGROUP_MAX][PLAYER_MODELGROUPENTRY_MAX] = {
    /* PLAYER_MODELGROUP_0 */
    { PLAYER_ANIMTYPE_2, PLAYER_MODELTYPE_LH_OPEN, PLAYER_MODELTYPE_RH_SHIELD, PLAYER_MODELTYPE_SHEATH_16,
      PLAYER_MODELTYPE_WAIST },
    /* PLAYER_MODELGROUP_CHILD_HYLIAN_SHIELD */
    { PLAYER_ANIMTYPE_1, PLAYER_MODELTYPE_LH_SWORD, PLAYER_MODELTYPE_RH_CLOSED, PLAYER_MODELTYPE_SHEATH_19,
      PLAYER_MODELTYPE_WAIST },
    /* PLAYER_MODELGROUP_SWORD */
    { PLAYER_ANIMTYPE_1, PLAYER_MODELTYPE_LH_SWORD, PLAYER_MODELTYPE_RH_SHIELD, PLAYER_MODELTYPE_SHEATH_17,
      PLAYER_MODELTYPE_WAIST },
    /* PLAYER_MODELGROUP_DEFAULT */
    { PLAYER_ANIMTYPE_0, PLAYER_MODELTYPE_LH_OPEN, PLAYER_MODELTYPE_RH_OPEN, PLAYER_MODELTYPE_SHEATH_18,
      PLAYER_MODELTYPE_WAIST },
    /* PLAYER_MODELGROUP_4 */
    { PLAYER_ANIMTYPE_0, PLAYER_MODELTYPE_LH_OPEN, PLAYER_MODELTYPE_RH_OPEN, PLAYER_MODELTYPE_SHEATH_18,
      PLAYER_MODELTYPE_WAIST },
    /* PLAYER_MODELGROUP_BGS */
    { PLAYER_ANIMTYPE_3, PLAYER_MODELTYPE_LH_BGS, PLAYER_MODELTYPE_RH_CLOSED, PLAYER_MODELTYPE_SHEATH_19,
      PLAYER_MODELTYPE_WAIST },
    /* PLAYER_MODELGROUP_BOW_SLINGSHOT */
    { PLAYER_ANIMTYPE_4, PLAYER_MODELTYPE_LH_CLOSED, PLAYER_MODELTYPE_RH_BOW_SLINGSHOT, PLAYER_MODELTYPE_SHEATH_18,
      PLAYER_MODELTYPE_WAIST },
    /* PLAYER_MODELGROUP_EXPLOSIVES */
    { PLAYER_ANIMTYPE_5, PLAYER_MODELTYPE_LH_OPEN, PLAYER_MODELTYPE_RH_OPEN, PLAYER_MODELTYPE_SHEATH_18,
      PLAYER_MODELTYPE_WAIST },
    /* PLAYER_MODELGROUP_BOOMERANG */
    { PLAYER_ANIMTYPE_0, PLAYER_MODELTYPE_LH_BOOMERANG, PLAYER_MODELTYPE_RH_OPEN, PLAYER_MODELTYPE_SHEATH_18,
      PLAYER_MODELTYPE_WAIST },
    /* PLAYER_MODELGROUP_HOOKSHOT */
    { PLAYER_ANIMTYPE_4, PLAYER_MODELTYPE_LH_OPEN, PLAYER_MODELTYPE_RH_HOOKSHOT, PLAYER_MODELTYPE_SHEATH_18,
      PLAYER_MODELTYPE_WAIST },
    /* PLAYER_MODELGROUP_10 */
    { PLAYER_ANIMTYPE_3, PLAYER_MODELTYPE_LH_CLOSED, PLAYER_MODELTYPE_RH_CLOSED, PLAYER_MODELTYPE_SHEATH_18,
      PLAYER_MODELTYPE_WAIST },
    /* PLAYER_MODELGROUP_HAMMER */
    { PLAYER_ANIMTYPE_3, PLAYER_MODELTYPE_LH_HAMMER, PLAYER_MODELTYPE_RH_CLOSED, PLAYER_MODELTYPE_SHEATH_18,
      PLAYER_MODELTYPE_WAIST },
    /* PLAYER_MODELGROUP_OCARINA */
    { PLAYER_ANIMTYPE_0, PLAYER_MODELTYPE_LH_OPEN, PLAYER_MODELTYPE_RH_OCARINA, PLAYER_MODELTYPE_SHEATH_18,
      PLAYER_MODELTYPE_WAIST },
    /* PLAYER_MODELGROUP_OOT */
    { PLAYER_ANIMTYPE_0, PLAYER_MODELTYPE_LH_OPEN, PLAYER_MODELTYPE_RH_OOT, PLAYER_MODELTYPE_SHEATH_18,
      PLAYER_MODELTYPE_WAIST },
    /* PLAYER_MODELGROUP_BOTTLE */
    { PLAYER_ANIMTYPE_0, PLAYER_MODELTYPE_LH_BOTTLE, PLAYER_MODELTYPE_RH_OPEN, PLAYER_MODELTYPE_SHEATH_18,
      PLAYER_MODELTYPE_WAIST },
    /* PLAYER_MODELGROUP_15 */
    { PLAYER_ANIMTYPE_0, PLAYER_MODELTYPE_LH_SWORD, PLAYER_MODELTYPE_RH_OPEN, PLAYER_MODELTYPE_SHEATH_19,
      PLAYER_MODELTYPE_WAIST },
};

Gfx* D_80125CE8[PLAYER_SHIELD_MAX * 4] = {
    // PLAYER_SHIELD_NONE
    gLinkAdultRightHandClosedNearDL,
    gLinkChildRightHandClosedNearDL,
    gLinkAdultRightHandClosedFarDL,
    gLinkChildRightHandClosedFarDL,
    // PLAYER_SHIELD_DEKU
    gLinkAdultRightHandClosedNearDL,
    gLinkChildRightFistAndDekuShieldNearDL,
    gLinkAdultRightHandClosedFarDL,
    gLinkChildRightFistAndDekuShieldFarDL,
    // PLAYER_SHIELD_HYLIAN
    gLinkAdultRightHandHoldingHylianShieldNearDL,
    gLinkChildRightHandClosedNearDL,
    gLinkAdultRightHandHoldingHylianShieldFarDL,
    gLinkChildRightHandClosedFarDL,
    // PLAYER_SHIELD_MIRROR
    gLinkAdultRightHandHoldingMirrorShieldNearDL,
    gLinkChildRightHandClosedNearDL,
    gLinkAdultRightHandHoldingMirrorShieldFarDL,
    gLinkChildRightHandClosedFarDL,
};

Gfx* D_80125D28[PLAYER_SHIELD_MAX * 4] = {
    // PLAYER_SHIELD_NONE
    gLinkAdultMasterSwordAndSheathNearDL,
    gLinkChildSwordAndSheathNearDL,
    gLinkAdultMasterSwordAndSheathFarDL,
    gLinkChildSwordAndSheathFarDL,
    // PLAYER_SHIELD_DEKU
    gLinkAdultMasterSwordAndSheathNearDL,
    gLinkChildDekuShieldSwordAndSheathNearDL,
    gLinkAdultMasterSwordAndSheathFarDL,
    gLinkChildDekuShieldSwordAndSheathFarDL,
    // PLAYER_SHIELD_HYLIAN
    gLinkAdultHylianShieldSwordAndSheathNearDL,
    gLinkChildHylianShieldSwordAndSheathNearDL,
    gLinkAdultHylianShieldSwordAndSheathFarDL,
    gLinkChildHylianShieldSwordAndSheathFarDL,
    // PLAYER_SHIELD_MIRROR
    gLinkAdultMirrorShieldSwordAndSheathNearDL,
    gLinkChildSwordAndSheathNearDL,
    gLinkAdultMirrorShieldSwordAndSheathFarDL,
    gLinkChildSwordAndSheathFarDL,
};

Gfx* D_80125D68[] = {
    NULL, NULL, NULL, NULL, NULL, gLinkChildDekuShieldWithMatrixDL, NULL, gLinkChildDekuShieldWithMatrixDL,
};

Gfx* D_80125D88[(PLAYER_SHIELD_MAX + 2) * 4] = {
    // PLAYER_SHIELD_NONE
    gLinkAdultSheathNearDL,
    gLinkChildSheathNearDL,
    gLinkAdultSheathFarDL,
    gLinkChildSheathFarDL,
    // PLAYER_SHIELD_DEKU
    gLinkAdultSheathNearDL,
    gLinkChildDekuShieldAndSheathNearDL,
    gLinkAdultSheathFarDL,
    gLinkChildDekuShieldAndSheathFarDL,
    // PLAYER_SHIELD_HYLIAN
    gLinkAdultHylianShieldAndSheathNearDL,
    gLinkChildHylianShieldAndSheathNearDL,
    gLinkAdultHylianShieldAndSheathFarDL,
    gLinkChildHylianShieldAndSheathFarDL,
    // PLAYER_SHIELD_MIRROR
    gLinkAdultMirrorShieldAndSheathNearDL,
    gLinkChildSheathNearDL,
    gLinkAdultMirrorShieldAndSheathFarDL,
    gLinkChildSheathFarDL,
    // PLAYER_SHIELD_NONE (child, no sword)
    NULL,
    NULL,
    NULL,
    NULL,
    // PLAYER_SHIELD_DEKU (child, no sword)
    gLinkAdultSheathNearDL,
    gLinkChildDekuShieldWithMatrixDL,
    gLinkAdultSheathNearDL,
    gLinkChildDekuShieldWithMatrixDL,
};

Gfx* D_80125DE8[] = {
    // biggoron sword
    gLinkAdultLeftHandHoldingBgsNearDL,
    gLinkChildLeftHandHoldingMasterSwordDL,
    gLinkAdultLeftHandHoldingBgsFarDL,
    gLinkChildLeftHandHoldingMasterSwordDL,
    // broken giant knife
    gLinkAdultHandHoldingBrokenGiantsKnifeDL,
    gLinkChildLeftHandHoldingMasterSwordDL,
    gLinkAdultHandHoldingBrokenGiantsKnifeFarDL,
    gLinkChildLeftHandHoldingMasterSwordDL,
};

Gfx* D_80125E08[] = {
    gLinkAdultLeftHandNearDL,
    gLinkChildLeftHandNearDL,
    gLinkAdultLeftHandFarDL,
    gLinkChildLeftHandFarDL,
};

Gfx* D_80125E18[] = {
    gLinkAdultLeftHandClosedNearDL,
    gLinkChildLeftFistNearDL,
    gLinkAdultLeftHandClosedFarDL,
    gLinkChildLeftFistFarDL,
};

Gfx* D_80125E28[] = {
    gLinkAdultLeftHandHoldingMasterSwordNearDL,
    gLinkChildLeftFistAndKokiriSwordNearDL,
    gLinkAdultLeftHandHoldingMasterSwordFarDL,
    gLinkChildLeftFistAndKokiriSwordFarDL,
};

Gfx* D_80125E38[] = {
    gLinkAdultLeftHandHoldingMasterSwordNearDL,
    gLinkChildLeftFistAndKokiriSwordNearDL,
    gLinkAdultLeftHandHoldingMasterSwordFarDL,
    gLinkChildLeftFistAndKokiriSwordFarDL,
};

Gfx* D_80125E48[] = {
    gLinkAdultRightHandNearDL,
    gLinkChildRightHandNearDL,
    gLinkAdultRightHandFarDL,
    gLinkChildRightHandFarDL,
};

Gfx* D_80125E58[] = {
    gLinkAdultRightHandClosedNearDL,
    gLinkChildRightHandClosedNearDL,
    gLinkAdultRightHandClosedFarDL,
    gLinkChildRightHandClosedFarDL,
};

Gfx* D_80125E68[] = {
    gLinkAdultRightHandHoldingBowNearDL,
    gLinkChildRightHandHoldingSlingshotNearDL,
    gLinkAdultRightHandHoldingBowFarDL,
    gLinkChildRightHandHoldingSlingshotFarDL,
};

Gfx* D_80125E78[] = {
    gLinkAdultMasterSwordAndSheathNearDL,
    gLinkChildSwordAndSheathNearDL,
    gLinkAdultMasterSwordAndSheathFarDL,
    gLinkChildSwordAndSheathFarDL,
};

Gfx* D_80125E88[] = {
    gLinkAdultSheathNearDL,
    gLinkChildSheathNearDL,
    gLinkAdultSheathFarDL,
    gLinkChildSheathFarDL,
};

Gfx* D_80125E98[] = {
    gLinkAdultWaistNearDL,
    gLinkChildWaistNearDL,
    gLinkAdultWaistFarDL,
    gLinkChildWaistFarDL,
};

Gfx* D_80125EA8[] = {
    gLinkAdultRightHandHoldingBowNearDL,
    gLinkChildRightHandHoldingSlingshotNearDL,
    gLinkAdultRightHandHoldingBowFarDL,
    gLinkChildRightHandHoldingSlingshotFarDL,
};

Gfx* D_80125EB8[] = {
    gLinkAdultRightHandHoldingOotNearDL,
    gLinkChildRightHandHoldingFairyOcarinaNearDL,
    gLinkAdultRightHandHoldingOotFarDL,
    gLinkChildRightHandHoldingFairyOcarinaFarDL,
};

Gfx* D_80125EC8[] = {
    gLinkAdultRightHandHoldingOotNearDL,
    gLinkChildRightHandAndOotNearDL,
    gLinkAdultRightHandHoldingOotFarDL,
    gLinkChildRightHandHoldingOOTFarDL,
};

Gfx* D_80125ED8[] = {
    gLinkAdultRightHandHoldingHookshotNearDL,
    gLinkChildRightHandNearDL,
    gLinkAdultRightHandHoldingHookshotNearDL, // The 'far' display list exists but is not used
    gLinkChildRightHandFarDL,
};

Gfx* D_80125EE8[] = {
    gLinkAdultLeftHandHoldingHammerNearDL,
    gLinkChildLeftHandNearDL,
    gLinkAdultLeftHandHoldingHammerFarDL,
    gLinkChildLeftHandFarDL,
};

Gfx* D_80125EF8[] = {
    gLinkAdultLeftHandNearDL,
    gLinkChildLeftFistAndBoomerangNearDL,
    gLinkAdultLeftHandFarDL,
    gLinkChildLeftFistAndBoomerangFarDL,
};

Gfx* D_80125F08[] = {
    gLinkAdultLeftHandOutNearDL,
    gLinkChildLeftHandUpNearDL,
    gLinkAdultLeftHandOutNearDL,
    gLinkChildLeftHandUpNearDL,
};

Gfx* sArmOutDLs[] = {
    gLinkAdultRightArmOutNearDL,
    NULL,
};

Gfx* sHandOutDLs[] = {
    gLinkAdultRightHandOutNearDL,
    NULL,
};

Gfx* sRightShoulderNearDLs[] = {
    gLinkAdultRightShoulderNearDL,
    gLinkChildRightShoulderNearDL,
};

Gfx* D_80125F30[] = {
    gLinkAdultLeftArmOutNearDL,
    NULL,
};

Gfx* sHoldingFirstPersonWeaponDLs[] = {
    gLinkAdultRightHandHoldingBowFirstPersonDL,
    gLinkChildRightArmStretchedSlingshotDL,
};

// Indexed by model types (left hand, right hand, sheath or waist)
Gfx** sPlayerDListGroups[PLAYER_MODELTYPE_MAX] = {
    /* PLAYER_MODELTYPE_LH_OPEN */ D_80125E08,
    /* PLAYER_MODELTYPE_LH_CLOSED */ D_80125E18,
    /* PLAYER_MODELTYPE_LH_SWORD */ D_80125E38,
    /* PLAYER_MODELTYPE_3 */ D_80125E28,
    /* PLAYER_MODELTYPE_LH_BGS */ D_80125DE8,
    /* PLAYER_MODELTYPE_LH_HAMMER */ D_80125EE8,
    /* PLAYER_MODELTYPE_LH_BOOMERANG */ D_80125EF8,
    /* PLAYER_MODELTYPE_LH_BOTTLE */ D_80125F08,
    /* PLAYER_MODELTYPE_RH_OPEN */ D_80125E48,
    /* PLAYER_MODELTYPE_RH_CLOSED */ D_80125E58,
    /* PLAYER_MODELTYPE_RH_SHIELD */ D_80125CE8,
    /* PLAYER_MODELTYPE_RH_BOW_SLINGSHOT */ D_80125E68,
    /* PLAYER_MODELTYPE_12 */ D_80125EA8,
    /* PLAYER_MODELTYPE_RH_OCARINA */ D_80125EB8,
    /* PLAYER_MODELTYPE_RH_OOT */ D_80125EC8,
    /* PLAYER_MODELTYPE_RH_HOOKSHOT */ D_80125ED8,
    /* PLAYER_MODELTYPE_SHEATH_16 */ D_80125E78,
    /* PLAYER_MODELTYPE_SHEATH_17 */ D_80125E88,
    /* PLAYER_MODELTYPE_SHEATH_18 */ D_80125D28,
    /* PLAYER_MODELTYPE_SHEATH_19 */ D_80125D88,
    /* PLAYER_MODELTYPE_WAIST */ D_80125E98,
};

Gfx gCullBackDList[] = {
    gsSPSetGeometryMode(G_CULL_BACK),
    gsSPEndDisplayList(),
};

Gfx gCullFrontDList[] = {
    gsSPSetGeometryMode(G_CULL_FRONT),
    gsSPEndDisplayList(),
};

Vec3f* sCurBodyPartPos;
s32 sDListsLodOffset;
Vec3f sGetItemRefPos;
s32 sLeftHandType;
s32 sRightHandType;

void Player_SetBootData(GlobalContext* globalCtx, Player* this) {
    s32 currentBoots;
    s16* bootRegs;

    REG(27) = 2000;
    REG(48) = 370;

    currentBoots = this->currentBoots;
    if (currentBoots == PLAYER_BOOTS_KOKIRI) {
        if (!LINK_IS_ADULT) {
            currentBoots = PLAYER_BOOTS_KOKIRI_CHILD;
        }
    } else if (currentBoots == PLAYER_BOOTS_IRON) {
        if (this->stateFlags1 & PLAYER_STATE1_27) {
            currentBoots = PLAYER_BOOTS_IRON_UNDERWATER;
        }
        REG(27) = 500;
        REG(48) = 100;
    }

    bootRegs = sBootData[currentBoots];
    REG(19) = bootRegs[0];
    REG(30) = bootRegs[1];
    REG(32) = bootRegs[2];
    REG(34) = bootRegs[3];
    REG(35) = bootRegs[4];
    REG(36) = bootRegs[5];
    REG(37) = bootRegs[6];
    REG(38) = bootRegs[7];
    REG(43) = bootRegs[8];
    REG(45) = bootRegs[9];
    REG(68) = bootRegs[10];
    REG(69) = bootRegs[11];
    IREG(66) = bootRegs[12];
    IREG(67) = bootRegs[13];
    IREG(68) = bootRegs[14];
    IREG(69) = bootRegs[15];
    MREG(95) = bootRegs[16];

    if (globalCtx->roomCtx.curRoom.unk_03 == 2) {
        REG(45) = 500;
    }
}

s32 Player_InBlockingCsMode(GlobalContext* globalCtx, Player* this) {
    return (this->stateFlags1 & (PLAYER_STATE1_7 | PLAYER_STATE1_29)) || (this->csMode != 0) ||
           (globalCtx->sceneLoadFlag == 0x14) || (this->stateFlags1 & PLAYER_STATE1_0) ||
           (this->stateFlags3 & PLAYER_STATE3_7) ||
           ((gSaveContext.unk_13F0 != 0) && (Player_ActionToMagicSpell(this, this->itemActionParam) >= 0));
}

s32 Player_InCsMode(GlobalContext* globalCtx) {
    Player* this = GET_PLAYER(globalCtx);

    return Player_InBlockingCsMode(globalCtx, this) || (this->unk_6AD == 4);
}

s32 func_8008E9C4(Player* this) {
    return (this->stateFlags1 & PLAYER_STATE1_4);
}

s32 Player_IsChildWithHylianShield(Player* this) {
    return gSaveContext.linkAge != 0 && (this->currentShield == PLAYER_SHIELD_HYLIAN);
}

s32 Player_ActionToModelGroup(Player* this, s32 actionParam) {
    s32 modelGroup = sActionModelGroups[actionParam];

    if ((modelGroup == PLAYER_MODELGROUP_SWORD) && Player_IsChildWithHylianShield(this)) {
        // child, using kokiri sword with hylian shield equipped
        return PLAYER_MODELGROUP_CHILD_HYLIAN_SHIELD;
    } else {
        return modelGroup;
    }
}

void Player_SetModelsForHoldingShield(Player* this) {
    if ((this->stateFlags1 & PLAYER_STATE1_22) &&
        ((this->itemActionParam < 0) || (this->itemActionParam == this->heldItemActionParam))) {
        if (!Player_HoldsTwoHandedWeapon(this) && !Player_IsChildWithHylianShield(this)) {
            this->rightHandType = PLAYER_MODELTYPE_RH_SHIELD;
            this->rightHandDLists = &sPlayerDListGroups[PLAYER_MODELTYPE_RH_SHIELD][(void)0, gSaveContext.linkAge];
            if (this->sheathType == PLAYER_MODELTYPE_SHEATH_18) {
                this->sheathType = PLAYER_MODELTYPE_SHEATH_16;
            } else if (this->sheathType == PLAYER_MODELTYPE_SHEATH_19) {
                this->sheathType = PLAYER_MODELTYPE_SHEATH_17;
            }
            this->sheathDLists = &sPlayerDListGroups[this->sheathType][(void)0, gSaveContext.linkAge];
            this->modelAnimType = PLAYER_ANIMTYPE_2;
            this->itemActionParam = -1;
        }
    }
}

void Player_SetModels(Player* this, s32 modelGroup) {
    this->leftHandType = gPlayerModelTypes[modelGroup][PLAYER_MODELGROUPENTRY_LEFT_HAND];
    this->rightHandType = gPlayerModelTypes[modelGroup][PLAYER_MODELGROUPENTRY_RIGHT_HAND];
    this->sheathType = gPlayerModelTypes[modelGroup][PLAYER_MODELGROUPENTRY_SHEATH];

    this->leftHandDLists = &sPlayerDListGroups[gPlayerModelTypes[modelGroup][PLAYER_MODELGROUPENTRY_LEFT_HAND]]
                                              [(void)0, gSaveContext.linkAge];
    this->rightHandDLists = &sPlayerDListGroups[gPlayerModelTypes[modelGroup][PLAYER_MODELGROUPENTRY_RIGHT_HAND]]
                                               [(void)0, gSaveContext.linkAge];
    this->sheathDLists = &sPlayerDListGroups[gPlayerModelTypes[modelGroup][PLAYER_MODELGROUPENTRY_SHEATH]]
                                            [(void)0, gSaveContext.linkAge];
    this->waistDLists =
        &sPlayerDListGroups[gPlayerModelTypes[modelGroup][PLAYER_MODELGROUPENTRY_WAIST]][(void)0, gSaveContext.linkAge];

    Player_SetModelsForHoldingShield(this);
}

void Player_SetModelGroup(Player* this, s32 modelGroup) {
    this->modelGroup = modelGroup;

    if (modelGroup == PLAYER_MODELGROUP_CHILD_HYLIAN_SHIELD) {
        this->modelAnimType = PLAYER_ANIMTYPE_0;
    } else {
        this->modelAnimType = gPlayerModelTypes[modelGroup][PLAYER_MODELGROUPENTRY_ANIM];
    }

    if ((this->modelAnimType < PLAYER_ANIMTYPE_3) && (this->currentShield == PLAYER_SHIELD_NONE)) {
        this->modelAnimType = PLAYER_ANIMTYPE_0;
    }

    Player_SetModels(this, modelGroup);
}

void func_8008EC70(Player* this) {
    this->itemActionParam = this->heldItemActionParam;
    Player_SetModelGroup(this, Player_ActionToModelGroup(this, this->heldItemActionParam));
    this->unk_6AD = 0;
}

void Player_SetEquipmentData(GlobalContext* globalCtx, Player* this) {
    if (this->csMode != 0x56) {
        this->currentShield = SHIELD_EQUIP_TO_PLAYER(CUR_EQUIP_VALUE(EQUIP_TYPE_SHIELD));
        this->currentTunic = TUNIC_EQUIP_TO_PLAYER(CUR_EQUIP_VALUE(EQUIP_TYPE_TUNIC));
        this->currentBoots = BOOTS_EQUIP_TO_PLAYER(CUR_EQUIP_VALUE(EQUIP_TYPE_BOOTS));
        this->currentSwordItem = B_BTN_ITEM;
        Player_SetModelGroup(this, Player_ActionToModelGroup(this, this->heldItemActionParam));
        Player_SetBootData(globalCtx, this);
    }
}

void Player_UpdateBottleHeld(GlobalContext* globalCtx, Player* this, s32 item, s32 actionParam) {
    Inventory_UpdateBottleItem(globalCtx, item, this->heldItemButton);

    if (item != ITEM_BOTTLE) {
        this->heldItemId = item;
        this->heldItemActionParam = actionParam;
    }

    this->itemActionParam = actionParam;
}

void func_8008EDF0(Player* this) {
    this->unk_664 = NULL;
    this->stateFlags2 &= ~PLAYER_STATE2_13;
}

void func_8008EE08(Player* this) {
    if ((this->actor.bgCheckFlags & 1) ||
        (this->stateFlags1 & (PLAYER_STATE1_21 | PLAYER_STATE1_23 | PLAYER_STATE1_27)) ||
        (!(this->stateFlags1 & (PLAYER_STATE1_18 | PLAYER_STATE1_19)) &&
         ((this->actor.world.pos.y - this->actor.floorHeight) < 100.0f))) {
        this->stateFlags1 &= ~(PLAYER_STATE1_15 | PLAYER_STATE1_16 | PLAYER_STATE1_17 | PLAYER_STATE1_18 |
                               PLAYER_STATE1_19 | PLAYER_STATE1_30);
    } else if (!(this->stateFlags1 & (PLAYER_STATE1_18 | PLAYER_STATE1_19 | PLAYER_STATE1_21))) {
        this->stateFlags1 |= PLAYER_STATE1_19;
    }

    func_8008EDF0(this);
}

void func_8008EEAC(GlobalContext* globalCtx, Actor* actor) {
    Player* this = GET_PLAYER(globalCtx);

    func_8008EE08(this);
    this->unk_664 = actor;
    this->unk_684 = actor;
    this->stateFlags1 |= PLAYER_STATE1_16;
    Camera_SetParam(Gameplay_GetCamera(globalCtx, 0), 8, actor);
    Camera_ChangeMode(Gameplay_GetCamera(globalCtx, 0), 2);
}

s32 func_8008EF30(GlobalContext* globalCtx) {
    Player* this = GET_PLAYER(globalCtx);

    return (this->stateFlags1 & PLAYER_STATE1_23);
}

s32 func_8008EF44(GlobalContext* globalCtx, s32 ammo) {
    globalCtx->shootingGalleryStatus = ammo + 1;
    return 1;
}

s32 Player_IsBurningStickInRange(GlobalContext* globalCtx, Vec3f* pos, f32 xzRange, f32 yRange) {
    Player* this = GET_PLAYER(globalCtx);
    Vec3f diff;
    s32 pad;

    if ((this->heldItemActionParam == PLAYER_AP_STICK) && (this->unk_860 != 0)) {
        Math_Vec3f_Diff(&this->swordInfo[0].tip, pos, &diff);
        return ((SQ(diff.x) + SQ(diff.z)) <= SQ(xzRange)) && (0.0f <= diff.y) && (diff.y <= yRange);
    } else {
        return false;
    }
}

s32 Player_GetStrength(void) {
    s32 strengthUpgrade = CUR_UPG_VALUE(UPG_STRENGTH);

    if (LINK_IS_ADULT) {
        return strengthUpgrade;
    } else if (strengthUpgrade != 0) {
        return PLAYER_STR_BRACELET;
    } else {
        return PLAYER_STR_NONE;
    }
}

u8 Player_GetMask(GlobalContext* globalCtx) {
    Player* this = GET_PLAYER(globalCtx);

    return this->currentMask;
}

Player* Player_UnsetMask(GlobalContext* globalCtx) {
    Player* this = GET_PLAYER(globalCtx);

    this->currentMask = PLAYER_MASK_NONE;

    return this;
}

s32 Player_HasMirrorShieldEquipped(GlobalContext* globalCtx) {
    Player* this = GET_PLAYER(globalCtx);

    return (this->currentShield == PLAYER_SHIELD_MIRROR);
}

s32 Player_HasMirrorShieldSetToDraw(GlobalContext* globalCtx) {
    Player* this = GET_PLAYER(globalCtx);

    return (this->rightHandType == PLAYER_MODELTYPE_RH_SHIELD) && (this->currentShield == PLAYER_SHIELD_MIRROR);
}

s32 Player_ActionToMagicSpell(Player* this, s32 actionParam) {
    s32 magicSpell = actionParam - PLAYER_AP_MAGIC_SPELL_15;

    if ((magicSpell >= 0) && (magicSpell < 6)) {
        return magicSpell;
    } else {
        return -1;
    }
}

s32 Player_HoldsHookshot(Player* this) {
    return (this->heldItemActionParam == PLAYER_AP_HOOKSHOT) || (this->heldItemActionParam == PLAYER_AP_LONGSHOT);
}

s32 func_8008F128(Player* this) {
    return Player_HoldsHookshot(this) && (this->heldActor == NULL);
}

s32 Player_ActionToSword(s32 actionParam) {
    s32 sword = actionParam - PLAYER_AP_FISHING_POLE;

    if ((sword > 0) && (sword < 6)) {
        return sword;
    } else {
        return 0;
    }
}

s32 Player_GetSwordHeld(Player* this) {
    return Player_ActionToSword(this->heldItemActionParam);
}

s32 Player_HoldsTwoHandedWeapon(Player* this) {
    if ((this->heldItemActionParam >= PLAYER_AP_SWORD_BGS) && (this->heldItemActionParam <= PLAYER_AP_HAMMER)) {
        return 1;
    } else {
        return 0;
    }
}

s32 Player_HoldsBrokenKnife(Player* this) {
    return (this->heldItemActionParam == PLAYER_AP_SWORD_BGS) && (gSaveContext.swordHealth <= 0.0f);
}

s32 Player_ActionToBottle(Player* this, s32 actionParam) {
    s32 bottle = actionParam - PLAYER_AP_BOTTLE;

    if ((bottle >= 0) && (bottle < 13)) {
        return bottle;
    } else {
        return -1;
    }
}

s32 Player_GetBottleHeld(Player* this) {
    return Player_ActionToBottle(this, this->heldItemActionParam);
}

s32 Player_ActionToExplosive(Player* this, s32 actionParam) {
    s32 explosive = actionParam - PLAYER_AP_BOMB;

    if ((explosive >= 0) && (explosive < 2)) {
        return explosive;
    } else {
        return -1;
    }
}

s32 Player_GetExplosiveHeld(Player* this) {
    return Player_ActionToExplosive(this, this->heldItemActionParam);
}

s32 func_8008F2BC(Player* this, s32 actionParam) {
    s32 sword = 0;

    if (actionParam != PLAYER_AP_LAST_USED) {
        sword = actionParam - PLAYER_AP_SWORD_MASTER;
        if ((sword < 0) || (sword >= 3)) {
            goto return_neg;
        }
    }

    return sword;

return_neg:
    return -1;
}

s32 func_8008F2F8(GlobalContext* globalCtx) {
    Player* this = GET_PLAYER(globalCtx);
    TextTriggerEntry* triggerEntry;
    s32 var;

    if (globalCtx->roomCtx.curRoom.unk_02 == 3) { // Room is hot
        var = 0;
    } else if ((this->unk_840 > 80) &&
               ((this->currentBoots == PLAYER_BOOTS_IRON) || (this->unk_840 >= 300))) { // Deep underwater
        var = ((this->currentBoots == PLAYER_BOOTS_IRON) && (this->actor.bgCheckFlags & 1)) ? 1 : 3;
    } else if (this->stateFlags1 & PLAYER_STATE1_27) { // Swimming
        var = 2;
    } else {
        return 0;
    }

    // Trigger general textboxes under certain conditions, like "It's so hot in here!"
    if (!Player_InCsMode(globalCtx)) {
        triggerEntry = &sTextTriggers[var];

        if (0) {}

        if ((triggerEntry->flag != 0) && !(gSaveContext.textTriggerFlags & triggerEntry->flag) &&
            (((var == 0) && (this->currentTunic != PLAYER_TUNIC_GORON)) ||
             (((var == 1) || (var == 3)) && (this->currentBoots == PLAYER_BOOTS_IRON) &&
              (this->currentTunic != PLAYER_TUNIC_ZORA)))) {
            Message_StartTextbox(globalCtx, triggerEntry->textId, NULL);
            gSaveContext.textTriggerFlags |= triggerEntry->flag;
        }
    }

    return var + 1;
}

u8 sEyeMouthIndexes[][2] = {
    { 0, 0 }, { 1, 0 }, { 2, 0 }, { 0, 0 }, { 1, 0 }, { 2, 0 }, { 4, 0 }, { 5, 1 },
    { 7, 2 }, { 0, 2 }, { 3, 0 }, { 4, 0 }, { 2, 2 }, { 1, 1 }, { 0, 2 }, { 0, 0 },
};

/**
 * Link's eye and mouth textures are placed at the exact same place in adult and child Link's respective object files.
 * This allows the array to only contain the symbols for one file and have it apply to both. This is a problem for
 * shiftability, and changes will need to be made in the code to account for this in a modding scenario. The symbols
 * from adult Link's object are used here.
 */
void* sEyeTextures[] = {
    gLinkAdultEyesOpenTex,      gLinkAdultEyesHalfTex,  gLinkAdultEyesClosedfTex, gLinkAdultEyesRollLeftTex,
    gLinkAdultEyesRollRightTex, gLinkAdultEyesShockTex, gLinkAdultEyesUnk1Tex,    gLinkAdultEyesUnk2Tex,
};

void* sMouthTextures[] = {
    gLinkAdultMouth1Tex,
    gLinkAdultMouth2Tex,
    gLinkAdultMouth3Tex,
    gLinkAdultMouth4Tex,
};

Color_RGB8 sTunicColors[PLAYER_TUNIC_MAX] = {
    /* PLAYER_TUNIC_KOKIRI */ { 30, 105, 27 },
    /* PLAYER_TUNIC_GORON */ { 100, 20, 0 },
    /* PLAYER_TUNIC_ZORA */ { 0, 60, 100 },
};

Color_RGB8 sGauntletColors[] = {
    { 255, 255, 255 },
    { 254, 207, 15 },
};

Gfx* sBootDListGroups[][2] = {
    /* PLAYER_BOOTS_IRON */ { gLinkAdultLeftIronBootDL, gLinkAdultRightIronBootDL },
    /* PLAYER_BOOTS_HOVER */ { gLinkAdultLeftHoverBootDL, gLinkAdultRightHoverBootDL },
};

void Player_DrawImpl(GlobalContext* globalCtx, void** skeleton, Vec3s* jointTable, s32 dListCount, s32 lod, s32 tunic,
                     s32 boots, s32 face, OverrideLimbDrawOpa overrideLimbDraw, PostLimbDrawOpa postLimbDraw,
                     void* data) {
    Color_RGB8* color;
    s32 eyeIndex = (jointTable[22].x & 0xF) - 1;
    s32 mouthIndex = (jointTable[22].x >> 4) - 1;

    OPEN_DISPS(globalCtx->state.gfxCtx, "../z_player_lib.c", 1721);

    if (eyeIndex < 0) {
        eyeIndex = sEyeMouthIndexes[face][0];
    }

    gSPSegment(POLY_OPA_DISP++, 0x08, SEGMENTED_TO_VIRTUAL(sEyeTextures[eyeIndex]));

    if (mouthIndex < 0) {
        mouthIndex = sEyeMouthIndexes[face][1];
    }

    gSPSegment(POLY_OPA_DISP++, 0x09, SEGMENTED_TO_VIRTUAL(sMouthTextures[mouthIndex]));

    color = &sTunicColors[tunic];
    gDPSetEnvColor(POLY_OPA_DISP++, color->r, color->g, color->b, 0);

    sDListsLodOffset = lod * 2;

    SkelAnime_DrawFlexLod(globalCtx, skeleton, jointTable, dListCount, overrideLimbDraw, postLimbDraw, data, lod);

    if ((overrideLimbDraw != Player_OverrideLimbDrawGameplayFirstPerson) &&
        (overrideLimbDraw != Player_OverrideLimbDrawGameplay_80090440) && (gSaveContext.gameMode != 3)) {
        if (LINK_IS_ADULT) {
            s32 strengthUpgrade = CUR_UPG_VALUE(UPG_STRENGTH);

            if (strengthUpgrade >= 2) { // silver or gold gauntlets
                gDPPipeSync(POLY_OPA_DISP++);

                color = &sGauntletColors[strengthUpgrade - 2];
                gDPSetEnvColor(POLY_OPA_DISP++, color->r, color->g, color->b, 0);

                gSPDisplayList(POLY_OPA_DISP++, gLinkAdultLeftGauntletPlate1DL);
                gSPDisplayList(POLY_OPA_DISP++, gLinkAdultRightGauntletPlate1DL);
                gSPDisplayList(POLY_OPA_DISP++, (sLeftHandType == PLAYER_MODELTYPE_LH_OPEN)
                                                    ? gLinkAdultLeftGauntletPlate2DL
                                                    : gLinkAdultLeftGauntletPlate3DL);
                gSPDisplayList(POLY_OPA_DISP++, (sRightHandType == PLAYER_MODELTYPE_RH_OPEN)
                                                    ? gLinkAdultRightGauntletPlate2DL
                                                    : gLinkAdultRightGauntletPlate3DL);
            }

            if (boots != PLAYER_BOOTS_KOKIRI) {
                Gfx** bootDLists = sBootDListGroups[boots - PLAYER_BOOTS_IRON];

                gSPDisplayList(POLY_OPA_DISP++, bootDLists[0]);
                gSPDisplayList(POLY_OPA_DISP++, bootDLists[1]);
            }
        } else {
            if (Player_GetStrength() > PLAYER_STR_NONE) {
                gSPDisplayList(POLY_OPA_DISP++, gLinkChildGoronBraceletDL);
            }
        }
    }

    CLOSE_DISPS(globalCtx->state.gfxCtx, "../z_player_lib.c", 1803);
}

Vec3f sZeroVec = { 0.0f, 0.0f, 0.0f };

Vec3f D_80126038[] = {
    { 1304.0f, 0.0f, 0.0f },
    { 695.0f, 0.0f, 0.0f },
};

f32 D_80126050[] = { 1265.0f, 826.0f };
f32 D_80126058[] = { SQ(13.04f), SQ(6.95f) };
f32 D_80126060[] = { 10.019104f, -19.925102f };
f32 D_80126068[] = { 5.0f, 3.0f };

Vec3f D_80126070 = { 0.0f, -300.0f, 0.0f };

void func_8008F87C(GlobalContext* globalCtx, Player* this, SkelAnime* skelAnime, Vec3f* pos, Vec3s* rot,
                   s32 thighLimbIndex, s32 shinLimbIndex, s32 footLimbIndex) {
    Vec3f spA4;
    Vec3f sp98;
    Vec3f footprintPos;
    CollisionPoly* sp88;
    s32 sp84;
    f32 sp80;
    f32 sp7C;
    f32 sp78;
    f32 sp74;
    f32 sp70;
    f32 sp6C;
    f32 sp68;
    f32 sp64;
    f32 sp60;
    f32 sp5C;
    f32 sp58;
    f32 sp54;
    f32 sp50;
    s16 temp1;
    s16 temp2;
    s32 temp3;

    if ((this->actor.scale.y >= 0.0f) && !(this->stateFlags1 & PLAYER_STATE1_7) &&
        (Player_ActionToMagicSpell(this, this->itemActionParam) < 0)) {
        s32 pad;

        sp7C = D_80126058[(void)0, gSaveContext.linkAge];
        sp78 = D_80126060[(void)0, gSaveContext.linkAge];
        sp74 = D_80126068[(void)0, gSaveContext.linkAge] - this->unk_6C4;

        Matrix_Push();
        Matrix_TranslateRotateZYX(pos, rot);
        Matrix_MultVec3f(&sZeroVec, &spA4);
        Matrix_TranslateRotateZYX(&D_80126038[(void)0, gSaveContext.linkAge], &skelAnime->jointTable[shinLimbIndex]);
        Matrix_Translate(D_80126050[(void)0, gSaveContext.linkAge], 0.0f, 0.0f, MTXMODE_APPLY);
        Matrix_MultVec3f(&sZeroVec, &sp98);
        Matrix_MultVec3f(&D_80126070, &footprintPos);
        Matrix_Pop();

        footprintPos.y += 15.0f;

        sp80 = BgCheck_EntityRaycastFloor4(&globalCtx->colCtx, &sp88, &sp84, &this->actor, &footprintPos) + sp74;

        if (sp98.y < sp80) {
            sp70 = sp98.x - spA4.x;
            sp6C = sp98.y - spA4.y;
            sp68 = sp98.z - spA4.z;

            sp64 = sqrtf(SQ(sp70) + SQ(sp6C) + SQ(sp68));
            sp60 = (SQ(sp64) + sp78) / (2.0f * sp64);

            sp58 = sp7C - SQ(sp60);
            sp58 = (sp7C < SQ(sp60)) ? 0.0f : sqrtf(sp58);

            sp54 = Math_FAtan2F(sp58, sp60);

            sp6C = sp80 - spA4.y;

            sp64 = sqrtf(SQ(sp70) + SQ(sp6C) + SQ(sp68));
            sp60 = (SQ(sp64) + sp78) / (2.0f * sp64);
            sp5C = sp64 - sp60;

            sp58 = sp7C - SQ(sp60);
            sp58 = (sp7C < SQ(sp60)) ? 0.0f : sqrtf(sp58);

            sp50 = Math_FAtan2F(sp58, sp60);

            temp1 = (M_PI - (Math_FAtan2F(sp5C, sp58) + ((M_PI / 2) - sp50))) * (0x8000 / M_PI);
            temp1 = temp1 - skelAnime->jointTable[shinLimbIndex].z;

            if ((s16)(ABS(skelAnime->jointTable[shinLimbIndex].x) + ABS(skelAnime->jointTable[shinLimbIndex].y)) < 0) {
                temp1 += 0x8000;
            }

            temp2 = (sp50 - sp54) * (0x8000 / M_PI);
            rot->z -= temp2;

            skelAnime->jointTable[thighLimbIndex].z = skelAnime->jointTable[thighLimbIndex].z - temp2;
            skelAnime->jointTable[shinLimbIndex].z = skelAnime->jointTable[shinLimbIndex].z + temp1;
            skelAnime->jointTable[footLimbIndex].z = skelAnime->jointTable[footLimbIndex].z + temp2 - temp1;

            temp3 = func_80041D4C(&globalCtx->colCtx, sp88, sp84);

            if ((temp3 >= 2) && (temp3 < 4) && !SurfaceType_IsWallDamage(&globalCtx->colCtx, sp88, sp84)) {
                footprintPos.y = sp80;
                EffectSsGFire_Spawn(globalCtx, &footprintPos);
            }
        }
    }
}

s32 Player_OverrideLimbDrawGameplayCommon(GlobalContext* globalCtx, s32 limbIndex, Gfx** dList, Vec3f* pos, Vec3s* rot,
                                          void* thisx) {
    Player* this = (Player*)thisx;

    if (limbIndex == PLAYER_LIMB_ROOT) {
        sLeftHandType = this->leftHandType;
        sRightHandType = this->rightHandType;
        sCurBodyPartPos = &this->bodyPartsPos[-1];

        if (!LINK_IS_ADULT) {
            if (!(this->skelAnime.moveFlags & 4) || (this->skelAnime.moveFlags & 1)) {
                pos->x *= 0.64f;
                pos->z *= 0.64f;
            }

            if (!(this->skelAnime.moveFlags & 4) || (this->skelAnime.moveFlags & 2)) {
                pos->y *= 0.64f;
            }
        }

        pos->y -= this->unk_6C4;

        if (this->unk_6C2 != 0) {
            Matrix_Translate(pos->x, ((Math_CosS(this->unk_6C2) - 1.0f) * 200.0f) + pos->y, pos->z, MTXMODE_APPLY);
            Matrix_RotateX(this->unk_6C2 * (M_PI / 0x8000), MTXMODE_APPLY);
            Matrix_RotateZYX(rot->x, rot->y, rot->z, MTXMODE_APPLY);
            pos->x = pos->y = pos->z = 0.0f;
            rot->x = rot->y = rot->z = 0;
        }
    } else {
        if (*dList != NULL) {
            sCurBodyPartPos++;
        }

        if (limbIndex == PLAYER_LIMB_HEAD) {
            rot->x += this->unk_6BA;
            rot->y -= this->unk_6B8;
            rot->z += this->unk_6B6;
        } else if (limbIndex == PLAYER_LIMB_UPPER) {
            if (this->unk_6B0 != 0) {
                Matrix_RotateZ(0x44C * (M_PI / 0x8000), MTXMODE_APPLY);
                Matrix_RotateY(this->unk_6B0 * (M_PI / 0x8000), MTXMODE_APPLY);
            }
            if (this->unk_6BE != 0) {
                Matrix_RotateY(this->unk_6BE * (M_PI / 0x8000), MTXMODE_APPLY);
            }
            if (this->unk_6BC != 0) {
                Matrix_RotateX(this->unk_6BC * (M_PI / 0x8000), MTXMODE_APPLY);
            }
            if (this->unk_6C0 != 0) {
                Matrix_RotateZ(this->unk_6C0 * (M_PI / 0x8000), MTXMODE_APPLY);
            }
        } else if (limbIndex == PLAYER_LIMB_L_THIGH) {
            func_8008F87C(globalCtx, this, &this->skelAnime, pos, rot, PLAYER_LIMB_L_THIGH, PLAYER_LIMB_L_SHIN,
                          PLAYER_LIMB_L_FOOT);
        } else if (limbIndex == PLAYER_LIMB_R_THIGH) {
            func_8008F87C(globalCtx, this, &this->skelAnime, pos, rot, PLAYER_LIMB_R_THIGH, PLAYER_LIMB_R_SHIN,
                          PLAYER_LIMB_R_FOOT);
            return false;
        } else {
            return false;
        }
    }

    return false;
}

s32 Player_OverrideLimbDrawGameplayDefault(GlobalContext* globalCtx, s32 limbIndex, Gfx** dList, Vec3f* pos, Vec3s* rot,
                                           void* thisx) {
    Player* this = (Player*)thisx;

    if (!Player_OverrideLimbDrawGameplayCommon(globalCtx, limbIndex, dList, pos, rot, thisx)) {
        if (limbIndex == PLAYER_LIMB_L_HAND) {
            Gfx** dLists = this->leftHandDLists;

            if ((sLeftHandType == PLAYER_MODELTYPE_LH_BGS) && (gSaveContext.swordHealth <= 0.0f)) {
                dLists += 4;
<<<<<<< HEAD
            } else if ((sLeftHandType == PLAYER_MODELTYPE_LH_BOOMERANG) && (this->stateFlags1 & 0x2000000)) {
                dLists = &D_80125E08[gSaveContext.linkAge];
                sLeftHandType = PLAYER_MODELTYPE_LH_OPEN;
            } else if ((this->leftHandType == PLAYER_MODELTYPE_LH_OPEN) && (this->actor.speedXZ > 2.0f) &&
                       !(this->stateFlags1 & 0x8000000)) {
=======
            } else if ((D_80160014 == 6) && (this->stateFlags1 & PLAYER_STATE1_25)) {
                dLists = &D_80125E08[gSaveContext.linkAge];
                D_80160014 = 0;
            } else if ((this->leftHandType == 0) && (this->actor.speedXZ > 2.0f) &&
                       !(this->stateFlags1 & PLAYER_STATE1_27)) {
>>>>>>> 6479913d
                dLists = &D_80125E18[gSaveContext.linkAge];
                sLeftHandType = PLAYER_MODELTYPE_LH_CLOSED;
            }

            *dList = dLists[sDListsLodOffset];
        } else if (limbIndex == PLAYER_LIMB_R_HAND) {
            Gfx** dLists = this->rightHandDLists;

            if (sRightHandType == PLAYER_MODELTYPE_RH_SHIELD) {
                dLists += this->currentShield * 4;
<<<<<<< HEAD
            } else if ((this->rightHandType == PLAYER_MODELTYPE_RH_OPEN) && (this->actor.speedXZ > 2.0f) &&
                       !(this->stateFlags1 & 0x8000000)) {
=======
            } else if ((this->rightHandType == 8) && (this->actor.speedXZ > 2.0f) &&
                       !(this->stateFlags1 & PLAYER_STATE1_27)) {
>>>>>>> 6479913d
                dLists = &D_80125E58[gSaveContext.linkAge];
                sRightHandType = PLAYER_MODELTYPE_RH_CLOSED;
            }

            *dList = dLists[sDListsLodOffset];
        } else if (limbIndex == PLAYER_LIMB_SHEATH) {
            Gfx** dLists = this->sheathDLists;

            if ((this->sheathType == PLAYER_MODELTYPE_SHEATH_18) || (this->sheathType == PLAYER_MODELTYPE_SHEATH_19)) {
                dLists += this->currentShield * 4;
                if (!LINK_IS_ADULT && (this->currentShield < PLAYER_SHIELD_HYLIAN) &&
                    (gSaveContext.equips.buttonItems[0] != ITEM_SWORD_KOKIRI)) {
                    dLists += PLAYER_SHIELD_MAX * 4;
                }
            } else if (!LINK_IS_ADULT &&
                       ((this->sheathType == PLAYER_MODELTYPE_SHEATH_16) ||
                        (this->sheathType == PLAYER_MODELTYPE_SHEATH_17)) &&
                       (gSaveContext.equips.buttonItems[0] != ITEM_SWORD_KOKIRI)) {
                dLists = D_80125D68;
            }

            *dList = dLists[sDListsLodOffset];
        } else if (limbIndex == PLAYER_LIMB_WAIST) {
            *dList = this->waistDLists[sDListsLodOffset];
        }
    }

    return false;
}

s32 Player_OverrideLimbDrawGameplayFirstPerson(GlobalContext* globalCtx, s32 limbIndex, Gfx** dList, Vec3f* pos,
                                               Vec3s* rot, void* thisx) {
    Player* this = (Player*)thisx;

    if (!Player_OverrideLimbDrawGameplayCommon(globalCtx, limbIndex, dList, pos, rot, thisx)) {
        if (this->unk_6AD != 2) {
            *dList = NULL;
        } else if (limbIndex == PLAYER_LIMB_L_FOREARM) {
            *dList = sArmOutDLs[(void)0, gSaveContext.linkAge];
        } else if (limbIndex == PLAYER_LIMB_L_HAND) {
            *dList = sHandOutDLs[(void)0, gSaveContext.linkAge];
        } else if (limbIndex == PLAYER_LIMB_R_SHOULDER) {
            *dList = sRightShoulderNearDLs[(void)0, gSaveContext.linkAge];
        } else if (limbIndex == PLAYER_LIMB_R_FOREARM) {
            *dList = D_80125F30[(void)0, gSaveContext.linkAge];
        } else if (limbIndex == PLAYER_LIMB_R_HAND) {
            *dList = Player_HoldsHookshot(this) ? gLinkAdultRightHandHoldingHookshotFarDL
                                                : sHoldingFirstPersonWeaponDLs[(void)0, gSaveContext.linkAge];
        } else {
            *dList = NULL;
        }
    }

    return false;
}

s32 Player_OverrideLimbDrawGameplay_80090440(GlobalContext* globalCtx, s32 limbIndex, Gfx** dList, Vec3f* pos,
                                             Vec3s* rot, void* thisx) {
    if (!Player_OverrideLimbDrawGameplayCommon(globalCtx, limbIndex, dList, pos, rot, thisx)) {
        *dList = NULL;
    }

    return false;
}

u8 func_80090480(GlobalContext* globalCtx, ColliderQuad* collider, WeaponInfo* weaponInfo, Vec3f* newTip,
                 Vec3f* newBase) {
    if (weaponInfo->active == 0) {
        if (collider != NULL) {
            Collider_ResetQuadAT(globalCtx, &collider->base);
        }
        Math_Vec3f_Copy(&weaponInfo->tip, newTip);
        Math_Vec3f_Copy(&weaponInfo->base, newBase);
        weaponInfo->active = 1;
        return 1;
    } else if ((weaponInfo->tip.x == newTip->x) && (weaponInfo->tip.y == newTip->y) &&
               (weaponInfo->tip.z == newTip->z) && (weaponInfo->base.x == newBase->x) &&
               (weaponInfo->base.y == newBase->y) && (weaponInfo->base.z == newBase->z)) {
        if (collider != NULL) {
            Collider_ResetQuadAT(globalCtx, &collider->base);
        }
        return 0;
    } else {
        if (collider != NULL) {
            Collider_SetQuadVertices(collider, newBase, newTip, &weaponInfo->base, &weaponInfo->tip);
            CollisionCheck_SetAT(globalCtx, &globalCtx->colChkCtx, &collider->base);
        }
        Math_Vec3f_Copy(&weaponInfo->base, newBase);
        Math_Vec3f_Copy(&weaponInfo->tip, newTip);
        weaponInfo->active = 1;
        return 1;
    }
}

void func_80090604(GlobalContext* globalCtx, Player* this, ColliderQuad* collider, Vec3f* quadSrc) {
    static u8 shieldColTypes[PLAYER_SHIELD_MAX] = {
        COLTYPE_METAL,
        COLTYPE_WOOD,
        COLTYPE_METAL,
        COLTYPE_METAL,
    };

    if (this->stateFlags1 & PLAYER_STATE1_22) {
        Vec3f quadDest[4];

        this->shieldQuad.base.colType = shieldColTypes[this->currentShield];

        Matrix_MultVec3f(&quadSrc[0], &quadDest[0]);
        Matrix_MultVec3f(&quadSrc[1], &quadDest[1]);
        Matrix_MultVec3f(&quadSrc[2], &quadDest[2]);
        Matrix_MultVec3f(&quadSrc[3], &quadDest[3]);
        Collider_SetQuadVertices(collider, &quadDest[0], &quadDest[1], &quadDest[2], &quadDest[3]);

        CollisionCheck_SetAC(globalCtx, &globalCtx->colChkCtx, &collider->base);
        CollisionCheck_SetAT(globalCtx, &globalCtx->colChkCtx, &collider->base);
    }
}

Vec3f D_80126080 = { 5000.0f, 400.0f, 0.0f };
Vec3f D_8012608C = { 5000.0f, -400.0f, 1000.0f };
Vec3f D_80126098 = { 5000.0f, 1400.0f, -1000.0f };

Vec3f D_801260A4[3] = {
    { 0.0f, 400.0f, 0.0f },
    { 0.0f, 1400.0f, -1000.0f },
    { 0.0f, -400.0f, 1000.0f },
};

void func_800906D4(GlobalContext* globalCtx, Player* this, Vec3f* newTipPos) {
    Vec3f newBasePos[3];

    Matrix_MultVec3f(&D_801260A4[0], &newBasePos[0]);
    Matrix_MultVec3f(&D_801260A4[1], &newBasePos[1]);
    Matrix_MultVec3f(&D_801260A4[2], &newBasePos[2]);

    if (func_80090480(globalCtx, NULL, &this->swordInfo[0], &newTipPos[0], &newBasePos[0]) &&
        !(this->stateFlags1 & PLAYER_STATE1_22)) {
        EffectBlure_AddVertex(Effect_GetByIndex(this->swordEffectIndex), &this->swordInfo[0].tip,
                              &this->swordInfo[0].base);
    }

    if ((this->swordState > 0) && ((this->swordAnimation < 0x18) || (this->stateFlags2 & PLAYER_STATE2_17))) {
        func_80090480(globalCtx, &this->swordQuads[0], &this->swordInfo[1], &newTipPos[1], &newBasePos[1]);
        func_80090480(globalCtx, &this->swordQuads[1], &this->swordInfo[2], &newTipPos[2], &newBasePos[2]);
    }
}

void Player_DrawGetItemImpl(GlobalContext* globalCtx, Player* this, Vec3f* refPos, s32 drawIdPlusOne) {
    f32 height = (this->exchangeItemId != EXCH_ITEM_NONE) ? 6.0f : 14.0f;

    OPEN_DISPS(globalCtx->state.gfxCtx, "../z_player_lib.c", 2401);

    gSegments[6] = VIRTUAL_TO_PHYSICAL(this->giObjectSegment);

    gSPSegment(POLY_OPA_DISP++, 0x06, this->giObjectSegment);
    gSPSegment(POLY_XLU_DISP++, 0x06, this->giObjectSegment);

    Matrix_Translate(refPos->x + (3.3f * Math_SinS(this->actor.shape.rot.y)), refPos->y + height,
                     refPos->z + ((3.3f + (IREG(90) / 10.0f)) * Math_CosS(this->actor.shape.rot.y)), MTXMODE_NEW);
    Matrix_RotateZYX(0, globalCtx->gameplayFrames * 1000, 0, MTXMODE_APPLY);
    Matrix_Scale(0.2f, 0.2f, 0.2f, MTXMODE_APPLY);

    GetItem_Draw(globalCtx, drawIdPlusOne - 1);

    CLOSE_DISPS(globalCtx->state.gfxCtx, "../z_player_lib.c", 2421);
}

void Player_DrawGetItem(GlobalContext* globalCtx, Player* this) {
    if (!this->giObjectLoading || !osRecvMesg(&this->giObjectLoadQueue, NULL, OS_MESG_NOBLOCK)) {
        this->giObjectLoading = false;
        Player_DrawGetItemImpl(globalCtx, this, &sGetItemRefPos, ABS(this->unk_862));
    }
}

void func_80090A28(Player* this, Vec3f* vecs) {
    D_8012608C.x = D_80126080.x;

    if (this->unk_845 >= 3) {
        this->unk_845 += 1;
        D_8012608C.x *= 1.0f + ((9 - this->unk_845) * 0.1f);
    }

    D_8012608C.x += 1200.0f;
    D_80126098.x = D_8012608C.x;

    Matrix_MultVec3f(&D_80126080, &vecs[0]);
    Matrix_MultVec3f(&D_8012608C, &vecs[1]);
    Matrix_MultVec3f(&D_80126098, &vecs[2]);
}

void Player_DrawHookshotReticle(GlobalContext* globalCtx, Player* this, f32 arg2) {
    static Vec3f D_801260C8 = { -500.0f, -100.0f, 0.0f };
    CollisionPoly* sp9C;
    s32 bgId;
    Vec3f sp8C;
    Vec3f sp80;
    Vec3f sp74;
    Vec3f sp68;
    f32 sp64;
    f32 sp60;

    D_801260C8.z = 0.0f;
    Matrix_MultVec3f(&D_801260C8, &sp8C);
    D_801260C8.z = arg2;
    Matrix_MultVec3f(&D_801260C8, &sp80);

    if (1) {}

    if (BgCheck_AnyLineTest3(&globalCtx->colCtx, &sp8C, &sp80, &sp74, &sp9C, 1, 1, 1, 1, &bgId)) {
        OPEN_DISPS(globalCtx->state.gfxCtx, "../z_player_lib.c", 2572);

        OVERLAY_DISP = Gfx_CallSetupDL(OVERLAY_DISP, 0x07);

        SkinMatrix_Vec3fMtxFMultXYZW(&globalCtx->viewProjectionMtxF, &sp74, &sp68, &sp64);

        sp60 = (sp64 < 200.0f) ? 0.08f : (sp64 / 200.0f) * 0.08f;

        Matrix_Translate(sp74.x, sp74.y, sp74.z, MTXMODE_NEW);
        Matrix_Scale(sp60, sp60, sp60, MTXMODE_APPLY);

        gSPMatrix(OVERLAY_DISP++, Matrix_NewMtx(globalCtx->state.gfxCtx, "../z_player_lib.c", 2587),
                  G_MTX_NOPUSH | G_MTX_LOAD | G_MTX_MODELVIEW);
        gSPSegment(OVERLAY_DISP++, 0x06, globalCtx->objectCtx.status[this->actor.objBankIndex].segment);
        gSPDisplayList(OVERLAY_DISP++, gLinkAdultHookshotReticleDL);

        CLOSE_DISPS(globalCtx->state.gfxCtx, "../z_player_lib.c", 2592);
    }
}

Vec3f D_801260D4 = { 1100.0f, -700.0f, 0.0f };

f32 sSwordLengths[] = {
    0.0f, 4000.0f, 3000.0f, 5500.0f, 0.0f, 2500.0f,
};

Gfx* sBottleDLists[] = { gLinkAdultBottleDL, gLinkChildBottleDL };

Color_RGB8 sBottleColors[] = {
    { 255, 255, 255 }, { 80, 80, 255 },   { 255, 100, 255 }, { 0, 0, 255 }, { 255, 0, 255 },
    { 255, 0, 255 },   { 200, 200, 100 }, { 255, 0, 0 },     { 0, 0, 255 }, { 0, 255, 0 },
    { 255, 255, 255 }, { 255, 255, 255 }, { 80, 80, 255 },
};

Vec3f D_80126128 = { 398.0f, 1419.0f, 244.0f };

BowStringData sBowStringData[] = {
    { gLinkAdultBowStringDL, { 0.0f, -360.4f, 0.0f } },       // bow
    { gLinkChildSlinghotStringDL, { 606.0f, 236.0f, 0.0f } }, // slingshot
};

Vec3f D_80126154[] = {
    { -4500.0f, -3000.0f, -600.0f },
    { 1500.0f, -3000.0f, -600.0f },
    { -4500.0f, 3000.0f, -600.0f },
    { 1500.0f, 3000.0f, -600.0f },
};

Vec3f D_80126184 = { 100.0f, 1500.0f, 0.0f };
Vec3f D_80126190 = { 100.0f, 1640.0f, 0.0f };

Vec3f D_8012619C[] = {
    { -3000.0f, -3000.0f, -900.0f },
    { 3000.0f, -3000.0f, -900.0f },
    { -3000.0f, 3000.0f, -900.0f },
    { 3000.0f, 3000.0f, -900.0f },
};

Vec3f D_801261CC = { 630.0f, 100.0f, -30.0f };
Vec3s D_801261D8 = { 0, 0, 0x7FFF };

Vec3f D_801261E0[] = {
    { 200.0f, 300.0f, 0.0f },
    { 200.0f, 200.0f, 0.0f },
};

void Player_PostLimbDrawGameplay(GlobalContext* globalCtx, s32 limbIndex, Gfx** dList, Vec3s* rot, void* thisx) {
    Player* this = (Player*)thisx;

    if (*dList != NULL) {
        Matrix_MultVec3f(&sZeroVec, sCurBodyPartPos);
    }

    if (limbIndex == PLAYER_LIMB_L_HAND) {
        MtxF sp14C;
        Actor* hookedActor;

        Math_Vec3f_Copy(&this->leftHandPos, sCurBodyPartPos);

        if (this->itemActionParam == PLAYER_AP_STICK) {
            Vec3f sp124[3];

            OPEN_DISPS(globalCtx->state.gfxCtx, "../z_player_lib.c", 2633);

            if (this->actor.scale.y >= 0.0f) {
                D_80126080.x = this->unk_85C * 5000.0f;
                func_80090A28(this, sp124);
                if (this->swordState != 0) {
                    func_800906D4(globalCtx, this, sp124);
                } else {
                    Math_Vec3f_Copy(&this->swordInfo[0].tip, &sp124[0]);
                }
            }

            Matrix_Translate(-428.26f, 267.2f, -33.82f, MTXMODE_APPLY);
            Matrix_RotateZYX(-0x8000, 0, 0x4000, MTXMODE_APPLY);
            Matrix_Scale(1.0f, this->unk_85C, 1.0f, MTXMODE_APPLY);

            gSPMatrix(POLY_OPA_DISP++, Matrix_NewMtx(globalCtx->state.gfxCtx, "../z_player_lib.c", 2653),
                      G_MTX_NOPUSH | G_MTX_LOAD | G_MTX_MODELVIEW);
            gSPDisplayList(POLY_OPA_DISP++, gLinkChildLinkDekuStickDL);

            CLOSE_DISPS(globalCtx->state.gfxCtx, "../z_player_lib.c", 2656);
        } else if ((this->actor.scale.y >= 0.0f) && (this->swordState != 0)) {
            Vec3f spE4[3];

            if (Player_HoldsBrokenKnife(this)) {
                D_80126080.x = 1500.0f;
            } else {
                D_80126080.x = sSwordLengths[Player_GetSwordHeld(this)];
            }

            func_80090A28(this, spE4);
            func_800906D4(globalCtx, this, spE4);
        } else if ((*dList != NULL) && (this->leftHandType == PLAYER_MODELTYPE_LH_BOTTLE)) {
            Color_RGB8* bottleColor = &sBottleColors[Player_ActionToBottle(this, this->itemActionParam)];

            OPEN_DISPS(globalCtx->state.gfxCtx, "../z_player_lib.c", 2710);

            gSPMatrix(POLY_XLU_DISP++, Matrix_NewMtx(globalCtx->state.gfxCtx, "../z_player_lib.c", 2712),
                      G_MTX_NOPUSH | G_MTX_LOAD | G_MTX_MODELVIEW);
            gDPSetEnvColor(POLY_XLU_DISP++, bottleColor->r, bottleColor->g, bottleColor->b, 0);
            gSPDisplayList(POLY_XLU_DISP++, sBottleDLists[((void)0, gSaveContext.linkAge)]);

            CLOSE_DISPS(globalCtx->state.gfxCtx, "../z_player_lib.c", 2717);
        }

        if (this->actor.scale.y >= 0.0f) {
            if (!Player_HoldsHookshot(this) && ((hookedActor = this->heldActor) != NULL)) {
                if (this->stateFlags1 & PLAYER_STATE1_9) {
                    Matrix_MultVec3f(&D_80126128, &hookedActor->world.pos);
                    Matrix_RotateZYX(0x69E8, -0x5708, 0x458E, MTXMODE_APPLY);
                    Matrix_Get(&sp14C);
                    Matrix_MtxFToYXZRotS(&sp14C, &hookedActor->world.rot, 0);
                    hookedActor->shape.rot = hookedActor->world.rot;
                } else if (this->stateFlags1 & PLAYER_STATE1_11) {
                    Vec3s spB8;

                    Matrix_Get(&sp14C);
                    Matrix_MtxFToYXZRotS(&sp14C, &spB8, 0);

                    if (hookedActor->flags & ACTOR_FLAG_17) {
                        hookedActor->world.rot.x = hookedActor->shape.rot.x = spB8.x - this->unk_3BC.x;
                    } else {
                        hookedActor->world.rot.y = hookedActor->shape.rot.y = this->actor.shape.rot.y + this->unk_3BC.y;
                    }
                }
            } else {
                Matrix_Get(&this->mf_9E0);
                Matrix_MtxFToYXZRotS(&this->mf_9E0, &this->unk_3BC, 0);
            }
        }
    } else if (limbIndex == PLAYER_LIMB_R_HAND) {
        Actor* heldActor = this->heldActor;

        if (this->rightHandType == PLAYER_MODELTYPE_RH_FF) {
            Matrix_Get(&this->shieldMf);
        } else if ((this->rightHandType == PLAYER_MODELTYPE_RH_BOW_SLINGSHOT) ||
                   (this->rightHandType == PLAYER_MODELTYPE_12)) {
            BowStringData* stringData = &sBowStringData[gSaveContext.linkAge];

            OPEN_DISPS(globalCtx->state.gfxCtx, "../z_player_lib.c", 2783);

            Matrix_Push();
            Matrix_Translate(stringData->pos.x, stringData->pos.y, stringData->pos.z, MTXMODE_APPLY);

            if ((this->stateFlags1 & PLAYER_STATE1_9) && (this->unk_860 >= 0) && (this->unk_834 <= 10)) {
                Vec3f sp90;
                f32 distXYZ;

                Matrix_MultVec3f(&sZeroVec, &sp90);
                distXYZ = Math_Vec3f_DistXYZ(sCurBodyPartPos, &sp90);

                this->unk_858 = distXYZ - 3.0f;
                if (distXYZ < 3.0f) {
                    this->unk_858 = 0.0f;
                } else {
                    this->unk_858 *= 1.6f;
                    if (this->unk_858 > 1.0f) {
                        this->unk_858 = 1.0f;
                    }
                }

                this->unk_85C = -0.5f;
            }

            Matrix_Scale(1.0f, this->unk_858, 1.0f, MTXMODE_APPLY);

            if (!LINK_IS_ADULT) {
                Matrix_RotateZ(this->unk_858 * -0.2f, MTXMODE_APPLY);
            }

            gSPMatrix(POLY_XLU_DISP++, Matrix_NewMtx(globalCtx->state.gfxCtx, "../z_player_lib.c", 2804),
                      G_MTX_NOPUSH | G_MTX_LOAD | G_MTX_MODELVIEW);
            gSPDisplayList(POLY_XLU_DISP++, stringData->dList);

            Matrix_Pop();

            CLOSE_DISPS(globalCtx->state.gfxCtx, "../z_player_lib.c", 2809);
        } else if ((this->actor.scale.y >= 0.0f) && (this->rightHandType == PLAYER_MODELTYPE_RH_SHIELD)) {
            Matrix_Get(&this->shieldMf);
            func_80090604(globalCtx, this, &this->shieldQuad, D_80126154);
        }

        if (this->actor.scale.y >= 0.0f) {
            if ((this->heldItemActionParam == PLAYER_AP_HOOKSHOT) ||
                (this->heldItemActionParam == PLAYER_AP_LONGSHOT)) {
                Matrix_MultVec3f(&D_80126184, &this->unk_3C8);

                if (heldActor != NULL) {
                    MtxF sp44;
                    s32 pad;

                    Matrix_MultVec3f(&D_80126190, &heldActor->world.pos);
                    Matrix_RotateZYX(0, -0x4000, -0x4000, MTXMODE_APPLY);
                    Matrix_Get(&sp44);
                    Matrix_MtxFToYXZRotS(&sp44, &heldActor->world.rot, 0);
                    heldActor->shape.rot = heldActor->world.rot;

                    if (func_8002DD78(this) != 0) {
                        Matrix_Translate(500.0f, 300.0f, 0.0f, MTXMODE_APPLY);
                        Player_DrawHookshotReticle(
                            globalCtx, this, (this->heldItemActionParam == PLAYER_AP_HOOKSHOT) ? 38600.0f : 77600.0f);
                    }
                }
            }

            if ((this->unk_862 != 0) || ((func_8002DD6C(this) == 0) && (heldActor != NULL))) {
                if (!(this->stateFlags1 & PLAYER_STATE1_10) && (this->unk_862 != 0) &&
                    (this->exchangeItemId != EXCH_ITEM_NONE)) {
                    Math_Vec3f_Copy(&sGetItemRefPos, &this->leftHandPos);
                } else {
                    sGetItemRefPos.x = (this->bodyPartsPos[PLAYER_BODYPART_R_HAND].x + this->leftHandPos.x) * 0.5f;
                    sGetItemRefPos.y = (this->bodyPartsPos[PLAYER_BODYPART_R_HAND].y + this->leftHandPos.y) * 0.5f;
                    sGetItemRefPos.z = (this->bodyPartsPos[PLAYER_BODYPART_R_HAND].z + this->leftHandPos.z) * 0.5f;
                }

                if (this->unk_862 == 0) {
                    Math_Vec3f_Copy(&heldActor->world.pos, &sGetItemRefPos);
                }
            }
        }
    } else if (this->actor.scale.y >= 0.0f) {
        if (limbIndex == PLAYER_LIMB_SHEATH) {
            if ((this->rightHandType != PLAYER_MODELTYPE_RH_SHIELD) &&
                (this->rightHandType != PLAYER_MODELTYPE_RH_FF)) {
                if (Player_IsChildWithHylianShield(this)) {
                    func_80090604(globalCtx, this, &this->shieldQuad, D_8012619C);
                }

                Matrix_TranslateRotateZYX(&D_801261CC, &D_801261D8);
                Matrix_Get(&this->shieldMf);
            }
        } else if (limbIndex == PLAYER_LIMB_HEAD) {
            Matrix_MultVec3f(&D_801260D4, &this->actor.focus.pos);
        } else {
            Vec3f* vec = &D_801261E0[((void)0, gSaveContext.linkAge)];

            Actor_SetFeetPos(&this->actor, limbIndex, PLAYER_LIMB_L_FOOT, vec, PLAYER_LIMB_R_FOOT, vec);
        }
    }
}

u32 func_80091738(GlobalContext* globalCtx, u8* segment, SkelAnime* skelAnime) {
    s16 linkObjectId = gLinkObjectIds[(void)0, gSaveContext.linkAge];
    u32 size;
    void* ptr;

    size = gObjectTable[OBJECT_GAMEPLAY_KEEP].vromEnd - gObjectTable[OBJECT_GAMEPLAY_KEEP].vromStart;
    ptr = segment + 0x3800;
    DmaMgr_SendRequest1(ptr, gObjectTable[OBJECT_GAMEPLAY_KEEP].vromStart, size, "../z_player_lib.c", 2982);

    size = gObjectTable[linkObjectId].vromEnd - gObjectTable[linkObjectId].vromStart;
    ptr = segment + 0x8800;
    DmaMgr_SendRequest1(ptr, gObjectTable[linkObjectId].vromStart, size, "../z_player_lib.c", 2988);

    ptr = (void*)ALIGN16((u32)ptr + size);

    gSegments[4] = VIRTUAL_TO_PHYSICAL(segment + 0x3800);
    gSegments[6] = VIRTUAL_TO_PHYSICAL(segment + 0x8800);

    SkelAnime_InitLink(globalCtx, skelAnime, gPlayerSkelHeaders[(void)0, gSaveContext.linkAge], &gPlayerAnim_003238, 9,
                       ptr, ptr, PLAYER_LIMB_MAX);

    return size + 0x8800 + 0x90;
}

u8 D_801261F8[] = {
    /* PLAYER_SWORD_KOKIRI */ PLAYER_MODELGROUP_SWORD,
    /* PLAYER_SWORD_MASTER */ PLAYER_MODELGROUP_SWORD,
    /* PLAYER_SWORD_BGS */ PLAYER_MODELGROUP_BGS
};

s32 Player_OverrideLimbDrawPause(GlobalContext* globalCtx, s32 limbIndex, Gfx** dList, Vec3f* pos, Vec3s* rot,
                                 void* arg) {
    u8* playerSwordAndShield = arg;
    //! @bug `playerSwordAndShield[0]` can be 0 (`PLAYER_SWORD_NONE`), which indexes `D_801261F8[-1]`. The result
    //! happens to be 0 (`PLAYER_MODELGROUP_0`) in vanilla, but weird values are likely to cause a crash
    u8 modelGroup = D_801261F8[playerSwordAndShield[0] - PLAYER_SWORD_KOKIRI];
    s32 type;
    s32 dListOffset = 0;
    Gfx** dLists;

    if ((modelGroup == PLAYER_MODELGROUP_SWORD) && !LINK_IS_ADULT &&
        (playerSwordAndShield[1] == PLAYER_SHIELD_HYLIAN)) {
        modelGroup = PLAYER_MODELGROUP_CHILD_HYLIAN_SHIELD;
    }

    if (limbIndex == PLAYER_LIMB_L_HAND) {
        type = gPlayerModelTypes[modelGroup][PLAYER_MODELGROUPENTRY_LEFT_HAND];
        sLeftHandType = type;
        if ((type == PLAYER_MODELTYPE_LH_BGS) && (gSaveContext.swordHealth <= 0.0f)) {
            dListOffset = 4;
        }
    } else if (limbIndex == PLAYER_LIMB_R_HAND) {
        type = gPlayerModelTypes[modelGroup][PLAYER_MODELGROUPENTRY_RIGHT_HAND];
        sRightHandType = type;
        if (type == PLAYER_MODELTYPE_RH_SHIELD) {
            dListOffset = playerSwordAndShield[1] * 4;
        }
    } else if (limbIndex == PLAYER_LIMB_SHEATH) {
        type = gPlayerModelTypes[modelGroup][PLAYER_MODELGROUPENTRY_SHEATH];
        if ((type == PLAYER_MODELTYPE_SHEATH_18) || (type == PLAYER_MODELTYPE_SHEATH_19)) {
            dListOffset = playerSwordAndShield[1] * 4;
        }
    } else if (limbIndex == PLAYER_LIMB_WAIST) {
        type = gPlayerModelTypes[modelGroup][PLAYER_MODELGROUPENTRY_WAIST];
    } else {
        return 0;
    }

    dLists = &sPlayerDListGroups[type][(void)0, gSaveContext.linkAge];
    *dList = dLists[dListOffset];

    return 0;
}

void Player_DrawPauseImpl(GlobalContext* globalCtx, void* seg04, void* seg06, SkelAnime* skelAnime, Vec3f* pos,
                          Vec3s* rot, f32 scale, s32 sword, s32 tunic, s32 shield, s32 boots, s32 width, s32 height,
                          Vec3f* eye, Vec3f* at, f32 fovy, void* colorFrameBuffer, void* depthFrameBuffer) {
    static Vp viewport = { 128, 224, 511, 0, 128, 224, 511, 0 };
    static Lights1 lights1 = gdSPDefLights1(80, 80, 80, 255, 255, 255, 84, 84, 172);
    static Vec3f lightDir = { 89.8f, 0.0f, 89.8f };
    u8 playerSwordAndShield[2];
    Gfx* opaRef;
    Gfx* xluRef;
    u16 perspNorm;
    Mtx* perspMtx = Graph_Alloc(globalCtx->state.gfxCtx, sizeof(Mtx));
    Mtx* lookAtMtx = Graph_Alloc(globalCtx->state.gfxCtx, sizeof(Mtx));

    OPEN_DISPS(globalCtx->state.gfxCtx, "../z_player_lib.c", 3129);

    { s32 pad[2]; }

    opaRef = POLY_OPA_DISP;
    POLY_OPA_DISP++;

    xluRef = POLY_XLU_DISP;
    POLY_XLU_DISP++;

    gSPDisplayList(WORK_DISP++, POLY_OPA_DISP);
    gSPDisplayList(WORK_DISP++, POLY_XLU_DISP);

    gSPSegment(POLY_OPA_DISP++, 0x00, NULL);

    gDPPipeSync(POLY_OPA_DISP++);

    gSPLoadGeometryMode(POLY_OPA_DISP++, 0);
    gSPTexture(POLY_OPA_DISP++, 0xFFFF, 0xFFFF, 0, G_TX_RENDERTILE, G_OFF);
    gDPSetCombineMode(POLY_OPA_DISP++, G_CC_SHADE, G_CC_SHADE);
    gDPSetOtherMode(POLY_OPA_DISP++,
                    G_AD_DISABLE | G_CD_MAGICSQ | G_CK_NONE | G_TC_FILT | G_TF_BILERP | G_TT_NONE | G_TL_TILE |
                        G_TD_CLAMP | G_TP_PERSP | G_CYC_FILL | G_PM_NPRIMITIVE,
                    G_AC_NONE | G_ZS_PIXEL | G_RM_NOOP | G_RM_NOOP2);
    gSPLoadGeometryMode(POLY_OPA_DISP++, G_ZBUFFER | G_SHADE | G_CULL_BACK | G_LIGHTING | G_SHADING_SMOOTH);
    gDPSetScissor(POLY_OPA_DISP++, G_SC_NON_INTERLACE, 0, 0, width, height);
    gSPClipRatio(POLY_OPA_DISP++, FRUSTRATIO_1);

    gDPSetColorImage(POLY_OPA_DISP++, G_IM_FMT_RGBA, G_IM_SIZ_16b, width, depthFrameBuffer);
    gDPSetCycleType(POLY_OPA_DISP++, G_CYC_FILL);
    gDPSetRenderMode(POLY_OPA_DISP++, G_RM_NOOP, G_RM_NOOP2);
    gDPSetFillColor(POLY_OPA_DISP++, (GPACK_ZDZ(G_MAXFBZ, 0) << 16) | GPACK_ZDZ(G_MAXFBZ, 0));
    gDPFillRectangle(POLY_OPA_DISP++, 0, 0, width - 1, height - 1);

    gDPPipeSync(POLY_OPA_DISP++);

    gDPSetColorImage(POLY_OPA_DISP++, G_IM_FMT_RGBA, G_IM_SIZ_16b, width, colorFrameBuffer);
    gDPSetCycleType(POLY_OPA_DISP++, G_CYC_FILL);
    gDPSetRenderMode(POLY_OPA_DISP++, G_RM_NOOP, G_RM_NOOP2);
    gDPSetFillColor(POLY_OPA_DISP++, (GPACK_RGBA5551(0, 0, 0, 1) << 16) | GPACK_RGBA5551(0, 0, 0, 1));
    gDPFillRectangle(POLY_OPA_DISP++, 0, 0, width - 1, height - 1);

    gDPPipeSync(POLY_OPA_DISP++);

    gDPSetDepthImage(POLY_OPA_DISP++, depthFrameBuffer);

    viewport.vp.vscale[0] = viewport.vp.vtrans[0] = width * 2;
    viewport.vp.vscale[1] = viewport.vp.vtrans[1] = height * 2;
    gSPViewport(POLY_OPA_DISP++, &viewport);

    guPerspective(perspMtx, &perspNorm, fovy, (f32)width / (f32)height, 10.0f, 4000.0f, 1.0f);

    gSPPerspNormalize(POLY_OPA_DISP++, perspNorm);
    gSPMatrix(POLY_OPA_DISP++, perspMtx, G_MTX_NOPUSH | G_MTX_LOAD | G_MTX_PROJECTION);

    guLookAt(lookAtMtx, eye->x, eye->y, eye->z, at->x, at->y, at->z, 0.0f, 1.0f, 0.0f);

    gSPMatrix(POLY_OPA_DISP++, lookAtMtx, G_MTX_NOPUSH | G_MTX_MUL | G_MTX_PROJECTION);

    playerSwordAndShield[0] = sword;
    playerSwordAndShield[1] = shield;

    Matrix_SetTranslateRotateYXZ(pos->x, pos->y, pos->z, rot);
    Matrix_Scale(scale, scale, scale, MTXMODE_APPLY);

    gSPSegment(POLY_OPA_DISP++, 0x04, seg04);
    gSPSegment(POLY_OPA_DISP++, 0x06, seg06);

    gSPSetLights1(POLY_OPA_DISP++, lights1);

    func_80093C80(globalCtx);

    POLY_OPA_DISP = Gfx_SetFog2(POLY_OPA_DISP++, 0, 0, 0, 0, 997, 1000);

    func_8002EABC(pos, &globalCtx->view.eye, &lightDir, globalCtx->state.gfxCtx);

    gSPSegment(POLY_OPA_DISP++, 0x0C, gCullBackDList);

    Player_DrawImpl(globalCtx, skelAnime->skeleton, skelAnime->jointTable, skelAnime->dListCount, 0, tunic, boots, 0,
                    Player_OverrideLimbDrawPause, NULL, &playerSwordAndShield);

    gSPEndDisplayList(POLY_OPA_DISP++);
    gSPEndDisplayList(POLY_XLU_DISP++);

    gSPBranchList(opaRef, POLY_OPA_DISP);
    gSPBranchList(xluRef, POLY_XLU_DISP);

    CLOSE_DISPS(globalCtx->state.gfxCtx, "../z_player_lib.c", 3288);
}

void Player_DrawPause(GlobalContext* globalCtx, u8* segment, SkelAnime* skelAnime, Vec3f* pos, Vec3s* rot, f32 scale,
                      s32 sword, s32 tunic, s32 shield, s32 boots) {
    static Vec3f eye = { 0.0f, 0.0f, -400.0f };
    static Vec3f at = { 0.0f, 0.0f, 0.0f };
    Vec3s* destTable;
    Vec3s* srcTable;
    s32 i;

    gSegments[4] = VIRTUAL_TO_PHYSICAL(segment + 0x3800);
    gSegments[6] = VIRTUAL_TO_PHYSICAL(segment + 0x8800);

    if (!LINK_IS_ADULT) {
        if (shield == PLAYER_SHIELD_DEKU) {
            srcTable = gLinkPauseChildDekuShieldJointTable;
        } else {
            srcTable = gLinkPauseChildJointTable;
        }
    } else {
        if (sword == PLAYER_SWORD_BGS) {
            srcTable = gLinkPauseAdultBgsJointTable;
        } else if (shield != PLAYER_SHIELD_NONE) {
            srcTable = gLinkPauseAdultShieldJointTable;
        } else {
            srcTable = gLinkPauseAdultJointTable;
        }
    }

    srcTable = SEGMENTED_TO_VIRTUAL(srcTable);
    destTable = skelAnime->jointTable;
    for (i = 0; i < skelAnime->limbCount; i++) {
        *destTable++ = *srcTable++;
    }

    Player_DrawPauseImpl(globalCtx, segment + 0x3800, segment + 0x8800, skelAnime, pos, rot, scale, sword, tunic,
                         shield, boots, 64, 112, &eye, &at, 60.0f, globalCtx->state.gfxCtx->curFrameBuffer,
                         globalCtx->state.gfxCtx->curFrameBuffer + (64 * 112));
}<|MERGE_RESOLUTION|>--- conflicted
+++ resolved
@@ -1092,19 +1092,11 @@
 
             if ((sLeftHandType == PLAYER_MODELTYPE_LH_BGS) && (gSaveContext.swordHealth <= 0.0f)) {
                 dLists += 4;
-<<<<<<< HEAD
-            } else if ((sLeftHandType == PLAYER_MODELTYPE_LH_BOOMERANG) && (this->stateFlags1 & 0x2000000)) {
+            } else if ((sLeftHandType == PLAYER_MODELTYPE_LH_BOOMERANG) && (this->stateFlags1 & PLAYER_STATE1_25)) {
                 dLists = &D_80125E08[gSaveContext.linkAge];
                 sLeftHandType = PLAYER_MODELTYPE_LH_OPEN;
             } else if ((this->leftHandType == PLAYER_MODELTYPE_LH_OPEN) && (this->actor.speedXZ > 2.0f) &&
-                       !(this->stateFlags1 & 0x8000000)) {
-=======
-            } else if ((D_80160014 == 6) && (this->stateFlags1 & PLAYER_STATE1_25)) {
-                dLists = &D_80125E08[gSaveContext.linkAge];
-                D_80160014 = 0;
-            } else if ((this->leftHandType == 0) && (this->actor.speedXZ > 2.0f) &&
                        !(this->stateFlags1 & PLAYER_STATE1_27)) {
->>>>>>> 6479913d
                 dLists = &D_80125E18[gSaveContext.linkAge];
                 sLeftHandType = PLAYER_MODELTYPE_LH_CLOSED;
             }
@@ -1115,13 +1107,8 @@
 
             if (sRightHandType == PLAYER_MODELTYPE_RH_SHIELD) {
                 dLists += this->currentShield * 4;
-<<<<<<< HEAD
             } else if ((this->rightHandType == PLAYER_MODELTYPE_RH_OPEN) && (this->actor.speedXZ > 2.0f) &&
-                       !(this->stateFlags1 & 0x8000000)) {
-=======
-            } else if ((this->rightHandType == 8) && (this->actor.speedXZ > 2.0f) &&
                        !(this->stateFlags1 & PLAYER_STATE1_27)) {
->>>>>>> 6479913d
                 dLists = &D_80125E58[gSaveContext.linkAge];
                 sRightHandType = PLAYER_MODELTYPE_RH_CLOSED;
             }
