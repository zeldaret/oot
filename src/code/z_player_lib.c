#include "global.h"
#include "objects/gameplay_keep/gameplay_keep.h"
#include "objects/object_link_child/object_link_child.h"
#include "objects/object_link_boy/object_link_boy.h"

static Vec3f* sPartsPosPtr; // pointer to positions parts of the player
static s32 sDListsLodOffset;
static Vec3f sGetItemRefPos;
static s32 sLeftHandType;
static s32 sRightHandType;

FlexSkeletonHeader* gPlayerSkelHeaders[] = { &gLinkAdultSkel, &gLinkChildSkel };

typedef struct {
    /* 0x00 */ s16 walkSpeedMax;
    /* 0x02 */ s16 sideWalkAnimSpeedBase;
    /* 0x04 */ s16 sideWalkAnimSpeed;
    /* 0x06 */ s16 unk_06;
    /* 0x08 */ s16 walkAnimSpeedBase;
    /* 0x0A */ s16 walkAnimSpeed;
    /* 0x0C */ s16 runAnimSpeedBase;
    /* 0x0E */ s16 runAnimSpeed;
    /* 0x10 */ s16 unk_10;
    /* 0x12 */ s16 runSpeedMax;
    /* 0x14 */ s16 gravity;
    /* 0x16 */ s16 unk_16;           // jump related
    /* 0x18 */ s16 highJumpSpeedMin; // minimum speed to trigger a high jump
    /* 0x1A */ s16 highJumpSpeed;
    /* 0x1C */ s16 highJumpSpeedBase;
    /* 0x1E */ s16 smallJumpSpeed;
    /* 0x20 */ s16 unk_20;
} PlayerMovementBehavior; // size = 0x22

// Info about how the player should walk, run, and jump under various conditions
static PlayerMovementBehavior sMovementInfo[PLAYER_BOOTS_MAX] = {
    { 200, 1000, 300, 700, 550, 270, 600, 350, 800, 600, -100, 600, 590, 750, 125, 200, 130 }, // Normal (adult)
    { 200, 1000, 300, 700, 550, 270, 1000, 0, 800, 300, -160, 600, 590, 750, 125, 200, 130 },  // Iron
    { 200, 1000, 300, 700, 550, 270, 600, 600, 800, 550, -100, 600, 540, 270, 25, 0, 130 },    // Hover
    { 200, 1000, 300, 700, 380, 400, 0, 300, 800, 500, -100, 600, 590, 750, 125, 200, 130 },   // Indoor
    { 80, 800, 150, 700, 480, 270, 600, 50, 800, 550, -40, 400, 540, 270, 25, 0, 80 },         // Iron underwater
    { 200, 1000, 300, 800, 500, 400, 800, 400, 800, 550, -100, 600, 540, 750, 125, 400, 200 }, // Normal (child)
};

void Player_SetMovementBehavior(GlobalContext* globalCtx, Player* this) {
    s32 currentBoots;
    PlayerMovementBehavior* entry;

    REG(27) = 2000;
    REG(48) = 370;

    currentBoots = this->currentBoots;
    if (currentBoots == PLAYER_BOOTS_KOKIRI) {
        if (LINK_IS_CHILD) {
            currentBoots = PLAYER_BOOTS_EX_KOKIRI_CHILD;
        }
    } else if (currentBoots == PLAYER_BOOTS_IRON) {
        if (this->stateFlags1 & 0x8000000) {
            currentBoots = PLAYER_BOOTS_EX_IRON_UNDERWATER;
        }
        REG(27) = 500;
        REG(48) = 100;
    }

    entry = &sMovementInfo[currentBoots];
    REG(19) = entry->walkSpeedMax;
    REG(30) = entry->sideWalkAnimSpeedBase;
    REG(32) = entry->sideWalkAnimSpeed;
    REG(34) = entry->unk_06;
    REG(35) = entry->walkAnimSpeedBase;
    REG(36) = entry->walkAnimSpeed;
    REG(37) = entry->runAnimSpeedBase;
    REG(38) = entry->runAnimSpeed;
    REG(43) = entry->unk_10;
    REG(45) = entry->runSpeedMax;
    REG(68) = entry->gravity;
    REG(69) = entry->unk_16;
    IREG(66) = entry->highJumpSpeedMin;
    IREG(67) = entry->highJumpSpeed;
    IREG(68) = entry->highJumpSpeedBase;
    IREG(69) = entry->smallJumpSpeed;
    MREG(95) = entry->unk_20;

    if (globalCtx->roomCtx.curRoom.unk_03 == 2) {
        REG(45) = 500;
    }
}

s32 Player_InBlockingCsMode(GlobalContext* globalCtx, Player* this) {
    return (this->stateFlags1 & 0x20000080) || (this->csMode != 0) || (globalCtx->sceneLoadFlag == 0x14) ||
           (this->stateFlags1 & 1) || (this->stateFlags3 & 0x80) ||
           ((gSaveContext.unk_13F0 != 0) && (Player_ActionToMagicSpell(this, this->itemActionParam) >= 0));
}

s32 Player_InCsMode(GlobalContext* globalCtx) {
    Player* this = PLAYER;

    return Player_InBlockingCsMode(globalCtx, this) || (this->unk_6AD == 4);
}

s32 Player_IsTargeting(Player* this) {
    return (this->stateFlags1 & 0x10);
}

s32 Player_IsChildWithHylianShield(Player* this) {
    return LINK_IS_CHILD && (this->currentShield == PLAYER_SHIELD_HYLIAN);
}

// Used to map action params to model groups
static u8 sActionModelGroups[] = {
    3,  15, 10, 2,  2,  5,  10, 11, 6,  6, 6, 6, 6, 6, 6, 6, 9, 9, 7, 7, 8, 3, 3, 6, 3, 3, 3, 3, 12, 13, 14, 14, 14, 14,
    14, 14, 14, 14, 14, 14, 14, 14, 14, 3, 3, 3, 3, 3, 3, 3, 3, 3, 3, 3, 3, 3, 3, 3, 3, 3, 3, 3, 3,  3,  3,  3,  3,
};

s32 Player_ActionToModelGroup(Player* this, s32 actionParam) {
    s32 modelGroup = sActionModelGroups[actionParam];

    if ((modelGroup == 2) && Player_IsChildWithHylianShield(this)) {
        return 1;
    } else {
        return modelGroup;
    }
}

typedef struct {
    /* 0x00 */ u8 flag;
    /* 0x02 */ u16 textId;
} TextTriggerEntry; // size = 0x04

static TextTriggerEntry sTextTriggers[] = {
    { 1, 0x3040 },
    { 2, 0x401D },
    { 0, 0x0000 },
    { 2, 0x401D },
};

// Used to map model groups to model types for [animation, left hand, right hand, sheath, waist]
u8 gPlayerModelTypes[][5] = {
    { 2, 0, 10, 16, 20 }, { 1, 2, 9, 19, 20 },  { 1, 2, 10, 17, 20 }, { 0, 0, 8, 18, 20 },
    { 0, 0, 8, 18, 20 },  { 3, 4, 9, 19, 20 },  { 4, 1, 11, 18, 20 }, { 5, 0, 8, 18, 20 },
    { 0, 6, 8, 18, 20 },  { 4, 0, 15, 18, 20 }, { 3, 1, 9, 18, 20 },  { 3, 5, 9, 18, 20 },
    { 0, 0, 13, 18, 20 }, { 0, 0, 14, 18, 20 }, { 0, 7, 8, 18, 20 },  { 0, 2, 8, 19, 20 },
};

static Gfx* sPlayerRightHandAndShieldDLists[] = {
    gLinkAdultRightFistNearDL,
    gLinkChildRightFistNearDL,
    gLinkAdultRightFistFarDL,
    gLinkChildRightFistFarDL,
    gLinkAdultRightFistNearDL,
    gLinkChildRightFistAndDekuShieldNearDL,
    gLinkAdultRightFistFarDL,
    gLinkChildRightFistAndDekuShieldFarDL,
    gLinkAdultRightFistAndHylianShieldNearDL,
    gLinkChildRightFistNearDL,
    gLinkAdultRightFistAndHylianShieldFarDL,
    gLinkChildRightFistFarDL,
    gLinkAdultRightFistAndMirrorShieldNearDL,
    gLinkChildRightFistNearDL,
    gLinkAdultRightFistAndMirrorShieldFarDL,
    gLinkChildRightFistFarDL,
};

static Gfx* sPlayerShieldSwordAndSheathDLists[] = {
    gLinkAdultSwordAndSheathNearDL,
    gLinkChildSwordAndSheathNearDL,
    gLinkAdultSwordAndSheathFarDL,
    gLinkChildSwordAndSheathFarDL,
    gLinkAdultSwordAndSheathNearDL,
    gLinkChildDekuShieldSwordAndSheathNearDL,
    gLinkAdultSwordAndSheathFarDL,
    gLinkChildDekuShieldSwordAndSheathFarDL,
    gLinkAdultHylianShieldSheathAndSwordNearDL,
    gLinkChildHylianShieldSwordAndSheathNearDL,
    gLinkAdultHylianShieldSheathAndSwordFarDL,
    gLinkChildHylianShieldSwordAndSheathFarDL,
    gLinkAdultMirrorShieldSwordAndSheathNearDL,
    gLinkChildSwordAndSheathNearDL,
    gLinkAdultMirrorShieldSwordAndSheathFarDL,
    gLinkChildSwordAndSheathFarDL,
};

static Gfx* D_80125D68[] = {
    NULL, NULL, NULL, NULL, NULL, gLinkChildDekuShieldWithMatrixDL, NULL, gLinkChildDekuShieldWithMatrixDL,
};

static Gfx* sPlayerShieldAndSheathDLists[] = {
    gLinkAdultSheathNearDL,
    gLinkChildSheathNearDL,
    gLinkAdultSheathFarDL,
    gLinkChildSheathFarDL,
    gLinkAdultSheathNearDL,
    gLinkChildDekuShieldAndSheathNearDL,
    gLinkAdultSheathFarDL,
    gLinkChildDekuShieldAndSheathFarDL,
    gLinkAdultHylianShieldAndSheathNearDL,
    gLinkChildHylianShieldAndSheathNearDL,
    gLinkAdultHylianShieldAndSheathFarDL,
    gLinkChildHylianShieldAndSheathFarDL,
    gLinkAdultMirrorShieldAndSheathNearDL,
    gLinkChildSheathNearDL,
    gLinkAdultMirrorShieldAndSheathFarDL,
    gLinkChildSheathFarDL,
    NULL,
    NULL,
    NULL,
    NULL,
    gLinkAdultSheathNearDL,
    gLinkChildDekuShieldWithMatrixDL,
    gLinkAdultSheathNearDL,
    gLinkChildDekuShieldWithMatrixDL,
};

Gfx* gPlayerLeftHandAndGiantsKnifeDLists[] = {
    gLinkAdultLeftFistAndGiantsKnifeNearDL,       gLinkChildLeftHandHoldingMasterSwordDL,
    gLinkAdultLeftFistAndGiantsKnifeFarDL,        gLinkChildLeftHandHoldingMasterSwordDL,
    gLinkAdultLeftFistAndBrokenGiantsKnifeNearDL, gLinkChildLeftHandHoldingMasterSwordDL,
    gLinkAdultLeftFistAndBrokenGiantsKnifeFarDL,  gLinkChildLeftHandHoldingMasterSwordDL,
};

Gfx* gPlayerLeftHandDLists[] = {
    gLinkAdultLeftHandNearDL,
    gLinkChildLeftHandNearDL,
    gLinkAdultLeftHandFarDL,
    gLinkChildLeftHandFarDL,
};

Gfx* gPlayerLeftFistDLists[] = {
    gLinkAdultLeftFistNearDL,
    gLinkChildLeftFistNearDL,
    gLinkAdultLeftFistFarDL,
    gLinkChildLeftFistFarDL,
};

static Gfx* sPlayerLeftHandAndSwordDLists[] = {
    gLinkAdultLeftFistAndMasterSwordNearDL,
    gLinkChildLeftFistAndKokiriSwordNearDL,
    gLinkAdultLeftFistAndMasterSwordFarDL,
    gLinkChildLeftFistAndKokiriSwordFarDL,
};

static Gfx* sPlayerLeftHandAndSwordDLists2[] = {
    gLinkAdultLeftFistAndMasterSwordNearDL,
    gLinkChildLeftFistAndKokiriSwordNearDL,
    gLinkAdultLeftFistAndMasterSwordFarDL,
    gLinkChildLeftFistAndKokiriSwordFarDL,
};

static Gfx* sPlayerRightHandDLists[] = {
    gLinkAdultRightHandNearDL,
    gLinkChildRightHandNearDL,
    gLinkAdultRightHandFarDL,
    gLinkChildRightHandFarDL,
};

static Gfx* sPlayerRightFistDLists[] = {
    gLinkAdultRightFistNearDL,
    gLinkChildRightFistNearDL,
    gLinkAdultRightFistFarDL,
    gLinkChildRightFistFarDL,
};

static Gfx* sPlayerRightHandAndBowDLists[] = {
    gLinkAdultRightFistAndFairyBowNearDL,
    gLinkChildRightHandHoldingFairySlingshotNearDL,
    gLinkAdultRightFistAndFairyBowFarDL,
    gLinkChildRightHandHoldingFairySlingshotFarDL,
};

static Gfx* sPlayerSwordAndSheathDLists[] = {
    gLinkAdultSwordAndSheathNearDL,
    gLinkChildSwordAndSheathNearDL,
    gLinkAdultSwordAndSheathFarDL,
    gLinkChildSwordAndSheathFarDL,
};

static Gfx* sPlayerSheathDLists[] = {
    gLinkAdultSheathNearDL,
    gLinkChildSheathNearDL,
    gLinkAdultSheathFarDL,
    gLinkChildSheathFarDL,
};

static Gfx* sPlayerWaistDLists[] = {
    gLinkAdultWaistNearDL,
    gLinkChildWaistNearDL,
    gLinkAdultWaistFarDL,
    gLinkChildWaistFarDL,
};

static Gfx* sPlayerRightHandAndBowDLists2[] = {
    gLinkAdultRightFistAndFairyBowNearDL,
    gLinkChildRightHandHoldingFairySlingshotNearDL,
    gLinkAdultRightFistAndFairyBowFarDL,
    gLinkChildRightHandHoldingFairySlingshotFarDL,
};

static Gfx* sPlayerRightHandAndFairyOcarinaDLists[] = {
    gLinkAdultRightHandAndOOTNearDL,
    gLinkChildRightHandHoldingFairyOcarinaNearDL,
    gLinkAdultRightHandAndOOTFarDL,
    gLinkChildRightHandHoldingFairyOcarinaFarDL,
};

static Gfx* sPlayerRightHandAndOOTDLists[] = {
    gLinkAdultRightHandAndOOTNearDL,
    gLinkChildRightHandAndOOTNearDL,
    gLinkAdultRightHandAndOOTFarDL,
    gLinkChildRightHandAndOOTFarDL,
};

static Gfx* sPlayerRightHandAndHookshotDLists[] = {
    gLinkAdultRightFistAndHookshotNearDL,
    gLinkChildRightHandNearDL,
    gLinkAdultRightFistAndHookshotNearDL,
    gLinkChildRightHandFarDL,
};

static Gfx* sPlayerMegatonHammerDLists[] = {
    gLinkAdultRightFistAndMegatonHammerNearDL,
    gLinkChildLeftHandNearDL,
    gLinkAdultLeftFistAndMegatonHammerFarDL,
    gLinkChildLeftHandFarDL,
};

Gfx* gPlayerLeftHandAndBoomerangDLists[] = {
    gLinkAdultLeftHandNearDL,
    gLinkChildLeftFistAndBoomerangNearDL,
    gLinkAdultLeftHandFarDL,
    gLinkChildLeftFistAndBoomerangFarDL,
};

static Gfx* sPlayerBottleHandDLists[] = {
    gLinkAdultBottleHandNearDL,
    gLinkChildBottleHandNearDL,
    gLinkAdultBottleHandNearDL,
    gLinkChildBottleHandNearDL,
};

static Gfx* sPlayerFPLeftForearmDLists[] = {
    gLinkAdultFPLeftForearmDL,
    NULL,
};

static Gfx* sPlayerFPLeftHandDLists[] = {
    gLinkAdultFPLeftHandDL,
    NULL,
};

static Gfx* sPlayerShoulderDLists[] = {
    gLinkAdultRightShoulderNearDL,
    gLinkChildLeftShoulderNearDL,
};

static Gfx* sPlayerFPRightForearmDLists[] = {
    gLinkAdultFPRightForearmDL,
    NULL,
};

static Gfx* sPlayerFPRightHandAndBowDLists[] = {
    gLinkAdultFPRightHandAndFairyBowDL,
    gLinkChildFPRightHandAndFairySlingshotDL,
};

// Indexed by model types (left hand, right hand, sheath or waist)
static Gfx** sPlayerDListGroups[] = {
    gPlayerLeftHandDLists,
    gPlayerLeftFistDLists,
    sPlayerLeftHandAndSwordDLists2,
    sPlayerLeftHandAndSwordDLists,
    gPlayerLeftHandAndGiantsKnifeDLists,
    sPlayerMegatonHammerDLists,
    gPlayerLeftHandAndBoomerangDLists,
    sPlayerBottleHandDLists,
    sPlayerRightHandDLists,
    sPlayerRightFistDLists,
    sPlayerRightHandAndShieldDLists,
    sPlayerRightHandAndBowDLists,
    sPlayerRightHandAndBowDLists2,
    sPlayerRightHandAndFairyOcarinaDLists,
    sPlayerRightHandAndOOTDLists,
    sPlayerRightHandAndHookshotDLists,
    sPlayerSwordAndSheathDLists,
    sPlayerSheathDLists,
    sPlayerShieldSwordAndSheathDLists,
    sPlayerShieldAndSheathDLists,
    sPlayerWaistDLists,
};

Gfx gCullBackDList[] = {
    gsSPSetGeometryMode(G_CULL_BACK),
    gsSPEndDisplayList(),
};

Gfx gCullFrontDList[] = {
    gsSPSetGeometryMode(G_CULL_FRONT),
    gsSPEndDisplayList(),
};

<<<<<<< HEAD
=======
Vec3f* D_80160000;
s32 sDListsLodOffset;
Vec3f sGetItemRefPos;
s32 D_80160014;
s32 D_80160018;

void Player_SetBootData(GlobalContext* globalCtx, Player* this) {
    s32 currentBoots;
    s16* bootRegs;

    REG(27) = 2000;
    REG(48) = 370;

    currentBoots = this->currentBoots;
    if (currentBoots == PLAYER_BOOTS_NORMAL) {
        if (!LINK_IS_ADULT) {
            currentBoots = PLAYER_BOOTS_NORMAL_CHILD;
        }
    } else if (currentBoots == PLAYER_BOOTS_IRON) {
        if (this->stateFlags1 & 0x8000000) {
            currentBoots = PLAYER_BOOTS_IRON_UNDERWATER;
        }
        REG(27) = 500;
        REG(48) = 100;
    }

    bootRegs = sBootData[currentBoots];
    REG(19) = bootRegs[0];
    REG(30) = bootRegs[1];
    REG(32) = bootRegs[2];
    REG(34) = bootRegs[3];
    REG(35) = bootRegs[4];
    REG(36) = bootRegs[5];
    REG(37) = bootRegs[6];
    REG(38) = bootRegs[7];
    REG(43) = bootRegs[8];
    REG(45) = bootRegs[9];
    REG(68) = bootRegs[10];
    REG(69) = bootRegs[11];
    IREG(66) = bootRegs[12];
    IREG(67) = bootRegs[13];
    IREG(68) = bootRegs[14];
    IREG(69) = bootRegs[15];
    MREG(95) = bootRegs[16];

    if (globalCtx->roomCtx.curRoom.unk_03 == 2) {
        REG(45) = 500;
    }
}

s32 Player_InBlockingCsMode(GlobalContext* globalCtx, Player* this) {
    return (this->stateFlags1 & 0x20000080) || (this->csMode != 0) || (globalCtx->sceneLoadFlag == 0x14) ||
           (this->stateFlags1 & 1) || (this->stateFlags3 & 0x80) ||
           ((gSaveContext.unk_13F0 != 0) && (Player_ActionToMagicSpell(this, this->itemActionParam) >= 0));
}

s32 Player_InCsMode(GlobalContext* globalCtx) {
    Player* this = PLAYER;

    return Player_InBlockingCsMode(globalCtx, this) || (this->unk_6AD == 4);
}

s32 func_8008E9C4(Player* this) {
    return (this->stateFlags1 & 0x10);
}

s32 Player_IsChildWithHylianShield(Player* this) {
    return gSaveContext.linkAge != 0 && (this->currentShield == PLAYER_SHIELD_HYLIAN);
}

s32 Player_ActionToModelGroup(Player* this, s32 actionParam) {
    s32 modelGroup = sActionModelGroups[actionParam];

    if ((modelGroup == 2) && Player_IsChildWithHylianShield(this)) {
        return 1;
    } else {
        return modelGroup;
    }
}

>>>>>>> e53081df
void Player_SetModelsForHoldingShield(Player* this) {
    if ((this->stateFlags1 & 0x400000) &&
        ((this->itemActionParam < 0) || (this->itemActionParam == this->heldItemActionParam))) {
        if (!Player_HoldsTwoHandedWeapon(this) && !Player_IsChildWithHylianShield(this)) {
            this->rightHandType = 10;
            this->rightHandDLists = &sPlayerDListGroups[10][(void)0, gSaveContext.linkAge];
            if (this->sheathType == 18) {
                this->sheathType = 16;
            } else if (this->sheathType == 19) {
                this->sheathType = 17;
            }
            this->sheathDLists = &sPlayerDListGroups[this->sheathType][(void)0, gSaveContext.linkAge];
            this->modelAnimType = 2;
            this->itemActionParam = -1;
        }
    }
}

void Player_SetModels(Player* this, s32 modelGroup) {
    this->leftHandType = gPlayerModelTypes[modelGroup][1];
    this->rightHandType = gPlayerModelTypes[modelGroup][2];
    this->sheathType = gPlayerModelTypes[modelGroup][3];

    this->leftHandDLists = &sPlayerDListGroups[gPlayerModelTypes[modelGroup][1]][(void)0, gSaveContext.linkAge];
    this->rightHandDLists = &sPlayerDListGroups[gPlayerModelTypes[modelGroup][2]][(void)0, gSaveContext.linkAge];
    this->sheathDLists = &sPlayerDListGroups[gPlayerModelTypes[modelGroup][3]][(void)0, gSaveContext.linkAge];
    this->waistDLists = &sPlayerDListGroups[gPlayerModelTypes[modelGroup][4]][(void)0, gSaveContext.linkAge];

    Player_SetModelsForHoldingShield(this);
}

void Player_SetModelGroup(Player* this, s32 modelGroup) {
    this->modelGroup = modelGroup;

    if (modelGroup == 1) {
        this->modelAnimType = 0;
    } else {
        this->modelAnimType = gPlayerModelTypes[modelGroup][0];
    }

    if ((this->modelAnimType < 3) && (this->currentShield == PLAYER_SHIELD_NONE)) {
        this->modelAnimType = 0;
    }

    Player_SetModels(this, modelGroup);
}

void Player_UnsetItemAction(Player* this) {
    this->itemActionParam = this->heldItemActionParam;
    Player_SetModelGroup(this, Player_ActionToModelGroup(this, this->heldItemActionParam));
    this->unk_6AD = 0;
}

void Player_SetEquipmentData(GlobalContext* globalCtx, Player* this) {
    if (this->csMode != 0x56) {
        this->currentShield = CUR_EQUIP_VALUE(EQUIP_SHIELD);
        this->currentTunic = CUR_EQUIP_VALUE(EQUIP_TUNIC) - 1;
        this->currentBoots = CUR_EQUIP_VALUE(EQUIP_BOOTS) - 1;
        this->currentSword = B_BTN_ITEM;
        Player_SetModelGroup(this, Player_ActionToModelGroup(this, this->heldItemActionParam));
        Player_SetMovementBehavior(globalCtx, this);
    }
}

void Player_UpdateBottleHeld(GlobalContext* globalCtx, Player* this, s32 item, s32 actionParam) {
    Inventory_UpdateBottleItem(globalCtx, item, this->heldItemButton);

    if (item != ITEM_BOTTLE) {
        this->heldItemId = item;
        this->heldItemActionParam = actionParam;
    }

    this->itemActionParam = actionParam;
}

void Player_UnsetTargeting(Player* this) {
    this->unk_664 = NULL;
    this->stateFlags2 &= ~0x2000;
}

void Player_InitTargeting(Player* this) {
    if ((this->actor.bgCheckFlags & 1) || (this->stateFlags1 & 0x8A00000) ||
        (!(this->stateFlags1 & 0xC0000) && ((this->actor.world.pos.y - this->actor.floorHeight) < 100.0f))) {
        this->stateFlags1 &= ~0x400F8000;
    } else if (!(this->stateFlags1 & 0x2C0000)) {
        this->stateFlags1 |= 0x80000;
    }

    Player_UnsetTargeting(this);
}

void Player_SetTargeting(GlobalContext* globalCtx, Actor* actor) {
    Player* this = PLAYER;

    Player_InitTargeting(this);
    this->unk_664 = actor;
    this->unk_684 = actor;
    this->stateFlags1 |= 0x10000;
    Camera_SetParam(Gameplay_GetCamera(globalCtx, 0), 8, actor);
    Camera_ChangeMode(Gameplay_GetCamera(globalCtx, 0), 2);
}

s32 Player_IsRidingHorse(GlobalContext* globalCtx) {
    Player* this = PLAYER;

    return (this->stateFlags1 & 0x800000);
}

s32 func_8008EF44(GlobalContext* globalCtx, s32 ammo) {
    globalCtx->shootingGalleryStatus = ammo + 1;
    return 1;
}

s32 Player_IsBurningStickInRange(GlobalContext* globalCtx, Vec3f* pos, f32 radius, f32 height) {
    Player* this = PLAYER;
    Vec3f diff;
    s32 pad;

    if ((this->heldItemActionParam == PLAYER_AP_STICK) && (this->unk_860 != 0)) {
        Math_Vec3f_Diff(&this->swordInfo[0].tip, pos, &diff);
        return ((SQ(diff.x) + SQ(diff.z)) <= SQ(radius)) && (0.0f <= diff.y) && (diff.y <= height);
    } else {
        return false;
    }
}

s32 Player_GetStrength(void) {
    s32 strengthUpgrade = CUR_UPG_VALUE(UPG_STRENGTH);

    if (LINK_IS_ADULT) {
        return strengthUpgrade;
    } else if (strengthUpgrade != 0) {
        return PLAYER_STR_BRACELET;
    } else {
        return PLAYER_STR_NONE;
    }
}

u8 Player_GetMask(GlobalContext* globalCtx) {
    Player* this = PLAYER;

    return this->currentMask;
}

Player* Player_UnsetMask(GlobalContext* globalCtx) {
    Player* this = PLAYER;

    this->currentMask = PLAYER_MASK_NONE;

    return this;
}

s32 Player_HasMirrorShieldEquipped(GlobalContext* globalCtx) {
    Player* this = PLAYER;

    return (this->currentShield == PLAYER_SHIELD_MIRROR);
}

s32 Player_HasMirrorShieldSetToDraw(GlobalContext* globalCtx) {
    Player* this = PLAYER;

    return (this->rightHandType == 10) && (this->currentShield == PLAYER_SHIELD_MIRROR);
}

s32 Player_ActionToMagicSpell(Player* this, s32 actionParam) {
    s32 magicSpell = actionParam - PLAYER_AP_MAGIC_SPELL_15;

    if ((magicSpell >= 0) && (magicSpell < 6)) {
        return magicSpell;
    } else {
        return -1;
    }
}

s32 Player_IsHoldingHookshot(Player* this) {
    return (this->heldItemActionParam == PLAYER_AP_HOOKSHOT) || (this->heldItemActionParam == PLAYER_AP_LONGSHOT);
}

s32 Player_IsShootingHookshot(Player* this) {
    return Player_IsHoldingHookshot(this) && (this->heldActor == NULL);
}

s32 Player_ActionToSword(s32 actionParam) {
    s32 sword = actionParam - PLAYER_AP_FISHING_POLE;

    if ((sword > 0) && (sword < 6)) {
        return sword;
    } else {
        return 0;
    }
}

s32 Player_GetSwordHeld(Player* this) {
    return Player_ActionToSword(this->heldItemActionParam);
}

s32 Player_HoldsTwoHandedWeapon(Player* this) {
    if ((this->heldItemActionParam >= PLAYER_AP_SWORD_BGS) && (this->heldItemActionParam <= PLAYER_AP_HAMMER)) {
        return 1;
    } else {
        return 0;
    }
}

s32 Player_HoldsBrokenKnife(Player* this) {
    return (this->heldItemActionParam == PLAYER_AP_SWORD_BGS) && (gSaveContext.swordHealth <= 0.0f);
}

s32 Player_ActionToBottle(Player* this, s32 actionParam) {
    s32 bottle = actionParam - PLAYER_AP_BOTTLE;

    if ((bottle >= 0) && (bottle < 13)) {
        return bottle;
    } else {
        return -1;
    }
}

s32 Player_GetBottleHeld(Player* this) {
    return Player_ActionToBottle(this, this->heldItemActionParam);
}

s32 Player_ActionToExplosive(Player* this, s32 actionParam) {
    s32 explosive = actionParam - PLAYER_AP_BOMB;

    if ((explosive >= 0) && (explosive < 2)) {
        return explosive;
    } else {
        return -1;
    }
}

s32 Player_GetExplosiveHeld(Player* this) {
    return Player_ActionToExplosive(this, this->heldItemActionParam);
}

s32 func_8008F2BC(Player* this, s32 actionParam) {
    s32 sword = 0;

    if (actionParam != PLAYER_AP_LAST_USED) {
        sword = actionParam - PLAYER_AP_SWORD_MASTER;
        if ((sword < 0) || (sword >= 3)) {
            goto return_neg;
        }
    }

    return sword;

return_neg:
    return -1;
}

s32 func_8008F2F8(GlobalContext* globalCtx) {
    Player* this = PLAYER;
    TextTriggerEntry* triggerEntry;
    s32 var;

    if (globalCtx->roomCtx.curRoom.unk_02 == 3) { // Room is hot
        var = 0;
    } else if ((this->unk_840 > 80) &&
               ((this->currentBoots == PLAYER_BOOTS_IRON) || (this->unk_840 >= 300))) { // Deep underwater
        var = ((this->currentBoots == PLAYER_BOOTS_IRON) && (this->actor.bgCheckFlags & 1)) ? 1 : 3;
    } else if (this->stateFlags1 & 0x8000000) { // Swimming
        var = 2;
    } else {
        return 0;
    }

    // Trigger general textboxes under certain conditions, like "It's so hot in here!"
    if (!Player_InCsMode(globalCtx)) {
        triggerEntry = &sTextTriggers[var];

        if (0) {}

        if ((triggerEntry->flag != 0) && !(gSaveContext.textTriggerFlags & triggerEntry->flag) &&
            (((var == 0) && (this->currentTunic != PLAYER_TUNIC_GORON)) ||
             (((var == 1) || (var == 3)) && (this->currentBoots == PLAYER_BOOTS_IRON) &&
              (this->currentTunic != PLAYER_TUNIC_ZORA)))) {
            func_8010B680(globalCtx, triggerEntry->textId, NULL);
            gSaveContext.textTriggerFlags |= triggerEntry->flag;
        }
    }

    return var + 1;
}

static u8 sEyeMouthIndexes[][2] = {
    { 0, 0 }, { 1, 0 }, { 2, 0 }, { 0, 0 }, { 1, 0 }, { 2, 0 }, { 4, 0 }, { 5, 1 },
    { 7, 2 }, { 0, 2 }, { 3, 0 }, { 4, 0 }, { 2, 2 }, { 1, 1 }, { 0, 2 }, { 0, 0 },
};

/**
 * Link's eye and mouth textures are placed at the exact same place in adult and child Link's respective object
 * files. This allows the array to only contain the symbols for one file and have it apply to both. This is a
 * problem for shiftability, and changes will need to be made in the code to account for this in a modding scenario.
 * The symbols from adult Link's object are used here.
 */

static void* sEyeTextures[] = {
    gLinkAdultEyesOpenTex,      gLinkAdultEyesHalfTex,  gLinkAdultEyesClosedfTex,  gLinkAdultEyesRollLeftTex,
    gLinkAdultEyesRollRightTex, gLinkAdultEyesShockTex, gLinkAdultEyesLookDownTex, gLinkAdultEyesHurtTex,
};

static void* sMouthTextures[] = {
    gLinkAdultMouthClosedTex,
    gLinkAdultMouthGrittingTeethTex,
    gLinkAdultMouthShoutTex,
    gLinkAdultMouthSmileTex,
};

void Player_DrawImpl(GlobalContext* globalCtx, void** skeleton, Vec3s* jointTable, s32 dListCount, s32 lod, s32 tunic,
                     s32 boots, s32 face, OverrideLimbDrawOpa overrideLimbDraw, PostLimbDrawOpa postLimbDraw,
                     void* data) {
    static Color_RGB8 tunicColors[] = {
        { 30, 105, 27 }, // Kokiri Tunic
        { 100, 20, 0 },  // Goron Tunic
        { 0, 60, 100 },  // Zora Tunic
    };
    Color_RGB8* color;
    s32 eyeIndex = (jointTable[22].x & 0xF) - 1;
    s32 mouthIndex = (jointTable[22].x >> 4) - 1;

    OPEN_DISPS(globalCtx->state.gfxCtx, "../z_player_lib.c", 1721);

    if (eyeIndex < 0) {
        eyeIndex = sEyeMouthIndexes[face][0];
    }

    gSPSegment(POLY_OPA_DISP++, 0x08, SEGMENTED_TO_VIRTUAL(sEyeTextures[eyeIndex]));

    if (mouthIndex < 0) {
        mouthIndex = sEyeMouthIndexes[face][1];
    }

    gSPSegment(POLY_OPA_DISP++, 0x09, SEGMENTED_TO_VIRTUAL(sMouthTextures[mouthIndex]));

    color = &tunicColors[tunic];
    gDPSetEnvColor(POLY_OPA_DISP++, color->r, color->g, color->b, 0);

    sDListsLodOffset = lod * 2;

    SkelAnime_DrawFlexLod(globalCtx, skeleton, jointTable, dListCount, overrideLimbDraw, postLimbDraw, data, lod);

    if ((overrideLimbDraw != Player_OverrideLimbDraw2) && (overrideLimbDraw != Player_OverrideLimbDraw3) &&
        (gSaveContext.gameMode != 3)) {
        if (LINK_IS_ADULT) {
            s32 strengthUpgrade = CUR_UPG_VALUE(UPG_STRENGTH);

            if (strengthUpgrade >= PLAYER_STR_SILVER_G) {
                static Color_RGB8 gauntletColors[] = {
                    { 255, 255, 255 },
                    { 254, 207, 15 },
                };

                gDPPipeSync(POLY_OPA_DISP++);

                color = &gauntletColors[strengthUpgrade - PLAYER_STR_SILVER_G];
                gDPSetEnvColor(POLY_OPA_DISP++, color->r, color->g, color->b, 0);

                gSPDisplayList(POLY_OPA_DISP++, gLinkAdultLeftSilverAndGoldenGauntletForearmDL);
                gSPDisplayList(POLY_OPA_DISP++, gLinkAdultRightSilverAndGoldenGauntletForearmDL);
                gSPDisplayList(POLY_OPA_DISP++, (sLeftHandType == 0) ? gLinkAdultLeftSilverGauntletHandDL
                                                                     : gLinkAdultLeftGoldenGauntletHandDL);
                gSPDisplayList(POLY_OPA_DISP++, (sRightHandType == 8) ? gLinkAdultRightSilverGauntletHandDL
                                                                      : gLinkAdultRightGoldenGauntletHandDL);
            }

            if (boots != 0) {
                static Gfx* bootDListGroups[][2] = {
                    { gLinkAdultLeftIronBootDL, gLinkAdultRightIronBootDL },
                    { gLinkAdultLeftHoverBootDL, gLinkAdultRightHoverBootDL },
                };
                Gfx** bootDLists = bootDListGroups[boots - 1];

                gSPDisplayList(POLY_OPA_DISP++, bootDLists[0]);
                gSPDisplayList(POLY_OPA_DISP++, bootDLists[1]);
            }
        } else {
            if (Player_GetStrength() > PLAYER_STR_NONE) {
                gSPDisplayList(POLY_OPA_DISP++, gLinkChildGoronBraceletDL);
            }
        }
    }

    CLOSE_DISPS(globalCtx->state.gfxCtx, "../z_player_lib.c", 1803);
}

static Vec3f sZeroVec = { 0.0f, 0.0f, 0.0f };

void Player_FeetIK(GlobalContext* globalCtx, Player* this, SkelAnime* skelAnime, Vec3f* pos, Vec3s* rot,
                   s32 thighLimbIndex, s32 shinLimbIndex, s32 footLimbIndex) {
    static Vec3f D_80126038[] = { { 1304.0f, 0.0f, 0.0f }, { 695.0f, 0.0f, 0.0f } };
    static f32 D_80126050[] = { 1265.0f, 826.0f };
    static f32 D_80126058[] = { SQ(13.04f), SQ(6.95f) };
    static f32 D_80126060[] = { 10.019104f, -19.925102f };
    static f32 D_80126068[] = { 5.0f, 3.0f };
    static Vec3f D_80126070 = { 0.0f, -300.0f, 0.0f };
    Vec3f spA4;
    Vec3f sp98;
    Vec3f footprintPos;
    CollisionPoly* sp88;
    s32 sp84;
    f32 posB;
    f32 sp7C;
    f32 sp78;
    f32 aimProjectedPos;
    f32 sp70;
    f32 sp6C;
    f32 screenPos;
    f32 w;
    f32 sp60;
    f32 sp5C;
    f32 sp58;
    f32 sp54;
    f32 sp50;
    s16 temp1;
    s16 temp2;
    s32 temp3;

    if ((this->actor.scale.y >= 0.0f) && !(this->stateFlags1 & 0x80) &&
        (Player_ActionToMagicSpell(this, this->itemActionParam) < 0)) {
        s32 pad;

        sp7C = D_80126058[(void)0, gSaveContext.linkAge];
        sp78 = D_80126060[(void)0, gSaveContext.linkAge];
        aimProjectedPos = D_80126068[(void)0, gSaveContext.linkAge] - this->unk_6C4;

        Matrix_Push();
        Matrix_JointPosition(pos, rot);
        Matrix_MultVec3f(&sZeroVec, &spA4);
        Matrix_JointPosition(&D_80126038[(void)0, gSaveContext.linkAge], &skelAnime->jointTable[shinLimbIndex]);
        Matrix_Translate(D_80126050[(void)0, gSaveContext.linkAge], 0.0f, 0.0f, MTXMODE_APPLY);
        Matrix_MultVec3f(&sZeroVec, &sp98);
        Matrix_MultVec3f(&D_80126070, &footprintPos);
        Matrix_Pop();

        footprintPos.y += 15.0f;

        posB = BgCheck_EntityRaycastFloor4(&globalCtx->colCtx, &sp88, &sp84, &this->actor, &footprintPos) +
               aimProjectedPos;

        if (sp98.y < posB) {
            sp70 = sp98.x - spA4.x;
            sp6C = sp98.y - spA4.y;
            screenPos = sp98.z - spA4.z;

            w = sqrtf(SQ(sp70) + SQ(sp6C) + SQ(screenPos));
            sp60 = (SQ(w) + sp78) / (2.0f * w);

            sp58 = sp7C - SQ(sp60);
            sp58 = (sp7C < SQ(sp60)) ? 0.0f : sqrtf(sp58);

            sp54 = Math_FAtan2F(sp58, sp60);

            sp6C = posB - spA4.y;

            w = sqrtf(SQ(sp70) + SQ(sp6C) + SQ(screenPos));
            sp60 = (SQ(w) + sp78) / (2.0f * w);
            sp5C = w - sp60;

            sp58 = sp7C - SQ(sp60);
            sp58 = (sp7C < SQ(sp60)) ? 0.0f : sqrtf(sp58);

            sp50 = Math_FAtan2F(sp58, sp60);

            temp1 = (M_PI - (Math_FAtan2F(sp5C, sp58) + ((M_PI / 2) - sp50))) * (0x8000 / M_PI);
            temp1 = temp1 - skelAnime->jointTable[shinLimbIndex].z;

            if ((s16)(ABS(skelAnime->jointTable[shinLimbIndex].x) + ABS(skelAnime->jointTable[shinLimbIndex].y)) < 0) {
                temp1 += 0x8000;
            }

            temp2 = (sp50 - sp54) * (0x8000 / M_PI);
            rot->z -= temp2;

            skelAnime->jointTable[thighLimbIndex].z = skelAnime->jointTable[thighLimbIndex].z - temp2;
            skelAnime->jointTable[shinLimbIndex].z = skelAnime->jointTable[shinLimbIndex].z + temp1;
            skelAnime->jointTable[footLimbIndex].z = skelAnime->jointTable[footLimbIndex].z + temp2 - temp1;

            temp3 = func_80041D4C(&globalCtx->colCtx, sp88, sp84);

            if ((temp3 >= 2) && (temp3 < 4) && !SurfaceType_IsWallDamage(&globalCtx->colCtx, sp88, sp84)) {
                footprintPos.y = posB;
                EffectSsGFire_Spawn(globalCtx, &footprintPos);
            }
        }
    }
}

s32 Player_OverrideLimbDrawImpl(GlobalContext* globalCtx, s32 limbIndex, Gfx** dList, Vec3f* pos, Vec3s* rot,
                                void* thisx) {
    Player* this = (Player*)thisx;

    if (limbIndex == PLAYER_LIMB_ROOT) {
        sLeftHandType = this->leftHandType;
        sRightHandType = this->rightHandType;
        sPartsPosPtr = &this->swordInfo[2].base;

        if (!LINK_IS_ADULT) {
            if (!(this->skelAnime.moveFlags & 4) || (this->skelAnime.moveFlags & 1)) {
                pos->x *= 0.64f;
                pos->z *= 0.64f;
            }

            if (!(this->skelAnime.moveFlags & 4) || (this->skelAnime.moveFlags & 2)) {
                pos->y *= 0.64f;
            }
        }

        pos->y -= this->unk_6C4;

        if (this->unk_6C2 != 0) {
            Matrix_Translate(pos->x, ((Math_CosS(this->unk_6C2) - 1.0f) * 200.0f) + pos->y, pos->z, MTXMODE_APPLY);
            Matrix_RotateX(this->unk_6C2 * (M_PI / 0x8000), MTXMODE_APPLY);
            Matrix_RotateRPY(rot->x, rot->y, rot->z, MTXMODE_APPLY);
            pos->x = pos->y = pos->z = 0.0f;
            rot->x = rot->y = rot->z = 0;
        }
    } else {
        if (*dList != NULL) {
            sPartsPosPtr++;
        }

        if (limbIndex == PLAYER_LIMB_HEAD) {
            rot->x += this->unk_6BA;
            rot->y -= this->unk_6B8;
            rot->z += this->unk_6B6;
        } else if (limbIndex == PLAYER_LIMB_UPPER) {
            if (this->unk_6B0 != 0) {
                Matrix_RotateZ(0x44C * (M_PI / 0x8000), MTXMODE_APPLY);
                Matrix_RotateY(this->unk_6B0 * (M_PI / 0x8000), MTXMODE_APPLY);
            }
            if (this->unk_6BE != 0) {
                Matrix_RotateY(this->unk_6BE * (M_PI / 0x8000), MTXMODE_APPLY);
            }
            if (this->unk_6BC != 0) {
                Matrix_RotateX(this->unk_6BC * (M_PI / 0x8000), MTXMODE_APPLY);
            }
            if (this->unk_6C0 != 0) {
                Matrix_RotateZ(this->unk_6C0 * (M_PI / 0x8000), MTXMODE_APPLY);
            }
        } else if (limbIndex == PLAYER_LIMB_L_THIGH) {
            Player_FeetIK(globalCtx, this, &this->skelAnime, pos, rot, PLAYER_LIMB_L_THIGH, PLAYER_LIMB_L_SHIN,
                          PLAYER_LIMB_L_FOOT);
        } else if (limbIndex == PLAYER_LIMB_R_THIGH) {
            Player_FeetIK(globalCtx, this, &this->skelAnime, pos, rot, PLAYER_LIMB_R_THIGH, PLAYER_LIMB_R_SHIN,
                          PLAYER_LIMB_R_FOOT);
            return false;
        } else {
            return false;
        }
    }

    return false;
}

s32 Player_OverrideLimbDraw1(GlobalContext* globalCtx, s32 limbIndex, Gfx** dList, Vec3f* pos, Vec3s* rot,
                             void* thisx) {
    Player* this = (Player*)thisx;

    if (!Player_OverrideLimbDrawImpl(globalCtx, limbIndex, dList, pos, rot, thisx)) {
        if (limbIndex == PLAYER_LIMB_L_HAND) {
            Gfx** dLists = this->leftHandDLists;

            if ((sLeftHandType == 4) && (gSaveContext.swordHealth <= 0.0f)) {
                dLists += 4;
            } else if ((sLeftHandType == 6) && (this->stateFlags1 & 0x2000000)) {
                dLists = &gPlayerLeftHandDLists[gSaveContext.linkAge];
                sLeftHandType = 0;
            } else if ((this->leftHandType == 0) && (this->actor.speedXZ > 2.0f) && !(this->stateFlags1 & 0x8000000)) {
                dLists = &gPlayerLeftFistDLists[gSaveContext.linkAge];
                sLeftHandType = 1;
            }

            *dList = dLists[sDListsLodOffset];
        } else if (limbIndex == PLAYER_LIMB_R_HAND) {
            Gfx** dLists = this->rightHandDLists;

            if (sRightHandType == 10) {
                dLists += this->currentShield * 4;
            } else if ((this->rightHandType == 8) && (this->actor.speedXZ > 2.0f) && !(this->stateFlags1 & 0x8000000)) {
                dLists = &sPlayerRightFistDLists[gSaveContext.linkAge];
                sRightHandType = 9;
            }

            *dList = dLists[sDListsLodOffset];
        } else if (limbIndex == PLAYER_LIMB_SHEATH) {
            Gfx** dLists = this->sheathDLists;

            if ((this->sheathType == 18) || (this->sheathType == 19)) {
                dLists += this->currentShield * 4;
                if (!LINK_IS_ADULT && (this->currentShield < PLAYER_SHIELD_HYLIAN) &&
                    (gSaveContext.equips.buttonItems[0] != ITEM_SWORD_KOKIRI)) {
                    dLists += 16;
                }
            } else if (!LINK_IS_ADULT && ((this->sheathType == 16) || (this->sheathType == 17)) &&
                       (gSaveContext.equips.buttonItems[0] != ITEM_SWORD_KOKIRI)) {
                dLists = D_80125D68;
            }

            *dList = dLists[sDListsLodOffset];
        } else if (limbIndex == PLAYER_LIMB_WAIST) {
            *dList = this->waistDLists[sDListsLodOffset];
        }
    }

    return false;
}

s32 Player_OverrideLimbDraw2(GlobalContext* globalCtx, s32 limbIndex, Gfx** dList, Vec3f* pos, Vec3s* rot,
                             void* thisx) {
    Player* this = (Player*)thisx;

    if (!Player_OverrideLimbDrawImpl(globalCtx, limbIndex, dList, pos, rot, thisx)) {
        if (this->unk_6AD != 2) {
            *dList = NULL;
        } else if (limbIndex == PLAYER_LIMB_L_FOREARM) {
            *dList = sPlayerFPLeftForearmDLists[(void)0, gSaveContext.linkAge];
        } else if (limbIndex == PLAYER_LIMB_L_HAND) {
            *dList = sPlayerFPLeftHandDLists[(void)0, gSaveContext.linkAge];
        } else if (limbIndex == PLAYER_LIMB_R_SHOULDER) {
            *dList = sPlayerShoulderDLists[(void)0, gSaveContext.linkAge];
        } else if (limbIndex == PLAYER_LIMB_R_FOREARM) {
            *dList = sPlayerFPRightForearmDLists[(void)0, gSaveContext.linkAge];
        } else if (limbIndex == PLAYER_LIMB_R_HAND) {
            *dList = Player_IsHoldingHookshot(this) ? gLinkAdultFPRightHandAndHookshotDL
                                                    : sPlayerFPRightHandAndBowDLists[(void)0, gSaveContext.linkAge];
        } else {
            *dList = NULL;
        }
    }

    return false;
}

s32 Player_OverrideLimbDraw3(GlobalContext* globalCtx, s32 limbIndex, Gfx** dList, Vec3f* pos, Vec3s* rot,
                             void* thisx) {
    if (!Player_OverrideLimbDrawImpl(globalCtx, limbIndex, dList, pos, rot, thisx)) {
        *dList = NULL;
    }

    return false;
}

u8 Player_SetQuadWeaponCollision(GlobalContext* globalCtx, ColliderQuad* collider, WeaponInfo* weaponInfo,
                                 Vec3f* newTip, Vec3f* newBase) {
    if (!weaponInfo->active) {
        if (collider != NULL) {
            Collider_ResetQuadAT(globalCtx, &collider->base);
        }
        Math_Vec3f_Copy(&weaponInfo->tip, newTip);
        Math_Vec3f_Copy(&weaponInfo->base, newBase);
        weaponInfo->active = true;
        return true;
    } else if ((weaponInfo->tip.x == newTip->x) && (weaponInfo->tip.y == newTip->y) &&
               (weaponInfo->tip.z == newTip->z) && (weaponInfo->base.x == newBase->x) &&
               (weaponInfo->base.y == newBase->y) && (weaponInfo->base.z == newBase->z)) {
        if (collider != NULL) {
            Collider_ResetQuadAT(globalCtx, &collider->base);
        }
        return false;
    } else {
        if (collider != NULL) {
            Collider_SetQuadVertices(collider, newBase, newTip, &weaponInfo->base, &weaponInfo->tip);
            CollisionCheck_SetAT(globalCtx, &globalCtx->colChkCtx, &collider->base);
        }
        Math_Vec3f_Copy(&weaponInfo->base, newBase);
        Math_Vec3f_Copy(&weaponInfo->tip, newTip);
        weaponInfo->active = true;
        return true;
    }
}

void Player_SetShieldCollision(GlobalContext* globalCtx, Player* this, ColliderQuad* collider, Vec3f* quadSrc) {
    static u8 shieldColTypes[PLAYER_SHIELD_MAX] = {
        COLTYPE_METAL,
        COLTYPE_WOOD,
        COLTYPE_METAL,
        COLTYPE_METAL,
    };

    if (this->stateFlags1 & 0x400000) {
        Vec3f quadDest[4];

        this->shieldQuad.base.colType = shieldColTypes[this->currentShield];

        Matrix_MultVec3f(&quadSrc[0], &quadDest[0]);
        Matrix_MultVec3f(&quadSrc[1], &quadDest[1]);
        Matrix_MultVec3f(&quadSrc[2], &quadDest[2]);
        Matrix_MultVec3f(&quadSrc[3], &quadDest[3]);
        Collider_SetQuadVertices(collider, &quadDest[0], &quadDest[1], &quadDest[2], &quadDest[3]);

        CollisionCheck_SetAC(globalCtx, &globalCtx->colChkCtx, &collider->base);
        CollisionCheck_SetAT(globalCtx, &globalCtx->colChkCtx, &collider->base);
    }
}

static Vec3f sSwordTipPos1 = { 5000.0f, 400.0f, 0.0f };
static Vec3f sSwordTipPos2 = { 5000.0f, -400.0f, 1000.0f };
static Vec3f sSwordTipPos3 = { 5000.0f, 1400.0f, -1000.0f };
static Vec3f sSwordBasePos1 = { 0.0f, 400.0f, 0.0f };
static Vec3f sSwordBasePos2 = { 0.0f, 1400.0f, -1000.0f };
static Vec3f sSwordBasePos3 = { 0.0f, -400.0f, 1000.0f };

void Player_SetSwordAttack(GlobalContext* globalCtx, Player* this, Vec3f* newTipPos) {
    Vec3f newBasePos[3];

    Matrix_MultVec3f(&sSwordBasePos1, &newBasePos[0]);
    Matrix_MultVec3f(&sSwordBasePos2, &newBasePos[1]);
    Matrix_MultVec3f(&sSwordBasePos3, &newBasePos[2]);

    if (Player_SetQuadWeaponCollision(globalCtx, NULL, &this->swordInfo[0], &newTipPos[0], &newBasePos[0]) &&
        !(this->stateFlags1 & 0x400000)) {
        EffectBlure_AddVertex(Effect_GetByIndex(this->swordEffectIndex), &this->swordInfo[0].tip,
                              &this->swordInfo[0].base);
    }

    if ((this->swordState > 0) && ((this->swordAnimation < 0x18) || (this->stateFlags2 & 0x20000))) {
        Player_SetQuadWeaponCollision(globalCtx, &this->swordQuads[0], &this->swordInfo[1], &newTipPos[1],
                                      &newBasePos[1]);
        Player_SetQuadWeaponCollision(globalCtx, &this->swordQuads[1], &this->swordInfo[2], &newTipPos[2],
                                      &newBasePos[2]);
    }
}

void Player_DrawGetItemImpl(GlobalContext* globalCtx, Player* this, Vec3f* refPos, s32 drawIdPlusOne) {
    f32 height = (this->exchangeItemId != EXCH_ITEM_NONE) ? 6.0f : 14.0f;

    OPEN_DISPS(globalCtx->state.gfxCtx, "../z_player_lib.c", 2401);

    gSegments[6] = VIRTUAL_TO_PHYSICAL(this->giObjectSegment);

    gSPSegment(POLY_OPA_DISP++, 0x06, this->giObjectSegment);
    gSPSegment(POLY_XLU_DISP++, 0x06, this->giObjectSegment);

    Matrix_Translate(refPos->x + (3.3f * Math_SinS(this->actor.shape.rot.y)), refPos->y + height,
                     refPos->z + ((3.3f + (IREG(90) / 10.0f)) * Math_CosS(this->actor.shape.rot.y)), MTXMODE_NEW);
    Matrix_RotateRPY(0, globalCtx->gameplayFrames * 1000, 0, MTXMODE_APPLY);
    Matrix_Scale(0.2f, 0.2f, 0.2f, MTXMODE_APPLY);

    GetItem_Draw(globalCtx, drawIdPlusOne - 1);

    CLOSE_DISPS(globalCtx->state.gfxCtx, "../z_player_lib.c", 2421);
}

void Player_DrawGetItem(GlobalContext* globalCtx, Player* this) {
    if (!this->giObjectLoading || !osRecvMesg(&this->giObjectLoadQueue, NULL, OS_MESG_NOBLOCK)) {
        this->giObjectLoading = false;
        Player_DrawGetItemImpl(globalCtx, this, &sGetItemRefPos, ABS(this->unk_862));
    }
}

void Player_GetSwordTip(Player* this, Vec3f* swordTip) {
    sSwordTipPos2.x = sSwordTipPos1.x;

    if (this->unk_845 >= 3) {
        this->unk_845 += 1;
        sSwordTipPos2.x *= 1.0f + ((9 - this->unk_845) * 0.1f);
    }

    sSwordTipPos2.x += 1200.0f;
    sSwordTipPos3.x = sSwordTipPos2.x;

    Matrix_MultVec3f(&sSwordTipPos1, &swordTip[0]);
    Matrix_MultVec3f(&sSwordTipPos2, &swordTip[1]);
    Matrix_MultVec3f(&sSwordTipPos3, &swordTip[2]);
}

void Player_DrawHookshotPointer(GlobalContext* globalCtx, Player* this, f32 arg2) {
    static Vec3f posOffset = { -500.0f, -100.0f, 0.0f };
    CollisionPoly* polygon;
    s32 bgId;
    Vec3f posA;
    Vec3f posB;
    Vec3f aimProjectedPos; // position that the hookshot is aimed towards

    posOffset.z = 0.0f;
    Matrix_MultVec3f(&posOffset, &posA);
    posOffset.z = arg2;
    Matrix_MultVec3f(&posOffset, &posB);

    if (1) {}

    if (BgCheck_AnyLineTest3(&globalCtx->colCtx, &posA, &posB, &aimProjectedPos, &polygon, 1, 1, 1, 1, &bgId)) {
        Vec3f screenPos;
        f32 w;
        f32 scale;

        OPEN_DISPS(globalCtx->state.gfxCtx, "../z_player_lib.c", 2572);

        OVERLAY_DISP = Gfx_CallSetupDL(OVERLAY_DISP, 0x07);

        SkinMatrix_Vec3fMtxFMultXYZW(&globalCtx->mf_11D60, &aimProjectedPos, &screenPos, &w);

        scale = (w < 200.0f) ? 0.08f : (w / 200.0f) * 0.08f;

        Matrix_Translate(aimProjectedPos.x, aimProjectedPos.y, aimProjectedPos.z, MTXMODE_NEW);
        Matrix_Scale(scale, scale, scale, MTXMODE_APPLY);

        gSPMatrix(OVERLAY_DISP++, Matrix_NewMtx(globalCtx->state.gfxCtx, "../z_player_lib.c", 2587),
                  G_MTX_NOPUSH | G_MTX_LOAD | G_MTX_MODELVIEW);
        gSPSegment(OVERLAY_DISP++, 0x06, globalCtx->objectCtx.status[this->actor.objBankIndex].segment);
        gSPDisplayList(OVERLAY_DISP++, gLinkHookshotPointerDL);

        CLOSE_DISPS(globalCtx->state.gfxCtx, "../z_player_lib.c", 2592);
    }
}

typedef struct {
    /* 0x00 */ void* dList;
    /* 0x04 */ Vec3f pos;
} BowStringInfo; // size = 0x10

void Player_PostLimbDraw(GlobalContext* globalCtx, s32 limbIndex, Gfx** dList, Vec3s* rot, void* thisx) {
    static Vec3f eye = { 1100.0f, -700.0f, 0.0f };
    Player* this = (Player*)thisx;

    if (*dList != NULL) {
        Matrix_MultVec3f(&sZeroVec, sPartsPosPtr);
    }

    if (limbIndex == PLAYER_LIMB_L_HAND) {
        MtxF matrix;
        Actor* hookedActor;

        Math_Vec3f_Copy(&this->leftHandPos, sPartsPosPtr);

        if (this->itemActionParam == PLAYER_AP_STICK) {
            Vec3f swordTip[3];

            OPEN_DISPS(globalCtx->state.gfxCtx, "../z_player_lib.c", 2633);

            if (this->actor.scale.y >= 0.0f) {
                sSwordTipPos1.x = this->unk_85C * 5000.0f;
                Player_GetSwordTip(this, swordTip);
                if (this->swordState != 0) {
                    Player_SetSwordAttack(globalCtx, this, swordTip);
                } else {
                    Math_Vec3f_Copy(&this->swordInfo[0].tip, &swordTip[0]);
                }
            }

            Matrix_Translate(-428.26f, 267.2f, -33.82f, MTXMODE_APPLY);
            Matrix_RotateRPY(-0x8000, 0, 0x4000, MTXMODE_APPLY);
            Matrix_Scale(1.0f, this->unk_85C, 1.0f, MTXMODE_APPLY);

            gSPMatrix(POLY_OPA_DISP++, Matrix_NewMtx(globalCtx->state.gfxCtx, "../z_player_lib.c", 2653),
                      G_MTX_NOPUSH | G_MTX_LOAD | G_MTX_MODELVIEW);
            gSPDisplayList(POLY_OPA_DISP++, gLinkChildLinkDekuStickDL);

            CLOSE_DISPS(globalCtx->state.gfxCtx, "../z_player_lib.c", 2656);
        } else if ((this->actor.scale.y >= 0.0f) && (this->swordState != 0)) {
            static f32 swordLengths[] = {
                0.0f, 4000.0f, 3000.0f, 5500.0f, 0.0f, 2500.0f,
            };
            Vec3f swordTip[3];

            if (Player_HoldsBrokenKnife(this)) {
                sSwordTipPos1.x = 1500.0f;
            } else {
                sSwordTipPos1.x = swordLengths[Player_GetSwordHeld(this)];
            }

            Player_GetSwordTip(this, swordTip);
            Player_SetSwordAttack(globalCtx, this, swordTip);
        } else if ((*dList != NULL) && (this->leftHandType == 7)) {
            static Gfx* bottleDLists[] = { gLinkAdultBottleDL, gLinkChildBottleDL };
            static Color_RGB8 bottleColors[] = {
                { 255, 255, 255 }, { 80, 80, 255 },   { 255, 100, 255 }, { 0, 0, 255 }, { 255, 0, 255 },
                { 255, 0, 255 },   { 200, 200, 100 }, { 255, 0, 0 },     { 0, 0, 255 }, { 0, 255, 0 },
                { 255, 255, 255 }, { 255, 255, 255 }, { 80, 80, 255 },
            };
            Color_RGB8* bottleColor = &bottleColors[Player_ActionToBottle(this, this->itemActionParam)];

            OPEN_DISPS(globalCtx->state.gfxCtx, "../z_player_lib.c", 2710);

            gSPMatrix(POLY_XLU_DISP++, Matrix_NewMtx(globalCtx->state.gfxCtx, "../z_player_lib.c", 2712),
                      G_MTX_NOPUSH | G_MTX_LOAD | G_MTX_MODELVIEW);
            gDPSetEnvColor(POLY_XLU_DISP++, bottleColor->r, bottleColor->g, bottleColor->b, 0);
            gSPDisplayList(POLY_XLU_DISP++, bottleDLists[((void)0, gSaveContext.linkAge)]);

            CLOSE_DISPS(globalCtx->state.gfxCtx, "../z_player_lib.c", 2717);
        }

        if (this->actor.scale.y >= 0.0f) {
            if (!Player_IsHoldingHookshot(this) && ((hookedActor = this->heldActor) != NULL)) {
                if (this->stateFlags1 & 0x200) {
                    static Vec3f hookActorPos = { 398.0f, 1419.0f, 244.0f };

                    Matrix_MultVec3f(&hookActorPos, &hookedActor->world.pos);
                    Matrix_RotateRPY(0x69E8, -0x5708, 0x458E, MTXMODE_APPLY);
<<<<<<< HEAD
                    Matrix_Get(&matrix);
                    func_800D20CC(&matrix, &hookedActor->world.rot, 0);
=======
                    Matrix_Get(&sp14C);
                    Matrix_MtxFToYXZRotS(&sp14C, &hookedActor->world.rot, 0);
>>>>>>> e53081df
                    hookedActor->shape.rot = hookedActor->world.rot;
                } else if (this->stateFlags1 & 0x800) {
                    Vec3s leftHandAngle;

<<<<<<< HEAD
                    Matrix_Get(&matrix);
                    func_800D20CC(&matrix, &leftHandAngle, 0);
=======
                    Matrix_Get(&sp14C);
                    Matrix_MtxFToYXZRotS(&sp14C, &spB8, 0);
>>>>>>> e53081df

                    if (hookedActor->flags & 0x20000) {
                        hookedActor->world.rot.x = hookedActor->shape.rot.x = leftHandAngle.x - this->unk_3BC.x;
                    } else {
                        hookedActor->world.rot.y = hookedActor->shape.rot.y = this->actor.shape.rot.y + this->unk_3BC.y;
                    }
                }
            } else {
                Matrix_Get(&this->mf_9E0);
                Matrix_MtxFToYXZRotS(&this->mf_9E0, &this->unk_3BC, 0);
            }
        }
    } else if (limbIndex == PLAYER_LIMB_R_HAND) {
        Actor* heldActor = this->heldActor;

        if (this->rightHandType == 0xFF) {
            Matrix_Get(&this->shieldMf);
        } else if ((this->rightHandType == 11) || (this->rightHandType == 12)) {
            static BowStringInfo bowStringInfo[] = {
                { gLinkAdultBowStringDL, { 0.0f, -360.4f, 0.0f } },
                { gLinkChildSlinghotStringDL, { 606.0f, 236.0f, 0.0f } },
            };
            BowStringInfo* bowStringInfoPtr = &bowStringInfo[gSaveContext.linkAge];

            OPEN_DISPS(globalCtx->state.gfxCtx, "../z_player_lib.c", 2783);

            Matrix_Push();
            Matrix_Translate(bowStringInfoPtr->pos.x, bowStringInfoPtr->pos.y, bowStringInfoPtr->pos.z, MTXMODE_APPLY);

            if ((this->stateFlags1 & 0x200) && (this->unk_860 >= 0) && (this->unk_834 <= 10)) {
                Vec3f bowPos;
                f32 distXYZ;

                Matrix_MultVec3f(&sZeroVec, &bowPos);
                distXYZ = Math_Vec3f_DistXYZ(sPartsPosPtr, &bowPos);

                this->unk_858 = distXYZ - 3.0f;
                if (distXYZ < 3.0f) {
                    this->unk_858 = 0.0f;
                } else {
                    this->unk_858 *= 1.6f;
                    if (this->unk_858 > 1.0f) {
                        this->unk_858 = 1.0f;
                    }
                }

                this->unk_85C = -0.5f;
            }

            Matrix_Scale(1.0f, this->unk_858, 1.0f, MTXMODE_APPLY);

            if (!LINK_IS_ADULT) {
                Matrix_RotateZ(this->unk_858 * -0.2f, MTXMODE_APPLY);
            }

            gSPMatrix(POLY_XLU_DISP++, Matrix_NewMtx(globalCtx->state.gfxCtx, "../z_player_lib.c", 2804),
                      G_MTX_NOPUSH | G_MTX_LOAD | G_MTX_MODELVIEW);
            gSPDisplayList(POLY_XLU_DISP++, bowStringInfoPtr->dList);

            Matrix_Pop();

            CLOSE_DISPS(globalCtx->state.gfxCtx, "../z_player_lib.c", 2809);
        } else if ((this->actor.scale.y >= 0.0f) && (this->rightHandType == 10)) {
            static Vec3f shieldQuadVertices[] = {
                { -4500.0f, -3000.0f, -600.0f },
                { 1500.0f, -3000.0f, -600.0f },
                { -4500.0f, 3000.0f, -600.0f },
                { 1500.0f, 3000.0f, -600.0f },
            };

            Matrix_Get(&this->shieldMf);
            Player_SetShieldCollision(globalCtx, this, &this->shieldQuad, shieldQuadVertices);
        }

        if (this->actor.scale.y >= 0.0f) {
            if ((this->heldItemActionParam == PLAYER_AP_HOOKSHOT) ||
                (this->heldItemActionParam == PLAYER_AP_LONGSHOT)) {
                static Vec3f hookshotHandPos = { 100.0f, 1500.0f, 0.0f };

                Matrix_MultVec3f(&hookshotHandPos, &this->unk_3C8);

                if (heldActor != NULL) {
                    static Vec3f hookshotHookPos = { 100.0f, 1640.0f, 0.0f };
                    MtxF sp44;
                    s32 pad;

                    Matrix_MultVec3f(&hookshotHookPos, &heldActor->world.pos);
                    Matrix_RotateRPY(0, -0x4000, -0x4000, MTXMODE_APPLY);
                    Matrix_Get(&sp44);
                    Matrix_MtxFToYXZRotS(&sp44, &heldActor->world.rot, 0);
                    heldActor->shape.rot = heldActor->world.rot;

                    if (func_8002DD78(this) != 0) {
                        Matrix_Translate(500.0f, 300.0f, 0.0f, MTXMODE_APPLY);
                        Player_DrawHookshotPointer(
                            globalCtx, this, (this->heldItemActionParam == PLAYER_AP_HOOKSHOT) ? 38600.0f : 77600.0f);
                    }
                }
            }

            if ((this->unk_862 != 0) || ((func_8002DD6C(this) == 0) && (heldActor != NULL))) {
                if (!(this->stateFlags1 & 0x400) && (this->unk_862 != 0) && (this->exchangeItemId != EXCH_ITEM_NONE)) {
                    Math_Vec3f_Copy(&sGetItemRefPos, &this->leftHandPos);
                } else {
                    sGetItemRefPos.x = (this->bodyPartsPos[15].x + this->leftHandPos.x) * 0.5f;
                    sGetItemRefPos.y = (this->bodyPartsPos[15].y + this->leftHandPos.y) * 0.5f;
                    sGetItemRefPos.z = (this->bodyPartsPos[15].z + this->leftHandPos.z) * 0.5f;
                }

                if (this->unk_862 == 0) {
                    Math_Vec3f_Copy(&heldActor->world.pos, &sGetItemRefPos);
                }
            }
        }
    } else if (this->actor.scale.y >= 0.0f) {
        if (limbIndex == PLAYER_LIMB_SHEATH) {
            if ((this->rightHandType != 10) && (this->rightHandType != 0xFF)) {
                static Vec3f shieldCarryPos[] = {
                    { -3000.0f, -3000.0f, -900.0f },
                    { 3000.0f, -3000.0f, -900.0f },
                    { -3000.0f, 3000.0f, -900.0f },
                    { 3000.0f, 3000.0f, -900.0f },
                };
                static Vec3f shieldCarryOffset = { 630.0f, 100.0f, -30.0f };
                static Vec3s shieldCarryRot = { 0, 0, 0x7FFF };

                if (Player_IsChildWithHylianShield(this)) {
                    Player_SetShieldCollision(globalCtx, this, &this->shieldQuad, shieldCarryPos);
                }

                Matrix_JointPosition(&shieldCarryOffset, &shieldCarryRot);
                Matrix_Get(&this->shieldMf);
            }
        } else if (limbIndex == PLAYER_LIMB_HEAD) {
            Matrix_MultVec3f(&eye, &this->actor.focus.pos);
        } else {
            static Vec3f footPos[] = {
                { 200.0f, 300.0f, 0.0f },
                { 200.0f, 200.0f, 0.0f },
            };
            Vec3f* footPosPtr = &footPos[((void)0, gSaveContext.linkAge)];

            Actor_SetFeetPos(&this->actor, limbIndex, PLAYER_LIMB_L_FOOT, footPosPtr, PLAYER_LIMB_R_FOOT, footPosPtr);
        }
    }
}

/**
 * Handles loading data into the player segment in the pause menu.
 * Returns the size of the data copied.
 */
size_t Player_LoadPauseSegmentData(GlobalContext* globalCtx, u8* segment, SkelAnime* skelAnime) {
    s16 linkObjectId = gLinkObjectIds[(void)0, gSaveContext.linkAge];
    size_t size;
    void* ptr;

    size = gObjectTable[OBJECT_GAMEPLAY_KEEP].vromEnd - gObjectTable[OBJECT_GAMEPLAY_KEEP].vromStart;
    ptr = segment + 0x3800;
    DmaMgr_SendRequest1(ptr, gObjectTable[OBJECT_GAMEPLAY_KEEP].vromStart, size, "../z_player_lib.c", 2982);

    size = gObjectTable[linkObjectId].vromEnd - gObjectTable[linkObjectId].vromStart;
    ptr = segment + 0x8800;
    DmaMgr_SendRequest1(ptr, gObjectTable[linkObjectId].vromStart, size, "../z_player_lib.c", 2988);

    ptr = (void*)ALIGN16((u32)ptr + size);

    gSegments[4] = VIRTUAL_TO_PHYSICAL(segment + 0x3800);
    gSegments[6] = VIRTUAL_TO_PHYSICAL(segment + 0x8800);

    SkelAnime_InitLink(globalCtx, skelAnime, gPlayerSkelHeaders[(void)0, gSaveContext.linkAge], &gPlayerAnim_003238, 9,
                       ptr, ptr, PLAYER_LIMB_MAX);

    return size + 0x8800 + 0x90;
}

s32 Player_PauseOverrideLimbDraw(GlobalContext* globalCtx, s32 limbIndex, Gfx** dList, Vec3f* pos, Vec3s* rot,
                                 void* arg) {
    static u8 D_801261F8[] = { 2, 2, 5 };
    u8* ptr = arg;
    u8 modelGroup = D_801261F8[ptr[0] - 1];
    s32 type;
    s32 dListOffset = 0;
    Gfx** dLists;

    if ((modelGroup == 2) && !LINK_IS_ADULT && (ptr[1] == 2)) {
        modelGroup = 1;
    }

    if (limbIndex == PLAYER_LIMB_L_HAND) {
        type = gPlayerModelTypes[modelGroup][1];
        sLeftHandType = type;
        if ((type == 4) && (gSaveContext.swordHealth <= 0.0f)) {
            dListOffset = 4;
        }
    } else if (limbIndex == PLAYER_LIMB_R_HAND) {
        type = gPlayerModelTypes[modelGroup][2];
        sRightHandType = type;
        if (type == 10) {
            dListOffset = ptr[1] * 4;
        }
    } else if (limbIndex == PLAYER_LIMB_SHEATH) {
        type = gPlayerModelTypes[modelGroup][3];
        if ((type == 18) || (type == 19)) {
            dListOffset = ptr[1] * 4;
        }
    } else if (limbIndex == PLAYER_LIMB_WAIST) {
        type = gPlayerModelTypes[modelGroup][4];
    } else {
        return 0;
    }

    dLists = &sPlayerDListGroups[type][(void)0, gSaveContext.linkAge];
    *dList = dLists[dListOffset];

    return 0;
}

void Player_PauseDrawImpl(GlobalContext* globalCtx, void* seg04, void* seg06, SkelAnime* skelAnime, Vec3f* pos,
                          Vec3s* rot, f32 scale, s32 sword, s32 tunic, s32 shield, s32 boots, s32 width, s32 height,
                          Vec3f* eye, Vec3f* at, f32 fovy, void* img1, void* img2) {
    static Vp viewport = { 128, 224, 511, 0, 128, 224, 511, 0 };
    static Lights1 lights1 = gdSPDefLights1(80, 80, 80, 255, 255, 255, 84, 84, 172);
    static Vec3f lightDir = { 89.8f, 0.0f, 89.8f };
    u8 sp12C[2];
    Gfx* opaRef;
    Gfx* xluRef;
    u16 perspNorm;
    Mtx* perspMtx = Graph_Alloc(globalCtx->state.gfxCtx, sizeof(Mtx));
    Mtx* lookAtMtx = Graph_Alloc(globalCtx->state.gfxCtx, sizeof(Mtx));

    OPEN_DISPS(globalCtx->state.gfxCtx, "../z_player_lib.c", 3129);

    { s32 pad[2]; }

    opaRef = POLY_OPA_DISP;
    POLY_OPA_DISP++;

    xluRef = POLY_XLU_DISP;
    POLY_XLU_DISP++;

    gSPDisplayList(WORK_DISP++, POLY_OPA_DISP);
    gSPDisplayList(WORK_DISP++, POLY_XLU_DISP);

    gSPSegment(POLY_OPA_DISP++, 0x00, NULL);

    gDPPipeSync(POLY_OPA_DISP++);

    gSPLoadGeometryMode(POLY_OPA_DISP++, 0);
    gSPTexture(POLY_OPA_DISP++, 0xFFFF, 0xFFFF, 0, G_TX_RENDERTILE, G_OFF);
    gDPSetCombineMode(POLY_OPA_DISP++, G_CC_SHADE, G_CC_SHADE);
    gDPSetOtherMode(POLY_OPA_DISP++,
                    G_AD_DISABLE | G_CD_MAGICSQ | G_CK_NONE | G_TC_FILT | G_TF_BILERP | G_TT_NONE | G_TL_TILE |
                        G_TD_CLAMP | G_TP_PERSP | G_CYC_FILL | G_PM_NPRIMITIVE,
                    G_AC_NONE | G_ZS_PIXEL | G_RM_NOOP | G_RM_NOOP2);
    gSPLoadGeometryMode(POLY_OPA_DISP++, G_ZBUFFER | G_SHADE | G_CULL_BACK | G_LIGHTING | G_SHADING_SMOOTH);
    gDPSetScissor(POLY_OPA_DISP++, G_SC_NON_INTERLACE, 0, 0, width, height);
    gSPClipRatio(POLY_OPA_DISP++, FRUSTRATIO_1);

    gDPSetColorImage(POLY_OPA_DISP++, G_IM_FMT_RGBA, G_IM_SIZ_16b, width, img2);
    gDPSetCycleType(POLY_OPA_DISP++, G_CYC_FILL);
    gDPSetRenderMode(POLY_OPA_DISP++, G_RM_NOOP, G_RM_NOOP2);
    gDPSetFillColor(POLY_OPA_DISP++, (GPACK_RGBA5551(255, 255, 240, 0) << 16) | GPACK_RGBA5551(255, 255, 240, 0));
    gDPFillRectangle(POLY_OPA_DISP++, 0, 0, width - 1, height - 1);

    gDPPipeSync(POLY_OPA_DISP++);

    gDPSetColorImage(POLY_OPA_DISP++, G_IM_FMT_RGBA, G_IM_SIZ_16b, width, img1);
    gDPSetCycleType(POLY_OPA_DISP++, G_CYC_FILL);
    gDPSetRenderMode(POLY_OPA_DISP++, G_RM_NOOP, G_RM_NOOP2);
    gDPSetFillColor(POLY_OPA_DISP++, (GPACK_RGBA5551(0, 0, 0, 1) << 16) | GPACK_RGBA5551(0, 0, 0, 1));
    gDPFillRectangle(POLY_OPA_DISP++, 0, 0, width - 1, height - 1);

    gDPPipeSync(POLY_OPA_DISP++);

    gDPSetDepthImage(POLY_OPA_DISP++, img2);

    viewport.vp.vscale[0] = viewport.vp.vtrans[0] = width * 2;
    viewport.vp.vscale[1] = viewport.vp.vtrans[1] = height * 2;
    gSPViewport(POLY_OPA_DISP++, &viewport);

    guPerspective(perspMtx, &perspNorm, fovy, (f32)width / (f32)height, 10.0f, 4000.0f, 1.0f);

    gSPPerspNormalize(POLY_OPA_DISP++, perspNorm);
    gSPMatrix(POLY_OPA_DISP++, perspMtx, G_MTX_NOPUSH | G_MTX_LOAD | G_MTX_PROJECTION);

    guLookAt(lookAtMtx, eye->x, eye->y, eye->z, at->x, at->y, at->z, 0.0f, 1.0f, 0.0f);

    gSPMatrix(POLY_OPA_DISP++, lookAtMtx, G_MTX_NOPUSH | G_MTX_MUL | G_MTX_PROJECTION);

    sp12C[0] = sword;
    sp12C[1] = shield;

    func_800D1694(pos->x, pos->y, pos->z, rot);
    Matrix_Scale(scale, scale, scale, MTXMODE_APPLY);

    gSPSegment(POLY_OPA_DISP++, 0x04, seg04);
    gSPSegment(POLY_OPA_DISP++, 0x06, seg06);

    gSPSetLights1(POLY_OPA_DISP++, lights1);

    func_80093C80(globalCtx);

    POLY_OPA_DISP = Gfx_SetFog2(POLY_OPA_DISP++, 0, 0, 0, 0, 997, 1000);

    func_8002EABC(pos, &globalCtx->view.eye, &lightDir, globalCtx->state.gfxCtx);

    gSPSegment(POLY_OPA_DISP++, 0x0C, gCullBackDList);

    Player_DrawImpl(globalCtx, skelAnime->skeleton, skelAnime->jointTable, skelAnime->dListCount, 0, tunic, boots, 0,
                    Player_PauseOverrideLimbDraw, NULL, &sp12C);

    gSPEndDisplayList(POLY_OPA_DISP++);
    gSPEndDisplayList(POLY_XLU_DISP++);

    gSPBranchList(opaRef, POLY_OPA_DISP);
    gSPBranchList(xluRef, POLY_XLU_DISP);

    CLOSE_DISPS(globalCtx->state.gfxCtx, "../z_player_lib.c", 3288);
}

/**
 * Draws the player in the equip screen on the pause menu.
 */
void Player_PauseDraw(GlobalContext* globalCtx, u8* segment, SkelAnime* skelAnime, Vec3f* pos, Vec3s* rot, f32 scale,
                      s32 sword, s32 tunic, s32 shield, s32 boots) {
    static Vec3f eye = { 0.0f, 0.0f, -400.0f };
    static Vec3f at = { 0.0f, 0.0f, 0.0f };
    Vec3s* destTable;
    Vec3s* srcTable;
    s32 i;

    gSegments[4] = VIRTUAL_TO_PHYSICAL(segment + 0x3800);
    gSegments[6] = VIRTUAL_TO_PHYSICAL(segment + 0x8800);

    if (!LINK_IS_ADULT) {
        if (shield == PLAYER_SHIELD_DEKU) {
            srcTable = D_040020D0;
        } else {
            srcTable = D_04002040;
        }
    } else {
        if (sword == 3) {
            srcTable = D_04002160;
        } else if (shield != PLAYER_SHIELD_NONE) {
            srcTable = D_04002280;
        } else {
            srcTable = D_040021F0;
        }
    }

    srcTable = SEGMENTED_TO_VIRTUAL(srcTable);
    destTable = skelAnime->jointTable;
    for (i = 0; i < skelAnime->limbCount; i++) {
        *destTable++ = *srcTable++;
    }

    Player_PauseDrawImpl(globalCtx, segment + 0x3800, segment + 0x8800, skelAnime, pos, rot, scale, sword, tunic,
                         shield, boots, 64, 112, &eye, &at, 60.0f, globalCtx->state.gfxCtx->curFrameBuffer,
                         globalCtx->state.gfxCtx->curFrameBuffer + 0x1C00);
}<|MERGE_RESOLUTION|>--- conflicted
+++ resolved
@@ -50,7 +50,7 @@
 
     currentBoots = this->currentBoots;
     if (currentBoots == PLAYER_BOOTS_KOKIRI) {
-        if (LINK_IS_CHILD) {
+        if (!LINK_IS_ADULT) {
             currentBoots = PLAYER_BOOTS_EX_KOKIRI_CHILD;
         }
     } else if (currentBoots == PLAYER_BOOTS_IRON) {
@@ -102,7 +102,7 @@
 }
 
 s32 Player_IsChildWithHylianShield(Player* this) {
-    return LINK_IS_CHILD && (this->currentShield == PLAYER_SHIELD_HYLIAN);
+    return (gSaveContext.linkAge != 0) && (this->currentShield == PLAYER_SHIELD_HYLIAN);
 }
 
 // Used to map action params to model groups
@@ -396,89 +396,6 @@
     gsSPEndDisplayList(),
 };
 
-<<<<<<< HEAD
-=======
-Vec3f* D_80160000;
-s32 sDListsLodOffset;
-Vec3f sGetItemRefPos;
-s32 D_80160014;
-s32 D_80160018;
-
-void Player_SetBootData(GlobalContext* globalCtx, Player* this) {
-    s32 currentBoots;
-    s16* bootRegs;
-
-    REG(27) = 2000;
-    REG(48) = 370;
-
-    currentBoots = this->currentBoots;
-    if (currentBoots == PLAYER_BOOTS_NORMAL) {
-        if (!LINK_IS_ADULT) {
-            currentBoots = PLAYER_BOOTS_NORMAL_CHILD;
-        }
-    } else if (currentBoots == PLAYER_BOOTS_IRON) {
-        if (this->stateFlags1 & 0x8000000) {
-            currentBoots = PLAYER_BOOTS_IRON_UNDERWATER;
-        }
-        REG(27) = 500;
-        REG(48) = 100;
-    }
-
-    bootRegs = sBootData[currentBoots];
-    REG(19) = bootRegs[0];
-    REG(30) = bootRegs[1];
-    REG(32) = bootRegs[2];
-    REG(34) = bootRegs[3];
-    REG(35) = bootRegs[4];
-    REG(36) = bootRegs[5];
-    REG(37) = bootRegs[6];
-    REG(38) = bootRegs[7];
-    REG(43) = bootRegs[8];
-    REG(45) = bootRegs[9];
-    REG(68) = bootRegs[10];
-    REG(69) = bootRegs[11];
-    IREG(66) = bootRegs[12];
-    IREG(67) = bootRegs[13];
-    IREG(68) = bootRegs[14];
-    IREG(69) = bootRegs[15];
-    MREG(95) = bootRegs[16];
-
-    if (globalCtx->roomCtx.curRoom.unk_03 == 2) {
-        REG(45) = 500;
-    }
-}
-
-s32 Player_InBlockingCsMode(GlobalContext* globalCtx, Player* this) {
-    return (this->stateFlags1 & 0x20000080) || (this->csMode != 0) || (globalCtx->sceneLoadFlag == 0x14) ||
-           (this->stateFlags1 & 1) || (this->stateFlags3 & 0x80) ||
-           ((gSaveContext.unk_13F0 != 0) && (Player_ActionToMagicSpell(this, this->itemActionParam) >= 0));
-}
-
-s32 Player_InCsMode(GlobalContext* globalCtx) {
-    Player* this = PLAYER;
-
-    return Player_InBlockingCsMode(globalCtx, this) || (this->unk_6AD == 4);
-}
-
-s32 func_8008E9C4(Player* this) {
-    return (this->stateFlags1 & 0x10);
-}
-
-s32 Player_IsChildWithHylianShield(Player* this) {
-    return gSaveContext.linkAge != 0 && (this->currentShield == PLAYER_SHIELD_HYLIAN);
-}
-
-s32 Player_ActionToModelGroup(Player* this, s32 actionParam) {
-    s32 modelGroup = sActionModelGroups[actionParam];
-
-    if ((modelGroup == 2) && Player_IsChildWithHylianShield(this)) {
-        return 1;
-    } else {
-        return modelGroup;
-    }
-}
-
->>>>>>> e53081df
 void Player_SetModelsForHoldingShield(Player* this) {
     if ((this->stateFlags1 & 0x400000) &&
         ((this->itemActionParam < 0) || (this->itemActionParam == this->heldItemActionParam))) {
@@ -1370,25 +1287,14 @@
 
                     Matrix_MultVec3f(&hookActorPos, &hookedActor->world.pos);
                     Matrix_RotateRPY(0x69E8, -0x5708, 0x458E, MTXMODE_APPLY);
-<<<<<<< HEAD
                     Matrix_Get(&matrix);
-                    func_800D20CC(&matrix, &hookedActor->world.rot, 0);
-=======
-                    Matrix_Get(&sp14C);
-                    Matrix_MtxFToYXZRotS(&sp14C, &hookedActor->world.rot, 0);
->>>>>>> e53081df
+                    Matrix_MtxFToYXZRotS(&matrix, &hookedActor->world.rot, 0);
                     hookedActor->shape.rot = hookedActor->world.rot;
                 } else if (this->stateFlags1 & 0x800) {
                     Vec3s leftHandAngle;
 
-<<<<<<< HEAD
                     Matrix_Get(&matrix);
-                    func_800D20CC(&matrix, &leftHandAngle, 0);
-=======
-                    Matrix_Get(&sp14C);
-                    Matrix_MtxFToYXZRotS(&sp14C, &spB8, 0);
->>>>>>> e53081df
-
+                    Matrix_MtxFToYXZRotS(&matrix, &leftHandAngle, 0);
                     if (hookedActor->flags & 0x20000) {
                         hookedActor->world.rot.x = hookedActor->shape.rot.x = leftHandAngle.x - this->unk_3BC.x;
                     } else {
