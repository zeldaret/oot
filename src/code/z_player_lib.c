#include <ultra64.h>
#include <global.h>

typedef struct {
    /* 0x00 */ u8 flag;
    /* 0x02 */ u16 textId;
} TextTriggerEntry; // size = 0x04

typedef struct {
    /* 0x00 */ void* dList;
    /* 0x04 */ Vec3f pos;
} BowStringData; // size = 0x10

SkeletonHeader* gPlayerSkelHeaders[] = { 0x060377F4, 0x0602CF6C };

s16 sBootData[PLAYER_BOOTS_MAX][17] = {
    { 200, 1000, 300, 700, 550, 270, 600, 350, 800, 600, -100, 600, 590, 750, 125, 200, 130 },
    { 200, 1000, 300, 700, 550, 270, 1000, 0, 800, 300, -160, 600, 590, 750, 125, 200, 130 },
    { 200, 1000, 300, 700, 550, 270, 600, 600, 800, 550, -100, 600, 540, 270, 25, 0, 130 },
    { 200, 1000, 300, 700, 380, 400, 0, 300, 800, 500, -100, 600, 590, 750, 125, 200, 130 },
    { 80, 800, 150, 700, 480, 270, 600, 50, 800, 550, -40, 400, 540, 270, 25, 0, 80 },
    { 200, 1000, 300, 800, 500, 400, 800, 400, 800, 550, -100, 600, 540, 750, 125, 400, 200 },
};

// Used to map action params to model groups
u8 sActionModelGroups[] = {
    3,  15, 10, 2,  2,  5,  10, 11, 6,  6, 6, 6, 6, 6, 6, 6, 9, 9, 7, 7, 8, 3, 3, 6, 3, 3, 3, 3, 12, 13, 14, 14, 14, 14,
    14, 14, 14, 14, 14, 14, 14, 14, 14, 3, 3, 3, 3, 3, 3, 3, 3, 3, 3, 3, 3, 3, 3, 3, 3, 3, 3, 3, 3,  3,  3,  3,  3,
};

TextTriggerEntry sTextTriggers[] = {
    { 1, 0x3040 },
    { 2, 0x401D },
    { 0, 0x0000 },
    { 2, 0x401D },
};

// Used to map model groups to model types for [animation, left hand, right hand, sheath, waist]
u8 gPlayerModelTypes[][5] = {
    { 2, 0, 10, 16, 20 }, { 1, 2, 9, 19, 20 },  { 1, 2, 10, 17, 20 }, { 0, 0, 8, 18, 20 },
    { 0, 0, 8, 18, 20 },  { 3, 4, 9, 19, 20 },  { 4, 1, 11, 18, 20 }, { 5, 0, 8, 18, 20 },
    { 0, 6, 8, 18, 20 },  { 4, 0, 15, 18, 20 }, { 3, 1, 9, 18, 20 },  { 3, 5, 9, 18, 20 },
    { 0, 0, 13, 18, 20 }, { 0, 0, 14, 18, 20 }, { 0, 7, 8, 18, 20 },  { 0, 2, 8, 19, 20 },
};

Gfx* D_80125CE8[] = {
    0x060226E0, 0x06014320, 0x06027690, 0x06016620, 0x060226E0, 0x06014440, 0x06027690, 0x06016740,
    0x06022970, 0x06014320, 0x06027918, 0x06016620, 0x060241C0, 0x06014320, 0x06028B40, 0x06016620,
};

Gfx* D_80125D28[] = {
    0x06023160, 0x06015248, 0x06027F00, 0x06017360, 0x06023160, 0x06014D68, 0x06027F00, 0x06016EE8,
    0x06020A78, 0x060148A8, 0x06025FB8, 0x06016A98, 0x060211B8, 0x06015248, 0x060264F0, 0x06017360,
};

Gfx* D_80125D68[] = {
    NULL, NULL, NULL, NULL, NULL, 0x06022688, NULL, 0x06022688,
};

Gfx* D_80125D88[] = {
    0x060249D8, 0x06015408, 0x06028150, 0x06017500, 0x060249D8, 0x06015010, 0x06028150, 0x06017150,
    0x06020E70, 0x06014B40, 0x060262B8, 0x06016CF8, 0x060216B0, 0x06015408, 0x06026910, 0x06017500,
    NULL,       NULL,       NULL,       NULL,       0x060249D8, 0x06022688, 0x060249D8, 0x06022688,
};

Gfx* D_80125DE8[] = {
    0x060238C8, 0x06015540, 0x060286B8, 0x06015540, 0x06023D50, 0x06015540, 0x060291E8, 0x06015540,
};

Gfx* D_80125E08[] = {
    0x06021AA8,
    0x06013CB0,
    0x06026C58,
    0x06016280,
};

Gfx* D_80125E18[] = {
    0x06021CE8,
    0x06013E18,
    0x06026DF0,
    0x060163C0,
};

Gfx* D_80125E28[] = {
    0x06021F78,
    0x06013F38,
    0x06027078,
    0x06017630,
};

Gfx* D_80125E38[] = {
    0x06021F78,
    0x06013F38,
    0x06027078,
    0x06017630,
};

Gfx* D_80125E48[] = {
    0x06022498,
    0x060141C0,
    0x060274F8,
    0x060164E0,
};

Gfx* D_80125E58[] = {
    0x060226E0,
    0x06014320,
    0x06027690,
    0x06016620,
};

Gfx* D_80125E68[] = {
    0x06022DA8,
    0x06015DF0,
    0x06027B88,
    0x06017D38,
};

Gfx* D_80125E78[] = {
    0x06023160,
    0x06015248,
    0x06027F00,
    0x06017360,
};

Gfx* D_80125E88[] = {
    0x060249D8,
    0x06015408,
    0x06028150,
    0x06017500,
};

Gfx* D_80125E98[] = {
    0x06035330,
    0x060202A8,
    0x0602F530,
    0x0601AEC8,
};

Gfx* D_80125EA8[] = {
    0x06022DA8,
    0x06015DF0,
    0x06027B88,
    0x06017D38,
};

Gfx* D_80125EB8[] = {
    0x06024698,
    0x06015BA8,
    0x06028F58,
    0x06017AF0,
};

Gfx* D_80125EC8[] = {
    0x06024698,
    0x06015958,
    0x06028F58,
    0x060178A0,
};

Gfx* D_80125ED8[] = {
    0x06024D70,
    0x060141C0,
    0x06024D70,
    0x060164E0,
};

Gfx* D_80125EE8[] = {
    0x060233E0,
    0x06013CB0,
    0x06028288,
    0x06016280,
};

Gfx* D_80125EF8[] = {
    0x06021AA8,
    0x06014660,
    0x06026C58,
    0x06016908,
};

Gfx* D_80125F08[] = {
    0x06024B58,
    0x06015FD0,
    0x06024B58,
    0x06015FD0,
};

Gfx* D_80125F18[] = {
    0x06029918,
    NULL,
};

Gfx* D_80125F20[] = {
    0x06029C20,
    NULL,
};

Gfx* D_80125F28[] = {
    0x06036E58,
    0x06021AE8,
};

Gfx* D_80125F30[] = {
    0x06029FA0,
    NULL,
};

Gfx* D_80125F38[] = {
    0x0602A248,
    0x06018048,
};

// Indexed by model types (left hand, right hand, sheath or waist)
Gfx** sPlayerDListGroups[] = {
    D_80125E08, D_80125E18, D_80125E38, D_80125E28, D_80125DE8, D_80125EE8, D_80125EF8,
    D_80125F08, D_80125E48, D_80125E58, D_80125CE8, D_80125E68, D_80125EA8, D_80125EB8,
    D_80125EC8, D_80125ED8, D_80125E78, D_80125E88, D_80125D28, D_80125D88, D_80125E98,
};

Gfx gCullBackDList[] = {
    gsSPSetGeometryMode(G_CULL_BACK),
    gsSPEndDisplayList(),
};

Gfx gCullFrontDList[] = {
    gsSPSetGeometryMode(G_CULL_FRONT),
    gsSPEndDisplayList(),
};

Vec3f* D_80160000;
s32 sDListsLodOffset;
Vec3f sGetItemRefPos;
s32 D_80160014;
s32 D_80160018;

void Player_SetBootData(GlobalContext* globalCtx, Player* this) {
    s32 currentBoots;
    s16* bootRegs;

    REG(27) = 2000;
    REG(48) = 370;

    currentBoots = this->currentBoots;
    if (currentBoots == PLAYER_BOOTS_NORMAL) {
        if (LINK_IS_CHILD) {
            currentBoots = PLAYER_BOOTS_NORMAL_CHILD;
        }
    } else if (currentBoots == PLAYER_BOOTS_IRON) {
        if (this->stateFlags1 & 0x8000000) {
            currentBoots = PLAYER_BOOTS_IRON_UNDERWATER;
        }
        REG(27) = 500;
        REG(48) = 100;
    }

    bootRegs = sBootData[currentBoots];
    REG(19) = bootRegs[0];
    REG(30) = bootRegs[1];
    REG(32) = bootRegs[2];
    REG(34) = bootRegs[3];
    REG(35) = bootRegs[4];
    REG(36) = bootRegs[5];
    REG(37) = bootRegs[6];
    REG(38) = bootRegs[7];
    REG(43) = bootRegs[8];
    REG(45) = bootRegs[9];
    REG(68) = bootRegs[10];
    REG(69) = bootRegs[11];
    IREG(66) = bootRegs[12];
    IREG(67) = bootRegs[13];
    IREG(68) = bootRegs[14];
    IREG(69) = bootRegs[15];
    MREG(95) = bootRegs[16];

    if (globalCtx->roomCtx.curRoom.unk_03 == 2) {
        REG(45) = 500;
    }
}

s32 Player_InBlockingCsMode(GlobalContext* globalCtx, Player* this) {
    return (this->stateFlags1 & 0x20000080) || (this->csMode != 0) || (globalCtx->sceneLoadFlag == 0x14) ||
           (this->stateFlags1 & 1) || (this->stateFlags3 & 0x80) ||
           ((gSaveContext.unk_13F0 != 0) && (Player_ActionToMagicSpell(this, this->itemActionParam) >= 0));
}

s32 Player_InCsMode(GlobalContext* globalCtx) {
    Player* this = PLAYER;

    return Player_InBlockingCsMode(globalCtx, this) || (this->unk_6AD == 4);
}

s32 func_8008E9C4(Player* this) {
    return (this->stateFlags1 & 0x10);
}

s32 Player_IsChildWithHylianShield(Player* this) {
    return LINK_IS_CHILD && (this->currentShield == PLAYER_SHIELD_HYLIAN);
}

s32 Player_ActionToModelGroup(Player* this, s32 actionParam) {
    s32 modelGroup = sActionModelGroups[actionParam];

    if ((modelGroup == 2) && Player_IsChildWithHylianShield(this)) {
        return 1;
    } else {
        return modelGroup;
    }
}

void Player_SetModelsForHoldingShield(Player* this) {
    if ((this->stateFlags1 & 0x400000) &&
        ((this->itemActionParam < 0) || (this->itemActionParam == this->heldItemActionParam))) {
        if (!Player_HoldsTwoHandedWeapon(this) && !Player_IsChildWithHylianShield(this)) {
            this->rightHandType = 10;
            this->rightHandDLists = &sPlayerDListGroups[10][(void)0, gSaveContext.linkAge];
            if (this->sheathType == 18) {
                this->sheathType = 16;
            } else if (this->sheathType == 19) {
                this->sheathType = 17;
            }
            this->sheathDLists = &sPlayerDListGroups[this->sheathType][(void)0, gSaveContext.linkAge];
            this->modelAnimType = 2;
            this->itemActionParam = -1;
        }
    }
}

void Player_SetModels(Player* this, s32 modelGroup) {
    this->leftHandType = gPlayerModelTypes[modelGroup][1];
    this->rightHandType = gPlayerModelTypes[modelGroup][2];
    this->sheathType = gPlayerModelTypes[modelGroup][3];

    this->leftHandDLists = &sPlayerDListGroups[gPlayerModelTypes[modelGroup][1]][(void)0, gSaveContext.linkAge];
    this->rightHandDLists = &sPlayerDListGroups[gPlayerModelTypes[modelGroup][2]][(void)0, gSaveContext.linkAge];
    this->sheathDLists = &sPlayerDListGroups[gPlayerModelTypes[modelGroup][3]][(void)0, gSaveContext.linkAge];
    this->waistDLists = &sPlayerDListGroups[gPlayerModelTypes[modelGroup][4]][(void)0, gSaveContext.linkAge];

    Player_SetModelsForHoldingShield(this);
}

void Player_SetModelGroup(Player* this, s32 modelGroup) {
    this->modelGroup = modelGroup;

    if (modelGroup == 1) {
        this->modelAnimType = 0;
    } else {
        this->modelAnimType = gPlayerModelTypes[modelGroup][0];
    }

    if ((this->modelAnimType < 3) && (this->currentShield == PLAYER_SHIELD_NONE)) {
        this->modelAnimType = 0;
    }

    Player_SetModels(this, modelGroup);
}

void func_8008EC70(Player* this) {
    this->itemActionParam = this->heldItemActionParam;
    Player_SetModelGroup(this, Player_ActionToModelGroup(this, this->heldItemActionParam));
    this->unk_6AD = 0;
}

void Player_SetEquipmentData(GlobalContext* globalCtx, Player* this) {
    if (this->csMode != 0x56) {
        this->currentShield = CUR_EQUIP_VALUE(EQUIP_SHIELD);
        this->currentTunic = CUR_EQUIP_VALUE(EQUIP_TUNIC) - 1;
        this->currentBoots = CUR_EQUIP_VALUE(EQUIP_BOOTS) - 1;
        this->currentSword = B_BTN_ITEM;
        Player_SetModelGroup(this, Player_ActionToModelGroup(this, this->heldItemActionParam));
        Player_SetBootData(globalCtx, this);
    }
}

void Player_UpdateBottleHeld(GlobalContext* globalCtx, Player* this, s32 item, s32 actionParam) {
    Inventory_UpdateBottleItem(globalCtx, item, this->heldItemButton);

    if (item != ITEM_BOTTLE) {
        this->heldItemId = item;
        this->heldItemActionParam = actionParam;
    }

    this->itemActionParam = actionParam;
}

void func_8008EDF0(Player* this) {
    this->unk_664 = NULL;
    this->stateFlags2 &= ~0x2000;
}

void func_8008EE08(Player* this) {
    if ((this->actor.bgCheckFlags & 1) || (this->stateFlags1 & 0x8A00000) ||
        (!(this->stateFlags1 & 0xC0000) && ((this->actor.posRot.pos.y - this->actor.groundY) < 100.0f))) {
        this->stateFlags1 &= ~0x400F8000;
    } else if (!(this->stateFlags1 & 0x2C0000)) {
        this->stateFlags1 |= 0x80000;
    }

    func_8008EDF0(this);
}

void func_8008EEAC(GlobalContext* globalCtx, Actor* actor) {
    Player* this = PLAYER;

<<<<<<< HEAD
    player = PLAYER;
    func_8008EE08(player);
    player->unk_664 = arg1;
    player->unk_684 = arg1;
    player->stateFlags1 |= 0x10000;
    Camera_SetParam(Gameplay_GetCamera(globalCtx, 0), 8, arg1);
    Camera_ChangeMode(Gameplay_GetCamera(globalCtx, 0), 2);
=======
    func_8008EE08(this);
    this->unk_664 = actor;
    this->unk_684 = actor;
    this->stateFlags1 |= 0x10000;
    Camera_SetParam(Gameplay_GetCamera(globalCtx, 0), 8, actor);
    func_8005A444(Gameplay_GetCamera(globalCtx, 0), 2);
>>>>>>> 14191307
}

s32 func_8008EF30(GlobalContext* globalCtx) {
    Player* this = PLAYER;

    return (this->stateFlags1 & 0x800000);
}

s32 func_8008EF44(GlobalContext* globalCtx, s32 ammo) {
    globalCtx->unk_11E5C = ammo + 1;
    return 1;
}

s32 Player_IsBurningStickInRange(GlobalContext* globalCtx, Vec3f* pos, f32 xzRange, f32 yRange) {
    Player* this = PLAYER;
    Vec3f diff;
    s32 pad;

    if ((this->heldItemActionParam == PLAYER_AP_STICK) && (this->unk_860 != 0)) {
        Math_Vec3f_Diff(&this->swordInfo[0].tip, pos, &diff);
        return ((SQ(diff.x) + SQ(diff.z)) <= SQ(xzRange)) && (0.0f <= diff.y) && (diff.y <= yRange);
    } else {
        return false;
    }
}

s32 Player_GetStrength(void) {
    s32 strengthUpgrade = CUR_UPG_VALUE(UPG_STRENGTH);

    if (LINK_IS_ADULT) {
        return strengthUpgrade;
    } else if (strengthUpgrade != 0) {
        return PLAYER_STR_BRACELET;
    } else {
        return PLAYER_STR_NONE;
    }
}

u8 Player_GetMask(GlobalContext* globalCtx) {
    Player* this = PLAYER;

    return this->currentMask;
}

Player* Player_UnsetMask(GlobalContext* globalCtx) {
    Player* this = PLAYER;

    this->currentMask = PLAYER_MASK_NONE;

    return this;
}

s32 Player_HasMirrorShieldEquipped(GlobalContext* globalCtx) {
    Player* this = PLAYER;

    return (this->currentShield == PLAYER_SHIELD_MIRROR);
}

s32 Player_HasMirrorShieldSetToDraw(GlobalContext* globalCtx) {
    Player* this = PLAYER;

    return (this->rightHandType == 10) && (this->currentShield == PLAYER_SHIELD_MIRROR);
}

s32 Player_ActionToMagicSpell(Player* this, s32 actionParam) {
    s32 magicSpell = actionParam - PLAYER_AP_MAGIC_SPELL_15;

    if ((magicSpell >= 0) && (magicSpell < 6)) {
        return magicSpell;
    } else {
        return -1;
    }
}

s32 Player_HoldsHookshot(Player* this) {
    return (this->heldItemActionParam == PLAYER_AP_HOOKSHOT) || (this->heldItemActionParam == PLAYER_AP_LONGSHOT);
}

s32 func_8008F128(Player* this) {
    return Player_HoldsHookshot(this) && (this->heldActor == NULL);
}

s32 Player_ActionToSword(s32 actionParam) {
    s32 sword = actionParam - PLAYER_AP_FISHING_POLE;

    if ((sword > 0) && (sword < 6)) {
        return sword;
    } else {
        return 0;
    }
}

s32 Player_GetSwordHeld(Player* this) {
    return Player_ActionToSword(this->heldItemActionParam);
}

s32 Player_HoldsTwoHandedWeapon(Player* this) {
    if ((this->heldItemActionParam >= PLAYER_AP_SWORD_BGS) && (this->heldItemActionParam <= PLAYER_AP_HAMMER)) {
        return 1;
    } else {
        return 0;
    }
}

s32 Player_HoldsBrokenKnife(Player* this) {
    return (this->heldItemActionParam == PLAYER_AP_SWORD_BGS) && (gSaveContext.swordHealth <= 0.0f);
}

s32 Player_ActionToBottle(Player* this, s32 actionParam) {
    s32 bottle = actionParam - PLAYER_AP_BOTTLE;

    if ((bottle >= 0) && (bottle < 13)) {
        return bottle;
    } else {
        return -1;
    }
}

s32 Player_GetBottleHeld(Player* this) {
    return Player_ActionToBottle(this, this->heldItemActionParam);
}

s32 Player_ActionToExplosive(Player* this, s32 actionParam) {
    s32 explosive = actionParam - PLAYER_AP_BOMB;

    if ((explosive >= 0) && (explosive < 2)) {
        return explosive;
    } else {
        return -1;
    }
}

s32 Player_GetExplosiveHeld(Player* this) {
    return Player_ActionToExplosive(this, this->heldItemActionParam);
}

s32 func_8008F2BC(Player* this, s32 actionParam) {
    s32 sword = 0;

    if (actionParam != PLAYER_AP_LAST_USED) {
        sword = actionParam - PLAYER_AP_SWORD_MASTER;
        if ((sword < 0) || (sword >= 3)) {
            goto return_neg;
        }
    }

    return sword;

return_neg:
    return -1;
}

s32 func_8008F2F8(GlobalContext* globalCtx) {
    Player* this = PLAYER;
    TextTriggerEntry* triggerEntry;
    s32 var;

    if (globalCtx->roomCtx.curRoom.unk_02 == 3) { // Room is hot
        var = 0;
    } else if ((this->unk_840 > 80) &&
               ((this->currentBoots == PLAYER_BOOTS_IRON) || (this->unk_840 >= 300))) { // Deep underwater
        var = ((this->currentBoots == PLAYER_BOOTS_IRON) && (this->actor.bgCheckFlags & 1)) ? 1 : 3;
    } else if (this->stateFlags1 & 0x8000000) { // Swimming
        var = 2;
    } else {
        return 0;
    }

    // Trigger general textboxes under certain conditions, like "It's so hot in here!"
    if (!Player_InCsMode(globalCtx)) {
        triggerEntry = &sTextTriggers[var];

        if (0) {}

        if ((triggerEntry->flag != 0) && !(gSaveContext.textTriggerFlags & triggerEntry->flag) &&
            (((var == 0) && (this->currentTunic != PLAYER_TUNIC_GORON)) ||
             (((var == 1) || (var == 3)) && (this->currentBoots == PLAYER_BOOTS_IRON) &&
              (this->currentTunic != PLAYER_TUNIC_ZORA)))) {
            func_8010B680(globalCtx, triggerEntry->textId, NULL);
            gSaveContext.textTriggerFlags |= triggerEntry->flag;
        }
    }

    return var + 1;
}

u8 sEyeMouthIndexes[][2] = {
    { 0, 0 }, { 1, 0 }, { 2, 0 }, { 0, 0 }, { 1, 0 }, { 2, 0 }, { 4, 0 }, { 5, 1 },
    { 7, 2 }, { 0, 2 }, { 3, 0 }, { 4, 0 }, { 2, 2 }, { 1, 1 }, { 0, 2 }, { 0, 0 },
};

u8* sEyeTextures[] = {
    0x06000000, 0x06000800, 0x06001000, 0x06001800, 0x06002000, 0x06002800, 0x06003000, 0x06003800,
};

u8* sMouthTextures[] = {
    0x06004000,
    0x06004400,
    0x06004800,
    0x06004C00,
};

Color_RGB8 sTunicColors[] = {
    { 30, 105, 27 },
    { 100, 20, 0 },
    { 0, 60, 100 },
};

Color_RGB8 sGauntletColors[] = {
    { 255, 255, 255 },
    { 254, 207, 15 },
};

Gfx* sBootDListGroups[][2] = {
    { 0x06025918, 0x06025A60 },
    { 0x06025BA8, 0x06025DB0 },
};

void func_8008F470(GlobalContext* globalCtx, Skeleton* skeleton, Vec3s* limbDrawTable, s32 dListCount, s32 lod,
                   s32 tunic, s32 boots, s32 face, OverrideLimbDraw overrideLimbDraw, PostLimbDraw postLimbDraw,
                   void* arg) {
    Color_RGB8* color;
    s32 eyeIndex = (limbDrawTable[22].x & 0xF) - 1;
    s32 mouthIndex = (limbDrawTable[22].x >> 4) - 1;

    OPEN_DISPS(globalCtx->state.gfxCtx, "../z_player_lib.c", 1721);

    if (eyeIndex < 0) {
        eyeIndex = sEyeMouthIndexes[face][0];
    }

    gSPSegment(oGfxCtx->polyOpa.p++, 0x08, SEGMENTED_TO_VIRTUAL(sEyeTextures[eyeIndex]));

    if (mouthIndex < 0) {
        mouthIndex = sEyeMouthIndexes[face][1];
    }

    gSPSegment(oGfxCtx->polyOpa.p++, 0x09, SEGMENTED_TO_VIRTUAL(sMouthTextures[mouthIndex]));

    color = &sTunicColors[tunic];
    gDPSetEnvColor(oGfxCtx->polyOpa.p++, color->r, color->g, color->b, 0);

    sDListsLodOffset = lod * 2;

    SkelAnime_LodDrawSV(globalCtx, skeleton, limbDrawTable, dListCount, overrideLimbDraw, postLimbDraw, arg, lod);

    if ((overrideLimbDraw != func_800902F0) && (overrideLimbDraw != func_80090440) && (gSaveContext.gameMode != 3)) {
        if (LINK_IS_ADULT) {
            s32 strengthUpgrade = CUR_UPG_VALUE(UPG_STRENGTH);

            if (strengthUpgrade >= PLAYER_STR_SILVER_G) {
                gDPPipeSync(oGfxCtx->polyOpa.p++);

                color = &sGauntletColors[strengthUpgrade - PLAYER_STR_SILVER_G];
                gDPSetEnvColor(oGfxCtx->polyOpa.p++, color->r, color->g, color->b, 0);

                gSPDisplayList(oGfxCtx->polyOpa.p++, D_06025218);
                gSPDisplayList(oGfxCtx->polyOpa.p++, D_06025598);
                gSPDisplayList(oGfxCtx->polyOpa.p++, (D_80160014 == 0) ? D_060252D8 : D_06025438);
                gSPDisplayList(oGfxCtx->polyOpa.p++, (D_80160018 == 8) ? D_06025658 : D_060257B8);
            }

            if (boots != 0) {
                Gfx** bootDLists = sBootDListGroups[boots - 1];
                gSPDisplayList(oGfxCtx->polyOpa.p++, bootDLists[0]);
                gSPDisplayList(oGfxCtx->polyOpa.p++, bootDLists[1]);
            }
        } else {
            if (Player_GetStrength() > PLAYER_STR_NONE) {
                gSPDisplayList(oGfxCtx->polyOpa.p++, D_06016118);
            }
        }
    }

    CLOSE_DISPS(globalCtx->state.gfxCtx, "../z_player_lib.c", 1803);
}

Vec3f D_8012602C = { 0.0f, 0.0f, 0.0f };

Vec3f D_80126038[] = {
    { 1304.0f, 0.0f, 0.0f },
    { 695.0f, 0.0f, 0.0f },
};

f32 D_80126050[] = { 1265.0f, 826.0f };
f32 D_80126058[] = { 170.0415955f, 48.30249786f };
f32 D_80126060[] = { 10.019104f, -19.92510223f };
f32 D_80126068[] = { 5.0f, 3.0f };

Vec3f D_80126070 = { 0.0f, -300.0f, 0.0f };

void func_8008F87C(GlobalContext* globalCtx, Player* this, SkelAnime* skelAnime, Vec3f* pos, Vec3s* rot,
                   s32 thighLimbIndex, s32 shinLimbIndex, s32 footLimbIndex) {
    Vec3f spA4;
    Vec3f sp98;
    Vec3f sp8C;
    CollisionPoly* sp88;
    UNK_TYPE sp84;
    f32 sp80;
    f32 sp7C;
    f32 sp78;
    f32 sp74;
    f32 sp70;
    f32 sp6C;
    f32 sp68;
    f32 sp64;
    f32 sp60;
    f32 sp5C;
    f32 sp58;
    f32 sp54;
    f32 sp50;
    s16 temp1;
    s16 temp2;
    s32 temp3;

    if ((this->actor.scale.y >= 0.0f) && !(this->stateFlags1 & 0x80) &&
        (Player_ActionToMagicSpell(this, this->itemActionParam) < 0)) {
        s32 pad;

        sp7C = D_80126058[(void)0, gSaveContext.linkAge];
        sp78 = D_80126060[(void)0, gSaveContext.linkAge];
        sp74 = D_80126068[(void)0, gSaveContext.linkAge] - this->unk_6C4;

        Matrix_Push();
        Matrix_JointPosition(pos, rot);
        Matrix_MultVec3f(&D_8012602C, &spA4);
        Matrix_JointPosition(&D_80126038[(void)0, gSaveContext.linkAge], &skelAnime->limbDrawTbl[shinLimbIndex]);
        Matrix_Translate(D_80126050[(void)0, gSaveContext.linkAge], 0.0f, 0.0f, MTXMODE_APPLY);
        Matrix_MultVec3f(&D_8012602C, &sp98);
        Matrix_MultVec3f(&D_80126070, &sp8C);
        Matrix_Pull();

        sp8C.y += 15.0f;

        sp80 = func_8003C9A4(&globalCtx->colCtx, &sp88, &sp84, &this->actor, &sp8C) + sp74;

        if (sp98.y < sp80) {
            sp70 = sp98.x - spA4.x;
            sp6C = sp98.y - spA4.y;
            sp68 = sp98.z - spA4.z;

            sp64 = sqrtf(SQ(sp70) + SQ(sp6C) + SQ(sp68));
            sp60 = (SQ(sp64) + sp78) / (2.0f * sp64);

            sp58 = sp7C - SQ(sp60);
            sp58 = (sp7C < SQ(sp60)) ? 0.0f : sqrtf(sp58);

            sp54 = Math_atan2f(sp58, sp60);

            sp6C = sp80 - spA4.y;

            sp64 = sqrtf(SQ(sp70) + SQ(sp6C) + SQ(sp68));
            sp60 = (SQ(sp64) + sp78) / (2.0f * sp64);
            sp5C = sp64 - sp60;

            sp58 = sp7C - SQ(sp60);
            sp58 = (sp7C < SQ(sp60)) ? 0.0f : sqrtf(sp58);

            sp50 = Math_atan2f(sp58, sp60);

            temp1 = (M_PI - (Math_atan2f(sp5C, sp58) + ((M_PI / 2) - sp50))) * 10430.378f;
            temp1 = temp1 - skelAnime->limbDrawTbl[shinLimbIndex].z;

            if ((s16)(ABS(skelAnime->limbDrawTbl[shinLimbIndex].x) + ABS(skelAnime->limbDrawTbl[shinLimbIndex].y)) <
                0) {
                temp1 += 0x8000;
            }

            temp2 = (sp50 - sp54) * 10430.378f;
            rot->z -= temp2;

            skelAnime->limbDrawTbl[thighLimbIndex].z = skelAnime->limbDrawTbl[thighLimbIndex].z - temp2;
            skelAnime->limbDrawTbl[shinLimbIndex].z = skelAnime->limbDrawTbl[shinLimbIndex].z + temp1;
            skelAnime->limbDrawTbl[footLimbIndex].z = skelAnime->limbDrawTbl[footLimbIndex].z + temp2 - temp1;

            temp3 = func_80041D4C(&globalCtx->colCtx, sp88, sp84);

            if ((temp3 >= 2) && (temp3 < 4) && !func_80042108(&globalCtx->colCtx, sp88, sp84)) {
                sp8C.y = sp80;
                func_80029568(globalCtx, &sp8C);
            }
        }
    }
}

s32 func_8008FCC8(GlobalContext* globalCtx, s32 limbIndex, Gfx** dList, Vec3f* pos, Vec3s* rot, Actor* actor) {
    Player* this = (Player*)actor;

    if (limbIndex == PLAYER_LIMB_ROOT) {
        D_80160014 = this->leftHandType;
        D_80160018 = this->rightHandType;
        D_80160000 = &this->swordInfo[2].base;

        if (LINK_IS_CHILD) {
            if (!(this->skelAnime.flags & 4) || (this->skelAnime.flags & 1)) {
                pos->x *= 0.64f;
                pos->z *= 0.64f;
            }

            if (!(this->skelAnime.flags & 4) || (this->skelAnime.flags & 2)) {
                pos->y *= 0.64f;
            }
        }

        pos->y -= this->unk_6C4;

        if (this->unk_6C2 != 0) {
            Matrix_Translate(pos->x, ((Math_Coss(this->unk_6C2) - 1.0f) * 200.0f) + pos->y, pos->z, MTXMODE_APPLY);
            Matrix_RotateX(this->unk_6C2 * (M_PI / 32768), MTXMODE_APPLY);
            Matrix_RotateRPY(rot->x, rot->y, rot->z, MTXMODE_APPLY);
            pos->x = pos->y = pos->z = 0.0f;
            rot->x = rot->y = rot->z = 0;
        }
    } else {
        if (*dList != NULL) {
            D_80160000++;
        }

        if (limbIndex == PLAYER_LIMB_HEAD) {
            rot->x += this->unk_6BA;
            rot->y -= this->unk_6B8;
            rot->z += this->unk_6B6;
        } else if (limbIndex == PLAYER_LIMB_UPPER) {
            if (this->unk_6B0 != 0) {
                Matrix_RotateZ(0.10546118f, MTXMODE_APPLY);
                Matrix_RotateY(this->unk_6B0 * (M_PI / 32768), MTXMODE_APPLY);
            }
            if (this->unk_6BE != 0) {
                Matrix_RotateY(this->unk_6BE * (M_PI / 32768), MTXMODE_APPLY);
            }
            if (this->unk_6BC != 0) {
                Matrix_RotateX(this->unk_6BC * (M_PI / 32768), MTXMODE_APPLY);
            }
            if (this->unk_6C0 != 0) {
                Matrix_RotateZ(this->unk_6C0 * (M_PI / 32768), MTXMODE_APPLY);
            }
        } else if (limbIndex == PLAYER_LIMB_L_THIGH) {
            func_8008F87C(globalCtx, this, &this->skelAnime, pos, rot, PLAYER_LIMB_L_THIGH, PLAYER_LIMB_L_SHIN,
                          PLAYER_LIMB_L_FOOT);
        } else if (limbIndex == PLAYER_LIMB_R_THIGH) {
            func_8008F87C(globalCtx, this, &this->skelAnime, pos, rot, PLAYER_LIMB_R_THIGH, PLAYER_LIMB_R_SHIN,
                          PLAYER_LIMB_R_FOOT);
            return 0;
        } else {
            return 0;
        }
    }

    return 0;
}

s32 func_80090014(GlobalContext* globalCtx, s32 limbIndex, Gfx** dList, Vec3f* pos, Vec3s* rot, Actor* actor) {
    Player* this = (Player*)actor;

    if (func_8008FCC8(globalCtx, limbIndex, dList, pos, rot, actor) == 0) {
        if (limbIndex == PLAYER_LIMB_L_HAND) {
            Gfx** dLists = this->leftHandDLists;

            if ((D_80160014 == 4) && (gSaveContext.swordHealth <= 0.0f)) {
                dLists += 4;
            } else if ((D_80160014 == 6) && (this->stateFlags1 & 0x2000000)) {
                dLists = &D_80125E08[gSaveContext.linkAge];
                D_80160014 = 0;
            } else if ((this->leftHandType == 0) && (this->actor.speedXZ > 2.0f) && !(this->stateFlags1 & 0x8000000)) {
                dLists = &D_80125E18[gSaveContext.linkAge];
                D_80160014 = 1;
            }

            *dList = dLists[sDListsLodOffset];
        } else if (limbIndex == PLAYER_LIMB_R_HAND) {
            Gfx** dLists = this->rightHandDLists;

            if (D_80160018 == 10) {
                dLists += this->currentShield * 4;
            } else if ((this->rightHandType == 8) && (this->actor.speedXZ > 2.0f) && !(this->stateFlags1 & 0x8000000)) {
                dLists = &D_80125E58[gSaveContext.linkAge];
                D_80160018 = 9;
            }

            *dList = dLists[sDListsLodOffset];
        } else if (limbIndex == PLAYER_LIMB_SHEATH) {
            Gfx** dLists = this->sheathDLists;

            if ((this->sheathType == 18) || (this->sheathType == 19)) {
                dLists += this->currentShield * 4;
                if ((LINK_IS_CHILD) && (this->currentShield < PLAYER_SHIELD_HYLIAN) &&
                    (gSaveContext.equips.buttonItems[0] != ITEM_SWORD_KOKIRI)) {
                    dLists += 16;
                }
            } else if ((LINK_IS_CHILD) && ((this->sheathType == 16) || (this->sheathType == 17)) &&
                       (gSaveContext.equips.buttonItems[0] != ITEM_SWORD_KOKIRI)) {
                dLists = D_80125D68;
            }

            *dList = dLists[sDListsLodOffset];
        } else if (limbIndex == PLAYER_LIMB_WAIST) {
            *dList = this->waistDLists[sDListsLodOffset];
        }
    }

    return 0;
}

s32 func_800902F0(GlobalContext* globalCtx, s32 limbIndex, Gfx** dList, Vec3f* pos, Vec3s* rot, Actor* actor) {
    Player* this = (Player*)actor;

    if (func_8008FCC8(globalCtx, limbIndex, dList, pos, rot, actor) == 0) {
        if (this->unk_6AD != 2) {
            *dList = NULL;
        } else if (limbIndex == PLAYER_LIMB_L_FOREARM) {
            *dList = D_80125F18[(void)0, gSaveContext.linkAge];
        } else if (limbIndex == PLAYER_LIMB_L_HAND) {
            *dList = D_80125F20[(void)0, gSaveContext.linkAge];
        } else if (limbIndex == PLAYER_LIMB_R_SHOULDER) {
            *dList = D_80125F28[(void)0, gSaveContext.linkAge];
        } else if (limbIndex == PLAYER_LIMB_R_FOREARM) {
            *dList = D_80125F30[(void)0, gSaveContext.linkAge];
        } else if (limbIndex == PLAYER_LIMB_R_HAND) {
            *dList = Player_HoldsHookshot(this) ? D_0602A738 : D_80125F38[(void)0, gSaveContext.linkAge];
        } else {
            *dList = NULL;
        }
    }

    return 0;
}

s32 func_80090440(GlobalContext* globalCtx, s32 limbIndex, Gfx** dList, Vec3f* pos, Vec3s* rot, Actor* actor) {
    if (func_8008FCC8(globalCtx, limbIndex, dList, pos, rot, actor) == 0) {
        *dList = NULL;
    }

    return 0;
}

u8 func_80090480(GlobalContext* globalCtx, ColliderQuad* collider, WeaponInfo* weaponInfo, Vec3f* newTip,
                 Vec3f* newBase) {
    if (weaponInfo->active == 0) {
        if (collider != NULL) {
            Collider_QuadSetAT(globalCtx, &collider->base);
        }
        Math_Vec3f_Copy(&weaponInfo->tip, newTip);
        Math_Vec3f_Copy(&weaponInfo->base, newBase);
        weaponInfo->active = 1;
        return 1;
    } else if ((weaponInfo->tip.x == newTip->x) && (weaponInfo->tip.y == newTip->y) &&
               (weaponInfo->tip.z == newTip->z) && (weaponInfo->base.x == newBase->x) &&
               (weaponInfo->base.y == newBase->y) && (weaponInfo->base.z == newBase->z)) {
        if (collider != NULL) {
            Collider_QuadSetAT(globalCtx, &collider->base);
        }
        return 0;
    } else {
        if (collider != NULL) {
            func_80062734(collider, newBase, newTip, &weaponInfo->base, &weaponInfo->tip);
            CollisionCheck_SetAT(globalCtx, &globalCtx->colChkCtx, &collider->base);
        }
        Math_Vec3f_Copy(&weaponInfo->base, newBase);
        Math_Vec3f_Copy(&weaponInfo->tip, newTip);
        weaponInfo->active = 1;
        return 1;
    }
}

void func_80090604(GlobalContext* globalCtx, Player* this, ColliderQuad* collider, Vec3f* quadSrc) {
    static u8 shieldColTypes[PLAYER_SHIELD_MAX] = {
        COLTYPE_METAL_SHIELD,
        COLTYPE_WOODEN_SHIELD,
        COLTYPE_METAL_SHIELD,
        COLTYPE_METAL_SHIELD,
    };

    if (this->stateFlags1 & 0x400000) {
        Vec3f quadDest[4];

        this->shieldQuad.base.type = shieldColTypes[this->currentShield];

        Matrix_MultVec3f(&quadSrc[0], &quadDest[0]);
        Matrix_MultVec3f(&quadSrc[1], &quadDest[1]);
        Matrix_MultVec3f(&quadSrc[2], &quadDest[2]);
        Matrix_MultVec3f(&quadSrc[3], &quadDest[3]);
        func_80062734(collider, &quadDest[0], &quadDest[1], &quadDest[2], &quadDest[3]);

        CollisionCheck_SetAC(globalCtx, &globalCtx->colChkCtx, &collider->base);
        CollisionCheck_SetAT(globalCtx, &globalCtx->colChkCtx, &collider->base);
    }
}

Vec3f D_80126080 = { 5000.0f, 400.0f, 0.0f };
Vec3f D_8012608C = { 5000.0f, -400.0f, 1000.0f };
Vec3f D_80126098 = { 5000.0f, 1400.0f, -1000.0f };

Vec3f D_801260A4[3] = {
    { 0.0f, 400.0f, 0.0f },
    { 0.0f, 1400.0f, -1000.0f },
    { 0.0f, -400.0f, 1000.0f },
};

void func_800906D4(GlobalContext* globalCtx, Player* this, Vec3f* newTipPos) {
    Vec3f newBasePos[3];

    Matrix_MultVec3f(&D_801260A4[0], &newBasePos[0]);
    Matrix_MultVec3f(&D_801260A4[1], &newBasePos[1]);
    Matrix_MultVec3f(&D_801260A4[2], &newBasePos[2]);

    if (func_80090480(globalCtx, NULL, &this->swordInfo[0], &newTipPos[0], &newBasePos[0]) &&
        !(this->stateFlags1 & 0x400000)) {
        EffectBlure_AddVertex(Effect_GetByIndex(this->swordEffectIndex), &this->swordInfo[0].tip,
                              &this->swordInfo[0].base);
    }

    if ((this->swordState > 0) && ((this->swordAnimation < 0x18) || (this->stateFlags2 & 0x20000))) {
        func_80090480(globalCtx, &this->swordQuads[0], &this->swordInfo[1], &newTipPos[1], &newBasePos[1]);
        func_80090480(globalCtx, &this->swordQuads[1], &this->swordInfo[2], &newTipPos[2], &newBasePos[2]);
    }
}

void Player_DrawGetItemImpl(GlobalContext* globalCtx, Player* this, Vec3f* refPos, s32 drawIdPlusOne) {
    f32 height = (this->exchangeItemId != EXCH_ITEM_NONE) ? 6.0f : 14.0f;

    OPEN_DISPS(globalCtx->state.gfxCtx, "../z_player_lib.c", 2401);

    gSegments[6] = VIRTUAL_TO_PHYSICAL(this->giObjectSegment);

    gSPSegment(oGfxCtx->polyOpa.p++, 0x06, this->giObjectSegment);
    gSPSegment(oGfxCtx->polyXlu.p++, 0x06, this->giObjectSegment);

    Matrix_Translate(refPos->x + (3.3f * Math_Sins(this->actor.shape.rot.y)), refPos->y + height,
                     refPos->z + ((3.3f + (IREG(90) / 10.0f)) * Math_Coss(this->actor.shape.rot.y)), MTXMODE_NEW);
    Matrix_RotateRPY(0, globalCtx->gameplayFrames * 1000, 0, MTXMODE_APPLY);
    Matrix_Scale(0.2f, 0.2f, 0.2f, MTXMODE_APPLY);

    func_800694A0(globalCtx, drawIdPlusOne - 1);

    CLOSE_DISPS(globalCtx->state.gfxCtx, "../z_player_lib.c", 2421);
}

void Player_DrawGetItem(GlobalContext* globalCtx, Player* this) {
    if (!this->giObjectLoading || !osRecvMesg(&this->giObjectLoadQueue, NULL, OS_MESG_NOBLOCK)) {
        this->giObjectLoading = false;
        Player_DrawGetItemImpl(globalCtx, this, &sGetItemRefPos, ABS(this->unk_862));
    }
}

void func_80090A28(Player* this, Vec3f* vecs) {
    D_8012608C.x = D_80126080.x;

    if (this->unk_845 >= 3) {
        this->unk_845 += 1;
        D_8012608C.x *= 1.0f + ((9 - this->unk_845) * 0.1f);
    }

    D_8012608C.x += 1200.0f;
    D_80126098.x = D_8012608C.x;

    Matrix_MultVec3f(&D_80126080, &vecs[0]);
    Matrix_MultVec3f(&D_8012608C, &vecs[1]);
    Matrix_MultVec3f(&D_80126098, &vecs[2]);
}

void func_80090AFC(GlobalContext* globalCtx, Player* this, f32 arg2) {
    static Vec3f D_801260C8 = { -500.0f, -100.0f, 0.0f };
    f32 sp9C;
    f32 sp98;
    Vec3f sp8C;
    Vec3f sp80;
    Vec3f sp74;
    Vec3f sp68;
    f32 sp64;
    f32 sp60;

    D_801260C8.z = 0.0f;
    Matrix_MultVec3f(&D_801260C8, &sp8C);
    D_801260C8.z = arg2;
    Matrix_MultVec3f(&D_801260C8, &sp80);

    if (1) {}

    if (func_8003E188(&globalCtx->colCtx, &sp8C, &sp80, &sp74, &sp9C, 1, 1, 1, 1, &sp98) != 0) {
        OPEN_DISPS(globalCtx->state.gfxCtx, "../z_player_lib.c", 2572);

        oGfxCtx->overlay.p = Gfx_CallSetupDL(oGfxCtx->overlay.p, 0x07);

        SkinMatrix_Vec3fMtxFMultXYZW(&globalCtx->mf_11D60, &sp74, &sp68, &sp64);

        sp60 = (sp64 < 200.0f) ? 0.08f : (sp64 / 200.0f) * 0.08f;

        Matrix_Translate(sp74.x, sp74.y, sp74.z, MTXMODE_NEW);
        Matrix_Scale(sp60, sp60, sp60, MTXMODE_APPLY);

        gSPMatrix(oGfxCtx->overlay.p++, Matrix_NewMtx(globalCtx->state.gfxCtx, "../z_player_lib.c", 2587),
                  G_MTX_NOPUSH | G_MTX_LOAD | G_MTX_MODELVIEW);
        gSPSegment(oGfxCtx->overlay.p++, 0x06, globalCtx->objectCtx.status[this->actor.objBankIndex].segment);
        gSPDisplayList(oGfxCtx->overlay.p++, D_0602CB48);

        CLOSE_DISPS(globalCtx->state.gfxCtx, "../z_player_lib.c", 2592);
    }
}

Vec3f D_801260D4 = { 1100.0f, -700.0f, 0.0f };

f32 sSwordLengths[] = {
    0.0f, 4000.0f, 3000.0f, 5500.0f, 0.0f, 2500.0f,
};

Gfx* sBottleDLists[] = { 0x0602AD58, 0x06018478 };

Color_RGB8 sBottleColors[] = {
    { 255, 255, 255 }, { 80, 80, 255 },   { 255, 100, 255 }, { 0, 0, 255 }, { 255, 0, 255 },
    { 255, 0, 255 },   { 200, 200, 100 }, { 255, 0, 0 },     { 0, 0, 255 }, { 0, 255, 0 },
    { 255, 255, 255 }, { 255, 255, 255 }, { 80, 80, 255 },
};

Vec3f D_80126128 = { 398.0f, 1419.0f, 244.0f };

BowStringData sBowStringData[] = {
    { 0x0602B108, { 0.0f, -360.4f, 0.0f } },  // bow
    { 0x060221A8, { 606.0f, 236.0f, 0.0f } }, // slingshot
};

Vec3f D_80126154[] = {
    { -4500.0f, -3000.0f, -600.0f },
    { 1500.0f, -3000.0f, -600.0f },
    { -4500.0f, 3000.0f, -600.0f },
    { 1500.0f, 3000.0f, -600.0f },
};

Vec3f D_80126184 = { 100.0f, 1500.0f, 0.0f };
Vec3f D_80126190 = { 100.0f, 1640.0f, 0.0f };

Vec3f D_8012619C[] = {
    { -3000.0f, -3000.0f, -900.0f },
    { 3000.0f, -3000.0f, -900.0f },
    { -3000.0f, 3000.0f, -900.0f },
    { 3000.0f, 3000.0f, -900.0f },
};

Vec3f D_801261CC = { 630.0f, 100.0f, -30.0f };
Vec3s D_801261D8 = { 0, 0, 0x7FFF };

Vec3f D_801261E0[] = {
    { 200.0f, 300.0f, 0.0f },
    { 200.0f, 200.0f, 0.0f },
};

#ifdef NON_MATCHING
// regalloc differences
void func_80090D20(GlobalContext* globalCtx, s32 limbIndex, Gfx** dList, Vec3s* rot, Actor* actor) {
    Player* this = (Player*)actor;

    if (*dList != NULL) {
        Matrix_MultVec3f(&D_8012602C, D_80160000);
    }

    if (limbIndex == PLAYER_LIMB_L_HAND) {
        MtxF sp14C;
        Actor* hookedActor; // sp+0x148

        Math_Vec3f_Copy(&this->leftHandPos, D_80160000);

        if (this->itemActionParam == PLAYER_AP_STICK) {
            Vec3f sp124[3];

            OPEN_DISPS(globalCtx->state.gfxCtx, "../z_player_lib.c", 2633);

            if (this->actor.scale.y >= 0.0f) {
                D_80126080.x = this->unk_85C * 5000.0f;
                func_80090A28(this, sp124);
                if (this->swordState != 0) {
                    func_800906D4(globalCtx, this, sp124);
                } else {
                    Math_Vec3f_Copy(&this->swordInfo[0].tip, &sp124[0]);
                }
            }

            Matrix_Translate(-428.26f, 267.2f, -33.82f, MTXMODE_APPLY);
            Matrix_RotateRPY(-0x8000, 0, 0x4000, MTXMODE_APPLY);
            Matrix_Scale(1.0f, this->unk_85C, 1.0f, MTXMODE_APPLY);

            gSPMatrix(oGfxCtx->polyOpa.p++, Matrix_NewMtx(globalCtx->state.gfxCtx, "../z_player_lib.c", 2653),
                      G_MTX_NOPUSH | G_MTX_LOAD | G_MTX_MODELVIEW);
            gSPDisplayList(oGfxCtx->polyOpa.p++, D_06006CC0);

            CLOSE_DISPS(globalCtx->state.gfxCtx, "../z_player_lib.c", 2656);
        } else if ((this->actor.scale.y >= 0.0f) && (this->swordState != 0)) {
            Vec3f spE4[3];

            if (Player_HoldsBrokenKnife(this)) {
                D_80126080.x = 1500.0f;
            } else {
                D_80126080.x = sSwordLengths[Player_GetSwordHeld(this)];
            }

            func_80090A28(this, spE4);
            func_800906D4(globalCtx, this, spE4);
        } else if ((*dList != NULL) && (this->leftHandType == 7)) {
            Color_RGB8* bottleColor = &sBottleColors[Player_ActionToBottle(this, this->itemActionParam)]; // sp+0xE0

            OPEN_DISPS(globalCtx->state.gfxCtx, "../z_player_lib.c", 2710);

            gSPMatrix(oGfxCtx->polyXlu.p++, Matrix_NewMtx(globalCtx->state.gfxCtx, "../z_player_lib.c", 2712),
                      G_MTX_NOPUSH | G_MTX_LOAD | G_MTX_MODELVIEW);
            gDPSetEnvColor(oGfxCtx->polyXlu.p++, bottleColor->r, bottleColor->g, bottleColor->b, 0);
            gSPDisplayList(oGfxCtx->polyXlu.p++, sBottleDLists[gSaveContext.linkAge]);

            CLOSE_DISPS(globalCtx->state.gfxCtx, "../z_player_lib.c", 2717);
        }

        if (this->actor.scale.y >= 0.0f) {
            if (!Player_HoldsHookshot(this) && ((hookedActor = this->heldActor) != NULL)) {
                if (this->stateFlags1 & 0x200) {
                    Matrix_MultVec3f(&D_80126128, &hookedActor->posRot.pos);
                    Matrix_RotateRPY(0x69E8, -0x5708, 0x458E, MTXMODE_APPLY);
                    Matrix_Get(&sp14C);
                    func_800D20CC(&sp14C, &hookedActor->posRot.rot, 0);
                    hookedActor->shape.rot = hookedActor->posRot.rot;
                } else if (this->stateFlags1 & 0x800) {
                    Vec3s spB8;

                    Matrix_Get(&sp14C);
                    func_800D20CC(&sp14C, &spB8, 0);

                    if (hookedActor->flags & 0x20000) {
                        hookedActor->posRot.rot.x = hookedActor->shape.rot.x = spB8.x - this->unk_3BC.x;
                    } else {
                        hookedActor->posRot.rot.y = hookedActor->shape.rot.y =
                            this->actor.shape.rot.y + this->unk_3BC.y;
                    }
                }
            } else {
                Matrix_Get(&this->mf_9E0);
                func_800D20CC(&this->mf_9E0, &this->unk_3BC, 0);
            }
        }
    } else if (limbIndex == PLAYER_LIMB_R_HAND) {
        Actor* heldActor = this->heldActor; // sp+0xB4

        if (this->rightHandType == 0xFF) {
            Matrix_Get(&this->shieldMf);
        } else if ((this->rightHandType == 11) || (this->rightHandType == 12)) {
            BowStringData* stringData = &sBowStringData[gSaveContext.linkAge]; // sp+0xB0

            OPEN_DISPS(globalCtx->state.gfxCtx, "../z_player_lib.c", 2783);

            Matrix_Push();
            Matrix_Translate(stringData->pos.x, stringData->pos.y, stringData->pos.z, MTXMODE_APPLY);

            if ((this->stateFlags1 & 0x200) && (this->unk_860 >= 0) && (this->unk_834 <= 10)) {
                Vec3f sp90;
                f32 distXYZ;

                Matrix_MultVec3f(&D_8012602C, &sp90);
                distXYZ = Math_Vec3f_DistXYZ(D_80160000, &sp90);

                this->unk_858 = distXYZ - 3.0f;
                if (distXYZ < 3.0f) {
                    this->unk_858 = 0.0f;
                } else {
                    this->unk_858 *= 1.6f;
                    if (this->unk_858 > 1.0f) {
                        this->unk_858 = 1.0f;
                    }
                }

                this->unk_85C = -0.5f;
            }

            Matrix_Scale(1.0f, this->unk_858, 1.0f, MTXMODE_APPLY);

            if (LINK_IS_CHILD) {
                Matrix_RotateZ(this->unk_858 * -0.2f, MTXMODE_APPLY);
            }

            gSPMatrix(oGfxCtx->polyXlu.p++, Matrix_NewMtx(globalCtx->state.gfxCtx, "../z_player_lib.c", 2804),
                      G_MTX_NOPUSH | G_MTX_LOAD | G_MTX_MODELVIEW);
            gSPDisplayList(oGfxCtx->polyXlu.p++, stringData->dList);

            Matrix_Pull();

            CLOSE_DISPS(globalCtx->state.gfxCtx, "../z_player_lib.c", 2809);
        } else if ((this->actor.scale.y >= 0.0f) && (this->rightHandType == 10)) {
            Matrix_Get(&this->shieldMf);
            func_80090604(globalCtx, this, &this->shieldQuad, D_80126154);
        }

        if (this->actor.scale.y >= 0.0f) {
            if ((this->heldItemActionParam == PLAYER_AP_HOOKSHOT) ||
                (this->heldItemActionParam == PLAYER_AP_LONGSHOT)) {
                Matrix_MultVec3f(&D_80126184, &this->unk_3C8);

                if (heldActor != NULL) {
                    MtxF sp44;
                    s32 pad;

                    Matrix_MultVec3f(&D_80126190, &heldActor->posRot.pos);
                    Matrix_RotateRPY(0, -0x4000, -0x4000, MTXMODE_APPLY);
                    Matrix_Get(&sp44);
                    func_800D20CC(&sp44, &heldActor->posRot.rot, 0);
                    heldActor->shape.rot = heldActor->posRot.rot;

                    if (func_8002DD78(this) != 0) {
                        Matrix_Translate(500.0f, 300.0f, 0.0f, MTXMODE_APPLY);
                        func_80090AFC(globalCtx, this,
                                      (this->heldItemActionParam == PLAYER_AP_HOOKSHOT) ? 38600.0f : 77600.0f);
                    }
                }
            }

            if ((this->unk_862 != 0) || ((func_8002DD6C(this) == 0) && (heldActor != NULL))) {
                if (!(this->stateFlags1 & 0x400) && (this->unk_862 != 0) && (this->exchangeItemId != EXCH_ITEM_NONE)) {
                    Math_Vec3f_Copy(&sGetItemRefPos, &this->leftHandPos);
                } else {
                    sGetItemRefPos.x = (this->bodyPartsPos[15].x + this->leftHandPos.x) * 0.5f;
                    sGetItemRefPos.y = (this->bodyPartsPos[15].y + this->leftHandPos.y) * 0.5f;
                    sGetItemRefPos.z = (this->bodyPartsPos[15].z + this->leftHandPos.z) * 0.5f;
                }

                if (this->unk_862 == 0) {
                    Math_Vec3f_Copy(&heldActor->posRot.pos, &sGetItemRefPos);
                }
            }
        }
    } else if (this->actor.scale.y >= 0.0f) {
        if (limbIndex == PLAYER_LIMB_SHEATH) {
            if ((this->rightHandType != 10) && (this->rightHandType != 0xFF)) {
                if (Player_IsChildWithHylianShield(this)) {
                    func_80090604(globalCtx, this, &this->shieldQuad, D_8012619C);
                }

                Matrix_JointPosition(&D_801261CC, &D_801261D8);
                Matrix_Get(&this->shieldMf);
            }
        } else if (limbIndex == PLAYER_LIMB_HEAD) {
            Matrix_MultVec3f(&D_801260D4, &this->actor.posRot2.pos);
        } else {
            Vec3f* vec = &D_801261E0[gSaveContext.linkAge];

            func_8002BDB0(&this->actor, limbIndex, PLAYER_LIMB_L_FOOT, vec, PLAYER_LIMB_R_FOOT, vec);
        }
    }
}
#else
#pragma GLOBAL_ASM("asm/non_matchings/code/z_player_lib/func_80090D20.s")
#endif

u32 func_80091738(GlobalContext* globalCtx, u8* segment, SkelAnime* skelAnime) {
    s16 linkObjectId;
    u32 size;
    void* ptr;

    linkObjectId = gLinkObjectIds[(void)0, gSaveContext.linkAge];

    size = gObjectTable[OBJECT_GAMEPLAY_KEEP].vromEnd - gObjectTable[OBJECT_GAMEPLAY_KEEP].vromStart;
    ptr = segment + 0x3800;
    DmaMgr_SendRequest1(ptr, gObjectTable[OBJECT_GAMEPLAY_KEEP].vromStart, size, "../z_player_lib.c", 2982);

    size = gObjectTable[linkObjectId].vromEnd - gObjectTable[linkObjectId].vromStart;
    ptr = segment + 0x8800;
    DmaMgr_SendRequest1(ptr, gObjectTable[linkObjectId].vromStart, size, "../z_player_lib.c", 2988);

    ptr = (void*)ALIGN16((u32)ptr + size);

    gSegments[4] = VIRTUAL_TO_PHYSICAL(segment + 0x3800);
    gSegments[6] = VIRTUAL_TO_PHYSICAL(segment + 0x8800);

    SkelAnime_InitLinkAnimetion(globalCtx, skelAnime, gPlayerSkelHeaders[(void)0, gSaveContext.linkAge], &D_04003238, 9,
                                ptr, ptr, PLAYER_LIMB_MAX);

    return size + 0x8890;
}

u8 D_801261F8[] = { 2, 2, 5 };

s32 func_80091880(GlobalContext* globalCtx, s32 limbIndex, Gfx** dList, Vec3s* pos, Vec3s* rot, void* arg) {
    u8* ptr = arg;
    u8 modelGroup = D_801261F8[ptr[0] - 1];
    s32 type;
    s32 dListOffset = 0;
    Gfx** dLists;

    if ((modelGroup == 2) && LINK_IS_CHILD && (ptr[1] == 2)) {
        modelGroup = 1;
    }

    if (limbIndex == PLAYER_LIMB_L_HAND) {
        type = gPlayerModelTypes[modelGroup][1];
        D_80160014 = type;
        if ((type == 4) && (gSaveContext.swordHealth <= 0.0f)) {
            dListOffset = 4;
        }
    } else if (limbIndex == PLAYER_LIMB_R_HAND) {
        type = gPlayerModelTypes[modelGroup][2];
        D_80160018 = type;
        if (type == 10) {
            dListOffset = ptr[1] * 4;
        }
    } else if (limbIndex == PLAYER_LIMB_SHEATH) {
        type = gPlayerModelTypes[modelGroup][3];
        if ((type == 18) || (type == 19)) {
            dListOffset = ptr[1] * 4;
        }
    } else if (limbIndex == PLAYER_LIMB_WAIST) {
        type = gPlayerModelTypes[modelGroup][4];
    } else {
        return 0;
    }

    dLists = &sPlayerDListGroups[type][(void)0, gSaveContext.linkAge];
    *dList = dLists[dListOffset];

    return 0;
}

void func_80091A24(GlobalContext* globalCtx, void* seg04, void* seg06, struct_80091A24_arg3* arg3, Vec3f* pos,
                   Vec3s* rot, f32 scale, s32 sword, s32 tunic, s32 shield, s32 boots, s32 width, s32 height,
                   Vec3f* eye, Vec3f* at, f32 fovy, void* img1, void* img2) {
    static Vp viewport = { 128, 224, 511, 0, 128, 224, 511, 0 };
    static Lights1 lights1 = gdSPDefLights1(80, 80, 80, 255, 255, 255, 84, 84, 172);
    static Vec3f lightDir = { 89.8f, 0.0f, 89.8f };
    u8 sp12C[2];
    Gfx* opaRef;
    Gfx* xluRef;
    u16 perspNorm;
    Mtx* perspMtx;
    Mtx* lookAtMtx;

    perspMtx = Graph_Alloc(globalCtx->state.gfxCtx, sizeof(Mtx));
    lookAtMtx = Graph_Alloc(globalCtx->state.gfxCtx, sizeof(Mtx));

    OPEN_DISPS(globalCtx->state.gfxCtx, "../z_player_lib.c", 3129);

    { s32 pad[2]; }

    opaRef = oGfxCtx->polyOpa.p;
    oGfxCtx->polyOpa.p++;

    xluRef = oGfxCtx->polyXlu.p;
    oGfxCtx->polyXlu.p++;

    gSPDisplayList(oGfxCtx->work.p++, oGfxCtx->polyOpa.p);
    gSPDisplayList(oGfxCtx->work.p++, oGfxCtx->polyXlu.p);

    gSPSegment(oGfxCtx->polyOpa.p++, 0x00, NULL);

    gDPPipeSync(oGfxCtx->polyOpa.p++);

    gSPLoadGeometryMode(oGfxCtx->polyOpa.p++, 0);
    gSPTexture(oGfxCtx->polyOpa.p++, 0xFFFF, 0xFFFF, 0, G_TX_RENDERTILE, G_OFF);
    gDPSetCombineMode(oGfxCtx->polyOpa.p++, G_CC_SHADE, G_CC_SHADE);
    gDPSetOtherMode(oGfxCtx->polyOpa.p++,
                    G_AD_DISABLE | G_CD_MAGICSQ | G_CK_NONE | G_TC_FILT | G_TF_BILERP | G_TT_NONE | G_TL_TILE |
                        G_TD_CLAMP | G_TP_PERSP | G_CYC_FILL | G_PM_NPRIMITIVE,
                    G_AC_NONE | G_ZS_PIXEL | G_RM_NOOP | G_RM_NOOP2);
    gSPLoadGeometryMode(oGfxCtx->polyOpa.p++, G_ZBUFFER | G_SHADE | G_CULL_BACK | G_LIGHTING | G_SHADING_SMOOTH);
    gDPSetScissorFrac(oGfxCtx->polyOpa.p++, G_SC_NON_INTERLACE, 0, 0, width * 4.0f, height * 4.0f);
    gSPClipRatio(oGfxCtx->polyOpa.p++, FRUSTRATIO_1);

    gDPSetColorImage(oGfxCtx->polyOpa.p++, G_IM_FMT_RGBA, G_IM_SIZ_16b, width, img2);
    gDPSetCycleType(oGfxCtx->polyOpa.p++, G_CYC_FILL);
    gDPSetRenderMode(oGfxCtx->polyOpa.p++, G_RM_NOOP, G_RM_NOOP2);
    gDPSetFillColor(oGfxCtx->polyOpa.p++, (GPACK_RGBA5551(255, 255, 240, 0) << 16) | GPACK_RGBA5551(255, 255, 240, 0));
    gDPFillRectangle(oGfxCtx->polyOpa.p++, 0, 0, width - 1, height - 1);

    gDPPipeSync(oGfxCtx->polyOpa.p++);

    gDPSetColorImage(oGfxCtx->polyOpa.p++, G_IM_FMT_RGBA, G_IM_SIZ_16b, width, img1);
    gDPSetCycleType(oGfxCtx->polyOpa.p++, G_CYC_FILL);
    gDPSetRenderMode(oGfxCtx->polyOpa.p++, G_RM_NOOP, G_RM_NOOP2);
    gDPSetFillColor(oGfxCtx->polyOpa.p++, (GPACK_RGBA5551(0, 0, 0, 1) << 16) | GPACK_RGBA5551(0, 0, 0, 1));
    gDPFillRectangle(oGfxCtx->polyOpa.p++, 0, 0, width - 1, height - 1);

    gDPPipeSync(oGfxCtx->polyOpa.p++);

    gDPSetDepthImage(oGfxCtx->polyOpa.p++, img2);

    viewport.vp.vscale[0] = viewport.vp.vtrans[0] = width * 2;
    viewport.vp.vscale[1] = viewport.vp.vtrans[1] = height * 2;
    gSPViewport(oGfxCtx->polyOpa.p++, &viewport);

    guPerspective(perspMtx, &perspNorm, fovy, (f32)width / (f32)height, 10.0f, 4000.0f, 1.0f);

    gSPPerspNormalize(oGfxCtx->polyOpa.p++, perspNorm);
    gSPMatrix(oGfxCtx->polyOpa.p++, perspMtx, G_MTX_NOPUSH | G_MTX_LOAD | G_MTX_PROJECTION);

    guLookAt(lookAtMtx, eye->x, eye->y, eye->z, at->x, at->y, at->z, 0.0f, 1.0f, 0.0f);

    gSPMatrix(oGfxCtx->polyOpa.p++, lookAtMtx, G_MTX_NOPUSH | G_MTX_MUL | G_MTX_PROJECTION);

    sp12C[0] = sword;
    sp12C[1] = shield;

    func_800D1694(pos->x, pos->y, pos->z, rot);
    Matrix_Scale(scale, scale, scale, MTXMODE_APPLY);

    gSPSegment(oGfxCtx->polyOpa.p++, 0x04, seg04);
    gSPSegment(oGfxCtx->polyOpa.p++, 0x06, seg06);

    gSPSetLights1(oGfxCtx->polyOpa.p++, lights1);

    func_80093C80(globalCtx);

    oGfxCtx->polyOpa.p = Gfx_SetFog2(oGfxCtx->polyOpa.p++, 0, 0, 0, 0, 997, 1000);

    func_8002EABC(pos, &globalCtx->view.eye, &lightDir, globalCtx->state.gfxCtx);

    gSPSegment(oGfxCtx->polyOpa.p++, 0x0C, gCullBackDList);

    func_8008F470(globalCtx, arg3->skeleton, arg3->limbDrawTable, arg3->dListCount, 0, tunic, boots, 0, func_80091880,
                  NULL, &sp12C);

    gSPEndDisplayList(oGfxCtx->polyOpa.p++);
    gSPEndDisplayList(oGfxCtx->polyXlu.p++);

    gSPBranchList(opaRef, oGfxCtx->polyOpa.p);
    gSPBranchList(xluRef, oGfxCtx->polyXlu.p);

    CLOSE_DISPS(globalCtx->state.gfxCtx, "../z_player_lib.c", 3288);
}

void func_8009214C(GlobalContext* globalCtx, u8* segment, struct_80091A24_arg3* arg2, Vec3f* pos, Vec3s* rot, f32 scale,
                   s32 sword, s32 tunic, s32 shield, s32 boots) {
    static Vec3f eye = { 0.0f, 0.0f, -400.0f };
    static Vec3f at = { 0.0f, 0.0f, 0.0f };
    Vec3s* destTable;
    Vec3s* srcTable;
    s32 i;

    gSegments[4] = VIRTUAL_TO_PHYSICAL(segment + 0x3800);
    gSegments[6] = VIRTUAL_TO_PHYSICAL(segment + 0x8800);

    if (LINK_IS_CHILD) {
        if (shield == PLAYER_SHIELD_DEKU) {
            srcTable = D_040020D0;
        } else {
            srcTable = D_04002040;
        }
    } else {
        if (sword == 3) {
            srcTable = D_04002160;
        } else if (shield != PLAYER_SHIELD_NONE) {
            srcTable = D_04002280;
        } else {
            srcTable = D_040021F0;
        }
    }

    srcTable = SEGMENTED_TO_VIRTUAL(srcTable);
    destTable = arg2->limbDrawTable;
    for (i = 0; i < arg2->limbCount; i++) {
        *destTable++ = *srcTable++;
    }

    func_80091A24(globalCtx, segment + 0x3800, segment + 0x8800, arg2, pos, rot, scale, sword, tunic, shield, boots, 64,
                  112, &eye, &at, 60.0f, globalCtx->state.gfxCtx->curFrameBuffer,
                  globalCtx->state.gfxCtx->curFrameBuffer + 0x1C00);
}<|MERGE_RESOLUTION|>--- conflicted
+++ resolved
@@ -402,22 +402,12 @@
 void func_8008EEAC(GlobalContext* globalCtx, Actor* actor) {
     Player* this = PLAYER;
 
-<<<<<<< HEAD
-    player = PLAYER;
-    func_8008EE08(player);
-    player->unk_664 = arg1;
-    player->unk_684 = arg1;
-    player->stateFlags1 |= 0x10000;
-    Camera_SetParam(Gameplay_GetCamera(globalCtx, 0), 8, arg1);
-    Camera_ChangeMode(Gameplay_GetCamera(globalCtx, 0), 2);
-=======
     func_8008EE08(this);
     this->unk_664 = actor;
     this->unk_684 = actor;
     this->stateFlags1 |= 0x10000;
     Camera_SetParam(Gameplay_GetCamera(globalCtx, 0), 8, actor);
-    func_8005A444(Gameplay_GetCamera(globalCtx, 0), 2);
->>>>>>> 14191307
+    Camera_ChangeMode(Gameplay_GetCamera(globalCtx, 0), 2);
 }
 
 s32 func_8008EF30(GlobalContext* globalCtx) {
