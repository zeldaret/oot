--- conflicted
+++ resolved
@@ -693,12 +693,7 @@
             case 0xCB:
                 sp3A = AudioSeq_ScriptReadS16(state);
                 layer->adsr.envelope = (EnvelopePoint*)(seqPlayer->seqData + sp3A);
-<<<<<<< HEAD
-                // fallthrough
-
-=======
                 FALLTHROUGH;
->>>>>>> 56e52a89
             case 0xCF:
                 layer->adsr.decayIndex = AudioSeq_ScriptReadU8(state);
                 break;
@@ -774,15 +769,9 @@
                 layer->delay2 = layer->delay;
                 return -1;
             }
-<<<<<<< HEAD
-            sound = &drum->sound;
-            layer->adsr.envelope = (EnvelopePoint*)drum->envelope;
-            layer->adsr.releaseRate = (u8)drum->releaseRate;
-=======
             tunedSample = &drum->tunedSample;
             layer->adsr.envelope = (EnvelopePoint*)drum->envelope;
             layer->adsr.decayIndex = (u8)drum->adsrDecayIndex;
->>>>>>> 56e52a89
             if (!layer->ignoreDrumPan) {
                 layer->pan = drum->pan;
             }
@@ -1252,11 +1241,7 @@
                         break;
 
                     case 0xDA:
-<<<<<<< HEAD
-                        offset = (u16)parameters[0];
-=======
                         offset = (u16)cmdArgs[0];
->>>>>>> 56e52a89
                         channel->adsr.envelope = (EnvelopePoint*)&seqPlayer->seqData[offset];
                         break;
 
