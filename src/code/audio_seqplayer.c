/**
 * @file audio_seqplayer.c
 *
 * Manages audio sequence players, interprets and executes the Music Macro Language for Sequences
 *
 * Music Macro Lanuage (MML):
 *   - A customized assembly language based on MIDI
 *   - All sequences are written in the MML
 *   - There are 3 different sets of instructions
 *        1) Sequence Instructions
 *        2) Channel Instructions
 *        3) Layer Instruction
 *   - All three sets share a common pool of control flow instructions (>= 0xF2).
 *     Otherwise, each set of intructions have its own command interpreter
 */
#include "ultra64.h"
#include "global.h"

#define PORTAMENTO_IS_SPECIAL(x) ((x).mode & 0x80)
#define PORTAMENTO_MODE(x) ((x).mode & ~0x80)
#define PORTAMENTO_MODE_1 1
#define PORTAMENTO_MODE_2 2
#define PORTAMENTO_MODE_3 3
#define PORTAMENTO_MODE_4 4
#define PORTAMENTO_MODE_5 5

u8 AudioSeq_ScriptReadU8(SeqScriptState* state);
s16 AudioSeq_ScriptReadS16(SeqScriptState* state);
u16 AudioSeq_ScriptReadCompressedU16(SeqScriptState* state);

u8 AudioSeq_GetInstrument(SequenceChannel* channel, u8 instId, Instrument** instOut, AdsrSettings* adsr);

/**
 * sSeqInstructionArgsTable is a table for each sequence instruction
 * that contains both how many arguments an instruction takes, as well
 * as the type of each argument
 *
 * sSeqInstructionArgsTable is bitpacked as follows:
 * abcUUUnn
 *
 * n - number of arguments that the sequence instruction takes
 *
 * a - bitFlag for the type of arg0 if it exists
 * b - bitFlag for the type of arg1 if it exists
 * c - bitFlag for the type of arg2 if it exists
 *
 * bitFlag on - argument is s16
 * bitFlag off - argument is u8
 *
 * U - Unused
 */

// CMD_ARGS_(NUMBER_OF_ARGS)
#define CMD_ARGS_0() 0
#define CMD_ARGS_1(arg0Type) (((sizeof(arg0Type) - 1) << 7) | 1)
#define CMD_ARGS_2(arg0Type, arg1Type) (((sizeof(arg0Type) - 1) << 7) | ((sizeof(arg1Type) - 1) << 6) | 2)
#define CMD_ARGS_3(arg0Type, arg1Type, arg2Type) \
    (((sizeof(arg0Type) - 1) << 7) | ((sizeof(arg1Type) - 1) << 6) | ((sizeof(arg2Type) - 1) << 5) | 3)

u8 sSeqInstructionArgsTable[] = {
    CMD_ARGS_1(s16),        // 0xB0 (`ldfilter(addr)`, channel: set filter)
    CMD_ARGS_0(),           // 0xB1 (`freefilter()`, channel: clear filter)
    CMD_ARGS_1(s16),        // 0xB2 (`ldseqtoptr(addr)`, channel: dynread sequence large)
    CMD_ARGS_1(u8),         // 0xB3 (`filter(u8)`, channel: load filter)
    CMD_ARGS_0(),           // 0xB4 (`ptrtodyntbl()`, channel: set dyntable large)
    CMD_ARGS_0(),           // 0xB5 (`dyntbltoptr()`, channel: read dyntable large)
    CMD_ARGS_0(),           // 0xB6 (`dyntblv()`, channel: read dyntable)
    CMD_ARGS_1(s16),        // 0xB7 (`randtoptr(u16)`, channel: random large)
    CMD_ARGS_1(u8),         // 0xB8 (`rand(u8)`, channel: random value)
    CMD_ARGS_1(u8),         // 0xB9 (`randvel(u8)`, channel: set velocity random variance)
    CMD_ARGS_1(u8),         // 0xBA (`randgate(u8)`, channel: set gatetime random variance)
    CMD_ARGS_2(u8, s16),    // 0xBB (`unkbb(u8, u16)`, channel:)
    CMD_ARGS_1(s16),        // 0xBC (`ptradd(u16)`, channel: add large)
    CMD_ARGS_2(s16, s16),   // 0xBD (`randptr(u16, u16)`, channel: random range large)
    CMD_ARGS_0(),           // 0xBE ()
    CMD_ARGS_0(),           // 0xBF ()
    CMD_ARGS_0(),           // 0xC0 ()
    CMD_ARGS_1(u8),         // 0xC1 (`instr(u8)`, channel: set instrument)
    CMD_ARGS_1(s16),        // 0xC2 (`dyntbl(addr)`, channel: set dyntable)
    CMD_ARGS_0(),           // 0xC3 (`short()`, channel: large notes off)
    CMD_ARGS_0(),           // 0xC4 (`noshort()`, channel: large notes on)
    CMD_ARGS_0(),           // 0xC5 (`dyntbllookup()`, channel: dyn set dyntable)
    CMD_ARGS_1(u8),         // 0xC6 (`font(u8)`, channel: set soundFont)
    CMD_ARGS_2(u8, s16),    // 0xC7 (`stseq(u8, addr)`, channel: write into sequence script)
    CMD_ARGS_1(u8),         // 0xC8 (`sub(u8)`, channel: subtract -> set value)
    CMD_ARGS_1(u8),         // 0xC9 (`and(u8)`, channel: `bit and` -> set value)
    CMD_ARGS_1(u8),         // 0xCA (`mutebhv(hex8)`, channel: set mute behavior)
    CMD_ARGS_1(s16),        // 0xCB (`ldseq(addr)`, channel: read sequence -> set value)
    CMD_ARGS_1(u8),         // 0xCC (`ldi(u8)`, channel: set value)
    CMD_ARGS_1(u8),         // 0xCD (`stopchan(u8)`, channel: disable channel)
    CMD_ARGS_1(s16),        // 0xCE (`ldptr(hex16)`, channel: ?? (load pointer?))
    CMD_ARGS_1(s16),        // 0xCF (`stptrtoseq(addr)` channel: write large into sequence script)
    CMD_ARGS_1(u8),         // 0xD0 (`effects(u8)`, channel: stereo headset effects)
    CMD_ARGS_1(u8),         // 0xD1 (`notealloc(u8)`, channel: set note allocation policy)
    CMD_ARGS_1(u8),         // 0xD2 (`sustain(u8)`, channel: set sustain)
    CMD_ARGS_1(u8),         // 0xD3 (`bend(s8)`, channel: large bend pitch)
    CMD_ARGS_1(u8),         // 0xD4 (`reverb(u8)`, channel: set reverb)
    CMD_ARGS_1(u8),         // 0xD5 ()
    CMD_ARGS_1(u8),         // 0xD6 ()
    CMD_ARGS_1(u8),         // 0xD7 (`vibfreq(u8)`, channel: set vibrato rate)
    CMD_ARGS_1(u8),         // 0xD8 (`vibdepth(u8)`, channel: set vibrato extent)
    CMD_ARGS_1(u8),         // 0xD9 (`releaserate(u8)`, channel: set decay index)
    CMD_ARGS_1(s16),        // 0xDA (`env(addr)`, channel: set envelope)
    CMD_ARGS_1(u8),         // 0xDB (`transpose(s8)`, channel: transpose)
    CMD_ARGS_1(u8),         // 0xDC (`panweight(u8)`, channel: set pan mix)
    CMD_ARGS_1(u8),         // 0xDD (`pan(u8)`, channel: set pan)
    CMD_ARGS_1(s16),        // 0xDE (`freqscale(u16)`, channel: set freqscale)
    CMD_ARGS_1(u8),         // 0xDF (`vol(u8)`, channel: set volume)
    CMD_ARGS_1(u8),         // 0xE0 (`volexp(u8)`, channel: set volume scale)
    CMD_ARGS_3(u8, u8, u8), // 0xE1 (`vibfreqgrad(u8, u8, u8)`, channel: set vibratorate linear)
    CMD_ARGS_3(u8, u8, u8), // 0xE2 (`vibdepthgrad(u8, u8, u8)`, channel: set vibrato extent linear)
    CMD_ARGS_1(u8),         // 0xE3 (`vibdelay(u8)`, channel: set vibrato delay)
    CMD_ARGS_0(),           // 0xE4 (`dyncall()`, channel: dyncall)
    CMD_ARGS_1(u8),         // 0xE5 (`rvrbidx(u8)`, channel: set reverb index)
    CMD_ARGS_1(u8),         // 0xE6 (`samplbook(addr)`, channel: set book offset)
    CMD_ARGS_1(s16),        // 0xE7 (`ldparams(addr)`, channel: load parameters)
    CMD_ARGS_3(u8, u8, u8), // 0xE8 (`params(u8, u8, u8, s8, s8, u8, u8, u8)`, channel set parameters)
    CMD_ARGS_1(u8),         // 0xE9 (`notepri(u8)`, channel: set note priority)
    CMD_ARGS_0(),           // 0xEA (`stop()`, channel: stop script)
    CMD_ARGS_2(u8, u8),     // 0xEB (`fontinstr()`, channel: set soundFont and instrument)
    CMD_ARGS_0(),           // 0xEC (``, channel: reset vibrato)
    CMD_ARGS_1(u8),         // 0xED (`gain(u8)`, channel: set hilo gain)
    CMD_ARGS_1(u8),         // 0xEE (`bendfine(s8)`, channel: small bend pitch)
    CMD_ARGS_2(s16, u8),    // 0xEF ()
    CMD_ARGS_0(),           // 0xF0 (`freenotelist()`, channel: unreserve notes)
    CMD_ARGS_1(u8),         // 0xF1 (`allocnotelist(u8)`, channel: reserve notes)
    // Control flow instructions (>= 0xF2) can only have 0 or 1 args
    CMD_ARGS_1(u8),  // 0xF2 (`rbltz(reladdr8)`, branch relative if less than zero)
    CMD_ARGS_1(u8),  // 0xF3 (`rbeqz(reladdr8)`, branch relative if equal to zero)
    CMD_ARGS_1(u8),  // 0xF4 (`rjump(reladdr8)`, jump relative)
    CMD_ARGS_1(s16), // 0xF5 (`bgez(addr)`, branch if greater than or equal to zero)
    CMD_ARGS_0(),    // 0xF6 (`break()`, break)
    CMD_ARGS_0(),    // 0xF7 (`loopend()`, loop end)
    CMD_ARGS_1(u8),  // 0xF8 (`loop(u8)`, loop)
    CMD_ARGS_1(s16), // 0xF9 (`bltz(addr)`, branch if less than zero)
    CMD_ARGS_1(s16), // 0xFA (`beqz(addr)`, branch if equal to zero)
    CMD_ARGS_1(s16), // 0xFB (`jump(addr)`, jump)
    CMD_ARGS_1(s16), // 0xFC (`call(addr)`, call and jump to a function)
    CMD_ARGS_0(),    // 0xFD (`delay(var)`, delay n frames)
    CMD_ARGS_0(),    // 0xFE (`delay1()`, delay 1 frame)
    CMD_ARGS_0(),    // 0xFF (`end()`, end script)
};

/**
 * Read and return the argument from the sequence script for a control flow instruction.
 * Control flow instructions (>= 0xF2) can only have 0 or 1 args.
 * @return the argument value for a control flow instruction, or 0 if there is no argument
 */
u16 AudioSeq_GetScriptControlFlowArgument(SeqScriptState* state, u8 cmd) {
    u8 highBits = sSeqInstructionArgsTable[cmd - 0xB0];
    u8 lowBits = highBits & 3;
    u16 cmdArg = 0;

    // only 1 argument
    if (lowBits == 1) {
        if (!(highBits & 0x80)) {
            cmdArg = AudioSeq_ScriptReadU8(state);
        } else {
            cmdArg = AudioSeq_ScriptReadS16(state);
        }
    }
    return cmdArg;
}

/**
 * Read and execute the control flow sequence instructions
 * @return number of frames until next instruction. -1 signals termination
 */
s32 AudioSeq_HandleScriptFlowControl(SequencePlayer* seqPlayer, SeqScriptState* state, s32 cmd, s32 cmdArg) {
    switch (cmd) {
        case 0xFF: // `end()`, end script
            if (state->depth == 0) {
                return -1;
            }
            state->pc = state->stack[--state->depth];
            break;

        case 0xFD: // `delay(var)`, delay n frames
            return AudioSeq_ScriptReadCompressedU16(state);

        case 0xFE: // `delay1()`, delay 1 frame
            return 1;

        case 0xFC: // `call(addr)`, call and jump to a function
            state->stack[state->depth++] = state->pc;
            state->pc = seqPlayer->seqData + (u16)cmdArg;
            break;

        case 0xF8: // `loop(u8)`, loop
            state->remLoopIters[state->depth] = cmdArg;
            state->stack[state->depth++] = state->pc;
            break;

        case 0xF7: // `loopend()`, loop end
            state->remLoopIters[state->depth - 1]--;
            if (state->remLoopIters[state->depth - 1] != 0) {
                state->pc = state->stack[state->depth - 1];
            } else {
                state->depth--;
            }
            break;

        case 0xF6: // `break()`, break
            state->depth--;
            break;

        case 0xF5: // `bgez(addr)`, branch if greater than or equal to zero
        case 0xF9: // `bltz(addr)`, branch if less than zero
        case 0xFA: // `beqz(addr)`, branch if equal to zero
        case 0xFB: // `jump(addr)`, jump
            if (cmd == 0xFA && state->value != 0) {
                break;
            }
            if (cmd == 0xF9 && state->value >= 0) {
                break;
            }
            if (cmd == 0xF5 && state->value < 0) {
                break;
            }
            state->pc = seqPlayer->seqData + (u16)cmdArg;
            break;

        case 0xF2: // `rbltz(reladdr8)`, branch relative if less than zero
        case 0xF3: // `rbeqz(reladdr8)`, branch relative if equal to zero
        case 0xF4: // `rjump(reladdr8)`, jump relative
            if (cmd == 0xF3 && state->value != 0) {
                break;
            }
            if (cmd == 0xF2 && state->value >= 0) {
                break;
            }
            state->pc += (s8)(cmdArg & 0xFF);
            break;
    }

    return 0;
}

void AudioSeq_InitSequenceChannel(SequenceChannel* channel) {
    s32 i;

    if (channel == &gAudioContext.sequenceChannelNone) {
        return;
    }

    channel->enabled = false;
    channel->finished = false;
    channel->stopScript = false;
    channel->stopSomething2 = false;
    channel->hasInstrument = false;
    channel->stereoHeadsetEffects = false;
    channel->transposition = 0;
    channel->largeNotes = false;
    channel->bookOffset = 0;
    channel->stereo.asByte = 0;
    channel->changes.asByte = 0xFF;
    channel->scriptState.depth = 0;
    channel->newPan = 0x40;
    channel->panChannelWeight = 0x80;
    channel->velocityRandomVariance = 0;
    channel->gateTimeRandomVariance = 0;
    channel->noteUnused = NULL;
    channel->reverbIndex = 0;
    channel->reverb = 0;
    channel->gain = 0;
    channel->notePriority = 3;
    channel->someOtherPriority = 1;
    channel->delay = 0;
    channel->adsr.envelope = gDefaultEnvelope;
    channel->adsr.decayIndex = 0xF0;
    channel->adsr.sustain = 0;
    channel->vibratoRateTarget = 0x800;
    channel->vibratoRateStart = 0x800;
    channel->vibratoExtentTarget = 0;
    channel->vibratoExtentStart = 0;
    channel->vibratoRateChangeDelay = 0;
    channel->vibratoExtentChangeDelay = 0;
    channel->vibratoDelay = 0;
    channel->filter = NULL;
    channel->unk_20 = 0;
    channel->unk_0F = 0;
    channel->volume = 1.0f;
    channel->volumeScale = 1.0f;
    channel->freqScale = 1.0f;

    for (i = 0; i < 8; i++) {
        channel->soundScriptIO[i] = -1;
    }

    channel->unused = false;
    Audio_InitNoteLists(&channel->notePool);
}

s32 AudioSeq_SeqChannelSetLayer(SequenceChannel* channel, s32 layerIdx) {
    SequenceLayer* layer;

    if (channel->layers[layerIdx] == NULL) {
        SequenceLayer* layer;
        layer = AudioSeq_AudioListPopBack(&gAudioContext.layerFreeList);
        channel->layers[layerIdx] = layer;
        if (layer == NULL) {
            channel->layers[layerIdx] = NULL;
            return -1;
        }
    } else {
        Audio_SeqLayerNoteDecay(channel->layers[layerIdx]);
    }

    layer = channel->layers[layerIdx];
    layer->channel = channel;
    layer->adsr = channel->adsr;
    layer->adsr.decayIndex = 0;
    layer->enabled = true;
    layer->finished = false;
    layer->stopSomething = false;
    layer->continuousNotes = false;
    layer->bit3 = false;
    layer->ignoreDrumPan = false;
    layer->bit1 = false;
    layer->notePropertiesNeedInit = false;
    layer->stereo.asByte = 0;
    layer->portamento.mode = 0;
    layer->scriptState.depth = 0;
    layer->gateTime = 0x80;
    layer->pan = 0x40;
    layer->transposition = 0;
    layer->delay = 0;
    layer->gateDelay = 0;
    layer->delay2 = 0;
    layer->note = NULL;
    layer->instrument = NULL;
    layer->freqScale = 1.0f;
    layer->bend = 1.0f;
    layer->velocitySquare2 = 0.0f;
    layer->instOrWave = 0xFF;
    return 0;
}

void AudioSeq_SeqLayerDisable(SequenceLayer* layer) {
    if (layer != NULL) {
        if (layer->channel != &gAudioContext.sequenceChannelNone && layer->channel->seqPlayer->finished == 1) {
            Audio_SeqLayerNoteRelease(layer);
        } else {
            Audio_SeqLayerNoteDecay(layer);
        }
        layer->enabled = false;
        layer->finished = true;
    }
}

void AudioSeq_SeqLayerFree(SequenceChannel* channel, s32 layerIdx) {
    SequenceLayer* layer = channel->layers[layerIdx];

    if (layer != NULL) {
        AudioSeq_AudioListPushBack(&gAudioContext.layerFreeList, &layer->listItem);
        AudioSeq_SeqLayerDisable(layer);
        channel->layers[layerIdx] = NULL;
    }
}

void AudioSeq_SequenceChannelDisable(SequenceChannel* channel) {
    s32 i;

    for (i = 0; i < 4; i++) {
        AudioSeq_SeqLayerFree(channel, i);
    }

    Audio_NotePoolClear(&channel->notePool);
    channel->enabled = false;
    channel->finished = true;
}

void AudioSeq_SequencePlayerSetupChannels(SequencePlayer* seqPlayer, u16 channelBits) {
    SequenceChannel* channel;
    s32 i;

    for (i = 0; i < 0x10; i++) {
        if (channelBits & 1) {
            channel = seqPlayer->channels[i];
            channel->fontId = seqPlayer->defaultFont;
            channel->muteBehavior = seqPlayer->muteBehavior;
            channel->noteAllocPolicy = seqPlayer->noteAllocPolicy;
        }
        channelBits = channelBits >> 1;
    }
}

void AudioSeq_SequencePlayerDisableChannels(SequencePlayer* seqPlayer, u16 channelBitsUnused) {
    SequenceChannel* channel;
    s32 i;

    for (i = 0; i < 0x10; i++) {
        channel = seqPlayer->channels[i];
        if (IS_SEQUENCE_CHANNEL_VALID(channel) == 1) {
            AudioSeq_SequenceChannelDisable(channel);
        }
    }
}

void AudioSeq_SequenceChannelEnable(SequencePlayer* seqPlayer, u8 channelIdx, void* script) {
    SequenceChannel* channel = seqPlayer->channels[channelIdx];
    s32 i;

    channel->enabled = true;
    channel->finished = false;
    channel->scriptState.depth = 0;
    channel->scriptState.pc = script;
    channel->delay = 0;
    for (i = 0; i < 4; i++) {
        if (channel->layers[i] != NULL) {
            AudioSeq_SeqLayerFree(channel, i);
        }
    }
}

void AudioSeq_SequencePlayerDisableAsFinished(SequencePlayer* seqPlayer) {
    seqPlayer->finished = true;
    AudioSeq_SequencePlayerDisable(seqPlayer);
}

void AudioSeq_SequencePlayerDisable(SequencePlayer* seqPlayer) {
    AudioSeq_SequencePlayerDisableChannels(seqPlayer, 0xFFFF);
    Audio_NotePoolClear(&seqPlayer->notePool);
    if (!seqPlayer->enabled) {
        return;
    }

    seqPlayer->enabled = false;
    seqPlayer->finished = true;

    if (AudioLoad_IsSeqLoadComplete(seqPlayer->seqId)) {
        AudioLoad_SetSeqLoadStatus(seqPlayer->seqId, LOAD_STATUS_DISCARDABLE);
    }
    if (AudioLoad_IsFontLoadComplete(seqPlayer->defaultFont)) {
        AudioLoad_SetFontLoadStatus(seqPlayer->defaultFont, LOAD_STATUS_MAYBE_DISCARDABLE);
    }

    if (seqPlayer->defaultFont == gAudioContext.fontCache.temporary.entries[0].id) {
        gAudioContext.fontCache.temporary.nextSide = 0;
    } else if (seqPlayer->defaultFont == gAudioContext.fontCache.temporary.entries[1].id) {
        gAudioContext.fontCache.temporary.nextSide = 1;
    }
}

void AudioSeq_AudioListPushBack(AudioListItem* list, AudioListItem* item) {
    if (item->prev == NULL) {
        list->prev->next = item;
        item->prev = list->prev;
        item->next = list;
        list->prev = item;
        list->u.count++;
        item->pool = list->pool;
    }
}

void* AudioSeq_AudioListPopBack(AudioListItem* list) {
    AudioListItem* item = list->prev;

    if (item == list) {
        return NULL;
    }

    item->prev->next = list;
    list->prev = item->prev;
    item->prev = NULL;
    list->u.count--;
    return item->u.value;
}

void AudioSeq_InitLayerFreelist(void) {
    s32 i;

    gAudioContext.layerFreeList.prev = &gAudioContext.layerFreeList;
    gAudioContext.layerFreeList.next = &gAudioContext.layerFreeList;
    gAudioContext.layerFreeList.u.count = 0;
    gAudioContext.layerFreeList.pool = NULL;

    for (i = 0; i < ARRAY_COUNT(gAudioContext.sequenceLayers); i++) {
        gAudioContext.sequenceLayers[i].listItem.u.value = &gAudioContext.sequenceLayers[i];
        gAudioContext.sequenceLayers[i].listItem.prev = NULL;
        AudioSeq_AudioListPushBack(&gAudioContext.layerFreeList, &gAudioContext.sequenceLayers[i].listItem);
    }
}

u8 AudioSeq_ScriptReadU8(SeqScriptState* state) {
    return *(state->pc++);
}

s16 AudioSeq_ScriptReadS16(SeqScriptState* state) {
    s16 ret = *(state->pc++) << 8;

    ret = *(state->pc++) | ret;
    return ret;
}

u16 AudioSeq_ScriptReadCompressedU16(SeqScriptState* state) {
    u16 ret = *(state->pc++);

    if (ret & 0x80) {
        ret = (ret << 8) & 0x7F00;
        ret = *(state->pc++) | ret;
    }
    return ret;
}

void AudioSeq_SeqLayerProcessScriptStep1(SequenceLayer* layer);
s32 AudioSeq_SeqLayerProcessScriptStep2(SequenceLayer* layer);
s32 AudioSeq_SeqLayerProcessScriptStep3(SequenceLayer* layer, s32 cmd);
s32 AudioSeq_SeqLayerProcessScriptStep4(SequenceLayer* layer, s32 cmd);
s32 AudioSeq_SeqLayerProcessScriptStep5(SequenceLayer* layer, s32 sameSound);

void AudioSeq_SeqLayerProcessScript(SequenceLayer* layer) {
    s32 val;

    if (!layer->enabled) {
        return;
    }

    if (layer->delay > 1) {
        layer->delay--;
        if (!layer->stopSomething && layer->delay <= layer->gateDelay) {
            Audio_SeqLayerNoteDecay(layer);
            layer->stopSomething = true;
        }
        return;
    }

    AudioSeq_SeqLayerProcessScriptStep1(layer);
    val = AudioSeq_SeqLayerProcessScriptStep2(layer);
    if (val == -1) {
        return;
    }

    val = AudioSeq_SeqLayerProcessScriptStep3(layer, val);
    if (val != -1) {
        val = AudioSeq_SeqLayerProcessScriptStep4(layer, val);
    }
    if (val != -1) {
        AudioSeq_SeqLayerProcessScriptStep5(layer, val);
    }

    if (layer->stopSomething == true) {
        if ((layer->note != NULL) || layer->continuousNotes) {
            Audio_SeqLayerNoteDecay(layer);
        }
    }
}

void AudioSeq_SeqLayerProcessScriptStep1(SequenceLayer* layer) {
    if (!layer->continuousNotes) {
        Audio_SeqLayerNoteDecay(layer);
    } else if (layer->note != NULL && layer->note->playbackState.wantedParentLayer == layer) {
        Audio_SeqLayerNoteDecay(layer);
    }

    if (PORTAMENTO_MODE(layer->portamento) == PORTAMENTO_MODE_1 ||
        PORTAMENTO_MODE(layer->portamento) == PORTAMENTO_MODE_2) {
        layer->portamento.mode = 0;
    }
    layer->notePropertiesNeedInit = true;
}

s32 AudioSeq_SeqLayerProcessScriptStep5(SequenceLayer* layer, s32 sameSound) {
    if (!layer->stopSomething && layer->sound != NULL && layer->sound->sample->codec == CODEC_S16_INMEMORY &&
        layer->sound->sample->medium != MEDIUM_RAM) {
        layer->stopSomething = true;
        return -1;
    }

    if (layer->continuousNotes == true && layer->bit1 == 1) {
        return 0;
    }

    if (layer->continuousNotes == true && layer->note != NULL && layer->bit3 && sameSound == true &&
        layer->note->playbackState.parentLayer == layer) {
        if (layer->sound == NULL) {
            Audio_InitSyntheticWave(layer->note, layer);
        }
    } else {
        if (sameSound == false) {
            Audio_SeqLayerNoteDecay(layer);
        }
        layer->note = Audio_AllocNote(layer);
        if (layer->note != NULL && layer->note->playbackState.parentLayer == layer) {
            Audio_NoteVibratoInit(layer->note);
        }
    }

    if (layer->note != NULL && layer->note->playbackState.parentLayer == layer) {
        Note* note = layer->note;

        Audio_NotePortamentoInit(note);
    }
    return 0;
}

s32 AudioSeq_SeqLayerProcessScriptStep2(SequenceLayer* layer) {
    SequenceChannel* channel = layer->channel;
    SeqScriptState* state = &layer->scriptState;
    SequencePlayer* seqPlayer = channel->seqPlayer;
    u16 sp3A;
    u8 cmd;
    u16 cmdArg;
    u8 tempByte;

    for (;;) {
        cmd = AudioSeq_ScriptReadU8(state);

        // Note Commands
        // To be processed in AudioSeq_SeqLayerProcessScriptStep3
        if (cmd <= 0xC0) {
            return cmd;
        }

        // Control Flow Commands
        if (cmd >= 0xF2) {
            cmdArg = AudioSeq_GetScriptControlFlowArgument(state, cmd);

            if (AudioSeq_HandleScriptFlowControl(seqPlayer, state, cmd, cmdArg) == 0) {
                continue;
            }
            AudioSeq_SeqLayerDisable(layer);
            return -1;
        }

        switch (cmd) {
            case 0xC1: // `shortvel(u8)`, layer: set short note velocity
            case 0xCA: // `notepan(u8)`, layer: set pan
                tempByte = *(state->pc++);

                if (cmd == 0xC1) {
                    layer->velocitySquare = (f32)(tempByte * tempByte) / 16129.0f;
                } else {
                    layer->pan = tempByte;
                }
                break;

            case 0xC9: // `shortgate(u8)`, layer: set short note gatetime
            case 0xC2: // `transpose(s8)`, layer: set transposition in semitones
                tempByte = *(state->pc++);

                if (cmd == 0xC9) {
                    layer->gateTime = tempByte;
                } else {
                    layer->transposition = tempByte;
                }
                break;

            case 0xC4: // `legato()`, layer: continuous notes on
            case 0xC5: // `nolegato()`, layer: continuous notes off
                if (cmd == 0xC4) {
                    layer->continuousNotes = true;
                } else {
                    layer->continuousNotes = false;
                }
                layer->bit1 = false;
                Audio_SeqLayerNoteDecay(layer);
                break;

            case 0xC3: // `shortdelay(var)`, layer: set short note default delay
                sp3A = AudioSeq_ScriptReadCompressedU16(state);
                layer->shortNoteDefaultDelay = sp3A;
                break;

            case 0xC6: // `instr(u8)`, layer: set instrument
                cmd = AudioSeq_ScriptReadU8(state);
                if (cmd >= 0x7E) {
                    if (cmd == 0x7E) {
                        // Sfxs
                        layer->instOrWave = 1;
                    } else if (cmd == 0x7F) {
                        // Drums
                        layer->instOrWave = 0;
                    } else {
                        // Synthetic Wave
                        layer->instOrWave = cmd;
                        layer->instrument = NULL;
                    }

                    if (cmd == 0xFF) {
                        layer->adsr.decayIndex = 0;
                    }
                } else {
                    // Instrument
                    if ((layer->instOrWave = AudioSeq_GetInstrument(channel, cmd, &layer->instrument, &layer->adsr)) ==
                        0) {
                        layer->instOrWave = 0xFF;
                    }
                }
                break;

            case 0xC7: // `portamento(hex8, u8, u8)`, layer: enable portamento
                layer->portamento.mode = AudioSeq_ScriptReadU8(state);

                cmd = AudioSeq_ScriptReadU8(state);
                cmd += channel->transposition;
                cmd += layer->transposition;
                cmd += seqPlayer->transposition;

                if (cmd >= 0x80) {
                    cmd = 0;
                }

                layer->portamentoTargetNote = cmd;

                // If special, the next param is u8 instead of var
                if (PORTAMENTO_IS_SPECIAL(layer->portamento)) {
                    layer->portamentoTime = *(state->pc++);
                    break;
                }

                sp3A = AudioSeq_ScriptReadCompressedU16(state);
                layer->portamentoTime = sp3A;
                break;

            case 0xC8: // `noportamento()`, layer: disable portamento
                layer->portamento.mode = 0;
                break;

            case 0xCB: // `env(addr, u8)`, layer: set envelope and decay index
                sp3A = AudioSeq_ScriptReadS16(state);
                layer->adsr.envelope = (AdsrEnvelope*)(seqPlayer->seqData + sp3A);
<<<<<<< HEAD
                // fallthrough
            case 0xCF: // `releaserate(u8)`, layer: set decay index
=======
                FALLTHROUGH;
            case 0xCF:
>>>>>>> 1a41694d
                layer->adsr.decayIndex = AudioSeq_ScriptReadU8(state);
                break;

            case 0xCC: // `nodrumpan()`, layer: ignore drum pan
                layer->ignoreDrumPan = true;
                break;

            case 0xCD: // `stereo(u8)`, layer: stereo effects
                layer->stereo.asByte = AudioSeq_ScriptReadU8(state);
                break;

            case 0xCE: // `bendfine(s8)`, layer: bend pitch
                tempByte = AudioSeq_ScriptReadU8(state);
                layer->bend = gBendPitchTwoSemitonesFrequencies[(tempByte + 0x80) & 0xFF];
                break;

            default:
                switch (cmd & 0xF0) {
                    case 0xD0: // `ldshortvel(bits:4)`, layer: set short note velocity from table
                        sp3A = seqPlayer->shortNoteVelocityTable[cmd & 0xF];
                        layer->velocitySquare = (f32)(sp3A * sp3A) / 16129.0f;
                        break;

                    case 0xE0: // `ldshortgate(bits:4)`, layer: set short note gatetime from table
                        layer->gateTime = (u8)seqPlayer->shortNoteGateTimeTable[cmd & 0xF];
                        break;
                }
        }
    }
}

s32 AudioSeq_SeqLayerProcessScriptStep4(SequenceLayer* layer, s32 cmd) {
    s32 sameSound = true;
    s32 instOrWave;
    s32 speed;
    f32 temp_f14;
    f32 temp_f2;
    Portamento* portamento;
    f32 freqScale;
    f32 freqScale2;
    SoundFontSound* sound;
    Instrument* instrument;
    Drum* drum;
    s32 pad;
    SequenceChannel* channel;
    SequencePlayer* seqPlayer;
    u8 semitone = cmd;
    u16 sfxId;
    s32 semitone2;
    s32 vel;
    f32 time;
    f32 tuning;

    instOrWave = layer->instOrWave;
    channel = layer->channel;
    seqPlayer = channel->seqPlayer;

    if (instOrWave == 0xFF) {
        if (!channel->hasInstrument) {
            return -1;
        }
        instOrWave = channel->instOrWave;
    }

    switch (instOrWave) {
        case 0:
            // Drums
            semitone += channel->transposition + layer->transposition;
            layer->semitone = semitone;
            drum = Audio_GetDrum(channel->fontId, semitone);
            if (drum == NULL) {
                layer->stopSomething = true;
                layer->delay2 = layer->delay;
                return -1;
            }
            sound = &drum->sound;
            layer->adsr.envelope = (AdsrEnvelope*)drum->envelope;
            layer->adsr.decayIndex = (u8)drum->adsrDecayIndex;
            if (!layer->ignoreDrumPan) {
                layer->pan = drum->pan;
            }
            layer->sound = sound;
            layer->freqScale = sound->tuning;
            break;

        case 1:
            // Sfxs
            layer->semitone = semitone;
            sfxId = (layer->transposition << 6) + semitone;
            sound = Audio_GetSfx(channel->fontId, sfxId);
            if (sound == NULL) {
                layer->stopSomething = true;
                layer->delay2 = layer->delay + 1;
                return -1;
            }
            layer->sound = sound;
            layer->freqScale = sound->tuning;
            break;

        default:
            semitone += seqPlayer->transposition + channel->transposition + layer->transposition;
            semitone2 = semitone;
            layer->semitone = semitone;
            if (semitone >= 0x80) {
                layer->stopSomething = true;
                return -1;
            }
            if (layer->instOrWave == 0xFF) {
                instrument = channel->instrument;
            } else {
                instrument = layer->instrument;
            }

            if (layer->portamento.mode != 0) {
                portamento = &layer->portamento;
                vel = (semitone > layer->portamentoTargetNote) ? semitone : layer->portamentoTargetNote;

                if (instrument != NULL) {
                    sound = Audio_InstrumentGetSound(instrument, vel);
                    sameSound = (layer->sound == sound);
                    layer->sound = sound;
                    tuning = sound->tuning;
                } else {
                    layer->sound = NULL;
                    tuning = 1.0f;
                    if (instOrWave >= 0xC0) {
                        layer->sound = &gAudioContext.synthesisReverbs[instOrWave - 0xC0].sound;
                    }
                }

                temp_f2 = gPitchFrequencies[semitone2] * tuning;
                temp_f14 = gPitchFrequencies[layer->portamentoTargetNote] * tuning;

                switch (PORTAMENTO_MODE(*portamento)) {
                    case PORTAMENTO_MODE_1:
                    case PORTAMENTO_MODE_3:
                    case PORTAMENTO_MODE_5:
                        freqScale2 = temp_f2;
                        freqScale = temp_f14;
                        break;

                    case PORTAMENTO_MODE_2:
                    case PORTAMENTO_MODE_4:
                        freqScale = temp_f2;
                        freqScale2 = temp_f14;
                        break;

                    default:
                        freqScale = temp_f2;
                        freqScale2 = temp_f2;
                        break;
                }

                portamento->extent = (freqScale2 / freqScale) - 1.0f;

                if (PORTAMENTO_IS_SPECIAL(*portamento)) {
                    speed = seqPlayer->tempo * 0x8000 / gAudioContext.tempoInternalToExternal;
                    if (layer->delay != 0) {
                        speed = speed * 0x100 / (layer->delay * layer->portamentoTime);
                    }
                } else {
                    speed = 0x20000 / (layer->portamentoTime * gAudioContext.audioBufferParameters.updatesPerFrame);
                }

                if (speed >= 0x7FFF) {
                    speed = 0x7FFF;
                } else if (speed < 1) {
                    speed = 1;
                }

                portamento->speed = speed;
                portamento->cur = 0;
                layer->freqScale = freqScale;
                if (PORTAMENTO_MODE(*portamento) == PORTAMENTO_MODE_5) {
                    layer->portamentoTargetNote = semitone;
                }
                break;
            }

            if (instrument != NULL) {
                sound = Audio_InstrumentGetSound(instrument, semitone);
                sameSound = (sound == layer->sound);
                layer->sound = sound;
                layer->freqScale = gPitchFrequencies[semitone2] * sound->tuning;
            } else {
                layer->sound = NULL;
                layer->freqScale = gPitchFrequencies[semitone2];
                if (instOrWave >= 0xC0) {
                    layer->sound = &gAudioContext.synthesisReverbs[instOrWave - 0xC0].sound;
                }
            }
            break;
    }

    layer->delay2 = layer->delay;
    layer->freqScale *= layer->bend;
    if (layer->delay == 0) {
        if (layer->sound != NULL) {
            time = (f32)layer->sound->sample->loop->end;
        } else {
            time = 0.0f;
        }
        time *= seqPlayer->tempo;
        time *= gAudioContext.unk_2870;
        time /= layer->freqScale;
        if (time > 32766.0f) {
            time = 32766.0f;
        }
        layer->gateDelay = 0;
        layer->delay = (u16)(s32)time + 1;
        if (layer->portamento.mode != 0) {
            // (It's a bit unclear if 'portamento' has actually always been
            // set when this is reached...)
            if (PORTAMENTO_IS_SPECIAL(*portamento)) {
                s32 speed2;

                speed2 = seqPlayer->tempo * 0x8000 / gAudioContext.tempoInternalToExternal;
                speed2 = speed2 * 0x100 / (layer->delay * layer->portamentoTime);
                if (speed2 >= 0x7FFF) {
                    speed2 = 0x7FFF;
                } else if (speed2 < 1) {
                    speed2 = 1;
                }
                portamento->speed = speed2;
            }
        }
    }
    return sameSound;
}

s32 AudioSeq_SeqLayerProcessScriptStep3(SequenceLayer* layer, s32 cmd) {
    SeqScriptState* state = &layer->scriptState;
    u16 delay;
    s32 velocity;
    SequenceChannel* channel = layer->channel;
    SequencePlayer* seqPlayer = channel->seqPlayer;
    s32 intDelta;
    f32 floatDelta;

    if (cmd == 0xC0) { // `ldelay(var)`, layer: delay
        layer->delay = AudioSeq_ScriptReadCompressedU16(state);
        layer->stopSomething = true;
        layer->bit1 = false;
        return -1;
    }

    layer->stopSomething = false;
    if (channel->largeNotes == 1) {
        switch (cmd & 0xC0) {
            case 0x00: // `notedvg(bits:6, var, u8, u8)`, layer: large note 0
                delay = AudioSeq_ScriptReadCompressedU16(state);
                velocity = *(state->pc++);
                layer->gateTime = *(state->pc++);
                layer->lastDelay = delay;
                break;

            case 0x40: // `notedv(bits:6, var, u8)`, layer: large note 1
                delay = AudioSeq_ScriptReadCompressedU16(state);
                velocity = *(state->pc++);
                layer->gateTime = 0;
                layer->lastDelay = delay;
                break;

            case 0x80: // `notevg(bits:6, u8, u8)`, layer: large note 2
                delay = layer->lastDelay;
                velocity = *(state->pc++);
                layer->gateTime = *(state->pc++);
                break;
        }

        if (velocity > 0x7F || velocity < 0) {
            velocity = 0x7F;
        }
        layer->velocitySquare = (f32)velocity * (f32)velocity / 16129.0f;
        cmd -= (cmd & 0xC0);
    } else {
        switch (cmd & 0xC0) {
            case 0x00: // `shortdvg(bits:6, var)`, layer: small note 0
                delay = AudioSeq_ScriptReadCompressedU16(state);
                layer->lastDelay = delay;
                break;

            case 0x40: // `shortdv(bits:6)`, layer: small note 1
                delay = layer->shortNoteDefaultDelay;
                break;

            case 0x80: // `shortvg(bits:6)`, layer: small note 2
                delay = layer->lastDelay;
                break;
        }
        cmd -= (cmd & 0xC0);
    }

    if (channel->velocityRandomVariance != 0) {
        floatDelta =
            layer->velocitySquare * (f32)(gAudioContext.audioRandom % channel->velocityRandomVariance) / 100.0f;
        if ((gAudioContext.audioRandom & 0x8000) != 0) {
            floatDelta = -floatDelta;
        }
        layer->velocitySquare2 = layer->velocitySquare + floatDelta;
        if (layer->velocitySquare2 < 0.0f) {
            layer->velocitySquare2 = 0.0f;
        } else if (layer->velocitySquare2 > 1.0f) {
            layer->velocitySquare2 = 1.0f;
        }
    } else {
        layer->velocitySquare2 = layer->velocitySquare;
    }

    layer->delay = delay;
    layer->gateDelay = (layer->gateTime * delay) >> 8;
    if (channel->gateTimeRandomVariance != 0) {
        //! @bug should probably be gateTimeRandomVariance
        intDelta = (layer->gateDelay * (gAudioContext.audioRandom % channel->velocityRandomVariance)) / 100;
        if ((gAudioContext.audioRandom & 0x4000) != 0) {
            intDelta = -intDelta;
        }
        layer->gateDelay += intDelta;
        if (layer->gateDelay < 0) {
            layer->gateDelay = 0;
        } else if (layer->gateDelay > layer->delay) {
            layer->gateDelay = layer->delay;
        }
    }

    if ((seqPlayer->muted && (channel->muteBehavior & (0x40 | 0x10)) != 0) || channel->stopSomething2) {
        layer->stopSomething = true;
        return -1;
    }
    if (seqPlayer->skipTicks != 0) {
        layer->stopSomething = true;
        return -1;
    }
    return cmd;
}

void AudioSeq_SetChannelPriorities(SequenceChannel* channel, u8 arg1) {
    if ((arg1 & 0xF) != 0) {
        channel->notePriority = arg1 & 0xF;
    }
    arg1 = arg1 >> 4;
    if (arg1 != 0) {
        channel->someOtherPriority = arg1;
    }
}

u8 AudioSeq_GetInstrument(SequenceChannel* channel, u8 instId, Instrument** instOut, AdsrSettings* adsr) {
    Instrument* inst = Audio_GetInstrumentInner(channel->fontId, instId);

    if (inst == NULL) {
        *instOut = NULL;
        return 0;
    }
    adsr->envelope = inst->envelope;
    adsr->decayIndex = inst->adsrDecayIndex;
    *instOut = inst;
    instId += 2;
    return instId;
}

void AudioSeq_SetInstrument(SequenceChannel* channel, u8 instId) {
    if (instId >= 0x80) {
        // Synthetic Waves
        channel->instOrWave = instId;
        channel->instrument = NULL;
    } else if (instId == 0x7F) {
        // Drums
        channel->instOrWave = 0;
        channel->instrument = (Instrument*)1;
    } else if (instId == 0x7E) {
        // Sfxs
        channel->instOrWave = 1;
        channel->instrument = (Instrument*)2;
    } else {
        // Instruments
        if ((channel->instOrWave = AudioSeq_GetInstrument(channel, instId, &channel->instrument, &channel->adsr)) ==
            0) {
            channel->hasInstrument = false;
            return;
        }
    }
    channel->hasInstrument = true;
}

void AudioSeq_SequenceChannelSetVolume(SequenceChannel* channel, u8 volume) {
    channel->volume = (f32)(s32)volume / 127.0f;
}

void AudioSeq_SequenceChannelProcessScript(SequenceChannel* channel) {
    s32 i;
    u8* data;
    u8* test;
    SequencePlayer* seqPlayer;

    if (channel->stopScript) {
        goto exit_loop;
    }
    seqPlayer = channel->seqPlayer;
    if (seqPlayer->muted && (channel->muteBehavior & 0x80)) {
        return;
    }

    if (channel->delay >= 2) {
        channel->delay--;
        goto exit_loop;
    }

    while (true) {
        SeqScriptState* scriptState = &channel->scriptState;
        s32 param;
        s16 pad1;
        u16 offset;
        u32 cmdArgs[3];
        s8 signedParam;
        u8 cmd = AudioSeq_ScriptReadU8(scriptState);
        u8 lowBits;
        u8 highBits;
        s32 result;
        s32 pad2;

        if (cmd >= 0xB0) {
            highBits = sSeqInstructionArgsTable[cmd - 0xB0];
            lowBits = highBits & 3;

            // read in arguments for the instruction
            for (i = 0; i < lowBits; i++, highBits <<= 1) {
                if (!(highBits & 0x80)) {
                    cmdArgs[i] = AudioSeq_ScriptReadU8(scriptState);
                } else {
                    cmdArgs[i] = AudioSeq_ScriptReadS16(scriptState);
                }
            }

            // Control Flow Commands
            if (cmd >= 0xF2) {
                result = AudioSeq_HandleScriptFlowControl(seqPlayer, scriptState, cmd, cmdArgs[0]);

                if (result != 0) {
                    if (result == -1) {
                        AudioSeq_SequenceChannelDisable(channel);
                    } else {
                        channel->delay = result;
                    }
                    break;
                }
            } else {
                switch (cmd) {
                    case 0xEA: // `stop()`, channel: stop script
                        channel->stopScript = true;
                        goto exit_loop;

                    case 0xF1: // `allocnotelist(u8)`, channel: reserve notes
                        Audio_NotePoolClear(&channel->notePool);
                        cmd = (u8)cmdArgs[0];
                        Audio_NotePoolFill(&channel->notePool, cmd);
                        break;

                    case 0xF0: // `freenotelist()`, channel: unreserve notes
                        Audio_NotePoolClear(&channel->notePool);
                        break;

                    case 0xC2: // `dyntbl(addr)`, channel: set dyntable
                        offset = (u16)cmdArgs[0];
                        channel->dynTable = (void*)&seqPlayer->seqData[offset];
                        break;

                    case 0xC5: // `dyntbllookup()`, channel: dyn set dyntable
                        if (scriptState->value != -1) {

                            data = (*channel->dynTable)[scriptState->value];
                            offset = (u16)((data[0] << 8) + data[1]);

                            channel->dynTable = (void*)&seqPlayer->seqData[offset];
                        }
                        break;

                    case 0xEB: // `fontinstr()`, channel: set soundFont and instrument
                        result = (u8)cmdArgs[0];
                        cmd = (u8)cmdArgs[0];

                        if (seqPlayer->defaultFont != 0xFF) {
                            offset = ((u16*)gAudioContext.sequenceFontTable)[seqPlayer->seqId];
                            lowBits = gAudioContext.sequenceFontTable[offset];
                            cmd = gAudioContext.sequenceFontTable[offset + lowBits - result];
                        }

                        if (AudioHeap_SearchCaches(FONT_TABLE, CACHE_EITHER, cmd)) {
                            channel->fontId = cmd;
                        }

                        cmdArgs[0] = cmdArgs[1];
<<<<<<< HEAD
                        // fallthrough
                    case 0xC1: // `instr(u8)`, channel: set instrument
=======
                        FALLTHROUGH;
                    case 0xC1:
>>>>>>> 1a41694d
                        cmd = (u8)cmdArgs[0];
                        AudioSeq_SetInstrument(channel, cmd);
                        break;

                    case 0xC3: // `short()`, channel: large notes off
                        channel->largeNotes = false;
                        break;

                    case 0xC4: // `noshort()`, channel: large notes on
                        channel->largeNotes = true;
                        break;

                    case 0xDF: // `vol(u8)`, channel: set volume
                        cmd = (u8)cmdArgs[0];
                        AudioSeq_SequenceChannelSetVolume(channel, cmd);
                        channel->changes.s.volume = true;
                        break;

                    case 0xE0: // `volexp(u8)`, channel: set volume scale
                        cmd = (u8)cmdArgs[0];
                        channel->volumeScale = (f32)(s32)cmd / 128.0f;
                        channel->changes.s.volume = true;
                        break;

                    case 0xDE: // `freqscale(u16)`, channel: set freqscale
                        offset = (u16)cmdArgs[0];
                        channel->freqScale = (f32)(s32)offset / 32768.0f;
                        channel->changes.s.freqScale = true;
                        break;

                    case 0xD3: // `bend(s8)`, channel: large bend pitch
                        cmd = (u8)cmdArgs[0];
                        cmd += 0x80;
                        channel->freqScale = gBendPitchOneOctaveFrequencies[cmd];
                        channel->changes.s.freqScale = true;
                        break;

                    case 0xEE: // `bendfine(s8)`, channel: small bend pitch
                        cmd = (u8)cmdArgs[0];
                        cmd += 0x80;
                        channel->freqScale = gBendPitchTwoSemitonesFrequencies[cmd];
                        channel->changes.s.freqScale = true;
                        break;

                    case 0xDD: // `pan(u8)`, channel: set pan
                        cmd = (u8)cmdArgs[0];
                        channel->newPan = cmd;
                        channel->changes.s.pan = true;
                        break;

                    case 0xDC: // `panweight(u8)`, channel: set pan mix
                        cmd = (u8)cmdArgs[0];
                        channel->panChannelWeight = cmd;
                        channel->changes.s.pan = true;
                        break;

                    case 0xDB: // `transpose(s8)`, channel: transpose
                        signedParam = (s8)cmdArgs[0];
                        channel->transposition = signedParam;
                        break;

                    case 0xDA: // `env(addr)`, channel: set envelope
                        offset = (u16)cmdArgs[0];
                        channel->adsr.envelope = (AdsrEnvelope*)&seqPlayer->seqData[offset];
                        break;

                    case 0xD9: // `releaserate(u8)`, channel: set decay index
                        cmd = (u8)cmdArgs[0];
                        channel->adsr.decayIndex = cmd;
                        break;

                    case 0xD8: // `vibdepth(u8)`, channel: set vibrato extent
                        cmd = (u8)cmdArgs[0];
                        channel->vibratoExtentTarget = cmd * 8;
                        channel->vibratoExtentStart = 0;
                        channel->vibratoExtentChangeDelay = 0;
                        break;

                    case 0xD7: // `vibfreq(u8)`, channel: set vibrato rate
                        cmd = (u8)cmdArgs[0];
                        channel->vibratoRateChangeDelay = 0;
                        channel->vibratoRateTarget = cmd * 32;
                        channel->vibratoRateStart = cmd * 32;
                        break;

                    case 0xE2: // `vibdepthgrad(u8, u8, u8)`, channel: set vibrato extent linear
                        cmd = (u8)cmdArgs[0];
                        channel->vibratoExtentStart = cmd * 8;
                        cmd = (u8)cmdArgs[1];
                        channel->vibratoExtentTarget = cmd * 8;
                        cmd = (u8)cmdArgs[2];
                        channel->vibratoExtentChangeDelay = cmd * 16;
                        break;

                    case 0xE1: // `vibfreqgrad(u8, u8, u8)`, channel: set vibratorate linear
                        cmd = (u8)cmdArgs[0];
                        channel->vibratoRateStart = cmd * 32;
                        cmd = (u8)cmdArgs[1];
                        channel->vibratoRateTarget = cmd * 32;
                        cmd = (u8)cmdArgs[2];
                        channel->vibratoRateChangeDelay = cmd * 16;
                        break;

                    case 0xE3: // `vibdelay(u8)`, channel: set vibrato delay
                        cmd = (u8)cmdArgs[0];
                        channel->vibratoDelay = cmd * 16;
                        break;

                    case 0xD4: // `reverb(u8)`, channel: set reverb
                        cmd = (u8)cmdArgs[0];
                        channel->reverb = cmd;
                        break;

                    case 0xC6: // `font(u8)`, channel: set soundFont
                        result = (u8)cmdArgs[0];
                        cmd = (u8)cmdArgs[0];

                        if (seqPlayer->defaultFont != 0xFF) {
                            offset = ((u16*)gAudioContext.sequenceFontTable)[seqPlayer->seqId];
                            lowBits = gAudioContext.sequenceFontTable[offset];
                            cmd = gAudioContext.sequenceFontTable[offset + lowBits - result];
                        }

                        if (AudioHeap_SearchCaches(FONT_TABLE, CACHE_EITHER, cmd)) {
                            channel->fontId = cmd;
                        }

                        break;

                    case 0xC7: // `stseq(u8, addr)`, channel: write into sequence script
                        cmd = (u8)cmdArgs[0];
                        offset = (u16)cmdArgs[1];
                        test = &seqPlayer->seqData[offset];
                        test[0] = (u8)scriptState->value + cmd;
                        break;

                    case 0xC8: // `sub(u8)`, channel: subtract -> set value
                    case 0xCC: // `ldi(u8)`, channel: set value
                    case 0xC9: // `and(u8)`, channel: `bit and` -> set value
                        signedParam = (s8)cmdArgs[0];

                        if (cmd == 0xC8) {
                            scriptState->value -= signedParam;
                        } else if (cmd == 0xCC) {
                            scriptState->value = signedParam;
                        } else {
                            scriptState->value &= signedParam;
                        }
                        break;

                    case 0xCD: // `stopchan(u8)`, channel: disable channel
                        cmd = (u8)cmdArgs[0];
                        AudioSeq_SequenceChannelDisable(seqPlayer->channels[cmd]);
                        break;

                    case 0xCA: // `mutebhv(hex8)`, channel: set mute behavior
                        cmd = (u8)cmdArgs[0];
                        channel->muteBehavior = cmd;
                        channel->changes.s.volume = true;
                        break;

                    case 0xCB: // `ldseq(addr)`, channel: read sequence -> set value
                        offset = (u16)cmdArgs[0];
                        scriptState->value = *(seqPlayer->seqData + (u32)(offset + scriptState->value));
                        break;

                    case 0xCE: // `ldptr(hex16)`, channel: ?? (load pointer?)
                        offset = (u16)cmdArgs[0];
                        channel->unk_22 = offset;
                        break;

                    case 0xCF: // `stptrtoseq(addr)` channel: write large into sequence script
                        offset = (u16)cmdArgs[0];
                        test = &seqPlayer->seqData[offset];
                        test[0] = (channel->unk_22 >> 8) & 0xFF;
                        test[1] = channel->unk_22 & 0xFF;
                        break;

                    case 0xD0: // `effects(u8)`, channel: stereo headset effects
                        cmd = (u8)cmdArgs[0];
                        if (cmd & 0x80) {
                            channel->stereoHeadsetEffects = true;
                        } else {
                            channel->stereoHeadsetEffects = false;
                        }
                        channel->stereo.asByte = cmd & 0x7F;
                        break;

                    case 0xD1: // `notealloc(u8)`, channel: set note allocation policy
                        cmd = (u8)cmdArgs[0];
                        channel->noteAllocPolicy = cmd;
                        break;

                    case 0xD2: // `sustain(u8)`, channel: set sustain
                        cmd = (u8)cmdArgs[0];
                        channel->adsr.sustain = cmd;
                        break;

                    case 0xE5: // `rvrbidx(u8)`, channel: set reverb index
                        cmd = (u8)cmdArgs[0];
                        channel->reverbIndex = cmd;
                        break;

                    case 0xE4: // `dyncall()`, channel: dyncall
                        if (scriptState->value != -1) {
                            data = (*channel->dynTable)[scriptState->value];
                            //! @bug: Missing a stack depth check here
                            scriptState->stack[scriptState->depth++] = scriptState->pc;
                            offset = (u16)((data[0] << 8) + data[1]);
                            scriptState->pc = seqPlayer->seqData + offset;
                        }
                        break;

                    case 0xE6: // `samplbook(addr)`, channel: set book offset
                        cmd = (u8)cmdArgs[0];
                        channel->bookOffset = cmd;
                        break;

                    case 0xE7: // `ldparams(addr)`, channel: load parameters
                        offset = (u16)cmdArgs[0];
                        data = &seqPlayer->seqData[offset];
                        channel->muteBehavior = data[0];
                        data += 3;
                        channel->noteAllocPolicy = data[-2];
                        AudioSeq_SetChannelPriorities(channel, data[-1]);
                        channel->transposition = (s8)data[0];
                        data += 4;
                        channel->newPan = data[-3];
                        channel->panChannelWeight = data[-2];
                        channel->reverb = data[-1];
                        channel->reverbIndex = data[0];
                        //! @bug: Not marking reverb state as changed
                        channel->changes.s.pan = true;
                        break;

                    case 0xE8: // `params(u8, u8, u8, s8, s8, u8, u8, u8)`, channel set parameters
                        channel->muteBehavior = cmdArgs[0];
                        channel->noteAllocPolicy = cmdArgs[1];
                        cmd = (u8)cmdArgs[2];
                        AudioSeq_SetChannelPriorities(channel, cmd);
                        channel->transposition = (s8)AudioSeq_ScriptReadU8(scriptState);
                        channel->newPan = AudioSeq_ScriptReadU8(scriptState);
                        channel->panChannelWeight = AudioSeq_ScriptReadU8(scriptState);
                        channel->reverb = AudioSeq_ScriptReadU8(scriptState);
                        channel->reverbIndex = AudioSeq_ScriptReadU8(scriptState);
                        //! @bug: Not marking reverb state as changed
                        channel->changes.s.pan = true;
                        break;

                    case 0xEC: // ``, channel: reset vibrato
                        channel->vibratoExtentTarget = 0;
                        channel->vibratoExtentStart = 0;
                        channel->vibratoExtentChangeDelay = 0;
                        channel->vibratoRateTarget = 0;
                        channel->vibratoRateStart = 0;
                        channel->vibratoRateChangeDelay = 0;
                        channel->filter = NULL;
                        channel->gain = 0;
                        channel->adsr.sustain = 0;
                        channel->velocityRandomVariance = 0;
                        channel->gateTimeRandomVariance = 0;
                        channel->unk_0F = 0;
                        channel->unk_20 = 0;
                        channel->bookOffset = 0;
                        channel->freqScale = 1.0f;
                        break;

                    case 0xE9: // `notepri(u8)`, channel: set note priority
                        AudioSeq_SetChannelPriorities(channel, (u8)cmdArgs[0]);
                        break;

                    case 0xED: // `gain(u8)`, channel: set hilo gain
                        cmd = (u8)cmdArgs[0];
                        channel->gain = cmd;
                        break;

                    case 0xB0: // `ldfilter(addr)`, channel: set filter
                        offset = (u16)cmdArgs[0];
                        data = seqPlayer->seqData + offset;
                        channel->filter = (s16*)data;
                        break;

                    case 0xB1: // `freefilter()`, channel: clear filter
                        channel->filter = NULL;
                        break;
<<<<<<< HEAD
                    case 0xB3: // `filter(u8)`, channel: load filter
=======

                    case 0xB3:
>>>>>>> 1a41694d
                        cmd = cmdArgs[0];

                        if (channel->filter != NULL) {
                            lowBits = (cmd >> 4) & 0xF; // LowPassCutoff
                            cmd &= 0xF;                 // HighPassCutoff
                            AudioHeap_LoadFilter(channel->filter, lowBits, cmd);
                        }
                        break;

                    case 0xB2: // `ldseqtoptr(addr)`, channel: dynread sequence large
                        offset = (u16)cmdArgs[0];
                        channel->unk_22 = *(u16*)(seqPlayer->seqData + (u32)(offset + scriptState->value * 2));
                        break;

                    case 0xB4: // `ptrtodyntbl()`, channel: set dyntable large
                        channel->dynTable = (void*)&seqPlayer->seqData[channel->unk_22];
                        break;

                    case 0xB5: // `dyntbltoptr()`, channel: read dyntable large
                        channel->unk_22 = ((u16*)(channel->dynTable))[scriptState->value];
                        break;

                    case 0xB6: // `dyntblv()`, channel: read dyntable
                        scriptState->value = (*channel->dynTable)[0][scriptState->value];
                        break;

                    case 0xB7: // `randtoptr(u16)`, channel: random large
                        channel->unk_22 = (cmdArgs[0] == 0) ? gAudioContext.audioRandom & 0xFFFF
                                                            : gAudioContext.audioRandom % cmdArgs[0];
                        break;

                    case 0xB8: // `rand(u8)`, channel: random value
                        scriptState->value = (cmdArgs[0] == 0) ? gAudioContext.audioRandom & 0xFFFF
                                                               : gAudioContext.audioRandom % cmdArgs[0];
                        break;

                    case 0xBD: // `randptr(u16, u16)`, channel: random range large
                        result = Audio_NextRandom();
                        channel->unk_22 = (cmdArgs[0] == 0) ? (u32)result & 0xFFFF : (u32)result % cmdArgs[0];
                        channel->unk_22 += cmdArgs[1];
                        pad2 = (channel->unk_22 / 0x100) + 0x80; // i is wrong here
                        param = channel->unk_22 % 0x100;
                        channel->unk_22 = (pad2 << 8) | param;
                        break;

                    case 0xB9: // `randvel(u8)`, channel: set velocity random variance
                        channel->velocityRandomVariance = cmdArgs[0];
                        break;

                    case 0xBA: // `randgate(u8)`, channel: set gatetime random variance
                        channel->gateTimeRandomVariance = cmdArgs[0];
                        break;

                    case 0xBB: // `unkbb(u8, u16)`, channel:
                        channel->unk_0F = cmdArgs[0];
                        channel->unk_20 = cmdArgs[1];
                        break;

                    case 0xBC: // `ptradd(u16)`, channel: add large
                        channel->unk_22 += cmdArgs[0];
                        break;
                }
            }
        } else if (cmd >= 0x70) {
            lowBits = cmd & 0x7;

            if ((cmd & 0xF8) != 0x70 && lowBits >= 4) {
                lowBits = 0;
            }

            switch (cmd & 0xF8) {
                case 0x80: // `testlayer(bits:3)`, channel: test layer is finished
                    if (channel->layers[lowBits] != NULL) {
                        scriptState->value = channel->layers[lowBits]->finished;
                    } else {
                        scriptState->value = -1;
                    }
                    break;

                case 0x88: // `ldlayer(bits:3, addr)`, channel: set layer
                    offset = AudioSeq_ScriptReadS16(scriptState);
                    if (!AudioSeq_SeqChannelSetLayer(channel, lowBits)) {
                        channel->layers[lowBits]->scriptState.pc = &seqPlayer->seqData[offset];
                    }
                    break;

                case 0x90: // `dellayer(bits:3)`, channel: free layer
                    AudioSeq_SeqLayerFree(channel, lowBits);
                    break;

                case 0x98: // `dynldlayer(bits:3)`, channel: dynset layer
                    if (scriptState->value != -1 && AudioSeq_SeqChannelSetLayer(channel, lowBits) != -1) {
                        data = (*channel->dynTable)[scriptState->value];
                        offset = (data[0] << 8) + data[1];
                        channel->layers[lowBits]->scriptState.pc = &seqPlayer->seqData[offset];
                    }
                    break;

                case 0x70: // `stio(bits:3)`, channel: io write value
                    channel->soundScriptIO[lowBits] = scriptState->value;
                    break;

                case 0x78: // `rldlayer(bits:3, reladdr16)`, channel: set layer relative
                    pad1 = AudioSeq_ScriptReadS16(scriptState);
                    if (!AudioSeq_SeqChannelSetLayer(channel, lowBits)) {
                        channel->layers[lowBits]->scriptState.pc = &scriptState->pc[pad1];
                    }
                    break;
            }
        } else {
            lowBits = cmd & 0xF;

            switch (cmd & 0xF0) {
                case 0x00: // `cdelay(bits:4)`, channel: delay short
                    channel->delay = lowBits;
                    goto exit_loop;

                case 0x10: // `sample(bits:3, addr)`, channel: load sample
                    if (lowBits < 8) {
                        channel->soundScriptIO[lowBits] = -1;
                        if (AudioLoad_SlowLoadSample(channel->fontId, scriptState->value,
                                                     &channel->soundScriptIO[lowBits]) == -1) {
                            break;
                        }
                    } else {
                        lowBits -= 8;
                        channel->soundScriptIO[lowBits] = -1;
                        if (AudioLoad_SlowLoadSample(channel->fontId, channel->unk_22 + 0x100,
                                                     &channel->soundScriptIO[lowBits]) == -1) {
                            break;
                        }
                    }
                    break;

                case 0x60: // `ldio(bits:4)`, channel: io read value
                    scriptState->value = channel->soundScriptIO[lowBits];
                    if (lowBits < 2) {
                        channel->soundScriptIO[lowBits] = -1;
                    }
                    break;

                case 0x50: // `subio(bits:4)`, channel: io read value subtract
                    scriptState->value -= channel->soundScriptIO[lowBits];
                    break;

                case 0x20: // `ldchan(bits:4, addr)`, channel: start channel
                    offset = AudioSeq_ScriptReadS16(scriptState);
                    AudioSeq_SequenceChannelEnable(seqPlayer, lowBits, &seqPlayer->seqData[offset]);
                    break;

                case 0x30: // `stcio(bits:4, u8)`, channel: io write value 2
                    cmd = AudioSeq_ScriptReadU8(scriptState);
                    seqPlayer->channels[lowBits]->soundScriptIO[cmd] = scriptState->value;
                    break;

                case 0x40: // `ldcio(bits:4, u8)`, channel: io read value 2
                    cmd = AudioSeq_ScriptReadU8(scriptState);
                    scriptState->value = seqPlayer->channels[lowBits]->soundScriptIO[cmd];
                    break;
            }
        }
    }
exit_loop:

    for (i = 0; i < ARRAY_COUNT(channel->layers); i++) {
        if (channel->layers[i] != NULL) {
            AudioSeq_SeqLayerProcessScript(channel->layers[i]);
        }
    }
}

void AudioSeq_SequencePlayerProcessSequence(SequencePlayer* seqPlayer) {
    u8 command;
    u8 commandLow;
    SeqScriptState* seqScript = &seqPlayer->scriptState;
    s16 tempS;
    u16 temp;
    s32 i;
    s32 value;
    u8* data;
    u8* data2;
    u8* data3;
    s32 pad3;
    s32 dummy;

    if (!seqPlayer->enabled) {
        return;
    }

    if (!AudioLoad_IsSeqLoadComplete(seqPlayer->seqId) || !AudioLoad_IsFontLoadComplete(seqPlayer->defaultFont)) {
        AudioSeq_SequencePlayerDisable(seqPlayer);
        return;
    }

    AudioLoad_SetSeqLoadStatus(seqPlayer->seqId, LOAD_STATUS_COMPLETE);
    AudioLoad_SetFontLoadStatus(seqPlayer->defaultFont, LOAD_STATUS_COMPLETE);

    if (seqPlayer->muted && (seqPlayer->muteBehavior & 0x80)) {
        return;
    }

    seqPlayer->scriptCounter++;
    seqPlayer->tempoAcc += seqPlayer->tempo;
    seqPlayer->tempoAcc += (s16)seqPlayer->unk_0C;

    if (seqPlayer->tempoAcc < gAudioContext.tempoInternalToExternal) {
        return;
    }

    seqPlayer->tempoAcc -= (u16)gAudioContext.tempoInternalToExternal;

    if (seqPlayer->stopScript == true) {
        return;
    }

    if (seqPlayer->delay > 1) {
        seqPlayer->delay--;
    } else {
        seqPlayer->recalculateVolume = true;

        while (true) {
            command = AudioSeq_ScriptReadU8(seqScript);

            // Control Flow Commands
            if (command >= 0xF2) {
                s32 scriptHandled = AudioSeq_HandleScriptFlowControl(
                    seqPlayer, seqScript, command,
                    AudioSeq_GetScriptControlFlowArgument(&seqPlayer->scriptState, command));

                if (scriptHandled != 0) {
                    if (scriptHandled == -1) {
                        AudioSeq_SequencePlayerDisable(seqPlayer);
                    } else {
                        seqPlayer->delay = (u16)scriptHandled;
                    }
                    break;
                }
            } else if (command >= 0xC0) {
                switch (command) {
                    case 0xF1: // `allocnotelist(u8)`, seqPlayer: reserve notes
                        Audio_NotePoolClear(&seqPlayer->notePool);
                        command = AudioSeq_ScriptReadU8(seqScript);
                        Audio_NotePoolFill(&seqPlayer->notePool, command);
                        // Fake-match: the asm has two breaks in a row here,
                        // which the compiler normally optimizes out.
                        dummy = -1;
                        if (dummy < 0) {
                            dummy = 0;
                        }
                        if (dummy > 1) {
                            dummy = 1;
                        }
                        if (dummy) {}
                        break;
<<<<<<< HEAD
                    case 0xF0: // `freenotelist()`, seqPlayer: unreserve notes
                        Audio_NotePoolClear(&seqPlayer->notePool);
                        break;
                    case 0xDF: // `transpose(s8)`, seqPlayer: transpose
                        seqPlayer->transposition = 0;
                        // fallthrough
                    case 0xDE: // `rtranspose(s8)`, seqPlayer: transpose relative
                        seqPlayer->transposition += (s8)AudioSeq_ScriptReadU8(seqScript);
                        break;
                    case 0xDD: // `tempo(u8)`, seqPlayer: set tempo
=======

                    case 0xF0:
                        Audio_NotePoolClear(&seqPlayer->notePool);
                        break;

                    case 0xDF:
                        seqPlayer->transposition = 0;
                        FALLTHROUGH;
                    case 0xDE:
                        seqPlayer->transposition += (s8)AudioSeq_ScriptReadU8(seqScript);
                        break;

                    case 0xDD:
>>>>>>> 1a41694d
                        seqPlayer->tempo = AudioSeq_ScriptReadU8(seqScript) * 48;
                        if (seqPlayer->tempo > gAudioContext.tempoInternalToExternal) {
                            seqPlayer->tempo = (u16)gAudioContext.tempoInternalToExternal;
                        }
                        if ((s16)seqPlayer->tempo <= 0) {
                            seqPlayer->tempo = 1;
                        }
                        break;
<<<<<<< HEAD
                    case 0xDC: // `tempochg(s8)`, seqPlayer: add tempo
                        seqPlayer->unk_0C = (s8)AudioSeq_ScriptReadU8(seqScript) * 48;
                        break;
                    case 0xDA: // `volmode(s8)`, seqPlayer: change volume
=======

                    case 0xDC:
                        seqPlayer->unk_0C = (s8)AudioSeq_ScriptReadU8(seqScript) * 48;
                        break;

                    case 0xDA:
>>>>>>> 1a41694d
                        command = AudioSeq_ScriptReadU8(seqScript);
                        temp = AudioSeq_ScriptReadS16(seqScript);
                        switch (command) {
                            case 0:
                            case 1:
                                if (seqPlayer->state != 2) {
                                    seqPlayer->fadeTimerUnkEu = temp;
                                    seqPlayer->state = command;
                                }
                                break;

                            case 2:
                                seqPlayer->fadeTimer = temp;
                                seqPlayer->state = command;
                                seqPlayer->fadeVelocity = (0 - seqPlayer->fadeVolume) / (s32)seqPlayer->fadeTimer;
                                break;
                        }
                        break;
<<<<<<< HEAD
                    case 0xDB: // `vol(u8)`, seqPlayer: set volume
=======

                    case 0xDB:
>>>>>>> 1a41694d
                        value = AudioSeq_ScriptReadU8(seqScript);
                        switch (seqPlayer->state) {
                            case 1:
                                seqPlayer->state = 0;
                                seqPlayer->fadeVolume = 0.0f;
                                FALLTHROUGH;
                            case 0:
                                seqPlayer->fadeTimer = seqPlayer->fadeTimerUnkEu;
                                if (seqPlayer->fadeTimerUnkEu != 0) {
                                    seqPlayer->fadeVelocity =
                                        ((value / 127.0f) - seqPlayer->fadeVolume) / (s32)(seqPlayer->fadeTimer);
                                } else {
                                    seqPlayer->fadeVolume = (s32)value / 127.0f;
                                }
                                break;

                            case 2:
                                break;
                        }
                        break;
<<<<<<< HEAD
                    case 0xD9: // ``, seqPlayer: set volume scale
                        seqPlayer->fadeVolumeScale = (s8)AudioSeq_ScriptReadU8(seqScript) / 127.0f;
                        break;
                    case 0xD7: // `initchan(hex16)`, seqPlayer: initialize channels
                        temp = AudioSeq_ScriptReadS16(seqScript);
                        AudioSeq_SequencePlayerSetupChannels(seqPlayer, temp);
                        break;
                    case 0xD6: // `freechan(hex16)`, seqPlayer: disable channels
                        AudioSeq_ScriptReadS16(seqScript);
                        break;
                    case 0xD5: // `mutescale(s8)`, seqPlayer: set mute scale
                        seqPlayer->muteVolumeScale = (s8)AudioSeq_ScriptReadU8(seqScript) / 127.0f;
                        break;
                    case 0xD4: // `mute()`, seqPlayer: mute
                        seqPlayer->muted = true;
                        break;
                    case 0xD3: // `mutebhv(hex8)`, seqPlayer: set mute behavior
                        seqPlayer->muteBehavior = AudioSeq_ScriptReadU8(seqScript);
                        break;
                    case 0xD1: // `ldshortgatearr(addr)`, seqPlayer: set short note gatetime table
                    case 0xD2: // `ldshortvelarr(addr)`, seqPlayer: set short note velocity table
=======

                    case 0xD9:
                        seqPlayer->fadeVolumeScale = (s8)AudioSeq_ScriptReadU8(seqScript) / 127.0f;
                        break;

                    case 0xD7:
                        temp = AudioSeq_ScriptReadS16(seqScript);
                        AudioSeq_SequencePlayerSetupChannels(seqPlayer, temp);
                        break;

                    case 0xD6:
                        AudioSeq_ScriptReadS16(seqScript);
                        break;

                    case 0xD5:
                        seqPlayer->muteVolumeScale = (s8)AudioSeq_ScriptReadU8(seqScript) / 127.0f;
                        break;

                    case 0xD4:
                        seqPlayer->muted = true;
                        break;

                    case 0xD3:
                        seqPlayer->muteBehavior = AudioSeq_ScriptReadU8(seqScript);
                        break;

                    case 0xD1:
                    case 0xD2:
>>>>>>> 1a41694d
                        temp = AudioSeq_ScriptReadS16(seqScript);
                        data3 = &seqPlayer->seqData[temp];
                        if (command == 0xD2) {
                            seqPlayer->shortNoteVelocityTable = data3;
                        } else {
                            seqPlayer->shortNoteGateTimeTable = data3;
                        }
                        break;
<<<<<<< HEAD
                    case 0xD0: // `notealloc(u8)`, seqPlayer: set note allocation policy
                        seqPlayer->noteAllocPolicy = AudioSeq_ScriptReadU8(seqScript);
                        break;
                    case 0xCE: // `rand(u8)`, seqPlayer: random value
=======

                    case 0xD0:
                        seqPlayer->noteAllocPolicy = AudioSeq_ScriptReadU8(seqScript);
                        break;

                    case 0xCE:
>>>>>>> 1a41694d
                        command = AudioSeq_ScriptReadU8(seqScript);
                        if (command == 0) {
                            seqScript->value = (gAudioContext.audioRandom >> 2) & 0xFF;
                        } else {
                            seqScript->value = (gAudioContext.audioRandom >> 2) % command;
                        }
                        break;
<<<<<<< HEAD
                    case 0xCD: { // `dyncall(addr)`, seqPlayer: dyncall
=======

                    case 0xCD:
>>>>>>> 1a41694d
                        temp = AudioSeq_ScriptReadS16(seqScript);

                        if ((seqScript->value != -1) && (seqScript->depth != 3)) {
                            data = seqPlayer->seqData + (u32)(temp + (seqScript->value << 1));
                            seqScript->stack[seqScript->depth] = seqScript->pc;
                            seqScript->depth++;

                            temp = (data[0] << 8) + data[1];
                            seqScript->pc = &seqPlayer->seqData[temp];
                        }
                        break;
<<<<<<< HEAD
                    }
                    case 0xCC: // `ldi(u8)`, seqPlayer: set value
                        seqScript->value = AudioSeq_ScriptReadU8(seqScript);
                        break;
                    case 0xC9: // `and(u8)`, seqPlayer: `bit and` -> set value
                        seqScript->value &= AudioSeq_ScriptReadU8(seqScript);
                        break;
                    case 0xC8: // `sub(u8)`, seqPlayer: subtract -> set value
                        seqScript->value -= AudioSeq_ScriptReadU8(seqScript);
                        break;
                    case 0xC7: // `stseq(u8, addr)`, seqPlayer: write into sequence script
=======

                    case 0xCC:
                        seqScript->value = AudioSeq_ScriptReadU8(seqScript);
                        break;

                    case 0xC9:
                        seqScript->value &= AudioSeq_ScriptReadU8(seqScript);
                        break;

                    case 0xC8:
                        seqScript->value -= AudioSeq_ScriptReadU8(seqScript);
                        break;

                    case 0xC7:
>>>>>>> 1a41694d
                        command = AudioSeq_ScriptReadU8(seqScript);
                        temp = AudioSeq_ScriptReadS16(seqScript);
                        data2 = &seqPlayer->seqData[temp];
                        *data2 = (u8)seqScript->value + command;
                        break;
<<<<<<< HEAD
                    case 0xC6: // `stop()`, seqPlayer: stop script
                        seqPlayer->stopScript = true;
                        return;
                    case 0xC5: // `scriptctr(u16)`, seqPlayer: set script counter
                        seqPlayer->scriptCounter = (u16)AudioSeq_ScriptReadS16(seqScript);
                        break;
                    case 0xEF: // ``, seqPlayer:
                        AudioSeq_ScriptReadS16(seqScript);
                        AudioSeq_ScriptReadU8(seqScript);
                        break;
                    case 0xC4: // `runseq(u8, u8)`, seqPlayer: start sequence
=======

                    case 0xC6:
                        seqPlayer->stopScript = true;
                        return;

                    case 0xC5:
                        seqPlayer->scriptCounter = (u16)AudioSeq_ScriptReadS16(seqScript);
                        break;

                    case 0xEF:
                        AudioSeq_ScriptReadS16(seqScript);
                        AudioSeq_ScriptReadU8(seqScript);
                        break;

                    case 0xC4:
>>>>>>> 1a41694d
                        command = AudioSeq_ScriptReadU8(seqScript);
                        if (command == 0xFF) {
                            command = seqPlayer->playerIdx;
                        }
                        commandLow = AudioSeq_ScriptReadU8(seqScript);
                        AudioLoad_SyncInitSeqPlayer(command, commandLow, 0);
                        if (command == (u8)seqPlayer->playerIdx) {
                            return;
                        }
                        break;
                }
            } else {
                commandLow = command & 0x0F;

                switch (command & 0xF0) {
                    case 0x00: // `testchan(bits:4)`, seqPlayer: test channel disabled
                        seqScript->value = seqPlayer->channels[commandLow]->enabled ^ 1;
                        break;
<<<<<<< HEAD
                    case 0x50: // `subio(bits:4)`, seqPlayer: io read value subtract
                        seqScript->value -= seqPlayer->soundScriptIO[commandLow];
                        break;
                    case 0x70: // `stio(bits:4)`, seqPlayer: io write value
                        seqPlayer->soundScriptIO[commandLow] = seqScript->value;
                        break;
                    case 0x80: // `ldio(bits:4)`, seqPlayer: io read value
=======

                    case 0x50:
                        seqScript->value -= seqPlayer->soundScriptIO[commandLow];
                        break;

                    case 0x70:
                        seqPlayer->soundScriptIO[commandLow] = seqScript->value;
                        break;

                    case 0x80:
>>>>>>> 1a41694d
                        seqScript->value = seqPlayer->soundScriptIO[commandLow];
                        if (commandLow < 2) {
                            seqPlayer->soundScriptIO[commandLow] = -1;
                        }
                        break;
                    case 0x40: // `stopchan(bits:4)`, seqPlayer: disable channel
                        AudioSeq_SequenceChannelDisable(seqPlayer->channels[commandLow]);
                        break;
<<<<<<< HEAD
                    case 0x90: // `ldchan(bits:4, addr)`, seqPlayer: start channel
                        temp = AudioSeq_ScriptReadS16(seqScript);
                        AudioSeq_SequenceChannelEnable(seqPlayer, commandLow, (void*)&seqPlayer->seqData[temp]);
                        break;
                    case 0xA0: // `rldchan(bits:4, reladdr16)`, seqPlayer: start channel relative
                        tempS = AudioSeq_ScriptReadS16(seqScript);
                        AudioSeq_SequenceChannelEnable(seqPlayer, commandLow, (void*)&seqScript->pc[tempS]);
                        break;
                    case 0xB0: // `ldseq(bits:4, u8, addr)`, seqPlayer: load sequence
=======

                    case 0x90:
                        temp = AudioSeq_ScriptReadS16(seqScript);
                        AudioSeq_SequenceChannelEnable(seqPlayer, commandLow, (void*)&seqPlayer->seqData[temp]);
                        break;

                    case 0xA0:
                        tempS = AudioSeq_ScriptReadS16(seqScript);
                        AudioSeq_SequenceChannelEnable(seqPlayer, commandLow, (void*)&seqScript->pc[tempS]);
                        break;

                    case 0xB0:
>>>>>>> 1a41694d
                        command = AudioSeq_ScriptReadU8(seqScript);
                        temp = AudioSeq_ScriptReadS16(seqScript);
                        data2 = &seqPlayer->seqData[temp];
                        AudioLoad_SlowLoadSeq(command, data2, &seqPlayer->soundScriptIO[commandLow]);
                        break;
<<<<<<< HEAD
                    case 0x60: // `ldres(bits:4, u8, u8)`, seqPlayer: async load
=======

                    case 0x60: {
>>>>>>> 1a41694d
                        command = AudioSeq_ScriptReadU8(seqScript);
                        value = command;
                        temp = AudioSeq_ScriptReadU8(seqScript);

                        AudioLoad_ScriptLoad(value, temp, &seqPlayer->soundScriptIO[commandLow]);
                        break;
                }
            }
        }
    }

    for (i = 0; i < ARRAY_COUNT(seqPlayer->channels); i++) {
        if (seqPlayer->channels[i]->enabled) {
            AudioSeq_SequenceChannelProcessScript(seqPlayer->channels[i]);
        }
    }
}

void AudioSeq_ProcessSequences(s32 arg0) {
    SequencePlayer* seqPlayer;
    u32 i;

    gAudioContext.noteSubEuOffset =
        (gAudioContext.audioBufferParameters.updatesPerFrame - arg0 - 1) * gAudioContext.numNotes;
    for (i = 0; i < (u32)gAudioContext.audioBufferParameters.numSequencePlayers; i++) {
        seqPlayer = &gAudioContext.seqPlayers[i];
        if (seqPlayer->enabled == 1) {
            AudioSeq_SequencePlayerProcessSequence(seqPlayer);
            Audio_SequencePlayerProcessSound(seqPlayer);
        }
    }
    Audio_ProcessNotes();
}

void AudioSeq_SkipForwardSequence(SequencePlayer* seqPlayer) {
    while (seqPlayer->skipTicks > 0) {
        AudioSeq_SequencePlayerProcessSequence(seqPlayer);
        Audio_SequencePlayerProcessSound(seqPlayer);
        seqPlayer->skipTicks--;
    }
}

void AudioSeq_ResetSequencePlayer(SequencePlayer* seqPlayer) {
    s32 i;

    AudioSeq_SequencePlayerDisable(seqPlayer);
    seqPlayer->stopScript = false;
    seqPlayer->delay = 0;
    seqPlayer->state = 1;
    seqPlayer->fadeTimer = 0;
    seqPlayer->fadeTimerUnkEu = 0;
    seqPlayer->tempoAcc = 0;
    seqPlayer->tempo = 120 * TATUMS_PER_BEAT; // 120 BPM
    seqPlayer->unk_0C = 0;
    seqPlayer->transposition = 0;
    seqPlayer->noteAllocPolicy = 0;
    seqPlayer->shortNoteVelocityTable = gDefaultShortNoteVelocityTable;
    seqPlayer->shortNoteGateTimeTable = gDefaultShortNoteGateTimeTable;
    seqPlayer->scriptCounter = 0;
    seqPlayer->fadeVolume = 1.0f;
    seqPlayer->fadeVelocity = 0.0f;
    seqPlayer->volume = 0.0f;
    seqPlayer->muteVolumeScale = 0.5f;

    for (i = 0; i < 0x10; i++) {
        AudioSeq_InitSequenceChannel(seqPlayer->channels[i]);
    }
}

void AudioSeq_InitSequencePlayerChannels(s32 playerIdx) {
    SequenceChannel* channel;
    SequencePlayer* seqPlayer = &gAudioContext.seqPlayers[playerIdx];
    s32 i, j;

    for (i = 0; i < 0x10; i++) {
        seqPlayer->channels[i] = AudioHeap_AllocZeroed(&gAudioContext.miscPool, sizeof(SequenceChannel));
        if (seqPlayer->channels[i] == NULL) {
            seqPlayer->channels[i] = &gAudioContext.sequenceChannelNone;
        } else {
            channel = seqPlayer->channels[i];
            channel->seqPlayer = seqPlayer;
            channel->enabled = false;
            for (j = 0; j < 4; j++) {
                channel->layers[j] = NULL;
            }
        }
        AudioSeq_InitSequenceChannel(seqPlayer->channels[i]);
    }
}

void AudioSeq_InitSequencePlayer(SequencePlayer* seqPlayer) {
    s32 i, j;

    for (i = 0; i < 0x10; i++) {
        seqPlayer->channels[i] = &gAudioContext.sequenceChannelNone;
    }

    seqPlayer->enabled = false;
    seqPlayer->muted = false;
    seqPlayer->fontDmaInProgress = false;
    seqPlayer->seqDmaInProgress = false;
    seqPlayer->applyBend = false;

    for (j = 0; j < 8; j++) {
        seqPlayer->soundScriptIO[j] = -1;
    }
    seqPlayer->muteBehavior = 0x40 | 0x20;
    seqPlayer->fadeVolumeScale = 1.0f;
    seqPlayer->bend = 1.0f;
    Audio_InitNoteLists(&seqPlayer->notePool);
    AudioSeq_ResetSequencePlayer(seqPlayer);
}

void AudioSeq_InitSequencePlayers(void) {
    s32 i;

    AudioSeq_InitLayerFreelist();
    for (i = 0; i < 64; i++) {
        gAudioContext.sequenceLayers[i].channel = NULL;
        gAudioContext.sequenceLayers[i].enabled = false;
    }

    for (i = 0; i < 4; i++) {
        AudioSeq_InitSequencePlayer(&gAudioContext.seqPlayers[i]);
    }
}<|MERGE_RESOLUTION|>--- conflicted
+++ resolved
@@ -720,13 +720,8 @@
             case 0xCB: // `env(addr, u8)`, layer: set envelope and decay index
                 sp3A = AudioSeq_ScriptReadS16(state);
                 layer->adsr.envelope = (AdsrEnvelope*)(seqPlayer->seqData + sp3A);
-<<<<<<< HEAD
-                // fallthrough
+                FALLTHROUGH;
             case 0xCF: // `releaserate(u8)`, layer: set decay index
-=======
-                FALLTHROUGH;
-            case 0xCF:
->>>>>>> 1a41694d
                 layer->adsr.decayIndex = AudioSeq_ScriptReadU8(state);
                 break;
 
@@ -1218,13 +1213,8 @@
                         }
 
                         cmdArgs[0] = cmdArgs[1];
-<<<<<<< HEAD
-                        // fallthrough
+                        FALLTHROUGH;
                     case 0xC1: // `instr(u8)`, channel: set instrument
-=======
-                        FALLTHROUGH;
-                    case 0xC1:
->>>>>>> 1a41694d
                         cmd = (u8)cmdArgs[0];
                         AudioSeq_SetInstrument(channel, cmd);
                         break;
@@ -1510,12 +1500,8 @@
                     case 0xB1: // `freefilter()`, channel: clear filter
                         channel->filter = NULL;
                         break;
-<<<<<<< HEAD
+
                     case 0xB3: // `filter(u8)`, channel: load filter
-=======
-
-                    case 0xB3:
->>>>>>> 1a41694d
                         cmd = cmdArgs[0];
 
                         if (channel->filter != NULL) {
@@ -1770,32 +1756,19 @@
                         }
                         if (dummy) {}
                         break;
-<<<<<<< HEAD
+
                     case 0xF0: // `freenotelist()`, seqPlayer: unreserve notes
                         Audio_NotePoolClear(&seqPlayer->notePool);
                         break;
+
                     case 0xDF: // `transpose(s8)`, seqPlayer: transpose
                         seqPlayer->transposition = 0;
-                        // fallthrough
+                        FALLTHROUGH;
                     case 0xDE: // `rtranspose(s8)`, seqPlayer: transpose relative
                         seqPlayer->transposition += (s8)AudioSeq_ScriptReadU8(seqScript);
                         break;
+
                     case 0xDD: // `tempo(u8)`, seqPlayer: set tempo
-=======
-
-                    case 0xF0:
-                        Audio_NotePoolClear(&seqPlayer->notePool);
-                        break;
-
-                    case 0xDF:
-                        seqPlayer->transposition = 0;
-                        FALLTHROUGH;
-                    case 0xDE:
-                        seqPlayer->transposition += (s8)AudioSeq_ScriptReadU8(seqScript);
-                        break;
-
-                    case 0xDD:
->>>>>>> 1a41694d
                         seqPlayer->tempo = AudioSeq_ScriptReadU8(seqScript) * 48;
                         if (seqPlayer->tempo > gAudioContext.tempoInternalToExternal) {
                             seqPlayer->tempo = (u16)gAudioContext.tempoInternalToExternal;
@@ -1804,19 +1777,12 @@
                             seqPlayer->tempo = 1;
                         }
                         break;
-<<<<<<< HEAD
+
                     case 0xDC: // `tempochg(s8)`, seqPlayer: add tempo
                         seqPlayer->unk_0C = (s8)AudioSeq_ScriptReadU8(seqScript) * 48;
                         break;
+
                     case 0xDA: // `volmode(s8)`, seqPlayer: change volume
-=======
-
-                    case 0xDC:
-                        seqPlayer->unk_0C = (s8)AudioSeq_ScriptReadU8(seqScript) * 48;
-                        break;
-
-                    case 0xDA:
->>>>>>> 1a41694d
                         command = AudioSeq_ScriptReadU8(seqScript);
                         temp = AudioSeq_ScriptReadS16(seqScript);
                         switch (command) {
@@ -1835,12 +1801,8 @@
                                 break;
                         }
                         break;
-<<<<<<< HEAD
+
                     case 0xDB: // `vol(u8)`, seqPlayer: set volume
-=======
-
-                    case 0xDB:
->>>>>>> 1a41694d
                         value = AudioSeq_ScriptReadU8(seqScript);
                         switch (seqPlayer->state) {
                             case 1:
@@ -1861,58 +1823,34 @@
                                 break;
                         }
                         break;
-<<<<<<< HEAD
+
                     case 0xD9: // ``, seqPlayer: set volume scale
                         seqPlayer->fadeVolumeScale = (s8)AudioSeq_ScriptReadU8(seqScript) / 127.0f;
                         break;
+
                     case 0xD7: // `initchan(hex16)`, seqPlayer: initialize channels
                         temp = AudioSeq_ScriptReadS16(seqScript);
                         AudioSeq_SequencePlayerSetupChannels(seqPlayer, temp);
                         break;
+
                     case 0xD6: // `freechan(hex16)`, seqPlayer: disable channels
                         AudioSeq_ScriptReadS16(seqScript);
                         break;
+
                     case 0xD5: // `mutescale(s8)`, seqPlayer: set mute scale
                         seqPlayer->muteVolumeScale = (s8)AudioSeq_ScriptReadU8(seqScript) / 127.0f;
                         break;
+
                     case 0xD4: // `mute()`, seqPlayer: mute
                         seqPlayer->muted = true;
                         break;
+
                     case 0xD3: // `mutebhv(hex8)`, seqPlayer: set mute behavior
                         seqPlayer->muteBehavior = AudioSeq_ScriptReadU8(seqScript);
                         break;
+
                     case 0xD1: // `ldshortgatearr(addr)`, seqPlayer: set short note gatetime table
                     case 0xD2: // `ldshortvelarr(addr)`, seqPlayer: set short note velocity table
-=======
-
-                    case 0xD9:
-                        seqPlayer->fadeVolumeScale = (s8)AudioSeq_ScriptReadU8(seqScript) / 127.0f;
-                        break;
-
-                    case 0xD7:
-                        temp = AudioSeq_ScriptReadS16(seqScript);
-                        AudioSeq_SequencePlayerSetupChannels(seqPlayer, temp);
-                        break;
-
-                    case 0xD6:
-                        AudioSeq_ScriptReadS16(seqScript);
-                        break;
-
-                    case 0xD5:
-                        seqPlayer->muteVolumeScale = (s8)AudioSeq_ScriptReadU8(seqScript) / 127.0f;
-                        break;
-
-                    case 0xD4:
-                        seqPlayer->muted = true;
-                        break;
-
-                    case 0xD3:
-                        seqPlayer->muteBehavior = AudioSeq_ScriptReadU8(seqScript);
-                        break;
-
-                    case 0xD1:
-                    case 0xD2:
->>>>>>> 1a41694d
                         temp = AudioSeq_ScriptReadS16(seqScript);
                         data3 = &seqPlayer->seqData[temp];
                         if (command == 0xD2) {
@@ -1921,19 +1859,12 @@
                             seqPlayer->shortNoteGateTimeTable = data3;
                         }
                         break;
-<<<<<<< HEAD
+
                     case 0xD0: // `notealloc(u8)`, seqPlayer: set note allocation policy
                         seqPlayer->noteAllocPolicy = AudioSeq_ScriptReadU8(seqScript);
                         break;
+
                     case 0xCE: // `rand(u8)`, seqPlayer: random value
-=======
-
-                    case 0xD0:
-                        seqPlayer->noteAllocPolicy = AudioSeq_ScriptReadU8(seqScript);
-                        break;
-
-                    case 0xCE:
->>>>>>> 1a41694d
                         command = AudioSeq_ScriptReadU8(seqScript);
                         if (command == 0) {
                             seqScript->value = (gAudioContext.audioRandom >> 2) & 0xFF;
@@ -1941,12 +1872,8 @@
                             seqScript->value = (gAudioContext.audioRandom >> 2) % command;
                         }
                         break;
-<<<<<<< HEAD
-                    case 0xCD: { // `dyncall(addr)`, seqPlayer: dyncall
-=======
-
-                    case 0xCD:
->>>>>>> 1a41694d
+
+                    case 0xCD: // `dyncall(addr)`, seqPlayer: dyncall
                         temp = AudioSeq_ScriptReadS16(seqScript);
 
                         if ((seqScript->value != -1) && (seqScript->depth != 3)) {
@@ -1958,68 +1885,40 @@
                             seqScript->pc = &seqPlayer->seqData[temp];
                         }
                         break;
-<<<<<<< HEAD
-                    }
+
                     case 0xCC: // `ldi(u8)`, seqPlayer: set value
                         seqScript->value = AudioSeq_ScriptReadU8(seqScript);
                         break;
+
                     case 0xC9: // `and(u8)`, seqPlayer: `bit and` -> set value
                         seqScript->value &= AudioSeq_ScriptReadU8(seqScript);
                         break;
+
                     case 0xC8: // `sub(u8)`, seqPlayer: subtract -> set value
                         seqScript->value -= AudioSeq_ScriptReadU8(seqScript);
                         break;
+
                     case 0xC7: // `stseq(u8, addr)`, seqPlayer: write into sequence script
-=======
-
-                    case 0xCC:
-                        seqScript->value = AudioSeq_ScriptReadU8(seqScript);
-                        break;
-
-                    case 0xC9:
-                        seqScript->value &= AudioSeq_ScriptReadU8(seqScript);
-                        break;
-
-                    case 0xC8:
-                        seqScript->value -= AudioSeq_ScriptReadU8(seqScript);
-                        break;
-
-                    case 0xC7:
->>>>>>> 1a41694d
                         command = AudioSeq_ScriptReadU8(seqScript);
                         temp = AudioSeq_ScriptReadS16(seqScript);
                         data2 = &seqPlayer->seqData[temp];
                         *data2 = (u8)seqScript->value + command;
                         break;
-<<<<<<< HEAD
+
                     case 0xC6: // `stop()`, seqPlayer: stop script
                         seqPlayer->stopScript = true;
                         return;
+
                     case 0xC5: // `scriptctr(u16)`, seqPlayer: set script counter
                         seqPlayer->scriptCounter = (u16)AudioSeq_ScriptReadS16(seqScript);
                         break;
+
                     case 0xEF: // ``, seqPlayer:
                         AudioSeq_ScriptReadS16(seqScript);
                         AudioSeq_ScriptReadU8(seqScript);
                         break;
+
                     case 0xC4: // `runseq(u8, u8)`, seqPlayer: start sequence
-=======
-
-                    case 0xC6:
-                        seqPlayer->stopScript = true;
-                        return;
-
-                    case 0xC5:
-                        seqPlayer->scriptCounter = (u16)AudioSeq_ScriptReadS16(seqScript);
-                        break;
-
-                    case 0xEF:
-                        AudioSeq_ScriptReadS16(seqScript);
-                        AudioSeq_ScriptReadU8(seqScript);
-                        break;
-
-                    case 0xC4:
->>>>>>> 1a41694d
                         command = AudioSeq_ScriptReadU8(seqScript);
                         if (command == 0xFF) {
                             command = seqPlayer->playerIdx;
@@ -2038,26 +1937,16 @@
                     case 0x00: // `testchan(bits:4)`, seqPlayer: test channel disabled
                         seqScript->value = seqPlayer->channels[commandLow]->enabled ^ 1;
                         break;
-<<<<<<< HEAD
+
                     case 0x50: // `subio(bits:4)`, seqPlayer: io read value subtract
                         seqScript->value -= seqPlayer->soundScriptIO[commandLow];
                         break;
+
                     case 0x70: // `stio(bits:4)`, seqPlayer: io write value
                         seqPlayer->soundScriptIO[commandLow] = seqScript->value;
                         break;
-                    case 0x80: // `ldio(bits:4)`, seqPlayer: io read value
-=======
-
-                    case 0x50:
-                        seqScript->value -= seqPlayer->soundScriptIO[commandLow];
-                        break;
-
-                    case 0x70:
-                        seqPlayer->soundScriptIO[commandLow] = seqScript->value;
-                        break;
-
-                    case 0x80:
->>>>>>> 1a41694d
+
+                    case 0x80: // `ldio(bits:4)`, seqPlayer: io read val
                         seqScript->value = seqPlayer->soundScriptIO[commandLow];
                         if (commandLow < 2) {
                             seqPlayer->soundScriptIO[commandLow] = -1;
@@ -2066,41 +1955,25 @@
                     case 0x40: // `stopchan(bits:4)`, seqPlayer: disable channel
                         AudioSeq_SequenceChannelDisable(seqPlayer->channels[commandLow]);
                         break;
-<<<<<<< HEAD
+
                     case 0x90: // `ldchan(bits:4, addr)`, seqPlayer: start channel
                         temp = AudioSeq_ScriptReadS16(seqScript);
                         AudioSeq_SequenceChannelEnable(seqPlayer, commandLow, (void*)&seqPlayer->seqData[temp]);
                         break;
+
                     case 0xA0: // `rldchan(bits:4, reladdr16)`, seqPlayer: start channel relative
                         tempS = AudioSeq_ScriptReadS16(seqScript);
                         AudioSeq_SequenceChannelEnable(seqPlayer, commandLow, (void*)&seqScript->pc[tempS]);
                         break;
+
                     case 0xB0: // `ldseq(bits:4, u8, addr)`, seqPlayer: load sequence
-=======
-
-                    case 0x90:
-                        temp = AudioSeq_ScriptReadS16(seqScript);
-                        AudioSeq_SequenceChannelEnable(seqPlayer, commandLow, (void*)&seqPlayer->seqData[temp]);
-                        break;
-
-                    case 0xA0:
-                        tempS = AudioSeq_ScriptReadS16(seqScript);
-                        AudioSeq_SequenceChannelEnable(seqPlayer, commandLow, (void*)&seqScript->pc[tempS]);
-                        break;
-
-                    case 0xB0:
->>>>>>> 1a41694d
                         command = AudioSeq_ScriptReadU8(seqScript);
                         temp = AudioSeq_ScriptReadS16(seqScript);
                         data2 = &seqPlayer->seqData[temp];
                         AudioLoad_SlowLoadSeq(command, data2, &seqPlayer->soundScriptIO[commandLow]);
                         break;
-<<<<<<< HEAD
+
                     case 0x60: // `ldres(bits:4, u8, u8)`, seqPlayer: async load
-=======
-
-                    case 0x60: {
->>>>>>> 1a41694d
                         command = AudioSeq_ScriptReadU8(seqScript);
                         value = command;
                         temp = AudioSeq_ScriptReadU8(seqScript);
