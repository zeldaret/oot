/**
 * @file audio_seqplayer.c
 *
 * Manages audio sequence players, interprets and executes sequence instructions used to write .seq files
 *
 * Sequence Instructions:
 *   - A customized assembly language based on MIDI
 *   - All sequences are written using these instructions
 *   - There are 3 different sets of instructions
 *        1) Sequence Instructions
 *        2) Channel Instructions
 *        3) Layer Instruction
 *   - All three sets share a common pool of control flow instructions (>= 0xF2).
 *     Otherwise, each set of instructions has its own command interpreter
 */
#include "ultra64.h"
#include "global.h"

#define PORTAMENTO_IS_SPECIAL(x) ((x).mode & 0x80)
#define PORTAMENTO_MODE(x) ((x).mode & ~0x80)

#define PROCESS_SCRIPT_END -1

typedef enum {
    /* 0 */ PORTAMENTO_MODE_OFF,
    /* 1 */ PORTAMENTO_MODE_1,
    /* 2 */ PORTAMENTO_MODE_2,
    /* 3 */ PORTAMENTO_MODE_3,
    /* 4 */ PORTAMENTO_MODE_4,
    /* 5 */ PORTAMENTO_MODE_5
} PortamentoMode;

u8 AudioSeq_ScriptReadU8(SeqScriptState* state);
s16 AudioSeq_ScriptReadS16(SeqScriptState* state);
u16 AudioSeq_ScriptReadCompressedU16(SeqScriptState* state);

void AudioSeq_SeqLayerProcessScriptStep1(SequenceLayer* layer);
s32 AudioSeq_SeqLayerProcessScriptStep2(SequenceLayer* layer);
s32 AudioSeq_SeqLayerProcessScriptStep3(SequenceLayer* layer, s32 cmd);
s32 AudioSeq_SeqLayerProcessScriptStep4(SequenceLayer* layer, s32 cmd);
s32 AudioSeq_SeqLayerProcessScriptStep5(SequenceLayer* layer, s32 sameTunedSample);

u8 AudioSeq_GetInstrument(SequenceChannel* channel, u8 instId, Instrument** instOut, AdsrSettings* adsr);

/**
 * sSeqInstructionArgsTable is a table for each sequence instruction
 * that contains both how many arguments an instruction takes, as well
 * as the type of each argument
 *
 * sSeqInstructionArgsTable is bitpacked as follows:
 * abcUUUnn
 *
 * n - number of arguments that the sequence instruction takes
 *
 * a - bitFlag for the type of arg0 if it exists
 * b - bitFlag for the type of arg1 if it exists
 * c - bitFlag for the type of arg2 if it exists
 *
 * bitFlag on - argument is s16
 * bitFlag off - argument is u8
 *
 * U - Unused
 */

// CMD_ARGS_(NUMBER_OF_ARGS)
#define CMD_ARGS_0() 0
#define CMD_ARGS_1(arg0Type) (((sizeof(arg0Type) - 1) << 7) | 1)
#define CMD_ARGS_2(arg0Type, arg1Type) (((sizeof(arg0Type) - 1) << 7) | ((sizeof(arg1Type) - 1) << 6) | 2)
#define CMD_ARGS_3(arg0Type, arg1Type, arg2Type) \
    (((sizeof(arg0Type) - 1) << 7) | ((sizeof(arg1Type) - 1) << 6) | ((sizeof(arg2Type) - 1) << 5) | 3)

u8 sSeqInstructionArgsTable[] = {
    CMD_ARGS_1(s16),        // 0xB0
    CMD_ARGS_0(),           // 0xB1
    CMD_ARGS_1(s16),        // 0xB2
    CMD_ARGS_1(u8),         // 0xB3
    CMD_ARGS_0(),           // 0xB4
    CMD_ARGS_0(),           // 0xB5
    CMD_ARGS_0(),           // 0xB6
    CMD_ARGS_1(s16),        // 0xB7
    CMD_ARGS_1(u8),         // 0xB8
    CMD_ARGS_1(u8),         // 0xB9
    CMD_ARGS_1(u8),         // 0xBA
    CMD_ARGS_2(u8, s16),    // 0xBB
    CMD_ARGS_1(s16),        // 0xBC
    CMD_ARGS_2(s16, s16),   // 0xBD
    CMD_ARGS_0(),           // 0xBE
    CMD_ARGS_0(),           // 0xBF
    CMD_ARGS_0(),           // 0xC0
    CMD_ARGS_1(u8),         // 0xC1
    CMD_ARGS_1(s16),        // 0xC2
    CMD_ARGS_0(),           // 0xC3
    CMD_ARGS_0(),           // 0xC4
    CMD_ARGS_0(),           // 0xC5
    CMD_ARGS_1(u8),         // 0xC6
    CMD_ARGS_2(u8, s16),    // 0xC7
    CMD_ARGS_1(u8),         // 0xC8
    CMD_ARGS_1(u8),         // 0xC9
    CMD_ARGS_1(u8),         // 0xCA
    CMD_ARGS_1(s16),        // 0xCB
    CMD_ARGS_1(u8),         // 0xCC
    CMD_ARGS_1(u8),         // 0xCD
    CMD_ARGS_1(s16),        // 0xCE
    CMD_ARGS_1(s16),        // 0xCF
    CMD_ARGS_1(u8),         // 0xD0
    CMD_ARGS_1(u8),         // 0xD1
    CMD_ARGS_1(u8),         // 0xD2
    CMD_ARGS_1(u8),         // 0xD3
    CMD_ARGS_1(u8),         // 0xD4
    CMD_ARGS_1(u8),         // 0xD5
    CMD_ARGS_1(u8),         // 0xD6
    CMD_ARGS_1(u8),         // 0xD7
    CMD_ARGS_1(u8),         // 0xD8
    CMD_ARGS_1(u8),         // 0xD9
    CMD_ARGS_1(s16),        // 0xDA
    CMD_ARGS_1(u8),         // 0xDB
    CMD_ARGS_1(u8),         // 0xDC
    CMD_ARGS_1(u8),         // 0xDD
    CMD_ARGS_1(s16),        // 0xDE
    CMD_ARGS_1(u8),         // 0xDF
    CMD_ARGS_1(u8),         // 0xE0
    CMD_ARGS_3(u8, u8, u8), // 0xE1
    CMD_ARGS_3(u8, u8, u8), // 0xE2
    CMD_ARGS_1(u8),         // 0xE3
    CMD_ARGS_0(),           // 0xE4
    CMD_ARGS_1(u8),         // 0xE5
    CMD_ARGS_1(u8),         // 0xE6
    CMD_ARGS_1(s16),        // 0xE7
    CMD_ARGS_3(u8, u8, u8), // 0xE8
    CMD_ARGS_1(u8),         // 0xE9
    CMD_ARGS_0(),           // 0xEA
    CMD_ARGS_2(u8, u8),     // 0xEB
    CMD_ARGS_0(),           // 0xEC
    CMD_ARGS_1(u8),         // 0xED
    CMD_ARGS_1(u8),         // 0xEE
    CMD_ARGS_2(s16, u8),    // 0xEF
    CMD_ARGS_0(),           // 0xF0
    CMD_ARGS_1(u8),         // 0xF1
    // Control flow instructions (>= 0xF2) can only have 0 or 1 args
    CMD_ARGS_1(u8),  // 0xF2
    CMD_ARGS_1(u8),  // 0xF3
    CMD_ARGS_1(u8),  // 0xF4
    CMD_ARGS_1(s16), // 0xF5
    CMD_ARGS_0(),    // 0xF6
    CMD_ARGS_0(),    // 0xF7
    CMD_ARGS_1(u8),  // 0xF8
    CMD_ARGS_1(s16), // 0xF9
    CMD_ARGS_1(s16), // 0xFA
    CMD_ARGS_1(s16), // 0xFB
    CMD_ARGS_1(s16), // 0xFC
    CMD_ARGS_0(),    // 0xFD
    CMD_ARGS_0(),    // 0xFE
    CMD_ARGS_0(),    // 0xFF
};

/**
 * Read and return the argument from the sequence script for a control flow instruction.
 * Control flow instructions (>= 0xF2) can only have 0 or 1 args.
 * @return the argument value for a control flow instruction, or 0 if there is no argument
 */
u16 AudioSeq_GetScriptControlFlowArgument(SeqScriptState* state, u8 cmd) {
    u8 highBits = sSeqInstructionArgsTable[cmd - 0xB0];
    u8 lowBits = highBits & 3;
    u16 cmdArg = 0;

    // only 1 argument
    if (lowBits == 1) {
        if (!(highBits & 0x80)) {
            cmdArg = AudioSeq_ScriptReadU8(state);
        } else {
            cmdArg = AudioSeq_ScriptReadS16(state);
        }
    }

    return cmdArg;
}

/**
 * Read and execute the control flow sequence instructions
 * @return number of frames until next instruction. -1 signals termination
 */
s32 AudioSeq_HandleScriptFlowControl(SequencePlayer* seqPlayer, SeqScriptState* state, s32 cmd, s32 cmdArg) {
    switch (cmd) {
        case 0xFF:
            if (state->depth == 0) {
                return PROCESS_SCRIPT_END;
            }
            state->pc = state->stack[--state->depth];
            break;

        case 0xFD:
            return AudioSeq_ScriptReadCompressedU16(state);

        case 0xFE:
            return 1;

        case 0xFC:
            state->stack[state->depth++] = state->pc;
            state->pc = seqPlayer->seqData + (u16)cmdArg;
            break;

        case 0xF8:
            state->remLoopIters[state->depth] = cmdArg;
            state->stack[state->depth++] = state->pc;
            break;

        case 0xF7:
            state->remLoopIters[state->depth - 1]--;
            if (state->remLoopIters[state->depth - 1] != 0) {
                state->pc = state->stack[state->depth - 1];
            } else {
                state->depth--;
            }
            break;

        case 0xF6:
            state->depth--;
            break;

        case 0xF5:
        case 0xF9:
        case 0xFA:
        case 0xFB:
            if (cmd == 0xFA && state->value != 0) {
                break;
            }
            if (cmd == 0xF9 && state->value >= 0) {
                break;
            }
            if (cmd == 0xF5 && state->value < 0) {
                break;
            }
            state->pc = seqPlayer->seqData + (u16)cmdArg;
            break;

        case 0xF2:
        case 0xF3:
        case 0xF4:
            if (cmd == 0xF3 && state->value != 0) {
                break;
            }
            if (cmd == 0xF2 && state->value >= 0) {
                break;
            }
            state->pc += (s8)(cmdArg & 0xFF);
            break;
    }

    return 0;
}

void AudioSeq_InitSequenceChannel(SequenceChannel* channel) {
    s32 i;

    if (channel == &gAudioCtx.sequenceChannelNone) {
        return;
    }

    channel->enabled = false;
    channel->finished = false;
    channel->stopScript = false;
    channel->muted = false;
    channel->hasInstrument = false;
    channel->stereoHeadsetEffects = false;
    channel->transposition = 0;
    channel->largeNotes = false;
    channel->bookOffset = 0;
    channel->stereo.asByte = 0;
    channel->changes.asByte = 0xFF;
    channel->scriptState.depth = 0;
    channel->newPan = 0x40;
    channel->panChannelWeight = 0x80;
    channel->velocityRandomVariance = 0;
    channel->gateTimeRandomVariance = 0;
    channel->noteUnused = NULL;
    channel->reverbIndex = 0;
    channel->targetReverbVol = 0;
    channel->gain = 0;
    channel->notePriority = 3;
    channel->someOtherPriority = 1;
    channel->delay = 0;
    channel->adsr.envelope = gDefaultEnvelope;
    channel->adsr.decayIndex = 0xF0;
    channel->adsr.sustain = 0;
    channel->vibratoRateTarget = 0x800;
    channel->vibratoRateStart = 0x800;
    channel->vibratoDepthTarget = 0;
    channel->vibratoDepthStart = 0;
    channel->vibratoRateChangeDelay = 0;
    channel->vibratoDepthChangeDelay = 0;
    channel->vibratoDelay = 0;
    channel->filter = NULL;
    channel->combFilterGain = 0;
    channel->combFilterSize = 0;
    channel->volume = 1.0f;
    channel->volumeScale = 1.0f;
    channel->freqScale = 1.0f;

<<<<<<< HEAD
    for (i = 0; i < ARRAY_COUNT(channel->seqScriptIO); i++) {
        channel->seqScriptIO[i] = -1;
=======
    for (i = 0; i < ARRAY_COUNT(channel->soundScriptIO); i++) {
        channel->soundScriptIO[i] = SEQ_IO_VAL_NONE;
>>>>>>> 76803f15
    }

    channel->unused = false;
    Audio_InitNoteLists(&channel->notePool);
}

s32 AudioSeq_SeqChannelSetLayer(SequenceChannel* channel, s32 layerIndex) {
    SequenceLayer* layer;
    s32 pad;

    if (channel->layers[layerIndex] == NULL) {
        layer = AudioSeq_AudioListPopBack(&gAudioCtx.layerFreeList);
        channel->layers[layerIndex] = layer;
        if (layer == NULL) {
            channel->layers[layerIndex] = NULL;
            return -1;
        }
    } else {
        Audio_SeqLayerNoteDecay(channel->layers[layerIndex]);
    }

    layer = channel->layers[layerIndex];

    layer->channel = channel;
    layer->adsr = channel->adsr;
    layer->adsr.decayIndex = 0;
    layer->enabled = true;
    layer->finished = false;
    layer->muted = false;
    layer->continuousNotes = false;
    layer->bit3 = false;
    layer->ignoreDrumPan = false;
    layer->bit1 = false;
    layer->notePropertiesNeedInit = false;
    layer->stereo.asByte = 0;
    layer->portamento.mode = PORTAMENTO_MODE_OFF;
    layer->scriptState.depth = 0;
    layer->gateTime = 0x80;
    layer->pan = 0x40;
    layer->transposition = 0;
    layer->delay = 0;
    layer->gateDelay = 0;
    layer->delay2 = 0;
    layer->note = NULL;
    layer->instrument = NULL;
    layer->freqScale = 1.0f;
    layer->bend = 1.0f;
    layer->velocitySquare2 = 0.0f;
    layer->instOrWave = 0xFF;

    return 0;
}

void AudioSeq_SeqLayerDisable(SequenceLayer* layer) {
    if (layer != NULL) {
        if (layer->channel != &gAudioCtx.sequenceChannelNone && layer->channel->seqPlayer->finished == 1) {
            Audio_SeqLayerNoteRelease(layer);
        } else {
            Audio_SeqLayerNoteDecay(layer);
        }
        layer->enabled = false;
        layer->finished = true;
    }
}

void AudioSeq_SeqLayerFree(SequenceChannel* channel, s32 layerIndex) {
    SequenceLayer* layer = channel->layers[layerIndex];

    if (layer != NULL) {
        AudioSeq_AudioListPushBack(&gAudioCtx.layerFreeList, &layer->listItem);
        AudioSeq_SeqLayerDisable(layer);
        channel->layers[layerIndex] = NULL;
    }
}

void AudioSeq_SequenceChannelDisable(SequenceChannel* channel) {
    s32 i;

    for (i = 0; i < 4; i++) {
        AudioSeq_SeqLayerFree(channel, i);
    }

    Audio_NotePoolClear(&channel->notePool);
    channel->enabled = false;
    channel->finished = true;
}

void AudioSeq_SequencePlayerSetupChannels(SequencePlayer* seqPlayer, u16 channelBits) {
    SequenceChannel* channel;
    s32 i;

    for (i = 0; i < SEQ_NUM_CHANNELS; i++) {
        if (channelBits & 1) {
            channel = seqPlayer->channels[i];
            channel->fontId = seqPlayer->defaultFont;
            channel->muteBehavior = seqPlayer->muteBehavior;
            channel->noteAllocPolicy = seqPlayer->noteAllocPolicy;
        }
        channelBits = channelBits >> 1;
    }
}

void AudioSeq_SequencePlayerDisableChannels(SequencePlayer* seqPlayer, u16 channelBitsUnused) {
    SequenceChannel* channel;
    s32 i;

    for (i = 0; i < SEQ_NUM_CHANNELS; i++) {
        channel = seqPlayer->channels[i];
        if (IS_SEQUENCE_CHANNEL_VALID(channel) == 1) {
            AudioSeq_SequenceChannelDisable(channel);
        }
    }
}

void AudioSeq_SequenceChannelEnable(SequencePlayer* seqPlayer, u8 channelIndex, void* script) {
    SequenceChannel* channel = seqPlayer->channels[channelIndex];
    s32 i;

    channel->enabled = true;
    channel->finished = false;
    channel->scriptState.depth = 0;
    channel->scriptState.pc = script;
    channel->delay = 0;

    for (i = 0; i < ARRAY_COUNT(channel->layers); i++) {
        if (channel->layers[i] != NULL) {
            AudioSeq_SeqLayerFree(channel, i);
        }
    }
}

void AudioSeq_SequencePlayerDisableAsFinished(SequencePlayer* seqPlayer) {
    seqPlayer->finished = true;
    AudioSeq_SequencePlayerDisable(seqPlayer);
}

void AudioSeq_SequencePlayerDisable(SequencePlayer* seqPlayer) {
    AudioSeq_SequencePlayerDisableChannels(seqPlayer, 0xFFFF);
    Audio_NotePoolClear(&seqPlayer->notePool);
    if (!seqPlayer->enabled) {
        return;
    }

    seqPlayer->enabled = false;
    seqPlayer->finished = true;

    if (AudioLoad_IsSeqLoadComplete(seqPlayer->seqId)) {
        AudioLoad_SetSeqLoadStatus(seqPlayer->seqId, LOAD_STATUS_DISCARDABLE);
    }

    if (AudioLoad_IsFontLoadComplete(seqPlayer->defaultFont)) {
        AudioLoad_SetFontLoadStatus(seqPlayer->defaultFont, LOAD_STATUS_MAYBE_DISCARDABLE);
    }

    if (seqPlayer->defaultFont == gAudioCtx.fontCache.temporary.entries[0].id) {
        gAudioCtx.fontCache.temporary.nextSide = 0;
    } else if (seqPlayer->defaultFont == gAudioCtx.fontCache.temporary.entries[1].id) {
        gAudioCtx.fontCache.temporary.nextSide = 1;
    }
}

void AudioSeq_AudioListPushBack(AudioListItem* list, AudioListItem* item) {
    if (item->prev == NULL) {
        list->prev->next = item;
        item->prev = list->prev;
        item->next = list;
        list->prev = item;
        list->u.count++;
        item->pool = list->pool;
    }
}

void* AudioSeq_AudioListPopBack(AudioListItem* list) {
    AudioListItem* item = list->prev;

    if (item == list) {
        return NULL;
    }

    item->prev->next = list;
    list->prev = item->prev;
    item->prev = NULL;
    list->u.count--;

    return item->u.value;
}

void AudioSeq_InitLayerFreelist(void) {
    s32 i;

    gAudioCtx.layerFreeList.prev = &gAudioCtx.layerFreeList;
    gAudioCtx.layerFreeList.next = &gAudioCtx.layerFreeList;
    gAudioCtx.layerFreeList.u.count = 0;
    gAudioCtx.layerFreeList.pool = NULL;

    for (i = 0; i < ARRAY_COUNT(gAudioCtx.sequenceLayers); i++) {
        gAudioCtx.sequenceLayers[i].listItem.u.value = &gAudioCtx.sequenceLayers[i];
        gAudioCtx.sequenceLayers[i].listItem.prev = NULL;
        AudioSeq_AudioListPushBack(&gAudioCtx.layerFreeList, &gAudioCtx.sequenceLayers[i].listItem);
    }
}

u8 AudioSeq_ScriptReadU8(SeqScriptState* state) {
    return *(state->pc++);
}

s16 AudioSeq_ScriptReadS16(SeqScriptState* state) {
    s16 ret = *(state->pc++) << 8;

    ret = *(state->pc++) | ret;
    return ret;
}

u16 AudioSeq_ScriptReadCompressedU16(SeqScriptState* state) {
    u16 ret = *(state->pc++);

    if (ret & 0x80) {
        ret = (ret << 8) & 0x7F00;
        ret = *(state->pc++) | ret;
    }
    return ret;
}

void AudioSeq_SeqLayerProcessScript(SequenceLayer* layer) {
    s32 cmd;

    if (!layer->enabled) {
        return;
    }

    if (layer->delay > 1) {
        layer->delay--;
        if (!layer->muted && layer->delay <= layer->gateDelay) {
            Audio_SeqLayerNoteDecay(layer);
            layer->muted = true;
        }
        return;
    }

    AudioSeq_SeqLayerProcessScriptStep1(layer);

    cmd = AudioSeq_SeqLayerProcessScriptStep2(layer);
    if (cmd == PROCESS_SCRIPT_END) {
        return;
    }

    cmd = AudioSeq_SeqLayerProcessScriptStep3(layer, cmd);

    if (cmd != PROCESS_SCRIPT_END) {
        // returns `sameSound` instead of a command
        cmd = AudioSeq_SeqLayerProcessScriptStep4(layer, cmd);
    }

    if (cmd != PROCESS_SCRIPT_END) {
        AudioSeq_SeqLayerProcessScriptStep5(layer, cmd);
    }

    if (layer->muted == true) {
        if ((layer->note != NULL) || layer->continuousNotes) {
            Audio_SeqLayerNoteDecay(layer);
        }
    }
}

void AudioSeq_SeqLayerProcessScriptStep1(SequenceLayer* layer) {
    if (!layer->continuousNotes) {
        Audio_SeqLayerNoteDecay(layer);
    } else if (layer->note != NULL && layer->note->playbackState.wantedParentLayer == layer) {
        Audio_SeqLayerNoteDecay(layer);
    }

    if (PORTAMENTO_MODE(layer->portamento) == PORTAMENTO_MODE_1 ||
        PORTAMENTO_MODE(layer->portamento) == PORTAMENTO_MODE_2) {
        layer->portamento.mode = PORTAMENTO_MODE_OFF;
    }
    layer->notePropertiesNeedInit = true;
}

s32 AudioSeq_SeqLayerProcessScriptStep5(SequenceLayer* layer, s32 sameTunedSample) {
    Note* note;

    if (!layer->muted && layer->tunedSample != NULL && layer->tunedSample->sample->codec == CODEC_S16_INMEMORY &&
        layer->tunedSample->sample->medium != MEDIUM_RAM) {
        layer->muted = true;
        return PROCESS_SCRIPT_END;
    }

    if (layer->continuousNotes == true && layer->bit1 == 1) {
        return 0;
    }

    if (layer->continuousNotes == true && layer->note != NULL && layer->bit3 && sameTunedSample == true &&
        layer->note->playbackState.parentLayer == layer) {
        if (layer->tunedSample == NULL) {
            Audio_InitSyntheticWave(layer->note, layer);
        }
    } else {
        if (!sameTunedSample) {
            Audio_SeqLayerNoteDecay(layer);
        }

        layer->note = Audio_AllocNote(layer);
        if (layer->note != NULL && layer->note->playbackState.parentLayer == layer) {
            Audio_NoteVibratoInit(layer->note);
        }
    }

    if (layer->note != NULL && layer->note->playbackState.parentLayer == layer) {
        note = layer->note;

        Audio_NotePortamentoInit(note);
    }

    return 0;
}

s32 AudioSeq_SeqLayerProcessScriptStep2(SequenceLayer* layer) {
    SequenceChannel* channel = layer->channel;
    SeqScriptState* state = &layer->scriptState;
    SequencePlayer* seqPlayer = channel->seqPlayer;
    u8 cmd;
    u8 cmdArg8;
    u16 cmdArg16;
    u16 velocity;

    while (true) {
        cmd = AudioSeq_ScriptReadU8(state);

        // To be processed in AudioSeq_SeqLayerProcessScriptStep3
        if (cmd <= 0xC0) {
            return cmd;
        }

        // Control Flow Commands
        if (cmd >= 0xF2) {
            cmdArg16 = AudioSeq_GetScriptControlFlowArgument(state, cmd);

            if (AudioSeq_HandleScriptFlowControl(seqPlayer, state, cmd, cmdArg16) == 0) {
                continue;
            }
            AudioSeq_SeqLayerDisable(layer);
            return PROCESS_SCRIPT_END;
        }

        switch (cmd) {
            case 0xC1: // layer_setshortnotevelocity
            case 0xCA: // layer_setpan
                cmdArg8 = *(state->pc++);
                if (cmd == 0xC1) {
                    layer->velocitySquare = SQ(cmdArg8) / SQ(127.0f);
                } else {
                    layer->pan = cmdArg8;
                }
                break;

            case 0xC9: // layer_setshortnotegatetime
            case 0xC2: // layer_transpose; set transposition in semitones
                cmdArg8 = *(state->pc++);
                if (cmd == 0xC9) {
                    layer->gateTime = cmdArg8;
                } else {
                    layer->transposition = cmdArg8;
                }
                break;

            case 0xC4: // layer_continuousnoteson
            case 0xC5: // layer_continuousnotesoff
                if (cmd == 0xC4) {
                    layer->continuousNotes = true;
                } else {
                    layer->continuousNotes = false;
                }
                layer->bit1 = false;
                Audio_SeqLayerNoteDecay(layer);
                break;

            case 0xC3: // layer_setshortnotedefaultdelay
                cmdArg16 = AudioSeq_ScriptReadCompressedU16(state);
                layer->shortNoteDefaultDelay = cmdArg16;
                break;

            case 0xC6: // layer_setinstr
                cmd = AudioSeq_ScriptReadU8(state);
                if (cmd >= 0x7E) {
                    if (cmd == 0x7E) {
                        // Sfxs
                        layer->instOrWave = 1;
                    } else if (cmd == 0x7F) {
                        // Drums
                        layer->instOrWave = 0;
                    } else {
                        // Synthetic Wave
                        layer->instOrWave = cmd;
                        layer->instrument = NULL;
                    }

                    if (cmd == 0xFF) {
                        layer->adsr.decayIndex = 0;
                    }
                } else {
                    // Instrument
                    if ((layer->instOrWave = AudioSeq_GetInstrument(channel, cmd, &layer->instrument, &layer->adsr)) ==
                        0) {
                        layer->instOrWave = 0xFF;
                    }
                }
                break;

            case 0xC7: // layer_portamento
                layer->portamento.mode = AudioSeq_ScriptReadU8(state);

                cmd = AudioSeq_ScriptReadU8(state);
                cmd += channel->transposition;
                cmd += layer->transposition;
                cmd += seqPlayer->transposition;

                if (cmd >= 0x80) {
                    cmd = 0;
                }

                layer->portamentoTargetNote = cmd;

                // If special, the next param is u8 instead of var
                if (PORTAMENTO_IS_SPECIAL(layer->portamento)) {
                    layer->portamentoTime = *(state->pc++);
                    break;
                }

                cmdArg16 = AudioSeq_ScriptReadCompressedU16(state);
                layer->portamentoTime = cmdArg16;
                break;

            case 0xC8: // layer_disableportamento
                layer->portamento.mode = PORTAMENTO_MODE_OFF;
                break;

            case 0xCB:
                cmdArg16 = AudioSeq_ScriptReadS16(state);
                layer->adsr.envelope = (EnvelopePoint*)(seqPlayer->seqData + cmdArg16);
                FALLTHROUGH;
            case 0xCF:
                layer->adsr.decayIndex = AudioSeq_ScriptReadU8(state);
                break;

            case 0xCC:
                layer->ignoreDrumPan = true;
                break;

            case 0xCD:
                layer->stereo.asByte = AudioSeq_ScriptReadU8(state);
                break;

            case 0xCE:
                cmdArg8 = AudioSeq_ScriptReadU8(state);
                layer->bend = gBendPitchTwoSemitonesFrequencies[(u8)(cmdArg8 + 0x80)];
                break;

            default:
                switch (cmd & 0xF0) {
                    case 0xD0: // layer_setshortnotevelocityfromtable
                        velocity = seqPlayer->shortNoteVelocityTable[cmd & 0xF];
                        layer->velocitySquare = SQ(velocity) / SQ(127.0f);
                        break;

                    case 0xE0: // layer_setshortnotegatetimefromtable
                        layer->gateTime = seqPlayer->shortNoteGateTimeTable[cmd & 0xF];
                        break;
                }
        }
    }
}

s32 AudioSeq_SeqLayerProcessScriptStep4(SequenceLayer* layer, s32 cmd) {
    s32 sameTunedSample = true;
    s32 instOrWave;
    s32 speed;
    f32 temp_f14;
    f32 temp_f2;
    Portamento* portamento;
    f32 freqScale;
    f32 freqScale2;
    TunedSample* tunedSample;
    Instrument* instrument;
    Drum* drum;
    SoundEffect* soundEffect;
    SequenceChannel* channel;
    SequencePlayer* seqPlayer;
    u8 semitone = cmd;
    u16 sfxId;
    s32 semitone2;
    s32 vel;
    f32 time;
    f32 tuning;
    s32 speed2;

    instOrWave = layer->instOrWave;
    channel = layer->channel;
    seqPlayer = channel->seqPlayer;

    if (instOrWave == 0xFF) {
        if (!channel->hasInstrument) {
            return PROCESS_SCRIPT_END;
        }
        instOrWave = channel->instOrWave;
    }

    switch (instOrWave) {
        case 0:
            // Drums
            semitone += channel->transposition + layer->transposition;
            layer->semitone = semitone;

            drum = Audio_GetDrum(channel->fontId, semitone);
            if (drum == NULL) {
                layer->muted = true;
                layer->delay2 = layer->delay;
                return PROCESS_SCRIPT_END;
            }

            tunedSample = &drum->tunedSample;
            layer->adsr.envelope = drum->envelope;
            layer->adsr.decayIndex = drum->adsrDecayIndex;
            if (!layer->ignoreDrumPan) {
                layer->pan = drum->pan;
            }
            layer->tunedSample = tunedSample;
            layer->freqScale = tunedSample->tuning;
            break;

        case 1:
            // Sfxs
            layer->semitone = semitone;
            sfxId = (layer->transposition << 6) + semitone;

            soundEffect = Audio_GetSoundEffect(channel->fontId, sfxId);
            if (soundEffect == NULL) {
                layer->muted = true;
                layer->delay2 = layer->delay + 1;
                return PROCESS_SCRIPT_END;
            }

            tunedSample = &soundEffect->tunedSample;
            layer->tunedSample = tunedSample;
            layer->freqScale = tunedSample->tuning;
            break;

        default:
            semitone += seqPlayer->transposition + channel->transposition + layer->transposition;
            semitone2 = semitone;

            layer->semitone = semitone;
            if (semitone >= 0x80) {
                layer->muted = true;
                return PROCESS_SCRIPT_END;
            }

            if (layer->instOrWave == 0xFF) {
                instrument = channel->instrument;
            } else {
                instrument = layer->instrument;
            }

            if (layer->portamento.mode != PORTAMENTO_MODE_OFF) {
                portamento = &layer->portamento;
                vel = (semitone > layer->portamentoTargetNote) ? semitone : layer->portamentoTargetNote;

                if (instrument != NULL) {
                    tunedSample = Audio_GetInstrumentTunedSample(instrument, vel);
                    sameTunedSample = (layer->tunedSample == tunedSample);
                    layer->tunedSample = tunedSample;
                    tuning = tunedSample->tuning;
                } else {
                    layer->tunedSample = NULL;
                    tuning = 1.0f;
                    if (instOrWave >= 0xC0) {
                        layer->tunedSample = &gAudioCtx.synthesisReverbs[instOrWave - 0xC0].tunedSample;
                    }
                }

                temp_f2 = gPitchFrequencies[semitone2] * tuning;
                temp_f14 = gPitchFrequencies[layer->portamentoTargetNote] * tuning;

                switch (PORTAMENTO_MODE(*portamento)) {
                    case PORTAMENTO_MODE_1:
                    case PORTAMENTO_MODE_3:
                    case PORTAMENTO_MODE_5:
                        freqScale2 = temp_f2;
                        freqScale = temp_f14;
                        break;

                    case PORTAMENTO_MODE_2:
                    case PORTAMENTO_MODE_4:
                        freqScale = temp_f2;
                        freqScale2 = temp_f14;
                        break;

                    default:
                        freqScale = temp_f2;
                        freqScale2 = temp_f2;
                        break;
                }

                portamento->extent = (freqScale2 / freqScale) - 1.0f;

                if (PORTAMENTO_IS_SPECIAL(*portamento)) {
                    speed = seqPlayer->tempo * 0x8000 / gAudioCtx.maxTempo;
                    if (layer->delay != 0) {
                        speed = speed * 0x100 / (layer->delay * layer->portamentoTime);
                    }
                } else {
                    speed = 0x20000 / (layer->portamentoTime * gAudioCtx.audioBufferParameters.updatesPerFrame);
                }

                if (speed >= 0x7FFF) {
                    speed = 0x7FFF;
                } else if (speed < 1) {
                    speed = 1;
                }

                portamento->speed = speed;
                portamento->cur = 0;
                layer->freqScale = freqScale;
                if (PORTAMENTO_MODE(*portamento) == PORTAMENTO_MODE_5) {
                    layer->portamentoTargetNote = semitone;
                }
                break;
            }

            if (instrument != NULL) {
                tunedSample = Audio_GetInstrumentTunedSample(instrument, semitone);
                sameTunedSample = (tunedSample == layer->tunedSample);
                layer->tunedSample = tunedSample;
                layer->freqScale = gPitchFrequencies[semitone2] * tunedSample->tuning;
            } else {
                layer->tunedSample = NULL;
                layer->freqScale = gPitchFrequencies[semitone2];
                if (instOrWave >= 0xC0) {
                    layer->tunedSample = &gAudioCtx.synthesisReverbs[instOrWave - 0xC0].tunedSample;
                }
            }
            break;
    }

    layer->delay2 = layer->delay;
    layer->freqScale *= layer->bend;

    if (layer->delay == 0) {
        if (layer->tunedSample != NULL) {
            time = layer->tunedSample->sample->loop->end;
        } else {
            time = 0.0f;
        }
        time *= seqPlayer->tempo;
        time *= gAudioCtx.unk_2870;
        time /= layer->freqScale;
        if (time > 0x7FFE) {
            time = 0x7FFE;
        }

        layer->gateDelay = 0;
        layer->delay = (u16)(s32)time + 1;

        if (layer->portamento.mode != PORTAMENTO_MODE_OFF) {
            // (It's a bit unclear if 'portamento' has actually always been
            // set when this is reached...)
            if (PORTAMENTO_IS_SPECIAL(*portamento)) {
                speed2 = seqPlayer->tempo * 0x8000 / gAudioCtx.maxTempo;
                speed2 = speed2 * 0x100 / (layer->delay * layer->portamentoTime);
                if (speed2 >= 0x7FFF) {
                    speed2 = 0x7FFF;
                } else if (speed2 < 1) {
                    speed2 = 1;
                }
                portamento->speed = speed2;
            }
        }
    }
    return sameTunedSample;
}

s32 AudioSeq_SeqLayerProcessScriptStep3(SequenceLayer* layer, s32 cmd) {
    SeqScriptState* state = &layer->scriptState;
    u16 delay;
    s32 velocity;
    SequenceChannel* channel = layer->channel;
    SequencePlayer* seqPlayer = channel->seqPlayer;
    s32 intDelta;
    f32 floatDelta;

    if (cmd == 0xC0) {
        layer->delay = AudioSeq_ScriptReadCompressedU16(state);
        layer->muted = true;
        layer->bit1 = false;
        return PROCESS_SCRIPT_END;
    }

    layer->muted = false;

    if (channel->largeNotes == true) {
        switch (cmd & 0xC0) {
            case 0x00:
                delay = AudioSeq_ScriptReadCompressedU16(state);
                velocity = *(state->pc++);
                layer->gateTime = *(state->pc++);
                layer->lastDelay = delay;
                break;

            case 0x40:
                delay = AudioSeq_ScriptReadCompressedU16(state);
                velocity = *(state->pc++);
                layer->gateTime = 0;
                layer->lastDelay = delay;
                break;

            case 0x80:
                delay = layer->lastDelay;
                velocity = *(state->pc++);
                layer->gateTime = *(state->pc++);
                break;
        }

        if (velocity > 0x7F || velocity < 0) {
            velocity = 0x7F;
        }
        layer->velocitySquare = SQ((f32)velocity) / SQ(127.0f);
        cmd -= (cmd & 0xC0);
    } else {
        switch (cmd & 0xC0) {
            case 0x00:
                delay = AudioSeq_ScriptReadCompressedU16(state);
                layer->lastDelay = delay;
                break;

            case 0x40:
                delay = layer->shortNoteDefaultDelay;
                break;

            case 0x80:
                delay = layer->lastDelay;
                break;
        }
        cmd -= (cmd & 0xC0);
    }

    if (channel->velocityRandomVariance != 0) {
        floatDelta = layer->velocitySquare * (gAudioCtx.audioRandom % channel->velocityRandomVariance) / 100.0f;
        if ((gAudioCtx.audioRandom & 0x8000) != 0) {
            floatDelta = -floatDelta;
        }

        layer->velocitySquare2 = layer->velocitySquare + floatDelta;

        if (layer->velocitySquare2 < 0.0f) {
            layer->velocitySquare2 = 0.0f;
        } else if (layer->velocitySquare2 > 1.0f) {
            layer->velocitySquare2 = 1.0f;
        }
    } else {
        layer->velocitySquare2 = layer->velocitySquare;
    }

    layer->delay = delay;
    layer->gateDelay = (layer->gateTime * delay) >> 8;

    if (channel->gateTimeRandomVariance != 0) {
        //! @bug should probably be gateTimeRandomVariance
        intDelta = (layer->gateDelay * (gAudioCtx.audioRandom % channel->velocityRandomVariance)) / 100;
        if ((gAudioCtx.audioRandom & 0x4000) != 0) {
            intDelta = -intDelta;
        }

        layer->gateDelay += intDelta;
        if (layer->gateDelay < 0) {
            layer->gateDelay = 0;
        } else if (layer->gateDelay > layer->delay) {
            layer->gateDelay = layer->delay;
        }
    }

    if ((seqPlayer->muted && (channel->muteBehavior & (MUTE_BEHAVIOR_STOP_NOTES | MUTE_BEHAVIOR_4))) ||
        channel->muted) {
        layer->muted = true;
        return PROCESS_SCRIPT_END;
    }

    if (seqPlayer->skipTicks != 0) {
        layer->muted = true;
        return PROCESS_SCRIPT_END;
    }

    return cmd;
}

void AudioSeq_SetChannelPriorities(SequenceChannel* channel, u8 priority) {
    if ((priority & 0xF) != 0) {
        channel->notePriority = priority & 0xF;
    }

    priority = priority >> 4;
    if (priority != 0) {
        channel->someOtherPriority = priority;
    }
}

u8 AudioSeq_GetInstrument(SequenceChannel* channel, u8 instId, Instrument** instOut, AdsrSettings* adsr) {
    Instrument* inst = Audio_GetInstrumentInner(channel->fontId, instId);

    if (inst == NULL) {
        *instOut = NULL;
        return 0;
    }

    adsr->envelope = inst->envelope;
    adsr->decayIndex = inst->adsrDecayIndex;
    *instOut = inst;

    // temporarily offset instrument id by 2 so that instId 0, 1
    // can be reserved by drums and sfxs respectively.
    instId += 2;

    return instId;
}

void AudioSeq_SetInstrument(SequenceChannel* channel, u8 instId) {
    if (instId >= 0x80) {
        // Synthetic Waves
        channel->instOrWave = instId;
        channel->instrument = NULL;
    } else if (instId == 0x7F) {
        // Drums
        channel->instOrWave = 0;
        channel->instrument = (Instrument*)1; // invalid pointer, never dereferenced
    } else if (instId == 0x7E) {
        // Sfxs
        channel->instOrWave = 1;
        channel->instrument = (Instrument*)2; // invalid pointer, never dereferenced
    } else {
        // Instruments
        if ((channel->instOrWave = AudioSeq_GetInstrument(channel, instId, &channel->instrument, &channel->adsr)) ==
            0) {
            channel->hasInstrument = false;
            return;
        }
    }

    channel->hasInstrument = true;
}

void AudioSeq_SequenceChannelSetVolume(SequenceChannel* channel, u8 volume) {
    channel->volume = (s32)volume / 127.0f;
}

void AudioSeq_SequenceChannelProcessScript(SequenceChannel* channel) {
    s32 i;
    u8* data;
    u8* seqData;
    SequencePlayer* seqPlayer;

    if (channel->stopScript) {
        goto exit_loop;
    }

    seqPlayer = channel->seqPlayer;
    if (seqPlayer->muted && (channel->muteBehavior & MUTE_BEHAVIOR_STOP_SCRIPT)) {
        return;
    }

    if (channel->delay >= 2) {
        channel->delay--;
        goto exit_loop;
    }

    while (true) {
        SeqScriptState* scriptState = &channel->scriptState;
        s32 param;
        s16 temp1;
        u16 cmdArgU16;
        u32 cmdArgs[3];
        s8 cmdArgS8;
        u8 cmd = AudioSeq_ScriptReadU8(scriptState);
        u8 lowBits;
        u8 highBits;
        s32 delay;
        s32 temp2;

        if (cmd >= 0xB0) {
            highBits = sSeqInstructionArgsTable[cmd - 0xB0];
            lowBits = highBits & 3;

            // read in arguments for the instruction
            for (i = 0; i < lowBits; i++, highBits <<= 1) {
                if (!(highBits & 0x80)) {
                    cmdArgs[i] = AudioSeq_ScriptReadU8(scriptState);
                } else {
                    cmdArgs[i] = AudioSeq_ScriptReadS16(scriptState);
                }
            }

            // Control Flow Commands
            if (cmd >= 0xF2) {
                delay = AudioSeq_HandleScriptFlowControl(seqPlayer, scriptState, cmd, cmdArgs[0]);

                if (delay != 0) {
                    if (delay == PROCESS_SCRIPT_END) {
                        AudioSeq_SequenceChannelDisable(channel);
                    } else {
                        channel->delay = delay;
                    }
                    break;
                }
                continue;
            }

            switch (cmd) {
                case 0xEA:
                    channel->stopScript = true;
                    goto exit_loop;

                case 0xF1:
                    Audio_NotePoolClear(&channel->notePool);
                    cmd = (u8)cmdArgs[0];
                    Audio_NotePoolFill(&channel->notePool, cmd);
                    break;

                case 0xF0:
                    Audio_NotePoolClear(&channel->notePool);
                    break;

                case 0xC2:
                    cmdArgU16 = (u16)cmdArgs[0];
                    channel->dynTable = (void*)&seqPlayer->seqData[cmdArgU16];
                    break;

                case 0xC5:
                    if (scriptState->value != -1) {
                        data = (*channel->dynTable)[scriptState->value];
                        cmdArgU16 = (u16)((data[0] << 8) + data[1]);

                        channel->dynTable = (void*)&seqPlayer->seqData[cmdArgU16];
                    }
                    break;

                case 0xEB:
                    cmd = (u8)cmdArgs[0];

                    if (seqPlayer->defaultFont != 0xFF) {
                        cmdArgU16 = ((u16*)gAudioCtx.sequenceFontTable)[seqPlayer->seqId];
                        lowBits = gAudioCtx.sequenceFontTable[cmdArgU16];
                        cmd = gAudioCtx.sequenceFontTable[cmdArgU16 + lowBits - cmd];
                    }

                    if (AudioHeap_SearchCaches(FONT_TABLE, CACHE_EITHER, cmd)) {
                        channel->fontId = cmd;
                    }

                    cmdArgs[0] = cmdArgs[1];
                    FALLTHROUGH;
                case 0xC1:
                    cmd = (u8)cmdArgs[0];
                    AudioSeq_SetInstrument(channel, cmd);
                    break;

                case 0xC3:
                    channel->largeNotes = false;
                    break;

                case 0xC4:
                    channel->largeNotes = true;
                    break;

                case 0xDF:
                    cmd = (u8)cmdArgs[0];
                    AudioSeq_SequenceChannelSetVolume(channel, cmd);
                    channel->changes.s.volume = true;
                    break;

                case 0xE0:
                    cmd = (u8)cmdArgs[0];
                    channel->volumeScale = (s32)cmd / 128.0f;
                    channel->changes.s.volume = true;
                    break;

                case 0xDE:
                    cmdArgU16 = (u16)cmdArgs[0];
                    channel->freqScale = (s32)cmdArgU16 / 32768.0f;
                    channel->changes.s.freqScale = true;
                    break;

                case 0xD3:
                    cmd = (u8)cmdArgs[0];
                    cmd += 0x80;
                    channel->freqScale = gBendPitchOneOctaveFrequencies[cmd];
                    channel->changes.s.freqScale = true;
                    break;

                case 0xEE:
                    cmd = (u8)cmdArgs[0];
                    cmd += 0x80;
                    channel->freqScale = gBendPitchTwoSemitonesFrequencies[cmd];
                    channel->changes.s.freqScale = true;
                    break;

                case 0xDD:
                    cmd = (u8)cmdArgs[0];
                    channel->newPan = cmd;
                    channel->changes.s.pan = true;
                    break;

                case 0xDC:
                    cmd = (u8)cmdArgs[0];
                    channel->panChannelWeight = cmd;
                    channel->changes.s.pan = true;
                    break;

                case 0xDB:
                    cmdArgS8 = (s8)cmdArgs[0];
                    channel->transposition = cmdArgS8;
                    break;

                case 0xDA:
                    cmdArgU16 = (u16)cmdArgs[0];
                    channel->adsr.envelope = (EnvelopePoint*)&seqPlayer->seqData[cmdArgU16];
                    break;

                case 0xD9:
                    cmd = (u8)cmdArgs[0];
                    channel->adsr.decayIndex = cmd;
                    break;

                case 0xD8:
                    cmd = (u8)cmdArgs[0];
                    channel->vibratoDepthTarget = cmd * 8;
                    channel->vibratoDepthStart = 0;
                    channel->vibratoDepthChangeDelay = 0;
                    break;

                case 0xD7:
                    cmd = (u8)cmdArgs[0];
                    channel->vibratoRateChangeDelay = 0;
                    channel->vibratoRateTarget = cmd * 32;
                    channel->vibratoRateStart = cmd * 32;
                    break;

                case 0xE2:
                    cmd = (u8)cmdArgs[0];
                    channel->vibratoDepthStart = cmd * 8;
                    cmd = (u8)cmdArgs[1];
                    channel->vibratoDepthTarget = cmd * 8;
                    cmd = (u8)cmdArgs[2];
                    channel->vibratoDepthChangeDelay = cmd * 16;
                    break;

                case 0xE1:
                    cmd = (u8)cmdArgs[0];
                    channel->vibratoRateStart = cmd * 32;
                    cmd = (u8)cmdArgs[1];
                    channel->vibratoRateTarget = cmd * 32;
                    cmd = (u8)cmdArgs[2];
                    channel->vibratoRateChangeDelay = cmd * 16;
                    break;

                case 0xE3:
                    cmd = (u8)cmdArgs[0];
                    channel->vibratoDelay = cmd * 16;
                    break;

                case 0xD4:
                    cmd = (u8)cmdArgs[0];
                    channel->targetReverbVol = cmd;
                    break;

                case 0xC6:
                    cmd = (u8)cmdArgs[0];

                    if (seqPlayer->defaultFont != 0xFF) {
                        cmdArgU16 = ((u16*)gAudioCtx.sequenceFontTable)[seqPlayer->seqId];
                        lowBits = gAudioCtx.sequenceFontTable[cmdArgU16];
                        cmd = gAudioCtx.sequenceFontTable[cmdArgU16 + lowBits - cmd];
                    }

                    if (AudioHeap_SearchCaches(FONT_TABLE, CACHE_EITHER, cmd)) {
                        channel->fontId = cmd;
                    }
                    break;

                case 0xC7:
                    cmd = (u8)cmdArgs[0];
                    cmdArgU16 = (u16)cmdArgs[1];
                    seqData = &seqPlayer->seqData[cmdArgU16];
                    seqData[0] = (u8)scriptState->value + cmd;
                    break;

                case 0xC8:
                case 0xCC:
                case 0xC9:
                    cmdArgS8 = (s8)cmdArgs[0];

                    if (cmd == 0xC8) {
                        scriptState->value -= cmdArgS8;
                    } else if (cmd == 0xCC) {
                        scriptState->value = cmdArgS8;
                    } else {
                        scriptState->value &= cmdArgS8;
                    }
                    break;

                case 0xCD:
                    cmd = (u8)cmdArgs[0];
                    AudioSeq_SequenceChannelDisable(seqPlayer->channels[cmd]);
                    break;

                case 0xCA:
                    cmd = (u8)cmdArgs[0];
                    channel->muteBehavior = cmd;
                    channel->changes.s.volume = true;
                    break;

                case 0xCB:
                    cmdArgU16 = (u16)cmdArgs[0];
                    scriptState->value = *(seqPlayer->seqData + (u32)(cmdArgU16 + scriptState->value));
                    break;

                case 0xCE:
                    cmdArgU16 = (u16)cmdArgs[0];
                    channel->unk_22 = cmdArgU16;
                    break;

                case 0xCF:
                    cmdArgU16 = (u16)cmdArgs[0];
                    seqData = &seqPlayer->seqData[cmdArgU16];
                    seqData[0] = (channel->unk_22 >> 8) & 0xFF;
                    seqData[1] = channel->unk_22 & 0xFF;
                    break;

                case 0xD0:
                    cmd = (u8)cmdArgs[0];
                    if (cmd & 0x80) {
                        channel->stereoHeadsetEffects = true;
                    } else {
                        channel->stereoHeadsetEffects = false;
                    }
                    channel->stereo.asByte = cmd & 0x7F;
                    break;

                case 0xD1:
                    cmd = (u8)cmdArgs[0];
                    channel->noteAllocPolicy = cmd;
                    break;

                case 0xD2:
                    cmd = (u8)cmdArgs[0];
                    channel->adsr.sustain = cmd;
                    break;

                case 0xE5:
                    cmd = (u8)cmdArgs[0];
                    channel->reverbIndex = cmd;
                    break;

                case 0xE4:
                    if (scriptState->value != -1) {
                        data = (*channel->dynTable)[scriptState->value];
                        //! @bug: Missing a stack depth check here
                        scriptState->stack[scriptState->depth++] = scriptState->pc;
                        cmdArgU16 = (u16)((data[0] << 8) + data[1]);
                        scriptState->pc = seqPlayer->seqData + cmdArgU16;
                    }
                    break;

                case 0xE6:
                    cmd = (u8)cmdArgs[0];
                    channel->bookOffset = cmd;
                    break;

                case 0xE7:
                    cmdArgU16 = (u16)cmdArgs[0];
                    data = &seqPlayer->seqData[cmdArgU16];
                    channel->muteBehavior = data[0];
                    data += 3;
                    channel->noteAllocPolicy = data[-2];
                    AudioSeq_SetChannelPriorities(channel, data[-1]);
                    channel->transposition = (s8)data[0];
                    data += 4;
                    channel->newPan = data[-3];
                    channel->panChannelWeight = data[-2];
                    channel->targetReverbVol = data[-1];
                    channel->reverbIndex = data[0];
                    //! @bug: Not marking reverb state as changed
                    channel->changes.s.pan = true;
                    break;

                case 0xE8:
                    channel->muteBehavior = cmdArgs[0];
                    channel->noteAllocPolicy = cmdArgs[1];
                    cmd = (u8)cmdArgs[2];
                    AudioSeq_SetChannelPriorities(channel, cmd);
                    channel->transposition = (s8)AudioSeq_ScriptReadU8(scriptState);
                    channel->newPan = AudioSeq_ScriptReadU8(scriptState);
                    channel->panChannelWeight = AudioSeq_ScriptReadU8(scriptState);
                    channel->targetReverbVol = AudioSeq_ScriptReadU8(scriptState);
                    channel->reverbIndex = AudioSeq_ScriptReadU8(scriptState);
                    //! @bug: Not marking reverb state as changed
                    channel->changes.s.pan = true;
                    break;

                case 0xEC:
                    channel->vibratoDepthTarget = 0;
                    channel->vibratoDepthStart = 0;
                    channel->vibratoDepthChangeDelay = 0;
                    channel->vibratoRateTarget = 0;
                    channel->vibratoRateStart = 0;
                    channel->vibratoRateChangeDelay = 0;
                    channel->filter = NULL;
                    channel->gain = 0;
                    channel->adsr.sustain = 0;
                    channel->velocityRandomVariance = 0;
                    channel->gateTimeRandomVariance = 0;
                    channel->combFilterSize = 0;
                    channel->combFilterGain = 0;
                    channel->bookOffset = 0;
                    channel->freqScale = 1.0f;
                    break;

                case 0xE9:
                    AudioSeq_SetChannelPriorities(channel, (u8)cmdArgs[0]);
                    break;

                case 0xED:
                    cmd = (u8)cmdArgs[0];
                    channel->gain = cmd;
                    break;

                case 0xB0:
                    cmdArgU16 = (u16)cmdArgs[0];
                    data = seqPlayer->seqData + cmdArgU16;
                    channel->filter = (s16*)data;
                    break;

                case 0xB1:
                    channel->filter = NULL;
                    break;

                case 0xB3:
                    cmd = cmdArgs[0];

                    if (channel->filter != NULL) {
                        lowBits = (cmd >> 4) & 0xF; // LowPassCutoff
                        cmd &= 0xF;                 // HighPassCutoff
                        AudioHeap_LoadFilter(channel->filter, lowBits, cmd);
                    }
                    break;

                case 0xB2:
                    cmdArgU16 = (u16)cmdArgs[0];
                    channel->unk_22 = *(u16*)(seqPlayer->seqData + (u32)(cmdArgU16 + scriptState->value * 2));
                    break;

                case 0xB4:
                    channel->dynTable = (void*)&seqPlayer->seqData[channel->unk_22];
                    break;

                case 0xB5:
                    channel->unk_22 = ((u16*)(channel->dynTable))[scriptState->value];
                    break;

                case 0xB6:
                    scriptState->value = (*channel->dynTable)[0][scriptState->value];
                    break;

                case 0xB7:
                    channel->unk_22 =
                        (cmdArgs[0] == 0) ? gAudioCtx.audioRandom & 0xFFFF : gAudioCtx.audioRandom % cmdArgs[0];
                    break;

                case 0xB8:
                    scriptState->value =
                        (cmdArgs[0] == 0) ? gAudioCtx.audioRandom & 0xFFFF : gAudioCtx.audioRandom % cmdArgs[0];
                    break;

                case 0xBD:
                    temp2 = AudioThread_NextRandom();
                    channel->unk_22 = (cmdArgs[0] == 0) ? (temp2 & 0xFFFF) : (temp2 % cmdArgs[0]);
                    channel->unk_22 += cmdArgs[1];
                    temp2 = (channel->unk_22 / 0x100) + 0x80;
                    param = channel->unk_22 % 0x100;
                    channel->unk_22 = (temp2 << 8) | param;
                    break;

                case 0xB9:
                    channel->velocityRandomVariance = cmdArgs[0];
                    break;

                case 0xBA:
                    channel->gateTimeRandomVariance = cmdArgs[0];
                    break;

                case 0xBB:
                    channel->combFilterSize = cmdArgs[0];
                    channel->combFilterGain = cmdArgs[1];
                    break;

                case 0xBC:
                    channel->unk_22 += cmdArgs[0];
                    break;
            }
            continue;
        }

        if (cmd >= 0x70) {
            lowBits = cmd & 0x7;

            if ((cmd & 0xF8) != 0x70 && lowBits >= 4) {
                lowBits = 0;
            }

            switch (cmd & 0xF8) {
                case 0x80:
                    if (channel->layers[lowBits] != NULL) {
                        scriptState->value = channel->layers[lowBits]->finished;
                    } else {
                        scriptState->value = -1;
                    }
                    break;

                case 0x88:
                    cmdArgU16 = AudioSeq_ScriptReadS16(scriptState);
                    if (!AudioSeq_SeqChannelSetLayer(channel, lowBits)) {
                        channel->layers[lowBits]->scriptState.pc = &seqPlayer->seqData[cmdArgU16];
                    }
                    break;

                case 0x90:
                    AudioSeq_SeqLayerFree(channel, lowBits);
                    break;

                case 0x98:
                    if (scriptState->value != -1 && AudioSeq_SeqChannelSetLayer(channel, lowBits) != -1) {
                        data = (*channel->dynTable)[scriptState->value];
                        cmdArgU16 = (data[0] << 8) + data[1];
                        channel->layers[lowBits]->scriptState.pc = &seqPlayer->seqData[cmdArgU16];
                    }
                    break;

                case 0x70:
                    channel->seqScriptIO[lowBits] = scriptState->value;
                    break;

                case 0x78:
                    temp1 = AudioSeq_ScriptReadS16(scriptState);
                    if (!AudioSeq_SeqChannelSetLayer(channel, lowBits)) {
                        channel->layers[lowBits]->scriptState.pc = &scriptState->pc[temp1];
                    }
                    break;
            }
            continue;
        }

        lowBits = cmd & 0xF;

        switch (cmd & 0xF0) {
            case 0x00:
                channel->delay = lowBits;
                goto exit_loop;

            case 0x10:
                if (lowBits < 8) {
<<<<<<< HEAD
                    channel->seqScriptIO[lowBits] = -1;
                    if (AudioLoad_SlowLoadSample(channel->fontId, scriptState->value, &channel->seqScriptIO[lowBits]) ==
                        -1) {}
                } else {
                    lowBits -= 8;
                    channel->seqScriptIO[lowBits] = -1;
=======
                    channel->soundScriptIO[lowBits] = SEQ_IO_VAL_NONE;
                    if (AudioLoad_SlowLoadSample(channel->fontId, scriptState->value,
                                                 &channel->soundScriptIO[lowBits]) == -1) {}
                } else {
                    lowBits -= 8;
                    channel->soundScriptIO[lowBits] = SEQ_IO_VAL_NONE;
>>>>>>> 76803f15
                    if (AudioLoad_SlowLoadSample(channel->fontId, channel->unk_22 + 0x100,
                                                 &channel->seqScriptIO[lowBits]) == -1) {}
                }
                break;

            case 0x60:
                scriptState->value = channel->seqScriptIO[lowBits];
                if (lowBits < 2) {
<<<<<<< HEAD
                    channel->seqScriptIO[lowBits] = -1;
=======
                    channel->soundScriptIO[lowBits] = SEQ_IO_VAL_NONE;
>>>>>>> 76803f15
                }
                break;

            case 0x50:
                scriptState->value -= channel->seqScriptIO[lowBits];
                break;

            case 0x20:
                cmdArgU16 = AudioSeq_ScriptReadS16(scriptState);
                AudioSeq_SequenceChannelEnable(seqPlayer, lowBits, &seqPlayer->seqData[cmdArgU16]);
                break;

            case 0x30:
                cmd = AudioSeq_ScriptReadU8(scriptState);
                seqPlayer->channels[lowBits]->seqScriptIO[cmd] = scriptState->value;
                break;

            case 0x40:
                cmd = AudioSeq_ScriptReadU8(scriptState);
                scriptState->value = seqPlayer->channels[lowBits]->seqScriptIO[cmd];
                break;
        }
    }
exit_loop:

    for (i = 0; i < ARRAY_COUNT(channel->layers); i++) {
        if (channel->layers[i] != NULL) {
            AudioSeq_SeqLayerProcessScript(channel->layers[i]);
        }
    }
}

void AudioSeq_SequencePlayerProcessSequence(SequencePlayer* seqPlayer) {
    u8 cmd;
    u8 cmdLowBits;
    SeqScriptState* seqScript = &seqPlayer->scriptState;
    s16 tempS;
    u16 temp;
    s32 i;
    s32 value;
    u8* data;
    u8* data2;
    u8* data3;
    s32 pad;
    s32 dummy;
    s32 delay;

    if (!seqPlayer->enabled) {
        return;
    }

    if (!AudioLoad_IsSeqLoadComplete(seqPlayer->seqId) || !AudioLoad_IsFontLoadComplete(seqPlayer->defaultFont)) {
        AudioSeq_SequencePlayerDisable(seqPlayer);
        return;
    }

    AudioLoad_SetSeqLoadStatus(seqPlayer->seqId, LOAD_STATUS_COMPLETE);
    AudioLoad_SetFontLoadStatus(seqPlayer->defaultFont, LOAD_STATUS_COMPLETE);

    if (seqPlayer->muted && (seqPlayer->muteBehavior & MUTE_BEHAVIOR_STOP_SCRIPT)) {
        return;
    }

    seqPlayer->scriptCounter++;
    seqPlayer->tempoAcc += seqPlayer->tempo;
    seqPlayer->tempoAcc += (s16)seqPlayer->tempoChange;

    if (seqPlayer->tempoAcc < gAudioCtx.maxTempo) {
        return;
    }

    seqPlayer->tempoAcc -= (u16)gAudioCtx.maxTempo;

    if (seqPlayer->stopScript == true) {
        return;
    }

    if (seqPlayer->delay > 1) {
        seqPlayer->delay--;
    } else {
        seqPlayer->recalculateVolume = true;

        while (true) {
            cmd = AudioSeq_ScriptReadU8(seqScript);

            // 0xF2 and above are "flow control" commands, including termination.
            if (cmd >= 0xF2) {
                delay = AudioSeq_HandleScriptFlowControl(
                    seqPlayer, seqScript, cmd, AudioSeq_GetScriptControlFlowArgument(&seqPlayer->scriptState, cmd));

                if (delay != 0) {
                    if (delay == -1) {
                        AudioSeq_SequencePlayerDisable(seqPlayer);
                    } else {
                        seqPlayer->delay = delay;
                    }
                    break;
                }
                continue;
            }

            if (cmd >= 0xC0) {
                switch (cmd) {
                    case 0xF1:
                        Audio_NotePoolClear(&seqPlayer->notePool);
                        cmd = AudioSeq_ScriptReadU8(seqScript);
                        Audio_NotePoolFill(&seqPlayer->notePool, cmd);
                        // Fake-match: the asm has two breaks in a row here,
                        // which the compiler normally optimizes out.
                        dummy = -1;
                        if (dummy < 0) {
                            dummy = 0;
                        }
                        if (dummy > 1) {
                            dummy = 1;
                        }
                        if (dummy) {}
                        break;

                    case 0xF0:
                        Audio_NotePoolClear(&seqPlayer->notePool);
                        break;

                    case 0xDF:
                        seqPlayer->transposition = 0;
                        FALLTHROUGH;
                    case 0xDE:
                        seqPlayer->transposition += (s8)AudioSeq_ScriptReadU8(seqScript);
                        break;

                    case 0xDD:
                        seqPlayer->tempo = AudioSeq_ScriptReadU8(seqScript) * TICKS_PER_BEAT;
                        if (seqPlayer->tempo > gAudioCtx.maxTempo) {
                            seqPlayer->tempo = (u16)gAudioCtx.maxTempo;
                        }

                        if ((s16)seqPlayer->tempo <= 0) {
                            seqPlayer->tempo = 1;
                        }
                        break;

                    case 0xDC:
                        seqPlayer->tempoChange = (s8)AudioSeq_ScriptReadU8(seqScript) * TICKS_PER_BEAT;
                        break;

                    case 0xDA:
                        cmd = AudioSeq_ScriptReadU8(seqScript);
                        temp = AudioSeq_ScriptReadS16(seqScript);
                        switch (cmd) {
                            case 0:
                            case 1:
                                if (seqPlayer->state != 2) {
                                    seqPlayer->fadeTimerUnkEu = temp;
                                    seqPlayer->state = cmd;
                                }
                                break;

                            case 2:
                                seqPlayer->fadeTimer = temp;
                                seqPlayer->state = cmd;
                                seqPlayer->fadeVelocity = (0.0f - seqPlayer->fadeVolume) / (s32)seqPlayer->fadeTimer;
                                break;
                        }
                        break;

                    case 0xDB:
                        value = AudioSeq_ScriptReadU8(seqScript);
                        switch (seqPlayer->state) {
                            case 1:
                                seqPlayer->state = 0;
                                seqPlayer->fadeVolume = 0.0f;
                                FALLTHROUGH;
                            case 0:
                                seqPlayer->fadeTimer = seqPlayer->fadeTimerUnkEu;
                                if (seqPlayer->fadeTimerUnkEu != 0) {
                                    seqPlayer->fadeVelocity =
                                        ((value / 127.0f) - seqPlayer->fadeVolume) / (s32)seqPlayer->fadeTimer;
                                } else {
                                    seqPlayer->fadeVolume = value / 127.0f;
                                }
                                break;

                            case 2:
                                break;
                        }
                        break;

                    case 0xD9:
                        seqPlayer->fadeVolumeScale = (s8)AudioSeq_ScriptReadU8(seqScript) / 127.0f;
                        break;

                    case 0xD7:
                        temp = AudioSeq_ScriptReadS16(seqScript);
                        AudioSeq_SequencePlayerSetupChannels(seqPlayer, temp);
                        break;

                    case 0xD6:
                        AudioSeq_ScriptReadS16(seqScript);
                        break;

                    case 0xD5:
                        seqPlayer->muteVolumeScale = (s8)AudioSeq_ScriptReadU8(seqScript) / 127.0f;
                        break;

                    case 0xD4:
                        seqPlayer->muted = true;
                        break;

                    case 0xD3:
                        seqPlayer->muteBehavior = AudioSeq_ScriptReadU8(seqScript);
                        break;

                    case 0xD1:
                    case 0xD2:
                        temp = AudioSeq_ScriptReadS16(seqScript);
                        data3 = &seqPlayer->seqData[temp];
                        if (cmd == 0xD2) {
                            seqPlayer->shortNoteVelocityTable = data3;
                        } else {
                            seqPlayer->shortNoteGateTimeTable = data3;
                        }
                        break;

                    case 0xD0:
                        seqPlayer->noteAllocPolicy = AudioSeq_ScriptReadU8(seqScript);
                        break;

                    case 0xCE:
                        cmd = AudioSeq_ScriptReadU8(seqScript);
                        if (cmd == 0) {
                            seqScript->value = (gAudioCtx.audioRandom >> 2) & 0xFF;
                        } else {
                            seqScript->value = (gAudioCtx.audioRandom >> 2) % cmd;
                        }
                        break;

                    case 0xCD:
                        temp = AudioSeq_ScriptReadS16(seqScript);
                        if ((seqScript->value != -1) && (seqScript->depth != 3)) {
                            data = seqPlayer->seqData + (u32)(temp + (seqScript->value << 1));
                            seqScript->stack[seqScript->depth] = seqScript->pc;
                            seqScript->depth++;

                            temp = (data[0] << 8) + data[1];
                            seqScript->pc = &seqPlayer->seqData[temp];
                        }
                        break;

                    case 0xCC:
                        seqScript->value = AudioSeq_ScriptReadU8(seqScript);
                        break;

                    case 0xC9:
                        seqScript->value &= AudioSeq_ScriptReadU8(seqScript);
                        break;

                    case 0xC8:
                        seqScript->value -= AudioSeq_ScriptReadU8(seqScript);
                        break;

                    case 0xC7:
                        cmd = AudioSeq_ScriptReadU8(seqScript);
                        temp = AudioSeq_ScriptReadS16(seqScript);
                        data2 = &seqPlayer->seqData[temp];
                        *data2 = (u8)seqScript->value + cmd;
                        break;

                    case 0xC6:
                        seqPlayer->stopScript = true;
                        return;

                    case 0xC5:
                        seqPlayer->scriptCounter = (u16)AudioSeq_ScriptReadS16(seqScript);
                        break;

                    case 0xEF:
                        AudioSeq_ScriptReadS16(seqScript);
                        AudioSeq_ScriptReadU8(seqScript);
                        break;

                    case 0xC4:
                        cmd = AudioSeq_ScriptReadU8(seqScript);
                        if (cmd == 0xFF) {
                            cmd = seqPlayer->playerIdx;
                        }
                        cmdLowBits = AudioSeq_ScriptReadU8(seqScript);
                        AudioLoad_SyncInitSeqPlayer(cmd, cmdLowBits, 0);
                        if (cmd == (u8)seqPlayer->playerIdx) {
                            return;
                        }
                        break;
                }
                continue;
            }

            cmdLowBits = cmd & 0x0F;

            switch (cmd & 0xF0) {
                case 0x00:
                    seqScript->value = seqPlayer->channels[cmdLowBits]->enabled ^ 1;
                    break;

                case 0x50:
                    seqScript->value -= seqPlayer->seqScriptIO[cmdLowBits];
                    break;

                case 0x70:
                    seqPlayer->seqScriptIO[cmdLowBits] = seqScript->value;
                    break;

                case 0x80:
                    seqScript->value = seqPlayer->seqScriptIO[cmdLowBits];
                    if (cmdLowBits < 2) {
<<<<<<< HEAD
                        seqPlayer->seqScriptIO[cmdLowBits] = -1;
=======
                        seqPlayer->soundScriptIO[cmdLowBits] = SEQ_IO_VAL_NONE;
>>>>>>> 76803f15
                    }
                    break;

                case 0x40:
                    AudioSeq_SequenceChannelDisable(seqPlayer->channels[cmdLowBits]);
                    break;

                case 0x90:
                    temp = AudioSeq_ScriptReadS16(seqScript);
                    AudioSeq_SequenceChannelEnable(seqPlayer, cmdLowBits, (void*)&seqPlayer->seqData[temp]);
                    break;

                case 0xA0:
                    tempS = AudioSeq_ScriptReadS16(seqScript);
                    AudioSeq_SequenceChannelEnable(seqPlayer, cmdLowBits, (void*)&seqScript->pc[tempS]);
                    break;

                case 0xB0:
                    cmd = AudioSeq_ScriptReadU8(seqScript);
                    temp = AudioSeq_ScriptReadS16(seqScript);
                    data2 = &seqPlayer->seqData[temp];
                    AudioLoad_SlowLoadSeq(cmd, data2, &seqPlayer->seqScriptIO[cmdLowBits]);
                    break;

                case 0x60:
                    cmd = AudioSeq_ScriptReadU8(seqScript);
                    value = cmd;
                    temp = AudioSeq_ScriptReadU8(seqScript);
                    AudioLoad_ScriptLoad(value, temp, &seqPlayer->seqScriptIO[cmdLowBits]);
                    break;
            }
        }
    }

    for (i = 0; i < SEQ_NUM_CHANNELS; i++) {
        if (seqPlayer->channels[i]->enabled) {
            AudioSeq_SequenceChannelProcessScript(seqPlayer->channels[i]);
        }
    }
}

void AudioSeq_ProcessSequences(s32 arg0) {
    SequencePlayer* seqPlayer;
    u32 i;

    gAudioCtx.noteSubEuOffset = (gAudioCtx.audioBufferParameters.updatesPerFrame - arg0 - 1) * gAudioCtx.numNotes;

    for (i = 0; i < (u32)gAudioCtx.audioBufferParameters.numSequencePlayers; i++) {
        seqPlayer = &gAudioCtx.seqPlayers[i];
        if (seqPlayer->enabled == true) {
            AudioSeq_SequencePlayerProcessSequence(seqPlayer);
            Audio_SequencePlayerProcessSound(seqPlayer);
        }
    }

    Audio_ProcessNotes();
}

void AudioSeq_SkipForwardSequence(SequencePlayer* seqPlayer) {
    while (seqPlayer->skipTicks > 0) {
        AudioSeq_SequencePlayerProcessSequence(seqPlayer);
        Audio_SequencePlayerProcessSound(seqPlayer);
        seqPlayer->skipTicks--;
    }
}

void AudioSeq_ResetSequencePlayer(SequencePlayer* seqPlayer) {
    s32 i;

    AudioSeq_SequencePlayerDisable(seqPlayer);
    seqPlayer->stopScript = false;
    seqPlayer->delay = 0;
    seqPlayer->state = 1;
    seqPlayer->fadeTimer = 0;
    seqPlayer->fadeTimerUnkEu = 0;
    seqPlayer->tempoAcc = 0;
    seqPlayer->tempo = 120 * TICKS_PER_BEAT; // 120 BPM
    seqPlayer->tempoChange = 0;
    seqPlayer->transposition = 0;
    seqPlayer->noteAllocPolicy = 0;
    seqPlayer->shortNoteVelocityTable = gDefaultShortNoteVelocityTable;
    seqPlayer->shortNoteGateTimeTable = gDefaultShortNoteGateTimeTable;
    seqPlayer->scriptCounter = 0;
    seqPlayer->fadeVolume = 1.0f;
    seqPlayer->fadeVelocity = 0.0f;
    seqPlayer->volume = 0.0f;
    seqPlayer->muteVolumeScale = 0.5f;

    for (i = 0; i < SEQ_NUM_CHANNELS; i++) {
        AudioSeq_InitSequenceChannel(seqPlayer->channels[i]);
    }
}

void AudioSeq_InitSequencePlayerChannels(s32 playerIdx) {
    SequenceChannel* channel;
    SequencePlayer* seqPlayer = &gAudioCtx.seqPlayers[playerIdx];
    s32 i;
    s32 j;

    for (i = 0; i < SEQ_NUM_CHANNELS; i++) {
        seqPlayer->channels[i] = AudioHeap_AllocZeroed(&gAudioCtx.miscPool, sizeof(SequenceChannel));
        if (seqPlayer->channels[i] == NULL) {
            seqPlayer->channels[i] = &gAudioCtx.sequenceChannelNone;
        } else {
            channel = seqPlayer->channels[i];
            channel->seqPlayer = seqPlayer;
            channel->enabled = false;
            for (j = 0; j < ARRAY_COUNT(channel->layers); j++) {
                channel->layers[j] = NULL;
            }
        }
        AudioSeq_InitSequenceChannel(seqPlayer->channels[i]);
    }
}

void AudioSeq_InitSequencePlayer(SequencePlayer* seqPlayer) {
    s32 i;
    s32 j;

    for (i = 0; i < SEQ_NUM_CHANNELS; i++) {
        seqPlayer->channels[i] = &gAudioCtx.sequenceChannelNone;
    }

    seqPlayer->enabled = false;
    seqPlayer->muted = false;
    seqPlayer->fontDmaInProgress = false;
    seqPlayer->seqDmaInProgress = false;
    seqPlayer->applyBend = false;

<<<<<<< HEAD
    for (j = 0; j < ARRAY_COUNT(seqPlayer->seqScriptIO); j++) {
        seqPlayer->seqScriptIO[j] = -1;
=======
    for (j = 0; j < ARRAY_COUNT(seqPlayer->soundScriptIO); j++) {
        seqPlayer->soundScriptIO[j] = SEQ_IO_VAL_NONE;
>>>>>>> 76803f15
    }

    seqPlayer->muteBehavior = MUTE_BEHAVIOR_SOFTEN | MUTE_BEHAVIOR_STOP_NOTES;
    seqPlayer->fadeVolumeScale = 1.0f;
    seqPlayer->bend = 1.0f;
    Audio_InitNoteLists(&seqPlayer->notePool);
    AudioSeq_ResetSequencePlayer(seqPlayer);
}

void AudioSeq_InitSequencePlayers(void) {
    s32 i;

    AudioSeq_InitLayerFreelist();

    for (i = 0; i < ARRAY_COUNT(gAudioCtx.sequenceLayers); i++) {
        gAudioCtx.sequenceLayers[i].channel = NULL;
        gAudioCtx.sequenceLayers[i].enabled = false;
    }

    for (i = 0; i < ARRAY_COUNT(gAudioCtx.seqPlayers); i++) {
        AudioSeq_InitSequencePlayer(&gAudioCtx.seqPlayers[i]);
    }
}<|MERGE_RESOLUTION|>--- conflicted
+++ resolved
@@ -296,13 +296,8 @@
     channel->volumeScale = 1.0f;
     channel->freqScale = 1.0f;
 
-<<<<<<< HEAD
     for (i = 0; i < ARRAY_COUNT(channel->seqScriptIO); i++) {
-        channel->seqScriptIO[i] = -1;
-=======
-    for (i = 0; i < ARRAY_COUNT(channel->soundScriptIO); i++) {
-        channel->soundScriptIO[i] = SEQ_IO_VAL_NONE;
->>>>>>> 76803f15
+        channel->seqScriptIO[i] = SEQ_IO_VAL_NONE;
     }
 
     channel->unused = false;
@@ -1669,21 +1664,12 @@
 
             case 0x10:
                 if (lowBits < 8) {
-<<<<<<< HEAD
-                    channel->seqScriptIO[lowBits] = -1;
+                    channel->seqScriptIO[lowBits] = SEQ_IO_VAL_NONE;
                     if (AudioLoad_SlowLoadSample(channel->fontId, scriptState->value, &channel->seqScriptIO[lowBits]) ==
                         -1) {}
                 } else {
                     lowBits -= 8;
-                    channel->seqScriptIO[lowBits] = -1;
-=======
-                    channel->soundScriptIO[lowBits] = SEQ_IO_VAL_NONE;
-                    if (AudioLoad_SlowLoadSample(channel->fontId, scriptState->value,
-                                                 &channel->soundScriptIO[lowBits]) == -1) {}
-                } else {
-                    lowBits -= 8;
-                    channel->soundScriptIO[lowBits] = SEQ_IO_VAL_NONE;
->>>>>>> 76803f15
+                    channel->seqScriptIO[lowBits] = SEQ_IO_VAL_NONE;
                     if (AudioLoad_SlowLoadSample(channel->fontId, channel->unk_22 + 0x100,
                                                  &channel->seqScriptIO[lowBits]) == -1) {}
                 }
@@ -1692,11 +1678,7 @@
             case 0x60:
                 scriptState->value = channel->seqScriptIO[lowBits];
                 if (lowBits < 2) {
-<<<<<<< HEAD
-                    channel->seqScriptIO[lowBits] = -1;
-=======
-                    channel->soundScriptIO[lowBits] = SEQ_IO_VAL_NONE;
->>>>>>> 76803f15
+                    channel->seqScriptIO[lowBits] = SEQ_IO_VAL_NONE;
                 }
                 break;
 
@@ -2010,11 +1992,7 @@
                 case 0x80:
                     seqScript->value = seqPlayer->seqScriptIO[cmdLowBits];
                     if (cmdLowBits < 2) {
-<<<<<<< HEAD
-                        seqPlayer->seqScriptIO[cmdLowBits] = -1;
-=======
-                        seqPlayer->soundScriptIO[cmdLowBits] = SEQ_IO_VAL_NONE;
->>>>>>> 76803f15
+                        seqPlayer->seqScriptIO[cmdLowBits] = SEQ_IO_VAL_NONE;
                     }
                     break;
 
@@ -2144,13 +2122,8 @@
     seqPlayer->seqDmaInProgress = false;
     seqPlayer->applyBend = false;
 
-<<<<<<< HEAD
     for (j = 0; j < ARRAY_COUNT(seqPlayer->seqScriptIO); j++) {
-        seqPlayer->seqScriptIO[j] = -1;
-=======
-    for (j = 0; j < ARRAY_COUNT(seqPlayer->soundScriptIO); j++) {
-        seqPlayer->soundScriptIO[j] = SEQ_IO_VAL_NONE;
->>>>>>> 76803f15
+        seqPlayer->seqScriptIO[j] = SEQ_IO_VAL_NONE;
     }
 
     seqPlayer->muteBehavior = MUTE_BEHAVIOR_SOFTEN | MUTE_BEHAVIOR_STOP_NOTES;
