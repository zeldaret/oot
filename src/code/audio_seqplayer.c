#include "ultra64.h"
#include "global.h"

#define PORTAMENTO_IS_SPECIAL(x) ((x).mode & 0x80)
#define PORTAMENTO_MODE(x) ((x).mode & ~0x80)
#define PORTAMENTO_MODE_1 1
#define PORTAMENTO_MODE_2 2
#define PORTAMENTO_MODE_3 3
#define PORTAMENTO_MODE_4 4
#define PORTAMENTO_MODE_5 5

extern u8 D_80130470[];

u8 AudioSeq_ScriptReadU8(SeqScriptState* state);
s16 AudioSeq_ScriptReadS16(SeqScriptState* state);
u16 AudioSeq_ScriptReadCompressedU16(SeqScriptState* state);

u8 AudioSeq_GetInstrument(SequenceChannel* channel, u8 instId, Instrument** instOut, AdsrSettings* adsr);

<<<<<<< HEAD
u16 Audio_M64ReadCompressedU16(M64ScriptState* state);

u8 Audio_GetInstrument(SequenceChannel* seqChannel, u8 instId, Instrument** instOut, AdsrSettings* adsr);

u16 Audio_GetScriptControlFlowArgument(M64ScriptState* state, u8 arg1) {
    u8 temp_v0 = D_80130520[arg1 - 0xB0];
=======
u16 AudioSeq_GetScriptControlFlowArgument(SeqScriptState* state, u8 arg1) {
    u8 temp_v0 = D_80130470[arg1];
>>>>>>> 0b184194
    u8 loBits = temp_v0 & 3;
    u16 ret = 0;

    if (loBits == 1) {
        if ((temp_v0 & 0x80) == 0) {
            ret = AudioSeq_ScriptReadU8(state);
        } else {
            ret = AudioSeq_ScriptReadS16(state);
        }
    }
    return ret;
}

s32 AudioSeq_HandleScriptFlowControl(SequencePlayer* seqPlayer, SeqScriptState* state, s32 cmd, s32 arg) {
    switch (cmd) {
        case 0xFF:
            if (state->depth == 0) {
                return -1;
            }
            state->pc = state->stack[--state->depth];
            break;

        case 0xFD:
            return AudioSeq_ScriptReadCompressedU16(state);

        case 0xFE:
            return 1;

        case 0xFC:
            state->stack[state->depth++] = state->pc;
            state->pc = seqPlayer->seqData + (u16)arg;
            break;

        case 0xF8:
            state->remLoopIters[state->depth] = arg;
            state->stack[state->depth++] = state->pc;
            break;

        case 0xF7:
            state->remLoopIters[state->depth - 1]--;
            if (state->remLoopIters[state->depth - 1] != 0) {
                state->pc = state->stack[state->depth - 1];
            } else {
                state->depth--;
            }
            break;

        case 0xF6:
            state->depth--;
            break;

        case 0xF5:
        case 0xF9:
        case 0xFA:
        case 0xFB:
            if (cmd == 0xFA && state->value != 0) {
                break;
            }
            if (cmd == 0xF9 && state->value >= 0) {
                break;
            }
            if (cmd == 0xF5 && state->value < 0) {
                break;
            }
            state->pc = seqPlayer->seqData + (u16)arg;
            break;

        case 0xF2:
        case 0xF3:
        case 0xF4:
            if (cmd == 0xF3 && state->value != 0) {
                break;
            }
            if (cmd == 0xF2 && state->value >= 0) {
                break;
            }
            state->pc += (s8)(arg & 0xFF);
            break;
    }

    return 0;
}

void AudioSeq_InitSequenceChannel(SequenceChannel* channel) {
    s32 i;

    if (channel == &gAudioContext.sequenceChannelNone) {
        return;
    }

    channel->enabled = false;
    channel->finished = false;
    channel->stopScript = false;
    channel->stopSomething2 = false;
    channel->hasInstrument = false;
    channel->stereoHeadsetEffects = false;
    channel->transposition = 0;
    channel->largeNotes = false;
    channel->bookOffset = 0;
    channel->stereo.asByte = 0;
    channel->changes.asByte = 0xFF;
    channel->scriptState.depth = 0;
    channel->newPan = 0x40;
    channel->panChannelWeight = 0x80;
    channel->velocityRandomVariance = 0;
    channel->gateTimeRandomVariance = 0;
    channel->noteUnused = NULL;
    channel->reverbIndex = 0;
    channel->reverb = 0;
    channel->unk_0C = 0;
    channel->notePriority = 3;
    channel->someOtherPriority = 1;
    channel->delay = 0;
    channel->adsr.envelope = gDefaultEnvelope;
    channel->adsr.releaseRate = 0xF0;
    channel->adsr.sustain = 0;
    channel->vibratoRateTarget = 0x800;
    channel->vibratoRateStart = 0x800;
    channel->vibratoExtentTarget = 0;
    channel->vibratoExtentStart = 0;
    channel->vibratoRateChangeDelay = 0;
    channel->vibratoExtentChangeDelay = 0;
    channel->vibratoDelay = 0;
    channel->filter = NULL;
    channel->unk_20 = 0;
    channel->unk_0F = 0;
    channel->volume = 1.0f;
    channel->volumeScale = 1.0f;
    channel->freqScale = 1.0f;

    for (i = 0; i < 8; i++) {
        channel->soundScriptIO[i] = -1;
    }

    channel->unused = false;
    Audio_InitNoteLists(&channel->notePool);
}

s32 AudioSeq_SeqChannelSetLayer(SequenceChannel* channel, s32 layerIdx) {
    SequenceLayer* layer;

    if (channel->layers[layerIdx] == NULL) {
        SequenceLayer* layer;
        layer = AudioSeq_AudioListPopBack(&gAudioContext.layerFreeList);
        channel->layers[layerIdx] = layer;
        if (layer == NULL) {
            channel->layers[layerIdx] = NULL;
            return -1;
        }
    } else {
        Audio_SeqLayerNoteDecay(channel->layers[layerIdx]);
    }

    layer = channel->layers[layerIdx];
    layer->channel = channel;
    layer->adsr = channel->adsr;
    layer->adsr.releaseRate = 0;
    layer->enabled = true;
    layer->finished = false;
    layer->stopSomething = false;
    layer->continuousNotes = false;
    layer->bit3 = false;
    layer->ignoreDrumPan = false;
    layer->bit1 = false;
    layer->notePropertiesNeedInit = false;
    layer->stereo.asByte = 0;
    layer->portamento.mode = 0;
    layer->scriptState.depth = 0;
    layer->gateTime = 0x80;
    layer->pan = 0x40;
    layer->transposition = 0;
    layer->delay = 0;
    layer->gateDelay = 0;
    layer->delay2 = 0;
    layer->note = NULL;
    layer->instrument = NULL;
    layer->freqScale = 1.0f;
    layer->unk_34 = 1.0f;
    layer->velocitySquare2 = 0.0f;
    layer->instOrWave = 0xFF;
    return 0;
}

void AudioSeq_SeqLayerDisable(SequenceLayer* layer) {
    if (layer != NULL) {
        if (layer->channel != &gAudioContext.sequenceChannelNone && layer->channel->seqPlayer->finished == 1) {
            Audio_SeqLayerNoteRelease(layer);
        } else {
            Audio_SeqLayerNoteDecay(layer);
        }
        layer->enabled = false;
        layer->finished = true;
    }
}

void AudioSeq_SeqLayerFree(SequenceChannel* channel, s32 layerIdx) {
    SequenceLayer* layer = channel->layers[layerIdx];

    if (layer != NULL) {
        AudioSeq_AudioListPushBack(&gAudioContext.layerFreeList, &layer->listItem);
        AudioSeq_SeqLayerDisable(layer);
        channel->layers[layerIdx] = NULL;
    }
}

void AudioSeq_SequenceChannelDisable(SequenceChannel* channel) {
    s32 i;

    for (i = 0; i < 4; i++) {
        AudioSeq_SeqLayerFree(channel, i);
    }

    Audio_NotePoolClear(&channel->notePool);
    channel->enabled = false;
    channel->finished = true;
}

void AudioSeq_SequencePlayerSetupChannels(SequencePlayer* seqPlayer, u16 channelBits) {
    SequenceChannel* channel;
    s32 i;

    for (i = 0; i < 0x10; i++) {
        if (channelBits & 1) {
            channel = seqPlayer->channels[i];
            channel->fontId = seqPlayer->defaultFont;
            channel->muteBehavior = seqPlayer->muteBehavior;
            channel->noteAllocPolicy = seqPlayer->noteAllocPolicy;
        }
        channelBits = channelBits >> 1;
    }
}

void AudioSeq_SequencePlayerDisableChannels(SequencePlayer* seqPlayer, u16 channelBitsUnused) {
    SequenceChannel* channel;
    s32 i;

    for (i = 0; i < 0x10; i++) {
        channel = seqPlayer->channels[i];
        if (IS_SEQUENCE_CHANNEL_VALID(channel) == 1) {
            AudioSeq_SequenceChannelDisable(channel);
        }
    }
}

void AudioSeq_SequenceChannelEnable(SequencePlayer* seqPlayer, u8 channelIdx, void* script) {
    SequenceChannel* channel = seqPlayer->channels[channelIdx];
    s32 i;

    channel->enabled = true;
    channel->finished = false;
    channel->scriptState.depth = 0;
    channel->scriptState.pc = script;
    channel->delay = 0;
    for (i = 0; i < 4; i++) {
        if (channel->layers[i] != NULL) {
            AudioSeq_SeqLayerFree(channel, i);
        }
    }
}

void AudioSeq_SequencePlayerDisableAsFinished(SequencePlayer* seqPlayer) {
    seqPlayer->finished = true;
    AudioSeq_SequencePlayerDisable(seqPlayer);
}

void AudioSeq_SequencePlayerDisable(SequencePlayer* seqPlayer) {
    AudioSeq_SequencePlayerDisableChannels(seqPlayer, 0xFFFF);
    Audio_NotePoolClear(&seqPlayer->notePool);
    if (!seqPlayer->enabled) {
        return;
    }

    seqPlayer->enabled = false;
    seqPlayer->finished = true;

    if (AudioLoad_IsSeqLoadComplete(seqPlayer->seqId)) {
        AudioLoad_SetSeqLoadStatus(seqPlayer->seqId, 3);
    }
    if (AudioLoad_IsFontLoadComplete(seqPlayer->defaultFont)) {
        AudioLoad_SetFontLoadStatus(seqPlayer->defaultFont, 4);
    }

    if (seqPlayer->defaultFont == gAudioContext.fontCache.temporary.entries[0].id) {
        gAudioContext.fontCache.temporary.nextSide = 0;
    } else if (seqPlayer->defaultFont == gAudioContext.fontCache.temporary.entries[1].id) {
        gAudioContext.fontCache.temporary.nextSide = 1;
    }
}

void AudioSeq_AudioListPushBack(AudioListItem* list, AudioListItem* item) {
    if (item->prev == NULL) {
        list->prev->next = item;
        item->prev = list->prev;
        item->next = list;
        list->prev = item;
        list->u.count++;
        item->pool = list->pool;
    }
}

void* AudioSeq_AudioListPopBack(AudioListItem* list) {
    AudioListItem* item = list->prev;

    if (item == list) {
        return NULL;
    }

    item->prev->next = list;
    list->prev = item->prev;
    item->prev = NULL;
    list->u.count--;
    return item->u.value;
}

void AudioSeq_InitLayerFreelist(void) {
    s32 i;

    gAudioContext.layerFreeList.prev = &gAudioContext.layerFreeList;
    gAudioContext.layerFreeList.next = &gAudioContext.layerFreeList;
    gAudioContext.layerFreeList.u.count = 0;
    gAudioContext.layerFreeList.pool = NULL;

    for (i = 0; i < ARRAY_COUNT(gAudioContext.sequenceLayers); i++) {
        gAudioContext.sequenceLayers[i].listItem.u.value = &gAudioContext.sequenceLayers[i];
        gAudioContext.sequenceLayers[i].listItem.prev = NULL;
        AudioSeq_AudioListPushBack(&gAudioContext.layerFreeList, &gAudioContext.sequenceLayers[i].listItem);
    }
}

u8 AudioSeq_ScriptReadU8(SeqScriptState* state) {
    return *(state->pc++);
}

s16 AudioSeq_ScriptReadS16(SeqScriptState* state) {
    s16 ret = *(state->pc++) << 8;
    ret = *(state->pc++) | ret;
    return ret;
}

u16 AudioSeq_ScriptReadCompressedU16(SeqScriptState* state) {
    u16 ret = *(state->pc++);
    if (ret & 0x80) {
        ret = (ret << 8) & 0x7F00;
        ret = *(state->pc++) | ret;
    }
    return ret;
}

void AudioSeq_SeqLayerProcessScriptStep1(SequenceLayer* layer);
s32 AudioSeq_SeqLayerProcessScriptStep2(SequenceLayer* layer);
s32 AudioSeq_SeqLayerProcessScriptStep3(SequenceLayer* layer, s32 cmd);
s32 AudioSeq_SeqLayerProcessScriptStep4(SequenceLayer* layer, s32 cmd);
s32 AudioSeq_SeqLayerProcessScriptStep5(SequenceLayer* layer, s32 sameSound);

void AudioSeq_SeqLayerProcessScript(SequenceLayer* layer) {
    s32 val;

    if (!layer->enabled) {
        return;
    }

    if (layer->delay > 1) {
        layer->delay--;
        if (!layer->stopSomething && layer->delay <= layer->gateDelay) {
            Audio_SeqLayerNoteDecay(layer);
            layer->stopSomething = true;
        }
        return;
    }

    AudioSeq_SeqLayerProcessScriptStep1(layer);
    val = AudioSeq_SeqLayerProcessScriptStep2(layer);
    if (val == -1) {
        return;
    }

    val = AudioSeq_SeqLayerProcessScriptStep3(layer, val);
    if (val != -1) {
        val = AudioSeq_SeqLayerProcessScriptStep4(layer, val);
    }
    if (val != -1) {
        AudioSeq_SeqLayerProcessScriptStep5(layer, val);
    }

    if (layer->stopSomething == true) {
        if ((layer->note != NULL) || layer->continuousNotes) {
            Audio_SeqLayerNoteDecay(layer);
        }
    }
}

void AudioSeq_SeqLayerProcessScriptStep1(SequenceLayer* layer) {
    if (!layer->continuousNotes) {
        Audio_SeqLayerNoteDecay(layer);
    } else if (layer->note != NULL && layer->note->playbackState.wantedParentLayer == layer) {
        Audio_SeqLayerNoteDecay(layer);
    }

    if (PORTAMENTO_MODE(layer->portamento) == PORTAMENTO_MODE_1 ||
        PORTAMENTO_MODE(layer->portamento) == PORTAMENTO_MODE_2) {
        layer->portamento.mode = 0;
    }
    layer->notePropertiesNeedInit = true;
}

s32 AudioSeq_SeqLayerProcessScriptStep5(SequenceLayer* layer, s32 sameSound) {
    if (!layer->stopSomething && layer->sound != NULL && layer->sound->sample->codec == CODEC_S16_INMEMORY &&
        layer->sound->sample->medium != MEDIUM_RAM) {
        layer->stopSomething = true;
        return -1;
    }

    if (layer->continuousNotes == true && layer->bit1 == 1) {
        return 0;
    }

    if (layer->continuousNotes == true && layer->note != NULL && layer->bit3 && sameSound == true &&
        layer->note->playbackState.parentLayer == layer) {
        if (layer->sound == NULL) {
            Audio_InitSyntheticWave(layer->note, layer);
        }
    } else {
        if (sameSound == false) {
            Audio_SeqLayerNoteDecay(layer);
        }
        layer->note = Audio_AllocNote(layer);
        if (layer->note != NULL && layer->note->playbackState.parentLayer == layer) {
            Audio_NoteVibratoInit(layer->note);
        }
    }

    if (layer->note != NULL && layer->note->playbackState.parentLayer == layer) {
        Note* note = layer->note;
        Audio_NotePortamentoInit(note);
    }
    return 0;
}

s32 AudioSeq_SeqLayerProcessScriptStep2(SequenceLayer* layer) {
    SequenceChannel* channel = layer->channel;
    SeqScriptState* state = &layer->scriptState;
    SequencePlayer* seqPlayer = channel->seqPlayer;
    u16 sp3A;
    u8 cmd;

    for (;;) {
        cmd = AudioSeq_ScriptReadU8(state);
        if (cmd < 0xC1) {
            return cmd;
        }
        if (cmd >= 0xF2) {
            u16 arg = AudioSeq_GetScriptControlFlowArgument(state, cmd);
            if (AudioSeq_HandleScriptFlowControl(seqPlayer, state, cmd, arg) == 0) {
                continue;
            }
            AudioSeq_SeqLayerDisable(layer);
            return -1;
        }

        switch (cmd) {
            case 0xC1: // layer_setshortnotevelocity
            case 0xCA: // layer_setpan
            {
                u8 tempByte = *(state->pc++);
                if (cmd == 0xC1) {
                    layer->velocitySquare = (f32)(tempByte * tempByte) / 16129.0f;
                } else {
                    layer->pan = tempByte;
                }
                break;
            }

            case 0xC9: // layer_setshortnotegatetime
            case 0xC2: // layer_transpose; set transposition in semitones
            {
                u8 tempByte = *(state->pc++);
                if (cmd == 0xC9) {
                    layer->gateTime = tempByte;
                } else {
                    layer->transposition = tempByte;
                }
                break;
            }

            case 0xC4: // layer_continuousnoteson
            case 0xC5: // layer_continuousnotesoff
                if (cmd == 0xC4) {
                    layer->continuousNotes = true;
                } else {
                    layer->continuousNotes = false;
                }
                layer->bit1 = false;
                Audio_SeqLayerNoteDecay(layer);
                break;

            case 0xC3: // layer_setshortnotedefaultdelay
                sp3A = AudioSeq_ScriptReadCompressedU16(state);
                layer->shortNoteDefaultDelay = sp3A;
                break;

            case 0xC6: // layer_setinstr
                cmd = AudioSeq_ScriptReadU8(state);
                if (cmd >= 0x7E) {
                    if (cmd == 0x7E) {
                        layer->instOrWave = 1;
                    } else if (cmd == 0x7F) {
                        layer->instOrWave = 0;
                    } else {
                        layer->instOrWave = cmd;
                        layer->instrument = NULL;
                    }

                    if (cmd == 0xFF) {
                        layer->adsr.releaseRate = 0;
                    }

                    break;
                }

                if ((layer->instOrWave = AudioSeq_GetInstrument(channel, cmd, &layer->instrument, &layer->adsr)) == 0) {
                    layer->instOrWave = 0xFF;
                }
                break;

            case 0xC7: // layer_portamento
                layer->portamento.mode = AudioSeq_ScriptReadU8(state);

                cmd = AudioSeq_ScriptReadU8(state);
                cmd += channel->transposition;
                cmd += layer->transposition;
                cmd += seqPlayer->transposition;

                if (cmd >= 0x80) {
                    cmd = 0;
                }

                layer->portamentoTargetNote = cmd;

                // If special, the next param is u8 instead of var
                if (PORTAMENTO_IS_SPECIAL(layer->portamento)) {
                    layer->portamentoTime = *(state->pc++);
                    break;
                }

                sp3A = AudioSeq_ScriptReadCompressedU16(state);
                layer->portamentoTime = sp3A;
                break;

            case 0xC8: // layer_disableportamento
                layer->portamento.mode = 0;
                break;

            case 0xCB:
                sp3A = AudioSeq_ScriptReadS16(state);
                layer->adsr.envelope = (AdsrEnvelope*)(seqPlayer->seqData + sp3A);
                // fallthrough

            case 0xCF:
                layer->adsr.releaseRate = AudioSeq_ScriptReadU8(state);
                break;

            case 0xCC:
                layer->ignoreDrumPan = true;
                break;

            case 0xCD:
                layer->stereo.asByte = AudioSeq_ScriptReadU8(state);
                break;

            case 0xCE: {
<<<<<<< HEAD
                u8 tempByte = Audio_M64ReadU8(state);
                layer->unk_34 = gBendPitchTwoSemitonesFrequencies[(tempByte + 0x80) & 0xFF];
=======
                u8 tempByte = AudioSeq_ScriptReadU8(state);
                layer->unk_34 = D_8012F4B4[(tempByte + 0x80) & 0xFF];
>>>>>>> 0b184194
                break;
            }

            default:
                switch (cmd & 0xF0) {
                    case 0xD0: // layer_setshortnotevelocityfromtable
                        sp3A = seqPlayer->shortNoteVelocityTable[cmd & 0xF];
                        layer->velocitySquare = (f32)(sp3A * sp3A) / 16129.0f;
                        break;
                    case 0xE0: // layer_setshortnotegatetimefromtable
                        layer->gateTime = (u8)seqPlayer->shortNoteGateTimeTable[cmd & 0xF];
                        break;
                }
        }
    }
}

s32 AudioSeq_SeqLayerProcessScriptStep4(SequenceLayer* layer, s32 cmd) {
    s32 sameSound = true;
    s32 instOrWave;
    s32 speed;
    f32 temp_f14;
    f32 temp_f2;
    Portamento* portamento;
    f32 freqScale;
    f32 freqScale2;
    SoundFontSound* sound;
    Instrument* instrument;
    Drum* drum;
    s32 pad;
    SequenceChannel* channel;
    SequencePlayer* seqPlayer;
    u8 semitone = cmd;
    u16 sfxId;
    s32 semitone2;
    s32 vel;
    f32 time;
    f32 tuning;

    instOrWave = layer->instOrWave;
    channel = layer->channel;
    seqPlayer = channel->seqPlayer;

    if (instOrWave == 0xFF) {
        if (!channel->hasInstrument) {
            return -1;
        }
        instOrWave = channel->instOrWave;
    }

    switch (instOrWave) {
        case 0:
            semitone += channel->transposition + layer->transposition;
            layer->semitone = semitone;
            drum = Audio_GetDrum(channel->fontId, semitone);
            if (drum == NULL) {
                layer->stopSomething = true;
                layer->delay2 = layer->delay;
                return -1;
            }
            sound = &drum->sound;
            layer->adsr.envelope = (AdsrEnvelope*)drum->envelope;
            layer->adsr.releaseRate = (u8)drum->releaseRate;
            if (!layer->ignoreDrumPan) {
                layer->pan = drum->pan;
            }
            layer->sound = sound;
            layer->freqScale = sound->tuning;
            break;

        case 1:
            layer->semitone = semitone;
            sfxId = (layer->transposition << 6) + semitone;
            sound = Audio_GetSfx(channel->fontId, sfxId);
            if (sound == NULL) {
                layer->stopSomething = true;
                layer->delay2 = layer->delay + 1;
                return -1;
            }
            layer->sound = sound;
            layer->freqScale = sound->tuning;
            break;

        default:
            semitone += seqPlayer->transposition + channel->transposition + layer->transposition;
            semitone2 = semitone;
            layer->semitone = semitone;
            if (semitone >= 0x80) {
                layer->stopSomething = true;
                return -1;
            }
            if (layer->instOrWave == 0xFF) {
                instrument = channel->instrument;
            } else {
                instrument = layer->instrument;
            }

            if (layer->portamento.mode != 0) {
                portamento = &layer->portamento;
                vel = (semitone > layer->portamentoTargetNote) ? semitone : layer->portamentoTargetNote;

                if (instrument != NULL) {
                    sound = Audio_InstrumentGetSound(instrument, vel);
                    sameSound = (layer->sound == sound);
                    layer->sound = sound;
                    tuning = sound->tuning;
                } else {
                    layer->sound = NULL;
                    tuning = 1.0f;
                    if (instOrWave >= 0xC0) {
                        layer->sound = &gAudioContext.synthesisReverbs[instOrWave - 0xC0].sound;
                    }
                }

                temp_f2 = gNoteFrequencies[semitone2] * tuning;
                temp_f14 = gNoteFrequencies[layer->portamentoTargetNote] * tuning;

                switch (PORTAMENTO_MODE(*portamento)) {
                    case PORTAMENTO_MODE_1:
                    case PORTAMENTO_MODE_3:
                    case PORTAMENTO_MODE_5:
                        freqScale2 = temp_f2;
                        freqScale = temp_f14;
                        break;
                    case PORTAMENTO_MODE_2:
                    case PORTAMENTO_MODE_4:
                        freqScale = temp_f2;
                        freqScale2 = temp_f14;
                        break;
                    default:
                        freqScale = temp_f2;
                        freqScale2 = temp_f2;
                        break;
                }

                portamento->extent = (freqScale2 / freqScale) - 1.0f;

                if (PORTAMENTO_IS_SPECIAL(*portamento)) {
                    speed = seqPlayer->tempo * 0x8000 / gAudioContext.tempoInternalToExternal;
                    if (layer->delay != 0) {
                        speed = speed * 0x100 / (layer->delay * layer->portamentoTime);
                    }
                } else {
                    speed = 0x20000 / (layer->portamentoTime * gAudioContext.audioBufferParameters.updatesPerFrame);
                }

                if (speed >= 0x7FFF) {
                    speed = 0x7FFF;
                } else if (speed < 1) {
                    speed = 1;
                }

                portamento->speed = speed;
                portamento->cur = 0;
                layer->freqScale = freqScale;
                if (PORTAMENTO_MODE(*portamento) == PORTAMENTO_MODE_5) {
                    layer->portamentoTargetNote = semitone;
                }
                break;
            }

            if (instrument != NULL) {
                sound = Audio_InstrumentGetSound(instrument, semitone);
                sameSound = (sound == layer->sound);
                layer->sound = sound;
                layer->freqScale = gNoteFrequencies[semitone2] * sound->tuning;
            } else {
                layer->sound = NULL;
                layer->freqScale = gNoteFrequencies[semitone2];
                if (instOrWave >= 0xC0) {
                    layer->sound = &gAudioContext.synthesisReverbs[instOrWave - 0xC0].sound;
                }
            }
            break;
    }

    layer->delay2 = layer->delay;
    layer->freqScale *= layer->unk_34;
    if (layer->delay == 0) {
        if (layer->sound != NULL) {
            time = (f32)layer->sound->sample->loop->end;
        } else {
            time = 0.0f;
        }
        time *= seqPlayer->tempo;
        time *= gAudioContext.unk_2870;
        time /= layer->freqScale;
        if (time > 32766.0f) {
            time = 32766.0f;
        }
        layer->gateDelay = 0;
        layer->delay = (u16)(s32)time + 1;
        if (layer->portamento.mode != 0) {
            // (It's a bit unclear if 'portamento' has actually always been
            // set when this is reached...)
            if (PORTAMENTO_IS_SPECIAL(*portamento)) {
                s32 speed2;
                speed2 = seqPlayer->tempo * 0x8000 / gAudioContext.tempoInternalToExternal;
                speed2 = speed2 * 0x100 / (layer->delay * layer->portamentoTime);
                if (speed2 >= 0x7FFF) {
                    speed2 = 0x7FFF;
                } else if (speed2 < 1) {
                    speed2 = 1;
                }
                portamento->speed = speed2;
            }
        }
    }
    return sameSound;
}

s32 AudioSeq_SeqLayerProcessScriptStep3(SequenceLayer* layer, s32 cmd) {
    SeqScriptState* state = &layer->scriptState;
    u16 delay;
    s32 velocity;
    SequenceChannel* channel = layer->channel;
    SequencePlayer* seqPlayer = channel->seqPlayer;
    s32 intDelta;
    f32 floatDelta;

    if (cmd == 0xC0) {
        layer->delay = AudioSeq_ScriptReadCompressedU16(state);
        layer->stopSomething = true;
        layer->bit1 = false;
        return -1;
    }

    layer->stopSomething = false;
    if (channel->largeNotes == 1) {
        switch (cmd & 0xC0) {
            case 0x00:
                delay = AudioSeq_ScriptReadCompressedU16(state);
                velocity = *(state->pc++);
                layer->gateTime = *(state->pc++);
                layer->lastDelay = delay;
                break;

            case 0x40:
                delay = AudioSeq_ScriptReadCompressedU16(state);
                velocity = *(state->pc++);
                layer->gateTime = 0;
                layer->lastDelay = delay;
                break;

            case 0x80:
                delay = layer->lastDelay;
                velocity = *(state->pc++);
                layer->gateTime = *(state->pc++);
                break;
        }

        if (velocity > 0x7F || velocity < 0) {
            velocity = 0x7F;
        }
        layer->velocitySquare = (f32)velocity * (f32)velocity / 16129.0f;
        cmd -= (cmd & 0xC0);
    } else {
        switch (cmd & 0xC0) {
            case 0x00:
                delay = AudioSeq_ScriptReadCompressedU16(state);
                layer->lastDelay = delay;
                break;

            case 0x40:
                delay = layer->shortNoteDefaultDelay;
                break;

            case 0x80:
                delay = layer->lastDelay;
                break;
        }
        cmd -= (cmd & 0xC0);
    }

    if (channel->velocityRandomVariance != 0) {
        floatDelta =
            layer->velocitySquare * (f32)(gAudioContext.audioRandom % channel->velocityRandomVariance) / 100.0f;
        if ((gAudioContext.audioRandom & 0x8000) != 0) {
            floatDelta = -floatDelta;
        }
        layer->velocitySquare2 = layer->velocitySquare + floatDelta;
        if (layer->velocitySquare2 < 0.0f) {
            layer->velocitySquare2 = 0.0f;
        } else if (layer->velocitySquare2 > 1.0f) {
            layer->velocitySquare2 = 1.0f;
        }
    } else {
        layer->velocitySquare2 = layer->velocitySquare;
    }

    layer->delay = delay;
    layer->gateDelay = (layer->gateTime * delay) >> 8;
    if (channel->gateTimeRandomVariance != 0) {
        //! @bug should probably be gateTimeRandomVariance
        intDelta = (layer->gateDelay * (gAudioContext.audioRandom % channel->velocityRandomVariance)) / 100;
        if ((gAudioContext.audioRandom & 0x4000) != 0) {
            intDelta = -intDelta;
        }
        layer->gateDelay += intDelta;
        if (layer->gateDelay < 0) {
            layer->gateDelay = 0;
        } else if (layer->gateDelay > layer->delay) {
            layer->gateDelay = layer->delay;
        }
    }

    if ((seqPlayer->muted && (channel->muteBehavior & (0x40 | 0x10)) != 0) || channel->stopSomething2) {
        layer->stopSomething = true;
        return -1;
    }
    if (seqPlayer->skipTicks != 0) {
        layer->stopSomething = true;
        return -1;
    }
    return cmd;
}

void AudioSeq_SetChannelPriorities(SequenceChannel* channel, u8 arg1) {
    if ((arg1 & 0xF) != 0) {
        channel->notePriority = arg1 & 0xF;
    }
    arg1 = arg1 >> 4;
    if (arg1 != 0) {
        channel->someOtherPriority = arg1;
    }
}

u8 AudioSeq_GetInstrument(SequenceChannel* channel, u8 instId, Instrument** instOut, AdsrSettings* adsr) {
    Instrument* inst = Audio_GetInstrumentInner(channel->fontId, instId);

    if (inst == NULL) {
        *instOut = NULL;
        return 0;
    }
    adsr->envelope = inst->envelope;
    adsr->releaseRate = inst->releaseRate;
    *instOut = inst;
    instId += 2;
    return instId;
}

void AudioSeq_SetInstrument(SequenceChannel* channel, u8 instId) {
    if (instId >= 0x80) {
        channel->instOrWave = instId;
        channel->instrument = NULL;
    } else if (instId == 0x7F) {
        channel->instOrWave = 0;
        channel->instrument = (Instrument*)1;
    } else if (instId == 0x7E) {
        channel->instOrWave = 1;
        channel->instrument = (Instrument*)2;
    } else if ((channel->instOrWave = AudioSeq_GetInstrument(channel, instId, &channel->instrument, &channel->adsr)) ==
               0) {
        channel->hasInstrument = false;
        return;
    }
    channel->hasInstrument = true;
}

void AudioSeq_SequenceChannelSetVolume(SequenceChannel* channel, u8 volume) {
    channel->volume = (f32)(s32)volume / 127.0f;
}

void AudioSeq_SequenceChannelProcessScript(SequenceChannel* channel) {
    s32 i;
    u8* data;
    u8* test;
    SequencePlayer* seqPlayer;

    if (channel->stopScript) {
        goto exit_loop;
    }
    seqPlayer = channel->seqPlayer;
    if (seqPlayer->muted && (channel->muteBehavior & 0x80)) {
        return;
    }

    if (channel->delay >= 2) {
        channel->delay--;
        goto exit_loop;
    }

    while (true) {
        SeqScriptState* scriptState = &channel->scriptState;
        s32 param;
        s16 pad1;
        u16 offset;
        u32 parameters[3];
        s8 signedParam;
        u8 command = AudioSeq_ScriptReadU8(scriptState);
        u8 lowBits;
        u8 highBits;
        s32 result;
        s32 pad2;

        if (command >= 0xB0) {
            highBits = D_80130520[(s32)command - 0xB0];
            lowBits = highBits & 3;

            for (i = 0; i < lowBits; i++, highBits <<= 1) {
                if (!(highBits & 0x80)) {
                    parameters[i] = AudioSeq_ScriptReadU8(scriptState);
                } else {
                    parameters[i] = AudioSeq_ScriptReadS16(scriptState);
                }
            }
            if (command >= 0xF2) {
                result = AudioSeq_HandleScriptFlowControl(seqPlayer, scriptState, command, parameters[0]);

                if (result != 0) {
                    if (result == -1) {
                        AudioSeq_SequenceChannelDisable(channel);
                    } else {
                        channel->delay = result;
                    }
                    break;
                }
            } else {
                switch (command) {
                    case 0xEA:
                        channel->stopScript = true;
                        goto exit_loop;
                    case 0xF1:
                        Audio_NotePoolClear(&channel->notePool);
                        command = (u8)parameters[0];
                        Audio_NotePoolFill(&channel->notePool, command);
                        break;
                    case 0xF0:
                        Audio_NotePoolClear(&channel->notePool);
                        break;
                    case 0xC2:
                        offset = (u16)parameters[0];
                        channel->dynTable = (void*)&seqPlayer->seqData[offset];
                        break;
                    case 0xC5:
                        if (scriptState->value != -1) {

                            data = (*channel->dynTable)[scriptState->value];
                            offset = (u16)((data[0] << 8) + data[1]);

                            channel->dynTable = (void*)&seqPlayer->seqData[offset];
                        }
                        break;
                    case 0xEB:
                        result = (u8)parameters[0];
                        command = (u8)parameters[0];

                        if (seqPlayer->defaultFont != 0xFF) {
                            offset = ((u16*)gAudioContext.sequenceFontTable)[seqPlayer->seqId];
                            lowBits = gAudioContext.sequenceFontTable[offset];
                            command = gAudioContext.sequenceFontTable[offset + lowBits - result];
                        }

                        if (AudioHeap_SearchCaches(FONT_TABLE, CACHE_EITHER, command)) {
                            channel->fontId = command;
                        }

                        parameters[0] = parameters[1];
                        // NOTE: Intentional fallthrough
                    case 0xC1:
                        command = (u8)parameters[0];
                        AudioSeq_SetInstrument(channel, command);
                        break;
                    case 0xC3:
                        channel->largeNotes = false;
                        break;
                    case 0xC4:
                        channel->largeNotes = true;
                        break;
                    case 0xDF:
                        command = (u8)parameters[0];
                        AudioSeq_SequenceChannelSetVolume(channel, command);
                        channel->changes.s.volume = true;
                        break;
                    case 0xE0:
                        command = (u8)parameters[0];
                        channel->volumeScale = (f32)(s32)command / 128.0f;
                        channel->changes.s.volume = true;
                        break;
                    case 0xDE:
                        offset = (u16)parameters[0];
                        channel->freqScale = (f32)(s32)offset / 32768.0f;
                        channel->changes.s.freqScale = true;
                        break;
                    case 0xD3:
                        command = (u8)parameters[0];
                        command += 0x80;
                        channel->freqScale = gBendPitchOneOctaveFrequencies[command];
                        channel->changes.s.freqScale = true;
                        break;
                    case 0xEE:
                        command = (u8)parameters[0];
                        command += 0x80;
                        channel->freqScale = gBendPitchTwoSemitonesFrequencies[command];
                        channel->changes.s.freqScale = true;
                        break;
                    case 0xDD:
                        command = (u8)parameters[0];
                        channel->newPan = command;
                        channel->changes.s.pan = true;
                        break;
                    case 0xDC:
                        command = (u8)parameters[0];
                        channel->panChannelWeight = command;
                        channel->changes.s.pan = true;
                        break;
                    case 0xDB:
                        signedParam = (s8)parameters[0];
                        channel->transposition = signedParam;
                        break;
                    case 0xDA:
                        offset = (u16)parameters[0];
                        channel->adsr.envelope = (AdsrEnvelope*)&seqPlayer->seqData[offset];
                        break;
                    case 0xD9:
                        command = (u8)parameters[0];
                        channel->adsr.releaseRate = command;
                        break;
                    case 0xD8:
                        command = (u8)parameters[0];
                        channel->vibratoExtentTarget = command * 8;
                        channel->vibratoExtentStart = 0;
                        channel->vibratoExtentChangeDelay = 0;
                        break;
                    case 0xD7:
                        command = (u8)parameters[0];
                        channel->vibratoRateChangeDelay = 0;
                        channel->vibratoRateTarget = command * 32;
                        channel->vibratoRateStart = command * 32;
                        break;
                    case 0xE2:
                        command = (u8)parameters[0];
                        channel->vibratoExtentStart = command * 8;
                        command = (u8)parameters[1];
                        channel->vibratoExtentTarget = command * 8;
                        command = (u8)parameters[2];
                        channel->vibratoExtentChangeDelay = command * 16;
                        break;
                    case 0xE1:
                        command = (u8)parameters[0];
                        channel->vibratoRateStart = command * 32;
                        command = (u8)parameters[1];
                        channel->vibratoRateTarget = command * 32;
                        command = (u8)parameters[2];
                        channel->vibratoRateChangeDelay = command * 16;
                        break;
                    case 0xE3:
                        command = (u8)parameters[0];
                        channel->vibratoDelay = command * 16;
                        break;
                    case 0xD4:
                        command = (u8)parameters[0];
                        channel->reverb = command;
                        break;
                    case 0xC6:
                        result = (u8)parameters[0];
                        command = (u8)parameters[0];

                        if (seqPlayer->defaultFont != 0xFF) {
                            offset = ((u16*)gAudioContext.sequenceFontTable)[seqPlayer->seqId];
                            lowBits = gAudioContext.sequenceFontTable[offset];
                            command = gAudioContext.sequenceFontTable[offset + lowBits - result];
                        }

                        if (AudioHeap_SearchCaches(FONT_TABLE, CACHE_EITHER, command)) {
                            channel->fontId = command;
                        }

                        break;
                    case 0xC7:
                        command = (u8)parameters[0];
                        offset = (u16)parameters[1];
                        test = &seqPlayer->seqData[offset];
                        test[0] = (u8)scriptState->value + command;
                        break;
                    case 0xC8:
                    case 0xCC:
                    case 0xC9:
                        signedParam = (s8)parameters[0];

                        if (command == 0xC8) {
                            scriptState->value -= signedParam;
                        } else if (command == 0xCC) {
                            scriptState->value = signedParam;
                        } else {
                            scriptState->value &= signedParam;
                        }
                        break;
                    case 0xCD:
                        command = (u8)parameters[0];
                        AudioSeq_SequenceChannelDisable(seqPlayer->channels[command]);
                        break;
                    case 0xCA:
                        command = (u8)parameters[0];
                        channel->muteBehavior = command;
                        channel->changes.s.volume = true;
                        break;
                    case 0xCB:
                        offset = (u16)parameters[0];

                        scriptState->value = *(seqPlayer->seqData + (u32)(offset + scriptState->value));
                        break;
                    case 0xCE:
                        offset = (u16)parameters[0];
                        channel->unk_22 = offset;
                        break;
                    case 0xCF:
                        offset = (u16)parameters[0];
                        test = &seqPlayer->seqData[offset];
                        test[0] = (channel->unk_22 >> 8) & 0xFF;
                        test[1] = channel->unk_22 & 0xFF;
                        break;
                    case 0xD0:
                        command = (u8)parameters[0];
                        if (command & 0x80) {
                            channel->stereoHeadsetEffects = true;
                        } else {
                            channel->stereoHeadsetEffects = false;
                        }
                        channel->stereo.asByte = command & 0x7F;
                        break;
                    case 0xD1:
                        command = (u8)parameters[0];
                        channel->noteAllocPolicy = command;
                        break;
                    case 0xD2:
                        command = (u8)parameters[0];
                        channel->adsr.sustain = command;
                        break;
                    case 0xE5:
                        command = (u8)parameters[0];
                        channel->reverbIndex = command;
                        break;
                    case 0xE4:
                        if (scriptState->value != -1) {
                            data = (*channel->dynTable)[scriptState->value];
                            //! @bug: Missing a stack depth check here
                            scriptState->stack[scriptState->depth++] = scriptState->pc;
                            offset = (u16)((data[0] << 8) + data[1]);
                            scriptState->pc = seqPlayer->seqData + offset;
                        }
                        break;
                    case 0xE6:
                        command = (u8)parameters[0];
                        channel->bookOffset = command;
                        break;
                    case 0xE7:
                        offset = (u16)parameters[0];
                        data = &seqPlayer->seqData[offset];
                        channel->muteBehavior = data[0];
                        data += 3;
                        channel->noteAllocPolicy = data[-2];
                        AudioSeq_SetChannelPriorities(channel, data[-1]);
                        channel->transposition = (s8)data[0];
                        data += 4;
                        channel->newPan = data[-3];
                        channel->panChannelWeight = data[-2];
                        channel->reverb = data[-1];
                        channel->reverbIndex = data[0];
                        //! @bug: Not marking reverb state as changed
                        channel->changes.s.pan = true;
                        break;
                    case 0xE8:
                        channel->muteBehavior = parameters[0];
                        channel->noteAllocPolicy = parameters[1];
                        command = (u8)parameters[2];
                        AudioSeq_SetChannelPriorities(channel, command);
                        channel->transposition = (s8)AudioSeq_ScriptReadU8(scriptState);
                        channel->newPan = AudioSeq_ScriptReadU8(scriptState);
                        channel->panChannelWeight = AudioSeq_ScriptReadU8(scriptState);
                        channel->reverb = AudioSeq_ScriptReadU8(scriptState);
                        channel->reverbIndex = AudioSeq_ScriptReadU8(scriptState);
                        //! @bug: Not marking reverb state as changed
                        channel->changes.s.pan = true;
                        break;
                    case 0xEC:
                        channel->vibratoExtentTarget = 0;
                        channel->vibratoExtentStart = 0;
                        channel->vibratoExtentChangeDelay = 0;
                        channel->vibratoRateTarget = 0;
                        channel->vibratoRateStart = 0;
                        channel->vibratoRateChangeDelay = 0;
                        channel->filter = NULL;
                        channel->unk_0C = 0;
                        channel->adsr.sustain = 0;
                        channel->velocityRandomVariance = 0;
                        channel->gateTimeRandomVariance = 0;
                        channel->unk_0F = 0;
                        channel->unk_20 = 0;
                        channel->bookOffset = 0;
                        channel->freqScale = 1.0f;
                        break;
                    case 0xE9:
                        AudioSeq_SetChannelPriorities(channel, (u8)parameters[0]);
                        break;
                    case 0xED:
                        command = (u8)parameters[0];
                        channel->unk_0C = command;
                        break;
                    case 0xB0:
                        offset = (u16)parameters[0];
                        data = seqPlayer->seqData + offset;
                        channel->filter = (s16*)data;
                        break;
                    case 0xB1:
                        channel->filter = NULL;
                        break;
                    case 0xB3:
                        command = parameters[0];

                        if (channel->filter != NULL) {
                            lowBits = (command >> 4) & 0xF;
                            command &= 0xF;
                            AudioHeap_LoadFilter(channel->filter, lowBits, command);
                        }
                        break;
                    case 0xB2:
                        offset = (u16)parameters[0];
                        channel->unk_22 = *(u16*)(seqPlayer->seqData + (u32)(offset + scriptState->value * 2));
                        break;
                    case 0xB4:
                        channel->dynTable = (void*)&seqPlayer->seqData[channel->unk_22];
                        break;
                    case 0xB5:
                        channel->unk_22 = ((u16*)(channel->dynTable))[scriptState->value];
                        break;
                    case 0xB6:
                        scriptState->value = (*channel->dynTable)[0][scriptState->value];
                        break;
                    case 0xB7:
                        channel->unk_22 = (parameters[0] == 0) ? gAudioContext.audioRandom & 0xFFFF
                                                               : gAudioContext.audioRandom % parameters[0];
                        break;
                    case 0xB8:
                        scriptState->value = (parameters[0] == 0) ? gAudioContext.audioRandom & 0xFFFF
                                                                  : gAudioContext.audioRandom % parameters[0];
                        break;
                    case 0xBD: {
                        result = Audio_NextRandom();
                        channel->unk_22 = (parameters[0] == 0) ? (u32)result & 0xFFFF : (u32)result % parameters[0];
                        channel->unk_22 += parameters[1];
                        pad2 = (channel->unk_22 / 0x100) + 0x80; // i is wrong here
                        param = channel->unk_22 % 0x100;
                        channel->unk_22 = (pad2 << 8) | param;
                    } break;
                    case 0xB9:
                        channel->velocityRandomVariance = parameters[0];
                        break;
                    case 0xBA:
                        channel->gateTimeRandomVariance = parameters[0];
                        break;
                    case 0xBB:
                        channel->unk_0F = parameters[0];
                        channel->unk_20 = parameters[1];
                        break;
                    case 0xBC:
                        channel->unk_22 += parameters[0];
                        break;
                }
            }
        } else if (command >= 0x70) {
            lowBits = command & 0x7;

            if ((command & 0xF8) != 0x70 && lowBits >= 4) {
                lowBits = 0;
            }

            switch (command & 0xF8) {
                case 0x80:
                    if (channel->layers[lowBits] != NULL) {
                        scriptState->value = channel->layers[lowBits]->finished;
                    } else {
                        scriptState->value = -1;
                    }
                    break;
                case 0x88:
                    offset = AudioSeq_ScriptReadS16(scriptState);
                    if (!AudioSeq_SeqChannelSetLayer(channel, lowBits)) {
                        channel->layers[lowBits]->scriptState.pc = &seqPlayer->seqData[offset];
                    }
                    break;
                case 0x90:
                    AudioSeq_SeqLayerFree(channel, lowBits);
                    break;
                case 0x98:
                    if (scriptState->value == -1 || AudioSeq_SeqChannelSetLayer(channel, lowBits) == -1) {
                        break;
                    }

                    data = (*channel->dynTable)[scriptState->value];
                    offset = (data[0] << 8) + data[1];
                    channel->layers[lowBits]->scriptState.pc = &seqPlayer->seqData[offset];
                    break;
                case 0x70:
                    channel->soundScriptIO[lowBits] = scriptState->value;
                    break;
                case 0x78:
                    pad1 = AudioSeq_ScriptReadS16(scriptState);
                    if (!AudioSeq_SeqChannelSetLayer(channel, lowBits)) {
                        channel->layers[lowBits]->scriptState.pc = &scriptState->pc[pad1];
                    }
                    break;
            }
        } else {
            lowBits = command & 0xF;

            switch (command & 0xF0) {
                case 0x00: {
                    channel->delay = lowBits;
                    goto exit_loop;
                }
                case 0x10:
                    if (lowBits < 8) {
                        channel->soundScriptIO[lowBits] = -1;
                        if (AudioLoad_SlowLoadSample(channel->fontId, scriptState->value,
                                                     &channel->soundScriptIO[lowBits]) == -1) {
                            break;
                        }
                    } else {
                        lowBits -= 8;
                        channel->soundScriptIO[lowBits] = -1;
                        if (AudioLoad_SlowLoadSample(channel->fontId, channel->unk_22 + 0x100,
                                                     &channel->soundScriptIO[lowBits]) == -1) {
                            break;
                        }
                    }
                    break;
                case 0x60:
                    scriptState->value = channel->soundScriptIO[lowBits];
                    if (lowBits < 2) {
                        channel->soundScriptIO[lowBits] = -1;
                    }
                    break;
                case 0x50:
                    scriptState->value -= channel->soundScriptIO[lowBits];
                    break;
                case 0x20:
                    offset = AudioSeq_ScriptReadS16(scriptState);
                    AudioSeq_SequenceChannelEnable(seqPlayer, lowBits, &seqPlayer->seqData[offset]);
                    break;
                case 0x30:
                    command = AudioSeq_ScriptReadU8(scriptState);
                    seqPlayer->channels[lowBits]->soundScriptIO[command] = scriptState->value;
                    break;
                case 0x40:
                    command = AudioSeq_ScriptReadU8(scriptState);
                    scriptState->value = seqPlayer->channels[lowBits]->soundScriptIO[command];
                    break;
            }
        }
    }
exit_loop:

    for (i = 0; i < ARRAY_COUNT(channel->layers); i++) {
        if (channel->layers[i] != NULL) {
            AudioSeq_SeqLayerProcessScript(channel->layers[i]);
        }
    }
}

void AudioSeq_SequencePlayerProcessSequence(SequencePlayer* seqPlayer) {
    u8 command;
    u8 commandLow;
    SeqScriptState* seqScript = &seqPlayer->scriptState;
    s16 tempS;
    u16 temp;
    s32 i;
    s32 value;
    u8* data;
    u8* data2;
    u8* data3;
    s32 pad3;
    s32 dummy;

    if (!seqPlayer->enabled) {
        return;
    }

    if (!AudioLoad_IsSeqLoadComplete(seqPlayer->seqId) || !AudioLoad_IsFontLoadComplete(seqPlayer->defaultFont)) {
        AudioSeq_SequencePlayerDisable(seqPlayer);
        return;
    }

    AudioLoad_SetSeqLoadStatus(seqPlayer->seqId, 2);
    AudioLoad_SetFontLoadStatus(seqPlayer->defaultFont, 2);

    if (seqPlayer->muted && (seqPlayer->muteBehavior & 0x80)) {
        return;
    }

    seqPlayer->scriptCounter++;
    seqPlayer->tempoAcc += seqPlayer->tempo;
    seqPlayer->tempoAcc += (s16)seqPlayer->unk_0C;

    if (seqPlayer->tempoAcc < gAudioContext.tempoInternalToExternal) {
        return;
    }

    seqPlayer->tempoAcc -= (u16)gAudioContext.tempoInternalToExternal;

    if (seqPlayer->stopScript == true) {
        return;
    }

    if (seqPlayer->delay > 1) {
        seqPlayer->delay--;
    } else {
        seqPlayer->recalculateVolume = true;

        while (true) {
            command = AudioSeq_ScriptReadU8(seqScript);

            // 0xF2 and above are "flow control" commands, including termination.
            if (command >= 0xF2) {
                s32 scriptHandled = AudioSeq_HandleScriptFlowControl(
                    seqPlayer, seqScript, command,
                    AudioSeq_GetScriptControlFlowArgument(&seqPlayer->scriptState, command));

                if (scriptHandled != 0) {
                    if (scriptHandled == -1) {
                        AudioSeq_SequencePlayerDisable(seqPlayer);
                    } else {
                        seqPlayer->delay = (u16)scriptHandled;
                    }
                    break;
                }
            } else if (command >= 0xC0) {
                switch (command) {
                    case 0xF1:
                        Audio_NotePoolClear(&seqPlayer->notePool);
                        command = AudioSeq_ScriptReadU8(seqScript);
                        Audio_NotePoolFill(&seqPlayer->notePool, command);
                        // Fake-match: the asm has two breaks in a row here,
                        // which the compiler normally optimizes out.
                        dummy = -1;
                        if (dummy < 0) {
                            dummy = 0;
                        }
                        if (dummy > 1) {
                            dummy = 1;
                        }
                        if (dummy) {}
                        break;
                    case 0xF0:
                        Audio_NotePoolClear(&seqPlayer->notePool);
                        break;
                    case 0xDF:
                        seqPlayer->transposition = 0;
                        // Note: intentional fallthrough, also executes below command
                    case 0xDE:
                        seqPlayer->transposition += (s8)AudioSeq_ScriptReadU8(seqScript);
                        break;
                    case 0xDD:
                        seqPlayer->tempo = AudioSeq_ScriptReadU8(seqScript) * 48;
                        if (seqPlayer->tempo > gAudioContext.tempoInternalToExternal) {
                            seqPlayer->tempo = (u16)gAudioContext.tempoInternalToExternal;
                        }
                        if ((s16)seqPlayer->tempo <= 0) {
                            seqPlayer->tempo = 1;
                        }
                        break;
                    case 0xDC:
                        seqPlayer->unk_0C = (s8)AudioSeq_ScriptReadU8(seqScript) * 48;
                        break;
                    case 0xDA:
                        command = AudioSeq_ScriptReadU8(seqScript);
                        temp = AudioSeq_ScriptReadS16(seqScript);
                        switch (command) {
                            case 0:
                            case 1:
                                if (seqPlayer->state != 2) {
                                    seqPlayer->fadeTimerUnkEu = temp;
                                    seqPlayer->state = command;
                                }
                                break;
                            case 2:
                                seqPlayer->fadeTimer = temp;
                                seqPlayer->state = command;
                                seqPlayer->fadeVelocity = (0 - seqPlayer->fadeVolume) / (s32)seqPlayer->fadeTimer;
                                break;
                        }
                        break;
                    case 0xDB:
                        value = AudioSeq_ScriptReadU8(seqScript);
                        switch (seqPlayer->state) {
                            case 1:
                                seqPlayer->state = 0;
                                seqPlayer->fadeVolume = 0.0f;
                                // NOTE: Intentional fallthrough
                            case 0:
                                seqPlayer->fadeTimer = seqPlayer->fadeTimerUnkEu;
                                if (seqPlayer->fadeTimerUnkEu != 0) {
                                    seqPlayer->fadeVelocity =
                                        ((value / 127.0f) - seqPlayer->fadeVolume) / (s32)(seqPlayer->fadeTimer);
                                } else {
                                    seqPlayer->fadeVolume = (s32)value / 127.0f;
                                }
                                break;
                            case 2:
                                break;
                        }
                        break;
                    case 0xD9:
                        seqPlayer->fadeVolumeScale = (s8)AudioSeq_ScriptReadU8(seqScript) / 127.0f;
                        break;
                    case 0xD7:
                        temp = AudioSeq_ScriptReadS16(seqScript);
                        AudioSeq_SequencePlayerSetupChannels(seqPlayer, temp);
                        break;
                    case 0xD6:
                        AudioSeq_ScriptReadS16(seqScript);
                        break;
                    case 0xD5:
                        seqPlayer->muteVolumeScale = (s8)AudioSeq_ScriptReadU8(seqScript) / 127.0f;
                        break;
                    case 0xD4:
                        seqPlayer->muted = true;
                        break;
                    case 0xD3:
                        seqPlayer->muteBehavior = AudioSeq_ScriptReadU8(seqScript);
                        break;
                    case 0xD1:
                    case 0xD2:
                        temp = AudioSeq_ScriptReadS16(seqScript);
                        data3 = &seqPlayer->seqData[temp];
                        if (command == 0xD2) {
                            seqPlayer->shortNoteVelocityTable = data3;
                        } else {
                            seqPlayer->shortNoteGateTimeTable = data3;
                        }
                        break;
                    case 0xD0:
                        seqPlayer->noteAllocPolicy = AudioSeq_ScriptReadU8(seqScript);
                        break;
                    case 0xCE:
                        command = AudioSeq_ScriptReadU8(seqScript);
                        if (command == 0) {
                            seqScript->value = (gAudioContext.audioRandom >> 2) & 0xFF;
                        } else {
                            seqScript->value = (gAudioContext.audioRandom >> 2) % command;
                        }
                        break;
                    case 0xCD: {
                        temp = AudioSeq_ScriptReadS16(seqScript);

                        if ((seqScript->value != -1) && (seqScript->depth != 3)) {
                            data = seqPlayer->seqData + (u32)(temp + (seqScript->value << 1));
                            seqScript->stack[seqScript->depth] = seqScript->pc;
                            seqScript->depth++;

                            temp = (data[0] << 8) + data[1];
                            seqScript->pc = &seqPlayer->seqData[temp];
                        }
                        break;
                    }
                    case 0xCC:
                        seqScript->value = AudioSeq_ScriptReadU8(seqScript);
                        break;
                    case 0xC9:
                        seqScript->value &= AudioSeq_ScriptReadU8(seqScript);
                        break;
                    case 0xC8:
                        seqScript->value -= AudioSeq_ScriptReadU8(seqScript);
                        break;
                    case 0xC7:
                        command = AudioSeq_ScriptReadU8(seqScript);
                        temp = AudioSeq_ScriptReadS16(seqScript);
                        data2 = &seqPlayer->seqData[temp];
                        *data2 = (u8)seqScript->value + command;
                        break;
                    case 0xC6:
                        seqPlayer->stopScript = true;
                        return;
                    case 0xC5:
                        seqPlayer->scriptCounter = (u16)AudioSeq_ScriptReadS16(seqScript);
                        break;
                    case 0xEF:
                        AudioSeq_ScriptReadS16(seqScript);
                        AudioSeq_ScriptReadU8(seqScript);
                        break;
                    case 0xC4:
                        command = AudioSeq_ScriptReadU8(seqScript);
                        if (command == 0xFF) {
                            command = seqPlayer->playerIdx;
                        }
                        commandLow = AudioSeq_ScriptReadU8(seqScript);
                        AudioLoad_SyncInitSeqPlayer(command, commandLow, 0);
                        if (command == (u8)seqPlayer->playerIdx) {
                            return;
                        }
                        break;
                }
            } else {
                commandLow = command & 0x0F;

                switch (command & 0xF0) {
                    case 0x00:
                        seqScript->value = seqPlayer->channels[commandLow]->enabled ^ 1;
                        break;
                    case 0x50:
                        seqScript->value -= seqPlayer->soundScriptIO[commandLow];
                        break;
                    case 0x70:
                        seqPlayer->soundScriptIO[commandLow] = seqScript->value;
                        break;
                    case 0x80:
                        seqScript->value = seqPlayer->soundScriptIO[commandLow];
                        if (commandLow < 2) {
                            seqPlayer->soundScriptIO[commandLow] = -1;
                        }
                        break;
                    case 0x40:
                        AudioSeq_SequenceChannelDisable(seqPlayer->channels[commandLow]);
                        break;
                    case 0x90:
                        temp = AudioSeq_ScriptReadS16(seqScript);
                        AudioSeq_SequenceChannelEnable(seqPlayer, commandLow, (void*)&seqPlayer->seqData[temp]);
                        break;
                    case 0xA0:
                        tempS = AudioSeq_ScriptReadS16(seqScript);
                        AudioSeq_SequenceChannelEnable(seqPlayer, commandLow, (void*)&seqScript->pc[tempS]);
                        break;
                    case 0xB0:
                        command = AudioSeq_ScriptReadU8(seqScript);
                        temp = AudioSeq_ScriptReadS16(seqScript);
                        data2 = &seqPlayer->seqData[temp];
                        AudioLoad_SlowLoadSeq(command, data2, &seqPlayer->soundScriptIO[commandLow]);
                        break;
                    case 0x60: {
                        command = AudioSeq_ScriptReadU8(seqScript);
                        value = command;
                        temp = AudioSeq_ScriptReadU8(seqScript);

                        AudioLoad_ScriptLoad(value, temp, &seqPlayer->soundScriptIO[commandLow]);
                        break;
                    }
                }
            }
        }
    }

    for (i = 0; i < ARRAY_COUNT(seqPlayer->channels); i++) {
        if (seqPlayer->channels[i]->enabled) {
            AudioSeq_SequenceChannelProcessScript(seqPlayer->channels[i]);
        }
    }
}

void AudioSeq_ProcessSequences(s32 arg0) {
    SequencePlayer* seqPlayer;
    u32 i;

    gAudioContext.noteSubEuOffset =
        (gAudioContext.audioBufferParameters.updatesPerFrame - arg0 - 1) * gAudioContext.numNotes;
    for (i = 0; i < (u32)gAudioContext.audioBufferParameters.numSequencePlayers; i++) {
        seqPlayer = &gAudioContext.seqPlayers[i];
        if (seqPlayer->enabled == 1) {
            AudioSeq_SequencePlayerProcessSequence(seqPlayer);
            Audio_SequencePlayerProcessSound(seqPlayer);
        }
    }
    Audio_ProcessNotes();
}

void AudioSeq_SkipForwardSequence(SequencePlayer* seqPlayer) {
    while (seqPlayer->skipTicks > 0) {
        AudioSeq_SequencePlayerProcessSequence(seqPlayer);
        Audio_SequencePlayerProcessSound(seqPlayer);
        seqPlayer->skipTicks--;
    }
}

void AudioSeq_ResetSequencePlayer(SequencePlayer* seqPlayer) {
    s32 i;

    AudioSeq_SequencePlayerDisable(seqPlayer);
    seqPlayer->stopScript = false;
    seqPlayer->delay = 0;
    seqPlayer->state = 1;
    seqPlayer->fadeTimer = 0;
    seqPlayer->fadeTimerUnkEu = 0;
    seqPlayer->tempoAcc = 0;
    seqPlayer->tempo = 120 * TATUMS_PER_BEAT; // 120 BPM
    seqPlayer->unk_0C = 0;
    seqPlayer->transposition = 0;
    seqPlayer->noteAllocPolicy = 0;
    seqPlayer->shortNoteVelocityTable = gDefaultShortNoteVelocityTable;
<<<<<<< HEAD
    seqPlayer->shortNoteDurationTable = gDefaultShortNoteGateTimeTable;
    seqPlayer->unk_E0 = 0;
=======
    seqPlayer->shortNoteGateTimeTable = gDefaultShortNoteGateTimeTable;
    seqPlayer->scriptCounter = 0;
>>>>>>> 0b184194
    seqPlayer->fadeVolume = 1.0f;
    seqPlayer->fadeVelocity = 0.0f;
    seqPlayer->volume = 0.0f;
    seqPlayer->muteVolumeScale = 0.5f;

    for (i = 0; i < 0x10; i++) {
        AudioSeq_InitSequenceChannel(seqPlayer->channels[i]);
    }
}

void AudioSeq_InitSequencePlayerChannels(s32 playerIdx) {
    SequenceChannel* channel;
    SequencePlayer* seqPlayer = &gAudioContext.seqPlayers[playerIdx];
    s32 i, j;

    for (i = 0; i < 0x10; i++) {
        seqPlayer->channels[i] = AudioHeap_AllocZeroed(&gAudioContext.notesAndBuffersPool, sizeof(SequenceChannel));
        if (seqPlayer->channels[i] == NULL) {
            seqPlayer->channels[i] = &gAudioContext.sequenceChannelNone;
        } else {
            channel = seqPlayer->channels[i];
            channel->seqPlayer = seqPlayer;
            channel->enabled = false;
            for (j = 0; j < 4; j++) {
                channel->layers[j] = NULL;
            }
        }
        AudioSeq_InitSequenceChannel(seqPlayer->channels[i]);
    }
}

void AudioSeq_InitSequencePlayer(SequencePlayer* seqPlayer) {
    s32 i, j;

    for (i = 0; i < 0x10; i++) {
        seqPlayer->channels[i] = &gAudioContext.sequenceChannelNone;
    }

    seqPlayer->enabled = false;
    seqPlayer->muted = false;
    seqPlayer->fontDmaInProgress = false;
    seqPlayer->seqDmaInProgress = false;
    seqPlayer->unk_0b1 = false;

    for (j = 0; j < 8; j++) {
        seqPlayer->soundScriptIO[j] = -1;
    }
    seqPlayer->muteBehavior = 0x40 | 0x20;
    seqPlayer->fadeVolumeScale = 1.0f;
    seqPlayer->unk_34 = 1.0f;
    Audio_InitNoteLists(&seqPlayer->notePool);
    AudioSeq_ResetSequencePlayer(seqPlayer);
}

void AudioSeq_InitSequencePlayers(void) {
    s32 i;

    AudioSeq_InitLayerFreelist();
    for (i = 0; i < 64; i++) {
        gAudioContext.sequenceLayers[i].channel = NULL;
        gAudioContext.sequenceLayers[i].enabled = false;
    }

    for (i = 0; i < 4; i++) {
        AudioSeq_InitSequencePlayer(&gAudioContext.seqPlayers[i]);
    }
}<|MERGE_RESOLUTION|>--- conflicted
+++ resolved
@@ -17,17 +17,8 @@
 
 u8 AudioSeq_GetInstrument(SequenceChannel* channel, u8 instId, Instrument** instOut, AdsrSettings* adsr);
 
-<<<<<<< HEAD
-u16 Audio_M64ReadCompressedU16(M64ScriptState* state);
-
-u8 Audio_GetInstrument(SequenceChannel* seqChannel, u8 instId, Instrument** instOut, AdsrSettings* adsr);
-
-u16 Audio_GetScriptControlFlowArgument(M64ScriptState* state, u8 arg1) {
+u16 AudioSeq_GetScriptControlFlowArgument(SeqScriptState* state, u8 arg1) {
     u8 temp_v0 = D_80130520[arg1 - 0xB0];
-=======
-u16 AudioSeq_GetScriptControlFlowArgument(SeqScriptState* state, u8 arg1) {
-    u8 temp_v0 = D_80130470[arg1];
->>>>>>> 0b184194
     u8 loBits = temp_v0 & 3;
     u16 ret = 0;
 
@@ -598,13 +589,8 @@
                 break;
 
             case 0xCE: {
-<<<<<<< HEAD
-                u8 tempByte = Audio_M64ReadU8(state);
+                u8 tempByte = AudioSeq_ScriptReadU8(state);
                 layer->unk_34 = gBendPitchTwoSemitonesFrequencies[(tempByte + 0x80) & 0xFF];
-=======
-                u8 tempByte = AudioSeq_ScriptReadU8(state);
-                layer->unk_34 = D_8012F4B4[(tempByte + 0x80) & 0xFF];
->>>>>>> 0b184194
                 break;
             }
 
@@ -1792,13 +1778,8 @@
     seqPlayer->transposition = 0;
     seqPlayer->noteAllocPolicy = 0;
     seqPlayer->shortNoteVelocityTable = gDefaultShortNoteVelocityTable;
-<<<<<<< HEAD
-    seqPlayer->shortNoteDurationTable = gDefaultShortNoteGateTimeTable;
-    seqPlayer->unk_E0 = 0;
-=======
     seqPlayer->shortNoteGateTimeTable = gDefaultShortNoteGateTimeTable;
     seqPlayer->scriptCounter = 0;
->>>>>>> 0b184194
     seqPlayer->fadeVolume = 1.0f;
     seqPlayer->fadeVelocity = 0.0f;
     seqPlayer->volume = 0.0f;
