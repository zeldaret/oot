#include "ultra64.h"
#include "global.h"

#define PORTAMENTO_IS_SPECIAL(x) ((x).mode & 0x80)
#define PORTAMENTO_MODE(x) ((x).mode & ~0x80)
#define PORTAMENTO_MODE_1 1
#define PORTAMENTO_MODE_2 2
#define PORTAMENTO_MODE_3 3
#define PORTAMENTO_MODE_4 4
#define PORTAMENTO_MODE_5 5

u8 AudioSeq_ScriptReadU8(SeqScriptState* state);
s16 AudioSeq_ScriptReadS16(SeqScriptState* state);
u16 AudioSeq_ScriptReadCompressedU16(SeqScriptState* state);

u8 AudioSeq_GetInstrument(SequenceChannel* channel, u8 instId, Instrument** instOut, AdsrSettings* adsr);

/**
 * sSeqInstructionArgsTable is a table for each sequence instruction
 * that contains both how many arguments an instruction takes, as well
 * as the type of each argument
 *
 * sSeqInstructionArgsTable is bitpacked as follows:
 * abcUUUnn
 *
 * n - number of arguments that the sequence instruction takes
 *
 * a - bitFlag for the type of arg0 if it exists
 * b - bitFlag for the type of arg1 if it exists
 * c - bitFlag for the type of arg2 if it exists
 *
 * bitFlag on - argument is s16
 * bitFlag off - argument is u8
 *
 * U - Unused
 */

// CMD_ARGS_(NUMBER_OF_ARGS)
#define CMD_ARGS_0() 0
#define CMD_ARGS_1(arg0Type) (((sizeof(arg0Type) - 1) << 7) | 1)
#define CMD_ARGS_2(arg0Type, arg1Type) (((sizeof(arg0Type) - 1) << 7) | ((sizeof(arg1Type) - 1) << 6) | 2)
#define CMD_ARGS_3(arg0Type, arg1Type, arg2Type) \
    (((sizeof(arg0Type) - 1) << 7) | ((sizeof(arg1Type) - 1) << 6) | ((sizeof(arg2Type) - 1) << 5) | 3)

u8 sSeqInstructionArgsTable[] = {
    CMD_ARGS_1(s16),        // 0xB0
    CMD_ARGS_0(),           // 0xB1
    CMD_ARGS_1(s16),        // 0xB2
    CMD_ARGS_1(u8),         // 0xB3
    CMD_ARGS_0(),           // 0xB4
    CMD_ARGS_0(),           // 0xB5
    CMD_ARGS_0(),           // 0xB6
    CMD_ARGS_1(s16),        // 0xB7
    CMD_ARGS_1(u8),         // 0xB8
    CMD_ARGS_1(u8),         // 0xB9
    CMD_ARGS_1(u8),         // 0xBA
    CMD_ARGS_2(u8, s16),    // 0xBB
    CMD_ARGS_1(s16),        // 0xBC
    CMD_ARGS_2(s16, s16),   // 0xBD
    CMD_ARGS_0(),           // 0xBE
    CMD_ARGS_0(),           // 0xBF
    CMD_ARGS_0(),           // 0xC0
    CMD_ARGS_1(u8),         // 0xC1
    CMD_ARGS_1(s16),        // 0xC2
    CMD_ARGS_0(),           // 0xC3
    CMD_ARGS_0(),           // 0xC4
    CMD_ARGS_0(),           // 0xC5
    CMD_ARGS_1(u8),         // 0xC6
    CMD_ARGS_2(u8, s16),    // 0xC7
    CMD_ARGS_1(u8),         // 0xC8
    CMD_ARGS_1(u8),         // 0xC9
    CMD_ARGS_1(u8),         // 0xCA
    CMD_ARGS_1(s16),        // 0xCB
    CMD_ARGS_1(u8),         // 0xCC
    CMD_ARGS_1(u8),         // 0xCD
    CMD_ARGS_1(s16),        // 0xCE
    CMD_ARGS_1(s16),        // 0xCF
    CMD_ARGS_1(u8),         // 0xD0
    CMD_ARGS_1(u8),         // 0xD1
    CMD_ARGS_1(u8),         // 0xD2
    CMD_ARGS_1(u8),         // 0xD3
    CMD_ARGS_1(u8),         // 0xD4
    CMD_ARGS_1(u8),         // 0xD5
    CMD_ARGS_1(u8),         // 0xD6
    CMD_ARGS_1(u8),         // 0xD7
    CMD_ARGS_1(u8),         // 0xD8
    CMD_ARGS_1(u8),         // 0xD9
    CMD_ARGS_1(s16),        // 0xDA
    CMD_ARGS_1(u8),         // 0xDB
    CMD_ARGS_1(u8),         // 0xDC
    CMD_ARGS_1(u8),         // 0xDD
    CMD_ARGS_1(s16),        // 0xDE
    CMD_ARGS_1(u8),         // 0xDF
    CMD_ARGS_1(u8),         // 0xE0
    CMD_ARGS_3(u8, u8, u8), // 0xE1
    CMD_ARGS_3(u8, u8, u8), // 0xE2
    CMD_ARGS_1(u8),         // 0xE3
    CMD_ARGS_0(),           // 0xE4
    CMD_ARGS_1(u8),         // 0xE5
    CMD_ARGS_1(u8),         // 0xE6
    CMD_ARGS_1(s16),        // 0xE7
    CMD_ARGS_3(u8, u8, u8), // 0xE8
    CMD_ARGS_1(u8),         // 0xE9
    CMD_ARGS_0(),           // 0xEA
    CMD_ARGS_2(u8, u8),     // 0xEB
    CMD_ARGS_0(),           // 0xEC
    CMD_ARGS_1(u8),         // 0xED
    CMD_ARGS_1(u8),         // 0xEE
    CMD_ARGS_2(s16, u8),    // 0xEF
    CMD_ARGS_0(),           // 0xF0
    CMD_ARGS_1(u8),         // 0xF1
    // Control flow instructions (>= 0xF2) can only have 0 or 1 args
    CMD_ARGS_1(u8),  // 0xF2
    CMD_ARGS_1(u8),  // 0xF3
    CMD_ARGS_1(u8),  // 0xF4
    CMD_ARGS_1(s16), // 0xF5
    CMD_ARGS_0(),    // 0xF6
    CMD_ARGS_0(),    // 0xF7
    CMD_ARGS_1(u8),  // 0xF8
    CMD_ARGS_1(s16), // 0xF9
    CMD_ARGS_1(s16), // 0xFA
    CMD_ARGS_1(s16), // 0xFB
    CMD_ARGS_1(s16), // 0xFC
    CMD_ARGS_0(),    // 0xFD
    CMD_ARGS_0(),    // 0xFE
    CMD_ARGS_0(),    // 0xFF
};

/**
 * Read and return the argument from the sequence script for a control flow instruction.
 * Control flow instructions (>= 0xF2) can only have 0 or 1 args.
 * @return the argument value for a control flow instruction, or 0 if there is no argument
 */
u16 AudioSeq_GetScriptControlFlowArgument(SeqScriptState* state, u8 cmd) {
    u8 highBits = sSeqInstructionArgsTable[cmd - 0xB0];
    u8 lowBits = highBits & 3;
    u16 cmdArg = 0;

    // only 1 argument
    if (lowBits == 1) {
        if (!(highBits & 0x80)) {
            cmdArg = AudioSeq_ScriptReadU8(state);
        } else {
            cmdArg = AudioSeq_ScriptReadS16(state);
        }
    }
    return cmdArg;
}

s32 AudioSeq_HandleScriptFlowControl(SequencePlayer* seqPlayer, SeqScriptState* state, s32 cmd, s32 cmdArg) {
    switch (cmd) {
        case 0xFF:
            if (state->depth == 0) {
                return -1;
            }
            state->pc = state->stack[--state->depth];
            break;

        case 0xFD:
            return AudioSeq_ScriptReadCompressedU16(state);

        case 0xFE:
            return 1;

        case 0xFC:
            state->stack[state->depth++] = state->pc;
            state->pc = seqPlayer->seqData + (u16)cmdArg;
            break;

        case 0xF8:
            state->remLoopIters[state->depth] = cmdArg;
            state->stack[state->depth++] = state->pc;
            break;

        case 0xF7:
            state->remLoopIters[state->depth - 1]--;
            if (state->remLoopIters[state->depth - 1] != 0) {
                state->pc = state->stack[state->depth - 1];
            } else {
                state->depth--;
            }
            break;

        case 0xF6:
            state->depth--;
            break;

        case 0xF5:
        case 0xF9:
        case 0xFA:
        case 0xFB:
            if (cmd == 0xFA && state->value != 0) {
                break;
            }
            if (cmd == 0xF9 && state->value >= 0) {
                break;
            }
            if (cmd == 0xF5 && state->value < 0) {
                break;
            }
            state->pc = seqPlayer->seqData + (u16)cmdArg;
            break;

        case 0xF2:
        case 0xF3:
        case 0xF4:
            if (cmd == 0xF3 && state->value != 0) {
                break;
            }
            if (cmd == 0xF2 && state->value >= 0) {
                break;
            }
            state->pc += (s8)(cmdArg & 0xFF);
            break;
    }

    return 0;
}

void AudioSeq_InitSequenceChannel(SequenceChannel* channel) {
    s32 i;

    if (channel == &gAudioContext.sequenceChannelNone) {
        return;
    }

    channel->enabled = false;
    channel->finished = false;
    channel->stopScript = false;
    channel->stopSomething2 = false;
    channel->hasInstrument = false;
    channel->stereoHeadsetEffects = false;
    channel->transposition = 0;
    channel->largeNotes = false;
    channel->bookOffset = 0;
    channel->stereo.asByte = 0;
    channel->changes.asByte = 0xFF;
    channel->scriptState.depth = 0;
    channel->newPan = 0x40;
    channel->panChannelWeight = 0x80;
    channel->velocityRandomVariance = 0;
    channel->gateTimeRandomVariance = 0;
    channel->noteUnused = NULL;
    channel->reverbIndex = 0;
    channel->reverb = 0;
    channel->gain = 0;
    channel->notePriority = 3;
    channel->someOtherPriority = 1;
    channel->delay = 0;
    channel->adsr.envelope = gDefaultEnvelope;
    channel->adsr.decayIndex = 0xF0;
    channel->adsr.sustain = 0;
    channel->vibratoRateTarget = 0x800;
    channel->vibratoRateStart = 0x800;
    channel->vibratoExtentTarget = 0;
    channel->vibratoExtentStart = 0;
    channel->vibratoRateChangeDelay = 0;
    channel->vibratoExtentChangeDelay = 0;
    channel->vibratoDelay = 0;
    channel->filter = NULL;
    channel->unk_20 = 0;
    channel->unk_0F = 0;
    channel->volume = 1.0f;
    channel->volumeScale = 1.0f;
    channel->freqScale = 1.0f;

    for (i = 0; i < 8; i++) {
        channel->soundScriptIO[i] = -1;
    }

    channel->unused = false;
    Audio_InitNoteLists(&channel->notePool);
}

s32 AudioSeq_SeqChannelSetLayer(SequenceChannel* channel, s32 layerIdx) {
    SequenceLayer* layer;

    if (channel->layers[layerIdx] == NULL) {
        SequenceLayer* layer;
        layer = AudioSeq_AudioListPopBack(&gAudioContext.layerFreeList);
        channel->layers[layerIdx] = layer;
        if (layer == NULL) {
            channel->layers[layerIdx] = NULL;
            return -1;
        }
    } else {
        Audio_SeqLayerNoteDecay(channel->layers[layerIdx]);
    }

    layer = channel->layers[layerIdx];
    layer->channel = channel;
    layer->adsr = channel->adsr;
    layer->adsr.decayIndex = 0;
    layer->enabled = true;
    layer->finished = false;
    layer->stopSomething = false;
    layer->continuousNotes = false;
    layer->bit3 = false;
    layer->ignoreDrumPan = false;
    layer->bit1 = false;
    layer->notePropertiesNeedInit = false;
    layer->stereo.asByte = 0;
    layer->portamento.mode = 0;
    layer->scriptState.depth = 0;
    layer->gateTime = 0x80;
    layer->pan = 0x40;
    layer->transposition = 0;
    layer->delay = 0;
    layer->gateDelay = 0;
    layer->delay2 = 0;
    layer->note = NULL;
    layer->instrument = NULL;
    layer->freqScale = 1.0f;
    layer->bend = 1.0f;
    layer->velocitySquare2 = 0.0f;
    layer->instOrWave = 0xFF;
    return 0;
}

void AudioSeq_SeqLayerDisable(SequenceLayer* layer) {
    if (layer != NULL) {
        if (layer->channel != &gAudioContext.sequenceChannelNone && layer->channel->seqPlayer->finished == 1) {
            Audio_SeqLayerNoteRelease(layer);
        } else {
            Audio_SeqLayerNoteDecay(layer);
        }
        layer->enabled = false;
        layer->finished = true;
    }
}

void AudioSeq_SeqLayerFree(SequenceChannel* channel, s32 layerIdx) {
    SequenceLayer* layer = channel->layers[layerIdx];

    if (layer != NULL) {
        AudioSeq_AudioListPushBack(&gAudioContext.layerFreeList, &layer->listItem);
        AudioSeq_SeqLayerDisable(layer);
        channel->layers[layerIdx] = NULL;
    }
}

void AudioSeq_SequenceChannelDisable(SequenceChannel* channel) {
    s32 i;

    for (i = 0; i < 4; i++) {
        AudioSeq_SeqLayerFree(channel, i);
    }

    Audio_NotePoolClear(&channel->notePool);
    channel->enabled = false;
    channel->finished = true;
}

void AudioSeq_SequencePlayerSetupChannels(SequencePlayer* seqPlayer, u16 channelBits) {
    SequenceChannel* channel;
    s32 i;

    for (i = 0; i < 0x10; i++) {
        if (channelBits & 1) {
            channel = seqPlayer->channels[i];
            channel->fontId = seqPlayer->defaultFont;
            channel->muteBehavior = seqPlayer->muteBehavior;
            channel->noteAllocPolicy = seqPlayer->noteAllocPolicy;
        }
        channelBits = channelBits >> 1;
    }
}

void AudioSeq_SequencePlayerDisableChannels(SequencePlayer* seqPlayer, u16 channelBitsUnused) {
    SequenceChannel* channel;
    s32 i;

    for (i = 0; i < 0x10; i++) {
        channel = seqPlayer->channels[i];
        if (IS_SEQUENCE_CHANNEL_VALID(channel) == 1) {
            AudioSeq_SequenceChannelDisable(channel);
        }
    }
}

void AudioSeq_SequenceChannelEnable(SequencePlayer* seqPlayer, u8 channelIdx, void* script) {
    SequenceChannel* channel = seqPlayer->channels[channelIdx];
    s32 i;

    channel->enabled = true;
    channel->finished = false;
    channel->scriptState.depth = 0;
    channel->scriptState.pc = script;
    channel->delay = 0;
    for (i = 0; i < 4; i++) {
        if (channel->layers[i] != NULL) {
            AudioSeq_SeqLayerFree(channel, i);
        }
    }
}

void AudioSeq_SequencePlayerDisableAsFinished(SequencePlayer* seqPlayer) {
    seqPlayer->finished = true;
    AudioSeq_SequencePlayerDisable(seqPlayer);
}

void AudioSeq_SequencePlayerDisable(SequencePlayer* seqPlayer) {
    AudioSeq_SequencePlayerDisableChannels(seqPlayer, 0xFFFF);
    Audio_NotePoolClear(&seqPlayer->notePool);
    if (!seqPlayer->enabled) {
        return;
    }

    seqPlayer->enabled = false;
    seqPlayer->finished = true;

    if (AudioLoad_IsSeqLoadComplete(seqPlayer->seqId)) {
        AudioLoad_SetSeqLoadStatus(seqPlayer->seqId, LOAD_STATUS_DISCARDABLE);
    }
    if (AudioLoad_IsFontLoadComplete(seqPlayer->defaultFont)) {
        AudioLoad_SetFontLoadStatus(seqPlayer->defaultFont, LOAD_STATUS_MAYBE_DISCARDABLE);
    }

    if (seqPlayer->defaultFont == gAudioContext.fontCache.temporary.entries[0].id) {
        gAudioContext.fontCache.temporary.nextSide = 0;
    } else if (seqPlayer->defaultFont == gAudioContext.fontCache.temporary.entries[1].id) {
        gAudioContext.fontCache.temporary.nextSide = 1;
    }
}

void AudioSeq_AudioListPushBack(AudioListItem* list, AudioListItem* item) {
    if (item->prev == NULL) {
        list->prev->next = item;
        item->prev = list->prev;
        item->next = list;
        list->prev = item;
        list->u.count++;
        item->pool = list->pool;
    }
}

void* AudioSeq_AudioListPopBack(AudioListItem* list) {
    AudioListItem* item = list->prev;

    if (item == list) {
        return NULL;
    }

    item->prev->next = list;
    list->prev = item->prev;
    item->prev = NULL;
    list->u.count--;
    return item->u.value;
}

void AudioSeq_InitLayerFreelist(void) {
    s32 i;

    gAudioContext.layerFreeList.prev = &gAudioContext.layerFreeList;
    gAudioContext.layerFreeList.next = &gAudioContext.layerFreeList;
    gAudioContext.layerFreeList.u.count = 0;
    gAudioContext.layerFreeList.pool = NULL;

    for (i = 0; i < ARRAY_COUNT(gAudioContext.sequenceLayers); i++) {
        gAudioContext.sequenceLayers[i].listItem.u.value = &gAudioContext.sequenceLayers[i];
        gAudioContext.sequenceLayers[i].listItem.prev = NULL;
        AudioSeq_AudioListPushBack(&gAudioContext.layerFreeList, &gAudioContext.sequenceLayers[i].listItem);
    }
}

u8 AudioSeq_ScriptReadU8(SeqScriptState* state) {
    return *(state->pc++);
}

s16 AudioSeq_ScriptReadS16(SeqScriptState* state) {
    s16 ret = *(state->pc++) << 8;

    ret = *(state->pc++) | ret;
    return ret;
}

u16 AudioSeq_ScriptReadCompressedU16(SeqScriptState* state) {
    u16 ret = *(state->pc++);

    if (ret & 0x80) {
        ret = (ret << 8) & 0x7F00;
        ret = *(state->pc++) | ret;
    }
    return ret;
}

void AudioSeq_SeqLayerProcessScriptStep1(SequenceLayer* layer);
s32 AudioSeq_SeqLayerProcessScriptStep2(SequenceLayer* layer);
s32 AudioSeq_SeqLayerProcessScriptStep3(SequenceLayer* layer, s32 cmd);
s32 AudioSeq_SeqLayerProcessScriptStep4(SequenceLayer* layer, s32 cmd);
s32 AudioSeq_SeqLayerProcessScriptStep5(SequenceLayer* layer, s32 sameSound);

void AudioSeq_SeqLayerProcessScript(SequenceLayer* layer) {
    s32 val;

    if (!layer->enabled) {
        return;
    }

    if (layer->delay > 1) {
        layer->delay--;
        if (!layer->stopSomething && layer->delay <= layer->gateDelay) {
            Audio_SeqLayerNoteDecay(layer);
            layer->stopSomething = true;
        }
        return;
    }

    AudioSeq_SeqLayerProcessScriptStep1(layer);
    val = AudioSeq_SeqLayerProcessScriptStep2(layer);
    if (val == -1) {
        return;
    }

    val = AudioSeq_SeqLayerProcessScriptStep3(layer, val);
    if (val != -1) {
        val = AudioSeq_SeqLayerProcessScriptStep4(layer, val);
    }
    if (val != -1) {
        AudioSeq_SeqLayerProcessScriptStep5(layer, val);
    }

    if (layer->stopSomething == true) {
        if ((layer->note != NULL) || layer->continuousNotes) {
            Audio_SeqLayerNoteDecay(layer);
        }
    }
}

void AudioSeq_SeqLayerProcessScriptStep1(SequenceLayer* layer) {
    if (!layer->continuousNotes) {
        Audio_SeqLayerNoteDecay(layer);
    } else if (layer->note != NULL && layer->note->playbackState.wantedParentLayer == layer) {
        Audio_SeqLayerNoteDecay(layer);
    }

    if (PORTAMENTO_MODE(layer->portamento) == PORTAMENTO_MODE_1 ||
        PORTAMENTO_MODE(layer->portamento) == PORTAMENTO_MODE_2) {
        layer->portamento.mode = 0;
    }
    layer->notePropertiesNeedInit = true;
}

s32 AudioSeq_SeqLayerProcessScriptStep5(SequenceLayer* layer, s32 sameSound) {
    if (!layer->stopSomething && layer->sound != NULL && layer->sound->sample->codec == CODEC_S16_INMEMORY &&
        layer->sound->sample->medium != MEDIUM_RAM) {
        layer->stopSomething = true;
        return -1;
    }

    if (layer->continuousNotes == true && layer->bit1 == 1) {
        return 0;
    }

    if (layer->continuousNotes == true && layer->note != NULL && layer->bit3 && sameSound == true &&
        layer->note->playbackState.parentLayer == layer) {
        if (layer->sound == NULL) {
            Audio_InitSyntheticWave(layer->note, layer);
        }
    } else {
        if (sameSound == false) {
            Audio_SeqLayerNoteDecay(layer);
        }
        layer->note = Audio_AllocNote(layer);
        if (layer->note != NULL && layer->note->playbackState.parentLayer == layer) {
            Audio_NoteVibratoInit(layer->note);
        }
    }

    if (layer->note != NULL && layer->note->playbackState.parentLayer == layer) {
        Note* note = layer->note;

        Audio_NotePortamentoInit(note);
    }
    return 0;
}

s32 AudioSeq_SeqLayerProcessScriptStep2(SequenceLayer* layer) {
    SequenceChannel* channel = layer->channel;
    SeqScriptState* state = &layer->scriptState;
    SequencePlayer* seqPlayer = channel->seqPlayer;
    u16 sp3A;
    u8 cmd;
    u16 cmdArg;
    u8 tempByte;

    for (;;) {
        cmd = AudioSeq_ScriptReadU8(state);
        if (cmd < 0xC1) {
            return cmd;
        }
        if (cmd >= 0xF2) {
            cmdArg = AudioSeq_GetScriptControlFlowArgument(state, cmd);

            if (AudioSeq_HandleScriptFlowControl(seqPlayer, state, cmd, cmdArg) == 0) {
                continue;
            }
            AudioSeq_SeqLayerDisable(layer);
            return -1;
        }

        switch (cmd) {
            case 0xC1: // layer_setshortnotevelocity
            case 0xCA: // layer_setpan
                tempByte = *(state->pc++);

                if (cmd == 0xC1) {
                    layer->velocitySquare = (f32)(tempByte * tempByte) / 16129.0f;
                } else {
                    layer->pan = tempByte;
                }
                break;

            case 0xC9: // layer_setshortnotegatetime
            case 0xC2: // layer_transpose; set transposition in semitones
                tempByte = *(state->pc++);

                if (cmd == 0xC9) {
                    layer->gateTime = tempByte;
                } else {
                    layer->transposition = tempByte;
                }
                break;

            case 0xC4: // layer_continuousnoteson
            case 0xC5: // layer_continuousnotesoff
                if (cmd == 0xC4) {
                    layer->continuousNotes = true;
                } else {
                    layer->continuousNotes = false;
                }
                layer->bit1 = false;
                Audio_SeqLayerNoteDecay(layer);
                break;

            case 0xC3: // layer_setshortnotedefaultdelay
                sp3A = AudioSeq_ScriptReadCompressedU16(state);
                layer->shortNoteDefaultDelay = sp3A;
                break;

            case 0xC6: // layer_setinstr
                cmd = AudioSeq_ScriptReadU8(state);
                if (cmd >= 0x7E) {
                    if (cmd == 0x7E) {
                        layer->instOrWave = 1;
                    } else if (cmd == 0x7F) {
                        layer->instOrWave = 0;
                    } else {
                        layer->instOrWave = cmd;
                        layer->instrument = NULL;
                    }

                    if (cmd == 0xFF) {
                        layer->adsr.decayIndex = 0;
                    }

                    break;
                }

                if ((layer->instOrWave = AudioSeq_GetInstrument(channel, cmd, &layer->instrument, &layer->adsr)) == 0) {
                    layer->instOrWave = 0xFF;
                }
                break;

            case 0xC7: // layer_portamento
                layer->portamento.mode = AudioSeq_ScriptReadU8(state);

                cmd = AudioSeq_ScriptReadU8(state);
                cmd += channel->transposition;
                cmd += layer->transposition;
                cmd += seqPlayer->transposition;

                if (cmd >= 0x80) {
                    cmd = 0;
                }

                layer->portamentoTargetNote = cmd;

                // If special, the next param is u8 instead of var
                if (PORTAMENTO_IS_SPECIAL(layer->portamento)) {
                    layer->portamentoTime = *(state->pc++);
                    break;
                }

                sp3A = AudioSeq_ScriptReadCompressedU16(state);
                layer->portamentoTime = sp3A;
                break;

            case 0xC8: // layer_disableportamento
                layer->portamento.mode = 0;
                break;

            case 0xCB:
                sp3A = AudioSeq_ScriptReadS16(state);
                layer->adsr.envelope = (AdsrEnvelope*)(seqPlayer->seqData + sp3A);
                FALLTHROUGH;
            case 0xCF:
                layer->adsr.decayIndex = AudioSeq_ScriptReadU8(state);
                break;

            case 0xCC:
                layer->ignoreDrumPan = true;
                break;

            case 0xCD:
                layer->stereo.asByte = AudioSeq_ScriptReadU8(state);
                break;

            case 0xCE:
                tempByte = AudioSeq_ScriptReadU8(state);
                layer->bend = gBendPitchTwoSemitonesFrequencies[(tempByte + 0x80) & 0xFF];
                break;

            default:
                switch (cmd & 0xF0) {
                    case 0xD0: // layer_setshortnotevelocityfromtable
                        sp3A = seqPlayer->shortNoteVelocityTable[cmd & 0xF];
                        layer->velocitySquare = (f32)(sp3A * sp3A) / 16129.0f;
                        break;

                    case 0xE0: // layer_setshortnotegatetimefromtable
                        layer->gateTime = (u8)seqPlayer->shortNoteGateTimeTable[cmd & 0xF];
                        break;
                }
        }
    }
}

s32 AudioSeq_SeqLayerProcessScriptStep4(SequenceLayer* layer, s32 cmd) {
    s32 sameSound = true;
    s32 instOrWave;
    s32 speed;
    f32 temp_f14;
    f32 temp_f2;
    Portamento* portamento;
    f32 freqScale;
    f32 freqScale2;
    SoundFontSound* sound;
    Instrument* instrument;
    Drum* drum;
    s32 pad;
    SequenceChannel* channel;
    SequencePlayer* seqPlayer;
    u8 semitone = cmd;
    u16 sfxId;
    s32 semitone2;
    s32 vel;
    f32 time;
    f32 tuning;

    instOrWave = layer->instOrWave;
    channel = layer->channel;
    seqPlayer = channel->seqPlayer;

    if (instOrWave == 0xFF) {
        if (!channel->hasInstrument) {
            return -1;
        }
        instOrWave = channel->instOrWave;
    }

    switch (instOrWave) {
        case 0:
            semitone += channel->transposition + layer->transposition;
            layer->semitone = semitone;
            drum = Audio_GetDrum(channel->fontId, semitone);
            if (drum == NULL) {
                layer->stopSomething = true;
                layer->delay2 = layer->delay;
                return -1;
            }
            sound = &drum->sound;
            layer->adsr.envelope = (AdsrEnvelope*)drum->envelope;
            layer->adsr.decayIndex = (u8)drum->adsrDecayIndex;
            if (!layer->ignoreDrumPan) {
                layer->pan = drum->pan;
            }
            layer->sound = sound;
            layer->freqScale = sound->tuning;
            break;

        case 1:
            layer->semitone = semitone;
            sfxId = (layer->transposition << 6) + semitone;
            sound = Audio_GetSfx(channel->fontId, sfxId);
            if (sound == NULL) {
                layer->stopSomething = true;
                layer->delay2 = layer->delay + 1;
                return -1;
            }
            layer->sound = sound;
            layer->freqScale = sound->tuning;
            break;

        default:
            semitone += seqPlayer->transposition + channel->transposition + layer->transposition;
            semitone2 = semitone;
            layer->semitone = semitone;
            if (semitone >= 0x80) {
                layer->stopSomething = true;
                return -1;
            }
            if (layer->instOrWave == 0xFF) {
                instrument = channel->instrument;
            } else {
                instrument = layer->instrument;
            }

            if (layer->portamento.mode != 0) {
                portamento = &layer->portamento;
                vel = (semitone > layer->portamentoTargetNote) ? semitone : layer->portamentoTargetNote;

                if (instrument != NULL) {
                    sound = Audio_InstrumentGetSound(instrument, vel);
                    sameSound = (layer->sound == sound);
                    layer->sound = sound;
                    tuning = sound->tuning;
                } else {
                    layer->sound = NULL;
                    tuning = 1.0f;
                    if (instOrWave >= 0xC0) {
                        layer->sound = &gAudioContext.synthesisReverbs[instOrWave - 0xC0].sound;
                    }
                }

                temp_f2 = gPitchFrequencies[semitone2] * tuning;
                temp_f14 = gPitchFrequencies[layer->portamentoTargetNote] * tuning;

                switch (PORTAMENTO_MODE(*portamento)) {
                    case PORTAMENTO_MODE_1:
                    case PORTAMENTO_MODE_3:
                    case PORTAMENTO_MODE_5:
                        freqScale2 = temp_f2;
                        freqScale = temp_f14;
                        break;

                    case PORTAMENTO_MODE_2:
                    case PORTAMENTO_MODE_4:
                        freqScale = temp_f2;
                        freqScale2 = temp_f14;
                        break;

                    default:
                        freqScale = temp_f2;
                        freqScale2 = temp_f2;
                        break;
                }

                portamento->extent = (freqScale2 / freqScale) - 1.0f;

                if (PORTAMENTO_IS_SPECIAL(*portamento)) {
                    speed = seqPlayer->tempo * 0x8000 / gAudioContext.tempoInternalToExternal;
                    if (layer->delay != 0) {
                        speed = speed * 0x100 / (layer->delay * layer->portamentoTime);
                    }
                } else {
                    speed = 0x20000 / (layer->portamentoTime * gAudioContext.audioBufferParameters.updatesPerFrame);
                }

                if (speed >= 0x7FFF) {
                    speed = 0x7FFF;
                } else if (speed < 1) {
                    speed = 1;
                }

                portamento->speed = speed;
                portamento->cur = 0;
                layer->freqScale = freqScale;
                if (PORTAMENTO_MODE(*portamento) == PORTAMENTO_MODE_5) {
                    layer->portamentoTargetNote = semitone;
                }
                break;
            }

            if (instrument != NULL) {
                sound = Audio_InstrumentGetSound(instrument, semitone);
                sameSound = (sound == layer->sound);
                layer->sound = sound;
                layer->freqScale = gPitchFrequencies[semitone2] * sound->tuning;
            } else {
                layer->sound = NULL;
                layer->freqScale = gPitchFrequencies[semitone2];
                if (instOrWave >= 0xC0) {
                    layer->sound = &gAudioContext.synthesisReverbs[instOrWave - 0xC0].sound;
                }
            }
            break;
    }

    layer->delay2 = layer->delay;
    layer->freqScale *= layer->bend;
    if (layer->delay == 0) {
        if (layer->sound != NULL) {
            time = (f32)layer->sound->sample->loop->end;
        } else {
            time = 0.0f;
        }
        time *= seqPlayer->tempo;
        time *= gAudioContext.unk_2870;
        time /= layer->freqScale;
        if (time > 32766.0f) {
            time = 32766.0f;
        }
        layer->gateDelay = 0;
        layer->delay = (u16)(s32)time + 1;
        if (layer->portamento.mode != 0) {
            // (It's a bit unclear if 'portamento' has actually always been
            // set when this is reached...)
            if (PORTAMENTO_IS_SPECIAL(*portamento)) {
                s32 speed2;

                speed2 = seqPlayer->tempo * 0x8000 / gAudioContext.tempoInternalToExternal;
                speed2 = speed2 * 0x100 / (layer->delay * layer->portamentoTime);
                if (speed2 >= 0x7FFF) {
                    speed2 = 0x7FFF;
                } else if (speed2 < 1) {
                    speed2 = 1;
                }
                portamento->speed = speed2;
            }
        }
    }
    return sameSound;
}

s32 AudioSeq_SeqLayerProcessScriptStep3(SequenceLayer* layer, s32 cmd) {
    SeqScriptState* state = &layer->scriptState;
    u16 delay;
    s32 velocity;
    SequenceChannel* channel = layer->channel;
    SequencePlayer* seqPlayer = channel->seqPlayer;
    s32 intDelta;
    f32 floatDelta;

    if (cmd == 0xC0) {
        layer->delay = AudioSeq_ScriptReadCompressedU16(state);
        layer->stopSomething = true;
        layer->bit1 = false;
        return -1;
    }

    layer->stopSomething = false;
    if (channel->largeNotes == 1) {
        switch (cmd & 0xC0) {
            case 0x00:
                delay = AudioSeq_ScriptReadCompressedU16(state);
                velocity = *(state->pc++);
                layer->gateTime = *(state->pc++);
                layer->lastDelay = delay;
                break;

            case 0x40:
                delay = AudioSeq_ScriptReadCompressedU16(state);
                velocity = *(state->pc++);
                layer->gateTime = 0;
                layer->lastDelay = delay;
                break;

            case 0x80:
                delay = layer->lastDelay;
                velocity = *(state->pc++);
                layer->gateTime = *(state->pc++);
                break;
        }

        if (velocity > 0x7F || velocity < 0) {
            velocity = 0x7F;
        }
        layer->velocitySquare = (f32)velocity * (f32)velocity / 16129.0f;
        cmd -= (cmd & 0xC0);
    } else {
        switch (cmd & 0xC0) {
            case 0x00:
                delay = AudioSeq_ScriptReadCompressedU16(state);
                layer->lastDelay = delay;
                break;

            case 0x40:
                delay = layer->shortNoteDefaultDelay;
                break;

            case 0x80:
                delay = layer->lastDelay;
                break;
        }
        cmd -= (cmd & 0xC0);
    }

    if (channel->velocityRandomVariance != 0) {
        floatDelta =
            layer->velocitySquare * (f32)(gAudioContext.audioRandom % channel->velocityRandomVariance) / 100.0f;
        if ((gAudioContext.audioRandom & 0x8000) != 0) {
            floatDelta = -floatDelta;
        }
        layer->velocitySquare2 = layer->velocitySquare + floatDelta;
        if (layer->velocitySquare2 < 0.0f) {
            layer->velocitySquare2 = 0.0f;
        } else if (layer->velocitySquare2 > 1.0f) {
            layer->velocitySquare2 = 1.0f;
        }
    } else {
        layer->velocitySquare2 = layer->velocitySquare;
    }

    layer->delay = delay;
    layer->gateDelay = (layer->gateTime * delay) >> 8;
    if (channel->gateTimeRandomVariance != 0) {
        //! @bug should probably be gateTimeRandomVariance
        intDelta = (layer->gateDelay * (gAudioContext.audioRandom % channel->velocityRandomVariance)) / 100;
        if ((gAudioContext.audioRandom & 0x4000) != 0) {
            intDelta = -intDelta;
        }
        layer->gateDelay += intDelta;
        if (layer->gateDelay < 0) {
            layer->gateDelay = 0;
        } else if (layer->gateDelay > layer->delay) {
            layer->gateDelay = layer->delay;
        }
    }

    if ((seqPlayer->muted && (channel->muteBehavior & (0x40 | 0x10)) != 0) || channel->stopSomething2) {
        layer->stopSomething = true;
        return -1;
    }
    if (seqPlayer->skipTicks != 0) {
        layer->stopSomething = true;
        return -1;
    }
    return cmd;
}

void AudioSeq_SetChannelPriorities(SequenceChannel* channel, u8 arg1) {
    if ((arg1 & 0xF) != 0) {
        channel->notePriority = arg1 & 0xF;
    }
    arg1 = arg1 >> 4;
    if (arg1 != 0) {
        channel->someOtherPriority = arg1;
    }
}

u8 AudioSeq_GetInstrument(SequenceChannel* channel, u8 instId, Instrument** instOut, AdsrSettings* adsr) {
    Instrument* inst = Audio_GetInstrumentInner(channel->fontId, instId);

    if (inst == NULL) {
        *instOut = NULL;
        return 0;
    }
    adsr->envelope = inst->envelope;
    adsr->decayIndex = inst->adsrDecayIndex;
    *instOut = inst;
    instId += 2;
    return instId;
}

void AudioSeq_SetInstrument(SequenceChannel* channel, u8 instId) {
    if (instId >= 0x80) {
        channel->instOrWave = instId;
        channel->instrument = NULL;
    } else if (instId == 0x7F) {
        channel->instOrWave = 0;
        channel->instrument = (Instrument*)1;
    } else if (instId == 0x7E) {
        channel->instOrWave = 1;
        channel->instrument = (Instrument*)2;
    } else if ((channel->instOrWave = AudioSeq_GetInstrument(channel, instId, &channel->instrument, &channel->adsr)) ==
               0) {
        channel->hasInstrument = false;
        return;
    }
    channel->hasInstrument = true;
}

void AudioSeq_SequenceChannelSetVolume(SequenceChannel* channel, u8 volume) {
    channel->volume = (f32)(s32)volume / 127.0f;
}

void AudioSeq_SequenceChannelProcessScript(SequenceChannel* channel) {
    s32 i;
    u8* data;
    u8* test;
    SequencePlayer* seqPlayer;

    if (channel->stopScript) {
        goto exit_loop;
    }
    seqPlayer = channel->seqPlayer;
    if (seqPlayer->muted && (channel->muteBehavior & 0x80)) {
        return;
    }

    if (channel->delay >= 2) {
        channel->delay--;
        goto exit_loop;
    }

    while (true) {
        SeqScriptState* scriptState = &channel->scriptState;
        s32 param;
        s16 pad1;
        u16 offset;
        u32 cmdArgs[3];
        s8 signedParam;
        u8 cmd = AudioSeq_ScriptReadU8(scriptState);
        u8 lowBits;
        u8 highBits;
        s32 result;
        s32 pad2;

        if (cmd >= 0xB0) {
            highBits = sSeqInstructionArgsTable[cmd - 0xB0];
            lowBits = highBits & 3;

            // read in arguments for the instruction
            for (i = 0; i < lowBits; i++, highBits <<= 1) {
                if (!(highBits & 0x80)) {
                    cmdArgs[i] = AudioSeq_ScriptReadU8(scriptState);
                } else {
                    cmdArgs[i] = AudioSeq_ScriptReadS16(scriptState);
                }
            }
            if (cmd >= 0xF2) {
                result = AudioSeq_HandleScriptFlowControl(seqPlayer, scriptState, cmd, cmdArgs[0]);

                if (result != 0) {
                    if (result == -1) {
                        AudioSeq_SequenceChannelDisable(channel);
                    } else {
                        channel->delay = result;
                    }
                    break;
                }
            } else {
                switch (cmd) {
                    case 0xEA:
                        channel->stopScript = true;
                        goto exit_loop;

                    case 0xF1:
                        Audio_NotePoolClear(&channel->notePool);
                        cmd = (u8)cmdArgs[0];
                        Audio_NotePoolFill(&channel->notePool, cmd);
                        break;

                    case 0xF0:
                        Audio_NotePoolClear(&channel->notePool);
                        break;

                    case 0xC2:
                        offset = (u16)cmdArgs[0];
                        channel->dynTable = (void*)&seqPlayer->seqData[offset];
                        break;

                    case 0xC5:
                        if (scriptState->value != -1) {

                            data = (*channel->dynTable)[scriptState->value];
                            offset = (u16)((data[0] << 8) + data[1]);

                            channel->dynTable = (void*)&seqPlayer->seqData[offset];
                        }
                        break;

                    case 0xEB:
                        result = (u8)cmdArgs[0];
                        cmd = (u8)cmdArgs[0];

                        if (seqPlayer->defaultFont != 0xFF) {
                            offset = ((u16*)gAudioContext.sequenceFontTable)[seqPlayer->seqId];
                            lowBits = gAudioContext.sequenceFontTable[offset];
                            cmd = gAudioContext.sequenceFontTable[offset + lowBits - result];
                        }

                        if (AudioHeap_SearchCaches(FONT_TABLE, CACHE_EITHER, cmd)) {
                            channel->fontId = cmd;
                        }

                        cmdArgs[0] = cmdArgs[1];
                        FALLTHROUGH;
                    case 0xC1:
                        cmd = (u8)cmdArgs[0];
                        AudioSeq_SetInstrument(channel, cmd);
                        break;

                    case 0xC3:
                        channel->largeNotes = false;
                        break;

                    case 0xC4:
                        channel->largeNotes = true;
                        break;

                    case 0xDF:
                        cmd = (u8)cmdArgs[0];
                        AudioSeq_SequenceChannelSetVolume(channel, cmd);
                        channel->changes.s.volume = true;
                        break;

                    case 0xE0:
                        cmd = (u8)cmdArgs[0];
                        channel->volumeScale = (f32)(s32)cmd / 128.0f;
                        channel->changes.s.volume = true;
                        break;

                    case 0xDE:
                        offset = (u16)cmdArgs[0];
                        channel->freqScale = (f32)(s32)offset / 32768.0f;
                        channel->changes.s.freqScale = true;
                        break;

                    case 0xD3:
                        cmd = (u8)cmdArgs[0];
                        cmd += 0x80;
                        channel->freqScale = gBendPitchOneOctaveFrequencies[cmd];
                        channel->changes.s.freqScale = true;
                        break;

                    case 0xEE:
                        cmd = (u8)cmdArgs[0];
                        cmd += 0x80;
                        channel->freqScale = gBendPitchTwoSemitonesFrequencies[cmd];
                        channel->changes.s.freqScale = true;
                        break;

                    case 0xDD:
                        cmd = (u8)cmdArgs[0];
                        channel->newPan = cmd;
                        channel->changes.s.pan = true;
                        break;

                    case 0xDC:
                        cmd = (u8)cmdArgs[0];
                        channel->panChannelWeight = cmd;
                        channel->changes.s.pan = true;
                        break;

                    case 0xDB:
                        signedParam = (s8)cmdArgs[0];
                        channel->transposition = signedParam;
                        break;

                    case 0xDA:
                        offset = (u16)cmdArgs[0];
                        channel->adsr.envelope = (AdsrEnvelope*)&seqPlayer->seqData[offset];
                        break;

                    case 0xD9:
                        cmd = (u8)cmdArgs[0];
                        channel->adsr.decayIndex = cmd;
                        break;

                    case 0xD8:
                        cmd = (u8)cmdArgs[0];
                        channel->vibratoExtentTarget = cmd * 8;
                        channel->vibratoExtentStart = 0;
                        channel->vibratoExtentChangeDelay = 0;
                        break;

                    case 0xD7:
                        cmd = (u8)cmdArgs[0];
                        channel->vibratoRateChangeDelay = 0;
                        channel->vibratoRateTarget = cmd * 32;
                        channel->vibratoRateStart = cmd * 32;
                        break;

                    case 0xE2:
                        cmd = (u8)cmdArgs[0];
                        channel->vibratoExtentStart = cmd * 8;
                        cmd = (u8)cmdArgs[1];
                        channel->vibratoExtentTarget = cmd * 8;
                        cmd = (u8)cmdArgs[2];
                        channel->vibratoExtentChangeDelay = cmd * 16;
                        break;

                    case 0xE1:
                        cmd = (u8)cmdArgs[0];
                        channel->vibratoRateStart = cmd * 32;
                        cmd = (u8)cmdArgs[1];
                        channel->vibratoRateTarget = cmd * 32;
                        cmd = (u8)cmdArgs[2];
                        channel->vibratoRateChangeDelay = cmd * 16;
                        break;

                    case 0xE3:
                        cmd = (u8)cmdArgs[0];
                        channel->vibratoDelay = cmd * 16;
                        break;

                    case 0xD4:
                        cmd = (u8)cmdArgs[0];
                        channel->reverb = cmd;
                        break;

                    case 0xC6:
                        result = (u8)cmdArgs[0];
                        cmd = (u8)cmdArgs[0];

                        if (seqPlayer->defaultFont != 0xFF) {
                            offset = ((u16*)gAudioContext.sequenceFontTable)[seqPlayer->seqId];
                            lowBits = gAudioContext.sequenceFontTable[offset];
                            cmd = gAudioContext.sequenceFontTable[offset + lowBits - result];
                        }

                        if (AudioHeap_SearchCaches(FONT_TABLE, CACHE_EITHER, cmd)) {
                            channel->fontId = cmd;
                        }

                        break;

                    case 0xC7:
                        cmd = (u8)cmdArgs[0];
                        offset = (u16)cmdArgs[1];
                        test = &seqPlayer->seqData[offset];
                        test[0] = (u8)scriptState->value + cmd;
                        break;

                    case 0xC8:
                    case 0xCC:
                    case 0xC9:
                        signedParam = (s8)cmdArgs[0];

                        if (cmd == 0xC8) {
                            scriptState->value -= signedParam;
                        } else if (cmd == 0xCC) {
                            scriptState->value = signedParam;
                        } else {
                            scriptState->value &= signedParam;
                        }
                        break;

                    case 0xCD:
                        cmd = (u8)cmdArgs[0];
                        AudioSeq_SequenceChannelDisable(seqPlayer->channels[cmd]);
                        break;

                    case 0xCA:
                        cmd = (u8)cmdArgs[0];
                        channel->muteBehavior = cmd;
                        channel->changes.s.volume = true;
                        break;

                    case 0xCB:
                        offset = (u16)cmdArgs[0];
                        scriptState->value = *(seqPlayer->seqData + (u32)(offset + scriptState->value));
                        break;

                    case 0xCE:
                        offset = (u16)cmdArgs[0];
                        channel->unk_22 = offset;
                        break;

                    case 0xCF:
                        offset = (u16)cmdArgs[0];
                        test = &seqPlayer->seqData[offset];
                        test[0] = (channel->unk_22 >> 8) & 0xFF;
                        test[1] = channel->unk_22 & 0xFF;
                        break;

                    case 0xD0:
                        cmd = (u8)cmdArgs[0];
                        if (cmd & 0x80) {
                            channel->stereoHeadsetEffects = true;
                        } else {
                            channel->stereoHeadsetEffects = false;
                        }
                        channel->stereo.asByte = cmd & 0x7F;
                        break;

                    case 0xD1:
                        cmd = (u8)cmdArgs[0];
                        channel->noteAllocPolicy = cmd;
                        break;

                    case 0xD2:
                        cmd = (u8)cmdArgs[0];
                        channel->adsr.sustain = cmd;
                        break;

                    case 0xE5:
                        cmd = (u8)cmdArgs[0];
                        channel->reverbIndex = cmd;
                        break;

                    case 0xE4:
                        if (scriptState->value != -1) {
                            data = (*channel->dynTable)[scriptState->value];
                            //! @bug: Missing a stack depth check here
                            scriptState->stack[scriptState->depth++] = scriptState->pc;
                            offset = (u16)((data[0] << 8) + data[1]);
                            scriptState->pc = seqPlayer->seqData + offset;
                        }
                        break;

                    case 0xE6:
                        cmd = (u8)cmdArgs[0];
                        channel->bookOffset = cmd;
                        break;

                    case 0xE7:
                        offset = (u16)cmdArgs[0];
                        data = &seqPlayer->seqData[offset];
                        channel->muteBehavior = data[0];
                        data += 3;
                        channel->noteAllocPolicy = data[-2];
                        AudioSeq_SetChannelPriorities(channel, data[-1]);
                        channel->transposition = (s8)data[0];
                        data += 4;
                        channel->newPan = data[-3];
                        channel->panChannelWeight = data[-2];
                        channel->reverb = data[-1];
                        channel->reverbIndex = data[0];
                        //! @bug: Not marking reverb state as changed
                        channel->changes.s.pan = true;
                        break;

                    case 0xE8:
                        channel->muteBehavior = cmdArgs[0];
                        channel->noteAllocPolicy = cmdArgs[1];
                        cmd = (u8)cmdArgs[2];
                        AudioSeq_SetChannelPriorities(channel, cmd);
                        channel->transposition = (s8)AudioSeq_ScriptReadU8(scriptState);
                        channel->newPan = AudioSeq_ScriptReadU8(scriptState);
                        channel->panChannelWeight = AudioSeq_ScriptReadU8(scriptState);
                        channel->reverb = AudioSeq_ScriptReadU8(scriptState);
                        channel->reverbIndex = AudioSeq_ScriptReadU8(scriptState);
                        //! @bug: Not marking reverb state as changed
                        channel->changes.s.pan = true;
                        break;

                    case 0xEC:
                        channel->vibratoExtentTarget = 0;
                        channel->vibratoExtentStart = 0;
                        channel->vibratoExtentChangeDelay = 0;
                        channel->vibratoRateTarget = 0;
                        channel->vibratoRateStart = 0;
                        channel->vibratoRateChangeDelay = 0;
                        channel->filter = NULL;
                        channel->gain = 0;
                        channel->adsr.sustain = 0;
                        channel->velocityRandomVariance = 0;
                        channel->gateTimeRandomVariance = 0;
                        channel->unk_0F = 0;
                        channel->unk_20 = 0;
                        channel->bookOffset = 0;
                        channel->freqScale = 1.0f;
                        break;

                    case 0xE9:
                        AudioSeq_SetChannelPriorities(channel, (u8)cmdArgs[0]);
                        break;

                    case 0xED:
                        cmd = (u8)cmdArgs[0];
                        channel->gain = cmd;
                        break;

                    case 0xB0:
                        offset = (u16)cmdArgs[0];
                        data = seqPlayer->seqData + offset;
                        channel->filter = (s16*)data;
                        break;

                    case 0xB1:
                        channel->filter = NULL;
                        break;

                    case 0xB3:
                        cmd = cmdArgs[0];

                        if (channel->filter != NULL) {
                            lowBits = (cmd >> 4) & 0xF; // LowPassCutoff
                            cmd &= 0xF;                 // HighPassCutoff
                            AudioHeap_LoadFilter(channel->filter, lowBits, cmd);
                        }
                        break;

                    case 0xB2:
                        offset = (u16)cmdArgs[0];
                        channel->unk_22 = *(u16*)(seqPlayer->seqData + (u32)(offset + scriptState->value * 2));
                        break;

                    case 0xB4:
                        channel->dynTable = (void*)&seqPlayer->seqData[channel->unk_22];
                        break;

                    case 0xB5:
                        channel->unk_22 = ((u16*)(channel->dynTable))[scriptState->value];
                        break;

                    case 0xB6:
                        scriptState->value = (*channel->dynTable)[0][scriptState->value];
                        break;

                    case 0xB7:
                        channel->unk_22 = (cmdArgs[0] == 0) ? gAudioContext.audioRandom & 0xFFFF
                                                            : gAudioContext.audioRandom % cmdArgs[0];
                        break;

                    case 0xB8:
                        scriptState->value = (cmdArgs[0] == 0) ? gAudioContext.audioRandom & 0xFFFF
                                                               : gAudioContext.audioRandom % cmdArgs[0];
                        break;

                    case 0xBD:
                        result = Audio_NextRandom();
                        channel->unk_22 = (cmdArgs[0] == 0) ? (u32)result & 0xFFFF : (u32)result % cmdArgs[0];
                        channel->unk_22 += cmdArgs[1];
                        pad2 = (channel->unk_22 / 0x100) + 0x80; // i is wrong here
                        param = channel->unk_22 % 0x100;
                        channel->unk_22 = (pad2 << 8) | param;
                        break;

                    case 0xB9:
                        channel->velocityRandomVariance = cmdArgs[0];
                        break;

                    case 0xBA:
                        channel->gateTimeRandomVariance = cmdArgs[0];
                        break;

                    case 0xBB:
                        channel->unk_0F = cmdArgs[0];
                        channel->unk_20 = cmdArgs[1];
                        break;

                    case 0xBC:
                        channel->unk_22 += cmdArgs[0];
                        break;
                }
            }
        } else if (cmd >= 0x70) {
            lowBits = cmd & 0x7;

            if ((cmd & 0xF8) != 0x70 && lowBits >= 4) {
                lowBits = 0;
            }

            switch (cmd & 0xF8) {
                case 0x80:
                    if (channel->layers[lowBits] != NULL) {
                        scriptState->value = channel->layers[lowBits]->finished;
                    } else {
                        scriptState->value = -1;
                    }
                    break;

                case 0x88:
                    offset = AudioSeq_ScriptReadS16(scriptState);
                    if (!AudioSeq_SeqChannelSetLayer(channel, lowBits)) {
                        channel->layers[lowBits]->scriptState.pc = &seqPlayer->seqData[offset];
                    }
                    break;

                case 0x90:
                    AudioSeq_SeqLayerFree(channel, lowBits);
                    break;

                case 0x98:
                    if (scriptState->value != -1 && AudioSeq_SeqChannelSetLayer(channel, lowBits) != -1) {
                        data = (*channel->dynTable)[scriptState->value];
                        offset = (data[0] << 8) + data[1];
                        channel->layers[lowBits]->scriptState.pc = &seqPlayer->seqData[offset];
                    }
                    break;

                case 0x70:
                    channel->soundScriptIO[lowBits] = scriptState->value;
                    break;

                case 0x78:
                    pad1 = AudioSeq_ScriptReadS16(scriptState);
                    if (!AudioSeq_SeqChannelSetLayer(channel, lowBits)) {
                        channel->layers[lowBits]->scriptState.pc = &scriptState->pc[pad1];
                    }
                    break;
            }
        } else {
            lowBits = cmd & 0xF;

            switch (cmd & 0xF0) {
                case 0x00:
                    channel->delay = lowBits;
                    goto exit_loop;

                case 0x10:
                    if (lowBits < 8) {
                        channel->soundScriptIO[lowBits] = -1;
                        if (AudioLoad_SlowLoadSample(channel->fontId, scriptState->value,
                                                     &channel->soundScriptIO[lowBits]) == -1) {
                            break;
                        }
                    } else {
                        lowBits -= 8;
                        channel->soundScriptIO[lowBits] = -1;
                        if (AudioLoad_SlowLoadSample(channel->fontId, channel->unk_22 + 0x100,
                                                     &channel->soundScriptIO[lowBits]) == -1) {
                            break;
                        }
                    }
                    break;

                case 0x60:
                    scriptState->value = channel->soundScriptIO[lowBits];
                    if (lowBits < 2) {
                        channel->soundScriptIO[lowBits] = -1;
                    }
                    break;

                case 0x50:
                    scriptState->value -= channel->soundScriptIO[lowBits];
                    break;

                case 0x20:
                    offset = AudioSeq_ScriptReadS16(scriptState);
                    AudioSeq_SequenceChannelEnable(seqPlayer, lowBits, &seqPlayer->seqData[offset]);
                    break;

                case 0x30:
                    cmd = AudioSeq_ScriptReadU8(scriptState);
                    seqPlayer->channels[lowBits]->soundScriptIO[cmd] = scriptState->value;
                    break;

                case 0x40:
                    cmd = AudioSeq_ScriptReadU8(scriptState);
                    scriptState->value = seqPlayer->channels[lowBits]->soundScriptIO[cmd];
                    break;
            }
        }
    }
exit_loop:

    for (i = 0; i < ARRAY_COUNT(channel->layers); i++) {
        if (channel->layers[i] != NULL) {
            AudioSeq_SeqLayerProcessScript(channel->layers[i]);
        }
    }
}

void AudioSeq_SequencePlayerProcessSequence(SequencePlayer* seqPlayer) {
    u8 command;
    u8 commandLow;
    SeqScriptState* seqScript = &seqPlayer->scriptState;
    s16 tempS;
    u16 temp;
    s32 i;
    s32 value;
    u8* data;
    u8* data2;
    u8* data3;
    s32 pad3;
    s32 dummy;

    if (!seqPlayer->enabled) {
        return;
    }

    if (!AudioLoad_IsSeqLoadComplete(seqPlayer->seqId) || !AudioLoad_IsFontLoadComplete(seqPlayer->defaultFont)) {
        AudioSeq_SequencePlayerDisable(seqPlayer);
        return;
    }

    AudioLoad_SetSeqLoadStatus(seqPlayer->seqId, LOAD_STATUS_COMPLETE);
    AudioLoad_SetFontLoadStatus(seqPlayer->defaultFont, LOAD_STATUS_COMPLETE);

    if (seqPlayer->muted && (seqPlayer->muteBehavior & 0x80)) {
        return;
    }

    seqPlayer->scriptCounter++;
    seqPlayer->tempoAcc += seqPlayer->tempo;
    seqPlayer->tempoAcc += (s16)seqPlayer->unk_0C;

    if (seqPlayer->tempoAcc < gAudioContext.tempoInternalToExternal) {
        return;
    }

    seqPlayer->tempoAcc -= (u16)gAudioContext.tempoInternalToExternal;

    if (seqPlayer->stopScript == true) {
        return;
    }

    if (seqPlayer->delay > 1) {
        seqPlayer->delay--;
    } else {
        seqPlayer->recalculateVolume = true;

        while (true) {
            command = AudioSeq_ScriptReadU8(seqScript);

            // 0xF2 and above are "flow control" commands, including termination.
            if (command >= 0xF2) {
                s32 scriptHandled = AudioSeq_HandleScriptFlowControl(
                    seqPlayer, seqScript, command,
                    AudioSeq_GetScriptControlFlowArgument(&seqPlayer->scriptState, command));

                if (scriptHandled != 0) {
                    if (scriptHandled == -1) {
                        AudioSeq_SequencePlayerDisable(seqPlayer);
                    } else {
                        seqPlayer->delay = (u16)scriptHandled;
                    }
                    break;
                }
            } else if (command >= 0xC0) {
                switch (command) {
                    case 0xF1:
                        Audio_NotePoolClear(&seqPlayer->notePool);
                        command = AudioSeq_ScriptReadU8(seqScript);
                        Audio_NotePoolFill(&seqPlayer->notePool, command);
                        // Fake-match: the asm has two breaks in a row here,
                        // which the compiler normally optimizes out.
                        dummy = -1;
                        if (dummy < 0) {
                            dummy = 0;
                        }
                        if (dummy > 1) {
                            dummy = 1;
                        }
                        if (dummy) {}
                        break;

                    case 0xF0:
                        Audio_NotePoolClear(&seqPlayer->notePool);
                        break;

                    case 0xDF:
                        seqPlayer->transposition = 0;
<<<<<<< HEAD
                        // fallthrough
=======
                        FALLTHROUGH;
>>>>>>> 1738b19d
                    case 0xDE:
                        seqPlayer->transposition += (s8)AudioSeq_ScriptReadU8(seqScript);
                        break;

                    case 0xDD:
                        seqPlayer->tempo = AudioSeq_ScriptReadU8(seqScript) * 48;
                        if (seqPlayer->tempo > gAudioContext.tempoInternalToExternal) {
                            seqPlayer->tempo = (u16)gAudioContext.tempoInternalToExternal;
                        }
                        if ((s16)seqPlayer->tempo <= 0) {
                            seqPlayer->tempo = 1;
                        }
                        break;

                    case 0xDC:
                        seqPlayer->unk_0C = (s8)AudioSeq_ScriptReadU8(seqScript) * 48;
                        break;

                    case 0xDA:
                        command = AudioSeq_ScriptReadU8(seqScript);
                        temp = AudioSeq_ScriptReadS16(seqScript);
                        switch (command) {
                            case 0:
                            case 1:
                                if (seqPlayer->state != 2) {
                                    seqPlayer->fadeTimerUnkEu = temp;
                                    seqPlayer->state = command;
                                }
                                break;

                            case 2:
                                seqPlayer->fadeTimer = temp;
                                seqPlayer->state = command;
                                seqPlayer->fadeVelocity = (0 - seqPlayer->fadeVolume) / (s32)seqPlayer->fadeTimer;
                                break;
                        }
                        break;

                    case 0xDB:
                        value = AudioSeq_ScriptReadU8(seqScript);
                        switch (seqPlayer->state) {
                            case 1:
                                seqPlayer->state = 0;
                                seqPlayer->fadeVolume = 0.0f;
<<<<<<< HEAD
                                // fallthrough
=======
                                FALLTHROUGH;
>>>>>>> 1738b19d
                            case 0:
                                seqPlayer->fadeTimer = seqPlayer->fadeTimerUnkEu;
                                if (seqPlayer->fadeTimerUnkEu != 0) {
                                    seqPlayer->fadeVelocity =
                                        ((value / 127.0f) - seqPlayer->fadeVolume) / (s32)(seqPlayer->fadeTimer);
                                } else {
                                    seqPlayer->fadeVolume = (s32)value / 127.0f;
                                }
                                break;

                            case 2:
                                break;
                        }
                        break;

                    case 0xD9:
                        seqPlayer->fadeVolumeScale = (s8)AudioSeq_ScriptReadU8(seqScript) / 127.0f;
                        break;

                    case 0xD7:
                        temp = AudioSeq_ScriptReadS16(seqScript);
                        AudioSeq_SequencePlayerSetupChannels(seqPlayer, temp);
                        break;

                    case 0xD6:
                        AudioSeq_ScriptReadS16(seqScript);
                        break;

                    case 0xD5:
                        seqPlayer->muteVolumeScale = (s8)AudioSeq_ScriptReadU8(seqScript) / 127.0f;
                        break;

                    case 0xD4:
                        seqPlayer->muted = true;
                        break;

                    case 0xD3:
                        seqPlayer->muteBehavior = AudioSeq_ScriptReadU8(seqScript);
                        break;

                    case 0xD1:
                    case 0xD2:
                        temp = AudioSeq_ScriptReadS16(seqScript);
                        data3 = &seqPlayer->seqData[temp];
                        if (command == 0xD2) {
                            seqPlayer->shortNoteVelocityTable = data3;
                        } else {
                            seqPlayer->shortNoteGateTimeTable = data3;
                        }
                        break;

                    case 0xD0:
                        seqPlayer->noteAllocPolicy = AudioSeq_ScriptReadU8(seqScript);
                        break;

                    case 0xCE:
                        command = AudioSeq_ScriptReadU8(seqScript);
                        if (command == 0) {
                            seqScript->value = (gAudioContext.audioRandom >> 2) & 0xFF;
                        } else {
                            seqScript->value = (gAudioContext.audioRandom >> 2) % command;
                        }
                        break;

                    case 0xCD:
                        temp = AudioSeq_ScriptReadS16(seqScript);

                        if ((seqScript->value != -1) && (seqScript->depth != 3)) {
                            data = seqPlayer->seqData + (u32)(temp + (seqScript->value << 1));
                            seqScript->stack[seqScript->depth] = seqScript->pc;
                            seqScript->depth++;

                            temp = (data[0] << 8) + data[1];
                            seqScript->pc = &seqPlayer->seqData[temp];
                        }
                        break;

                    case 0xCC:
                        seqScript->value = AudioSeq_ScriptReadU8(seqScript);
                        break;

                    case 0xC9:
                        seqScript->value &= AudioSeq_ScriptReadU8(seqScript);
                        break;

                    case 0xC8:
                        seqScript->value -= AudioSeq_ScriptReadU8(seqScript);
                        break;

                    case 0xC7:
                        command = AudioSeq_ScriptReadU8(seqScript);
                        temp = AudioSeq_ScriptReadS16(seqScript);
                        data2 = &seqPlayer->seqData[temp];
                        *data2 = (u8)seqScript->value + command;
                        break;

                    case 0xC6:
                        seqPlayer->stopScript = true;
                        return;

                    case 0xC5:
                        seqPlayer->scriptCounter = (u16)AudioSeq_ScriptReadS16(seqScript);
                        break;

                    case 0xEF:
                        AudioSeq_ScriptReadS16(seqScript);
                        AudioSeq_ScriptReadU8(seqScript);
                        break;

                    case 0xC4:
                        command = AudioSeq_ScriptReadU8(seqScript);
                        if (command == 0xFF) {
                            command = seqPlayer->playerIdx;
                        }
                        commandLow = AudioSeq_ScriptReadU8(seqScript);
                        AudioLoad_SyncInitSeqPlayer(command, commandLow, 0);
                        if (command == (u8)seqPlayer->playerIdx) {
                            return;
                        }
                        break;
                }
            } else {
                commandLow = command & 0x0F;

                switch (command & 0xF0) {
                    case 0x00:
                        seqScript->value = seqPlayer->channels[commandLow]->enabled ^ 1;
                        break;

                    case 0x50:
                        seqScript->value -= seqPlayer->soundScriptIO[commandLow];
                        break;

                    case 0x70:
                        seqPlayer->soundScriptIO[commandLow] = seqScript->value;
                        break;

                    case 0x80:
                        seqScript->value = seqPlayer->soundScriptIO[commandLow];
                        if (commandLow < 2) {
                            seqPlayer->soundScriptIO[commandLow] = -1;
                        }
                        break;
                    case 0x40:
                        AudioSeq_SequenceChannelDisable(seqPlayer->channels[commandLow]);
                        break;

                    case 0x90:
                        temp = AudioSeq_ScriptReadS16(seqScript);
                        AudioSeq_SequenceChannelEnable(seqPlayer, commandLow, (void*)&seqPlayer->seqData[temp]);
                        break;

                    case 0xA0:
                        tempS = AudioSeq_ScriptReadS16(seqScript);
                        AudioSeq_SequenceChannelEnable(seqPlayer, commandLow, (void*)&seqScript->pc[tempS]);
                        break;

                    case 0xB0:
                        command = AudioSeq_ScriptReadU8(seqScript);
                        temp = AudioSeq_ScriptReadS16(seqScript);
                        data2 = &seqPlayer->seqData[temp];
                        AudioLoad_SlowLoadSeq(command, data2, &seqPlayer->soundScriptIO[commandLow]);
                        break;

                    case 0x60: {
                        command = AudioSeq_ScriptReadU8(seqScript);
                        value = command;
                        temp = AudioSeq_ScriptReadU8(seqScript);

                        AudioLoad_ScriptLoad(value, temp, &seqPlayer->soundScriptIO[commandLow]);
                        break;
                    }
                }
            }
        }
    }

    for (i = 0; i < ARRAY_COUNT(seqPlayer->channels); i++) {
        if (seqPlayer->channels[i]->enabled) {
            AudioSeq_SequenceChannelProcessScript(seqPlayer->channels[i]);
        }
    }
}

void AudioSeq_ProcessSequences(s32 arg0) {
    SequencePlayer* seqPlayer;
    u32 i;

    gAudioContext.noteSubEuOffset =
        (gAudioContext.audioBufferParameters.updatesPerFrame - arg0 - 1) * gAudioContext.numNotes;
    for (i = 0; i < (u32)gAudioContext.audioBufferParameters.numSequencePlayers; i++) {
        seqPlayer = &gAudioContext.seqPlayers[i];
        if (seqPlayer->enabled == 1) {
            AudioSeq_SequencePlayerProcessSequence(seqPlayer);
            Audio_SequencePlayerProcessSound(seqPlayer);
        }
    }
    Audio_ProcessNotes();
}

void AudioSeq_SkipForwardSequence(SequencePlayer* seqPlayer) {
    while (seqPlayer->skipTicks > 0) {
        AudioSeq_SequencePlayerProcessSequence(seqPlayer);
        Audio_SequencePlayerProcessSound(seqPlayer);
        seqPlayer->skipTicks--;
    }
}

void AudioSeq_ResetSequencePlayer(SequencePlayer* seqPlayer) {
    s32 i;

    AudioSeq_SequencePlayerDisable(seqPlayer);
    seqPlayer->stopScript = false;
    seqPlayer->delay = 0;
    seqPlayer->state = 1;
    seqPlayer->fadeTimer = 0;
    seqPlayer->fadeTimerUnkEu = 0;
    seqPlayer->tempoAcc = 0;
    seqPlayer->tempo = 120 * TATUMS_PER_BEAT; // 120 BPM
    seqPlayer->unk_0C = 0;
    seqPlayer->transposition = 0;
    seqPlayer->noteAllocPolicy = 0;
    seqPlayer->shortNoteVelocityTable = gDefaultShortNoteVelocityTable;
    seqPlayer->shortNoteGateTimeTable = gDefaultShortNoteGateTimeTable;
    seqPlayer->scriptCounter = 0;
    seqPlayer->fadeVolume = 1.0f;
    seqPlayer->fadeVelocity = 0.0f;
    seqPlayer->volume = 0.0f;
    seqPlayer->muteVolumeScale = 0.5f;

    for (i = 0; i < 0x10; i++) {
        AudioSeq_InitSequenceChannel(seqPlayer->channels[i]);
    }
}

void AudioSeq_InitSequencePlayerChannels(s32 playerIdx) {
    SequenceChannel* channel;
    SequencePlayer* seqPlayer = &gAudioContext.seqPlayers[playerIdx];
    s32 i, j;

    for (i = 0; i < 0x10; i++) {
        seqPlayer->channels[i] = AudioHeap_AllocZeroed(&gAudioContext.miscPool, sizeof(SequenceChannel));
        if (seqPlayer->channels[i] == NULL) {
            seqPlayer->channels[i] = &gAudioContext.sequenceChannelNone;
        } else {
            channel = seqPlayer->channels[i];
            channel->seqPlayer = seqPlayer;
            channel->enabled = false;
            for (j = 0; j < 4; j++) {
                channel->layers[j] = NULL;
            }
        }
        AudioSeq_InitSequenceChannel(seqPlayer->channels[i]);
    }
}

void AudioSeq_InitSequencePlayer(SequencePlayer* seqPlayer) {
    s32 i, j;

    for (i = 0; i < 0x10; i++) {
        seqPlayer->channels[i] = &gAudioContext.sequenceChannelNone;
    }

    seqPlayer->enabled = false;
    seqPlayer->muted = false;
    seqPlayer->fontDmaInProgress = false;
    seqPlayer->seqDmaInProgress = false;
    seqPlayer->applyBend = false;

    for (j = 0; j < 8; j++) {
        seqPlayer->soundScriptIO[j] = -1;
    }
    seqPlayer->muteBehavior = 0x40 | 0x20;
    seqPlayer->fadeVolumeScale = 1.0f;
    seqPlayer->bend = 1.0f;
    Audio_InitNoteLists(&seqPlayer->notePool);
    AudioSeq_ResetSequencePlayer(seqPlayer);
}

void AudioSeq_InitSequencePlayers(void) {
    s32 i;

    AudioSeq_InitLayerFreelist();
    for (i = 0; i < 64; i++) {
        gAudioContext.sequenceLayers[i].channel = NULL;
        gAudioContext.sequenceLayers[i].enabled = false;
    }

    for (i = 0; i < 4; i++) {
        AudioSeq_InitSequencePlayer(&gAudioContext.seqPlayers[i]);
    }
}<|MERGE_RESOLUTION|>--- conflicted
+++ resolved
@@ -1726,11 +1726,7 @@
 
                     case 0xDF:
                         seqPlayer->transposition = 0;
-<<<<<<< HEAD
-                        // fallthrough
-=======
                         FALLTHROUGH;
->>>>>>> 1738b19d
                     case 0xDE:
                         seqPlayer->transposition += (s8)AudioSeq_ScriptReadU8(seqScript);
                         break;
@@ -1775,11 +1771,7 @@
                             case 1:
                                 seqPlayer->state = 0;
                                 seqPlayer->fadeVolume = 0.0f;
-<<<<<<< HEAD
-                                // fallthrough
-=======
                                 FALLTHROUGH;
->>>>>>> 1738b19d
                             case 0:
                                 seqPlayer->fadeTimer = seqPlayer->fadeTimerUnkEu;
                                 if (seqPlayer->fadeTimerUnkEu != 0) {
