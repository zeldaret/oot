--- conflicted
+++ resolved
@@ -478,14 +478,9 @@
             return cmd;
         }
         if (cmd >= 0xF2) {
-<<<<<<< HEAD
-            u16 arg = Audio_GetScriptControlFlowArgument(state, cmd);
-
-            if (Audio_HandleScriptFlowControl(seqPlayer, state, cmd, arg) == 0) {
-=======
             u16 arg = AudioSeq_GetScriptControlFlowArgument(state, cmd);
+
             if (AudioSeq_HandleScriptFlowControl(seqPlayer, state, cmd, arg) == 0) {
->>>>>>> d9c1dffe
                 continue;
             }
             AudioSeq_SeqLayerDisable(layer);
