/**
 * @file audio_seqplayer.c
 *
 * Manages audio sequence players, interprets and executes the Music Macro Language for Sequences
 *
 * Music Macro Lanuage (MML):
 *   - A customized assembly language based on MIDI
 *   - All sequences are written in the MML
 *   - There are 3 different sets of instructions
 *        1) Sequence Instructions
 *        2) Channel Instructions
 *        3) Layer Instruction
 *   - All three sets share a common pool of control flow instructions (>= 0xF2).
 *     Otherwise, each set of intructions have its own command interpreter
 *
 */
#include "ultra64.h"
#include "global.h"

#define PORTAMENTO_IS_SPECIAL(x) ((x).mode & 0x80)
#define PORTAMENTO_MODE(x) ((x).mode & ~0x80)

typedef enum {
    /* 0 */ PORTAMENTO_MODE_OFF,
    /* 1 */ PORTAMENTO_MODE_1,
    /* 2 */ PORTAMENTO_MODE_2,
    /* 3 */ PORTAMENTO_MODE_3,
    /* 4 */ PORTAMENTO_MODE_4,
    /* 5 */ PORTAMENTO_MODE_5
} PortamentoMode;

u8 AudioSeq_ScriptReadU8(SeqScriptState* state);
s16 AudioSeq_ScriptReadS16(SeqScriptState* state);
u16 AudioSeq_ScriptReadCompressedU16(SeqScriptState* state);
void AudioSeq_SeqLayerProcessScriptStep1(SequenceLayer* layer);
s32 AudioSeq_SeqLayerProcessScriptStep5(SequenceLayer* layer, s32 sameSound);
s32 AudioSeq_SeqLayerProcessScriptStep2(SequenceLayer* layer);
s32 AudioSeq_SeqLayerProcessScriptStep4(SequenceLayer* layer, s32 cmd);
s32 AudioSeq_SeqLayerProcessScriptStep3(SequenceLayer* layer, s32 cmd);
u8 AudioSeq_GetInstrument(SequenceChannel* channel, u8 instId, Instrument** instOut, AdsrSettings* adsr);

/**
 * sSeqInstructionArgsTable is a table for each sequence instruction
 * that contains both how many arguments an instruction takes, as well
 * as the type of each argument
 *
 * sSeqInstructionArgsTable is bitpacked as follows:
 * abcUUUnn
 *
 * n - number of arguments that the sequence instruction takes
 *
 * a - bitFlag for the type of arg0 if it exists
 * b - bitFlag for the type of arg1 if it exists
 * c - bitFlag for the type of arg2 if it exists
 *
 * bitFlag on - argument is s16
 * bitFlag off - argument is u8
 *
 * U - Unused
 */

// CMD_ARGS_(NUMBER_OF_ARGS)
#define CMD_ARGS_0() 0
#define CMD_ARGS_1(arg0Type) (((sizeof(arg0Type) - 1) << 7) | 1)
#define CMD_ARGS_2(arg0Type, arg1Type) (((sizeof(arg0Type) - 1) << 7) | ((sizeof(arg1Type) - 1) << 6) | 2)
#define CMD_ARGS_3(arg0Type, arg1Type, arg2Type) \
    (((sizeof(arg0Type) - 1) << 7) | ((sizeof(arg1Type) - 1) << 6) | ((sizeof(arg2Type) - 1) << 5) | 3)

u8 sSeqInstructionArgsTable[] = {
    CMD_ARGS_1(s16),        // 0xB0
    CMD_ARGS_0(),           // 0xB1
    CMD_ARGS_1(s16),        // 0xB2
    CMD_ARGS_1(u8),         // 0xB3
    CMD_ARGS_0(),           // 0xB4
    CMD_ARGS_0(),           // 0xB5
    CMD_ARGS_0(),           // 0xB6
    CMD_ARGS_1(s16),        // 0xB7
    CMD_ARGS_1(u8),         // 0xB8
    CMD_ARGS_1(u8),         // 0xB9
    CMD_ARGS_1(u8),         // 0xBA
    CMD_ARGS_2(u8, s16),    // 0xBB
    CMD_ARGS_1(s16),        // 0xBC
    CMD_ARGS_2(s16, s16),   // 0xBD
    CMD_ARGS_0(),           // 0xBE
    CMD_ARGS_0(),           // 0xBF
    CMD_ARGS_0(),           // 0xC0
    CMD_ARGS_1(u8),         // 0xC1
    CMD_ARGS_1(s16),        // 0xC2
    CMD_ARGS_0(),           // 0xC3
    CMD_ARGS_0(),           // 0xC4
    CMD_ARGS_0(),           // 0xC5
    CMD_ARGS_1(u8),         // 0xC6
    CMD_ARGS_2(u8, s16),    // 0xC7
    CMD_ARGS_1(u8),         // 0xC8
    CMD_ARGS_1(u8),         // 0xC9
    CMD_ARGS_1(u8),         // 0xCA
    CMD_ARGS_1(s16),        // 0xCB
    CMD_ARGS_1(u8),         // 0xCC
    CMD_ARGS_1(u8),         // 0xCD
    CMD_ARGS_1(s16),        // 0xCE
    CMD_ARGS_1(s16),        // 0xCF
    CMD_ARGS_1(u8),         // 0xD0
    CMD_ARGS_1(u8),         // 0xD1
    CMD_ARGS_1(u8),         // 0xD2
    CMD_ARGS_1(u8),         // 0xD3
    CMD_ARGS_1(u8),         // 0xD4
    CMD_ARGS_1(u8),         // 0xD5
    CMD_ARGS_1(u8),         // 0xD6
    CMD_ARGS_1(u8),         // 0xD7
    CMD_ARGS_1(u8),         // 0xD8
    CMD_ARGS_1(u8),         // 0xD9
    CMD_ARGS_1(s16),        // 0xDA
    CMD_ARGS_1(u8),         // 0xDB
    CMD_ARGS_1(u8),         // 0xDC
    CMD_ARGS_1(u8),         // 0xDD
    CMD_ARGS_1(s16),        // 0xDE
    CMD_ARGS_1(u8),         // 0xDF
    CMD_ARGS_1(u8),         // 0xE0
    CMD_ARGS_3(u8, u8, u8), // 0xE1
    CMD_ARGS_3(u8, u8, u8), // 0xE2
    CMD_ARGS_1(u8),         // 0xE3
    CMD_ARGS_0(),           // 0xE4
    CMD_ARGS_1(u8),         // 0xE5
    CMD_ARGS_1(u8),         // 0xE6
    CMD_ARGS_1(s16),        // 0xE7
    CMD_ARGS_3(u8, u8, u8), // 0xE8
    CMD_ARGS_1(u8),         // 0xE9
    CMD_ARGS_0(),           // 0xEA
    CMD_ARGS_2(u8, u8),     // 0xEB
    CMD_ARGS_0(),           // 0xEC
    CMD_ARGS_1(u8),         // 0xED
    CMD_ARGS_1(u8),         // 0xEE
    CMD_ARGS_2(s16, u8),    // 0xEF
    CMD_ARGS_0(),           // 0xF0
    CMD_ARGS_1(u8),         // 0xF1
    // Control flow instructions (>= 0xF2) can only have 0 or 1 args
    CMD_ARGS_1(u8),  // 0xF2
    CMD_ARGS_1(u8),  // 0xF3
    CMD_ARGS_1(u8),  // 0xF4
    CMD_ARGS_1(s16), // 0xF5
    CMD_ARGS_0(),    // 0xF6
    CMD_ARGS_0(),    // 0xF7
    CMD_ARGS_1(u8),  // 0xF8
    CMD_ARGS_1(s16), // 0xF9
    CMD_ARGS_1(s16), // 0xFA
    CMD_ARGS_1(s16), // 0xFB
    CMD_ARGS_1(s16), // 0xFC
    CMD_ARGS_0(),    // 0xFD
    CMD_ARGS_0(),    // 0xFE
    CMD_ARGS_0(),    // 0xFF
};

/**
 * Read and return the argument from the sequence script for a control flow instruction.
 * Control flow instructions (>= 0xF2) can only have 0 or 1 args.
 * @return the argument value for a control flow instruction, or 0 if there is no argument
 */
u16 AudioSeq_GetScriptControlFlowArgument(SeqScriptState* state, u8 cmd) {
    u8 highBits = sSeqInstructionArgsTable[cmd - 0xB0];
    u8 lowBits = highBits & 3;
    u16 cmdArg = 0;

    // only 1 argument
    if (lowBits == 1) {
        if (!(highBits & 0x80)) {
            cmdArg = AudioSeq_ScriptReadU8(state);
        } else {
            cmdArg = AudioSeq_ScriptReadS16(state);
        }
    }

    return cmdArg;
}

/**
 * Read and execute the control flow sequence instructions
 * @return number of frames until next instruction. -1 signals termination
 */
s32 AudioSeq_HandleScriptFlowControl(SequencePlayer* seqPlayer, SeqScriptState* state, s32 cmd, s32 cmdArg) {
    switch (cmd) {
        case 0xFF:
            if (state->depth == 0) {
                return -1;
            }
            state->pc = state->stack[--state->depth];
            break;

        case 0xFD:
            return AudioSeq_ScriptReadCompressedU16(state);

        case 0xFE:
            return 1;

        case 0xFC:
            state->stack[state->depth++] = state->pc;
            state->pc = seqPlayer->seqData + (u16)cmdArg;
            break;

        case 0xF8:
            state->remLoopIters[state->depth] = cmdArg;
            state->stack[state->depth++] = state->pc;
            break;

        case 0xF7:
            state->remLoopIters[state->depth - 1]--;
            if (state->remLoopIters[state->depth - 1] != 0) {
                state->pc = state->stack[state->depth - 1];
            } else {
                state->depth--;
            }
            break;

        case 0xF6:
            state->depth--;
            break;

        case 0xF5:
        case 0xF9:
        case 0xFA:
        case 0xFB:
            if (cmd == 0xFA && state->value != 0) {
                break;
            }
            if (cmd == 0xF9 && state->value >= 0) {
                break;
            }
            if (cmd == 0xF5 && state->value < 0) {
                break;
            }
            state->pc = seqPlayer->seqData + (u16)cmdArg;
            break;

        case 0xF2:
        case 0xF3:
        case 0xF4:
            if (cmd == 0xF3 && state->value != 0) {
                break;
            }
            if (cmd == 0xF2 && state->value >= 0) {
                break;
            }
            state->pc += (s8)(cmdArg & 0xFF);
            break;
    }

    return 0;
}

void AudioSeq_InitSequenceChannel(SequenceChannel* channel) {
    s32 i;

    if (channel == &gAudioContext.sequenceChannelNone) {
        return;
    }

    channel->enabled = false;
    channel->finished = false;
    channel->stopScript = false;
    channel->stopSomething2 = false;
    channel->hasInstrument = false;
    channel->stereoHeadsetEffects = false;
    channel->transposition = 0;
    channel->largeNotes = false;
    channel->bookOffset = 0;
    channel->stereo.asByte = 0;
    channel->changes.asByte = 0xFF;
    channel->scriptState.depth = 0;
    channel->newPan = 0x40;
    channel->panChannelWeight = 0x80;
    channel->velocityRandomVariance = 0;
    channel->gateTimeRandomVariance = 0;
    channel->noteUnused = NULL;
    channel->reverbIndex = 0;
    channel->reverb = 0;
    channel->gain = 0;
    channel->notePriority = 3;
    channel->someOtherPriority = 1;
    channel->delay = 0;
    channel->adsr.envelope = gDefaultEnvelope;
    channel->adsr.decayIndex = 0xF0;
    channel->adsr.sustain = 0;
    channel->vibratoRateTarget = 0x800;
    channel->vibratoRateStart = 0x800;
    channel->vibratoExtentTarget = 0;
    channel->vibratoExtentStart = 0;
    channel->vibratoRateChangeDelay = 0;
    channel->vibratoExtentChangeDelay = 0;
    channel->vibratoDelay = 0;
    channel->filter = NULL;
    channel->unk_20 = 0;
    channel->unk_0F = 0;
    channel->volume = 1.0f;
    channel->volumeScale = 1.0f;
    channel->freqScale = 1.0f;

    for (i = 0; i < ARRAY_COUNT(channel->soundScriptIO); i++) {
        channel->soundScriptIO[i] = -1;
    }

    channel->unused = false;
    Audio_InitNoteLists(&channel->notePool);
}

s32 AudioSeq_SeqChannelSetLayer(SequenceChannel* channel, s32 layerIndex) {
    SequenceLayer* layer;
    s32 pad;

    if (channel->layers[layerIndex] == NULL) {
        layer = AudioSeq_AudioListPopBack(&gAudioContext.layerFreeList);
        channel->layers[layerIndex] = layer;
        if (layer == NULL) {
            channel->layers[layerIndex] = NULL;
            return -1;
        }
    } else {
        Audio_SeqLayerNoteDecay(channel->layers[layerIndex]);
    }

    layer = channel->layers[layerIndex];

    layer->channel = channel;
    layer->adsr = channel->adsr;
    layer->adsr.decayIndex = 0;
    layer->enabled = true;
    layer->finished = false;
    layer->stopSomething = false;
    layer->continuousNotes = false;
    layer->bit3 = false;
    layer->ignoreDrumPan = false;
    layer->bit1 = false;
    layer->notePropertiesNeedInit = false;
    layer->stereo.asByte = 0;
    layer->portamento.mode = PORTAMENTO_MODE_OFF;
    layer->scriptState.depth = 0;
    layer->gateTime = 0x80;
    layer->pan = 0x40;
    layer->transposition = 0;
    layer->delay = 0;
    layer->gateDelay = 0;
    layer->delay2 = 0;
    layer->note = NULL;
    layer->instrument = NULL;
    layer->freqScale = 1.0f;
    layer->bend = 1.0f;
    layer->velocitySquare2 = 0.0f;
    layer->instOrWave = 0xFF;

    return 0;
}

void AudioSeq_SeqLayerDisable(SequenceLayer* layer) {
    if (layer != NULL) {
        if (layer->channel != &gAudioContext.sequenceChannelNone && layer->channel->seqPlayer->finished == 1) {
            Audio_SeqLayerNoteRelease(layer);
        } else {
            Audio_SeqLayerNoteDecay(layer);
        }
        layer->enabled = false;
        layer->finished = true;
    }
}

void AudioSeq_SeqLayerFree(SequenceChannel* channel, s32 layerIndex) {
    SequenceLayer* layer = channel->layers[layerIndex];

    if (layer != NULL) {
        AudioSeq_AudioListPushBack(&gAudioContext.layerFreeList, &layer->listItem);
        AudioSeq_SeqLayerDisable(layer);
        channel->layers[layerIndex] = NULL;
    }
}

void AudioSeq_SequenceChannelDisable(SequenceChannel* channel) {
    s32 i;

    for (i = 0; i < 4; i++) {
        AudioSeq_SeqLayerFree(channel, i);
    }

    Audio_NotePoolClear(&channel->notePool);
    channel->enabled = false;
    channel->finished = true;
}

void AudioSeq_SequencePlayerSetupChannels(SequencePlayer* seqPlayer, u16 channelBits) {
    SequenceChannel* channel;
    s32 i;

    for (i = 0; i < ARRAY_COUNT(seqPlayer->channels); i++) {
        if (channelBits & 1) {
            channel = seqPlayer->channels[i];
            channel->fontId = seqPlayer->defaultFont;
            channel->muteBehavior = seqPlayer->muteBehavior;
            channel->noteAllocPolicy = seqPlayer->noteAllocPolicy;
        }
        channelBits = channelBits >> 1;
    }
}

void AudioSeq_SequencePlayerDisableChannels(SequencePlayer* seqPlayer, u16 channelBitsUnused) {
    SequenceChannel* channel;
    s32 i;

    for (i = 0; i < ARRAY_COUNT(seqPlayer->channels); i++) {
        channel = seqPlayer->channels[i];
        if (IS_SEQUENCE_CHANNEL_VALID(channel) == 1) {
            AudioSeq_SequenceChannelDisable(channel);
        }
    }
}

void AudioSeq_SequenceChannelEnable(SequencePlayer* seqPlayer, u8 channelIndex, void* script) {
    SequenceChannel* channel = seqPlayer->channels[channelIndex];
    s32 i;

    channel->enabled = true;
    channel->finished = false;
    channel->scriptState.depth = 0;
    channel->scriptState.pc = script;
    channel->delay = 0;

    for (i = 0; i < ARRAY_COUNT(channel->layers); i++) {
        if (channel->layers[i] != NULL) {
            AudioSeq_SeqLayerFree(channel, i);
        }
    }
}

void AudioSeq_SequencePlayerDisableAsFinished(SequencePlayer* seqPlayer) {
    seqPlayer->finished = true;
    AudioSeq_SequencePlayerDisable(seqPlayer);
}

void AudioSeq_SequencePlayerDisable(SequencePlayer* seqPlayer) {
    AudioSeq_SequencePlayerDisableChannels(seqPlayer, 0xFFFF);
    Audio_NotePoolClear(&seqPlayer->notePool);
    if (!seqPlayer->enabled) {
        return;
    }

    seqPlayer->enabled = false;
    seqPlayer->finished = true;

    if (AudioLoad_IsSeqLoadComplete(seqPlayer->seqId)) {
        AudioLoad_SetSeqLoadStatus(seqPlayer->seqId, LOAD_STATUS_DISCARDABLE);
    }

    if (AudioLoad_IsFontLoadComplete(seqPlayer->defaultFont)) {
        AudioLoad_SetFontLoadStatus(seqPlayer->defaultFont, LOAD_STATUS_MAYBE_DISCARDABLE);
    }

    if (seqPlayer->defaultFont == gAudioContext.fontCache.temporary.entries[0].id) {
        gAudioContext.fontCache.temporary.nextSide = 0;
    } else if (seqPlayer->defaultFont == gAudioContext.fontCache.temporary.entries[1].id) {
        gAudioContext.fontCache.temporary.nextSide = 1;
    }
}

void AudioSeq_AudioListPushBack(AudioListItem* list, AudioListItem* item) {
    if (item->prev == NULL) {
        list->prev->next = item;
        item->prev = list->prev;
        item->next = list;
        list->prev = item;
        list->u.count++;
        item->pool = list->pool;
    }
}

void* AudioSeq_AudioListPopBack(AudioListItem* list) {
    AudioListItem* item = list->prev;

    if (item == list) {
        return NULL;
    }

    item->prev->next = list;
    list->prev = item->prev;
    item->prev = NULL;
    list->u.count--;

    return item->u.value;
}

void AudioSeq_InitLayerFreelist(void) {
    s32 i;

    gAudioContext.layerFreeList.prev = &gAudioContext.layerFreeList;
    gAudioContext.layerFreeList.next = &gAudioContext.layerFreeList;
    gAudioContext.layerFreeList.u.count = 0;
    gAudioContext.layerFreeList.pool = NULL;

    for (i = 0; i < ARRAY_COUNT(gAudioContext.sequenceLayers); i++) {
        gAudioContext.sequenceLayers[i].listItem.u.value = &gAudioContext.sequenceLayers[i];
        gAudioContext.sequenceLayers[i].listItem.prev = NULL;
        AudioSeq_AudioListPushBack(&gAudioContext.layerFreeList, &gAudioContext.sequenceLayers[i].listItem);
    }
}

u8 AudioSeq_ScriptReadU8(SeqScriptState* state) {
    return *(state->pc++);
}

s16 AudioSeq_ScriptReadS16(SeqScriptState* state) {
    s16 ret = *(state->pc++) << 8;

    ret = *(state->pc++) | ret;
    return ret;
}

u16 AudioSeq_ScriptReadCompressedU16(SeqScriptState* state) {
    u16 ret = *(state->pc++);

    if (ret & 0x80) {
        ret = (ret << 8) & 0x7F00;
        ret = *(state->pc++) | ret;
    }
    return ret;
}

void AudioSeq_SeqLayerProcessScript(SequenceLayer* layer) {
    s32 cmd;

    if (!layer->enabled) {
        return;
    }

    if (layer->delay > 1) {
        layer->delay--;
        if (!layer->stopSomething && layer->delay <= layer->gateDelay) {
            Audio_SeqLayerNoteDecay(layer);
            layer->stopSomething = true;
        }
        return;
    }

    AudioSeq_SeqLayerProcessScriptStep1(layer);

    cmd = AudioSeq_SeqLayerProcessScriptStep2(layer);
    if (cmd == -1) {
        return;
    }

    cmd = AudioSeq_SeqLayerProcessScriptStep3(layer, cmd);

    if (cmd != -1) {
        cmd = AudioSeq_SeqLayerProcessScriptStep4(layer, cmd);
    }

    if (cmd != -1) {
        AudioSeq_SeqLayerProcessScriptStep5(layer, cmd);
    }

    if (layer->stopSomething == true) {
        if ((layer->note != NULL) || layer->continuousNotes) {
            Audio_SeqLayerNoteDecay(layer);
        }
    }
}

void AudioSeq_SeqLayerProcessScriptStep1(SequenceLayer* layer) {
    if (!layer->continuousNotes) {
        Audio_SeqLayerNoteDecay(layer);
    } else if (layer->note != NULL && layer->note->playbackState.wantedParentLayer == layer) {
        Audio_SeqLayerNoteDecay(layer);
    }

    if (PORTAMENTO_MODE(layer->portamento) == PORTAMENTO_MODE_1 ||
        PORTAMENTO_MODE(layer->portamento) == PORTAMENTO_MODE_2) {
        layer->portamento.mode = PORTAMENTO_MODE_OFF;
    }
    layer->notePropertiesNeedInit = true;
}

s32 AudioSeq_SeqLayerProcessScriptStep5(SequenceLayer* layer, s32 sameSound) {
    Note* note;

    if (!layer->stopSomething && layer->sound != NULL && layer->sound->sample->codec == CODEC_S16_INMEMORY &&
        layer->sound->sample->medium != MEDIUM_RAM) {
        layer->stopSomething = true;
        return -1;
    }

    if (layer->continuousNotes == true && layer->bit1 == 1) {
        return 0;
    }

    if (layer->continuousNotes == true && layer->note != NULL && layer->bit3 && sameSound == true &&
        layer->note->playbackState.parentLayer == layer) {
        if (layer->sound == NULL) {
            Audio_InitSyntheticWave(layer->note, layer);
        }
    } else {
        if (!sameSound) {
            Audio_SeqLayerNoteDecay(layer);
        }

        layer->note = Audio_AllocNote(layer);
        if (layer->note != NULL && layer->note->playbackState.parentLayer == layer) {
            Audio_NoteVibratoInit(layer->note);
        }
    }

    if (layer->note != NULL && layer->note->playbackState.parentLayer == layer) {
<<<<<<< HEAD
        note = layer->note;
=======
        Note* note = layer->note;
>>>>>>> 1a41694d

        Audio_NotePortamentoInit(note);
    }

    return 0;
}

s32 AudioSeq_SeqLayerProcessScriptStep2(SequenceLayer* layer) {
    SequenceChannel* channel = layer->channel;
    SeqScriptState* state = &layer->scriptState;
    SequencePlayer* seqPlayer = channel->seqPlayer;
    u8 cmd;
    u8 cmdArg8;
    u16 cmdArg16;
    u16 velocity;

    for (;;) {
        cmd = AudioSeq_ScriptReadU8(state);
        if (cmd <= 0xC0) {
            return cmd;
        }

        // Control Flow Commands
        if (cmd >= 0xF2) {
            cmdArg16 = AudioSeq_GetScriptControlFlowArgument(state, cmd);

            if (AudioSeq_HandleScriptFlowControl(seqPlayer, state, cmd, cmdArg16) == 0) {
                continue;
            }
            AudioSeq_SeqLayerDisable(layer);
            return -1;
        }

        switch (cmd) {
            case 0xC1: // layer_setshortnotevelocity
            case 0xCA: // layer_setpan
                cmdArg8 = *(state->pc++);
                if (cmd == 0xC1) {
                    layer->velocitySquare = SQ(cmdArg8) / SQ(127.0f);
                } else {
                    layer->pan = cmdArg8;
                }
                break;

            case 0xC9: // layer_setshortnotegatetime
            case 0xC2: // layer_transpose; set transposition in semitones
                cmdArg8 = *(state->pc++);
                if (cmd == 0xC9) {
                    layer->gateTime = cmdArg8;
                } else {
                    layer->transposition = cmdArg8;
                }
                break;

            case 0xC4: // layer_continuousnoteson
            case 0xC5: // layer_continuousnotesoff
                if (cmd == 0xC4) {
                    layer->continuousNotes = true;
                } else {
                    layer->continuousNotes = false;
                }
                layer->bit1 = false;
                Audio_SeqLayerNoteDecay(layer);
                break;

            case 0xC3: // layer_setshortnotedefaultdelay
                cmdArg16 = AudioSeq_ScriptReadCompressedU16(state);
                layer->shortNoteDefaultDelay = cmdArg16;
                break;

            case 0xC6: // layer_setinstr
                cmd = AudioSeq_ScriptReadU8(state);
                if (cmd >= 0x7E) {
                    if (cmd == 0x7E) {
                        // Sfxs
                        layer->instOrWave = 1;
                    } else if (cmd == 0x7F) {
                        // Drums
                        layer->instOrWave = 0;
                    } else {
                        // Synthetic Wave
                        layer->instOrWave = cmd;
                        layer->instrument = NULL;
                    }

                    if (cmd == 0xFF) {
                        layer->adsr.decayIndex = 0;
                    }
                } else {
                    // Instrument
                    if ((layer->instOrWave = AudioSeq_GetInstrument(channel, cmd, &layer->instrument, &layer->adsr)) ==
                        0) {
                        layer->instOrWave = 0xFF;
                    }
                }
                break;

            case 0xC7: // layer_portamento
                layer->portamento.mode = AudioSeq_ScriptReadU8(state);

                cmd = AudioSeq_ScriptReadU8(state);
                cmd += channel->transposition;
                cmd += layer->transposition;
                cmd += seqPlayer->transposition;

                if (cmd >= 0x80) {
                    cmd = 0;
                }

                layer->portamentoTargetNote = cmd;

                // If special, the next param is u8 instead of var
                if (PORTAMENTO_IS_SPECIAL(layer->portamento)) {
                    layer->portamentoTime = *(state->pc++);
                    break;
                }

                cmdArg16 = AudioSeq_ScriptReadCompressedU16(state);
                layer->portamentoTime = cmdArg16;
                break;

            case 0xC8: // layer_disableportamento
                layer->portamento.mode = PORTAMENTO_MODE_OFF;
                break;

            case 0xCB:
<<<<<<< HEAD
                cmdArg16 = AudioSeq_ScriptReadS16(state);
                layer->adsr.envelope = (AdsrEnvelope*)(seqPlayer->seqData + cmdArg16);
                // fallthrough
=======
                sp3A = AudioSeq_ScriptReadS16(state);
                layer->adsr.envelope = (AdsrEnvelope*)(seqPlayer->seqData + sp3A);
                FALLTHROUGH;
>>>>>>> 1a41694d
            case 0xCF:
                layer->adsr.decayIndex = AudioSeq_ScriptReadU8(state);
                break;

            case 0xCC:
                layer->ignoreDrumPan = true;
                break;

            case 0xCD:
                layer->stereo.asByte = AudioSeq_ScriptReadU8(state);
                break;

            case 0xCE:
<<<<<<< HEAD
                cmdArg8 = AudioSeq_ScriptReadU8(state);
                layer->unk_34 = gBendPitchTwoSemitonesFrequencies[(u8)(cmdArg8 + 0x80)];
=======
                tempByte = AudioSeq_ScriptReadU8(state);
                layer->bend = gBendPitchTwoSemitonesFrequencies[(tempByte + 0x80) & 0xFF];
>>>>>>> 1a41694d
                break;

            default:
                switch (cmd & 0xF0) {
                    case 0xD0: // layer_setshortnotevelocityfromtable
                        velocity = seqPlayer->shortNoteVelocityTable[cmd & 0xF];
                        layer->velocitySquare = SQ(velocity) / SQ(127.0f);
                        break;

                    case 0xE0: // layer_setshortnotegatetimefromtable
                        layer->gateTime = seqPlayer->shortNoteGateTimeTable[cmd & 0xF];
                        break;
                }
        }
    }
}

s32 AudioSeq_SeqLayerProcessScriptStep4(SequenceLayer* layer, s32 cmd) {
    s32 sameSound = true;
    s32 instOrWave;
    s32 speed;
    f32 temp_f14;
    f32 temp_f2;
    Portamento* portamento;
    f32 freqScale;
    f32 freqScale2;
    SoundFontSound* sound;
    Instrument* instrument;
    Drum* drum;
    s32 pad;
    SequenceChannel* channel;
    SequencePlayer* seqPlayer;
    u8 semitone = cmd;
    u16 sfxId;
    s32 semitone2;
    s32 vel;
    f32 time;
    f32 tuning;
    s32 speed2;

    instOrWave = layer->instOrWave;
    channel = layer->channel;
    seqPlayer = channel->seqPlayer;

    if (instOrWave == 0xFF) {
        if (!channel->hasInstrument) {
            return -1;
        }
        instOrWave = channel->instOrWave;
    }

    switch (instOrWave) {
        case 0:
            // Drums
            semitone += channel->transposition + layer->transposition;
            layer->semitone = semitone;

            drum = Audio_GetDrum(channel->fontId, semitone);
            if (drum == NULL) {
                layer->stopSomething = true;
                layer->delay2 = layer->delay;
                return -1;
            }

            sound = &drum->sound;
            layer->adsr.envelope = drum->envelope;
            layer->adsr.decayIndex = drum->adsrDecayIndex;
            if (!layer->ignoreDrumPan) {
                layer->pan = drum->pan;
            }

            layer->sound = sound;
            layer->freqScale = sound->tuning;
            break;

        case 1:
            // Sfxs
            layer->semitone = semitone;
            sfxId = (layer->transposition << 6) + semitone;

            sound = Audio_GetSfx(channel->fontId, sfxId);
            if (sound == NULL) {
                layer->stopSomething = true;
                layer->delay2 = layer->delay + 1;
                return -1;
            }

            layer->sound = sound;
            layer->freqScale = sound->tuning;
            break;

        default:
            semitone += seqPlayer->transposition + channel->transposition + layer->transposition;
            semitone2 = semitone;

            layer->semitone = semitone;
            if (semitone >= 0x80) {
                layer->stopSomething = true;
                return -1;
            }

            if (layer->instOrWave == 0xFF) {
                instrument = channel->instrument;
            } else {
                instrument = layer->instrument;
            }

            if (layer->portamento.mode != PORTAMENTO_MODE_OFF) {
                portamento = &layer->portamento;
                vel = (semitone > layer->portamentoTargetNote) ? semitone : layer->portamentoTargetNote;

                if (instrument != NULL) {
                    sound = Audio_InstrumentGetSound(instrument, vel);
                    sameSound = (layer->sound == sound);
                    layer->sound = sound;
                    tuning = sound->tuning;
                } else {
                    layer->sound = NULL;
                    tuning = 1.0f;
                    if (instOrWave >= 0xC0) {
                        layer->sound = &gAudioContext.synthesisReverbs[instOrWave - 0xC0].sound;
                    }
                }

                temp_f2 = gPitchFrequencies[semitone2] * tuning;
                temp_f14 = gPitchFrequencies[layer->portamentoTargetNote] * tuning;

                switch (PORTAMENTO_MODE(*portamento)) {
                    case PORTAMENTO_MODE_1:
                    case PORTAMENTO_MODE_3:
                    case PORTAMENTO_MODE_5:
                        freqScale2 = temp_f2;
                        freqScale = temp_f14;
                        break;

                    case PORTAMENTO_MODE_2:
                    case PORTAMENTO_MODE_4:
                        freqScale = temp_f2;
                        freqScale2 = temp_f14;
                        break;

                    default:
                        freqScale = temp_f2;
                        freqScale2 = temp_f2;
                        break;
                }

                portamento->extent = (freqScale2 / freqScale) - 1.0f;

                if (PORTAMENTO_IS_SPECIAL(*portamento)) {
                    speed = seqPlayer->tempo * 0x8000 / gAudioContext.tempoInternalToExternal;
                    if (layer->delay != 0) {
                        speed = speed * 0x100 / (layer->delay * layer->portamentoTime);
                    }
                } else {
                    speed = 0x20000 / (layer->portamentoTime * gAudioContext.audioBufferParameters.updatesPerFrame);
                }

                if (speed >= 0x7FFF) {
                    speed = 0x7FFF;
                } else if (speed < 1) {
                    speed = 1;
                }

                portamento->speed = speed;
                portamento->cur = 0;
                layer->freqScale = freqScale;
                if (PORTAMENTO_MODE(*portamento) == PORTAMENTO_MODE_5) {
                    layer->portamentoTargetNote = semitone;
                }
                break;
            }

            if (instrument != NULL) {
                sound = Audio_InstrumentGetSound(instrument, semitone);
                sameSound = (sound == layer->sound);
                layer->sound = sound;
                layer->freqScale = gPitchFrequencies[semitone2] * sound->tuning;
            } else {
                layer->sound = NULL;
                layer->freqScale = gPitchFrequencies[semitone2];
                if (instOrWave >= 0xC0) {
                    layer->sound = &gAudioContext.synthesisReverbs[instOrWave - 0xC0].sound;
                }
            }
            break;
    }

    layer->delay2 = layer->delay;
<<<<<<< HEAD
    layer->freqScale *= layer->unk_34;

=======
    layer->freqScale *= layer->bend;
>>>>>>> 1a41694d
    if (layer->delay == 0) {
        if (layer->sound != NULL) {
            time = layer->sound->sample->loop->end;
        } else {
            time = 0.0f;
        }
        time *= seqPlayer->tempo;
        time *= gAudioContext.unk_2870;
        time /= layer->freqScale;
        if (time > 0x7FFE) {
            time = 0x7FFE;
        }

        layer->gateDelay = 0;
        layer->delay = (u16)(s32)time + 1;

        if (layer->portamento.mode != PORTAMENTO_MODE_OFF) {
            // (It's a bit unclear if 'portamento' has actually always been
            // set when this is reached...)
            if (PORTAMENTO_IS_SPECIAL(*portamento)) {
<<<<<<< HEAD
=======
                s32 speed2;

>>>>>>> 1a41694d
                speed2 = seqPlayer->tempo * 0x8000 / gAudioContext.tempoInternalToExternal;
                speed2 = speed2 * 0x100 / (layer->delay * layer->portamentoTime);
                if (speed2 >= 0x7FFF) {
                    speed2 = 0x7FFF;
                } else if (speed2 < 1) {
                    speed2 = 1;
                }
                portamento->speed = speed2;
            }
        }
    }
    return sameSound;
}

s32 AudioSeq_SeqLayerProcessScriptStep3(SequenceLayer* layer, s32 cmd) {
    SeqScriptState* state = &layer->scriptState;
    u16 delay;
    s32 velocity;
    SequenceChannel* channel = layer->channel;
    SequencePlayer* seqPlayer = channel->seqPlayer;
    s32 intDelta;
    f32 floatDelta;

    if (cmd == 0xC0) {
        layer->delay = AudioSeq_ScriptReadCompressedU16(state);
        layer->stopSomething = true;
        layer->bit1 = false;
        return -1;
    }

    layer->stopSomething = false;

    if (channel->largeNotes == true) {
        switch (cmd & 0xC0) {
            case 0x00:
                delay = AudioSeq_ScriptReadCompressedU16(state);
                velocity = *(state->pc++);
                layer->gateTime = *(state->pc++);
                layer->lastDelay = delay;
                break;

            case 0x40:
                delay = AudioSeq_ScriptReadCompressedU16(state);
                velocity = *(state->pc++);
                layer->gateTime = 0;
                layer->lastDelay = delay;
                break;

            case 0x80:
                delay = layer->lastDelay;
                velocity = *(state->pc++);
                layer->gateTime = *(state->pc++);
                break;
        }

        if (velocity > 0x7F || velocity < 0) {
            velocity = 0x7F;
        }
        layer->velocitySquare = SQ((f32)velocity) / SQ(127.0f);
        cmd -= (cmd & 0xC0);
    } else {
        switch (cmd & 0xC0) {
            case 0x00:
                delay = AudioSeq_ScriptReadCompressedU16(state);
                layer->lastDelay = delay;
                break;

            case 0x40:
                delay = layer->shortNoteDefaultDelay;
                break;

            case 0x80:
                delay = layer->lastDelay;
                break;
        }
        cmd -= (cmd & 0xC0);
    }

    if (channel->velocityRandomVariance != 0) {
        floatDelta = layer->velocitySquare * (gAudioContext.audioRandom % channel->velocityRandomVariance) / 100.0f;
        if ((gAudioContext.audioRandom & 0x8000) != 0) {
            floatDelta = -floatDelta;
        }

        layer->velocitySquare2 = layer->velocitySquare + floatDelta;

        if (layer->velocitySquare2 < 0.0f) {
            layer->velocitySquare2 = 0.0f;
        } else if (layer->velocitySquare2 > 1.0f) {
            layer->velocitySquare2 = 1.0f;
        }
    } else {
        layer->velocitySquare2 = layer->velocitySquare;
    }

    layer->delay = delay;
    layer->gateDelay = (layer->gateTime * delay) >> 8;

    if (channel->gateTimeRandomVariance != 0) {
        //! @bug should probably be gateTimeRandomVariance
        intDelta = (layer->gateDelay * (gAudioContext.audioRandom % channel->velocityRandomVariance)) / 100;
        if ((gAudioContext.audioRandom & 0x4000) != 0) {
            intDelta = -intDelta;
        }

        layer->gateDelay += intDelta;
        if (layer->gateDelay < 0) {
            layer->gateDelay = 0;
        } else if (layer->gateDelay > layer->delay) {
            layer->gateDelay = layer->delay;
        }
    }

    if ((seqPlayer->muted && (channel->muteBehavior & (0x40 | 0x10)) != 0) || channel->stopSomething2) {
        layer->stopSomething = true;
        return -1;
    }

    if (seqPlayer->skipTicks != 0) {
        layer->stopSomething = true;
        return -1;
    }

    return cmd;
}

void AudioSeq_SetChannelPriorities(SequenceChannel* channel, u8 priority) {
    if ((priority & 0xF) != 0) {
        channel->notePriority = priority & 0xF;
    }

    priority = priority >> 4;
    if (priority != 0) {
        channel->someOtherPriority = priority;
    }
}

u8 AudioSeq_GetInstrument(SequenceChannel* channel, u8 instId, Instrument** instOut, AdsrSettings* adsr) {
    Instrument* inst = Audio_GetInstrumentInner(channel->fontId, instId);

    if (inst == NULL) {
        *instOut = NULL;
        return 0;
    }

    adsr->envelope = inst->envelope;
    adsr->decayIndex = inst->adsrDecayIndex;
    *instOut = inst;

    // temporarily offset instrument id by 2 so that instId 0, 1
    // can be reserved by drums and sfxs respectively.
    instId += 2;

    return instId;
}

void AudioSeq_SetInstrument(SequenceChannel* channel, u8 instId) {
    if (instId >= 0x80) {
        // Synthetic Waves
        channel->instOrWave = instId;
        channel->instrument = NULL;
    } else if (instId == 0x7F) {
        // Drums
        channel->instOrWave = 0;
        channel->instrument = 1; // This is being stored as a pointer, but never read from
    } else if (instId == 0x7E) {
        // Sfxs
        channel->instOrWave = 1;
        channel->instrument = 2; // This is being stored as a pointer, but never read from
    } else {
        // Instruments
        if ((channel->instOrWave = AudioSeq_GetInstrument(channel, instId, &channel->instrument, &channel->adsr)) ==
            0) {
            channel->hasInstrument = false;
            return;
        }
    }

    channel->hasInstrument = true;
}

void AudioSeq_SequenceChannelSetVolume(SequenceChannel* channel, u8 volume) {
    channel->volume = (s32)volume / 127.0f;
}

void AudioSeq_SequenceChannelProcessScript(SequenceChannel* channel) {
    s32 i;
    u8* data;
    u8* seqData;
    SequencePlayer* seqPlayer;

    if (channel->stopScript) {
        goto exit_loop;
    }

    seqPlayer = channel->seqPlayer;
    if (seqPlayer->muted && (channel->muteBehavior & 0x80)) {
        return;
    }

    if (channel->delay >= 2) {
        channel->delay--;
        goto exit_loop;
    }

    while (true) {
        SeqScriptState* scriptState = &channel->scriptState;
        s32 param;
        s16 temp1;
        u16 cmdArgU16;
        u32 cmdArgs[3];
        s8 cmdArgS8;
        u8 cmd = AudioSeq_ScriptReadU8(scriptState);
        u8 lowBits;
        u8 highBits;
        s32 delay;
        s32 temp2;

        if (cmd >= 0xB0) {
            highBits = sSeqInstructionArgsTable[cmd - 0xB0];
            lowBits = highBits & 3;

            // read in arguments for the instruction
            for (i = 0; i < lowBits; i++, highBits <<= 1) {
                if (!(highBits & 0x80)) {
                    cmdArgs[i] = AudioSeq_ScriptReadU8(scriptState);
                } else {
                    cmdArgs[i] = AudioSeq_ScriptReadS16(scriptState);
                }
            }

            // Control Flow Commands
            if (cmd >= 0xF2) {
                delay = AudioSeq_HandleScriptFlowControl(seqPlayer, scriptState, cmd, cmdArgs[0]);

                if (delay != 0) {
                    if (delay == -1) {
                        AudioSeq_SequenceChannelDisable(channel);
                    } else {
                        channel->delay = delay;
                    }
                    break;
                }
                continue;
            }

            switch (cmd) {
                case 0xEA:
                    channel->stopScript = true;
                    goto exit_loop;

                case 0xF1:
                    Audio_NotePoolClear(&channel->notePool);
                    cmd = (u8)cmdArgs[0];
                    Audio_NotePoolFill(&channel->notePool, cmd);
                    break;

                case 0xF0:
                    Audio_NotePoolClear(&channel->notePool);
                    break;

                case 0xC2:
                    cmdArgU16 = (u16)cmdArgs[0];
                    channel->dynTable = (void*)&seqPlayer->seqData[cmdArgU16];
                    break;

                case 0xC5:
                    if (scriptState->value != -1) {
                        data = (*channel->dynTable)[scriptState->value];
                        cmdArgU16 = (u16)((data[0] << 8) + data[1]);

                        channel->dynTable = (void*)&seqPlayer->seqData[cmdArgU16];
                    }
                    break;

                case 0xEB:
                    cmd = (u8)cmdArgs[0];

                    if (seqPlayer->defaultFont != 0xFF) {
                        cmdArgU16 = ((u16*)gAudioContext.sequenceFontTable)[seqPlayer->seqId];
                        lowBits = gAudioContext.sequenceFontTable[cmdArgU16];
                        cmd = gAudioContext.sequenceFontTable[cmdArgU16 + lowBits - cmd];
                    }

<<<<<<< HEAD
                    if (AudioHeap_SearchCaches(FONT_TABLE, CACHE_EITHER, cmd)) {
                        channel->fontId = cmd;
                    }
=======
                        cmdArgs[0] = cmdArgs[1];
                        FALLTHROUGH;
                    case 0xC1:
                        cmd = (u8)cmdArgs[0];
                        AudioSeq_SetInstrument(channel, cmd);
                        break;
>>>>>>> 1a41694d

                    cmdArgs[0] = cmdArgs[1];
                    // fallthrough
                case 0xC1:
                    cmd = (u8)cmdArgs[0];
                    AudioSeq_SetInstrument(channel, cmd);
                    break;

                case 0xC3:
                    channel->largeNotes = false;
                    break;

                case 0xC4:
                    channel->largeNotes = true;
                    break;

                case 0xDF:
                    cmd = (u8)cmdArgs[0];
                    AudioSeq_SequenceChannelSetVolume(channel, cmd);
                    channel->changes.s.volume = true;
                    break;

                case 0xE0:
                    cmd = (u8)cmdArgs[0];
                    channel->volumeScale = (s32)cmd / 128.0f;
                    channel->changes.s.volume = true;
                    break;

                case 0xDE:
                    cmdArgU16 = (u16)cmdArgs[0];
                    channel->freqScale = (s32)cmdArgU16 / 32768.0f;
                    channel->changes.s.freqScale = true;
                    break;

                case 0xD3:
                    cmd = (u8)cmdArgs[0];
                    cmd += 0x80;
                    channel->freqScale = gBendPitchOneOctaveFrequencies[cmd];
                    channel->changes.s.freqScale = true;
                    break;

                case 0xEE:
                    cmd = (u8)cmdArgs[0];
                    cmd += 0x80;
                    channel->freqScale = gBendPitchTwoSemitonesFrequencies[cmd];
                    channel->changes.s.freqScale = true;
                    break;

                case 0xDD:
                    cmd = (u8)cmdArgs[0];
                    channel->newPan = cmd;
                    channel->changes.s.pan = true;
                    break;

                case 0xDC:
                    cmd = (u8)cmdArgs[0];
                    channel->panChannelWeight = cmd;
                    channel->changes.s.pan = true;
                    break;

                case 0xDB:
                    cmdArgS8 = (s8)cmdArgs[0];
                    channel->transposition = cmdArgS8;
                    break;

                case 0xDA:
                    cmdArgU16 = (u16)cmdArgs[0];
                    channel->adsr.envelope = (AdsrEnvelope*)&seqPlayer->seqData[cmdArgU16];
                    break;

                case 0xD9:
                    cmd = (u8)cmdArgs[0];
                    channel->adsr.decayIndex = cmd;
                    break;

                case 0xD8:
                    cmd = (u8)cmdArgs[0];
                    channel->vibratoExtentTarget = cmd * 8;
                    channel->vibratoExtentStart = 0;
                    channel->vibratoExtentChangeDelay = 0;
                    break;

                case 0xD7:
                    cmd = (u8)cmdArgs[0];
                    channel->vibratoRateChangeDelay = 0;
                    channel->vibratoRateTarget = cmd * 32;
                    channel->vibratoRateStart = cmd * 32;
                    break;

                case 0xE2:
                    cmd = (u8)cmdArgs[0];
                    channel->vibratoExtentStart = cmd * 8;
                    cmd = (u8)cmdArgs[1];
                    channel->vibratoExtentTarget = cmd * 8;
                    cmd = (u8)cmdArgs[2];
                    channel->vibratoExtentChangeDelay = cmd * 16;
                    break;

                case 0xE1:
                    cmd = (u8)cmdArgs[0];
                    channel->vibratoRateStart = cmd * 32;
                    cmd = (u8)cmdArgs[1];
                    channel->vibratoRateTarget = cmd * 32;
                    cmd = (u8)cmdArgs[2];
                    channel->vibratoRateChangeDelay = cmd * 16;
                    break;

                case 0xE3:
                    cmd = (u8)cmdArgs[0];
                    channel->vibratoDelay = cmd * 16;
                    break;

                case 0xD4:
                    cmd = (u8)cmdArgs[0];
                    channel->reverb = cmd;
                    break;

                case 0xC6:
                    cmd = (u8)cmdArgs[0];

                    if (seqPlayer->defaultFont != 0xFF) {
                        cmdArgU16 = ((u16*)gAudioContext.sequenceFontTable)[seqPlayer->seqId];
                        lowBits = gAudioContext.sequenceFontTable[cmdArgU16];
                        cmd = gAudioContext.sequenceFontTable[cmdArgU16 + lowBits - cmd];
                    }

                    if (AudioHeap_SearchCaches(FONT_TABLE, CACHE_EITHER, cmd)) {
                        channel->fontId = cmd;
                    }
                    break;

                case 0xC7:
                    cmd = (u8)cmdArgs[0];
                    cmdArgU16 = (u16)cmdArgs[1];
                    seqData = &seqPlayer->seqData[cmdArgU16];
                    seqData[0] = (u8)scriptState->value + cmd;
                    break;

                case 0xC8:
                case 0xCC:
                case 0xC9:
                    cmdArgS8 = (s8)cmdArgs[0];

                    if (cmd == 0xC8) {
                        scriptState->value -= cmdArgS8;
                    } else if (cmd == 0xCC) {
                        scriptState->value = cmdArgS8;
                    } else {
                        scriptState->value &= cmdArgS8;
                    }
                    break;

                case 0xCD:
                    cmd = (u8)cmdArgs[0];
                    AudioSeq_SequenceChannelDisable(seqPlayer->channels[cmd]);
                    break;

                case 0xCA:
                    cmd = (u8)cmdArgs[0];
                    channel->muteBehavior = cmd;
                    channel->changes.s.volume = true;
                    break;

                case 0xCB:
                    cmdArgU16 = (u16)cmdArgs[0];
                    scriptState->value = *(seqPlayer->seqData + (u32)(cmdArgU16 + scriptState->value));
                    break;

                case 0xCE:
                    cmdArgU16 = (u16)cmdArgs[0];
                    channel->unk_22 = cmdArgU16;
                    break;

                case 0xCF:
                    cmdArgU16 = (u16)cmdArgs[0];
                    seqData = &seqPlayer->seqData[cmdArgU16];
                    seqData[0] = (channel->unk_22 >> 8) & 0xFF;
                    seqData[1] = channel->unk_22 & 0xFF;
                    break;

                case 0xD0:
                    cmd = (u8)cmdArgs[0];
                    if (cmd & 0x80) {
                        channel->stereoHeadsetEffects = true;
                    } else {
                        channel->stereoHeadsetEffects = false;
                    }
                    channel->stereo.asByte = cmd & 0x7F;
                    break;

                case 0xD1:
                    cmd = (u8)cmdArgs[0];
                    channel->noteAllocPolicy = cmd;
                    break;

                case 0xD2:
                    cmd = (u8)cmdArgs[0];
                    channel->adsr.sustain = cmd;
                    break;

                case 0xE5:
                    cmd = (u8)cmdArgs[0];
                    channel->reverbIndex = cmd;
                    break;

                case 0xE4:
                    if (scriptState->value != -1) {
                        data = (*channel->dynTable)[scriptState->value];
                        //! @bug: Missing a stack depth check here
                        scriptState->stack[scriptState->depth++] = scriptState->pc;
                        cmdArgU16 = (u16)((data[0] << 8) + data[1]);
                        scriptState->pc = seqPlayer->seqData + cmdArgU16;
                    }
                    break;

                case 0xE6:
                    cmd = (u8)cmdArgs[0];
                    channel->bookOffset = cmd;
                    break;

                case 0xE7:
                    cmdArgU16 = (u16)cmdArgs[0];
                    data = &seqPlayer->seqData[cmdArgU16];
                    channel->muteBehavior = data[0];
                    data += 3;
                    channel->noteAllocPolicy = data[-2];
                    AudioSeq_SetChannelPriorities(channel, data[-1]);
                    channel->transposition = (s8)data[0];
                    data += 4;
                    channel->newPan = data[-3];
                    channel->panChannelWeight = data[-2];
                    channel->reverb = data[-1];
                    channel->reverbIndex = data[0];
                    //! @bug: Not marking reverb state as changed
                    channel->changes.s.pan = true;
                    break;

                case 0xE8:
                    channel->muteBehavior = cmdArgs[0];
                    channel->noteAllocPolicy = cmdArgs[1];
                    cmd = (u8)cmdArgs[2];
                    AudioSeq_SetChannelPriorities(channel, cmd);
                    channel->transposition = (s8)AudioSeq_ScriptReadU8(scriptState);
                    channel->newPan = AudioSeq_ScriptReadU8(scriptState);
                    channel->panChannelWeight = AudioSeq_ScriptReadU8(scriptState);
                    channel->reverb = AudioSeq_ScriptReadU8(scriptState);
                    channel->reverbIndex = AudioSeq_ScriptReadU8(scriptState);
                    //! @bug: Not marking reverb state as changed
                    channel->changes.s.pan = true;
                    break;

<<<<<<< HEAD
                case 0xEC:
                    channel->vibratoExtentTarget = 0;
                    channel->vibratoExtentStart = 0;
                    channel->vibratoExtentChangeDelay = 0;
                    channel->vibratoRateTarget = 0;
                    channel->vibratoRateStart = 0;
                    channel->vibratoRateChangeDelay = 0;
                    channel->filter = NULL;
                    channel->unk_0C = 0;
                    channel->adsr.sustain = 0;
                    channel->velocityRandomVariance = 0;
                    channel->gateTimeRandomVariance = 0;
                    channel->unk_0F = 0;
                    channel->unk_20 = 0;
                    channel->bookOffset = 0;
                    channel->freqScale = 1.0f;
                    break;
=======
                    case 0xEC:
                        channel->vibratoExtentTarget = 0;
                        channel->vibratoExtentStart = 0;
                        channel->vibratoExtentChangeDelay = 0;
                        channel->vibratoRateTarget = 0;
                        channel->vibratoRateStart = 0;
                        channel->vibratoRateChangeDelay = 0;
                        channel->filter = NULL;
                        channel->gain = 0;
                        channel->adsr.sustain = 0;
                        channel->velocityRandomVariance = 0;
                        channel->gateTimeRandomVariance = 0;
                        channel->unk_0F = 0;
                        channel->unk_20 = 0;
                        channel->bookOffset = 0;
                        channel->freqScale = 1.0f;
                        break;
>>>>>>> 1a41694d

                case 0xE9:
                    AudioSeq_SetChannelPriorities(channel, (u8)cmdArgs[0]);
                    break;

<<<<<<< HEAD
                case 0xED:
                    cmd = (u8)cmdArgs[0];
                    channel->unk_0C = cmd;
                    break;
=======
                    case 0xED:
                        cmd = (u8)cmdArgs[0];
                        channel->gain = cmd;
                        break;
>>>>>>> 1a41694d

                case 0xB0:
                    cmdArgU16 = (u16)cmdArgs[0];
                    data = seqPlayer->seqData + cmdArgU16;
                    channel->filter = (s16*)data;
                    break;

<<<<<<< HEAD
                case 0xB1:
                    channel->filter = NULL;
                    break;
                case 0xB3:
                    cmd = cmdArgs[0];
=======
                    case 0xB1:
                        channel->filter = NULL;
                        break;

                    case 0xB3:
                        cmd = cmdArgs[0];
>>>>>>> 1a41694d

                    if (channel->filter != NULL) {
                        lowBits = (cmd >> 4) & 0xF; // LowPassCutoff
                        cmd &= 0xF;                 // HighPassCutoff
                        AudioHeap_LoadFilter(channel->filter, lowBits, cmd);
                    }
                    break;

                case 0xB2:
                    cmdArgU16 = (u16)cmdArgs[0];
                    channel->unk_22 = *(u16*)(seqPlayer->seqData + (u32)(cmdArgU16 + scriptState->value * 2));
                    break;

                case 0xB4:
                    channel->dynTable = (void*)&seqPlayer->seqData[channel->unk_22];
                    break;

                case 0xB5:
                    channel->unk_22 = ((u16*)(channel->dynTable))[scriptState->value];
                    break;

                case 0xB6:
                    scriptState->value = (*channel->dynTable)[0][scriptState->value];
                    break;

                case 0xB7:
                    channel->unk_22 =
                        (cmdArgs[0] == 0) ? gAudioContext.audioRandom & 0xFFFF : gAudioContext.audioRandom % cmdArgs[0];
                    break;

                case 0xB8:
                    scriptState->value =
                        (cmdArgs[0] == 0) ? gAudioContext.audioRandom & 0xFFFF : gAudioContext.audioRandom % cmdArgs[0];
                    break;

                case 0xBD:
                    temp2 = Audio_NextRandom();
                    channel->unk_22 = (cmdArgs[0] == 0) ? (temp2 & 0xFFFF) : (temp2 % cmdArgs[0]);
                    channel->unk_22 += cmdArgs[1];
                    temp2 = (channel->unk_22 / 0x100) + 0x80;
                    param = channel->unk_22 % 0x100;
                    channel->unk_22 = (temp2 << 8) | param;
                    break;

                case 0xB9:
                    channel->velocityRandomVariance = cmdArgs[0];
                    break;

                case 0xBA:
                    channel->gateTimeRandomVariance = cmdArgs[0];
                    break;

                case 0xBB:
                    channel->unk_0F = cmdArgs[0];
                    channel->unk_20 = cmdArgs[1];
                    break;

                case 0xBC:
                    channel->unk_22 += cmdArgs[0];
                    break;
            }
            continue;
        }

        if (cmd >= 0x70) {
            lowBits = cmd & 0x7;

            if ((cmd & 0xF8) != 0x70 && lowBits >= 4) {
                lowBits = 0;
            }

            switch (cmd & 0xF8) {
                case 0x80:
                    if (channel->layers[lowBits] != NULL) {
                        scriptState->value = channel->layers[lowBits]->finished;
                    } else {
                        scriptState->value = -1;
                    }
                    break;

                case 0x88:
                    cmdArgU16 = AudioSeq_ScriptReadS16(scriptState);
                    if (!AudioSeq_SeqChannelSetLayer(channel, lowBits)) {
                        channel->layers[lowBits]->scriptState.pc = &seqPlayer->seqData[cmdArgU16];
                    }
                    break;

                case 0x90:
                    AudioSeq_SeqLayerFree(channel, lowBits);
                    break;

                case 0x98:
                    if (scriptState->value != -1 && AudioSeq_SeqChannelSetLayer(channel, lowBits) != -1) {
                        data = (*channel->dynTable)[scriptState->value];
                        cmdArgU16 = (data[0] << 8) + data[1];
                        channel->layers[lowBits]->scriptState.pc = &seqPlayer->seqData[cmdArgU16];
                    }
                    break;

                case 0x70:
                    channel->soundScriptIO[lowBits] = scriptState->value;
                    break;

                case 0x78:
                    temp1 = AudioSeq_ScriptReadS16(scriptState);
                    if (!AudioSeq_SeqChannelSetLayer(channel, lowBits)) {
                        channel->layers[lowBits]->scriptState.pc = &scriptState->pc[temp1];
                    }
                    break;
            }
            continue;
        }

        lowBits = cmd & 0xF;

        switch (cmd & 0xF0) {
            case 0x00:
                channel->delay = lowBits;
                goto exit_loop;

            case 0x10:
                if (lowBits < 8) {
                    channel->soundScriptIO[lowBits] = -1;
                    if (AudioLoad_SlowLoadSample(channel->fontId, scriptState->value,
                                                 &channel->soundScriptIO[lowBits]) == -1) {}
                } else {
                    lowBits -= 8;
                    channel->soundScriptIO[lowBits] = -1;
                    if (AudioLoad_SlowLoadSample(channel->fontId, channel->unk_22 + 0x100,
                                                 &channel->soundScriptIO[lowBits]) == -1) {}
                }
                break;

            case 0x60:
                scriptState->value = channel->soundScriptIO[lowBits];
                if (lowBits < 2) {
                    channel->soundScriptIO[lowBits] = -1;
                }
                break;

            case 0x50:
                scriptState->value -= channel->soundScriptIO[lowBits];
                break;

            case 0x20:
                cmdArgU16 = AudioSeq_ScriptReadS16(scriptState);
                AudioSeq_SequenceChannelEnable(seqPlayer, lowBits, &seqPlayer->seqData[cmdArgU16]);
                break;

            case 0x30:
                cmd = AudioSeq_ScriptReadU8(scriptState);
                seqPlayer->channels[lowBits]->soundScriptIO[cmd] = scriptState->value;
                break;

            case 0x40:
                cmd = AudioSeq_ScriptReadU8(scriptState);
                scriptState->value = seqPlayer->channels[lowBits]->soundScriptIO[cmd];
                break;
        }
    }
exit_loop:

    for (i = 0; i < ARRAY_COUNT(channel->layers); i++) {
        if (channel->layers[i] != NULL) {
            AudioSeq_SeqLayerProcessScript(channel->layers[i]);
        }
    }
}

void AudioSeq_SequencePlayerProcessSequence(SequencePlayer* seqPlayer) {
    u8 cmd;
    u8 cmdLowBits;
    SeqScriptState* seqScript = &seqPlayer->scriptState;
    s16 tempS;
    u16 temp;
    s32 i;
    s32 value;
    u8* data;
    u8* data2;
    u8* data3;
    s32 pad;
    s32 dummy;
    s32 delay;

    if (!seqPlayer->enabled) {
        return;
    }

    if (!AudioLoad_IsSeqLoadComplete(seqPlayer->seqId) || !AudioLoad_IsFontLoadComplete(seqPlayer->defaultFont)) {
        AudioSeq_SequencePlayerDisable(seqPlayer);
        return;
    }

    AudioLoad_SetSeqLoadStatus(seqPlayer->seqId, LOAD_STATUS_COMPLETE);
    AudioLoad_SetFontLoadStatus(seqPlayer->defaultFont, LOAD_STATUS_COMPLETE);

    if (seqPlayer->muted && (seqPlayer->muteBehavior & 0x80)) {
        return;
    }

    seqPlayer->scriptCounter++;
    seqPlayer->tempoAcc += seqPlayer->tempo;
    seqPlayer->tempoAcc += (s16)seqPlayer->unk_0C;

    if (seqPlayer->tempoAcc < gAudioContext.tempoInternalToExternal) {
        return;
    }

    seqPlayer->tempoAcc -= (u16)gAudioContext.tempoInternalToExternal;

    if (seqPlayer->stopScript == true) {
        return;
    }

    if (seqPlayer->delay > 1) {
        seqPlayer->delay--;
    } else {
        seqPlayer->recalculateVolume = true;

        while (true) {
            cmd = AudioSeq_ScriptReadU8(seqScript);

            // 0xF2 and above are "flow control" commands, including termination.
            if (cmd >= 0xF2) {
                delay = AudioSeq_HandleScriptFlowControl(
                    seqPlayer, seqScript, cmd, AudioSeq_GetScriptControlFlowArgument(&seqPlayer->scriptState, cmd));

                if (delay != 0) {
                    if (delay == -1) {
                        AudioSeq_SequencePlayerDisable(seqPlayer);
                    } else {
                        seqPlayer->delay = delay;
                    }
                    break;
                }
                continue;
            }

            if (cmd >= 0xC0) {
                switch (cmd) {
                    case 0xF1:
                        Audio_NotePoolClear(&seqPlayer->notePool);
                        cmd = AudioSeq_ScriptReadU8(seqScript);
                        Audio_NotePoolFill(&seqPlayer->notePool, cmd);
                        // Fake-match: the asm has two breaks in a row here,
                        // which the compiler normally optimizes out.
                        dummy = -1;
                        if (dummy < 0) {
                            dummy = 0;
                        }
                        if (dummy > 1) {
                            dummy = 1;
                        }
                        if (dummy) {}
                        break;

                    case 0xF0:
                        Audio_NotePoolClear(&seqPlayer->notePool);
                        break;

                    case 0xDF:
                        seqPlayer->transposition = 0;
<<<<<<< HEAD
                        // fallthrough
=======
                        FALLTHROUGH;
>>>>>>> 1a41694d
                    case 0xDE:
                        seqPlayer->transposition += (s8)AudioSeq_ScriptReadU8(seqScript);
                        break;

                    case 0xDD:
                        seqPlayer->tempo = AudioSeq_ScriptReadU8(seqScript) * 48;
                        if (seqPlayer->tempo > gAudioContext.tempoInternalToExternal) {
                            seqPlayer->tempo = (u16)gAudioContext.tempoInternalToExternal;
                        }

                        if ((s16)seqPlayer->tempo <= 0) {
                            seqPlayer->tempo = 1;
                        }
                        break;

                    case 0xDC:
                        seqPlayer->unk_0C = (s8)AudioSeq_ScriptReadU8(seqScript) * 48;
                        break;

                    case 0xDA:
                        cmd = AudioSeq_ScriptReadU8(seqScript);
                        temp = AudioSeq_ScriptReadS16(seqScript);
                        switch (cmd) {
                            case 0:
                            case 1:
                                if (seqPlayer->state != 2) {
                                    seqPlayer->fadeTimerUnkEu = temp;
                                    seqPlayer->state = cmd;
                                }
                                break;

                            case 2:
                                seqPlayer->fadeTimer = temp;
                                seqPlayer->state = cmd;
                                seqPlayer->fadeVelocity = (0.0f - seqPlayer->fadeVolume) / (s32)seqPlayer->fadeTimer;
                                break;
                        }
                        break;

                    case 0xDB:
                        value = AudioSeq_ScriptReadU8(seqScript);
                        switch (seqPlayer->state) {
                            case 1:
                                seqPlayer->state = 0;
                                seqPlayer->fadeVolume = 0.0f;
<<<<<<< HEAD
                                // fallthrough
=======
                                FALLTHROUGH;
>>>>>>> 1a41694d
                            case 0:
                                seqPlayer->fadeTimer = seqPlayer->fadeTimerUnkEu;
                                if (seqPlayer->fadeTimerUnkEu != 0) {
                                    seqPlayer->fadeVelocity =
                                        ((value / 127.0f) - seqPlayer->fadeVolume) / (s32)seqPlayer->fadeTimer;
                                } else {
                                    seqPlayer->fadeVolume = value / 127.0f;
                                }
                                break;

                            case 2:
                                break;
                        }
                        break;

                    case 0xD9:
                        seqPlayer->fadeVolumeScale = (s8)AudioSeq_ScriptReadU8(seqScript) / 127.0f;
                        break;

                    case 0xD7:
                        temp = AudioSeq_ScriptReadS16(seqScript);
                        AudioSeq_SequencePlayerSetupChannels(seqPlayer, temp);
                        break;

                    case 0xD6:
                        AudioSeq_ScriptReadS16(seqScript);
                        break;

                    case 0xD5:
                        seqPlayer->muteVolumeScale = (s8)AudioSeq_ScriptReadU8(seqScript) / 127.0f;
                        break;

                    case 0xD4:
                        seqPlayer->muted = true;
                        break;

                    case 0xD3:
                        seqPlayer->muteBehavior = AudioSeq_ScriptReadU8(seqScript);
                        break;

                    case 0xD1:
                    case 0xD2:
                        temp = AudioSeq_ScriptReadS16(seqScript);
                        data3 = &seqPlayer->seqData[temp];
                        if (cmd == 0xD2) {
                            seqPlayer->shortNoteVelocityTable = data3;
                        } else {
                            seqPlayer->shortNoteGateTimeTable = data3;
                        }
                        break;

                    case 0xD0:
                        seqPlayer->noteAllocPolicy = AudioSeq_ScriptReadU8(seqScript);
                        break;

                    case 0xCE:
                        cmd = AudioSeq_ScriptReadU8(seqScript);
                        if (cmd == 0) {
                            seqScript->value = (gAudioContext.audioRandom >> 2) & 0xFF;
                        } else {
                            seqScript->value = (gAudioContext.audioRandom >> 2) % cmd;
                        }
                        break;
<<<<<<< HEAD
=======

                    case 0xCD:
                        temp = AudioSeq_ScriptReadS16(seqScript);
>>>>>>> 1a41694d

                    case 0xCD:
                        temp = AudioSeq_ScriptReadS16(seqScript);
                        if ((seqScript->value != -1) && (seqScript->depth != 3)) {
                            data = seqPlayer->seqData + (u32)(temp + (seqScript->value << 1));
                            seqScript->stack[seqScript->depth] = seqScript->pc;
                            seqScript->depth++;

                            temp = (data[0] << 8) + data[1];
                            seqScript->pc = &seqPlayer->seqData[temp];
                        }
                        break;

                    case 0xCC:
                        seqScript->value = AudioSeq_ScriptReadU8(seqScript);
                        break;

                    case 0xC9:
                        seqScript->value &= AudioSeq_ScriptReadU8(seqScript);
                        break;

                    case 0xC8:
                        seqScript->value -= AudioSeq_ScriptReadU8(seqScript);
                        break;

                    case 0xC7:
                        cmd = AudioSeq_ScriptReadU8(seqScript);
                        temp = AudioSeq_ScriptReadS16(seqScript);
                        data2 = &seqPlayer->seqData[temp];
                        *data2 = (u8)seqScript->value + cmd;
                        break;

                    case 0xC6:
                        seqPlayer->stopScript = true;
                        return;

                    case 0xC5:
                        seqPlayer->scriptCounter = (u16)AudioSeq_ScriptReadS16(seqScript);
                        break;

                    case 0xEF:
                        AudioSeq_ScriptReadS16(seqScript);
                        AudioSeq_ScriptReadU8(seqScript);
                        break;

                    case 0xC4:
                        cmd = AudioSeq_ScriptReadU8(seqScript);
                        if (cmd == 0xFF) {
                            cmd = seqPlayer->playerIndex;
                        }
                        cmdLowBits = AudioSeq_ScriptReadU8(seqScript);
                        AudioLoad_SyncInitSeqPlayer(cmd, cmdLowBits, 0);
                        if (cmd == (u8)seqPlayer->playerIndex) {
                            return;
                        }
                        break;
                }
                continue;
            }

<<<<<<< HEAD
            cmdLowBits = cmd & 0x0F;
=======
                switch (command & 0xF0) {
                    case 0x00:
                        seqScript->value = seqPlayer->channels[commandLow]->enabled ^ 1;
                        break;

                    case 0x50:
                        seqScript->value -= seqPlayer->soundScriptIO[commandLow];
                        break;

                    case 0x70:
                        seqPlayer->soundScriptIO[commandLow] = seqScript->value;
                        break;

                    case 0x80:
                        seqScript->value = seqPlayer->soundScriptIO[commandLow];
                        if (commandLow < 2) {
                            seqPlayer->soundScriptIO[commandLow] = -1;
                        }
                        break;
                    case 0x40:
                        AudioSeq_SequenceChannelDisable(seqPlayer->channels[commandLow]);
                        break;

                    case 0x90:
                        temp = AudioSeq_ScriptReadS16(seqScript);
                        AudioSeq_SequenceChannelEnable(seqPlayer, commandLow, (void*)&seqPlayer->seqData[temp]);
                        break;

                    case 0xA0:
                        tempS = AudioSeq_ScriptReadS16(seqScript);
                        AudioSeq_SequenceChannelEnable(seqPlayer, commandLow, (void*)&seqScript->pc[tempS]);
                        break;

                    case 0xB0:
                        command = AudioSeq_ScriptReadU8(seqScript);
                        temp = AudioSeq_ScriptReadS16(seqScript);
                        data2 = &seqPlayer->seqData[temp];
                        AudioLoad_SlowLoadSeq(command, data2, &seqPlayer->soundScriptIO[commandLow]);
                        break;

                    case 0x60: {
                        command = AudioSeq_ScriptReadU8(seqScript);
                        value = command;
                        temp = AudioSeq_ScriptReadU8(seqScript);
>>>>>>> 1a41694d

            switch (cmd & 0xF0) {
                case 0x00:
                    seqScript->value = seqPlayer->channels[cmdLowBits]->enabled ^ 1;
                    break;

                case 0x50:
                    seqScript->value -= seqPlayer->soundScriptIO[cmdLowBits];
                    break;

                case 0x70:
                    seqPlayer->soundScriptIO[cmdLowBits] = seqScript->value;
                    break;

                case 0x80:
                    seqScript->value = seqPlayer->soundScriptIO[cmdLowBits];
                    if (cmdLowBits < 2) {
                        seqPlayer->soundScriptIO[cmdLowBits] = -1;
                    }
                    break;

                case 0x40:
                    AudioSeq_SequenceChannelDisable(seqPlayer->channels[cmdLowBits]);
                    break;

                case 0x90:
                    temp = AudioSeq_ScriptReadS16(seqScript);
                    AudioSeq_SequenceChannelEnable(seqPlayer, cmdLowBits, (void*)&seqPlayer->seqData[temp]);
                    break;

                case 0xA0:
                    tempS = AudioSeq_ScriptReadS16(seqScript);
                    AudioSeq_SequenceChannelEnable(seqPlayer, cmdLowBits, (void*)&seqScript->pc[tempS]);
                    break;

                case 0xB0:
                    cmd = AudioSeq_ScriptReadU8(seqScript);
                    temp = AudioSeq_ScriptReadS16(seqScript);
                    data2 = &seqPlayer->seqData[temp];
                    AudioLoad_SlowLoadSeq(cmd, data2, &seqPlayer->soundScriptIO[cmdLowBits]);
                    break;

                case 0x60:
                    cmd = AudioSeq_ScriptReadU8(seqScript);
                    value = cmd;
                    temp = AudioSeq_ScriptReadU8(seqScript);
                    AudioLoad_ScriptLoad(value, temp, &seqPlayer->soundScriptIO[cmdLowBits]);
                    break;
            }
        }
    }

    for (i = 0; i < ARRAY_COUNT(seqPlayer->channels); i++) {
        if (seqPlayer->channels[i]->enabled) {
            AudioSeq_SequenceChannelProcessScript(seqPlayer->channels[i]);
        }
    }
}

void AudioSeq_ProcessSequences(s32 arg0) {
    SequencePlayer* seqPlayer;
    u32 i;

    gAudioContext.noteSubEuOffset =
        (gAudioContext.audioBufferParameters.updatesPerFrame - arg0 - 1) * gAudioContext.numNotes;

    for (i = 0; i < (u32)gAudioContext.audioBufferParameters.numSequencePlayers; i++) {
        seqPlayer = &gAudioContext.seqPlayers[i];
        if (seqPlayer->enabled == true) {
            AudioSeq_SequencePlayerProcessSequence(seqPlayer);
            Audio_SequencePlayerProcessSound(seqPlayer);
        }
    }

    Audio_ProcessNotes();
}

void AudioSeq_SkipForwardSequence(SequencePlayer* seqPlayer) {
    while (seqPlayer->skipTicks > 0) {
        AudioSeq_SequencePlayerProcessSequence(seqPlayer);
        Audio_SequencePlayerProcessSound(seqPlayer);
        seqPlayer->skipTicks--;
    }
}

void AudioSeq_ResetSequencePlayer(SequencePlayer* seqPlayer) {
    s32 i;

    AudioSeq_SequencePlayerDisable(seqPlayer);
    seqPlayer->stopScript = false;
    seqPlayer->delay = 0;
    seqPlayer->state = 1;
    seqPlayer->fadeTimer = 0;
    seqPlayer->fadeTimerUnkEu = 0;
    seqPlayer->tempoAcc = 0;
    seqPlayer->tempo = 120 * TATUMS_PER_BEAT; // 120 BPM
    seqPlayer->unk_0C = 0;
    seqPlayer->transposition = 0;
    seqPlayer->noteAllocPolicy = 0;
    seqPlayer->shortNoteVelocityTable = gDefaultShortNoteVelocityTable;
    seqPlayer->shortNoteGateTimeTable = gDefaultShortNoteGateTimeTable;
    seqPlayer->scriptCounter = 0;
    seqPlayer->fadeVolume = 1.0f;
    seqPlayer->fadeVelocity = 0.0f;
    seqPlayer->volume = 0.0f;
    seqPlayer->muteVolumeScale = 0.5f;

    for (i = 0; i < ARRAY_COUNT(seqPlayer->channels); i++) {
        AudioSeq_InitSequenceChannel(seqPlayer->channels[i]);
    }
}

void AudioSeq_InitSequencePlayerChannels(s32 playerIndex) {
    SequenceChannel* channel;
    SequencePlayer* seqPlayer = &gAudioContext.seqPlayers[playerIndex];
    s32 i;
    s32 j;

<<<<<<< HEAD
    for (i = 0; i < ARRAY_COUNT(seqPlayer->channels); i++) {
        seqPlayer->channels[i] = AudioHeap_AllocZeroed(&gAudioContext.notesAndBuffersPool, sizeof(SequenceChannel));
=======
    for (i = 0; i < 0x10; i++) {
        seqPlayer->channels[i] = AudioHeap_AllocZeroed(&gAudioContext.miscPool, sizeof(SequenceChannel));
>>>>>>> 1a41694d
        if (seqPlayer->channels[i] == NULL) {
            seqPlayer->channels[i] = &gAudioContext.sequenceChannelNone;
        } else {
            channel = seqPlayer->channels[i];
            channel->seqPlayer = seqPlayer;
            channel->enabled = false;
            for (j = 0; j < ARRAY_COUNT(channel->layers); j++) {
                channel->layers[j] = NULL;
            }
        }
        AudioSeq_InitSequenceChannel(seqPlayer->channels[i]);
    }
}

void AudioSeq_InitSequencePlayer(SequencePlayer* seqPlayer) {
    s32 i;
    s32 j;

    for (i = 0; i < ARRAY_COUNT(seqPlayer->channels); i++) {
        seqPlayer->channels[i] = &gAudioContext.sequenceChannelNone;
    }

    seqPlayer->enabled = false;
    seqPlayer->muted = false;
    seqPlayer->fontDmaInProgress = false;
    seqPlayer->seqDmaInProgress = false;
    seqPlayer->applyBend = false;

    for (j = 0; j < ARRAY_COUNT(seqPlayer->soundScriptIO); j++) {
        seqPlayer->soundScriptIO[j] = -1;
    }

    seqPlayer->muteBehavior = 0x40 | 0x20;
    seqPlayer->fadeVolumeScale = 1.0f;
    seqPlayer->bend = 1.0f;
    Audio_InitNoteLists(&seqPlayer->notePool);
    AudioSeq_ResetSequencePlayer(seqPlayer);
}

void AudioSeq_InitSequencePlayers(void) {
    s32 i;

    AudioSeq_InitLayerFreelist();

    for (i = 0; i < ARRAY_COUNT(gAudioContext.sequenceLayers); i++) {
        gAudioContext.sequenceLayers[i].channel = NULL;
        gAudioContext.sequenceLayers[i].enabled = false;
    }

    for (i = 0; i < ARRAY_COUNT(gAudioContext.seqPlayers); i++) {
        AudioSeq_InitSequencePlayer(&gAudioContext.seqPlayers[i]);
    }
}<|MERGE_RESOLUTION|>--- conflicted
+++ resolved
@@ -602,11 +602,7 @@
     }
 
     if (layer->note != NULL && layer->note->playbackState.parentLayer == layer) {
-<<<<<<< HEAD
         note = layer->note;
-=======
-        Note* note = layer->note;
->>>>>>> 1a41694d
 
         Audio_NotePortamentoInit(note);
     }
@@ -733,15 +729,9 @@
                 break;
 
             case 0xCB:
-<<<<<<< HEAD
                 cmdArg16 = AudioSeq_ScriptReadS16(state);
                 layer->adsr.envelope = (AdsrEnvelope*)(seqPlayer->seqData + cmdArg16);
-                // fallthrough
-=======
-                sp3A = AudioSeq_ScriptReadS16(state);
-                layer->adsr.envelope = (AdsrEnvelope*)(seqPlayer->seqData + sp3A);
                 FALLTHROUGH;
->>>>>>> 1a41694d
             case 0xCF:
                 layer->adsr.decayIndex = AudioSeq_ScriptReadU8(state);
                 break;
@@ -755,13 +745,8 @@
                 break;
 
             case 0xCE:
-<<<<<<< HEAD
                 cmdArg8 = AudioSeq_ScriptReadU8(state);
-                layer->unk_34 = gBendPitchTwoSemitonesFrequencies[(u8)(cmdArg8 + 0x80)];
-=======
-                tempByte = AudioSeq_ScriptReadU8(state);
-                layer->bend = gBendPitchTwoSemitonesFrequencies[(tempByte + 0x80) & 0xFF];
->>>>>>> 1a41694d
+                layer->bend = gBendPitchTwoSemitonesFrequencies[(u8)(cmdArg8 + 0x80)];
                 break;
 
             default:
@@ -951,12 +936,8 @@
     }
 
     layer->delay2 = layer->delay;
-<<<<<<< HEAD
-    layer->freqScale *= layer->unk_34;
-
-=======
     layer->freqScale *= layer->bend;
->>>>>>> 1a41694d
+
     if (layer->delay == 0) {
         if (layer->sound != NULL) {
             time = layer->sound->sample->loop->end;
@@ -977,11 +958,6 @@
             // (It's a bit unclear if 'portamento' has actually always been
             // set when this is reached...)
             if (PORTAMENTO_IS_SPECIAL(*portamento)) {
-<<<<<<< HEAD
-=======
-                s32 speed2;
-
->>>>>>> 1a41694d
                 speed2 = seqPlayer->tempo * 0x8000 / gAudioContext.tempoInternalToExternal;
                 speed2 = speed2 * 0x100 / (layer->delay * layer->portamentoTime);
                 if (speed2 >= 0x7FFF) {
@@ -1266,21 +1242,12 @@
                         cmd = gAudioContext.sequenceFontTable[cmdArgU16 + lowBits - cmd];
                     }
 
-<<<<<<< HEAD
                     if (AudioHeap_SearchCaches(FONT_TABLE, CACHE_EITHER, cmd)) {
                         channel->fontId = cmd;
                     }
-=======
-                        cmdArgs[0] = cmdArgs[1];
-                        FALLTHROUGH;
-                    case 0xC1:
-                        cmd = (u8)cmdArgs[0];
-                        AudioSeq_SetInstrument(channel, cmd);
-                        break;
->>>>>>> 1a41694d
 
                     cmdArgs[0] = cmdArgs[1];
-                    // fallthrough
+                    FALLTHROUGH;
                 case 0xC1:
                     cmd = (u8)cmdArgs[0];
                     AudioSeq_SetInstrument(channel, cmd);
@@ -1529,7 +1496,6 @@
                     channel->changes.s.pan = true;
                     break;
 
-<<<<<<< HEAD
                 case 0xEC:
                     channel->vibratoExtentTarget = 0;
                     channel->vibratoExtentStart = 0;
@@ -1538,7 +1504,7 @@
                     channel->vibratoRateStart = 0;
                     channel->vibratoRateChangeDelay = 0;
                     channel->filter = NULL;
-                    channel->unk_0C = 0;
+                    channel->gain = 0;
                     channel->adsr.sustain = 0;
                     channel->velocityRandomVariance = 0;
                     channel->gateTimeRandomVariance = 0;
@@ -1547,41 +1513,15 @@
                     channel->bookOffset = 0;
                     channel->freqScale = 1.0f;
                     break;
-=======
-                    case 0xEC:
-                        channel->vibratoExtentTarget = 0;
-                        channel->vibratoExtentStart = 0;
-                        channel->vibratoExtentChangeDelay = 0;
-                        channel->vibratoRateTarget = 0;
-                        channel->vibratoRateStart = 0;
-                        channel->vibratoRateChangeDelay = 0;
-                        channel->filter = NULL;
-                        channel->gain = 0;
-                        channel->adsr.sustain = 0;
-                        channel->velocityRandomVariance = 0;
-                        channel->gateTimeRandomVariance = 0;
-                        channel->unk_0F = 0;
-                        channel->unk_20 = 0;
-                        channel->bookOffset = 0;
-                        channel->freqScale = 1.0f;
-                        break;
->>>>>>> 1a41694d
 
                 case 0xE9:
                     AudioSeq_SetChannelPriorities(channel, (u8)cmdArgs[0]);
                     break;
 
-<<<<<<< HEAD
                 case 0xED:
                     cmd = (u8)cmdArgs[0];
-                    channel->unk_0C = cmd;
-                    break;
-=======
-                    case 0xED:
-                        cmd = (u8)cmdArgs[0];
-                        channel->gain = cmd;
-                        break;
->>>>>>> 1a41694d
+                    channel->gain = cmd;
+                    break;
 
                 case 0xB0:
                     cmdArgU16 = (u16)cmdArgs[0];
@@ -1589,20 +1529,12 @@
                     channel->filter = (s16*)data;
                     break;
 
-<<<<<<< HEAD
                 case 0xB1:
                     channel->filter = NULL;
                     break;
+
                 case 0xB3:
                     cmd = cmdArgs[0];
-=======
-                    case 0xB1:
-                        channel->filter = NULL;
-                        break;
-
-                    case 0xB3:
-                        cmd = cmdArgs[0];
->>>>>>> 1a41694d
 
                     if (channel->filter != NULL) {
                         lowBits = (cmd >> 4) & 0xF; // LowPassCutoff
@@ -1865,11 +1797,7 @@
 
                     case 0xDF:
                         seqPlayer->transposition = 0;
-<<<<<<< HEAD
-                        // fallthrough
-=======
                         FALLTHROUGH;
->>>>>>> 1a41694d
                     case 0xDE:
                         seqPlayer->transposition += (s8)AudioSeq_ScriptReadU8(seqScript);
                         break;
@@ -1915,11 +1843,7 @@
                             case 1:
                                 seqPlayer->state = 0;
                                 seqPlayer->fadeVolume = 0.0f;
-<<<<<<< HEAD
-                                // fallthrough
-=======
                                 FALLTHROUGH;
->>>>>>> 1a41694d
                             case 0:
                                 seqPlayer->fadeTimer = seqPlayer->fadeTimerUnkEu;
                                 if (seqPlayer->fadeTimerUnkEu != 0) {
@@ -1983,12 +1907,6 @@
                             seqScript->value = (gAudioContext.audioRandom >> 2) % cmd;
                         }
                         break;
-<<<<<<< HEAD
-=======
-
-                    case 0xCD:
-                        temp = AudioSeq_ScriptReadS16(seqScript);
->>>>>>> 1a41694d
 
                     case 0xCD:
                         temp = AudioSeq_ScriptReadS16(seqScript);
@@ -2049,54 +1967,7 @@
                 continue;
             }
 
-<<<<<<< HEAD
             cmdLowBits = cmd & 0x0F;
-=======
-                switch (command & 0xF0) {
-                    case 0x00:
-                        seqScript->value = seqPlayer->channels[commandLow]->enabled ^ 1;
-                        break;
-
-                    case 0x50:
-                        seqScript->value -= seqPlayer->soundScriptIO[commandLow];
-                        break;
-
-                    case 0x70:
-                        seqPlayer->soundScriptIO[commandLow] = seqScript->value;
-                        break;
-
-                    case 0x80:
-                        seqScript->value = seqPlayer->soundScriptIO[commandLow];
-                        if (commandLow < 2) {
-                            seqPlayer->soundScriptIO[commandLow] = -1;
-                        }
-                        break;
-                    case 0x40:
-                        AudioSeq_SequenceChannelDisable(seqPlayer->channels[commandLow]);
-                        break;
-
-                    case 0x90:
-                        temp = AudioSeq_ScriptReadS16(seqScript);
-                        AudioSeq_SequenceChannelEnable(seqPlayer, commandLow, (void*)&seqPlayer->seqData[temp]);
-                        break;
-
-                    case 0xA0:
-                        tempS = AudioSeq_ScriptReadS16(seqScript);
-                        AudioSeq_SequenceChannelEnable(seqPlayer, commandLow, (void*)&seqScript->pc[tempS]);
-                        break;
-
-                    case 0xB0:
-                        command = AudioSeq_ScriptReadU8(seqScript);
-                        temp = AudioSeq_ScriptReadS16(seqScript);
-                        data2 = &seqPlayer->seqData[temp];
-                        AudioLoad_SlowLoadSeq(command, data2, &seqPlayer->soundScriptIO[commandLow]);
-                        break;
-
-                    case 0x60: {
-                        command = AudioSeq_ScriptReadU8(seqScript);
-                        value = command;
-                        temp = AudioSeq_ScriptReadU8(seqScript);
->>>>>>> 1a41694d
 
             switch (cmd & 0xF0) {
                 case 0x00:
@@ -2215,13 +2086,8 @@
     s32 i;
     s32 j;
 
-<<<<<<< HEAD
     for (i = 0; i < ARRAY_COUNT(seqPlayer->channels); i++) {
-        seqPlayer->channels[i] = AudioHeap_AllocZeroed(&gAudioContext.notesAndBuffersPool, sizeof(SequenceChannel));
-=======
-    for (i = 0; i < 0x10; i++) {
         seqPlayer->channels[i] = AudioHeap_AllocZeroed(&gAudioContext.miscPool, sizeof(SequenceChannel));
->>>>>>> 1a41694d
         if (seqPlayer->channels[i] == NULL) {
             seqPlayer->channels[i] = &gAudioContext.sequenceChannelNone;
         } else {
