--- conflicted
+++ resolved
@@ -1811,13 +1811,8 @@
 
                     case 0xDD:
                         seqPlayer->tempo = AudioSeq_ScriptReadU8(seqScript) * TATUMS_PER_BEAT;
-<<<<<<< HEAD
-                        if (seqPlayer->tempo > gAudioContext.tempoInternalToExternal) {
-                            seqPlayer->tempo = (u16)gAudioContext.tempoInternalToExternal;
-=======
                         if (seqPlayer->tempo > gAudioCtx.tempoInternalToExternal) {
                             seqPlayer->tempo = (u16)gAudioCtx.tempoInternalToExternal;
->>>>>>> 8e04ae91
                         }
 
                         if ((s16)seqPlayer->tempo <= 0) {
