<<<<<<< HEAD
#pragma increment_block_number "gc-eu:130 gc-eu-mq:130 gc-jp:132 gc-jp-ce:132 gc-jp-mq:132 gc-us:132 gc-us-mq:132" \
                               "ique-cn:122 ntsc-1.0:141 ntsc-1.1:141 ntsc-1.2:141 pal-1.0:139 pal-1.1:139"
=======
#pragma increment_block_number "gc-eu:80 gc-eu-mq:80 gc-jp:80 gc-jp-ce:80 gc-jp-mq:80 gc-us:80 gc-us-mq:80 ique-cn:80" \
                               "ntsc-1.0:96 ntsc-1.1:96 ntsc-1.2:96 pal-1.0:96 pal-1.1:96"
>>>>>>> 1e556e3a

#include "libu64/debug.h"
#include "kaleido_manager.h"
#include "letterbox.h"
#include "printf.h"
#include "regs.h"
#include "terminal.h"
#include "translation.h"
#include "z64play.h"

void (*sKaleidoScopeUpdateFunc)(PlayState* play);
void (*sKaleidoScopeDrawFunc)(PlayState* play);
f32 gBossMarkScale;
u32 D_8016139C;
PauseMapMarksData* gLoadedPauseMarkDataTable;

extern void KaleidoScope_Update(PlayState* play);
extern void KaleidoScope_Draw(PlayState* play);

void KaleidoScopeCall_LoadPlayer(void) {
    KaleidoMgrOverlay* playerActorOvl = &gKaleidoMgrOverlayTable[KALEIDO_OVL_PLAYER_ACTOR];

    if (gKaleidoMgrCurOvl != playerActorOvl) {
        if (gKaleidoMgrCurOvl != NULL) {
            PRINTF_COLOR_GREEN();
            PRINTF(T("カレイド領域 強制排除\n", "Kaleido area forced exclusion\n"));
            PRINTF_RST();

            KaleidoManager_ClearOvl(gKaleidoMgrCurOvl);
        }

        PRINTF_COLOR_GREEN();
        PRINTF(T("プレイヤーアクター搬入\n", "Player actor import\n"));
        PRINTF_RST();

        KaleidoManager_LoadOvl(playerActorOvl);
    }
}

void KaleidoScopeCall_Init(PlayState* play) {
    PRINTF(T("カレイド・スコープ入れ替え コンストラクト \n", "Kaleidoscope replacement construction\n"));

    sKaleidoScopeUpdateFunc = KaleidoManager_GetRamAddr(KaleidoScope_Update);
    sKaleidoScopeDrawFunc = KaleidoManager_GetRamAddr(KaleidoScope_Draw);

    LOG_ADDRESS("kaleido_scope_move", KaleidoScope_Update, "../z_kaleido_scope_call.c", 98);
    LOG_ADDRESS("kaleido_scope_move_func", sKaleidoScopeUpdateFunc, "../z_kaleido_scope_call.c", 99);
    LOG_ADDRESS("kaleido_scope_draw", KaleidoScope_Draw, "../z_kaleido_scope_call.c", 100);
    LOG_ADDRESS("kaleido_scope_draw_func", sKaleidoScopeDrawFunc, "../z_kaleido_scope_call.c", 101);

    KaleidoSetup_Init(play);
}

void KaleidoScopeCall_Destroy(PlayState* play) {
    PRINTF(T("カレイド・スコープ入れ替え デストラクト \n", "Kaleidoscope replacement destruction\n"));

    KaleidoSetup_Destroy(play);
}

void KaleidoScopeCall_Update(PlayState* play) {
    KaleidoMgrOverlay* kaleidoScopeOvl = &gKaleidoMgrOverlayTable[KALEIDO_OVL_KALEIDO_SCOPE];
    PauseContext* pauseCtx = &play->pauseCtx;

    if (IS_PAUSED(&play->pauseCtx)) {
        if (pauseCtx->state == PAUSE_STATE_WAIT_LETTERBOX) {
            if (Letterbox_GetSize() == 0) {
#if DEBUG_FEATURES
                R_HREG_MODE = HREG_MODE_UCODE_DISAS;
                R_UCODE_DISAS_LOG_MODE = 3;
#endif

                R_PAUSE_BG_PRERENDER_STATE = PAUSE_BG_PRERENDER_SETUP;
                pauseCtx->mainState = PAUSE_MAIN_STATE_IDLE;
                pauseCtx->savePromptState = PAUSE_SAVE_PROMPT_STATE_APPEARING;
                pauseCtx->state = (pauseCtx->state & 0xFFFF) + 1; // PAUSE_STATE_WAIT_BG_PRERENDER
            }
        } else if (pauseCtx->state == PAUSE_STATE_GAME_OVER_START) {
#if DEBUG_FEATURES
            R_HREG_MODE = HREG_MODE_UCODE_DISAS;
            R_UCODE_DISAS_LOG_MODE = 3;
#endif

            R_PAUSE_BG_PRERENDER_STATE = PAUSE_BG_PRERENDER_SETUP;
            pauseCtx->mainState = PAUSE_MAIN_STATE_IDLE;
            pauseCtx->savePromptState = PAUSE_SAVE_PROMPT_STATE_APPEARING; // copied from pause menu, not needed here
            pauseCtx->state = (pauseCtx->state & 0xFFFF) + 1;              // PAUSE_STATE_GAME_OVER_WAIT_BG_PRERENDER
        } else if ((pauseCtx->state == PAUSE_STATE_WAIT_BG_PRERENDER) ||
                   (pauseCtx->state == PAUSE_STATE_GAME_OVER_WAIT_BG_PRERENDER)) {
            PRINTF("PR_KAREIDOSCOPE_MODE=%d\n", R_PAUSE_BG_PRERENDER_STATE);

            if (R_PAUSE_BG_PRERENDER_STATE >= PAUSE_BG_PRERENDER_READY) {
                pauseCtx->state++; // PAUSE_STATE_INIT or PAUSE_STATE_GAME_OVER_INIT
            }
        } else if (pauseCtx->state != PAUSE_STATE_OFF) {
            if (gKaleidoMgrCurOvl != kaleidoScopeOvl) {
                if (gKaleidoMgrCurOvl != NULL) {
                    PRINTF_COLOR_GREEN();
                    PRINTF(T("カレイド領域 プレイヤー 強制排除\n", "Kaleido area Player Forced Elimination\n"));
                    PRINTF_RST();

                    KaleidoManager_ClearOvl(gKaleidoMgrCurOvl);
                }

                PRINTF_COLOR_GREEN();
                PRINTF(T("カレイド領域 カレイドスコープ搬入\n", "Kaleido area Kaleidoscope loading\n"));
                PRINTF_RST();

                KaleidoManager_LoadOvl(kaleidoScopeOvl);
            }

            if (gKaleidoMgrCurOvl == kaleidoScopeOvl) {
                sKaleidoScopeUpdateFunc(play);

                if (!IS_PAUSED(&play->pauseCtx)) {
                    PRINTF_COLOR_GREEN();
                    PRINTF(T("カレイド領域 カレイドスコープ排出\n", "Kaleido area Kaleidoscope Emission\n"));
                    PRINTF_RST();

                    KaleidoManager_ClearOvl(kaleidoScopeOvl);
                    KaleidoScopeCall_LoadPlayer();
                }
            }
        }
    }
}

void KaleidoScopeCall_Draw(PlayState* play) {
    KaleidoMgrOverlay* kaleidoScopeOvl = &gKaleidoMgrOverlayTable[KALEIDO_OVL_KALEIDO_SCOPE];

    if (R_PAUSE_BG_PRERENDER_STATE >= PAUSE_BG_PRERENDER_READY) {
        if (((play->pauseCtx.state >= PAUSE_STATE_OPENING_1) && (play->pauseCtx.state <= PAUSE_STATE_SAVE_PROMPT)) ||
            ((play->pauseCtx.state >= PAUSE_STATE_GAME_OVER_SHOW_MESSAGE) &&
             (play->pauseCtx.state <= PAUSE_STATE_CLOSING))) {
            if (gKaleidoMgrCurOvl == kaleidoScopeOvl) {
                sKaleidoScopeDrawFunc(play);
            }
        }
    }
}<|MERGE_RESOLUTION|>--- conflicted
+++ resolved
@@ -1,10 +1,5 @@
-<<<<<<< HEAD
 #pragma increment_block_number "gc-eu:130 gc-eu-mq:130 gc-jp:132 gc-jp-ce:132 gc-jp-mq:132 gc-us:132 gc-us-mq:132" \
                                "ique-cn:122 ntsc-1.0:141 ntsc-1.1:141 ntsc-1.2:141 pal-1.0:139 pal-1.1:139"
-=======
-#pragma increment_block_number "gc-eu:80 gc-eu-mq:80 gc-jp:80 gc-jp-ce:80 gc-jp-mq:80 gc-us:80 gc-us-mq:80 ique-cn:80" \
-                               "ntsc-1.0:96 ntsc-1.1:96 ntsc-1.2:96 pal-1.0:96 pal-1.1:96"
->>>>>>> 1e556e3a
 
 #include "libu64/debug.h"
 #include "kaleido_manager.h"
