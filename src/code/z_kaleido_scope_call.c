#include "global.h"
#include "terminal.h"

void (*sKaleidoScopeUpdateFunc)(PlayState* play);
void (*sKaleidoScopeDrawFunc)(PlayState* play);
f32 gBossMarkScale;
u32 D_8016139C;
PauseMapMarksData* gLoadedPauseMarkDataTable;

extern void KaleidoScope_Update(PlayState* play);
extern void KaleidoScope_Draw(PlayState* play);

void KaleidoScopeCall_LoadPlayer(void) {
    KaleidoMgrOverlay* playerActorOvl = &gKaleidoMgrOverlayTable[KALEIDO_OVL_PLAYER_ACTOR];

    if (gKaleidoMgrCurOvl != playerActorOvl) {
        if (gKaleidoMgrCurOvl != NULL) {
            osSyncPrintf(VT_FGCOL(GREEN));
            osSyncPrintf("カレイド領域 強制排除\n"); // "Kaleido area forced exclusion"
            osSyncPrintf(VT_RST);

            KaleidoManager_ClearOvl(gKaleidoMgrCurOvl);
        }

        osSyncPrintf(VT_FGCOL(GREEN));
        osSyncPrintf("プレイヤーアクター搬入\n"); // "Player actor import"
        osSyncPrintf(VT_RST);

        KaleidoManager_LoadOvl(playerActorOvl);
    }
}

void KaleidoScopeCall_Init(PlayState* play) {
    // "Kaleidoscope replacement construction"
    osSyncPrintf("カレイド・スコープ入れ替え コンストラクト \n");

    sKaleidoScopeUpdateFunc = KaleidoManager_GetRamAddr(KaleidoScope_Update);
    sKaleidoScopeDrawFunc = KaleidoManager_GetRamAddr(KaleidoScope_Draw);

    LOG_ADDRESS("kaleido_scope_move", KaleidoScope_Update, "../z_kaleido_scope_call.c", 98);
    LOG_ADDRESS("kaleido_scope_move_func", sKaleidoScopeUpdateFunc, "../z_kaleido_scope_call.c", 99);
    LOG_ADDRESS("kaleido_scope_draw", KaleidoScope_Draw, "../z_kaleido_scope_call.c", 100);
    LOG_ADDRESS("kaleido_scope_draw_func", sKaleidoScopeDrawFunc, "../z_kaleido_scope_call.c", 101);

    KaleidoSetup_Init(play);
}

void KaleidoScopeCall_Destroy(PlayState* play) {
    // "Kaleidoscope replacement destruction"
    osSyncPrintf("カレイド・スコープ入れ替え デストラクト \n");

    KaleidoSetup_Destroy(play);
}

void KaleidoScopeCall_Update(PlayState* play) {
    KaleidoMgrOverlay* kaleidoScopeOvl = &gKaleidoMgrOverlayTable[KALEIDO_OVL_KALEIDO_SCOPE];
    PauseContext* pauseCtx = &play->pauseCtx;

    if ((pauseCtx->state != 0) || (pauseCtx->debugState != 0)) {
        if (pauseCtx->state == 1) {
            if (Letterbox_GetSize() == 0) {
<<<<<<< HEAD
                HREG(80) = 7;
                HREG(82) = 3;
                R_PAUSE_BG_PRERENDER_STATE = PAUSE_BG_PRERENDER_SETUP;
=======
                R_HREG_MODE = HREG_MODE_UCODE_DISAS;
                R_UCODE_DISAS_LOG_MODE = 3;
                R_PAUSE_MENU_MODE = 1;
>>>>>>> 1587c550
                pauseCtx->unk_1E4 = 0;
                pauseCtx->unk_1EC = 0;
                pauseCtx->state = (pauseCtx->state & 0xFFFF) + 1;
            }
        } else if (pauseCtx->state == 8) {
<<<<<<< HEAD
            HREG(80) = 7;
            HREG(82) = 3;
            R_PAUSE_BG_PRERENDER_STATE = PAUSE_BG_PRERENDER_SETUP;
=======
            R_HREG_MODE = HREG_MODE_UCODE_DISAS;
            R_UCODE_DISAS_LOG_MODE = 3;
            R_PAUSE_MENU_MODE = 1;
>>>>>>> 1587c550
            pauseCtx->unk_1E4 = 0;
            pauseCtx->unk_1EC = 0;
            pauseCtx->state = (pauseCtx->state & 0xFFFF) + 1;
        } else if ((pauseCtx->state == 2) || (pauseCtx->state == 9)) {
            osSyncPrintf("PR_KAREIDOSCOPE_MODE=%d\n", R_PAUSE_BG_PRERENDER_STATE);

            if (R_PAUSE_BG_PRERENDER_STATE >= PAUSE_BG_PRERENDER_DONE) {
                pauseCtx->state++;
            }
        } else if (pauseCtx->state != 0) {
            if (gKaleidoMgrCurOvl != kaleidoScopeOvl) {
                if (gKaleidoMgrCurOvl != NULL) {
                    osSyncPrintf(VT_FGCOL(GREEN));
                    // "Kaleido area Player Forced Elimination"
                    osSyncPrintf("カレイド領域 プレイヤー 強制排除\n");
                    osSyncPrintf(VT_RST);

                    KaleidoManager_ClearOvl(gKaleidoMgrCurOvl);
                }

                osSyncPrintf(VT_FGCOL(GREEN));
                // "Kaleido area Kaleidoscope loading"
                osSyncPrintf("カレイド領域 カレイドスコープ搬入\n");
                osSyncPrintf(VT_RST);

                KaleidoManager_LoadOvl(kaleidoScopeOvl);
            }

            if (gKaleidoMgrCurOvl == kaleidoScopeOvl) {
                sKaleidoScopeUpdateFunc(play);

                if ((play->pauseCtx.state == 0) && (play->pauseCtx.debugState == 0)) {
                    osSyncPrintf(VT_FGCOL(GREEN));
                    // "Kaleido area Kaleidoscope Emission"
                    osSyncPrintf("カレイド領域 カレイドスコープ排出\n");
                    osSyncPrintf(VT_RST);

                    KaleidoManager_ClearOvl(kaleidoScopeOvl);
                    KaleidoScopeCall_LoadPlayer();
                }
            }
        }
    }
}

void KaleidoScopeCall_Draw(PlayState* play) {
    KaleidoMgrOverlay* kaleidoScopeOvl = &gKaleidoMgrOverlayTable[KALEIDO_OVL_KALEIDO_SCOPE];

    if (R_PAUSE_BG_PRERENDER_STATE >= PAUSE_BG_PRERENDER_DONE) {
        if (((play->pauseCtx.state >= 4) && (play->pauseCtx.state <= 7)) ||
            ((play->pauseCtx.state >= 11) && (play->pauseCtx.state <= 18))) {
            if (gKaleidoMgrCurOvl == kaleidoScopeOvl) {
                sKaleidoScopeDrawFunc(play);
            }
        }
    }
}<|MERGE_RESOLUTION|>--- conflicted
+++ resolved
@@ -59,29 +59,17 @@
     if ((pauseCtx->state != 0) || (pauseCtx->debugState != 0)) {
         if (pauseCtx->state == 1) {
             if (Letterbox_GetSize() == 0) {
-<<<<<<< HEAD
-                HREG(80) = 7;
-                HREG(82) = 3;
-                R_PAUSE_BG_PRERENDER_STATE = PAUSE_BG_PRERENDER_SETUP;
-=======
                 R_HREG_MODE = HREG_MODE_UCODE_DISAS;
                 R_UCODE_DISAS_LOG_MODE = 3;
-                R_PAUSE_MENU_MODE = 1;
->>>>>>> 1587c550
+                R_PAUSE_BG_PRERENDER_STATE = PAUSE_BG_PRERENDER_SETUP;
                 pauseCtx->unk_1E4 = 0;
                 pauseCtx->unk_1EC = 0;
                 pauseCtx->state = (pauseCtx->state & 0xFFFF) + 1;
             }
         } else if (pauseCtx->state == 8) {
-<<<<<<< HEAD
-            HREG(80) = 7;
-            HREG(82) = 3;
-            R_PAUSE_BG_PRERENDER_STATE = PAUSE_BG_PRERENDER_SETUP;
-=======
             R_HREG_MODE = HREG_MODE_UCODE_DISAS;
             R_UCODE_DISAS_LOG_MODE = 3;
-            R_PAUSE_MENU_MODE = 1;
->>>>>>> 1587c550
+            R_PAUSE_BG_PRERENDER_STATE = PAUSE_BG_PRERENDER_SETUP;
             pauseCtx->unk_1E4 = 0;
             pauseCtx->unk_1EC = 0;
             pauseCtx->state = (pauseCtx->state & 0xFFFF) + 1;
