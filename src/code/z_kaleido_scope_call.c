--- conflicted
+++ resolved
@@ -70,13 +70,8 @@
                 pauseCtx->savePromptState = PAUSE_SAVE_PROMPT_STATE_APPEARING;
                 pauseCtx->state = (pauseCtx->state & 0xFFFF) + 1; // PAUSE_STATE_WAIT_BG_PRERENDER
             }
-<<<<<<< HEAD
-        } else if (pauseCtx->state == PAUSE_STATE_8) {
+        } else if (pauseCtx->state == PAUSE_STATE_GAME_OVER_START) {
 #if DEBUG_FEATURES
-=======
-        } else if (pauseCtx->state == PAUSE_STATE_GAME_OVER_START) {
-#if OOT_DEBUG
->>>>>>> cf4dc98c
             R_HREG_MODE = HREG_MODE_UCODE_DISAS;
             R_UCODE_DISAS_LOG_MODE = 3;
 #endif
