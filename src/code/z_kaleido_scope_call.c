#include "global.h"
#include "vt.h"

void (*sKaleidoScopeUpdateFunc)(PlayState* play);
void (*sKaleidoScopeDrawFunc)(PlayState* play);
f32 gBossMarkScale;
u32 D_8016139C;
PauseMapMarksData* gLoadedPauseMarkDataTable;

extern void KaleidoScope_Update(PlayState* play);
extern void KaleidoScope_Draw(PlayState* play);

void KaleidoScopeCall_LoadPlayer(void) {
    KaleidoMgrOverlay* playerActorOvl = &gKaleidoMgrOverlayTable[KALEIDO_OVL_PLAYER_ACTOR];

    if (gKaleidoMgrCurOvl != playerActorOvl) {
        if (gKaleidoMgrCurOvl != NULL) {
            osSyncPrintf(VT_FGCOL(GREEN));
            osSyncPrintf("カレイド領域 強制排除\n"); // "Kaleido area forced exclusion"
            osSyncPrintf(VT_RST);

            KaleidoManager_ClearOvl(gKaleidoMgrCurOvl);
        }

        osSyncPrintf(VT_FGCOL(GREEN));
        osSyncPrintf("プレイヤーアクター搬入\n"); // "Player actor import"
        osSyncPrintf(VT_RST);

        KaleidoManager_LoadOvl(playerActorOvl);
    }
}

void KaleidoScopeCall_Init(PlayState* play) {
    // "Kaleidoscope replacement construction"
    osSyncPrintf("カレイド・スコープ入れ替え コンストラクト \n");

    sKaleidoScopeUpdateFunc = KaleidoManager_GetRamAddr(KaleidoScope_Update);
    sKaleidoScopeDrawFunc = KaleidoManager_GetRamAddr(KaleidoScope_Draw);

    LOG_ADDRESS("kaleido_scope_move", KaleidoScope_Update, "../z_kaleido_scope_call.c", 98);
    LOG_ADDRESS("kaleido_scope_move_func", sKaleidoScopeUpdateFunc, "../z_kaleido_scope_call.c", 99);
    LOG_ADDRESS("kaleido_scope_draw", KaleidoScope_Draw, "../z_kaleido_scope_call.c", 100);
    LOG_ADDRESS("kaleido_scope_draw_func", sKaleidoScopeDrawFunc, "../z_kaleido_scope_call.c", 101);

    KaleidoSetup_Init(play);
}

void KaleidoScopeCall_Destroy(PlayState* play) {
    // "Kaleidoscope replacement destruction"
    osSyncPrintf("カレイド・スコープ入れ替え デストラクト \n");

    KaleidoSetup_Destroy(play);
}

void KaleidoScopeCall_Update(PlayState* play) {
    KaleidoMgrOverlay* kaleidoScopeOvl = &gKaleidoMgrOverlayTable[KALEIDO_OVL_KALEIDO_SCOPE];
    PauseContext* pauseCtx = &play->pauseCtx;

    if ((pauseCtx->state != 0) || (pauseCtx->debugState != 0)) {
        if (pauseCtx->state == 1) {
<<<<<<< HEAD
            if (ShrinkWindow_GetCurrentVal() == 0) {
                HREG(80) = HREG_MODE_UCODE_DISAS;
=======
            if (Letterbox_GetSize() == 0) {
                HREG(80) = 7;
>>>>>>> fec5cd84
                HREG(82) = 3;
                R_PAUSE_MENU_MODE = 1;
                pauseCtx->unk_1E4 = 0;
                pauseCtx->unk_1EC = 0;
                pauseCtx->state = (pauseCtx->state & 0xFFFF) + 1;
            }
        } else if (pauseCtx->state == 8) {
            HREG(80) = HREG_MODE_UCODE_DISAS;
            HREG(82) = 3;
            R_PAUSE_MENU_MODE = 1;
            pauseCtx->unk_1E4 = 0;
            pauseCtx->unk_1EC = 0;
            pauseCtx->state = (pauseCtx->state & 0xFFFF) + 1;
        } else if ((pauseCtx->state == 2) || (pauseCtx->state == 9)) {
            osSyncPrintf("PR_KAREIDOSCOPE_MODE=%d\n", R_PAUSE_MENU_MODE);

            if (R_PAUSE_MENU_MODE >= 3) {
                pauseCtx->state++;
            }
        } else if (pauseCtx->state != 0) {
            if (gKaleidoMgrCurOvl != kaleidoScopeOvl) {
                if (gKaleidoMgrCurOvl != NULL) {
                    osSyncPrintf(VT_FGCOL(GREEN));
                    // "Kaleido area Player Forced Elimination"
                    osSyncPrintf("カレイド領域 プレイヤー 強制排除\n");
                    osSyncPrintf(VT_RST);

                    KaleidoManager_ClearOvl(gKaleidoMgrCurOvl);
                }

                osSyncPrintf(VT_FGCOL(GREEN));
                // "Kaleido area Kaleidoscope loading"
                osSyncPrintf("カレイド領域 カレイドスコープ搬入\n");
                osSyncPrintf(VT_RST);

                KaleidoManager_LoadOvl(kaleidoScopeOvl);
            }

            if (gKaleidoMgrCurOvl == kaleidoScopeOvl) {
                sKaleidoScopeUpdateFunc(play);

                if ((play->pauseCtx.state == 0) && (play->pauseCtx.debugState == 0)) {
                    osSyncPrintf(VT_FGCOL(GREEN));
                    // "Kaleido area Kaleidoscope Emission"
                    osSyncPrintf("カレイド領域 カレイドスコープ排出\n");
                    osSyncPrintf(VT_RST);

                    KaleidoManager_ClearOvl(kaleidoScopeOvl);
                    KaleidoScopeCall_LoadPlayer();
                }
            }
        }
    }
}

void KaleidoScopeCall_Draw(PlayState* play) {
    KaleidoMgrOverlay* kaleidoScopeOvl = &gKaleidoMgrOverlayTable[KALEIDO_OVL_KALEIDO_SCOPE];

    if (R_PAUSE_MENU_MODE >= 3) {
        if (((play->pauseCtx.state >= 4) && (play->pauseCtx.state <= 7)) ||
            ((play->pauseCtx.state >= 11) && (play->pauseCtx.state <= 18))) {
            if (gKaleidoMgrCurOvl == kaleidoScopeOvl) {
                sKaleidoScopeDrawFunc(play);
            }
        }
    }
}<|MERGE_RESOLUTION|>--- conflicted
+++ resolved
@@ -58,13 +58,8 @@
 
     if ((pauseCtx->state != 0) || (pauseCtx->debugState != 0)) {
         if (pauseCtx->state == 1) {
-<<<<<<< HEAD
-            if (ShrinkWindow_GetCurrentVal() == 0) {
+            if (Letterbox_GetSize() == 0) {
                 HREG(80) = HREG_MODE_UCODE_DISAS;
-=======
-            if (Letterbox_GetSize() == 0) {
-                HREG(80) = 7;
->>>>>>> fec5cd84
                 HREG(82) = 3;
                 R_PAUSE_MENU_MODE = 1;
                 pauseCtx->unk_1E4 = 0;
