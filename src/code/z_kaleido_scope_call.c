--- conflicted
+++ resolved
@@ -59,17 +59,16 @@
     if (IS_PAUSED(pauseCtx)) {
         if (pauseCtx->state == PAUSE_STATE_WAIT_LETTERBOX) {
             if (Letterbox_GetSize() == 0) {
-<<<<<<< HEAD
-                HREG(80) = 7;
-                HREG(82) = 3;
+                R_HREG_MODE = HREG_MODE_UCODE_DISAS;
+                R_UCODE_DISAS_LOG_MODE = 3;
                 R_PAUSE_BG_PRERENDER_STATE = PAUSE_BG_PRERENDER_DRAW;
                 pauseCtx->mainState = PAUSE_MAIN_STATE_IDLE;
                 pauseCtx->savePromptState = PAUSE_SAVE_PROMPT_STATE_APPEARING;
                 pauseCtx->state = (pauseCtx->state & 0xFFFF) + 1; // PAUSE_STATE_WAIT_BG_PRERENDER
             }
         } else if (pauseCtx->state == PAUSE_STATE_8) {
-            HREG(80) = 7;
-            HREG(82) = 3;
+            R_HREG_MODE = HREG_MODE_UCODE_DISAS;
+            R_UCODE_DISAS_LOG_MODE = 3;
             R_PAUSE_BG_PRERENDER_STATE = PAUSE_BG_PRERENDER_DRAW;
             pauseCtx->mainState = PAUSE_MAIN_STATE_IDLE;
             pauseCtx->savePromptState = PAUSE_SAVE_PROMPT_STATE_APPEARING;
@@ -79,27 +78,6 @@
 
             if (R_PAUSE_BG_PRERENDER_STATE >= PAUSE_BG_PRERENDER_DONE) {
                 pauseCtx->state++; // PAUSE_STATE_INIT or PAUSE_STATE_10
-=======
-                R_HREG_MODE = HREG_MODE_UCODE_DISAS;
-                R_UCODE_DISAS_LOG_MODE = 3;
-                R_PAUSE_MENU_MODE = 1;
-                pauseCtx->unk_1E4 = 0;
-                pauseCtx->unk_1EC = 0;
-                pauseCtx->state = (pauseCtx->state & 0xFFFF) + 1;
-            }
-        } else if (pauseCtx->state == 8) {
-            R_HREG_MODE = HREG_MODE_UCODE_DISAS;
-            R_UCODE_DISAS_LOG_MODE = 3;
-            R_PAUSE_MENU_MODE = 1;
-            pauseCtx->unk_1E4 = 0;
-            pauseCtx->unk_1EC = 0;
-            pauseCtx->state = (pauseCtx->state & 0xFFFF) + 1;
-        } else if ((pauseCtx->state == 2) || (pauseCtx->state == 9)) {
-            osSyncPrintf("PR_KAREIDOSCOPE_MODE=%d\n", R_PAUSE_MENU_MODE);
-
-            if (R_PAUSE_MENU_MODE >= 3) {
-                pauseCtx->state++;
->>>>>>> eb0a82c5
             }
         } else if (pauseCtx->state != PAUSE_STATE_OFF) {
             if (gKaleidoMgrCurOvl != kaleidoScopeOvl) {
