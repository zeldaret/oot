#include "global.h"

typedef struct {
    u8 x;
    u8 y;
    u8 colorId;
    char text[0x15];
} PrintTextBuffer;

typedef struct {
    u16 push;
    u16 held;
} InputCombo;

GameInfo* gGameInfo;
s32 D_8015FA94; // no known symbols
PrintTextBuffer D_8015FA98[0x16];

s16 D_8011E0B0 = 0; // PrintTextBuffer index
Color_RGBA8 printTextColors[] = {
    { 255, 255, 32, 192 }, { 255, 150, 128, 192 }, { 128, 96, 0, 64 },     { 192, 128, 16, 128 },
    { 255, 192, 32, 128 }, { 230, 230, 220, 64 },  { 128, 150, 255, 128 }, { 128, 255, 32, 128 },
};

InputCombo inputCombos[REG_GROUPS] = {
    { BTN_L, BTN_CUP },    { BTN_L, BTN_CLEFT }, { BTN_L, BTN_CDOWN }, { BTN_L, BTN_A },          { BTN_R, BTN_CDOWN },
    { BTN_L, BTN_CRIGHT }, { BTN_L, BTN_R },     { BTN_L, BTN_DLEFT }, { BTN_L, BTN_DRIGHT },     { BTN_L, BTN_DUP },
    { BTN_L, BTN_B },      { BTN_L, BTN_Z },     { BTN_L, BTN_DDOWN }, { BTN_R, BTN_A },          { BTN_R, BTN_B },
    { BTN_R, BTN_Z },      { BTN_R, BTN_L },     { BTN_R, BTN_CUP },   { BTN_R, BTN_CRIGHT },     { BTN_R, BTN_DLEFT },
    { BTN_R, BTN_CLEFT },  { BTN_R, BTN_START }, { BTN_L, BTN_START }, { BTN_R, BTN_DRIGHT },     { BTN_R, BTN_DUP },
    { BTN_START, BTN_R },  { BTN_START, BTN_A }, { BTN_START, BTN_B }, { BTN_START, BTN_CRIGHT },
};

char regChar[] = " SOPQMYDUIZCNKXcsiWAVHGmnBdkb";

// initialize GameInfo
void func_800636C0() {
    s32 i;

    gGameInfo = (GameInfo*)SystemArena_MallocDebug(sizeof(GameInfo), "../z_debug.c", 260);
    gGameInfo->regPage = 0;
    gGameInfo->regGroup = 0;
    gGameInfo->regCur = 0;
    gGameInfo->dpadLast = 0;
    gGameInfo->repeat = 0;
    for (i = 0; i < ARRAY_COUNT(gGameInfo->data); i++) {
        gGameInfo->data[i] = 0;
    }
}

// Called when free movement is active.
// 8011D394 to enable camera debugger
<<<<<<< HEAD
void func_8006375C(s32 arg0, s32 arg1, f32* d_80855320) {
=======
void func_8006375C(s32 arg0, s32 arg1, const char* text) {
>>>>>>> 14191307
}

// Copy Camera Debugger Text
void func_8006376C(u8 x, u8 y, u8 colorId, const char* text) {
    PrintTextBuffer* buf;
    char* bufText;
    s16 i;

    buf = &D_8015FA98[D_8011E0B0];
    if (D_8011E0B0 < 0x16) {
        buf->x = x;
        buf->y = y;
        buf->colorId = colorId;

        i = 0;
        bufText = buf->text;
        while (*bufText++ = *text++) {
            if (i++ > 0x14) {
                break;
            }
        }

        *bufText = '\0';
        D_8011E0B0++;
    }
}

// Draw Text
void func_80063828(GfxPrint* gfxPrint) {
    s32 i;
    Color_RGBA8* color;
    PrintTextBuffer* buffer;
    char* text;

    i = 0;
    if (D_8011E0B0 > 0) {
        do {
            buffer = &D_8015FA98[i];
            text = buffer->text;

            color = &printTextColors[buffer->colorId];
            GfxPrint_SetColor(gfxPrint, color->r, color->g, color->b, color->a);
            GfxPrint_SetPos(gfxPrint, buffer->x, buffer->y);
            GfxPrint_Printf(gfxPrint, "%s", text);
            i += 1;
        } while (i < D_8011E0B0);
    }
}

// Edit REG
void func_8006390C(Input* input) {

    s32 dpad;
    s32 regGroup;
    s32 increment;
    InputCombo* input_combo;
    s32 i;

    regGroup = (gGameInfo->regGroup * REG_PAGES + gGameInfo->regPage) * REG_PER_PAGE - REG_PER_PAGE;
    dpad = input->cur.button & (BTN_DUP | BTN_DLEFT | BTN_DRIGHT | BTN_DDOWN);
    if (CHECK_BTN_ALL(input->cur.button, BTN_L) || CHECK_BTN_ALL(input->cur.button, BTN_R) ||
        CHECK_BTN_ALL(input->cur.button, BTN_START)) {
        input_combo = inputCombos;
        for (i = 0; i < REG_GROUPS; i++) {
            if (~(~input_combo->push | input->cur.button) || ~(~input_combo->held | input->press.button)) {
                input_combo++;
            } else {
                break;
            }
        }

        if (i < REG_GROUPS) {
            if (i == gGameInfo->regGroup) {
                gGameInfo->regPage = (gGameInfo->regPage + 1) % (REG_PAGES + 1);
                return;
            }
            gGameInfo->regGroup = i;
            gGameInfo->regPage = 0;
        }
    } else {
        switch (gGameInfo->regPage - 1) {
            case 0:
            case 1:
            case 2:
            case 3:
            case 4:
            case 5:

                if (dpad == gGameInfo->dpadLast) {
                    gGameInfo->repeat--;
                    if (gGameInfo->repeat < 0) {
                        gGameInfo->repeat = 1;
                    } else {
                        dpad ^= gGameInfo->dpadLast;
                    }
                } else {
                    gGameInfo->repeat = 0x10;
                    gGameInfo->dpadLast = dpad;
                }

                increment = (CHECK_BTN_ANY(dpad, BTN_DRIGHT))
                                ? (CHECK_BTN_ALL(input->cur.button, BTN_A | BTN_B)
                                       ? 1000
                                       : CHECK_BTN_ALL(input->cur.button, BTN_A)
                                             ? 100
                                             : CHECK_BTN_ALL(input->cur.button, BTN_B) ? 10 : 1)
                                : (CHECK_BTN_ANY(dpad, BTN_DLEFT))
                                      ? (CHECK_BTN_ALL(input->cur.button, BTN_A | BTN_B)
                                             ? -1000
                                             : CHECK_BTN_ALL(input->cur.button, BTN_A)
                                                   ? -100
                                                   : CHECK_BTN_ALL(input->cur.button, BTN_B) ? -10 : -1)
                                      : 0;

                gGameInfo->data[gGameInfo->regCur + regGroup] += increment;
                if (CHECK_BTN_ANY(dpad, BTN_DUP)) {
                    gGameInfo->regCur--;
                    if (gGameInfo->regCur < 0) {
                        gGameInfo->regCur = REG_PER_PAGE - 1;
                    }
                } else if (CHECK_BTN_ANY(dpad, BTN_DDOWN)) {
                    gGameInfo->regCur++;
                    if (gGameInfo->regCur >= REG_PER_PAGE) {
                        gGameInfo->regCur = 0;
                    }
                }
                if (iREG(0)) {
                    iREG(0) = 0;
                    func_800AA000(0, iREG(1), iREG(2), iREG(3));
                }
        }
    }
}

// Draw Memory Viewer
void func_80063C04(GfxPrint* gfxPrint) {
    s32 i;
    s32 page;
    s32 regGroup;
    s32 test; // removing affects stack
    char name[3];

    page = (gGameInfo->regPage * REG_PER_PAGE) - REG_PER_PAGE;
    regGroup = (gGameInfo->regGroup * REG_PAGES + gGameInfo->regPage) * REG_PER_PAGE - REG_PER_PAGE;

    // set up register name string
    name[0] = 'R';
    name[1] = regChar[gGameInfo->regGroup]; // r_group type char
    name[2] = '\0';
    GfxPrint_SetColor(gfxPrint, 0, 128, 128, 128);

    for (i = 0; i != REG_PER_PAGE; i++) {
        if (i == gGameInfo->regCur) {
            GfxPrint_SetColor(gfxPrint, 0, 255, 255, 255);
        }
        GfxPrint_SetPos(gfxPrint, 3, i + 5);
        GfxPrint_Printf(gfxPrint, "%s%02d%6d", &name, page + i, gGameInfo->data[i + regGroup]);
        if (i == gGameInfo->regCur) {
            GfxPrint_SetColor(gfxPrint, 0, 128, 128, 128);
        }
    }
}

void func_80063D7C(GraphicsContext* gfxCtx) {
    Gfx* sp7C;
    Gfx* sp78;
    GfxPrint gfxPrint;
    Gfx* tempRet;

    OPEN_DISPS(gfxCtx, "../z_debug.c", 628);

    GfxPrint_Init(&gfxPrint);
    sp78 = oGfxCtx->polyOpa.p;
    tempRet = Graph_GfxPlusOne(oGfxCtx->polyOpa.p);
    gSPDisplayList(oGfxCtx->overlay.p++, tempRet);
    GfxPrint_Open(&gfxPrint, tempRet);

    if ((OREG(0) == 1) || (OREG(0) == 8)) {
        func_80063828(&gfxPrint);
    }

    if (gGameInfo->regPage != 0) {
        func_80063C04(&gfxPrint);
    }

    D_8011E0B0 = 0;
    sp7C = GfxPrint_Close(&gfxPrint);
    gSPEndDisplayList(sp7C++);
    Graph_BranchDlist(sp78, sp7C);
    oGfxCtx->polyOpa.p = sp7C;

    if (0) {}

    CLOSE_DISPS(gfxCtx, "../z_debug.c", 664);

    GfxPrint_Destroy(&gfxPrint);
}<|MERGE_RESOLUTION|>--- conflicted
+++ resolved
@@ -50,11 +50,7 @@
 
 // Called when free movement is active.
 // 8011D394 to enable camera debugger
-<<<<<<< HEAD
-void func_8006375C(s32 arg0, s32 arg1, f32* d_80855320) {
-=======
 void func_8006375C(s32 arg0, s32 arg1, const char* text) {
->>>>>>> 14191307
 }
 
 // Copy Camera Debugger Text
