--- conflicted
+++ resolved
@@ -151,21 +151,6 @@
                     gGameInfo->dpadLast = dpad;
                 }
 
-<<<<<<< HEAD
-                // clang-format off
-                increment = (CHECK_BTN_ANY(dpad, BTN_DRIGHT))
-                    ? (CHECK_BTN_ALL(input->cur.button, BTN_A | BTN_B) ? 1000
-                        : CHECK_BTN_ALL(input->cur.button, BTN_A)      ? 100
-                        : CHECK_BTN_ALL(input->cur.button, BTN_B)      ? 10
-                        : 1)
-                    : (CHECK_BTN_ANY(dpad, BTN_DLEFT))
-                    ? (CHECK_BTN_ALL(input->cur.button, BTN_A | BTN_B) ? -1000
-                        : CHECK_BTN_ALL(input->cur.button, BTN_A)      ? -100
-                        : CHECK_BTN_ALL(input->cur.button, BTN_B)      ? -10
-                        : -1)
-                    : 0;
-                // clang-format on
-=======
                 increment = (CHECK_BTN_ANY(dpad, BTN_DRIGHT))
                                 ? (CHECK_BTN_ALL(input->cur.button, BTN_A | BTN_B)
                                        ? 1000
@@ -179,7 +164,6 @@
                                                    ? -100
                                                    : CHECK_BTN_ALL(input->cur.button, BTN_B) ? -10 : -1)
                                       : 0;
->>>>>>> b95643b3
 
                 gGameInfo->data[gGameInfo->regCur + regGroup] += increment;
                 if (CHECK_BTN_ANY(dpad, BTN_DUP)) {
