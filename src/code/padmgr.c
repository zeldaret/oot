/**
 * @file padmgr.c
 *
 * This file implements communicating with joybus devices at a high level and serving the results to other threads.
 *
 * Any device that can be plugged into one of the four controller ports such as a standard N64 controller is a joybus
 * device. Some joybus devices are also located inside the cartridge such as EEPROM for save data or the Real-Time
 * Clock, however neither of these are used in Zelda64 and so this type of communication is unimplemented. Of the
 * possible devices that can be plugged into the controller ports, the only device that padmgr will recognize and
 * attempt to communicate with is the standard N64 controller.
 *
 * Communicating with these devices is broken down into various layers:
 *
 * Other threads                    : The rest of the program that will use the polled data
 *  |
 * PadMgr                           : Manages devices, submits polling commands at vertical retrace
 *  |
 * Libultra osCont* routines        : Interface for building commands and safely using the Serial Interface
 *  |
 * Serial Interface                 : Hardware unit for sending joybus commands and receiving data via DMA
 *  |
 * PIF                              : Forwards joybus commands and receives response data from the devices
 *  |---¬---¬---¬-------¬
 *  1   2   3   4       5           : The joybus devices plugged into the four controller ports or on the cartridge
 *
 * Joybus communication is handled on another thread as polling and receiving controller data is a slow process; the
 * N64 programming manual section 26.2.4.1 quotes 2 milliseconds as the expected delay from calling
 * `osContStartReadData` to receiving the data. By running this on a separate thread to the game state, work can be
 * done while waiting for this operation to complete.
 */
#include "global.h"
#include "fault.h"
#include "terminal.h"

#define PADMGR_LOG(controllerNum, msg)                                                                \
    if (OOT_DEBUG) {                                                                                  \
        PRINTF(VT_FGCOL(YELLOW));                                                                     \
        PRINTF(T("padmgr: %dコン: %s\n", "padmgr: Controller %d: %s\n"), (controllerNum) + 1, (msg)); \
        PRINTF(VT_RST);                                                                               \
    }                                                                                                 \
    (void)0

#define LOG_SEVERITY_NOLOG 0
#define LOG_SEVERITY_CRITICAL 1
#define LOG_SEVERITY_ERROR 2
#define LOG_SEVERITY_VERBOSE 3

s32 gPadMgrLogSeverity = LOG_SEVERITY_CRITICAL;

/**
 * Acquires exclusive access to the serial event queue.
 *
 * When a DMA to/from PIF RAM completes, an SI interrupt is generated to notify the process that the DMA has completed
 * and a message is posted to the serial event queue. If multiple processes are trying to use the SI at the same time
 * it becomes ambiguous as to which DMA has completed, so a locking system is required to arbitrate access to the SI.
 *
 * Once the task requiring the serial event queue is complete, it should be released with a call to
 * `PadMgr_ReleaseSerialEventQueue()`.
 *
 * If another process tries to acquire the event queue, the current thread will be blocked until the event queue is
 * released. Note the possibility for a deadlock, if the thread that already holds the serial event queue attempts to
 * acquire it again it will block forever.
 *
 * @return The message queue to which SI interrupt events are posted.
 *
 * @see PadMgr_ReleaseSerialEventQueue
 */
OSMesgQueue* PadMgr_AcquireSerialEventQueue(PadMgr* padMgr) {
    OSMesgQueue* serialEventQueue;

#if OOT_DEBUG
    serialEventQueue = NULL;
#endif

    if (gPadMgrLogSeverity >= LOG_SEVERITY_VERBOSE) {
        PRINTF(T("%2d %d serialMsgQロック待ち         %08x %08x          %08x\n",
                 "%2d %d serialMsgQ Waiting for lock         %08x %08x          %08x\n"),
               osGetThreadId(NULL), MQ_GET_COUNT(&padMgr->serialLockQueue), padMgr, &padMgr->serialLockQueue,
               &serialEventQueue);
    }

    osRecvMesg(&padMgr->serialLockQueue, (OSMesg*)&serialEventQueue, OS_MESG_BLOCK);

    if (gPadMgrLogSeverity >= LOG_SEVERITY_VERBOSE) {
        PRINTF(T("%2d %d serialMsgQをロックしました                     %08x\n",
                 "%2d %d serialMsgQ Locked                     %08x\n"),
               osGetThreadId(NULL), MQ_GET_COUNT(&padMgr->serialLockQueue), serialEventQueue);
    }

    return serialEventQueue;
}

/**
 * Relinquishes access to the serial message queue, allowing another process to acquire and use it.
 *
 * @param serialEventQueue The serial message queue acquired by `PadMgr_AcquireSerialEventQueue`
 *
 * @see PadMgr_AcquireSerialEventQueue
 */
void PadMgr_ReleaseSerialEventQueue(PadMgr* padMgr, OSMesgQueue* serialEventQueue) {
    if (gPadMgrLogSeverity >= LOG_SEVERITY_VERBOSE) {
        PRINTF(T("%2d %d serialMsgQロック解除します   %08x %08x %08x\n", "%2d %d serialMsgQ Unlock   %08x %08x %08x\n"),
               osGetThreadId(NULL), MQ_GET_COUNT(&padMgr->serialLockQueue), padMgr, &padMgr->serialLockQueue,
               serialEventQueue);
    }

    osSendMesg(&padMgr->serialLockQueue, (OSMesg)serialEventQueue, OS_MESG_BLOCK);

    if (gPadMgrLogSeverity >= LOG_SEVERITY_VERBOSE) {
        PRINTF(T("%2d %d serialMsgQロック解除しました %08x %08x %08x\n", "%2d %d serialMsgQ Unlocked %08x %08x %08x\n"),
               osGetThreadId(NULL), MQ_GET_COUNT(&padMgr->serialLockQueue), padMgr, &padMgr->serialLockQueue,
               serialEventQueue);
    }
}

/**
 * Locks controller input data while padmgr is reading new inputs or another thread is using the current inputs.
 * This prevents new inputs overwriting the current inputs while they are in use.
 *
 * @see PadMgr_UnlockPadData
 */
void PadMgr_LockPadData(PadMgr* padMgr) {
    osRecvMesg(&padMgr->lockQueue, NULL, OS_MESG_BLOCK);
}

/**
 * Unlocks controller input data, allowing padmgr to read new inputs or another thread to access the most recently
 * polled inputs.
 *
 * @see PadMgr_LockPadData
 */
void PadMgr_UnlockPadData(PadMgr* padMgr) {
    osSendMesg(&padMgr->lockQueue, NULL, OS_MESG_BLOCK);
}

/**
 * Activates the rumble pak for all controllers it is enabled on, stops it for all controllers it is disabled on and
 * attempts to initialize it for a controller if it is not already initialized.
 */
void PadMgr_UpdateRumble(PadMgr* padMgr) {
    static u32 sRumbleErrorCount = 0; // original name: "errcnt"
    static u32 sRumbleUpdateCounter;
    s32 i;
    s32 ret;
    OSMesgQueue* serialEventQueue = PadMgr_AcquireSerialEventQueue(padMgr);
    s32 triedRumbleComm = false;

    for (i = 0; i < MAXCONTROLLERS; i++) {
        if (padMgr->ctrlrIsConnected[i]) {
            // Check status for whether a controller pak is connected
            if (padMgr->padStatus[i].status & CONT_CARD_ON) {
                if (padMgr->pakType[i] == CONT_PAK_RUMBLE) {
                    if (padMgr->rumbleEnable[i]) {
                        if (padMgr->rumbleTimer[i] < 3) {
                            PADMGR_LOG(i, T("振動パック ぶるぶるぶるぶる", "Rumble pak brrr"));

                            if (osMotorStart(&padMgr->rumblePfs[i]) != 0) {
                                padMgr->pakType[i] = CONT_PAK_NONE;

                                PADMGR_LOG(i, T("振動パックで通信エラーが発生しました",
                                                "A communication error has occurred with the rumble pak"));
                            } else {
                                padMgr->rumbleTimer[i] = 3;
                            }

                            triedRumbleComm = true;
                        }
                    } else {
                        if (padMgr->rumbleTimer[i] != 0) {
                            PADMGR_LOG(i, T("振動パック 停止", "Stop rumble pak"));

                            if (osMotorStop(&padMgr->rumblePfs[i]) != 0) {
                                padMgr->pakType[i] = CONT_PAK_NONE;

                                PADMGR_LOG(i, T("振動パックで通信エラーが発生しました",
                                                "A communication error has occurred with the rumble pak"));
                            } else {
                                padMgr->rumbleTimer[i]--;
                            }

                            triedRumbleComm = true;
                        }
                    }
                }
            } else {
                if (padMgr->pakType[i] != CONT_PAK_NONE) {
                    if (padMgr->pakType[i] == CONT_PAK_RUMBLE || !OOT_DEBUG) {
                        PADMGR_LOG(i, T("振動パックが抜かれたようです", "It seems that a rumble pak was pulled out"));
                        padMgr->pakType[i] = CONT_PAK_NONE;
                    } else {
                        PADMGR_LOG(i, T("振動パックではないコントローラパックが抜かれたようです",
                                        "It seems that a controller pak that is not a rumble pak was pulled out"));
                        padMgr->pakType[i] = CONT_PAK_NONE;
                    }
                }
            }
        }
    }

    if (!triedRumbleComm) {
        // Try to initialize the rumble pak for controller port `i` if a controller pak is connected and
        // not already known to be an initialized a rumble pak
        i = sRumbleUpdateCounter % MAXCONTROLLERS;

        if (padMgr->ctrlrIsConnected[i] && (padMgr->padStatus[i].status & CONT_CARD_ON) &&
            padMgr->pakType[i] != CONT_PAK_RUMBLE) {
            ret = osMotorInit(serialEventQueue, &padMgr->rumblePfs[i], i);

            if (ret == 0) {
                padMgr->pakType[i] = CONT_PAK_RUMBLE;
                osMotorStart(&padMgr->rumblePfs[i]);
                osMotorStop(&padMgr->rumblePfs[i]);

                PADMGR_LOG(i, T("振動パックを認識しました", "Recognized rumble pak"));
            } else if (ret == PFS_ERR_DEVICE) {
                padMgr->pakType[i] = CONT_PAK_OTHER;
            } else if (ret == PFS_ERR_CONTRFAIL) {
                LOG_NUM("++errcnt", ++sRumbleErrorCount, "../padmgr.c", 282);

                PADMGR_LOG(i, T("コントローラパックの通信エラー", "Controller pak communication error"));
            }
        }
    }
    sRumbleUpdateCounter++;

    PadMgr_ReleaseSerialEventQueue(padMgr, serialEventQueue);
}

/**
 * Immediately stops rumble on all controllers
 */
void PadMgr_RumbleStop(PadMgr* padMgr) {
    s32 i;
    OSMesgQueue* serialEventQueue = PadMgr_AcquireSerialEventQueue(padMgr);

    for (i = 0; i < MAXCONTROLLERS; i++) {
        if (osMotorInit(serialEventQueue, &padMgr->rumblePfs[i], i) == 0) {
            // If there is a rumble pak attached to this controller, stop it

<<<<<<< HEAD
            if (FAULT_MSG_ID == 0 && padMgr->rumbleOnTimer != 0) {
                // "Stop rumble pak"
                PADMGR_LOG(i, "振動パック 停止");
=======
            if (gFaultMgr.msgId == 0 && padMgr->rumbleOnTimer != 0) {
                PADMGR_LOG(i, T("振動パック 停止", "Stop rumble pak"));
>>>>>>> 11926f24
            }
            osMotorStop(&padMgr->rumblePfs[i]);
        }
    }

    PadMgr_ReleaseSerialEventQueue(padMgr, serialEventQueue);
}

/**
 * Prevents rumble for 3 VI, ~0.05 seconds at 60 VI/sec
 */
void PadMgr_RumbleReset(PadMgr* padMgr) {
    padMgr->rumbleOffTimer = 3;
}

/**
 * Enables or disables rumble on controller port `port` for 240 VI,
 * ~4 seconds at 60 VI/sec and ~4.8 seconds at 50 VI/sec
 */
void PadMgr_RumbleSetSingle(PadMgr* padMgr, u32 port, u32 rumble) {
    padMgr->rumbleEnable[port] = rumble;
    padMgr->rumbleOnTimer = 240;
}

/**
 * Enables or disables rumble on all controller ports for 240 VI,
 * ~4 seconds at 60 VI/sec and ~4.8 seconds at 50 VI/sec
 *
 * @param enable Array of u8 of length MAXCONTROLLERS containing either true or false to enable or disable rumble
 *               for that controller
 */
void PadMgr_RumbleSet(PadMgr* padMgr, u8* enable) {
    s32 i;

    for (i = 0; i < MAXCONTROLLERS; i++) {
        padMgr->rumbleEnable[i] = enable[i];
    }

    padMgr->rumbleOnTimer = 240;
}

/**
 * Updates `padMgr->inputs` based on the error response of each controller
 */
void PadMgr_UpdateInputs(PadMgr* padMgr) {
    s32 i;
    Input* input;
    OSContPad* pad; // original name: "padnow1"
    s32 buttonDiff;

    PadMgr_LockPadData(padMgr);

    for (input = &padMgr->inputs[0], pad = &padMgr->pads[0], i = 0; i < padMgr->nControllers; i++, input++, pad++) {
        input->prev = input->cur;

        switch (pad->errno) {
            case 0:
                // No error, copy inputs
                input->cur = *pad;
                if (!padMgr->ctrlrIsConnected[i]) {
                    padMgr->ctrlrIsConnected[i] = true;
                    PADMGR_LOG(i, T("認識しました", "Recognized"));
                }
                break;
            case (CHNL_ERR_OVERRUN >> 4):
                // Overrun error, reuse previous inputs
                input->cur = input->prev;
                LOG_NUM("this->Key_switch[i]", padMgr->ctrlrIsConnected[i], "../padmgr.c", 380);
                PADMGR_LOG(i, T("オーバーランエラーが発生", "Overrun error occurred"));
                break;
            case (CHNL_ERR_NORESP >> 4):
                // No response error, take inputs as 0
                input->cur.button = 0;
                input->cur.stick_x = 0;
                input->cur.stick_y = 0;
                input->cur.errno = pad->errno;
                if (padMgr->ctrlrIsConnected[i]) {
                    // If we get no response, consider the controller disconnected
                    padMgr->ctrlrIsConnected[i] = false;
                    padMgr->pakType[i] = CONT_PAK_NONE;
                    padMgr->rumbleTimer[i] = UINT8_MAX;
                    PADMGR_LOG(i, T("応答しません", "Not responding"));
                }
                break;
            default:
                // Unknown error response
                LOG_HEX("padnow1->errno", pad->errno, "../padmgr.c", 396);
#if PLATFORM_N64
                Fault_AddHungupAndCrash("../padmgr.c", 382);
#else
                Fault_AddHungupAndCrash("../padmgr.c", 397);
#endif
                break;
        }

        // Calculate pressed and relative inputs
        buttonDiff = input->prev.button ^ input->cur.button;
        input->press.button |= (u16)(buttonDiff & input->cur.button);
        input->rel.button |= (u16)(buttonDiff & input->prev.button);
        PadUtils_UpdateRelXY(input);
        input->press.stick_x += (s8)(input->cur.stick_x - input->prev.stick_x);
        input->press.stick_y += (s8)(input->cur.stick_y - input->prev.stick_y);
    }

    PadMgr_UnlockPadData(padMgr);
}

void PadMgr_HandleRetrace(PadMgr* padMgr) {
    OSMesgQueue* serialEventQueue = PadMgr_AcquireSerialEventQueue(padMgr);
    u32 mask;
    s32 i;

    // Begin reading controller data
    osContStartReadData(serialEventQueue);

    // Execute retrace callback
    if (padMgr->retraceCallback != NULL) {
        padMgr->retraceCallback(padMgr, padMgr->retraceCallbackArg);
    }

    // Wait for controller data
    osRecvMesg(serialEventQueue, NULL, OS_MESG_BLOCK);
    osContGetReadData(padMgr->pads);

#if !OOT_DEBUG
    // Clear controllers 2 and 4
    bzero(&padMgr->pads[1], sizeof(OSContPad));
    bzero(&padMgr->pads[3], sizeof(OSContPad));
#endif

    // If resetting, clear all controllers
    if (padMgr->isResetting) {
        bzero(padMgr->pads, sizeof(padMgr->pads));
    }

    // Update input data
    PadMgr_UpdateInputs(padMgr);

    // Query controller status for all controllers
    osContStartQuery(serialEventQueue);
    osRecvMesg(serialEventQueue, NULL, OS_MESG_BLOCK);
    osContGetQuery(padMgr->padStatus);

    PadMgr_ReleaseSerialEventQueue(padMgr, serialEventQueue);

    // Update the state of connected controllers
    mask = 0;
    for (i = 0; i < MAXCONTROLLERS; i++) {
        if (padMgr->padStatus[i].errno == 0) {
            // Only standard N64 controllers are supported
            if (padMgr->padStatus[i].type == CONT_TYPE_NORMAL) {
                mask |= 1 << i;
            } else {
                LOG_HEX("this->pad_status[i].type", padMgr->padStatus[i].type, "../padmgr.c", 458);
                PRINTF(T("知らない種類のコントローラが接続されています\n",
                         "An unknown type of controller is connected\n"));
            }
        }
    }
    padMgr->validCtrlrsMask = mask;

    if (FAULT_MSG_ID != 0) {
        // If fault is active, no rumble
        PadMgr_RumbleStop(padMgr);
    } else if (padMgr->rumbleOffTimer > 0) {
        // If the rumble off timer is active, no rumble
        --padMgr->rumbleOffTimer;
        PadMgr_RumbleStop(padMgr);
    } else if (padMgr->rumbleOnTimer == 0) {
        // If the rumble on timer is inactive, no rumble
        PadMgr_RumbleStop(padMgr);
    } else if (!padMgr->isResetting) {
        // If not resetting, update rumble
        PadMgr_UpdateRumble(padMgr);
        --padMgr->rumbleOnTimer;
    }
}

void PadMgr_HandlePreNMI(PadMgr* padMgr) {
    PRINTF("padmgr_HandlePreNMI()\n");
    padMgr->isResetting = true;
    PadMgr_RumbleReset(padMgr);
}

/**
 * Fetches the most recently polled inputs from padmgr
 *
 * @param inputs   Array of Input of length MAXCONTROLLERS to copy inputs into
 * @param gamePoll True if polling inputs for updating the game state
 */
void PadMgr_RequestPadData(PadMgr* padMgr, Input* inputs, s32 gameRequest) {
    s32 i;
    Input* inputIn;
    Input* inputOut;
    s32 buttonDiff;

    PadMgr_LockPadData(padMgr);

    for (inputIn = &padMgr->inputs[0], inputOut = &inputs[0], i = 0; i < MAXCONTROLLERS; i++, inputIn++, inputOut++) {
        if (gameRequest) {
            // Copy inputs as-is, press and rel are calculated prior in `PadMgr_UpdateInputs`
            *inputOut = *inputIn;
            // Zero parts of the press and rel inputs in the polled inputs so they are not read more than once
            inputIn->press.button = 0;
            inputIn->press.stick_x = 0;
            inputIn->press.stick_y = 0;
            inputIn->rel.button = 0;
        } else {
            // Take as the previous inputs the inputs that are currently in the destination array
            inputOut->prev = inputOut->cur;
            // Copy current inputs from the polled inputs
            inputOut->cur = inputIn->cur;
            // Calculate press and rel from these
            buttonDiff = inputOut->prev.button ^ inputOut->cur.button;
            inputOut->press.button = inputOut->cur.button & buttonDiff;
            inputOut->rel.button = inputOut->prev.button & buttonDiff;
            PadUtils_UpdateRelXY(inputOut);
            inputOut->press.stick_x += (s8)(inputOut->cur.stick_x - inputOut->prev.stick_x);
            inputOut->press.stick_y += (s8)(inputOut->cur.stick_y - inputOut->prev.stick_y);
        }
    }

    PadMgr_UnlockPadData(padMgr);
}

void PadMgr_ThreadEntry(PadMgr* padMgr) {
    s16* msg = NULL;
    s32 exit;

    PRINTF(T("コントローラスレッド実行開始\n", "Controller thread execution start"));

    exit = false;
    while (!exit) {
        if (gPadMgrLogSeverity >= LOG_SEVERITY_VERBOSE && MQ_IS_EMPTY(&padMgr->interruptQueue)) {
            PRINTF(T("コントローラスレッドイベント待ち %lld\n", "Waiting for controller thread event %lld\n"),
                   OS_CYCLES_TO_USEC(osGetTime()));
        }

        osRecvMesg(&padMgr->interruptQueue, (OSMesg*)&msg, OS_MESG_BLOCK);
        LOG_UTILS_CHECK_NULL_POINTER("msg", msg, "../padmgr.c", 563);

        switch (*msg) {
            case OS_SC_RETRACE_MSG:
                if (gPadMgrLogSeverity >= LOG_SEVERITY_VERBOSE) {
                    PRINTF("padmgr_HandleRetraceMsg START %lld\n", OS_CYCLES_TO_USEC(osGetTime()));
                }

                PadMgr_HandleRetrace(padMgr);

                if (gPadMgrLogSeverity >= LOG_SEVERITY_VERBOSE) {
                    PRINTF("padmgr_HandleRetraceMsg END   %lld\n", OS_CYCLES_TO_USEC(osGetTime()));
                }
                break;
            case OS_SC_PRE_NMI_MSG:
                PadMgr_HandlePreNMI(padMgr);
                break;
            case OS_SC_NMI_MSG:
                exit = true;
                break;
        }
    }

    IrqMgr_RemoveClient(padMgr->irqMgr, &padMgr->irqClient);

    PRINTF(T("コントローラスレッド実行終了\n", "Controller thread execution end\n"));
}

void PadMgr_Init(PadMgr* padMgr, OSMesgQueue* serialEventQueue, IrqMgr* irqMgr, OSId id, OSPri priority, void* stack) {
    PRINTF(T("パッドマネージャ作成 padmgr_Create()\n", "Pad Manager creation padmgr_Create()\n"));

    bzero(padMgr, sizeof(PadMgr));
    padMgr->irqMgr = irqMgr;

    osCreateMesgQueue(&padMgr->interruptQueue, padMgr->interruptMsgBuf, ARRAY_COUNT(padMgr->interruptMsgBuf));
    IrqMgr_AddClient(padMgr->irqMgr, &padMgr->irqClient, &padMgr->interruptQueue);

    osCreateMesgQueue(&padMgr->serialLockQueue, &padMgr->serialMsg, 1);
    PadMgr_ReleaseSerialEventQueue(padMgr, serialEventQueue);

    osCreateMesgQueue(&padMgr->lockQueue, &padMgr->lockMsg, 1);
    PadMgr_UnlockPadData(padMgr);

    PadSetup_Init(serialEventQueue, (u8*)&padMgr->validCtrlrsMask, padMgr->padStatus);

    padMgr->nControllers = MAXCONTROLLERS;
    osContSetCh(padMgr->nControllers);

    osCreateThread(&padMgr->thread, id, (void (*)(void*))PadMgr_ThreadEntry, padMgr, stack, priority);
    osStartThread(&padMgr->thread);
}<|MERGE_RESOLUTION|>--- conflicted
+++ resolved
@@ -237,14 +237,8 @@
         if (osMotorInit(serialEventQueue, &padMgr->rumblePfs[i], i) == 0) {
             // If there is a rumble pak attached to this controller, stop it
 
-<<<<<<< HEAD
             if (FAULT_MSG_ID == 0 && padMgr->rumbleOnTimer != 0) {
-                // "Stop rumble pak"
-                PADMGR_LOG(i, "振動パック 停止");
-=======
-            if (gFaultMgr.msgId == 0 && padMgr->rumbleOnTimer != 0) {
                 PADMGR_LOG(i, T("振動パック 停止", "Stop rumble pak"));
->>>>>>> 11926f24
             }
             osMotorStop(&padMgr->rumblePfs[i]);
         }
