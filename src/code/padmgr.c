#include <ultra64.h>
#include <global.h>
#include <vt.h>

#include <PR/os_cont.h>
#include <ultra64/controller.h>
#include <padmgr.h>

/*
Absent: padmgr_force_stop_ON     padmgr.o 
Absent: padmgr_force_stop_OFF     padmgr.o 
padmgr_PakConnectCheck     padmgr.o 
padmgr_HandleDoneReadPadMsg     padmgr.o 
padmgr_ConnectCheck     padmgr.o 
Absent: padmgr_RequestPadData_NonLock     padmgr.o 
Absent: padmgr_ClearPadData     padmgr.o 
Absent: padmgr_Create     padmgr.o 
Absent: padmgr_isConnectedController     padmgr.o 
*/

s32 D_8012D280 = 1;

OSMesgQueue* padmgr_LockSerialMesgQ(PadMgr* padmgr) {
    OSMesgQueue* ctrlrqueue = NULL;

    if (D_8012D280 > 2) {
        // EUC-JP: ロック待ち | Waiting for lock
        osSyncPrintf("%2d %d serialMsgQロック待ち         %08x %08x          %08x\n", osGetThreadId(NULL),
                     padmgr->queue1.validCount, padmgr, &padmgr->queue1, &ctrlrqueue);
    }

    osRecvMesg(&padmgr->queue1, &ctrlrqueue, OS_MESG_BLOCK);

    if (D_8012D280 > 2) {
        // EUC-JP: をロックしました | Locked
        osSyncPrintf("%2d %d serialMsgQをロックしました                     %08x\n", osGetThreadId(NULL),
                     padmgr->queue1.validCount, ctrlrqueue);
    }

    return ctrlrqueue;
}

void padmgr_UnlockSerialMesgQ(PadMgr* padmgr, OSMesgQueue* ctrlrqueue) {
    if (D_8012D280 > 2) {
        // EUC-JP: ロック解除します | Unlock
        osSyncPrintf("%2d %d serialMsgQロック解除します   %08x %08x %08x\n", osGetThreadId(NULL),
                     padmgr->queue1.validCount, padmgr, &padmgr->queue1, ctrlrqueue);
    }

    osSendMesg(&padmgr->queue1, ctrlrqueue, OS_MESG_BLOCK);

    if (D_8012D280 > 2) {
        // EUC-JP: ロック解除しました | Unlocked
        osSyncPrintf("%2d %d serialMsgQロック解除しました %08x %08x %08x\n", osGetThreadId(NULL),
                     padmgr->queue1.validCount, padmgr, &padmgr->queue1, ctrlrqueue);
    }
}

void padmgr_LockContData(PadMgr* padmgr) {
    osRecvMesg(&padmgr->queue2, NULL, OS_MESG_BLOCK);
}

void padmgr_UnlockContData(PadMgr* padmgr) {
    osSendMesg(&padmgr->queue2, NULL, OS_MESG_BLOCK);
}

#ifdef NON_MATCHING
// regalloc and minor ordering differences
void padmgr_RumbleControl(PadMgr* padmgr) {
    static u32 errcnt = 0;
    static u32 D_8016A4F0;
    s32 temp;
    s32 tried_rumble_comm;
    OSMesgQueue* ctrlrqueue;
    s32 ctrlr;
    s32 var4;
    s32 i;

    temp = 1;
    ctrlrqueue = padmgr_LockSerialMesgQ(padmgr);
    tried_rumble_comm = 0;

    for (i = 0; i < 4; i++) {
        if (padmgr->Key_switch[i] != 0) {
            if (padmgr->pad_status[i].status & 1) {
                if (padmgr->pak_type[i] == temp) {
                    if (padmgr->rumble_enable[i] != 0) {
                        if (padmgr->rumble_counter[i] < 3) {
                            osSyncPrintf(VT_FGCOL(YELLOW));
                            osSyncPrintf("padmgr: %dコン: %s\n", i + 1, "振動パック ぶるぶるぶるぶる");
                            osSyncPrintf(VT_RST);

                            if (osSetVibration(&padmgr->unk_controller[i], temp) != 0) {
                                padmgr->pak_type[i] = 0;
                                osSyncPrintf(VT_FGCOL(YELLOW));
                                osSyncPrintf("padmgr: %dコン: %s\n", i + 1, "振動パックで通信エラーが発生しました");
                                osSyncPrintf(VT_RST);
                            } else {
                                padmgr->rumble_counter[i] = 3;
                            }

                            tried_rumble_comm = 1;
                        }
                    } else {
                        if (padmgr->rumble_counter[i] != 0) {
                            osSyncPrintf(VT_FGCOL(YELLOW));
                            osSyncPrintf("padmgr: %dコン: %s\n", i + 1, "振動パック 停止");
                            osSyncPrintf(VT_RST);

                            if (osSetVibration(&padmgr->unk_controller[i], 0) != 0) {
                                padmgr->pak_type[i] = 0;
                                osSyncPrintf(VT_FGCOL(YELLOW));
                                osSyncPrintf("padmgr: %dコン: %s\n", i + 1, "振動パックで通信エラーが発生しました");
                                osSyncPrintf(VT_RST);
                            } else {
                                padmgr->rumble_counter[i]--;
                            }

                            tried_rumble_comm = 1;
                        }
                    }
                }
            } else {
                if (padmgr->pak_type[i] != 0) {
                    if (padmgr->pak_type[i] == 1) {
                        osSyncPrintf(VT_FGCOL(YELLOW));
                        osSyncPrintf("padmgr: %dコン: %s\n", i + 1, "振動パックが抜かれたようです");
                        osSyncPrintf(VT_RST);
                        padmgr->pak_type[i] = 0;
                    } else {
                        osSyncPrintf(VT_FGCOL(YELLOW));
                        osSyncPrintf("padmgr: %dコン: %s\n", i + 1,
                                     "振動パックではないコントローラパックが抜かれたようです");
                        osSyncPrintf(VT_RST);
                        padmgr->pak_type[i] = 0;
                    }
                }
            }
        }
    }

    if (!tried_rumble_comm) {
        ctrlr = D_8016A4F0 % 4;

        if ((padmgr->Key_switch[ctrlr] != 0) && (padmgr->pad_status[ctrlr].status & 1) && (padmgr->pak_type[ctrlr] != 1)) {
            var4 = osProbeVibrationPack(ctrlrqueue, &padmgr->unk_controller[ctrlr], ctrlr);

            if (var4 == 0) {
                padmgr->pak_type[ctrlr] = 1;
                osSetVibration(&padmgr->unk_controller[ctrlr], 1);
                osSetVibration(&padmgr->unk_controller[ctrlr], 0);
                osSyncPrintf(VT_FGCOL(YELLOW));
                osSyncPrintf("padmgr: %dコン: %s\n", ctrlr + 1, "振動パックを認識しました");
                osSyncPrintf(VT_RST);
            } else if (var4 == 11) {
                padmgr->pak_type[ctrlr] = 2;
            } else if (var4 == 4) {
<<<<<<< HEAD
                LogUtils_LogThreadId("../padmgr.c", 282);
                osSyncPrintf("++errcnt = %d\n", ++errcnt);
=======
                LOG_NUM("++errcnt", ++D_8012D284, "../padmgr.c", 282);
>>>>>>> d263b9da
                osSyncPrintf(VT_FGCOL(YELLOW));
                osSyncPrintf("padmgr: %dコン: %s\n", ctrlr + 1, "コントローラパックの通信エラー");
                osSyncPrintf(VT_RST);
            }
        }
    }

    D_8016A4F0++;
    padmgr_UnlockSerialMesgQ(padmgr, ctrlrqueue);
}
#else
u32 D_8012D284 = 0; //errcnt
u32 D_8016A4F0;
#pragma GLOBAL_ASM("asm/non_matchings/code/padmgr/padmgr_RumbleControl.s")
#endif


//func_800A2300 in 1.0
void padmgr_RumbleStop(PadMgr* padmgr){
    s32 i;
    OSMesgQueue* ctrlrqueue;

    ctrlrqueue = padmgr_LockSerialMesgQ(padmgr);

    for (i = 0; i < 4; i++) {
        if (osProbeVibrationPack(ctrlrqueue, &padmgr->unk_controller[i], i) == 0) {
            if ((gFaultStruct.msgId == 0) && (padmgr->rumble_on_frames != 0)) {
                osSyncPrintf(VT_FGCOL(YELLOW));
                // EUC-JP: コン | 'Con'? , EUC-JP:  振動パック 停止 | Stop vibration pack
                osSyncPrintf("padmgr: %dコン: %s\n", i + 1, "振動パック 停止");
                osSyncPrintf(VT_RST);
            }

            osSetVibration(&padmgr->unk_controller[i], 0);
        }
    }

    padmgr_UnlockSerialMesgQ(padmgr, ctrlrqueue);
}

void padmgr_RumbleReset(PadMgr* padmgr) {
    padmgr->rumble_off_frames = 3;
}

void padmgr_RumbleSetSingle(PadMgr* padmgr, u32 ctrlr, u32 rumble) {
    padmgr->rumble_enable[ctrlr] = rumble;
    padmgr->rumble_on_frames = 0xF0;
}

// 800A23CC in 1.0
void padmgr_RumbleSet(PadMgr* padmgr, u8* ctrlr_rumbles)
{
    s32 i;
    for(i=0; i<4; ++i){
        padmgr->rumble_enable[i] = ctrlr_rumbles[i];
    }
    padmgr->rumble_on_frames = 0xF0;
}

#if 0
void func_800C7974(PadMgr* padmgr) {
    /*
    void *sp34;
    s32 temp_s1;
    s32 temp_v0_5;
    u16 temp_a1;
    u16 temp_v1_2;
    u8 temp_v0;
    void *temp_v0_2;
    void *temp_v0_3;
    void *temp_v0_4;
    void *temp_v1;
    void *phi_s0;
    void *phi_s3;
    s32 phi_s2;
    s32 phi_s1;
    */
    Input* input;
    PadState* padnow1; //name from debug string
    s32 i;

    padmgr_LockContData(padmgr);
    input = padmgr->inputs; //s0
    padnow1 = padmgr->pads; //s3
    for(i=0; i<padmgr->ncontrollers; ++i, ++input, ++padnow1){ //TODO with an extra if (padmgr->ncontrollers > 0)
        input->prev.input = input->current.input;
        input->prev.status = input->current.status;
        temp_v0 = phi_s3->unk4;
        switch(padnow1->errno){
        case 0:
            input->current.input = padnow1->input;
            input->current.status = padnow1->status;
            if (padmgr->Key_switch[i] == 0) {
                padmgr->Key_switch[i] = 1;
                osSyncPrintf(&D_80145AF0); //"\x1b[33m"
                osSyncPrintf(&D_80145AF8, phi_s2 + 1, &D_80145B0C); //"padmgr: %dCon: %s\n" : "Recognized"
                osSyncPrintf(&D_80145B1C); //"\x1b[m"
            }
            break;
        case 4:
            input->current.input = input->prev.input;
            input->current.status = input->prev.status;
            LogUtils_LogThreadId(&D_80145B20, 0x17c); //"../padmgr.c"
            osSyncPrintf(&D_80145B2C, padmgr->Key_switch[i]); //"this->Key_switch[i] = %d\n"
            osSyncPrintf(&D_80145B48); //"\x1b[33m"
            osSyncPrintf(&D_80145B50, temp_s1, &D_80145B64); //"padmgr: %dCon: %s\n" : "Overrun error occurred"
            osSyncPrintf(&D_80145B80); //"\x1b[m"
            break;
        case 8:
            input->current.input.button = 0;
            input->current.input.x = 0;
            input->current.input.y = 0;
            temp_v0_2 = arg0 + phi_s2;
            input->current.errno = padnow1->errno;
            if (temp_v0_2->Key_switch != 0){
                temp_v0_2->Key_switch = 0;
                temp_v0_2->pak_type = 0;
                temp_v0_2->rumble_counter = 0xff;
                osSyncPrintf(&D_80145B84); //"\x1b[33m"
                osSyncPrintf(&D_80145B8C, phi_s2 + 1, &D_80145BA0); //"padmgr: %dCon: %s\n" : "Do not respond"
                osSyncPrintf(&D_80145BB0); //"\x1b[m"
            }
            break;
        default:
            LogUtils_LogThreadId(&D_80145BB4, 0x18c); //"../padmgr.c"
            osSyncPrintf(&D_80145BC0, padnow1->errno); //"padnow1->errno = %x\n"
            Fault_AddHungupAndCrash(&D_80145BD8, 0x18d); //"../padmgr.c"
        }
        
        temp_v1_2 = phi_s0->unk6;
        temp_a1 = phi_s0->unk0;
        temp_v0_5 = temp_v1_2 ^ temp_a1;
        phi_s0->unkC = (u16) (phi_s0->unkC | (temp_v0_5 & temp_a1));
        phi_s0->unk12 = (u16) (phi_s0->unk12 | (temp_v0_5 & temp_v1_2));
        func_800FCC6C(phi_s0, temp_a1);
        phi_s0->unkE = (s8) (phi_s0->unkE + (phi_s0->unk2 - phi_s0->unk8));
        phi_s0->unkF = (s8) (phi_s0->unkF + (phi_s0->unk3 - phi_s0->unk9));
    }
    padmgr_UnlockContData(arg0);
}
#else
#pragma GLOBAL_ASM("asm/non_matchings/code/padmgr/func_800C7974.s")
#endif

void padmgr_HandleRetraceMsg(PadMgr *padmgr) {
    OSMesgQueue *queue; //s1
    u32 i;
    u32 mask;

    queue = padmgr_LockSerialMesgQ(padmgr);
    osContStartReadData(queue);
    if (padmgr->unk_460){
        padmgr->unk_460(padmgr, padmgr->unk_464);
    }
    osRecvMesg(queue, NULL, OS_MESG_BLOCK);
    osContGetReadData(&padmgr->pads[0]);
    if (padmgr->prenmi_shutdown){
        bzero(&padmgr->pads[0], 0x18);
    }
    func_800C7974(padmgr);
    func_80103210(queue);
    osRecvMesg(queue, NULL, OS_MESG_BLOCK);
    func_8010328C(padmgr);
    padmgr_UnlockSerialMesgQ(padmgr, queue);
    
    mask = 0; //s2
    for(i=0; i-4!=0; ++i){ //s1
        if(padmgr->pad_status[i].errno == 0){
            if(padmgr->pad_status[i].type - 5 == 0){
                mask |= 1 << i;
            }else{
                LogUtils_LogThreadId("../padmgr.c", 0x1ca);
                osSyncPrintf("this->pad_status[i].type = %x\n", padmgr->pad_status[i].type);
                //EUC-JP: 知らない種類のコントローラが接続されています | An unknown type of controller is connected
                osSyncPrintf("知らない種類のコントローラが接続されています\n");
            }
        }
    }
    padmgr->valid_ctrlrs_mask = mask;
    
    if (gFaultStruct.msgId){
        padmgr_RumbleStop(padmgr);
    }else if (padmgr->rumble_off_frames > 0){
        --padmgr->rumble_off_frames;
        padmgr_RumbleStop(padmgr);
    }else if (padmgr->rumble_on_frames == 0){
        padmgr_RumbleStop(padmgr);
    }else if (!padmgr->prenmi_shutdown){
        padmgr_RumbleControl(padmgr);
        --padmgr->rumble_on_frames;
    }
}

void padmgr_HandlePreNMI(PadMgr* padmgr) {
    osSyncPrintf("padmgr_HandlePreNMI()\n");
    padmgr->prenmi_shutdown = 1;
    padmgr_RumbleReset(padmgr);
}

#ifdef NON_MATCHING
//Regalloc differences
void padmgr_RequestPadData(PadMgr *padmgr, Input *inputs, s32 mode)
{
    u32 i;
    Input *pm_inputs;
    Input *newin;

    padmgr_LockContData(padmgr);
    pm_inputs = padmgr->inputs;
    newin = inputs;
    for(i=0; i<4; ++i){
        if(mode){
            *newin = *pm_inputs;
            pm_inputs->pressed_diff.input.button = 0;
            pm_inputs->pressed_diff.input.x = 0;
            pm_inputs->pressed_diff.input.y = 0;
            pm_inputs->released_adj.input.button = 0;
        }else{
            newin->prev = newin->current;
            newin->current = pm_inputs->current;
            newin->pressed_diff.input.button = newin->current.input.button & (newin->prev.input.button ^ newin->current.input.button);
            newin->released_adj.input.button = newin->prev.input.button & (newin->prev.input.button ^ newin->current.input.button);
            func_800FCC6C(newin);
            newin->pressed_diff.input.x = (newin->current.input.x - newin->prev.input.x) + newin->pressed_diff.input.x;
            newin->pressed_diff.input.y = (newin->current.input.y - newin->prev.input.y) + newin->pressed_diff.input.y;
            /*
            //Correct instructions, wrong regalloc
            newin->prev = newin->current;
            newin->current = pm_inputs->current;
            newin->pressed_diff.input.button = newin->current.input.button & (newin->prev.input.button ^ newin->current.input.button);
            newin->released_adj.input.button = newin->prev.input.button & (newin->prev.input.button ^ newin->current.input.button);
            func_800FCC6C(newin);
            newin->pressed_diff.input.x = (newin->current.input.x - newin->prev.input.x) + newin->pressed_diff.input.x;
            newin->pressed_diff.input.y = (newin->current.input.y - newin->prev.input.y) + newin->pressed_diff.input.y;
            */
        }
        ++pm_inputs;
        ++newin;
    }
    padmgr_UnlockContData(padmgr);
}
#else
#pragma GLOBAL_ASM("asm/non_matchings/code/padmgr/padmgr_RequestPadData.s")
#endif

//800A2918 in 1.0
void padmgr_MainProc(PadMgr* padmgr) {
    s16* mesg;
    s32 exit;

    mesg = NULL;
    // EUC-JP: コントローラスレッド実行開始 | Start of controller thread execution
    osSyncPrintf("コントローラスレッド実行開始\n");
    exit = 0;

    while (!exit){
        if ((D_8012D280 > 2) && (padmgr->queue3.validCount == 0)) {
            // EUC-JP: コントローラスレッドイベント待ち | Waiting for controller thread event
            osSyncPrintf("コントローラスレッドイベント待ち %lld\n", OS_CYCLES_TO_USEC(osGetTime()));
        }

        osRecvMesg(&padmgr->queue3, &mesg, OS_MESG_BLOCK);
        LogUtils_CheckNullPointer("msg", mesg, "../padmgr.c", 563);

        switch (*mesg){
            case OS_SC_RETRACE_MSG:
                if (D_8012D280 > 2) {
                    osSyncPrintf("padmgr_HandleRetraceMsg START %lld\n", OS_CYCLES_TO_USEC(osGetTime()));
                }
                
                padmgr_HandleRetraceMsg(padmgr);

                if (D_8012D280 > 2) {
                    osSyncPrintf("padmgr_HandleRetraceMsg END   %lld\n", OS_CYCLES_TO_USEC(osGetTime()));
                }
                
                break;
            case OS_SC_PRE_NMI_MSG:
                padmgr_HandlePreNMI(padmgr);
                break;
            case OS_SC_NMI_MSG:
                exit = 1;
                break;
        }
    }

    IrqMgr_RemoveClient(padmgr->unk_78, &padmgr->unk_70);
    // EUC-JP: コントローラスレッド実行終了 | Controller thread execution end
    osSyncPrintf("コントローラスレッド実行終了\n");
}

//func_800A2A14 in 1.0
void padmgr_Init(PadMgr* padmgr, OSMesgQueue* ctrlrqueue, UNK_TYPE arg2, OSId id, OSPri priority, void* stack)
{
    // EUC-JP: パッドマネージャ作成 | Create pad manager
    osSyncPrintf("パッドマネージャ作成 padmgr_Create()\n");
    bzero(padmgr, sizeof(PadMgr));
    padmgr->unk_78 = arg2;

    osCreateMesgQueue(&padmgr->queue3, padmgr->msgbuf3, 4);
    IrqMgr_AddClient(padmgr->unk_78, &padmgr->unk_70, &padmgr->queue3);
    osCreateMesgQueue(&padmgr->queue1, padmgr->msgbuf1, 1);
    padmgr_UnlockSerialMesgQ(padmgr, ctrlrqueue);
    osCreateMesgQueue(&padmgr->queue2, padmgr->msgbuf2, 1);
    padmgr_UnlockContData(padmgr);
    func_800FCD40(ctrlrqueue, &padmgr->valid_ctrlrs_mask, padmgr);

    padmgr->ncontrollers = 4;
    func_80104D00(padmgr->ncontrollers);

    osCreateThread(&padmgr->thread, id, padmgr_MainProc, padmgr, stack, priority);
    osStartThread(&padmgr->thread);
}<|MERGE_RESOLUTION|>--- conflicted
+++ resolved
@@ -155,12 +155,7 @@
             } else if (var4 == 11) {
                 padmgr->pak_type[ctrlr] = 2;
             } else if (var4 == 4) {
-<<<<<<< HEAD
-                LogUtils_LogThreadId("../padmgr.c", 282);
-                osSyncPrintf("++errcnt = %d\n", ++errcnt);
-=======
-                LOG_NUM("++errcnt", ++D_8012D284, "../padmgr.c", 282);
->>>>>>> d263b9da
+                LOG_NUM("++errcnt", ++errcnt, "../padmgr.c", 282);
                 osSyncPrintf(VT_FGCOL(YELLOW));
                 osSyncPrintf("padmgr: %dコン: %s\n", ctrlr + 1, "コントローラパックの通信エラー");
                 osSyncPrintf(VT_RST);
