/**
 * @file padmgr.c
 *
 * This file implements communicating with joybus devices at a high level and serving the results to other threads.
 *
 * Any device that can be plugged into one of the four controller ports such as a standard N64 controller is a joybus
 * device. Some joybus devices are also located inside the cartridge such as EEPROM for save data or the Real-Time
 * Clock, however neither of these are used in Zelda64 and so this type of communication is unimplemented. Of the
 * possible devices that can be plugged into the controller ports, the only device that padmgr will recognize and
 * attempt to communicate with is the standard N64 controller.
 *
 * Communicating with these devices is broken down into various layers:
 *
 * Other threads                    : The rest of the program that will use the polled data
 *  |
 * PadMgr                           : Manages devices, submits polling commands at vertical retrace
 *  |
 * Libultra osCont* routines        : Interface for building commands and safely using the Serial Interface
 *  |
 * Serial Interface                 : Hardware unit for sending joybus commands and receiving data via DMA
 *  |
 * PIF                              : Forwards joybus commands and receives response data from the devices
 *  |---¬---¬---¬-------¬
 *  1   2   3   4       5           : The joybus devices plugged into the four controller ports or on the cartridge
 *
 * Joybus communication is handled on another thread as polling and receiving controller data is a slow process; the
 * N64 programming manual section 26.2.4.1 quotes 2 milliseconds as the expected delay from calling
 * `osContStartReadData` to receiving the data. By running this on a separate thread to the game state, work can be
 * done while waiting for this operation to complete.
 */
#include "global.h"
#include "terminal.h"

#define PADMGR_LOG(controllerNo, msg)                                    \
    if (1) {                                                             \
        osSyncPrintf(VT_FGCOL(YELLOW));                                  \
        /* padmgr: Controller %d: %s */                                  \
        osSyncPrintf("padmgr: %dコン: %s\n", (controllerNo) + 1, (msg)); \
        osSyncPrintf(VT_RST);                                            \
    }                                                                    \
    (void)0

#define LOG_SEVERITY_NOLOG 0
#define LOG_SEVERITY_CRITICAL 1
#define LOG_SEVERITY_ERROR 2
#define LOG_SEVERITY_VERBOSE 3

s32 gPadMgrLogSeverity = LOG_SEVERITY_CRITICAL;

/**
 * Acquires exclusive access to the serial event queue.
 *
 * When a DMA to/from PIF RAM completes, an SI interrupt is generated to notify the process that the DMA has completed
 * and a message is posted to the serial event queue. If multiple processes are trying to use the SI at the same time
 * it becomes ambiguous as to which DMA has completed, so a locking system is required to arbitrate access to the SI.
 *
 * Once the task requiring the serial event queue is complete, it should be released with a call to
 * `PadMgr_ReleaseSerialEventQueue()`.
 *
 * If another process tries to acquire the event queue, the current thread will be blocked until the event queue is
 * released. Note the possibility for a deadlock, if the thread that already holds the serial event queue attempts to
 * acquire it again it will block forever.
 *
 * @return The message queue to which SI interrupt events are posted.
 *
 * @see PadMgr_ReleaseSerialEventQueue
 */
OSMesgQueue* PadMgr_AcquireSerialEventQueue(PadMgr* padMgr) {
    OSMesgQueue* serialEventQueue = NULL;

    if (gPadMgrLogSeverity >= LOG_SEVERITY_VERBOSE) {
        // "serialMsgQ Waiting for lock"
        osSyncPrintf("%2d %d serialMsgQロック待ち         %08x %08x          %08x\n", osGetThreadId(NULL),
                     MQ_GET_COUNT(&padMgr->serialLockQueue), padMgr, &padMgr->serialLockQueue, &serialEventQueue);
    }

    osRecvMesg(&padMgr->serialLockQueue, (OSMesg*)&serialEventQueue, OS_MESG_BLOCK);

    if (gPadMgrLogSeverity >= LOG_SEVERITY_VERBOSE) {
        // "serialMsgQ Locked"
        osSyncPrintf("%2d %d serialMsgQをロックしました                     %08x\n", osGetThreadId(NULL),
                     MQ_GET_COUNT(&padMgr->serialLockQueue), serialEventQueue);
    }

    return serialEventQueue;
}

/**
 * Relinquishes access to the serial message queue, allowing another process to acquire and use it.
 *
 * @param serialEventQueue The serial message queue acquired by `PadMgr_AcquireSerialEventQueue`
 *
 * @see PadMgr_AcquireSerialEventQueue
 */
void PadMgr_ReleaseSerialEventQueue(PadMgr* padMgr, OSMesgQueue* serialEventQueue) {
    if (gPadMgrLogSeverity >= LOG_SEVERITY_VERBOSE) {
        // "serialMsgQ Unlock"
        osSyncPrintf("%2d %d serialMsgQロック解除します   %08x %08x %08x\n", osGetThreadId(NULL),
                     MQ_GET_COUNT(&padMgr->serialLockQueue), padMgr, &padMgr->serialLockQueue, serialEventQueue);
    }

    osSendMesg(&padMgr->serialLockQueue, (OSMesg)serialEventQueue, OS_MESG_BLOCK);

    if (gPadMgrLogSeverity >= LOG_SEVERITY_VERBOSE) {
        // "serialMsgQ Unlocked"
        osSyncPrintf("%2d %d serialMsgQロック解除しました %08x %08x %08x\n", osGetThreadId(NULL),
                     MQ_GET_COUNT(&padMgr->serialLockQueue), padMgr, &padMgr->serialLockQueue, serialEventQueue);
    }
}

/**
 * Locks controller input data while padmgr is reading new inputs or another thread is using the current inputs.
 * This prevents new inputs overwriting the current inputs while they are in use.
 *
 * @see PadMgr_UnlockPadData
 */
void PadMgr_LockPadData(PadMgr* padMgr) {
    osRecvMesg(&padMgr->lockQueue, NULL, OS_MESG_BLOCK);
}

/**
 * Unlocks controller input data, allowing padmgr to read new inputs or another thread to access the most recently
 * polled inputs.
 *
 * @see PadMgr_LockPadData
 */
void PadMgr_UnlockPadData(PadMgr* padMgr) {
    osSendMesg(&padMgr->lockQueue, NULL, OS_MESG_BLOCK);
}

/**
 * Activates the rumble pak for all controllers it is enabled on, stops it for all controllers it is disabled on and
 * attempts to initialize it for a controller if it is not already initialized.
 */
void PadMgr_UpdateRumble(PadMgr* padMgr) {
    static u32 sRumbleErrorCount = 0; // original name: "errcnt"
    static u32 sRumbleUpdateCounter;
    s32 motorStart = MOTOR_START; // required for matching?
    s32 triedRumbleComm;
    OSMesgQueue* serialEventQueue = PadMgr_AcquireSerialEventQueue(padMgr);
    s32 ret;
    s32 i;

    triedRumbleComm = false;

    for (i = 0; i < MAXCONTROLLERS; i++) {
        if (padMgr->ctrlrIsConnected[i]) {
<<<<<<< HEAD
            if (padMgr->padStatus[i].status & 1) {
                if (padMgr->pakType[i] == temp) {
                    if (padMgr->rumbleEnable[i] != 0) {
                        if (padMgr->rumbleCounter[i] < 3) {
                            // clang-format off
                            if (1) {} osSyncPrintf(T_FGCOL(YELLOW));
                            // clang-format on

                            // "Vibration pack jumble jumble"?
                            osSyncPrintf("padmgr: %dコン: %s\n", i + 1, "振動パック ぶるぶるぶるぶる");
                            osSyncPrintf(T_RST);

                            if (__osMotorAccess(&padMgr->pfs[i], temp) != 0) {
                                padMgr->pakType[i] = 0;
                                osSyncPrintf(T_FGCOL(YELLOW));
                                // "A communication error has occurred with the vibration pack"
                                osSyncPrintf("padmgr: %dコン: %s\n", i + 1, "振動パックで通信エラーが発生しました");
                                osSyncPrintf(T_RST);
=======
            // Check status for whether a controller pak is connected
            if (padMgr->padStatus[i].status & CONT_CARD_ON) {
                if (padMgr->pakType[i] == CONT_PAK_RUMBLE) {
                    if (padMgr->rumbleEnable[i]) {
                        if (padMgr->rumbleTimer[i] < 3) {
                            // "Rumble pack brrr"
                            PADMGR_LOG(i, "振動パック ぶるぶるぶるぶる");

                            // This should be the osMotorStart macro, however the temporary variable motorStart is
                            // currently required for matching
                            if (__osMotorAccess(&padMgr->rumblePfs[i], motorStart) != 0) {
                                padMgr->pakType[i] = CONT_PAK_NONE;

                                // "A communication error has occurred with the vibration pack"
                                PADMGR_LOG(i, "振動パックで通信エラーが発生しました");
>>>>>>> 6b77ddba
                            } else {
                                padMgr->rumbleTimer[i] = 3;
                            }

                            triedRumbleComm = true;
                        }
                    } else {
<<<<<<< HEAD
                        if (padMgr->rumbleCounter[i] != 0) {
                            // clang-format off
                            if (1) {} osSyncPrintf(T_FGCOL(YELLOW));
                            // clang-format on

                            // "Stop vibration pack"
                            osSyncPrintf("padmgr: %dコン: %s\n", i + 1, "振動パック 停止");
                            osSyncPrintf(T_RST);

                            if (osMotorStop(&padMgr->pfs[i]) != 0) {
                                padMgr->pakType[i] = 0;
                                osSyncPrintf(T_FGCOL(YELLOW));
                                // "A communication error has occurred with the vibration pack"
                                osSyncPrintf("padmgr: %dコン: %s\n", i + 1, "振動パックで通信エラーが発生しました");
                                osSyncPrintf(T_RST);
=======
                        if (padMgr->rumbleTimer[i] != 0) {
                            // "Stop vibration pack"
                            PADMGR_LOG(i, "振動パック 停止");

                            if (osMotorStop(&padMgr->rumblePfs[i]) != 0) {
                                padMgr->pakType[i] = CONT_PAK_NONE;

                                // "A communication error has occurred with the vibration pack"
                                PADMGR_LOG(i, "振動パックで通信エラーが発生しました");
>>>>>>> 6b77ddba
                            } else {
                                padMgr->rumbleTimer[i]--;
                            }

                            triedRumbleComm = true;
                        }
                    }
                }
            } else {
<<<<<<< HEAD
                if (padMgr->pakType[i] != 0) {
                    if (padMgr->pakType[i] == 1) {
                        osSyncPrintf(T_FGCOL(YELLOW));
                        // "It seems that a vibration pack was pulled out"
                        osSyncPrintf("padmgr: %dコン: %s\n", i + 1, "振動パックが抜かれたようです");
                        osSyncPrintf(T_RST);
                        padMgr->pakType[i] = 0;
                    } else {
                        osSyncPrintf(T_FGCOL(YELLOW));
                        // "It seems that a controller pack that is not a vibration pack was pulled out"
                        osSyncPrintf("padmgr: %dコン: %s\n", i + 1,
                                     "振動パックではないコントローラパックが抜かれたようです");
                        osSyncPrintf(T_RST);
                        padMgr->pakType[i] = 0;
=======
                if (padMgr->pakType[i] != CONT_PAK_NONE) {
                    if (padMgr->pakType[i] == CONT_PAK_RUMBLE) {
                        // "It seems that a vibration pack was pulled out"
                        PADMGR_LOG(i, "振動パックが抜かれたようです");
                        padMgr->pakType[i] = CONT_PAK_NONE;
                    } else {
                        // "It seems that a controller pack that is not a vibration pack was pulled out"
                        PADMGR_LOG(i, "振動パックではないコントローラパックが抜かれたようです");
                        padMgr->pakType[i] = CONT_PAK_NONE;
>>>>>>> 6b77ddba
                    }
                }
            }
        }
    }

    if (!triedRumbleComm) {
        // Try to initialize the rumble pak for controller port `i` if a controller pak is connected and
        // not already known to be an initialized a rumble pak
        i = sRumbleUpdateCounter % MAXCONTROLLERS;

        if (padMgr->ctrlrIsConnected[i] && (padMgr->padStatus[i].status & CONT_CARD_ON) &&
            padMgr->pakType[i] != CONT_PAK_RUMBLE) {
            ret = osMotorInit(serialEventQueue, &padMgr->rumblePfs[i], i);

            if (ret == 0) {
                padMgr->pakType[i] = CONT_PAK_RUMBLE;
                osMotorStart(&padMgr->rumblePfs[i]);
                osMotorStop(&padMgr->rumblePfs[i]);

<<<<<<< HEAD
            if (var4 == 0) {
                padMgr->pakType[i] = 1;
                osMotorStart(&padMgr->pfs[i]);
                osMotorStop(&padMgr->pfs[i]);
                osSyncPrintf(T_FGCOL(YELLOW));
                // "Recognized vibration pack"
                osSyncPrintf("padmgr: %dコン: %s\n", i + 1, "振動パックを認識しました");
                osSyncPrintf(T_RST);
            } else if (var4 == 11) {
                padMgr->pakType[i] = 2;
            } else if (var4 == 4) {
                LOG_NUM("++errcnt", ++errcnt, "../padmgr.c", 282);
                osSyncPrintf(T_FGCOL(YELLOW));
                // "Controller pack communication error"
                osSyncPrintf("padmgr: %dコン: %s\n", i + 1, "コントローラパックの通信エラー");
                osSyncPrintf(T_RST);
=======
                // "Recognized vibration pack"
                PADMGR_LOG(i, "振動パックを認識しました");
            } else if (ret == PFS_ERR_DEVICE) {
                padMgr->pakType[i] = CONT_PAK_OTHER;
            } else if (ret == PFS_ERR_CONTRFAIL) {
                LOG_NUM("++errcnt", ++sRumbleErrorCount, "../padmgr.c", 282);

                // "Controller pack communication error"
                PADMGR_LOG(i, "コントローラパックの通信エラー");
>>>>>>> 6b77ddba
            }
        }
    }
    sRumbleUpdateCounter++;

    PadMgr_ReleaseSerialEventQueue(padMgr, serialEventQueue);
}

/**
 * Immediately stops rumble on all controllers
 */
void PadMgr_RumbleStop(PadMgr* padMgr) {
    s32 i;
<<<<<<< HEAD
    OSMesgQueue* serialEventQueue = PadMgr_LockSerialMesgQueue(padMgr);

    for (i = 0; i < 4; i++) {
        if (osMotorInit(serialEventQueue, &padMgr->pfs[i], i) == 0) {
            if ((gFaultMgr.msgId == 0) && (padMgr->rumbleOnFrames != 0)) {
                osSyncPrintf(T_FGCOL(YELLOW));
                // "Stop vibration pack"
                osSyncPrintf("padmgr: %dコン: %s\n", i + 1, "振動パック 停止");
                osSyncPrintf(T_RST);
            }
=======
    OSMesgQueue* serialEventQueue = PadMgr_AcquireSerialEventQueue(padMgr);

    for (i = 0; i < MAXCONTROLLERS; i++) {
        if (osMotorInit(serialEventQueue, &padMgr->rumblePfs[i], i) == 0) {
            // If there is a rumble pak attached to this controller, stop it
>>>>>>> 6b77ddba

            if (gFaultMgr.msgId == 0 && padMgr->rumbleOnTimer != 0) {
                // "Stop rumble pak"
                PADMGR_LOG(i, "振動パック 停止");
            }
            osMotorStop(&padMgr->rumblePfs[i]);
        }
    }

    PadMgr_ReleaseSerialEventQueue(padMgr, serialEventQueue);
}

/**
 * Prevents rumble for 3 VI, ~0.05 seconds at 60 VI/sec
 */
void PadMgr_RumbleReset(PadMgr* padMgr) {
    padMgr->rumbleOffTimer = 3;
}

/**
 * Enables or disables rumble on controller port `port` for 240 VI,
 * ~4 seconds at 60 VI/sec and ~4.8 seconds at 50 VI/sec
 */
void PadMgr_RumbleSetSingle(PadMgr* padMgr, u32 port, u32 rumble) {
    padMgr->rumbleEnable[port] = rumble;
    padMgr->rumbleOnTimer = 240;
}

/**
 * Enables or disables rumble on all controller ports for 240 VI,
 * ~4 seconds at 60 VI/sec and ~4.8 seconds at 50 VI/sec
 *
 * @param enable Array of u8 of length MAXCONTROLLERS containing either true or false to enable or disable rumble
 *               for that controller
 */
void PadMgr_RumbleSet(PadMgr* padMgr, u8* enable) {
    s32 i;

    for (i = 0; i < MAXCONTROLLERS; i++) {
        padMgr->rumbleEnable[i] = enable[i];
    }

    padMgr->rumbleOnTimer = 240;
}

/**
 * Updates `padMgr->inputs` based on the error response of each controller
 */
void PadMgr_UpdateInputs(PadMgr* padMgr) {
    s32 i;
    Input* input;
    OSContPad* pad; // original name: "padnow1"
    s32 buttonDiff;

    PadMgr_LockPadData(padMgr);

    for (input = &padMgr->inputs[0], pad = &padMgr->pads[0], i = 0; i < padMgr->nControllers; i++, input++, pad++) {
        input->prev = input->cur;

        switch (pad->errno) {
            case 0:
                // No error, copy inputs
                input->cur = *pad;
                if (!padMgr->ctrlrIsConnected[i]) {
                    padMgr->ctrlrIsConnected[i] = true;
<<<<<<< HEAD
                    osSyncPrintf(T_FGCOL(YELLOW));
                    osSyncPrintf("padmgr: %dコン: %s\n", i + 1, "認識しました"); // "Recognized"
                    osSyncPrintf(T_RST);
=======
                    // "Recognized"
                    PADMGR_LOG(i, "認識しました");
>>>>>>> 6b77ddba
                }
                break;
            case (CHNL_ERR_OVERRUN >> 4):
                // Overrun error, reuse previous inputs
                input->cur = input->prev;
                LOG_NUM("this->Key_switch[i]", padMgr->ctrlrIsConnected[i], "../padmgr.c", 380);
<<<<<<< HEAD
                osSyncPrintf(T_FGCOL(YELLOW));
                // "Overrun error occurred"
                osSyncPrintf("padmgr: %dコン: %s\n", i + 1, "オーバーランエラーが発生");
                osSyncPrintf(T_RST);
=======
                // "Overrun error occurred"
                PADMGR_LOG(i, "オーバーランエラーが発生");
>>>>>>> 6b77ddba
                break;
            case (CHNL_ERR_NORESP >> 4):
                // No response error, take inputs as 0
                input->cur.button = 0;
                input->cur.stick_x = 0;
                input->cur.stick_y = 0;
                input->cur.errno = pad->errno;
                if (padMgr->ctrlrIsConnected[i]) {
                    // If we get no response, consider the controller disconnected
                    padMgr->ctrlrIsConnected[i] = false;
<<<<<<< HEAD
                    padMgr->pakType[i] = 0;
                    padMgr->rumbleCounter[i] = 0xFF;
                    osSyncPrintf(T_FGCOL(YELLOW));
                    // "Do not respond"?
                    osSyncPrintf("padmgr: %dコン: %s\n", i + 1, "応答しません");
                    osSyncPrintf(T_RST);
=======
                    padMgr->pakType[i] = CONT_PAK_NONE;
                    padMgr->rumbleTimer[i] = UINT8_MAX;
                    // "Not responding"
                    PADMGR_LOG(i, "応答しません");
>>>>>>> 6b77ddba
                }
                break;
            default:
                // Unknown error response
                LOG_HEX("padnow1->errno", pad->errno, "../padmgr.c", 396);
                Fault_AddHungupAndCrash("../padmgr.c", 397);
                break;
        }

        // Calculate pressed and relative inputs
        buttonDiff = input->prev.button ^ input->cur.button;
        input->press.button |= (u16)(buttonDiff & input->cur.button);
        input->rel.button |= (u16)(buttonDiff & input->prev.button);
        PadUtils_UpdateRelXY(input);
        input->press.stick_x += (s8)(input->cur.stick_x - input->prev.stick_x);
        input->press.stick_y += (s8)(input->cur.stick_y - input->prev.stick_y);
    }

    PadMgr_UnlockPadData(padMgr);
}

void PadMgr_HandleRetrace(PadMgr* padMgr) {
    s32 i;
    OSMesgQueue* serialEventQueue = PadMgr_AcquireSerialEventQueue(padMgr);
    u32 mask;

    // Begin reading controller data
    osContStartReadData(serialEventQueue);

    // Execute retrace callback
    if (padMgr->retraceCallback != NULL) {
        padMgr->retraceCallback(padMgr, padMgr->retraceCallbackValue);
    }

    // Wait for controller data
    osRecvMesg(serialEventQueue, NULL, OS_MESG_BLOCK);
    osContGetReadData(padMgr->pads);

    // If resetting, clear all controllers
    if (padMgr->isResetting) {
        bzero(padMgr->pads, sizeof(padMgr->pads));
    }

    // Update input data
    PadMgr_UpdateInputs(padMgr);

    // Query controller status for all controllers
    osContStartQuery(serialEventQueue);
    osRecvMesg(serialEventQueue, NULL, OS_MESG_BLOCK);
    osContGetQuery(padMgr->padStatus);

    PadMgr_ReleaseSerialEventQueue(padMgr, serialEventQueue);

    // Update the state of connected controllers
    mask = 0;
    for (i = 0; i < MAXCONTROLLERS; i++) {
        if (padMgr->padStatus[i].errno == 0) {
            // Only standard N64 controllers are supported
            if (padMgr->padStatus[i].type == CONT_TYPE_NORMAL) {
                mask |= 1 << i;
            } else {
                LOG_HEX("this->pad_status[i].type", padMgr->padStatus[i].type, "../padmgr.c", 458);
                // "An unknown type of controller is connected"
                osSyncPrintf("知らない種類のコントローラが接続されています\n");
            }
        }
    }
    padMgr->validCtrlrsMask = mask;

    if (gFaultMgr.msgId != 0) {
        // If fault is active, no rumble
        PadMgr_RumbleStop(padMgr);
    } else if (padMgr->rumbleOffTimer > 0) {
        // If the rumble off timer is active, no rumble
        --padMgr->rumbleOffTimer;
        PadMgr_RumbleStop(padMgr);
    } else if (padMgr->rumbleOnTimer == 0) {
        // If the rumble on timer is inactive, no rumble
        PadMgr_RumbleStop(padMgr);
    } else if (!padMgr->isResetting) {
        // If not resetting, update rumble
        PadMgr_UpdateRumble(padMgr);
        --padMgr->rumbleOnTimer;
    }
}

void PadMgr_HandlePreNMI(PadMgr* padMgr) {
    osSyncPrintf("padmgr_HandlePreNMI()\n");
    padMgr->isResetting = true;
    PadMgr_RumbleReset(padMgr);
}

/**
 * Fetches the most recently polled inputs from padmgr
 *
 * @param inputs   Array of Input of length MAXCONTROLLERS to copy inputs into
 * @param gamePoll True if polling inputs for updating the game state
 */
void PadMgr_RequestPadData(PadMgr* padMgr, Input* inputs, s32 gameRequest) {
    s32 i;
    Input* inputIn;
    Input* inputOut;
    s32 buttonDiff;

    PadMgr_LockPadData(padMgr);

    for (inputIn = &padMgr->inputs[0], inputOut = &inputs[0], i = 0; i < MAXCONTROLLERS; i++, inputIn++, inputOut++) {
        if (gameRequest) {
            // Copy inputs as-is, press and rel are calculated prior in `PadMgr_UpdateInputs`
            *inputOut = *inputIn;
            // Zero parts of the press and rel inputs in the polled inputs so they are not read more than once
            inputIn->press.button = 0;
            inputIn->press.stick_x = 0;
            inputIn->press.stick_y = 0;
            inputIn->rel.button = 0;
        } else {
            // Take as the previous inputs the inputs that are currently in the destination array
            inputOut->prev = inputOut->cur;
            // Copy current inputs from the polled inputs
            inputOut->cur = inputIn->cur;
            // Calculate press and rel from these
            buttonDiff = inputOut->prev.button ^ inputOut->cur.button;
            inputOut->press.button = inputOut->cur.button & buttonDiff;
            inputOut->rel.button = inputOut->prev.button & buttonDiff;
            PadUtils_UpdateRelXY(inputOut);
            inputOut->press.stick_x += (s8)(inputOut->cur.stick_x - inputOut->prev.stick_x);
            inputOut->press.stick_y += (s8)(inputOut->cur.stick_y - inputOut->prev.stick_y);
        }
    }

    PadMgr_UnlockPadData(padMgr);
}

void PadMgr_ThreadEntry(PadMgr* padMgr) {
    s16* msg = NULL;
    s32 exit;

    osSyncPrintf("コントローラスレッド実行開始\n"); // "Controller thread execution start"

    exit = false;
    while (!exit) {
        if (gPadMgrLogSeverity >= LOG_SEVERITY_VERBOSE && MQ_IS_EMPTY(&padMgr->interruptQueue)) {
            // "Waiting for controller thread event"
            osSyncPrintf("コントローラスレッドイベント待ち %lld\n", OS_CYCLES_TO_USEC(osGetTime()));
        }

        osRecvMesg(&padMgr->interruptQueue, (OSMesg*)&msg, OS_MESG_BLOCK);
        LogUtils_CheckNullPointer("msg", msg, "../padmgr.c", 563);

        switch (*msg) {
            case OS_SC_RETRACE_MSG:
                if (gPadMgrLogSeverity >= LOG_SEVERITY_VERBOSE) {
                    osSyncPrintf("padmgr_HandleRetraceMsg START %lld\n", OS_CYCLES_TO_USEC(osGetTime()));
                }

                PadMgr_HandleRetrace(padMgr);

                if (gPadMgrLogSeverity >= LOG_SEVERITY_VERBOSE) {
                    osSyncPrintf("padmgr_HandleRetraceMsg END   %lld\n", OS_CYCLES_TO_USEC(osGetTime()));
                }
                break;
            case OS_SC_PRE_NMI_MSG:
                PadMgr_HandlePreNMI(padMgr);
                break;
            case OS_SC_NMI_MSG:
                exit = true;
                break;
        }
    }

    IrqMgr_RemoveClient(padMgr->irqMgr, &padMgr->irqClient);

    osSyncPrintf("コントローラスレッド実行終了\n"); // "Controller thread execution end"
}

void PadMgr_Init(PadMgr* padMgr, OSMesgQueue* serialEventQueue, IrqMgr* irqMgr, OSId id, OSPri priority, void* stack) {
    osSyncPrintf("パッドマネージャ作成 padmgr_Create()\n"); // "Pad Manager creation"

    bzero(padMgr, sizeof(PadMgr));
    padMgr->irqMgr = irqMgr;

    osCreateMesgQueue(&padMgr->interruptQueue, padMgr->interruptMsgBuf, ARRAY_COUNT(padMgr->interruptMsgBuf));
    IrqMgr_AddClient(padMgr->irqMgr, &padMgr->irqClient, &padMgr->interruptQueue);

    osCreateMesgQueue(&padMgr->serialLockQueue, &padMgr->serialMsg, 1);
    PadMgr_ReleaseSerialEventQueue(padMgr, serialEventQueue);

    osCreateMesgQueue(&padMgr->lockQueue, &padMgr->lockMsg, 1);
    PadMgr_UnlockPadData(padMgr);

    PadSetup_Init(serialEventQueue, (u8*)&padMgr->validCtrlrsMask, padMgr->padStatus);

    padMgr->nControllers = MAXCONTROLLERS;
    osContSetCh(padMgr->nControllers);

    osCreateThread(&padMgr->thread, id, (void (*)(void*))PadMgr_ThreadEntry, padMgr, stack, priority);
    osStartThread(&padMgr->thread);
}<|MERGE_RESOLUTION|>--- conflicted
+++ resolved
@@ -33,10 +33,10 @@
 
 #define PADMGR_LOG(controllerNo, msg)                                    \
     if (1) {                                                             \
-        osSyncPrintf(VT_FGCOL(YELLOW));                                  \
+        osSyncPrintf(T_FGCOL(YELLOW));                                  \
         /* padmgr: Controller %d: %s */                                  \
         osSyncPrintf("padmgr: %dコン: %s\n", (controllerNo) + 1, (msg)); \
-        osSyncPrintf(VT_RST);                                            \
+        osSyncPrintf(T_RST);                                            \
     }                                                                    \
     (void)0
 
@@ -145,26 +145,6 @@
 
     for (i = 0; i < MAXCONTROLLERS; i++) {
         if (padMgr->ctrlrIsConnected[i]) {
-<<<<<<< HEAD
-            if (padMgr->padStatus[i].status & 1) {
-                if (padMgr->pakType[i] == temp) {
-                    if (padMgr->rumbleEnable[i] != 0) {
-                        if (padMgr->rumbleCounter[i] < 3) {
-                            // clang-format off
-                            if (1) {} osSyncPrintf(T_FGCOL(YELLOW));
-                            // clang-format on
-
-                            // "Vibration pack jumble jumble"?
-                            osSyncPrintf("padmgr: %dコン: %s\n", i + 1, "振動パック ぶるぶるぶるぶる");
-                            osSyncPrintf(T_RST);
-
-                            if (__osMotorAccess(&padMgr->pfs[i], temp) != 0) {
-                                padMgr->pakType[i] = 0;
-                                osSyncPrintf(T_FGCOL(YELLOW));
-                                // "A communication error has occurred with the vibration pack"
-                                osSyncPrintf("padmgr: %dコン: %s\n", i + 1, "振動パックで通信エラーが発生しました");
-                                osSyncPrintf(T_RST);
-=======
             // Check status for whether a controller pak is connected
             if (padMgr->padStatus[i].status & CONT_CARD_ON) {
                 if (padMgr->pakType[i] == CONT_PAK_RUMBLE) {
@@ -180,7 +160,6 @@
 
                                 // "A communication error has occurred with the vibration pack"
                                 PADMGR_LOG(i, "振動パックで通信エラーが発生しました");
->>>>>>> 6b77ddba
                             } else {
                                 padMgr->rumbleTimer[i] = 3;
                             }
@@ -188,23 +167,6 @@
                             triedRumbleComm = true;
                         }
                     } else {
-<<<<<<< HEAD
-                        if (padMgr->rumbleCounter[i] != 0) {
-                            // clang-format off
-                            if (1) {} osSyncPrintf(T_FGCOL(YELLOW));
-                            // clang-format on
-
-                            // "Stop vibration pack"
-                            osSyncPrintf("padmgr: %dコン: %s\n", i + 1, "振動パック 停止");
-                            osSyncPrintf(T_RST);
-
-                            if (osMotorStop(&padMgr->pfs[i]) != 0) {
-                                padMgr->pakType[i] = 0;
-                                osSyncPrintf(T_FGCOL(YELLOW));
-                                // "A communication error has occurred with the vibration pack"
-                                osSyncPrintf("padmgr: %dコン: %s\n", i + 1, "振動パックで通信エラーが発生しました");
-                                osSyncPrintf(T_RST);
-=======
                         if (padMgr->rumbleTimer[i] != 0) {
                             // "Stop vibration pack"
                             PADMGR_LOG(i, "振動パック 停止");
@@ -214,7 +176,6 @@
 
                                 // "A communication error has occurred with the vibration pack"
                                 PADMGR_LOG(i, "振動パックで通信エラーが発生しました");
->>>>>>> 6b77ddba
                             } else {
                                 padMgr->rumbleTimer[i]--;
                             }
@@ -224,22 +185,6 @@
                     }
                 }
             } else {
-<<<<<<< HEAD
-                if (padMgr->pakType[i] != 0) {
-                    if (padMgr->pakType[i] == 1) {
-                        osSyncPrintf(T_FGCOL(YELLOW));
-                        // "It seems that a vibration pack was pulled out"
-                        osSyncPrintf("padmgr: %dコン: %s\n", i + 1, "振動パックが抜かれたようです");
-                        osSyncPrintf(T_RST);
-                        padMgr->pakType[i] = 0;
-                    } else {
-                        osSyncPrintf(T_FGCOL(YELLOW));
-                        // "It seems that a controller pack that is not a vibration pack was pulled out"
-                        osSyncPrintf("padmgr: %dコン: %s\n", i + 1,
-                                     "振動パックではないコントローラパックが抜かれたようです");
-                        osSyncPrintf(T_RST);
-                        padMgr->pakType[i] = 0;
-=======
                 if (padMgr->pakType[i] != CONT_PAK_NONE) {
                     if (padMgr->pakType[i] == CONT_PAK_RUMBLE) {
                         // "It seems that a vibration pack was pulled out"
@@ -249,7 +194,6 @@
                         // "It seems that a controller pack that is not a vibration pack was pulled out"
                         PADMGR_LOG(i, "振動パックではないコントローラパックが抜かれたようです");
                         padMgr->pakType[i] = CONT_PAK_NONE;
->>>>>>> 6b77ddba
                     }
                 }
             }
@@ -270,24 +214,6 @@
                 osMotorStart(&padMgr->rumblePfs[i]);
                 osMotorStop(&padMgr->rumblePfs[i]);
 
-<<<<<<< HEAD
-            if (var4 == 0) {
-                padMgr->pakType[i] = 1;
-                osMotorStart(&padMgr->pfs[i]);
-                osMotorStop(&padMgr->pfs[i]);
-                osSyncPrintf(T_FGCOL(YELLOW));
-                // "Recognized vibration pack"
-                osSyncPrintf("padmgr: %dコン: %s\n", i + 1, "振動パックを認識しました");
-                osSyncPrintf(T_RST);
-            } else if (var4 == 11) {
-                padMgr->pakType[i] = 2;
-            } else if (var4 == 4) {
-                LOG_NUM("++errcnt", ++errcnt, "../padmgr.c", 282);
-                osSyncPrintf(T_FGCOL(YELLOW));
-                // "Controller pack communication error"
-                osSyncPrintf("padmgr: %dコン: %s\n", i + 1, "コントローラパックの通信エラー");
-                osSyncPrintf(T_RST);
-=======
                 // "Recognized vibration pack"
                 PADMGR_LOG(i, "振動パックを認識しました");
             } else if (ret == PFS_ERR_DEVICE) {
@@ -297,7 +223,6 @@
 
                 // "Controller pack communication error"
                 PADMGR_LOG(i, "コントローラパックの通信エラー");
->>>>>>> 6b77ddba
             }
         }
     }
@@ -311,24 +236,11 @@
  */
 void PadMgr_RumbleStop(PadMgr* padMgr) {
     s32 i;
-<<<<<<< HEAD
-    OSMesgQueue* serialEventQueue = PadMgr_LockSerialMesgQueue(padMgr);
-
-    for (i = 0; i < 4; i++) {
-        if (osMotorInit(serialEventQueue, &padMgr->pfs[i], i) == 0) {
-            if ((gFaultMgr.msgId == 0) && (padMgr->rumbleOnFrames != 0)) {
-                osSyncPrintf(T_FGCOL(YELLOW));
-                // "Stop vibration pack"
-                osSyncPrintf("padmgr: %dコン: %s\n", i + 1, "振動パック 停止");
-                osSyncPrintf(T_RST);
-            }
-=======
     OSMesgQueue* serialEventQueue = PadMgr_AcquireSerialEventQueue(padMgr);
 
     for (i = 0; i < MAXCONTROLLERS; i++) {
         if (osMotorInit(serialEventQueue, &padMgr->rumblePfs[i], i) == 0) {
             // If there is a rumble pak attached to this controller, stop it
->>>>>>> 6b77ddba
 
             if (gFaultMgr.msgId == 0 && padMgr->rumbleOnTimer != 0) {
                 // "Stop rumble pak"
@@ -394,29 +306,16 @@
                 input->cur = *pad;
                 if (!padMgr->ctrlrIsConnected[i]) {
                     padMgr->ctrlrIsConnected[i] = true;
-<<<<<<< HEAD
-                    osSyncPrintf(T_FGCOL(YELLOW));
-                    osSyncPrintf("padmgr: %dコン: %s\n", i + 1, "認識しました"); // "Recognized"
-                    osSyncPrintf(T_RST);
-=======
                     // "Recognized"
                     PADMGR_LOG(i, "認識しました");
->>>>>>> 6b77ddba
                 }
                 break;
             case (CHNL_ERR_OVERRUN >> 4):
                 // Overrun error, reuse previous inputs
                 input->cur = input->prev;
                 LOG_NUM("this->Key_switch[i]", padMgr->ctrlrIsConnected[i], "../padmgr.c", 380);
-<<<<<<< HEAD
-                osSyncPrintf(T_FGCOL(YELLOW));
-                // "Overrun error occurred"
-                osSyncPrintf("padmgr: %dコン: %s\n", i + 1, "オーバーランエラーが発生");
-                osSyncPrintf(T_RST);
-=======
                 // "Overrun error occurred"
                 PADMGR_LOG(i, "オーバーランエラーが発生");
->>>>>>> 6b77ddba
                 break;
             case (CHNL_ERR_NORESP >> 4):
                 // No response error, take inputs as 0
@@ -427,19 +326,10 @@
                 if (padMgr->ctrlrIsConnected[i]) {
                     // If we get no response, consider the controller disconnected
                     padMgr->ctrlrIsConnected[i] = false;
-<<<<<<< HEAD
-                    padMgr->pakType[i] = 0;
-                    padMgr->rumbleCounter[i] = 0xFF;
-                    osSyncPrintf(T_FGCOL(YELLOW));
-                    // "Do not respond"?
-                    osSyncPrintf("padmgr: %dコン: %s\n", i + 1, "応答しません");
-                    osSyncPrintf(T_RST);
-=======
                     padMgr->pakType[i] = CONT_PAK_NONE;
                     padMgr->rumbleTimer[i] = UINT8_MAX;
                     // "Not responding"
                     PADMGR_LOG(i, "応答しません");
->>>>>>> 6b77ddba
                 }
                 break;
             default:
