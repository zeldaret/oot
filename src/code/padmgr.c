--- conflicted
+++ resolved
@@ -332,13 +332,8 @@
                 break;
             default:
                 // Unknown error response
-<<<<<<< HEAD
                 LOG_HEX("padnow1->errno", contPad->errno, "../padmgr.c", 396);
-                Fault_AddHungupAndCrash("../padmgr.c", 397);
-=======
-                LOG_HEX("padnow1->errno", pad->errno, "../padmgr.c", 396);
                 Fault_AddHungupAndCrash("../padmgr.c", LN3(379, 382, 397, 397));
->>>>>>> ed02a9db
                 break;
         }
 
