#include "global.h"
#include "vt.h"

void func_80095AB4(GlobalContext* globalCtx, Room* room, u32 flags);
void func_80095D04(GlobalContext* globalCtx, Room* room, u32 flags);
void func_80096F6C(GlobalContext* globalCtx, Room* room, u32 flags);

Vec3f D_801270A0 = { 0.0f, 0.0f, 0.0f };

// unused
Gfx D_801270B0[] = {
    gsDPPipeSync(),
    gsSPClearGeometryMode(G_ZBUFFER | G_CULL_BOTH | G_FOG | G_LIGHTING | G_TEXTURE_GEN | G_TEXTURE_GEN_LINEAR | G_LOD),
    gsSPTexture(0xFFFF, 0xFFFF, 0, G_TX_RENDERTILE, G_OFF),
    gsDPSetCombineMode(G_CC_SHADE, G_CC_SHADE),
    gsDPSetOtherMode(G_AD_DISABLE | G_CD_MAGICSQ | G_CK_NONE | G_TC_FILT | G_TF_BILERP | G_TT_NONE | G_TL_TILE |
                         G_TD_CLAMP | G_TP_PERSP | G_CYC_FILL | G_PM_NPRIMITIVE,
                     G_AC_NONE | G_ZS_PIXEL | G_RM_NOOP | G_RM_NOOP2),
    gsSPLoadGeometryMode(G_ZBUFFER | G_SHADE | G_CULL_BACK | G_LIGHTING | G_SHADING_SMOOTH),
    gsDPSetScissor(G_SC_NON_INTERLACE, 0, 0, SCREEN_WIDTH, SCREEN_HEIGHT),
    gsSPClipRatio(FRUSTRATIO_1),
    gsSPEndDisplayList(),
};

void (*sRoomDrawHandlers[])(GlobalContext* globalCtx, Room* room, u32 flags) = {
    func_80095AB4,
    func_80096F6C,
    func_80095D04,
};

void func_80095AA0(GlobalContext* globalCtx, Room* room, Input* arg2, UNK_TYPE arg3) {
}

// Room Draw Polygon Type 0
void func_80095AB4(GlobalContext* globalCtx, Room* room, u32 flags) {
    s32 i;
    PolygonType0* polygon0;
    PolygonDlist* polygonDlist;

    OPEN_DISPS(globalCtx->state.gfxCtx, "../z_room.c", 193);

    if (flags & 1) {
        func_800342EC(&D_801270A0, globalCtx);
        gSPSegment(POLY_OPA_DISP++, 0x03, room->segment);
        func_80093C80(globalCtx);
        gSPMatrix(POLY_OPA_DISP++, &gMtxClear, G_MTX_MODELVIEW | G_MTX_LOAD);
    }

    if (flags & 2) {
        func_8003435C(&D_801270A0, globalCtx);
        gSPSegment(POLY_XLU_DISP++, 0x03, room->segment);
        func_80093D84(globalCtx->state.gfxCtx);
        gSPMatrix(POLY_XLU_DISP++, &gMtxClear, G_MTX_MODELVIEW | G_MTX_LOAD);
    }

    polygon0 = &room->mesh->polygon0;
    polygonDlist = SEGMENTED_TO_VIRTUAL(polygon0->start);
    for (i = 0; i < polygon0->num; i++) {
        if ((flags & 1) && (polygonDlist->opa != NULL)) {
            gSPDisplayList(POLY_OPA_DISP++, polygonDlist->opa);
        }

        if ((flags & 2) && (polygonDlist->xlu != NULL)) {
            gSPDisplayList(POLY_XLU_DISP++, polygonDlist->xlu);
        }

        polygonDlist++;
    }

    CLOSE_DISPS(globalCtx->state.gfxCtx, "../z_room.c", 239);
}

#define SHAPE_SORT_MAX 64

typedef struct struct_80095D04 {
    /* 0x00 */ PolygonDlist2* unk_00;
    /* 0x04 */ f32 unk_04;
    /* 0x08 */ struct struct_80095D04* unk_08;
    /* 0x0C */ struct struct_80095D04* unk_0C;
} struct_80095D04; // size = 0x10

// Room Draw Polygon Type 2
void func_80095D04(GlobalContext* globalCtx, Room* room, u32 flags) {
    PolygonType2* polygon2;
    PolygonDlist2* polygonDlist;
    struct_80095D04 spB8[SHAPE_SORT_MAX];
    struct_80095D04* spB4 = NULL;
    struct_80095D04* spB0 = NULL;
    struct_80095D04* iter;
    s32 pad;
    struct_80095D04* spA4;
    s32 j;
    s32 i;
    Vec3f pos;
    Vec3f projectedPos;
    f32 projectedW;
    s32 pad2;
    PolygonDlist2* polygonDlistFirst;
    PolygonDlist2* polygonDlistIter;
    f32 temp_f2;

    OPEN_DISPS(globalCtx->state.gfxCtx, "../z_room.c", 287);
    if (flags & 1) {
        func_800342EC(&D_801270A0, globalCtx);
        gSPSegment(POLY_OPA_DISP++, 0x03, room->segment);
        func_80093C80(globalCtx);
        gSPMatrix(POLY_OPA_DISP++, &gMtxClear, G_MTX_MODELVIEW | G_MTX_LOAD);
    }
    if (1) {}
    if (flags & 2) {
        func_8003435C(&D_801270A0, globalCtx);
        gSPSegment(POLY_XLU_DISP++, 0x03, room->segment);
        func_80093D84(globalCtx->state.gfxCtx);
        gSPMatrix(POLY_XLU_DISP++, &gMtxClear, G_MTX_MODELVIEW | G_MTX_LOAD);
    }

    polygon2 = &room->mesh->polygon2;
    polygonDlist = SEGMENTED_TO_VIRTUAL(polygon2->start);
    spA4 = spB8;

    ASSERT(polygon2->num <= SHAPE_SORT_MAX, "polygon2->num <= SHAPE_SORT_MAX", "../z_room.c", 317);
    polygonDlistFirst = polygonDlist;

    for (i = 0; i < polygon2->num; i++, polygonDlist++) {
        pos.x = polygonDlist->pos.x;
        pos.y = polygonDlist->pos.y;
        pos.z = polygonDlist->pos.z;
        SkinMatrix_Vec3fMtxFMultXYZW(&globalCtx->viewProjectionMtxF, &pos, &projectedPos, &projectedW);
        if (-(f32)polygonDlist->unk_06 < projectedPos.z) {
            temp_f2 = projectedPos.z - polygonDlist->unk_06;
            if (temp_f2 < globalCtx->lightCtx.fogFar) {
                spA4->unk_00 = polygonDlist;
                spA4->unk_04 = temp_f2;
                iter = spB4;
                if (iter == NULL) {
                    spB4 = spB0 = spA4;
                    spA4->unk_08 = spA4->unk_0C = NULL;
                } else {
                    do {
                        if (spA4->unk_04 < iter->unk_04) {
                            break;
                        }
                        iter = iter->unk_0C;
                    } while (iter != NULL);

                    if (iter == NULL) {
                        spA4->unk_08 = spB0;
                        spA4->unk_0C = NULL;
                        spB0->unk_0C = spA4;
                        spB0 = spA4;
                    } else {
                        spA4->unk_08 = iter->unk_08;
                        if (spA4->unk_08 == NULL) {
                            spB4 = spA4;
                        } else {
                            spA4->unk_08->unk_0C = spA4;
                        }
                        iter->unk_08 = spA4;
                        spA4->unk_0C = iter;
                    }
                }
                spA4++;
            }
        }
    }

    iREG(87) = polygon2->num & 0xFFFF & 0xFFFF & 0xFFFF; // if this is real then I might not be

    for (i = 1; spB4 != NULL; spB4 = spB4->unk_0C, i++) {
        Gfx* displayList;

        polygonDlist = spB4->unk_00;
        if (iREG(86) != 0) {
            polygonDlistIter = polygonDlistFirst;
            for (j = 0; j < polygon2->num; j++, polygonDlistIter++) {
                if (polygonDlist == polygonDlistIter) {
                    break; // This loop does nothing?
                }
            }

            if (((iREG(86) == 1) && (iREG(89) >= i)) || ((iREG(86) == 2) && (iREG(89) == i))) {
                if (flags & 1) {
                    displayList = polygonDlist->opa;
                    if (displayList != NULL) {
                        gSPDisplayList(POLY_OPA_DISP++, displayList);
                    }
                }

                if (flags & 2) {
                    displayList = polygonDlist->xlu;
                    if (displayList != NULL) {
                        gSPDisplayList(POLY_XLU_DISP++, displayList);
                    }
                }
            }
        } else {
            if (flags & 1) {
                displayList = polygonDlist->opa;
                if (displayList != NULL) {
                    gSPDisplayList(POLY_OPA_DISP++, displayList);
                }
            }

            if (flags & 2) {
                displayList = polygonDlist->xlu;
                if (displayList != NULL) {
                    gSPDisplayList(POLY_XLU_DISP++, displayList);
                }
            }
        }
    }

    iREG(88) = i - 1;

    CLOSE_DISPS(globalCtx->state.gfxCtx, "../z_room.c", 430);
}

#define JPEG_MARKER 0xFFD8FFE0

s32 func_80096238(void* data) {
    OSTime time;

    if (*(u32*)data == JPEG_MARKER) {
        osSyncPrintf("JPEGデータを展開します\n");        // "Expanding jpeg data"
        osSyncPrintf("JPEGデータアドレス %08x\n", data); // "Jpeg data address %08x"
        // "Work buffer address (Z buffer) %08x"
        osSyncPrintf("ワークバッファアドレス（Ｚバッファ）%08x\n", gZBuffer);

        time = osGetTime();
        if (!Jpeg_Decode(data, gZBuffer, gGfxSPTaskOutputBuffer, sizeof(gGfxSPTaskOutputBuffer))) {
            time = osGetTime() - time;

            // "Success... I think. time = %6.3f ms"
            osSyncPrintf("成功…だと思う。 time = %6.3f ms \n", OS_CYCLES_TO_USEC(time) / 1000.0f);
            // "Writing back to original address from work buffer."
            osSyncPrintf("ワークバッファから元のアドレスに書き戻します。\n");
            // "If the original buffer size isn't at least 150kb, it will be out of control."
            osSyncPrintf("元のバッファのサイズが150キロバイト無いと暴走するでしょう。\n");

            bcopy(gZBuffer, data, sizeof(gZBuffer));
        } else {
            osSyncPrintf("失敗！なんで〜\n"); // "Failure! Why is it 〜"
        }
    }

    return 0;
}

void func_8009638C(Gfx** displayList, void* source, void* tlut, u16 width, u16 height, u8 fmt, u8 siz, u16 mode0,
                   u16 tlutCount, f32 frameX, f32 frameY) {
    Gfx* displayListHead;
    uObjBg* bg;

    displayListHead = *displayList;
    func_80096238(SEGMENTED_TO_VIRTUAL(source));

    bg = (uObjBg*)(displayListHead + 1);
    gSPBranchList(displayListHead, (u8*)bg + sizeof(uObjBg));
    bg->b.imageX = 0;
    bg->b.imageW = width * 4;
    bg->b.frameX = frameX * 4;
    bg->b.imageY = 0;
    bg->b.imageH = height * 4;
    bg->b.frameY = frameY * 4;
    bg->b.imagePtr = source;
    bg->b.imageLoad = G_BGLT_LOADTILE;
    bg->b.imageFmt = fmt;
    bg->b.imageSiz = siz;
    bg->b.imagePal = 0;
    bg->b.imageFlip = 0;

    displayListHead = (void*)(bg + 1);
    if (fmt == G_IM_FMT_CI) {
        gDPLoadTLUT(displayListHead++, tlutCount, 256, tlut);
    } else {
        gDPPipeSync(displayListHead++);
    }

    if ((fmt == G_IM_FMT_RGBA) && (SREG(26) == 0)) {
        bg->b.frameW = width * 4;
        bg->b.frameH = height * 4;
        guS2DInitBg(bg);
        gDPSetOtherMode(displayListHead++, mode0 | G_TL_TILE | G_TD_CLAMP | G_TP_NONE | G_CYC_COPY | G_PM_NPRIMITIVE,
                        G_AC_THRESHOLD | G_ZS_PIXEL | G_RM_NOOP | G_RM_NOOP2);
        gSPBgRectCopy(displayListHead++, bg);

    } else {
        bg->s.frameW = width * 4;
        bg->s.frameH = height * 4;
        bg->s.scaleW = 1024;
        bg->s.scaleH = 1024;
        bg->s.imageYorig = bg->b.imageY;
        gDPSetOtherMode(displayListHead++,
                        mode0 | G_AD_DISABLE | G_CD_DISABLE | G_CK_NONE | G_TC_FILT | G_TF_POINT | G_TT_NONE |
                            G_TL_TILE | G_TD_CLAMP | G_TP_NONE | G_CYC_1CYCLE | G_PM_NPRIMITIVE,
                        G_AC_THRESHOLD | G_ZS_PIXEL | AA_EN | CVG_DST_CLAMP | ZMODE_OPA | CVG_X_ALPHA | ALPHA_CVG_SEL |
                            GBL_c1(G_BL_CLR_IN, G_BL_A_IN, G_BL_CLR_BL, G_BL_1MA) |
                            GBL_c2(G_BL_CLR_IN, G_BL_A_IN, G_BL_CLR_BL, G_BL_1MA));
        gDPSetCombineLERP(displayListHead++, 0, 0, 0, TEXEL0, 0, 0, 0, 1, 0, 0, 0, TEXEL0, 0, 0, 0, 1);
        gSPObjRenderMode(displayListHead++, G_OBJRM_ANTIALIAS | G_OBJRM_BILERP);
        gSPBgRect1Cyc(displayListHead++, bg);
    }

    gDPPipeSync(displayListHead++);
    *displayList = displayListHead;
}

// Room Draw Polygon Type 1 - Single Format
void func_80096680(GlobalContext* globalCtx, Room* room, u32 flags) {
    Camera* activeCam;
    Gfx* spA8;
    PolygonType1* polygon1;
    PolygonDlist* polygonDlist;
    u32 isFixedCamera;
    u32 drawBg;
    u32 drawOpa;
    u32 drawXlu;

    OPEN_DISPS(globalCtx->state.gfxCtx, "../z_room.c", 628);

<<<<<<< HEAD
    activeCam = GET_ACTIVE_CAM(globalCtx);
    sp9C = (activeCam->setting == CAM_SET_PREREND_FIXED);
=======
    camera = GET_ACTIVE_CAM(globalCtx);
    isFixedCamera = camera->setting == CAM_SET_PREREND_FIXED;
>>>>>>> 791d9018
    polygon1 = &room->mesh->polygon1;
    polygonDlist = SEGMENTED_TO_VIRTUAL(polygon1->dlist);
    drawBg = (flags & 1) && isFixedCamera && polygon1->single.source && !(SREG(25) & 1);
    drawOpa = (flags & 1) && (polygonDlist->opa != NULL) && !(SREG(25) & 2);
    drawXlu = (flags & 2) && (polygonDlist->xlu != NULL) && !(SREG(25) & 4);

    if (drawOpa || drawBg) {
        gSPSegment(POLY_OPA_DISP++, 0x03, room->segment);

        if (drawOpa) {
            func_80093D18(globalCtx->state.gfxCtx);
            gSPMatrix(POLY_OPA_DISP++, &gMtxClear, G_MTX_MODELVIEW | G_MTX_LOAD);
            gSPDisplayList(POLY_OPA_DISP++, polygonDlist->opa);
        }

        if (drawBg) {
            // gSPLoadUcodeL(POLY_OPA_DISP++, rspS2DEX)?
            gSPLoadUcodeEx(POLY_OPA_DISP++, OS_K0_TO_PHYSICAL(D_80113070), OS_K0_TO_PHYSICAL(D_801579A0), 0x800);

            {
                Vec3f sp60;
                spA8 = POLY_OPA_DISP;
                Camera_GetSkyboxOffset(&sp60, activeCam);
                func_8009638C(&spA8, polygon1->single.source, polygon1->single.tlut, polygon1->single.width,
                              polygon1->single.height, polygon1->single.fmt, polygon1->single.siz,
                              polygon1->single.mode0, polygon1->single.tlutCount,
                              (sp60.x + sp60.z) * 1.2f + sp60.y * 0.6f, sp60.y * 2.4f + (sp60.x + sp60.z) * 0.3f);
                POLY_OPA_DISP = spA8;
            }

            // gSPLoadUcode(POLY_OPA_DISP++, SysUcode_GetUCode(), SysUcode_GetUCodeData())?
            gSPLoadUcodeEx(POLY_OPA_DISP++, SysUcode_GetUCode(), SysUcode_GetUCodeData(), 0x800);
        }
    }

    if (drawXlu) {
        gSPSegment(POLY_XLU_DISP++, 0x03, room->segment);
        func_80093D84(globalCtx->state.gfxCtx);
        gSPMatrix(POLY_XLU_DISP++, &gMtxClear, G_MTX_MODELVIEW | G_MTX_LOAD);
        gSPDisplayList(POLY_XLU_DISP++, polygonDlist->xlu);
    }

    CLOSE_DISPS(globalCtx->state.gfxCtx, "../z_room.c", 691);
}

BgImage* func_80096A74(PolygonType1* polygon1, GlobalContext* globalCtx) {
    Camera* activeCam = GET_ACTIVE_CAM(globalCtx);
    s32 camDataIdx;
    s16 camDataIdx2;
    Player* player;
    BgImage* bgImage;
    s32 i;

    camDataIdx = activeCam->camDataIdx;
    // jfifid
    camDataIdx2 = func_80041C10(&globalCtx->colCtx, camDataIdx, BGCHECK_SCENE)[2].y;
    if (camDataIdx2 >= 0) {
        camDataIdx = camDataIdx2;
    }

    player = GET_PLAYER(globalCtx);
    player->actor.params = (player->actor.params & 0xFF00) | camDataIdx;

    bgImage = SEGMENTED_TO_VIRTUAL(polygon1->multi.list);
    for (i = 0; i < polygon1->multi.count; i++) {
        if (bgImage->id == camDataIdx) {
            return bgImage;
        }
        bgImage++;
    }

    // "z_room.c: Data consistent with camera id does not exist camid=%d"
    osSyncPrintf(VT_COL(RED, WHITE) "z_room.c:カメラＩＤに一致するデータが存在しません camid=%d\n" VT_RST, camDataIdx);
    LogUtils_HungupThread("../z_room.c", 726);

    return NULL;
}

// Room Draw Polygon Type 1 - Multi Format
void func_80096B6C(GlobalContext* globalCtx, Room* room, u32 flags) {
<<<<<<< HEAD
    Camera* activeCam;
    Gfx* spA8;
=======
    Camera* camera;
    Gfx* gfx;
>>>>>>> 791d9018
    PolygonType1* polygon1;
    BgImage* bgImage;
    PolygonDlist* polygonDlist;
    u32 isFixedCamera;
    u32 drawBg;
    u32 drawOpa;
    u32 drawXlu;

    OPEN_DISPS(globalCtx->state.gfxCtx, "../z_room.c", 752);

<<<<<<< HEAD
    activeCam = GET_ACTIVE_CAM(globalCtx);
    sp98 = (activeCam->setting == CAM_SET_PREREND_FIXED);
=======
    camera = GET_ACTIVE_CAM(globalCtx);
    isFixedCamera = camera->setting == CAM_SET_PREREND_FIXED;
>>>>>>> 791d9018
    polygon1 = &room->mesh->polygon1;
    polygonDlist = SEGMENTED_TO_VIRTUAL(polygon1->dlist);
    bgImage = func_80096A74(polygon1, globalCtx);
    drawBg = (flags & 1) && isFixedCamera && bgImage->source && !(SREG(25) & 1);
    drawOpa = (flags & 1) && (polygonDlist->opa != NULL) && !(SREG(25) & 2);
    drawXlu = (flags & 2) && (polygonDlist->xlu != NULL) && !(SREG(25) & 4);

    if (drawOpa || drawBg) {
        gSPSegment(POLY_OPA_DISP++, 0x03, room->segment);

        if (drawOpa) {
            func_80093D18(globalCtx->state.gfxCtx);
            gSPMatrix(POLY_OPA_DISP++, &gMtxClear, G_MTX_MODELVIEW | G_MTX_LOAD);
            gSPDisplayList(POLY_OPA_DISP++, polygonDlist->opa);
        }

        if (drawBg) {
            // gSPLoadUcodeL(POLY_OPA_DISP++, rspS2DEX)?
            gSPLoadUcodeEx(POLY_OPA_DISP++, OS_K0_TO_PHYSICAL(D_80113070), OS_K0_TO_PHYSICAL(D_801579A0), 0x800);

            {
<<<<<<< HEAD
                Vec3f sp5C;
                spA8 = POLY_OPA_DISP;
                Camera_GetSkyboxOffset(&sp5C, activeCam);
                func_8009638C(&spA8, bgImage->source, bgImage->tlut, bgImage->width, bgImage->height, bgImage->fmt,
=======
                Vec3f skyboxOffset;

                gfx = POLY_OPA_DISP;
                Camera_GetSkyboxOffset(&skyboxOffset, camera);
                func_8009638C(&gfx, bgImage->source, bgImage->tlut, bgImage->width, bgImage->height, bgImage->fmt,
>>>>>>> 791d9018
                              bgImage->siz, bgImage->mode0, bgImage->tlutCount,
                              (skyboxOffset.x + skyboxOffset.z) * 1.2f + skyboxOffset.y * 0.6f,
                              skyboxOffset.y * 2.4f + (skyboxOffset.x + skyboxOffset.z) * 0.3f);
                POLY_OPA_DISP = gfx;
            }

            // gSPLoadUcode(POLY_OPA_DISP++, SysUcode_GetUCode(), SysUcode_GetUCodeData())?
            gSPLoadUcodeEx(POLY_OPA_DISP++, SysUcode_GetUCode(), SysUcode_GetUCodeData(), 0x800);
        }
    }

    if (drawXlu) {
        gSPSegment(POLY_XLU_DISP++, 0x03, room->segment);
        func_80093D84(globalCtx->state.gfxCtx);
        gSPMatrix(POLY_XLU_DISP++, &gMtxClear, G_MTX_MODELVIEW | G_MTX_LOAD);
        gSPDisplayList(POLY_XLU_DISP++, polygonDlist->xlu);
    }

    CLOSE_DISPS(globalCtx->state.gfxCtx, "../z_room.c", 819);
}

// Room Draw Polygon Type 1
void func_80096F6C(GlobalContext* globalCtx, Room* room, u32 flags) {
    PolygonType1* polygon1 = &room->mesh->polygon1;

    if (polygon1->format == 1) {
        func_80096680(globalCtx, room, flags);
    } else if (polygon1->format == 2) {
        func_80096B6C(globalCtx, room, flags);
    } else {
        LogUtils_HungupThread("../z_room.c", 841);
    }
}

void func_80096FD4(GlobalContext* globalCtx, Room* room) {
    room->num = -1;
    room->segment = NULL;
}

u32 func_80096FE8(GlobalContext* globalCtx, RoomContext* roomCtx) {
    u32 maxRoomSize = 0;
    RomFile* roomList = globalCtx->roomList;
    u32 roomSize;
    s32 i;
    s32 j;
    s32 frontRoom;
    s32 backRoom;
    u32 frontRoomSize;
    u32 backRoomSize;
    u32 cumulRoomSize;

    for (i = 0; i < globalCtx->numRooms; i++) {
        roomSize = roomList[i].vromEnd - roomList[i].vromStart;
        osSyncPrintf("ROOM%d size=%d\n", i, roomSize);
        if (maxRoomSize < roomSize) {
            maxRoomSize = roomSize;
        }
    }

    if (globalCtx->transiActorCtx.numActors != 0) {
        RomFile* roomList = globalCtx->roomList;
        TransitionActorEntry* transitionActor = &globalCtx->transiActorCtx.list[0];

        LOG_NUM("game_play->room_rom_address.num", globalCtx->numRooms, "../z_room.c", 912);

        for (j = 0; j < globalCtx->transiActorCtx.numActors; j++) {
            frontRoom = transitionActor->sides[0].room;
            backRoom = transitionActor->sides[1].room;
            frontRoomSize = (frontRoom < 0) ? 0 : roomList[frontRoom].vromEnd - roomList[frontRoom].vromStart;
            backRoomSize = (backRoom < 0) ? 0 : roomList[backRoom].vromEnd - roomList[backRoom].vromStart;
            cumulRoomSize = (frontRoom != backRoom) ? frontRoomSize + backRoomSize : frontRoomSize;

            osSyncPrintf("DOOR%d=<%d> ROOM1=<%d, %d> ROOM2=<%d, %d>\n", j, cumulRoomSize, frontRoom, frontRoomSize,
                         backRoom, backRoomSize);
            if (maxRoomSize < cumulRoomSize) {
                maxRoomSize = cumulRoomSize;
            }
            transitionActor++;
        }
    }

    osSyncPrintf(VT_FGCOL(YELLOW));
    // "Room buffer size=%08x(%5.1fK)"
    osSyncPrintf("部屋バッファサイズ=%08x(%5.1fK)\n", maxRoomSize, maxRoomSize / 1024.0f);
    roomCtx->bufPtrs[0] = GameState_Alloc(&globalCtx->state, maxRoomSize, "../z_room.c", 946);
    // "Room buffer initial pointer=%08x"
    osSyncPrintf("部屋バッファ開始ポインタ=%08x\n", roomCtx->bufPtrs[0]);
    roomCtx->bufPtrs[1] = (void*)((s32)roomCtx->bufPtrs[0] + maxRoomSize);
    // "Room buffer end pointer=%08x"
    osSyncPrintf("部屋バッファ終了ポインタ=%08x\n", roomCtx->bufPtrs[1]);
    osSyncPrintf(VT_RST);
    roomCtx->unk_30 = 0;
    roomCtx->status = 0;

    frontRoom = gSaveContext.respawnFlag > 0 ? ((void)0, gSaveContext.respawn[gSaveContext.respawnFlag - 1].roomIndex)
                                             : globalCtx->setupEntranceList[globalCtx->curSpawn].room;
    func_8009728C(globalCtx, roomCtx, frontRoom);

    return maxRoomSize;
}

s32 func_8009728C(GlobalContext* globalCtx, RoomContext* roomCtx, s32 roomNum) {
    u32 size;

    if (roomCtx->status == 0) {
        roomCtx->prevRoom = roomCtx->curRoom;
        roomCtx->curRoom.num = roomNum;
        roomCtx->curRoom.segment = NULL;
        roomCtx->status = 1;

        ASSERT(roomNum < globalCtx->numRooms, "read_room_ID < game_play->room_rom_address.num", "../z_room.c", 1009);

        size = globalCtx->roomList[roomNum].vromEnd - globalCtx->roomList[roomNum].vromStart;
        roomCtx->unk_34 = (void*)ALIGN16((u32)roomCtx->bufPtrs[roomCtx->unk_30] - ((size + 8) * roomCtx->unk_30 + 7));

        osCreateMesgQueue(&roomCtx->loadQueue, &roomCtx->loadMsg, 1);
        DmaMgr_SendRequest2(&roomCtx->dmaRequest, roomCtx->unk_34, globalCtx->roomList[roomNum].vromStart, size, 0,
                            &roomCtx->loadQueue, NULL, "../z_room.c", 1036);
        roomCtx->unk_30 ^= 1;

        return 1;
    }

    return 0;
}

s32 func_800973FC(GlobalContext* globalCtx, RoomContext* roomCtx) {
    if (roomCtx->status == 1) {
        if (!osRecvMesg(&roomCtx->loadQueue, NULL, OS_MESG_NOBLOCK)) {
            roomCtx->status = 0;
            roomCtx->curRoom.segment = roomCtx->unk_34;
            gSegments[3] = VIRTUAL_TO_PHYSICAL(roomCtx->unk_34);

            Scene_ExecuteCommands(globalCtx, roomCtx->curRoom.segment);
            Player_SetBootData(globalCtx, GET_PLAYER(globalCtx));
            Actor_SpawnTransitionActors(globalCtx, &globalCtx->actorCtx);

            return 1;
        }

        return 0;
    }

    return 1;
}

void Room_Draw(GlobalContext* globalCtx, Room* room, u32 flags) {
    if (room->segment != NULL) {
        gSegments[3] = VIRTUAL_TO_PHYSICAL(room->segment);
        ASSERT(room->mesh->polygon.type < ARRAY_COUNTU(sRoomDrawHandlers),
               "this->ground_shape->polygon.type < number(Room_Draw_Proc)", "../z_room.c", 1125);
        sRoomDrawHandlers[room->mesh->polygon.type](globalCtx, room, flags);
    }
}

void func_80097534(GlobalContext* globalCtx, RoomContext* roomCtx) {
    roomCtx->prevRoom.num = -1;
    roomCtx->prevRoom.segment = NULL;
    func_80031B14(globalCtx, &globalCtx->actorCtx);
    Actor_SpawnTransitionActors(globalCtx, &globalCtx->actorCtx);
    Map_InitRoomData(globalCtx, roomCtx->curRoom.num);
    if (!((globalCtx->sceneNum >= SCENE_SPOT00) && (globalCtx->sceneNum <= SCENE_SPOT20))) {
        Map_SavePlayerInitialInfo(globalCtx);
    }
    Audio_SetEnvReverb(globalCtx->roomCtx.curRoom.echo);
}<|MERGE_RESOLUTION|>--- conflicted
+++ resolved
@@ -318,13 +318,8 @@
 
     OPEN_DISPS(globalCtx->state.gfxCtx, "../z_room.c", 628);
 
-<<<<<<< HEAD
     activeCam = GET_ACTIVE_CAM(globalCtx);
-    sp9C = (activeCam->setting == CAM_SET_PREREND_FIXED);
-=======
-    camera = GET_ACTIVE_CAM(globalCtx);
-    isFixedCamera = camera->setting == CAM_SET_PREREND_FIXED;
->>>>>>> 791d9018
+    isFixedCamera = (activeCam->setting == CAM_SET_PREREND_FIXED);
     polygon1 = &room->mesh->polygon1;
     polygonDlist = SEGMENTED_TO_VIRTUAL(polygon1->dlist);
     drawBg = (flags & 1) && isFixedCamera && polygon1->single.source && !(SREG(25) & 1);
@@ -405,13 +400,8 @@
 
 // Room Draw Polygon Type 1 - Multi Format
 void func_80096B6C(GlobalContext* globalCtx, Room* room, u32 flags) {
-<<<<<<< HEAD
     Camera* activeCam;
-    Gfx* spA8;
-=======
-    Camera* camera;
     Gfx* gfx;
->>>>>>> 791d9018
     PolygonType1* polygon1;
     BgImage* bgImage;
     PolygonDlist* polygonDlist;
@@ -422,13 +412,8 @@
 
     OPEN_DISPS(globalCtx->state.gfxCtx, "../z_room.c", 752);
 
-<<<<<<< HEAD
     activeCam = GET_ACTIVE_CAM(globalCtx);
-    sp98 = (activeCam->setting == CAM_SET_PREREND_FIXED);
-=======
-    camera = GET_ACTIVE_CAM(globalCtx);
-    isFixedCamera = camera->setting == CAM_SET_PREREND_FIXED;
->>>>>>> 791d9018
+    isFixedCamera = (activeCam->setting == CAM_SET_PREREND_FIXED);
     polygon1 = &room->mesh->polygon1;
     polygonDlist = SEGMENTED_TO_VIRTUAL(polygon1->dlist);
     bgImage = func_80096A74(polygon1, globalCtx);
@@ -450,18 +435,11 @@
             gSPLoadUcodeEx(POLY_OPA_DISP++, OS_K0_TO_PHYSICAL(D_80113070), OS_K0_TO_PHYSICAL(D_801579A0), 0x800);
 
             {
-<<<<<<< HEAD
-                Vec3f sp5C;
-                spA8 = POLY_OPA_DISP;
-                Camera_GetSkyboxOffset(&sp5C, activeCam);
-                func_8009638C(&spA8, bgImage->source, bgImage->tlut, bgImage->width, bgImage->height, bgImage->fmt,
-=======
                 Vec3f skyboxOffset;
 
                 gfx = POLY_OPA_DISP;
-                Camera_GetSkyboxOffset(&skyboxOffset, camera);
+                Camera_GetSkyboxOffset(&skyboxOffset, activeCam);
                 func_8009638C(&gfx, bgImage->source, bgImage->tlut, bgImage->width, bgImage->height, bgImage->fmt,
->>>>>>> 791d9018
                               bgImage->siz, bgImage->mode0, bgImage->tlutCount,
                               (skyboxOffset.x + skyboxOffset.z) * 1.2f + skyboxOffset.y * 0.6f,
                               skyboxOffset.y * 2.4f + (skyboxOffset.x + skyboxOffset.z) * 0.3f);
