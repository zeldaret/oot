#include "global.h"
#include "vt.h"

void func_80095AB4(GlobalContext* globalCtx, Room* room, u32 flags);
void func_80095D04(GlobalContext* globalCtx, Room* room, u32 flags);
void func_80096F6C(GlobalContext* globalCtx, Room* room, u32 flags);

Vec3f D_801270A0 = { 0.0f, 0.0f, 0.0f };

// unused
Gfx D_801270B0[] = {
    gsDPPipeSync(),
    gsSPClearGeometryMode(G_ZBUFFER | G_CULL_BOTH | G_FOG | G_LIGHTING | G_TEXTURE_GEN | G_TEXTURE_GEN_LINEAR | G_LOD),
    gsSPTexture(0xFFFF, 0xFFFF, 0, G_TX_RENDERTILE, G_OFF),
    gsDPSetCombineMode(G_CC_SHADE, G_CC_SHADE),
    gsDPSetOtherMode(G_AD_DISABLE | G_CD_MAGICSQ | G_CK_NONE | G_TC_FILT | G_TF_BILERP | G_TT_NONE | G_TL_TILE |
                         G_TD_CLAMP | G_TP_PERSP | G_CYC_FILL | G_PM_NPRIMITIVE,
                     G_AC_NONE | G_ZS_PIXEL | G_RM_NOOP | G_RM_NOOP2),
    gsSPLoadGeometryMode(G_ZBUFFER | G_SHADE | G_CULL_BACK | G_LIGHTING | G_SHADING_SMOOTH),
    gsDPSetScissor(G_SC_NON_INTERLACE, 0, 0, SCREEN_WIDTH, SCREEN_HEIGHT),
    gsSPClipRatio(FRUSTRATIO_1),
    gsSPEndDisplayList(),
};

void (*sRoomDrawHandlers[])(GlobalContext* globalCtx, Room* room, u32 flags) = {
    func_80095AB4,
    func_80096F6C,
    func_80095D04,
};

void func_80095AA0(GlobalContext* globalCtx, Room* room, Input* arg2, UNK_TYPE arg3) {
}

// Room Draw Polygon Type 0
void func_80095AB4(GlobalContext* globalCtx, Room* room, u32 flags) {
    s32 i;
    PolygonType0* polygon0;
    PolygonDlist* polygonDlist;

    OPEN_DISPS(globalCtx->state.gfxCtx, "../z_room.c", 193);

    if (flags & 1) {
        func_800342EC(&D_801270A0, globalCtx);
        gSPSegment(POLY_OPA_DISP++, 0x03, room->segment);
        func_80093C80(globalCtx);
        gSPMatrix(POLY_OPA_DISP++, &gMtxClear, G_MTX_MODELVIEW | G_MTX_LOAD);
    }

    if (flags & 2) {
        func_8003435C(&D_801270A0, globalCtx);
        gSPSegment(POLY_XLU_DISP++, 0x03, room->segment);
        func_80093D84(globalCtx->state.gfxCtx);
        gSPMatrix(POLY_XLU_DISP++, &gMtxClear, G_MTX_MODELVIEW | G_MTX_LOAD);
    }

    polygon0 = &room->mesh->polygon0;
    polygonDlist = SEGMENTED_TO_VIRTUAL(polygon0->start);
    for (i = 0; i < polygon0->num; i++) {
        if ((flags & 1) && (polygonDlist->opa != NULL)) {
            gSPDisplayList(POLY_OPA_DISP++, polygonDlist->opa);
        }

        if ((flags & 2) && (polygonDlist->xlu != NULL)) {
            gSPDisplayList(POLY_XLU_DISP++, polygonDlist->xlu);
        }

        polygonDlist++;
    }

    CLOSE_DISPS(globalCtx->state.gfxCtx, "../z_room.c", 239);
}

#define SHAPE_SORT_MAX 64

typedef struct struct_80095D04 {
    /* 0x00 */ PolygonDlist2* unk_00;
    /* 0x04 */ f32 unk_04;
    /* 0x08 */ struct struct_80095D04* unk_08;
    /* 0x0C */ struct struct_80095D04* unk_0C;
} struct_80095D04; // size = 0x10

// Room Draw Polygon Type 2
#ifdef NON_MATCHING
// this function still needs some work but it should be functionally equivalent
void func_80095D04(GlobalContext* globalCtx, Room* room, u32 flags) {
    PolygonType2* polygon2;
    PolygonDlist2* polygonDlist;
    struct_80095D04 spB8[SHAPE_SORT_MAX];
    struct_80095D04* spB4;
    struct_80095D04* spB0;
    struct_80095D04* phi_v0;
    struct_80095D04* phi_a0;
    struct_80095D04* spA4;
    s32 phi_v1;
    s32 sp9C;
    Vec3f sp90;
    Vec3f sp84;
    f32 sp80;
    PolygonDlist2* phi_s0;
    PolygonDlist2* sp78;
    f32 temp_f0;
    f32 temp_f2;

    spB0 = NULL;
    spB4 = NULL;

    OPEN_DISPS(globalCtx->state.gfxCtx, "../z_room.c", 287);

    if (flags & 1) {
        func_800342EC(&D_801270A0, globalCtx);
        gSPSegment(POLY_OPA_DISP++, 0x03, room->segment);
        func_80093C80(globalCtx);
        gSPMatrix(POLY_OPA_DISP++, &gMtxClear, G_MTX_MODELVIEW | G_MTX_LOAD);
    }

    if (flags & 2) {
        func_8003435C(&D_801270A0, globalCtx);
        gSPSegment(POLY_XLU_DISP++, 0x03, room->segment);
        func_80093D84(globalCtx->state.gfxCtx);
        gSPMatrix(POLY_XLU_DISP++, &gMtxClear, G_MTX_MODELVIEW | G_MTX_LOAD);
    }

    spA4 = &spB8[0];
    polygonDlist = SEGMENTED_TO_VIRTUAL(room->mesh->polygon2.start);
    polygon2 = &room->mesh->polygon2;
    if (polygon2->num > SHAPE_SORT_MAX) {
        __assert("polygon2->num <= SHAPE_SORT_MAX", "../z_room.c", 317);
    }

    sp78 = polygonDlist;
    for (sp9C = 0; sp9C < polygon2->num; sp9C++) {
        sp90.x = polygonDlist->pos.x;
        sp90.y = polygonDlist->pos.y;
        sp90.z = polygonDlist->pos.z;
        SkinMatrix_Vec3fMtxFMultXYZW(&globalCtx->mf_11D60, &sp90, &sp84, &sp80);
        temp_f0 = polygonDlist->unk_06;
        if (-temp_f0 < sp84.z) {
            temp_f2 = sp84.z - temp_f0;
            if (temp_f2 < globalCtx->lightCtx.unk_0C) {
                spA4->unk_00 = polygonDlist;
                spA4->unk_04 = temp_f2;
                phi_v0 = spB4;
                if (spB4 == 0) {
                    spB0 = spA4;
                    spB4 = spA4;
                    spA4->unk_0C = NULL;
                    spA4->unk_08 = NULL;
                } else {
                    do {
                        if (spA4->unk_04 < phi_v0->unk_04) {
                            break;
                        }
                        phi_v0 = phi_v0->unk_0C;
                    } while (phi_v0 != NULL);

                    if (phi_v0 == NULL) {
                        spA4->unk_08 = spB0;
                        spA4->unk_0C = NULL;
                        spB0->unk_0C = spA4;
                        spB0 = spA4;
                    } else {
                        phi_a0 = phi_v0->unk_08;
                        spA4->unk_08 = phi_a0;
                        if (phi_a0 == NULL) {
                            spB4 = spA4;
                        } else {
                            phi_a0->unk_0C = spA4;
                        }
                        phi_v0->unk_08 = spA4;
                        spA4->unk_0C = (void*)phi_v0;
                    }
                }
                spA4 = spA4++;
            }
        }
        polygonDlist++;
    }

    iREG(87) = polygon2->num;

    sp9C = 1;
    while (spB4 != NULL) {
        phi_s0 = spB4->unk_00;
        if (iREG(86) != 0) {
            phi_v1 = 0;
            while (phi_v1 < polygon2->num) {
                if (phi_s0 == sp78) {
                    break;
                }
                phi_v1++;
                sp78++;
            }

            if (((iREG(86) == 1) && (iREG(89) > sp9C)) || ((iREG(86) == 2) && (iREG(89) == sp9C))) {
                if ((flags & 1) && (phi_s0->opa != NULL)) {
                    gSPDisplayList(POLY_OPA_DISP++, phi_s0->opa);
                }

                if ((flags & 2) && (phi_s0->xlu != NULL)) {
                    gSPDisplayList(POLY_XLU_DISP++, phi_s0->xlu);
                }
            }
        } else {
            if ((flags & 1) && (phi_s0->opa != NULL)) {
                gSPDisplayList(POLY_OPA_DISP++, phi_s0->opa);
            }

            if ((flags & 2) && (phi_s0->xlu != NULL)) {
                gSPDisplayList(POLY_XLU_DISP++, phi_s0->xlu);
            }
        }

        spB4 = spB4->unk_0C;
        sp9C++;
    }

    iREG(88) = sp9C - 1;

    CLOSE_DISPS(globalCtx->state.gfxCtx, "../z_room.c", 430);
}
#else
#pragma GLOBAL_ASM("asm/non_matchings/code/z_room/func_80095D04.s")
#endif

#define JPEG_MARKER 0xFFD8FFE0

s32 func_80096238(void* data) {
    OSTime time;

    if (*(u32*)data == JPEG_MARKER) {
        // Translates to: "EXPANDING JPEG DATA"
        osSyncPrintf("JPEGデータを展開します\n");
        // Translates to: "JPEG DATA ADDRESS %08x"
        osSyncPrintf("JPEGデータアドレス %08x\n", data);
        // Translates to: "WORK BUFFER ADDRESS (Z BUFFER) %08x"
        osSyncPrintf("ワークバッファアドレス（Ｚバッファ）%08x\n", gZBuffer);

        time = osGetTime();
        if (!Jpeg_Decode(data, gZBuffer, gGfxSPTaskOutputBuffer, sizeof(gGfxSPTaskOutputBuffer))) {
            time = osGetTime() - time;

            // Translates to: "SUCCESS... I THINK. time = %6.3f ms"
            osSyncPrintf("成功…だと思う。 time = %6.3f ms \n", OS_CYCLES_TO_USEC(time) / 1000.0f);
            // Translates to: "WRITING BACK TO ORIGINAL ADDRESS FROM WORK BUFFER."
            osSyncPrintf("ワークバッファから元のアドレスに書き戻します。\n");
            // Translates to: "IF THE ORIGINAL BUFFER SIZE ISN'T AT LEAST 150KB, IT WILL BE OUT OF CONTROL."
            osSyncPrintf("元のバッファのサイズが150キロバイト無いと暴走するでしょう。\n");

            bcopy(gZBuffer, data, sizeof(gZBuffer));
        } else {
            // Translates to: "FAILURE! WHY IS IT 〜"
            osSyncPrintf("失敗！なんで〜\n");
        }
    }

    return 0;
}

#ifdef NON_MATCHING
// pointer arithmetic doesn't quite match
void func_8009638C(Gfx** displayList, u32 source, u32 tlut, u16 width, u16 height, u8 fmt, u8 siz, u16 mode0,
                   u16 tlutCount, f32 frameX, f32 frameY) {
    Gfx* displayListHead;
    uObjBg* bg;

    displayListHead = *displayList;
    func_80096238(SEGMENTED_TO_VIRTUAL(source));

    displayListHead++;
    gSPBranchList(displayListHead, (u8*)displayListHead + sizeof(uObjBg));
    bg = (void*)displayListHead;
    bg->b.imageX = 0;
    bg->b.imageW = width * 4;
    bg->b.frameX = frameX * 4;
    bg->b.imageY = 0;
    bg->b.imageH = height * 4;
    bg->b.frameY = frameY * 4;
    bg->b.imagePtr = (void*)source;
    bg->b.imageLoad = G_BGLT_LOADTILE;
    bg->b.imageFmt = fmt;
    bg->b.imageSiz = siz;
    bg->b.imagePal = 0;
    bg->b.imageFlip = 0;

    if (fmt == G_IM_FMT_CI) {
        displayListHead = (void*)(bg + 1);
        gDPLoadTLUT(displayListHead++, tlutCount, 256, tlut);
    } else {
        displayListHead = (void*)(bg + 1);
        gDPPipeSync(displayListHead++);
    }

    if ((fmt == G_IM_FMT_RGBA) && (SREG(26) == 0)) {
        bg->b.frameW = width * 4;
        bg->b.frameH = height * 4;
        guS2DInitBg(bg);
        gDPSetOtherMode(displayListHead++, mode0 | G_TL_TILE | G_TD_CLAMP | G_TP_NONE | G_CYC_COPY | G_PM_NPRIMITIVE,
                        G_AC_THRESHOLD | G_ZS_PIXEL | G_RM_NOOP | G_RM_NOOP2);
        gSPBgRectCopy(displayListHead++, bg);
    } else {
        bg->s.frameW = width * 4;
        bg->s.frameH = height * 4;
        bg->s.scaleW = 1024;
        bg->s.scaleH = 1024;
        bg->s.imageYorig = bg->b.imageY;
        gDPSetOtherMode(displayListHead++, mode0 | G_TL_TILE | G_TD_CLAMP | G_TP_NONE | G_CYC_1CYCLE | G_PM_NPRIMITIVE,
                        G_AC_THRESHOLD | G_ZS_PIXEL | AA_EN | CVG_DST_CLAMP | ZMODE_OPA | CVG_X_ALPHA | ALPHA_CVG_SEL |
                            GBL_c1(G_BL_CLR_IN, G_BL_A_IN, G_BL_CLR_BL, G_BL_1MA) |
                            GBL_c2(G_BL_CLR_IN, G_BL_A_IN, G_BL_CLR_BL, G_BL_1MA));
        gDPSetCombineLERP(displayListHead++, 0, 0, 0, TEXEL0, 0, 0, 0, 1, 0, 0, 0, TEXEL0, 0, 0, 0, 1);
        gSPObjRenderMode(displayListHead++, G_OBJRM_ANTIALIAS | G_OBJRM_BILERP);
        gSPBgRect1Cyc(displayListHead++, bg);
    }

    gDPPipeSync(displayListHead++);
    *displayList = displayListHead;
}
#else
void func_8009638C(Gfx** displayList, u32 source, u32 tlut, u16 width, u16 height, u8 fmt, u8 siz, u16 mode0,
                   u16 tlutCount, f32 frameX, f32 frameY);
#pragma GLOBAL_ASM("asm/non_matchings/code/z_room/func_8009638C.s")
#endif

// Room Draw Polygon Type 1 - Single Format
void func_80096680(GlobalContext* globalCtx, Room* room, u32 flags) {
    Camera* camera;
    Gfx* spA8;
    PolygonType1* polygon1;
    PolygonDlist* polygonDlist;
    u32 sp9C;
    u32 sp98;
    u32 sp94;
    u32 sp90;

    OPEN_DISPS(globalCtx->state.gfxCtx, "../z_room.c", 628);

    camera = ACTIVE_CAM;
    sp9C = (camera->setting == 25);
    polygon1 = &room->mesh->polygon1;
    polygonDlist = SEGMENTED_TO_VIRTUAL(polygon1->dlist);
    sp98 = (flags & 1) && sp9C && polygon1->single.source && !(SREG(25) & 1);
    sp94 = (flags & 1) && polygonDlist->opa && !(SREG(25) & 2);
    sp90 = (flags & 2) && polygonDlist->xlu && !(SREG(25) & 4);

    if (sp94 || sp98) {
        gSPSegment(POLY_OPA_DISP++, 0x03, room->segment);

        if (sp94) {
            func_80093D18(globalCtx->state.gfxCtx);
            gSPMatrix(POLY_OPA_DISP++, &gMtxClear, G_MTX_MODELVIEW | G_MTX_LOAD);
            gSPDisplayList(POLY_OPA_DISP++, polygonDlist->opa);
        }

        if (sp98) {
            // gSPLoadUcodeL(POLY_OPA_DISP++, rspS2DEX)?
            gSPLoadUcodeEx(POLY_OPA_DISP++, OS_K0_TO_PHYSICAL(D_80113070), OS_K0_TO_PHYSICAL(D_801579A0), 0x800);

            {
                Vec3f sp60;
                spA8 = POLY_OPA_DISP;
                Camera_GetSkyboxOffset(&sp60, camera);
                func_8009638C(&spA8, polygon1->single.source, polygon1->single.tlut, polygon1->single.width,
                              polygon1->single.height, polygon1->single.fmt, polygon1->single.siz,
                              polygon1->single.mode0, polygon1->single.tlutCount,
                              (sp60.x + sp60.z) * 1.2f + sp60.y * 0.6f, sp60.y * 2.4f + (sp60.x + sp60.z) * 0.3f);
                POLY_OPA_DISP = spA8;
            }

            // gSPLoadUcode(POLY_OPA_DISP++, SysUcode_GetUCode(), SysUcode_GetUCodeData())?
            gSPLoadUcodeEx(POLY_OPA_DISP++, SysUcode_GetUCode(), SysUcode_GetUCodeData(), 0x800);
        }
    }

    if (sp90) {
        gSPSegment(POLY_XLU_DISP++, 0x03, room->segment);
        func_80093D84(globalCtx->state.gfxCtx);
        gSPMatrix(POLY_XLU_DISP++, &gMtxClear, G_MTX_MODELVIEW | G_MTX_LOAD);
        gSPDisplayList(POLY_XLU_DISP++, polygonDlist->xlu);
    }

    CLOSE_DISPS(globalCtx->state.gfxCtx, "../z_room.c", 691);
}

BgImage* func_80096A74(PolygonType1* polygon1, GlobalContext* globalCtx) {
    Camera* camera;
    s32 camId;
    s16 camId2;
    Player* player;
    BgImage* bgImage;
    s32 i;

    camera = ACTIVE_CAM;
<<<<<<< HEAD
    camId = camera->unk_148;
    camId2 = func_80041C10(&globalCtx->colCtx, camId, BGCHECK_SCENE)[2].y;
=======
    camId = camera->camDataIdx;
    // jfifid
    camId2 = func_80041C10(&globalCtx->colCtx, camId, 50)[2].y;
>>>>>>> d4e16bba
    if (camId2 >= 0) {
        camId = camId2;
    }

    player = PLAYER;
    player->actor.params = (player->actor.params & 0xFF00) | camId;

    bgImage = SEGMENTED_TO_VIRTUAL(polygon1->multi.list);
    for (i = 0; i < polygon1->multi.count; i++) {
        if (bgImage->id == camId) {
            return bgImage;
        }
        bgImage++;
    }

    // Translates to: "z_room.c: DATA CONSISTENT WITH CAMERA ID DOES NOT EXIST camid=%d"
    osSyncPrintf(VT_COL(RED, WHITE) "z_room.c:カメラＩＤに一致するデータが存在しません camid=%d\n" VT_RST, camId);
    LogUtils_HungupThread("../z_room.c", 726);

    return NULL;
}

// Room Draw Polygon Type 1 - Multi Format
void func_80096B6C(GlobalContext* globalCtx, Room* room, u32 flags) {
    Camera* camera;
    Gfx* spA8;
    PolygonType1* polygon1;
    BgImage* bgImage;
    PolygonDlist* polygonDlist;
    u32 sp98;
    u32 sp94;
    u32 sp90;
    u32 sp8C;

    OPEN_DISPS(globalCtx->state.gfxCtx, "../z_room.c", 752);

    camera = ACTIVE_CAM;
    sp98 = (camera->setting == 25);
    polygon1 = &room->mesh->polygon1;
    polygonDlist = SEGMENTED_TO_VIRTUAL(polygon1->dlist);
    bgImage = func_80096A74(polygon1, globalCtx);
    sp94 = (flags & 1) && sp98 && bgImage->source && !(SREG(25) & 1);
    sp90 = (flags & 1) && polygonDlist->opa && !(SREG(25) & 2);
    sp8C = (flags & 2) && polygonDlist->xlu && !(SREG(25) & 4);

    if (sp90 || sp94) {
        gSPSegment(POLY_OPA_DISP++, 0x03, room->segment);

        if (sp90) {
            func_80093D18(globalCtx->state.gfxCtx);
            gSPMatrix(POLY_OPA_DISP++, &gMtxClear, G_MTX_MODELVIEW | G_MTX_LOAD);
            gSPDisplayList(POLY_OPA_DISP++, polygonDlist->opa);
        }

        if (sp94) {
            // gSPLoadUcodeL(POLY_OPA_DISP++, rspS2DEX)?
            gSPLoadUcodeEx(POLY_OPA_DISP++, OS_K0_TO_PHYSICAL(D_80113070), OS_K0_TO_PHYSICAL(D_801579A0), 0x800);

            {
                Vec3f sp5C;
                spA8 = POLY_OPA_DISP;
                Camera_GetSkyboxOffset(&sp5C, camera);
                func_8009638C(&spA8, bgImage->source, bgImage->tlut, bgImage->width, bgImage->height, bgImage->fmt,
                              bgImage->siz, bgImage->mode0, bgImage->tlutCount,
                              (sp5C.x + sp5C.z) * 1.2f + sp5C.y * 0.6f, sp5C.y * 2.4f + (sp5C.x + sp5C.z) * 0.3f);
                POLY_OPA_DISP = spA8;
            }

            // gSPLoadUcode(POLY_OPA_DISP++, SysUcode_GetUCode(), SysUcode_GetUCodeData())?
            gSPLoadUcodeEx(POLY_OPA_DISP++, SysUcode_GetUCode(), SysUcode_GetUCodeData(), 0x800);
        }
    }

    if (sp8C) {
        gSPSegment(POLY_XLU_DISP++, 0x03, room->segment);
        func_80093D84(globalCtx->state.gfxCtx);
        gSPMatrix(POLY_XLU_DISP++, &gMtxClear, G_MTX_MODELVIEW | G_MTX_LOAD);
        gSPDisplayList(POLY_XLU_DISP++, polygonDlist->xlu);
    }

    CLOSE_DISPS(globalCtx->state.gfxCtx, "../z_room.c", 819);
}

// Room Draw Polygon Type 1
void func_80096F6C(GlobalContext* globalCtx, Room* room, u32 flags) {
    PolygonType1* polygon1 = &room->mesh->polygon1;

    if (polygon1->format == 1) {
        func_80096680(globalCtx, room, flags);
    } else if (polygon1->format == 2) {
        func_80096B6C(globalCtx, room, flags);
    } else {
        LogUtils_HungupThread("../z_room.c", 841);
    }
}

void func_80096FD4(GlobalContext* globalCtx, Room* room) {
    room->num = -1;
    room->segment = NULL;
}

#ifdef NON_MATCHING
// regalloc differences
u32 func_80096FE8(GlobalContext* globalCtx, RoomContext* roomCtx) {
    u8 nextRoomNum;
    u32 maxRoomSize = 0;
    RomFile* roomList = globalCtx->roomList;
    u32 roomSize;
    s32 i;

    for (i = 0; i < globalCtx->nbRooms; i++) {
        roomSize = roomList[i].vromEnd - roomList[i].vromStart;
        osSyncPrintf("ROOM%d size=%d\n", i, roomSize);
        if (maxRoomSize < roomSize) {
            maxRoomSize = roomSize;
        }
    }

    if (globalCtx->nbTransitionActors != 0) {
        s32 j = 0;
        RomFile* roomList = globalCtx->roomList;
        TransitionActorEntry* transitionActor = &globalCtx->transitionActorList[0];

        LOG_NUM("game_play->room_rom_address.num", globalCtx->nbRooms, "../z_room.c", 912);

        for (j = 0; j < globalCtx->nbTransitionActors; j++) {
            s8 frontRoom = transitionActor->sides[0].room;
            s8 backRoom = transitionActor->sides[1].room;
            u32 frontRoomSize = (frontRoom < 0) ? 0 : roomList[frontRoom].vromEnd - roomList[frontRoom].vromStart;
            u32 backRoomSize = (backRoom < 0) ? 0 : roomList[backRoom].vromEnd - roomList[backRoom].vromStart;
            u32 cumulRoomSize = (frontRoom != backRoom) ? frontRoomSize + backRoomSize : frontRoomSize;

            osSyncPrintf("DOOR%d=<%d> ROOM1=<%d, %d> ROOM2=<%d, %d>\n", j, cumulRoomSize, frontRoom, frontRoomSize,
                         backRoom, backRoomSize);
            if (maxRoomSize < cumulRoomSize) {
                maxRoomSize = cumulRoomSize;
            }
            transitionActor++;
        }
    }

    osSyncPrintf(VT_FGCOL(YELLOW));
    // Translates to: "ROOM BUFFER SIZE=%08x(%5.1fK)"
    osSyncPrintf("部屋バッファサイズ=%08x(%5.1fK)\n", maxRoomSize, maxRoomSize * 0.0009765625f);
    roomCtx->bufPtrs[0] = GameState_Alloc(&globalCtx->state, maxRoomSize, "../z_room.c", 946);
    // Translates to: "ROOM BUFFER INITIAL POINTER=%08x"
    osSyncPrintf("部屋バッファ開始ポインタ=%08x\n", roomCtx->bufPtrs[0]);
    roomCtx->bufPtrs[1] = (void*)((s32)roomCtx->bufPtrs[0] + maxRoomSize);
    // Translates to: "ROOM BUFFER END POINTER=%08x"
    osSyncPrintf("部屋バッファ終了ポインタ=%08x\n", roomCtx->bufPtrs[1]);
    osSyncPrintf(VT_RST);
    roomCtx->unk_30 = 0;
    roomCtx->status = 0;

    if (gSaveContext.respawnFlag > 0) {
        nextRoomNum = gSaveContext.respawn[gSaveContext.respawnFlag - 1].roomIndex;
    } else {
        nextRoomNum = globalCtx->setupEntranceList[globalCtx->curSpawn].room;
    }
    func_8009728C(globalCtx, roomCtx, nextRoomNum);

    return maxRoomSize;
}
#else
#pragma GLOBAL_ASM("asm/non_matchings/code/z_room/func_80096FE8.s")
#endif

s32 func_8009728C(GlobalContext* globalCtx, RoomContext* roomCtx, s32 roomNum) {
    u32 size;

    if (0) {} // Necessary to match

    if (roomCtx->status == 0) {
        roomCtx->prevRoom = roomCtx->curRoom;
        roomCtx->curRoom.num = roomNum;
        roomCtx->curRoom.segment = NULL;
        roomCtx->status = 1;

        if (roomNum >= globalCtx->nbRooms) {
            __assert("read_room_ID < game_play->room_rom_address.num", "../z_room.c", 1009);
        }

        size = globalCtx->roomList[roomNum].vromEnd - globalCtx->roomList[roomNum].vromStart;
        roomCtx->unk_34 = (void*)ALIGN16((s32)roomCtx->bufPtrs[roomCtx->unk_30] - ((size + 8) * roomCtx->unk_30 + 7));

        if (0) {} // Also necessary to match

        osCreateMesgQueue(&roomCtx->loadQueue, &roomCtx->loadMsg, 1);
        DmaMgr_SendRequest2(&roomCtx->dmaRequest, roomCtx->unk_34, globalCtx->roomList[roomNum].vromStart, size, 0,
                            &roomCtx->loadQueue, NULL, "../z_room.c", 1036);
        roomCtx->unk_30 ^= 1;

        return 1;
    }

    return 0;
}

s32 func_800973FC(GlobalContext* globalCtx, RoomContext* roomCtx) {
    if (roomCtx->status == 1) {
        if (!osRecvMesg(&roomCtx->loadQueue, NULL, OS_MESG_NOBLOCK)) {
            roomCtx->status = 0;
            roomCtx->curRoom.segment = roomCtx->unk_34;
            gSegments[3] = VIRTUAL_TO_PHYSICAL(roomCtx->unk_34);

            Scene_ExecuteCommands(globalCtx, roomCtx->curRoom.segment);
            Player_SetBootData(globalCtx, PLAYER);
            Actor_SpawnTransitionActors(globalCtx, &globalCtx->actorCtx);

            return 1;
        }

        return 0;
    }

    return 1;
}

void Room_Draw(GlobalContext* globalCtx, Room* room, u32 flags) {
    if (room->segment != NULL) {
        gSegments[3] = VIRTUAL_TO_PHYSICAL(room->segment);
        if (room->mesh->polygon.type >= ARRAY_COUNTU(sRoomDrawHandlers)) {
            __assert("this->ground_shape->polygon.type < number(Room_Draw_Proc)", "../z_room.c", 1125);
        }
        sRoomDrawHandlers[room->mesh->polygon.type](globalCtx, room, flags);
    }
}

void func_80097534(GlobalContext* globalCtx, RoomContext* roomCtx) {
    roomCtx->prevRoom.num = -1;
    roomCtx->prevRoom.segment = NULL;
    func_80031B14(globalCtx, &globalCtx->actorCtx);
    Actor_SpawnTransitionActors(globalCtx, &globalCtx->actorCtx);
    Map_InitRoomData(globalCtx, roomCtx->curRoom.num);
    if (!((globalCtx->sceneNum >= SCENE_SPOT00) && (globalCtx->sceneNum <= SCENE_SPOT20))) {
        Map_SavePlayerInitialInfo(globalCtx);
    }
    func_800F66C0(globalCtx->roomCtx.curRoom.echo);
}<|MERGE_RESOLUTION|>--- conflicted
+++ resolved
@@ -390,14 +390,9 @@
     s32 i;
 
     camera = ACTIVE_CAM;
-<<<<<<< HEAD
-    camId = camera->unk_148;
-    camId2 = func_80041C10(&globalCtx->colCtx, camId, BGCHECK_SCENE)[2].y;
-=======
     camId = camera->camDataIdx;
     // jfifid
-    camId2 = func_80041C10(&globalCtx->colCtx, camId, 50)[2].y;
->>>>>>> d4e16bba
+    camId2 = func_80041C10(&globalCtx->colCtx, camId, BGCHECK_SCENE)[2].y;
     if (camId2 >= 0) {
         camId = camId2;
     }
