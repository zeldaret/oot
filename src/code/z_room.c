--- conflicted
+++ resolved
@@ -384,25 +384,12 @@
     BgImage* bgImage;
     s32 i;
 
-<<<<<<< HEAD
     if (jfifId >= 0) {
         bgCamDataId = jfifId;
     }
 
     player = GET_PLAYER(globalCtx);
     player->actor.params = (player->actor.params & 0xFF00) | bgCamDataId;
-=======
-    camera = GET_ACTIVE_CAM(globalCtx);
-    camId = camera->camDataIdx;
-    // jfifid
-    camId2 = func_80041C10(&globalCtx->colCtx, camId, BGCHECK_SCENE)[2].y;
-    if (camId2 >= 0) {
-        camId = camId2;
-    }
-
-    player = GET_PLAYER(globalCtx);
-    player->actor.params = (player->actor.params & 0xFF00) | camId;
->>>>>>> 11177837
 
     bgImage = SEGMENTED_TO_VIRTUAL(polygon1->multi.list);
     for (i = 0; i < polygon1->multi.count; i++) {
