#include "global.h"
#include "terminal.h"

Vec3f D_801270A0 = { 0.0f, 0.0f, 0.0f };

// unused
Gfx D_801270B0[] = {
    gsDPPipeSync(),
    gsSPClearGeometryMode(G_ZBUFFER | G_CULL_BOTH | G_FOG | G_LIGHTING | G_TEXTURE_GEN | G_TEXTURE_GEN_LINEAR | G_LOD),
    gsSPTexture(0xFFFF, 0xFFFF, 0, G_TX_RENDERTILE, G_OFF),
    gsDPSetCombineMode(G_CC_SHADE, G_CC_SHADE),
    gsDPSetOtherMode(G_AD_DISABLE | G_CD_MAGICSQ | G_CK_NONE | G_TC_FILT | G_TF_BILERP | G_TT_NONE | G_TL_TILE |
                         G_TD_CLAMP | G_TP_PERSP | G_CYC_FILL | G_PM_NPRIMITIVE,
                     G_AC_NONE | G_ZS_PIXEL | G_RM_NOOP | G_RM_NOOP2),
    gsSPLoadGeometryMode(G_ZBUFFER | G_SHADE | G_CULL_BACK | G_LIGHTING | G_SHADING_SMOOTH),
    gsDPSetScissor(G_SC_NON_INTERLACE, 0, 0, SCREEN_WIDTH, SCREEN_HEIGHT),
    gsSPClipRatio(FRUSTRATIO_1),
    gsSPEndDisplayList(),
};

void Room_DrawNormal(PlayState* play, Room* room, u32 flags);
void Room_DrawImage(PlayState* play, Room* room, u32 flags);
void Room_DrawCullable(PlayState* play, Room* room, u32 flags);

void (*sRoomDrawHandlers[ROOM_SHAPE_TYPE_MAX])(PlayState* play, Room* room, u32 flags) = {
    Room_DrawNormal,   // ROOM_SHAPE_TYPE_NORMAL
    Room_DrawImage,    // ROOM_SHAPE_TYPE_IMAGE
    Room_DrawCullable, // ROOM_SHAPE_TYPE_CULLABLE
};

void func_80095AA0(PlayState* play, Room* room, Input* input, s32 arg3) {
}

void Room_DrawNormal(PlayState* play, Room* room, u32 flags) {
    s32 i;
    RoomShapeNormal* roomShape;
    RoomShapeDListsEntry* entry;

    OPEN_DISPS(play->state.gfxCtx, "../z_room.c", 193);

    if (flags & ROOM_DRAW_OPA) {
        func_800342EC(&D_801270A0, play);
        gSPSegment(POLY_OPA_DISP++, 0x03, room->segment);
        func_80093C80(play);
        gSPMatrix(POLY_OPA_DISP++, &gMtxClear, G_MTX_MODELVIEW | G_MTX_LOAD);
    }

    if (flags & ROOM_DRAW_XLU) {
        func_8003435C(&D_801270A0, play);
        gSPSegment(POLY_XLU_DISP++, 0x03, room->segment);
        Gfx_SetupDL_25Xlu(play->state.gfxCtx);
        gSPMatrix(POLY_XLU_DISP++, &gMtxClear, G_MTX_MODELVIEW | G_MTX_LOAD);
    }

    roomShape = &room->roomShape->normal;
    entry = SEGMENTED_TO_VIRTUAL(roomShape->entries);
    for (i = 0; i < roomShape->numEntries; i++) {
        if ((flags & ROOM_DRAW_OPA) && (entry->opa != NULL)) {
            gSPDisplayList(POLY_OPA_DISP++, entry->opa);
        }

        if ((flags & ROOM_DRAW_XLU) && (entry->xlu != NULL)) {
            gSPDisplayList(POLY_XLU_DISP++, entry->xlu);
        }

        entry++;
    }

    CLOSE_DISPS(play->state.gfxCtx, "../z_room.c", 239);
}

typedef enum RoomCullableDebugMode {
    /* 0 */ ROOM_CULL_DEBUG_MODE_OFF,
    /* 1 */ ROOM_CULL_DEBUG_MODE_UP_TO_TARGET,
    /* 2 */ ROOM_CULL_DEBUG_MODE_ONLY_TARGET
} RoomCullableDebugMode;

typedef struct RoomShapeCullableEntryLinked {
    /* 0x00 */ RoomShapeCullableEntry* entry;
    /* 0x04 */ f32 boundsNearZ;
    /* 0x08 */ struct RoomShapeCullableEntryLinked* prev;
    /* 0x0C */ struct RoomShapeCullableEntryLinked* next;
} RoomShapeCullableEntryLinked; // size = 0x10

/**
 * Handle room drawing for the "cullable" type of room shape.
 *
 * Each entry referenced by the room shape struct is attached to display lists, and a position and radius indicating the
 * bounding sphere for the geometry drawn.
 * The first step Z-sorts the entries, and excludes the entries with a bounding sphere that is entirely before or
 * beyond the rendered depth range.
 * The second step draws the entries that remain, from nearest to furthest.
 */
void Room_DrawCullable(PlayState* play, Room* room, u32 flags) {
    RoomShapeCullable* roomShape;
    RoomShapeCullableEntry* roomShapeCullableEntry;
    RoomShapeCullableEntryLinked linkedEntriesBuffer[ROOM_SHAPE_CULLABLE_MAX_ENTRIES];
    RoomShapeCullableEntryLinked* head = NULL;
    RoomShapeCullableEntryLinked* tail = NULL;
    RoomShapeCullableEntryLinked* iter;
    s32 pad;
    RoomShapeCullableEntryLinked* insert;
    s32 j;
    s32 i;
    Vec3f pos;
    Vec3f projectedPos;
    f32 projectedW;
    s32 pad2;
    RoomShapeCullableEntry* roomShapeCullableEntries;
    RoomShapeCullableEntry* roomShapeCullableEntryIter;
    f32 entryBoundsNearZ;

    OPEN_DISPS(play->state.gfxCtx, "../z_room.c", 287);

    if (flags & ROOM_DRAW_OPA) {
        func_800342EC(&D_801270A0, play);
        gSPSegment(POLY_OPA_DISP++, 0x03, room->segment);
        func_80093C80(play);
        gSPMatrix(POLY_OPA_DISP++, &gMtxClear, G_MTX_MODELVIEW | G_MTX_LOAD);
    }

    if (1) {}

    if (flags & ROOM_DRAW_XLU) {
        func_8003435C(&D_801270A0, play);
        gSPSegment(POLY_XLU_DISP++, 0x03, room->segment);
        Gfx_SetupDL_25Xlu(play->state.gfxCtx);
        gSPMatrix(POLY_XLU_DISP++, &gMtxClear, G_MTX_MODELVIEW | G_MTX_LOAD);
    }

    roomShape = &room->roomShape->cullable;
    roomShapeCullableEntry = SEGMENTED_TO_VIRTUAL(roomShape->entries);
    insert = linkedEntriesBuffer;

    ASSERT(roomShape->numEntries <= ROOM_SHAPE_CULLABLE_MAX_ENTRIES, "polygon2->num <= SHAPE_SORT_MAX", "../z_room.c",
           317);

    roomShapeCullableEntries = roomShapeCullableEntry;

    // Pick and sort entries by depth
    for (i = 0; i < roomShape->numEntries; i++, roomShapeCullableEntry++) {

        // Project the entry position, to get the depth it is at.
        pos.x = roomShapeCullableEntry->boundsSphereCenter.x;
        pos.y = roomShapeCullableEntry->boundsSphereCenter.y;
        pos.z = roomShapeCullableEntry->boundsSphereCenter.z;
        SkinMatrix_Vec3fMtxFMultXYZW(&play->viewProjectionMtxF, &pos, &projectedPos, &projectedW);

        // If the entry bounding sphere isn't fully before the rendered depth range
        if (-(f32)roomShapeCullableEntry->boundsSphereRadius < projectedPos.z) {

            // Compute the depth of the nearest point in the entry's bounding sphere
            entryBoundsNearZ = projectedPos.z - roomShapeCullableEntry->boundsSphereRadius;

            // If the entry bounding sphere isn't fully beyond the rendered depth range
            if (entryBoundsNearZ < play->lightCtx.zFar) {

                // This entry will be rendered
                insert->entry = roomShapeCullableEntry;
                insert->boundsNearZ = entryBoundsNearZ;

                // Insert into the linked list, ordered by ascending depth of the nearest point in the bounding sphere
                iter = head;
                if (iter == NULL) {
                    head = tail = insert;
                    insert->prev = insert->next = NULL;
                } else {
                    do {
                        if (insert->boundsNearZ < iter->boundsNearZ) {
                            break;
                        }
                        iter = iter->next;
                    } while (iter != NULL);

                    if (iter == NULL) {
                        insert->prev = tail;
                        insert->next = NULL;
                        tail->next = insert;
                        tail = insert;
                    } else {
                        insert->prev = iter->prev;
                        if (insert->prev == NULL) {
                            head = insert;
                        } else {
                            insert->prev->next = insert;
                        }
                        iter->prev = insert;
                        insert->next = iter;
                    }
                }

                insert++;
            }
        }
    }

    // if this is real then I might not be
    R_ROOM_CULL_NUM_ENTRIES = roomShape->numEntries & 0xFFFF & 0xFFFF & 0xFFFF;

    // Draw entries, from nearest to furthest
    for (i = 1; head != NULL; head = head->next, i++) {
        Gfx* displayList;

        roomShapeCullableEntry = head->entry;

        if (R_ROOM_CULL_DEBUG_MODE != ROOM_CULL_DEBUG_MODE_OFF) {
            // Debug mode drawing

            // This loop does nothing
            roomShapeCullableEntryIter = roomShapeCullableEntries;
            for (j = 0; j < roomShape->numEntries; j++, roomShapeCullableEntryIter++) {
                if (roomShapeCullableEntry == roomShapeCullableEntryIter) {
                    break;
                }
            }

            if (((R_ROOM_CULL_DEBUG_MODE == ROOM_CULL_DEBUG_MODE_UP_TO_TARGET) && (i <= R_ROOM_CULL_DEBUG_TARGET)) ||
                ((R_ROOM_CULL_DEBUG_MODE == ROOM_CULL_DEBUG_MODE_ONLY_TARGET) && (i == R_ROOM_CULL_DEBUG_TARGET))) {
                if (flags & ROOM_DRAW_OPA) {
                    displayList = roomShapeCullableEntry->opa;
                    if (displayList != NULL) {
                        gSPDisplayList(POLY_OPA_DISP++, displayList);
                    }
                }

                if (flags & ROOM_DRAW_XLU) {
                    displayList = roomShapeCullableEntry->xlu;
                    if (displayList != NULL) {
                        gSPDisplayList(POLY_XLU_DISP++, displayList);
                    }
                }
            }
        } else {
            if (flags & ROOM_DRAW_OPA) {
                displayList = roomShapeCullableEntry->opa;
                if (displayList != NULL) {
                    gSPDisplayList(POLY_OPA_DISP++, displayList);
                }
            }

            if (flags & ROOM_DRAW_XLU) {
                displayList = roomShapeCullableEntry->xlu;
                if (displayList != NULL) {
                    gSPDisplayList(POLY_XLU_DISP++, displayList);
                }
            }
        }
    }

    R_ROOM_CULL_USED_ENTRIES = i - 1;

    CLOSE_DISPS(play->state.gfxCtx, "../z_room.c", 430);
}

#define JPEG_MARKER 0xFFD8FFE0

/**
 * If the data is JPEG, decode it and overwrite the initial data with the result.
 * Uses the depth frame buffer as temporary storage.
 */
s32 Room_DecodeJpeg(void* data) {
    OSTime time;

    if (*(u32*)data == JPEG_MARKER) {
        PRINTF(T("JPEGデータを展開します\n", "Expanding jpeg data\n"));
        PRINTF(T("JPEGデータアドレス %08x\n", "Jpeg data address %08x\n"), data);
        PRINTF(T("ワークバッファアドレス（Ｚバッファ）%08x\n", "Work buffer address (Z buffer) %08x\n"), gZBuffer);

        time = osGetTime();
        if (!Jpeg_Decode(data, gZBuffer, gGfxSPTaskOutputBuffer, sizeof(gGfxSPTaskOutputBuffer))) {
            time = osGetTime() - time;

            PRINTF(T("成功…だと思う。 time = %6.3f ms \n", "Success... I think. time = %6.3f ms\n"),
                   OS_CYCLES_TO_USEC(time) / 1000.0f);
            PRINTF(T("ワークバッファから元のアドレスに書き戻します。\n",
                     "Writing back to original address from work buffer.\n"));
            PRINTF(T("元のバッファのサイズが150キロバイト無いと暴走するでしょう。\n",
                     "If the original buffer size isn't at least 150kB, it will be out of control.\n"));

            bcopy(gZBuffer, data, sizeof(u16[SCREEN_HEIGHT][SCREEN_WIDTH]));
        } else {
            PRINTF(T("失敗！なんで〜\n", "Failure! Why is it ~\n"));
        }
    }

    return 0;
}

void Room_DrawBackground2D(Gfx** gfxP, void* tex, void* tlut, u16 width, u16 height, u8 fmt, u8 siz, u16 tlutMode,
                           u16 tlutCount, f32 offsetX, f32 offsetY) {
    Gfx* gfx = *gfxP;
    uObjBg* bg;

    Room_DecodeJpeg(SEGMENTED_TO_VIRTUAL(tex));

    bg = (uObjBg*)(gfx + 1);
    gSPBranchList(gfx, (Gfx*)(bg + 1));

    bg->b.imageX = 0;
    bg->b.imageW = width * (1 << 2);
    bg->b.frameX = offsetX * (1 << 2);
    bg->b.imageY = 0;
    bg->b.imageH = height * (1 << 2);
    bg->b.frameY = offsetY * (1 << 2);
    bg->b.imagePtr = tex;
    bg->b.imageLoad = G_BGLT_LOADTILE;
    bg->b.imageFmt = fmt;
    bg->b.imageSiz = siz;
    bg->b.imagePal = 0;
    bg->b.imageFlip = 0;

    gfx = (Gfx*)(bg + 1);

    if (fmt == G_IM_FMT_CI) {
        gDPLoadTLUT(gfx++, tlutCount, 256, tlut);
    } else {
        gDPPipeSync(gfx++);
    }

    if ((fmt == G_IM_FMT_RGBA) && !R_ROOM_BG2D_FORCE_SCALEBG) {
        bg->b.frameW = width * (1 << 2);
        bg->b.frameH = height * (1 << 2);
        guS2DInitBg(bg);
        gDPSetOtherMode(gfx++, tlutMode | G_TL_TILE | G_TD_CLAMP | G_TP_NONE | G_CYC_COPY | G_PM_NPRIMITIVE,
                        G_AC_THRESHOLD | G_ZS_PIXEL | G_RM_NOOP | G_RM_NOOP2);
        gSPBgRectCopy(gfx++, bg);

    } else {
        bg->s.frameW = width * (1 << 2);
        bg->s.frameH = height * (1 << 2);
        bg->s.scaleW = 1 << 10;
        bg->s.scaleH = 1 << 10;
        bg->s.imageYorig = bg->b.imageY;
        gDPSetOtherMode(gfx++,
                        tlutMode | G_AD_DISABLE | G_CD_DISABLE | G_CK_NONE | G_TC_FILT | G_TF_POINT | G_TL_TILE |
                            G_TD_CLAMP | G_TP_NONE | G_CYC_1CYCLE | G_PM_NPRIMITIVE,
                        G_AC_THRESHOLD | G_ZS_PIXEL | AA_EN | CVG_DST_CLAMP | ZMODE_OPA | CVG_X_ALPHA | ALPHA_CVG_SEL |
                            GBL_c1(G_BL_CLR_IN, G_BL_A_IN, G_BL_CLR_BL, G_BL_1MA) |
                            GBL_c2(G_BL_CLR_IN, G_BL_A_IN, G_BL_CLR_BL, G_BL_1MA));
        gDPSetCombineLERP(gfx++, 0, 0, 0, TEXEL0, 0, 0, 0, 1, 0, 0, 0, TEXEL0, 0, 0, 0, 1);
        gSPObjRenderMode(gfx++, G_OBJRM_ANTIALIAS | G_OBJRM_BILERP);
        gSPBgRect1Cyc(gfx++, bg);
    }

    gDPPipeSync(gfx++);

    *gfxP = gfx;
}

#define ROOM_IMAGE_NODRAW_BACKGROUND (1 << 0)
#define ROOM_IMAGE_NODRAW_OPA (1 << 1)
#define ROOM_IMAGE_NODRAW_XLU (1 << 2)

void Room_DrawImageSingle(PlayState* play, Room* room, u32 flags) {
    Camera* activeCam;
    Gfx* gfx;
    RoomShapeImageSingle* roomShape;
    RoomShapeDListsEntry* entry;
    u32 isFixedCamera;
    u32 drawBackground;
    u32 drawOpa;
    u32 drawXlu;

    OPEN_DISPS(play->state.gfxCtx, "../z_room.c", 628);

    activeCam = GET_ACTIVE_CAM(play);
    isFixedCamera = (activeCam->setting == CAM_SET_PREREND_FIXED);
    roomShape = &room->roomShape->image.single;
    entry = SEGMENTED_TO_VIRTUAL(roomShape->base.entry);
    drawBackground = (flags & ROOM_DRAW_OPA) && isFixedCamera && (roomShape->source != NULL) &&
                     !(R_ROOM_IMAGE_NODRAW_FLAGS & ROOM_IMAGE_NODRAW_BACKGROUND);
    drawOpa = (flags & ROOM_DRAW_OPA) && (entry->opa != NULL) && !(R_ROOM_IMAGE_NODRAW_FLAGS & ROOM_IMAGE_NODRAW_OPA);
    drawXlu = (flags & ROOM_DRAW_XLU) && (entry->xlu != NULL) && !(R_ROOM_IMAGE_NODRAW_FLAGS & ROOM_IMAGE_NODRAW_XLU);

    if (drawOpa || drawBackground) {
        gSPSegment(POLY_OPA_DISP++, 0x03, room->segment);

        if (drawOpa) {
            Gfx_SetupDL_25Opa(play->state.gfxCtx);
            gSPMatrix(POLY_OPA_DISP++, &gMtxClear, G_MTX_MODELVIEW | G_MTX_LOAD);
            gSPDisplayList(POLY_OPA_DISP++, entry->opa);
        }

        if (drawBackground) {
            gSPLoadUcodeL(POLY_OPA_DISP++, gspS2DEX2d_fifo);

            gfx = POLY_OPA_DISP;

            {
                Vec3f quakeOffset;

                quakeOffset = Camera_GetQuakeOffset(activeCam);
                Room_DrawBackground2D(&gfx, roomShape->source, roomShape->tlut, roomShape->width, roomShape->height,
                                      roomShape->fmt, roomShape->siz, roomShape->tlutMode, roomShape->tlutCount,
                                      (quakeOffset.x + quakeOffset.z) * 1.2f + quakeOffset.y * 0.6f,
                                      quakeOffset.y * 2.4f + (quakeOffset.x + quakeOffset.z) * 0.3f);
            }

            POLY_OPA_DISP = gfx;

            gSPLoadUcode(POLY_OPA_DISP++, SysUcode_GetUCode(), SysUcode_GetUCodeData());
        }
    }

    if (drawXlu) {
        gSPSegment(POLY_XLU_DISP++, 0x03, room->segment);
        Gfx_SetupDL_25Xlu(play->state.gfxCtx);
        gSPMatrix(POLY_XLU_DISP++, &gMtxClear, G_MTX_MODELVIEW | G_MTX_LOAD);
        gSPDisplayList(POLY_XLU_DISP++, entry->xlu);
    }

    CLOSE_DISPS(play->state.gfxCtx, "../z_room.c", 691);
}

RoomShapeImageMultiBgEntry* Room_GetImageMultiBgEntry(RoomShapeImageMulti* roomShapeImageMulti, PlayState* play) {
    Camera* activeCam = GET_ACTIVE_CAM(play);
    s32 bgCamIndex = activeCam->bgCamIndex;
    s16 overrideBgCamIndex;
    Player* player;
    RoomShapeImageMultiBgEntry* bgEntry;
    s32 i;

    // In mq debug vanilla scenes, overrideBgCamIndex is always -1 or the same as bgCamIndex
    overrideBgCamIndex = ((BgCamFuncData*)BgCheck_GetBgCamFuncDataImpl(&play->colCtx, bgCamIndex, BGCHECK_SCENE))
                             ->roomImageOverrideBgCamIndex;
    if (overrideBgCamIndex >= 0) {
        bgCamIndex = overrideBgCamIndex;
    }

    player = GET_PLAYER(play);
    player->actor.params = PARAMS_GET_NOSHIFT(player->actor.params, 8, 8) | bgCamIndex;

    bgEntry = SEGMENTED_TO_VIRTUAL(roomShapeImageMulti->backgrounds);
    for (i = 0; i < roomShapeImageMulti->numBackgrounds; i++) {
        if (bgEntry->bgCamIndex == bgCamIndex) {
            return bgEntry;
        }
        bgEntry++;
    }

    PRINTF(VT_COL(RED, WHITE) T("z_room.c:カメラＩＤに一致するデータが存在しません camid=%d\n",
                                "z_room.c: Data consistent with camera id does not exist camid=%d\n") VT_RST,
           bgCamIndex);
    LogUtils_HungupThread("../z_room.c", 726);

    return NULL;
}

void Room_DrawImageMulti(PlayState* play, Room* room, u32 flags) {
    Camera* activeCam;
    Gfx* gfx;
    RoomShapeImageMulti* roomShape;
    RoomShapeImageMultiBgEntry* bgEntry;
    RoomShapeDListsEntry* dListsEntry;
    u32 isFixedCamera;
    u32 drawBackground;
    u32 drawOpa;
    u32 drawXlu;

    OPEN_DISPS(play->state.gfxCtx, "../z_room.c", 752);

    activeCam = GET_ACTIVE_CAM(play);
    isFixedCamera = (activeCam->setting == CAM_SET_PREREND_FIXED);
    roomShape = &room->roomShape->image.multi;
    dListsEntry = SEGMENTED_TO_VIRTUAL(roomShape->base.entry);

    bgEntry = Room_GetImageMultiBgEntry(roomShape, play);

    drawBackground = (flags & ROOM_DRAW_OPA) && isFixedCamera && (bgEntry->source != NULL) &&
                     !(R_ROOM_IMAGE_NODRAW_FLAGS & ROOM_IMAGE_NODRAW_BACKGROUND);
    drawOpa =
        (flags & ROOM_DRAW_OPA) && (dListsEntry->opa != NULL) && !(R_ROOM_IMAGE_NODRAW_FLAGS & ROOM_IMAGE_NODRAW_OPA);
    drawXlu =
        (flags & ROOM_DRAW_XLU) && (dListsEntry->xlu != NULL) && !(R_ROOM_IMAGE_NODRAW_FLAGS & ROOM_IMAGE_NODRAW_XLU);

    if (drawOpa || drawBackground) {
        gSPSegment(POLY_OPA_DISP++, 0x03, room->segment);

        if (drawOpa) {
            Gfx_SetupDL_25Opa(play->state.gfxCtx);
            gSPMatrix(POLY_OPA_DISP++, &gMtxClear, G_MTX_MODELVIEW | G_MTX_LOAD);
            gSPDisplayList(POLY_OPA_DISP++, dListsEntry->opa);
        }

        if (drawBackground) {
            gSPLoadUcodeL(POLY_OPA_DISP++, gspS2DEX2d_fifo);

            gfx = POLY_OPA_DISP;

            {
                Vec3f quakeOffset;

                quakeOffset = Camera_GetQuakeOffset(activeCam);
                Room_DrawBackground2D(&gfx, bgEntry->source, bgEntry->tlut, bgEntry->width, bgEntry->height,
                                      bgEntry->fmt, bgEntry->siz, bgEntry->tlutMode, bgEntry->tlutCount,
                                      (quakeOffset.x + quakeOffset.z) * 1.2f + quakeOffset.y * 0.6f,
                                      quakeOffset.y * 2.4f + (quakeOffset.x + quakeOffset.z) * 0.3f);
            }

            POLY_OPA_DISP = gfx;

            gSPLoadUcode(POLY_OPA_DISP++, SysUcode_GetUCode(), SysUcode_GetUCodeData());
        }
    }

    if (drawXlu) {
        gSPSegment(POLY_XLU_DISP++, 0x03, room->segment);
        Gfx_SetupDL_25Xlu(play->state.gfxCtx);
        gSPMatrix(POLY_XLU_DISP++, &gMtxClear, G_MTX_MODELVIEW | G_MTX_LOAD);
        gSPDisplayList(POLY_XLU_DISP++, dListsEntry->xlu);
    }

    CLOSE_DISPS(play->state.gfxCtx, "../z_room.c", 819);
}

void Room_DrawImage(PlayState* play, Room* room, u32 flags) {
    RoomShapeImageBase* roomShape = &room->roomShape->image.base;

    if (roomShape->amountType == ROOM_SHAPE_IMAGE_AMOUNT_SINGLE) {
        Room_DrawImageSingle(play, room, flags);
    } else if (roomShape->amountType == ROOM_SHAPE_IMAGE_AMOUNT_MULTI) {
        Room_DrawImageMulti(play, room, flags);
    } else {
        LogUtils_HungupThread("../z_room.c", 841);
    }
}

void Room_Init(PlayState* play, Room* room) {
    room->num = -1;
    room->segment = NULL;
}

/**
 * @brief Allocates memory for rooms and fetches the first room that the player will spawn into.
 *
 * @return u32 size of the buffer reserved for room data
 */
u32 Room_SetupFirstRoom(PlayState* play, RoomContext* roomCtx) {
    u32 roomBufferSize = 0;
    u32 roomSize;
    s32 i;
    s32 j;
    s32 frontRoom;
    s32 backRoom;
    u32 frontRoomSize;
    u32 backRoomSize;
    u32 cumulRoomSize;
    s32 pad;

    // Set roomBufferSize to the largest room
    {
        RomFile* roomList = play->roomList.romFiles;

        for (i = 0; i < play->roomList.count; i++) {
            roomSize = roomList[i].vromEnd - roomList[i].vromStart;
            PRINTF("ROOM%d size=%d\n", i, roomSize);
            if (roomBufferSize < roomSize) {
                roomBufferSize = roomSize;
            }
        }
    }

    // If there any rooms are connected, find their combined size and update roomBufferSize if larger
    if ((u32)play->transitionActors.count != 0) {
        RomFile* roomList = play->roomList.romFiles;
        TransitionActorEntry* transitionActor = &play->transitionActors.list[0];

        LOG_NUM("game_play->room_rom_address.num", play->roomList.count, "../z_room.c", 912);

        for (j = 0; j < play->transitionActors.count; j++) {
            frontRoom = transitionActor->sides[0].room;
            backRoom = transitionActor->sides[1].room;
            frontRoomSize = (frontRoom < 0) ? 0 : roomList[frontRoom].vromEnd - roomList[frontRoom].vromStart;
            backRoomSize = (backRoom < 0) ? 0 : roomList[backRoom].vromEnd - roomList[backRoom].vromStart;
            cumulRoomSize = (frontRoom != backRoom) ? frontRoomSize + backRoomSize : frontRoomSize;

            PRINTF("DOOR%d=<%d> ROOM1=<%d, %d> ROOM2=<%d, %d>\n", j, cumulRoomSize, frontRoom, frontRoomSize, backRoom,
                   backRoomSize);
            if (roomBufferSize < cumulRoomSize) {
                roomBufferSize = cumulRoomSize;
            }
            transitionActor++;
        }
    }

    PRINTF(VT_FGCOL(YELLOW));
<<<<<<< HEAD
    // "Room buffer size=%08x(%5.1fK)"
    PRINTF("部屋バッファサイズ=%08x(%5.1fK)\n", roomBufferSize, roomBufferSize / 1024.0f);
    roomCtx->bufPtrs[0] = GAME_STATE_ALLOC(&play->state, roomBufferSize, "../z_room.c", 946);
    // "Room buffer initial pointer=%08x"
    PRINTF("部屋バッファ開始ポインタ=%08x\n", roomCtx->bufPtrs[0]);
    roomCtx->bufPtrs[1] = (void*)((uintptr_t)roomCtx->bufPtrs[0] + roomBufferSize);
    // "Room buffer end pointer=%08x"
    PRINTF("部屋バッファ終了ポインタ=%08x\n", roomCtx->bufPtrs[1]);
=======
    PRINTF(T("部屋バッファサイズ=%08x(%5.1fK)\n", "Room buffer size=%08x(%5.1fK)\n"), maxRoomSize,
           maxRoomSize / 1024.0f);
    roomCtx->bufPtrs[0] = GAME_STATE_ALLOC(&play->state, maxRoomSize, "../z_room.c", 946);
    PRINTF(T("部屋バッファ開始ポインタ=%08x\n", "Room buffer initial pointer=%08x\n"), roomCtx->bufPtrs[0]);
    roomCtx->bufPtrs[1] = (void*)((uintptr_t)roomCtx->bufPtrs[0] + maxRoomSize);
    PRINTF(T("部屋バッファ終了ポインタ=%08x\n", "Room buffer end pointer=%08x\n"), roomCtx->bufPtrs[1]);
>>>>>>> 1d275fa9
    PRINTF(VT_RST);
    roomCtx->activeBufPage = 0;
    roomCtx->status = 0;

    frontRoom = gSaveContext.respawnFlag > 0 ? ((void)0, gSaveContext.respawn[gSaveContext.respawnFlag - 1].roomIndex)
                                             : play->spawnList[play->spawn].room;

    // Load into a room for the first time
    //! Since curRoom was initialized to (room -1, segment NULL) in Play_InitScene, the previous room will be reset to
    //! the nulled state when this function completes
    Room_LoadNewRoom(play, roomCtx, frontRoom);

    return roomBufferSize;
}

/**
 * Tries to create an asyncronous request to transfer room data into memory.
 * If successful, the requested room will be loaded into memory and becomes the new current room; the room that was
 * current before becomes the previous room.
 *
 * Room_LoadNewRoom will be blocked from loading new rooms until Room_ProcessNewRoomRequest completes room
 * initialization.
 *
 * Calling Room_LoadNewRoom outside of Room_SetupFirstRoom will allow for two rooms being initialized simultaneously.
 * This lets an actor control how the transition between the two rooms is handled. Calling Room_ExitPreviousRoom
 * afterward will finalize the room swap.
 *
 * @param roomNum is the id of the room to load. roomNum must NOT be the same id as curRoom.num, since this will create
 * duplicate actor instances that cannot be cleaned up by calling Room_ExitPreviousRoom
 * @returns bool false if the request could not be created.
 */
s32 Room_LoadNewRoom(PlayState* play, RoomContext* roomCtx, s32 roomNum) {
    if (roomCtx->status == 0) {
        u32 size;

        roomCtx->prevRoom = roomCtx->curRoom;
        roomCtx->curRoom.num = roomNum;
        roomCtx->curRoom.segment = NULL;
        roomCtx->status = 1;

        ASSERT(roomNum < play->roomList.count, "read_room_ID < game_play->room_rom_address.num", "../z_room.c", 1009);

        size = play->roomList.romFiles[roomNum].vromEnd - play->roomList.romFiles[roomNum].vromStart;
        roomCtx->roomRequestAddr = (void*)ALIGN16((uintptr_t)roomCtx->bufPtrs[roomCtx->activeBufPage] -
                                                  ((size + 8) * roomCtx->activeBufPage + 7));

        osCreateMesgQueue(&roomCtx->loadQueue, &roomCtx->loadMsg, 1);
        DMA_REQUEST_ASYNC(&roomCtx->dmaRequest, roomCtx->roomRequestAddr, play->roomList.romFiles[roomNum].vromStart,
                          size, 0, &roomCtx->loadQueue, NULL, "../z_room.c", 1036);
        roomCtx->activeBufPage ^= 1;

        return true;
    }

    return false;
}

/**
 * Completes room initialization for the requested room by calling Room_LoadNewRoom.
 * This function does not block the thread if the room data is still being transferred.
 *
 * @returns bool false if a dma transfer is in progress.
 */
s32 Room_ProcessNewRoomRequest(PlayState* play, RoomContext* roomCtx) {
    if (roomCtx->status == 1) {
        if (osRecvMesg(&roomCtx->loadQueue, NULL, OS_MESG_NOBLOCK) == 0) {
            roomCtx->status = 0;
            roomCtx->curRoom.segment = roomCtx->roomRequestAddr;
            gSegments[3] = VIRTUAL_TO_PHYSICAL(roomCtx->curRoom.segment);

            Scene_ExecuteCommands(play, roomCtx->curRoom.segment);
            Player_SetBootData(play, GET_PLAYER(play));
            Actor_SpawnTransitionActors(play, &play->actorCtx);
        } else {
            return false;
        }
    }

    return true;
}

void Room_Draw(PlayState* play, Room* room, u32 flags) {
    if (room->segment != NULL) {
        gSegments[3] = VIRTUAL_TO_PHYSICAL(room->segment);
        ASSERT(room->roomShape->base.type < ARRAY_COUNTU(sRoomDrawHandlers),
               "this->ground_shape->polygon.type < number(Room_Draw_Proc)", "../z_room.c", 1125);
        sRoomDrawHandlers[room->roomShape->base.type](play, room, flags);
    }
}

/**
 * Leaves the previous room, freeing up resources.
 *
 * When a new room is created with Room_LoadNewRoom, the previous room remains in memory so that the two rooms can be
 * swapped in a seamless manner with actors like ACTOR_EN_HOLL. Room_ExitPreviousRoom completes the swap by deleting the
 * previous room, killing all actors that do not belong to the current room.
 */
void Room_ExitPreviousRoom(PlayState* play, RoomContext* roomCtx) {
    roomCtx->prevRoom.num = -1;
    roomCtx->prevRoom.segment = NULL;
    func_80031B14(play, &play->actorCtx);
    Actor_SpawnTransitionActors(play, &play->actorCtx);
    Map_InitRoomData(play, roomCtx->curRoom.num);
    if (!((play->sceneId >= SCENE_HYRULE_FIELD) && (play->sceneId <= SCENE_LON_LON_RANCH))) {
        Map_SavePlayerInitialInfo(play);
    }
    Audio_SetEnvReverb(play->roomCtx.curRoom.echo);
}<|MERGE_RESOLUTION|>--- conflicted
+++ resolved
@@ -584,23 +584,12 @@
     }
 
     PRINTF(VT_FGCOL(YELLOW));
-<<<<<<< HEAD
-    // "Room buffer size=%08x(%5.1fK)"
-    PRINTF("部屋バッファサイズ=%08x(%5.1fK)\n", roomBufferSize, roomBufferSize / 1024.0f);
+    PRINTF(T("部屋バッファサイズ=%08x(%5.1fK)\n", "Room buffer size=%08x(%5.1fK)\n"), roomBufferSize,
+           roomBufferSize / 1024.0f);
     roomCtx->bufPtrs[0] = GAME_STATE_ALLOC(&play->state, roomBufferSize, "../z_room.c", 946);
-    // "Room buffer initial pointer=%08x"
-    PRINTF("部屋バッファ開始ポインタ=%08x\n", roomCtx->bufPtrs[0]);
+    PRINTF(T("部屋バッファ開始ポインタ=%08x\n", "Room buffer initial pointer=%08x\n"), roomCtx->bufPtrs[0]);
     roomCtx->bufPtrs[1] = (void*)((uintptr_t)roomCtx->bufPtrs[0] + roomBufferSize);
-    // "Room buffer end pointer=%08x"
-    PRINTF("部屋バッファ終了ポインタ=%08x\n", roomCtx->bufPtrs[1]);
-=======
-    PRINTF(T("部屋バッファサイズ=%08x(%5.1fK)\n", "Room buffer size=%08x(%5.1fK)\n"), maxRoomSize,
-           maxRoomSize / 1024.0f);
-    roomCtx->bufPtrs[0] = GAME_STATE_ALLOC(&play->state, maxRoomSize, "../z_room.c", 946);
-    PRINTF(T("部屋バッファ開始ポインタ=%08x\n", "Room buffer initial pointer=%08x\n"), roomCtx->bufPtrs[0]);
-    roomCtx->bufPtrs[1] = (void*)((uintptr_t)roomCtx->bufPtrs[0] + maxRoomSize);
     PRINTF(T("部屋バッファ終了ポインタ=%08x\n", "Room buffer end pointer=%08x\n"), roomCtx->bufPtrs[1]);
->>>>>>> 1d275fa9
     PRINTF(VT_RST);
     roomCtx->activeBufPage = 0;
     roomCtx->status = 0;
