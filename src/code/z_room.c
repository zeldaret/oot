--- conflicted
+++ resolved
@@ -458,13 +458,8 @@
 }
 
 // Room Draw Polygon Type 1
-<<<<<<< HEAD
 void func_80096F6C(PlayState* play, Room* room, u32 flags) {
-    PolygonType1* polygon1 = &room->mesh->polygon1;
-=======
-void func_80096F6C(GlobalContext* globalCtx, Room* room, u32 flags) {
     PolygonType1* polygon1 = &room->meshHeader->polygon1;
->>>>>>> 154f44b6
 
     if (polygon1->format == 1) {
         func_80096680(play, room, flags);
@@ -592,11 +587,7 @@
         gSegments[3] = VIRTUAL_TO_PHYSICAL(room->segment);
         ASSERT(room->meshHeader->base.type < ARRAY_COUNTU(sRoomDrawHandlers),
                "this->ground_shape->polygon.type < number(Room_Draw_Proc)", "../z_room.c", 1125);
-<<<<<<< HEAD
-        sRoomDrawHandlers[room->mesh->polygon.type](play, room, flags);
-=======
-        sRoomDrawHandlers[room->meshHeader->base.type](globalCtx, room, flags);
->>>>>>> 154f44b6
+        sRoomDrawHandlers[room->meshHeader->base.type](play, room, flags);
     }
 }
 
