#include "libu64/debug.h"
#include "ultra64/gs2dex.h"
#include "array_count.h"
#include "buffers.h"
#include "fault.h"
#include "gfx.h"
#include "gfx_setupdl.h"
#include "jpeg.h"
#include "line_numbers.h"
#include "map.h"
#if PLATFORM_N64
#include "n64dd.h"
#endif
#include "printf.h"
#include "regs.h"
#include "segmented_address.h"
#include "sys_matrix.h"
#include "sys_ucode.h"
#include "terminal.h"
#include "translation.h"
#include "versions.h"
#include "audio.h"
#include "play_state.h"
#include "player.h"
#include "room.h"
#include "save.h"
#include "skin_matrix.h"

Vec3f D_801270A0 = { 0.0f, 0.0f, 0.0f };

// unused
Gfx D_801270B0[] = {
    gsDPPipeSync(),
    gsSPClearGeometryMode(G_ZBUFFER | G_CULL_BOTH | G_FOG | G_LIGHTING | G_TEXTURE_GEN | G_TEXTURE_GEN_LINEAR | G_LOD),
    gsSPTexture(0xFFFF, 0xFFFF, 0, G_TX_RENDERTILE, G_OFF),
    gsDPSetCombineMode(G_CC_SHADE, G_CC_SHADE),
    gsDPSetOtherMode(G_AD_DISABLE | G_CD_MAGICSQ | G_CK_NONE | G_TC_FILT | G_TF_BILERP | G_TT_NONE | G_TL_TILE |
                         G_TD_CLAMP | G_TP_PERSP | G_CYC_FILL | G_PM_NPRIMITIVE,
                     G_AC_NONE | G_ZS_PIXEL | G_RM_NOOP | G_RM_NOOP2),
    gsSPLoadGeometryMode(G_ZBUFFER | G_SHADE | G_CULL_BACK | G_LIGHTING | G_SHADING_SMOOTH),
    gsDPSetScissor(G_SC_NON_INTERLACE, 0, 0, SCREEN_WIDTH, SCREEN_HEIGHT),
    gsSPClipRatio(FRUSTRATIO_1),
    gsSPEndDisplayList(),
};

void Room_DrawNormal(PlayState* play, Room* room, u32 flags);
void Room_DrawImage(PlayState* play, Room* room, u32 flags);
void Room_DrawCullable(PlayState* play, Room* room, u32 flags);

void (*sRoomDrawHandlers[ROOM_SHAPE_TYPE_MAX])(PlayState* play, Room* room, u32 flags) = {
    Room_DrawNormal,   // ROOM_SHAPE_TYPE_NORMAL
    Room_DrawImage,    // ROOM_SHAPE_TYPE_IMAGE
    Room_DrawCullable, // ROOM_SHAPE_TYPE_CULLABLE
};

void func_80095AA0(UNUSED PlayState* play, UNUSED Room* room, UNUSED Input* input, UNUSED s32 arg3) {
}

void Room_DrawNormal(PlayState* play, Room* room, u32 flags) {
    s32 i;
    RoomShapeNormal* roomShape;
    RoomShapeDListsEntry* entry;

    OPEN_DISPS(play->state.gfxCtx, "../z_room.c", 193);

    if (flags & ROOM_DRAW_OPA) {
        func_800342EC(&D_801270A0, play);
        gSPSegment(POLY_OPA_DISP++, 0x03, room->segment);
        func_80093C80(play);
        gSPMatrix(POLY_OPA_DISP++, &gIdentityMtx, G_MTX_NOPUSH | G_MTX_LOAD | G_MTX_MODELVIEW);
    }

    if (flags & ROOM_DRAW_XLU) {
        func_8003435C(&D_801270A0, play);
        gSPSegment(POLY_XLU_DISP++, 0x03, room->segment);
        Gfx_SetupDL_25Xlu(play->state.gfxCtx);
        gSPMatrix(POLY_XLU_DISP++, &gIdentityMtx, G_MTX_NOPUSH | G_MTX_LOAD | G_MTX_MODELVIEW);
    }

    roomShape = &room->roomShape->normal;
    entry = SEGMENTED_TO_VIRTUAL(roomShape->entries);
    for (i = 0; i < roomShape->numEntries; i++) {
        if ((flags & ROOM_DRAW_OPA) && (entry->opa != NULL)) {
            gSPDisplayList(POLY_OPA_DISP++, entry->opa);
        }

        if ((flags & ROOM_DRAW_XLU) && (entry->xlu != NULL)) {
            gSPDisplayList(POLY_XLU_DISP++, entry->xlu);
        }

        entry++;
    }

    CLOSE_DISPS(play->state.gfxCtx, "../z_room.c", 239);
}

typedef enum RoomCullableDebugMode {
    /* 0 */ ROOM_CULL_DEBUG_MODE_OFF,
    /* 1 */ ROOM_CULL_DEBUG_MODE_UP_TO_TARGET,
    /* 2 */ ROOM_CULL_DEBUG_MODE_ONLY_TARGET
} RoomCullableDebugMode;

typedef struct RoomShapeCullableEntryLinked {
    /* 0x00 */ RoomShapeCullableEntry* entry;
    /* 0x04 */ f32 boundsNearZ;
    /* 0x08 */ struct RoomShapeCullableEntryLinked* prev;
    /* 0x0C */ struct RoomShapeCullableEntryLinked* next;
} RoomShapeCullableEntryLinked; // size = 0x10

/**
 * Handle room drawing for the "cullable" type of room shape.
 *
 * Each entry referenced by the room shape struct is attached to display lists, and a position and radius indicating the
 * bounding sphere for the geometry drawn.
 * The first step Z-sorts the entries, and excludes the entries with a bounding sphere that is entirely before or
 * beyond the rendered depth range.
 * The second step draws the entries that remain, from nearest to furthest.
 */
void Room_DrawCullable(PlayState* play, Room* room, u32 flags) {
    RoomShapeCullable* roomShape;
    RoomShapeCullableEntry* roomShapeCullableEntry;
    RoomShapeCullableEntryLinked linkedEntriesBuffer[ROOM_SHAPE_CULLABLE_MAX_ENTRIES];
    RoomShapeCullableEntryLinked* head = NULL;
    RoomShapeCullableEntryLinked* tail = NULL;
    RoomShapeCullableEntryLinked* iter;
    STACK_PAD(s32);
    RoomShapeCullableEntryLinked* insert;
    s32 j;
    s32 i;
    Vec3f pos;
    Vec3f projectedPos;
    f32 projectedW;
    STACK_PAD(s32);
    RoomShapeCullableEntry* roomShapeCullableEntries;
    RoomShapeCullableEntry* roomShapeCullableEntryIter;
    f32 entryBoundsNearZ;

    OPEN_DISPS(play->state.gfxCtx, "../z_room.c", 287);

    if (flags & ROOM_DRAW_OPA) {
        func_800342EC(&D_801270A0, play);
        gSPSegment(POLY_OPA_DISP++, 0x03, room->segment);
        func_80093C80(play);
        gSPMatrix(POLY_OPA_DISP++, &gIdentityMtx, G_MTX_NOPUSH | G_MTX_LOAD | G_MTX_MODELVIEW);
    }

    if (1) {}

    if (flags & ROOM_DRAW_XLU) {
        func_8003435C(&D_801270A0, play);
        gSPSegment(POLY_XLU_DISP++, 0x03, room->segment);
        Gfx_SetupDL_25Xlu(play->state.gfxCtx);
        gSPMatrix(POLY_XLU_DISP++, &gIdentityMtx, G_MTX_NOPUSH | G_MTX_LOAD | G_MTX_MODELVIEW);
    }

    roomShape = &room->roomShape->cullable;
    roomShapeCullableEntry = SEGMENTED_TO_VIRTUAL(roomShape->entries);
    insert = linkedEntriesBuffer;

    ASSERT(roomShape->numEntries <= ROOM_SHAPE_CULLABLE_MAX_ENTRIES, "polygon2->num <= SHAPE_SORT_MAX", "../z_room.c",
           317);

    roomShapeCullableEntries = roomShapeCullableEntry;

    // Pick and sort entries by depth
    for (i = 0; i < roomShape->numEntries; i++, roomShapeCullableEntry++) {

        // Project the entry position, to get the depth it is at.
        pos.x = roomShapeCullableEntry->boundsSphereCenter.x;
        pos.y = roomShapeCullableEntry->boundsSphereCenter.y;
        pos.z = roomShapeCullableEntry->boundsSphereCenter.z;
        SkinMatrix_Vec3fMtxFMultXYZW(&play->viewProjectionMtxF, &pos, &projectedPos, &projectedW);

        // If the entry bounding sphere isn't fully before the rendered depth range
        if (-(f32)roomShapeCullableEntry->boundsSphereRadius < projectedPos.z) {

            // Compute the depth of the nearest point in the entry's bounding sphere
            entryBoundsNearZ = projectedPos.z - roomShapeCullableEntry->boundsSphereRadius;

            // If the entry bounding sphere isn't fully beyond the rendered depth range
            if (entryBoundsNearZ < play->lightCtx.zFar) {

                // This entry will be rendered
                insert->entry = roomShapeCullableEntry;
                insert->boundsNearZ = entryBoundsNearZ;

                // Insert into the linked list, ordered by ascending depth of the nearest point in the bounding sphere
                iter = head;
                if (iter == NULL) {
                    head = tail = insert;
                    insert->prev = insert->next = NULL;
                } else {
                    do {
                        if (insert->boundsNearZ < iter->boundsNearZ) {
                            break;
                        }
                        iter = iter->next;
                    } while (iter != NULL);

                    if (iter == NULL) {
                        insert->prev = tail;
                        insert->next = NULL;
                        tail->next = insert;
                        tail = insert;
                    } else {
                        insert->prev = iter->prev;
                        if (insert->prev == NULL) {
                            head = insert;
                        } else {
                            insert->prev->next = insert;
                        }
                        iter->prev = insert;
                        insert->next = iter;
                    }
                }

                insert++;
            }
        }
    }

    // if this is real then I might not be
    R_ROOM_CULL_NUM_ENTRIES = roomShape->numEntries & 0xFFFF & 0xFFFF & 0xFFFF;

    // Draw entries, from nearest to furthest
    for (i = 1; head != NULL; head = head->next, i++) {
        Gfx* displayList;

        roomShapeCullableEntry = head->entry;

        if (R_ROOM_CULL_DEBUG_MODE != ROOM_CULL_DEBUG_MODE_OFF) {
            // Debug mode drawing

            // This loop does nothing
            roomShapeCullableEntryIter = roomShapeCullableEntries;
            for (j = 0; j < roomShape->numEntries; j++, roomShapeCullableEntryIter++) {
                if (roomShapeCullableEntry == roomShapeCullableEntryIter) {
                    break;
                }
            }

            if (((R_ROOM_CULL_DEBUG_MODE == ROOM_CULL_DEBUG_MODE_UP_TO_TARGET) && (i <= R_ROOM_CULL_DEBUG_TARGET)) ||
                ((R_ROOM_CULL_DEBUG_MODE == ROOM_CULL_DEBUG_MODE_ONLY_TARGET) && (i == R_ROOM_CULL_DEBUG_TARGET))) {
                if (flags & ROOM_DRAW_OPA) {
                    displayList = roomShapeCullableEntry->opa;
                    if (displayList != NULL) {
                        gSPDisplayList(POLY_OPA_DISP++, displayList);
                    }
                }

                if (flags & ROOM_DRAW_XLU) {
                    displayList = roomShapeCullableEntry->xlu;
                    if (displayList != NULL) {
                        gSPDisplayList(POLY_XLU_DISP++, displayList);
                    }
                }
            }
        } else {
            if (flags & ROOM_DRAW_OPA) {
                displayList = roomShapeCullableEntry->opa;
                if (displayList != NULL) {
                    gSPDisplayList(POLY_OPA_DISP++, displayList);
                }
            }

            if (flags & ROOM_DRAW_XLU) {
                displayList = roomShapeCullableEntry->xlu;
                if (displayList != NULL) {
                    gSPDisplayList(POLY_XLU_DISP++, displayList);
                }
            }
        }
    }

    R_ROOM_CULL_USED_ENTRIES = i - 1;

    CLOSE_DISPS(play->state.gfxCtx, "../z_room.c", 430);
}

#define JPEG_MARKER 0xFFD8FFE0

/**
 * If the data is JPEG, decode it and overwrite the initial data with the result.
 * Uses the depth frame buffer as temporary storage.
 */
s32 Room_DecodeJpeg(void* data) {
    OSTime time;

    if (*(u32*)data == JPEG_MARKER) {
        PRINTF(T("JPEGデータを展開します\n", "Expanding jpeg data\n"));
        PRINTF(T("JPEGデータアドレス %08x\n", "Jpeg data address %08x\n"), data);
        PRINTF(T("ワークバッファアドレス（Ｚバッファ）%08x\n", "Work buffer address (Z buffer) %08x\n"), gZBuffer);

        time = osGetTime();
        if (!Jpeg_Decode(data, gZBuffer, gGfxSPTaskOutputBuffer, sizeof(gGfxSPTaskOutputBuffer))) {
            time = osGetTime() - time;

            PRINTF(T("成功…だと思う。 time = %6.3f ms \n", "Success... I think. time = %6.3f ms\n"),
                   OS_CYCLES_TO_USEC(time) / 1000.0f);
            PRINTF(T("ワークバッファから元のアドレスに書き戻します。\n",
                     "Writing back to original address from work buffer.\n"));
            PRINTF(T("元のバッファのサイズが150キロバイト無いと暴走するでしょう。\n",
                     "If the original buffer size isn't at least 150kB, it will be out of control.\n"));

            bcopy(gZBuffer, data, sizeof(u16[SCREEN_HEIGHT][SCREEN_WIDTH]));
        } else {
            PRINTF(T("失敗！なんで〜\n", "Failure! Why is it ~\n"));
        }
    }

    return 0;
}

void Room_DrawBackground2D(Gfx** gfxP, void* tex, void* tlut, u16 width, u16 height, u8 fmt, u8 siz, u16 tlutMode,
                           u16 tlutCount, f32 offsetX, f32 offsetY) {
    Gfx* gfx = *gfxP;
    uObjBg* bg;

    Room_DecodeJpeg(SEGMENTED_TO_VIRTUAL(tex));

    bg = (uObjBg*)(gfx + 1);
    gSPBranchList(gfx, (Gfx*)(bg + 1));
    gfx = (Gfx*)(bg + 1);

    bg->b.imageX = 0;
    bg->b.imageW = width * (1 << 2);
    bg->b.frameX = offsetX * (1 << 2);
    bg->b.imageY = 0;
    bg->b.imageH = height * (1 << 2);
    bg->b.frameY = offsetY * (1 << 2);
    bg->b.imagePtr = tex;
    bg->b.imageLoad = G_BGLT_LOADTILE;
    bg->b.imageFmt = fmt;
    bg->b.imageSiz = siz;
    bg->b.imagePal = 0;
    bg->b.imageFlip = 0;

    if (fmt == G_IM_FMT_CI) {
        gDPLoadTLUT(gfx++, tlutCount, 256, tlut);
    } else {
        gDPPipeSync(gfx++);
    }

    if ((fmt == G_IM_FMT_RGBA) && !R_ROOM_BG2D_FORCE_SCALEBG) {
        bg->b.frameW = width * (1 << 2);
        bg->b.frameH = height * (1 << 2);
        guS2DInitBg(bg);
        gDPSetOtherMode(gfx++, tlutMode | G_TL_TILE | G_TD_CLAMP | G_TP_NONE | G_CYC_COPY | G_PM_NPRIMITIVE,
                        G_AC_THRESHOLD | G_ZS_PIXEL | G_RM_NOOP | G_RM_NOOP2);
        gSPBgRectCopy(gfx++, bg);

    } else {
        bg->s.frameW = width * (1 << 2);
        bg->s.frameH = height * (1 << 2);
        bg->s.scaleW = 1 << 10;
        bg->s.scaleH = 1 << 10;
        bg->s.imageYorig = bg->b.imageY;
        gDPSetOtherMode(gfx++,
                        tlutMode | G_AD_DISABLE | G_CD_DISABLE | G_CK_NONE | G_TC_FILT | G_TF_POINT | G_TL_TILE |
                            G_TD_CLAMP | G_TP_NONE | G_CYC_1CYCLE | G_PM_NPRIMITIVE,
                        G_AC_THRESHOLD | G_ZS_PIXEL | AA_EN | CVG_DST_CLAMP | ZMODE_OPA | CVG_X_ALPHA | ALPHA_CVG_SEL |
                            GBL_c1(G_BL_CLR_IN, G_BL_A_IN, G_BL_CLR_BL, G_BL_1MA) |
                            GBL_c2(G_BL_CLR_IN, G_BL_A_IN, G_BL_CLR_BL, G_BL_1MA));
        gDPSetCombineLERP(gfx++, 0, 0, 0, TEXEL0, 0, 0, 0, 1, 0, 0, 0, TEXEL0, 0, 0, 0, 1);
        gSPObjRenderMode(gfx++, G_OBJRM_ANTIALIAS | G_OBJRM_BILERP);
        gSPBgRect1Cyc(gfx++, bg);
    }

    gDPPipeSync(gfx++);

    *gfxP = gfx;
}

#if OOT_VERSION < PAL_1_0
void func_8007FF50(Gfx** gfxP, void* tex, void* tlut, u16 width, u16 height, u8 fmt, u8 siz, u16 tlutMode,
                   u16 tlutCount) {
    if (1) {}
    Room_DrawBackground2D(gfxP, tex, tlut, width, height, fmt, siz, tlutMode, tlutCount, 0.0f, 0.0f);
}
#endif

#define ROOM_IMAGE_NODRAW_BACKGROUND (1 << 0)
#define ROOM_IMAGE_NODRAW_OPA (1 << 1)
#define ROOM_IMAGE_NODRAW_XLU (1 << 2)

void Room_DrawImageSingle(PlayState* play, Room* room, u32 flags) {
    Camera* activeCam;
    Gfx* gfx;
    RoomShapeImageSingle* roomShape;
    RoomShapeDListsEntry* entry;
    u32 isFixedCamera;
    u32 drawBackground;
    u32 drawOpa;
    u32 drawXlu;

    OPEN_DISPS(play->state.gfxCtx, "../z_room.c", 628);

    activeCam = GET_ACTIVE_CAM(play);
    isFixedCamera = (activeCam->setting == CAM_SET_PREREND_FIXED);
    roomShape = &room->roomShape->image.single;
    entry = SEGMENTED_TO_VIRTUAL(roomShape->base.entry);
    drawBackground = (flags & ROOM_DRAW_OPA) && isFixedCamera && (roomShape->source != NULL) &&
                     !(R_ROOM_IMAGE_NODRAW_FLAGS & ROOM_IMAGE_NODRAW_BACKGROUND);
    drawOpa = (flags & ROOM_DRAW_OPA) && (entry->opa != NULL) && !(R_ROOM_IMAGE_NODRAW_FLAGS & ROOM_IMAGE_NODRAW_OPA);
    drawXlu = (flags & ROOM_DRAW_XLU) && (entry->xlu != NULL) && !(R_ROOM_IMAGE_NODRAW_FLAGS & ROOM_IMAGE_NODRAW_XLU);

    if (drawOpa || drawBackground) {
        gSPSegment(POLY_OPA_DISP++, 0x03, room->segment);

        if (drawOpa) {
            Gfx_SetupDL_25Opa(play->state.gfxCtx);
            gSPMatrix(POLY_OPA_DISP++, &gIdentityMtx, G_MTX_NOPUSH | G_MTX_LOAD | G_MTX_MODELVIEW);
            gSPDisplayList(POLY_OPA_DISP++, entry->opa);
        }

        if (drawBackground) {
            gSPLoadUcodeL(POLY_OPA_DISP++, gspS2DEX2d_fifo);

            gfx = POLY_OPA_DISP;

#if OOT_VERSION < PAL_1_0
            if (1)
#endif
            {
                Vec3f quakeOffset;

                quakeOffset = Camera_GetQuakeOffset(activeCam);
                Room_DrawBackground2D(&gfx, roomShape->source, roomShape->tlut, roomShape->width, roomShape->height,
                                      roomShape->fmt, roomShape->siz, roomShape->tlutMode, roomShape->tlutCount,
                                      (quakeOffset.x + quakeOffset.z) * 1.2f + quakeOffset.y * 0.6f,
                                      quakeOffset.y * 2.4f + (quakeOffset.x + quakeOffset.z) * 0.3f);
            }

            POLY_OPA_DISP = gfx;

            gSPLoadUcode(POLY_OPA_DISP++, SysUcode_GetUCode(), SysUcode_GetUCodeData());
        }
    }

    if (drawXlu) {
        gSPSegment(POLY_XLU_DISP++, 0x03, room->segment);
        Gfx_SetupDL_25Xlu(play->state.gfxCtx);
        gSPMatrix(POLY_XLU_DISP++, &gIdentityMtx, G_MTX_NOPUSH | G_MTX_LOAD | G_MTX_MODELVIEW);
        gSPDisplayList(POLY_XLU_DISP++, entry->xlu);
    }

    CLOSE_DISPS(play->state.gfxCtx, "../z_room.c", 691);
}

RoomShapeImageMultiBgEntry* Room_GetImageMultiBgEntry(RoomShapeImageMulti* roomShapeImageMulti, PlayState* play) {
    Camera* activeCam = GET_ACTIVE_CAM(play);
    s32 bgCamIndex = activeCam->bgCamIndex;
    s16 overrideBgCamIndex;
    Player* player;
    RoomShapeImageMultiBgEntry* bgEntry;
    s32 i;

    // In mq debug vanilla scenes, overrideBgCamIndex is always -1 or the same as bgCamIndex
    overrideBgCamIndex = ((BgCamFuncData*)BgCheck_GetBgCamFuncDataImpl(&play->colCtx, bgCamIndex, BGCHECK_SCENE))
                             ->roomImageOverrideBgCamIndex;
    if (overrideBgCamIndex >= 0) {
        bgCamIndex = overrideBgCamIndex;
    }

    player = GET_PLAYER(play);
    player->actor.params = PARAMS_GET_NOSHIFT(player->actor.params, 8, 8) | bgCamIndex;

    bgEntry = SEGMENTED_TO_VIRTUAL(roomShapeImageMulti->backgrounds);
    for (i = 0; i < roomShapeImageMulti->numBackgrounds; i++) {
        if (bgEntry->bgCamIndex == bgCamIndex) {
            return bgEntry;
        }
        bgEntry++;
    }

    PRINTF(VT_COL(RED, WHITE) T("z_room.c:カメラＩＤに一致するデータが存在しません camid=%d\n",
                                "z_room.c: Data consistent with camera id does not exist camid=%d\n") VT_RST,
           bgCamIndex);

#if !PLATFORM_N64
    LogUtils_HungupThread("../z_room.c", 726);
#else
    Fault_AddHungupAndCrash("../z_room.c", LN2(724, 727, 721));
#endif

    return NULL;
}

void Room_DrawImageMulti(PlayState* play, Room* room, u32 flags) {
    Camera* activeCam;
    Gfx* gfx;
    RoomShapeImageMulti* roomShape;
    RoomShapeImageMultiBgEntry* bgEntry;
    RoomShapeDListsEntry* dListsEntry;
    u32 isFixedCamera;
    u32 drawBackground;
    u32 drawOpa;
    u32 drawXlu;

    OPEN_DISPS(play->state.gfxCtx, "../z_room.c", 752);

    activeCam = GET_ACTIVE_CAM(play);
    isFixedCamera = (activeCam->setting == CAM_SET_PREREND_FIXED);
    roomShape = &room->roomShape->image.multi;
    dListsEntry = SEGMENTED_TO_VIRTUAL(roomShape->base.entry);

    bgEntry = Room_GetImageMultiBgEntry(roomShape, play);

    drawBackground = (flags & ROOM_DRAW_OPA) && isFixedCamera && (bgEntry->source != NULL) &&
                     !(R_ROOM_IMAGE_NODRAW_FLAGS & ROOM_IMAGE_NODRAW_BACKGROUND);
    drawOpa =
        (flags & ROOM_DRAW_OPA) && (dListsEntry->opa != NULL) && !(R_ROOM_IMAGE_NODRAW_FLAGS & ROOM_IMAGE_NODRAW_OPA);
    drawXlu =
        (flags & ROOM_DRAW_XLU) && (dListsEntry->xlu != NULL) && !(R_ROOM_IMAGE_NODRAW_FLAGS & ROOM_IMAGE_NODRAW_XLU);

    if (drawOpa || drawBackground) {
        gSPSegment(POLY_OPA_DISP++, 0x03, room->segment);

        if (drawOpa) {
            Gfx_SetupDL_25Opa(play->state.gfxCtx);
            gSPMatrix(POLY_OPA_DISP++, &gIdentityMtx, G_MTX_NOPUSH | G_MTX_LOAD | G_MTX_MODELVIEW);
            gSPDisplayList(POLY_OPA_DISP++, dListsEntry->opa);
        }

        if (drawBackground) {
            gSPLoadUcodeL(POLY_OPA_DISP++, gspS2DEX2d_fifo);

            gfx = POLY_OPA_DISP;

#if OOT_VERSION < PAL_1_0
            if (1)
#endif
            {
                Vec3f quakeOffset;

                quakeOffset = Camera_GetQuakeOffset(activeCam);
                Room_DrawBackground2D(&gfx, bgEntry->source, bgEntry->tlut, bgEntry->width, bgEntry->height,
                                      bgEntry->fmt, bgEntry->siz, bgEntry->tlutMode, bgEntry->tlutCount,
                                      (quakeOffset.x + quakeOffset.z) * 1.2f + quakeOffset.y * 0.6f,
                                      quakeOffset.y * 2.4f + (quakeOffset.x + quakeOffset.z) * 0.3f);
            }

            POLY_OPA_DISP = gfx;

            gSPLoadUcode(POLY_OPA_DISP++, SysUcode_GetUCode(), SysUcode_GetUCodeData());
        }
    }

    if (drawXlu) {
        gSPSegment(POLY_XLU_DISP++, 0x03, room->segment);
        Gfx_SetupDL_25Xlu(play->state.gfxCtx);
        gSPMatrix(POLY_XLU_DISP++, &gIdentityMtx, G_MTX_NOPUSH | G_MTX_LOAD | G_MTX_MODELVIEW);
        gSPDisplayList(POLY_XLU_DISP++, dListsEntry->xlu);
    }

    CLOSE_DISPS(play->state.gfxCtx, "../z_room.c", 819);
}

void Room_DrawImage(PlayState* play, Room* room, u32 flags) {
    RoomShapeImageBase* roomShape = &room->roomShape->image.base;

    if (roomShape->amountType == ROOM_SHAPE_IMAGE_AMOUNT_SINGLE) {
        Room_DrawImageSingle(play, room, flags);
    } else if (roomShape->amountType == ROOM_SHAPE_IMAGE_AMOUNT_MULTI) {
        Room_DrawImageMulti(play, room, flags);
    } else {
#if !PLATFORM_N64
        LogUtils_HungupThread("../z_room.c", 841);
#else
        Fault_AddHungupAndCrash("../z_room.c", LN2(849, 852, 836));
#endif
    }
}

<<<<<<< HEAD
void func_80096FD4(UNUSED PlayState* play, Room* room) {
=======
void Room_Init(PlayState* play, Room* room) {
>>>>>>> ed02a9db
    room->num = -1;
    room->segment = NULL;
}

/**
 * Allocates memory for rooms and fetches the first room that the player will spawn into.
 *
 * @return u32 size of the buffer reserved for room data
 */
u32 Room_SetupFirstRoom(PlayState* play, RoomContext* roomCtx) {
    u32 roomBufferSize = 0;
    u32 roomSize;
    s32 i;
    s32 j;
    s32 frontRoom;
    s32 backRoom;
    u32 frontRoomSize;
    u32 backRoomSize;
    u32 cumulRoomSize;
    STACK_PAD(s32);

    // Set roomBufferSize to the largest room
    {
        RomFile* roomList = play->roomList.romFiles;

        for (i = 0; i < play->roomList.count; i++) {
            roomSize = roomList[i].vromEnd - roomList[i].vromStart;
            PRINTF("ROOM%d size=%d\n", i, roomSize);
            if (roomBufferSize < roomSize) {
                roomBufferSize = roomSize;
            }
        }
    }

    // If there any rooms are connected, find their combined size and update roomBufferSize if larger
    if ((u32)play->transitionActors.count != 0) {
        RomFile* roomList = play->roomList.romFiles;
        TransitionActorEntry* transitionActor = &play->transitionActors.list[0];

        LOG_NUM("game_play->room_rom_address.num", play->roomList.count, "../z_room.c", 912);

        for (j = 0; j < play->transitionActors.count; j++) {
            frontRoom = transitionActor->sides[0].room;
            backRoom = transitionActor->sides[1].room;
            frontRoomSize = (frontRoom < 0) ? 0 : roomList[frontRoom].vromEnd - roomList[frontRoom].vromStart;
            backRoomSize = (backRoom < 0) ? 0 : roomList[backRoom].vromEnd - roomList[backRoom].vromStart;
            cumulRoomSize = (frontRoom != backRoom) ? frontRoomSize + backRoomSize : frontRoomSize;

            PRINTF("DOOR%d=<%d> ROOM1=<%d, %d> ROOM2=<%d, %d>\n", j, cumulRoomSize, frontRoom, frontRoomSize, backRoom,
                   backRoomSize);
            if (roomBufferSize < cumulRoomSize) {
                roomBufferSize = cumulRoomSize;
            }
            transitionActor++;
        }
    }

    PRINTF_COLOR_YELLOW();
    PRINTF(T("部屋バッファサイズ=%08x(%5.1fK)\n", "Room buffer size=%08x(%5.1fK)\n"), roomBufferSize,
           roomBufferSize / 1024.0f);
    roomCtx->bufPtrs[0] = GAME_STATE_ALLOC(&play->state, roomBufferSize, "../z_room.c", 946);
    PRINTF(T("部屋バッファ開始ポインタ=%08x\n", "Room buffer initial pointer=%08x\n"), roomCtx->bufPtrs[0]);
    roomCtx->bufPtrs[1] = (void*)((uintptr_t)roomCtx->bufPtrs[0] + roomBufferSize);
    PRINTF(T("部屋バッファ終了ポインタ=%08x\n", "Room buffer end pointer=%08x\n"), roomCtx->bufPtrs[1]);
    PRINTF_RST();
    roomCtx->activeBufPage = 0;
    roomCtx->status = 0;

    frontRoom = gSaveContext.respawnFlag > 0 ? ((void)0, gSaveContext.respawn[gSaveContext.respawnFlag - 1].roomIndex)
                                             : play->spawnList[play->spawn].room;

    // Load into a room for the first time.
    // Since curRoom was initialized to `room = -1` and `segment = NULL` in Play_InitScene, the previous room
    // will also be initialized to the nulled state when this function completes.
    Room_RequestNewRoom(play, roomCtx, frontRoom);

    return roomBufferSize;
}

/**
 * Tries to create an asynchronous request to transfer room data into memory.
 * If successful, the requested room will be loaded into memory and becomes the new current room; the room that was
 * current before becomes the previous room.
 *
 * Room_RequestNewRoom will be blocked from loading new rooms until Room_ProcessRoomRequest completes room
 * initialization.
 *
 * Calling Room_RequestNewRoom outside of Room_SetupFirstRoom will allow for two rooms being initialized simultaneously.
 * This allows an actor like ACTOR_EN_HOLL to seamlessly swap the two rooms as the player moves between them. Calling
 * Room_FinishRoomChange afterward will finalize the room swap.
 *
 * @param roomNum is the id of the room to load. roomNum must NOT be the same id as curRoom.num, since this will create
 * duplicate actor instances that cannot be cleaned up by calling Room_FinishRoomChange
 * @returns bool false if the request could not be created.
 */
s32 Room_RequestNewRoom(PlayState* play, RoomContext* roomCtx, s32 roomNum) {
    if (roomCtx->status == 0) {
        u32 size;

        roomCtx->prevRoom = roomCtx->curRoom;
        roomCtx->curRoom.num = roomNum;
        roomCtx->curRoom.segment = NULL;
        roomCtx->status = 1;

        ASSERT(roomNum < play->roomList.count, "read_room_ID < game_play->room_rom_address.num", "../z_room.c", 1009);

        size = play->roomList.romFiles[roomNum].vromEnd - play->roomList.romFiles[roomNum].vromStart;
        roomCtx->roomRequestAddr = (void*)ALIGN16((uintptr_t)roomCtx->bufPtrs[roomCtx->activeBufPage] -
                                                  ((size + 8) * roomCtx->activeBufPage + 7));

        osCreateMesgQueue(&roomCtx->loadQueue, &roomCtx->loadMsg, 1);

#if PLATFORM_N64
        if ((B_80121220 != NULL) && (B_80121220->unk_08 != NULL)) {
            B_80121220->unk_08(play, roomCtx, roomNum);
        } else {
            DMA_REQUEST_ASYNC(&roomCtx->dmaRequest, roomCtx->roomRequestAddr,
                              play->roomList.romFiles[roomNum].vromStart, size, 0, &roomCtx->loadQueue, NULL,
                              "../z_room.c", 1036);
        }
#else
        DMA_REQUEST_ASYNC(&roomCtx->dmaRequest, roomCtx->roomRequestAddr, play->roomList.romFiles[roomNum].vromStart,
                          size, 0, &roomCtx->loadQueue, NULL, "../z_room.c", 1036);
#endif

        roomCtx->activeBufPage ^= 1;
        return true;
    }

    return false;
}

/**
 * Completes room initialization for the room requested by a call to Room_RequestNewRoom.
 * This function does not block the thread if the room data is still being transferred.
 *
 * @returns bool false if a dma transfer is in progress.
 */
s32 Room_ProcessRoomRequest(PlayState* play, RoomContext* roomCtx) {
    if (roomCtx->status == 1) {
        if (osRecvMesg(&roomCtx->loadQueue, NULL, OS_MESG_NOBLOCK) == 0) {
            roomCtx->status = 0;
            roomCtx->curRoom.segment = roomCtx->roomRequestAddr;
            gSegments[3] = OS_K0_TO_PHYSICAL(roomCtx->curRoom.segment);

            Scene_ExecuteCommands(play, roomCtx->curRoom.segment);
            Player_SetBootData(play, GET_PLAYER(play));
            Actor_SpawnTransitionActors(play, &play->actorCtx);
        } else {
            return false;
        }
    }

    return true;
}

void Room_Draw(PlayState* play, Room* room, u32 flags) {
    if (room->segment != NULL) {
        gSegments[3] = OS_K0_TO_PHYSICAL(room->segment);
        ASSERT(room->roomShape->base.type < ARRAY_COUNTU(sRoomDrawHandlers),
               "this->ground_shape->polygon.type < number(Room_Draw_Proc)", "../z_room.c", 1125);
        sRoomDrawHandlers[room->roomShape->base.type](play, room, flags);
    }
}

/**
 * Finalizes a swap between two rooms.
 *
 * When a new room is created with Room_RequestNewRoom, the previous room and its actors remain in memory. This allows
 * an actor like ACTOR_EN_HOLL to seamlessly swap the two rooms as the player moves between them.
 */
void Room_FinishRoomChange(PlayState* play, RoomContext* roomCtx) {
    // Delete the previous room
    roomCtx->prevRoom.num = -1;
    roomCtx->prevRoom.segment = NULL;

    func_80031B14(play, &play->actorCtx);
    Actor_SpawnTransitionActors(play, &play->actorCtx);
    Map_InitRoomData(play, roomCtx->curRoom.num);
    if (!((play->sceneId >= SCENE_HYRULE_FIELD) && (play->sceneId <= SCENE_LON_LON_RANCH))) {
        Map_SavePlayerInitialInfo(play);
    }
    Audio_SetEnvReverb(play->roomCtx.curRoom.echo);
}<|MERGE_RESOLUTION|>--- conflicted
+++ resolved
@@ -1,4 +1,6 @@
 #include "libu64/debug.h"
+#include "attributes.h"
+#include "stack_pad.h"
 #include "ultra64/gs2dex.h"
 #include "array_count.h"
 #include "buffers.h"
@@ -572,11 +574,7 @@
     }
 }
 
-<<<<<<< HEAD
-void func_80096FD4(UNUSED PlayState* play, Room* room) {
-=======
-void Room_Init(PlayState* play, Room* room) {
->>>>>>> ed02a9db
+void Room_Init(UNUSED PlayState* play, Room* room) {
     room->num = -1;
     room->segment = NULL;
 }
