#include "global.h"
#include "terminal.h"

Vec3f D_801270A0 = { 0.0f, 0.0f, 0.0f };

// unused
Gfx D_801270B0[] = {
    gsDPPipeSync(),
    gsSPClearGeometryMode(G_ZBUFFER | G_CULL_BOTH | G_FOG | G_LIGHTING | G_TEXTURE_GEN | G_TEXTURE_GEN_LINEAR | G_LOD),
    gsSPTexture(0xFFFF, 0xFFFF, 0, G_TX_RENDERTILE, G_OFF),
    gsDPSetCombineMode(G_CC_SHADE, G_CC_SHADE),
    gsDPSetOtherMode(G_AD_DISABLE | G_CD_MAGICSQ | G_CK_NONE | G_TC_FILT | G_TF_BILERP | G_TT_NONE | G_TL_TILE |
                         G_TD_CLAMP | G_TP_PERSP | G_CYC_FILL | G_PM_NPRIMITIVE,
                     G_AC_NONE | G_ZS_PIXEL | G_RM_NOOP | G_RM_NOOP2),
    gsSPLoadGeometryMode(G_ZBUFFER | G_SHADE | G_CULL_BACK | G_LIGHTING | G_SHADING_SMOOTH),
    gsDPSetScissor(G_SC_NON_INTERLACE, 0, 0, SCREEN_WIDTH, SCREEN_HEIGHT),
    gsSPClipRatio(FRUSTRATIO_1),
    gsSPEndDisplayList(),
};

void Room_DrawNormal(PlayState* play, Room* room, u32 flags);
void Room_DrawImage(PlayState* play, Room* room, u32 flags);
void Room_DrawCullable(PlayState* play, Room* room, u32 flags);

void (*sRoomDrawHandlers[ROOM_SHAPE_TYPE_MAX])(PlayState* play, Room* room, u32 flags) = {
    Room_DrawNormal,   // ROOM_SHAPE_TYPE_NORMAL
    Room_DrawImage,    // ROOM_SHAPE_TYPE_IMAGE
    Room_DrawCullable, // ROOM_SHAPE_TYPE_CULLABLE
};

void func_80095AA0(PlayState* play, Room* room, Input* input, s32 arg3) {
}

void Room_DrawNormal(PlayState* play, Room* room, u32 flags) {
    s32 i;
    RoomShapeNormal* roomShape;
    RoomShapeDListsEntry* entry;

    OPEN_DISPS(play->state.gfxCtx, "../z_room.c", 193);

    if (flags & ROOM_DRAW_OPA) {
        func_800342EC(&D_801270A0, play);
        gSPSegment(POLY_OPA_DISP++, 0x03, room->segment);
        func_80093C80(play);
        gSPMatrix(POLY_OPA_DISP++, &gMtxClear, G_MTX_MODELVIEW | G_MTX_LOAD);
    }

    if (flags & ROOM_DRAW_XLU) {
        func_8003435C(&D_801270A0, play);
        gSPSegment(POLY_XLU_DISP++, 0x03, room->segment);
        Gfx_SetupDL_25Xlu(play->state.gfxCtx);
        gSPMatrix(POLY_XLU_DISP++, &gMtxClear, G_MTX_MODELVIEW | G_MTX_LOAD);
    }

    roomShape = &room->roomShape->normal;
    entry = SEGMENTED_TO_VIRTUAL(roomShape->entries);
    for (i = 0; i < roomShape->numEntries; i++) {
        if ((flags & ROOM_DRAW_OPA) && (entry->opa != NULL)) {
            gSPDisplayList(POLY_OPA_DISP++, entry->opa);
        }

        if ((flags & ROOM_DRAW_XLU) && (entry->xlu != NULL)) {
            gSPDisplayList(POLY_XLU_DISP++, entry->xlu);
        }

        entry++;
    }

    CLOSE_DISPS(play->state.gfxCtx, "../z_room.c", 239);
}

typedef enum {
    /* 0 */ ROOM_CULL_DEBUG_MODE_OFF,
    /* 1 */ ROOM_CULL_DEBUG_MODE_UP_TO_TARGET,
    /* 2 */ ROOM_CULL_DEBUG_MODE_ONLY_TARGET
} RoomCullableDebugMode;

typedef struct RoomShapeCullableEntryLinked {
    /* 0x00 */ RoomShapeCullableEntry* entry;
    /* 0x04 */ f32 boundsNearZ;
    /* 0x08 */ struct RoomShapeCullableEntryLinked* prev;
    /* 0x0C */ struct RoomShapeCullableEntryLinked* next;
} RoomShapeCullableEntryLinked; // size = 0x10

/**
 * Handle room drawing for the "cullable" type of room shape.
 *
 * Each entry referenced by the room shape struct is attached to display lists, and a position and radius indicating the
 * bounding sphere for the geometry drawn.
 * The first step Z-sorts the entries, and excludes the entries with a bounding sphere that is entirely before or
 * beyond the rendered depth range.
 * The second step draws the entries that remain, from nearest to furthest.
 */
void Room_DrawCullable(PlayState* play, Room* room, u32 flags) {
    RoomShapeCullable* roomShape;
    RoomShapeCullableEntry* roomShapeCullableEntry;
    RoomShapeCullableEntryLinked linkedEntriesBuffer[ROOM_SHAPE_CULLABLE_MAX_ENTRIES];
    RoomShapeCullableEntryLinked* head = NULL;
    RoomShapeCullableEntryLinked* tail = NULL;
    RoomShapeCullableEntryLinked* iter;
    s32 pad;
    RoomShapeCullableEntryLinked* insert;
    s32 j;
    s32 i;
    Vec3f pos;
    Vec3f projectedPos;
    f32 projectedW;
    s32 pad2;
    RoomShapeCullableEntry* roomShapeCullableEntries;
    RoomShapeCullableEntry* roomShapeCullableEntryIter;
    f32 entryBoundsNearZ;

    OPEN_DISPS(play->state.gfxCtx, "../z_room.c", 287);

    if (flags & ROOM_DRAW_OPA) {
        func_800342EC(&D_801270A0, play);
        gSPSegment(POLY_OPA_DISP++, 0x03, room->segment);
        func_80093C80(play);
        gSPMatrix(POLY_OPA_DISP++, &gMtxClear, G_MTX_MODELVIEW | G_MTX_LOAD);
    }

    if (1) {}

    if (flags & ROOM_DRAW_XLU) {
        func_8003435C(&D_801270A0, play);
        gSPSegment(POLY_XLU_DISP++, 0x03, room->segment);
        Gfx_SetupDL_25Xlu(play->state.gfxCtx);
        gSPMatrix(POLY_XLU_DISP++, &gMtxClear, G_MTX_MODELVIEW | G_MTX_LOAD);
    }

    roomShape = &room->roomShape->cullable;
    roomShapeCullableEntry = SEGMENTED_TO_VIRTUAL(roomShape->entries);
    insert = linkedEntriesBuffer;

    ASSERT(roomShape->numEntries <= ROOM_SHAPE_CULLABLE_MAX_ENTRIES, "polygon2->num <= SHAPE_SORT_MAX", "../z_room.c",
           317);

    roomShapeCullableEntries = roomShapeCullableEntry;

    // Pick and sort entries by depth
    for (i = 0; i < roomShape->numEntries; i++, roomShapeCullableEntry++) {

        // Project the entry position, to get the depth it is at.
        pos.x = roomShapeCullableEntry->boundsSphereCenter.x;
        pos.y = roomShapeCullableEntry->boundsSphereCenter.y;
        pos.z = roomShapeCullableEntry->boundsSphereCenter.z;
        SkinMatrix_Vec3fMtxFMultXYZW(&play->viewProjectionMtxF, &pos, &projectedPos, &projectedW);

        // If the entry bounding sphere isn't fully before the rendered depth range
        if (-(f32)roomShapeCullableEntry->boundsSphereRadius < projectedPos.z) {

            // Compute the depth of the nearest point in the entry's bounding sphere
            entryBoundsNearZ = projectedPos.z - roomShapeCullableEntry->boundsSphereRadius;

            // If the entry bounding sphere isn't fully beyond the rendered depth range
            if (entryBoundsNearZ < play->lightCtx.zFar) {

                // This entry will be rendered
                insert->entry = roomShapeCullableEntry;
                insert->boundsNearZ = entryBoundsNearZ;

                // Insert into the linked list, ordered by ascending depth of the nearest point in the bounding sphere
                iter = head;
                if (iter == NULL) {
                    head = tail = insert;
                    insert->prev = insert->next = NULL;
                } else {
                    do {
                        if (insert->boundsNearZ < iter->boundsNearZ) {
                            break;
                        }
                        iter = iter->next;
                    } while (iter != NULL);

                    if (iter == NULL) {
                        insert->prev = tail;
                        insert->next = NULL;
                        tail->next = insert;
                        tail = insert;
                    } else {
                        insert->prev = iter->prev;
                        if (insert->prev == NULL) {
                            head = insert;
                        } else {
                            insert->prev->next = insert;
                        }
                        iter->prev = insert;
                        insert->next = iter;
                    }
                }

                insert++;
            }
        }
    }

    // if this is real then I might not be
    R_ROOM_CULL_NUM_ENTRIES = roomShape->numEntries & 0xFFFF & 0xFFFF & 0xFFFF;

    // Draw entries, from nearest to furthest
    for (i = 1; head != NULL; head = head->next, i++) {
        Gfx* displayList;

        roomShapeCullableEntry = head->entry;

        if (R_ROOM_CULL_DEBUG_MODE != ROOM_CULL_DEBUG_MODE_OFF) {
            // Debug mode drawing

            // This loop does nothing
            roomShapeCullableEntryIter = roomShapeCullableEntries;
            for (j = 0; j < roomShape->numEntries; j++, roomShapeCullableEntryIter++) {
                if (roomShapeCullableEntry == roomShapeCullableEntryIter) {
                    break;
                }
            }

            if (((R_ROOM_CULL_DEBUG_MODE == ROOM_CULL_DEBUG_MODE_UP_TO_TARGET) && (i <= R_ROOM_CULL_DEBUG_TARGET)) ||
                ((R_ROOM_CULL_DEBUG_MODE == ROOM_CULL_DEBUG_MODE_ONLY_TARGET) && (i == R_ROOM_CULL_DEBUG_TARGET))) {
                if (flags & ROOM_DRAW_OPA) {
                    displayList = roomShapeCullableEntry->opa;
                    if (displayList != NULL) {
                        gSPDisplayList(POLY_OPA_DISP++, displayList);
                    }
                }

                if (flags & ROOM_DRAW_XLU) {
                    displayList = roomShapeCullableEntry->xlu;
                    if (displayList != NULL) {
                        gSPDisplayList(POLY_XLU_DISP++, displayList);
                    }
                }
            }
        } else {
            if (flags & ROOM_DRAW_OPA) {
                displayList = roomShapeCullableEntry->opa;
                if (displayList != NULL) {
                    gSPDisplayList(POLY_OPA_DISP++, displayList);
                }
            }

            if (flags & ROOM_DRAW_XLU) {
                displayList = roomShapeCullableEntry->xlu;
                if (displayList != NULL) {
                    gSPDisplayList(POLY_XLU_DISP++, displayList);
                }
            }
        }
    }

    R_ROOM_CULL_USED_ENTRIES = i - 1;

    CLOSE_DISPS(play->state.gfxCtx, "../z_room.c", 430);
}

#define JPEG_MARKER 0xFFD8FFE0

/**
 * If the data is JPEG, decode it and overwrite the initial data with the result.
 * Uses the depth frame buffer as temporary storage.
 */
s32 Room_DecodeJpeg(void* data) {
    OSTime time;

    if (*(u32*)data == JPEG_MARKER) {
        PRINTF("JPEGデータを展開します\n");        // "Expanding jpeg data"
        PRINTF("JPEGデータアドレス %08x\n", data); // "Jpeg data address %08x"
        // "Work buffer address (Z buffer) %08x"
        PRINTF("ワークバッファアドレス（Ｚバッファ）%08x\n", gZBuffer);

        time = osGetTime();
        if (!Jpeg_Decode(data, gZBuffer, gGfxSPTaskOutputBuffer, sizeof(gGfxSPTaskOutputBuffer))) {
            time = osGetTime() - time;

            // "Success... I think. time = %6.3f ms"
            PRINTF("成功…だと思う。 time = %6.3f ms \n", OS_CYCLES_TO_USEC(time) / 1000.0f);
            // "Writing back to original address from work buffer."
            PRINTF("ワークバッファから元のアドレスに書き戻します。\n");
            // "If the original buffer size isn't at least 150kB, it will be out of control."
            PRINTF("元のバッファのサイズが150キロバイト無いと暴走するでしょう。\n");

            bcopy(gZBuffer, data, sizeof(u16[SCREEN_HEIGHT][SCREEN_WIDTH]));
        } else {
            PRINTF("失敗！なんで〜\n"); // "Failure! Why is it 〜"
        }
    }

    return 0;
}

void Room_DrawBackground2D(Gfx** gfxP, void* tex, void* tlut, u16 width, u16 height, u8 fmt, u8 siz, u16 tlutMode,
                           u16 tlutCount, f32 offsetX, f32 offsetY) {
    Gfx* gfx = *gfxP;
    uObjBg* bg;

    Room_DecodeJpeg(SEGMENTED_TO_VIRTUAL(tex));

    bg = (uObjBg*)(gfx + 1);
    gSPBranchList(gfx, (Gfx*)(bg + 1));

    bg->b.imageX = 0;
    bg->b.imageW = width * (1 << 2);
    bg->b.frameX = offsetX * (1 << 2);
    bg->b.imageY = 0;
    bg->b.imageH = height * (1 << 2);
    bg->b.frameY = offsetY * (1 << 2);
    bg->b.imagePtr = tex;
    bg->b.imageLoad = G_BGLT_LOADTILE;
    bg->b.imageFmt = fmt;
    bg->b.imageSiz = siz;
    bg->b.imagePal = 0;
    bg->b.imageFlip = 0;

    gfx = (Gfx*)(bg + 1);

    if (fmt == G_IM_FMT_CI) {
        gDPLoadTLUT(gfx++, tlutCount, 256, tlut);
    } else {
        gDPPipeSync(gfx++);
    }

    if ((fmt == G_IM_FMT_RGBA) && !R_ROOM_BG2D_FORCE_SCALEBG) {
        bg->b.frameW = width * (1 << 2);
        bg->b.frameH = height * (1 << 2);
        guS2DInitBg(bg);
        gDPSetOtherMode(gfx++, tlutMode | G_TL_TILE | G_TD_CLAMP | G_TP_NONE | G_CYC_COPY | G_PM_NPRIMITIVE,
                        G_AC_THRESHOLD | G_ZS_PIXEL | G_RM_NOOP | G_RM_NOOP2);
        gSPBgRectCopy(gfx++, bg);

    } else {
        bg->s.frameW = width * (1 << 2);
        bg->s.frameH = height * (1 << 2);
        bg->s.scaleW = 1 << 10;
        bg->s.scaleH = 1 << 10;
        bg->s.imageYorig = bg->b.imageY;
        gDPSetOtherMode(gfx++,
                        tlutMode | G_AD_DISABLE | G_CD_DISABLE | G_CK_NONE | G_TC_FILT | G_TF_POINT | G_TL_TILE |
                            G_TD_CLAMP | G_TP_NONE | G_CYC_1CYCLE | G_PM_NPRIMITIVE,
                        G_AC_THRESHOLD | G_ZS_PIXEL | AA_EN | CVG_DST_CLAMP | ZMODE_OPA | CVG_X_ALPHA | ALPHA_CVG_SEL |
                            GBL_c1(G_BL_CLR_IN, G_BL_A_IN, G_BL_CLR_BL, G_BL_1MA) |
                            GBL_c2(G_BL_CLR_IN, G_BL_A_IN, G_BL_CLR_BL, G_BL_1MA));
        gDPSetCombineLERP(gfx++, 0, 0, 0, TEXEL0, 0, 0, 0, 1, 0, 0, 0, TEXEL0, 0, 0, 0, 1);
        gSPObjRenderMode(gfx++, G_OBJRM_ANTIALIAS | G_OBJRM_BILERP);
        gSPBgRect1Cyc(gfx++, bg);
    }

    gDPPipeSync(gfx++);

    *gfxP = gfx;
}

#define ROOM_IMAGE_NODRAW_BACKGROUND (1 << 0)
#define ROOM_IMAGE_NODRAW_OPA (1 << 1)
#define ROOM_IMAGE_NODRAW_XLU (1 << 2)

void Room_DrawImageSingle(PlayState* play, Room* room, u32 flags) {
    Camera* activeCam;
    Gfx* gfx;
    RoomShapeImageSingle* roomShape;
    RoomShapeDListsEntry* entry;
    u32 isFixedCamera;
    u32 drawBackground;
    u32 drawOpa;
    u32 drawXlu;

    OPEN_DISPS(play->state.gfxCtx, "../z_room.c", 628);

    activeCam = GET_ACTIVE_CAM(play);
    isFixedCamera = (activeCam->setting == CAM_SET_PREREND_FIXED);
    roomShape = &room->roomShape->image.single;
    entry = SEGMENTED_TO_VIRTUAL(roomShape->base.entry);
    drawBackground = (flags & ROOM_DRAW_OPA) && isFixedCamera && (roomShape->source != NULL) &&
                     !(R_ROOM_IMAGE_NODRAW_FLAGS & ROOM_IMAGE_NODRAW_BACKGROUND);
    drawOpa = (flags & ROOM_DRAW_OPA) && (entry->opa != NULL) && !(R_ROOM_IMAGE_NODRAW_FLAGS & ROOM_IMAGE_NODRAW_OPA);
    drawXlu = (flags & ROOM_DRAW_XLU) && (entry->xlu != NULL) && !(R_ROOM_IMAGE_NODRAW_FLAGS & ROOM_IMAGE_NODRAW_XLU);

    if (drawOpa || drawBackground) {
        gSPSegment(POLY_OPA_DISP++, 0x03, room->segment);

        if (drawOpa) {
            Gfx_SetupDL_25Opa(play->state.gfxCtx);
            gSPMatrix(POLY_OPA_DISP++, &gMtxClear, G_MTX_MODELVIEW | G_MTX_LOAD);
            gSPDisplayList(POLY_OPA_DISP++, entry->opa);
        }

        if (drawBackground) {
            gSPLoadUcodeL(POLY_OPA_DISP++, gspS2DEX2d_fifo);

            {
                Vec3f quakeOffset;

                gfx = POLY_OPA_DISP;
                quakeOffset = Camera_GetQuakeOffset(activeCam);
                Room_DrawBackground2D(&gfx, roomShape->source, roomShape->tlut, roomShape->width, roomShape->height,
                                      roomShape->fmt, roomShape->siz, roomShape->tlutMode, roomShape->tlutCount,
                                      (quakeOffset.x + quakeOffset.z) * 1.2f + quakeOffset.y * 0.6f,
                                      quakeOffset.y * 2.4f + (quakeOffset.x + quakeOffset.z) * 0.3f);
                POLY_OPA_DISP = gfx;
            }

            gSPLoadUcode(POLY_OPA_DISP++, SysUcode_GetUCode(), SysUcode_GetUCodeData());
        }
    }

    if (drawXlu) {
        gSPSegment(POLY_XLU_DISP++, 0x03, room->segment);
        Gfx_SetupDL_25Xlu(play->state.gfxCtx);
        gSPMatrix(POLY_XLU_DISP++, &gMtxClear, G_MTX_MODELVIEW | G_MTX_LOAD);
        gSPDisplayList(POLY_XLU_DISP++, entry->xlu);
    }

    CLOSE_DISPS(play->state.gfxCtx, "../z_room.c", 691);
}

RoomShapeImageMultiBgEntry* Room_GetImageMultiBgEntry(RoomShapeImageMulti* roomShapeImageMulti, PlayState* play) {
    Camera* activeCam = GET_ACTIVE_CAM(play);
    s32 bgCamIndex = activeCam->bgCamIndex;
    s16 overrideBgCamIndex;
    Player* player;
    RoomShapeImageMultiBgEntry* bgEntry;
    s32 i;

    // In mq debug vanilla scenes, overrideBgCamIndex is always -1 or the same as bgCamIndex
    overrideBgCamIndex = ((BgCamFuncData*)BgCheck_GetBgCamFuncDataImpl(&play->colCtx, bgCamIndex, BGCHECK_SCENE))
                             ->roomImageOverrideBgCamIndex;
    if (overrideBgCamIndex >= 0) {
        bgCamIndex = overrideBgCamIndex;
    }

    player = GET_PLAYER(play);
    player->actor.params = (player->actor.params & 0xFF00) | bgCamIndex;

    bgEntry = SEGMENTED_TO_VIRTUAL(roomShapeImageMulti->backgrounds);
    for (i = 0; i < roomShapeImageMulti->numBackgrounds; i++) {
        if (bgEntry->bgCamIndex == bgCamIndex) {
            return bgEntry;
        }
        bgEntry++;
    }

    // "z_room.c: Data consistent with camera id does not exist camid=%d"
    PRINTF(VT_COL(RED, WHITE) "z_room.c:カメラＩＤに一致するデータが存在しません camid=%d\n" VT_RST, bgCamIndex);
    LogUtils_HungupThread("../z_room.c", 726);

    return NULL;
}

void Room_DrawImageMulti(PlayState* play, Room* room, u32 flags) {
    Camera* activeCam;
    Gfx* gfx;
    RoomShapeImageMulti* roomShape;
    RoomShapeImageMultiBgEntry* bgEntry;
    RoomShapeDListsEntry* dListsEntry;
    u32 isFixedCamera;
    u32 drawBackground;
    u32 drawOpa;
    u32 drawXlu;

    OPEN_DISPS(play->state.gfxCtx, "../z_room.c", 752);

    activeCam = GET_ACTIVE_CAM(play);
    isFixedCamera = (activeCam->setting == CAM_SET_PREREND_FIXED);
    roomShape = &room->roomShape->image.multi;
    dListsEntry = SEGMENTED_TO_VIRTUAL(roomShape->base.entry);

    bgEntry = Room_GetImageMultiBgEntry(roomShape, play);

    drawBackground = (flags & ROOM_DRAW_OPA) && isFixedCamera && (bgEntry->source != NULL) &&
                     !(R_ROOM_IMAGE_NODRAW_FLAGS & ROOM_IMAGE_NODRAW_BACKGROUND);
    drawOpa =
        (flags & ROOM_DRAW_OPA) && (dListsEntry->opa != NULL) && !(R_ROOM_IMAGE_NODRAW_FLAGS & ROOM_IMAGE_NODRAW_OPA);
    drawXlu =
        (flags & ROOM_DRAW_XLU) && (dListsEntry->xlu != NULL) && !(R_ROOM_IMAGE_NODRAW_FLAGS & ROOM_IMAGE_NODRAW_XLU);

    if (drawOpa || drawBackground) {
        gSPSegment(POLY_OPA_DISP++, 0x03, room->segment);

        if (drawOpa) {
            Gfx_SetupDL_25Opa(play->state.gfxCtx);
            gSPMatrix(POLY_OPA_DISP++, &gMtxClear, G_MTX_MODELVIEW | G_MTX_LOAD);
            gSPDisplayList(POLY_OPA_DISP++, dListsEntry->opa);
        }

        if (drawBackground) {
            gSPLoadUcodeL(POLY_OPA_DISP++, gspS2DEX2d_fifo);

            {
                Vec3f quakeOffset;

                gfx = POLY_OPA_DISP;
                quakeOffset = Camera_GetQuakeOffset(activeCam);
                Room_DrawBackground2D(&gfx, bgEntry->source, bgEntry->tlut, bgEntry->width, bgEntry->height,
                                      bgEntry->fmt, bgEntry->siz, bgEntry->tlutMode, bgEntry->tlutCount,
                                      (quakeOffset.x + quakeOffset.z) * 1.2f + quakeOffset.y * 0.6f,
                                      quakeOffset.y * 2.4f + (quakeOffset.x + quakeOffset.z) * 0.3f);
                POLY_OPA_DISP = gfx;
            }

            gSPLoadUcode(POLY_OPA_DISP++, SysUcode_GetUCode(), SysUcode_GetUCodeData());
        }
    }

    if (drawXlu) {
        gSPSegment(POLY_XLU_DISP++, 0x03, room->segment);
        Gfx_SetupDL_25Xlu(play->state.gfxCtx);
        gSPMatrix(POLY_XLU_DISP++, &gMtxClear, G_MTX_MODELVIEW | G_MTX_LOAD);
        gSPDisplayList(POLY_XLU_DISP++, dListsEntry->xlu);
    }

    CLOSE_DISPS(play->state.gfxCtx, "../z_room.c", 819);
}

void Room_DrawImage(PlayState* play, Room* room, u32 flags) {
    RoomShapeImageBase* roomShape = &room->roomShape->image.base;

    if (roomShape->amountType == ROOM_SHAPE_IMAGE_AMOUNT_SINGLE) {
        Room_DrawImageSingle(play, room, flags);
    } else if (roomShape->amountType == ROOM_SHAPE_IMAGE_AMOUNT_MULTI) {
        Room_DrawImageMulti(play, room, flags);
    } else {
        LogUtils_HungupThread("../z_room.c", 841);
    }
}

void func_80096FD4(PlayState* play, Room* room) {
    room->num = -1;
    room->segment = NULL;
}

u32 func_80096FE8(PlayState* play, RoomContext* roomCtx) {
    u32 maxRoomSize = 0;
    RomFile* roomList = play->roomList;
    u32 roomSize;
    s32 i;
    s32 j;
    s32 frontRoom;
    s32 backRoom;
    u32 frontRoomSize;
    u32 backRoomSize;
    u32 cumulRoomSize;

    for (i = 0; i < play->numRooms; i++) {
        roomSize = roomList[i].vromEnd - roomList[i].vromStart;
        PRINTF("ROOM%d size=%d\n", i, roomSize);
        if (maxRoomSize < roomSize) {
            maxRoomSize = roomSize;
        }
    }

    if (play->transiActorCtx.numActors != 0) {
        RomFile* roomList = play->roomList;
        TransitionActorEntry* transitionActor = &play->transiActorCtx.list[0];

        LOG_NUM("game_play->room_rom_address.num", play->numRooms, "../z_room.c", 912);

        for (j = 0; j < play->transiActorCtx.numActors; j++) {
            frontRoom = transitionActor->sides[0].room;
            backRoom = transitionActor->sides[1].room;
            frontRoomSize = (frontRoom < 0) ? 0 : roomList[frontRoom].vromEnd - roomList[frontRoom].vromStart;
            backRoomSize = (backRoom < 0) ? 0 : roomList[backRoom].vromEnd - roomList[backRoom].vromStart;
            cumulRoomSize = (frontRoom != backRoom) ? frontRoomSize + backRoomSize : frontRoomSize;

            PRINTF("DOOR%d=<%d> ROOM1=<%d, %d> ROOM2=<%d, %d>\n", j, cumulRoomSize, frontRoom, frontRoomSize, backRoom,
                   backRoomSize);
            if (maxRoomSize < cumulRoomSize) {
                maxRoomSize = cumulRoomSize;
            }
            transitionActor++;
        }
    }

    PRINTF(VT_FGCOL(YELLOW));
    // "Room buffer size=%08x(%5.1fK)"
<<<<<<< HEAD
    PRINTF("部屋バッファサイズ=%08x(%5.1fK)\n", maxRoomSize, maxRoomSize / 1024.0f);
    roomCtx->bufPtrs[0] = GameState_Alloc(&play->state, maxRoomSize, "../z_room.c", 946);
=======
    osSyncPrintf("部屋バッファサイズ=%08x(%5.1fK)\n", maxRoomSize, maxRoomSize / 1024.0f);
    roomCtx->bufPtrs[0] = GAME_STATE_ALLOC(&play->state, maxRoomSize, "../z_room.c", 946);
>>>>>>> 8a09f33c
    // "Room buffer initial pointer=%08x"
    PRINTF("部屋バッファ開始ポインタ=%08x\n", roomCtx->bufPtrs[0]);
    roomCtx->bufPtrs[1] = (void*)((uintptr_t)roomCtx->bufPtrs[0] + maxRoomSize);
    // "Room buffer end pointer=%08x"
    PRINTF("部屋バッファ終了ポインタ=%08x\n", roomCtx->bufPtrs[1]);
    PRINTF(VT_RST);
    roomCtx->unk_30 = 0;
    roomCtx->status = 0;

    frontRoom = gSaveContext.respawnFlag > 0 ? ((void)0, gSaveContext.respawn[gSaveContext.respawnFlag - 1].roomIndex)
                                             : play->spawnList[play->spawn].room;
    func_8009728C(play, roomCtx, frontRoom);

    return maxRoomSize;
}

s32 func_8009728C(PlayState* play, RoomContext* roomCtx, s32 roomNum) {
    u32 size;

    if (roomCtx->status == 0) {
        roomCtx->prevRoom = roomCtx->curRoom;
        roomCtx->curRoom.num = roomNum;
        roomCtx->curRoom.segment = NULL;
        roomCtx->status = 1;

        ASSERT(roomNum < play->numRooms, "read_room_ID < game_play->room_rom_address.num", "../z_room.c", 1009);

        size = play->roomList[roomNum].vromEnd - play->roomList[roomNum].vromStart;
        roomCtx->unk_34 =
            (void*)ALIGN16((uintptr_t)roomCtx->bufPtrs[roomCtx->unk_30] - ((size + 8) * roomCtx->unk_30 + 7));

        osCreateMesgQueue(&roomCtx->loadQueue, &roomCtx->loadMsg, 1);
        DMA_REQUEST_ASYNC(&roomCtx->dmaRequest, roomCtx->unk_34, play->roomList[roomNum].vromStart, size, 0,
                          &roomCtx->loadQueue, NULL, "../z_room.c", 1036);
        roomCtx->unk_30 ^= 1;

        return true;
    }

    return false;
}

s32 func_800973FC(PlayState* play, RoomContext* roomCtx) {
    if (roomCtx->status == 1) {
        if (osRecvMesg(&roomCtx->loadQueue, NULL, OS_MESG_NOBLOCK) == 0) {
            roomCtx->status = 0;
            roomCtx->curRoom.segment = roomCtx->unk_34;
            gSegments[3] = VIRTUAL_TO_PHYSICAL(roomCtx->unk_34);

            Scene_ExecuteCommands(play, roomCtx->curRoom.segment);
            Player_SetBootData(play, GET_PLAYER(play));
            Actor_SpawnTransitionActors(play, &play->actorCtx);

            return 1;
        }

        return 0;
    }

    return 1;
}

void Room_Draw(PlayState* play, Room* room, u32 flags) {
    if (room->segment != NULL) {
        gSegments[3] = VIRTUAL_TO_PHYSICAL(room->segment);
        ASSERT(room->roomShape->base.type < ARRAY_COUNTU(sRoomDrawHandlers),
               "this->ground_shape->polygon.type < number(Room_Draw_Proc)", "../z_room.c", 1125);
        sRoomDrawHandlers[room->roomShape->base.type](play, room, flags);
    }
}

void func_80097534(PlayState* play, RoomContext* roomCtx) {
    roomCtx->prevRoom.num = -1;
    roomCtx->prevRoom.segment = NULL;
    func_80031B14(play, &play->actorCtx);
    Actor_SpawnTransitionActors(play, &play->actorCtx);
    Map_InitRoomData(play, roomCtx->curRoom.num);
    if (!((play->sceneId >= SCENE_HYRULE_FIELD) && (play->sceneId <= SCENE_LON_LON_RANCH))) {
        Map_SavePlayerInitialInfo(play);
    }
    Audio_SetEnvReverb(play->roomCtx.curRoom.echo);
}<|MERGE_RESOLUTION|>--- conflicted
+++ resolved
@@ -570,13 +570,8 @@
 
     PRINTF(VT_FGCOL(YELLOW));
     // "Room buffer size=%08x(%5.1fK)"
-<<<<<<< HEAD
     PRINTF("部屋バッファサイズ=%08x(%5.1fK)\n", maxRoomSize, maxRoomSize / 1024.0f);
-    roomCtx->bufPtrs[0] = GameState_Alloc(&play->state, maxRoomSize, "../z_room.c", 946);
-=======
-    osSyncPrintf("部屋バッファサイズ=%08x(%5.1fK)\n", maxRoomSize, maxRoomSize / 1024.0f);
     roomCtx->bufPtrs[0] = GAME_STATE_ALLOC(&play->state, maxRoomSize, "../z_room.c", 946);
->>>>>>> 8a09f33c
     // "Room buffer initial pointer=%08x"
     PRINTF("部屋バッファ開始ポインタ=%08x\n", roomCtx->bufPtrs[0]);
     roomCtx->bufPtrs[1] = (void*)((uintptr_t)roomCtx->bufPtrs[0] + maxRoomSize);
