--- conflicted
+++ resolved
@@ -585,11 +585,7 @@
             gSegments[3] = VIRTUAL_TO_PHYSICAL(roomCtx->unk_34);
 
             Scene_ExecuteCommands(globalCtx, roomCtx->curRoom.segment);
-<<<<<<< HEAD
-            Player_SetMovementBehavior(globalCtx, PLAYER);
-=======
-            Player_SetBootData(globalCtx, GET_PLAYER(globalCtx));
->>>>>>> 50095d42
+            Player_SetMovementBehavior(globalCtx, GET_PLAYER(globalCtx));
             Actor_SpawnTransitionActors(globalCtx, &globalCtx->actorCtx);
 
             return 1;
