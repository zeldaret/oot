#include "global.h"
#include "vt.h"

void func_80095AB4(PlayState* play, Room* room, u32 flags);
void func_80095D04(PlayState* play, Room* room, u32 flags);
void func_80096F6C(PlayState* play, Room* room, u32 flags);

Vec3f D_801270A0 = { 0.0f, 0.0f, 0.0f };

// unused
Gfx D_801270B0[] = {
    gsDPPipeSync(),
    gsSPClearGeometryMode(G_ZBUFFER | G_CULL_BOTH | G_FOG | G_LIGHTING | G_TEXTURE_GEN | G_TEXTURE_GEN_LINEAR | G_LOD),
    gsSPTexture(0xFFFF, 0xFFFF, 0, G_TX_RENDERTILE, G_OFF),
    gsDPSetCombineMode(G_CC_SHADE, G_CC_SHADE),
    gsDPSetOtherMode(G_AD_DISABLE | G_CD_MAGICSQ | G_CK_NONE | G_TC_FILT | G_TF_BILERP | G_TT_NONE | G_TL_TILE |
                         G_TD_CLAMP | G_TP_PERSP | G_CYC_FILL | G_PM_NPRIMITIVE,
                     G_AC_NONE | G_ZS_PIXEL | G_RM_NOOP | G_RM_NOOP2),
    gsSPLoadGeometryMode(G_ZBUFFER | G_SHADE | G_CULL_BACK | G_LIGHTING | G_SHADING_SMOOTH),
    gsDPSetScissor(G_SC_NON_INTERLACE, 0, 0, SCREEN_WIDTH, SCREEN_HEIGHT),
    gsSPClipRatio(FRUSTRATIO_1),
    gsSPEndDisplayList(),
};

void (*sRoomDrawHandlers[])(PlayState* play, Room* room, u32 flags) = {
    func_80095AB4,
    func_80096F6C,
    func_80095D04,
};

void func_80095AA0(PlayState* play, Room* room, Input* arg2, UNK_TYPE arg3) {
}

// Room Draw Polygon Type 0
void func_80095AB4(PlayState* play, Room* room, u32 flags) {
    s32 i;
    PolygonType0* polygon0;
    PolygonDlist* polygonDlist;

    OPEN_DISPS(play->state.gfxCtx, "../z_room.c", 193);

    if (flags & 1) {
        func_800342EC(&D_801270A0, play);
        gSPSegment(POLY_OPA_DISP++, 0x03, room->segment);
        func_80093C80(play);
        gSPMatrix(POLY_OPA_DISP++, &gMtxClear, G_MTX_MODELVIEW | G_MTX_LOAD);
    }

    if (flags & 2) {
        func_8003435C(&D_801270A0, play);
        gSPSegment(POLY_XLU_DISP++, 0x03, room->segment);
        func_80093D84(play->state.gfxCtx);
        gSPMatrix(POLY_XLU_DISP++, &gMtxClear, G_MTX_MODELVIEW | G_MTX_LOAD);
    }

    polygon0 = &room->meshHeader->polygon0;
    polygonDlist = SEGMENTED_TO_VIRTUAL(polygon0->start);
    for (i = 0; i < polygon0->num; i++) {
        if ((flags & 1) && (polygonDlist->opa != NULL)) {
            gSPDisplayList(POLY_OPA_DISP++, polygonDlist->opa);
        }

        if ((flags & 2) && (polygonDlist->xlu != NULL)) {
            gSPDisplayList(POLY_XLU_DISP++, polygonDlist->xlu);
        }

        polygonDlist++;
    }

    CLOSE_DISPS(play->state.gfxCtx, "../z_room.c", 239);
}

#define SHAPE_SORT_MAX 64

typedef struct struct_80095D04 {
    /* 0x00 */ PolygonDlist2* unk_00;
    /* 0x04 */ f32 unk_04;
    /* 0x08 */ struct struct_80095D04* unk_08;
    /* 0x0C */ struct struct_80095D04* unk_0C;
} struct_80095D04; // size = 0x10

// Room Draw Polygon Type 2
void func_80095D04(PlayState* play, Room* room, u32 flags) {
    PolygonType2* polygon2;
    PolygonDlist2* polygonDlist;
    struct_80095D04 spB8[SHAPE_SORT_MAX];
    struct_80095D04* spB4 = NULL;
    struct_80095D04* spB0 = NULL;
    struct_80095D04* iter;
    s32 pad;
    struct_80095D04* spA4;
    s32 j;
    s32 i;
    Vec3f pos;
    Vec3f projectedPos;
    f32 projectedW;
    s32 pad2;
    PolygonDlist2* polygonDlistFirst;
    PolygonDlist2* polygonDlistIter;
    f32 temp_f2;

    OPEN_DISPS(play->state.gfxCtx, "../z_room.c", 287);
    if (flags & 1) {
        func_800342EC(&D_801270A0, play);
        gSPSegment(POLY_OPA_DISP++, 0x03, room->segment);
        func_80093C80(play);
        gSPMatrix(POLY_OPA_DISP++, &gMtxClear, G_MTX_MODELVIEW | G_MTX_LOAD);
    }
    if (1) {}
    if (flags & 2) {
        func_8003435C(&D_801270A0, play);
        gSPSegment(POLY_XLU_DISP++, 0x03, room->segment);
        func_80093D84(play->state.gfxCtx);
        gSPMatrix(POLY_XLU_DISP++, &gMtxClear, G_MTX_MODELVIEW | G_MTX_LOAD);
    }

    polygon2 = &room->meshHeader->polygon2;
    polygonDlist = SEGMENTED_TO_VIRTUAL(polygon2->start);
    spA4 = spB8;

    ASSERT(polygon2->num <= SHAPE_SORT_MAX, "polygon2->num <= SHAPE_SORT_MAX", "../z_room.c", 317);
    polygonDlistFirst = polygonDlist;

    for (i = 0; i < polygon2->num; i++, polygonDlist++) {
        pos.x = polygonDlist->pos.x;
        pos.y = polygonDlist->pos.y;
        pos.z = polygonDlist->pos.z;
        SkinMatrix_Vec3fMtxFMultXYZW(&play->viewProjectionMtxF, &pos, &projectedPos, &projectedW);
        if (-(f32)polygonDlist->unk_06 < projectedPos.z) {
            temp_f2 = projectedPos.z - polygonDlist->unk_06;
            if (temp_f2 < play->lightCtx.fogFar) {
                spA4->unk_00 = polygonDlist;
                spA4->unk_04 = temp_f2;
                iter = spB4;
                if (iter == NULL) {
                    spB4 = spB0 = spA4;
                    spA4->unk_08 = spA4->unk_0C = NULL;
                } else {
                    do {
                        if (spA4->unk_04 < iter->unk_04) {
                            break;
                        }
                        iter = iter->unk_0C;
                    } while (iter != NULL);

                    if (iter == NULL) {
                        spA4->unk_08 = spB0;
                        spA4->unk_0C = NULL;
                        spB0->unk_0C = spA4;
                        spB0 = spA4;
                    } else {
                        spA4->unk_08 = iter->unk_08;
                        if (spA4->unk_08 == NULL) {
                            spB4 = spA4;
                        } else {
                            spA4->unk_08->unk_0C = spA4;
                        }
                        iter->unk_08 = spA4;
                        spA4->unk_0C = iter;
                    }
                }
                spA4++;
            }
        }
    }

    iREG(87) = polygon2->num & 0xFFFF & 0xFFFF & 0xFFFF; // if this is real then I might not be

    for (i = 1; spB4 != NULL; spB4 = spB4->unk_0C, i++) {
        Gfx* displayList;

        polygonDlist = spB4->unk_00;
        if (iREG(86) != 0) {
            polygonDlistIter = polygonDlistFirst;
            for (j = 0; j < polygon2->num; j++, polygonDlistIter++) {
                if (polygonDlist == polygonDlistIter) {
                    break; // This loop does nothing?
                }
            }

            if (((iREG(86) == 1) && (iREG(89) >= i)) || ((iREG(86) == 2) && (iREG(89) == i))) {
                if (flags & 1) {
                    displayList = polygonDlist->opa;
                    if (displayList != NULL) {
                        gSPDisplayList(POLY_OPA_DISP++, displayList);
                    }
                }

                if (flags & 2) {
                    displayList = polygonDlist->xlu;
                    if (displayList != NULL) {
                        gSPDisplayList(POLY_XLU_DISP++, displayList);
                    }
                }
            }
        } else {
            if (flags & 1) {
                displayList = polygonDlist->opa;
                if (displayList != NULL) {
                    gSPDisplayList(POLY_OPA_DISP++, displayList);
                }
            }

            if (flags & 2) {
                displayList = polygonDlist->xlu;
                if (displayList != NULL) {
                    gSPDisplayList(POLY_XLU_DISP++, displayList);
                }
            }
        }
    }

    iREG(88) = i - 1;

    CLOSE_DISPS(play->state.gfxCtx, "../z_room.c", 430);
}

#define JPEG_MARKER 0xFFD8FFE0

s32 func_80096238(void* data) {
    OSTime time;

    if (*(u32*)data == JPEG_MARKER) {
        osSyncPrintf("JPEGデータを展開します\n");        // "Expanding jpeg data"
        osSyncPrintf("JPEGデータアドレス %08x\n", data); // "Jpeg data address %08x"
        // "Work buffer address (Z buffer) %08x"
        osSyncPrintf("ワークバッファアドレス（Ｚバッファ）%08x\n", gZBuffer);

        time = osGetTime();
        if (!Jpeg_Decode(data, gZBuffer, gGfxSPTaskOutputBuffer, sizeof(gGfxSPTaskOutputBuffer))) {
            time = osGetTime() - time;

            // "Success... I think. time = %6.3f ms"
            osSyncPrintf("成功…だと思う。 time = %6.3f ms \n", OS_CYCLES_TO_USEC(time) / 1000.0f);
            // "Writing back to original address from work buffer."
            osSyncPrintf("ワークバッファから元のアドレスに書き戻します。\n");
            // "If the original buffer size isn't at least 150kb, it will be out of control."
            osSyncPrintf("元のバッファのサイズが150キロバイト無いと暴走するでしょう。\n");

            bcopy(gZBuffer, data, sizeof(gZBuffer));
        } else {
            osSyncPrintf("失敗！なんで〜\n"); // "Failure! Why is it 〜"
        }
    }

    return 0;
}

void func_8009638C(Gfx** displayList, void* source, void* tlut, u16 width, u16 height, u8 fmt, u8 siz, u16 mode0,
                   u16 tlutCount, f32 frameX, f32 frameY) {
    Gfx* displayListHead;
    uObjBg* bg;

    displayListHead = *displayList;
    func_80096238(SEGMENTED_TO_VIRTUAL(source));

    bg = (uObjBg*)(displayListHead + 1);
    gSPBranchList(displayListHead, (u8*)bg + sizeof(uObjBg));
    bg->b.imageX = 0;
    bg->b.imageW = width * 4;
    bg->b.frameX = frameX * 4;
    bg->b.imageY = 0;
    bg->b.imageH = height * 4;
    bg->b.frameY = frameY * 4;
    bg->b.imagePtr = source;
    bg->b.imageLoad = G_BGLT_LOADTILE;
    bg->b.imageFmt = fmt;
    bg->b.imageSiz = siz;
    bg->b.imagePal = 0;
    bg->b.imageFlip = 0;

    displayListHead = (void*)(bg + 1);
    if (fmt == G_IM_FMT_CI) {
        gDPLoadTLUT(displayListHead++, tlutCount, 256, tlut);
    } else {
        gDPPipeSync(displayListHead++);
    }

    if ((fmt == G_IM_FMT_RGBA) && (SREG(26) == 0)) {
        bg->b.frameW = width * 4;
        bg->b.frameH = height * 4;
        guS2DInitBg(bg);
        gDPSetOtherMode(displayListHead++, mode0 | G_TL_TILE | G_TD_CLAMP | G_TP_NONE | G_CYC_COPY | G_PM_NPRIMITIVE,
                        G_AC_THRESHOLD | G_ZS_PIXEL | G_RM_NOOP | G_RM_NOOP2);
        gSPBgRectCopy(displayListHead++, bg);

    } else {
        bg->s.frameW = width * 4;
        bg->s.frameH = height * 4;
        bg->s.scaleW = 1024;
        bg->s.scaleH = 1024;
        bg->s.imageYorig = bg->b.imageY;
        gDPSetOtherMode(displayListHead++,
                        mode0 | G_AD_DISABLE | G_CD_DISABLE | G_CK_NONE | G_TC_FILT | G_TF_POINT | G_TT_NONE |
                            G_TL_TILE | G_TD_CLAMP | G_TP_NONE | G_CYC_1CYCLE | G_PM_NPRIMITIVE,
                        G_AC_THRESHOLD | G_ZS_PIXEL | AA_EN | CVG_DST_CLAMP | ZMODE_OPA | CVG_X_ALPHA | ALPHA_CVG_SEL |
                            GBL_c1(G_BL_CLR_IN, G_BL_A_IN, G_BL_CLR_BL, G_BL_1MA) |
                            GBL_c2(G_BL_CLR_IN, G_BL_A_IN, G_BL_CLR_BL, G_BL_1MA));
        gDPSetCombineLERP(displayListHead++, 0, 0, 0, TEXEL0, 0, 0, 0, 1, 0, 0, 0, TEXEL0, 0, 0, 0, 1);
        gSPObjRenderMode(displayListHead++, G_OBJRM_ANTIALIAS | G_OBJRM_BILERP);
        gSPBgRect1Cyc(displayListHead++, bg);
    }

    gDPPipeSync(displayListHead++);
    *displayList = displayListHead;
}

// Room Draw Polygon Type 1 - Single Format
void func_80096680(PlayState* play, Room* room, u32 flags) {
    Camera* activeCam;
    Gfx* spA8;
    PolygonType1* polygon1;
    PolygonDlist* polygonDlist;
    u32 isFixedCamera;
    u32 drawBg;
    u32 drawOpa;
    u32 drawXlu;

    OPEN_DISPS(play->state.gfxCtx, "../z_room.c", 628);

    activeCam = GET_ACTIVE_CAM(play);
    isFixedCamera = (activeCam->setting == CAM_SET_PREREND_FIXED);
    polygon1 = &room->meshHeader->polygon1;
    polygonDlist = SEGMENTED_TO_VIRTUAL(polygon1->dlist);
    drawBg = (flags & 1) && isFixedCamera && polygon1->single.source && !(SREG(25) & 1);
    drawOpa = (flags & 1) && (polygonDlist->opa != NULL) && !(SREG(25) & 2);
    drawXlu = (flags & 2) && (polygonDlist->xlu != NULL) && !(SREG(25) & 4);

    if (drawOpa || drawBg) {
        gSPSegment(POLY_OPA_DISP++, 0x03, room->segment);

        if (drawOpa) {
            func_80093D18(play->state.gfxCtx);
            gSPMatrix(POLY_OPA_DISP++, &gMtxClear, G_MTX_MODELVIEW | G_MTX_LOAD);
            gSPDisplayList(POLY_OPA_DISP++, polygonDlist->opa);
        }

        if (drawBg) {
            gSPLoadUcodeL(POLY_OPA_DISP++, gspS2DEX2d_fifo);

            {
                Vec3f sp60;
                spA8 = POLY_OPA_DISP;
                Camera_GetSkyboxOffset(&sp60, activeCam);
                func_8009638C(&spA8, polygon1->single.source, polygon1->single.tlut, polygon1->single.width,
                              polygon1->single.height, polygon1->single.fmt, polygon1->single.siz,
                              polygon1->single.mode0, polygon1->single.tlutCount,
                              (sp60.x + sp60.z) * 1.2f + sp60.y * 0.6f, sp60.y * 2.4f + (sp60.x + sp60.z) * 0.3f);
                POLY_OPA_DISP = spA8;
            }

            gSPLoadUcode(POLY_OPA_DISP++, SysUcode_GetUCode(), SysUcode_GetUCodeData());
        }
    }

    if (drawXlu) {
        gSPSegment(POLY_XLU_DISP++, 0x03, room->segment);
        func_80093D84(play->state.gfxCtx);
        gSPMatrix(POLY_XLU_DISP++, &gMtxClear, G_MTX_MODELVIEW | G_MTX_LOAD);
        gSPDisplayList(POLY_XLU_DISP++, polygonDlist->xlu);
    }

    CLOSE_DISPS(play->state.gfxCtx, "../z_room.c", 691);
}

<<<<<<< HEAD
BgImage* func_80096A74(PolygonType1* polygon1, GlobalContext* globalCtx) {
    Camera* activeCam = GET_ACTIVE_CAM(globalCtx);
    s32 bgCamDataIndex = activeCam->bgCamDataIndex;
    s16 jfifId;
=======
BgImage* func_80096A74(PolygonType1* polygon1, PlayState* play) {
    Camera* activeCam = GET_ACTIVE_CAM(play);
    s32 camDataIdx;
    s16 camDataIdx2;
>>>>>>> 2e6279bc
    Player* player;
    BgImage* bgImage;
    s32 i;

<<<<<<< HEAD
    jfifId = ((SubBgCamData*)SurfaceType_GetCameraVec3sImpl(&globalCtx->colCtx, bgCamDataIndex, BGCHECK_SCENE))->jfifId;
    if (jfifId >= 0) {
        bgCamDataIndex = jfifId;
    }

    player = GET_PLAYER(globalCtx);
    player->actor.params = (player->actor.params & 0xFF00) | bgCamDataIndex;
=======
    camDataIdx = activeCam->camDataIdx;
    // jfifid
    camDataIdx2 = func_80041C10(&play->colCtx, camDataIdx, BGCHECK_SCENE)[2].y;
    if (camDataIdx2 >= 0) {
        camDataIdx = camDataIdx2;
    }

    player = GET_PLAYER(play);
    player->actor.params = (player->actor.params & 0xFF00) | camDataIdx;
>>>>>>> 2e6279bc

    bgImage = SEGMENTED_TO_VIRTUAL(polygon1->multi.list);
    for (i = 0; i < polygon1->multi.count; i++) {
        if (bgImage->id == bgCamDataIndex) {
            return bgImage;
        }
        bgImage++;
    }

    // "z_room.c: Data consistent with camera id does not exist camid=%d"
    osSyncPrintf(VT_COL(RED, WHITE) "z_room.c:カメラＩＤに一致するデータが存在しません camid=%d\n" VT_RST,
                 bgCamDataIndex);
    LogUtils_HungupThread("../z_room.c", 726);

    return NULL;
}

// Room Draw Polygon Type 1 - Multi Format
void func_80096B6C(PlayState* play, Room* room, u32 flags) {
    Camera* activeCam;
    Gfx* gfx;
    PolygonType1* polygon1;
    BgImage* bgImage;
    PolygonDlist* polygonDlist;
    u32 isFixedCamera;
    u32 drawBg;
    u32 drawOpa;
    u32 drawXlu;

    OPEN_DISPS(play->state.gfxCtx, "../z_room.c", 752);

    activeCam = GET_ACTIVE_CAM(play);
    isFixedCamera = (activeCam->setting == CAM_SET_PREREND_FIXED);
    polygon1 = &room->meshHeader->polygon1;
    polygonDlist = SEGMENTED_TO_VIRTUAL(polygon1->dlist);
    bgImage = func_80096A74(polygon1, play);
    drawBg = (flags & 1) && isFixedCamera && bgImage->source && !(SREG(25) & 1);
    drawOpa = (flags & 1) && (polygonDlist->opa != NULL) && !(SREG(25) & 2);
    drawXlu = (flags & 2) && (polygonDlist->xlu != NULL) && !(SREG(25) & 4);

    if (drawOpa || drawBg) {
        gSPSegment(POLY_OPA_DISP++, 0x03, room->segment);

        if (drawOpa) {
            func_80093D18(play->state.gfxCtx);
            gSPMatrix(POLY_OPA_DISP++, &gMtxClear, G_MTX_MODELVIEW | G_MTX_LOAD);
            gSPDisplayList(POLY_OPA_DISP++, polygonDlist->opa);
        }

        if (drawBg) {
            gSPLoadUcodeL(POLY_OPA_DISP++, gspS2DEX2d_fifo);

            {
                Vec3f skyboxOffset;

                gfx = POLY_OPA_DISP;
                Camera_GetSkyboxOffset(&skyboxOffset, activeCam);
                func_8009638C(&gfx, bgImage->source, bgImage->tlut, bgImage->width, bgImage->height, bgImage->fmt,
                              bgImage->siz, bgImage->mode0, bgImage->tlutCount,
                              (skyboxOffset.x + skyboxOffset.z) * 1.2f + skyboxOffset.y * 0.6f,
                              skyboxOffset.y * 2.4f + (skyboxOffset.x + skyboxOffset.z) * 0.3f);
                POLY_OPA_DISP = gfx;
            }

            gSPLoadUcode(POLY_OPA_DISP++, SysUcode_GetUCode(), SysUcode_GetUCodeData());
        }
    }

    if (drawXlu) {
        gSPSegment(POLY_XLU_DISP++, 0x03, room->segment);
        func_80093D84(play->state.gfxCtx);
        gSPMatrix(POLY_XLU_DISP++, &gMtxClear, G_MTX_MODELVIEW | G_MTX_LOAD);
        gSPDisplayList(POLY_XLU_DISP++, polygonDlist->xlu);
    }

    CLOSE_DISPS(play->state.gfxCtx, "../z_room.c", 819);
}

// Room Draw Polygon Type 1
void func_80096F6C(PlayState* play, Room* room, u32 flags) {
    PolygonType1* polygon1 = &room->meshHeader->polygon1;

    if (polygon1->format == 1) {
        func_80096680(play, room, flags);
    } else if (polygon1->format == 2) {
        func_80096B6C(play, room, flags);
    } else {
        LogUtils_HungupThread("../z_room.c", 841);
    }
}

void func_80096FD4(PlayState* play, Room* room) {
    room->num = -1;
    room->segment = NULL;
}

u32 func_80096FE8(PlayState* play, RoomContext* roomCtx) {
    u32 maxRoomSize = 0;
    RomFile* roomList = play->roomList;
    u32 roomSize;
    s32 i;
    s32 j;
    s32 frontRoom;
    s32 backRoom;
    u32 frontRoomSize;
    u32 backRoomSize;
    u32 cumulRoomSize;

    for (i = 0; i < play->numRooms; i++) {
        roomSize = roomList[i].vromEnd - roomList[i].vromStart;
        osSyncPrintf("ROOM%d size=%d\n", i, roomSize);
        if (maxRoomSize < roomSize) {
            maxRoomSize = roomSize;
        }
    }

    if (play->transiActorCtx.numActors != 0) {
        RomFile* roomList = play->roomList;
        TransitionActorEntry* transitionActor = &play->transiActorCtx.list[0];

        LOG_NUM("game_play->room_rom_address.num", play->numRooms, "../z_room.c", 912);

        for (j = 0; j < play->transiActorCtx.numActors; j++) {
            frontRoom = transitionActor->sides[0].room;
            backRoom = transitionActor->sides[1].room;
            frontRoomSize = (frontRoom < 0) ? 0 : roomList[frontRoom].vromEnd - roomList[frontRoom].vromStart;
            backRoomSize = (backRoom < 0) ? 0 : roomList[backRoom].vromEnd - roomList[backRoom].vromStart;
            cumulRoomSize = (frontRoom != backRoom) ? frontRoomSize + backRoomSize : frontRoomSize;

            osSyncPrintf("DOOR%d=<%d> ROOM1=<%d, %d> ROOM2=<%d, %d>\n", j, cumulRoomSize, frontRoom, frontRoomSize,
                         backRoom, backRoomSize);
            if (maxRoomSize < cumulRoomSize) {
                maxRoomSize = cumulRoomSize;
            }
            transitionActor++;
        }
    }

    osSyncPrintf(VT_FGCOL(YELLOW));
    // "Room buffer size=%08x(%5.1fK)"
    osSyncPrintf("部屋バッファサイズ=%08x(%5.1fK)\n", maxRoomSize, maxRoomSize / 1024.0f);
    roomCtx->bufPtrs[0] = GameState_Alloc(&play->state, maxRoomSize, "../z_room.c", 946);
    // "Room buffer initial pointer=%08x"
    osSyncPrintf("部屋バッファ開始ポインタ=%08x\n", roomCtx->bufPtrs[0]);
    roomCtx->bufPtrs[1] = (void*)((s32)roomCtx->bufPtrs[0] + maxRoomSize);
    // "Room buffer end pointer=%08x"
    osSyncPrintf("部屋バッファ終了ポインタ=%08x\n", roomCtx->bufPtrs[1]);
    osSyncPrintf(VT_RST);
    roomCtx->unk_30 = 0;
    roomCtx->status = 0;

    frontRoom = gSaveContext.respawnFlag > 0 ? ((void)0, gSaveContext.respawn[gSaveContext.respawnFlag - 1].roomIndex)
                                             : play->setupEntranceList[play->curSpawn].room;
    func_8009728C(play, roomCtx, frontRoom);

    return maxRoomSize;
}

s32 func_8009728C(PlayState* play, RoomContext* roomCtx, s32 roomNum) {
    u32 size;

    if (roomCtx->status == 0) {
        roomCtx->prevRoom = roomCtx->curRoom;
        roomCtx->curRoom.num = roomNum;
        roomCtx->curRoom.segment = NULL;
        roomCtx->status = 1;

        ASSERT(roomNum < play->numRooms, "read_room_ID < game_play->room_rom_address.num", "../z_room.c", 1009);

        size = play->roomList[roomNum].vromEnd - play->roomList[roomNum].vromStart;
        roomCtx->unk_34 = (void*)ALIGN16((u32)roomCtx->bufPtrs[roomCtx->unk_30] - ((size + 8) * roomCtx->unk_30 + 7));

        osCreateMesgQueue(&roomCtx->loadQueue, &roomCtx->loadMsg, 1);
        DmaMgr_SendRequest2(&roomCtx->dmaRequest, roomCtx->unk_34, play->roomList[roomNum].vromStart, size, 0,
                            &roomCtx->loadQueue, NULL, "../z_room.c", 1036);
        roomCtx->unk_30 ^= 1;

        return 1;
    }

    return 0;
}

s32 func_800973FC(PlayState* play, RoomContext* roomCtx) {
    if (roomCtx->status == 1) {
        if (osRecvMesg(&roomCtx->loadQueue, NULL, OS_MESG_NOBLOCK) == 0) {
            roomCtx->status = 0;
            roomCtx->curRoom.segment = roomCtx->unk_34;
            gSegments[3] = VIRTUAL_TO_PHYSICAL(roomCtx->unk_34);

            Scene_ExecuteCommands(play, roomCtx->curRoom.segment);
            Player_SetBootData(play, GET_PLAYER(play));
            Actor_SpawnTransitionActors(play, &play->actorCtx);

            return 1;
        }

        return 0;
    }

    return 1;
}

void Room_Draw(PlayState* play, Room* room, u32 flags) {
    if (room->segment != NULL) {
        gSegments[3] = VIRTUAL_TO_PHYSICAL(room->segment);
        ASSERT(room->meshHeader->base.type < ARRAY_COUNTU(sRoomDrawHandlers),
               "this->ground_shape->polygon.type < number(Room_Draw_Proc)", "../z_room.c", 1125);
        sRoomDrawHandlers[room->meshHeader->base.type](play, room, flags);
    }
}

void func_80097534(PlayState* play, RoomContext* roomCtx) {
    roomCtx->prevRoom.num = -1;
    roomCtx->prevRoom.segment = NULL;
    func_80031B14(play, &play->actorCtx);
    Actor_SpawnTransitionActors(play, &play->actorCtx);
    Map_InitRoomData(play, roomCtx->curRoom.num);
    if (!((play->sceneNum >= SCENE_SPOT00) && (play->sceneNum <= SCENE_SPOT20))) {
        Map_SavePlayerInitialInfo(play);
    }
    Audio_SetEnvReverb(play->roomCtx.curRoom.echo);
}<|MERGE_RESOLUTION|>--- conflicted
+++ resolved
@@ -363,40 +363,21 @@
     CLOSE_DISPS(play->state.gfxCtx, "../z_room.c", 691);
 }
 
-<<<<<<< HEAD
-BgImage* func_80096A74(PolygonType1* polygon1, GlobalContext* globalCtx) {
-    Camera* activeCam = GET_ACTIVE_CAM(globalCtx);
+BgImage* func_80096A74(PolygonType1* polygon1, PlayState* play) {
+    Camera* activeCam = GET_ACTIVE_CAM(play);
     s32 bgCamDataIndex = activeCam->bgCamDataIndex;
     s16 jfifId;
-=======
-BgImage* func_80096A74(PolygonType1* polygon1, PlayState* play) {
-    Camera* activeCam = GET_ACTIVE_CAM(play);
-    s32 camDataIdx;
-    s16 camDataIdx2;
->>>>>>> 2e6279bc
     Player* player;
     BgImage* bgImage;
     s32 i;
 
-<<<<<<< HEAD
-    jfifId = ((SubBgCamData*)SurfaceType_GetCameraVec3sImpl(&globalCtx->colCtx, bgCamDataIndex, BGCHECK_SCENE))->jfifId;
+    jfifId = ((SubBgCamData*)SurfaceType_GetCameraVec3sImpl(&play->colCtx, bgCamDataIndex, BGCHECK_SCENE))->jfifId;
     if (jfifId >= 0) {
         bgCamDataIndex = jfifId;
     }
 
-    player = GET_PLAYER(globalCtx);
+    player = GET_PLAYER(play);
     player->actor.params = (player->actor.params & 0xFF00) | bgCamDataIndex;
-=======
-    camDataIdx = activeCam->camDataIdx;
-    // jfifid
-    camDataIdx2 = func_80041C10(&play->colCtx, camDataIdx, BGCHECK_SCENE)[2].y;
-    if (camDataIdx2 >= 0) {
-        camDataIdx = camDataIdx2;
-    }
-
-    player = GET_PLAYER(play);
-    player->actor.params = (player->actor.params & 0xFF00) | camDataIdx;
->>>>>>> 2e6279bc
 
     bgImage = SEGMENTED_TO_VIRTUAL(polygon1->multi.list);
     for (i = 0; i < polygon1->multi.count; i++) {
