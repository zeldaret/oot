--- conflicted
+++ resolved
@@ -2134,29 +2134,17 @@
                     sDbCamAnim.unk_04 = 0;
                 } else if (CHECK_BTN_ALL(sPlay->state.input[DBCAM_CONTROLLER_PORT].press.button, BTN_CLEFT)) {
                     sDbCamAnim.unk_0A = 0;
-<<<<<<< HEAD
                     Interface_SetHudVisibility(HUD_VISIBILITY_NONE_ALT);
-                    ShrinkWindow_SetVal(0);
-=======
-                    Interface_ChangeAlpha(2);
                     Letterbox_SetSizeTarget(0);
->>>>>>> 26d6028f
                     D_8016110C = 0;
                     return 2;
                 }
 
                 if (func_800B91B0(cam, dbCamera) == 0) {
-<<<<<<< HEAD
                     Interface_SetHudVisibility(HUD_VISIBILITY_NONE_ALT);
-                    ShrinkWindow_SetVal(0);
-                    Audio_PlaySoundGeneral(NA_SE_SY_GET_RUPY, &gSfxDefaultPos, 4, &gSfxDefaultFreqAndVolScale,
-                                           &gSfxDefaultFreqAndVolScale, &gSfxDefaultReverb);
-=======
-                    Interface_ChangeAlpha(2);
                     Letterbox_SetSizeTarget(0);
                     Audio_PlaySfxGeneral(NA_SE_SY_GET_RUPY, &gSfxDefaultPos, 4, &gSfxDefaultFreqAndVolScale,
                                          &gSfxDefaultFreqAndVolScale, &gSfxDefaultReverb);
->>>>>>> 26d6028f
                 }
                 OLib_Vec3fDiffToVecGeo(&sp5C, &dbCamera->eye, &dbCamera->at);
                 DbCamera_CalcUpFromPitchYawRoll(&dbCamera->unk_1C, sp5C.pitch, sp5C.yaw,
@@ -2312,13 +2300,8 @@
                 sDbCamAnim.unk_04 = 0.0f;
                 sDbCamAnim.unk_0A = 1;
                 sDbCamAnim.unk_0C = 0;
-<<<<<<< HEAD
                 Interface_SetHudVisibility(HUD_VISIBILITY_ALL);
-                ShrinkWindow_SetVal(0x20);
-=======
-                Interface_ChangeAlpha(50);
                 Letterbox_SetSizeTarget(32);
->>>>>>> 26d6028f
                 D_8016110C = 0;
                 Audio_PlaySfxGeneral(NA_SE_SY_HP_RECOVER, &gSfxDefaultPos, 4, &gSfxDefaultFreqAndVolScale,
                                      &gSfxDefaultFreqAndVolScale, &gSfxDefaultReverb);
