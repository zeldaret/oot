--- conflicted
+++ resolved
@@ -549,11 +549,7 @@
     dbCamera->sub.unkIdx = 0;
     dbCamera->sub.unk_08 = 0;
     dbCamera->sub.unk_0A = 1;
-<<<<<<< HEAD
     dbCamera->sub.unk_0C = true;
-=======
-    dbCamera->sub.unk_0C = 1;
->>>>>>> b12dd3d9
     dbCamera->unk_78 = 0;
     dbCamera->unk_7A = 0;
     dbCamera->rollDegrees = 0.0f;
