/**
 * @file sched.c
 *
 * This file implements a cooperative scheduler for managing tasks that run on the RSP and RDP
 * asynchronously such as graphics and audio processing. Tasks are prepared and sent to it from
 * other threads, where it is placed in a queue until the necessary resources are available. Tasks
 * are usually ran in the order they are received, with one exception described below. Tasks can
 * also request, through flags, whether the scheduler should swap the active framebuffer once the
 * task completes.
 * Together with irqmgr.c, these systems implement the libultra video and task scheduling model from
 * the libultra "sched" module. Notably, the original sched module supports a wider range of ways to
 * communicate with the RDP, while the Zelda 64 implementation only allows the RSP microcode to send
 * commands to the RDP. The Zelda 64 implementation also has more complex behavior involving the
 * framebuffers.
 *
 * There are four task types supported:
 *
 * M_NULTASK
 *  "NULL" tasks.
 *  Tasks of this type don't perform any operations, it can be used to "flush" the task queue. Threads
 *  can wait for this task to complete to ensure there are no more tasks queued in the scheduler.
 *
 * M_GFXTASK
 *  Graphics Processing tasks.
 *  Only these tasks can make use of the RDP.
 *
 * M_AUDTASK
 *  Audio Processing tasks.
 *  These tasks have a higher "priority" than other tasks. If an audio task is enqueued and another
 *  task is currently running, the scheduler will signal to the running task that it should "yield"
 *  the RSP to the audio task. The running task will save its current state and stop running, allowing
 *  the scheduler to send the audio task. This ensures that audio data is always available to be consumed
 *  by the audio DAC even if another task such as graphics is running slow, avoiding undesirable sound
 *  artifacts. This is the meaning of "cooperative" scheduler, the current task must acknowledge the
 *  yield request rather than be immediately interrupted as it would be in a preemptive scheduler.
 *
 * M_NJPEGTASK
 *  JPEG to RGBA16 decoding tasks.
 *
 * @see irqmgr.c
 */
#include "libu64/debug.h"
#include "libu64/rcp_utils.h"
#include "array_count.h"
#include "fault.h"
#include "irqmgr.h"
#include "main.h"
#include "printf.h"
#include "regs.h"
#include "sched.h"
#include "speed_meter.h"
#include "translation.h"
#include "versions.h"
#include "vi_mode.h"
#include "thread.h"

#define RSP_DONE_MSG 667
#define RDP_DONE_MSG 668
#define NOTIFY_MSG 670 // original name: ENTRY_MSG

#pragma increment_block_number "gc-eu:128 gc-eu-mq:128 gc-jp:128 gc-jp-ce:128 gc-jp-mq:128 gc-us:128 gc-us-mq:128"

OSTime sRSPGfxTimeStart;
OSTime sRSPAudioTimeStart;
OSTime sRSPOtherTimeStart;
OSTime sRDPTimeStart;

#if OOT_VERSION < PAL_1_0 || DEBUG_FEATURES
vs32 sSchedDebugPrintfEnabled = false;

#define SCHED_DEBUG_PRINTF        \
    if (sSchedDebugPrintfEnabled) \
    PRINTF
#elif IDO_PRINTF_WORKAROUND
#define SCHED_DEBUG_PRINTF(args) (void)0
#else
#define SCHED_DEBUG_PRINTF(format, ...) (void)0
#endif

/**
 * Set the current framebuffer to the swapbuffer pointed to by the provided cfb
 */
void Sched_SwapFrameBufferImpl(CfbInfo* cfbInfo) {
    LOG_UTILS_CHECK_VALID_POINTER("cfbinfo->swapbuffer", cfbInfo->swapBuffer, "../sched.c", 340);

    if (cfbInfo->swapBuffer != NULL) {
        // Register the swapbuffer to display on next VI
        osViSwapBuffer(cfbInfo->swapBuffer);
        cfbInfo->updateTimer = cfbInfo->updateRate;
        SCHED_DEBUG_PRINTF("osViSwapBuffer %08x %08x %08x\n", osViGetCurrentFramebuffer(), osViGetNextFramebuffer(),
                           (cfbInfo != NULL) ? cfbInfo->swapBuffer : NULL);

        {
            u16 width = (cfbInfo->viMode != NULL) ? cfbInfo->viMode->comRegs.width : (u32)gScreenWidth;

            Fault_SetFrameBuffer(cfbInfo->swapBuffer, width, 16);
        }

#if DEBUG_FEATURES
        if (R_HREG_MODE == HREG_MODE_SCHED && R_SCHED_INIT != HREG_MODE_SCHED) {
            R_SCHED_TOGGLE_SPECIAL_FEATURES = 0;
            R_SCHED_GAMMA_ON = 0;
            R_SCHED_DITHER_FILTER_ON = 1;
            R_SCHED_GAMMA_DITHER_ON = 0;
            R_SCHED_DIVOT_ON = 1;

            // these regs are not used in this mode
            HREG(86) = 0;
            HREG(87) = 0;
            HREG(88) = 0;
            HREG(89) = 0;
            HREG(90) = 0;
            HREG(91) = 0;
            HREG(92) = 0;
            HREG(93) = 0;
            HREG(94) = 0;

            R_SCHED_INIT = HREG_MODE_SCHED;
        }

        if (R_HREG_MODE == HREG_MODE_SCHED && R_SCHED_TOGGLE_SPECIAL_FEATURES == 2) {
            osViSetSpecialFeatures(R_SCHED_GAMMA_ON ? OS_VI_GAMMA_ON : OS_VI_GAMMA_OFF);
            osViSetSpecialFeatures(R_SCHED_DITHER_FILTER_ON ? OS_VI_DITHER_FILTER_ON : OS_VI_DITHER_FILTER_OFF);
            osViSetSpecialFeatures(R_SCHED_GAMMA_DITHER_ON ? OS_VI_GAMMA_DITHER_ON : OS_VI_GAMMA_DITHER_OFF);
            osViSetSpecialFeatures(R_SCHED_DIVOT_ON ? OS_VI_DIVOT_ON : OS_VI_DIVOT_OFF);
        }
#endif
    }

#if OOT_VERSION < PAL_1_0
    if (cfbInfo->viMode != NULL) {
        osViSetMode(cfbInfo->viMode);
        osViSetSpecialFeatures(cfbInfo->viFeatures);
    }
    if (1) {}
    if (1) {}
    if (1) {}
    if (1) {}
    if (1) {}
#endif

    cfbInfo->unk_10 = 0;
}

void Sched_SwapFrameBuffer(Scheduler* sc, CfbInfo* cfbInfo) {
#if OOT_VERSION < PAL_1_0
    Sched_SwapFrameBufferImpl(cfbInfo);
    if (sc->isFirstSwap) {
        osViBlack(false);
        sc->isFirstSwap = false;
    }
#else
    if (sc->isFirstSwap) {
        sc->isFirstSwap = false;

        if (gIrqMgrResetStatus == IRQ_RESET_STATUS_IDLE) {
            ViConfig_UpdateVi(false);
        }
    }
    Sched_SwapFrameBufferImpl(cfbInfo);
#endif
}

<<<<<<< HEAD
void Sched_HandlePreNMI(UNUSED_NDEBUG Scheduler* sc) {
#if OOT_DEBUG
=======
void Sched_HandlePreNMI(Scheduler* sc) {
#if DEBUG_FEATURES
>>>>>>> ed02a9db
    OSTime now;

    if (sc->curRSPTask != NULL) {
        now = osGetTime();

        if (sc->curRSPTask->framebuffer == NULL) {
            // audio and jpeg tasks end up in here
            LOG_TIME("(((u64)(now - audio_rsp_start_time)*(1000000LL/15625LL))/((62500000LL*3/4)/15625LL))",
                     OS_CYCLES_TO_USEC(now - sRSPAudioTimeStart), "../sched.c", 421);
        } else if (OS_CYCLES_TO_USEC(now - sRSPGfxTimeStart) > 1000000 ||
                   OS_CYCLES_TO_USEC(now - sRDPTimeStart) > 1000000) {
            // More than 1 second since the RSP or RDP tasks began, halt the RSP and RDP
            RcpUtils_Reset();
            // Manually send RSP/RDP done messages to the scheduler interrupt queue if appropriate
            if (sc->curRSPTask != NULL) {
                LOG_TIME("(((u64)(now - graph_rsp_start_time)*(1000000LL/15625LL))/((62500000LL*3/4)/15625LL))",
                         OS_CYCLES_TO_USEC(now - sRSPGfxTimeStart), "../sched.c", 427);
                osSendMesg(&sc->interruptQueue, (OSMesg)RSP_DONE_MSG, OS_MESG_NOBLOCK);
            }
            if (sc->curRDPTask != NULL) {
                LOG_TIME("(((u64)(now - rdp_start_time)*(1000000LL/15625LL))/((62500000LL*3/4)/15625LL))",
                         OS_CYCLES_TO_USEC(now - sRDPTimeStart), "../sched.c", 431);
                osSendMesg(&sc->interruptQueue, (OSMesg)RDP_DONE_MSG, OS_MESG_NOBLOCK);
            }
        }
    }
#endif
}

void Sched_HandleNMI(UNUSED Scheduler* sc) {
    // black the screen and reset the VI y scale just in time for NMI reset
#if OOT_VERSION < PAL_1_0
    osViSetYScale(1.0f);
    osViBlack(true);
#else
    ViConfig_UpdateVi(true);
#endif
}

/**
 * Enqueue a task to either the audio task list or the gfx task list
 */
void Sched_QueueTask(Scheduler* sc, OSScTask* task) {
    s32 type = task->list.t.type;

    ASSERT((type == M_AUDTASK) || (type == M_GFXTASK) || (type == M_NJPEGTASK) || (type == M_NULTASK),
           "(type == M_AUDTASK) || (type == M_GFXTASK) || (type == M_NJPEGTASK) || (type == M_NULTASK)", "../sched.c",
           463);

    if (type == M_AUDTASK) {
        SCHED_DEBUG_PRINTF(T("オーディオタスクをエントリしました\n", "You have entered an audio task\n"));

        // Add to audio queue
        if (sc->audioListTail != NULL) {
            sc->audioListTail->next = task;
        } else {
            sc->audioListHead = task;
        }
        sc->audioListTail = task;

        // Set audio flag
        sc->doAudio = true;
    } else {

        SCHED_DEBUG_PRINTF(T("グラフタスクをエントリしました\n", "Entered graph task\n"));

        // Add to graphics queue
        if (sc->gfxListTail != NULL) {
            sc->gfxListTail->next = task;
        } else {
            sc->gfxListHead = task;
        }
        sc->gfxListTail = task;
    }
    task->next = NULL;
    task->state = task->flags & OS_SC_RCP_MASK;
}

void Sched_Yield(Scheduler* sc) {
    if (!(sc->curRSPTask->state & OS_SC_YIELD)) {
        // Not already been asked to yield
        ASSERT(sc->curRSPTask->list.t.type != M_AUDTASK, "sc->curRSPTask->list.t.type != M_AUDTASK", "../sched.c", 496);

        sc->curRSPTask->state |= OS_SC_YIELD;

        // Send yield request
        osSpTaskYield();

        SCHED_DEBUG_PRINTF("%08d:osSpTaskYield\n", (u32)(OS_CYCLES_TO_USEC(osGetTime())));
    }
}

/**
 * Check if the framebuffer the gfx task wants to use is allowed
 */
OSScTask* Sched_GfxTaskFramebufferValid(Scheduler* sc, OSScTask* task) {
    if (task == NULL) {
        return NULL;
    }

    // If there are pending swaps, wait until there are none (within 2 VI)

    if (sc->pendingSwapBuf1 != NULL) {
        if (0) {
            ASSERT(sc->pendingSwapBuf1 != NULL, "sc->pending_swapbuffer1", "../sched.c", UNK_LINE);
        }
        return NULL;
    }

    if (sc->pendingSwapBuf2 != NULL) {
        if (0) {
            ASSERT(sc->pendingSwapBuf2 != NULL, "sc->pending_swapbuffer2", "../sched.c", UNK_LINE);
        }
        return NULL;
    }

    // If the task's framebuffer is one of the pending swaps or NULL.
    // In conjunction with the above, these checks are redundant as the pending swap buffers will only be
    // NULL here, so these could have been simplified to checks for the task's framebuffer being non-NULL.

    if (((sc->pendingSwapBuf2 != NULL) ? sc->pendingSwapBuf2->swapBuffer : NULL) == task->framebuffer->framebuffer) {
        return NULL;
    }

    if (((sc->pendingSwapBuf1 != NULL) ? sc->pendingSwapBuf1->swapBuffer : NULL) == task->framebuffer->framebuffer) {
        return NULL;
    }

    // If the task's framebuffer is the current framebuffer, abort

    if (osViGetCurrentFramebuffer() == task->framebuffer->framebuffer) {
        return NULL;
    }

    return task;
}

/**
 * Schedules the next tasks to run on the RSP and RDP
 *
 * @param sc Scheduler
 * @param spTaskOut Next task to run on the RSP
 * @param dpTaskOut Next task to run on the RDP
 * @param state Bits containing whether the RSP and RDP are currently in use
 * @return Bits containing whether the RSP and RDP will be in use after starting the next tasks
 */
s32 Sched_Schedule(Scheduler* sc, OSScTask** spTaskOut, OSScTask** dpTaskOut, s32 state) {
    s32 nextState = state;
    OSScTask* gfxTask = sc->gfxListHead;
    OSScTask* audioTask = sc->audioListHead;

    if (sc->doAudio && (state & OS_SC_SP)) {
        // Audio Task, RSP is available

        // Return next audio task
        *spTaskOut = audioTask;
        // RSP required
        nextState &= ~OS_SC_SP;
        //! @bug If there is more than one audio task in the queue at any time, unsetting doAudio here
        //! will cause only one task to be processed until a new audio task is enqueued. In practice, audio
        //! tasks are sent infrequently enough that there are never two audio tasks in the queue.
        sc->doAudio = false;
        // Advance task queue
        sc->audioListHead = sc->audioListHead->next;
        if (sc->audioListHead == NULL) {
            sc->audioListTail = NULL;
        }
    } else if (gfxTask != NULL) {
        // GFX Task

        if ((gfxTask->state & OS_SC_YIELDED) || !(gfxTask->flags & OS_SC_NEEDS_RDP)) {
            // If this is a yielded GFX task, or the RDP is not needed for this GFX task

            if (state & OS_SC_SP) {
                // If the RSP is available, return next graphics task

                *spTaskOut = gfxTask;
                // RSP required
                nextState &= ~OS_SC_SP;
                // Advance task queue
                sc->gfxListHead = sc->gfxListHead->next;
                if (sc->gfxListHead == NULL) {
                    sc->gfxListTail = NULL;
                }
            }
        } else if (state == (OS_SC_SP | OS_SC_DP)) {
            // Both the RSP and RDP are available, check requested framebuffer
            if (gfxTask->framebuffer == NULL || Sched_GfxTaskFramebufferValid(sc, gfxTask) != NULL) {
                // Return next graphics task
                *spTaskOut = *dpTaskOut = gfxTask;
                // RSP and RDP both required
                nextState &= ~(OS_SC_SP | OS_SC_DP);
                // Advance task queue
                sc->gfxListHead = sc->gfxListHead->next;
                if (sc->gfxListHead == NULL) {
                    sc->gfxListTail = NULL;
                }
            }
        }
    }
    return nextState;
}

/**
 * Sets the next framebuffer to the framebuffer associated to `task`.
 * If there is no current buffer or it is time to swap, this buffer will be swapped to
 * immediately, otherwise it will be swapped to later in Sched_HandleRetrace.
 *
 * @see Sched_HandleRetrace
 */
void Sched_SetNextFramebufferFromTask(Scheduler* sc, OSScTask* task) {
    if (sc->pendingSwapBuf1 == NULL) {
        sc->pendingSwapBuf1 = task->framebuffer;

        LOG_UTILS_CHECK_VALID_POINTER("sc->pending_swapbuffer1", sc->pendingSwapBuf1, "../sched.c", 618);

        if (sc->curBuf == NULL || sc->curBuf->updateTimer <= 0) {
            Sched_SwapFrameBuffer(sc, task->framebuffer);
        }
    }
}

/**
 * Checks if the task is done, i.e. it is no longer running on either the RSP or RDP.
 * If so, send a message to the task's message queue if there is one, and swap the framebuffer
 * if required.
 */
u32 Sched_TaskComplete(Scheduler* sc, OSScTask* task) {
    // Check that the task has released both the RSP and RDP. For graphics tasks that use both,
    // the RSP will typically finish before the RDP, as the RSP can halt while the RDP is still
    // working through the command buffer.
    if (!(task->state & (OS_SC_DP | OS_SC_SP))) {
        // Send a message to the notify queue if there is one
        if (task->msgQueue != NULL) {
            osSendMesg(task->msgQueue, task->msg, OS_MESG_BLOCK);
        }

        // Swap the framebuffer if needed
        if (task->flags & OS_SC_SWAPBUFFER) {
            Sched_SetNextFramebufferFromTask(sc, task);
        }
        return true;
    }
    return false;
}

/**
 * Runs the next tasks. The scheduler doesn't support running RDP tasks without
 * passthrough via the RSP, if there is no RSP task to run then the RDP task will
 * also do nothing.
 */
void Sched_RunTask(Scheduler* sc, OSScTask* spTask, OSScTask* dpTask) {
    ASSERT(sc->curRSPTask == NULL, "sc->curRSPTask == NULL", "../sched.c", 663);

    // If there is no RSP task there's nothing to do.
    if (spTask != NULL) {
        if (spTask->list.t.type == M_NULTASK) {
            // NULTASK is a sync/flush operation, clear current RSP and RDP tasks
            // and unset flags for this task
            if (spTask->flags & OS_SC_NEEDS_RSP) {
                spTask->state &= ~OS_SC_SP;
                sc->curRSPTask = NULL;
            }
            if (spTask->flags & OS_SC_NEEDS_RDP) {
                spTask->state &= ~OS_SC_DP;
                sc->curRDPTask = NULL;
            }
            // Finalize
            Sched_TaskComplete(sc, spTask);
            return;
        }

        spTask->state &= ~(OS_SC_YIELD | OS_SC_YIELDED);
        // Write back data cache and load the OSTask into the RSP
        osWritebackDCacheAll();
        osSpTaskLoad(&spTask->list);

        // Begin profiling timers
        if (spTask->list.t.type == M_AUDTASK) {
            sRSPAudioTimeStart = osGetTime();
        } else if (spTask->list.t.type == M_GFXTASK) {
            sRSPGfxTimeStart = osGetTime();
        } else {
            sRSPOtherTimeStart = osGetTime();
        }

        // Run RSP
        osSpTaskStartGo(&spTask->list);

        SCHED_DEBUG_PRINTF(
            "%08d:osSpTaskStartGo(%08x) %s\n", (u32)OS_CYCLES_TO_USEC(osGetTime()), &spTask->list,
            (spTask->list.t.type == M_AUDTASK ? "AUDIO" : (spTask->list.t.type == M_GFXTASK ? "GRAPH" : "OTHER")));

        // Set currently running RSP task
        sc->curRSPTask = spTask;

        // If the task also uses the RDP, set current running RDP task
        if (spTask == dpTask && sc->curRDPTask == NULL) {
#if OOT_VERSION < PAL_1_0
            // Unknown SCHED_DEBUG_PRINTF calls
            if (sSchedDebugPrintfEnabled) {}
            if (sSchedDebugPrintfEnabled) {}
            if (sSchedDebugPrintfEnabled) {}
#endif

            sc->curRDPTask = dpTask;
            sRDPTimeStart = sRSPGfxTimeStart;
        }
    }
}

/**
 * Runs when the scheduler has received a notification, either from another thread or
 * on VI Retrace. Tasks that have been sent to it will be enqueued onto the audio or
 * gfx task queue and one may be ran if the RSP is available.
 */
void Sched_HandleNotification(Scheduler* sc) {
    OSScTask* nextRSP = NULL;
    OSScTask* nextRDP = NULL;
    s32 state;
    OSScTask* task = NULL;

    // Enqueue any tasks sent by other threads
    while (osRecvMesg(&sc->cmdQueue, (OSMesg*)&task, OS_MESG_NOBLOCK) != -1) {
        Sched_QueueTask(sc, task);
    }

    // If an audio task has been enqueued and there is currently an RSP task running,
    // signal to the currently running task to yield the RSP so that the audio task may
    // be ran as soon as possible.
    if (sc->doAudio && sc->curRSPTask != NULL) {
        SCHED_DEBUG_PRINTF("[YIELD B]");

        Sched_Yield(sc);
        return;
    }

    // Run next task in the queue if there is one and the necessary resources are available
    state = ((sc->curRSPTask == NULL) << 1) | (sc->curRDPTask == NULL);
    if (Sched_Schedule(sc, &nextRSP, &nextRDP, state) != state) {
        Sched_RunTask(sc, nextRSP, nextRDP);
    }
    SCHED_DEBUG_PRINTF("EN sc:%08x sp:%08x dp:%08x state:%x\n", sc, nextRSP, nextRDP, state);
}

void Sched_HandleRetrace(Scheduler* sc) {
    SCHED_DEBUG_PRINTF("%08d:scHandleRetrace %08x\n", (u32)OS_CYCLES_TO_USEC(osGetTime()), osViGetCurrentFramebuffer());

#if OOT_VERSION >= PAL_1_0
    ViConfig_UpdateBlack();
#endif
    sc->retraceCount++;

    // Retrace handlers run after VI context swap. The last swap buffer may now be the current buffer.
    if (osViGetCurrentFramebuffer() == ((sc->pendingSwapBuf1 != NULL) ? sc->pendingSwapBuf1->swapBuffer : NULL)) {
        if (sc->curBuf != NULL) {
            sc->curBuf->unk_10 = 0;
        }
        if (sc->pendingSwapBuf1 != NULL) {
            sc->pendingSwapBuf1->unk_10 = 0;
        }
        // Advance buffers
        sc->curBuf = sc->pendingSwapBuf1;
        sc->pendingSwapBuf1 = sc->pendingSwapBuf2;
        sc->pendingSwapBuf2 = NULL;
    }

    if (sc->curBuf != NULL) {
        // Swap the framebuffer when the update timer runs out
        if (sc->curBuf->updateTimer > 0) {
            sc->curBuf->updateTimer--;
        }
        if (sc->curBuf->updateTimer <= 0 && sc->pendingSwapBuf1 != NULL) {
            Sched_SwapFrameBuffer(sc, sc->pendingSwapBuf1);
        }
    }

    SCHED_DEBUG_PRINTF("%08x %08x %08x %d\n", osViGetCurrentFramebuffer(), osViGetNextFramebuffer(),
                       (sc->pendingSwapBuf1 != NULL) ? sc->pendingSwapBuf1->swapBuffer : NULL,
                       (sc->curBuf != NULL) ? sc->curBuf->updateTimer : 0);

    // Run the notification handler to enqueue any waiting tasks and possibly run one
    Sched_HandleNotification(sc);
}

/**
 * RSP has signalled that the task has either completed or yielded.
 */
void Sched_HandleRSPDone(Scheduler* sc) {
    OSScTask* curRSPTask;
    OSScTask* nextRSP = NULL;
    OSScTask* nextRDP = NULL;
    s32 state;

    ASSERT(sc->curRSPTask != NULL, "sc->curRSPTask", "../sched.c", 819);

    // Task profiling
    if (sc->curRSPTask->list.t.type == M_AUDTASK) {
        gRSPAudioTimeAcc += osGetTime() - sRSPAudioTimeStart;
    } else if (sc->curRSPTask->list.t.type == M_GFXTASK) {
        gRSPGfxTimeAcc += osGetTime() - sRSPGfxTimeStart;
    } else {
        gRSPOtherTimeAcc += osGetTime() - sRSPOtherTimeStart;
    }

    // Clear current RSP task
    curRSPTask = sc->curRSPTask;
    sc->curRSPTask = NULL;

    SCHED_DEBUG_PRINTF("RSP DONE %d %d", curRSPTask->state & OS_SC_YIELD, osSpTaskYielded(&curRSPTask->list));

    if ((curRSPTask->state & OS_SC_YIELD) && osSpTaskYielded(&curRSPTask->list)) {
        SCHED_DEBUG_PRINTF("[YIELDED]\n");

        // Task yielded, set yielded state
        curRSPTask->state |= OS_SC_YIELDED;
        // Add it to the front of the queue
        curRSPTask->next = sc->gfxListHead;
        sc->gfxListHead = curRSPTask;
        if (sc->gfxListTail == NULL) {
            sc->gfxListTail = curRSPTask;
        }
    } else {
        SCHED_DEBUG_PRINTF("[NOT YIELDED]\n");
        // Task has completed on the RSP, unset RSP flag and check if the task is fully complete
        curRSPTask->state &= ~OS_SC_SP;
        Sched_TaskComplete(sc, curRSPTask);
    }

    // Run next task in the queue if there is one and the necessary resources are available
    state = ((sc->curRSPTask == NULL) << 1) | (sc->curRDPTask == NULL);
    if (Sched_Schedule(sc, &nextRSP, &nextRDP, state) != state) {
        Sched_RunTask(sc, nextRSP, nextRDP);
    }
    SCHED_DEBUG_PRINTF("SP sc:%08x sp:%08x dp:%08x state:%x\n", sc, nextRSP, nextRDP, state);
}

/**
 * RDP has signalled task done upon reaching a DPFullSync command
 */
void Sched_HandleRDPDone(Scheduler* sc) {
    OSScTask* curTask;
    OSScTask* nextRSP = NULL;
    OSScTask* nextRDP = NULL;
    s32 state;

    // Task profiling
    gRDPTimeAcc = osGetTime() - sRDPTimeStart;

    // Sanity check
    ASSERT(sc->curRDPTask != NULL, "sc->curRDPTask", "../sched.c", 878);
    ASSERT(sc->curRDPTask->list.t.type == M_GFXTASK, "sc->curRDPTask->list.t.type == M_GFXTASK", "../sched.c", 879);

    // Clear current RDP task
    curTask = sc->curRDPTask;
    sc->curRDPTask = NULL;

    // Task has completed on the RDP, unset RDP flag and check if the task is fully complete
    curTask->state &= ~OS_SC_DP;
    Sched_TaskComplete(sc, curTask);

    // Run next task in the queue if there is one and the necessary resources are available
    state = ((sc->curRSPTask == NULL) << 1) | (sc->curRDPTask == NULL);
    if (Sched_Schedule(sc, &nextRSP, &nextRDP, state) != state) {
        Sched_RunTask(sc, nextRSP, nextRDP);
    }
    SCHED_DEBUG_PRINTF("DP sc:%08x sp:%08x dp:%08x state:%x\n", sc, nextRSP, nextRDP, state);
}

/**
 * Called by other threads in order to wake the scheduler up immediately to enqueue and
 * possibly run a task that has been sent to the task queue. Otherwise, any pending tasks
 * will be enqueued on next vertical retrace.
 *
 * Original name: osScKickEntryMsg
 */
void Sched_Notify(Scheduler* sc) {
    SCHED_DEBUG_PRINTF("osScKickEntryMsg\n");

    osSendMesg(&sc->interruptQueue, (OSMesg)NOTIFY_MSG, OS_MESG_BLOCK);
}

void Sched_ThreadEntry(void* arg) {
    OSMesg msg = NULL;
    Scheduler* sc = (Scheduler*)arg;

    while (true) {
        SCHED_DEBUG_PRINTF(T("%08d:待機中\n", "%08d: standby\n"), (u32)OS_CYCLES_TO_USEC(osGetTime()));

        // Await interrupt messages, either from the OS, IrqMgr, or another thread
        osRecvMesg(&sc->interruptQueue, &msg, OS_MESG_BLOCK);

        switch ((s32)msg) {
            case NOTIFY_MSG:
                SCHED_DEBUG_PRINTF("%08d:ENTRY_MSG\n", (u32)OS_CYCLES_TO_USEC(osGetTime()));
                Sched_HandleNotification(sc);
                continue;

            case RSP_DONE_MSG:
                SCHED_DEBUG_PRINTF("%08d:RSP_DONE_MSG\n", (u32)OS_CYCLES_TO_USEC(osGetTime()));
                Sched_HandleRSPDone(sc);
                continue;

            case RDP_DONE_MSG:
                SCHED_DEBUG_PRINTF("%08d:RDP_DONE_MSG\n", (u32)OS_CYCLES_TO_USEC(osGetTime()));
                Sched_HandleRDPDone(sc);
                continue;
        }

        switch (((OSScMsg*)msg)->type) {
            case OS_SC_RETRACE_MSG:
                Sched_HandleRetrace(sc);
                continue;

            case OS_SC_PRE_NMI_MSG:
                Sched_HandlePreNMI(sc);
                continue;

            case OS_SC_NMI_MSG:
                Sched_HandleNMI(sc);
                continue;
        }
    }
}

void Sched_Init(Scheduler* sc, void* stack, OSPri priority, UNUSED u8 viModeType, UNUSED UNK_TYPE arg4,
                IrqMgr* irqMgr) {
    bzero(sc, sizeof(Scheduler));
    sc->isFirstSwap = true;

    // Create message queues for receiving interrupt events and tasks
    osCreateMesgQueue(&sc->interruptQueue, sc->interruptMsgBuf, ARRAY_COUNT(sc->interruptMsgBuf));
    osCreateMesgQueue(&sc->cmdQueue, sc->cmdMsgBuf, ARRAY_COUNT(sc->cmdMsgBuf));

#if OOT_VERSION < PAL_1_0
    osViBlack(true);
    osViSetSpecialFeatures(OS_VI_DITHER_FILTER_ON | OS_VI_GAMMA_OFF);
#endif

    osSetEventMesg(OS_EVENT_SP, &sc->interruptQueue, (OSMesg)RSP_DONE_MSG);
    osSetEventMesg(OS_EVENT_DP, &sc->interruptQueue, (OSMesg)RDP_DONE_MSG);
    IrqMgr_AddClient(irqMgr, &sc->irqClient, &sc->interruptQueue);
    osCreateThread(&sc->thread, THREAD_ID_SCHED, Sched_ThreadEntry, sc, stack, priority);
    osStartThread(&sc->thread);
}<|MERGE_RESOLUTION|>--- conflicted
+++ resolved
@@ -40,6 +40,7 @@
  * @see irqmgr.c
  */
 #include "libu64/debug.h"
+#include "attributes.h"
 #include "libu64/rcp_utils.h"
 #include "array_count.h"
 #include "fault.h"
@@ -161,13 +162,8 @@
 #endif
 }
 
-<<<<<<< HEAD
 void Sched_HandlePreNMI(UNUSED_NDEBUG Scheduler* sc) {
-#if OOT_DEBUG
-=======
-void Sched_HandlePreNMI(Scheduler* sc) {
 #if DEBUG_FEATURES
->>>>>>> ed02a9db
     OSTime now;
 
     if (sc->curRSPTask != NULL) {
