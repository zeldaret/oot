--- conflicted
+++ resolved
@@ -40,15 +40,8 @@
  * DPad-Up may be pressed to enable sending fault pages over osSyncPrintf as well as displaying them on-screen.
  * DPad-Down disables sending fault pages over osSyncPrintf.
  */
-<<<<<<< HEAD
-#if !PLATFORM_N64
-
-#pragma increment_block_number "gc-eu:160 gc-eu-mq:160 gc-eu-mq-dbg:160 gc-jp:160 gc-jp-ce:160 gc-jp-mq:160 gc-us:160" \
-                               "gc-us-mq:160"
-=======
 #pragma increment_block_number "gc-eu:160 gc-eu-mq:160 gc-eu-mq-dbg:160 gc-jp:176 gc-jp-ce:176 gc-jp-mq:176 gc-us:176" \
                                "gc-us-mq:176"
->>>>>>> 62c0effc
 
 #include "global.h"
 #include "alloca.h"
