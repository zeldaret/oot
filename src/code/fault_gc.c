/**
 * @file fault.c
 *
 * This file implements the screen that may be viewed when the game crashes.
 * This is the second version of the crash screen, originally used in Majora's Mask.
 *
 * When the game crashes, a red bar will be drawn to the top-left of the screen, indicating that the
 * crash screen is available for use. Once this bar appears, it is possible to open the crash screen
 * with the following button combination:
 *
 * (L & R & Z) + DPad-Up + C-Down + C-Up + DPad-Down + DPad-Left + C-Left + C-Right + DPad-Right + (B & A & START)
 *
 * When entering this button combination, buttons that are &'d together must all be pressed together.
 * The L & R presses and B & A presses may be interchanged in the order they are pressed.
 *
 * "Clients" may be registered with the crash screen to extend its functionality. There are
 * two kinds of client, "Client" and "AddressConverterClient". Clients contribute one or
 * more pages to the crash debugger, while Address Converter Clients allow the crash screen to look up
 * the virtual addresses of dynamically allocated overlays.
 *
 * The crash screen has multiple pages:
 *  - Thread Context
 *      This page shows information about the thread on which the program crashed. It displays
 *      the cause of the crash, state of general-purpose registers, state of floating-point registers
 *      and the floating-point status register. If a floating-point exception caused the crash, it will
 *      be displayed next to the floating-point status register.
 *  - Stack Trace
 *      This page displays a full backtrace from the crashing function back to the start of the thread. It
 *      displays the Program Counter for each function and, if applicable, the Virtual Program Counter
 *      for relocated functions in overlays.
 *  - Client Pages
 *      After the stack trace page, currently registered clients are processed and their pages are displayed.
 *  - Memory Dump
 *      This page implements a scrollable memory dump.
 *  - End Screen
 *      This page informs you that there are no more pages to display.
 *
 * To navigate the pages, DPad-Right or A may be used to advance to the next page, and L toggles whether to
 * automatically scroll to the next page after some time has passed.
 * DPad-Up may be pressed to enable sending fault pages over osSyncPrintf as well as displaying them on-screen.
 * DPad-Down disables sending fault pages over osSyncPrintf.
 */
#if PLATFORM_GC

<<<<<<< HEAD
#pragma increment_block_number "gc-eu:208 gc-eu-mq:208 gc-eu-mq-dbg:192 gc-jp:208 gc-jp-ce:208 gc-jp-mq:208 gc-us:208" \
=======
#pragma increment_block_number "gc-eu:208 gc-eu-mq:208 gc-eu-mq-dbg:208 gc-jp:208 gc-jp-ce:208 gc-jp-mq:208 gc-us:208" \
>>>>>>> 76d97ac1
                               "gc-us-mq:208"

#include "global.h"
#include "alloca.h"
#include "fault.h"
#include "stack.h"
#include "terminal.h"

void Fault_Init(void);
void Fault_SetOsSyncPrintfEnabled(u32 enabled);
void Fault_DrawRecImpl(s32 xStart, s32 yStart, s32 xEnd, s32 yEnd, u16 color);
void Fault_FillScreen(void);
void Fault_SetInputCallback(void (*callback)(void));
void Fault_SetDrawerFB(void* fb, u16 w, u16 h);

const char* sExceptionNames[] = {
    "Interrupt",
    "TLB modification",
    "TLB exception on load",
    "TLB exception on store",
    "Address error on load",
    "Address error on store",
    "Bus error on inst.",
    "Bus error on data",
    "System call exception",
    "Breakpoint exception",
    "Reserved instruction",
    "Coprocessor unusable",
    "Arithmetic overflow",
    "Trap exception",
    "Virtual coherency on inst.",
    "Floating point exception",
    "Watchpoint exception",
    "Virtual coherency on data",
};

const char* sFpExceptionNames[] = {
    "Unimplemented operation", "Invalid operation", "Division by zero", "Overflow", "Underflow", "Inexact operation",
};

FaultMgr* sFaultInstance;
u8 sFaultAwaitingInput;
STACK(sFaultStack, 0x600);
StackEntry sFaultThreadInfo;
FaultMgr gFaultMgr;

typedef struct FaultClientTask {
    /* 0x00 */ s32 (*callback)(void*, void*);
    /* 0x04 */ void* arg0;
    /* 0x08 */ void* arg1;
    /* 0x0C */ s32 ret;
    /* 0x10 */ OSMesgQueue* queue;
    /* 0x14 */ OSMesg msg;
} FaultClientTask; // size = 0x18

void Fault_SleepImpl(u32 msec) {
    u64 cycles = (msec * OS_CPU_COUNTER) / 1000ull;

    Sleep_Cycles(cycles);
}

void Fault_ClientProcessThread(void* arg) {
    FaultClientTask* task = (FaultClientTask*)arg;

    // Run the callback
    if (task->callback != NULL) {
        task->ret = task->callback(task->arg0, task->arg1);
    }

    // Send completion notification
    if (task->queue != NULL) {
        osSendMesg(task->queue, task->msg, OS_MESG_BLOCK);
    }
}

void Fault_ClientRunTask(FaultClientTask* task) {
    OSMesgQueue queue;
    OSMesg msg;
    OSMesg recMsg;
    OSThread* thread = NULL;
    OSTimer timer;
    u32 timerMsgVal = 666;

    osCreateMesgQueue(&queue, &msg, 1);
    task->queue = &queue;
    task->msg = NULL;

    if (sFaultInstance->clientThreadSp != NULL) {
        // Run the fault client callback on a separate thread
        thread = alloca(sizeof(OSThread));

        osCreateThread(thread, THREAD_ID_FAULT, Fault_ClientProcessThread, task, sFaultInstance->clientThreadSp,
                       THREAD_PRI_FAULT_CLIENT);
        osStartThread(thread);
    } else {
        // Run the fault client callback on this thread
        Fault_ClientProcessThread(task);
    }

    // Await done
    while (true) {
        // Wait for 1 second
        osSetTimer(&timer, OS_USEC_TO_CYCLES(1000000), 0, &queue, (OSMesg)timerMsgVal);
        osRecvMesg(&queue, &recMsg, OS_MESG_BLOCK);

        if (recMsg != (OSMesg)666) {
            break;
        }

        if (!sFaultAwaitingInput) {
            task->ret = -1;
            break;
        }
    }

    osStopTimer(&timer);

    // Destroy thread if a thread was used
    if (thread != NULL) {
        osStopThread(thread);
        osDestroyThread(thread);
    }
}

s32 Fault_ProcessClient(void* callback, void* arg0, void* arg1) {
    FaultClientTask task;

    task.callback = callback;
    task.arg0 = arg0;
    task.arg1 = arg1;
    task.ret = 0;
    Fault_ClientRunTask(&task);
    return task.ret;
}

/**
 * Registers a fault client.
 *
 * Clients contribute at least one page to the crash screen, drawn by `callback`.
 * Arguments are passed on to the callback through `arg0` and `arg1`.
 *
 * The callback is intended to be
 * `void (*callback)(void* arg0, void* arg1)`
 */
void Fault_AddClient(FaultClient* client, void* callback, void* arg0, void* arg1) {
    OSIntMask mask;
    s32 alreadyExists = false;

    mask = osSetIntMask(OS_IM_NONE);

    // Ensure the client is not already registered
    {
        FaultClient* iterClient = sFaultInstance->clients;

        while (iterClient != NULL) {
            if (iterClient == client) {
                alreadyExists = true;
                goto end;
            }
            iterClient = iterClient->next;
        }
    }

    client->callback = callback;
    client->arg0 = arg0;
    client->arg1 = arg1;
    client->next = sFaultInstance->clients;
    sFaultInstance->clients = client;

end:
    osSetIntMask(mask);
    if (alreadyExists) {
        osSyncPrintf(VT_COL(RED, WHITE) T("fault_AddClient: %08x は既にリスト中にある\n",
                                          "fault_AddClient: %08x is already in the list\n") VT_RST,
                     client);
    }
}

/**
 * Removes a fault client so that the page is no longer displayed if a crash occurs.
 */
void Fault_RemoveClient(FaultClient* client) {
    FaultClient* iterClient = sFaultInstance->clients;
    FaultClient* lastClient = NULL;
    OSIntMask mask;
    s32 listIsEmpty = false;

    mask = osSetIntMask(OS_IM_NONE);

    while (iterClient != NULL) {
        if (iterClient == client) {
            if (lastClient != NULL) {
                lastClient->next = client->next;
            } else {
                sFaultInstance->clients = client;
                if (sFaultInstance->clients) {
                    sFaultInstance->clients = client->next;
                } else {
                    listIsEmpty = true;
                }
            }
            break;
        }
        lastClient = iterClient;
        iterClient = iterClient->next;
    }

    osSetIntMask(mask);

    if (listIsEmpty) {
        osSyncPrintf(VT_COL(RED, WHITE) T("fault_RemoveClient: %08x リスト不整合です\n",
                                          "fault_RemoveClient: %08x list inconsistency\n") VT_RST,
                     client);
    }
}

/**
 * Registers an address converter client. This enables the crash screen to look up virtual
 * addresses of overlays relocated during runtime. Address conversion is carried out by
 * `callback`, which either returns a virtual address or NULL if the address could not
 * be converted.
 *
 * The callback is intended to be
 * `uintptr_t (*callback)(uintptr_t addr, void* arg)`
 * The callback may return 0 if it could not convert the address
 * The callback may return -1 to be unregistered
 */
void Fault_AddAddrConvClient(FaultAddrConvClient* client, void* callback, void* arg) {
    OSIntMask mask;
    s32 alreadyExists = false;

    mask = osSetIntMask(OS_IM_NONE);

    // Ensure the client is not already registered
    {
        FaultAddrConvClient* iterClient = sFaultInstance->addrConvClients;

        while (iterClient != NULL) {
            if (iterClient == client) {
                alreadyExists = true;
                goto end;
            }
            iterClient = iterClient->next;
        }
    }

    client->callback = callback;
    client->arg = arg;
    client->next = sFaultInstance->addrConvClients;
    sFaultInstance->addrConvClients = client;

end:
    osSetIntMask(mask);
    if (alreadyExists) {
        osSyncPrintf(VT_COL(RED, WHITE) T("fault_AddressConverterAddClient: %08x は既にリスト中にある\n",
                                          "fault_AddressConverterAddClient: %08x is already in the list\n") VT_RST,
                     client);
    }
}

void Fault_RemoveAddrConvClient(FaultAddrConvClient* client) {
    FaultAddrConvClient* iterClient = sFaultInstance->addrConvClients;
    FaultAddrConvClient* lastClient = NULL;
    OSIntMask mask;
    s32 listIsEmpty = false;

    mask = osSetIntMask(OS_IM_NONE);

    while (iterClient != NULL) {
        if (iterClient == client) {
            if (lastClient != NULL) {
                lastClient->next = client->next;
            } else {
                sFaultInstance->addrConvClients = client;

                if (sFaultInstance->addrConvClients != NULL) {
                    sFaultInstance->addrConvClients = client->next;
                } else {
                    listIsEmpty = true;
                }
            }
            break;
        }
        lastClient = iterClient;
        iterClient = iterClient->next;
    }

    osSetIntMask(mask);

    if (listIsEmpty) {
        osSyncPrintf(VT_COL(RED, WHITE) T("fault_AddressConverterRemoveClient: %08x は既にリスト中にある\n",
                                          "fault_AddressConverterRemoveClient: %08x is already in the list\n") VT_RST,
                     client);
    }
}

/**
 * Converts `addr` to a virtual address via the registered
 * address converter clients
 */
uintptr_t Fault_ConvertAddress(uintptr_t addr) {
    s32 ret;
    FaultAddrConvClient* client = sFaultInstance->addrConvClients;

    while (client != NULL) {
        if (client->callback != NULL) {
            ret = Fault_ProcessClient(client->callback, (void*)addr, client->arg);
            if (ret == -1) {
                Fault_RemoveAddrConvClient(client);
            } else if (ret != 0) {
                return (uintptr_t)ret;
            }
        }
        client = client->next;
    }

    return 0;
}

void Fault_Sleep(u32 msec) {
    Fault_SleepImpl(msec);
}

#ifndef AVOID_UB
void PadMgr_RequestPadData(Input* inputs, s32 gameRequest);
#endif

void Fault_PadCallback(Input* inputs) {
    //! @bug This function is not called correctly, it is missing a leading PadMgr* argument. This
    //! renders the crash screen unusable.
    //! In Majora's Mask, PadMgr functions were changed to not require this argument, and this was
    //! likely just not addressed when backporting.
#ifndef AVOID_UB
    PadMgr_RequestPadData(inputs, false);
#else
    // Guarantee crashing behavior: false -> NULL, previous value in a2 is more often non-zero than zero
    PadMgr_RequestPadData((PadMgr*)inputs, NULL, true);
#endif
}

void Fault_UpdatePadImpl(void) {
    sFaultInstance->padCallback(sFaultInstance->inputs);
}

/**
 * Awaits user input
 *
 * L toggles auto-scroll
 * DPad-Up enables osSyncPrintf output
 * DPad-Down disables osSyncPrintf output
 * A and DPad-Right continues and returns true
 * DPad-Left continues and returns false
 */
u32 Fault_WaitForInputImpl(void) {
    Input* input = &sFaultInstance->inputs[0];
    s32 count = 600;
    u32 pressedBtn;

    while (true) {
        Fault_Sleep(1000 / 60);
        Fault_UpdatePadImpl();

        pressedBtn = input->press.button;

        if (pressedBtn == BTN_L) {
            sFaultInstance->autoScroll = !sFaultInstance->autoScroll;
        }

        if (sFaultInstance->autoScroll) {
            if (count-- < 1) {
                return false;
            }
        } else {
            if (pressedBtn == BTN_A || pressedBtn == BTN_DRIGHT) {
                return false;
            }

            if (pressedBtn == BTN_DLEFT) {
                return true;
            }

            if (pressedBtn == BTN_DUP) {
                Fault_SetOsSyncPrintfEnabled(true);
            }

            if (pressedBtn == BTN_DDOWN) {
                Fault_SetOsSyncPrintfEnabled(false);
            }
        }
    }
}

void Fault_WaitForInput(void) {
    sFaultAwaitingInput = true;
    Fault_WaitForInputImpl();
    sFaultAwaitingInput = false;
}

void Fault_DrawRec(s32 x, s32 y, s32 w, s32 h, u16 color) {
    Fault_DrawRecImpl(x, y, x + w - 1, y + h - 1, color);
}

void Fault_FillScreenBlack(void) {
    Fault_SetForeColor(GPACK_RGBA5551(255, 255, 255, 1));
    Fault_SetBackColor(GPACK_RGBA5551(0, 0, 0, 1));
    Fault_FillScreen();
    Fault_SetBackColor(GPACK_RGBA5551(0, 0, 0, 0));
}

void Fault_FillScreenRed(void) {
    Fault_SetForeColor(GPACK_RGBA5551(255, 255, 255, 1));
    Fault_SetBackColor(GPACK_RGBA5551(240, 0, 0, 1));
    Fault_FillScreen();
    Fault_SetBackColor(GPACK_RGBA5551(0, 0, 0, 0));
}

void Fault_DrawCornerRec(u16 color) {
    Fault_DrawRec(22, 16, 8, 1, color);
}

void Fault_PrintFReg(s32 idx, f32* value) {
    u32 raw = *(u32*)value;
    s32 exp = ((raw & 0x7F800000) >> 23) - 127;

    if ((exp > -127 && exp <= 127) || raw == 0) {
        Fault_Printf("F%02d:%14.7e ", idx, *value);
    } else {
        // Print subnormal floats as their ieee-754 hex representation
        Fault_Printf("F%02d:  %08x(16) ", idx, raw);
    }
}

void Fault_LogFReg(s32 idx, f32* value) {
    u32 raw = *(u32*)value;
    s32 exp = ((raw & 0x7F800000) >> 23) - 127;

    if ((exp > -127 && exp <= 127) || raw == 0) {
        osSyncPrintf("F%02d:%14.7e ", idx, *value);
    } else {
        osSyncPrintf("F%02d:  %08x(16) ", idx, *(u32*)value);
    }
}

void Fault_PrintFPCSR(u32 value) {
    s32 i;
    u32 flag = FPCSR_CE;

    Fault_Printf("FPCSR:%08xH ", value);

    // Go through each of the six causes and print the name of
    // the first cause that is set
    for (i = 0; i < ARRAY_COUNT(sFpExceptionNames); i++) {
        if (value & flag) {
            Fault_Printf("(%s)", sFpExceptionNames[i]);
            break;
        }
        flag >>= 1;
    }
    Fault_Printf("\n");
}

void Fault_LogFPCSR(u32 value) {
    s32 i;
    u32 flag = FPCSR_CE;

    osSyncPrintf("FPCSR:%08xH  ", value);
    for (i = 0; i < ARRAY_COUNT(sFpExceptionNames); i++) {
        if (value & flag) {
            osSyncPrintf("(%s)\n", sFpExceptionNames[i]);
            break;
        }
        flag >>= 1;
    }
}

void Fault_PrintThreadContext(OSThread* thread) {
    __OSThreadContext* ctx;
    s16 causeStrIdx = _SHIFTR((u32)thread->context.cause, 2, 5);

    if (causeStrIdx == (EXC_WATCH >> CAUSE_EXCSHIFT)) {
        causeStrIdx = 16;
    }
    if (causeStrIdx == (EXC_VCED >> CAUSE_EXCSHIFT)) {
        causeStrIdx = 17;
    }

    Fault_FillScreen();
    Fault_SetCharPad(-2, 4);
    Fault_SetCursor(22, 20);

    ctx = &thread->context;
    Fault_Printf("THREAD:%d (%d:%s)\n", thread->id, causeStrIdx, sExceptionNames[causeStrIdx]);
    Fault_SetCharPad(-1, 0);

    Fault_Printf("PC:%08xH SR:%08xH VA:%08xH\n", (u32)ctx->pc, (u32)ctx->sr, (u32)ctx->badvaddr);
    Fault_Printf("AT:%08xH V0:%08xH V1:%08xH\n", (u32)ctx->at, (u32)ctx->v0, (u32)ctx->v1);
    Fault_Printf("A0:%08xH A1:%08xH A2:%08xH\n", (u32)ctx->a0, (u32)ctx->a1, (u32)ctx->a2);
    Fault_Printf("A3:%08xH T0:%08xH T1:%08xH\n", (u32)ctx->a3, (u32)ctx->t0, (u32)ctx->t1);
    Fault_Printf("T2:%08xH T3:%08xH T4:%08xH\n", (u32)ctx->t2, (u32)ctx->t3, (u32)ctx->t4);
    Fault_Printf("T5:%08xH T6:%08xH T7:%08xH\n", (u32)ctx->t5, (u32)ctx->t6, (u32)ctx->t7);
    Fault_Printf("S0:%08xH S1:%08xH S2:%08xH\n", (u32)ctx->s0, (u32)ctx->s1, (u32)ctx->s2);
    Fault_Printf("S3:%08xH S4:%08xH S5:%08xH\n", (u32)ctx->s3, (u32)ctx->s4, (u32)ctx->s5);
    Fault_Printf("S6:%08xH S7:%08xH T8:%08xH\n", (u32)ctx->s6, (u32)ctx->s7, (u32)ctx->t8);
    Fault_Printf("T9:%08xH GP:%08xH SP:%08xH\n", (u32)ctx->t9, (u32)ctx->gp, (u32)ctx->sp);
    Fault_Printf("S8:%08xH RA:%08xH LO:%08xH\n\n", (u32)ctx->s8, (u32)ctx->ra, (u32)ctx->lo);

    Fault_PrintFPCSR(ctx->fpcsr);
    Fault_Printf("\n");

    Fault_PrintFReg(0, &ctx->fp0.f.f_even);
    Fault_PrintFReg(2, &ctx->fp2.f.f_even);
    Fault_Printf("\n");
    Fault_PrintFReg(4, &ctx->fp4.f.f_even);
    Fault_PrintFReg(6, &ctx->fp6.f.f_even);
    Fault_Printf("\n");
    Fault_PrintFReg(8, &ctx->fp8.f.f_even);
    Fault_PrintFReg(10, &ctx->fp10.f.f_even);
    Fault_Printf("\n");
    Fault_PrintFReg(12, &ctx->fp12.f.f_even);
    Fault_PrintFReg(14, &ctx->fp14.f.f_even);
    Fault_Printf("\n");
    Fault_PrintFReg(16, &ctx->fp16.f.f_even);
    Fault_PrintFReg(18, &ctx->fp18.f.f_even);
    Fault_Printf("\n");
    Fault_PrintFReg(20, &ctx->fp20.f.f_even);
    Fault_PrintFReg(22, &ctx->fp22.f.f_even);
    Fault_Printf("\n");
    Fault_PrintFReg(24, &ctx->fp24.f.f_even);
    Fault_PrintFReg(26, &ctx->fp26.f.f_even);
    Fault_Printf("\n");
    Fault_PrintFReg(28, &ctx->fp28.f.f_even);
    Fault_PrintFReg(30, &ctx->fp30.f.f_even);
    Fault_Printf("\n");

    Fault_SetCharPad(0, 0);
}

void Fault_LogThreadContext(OSThread* thread) {
    __OSThreadContext* ctx;
    s16 causeStrIdx = _SHIFTR((u32)thread->context.cause, 2, 5);

    if (causeStrIdx == (EXC_WATCH >> CAUSE_EXCSHIFT)) {
        causeStrIdx = 16;
    }
    if (causeStrIdx == (EXC_VCED >> CAUSE_EXCSHIFT)) {
        causeStrIdx = 17;
    }

    ctx = &thread->context;
    osSyncPrintf("\n");
    osSyncPrintf("THREAD ID:%d (%d:%s)\n", thread->id, causeStrIdx, sExceptionNames[causeStrIdx]);

    osSyncPrintf("PC:%08xH   SR:%08xH   VA:%08xH\n", (u32)ctx->pc, (u32)ctx->sr, (u32)ctx->badvaddr);
    osSyncPrintf("AT:%08xH   V0:%08xH   V1:%08xH\n", (u32)ctx->at, (u32)ctx->v0, (u32)ctx->v1);
    osSyncPrintf("A0:%08xH   A1:%08xH   A2:%08xH\n", (u32)ctx->a0, (u32)ctx->a1, (u32)ctx->a2);
    osSyncPrintf("A3:%08xH   T0:%08xH   T1:%08xH\n", (u32)ctx->a3, (u32)ctx->t0, (u32)ctx->t1);
    osSyncPrintf("T2:%08xH   T3:%08xH   T4:%08xH\n", (u32)ctx->t2, (u32)ctx->t3, (u32)ctx->t4);
    osSyncPrintf("T5:%08xH   T6:%08xH   T7:%08xH\n", (u32)ctx->t5, (u32)ctx->t6, (u32)ctx->t7);
    osSyncPrintf("S0:%08xH   S1:%08xH   S2:%08xH\n", (u32)ctx->s0, (u32)ctx->s1, (u32)ctx->s2);
    osSyncPrintf("S3:%08xH   S4:%08xH   S5:%08xH\n", (u32)ctx->s3, (u32)ctx->s4, (u32)ctx->s5);
    osSyncPrintf("S6:%08xH   S7:%08xH   T8:%08xH\n", (u32)ctx->s6, (u32)ctx->s7, (u32)ctx->t8);
    osSyncPrintf("T9:%08xH   GP:%08xH   SP:%08xH\n", (u32)ctx->t9, (u32)ctx->gp, (u32)ctx->sp);
    osSyncPrintf("S8:%08xH   RA:%08xH   LO:%08xH\n", (u32)ctx->s8, (u32)ctx->ra, (u32)ctx->lo);
    osSyncPrintf("\n");

    Fault_LogFPCSR(ctx->fpcsr);
    osSyncPrintf("\n");

    Fault_LogFReg(0, &ctx->fp0.f.f_even);
    Fault_LogFReg(2, &ctx->fp2.f.f_even);
    osSyncPrintf("\n");
    Fault_LogFReg(4, &ctx->fp4.f.f_even);
    Fault_LogFReg(6, &ctx->fp6.f.f_even);
    osSyncPrintf("\n");
    Fault_LogFReg(8, &ctx->fp8.f.f_even);
    Fault_LogFReg(10, &ctx->fp10.f.f_even);
    osSyncPrintf("\n");
    Fault_LogFReg(12, &ctx->fp12.f.f_even);
    Fault_LogFReg(14, &ctx->fp14.f.f_even);
    osSyncPrintf("\n");
    Fault_LogFReg(16, &ctx->fp16.f.f_even);
    Fault_LogFReg(18, &ctx->fp18.f.f_even);
    osSyncPrintf("\n");
    Fault_LogFReg(20, &ctx->fp20.f.f_even);
    Fault_LogFReg(22, &ctx->fp22.f.f_even);
    osSyncPrintf("\n");
    Fault_LogFReg(24, &ctx->fp24.f.f_even);
    Fault_LogFReg(26, &ctx->fp26.f.f_even);
    osSyncPrintf("\n");
    Fault_LogFReg(28, &ctx->fp28.f.f_even);
    Fault_LogFReg(30, &ctx->fp30.f.f_even);
    osSyncPrintf("\n");
}

/**
 * Iterates through the active thread queue for a user thread with either
 * the CPU break or Fault flag set.
 */
OSThread* Fault_FindFaultedThread(void) {
    OSThread* thread = __osGetActiveQueue();

    // OS_PRIORITY_THREADTAIL indicates the end of the thread queue
    while (thread->priority != OS_PRIORITY_THREADTAIL) {
        if (thread->priority > OS_PRIORITY_IDLE && thread->priority < OS_PRIORITY_APPMAX &&
            (thread->flags & (OS_FLAG_CPU_BREAK | OS_FLAG_FAULT))) {
            return thread;
        }
        thread = thread->tlnext;
    }
    return NULL;
}

void Fault_Wait5Seconds(void) {
    s32 pad;
    OSTime start = osGetTime();

    do {
        Fault_Sleep(1000 / 60);
    } while ((osGetTime() - start) <= OS_USEC_TO_CYCLES(5000000)); // 5 seconds

    sFaultInstance->autoScroll = true;
}

/**
 * Waits for the following button combination to be entered before returning:
 *
 * (L & R & Z) + DPad-Up + C-Down + C-Up + DPad-Down + DPad-Left + C-Left + C-Right + DPad-Right + (B & A & START)
 */
void Fault_WaitForButtonCombo(void) {
    Input* input = &sFaultInstance->inputs[0];
    s32 state;
    u32 s1;
    u32 s2;
    u32 pressedBtn;
    u32 curBtn;

    if (1) {}
    if (1) {}

    // "KeyWaitB (L R Z Up Down Up Down Left Left Right Right B A START)"
    osSyncPrintf(VT_FGCOL(WHITE) T("KeyWaitB (ＬＲＺ ", "KeyWaitB (L R Z ") VT_FGCOL(WHITE) T("上", "Up ")
                     VT_FGCOL(YELLOW) T("下 ", "Down ") VT_FGCOL(YELLOW) T("上", "Up ") VT_FGCOL(WHITE)
                         T("下 ", "Down ") VT_FGCOL(WHITE) T("左", "Left ") VT_FGCOL(YELLOW) T("左 ", "Left ")
                             VT_FGCOL(YELLOW) T("右", "Right ") VT_FGCOL(WHITE) T("右 ", "Right ") VT_FGCOL(GREEN)
                                 T("Ｂ", "B ") VT_FGCOL(BLUE) T("Ａ", "A ")
                                     VT_FGCOL(RED) "START" VT_FGCOL(WHITE) ")" VT_RST "\n");
    // "KeyWaitB'(L R Left Right +START)"
    osSyncPrintf(VT_FGCOL(WHITE) T("KeyWaitB'(ＬＲ左", "KeyWaitB'(L R Left ") VT_FGCOL(YELLOW) T("右 +", "Right +")
                     VT_FGCOL(RED) "START" VT_FGCOL(WHITE) ")" VT_RST "\n");

    Fault_SetForeColor(GPACK_RGBA5551(255, 255, 255, 1));
    Fault_SetBackColor(GPACK_RGBA5551(0, 0, 0, 1));

    state = 0;
    s1 = 0;
    s2 = 1;

    while (state != 11) {
        Fault_Sleep(1000 / 60);
        Fault_UpdatePadImpl();

        pressedBtn = input->press.button;
        curBtn = input->cur.button;

        if (curBtn == 0 && s1 == s2) {
            s1 = 0;
        } else if (pressedBtn != 0) {
            if (s1 == s2) {
                state = 0;
            }

            switch (state) {
                case 0:
                    if (curBtn == (BTN_Z | BTN_L | BTN_R) && pressedBtn == BTN_Z) {
                        state = s2;
                        s1 = s2;
                    }
                    break;
                case 1:
                    if (pressedBtn == BTN_DUP) {
                        state = 2;
                    } else {
                        state = 0;
                    }
                    break;
                case 2:
                    if (pressedBtn == BTN_CDOWN) {
                        state = 3;
                        s1 = s2;
                    } else {
                        state = 0;
                    }
                    break;
                case 3:
                    if (pressedBtn == BTN_CUP) {
                        state = 4;
                    } else {
                        state = 0;
                    }
                    break;
                case 4:
                    if (pressedBtn == BTN_DDOWN) {
                        state = 5;
                        s1 = s2;
                    } else {
                        state = 0;
                    }
                    break;
                case 5:
                    if (pressedBtn == BTN_DLEFT) {
                        state = 6;
                    } else {
                        state = 0;
                    }
                    break;
                case 6:
                    if (pressedBtn == BTN_CLEFT) {
                        state = 7;
                        s1 = s2;
                    } else {
                        state = 0;
                    }
                    break;
                case 7:
                    if (pressedBtn == BTN_CRIGHT) {
                        state = 8;
                    } else {
                        state = 0;
                    }
                    break;
                case 8:
                    if (pressedBtn == BTN_DRIGHT) {
                        state = 9;
                        s1 = s2;
                    } else {
                        state = 0;
                    }
                    break;
                case 9:
                    if (pressedBtn == (BTN_A | BTN_B)) {
                        state = 10;
                    } else if (pressedBtn == BTN_A) {
                        state = 0x5B;
                    } else if (pressedBtn == BTN_B) {
                        state = 0x5C;
                    } else {
                        state = 0;
                    }
                    break;
                case 0x5B:
                    if (pressedBtn == BTN_B) {
                        state = 10;
                    } else {
                        state = 0;
                    }
                    break;
                case 0x5C:
                    if (pressedBtn == BTN_A) {
                        state = 10;
                    } else {
                        state = 0;
                    }
                    break;
                case 10:
                    if (pressedBtn == BTN_START) {
                        state = 11;
                    } else {
                        state = 0;
                    }
                    break;
            }
        }

        osWritebackDCacheAll();
    }
}

void Fault_DrawMemDumpContents(const char* title, uintptr_t addr, u32 arg2) {
    uintptr_t alignedAddr = addr;
    u32* writeAddr;
    s32 y;
    s32 x;

    // Ensure address is within the bounds of RDRAM (Fault_DrawMemDump has already done this)
    if (alignedAddr < K0BASE) {
        alignedAddr = K0BASE;
    }
    // 8MB RAM, leave room to display 0x100 bytes on the final page
    //! @bug The loop below draws 22 * 4 * 4 = 0x160 bytes per page. Due to this, by scrolling further than
    //! 0x807FFEA0 some invalid bytes are read from outside of 8MB RDRAM space. This does not cause a crash,
    //! however the values it displays are meaningless. On N64 hardware these invalid addresses are read as 0.
    if (alignedAddr > K0BASE + 0x800000 - 0x100) {
        alignedAddr = K0BASE + 0x800000 - 0x100;
    }

    // Ensure address is word-aligned
    alignedAddr &= ~3;
    writeAddr = (u32*)alignedAddr;

    // Reset screen
    Fault_FillScreenBlack();
    Fault_SetCharPad(-2, 0);

    Fault_DrawText(36, 18, "%s %08x", title != NULL ? title : "PrintDump", alignedAddr);

    // Draw memory page contents
    if (alignedAddr >= K0BASE && alignedAddr < K2BASE) {
        for (y = 0; y < 22; y++) {
            Fault_DrawText(24, 28 + y * 9, "%06x", writeAddr);
            for (x = 0; x < 4; x++) {
                Fault_DrawText(82 + x * 52, 28 + y * 9, "%08x", *writeAddr++);
            }
        }
    }

    Fault_SetCharPad(0, 0);
}

/**
 * Draws the memory dump page.
 *
 * DPad-Up scrolls up.
 * DPad-Down scrolls down.
 * Holding Z while scrolling speeds up scrolling by a factor of 0x10.
 * Holding B while scrolling speeds up scrolling by a factor of 0x100.
 *
 * L toggles auto-scrolling pages.
 * START and A move on to the next page.
 *
 * @param pc Program counter, pressing C-Up jumps to this address
 * @param sp Stack pointer, pressing C-Down jumps to this address
 * @param cLeftJump Unused parameter, pressing C-Left jumps to this address
 * @param cRightJump Unused parameter, pressing C-Right jumps to this address
 */
void Fault_DrawMemDump(uintptr_t pc, uintptr_t sp, uintptr_t cLeftJump, uintptr_t cRightJump) {
    Input* input = &sFaultInstance->inputs[0];
    uintptr_t addr = pc;
    s32 scrollCountdown;
    u32 off;

    do {
        scrollCountdown = 0;
        // Ensure address is within the bounds of RDRAM
        if (addr < K0BASE) {
            addr = K0BASE;
        }
        // 8MB RAM, leave room to display 0x100 bytes on the final page
        if (addr > K0BASE + 0x800000 - 0x100) {
            addr = K0BASE + 0x800000 - 0x100;
        }

        // Align the address to 0x10 bytes and draw the page contents
        addr &= ~0xF;
        Fault_DrawMemDumpContents("Dump", addr, 0);
        scrollCountdown = 600;

        while (sFaultInstance->autoScroll) {
            // Count down until it's time to move on to the next page
            if (scrollCountdown == 0) {
                return;
            }

            scrollCountdown--;
            Fault_Sleep(1000 / 60);
            Fault_UpdatePadImpl();
            if (CHECK_BTN_ALL(input->press.button, BTN_L)) {
                // Disable auto-scrolling
                sFaultInstance->autoScroll = false;
            }
        }

        // Wait for input
        do {
            Fault_Sleep(1000 / 60);
            Fault_UpdatePadImpl();
        } while (input->press.button == 0);

        // Move to next page
        //! @bug DPad-Right does not move to the next page, unlike when on any other page
        // START moving to the next page is unique to this page.
        if (CHECK_BTN_ALL(input->press.button, BTN_START) || CHECK_BTN_ALL(input->cur.button, BTN_A)) {
            return;
        }

        // Memory dump controls

        off = 0x10;
        if (CHECK_BTN_ALL(input->cur.button, BTN_Z)) {
            off *= 0x10;
        }

        if (CHECK_BTN_ALL(input->cur.button, BTN_B)) {
            off *= 0x100;
        }

        if (CHECK_BTN_ALL(input->press.button, BTN_DUP)) {
            addr -= off;
        }
        if (CHECK_BTN_ALL(input->press.button, BTN_DDOWN)) {
            addr += off;
        }
        if (CHECK_BTN_ALL(input->press.button, BTN_CUP)) {
            addr = pc;
        }
        if (CHECK_BTN_ALL(input->press.button, BTN_CDOWN)) {
            addr = sp;
        }
        if (CHECK_BTN_ALL(input->press.button, BTN_CLEFT)) {
            addr = cLeftJump;
        }
        if (CHECK_BTN_ALL(input->press.button, BTN_CRIGHT)) {
            addr = cRightJump;
        }
    } while (!CHECK_BTN_ALL(input->press.button, BTN_L));

    // Resume auto-scroll and move to next page
    sFaultInstance->autoScroll = true;
}

/**
 * Searches a single function's stack frame for the function it was called from.
 * There are two cases that must be covered: Leaf and non-leaf functions.
 *
 * A leaf function is one that does not call any other function, in this case the
 * return address need not be saved to the stack. Since a leaf function does not
 * call other functions, only the function the stack trace begins in could possibly
 * be a leaf function, in which case the return address is in the thread context's
 * $ra already, as it never left.
 *
 * The procedure is therefore
 *  - Iterate instructions
 *  - Once jr $ra is found, set pc to $ra
 *  - Done after delay slot
 *
 * A non-leaf function calls other functions, it is necessary for the return address
 * to be saved to the stack. In these functions, it is important to keep track of the
 * stack frame size of each function.
 *
 * The procedure is therefore
 *  - Iterate instructions
 *  - If lw $ra <imm>($sp) is found, fetch the saved $ra from stack memory
 *  - If addiu $sp, $sp, <imm> is found, modify $sp by the immediate value
 *  - If jr $ra is found, set pc to $ra
 *  - Done after delay slot
 *
 * Note that searching for one jr $ra is sufficient, as only leaf functions can have
 * multiple jr $ra in the same function.
 *
 * There is also additional handling for eret and j. Neither of these instructions
 * appear in IDO compiled C, however do show up in the exception handler. It is not
 * possible to backtrace through an eret as an interrupt can occur at any time, so
 * there is no choice but to give up here. For j instructions, they can be followed
 * and the backtrace may continue as normal.
 */
void Fault_WalkStack(uintptr_t* spPtr, uintptr_t* pcPtr, uintptr_t* raPtr) {
    uintptr_t sp = *spPtr;
    uintptr_t pc = *pcPtr;
    uintptr_t ra = *raPtr;
    s32 count = 0x10000; // maximum number of instructions to search through
    u32 lastInsn;
    u32 insn;
    u16 insnHi;
    s16 insnLo;
    u32 imm;

    // ensure $sp and $ra are aligned and valid pointers, if they aren't a stack
    // trace cannot be generated
    if (sp % 4 != 0 || !IS_KSEG0(sp) || ra % 4 != 0 || !IS_KSEG0(ra)) {
        *raPtr = *pcPtr = *spPtr = 0;
        return;
    }

    // ensure pc is aligned and a valid pointer, if not a stack trace cannot
    // be generated
    if (pc % 4 != 0 || !IS_KSEG0(pc)) {
        *pcPtr = ra;
        return;
    }

    lastInsn = 0;
    while (true) {
        insn = *(u32*)K0_TO_K1(pc);
        insnHi = insn >> 16;
        insnLo = insn & 0xFFFF;
        imm = insnLo;

        if (insnHi == 0x8FBF) {
            // lw $ra, <imm>($sp)
            // read return address saved on the stack
            ra = *(uintptr_t*)K0_TO_K1(sp + imm);
        } else if (insnHi == 0x27BD) {
            // addiu $sp, $sp, <imm>
            // stack pointer increment or decrement
            sp += imm;
        } else if (insn == 0x42000018) {
            // eret
            // cannot backtrace through an eret, give up
            ra = pc = sp = 0;
            goto done;
        }
        if (lastInsn == 0x03E00008) {
            // jr $ra
            // return to previous function
            pc = ra;
            goto done;
        } else if (lastInsn >> 26 == 2) {
            // j <target>
            // extract jump target
            pc = pc >> 28 << 28 | lastInsn << 6 >> 4;
            goto done;
        }

        lastInsn = insn;
        pc += sizeof(u32);
        if (count == 0) {
            break;
        }
        count--;
    }
    // Hit the maximum number of instructions to search, give up
    ra = pc = sp = 0;

done:
    *spPtr = sp;
    *pcPtr = pc;
    *raPtr = ra;
}

/**
 * Draws the stack trace page contents for the specified thread
 */
void Fault_DrawStackTrace(OSThread* thread, s32 x, s32 y, s32 height) {
    s32 line;
    uintptr_t sp = thread->context.sp;
    uintptr_t ra = thread->context.ra;
    uintptr_t pc = thread->context.pc;
    uintptr_t addr;

    Fault_DrawText(x, y, "SP       PC       (VPC)");

    // Backtrace from the current function to the start of the thread
    for (line = 1; line < height && (ra != 0 || sp != 0) && pc != (uintptr_t)__osCleanupThread; line++) {
        Fault_DrawText(x, y + line * 8, "%08x %08x", sp, pc);
        // Convert relocated address to virtual address if applicable
        addr = Fault_ConvertAddress(pc);
        if (addr != 0) {
            Fault_Printf(" -> %08x", addr);
        }
        // Search one function for the previous function
        Fault_WalkStack(&sp, &pc, &ra);
    }
}

void Fault_LogStackTrace(OSThread* thread, s32 height) {
    s32 line;
    uintptr_t sp = thread->context.sp;
    uintptr_t ra = thread->context.ra;
    uintptr_t pc = thread->context.pc;
    uintptr_t addr;
    s32 pad;

    osSyncPrintf("STACK TRACE\nSP       PC       (VPC)\n");
    for (line = 1; line < height && (ra != 0 || sp != 0) && pc != (uintptr_t)__osCleanupThread; line++) {
        osSyncPrintf("%08x %08x", sp, pc);
        addr = Fault_ConvertAddress(pc);
        if (addr != 0) {
            osSyncPrintf(" -> %08x", addr);
        }
        osSyncPrintf("\n");
        Fault_WalkStack(&sp, &pc, &ra);
    }
}

void Fault_ResumeThread(OSThread* thread) {
    thread->context.cause = 0;
    thread->context.fpcsr = 0;
    thread->context.pc += sizeof(u32);
    *(u32*)thread->context.pc = 0x0000000D; // write in a break instruction
    osWritebackDCache((void*)thread->context.pc, 4);
    osInvalICache((void*)thread->context.pc, 4);
    osStartThread(thread);
}

void Fault_DisplayFrameBuffer(void) {
    void* fb;

    osViSetYScale(1.0f);
    osViSetMode(&osViModeNtscLan1);
    osViSetSpecialFeatures(OS_VI_GAMMA_OFF | OS_VI_DITHER_FILTER_ON);
    osViBlack(false);

    if (sFaultInstance->fb != NULL) {
        fb = sFaultInstance->fb;
    } else {
        fb = osViGetNextFramebuffer();
        if ((uintptr_t)fb == K0BASE) {
            fb = (void*)(PHYS_TO_K0(osMemSize) - sizeof(u16[SCREEN_HEIGHT][SCREEN_WIDTH]));
        }
    }

    osViSwapBuffer(fb);
    Fault_SetDrawerFB(fb, SCREEN_WIDTH, SCREEN_HEIGHT);
}

/**
 * Runs all registered fault clients. Each fault client displays a page
 * on the crash screen.
 */
void Fault_ProcessClients(void) {
    FaultClient* client = sFaultInstance->clients;
    s32 idx = 0;

    while (client != NULL) {
        if (client->callback != NULL) {
            Fault_FillScreenBlack();
            Fault_SetCharPad(-2, 0);
            Fault_Printf(FAULT_COLOR(DARK_GRAY) "CallBack (%d) %08x %08x %08x\n" FAULT_COLOR(WHITE), idx++, client,
                         client->arg0, client->arg1);
            Fault_SetCharPad(0, 0);
            Fault_ProcessClient(client->callback, client->arg0, client->arg1);
            Fault_WaitForInput();
            Fault_DisplayFrameBuffer();
        }
        client = client->next;
    }
}

void Fault_UpdatePad(void) {
    Fault_UpdatePadImpl();
}

#define FAULT_MSG_CPU_BREAK ((OSMesg)1)
#define FAULT_MSG_FAULT ((OSMesg)2)
#define FAULT_MSG_UNK ((OSMesg)3)

void Fault_ThreadEntry(void* arg) {
    OSMesg msg;
    OSThread* faultedThread;
    s32 pad;

    // Direct OS event messages to the fault event queue
    osSetEventMesg(OS_EVENT_CPU_BREAK, &sFaultInstance->queue, FAULT_MSG_CPU_BREAK);
    osSetEventMesg(OS_EVENT_FAULT, &sFaultInstance->queue, FAULT_MSG_FAULT);

    while (true) {
        do {
            // Wait for a thread to hit a fault
            osRecvMesg(&sFaultInstance->queue, &msg, OS_MESG_BLOCK);

            if (msg == FAULT_MSG_CPU_BREAK) {
                sFaultInstance->msgId = (u32)FAULT_MSG_CPU_BREAK;
                osSyncPrintf(T("フォルトマネージャ:OS_EVENT_CPU_BREAKを受信しました\n",
                               "Fault Manager: OS_EVENT_CPU_BREAK received\n"));
            } else if (msg == FAULT_MSG_FAULT) {
                sFaultInstance->msgId = (u32)FAULT_MSG_FAULT;
                osSyncPrintf(
                    T("フォルトマネージャ:OS_EVENT_FAULTを受信しました\n", "Fault Manager: OS_EVENT_FAULT received\n"));
            } else if (msg == FAULT_MSG_UNK) {
                Fault_UpdatePad();
                faultedThread = NULL;
                continue;
            } else {
                sFaultInstance->msgId = (u32)FAULT_MSG_UNK;
                osSyncPrintf(T("フォルトマネージャ:不明なメッセージを受信しました\n",
                               "Fault Manager: Unknown message received\n"));
            }

            faultedThread = __osGetCurrFaultedThread();
            osSyncPrintf("__osGetCurrFaultedThread()=%08x\n", faultedThread);

            if (faultedThread == NULL) {
                faultedThread = Fault_FindFaultedThread();
                osSyncPrintf("FindFaultedThread()=%08x\n", faultedThread);
            }
        } while (faultedThread == NULL);

        // Disable floating-point related exceptions
        __osSetFpcCsr(__osGetFpcCsr() & ~(FPCSR_EV | FPCSR_EZ | FPCSR_EO | FPCSR_EU | FPCSR_EI));
        sFaultInstance->faultedThread = faultedThread;

        while (!sFaultInstance->faultHandlerEnabled) {
            Fault_Sleep(1000);
        }
        Fault_Sleep(1000 / 2);

        // Show fault framebuffer
        Fault_DisplayFrameBuffer();

        if (sFaultInstance->autoScroll) {
            Fault_Wait5Seconds();
        } else {
            // Draw error bar signifying the crash screen is available
            Fault_DrawCornerRec(GPACK_RGBA5551(255, 0, 0, 1));
            Fault_WaitForButtonCombo();
        }

        // Set auto-scrolling and default colors
        sFaultInstance->autoScroll = true;
        Fault_SetForeColor(GPACK_RGBA5551(255, 255, 255, 1));
        Fault_SetBackColor(GPACK_RGBA5551(0, 0, 0, 0));

        // Draw pages
        do {
            // Thread context page
            Fault_PrintThreadContext(faultedThread);
            Fault_LogThreadContext(faultedThread);
            Fault_WaitForInput();
            // Stack trace page
            Fault_FillScreenBlack();
            Fault_DrawText(120, 16, "STACK TRACE");
            Fault_DrawStackTrace(faultedThread, 36, 24, 22);
            Fault_LogStackTrace(faultedThread, 50);
            Fault_WaitForInput();
            // Client pages
            Fault_ProcessClients();
            // Memory dump page
            Fault_DrawMemDump(faultedThread->context.pc - 0x100, (uintptr_t)faultedThread->context.sp, 0, 0);
            // End page
            Fault_FillScreenRed();
            Fault_DrawText(64, 80, "    CONGRATURATIONS!    ");
            Fault_DrawText(64, 90, "All Pages are displayed.");
            Fault_DrawText(64, 100, "       THANK YOU!       ");
            Fault_DrawText(64, 110, " You are great debugger!");
            Fault_WaitForInput();
        } while (!sFaultInstance->exit);

        while (!sFaultInstance->exit) {}

        Fault_ResumeThread(faultedThread);
    }
}

void Fault_SetFrameBuffer(void* fb, u16 w, u16 h) {
    sFaultInstance->fb = fb;
    Fault_SetDrawerFB(fb, w, h);
}

void Fault_Init(void) {
    sFaultInstance = &gFaultMgr;
    bzero(sFaultInstance, sizeof(FaultMgr));
    Fault_InitDrawer();
    Fault_SetInputCallback(Fault_WaitForInput);
    sFaultInstance->exit = false;
    sFaultInstance->msgId = 0;
    sFaultInstance->faultHandlerEnabled = false;
    sFaultInstance->faultedThread = NULL;
    sFaultInstance->padCallback = Fault_PadCallback;
    sFaultInstance->clients = NULL;
    sFaultInstance->autoScroll = false;
    gFaultMgr.faultHandlerEnabled = true;
    osCreateMesgQueue(&sFaultInstance->queue, &sFaultInstance->msg, 1);
    StackCheck_Init(&sFaultThreadInfo, sFaultStack, STACK_TOP(sFaultStack), 0, 0x100, "fault");
    osCreateThread(&sFaultInstance->thread, THREAD_ID_FAULT, Fault_ThreadEntry, NULL, STACK_TOP(sFaultStack),
                   THREAD_PRI_FAULT);
    osStartThread(&sFaultInstance->thread);
}

/**
 * Fault page for Hungup crashes. Displays the thread id and two messages
 * specified in arguments to `Fault_AddHungupAndCrashImpl`.
 */
void Fault_HungupFaultClient(const char* exp1, const char* exp2) {
    osSyncPrintf("HungUp on Thread %d\n", osGetThreadId(NULL));
    osSyncPrintf("%s\n", exp1 != NULL ? exp1 : "(NULL)");
    osSyncPrintf("%s\n", exp2 != NULL ? exp2 : "(NULL)");
    Fault_Printf("HungUp on Thread %d\n", osGetThreadId(NULL));
    Fault_Printf("%s\n", exp1 != NULL ? exp1 : "(NULL)");
    Fault_Printf("%s\n", exp2 != NULL ? exp2 : "(NULL)");
}

/**
 * Immediately crashes the current thread, for cases where an irrecoverable
 * error occurs. The parameters specify two messages detailing the error, one
 * or both may be NULL.
 */
NORETURN void Fault_AddHungupAndCrashImpl(const char* exp1, const char* exp2) {
    FaultClient client;
    s32 pad;

    Fault_AddClient(&client, Fault_HungupFaultClient, (void*)exp1, (void*)exp2);
    *(u32*)0x11111111 = 0; // trigger an exception via unaligned memory access

    // Since the above line triggers an exception and transfers execution to the fault handler
    // this function does not return and the rest of the function is unreachable.
#ifdef __GNUC__
    __builtin_unreachable();
#endif
}

/**
 * Like `Fault_AddHungupAndCrashImpl`, however provides a fixed message containing
 * filename and line number
 */
NORETURN void Fault_AddHungupAndCrash(const char* file, int line) {
    char msg[256];

    sprintf(msg, "HungUp %s:%d", file, line);
    Fault_AddHungupAndCrashImpl(msg, NULL);
}

#endif<|MERGE_RESOLUTION|>--- conflicted
+++ resolved
@@ -42,11 +42,7 @@
  */
 #if PLATFORM_GC
 
-<<<<<<< HEAD
-#pragma increment_block_number "gc-eu:208 gc-eu-mq:208 gc-eu-mq-dbg:192 gc-jp:208 gc-jp-ce:208 gc-jp-mq:208 gc-us:208" \
-=======
 #pragma increment_block_number "gc-eu:208 gc-eu-mq:208 gc-eu-mq-dbg:208 gc-jp:208 gc-jp-ce:208 gc-jp-mq:208 gc-us:208" \
->>>>>>> 76d97ac1
                                "gc-us-mq:208"
 
 #include "global.h"
