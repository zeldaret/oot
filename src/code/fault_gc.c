/**
 * @file fault.c
 *
 * This file implements the screen that may be viewed when the game crashes.
 * This is the second version of the crash screen, originally used in Majora's Mask.
 *
 * When the game crashes, a red bar will be drawn to the top-left of the screen, indicating that the
 * crash screen is available for use. Once this bar appears, it is possible to open the crash screen
 * with the following button combination:
 *
 * (L & R & Z) + DPad-Up + C-Down + C-Up + DPad-Down + DPad-Left + C-Left + C-Right + DPad-Right + (B & A & START)
 *
 * When entering this button combination, buttons that are &'d together must all be pressed together.
 * The L & R presses and B & A presses may be interchanged in the order they are pressed.
 *
 * "Clients" may be registered with the crash screen to extend its functionality. There are
 * two kinds of client, "Client" and "AddressConverterClient". Clients contribute one or
 * more pages to the crash debugger, while Address Converter Clients allow the crash screen to look up
 * the virtual addresses of dynamically allocated overlays.
 *
 * The crash screen has multiple pages:
 *  - Thread Context
 *      This page shows information about the thread on which the program crashed. It displays
 *      the cause of the crash, state of general-purpose registers, state of floating-point registers
 *      and the floating-point status register. If a floating-point exception caused the crash, it will
 *      be displayed next to the floating-point status register.
 *  - Stack Trace
 *      This page displays a full backtrace from the crashing function back to the start of the thread. It
 *      displays the Program Counter for each function and, if applicable, the Virtual Program Counter
 *      for relocated functions in overlays.
 *  - Client Pages
 *      After the stack trace page, currently registered clients are processed and their pages are displayed.
 *  - Memory Dump
 *      This page implements a scrollable memory dump.
 *  - End Screen
 *      This page informs you that there are no more pages to display.
 *
 * To navigate the pages, DPad-Right or A may be used to advance to the next page, and L toggles whether to
 * automatically scroll to the next page after some time has passed.
 * DPad-Up may be pressed to enable sending fault pages over osSyncPrintf as well as displaying them on-screen.
 * DPad-Down disables sending fault pages over osSyncPrintf.
 */
<<<<<<< HEAD
#pragma increment_block_number "gc-eu:128 gc-eu-mq:128 gc-eu-mq-dbg:128 gc-jp:128 gc-jp-ce:128 gc-jp-mq:128 gc-us:128" \
                               "gc-us-mq:128 ique-cn:160"
=======
#pragma increment_block_number "gc-eu:160 gc-eu-mq:160 gc-eu-mq-dbg:160 gc-jp:160 gc-jp-ce:160 gc-jp-mq:160 gc-us:160" \
                               "gc-us-mq:160 ique-cn:160"
>>>>>>> 5ddb3e68

#include "global.h"
#include "libc64/sleep.h"
#include "libc64/sprintf.h"
#include "alloca.h"
#include "controller.h"
#include "fault.h"
#include "stack.h"
#include "stackcheck.h"
#include "terminal.h"
#include "z64thread.h"

#include "macros.h"

void Fault_Init(void);
void Fault_SetOsSyncPrintfEnabled(u32 enabled);
void Fault_DrawRecImpl(s32 xStart, s32 yStart, s32 xEnd, s32 yEnd, u16 color);
void Fault_FillScreen(void);
void Fault_SetInputCallback(void (*callback)(void));
void Fault_SetDrawerFB(void* fb, u16 w, u16 h);

const char* sExceptionNames[] = {
    "Interrupt",
    "TLB modification",
    "TLB exception on load",
    "TLB exception on store",
    "Address error on load",
    "Address error on store",
    "Bus error on inst.",
    "Bus error on data",
    "System call exception",
    "Breakpoint exception",
    "Reserved instruction",
    "Coprocessor unusable",
    "Arithmetic overflow",
    "Trap exception",
    "Virtual coherency on inst.",
    "Floating point exception",
    "Watchpoint exception",
    "Virtual coherency on data",
};

const char* sFpExceptionNames[] = {
    "Unimplemented operation", "Invalid operation", "Division by zero", "Overflow", "Underflow", "Inexact operation",
};

FaultMgr* sFaultInstance;
u8 sFaultAwaitingInput;
STACK(sFaultStack, 0x600);
StackEntry sFaultThreadInfo;
FaultMgr gFaultMgr;

typedef struct FaultClientTask {
    /* 0x00 */ s32 (*callback)(void*, void*);
    /* 0x04 */ void* arg0;
    /* 0x08 */ void* arg1;
    /* 0x0C */ s32 ret;
    /* 0x10 */ OSMesgQueue* queue;
    /* 0x14 */ OSMesg msg;
} FaultClientTask; // size = 0x18

void Fault_SleepImpl(u32 msec) {
    u64 cycles = (msec * OS_CPU_COUNTER) / 1000ull;

    Sleep_Cycles(cycles);
}

void Fault_ClientProcessThread(void* arg) {
    FaultClientTask* task = (FaultClientTask*)arg;

    // Run the callback
    if (task->callback != NULL) {
        task->ret = task->callback(task->arg0, task->arg1);
    }

    // Send completion notification
    if (task->queue != NULL) {
        osSendMesg(task->queue, task->msg, OS_MESG_BLOCK);
    }
}

void Fault_ClientRunTask(FaultClientTask* task) {
    OSMesgQueue queue;
    OSMesg msg;
    OSMesg recMsg;
    OSThread* thread = NULL;
    OSTimer timer;
    u32 timerMsgVal = 666;

    osCreateMesgQueue(&queue, &msg, 1);
    task->queue = &queue;
    task->msg = NULL;

    if (sFaultInstance->clientThreadSp != NULL) {
        // Run the fault client callback on a separate thread
        thread = alloca(sizeof(OSThread));

        osCreateThread(thread, THREAD_ID_FAULT, Fault_ClientProcessThread, task, sFaultInstance->clientThreadSp,
                       THREAD_PRI_FAULT_CLIENT);
        osStartThread(thread);
    } else {
        // Run the fault client callback on this thread
        Fault_ClientProcessThread(task);
    }

    // Await done
    while (true) {
        // Wait for 1 second
        osSetTimer(&timer, OS_USEC_TO_CYCLES(1000000), 0, &queue, (OSMesg)timerMsgVal);
        osRecvMesg(&queue, &recMsg, OS_MESG_BLOCK);

        if (recMsg != (OSMesg)666) {
            break;
        }

        if (!sFaultAwaitingInput) {
            task->ret = -1;
            break;
        }
    }

    osStopTimer(&timer);

    // Destroy thread if a thread was used
    if (thread != NULL) {
        osStopThread(thread);
        osDestroyThread(thread);
    }
}

s32 Fault_ProcessClient(void* callback, void* arg0, void* arg1) {
    FaultClientTask task;

    task.callback = callback;
    task.arg0 = arg0;
    task.arg1 = arg1;
    task.ret = 0;
    Fault_ClientRunTask(&task);
    return task.ret;
}

/**
 * Registers a fault client.
 *
 * Clients contribute at least one page to the crash screen, drawn by `callback`.
 * Arguments are passed on to the callback through `arg0` and `arg1`.
 *
 * The callback is intended to be
 * `void (*callback)(void* arg0, void* arg1)`
 */
void Fault_AddClient(FaultClient* client, void* callback, void* arg0, void* arg1) {
    OSIntMask mask;
    s32 alreadyExists = false;

    mask = osSetIntMask(OS_IM_NONE);

    // Ensure the client is not already registered
    {
        FaultClient* iterClient = sFaultInstance->clients;

        while (iterClient != NULL) {
            if (iterClient == client) {
                alreadyExists = true;
                goto end;
            }
            iterClient = iterClient->next;
        }
    }

    client->callback = callback;
    client->arg0 = arg0;
    client->arg1 = arg1;
    client->next = sFaultInstance->clients;
    sFaultInstance->clients = client;

end:
    osSetIntMask(mask);
    if (alreadyExists) {
        osSyncPrintf(VT_COL(RED, WHITE) T("fault_AddClient: %08x は既にリスト中にある\n",
                                          "fault_AddClient: %08x is already in the list\n") VT_RST,
                     client);
    }
}

/**
 * Removes a fault client so that the page is no longer displayed if a crash occurs.
 */
void Fault_RemoveClient(FaultClient* client) {
    FaultClient* iterClient = sFaultInstance->clients;
    FaultClient* lastClient = NULL;
    OSIntMask mask;
    s32 listIsEmpty = false;

    mask = osSetIntMask(OS_IM_NONE);

    while (iterClient != NULL) {
        if (iterClient == client) {
            if (lastClient != NULL) {
                lastClient->next = client->next;
            } else {
                sFaultInstance->clients = client;
                if (sFaultInstance->clients) {
                    sFaultInstance->clients = client->next;
                } else {
                    listIsEmpty = true;
                }
            }
            break;
        }
        lastClient = iterClient;
        iterClient = iterClient->next;
    }

    osSetIntMask(mask);

    if (listIsEmpty) {
        osSyncPrintf(VT_COL(RED, WHITE) T("fault_RemoveClient: %08x リスト不整合です\n",
                                          "fault_RemoveClient: %08x list inconsistency\n") VT_RST,
                     client);
    }
}

/**
 * Registers an address converter client. This enables the crash screen to look up virtual
 * addresses of overlays relocated during runtime. Address conversion is carried out by
 * `callback`, which either returns a virtual address or NULL if the address could not
 * be converted.
 *
 * The callback is intended to be
 * `uintptr_t (*callback)(uintptr_t addr, void* arg)`
 * The callback may return 0 if it could not convert the address
 * The callback may return -1 to be unregistered
 */
void Fault_AddAddrConvClient(FaultAddrConvClient* client, void* callback, void* arg) {
    OSIntMask mask;
    s32 alreadyExists = false;

    mask = osSetIntMask(OS_IM_NONE);

    // Ensure the client is not already registered
    {
        FaultAddrConvClient* iterClient = sFaultInstance->addrConvClients;

        while (iterClient != NULL) {
            if (iterClient == client) {
                alreadyExists = true;
                goto end;
            }
            iterClient = iterClient->next;
        }
    }

    client->callback = callback;
    client->arg = arg;
    client->next = sFaultInstance->addrConvClients;
    sFaultInstance->addrConvClients = client;

end:
    osSetIntMask(mask);
    if (alreadyExists) {
        osSyncPrintf(VT_COL(RED, WHITE) T("fault_AddressConverterAddClient: %08x は既にリスト中にある\n",
                                          "fault_AddressConverterAddClient: %08x is already in the list\n") VT_RST,
                     client);
    }
}

void Fault_RemoveAddrConvClient(FaultAddrConvClient* client) {
    FaultAddrConvClient* iterClient = sFaultInstance->addrConvClients;
    FaultAddrConvClient* lastClient = NULL;
    OSIntMask mask;
    s32 listIsEmpty = false;

    mask = osSetIntMask(OS_IM_NONE);

    while (iterClient != NULL) {
        if (iterClient == client) {
            if (lastClient != NULL) {
                lastClient->next = client->next;
            } else {
                sFaultInstance->addrConvClients = client;

                if (sFaultInstance->addrConvClients != NULL) {
                    sFaultInstance->addrConvClients = client->next;
                } else {
                    listIsEmpty = true;
                }
            }
            break;
        }
        lastClient = iterClient;
        iterClient = iterClient->next;
    }

    osSetIntMask(mask);

    if (listIsEmpty) {
        osSyncPrintf(VT_COL(RED, WHITE) T("fault_AddressConverterRemoveClient: %08x は既にリスト中にある\n",
                                          "fault_AddressConverterRemoveClient: %08x is already in the list\n") VT_RST,
                     client);
    }
}

/**
 * Converts `addr` to a virtual address via the registered
 * address converter clients
 */
uintptr_t Fault_ConvertAddress(uintptr_t addr) {
    s32 ret;
    FaultAddrConvClient* client = sFaultInstance->addrConvClients;

    while (client != NULL) {
        if (client->callback != NULL) {
            ret = Fault_ProcessClient(client->callback, (void*)addr, client->arg);
            if (ret == -1) {
                Fault_RemoveAddrConvClient(client);
            } else if (ret != 0) {
                return (uintptr_t)ret;
            }
        }
        client = client->next;
    }

    return 0;
}

void Fault_Sleep(u32 msec) {
    Fault_SleepImpl(msec);
}

#ifndef AVOID_UB
void PadMgr_RequestPadData(Input* inputs, s32 gameRequest);
#endif

void Fault_PadCallback(Input* inputs) {
    //! @bug This function is not called correctly, it is missing a leading PadMgr* argument. This
    //! renders the crash screen unusable.
    //! In Majora's Mask, PadMgr functions were changed to not require this argument, and this was
    //! likely just not addressed when backporting.
#ifndef AVOID_UB
    PadMgr_RequestPadData(inputs, false);
#else
    // Guarantee crashing behavior: false -> NULL, previous value in a2 is more often non-zero than zero
    PadMgr_RequestPadData((PadMgr*)inputs, NULL, true);
#endif
}

void Fault_UpdatePadImpl(void) {
    sFaultInstance->padCallback(sFaultInstance->inputs);
}

/**
 * Awaits user input
 *
 * L toggles auto-scroll
 * DPad-Up enables osSyncPrintf output
 * DPad-Down disables osSyncPrintf output
 * A and DPad-Right continues and returns true
 * DPad-Left continues and returns false
 */
u32 Fault_WaitForInputImpl(void) {
    Input* input = &sFaultInstance->inputs[0];
    s32 count = 600;
    u32 pressedBtn;

    while (true) {
        Fault_Sleep(1000 / 60);
        Fault_UpdatePadImpl();

        pressedBtn = input->press.button;

        if (pressedBtn == BTN_L) {
            sFaultInstance->autoScroll = !sFaultInstance->autoScroll;
        }

        if (sFaultInstance->autoScroll) {
            if (count-- < 1) {
                return false;
            }
        } else {
            if (pressedBtn == BTN_A || pressedBtn == BTN_DRIGHT) {
                return false;
            }

            if (pressedBtn == BTN_DLEFT) {
                return true;
            }

            if (pressedBtn == BTN_DUP) {
                Fault_SetOsSyncPrintfEnabled(true);
            }

            if (pressedBtn == BTN_DDOWN) {
                Fault_SetOsSyncPrintfEnabled(false);
            }
        }
    }
}

void Fault_WaitForInput(void) {
    sFaultAwaitingInput = true;
    Fault_WaitForInputImpl();
    sFaultAwaitingInput = false;
}

void Fault_DrawRec(s32 x, s32 y, s32 w, s32 h, u16 color) {
    Fault_DrawRecImpl(x, y, x + w - 1, y + h - 1, color);
}

void Fault_FillScreenBlack(void) {
    Fault_SetForeColor(GPACK_RGBA5551(255, 255, 255, 1));
    Fault_SetBackColor(GPACK_RGBA5551(0, 0, 0, 1));
    Fault_FillScreen();
    Fault_SetBackColor(GPACK_RGBA5551(0, 0, 0, 0));
}

void Fault_FillScreenRed(void) {
    Fault_SetForeColor(GPACK_RGBA5551(255, 255, 255, 1));
    Fault_SetBackColor(GPACK_RGBA5551(240, 0, 0, 1));
    Fault_FillScreen();
    Fault_SetBackColor(GPACK_RGBA5551(0, 0, 0, 0));
}

void Fault_DrawCornerRec(u16 color) {
    Fault_DrawRec(22, 16, 8, 1, color);
}

void Fault_PrintFReg(s32 idx, f32* value) {
    u32 raw = *(u32*)value;
    s32 exp = ((raw & 0x7F800000) >> 23) - 127;

    if ((exp > -127 && exp <= 127) || raw == 0) {
        Fault_Printf("F%02d:%14.7e ", idx, *value);
    } else {
        // Print subnormal floats as their ieee-754 hex representation
        Fault_Printf("F%02d:  %08x(16) ", idx, raw);
    }
}

void Fault_LogFReg(s32 idx, f32* value) {
    u32 raw = *(u32*)value;
    s32 exp = ((raw & 0x7F800000) >> 23) - 127;

    if ((exp > -127 && exp <= 127) || raw == 0) {
        osSyncPrintf("F%02d:%14.7e ", idx, *value);
    } else {
        osSyncPrintf("F%02d:  %08x(16) ", idx, *(u32*)value);
    }
}

void Fault_PrintFPCSR(u32 value) {
    s32 i;
    u32 flag = FPCSR_CE;

    Fault_Printf("FPCSR:%08xH ", value);

    // Go through each of the six causes and print the name of
    // the first cause that is set
    for (i = 0; i < ARRAY_COUNT(sFpExceptionNames); i++) {
        if (value & flag) {
            Fault_Printf("(%s)", sFpExceptionNames[i]);
            break;
        }
        flag >>= 1;
    }
    Fault_Printf("\n");
}

void Fault_LogFPCSR(u32 value) {
    s32 i;
    u32 flag = FPCSR_CE;

    osSyncPrintf("FPCSR:%08xH  ", value);
    for (i = 0; i < ARRAY_COUNT(sFpExceptionNames); i++) {
        if (value & flag) {
            osSyncPrintf("(%s)\n", sFpExceptionNames[i]);
            break;
        }
        flag >>= 1;
    }
}

void Fault_PrintThreadContext(OSThread* thread) {
    __OSThreadContext* ctx;
    s16 causeStrIdx = _SHIFTR((u32)thread->context.cause, 2, 5);

    if (causeStrIdx == (EXC_WATCH >> CAUSE_EXCSHIFT)) {
        causeStrIdx = 16;
    }
    if (causeStrIdx == (EXC_VCED >> CAUSE_EXCSHIFT)) {
        causeStrIdx = 17;
    }

    Fault_FillScreen();
    Fault_SetCharPad(-2, 4);
    Fault_SetCursor(22, 20);

    ctx = &thread->context;
    Fault_Printf("THREAD:%d (%d:%s)\n", thread->id, causeStrIdx, sExceptionNames[causeStrIdx]);
    Fault_SetCharPad(-1, 0);

    Fault_Printf("PC:%08xH SR:%08xH VA:%08xH\n", (u32)ctx->pc, (u32)ctx->sr, (u32)ctx->badvaddr);
    Fault_Printf("AT:%08xH V0:%08xH V1:%08xH\n", (u32)ctx->at, (u32)ctx->v0, (u32)ctx->v1);
    Fault_Printf("A0:%08xH A1:%08xH A2:%08xH\n", (u32)ctx->a0, (u32)ctx->a1, (u32)ctx->a2);
    Fault_Printf("A3:%08xH T0:%08xH T1:%08xH\n", (u32)ctx->a3, (u32)ctx->t0, (u32)ctx->t1);
    Fault_Printf("T2:%08xH T3:%08xH T4:%08xH\n", (u32)ctx->t2, (u32)ctx->t3, (u32)ctx->t4);
    Fault_Printf("T5:%08xH T6:%08xH T7:%08xH\n", (u32)ctx->t5, (u32)ctx->t6, (u32)ctx->t7);
    Fault_Printf("S0:%08xH S1:%08xH S2:%08xH\n", (u32)ctx->s0, (u32)ctx->s1, (u32)ctx->s2);
    Fault_Printf("S3:%08xH S4:%08xH S5:%08xH\n", (u32)ctx->s3, (u32)ctx->s4, (u32)ctx->s5);
    Fault_Printf("S6:%08xH S7:%08xH T8:%08xH\n", (u32)ctx->s6, (u32)ctx->s7, (u32)ctx->t8);
    Fault_Printf("T9:%08xH GP:%08xH SP:%08xH\n", (u32)ctx->t9, (u32)ctx->gp, (u32)ctx->sp);
    Fault_Printf("S8:%08xH RA:%08xH LO:%08xH\n\n", (u32)ctx->s8, (u32)ctx->ra, (u32)ctx->lo);

    Fault_PrintFPCSR(ctx->fpcsr);
    Fault_Printf("\n");

    Fault_PrintFReg(0, &ctx->fp0.f.f_even);
    Fault_PrintFReg(2, &ctx->fp2.f.f_even);
    Fault_Printf("\n");
    Fault_PrintFReg(4, &ctx->fp4.f.f_even);
    Fault_PrintFReg(6, &ctx->fp6.f.f_even);
    Fault_Printf("\n");
    Fault_PrintFReg(8, &ctx->fp8.f.f_even);
    Fault_PrintFReg(10, &ctx->fp10.f.f_even);
    Fault_Printf("\n");
    Fault_PrintFReg(12, &ctx->fp12.f.f_even);
    Fault_PrintFReg(14, &ctx->fp14.f.f_even);
    Fault_Printf("\n");
    Fault_PrintFReg(16, &ctx->fp16.f.f_even);
    Fault_PrintFReg(18, &ctx->fp18.f.f_even);
    Fault_Printf("\n");
    Fault_PrintFReg(20, &ctx->fp20.f.f_even);
    Fault_PrintFReg(22, &ctx->fp22.f.f_even);
    Fault_Printf("\n");
    Fault_PrintFReg(24, &ctx->fp24.f.f_even);
    Fault_PrintFReg(26, &ctx->fp26.f.f_even);
    Fault_Printf("\n");
    Fault_PrintFReg(28, &ctx->fp28.f.f_even);
    Fault_PrintFReg(30, &ctx->fp30.f.f_even);
    Fault_Printf("\n");

    Fault_SetCharPad(0, 0);
}

void Fault_LogThreadContext(OSThread* thread) {
    __OSThreadContext* ctx;
    s16 causeStrIdx = _SHIFTR((u32)thread->context.cause, 2, 5);

    if (causeStrIdx == (EXC_WATCH >> CAUSE_EXCSHIFT)) {
        causeStrIdx = 16;
    }
    if (causeStrIdx == (EXC_VCED >> CAUSE_EXCSHIFT)) {
        causeStrIdx = 17;
    }

    ctx = &thread->context;
    osSyncPrintf("\n");
    osSyncPrintf("THREAD ID:%d (%d:%s)\n", thread->id, causeStrIdx, sExceptionNames[causeStrIdx]);

    osSyncPrintf("PC:%08xH   SR:%08xH   VA:%08xH\n", (u32)ctx->pc, (u32)ctx->sr, (u32)ctx->badvaddr);
    osSyncPrintf("AT:%08xH   V0:%08xH   V1:%08xH\n", (u32)ctx->at, (u32)ctx->v0, (u32)ctx->v1);
    osSyncPrintf("A0:%08xH   A1:%08xH   A2:%08xH\n", (u32)ctx->a0, (u32)ctx->a1, (u32)ctx->a2);
    osSyncPrintf("A3:%08xH   T0:%08xH   T1:%08xH\n", (u32)ctx->a3, (u32)ctx->t0, (u32)ctx->t1);
    osSyncPrintf("T2:%08xH   T3:%08xH   T4:%08xH\n", (u32)ctx->t2, (u32)ctx->t3, (u32)ctx->t4);
    osSyncPrintf("T5:%08xH   T6:%08xH   T7:%08xH\n", (u32)ctx->t5, (u32)ctx->t6, (u32)ctx->t7);
    osSyncPrintf("S0:%08xH   S1:%08xH   S2:%08xH\n", (u32)ctx->s0, (u32)ctx->s1, (u32)ctx->s2);
    osSyncPrintf("S3:%08xH   S4:%08xH   S5:%08xH\n", (u32)ctx->s3, (u32)ctx->s4, (u32)ctx->s5);
    osSyncPrintf("S6:%08xH   S7:%08xH   T8:%08xH\n", (u32)ctx->s6, (u32)ctx->s7, (u32)ctx->t8);
    osSyncPrintf("T9:%08xH   GP:%08xH   SP:%08xH\n", (u32)ctx->t9, (u32)ctx->gp, (u32)ctx->sp);
    osSyncPrintf("S8:%08xH   RA:%08xH   LO:%08xH\n", (u32)ctx->s8, (u32)ctx->ra, (u32)ctx->lo);
    osSyncPrintf("\n");

    Fault_LogFPCSR(ctx->fpcsr);
    osSyncPrintf("\n");

    Fault_LogFReg(0, &ctx->fp0.f.f_even);
    Fault_LogFReg(2, &ctx->fp2.f.f_even);
    osSyncPrintf("\n");
    Fault_LogFReg(4, &ctx->fp4.f.f_even);
    Fault_LogFReg(6, &ctx->fp6.f.f_even);
    osSyncPrintf("\n");
    Fault_LogFReg(8, &ctx->fp8.f.f_even);
    Fault_LogFReg(10, &ctx->fp10.f.f_even);
    osSyncPrintf("\n");
    Fault_LogFReg(12, &ctx->fp12.f.f_even);
    Fault_LogFReg(14, &ctx->fp14.f.f_even);
    osSyncPrintf("\n");
    Fault_LogFReg(16, &ctx->fp16.f.f_even);
    Fault_LogFReg(18, &ctx->fp18.f.f_even);
    osSyncPrintf("\n");
    Fault_LogFReg(20, &ctx->fp20.f.f_even);
    Fault_LogFReg(22, &ctx->fp22.f.f_even);
    osSyncPrintf("\n");
    Fault_LogFReg(24, &ctx->fp24.f.f_even);
    Fault_LogFReg(26, &ctx->fp26.f.f_even);
    osSyncPrintf("\n");
    Fault_LogFReg(28, &ctx->fp28.f.f_even);
    Fault_LogFReg(30, &ctx->fp30.f.f_even);
    osSyncPrintf("\n");
}

/**
 * Iterates through the active thread queue for a user thread with either
 * the CPU break or Fault flag set.
 */
OSThread* Fault_FindFaultedThread(void) {
    OSThread* thread = __osGetActiveQueue();

    // OS_PRIORITY_THREADTAIL indicates the end of the thread queue
    while (thread->priority != OS_PRIORITY_THREADTAIL) {
        if (thread->priority > OS_PRIORITY_IDLE && thread->priority < OS_PRIORITY_APPMAX &&
            (thread->flags & (OS_FLAG_CPU_BREAK | OS_FLAG_FAULT))) {
            return thread;
        }
        thread = thread->tlnext;
    }
    return NULL;
}

void Fault_Wait5Seconds(void) {
    s32 pad;
    OSTime start = osGetTime();

    do {
        Fault_Sleep(1000 / 60);
    } while ((osGetTime() - start) <= OS_USEC_TO_CYCLES(5000000)); // 5 seconds

    sFaultInstance->autoScroll = true;
}

/**
 * Waits for the following button combination to be entered before returning:
 *
 * (L & R & Z) + DPad-Up + C-Down + C-Up + DPad-Down + DPad-Left + C-Left + C-Right + DPad-Right + (B & A & START)
 */
void Fault_WaitForButtonCombo(void) {
    Input* input = &sFaultInstance->inputs[0];
    s32 state;
    u32 s1;
    u32 s2;
    u32 pressedBtn;
    u32 curBtn;

    if (1) {}
    if (1) {}

    // "KeyWaitB (L R Z Up Down Up Down Left Left Right Right B A START)"
    osSyncPrintf(VT_FGCOL(WHITE) T("KeyWaitB (ＬＲＺ ", "KeyWaitB (L R Z ") VT_FGCOL(WHITE) T("上", "Up ")
                     VT_FGCOL(YELLOW) T("下 ", "Down ") VT_FGCOL(YELLOW) T("上", "Up ") VT_FGCOL(WHITE)
                         T("下 ", "Down ") VT_FGCOL(WHITE) T("左", "Left ") VT_FGCOL(YELLOW) T("左 ", "Left ")
                             VT_FGCOL(YELLOW) T("右", "Right ") VT_FGCOL(WHITE) T("右 ", "Right ") VT_FGCOL(GREEN)
                                 T("Ｂ", "B ") VT_FGCOL(BLUE) T("Ａ", "A ")
                                     VT_FGCOL(RED) "START" VT_FGCOL(WHITE) ")" VT_RST "\n");
    // "KeyWaitB'(L R Left Right +START)"
    osSyncPrintf(VT_FGCOL(WHITE) T("KeyWaitB'(ＬＲ左", "KeyWaitB'(L R Left ") VT_FGCOL(YELLOW) T("右 +", "Right +")
                     VT_FGCOL(RED) "START" VT_FGCOL(WHITE) ")" VT_RST "\n");

    Fault_SetForeColor(GPACK_RGBA5551(255, 255, 255, 1));
    Fault_SetBackColor(GPACK_RGBA5551(0, 0, 0, 1));

    state = 0;
    s1 = 0;
    s2 = 1;

    while (state != 11) {
        Fault_Sleep(1000 / 60);
        Fault_UpdatePadImpl();

        pressedBtn = input->press.button;
        curBtn = input->cur.button;

        if (curBtn == 0 && s1 == s2) {
            s1 = 0;
        } else if (pressedBtn != 0) {
            if (s1 == s2) {
                state = 0;
            }

            switch (state) {
                case 0:
                    if (curBtn == (BTN_Z | BTN_L | BTN_R) && pressedBtn == BTN_Z) {
                        state = s2;
                        s1 = s2;
                    }
                    break;
                case 1:
                    if (pressedBtn == BTN_DUP) {
                        state = 2;
                    } else {
                        state = 0;
                    }
                    break;
                case 2:
                    if (pressedBtn == BTN_CDOWN) {
                        state = 3;
                        s1 = s2;
                    } else {
                        state = 0;
                    }
                    break;
                case 3:
                    if (pressedBtn == BTN_CUP) {
                        state = 4;
                    } else {
                        state = 0;
                    }
                    break;
                case 4:
                    if (pressedBtn == BTN_DDOWN) {
                        state = 5;
                        s1 = s2;
                    } else {
                        state = 0;
                    }
                    break;
                case 5:
                    if (pressedBtn == BTN_DLEFT) {
                        state = 6;
                    } else {
                        state = 0;
                    }
                    break;
                case 6:
                    if (pressedBtn == BTN_CLEFT) {
                        state = 7;
                        s1 = s2;
                    } else {
                        state = 0;
                    }
                    break;
                case 7:
                    if (pressedBtn == BTN_CRIGHT) {
                        state = 8;
                    } else {
                        state = 0;
                    }
                    break;
                case 8:
                    if (pressedBtn == BTN_DRIGHT) {
                        state = 9;
                        s1 = s2;
                    } else {
                        state = 0;
                    }
                    break;
                case 9:
                    if (pressedBtn == (BTN_A | BTN_B)) {
                        state = 10;
                    } else if (pressedBtn == BTN_A) {
                        state = 0x5B;
                    } else if (pressedBtn == BTN_B) {
                        state = 0x5C;
                    } else {
                        state = 0;
                    }
                    break;
                case 0x5B:
                    if (pressedBtn == BTN_B) {
                        state = 10;
                    } else {
                        state = 0;
                    }
                    break;
                case 0x5C:
                    if (pressedBtn == BTN_A) {
                        state = 10;
                    } else {
                        state = 0;
                    }
                    break;
                case 10:
                    if (pressedBtn == BTN_START) {
                        state = 11;
                    } else {
                        state = 0;
                    }
                    break;
            }
        }

        osWritebackDCacheAll();
    }
}

void Fault_DrawMemDumpContents(const char* title, uintptr_t addr, u32 arg2) {
    uintptr_t alignedAddr = addr;
    u32* writeAddr;
    s32 y;
    s32 x;

    // Ensure address is within the bounds of RDRAM (Fault_DrawMemDump has already done this)
    if (alignedAddr < K0BASE) {
        alignedAddr = K0BASE;
    }
    // 8MB RAM, leave room to display 0x100 bytes on the final page
    //! @bug The loop below draws 22 * 4 * 4 = 0x160 bytes per page. Due to this, by scrolling further than
    //! 0x807FFEA0 some invalid bytes are read from outside of 8MB RDRAM space. This does not cause a crash,
    //! however the values it displays are meaningless. On N64 hardware these invalid addresses are read as 0.
    if (alignedAddr > K0BASE + 0x800000 - 0x100) {
        alignedAddr = K0BASE + 0x800000 - 0x100;
    }

    // Ensure address is word-aligned
    alignedAddr &= ~3;
    writeAddr = (u32*)alignedAddr;

    // Reset screen
    Fault_FillScreenBlack();
    Fault_SetCharPad(-2, 0);

    Fault_DrawText(36, 18, "%s %08x", title != NULL ? title : "PrintDump", alignedAddr);

    // Draw memory page contents
    if (alignedAddr >= K0BASE && alignedAddr < K2BASE) {
        for (y = 0; y < 22; y++) {
            Fault_DrawText(24, 28 + y * 9, "%06x", writeAddr);
            for (x = 0; x < 4; x++) {
                Fault_DrawText(82 + x * 52, 28 + y * 9, "%08x", *writeAddr++);
            }
        }
    }

    Fault_SetCharPad(0, 0);
}

/**
 * Draws the memory dump page.
 *
 * DPad-Up scrolls up.
 * DPad-Down scrolls down.
 * Holding Z while scrolling speeds up scrolling by a factor of 0x10.
 * Holding B while scrolling speeds up scrolling by a factor of 0x100.
 *
 * L toggles auto-scrolling pages.
 * START and A move on to the next page.
 *
 * @param pc Program counter, pressing C-Up jumps to this address
 * @param sp Stack pointer, pressing C-Down jumps to this address
 * @param cLeftJump Unused parameter, pressing C-Left jumps to this address
 * @param cRightJump Unused parameter, pressing C-Right jumps to this address
 */
void Fault_DrawMemDump(uintptr_t pc, uintptr_t sp, uintptr_t cLeftJump, uintptr_t cRightJump) {
    Input* input = &sFaultInstance->inputs[0];
    uintptr_t addr = pc;
    s32 scrollCountdown;
    u32 off;

    do {
        scrollCountdown = 0;
        // Ensure address is within the bounds of RDRAM
        if (addr < K0BASE) {
            addr = K0BASE;
        }
        // 8MB RAM, leave room to display 0x100 bytes on the final page
        if (addr > K0BASE + 0x800000 - 0x100) {
            addr = K0BASE + 0x800000 - 0x100;
        }

        // Align the address to 0x10 bytes and draw the page contents
        addr &= ~0xF;
        Fault_DrawMemDumpContents("Dump", addr, 0);
        scrollCountdown = 600;

        while (sFaultInstance->autoScroll) {
            // Count down until it's time to move on to the next page
            if (scrollCountdown == 0) {
                return;
            }

            scrollCountdown--;
            Fault_Sleep(1000 / 60);
            Fault_UpdatePadImpl();
            if (CHECK_BTN_ALL(input->press.button, BTN_L)) {
                // Disable auto-scrolling
                sFaultInstance->autoScroll = false;
            }
        }

        // Wait for input
        do {
            Fault_Sleep(1000 / 60);
            Fault_UpdatePadImpl();
        } while (input->press.button == 0);

        // Move to next page
        //! @bug DPad-Right does not move to the next page, unlike when on any other page
        // START moving to the next page is unique to this page.
        if (CHECK_BTN_ALL(input->press.button, BTN_START) || CHECK_BTN_ALL(input->cur.button, BTN_A)) {
            return;
        }

        // Memory dump controls

        off = 0x10;
        if (CHECK_BTN_ALL(input->cur.button, BTN_Z)) {
            off *= 0x10;
        }

        if (CHECK_BTN_ALL(input->cur.button, BTN_B)) {
            off *= 0x100;
        }

        if (CHECK_BTN_ALL(input->press.button, BTN_DUP)) {
            addr -= off;
        }
        if (CHECK_BTN_ALL(input->press.button, BTN_DDOWN)) {
            addr += off;
        }
        if (CHECK_BTN_ALL(input->press.button, BTN_CUP)) {
            addr = pc;
        }
        if (CHECK_BTN_ALL(input->press.button, BTN_CDOWN)) {
            addr = sp;
        }
        if (CHECK_BTN_ALL(input->press.button, BTN_CLEFT)) {
            addr = cLeftJump;
        }
        if (CHECK_BTN_ALL(input->press.button, BTN_CRIGHT)) {
            addr = cRightJump;
        }
    } while (!CHECK_BTN_ALL(input->press.button, BTN_L));

    // Resume auto-scroll and move to next page
    sFaultInstance->autoScroll = true;
}

/**
 * Searches a single function's stack frame for the function it was called from.
 * There are two cases that must be covered: Leaf and non-leaf functions.
 *
 * A leaf function is one that does not call any other function, in this case the
 * return address need not be saved to the stack. Since a leaf function does not
 * call other functions, only the function the stack trace begins in could possibly
 * be a leaf function, in which case the return address is in the thread context's
 * $ra already, as it never left.
 *
 * The procedure is therefore
 *  - Iterate instructions
 *  - Once jr $ra is found, set pc to $ra
 *  - Done after delay slot
 *
 * A non-leaf function calls other functions, it is necessary for the return address
 * to be saved to the stack. In these functions, it is important to keep track of the
 * stack frame size of each function.
 *
 * The procedure is therefore
 *  - Iterate instructions
 *  - If lw $ra <imm>($sp) is found, fetch the saved $ra from stack memory
 *  - If addiu $sp, $sp, <imm> is found, modify $sp by the immediate value
 *  - If jr $ra is found, set pc to $ra
 *  - Done after delay slot
 *
 * Note that searching for one jr $ra is sufficient, as only leaf functions can have
 * multiple jr $ra in the same function.
 *
 * There is also additional handling for eret and j. Neither of these instructions
 * appear in IDO compiled C, however do show up in the exception handler. It is not
 * possible to backtrace through an eret as an interrupt can occur at any time, so
 * there is no choice but to give up here. For j instructions, they can be followed
 * and the backtrace may continue as normal.
 */
void Fault_WalkStack(uintptr_t* spPtr, uintptr_t* pcPtr, uintptr_t* raPtr) {
    uintptr_t sp = *spPtr;
    uintptr_t pc = *pcPtr;
    uintptr_t ra = *raPtr;
    s32 count = 0x10000; // maximum number of instructions to search through
    u32 lastInsn;
    u32 insn;
    u16 insnHi;
    s16 insnLo;
    u32 imm;

    // ensure $sp and $ra are aligned and valid pointers, if they aren't a stack
    // trace cannot be generated
    if (sp % 4 != 0 || !IS_KSEG0(sp) || ra % 4 != 0 || !IS_KSEG0(ra)) {
        *raPtr = *pcPtr = *spPtr = 0;
        return;
    }

    // ensure pc is aligned and a valid pointer, if not a stack trace cannot
    // be generated
    if (pc % 4 != 0 || !IS_KSEG0(pc)) {
        *pcPtr = ra;
        return;
    }

    lastInsn = 0;
    while (true) {
        insn = *(u32*)K0_TO_K1(pc);
        insnHi = insn >> 16;
        insnLo = insn & 0xFFFF;
        imm = insnLo;

        if (insnHi == 0x8FBF) {
            // lw $ra, <imm>($sp)
            // read return address saved on the stack
            ra = *(uintptr_t*)K0_TO_K1(sp + imm);
        } else if (insnHi == 0x27BD) {
            // addiu $sp, $sp, <imm>
            // stack pointer increment or decrement
            sp += imm;
        } else if (insn == 0x42000018) {
            // eret
            // cannot backtrace through an eret, give up
            ra = pc = sp = 0;
            goto done;
        }
        if (lastInsn == 0x03E00008) {
            // jr $ra
            // return to previous function
            pc = ra;
            goto done;
        } else if (lastInsn >> 26 == 2) {
            // j <target>
            // extract jump target
            pc = pc >> 28 << 28 | lastInsn << 6 >> 4;
            goto done;
        }

        lastInsn = insn;
        pc += sizeof(u32);
        if (count == 0) {
            break;
        }
        count--;
    }
    // Hit the maximum number of instructions to search, give up
    ra = pc = sp = 0;

done:
    *spPtr = sp;
    *pcPtr = pc;
    *raPtr = ra;
}

/**
 * Draws the stack trace page contents for the specified thread
 */
void Fault_DrawStackTrace(OSThread* thread, s32 x, s32 y, s32 height) {
    s32 line;
    uintptr_t sp = thread->context.sp;
    uintptr_t ra = thread->context.ra;
    uintptr_t pc = thread->context.pc;
    uintptr_t addr;

    Fault_DrawText(x, y, "SP       PC       (VPC)");

    // Backtrace from the current function to the start of the thread
    for (line = 1; line < height && (ra != 0 || sp != 0) && pc != (uintptr_t)__osCleanupThread; line++) {
        Fault_DrawText(x, y + line * 8, "%08x %08x", sp, pc);
        // Convert relocated address to virtual address if applicable
        addr = Fault_ConvertAddress(pc);
        if (addr != 0) {
            Fault_Printf(" -> %08x", addr);
        }
        // Search one function for the previous function
        Fault_WalkStack(&sp, &pc, &ra);
    }
}

void Fault_LogStackTrace(OSThread* thread, s32 height) {
    s32 line;
    uintptr_t sp = thread->context.sp;
    uintptr_t ra = thread->context.ra;
    uintptr_t pc = thread->context.pc;
    uintptr_t addr;
    s32 pad;

    osSyncPrintf("STACK TRACE\nSP       PC       (VPC)\n");
    for (line = 1; line < height && (ra != 0 || sp != 0) && pc != (uintptr_t)__osCleanupThread; line++) {
        osSyncPrintf("%08x %08x", sp, pc);
        addr = Fault_ConvertAddress(pc);
        if (addr != 0) {
            osSyncPrintf(" -> %08x", addr);
        }
        osSyncPrintf("\n");
        Fault_WalkStack(&sp, &pc, &ra);
    }
}

void Fault_ResumeThread(OSThread* thread) {
    thread->context.cause = 0;
    thread->context.fpcsr = 0;
    thread->context.pc += sizeof(u32);
    *(u32*)thread->context.pc = 0x0000000D; // write in a break instruction
    osWritebackDCache((void*)thread->context.pc, 4);
    osInvalICache((void*)thread->context.pc, 4);
    osStartThread(thread);
}

void Fault_DisplayFrameBuffer(void) {
    void* fb;

    osViSetYScale(1.0f);
    osViSetMode(&osViModeNtscLan1);
    osViSetSpecialFeatures(OS_VI_GAMMA_OFF | OS_VI_DITHER_FILTER_ON);
    osViBlack(false);

    if (sFaultInstance->fb != NULL) {
        fb = sFaultInstance->fb;
    } else {
        fb = osViGetNextFramebuffer();
        if ((uintptr_t)fb == K0BASE) {
            fb = (void*)(PHYS_TO_K0(osMemSize) - sizeof(u16[SCREEN_HEIGHT][SCREEN_WIDTH]));
        }
    }

    osViSwapBuffer(fb);
    Fault_SetDrawerFB(fb, SCREEN_WIDTH, SCREEN_HEIGHT);
}

/**
 * Runs all registered fault clients. Each fault client displays a page
 * on the crash screen.
 */
void Fault_ProcessClients(void) {
    FaultClient* client = sFaultInstance->clients;
    s32 idx = 0;

    while (client != NULL) {
        if (client->callback != NULL) {
            Fault_FillScreenBlack();
            Fault_SetCharPad(-2, 0);
            Fault_Printf(FAULT_COLOR(DARK_GRAY) "CallBack (%d) %08x %08x %08x\n" FAULT_COLOR(WHITE), idx++, client,
                         client->arg0, client->arg1);
            Fault_SetCharPad(0, 0);
            Fault_ProcessClient(client->callback, client->arg0, client->arg1);
            Fault_WaitForInput();
            Fault_DisplayFrameBuffer();
        }
        client = client->next;
    }
}

void Fault_UpdatePad(void) {
    Fault_UpdatePadImpl();
}

#define FAULT_MSG_CPU_BREAK ((OSMesg)1)
#define FAULT_MSG_FAULT ((OSMesg)2)
#define FAULT_MSG_UNK ((OSMesg)3)

void Fault_ThreadEntry(void* arg) {
    OSMesg msg;
    OSThread* faultedThread;
    s32 pad;

    // Direct OS event messages to the fault event queue
    osSetEventMesg(OS_EVENT_CPU_BREAK, &sFaultInstance->queue, FAULT_MSG_CPU_BREAK);
    osSetEventMesg(OS_EVENT_FAULT, &sFaultInstance->queue, FAULT_MSG_FAULT);

    while (true) {
        do {
            // Wait for a thread to hit a fault
            osRecvMesg(&sFaultInstance->queue, &msg, OS_MESG_BLOCK);

            if (msg == FAULT_MSG_CPU_BREAK) {
                sFaultInstance->msgId = (u32)FAULT_MSG_CPU_BREAK;
                osSyncPrintf(T("フォルトマネージャ:OS_EVENT_CPU_BREAKを受信しました\n",
                               "Fault Manager: OS_EVENT_CPU_BREAK received\n"));
            } else if (msg == FAULT_MSG_FAULT) {
                sFaultInstance->msgId = (u32)FAULT_MSG_FAULT;
                osSyncPrintf(
                    T("フォルトマネージャ:OS_EVENT_FAULTを受信しました\n", "Fault Manager: OS_EVENT_FAULT received\n"));
            } else if (msg == FAULT_MSG_UNK) {
                Fault_UpdatePad();
                faultedThread = NULL;
                continue;
            } else {
                sFaultInstance->msgId = (u32)FAULT_MSG_UNK;
                osSyncPrintf(T("フォルトマネージャ:不明なメッセージを受信しました\n",
                               "Fault Manager: Unknown message received\n"));
            }

            faultedThread = __osGetCurrFaultedThread();
            osSyncPrintf("__osGetCurrFaultedThread()=%08x\n", faultedThread);

            if (faultedThread == NULL) {
                faultedThread = Fault_FindFaultedThread();
                osSyncPrintf("FindFaultedThread()=%08x\n", faultedThread);
            }
        } while (faultedThread == NULL);

        // Disable floating-point related exceptions
        __osSetFpcCsr(__osGetFpcCsr() & ~(FPCSR_EV | FPCSR_EZ | FPCSR_EO | FPCSR_EU | FPCSR_EI));
        sFaultInstance->faultedThread = faultedThread;

        while (!sFaultInstance->faultHandlerEnabled) {
            Fault_Sleep(1000);
        }
        Fault_Sleep(1000 / 2);

        // Show fault framebuffer
        Fault_DisplayFrameBuffer();

        if (sFaultInstance->autoScroll) {
            Fault_Wait5Seconds();
        } else {
            // Draw error bar signifying the crash screen is available
            Fault_DrawCornerRec(GPACK_RGBA5551(255, 0, 0, 1));
            Fault_WaitForButtonCombo();
        }

        // Set auto-scrolling and default colors
        sFaultInstance->autoScroll = true;
        Fault_SetForeColor(GPACK_RGBA5551(255, 255, 255, 1));
        Fault_SetBackColor(GPACK_RGBA5551(0, 0, 0, 0));

        // Draw pages
        do {
            // Thread context page
            Fault_PrintThreadContext(faultedThread);
            Fault_LogThreadContext(faultedThread);
            Fault_WaitForInput();
            // Stack trace page
            Fault_FillScreenBlack();
            Fault_DrawText(120, 16, "STACK TRACE");
            Fault_DrawStackTrace(faultedThread, 36, 24, 22);
            Fault_LogStackTrace(faultedThread, 50);
            Fault_WaitForInput();
            // Client pages
            Fault_ProcessClients();
            // Memory dump page
            Fault_DrawMemDump(faultedThread->context.pc - 0x100, (uintptr_t)faultedThread->context.sp, 0, 0);
            // End page
            Fault_FillScreenRed();
            Fault_DrawText(64, 80, "    CONGRATURATIONS!    ");
            Fault_DrawText(64, 90, "All Pages are displayed.");
            Fault_DrawText(64, 100, "       THANK YOU!       ");
            Fault_DrawText(64, 110, " You are great debugger!");
            Fault_WaitForInput();
        } while (!sFaultInstance->exit);

        while (!sFaultInstance->exit) {}

        Fault_ResumeThread(faultedThread);
    }
}

void Fault_SetFrameBuffer(void* fb, u16 w, u16 h) {
    sFaultInstance->fb = fb;
    Fault_SetDrawerFB(fb, w, h);
}

void Fault_Init(void) {
    sFaultInstance = &gFaultMgr;
    bzero(sFaultInstance, sizeof(FaultMgr));
    Fault_InitDrawer();
    Fault_SetInputCallback(Fault_WaitForInput);
    sFaultInstance->exit = false;
    sFaultInstance->msgId = 0;
    sFaultInstance->faultHandlerEnabled = false;
    sFaultInstance->faultedThread = NULL;
    sFaultInstance->padCallback = Fault_PadCallback;
    sFaultInstance->clients = NULL;
    sFaultInstance->autoScroll = false;
    gFaultMgr.faultHandlerEnabled = true;
    osCreateMesgQueue(&sFaultInstance->queue, &sFaultInstance->msg, 1);
    StackCheck_Init(&sFaultThreadInfo, sFaultStack, STACK_TOP(sFaultStack), 0, 0x100, "fault");
    osCreateThread(&sFaultInstance->thread, THREAD_ID_FAULT, Fault_ThreadEntry, NULL, STACK_TOP(sFaultStack),
                   THREAD_PRI_FAULT);
    osStartThread(&sFaultInstance->thread);
}

/**
 * Fault page for Hungup crashes. Displays the thread id and two messages
 * specified in arguments to `Fault_AddHungupAndCrashImpl`.
 */
void Fault_HungupFaultClient(const char* exp1, const char* exp2) {
    osSyncPrintf("HungUp on Thread %d\n", osGetThreadId(NULL));
    osSyncPrintf("%s\n", exp1 != NULL ? exp1 : "(NULL)");
    osSyncPrintf("%s\n", exp2 != NULL ? exp2 : "(NULL)");
    Fault_Printf("HungUp on Thread %d\n", osGetThreadId(NULL));
    Fault_Printf("%s\n", exp1 != NULL ? exp1 : "(NULL)");
    Fault_Printf("%s\n", exp2 != NULL ? exp2 : "(NULL)");
}

/**
 * Immediately crashes the current thread, for cases where an irrecoverable
 * error occurs. The parameters specify two messages detailing the error, one
 * or both may be NULL.
 */
NORETURN void Fault_AddHungupAndCrashImpl(const char* exp1, const char* exp2) {
    FaultClient client;
    s32 pad;

    Fault_AddClient(&client, Fault_HungupFaultClient, (void*)exp1, (void*)exp2);
    *(u32*)0x11111111 = 0; // trigger an exception via unaligned memory access

    // Since the above line triggers an exception and transfers execution to the fault handler
    // this function does not return and the rest of the function is unreachable.
    UNREACHABLE();
}

/**
 * Like `Fault_AddHungupAndCrashImpl`, however provides a fixed message containing
 * filename and line number
 */
NORETURN void Fault_AddHungupAndCrash(const char* file, int line) {
    char msg[256];

    sprintf(msg, "HungUp %s:%d", file, line);
    Fault_AddHungupAndCrashImpl(msg, NULL);
}<|MERGE_RESOLUTION|>--- conflicted
+++ resolved
@@ -40,13 +40,8 @@
  * DPad-Up may be pressed to enable sending fault pages over osSyncPrintf as well as displaying them on-screen.
  * DPad-Down disables sending fault pages over osSyncPrintf.
  */
-<<<<<<< HEAD
-#pragma increment_block_number "gc-eu:128 gc-eu-mq:128 gc-eu-mq-dbg:128 gc-jp:128 gc-jp-ce:128 gc-jp-mq:128 gc-us:128" \
-                               "gc-us-mq:128 ique-cn:160"
-=======
 #pragma increment_block_number "gc-eu:160 gc-eu-mq:160 gc-eu-mq-dbg:160 gc-jp:160 gc-jp-ce:160 gc-jp-mq:160 gc-us:160" \
                                "gc-us-mq:160 ique-cn:160"
->>>>>>> 5ddb3e68
 
 #include "global.h"
 #include "libc64/sleep.h"
