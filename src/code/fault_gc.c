--- conflicted
+++ resolved
@@ -40,13 +40,9 @@
  * DPad-Up may be pressed to enable sending fault pages over osSyncPrintf as well as displaying them on-screen.
  * DPad-Down disables sending fault pages over osSyncPrintf.
  */
-<<<<<<< HEAD
+#if PLATFORM_GC
+
 #pragma increment_block_number "gc-eu:224 gc-eu-mq:224 gc-eu-mq-dbg:224 gc-jp:240 gc-jp-ce:240 gc-jp-mq:240 gc-us:240" \
-=======
-#if PLATFORM_GC
-
-#pragma increment_block_number "gc-eu:240 gc-eu-mq:240 gc-eu-mq-dbg:224 gc-jp:240 gc-jp-ce:240 gc-jp-mq:240 gc-us:240" \
->>>>>>> c6d7cc76
                                "gc-us-mq:240"
 
 #include "global.h"
