#include "global.h"

// Linker symbol declarations (used in the table below)
#define DEFINE_ACTOR(name, _1, _2, _3) DECLARE_OVERLAY_SEGMENT(name)
#define DEFINE_ACTOR_INTERNAL(_0, _1, _2, _3)
#define DEFINE_ACTOR_UNSET(_0)

#include "tables/actor_table.h"

#undef DEFINE_ACTOR
#undef DEFINE_ACTOR_INTERNAL
#undef DEFINE_ACTOR_UNSET

// Init Vars declarations (also used in the table below)
#define DEFINE_ACTOR(name, _1, _2, _3) extern ActorInit name##_InitVars;
#define DEFINE_ACTOR_INTERNAL(name, _1, _2, _3) extern ActorInit name##_InitVars;
#define DEFINE_ACTOR_UNSET(_0)

#include "tables/actor_table.h"

#undef DEFINE_ACTOR
#undef DEFINE_ACTOR_INTERNAL
#undef DEFINE_ACTOR_UNSET

// Actor Overlay Table definition
#if OOT_DEBUG

#define DEFINE_ACTOR(name, _1, allocType, nameString) \
<<<<<<< HEAD
    {                                                 \
        ROM_FILE(ovl_##name),                         \
        _ovl_##name##SegmentStart,                    \
        _ovl_##name##SegmentEnd,                      \
        NULL,                                         \
        &name##_InitVars,                             \
        nameString,                                   \
        allocType,                                    \
        0,                                            \
    },

#define DEFINE_ACTOR_INTERNAL(name, _1, allocType, nameString)                        \
    {                                                                                 \
        ROM_FILE_UNSET, NULL, NULL, NULL, &name##_InitVars, nameString, allocType, 0, \
    },

#define DEFINE_ACTOR_UNSET(_0)                              \
    {                                                       \
        ROM_FILE_UNSET, NULL, NULL, NULL, NULL, NULL, 0, 0, \
    },
=======
    { (uintptr_t)_ovl_##name##SegmentRomStart,        \
      (uintptr_t)_ovl_##name##SegmentRomEnd,          \
      _ovl_##name##SegmentStart,                      \
      _ovl_##name##SegmentEnd,                        \
      NULL,                                           \
      &name##_InitVars,                               \
      nameString,                                     \
      allocType,                                      \
      0 },

#define DEFINE_ACTOR_INTERNAL(name, _1, allocType, nameString) \
    { 0, 0, NULL, NULL, NULL, &name##_InitVars, nameString, allocType, 0 },

#else

// Actor name is set to NULL in retail builds
#define DEFINE_ACTOR(name, _1, allocType, _3)  \
    { (uintptr_t)_ovl_##name##SegmentRomStart, \
      (uintptr_t)_ovl_##name##SegmentRomEnd,   \
      _ovl_##name##SegmentStart,               \
      _ovl_##name##SegmentEnd,                 \
      NULL,                                    \
      &name##_InitVars,                        \
      NULL,                                    \
      allocType,                               \
      0 },

#define DEFINE_ACTOR_INTERNAL(name, _1, allocType, _3) { 0, 0, NULL, NULL, NULL, &name##_InitVars, NULL, allocType, 0 },

#endif

#define DEFINE_ACTOR_UNSET(_0) { 0 },
>>>>>>> c521f1f8

ActorOverlay gActorOverlayTable[] = {
#include "tables/actor_table.h"
};

#undef DEFINE_ACTOR
#undef DEFINE_ACTOR_INTERNAL
#undef DEFINE_ACTOR_UNSET

s32 gMaxActorId = 0;

static FaultClient sFaultClient;

void ActorOverlayTable_LogPrint(void) {
#if OOT_DEBUG
    ActorOverlay* overlayEntry;
    u32 i;

    PRINTF("actor_dlftbls %u\n", gMaxActorId);
    PRINTF("RomStart RomEnd   SegStart SegEnd   allocp   profile  segname\n");

    for (i = 0, overlayEntry = &gActorOverlayTable[0]; i < (u32)gMaxActorId; i++, overlayEntry++) {
        PRINTF("%08x %08x %08x %08x %08x %08x %s\n", overlayEntry->file.vromStart, overlayEntry->file.vromEnd,
               overlayEntry->vramStart, overlayEntry->vramEnd, overlayEntry->loadedRamAddr, &overlayEntry->initInfo->id,
               overlayEntry->name != NULL ? overlayEntry->name : "?");
    }
#endif
}

void ActorOverlayTable_FaultPrint(void* arg0, void* arg1) {
    ActorOverlay* overlayEntry;
    u32 overlaySize;
    s32 i;

    FaultDrawer_SetCharPad(-2, 0);

    FaultDrawer_Printf("actor_dlftbls %u\n", gMaxActorId);
    FaultDrawer_Printf("No. RamStart- RamEnd cn  Name\n");

    for (i = 0, overlayEntry = &gActorOverlayTable[0]; i < gMaxActorId; i++, overlayEntry++) {
        overlaySize = (uintptr_t)overlayEntry->vramEnd - (uintptr_t)overlayEntry->vramStart;
        if (overlayEntry->loadedRamAddr != NULL) {
            FaultDrawer_Printf("%3d %08x-%08x %3d %s\n", i, overlayEntry->loadedRamAddr,
                               (uintptr_t)overlayEntry->loadedRamAddr + overlaySize, overlayEntry->numLoaded,
                               (OOT_DEBUG && overlayEntry->name != NULL) ? overlayEntry->name : "");
        }
    }
}

void ActorOverlayTable_Init(void) {
    gMaxActorId = ACTOR_ID_MAX;
    Fault_AddClient(&sFaultClient, ActorOverlayTable_FaultPrint, NULL, NULL);
}

void ActorOverlayTable_Cleanup(void) {
    Fault_RemoveClient(&sFaultClient);
    gMaxActorId = 0;
}<|MERGE_RESOLUTION|>--- conflicted
+++ resolved
@@ -26,7 +26,6 @@
 #if OOT_DEBUG
 
 #define DEFINE_ACTOR(name, _1, allocType, nameString) \
-<<<<<<< HEAD
     {                                                 \
         ROM_FILE(ovl_##name),                         \
         _ovl_##name##SegmentStart,                    \
@@ -43,44 +42,29 @@
         ROM_FILE_UNSET, NULL, NULL, NULL, &name##_InitVars, nameString, allocType, 0, \
     },
 
-#define DEFINE_ACTOR_UNSET(_0)                              \
-    {                                                       \
-        ROM_FILE_UNSET, NULL, NULL, NULL, NULL, NULL, 0, 0, \
-    },
-=======
-    { (uintptr_t)_ovl_##name##SegmentRomStart,        \
-      (uintptr_t)_ovl_##name##SegmentRomEnd,          \
-      _ovl_##name##SegmentStart,                      \
-      _ovl_##name##SegmentEnd,                        \
-      NULL,                                           \
-      &name##_InitVars,                               \
-      nameString,                                     \
-      allocType,                                      \
-      0 },
-
-#define DEFINE_ACTOR_INTERNAL(name, _1, allocType, nameString) \
-    { 0, 0, NULL, NULL, NULL, &name##_InitVars, nameString, allocType, 0 },
-
 #else
 
 // Actor name is set to NULL in retail builds
-#define DEFINE_ACTOR(name, _1, allocType, _3)  \
-    { (uintptr_t)_ovl_##name##SegmentRomStart, \
-      (uintptr_t)_ovl_##name##SegmentRomEnd,   \
-      _ovl_##name##SegmentStart,               \
-      _ovl_##name##SegmentEnd,                 \
-      NULL,                                    \
-      &name##_InitVars,                        \
-      NULL,                                    \
-      allocType,                               \
-      0 },
+#define DEFINE_ACTOR(name, _1, allocType, _3) \
+    {                                                 \
+        ROM_FILE(ovl_##name),                         \
+        _ovl_##name##SegmentStart,                    \
+        _ovl_##name##SegmentEnd,                      \
+        NULL,                                         \
+        &name##_InitVars,                             \
+        NULL,                                         \
+        allocType,                                    \
+        0,                                            \
+    },
 
-#define DEFINE_ACTOR_INTERNAL(name, _1, allocType, _3) { 0, 0, NULL, NULL, NULL, &name##_InitVars, NULL, allocType, 0 },
+#define DEFINE_ACTOR_INTERNAL(name, _1, allocType, _3)                        \
+    {                                                                                 \
+        ROM_FILE_UNSET, NULL, NULL, NULL, &name##_InitVars, NULL, allocType, 0, \
+    },
 
 #endif
 
 #define DEFINE_ACTOR_UNSET(_0) { 0 },
->>>>>>> c521f1f8
 
 ActorOverlay gActorOverlayTable[] = {
 #include "tables/actor_table.h"
