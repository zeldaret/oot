#include "global.h"
#include "terminal.h"

SpeedMeter D_801664D0;
struct_801664F0 D_801664F0;
struct_80166500 D_80166500;
VisMono sMonoColors;
ViMode sViMode;
FaultClient sGameFaultClient;
u16 sLastButtonPressed;

void GameState_FaultPrint(void) {
    static char sBtnChars[] = "ABZSuldr*+LRudlr";
    s32 i;

    osSyncPrintf("last_button=%04x\n", sLastButtonPressed);
    FaultDrawer_DrawText(120, 180, "%08x", sLastButtonPressed);
    for (i = 0; i < ARRAY_COUNT(sBtnChars); i++) {
        if (sLastButtonPressed & (1 << i)) {
            FaultDrawer_DrawText((i * 8) + 120, 190, "%c", sBtnChars[i]);
        }
    }
}

void GameState_SetFBFilter(Gfx** gfx) {
    Gfx* gfxP = *gfx;

    if ((R_FB_FILTER_TYPE > 0) && (R_FB_FILTER_TYPE < 5)) {
        D_801664F0.type = R_FB_FILTER_TYPE;
        D_801664F0.color.r = R_FB_FILTER_PRIM_COLOR(0);
        D_801664F0.color.g = R_FB_FILTER_PRIM_COLOR(1);
        D_801664F0.color.b = R_FB_FILTER_PRIM_COLOR(2);
        D_801664F0.color.a = R_FB_FILTER_A;
        func_800ACE98(&D_801664F0, &gfxP);
    } else if ((R_FB_FILTER_TYPE == 5) || (R_FB_FILTER_TYPE == 6)) {
        D_80166500.useRgba = (R_FB_FILTER_TYPE == 6);
        D_80166500.primColor.r = R_FB_FILTER_PRIM_COLOR(0);
        D_80166500.primColor.g = R_FB_FILTER_PRIM_COLOR(1);
        D_80166500.primColor.b = R_FB_FILTER_PRIM_COLOR(2);
        D_80166500.primColor.a = R_FB_FILTER_A;
        D_80166500.envColor.r = R_FB_FILTER_ENV_COLOR(0);
        D_80166500.envColor.g = R_FB_FILTER_ENV_COLOR(1);
        D_80166500.envColor.b = R_FB_FILTER_ENV_COLOR(2);
        D_80166500.envColor.a = R_FB_FILTER_A;
        func_800AD958(&D_80166500, &gfxP);
    } else if (R_FB_FILTER_TYPE == 7) {
        sMonoColors.unk_00 = 0;
        sMonoColors.primColor.r = R_FB_FILTER_PRIM_COLOR(0);
        sMonoColors.primColor.g = R_FB_FILTER_PRIM_COLOR(1);
        sMonoColors.primColor.b = R_FB_FILTER_PRIM_COLOR(2);
        sMonoColors.primColor.a = R_FB_FILTER_A;
        sMonoColors.envColor.r = R_FB_FILTER_ENV_COLOR(0);
        sMonoColors.envColor.g = R_FB_FILTER_ENV_COLOR(1);
        sMonoColors.envColor.b = R_FB_FILTER_ENV_COLOR(2);
        sMonoColors.envColor.a = R_FB_FILTER_A;
        VisMono_Draw(&sMonoColors, &gfxP);
    }
    *gfx = gfxP;
}

void func_800C4344(GameState* gameState) {
    Input* selectedInput;
    s32 hexDumpSize;
    u16 inputCompareValue;

    if (R_HREG_MODE == HREG_MODE_HEAP_FREE_BLOCK_TEST) {
        __osMalloc_FreeBlockTest_Enable = R_HEAP_FREE_BLOCK_TEST_TOGGLE;
    }

    if (R_HREG_MODE == HREG_MODE_INPUT_TEST) {
        selectedInput = &gameState->input[(u32)R_INPUT_TEST_CONTROLLER_PORT < 4 ? R_INPUT_TEST_CONTROLLER_PORT : 0];

        inputCompareValue = R_INPUT_TEST_COMPARE_VALUE;
        R_INPUT_TEST_BUTTON_CUR = selectedInput->cur.button;
        R_INPUT_TEST_BUTTON_PRESS = selectedInput->press.button;
        R_INPUT_TEST_REL_STICK_X = selectedInput->rel.stick_x;
        R_INPUT_TEST_REL_STICK_Y = selectedInput->rel.stick_y;
        R_INPUT_TEST_REL_STICK_X_2 = selectedInput->rel.stick_x;
        R_INPUT_TEST_REL_STICK_Y_2 = selectedInput->rel.stick_y;
        R_INPUT_TEST_CUR_STICK_X = selectedInput->cur.stick_x;
        R_INPUT_TEST_CUR_STICK_Y = selectedInput->cur.stick_y;
        R_INPUT_TEST_COMPARE_BUTTON_CUR = (selectedInput->cur.button == inputCompareValue);
        R_INPUT_TEST_COMPARE_COMBO_CUR = CHECK_BTN_ALL(selectedInput->cur.button, inputCompareValue);
        R_INPUT_TEST_COMPARE_COMBO_PRESS = CHECK_BTN_ALL(selectedInput->press.button, inputCompareValue);
    }

    if (gIsCtrlr2Valid) {
        Regs_UpdateEditor(&gameState->input[1]);
    }

    gDmaMgrVerbose = HREG(60);
    gDmaMgrDmaBuffSize = SREG(21) != 0 ? ALIGN16(SREG(21)) : DMAMGR_DEFAULT_BUFSIZE;
    gSystemArenaLogSeverity = HREG(61);
    gZeldaArenaLogSeverity = HREG(62);

    if (R_HREG_MODE == HREG_MODE_PRINT_MEMORY) {
        if (R_PRINT_MEMORY_INIT != HREG_MODE_PRINT_MEMORY) {
            R_PRINT_MEMORY_INIT = HREG_MODE_PRINT_MEMORY;
            R_PRINT_MEMORY_TRIGGER = 0;
            R_PRINT_MEMORY_ADDR = 0;
            R_PRINT_MEMORY_SIZE = 0;
        }

        if (R_PRINT_MEMORY_TRIGGER < 0) {
            R_PRINT_MEMORY_TRIGGER = 0;
            hexDumpSize = (u32)(R_PRINT_MEMORY_SIZE == 0 ? 0x100 : R_PRINT_MEMORY_SIZE * 0x10);
            LogUtils_LogHexDump(PHYSICAL_TO_VIRTUAL(R_PRINT_MEMORY_ADDR << 8), hexDumpSize);
        }
    }
}

void GameState_DrawInputDisplay(u16 input, Gfx** gfx) {
    static const u16 sInpDispBtnColors[] = {
        GPACK_RGBA5551(255, 255, 0, 1),   GPACK_RGBA5551(255, 255, 0, 1),   GPACK_RGBA5551(255, 255, 0, 1),
        GPACK_RGBA5551(255, 255, 0, 1),   GPACK_RGBA5551(120, 120, 120, 1), GPACK_RGBA5551(120, 120, 120, 1),
        GPACK_RGBA5551(0, 255, 255, 1),   GPACK_RGBA5551(255, 0, 255, 1),   GPACK_RGBA5551(120, 120, 120, 1),
        GPACK_RGBA5551(120, 120, 120, 1), GPACK_RGBA5551(120, 120, 120, 1), GPACK_RGBA5551(120, 120, 120, 1),
        GPACK_RGBA5551(255, 0, 0, 1),     GPACK_RGBA5551(120, 120, 120, 1), GPACK_RGBA5551(0, 255, 0, 1),
        GPACK_RGBA5551(0, 0, 255, 1),
    };
    s32 i, j, k;
    Gfx* gfxP = *gfx;

    gDPPipeSync(gfxP++);
    gDPSetOtherMode(gfxP++,
                    G_AD_PATTERN | G_CD_MAGICSQ | G_CK_NONE | G_TC_CONV | G_TF_POINT | G_TT_NONE | G_TL_TILE |
                        G_TD_CLAMP | G_TP_NONE | G_CYC_FILL | G_PM_NPRIMITIVE,
                    G_AC_NONE | G_ZS_PIXEL | G_RM_NOOP | G_RM_NOOP2);

    for (i = 0; i < 16; i++) {
        j = i;
        if (input & (1 << i)) {
            gDPSetFillColor(gfxP++, (sInpDispBtnColors[i] << 0x10) | sInpDispBtnColors[i]);
            k = i + 1;
            gDPFillRectangle(gfxP++, (j * 4) + 226, 220, (k * 4) + 225, 223);
            gDPPipeSync(gfxP++);
        }
    }

    *gfx = gfxP;
}

void GameState_Draw(GameState* gameState, GraphicsContext* gfxCtx) {
    Gfx* newDList;
    Gfx* polyOpaP;

    OPEN_DISPS(gfxCtx, "../game.c", 746);

    newDList = Graph_GfxPlusOne(polyOpaP = POLY_OPA_DISP);
    gSPDisplayList(OVERLAY_DISP++, newDList);

    if (R_ENABLE_FB_FILTER == 1) {
        GameState_SetFBFilter(&newDList);
    }

    sLastButtonPressed = gameState->input[0].press.button | gameState->input[0].cur.button;
    if (R_DISABLE_INPUT_DISPLAY == 0) {
        GameState_DrawInputDisplay(sLastButtonPressed, &newDList);
    }

    if (R_ENABLE_AUDIO_DBG & 1) {
        s32 pad;
        GfxPrint printer;

        GfxPrint_Init(&printer);
        GfxPrint_Open(&printer, newDList);
        AudioDebug_Draw(&printer);
        newDList = GfxPrint_Close(&printer);
        GfxPrint_Destroy(&printer);
    }

    if (R_ENABLE_ARENA_DBG < 0) {
        s32 pad;

        DebugArena_Display();
        SystemArena_Display();
        // "%08x bytes left until the death of Hyrule (game_alloc)"
        osSyncPrintf("ハイラル滅亡まであと %08x バイト(game_alloc)\n", THA_GetRemaining(&gameState->tha));
        R_ENABLE_ARENA_DBG = 0;
    }

    gSPEndDisplayList(newDList++);
    Graph_BranchDlist(polyOpaP, newDList);
    POLY_OPA_DISP = newDList;

    if (1) {}

    CLOSE_DISPS(gfxCtx, "../game.c", 800);

    func_80063D7C(gfxCtx);

    if (R_ENABLE_ARENA_DBG != 0) {
        SpeedMeter_DrawTimeEntries(&D_801664D0, gfxCtx);
        SpeedMeter_DrawAllocEntries(&D_801664D0, gfxCtx, gameState);
    }
}

void GameState_SetFrameBuffer(GraphicsContext* gfxCtx) {
    OPEN_DISPS(gfxCtx, "../game.c", 814);

    gSPSegment(POLY_OPA_DISP++, 0, 0);
    gSPSegment(POLY_OPA_DISP++, 0xF, gfxCtx->curFrameBuffer);
    gSPSegment(POLY_OPA_DISP++, 0xE, gZBuffer);
    gSPSegment(POLY_XLU_DISP++, 0, 0);
    gSPSegment(POLY_XLU_DISP++, 0xF, gfxCtx->curFrameBuffer);
    gSPSegment(POLY_XLU_DISP++, 0xE, gZBuffer);
    gSPSegment(OVERLAY_DISP++, 0, 0);
    gSPSegment(OVERLAY_DISP++, 0xF, gfxCtx->curFrameBuffer);
    gSPSegment(OVERLAY_DISP++, 0xE, gZBuffer);

    CLOSE_DISPS(gfxCtx, "../game.c", 838);
}

void func_800C49F4(GraphicsContext* gfxCtx) {
    Gfx* newDlist;
    Gfx* polyOpaP;

    OPEN_DISPS(gfxCtx, "../game.c", 846);

    newDlist = Graph_GfxPlusOne(polyOpaP = POLY_OPA_DISP);
    gSPDisplayList(OVERLAY_DISP++, newDlist);

    gSPEndDisplayList(newDlist++);
    Graph_BranchDlist(polyOpaP, newDlist);
    POLY_OPA_DISP = newDlist;

    if (1) {}

    CLOSE_DISPS(gfxCtx, "../game.c", 865);
}

void PadMgr_RequestPadData(PadMgr* padMgr, Input* inputs, s32 gameRequest);

void GameState_ReqPadData(GameState* gameState) {
    PadMgr_RequestPadData(&gPadMgr, gameState->input, true);
}

void GameState_Update(GameState* gameState) {
    GraphicsContext* gfxCtx = gameState->gfxCtx;

    GameState_SetFrameBuffer(gfxCtx);

    gameState->main(gameState);

    func_800C4344(gameState);

    if (SREG(63) == 1u) {
        if (R_VI_MODE_EDIT_STATE < VI_MODE_EDIT_STATE_INACTIVE) {
            R_VI_MODE_EDIT_STATE = VI_MODE_EDIT_STATE_INACTIVE;
            gfxCtx->viMode = &gViConfigMode;
            gfxCtx->viFeatures = gViConfigFeatures;
            gfxCtx->xScale = gViConfigXScale;
            gfxCtx->yScale = gViConfigYScale;
        } else if (R_VI_MODE_EDIT_STATE > VI_MODE_EDIT_STATE_INACTIVE) {
            ViMode_Update(&sViMode, &gameState->input[0]);
            gfxCtx->viMode = &sViMode.customViMode;
            gfxCtx->viFeatures = sViMode.viFeatures;
            gfxCtx->xScale = 1.0f;
            gfxCtx->yScale = 1.0f;
        }
    } else if (SREG(63) >= 2) {
        gfxCtx->viMode = &gViConfigMode;
        gfxCtx->viFeatures = gViConfigFeatures;
        gfxCtx->xScale = gViConfigXScale;
        gfxCtx->yScale = gViConfigYScale;

        if (SREG(63) == 6 || (SREG(63) == 2u && osTvType == OS_TV_NTSC)) {
            gfxCtx->viMode = &osViModeNtscLan1;
            gfxCtx->yScale = 1.0f;
        }

        if (SREG(63) == 5 || (SREG(63) == 2u && osTvType == OS_TV_MPAL)) {
            gfxCtx->viMode = &osViModeMpalLan1;
            gfxCtx->yScale = 1.0f;
        }

        if (SREG(63) == 4 || (SREG(63) == 2u && osTvType == OS_TV_PAL)) {
            gfxCtx->viMode = &osViModePalLan1;
            gfxCtx->yScale = 1.0f;
        }

        if (SREG(63) == 3 || (SREG(63) == 2u && osTvType == OS_TV_PAL)) {
            gfxCtx->viMode = &osViModeFpalLan1;
            gfxCtx->yScale = 0.833f;
        }
    } else {
        gfxCtx->viMode = NULL;
    }

    if (R_HREG_MODE == HREG_MODE_VI) {
        if (R_VI_INIT != HREG_MODE_VI) {
            R_VI_INIT = HREG_MODE_VI;
            R_VI_NEXT_Y_SCALE_MODE = 0;
            R_VI_NEXT_ADDI_SCAN_LINES = gViConfigAdditionalScanLines;
            R_VI_CUR_ADDI_SCAN_LINES = 0;
            R_VI_CUR_Y_SCALE_MODE = 0;
        }

        if (R_VI_NEXT_ADDI_SCAN_LINES < 0) {
            R_VI_NEXT_ADDI_SCAN_LINES = 0;
        }

        if (R_VI_NEXT_ADDI_SCAN_LINES > 0x30) {
            R_VI_NEXT_ADDI_SCAN_LINES = 0x30;
        }

<<<<<<< HEAD
        if ((R_VI_CUR_ADDI_SCAN_LINES != R_VI_NEXT_ADDI_SCAN_LINES) ||
            R_VI_CUR_Y_SCALE_MODE != R_VI_NEXT_Y_SCALE_MODE) {

            R_VI_CUR_ADDI_SCAN_LINES = R_VI_NEXT_ADDI_SCAN_LINES;
            R_VI_CUR_Y_SCALE_MODE = R_VI_NEXT_Y_SCALE_MODE;

            gViConfigAdditionalScanLines = R_VI_NEXT_ADDI_SCAN_LINES;
            gViConfigYScale = R_VI_NEXT_Y_SCALE_MODE == 0 ? 240.0f / (gViConfigAdditionalScanLines + 240.0f) : 1.0f;
=======
        if ((HREG(83) != HREG(82)) || HREG(84) != HREG(81)) {
            HREG(83) = HREG(82);
            HREG(84) = HREG(81);
            gViConfigAdditionalScanLines = HREG(82);
            gViConfigYScale =
                HREG(81) == 0 ? ((f32)SCREEN_HEIGHT) / (gViConfigAdditionalScanLines + (f32)SCREEN_HEIGHT) : 1.0f;
>>>>>>> 9c35716f
            D_80009430 = 1;
        }
    }

    if (R_PAUSE_MENU_MODE != 2u) {
        GameState_Draw(gameState, gfxCtx);
        func_800C49F4(gfxCtx);
    }

    gameState->frames++;
}

void GameState_InitArena(GameState* gameState, size_t size) {
    void* arena;

    osSyncPrintf("ハイラル確保 サイズ＝%u バイト\n"); // "Hyrule reserved size = %u bytes"
    arena = GameAlloc_MallocDebug(&gameState->alloc, size, "../game.c", 992);
    if (arena != NULL) {
        THA_Init(&gameState->tha, arena, size);
        osSyncPrintf("ハイラル確保成功\n"); // "Successful Hyral"
    } else {
        THA_Init(&gameState->tha, NULL, 0);
        osSyncPrintf("ハイラル確保失敗\n"); // "Failure to secure Hyrule"
        Fault_AddHungupAndCrash("../game.c", 999);
    }
}

void GameState_Realloc(GameState* gameState, size_t size) {
    GameAlloc* alloc = &gameState->alloc;
    void* gameArena;
    u32 systemMaxFree;
    u32 systemFree;
    u32 systemAlloc;
    void* thaStart = gameState->tha.start;

    THA_Destroy(&gameState->tha);
    GameAlloc_Free(alloc, thaStart);
    osSyncPrintf("ハイラル一時解放!!\n"); // "Hyrule temporarily released!!"
    SystemArena_GetSizes(&systemMaxFree, &systemFree, &systemAlloc);
    if ((systemMaxFree - 0x10) < size) {
        osSyncPrintf("%c", BEL);
        osSyncPrintf(VT_FGCOL(RED));

        // "Not enough memory. Change the hyral size to the largest possible value"
        osSyncPrintf("メモリが足りません。ハイラルサイズを可能な最大値に変更します\n");
        osSyncPrintf("(hyral=%08x max=%08x free=%08x alloc=%08x)\n", size, systemMaxFree, systemFree, systemAlloc);
        osSyncPrintf(VT_RST);
        size = systemMaxFree - 0x10;
    }

    osSyncPrintf("ハイラル再確保 サイズ＝%u バイト\n", size); // "Hyral reallocate size = %u bytes"
    gameArena = GameAlloc_MallocDebug(alloc, size, "../game.c", 1033);
    if (gameArena != NULL) {
        THA_Init(&gameState->tha, gameArena, size);
        osSyncPrintf("ハイラル再確保成功\n"); // "Successful reacquisition of Hyrule"
    } else {
        THA_Init(&gameState->tha, NULL, 0);
        osSyncPrintf("ハイラル再確保失敗\n"); // "Failure to secure Hyral"
        SystemArena_Display();
        Fault_AddHungupAndCrash("../game.c", 1044);
    }
}

void GameState_Init(GameState* gameState, GameStateFunc init, GraphicsContext* gfxCtx) {
    OSTime startTime;
    OSTime endTime;

    osSyncPrintf("game コンストラクタ開始\n"); // "game constructor start"
    gameState->gfxCtx = gfxCtx;
    gameState->frames = 0;
    gameState->main = NULL;
    gameState->destroy = NULL;
    gameState->running = 1;
    startTime = osGetTime();
    gameState->size = 0;
    gameState->init = NULL;
    endTime = osGetTime();

    // "game_set_next_game_null processing time %d us"
    osSyncPrintf("game_set_next_game_null 処理時間 %d us\n", OS_CYCLES_TO_USEC(endTime - startTime));
    startTime = endTime;
    GameAlloc_Init(&gameState->alloc);

    endTime = osGetTime();
    // "gamealloc_init processing time %d us"
    osSyncPrintf("gamealloc_init 処理時間 %d us\n", OS_CYCLES_TO_USEC(endTime - startTime));

    startTime = endTime;
    GameState_InitArena(gameState, 0x100000);
    R_UPDATE_RATE = 3;
    init(gameState);

    endTime = osGetTime();
    // "init processing time %d us"
    osSyncPrintf("init 処理時間 %d us\n", OS_CYCLES_TO_USEC(endTime - startTime));

    startTime = endTime;
    LogUtils_CheckNullPointer("this->cleanup", gameState->destroy, "../game.c", 1088);
    func_800ACE70(&D_801664F0);
    func_800AD920(&D_80166500);
    VisMono_Init(&sMonoColors);
    if (R_VI_MODE_EDIT_STATE == VI_MODE_EDIT_STATE_INACTIVE) {
        ViMode_Init(&sViMode);
    }
    SpeedMeter_Init(&D_801664D0);
    Rumble_Init();
    osSendMesg(&gameState->gfxCtx->queue, NULL, OS_MESG_BLOCK);

    endTime = osGetTime();
    // "Other initialization processing time %d us"
    osSyncPrintf("その他初期化 処理時間 %d us\n", OS_CYCLES_TO_USEC(endTime - startTime));

    Fault_AddClient(&sGameFaultClient, GameState_FaultPrint, NULL, NULL);

    osSyncPrintf("game コンストラクタ終了\n"); // "game constructor end"
}

void GameState_Destroy(GameState* gameState) {
    osSyncPrintf("game デストラクタ開始\n"); // "game destructor start"
    AudioMgr_StopAllSfx();
    func_800F3054();
    osRecvMesg(&gameState->gfxCtx->queue, NULL, OS_MESG_BLOCK);
    LogUtils_CheckNullPointer("this->cleanup", gameState->destroy, "../game.c", 1139);
    if (gameState->destroy != NULL) {
        gameState->destroy(gameState);
    }
    Rumble_Destroy();
    SpeedMeter_Destroy(&D_801664D0);
    func_800ACE90(&D_801664F0);
    func_800AD950(&D_80166500);
    VisMono_Destroy(&sMonoColors);
    if (R_VI_MODE_EDIT_STATE == VI_MODE_EDIT_STATE_INACTIVE) {
        ViMode_Destroy(&sViMode);
    }
    THA_Destroy(&gameState->tha);
    GameAlloc_Cleanup(&gameState->alloc);
    SystemArena_Display();
    Fault_RemoveClient(&sGameFaultClient);

    osSyncPrintf("game デストラクタ終了\n"); // "game destructor end"
}

GameStateFunc GameState_GetInit(GameState* gameState) {
    return gameState->init;
}

size_t GameState_GetSize(GameState* gameState) {
    return gameState->size;
}

u32 GameState_IsRunning(GameState* gameState) {
    return gameState->running;
}

void* GameState_Alloc(GameState* gameState, size_t size, char* file, s32 line) {
    void* ret;

    if (THA_IsCrash(&gameState->tha)) {
        osSyncPrintf("ハイラルは滅亡している\n");
        ret = NULL;
    } else if ((u32)THA_GetRemaining(&gameState->tha) < size) {
        // "Hyral on the verge of extinction does not have %d bytes left (%d bytes until extinction)"
        osSyncPrintf("滅亡寸前のハイラルには %d バイトの余力もない（滅亡まであと %d バイト）\n", size,
                     THA_GetRemaining(&gameState->tha));
        ret = NULL;
    } else {
        ret = THA_AllocTailAlign16(&gameState->tha, size);
        if (THA_IsCrash(&gameState->tha)) {
            osSyncPrintf("ハイラルは滅亡してしまった\n"); // "Hyrule has been destroyed"
            ret = NULL;
        }
    }
    if (ret != NULL) {
        osSyncPrintf(VT_FGCOL(GREEN));
        osSyncPrintf("game_alloc(%08x) %08x-%08x [%s:%d]\n", size, ret, (u32)ret + size, file, line);
        osSyncPrintf(VT_RST);
    }
    return ret;
}

void* GameState_AllocEndAlign16(GameState* gameState, size_t size) {
    return THA_AllocTailAlign16(&gameState->tha, size);
}

s32 GameState_GetArenaSize(GameState* gameState) {
    return THA_GetRemaining(&gameState->tha);
}<|MERGE_RESOLUTION|>--- conflicted
+++ resolved
@@ -304,23 +304,16 @@
             R_VI_NEXT_ADDI_SCAN_LINES = 0x30;
         }
 
-<<<<<<< HEAD
         if ((R_VI_CUR_ADDI_SCAN_LINES != R_VI_NEXT_ADDI_SCAN_LINES) ||
             R_VI_CUR_Y_SCALE_MODE != R_VI_NEXT_Y_SCALE_MODE) {
-
+                
             R_VI_CUR_ADDI_SCAN_LINES = R_VI_NEXT_ADDI_SCAN_LINES;
             R_VI_CUR_Y_SCALE_MODE = R_VI_NEXT_Y_SCALE_MODE;
 
             gViConfigAdditionalScanLines = R_VI_NEXT_ADDI_SCAN_LINES;
-            gViConfigYScale = R_VI_NEXT_Y_SCALE_MODE == 0 ? 240.0f / (gViConfigAdditionalScanLines + 240.0f) : 1.0f;
-=======
-        if ((HREG(83) != HREG(82)) || HREG(84) != HREG(81)) {
-            HREG(83) = HREG(82);
-            HREG(84) = HREG(81);
-            gViConfigAdditionalScanLines = HREG(82);
-            gViConfigYScale =
-                HREG(81) == 0 ? ((f32)SCREEN_HEIGHT) / (gViConfigAdditionalScanLines + (f32)SCREEN_HEIGHT) : 1.0f;
->>>>>>> 9c35716f
+            gViConfigYScale = R_VI_NEXT_Y_SCALE_MODE == 0
+                                  ? ((f32)SCREEN_HEIGHT) / (gViConfigAdditionalScanLines + (f32)SCREEN_HEIGHT)
+                                  : 1.0f;
             D_80009430 = 1;
         }
     }
