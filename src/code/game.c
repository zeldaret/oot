--- conflicted
+++ resolved
@@ -319,11 +319,7 @@
         }
     }
 
-<<<<<<< HEAD
-    if (R_PAUSE_BG_PRERENDER_STATE != (u32)PAUSE_BG_PRERENDER_FILTER) {
-=======
     if (R_PAUSE_BG_PRERENDER_STATE != (u32)PAUSE_BG_PRERENDER_PROCESS) {
->>>>>>> 7100b17e
         GameState_Draw(gameState, gfxCtx);
         func_800C49F4(gfxCtx);
     }
