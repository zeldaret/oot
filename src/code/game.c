#include <global.h>
#include "vt.h"

typedef struct {
    /* 0x0000 */ OSViMode viMode;
    /* 0x0050 */ char unk_50[0x30];
    /* 0x0080 */ u32 viFeatures;
    /* 0x0084 */ char unk_84[4];
} unk_80166528;

SpeedMeter D_801664D0;
struct_801664F0 D_801664F0;
struct_80166500 D_80166500;
VisMono sMonoColors;
unk_80166528 D_80166528;
FaultClient sGameFaultClient;
u16 sLastButtonPressed;
char sBtnChars[] = {
    'A', 'B', 'Z', 'S', 'u', 'l', 'd', 'r', '*', '+', 'L', 'R', 'u', 'd', 'l', 'r', '\0',
};

void GameState_FaultPrint(void) {
    s32 i;

    osSyncPrintf("last_button=%04x\n", sLastButtonPressed);
    FaultDrawer_DrawText(120, 180, "%08x", sLastButtonPressed);
    for (i = 0; i < ARRAY_COUNT(sBtnChars); i++) {
        if (sLastButtonPressed & (1 << i)) {
            FaultDrawer_DrawText((i * 8) + 0x78, 0xBE, "%c", sBtnChars[i]);
        }
    }
}

void GameState_SetFBFilter(Gfx** gfx) {
    Gfx* gfxP;
    gfxP = *gfx;
    if ((R_FB_FILTER_TYPE > 0) && (R_FB_FILTER_TYPE < 5)) {
        D_801664F0.type = R_FB_FILTER_TYPE;
        D_801664F0.color.r = R_FB_FILTER_PRIM_COLOR(0);
        D_801664F0.color.g = R_FB_FILTER_PRIM_COLOR(1);
        D_801664F0.color.b = R_FB_FILTER_PRIM_COLOR(2);
        D_801664F0.color.a = R_FB_FILTER_A;
        func_800ACE98(&D_801664F0, &gfxP);
    } else if ((R_FB_FILTER_TYPE == 5) || (R_FB_FILTER_TYPE == 6)) {
        D_80166500.useRgba = (R_FB_FILTER_TYPE == 6);
        D_80166500.primColor.r = R_FB_FILTER_PRIM_COLOR(0);
        D_80166500.primColor.g = R_FB_FILTER_PRIM_COLOR(1);
        D_80166500.primColor.b = R_FB_FILTER_PRIM_COLOR(2);
        D_80166500.primColor.a = R_FB_FILTER_A;
        D_80166500.envColor.r = R_FB_FILTER_ENV_COLOR(0);
        D_80166500.envColor.g = R_FB_FILTER_ENV_COLOR(1);
        D_80166500.envColor.b = R_FB_FILTER_ENV_COLOR(2);
        D_80166500.envColor.a = R_FB_FILTER_A;
        func_800AD958(&D_80166500, &gfxP);
    } else if (R_FB_FILTER_TYPE == 7) {
        sMonoColors.unk_00 = 0;
        sMonoColors.primColor.r = R_FB_FILTER_PRIM_COLOR(0);
        sMonoColors.primColor.g = R_FB_FILTER_PRIM_COLOR(1);
        sMonoColors.primColor.b = R_FB_FILTER_PRIM_COLOR(2);
        sMonoColors.primColor.a = R_FB_FILTER_A;
        sMonoColors.envColor.r = R_FB_FILTER_ENV_COLOR(0);
        sMonoColors.envColor.g = R_FB_FILTER_ENV_COLOR(1);
        sMonoColors.envColor.b = R_FB_FILTER_ENV_COLOR(2);
        sMonoColors.envColor.a = R_FB_FILTER_A;
        VisMono_Draw(&sMonoColors, &gfxP);
    }
    *gfx = gfxP;
}

void func_800C4344(GameState* gameState) {
    Input* selectedInput;
    s32 hexDumpSize;
    u16 hReg82;

    if (HREG(80) == 0x14) {
        __osMalloc_FreeBlockTest_Enable = HREG(82);
    }

    if (HREG(80) == 0xC) {
        selectedInput = &gameState->input[HREG(81) < 4U ? HREG(81) : 0];
        hReg82 = HREG(82);
        HREG(83) = selectedInput->cur.in.button;
        HREG(84) = selectedInput->press.in.button;
        HREG(85) = selectedInput->rel.in.x;
        HREG(86) = selectedInput->rel.in.y;
        HREG(87) = selectedInput->rel.in.x;
        HREG(88) = selectedInput->rel.in.y;
        HREG(89) = selectedInput->cur.in.x;
        HREG(90) = selectedInput->cur.in.y;
        HREG(93) = (selectedInput->cur.in.button == hReg82);
        HREG(94) = CHECK_PAD(selectedInput->cur, hReg82);
        HREG(95) = CHECK_PAD(selectedInput->press, hReg82);
    }

    if (D_8012DBC0 != 0) {
        func_8006390C(&gameState->input[1]);
    }

    D_80009460 = HREG(60);
    gDmaMgrDmaBuffSize = SREG(21) != 0 ? ALIGN16(SREG(21)) : 0x2000;
    gSystemArenaLogSeverity = HREG(61);
    gZeldaArenaLogSeverity = HREG(62);
    if (HREG(80) == 8) {
        if (HREG(94) != 8) {
            HREG(94) = 8;
            HREG(81) = 0;
            HREG(82) = 0;
            HREG(83) = 0;
        }
        if (HREG(81) < 0) {
            HREG(81) = 0;
            // & 0xFFFFFFFF necessary for matching.
            hexDumpSize = (HREG(83) == 0 ? 0x100 : HREG(83) * 0x10) & 0xFFFFFFFF;
            LogUtils_LogHexDump(PHYSICAL_TO_VIRTUAL(HREG(82) << 8), hexDumpSize);
        }
    }
}

#ifdef NON_MATCHING
// Regalloc mostly
void GameState_DrawInputDisplay(u16 input, Gfx** gfx) {
    static const u16 sInpDispBtnColors[] = {
        GPACK_RGBA5551(31, 31, 0, 1),  GPACK_RGBA5551(31, 31, 0, 1),  GPACK_RGBA5551(31, 31, 0, 1),
        GPACK_RGBA5551(31, 31, 0, 1),  GPACK_RGBA5551(15, 15, 15, 1), GPACK_RGBA5551(15, 15, 15, 1),
        GPACK_RGBA5551(31, 0, 31, 1),  GPACK_RGBA5551(0, 31, 31, 1),  GPACK_RGBA5551(15, 15, 15, 1),
        GPACK_RGBA5551(15, 15, 15, 1), GPACK_RGBA5551(15, 15, 15, 1), GPACK_RGBA5551(15, 15, 15, 1),
        GPACK_RGBA5551(31, 0, 0, 1),   GPACK_RGBA5551(15, 15, 15, 1), GPACK_RGBA5551(0, 31, 15, 1),
        GPACK_RGBA5551(0, 0, 31, 1),
    };
    s32 i, j;
    s32 lrx, lry, ulx, uly;
    Gfx* gfxP = *gfx;
    gDPPipeSync(gfxP++);
    gDPSetOtherMode(gfxP++,
                    G_AD_PATTERN | G_CD_MAGICSQ | G_CK_NONE | G_TC_CONV | G_TF_POINT | G_TT_NONE | G_TL_TILE |
                        G_TD_CLAMP | G_TP_NONE | G_CYC_FILL | G_PM_NPRIMITIVE,
                    G_AC_NONE | G_ZS_PIXEL | G_RM_NOOP | G_RM_NOOP2);

    for (i = 0, j = 1; i < 0x10; i++, j++) {
        if (input & (1 << i)) {
            gDPSetFillColor(gfxP++, (sInpDispBtnColors[i] << 0x10) | sInpDispBtnColors[i]);
            ulx = i * 4 + 226;
            uly = 220;
            lrx = j * 4 + 225;
            lry = 223;
            gDPFillRectangle(gfxP++, ulx, uly, lrx, lry);
            gDPPipeSync(gfxP++);
        }
    };

    *gfx = gfxP;
}
#else
#pragma GLOBAL_ASM("asm/non_matchings/code/game/GameState_DrawInputDisplay.s")
#endif

void GameState_Draw(GameState* gameState, GraphicsContext* gfxCtx) {
    Gfx* newDList;
    Gfx* polyOpaP;
    Gfx* dispRefs[5];
    char pad[0x8];
    GfxPrint printChars;

    Graph_OpenDisps(dispRefs, gfxCtx, "../game.c", 746);
    newDList = Graph_GfxPlusOne(polyOpaP = gfxCtx->polyOpa.p);
    gSPDisplayList(gfxCtx->overlay.p++, newDList);

    if (R_ENABLE_FB_FILTER == 1) {
        GameState_SetFBFilter(&newDList);
    }

    sLastButtonPressed = gameState->input[0].press.in.button | gameState->input[0].cur.in.button;
    if (R_DISABLE_INPUT_DISPLAY == 0) {
        GameState_DrawInputDisplay(sLastButtonPressed, &newDList);
    }

    if (R_ENABLE_AUDIO_DBG & 1) {
<<<<<<< HEAD
        GfxPrint_Init(printChars);
        GfxPrint_Open(printChars, newDList);
        func_800EEA50(printChars);
        newDList = GfxPrint_Close(printChars);
        GfxPrint_Destroy(printChars);
=======
        GfxPrint_Ctor(&printChars);
        GfxPrint_Open(&printChars, newDList);
        func_800EEA50(&printChars);
        newDList = GfxPrint_Close(&printChars);
        GfxPrint_Dtor(&printChars);
>>>>>>> a7635609
    }

    if (R_ENABLE_ARENA_DBG < 0) {
        DebugArena_Display();
        SystemArena_Display();
        //% 08x bytes left until the death of Hyrule (game_alloc)
        osSyncPrintf("ハイラル滅亡まであと %08x バイト(game_alloc)\n", THA_GetSize(&gameState->tha));
        R_ENABLE_ARENA_DBG = 0;
    }

    if (1) {
        gSPEndDisplayList(newDList++);
        Graph_BranchDlist(polyOpaP, newDList);
        gfxCtx->polyOpa.p = newDList;
    }

    Graph_CloseDisps(dispRefs, gfxCtx, "../game.c", 800);

    func_80063D7C(gfxCtx);

    if (R_ENABLE_ARENA_DBG != 0) {
        SpeedMeter_DrawTimeEntries(&D_801664D0, gfxCtx);
        SpeedMeter_DrawAllocEntries(&D_801664D0, gfxCtx, gameState);
    }
}

void GameState_SetFrameBuffer(GraphicsContext* gfxCtx) {
    Gfx* dispRef[5];

    Graph_OpenDisps(dispRef, gfxCtx, "../game.c", 814);

    gSPSegment(gfxCtx->polyOpa.p++, 0, 0);
    gSPSegment(gfxCtx->polyOpa.p++, 0xF, gfxCtx->curFrameBuffer);
    gSPSegment(gfxCtx->polyOpa.p++, 0xE, gZBuffer);
    gSPSegment(gfxCtx->polyXlu.p++, 0, 0);
    gSPSegment(gfxCtx->polyXlu.p++, 0xF, gfxCtx->curFrameBuffer);
    gSPSegment(gfxCtx->polyXlu.p++, 0xE, gZBuffer);
    gSPSegment(gfxCtx->overlay.p++, 0, 0);
    gSPSegment(gfxCtx->overlay.p++, 0xF, gfxCtx->curFrameBuffer);
    gSPSegment(gfxCtx->overlay.p++, 0xE, gZBuffer);

    Graph_CloseDisps(dispRef, gfxCtx, "../game.c", 838);
}

void func_800C49F4(GraphicsContext* gfxCtx) {
    Gfx* newDlist;
    Gfx* polyOpaP;
    Gfx* dispRefs[5];

    Graph_OpenDisps(dispRefs, gfxCtx, "../game.c", 846);

    newDlist = Graph_GfxPlusOne(polyOpaP = gfxCtx->polyOpa.p);
    gSPDisplayList(gfxCtx->overlay.p++, newDlist);

    // necessary to match
    if (1) {
        gSPEndDisplayList(newDlist++);
        Graph_BranchDlist(polyOpaP, newDlist);
        gfxCtx->polyOpa.p = newDlist;
    }

    Graph_CloseDisps(dispRefs, gfxCtx, "../game.c", 865);
}

void GameState_ReqPadData(GameState* gameState) {
    PadMgr_RequestPadData(&gPadMgr, &gameState->input, 1);
}

#ifdef NON_MATCHING
// regalloc differences and additional redundant instructions
void GameState_Update(GameState* gameState) {
    GraphicsContext* gfxCtx = gameState->gfxCtx;

    GameState_SetFrameBuffer(gfxCtx);

    gameState->main(gameState);

    func_800C4344(gameState);

    if (SREG(63) == 1) {
        if (SREG(48) < 0) {
            SREG(48) = 0;
            gfxCtx->viMode = &gViConfigMode;
            gfxCtx->viFeatures = gViConfigFeatures;
            gfxCtx->xScale = gViConfigXScale;
            gfxCtx->yScale = gViConfigYScale;
        } else if (SREG(48) > 0) {
            func_800ACAF8(&D_80166528, gameState->input, gfxCtx);
            gfxCtx->viMode = &D_80166528.viMode;
            gfxCtx->viFeatures = D_80166528.viFeatures;
            gfxCtx->xScale = 1.0f;
            gfxCtx->yScale = 1.0f;
        }
    } else if (SREG(63) >= 2) {
        gfxCtx->viMode = &gViConfigMode;
        gfxCtx->viFeatures = gViConfigFeatures;
        gfxCtx->xScale = gViConfigXScale;
        gfxCtx->yScale = gViConfigYScale;
        if (SREG(63) == 6 || (SREG(63) == 2 && osTvType == 1)) {
            gfxCtx->viMode = &osViModeNtscLan1;
            gfxCtx->yScale = 1.0f;
        }

        if (SREG(63) == 5 || (SREG(63) == 2 && osTvType == 2)) {
            gfxCtx->viMode = &osViModeMpalLan1;
            gfxCtx->yScale = 1.0f;
        }

        if (SREG(63) == 4 || (SREG(63) == 2 && osTvType == 0)) {
            gfxCtx->viMode = &osViModePalLan1;
            gfxCtx->yScale = 1.0f;
        }

        if (SREG(63) == 3 || (SREG(63) == 2 && osTvType == 0)) {
            gfxCtx->viMode = &osViModeFpalLan1;
            gfxCtx->yScale = 0.833f;
        }
    } else {
        gfxCtx->viMode = NULL;
    }

    if (HREG(80) == 0x15) {
        if (HREG(95) != 0x15) {
            HREG(95) = 0x15;
            HREG(81) = 0;
            HREG(82) = gViConfigAdditionalScanLines;
            HREG(83) = 0;
            HREG(84) = 0;
        }

        if (HREG(82) < 0) {
            HREG(82) = 0;
        }
        if (HREG(82) > 0x30) {
            HREG(82) = 0x30;
        }

        if ((HREG(83) != HREG(82)) || HREG(84) != HREG(81)) {
            HREG(83) = HREG(82);
            HREG(84) = HREG(81);
            gViConfigAdditionalScanLines = HREG(82);
            gViConfigYScale = HREG(81) == 0 ? 240.0f / (gViConfigAdditionalScanLines + 240.0f) : 1.0f;
            D_80009430 = 1;
        }
    }

    if (R_PAUSE_MENU_MODE != 2) {
        GameState_Draw(gameState, gfxCtx);
        func_800C49F4(gfxCtx);
    }

    gameState->frames++;
}
#else
#pragma GLOBAL_ASM("asm/non_matchings/code/game/GameState_Update.s")
#endif

void GameState_InitArena(GameState* gameState, size_t size) {
    void* arena;

    // Hyrule reserved size =% u bytes
    osSyncPrintf("ハイラル確保 サイズ＝%u バイト\n");
    arena = GameAlloc_MallocDebug(&gameState->alloc, size, "../game.c", 992);
    if (arena != NULL) {
        THA_Ct(&gameState->tha, arena, size);
        // Successful Hyral
        osSyncPrintf("ハイラル確保成功\n");
    } else {
        THA_Ct(&gameState->tha, NULL, 0);
        // Failure to secure Hyrule
        osSyncPrintf("ハイラル確保失敗\n");
        Fault_AddHungupAndCrash("../game.c", 999);
    }
}

#ifdef NON_MATCHING
// stack
void GameState_Realloc(GameState* gameState, size_t size) {
    s32 pad;
    void* gameArena;
    u32 systemMaxFree;
    u32 systemFree;
    u32 systemAlloc;
    void* thaBufp;

    thaBufp = gameState->tha.bufp;
    THA_Dt(&gameState->tha);
    GameAlloc_Free(&gameState->alloc, thaBufp);
    // Hyrule temporarily released !!
    osSyncPrintf("ハイラル一時解放!!\n");
    SystemArena_GetSizes(&systemMaxFree, &systemFree, &systemAlloc);
    if ((systemMaxFree - 0x10) < size) {
        osSyncPrintf("%c", 7);
        osSyncPrintf(VT_FGCOL(RED));

        // Not enough memory. Change the hyral size to the largest possible value
        osSyncPrintf("メモリが足りません。ハイラルサイズを可能な最大値に変更します\n");
        osSyncPrintf("(hyral=%08x max=%08x free=%08x alloc=%08x)\n", size, systemMaxFree, systemFree, systemAlloc);
        osSyncPrintf(VT_RST);
        size = systemMaxFree - 0x10;
    }

    // Hyral reallocate size =% u bytes
    osSyncPrintf("ハイラル再確保 サイズ＝%u バイト\n", size);
    gameArena = GameAlloc_MallocDebug(&gameState->alloc, size, "../game.c", 1033);
    if (gameArena != NULL) {
        THA_Ct(&gameState->tha, gameArena, size);
        // Successful reacquisition of Hyrule
        osSyncPrintf("ハイラル再確保成功\n");
    } else {
        THA_Ct(&gameState->tha, NULL, 0);
        // Failure to secure Hyral
        osSyncPrintf("ハイラル再確保失敗\n");
        SystemArena_Display();
        Fault_AddHungupAndCrash("../game.c", 1044);
    }
}
#else
#pragma GLOBAL_ASM("asm/non_matchings/code/game/GameState_Realloc.s")
#endif

void GameState_Init(GameState* gameState, GameStateFunc init, GraphicsContext* gfxCtx) {
    u64 startTime;
    u64 endTime;

    // game constructor start
    osSyncPrintf("game コンストラクタ開始\n");
    gameState->gfxCtx = gfxCtx;
    gameState->frames = 0;
    gameState->main = NULL;
    gameState->destroy = NULL;
    gameState->running = 1;
    startTime = osGetTime();
    gameState->size = 0;
    gameState->init = NULL;
    endTime = osGetTime();

    // game_set_next_game_null processing time% d us
    osSyncPrintf("game_set_next_game_null 処理時間 %d us\n", OS_CYCLES_TO_USEC(endTime - startTime));
    startTime = endTime;
    GameAlloc_Init(&gameState->alloc);

    endTime = osGetTime();
    // gamealloc_init processing time% d us
    osSyncPrintf("gamealloc_init 処理時間 %d us\n", OS_CYCLES_TO_USEC(endTime - startTime));

    startTime = endTime;
    GameState_InitArena(gameState, 0x100000);
    SREG(30) = 3;
    init(gameState);

    endTime = osGetTime();
    // init processing time% d us
    osSyncPrintf("init 処理時間 %d us\n", OS_CYCLES_TO_USEC(endTime - startTime));

    startTime = endTime;
    LogUtils_CheckNullPointer("this->cleanup", gameState->destroy, "../game.c", 1088);
    func_800ACE70(&D_801664F0);
    func_800AD920(&D_80166500);
    VisMono_Init(&sMonoColors);
    if (SREG(48) == 0) {
        func_800ACA28(&D_80166528);
    }
    SpeedMeter_Init(&D_801664D0);
    func_800AA0B4();
    osSendMesg(&gameState->gfxCtx->queue, NULL, OS_MESG_BLOCK);

    endTime = osGetTime();
    // Other initialization processing time% d us
    osSyncPrintf("その他初期化 処理時間 %d us\n", OS_CYCLES_TO_USEC(endTime - startTime));

    Fault_AddClient(&sGameFaultClient, &GameState_FaultPrint, NULL, NULL);

    // game constructor end
    osSyncPrintf("game コンストラクタ終了\n");
}

void GameState_Destroy(GameState* gameState) {
    // game destructor start
    osSyncPrintf("game デストラクタ開始\n");
    func_800C3C20();
    func_800F3054();
    osRecvMesg(&gameState->gfxCtx->queue, NULL, OS_MESG_BLOCK);
    LogUtils_CheckNullPointer("this->cleanup", gameState->destroy, "../game.c", 1139);
    if (gameState->destroy != NULL) {
        gameState->destroy(gameState);
    }
    func_800AA0F0();
    SpeedMeter_Destroy(&D_801664D0);
    func_800ACE90(&D_801664F0);
    func_800AD950(&D_80166500);
    VisMono_Destroy(&sMonoColors);
    if (SREG(48) == 0) {
        func_800ACA90(&D_80166528);
    }
    THA_Dt(&gameState->tha);
    GameAlloc_Cleanup(&gameState->alloc);
    SystemArena_Display();
    Fault_RemoveClient(&sGameFaultClient);

    // game destructor end
    osSyncPrintf("game デストラクタ終了\n");
}

GameStateFunc GameState_GetInit(GameState* gameState) {
    return gameState->init;
}

size_t GameState_GetSize(GameState* gameState) {
    return gameState->size;
}

u32 GameState_IsRunning(GameState* gameState) {
    return gameState->running;
}

void* GameState_Alloc(GameState* gameState, size_t size, char* file, s32 line) {
    void* ret;

    if (THA_IsCrash(&gameState->tha)) {
        osSyncPrintf("ハイラルは滅亡している\n");
        ret = NULL;
    } else if (THA_GetSize(&gameState->tha) < size) {
        // Hyral on the verge of extinction does not have% d bytes left (% d bytes until extinction)
        osSyncPrintf("滅亡寸前のハイラルには %d バイトの余力もない（滅亡まであと %d バイト）\n", size,
                     THA_GetSize(&gameState->tha));
        ret = NULL;
    } else {
        ret = THA_AllocEndAlign16(&gameState->tha, size);
        if (THA_IsCrash(&gameState->tha)) {
            // Hyrule has been destroyed
            osSyncPrintf("ハイラルは滅亡してしまった\n");
            ret = NULL;
        }
    }
    if (ret != NULL) {
        osSyncPrintf(VT_FGCOL(GREEN));
        osSyncPrintf("game_alloc(%08x) %08x-%08x [%s:%d]\n", size, ret, (u32)ret + size, file, line);
        osSyncPrintf(VT_RST);
    }
    return ret;
}

void* GameState_AllocEndAlign16(GameState* gameState, size_t size) {
    return THA_AllocEndAlign16(&gameState->tha, size);
}

s32 GameState_GetArenaSize(GameState* gameState) {
    return THA_GetSize(&gameState->tha);
}<|MERGE_RESOLUTION|>--- conflicted
+++ resolved
@@ -175,19 +175,11 @@
     }
 
     if (R_ENABLE_AUDIO_DBG & 1) {
-<<<<<<< HEAD
-        GfxPrint_Init(printChars);
-        GfxPrint_Open(printChars, newDList);
-        func_800EEA50(printChars);
-        newDList = GfxPrint_Close(printChars);
-        GfxPrint_Destroy(printChars);
-=======
-        GfxPrint_Ctor(&printChars);
+        GfxPrint_Init(&printChars);
         GfxPrint_Open(&printChars, newDList);
         func_800EEA50(&printChars);
         newDList = GfxPrint_Close(&printChars);
-        GfxPrint_Dtor(&printChars);
->>>>>>> a7635609
+        GfxPrint_Destroy(&printChars);
     }
 
     if (R_ENABLE_ARENA_DBG < 0) {
