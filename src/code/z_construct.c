#include "global.h"

void Interface_Destroy(PlayState* play) {
    Map_Destroy(play);
}

#define ICON_ITEM_SEGMENT_SIZE (4 * ITEM_ICON_SIZE)

void Interface_Init(PlayState* play) {
    InterfaceContext* interfaceCtx = &play->interfaceCtx;
    u32 parameterSize;
    u16 doActionOffset;
    u8 timerId;

    gSaveContext.sunsSongState = SUNSSONG_INACTIVE;
    gSaveContext.nextHudVisibilityMode = gSaveContext.hudVisibilityMode = HUD_VISIBILITY_NO_CHANGE;

    View_Init(&interfaceCtx->view, play->state.gfxCtx);

    interfaceCtx->unk_1EC = interfaceCtx->unk_1EE = interfaceCtx->unk_1F0 = 0;
    interfaceCtx->unk_1FA = interfaceCtx->unk_261 = interfaceCtx->unk_1FC = 0;

    interfaceCtx->unk_22E = 0;
    interfaceCtx->lensMagicConsumptionTimer = 16;
    interfaceCtx->unk_1F4 = 0.0f;
    interfaceCtx->unk_228 = XREG(95);
    interfaceCtx->minimapAlpha = 0;
    interfaceCtx->unk_260 = 0;
    interfaceCtx->unk_244 = interfaceCtx->aAlpha = interfaceCtx->bAlpha = interfaceCtx->cLeftAlpha =
        interfaceCtx->cDownAlpha = interfaceCtx->cRightAlpha = interfaceCtx->healthAlpha = interfaceCtx->startAlpha =
            interfaceCtx->magicAlpha = 0;

    parameterSize = (uintptr_t)_parameter_staticSegmentRomEnd - (uintptr_t)_parameter_staticSegmentRomStart;

    // "Permanent PARAMETER Segment = %x"
    PRINTF("常駐ＰＡＲＡＭＥＴＥＲセグメント=%x\n", parameterSize);

    interfaceCtx->parameterSegment = GAME_STATE_ALLOC(&play->state, parameterSize, "../z_construct.c", 159);

    PRINTF("parameter->parameterSegment=%x\n", interfaceCtx->parameterSegment);

    ASSERT(interfaceCtx->parameterSegment != NULL, "parameter->parameterSegment != NULL", "../z_construct.c", 161);
    DMA_REQUEST_SYNC(interfaceCtx->parameterSegment, (uintptr_t)_parameter_staticSegmentRomStart, parameterSize,
                     "../z_construct.c", 162);

    interfaceCtx->doActionSegment = GAME_STATE_ALLOC(&play->state, 3 * DO_ACTION_TEX_SIZE, "../z_construct.c", 166);

    PRINTF("ＤＯアクション テクスチャ初期=%x\n", 3 * DO_ACTION_TEX_SIZE); // "DO Action Texture Initialization"
    PRINTF("parameter->do_actionSegment=%x\n", interfaceCtx->doActionSegment);

    ASSERT(interfaceCtx->doActionSegment != NULL, "parameter->do_actionSegment != NULL", "../z_construct.c", 169);

#if OOT_NTSC
    if (gSaveContext.language == LANGUAGE_JPN) {
        doActionOffset = LANGUAGE_JPN * DO_ACTION_MAX * DO_ACTION_TEX_SIZE;
    } else {
        doActionOffset = LANGUAGE_ENG * DO_ACTION_MAX * DO_ACTION_TEX_SIZE;
    }
#else
    if (gSaveContext.language == LANGUAGE_ENG) {
        doActionOffset = (LANGUAGE_ENG * DO_ACTION_MAX + DO_ACTION_ATTACK) * DO_ACTION_TEX_SIZE;
    } else if (gSaveContext.language == LANGUAGE_GER) {
        doActionOffset = (LANGUAGE_GER * DO_ACTION_MAX + DO_ACTION_ATTACK) * DO_ACTION_TEX_SIZE;
    } else {
        doActionOffset = (LANGUAGE_FRA * DO_ACTION_MAX + DO_ACTION_ATTACK) * DO_ACTION_TEX_SIZE;
    }
#endif

    DMA_REQUEST_SYNC(interfaceCtx->doActionSegment, (uintptr_t)_do_action_staticSegmentRomStart + doActionOffset,
                     2 * DO_ACTION_TEX_SIZE, "../z_construct.c", 174);

#if OOT_NTSC
    if (gSaveContext.language == LANGUAGE_JPN) {
        doActionOffset = 3 * DO_ACTION_TEX_SIZE + LANGUAGE_JPN * DO_ACTION_MAX * DO_ACTION_TEX_SIZE;
    } else {
        doActionOffset = 3 * DO_ACTION_TEX_SIZE + LANGUAGE_ENG * DO_ACTION_MAX * DO_ACTION_TEX_SIZE;
    }
#else
    if (gSaveContext.language == LANGUAGE_ENG) {
        doActionOffset = (LANGUAGE_ENG * DO_ACTION_MAX + DO_ACTION_RETURN) * DO_ACTION_TEX_SIZE;
    } else if (gSaveContext.language == LANGUAGE_GER) {
        doActionOffset = (LANGUAGE_GER * DO_ACTION_MAX + DO_ACTION_RETURN) * DO_ACTION_TEX_SIZE;
    } else {
        doActionOffset = (LANGUAGE_FRA * DO_ACTION_MAX + DO_ACTION_RETURN) * DO_ACTION_TEX_SIZE;
    }
#endif

    DMA_REQUEST_SYNC(interfaceCtx->doActionSegment + 2 * DO_ACTION_TEX_SIZE,
                     (uintptr_t)_do_action_staticSegmentRomStart + doActionOffset, DO_ACTION_TEX_SIZE,
                     "../z_construct.c", 178);

    interfaceCtx->iconItemSegment = GAME_STATE_ALLOC(&play->state, ICON_ITEM_SEGMENT_SIZE, "../z_construct.c", 190);

    // "Icon Item Texture Initialization = %x"
    PRINTF("アイコンアイテム テクスチャ初期=%x\n", ICON_ITEM_SEGMENT_SIZE);
    PRINTF("parameter->icon_itemSegment=%x\n", interfaceCtx->iconItemSegment);

    ASSERT(interfaceCtx->iconItemSegment != NULL, "parameter->icon_itemSegment != NULL", "../z_construct.c", 193);

    PRINTF("Register_Item[%x, %x, %x, %x]\n", gSaveContext.save.info.equips.buttonItems[0],
           gSaveContext.save.info.equips.buttonItems[1], gSaveContext.save.info.equips.buttonItems[2],
           gSaveContext.save.info.equips.buttonItems[3]);

    if (gSaveContext.save.info.equips.buttonItems[0] < 0xF0) {
        DMA_REQUEST_SYNC(interfaceCtx->iconItemSegment + (0 * ITEM_ICON_SIZE),

                         GET_ITEM_ICON_VROM(gSaveContext.save.info.equips.buttonItems[0]), ITEM_ICON_SIZE,
                         "../z_construct.c", 198);
    } else if (gSaveContext.save.info.equips.buttonItems[0] != 0xFF) {
        DMA_REQUEST_SYNC(interfaceCtx->iconItemSegment + (0 * ITEM_ICON_SIZE),

                         GET_ITEM_ICON_VROM(gSaveContext.save.info.equips.buttonItems[0]), ITEM_ICON_SIZE,
                         "../z_construct.c", 203);
    }

    if (gSaveContext.save.info.equips.buttonItems[1] < 0xF0) {
        DMA_REQUEST_SYNC(interfaceCtx->iconItemSegment + (1 * ITEM_ICON_SIZE),
                         GET_ITEM_ICON_VROM(gSaveContext.save.info.equips.buttonItems[1]), ITEM_ICON_SIZE,
                         "../z_construct.c", 209);
    }

    if (gSaveContext.save.info.equips.buttonItems[2] < 0xF0) {
        DMA_REQUEST_SYNC(interfaceCtx->iconItemSegment + (2 * ITEM_ICON_SIZE),
                         GET_ITEM_ICON_VROM(gSaveContext.save.info.equips.buttonItems[2]), ITEM_ICON_SIZE,
                         "../z_construct.c", 214);
    }

    if (gSaveContext.save.info.equips.buttonItems[3] < 0xF0) {
        DMA_REQUEST_SYNC(interfaceCtx->iconItemSegment + (3 * ITEM_ICON_SIZE),
                         GET_ITEM_ICON_VROM(gSaveContext.save.info.equips.buttonItems[3]), ITEM_ICON_SIZE,
                         "../z_construct.c", 219);
    }

    PRINTF("ＥＶＥＮＴ＝%d\n", ((void)0, gSaveContext.timerState));

    if ((gSaveContext.timerState == TIMER_STATE_ENV_HAZARD_TICK) ||
        (gSaveContext.timerState == TIMER_STATE_DOWN_TICK) ||
        (gSaveContext.subTimerState == SUBTIMER_STATE_DOWN_TICK) ||
        (gSaveContext.subTimerState == SUBTIMER_STATE_UP_TICK)) {
        PRINTF("restart_flag=%d\n", ((void)0, gSaveContext.respawnFlag));

        if ((gSaveContext.respawnFlag == -1) || (gSaveContext.respawnFlag == 1)) {
            if (gSaveContext.timerState == TIMER_STATE_ENV_HAZARD_TICK) {
                gSaveContext.timerState = TIMER_STATE_ENV_HAZARD_INIT;
                gSaveContext.timerX[TIMER_ID_MAIN] = 140;
                gSaveContext.timerY[TIMER_ID_MAIN] = 80;
            }
        }

        if ((gSaveContext.timerState == TIMER_STATE_ENV_HAZARD_TICK) ||
            (gSaveContext.timerState == TIMER_STATE_DOWN_TICK)) {
            timerId = TIMER_ID_MAIN;
        } else {
            timerId = TIMER_ID_SUB;
        }

        gSaveContext.timerX[timerId] = 26;

        if (gSaveContext.save.info.playerData.healthCapacity > 0xA0) {
            gSaveContext.timerY[timerId] = 54; // two rows of hearts
        } else {
            gSaveContext.timerY[timerId] = 46; // one row of hearts
        }
    }

    if ((gSaveContext.timerState >= TIMER_STATE_UP_INIT) && (gSaveContext.timerState <= TIMER_STATE_UP_FREEZE)) {
        gSaveContext.timerState = TIMER_STATE_OFF;
        // "Timer Stop!!!!!!!!!!!!!!!!!!!!!!"
        PRINTF("タイマー停止！！！！！！！！！！！！！！！！！！！！！  = %d\n", gSaveContext.timerState);
    }

    PRINTF("ＰＡＲＡＭＥＴＥＲ領域＝%x\n", parameterSize + 0x5300); // "Parameter Area = %x"

    Health_InitMeter(play);
    Map_Init(play);

    interfaceCtx->unk_23C = interfaceCtx->unk_242 = 0;

    R_ITEM_BTN_X(0) = B_BUTTON_X;
    R_B_BTN_COLOR(0) = 255;
    R_B_BTN_COLOR(1) = 30;
    R_B_BTN_COLOR(2) = 30;
    R_ITEM_ICON_X(0) = B_BUTTON_X;
    R_ITEM_AMMO_X(0) = B_BUTTON_X + 2;
    R_A_BTN_X = A_BUTTON_X;
    R_A_ICON_X = A_BUTTON_X;
    R_A_BTN_COLOR(0) = 0;
    R_A_BTN_COLOR(1) = 200;
    R_A_BTN_COLOR(2) = 50;
}

#define TEXTBOX_SEGMENT_SIZE \
    (MESSAGE_STATIC_TEX_SIZE + MAX(MAX(ITEM_ICON_SIZE, QUEST_ICON_SIZE), 2 * MESSAGE_TEXTURE_STATIC_TEX_SIZE))

void Message_Init(PlayState* play) {
    MessageContext* msgCtx = &play->msgCtx;
    s32 pad;

    Message_SetTables();

    play->msgCtx.ocarinaMode = OCARINA_MODE_00;

    msgCtx->msgMode = MSGMODE_NONE;
    msgCtx->msgLength = 0;
    msgCtx->textId = msgCtx->textboxEndType = msgCtx->choiceIndex = msgCtx->ocarinaAction = msgCtx->textUnskippable = 0;
    msgCtx->textColorAlpha = 255;

    View_Init(&msgCtx->view, play->state.gfxCtx);

    msgCtx->textboxSegment = GAME_STATE_ALLOC(&play->state, TEXTBOX_SEGMENT_SIZE, "../z_construct.c", 349);

    PRINTF("message->fukidashiSegment=%x\n", msgCtx->textboxSegment);

    PRINTF("吹き出しgame_alloc=%x\n", TEXTBOX_SEGMENT_SIZE); // "Textbox game_alloc=%x"
    ASSERT(msgCtx->textboxSegment != NULL, "message->fukidashiSegment != NULL", "../z_construct.c", 352);

    Font_LoadOrderedFont(&play->msgCtx.font);

    YREG(31) = 0;
}

void Regs_InitDataImpl(void) {
    YREG(8) = 10;
    YREG(14) = 0;
    R_SCENE_CAM_TYPE = SCENE_CAM_TYPE_DEFAULT;
    R_TEXTBOX_TEXWIDTH = 0;
    R_TEXTBOX_TEXHEIGHT = 0;
    R_TEXTBOX_WIDTH = 50;
    R_TEXTBOX_HEIGHT = 0;
    YREG(24) = -60;
    YREG(25) = 13;
    YREG(26) = 15;
    YREG(27) = 41;
    YREG(28) = 15;
    YREG(32) = 265;
    YREG(33) = 55;
    YREG(34) = 0;
    YREG(35) = 20;
    YREG(36) = 0;
    YREG(37) = 0;
    YREG(38) = 0;
    YREG(40) = 2;
    YREG(41) = 1;
    YREG(42) = 2;
    YREG(43) = 1;
    YREG(44) = 0;
    YREG(45) = 236;
    YREG(46) = 36;
    YREG(47) = 0;
    YREG(48) = -45;
    YREG(49) = -48;
    YREG(50) = 16;
    YREG(51) = 22;
    YREG(52) = -55;
    YREG(53) = -53;
    YREG(54) = 43;
    YREG(55) = 47;
    YREG(56) = -33;
    YREG(57) = -42;
    YREG(58) = -33;
    YREG(59) = -37;
    YREG(60) = 14;
    YREG(61) = -2;
    YREG(62) = -2;
    YREG(63) = -18;
    YREG(64) = -18;
    YREG(67) = 0;
    YREG(68) = 0;
    YREG(69) = 0;
    YREG(70) = 0;
    R_TEXTBOX_ICON_XPOS = -6;
    R_TEXTBOX_ICON_YPOS = 10;
    YREG(73) = -8;
    YREG(74) = 8;
    R_TEXTBOX_ICON_DIMENSION = 24;
    YREG(76) = 32;
    YREG(77) = 0;
    R_MESSAGE_DEBUGGER_SELECT = 0;
    R_MESSAGE_DEBUGGER_TEXTID = 48;
    YREG(80) = 450;
    YREG(81) = 0;
    YREG(82) = -15;
    YREG(83) = 500;
    YREG(84) = 600;
    YREG(85) = 0;
    YREG(86) = -21;
    YREG(87) = 510;
    R_C_UP_ICON_X = C_UP_BUTTON_X - 7;
    R_C_UP_ICON_Y = C_UP_BUTTON_Y + 4;
    YREG(92) = 8;
    YREG(93) = 6;
    YREG(94) = 3;
    YREG(95) = 1;
    R_MAGIC_FILL_COLOR(0) = 0;
    R_MAGIC_FILL_COLOR(1) = 200;
    R_MAGIC_FILL_COLOR(2) = 0;
    ZREG(9) = 140;
    ZREG(10) = 200;
    ZREG(11) = 0;
    ZREG(12) = 200;
    R_PAUSE_SWITCH_PAGE_FRAME_ADVANCE_ON = false;
    ZREG(14) = 110;
    ZREG(15) = 56;
    ZREG(16) = 1;
    ZREG(17) = -50;
    ZREG(18) = -200;
    ZREG(19) = 0;
    ZREG(20) = 0;
    ZREG(21) = 50;
    ZREG(22) = -50;
    ZREG(23) = 20;
    ZREG(24) = 20;
    ZREG(25) = 4;
    ZREG(26) = 20;
    ZREG(27) = 10;
    R_PAUSE_CURSOR_L_R_SELECTED_PRIM_TIMER = 20;
    ZREG(29) = 4;
    ZREG(30) = 20;
    ZREG(31) = 10;
    ZREG(32) = 0;
    ZREG(33) = 0;
    ZREG(34) = 0;
    ZREG(36) = 0;
    ZREG(37) = 0;
    ZREG(38) = 0;
    R_C_BTN_COLOR(0) = 255;
    R_C_BTN_COLOR(1) = 160;
    R_C_BTN_COLOR(2) = 0;
    ZREG(46) = 1;
    ZREG(47) = 1;

#if OOT_NTSC
    R_START_LABEL_DD(0) = 86;
    R_START_LABEL_DD(1) = 100;
    R_START_LABEL_WIDTH = 0;
    R_START_LABEL_HEIGHT = 0;
    R_START_LABEL_Y(0) = 21;
    R_START_LABEL_Y(1) = 20;
    R_START_LABEL_X(0) = 122;
    R_START_LABEL_X(1) = 120;
#else
    R_START_LABEL_DD(0) = 100;
    R_START_LABEL_DD(1) = 89;
    R_START_LABEL_DD(2) = 92;
    R_START_LABEL_Y(0) = 20;
    R_START_LABEL_Y(1) = 20;
    R_START_LABEL_Y(2) = 20;
    R_START_LABEL_X(0) = 120;
    R_START_LABEL_X(1) = 119;
    R_START_LABEL_X(2) = 119;
<<<<<<< HEAD
    R_PAUSE_QUEST_MEDALLION_SHINE_TIME(0) = 1;
    //! @bug Overlapping reg usage
    R_C_UP_BTN_X = C_UP_BUTTON_X; // R_PAUSE_QUEST_MEDALLION_SHINE_TIME(1)
    R_C_UP_BTN_Y = C_UP_BUTTON_Y; // R_PAUSE_QUEST_MEDALLION_SHINE_TIME(2)
    R_PAUSE_QUEST_MEDALLION_SHINE_TIME(3) = 20;
=======
#endif

    ZREG(61) = 1;
    R_C_UP_BTN_X = C_UP_BUTTON_X;
    R_C_UP_BTN_Y = C_UP_BUTTON_Y;
    ZREG(64) = 20;
>>>>>>> ab2ca852
    ZREG(65) = 21;
    ZREG(66) = 122;
    R_ITEM_BTN_X(1) = C_LEFT_BUTTON_X;
    R_ITEM_BTN_X(2) = C_DOWN_BUTTON_X;
    R_ITEM_BTN_X(3) = C_RIGHT_BUTTON_X;
    R_ITEM_BTN_Y(0) = B_BUTTON_Y;
    R_ITEM_BTN_Y(1) = C_LEFT_BUTTON_Y;
    R_ITEM_BTN_Y(2) = C_DOWN_BUTTON_Y;
    R_ITEM_BTN_Y(3) = C_RIGHT_BUTTON_Y;
    R_ITEM_BTN_DD(0) = 575;
    R_ITEM_BTN_DD(1) = 620;
    R_ITEM_BTN_DD(2) = 620;
    R_ITEM_BTN_DD(3) = 620;
    R_ITEM_ICON_X(1) = C_LEFT_BUTTON_X;
    R_ITEM_ICON_X(2) = C_DOWN_BUTTON_X;
    R_ITEM_ICON_X(3) = C_RIGHT_BUTTON_X;
    R_ITEM_ICON_Y(0) = B_BUTTON_Y;
    R_ITEM_ICON_Y(1) = C_LEFT_BUTTON_Y;
    R_ITEM_ICON_Y(2) = C_DOWN_BUTTON_Y;
    R_ITEM_ICON_Y(3) = C_RIGHT_BUTTON_Y;
    R_ITEM_ICON_DD(0) = 550;
    R_ITEM_ICON_DD(1) = 680;
    R_ITEM_ICON_DD(2) = 680;
    R_ITEM_ICON_DD(3) = 680;
    ZREG(94) = 1;
    ZREG(95) = 0;
    XREG(0) = 26;
    XREG(1) = 22;
    XREG(2) = -11;
    XREG(3) = -4;
    XREG(4) = 3;
    XREG(5) = 0;
    R_PAUSE_STICK_REPEAT_DELAY = 2;
    XREG(7) = 30;
    R_PAUSE_STICK_REPEAT_DELAY_FIRST = 10;
    XREG(9) = 0;
    XREG(10) = -9550;
    XREG(11) = 9950;
    XREG(12) = 68;
    XREG(13) = 36;
    XREG(14) = 4;
    XREG(15) = 1;
    R_A_BTN_Y = A_BUTTON_Y;
    XREG(18) = -380;
    R_A_ICON_Y = A_BUTTON_Y;
    XREG(21) = 48;
    XREG(25) = 0;
    XREG(26) = 0;
    XREG(27) = 0;
    XREG(28) = 16;
    XREG(29) = 50;
    XREG(30) = 15;
    XREG(31) = 8;
    XREG(32) = 4;
    XREG(33) = 2;
    XREG(34) = 100;
    XREG(35) = 7;
    XREG(36) = 20;
    XREG(37) = 10;
    XREG(38) = 2;
    XREG(39) = 140;
    XREG(40) = 20;
    XREG(41) = 300;
    XREG(42) = 100;
    XREG(43) = 70;
    XREG(44) = 50;
    XREG(45) = 36;
    XREG(46) = 16;
    XREG(47) = 8;
    R_MAGIC_METER_Y_HIGHER = 34;
    R_MAGIC_METER_X = 18;
    R_MAGIC_METER_Y_LOWER = 42;
    R_MAGIC_FILL_X = 26;
    XREG(52) = 0;
    XREG(53) = 1;
    R_TEXT_INIT_XPOS = 65;
    R_TEXT_INIT_YPOS = 60;
    R_TEXT_LINE_SPACING = 16;
    R_TEXT_CHAR_SCALE = 80;
    XREG(58) = 80;
    XREG(59) = 12;
    R_TEXT_DROP_SHADOW_OFFSET = 1;
    R_TEXTBOX_BG_YPOS = 3;
    XREG(62) = 0;
    XREG(63) = 100;
    R_TEXTBOX_END_XPOS = 158;
    R_TEXTBOX_END_YPOS = 102;
    R_TEXT_CHOICE_XPOS = 48;
    R_TEXT_CHOICE_YPOS(0) = 54;
    R_TEXT_CHOICE_YPOS(1) = 70;
    R_TEXT_CHOICE_YPOS(2) = 86;
    XREG(70) = -300;
    XREG(71) = 0;
    R_TEXTBOX_X_TARGET = 54;
    R_TEXTBOX_Y_TARGET = 48;
    R_TEXTBOX_WIDTH_TARGET = 128;
    R_TEXTBOX_HEIGHT_TARGET = 64;
    R_TEXTBOX_TEXWIDTH_TARGET = 2048;
    R_TEXTBOX_TEXHEIGHT_TARGET = 512;
    XREG(78) = 96;
    XREG(79) = 98;
    XREG(80) = 0;
    XREG(81) = 50;
    XREG(82) = 25;
    XREG(83) = 100;
    XREG(84) = 100;
    XREG(85) = 0;
    XREG(86) = 0;
    XREG(87) = 0;
    XREG(88) = -50;
    XREG(89) = -100;
    XREG(90) = -500;
    XREG(91) = 0;
    XREG(92) = 100;
    XREG(93) = 100;
    XREG(94) = 160;
    XREG(95) = 200;
    R_PAUSE_OFFSET_VERTICAL = -6080;
    R_PAUSE_OFFSET_DEPTH = 9355;
    R_PAUSE_UI_ANIM_ALPHA_ADD_DURATION = 8;
    WREG(5) = 3;
    R_PAUSE_UI_ANIMS_DURATION = 8;
    WREG(7) = 0;

#if OOT_NTSC
    R_B_LABEL_SCALE(0) = 100;
    R_B_LABEL_SCALE(1) = 109;
    R_B_LABEL_X(0) = 151;
    R_B_LABEL_X(1) = 148;
    R_B_LABEL_Y(0) = 23;
    R_B_LABEL_Y(1) = 22;
    R_A_LABEL_Z(0) = -380;
    R_A_LABEL_Z(1) = -350;
#else
    // Same as above, although these regs are now unused in PAL versions
    WREG(8) = 100;
    WREG(9) = 109;
    WREG(10) = 151;
    WREG(11) = 148;
    WREG(12) = 23;
    WREG(13) = 22;
    WREG(14) = -380;
    WREG(15) = -350;
<<<<<<< HEAD
    R_PAUSE_CURSOR_LEFT_X = -175;
    R_PAUSE_CURSOR_RIGHT_X = 155;
    R_PAUSE_CURSOR_LEFT_RIGHT_Y = 10;
=======
#endif

    WREG(16) = -175;
    WREG(17) = 155;
    WREG(18) = 10;
>>>>>>> ab2ca852
    WREG(19) = 10;
    WREG(20) = -50;
    WREG(21) = -54;
    WREG(22) = -32;
    WREG(23) = -38;
    WREG(24) = -36;
    R_PAUSE_CURSOR_LEFT_MOVE_OFFSET_X = 40;
    R_PAUSE_CURSOR_RIGHT_MOVE_OFFSET_X = -40;
    WREG(27) = 0;
    WREG(28) = 0;
    R_OW_MINIMAP_X = 238;
    R_OW_MINIMAP_Y = 164;
    R_MINIMAP_DISABLED = false;
    WREG(32) = 122;
    WREG(33) = 60;
    WREG(35) = 0;
    WREG(36) = 0;

#if OOT_PAL
    R_B_LABEL_SCALE(0) = 100;
    R_B_LABEL_SCALE(1) = 99;
    R_B_LABEL_SCALE(2) = 109;
    R_B_LABEL_X(0) = B_BUTTON_X - 9;
    R_B_LABEL_X(1) = B_BUTTON_X - 11;
    R_B_LABEL_X(2) = B_BUTTON_X - 12;
    R_B_LABEL_Y(0) = B_BUTTON_Y + 6;
    R_B_LABEL_Y(1) = B_BUTTON_Y + 5;
    R_B_LABEL_Y(2) = B_BUTTON_Y + 5;
    R_A_LABEL_Z(0) = -380;
    R_A_LABEL_Z(1) = -360;
    R_A_LABEL_Z(2) = -350;
    WREG(49) = -48;
    WREG(50) = 16;
    WREG(51) = -62;
    WREG(52) = 22;
    WREG(53) = -84;
    WREG(54) = 20;
    WREG(55) = -53;
    WREG(56) = 40;
    WREG(57) = -64;
    WREG(58) = 47;
    WREG(59) = -84;
    WREG(60) = 44;
    WREG(61) = -42;
    WREG(62) = 32;
    WREG(63) = -45;
    WREG(64) = -37;
    WREG(65) = 30;
    WREG(66) = -50;
#endif

    R_DGN_MINIMAP_X = 204;
    R_DGN_MINIMAP_Y = 140;
    WREG(87) = 80;
    R_PAUSE_NAME_DISPLAY_TIMER_MAX_ = 70;
    R_PAUSE_NAME_DISPLAY_TIMER_THRESHOLD_ = 40;
    WREG(90) = 320;
    WREG(91) = 40;
    WREG(92) = 3;
    WREG(93) = 6;
    WREG(94) = 3;
    WREG(95) = 6;

    if (gSaveContext.gameMode == GAMEMODE_NORMAL) {
        R_TEXTBOX_X = 52;
        R_TEXTBOX_Y = 36;
        VREG(2) = 214;
        VREG(3) = 76;
        VREG(4) = 304;
        VREG(5) = 430;
        VREG(6) = 1;
        R_TEXTBOX_CLEF_XPOS = 78;
        R_TEXTBOX_CLEF_YPOS = 166;
        VREG(9) = 40;
        R_COMPASS_SCALE_X = 32;
        R_COMPASS_SCALE_Y = 32;
        R_COMPASS_OFFSET_X = 110;
        R_COMPASS_OFFSET_Y = -740;
        R_MINIMAP_COLOR(0) = 0;
        R_MINIMAP_COLOR(1) = 255;
        R_MINIMAP_COLOR(2) = 255;
    }

    R_PAUSE_SONG_OCA_BTN_Y(OCARINA_BTN_A) = 0;
    R_PAUSE_SONG_OCA_BTN_Y(OCARINA_BTN_C_DOWN) = 0;
    R_PAUSE_SONG_OCA_BTN_Y(OCARINA_BTN_C_RIGHT) = 0;
    R_PAUSE_SONG_OCA_BTN_Y(OCARINA_BTN_C_LEFT) = 0;
    R_PAUSE_SONG_OCA_BTN_Y(OCARINA_BTN_C_UP) = 0;

    VREG(26) = 0;
    VREG(27) = 0;
    R_OCARINA_BUTTONS_XPOS = 98;
    R_OCARINA_BUTTONS_XPOS_OFFSET = 18;
    VREG(30) = 0;
    VREG(31) = 0;
    VREG(32) = 0;

    R_TEXT_ADJUST_COLOR_1_R = 70;
    R_TEXT_ADJUST_COLOR_1_G = 255;
    R_TEXT_ADJUST_COLOR_1_B = 80;

    R_TEXT_ADJUST_COLOR_2_R = 70;
    R_TEXT_ADJUST_COLOR_2_G = 255;
    R_TEXT_ADJUST_COLOR_2_B = 80;

    VREG(40) = 9;
    VREG(42) = 250;
    VREG(43) = 440;
    VREG(44) = 10;
    R_OCARINA_BUTTONS_YPOS(0) = 190;
    R_OCARINA_BUTTONS_YPOS(1) = 184;
    R_OCARINA_BUTTONS_YPOS(2) = 176;
    R_OCARINA_BUTTONS_YPOS(3) = 172;
    R_OCARINA_BUTTONS_YPOS(4) = 170;
    R_OCARINA_BUTTONS_APPEAR_ALPHA_STEP = 30;
    R_OCARINA_BUTTONS_YPOS_OFFSET = 0;
    VREG(52) = -16;
    VREG(53) = 230;
    VREG(54) = 230;
    VREG(55) = 120;
    VREG(56) = -720;
    VREG(57) = 255;
    VREG(58) = 255;
    VREG(59) = 255;
    R_KALEIDO_PROMPT_CURSOR_ALPHA_TIMER_BASE = 20;
    R_KALEIDO_PROMPT_CURSOR_ALPHA = 100;
    R_KALEIDO_PROMPT_CURSOR_ALPHA_STATE = 0;
    R_KALEIDO_PROMPT_CURSOR_ALPHA_TIMER = 10;
    R_ITEM_AMMO_X(1) = C_LEFT_BUTTON_X + 1;
    R_ITEM_AMMO_X(2) = C_DOWN_BUTTON_X + 1;
    R_ITEM_AMMO_X(3) = C_RIGHT_BUTTON_X + 1;
    R_ITEM_AMMO_Y(0) = B_BUTTON_Y + 18;
    R_ITEM_AMMO_Y(1) = C_LEFT_BUTTON_Y + 17;
    R_ITEM_AMMO_Y(2) = C_DOWN_BUTTON_Y + 17;
    R_ITEM_AMMO_Y(3) = C_RIGHT_BUTTON_Y + 17;
    VREG(72) = 0;
    VREG(73) = 0;
    VREG(74) = 0;
    VREG(75) = 0;
    R_ITEM_ICON_WIDTH(0) = 30;
    R_ITEM_ICON_WIDTH(1) = 24;
    R_ITEM_ICON_WIDTH(2) = 24;
    R_ITEM_ICON_WIDTH(3) = 24;
    R_ITEM_BTN_WIDTH(0) = 29;
    R_ITEM_BTN_WIDTH(1) = 27;
    R_ITEM_BTN_WIDTH(2) = 27;
    R_ITEM_BTN_WIDTH(3) = 27;
    VREG(84) = 0;
    VREG(85) = 50;
    VREG(86) = 0;
    VREG(87) = 64;
    VREG(88) = 66;
    VREG(89) = 0;
    R_GAME_OVER_RUMBLE_STRENGTH = 126;
    R_GAME_OVER_RUMBLE_DURATION = 124;
    //! @bug This is eventually cast to a u8 after some scaling in `GameOver_Update`, negative numbers typically
    //! become large (fast) decrease rates
    R_GAME_OVER_RUMBLE_DECREASE_RATE = -63;
}

void Regs_InitData(PlayState* play) {
    Regs_InitDataImpl();
}<|MERGE_RESOLUTION|>--- conflicted
+++ resolved
@@ -298,7 +298,7 @@
     ZREG(10) = 200;
     ZREG(11) = 0;
     ZREG(12) = 200;
-    R_PAUSE_SWITCH_PAGE_FRAME_ADVANCE_ON = false;
+    R_PAUSE_PAGE_SWITCH_FRAME_ADVANCE_ON = false;
     ZREG(14) = 110;
     ZREG(15) = 56;
     ZREG(16) = 1;
@@ -348,20 +348,13 @@
     R_START_LABEL_X(0) = 120;
     R_START_LABEL_X(1) = 119;
     R_START_LABEL_X(2) = 119;
-<<<<<<< HEAD
+#endif
+
     R_PAUSE_QUEST_MEDALLION_SHINE_TIME(0) = 1;
     //! @bug Overlapping reg usage
     R_C_UP_BTN_X = C_UP_BUTTON_X; // R_PAUSE_QUEST_MEDALLION_SHINE_TIME(1)
     R_C_UP_BTN_Y = C_UP_BUTTON_Y; // R_PAUSE_QUEST_MEDALLION_SHINE_TIME(2)
     R_PAUSE_QUEST_MEDALLION_SHINE_TIME(3) = 20;
-=======
-#endif
-
-    ZREG(61) = 1;
-    R_C_UP_BTN_X = C_UP_BUTTON_X;
-    R_C_UP_BTN_Y = C_UP_BUTTON_Y;
-    ZREG(64) = 20;
->>>>>>> ab2ca852
     ZREG(65) = 21;
     ZREG(66) = 122;
     R_ITEM_BTN_X(1) = C_LEFT_BUTTON_X;
@@ -505,17 +498,11 @@
     WREG(13) = 22;
     WREG(14) = -380;
     WREG(15) = -350;
-<<<<<<< HEAD
+#endif
+
     R_PAUSE_CURSOR_LEFT_X = -175;
     R_PAUSE_CURSOR_RIGHT_X = 155;
     R_PAUSE_CURSOR_LEFT_RIGHT_Y = 10;
-=======
-#endif
-
-    WREG(16) = -175;
-    WREG(17) = 155;
-    WREG(18) = 10;
->>>>>>> ab2ca852
     WREG(19) = 10;
     WREG(20) = -50;
     WREG(21) = -54;
