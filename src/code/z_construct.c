--- conflicted
+++ resolved
@@ -66,13 +66,8 @@
         doActionOffset = (LANGUAGE_FRA * DO_ACTION_MAX + DO_ACTION_RETURN) * DO_ACTION_TEX_SIZE;
     }
 
-<<<<<<< HEAD
     DmaMgr_SendRequest1(interfaceCtx->doActionSegment + DO_ACTION_TEX_SIZE * 2,
-                        (u32)_do_action_staticSegmentRomStart + doActionOffset, 0x180, "../z_construct.c", 178);
-=======
-    DmaMgr_SendRequest1(interfaceCtx->doActionSegment + 0x300,
                         (uintptr_t)_do_action_staticSegmentRomStart + doActionOffset, 0x180, "../z_construct.c", 178);
->>>>>>> 062f4d8e
 
     interfaceCtx->iconItemSegment = GameState_Alloc(&play->state, 0x4000, "../z_construct.c", 190);
 
@@ -350,15 +345,9 @@
     XREG(3) = -4;
     XREG(4) = 3;
     XREG(5) = 0;
-<<<<<<< HEAD
-    R_PAUSE_STICK_REPEAT_DELAY_FIRST = 2;
-    XREG(7) = 30;
-    R_PAUSE_STICK_REPEAT_DELAY = 10;
-=======
     R_PAUSE_STICK_REPEAT_DELAY = 2;
     XREG(7) = 30;
     R_PAUSE_STICK_REPEAT_DELAY_FIRST = 10;
->>>>>>> 062f4d8e
     XREG(9) = 0;
     XREG(10) = -9550;
     XREG(11) = 9950;
