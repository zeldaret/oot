#include "global.h"

void Interface_Destroy(PlayState* play) {
    Map_Destroy(play);
}

#define ICON_ITEM_SEGMENT_SIZE (4 * ITEM_ICON_SIZE)

void Interface_Init(PlayState* play) {
    InterfaceContext* interfaceCtx = &play->interfaceCtx;
    u32 parameterSize;
    u16 doActionOffset;
    u8 timerId;

    gSaveContext.sunsSongState = SUNSSONG_INACTIVE;
    gSaveContext.nextHudVisibilityMode = gSaveContext.hudVisibilityMode = HUD_VISIBILITY_NO_CHANGE;

    View_Init(&interfaceCtx->view, play->state.gfxCtx);

    interfaceCtx->unk_1FA = interfaceCtx->unk_261 = interfaceCtx->unk_1FC = 0;
    interfaceCtx->unk_1EC = interfaceCtx->unk_1EE = interfaceCtx->unk_1F0 = 0;
    interfaceCtx->unk_22E = 0;
    interfaceCtx->lensMagicConsumptionTimer = 16;
    interfaceCtx->unk_1F4 = 0.0f;
    interfaceCtx->unk_228 = XREG(95);
    interfaceCtx->minimapAlpha = 0;
    interfaceCtx->unk_260 = 0;
    interfaceCtx->unk_244 = interfaceCtx->aAlpha = interfaceCtx->bAlpha = interfaceCtx->cLeftAlpha =
        interfaceCtx->cDownAlpha = interfaceCtx->cRightAlpha = interfaceCtx->healthAlpha = interfaceCtx->startAlpha =
            interfaceCtx->magicAlpha = 0;

    parameterSize = (uintptr_t)_parameter_staticSegmentRomEnd - (uintptr_t)_parameter_staticSegmentRomStart;

    // "Permanent PARAMETER Segment = %x"
    osSyncPrintf("常駐ＰＡＲＡＭＥＴＥＲセグメント=%x\n", parameterSize);

    interfaceCtx->parameterSegment = GameState_Alloc(&play->state, parameterSize, "../z_construct.c", 159);

    osSyncPrintf("parameter->parameterSegment=%x\n", interfaceCtx->parameterSegment);

    ASSERT(interfaceCtx->parameterSegment != NULL, "parameter->parameterSegment != NULL", "../z_construct.c", 161);
    DmaMgr_RequestSyncDebug(interfaceCtx->parameterSegment, (uintptr_t)_parameter_staticSegmentRomStart, parameterSize,
                            "../z_construct.c", 162);

    interfaceCtx->doActionSegment = GameState_Alloc(&play->state, 3 * DO_ACTION_TEX_SIZE, "../z_construct.c", 166);

    osSyncPrintf("ＤＯアクション テクスチャ初期=%x\n", 3 * DO_ACTION_TEX_SIZE); // "DO Action Texture Initialization"
    osSyncPrintf("parameter->do_actionSegment=%x\n", interfaceCtx->doActionSegment);

    ASSERT(interfaceCtx->doActionSegment != NULL, "parameter->do_actionSegment != NULL", "../z_construct.c", 169);

    if (gSaveContext.language == LANGUAGE_ENG) {
        doActionOffset = LANGUAGE_ENG * DO_ACTION_MAX * DO_ACTION_TEX_SIZE;
    } else if (gSaveContext.language == LANGUAGE_GER) {
        doActionOffset = LANGUAGE_GER * DO_ACTION_MAX * DO_ACTION_TEX_SIZE;
    } else {
        doActionOffset = LANGUAGE_FRA * DO_ACTION_MAX * DO_ACTION_TEX_SIZE;
    }

    DmaMgr_RequestSyncDebug(interfaceCtx->doActionSegment, (uintptr_t)_do_action_staticSegmentRomStart + doActionOffset,
                            2 * DO_ACTION_TEX_SIZE, "../z_construct.c", 174);

    if (gSaveContext.language == LANGUAGE_ENG) {
        doActionOffset = 3 * DO_ACTION_TEX_SIZE + LANGUAGE_ENG * DO_ACTION_MAX * DO_ACTION_TEX_SIZE;
    } else if (gSaveContext.language == LANGUAGE_GER) {
        doActionOffset = 3 * DO_ACTION_TEX_SIZE + LANGUAGE_GER * DO_ACTION_MAX * DO_ACTION_TEX_SIZE;
    } else {
        doActionOffset = 3 * DO_ACTION_TEX_SIZE + LANGUAGE_FRA * DO_ACTION_MAX * DO_ACTION_TEX_SIZE;
    }

    DmaMgr_RequestSyncDebug(interfaceCtx->doActionSegment + 2 * DO_ACTION_TEX_SIZE,
                            (uintptr_t)_do_action_staticSegmentRomStart + doActionOffset, DO_ACTION_TEX_SIZE,
                            "../z_construct.c", 178);

    interfaceCtx->iconItemSegment = GameState_Alloc(&play->state, ICON_ITEM_SEGMENT_SIZE, "../z_construct.c", 190);

    // "Icon Item Texture Initialization = %x"
    osSyncPrintf("アイコンアイテム テクスチャ初期=%x\n", ICON_ITEM_SEGMENT_SIZE);
    osSyncPrintf("parameter->icon_itemSegment=%x\n", interfaceCtx->iconItemSegment);

    ASSERT(interfaceCtx->iconItemSegment != NULL, "parameter->icon_itemSegment != NULL", "../z_construct.c", 193);

    osSyncPrintf("Register_Item[%x, %x, %x, %x]\n", gSaveContext.save.info.equips.buttonItems[0],
                 gSaveContext.save.info.equips.buttonItems[1], gSaveContext.save.info.equips.buttonItems[2],
                 gSaveContext.save.info.equips.buttonItems[3]);

<<<<<<< HEAD
    if (gSaveContext.save.info.equips.buttonItems[0] < 0xF0) {
        DmaMgr_RequestSyncDebug(interfaceCtx->iconItemSegment,
                                (uintptr_t)_icon_item_staticSegmentRomStart +
                                   
                                gSaveContext.save.info.equips.buttonItems[0] * ICON_ITEM_TEX_SIZE,
                                ICON_ITEM_TEX_SIZE, "../z_construct.c", 198);
    } else if (gSaveContext.save.info.equips.buttonItems[0] != 0xFF) {
        DmaMgr_RequestSyncDebug(interfaceCtx->iconItemSegment,
                                (uintptr_t)_icon_item_staticSegmentRomStart +
                                   
                                gSaveContext.save.info.equips.buttonItems[0] * ICON_ITEM_TEX_SIZE,
                                ICON_ITEM_TEX_SIZE, "../z_construct.c", 203);
    }

    if (gSaveContext.save.info.equips.buttonItems[1] < 0xF0) {
        DmaMgr_RequestSyncDebug(interfaceCtx->iconItemSegment + ICON_ITEM_TEX_SIZE,
                                (uintptr_t)_icon_item_staticSegmentRomStart +
                                   
                                gSaveContext.save.info.equips.buttonItems[1] * ICON_ITEM_TEX_SIZE,
                                ICON_ITEM_TEX_SIZE, "../z_construct.c", 209);
    }

    if (gSaveContext.save.info.equips.buttonItems[2] < 0xF0) {
        DmaMgr_RequestSyncDebug(interfaceCtx->iconItemSegment + 2 * ICON_ITEM_TEX_SIZE,
                                (uintptr_t)_icon_item_staticSegmentRomStart +
                                   
                                gSaveContext.save.info.equips.buttonItems[2] * ICON_ITEM_TEX_SIZE,
                                ICON_ITEM_TEX_SIZE, "../z_construct.c", 214);
    }

    if (gSaveContext.save.info.equips.buttonItems[3] < 0xF0) {
        DmaMgr_RequestSyncDebug(interfaceCtx->iconItemSegment + 3 * ICON_ITEM_TEX_SIZE,
                                (uintptr_t)_icon_item_staticSegmentRomStart +
                                   
                                gSaveContext.save.info.equips.buttonItems[3] * ICON_ITEM_TEX_SIZE,
                                ICON_ITEM_TEX_SIZE, "../z_construct.c", 219);
=======
    if (gSaveContext.equips.buttonItems[0] < 0xF0) {
        DmaMgr_RequestSyncDebug(interfaceCtx->iconItemSegment + (0 * ITEM_ICON_SIZE),
                                GET_ITEM_ICON_VROM(gSaveContext.equips.buttonItems[0]), ITEM_ICON_SIZE,
                                "../z_construct.c", 198);
    } else if (gSaveContext.equips.buttonItems[0] != 0xFF) {
        DmaMgr_RequestSyncDebug(interfaceCtx->iconItemSegment + (0 * ITEM_ICON_SIZE),
                                GET_ITEM_ICON_VROM(gSaveContext.equips.buttonItems[0]), ITEM_ICON_SIZE,
                                "../z_construct.c", 203);
    }

    if (gSaveContext.equips.buttonItems[1] < 0xF0) {
        DmaMgr_RequestSyncDebug(interfaceCtx->iconItemSegment + (1 * ITEM_ICON_SIZE),
                                GET_ITEM_ICON_VROM(gSaveContext.equips.buttonItems[1]), ITEM_ICON_SIZE,
                                "../z_construct.c", 209);
    }

    if (gSaveContext.equips.buttonItems[2] < 0xF0) {
        DmaMgr_RequestSyncDebug(interfaceCtx->iconItemSegment + (2 * ITEM_ICON_SIZE),
                                GET_ITEM_ICON_VROM(gSaveContext.equips.buttonItems[2]), ITEM_ICON_SIZE,
                                "../z_construct.c", 214);
    }

    if (gSaveContext.equips.buttonItems[3] < 0xF0) {
        DmaMgr_RequestSyncDebug(interfaceCtx->iconItemSegment + (3 * ITEM_ICON_SIZE),
                                GET_ITEM_ICON_VROM(gSaveContext.equips.buttonItems[3]), ITEM_ICON_SIZE,
                                "../z_construct.c", 219);
>>>>>>> 63606af1
    }

    osSyncPrintf("ＥＶＥＮＴ＝%d\n", ((void)0, gSaveContext.timerState));

    if ((gSaveContext.timerState == TIMER_STATE_ENV_HAZARD_TICK) ||
        (gSaveContext.timerState == TIMER_STATE_DOWN_TICK) ||
        (gSaveContext.subTimerState == SUBTIMER_STATE_DOWN_TICK) ||
        (gSaveContext.subTimerState == SUBTIMER_STATE_UP_TICK)) {
        osSyncPrintf("restart_flag=%d\n", ((void)0, gSaveContext.respawnFlag));

        if ((gSaveContext.respawnFlag == -1) || (gSaveContext.respawnFlag == 1)) {
            if (gSaveContext.timerState == TIMER_STATE_ENV_HAZARD_TICK) {
                gSaveContext.timerState = TIMER_STATE_ENV_HAZARD_INIT;
                gSaveContext.timerX[TIMER_ID_MAIN] = 140;
                gSaveContext.timerY[TIMER_ID_MAIN] = 80;
            }
        }

        if ((gSaveContext.timerState == TIMER_STATE_ENV_HAZARD_TICK) ||
            (gSaveContext.timerState == TIMER_STATE_DOWN_TICK)) {
            timerId = TIMER_ID_MAIN;
        } else {
            timerId = TIMER_ID_SUB;
        }

        gSaveContext.timerX[timerId] = 26;

        if (gSaveContext.save.info.playerData.healthCapacity > 0xA0) {
            gSaveContext.timerY[timerId] = 54; // two rows of hearts
        } else {
            gSaveContext.timerY[timerId] = 46; // one row of hearts
        }
    }

    if ((gSaveContext.timerState >= TIMER_STATE_UP_INIT) && (gSaveContext.timerState <= TIMER_STATE_UP_FREEZE)) {
        gSaveContext.timerState = TIMER_STATE_OFF;
        // "Timer Stop!!!!!!!!!!!!!!!!!!!!!!"
        osSyncPrintf("タイマー停止！！！！！！！！！！！！！！！！！！！！！  = %d\n", gSaveContext.timerState);
    }

    osSyncPrintf("ＰＡＲＡＭＥＴＥＲ領域＝%x\n", parameterSize + 0x5300); // "Parameter Area = %x"

    Health_InitMeter(play);
    Map_Init(play);

    interfaceCtx->unk_23C = interfaceCtx->unk_242 = 0;

    R_ITEM_BTN_X(0) = B_BUTTON_X;
    R_B_BTN_COLOR(0) = 255;
    R_B_BTN_COLOR(1) = 30;
    R_B_BTN_COLOR(2) = 30;
    R_ITEM_ICON_X(0) = B_BUTTON_X;
    R_ITEM_AMMO_X(0) = B_BUTTON_X + 2;
    R_A_BTN_X = A_BUTTON_X;
    R_A_ICON_X = A_BUTTON_X;
    R_A_BTN_COLOR(0) = 0;
    R_A_BTN_COLOR(1) = 200;
    R_A_BTN_COLOR(2) = 50;
}

#define TEXTBOX_SEGMENT_SIZE \
    (MESSAGE_STATIC_TEX_SIZE + MAX(MAX(ITEM_ICON_SIZE, QUEST_ICON_SIZE), 2 * MESSAGE_TEXTURE_STATIC_TEX_SIZE))

void Message_Init(PlayState* play) {
    MessageContext* msgCtx = &play->msgCtx;
    s32 pad;

    Message_SetTables();

    play->msgCtx.ocarinaMode = OCARINA_MODE_00;

    msgCtx->msgMode = MSGMODE_NONE;
    msgCtx->msgLength = 0;
    msgCtx->textId = msgCtx->textboxEndType = msgCtx->choiceIndex = msgCtx->ocarinaAction = msgCtx->textUnskippable = 0;
    msgCtx->textColorAlpha = 255;

    View_Init(&msgCtx->view, play->state.gfxCtx);

    msgCtx->textboxSegment = GameState_Alloc(&play->state, TEXTBOX_SEGMENT_SIZE, "../z_construct.c", 349);

    osSyncPrintf("message->fukidashiSegment=%x\n", msgCtx->textboxSegment);

    osSyncPrintf("吹き出しgame_alloc=%x\n", TEXTBOX_SEGMENT_SIZE); // "Textbox game_alloc=%x"
    ASSERT(msgCtx->textboxSegment != NULL, "message->fukidashiSegment != NULL", "../z_construct.c", 352);

    Font_LoadOrderedFont(&play->msgCtx.font);

    YREG(31) = 0;
}

void Regs_InitDataImpl(void) {
    YREG(8) = 10;
    YREG(14) = 0;
    R_SCENE_CAM_TYPE = SCENE_CAM_TYPE_DEFAULT;
    R_TEXTBOX_TEXWIDTH = 0;
    R_TEXTBOX_TEXHEIGHT = 0;
    R_TEXTBOX_WIDTH = 50;
    R_TEXTBOX_HEIGHT = 0;
    YREG(24) = -60;
    YREG(25) = 13;
    YREG(26) = 15;
    YREG(27) = 41;
    YREG(28) = 15;
    YREG(32) = 265;
    YREG(33) = 55;
    YREG(34) = 0;
    YREG(35) = 20;
    YREG(36) = 0;
    YREG(37) = 0;
    YREG(38) = 0;
    YREG(40) = 2;
    YREG(41) = 1;
    YREG(42) = 2;
    YREG(43) = 1;
    YREG(44) = 0;
    YREG(45) = 236;
    YREG(46) = 36;
    YREG(47) = 0;
    YREG(48) = -45;
    YREG(49) = -48;
    YREG(50) = 16;
    YREG(51) = 22;
    YREG(52) = -55;
    YREG(53) = -53;
    YREG(54) = 43;
    YREG(55) = 47;
    YREG(56) = -33;
    YREG(57) = -42;
    YREG(58) = -33;
    YREG(59) = -37;
    YREG(60) = 14;
    YREG(61) = -2;
    YREG(62) = -2;
    YREG(63) = -18;
    YREG(64) = -18;
    YREG(67) = 0;
    YREG(68) = 0;
    YREG(69) = 0;
    YREG(70) = 0;
    R_TEXTBOX_ICON_XPOS = -6;
    R_TEXTBOX_ICON_YPOS = 10;
    YREG(73) = -8;
    YREG(74) = 8;
    R_TEXTBOX_ICON_DIMENSION = 24;
    YREG(76) = 32;
    YREG(77) = 0;
    R_MESSAGE_DEBUGGER_SELECT = 0;
    R_MESSAGE_DEBUGGER_TEXTID = 48;
    YREG(80) = 450;
    YREG(81) = 0;
    YREG(82) = -15;
    YREG(83) = 500;
    YREG(84) = 600;
    YREG(85) = 0;
    YREG(86) = -21;
    YREG(87) = 510;
    R_C_UP_ICON_X = C_UP_BUTTON_X - 7;
    R_C_UP_ICON_Y = C_UP_BUTTON_Y + 4;
    YREG(92) = 8;
    YREG(93) = 6;
    YREG(94) = 3;
    YREG(95) = 1;
    R_MAGIC_FILL_COLOR(0) = 0;
    R_MAGIC_FILL_COLOR(1) = 200;
    R_MAGIC_FILL_COLOR(2) = 0;
    ZREG(9) = 140;
    ZREG(10) = 200;
    ZREG(11) = 0;
    ZREG(12) = 200;
    ZREG(13) = 0;
    ZREG(14) = 110;
    ZREG(15) = 56;
    ZREG(16) = 1;
    ZREG(17) = -50;
    ZREG(18) = -200;
    ZREG(19) = 0;
    ZREG(20) = 0;
    ZREG(21) = 50;
    ZREG(22) = -50;
    ZREG(23) = 20;
    ZREG(24) = 20;
    ZREG(25) = 4;
    ZREG(26) = 20;
    ZREG(27) = 10;
    ZREG(28) = 20;
    ZREG(29) = 4;
    ZREG(30) = 20;
    ZREG(31) = 10;
    ZREG(32) = 0;
    ZREG(33) = 0;
    ZREG(34) = 0;
    ZREG(36) = 0;
    ZREG(37) = 0;
    ZREG(38) = 0;
    R_C_BTN_COLOR(0) = 255;
    R_C_BTN_COLOR(1) = 160;
    R_C_BTN_COLOR(2) = 0;
    ZREG(46) = 1;
    ZREG(47) = 1;
    R_START_LABEL_DD(0) = 100;
    R_START_LABEL_DD(1) = 89;
    R_START_LABEL_DD(2) = 92;
    R_START_LABEL_Y(0) = 20;
    R_START_LABEL_Y(1) = 20;
    R_START_LABEL_Y(2) = 20;
    R_START_LABEL_X(0) = 120;
    R_START_LABEL_X(1) = 119;
    R_START_LABEL_X(2) = 119;
    ZREG(61) = 1;
    R_C_UP_BTN_X = C_UP_BUTTON_X;
    R_C_UP_BTN_Y = C_UP_BUTTON_Y;
    ZREG(64) = 20;
    ZREG(65) = 21;
    ZREG(66) = 122;
    R_ITEM_BTN_X(1) = C_LEFT_BUTTON_X;
    R_ITEM_BTN_X(2) = C_DOWN_BUTTON_X;
    R_ITEM_BTN_X(3) = C_RIGHT_BUTTON_X;
    R_ITEM_BTN_Y(0) = B_BUTTON_Y;
    R_ITEM_BTN_Y(1) = C_LEFT_BUTTON_Y;
    R_ITEM_BTN_Y(2) = C_DOWN_BUTTON_Y;
    R_ITEM_BTN_Y(3) = C_RIGHT_BUTTON_Y;
    R_ITEM_BTN_DD(0) = 575;
    R_ITEM_BTN_DD(1) = 620;
    R_ITEM_BTN_DD(2) = 620;
    R_ITEM_BTN_DD(3) = 620;
    R_ITEM_ICON_X(1) = C_LEFT_BUTTON_X;
    R_ITEM_ICON_X(2) = C_DOWN_BUTTON_X;
    R_ITEM_ICON_X(3) = C_RIGHT_BUTTON_X;
    R_ITEM_ICON_Y(0) = B_BUTTON_Y;
    R_ITEM_ICON_Y(1) = C_LEFT_BUTTON_Y;
    R_ITEM_ICON_Y(2) = C_DOWN_BUTTON_Y;
    R_ITEM_ICON_Y(3) = C_RIGHT_BUTTON_Y;
    R_ITEM_ICON_DD(0) = 550;
    R_ITEM_ICON_DD(1) = 680;
    R_ITEM_ICON_DD(2) = 680;
    R_ITEM_ICON_DD(3) = 680;
    ZREG(94) = 1;
    ZREG(95) = 0;
    XREG(0) = 26;
    XREG(1) = 22;
    XREG(2) = -11;
    XREG(3) = -4;
    XREG(4) = 3;
    XREG(5) = 0;
    R_PAUSE_STICK_REPEAT_DELAY = 2;
    XREG(7) = 30;
    R_PAUSE_STICK_REPEAT_DELAY_FIRST = 10;
    XREG(9) = 0;
    XREG(10) = -9550;
    XREG(11) = 9950;
    XREG(12) = 68;
    XREG(13) = 36;
    XREG(14) = 4;
    XREG(15) = 1;
    R_A_BTN_Y = A_BUTTON_Y;
    XREG(18) = -380;
    R_A_ICON_Y = A_BUTTON_Y;
    XREG(21) = 48;
    XREG(25) = 0;
    XREG(26) = 0;
    XREG(27) = 0;
    XREG(28) = 16;
    XREG(29) = 50;
    XREG(30) = 15;
    XREG(31) = 8;
    XREG(32) = 4;
    XREG(33) = 2;
    XREG(34) = 100;
    XREG(35) = 7;
    XREG(36) = 20;
    XREG(37) = 10;
    XREG(38) = 2;
    XREG(39) = 140;
    XREG(40) = 20;
    XREG(41) = 300;
    XREG(42) = 100;
    XREG(43) = 70;
    XREG(44) = 50;
    XREG(45) = 36;
    XREG(46) = 16;
    XREG(47) = 8;
    R_MAGIC_METER_Y_HIGHER = 34;
    R_MAGIC_METER_X = 18;
    R_MAGIC_METER_Y_LOWER = 42;
    R_MAGIC_FILL_X = 26;
    XREG(52) = 0;
    XREG(53) = 1;
    R_TEXT_INIT_XPOS = 65;
    R_TEXT_INIT_YPOS = 60;
    R_TEXT_LINE_SPACING = 16;
    R_TEXT_CHAR_SCALE = 80;
    XREG(58) = 80;
    XREG(59) = 12;
    R_TEXT_DROP_SHADOW_OFFSET = 1;
    R_TEXTBOX_BG_YPOS = 3;
    XREG(62) = 0;
    XREG(63) = 100;
    R_TEXTBOX_END_XPOS = 158;
    R_TEXTBOX_END_YPOS = 102;
    R_TEXT_CHOICE_XPOS = 48;
    R_TEXT_CHOICE_YPOS(0) = 54;
    R_TEXT_CHOICE_YPOS(1) = 70;
    R_TEXT_CHOICE_YPOS(2) = 86;
    XREG(70) = -300;
    XREG(71) = 0;
    R_TEXTBOX_X_TARGET = 54;
    R_TEXTBOX_Y_TARGET = 48;
    R_TEXTBOX_WIDTH_TARGET = 128;
    R_TEXTBOX_HEIGHT_TARGET = 64;
    R_TEXTBOX_TEXWIDTH_TARGET = 2048;
    R_TEXTBOX_TEXHEIGHT_TARGET = 512;
    XREG(78) = 96;
    XREG(79) = 98;
    XREG(80) = 0;
    XREG(81) = 50;
    XREG(82) = 25;
    XREG(83) = 100;
    XREG(84) = 100;
    XREG(85) = 0;
    XREG(86) = 0;
    XREG(87) = 0;
    XREG(88) = -50;
    XREG(89) = -100;
    XREG(90) = -500;
    XREG(91) = 0;
    XREG(92) = 100;
    XREG(93) = 100;
    XREG(94) = 160;
    XREG(95) = 200;
    WREG(2) = -6080;
    WREG(3) = 9355;
    WREG(4) = 8;
    WREG(5) = 3;
    WREG(6) = 8;
    WREG(7) = 0;
    WREG(8) = 100;
    WREG(9) = 109;
    WREG(10) = 151;
    WREG(11) = 148;
    WREG(12) = 23;
    WREG(13) = 22;
    WREG(14) = -380;
    WREG(15) = -350;
    WREG(16) = -175;
    WREG(17) = 155;
    WREG(18) = 10;
    WREG(19) = 10;
    WREG(20) = -50;
    WREG(21) = -54;
    WREG(22) = -32;
    WREG(23) = -38;
    WREG(24) = -36;
    WREG(25) = 40;
    WREG(26) = -40;
    WREG(27) = 0;
    WREG(28) = 0;
    R_OW_MINIMAP_X = 238;
    R_OW_MINIMAP_Y = 164;
    R_MINIMAP_DISABLED = false;
    WREG(32) = 122;
    WREG(33) = 60;
    WREG(35) = 0;
    WREG(36) = 0;
    WREG(37) = 100;
    WREG(38) = 99;
    WREG(39) = 109;
    R_B_LABEL_X(0) = B_BUTTON_X - 9;
    R_B_LABEL_X(1) = B_BUTTON_X - 11;
    R_B_LABEL_X(2) = B_BUTTON_X - 12;
    R_B_LABEL_Y(0) = B_BUTTON_Y + 6;
    R_B_LABEL_Y(1) = B_BUTTON_Y + 5;
    R_B_LABEL_Y(2) = B_BUTTON_Y + 5;
    WREG(46) = -380;
    WREG(47) = -360;
    WREG(48) = -350;
    WREG(49) = -48;
    WREG(50) = 16;
    WREG(51) = -62;
    WREG(52) = 22;
    WREG(53) = -84;
    WREG(54) = 20;
    WREG(55) = -53;
    WREG(56) = 40;
    WREG(57) = -64;
    WREG(58) = 47;
    WREG(59) = -84;
    WREG(60) = 44;
    WREG(61) = -42;
    WREG(62) = 32;
    WREG(63) = -45;
    WREG(64) = -37;
    WREG(65) = 30;
    WREG(66) = -50;
    R_DGN_MINIMAP_X = 204;
    R_DGN_MINIMAP_Y = 140;
    WREG(87) = 80;
    WREG(88) = 70;
    WREG(89) = 40;
    WREG(90) = 320;
    WREG(91) = 40;
    WREG(92) = 3;
    WREG(93) = 6;
    WREG(94) = 3;
    WREG(95) = 6;

    if (gSaveContext.gameMode == GAMEMODE_NORMAL) {
        R_TEXTBOX_X = 52;
        R_TEXTBOX_Y = 36;
        VREG(2) = 214;
        VREG(3) = 76;
        VREG(4) = 304;
        VREG(5) = 430;
        VREG(6) = 1;
        R_TEXTBOX_CLEF_XPOS = 78;
        R_TEXTBOX_CLEF_YPOS = 166;
        VREG(9) = 40;
        R_COMPASS_SCALE_X = 32;
        R_COMPASS_SCALE_Y = 32;
        R_COMPASS_OFFSET_X = 110;
        R_COMPASS_OFFSET_Y = -740;
        R_MINIMAP_COLOR(0) = 0;
        R_MINIMAP_COLOR(1) = 255;
        R_MINIMAP_COLOR(2) = 255;
    }

    VREG(21) = 0;
    VREG(22) = 0;
    VREG(23) = 0;
    VREG(24) = 0;
    VREG(25) = 0;
    VREG(26) = 0;
    VREG(27) = 0;
    R_OCARINA_BUTTONS_XPOS = 98;
    R_OCARINA_BUTTONS_XPOS_OFFSET = 18;
    VREG(30) = 0;
    VREG(31) = 0;
    VREG(32) = 0;

    R_TEXT_ADJUST_COLOR_1_R = 70;
    R_TEXT_ADJUST_COLOR_1_G = 255;
    R_TEXT_ADJUST_COLOR_1_B = 80;

    R_TEXT_ADJUST_COLOR_2_R = 70;
    R_TEXT_ADJUST_COLOR_2_G = 255;
    R_TEXT_ADJUST_COLOR_2_B = 80;

    VREG(40) = 9;
    VREG(42) = 250;
    VREG(43) = 440;
    VREG(44) = 10;
    R_OCARINA_BUTTONS_YPOS(0) = 190;
    R_OCARINA_BUTTONS_YPOS(1) = 184;
    R_OCARINA_BUTTONS_YPOS(2) = 176;
    R_OCARINA_BUTTONS_YPOS(3) = 172;
    R_OCARINA_BUTTONS_YPOS(4) = 170;
    VREG(50) = 30;
    R_OCARINA_BUTTONS_YPOS_OFFSET = 0;
    VREG(52) = -16;
    VREG(53) = 230;
    VREG(54) = 230;
    VREG(55) = 120;
    VREG(56) = -720;
    VREG(57) = 255;
    VREG(58) = 255;
    VREG(59) = 255;
    VREG(60) = 20;
    VREG(61) = 100;
    VREG(62) = 0;
    VREG(63) = 10;
    R_ITEM_AMMO_X(1) = C_LEFT_BUTTON_X + 1;
    R_ITEM_AMMO_X(2) = C_DOWN_BUTTON_X + 1;
    R_ITEM_AMMO_X(3) = C_RIGHT_BUTTON_X + 1;
    R_ITEM_AMMO_Y(0) = B_BUTTON_Y + 18;
    R_ITEM_AMMO_Y(1) = C_LEFT_BUTTON_Y + 17;
    R_ITEM_AMMO_Y(2) = C_DOWN_BUTTON_Y + 17;
    R_ITEM_AMMO_Y(3) = C_RIGHT_BUTTON_Y + 17;
    VREG(72) = 0;
    VREG(73) = 0;
    VREG(74) = 0;
    VREG(75) = 0;
    R_ITEM_ICON_WIDTH(0) = 30;
    R_ITEM_ICON_WIDTH(1) = 24;
    R_ITEM_ICON_WIDTH(2) = 24;
    R_ITEM_ICON_WIDTH(3) = 24;
    R_ITEM_BTN_WIDTH(0) = 29;
    R_ITEM_BTN_WIDTH(1) = 27;
    R_ITEM_BTN_WIDTH(2) = 27;
    R_ITEM_BTN_WIDTH(3) = 27;
    VREG(84) = 0;
    VREG(85) = 50;
    VREG(86) = 0;
    VREG(87) = 64;
    VREG(88) = 66;
    VREG(89) = 0;
    R_GAME_OVER_RUMBLE_STRENGTH = 126;
    R_GAME_OVER_RUMBLE_DURATION = 124;
    //! @bug This is eventually cast to a u8 after some scaling in `GameOver_Update`, negative numbers typically
    //! become large (fast) decrease rates
    R_GAME_OVER_RUMBLE_DECREASE_RATE = -63;
}

void Regs_InitData(PlayState* play) {
    Regs_InitDataImpl();
}<|MERGE_RESOLUTION|>--- conflicted
+++ resolved
@@ -84,71 +84,34 @@
                  gSaveContext.save.info.equips.buttonItems[1], gSaveContext.save.info.equips.buttonItems[2],
                  gSaveContext.save.info.equips.buttonItems[3]);
 
-<<<<<<< HEAD
     if (gSaveContext.save.info.equips.buttonItems[0] < 0xF0) {
-        DmaMgr_RequestSyncDebug(interfaceCtx->iconItemSegment,
-                                (uintptr_t)_icon_item_staticSegmentRomStart +
+        DmaMgr_RequestSyncDebug(interfaceCtx->iconItemSegment + (0 * ITEM_ICON_SIZE),
                                    
-                                gSaveContext.save.info.equips.buttonItems[0] * ICON_ITEM_TEX_SIZE,
-                                ICON_ITEM_TEX_SIZE, "../z_construct.c", 198);
+                            GET_ITEM_ICON_VROM(gSaveContext.save.info.equips.buttonItems[0]), ITEM_ICON_SIZE,
+                                "../z_construct.c", 198);
     } else if (gSaveContext.save.info.equips.buttonItems[0] != 0xFF) {
-        DmaMgr_RequestSyncDebug(interfaceCtx->iconItemSegment,
-                                (uintptr_t)_icon_item_staticSegmentRomStart +
+        DmaMgr_RequestSyncDebug(interfaceCtx->iconItemSegment + (0 * ITEM_ICON_SIZE),
                                    
-                                gSaveContext.save.info.equips.buttonItems[0] * ICON_ITEM_TEX_SIZE,
-                                ICON_ITEM_TEX_SIZE, "../z_construct.c", 203);
+                            GET_ITEM_ICON_VROM(gSaveContext.save.info.equips.buttonItems[0]), ITEM_ICON_SIZE,
+                                "../z_construct.c", 203);
     }
 
     if (gSaveContext.save.info.equips.buttonItems[1] < 0xF0) {
-        DmaMgr_RequestSyncDebug(interfaceCtx->iconItemSegment + ICON_ITEM_TEX_SIZE,
-                                (uintptr_t)_icon_item_staticSegmentRomStart +
-                                   
-                                gSaveContext.save.info.equips.buttonItems[1] * ICON_ITEM_TEX_SIZE,
-                                ICON_ITEM_TEX_SIZE, "../z_construct.c", 209);
+        DmaMgr_RequestSyncDebug(interfaceCtx->iconItemSegment + (1 * ITEM_ICON_SIZE),
+                                GET_ITEM_ICON_VROM(gSaveContext.save.info.equips.buttonItems[1]), ITEM_ICON_SIZE,
+                                "../z_construct.c", 209);
     }
 
     if (gSaveContext.save.info.equips.buttonItems[2] < 0xF0) {
-        DmaMgr_RequestSyncDebug(interfaceCtx->iconItemSegment + 2 * ICON_ITEM_TEX_SIZE,
-                                (uintptr_t)_icon_item_staticSegmentRomStart +
-                                   
-                                gSaveContext.save.info.equips.buttonItems[2] * ICON_ITEM_TEX_SIZE,
-                                ICON_ITEM_TEX_SIZE, "../z_construct.c", 214);
+        DmaMgr_RequestSyncDebug(interfaceCtx->iconItemSegment + (2 * ITEM_ICON_SIZE),
+                                GET_ITEM_ICON_VROM(gSaveContext.save.info.equips.buttonItems[2]), ITEM_ICON_SIZE,
+                                "../z_construct.c", 214);
     }
 
     if (gSaveContext.save.info.equips.buttonItems[3] < 0xF0) {
-        DmaMgr_RequestSyncDebug(interfaceCtx->iconItemSegment + 3 * ICON_ITEM_TEX_SIZE,
-                                (uintptr_t)_icon_item_staticSegmentRomStart +
-                                   
-                                gSaveContext.save.info.equips.buttonItems[3] * ICON_ITEM_TEX_SIZE,
-                                ICON_ITEM_TEX_SIZE, "../z_construct.c", 219);
-=======
-    if (gSaveContext.equips.buttonItems[0] < 0xF0) {
-        DmaMgr_RequestSyncDebug(interfaceCtx->iconItemSegment + (0 * ITEM_ICON_SIZE),
-                                GET_ITEM_ICON_VROM(gSaveContext.equips.buttonItems[0]), ITEM_ICON_SIZE,
-                                "../z_construct.c", 198);
-    } else if (gSaveContext.equips.buttonItems[0] != 0xFF) {
-        DmaMgr_RequestSyncDebug(interfaceCtx->iconItemSegment + (0 * ITEM_ICON_SIZE),
-                                GET_ITEM_ICON_VROM(gSaveContext.equips.buttonItems[0]), ITEM_ICON_SIZE,
-                                "../z_construct.c", 203);
-    }
-
-    if (gSaveContext.equips.buttonItems[1] < 0xF0) {
-        DmaMgr_RequestSyncDebug(interfaceCtx->iconItemSegment + (1 * ITEM_ICON_SIZE),
-                                GET_ITEM_ICON_VROM(gSaveContext.equips.buttonItems[1]), ITEM_ICON_SIZE,
-                                "../z_construct.c", 209);
-    }
-
-    if (gSaveContext.equips.buttonItems[2] < 0xF0) {
-        DmaMgr_RequestSyncDebug(interfaceCtx->iconItemSegment + (2 * ITEM_ICON_SIZE),
-                                GET_ITEM_ICON_VROM(gSaveContext.equips.buttonItems[2]), ITEM_ICON_SIZE,
-                                "../z_construct.c", 214);
-    }
-
-    if (gSaveContext.equips.buttonItems[3] < 0xF0) {
         DmaMgr_RequestSyncDebug(interfaceCtx->iconItemSegment + (3 * ITEM_ICON_SIZE),
-                                GET_ITEM_ICON_VROM(gSaveContext.equips.buttonItems[3]), ITEM_ICON_SIZE,
+                                GET_ITEM_ICON_VROM(gSaveContext.save.info.equips.buttonItems[3]), ITEM_ICON_SIZE,
                                 "../z_construct.c", 219);
->>>>>>> 63606af1
     }
 
     osSyncPrintf("ＥＶＥＮＴ＝%d\n", ((void)0, gSaveContext.timerState));
