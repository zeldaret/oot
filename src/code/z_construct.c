#include "global.h"

void Interface_Destroy(PlayState* play) {
    Map_Destroy(play);
}

#define ICON_ITEM_SEGMENT_SIZE (INTERACT_BC_BTN_MAX * ITEM_ICON_SIZE)

void Interface_Init(PlayState* play) {
    InterfaceContext* interfaceCtx = &play->interfaceCtx;
    u32 parameterSize;
    u16 doActionOffset;
    u8 timerId;

    gSaveContext.sunsSongState = SUNSSONG_INACTIVE;
    gSaveContext.nextHudVisibilityMode = gSaveContext.hudVisibilityMode = HUD_VISIBILITY_NO_CHANGE;

    View_Init(&interfaceCtx->view, play->state.gfxCtx);

    interfaceCtx->unk_1FA = interfaceCtx->unk_261 = interfaceCtx->unk_1FC = 0;
    interfaceCtx->unk_1EC = interfaceCtx->unk_1EE = interfaceCtx->unk_1F0 = 0;
    interfaceCtx->unk_22E = 0;
    interfaceCtx->lensMagicConsumptionTimer = 16;
    interfaceCtx->unk_1F4 = 0.0f;
    interfaceCtx->unk_228 = XREG(95);
    interfaceCtx->minimapAlpha = 0;
    interfaceCtx->unk_260 = 0;
    interfaceCtx->unk_244 = interfaceCtx->aAlpha = interfaceCtx->bAlpha = interfaceCtx->cLeftAlpha =
        interfaceCtx->cDownAlpha = interfaceCtx->cRightAlpha = interfaceCtx->healthAlpha = interfaceCtx->startAlpha =
            interfaceCtx->magicAlpha = 0;

    parameterSize = (uintptr_t)_parameter_staticSegmentRomEnd - (uintptr_t)_parameter_staticSegmentRomStart;

    // "Permanent PARAMETER Segment = %x"
    PRINTF("常駐ＰＡＲＡＭＥＴＥＲセグメント=%x\n", parameterSize);

    interfaceCtx->parameterSegment = GAME_STATE_ALLOC(&play->state, parameterSize, "../z_construct.c", 159);

    PRINTF("parameter->parameterSegment=%x\n", interfaceCtx->parameterSegment);

    ASSERT(interfaceCtx->parameterSegment != NULL, "parameter->parameterSegment != NULL", "../z_construct.c", 161);
    DMA_REQUEST_SYNC(interfaceCtx->parameterSegment, (uintptr_t)_parameter_staticSegmentRomStart, parameterSize,
                     "../z_construct.c", 162);

    interfaceCtx->doActionSegment = GAME_STATE_ALLOC(&play->state, 3 * DO_ACTION_TEX_SIZE, "../z_construct.c", 166);

    PRINTF("ＤＯアクション テクスチャ初期=%x\n", 3 * DO_ACTION_TEX_SIZE); // "DO Action Texture Initialization"
    PRINTF("parameter->do_actionSegment=%x\n", interfaceCtx->doActionSegment);

    ASSERT(interfaceCtx->doActionSegment != NULL, "parameter->do_actionSegment != NULL", "../z_construct.c", 169);

    if (gSaveContext.language == LANGUAGE_ENG) {
        doActionOffset = LANGUAGE_ENG * DO_ACTION_MAX * DO_ACTION_TEX_SIZE;
    } else if (gSaveContext.language == LANGUAGE_GER) {
        doActionOffset = LANGUAGE_GER * DO_ACTION_MAX * DO_ACTION_TEX_SIZE;
    } else {
        doActionOffset = LANGUAGE_FRA * DO_ACTION_MAX * DO_ACTION_TEX_SIZE;
    }

    DMA_REQUEST_SYNC(interfaceCtx->doActionSegment, (uintptr_t)_do_action_staticSegmentRomStart + doActionOffset,
                     2 * DO_ACTION_TEX_SIZE, "../z_construct.c", 174);

    if (gSaveContext.language == LANGUAGE_ENG) {
        doActionOffset = 3 * DO_ACTION_TEX_SIZE + LANGUAGE_ENG * DO_ACTION_MAX * DO_ACTION_TEX_SIZE;
    } else if (gSaveContext.language == LANGUAGE_GER) {
        doActionOffset = 3 * DO_ACTION_TEX_SIZE + LANGUAGE_GER * DO_ACTION_MAX * DO_ACTION_TEX_SIZE;
    } else {
        doActionOffset = 3 * DO_ACTION_TEX_SIZE + LANGUAGE_FRA * DO_ACTION_MAX * DO_ACTION_TEX_SIZE;
    }

    DMA_REQUEST_SYNC(interfaceCtx->doActionSegment + 2 * DO_ACTION_TEX_SIZE,
                     (uintptr_t)_do_action_staticSegmentRomStart + doActionOffset, DO_ACTION_TEX_SIZE,
                     "../z_construct.c", 178);

    interfaceCtx->iconItemSegment = GAME_STATE_ALLOC(&play->state, ICON_ITEM_SEGMENT_SIZE, "../z_construct.c", 190);

    // "Icon Item Texture Initialization = %x"
    PRINTF("アイコンアイテム テクスチャ初期=%x\n", ICON_ITEM_SEGMENT_SIZE);
    PRINTF("parameter->icon_itemSegment=%x\n", interfaceCtx->iconItemSegment);

    ASSERT(interfaceCtx->iconItemSegment != NULL, "parameter->icon_itemSegment != NULL", "../z_construct.c", 193);

<<<<<<< HEAD
    osSyncPrintf("Register_Item[%x, %x, %x, %x]\n", gSaveContext.save.info.equips.buttonItems[INTERACT_BC_BTN_B],
                 gSaveContext.save.info.equips.buttonItems[INTERACT_BC_BTN_C_LEFT],
                 gSaveContext.save.info.equips.buttonItems[INTERACT_BC_BTN_C_DOWN],
                 gSaveContext.save.info.equips.buttonItems[INTERACT_BC_BTN_C_RIGHT]);

    if (gSaveContext.save.info.equips.buttonItems[INTERACT_BC_BTN_B] < 0xF0) {
        DmaMgr_RequestSyncDebug(interfaceCtx->iconItemSegment + (INTERACT_BC_BTN_B * ITEM_ICON_SIZE),

                                GET_ITEM_ICON_VROM(gSaveContext.save.info.equips.buttonItems[INTERACT_BC_BTN_B]),
                                ITEM_ICON_SIZE, "../z_construct.c", 198);
    } else if (gSaveContext.save.info.equips.buttonItems[INTERACT_BC_BTN_B] != 0xFF) {
        DmaMgr_RequestSyncDebug(interfaceCtx->iconItemSegment + (INTERACT_BC_BTN_B * ITEM_ICON_SIZE),

                                GET_ITEM_ICON_VROM(gSaveContext.save.info.equips.buttonItems[INTERACT_BC_BTN_B]),
                                ITEM_ICON_SIZE, "../z_construct.c", 203);
    }

    if (gSaveContext.save.info.equips.buttonItems[INTERACT_BC_BTN_C_LEFT] < 0xF0) {
        DmaMgr_RequestSyncDebug(interfaceCtx->iconItemSegment + (INTERACT_BC_BTN_C_LEFT * ITEM_ICON_SIZE),
                                GET_ITEM_ICON_VROM(gSaveContext.save.info.equips.buttonItems[INTERACT_BC_BTN_C_LEFT]),
                                ITEM_ICON_SIZE, "../z_construct.c", 209);
    }

    if (gSaveContext.save.info.equips.buttonItems[INTERACT_BC_BTN_C_DOWN] < 0xF0) {
        DmaMgr_RequestSyncDebug(interfaceCtx->iconItemSegment + (INTERACT_BC_BTN_C_DOWN * ITEM_ICON_SIZE),
                                GET_ITEM_ICON_VROM(gSaveContext.save.info.equips.buttonItems[INTERACT_BC_BTN_C_DOWN]),
                                ITEM_ICON_SIZE, "../z_construct.c", 214);
    }

    if (gSaveContext.save.info.equips.buttonItems[INTERACT_BC_BTN_C_RIGHT] < 0xF0) {
        DmaMgr_RequestSyncDebug(interfaceCtx->iconItemSegment + (INTERACT_BC_BTN_C_RIGHT * ITEM_ICON_SIZE),
                                GET_ITEM_ICON_VROM(gSaveContext.save.info.equips.buttonItems[INTERACT_BC_BTN_C_RIGHT]),
                                ITEM_ICON_SIZE, "../z_construct.c", 219);
=======
    PRINTF("Register_Item[%x, %x, %x, %x]\n", gSaveContext.save.info.equips.buttonItems[0],
           gSaveContext.save.info.equips.buttonItems[1], gSaveContext.save.info.equips.buttonItems[2],
           gSaveContext.save.info.equips.buttonItems[3]);

    if (gSaveContext.save.info.equips.buttonItems[0] < 0xF0) {
        DMA_REQUEST_SYNC(interfaceCtx->iconItemSegment + (0 * ITEM_ICON_SIZE),

                         GET_ITEM_ICON_VROM(gSaveContext.save.info.equips.buttonItems[0]), ITEM_ICON_SIZE,
                         "../z_construct.c", 198);
    } else if (gSaveContext.save.info.equips.buttonItems[0] != 0xFF) {
        DMA_REQUEST_SYNC(interfaceCtx->iconItemSegment + (0 * ITEM_ICON_SIZE),

                         GET_ITEM_ICON_VROM(gSaveContext.save.info.equips.buttonItems[0]), ITEM_ICON_SIZE,
                         "../z_construct.c", 203);
    }

    if (gSaveContext.save.info.equips.buttonItems[1] < 0xF0) {
        DMA_REQUEST_SYNC(interfaceCtx->iconItemSegment + (1 * ITEM_ICON_SIZE),
                         GET_ITEM_ICON_VROM(gSaveContext.save.info.equips.buttonItems[1]), ITEM_ICON_SIZE,
                         "../z_construct.c", 209);
    }

    if (gSaveContext.save.info.equips.buttonItems[2] < 0xF0) {
        DMA_REQUEST_SYNC(interfaceCtx->iconItemSegment + (2 * ITEM_ICON_SIZE),
                         GET_ITEM_ICON_VROM(gSaveContext.save.info.equips.buttonItems[2]), ITEM_ICON_SIZE,
                         "../z_construct.c", 214);
    }

    if (gSaveContext.save.info.equips.buttonItems[3] < 0xF0) {
        DMA_REQUEST_SYNC(interfaceCtx->iconItemSegment + (3 * ITEM_ICON_SIZE),
                         GET_ITEM_ICON_VROM(gSaveContext.save.info.equips.buttonItems[3]), ITEM_ICON_SIZE,
                         "../z_construct.c", 219);
>>>>>>> 5dd19e48
    }

    PRINTF("ＥＶＥＮＴ＝%d\n", ((void)0, gSaveContext.timerState));

    if ((gSaveContext.timerState == TIMER_STATE_ENV_HAZARD_TICK) ||
        (gSaveContext.timerState == TIMER_STATE_DOWN_TICK) ||
        (gSaveContext.subTimerState == SUBTIMER_STATE_DOWN_TICK) ||
        (gSaveContext.subTimerState == SUBTIMER_STATE_UP_TICK)) {
        PRINTF("restart_flag=%d\n", ((void)0, gSaveContext.respawnFlag));

        if ((gSaveContext.respawnFlag == -1) || (gSaveContext.respawnFlag == 1)) {
            if (gSaveContext.timerState == TIMER_STATE_ENV_HAZARD_TICK) {
                gSaveContext.timerState = TIMER_STATE_ENV_HAZARD_INIT;
                gSaveContext.timerX[TIMER_ID_MAIN] = 140;
                gSaveContext.timerY[TIMER_ID_MAIN] = 80;
            }
        }

        if ((gSaveContext.timerState == TIMER_STATE_ENV_HAZARD_TICK) ||
            (gSaveContext.timerState == TIMER_STATE_DOWN_TICK)) {
            timerId = TIMER_ID_MAIN;
        } else {
            timerId = TIMER_ID_SUB;
        }

        gSaveContext.timerX[timerId] = 26;

        if (gSaveContext.save.info.playerData.healthCapacity > 0xA0) {
            gSaveContext.timerY[timerId] = 54; // two rows of hearts
        } else {
            gSaveContext.timerY[timerId] = 46; // one row of hearts
        }
    }

    if ((gSaveContext.timerState >= TIMER_STATE_UP_INIT) && (gSaveContext.timerState <= TIMER_STATE_UP_FREEZE)) {
        gSaveContext.timerState = TIMER_STATE_OFF;
        // "Timer Stop!!!!!!!!!!!!!!!!!!!!!!"
        PRINTF("タイマー停止！！！！！！！！！！！！！！！！！！！！！  = %d\n", gSaveContext.timerState);
    }

    PRINTF("ＰＡＲＡＭＥＴＥＲ領域＝%x\n", parameterSize + 0x5300); // "Parameter Area = %x"

    Health_InitMeter(play);
    Map_Init(play);

    interfaceCtx->unk_23C = interfaceCtx->unk_242 = 0;

    R_ITEM_BTN_X(INTERACT_BC_BTN_B) = B_BUTTON_X;
    R_B_BTN_COLOR(0) = 255;
    R_B_BTN_COLOR(1) = 30;
    R_B_BTN_COLOR(2) = 30;
    R_ITEM_ICON_X(INTERACT_BC_BTN_B) = B_BUTTON_X;
    R_ITEM_AMMO_X(INTERACT_BC_BTN_B) = B_BUTTON_X + 2;
    R_A_BTN_X = A_BUTTON_X;
    R_A_ICON_X = A_BUTTON_X;
    R_A_BTN_COLOR(0) = 0;
    R_A_BTN_COLOR(1) = 200;
    R_A_BTN_COLOR(2) = 50;
}

#define TEXTBOX_SEGMENT_SIZE \
    (MESSAGE_STATIC_TEX_SIZE + MAX(MAX(ITEM_ICON_SIZE, QUEST_ICON_SIZE), 2 * MESSAGE_TEXTURE_STATIC_TEX_SIZE))

void Message_Init(PlayState* play) {
    MessageContext* msgCtx = &play->msgCtx;
    s32 pad;

    Message_SetTables();

    play->msgCtx.ocarinaMode = OCARINA_MODE_00;

    msgCtx->msgMode = MSGMODE_NONE;
    msgCtx->msgLength = 0;
    msgCtx->textId = msgCtx->textboxEndType = msgCtx->choiceIndex = msgCtx->ocarinaAction = msgCtx->textUnskippable = 0;
    msgCtx->textColorAlpha = 255;

    View_Init(&msgCtx->view, play->state.gfxCtx);

    msgCtx->textboxSegment = GAME_STATE_ALLOC(&play->state, TEXTBOX_SEGMENT_SIZE, "../z_construct.c", 349);

    PRINTF("message->fukidashiSegment=%x\n", msgCtx->textboxSegment);

    PRINTF("吹き出しgame_alloc=%x\n", TEXTBOX_SEGMENT_SIZE); // "Textbox game_alloc=%x"
    ASSERT(msgCtx->textboxSegment != NULL, "message->fukidashiSegment != NULL", "../z_construct.c", 352);

    Font_LoadOrderedFont(&play->msgCtx.font);

    YREG(31) = 0;
}

void Regs_InitDataImpl(void) {
    YREG(8) = 10;
    YREG(14) = 0;
    R_SCENE_CAM_TYPE = SCENE_CAM_TYPE_DEFAULT;
    R_TEXTBOX_TEXWIDTH = 0;
    R_TEXTBOX_TEXHEIGHT = 0;
    R_TEXTBOX_WIDTH = 50;
    R_TEXTBOX_HEIGHT = 0;
    YREG(24) = -60;
    YREG(25) = 13;
    YREG(26) = 15;
    YREG(27) = 41;
    YREG(28) = 15;
    YREG(32) = 265;
    YREG(33) = 55;
    YREG(34) = 0;
    YREG(35) = 20;
    YREG(36) = 0;
    YREG(37) = 0;
    YREG(38) = 0;
    YREG(40) = 2;
    YREG(41) = 1;
    YREG(42) = 2;
    YREG(43) = 1;
    YREG(44) = 0;
    YREG(45) = 236;
    YREG(46) = 36;
    YREG(47) = 0;
    YREG(48) = -45;
    YREG(49) = -48;
    YREG(50) = 16;
    YREG(51) = 22;
    YREG(52) = -55;
    YREG(53) = -53;
    YREG(54) = 43;
    YREG(55) = 47;
    YREG(56) = -33;
    YREG(57) = -42;
    YREG(58) = -33;
    YREG(59) = -37;
    YREG(60) = 14;
    YREG(61) = -2;
    YREG(62) = -2;
    YREG(63) = -18;
    YREG(64) = -18;
    YREG(67) = 0;
    YREG(68) = 0;
    YREG(69) = 0;
    YREG(70) = 0;
    R_TEXTBOX_ICON_XPOS = -6;
    R_TEXTBOX_ICON_YPOS = 10;
    YREG(73) = -8;
    YREG(74) = 8;
    R_TEXTBOX_ICON_DIMENSION = 24;
    YREG(76) = 32;
    YREG(77) = 0;
    R_MESSAGE_DEBUGGER_SELECT = 0;
    R_MESSAGE_DEBUGGER_TEXTID = 48;
    YREG(80) = 450;
    YREG(81) = 0;
    YREG(82) = -15;
    YREG(83) = 500;
    YREG(84) = 600;
    YREG(85) = 0;
    YREG(86) = -21;
    YREG(87) = 510;
    R_C_UP_ICON_X = C_UP_BUTTON_X - 7;
    R_C_UP_ICON_Y = C_UP_BUTTON_Y + 4;
    YREG(92) = 8;
    YREG(93) = 6;
    YREG(94) = 3;
    YREG(95) = 1;
    R_MAGIC_FILL_COLOR(0) = 0;
    R_MAGIC_FILL_COLOR(1) = 200;
    R_MAGIC_FILL_COLOR(2) = 0;
    ZREG(9) = 140;
    ZREG(10) = 200;
    ZREG(11) = 0;
    ZREG(12) = 200;
    ZREG(13) = 0;
    ZREG(14) = 110;
    ZREG(15) = 56;
    ZREG(16) = 1;
    ZREG(17) = -50;
    ZREG(18) = -200;
    ZREG(19) = 0;
    ZREG(20) = 0;
    ZREG(21) = 50;
    ZREG(22) = -50;
    ZREG(23) = 20;
    ZREG(24) = 20;
    ZREG(25) = 4;
    ZREG(26) = 20;
    ZREG(27) = 10;
    ZREG(28) = 20;
    ZREG(29) = 4;
    ZREG(30) = 20;
    ZREG(31) = 10;
    ZREG(32) = 0;
    ZREG(33) = 0;
    ZREG(34) = 0;
    ZREG(36) = 0;
    ZREG(37) = 0;
    ZREG(38) = 0;
    R_C_BTN_COLOR(0) = 255;
    R_C_BTN_COLOR(1) = 160;
    R_C_BTN_COLOR(2) = 0;
    ZREG(46) = 1;
    ZREG(47) = 1;
    R_START_LABEL_DD(0) = 100;
    R_START_LABEL_DD(1) = 89;
    R_START_LABEL_DD(2) = 92;
    R_START_LABEL_Y(0) = 20;
    R_START_LABEL_Y(1) = 20;
    R_START_LABEL_Y(2) = 20;
    R_START_LABEL_X(0) = 120;
    R_START_LABEL_X(1) = 119;
    R_START_LABEL_X(2) = 119;
    ZREG(61) = 1;
    R_C_UP_BTN_X = C_UP_BUTTON_X;
    R_C_UP_BTN_Y = C_UP_BUTTON_Y;
    ZREG(64) = 20;
    ZREG(65) = 21;
    ZREG(66) = 122;
    R_ITEM_BTN_X(INTERACT_BC_BTN_C_LEFT) = C_LEFT_BUTTON_X;
    R_ITEM_BTN_X(INTERACT_BC_BTN_C_DOWN) = C_DOWN_BUTTON_X;
    R_ITEM_BTN_X(INTERACT_BC_BTN_C_RIGHT) = C_RIGHT_BUTTON_X;
    R_ITEM_BTN_Y(INTERACT_BC_BTN_B) = B_BUTTON_Y;
    R_ITEM_BTN_Y(INTERACT_BC_BTN_C_LEFT) = C_LEFT_BUTTON_Y;
    R_ITEM_BTN_Y(INTERACT_BC_BTN_C_DOWN) = C_DOWN_BUTTON_Y;
    R_ITEM_BTN_Y(INTERACT_BC_BTN_C_RIGHT) = C_RIGHT_BUTTON_Y;
    R_ITEM_BTN_DD(INTERACT_BC_BTN_B) = 575;
    R_ITEM_BTN_DD(INTERACT_BC_BTN_C_LEFT) = 620;
    R_ITEM_BTN_DD(INTERACT_BC_BTN_C_DOWN) = 620;
    R_ITEM_BTN_DD(INTERACT_BC_BTN_C_RIGHT) = 620;
    R_ITEM_ICON_X(INTERACT_BC_BTN_C_LEFT) = C_LEFT_BUTTON_X;
    R_ITEM_ICON_X(INTERACT_BC_BTN_C_DOWN) = C_DOWN_BUTTON_X;
    R_ITEM_ICON_X(INTERACT_BC_BTN_C_RIGHT) = C_RIGHT_BUTTON_X;
    R_ITEM_ICON_Y(INTERACT_BC_BTN_B) = B_BUTTON_Y;
    R_ITEM_ICON_Y(INTERACT_BC_BTN_C_LEFT) = C_LEFT_BUTTON_Y;
    R_ITEM_ICON_Y(INTERACT_BC_BTN_C_DOWN) = C_DOWN_BUTTON_Y;
    R_ITEM_ICON_Y(INTERACT_BC_BTN_C_RIGHT) = C_RIGHT_BUTTON_Y;
    R_ITEM_ICON_DD(INTERACT_BC_BTN_B) = 550;
    R_ITEM_ICON_DD(INTERACT_BC_BTN_C_LEFT) = 680;
    R_ITEM_ICON_DD(INTERACT_BC_BTN_C_DOWN) = 680;
    R_ITEM_ICON_DD(INTERACT_BC_BTN_C_RIGHT) = 680;
    ZREG(94) = 1;
    ZREG(95) = 0;
    XREG(0) = 26;
    XREG(1) = 22;
    XREG(2) = -11;
    XREG(3) = -4;
    XREG(4) = 3;
    XREG(5) = 0;
    R_PAUSE_STICK_REPEAT_DELAY = 2;
    XREG(7) = 30;
    R_PAUSE_STICK_REPEAT_DELAY_FIRST = 10;
    XREG(9) = 0;
    XREG(10) = -9550;
    XREG(11) = 9950;
    XREG(12) = 68;
    XREG(13) = 36;
    XREG(14) = 4;
    XREG(15) = 1;
    R_A_BTN_Y = A_BUTTON_Y;
    XREG(18) = -380;
    R_A_ICON_Y = A_BUTTON_Y;
    XREG(21) = 48;
    XREG(25) = 0;
    XREG(26) = 0;
    XREG(27) = 0;
    XREG(28) = 16;
    XREG(29) = 50;
    XREG(30) = 15;
    XREG(31) = 8;
    XREG(32) = 4;
    XREG(33) = 2;
    XREG(34) = 100;
    XREG(35) = 7;
    XREG(36) = 20;
    XREG(37) = 10;
    XREG(38) = 2;
    XREG(39) = 140;
    XREG(40) = 20;
    XREG(41) = 300;
    XREG(42) = 100;
    XREG(43) = 70;
    XREG(44) = 50;
    XREG(45) = 36;
    XREG(46) = 16;
    XREG(47) = 8;
    R_MAGIC_METER_Y_HIGHER = 34;
    R_MAGIC_METER_X = 18;
    R_MAGIC_METER_Y_LOWER = 42;
    R_MAGIC_FILL_X = 26;
    XREG(52) = 0;
    XREG(53) = 1;
    R_TEXT_INIT_XPOS = 65;
    R_TEXT_INIT_YPOS = 60;
    R_TEXT_LINE_SPACING = 16;
    R_TEXT_CHAR_SCALE = 80;
    XREG(58) = 80;
    XREG(59) = 12;
    R_TEXT_DROP_SHADOW_OFFSET = 1;
    R_TEXTBOX_BG_YPOS = 3;
    XREG(62) = 0;
    XREG(63) = 100;
    R_TEXTBOX_END_XPOS = 158;
    R_TEXTBOX_END_YPOS = 102;
    R_TEXT_CHOICE_XPOS = 48;
    R_TEXT_CHOICE_YPOS(0) = 54;
    R_TEXT_CHOICE_YPOS(1) = 70;
    R_TEXT_CHOICE_YPOS(2) = 86;
    XREG(70) = -300;
    XREG(71) = 0;
    R_TEXTBOX_X_TARGET = 54;
    R_TEXTBOX_Y_TARGET = 48;
    R_TEXTBOX_WIDTH_TARGET = 128;
    R_TEXTBOX_HEIGHT_TARGET = 64;
    R_TEXTBOX_TEXWIDTH_TARGET = 2048;
    R_TEXTBOX_TEXHEIGHT_TARGET = 512;
    XREG(78) = 96;
    XREG(79) = 98;
    XREG(80) = 0;
    XREG(81) = 50;
    XREG(82) = 25;
    XREG(83) = 100;
    XREG(84) = 100;
    XREG(85) = 0;
    XREG(86) = 0;
    XREG(87) = 0;
    XREG(88) = -50;
    XREG(89) = -100;
    XREG(90) = -500;
    XREG(91) = 0;
    XREG(92) = 100;
    XREG(93) = 100;
    XREG(94) = 160;
    XREG(95) = 200;
    WREG(2) = -6080;
    WREG(3) = 9355;
    WREG(4) = 8;
    WREG(5) = 3;
    WREG(6) = 8;
    WREG(7) = 0;
    WREG(8) = 100;
    WREG(9) = 109;
    WREG(10) = 151;
    WREG(11) = 148;
    WREG(12) = 23;
    WREG(13) = 22;
    WREG(14) = -380;
    WREG(15) = -350;
    WREG(16) = -175;
    WREG(17) = 155;
    WREG(18) = 10;
    WREG(19) = 10;
    WREG(20) = -50;
    WREG(21) = -54;
    WREG(22) = -32;
    WREG(23) = -38;
    WREG(24) = -36;
    WREG(25) = 40;
    WREG(26) = -40;
    WREG(27) = 0;
    WREG(28) = 0;
    R_OW_MINIMAP_X = 238;
    R_OW_MINIMAP_Y = 164;
    R_MINIMAP_DISABLED = false;
    WREG(32) = 122;
    WREG(33) = 60;
    WREG(35) = 0;
    WREG(36) = 0;
    WREG(37) = 100;
    WREG(38) = 99;
    WREG(39) = 109;
    R_B_LABEL_X(0) = B_BUTTON_X - 9;
    R_B_LABEL_X(1) = B_BUTTON_X - 11;
    R_B_LABEL_X(2) = B_BUTTON_X - 12;
    R_B_LABEL_Y(0) = B_BUTTON_Y + 6;
    R_B_LABEL_Y(1) = B_BUTTON_Y + 5;
    R_B_LABEL_Y(2) = B_BUTTON_Y + 5;
    WREG(46) = -380;
    WREG(47) = -360;
    WREG(48) = -350;
    WREG(49) = -48;
    WREG(50) = 16;
    WREG(51) = -62;
    WREG(52) = 22;
    WREG(53) = -84;
    WREG(54) = 20;
    WREG(55) = -53;
    WREG(56) = 40;
    WREG(57) = -64;
    WREG(58) = 47;
    WREG(59) = -84;
    WREG(60) = 44;
    WREG(61) = -42;
    WREG(62) = 32;
    WREG(63) = -45;
    WREG(64) = -37;
    WREG(65) = 30;
    WREG(66) = -50;
    R_DGN_MINIMAP_X = 204;
    R_DGN_MINIMAP_Y = 140;
    WREG(87) = 80;
    WREG(88) = 70;
    WREG(89) = 40;
    WREG(90) = 320;
    WREG(91) = 40;
    WREG(92) = 3;
    WREG(93) = 6;
    WREG(94) = 3;
    WREG(95) = 6;

    if (gSaveContext.gameMode == GAMEMODE_NORMAL) {
        R_TEXTBOX_X = 52;
        R_TEXTBOX_Y = 36;
        VREG(2) = 214;
        VREG(3) = 76;
        VREG(4) = 304;
        VREG(5) = 430;
        VREG(6) = 1;
        R_TEXTBOX_CLEF_XPOS = 78;
        R_TEXTBOX_CLEF_YPOS = 166;
        VREG(9) = 40;
        R_COMPASS_SCALE_X = 32;
        R_COMPASS_SCALE_Y = 32;
        R_COMPASS_OFFSET_X = 110;
        R_COMPASS_OFFSET_Y = -740;
        R_MINIMAP_COLOR(0) = 0;
        R_MINIMAP_COLOR(1) = 255;
        R_MINIMAP_COLOR(2) = 255;
    }

    VREG(21) = 0;
    VREG(22) = 0;
    VREG(23) = 0;
    VREG(24) = 0;
    VREG(25) = 0;
    VREG(26) = 0;
    VREG(27) = 0;
    R_OCARINA_BUTTONS_XPOS = 98;
    R_OCARINA_BUTTONS_XPOS_OFFSET = 18;
    VREG(30) = 0;
    VREG(31) = 0;
    VREG(32) = 0;

    R_TEXT_ADJUST_COLOR_1_R = 70;
    R_TEXT_ADJUST_COLOR_1_G = 255;
    R_TEXT_ADJUST_COLOR_1_B = 80;

    R_TEXT_ADJUST_COLOR_2_R = 70;
    R_TEXT_ADJUST_COLOR_2_G = 255;
    R_TEXT_ADJUST_COLOR_2_B = 80;

    VREG(40) = 9;
    VREG(42) = 250;
    VREG(43) = 440;
    VREG(44) = 10;
    R_OCARINA_BUTTONS_YPOS(0) = 190;
    R_OCARINA_BUTTONS_YPOS(1) = 184;
    R_OCARINA_BUTTONS_YPOS(2) = 176;
    R_OCARINA_BUTTONS_YPOS(3) = 172;
    R_OCARINA_BUTTONS_YPOS(4) = 170;
    VREG(50) = 30;
    R_OCARINA_BUTTONS_YPOS_OFFSET = 0;
    VREG(52) = -16;
    VREG(53) = 230;
    VREG(54) = 230;
    VREG(55) = 120;
    VREG(56) = -720;
    VREG(57) = 255;
    VREG(58) = 255;
    VREG(59) = 255;
    VREG(60) = 20;
    VREG(61) = 100;
    VREG(62) = 0;
    VREG(63) = 10;
    R_ITEM_AMMO_X(1) = C_LEFT_BUTTON_X + 1;
    R_ITEM_AMMO_X(2) = C_DOWN_BUTTON_X + 1;
    R_ITEM_AMMO_X(3) = C_RIGHT_BUTTON_X + 1;
    R_ITEM_AMMO_Y(0) = B_BUTTON_Y + 18;
    R_ITEM_AMMO_Y(1) = C_LEFT_BUTTON_Y + 17;
    R_ITEM_AMMO_Y(2) = C_DOWN_BUTTON_Y + 17;
    R_ITEM_AMMO_Y(3) = C_RIGHT_BUTTON_Y + 17;
    VREG(72) = 0;
    VREG(73) = 0;
    VREG(74) = 0;
    VREG(75) = 0;
    R_ITEM_ICON_WIDTH(INTERACT_BC_BTN_B) = 30;
    R_ITEM_ICON_WIDTH(INTERACT_BC_BTN_C_LEFT) = 24;
    R_ITEM_ICON_WIDTH(INTERACT_BC_BTN_C_DOWN) = 24;
    R_ITEM_ICON_WIDTH(INTERACT_BC_BTN_C_RIGHT) = 24;
    R_ITEM_BTN_WIDTH(INTERACT_BC_BTN_B) = 29;
    R_ITEM_BTN_WIDTH(INTERACT_BC_BTN_C_LEFT) = 27;
    R_ITEM_BTN_WIDTH(INTERACT_BC_BTN_C_DOWN) = 27;
    R_ITEM_BTN_WIDTH(INTERACT_BC_BTN_C_RIGHT) = 27;
    VREG(84) = 0;
    VREG(85) = 50;
    VREG(86) = 0;
    VREG(87) = 64;
    VREG(88) = 66;
    VREG(89) = 0;
    R_GAME_OVER_RUMBLE_STRENGTH = 126;
    R_GAME_OVER_RUMBLE_DURATION = 124;
    //! @bug This is eventually cast to a u8 after some scaling in `GameOver_Update`, negative numbers typically
    //! become large (fast) decrease rates
    R_GAME_OVER_RUMBLE_DECREASE_RATE = -63;
}

void Regs_InitData(PlayState* play) {
    Regs_InitDataImpl();
}<|MERGE_RESOLUTION|>--- conflicted
+++ resolved
@@ -80,74 +80,39 @@
 
     ASSERT(interfaceCtx->iconItemSegment != NULL, "parameter->icon_itemSegment != NULL", "../z_construct.c", 193);
 
-<<<<<<< HEAD
-    osSyncPrintf("Register_Item[%x, %x, %x, %x]\n", gSaveContext.save.info.equips.buttonItems[INTERACT_BC_BTN_B],
-                 gSaveContext.save.info.equips.buttonItems[INTERACT_BC_BTN_C_LEFT],
-                 gSaveContext.save.info.equips.buttonItems[INTERACT_BC_BTN_C_DOWN],
-                 gSaveContext.save.info.equips.buttonItems[INTERACT_BC_BTN_C_RIGHT]);
+    PRINTF("Register_Item[%x, %x, %x, %x]\n", gSaveContext.save.info.equips.buttonItems[INTERACT_BC_BTN_B],
+           gSaveContext.save.info.equips.buttonItems[INTERACT_BC_BTN_C_LEFT],
+           gSaveContext.save.info.equips.buttonItems[INTERACT_BC_BTN_C_DOWN],
+           gSaveContext.save.info.equips.buttonItems[INTERACT_BC_BTN_C_RIGHT]);
 
     if (gSaveContext.save.info.equips.buttonItems[INTERACT_BC_BTN_B] < 0xF0) {
-        DmaMgr_RequestSyncDebug(interfaceCtx->iconItemSegment + (INTERACT_BC_BTN_B * ITEM_ICON_SIZE),
-
-                                GET_ITEM_ICON_VROM(gSaveContext.save.info.equips.buttonItems[INTERACT_BC_BTN_B]),
-                                ITEM_ICON_SIZE, "../z_construct.c", 198);
+        DMA_REQUEST_SYNC(interfaceCtx->iconItemSegment + (INTERACT_BC_BTN_B * ITEM_ICON_SIZE),
+
+                         GET_ITEM_ICON_VROM(gSaveContext.save.info.equips.buttonItems[INTERACT_BC_BTN_B]),
+                         ITEM_ICON_SIZE, "../z_construct.c", 198);
     } else if (gSaveContext.save.info.equips.buttonItems[INTERACT_BC_BTN_B] != 0xFF) {
-        DmaMgr_RequestSyncDebug(interfaceCtx->iconItemSegment + (INTERACT_BC_BTN_B * ITEM_ICON_SIZE),
-
-                                GET_ITEM_ICON_VROM(gSaveContext.save.info.equips.buttonItems[INTERACT_BC_BTN_B]),
-                                ITEM_ICON_SIZE, "../z_construct.c", 203);
+        DMA_REQUEST_SYNC(interfaceCtx->iconItemSegment + (INTERACT_BC_BTN_B * ITEM_ICON_SIZE),
+
+                         GET_ITEM_ICON_VROM(gSaveContext.save.info.equips.buttonItems[INTERACT_BC_BTN_B]),
+                         ITEM_ICON_SIZE, "../z_construct.c", 203);
     }
 
     if (gSaveContext.save.info.equips.buttonItems[INTERACT_BC_BTN_C_LEFT] < 0xF0) {
-        DmaMgr_RequestSyncDebug(interfaceCtx->iconItemSegment + (INTERACT_BC_BTN_C_LEFT * ITEM_ICON_SIZE),
-                                GET_ITEM_ICON_VROM(gSaveContext.save.info.equips.buttonItems[INTERACT_BC_BTN_C_LEFT]),
-                                ITEM_ICON_SIZE, "../z_construct.c", 209);
+        DMA_REQUEST_SYNC(interfaceCtx->iconItemSegment + (INTERACT_BC_BTN_C_LEFT * ITEM_ICON_SIZE),
+                         GET_ITEM_ICON_VROM(gSaveContext.save.info.equips.buttonItems[INTERACT_BC_BTN_C_LEFT]),
+                         ITEM_ICON_SIZE, "../z_construct.c", 209);
     }
 
     if (gSaveContext.save.info.equips.buttonItems[INTERACT_BC_BTN_C_DOWN] < 0xF0) {
-        DmaMgr_RequestSyncDebug(interfaceCtx->iconItemSegment + (INTERACT_BC_BTN_C_DOWN * ITEM_ICON_SIZE),
-                                GET_ITEM_ICON_VROM(gSaveContext.save.info.equips.buttonItems[INTERACT_BC_BTN_C_DOWN]),
-                                ITEM_ICON_SIZE, "../z_construct.c", 214);
+        DMA_REQUEST_SYNC(interfaceCtx->iconItemSegment + (INTERACT_BC_BTN_C_DOWN * ITEM_ICON_SIZE),
+                         GET_ITEM_ICON_VROM(gSaveContext.save.info.equips.buttonItems[INTERACT_BC_BTN_C_DOWN]),
+                         ITEM_ICON_SIZE, "../z_construct.c", 214);
     }
 
     if (gSaveContext.save.info.equips.buttonItems[INTERACT_BC_BTN_C_RIGHT] < 0xF0) {
-        DmaMgr_RequestSyncDebug(interfaceCtx->iconItemSegment + (INTERACT_BC_BTN_C_RIGHT * ITEM_ICON_SIZE),
-                                GET_ITEM_ICON_VROM(gSaveContext.save.info.equips.buttonItems[INTERACT_BC_BTN_C_RIGHT]),
-                                ITEM_ICON_SIZE, "../z_construct.c", 219);
-=======
-    PRINTF("Register_Item[%x, %x, %x, %x]\n", gSaveContext.save.info.equips.buttonItems[0],
-           gSaveContext.save.info.equips.buttonItems[1], gSaveContext.save.info.equips.buttonItems[2],
-           gSaveContext.save.info.equips.buttonItems[3]);
-
-    if (gSaveContext.save.info.equips.buttonItems[0] < 0xF0) {
-        DMA_REQUEST_SYNC(interfaceCtx->iconItemSegment + (0 * ITEM_ICON_SIZE),
-
-                         GET_ITEM_ICON_VROM(gSaveContext.save.info.equips.buttonItems[0]), ITEM_ICON_SIZE,
-                         "../z_construct.c", 198);
-    } else if (gSaveContext.save.info.equips.buttonItems[0] != 0xFF) {
-        DMA_REQUEST_SYNC(interfaceCtx->iconItemSegment + (0 * ITEM_ICON_SIZE),
-
-                         GET_ITEM_ICON_VROM(gSaveContext.save.info.equips.buttonItems[0]), ITEM_ICON_SIZE,
-                         "../z_construct.c", 203);
-    }
-
-    if (gSaveContext.save.info.equips.buttonItems[1] < 0xF0) {
-        DMA_REQUEST_SYNC(interfaceCtx->iconItemSegment + (1 * ITEM_ICON_SIZE),
-                         GET_ITEM_ICON_VROM(gSaveContext.save.info.equips.buttonItems[1]), ITEM_ICON_SIZE,
-                         "../z_construct.c", 209);
-    }
-
-    if (gSaveContext.save.info.equips.buttonItems[2] < 0xF0) {
-        DMA_REQUEST_SYNC(interfaceCtx->iconItemSegment + (2 * ITEM_ICON_SIZE),
-                         GET_ITEM_ICON_VROM(gSaveContext.save.info.equips.buttonItems[2]), ITEM_ICON_SIZE,
-                         "../z_construct.c", 214);
-    }
-
-    if (gSaveContext.save.info.equips.buttonItems[3] < 0xF0) {
-        DMA_REQUEST_SYNC(interfaceCtx->iconItemSegment + (3 * ITEM_ICON_SIZE),
-                         GET_ITEM_ICON_VROM(gSaveContext.save.info.equips.buttonItems[3]), ITEM_ICON_SIZE,
-                         "../z_construct.c", 219);
->>>>>>> 5dd19e48
+        DMA_REQUEST_SYNC(interfaceCtx->iconItemSegment + (INTERACT_BC_BTN_C_RIGHT * ITEM_ICON_SIZE),
+                         GET_ITEM_ICON_VROM(gSaveContext.save.info.equips.buttonItems[INTERACT_BC_BTN_C_RIGHT]),
+                         ITEM_ICON_SIZE, "../z_construct.c", 219);
     }
 
     PRINTF("ＥＶＥＮＴ＝%d\n", ((void)0, gSaveContext.timerState));
