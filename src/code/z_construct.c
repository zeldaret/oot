#include "global.h"

void Interface_Destroy(PlayState* play) {
    Map_Destroy(play);
}

#define ICON_ITEM_SEGMENT_SIZE (4 * ITEM_ICON_SIZE)

void Interface_Init(PlayState* play) {
    InterfaceContext* interfaceCtx = &play->interfaceCtx;
    u32 parameterSize;
    u16 doActionOffset;
    u8 temp;

    gSaveContext.sunsSongState = SUNSSONG_INACTIVE;
    gSaveContext.unk_13E8 = gSaveContext.unk_13EA = 0;

    View_Init(&interfaceCtx->view, play->state.gfxCtx);

    interfaceCtx->unk_1FA = interfaceCtx->unk_261 = interfaceCtx->unk_1FC = 0;
    interfaceCtx->unk_1EC = interfaceCtx->unk_1EE = interfaceCtx->unk_1F0 = 0;
    interfaceCtx->unk_22E = 0;
    interfaceCtx->lensMagicConsumptionTimer = 16;
    interfaceCtx->unk_1F4 = 0.0f;
    interfaceCtx->unk_228 = XREG(95);
    interfaceCtx->minimapAlpha = 0;
    interfaceCtx->unk_260 = 0;
    interfaceCtx->unk_244 = interfaceCtx->aAlpha = interfaceCtx->bAlpha = interfaceCtx->cLeftAlpha =
        interfaceCtx->cDownAlpha = interfaceCtx->cRightAlpha = interfaceCtx->healthAlpha = interfaceCtx->startAlpha =
            interfaceCtx->magicAlpha = 0;

    parameterSize = (uintptr_t)_parameter_staticSegmentRomEnd - (uintptr_t)_parameter_staticSegmentRomStart;

    // "Permanent PARAMETER Segment = %x"
    osSyncPrintf("常駐ＰＡＲＡＭＥＴＥＲセグメント=%x\n", parameterSize);

    interfaceCtx->parameterSegment = GameState_Alloc(&play->state, parameterSize, "../z_construct.c", 159);

    osSyncPrintf("parameter->parameterSegment=%x\n", interfaceCtx->parameterSegment);

    ASSERT(interfaceCtx->parameterSegment != NULL, "parameter->parameterSegment != NULL", "../z_construct.c", 161);
    DmaMgr_SendRequest1(interfaceCtx->parameterSegment, (uintptr_t)_parameter_staticSegmentRomStart, parameterSize,
                        "../z_construct.c", 162);

    interfaceCtx->doActionSegment = GameState_Alloc(&play->state, 0x480, "../z_construct.c", 166);

    osSyncPrintf("ＤＯアクション テクスチャ初期=%x\n", 0x480); // "DO Action Texture Initialization"
    osSyncPrintf("parameter->do_actionSegment=%x\n", interfaceCtx->doActionSegment);

    ASSERT(interfaceCtx->doActionSegment != NULL, "parameter->do_actionSegment != NULL", "../z_construct.c", 169);

    if (gSaveContext.language == LANGUAGE_ENG) {
        doActionOffset = 0;
    } else if (gSaveContext.language == LANGUAGE_GER) {
        doActionOffset = 0x2B80;
    } else {
        doActionOffset = 0x5700;
    }

    DmaMgr_SendRequest1(interfaceCtx->doActionSegment, (uintptr_t)_do_action_staticSegmentRomStart + doActionOffset,
                        0x300, "../z_construct.c", 174);

    if (gSaveContext.language == LANGUAGE_ENG) {
        doActionOffset = 0x480;
    } else if (gSaveContext.language == LANGUAGE_GER) {
        doActionOffset = 0x3000;
    } else {
        doActionOffset = 0x5B80;
    }

    DmaMgr_SendRequest1(interfaceCtx->doActionSegment + 0x300,
                        (uintptr_t)_do_action_staticSegmentRomStart + doActionOffset, 0x180, "../z_construct.c", 178);

    interfaceCtx->iconItemSegment = GameState_Alloc(&play->state, ICON_ITEM_SEGMENT_SIZE, "../z_construct.c", 190);

    // "Icon Item Texture Initialization = %x"
    osSyncPrintf("アイコンアイテム テクスチャ初期=%x\n", ICON_ITEM_SEGMENT_SIZE);
    osSyncPrintf("parameter->icon_itemSegment=%x\n", interfaceCtx->iconItemSegment);

    ASSERT(interfaceCtx->iconItemSegment != NULL, "parameter->icon_itemSegment != NULL", "../z_construct.c", 193);

    osSyncPrintf("Register_Item[%x, %x, %x, %x]\n", gSaveContext.equips.buttonItems[0],
                 gSaveContext.equips.buttonItems[1], gSaveContext.equips.buttonItems[2],
                 gSaveContext.equips.buttonItems[3]);

    if (gSaveContext.equips.buttonItems[0] < 0xF0) {
<<<<<<< HEAD
        DmaMgr_SendRequest1(interfaceCtx->iconItemSegment + (0 * ITEM_ICON_SIZE),
                            GET_ITEM_ICON_VROM(gSaveContext.equips.buttonItems[0]), ITEM_ICON_SIZE, "../z_construct.c",
                            198);
    } else if (gSaveContext.equips.buttonItems[0] != 0xFF) {
        DmaMgr_SendRequest1(interfaceCtx->iconItemSegment + (0 * ITEM_ICON_SIZE),
                            GET_ITEM_ICON_VROM(gSaveContext.equips.buttonItems[0]), ITEM_ICON_SIZE, "../z_construct.c",
                            203);
    }

    if (gSaveContext.equips.buttonItems[1] < 0xF0) {
        DmaMgr_SendRequest1(interfaceCtx->iconItemSegment + (1 * ITEM_ICON_SIZE),
                            GET_ITEM_ICON_VROM(gSaveContext.equips.buttonItems[1]), ITEM_ICON_SIZE, "../z_construct.c",
                            209);
    }

    if (gSaveContext.equips.buttonItems[2] < 0xF0) {
        DmaMgr_SendRequest1(interfaceCtx->iconItemSegment + (2 * ITEM_ICON_SIZE),
                            GET_ITEM_ICON_VROM(gSaveContext.equips.buttonItems[2]), ITEM_ICON_SIZE, "../z_construct.c",
                            214);
    }

    if (gSaveContext.equips.buttonItems[3] < 0xF0) {
        DmaMgr_SendRequest1(interfaceCtx->iconItemSegment + (3 * ITEM_ICON_SIZE),
                            GET_ITEM_ICON_VROM(gSaveContext.equips.buttonItems[3]), ITEM_ICON_SIZE, "../z_construct.c",
                            219);
=======
        DmaMgr_SendRequest1(interfaceCtx->iconItemSegment,
                            (uintptr_t)_icon_item_staticSegmentRomStart + gSaveContext.equips.buttonItems[0] * 0x1000,
                            0x1000, "../z_construct.c", 198);
    } else if (gSaveContext.equips.buttonItems[0] != 0xFF) {
        DmaMgr_SendRequest1(interfaceCtx->iconItemSegment,
                            (uintptr_t)_icon_item_staticSegmentRomStart + gSaveContext.equips.buttonItems[0] * 0x1000,
                            0x1000, "../z_construct.c", 203);
    }

    if (gSaveContext.equips.buttonItems[1] < 0xF0) {
        DmaMgr_SendRequest1(interfaceCtx->iconItemSegment + 0x1000,
                            (uintptr_t)_icon_item_staticSegmentRomStart + gSaveContext.equips.buttonItems[1] * 0x1000,
                            0x1000, "../z_construct.c", 209);
    }

    if (gSaveContext.equips.buttonItems[2] < 0xF0) {
        DmaMgr_SendRequest1(interfaceCtx->iconItemSegment + 0x2000,
                            (uintptr_t)_icon_item_staticSegmentRomStart + gSaveContext.equips.buttonItems[2] * 0x1000,
                            0x1000, "../z_construct.c", 214);
    }

    if (gSaveContext.equips.buttonItems[3] < 0xF0) {
        DmaMgr_SendRequest1(interfaceCtx->iconItemSegment + 0x3000,
                            (uintptr_t)_icon_item_staticSegmentRomStart + gSaveContext.equips.buttonItems[3] * 0x1000,
                            0x1000, "../z_construct.c", 219);
>>>>>>> 062f4d8e
    }

    osSyncPrintf("ＥＶＥＮＴ＝%d\n", ((void)0, gSaveContext.timer1State));

    if ((gSaveContext.timer1State == 4) || (gSaveContext.timer1State == 8) || (gSaveContext.timer2State == 4) ||
        (gSaveContext.timer2State == 10)) {
        osSyncPrintf("restart_flag=%d\n", ((void)0, gSaveContext.respawnFlag));

        if ((gSaveContext.respawnFlag == -1) || (gSaveContext.respawnFlag == 1)) {
            if (gSaveContext.timer1State == 4) {
                gSaveContext.timer1State = 1;
                gSaveContext.timerX[0] = 140;
                gSaveContext.timerY[0] = 80;
            }
        }

        if ((gSaveContext.timer1State == 4) || (gSaveContext.timer1State == 8)) {
            temp = 0;
        } else {
            temp = 1;
        }

        gSaveContext.timerX[temp] = 26;

        if (gSaveContext.healthCapacity > 0xA0) {
            gSaveContext.timerY[temp] = 54;
        } else {
            gSaveContext.timerY[temp] = 46;
        }
    }

    if ((gSaveContext.timer1State >= 11) && (gSaveContext.timer1State < 16)) {
        gSaveContext.timer1State = 0;
        // "Timer Stop!!!!!!!!!!!!!!!!!!!!!!"
        osSyncPrintf("タイマー停止！！！！！！！！！！！！！！！！！！！！！  = %d\n", gSaveContext.timer1State);
    }

    osSyncPrintf("ＰＡＲＡＭＥＴＥＲ領域＝%x\n", parameterSize + 0x5300); // "Parameter Area = %x"

    Health_InitMeter(play);
    Map_Init(play);

    interfaceCtx->unk_23C = interfaceCtx->unk_242 = 0;

    R_ITEM_BTN_X(0) = B_BUTTON_X;
    R_B_BTN_COLOR(0) = 255;
    R_B_BTN_COLOR(1) = 30;
    R_B_BTN_COLOR(2) = 30;
    R_ITEM_ICON_X(0) = B_BUTTON_X;
    R_ITEM_AMMO_X(0) = B_BUTTON_X + 2;
    R_A_BTN_X = A_BUTTON_X;
    R_A_ICON_X = A_BUTTON_X;
    R_A_BTN_COLOR(0) = 0;
    R_A_BTN_COLOR(1) = 200;
    R_A_BTN_COLOR(2) = 50;
}

#define TEXTBOX_SEGMENT_SIZE (MESSAGE_STATIC_TEX_SIZE + MAX(2 * 0x900, MAX(ITEM_ICON_SIZE, QUEST_ICON_SIZE)))

void Message_Init(PlayState* play) {
    MessageContext* msgCtx = &play->msgCtx;
    s32 pad;

    Message_SetTables();

    play->msgCtx.ocarinaMode = OCARINA_MODE_00;

    msgCtx->msgMode = MSGMODE_NONE;
    msgCtx->msgLength = 0;
    msgCtx->textId = msgCtx->textboxEndType = msgCtx->choiceIndex = msgCtx->ocarinaAction = msgCtx->textUnskippable = 0;
    msgCtx->textColorAlpha = 255;

    View_Init(&msgCtx->view, play->state.gfxCtx);

    msgCtx->textboxSegment = GameState_Alloc(&play->state, TEXTBOX_SEGMENT_SIZE, "../z_construct.c", 349);

    osSyncPrintf("message->fukidashiSegment=%x\n", msgCtx->textboxSegment);

    osSyncPrintf("吹き出しgame_alloc=%x\n", TEXTBOX_SEGMENT_SIZE); // "Textbox game_alloc=%x"
    ASSERT(msgCtx->textboxSegment != NULL, "message->fukidashiSegment != NULL", "../z_construct.c", 352);

    Font_LoadOrderedFont(&play->msgCtx.font);

    YREG(31) = 0;
}

void func_80111070(void) {
    YREG(8) = 10;
    YREG(14) = 0;
    R_SCENE_CAM_TYPE = SCENE_CAM_TYPE_DEFAULT;
    R_TEXTBOX_TEXWIDTH = 0;
    R_TEXTBOX_TEXHEIGHT = 0;
    R_TEXTBOX_WIDTH = 50;
    R_TEXTBOX_HEIGHT = 0;
    YREG(24) = -60;
    YREG(25) = 13;
    YREG(26) = 15;
    YREG(27) = 41;
    YREG(28) = 15;
    YREG(32) = 265;
    YREG(33) = 55;
    YREG(34) = 0;
    YREG(35) = 20;
    YREG(36) = 0;
    YREG(37) = 0;
    YREG(38) = 0;
    YREG(40) = 2;
    YREG(41) = 1;
    YREG(42) = 2;
    YREG(43) = 1;
    YREG(44) = 0;
    YREG(45) = 236;
    YREG(46) = 36;
    YREG(47) = 0;
    YREG(48) = -45;
    YREG(49) = -48;
    YREG(50) = 16;
    YREG(51) = 22;
    YREG(52) = -55;
    YREG(53) = -53;
    YREG(54) = 43;
    YREG(55) = 47;
    YREG(56) = -33;
    YREG(57) = -42;
    YREG(58) = -33;
    YREG(59) = -37;
    YREG(60) = 14;
    YREG(61) = -2;
    YREG(62) = -2;
    YREG(63) = -18;
    YREG(64) = -18;
    YREG(67) = 0;
    YREG(68) = 0;
    YREG(69) = 0;
    YREG(70) = 0;
    R_TEXTBOX_ICON_XPOS = -6;
    R_TEXTBOX_ICON_YPOS = 10;
    YREG(73) = -8;
    YREG(74) = 8;
    R_TEXTBOX_ICON_DIMENSIONS = 24;
    YREG(76) = 32;
    YREG(77) = 0;
    R_MESSAGE_DEBUGGER_SELECT = 0;
    R_MESSAGE_DEBUGGER_TEXTID = 48;
    YREG(80) = 450;
    YREG(81) = 0;
    YREG(82) = -15;
    YREG(83) = 500;
    YREG(84) = 600;
    YREG(85) = 0;
    YREG(86) = -21;
    YREG(87) = 510;
    R_C_UP_ICON_X = C_UP_BUTTON_X - 7;
    R_C_UP_ICON_Y = C_UP_BUTTON_Y + 4;
    YREG(92) = 8;
    YREG(93) = 6;
    YREG(94) = 3;
    YREG(95) = 1;
    R_MAGIC_FILL_COLOR(0) = 0;
    R_MAGIC_FILL_COLOR(1) = 200;
    R_MAGIC_FILL_COLOR(2) = 0;
    ZREG(9) = 140;
    ZREG(10) = 200;
    ZREG(11) = 0;
    ZREG(12) = 200;
    ZREG(13) = 0;
    ZREG(14) = 110;
    ZREG(15) = 56;
    ZREG(16) = 1;
    ZREG(17) = -50;
    ZREG(18) = -200;
    ZREG(19) = 0;
    ZREG(20) = 0;
    ZREG(21) = 50;
    ZREG(22) = -50;
    ZREG(23) = 20;
    ZREG(24) = 20;
    ZREG(25) = 4;
    ZREG(26) = 20;
    ZREG(27) = 10;
    ZREG(28) = 20;
    ZREG(29) = 4;
    ZREG(30) = 20;
    ZREG(31) = 10;
    ZREG(32) = 0;
    ZREG(33) = 0;
    ZREG(34) = 0;
    ZREG(36) = 0;
    ZREG(37) = 0;
    ZREG(38) = 0;
    R_C_BTN_COLOR(0) = 255;
    R_C_BTN_COLOR(1) = 160;
    R_C_BTN_COLOR(2) = 0;
    ZREG(46) = 1;
    ZREG(47) = 1;
    R_START_LABEL_DD(0) = 100;
    R_START_LABEL_DD(1) = 89;
    R_START_LABEL_DD(2) = 92;
    R_START_LABEL_Y(0) = 20;
    R_START_LABEL_Y(1) = 20;
    R_START_LABEL_Y(2) = 20;
    R_START_LABEL_X(0) = 120;
    R_START_LABEL_X(1) = 119;
    R_START_LABEL_X(2) = 119;
    ZREG(61) = 1;
    R_C_UP_BTN_X = C_UP_BUTTON_X;
    R_C_UP_BTN_Y = C_UP_BUTTON_Y;
    ZREG(64) = 20;
    ZREG(65) = 21;
    ZREG(66) = 122;
    R_ITEM_BTN_X(1) = C_LEFT_BUTTON_X;
    R_ITEM_BTN_X(2) = C_DOWN_BUTTON_X;
    R_ITEM_BTN_X(3) = C_RIGHT_BUTTON_X;
    R_ITEM_BTN_Y(0) = B_BUTTON_Y;
    R_ITEM_BTN_Y(1) = C_LEFT_BUTTON_Y;
    R_ITEM_BTN_Y(2) = C_DOWN_BUTTON_Y;
    R_ITEM_BTN_Y(3) = C_RIGHT_BUTTON_Y;
    R_ITEM_BTN_DD(0) = 575;
    R_ITEM_BTN_DD(1) = 620;
    R_ITEM_BTN_DD(2) = 620;
    R_ITEM_BTN_DD(3) = 620;
    R_ITEM_ICON_X(1) = C_LEFT_BUTTON_X;
    R_ITEM_ICON_X(2) = C_DOWN_BUTTON_X;
    R_ITEM_ICON_X(3) = C_RIGHT_BUTTON_X;
    R_ITEM_ICON_Y(0) = B_BUTTON_Y;
    R_ITEM_ICON_Y(1) = C_LEFT_BUTTON_Y;
    R_ITEM_ICON_Y(2) = C_DOWN_BUTTON_Y;
    R_ITEM_ICON_Y(3) = C_RIGHT_BUTTON_Y;
    R_ITEM_ICON_DD(0) = 550;
    R_ITEM_ICON_DD(1) = 680;
    R_ITEM_ICON_DD(2) = 680;
    R_ITEM_ICON_DD(3) = 680;
    ZREG(94) = 1;
    ZREG(95) = 0;
    XREG(0) = 26;
    XREG(1) = 22;
    XREG(2) = -11;
    XREG(3) = -4;
    XREG(4) = 3;
    XREG(5) = 0;
    R_PAUSE_STICK_REPEAT_DELAY = 2;
    XREG(7) = 30;
    R_PAUSE_STICK_REPEAT_DELAY_FIRST = 10;
    XREG(9) = 0;
    XREG(10) = -9550;
    XREG(11) = 9950;
    XREG(12) = 68;
    XREG(13) = 36;
    XREG(14) = 4;
    XREG(15) = 1;
    R_A_BTN_Y = A_BUTTON_Y;
    XREG(18) = -380;
    R_A_ICON_Y = A_BUTTON_Y;
    XREG(21) = 48;
    XREG(25) = 0;
    XREG(26) = 0;
    XREG(27) = 0;
    XREG(28) = 16;
    XREG(29) = 50;
    XREG(30) = 15;
    XREG(31) = 8;
    XREG(32) = 4;
    XREG(33) = 2;
    XREG(34) = 100;
    XREG(35) = 7;
    XREG(36) = 20;
    XREG(37) = 10;
    XREG(38) = 2;
    XREG(39) = 140;
    XREG(40) = 20;
    XREG(41) = 300;
    XREG(42) = 100;
    XREG(43) = 70;
    XREG(44) = 50;
    XREG(45) = 36;
    XREG(46) = 16;
    XREG(47) = 8;
    R_MAGIC_METER_Y_HIGHER = 34;
    R_MAGIC_METER_X = 18;
    R_MAGIC_METER_Y_LOWER = 42;
    R_MAGIC_FILL_X = 26;
    XREG(52) = 0;
    XREG(53) = 1;
    R_TEXT_INIT_XPOS = 65;
    R_TEXT_INIT_YPOS = 60;
    R_TEXT_LINE_SPACING = 16;
    R_TEXT_CHAR_SCALE = 80;
    XREG(58) = 80;
    XREG(59) = 12;
    R_TEXT_DROP_SHADOW_OFFSET = 1;
    R_TEXTBOX_BG_YPOS = 3;
    XREG(62) = 0;
    XREG(63) = 100;
    R_TEXTBOX_END_XPOS = 158;
    R_TEXTBOX_END_YPOS = 102;
    R_TEXT_CHOICE_XPOS = 48;
    R_TEXT_CHOICE_YPOS(0) = 54;
    R_TEXT_CHOICE_YPOS(1) = 70;
    R_TEXT_CHOICE_YPOS(2) = 86;
    XREG(70) = -300;
    XREG(71) = 0;
    R_TEXTBOX_X_TARGET = 54;
    R_TEXTBOX_Y_TARGET = 48;
    R_TEXTBOX_WIDTH_TARGET = 128;
    R_TEXTBOX_HEIGHT_TARGET = 64;
    R_TEXTBOX_TEXWIDTH_TARGET = 2048;
    R_TEXTBOX_TEXHEIGHT_TARGET = 512;
    XREG(78) = 96;
    XREG(79) = 98;
    XREG(80) = 0;
    XREG(81) = 50;
    XREG(82) = 25;
    XREG(83) = 100;
    XREG(84) = 100;
    XREG(85) = 0;
    XREG(86) = 0;
    XREG(87) = 0;
    XREG(88) = -50;
    XREG(89) = -100;
    XREG(90) = -500;
    XREG(91) = 0;
    XREG(92) = 100;
    XREG(93) = 100;
    XREG(94) = 160;
    XREG(95) = 200;
    WREG(2) = -6080;
    WREG(3) = 9355;
    WREG(4) = 8;
    WREG(5) = 3;
    WREG(6) = 8;
    WREG(7) = 0;
    WREG(8) = 100;
    WREG(9) = 109;
    WREG(10) = 151;
    WREG(11) = 148;
    WREG(12) = 23;
    WREG(13) = 22;
    WREG(14) = -380;
    WREG(15) = -350;
    WREG(16) = -175;
    WREG(17) = 155;
    WREG(18) = 10;
    WREG(19) = 10;
    WREG(20) = -50;
    WREG(21) = -54;
    WREG(22) = -32;
    WREG(23) = -38;
    WREG(24) = -36;
    WREG(25) = 40;
    WREG(26) = -40;
    WREG(27) = 0;
    WREG(28) = 0;
    R_OW_MINIMAP_X = 238;
    R_OW_MINIMAP_Y = 164;
    R_MINIMAP_DISABLED = false;
    WREG(32) = 122;
    WREG(33) = 60;
    WREG(35) = 0;
    WREG(36) = 0;
    WREG(37) = 100;
    WREG(38) = 99;
    WREG(39) = 109;
    R_B_LABEL_X(0) = B_BUTTON_X - 9;
    R_B_LABEL_X(1) = B_BUTTON_X - 11;
    R_B_LABEL_X(2) = B_BUTTON_X - 12;
    R_B_LABEL_Y(0) = B_BUTTON_Y + 6;
    R_B_LABEL_Y(1) = B_BUTTON_Y + 5;
    R_B_LABEL_Y(2) = B_BUTTON_Y + 5;
    WREG(46) = -380;
    WREG(47) = -360;
    WREG(48) = -350;
    WREG(49) = -48;
    WREG(50) = 16;
    WREG(51) = -62;
    WREG(52) = 22;
    WREG(53) = -84;
    WREG(54) = 20;
    WREG(55) = -53;
    WREG(56) = 40;
    WREG(57) = -64;
    WREG(58) = 47;
    WREG(59) = -84;
    WREG(60) = 44;
    WREG(61) = -42;
    WREG(62) = 32;
    WREG(63) = -45;
    WREG(64) = -37;
    WREG(65) = 30;
    WREG(66) = -50;
    R_DGN_MINIMAP_X = 204;
    R_DGN_MINIMAP_Y = 140;
    WREG(87) = 80;
    WREG(88) = 70;
    WREG(89) = 40;
    WREG(90) = 320;
    WREG(91) = 40;
    WREG(92) = 3;
    WREG(93) = 6;
    WREG(94) = 3;
    WREG(95) = 6;

    if (gSaveContext.gameMode == GAMEMODE_NORMAL) {
        R_TEXTBOX_X = 52;
        R_TEXTBOX_Y = 36;
        VREG(2) = 214;
        VREG(3) = 76;
        VREG(4) = 304;
        VREG(5) = 430;
        VREG(6) = 1;
        R_TEXTBOX_CLEF_XPOS = 78;
        R_TEXTBOX_CLEF_YPOS = 166;
        VREG(9) = 40;
        R_COMPASS_SCALE_X = 32;
        R_COMPASS_SCALE_Y = 32;
        R_COMPASS_OFFSET_X = 110;
        R_COMPASS_OFFSET_Y = -740;
        R_MINIMAP_COLOR(0) = 0;
        R_MINIMAP_COLOR(1) = 255;
        R_MINIMAP_COLOR(2) = 255;
    }

    VREG(21) = 0;
    VREG(22) = 0;
    VREG(23) = 0;
    VREG(24) = 0;
    VREG(25) = 0;
    VREG(26) = 0;
    VREG(27) = 0;
    R_OCARINA_BUTTONS_XPOS = 98;
    R_OCARINA_BUTTONS_XPOS_OFFSET = 18;
    VREG(30) = 0;
    VREG(31) = 0;
    VREG(32) = 0;

    R_TEXT_ADJUST_COLOR_1_R = 70;
    R_TEXT_ADJUST_COLOR_1_G = 255;
    R_TEXT_ADJUST_COLOR_1_B = 80;

    R_TEXT_ADJUST_COLOR_2_R = 70;
    R_TEXT_ADJUST_COLOR_2_G = 255;
    R_TEXT_ADJUST_COLOR_2_B = 80;

    VREG(40) = 9;
    VREG(42) = 250;
    VREG(43) = 440;
    VREG(44) = 10;
    R_OCARINA_BUTTONS_YPOS(0) = 190;
    R_OCARINA_BUTTONS_YPOS(1) = 184;
    R_OCARINA_BUTTONS_YPOS(2) = 176;
    R_OCARINA_BUTTONS_YPOS(3) = 172;
    R_OCARINA_BUTTONS_YPOS(4) = 170;
    VREG(50) = 30;
    R_OCARINA_BUTTONS_YPOS_OFFSET = 0;
    VREG(52) = -16;
    VREG(53) = 230;
    VREG(54) = 230;
    VREG(55) = 120;
    VREG(56) = -720;
    VREG(57) = 255;
    VREG(58) = 255;
    VREG(59) = 255;
    VREG(60) = 20;
    VREG(61) = 100;
    VREG(62) = 0;
    VREG(63) = 10;
    R_ITEM_AMMO_X(1) = C_LEFT_BUTTON_X + 1;
    R_ITEM_AMMO_X(2) = C_DOWN_BUTTON_X + 1;
    R_ITEM_AMMO_X(3) = C_RIGHT_BUTTON_X + 1;
    R_ITEM_AMMO_Y(0) = B_BUTTON_Y + 18;
    R_ITEM_AMMO_Y(1) = C_LEFT_BUTTON_Y + 17;
    R_ITEM_AMMO_Y(2) = C_DOWN_BUTTON_Y + 17;
    R_ITEM_AMMO_Y(3) = C_RIGHT_BUTTON_Y + 17;
    VREG(72) = 0;
    VREG(73) = 0;
    VREG(74) = 0;
    VREG(75) = 0;
    R_ITEM_ICON_WIDTH(0) = 30;
    R_ITEM_ICON_WIDTH(1) = 24;
    R_ITEM_ICON_WIDTH(2) = 24;
    R_ITEM_ICON_WIDTH(3) = 24;
    R_ITEM_BTN_WIDTH(0) = 29;
    R_ITEM_BTN_WIDTH(1) = 27;
    R_ITEM_BTN_WIDTH(2) = 27;
    R_ITEM_BTN_WIDTH(3) = 27;
    VREG(84) = 0;
    VREG(85) = 50;
    VREG(86) = 0;
    VREG(87) = 64;
    VREG(88) = 66;
    VREG(89) = 0;
    R_GAME_OVER_RUMBLE_STRENGTH = 126;
    R_GAME_OVER_RUMBLE_DURATION = 124;
    //! @bug This is eventually cast to a u8 after some scaling in `GameOver_Update`, negative numbers typically
    //! become large (fast) decrease rates
    R_GAME_OVER_RUMBLE_DECREASE_RATE = -63;
}

void func_80112098(PlayState* play) {
    func_80111070();
}<|MERGE_RESOLUTION|>--- conflicted
+++ resolved
@@ -84,7 +84,6 @@
                  gSaveContext.equips.buttonItems[3]);
 
     if (gSaveContext.equips.buttonItems[0] < 0xF0) {
-<<<<<<< HEAD
         DmaMgr_SendRequest1(interfaceCtx->iconItemSegment + (0 * ITEM_ICON_SIZE),
                             GET_ITEM_ICON_VROM(gSaveContext.equips.buttonItems[0]), ITEM_ICON_SIZE, "../z_construct.c",
                             198);
@@ -110,33 +109,6 @@
         DmaMgr_SendRequest1(interfaceCtx->iconItemSegment + (3 * ITEM_ICON_SIZE),
                             GET_ITEM_ICON_VROM(gSaveContext.equips.buttonItems[3]), ITEM_ICON_SIZE, "../z_construct.c",
                             219);
-=======
-        DmaMgr_SendRequest1(interfaceCtx->iconItemSegment,
-                            (uintptr_t)_icon_item_staticSegmentRomStart + gSaveContext.equips.buttonItems[0] * 0x1000,
-                            0x1000, "../z_construct.c", 198);
-    } else if (gSaveContext.equips.buttonItems[0] != 0xFF) {
-        DmaMgr_SendRequest1(interfaceCtx->iconItemSegment,
-                            (uintptr_t)_icon_item_staticSegmentRomStart + gSaveContext.equips.buttonItems[0] * 0x1000,
-                            0x1000, "../z_construct.c", 203);
-    }
-
-    if (gSaveContext.equips.buttonItems[1] < 0xF0) {
-        DmaMgr_SendRequest1(interfaceCtx->iconItemSegment + 0x1000,
-                            (uintptr_t)_icon_item_staticSegmentRomStart + gSaveContext.equips.buttonItems[1] * 0x1000,
-                            0x1000, "../z_construct.c", 209);
-    }
-
-    if (gSaveContext.equips.buttonItems[2] < 0xF0) {
-        DmaMgr_SendRequest1(interfaceCtx->iconItemSegment + 0x2000,
-                            (uintptr_t)_icon_item_staticSegmentRomStart + gSaveContext.equips.buttonItems[2] * 0x1000,
-                            0x1000, "../z_construct.c", 214);
-    }
-
-    if (gSaveContext.equips.buttonItems[3] < 0xF0) {
-        DmaMgr_SendRequest1(interfaceCtx->iconItemSegment + 0x3000,
-                            (uintptr_t)_icon_item_staticSegmentRomStart + gSaveContext.equips.buttonItems[3] * 0x1000,
-                            0x1000, "../z_construct.c", 219);
->>>>>>> 062f4d8e
     }
 
     osSyncPrintf("ＥＶＥＮＴ＝%d\n", ((void)0, gSaveContext.timer1State));
