#include "map.h"
#include "printf.h"
#include "regs.h"
#include "segment_symbols.h"
#include "translation.h"
#include "versions.h"
#include "lifemeter.h"
#include "interface.h"
#include "ocarina.h"
#include "play_state.h"
#include "save.h"

void Interface_Destroy(PlayState* play) {
    Map_Destroy(play);
}

#define ICON_ITEM_SEGMENT_SIZE (4 * ITEM_ICON_SIZE)

void Interface_Init(PlayState* play) {
    InterfaceContext* interfaceCtx = &play->interfaceCtx;
    u32 parameterSize;
    u16 doActionOffset;
    u8 timerId;

    gSaveContext.sunsSongState = SUNSSONG_INACTIVE;
    gSaveContext.nextHudVisibilityMode = gSaveContext.hudVisibilityMode = HUD_VISIBILITY_NO_CHANGE;

    View_Init(&interfaceCtx->view, play->state.gfxCtx);

    interfaceCtx->unk_1EC = interfaceCtx->unk_1EE = interfaceCtx->unk_1F0 = 0;
    interfaceCtx->unk_1F4 = 0.0f;
    interfaceCtx->unk_1FA = interfaceCtx->unk_261 = interfaceCtx->unk_1FC = 0;

    interfaceCtx->unk_22E = 0;
    interfaceCtx->lensMagicConsumptionTimer = 16;
    interfaceCtx->unk_228 = XREG(95);
    interfaceCtx->unk_244 = interfaceCtx->aAlpha = interfaceCtx->bAlpha = interfaceCtx->cLeftAlpha =
        interfaceCtx->cDownAlpha = interfaceCtx->cRightAlpha = interfaceCtx->healthAlpha = interfaceCtx->startAlpha =
            interfaceCtx->magicAlpha = 0;
    interfaceCtx->minimapAlpha = 0;
    interfaceCtx->unk_260 = 0;

    parameterSize = (uintptr_t)_parameter_staticSegmentRomEnd - (uintptr_t)_parameter_staticSegmentRomStart;

    PRINTF(T("常駐ＰＡＲＡＭＥＴＥＲセグメント=%x\n", "Permanent PARAMETER Segment = %x\n"), parameterSize);

    interfaceCtx->parameterSegment = GAME_STATE_ALLOC(&play->state, parameterSize, "../z_construct.c", 159);

    PRINTF("parameter->parameterSegment=%x\n", interfaceCtx->parameterSegment);

    ASSERT(interfaceCtx->parameterSegment != NULL, "parameter->parameterSegment != NULL", "../z_construct.c", 161);
    DMA_REQUEST_SYNC(interfaceCtx->parameterSegment, (uintptr_t)_parameter_staticSegmentRomStart, parameterSize,
                     "../z_construct.c", 162);

    interfaceCtx->doActionSegment = GAME_STATE_ALLOC(&play->state, 3 * DO_ACTION_TEX_SIZE, "../z_construct.c", 166);

    PRINTF(T("ＤＯアクション テクスチャ初期=%x\n", "DO Action Texture Initialization = %x\n"), 3 * DO_ACTION_TEX_SIZE);
    PRINTF("parameter->do_actionSegment=%x\n", interfaceCtx->doActionSegment);

    ASSERT(interfaceCtx->doActionSegment != NULL, "parameter->do_actionSegment != NULL", "../z_construct.c", 169);

#if OOT_NTSC
    if (gSaveContext.language == LANGUAGE_JPN) {
        doActionOffset = (LANGUAGE_JPN * DO_ACTION_MAX + DO_ACTION_ATTACK) * DO_ACTION_TEX_SIZE;
    } else {
        doActionOffset = (LANGUAGE_ENG * DO_ACTION_MAX + DO_ACTION_ATTACK) * DO_ACTION_TEX_SIZE;
    }
#else
    if (gSaveContext.language == LANGUAGE_ENG) {
        doActionOffset = (LANGUAGE_ENG * DO_ACTION_MAX + DO_ACTION_ATTACK) * DO_ACTION_TEX_SIZE;
    } else if (gSaveContext.language == LANGUAGE_GER) {
        doActionOffset = (LANGUAGE_GER * DO_ACTION_MAX + DO_ACTION_ATTACK) * DO_ACTION_TEX_SIZE;
    } else {
        doActionOffset = (LANGUAGE_FRA * DO_ACTION_MAX + DO_ACTION_ATTACK) * DO_ACTION_TEX_SIZE;
    }
#endif

    DMA_REQUEST_SYNC(interfaceCtx->doActionSegment, (uintptr_t)_do_action_staticSegmentRomStart + doActionOffset,
                     2 * DO_ACTION_TEX_SIZE, "../z_construct.c", 174);

#if OOT_NTSC
    if (gSaveContext.language == LANGUAGE_JPN) {
        doActionOffset = (LANGUAGE_JPN * DO_ACTION_MAX + DO_ACTION_RETURN) * DO_ACTION_TEX_SIZE;
    } else {
        doActionOffset = (LANGUAGE_ENG * DO_ACTION_MAX + DO_ACTION_RETURN) * DO_ACTION_TEX_SIZE;
    }
#else
    if (gSaveContext.language == LANGUAGE_ENG) {
        doActionOffset = (LANGUAGE_ENG * DO_ACTION_MAX + DO_ACTION_RETURN) * DO_ACTION_TEX_SIZE;
    } else if (gSaveContext.language == LANGUAGE_GER) {
        doActionOffset = (LANGUAGE_GER * DO_ACTION_MAX + DO_ACTION_RETURN) * DO_ACTION_TEX_SIZE;
    } else {
        doActionOffset = (LANGUAGE_FRA * DO_ACTION_MAX + DO_ACTION_RETURN) * DO_ACTION_TEX_SIZE;
    }
#endif

    DMA_REQUEST_SYNC(interfaceCtx->doActionSegment + 2 * DO_ACTION_TEX_SIZE,
                     (uintptr_t)_do_action_staticSegmentRomStart + doActionOffset, DO_ACTION_TEX_SIZE,
                     "../z_construct.c", 178);

    interfaceCtx->iconItemSegment = GAME_STATE_ALLOC(&play->state, ICON_ITEM_SEGMENT_SIZE, "../z_construct.c", 190);

    PRINTF(T("アイコンアイテム テクスチャ初期=%x\n", "Icon Item Texture Initialization = %x\n"),
           ICON_ITEM_SEGMENT_SIZE);
    PRINTF("parameter->icon_itemSegment=%x\n", interfaceCtx->iconItemSegment);

    ASSERT(interfaceCtx->iconItemSegment != NULL, "parameter->icon_itemSegment != NULL", "../z_construct.c", 193);

    PRINTF("Register_Item[%x, %x, %x, %x]\n", gSaveContext.save.info.equips.buttonItems[0],
           gSaveContext.save.info.equips.buttonItems[1], gSaveContext.save.info.equips.buttonItems[2],
           gSaveContext.save.info.equips.buttonItems[3]);

    if (gSaveContext.save.info.equips.buttonItems[0] < 0xF0) {
        DMA_REQUEST_SYNC(interfaceCtx->iconItemSegment + (0 * ITEM_ICON_SIZE),

                         GET_ITEM_ICON_VROM(gSaveContext.save.info.equips.buttonItems[0]), ITEM_ICON_SIZE,
                         "../z_construct.c", 198);
    } else if (gSaveContext.save.info.equips.buttonItems[0] != 0xFF) {
        DMA_REQUEST_SYNC(interfaceCtx->iconItemSegment + (0 * ITEM_ICON_SIZE),

                         GET_ITEM_ICON_VROM(gSaveContext.save.info.equips.buttonItems[0]), ITEM_ICON_SIZE,
                         "../z_construct.c", 203);
    }

    if (gSaveContext.save.info.equips.buttonItems[1] < 0xF0) {
        DMA_REQUEST_SYNC(interfaceCtx->iconItemSegment + (1 * ITEM_ICON_SIZE),
                         GET_ITEM_ICON_VROM(gSaveContext.save.info.equips.buttonItems[1]), ITEM_ICON_SIZE,
                         "../z_construct.c", 209);
    }

    if (gSaveContext.save.info.equips.buttonItems[2] < 0xF0) {
        DMA_REQUEST_SYNC(interfaceCtx->iconItemSegment + (2 * ITEM_ICON_SIZE),
                         GET_ITEM_ICON_VROM(gSaveContext.save.info.equips.buttonItems[2]), ITEM_ICON_SIZE,
                         "../z_construct.c", 214);
    }

    if (gSaveContext.save.info.equips.buttonItems[3] < 0xF0) {
        DMA_REQUEST_SYNC(interfaceCtx->iconItemSegment + (3 * ITEM_ICON_SIZE),
                         GET_ITEM_ICON_VROM(gSaveContext.save.info.equips.buttonItems[3]), ITEM_ICON_SIZE,
                         "../z_construct.c", 219);
    }

    PRINTF("ＥＶＥＮＴ＝%d\n", ((void)0, gSaveContext.timerState));

    if ((gSaveContext.timerState == TIMER_STATE_ENV_HAZARD_TICK) ||
        (gSaveContext.timerState == TIMER_STATE_DOWN_TICK) ||
        (gSaveContext.subTimerState == SUBTIMER_STATE_DOWN_TICK) ||
        (gSaveContext.subTimerState == SUBTIMER_STATE_UP_TICK)) {
        PRINTF("restart_flag=%d\n", ((void)0, gSaveContext.respawnFlag));

        if ((gSaveContext.respawnFlag == -1) || (gSaveContext.respawnFlag == 1)) {
            if (gSaveContext.timerState == TIMER_STATE_ENV_HAZARD_TICK) {
                gSaveContext.timerState = TIMER_STATE_ENV_HAZARD_INIT;
                gSaveContext.timerX[TIMER_ID_MAIN] = 140;
                gSaveContext.timerY[TIMER_ID_MAIN] = 80;
            }
        }

        if ((gSaveContext.timerState == TIMER_STATE_ENV_HAZARD_TICK) ||
            (gSaveContext.timerState == TIMER_STATE_DOWN_TICK)) {
            timerId = TIMER_ID_MAIN;
        } else {
            timerId = TIMER_ID_SUB;
        }

        gSaveContext.timerX[timerId] = 26;

        if (gSaveContext.save.info.playerData.healthCapacity > 0xA0) {
            gSaveContext.timerY[timerId] = 54; // two rows of hearts
        } else {
            gSaveContext.timerY[timerId] = 46; // one row of hearts
        }
    }
#if OOT_VERSION < PAL_1_0
    else if ((gSaveContext.timerState >= TIMER_STATE_UP_INIT) && (gSaveContext.timerState <= TIMER_STATE_UP_FREEZE))
#else
    // No "else"
    if ((gSaveContext.timerState >= TIMER_STATE_UP_INIT) && (gSaveContext.timerState <= TIMER_STATE_UP_FREEZE))
#endif
    {
        gSaveContext.timerState = TIMER_STATE_OFF;
        PRINTF(T("タイマー停止！！！！！！！！！！！！！！！！！！！！！  = %d\n",
                 "Timer Stop!!!!!!!!!!!!!!!!!!!!!  = %d\n"),
               gSaveContext.timerState);
    }

    PRINTF(T("ＰＡＲＡＭＥＴＥＲ領域＝%x\n", "Parameter Area = %x\n"), parameterSize + 0x5300);

    Health_InitMeter(play);
    Map_Init(play);

    interfaceCtx->unk_23C = interfaceCtx->unk_242 = 0;

    R_ITEM_BTN_X(0) = B_BUTTON_X;

    R_B_BTN_COLOR(0) = B_BUTTON_R;
    R_B_BTN_COLOR(1) = B_BUTTON_G;
    R_B_BTN_COLOR(2) = B_BUTTON_B;

    R_ITEM_ICON_X(0) = B_BUTTON_X;
    R_ITEM_AMMO_X(0) = B_BUTTON_X + 2;

    R_A_BTN_X = A_BUTTON_X;
    R_A_ICON_X = A_BUTTON_X;

    R_A_BTN_COLOR(0) = A_BUTTON_R;
    R_A_BTN_COLOR(1) = A_BUTTON_G;
    R_A_BTN_COLOR(2) = A_BUTTON_B;
}

#define TEXTBOX_SEGMENT_SIZE \
    (MESSAGE_STATIC_TEX_SIZE + MAX(MAX(ITEM_ICON_SIZE, QUEST_ICON_SIZE), 2 * MESSAGE_TEXTURE_STATIC_TEX_SIZE))

void Message_Init(PlayState* play) {
    MessageContext* msgCtx = &play->msgCtx;
<<<<<<< HEAD
    STACK_PAD(s32);
=======
    Font* font = &msgCtx->font;
>>>>>>> ed02a9db

    Message_SetTables();

    play->msgCtx.ocarinaMode = OCARINA_MODE_00;

    msgCtx->msgMode = MSGMODE_NONE;
    msgCtx->msgLength = 0;
    msgCtx->textId = msgCtx->textboxEndType = msgCtx->choiceIndex = msgCtx->ocarinaAction = msgCtx->textUnskippable = 0;
    msgCtx->textColorAlpha = 255;

    View_Init(&msgCtx->view, play->state.gfxCtx);

    msgCtx->textboxSegment = GAME_STATE_ALLOC(&play->state, TEXTBOX_SEGMENT_SIZE, "../z_construct.c", 349);

    PRINTF("message->fukidashiSegment=%x\n", msgCtx->textboxSegment);

    PRINTF(T("吹き出しgame_alloc=%x\n", "Textbox game_alloc=%x\n"), TEXTBOX_SEGMENT_SIZE);
    ASSERT(msgCtx->textboxSegment != NULL, "message->fukidashiSegment != NULL", "../z_construct.c", 352);

    Font_LoadOrderedFont(font);

    YREG(31) = 0;
}

void Regs_InitDataImpl(void) {
    YREG(8) = 10;
    YREG(14) = 0;
    R_SCENE_CAM_TYPE = SCENE_CAM_TYPE_DEFAULT;
    R_TEXTBOX_TEXWIDTH = 0;
    R_TEXTBOX_TEXHEIGHT = 0;
    R_TEXTBOX_WIDTH = 50;
    R_TEXTBOX_HEIGHT = 0;
    YREG(24) = -60;
    YREG(25) = 13;
    YREG(26) = 15;
    YREG(27) = 41;
    YREG(28) = 15;
    YREG(32) = 265;
    YREG(33) = 55;
    YREG(34) = 0;
    YREG(35) = 20;
    YREG(36) = 0;
    YREG(37) = 0;
    YREG(38) = 0;
    YREG(40) = 2;
    YREG(41) = 1;
    YREG(42) = 2;
    YREG(43) = 1;
    YREG(44) = 0;
    YREG(45) = 236;
    YREG(46) = 36;
    YREG(47) = 0;

#if OOT_NTSC
    R_KALEIDO_UNK1(0) = -45;
    R_KALEIDO_UNK1(1) = -48;
    R_KALEIDO_UNK2(0) = 16;
    R_KALEIDO_UNK2(1) = 22;
    R_KALEIDO_UNK3(0) = -55;
    R_KALEIDO_UNK3(1) = -53;
    R_KALEIDO_UNK4(0) = 43;
    R_KALEIDO_UNK4(1) = 47;
    R_KALEIDO_UNK5(0) = -33;
    R_KALEIDO_UNK5(1) = -42;
    R_KALEIDO_UNK6(0) = -33;
    R_KALEIDO_UNK6(1) = -37;
#else
    // Same as above, although these regs are now unused for PAL versions
    YREG(48) = -45;
    YREG(49) = -48;
    YREG(50) = 16;
    YREG(51) = 22;
    YREG(52) = -55;
    YREG(53) = -53;
    YREG(54) = 43;
    YREG(55) = 47;
    YREG(56) = -33;
    YREG(57) = -42;
    YREG(58) = -33;
    YREG(59) = -37;
#endif

    YREG(60) = 14;
    YREG(61) = -2;
    YREG(62) = -2;
    YREG(63) = -18;
    YREG(64) = -18;
    YREG(67) = 0;
    YREG(68) = 0;
    YREG(69) = 0;
    YREG(70) = 0;
    R_TEXTBOX_ICON_XPOS = -6;
    R_TEXTBOX_ICON_YPOS = 10;
    YREG(73) = -8;
    YREG(74) = 8;
    R_TEXTBOX_ICON_DIMENSION = 24;
    YREG(76) = 32;
    YREG(77) = 0;
    R_MESSAGE_DEBUGGER_SELECT = 0;
    R_MESSAGE_DEBUGGER_TEXTID = 48;
    YREG(80) = 450;
    YREG(81) = 0;
    YREG(82) = -15;
    YREG(83) = 500;
    YREG(84) = 600;
    YREG(85) = 0;
    YREG(86) = -21;
    YREG(87) = 510;
    R_C_UP_ICON_X = C_UP_BUTTON_X - 7;
    R_C_UP_ICON_Y = C_UP_BUTTON_Y + 4;
    YREG(92) = 8;
    YREG(93) = 6;
    YREG(94) = 3;
    YREG(95) = 1;
    R_MAGIC_FILL_COLOR(0) = 0;
    R_MAGIC_FILL_COLOR(1) = 200;
    R_MAGIC_FILL_COLOR(2) = 0;
    ZREG(9) = 140;
    ZREG(10) = 200;
    ZREG(11) = 0;
    ZREG(12) = 200;
    R_PAUSE_PAGE_SWITCH_FRAME_ADVANCE_ON = false;
    ZREG(14) = 110;
    ZREG(15) = 56;
    ZREG(16) = 1;
    ZREG(17) = -50;
    ZREG(18) = -200;
    ZREG(19) = 0;
    ZREG(20) = 0;
    ZREG(21) = 50;
    ZREG(22) = -50;
    ZREG(23) = 20;
    ZREG(24) = 20;
    ZREG(25) = 4;
    ZREG(26) = 20;
    ZREG(27) = 10;
    ZREG(28) = 20;
    ZREG(29) = 4;
    ZREG(30) = 20;
    ZREG(31) = 10;
    ZREG(32) = 0;
    ZREG(33) = 0;
    ZREG(34) = 0;
    ZREG(36) = 0;
    ZREG(37) = 0;
    ZREG(38) = 0;
    R_C_BTN_COLOR(0) = 255;
    R_C_BTN_COLOR(1) = 160;
    R_C_BTN_COLOR(2) = 0;
    ZREG(46) = 1;
    ZREG(47) = 1;

#if OOT_NTSC
    R_START_LABEL_DD(0) = 86;
    R_START_LABEL_DD(1) = 100;
    R_START_LABEL_WIDTH = 0;
    R_START_LABEL_HEIGHT = 0;
    R_START_LABEL_Y(0) = 21;
    R_START_LABEL_Y(1) = 20;
    R_START_LABEL_X(0) = 122;
    R_START_LABEL_X(1) = 120;
#else
    R_START_LABEL_DD(0) = 100;
    R_START_LABEL_DD(1) = 89;
    R_START_LABEL_DD(2) = 92;
    R_START_LABEL_Y(0) = 20;
    R_START_LABEL_Y(1) = 20;
    R_START_LABEL_Y(2) = 20;
    R_START_LABEL_X(0) = 120;
    R_START_LABEL_X(1) = 119;
    R_START_LABEL_X(2) = 119;
#endif

    R_PAUSE_QUEST_MEDALLION_SHINE_TIME(0) = 1;
    //! @bug Overlapping reg usage
    R_C_UP_BTN_X = C_UP_BUTTON_X; // R_PAUSE_QUEST_MEDALLION_SHINE_TIME(1)
    R_C_UP_BTN_Y = C_UP_BUTTON_Y; // R_PAUSE_QUEST_MEDALLION_SHINE_TIME(2)
    R_PAUSE_QUEST_MEDALLION_SHINE_TIME(3) = 20;

    ZREG(65) = 21;
    ZREG(66) = 122;
#if OOT_VERSION < PAL_1_0
    R_START_BTN_X = 132;
    R_START_BTN_Y = 17;
#endif
    R_ITEM_BTN_X(1) = C_LEFT_BUTTON_X;
    R_ITEM_BTN_X(2) = C_DOWN_BUTTON_X;
    R_ITEM_BTN_X(3) = C_RIGHT_BUTTON_X;
    R_ITEM_BTN_Y(0) = B_BUTTON_Y;
    R_ITEM_BTN_Y(1) = C_LEFT_BUTTON_Y;
    R_ITEM_BTN_Y(2) = C_DOWN_BUTTON_Y;
    R_ITEM_BTN_Y(3) = C_RIGHT_BUTTON_Y;
    R_ITEM_BTN_DD(0) = 575;
    R_ITEM_BTN_DD(1) = 620;
    R_ITEM_BTN_DD(2) = 620;
    R_ITEM_BTN_DD(3) = 620;
    R_ITEM_ICON_X(1) = C_LEFT_BUTTON_X;
    R_ITEM_ICON_X(2) = C_DOWN_BUTTON_X;
    R_ITEM_ICON_X(3) = C_RIGHT_BUTTON_X;
    R_ITEM_ICON_Y(0) = B_BUTTON_Y;
    R_ITEM_ICON_Y(1) = C_LEFT_BUTTON_Y;
    R_ITEM_ICON_Y(2) = C_DOWN_BUTTON_Y;
    R_ITEM_ICON_Y(3) = C_RIGHT_BUTTON_Y;
    R_ITEM_ICON_DD(0) = 550;
    R_ITEM_ICON_DD(1) = 680;
    R_ITEM_ICON_DD(2) = 680;
    R_ITEM_ICON_DD(3) = 680;
    ZREG(94) = 1;
    ZREG(95) = 0;
    XREG(0) = 26;
    XREG(1) = 22;
    XREG(2) = -11;
    XREG(3) = -4;
    XREG(4) = 3;
    XREG(5) = 0;
    R_PAUSE_STICK_REPEAT_DELAY = 2;
    XREG(7) = 30;
    R_PAUSE_STICK_REPEAT_DELAY_FIRST = 10;
    XREG(9) = 0;
    XREG(10) = -9550;
    XREG(11) = 9950;
    XREG(12) = 68;
    XREG(13) = 36;
    XREG(14) = 4;
    XREG(15) = 1;
    R_A_BTN_Y = A_BUTTON_Y;
    XREG(18) = -380;
    R_A_ICON_Y = A_BUTTON_Y;
    XREG(21) = 48;
    XREG(25) = 0;
    XREG(26) = 0;
    XREG(27) = 0;
    XREG(28) = 16;
    XREG(29) = 50;
    XREG(30) = 15;
    XREG(31) = 8;
    XREG(32) = 4;
    XREG(33) = 2;
    XREG(34) = 100;
    XREG(35) = 7;
    XREG(36) = 20;
    XREG(37) = 10;
    XREG(38) = 2;
    XREG(39) = 140;
    XREG(40) = 20;
    XREG(41) = 300;
    XREG(42) = 100;
    XREG(43) = 70;
    XREG(44) = 50;
    XREG(45) = 36;
    XREG(46) = 16;
    XREG(47) = 8;
    R_MAGIC_METER_Y_HIGHER = 34;
    R_MAGIC_METER_X = 18;
    R_MAGIC_METER_Y_LOWER = 42;
    R_MAGIC_FILL_X = 26;
    XREG(52) = 0;
    XREG(53) = 1;
    R_TEXT_INIT_XPOS = 65;
    R_TEXT_INIT_YPOS = 60;
    R_TEXT_LINE_SPACING = 16;
    R_TEXT_CHAR_SCALE = 80;
    XREG(58) = 80;
    XREG(59) = 12;
    R_TEXT_DROP_SHADOW_OFFSET = 1;
    R_TEXTBOX_BG_YPOS = 3;
    XREG(62) = 0;
    XREG(63) = 100;
    R_TEXTBOX_END_XPOS = 158;
    R_TEXTBOX_END_YPOS = 102;
    R_TEXT_CHOICE_XPOS = 48;
    R_TEXT_CHOICE_YPOS(0) = 54;
    R_TEXT_CHOICE_YPOS(1) = 70;
    R_TEXT_CHOICE_YPOS(2) = 86;
    XREG(70) = -300;
    XREG(71) = 0;
    R_TEXTBOX_X_TARGET = 54;
    R_TEXTBOX_Y_TARGET = 48;
    R_TEXTBOX_WIDTH_TARGET = 128;
#if !PLATFORM_IQUE
    R_TEXTBOX_HEIGHT_TARGET = 64;
#else
    R_TEXTBOX_HEIGHT_TARGET = 74;
#endif
    R_TEXTBOX_TEXWIDTH_TARGET = 2048;
    R_TEXTBOX_TEXHEIGHT_TARGET = 512;
    XREG(78) = 96;
    XREG(79) = 98;
    XREG(80) = 0;
    XREG(81) = 50;
    XREG(82) = 25;
    XREG(83) = 100;
    XREG(84) = 100;
    XREG(85) = 0;
    XREG(86) = 0;
    XREG(87) = 0;
    XREG(88) = -50;
    XREG(89) = -100;
    XREG(90) = -500;
    XREG(91) = 0;
    XREG(92) = 100;
    XREG(93) = 100;
    XREG(94) = 160;
    XREG(95) = 200;
    R_PAUSE_PAGES_Y_ORIGIN_2 = -6080;
    R_PAUSE_DEPTH_OFFSET = 9355;
    WREG(4) = 8;
    WREG(5) = 3;
    WREG(6) = 8;
    WREG(7) = 0;

#if OOT_NTSC
    R_B_LABEL_SCALE(0) = 100;
    R_B_LABEL_SCALE(1) = 109;
    R_B_LABEL_X(0) = 151;
    R_B_LABEL_X(1) = 148;
    R_B_LABEL_Y(0) = 23;
    R_B_LABEL_Y(1) = 22;
    R_A_LABEL_Z(0) = -380;
    R_A_LABEL_Z(1) = -350;
#else
    // Same as above, although these regs are now unused in PAL versions
    WREG(8) = 100;
    WREG(9) = 109;
    WREG(10) = 151;
    WREG(11) = 148;
    WREG(12) = 23;
    WREG(13) = 22;
    WREG(14) = -380;
    WREG(15) = -350;
#endif

    WREG(16) = -175;
    WREG(17) = 155;
    WREG(18) = 10;
    WREG(19) = 10;
    WREG(20) = -50;
    WREG(21) = -54;
    WREG(22) = -32;
    WREG(23) = -38;
    WREG(24) = -36;
    WREG(25) = 40;
    WREG(26) = -40;
    WREG(27) = 0;
    WREG(28) = 0;
    R_OW_MINIMAP_X = 238;
    R_OW_MINIMAP_Y = 164;
    R_MINIMAP_DISABLED = false;
    WREG(32) = 122;
    WREG(33) = 60;
    WREG(35) = 0;
    WREG(36) = 0;

#if OOT_PAL
    R_B_LABEL_SCALE(0) = 100;
    R_B_LABEL_SCALE(1) = 99;
    R_B_LABEL_SCALE(2) = 109;
    R_B_LABEL_X(0) = B_BUTTON_X - 9;
    R_B_LABEL_X(1) = B_BUTTON_X - 11;
    R_B_LABEL_X(2) = B_BUTTON_X - 12;
    R_B_LABEL_Y(0) = B_BUTTON_Y + 6;
    R_B_LABEL_Y(1) = B_BUTTON_Y + 5;
    R_B_LABEL_Y(2) = B_BUTTON_Y + 5;
    R_A_LABEL_Z(0) = -380;
    R_A_LABEL_Z(1) = -360;
    R_A_LABEL_Z(2) = -350;
    R_KALEIDO_UNK1(0) = -48;
    R_KALEIDO_UNK1(1) = 16;
    R_KALEIDO_UNK1(2) = -62;
    R_KALEIDO_UNK2(0) = 22;
    R_KALEIDO_UNK2(1) = -84;
    R_KALEIDO_UNK2(2) = 20;
    R_KALEIDO_UNK3(0) = -53;
    R_KALEIDO_UNK3(1) = 40;
    R_KALEIDO_UNK3(2) = -64;
    R_KALEIDO_UNK4(0) = 47;
    R_KALEIDO_UNK4(1) = -84;
    R_KALEIDO_UNK4(2) = 44;
    R_KALEIDO_UNK5(0) = -42;
    R_KALEIDO_UNK5(1) = 32;
    R_KALEIDO_UNK5(2) = -45;
    R_KALEIDO_UNK6(0) = -37;
    R_KALEIDO_UNK6(1) = 30;
    R_KALEIDO_UNK6(2) = -50;
#endif

    R_DGN_MINIMAP_X = 204;
    R_DGN_MINIMAP_Y = 140;
    WREG(87) = 80;
    WREG(88) = 70;
    WREG(89) = 40;
    WREG(90) = 320;
    WREG(91) = 40;
    WREG(92) = 3;
    WREG(93) = 6;
    WREG(94) = 3;
    WREG(95) = 6;

    if (gSaveContext.gameMode == GAMEMODE_NORMAL) {
        R_TEXTBOX_X = 52;
        R_TEXTBOX_Y = 36;
        VREG(2) = 214;
        VREG(3) = 76;
        VREG(4) = 304;
        VREG(5) = 430;
        VREG(6) = 1;
        R_TEXTBOX_CLEF_XPOS = 78;
        R_TEXTBOX_CLEF_YPOS = 166;
        VREG(9) = 40;
        R_COMPASS_SCALE_X = 32;
        R_COMPASS_SCALE_Y = 32;
        R_COMPASS_OFFSET_X = 110;
        R_COMPASS_OFFSET_Y = -740;
        R_MINIMAP_COLOR(0) = 0;
        R_MINIMAP_COLOR(1) = 255;
        R_MINIMAP_COLOR(2) = 255;
    }

    R_PAUSE_SONG_OCA_BTN_Y(OCARINA_BTN_A) = 0;
    R_PAUSE_SONG_OCA_BTN_Y(OCARINA_BTN_C_DOWN) = 0;
    R_PAUSE_SONG_OCA_BTN_Y(OCARINA_BTN_C_RIGHT) = 0;
    R_PAUSE_SONG_OCA_BTN_Y(OCARINA_BTN_C_LEFT) = 0;
    R_PAUSE_SONG_OCA_BTN_Y(OCARINA_BTN_C_UP) = 0;

    VREG(26) = 0;
    VREG(27) = 0;
    R_OCARINA_BUTTONS_XPOS = 98;
    R_OCARINA_BUTTONS_XPOS_OFFSET = 18;
    VREG(30) = 0;
    VREG(31) = 0;
    VREG(32) = 0;

    R_TEXT_ADJUST_COLOR_1_R = 70;
    R_TEXT_ADJUST_COLOR_1_G = 255;
    R_TEXT_ADJUST_COLOR_1_B = 80;

    R_TEXT_ADJUST_COLOR_2_R = 70;
    R_TEXT_ADJUST_COLOR_2_G = 255;
    R_TEXT_ADJUST_COLOR_2_B = 80;

    VREG(40) = 9;
    VREG(42) = 250;
    VREG(43) = 440;
    VREG(44) = 10;
    R_OCARINA_BUTTONS_YPOS(0) = 190;
    R_OCARINA_BUTTONS_YPOS(1) = 184;
    R_OCARINA_BUTTONS_YPOS(2) = 176;
    R_OCARINA_BUTTONS_YPOS(3) = 172;
    R_OCARINA_BUTTONS_YPOS(4) = 170;
    R_OCARINA_BUTTONS_APPEAR_ALPHA_STEP = 30;
    R_OCARINA_BUTTONS_YPOS_OFFSET = 0;
    VREG(52) = -16;
    VREG(53) = 230;
    VREG(54) = 230;
    VREG(55) = 120;
    VREG(56) = -720;
    VREG(57) = 255;
    VREG(58) = 255;
    VREG(59) = 255;
    R_KALEIDO_PROMPT_CURSOR_ALPHA_TIMER_BASE = 20;
    R_KALEIDO_PROMPT_CURSOR_ALPHA = 100;
    R_KALEIDO_PROMPT_CURSOR_ALPHA_STATE = 0;
    R_KALEIDO_PROMPT_CURSOR_ALPHA_TIMER = 10;
    R_ITEM_AMMO_X(1) = C_LEFT_BUTTON_X + 1;
    R_ITEM_AMMO_X(2) = C_DOWN_BUTTON_X + 1;
    R_ITEM_AMMO_X(3) = C_RIGHT_BUTTON_X + 1;
    R_ITEM_AMMO_Y(0) = B_BUTTON_Y + 18;
    R_ITEM_AMMO_Y(1) = C_LEFT_BUTTON_Y + 17;
    R_ITEM_AMMO_Y(2) = C_DOWN_BUTTON_Y + 17;
    R_ITEM_AMMO_Y(3) = C_RIGHT_BUTTON_Y + 17;
    VREG(72) = 0;
    VREG(73) = 0;
    VREG(74) = 0;
    VREG(75) = 0;
    R_ITEM_ICON_WIDTH(0) = 30;
    R_ITEM_ICON_WIDTH(1) = 24;
    R_ITEM_ICON_WIDTH(2) = 24;
    R_ITEM_ICON_WIDTH(3) = 24;
    R_ITEM_BTN_WIDTH(0) = 29;
    R_ITEM_BTN_WIDTH(1) = 27;
    R_ITEM_BTN_WIDTH(2) = 27;
    R_ITEM_BTN_WIDTH(3) = 27;
    VREG(84) = 0;
    VREG(85) = 50;
    VREG(86) = 0;
    VREG(87) = 64;
    VREG(88) = 66;
    VREG(89) = 0;
    R_GAME_OVER_RUMBLE_STRENGTH = 126;
    R_GAME_OVER_RUMBLE_DURATION = 124;
    //! @bug This is eventually cast to a u8 after some scaling in `GameOver_Update`, negative numbers typically
    //! become large (fast) decrease rates
    R_GAME_OVER_RUMBLE_DECREASE_RATE = -63;
}

void Regs_InitData(UNUSED PlayState* play) {
    Regs_InitDataImpl();
}<|MERGE_RESOLUTION|>--- conflicted
+++ resolved
@@ -1,4 +1,5 @@
 #include "map.h"
+#include "attributes.h"
 #include "printf.h"
 #include "regs.h"
 #include "segment_symbols.h"
@@ -213,11 +214,7 @@
 
 void Message_Init(PlayState* play) {
     MessageContext* msgCtx = &play->msgCtx;
-<<<<<<< HEAD
-    STACK_PAD(s32);
-=======
     Font* font = &msgCtx->font;
->>>>>>> ed02a9db
 
     Message_SetTables();
 
