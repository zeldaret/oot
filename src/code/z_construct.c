--- conflicted
+++ resolved
@@ -548,10 +548,9 @@
     R_B_LABEL_Y(0) = B_BUTTON_Y + 6;
     R_B_LABEL_Y(1) = B_BUTTON_Y + 5;
     R_B_LABEL_Y(2) = B_BUTTON_Y + 5;
-<<<<<<< HEAD
-    WREG(46) = -380;
-    WREG(47) = -360;
-    WREG(48) = -350;
+    R_A_LABEL_Z(0) = -380;
+    R_A_LABEL_Z(1) = -360;
+    R_A_LABEL_Z(2) = -350;
     R_KALEIDO_UNK1(0) = -48;
     R_KALEIDO_UNK1(1) = 16;
     R_KALEIDO_UNK1(2) = -62;
@@ -570,31 +569,8 @@
     R_KALEIDO_UNK6(0) = -37;
     R_KALEIDO_UNK6(1) = 30;
     R_KALEIDO_UNK6(2) = -50;
-=======
-    R_A_LABEL_Z(0) = -380;
-    R_A_LABEL_Z(1) = -360;
-    R_A_LABEL_Z(2) = -350;
-    WREG(49) = -48;
-    WREG(50) = 16;
-    WREG(51) = -62;
-    WREG(52) = 22;
-    WREG(53) = -84;
-    WREG(54) = 20;
-    WREG(55) = -53;
-    WREG(56) = 40;
-    WREG(57) = -64;
-    WREG(58) = 47;
-    WREG(59) = -84;
-    WREG(60) = 44;
-    WREG(61) = -42;
-    WREG(62) = 32;
-    WREG(63) = -45;
-    WREG(64) = -37;
-    WREG(65) = 30;
-    WREG(66) = -50;
 #endif
 
->>>>>>> 17a88746
     R_DGN_MINIMAP_X = 204;
     R_DGN_MINIMAP_Y = 140;
     WREG(87) = 80;
