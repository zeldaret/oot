--- conflicted
+++ resolved
@@ -378,10 +378,7 @@
     R_C_UP_BTN_X = C_UP_BUTTON_X; // R_PAUSE_QUEST_MEDALLION_SHINE_TIME(1)
     R_C_UP_BTN_Y = C_UP_BUTTON_Y; // R_PAUSE_QUEST_MEDALLION_SHINE_TIME(2)
     R_PAUSE_QUEST_MEDALLION_SHINE_TIME(3) = 20;
-<<<<<<< HEAD
-=======
-
->>>>>>> f9d892a2
+
     ZREG(65) = 21;
     ZREG(66) = 122;
     R_ITEM_BTN_X(1) = C_LEFT_BUTTON_X;
