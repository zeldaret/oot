--- conflicted
+++ resolved
@@ -46,13 +46,7 @@
     osSyncPrintf("ＤＯアクション テクスチャ初期=%x\n", 0x480);
     osSyncPrintf("parameter->do_actionSegment=%x\n", interfaceCtx->doActionSegment);
 
-<<<<<<< HEAD
-    if (interfaceCtx->doActionSegment == NULL) {
-        __assert("parameter->do_actionSegment != NULL", "../z_construct.c", 169);
-    }
-=======
-    ASSERT(interfaceCtx->do_actionSegment != NULL, "parameter->do_actionSegment != NULL", "../z_construct.c", 169);
->>>>>>> 2ee1fd46
+    ASSERT(interfaceCtx->doActionSegment != NULL, "parameter->do_actionSegment != NULL", "../z_construct.c", 169);
 
     if (gSaveContext.language == 0) {
         do_actionOffset = 0;
@@ -82,13 +76,7 @@
     osSyncPrintf("アイコンアイテム テクスチャ初期=%x\n", 0x4000);
     osSyncPrintf("parameter->icon_itemSegment=%x\n", interfaceCtx->iconItemSegment);
 
-<<<<<<< HEAD
-    if (interfaceCtx->iconItemSegment == NULL) {
-        __assert("parameter->icon_itemSegment != NULL", "../z_construct.c", 193);
-    }
-=======
-    ASSERT(interfaceCtx->icon_itemSegment != NULL, "parameter->icon_itemSegment != NULL", "../z_construct.c", 193);
->>>>>>> 2ee1fd46
+    ASSERT(interfaceCtx->iconItemSegment != NULL, "parameter->icon_itemSegment != NULL", "../z_construct.c", 193);
 
     osSyncPrintf("Register_Item[%x, %x, %x, %x]\n", gSaveContext.equips.buttonItems[0],
                  gSaveContext.equips.buttonItems[1], gSaveContext.equips.buttonItems[2],
