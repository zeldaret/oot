--- conflicted
+++ resolved
@@ -602,11 +602,6 @@
     R_GAME_OVER_RUMBLE_DECREASE_RATE = -63;
 }
 
-<<<<<<< HEAD
-void func_80112098(UNUSED PlayState* play) {
-    func_80111070();
-=======
-void Regs_InitData(PlayState* play) {
+void Regs_InitData(UNUSED PlayState* play) {
     Regs_InitDataImpl();
->>>>>>> 451e855d
 }