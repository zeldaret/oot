#include "global.h"

void Interface_Destroy(PlayState* play) {
    Map_Destroy(play);
}

void Interface_Init(PlayState* play) {
    InterfaceContext* interfaceCtx = &play->interfaceCtx;
    u32 parameterSize;
    u16 doActionOffset;
    u8 timerId;

    gSaveContext.sunsSongState = SUNSSONG_INACTIVE;
    gSaveContext.unk_13E8 = gSaveContext.unk_13EA = 0;

    View_Init(&interfaceCtx->view, play->state.gfxCtx);

    interfaceCtx->unk_1FA = interfaceCtx->unk_261 = interfaceCtx->unk_1FC = 0;
    interfaceCtx->unk_1EC = interfaceCtx->unk_1EE = interfaceCtx->unk_1F0 = 0;
    interfaceCtx->unk_22E = 0;
    interfaceCtx->lensMagicConsumptionTimer = 16;
    interfaceCtx->unk_1F4 = 0.0f;
    interfaceCtx->unk_228 = XREG(95);
    interfaceCtx->minimapAlpha = 0;
    interfaceCtx->unk_260 = 0;
    interfaceCtx->unk_244 = interfaceCtx->aAlpha = interfaceCtx->bAlpha = interfaceCtx->cLeftAlpha =
        interfaceCtx->cDownAlpha = interfaceCtx->cRightAlpha = interfaceCtx->healthAlpha = interfaceCtx->startAlpha =
            interfaceCtx->magicAlpha = 0;

    parameterSize = (uintptr_t)_parameter_staticSegmentRomEnd - (uintptr_t)_parameter_staticSegmentRomStart;

    // "Permanent PARAMETER Segment = %x"
    osSyncPrintf("常駐ＰＡＲＡＭＥＴＥＲセグメント=%x\n", parameterSize);

    interfaceCtx->parameterSegment = GameState_Alloc(&play->state, parameterSize, "../z_construct.c", 159);

    osSyncPrintf("parameter->parameterSegment=%x\n", interfaceCtx->parameterSegment);

    ASSERT(interfaceCtx->parameterSegment != NULL, "parameter->parameterSegment != NULL", "../z_construct.c", 161);
    DmaMgr_RequestSyncDebug(interfaceCtx->parameterSegment, (uintptr_t)_parameter_staticSegmentRomStart, parameterSize,
                            "../z_construct.c", 162);

    interfaceCtx->doActionSegment = GameState_Alloc(&play->state, 3 * DO_ACTION_TEX_SIZE, "../z_construct.c", 166);

    osSyncPrintf("ＤＯアクション テクスチャ初期=%x\n", 3 * DO_ACTION_TEX_SIZE); // "DO Action Texture Initialization"
    osSyncPrintf("parameter->do_actionSegment=%x\n", interfaceCtx->doActionSegment);

    ASSERT(interfaceCtx->doActionSegment != NULL, "parameter->do_actionSegment != NULL", "../z_construct.c", 169);

    if (gSaveContext.language == LANGUAGE_ENG) {
        doActionOffset = LANGUAGE_ENG * DO_ACTION_MAX * DO_ACTION_TEX_SIZE;
    } else if (gSaveContext.language == LANGUAGE_GER) {
        doActionOffset = LANGUAGE_GER * DO_ACTION_MAX * DO_ACTION_TEX_SIZE;
    } else {
        doActionOffset = LANGUAGE_FRA * DO_ACTION_MAX * DO_ACTION_TEX_SIZE;
    }

    DmaMgr_RequestSyncDebug(interfaceCtx->doActionSegment, (uintptr_t)_do_action_staticSegmentRomStart + doActionOffset,
                            2 * DO_ACTION_TEX_SIZE, "../z_construct.c", 174);

    if (gSaveContext.language == LANGUAGE_ENG) {
        doActionOffset = 3 * DO_ACTION_TEX_SIZE + LANGUAGE_ENG * DO_ACTION_MAX * DO_ACTION_TEX_SIZE;
    } else if (gSaveContext.language == LANGUAGE_GER) {
        doActionOffset = 3 * DO_ACTION_TEX_SIZE + LANGUAGE_GER * DO_ACTION_MAX * DO_ACTION_TEX_SIZE;
    } else {
        doActionOffset = 3 * DO_ACTION_TEX_SIZE + LANGUAGE_FRA * DO_ACTION_MAX * DO_ACTION_TEX_SIZE;
    }

    DmaMgr_RequestSyncDebug(interfaceCtx->doActionSegment + 2 * DO_ACTION_TEX_SIZE,
                            (uintptr_t)_do_action_staticSegmentRomStart + doActionOffset, DO_ACTION_TEX_SIZE,
                            "../z_construct.c", 178);

    interfaceCtx->iconItemSegment = GameState_Alloc(&play->state, 4 * ICON_ITEM_TEX_SIZE, "../z_construct.c", 190);

    // "Icon Item Texture Initialization = %x"
    osSyncPrintf("アイコンアイテム テクスチャ初期=%x\n", 4 * ICON_ITEM_TEX_SIZE);
    osSyncPrintf("parameter->icon_itemSegment=%x\n", interfaceCtx->iconItemSegment);

    ASSERT(interfaceCtx->iconItemSegment != NULL, "parameter->icon_itemSegment != NULL", "../z_construct.c", 193);

    osSyncPrintf("Register_Item[%x, %x, %x, %x]\n", gSaveContext.equips.buttonItems[IBTN_BC_B],
                 gSaveContext.equips.buttonItems[IBTN_BC_C_LEFT], gSaveContext.equips.buttonItems[IBTN_BC_C_DOWN],
                 gSaveContext.equips.buttonItems[IBTN_BC_C_RIGHT]);

<<<<<<< HEAD
    if (gSaveContext.equips.buttonItems[IBTN_BC_B] < 0xF0) {
        DmaMgr_SendRequest1(interfaceCtx->iconItemSegment,
                            (uintptr_t)_icon_item_staticSegmentRomStart +
                                gSaveContext.equips.buttonItems[IBTN_BC_B] * 0x1000,
                            0x1000, "../z_construct.c", 198);
    } else if (gSaveContext.equips.buttonItems[IBTN_BC_B] != 0xFF) {
        DmaMgr_SendRequest1(interfaceCtx->iconItemSegment,
                            (uintptr_t)_icon_item_staticSegmentRomStart +
                                gSaveContext.equips.buttonItems[IBTN_BC_B] * 0x1000,
                            0x1000, "../z_construct.c", 203);
    }

    if (gSaveContext.equips.buttonItems[IBTN_BC_C_LEFT] < 0xF0) {
        DmaMgr_SendRequest1(interfaceCtx->iconItemSegment + 0x1000,
                            (uintptr_t)_icon_item_staticSegmentRomStart +
                                gSaveContext.equips.buttonItems[IBTN_BC_C_LEFT] * 0x1000,
                            0x1000, "../z_construct.c", 209);
    }

    if (gSaveContext.equips.buttonItems[IBTN_BC_C_DOWN] < 0xF0) {
        DmaMgr_SendRequest1(interfaceCtx->iconItemSegment + 0x2000,
                            (uintptr_t)_icon_item_staticSegmentRomStart +
                                gSaveContext.equips.buttonItems[IBTN_BC_C_DOWN] * 0x1000,
                            0x1000, "../z_construct.c", 214);
    }

    if (gSaveContext.equips.buttonItems[IBTN_BC_C_RIGHT] < 0xF0) {
        DmaMgr_SendRequest1(interfaceCtx->iconItemSegment + 0x3000,
                            (uintptr_t)_icon_item_staticSegmentRomStart +
                                gSaveContext.equips.buttonItems[IBTN_BC_C_RIGHT] * 0x1000,
                            0x1000, "../z_construct.c", 219);
=======
    if (gSaveContext.equips.buttonItems[0] < 0xF0) {
        DmaMgr_RequestSyncDebug(interfaceCtx->iconItemSegment,
                                (uintptr_t)_icon_item_staticSegmentRomStart +
                                    gSaveContext.equips.buttonItems[0] * ICON_ITEM_TEX_SIZE,
                                ICON_ITEM_TEX_SIZE, "../z_construct.c", 198);
    } else if (gSaveContext.equips.buttonItems[0] != 0xFF) {
        DmaMgr_RequestSyncDebug(interfaceCtx->iconItemSegment,
                                (uintptr_t)_icon_item_staticSegmentRomStart +
                                    gSaveContext.equips.buttonItems[0] * ICON_ITEM_TEX_SIZE,
                                ICON_ITEM_TEX_SIZE, "../z_construct.c", 203);
    }

    if (gSaveContext.equips.buttonItems[1] < 0xF0) {
        DmaMgr_RequestSyncDebug(interfaceCtx->iconItemSegment + ICON_ITEM_TEX_SIZE,
                                (uintptr_t)_icon_item_staticSegmentRomStart +
                                    gSaveContext.equips.buttonItems[1] * ICON_ITEM_TEX_SIZE,
                                ICON_ITEM_TEX_SIZE, "../z_construct.c", 209);
    }

    if (gSaveContext.equips.buttonItems[2] < 0xF0) {
        DmaMgr_RequestSyncDebug(interfaceCtx->iconItemSegment + 2 * ICON_ITEM_TEX_SIZE,
                                (uintptr_t)_icon_item_staticSegmentRomStart +
                                    gSaveContext.equips.buttonItems[2] * ICON_ITEM_TEX_SIZE,
                                ICON_ITEM_TEX_SIZE, "../z_construct.c", 214);
    }

    if (gSaveContext.equips.buttonItems[3] < 0xF0) {
        DmaMgr_RequestSyncDebug(interfaceCtx->iconItemSegment + 3 * ICON_ITEM_TEX_SIZE,
                                (uintptr_t)_icon_item_staticSegmentRomStart +
                                    gSaveContext.equips.buttonItems[3] * ICON_ITEM_TEX_SIZE,
                                ICON_ITEM_TEX_SIZE, "../z_construct.c", 219);
>>>>>>> 7ecafcfe
    }

    osSyncPrintf("ＥＶＥＮＴ＝%d\n", ((void)0, gSaveContext.timerState));

    if ((gSaveContext.timerState == TIMER_STATE_ENV_HAZARD_TICK) ||
        (gSaveContext.timerState == TIMER_STATE_DOWN_TICK) ||
        (gSaveContext.subTimerState == SUBTIMER_STATE_DOWN_TICK) ||
        (gSaveContext.subTimerState == SUBTIMER_STATE_UP_TICK)) {
        osSyncPrintf("restart_flag=%d\n", ((void)0, gSaveContext.respawnFlag));

        if ((gSaveContext.respawnFlag == -1) || (gSaveContext.respawnFlag == 1)) {
            if (gSaveContext.timerState == TIMER_STATE_ENV_HAZARD_TICK) {
                gSaveContext.timerState = TIMER_STATE_ENV_HAZARD_INIT;
                gSaveContext.timerX[TIMER_ID_MAIN] = 140;
                gSaveContext.timerY[TIMER_ID_MAIN] = 80;
            }
        }

        if ((gSaveContext.timerState == TIMER_STATE_ENV_HAZARD_TICK) ||
            (gSaveContext.timerState == TIMER_STATE_DOWN_TICK)) {
            timerId = TIMER_ID_MAIN;
        } else {
            timerId = TIMER_ID_SUB;
        }

        gSaveContext.timerX[timerId] = 26;

        if (gSaveContext.healthCapacity > 0xA0) {
            gSaveContext.timerY[timerId] = 54; // two rows of hearts
        } else {
            gSaveContext.timerY[timerId] = 46; // one row of hearts
        }
    }

    if ((gSaveContext.timerState >= TIMER_STATE_UP_INIT) && (gSaveContext.timerState <= TIMER_STATE_UP_FREEZE)) {
        gSaveContext.timerState = TIMER_STATE_OFF;
        // "Timer Stop!!!!!!!!!!!!!!!!!!!!!!"
        osSyncPrintf("タイマー停止！！！！！！！！！！！！！！！！！！！！！  = %d\n", gSaveContext.timerState);
    }

    osSyncPrintf("ＰＡＲＡＭＥＴＥＲ領域＝%x\n", parameterSize + 0x5300); // "Parameter Area = %x"

    Health_InitMeter(play);
    Map_Init(play);

    interfaceCtx->unk_23C = interfaceCtx->unk_242 = 0;

    R_ITEM_BTN_X(IBTN_BC_B) = B_BUTTON_X;
    R_B_BTN_COLOR(0) = 255;
    R_B_BTN_COLOR(1) = 30;
    R_B_BTN_COLOR(2) = 30;
    R_ITEM_ICON_X(IBTN_BC_B) = B_BUTTON_X;
    R_ITEM_AMMO_X(IBTN_BC_B) = B_BUTTON_X + 2;
    R_A_BTN_X = A_BUTTON_X;
    R_A_ICON_X = A_BUTTON_X;
    R_A_BTN_COLOR(0) = 0;
    R_A_BTN_COLOR(1) = 200;
    R_A_BTN_COLOR(2) = 50;
}

void Message_Init(PlayState* play) {
    MessageContext* msgCtx = &play->msgCtx;
    s32 pad;

    Message_SetTables();

    play->msgCtx.ocarinaMode = OCARINA_MODE_00;

    msgCtx->msgMode = MSGMODE_NONE;
    msgCtx->msgLength = 0;
    msgCtx->textId = msgCtx->textboxEndType = msgCtx->choiceIndex = msgCtx->ocarinaAction = msgCtx->textUnskippable = 0;
    msgCtx->textColorAlpha = 255;

    View_Init(&msgCtx->view, play->state.gfxCtx);

    msgCtx->textboxSegment =
        GameState_Alloc(&play->state,
                        MESSAGE_STATIC_TEX_SIZE +
                            MAX(MAX(ICON_ITEM_TEX_SIZE, ICON_ITEM_24_TEX_SIZE), 2 * MESSAGE_TEXTURE_STATIC_TEX_SIZE),
                        "../z_construct.c", 349);

    osSyncPrintf("message->fukidashiSegment=%x\n", msgCtx->textboxSegment);

    osSyncPrintf("吹き出しgame_alloc=%x\n", 0x2200); // "Textbox game_alloc=%x"
    ASSERT(msgCtx->textboxSegment != NULL, "message->fukidashiSegment != NULL", "../z_construct.c", 352);

    Font_LoadOrderedFont(&play->msgCtx.font);

    YREG(31) = 0;
}

void Regs_InitDataImpl(void) {
    YREG(8) = 10;
    YREG(14) = 0;
    R_SCENE_CAM_TYPE = SCENE_CAM_TYPE_DEFAULT;
    R_TEXTBOX_TEXWIDTH = 0;
    R_TEXTBOX_TEXHEIGHT = 0;
    R_TEXTBOX_WIDTH = 50;
    R_TEXTBOX_HEIGHT = 0;
    YREG(24) = -60;
    YREG(25) = 13;
    YREG(26) = 15;
    YREG(27) = 41;
    YREG(28) = 15;
    YREG(32) = 265;
    YREG(33) = 55;
    YREG(34) = 0;
    YREG(35) = 20;
    YREG(36) = 0;
    YREG(37) = 0;
    YREG(38) = 0;
    YREG(40) = 2;
    YREG(41) = 1;
    YREG(42) = 2;
    YREG(43) = 1;
    YREG(44) = 0;
    YREG(45) = 236;
    YREG(46) = 36;
    YREG(47) = 0;
    YREG(48) = -45;
    YREG(49) = -48;
    YREG(50) = 16;
    YREG(51) = 22;
    YREG(52) = -55;
    YREG(53) = -53;
    YREG(54) = 43;
    YREG(55) = 47;
    YREG(56) = -33;
    YREG(57) = -42;
    YREG(58) = -33;
    YREG(59) = -37;
    YREG(60) = 14;
    YREG(61) = -2;
    YREG(62) = -2;
    YREG(63) = -18;
    YREG(64) = -18;
    YREG(67) = 0;
    YREG(68) = 0;
    YREG(69) = 0;
    YREG(70) = 0;
    R_TEXTBOX_ICON_XPOS = -6;
    R_TEXTBOX_ICON_YPOS = 10;
    YREG(73) = -8;
    YREG(74) = 8;
    R_TEXTBOX_ICON_SIZE = 24;
    YREG(76) = 32;
    YREG(77) = 0;
    R_MESSAGE_DEBUGGER_SELECT = 0;
    R_MESSAGE_DEBUGGER_TEXTID = 48;
    YREG(80) = 450;
    YREG(81) = 0;
    YREG(82) = -15;
    YREG(83) = 500;
    YREG(84) = 600;
    YREG(85) = 0;
    YREG(86) = -21;
    YREG(87) = 510;
    R_C_UP_ICON_X = C_UP_BUTTON_X - 7;
    R_C_UP_ICON_Y = C_UP_BUTTON_Y + 4;
    YREG(92) = 8;
    YREG(93) = 6;
    YREG(94) = 3;
    YREG(95) = 1;
    R_MAGIC_FILL_COLOR(0) = 0;
    R_MAGIC_FILL_COLOR(1) = 200;
    R_MAGIC_FILL_COLOR(2) = 0;
    ZREG(9) = 140;
    ZREG(10) = 200;
    ZREG(11) = 0;
    ZREG(12) = 200;
    ZREG(13) = 0;
    ZREG(14) = 110;
    ZREG(15) = 56;
    ZREG(16) = 1;
    ZREG(17) = -50;
    ZREG(18) = -200;
    ZREG(19) = 0;
    ZREG(20) = 0;
    ZREG(21) = 50;
    ZREG(22) = -50;
    ZREG(23) = 20;
    ZREG(24) = 20;
    ZREG(25) = 4;
    ZREG(26) = 20;
    ZREG(27) = 10;
    ZREG(28) = 20;
    ZREG(29) = 4;
    ZREG(30) = 20;
    ZREG(31) = 10;
    ZREG(32) = 0;
    ZREG(33) = 0;
    ZREG(34) = 0;
    ZREG(36) = 0;
    ZREG(37) = 0;
    ZREG(38) = 0;
    R_C_BTN_COLOR(0) = 255;
    R_C_BTN_COLOR(1) = 160;
    R_C_BTN_COLOR(2) = 0;
    ZREG(46) = 1;
    ZREG(47) = 1;
    R_START_LABEL_DD(0) = 100;
    R_START_LABEL_DD(1) = 89;
    R_START_LABEL_DD(2) = 92;
    R_START_LABEL_Y(0) = 20;
    R_START_LABEL_Y(1) = 20;
    R_START_LABEL_Y(2) = 20;
    R_START_LABEL_X(0) = 120;
    R_START_LABEL_X(1) = 119;
    R_START_LABEL_X(2) = 119;
    ZREG(61) = 1;
    R_C_UP_BTN_X = C_UP_BUTTON_X;
    R_C_UP_BTN_Y = C_UP_BUTTON_Y;
    ZREG(64) = 20;
    ZREG(65) = 21;
    ZREG(66) = 122;
    R_ITEM_BTN_X(IBTN_BC_C_LEFT) = C_LEFT_BUTTON_X;
    R_ITEM_BTN_X(IBTN_BC_C_DOWN) = C_DOWN_BUTTON_X;
    R_ITEM_BTN_X(IBTN_BC_C_RIGHT) = C_RIGHT_BUTTON_X;
    R_ITEM_BTN_Y(IBTN_BC_B) = B_BUTTON_Y;
    R_ITEM_BTN_Y(IBTN_BC_C_LEFT) = C_LEFT_BUTTON_Y;
    R_ITEM_BTN_Y(IBTN_BC_C_DOWN) = C_DOWN_BUTTON_Y;
    R_ITEM_BTN_Y(IBTN_BC_C_RIGHT) = C_RIGHT_BUTTON_Y;
    R_ITEM_BTN_DD(IBTN_BC_B) = 575;
    R_ITEM_BTN_DD(IBTN_BC_C_LEFT) = 620;
    R_ITEM_BTN_DD(IBTN_BC_C_DOWN) = 620;
    R_ITEM_BTN_DD(IBTN_BC_C_RIGHT) = 620;
    R_ITEM_ICON_X(IBTN_BC_C_LEFT) = C_LEFT_BUTTON_X;
    R_ITEM_ICON_X(IBTN_BC_C_DOWN) = C_DOWN_BUTTON_X;
    R_ITEM_ICON_X(IBTN_BC_C_RIGHT) = C_RIGHT_BUTTON_X;
    R_ITEM_ICON_Y(IBTN_BC_B) = B_BUTTON_Y;
    R_ITEM_ICON_Y(IBTN_BC_C_LEFT) = C_LEFT_BUTTON_Y;
    R_ITEM_ICON_Y(IBTN_BC_C_DOWN) = C_DOWN_BUTTON_Y;
    R_ITEM_ICON_Y(IBTN_BC_C_RIGHT) = C_RIGHT_BUTTON_Y;
    R_ITEM_ICON_DD(IBTN_BC_B) = 550;
    R_ITEM_ICON_DD(IBTN_BC_C_LEFT) = 680;
    R_ITEM_ICON_DD(IBTN_BC_C_DOWN) = 680;
    R_ITEM_ICON_DD(IBTN_BC_C_RIGHT) = 680;
    ZREG(94) = 1;
    ZREG(95) = 0;
    XREG(0) = 26;
    XREG(1) = 22;
    XREG(2) = -11;
    XREG(3) = -4;
    XREG(4) = 3;
    XREG(5) = 0;
    R_PAUSE_STICK_REPEAT_DELAY = 2;
    XREG(7) = 30;
    R_PAUSE_STICK_REPEAT_DELAY_FIRST = 10;
    XREG(9) = 0;
    XREG(10) = -9550;
    XREG(11) = 9950;
    XREG(12) = 68;
    XREG(13) = 36;
    XREG(14) = 4;
    XREG(15) = 1;
    R_A_BTN_Y = A_BUTTON_Y;
    XREG(18) = -380;
    R_A_ICON_Y = A_BUTTON_Y;
    XREG(21) = 48;
    XREG(25) = 0;
    XREG(26) = 0;
    XREG(27) = 0;
    XREG(28) = 16;
    XREG(29) = 50;
    XREG(30) = 15;
    XREG(31) = 8;
    XREG(32) = 4;
    XREG(33) = 2;
    XREG(34) = 100;
    XREG(35) = 7;
    XREG(36) = 20;
    XREG(37) = 10;
    XREG(38) = 2;
    XREG(39) = 140;
    XREG(40) = 20;
    XREG(41) = 300;
    XREG(42) = 100;
    XREG(43) = 70;
    XREG(44) = 50;
    XREG(45) = 36;
    XREG(46) = 16;
    XREG(47) = 8;
    R_MAGIC_METER_Y_HIGHER = 34;
    R_MAGIC_METER_X = 18;
    R_MAGIC_METER_Y_LOWER = 42;
    R_MAGIC_FILL_X = 26;
    XREG(52) = 0;
    XREG(53) = 1;
    R_TEXT_INIT_XPOS = 65;
    R_TEXT_INIT_YPOS = 60;
    R_TEXT_LINE_SPACING = 16;
    R_TEXT_CHAR_SCALE = 80;
    XREG(58) = 80;
    XREG(59) = 12;
    R_TEXT_DROP_SHADOW_OFFSET = 1;
    R_TEXTBOX_BG_YPOS = 3;
    XREG(62) = 0;
    XREG(63) = 100;
    R_TEXTBOX_END_XPOS = 158;
    R_TEXTBOX_END_YPOS = 102;
    R_TEXT_CHOICE_XPOS = 48;
    R_TEXT_CHOICE_YPOS(0) = 54;
    R_TEXT_CHOICE_YPOS(1) = 70;
    R_TEXT_CHOICE_YPOS(2) = 86;
    XREG(70) = -300;
    XREG(71) = 0;
    R_TEXTBOX_X_TARGET = 54;
    R_TEXTBOX_Y_TARGET = 48;
    R_TEXTBOX_WIDTH_TARGET = 128;
    R_TEXTBOX_HEIGHT_TARGET = 64;
    R_TEXTBOX_TEXWIDTH_TARGET = 2048;
    R_TEXTBOX_TEXHEIGHT_TARGET = 512;
    XREG(78) = 96;
    XREG(79) = 98;
    XREG(80) = 0;
    XREG(81) = 50;
    XREG(82) = 25;
    XREG(83) = 100;
    XREG(84) = 100;
    XREG(85) = 0;
    XREG(86) = 0;
    XREG(87) = 0;
    XREG(88) = -50;
    XREG(89) = -100;
    XREG(90) = -500;
    XREG(91) = 0;
    XREG(92) = 100;
    XREG(93) = 100;
    XREG(94) = 160;
    XREG(95) = 200;
    WREG(2) = -6080;
    WREG(3) = 9355;
    WREG(4) = 8;
    WREG(5) = 3;
    WREG(6) = 8;
    WREG(7) = 0;
    WREG(8) = 100;
    WREG(9) = 109;
    WREG(10) = 151;
    WREG(11) = 148;
    WREG(12) = 23;
    WREG(13) = 22;
    WREG(14) = -380;
    WREG(15) = -350;
    WREG(16) = -175;
    WREG(17) = 155;
    WREG(18) = 10;
    WREG(19) = 10;
    WREG(20) = -50;
    WREG(21) = -54;
    WREG(22) = -32;
    WREG(23) = -38;
    WREG(24) = -36;
    WREG(25) = 40;
    WREG(26) = -40;
    WREG(27) = 0;
    WREG(28) = 0;
    R_OW_MINIMAP_X = 238;
    R_OW_MINIMAP_Y = 164;
    R_MINIMAP_DISABLED = false;
    WREG(32) = 122;
    WREG(33) = 60;
    WREG(35) = 0;
    WREG(36) = 0;
    WREG(37) = 100;
    WREG(38) = 99;
    WREG(39) = 109;
    R_B_LABEL_X(0) = B_BUTTON_X - 9;
    R_B_LABEL_X(1) = B_BUTTON_X - 11;
    R_B_LABEL_X(2) = B_BUTTON_X - 12;
    R_B_LABEL_Y(0) = B_BUTTON_Y + 6;
    R_B_LABEL_Y(1) = B_BUTTON_Y + 5;
    R_B_LABEL_Y(2) = B_BUTTON_Y + 5;
    WREG(46) = -380;
    WREG(47) = -360;
    WREG(48) = -350;
    WREG(49) = -48;
    WREG(50) = 16;
    WREG(51) = -62;
    WREG(52) = 22;
    WREG(53) = -84;
    WREG(54) = 20;
    WREG(55) = -53;
    WREG(56) = 40;
    WREG(57) = -64;
    WREG(58) = 47;
    WREG(59) = -84;
    WREG(60) = 44;
    WREG(61) = -42;
    WREG(62) = 32;
    WREG(63) = -45;
    WREG(64) = -37;
    WREG(65) = 30;
    WREG(66) = -50;
    R_DGN_MINIMAP_X = 204;
    R_DGN_MINIMAP_Y = 140;
    WREG(87) = 80;
    WREG(88) = 70;
    WREG(89) = 40;
    WREG(90) = 320;
    WREG(91) = 40;
    WREG(92) = 3;
    WREG(93) = 6;
    WREG(94) = 3;
    WREG(95) = 6;

    if (gSaveContext.gameMode == GAMEMODE_NORMAL) {
        R_TEXTBOX_X = 52;
        R_TEXTBOX_Y = 36;
        VREG(2) = 214;
        VREG(3) = 76;
        VREG(4) = 304;
        VREG(5) = 430;
        VREG(6) = 1;
        R_TEXTBOX_CLEF_XPOS = 78;
        R_TEXTBOX_CLEF_YPOS = 166;
        VREG(9) = 40;
        R_COMPASS_SCALE_X = 32;
        R_COMPASS_SCALE_Y = 32;
        R_COMPASS_OFFSET_X = 110;
        R_COMPASS_OFFSET_Y = -740;
        R_MINIMAP_COLOR(0) = 0;
        R_MINIMAP_COLOR(1) = 255;
        R_MINIMAP_COLOR(2) = 255;
    }

    VREG(21) = 0;
    VREG(22) = 0;
    VREG(23) = 0;
    VREG(24) = 0;
    VREG(25) = 0;
    VREG(26) = 0;
    VREG(27) = 0;
    R_OCARINA_BUTTONS_XPOS = 98;
    R_OCARINA_BUTTONS_XPOS_OFFSET = 18;
    VREG(30) = 0;
    VREG(31) = 0;
    VREG(32) = 0;

    R_TEXT_ADJUST_COLOR_1_R = 70;
    R_TEXT_ADJUST_COLOR_1_G = 255;
    R_TEXT_ADJUST_COLOR_1_B = 80;

    R_TEXT_ADJUST_COLOR_2_R = 70;
    R_TEXT_ADJUST_COLOR_2_G = 255;
    R_TEXT_ADJUST_COLOR_2_B = 80;

    VREG(40) = 9;
    VREG(42) = 250;
    VREG(43) = 440;
    VREG(44) = 10;
    R_OCARINA_BUTTONS_YPOS(0) = 190;
    R_OCARINA_BUTTONS_YPOS(1) = 184;
    R_OCARINA_BUTTONS_YPOS(2) = 176;
    R_OCARINA_BUTTONS_YPOS(3) = 172;
    R_OCARINA_BUTTONS_YPOS(4) = 170;
    VREG(50) = 30;
    R_OCARINA_BUTTONS_YPOS_OFFSET = 0;
    VREG(52) = -16;
    VREG(53) = 230;
    VREG(54) = 230;
    VREG(55) = 120;
    VREG(56) = -720;
    VREG(57) = 255;
    VREG(58) = 255;
    VREG(59) = 255;
    VREG(60) = 20;
    VREG(61) = 100;
    VREG(62) = 0;
    VREG(63) = 10;
    R_ITEM_AMMO_X(1) = C_LEFT_BUTTON_X + 1;
    R_ITEM_AMMO_X(2) = C_DOWN_BUTTON_X + 1;
    R_ITEM_AMMO_X(3) = C_RIGHT_BUTTON_X + 1;
    R_ITEM_AMMO_Y(0) = B_BUTTON_Y + 18;
    R_ITEM_AMMO_Y(1) = C_LEFT_BUTTON_Y + 17;
    R_ITEM_AMMO_Y(2) = C_DOWN_BUTTON_Y + 17;
    R_ITEM_AMMO_Y(3) = C_RIGHT_BUTTON_Y + 17;
    VREG(72) = 0;
    VREG(73) = 0;
    VREG(74) = 0;
    VREG(75) = 0;
    R_ITEM_ICON_WIDTH(0) = 30;
    R_ITEM_ICON_WIDTH(1) = 24;
    R_ITEM_ICON_WIDTH(2) = 24;
    R_ITEM_ICON_WIDTH(3) = 24;
    R_ITEM_BTN_WIDTH(IBTN_BC_B) = 29;
    R_ITEM_BTN_WIDTH(1) = 27;
    R_ITEM_BTN_WIDTH(2) = 27;
    R_ITEM_BTN_WIDTH(3) = 27;
    VREG(84) = 0;
    VREG(85) = 50;
    VREG(86) = 0;
    VREG(87) = 64;
    VREG(88) = 66;
    VREG(89) = 0;
    R_GAME_OVER_RUMBLE_STRENGTH = 126;
    R_GAME_OVER_RUMBLE_DURATION = 124;
    //! @bug This is eventually cast to a u8 after some scaling in `GameOver_Update`, negative numbers typically
    //! become large (fast) decrease rates
    R_GAME_OVER_RUMBLE_DECREASE_RATE = -63;
}

void Regs_InitData(PlayState* play) {
    Regs_InitDataImpl();
}<|MERGE_RESOLUTION|>--- conflicted
+++ resolved
@@ -82,71 +82,42 @@
                  gSaveContext.equips.buttonItems[IBTN_BC_C_LEFT], gSaveContext.equips.buttonItems[IBTN_BC_C_DOWN],
                  gSaveContext.equips.buttonItems[IBTN_BC_C_RIGHT]);
 
-<<<<<<< HEAD
     if (gSaveContext.equips.buttonItems[IBTN_BC_B] < 0xF0) {
-        DmaMgr_SendRequest1(interfaceCtx->iconItemSegment,
-                            (uintptr_t)_icon_item_staticSegmentRomStart +
-                                gSaveContext.equips.buttonItems[IBTN_BC_B] * 0x1000,
-                            0x1000, "../z_construct.c", 198);
-    } else if (gSaveContext.equips.buttonItems[IBTN_BC_B] != 0xFF) {
-        DmaMgr_SendRequest1(interfaceCtx->iconItemSegment,
-                            (uintptr_t)_icon_item_staticSegmentRomStart +
-                                gSaveContext.equips.buttonItems[IBTN_BC_B] * 0x1000,
-                            0x1000, "../z_construct.c", 203);
-    }
-
-    if (gSaveContext.equips.buttonItems[IBTN_BC_C_LEFT] < 0xF0) {
-        DmaMgr_SendRequest1(interfaceCtx->iconItemSegment + 0x1000,
-                            (uintptr_t)_icon_item_staticSegmentRomStart +
-                                gSaveContext.equips.buttonItems[IBTN_BC_C_LEFT] * 0x1000,
-                            0x1000, "../z_construct.c", 209);
-    }
-
-    if (gSaveContext.equips.buttonItems[IBTN_BC_C_DOWN] < 0xF0) {
-        DmaMgr_SendRequest1(interfaceCtx->iconItemSegment + 0x2000,
-                            (uintptr_t)_icon_item_staticSegmentRomStart +
-                                gSaveContext.equips.buttonItems[IBTN_BC_C_DOWN] * 0x1000,
-                            0x1000, "../z_construct.c", 214);
-    }
-
-    if (gSaveContext.equips.buttonItems[IBTN_BC_C_RIGHT] < 0xF0) {
-        DmaMgr_SendRequest1(interfaceCtx->iconItemSegment + 0x3000,
-                            (uintptr_t)_icon_item_staticSegmentRomStart +
-                                gSaveContext.equips.buttonItems[IBTN_BC_C_RIGHT] * 0x1000,
-                            0x1000, "../z_construct.c", 219);
-=======
-    if (gSaveContext.equips.buttonItems[0] < 0xF0) {
         DmaMgr_RequestSyncDebug(interfaceCtx->iconItemSegment,
                                 (uintptr_t)_icon_item_staticSegmentRomStart +
-                                    gSaveContext.equips.buttonItems[0] * ICON_ITEM_TEX_SIZE,
+                                   
+                                gSaveContext.equips.buttonItems[IBTN_BC_B] * ICON_ITEM_TEX_SIZE,
                                 ICON_ITEM_TEX_SIZE, "../z_construct.c", 198);
-    } else if (gSaveContext.equips.buttonItems[0] != 0xFF) {
+    } else if (gSaveContext.equips.buttonItems[IBTN_BC_B] != 0xFF) {
         DmaMgr_RequestSyncDebug(interfaceCtx->iconItemSegment,
                                 (uintptr_t)_icon_item_staticSegmentRomStart +
-                                    gSaveContext.equips.buttonItems[0] * ICON_ITEM_TEX_SIZE,
+                                   
+                                gSaveContext.equips.buttonItems[IBTN_BC_B] * ICON_ITEM_TEX_SIZE,
                                 ICON_ITEM_TEX_SIZE, "../z_construct.c", 203);
     }
 
-    if (gSaveContext.equips.buttonItems[1] < 0xF0) {
+    if (gSaveContext.equips.buttonItems[IBTN_BC_C_LEFT] < 0xF0) {
         DmaMgr_RequestSyncDebug(interfaceCtx->iconItemSegment + ICON_ITEM_TEX_SIZE,
                                 (uintptr_t)_icon_item_staticSegmentRomStart +
-                                    gSaveContext.equips.buttonItems[1] * ICON_ITEM_TEX_SIZE,
+                                   
+                                gSaveContext.equips.buttonItems[IBTN_BC_C_LEFT] * ICON_ITEM_TEX_SIZE,
                                 ICON_ITEM_TEX_SIZE, "../z_construct.c", 209);
     }
 
-    if (gSaveContext.equips.buttonItems[2] < 0xF0) {
+    if (gSaveContext.equips.buttonItems[IBTN_BC_C_DOWN] < 0xF0) {
         DmaMgr_RequestSyncDebug(interfaceCtx->iconItemSegment + 2 * ICON_ITEM_TEX_SIZE,
                                 (uintptr_t)_icon_item_staticSegmentRomStart +
-                                    gSaveContext.equips.buttonItems[2] * ICON_ITEM_TEX_SIZE,
+                                   
+                                gSaveContext.equips.buttonItems[IBTN_BC_C_DOWN] * ICON_ITEM_TEX_SIZE,
                                 ICON_ITEM_TEX_SIZE, "../z_construct.c", 214);
     }
 
-    if (gSaveContext.equips.buttonItems[3] < 0xF0) {
+    if (gSaveContext.equips.buttonItems[IBTN_BC_C_RIGHT] < 0xF0) {
         DmaMgr_RequestSyncDebug(interfaceCtx->iconItemSegment + 3 * ICON_ITEM_TEX_SIZE,
                                 (uintptr_t)_icon_item_staticSegmentRomStart +
-                                    gSaveContext.equips.buttonItems[3] * ICON_ITEM_TEX_SIZE,
+                                   
+                                gSaveContext.equips.buttonItems[IBTN_BC_C_RIGHT] * ICON_ITEM_TEX_SIZE,
                                 ICON_ITEM_TEX_SIZE, "../z_construct.c", 219);
->>>>>>> 7ecafcfe
     }
 
     osSyncPrintf("ＥＶＥＮＴ＝%d\n", ((void)0, gSaveContext.timerState));
