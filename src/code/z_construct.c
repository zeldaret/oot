--- conflicted
+++ resolved
@@ -250,15 +250,9 @@
     YREG(75) = 24;
     YREG(76) = 32;
     YREG(77) = 0;
-<<<<<<< HEAD
     R_MESSAGE_DEBUGGER_SELECT = 0;
-    R_MESSAGE_DEBUGGER_TEXTID = 0x30;
-    YREG(80) = 0x1C2;
-=======
-    YREG(78) = 0;
-    YREG(79) = 48;
+    R_MESSAGE_DEBUGGER_TEXTID = 48;
     YREG(80) = 450;
->>>>>>> e632b9a1
     YREG(81) = 0;
     YREG(82) = -15;
     YREG(83) = 500;
@@ -547,7 +541,6 @@
     VREG(30) = 0;
     VREG(31) = 0;
     VREG(32) = 0;
-<<<<<<< HEAD
 
     VREG(33) = 70;
     VREG(34) = 255;
@@ -557,14 +550,6 @@
     VREG(37) = 255;
     VREG(38) = 80;
 
-=======
-    VREG(33) = 70;
-    VREG(34) = 255;
-    VREG(35) = 80;
-    VREG(36) = 70;
-    VREG(37) = 255;
-    VREG(38) = 80;
->>>>>>> e632b9a1
     VREG(40) = 9;
     VREG(42) = 250;
     VREG(43) = 440;
