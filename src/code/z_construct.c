--- conflicted
+++ resolved
@@ -48,17 +48,10 @@
 
     ASSERT(interfaceCtx->doActionSegment != NULL, "parameter->do_actionSegment != NULL", "../z_construct.c", 169);
 
-<<<<<<< HEAD
     if (gSaveContext.language == LANGUAGE_PAL_ENG) {
-        do_actionOffset = 0;
+        doActionOffset = 0;
     } else if (gSaveContext.language == LANGUAGE_PAL_GER) {
-        do_actionOffset = 0x2B80;
-=======
-    if (gSaveContext.language == 0) {
-        doActionOffset = 0;
-    } else if (gSaveContext.language == 1) {
         doActionOffset = 0x2B80;
->>>>>>> 6f7312a3
     } else {
         doActionOffset = 0x5700;
     }
@@ -66,17 +59,10 @@
     DmaMgr_SendRequest1(interfaceCtx->doActionSegment, (u32)_do_action_staticSegmentRomStart + doActionOffset, 0x300,
                         "../z_construct.c", 174);
 
-<<<<<<< HEAD
     if (gSaveContext.language == LANGUAGE_PAL_ENG) {
-        do_actionOffset = 0x480;
+        doActionOffset = 0x480;
     } else if (gSaveContext.language == LANGUAGE_PAL_GER) {
-        do_actionOffset = 0x3000;
-=======
-    if (gSaveContext.language == 0) {
-        doActionOffset = 0x480;
-    } else if (gSaveContext.language == 1) {
         doActionOffset = 0x3000;
->>>>>>> 6f7312a3
     } else {
         doActionOffset = 0x5B80;
     }
