--- conflicted
+++ resolved
@@ -4,7 +4,7 @@
     Map_Destroy(play);
 }
 
-#define ICON_ITEM_SEGMENT_SIZE (4 * ITEM_ICON_SIZE)
+#define ICON_ITEM_SEGMENT_SIZE (IBTN_BC_MAX * ITEM_ICON_SIZE)
 
 void Interface_Init(PlayState* play) {
     InterfaceContext* interfaceCtx = &play->interfaceCtx;
@@ -72,18 +72,10 @@
                             (uintptr_t)_do_action_staticSegmentRomStart + doActionOffset, DO_ACTION_TEX_SIZE,
                             "../z_construct.c", 178);
 
-<<<<<<< HEAD
-    interfaceCtx->iconItemSegment =
-        GameState_Alloc(&play->state, IBTN_BC_MAX * ICON_ITEM_TEX_SIZE, "../z_construct.c", 190);
-
-    // "Icon Item Texture Initialization = %x"
-    osSyncPrintf("アイコンアイテム テクスチャ初期=%x\n", IBTN_BC_MAX * ICON_ITEM_TEX_SIZE);
-=======
     interfaceCtx->iconItemSegment = GameState_Alloc(&play->state, ICON_ITEM_SEGMENT_SIZE, "../z_construct.c", 190);
 
     // "Icon Item Texture Initialization = %x"
     osSyncPrintf("アイコンアイテム テクスチャ初期=%x\n", ICON_ITEM_SEGMENT_SIZE);
->>>>>>> aa48c66e
     osSyncPrintf("parameter->icon_itemSegment=%x\n", interfaceCtx->iconItemSegment);
 
     ASSERT(interfaceCtx->iconItemSegment != NULL, "parameter->icon_itemSegment != NULL", "../z_construct.c", 193);
@@ -92,66 +84,32 @@
                  gSaveContext.equips.buttonItems[IBTN_BC_C_LEFT], gSaveContext.equips.buttonItems[IBTN_BC_C_DOWN],
                  gSaveContext.equips.buttonItems[IBTN_BC_C_RIGHT]);
 
-<<<<<<< HEAD
     if (gSaveContext.equips.buttonItems[IBTN_BC_B] < 0xF0) {
-        DmaMgr_RequestSyncDebug(interfaceCtx->iconItemSegment + IBTN_BC_B * ICON_ITEM_TEX_SIZE,
-                                (uintptr_t)_icon_item_staticSegmentRomStart +
-                                    gSaveContext.equips.buttonItems[IBTN_BC_B] * ICON_ITEM_TEX_SIZE,
-                                ICON_ITEM_TEX_SIZE, "../z_construct.c", 198);
+        DmaMgr_RequestSyncDebug(interfaceCtx->iconItemSegment + (IBTN_BC_B * ITEM_ICON_SIZE),
+                                GET_ITEM_ICON_VROM(gSaveContext.equips.buttonItems[IBTN_BC_B]), ITEM_ICON_SIZE,
+                                "../z_construct.c", 198);
     } else if (gSaveContext.equips.buttonItems[IBTN_BC_B] != 0xFF) {
-        DmaMgr_RequestSyncDebug(interfaceCtx->iconItemSegment,
-                                (uintptr_t)_icon_item_staticSegmentRomStart +
-                                    gSaveContext.equips.buttonItems[IBTN_BC_B] * ICON_ITEM_TEX_SIZE,
-                                ICON_ITEM_TEX_SIZE, "../z_construct.c", 203);
+        DmaMgr_RequestSyncDebug(interfaceCtx->iconItemSegment + (IBTN_BC_B * ITEM_ICON_SIZE),
+                                GET_ITEM_ICON_VROM(gSaveContext.equips.buttonItems[IBTN_BC_B]), ITEM_ICON_SIZE,
+                                "../z_construct.c", 203);
     }
 
     if (gSaveContext.equips.buttonItems[IBTN_BC_C_LEFT] < 0xF0) {
-        DmaMgr_RequestSyncDebug(interfaceCtx->iconItemSegment + IBTN_BC_C_LEFT * ICON_ITEM_TEX_SIZE,
-                                (uintptr_t)_icon_item_staticSegmentRomStart +
-                                    gSaveContext.equips.buttonItems[IBTN_BC_C_LEFT] * ICON_ITEM_TEX_SIZE,
-                                ICON_ITEM_TEX_SIZE, "../z_construct.c", 209);
+        DmaMgr_RequestSyncDebug(interfaceCtx->iconItemSegment + (IBTN_BC_C_LEFT * ITEM_ICON_SIZE),
+                                GET_ITEM_ICON_VROM(gSaveContext.equips.buttonItems[IBTN_BC_C_LEFT]), ITEM_ICON_SIZE,
+                                "../z_construct.c", 209);
     }
 
     if (gSaveContext.equips.buttonItems[IBTN_BC_C_DOWN] < 0xF0) {
-        DmaMgr_RequestSyncDebug(interfaceCtx->iconItemSegment + IBTN_BC_C_DOWN * ICON_ITEM_TEX_SIZE,
-                                (uintptr_t)_icon_item_staticSegmentRomStart +
-                                    gSaveContext.equips.buttonItems[IBTN_BC_C_DOWN] * ICON_ITEM_TEX_SIZE,
-                                ICON_ITEM_TEX_SIZE, "../z_construct.c", 214);
+        DmaMgr_RequestSyncDebug(interfaceCtx->iconItemSegment + (IBTN_BC_C_DOWN * ITEM_ICON_SIZE),
+                                GET_ITEM_ICON_VROM(gSaveContext.equips.buttonItems[IBTN_BC_C_DOWN]), ITEM_ICON_SIZE,
+                                "../z_construct.c", 214);
     }
 
     if (gSaveContext.equips.buttonItems[IBTN_BC_C_RIGHT] < 0xF0) {
-        DmaMgr_RequestSyncDebug(interfaceCtx->iconItemSegment + IBTN_BC_C_RIGHT * ICON_ITEM_TEX_SIZE,
-                                (uintptr_t)_icon_item_staticSegmentRomStart +
-                                    gSaveContext.equips.buttonItems[IBTN_BC_C_RIGHT] * ICON_ITEM_TEX_SIZE,
-                                ICON_ITEM_TEX_SIZE, "../z_construct.c", 219);
-=======
-    if (gSaveContext.equips.buttonItems[0] < 0xF0) {
-        DmaMgr_RequestSyncDebug(interfaceCtx->iconItemSegment + (0 * ITEM_ICON_SIZE),
-                                GET_ITEM_ICON_VROM(gSaveContext.equips.buttonItems[0]), ITEM_ICON_SIZE,
-                                "../z_construct.c", 198);
-    } else if (gSaveContext.equips.buttonItems[0] != 0xFF) {
-        DmaMgr_RequestSyncDebug(interfaceCtx->iconItemSegment + (0 * ITEM_ICON_SIZE),
-                                GET_ITEM_ICON_VROM(gSaveContext.equips.buttonItems[0]), ITEM_ICON_SIZE,
-                                "../z_construct.c", 203);
-    }
-
-    if (gSaveContext.equips.buttonItems[1] < 0xF0) {
-        DmaMgr_RequestSyncDebug(interfaceCtx->iconItemSegment + (1 * ITEM_ICON_SIZE),
-                                GET_ITEM_ICON_VROM(gSaveContext.equips.buttonItems[1]), ITEM_ICON_SIZE,
-                                "../z_construct.c", 209);
-    }
-
-    if (gSaveContext.equips.buttonItems[2] < 0xF0) {
-        DmaMgr_RequestSyncDebug(interfaceCtx->iconItemSegment + (2 * ITEM_ICON_SIZE),
-                                GET_ITEM_ICON_VROM(gSaveContext.equips.buttonItems[2]), ITEM_ICON_SIZE,
-                                "../z_construct.c", 214);
-    }
-
-    if (gSaveContext.equips.buttonItems[3] < 0xF0) {
-        DmaMgr_RequestSyncDebug(interfaceCtx->iconItemSegment + (3 * ITEM_ICON_SIZE),
-                                GET_ITEM_ICON_VROM(gSaveContext.equips.buttonItems[3]), ITEM_ICON_SIZE,
+        DmaMgr_RequestSyncDebug(interfaceCtx->iconItemSegment + (IBTN_BC_C_RIGHT * ITEM_ICON_SIZE),
+                                GET_ITEM_ICON_VROM(gSaveContext.equips.buttonItems[IBTN_BC_C_RIGHT]), ITEM_ICON_SIZE,
                                 "../z_construct.c", 219);
->>>>>>> aa48c66e
     }
 
     osSyncPrintf("ＥＶＥＮＴ＝%d\n", ((void)0, gSaveContext.timerState));
