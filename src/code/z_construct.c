--- conflicted
+++ resolved
@@ -82,71 +82,42 @@
                  gSaveContext.save.info.equips.buttonItems[1], gSaveContext.save.info.equips.buttonItems[2],
                  gSaveContext.save.info.equips.buttonItems[3]);
 
-<<<<<<< HEAD
     if (gSaveContext.save.info.equips.buttonItems[0] < 0xF0) {
-        DmaMgr_SendRequest1(interfaceCtx->iconItemSegment,
-                            (uintptr_t)_icon_item_staticSegmentRomStart +
-                                gSaveContext.save.info.equips.buttonItems[0] * 0x1000,
-                            0x1000, "../z_construct.c", 198);
-    } else if (gSaveContext.save.info.equips.buttonItems[0] != 0xFF) {
-        DmaMgr_SendRequest1(interfaceCtx->iconItemSegment,
-                            (uintptr_t)_icon_item_staticSegmentRomStart +
-                                gSaveContext.save.info.equips.buttonItems[0] * 0x1000,
-                            0x1000, "../z_construct.c", 203);
-    }
-
-    if (gSaveContext.save.info.equips.buttonItems[1] < 0xF0) {
-        DmaMgr_SendRequest1(interfaceCtx->iconItemSegment + 0x1000,
-                            (uintptr_t)_icon_item_staticSegmentRomStart +
-                                gSaveContext.save.info.equips.buttonItems[1] * 0x1000,
-                            0x1000, "../z_construct.c", 209);
-    }
-
-    if (gSaveContext.save.info.equips.buttonItems[2] < 0xF0) {
-        DmaMgr_SendRequest1(interfaceCtx->iconItemSegment + 0x2000,
-                            (uintptr_t)_icon_item_staticSegmentRomStart +
-                                gSaveContext.save.info.equips.buttonItems[2] * 0x1000,
-                            0x1000, "../z_construct.c", 214);
-    }
-
-    if (gSaveContext.save.info.equips.buttonItems[3] < 0xF0) {
-        DmaMgr_SendRequest1(interfaceCtx->iconItemSegment + 0x3000,
-                            (uintptr_t)_icon_item_staticSegmentRomStart +
-                                gSaveContext.save.info.equips.buttonItems[3] * 0x1000,
-                            0x1000, "../z_construct.c", 219);
-=======
-    if (gSaveContext.equips.buttonItems[0] < 0xF0) {
         DmaMgr_RequestSyncDebug(interfaceCtx->iconItemSegment,
                                 (uintptr_t)_icon_item_staticSegmentRomStart +
-                                    gSaveContext.equips.buttonItems[0] * ICON_ITEM_TEX_SIZE,
+                                   
+                                gSaveContext.save.info.equips.buttonItems[0] * ICON_ITEM_TEX_SIZE,
                                 ICON_ITEM_TEX_SIZE, "../z_construct.c", 198);
-    } else if (gSaveContext.equips.buttonItems[0] != 0xFF) {
+    } else if (gSaveContext.save.info.equips.buttonItems[0] != 0xFF) {
         DmaMgr_RequestSyncDebug(interfaceCtx->iconItemSegment,
                                 (uintptr_t)_icon_item_staticSegmentRomStart +
-                                    gSaveContext.equips.buttonItems[0] * ICON_ITEM_TEX_SIZE,
+                                   
+                                gSaveContext.save.info.equips.buttonItems[0] * ICON_ITEM_TEX_SIZE,
                                 ICON_ITEM_TEX_SIZE, "../z_construct.c", 203);
     }
 
-    if (gSaveContext.equips.buttonItems[1] < 0xF0) {
+    if (gSaveContext.save.info.equips.buttonItems[1] < 0xF0) {
         DmaMgr_RequestSyncDebug(interfaceCtx->iconItemSegment + ICON_ITEM_TEX_SIZE,
                                 (uintptr_t)_icon_item_staticSegmentRomStart +
-                                    gSaveContext.equips.buttonItems[1] * ICON_ITEM_TEX_SIZE,
+                                   
+                                gSaveContext.save.info.equips.buttonItems[1] * ICON_ITEM_TEX_SIZE,
                                 ICON_ITEM_TEX_SIZE, "../z_construct.c", 209);
     }
 
-    if (gSaveContext.equips.buttonItems[2] < 0xF0) {
+    if (gSaveContext.save.info.equips.buttonItems[2] < 0xF0) {
         DmaMgr_RequestSyncDebug(interfaceCtx->iconItemSegment + 2 * ICON_ITEM_TEX_SIZE,
                                 (uintptr_t)_icon_item_staticSegmentRomStart +
-                                    gSaveContext.equips.buttonItems[2] * ICON_ITEM_TEX_SIZE,
+                                   
+                                gSaveContext.save.info.equips.buttonItems[2] * ICON_ITEM_TEX_SIZE,
                                 ICON_ITEM_TEX_SIZE, "../z_construct.c", 214);
     }
 
-    if (gSaveContext.equips.buttonItems[3] < 0xF0) {
+    if (gSaveContext.save.info.equips.buttonItems[3] < 0xF0) {
         DmaMgr_RequestSyncDebug(interfaceCtx->iconItemSegment + 3 * ICON_ITEM_TEX_SIZE,
                                 (uintptr_t)_icon_item_staticSegmentRomStart +
-                                    gSaveContext.equips.buttonItems[3] * ICON_ITEM_TEX_SIZE,
+                                   
+                                gSaveContext.save.info.equips.buttonItems[3] * ICON_ITEM_TEX_SIZE,
                                 ICON_ITEM_TEX_SIZE, "../z_construct.c", 219);
->>>>>>> 9c35716f
     }
 
     osSyncPrintf("ＥＶＥＮＴ＝%d\n", ((void)0, gSaveContext.timerState));
@@ -174,13 +145,8 @@
 
         gSaveContext.timerX[timerId] = 26;
 
-<<<<<<< HEAD
         if (gSaveContext.save.info.playerData.healthCapacity > 0xA0) {
-            gSaveContext.timerY[temp] = 54;
-=======
-        if (gSaveContext.healthCapacity > 0xA0) {
             gSaveContext.timerY[timerId] = 54; // two rows of hearts
->>>>>>> 9c35716f
         } else {
             gSaveContext.timerY[timerId] = 46; // one row of hearts
         }
