--- conflicted
+++ resolved
@@ -1,4 +1,6 @@
 #include "array_count.h"
+#include "attributes.h"
+#include "stack_pad.h"
 #include "terminal.h"
 #include "z_lib.h"
 #include "printf.h"
@@ -30,14 +32,10 @@
     return false;
 }
 
-<<<<<<< HEAD
-void func_8006D074(UNUSED PlayState* play) {
-=======
 /**
  * Sets horseData to a neutral spawn in Hyrule Field
  */
-void Horse_ResetHorseData(PlayState* play) {
->>>>>>> ed02a9db
+void Horse_ResetHorseData(UNUSED PlayState* play) {
     gSaveContext.save.info.horseData.sceneId = SCENE_HYRULE_FIELD;
     gSaveContext.save.info.horseData.pos.x = -1840;
     gSaveContext.save.info.horseData.pos.y = 72;
@@ -45,15 +43,11 @@
     gSaveContext.save.info.horseData.angle = -0x6AD9;
 }
 
-<<<<<<< HEAD
-void func_8006D0AC(UNUSED PlayState* play) {
-=======
 /**
  * Forces the player horse to spawn in a safe spot if the current spawn is in Lake Hylia
  * This prevents the horse from spawning underwater after obtaining the Water Medallion
  */
-void Horse_FixLakeHyliaPosition(PlayState* play) {
->>>>>>> ed02a9db
+void Horse_FixLakeHyliaPosition(UNUSED PlayState* play) {
     if (gSaveContext.save.info.horseData.sceneId == SCENE_LAKE_HYLIA) {
         gSaveContext.save.info.horseData.sceneId = SCENE_LAKE_HYLIA;
         gSaveContext.save.info.horseData.pos.x = -2065;
@@ -105,14 +99,9 @@
         horseActor->room = -1;
     } else if ((gSaveContext.save.entranceIndex == ENTR_LON_LON_RANCH_7) &&
                GET_EVENTCHKINF(EVENTCHKINF_EPONA_OBTAINED)) {
-<<<<<<< HEAD
+        // Completed Horse Race
         UNUSED_NDEBUG Actor* horseActor =
-            Actor_Spawn(&play->actorCtx, play, ACTOR_EN_HORSE, -25.0f, 0.0f, -1600.0f, 0, -0x4000, 0, 1);
-=======
-        // Completed Horse Race
-        Actor* horseActor =
             Actor_Spawn(&play->actorCtx, play, ACTOR_EN_HORSE, -25.0f, 0.0f, -1600.0f, 0, -0x4000, 0, HORSE_PTYPE_1);
->>>>>>> ed02a9db
         ASSERT(horseActor != NULL, "horse_actor != NULL", "../z_horse.c", 389);
     } else if ((play->sceneId == gSaveContext.save.info.horseData.sceneId) &&
                (Flags_GetEventChkInf(EVENTCHKINF_EPONA_OBTAINED) || R_DEBUG_FORCE_EPONA_OBTAINED)) {
@@ -139,18 +128,11 @@
             PRINTF_RST();
             Horse_ResetHorseData(play);
         }
-<<<<<<< HEAD
-    } else if ((play->sceneId == SCENE_LON_LON_RANCH) && !Flags_GetEventChkInf(EVENTCHKINF_EPONA_OBTAINED) &&
-               (DREG(1) == 0)) {
-        UNUSED_NDEBUG Actor* horseActor =
-            Actor_Spawn(&play->actorCtx, play, ACTOR_EN_HORSE, 0.0f, 0.0f, -500.0f, 0, 0, 0, 1);
-=======
     } else if ((play->sceneId == SCENE_LON_LON_RANCH) &&
                !(Flags_GetEventChkInf(EVENTCHKINF_EPONA_OBTAINED) || R_DEBUG_FORCE_EPONA_OBTAINED)) {
         // Player spawns in Lon-Lon Ranch without owning Epona
-        Actor* horseActor =
+        UNUSED_NDEBUG Actor* horseActor =
             Actor_Spawn(&play->actorCtx, play, ACTOR_EN_HORSE, 0.0f, 0.0f, -500.0f, 0, 0, 0, HORSE_PTYPE_1);
->>>>>>> ed02a9db
         ASSERT(horseActor != NULL, "horse_actor != NULL", "../z_horse.c", 443);
     } else if (Flags_GetEventChkInf(EVENTCHKINF_EPONA_OBTAINED) || R_DEBUG_FORCE_EPONA_OBTAINED) {
         // Player owns Epona, but isn't riding her and the current scene is not the same as the horse's last location.
