#include "global.h"
#include "vt.h"
#include "src/overlays/actors/ovl_En_Horse/z_en_horse.h"

s32 func_8006CFC0(s32 sceneId) {
    s32 validSceneIds[] = { SCENE_SPOT00, SCENE_SPOT06, SCENE_SPOT09, SCENE_SPOT12, SCENE_SPOT20 };
    s32 i;

    for (i = 0; i < ARRAY_COUNT(validSceneIds); i++) {
        if (sceneId == validSceneIds[i]) {
            return 1;
        }
    }

    return 0;
}

void func_8006D074(PlayState* play) {
    gSaveContext.save.info.horseData.sceneId = SCENE_SPOT00;
    gSaveContext.save.info.horseData.pos.x = -1840;
    gSaveContext.save.info.horseData.pos.y = 72;
    gSaveContext.save.info.horseData.pos.z = 5497;
    gSaveContext.save.info.horseData.angle = -27353;
}

void func_8006D0AC(PlayState* play) {
    if (gSaveContext.save.info.horseData.sceneId == SCENE_SPOT06) {
        gSaveContext.save.info.horseData.sceneId = SCENE_SPOT06;
        gSaveContext.save.info.horseData.pos.x = -2065;
        gSaveContext.save.info.horseData.pos.y = -863;
        gSaveContext.save.info.horseData.pos.z = 1839;
        gSaveContext.save.info.horseData.angle = 0;
    }
}

typedef struct {
    /* 0x00 */ s16 sceneId;
    /* 0x02 */ Vec3s pos;
    /* 0x08 */ s16 angle;
    /* 0x0A */ s16 type;
} HorseSpawn;

void func_8006D0EC(PlayState* play, Player* player) {
    s32 i;
    HorseSpawn horseSpawns[] = {
        { SCENE_SPOT00, -460, 100, 6640, 0, 2 }, { SCENE_SPOT06, -1929, -1025, 768, 0, 2 },
        { SCENE_SPOT09, 2566, -259, 767, 0, 2 }, { SCENE_SPOT12, -328, 10, 953, 0, 2 },
        { SCENE_SPOT20, 928, 0, -2280, 0, 2 },
    };

    if ((AREG(6) != 0) && (Flags_GetEventChkInf(EVENTCHKINF_EPONA_OBTAINED) || (DREG(1) != 0))) {
        player->rideActor = Actor_Spawn(&play->actorCtx, play, ACTOR_EN_HORSE, player->actor.world.pos.x,
                                        player->actor.world.pos.y, player->actor.world.pos.z, player->actor.shape.rot.x,
                                        player->actor.shape.rot.y, player->actor.shape.rot.z, 9);

        ASSERT(player->rideActor != NULL, "player->ride.actor != NULL", "../z_horse.c", 343);

        Actor_MountHorse(play, player, player->rideActor);
        func_8002DE74(play, player);
        gSaveContext.save.info.horseData.sceneId = play->sceneId;

        if (play->sceneId == SCENE_SPOT12) {
            player->rideActor->room = -1;
        }
    } else if ((play->sceneId == SCENE_SPOT12) && (gSaveContext.minigameState == 3)) {
        Actor* horseActor;
        gSaveContext.minigameState = 0;
        horseActor = Actor_Spawn(&play->actorCtx, play, ACTOR_EN_HORSE, 3586.0f, 1413.0f, -402.0f, 0, 0x4000, 0, 1);
        horseActor->room = -1;
<<<<<<< HEAD
    } else if ((gSaveContext.save.entranceIndex == ENTR_SPOT20_7) && GET_EVENTCHKINF(EVENTCHKINF_18)) {
        Actor* horseActor =
            Actor_Spawn(&play->actorCtx, play, ACTOR_EN_HORSE, -25.0f, 0.0f, -1600.0f, 0, -0x4000, 0, 1);
        ASSERT(horseActor != NULL, "horse_actor != NULL", "../z_horse.c", 389);
    } else if ((play->sceneId == gSaveContext.save.info.horseData.sceneId) &&
               (Flags_GetEventChkInf(EVENTCHKINF_18) || DREG(1) != 0)) {
        // "Set by existence of horse %d %d %d"
        osSyncPrintf("馬存在によるセット %d %d %d\n", gSaveContext.save.info.horseData.sceneId,
                     Flags_GetEventChkInf(EVENTCHKINF_18), DREG(1));
=======
    } else if ((gSaveContext.entranceIndex == ENTR_SPOT20_7) && GET_EVENTCHKINF(EVENTCHKINF_EPONA_OBTAINED)) {
        Actor* horseActor =
            Actor_Spawn(&play->actorCtx, play, ACTOR_EN_HORSE, -25.0f, 0.0f, -1600.0f, 0, -0x4000, 0, 1);
        ASSERT(horseActor != NULL, "horse_actor != NULL", "../z_horse.c", 389);
    } else if ((play->sceneId == gSaveContext.horseData.sceneId) &&
               (Flags_GetEventChkInf(EVENTCHKINF_EPONA_OBTAINED) || DREG(1) != 0)) {
        // "Set by existence of horse %d %d %d"
        osSyncPrintf("馬存在によるセット %d %d %d\n", gSaveContext.horseData.sceneId,
                     Flags_GetEventChkInf(EVENTCHKINF_EPONA_OBTAINED), DREG(1));
>>>>>>> eb9b7071

        if (func_8006CFC0(gSaveContext.save.info.horseData.sceneId)) {
            Actor* horseActor =
                Actor_Spawn(&play->actorCtx, play, ACTOR_EN_HORSE, gSaveContext.save.info.horseData.pos.x,
                            gSaveContext.save.info.horseData.pos.y, gSaveContext.save.info.horseData.pos.z, 0,
                            gSaveContext.save.info.horseData.angle, 0, 1);
            ASSERT(horseActor != NULL, "horse_actor != NULL", "../z_horse.c", 414);
            if (play->sceneId == SCENE_SPOT12) {
                horseActor->room = -1;
            }
        } else {
            osSyncPrintf(VT_COL(RED, WHITE));
            // "Horse_SetNormal():%d set spot is no good."
            osSyncPrintf("Horse_SetNormal():%d セットスポットまずいです。\n", gSaveContext.save.info.horseData.sceneId);
            osSyncPrintf(VT_RST);
            func_8006D074(play);
        }
    } else if ((play->sceneId == SCENE_SPOT20) && !Flags_GetEventChkInf(EVENTCHKINF_EPONA_OBTAINED) && (DREG(1) == 0)) {
        Actor* horseActor = Actor_Spawn(&play->actorCtx, play, ACTOR_EN_HORSE, 0.0f, 0.0f, -500.0f, 0, 0, 0, 1);
        ASSERT(horseActor != NULL, "horse_actor != NULL", "../z_horse.c", 443);
    } else if (Flags_GetEventChkInf(EVENTCHKINF_EPONA_OBTAINED) || (DREG(1) != 0)) {
        for (i = 0; i < ARRAY_COUNT(horseSpawns); i++) {
            HorseSpawn* horseSpawn = &horseSpawns[i];
            if (horseSpawn->sceneId == play->sceneId) {
                Actor* horseActor =
                    Actor_Spawn(&play->actorCtx, play, ACTOR_EN_HORSE, horseSpawn->pos.x, horseSpawn->pos.y,
                                horseSpawn->pos.z, 0, horseSpawn->angle, 0, horseSpawn->type);
                ASSERT(horseActor != NULL, "horse_actor != NULL", "../z_horse.c", 466);
                if (play->sceneId == SCENE_SPOT12) {
                    horseActor->room = -1;
                }

                break;
            }
        }
    } else if (!Flags_GetEventChkInf(EVENTCHKINF_EPONA_OBTAINED)) {
        if ((DREG(1) == 0) && (play->sceneId == SCENE_SOUKO) && !IS_DAY) {
            Actor_Spawn(&play->actorCtx, play, ACTOR_EN_HORSE, 0.0f, 0.0f, -60.0f, 0, 0x7360, 0, 1);
        }
    }
}

typedef struct {
    /* 0x00 */ s16 sceneId;
    /* 0x04 */ s32 cutsceneIndex;
    /* 0x08 */ Vec3s pos;
    /* 0x0E */ s16 angle;
    /* 0x10 */ s16 type;
} struct_8011F9B8;

void func_8006D684(PlayState* play, Player* player) {
    s32 pad;
    s32 i;
    Vec3s spawnPos;

    if ((gSaveContext.save.entranceIndex == ENTR_SPOT00_11 || gSaveContext.save.entranceIndex == ENTR_SPOT00_12 ||
         gSaveContext.save.entranceIndex == ENTR_SPOT00_13 || gSaveContext.save.entranceIndex == ENTR_SPOT00_15) &&
        (gSaveContext.respawnFlag == 0)) {
        Vec3s spawnPositions[] = {
            { -2961, 313, 7700 },
            { -1900, 313, 7015 },
            { -4043, 313, 6933 },
            { -2313, 313, 5990 },
        };

        if (gSaveContext.save.entranceIndex == ENTR_SPOT00_11) {
            spawnPos = spawnPositions[0];
        } else if (gSaveContext.save.entranceIndex == ENTR_SPOT00_12) {
            spawnPos = spawnPositions[1];
        } else if (gSaveContext.save.entranceIndex == ENTR_SPOT00_13) {
            spawnPos = spawnPositions[2];
        } else {
            spawnPos = spawnPositions[3];
        }

        player->rideActor = Actor_Spawn(&play->actorCtx, play, ACTOR_EN_HORSE, spawnPos.x, spawnPos.y, spawnPos.z, 0,
                                        player->actor.world.rot.y, 0, 7);
        ASSERT(player->rideActor != NULL, "player->ride.actor != NULL", "../z_horse.c", 561);

        Actor_MountHorse(play, player, player->rideActor);
        func_8002DE74(play, player);
        gSaveContext.save.info.horseData.sceneId = play->sceneId;
    } else if ((play->sceneId == SCENE_SPOT20) && (GET_EVENTINF_HORSES_STATE() == EVENTINF_HORSES_STATE_6) &&
               !Flags_GetEventChkInf(EVENTCHKINF_EPONA_OBTAINED) && (DREG(1) == 0)) {
        player->rideActor =
            Actor_Spawn(&play->actorCtx, play, ACTOR_EN_HORSE, 894.0f, 0.0f, -2084.0f, 0, -0x7FFF, 0, 5);
        ASSERT(player->rideActor != NULL, "player->ride.actor != NULL", "../z_horse.c", 582);

        Actor_MountHorse(play, player, player->rideActor);
        func_8002DE74(play, player);
        gSaveContext.save.info.horseData.sceneId = play->sceneId;

        if (play->sceneId == SCENE_SPOT12) {
            player->rideActor->room = -1;
        }
    } else {
        static struct_8011F9B8 D_8011F9B8[] = {
            { SCENE_SPOT12, 0xFFF0, { 3600, 1413, 360 }, 0x8001, 8 },
            { SCENE_SPOT20, 0xFFF0, { -250, 1, -1580 }, 0x4000, 6 },
            { SCENE_SPOT20, 0xFFF1, { 0, 0, 0 }, 0x0000, 5 },
            { SCENE_SPOT20, 0xFFF5, { 0, 0, 0 }, 0x0000, 7 },
            { SCENE_SPOT00, 0xFFF3, { -2961, 313, 7700 }, 0x0000, 7 },
            { SCENE_SPOT00, 0xFFF4, { -1900, 313, 7015 }, 0x0000, 7 },
            { SCENE_SPOT00, 0xFFF5, { -4043, 313, 6933 }, 0x0000, 7 },
            { SCENE_SPOT00, 0xFFF6, { -4043, 313, 6933 }, 0x0000, 7 },
        };

        for (i = 0; i < ARRAY_COUNT(D_8011F9B8); i++) {
            if ((play->sceneId == D_8011F9B8[i].sceneId) &&
                (((void)0, gSaveContext.save.cutsceneIndex) == D_8011F9B8[i].cutsceneIndex)) {
                if (D_8011F9B8[i].type == 7) {
                    if ((play->sceneId == SCENE_SPOT20) && (((void)0, gSaveContext.save.cutsceneIndex) == 0xFFF1)) {
                        D_8011F9B8[i].pos.x = player->actor.world.pos.x;
                        D_8011F9B8[i].pos.y = player->actor.world.pos.y;
                        D_8011F9B8[i].pos.z = player->actor.world.pos.z;
                    }

                    player->rideActor =
                        Actor_Spawn(&play->actorCtx, play, ACTOR_EN_HORSE, D_8011F9B8[i].pos.x, D_8011F9B8[i].pos.y,
                                    D_8011F9B8[i].pos.z, 0, player->actor.world.rot.y, 0, D_8011F9B8[i].type);
                    ASSERT(player->rideActor != NULL, "player->ride.actor != NULL", "../z_horse.c", 628);

                    Actor_MountHorse(play, player, player->rideActor);
                    func_8002DE74(play, player);
                } else if ((D_8011F9B8[i].type == 5) || (D_8011F9B8[i].type == 6) || (D_8011F9B8[i].type == 8)) {
                    Vec3f sp54;
                    s32 temp = 0;

                    if (GET_EVENTINF_HORSES_HORSETYPE() != HORSE_EPONA && D_8011F9B8[i].type == 6) {
                        temp = 0x8000;
                    }

                    player->rideActor =
                        Actor_Spawn(&play->actorCtx, play, ACTOR_EN_HORSE, D_8011F9B8[i].pos.x, D_8011F9B8[i].pos.y,
                                    D_8011F9B8[i].pos.z, 0, D_8011F9B8[i].angle, 0, D_8011F9B8[i].type | temp);
                    ASSERT(player->rideActor != NULL, "player->ride.actor != NULL", "../z_horse.c", 667);

                    player->actor.world.pos.x = D_8011F9B8[i].pos.x;
                    player->actor.world.pos.y = D_8011F9B8[i].pos.y;
                    player->actor.world.pos.z = D_8011F9B8[i].pos.z;
                    player->actor.shape.rot.x = player->actor.shape.rot.z = 0;
                    player->actor.shape.rot.y = D_8011F9B8[i].angle;

                    Actor_MountHorse(play, player, player->rideActor);
                    func_8002DE74(play, player);

                    sp54.x = player->actor.world.pos.x - 200.0f;
                    sp54.y = player->actor.world.pos.y + 100.0f;
                    sp54.z = player->actor.world.pos.z;

                    Play_CameraSetAtEye(play, play->activeCamId, &player->actor.world.pos, &sp54);
                } else {
                    Actor_Spawn(&play->actorCtx, play, ACTOR_EN_HORSE, D_8011F9B8[i].pos.x, D_8011F9B8[i].pos.y,
                                D_8011F9B8[i].pos.z, 0, D_8011F9B8[i].angle, 0, D_8011F9B8[i].type);
                }
                break;
            }
        }
    }
}

void func_8006DC68(PlayState* play, Player* player) {
    if (LINK_IS_ADULT) {
        if (!func_8006CFC0(gSaveContext.save.info.horseData.sceneId)) {
            osSyncPrintf(VT_COL(RED, WHITE));
            // "Horse_Set_Check():%d set spot is no good."
            osSyncPrintf("Horse_Set_Check():%d セットスポットまずいです。\n", gSaveContext.save.info.horseData.sceneId);
            osSyncPrintf(VT_RST);
            func_8006D074(play);
        }

        if (func_8006CFC0(play->sceneId)) {
            if (IS_CUTSCENE_LAYER ||
                ((gSaveContext.save.entranceIndex == ENTR_SPOT00_11 ||
                  gSaveContext.save.entranceIndex == ENTR_SPOT00_12 ||
                  gSaveContext.save.entranceIndex == ENTR_SPOT00_13 ||
                  gSaveContext.save.entranceIndex == ENTR_SPOT00_15) &&
                 (gSaveContext.respawnFlag == 0)) ||
                ((play->sceneId == SCENE_SPOT20) && (GET_EVENTINF_HORSES_STATE() == EVENTINF_HORSES_STATE_6) &&
                 !Flags_GetEventChkInf(EVENTCHKINF_EPONA_OBTAINED) && (DREG(1) == 0))) {
                func_8006D684(play, player);
            } else {
                func_8006D0EC(play, player);
            }
        }
    }
}

void func_8006DD9C(Actor* actor, Vec3f* arg1, s16 arg2) {
    s16 x = Math_Vec3f_Yaw(&actor->world.pos, arg1) - actor->world.rot.y;

    if (x > arg2) {
        actor->world.rot.y += arg2;
    } else if (x < -arg2) {
        actor->world.rot.y -= arg2;
    } else {
        actor->world.rot.y += x;
    }

    actor->shape.rot.y = actor->world.rot.y;
}<|MERGE_RESOLUTION|>--- conflicted
+++ resolved
@@ -67,27 +67,15 @@
         gSaveContext.minigameState = 0;
         horseActor = Actor_Spawn(&play->actorCtx, play, ACTOR_EN_HORSE, 3586.0f, 1413.0f, -402.0f, 0, 0x4000, 0, 1);
         horseActor->room = -1;
-<<<<<<< HEAD
-    } else if ((gSaveContext.save.entranceIndex == ENTR_SPOT20_7) && GET_EVENTCHKINF(EVENTCHKINF_18)) {
+    } else if ((gSaveContext.save.entranceIndex == ENTR_SPOT20_7) && GET_EVENTCHKINF(EVENTCHKINF_EPONA_OBTAINED)) {
         Actor* horseActor =
             Actor_Spawn(&play->actorCtx, play, ACTOR_EN_HORSE, -25.0f, 0.0f, -1600.0f, 0, -0x4000, 0, 1);
         ASSERT(horseActor != NULL, "horse_actor != NULL", "../z_horse.c", 389);
     } else if ((play->sceneId == gSaveContext.save.info.horseData.sceneId) &&
-               (Flags_GetEventChkInf(EVENTCHKINF_18) || DREG(1) != 0)) {
+               (Flags_GetEventChkInf(EVENTCHKINF_EPONA_OBTAINED) || DREG(1) != 0)) {
         // "Set by existence of horse %d %d %d"
         osSyncPrintf("馬存在によるセット %d %d %d\n", gSaveContext.save.info.horseData.sceneId,
-                     Flags_GetEventChkInf(EVENTCHKINF_18), DREG(1));
-=======
-    } else if ((gSaveContext.entranceIndex == ENTR_SPOT20_7) && GET_EVENTCHKINF(EVENTCHKINF_EPONA_OBTAINED)) {
-        Actor* horseActor =
-            Actor_Spawn(&play->actorCtx, play, ACTOR_EN_HORSE, -25.0f, 0.0f, -1600.0f, 0, -0x4000, 0, 1);
-        ASSERT(horseActor != NULL, "horse_actor != NULL", "../z_horse.c", 389);
-    } else if ((play->sceneId == gSaveContext.horseData.sceneId) &&
-               (Flags_GetEventChkInf(EVENTCHKINF_EPONA_OBTAINED) || DREG(1) != 0)) {
-        // "Set by existence of horse %d %d %d"
-        osSyncPrintf("馬存在によるセット %d %d %d\n", gSaveContext.horseData.sceneId,
                      Flags_GetEventChkInf(EVENTCHKINF_EPONA_OBTAINED), DREG(1));
->>>>>>> eb9b7071
 
         if (func_8006CFC0(gSaveContext.save.info.horseData.sceneId)) {
             Actor* horseActor =
