#include "global.h"
#include "terminal.h"
#include "src/overlays/actors/ovl_En_Horse/z_en_horse.h"

s32 func_8006CFC0(s32 sceneId) {
    s32 validSceneIds[] = { SCENE_SPOT00, SCENE_SPOT06, SCENE_SPOT09, SCENE_SPOT12, SCENE_SPOT20 };
    s32 i;

    for (i = 0; i < ARRAY_COUNT(validSceneIds); i++) {
        if (sceneId == validSceneIds[i]) {
            return 1;
        }
    }

    return 0;
}

void func_8006D074(PlayState* play) {
    gSaveContext.horseData.sceneId = SCENE_SPOT00;
    gSaveContext.horseData.pos.x = -1840;
    gSaveContext.horseData.pos.y = 72;
    gSaveContext.horseData.pos.z = 5497;
    gSaveContext.horseData.angle = -27353;
}

void func_8006D0AC(PlayState* play) {
    if (gSaveContext.horseData.sceneId == SCENE_SPOT06) {
        gSaveContext.horseData.sceneId = SCENE_SPOT06;
        gSaveContext.horseData.pos.x = -2065;
        gSaveContext.horseData.pos.y = -863;
        gSaveContext.horseData.pos.z = 1839;
        gSaveContext.horseData.angle = 0;
    }
}

typedef struct {
    /* 0x00 */ s16 sceneId;
    /* 0x02 */ Vec3s pos;
    /* 0x08 */ s16 angle;
    /* 0x0A */ s16 type;
} HorseSpawn;

void func_8006D0EC(PlayState* play, Player* player) {
    s32 i;
    HorseSpawn horseSpawns[] = {
        { SCENE_SPOT00, -460, 100, 6640, 0, 2 }, { SCENE_SPOT06, -1929, -1025, 768, 0, 2 },
        { SCENE_SPOT09, 2566, -259, 767, 0, 2 }, { SCENE_SPOT12, -328, 10, 953, 0, 2 },
        { SCENE_SPOT20, 928, 0, -2280, 0, 2 },
    };

    if ((AREG(6) != 0) && (Flags_GetEventChkInf(EVENTCHKINF_18) || (DREG(1) != 0))) {
        player->rideActor = Actor_Spawn(&play->actorCtx, play, ACTOR_EN_HORSE, player->actor.world.pos.x,
                                        player->actor.world.pos.y, player->actor.world.pos.z, player->actor.shape.rot.x,
                                        player->actor.shape.rot.y, player->actor.shape.rot.z, 9);

        ASSERT(player->rideActor != NULL, "player->ride.actor != NULL", "../z_horse.c", 343);

        Actor_MountHorse(play, player, player->rideActor);
        func_8002DE74(play, player);
        gSaveContext.horseData.sceneId = play->sceneId;

        if (play->sceneId == SCENE_SPOT12) {
            player->rideActor->room = -1;
        }
    } else if ((play->sceneId == SCENE_SPOT12) && (gSaveContext.minigameState == 3)) {
        Actor* horseActor;
        gSaveContext.minigameState = 0;
        horseActor = Actor_Spawn(&play->actorCtx, play, ACTOR_EN_HORSE, 3586.0f, 1413.0f, -402.0f, 0, 0x4000, 0, 1);
        horseActor->room = -1;
    } else if ((gSaveContext.entranceIndex == ENTR_SPOT20_7) && GET_EVENTCHKINF(EVENTCHKINF_18)) {
        Actor* horseActor =
            Actor_Spawn(&play->actorCtx, play, ACTOR_EN_HORSE, -25.0f, 0.0f, -1600.0f, 0, -0x4000, 0, 1);
        ASSERT(horseActor != NULL, "horse_actor != NULL", "../z_horse.c", 389);
    } else if ((play->sceneId == gSaveContext.horseData.sceneId) &&
               (Flags_GetEventChkInf(EVENTCHKINF_18) || DREG(1) != 0)) {
        // "Set by existence of horse %d %d %d"
        osSyncPrintf("馬存在によるセット %d %d %d\n", gSaveContext.horseData.sceneId,
                     Flags_GetEventChkInf(EVENTCHKINF_18), DREG(1));

        if (func_8006CFC0(gSaveContext.horseData.sceneId)) {
            Actor* horseActor = Actor_Spawn(&play->actorCtx, play, ACTOR_EN_HORSE, gSaveContext.horseData.pos.x,
                                            gSaveContext.horseData.pos.y, gSaveContext.horseData.pos.z, 0,
                                            gSaveContext.horseData.angle, 0, 1);
            ASSERT(horseActor != NULL, "horse_actor != NULL", "../z_horse.c", 414);
            if (play->sceneId == SCENE_SPOT12) {
                horseActor->room = -1;
            }
        } else {
            osSyncPrintf(T_COL(RED, WHITE));
            // "Horse_SetNormal():%d set spot is no good."
<<<<<<< HEAD
            osSyncPrintf("Horse_SetNormal():%d セットスポットまずいです。\n", gSaveContext.horseData.scene);
            osSyncPrintf(T_RST);
=======
            osSyncPrintf("Horse_SetNormal():%d セットスポットまずいです。\n", gSaveContext.horseData.sceneId);
            osSyncPrintf(VT_RST);
>>>>>>> 9c646175
            func_8006D074(play);
        }
    } else if ((play->sceneId == SCENE_SPOT20) && !Flags_GetEventChkInf(EVENTCHKINF_18) && (DREG(1) == 0)) {
        Actor* horseActor = Actor_Spawn(&play->actorCtx, play, ACTOR_EN_HORSE, 0.0f, 0.0f, -500.0f, 0, 0, 0, 1);
        ASSERT(horseActor != NULL, "horse_actor != NULL", "../z_horse.c", 443);
    } else if (Flags_GetEventChkInf(EVENTCHKINF_18) || (DREG(1) != 0)) {
        for (i = 0; i < ARRAY_COUNT(horseSpawns); i++) {
            HorseSpawn* horseSpawn = &horseSpawns[i];
            if (horseSpawn->sceneId == play->sceneId) {
                Actor* horseActor =
                    Actor_Spawn(&play->actorCtx, play, ACTOR_EN_HORSE, horseSpawn->pos.x, horseSpawn->pos.y,
                                horseSpawn->pos.z, 0, horseSpawn->angle, 0, horseSpawn->type);
                ASSERT(horseActor != NULL, "horse_actor != NULL", "../z_horse.c", 466);
                if (play->sceneId == SCENE_SPOT12) {
                    horseActor->room = -1;
                }

                break;
            }
        }
    } else if (!Flags_GetEventChkInf(EVENTCHKINF_18)) {
        if ((DREG(1) == 0) && (play->sceneId == SCENE_SOUKO) && !IS_DAY) {
            Actor_Spawn(&play->actorCtx, play, ACTOR_EN_HORSE, 0.0f, 0.0f, -60.0f, 0, 0x7360, 0, 1);
        }
    }
}

typedef struct {
    /* 0x00 */ s16 sceneId;
    /* 0x04 */ s32 cutsceneIndex;
    /* 0x08 */ Vec3s pos;
    /* 0x0E */ s16 angle;
    /* 0x10 */ s16 type;
} struct_8011F9B8;

void func_8006D684(PlayState* play, Player* player) {
    s32 pad;
    s32 i;
    Vec3s spawnPos;

    if ((gSaveContext.entranceIndex == ENTR_SPOT00_11 || gSaveContext.entranceIndex == ENTR_SPOT00_12 ||
         gSaveContext.entranceIndex == ENTR_SPOT00_13 || gSaveContext.entranceIndex == ENTR_SPOT00_15) &&
        (gSaveContext.respawnFlag == 0)) {
        Vec3s spawnPositions[] = {
            { -2961, 313, 7700 },
            { -1900, 313, 7015 },
            { -4043, 313, 6933 },
            { -2313, 313, 5990 },
        };

        if (gSaveContext.entranceIndex == ENTR_SPOT00_11) {
            spawnPos = spawnPositions[0];
        } else if (gSaveContext.entranceIndex == ENTR_SPOT00_12) {
            spawnPos = spawnPositions[1];
        } else if (gSaveContext.entranceIndex == ENTR_SPOT00_13) {
            spawnPos = spawnPositions[2];
        } else {
            spawnPos = spawnPositions[3];
        }

        player->rideActor = Actor_Spawn(&play->actorCtx, play, ACTOR_EN_HORSE, spawnPos.x, spawnPos.y, spawnPos.z, 0,
                                        player->actor.world.rot.y, 0, 7);
        ASSERT(player->rideActor != NULL, "player->ride.actor != NULL", "../z_horse.c", 561);

        Actor_MountHorse(play, player, player->rideActor);
        func_8002DE74(play, player);
        gSaveContext.horseData.sceneId = play->sceneId;
    } else if ((play->sceneId == SCENE_SPOT20) && (GET_EVENTINF_HORSES_STATE() == EVENTINF_HORSES_STATE_6) &&
               !Flags_GetEventChkInf(EVENTCHKINF_18) && (DREG(1) == 0)) {
        player->rideActor =
            Actor_Spawn(&play->actorCtx, play, ACTOR_EN_HORSE, 894.0f, 0.0f, -2084.0f, 0, -0x7FFF, 0, 5);
        ASSERT(player->rideActor != NULL, "player->ride.actor != NULL", "../z_horse.c", 582);

        Actor_MountHorse(play, player, player->rideActor);
        func_8002DE74(play, player);
        gSaveContext.horseData.sceneId = play->sceneId;

        if (play->sceneId == SCENE_SPOT12) {
            player->rideActor->room = -1;
        }
    } else {
        static struct_8011F9B8 D_8011F9B8[] = {
            { SCENE_SPOT12, 0xFFF0, { 3600, 1413, 360 }, 0x8001, 8 },
            { SCENE_SPOT20, 0xFFF0, { -250, 1, -1580 }, 0x4000, 6 },
            { SCENE_SPOT20, 0xFFF1, { 0, 0, 0 }, 0x0000, 5 },
            { SCENE_SPOT20, 0xFFF5, { 0, 0, 0 }, 0x0000, 7 },
            { SCENE_SPOT00, 0xFFF3, { -2961, 313, 7700 }, 0x0000, 7 },
            { SCENE_SPOT00, 0xFFF4, { -1900, 313, 7015 }, 0x0000, 7 },
            { SCENE_SPOT00, 0xFFF5, { -4043, 313, 6933 }, 0x0000, 7 },
            { SCENE_SPOT00, 0xFFF6, { -4043, 313, 6933 }, 0x0000, 7 },
        };

        for (i = 0; i < ARRAY_COUNT(D_8011F9B8); i++) {
            if ((play->sceneId == D_8011F9B8[i].sceneId) &&
                (((void)0, gSaveContext.cutsceneIndex) == D_8011F9B8[i].cutsceneIndex)) {
                if (D_8011F9B8[i].type == 7) {
                    if ((play->sceneId == SCENE_SPOT20) && (((void)0, gSaveContext.cutsceneIndex) == 0xFFF1)) {
                        D_8011F9B8[i].pos.x = player->actor.world.pos.x;
                        D_8011F9B8[i].pos.y = player->actor.world.pos.y;
                        D_8011F9B8[i].pos.z = player->actor.world.pos.z;
                    }

                    player->rideActor =
                        Actor_Spawn(&play->actorCtx, play, ACTOR_EN_HORSE, D_8011F9B8[i].pos.x, D_8011F9B8[i].pos.y,
                                    D_8011F9B8[i].pos.z, 0, player->actor.world.rot.y, 0, D_8011F9B8[i].type);
                    ASSERT(player->rideActor != NULL, "player->ride.actor != NULL", "../z_horse.c", 628);

                    Actor_MountHorse(play, player, player->rideActor);
                    func_8002DE74(play, player);
                } else if ((D_8011F9B8[i].type == 5) || (D_8011F9B8[i].type == 6) || (D_8011F9B8[i].type == 8)) {
                    Vec3f sp54;
                    s32 temp = 0;

                    if (GET_EVENTINF_HORSES_HORSETYPE() != HORSE_EPONA && D_8011F9B8[i].type == 6) {
                        temp = 0x8000;
                    }

                    player->rideActor =
                        Actor_Spawn(&play->actorCtx, play, ACTOR_EN_HORSE, D_8011F9B8[i].pos.x, D_8011F9B8[i].pos.y,
                                    D_8011F9B8[i].pos.z, 0, D_8011F9B8[i].angle, 0, D_8011F9B8[i].type | temp);
                    ASSERT(player->rideActor != NULL, "player->ride.actor != NULL", "../z_horse.c", 667);

                    player->actor.world.pos.x = D_8011F9B8[i].pos.x;
                    player->actor.world.pos.y = D_8011F9B8[i].pos.y;
                    player->actor.world.pos.z = D_8011F9B8[i].pos.z;
                    player->actor.shape.rot.x = player->actor.shape.rot.z = 0;
                    player->actor.shape.rot.y = D_8011F9B8[i].angle;

                    Actor_MountHorse(play, player, player->rideActor);
                    func_8002DE74(play, player);

                    sp54.x = player->actor.world.pos.x - 200.0f;
                    sp54.y = player->actor.world.pos.y + 100.0f;
                    sp54.z = player->actor.world.pos.z;

                    Play_CameraSetAtEye(play, play->activeCamId, &player->actor.world.pos, &sp54);
                } else {
                    Actor_Spawn(&play->actorCtx, play, ACTOR_EN_HORSE, D_8011F9B8[i].pos.x, D_8011F9B8[i].pos.y,
                                D_8011F9B8[i].pos.z, 0, D_8011F9B8[i].angle, 0, D_8011F9B8[i].type);
                }
                break;
            }
        }
    }
}

void func_8006DC68(PlayState* play, Player* player) {
    if (LINK_IS_ADULT) {
<<<<<<< HEAD
        if (!func_8006CFC0(gSaveContext.horseData.scene)) {
            osSyncPrintf(T_COL(RED, WHITE));
            // "Horse_Set_Check():%d set spot is no good."
            osSyncPrintf("Horse_Set_Check():%d セットスポットまずいです。\n", gSaveContext.horseData.scene);
            osSyncPrintf(T_RST);
=======
        if (!func_8006CFC0(gSaveContext.horseData.sceneId)) {
            osSyncPrintf(VT_COL(RED, WHITE));
            // "Horse_Set_Check():%d set spot is no good."
            osSyncPrintf("Horse_Set_Check():%d セットスポットまずいです。\n", gSaveContext.horseData.sceneId);
            osSyncPrintf(VT_RST);
>>>>>>> 9c646175
            func_8006D074(play);
        }

        if (func_8006CFC0(play->sceneId)) {
            if (IS_CUTSCENE_LAYER ||
                ((gSaveContext.entranceIndex == ENTR_SPOT00_11 || gSaveContext.entranceIndex == ENTR_SPOT00_12 ||
                  gSaveContext.entranceIndex == ENTR_SPOT00_13 || gSaveContext.entranceIndex == ENTR_SPOT00_15) &&
                 (gSaveContext.respawnFlag == 0)) ||
                ((play->sceneId == SCENE_SPOT20) && (GET_EVENTINF_HORSES_STATE() == EVENTINF_HORSES_STATE_6) &&
                 !Flags_GetEventChkInf(EVENTCHKINF_18) && (DREG(1) == 0))) {
                func_8006D684(play, player);
            } else {
                func_8006D0EC(play, player);
            }
        }
    }
}

void func_8006DD9C(Actor* actor, Vec3f* arg1, s16 arg2) {
    s16 x = Math_Vec3f_Yaw(&actor->world.pos, arg1) - actor->world.rot.y;

    if (x > arg2) {
        actor->world.rot.y += arg2;
    } else if (x < -arg2) {
        actor->world.rot.y -= arg2;
    } else {
        actor->world.rot.y += x;
    }

    actor->shape.rot.y = actor->world.rot.y;
}<|MERGE_RESOLUTION|>--- conflicted
+++ resolved
@@ -88,13 +88,8 @@
         } else {
             osSyncPrintf(T_COL(RED, WHITE));
             // "Horse_SetNormal():%d set spot is no good."
-<<<<<<< HEAD
-            osSyncPrintf("Horse_SetNormal():%d セットスポットまずいです。\n", gSaveContext.horseData.scene);
+            osSyncPrintf("Horse_SetNormal():%d セットスポットまずいです。\n", gSaveContext.horseData.sceneId);
             osSyncPrintf(T_RST);
-=======
-            osSyncPrintf("Horse_SetNormal():%d セットスポットまずいです。\n", gSaveContext.horseData.sceneId);
-            osSyncPrintf(VT_RST);
->>>>>>> 9c646175
             func_8006D074(play);
         }
     } else if ((play->sceneId == SCENE_SPOT20) && !Flags_GetEventChkInf(EVENTCHKINF_18) && (DREG(1) == 0)) {
@@ -243,19 +238,11 @@
 
 void func_8006DC68(PlayState* play, Player* player) {
     if (LINK_IS_ADULT) {
-<<<<<<< HEAD
-        if (!func_8006CFC0(gSaveContext.horseData.scene)) {
+        if (!func_8006CFC0(gSaveContext.horseData.sceneId)) {
             osSyncPrintf(T_COL(RED, WHITE));
             // "Horse_Set_Check():%d set spot is no good."
-            osSyncPrintf("Horse_Set_Check():%d セットスポットまずいです。\n", gSaveContext.horseData.scene);
+            osSyncPrintf("Horse_Set_Check():%d セットスポットまずいです。\n", gSaveContext.horseData.sceneId);
             osSyncPrintf(T_RST);
-=======
-        if (!func_8006CFC0(gSaveContext.horseData.sceneId)) {
-            osSyncPrintf(VT_COL(RED, WHITE));
-            // "Horse_Set_Check():%d set spot is no good."
-            osSyncPrintf("Horse_Set_Check():%d セットスポットまずいです。\n", gSaveContext.horseData.sceneId);
-            osSyncPrintf(VT_RST);
->>>>>>> 9c646175
             func_8006D074(play);
         }
 
