#include "terminal.h"
#include "z_lib.h"
#include "regs.h"
#include "z64horse.h"
#include "z64play.h"
#include "z64player.h"
#include "src/overlays/actors/ovl_En_Horse/z_en_horse.h"

/**
 * Tests if the player horse can be spawned
 *
 * @param sceneId the checked scene
 * @return true if the player horse can appear in the scene, else false
 */
s32 Horse_CanSpawn(s32 sceneId) {
    s32 validSceneIds[] = { SCENE_HYRULE_FIELD, SCENE_LAKE_HYLIA, SCENE_GERUDO_VALLEY, SCENE_GERUDOS_FORTRESS,
                            SCENE_LON_LON_RANCH };
    s32 i;

    for (i = 0; i < ARRAY_COUNT(validSceneIds); i++) {
        if (sceneId == validSceneIds[i]) {
            return true;
        }
    }

    return false;
}

/**
 * Sets horseData to a neutral spawn in Hyrule Field
 */
void Horse_ResetHorseData(PlayState* play) {
    gSaveContext.save.info.horseData.sceneId = SCENE_HYRULE_FIELD;
    gSaveContext.save.info.horseData.pos.x = -1840;
    gSaveContext.save.info.horseData.pos.y = 72;
    gSaveContext.save.info.horseData.pos.z = 5497;
    gSaveContext.save.info.horseData.angle = -0x6AD9;
}

/**
 * Forces the player horse to spawn in a safe spot if the current spawn is in Lake Hylia
 * This prevents the horse from spawning underwater after obtaining the Water Medallion
 */
void Horse_FixLakeHyliaPosition(PlayState* play) {
    if (gSaveContext.save.info.horseData.sceneId == SCENE_LAKE_HYLIA) {
        gSaveContext.save.info.horseData.sceneId = SCENE_LAKE_HYLIA;
        gSaveContext.save.info.horseData.pos.x = -2065;
        gSaveContext.save.info.horseData.pos.y = -863;
        gSaveContext.save.info.horseData.pos.z = 1839;
        gSaveContext.save.info.horseData.angle = 0;
    }
}

typedef struct HorseSpawn {
    /* 0x00 */ s16 sceneId;
    /* 0x02 */ Vec3s pos;
    /* 0x08 */ s16 angle;
    /* 0x0A */ s16 type;
} HorseSpawn;

void Horse_SetupInGameplay(PlayState* play, Player* player) {
    s32 i;
    HorseSpawn horseSpawns[] = {
        { SCENE_HYRULE_FIELD, -460, 100, 6640, 0, HORSE_PTYPE_INACTIVE },
        { SCENE_LAKE_HYLIA, -1929, -1025, 768, 0, HORSE_PTYPE_INACTIVE },
        { SCENE_GERUDO_VALLEY, 2566, -259, 767, 0, HORSE_PTYPE_INACTIVE },
        { SCENE_GERUDOS_FORTRESS, -328, 10, 953, 0, HORSE_PTYPE_INACTIVE },
        { SCENE_LON_LON_RANCH, 928, 0, -2280, 0, HORSE_PTYPE_INACTIVE },
    };

    if (R_EXITED_SCENE_RIDING_HORSE &&
        (Flags_GetEventChkInf(EVENTCHKINF_EPONA_OBTAINED) || R_DEBUG_FORCE_EPONA_OBTAINED)) {
        // Player entering scene on top of horse
        player->rideActor =
            Actor_Spawn(&play->actorCtx, play, ACTOR_EN_HORSE, player->actor.world.pos.x, player->actor.world.pos.y,
                        player->actor.world.pos.z, player->actor.shape.rot.x, player->actor.shape.rot.y,
                        player->actor.shape.rot.z, HORSE_PTYPE_PLAYER_SPAWNED_RIDING);

        ASSERT(player->rideActor != NULL, "player->ride.actor != NULL", "../z_horse.c", 343);

        Actor_MountHorse(play, player, player->rideActor);
        Actor_RequestHorseCameraSetting(play, player);
        gSaveContext.save.info.horseData.sceneId = play->sceneId;
        if (play->sceneId == SCENE_GERUDOS_FORTRESS) {
            player->rideActor->room = -1;
        }
    } else if ((play->sceneId == SCENE_GERUDOS_FORTRESS) && (gSaveContext.minigameState == 3)) {
        // Completed Horseback Archery Minigame
        Actor* horseActor;
        gSaveContext.minigameState = 0;
        horseActor =
            Actor_Spawn(&play->actorCtx, play, ACTOR_EN_HORSE, 3586.0f, 1413.0f, -402.0f, 0, 0x4000, 0, HORSE_PTYPE_1);
        horseActor->room = -1;
    } else if ((gSaveContext.save.entranceIndex == ENTR_LON_LON_RANCH_7) &&
               GET_EVENTCHKINF(EVENTCHKINF_EPONA_OBTAINED)) {
        // Completed Horse Race
        Actor* horseActor =
            Actor_Spawn(&play->actorCtx, play, ACTOR_EN_HORSE, -25.0f, 0.0f, -1600.0f, 0, -0x4000, 0, HORSE_PTYPE_1);
        ASSERT(horseActor != NULL, "horse_actor != NULL", "../z_horse.c", 389);
    } else if ((play->sceneId == gSaveContext.save.info.horseData.sceneId) &&
               (Flags_GetEventChkInf(EVENTCHKINF_EPONA_OBTAINED) || R_DEBUG_FORCE_EPONA_OBTAINED)) {
        // Player enters a scene where the horse was left previously
        PRINTF(T("馬存在によるセット %d %d %d\n", "Set by existence of horse %d %d %d\n"),
               gSaveContext.save.info.horseData.sceneId, Flags_GetEventChkInf(EVENTCHKINF_EPONA_OBTAINED),
               R_DEBUG_FORCE_EPONA_OBTAINED);

        if (Horse_CanSpawn(gSaveContext.save.info.horseData.sceneId)) {
            Actor* horseActor =
                Actor_Spawn(&play->actorCtx, play, ACTOR_EN_HORSE, gSaveContext.save.info.horseData.pos.x,
                            gSaveContext.save.info.horseData.pos.y, gSaveContext.save.info.horseData.pos.z, 0,
                            gSaveContext.save.info.horseData.angle, 0, HORSE_PTYPE_1);
            ASSERT(horseActor != NULL, "horse_actor != NULL", "../z_horse.c", 414);

            if (play->sceneId == SCENE_GERUDOS_FORTRESS) {
                horseActor->room = -1;
            }
        } else {
            PRINTF(VT_COL(RED, WHITE));
            PRINTF(
                T("Horse_SetNormal():%d セットスポットまずいです。\n", "Horse_SetNormal():%d set spot is no good.\n"),
                gSaveContext.save.info.horseData.sceneId);
            PRINTF(VT_RST);
            Horse_ResetHorseData(play);
        }
    } else if ((play->sceneId == SCENE_LON_LON_RANCH) &&
               !(Flags_GetEventChkInf(EVENTCHKINF_EPONA_OBTAINED) || R_DEBUG_FORCE_EPONA_OBTAINED)) {
        // Player spawns in Lon-Lon Ranch without owning Epona
        Actor* horseActor =
            Actor_Spawn(&play->actorCtx, play, ACTOR_EN_HORSE, 0.0f, 0.0f, -500.0f, 0, 0, 0, HORSE_PTYPE_1);
        ASSERT(horseActor != NULL, "horse_actor != NULL", "../z_horse.c", 443);
    } else if (Flags_GetEventChkInf(EVENTCHKINF_EPONA_OBTAINED) || R_DEBUG_FORCE_EPONA_OBTAINED) {
        // Player owns Epona, but isn't riding her and the current scene is not the same as the horse's last location.
        for (i = 0; i < ARRAY_COUNT(horseSpawns); i++) {
            HorseSpawn* horseSpawn = &horseSpawns[i];
            if (horseSpawn->sceneId == play->sceneId) {
                Actor* horseActor =
                    Actor_Spawn(&play->actorCtx, play, ACTOR_EN_HORSE, horseSpawn->pos.x, horseSpawn->pos.y,
                                horseSpawn->pos.z, 0, horseSpawn->angle, 0, horseSpawn->type);
                ASSERT(horseActor != NULL, "horse_actor != NULL", "../z_horse.c", 466);

                if (play->sceneId == SCENE_GERUDOS_FORTRESS) {
                    horseActor->room = -1;
                }
                break;
            }
        }
    } else if (!(Flags_GetEventChkInf(EVENTCHKINF_EPONA_OBTAINED) || R_DEBUG_FORCE_EPONA_OBTAINED) &&
               (play->sceneId == SCENE_LON_LON_BUILDINGS) && !IS_DAY) {
        Actor_Spawn(&play->actorCtx, play, ACTOR_EN_HORSE, 0.0f, 0.0f, -60.0f, 0, 0x7360, 0, HORSE_PTYPE_1);
    }
}

typedef struct HorseCutsceneSpawn {
    /* 0x00 */ s16 sceneId;
    /* 0x04 */ s32 cutsceneIndex;
    /* 0x08 */ Vec3s pos;
    /* 0x0E */ s16 angle;
    /* 0x10 */ s16 type;
} HorseCutsceneSpawn;

void Horse_SetupInCutscene(PlayState* play, Player* player) {
    static HorseCutsceneSpawn horseSpawns[] = {
        { SCENE_GERUDOS_FORTRESS, 0xFFF0, { 3600, 1413, 360 }, 0x8001, HORSE_PTYPE_HORSEBACK_ARCHERY },
        { SCENE_LON_LON_RANCH, 0xFFF0, { -250, 1, -1580 }, 0x4000, HORSE_PTYPE_6 },  // Horse Race
        { SCENE_LON_LON_RANCH, 0xFFF1, { 0, 0, 0 }, 0x0000, HORSE_PTYPE_5 },         // Learned Epona's Song
        { SCENE_LON_LON_RANCH, 0xFFF5, { 0, 0, 0 }, 0x0000, HORSE_PTYPE_7 },         // Credits
        { SCENE_HYRULE_FIELD, 0xFFF3, { -2961, 313, 7700 }, 0x0000, HORSE_PTYPE_7 }, // Title Screen
        { SCENE_HYRULE_FIELD, 0xFFF4, { -1900, 313, 7015 }, 0x0000, HORSE_PTYPE_7 },
        { SCENE_HYRULE_FIELD, 0xFFF5, { -4043, 313, 6933 }, 0x0000, HORSE_PTYPE_7 }, // Credits
        { SCENE_HYRULE_FIELD, 0xFFF6, { -4043, 313, 6933 }, 0x0000, HORSE_PTYPE_7 }, // Unused. Hopping Lon Lon
                                                                                     // Ranch North Gate
    };
    s32 pad;
    s32 i;

    if ((gSaveContext.save.entranceIndex == ENTR_HYRULE_FIELD_11 ||
         gSaveContext.save.entranceIndex == ENTR_HYRULE_FIELD_12 ||
         gSaveContext.save.entranceIndex == ENTR_HYRULE_FIELD_13 ||
         gSaveContext.save.entranceIndex == ENTR_HYRULE_FIELD_15) &&
        (gSaveContext.respawnFlag == 0)) {
        // Epona hopping over one of the Lon Lon Ranch fences
        Vec3s spawnPos;
        Vec3s spawnPositions[] = {
            // Note: The east and west positions are paired with the wrong entranceIndex. However, the subsequent
            // cutscene repositions the horse will override these coordinates while the horse is still obstructed, so no
            // visual glitch occurs.
            { -2961, 313, 7700 }, // South
            { -1900, 313, 7015 }, // East
            { -4043, 313, 6933 }, // West
            { -2313, 313, 5990 }, // North-East
        };

        // South of Lon Lon player spawn
        if (gSaveContext.save.entranceIndex == ENTR_HYRULE_FIELD_11) {
            spawnPos = spawnPositions[0];
            // West of Lon Lon player spawn
        } else if (gSaveContext.save.entranceIndex == ENTR_HYRULE_FIELD_12) {
            spawnPos = spawnPositions[1];
            // East of Lon Lon player spawn
        } else if (gSaveContext.save.entranceIndex == ENTR_HYRULE_FIELD_13) {
            spawnPos = spawnPositions[2];
            // Lon Lon exit player spawn
        } else {
            spawnPos = spawnPositions[3];
        }

        player->rideActor = Actor_Spawn(&play->actorCtx, play, ACTOR_EN_HORSE, spawnPos.x, spawnPos.y, spawnPos.z, 0,
                                        player->actor.world.rot.y, 0, HORSE_PTYPE_7);
        ASSERT(player->rideActor != NULL, "player->ride.actor != NULL", "../z_horse.c", 561);

        Actor_MountHorse(play, player, player->rideActor);
        Actor_RequestHorseCameraSetting(play, player);
        gSaveContext.save.info.horseData.sceneId = play->sceneId;
    } else if ((play->sceneId == SCENE_LON_LON_RANCH) &&
<<<<<<< HEAD
               (GET_EVENTINF_INGORACE_STATE() == INGORACE_STATE_TRAPPED_WIN_EPONA) &&
               !Flags_GetEventChkInf(EVENTCHKINF_EPONA_OBTAINED) && (DREG(1) == 0)) {
=======
               (GET_EVENTINF_INGO_RACE_STATE() == INGO_RACE_STATE_TRAPPED_WIN_EPONA) &&
               !(Flags_GetEventChkInf(EVENTCHKINF_EPONA_OBTAINED) || R_DEBUG_FORCE_EPONA_OBTAINED)) {
>>>>>>> 970639b3
        player->rideActor =
            Actor_Spawn(&play->actorCtx, play, ACTOR_EN_HORSE, 894.0f, 0.0f, -2084.0f, 0, -0x7FFF, 0, HORSE_PTYPE_5);
        ASSERT(player->rideActor != NULL, "player->ride.actor != NULL", "../z_horse.c", 582);

        Actor_MountHorse(play, player, player->rideActor);
        Actor_RequestHorseCameraSetting(play, player);
        gSaveContext.save.info.horseData.sceneId = play->sceneId;

        if (play->sceneId == SCENE_GERUDOS_FORTRESS) {
            player->rideActor->room = -1;
        }
    } else {
        for (i = 0; i < ARRAY_COUNT(horseSpawns); i++) {
            if ((play->sceneId == horseSpawns[i].sceneId) &&
                (((void)0, gSaveContext.save.cutsceneIndex) == horseSpawns[i].cutsceneIndex)) {
                if (horseSpawns[i].type == HORSE_PTYPE_7) {
                    if ((play->sceneId == SCENE_LON_LON_RANCH) &&
                        (((void)0, gSaveContext.save.cutsceneIndex) == 0xFFF1)) {
                        horseSpawns[i].pos.x = player->actor.world.pos.x;
                        horseSpawns[i].pos.y = player->actor.world.pos.y;
                        horseSpawns[i].pos.z = player->actor.world.pos.z;
                    }

                    player->rideActor =
                        Actor_Spawn(&play->actorCtx, play, ACTOR_EN_HORSE, horseSpawns[i].pos.x, horseSpawns[i].pos.y,
                                    horseSpawns[i].pos.z, 0, player->actor.world.rot.y, 0, horseSpawns[i].type);
                    ASSERT(player->rideActor != NULL, "player->ride.actor != NULL", "../z_horse.c", 628);

                    Actor_MountHorse(play, player, player->rideActor);
<<<<<<< HEAD
                    func_8002DE74(play, player);
                } else if ((D_8011F9B8[i].type == 5) || (D_8011F9B8[i].type == 6) || (D_8011F9B8[i].type == 8)) {
                    Vec3f sp54;
                    s32 temp = 0;

                    if (GET_EVENTINF_INGORACE_HORSETYPE() != HORSE_EPONA && D_8011F9B8[i].type == 6) {
                        temp = 0x8000;
=======
                    Actor_RequestHorseCameraSetting(play, player);
                } else if ((horseSpawns[i].type == HORSE_PTYPE_5) || (horseSpawns[i].type == HORSE_PTYPE_6) ||
                           (horseSpawns[i].type == HORSE_PTYPE_HORSEBACK_ARCHERY)) {
                    Vec3f eye;
                    s32 paramFlag = 0;

                    if (GET_EVENTINF_INGO_RACE_HORSETYPE() != HORSE_EPONA && horseSpawns[i].type == HORSE_PTYPE_6) {
                        // HORSE_HNI
                        paramFlag = 0x8000;
>>>>>>> 970639b3
                    }

                    player->rideActor =
                        Actor_Spawn(&play->actorCtx, play, ACTOR_EN_HORSE, horseSpawns[i].pos.x, horseSpawns[i].pos.y,
                                    horseSpawns[i].pos.z, 0, horseSpawns[i].angle, 0, horseSpawns[i].type | paramFlag);
                    ASSERT(player->rideActor != NULL, "player->ride.actor != NULL", "../z_horse.c", 667);

                    player->actor.world.pos.x = horseSpawns[i].pos.x;
                    player->actor.world.pos.y = horseSpawns[i].pos.y;
                    player->actor.world.pos.z = horseSpawns[i].pos.z;
                    player->actor.shape.rot.x = player->actor.shape.rot.z = 0;
                    player->actor.shape.rot.y = horseSpawns[i].angle;

                    Actor_MountHorse(play, player, player->rideActor);
                    Actor_RequestHorseCameraSetting(play, player);

                    eye.x = player->actor.world.pos.x - 200.0f;
                    eye.y = player->actor.world.pos.y + 100.0f;
                    eye.z = player->actor.world.pos.z;

                    Play_SetCameraAtEye(play, play->activeCamId, &player->actor.world.pos, &eye);
                } else {
                    Actor_Spawn(&play->actorCtx, play, ACTOR_EN_HORSE, horseSpawns[i].pos.x, horseSpawns[i].pos.y,
                                horseSpawns[i].pos.z, 0, horseSpawns[i].angle, 0, horseSpawns[i].type);
                }
                break;
            }
        }
    }
}

/**
 * Initializes the player's horse, but only if required.
 *
 * This function should be called during `Play_Init`.
 */
void Horse_InitPlayerHorse(PlayState* play, Player* player) {
    if (LINK_IS_ADULT) {
        if (!Horse_CanSpawn(gSaveContext.save.info.horseData.sceneId)) {
            PRINTF(VT_COL(RED, WHITE));
            PRINTF(
                T("Horse_Set_Check():%d セットスポットまずいです。\n", "Horse_Set_Check():%d set spot is no good.\n"),
                gSaveContext.save.info.horseData.sceneId);
            PRINTF(VT_RST);
            Horse_ResetHorseData(play);
        }

        if (Horse_CanSpawn(play->sceneId)) {
            if (IS_CUTSCENE_LAYER ||
                // has hopped over one of the Lon-Lon Ranch fences
                ((gSaveContext.save.entranceIndex == ENTR_HYRULE_FIELD_11 ||
                  gSaveContext.save.entranceIndex == ENTR_HYRULE_FIELD_12 ||
                  gSaveContext.save.entranceIndex == ENTR_HYRULE_FIELD_13 ||
                  gSaveContext.save.entranceIndex == ENTR_HYRULE_FIELD_15) &&
                 (gSaveContext.respawnFlag == 0)) ||
<<<<<<< HEAD
                ((play->sceneId == SCENE_LON_LON_RANCH) &&
                 (GET_EVENTINF_INGORACE_STATE() == INGORACE_STATE_TRAPPED_WIN_EPONA) &&
                 !Flags_GetEventChkInf(EVENTCHKINF_EPONA_OBTAINED) && (DREG(1) == 0))) {
                func_8006D684(play, player);
=======
                // trapped in Lon Lon Ranch
                ((play->sceneId == SCENE_LON_LON_RANCH) &&
                 (GET_EVENTINF_INGO_RACE_STATE() == INGO_RACE_STATE_TRAPPED_WIN_EPONA) &&
                 !(Flags_GetEventChkInf(EVENTCHKINF_EPONA_OBTAINED) || R_DEBUG_FORCE_EPONA_OBTAINED))) {
                Horse_SetupInCutscene(play, player);
>>>>>>> 970639b3
            } else {
                Horse_SetupInGameplay(play, player);
            }
        }
    }
}

void Horse_RotateToPoint(Actor* actor, Vec3f* pos, s16 turnAmount) {
    s16 x = Math_Vec3f_Yaw(&actor->world.pos, pos) - actor->world.rot.y;

    if (x > turnAmount) {
        actor->world.rot.y += turnAmount;
    } else if (x < -turnAmount) {
        actor->world.rot.y -= turnAmount;
    } else {
        actor->world.rot.y += x;
    }

    actor->shape.rot.y = actor->world.rot.y;
}<|MERGE_RESOLUTION|>--- conflicted
+++ resolved
@@ -212,13 +212,8 @@
         Actor_RequestHorseCameraSetting(play, player);
         gSaveContext.save.info.horseData.sceneId = play->sceneId;
     } else if ((play->sceneId == SCENE_LON_LON_RANCH) &&
-<<<<<<< HEAD
-               (GET_EVENTINF_INGORACE_STATE() == INGORACE_STATE_TRAPPED_WIN_EPONA) &&
-               !Flags_GetEventChkInf(EVENTCHKINF_EPONA_OBTAINED) && (DREG(1) == 0)) {
-=======
                (GET_EVENTINF_INGO_RACE_STATE() == INGO_RACE_STATE_TRAPPED_WIN_EPONA) &&
                !(Flags_GetEventChkInf(EVENTCHKINF_EPONA_OBTAINED) || R_DEBUG_FORCE_EPONA_OBTAINED)) {
->>>>>>> 970639b3
         player->rideActor =
             Actor_Spawn(&play->actorCtx, play, ACTOR_EN_HORSE, 894.0f, 0.0f, -2084.0f, 0, -0x7FFF, 0, HORSE_PTYPE_5);
         ASSERT(player->rideActor != NULL, "player->ride.actor != NULL", "../z_horse.c", 582);
@@ -248,15 +243,6 @@
                     ASSERT(player->rideActor != NULL, "player->ride.actor != NULL", "../z_horse.c", 628);
 
                     Actor_MountHorse(play, player, player->rideActor);
-<<<<<<< HEAD
-                    func_8002DE74(play, player);
-                } else if ((D_8011F9B8[i].type == 5) || (D_8011F9B8[i].type == 6) || (D_8011F9B8[i].type == 8)) {
-                    Vec3f sp54;
-                    s32 temp = 0;
-
-                    if (GET_EVENTINF_INGORACE_HORSETYPE() != HORSE_EPONA && D_8011F9B8[i].type == 6) {
-                        temp = 0x8000;
-=======
                     Actor_RequestHorseCameraSetting(play, player);
                 } else if ((horseSpawns[i].type == HORSE_PTYPE_5) || (horseSpawns[i].type == HORSE_PTYPE_6) ||
                            (horseSpawns[i].type == HORSE_PTYPE_HORSEBACK_ARCHERY)) {
@@ -266,7 +252,6 @@
                     if (GET_EVENTINF_INGO_RACE_HORSETYPE() != HORSE_EPONA && horseSpawns[i].type == HORSE_PTYPE_6) {
                         // HORSE_HNI
                         paramFlag = 0x8000;
->>>>>>> 970639b3
                     }
 
                     player->rideActor =
@@ -322,18 +307,11 @@
                   gSaveContext.save.entranceIndex == ENTR_HYRULE_FIELD_13 ||
                   gSaveContext.save.entranceIndex == ENTR_HYRULE_FIELD_15) &&
                  (gSaveContext.respawnFlag == 0)) ||
-<<<<<<< HEAD
-                ((play->sceneId == SCENE_LON_LON_RANCH) &&
-                 (GET_EVENTINF_INGORACE_STATE() == INGORACE_STATE_TRAPPED_WIN_EPONA) &&
-                 !Flags_GetEventChkInf(EVENTCHKINF_EPONA_OBTAINED) && (DREG(1) == 0))) {
-                func_8006D684(play, player);
-=======
                 // trapped in Lon Lon Ranch
                 ((play->sceneId == SCENE_LON_LON_RANCH) &&
                  (GET_EVENTINF_INGO_RACE_STATE() == INGO_RACE_STATE_TRAPPED_WIN_EPONA) &&
                  !(Flags_GetEventChkInf(EVENTCHKINF_EPONA_OBTAINED) || R_DEBUG_FORCE_EPONA_OBTAINED))) {
                 Horse_SetupInCutscene(play, player);
->>>>>>> 970639b3
             } else {
                 Horse_SetupInGameplay(play, player);
             }
