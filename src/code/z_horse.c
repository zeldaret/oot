--- conflicted
+++ resolved
@@ -130,9 +130,6 @@
 } struct_8011F9B8;
 
 void func_8006D684(PlayState* play, Player* player) {
-<<<<<<< HEAD
-    STACK_PAD(s32);
-=======
     static struct_8011F9B8 D_8011F9B8[] = {
         { SCENE_GERUDOS_FORTRESS, 0xFFF0, { 3600, 1413, 360 }, 0x8001, 8 },
         { SCENE_LON_LON_RANCH, 0xFFF0, { -250, 1, -1580 }, 0x4000, 6 },
@@ -143,8 +140,7 @@
         { SCENE_HYRULE_FIELD, 0xFFF5, { -4043, 313, 6933 }, 0x0000, 7 },
         { SCENE_HYRULE_FIELD, 0xFFF6, { -4043, 313, 6933 }, 0x0000, 7 },
     };
-    s32 pad;
->>>>>>> bf3339a1
+    STACK_PAD(s32);
     s32 i;
     Vec3s spawnPos;
 
