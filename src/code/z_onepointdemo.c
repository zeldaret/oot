#include "global.h"
#include "vt.h"
#include "overlays/actors/ovl_En_Sw/z_en_sw.h"

static s16 sDisableAttention = false;
static s16 sUnused = -1;
static s32 sPrevFrameCs1100 = -4096;

#include "z_onepointdemo_data.c"

void OnePointCutscene_AddVecSphToVec3f(Vec3f* dst, Vec3f* src, VecSph* vecSph) {
    Vec3f out;
    Vec3f vec;

    OLib_VecSphGeoToVec3f(&vec, vecSph);

    out.x = src->x + vec.x;
    out.y = src->y + vec.y;
    out.z = src->z + vec.z;
    if (dst) {}
    *dst = out;
}

s16 OnePointCutscene_Vec3fYaw(Vec3f* vec1, Vec3f* vec2) {
    return CAM_DEG_TO_BINANG(RAD_TO_DEG(Math_FAtan2F(vec2->x - vec1->x, vec2->z - vec1->z)));
}

void OnePointCutscene_Vec3sToVec3f(Vec3f* src, Vec3s* dst) {
    dst->x = src->x;
    dst->y = src->y;
    dst->z = src->z;
}

s32 OnePointCutscene_BgCheckLineTest(CollisionContext* colCtx, Vec3f* vec1, Vec3f* vec2) {
    Vec3f posResult;
    s32 bgId;
    CollisionPoly* outPoly = NULL;

    return BgCheck_CameraLineTest1(colCtx, vec1, vec2, &posResult, &outPoly, true, true, true, false, &bgId);
}

f32 OnePointCutscene_RaycastFloor(CollisionContext* colCtx, Vec3f* pos) {
    CollisionPoly* outPoly;
    s32 bgId;

    return BgCheck_EntityRaycastFloor3(colCtx, &outPoly, &bgId, pos);
}

void OnePointCutscene_SetCsCamPoints(Camera* camera, s16 actionParameters, s16 initTimer, CutsceneCameraPoint* atPoints,
                                     CutsceneCameraPoint* eyePoints) {
    OnePointCamData* onePointCamData = &camera->paramData.demo9.onePointCamData;

    onePointCamData->atPoints = atPoints;
    onePointCamData->eyePoints = eyePoints;
    onePointCamData->actionParameters = actionParameters;
    onePointCamData->initTimer = initTimer;
}

s32 OnePointCutscene_SetInfo(PlayState* play, s16 subCamId, s16 csId, Actor* actor, s16 timer) {
    Camera* subCam = play->cameraPtrs[subCamId];
    Camera* childCam = play->cameraPtrs[subCam->childCamId];
    Camera* mainCam = play->cameraPtrs[CAM_ID_MAIN];
    Player* player = mainCam->player;
    VecSph spD0;
    s32 i;
    Vec3f spC0;
    Vec3f spB4;
    PosRot spA0;
    PosRot sp8C;
    f32 tempRand;
    OnePointCsInfo* csInfo = &subCam->paramData.uniq9.csInfo;

    switch (csId) {
        case 1020:
            if (timer < 20) {
                timer = 20;
            }
            D_801208EC[0].atTargetInit = play->view.at;
            D_801208EC[0].eyeTargetInit = play->view.eye;
            D_801208EC[0].fovTargetInit = play->view.fovy;
            D_801208EC[1].atTargetInit = mainCam->at;
            D_801208EC[1].eyeTargetInit = mainCam->eye;
            D_801208EC[1].fovTargetInit = mainCam->fov;
            D_801208EC[1].timerInit = timer - 1;
            subCam->timer = timer + 1;
            D_801208EC[1].lerpStepScale = 1.0f / (0.5f * timer);

            csInfo->keyFrames = D_801208EC;
            csInfo->keyFrameCnt = 3;

            func_800C0808(play, subCamId, player, CAM_SET_CS_C);
            break;
        case 1030:
            D_80120964[0].atTargetInit = play->view.at;
            D_80120964[0].eyeTargetInit = play->view.eye;
            D_80120964[0].fovTargetInit = play->view.fovy;
            OLib_Vec3fDiffToVecSphGeo(&spD0, &mainCam->at, &mainCam->eye);
            D_80120964[1].eyeTargetInit.y = CAM_BINANG_TO_DEG(spD0.yaw);
            D_80120964[1].timerInit = timer - 1;

            csInfo->keyFrames = D_80120964;
            csInfo->keyFrameCnt = 2;

            func_800C0808(play, subCamId, player, CAM_SET_CS_C);
            break;
        case 5000:
            D_801209B4[0].atTargetInit = D_801209B4[1].atTargetInit = play->view.at;
            D_801209B4[0].eyeTargetInit = play->view.eye;
            D_801209B4[0].fovTargetInit = D_801209B4[2].fovTargetInit = play->view.fovy;
            OLib_Vec3fDiffToVecSphGeo(&spD0, &actor->focus.pos, &mainCam->at);
            spD0.r = mainCam->dist;
            OnePointCutscene_AddVecSphToVec3f(&D_801209B4[1].eyeTargetInit, &D_801209B4[1].atTargetInit, &spD0);
            D_801209B4[1].atTargetInit.y += 20.0f;

            csInfo->keyFrames = D_801209B4;
            csInfo->keyFrameCnt = 4;

            func_800C0808(play, subCamId, player, CAM_SET_CS_C);
            break;
        case 5010:
            func_800C0808(play, subCamId, player, CAM_SET_CS_ATTENTION);
            Play_CameraSetAtEye(play, subCamId, &mainCam->at, &mainCam->eye);
            subCam->roll = 0;
            break;
        case 9500:
            csInfo->keyFrames = D_80120A54;
            csInfo->keyFrameCnt = 3;
            func_800C0808(play, subCamId, player, CAM_SET_CS_C);
            break;
        case 2260:
            D_80120ACC[0].atTargetInit.x = D_80120ACC[2].atTargetInit.x =
                ((mainCam->play->state.frames & 1) ? -10.0f : 10.0f) + (Rand_ZeroOne() * 8.0f);

            D_80120ACC[0].eyeTargetInit.x = D_80120ACC[2].eyeTargetInit.x =
                ((mainCam->play->state.frames & 1) ? 20.0f : -20.0f) + (Rand_ZeroOne() * 5.0f);

            csInfo->keyFrames = D_80120ACC;
            csInfo->keyFrameCnt = 5;

            func_800C0808(play, subCamId, player, CAM_SET_CS_C);
            break;
        case 2270:
            csInfo->keyFrames = D_80120B94;
            csInfo->keyFrameCnt = 11;

            for (i = 0; i < csInfo->keyFrameCnt - 3; i++) {
                if (D_80120B94[i].actionFlags != 0x8F) {
                    D_80120B94[i].atTargetInit.x = Rand_ZeroOne() * 5.0f;
                    D_80120B94[i].atTargetInit.z = (Rand_ZeroOne() * 30.0f) + 10.0f;
                    D_80120B94[i].eyeTargetInit.x = (Rand_ZeroOne() * 100.0f) + 20.0f;
                    D_80120B94[i].eyeTargetInit.z = (Rand_ZeroOne() * 80.0f) + 50.0f;
                }
            }

            D_80120B94[subCamId - 1].eyeTargetInit.y =
                ((mainCam->play->state.frames & 1) ? 3.0f : -3.0f) + Rand_ZeroOne();
            func_800C0808(play, subCamId, player, CAM_SET_CS_C);

            i = Quake_Add(subCam, 5);
            Quake_SetSpeed(i, 400);
            Quake_SetQuakeValues(i, 4, 5, 40, 0x3C);
            Quake_SetCountdown(i, 1600);
            break;
        case 2280:
            csInfo->keyFrames = D_80120D4C;
            csInfo->keyFrameCnt = 7;

            for (i = 0; i < csInfo->keyFrameCnt - 3; i++) {
                if (D_80120D4C[i].actionFlags != 0x8F) {
                    D_80120D4C[i].atTargetInit.x = Rand_ZeroOne() * 20.0f;
                    D_80120D4C[i].atTargetInit.z = (Rand_ZeroOne() * 40.0f) + 10.0f;
                    D_80120D4C[i].eyeTargetInit.x = (Rand_ZeroOne() * 40.0f) + 60.0f;
                    D_80120D4C[i].eyeTargetInit.z = (Rand_ZeroOne() * 40.0f) + 80.0f;
                }
            }
            D_80120D4C[subCamId - 1].eyeTargetInit.y =
                ((mainCam->play->state.frames & 1) ? 3.0f : -3.0f) + Rand_ZeroOne();
            func_800C0808(play, subCamId, player, CAM_SET_CS_C);

            i = Quake_Add(subCam, 5);
            Quake_SetSpeed(i, 400);
            Quake_SetQuakeValues(i, 2, 3, 200, 0x32);
            Quake_SetCountdown(i, 9999);
            break;
        case 2220:
            csInfo->keyFrames = D_80120E64;
            csInfo->keyFrameCnt = 8;

            func_800C0808(play, subCamId, player, CAM_SET_CS_C);

            i = Quake_Add(subCam, 5);
            Quake_SetSpeed(i, 400);
            Quake_SetQuakeValues(i, 2, 2, 50, 0);
            Quake_SetCountdown(i, 280);
            break;
        case 2230:
            if (player->actor.world.pos.z < 1000.0f) {
                D_80120FA4[0].eyeTargetInit.x = -D_80120FA4[0].eyeTargetInit.x;
                D_80120FA4[2].eyeTargetInit.x = -D_80120FA4[2].eyeTargetInit.x;
            }

            csInfo->keyFrames = D_80120FA4;
            csInfo->keyFrameCnt = 6;

            func_800C0808(play, subCamId, player, CAM_SET_CS_C);
            break;
        case 2340:
            csInfo->keyFrames = D_80121094;
            csInfo->keyFrameCnt = 3;

            func_800C0808(play, subCamId, player, CAM_SET_CS_C);

            i = Quake_Add(subCam, 5);
            Quake_SetSpeed(i, 400);
            Quake_SetQuakeValues(i, 2, 2, 50, 0);
            Quake_SetCountdown(i, 60);
            break;
        case 2350:
            csInfo->keyFrames = D_8012110C;
            csInfo->keyFrameCnt = 3;

            func_800C0808(play, subCamId, player, CAM_SET_CS_C);
            break;
        case 2200: {
            s16 sp82;
            s16 sp80;
            s16 sp7E;
            s16 sp7C;

            Actor_GetScreenPos(play, &player->actor, &sp82, &sp7E);
            Actor_GetScreenPos(play, actor, &sp80, &sp7C);
            if ((sp82 > 0) && (sp82 < 320) && (sp7E > 0) && (sp7E < 240) && (sp80 > 0) && (sp80 < 320) && (sp7C > 0) &&
                (sp7C < 240) &&
                !OnePointCutscene_BgCheckLineTest(&play->colCtx, &actor->focus.pos, &player->actor.focus.pos)) {
                D_80121184[0].atTargetInit.x = (play->view.at.x + actor->focus.pos.x) * 0.5f;
                D_80121184[0].atTargetInit.y = (play->view.at.y + actor->focus.pos.y) * 0.5f;
                D_80121184[0].atTargetInit.z = (play->view.at.z + actor->focus.pos.z) * 0.5f;
                D_80121184[0].eyeTargetInit = play->view.eye;
                D_80121184[0].eyeTargetInit.y = player->actor.focus.pos.y + 20.0f;
                D_80121184[0].fovTargetInit = mainCam->fov * 0.75f;

                csInfo->keyFrames = D_80121184;
                csInfo->keyFrameCnt = 2;
            } else {
                D_801211D4[0].atTargetInit.x = actor->focus.pos.x;
                D_801211D4[0].atTargetInit.y = actor->focus.pos.y - 5.0f;
                D_801211D4[0].atTargetInit.z = actor->focus.pos.z;
                spC0 = ((EnSw*)actor)->unk_364;
                osSyncPrintf("%s(%d): xyz_t: %s (%f %f %f)\n", "../z_onepointdemo.c", 1671, "&cp", spC0.x, spC0.y,
                             spC0.z);
                D_801211D4[0].eyeTargetInit.x = (actor->focus.pos.x + (120.0f * spC0.x)) - (Rand_ZeroOne() * 20.0f);
                D_801211D4[0].eyeTargetInit.y = actor->focus.pos.y + (120.0f * spC0.y) + 20.0f;
                D_801211D4[0].eyeTargetInit.z = (actor->focus.pos.z + (120.0f * spC0.z)) - (Rand_ZeroOne() * 20.0f);

                csInfo->keyFrames = D_801211D4;
                csInfo->keyFrameCnt = 2;
            }
            Play_ChangeCameraStatus(play, CAM_ID_MAIN, CAM_STAT_UNK3);
            func_800C0808(play, subCamId, player, CAM_SET_CS_C);
        } break;
        case 2290: {
            Actor* rideActor = player->rideActor;

            func_8002DF54(play, NULL, 8);
            if (rideActor != NULL) {
                rideActor->freezeTimer = 180;
            }

            csInfo->keyFrames = D_80121224;
            csInfo->keyFrameCnt = 6;

            func_800C0808(play, subCamId, player, CAM_SET_CS_C);
        } break;
        case 5120:
            func_8002DF54(play, NULL, 8);

            csInfo->keyFrames = D_80121314;
            csInfo->keyFrameCnt = 1;

            func_800C0808(play, subCamId, player, CAM_SET_CS_C);
            break;
        case 4510:
            D_8012133C[0].eyeTargetInit = actor->world.pos;
            D_8012133C[0].eyeTargetInit.y = player->actor.world.pos.y + 40.0f;
            func_8002DF54(play, NULL, 8);

            csInfo->keyFrames = D_8012133C;
            csInfo->keyFrameCnt = 3;

            func_800C0808(play, subCamId, player, CAM_SET_CS_C);
            break;
        case 4500:
            Actor_GetFocus(&spA0, actor);
            spC0 = spA0.pos;
            spC0.y = OnePointCutscene_RaycastFloor(&play->colCtx, &spC0) + 40.0f;
            spD0.r = 150.0f;
            spD0.yaw = spA0.rot.y;
            spD0.pitch = 0x3E8;

            OnePointCutscene_AddVecSphToVec3f(&spB4, &spC0, &spD0);
            Play_CameraChangeSetting(play, subCamId, CAM_SET_FREE2);
            Play_CameraSetAtEye(play, subCamId, &spC0, &spB4);
            func_8002DF54(play, NULL, 8);
            subCam->roll = 0;
            subCam->fov = 50.0f;
            if (subCam->childCamId != CAM_ID_MAIN) {
                OnePointCutscene_EndCutscene(play, subCam->childCamId);
            }
            break;
        case 2210:
            OLib_Vec3fDiffToVecSphGeo(&spD0, &player->actor.world.pos, &actor->world.pos);
            D_801213B4[0].eyeTargetInit.y = D_801213B4[1].eyeTargetInit.y = D_801213B4[2].eyeTargetInit.y =
                D_801213B4[2].atTargetInit.y = CAM_BINANG_TO_DEG(spD0.yaw);
            if (Rand_ZeroOne() < 0.0f) {
                D_801213B4[3].eyeTargetInit.x = -D_801213B4[3].eyeTargetInit.x;
            }
            func_8002DF54(play, NULL, 8);

            csInfo->keyFrames = D_801213B4;
            csInfo->keyFrameCnt = 5;

            func_800C0808(play, subCamId, player, CAM_SET_CS_C);
            break;
        case 1010:
            Play_CameraChangeSetting(play, subCamId, CAM_SET_FREE2);
            Play_CameraSetAtEye(play, subCamId, &childCam->at, &childCam->eye);
            Play_CameraSetFov(play, subCamId, childCam->fov);
            Play_SetCameraRoll(play, subCamId, childCam->roll);
            break;
        case 9601:
<<<<<<< HEAD
            Play_CameraChangeSetting(globalCtx, subCamId, CAM_SET_CS_3);
            Play_CameraChangeSetting(globalCtx, CAM_ID_MAIN, mainCam->prevSetting);
            OnePointCutscene_SetCsCamPoints(subCam, sCrawlspaceActionParam | 0x1000, sCrawlspaceTimer,
                                            sCrawlspaceAtPoints, sCrawlspaceForwardsEyePoints);
            break;
        case 9602:
            Play_CameraChangeSetting(globalCtx, subCamId, CAM_SET_CS_3);
            Play_CameraChangeSetting(globalCtx, CAM_ID_MAIN, mainCam->prevSetting);
            OnePointCutscene_SetCsCamPoints(subCam, sCrawlspaceActionParam | 0x1000, sCrawlspaceTimer,
                                            sCrawlspaceAtPoints, sCrawlspaceBackwardsEyePoints);
=======
            Play_CameraChangeSetting(play, subCamId, CAM_SET_CS_3);
            Play_CameraChangeSetting(play, CAM_ID_MAIN, mainCam->prevSetting);
            OnePointCutscene_SetCsCamPoints(subCam, D_80120430 | 0x1000, D_8012042C, D_80120308, D_80120398);
            break;
        case 9602:
            Play_CameraChangeSetting(play, subCamId, CAM_SET_CS_3);
            Play_CameraChangeSetting(play, CAM_ID_MAIN, mainCam->prevSetting);
            OnePointCutscene_SetCsCamPoints(subCam, D_80120430 | 0x1000, D_8012042C, D_80120308, D_80120434);
>>>>>>> 6a9468ab
            break;
        case 4175:
            csInfo->keyFrames = D_8012147C;
            csInfo->keyFrameCnt = 4;

            func_800C0808(play, subCamId, player, CAM_SET_CS_C);
            break;
        case 4180:
            spC0.x = -1881.0f;
            spC0.y = 766.0f;
            spC0.z = -330.0f;
            spB4.x = -1979.0f;
            spB4.y = 703.0f;
            spB4.z = -269.0f;
            Play_CameraChangeSetting(play, subCamId, CAM_SET_FREE2);
            Play_CameraSetAtEye(play, subCamId, &spC0, &spB4);
            subCam->roll = 6;
            subCam->fov = 75.0f;
            func_8002DF54(play, NULL, 8);
            break;
        case 3040:
            func_8002DF54(play, NULL, 8);
            D_8012151C[0].timerInit = timer - 1;

            csInfo->keyFrames = D_8012151C;
            csInfo->keyFrameCnt = 2;

            func_800C0808(play, subCamId, player, CAM_SET_CS_C);
            break;
        case 3020:
            D_8012156C[1].timerInit = timer - 1;
            if (mainCam->play->state.frames & 1) {
                D_8012156C[0].atTargetInit.x = -D_8012156C[0].atTargetInit.x;
                D_8012156C[0].eyeTargetInit.x = -D_8012156C[0].eyeTargetInit.x;
                D_8012156C[1].atTargetInit.x = -D_8012156C[1].atTargetInit.x;
                D_8012156C[1].eyeTargetInit.x = -D_8012156C[1].eyeTargetInit.x;
            }
            tempRand = Rand_ZeroOne() * 15.0f;
            D_8012156C[0].eyeTargetInit.x += tempRand;
            D_8012156C[1].eyeTargetInit.x += tempRand;

            csInfo->keyFrames = D_8012156C;
            csInfo->keyFrameCnt = 2;

            func_800C0808(play, subCamId, player, CAM_SET_CS_C);
            func_8002DF54(play, NULL, 8);
            break;
        case 3010:
            D_801215BC[0].timerInit = timer;

            csInfo->keyFrames = D_801215BC;
            csInfo->keyFrameCnt = 1;

            func_800C0808(play, subCamId, player, CAM_SET_CS_C);
            break;
        case 3070:
            csInfo->keyFrames = D_801215E4;
            csInfo->keyFrameCnt = 10;

            func_800C0808(play, subCamId, player, CAM_SET_CS_C);

            i = Quake_Add(subCam, 3);
            Quake_SetSpeed(i, 22000);
            Quake_SetQuakeValues(i, 2, 0, 200, 0);
            Quake_SetCountdown(i, 10);
            break;
        case 3080:
            csInfo->keyFrames = D_80121774;
            csInfo->keyFrameCnt = 4;

            func_800C0808(play, subCamId, player, CAM_SET_CS_C);
            break;
        case 3090:
            func_8002DF54(play, NULL, 8);

            csInfo->keyFrames = D_80121814;
            csInfo->keyFrameCnt = 4;

            func_800C0808(play, subCamId, player, CAM_SET_CS_C);
            break;
        case 3100:
            VEC_SET(spB4, 0.0f, -280.0f, -1400.0f);

            Actor_GetFocus(&spA0, actor);
            spC0 = spA0.pos;
            func_800C0808(play, subCamId, player, CAM_SET_PIVOT_VERTICAL);
            Play_CameraSetAtEye(play, subCamId, &spC0, &spB4);
            subCam->roll = 0;
            subCam->fov = 70.0f;
            func_8002DF54(play, NULL, 8);
            break;
        case 3380:
        case 3065:
            csInfo->keyFrames = D_801218B4;
            csInfo->keyFrameCnt = 2;

            func_8002DF54(play, NULL, 8);
            func_800C0808(play, subCamId, player, CAM_SET_CS_C);

            i = Quake_Add(subCam, 1);
            Quake_SetSpeed(i, 24000);
            Quake_SetQuakeValues(i, 2, 0, 0, 0);
            Quake_SetCountdown(i, 160);
            break;
        case 3060:
            csInfo->keyFrames = D_80121904;
            csInfo->keyFrameCnt = 2;

            func_8002DF54(play, NULL, 8);
            func_800C0808(play, subCamId, player, CAM_SET_CS_C);
            break;
        case 3050:
            Play_CameraChangeSetting(play, subCamId, CAM_SET_CS_3);
            func_8002DF54(play, &player->actor, 5);
            OnePointCutscene_SetCsCamPoints(subCam, D_80120304 | 0x2000, D_80120300, D_8012013C, D_8012021C);
            func_80078884(NA_SE_SY_CORRECT_CHIME);
            OnePointCutscene_Vec3sToVec3f(&mainCam->at, &D_8012013C[D_801202FC - 2].pos);
            OnePointCutscene_Vec3sToVec3f(&mainCam->eye, &D_8012021C[D_801202FC - 2].pos);
            D_8012013C[D_801202FC - 3].pos.x +=
                (D_8012013C[D_801202FC - 2].pos.x - D_8012013C[D_801202FC - 3].pos.x) / 2;
            D_8012013C[D_801202FC - 3].pos.y +=
                (D_8012013C[D_801202FC - 2].pos.y - D_8012013C[D_801202FC - 3].pos.y) / 2;
            D_8012013C[D_801202FC - 3].pos.z +=
                (D_8012013C[D_801202FC - 2].pos.z - D_8012013C[D_801202FC - 3].pos.z) / 2;
            D_8012021C[D_801202FC - 3].pos.x +=
                (D_8012021C[D_801202FC - 2].pos.x - D_8012021C[D_801202FC - 3].pos.x) / 2;
            D_8012021C[D_801202FC - 3].pos.y +=
                (D_8012021C[D_801202FC - 2].pos.y - D_8012021C[D_801202FC - 3].pos.y) / 2;
            D_8012021C[D_801202FC - 3].pos.z +=
                (D_8012021C[D_801202FC - 2].pos.z - D_8012021C[D_801202FC - 3].pos.z) / 2;

            i = Quake_Add(mainCam, 3);
            Quake_SetSpeed(i, 30000);
            Quake_SetQuakeValues(i, 2, 1, 1, 0);
            Quake_SetCountdown(i, 200);
            break;
        case 3120:
            csInfo->keyFrames = D_80121954[-(timer + 101)];
            subCam->timer = 100;
            subCam->unk_14C |= 2;
            csInfo->keyFrameCnt = 2;

            func_8002DF54(play, NULL, 8);
            func_800C0808(play, subCamId, player, CAM_SET_CS_C);
            break;
        case 3130:
            csInfo->keyFrames = D_80121A44;
            csInfo->keyFrameCnt = 12;

            func_8002DF54(play, NULL, 8);
            func_800C0808(play, subCamId, player, CAM_SET_CS_C);
            subCam->unk_14C |= 2;
            break;
        case 3140:
            D_80121C24[0].atTargetInit = play->view.at;
            D_80121C24[0].eyeTargetInit = play->view.eye;
            D_80121C24[0].fovTargetInit = play->view.fovy;

            csInfo->keyFrames = D_80121C24;
            csInfo->keyFrameCnt = 7;

            func_800C0808(play, subCamId, player, CAM_SET_CS_C);
            break;
        case 3150:
            spC0.x = 1890.0f;
            spC0.y = 886.0f;
            spC0.z = -1432.0f;
            spB4.x = 1729.0f;
            spB4.y = 995.0f;
            spB4.z = -1405.0f;
            Play_CameraChangeSetting(play, subCamId, CAM_SET_FREE2);
            Play_CameraSetAtEye(play, subCamId, &spC0, &spB4);
            subCam->roll = 0x50;
            subCam->fov = 55.0f;
            func_8002DF38(play, &player->actor, 8);
            break;
        case 3170:
            Actor_GetWorld(&spA0, actor);
            spC0 = spA0.pos;
            spD0.pitch = -0x5DC;
            spC0.y += 50.0f;
            spD0.r = 250.0f;
            Actor_GetWorld(&spA0, &player->actor);
            spD0.yaw = OnePointCutscene_Vec3fYaw(&spC0, &spA0.pos) - 0x7D0;
            OnePointCutscene_AddVecSphToVec3f(&spB4, &spC0, &spD0);
            Play_CameraChangeSetting(play, subCamId, CAM_SET_FREE2);
            Play_CameraSetAtEye(play, subCamId, &spC0, &spB4);
            Play_CopyCamera(play, CAM_ID_MAIN, subCamId);
            subCam->roll = -1;
            subCam->fov = 55.0f;
            func_8002DF38(play, actor, 1);
            break;
        case 3160:
            Actor_GetWorld(&spA0, actor);
            spC0 = spA0.pos;
            spD0.pitch = 0;
            spD0.yaw = spA0.rot.y;
            spD0.r = 150.0f;
            OnePointCutscene_AddVecSphToVec3f(&spB4, &spC0, &spD0);
            Play_CameraChangeSetting(play, subCamId, CAM_SET_FREE2);
            Play_CameraSetAtEye(play, subCamId, &spC0, &spB4);
            subCam->roll = 0;
            subCam->fov = 55.0f;
            func_8002DF38(play, &player->actor, 8);
            break;
        case 3180:
            Actor_GetWorldPosShapeRot(&spA0, actor);
            spC0 = spA0.pos;
            spC0.y += 120.0f;
            spD0.r = 300.0f;
            spD0.yaw = spA0.rot.y;
            spD0.pitch = -0xAF0;
            OnePointCutscene_AddVecSphToVec3f(&spB4, &spC0, &spD0);
            Play_CameraChangeSetting(play, subCamId, CAM_SET_FREE2);
            Play_CameraSetAtEye(play, subCamId, &spC0, &spB4);
            subCam->roll = 0;
            subCam->fov = 60.0f;
            func_8002DF38(play, actor, 1);
            break;
        case 3190:
            Play_CameraChangeSetting(play, subCamId, CAM_SET_FOREST_DEFEAT_POE);
            Camera_ChangeMode(mainCam, CAM_MODE_NORMAL);
            func_8002DF38(play, actor, 0xC);
            break;
        case 3230:
            spC0.x = 120.0f;
            spC0.y = 265.0f;
            spC0.z = -1570.0f;
            spB4.x = 80.0f;
            spB4.y = 445.0f;
            spB4.z = -1425.0f;
            Play_CameraChangeSetting(play, subCamId, CAM_SET_FREE2);
            Play_CameraSetAtEye(play, subCamId, &spC0, &spB4);
            subCam->roll = 0x1E;
            subCam->fov = 75.0f;
            func_8002DF38(play, &player->actor, 8);
            Actor_GetWorldPosShapeRot(&spA0, actor);
            Actor_GetFocus(&sp8C, &player->actor);
            spC0.x = sp8C.pos.x;
            spC0.y = sp8C.pos.y + 70.0f;
            spC0.z = sp8C.pos.z;
            OLib_Vec3fDiffToVecSphGeo(&spD0, &spA0.pos, &sp8C.pos);
            spD0.pitch = 0x5DC;
            spD0.r = 120.0f;
            OnePointCutscene_AddVecSphToVec3f(&spB4, &spC0, &spD0);
            Play_CameraSetAtEye(play, CAM_ID_MAIN, &spC0, &spB4);

            i = Quake_Add(subCam, 3);
            Quake_SetSpeed(i, 22000);
            Quake_SetQuakeValues(i, 1, 0, 0, 0);
            Quake_SetCountdown(i, 90);
            break;
        case 6010:
            Actor_GetWorld(&spA0, actor);
            spC0 = spA0.pos;
            spD0.pitch = 0;
            spC0.y += 70.0f;
            spD0.yaw = spA0.rot.y + 0x7FFF;
            spD0.r = 300.0f;
            OnePointCutscene_AddVecSphToVec3f(&spB4, &spC0, &spD0);
            Play_CameraChangeSetting(play, subCamId, CAM_SET_FREE2);
            Play_CameraSetAtEye(play, subCamId, &spC0, &spB4);
            subCam->roll = 0;
            subCam->fov = 45.0f;
            func_8002DF38(play, &player->actor, 8);
            break;
        case 3220:
            Actor_GetFocus(&spA0, actor);
            spC0 = spA0.pos;
            func_800C0808(play, subCamId, player, CAM_SET_PIVOT_VERTICAL);
            Actor_GetWorld(&spA0, &player->actor);
            OLib_Vec3fDiffToVecSphGeo(&spD0, &spC0, &spA0.pos);
            spD0.yaw += 0x3E8;
            spD0.r = 400.0f;
            OnePointCutscene_AddVecSphToVec3f(&spB4, &spC0, &spD0);
            spB4.y = spA0.pos.y + 60.0f;
            Play_CameraSetAtEye(play, subCamId, &spC0, &spB4);
            subCam->roll = 0;
            subCam->fov = 75.0f;
            player->actor.shape.rot.y = player->actor.world.rot.y = player->currentYaw = spD0.yaw + 0x7FFF;
            func_8002DF54(play, NULL, 8);
            break;
        case 3240:
            D_80121D3C[2].timerInit = timer - 5;

            csInfo->keyFrames = D_80121D3C;
            csInfo->keyFrameCnt = 3;

            func_8002DF54(play, NULL, 8);
            func_800C0808(play, subCamId, player, CAM_SET_CS_C);
            break;
        case 6001:
            Play_CameraChangeSetting(play, subCamId, CAM_SET_CS_3);
            func_8002DF54(play, NULL, 8);
            Actor_GetWorld(&spA0, actor);
            if (spA0.pos.z > -750.0f) {
                OnePointCutscene_SetCsCamPoints(subCam, D_801208E8, D_801208E4, D_801206A0, D_80120820);
            } else {
                OnePointCutscene_SetCsCamPoints(subCam, D_801208E8, D_801208E4, D_801206A0, D_80120760);
            }

            i = Quake_Add(subCam, 1);
            Quake_SetSpeed(i, 32000);
            Quake_SetQuakeValues(i, 0, 0, 20, 0);
            Quake_SetCountdown(i, D_801208E4 - 10);
            break;
        case 3400:
            Play_CameraChangeSetting(play, subCamId, CAM_SET_CS_3);
            func_8002DF38(play, &player->actor, 8);
            OnePointCutscene_SetCsCamPoints(subCam, D_8012069C | 0x2000, D_80120698, D_801204D4, D_801205B4);
            OnePointCutscene_Vec3sToVec3f(&mainCam->eye, &D_801205B4[D_80120694 - 2].pos);
            OnePointCutscene_Vec3sToVec3f(&mainCam->at, &D_801204D4[D_80120694 - 2].pos);

            i = Quake_Add(subCam, 1);
            Quake_SetSpeed(i, 0x4E20);
            Quake_SetQuakeValues(i, 1, 0, 50, 0);
            Quake_SetCountdown(i, D_80120698 - 20);
            break;
        case 3390:
            player->actor.shape.rot.y = player->actor.world.rot.y = player->currentYaw = -0x3FD9;

            csInfo->keyFrames = D_80121DB4;
            csInfo->keyFrameCnt = 9;

            func_8002DF54(play, NULL, 8);
            func_800C0808(play, subCamId, player, CAM_SET_CS_C);
            break;
        case 3310:
            Play_CameraChangeSetting(play, subCamId, CAM_SET_FIRE_STAIRCASE);
            func_8002DF54(play, NULL, 8);
            Play_CopyCamera(play, subCamId, CAM_ID_MAIN);

            i = Quake_Add(subCam, 1);
            Quake_SetSpeed(i, 32000);
            Quake_SetQuakeValues(i, 2, 0, 0, 0);
            Quake_SetCountdown(i, timer);
            break;
        case 3290:
            D_80121F1C[0].atTargetInit = play->view.at;
            D_80121F1C[0].eyeTargetInit = play->view.eye;
            D_80121F1C[0].fovTargetInit = play->view.fovy;
            Actor_GetFocus(&spA0, actor);
            player->actor.shape.rot.y = player->actor.world.rot.y = player->currentYaw = spA0.rot.y;

            csInfo->keyFrames = D_80121F1C;
            csInfo->keyFrameCnt = 4;

            func_800C0808(play, subCamId, player, CAM_SET_CS_C);

            i = Quake_Add(subCam, 3);
            Quake_SetSpeed(i, 12000);
            Quake_SetQuakeValues(i, 0, 0, 1000, 0);
            Quake_SetCountdown(i, 5);
            break;
        case 3340:
            D_80121FBC[0].atTargetInit = play->view.at;
            D_80121FBC[0].eyeTargetInit = play->view.eye;
            D_80121FBC[0].fovTargetInit = play->view.fovy;

            csInfo->keyFrames = D_80121FBC;
            csInfo->keyFrameCnt = 4;

            func_8002DF54(play, NULL, 8);
            func_800C0808(play, subCamId, player, CAM_SET_CS_C);

            i = Quake_Add(subCam, 3);
            Quake_SetSpeed(i, 12000);
            Quake_SetQuakeValues(i, 0, 0, 1000, 0);
            Quake_SetCountdown(i, 5);
            break;
        case 3360:
            csInfo->keyFrames = D_8012205C;
            csInfo->keyFrameCnt = 3;

            func_8002DF38(play, &player->actor, 8);
            func_800C0808(play, subCamId, player, CAM_SET_CS_C);
            break;
        case 3350:
            D_801220D4[0].atTargetInit = play->view.at;
            D_801220D4[0].eyeTargetInit = play->view.eye;
            D_801220D4[0].fovTargetInit = play->view.fovy;
            if (actor->world.pos.x > 0.0f) {
                D_801220D4[1].rollTargetInit = -D_801220D4[1].rollTargetInit;
                D_801220D4[2].rollTargetInit = -D_801220D4[2].rollTargetInit;
                D_801220D4[1].atTargetInit.x = -D_801220D4[1].atTargetInit.x;
                D_801220D4[1].atTargetInit.y = 50.0f;
                D_801220D4[1].eyeTargetInit.y = 80.0f;
                D_801220D4[1].eyeTargetInit.x = -D_801220D4[1].eyeTargetInit.x;
            }
            func_8002DF54(play, NULL, 8);

            csInfo->keyFrames = D_801220D4;
            csInfo->keyFrameCnt = 5;

            func_800C0808(play, subCamId, player, CAM_SET_CS_C);
            break;
        case 3330:
            csInfo->keyFrames = D_8012219C;
            csInfo->keyFrameCnt = 7;

            func_8002DF38(play, &player->actor, 8);
            func_800C0808(play, subCamId, player, CAM_SET_CS_C);
            break;
        case 3410:
            csInfo->keyFrames = D_801222B4;
            csInfo->keyFrameCnt = 5;

            func_8002DF54(play, NULL, 8);
            func_800C0808(play, subCamId, player, CAM_SET_CS_C);

            i = Quake_Add(subCam, 1);
            Quake_SetSpeed(i, 32000);
            Quake_SetQuakeValues(i, 4, 0, 0, 0);
            Quake_SetCountdown(i, 20);
            break;
        case 3450:
            csInfo->keyFrames = D_8012237C;
            csInfo->keyFrameCnt = 2;

            func_8002DF38(play, &player->actor, 8);
            func_800C0808(play, subCamId, player, CAM_SET_CS_C);

            i = Quake_Add(subCam, 1);
            Quake_SetSpeed(i, 32000);
            Quake_SetQuakeValues(i, 2, 0, 0, 0);
            Quake_SetCountdown(i, 10);
            break;
        case 3440:
            csInfo->keyFrames = D_801223CC;
            csInfo->keyFrameCnt = 6;

            func_8002DF54(play, NULL, 8);
            func_800C0808(play, subCamId, player, CAM_SET_CS_C);
            player->stateFlags1 |= PLAYER_STATE1_29;
            player->actor.freezeTimer = 90;

            i = Quake_Add(subCam, 1);
            Quake_SetSpeed(i, 32000);
            Quake_SetQuakeValues(i, 2, 0, 0, 0);
            Quake_SetCountdown(i, 10);
            break;
        case 3430:
            csInfo->keyFrames = D_801224BC;
            csInfo->keyFrameCnt = 7;

            func_8002DF54(play, NULL, 8);
            func_800C0808(play, subCamId, player, CAM_SET_CS_C);

            i = Quake_Add(subCam, 1);
            Quake_SetSpeed(i, 32000);
            Quake_SetQuakeValues(i, 1, 0, 10, 0);
            Quake_SetCountdown(i, 20);
            break;
        case 4100:
            csInfo->keyFrames = D_801225D4;
            csInfo->keyFrameCnt = 5;

            player->actor.shape.rot.y = player->actor.world.rot.y = player->currentYaw = 0x3FFC;
            func_800C0808(play, subCamId, player, CAM_SET_CS_C);
            func_8002DF54(play, NULL, 8);
            break;
        case 4110:
            csInfo->keyFrames = D_8012269C;
            csInfo->keyFrameCnt = 3;

            func_8002DF38(play, &player->actor, 8);
            func_800C0808(play, subCamId, player, CAM_SET_CS_C);
            break;
        case 4120:
            func_8002DF54(play, NULL, 8);
            D_80122714[1].timerInit = 80;
            csInfo->keyFrames = D_80122714;
            csInfo->keyFrameCnt = 4;

            func_800C0808(play, subCamId, player, CAM_SET_CS_C);
            break;
        case 4140:
            csInfo->keyFrames = D_801227B4;
            csInfo->keyFrameCnt = 6;

            func_800C0808(play, subCamId, player, CAM_SET_CS_C);
            Camera_ChangeMode(mainCam, CAM_MODE_NORMAL);
            break;
        case 4150:
            csInfo->keyFrames = D_801228A4;
            csInfo->keyFrameCnt = 5;

            func_8002DF54(play, NULL, 8);
            Camera_ChangeMode(mainCam, CAM_MODE_NORMAL);
            func_800C0808(play, subCamId, player, CAM_SET_CS_C);
            break;
        case 4160:
            csInfo->keyFrames = D_8012296C;
            csInfo->keyFrameCnt = 4;

            func_8002DF54(play, NULL, 8);
            Camera_ChangeMode(mainCam, CAM_MODE_NORMAL);
            func_800C0808(play, subCamId, player, CAM_SET_CS_C);
            break;
        case 4170:
            csInfo->keyFrames = D_80122A0C;
            csInfo->keyFrameCnt = 2;

            func_8002DF54(play, NULL, 8);
            Camera_ChangeMode(mainCam, CAM_MODE_NORMAL);
            func_800C0808(play, subCamId, player, CAM_SET_CS_C);
            break;
        case 4190:
            csInfo->keyFrames = D_80122A5C;
            csInfo->keyFrameCnt = 8;

            func_8002DF38(play, &player->actor, 8);
            Camera_ChangeMode(mainCam, CAM_MODE_NORMAL);
            func_800C0808(play, subCamId, player, CAM_SET_CS_C);
            break;
        case 4200:
            csInfo->keyFrames = D_80122B9C;
            csInfo->keyFrameCnt = 3;

            func_8002DF38(play, &player->actor, 8);
            Camera_ChangeMode(mainCam, CAM_MODE_NORMAL);
            func_800C0808(play, subCamId, player, CAM_SET_CS_C);
            break;
        case 4210:
            player->actor.freezeTimer = timer;

            csInfo->keyFrames = D_80122C14;
            csInfo->keyFrameCnt = 1;

            func_800C0808(play, subCamId, player, CAM_SET_CS_C);

            i = Quake_Add(subCam, 3);
            Quake_SetSpeed(i, 12000);
            Quake_SetQuakeValues(i, 0, 1, 100, 0);
            Quake_SetCountdown(i, timer - 80);
            break;
        case 4220:
            csInfo->keyFrames = (player->actor.world.pos.z < -15.0f) ? D_80122C3C : D_80122C64;
            csInfo->keyFrameCnt = 1;

            func_800C0808(play, subCamId, player, CAM_SET_CS_C);
            func_8002DF38(play, &player->actor, 1);

            i = Quake_Add(subCam, 3);
            Quake_SetSpeed(i, 12000);
            Quake_SetQuakeValues(i, 0, 1, 10, 0);
            Quake_SetCountdown(i, timer - 10);
            break;
        case 4221:
            csInfo->keyFrames = D_80122C8C;
            csInfo->keyFrameCnt = 1;

            func_8002DF54(play, NULL, 8);
            func_800C0808(play, subCamId, player, CAM_SET_CS_C);
            break;
        case 3260:
            func_8002DF54(play, NULL, 8);
            D_80122CB4[1].timerInit = timer - 5;

            csInfo->keyFrames = D_80122CB4;
            csInfo->keyFrameCnt = 2;

            func_800C0808(play, subCamId, player, CAM_SET_CS_C);
            break;
        case 3261:
            func_8002DF54(play, NULL, 8);
            D_80122D04[1].timerInit = timer - 10;

            csInfo->keyFrames = D_80122D04;
            csInfo->keyFrameCnt = 2;

            func_800C0808(play, subCamId, player, CAM_SET_CS_C);
            break;
        case 8010:
            csInfo->keyFrames = D_80122D54;
            csInfo->keyFrameCnt = 3;

            func_800C0808(play, subCamId, player, CAM_SET_CS_C);
            break;
        case 8002:
            csInfo->keyFrames = D_80122DCC;
            csInfo->keyFrameCnt = 3;

            func_800C0808(play, subCamId, player, CAM_SET_CS_C);
            break;
        case 8700:
            Actor_GetFocus(&spA0, actor);
            Actor_GetFocus(&sp8C, &player->actor);
            D_80122E44[timer & 1][0].atTargetInit.y = ((spA0.pos.y - sp8C.pos.y) / 10.0f) + 90.0f;
            D_80122E44[timer & 1][5].atTargetInit = mainCam->at;

            csInfo->keyFrames = D_80122E44[timer & 1];
            csInfo->keyFrameCnt = 7;

            func_800C0808(play, subCamId, player, CAM_SET_CS_C);
            break;
        case 1100: {
            s32 tempDiff = play->state.frames - sPrevFrameCs1100;

            if ((tempDiff > 3600) || (tempDiff < -3600)) {
                csInfo->keyFrames = D_80123074;
                csInfo->keyFrameCnt = 5;
            } else {
                if (play->state.frames & 1) {
                    D_8012313C[0].rollTargetInit = -D_8012313C[0].rollTargetInit;
                    D_8012313C[0].atTargetInit.y = -D_8012313C[0].atTargetInit.y;
                    D_8012313C[0].eyeTargetInit.y = -D_8012313C[0].eyeTargetInit.y;
                    D_8012313C[1].atTargetInit.y = -D_8012313C[1].atTargetInit.y;
                }
                csInfo->keyFrames = D_8012313C;
                csInfo->keyFrameCnt = 3;
            }
            func_800C0808(play, subCamId, player, CAM_SET_CS_C);
            sPrevFrameCs1100 = play->state.frames;

        } break;
        case 9806:
            subCam->timer = -99;
            if (func_800C0CB8(play)) {
                func_800C0808(play, subCamId, player, CAM_SET_TURN_AROUND);
                subCam->data2 = 0xC;
            } else {
                Play_CopyCamera(play, subCamId, CAM_ID_MAIN);
                Play_CameraChangeSetting(play, subCamId, CAM_SET_FREE2);
            }
            break;
        case 9908:
            if (func_800C0CB8(play)) {
                D_801231B4[0].eyeTargetInit.z = D_801231B4[1].eyeTargetInit.z = !LINK_IS_ADULT ? 100.0f : 120.0f;

                if (player->stateFlags1 & PLAYER_STATE1_27) {
                    D_801231B4[2].atTargetInit.z = 0.0f;
                }
                Actor_GetWorldPosShapeRot(&spA0, &player->actor);
                OLib_Vec3fDiffToVecSphGeo(&spD0, &spA0.pos, &mainCam->at);
                spD0.yaw -= spA0.rot.y;
                OLib_VecSphGeoToVec3f(&D_801231B4[3].atTargetInit, &spD0);
                OLib_Vec3fDiffToVecSphGeo(&spD0, &spA0.pos, &mainCam->eye);
                spD0.yaw -= spA0.rot.y;
                OLib_VecSphGeoToVec3f(&D_801231B4[3].eyeTargetInit, &spD0);
                D_801231B4[3].fovTargetInit = mainCam->fov;
                D_801231B4[3].timerInit = timer - 50;

                csInfo->keyFrames = D_801231B4;
                csInfo->keyFrameCnt = 4;

                func_800C0808(play, subCamId, player, CAM_SET_CS_C);
            } else {
                D_80123254[1].timerInit = timer - 1;
                D_80123254[0].fovTargetInit = mainCam->fov;
                D_80123254[0].atTargetInit = D_80123254[1].atTargetInit = mainCam->at;
                D_80123254[0].eyeTargetInit = D_80123254[1].eyeTargetInit = mainCam->eye;

                csInfo->keyFrames = D_80123254;
                csInfo->keyFrameCnt = 2;

                func_800C0808(play, subCamId, player, CAM_SET_CS_C);
            }
            break;
        case 1000:
            D_801232A4[0].atTargetInit = play->view.at;
            D_801232A4[0].eyeTargetInit = play->view.eye;
            D_801232A4[0].fovTargetInit = play->view.fovy;

            csInfo->keyFrames = D_801232A4;
            csInfo->keyFrameCnt = 1;

            func_800C0808(play, subCamId, player, CAM_SET_CS_C);
            break;
        case 8603:
            csInfo->keyFrames = D_801232CC;
            csInfo->keyFrameCnt = 5;

            func_800C0808(play, subCamId, player, CAM_SET_CS_C);
            break;
        case 8604:
            csInfo->keyFrames = D_80123394;
            csInfo->keyFrameCnt = 5;

            func_800C0808(play, subCamId, player, CAM_SET_CS_C);
            break;
        case 4000:
            csInfo->keyFrames = D_8012345C;
            csInfo->keyFrameCnt = 4;

            func_800C0808(play, subCamId, player, CAM_SET_CS_C);
            break;
        case 4010:
            csInfo->keyFrames = D_801234FC;
            csInfo->keyFrameCnt = 5;

            func_800C0808(play, subCamId, player, CAM_SET_CS_C);
            break;
        case 4011:
            csInfo->keyFrames = D_801235C4;
            csInfo->keyFrameCnt = 5;

            func_800C0808(play, subCamId, player, CAM_SET_CS_C);
            break;
        case 4020:
            csInfo->keyFrames = D_8012368C;
            csInfo->keyFrameCnt = 4;

            func_800C0808(play, subCamId, player, CAM_SET_CS_C);
            break;
        case 4021:
            csInfo->keyFrames = D_8012372C;
            csInfo->keyFrameCnt = 4;

            func_800C0808(play, subCamId, player, CAM_SET_CS_C);
            break;
        case 4022:
            subCam->timer = D_801237CC[0].timerInit + D_801237CC[3].timerInit + D_801237CC[1].timerInit +
                            D_801237CC[2].timerInit + D_801237CC[4].timerInit;

            csInfo->keyFrames = D_801237CC;
            csInfo->keyFrameCnt = 5;

            func_800C0808(play, subCamId, player, CAM_SET_CS_C);
            break;
        case 9703:
            D_80123894[0].atTargetInit = play->view.at;
            D_80123894[0].eyeTargetInit = play->view.eye;
            D_80123894[0].fovTargetInit = play->view.fovy;
            if (LINK_IS_ADULT) {
                D_80123894[1].atTargetInit.y = 60.0f;
                D_80123894[1].eyeTargetInit.y = 52.0f;
            }

            csInfo->keyFrames = D_80123894;
            csInfo->keyFrameCnt = 3;

            func_800C0808(play, subCamId, player, CAM_SET_CS_C);
            break;
        case 9704:
            D_8012390C[0].atTargetInit = play->view.at;
            D_8012390C[0].eyeTargetInit = play->view.eye;
            D_8012390C[0].fovTargetInit = play->view.fovy;

            csInfo->keyFrames = D_8012390C;
            csInfo->keyFrameCnt = 2;

            func_800C0808(play, subCamId, player, CAM_SET_CS_C);
            break;
        case 9705:
            D_8012395C[0].atTargetInit = play->view.at;
            D_8012395C[0].eyeTargetInit = play->view.eye;
            D_8012395C[0].fovTargetInit = play->view.fovy;

            csInfo->keyFrames = D_8012395C;
            csInfo->keyFrameCnt = 3;

            func_800C0808(play, subCamId, player, CAM_SET_CS_C);
            break;
        case 5110:
            D_801239D4[1].timerInit = 10;

            csInfo->keyFrames = D_801239D4;
            csInfo->keyFrameCnt = 3;

            func_800C0808(play, subCamId, (Player*)actor, CAM_SET_CS_C);
            break;
        default:
            osSyncPrintf(VT_COL(RED, WHITE) "onepointdemo camera: demo number not found !! (%d)\n" VT_RST, csId);
            break;
    }
    return 0;
}

s16 OnePointCutscene_SetAsChild(PlayState* play, s16 newCamId, s16 parentCamId) {
    s16 prevCamId = play->cameraPtrs[parentCamId]->childCamId;

    play->cameraPtrs[newCamId]->parentCamId = parentCamId;
    play->cameraPtrs[parentCamId]->childCamId = newCamId;

    return prevCamId;
}

/**
 * Removes a cutscene camera from the list. Returns the parent cam if the removed camera is active, otherwise returns
 * CAM_ID_NONE
 */
s32 OnePointCutscene_RemoveCamera(PlayState* play, s16 subCamId) {
    Camera* subCam = play->cameraPtrs[subCamId];
    s32 nextCamId;

    if (subCam->camId == CHILD_CAM(subCam)->parentCamId) {
        CHILD_CAM(subCam)->parentCamId = subCam->parentCamId;
    }
    if (subCam->camId == PARENT_CAM(subCam)->childCamId) {
        PARENT_CAM(subCam)->childCamId = subCam->childCamId;
    }
    nextCamId = (play->activeCamId == subCamId) ? subCam->parentCamId : CAM_ID_NONE;
    subCam->parentCamId = CAM_ID_MAIN;
    subCam->childCamId = subCam->parentCamId;
    subCam->timer = -1;
    Play_ClearCamera(subCam->play, subCam->camId);
    return nextCamId;
}

#define vChildCamId temp2
#define vSubCamStatus temp1
#define vCurCamId temp2
#define vNextCamId temp1

/**
 * Creates a cutscene subcamera with the specified ID, duration, and targeted actor. The camera is placed into the
 * cutscene queue in front of the specified camera, then all lower priority demos in front of it are removed from the
 * queue.
 */
s16 OnePointCutscene_Init(PlayState* play, s16 csId, s16 timer, Actor* actor, s16 parentCamId) {
    s16 temp1;
    s16 temp2;
    s16 subCamId;
    Camera* subCam;

    if (parentCamId == CAM_ID_NONE) {
        parentCamId = play->activeCamId;
    }
    subCamId = Play_CreateSubCamera(play);
    if (subCamId == CAM_ID_NONE) {
        osSyncPrintf(VT_COL(RED, WHITE) "onepoint demo: error: too many cameras ... give up! type=%d\n" VT_RST, csId);
        return CAM_ID_NONE;
    }

    // Inserts the cutscene camera into the cutscene queue in front of parentCam

    vChildCamId = play->cameraPtrs[parentCamId]->childCamId;
    vSubCamStatus = CAM_STAT_ACTIVE;
    if (vChildCamId >= CAM_ID_SUB_FIRST) {
        OnePointCutscene_SetAsChild(play, vChildCamId, subCamId);
        vSubCamStatus = CAM_STAT_WAIT;
    } else {
        Interface_ChangeAlpha(2);
    }
    OnePointCutscene_SetAsChild(play, subCamId, parentCamId);

    subCam = play->cameraPtrs[subCamId];

    subCam->timer = timer;
    subCam->target = actor;

    subCam->at = play->view.at;
    subCam->eye = play->view.eye;
    subCam->fov = play->view.fovy;

    subCam->csId = csId;

    if (parentCamId == CAM_ID_MAIN) {
        Play_ChangeCameraStatus(play, parentCamId, CAM_STAT_UNK3);
    } else {
        Play_ChangeCameraStatus(play, parentCamId, CAM_STAT_WAIT);
    }
    OnePointCutscene_SetInfo(play, subCamId, csId, actor, timer);
    Play_ChangeCameraStatus(play, subCamId, vSubCamStatus);

    // Removes all lower priority cutscenes in front of this cutscene from the queue.
    vCurCamId = subCamId;
    vNextCamId = play->cameraPtrs[subCamId]->childCamId;

    while (vNextCamId >= CAM_ID_SUB_FIRST) {
        s16 nextCsId = play->cameraPtrs[vNextCamId]->csId;
        s16 thisCsId = play->cameraPtrs[subCamId]->csId;

        if ((nextCsId / 100) < (thisCsId / 100)) {
            osSyncPrintf(VT_COL(YELLOW, BLACK) "onepointdemo camera[%d]: killed 'coz low priority (%d < %d)\n" VT_RST,
                         vNextCamId, nextCsId, thisCsId);
            if (play->cameraPtrs[vNextCamId]->csId != 5010) {
                if ((vNextCamId = OnePointCutscene_RemoveCamera(play, vNextCamId)) != CAM_ID_NONE) {
                    Play_ChangeCameraStatus(play, vNextCamId, CAM_STAT_ACTIVE);
                }
            } else {
                vCurCamId = vNextCamId;
                OnePointCutscene_EndCutscene(play, vNextCamId);
            }
        } else {
            vCurCamId = vNextCamId;
        }
        vNextCamId = play->cameraPtrs[vCurCamId]->childCamId;
    }
    return subCamId;
}

/**
 *  Ends the cutscene in subCamId by setting its timer to 0. For attention cutscenes, it is set to 5 instead.
 */
s16 OnePointCutscene_EndCutscene(PlayState* play, s16 subCamId) {
    if (subCamId == CAM_ID_NONE) {
        subCamId = play->activeCamId;
    }
    if (play->cameraPtrs[subCamId] != NULL) {
        osSyncPrintf("onepointdemo camera[%d]: delete timer=%d next=%d\n", subCamId, play->cameraPtrs[subCamId]->timer,
                     play->cameraPtrs[subCamId]->parentCamId);
        if (play->cameraPtrs[subCamId]->csId == 5010) {
            play->cameraPtrs[subCamId]->timer = 5;
        } else {
            play->cameraPtrs[subCamId]->timer = 0;
        }
    }
    return subCamId;
}

#define vTargetCat temp1
#define vParentCamId temp1
#define vLastHigherCat temp2
#define vSubCamId temp2

/**
 *  Adds an attention cutscene to the cutscene queue.
 */
s32 OnePointCutscene_Attention(PlayState* play, Actor* actor) {
    Camera* parentCam;
    s32 temp1;
    s32 temp2;
    s32 timer;

    if (sDisableAttention) {
        osSyncPrintf(VT_COL(YELLOW, BLACK) "actor attention demo camera: canceled by other camera\n" VT_RST);
        return CAM_ID_NONE;
    }
    sUnused = -1;

    parentCam = play->cameraPtrs[CAM_ID_MAIN];
    if (parentCam->mode == CAM_MODE_FOLLOWBOOMERANG) {
        osSyncPrintf(VT_COL(YELLOW, BLACK) "actor attention demo camera: change mode BOOKEEPON -> NORMAL\n" VT_RST);
        Camera_ChangeMode(parentCam, CAM_MODE_NORMAL);
    }

    // Finds the camera of the first actor attention demo with a lower category actor, or the first non-attention demo
    // after at least one attention demo.

    vLastHigherCat = -1;
    while (parentCam->childCamId != CAM_ID_MAIN) {
        parentCam = play->cameraPtrs[parentCam->childCamId];
        if (parentCam == NULL) {
            break;
        } else if (parentCam->setting != CAM_SET_CS_ATTENTION) {
            if (vLastHigherCat == -1) {
                continue;
            } else {
                break;
            }
        } else {
            vTargetCat = parentCam->target->category;
            if (actor->category > vTargetCat) {
                break;
            }
            vLastHigherCat = vTargetCat;
        }
    }
    // Actorcat is only undefined if the actor is in a higher category than all other attention cutscenes. In this case,
    // it goes in the first position of the list. Otherwise, it goes in the index found in the loop.
    vParentCamId = (vLastHigherCat == -1) ? CAM_ID_MAIN : parentCam->camId;

    switch (actor->category) {
        case ACTORCAT_SWITCH:
        case ACTORCAT_BG:
        case ACTORCAT_PLAYER:
        case ACTORCAT_PROP:
        case ACTORCAT_DOOR:
            timer = 30;
            break;
        case ACTORCAT_NPC:
        case ACTORCAT_ITEMACTION:
        case ACTORCAT_CHEST:
            timer = 100;
            break;
        case ACTORCAT_EXPLOSIVE:
        case ACTORCAT_ENEMY:
        case ACTORCAT_MISC:
        case ACTORCAT_BOSS:
        default:
            osSyncPrintf(VT_COL(YELLOW, BLACK) "actor attention demo camera: %d: unkown part of actor %d\n" VT_RST,
                         play->state.frames, actor->category);
            timer = 30;
            break;
    }
    osSyncPrintf(VT_FGCOL(CYAN) "%06u:" VT_RST " actor attention demo camera: request %d ", play->state.frames,
                 actor->category);

    // If the previous attention cutscene has an actor in the same category, skip this actor.
    if (actor->category == vLastHigherCat) {
        osSyncPrintf("→ " VT_FGCOL(MAGENTA) "×" VT_RST " (%d)\n", actor->id);
        return CAM_ID_NONE;
    }
    osSyncPrintf("→ " VT_FGCOL(BLUE) "○" VT_RST " (%d)\n", actor->id);
    vSubCamId = OnePointCutscene_Init(play, 5010, timer, actor, vParentCamId);
    if (vSubCamId == CAM_ID_NONE) {
        osSyncPrintf(VT_COL(RED, WHITE) "actor attention demo: give up! \n" VT_RST, actor->id);
        return CAM_ID_NONE;
    } else {
        s32* data = (s32*)&play->cameraPtrs[vSubCamId]->data1;

        *data = NA_SE_SY_CORRECT_CHIME;
        return vSubCamId;
    }
}

/**
 *  Adds an attention cutscene to the cutscene queue with the specified sound effect
 */
s32 OnePointCutscene_AttentionSetSfx(PlayState* play, Actor* actor, s32 sfxId) {
    s32 subCamId = OnePointCutscene_Attention(play, actor);

    if (subCamId != CAM_ID_NONE) {
        s32* data = (s32*)&play->cameraPtrs[subCamId]->data1;

        *data = sfxId;
    }
    return subCamId;
}

// unused
void OnePointCutscene_EnableAttention(void) {
    sDisableAttention = false;
}

// unused
void OnePointCutscene_DisableAttention(void) {
    sDisableAttention = true;
}

s32 OnePointCutscene_CheckForCategory(PlayState* play, s32 actorCategory) {
    Camera* parentCam = play->cameraPtrs[CAM_ID_MAIN];

    while (parentCam->childCamId != CAM_ID_MAIN) {
        parentCam = play->cameraPtrs[parentCam->childCamId];
        if ((parentCam == NULL) || (parentCam->setting != CAM_SET_CS_ATTENTION)) {
            break;
        } else if (actorCategory == parentCam->target->category) {
            return true;
        }
    }
    return false;
}

// unused, also empty.
void OnePointCutscene_Noop(PlayState* play, s32 arg1) {
}<|MERGE_RESOLUTION|>--- conflicted
+++ resolved
@@ -328,27 +328,16 @@
             Play_SetCameraRoll(play, subCamId, childCam->roll);
             break;
         case 9601:
-<<<<<<< HEAD
-            Play_CameraChangeSetting(globalCtx, subCamId, CAM_SET_CS_3);
-            Play_CameraChangeSetting(globalCtx, CAM_ID_MAIN, mainCam->prevSetting);
+            Play_CameraChangeSetting(play, subCamId, CAM_SET_CS_3);
+            Play_CameraChangeSetting(play, CAM_ID_MAIN, mainCam->prevSetting);
             OnePointCutscene_SetCsCamPoints(subCam, sCrawlspaceActionParam | 0x1000, sCrawlspaceTimer,
                                             sCrawlspaceAtPoints, sCrawlspaceForwardsEyePoints);
-            break;
-        case 9602:
-            Play_CameraChangeSetting(globalCtx, subCamId, CAM_SET_CS_3);
-            Play_CameraChangeSetting(globalCtx, CAM_ID_MAIN, mainCam->prevSetting);
-            OnePointCutscene_SetCsCamPoints(subCam, sCrawlspaceActionParam | 0x1000, sCrawlspaceTimer,
-                                            sCrawlspaceAtPoints, sCrawlspaceBackwardsEyePoints);
-=======
-            Play_CameraChangeSetting(play, subCamId, CAM_SET_CS_3);
-            Play_CameraChangeSetting(play, CAM_ID_MAIN, mainCam->prevSetting);
-            OnePointCutscene_SetCsCamPoints(subCam, D_80120430 | 0x1000, D_8012042C, D_80120308, D_80120398);
             break;
         case 9602:
             Play_CameraChangeSetting(play, subCamId, CAM_SET_CS_3);
             Play_CameraChangeSetting(play, CAM_ID_MAIN, mainCam->prevSetting);
-            OnePointCutscene_SetCsCamPoints(subCam, D_80120430 | 0x1000, D_8012042C, D_80120308, D_80120434);
->>>>>>> 6a9468ab
+            OnePointCutscene_SetCsCamPoints(subCam, sCrawlspaceActionParam | 0x1000, sCrawlspaceTimer,
+                                            sCrawlspaceAtPoints, sCrawlspaceBackwardsEyePoints);
             break;
         case 4175:
             csInfo->keyFrames = D_8012147C;
