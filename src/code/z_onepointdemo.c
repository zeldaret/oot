#include "global.h"
#include "quake.h"
#include "terminal.h"
#include "overlays/actors/ovl_En_Sw/z_en_sw.h"

static s16 sDisableAttention = false;
static s16 sUnused = -1;
static s32 sPrevFrameCs1100 = -4096;

#include "z_onepointdemo_data.inc.c"

Vec3f* OnePointCutscene_AddVecGeoToVec3f(Vec3f* dest, Vec3f* a, VecGeo* geo) {
    Vec3f sum;
    Vec3f b;

    OLib_VecGeoToVec3f(&b, geo);

    sum.x = a->x + b.x;
    sum.y = a->y + b.y;
    sum.z = a->z + b.z;

    *dest = sum;

    return dest;
}

s16 OnePointCutscene_Vec3fYaw(Vec3f* vec1, Vec3f* vec2) {
    return CAM_DEG_TO_BINANG(RAD_TO_DEG(Math_FAtan2F(vec2->x - vec1->x, vec2->z - vec1->z)));
}

void OnePointCutscene_Vec3sToVec3f(Vec3f* src, Vec3s* dst) {
    dst->x = src->x;
    dst->y = src->y;
    dst->z = src->z;
}

s32 OnePointCutscene_BgCheckLineTest(CollisionContext* colCtx, Vec3f* vec1, Vec3f* vec2) {
    Vec3f posResult;
    s32 bgId;
    CollisionPoly* outPoly = NULL;

    return BgCheck_CameraLineTest1(colCtx, vec1, vec2, &posResult, &outPoly, true, true, true, false, &bgId);
}

f32 OnePointCutscene_RaycastDown(CollisionContext* colCtx, Vec3f* pos) {
    CollisionPoly* outPoly;
    s32 bgId;

    return BgCheck_EntityRaycastDown3(colCtx, &outPoly, &bgId, pos);
}

void OnePointCutscene_SetCsCamPoints(Camera* camera, s16 actionParameters, s16 initTimer, CutsceneCameraPoint* atPoints,
                                     CutsceneCameraPoint* eyePoints) {
    OnePointCamData* onePointCamData = &camera->paramData.demo9.onePointCamData;

    onePointCamData->atPoints = atPoints;
    onePointCamData->eyePoints = eyePoints;
    onePointCamData->actionParameters = actionParameters;
    onePointCamData->initTimer = initTimer;
}

s32 OnePointCutscene_SetInfo(PlayState* play, s16 subCamId, s16 csId, Actor* actor, s16 timer) {
    Camera* subCam = play->cameraPtrs[subCamId];
    Camera* childCam = play->cameraPtrs[subCam->childCamId];
    Camera* mainCam = play->cameraPtrs[CAM_ID_MAIN];
    Player* player = mainCam->player;
    VecGeo spD0;
    s32 i;
    Vec3f spC0;
    Vec3f spB4;
    PosRot spA0;
    PosRot sp8C;
    f32 tempRand;
    OnePointCsInfo* csInfo = &subCam->paramData.uniq9.csInfo;

    switch (csId) {
        case 1020: // smoothly return to main camera from current view
            if (timer < 20) {
                timer = 20;
            }
            D_801208EC[0].atTargetInit = play->view.at;
            D_801208EC[0].eyeTargetInit = play->view.eye;
            D_801208EC[0].fovTargetInit = play->view.fovy;
            D_801208EC[1].atTargetInit = mainCam->at;
            D_801208EC[1].eyeTargetInit = mainCam->eye;
            D_801208EC[1].fovTargetInit = mainCam->fov;
            D_801208EC[1].timerInit = timer - 1;
            subCam->timer = timer + 1;
            D_801208EC[1].lerpStepScale = 1.0f / (0.5f * timer);

            csInfo->keyFrames = D_801208EC;
            csInfo->keyFrameCount = ARRAY_COUNT(D_801208EC);

            Play_InitCameraDataUsingPlayer(play, subCamId, player, CAM_SET_CS_C);
            break;

        case 1030:
            D_80120964[0].atTargetInit = play->view.at;
            D_80120964[0].eyeTargetInit = play->view.eye;
            D_80120964[0].fovTargetInit = play->view.fovy;
            OLib_Vec3fDiffToVecGeo(&spD0, &mainCam->at, &mainCam->eye);
            D_80120964[1].eyeTargetInit.y = CAM_BINANG_TO_DEG(spD0.yaw);
            D_80120964[1].timerInit = timer - 1;

            csInfo->keyFrames = D_80120964;
            csInfo->keyFrameCount = ARRAY_COUNT(D_80120964);

            Play_InitCameraDataUsingPlayer(play, subCamId, player, CAM_SET_CS_C);
            break;

        case 5000:
            D_801209B4[0].atTargetInit = D_801209B4[1].atTargetInit = play->view.at;
            D_801209B4[0].eyeTargetInit = play->view.eye;
            D_801209B4[0].fovTargetInit = D_801209B4[2].fovTargetInit = play->view.fovy;
            OLib_Vec3fDiffToVecGeo(&spD0, &actor->focus.pos, &mainCam->at);
            spD0.r = mainCam->dist;
            OnePointCutscene_AddVecGeoToVec3f(&D_801209B4[1].eyeTargetInit, &D_801209B4[1].atTargetInit, &spD0);
            D_801209B4[1].atTargetInit.y += 20.0f;

            csInfo->keyFrames = D_801209B4;
            csInfo->keyFrameCount = ARRAY_COUNT(D_801209B4);

            Play_InitCameraDataUsingPlayer(play, subCamId, player, CAM_SET_CS_C);
            break;

        case 5010: // attention cutscene
            // Setup keyFrames in `Camera_Demo5`
            Play_InitCameraDataUsingPlayer(play, subCamId, player, CAM_SET_CS_ATTENTION);
            Play_SetCameraAtEye(play, subCamId, &mainCam->at, &mainCam->eye);
            subCam->roll = 0;
            break;

        case 9500:
            csInfo->keyFrames = D_80120A54;
            csInfo->keyFrameCount = ARRAY_COUNT(D_80120A54);
            Play_InitCameraDataUsingPlayer(play, subCamId, player, CAM_SET_CS_C);
            break;

        case 2260:
            D_80120ACC[0].atTargetInit.x = D_80120ACC[2].atTargetInit.x =
                ((mainCam->play->state.frames & 1) ? -10.0f : 10.0f) + (Rand_ZeroOne() * 8.0f);

            D_80120ACC[0].eyeTargetInit.x = D_80120ACC[2].eyeTargetInit.x =
                ((mainCam->play->state.frames & 1) ? 20.0f : -20.0f) + (Rand_ZeroOne() * 5.0f);

            csInfo->keyFrames = D_80120ACC;
            csInfo->keyFrameCount = ARRAY_COUNT(D_80120ACC);

            Play_InitCameraDataUsingPlayer(play, subCamId, player, CAM_SET_CS_C);
            break;

        case 2270:
            csInfo->keyFrames = D_80120B94;
            csInfo->keyFrameCount = ARRAY_COUNT(D_80120B94);

            for (i = 0; i < csInfo->keyFrameCount - 3; i++) {
                if (D_80120B94[i].actionFlags != ONEPOINT_CS_ACTION(ONEPOINT_CS_ACTION_ID_15, false, true)) {
                    D_80120B94[i].atTargetInit.x = Rand_ZeroOne() * 5.0f;
                    D_80120B94[i].atTargetInit.z = (Rand_ZeroOne() * 30.0f) + 10.0f;
                    D_80120B94[i].eyeTargetInit.x = (Rand_ZeroOne() * 100.0f) + 20.0f;
                    D_80120B94[i].eyeTargetInit.z = (Rand_ZeroOne() * 80.0f) + 50.0f;
                }
            }

            D_80120B94[subCamId - 1].eyeTargetInit.y =
                ((mainCam->play->state.frames & 1) ? 3.0f : -3.0f) + Rand_ZeroOne();
            Play_InitCameraDataUsingPlayer(play, subCamId, player, CAM_SET_CS_C);

            i = Quake_Request(subCam, QUAKE_TYPE_5);
            Quake_SetSpeed(i, 400);
            Quake_SetPerturbations(i, 4, 5, 40, 0x3C);
            Quake_SetDuration(i, 1600);
            break;

        case 2280:
            csInfo->keyFrames = D_80120D4C;
            csInfo->keyFrameCount = ARRAY_COUNT(D_80120D4C);

            for (i = 0; i < csInfo->keyFrameCount - 3; i++) {
                if (D_80120D4C[i].actionFlags != ONEPOINT_CS_ACTION(ONEPOINT_CS_ACTION_ID_15, false, true)) {
                    D_80120D4C[i].atTargetInit.x = Rand_ZeroOne() * 20.0f;
                    D_80120D4C[i].atTargetInit.z = (Rand_ZeroOne() * 40.0f) + 10.0f;
                    D_80120D4C[i].eyeTargetInit.x = (Rand_ZeroOne() * 40.0f) + 60.0f;
                    D_80120D4C[i].eyeTargetInit.z = (Rand_ZeroOne() * 40.0f) + 80.0f;
                }
            }
            D_80120D4C[subCamId - 1].eyeTargetInit.y =
                ((mainCam->play->state.frames & 1) ? 3.0f : -3.0f) + Rand_ZeroOne();
            Play_InitCameraDataUsingPlayer(play, subCamId, player, CAM_SET_CS_C);

            i = Quake_Request(subCam, QUAKE_TYPE_5);
            Quake_SetSpeed(i, 400);
            Quake_SetPerturbations(i, 2, 3, 200, 0x32);
            Quake_SetDuration(i, 9999);
            break;

        case 2220:
            csInfo->keyFrames = D_80120E64;
            csInfo->keyFrameCount = ARRAY_COUNT(D_80120E64);

            Play_InitCameraDataUsingPlayer(play, subCamId, player, CAM_SET_CS_C);

            i = Quake_Request(subCam, QUAKE_TYPE_5);
            Quake_SetSpeed(i, 400);
            Quake_SetPerturbations(i, 2, 2, 50, 0);
            Quake_SetDuration(i, 280);
            break;

        case 2230:
            if (player->actor.world.pos.z < 1000.0f) {
                D_80120FA4[0].eyeTargetInit.x = -D_80120FA4[0].eyeTargetInit.x;
                D_80120FA4[2].eyeTargetInit.x = -D_80120FA4[2].eyeTargetInit.x;
            }

            csInfo->keyFrames = D_80120FA4;
            csInfo->keyFrameCount = ARRAY_COUNT(D_80120FA4);

            Play_InitCameraDataUsingPlayer(play, subCamId, player, CAM_SET_CS_C);
            break;

        case 2340:
            csInfo->keyFrames = D_80121094;
            csInfo->keyFrameCount = ARRAY_COUNT(D_80121094);

            Play_InitCameraDataUsingPlayer(play, subCamId, player, CAM_SET_CS_C);

            i = Quake_Request(subCam, QUAKE_TYPE_5);
            Quake_SetSpeed(i, 400);
            Quake_SetPerturbations(i, 2, 2, 50, 0);
            Quake_SetDuration(i, 60);
            break;

        case 2350:
            csInfo->keyFrames = D_8012110C;
            csInfo->keyFrameCount = ARRAY_COUNT(D_8012110C);

            Play_InitCameraDataUsingPlayer(play, subCamId, player, CAM_SET_CS_C);
            break;

        case 2200: {
            s16 sp82;
            s16 sp80;
            s16 sp7E;
            s16 sp7C;

            Actor_GetScreenPos(play, &player->actor, &sp82, &sp7E);
            Actor_GetScreenPos(play, actor, &sp80, &sp7C);
            if ((sp82 > 0) && (sp82 < 320) && (sp7E > 0) && (sp7E < 240) && (sp80 > 0) && (sp80 < 320) && (sp7C > 0) &&
                (sp7C < 240) &&
                !OnePointCutscene_BgCheckLineTest(&play->colCtx, &actor->focus.pos, &player->actor.focus.pos)) {
                D_80121184[0].atTargetInit.x = (play->view.at.x + actor->focus.pos.x) * 0.5f;
                D_80121184[0].atTargetInit.y = (play->view.at.y + actor->focus.pos.y) * 0.5f;
                D_80121184[0].atTargetInit.z = (play->view.at.z + actor->focus.pos.z) * 0.5f;
                D_80121184[0].eyeTargetInit = play->view.eye;
                D_80121184[0].eyeTargetInit.y = player->actor.focus.pos.y + 20.0f;
                D_80121184[0].fovTargetInit = mainCam->fov * 0.75f;

                csInfo->keyFrames = D_80121184;
                csInfo->keyFrameCount = ARRAY_COUNT(D_80121184);
            } else {
                D_801211D4[0].atTargetInit.x = actor->focus.pos.x;
                D_801211D4[0].atTargetInit.y = actor->focus.pos.y - 5.0f;
                D_801211D4[0].atTargetInit.z = actor->focus.pos.z;
                spC0 = ((EnSw*)actor)->unk_364;
                osSyncPrintf("%s(%d): xyz_t: %s (%f %f %f)\n", "../z_onepointdemo.c", 1671, "&cp", spC0.x, spC0.y,
                             spC0.z);
                D_801211D4[0].eyeTargetInit.x = (actor->focus.pos.x + (120.0f * spC0.x)) - (Rand_ZeroOne() * 20.0f);
                D_801211D4[0].eyeTargetInit.y = actor->focus.pos.y + (120.0f * spC0.y) + 20.0f;
                D_801211D4[0].eyeTargetInit.z = (actor->focus.pos.z + (120.0f * spC0.z)) - (Rand_ZeroOne() * 20.0f);

                csInfo->keyFrames = D_801211D4;
                csInfo->keyFrameCount = ARRAY_COUNT(D_801211D4);
            }
            Play_ChangeCameraStatus(play, CAM_ID_MAIN, CAM_STAT_UNK3);
            Play_InitCameraDataUsingPlayer(play, subCamId, player, CAM_SET_CS_C);
        } break;

        case 2290: {
            Actor* rideActor = player->rideActor;

            func_8002DF54(play, NULL, PLAYER_CSMODE_8);
            if (rideActor != NULL) {
                rideActor->freezeTimer = 180;
            }

            csInfo->keyFrames = D_80121224;
            csInfo->keyFrameCount = ARRAY_COUNT(D_80121224);

            Play_InitCameraDataUsingPlayer(play, subCamId, player, CAM_SET_CS_C);
        } break;

        case 5120:
            func_8002DF54(play, NULL, PLAYER_CSMODE_8);

            csInfo->keyFrames = D_80121314;
            csInfo->keyFrameCount = ARRAY_COUNT(D_80121314);

            Play_InitCameraDataUsingPlayer(play, subCamId, player, CAM_SET_CS_C);
            break;

        case 4510:
            D_8012133C[0].eyeTargetInit = actor->world.pos;
            D_8012133C[0].eyeTargetInit.y = player->actor.world.pos.y + 40.0f;
            func_8002DF54(play, NULL, PLAYER_CSMODE_8);

            csInfo->keyFrames = D_8012133C;
            csInfo->keyFrameCount = ARRAY_COUNT(D_8012133C);

            Play_InitCameraDataUsingPlayer(play, subCamId, player, CAM_SET_CS_C);
            break;

        case 4500:
            Actor_GetFocus(&spA0, actor);
            spC0 = spA0.pos;
            spC0.y = OnePointCutscene_RaycastDown(&play->colCtx, &spC0) + 40.0f;
            spD0.r = 150.0f;
            spD0.yaw = spA0.rot.y;
            spD0.pitch = 0x3E8;

            OnePointCutscene_AddVecGeoToVec3f(&spB4, &spC0, &spD0);
            Play_ChangeCameraSetting(play, subCamId, CAM_SET_FREE2);
            Play_SetCameraAtEye(play, subCamId, &spC0, &spB4);
            func_8002DF54(play, NULL, PLAYER_CSMODE_8);
            subCam->roll = 0;
            subCam->fov = 50.0f;
            if (subCam->childCamId != CAM_ID_MAIN) {
                OnePointCutscene_EndCutscene(play, subCam->childCamId);
            }
            break;

        case 2210:
            OLib_Vec3fDiffToVecGeo(&spD0, &player->actor.world.pos, &actor->world.pos);
            D_801213B4[0].eyeTargetInit.y = D_801213B4[1].eyeTargetInit.y = D_801213B4[2].eyeTargetInit.y =
                D_801213B4[2].atTargetInit.y = CAM_BINANG_TO_DEG(spD0.yaw);
            if (Rand_ZeroOne() < 0.0f) {
                D_801213B4[3].eyeTargetInit.x = -D_801213B4[3].eyeTargetInit.x;
            }
            func_8002DF54(play, NULL, PLAYER_CSMODE_8);

            csInfo->keyFrames = D_801213B4;
            csInfo->keyFrameCount = ARRAY_COUNT(D_801213B4);

            Play_InitCameraDataUsingPlayer(play, subCamId, player, CAM_SET_CS_C);
            break;

        case 1010:
            Play_ChangeCameraSetting(play, subCamId, CAM_SET_FREE2);
            Play_SetCameraAtEye(play, subCamId, &childCam->at, &childCam->eye);
            Play_SetCameraFov(play, subCamId, childCam->fov);
            Play_SetCameraRoll(play, subCamId, childCam->roll);
            break;

        case 9601: // Leaving a crawlspace forwards
            Play_ChangeCameraSetting(play, subCamId, CAM_SET_CS_3);
            Play_ChangeCameraSetting(play, CAM_ID_MAIN, mainCam->prevSetting);
            OnePointCutscene_SetCsCamPoints(subCam, sCrawlspaceActionParam | 0x1000, sCrawlspaceTimer,
                                            sCrawlspaceAtPoints, sCrawlspaceForwardsEyePoints);
            break;

        case 9602: // Leaving a crawlspace backwards
            Play_ChangeCameraSetting(play, subCamId, CAM_SET_CS_3);
            Play_ChangeCameraSetting(play, CAM_ID_MAIN, mainCam->prevSetting);
            OnePointCutscene_SetCsCamPoints(subCam, sCrawlspaceActionParam | 0x1000, sCrawlspaceTimer,
                                            sCrawlspaceAtPoints, sCrawlspaceBackwardsEyePoints);
            break;

        case 4175:
            csInfo->keyFrames = D_8012147C;
            csInfo->keyFrameCount = ARRAY_COUNT(D_8012147C);

            Play_InitCameraDataUsingPlayer(play, subCamId, player, CAM_SET_CS_C);
            break;

        case 4180:
            spC0.x = -1881.0f;
            spC0.y = 766.0f;
            spC0.z = -330.0f;
            spB4.x = -1979.0f;
            spB4.y = 703.0f;
            spB4.z = -269.0f;
            Play_ChangeCameraSetting(play, subCamId, CAM_SET_FREE2);
            Play_SetCameraAtEye(play, subCamId, &spC0, &spB4);
            subCam->roll = 6;
            subCam->fov = 75.0f;
            func_8002DF54(play, NULL, PLAYER_CSMODE_8);
            break;

        case 3040:
            func_8002DF54(play, NULL, PLAYER_CSMODE_8);
            D_8012151C[0].timerInit = timer - 1;

            csInfo->keyFrames = D_8012151C;
            csInfo->keyFrameCount = ARRAY_COUNT(D_8012151C);

            Play_InitCameraDataUsingPlayer(play, subCamId, player, CAM_SET_CS_C);
            break;

        case 3020:
            D_8012156C[1].timerInit = timer - 1;
            if (mainCam->play->state.frames & 1) {
                D_8012156C[0].atTargetInit.x = -D_8012156C[0].atTargetInit.x;
                D_8012156C[0].eyeTargetInit.x = -D_8012156C[0].eyeTargetInit.x;
                D_8012156C[1].atTargetInit.x = -D_8012156C[1].atTargetInit.x;
                D_8012156C[1].eyeTargetInit.x = -D_8012156C[1].eyeTargetInit.x;
            }
            tempRand = Rand_ZeroOne() * 15.0f;
            D_8012156C[0].eyeTargetInit.x += tempRand;
            D_8012156C[1].eyeTargetInit.x += tempRand;

            csInfo->keyFrames = D_8012156C;
            csInfo->keyFrameCount = ARRAY_COUNT(D_8012156C);

            Play_InitCameraDataUsingPlayer(play, subCamId, player, CAM_SET_CS_C);
            func_8002DF54(play, NULL, PLAYER_CSMODE_8);
            break;

        case 3010:
            D_801215BC[0].timerInit = timer;

            csInfo->keyFrames = D_801215BC;
            csInfo->keyFrameCount = ARRAY_COUNT(D_801215BC);

            Play_InitCameraDataUsingPlayer(play, subCamId, player, CAM_SET_CS_C);
            break;

        case 3070:
            csInfo->keyFrames = D_801215E4;
            csInfo->keyFrameCount = ARRAY_COUNT(D_801215E4);

            Play_InitCameraDataUsingPlayer(play, subCamId, player, CAM_SET_CS_C);

            i = Quake_Request(subCam, QUAKE_TYPE_3);
            Quake_SetSpeed(i, 22000);
            Quake_SetPerturbations(i, 2, 0, 200, 0);
            Quake_SetDuration(i, 10);
            break;

        case 3080:
            csInfo->keyFrames = D_80121774;
            csInfo->keyFrameCount = ARRAY_COUNT(D_80121774);

            Play_InitCameraDataUsingPlayer(play, subCamId, player, CAM_SET_CS_C);
            break;

        case 3090:
            func_8002DF54(play, NULL, PLAYER_CSMODE_8);

            csInfo->keyFrames = D_80121814;
            csInfo->keyFrameCount = ARRAY_COUNT(D_80121814);

            Play_InitCameraDataUsingPlayer(play, subCamId, player, CAM_SET_CS_C);
            break;

        case 3100:
            VEC_SET(spB4, 0.0f, -280.0f, -1400.0f);

            Actor_GetFocus(&spA0, actor);
            spC0 = spA0.pos;
            Play_InitCameraDataUsingPlayer(play, subCamId, player, CAM_SET_PIVOT_VERTICAL);
            Play_SetCameraAtEye(play, subCamId, &spC0, &spB4);
            subCam->roll = 0;
            subCam->fov = 70.0f;
            func_8002DF54(play, NULL, PLAYER_CSMODE_8);
            break;

        case 3380:
        case 3065:
            csInfo->keyFrames = D_801218B4;
            csInfo->keyFrameCount = ARRAY_COUNT(D_801218B4);

            func_8002DF54(play, NULL, PLAYER_CSMODE_8);
            Play_InitCameraDataUsingPlayer(play, subCamId, player, CAM_SET_CS_C);

            i = Quake_Request(subCam, QUAKE_TYPE_1);
            Quake_SetSpeed(i, 24000);
            Quake_SetPerturbations(i, 2, 0, 0, 0);
            Quake_SetDuration(i, 160);
            break;

        case 3060:
            csInfo->keyFrames = D_80121904;
            csInfo->keyFrameCount = ARRAY_COUNT(D_80121904);

            func_8002DF54(play, NULL, PLAYER_CSMODE_8);
            Play_InitCameraDataUsingPlayer(play, subCamId, player, CAM_SET_CS_C);
            break;

        case 3050:
            Play_ChangeCameraSetting(play, subCamId, CAM_SET_CS_3);
            func_8002DF54(play, &player->actor, PLAYER_CSMODE_5);
            OnePointCutscene_SetCsCamPoints(subCam, D_80120304 | 0x2000, D_80120300, D_8012013C, D_8012021C);
            func_80078884(NA_SE_SY_CORRECT_CHIME);
            OnePointCutscene_Vec3sToVec3f(&mainCam->at, &D_8012013C[D_801202FC - 2].pos);
            OnePointCutscene_Vec3sToVec3f(&mainCam->eye, &D_8012021C[D_801202FC - 2].pos);
            D_8012013C[D_801202FC - 3].pos.x +=
                (D_8012013C[D_801202FC - 2].pos.x - D_8012013C[D_801202FC - 3].pos.x) / 2;
            D_8012013C[D_801202FC - 3].pos.y +=
                (D_8012013C[D_801202FC - 2].pos.y - D_8012013C[D_801202FC - 3].pos.y) / 2;
            D_8012013C[D_801202FC - 3].pos.z +=
                (D_8012013C[D_801202FC - 2].pos.z - D_8012013C[D_801202FC - 3].pos.z) / 2;
            D_8012021C[D_801202FC - 3].pos.x +=
                (D_8012021C[D_801202FC - 2].pos.x - D_8012021C[D_801202FC - 3].pos.x) / 2;
            D_8012021C[D_801202FC - 3].pos.y +=
                (D_8012021C[D_801202FC - 2].pos.y - D_8012021C[D_801202FC - 3].pos.y) / 2;
            D_8012021C[D_801202FC - 3].pos.z +=
                (D_8012021C[D_801202FC - 2].pos.z - D_8012021C[D_801202FC - 3].pos.z) / 2;

            i = Quake_Request(mainCam, QUAKE_TYPE_3);
            Quake_SetSpeed(i, 30000);
            Quake_SetPerturbations(i, 2, 1, 1, 0);
            Quake_SetDuration(i, 200);
            break;

        case 3120:
            csInfo->keyFrames = D_80121954[-(timer + 101)];
            subCam->timer = 100;
            subCam->stateFlags |= CAM_STATE_1;
            csInfo->keyFrameCount = ARRAY_COUNT(D_80121954[0]);

            func_8002DF54(play, NULL, PLAYER_CSMODE_8);
            Play_InitCameraDataUsingPlayer(play, subCamId, player, CAM_SET_CS_C);
            break;

        case 3130:
            csInfo->keyFrames = D_80121A44;
            csInfo->keyFrameCount = ARRAY_COUNT(D_80121A44);

            func_8002DF54(play, NULL, PLAYER_CSMODE_8);
            Play_InitCameraDataUsingPlayer(play, subCamId, player, CAM_SET_CS_C);
            subCam->stateFlags |= CAM_STATE_1;
            break;

        case 3140:
            D_80121C24[0].atTargetInit = play->view.at;
            D_80121C24[0].eyeTargetInit = play->view.eye;
            D_80121C24[0].fovTargetInit = play->view.fovy;

            csInfo->keyFrames = D_80121C24;
            csInfo->keyFrameCount = ARRAY_COUNT(D_80121C24);

            Play_InitCameraDataUsingPlayer(play, subCamId, player, CAM_SET_CS_C);
            break;

        case 3150:
            spC0.x = 1890.0f;
            spC0.y = 886.0f;
            spC0.z = -1432.0f;
            spB4.x = 1729.0f;
            spB4.y = 995.0f;
            spB4.z = -1405.0f;
            Play_ChangeCameraSetting(play, subCamId, CAM_SET_FREE2);
            Play_SetCameraAtEye(play, subCamId, &spC0, &spB4);
            subCam->roll = 0x50;
            subCam->fov = 55.0f;
            func_8002DF38(play, &player->actor, PLAYER_CSMODE_8);
            break;

        case 3170:
            Actor_GetWorld(&spA0, actor);
            spC0 = spA0.pos;
            spD0.pitch = -0x5DC;
            spC0.y += 50.0f;
            spD0.r = 250.0f;
            Actor_GetWorld(&spA0, &player->actor);
            spD0.yaw = OnePointCutscene_Vec3fYaw(&spC0, &spA0.pos) - 0x7D0;
            OnePointCutscene_AddVecGeoToVec3f(&spB4, &spC0, &spD0);
            Play_ChangeCameraSetting(play, subCamId, CAM_SET_FREE2);
            Play_SetCameraAtEye(play, subCamId, &spC0, &spB4);
            Play_CopyCamera(play, CAM_ID_MAIN, subCamId);
            subCam->roll = -1;
            subCam->fov = 55.0f;
            func_8002DF38(play, actor, PLAYER_CSMODE_1);
            break;

        case 3160:
            Actor_GetWorld(&spA0, actor);
            spC0 = spA0.pos;
            spD0.pitch = 0;
            spD0.yaw = spA0.rot.y;
            spD0.r = 150.0f;
            OnePointCutscene_AddVecGeoToVec3f(&spB4, &spC0, &spD0);
            Play_ChangeCameraSetting(play, subCamId, CAM_SET_FREE2);
            Play_SetCameraAtEye(play, subCamId, &spC0, &spB4);
            subCam->roll = 0;
            subCam->fov = 55.0f;
            func_8002DF38(play, &player->actor, PLAYER_CSMODE_8);
            break;

        case 3180:
            Actor_GetWorldPosShapeRot(&spA0, actor);
            spC0 = spA0.pos;
            spC0.y += 120.0f;
            spD0.r = 300.0f;
            spD0.yaw = spA0.rot.y;
            spD0.pitch = -0xAF0;
            OnePointCutscene_AddVecGeoToVec3f(&spB4, &spC0, &spD0);
            Play_ChangeCameraSetting(play, subCamId, CAM_SET_FREE2);
            Play_SetCameraAtEye(play, subCamId, &spC0, &spB4);
            subCam->roll = 0;
            subCam->fov = 60.0f;
            func_8002DF38(play, actor, PLAYER_CSMODE_1);
            break;

        case 3190:
            Play_ChangeCameraSetting(play, subCamId, CAM_SET_FOREST_DEFEAT_POE);
            Camera_ChangeMode(mainCam, CAM_MODE_NORMAL);
            func_8002DF38(play, actor, PLAYER_CSMODE_12);
            break;

        case 3230:
            spC0.x = 120.0f;
            spC0.y = 265.0f;
            spC0.z = -1570.0f;
            spB4.x = 80.0f;
            spB4.y = 445.0f;
            spB4.z = -1425.0f;
            Play_ChangeCameraSetting(play, subCamId, CAM_SET_FREE2);
            Play_SetCameraAtEye(play, subCamId, &spC0, &spB4);
            subCam->roll = 0x1E;
            subCam->fov = 75.0f;
            func_8002DF38(play, &player->actor, PLAYER_CSMODE_8);
            Actor_GetWorldPosShapeRot(&spA0, actor);
            Actor_GetFocus(&sp8C, &player->actor);
            spC0.x = sp8C.pos.x;
            spC0.y = sp8C.pos.y + 70.0f;
            spC0.z = sp8C.pos.z;
            OLib_Vec3fDiffToVecGeo(&spD0, &spA0.pos, &sp8C.pos);
            spD0.pitch = 0x5DC;
            spD0.r = 120.0f;
            OnePointCutscene_AddVecGeoToVec3f(&spB4, &spC0, &spD0);
            Play_SetCameraAtEye(play, CAM_ID_MAIN, &spC0, &spB4);

            i = Quake_Request(subCam, QUAKE_TYPE_3);
            Quake_SetSpeed(i, 22000);
            Quake_SetPerturbations(i, 1, 0, 0, 0);
            Quake_SetDuration(i, 90);
            break;

        case 6010:
            Actor_GetWorld(&spA0, actor);
            spC0 = spA0.pos;
            spD0.pitch = 0;
            spC0.y += 70.0f;
            spD0.yaw = spA0.rot.y + 0x7FFF;
            spD0.r = 300.0f;
            OnePointCutscene_AddVecGeoToVec3f(&spB4, &spC0, &spD0);
            Play_ChangeCameraSetting(play, subCamId, CAM_SET_FREE2);
            Play_SetCameraAtEye(play, subCamId, &spC0, &spB4);
            subCam->roll = 0;
            subCam->fov = 45.0f;
            func_8002DF38(play, &player->actor, PLAYER_CSMODE_8);
            break;

        case 3220:
            Actor_GetFocus(&spA0, actor);
            spC0 = spA0.pos;
            Play_InitCameraDataUsingPlayer(play, subCamId, player, CAM_SET_PIVOT_VERTICAL);
            Actor_GetWorld(&spA0, &player->actor);
            OLib_Vec3fDiffToVecGeo(&spD0, &spC0, &spA0.pos);
            spD0.yaw += 0x3E8;
            spD0.r = 400.0f;
            OnePointCutscene_AddVecGeoToVec3f(&spB4, &spC0, &spD0);
            spB4.y = spA0.pos.y + 60.0f;
            Play_SetCameraAtEye(play, subCamId, &spC0, &spB4);
            subCam->roll = 0;
            subCam->fov = 75.0f;
            player->actor.shape.rot.y = player->actor.world.rot.y = player->currentYaw = spD0.yaw + 0x7FFF;
            func_8002DF54(play, NULL, PLAYER_CSMODE_8);
            break;

        case 3240:
            D_80121D3C[2].timerInit = timer - 5;

            csInfo->keyFrames = D_80121D3C;
            csInfo->keyFrameCount = ARRAY_COUNT(D_80121D3C);

            func_8002DF54(play, NULL, PLAYER_CSMODE_8);
            Play_InitCameraDataUsingPlayer(play, subCamId, player, CAM_SET_CS_C);
            break;

        case 6001:
            Play_ChangeCameraSetting(play, subCamId, CAM_SET_CS_3);
            func_8002DF54(play, NULL, PLAYER_CSMODE_8);
            Actor_GetWorld(&spA0, actor);
            if (spA0.pos.z > -750.0f) {
                OnePointCutscene_SetCsCamPoints(subCam, D_801208E8, D_801208E4, D_801206A0, D_80120820);
            } else {
                OnePointCutscene_SetCsCamPoints(subCam, D_801208E8, D_801208E4, D_801206A0, D_80120760);
            }

            i = Quake_Request(subCam, QUAKE_TYPE_1);
            Quake_SetSpeed(i, 32000);
            Quake_SetPerturbations(i, 0, 0, 20, 0);
            Quake_SetDuration(i, D_801208E4 - 10);
            break;

        case 3400:
            Play_ChangeCameraSetting(play, subCamId, CAM_SET_CS_3);
            func_8002DF38(play, &player->actor, PLAYER_CSMODE_8);
            OnePointCutscene_SetCsCamPoints(subCam, D_8012069C | 0x2000, D_80120698, D_801204D4, D_801205B4);
            OnePointCutscene_Vec3sToVec3f(&mainCam->eye, &D_801205B4[D_80120694 - 2].pos);
            OnePointCutscene_Vec3sToVec3f(&mainCam->at, &D_801204D4[D_80120694 - 2].pos);

            i = Quake_Request(subCam, QUAKE_TYPE_1);
            Quake_SetSpeed(i, 0x4E20);
            Quake_SetPerturbations(i, 1, 0, 50, 0);
            Quake_SetDuration(i, D_80120698 - 20);
            break;

        case 3390:
            player->actor.shape.rot.y = player->actor.world.rot.y = player->currentYaw = -0x3FD9;

            csInfo->keyFrames = D_80121DB4;
            csInfo->keyFrameCount = ARRAY_COUNT(D_80121DB4);

            func_8002DF54(play, NULL, PLAYER_CSMODE_8);
            Play_InitCameraDataUsingPlayer(play, subCamId, player, CAM_SET_CS_C);
            break;

        case 3310:
            Play_ChangeCameraSetting(play, subCamId, CAM_SET_FIRE_STAIRCASE);
            func_8002DF54(play, NULL, PLAYER_CSMODE_8);
            Play_CopyCamera(play, subCamId, CAM_ID_MAIN);

            i = Quake_Request(subCam, QUAKE_TYPE_1);
            Quake_SetSpeed(i, 32000);
            Quake_SetPerturbations(i, 2, 0, 0, 0);
            Quake_SetDuration(i, timer);
            break;

        case 3290:
            D_80121F1C[0].atTargetInit = play->view.at;
            D_80121F1C[0].eyeTargetInit = play->view.eye;
            D_80121F1C[0].fovTargetInit = play->view.fovy;
            Actor_GetFocus(&spA0, actor);
            player->actor.shape.rot.y = player->actor.world.rot.y = player->currentYaw = spA0.rot.y;

            csInfo->keyFrames = D_80121F1C;
            csInfo->keyFrameCount = ARRAY_COUNT(D_80121F1C);

            Play_InitCameraDataUsingPlayer(play, subCamId, player, CAM_SET_CS_C);

            i = Quake_Request(subCam, QUAKE_TYPE_3);
            Quake_SetSpeed(i, 12000);
            Quake_SetPerturbations(i, 0, 0, 1000, 0);
            Quake_SetDuration(i, 5);
            break;

        case 3340:
            D_80121FBC[0].atTargetInit = play->view.at;
            D_80121FBC[0].eyeTargetInit = play->view.eye;
            D_80121FBC[0].fovTargetInit = play->view.fovy;

            csInfo->keyFrames = D_80121FBC;
            csInfo->keyFrameCount = ARRAY_COUNT(D_80121FBC);

            func_8002DF54(play, NULL, PLAYER_CSMODE_8);
            Play_InitCameraDataUsingPlayer(play, subCamId, player, CAM_SET_CS_C);

            i = Quake_Request(subCam, QUAKE_TYPE_3);
            Quake_SetSpeed(i, 12000);
            Quake_SetPerturbations(i, 0, 0, 1000, 0);
            Quake_SetDuration(i, 5);
            break;

        case 3360:
            csInfo->keyFrames = D_8012205C;
            csInfo->keyFrameCount = ARRAY_COUNT(D_8012205C);

            func_8002DF38(play, &player->actor, PLAYER_CSMODE_8);
            Play_InitCameraDataUsingPlayer(play, subCamId, player, CAM_SET_CS_C);
            break;

        case 3350:
            D_801220D4[0].atTargetInit = play->view.at;
            D_801220D4[0].eyeTargetInit = play->view.eye;
            D_801220D4[0].fovTargetInit = play->view.fovy;
            if (actor->world.pos.x > 0.0f) {
                D_801220D4[1].rollTargetInit = -D_801220D4[1].rollTargetInit;
                D_801220D4[2].rollTargetInit = -D_801220D4[2].rollTargetInit;
                D_801220D4[1].atTargetInit.x = -D_801220D4[1].atTargetInit.x;
                D_801220D4[1].atTargetInit.y = 50.0f;
                D_801220D4[1].eyeTargetInit.y = 80.0f;
                D_801220D4[1].eyeTargetInit.x = -D_801220D4[1].eyeTargetInit.x;
            }
            func_8002DF54(play, NULL, PLAYER_CSMODE_8);

            csInfo->keyFrames = D_801220D4;
            csInfo->keyFrameCount = ARRAY_COUNT(D_801220D4);

            Play_InitCameraDataUsingPlayer(play, subCamId, player, CAM_SET_CS_C);
            break;

        case 3330:
            csInfo->keyFrames = D_8012219C;
            csInfo->keyFrameCount = ARRAY_COUNT(D_8012219C);

            func_8002DF38(play, &player->actor, PLAYER_CSMODE_8);
            Play_InitCameraDataUsingPlayer(play, subCamId, player, CAM_SET_CS_C);
            break;

        case 3410:
            csInfo->keyFrames = D_801222B4;
            csInfo->keyFrameCount = ARRAY_COUNT(D_801222B4);

            func_8002DF54(play, NULL, PLAYER_CSMODE_8);
            Play_InitCameraDataUsingPlayer(play, subCamId, player, CAM_SET_CS_C);

            i = Quake_Request(subCam, QUAKE_TYPE_1);
            Quake_SetSpeed(i, 32000);
            Quake_SetPerturbations(i, 4, 0, 0, 0);
            Quake_SetDuration(i, 20);
            break;

        case 3450:
            csInfo->keyFrames = D_8012237C;
            csInfo->keyFrameCount = ARRAY_COUNT(D_8012237C);

            func_8002DF38(play, &player->actor, PLAYER_CSMODE_8);
            Play_InitCameraDataUsingPlayer(play, subCamId, player, CAM_SET_CS_C);

            i = Quake_Request(subCam, QUAKE_TYPE_1);
            Quake_SetSpeed(i, 32000);
            Quake_SetPerturbations(i, 2, 0, 0, 0);
            Quake_SetDuration(i, 10);
            break;

        case 3440:
            csInfo->keyFrames = D_801223CC;
            csInfo->keyFrameCount = ARRAY_COUNT(D_801223CC);

            func_8002DF54(play, NULL, PLAYER_CSMODE_8);
            Play_InitCameraDataUsingPlayer(play, subCamId, player, CAM_SET_CS_C);
            player->stateFlags1 |= PLAYER_STATE1_29;
            player->actor.freezeTimer = 90;

            i = Quake_Request(subCam, QUAKE_TYPE_1);
            Quake_SetSpeed(i, 32000);
            Quake_SetPerturbations(i, 2, 0, 0, 0);
            Quake_SetDuration(i, 10);
            break;

        case 3430:
            csInfo->keyFrames = D_801224BC;
            csInfo->keyFrameCount = ARRAY_COUNT(D_801224BC);

            func_8002DF54(play, NULL, PLAYER_CSMODE_8);
            Play_InitCameraDataUsingPlayer(play, subCamId, player, CAM_SET_CS_C);

            i = Quake_Request(subCam, QUAKE_TYPE_1);
            Quake_SetSpeed(i, 32000);
            Quake_SetPerturbations(i, 1, 0, 10, 0);
            Quake_SetDuration(i, 20);
            break;

        case 4100:
            csInfo->keyFrames = D_801225D4;
            csInfo->keyFrameCount = ARRAY_COUNT(D_801225D4);

            player->actor.shape.rot.y = player->actor.world.rot.y = player->currentYaw = 0x3FFC;
            Play_InitCameraDataUsingPlayer(play, subCamId, player, CAM_SET_CS_C);
            func_8002DF54(play, NULL, PLAYER_CSMODE_8);
            break;

        case 4110:
            csInfo->keyFrames = D_8012269C;
            csInfo->keyFrameCount = ARRAY_COUNT(D_8012269C);

            func_8002DF38(play, &player->actor, PLAYER_CSMODE_8);
            Play_InitCameraDataUsingPlayer(play, subCamId, player, CAM_SET_CS_C);
            break;

        case 4120:
            func_8002DF54(play, NULL, PLAYER_CSMODE_8);
            D_80122714[1].timerInit = 80;
            csInfo->keyFrames = D_80122714;
            csInfo->keyFrameCount = ARRAY_COUNT(D_80122714);

            Play_InitCameraDataUsingPlayer(play, subCamId, player, CAM_SET_CS_C);
            break;

        case 4140:
            csInfo->keyFrames = D_801227B4;
            csInfo->keyFrameCount = ARRAY_COUNT(D_801227B4);

            Play_InitCameraDataUsingPlayer(play, subCamId, player, CAM_SET_CS_C);
            Camera_ChangeMode(mainCam, CAM_MODE_NORMAL);
            break;

        case 4150:
            csInfo->keyFrames = D_801228A4;
            csInfo->keyFrameCount = ARRAY_COUNT(D_801228A4);

            func_8002DF54(play, NULL, PLAYER_CSMODE_8);
            Camera_ChangeMode(mainCam, CAM_MODE_NORMAL);
            Play_InitCameraDataUsingPlayer(play, subCamId, player, CAM_SET_CS_C);
            break;

        case 4160:
            csInfo->keyFrames = D_8012296C;
            csInfo->keyFrameCount = ARRAY_COUNT(D_8012296C);

            func_8002DF54(play, NULL, PLAYER_CSMODE_8);
            Camera_ChangeMode(mainCam, CAM_MODE_NORMAL);
            Play_InitCameraDataUsingPlayer(play, subCamId, player, CAM_SET_CS_C);
            break;

        case 4170:
            csInfo->keyFrames = D_80122A0C;
            csInfo->keyFrameCount = ARRAY_COUNT(D_80122A0C);

            func_8002DF54(play, NULL, PLAYER_CSMODE_8);
            Camera_ChangeMode(mainCam, CAM_MODE_NORMAL);
            Play_InitCameraDataUsingPlayer(play, subCamId, player, CAM_SET_CS_C);
            break;

        case 4190:
            csInfo->keyFrames = D_80122A5C;
            csInfo->keyFrameCount = ARRAY_COUNT(D_80122A5C);

            func_8002DF38(play, &player->actor, PLAYER_CSMODE_8);
            Camera_ChangeMode(mainCam, CAM_MODE_NORMAL);
            Play_InitCameraDataUsingPlayer(play, subCamId, player, CAM_SET_CS_C);
            break;

        case 4200:
            csInfo->keyFrames = D_80122B9C;
            csInfo->keyFrameCount = ARRAY_COUNT(D_80122B9C);

            func_8002DF38(play, &player->actor, PLAYER_CSMODE_8);
            Camera_ChangeMode(mainCam, CAM_MODE_NORMAL);
            Play_InitCameraDataUsingPlayer(play, subCamId, player, CAM_SET_CS_C);
            break;

        case 4210:
            player->actor.freezeTimer = timer;

            csInfo->keyFrames = D_80122C14;
            csInfo->keyFrameCount = ARRAY_COUNT(D_80122C14);

            Play_InitCameraDataUsingPlayer(play, subCamId, player, CAM_SET_CS_C);

            i = Quake_Request(subCam, QUAKE_TYPE_3);
            Quake_SetSpeed(i, 12000);
            Quake_SetPerturbations(i, 0, 1, 100, 0);
            Quake_SetDuration(i, timer - 80);
            break;

        case 4220:
            csInfo->keyFrames = (player->actor.world.pos.z < -15.0f) ? D_80122C3C : D_80122C64;
            csInfo->keyFrameCount = ARRAY_COUNT(D_80122C3C);

            Play_InitCameraDataUsingPlayer(play, subCamId, player, CAM_SET_CS_C);
            func_8002DF38(play, &player->actor, PLAYER_CSMODE_1);

            i = Quake_Request(subCam, QUAKE_TYPE_3);
            Quake_SetSpeed(i, 12000);
            Quake_SetPerturbations(i, 0, 1, 10, 0);
            Quake_SetDuration(i, timer - 10);
            break;

        case 4221:
            csInfo->keyFrames = D_80122C8C;
            csInfo->keyFrameCount = ARRAY_COUNT(D_80122C8C);

            func_8002DF54(play, NULL, PLAYER_CSMODE_8);
            Play_InitCameraDataUsingPlayer(play, subCamId, player, CAM_SET_CS_C);
            break;

        case 3260:
            func_8002DF54(play, NULL, PLAYER_CSMODE_8);
            D_80122CB4[1].timerInit = timer - 5;

            csInfo->keyFrames = D_80122CB4;
            csInfo->keyFrameCount = ARRAY_COUNT(D_80122CB4);

            Play_InitCameraDataUsingPlayer(play, subCamId, player, CAM_SET_CS_C);
            break;

        case 3261:
            func_8002DF54(play, NULL, PLAYER_CSMODE_8);
            D_80122D04[1].timerInit = timer - 10;

            csInfo->keyFrames = D_80122D04;
            csInfo->keyFrameCount = ARRAY_COUNT(D_80122D04);

            Play_InitCameraDataUsingPlayer(play, subCamId, player, CAM_SET_CS_C);
            break;

        case 8010:
            csInfo->keyFrames = D_80122D54;
            csInfo->keyFrameCount = ARRAY_COUNT(D_80122D54);

            Play_InitCameraDataUsingPlayer(play, subCamId, player, CAM_SET_CS_C);
            break;

        case 8002:
            csInfo->keyFrames = D_80122DCC;
            csInfo->keyFrameCount = ARRAY_COUNT(D_80122DCC);

            Play_InitCameraDataUsingPlayer(play, subCamId, player, CAM_SET_CS_C);
            break;

        case 8700:
            Actor_GetFocus(&spA0, actor);
            Actor_GetFocus(&sp8C, &player->actor);
            D_80122E44[timer & 1][0].atTargetInit.y = ((spA0.pos.y - sp8C.pos.y) / 10.0f) + 90.0f;
            D_80122E44[timer & 1][5].atTargetInit = mainCam->at;

            csInfo->keyFrames = D_80122E44[timer & 1];
            csInfo->keyFrameCount = ARRAY_COUNT(D_80122E44[0]);

            Play_InitCameraDataUsingPlayer(play, subCamId, player, CAM_SET_CS_C);
            break;

        case 1100: {
            s32 tempDiff = play->state.frames - sPrevFrameCs1100;

            if ((tempDiff > 3600) || (tempDiff < -3600)) {
                csInfo->keyFrames = D_80123074;
                csInfo->keyFrameCount = ARRAY_COUNT(D_80123074);
            } else {
                if (play->state.frames & 1) {
                    D_8012313C[0].rollTargetInit = -D_8012313C[0].rollTargetInit;
                    D_8012313C[0].atTargetInit.y = -D_8012313C[0].atTargetInit.y;
                    D_8012313C[0].eyeTargetInit.y = -D_8012313C[0].eyeTargetInit.y;
                    D_8012313C[1].atTargetInit.y = -D_8012313C[1].atTargetInit.y;
                }
                csInfo->keyFrames = D_8012313C;
                csInfo->keyFrameCount = ARRAY_COUNT(D_8012313C);
            }
            Play_InitCameraDataUsingPlayer(play, subCamId, player, CAM_SET_CS_C);
            sPrevFrameCs1100 = play->state.frames;

        } break;

        case 9806:
            subCam->timer = -99;
            if (Play_CamIsNotFixed(play)) {
<<<<<<< HEAD
                func_800C0808(play, subCamId, player, CAM_SET_TURN_AROUND);
                subCam->data2 = CAM_ITEM_TYPE_ONEPOINTDEMO9806;
=======
                Play_InitCameraDataUsingPlayer(play, subCamId, player, CAM_SET_TURN_AROUND);
                subCam->data2 = 0xC;
>>>>>>> 75eb3c5c
            } else {
                Play_CopyCamera(play, subCamId, CAM_ID_MAIN);
                Play_ChangeCameraSetting(play, subCamId, CAM_SET_FREE2);
            }
            break;

        case 9908:
            if (Play_CamIsNotFixed(play)) {
                D_801231B4[0].eyeTargetInit.z = D_801231B4[1].eyeTargetInit.z = !LINK_IS_ADULT ? 100.0f : 120.0f;

                if (player->stateFlags1 & PLAYER_STATE1_27) {
                    D_801231B4[2].atTargetInit.z = 0.0f;
                }
                Actor_GetWorldPosShapeRot(&spA0, &player->actor);
                OLib_Vec3fDiffToVecGeo(&spD0, &spA0.pos, &mainCam->at);
                spD0.yaw -= spA0.rot.y;
                OLib_VecGeoToVec3f(&D_801231B4[3].atTargetInit, &spD0);
                OLib_Vec3fDiffToVecGeo(&spD0, &spA0.pos, &mainCam->eye);
                spD0.yaw -= spA0.rot.y;
                OLib_VecGeoToVec3f(&D_801231B4[3].eyeTargetInit, &spD0);
                D_801231B4[3].fovTargetInit = mainCam->fov;
                D_801231B4[3].timerInit = timer - 50;

                csInfo->keyFrames = D_801231B4;
                csInfo->keyFrameCount = ARRAY_COUNT(D_801231B4);

                Play_InitCameraDataUsingPlayer(play, subCamId, player, CAM_SET_CS_C);
            } else {
                D_80123254[1].timerInit = timer - 1;
                D_80123254[0].fovTargetInit = mainCam->fov;
                D_80123254[0].atTargetInit = D_80123254[1].atTargetInit = mainCam->at;
                D_80123254[0].eyeTargetInit = D_80123254[1].eyeTargetInit = mainCam->eye;

                csInfo->keyFrames = D_80123254;
                csInfo->keyFrameCount = ARRAY_COUNT(D_80123254);

                Play_InitCameraDataUsingPlayer(play, subCamId, player, CAM_SET_CS_C);
            }
            break;

        case 1000:
            D_801232A4[0].atTargetInit = play->view.at;
            D_801232A4[0].eyeTargetInit = play->view.eye;
            D_801232A4[0].fovTargetInit = play->view.fovy;

            csInfo->keyFrames = D_801232A4;
            csInfo->keyFrameCount = ARRAY_COUNT(D_801232A4);

            Play_InitCameraDataUsingPlayer(play, subCamId, player, CAM_SET_CS_C);
            break;

        case 8603:
            csInfo->keyFrames = D_801232CC;
            csInfo->keyFrameCount = ARRAY_COUNT(D_801232CC);

            Play_InitCameraDataUsingPlayer(play, subCamId, player, CAM_SET_CS_C);
            break;

        case 8604:
            csInfo->keyFrames = D_80123394;
            csInfo->keyFrameCount = ARRAY_COUNT(D_80123394);

            Play_InitCameraDataUsingPlayer(play, subCamId, player, CAM_SET_CS_C);
            break;

        case 4000:
            csInfo->keyFrames = D_8012345C;
            csInfo->keyFrameCount = ARRAY_COUNT(D_8012345C);

            Play_InitCameraDataUsingPlayer(play, subCamId, player, CAM_SET_CS_C);
            break;

        case 4010:
            csInfo->keyFrames = D_801234FC;
            csInfo->keyFrameCount = ARRAY_COUNT(D_801234FC);

            Play_InitCameraDataUsingPlayer(play, subCamId, player, CAM_SET_CS_C);
            break;

        case 4011:
            csInfo->keyFrames = D_801235C4;
            csInfo->keyFrameCount = ARRAY_COUNT(D_801235C4);

            Play_InitCameraDataUsingPlayer(play, subCamId, player, CAM_SET_CS_C);
            break;

        case 4020:
            csInfo->keyFrames = D_8012368C;
            csInfo->keyFrameCount = ARRAY_COUNT(D_8012368C);

            Play_InitCameraDataUsingPlayer(play, subCamId, player, CAM_SET_CS_C);
            break;

        case 4021:
            csInfo->keyFrames = D_8012372C;
            csInfo->keyFrameCount = ARRAY_COUNT(D_8012372C);

            Play_InitCameraDataUsingPlayer(play, subCamId, player, CAM_SET_CS_C);
            break;

        case 4022:
            subCam->timer = D_801237CC[0].timerInit + D_801237CC[3].timerInit + D_801237CC[1].timerInit +
                            D_801237CC[2].timerInit + D_801237CC[4].timerInit;

            csInfo->keyFrames = D_801237CC;
            csInfo->keyFrameCount = ARRAY_COUNT(D_801237CC);

            Play_InitCameraDataUsingPlayer(play, subCamId, player, CAM_SET_CS_C);
            break;

        case 9703:
            D_80123894[0].atTargetInit = play->view.at;
            D_80123894[0].eyeTargetInit = play->view.eye;
            D_80123894[0].fovTargetInit = play->view.fovy;
            if (LINK_IS_ADULT) {
                D_80123894[1].atTargetInit.y = 60.0f;
                D_80123894[1].eyeTargetInit.y = 52.0f;
            }

            csInfo->keyFrames = D_80123894;
            csInfo->keyFrameCount = ARRAY_COUNT(D_80123894);

            Play_InitCameraDataUsingPlayer(play, subCamId, player, CAM_SET_CS_C);
            break;

        case 9704:
            D_8012390C[0].atTargetInit = play->view.at;
            D_8012390C[0].eyeTargetInit = play->view.eye;
            D_8012390C[0].fovTargetInit = play->view.fovy;

            csInfo->keyFrames = D_8012390C;
            csInfo->keyFrameCount = ARRAY_COUNT(D_8012390C);

            Play_InitCameraDataUsingPlayer(play, subCamId, player, CAM_SET_CS_C);
            break;

        case 9705:
            D_8012395C[0].atTargetInit = play->view.at;
            D_8012395C[0].eyeTargetInit = play->view.eye;
            D_8012395C[0].fovTargetInit = play->view.fovy;

            csInfo->keyFrames = D_8012395C;
            csInfo->keyFrameCount = ARRAY_COUNT(D_8012395C);

            Play_InitCameraDataUsingPlayer(play, subCamId, player, CAM_SET_CS_C);
            break;

        case 5110:
            D_801239D4[1].timerInit = 10;

            csInfo->keyFrames = D_801239D4;
            csInfo->keyFrameCount = ARRAY_COUNT(D_801239D4);

            Play_InitCameraDataUsingPlayer(play, subCamId, (Player*)actor, CAM_SET_CS_C);
            break;

        default:
            osSyncPrintf(VT_COL(RED, WHITE) "onepointdemo camera: demo number not found !! (%d)\n" VT_RST, csId);
            break;
    }
    return 0;
}

s16 OnePointCutscene_SetAsChild(PlayState* play, s16 newCamId, s16 parentCamId) {
    s16 prevCamId = play->cameraPtrs[parentCamId]->childCamId;

    play->cameraPtrs[newCamId]->parentCamId = parentCamId;
    play->cameraPtrs[parentCamId]->childCamId = newCamId;

    return prevCamId;
}

/**
 * Removes a cutscene camera from the list. Returns the parent cam if the removed camera is active, otherwise returns
 * CAM_ID_NONE
 */
s32 OnePointCutscene_RemoveCamera(PlayState* play, s16 subCamId) {
    Camera* subCam = play->cameraPtrs[subCamId];
    s32 nextCamId;

    if (subCam->camId == CHILD_CAM(subCam)->parentCamId) {
        CHILD_CAM(subCam)->parentCamId = subCam->parentCamId;
    }
    if (subCam->camId == PARENT_CAM(subCam)->childCamId) {
        PARENT_CAM(subCam)->childCamId = subCam->childCamId;
    }
    nextCamId = (play->activeCamId == subCamId) ? subCam->parentCamId : CAM_ID_NONE;
    subCam->parentCamId = CAM_ID_MAIN;
    subCam->childCamId = subCam->parentCamId;
    subCam->timer = -1;
    Play_ClearCamera(subCam->play, subCam->camId);
    return nextCamId;
}

#define vChildCamId temp2
#define vSubCamStatus temp1
#define vCurCamId temp2
#define vNextCamId temp1

/**
 * Creates a cutscene subcamera with the specified ID, duration, and targeted actor. The camera is placed into the
 * cutscene queue in front of the specified camera, then all lower priority demos in front of it are removed from the
 * queue.
 */
s16 OnePointCutscene_Init(PlayState* play, s16 csId, s16 timer, Actor* actor, s16 parentCamId) {
    s16 temp1;
    s16 temp2;
    s16 subCamId;
    Camera* subCam;

    if (parentCamId == CAM_ID_NONE) {
        parentCamId = play->activeCamId;
    }
    subCamId = Play_CreateSubCamera(play);
    if (subCamId == CAM_ID_NONE) {
        osSyncPrintf(VT_COL(RED, WHITE) "onepoint demo: error: too many cameras ... give up! type=%d\n" VT_RST, csId);
        return CAM_ID_NONE;
    }

    // Inserts the cutscene camera into the cutscene queue in front of parentCam

    vChildCamId = play->cameraPtrs[parentCamId]->childCamId;
    vSubCamStatus = CAM_STAT_ACTIVE;
    if (vChildCamId >= CAM_ID_SUB_FIRST) {
        OnePointCutscene_SetAsChild(play, vChildCamId, subCamId);
        vSubCamStatus = CAM_STAT_WAIT;
    } else {
        Interface_ChangeHudVisibilityMode(HUD_VISIBILITY_NOTHING_ALT);
    }
    OnePointCutscene_SetAsChild(play, subCamId, parentCamId);

    subCam = play->cameraPtrs[subCamId];

    subCam->timer = timer;
    subCam->target = actor;

    subCam->at = play->view.at;
    subCam->eye = play->view.eye;
    subCam->fov = play->view.fovy;

    subCam->csId = csId;

    if (parentCamId == CAM_ID_MAIN) {
        Play_ChangeCameraStatus(play, parentCamId, CAM_STAT_UNK3);
    } else {
        Play_ChangeCameraStatus(play, parentCamId, CAM_STAT_WAIT);
    }
    OnePointCutscene_SetInfo(play, subCamId, csId, actor, timer);
    Play_ChangeCameraStatus(play, subCamId, vSubCamStatus);

    // Removes all lower priority cutscenes in front of this cutscene from the queue.
    vCurCamId = subCamId;
    vNextCamId = play->cameraPtrs[subCamId]->childCamId;

    while (vNextCamId >= CAM_ID_SUB_FIRST) {
        s16 nextCsId = play->cameraPtrs[vNextCamId]->csId;
        s16 thisCsId = play->cameraPtrs[subCamId]->csId;

        if ((nextCsId / 100) < (thisCsId / 100)) {
            osSyncPrintf(VT_COL(YELLOW, BLACK) "onepointdemo camera[%d]: killed 'coz low priority (%d < %d)\n" VT_RST,
                         vNextCamId, nextCsId, thisCsId);
            if (play->cameraPtrs[vNextCamId]->csId != 5010) {
                if ((vNextCamId = OnePointCutscene_RemoveCamera(play, vNextCamId)) != CAM_ID_NONE) {
                    Play_ChangeCameraStatus(play, vNextCamId, CAM_STAT_ACTIVE);
                }
            } else {
                vCurCamId = vNextCamId;
                OnePointCutscene_EndCutscene(play, vNextCamId);
            }
        } else {
            vCurCamId = vNextCamId;
        }
        vNextCamId = play->cameraPtrs[vCurCamId]->childCamId;
    }
    return subCamId;
}

/**
 *  Ends the cutscene in subCamId by setting its timer to 0. For attention cutscenes, it is set to 5 instead.
 */
s16 OnePointCutscene_EndCutscene(PlayState* play, s16 subCamId) {
    if (subCamId == CAM_ID_NONE) {
        subCamId = play->activeCamId;
    }
    if (play->cameraPtrs[subCamId] != NULL) {
        osSyncPrintf("onepointdemo camera[%d]: delete timer=%d next=%d\n", subCamId, play->cameraPtrs[subCamId]->timer,
                     play->cameraPtrs[subCamId]->parentCamId);
        if (play->cameraPtrs[subCamId]->csId == 5010) {
            play->cameraPtrs[subCamId]->timer = 5;
        } else {
            play->cameraPtrs[subCamId]->timer = 0;
        }
    }
    return subCamId;
}

#define vTargetCat temp1
#define vParentCamId temp1
#define vLastHigherCat temp2
#define vSubCamId temp2

/**
 *  Adds an attention cutscene to the cutscene queue.
 */
s32 OnePointCutscene_Attention(PlayState* play, Actor* actor) {
    Camera* parentCam;
    s32 temp1;
    s32 temp2;
    s32 timer;

    if (sDisableAttention) {
        osSyncPrintf(VT_COL(YELLOW, BLACK) "actor attention demo camera: canceled by other camera\n" VT_RST);
        return CAM_ID_NONE;
    }
    sUnused = -1;

    parentCam = play->cameraPtrs[CAM_ID_MAIN];
    if (parentCam->mode == CAM_MODE_FOLLOW_BOOMERANG) {
        osSyncPrintf(VT_COL(YELLOW, BLACK) "actor attention demo camera: change mode BOOKEEPON -> NORMAL\n" VT_RST);
        Camera_ChangeMode(parentCam, CAM_MODE_NORMAL);
    }

    // Finds the camera of the first actor attention demo with a lower category actor, or the first non-attention demo
    // after at least one attention demo.

    vLastHigherCat = -1;
    while (parentCam->childCamId != CAM_ID_MAIN) {
        parentCam = play->cameraPtrs[parentCam->childCamId];
        if (parentCam == NULL) {
            break;
        } else if (parentCam->setting != CAM_SET_CS_ATTENTION) {
            if (vLastHigherCat == -1) {
                continue;
            } else {
                break;
            }
        } else {
            vTargetCat = parentCam->target->category;
            if (actor->category > vTargetCat) {
                break;
            }
            vLastHigherCat = vTargetCat;
        }
    }
    // Actorcat is only undefined if the actor is in a higher category than all other attention cutscenes. In this case,
    // it goes in the first position of the list. Otherwise, it goes in the index found in the loop.
    vParentCamId = (vLastHigherCat == -1) ? CAM_ID_MAIN : parentCam->camId;

    switch (actor->category) {
        case ACTORCAT_SWITCH:
        case ACTORCAT_BG:
        case ACTORCAT_PLAYER:
        case ACTORCAT_PROP:
        case ACTORCAT_DOOR:
            timer = 30;
            break;
        case ACTORCAT_NPC:
        case ACTORCAT_ITEMACTION:
        case ACTORCAT_CHEST:
            timer = 100;
            break;
        case ACTORCAT_EXPLOSIVE:
        case ACTORCAT_ENEMY:
        case ACTORCAT_MISC:
        case ACTORCAT_BOSS:
        default:
            osSyncPrintf(VT_COL(YELLOW, BLACK) "actor attention demo camera: %d: unkown part of actor %d\n" VT_RST,
                         play->state.frames, actor->category);
            timer = 30;
            break;
    }
    osSyncPrintf(VT_FGCOL(CYAN) "%06u:" VT_RST " actor attention demo camera: request %d ", play->state.frames,
                 actor->category);

    // If the previous attention cutscene has an actor in the same category, skip this actor.
    if (actor->category == vLastHigherCat) {
        osSyncPrintf("→ " VT_FGCOL(MAGENTA) "×" VT_RST " (%d)\n", actor->id);
        return CAM_ID_NONE;
    }
    osSyncPrintf("→ " VT_FGCOL(BLUE) "○" VT_RST " (%d)\n", actor->id);
    vSubCamId = OnePointCutscene_Init(play, 5010, timer, actor, vParentCamId);
    if (vSubCamId == CAM_ID_NONE) {
        osSyncPrintf(VT_COL(RED, WHITE) "actor attention demo: give up! \n" VT_RST, actor->id);
        return CAM_ID_NONE;
    } else {
        s32* data = (s32*)&play->cameraPtrs[vSubCamId]->data1;

        *data = NA_SE_SY_CORRECT_CHIME;
        return vSubCamId;
    }
}

/**
 *  Adds an attention cutscene to the cutscene queue with the specified sound effect
 */
s32 OnePointCutscene_AttentionSetSfx(PlayState* play, Actor* actor, s32 sfxId) {
    s32 subCamId = OnePointCutscene_Attention(play, actor);

    if (subCamId != CAM_ID_NONE) {
        s32* data = (s32*)&play->cameraPtrs[subCamId]->data1;

        *data = sfxId;
    }
    return subCamId;
}

// unused
void OnePointCutscene_EnableAttention(void) {
    sDisableAttention = false;
}

// unused
void OnePointCutscene_DisableAttention(void) {
    sDisableAttention = true;
}

s32 OnePointCutscene_CheckForCategory(PlayState* play, s32 actorCategory) {
    Camera* parentCam = play->cameraPtrs[CAM_ID_MAIN];

    while (parentCam->childCamId != CAM_ID_MAIN) {
        parentCam = play->cameraPtrs[parentCam->childCamId];
        if ((parentCam == NULL) || (parentCam->setting != CAM_SET_CS_ATTENTION)) {
            break;
        } else if (actorCategory == parentCam->target->category) {
            return true;
        }
    }
    return false;
}

// unused, also empty.
void OnePointCutscene_Noop(PlayState* play, s32 arg1) {
}<|MERGE_RESOLUTION|>--- conflicted
+++ resolved
@@ -1037,13 +1037,8 @@
         case 9806:
             subCam->timer = -99;
             if (Play_CamIsNotFixed(play)) {
-<<<<<<< HEAD
-                func_800C0808(play, subCamId, player, CAM_SET_TURN_AROUND);
+                Play_InitCameraDataUsingPlayer(play, subCamId, player, CAM_SET_TURN_AROUND);
                 subCam->data2 = CAM_ITEM_TYPE_ONEPOINTDEMO9806;
-=======
-                Play_InitCameraDataUsingPlayer(play, subCamId, player, CAM_SET_TURN_AROUND);
-                subCam->data2 = 0xC;
->>>>>>> 75eb3c5c
             } else {
                 Play_CopyCamera(play, subCamId, CAM_ID_MAIN);
                 Play_ChangeCameraSetting(play, subCamId, CAM_SET_FREE2);
