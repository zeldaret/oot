--- conflicted
+++ resolved
@@ -313,13 +313,8 @@
             spD0.yaw = spA0.rot.y;
             spD0.pitch = 0x3E8;
 
-<<<<<<< HEAD
             spB4 = OnePointCutscene_AddVecGeoToVec3f(&spC0, &spD0);
-            Play_ChangeCameraSetting(play, subCamId, CAM_SET_FREE2);
-=======
-            OnePointCutscene_AddVecGeoToVec3f(&spB4, &spC0, &spD0);
             Play_RequestCameraSetting(play, subCamId, CAM_SET_FREE2);
->>>>>>> 81a3c3da
             Play_SetCameraAtEye(play, subCamId, &spC0, &spB4);
             Player_SetCsActionWithHaltedActors(play, NULL, PLAYER_CSACTION_8);
             subCam->roll = 0;
@@ -564,13 +559,8 @@
             spD0.r = 250.0f;
             spA0 = Actor_GetWorld(&player->actor);
             spD0.yaw = OnePointCutscene_Vec3fYaw(&spC0, &spA0.pos) - 0x7D0;
-<<<<<<< HEAD
             spB4 = OnePointCutscene_AddVecGeoToVec3f(&spC0, &spD0);
-            Play_ChangeCameraSetting(play, subCamId, CAM_SET_FREE2);
-=======
-            OnePointCutscene_AddVecGeoToVec3f(&spB4, &spC0, &spD0);
             Play_RequestCameraSetting(play, subCamId, CAM_SET_FREE2);
->>>>>>> 81a3c3da
             Play_SetCameraAtEye(play, subCamId, &spC0, &spB4);
             Play_CopyCamera(play, CAM_ID_MAIN, subCamId);
             subCam->roll = -1;
@@ -584,13 +574,8 @@
             spD0.pitch = 0;
             spD0.yaw = spA0.rot.y;
             spD0.r = 150.0f;
-<<<<<<< HEAD
             spB4 = OnePointCutscene_AddVecGeoToVec3f(&spC0, &spD0);
-            Play_ChangeCameraSetting(play, subCamId, CAM_SET_FREE2);
-=======
-            OnePointCutscene_AddVecGeoToVec3f(&spB4, &spC0, &spD0);
             Play_RequestCameraSetting(play, subCamId, CAM_SET_FREE2);
->>>>>>> 81a3c3da
             Play_SetCameraAtEye(play, subCamId, &spC0, &spB4);
             subCam->roll = 0;
             subCam->fov = 55.0f;
@@ -604,13 +589,8 @@
             spD0.r = 300.0f;
             spD0.yaw = spA0.rot.y;
             spD0.pitch = -0xAF0;
-<<<<<<< HEAD
             spB4 = OnePointCutscene_AddVecGeoToVec3f(&spC0, &spD0);
-            Play_ChangeCameraSetting(play, subCamId, CAM_SET_FREE2);
-=======
-            OnePointCutscene_AddVecGeoToVec3f(&spB4, &spC0, &spD0);
             Play_RequestCameraSetting(play, subCamId, CAM_SET_FREE2);
->>>>>>> 81a3c3da
             Play_SetCameraAtEye(play, subCamId, &spC0, &spB4);
             subCam->roll = 0;
             subCam->fov = 60.0f;
@@ -659,13 +639,8 @@
             spC0.y += 70.0f;
             spD0.yaw = spA0.rot.y + 0x7FFF;
             spD0.r = 300.0f;
-<<<<<<< HEAD
             spB4 = OnePointCutscene_AddVecGeoToVec3f(&spC0, &spD0);
-            Play_ChangeCameraSetting(play, subCamId, CAM_SET_FREE2);
-=======
-            OnePointCutscene_AddVecGeoToVec3f(&spB4, &spC0, &spD0);
             Play_RequestCameraSetting(play, subCamId, CAM_SET_FREE2);
->>>>>>> 81a3c3da
             Play_SetCameraAtEye(play, subCamId, &spC0, &spB4);
             subCam->roll = 0;
             subCam->fov = 45.0f;
