--- conflicted
+++ resolved
@@ -12,15 +12,11 @@
 
 #pragma GLOBAL_ASM("asm/non_matchings/code/z_onepointdemo/func_8007C7A8.s")
 
-void func_8007C7F8(CollisionContext* colCtx, Vec3f* arg1) {
+void func_8007C7F8(CollisionContext* colCtx, Vec3f* pos) {
     CollisionPoly* poly;
     s32 bgId;
 
-<<<<<<< HEAD
-    BgCheck_EntityRaycastFloor3(uParm1, auStack4, auStack8, uParm2);
-=======
-    func_8003C940(colCtx, &poly, &bgId, arg1);
->>>>>>> d4e16bba
+    BgCheck_EntityRaycastFloor3(colCtx, &poly, &bgId, pos);
 }
 
 void func_8007C820(OnePointDemoCamera* onePointCamera, s16 actionParameters, s16 initTimer,
