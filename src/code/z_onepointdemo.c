#include "global.h"
#include "vt.h"
#include "overlays/actors/ovl_En_Sw/z_en_sw.h"

static s16 sDisableAttention = false;
static s16 sUnused = -1;
static s32 sPrevFrameCs1100 = -4096;

#include "z_onepointdemo_data.c"

void OnePointCutscene_AddVecSphToVec3f(Vec3f* dst, Vec3f* src, VecSph* vecSph) {
    Vec3f out;
    Vec3f vec;

    OLib_VecSphGeoToVec3f(&vec, vecSph);

    out.x = src->x + vec.x;
    out.y = src->y + vec.y;
    out.z = src->z + vec.z;
    if (dst) {}
    *dst = out;
}

s16 OnePointCutscene_Vec3fYaw(Vec3f* vec1, Vec3f* vec2) {
    return CAM_DEG_TO_BINANG(RAD_TO_DEG(Math_FAtan2F(vec2->x - vec1->x, vec2->z - vec1->z)));
}

void OnePointCutscene_Vec3sToVec3f(Vec3f* src, Vec3s* dst) {
    dst->x = src->x;
    dst->y = src->y;
    dst->z = src->z;
}

s32 OnePointCutscene_BgCheckLineTest(CollisionContext* colCtx, Vec3f* vec1, Vec3f* vec2) {
    Vec3f posResult;
    s32 bgId;
    CollisionPoly* outPoly = NULL;

    return BgCheck_CameraLineTest1(colCtx, vec1, vec2, &posResult, &outPoly, true, true, true, false, &bgId);
}

f32 OnePointCutscene_RaycastFloor(CollisionContext* colCtx, Vec3f* pos) {
    CollisionPoly* outPoly;
    s32 bgId;

    return BgCheck_EntityRaycastFloor3(colCtx, &outPoly, &bgId, pos);
}

void OnePointCutscene_SetCsCamPoints(Camera* camera, s16 actionParameters, s16 initTimer, CutsceneCameraPoint* atPoints,
                                     CutsceneCameraPoint* eyePoints) {
    OnePointCamData* onePointCamData = &camera->paramData.demo9.onePointCamData;

    onePointCamData->atPoints = atPoints;
    onePointCamData->eyePoints = eyePoints;
    onePointCamData->actionParameters = actionParameters;
    onePointCamData->initTimer = initTimer;
}

s32 OnePointCutscene_SetInfo(GlobalContext* globalCtx, s16 subCamId, s16 csId, Actor* actor, s16 timer) {
    Camera* subCam = globalCtx->cameraPtrs[subCamId];
    Camera* childCam = globalCtx->cameraPtrs[subCam->childCamId];
    Camera* mainCam = globalCtx->cameraPtrs[CAM_ID_MAIN];
    Player* player = mainCam->player;
    VecSph spD0;
    s32 i;
    Vec3f spC0;
    Vec3f spB4;
    PosRot spA0;
    PosRot sp8C;
    f32 tempRand;
    OnePointCsInfo* csInfo = &subCam->paramData.uniq9.csInfo;

    switch (csId) {
        case 1020:
            if (timer < 20) {
                timer = 20;
            }
            D_801208EC[0].atTargetInit = globalCtx->view.at;
            D_801208EC[0].eyeTargetInit = globalCtx->view.eye;
            D_801208EC[0].fovTargetInit = globalCtx->view.fovy;
            D_801208EC[1].atTargetInit = mainCam->at;
            D_801208EC[1].eyeTargetInit = mainCam->eye;
            D_801208EC[1].fovTargetInit = mainCam->fov;
            D_801208EC[1].timerInit = timer - 1;
            subCam->timer = timer + 1;
            D_801208EC[1].lerpStepScale = 1.0f / (0.5f * timer);

            csInfo->keyFrames = D_801208EC;
            csInfo->keyFrameCnt = 3;

            func_800C0808(globalCtx, subCamId, player, CAM_SET_CS_C);
            break;
        case 1030:
            D_80120964[0].atTargetInit = globalCtx->view.at;
            D_80120964[0].eyeTargetInit = globalCtx->view.eye;
            D_80120964[0].fovTargetInit = globalCtx->view.fovy;
            OLib_Vec3fDiffToVecSphGeo(&spD0, &mainCam->at, &mainCam->eye);
            D_80120964[1].eyeTargetInit.y = CAM_BINANG_TO_DEG(spD0.yaw);
            D_80120964[1].timerInit = timer - 1;

            csInfo->keyFrames = D_80120964;
            csInfo->keyFrameCnt = 2;

            func_800C0808(globalCtx, subCamId, player, CAM_SET_CS_C);
            break;
        case 5000:
            D_801209B4[0].atTargetInit = D_801209B4[1].atTargetInit = globalCtx->view.at;
            D_801209B4[0].eyeTargetInit = globalCtx->view.eye;
            D_801209B4[0].fovTargetInit = D_801209B4[2].fovTargetInit = globalCtx->view.fovy;
            OLib_Vec3fDiffToVecSphGeo(&spD0, &actor->focus.pos, &mainCam->at);
            spD0.r = mainCam->dist;
            OnePointCutscene_AddVecSphToVec3f(&D_801209B4[1].eyeTargetInit, &D_801209B4[1].atTargetInit, &spD0);
            D_801209B4[1].atTargetInit.y += 20.0f;

            csInfo->keyFrames = D_801209B4;
            csInfo->keyFrameCnt = 4;

            func_800C0808(globalCtx, subCamId, player, CAM_SET_CS_C);
            break;
        case 5010:
            func_800C0808(globalCtx, subCamId, player, CAM_SET_CS_ATTENTION);
            Gameplay_CameraSetAtEye(globalCtx, subCamId, &mainCam->at, &mainCam->eye);
            subCam->roll = 0;
            break;
        case 9500:
            csInfo->keyFrames = D_80120A54;
            csInfo->keyFrameCnt = 3;
            func_800C0808(globalCtx, subCamId, player, CAM_SET_CS_C);
            break;
        case 2260:
            D_80120ACC[0].atTargetInit.x = D_80120ACC[2].atTargetInit.x =
                ((mainCam->globalCtx->state.frames & 1) ? -10.0f : 10.0f) + (Rand_ZeroOne() * 8.0f);

            D_80120ACC[0].eyeTargetInit.x = D_80120ACC[2].eyeTargetInit.x =
                ((mainCam->globalCtx->state.frames & 1) ? 20.0f : -20.0f) + (Rand_ZeroOne() * 5.0f);

            csInfo->keyFrames = D_80120ACC;
            csInfo->keyFrameCnt = 5;

            func_800C0808(globalCtx, subCamId, player, CAM_SET_CS_C);
            break;
        case 2270:
            csInfo->keyFrames = D_80120B94;
            csInfo->keyFrameCnt = 11;

            for (i = 0; i < csInfo->keyFrameCnt - 3; i++) {
                if (D_80120B94[i].actionFlags != 0x8F) {
                    D_80120B94[i].atTargetInit.x = Rand_ZeroOne() * 5.0f;
                    D_80120B94[i].atTargetInit.z = (Rand_ZeroOne() * 30.0f) + 10.0f;
                    D_80120B94[i].eyeTargetInit.x = (Rand_ZeroOne() * 100.0f) + 20.0f;
                    D_80120B94[i].eyeTargetInit.z = (Rand_ZeroOne() * 80.0f) + 50.0f;
                }
            }

            D_80120B94[subCamId - 1].eyeTargetInit.y =
                ((mainCam->globalCtx->state.frames & 1) ? 3.0f : -3.0f) + Rand_ZeroOne();
            func_800C0808(globalCtx, subCamId, player, CAM_SET_CS_C);

            i = Quake_Add(subCam, 5);
            Quake_SetSpeed(i, 400);
            Quake_SetQuakeValues(i, 4, 5, 40, 0x3C);
            Quake_SetCountdown(i, 1600);
            break;
        case 2280:
            csInfo->keyFrames = D_80120D4C;
            csInfo->keyFrameCnt = 7;

            for (i = 0; i < csInfo->keyFrameCnt - 3; i++) {
                if (D_80120D4C[i].actionFlags != 0x8F) {
                    D_80120D4C[i].atTargetInit.x = Rand_ZeroOne() * 20.0f;
                    D_80120D4C[i].atTargetInit.z = (Rand_ZeroOne() * 40.0f) + 10.0f;
                    D_80120D4C[i].eyeTargetInit.x = (Rand_ZeroOne() * 40.0f) + 60.0f;
                    D_80120D4C[i].eyeTargetInit.z = (Rand_ZeroOne() * 40.0f) + 80.0f;
                }
            }
            D_80120D4C[subCamId - 1].eyeTargetInit.y =
                ((mainCam->globalCtx->state.frames & 1) ? 3.0f : -3.0f) + Rand_ZeroOne();
            func_800C0808(globalCtx, subCamId, player, CAM_SET_CS_C);

            i = Quake_Add(subCam, 5);
            Quake_SetSpeed(i, 400);
            Quake_SetQuakeValues(i, 2, 3, 200, 0x32);
            Quake_SetCountdown(i, 9999);
            break;
        case 2220:
            csInfo->keyFrames = D_80120E64;
            csInfo->keyFrameCnt = 8;

            func_800C0808(globalCtx, subCamId, player, CAM_SET_CS_C);

            i = Quake_Add(subCam, 5);
            Quake_SetSpeed(i, 400);
            Quake_SetQuakeValues(i, 2, 2, 50, 0);
            Quake_SetCountdown(i, 280);
            break;
        case 2230:
            if (player->actor.world.pos.z < 1000.0f) {
                D_80120FA4[0].eyeTargetInit.x = -D_80120FA4[0].eyeTargetInit.x;
                D_80120FA4[2].eyeTargetInit.x = -D_80120FA4[2].eyeTargetInit.x;
            }

            csInfo->keyFrames = D_80120FA4;
            csInfo->keyFrameCnt = 6;

            func_800C0808(globalCtx, subCamId, player, CAM_SET_CS_C);
            break;
        case 2340:
            csInfo->keyFrames = D_80121094;
            csInfo->keyFrameCnt = 3;

            func_800C0808(globalCtx, subCamId, player, CAM_SET_CS_C);

            i = Quake_Add(subCam, 5);
            Quake_SetSpeed(i, 400);
            Quake_SetQuakeValues(i, 2, 2, 50, 0);
            Quake_SetCountdown(i, 60);
            break;
        case 2350:
            csInfo->keyFrames = D_8012110C;
            csInfo->keyFrameCnt = 3;

            func_800C0808(globalCtx, subCamId, player, CAM_SET_CS_C);
            break;
        case 2200: {
            s16 sp82;
            s16 sp80;
            s16 sp7E;
            s16 sp7C;

            Actor_GetScreenPos(globalCtx, &player->actor, &sp82, &sp7E);
            Actor_GetScreenPos(globalCtx, actor, &sp80, &sp7C);
            if ((sp82 > 0) && (sp82 < 320) && (sp7E > 0) && (sp7E < 240) && (sp80 > 0) && (sp80 < 320) && (sp7C > 0) &&
                (sp7C < 240) &&
                !OnePointCutscene_BgCheckLineTest(&globalCtx->colCtx, &actor->focus.pos, &player->actor.focus.pos)) {
                D_80121184[0].atTargetInit.x = (globalCtx->view.at.x + actor->focus.pos.x) * 0.5f;
                D_80121184[0].atTargetInit.y = (globalCtx->view.at.y + actor->focus.pos.y) * 0.5f;
                D_80121184[0].atTargetInit.z = (globalCtx->view.at.z + actor->focus.pos.z) * 0.5f;
                D_80121184[0].eyeTargetInit = globalCtx->view.eye;
                D_80121184[0].eyeTargetInit.y = player->actor.focus.pos.y + 20.0f;
                D_80121184[0].fovTargetInit = mainCam->fov * 0.75f;

                csInfo->keyFrames = D_80121184;
                csInfo->keyFrameCnt = 2;
            } else {
                D_801211D4[0].atTargetInit.x = actor->focus.pos.x;
                D_801211D4[0].atTargetInit.y = actor->focus.pos.y - 5.0f;
                D_801211D4[0].atTargetInit.z = actor->focus.pos.z;
                spC0 = ((EnSw*)actor)->unk_364;
                osSyncPrintf("%s(%d): xyz_t: %s (%f %f %f)\n", "../z_onepointdemo.c", 1671, "&cp", spC0.x, spC0.y,
                             spC0.z);
                D_801211D4[0].eyeTargetInit.x = (actor->focus.pos.x + (120.0f * spC0.x)) - (Rand_ZeroOne() * 20.0f);
                D_801211D4[0].eyeTargetInit.y = actor->focus.pos.y + (120.0f * spC0.y) + 20.0f;
                D_801211D4[0].eyeTargetInit.z = (actor->focus.pos.z + (120.0f * spC0.z)) - (Rand_ZeroOne() * 20.0f);

                csInfo->keyFrames = D_801211D4;
                csInfo->keyFrameCnt = 2;
            }
            Gameplay_ChangeCameraStatus(globalCtx, CAM_ID_MAIN, CAM_STAT_UNK3);
            func_800C0808(globalCtx, subCamId, player, CAM_SET_CS_C);
        } break;
        case 2290: {
            Actor* rideActor = player->rideActor;

            func_8002DF54(globalCtx, NULL, 8);
            if (rideActor != NULL) {
                rideActor->freezeTimer = 180;
            }

            csInfo->keyFrames = D_80121224;
            csInfo->keyFrameCnt = 6;

            func_800C0808(globalCtx, subCamId, player, CAM_SET_CS_C);
        } break;
        case 5120:
            func_8002DF54(globalCtx, NULL, 8);

            csInfo->keyFrames = D_80121314;
            csInfo->keyFrameCnt = 1;

            func_800C0808(globalCtx, subCamId, player, CAM_SET_CS_C);
            break;
        case 4510:
            D_8012133C[0].eyeTargetInit = actor->world.pos;
            D_8012133C[0].eyeTargetInit.y = player->actor.world.pos.y + 40.0f;
            func_8002DF54(globalCtx, NULL, 8);

            csInfo->keyFrames = D_8012133C;
            csInfo->keyFrameCnt = 3;

            func_800C0808(globalCtx, subCamId, player, CAM_SET_CS_C);
            break;
        case 4500:
            Actor_GetFocus(&spA0, actor);
            spC0 = spA0.pos;
            spC0.y = OnePointCutscene_RaycastFloor(&globalCtx->colCtx, &spC0) + 40.0f;
            spD0.r = 150.0f;
            spD0.yaw = spA0.rot.y;
            spD0.pitch = 0x3E8;

            OnePointCutscene_AddVecSphToVec3f(&spB4, &spC0, &spD0);
            Gameplay_CameraChangeSetting(globalCtx, subCamId, CAM_SET_FREE2);
            Gameplay_CameraSetAtEye(globalCtx, subCamId, &spC0, &spB4);
            func_8002DF54(globalCtx, NULL, 8);
            subCam->roll = 0;
            subCam->fov = 50.0f;
            if (subCam->childCamId != CAM_ID_MAIN) {
                OnePointCutscene_EndCutscene(globalCtx, subCam->childCamId);
            }
            break;
        case 2210:
            OLib_Vec3fDiffToVecSphGeo(&spD0, &player->actor.world.pos, &actor->world.pos);
            D_801213B4[0].eyeTargetInit.y = D_801213B4[1].eyeTargetInit.y = D_801213B4[2].eyeTargetInit.y =
                D_801213B4[2].atTargetInit.y = CAM_BINANG_TO_DEG(spD0.yaw);
            if (Rand_ZeroOne() < 0.0f) {
                D_801213B4[3].eyeTargetInit.x = -D_801213B4[3].eyeTargetInit.x;
            }
            func_8002DF54(globalCtx, NULL, 8);

            csInfo->keyFrames = D_801213B4;
            csInfo->keyFrameCnt = 5;

            func_800C0808(globalCtx, subCamId, player, CAM_SET_CS_C);
            break;
        case 1010:
            Gameplay_CameraChangeSetting(globalCtx, subCamId, CAM_SET_FREE2);
            Gameplay_CameraSetAtEye(globalCtx, subCamId, &childCam->at, &childCam->eye);
            Gameplay_CameraSetFov(globalCtx, subCamId, childCam->fov);
            Gameplay_SetCameraRoll(globalCtx, subCamId, childCam->roll);
            break;
        case 9601:
            Gameplay_CameraChangeSetting(globalCtx, subCamId, CAM_SET_CS_3);
            Gameplay_CameraChangeSetting(globalCtx, CAM_ID_MAIN, mainCam->prevSetting);
            OnePointCutscene_SetCsCamPoints(subCam, D_80120430 | 0x1000, D_8012042C, D_80120308, D_80120398);
            break;
        case 9602:
            Gameplay_CameraChangeSetting(globalCtx, subCamId, CAM_SET_CS_3);
            Gameplay_CameraChangeSetting(globalCtx, CAM_ID_MAIN, mainCam->prevSetting);
            OnePointCutscene_SetCsCamPoints(subCam, D_80120430 | 0x1000, D_8012042C, D_80120308, D_80120434);
            break;
        case 4175:
            csInfo->keyFrames = D_8012147C;
            csInfo->keyFrameCnt = 4;

            func_800C0808(globalCtx, subCamId, player, CAM_SET_CS_C);
            break;
        case 4180:
            spC0.x = -1881.0f;
            spC0.y = 766.0f;
            spC0.z = -330.0f;
            spB4.x = -1979.0f;
            spB4.y = 703.0f;
            spB4.z = -269.0f;
            Gameplay_CameraChangeSetting(globalCtx, subCamId, CAM_SET_FREE2);
            Gameplay_CameraSetAtEye(globalCtx, subCamId, &spC0, &spB4);
            subCam->roll = 6;
            subCam->fov = 75.0f;
            func_8002DF54(globalCtx, NULL, 8);
            break;
        case 3040:
            func_8002DF54(globalCtx, NULL, 8);
            D_8012151C[0].timerInit = timer - 1;

            csInfo->keyFrames = D_8012151C;
            csInfo->keyFrameCnt = 2;

            func_800C0808(globalCtx, subCamId, player, CAM_SET_CS_C);
            break;
        case 3020:
            D_8012156C[1].timerInit = timer - 1;
            if (mainCam->globalCtx->state.frames & 1) {
                D_8012156C[0].atTargetInit.x = -D_8012156C[0].atTargetInit.x;
                D_8012156C[0].eyeTargetInit.x = -D_8012156C[0].eyeTargetInit.x;
                D_8012156C[1].atTargetInit.x = -D_8012156C[1].atTargetInit.x;
                D_8012156C[1].eyeTargetInit.x = -D_8012156C[1].eyeTargetInit.x;
            }
            tempRand = Rand_ZeroOne() * 15.0f;
            D_8012156C[0].eyeTargetInit.x += tempRand;
            D_8012156C[1].eyeTargetInit.x += tempRand;

            csInfo->keyFrames = D_8012156C;
            csInfo->keyFrameCnt = 2;

            func_800C0808(globalCtx, subCamId, player, CAM_SET_CS_C);
            func_8002DF54(globalCtx, NULL, 8);
            break;
        case 3010:
            D_801215BC[0].timerInit = timer;

            csInfo->keyFrames = D_801215BC;
            csInfo->keyFrameCnt = 1;

            func_800C0808(globalCtx, subCamId, player, CAM_SET_CS_C);
            break;
        case 3070:
            csInfo->keyFrames = D_801215E4;
            csInfo->keyFrameCnt = 10;

            func_800C0808(globalCtx, subCamId, player, CAM_SET_CS_C);

            i = Quake_Add(subCam, 3);
            Quake_SetSpeed(i, 22000);
            Quake_SetQuakeValues(i, 2, 0, 200, 0);
            Quake_SetCountdown(i, 10);
            break;
        case 3080:
            csInfo->keyFrames = D_80121774;
            csInfo->keyFrameCnt = 4;

            func_800C0808(globalCtx, subCamId, player, CAM_SET_CS_C);
            break;
        case 3090:
            func_8002DF54(globalCtx, NULL, 8);

            csInfo->keyFrames = D_80121814;
            csInfo->keyFrameCnt = 4;

            func_800C0808(globalCtx, subCamId, player, CAM_SET_CS_C);
            break;
        case 3100:
            VEC_SET(spB4, 0.0f, -280.0f, -1400.0f);

            Actor_GetFocus(&spA0, actor);
            spC0 = spA0.pos;
            func_800C0808(globalCtx, subCamId, player, CAM_SET_PIVOT_VERTICAL);
            Gameplay_CameraSetAtEye(globalCtx, subCamId, &spC0, &spB4);
            subCam->roll = 0;
            subCam->fov = 70.0f;
            func_8002DF54(globalCtx, NULL, 8);
            break;
        case 3380:
        case 3065:
            csInfo->keyFrames = D_801218B4;
            csInfo->keyFrameCnt = 2;

            func_8002DF54(globalCtx, NULL, 8);
            func_800C0808(globalCtx, subCamId, player, CAM_SET_CS_C);

            i = Quake_Add(subCam, 1);
            Quake_SetSpeed(i, 24000);
            Quake_SetQuakeValues(i, 2, 0, 0, 0);
            Quake_SetCountdown(i, 160);
            break;
        case 3060:
            csInfo->keyFrames = D_80121904;
            csInfo->keyFrameCnt = 2;

            func_8002DF54(globalCtx, NULL, 8);
            func_800C0808(globalCtx, subCamId, player, CAM_SET_CS_C);
            break;
        case 3050:
            Gameplay_CameraChangeSetting(globalCtx, subCamId, CAM_SET_CS_3);
            func_8002DF54(globalCtx, &player->actor, 5);
            OnePointCutscene_SetCsCamPoints(subCam, D_80120304 | 0x2000, D_80120300, D_8012013C, D_8012021C);
            func_80078884(NA_SE_SY_CORRECT_CHIME);
            OnePointCutscene_Vec3sToVec3f(&mainCam->at, &D_8012013C[D_801202FC - 2].pos);
            OnePointCutscene_Vec3sToVec3f(&mainCam->eye, &D_8012021C[D_801202FC - 2].pos);
            D_8012013C[D_801202FC - 3].pos.x +=
                (D_8012013C[D_801202FC - 2].pos.x - D_8012013C[D_801202FC - 3].pos.x) / 2;
            D_8012013C[D_801202FC - 3].pos.y +=
                (D_8012013C[D_801202FC - 2].pos.y - D_8012013C[D_801202FC - 3].pos.y) / 2;
            D_8012013C[D_801202FC - 3].pos.z +=
                (D_8012013C[D_801202FC - 2].pos.z - D_8012013C[D_801202FC - 3].pos.z) / 2;
            D_8012021C[D_801202FC - 3].pos.x +=
                (D_8012021C[D_801202FC - 2].pos.x - D_8012021C[D_801202FC - 3].pos.x) / 2;
            D_8012021C[D_801202FC - 3].pos.y +=
                (D_8012021C[D_801202FC - 2].pos.y - D_8012021C[D_801202FC - 3].pos.y) / 2;
            D_8012021C[D_801202FC - 3].pos.z +=
                (D_8012021C[D_801202FC - 2].pos.z - D_8012021C[D_801202FC - 3].pos.z) / 2;

            i = Quake_Add(mainCam, 3);
            Quake_SetSpeed(i, 30000);
            Quake_SetQuakeValues(i, 2, 1, 1, 0);
            Quake_SetCountdown(i, 200);
            break;
        case 3120:
            csInfo->keyFrames = D_80121954[-(timer + 101)];
<<<<<<< HEAD
            csCam->timer = 100;
            csCam->stateFlags2 |= CAM_STATE2_2;
=======
            subCam->timer = 100;
            subCam->unk_14C |= 2;
>>>>>>> bf56c94f
            csInfo->keyFrameCnt = 2;

            func_8002DF54(globalCtx, NULL, 8);
            func_800C0808(globalCtx, subCamId, player, CAM_SET_CS_C);
            break;
        case 3130:
            csInfo->keyFrames = D_80121A44;
            csInfo->keyFrameCnt = 12;

            func_8002DF54(globalCtx, NULL, 8);
<<<<<<< HEAD
            func_800C0808(globalCtx, camIdx, player, CAM_SET_CS_C);
            csCam->stateFlags2 |= CAM_STATE2_2;
=======
            func_800C0808(globalCtx, subCamId, player, CAM_SET_CS_C);
            subCam->unk_14C |= 2;
>>>>>>> bf56c94f
            break;
        case 3140:
            D_80121C24[0].atTargetInit = globalCtx->view.at;
            D_80121C24[0].eyeTargetInit = globalCtx->view.eye;
            D_80121C24[0].fovTargetInit = globalCtx->view.fovy;

            csInfo->keyFrames = D_80121C24;
            csInfo->keyFrameCnt = 7;

            func_800C0808(globalCtx, subCamId, player, CAM_SET_CS_C);
            break;
        case 3150:
            spC0.x = 1890.0f;
            spC0.y = 886.0f;
            spC0.z = -1432.0f;
            spB4.x = 1729.0f;
            spB4.y = 995.0f;
            spB4.z = -1405.0f;
            Gameplay_CameraChangeSetting(globalCtx, subCamId, CAM_SET_FREE2);
            Gameplay_CameraSetAtEye(globalCtx, subCamId, &spC0, &spB4);
            subCam->roll = 0x50;
            subCam->fov = 55.0f;
            func_8002DF38(globalCtx, &player->actor, 8);
            break;
        case 3170:
            Actor_GetWorld(&spA0, actor);
            spC0 = spA0.pos;
            spD0.pitch = -0x5DC;
            spC0.y += 50.0f;
            spD0.r = 250.0f;
            Actor_GetWorld(&spA0, &player->actor);
            spD0.yaw = OnePointCutscene_Vec3fYaw(&spC0, &spA0.pos) - 0x7D0;
            OnePointCutscene_AddVecSphToVec3f(&spB4, &spC0, &spD0);
            Gameplay_CameraChangeSetting(globalCtx, subCamId, CAM_SET_FREE2);
            Gameplay_CameraSetAtEye(globalCtx, subCamId, &spC0, &spB4);
            Gameplay_CopyCamera(globalCtx, CAM_ID_MAIN, subCamId);
            subCam->roll = -1;
            subCam->fov = 55.0f;
            func_8002DF38(globalCtx, actor, 1);
            break;
        case 3160:
            Actor_GetWorld(&spA0, actor);
            spC0 = spA0.pos;
            spD0.pitch = 0;
            spD0.yaw = spA0.rot.y;
            spD0.r = 150.0f;
            OnePointCutscene_AddVecSphToVec3f(&spB4, &spC0, &spD0);
            Gameplay_CameraChangeSetting(globalCtx, subCamId, CAM_SET_FREE2);
            Gameplay_CameraSetAtEye(globalCtx, subCamId, &spC0, &spB4);
            subCam->roll = 0;
            subCam->fov = 55.0f;
            func_8002DF38(globalCtx, &player->actor, 8);
            break;
        case 3180:
            Actor_GetWorldPosShapeRot(&spA0, actor);
            spC0 = spA0.pos;
            spC0.y += 120.0f;
            spD0.r = 300.0f;
            spD0.yaw = spA0.rot.y;
            spD0.pitch = -0xAF0;
            OnePointCutscene_AddVecSphToVec3f(&spB4, &spC0, &spD0);
            Gameplay_CameraChangeSetting(globalCtx, subCamId, CAM_SET_FREE2);
            Gameplay_CameraSetAtEye(globalCtx, subCamId, &spC0, &spB4);
            subCam->roll = 0;
            subCam->fov = 60.0f;
            func_8002DF38(globalCtx, actor, 1);
            break;
        case 3190:
            Gameplay_CameraChangeSetting(globalCtx, subCamId, CAM_SET_FOREST_DEFEAT_POE);
            Camera_ChangeMode(mainCam, CAM_MODE_NORMAL);
            func_8002DF38(globalCtx, actor, 0xC);
            break;
        case 3230:
            spC0.x = 120.0f;
            spC0.y = 265.0f;
            spC0.z = -1570.0f;
            spB4.x = 80.0f;
            spB4.y = 445.0f;
            spB4.z = -1425.0f;
            Gameplay_CameraChangeSetting(globalCtx, subCamId, CAM_SET_FREE2);
            Gameplay_CameraSetAtEye(globalCtx, subCamId, &spC0, &spB4);
            subCam->roll = 0x1E;
            subCam->fov = 75.0f;
            func_8002DF38(globalCtx, &player->actor, 8);
            Actor_GetWorldPosShapeRot(&spA0, actor);
            Actor_GetFocus(&sp8C, &player->actor);
            spC0.x = sp8C.pos.x;
            spC0.y = sp8C.pos.y + 70.0f;
            spC0.z = sp8C.pos.z;
            OLib_Vec3fDiffToVecSphGeo(&spD0, &spA0.pos, &sp8C.pos);
            spD0.pitch = 0x5DC;
            spD0.r = 120.0f;
            OnePointCutscene_AddVecSphToVec3f(&spB4, &spC0, &spD0);
            Gameplay_CameraSetAtEye(globalCtx, CAM_ID_MAIN, &spC0, &spB4);

            i = Quake_Add(subCam, 3);
            Quake_SetSpeed(i, 22000);
            Quake_SetQuakeValues(i, 1, 0, 0, 0);
            Quake_SetCountdown(i, 90);
            break;
        case 6010:
            Actor_GetWorld(&spA0, actor);
            spC0 = spA0.pos;
            spD0.pitch = 0;
            spC0.y += 70.0f;
            spD0.yaw = spA0.rot.y + 0x7FFF;
            spD0.r = 300.0f;
            OnePointCutscene_AddVecSphToVec3f(&spB4, &spC0, &spD0);
            Gameplay_CameraChangeSetting(globalCtx, subCamId, CAM_SET_FREE2);
            Gameplay_CameraSetAtEye(globalCtx, subCamId, &spC0, &spB4);
            subCam->roll = 0;
            subCam->fov = 45.0f;
            func_8002DF38(globalCtx, &player->actor, 8);
            break;
        case 3220:
            Actor_GetFocus(&spA0, actor);
            spC0 = spA0.pos;
            func_800C0808(globalCtx, subCamId, player, CAM_SET_PIVOT_VERTICAL);
            Actor_GetWorld(&spA0, &player->actor);
            OLib_Vec3fDiffToVecSphGeo(&spD0, &spC0, &spA0.pos);
            spD0.yaw += 0x3E8;
            spD0.r = 400.0f;
            OnePointCutscene_AddVecSphToVec3f(&spB4, &spC0, &spD0);
            spB4.y = spA0.pos.y + 60.0f;
            Gameplay_CameraSetAtEye(globalCtx, subCamId, &spC0, &spB4);
            subCam->roll = 0;
            subCam->fov = 75.0f;
            player->actor.shape.rot.y = player->actor.world.rot.y = player->currentYaw = spD0.yaw + 0x7FFF;
            func_8002DF54(globalCtx, NULL, 8);
            break;
        case 3240:
            D_80121D3C[2].timerInit = timer - 5;

            csInfo->keyFrames = D_80121D3C;
            csInfo->keyFrameCnt = 3;

            func_8002DF54(globalCtx, NULL, 8);
            func_800C0808(globalCtx, subCamId, player, CAM_SET_CS_C);
            break;
        case 6001:
            Gameplay_CameraChangeSetting(globalCtx, subCamId, CAM_SET_CS_3);
            func_8002DF54(globalCtx, NULL, 8);
            Actor_GetWorld(&spA0, actor);
            if (spA0.pos.z > -750.0f) {
                OnePointCutscene_SetCsCamPoints(subCam, D_801208E8, D_801208E4, D_801206A0, D_80120820);
            } else {
                OnePointCutscene_SetCsCamPoints(subCam, D_801208E8, D_801208E4, D_801206A0, D_80120760);
            }

            i = Quake_Add(subCam, 1);
            Quake_SetSpeed(i, 32000);
            Quake_SetQuakeValues(i, 0, 0, 20, 0);
            Quake_SetCountdown(i, D_801208E4 - 10);
            break;
        case 3400:
            Gameplay_CameraChangeSetting(globalCtx, subCamId, CAM_SET_CS_3);
            func_8002DF38(globalCtx, &player->actor, 8);
            OnePointCutscene_SetCsCamPoints(subCam, D_8012069C | 0x2000, D_80120698, D_801204D4, D_801205B4);
            OnePointCutscene_Vec3sToVec3f(&mainCam->eye, &D_801205B4[D_80120694 - 2].pos);
            OnePointCutscene_Vec3sToVec3f(&mainCam->at, &D_801204D4[D_80120694 - 2].pos);

            i = Quake_Add(subCam, 1);
            Quake_SetSpeed(i, 0x4E20);
            Quake_SetQuakeValues(i, 1, 0, 50, 0);
            Quake_SetCountdown(i, D_80120698 - 20);
            break;
        case 3390:
            player->actor.shape.rot.y = player->actor.world.rot.y = player->currentYaw = -0x3FD9;

            csInfo->keyFrames = D_80121DB4;
            csInfo->keyFrameCnt = 9;

            func_8002DF54(globalCtx, NULL, 8);
            func_800C0808(globalCtx, subCamId, player, CAM_SET_CS_C);
            break;
        case 3310:
            Gameplay_CameraChangeSetting(globalCtx, subCamId, CAM_SET_FIRE_STAIRCASE);
            func_8002DF54(globalCtx, NULL, 8);
            Gameplay_CopyCamera(globalCtx, subCamId, CAM_ID_MAIN);

            i = Quake_Add(subCam, 1);
            Quake_SetSpeed(i, 32000);
            Quake_SetQuakeValues(i, 2, 0, 0, 0);
            Quake_SetCountdown(i, timer);
            break;
        case 3290:
            D_80121F1C[0].atTargetInit = globalCtx->view.at;
            D_80121F1C[0].eyeTargetInit = globalCtx->view.eye;
            D_80121F1C[0].fovTargetInit = globalCtx->view.fovy;
            Actor_GetFocus(&spA0, actor);
            player->actor.shape.rot.y = player->actor.world.rot.y = player->currentYaw = spA0.rot.y;

            csInfo->keyFrames = D_80121F1C;
            csInfo->keyFrameCnt = 4;

            func_800C0808(globalCtx, subCamId, player, CAM_SET_CS_C);

            i = Quake_Add(subCam, 3);
            Quake_SetSpeed(i, 12000);
            Quake_SetQuakeValues(i, 0, 0, 1000, 0);
            Quake_SetCountdown(i, 5);
            break;
        case 3340:
            D_80121FBC[0].atTargetInit = globalCtx->view.at;
            D_80121FBC[0].eyeTargetInit = globalCtx->view.eye;
            D_80121FBC[0].fovTargetInit = globalCtx->view.fovy;

            csInfo->keyFrames = D_80121FBC;
            csInfo->keyFrameCnt = 4;

            func_8002DF54(globalCtx, NULL, 8);
            func_800C0808(globalCtx, subCamId, player, CAM_SET_CS_C);

            i = Quake_Add(subCam, 3);
            Quake_SetSpeed(i, 12000);
            Quake_SetQuakeValues(i, 0, 0, 1000, 0);
            Quake_SetCountdown(i, 5);
            break;
        case 3360:
            csInfo->keyFrames = D_8012205C;
            csInfo->keyFrameCnt = 3;

            func_8002DF38(globalCtx, &player->actor, 8);
            func_800C0808(globalCtx, subCamId, player, CAM_SET_CS_C);
            break;
        case 3350:
            D_801220D4[0].atTargetInit = globalCtx->view.at;
            D_801220D4[0].eyeTargetInit = globalCtx->view.eye;
            D_801220D4[0].fovTargetInit = globalCtx->view.fovy;
            if (actor->world.pos.x > 0.0f) {
                D_801220D4[1].rollTargetInit = -D_801220D4[1].rollTargetInit;
                D_801220D4[2].rollTargetInit = -D_801220D4[2].rollTargetInit;
                D_801220D4[1].atTargetInit.x = -D_801220D4[1].atTargetInit.x;
                D_801220D4[1].atTargetInit.y = 50.0f;
                D_801220D4[1].eyeTargetInit.y = 80.0f;
                D_801220D4[1].eyeTargetInit.x = -D_801220D4[1].eyeTargetInit.x;
            }
            func_8002DF54(globalCtx, NULL, 8);

            csInfo->keyFrames = D_801220D4;
            csInfo->keyFrameCnt = 5;

            func_800C0808(globalCtx, subCamId, player, CAM_SET_CS_C);
            break;
        case 3330:
            csInfo->keyFrames = D_8012219C;
            csInfo->keyFrameCnt = 7;

            func_8002DF38(globalCtx, &player->actor, 8);
            func_800C0808(globalCtx, subCamId, player, CAM_SET_CS_C);
            break;
        case 3410:
            csInfo->keyFrames = D_801222B4;
            csInfo->keyFrameCnt = 5;

            func_8002DF54(globalCtx, NULL, 8);
            func_800C0808(globalCtx, subCamId, player, CAM_SET_CS_C);

            i = Quake_Add(subCam, 1);
            Quake_SetSpeed(i, 32000);
            Quake_SetQuakeValues(i, 4, 0, 0, 0);
            Quake_SetCountdown(i, 20);
            break;
        case 3450:
            csInfo->keyFrames = D_8012237C;
            csInfo->keyFrameCnt = 2;

            func_8002DF38(globalCtx, &player->actor, 8);
            func_800C0808(globalCtx, subCamId, player, CAM_SET_CS_C);

            i = Quake_Add(subCam, 1);
            Quake_SetSpeed(i, 32000);
            Quake_SetQuakeValues(i, 2, 0, 0, 0);
            Quake_SetCountdown(i, 10);
            break;
        case 3440:
            csInfo->keyFrames = D_801223CC;
            csInfo->keyFrameCnt = 6;

            func_8002DF54(globalCtx, NULL, 8);
            func_800C0808(globalCtx, subCamId, player, CAM_SET_CS_C);
            player->stateFlags1 |= PLAYER_STATE1_29;
            player->actor.freezeTimer = 90;

            i = Quake_Add(subCam, 1);
            Quake_SetSpeed(i, 32000);
            Quake_SetQuakeValues(i, 2, 0, 0, 0);
            Quake_SetCountdown(i, 10);
            break;
        case 3430:
            csInfo->keyFrames = D_801224BC;
            csInfo->keyFrameCnt = 7;

            func_8002DF54(globalCtx, NULL, 8);
            func_800C0808(globalCtx, subCamId, player, CAM_SET_CS_C);

            i = Quake_Add(subCam, 1);
            Quake_SetSpeed(i, 32000);
            Quake_SetQuakeValues(i, 1, 0, 10, 0);
            Quake_SetCountdown(i, 20);
            break;
        case 4100:
            csInfo->keyFrames = D_801225D4;
            csInfo->keyFrameCnt = 5;

            player->actor.shape.rot.y = player->actor.world.rot.y = player->currentYaw = 0x3FFC;
            func_800C0808(globalCtx, subCamId, player, CAM_SET_CS_C);
            func_8002DF54(globalCtx, NULL, 8);
            break;
        case 4110:
            csInfo->keyFrames = D_8012269C;
            csInfo->keyFrameCnt = 3;

            func_8002DF38(globalCtx, &player->actor, 8);
            func_800C0808(globalCtx, subCamId, player, CAM_SET_CS_C);
            break;
        case 4120:
            func_8002DF54(globalCtx, NULL, 8);
            D_80122714[1].timerInit = 80;
            csInfo->keyFrames = D_80122714;
            csInfo->keyFrameCnt = 4;

            func_800C0808(globalCtx, subCamId, player, CAM_SET_CS_C);
            break;
        case 4140:
            csInfo->keyFrames = D_801227B4;
            csInfo->keyFrameCnt = 6;

            func_800C0808(globalCtx, subCamId, player, CAM_SET_CS_C);
            Camera_ChangeMode(mainCam, CAM_MODE_NORMAL);
            break;
        case 4150:
            csInfo->keyFrames = D_801228A4;
            csInfo->keyFrameCnt = 5;

            func_8002DF54(globalCtx, NULL, 8);
            Camera_ChangeMode(mainCam, CAM_MODE_NORMAL);
            func_800C0808(globalCtx, subCamId, player, CAM_SET_CS_C);
            break;
        case 4160:
            csInfo->keyFrames = D_8012296C;
            csInfo->keyFrameCnt = 4;

            func_8002DF54(globalCtx, NULL, 8);
            Camera_ChangeMode(mainCam, CAM_MODE_NORMAL);
            func_800C0808(globalCtx, subCamId, player, CAM_SET_CS_C);
            break;
        case 4170:
            csInfo->keyFrames = D_80122A0C;
            csInfo->keyFrameCnt = 2;

            func_8002DF54(globalCtx, NULL, 8);
            Camera_ChangeMode(mainCam, CAM_MODE_NORMAL);
            func_800C0808(globalCtx, subCamId, player, CAM_SET_CS_C);
            break;
        case 4190:
            csInfo->keyFrames = D_80122A5C;
            csInfo->keyFrameCnt = 8;

            func_8002DF38(globalCtx, &player->actor, 8);
            Camera_ChangeMode(mainCam, CAM_MODE_NORMAL);
            func_800C0808(globalCtx, subCamId, player, CAM_SET_CS_C);
            break;
        case 4200:
            csInfo->keyFrames = D_80122B9C;
            csInfo->keyFrameCnt = 3;

            func_8002DF38(globalCtx, &player->actor, 8);
            Camera_ChangeMode(mainCam, CAM_MODE_NORMAL);
            func_800C0808(globalCtx, subCamId, player, CAM_SET_CS_C);
            break;
        case 4210:
            player->actor.freezeTimer = timer;

            csInfo->keyFrames = D_80122C14;
            csInfo->keyFrameCnt = 1;

            func_800C0808(globalCtx, subCamId, player, CAM_SET_CS_C);

            i = Quake_Add(subCam, 3);
            Quake_SetSpeed(i, 12000);
            Quake_SetQuakeValues(i, 0, 1, 100, 0);
            Quake_SetCountdown(i, timer - 80);
            break;
        case 4220:
            csInfo->keyFrames = (player->actor.world.pos.z < -15.0f) ? D_80122C3C : D_80122C64;
            csInfo->keyFrameCnt = 1;

            func_800C0808(globalCtx, subCamId, player, CAM_SET_CS_C);
            func_8002DF38(globalCtx, &player->actor, 1);

            i = Quake_Add(subCam, 3);
            Quake_SetSpeed(i, 12000);
            Quake_SetQuakeValues(i, 0, 1, 10, 0);
            Quake_SetCountdown(i, timer - 10);
            break;
        case 4221:
            csInfo->keyFrames = D_80122C8C;
            csInfo->keyFrameCnt = 1;

            func_8002DF54(globalCtx, NULL, 8);
            func_800C0808(globalCtx, subCamId, player, CAM_SET_CS_C);
            break;
        case 3260:
            func_8002DF54(globalCtx, NULL, 8);
            D_80122CB4[1].timerInit = timer - 5;

            csInfo->keyFrames = D_80122CB4;
            csInfo->keyFrameCnt = 2;

            func_800C0808(globalCtx, subCamId, player, CAM_SET_CS_C);
            break;
        case 3261:
            func_8002DF54(globalCtx, NULL, 8);
            D_80122D04[1].timerInit = timer - 10;

            csInfo->keyFrames = D_80122D04;
            csInfo->keyFrameCnt = 2;

            func_800C0808(globalCtx, subCamId, player, CAM_SET_CS_C);
            break;
        case 8010:
            csInfo->keyFrames = D_80122D54;
            csInfo->keyFrameCnt = 3;

            func_800C0808(globalCtx, subCamId, player, CAM_SET_CS_C);
            break;
        case 8002:
            csInfo->keyFrames = D_80122DCC;
            csInfo->keyFrameCnt = 3;

            func_800C0808(globalCtx, subCamId, player, CAM_SET_CS_C);
            break;
        case 8700:
            Actor_GetFocus(&spA0, actor);
            Actor_GetFocus(&sp8C, &player->actor);
            D_80122E44[timer & 1][0].atTargetInit.y = ((spA0.pos.y - sp8C.pos.y) / 10.0f) + 90.0f;
            D_80122E44[timer & 1][5].atTargetInit = mainCam->at;

            csInfo->keyFrames = D_80122E44[timer & 1];
            csInfo->keyFrameCnt = 7;

            func_800C0808(globalCtx, subCamId, player, CAM_SET_CS_C);
            break;
        case 1100: {
            s32 tempDiff = globalCtx->state.frames - sPrevFrameCs1100;

            if ((tempDiff > 3600) || (tempDiff < -3600)) {
                csInfo->keyFrames = D_80123074;
                csInfo->keyFrameCnt = 5;
            } else {
                if (globalCtx->state.frames & 1) {
                    D_8012313C[0].rollTargetInit = -D_8012313C[0].rollTargetInit;
                    D_8012313C[0].atTargetInit.y = -D_8012313C[0].atTargetInit.y;
                    D_8012313C[0].eyeTargetInit.y = -D_8012313C[0].eyeTargetInit.y;
                    D_8012313C[1].atTargetInit.y = -D_8012313C[1].atTargetInit.y;
                }
                csInfo->keyFrames = D_8012313C;
                csInfo->keyFrameCnt = 3;
            }
            func_800C0808(globalCtx, subCamId, player, CAM_SET_CS_C);
            sPrevFrameCs1100 = globalCtx->state.frames;

        } break;
        case 9806:
            subCam->timer = -99;
            if (func_800C0CB8(globalCtx)) {
                func_800C0808(globalCtx, subCamId, player, CAM_SET_TURN_AROUND);
                subCam->data2 = 0xC;
            } else {
                Gameplay_CopyCamera(globalCtx, subCamId, CAM_ID_MAIN);
                Gameplay_CameraChangeSetting(globalCtx, subCamId, CAM_SET_FREE2);
            }
            break;
        case 9908:
            if (func_800C0CB8(globalCtx)) {
                D_801231B4[0].eyeTargetInit.z = D_801231B4[1].eyeTargetInit.z = !LINK_IS_ADULT ? 100.0f : 120.0f;

                if (player->stateFlags1 & PLAYER_STATE1_27) {
                    D_801231B4[2].atTargetInit.z = 0.0f;
                }
                Actor_GetWorldPosShapeRot(&spA0, &player->actor);
                OLib_Vec3fDiffToVecSphGeo(&spD0, &spA0.pos, &mainCam->at);
                spD0.yaw -= spA0.rot.y;
                OLib_VecSphGeoToVec3f(&D_801231B4[3].atTargetInit, &spD0);
                OLib_Vec3fDiffToVecSphGeo(&spD0, &spA0.pos, &mainCam->eye);
                spD0.yaw -= spA0.rot.y;
                OLib_VecSphGeoToVec3f(&D_801231B4[3].eyeTargetInit, &spD0);
                D_801231B4[3].fovTargetInit = mainCam->fov;
                D_801231B4[3].timerInit = timer - 50;

                csInfo->keyFrames = D_801231B4;
                csInfo->keyFrameCnt = 4;

                func_800C0808(globalCtx, subCamId, player, CAM_SET_CS_C);
            } else {
                D_80123254[1].timerInit = timer - 1;
                D_80123254[0].fovTargetInit = mainCam->fov;
                D_80123254[0].atTargetInit = D_80123254[1].atTargetInit = mainCam->at;
                D_80123254[0].eyeTargetInit = D_80123254[1].eyeTargetInit = mainCam->eye;

                csInfo->keyFrames = D_80123254;
                csInfo->keyFrameCnt = 2;

                func_800C0808(globalCtx, subCamId, player, CAM_SET_CS_C);
            }
            break;
        case 1000:
            D_801232A4[0].atTargetInit = globalCtx->view.at;
            D_801232A4[0].eyeTargetInit = globalCtx->view.eye;
            D_801232A4[0].fovTargetInit = globalCtx->view.fovy;

            csInfo->keyFrames = D_801232A4;
            csInfo->keyFrameCnt = 1;

            func_800C0808(globalCtx, subCamId, player, CAM_SET_CS_C);
            break;
        case 8603:
            csInfo->keyFrames = D_801232CC;
            csInfo->keyFrameCnt = 5;

            func_800C0808(globalCtx, subCamId, player, CAM_SET_CS_C);
            break;
        case 8604:
            csInfo->keyFrames = D_80123394;
            csInfo->keyFrameCnt = 5;

            func_800C0808(globalCtx, subCamId, player, CAM_SET_CS_C);
            break;
        case 4000:
            csInfo->keyFrames = D_8012345C;
            csInfo->keyFrameCnt = 4;

            func_800C0808(globalCtx, subCamId, player, CAM_SET_CS_C);
            break;
        case 4010:
            csInfo->keyFrames = D_801234FC;
            csInfo->keyFrameCnt = 5;

            func_800C0808(globalCtx, subCamId, player, CAM_SET_CS_C);
            break;
        case 4011:
            csInfo->keyFrames = D_801235C4;
            csInfo->keyFrameCnt = 5;

            func_800C0808(globalCtx, subCamId, player, CAM_SET_CS_C);
            break;
        case 4020:
            csInfo->keyFrames = D_8012368C;
            csInfo->keyFrameCnt = 4;

            func_800C0808(globalCtx, subCamId, player, CAM_SET_CS_C);
            break;
        case 4021:
            csInfo->keyFrames = D_8012372C;
            csInfo->keyFrameCnt = 4;

            func_800C0808(globalCtx, subCamId, player, CAM_SET_CS_C);
            break;
        case 4022:
            subCam->timer = D_801237CC[0].timerInit + D_801237CC[3].timerInit + D_801237CC[1].timerInit +
                            D_801237CC[2].timerInit + D_801237CC[4].timerInit;

            csInfo->keyFrames = D_801237CC;
            csInfo->keyFrameCnt = 5;

            func_800C0808(globalCtx, subCamId, player, CAM_SET_CS_C);
            break;
        case 9703:
            D_80123894[0].atTargetInit = globalCtx->view.at;
            D_80123894[0].eyeTargetInit = globalCtx->view.eye;
            D_80123894[0].fovTargetInit = globalCtx->view.fovy;
            if (LINK_IS_ADULT) {
                D_80123894[1].atTargetInit.y = 60.0f;
                D_80123894[1].eyeTargetInit.y = 52.0f;
            }

            csInfo->keyFrames = D_80123894;
            csInfo->keyFrameCnt = 3;

            func_800C0808(globalCtx, subCamId, player, CAM_SET_CS_C);
            break;
        case 9704:
            D_8012390C[0].atTargetInit = globalCtx->view.at;
            D_8012390C[0].eyeTargetInit = globalCtx->view.eye;
            D_8012390C[0].fovTargetInit = globalCtx->view.fovy;

            csInfo->keyFrames = D_8012390C;
            csInfo->keyFrameCnt = 2;

            func_800C0808(globalCtx, subCamId, player, CAM_SET_CS_C);
            break;
        case 9705:
            D_8012395C[0].atTargetInit = globalCtx->view.at;
            D_8012395C[0].eyeTargetInit = globalCtx->view.eye;
            D_8012395C[0].fovTargetInit = globalCtx->view.fovy;

            csInfo->keyFrames = D_8012395C;
            csInfo->keyFrameCnt = 3;

            func_800C0808(globalCtx, subCamId, player, CAM_SET_CS_C);
            break;
        case 5110:
            D_801239D4[1].timerInit = 10;

            csInfo->keyFrames = D_801239D4;
            csInfo->keyFrameCnt = 3;

            func_800C0808(globalCtx, subCamId, (Player*)actor, CAM_SET_CS_C);
            break;
        default:
            osSyncPrintf(VT_COL(RED, WHITE) "onepointdemo camera: demo number not found !! (%d)\n" VT_RST, csId);
            break;
    }
    return 0;
}

s16 OnePointCutscene_SetAsChild(GlobalContext* globalCtx, s16 newCamId, s16 parentCamId) {
    s16 prevCamId = globalCtx->cameraPtrs[parentCamId]->childCamId;

    globalCtx->cameraPtrs[newCamId]->parentCamId = parentCamId;
    globalCtx->cameraPtrs[parentCamId]->childCamId = newCamId;

    return prevCamId;
}

/**
 * Removes a cutscene camera from the list. Returns the parent cam if the removed camera is active, otherwise returns
 * CAM_ID_NONE
 */
s32 OnePointCutscene_RemoveCamera(GlobalContext* globalCtx, s16 subCamId) {
    Camera* subCam = globalCtx->cameraPtrs[subCamId];
    s32 nextCamId;

    if (subCam->camId == CHILD_CAM(subCam)->parentCamId) {
        CHILD_CAM(subCam)->parentCamId = subCam->parentCamId;
    }
    if (subCam->camId == PARENT_CAM(subCam)->childCamId) {
        PARENT_CAM(subCam)->childCamId = subCam->childCamId;
    }
    nextCamId = (globalCtx->activeCamId == subCamId) ? subCam->parentCamId : CAM_ID_NONE;
    subCam->parentCamId = CAM_ID_MAIN;
    subCam->childCamId = subCam->parentCamId;
    subCam->timer = -1;
    Gameplay_ClearCamera(subCam->globalCtx, subCam->camId);
    return nextCamId;
}

#define vChildCamId temp2
#define vSubCamStatus temp1
#define vCurCamId temp2
#define vNextCamId temp1

/**
 * Creates a cutscene subcamera with the specified ID, duration, and targeted actor. The camera is placed into the
 * cutscene queue in front of the specified camera, then all lower priority demos in front of it are removed from the
 * queue.
 */
s16 OnePointCutscene_Init(GlobalContext* globalCtx, s16 csId, s16 timer, Actor* actor, s16 parentCamId) {
    s16 temp1;
    s16 temp2;
    s16 subCamId;
    Camera* subCam;

    if (parentCamId == CAM_ID_NONE) {
        parentCamId = globalCtx->activeCamId;
    }
    subCamId = Gameplay_CreateSubCamera(globalCtx);
    if (subCamId == CAM_ID_NONE) {
        osSyncPrintf(VT_COL(RED, WHITE) "onepoint demo: error: too many cameras ... give up! type=%d\n" VT_RST, csId);
        return CAM_ID_NONE;
    }

    // Inserts the cutscene camera into the cutscene queue in front of parentCam

    vChildCamId = globalCtx->cameraPtrs[parentCamId]->childCamId;
    vSubCamStatus = CAM_STAT_ACTIVE;
    if (vChildCamId >= CAM_ID_SUB_FIRST) {
        OnePointCutscene_SetAsChild(globalCtx, vChildCamId, subCamId);
        vSubCamStatus = CAM_STAT_WAIT;
    } else {
        Interface_ChangeAlpha(2);
    }
    OnePointCutscene_SetAsChild(globalCtx, subCamId, parentCamId);

    subCam = globalCtx->cameraPtrs[subCamId];

    subCam->timer = timer;
    subCam->target = actor;

    subCam->at = globalCtx->view.at;
    subCam->eye = globalCtx->view.eye;
    subCam->fov = globalCtx->view.fovy;

    subCam->csId = csId;

    if (parentCamId == CAM_ID_MAIN) {
        Gameplay_ChangeCameraStatus(globalCtx, parentCamId, CAM_STAT_UNK3);
    } else {
        Gameplay_ChangeCameraStatus(globalCtx, parentCamId, CAM_STAT_WAIT);
    }
    OnePointCutscene_SetInfo(globalCtx, subCamId, csId, actor, timer);
    Gameplay_ChangeCameraStatus(globalCtx, subCamId, vSubCamStatus);

    // Removes all lower priority cutscenes in front of this cutscene from the queue.
    vCurCamId = subCamId;
    vNextCamId = globalCtx->cameraPtrs[subCamId]->childCamId;

    while (vNextCamId >= CAM_ID_SUB_FIRST) {
        s16 nextCsId = globalCtx->cameraPtrs[vNextCamId]->csId;
        s16 thisCsId = globalCtx->cameraPtrs[subCamId]->csId;

        if ((nextCsId / 100) < (thisCsId / 100)) {
            osSyncPrintf(VT_COL(YELLOW, BLACK) "onepointdemo camera[%d]: killed 'coz low priority (%d < %d)\n" VT_RST,
                         vNextCamId, nextCsId, thisCsId);
            if (globalCtx->cameraPtrs[vNextCamId]->csId != 5010) {
                if ((vNextCamId = OnePointCutscene_RemoveCamera(globalCtx, vNextCamId)) != CAM_ID_NONE) {
                    Gameplay_ChangeCameraStatus(globalCtx, vNextCamId, CAM_STAT_ACTIVE);
                }
            } else {
                vCurCamId = vNextCamId;
                OnePointCutscene_EndCutscene(globalCtx, vNextCamId);
            }
        } else {
            vCurCamId = vNextCamId;
        }
        vNextCamId = globalCtx->cameraPtrs[vCurCamId]->childCamId;
    }
    return subCamId;
}

/**
 *  Ends the cutscene in subCamId by setting its timer to 0. For attention cutscenes, it is set to 5 instead.
 */
s16 OnePointCutscene_EndCutscene(GlobalContext* globalCtx, s16 subCamId) {
    if (subCamId == CAM_ID_NONE) {
        subCamId = globalCtx->activeCamId;
    }
    if (globalCtx->cameraPtrs[subCamId] != NULL) {
        osSyncPrintf("onepointdemo camera[%d]: delete timer=%d next=%d\n", subCamId,
                     globalCtx->cameraPtrs[subCamId]->timer, globalCtx->cameraPtrs[subCamId]->parentCamId);
        if (globalCtx->cameraPtrs[subCamId]->csId == 5010) {
            globalCtx->cameraPtrs[subCamId]->timer = 5;
        } else {
            globalCtx->cameraPtrs[subCamId]->timer = 0;
        }
    }
    return subCamId;
}

#define vTargetCat temp1
#define vParentCamId temp1
#define vLastHigherCat temp2
#define vSubCamId temp2

/**
 *  Adds an attention cutscene to the cutscene queue.
 */
s32 OnePointCutscene_Attention(GlobalContext* globalCtx, Actor* actor) {
    Camera* parentCam;
    s32 temp1;
    s32 temp2;
    s32 timer;

    if (sDisableAttention) {
        osSyncPrintf(VT_COL(YELLOW, BLACK) "actor attention demo camera: canceled by other camera\n" VT_RST);
        return CAM_ID_NONE;
    }
    sUnused = -1;

    parentCam = globalCtx->cameraPtrs[CAM_ID_MAIN];
    if (parentCam->mode == CAM_MODE_FOLLOWBOOMERANG) {
        osSyncPrintf(VT_COL(YELLOW, BLACK) "actor attention demo camera: change mode BOOKEEPON -> NORMAL\n" VT_RST);
        Camera_ChangeMode(parentCam, CAM_MODE_NORMAL);
    }

    // Finds the camera of the first actor attention demo with a lower category actor, or the first non-attention demo
    // after at least one attention demo.

    vLastHigherCat = -1;
    while (parentCam->childCamId != CAM_ID_MAIN) {
        parentCam = globalCtx->cameraPtrs[parentCam->childCamId];
        if (parentCam == NULL) {
            break;
        } else if (parentCam->setting != CAM_SET_CS_ATTENTION) {
            if (vLastHigherCat == -1) {
                continue;
            } else {
                break;
            }
        } else {
            vTargetCat = parentCam->target->category;
            if (actor->category > vTargetCat) {
                break;
            }
            vLastHigherCat = vTargetCat;
        }
    }
    // Actorcat is only undefined if the actor is in a higher category than all other attention cutscenes. In this case,
    // it goes in the first position of the list. Otherwise, it goes in the index found in the loop.
    vParentCamId = (vLastHigherCat == -1) ? CAM_ID_MAIN : parentCam->camId;

    switch (actor->category) {
        case ACTORCAT_SWITCH:
        case ACTORCAT_BG:
        case ACTORCAT_PLAYER:
        case ACTORCAT_PROP:
        case ACTORCAT_DOOR:
            timer = 30;
            break;
        case ACTORCAT_NPC:
        case ACTORCAT_ITEMACTION:
        case ACTORCAT_CHEST:
            timer = 100;
            break;
        case ACTORCAT_EXPLOSIVE:
        case ACTORCAT_ENEMY:
        case ACTORCAT_MISC:
        case ACTORCAT_BOSS:
        default:
            osSyncPrintf(VT_COL(YELLOW, BLACK) "actor attention demo camera: %d: unkown part of actor %d\n" VT_RST,
                         globalCtx->state.frames, actor->category);
            timer = 30;
            break;
    }
    osSyncPrintf(VT_FGCOL(CYAN) "%06u:" VT_RST " actor attention demo camera: request %d ", globalCtx->state.frames,
                 actor->category);

    // If the previous attention cutscene has an actor in the same category, skip this actor.
    if (actor->category == vLastHigherCat) {
        osSyncPrintf("→ " VT_FGCOL(MAGENTA) "×" VT_RST " (%d)\n", actor->id);
        return CAM_ID_NONE;
    }
    osSyncPrintf("→ " VT_FGCOL(BLUE) "○" VT_RST " (%d)\n", actor->id);
    vSubCamId = OnePointCutscene_Init(globalCtx, 5010, timer, actor, vParentCamId);
    if (vSubCamId == CAM_ID_NONE) {
        osSyncPrintf(VT_COL(RED, WHITE) "actor attention demo: give up! \n" VT_RST, actor->id);
        return CAM_ID_NONE;
    } else {
        s32* data = (s32*)&globalCtx->cameraPtrs[vSubCamId]->data1;

        *data = NA_SE_SY_CORRECT_CHIME;
        return vSubCamId;
    }
}

/**
 *  Adds an attention cutscene to the cutscene queue with the specified sound effect
 */
s32 OnePointCutscene_AttentionSetSfx(GlobalContext* globalCtx, Actor* actor, s32 sfxId) {
    s32 subCamId = OnePointCutscene_Attention(globalCtx, actor);

    if (subCamId != CAM_ID_NONE) {
        s32* data = (s32*)&globalCtx->cameraPtrs[subCamId]->data1;

        *data = sfxId;
    }
    return subCamId;
}

// unused
void OnePointCutscene_EnableAttention(void) {
    sDisableAttention = false;
}

// unused
void OnePointCutscene_DisableAttention(void) {
    sDisableAttention = true;
}

s32 OnePointCutscene_CheckForCategory(GlobalContext* globalCtx, s32 actorCategory) {
    Camera* parentCam = globalCtx->cameraPtrs[CAM_ID_MAIN];

    while (parentCam->childCamId != CAM_ID_MAIN) {
        parentCam = globalCtx->cameraPtrs[parentCam->childCamId];
        if ((parentCam == NULL) || (parentCam->setting != CAM_SET_CS_ATTENTION)) {
            break;
        } else if (actorCategory == parentCam->target->category) {
            return true;
        }
    }
    return false;
}

// unused, also empty.
void OnePointCutscene_Noop(GlobalContext* globalCtx, s32 arg1) {
}<|MERGE_RESOLUTION|>--- conflicted
+++ resolved
@@ -474,13 +474,8 @@
             break;
         case 3120:
             csInfo->keyFrames = D_80121954[-(timer + 101)];
-<<<<<<< HEAD
-            csCam->timer = 100;
-            csCam->stateFlags2 |= CAM_STATE2_2;
-=======
             subCam->timer = 100;
-            subCam->unk_14C |= 2;
->>>>>>> bf56c94f
+            subCam->stateFlags2 |= CAM_STATE2_2;
             csInfo->keyFrameCnt = 2;
 
             func_8002DF54(globalCtx, NULL, 8);
@@ -491,13 +486,8 @@
             csInfo->keyFrameCnt = 12;
 
             func_8002DF54(globalCtx, NULL, 8);
-<<<<<<< HEAD
-            func_800C0808(globalCtx, camIdx, player, CAM_SET_CS_C);
-            csCam->stateFlags2 |= CAM_STATE2_2;
-=======
-            func_800C0808(globalCtx, subCamId, player, CAM_SET_CS_C);
-            subCam->unk_14C |= 2;
->>>>>>> bf56c94f
+            func_800C0808(globalCtx, subCamId, player, CAM_SET_CS_C);
+            subCam->stateFlags2 |= CAM_STATE2_2;
             break;
         case 3140:
             D_80121C24[0].atTargetInit = globalCtx->view.at;
