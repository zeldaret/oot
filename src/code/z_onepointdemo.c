--- conflicted
+++ resolved
@@ -486,13 +486,8 @@
             break;
 
         case 3050:
-<<<<<<< HEAD
             Play_RequestCameraSetting(play, subCamId, CAM_SET_CS_3);
-            func_8002DF54(play, &player->actor, PLAYER_CSMODE_5);
-=======
-            Play_ChangeCameraSetting(play, subCamId, CAM_SET_CS_3);
             func_8002DF54(play, &player->actor, PLAYER_CSACTION_5);
->>>>>>> b3486b57
             OnePointCutscene_SetCsCamPoints(subCam, D_80120304 | 0x2000, D_80120300, D_8012013C, D_8012021C);
             Sfx_PlaySfxCentered(NA_SE_SY_CORRECT_CHIME);
             OnePointCutscene_Vec3sToVec3f(&mainCam->at, &D_8012013C[D_801202FC - 2].pos);
@@ -607,15 +602,9 @@
             break;
 
         case 3190:
-<<<<<<< HEAD
             Play_RequestCameraSetting(play, subCamId, CAM_SET_FOREST_DEFEAT_POE);
             Camera_RequestMode(mainCam, CAM_MODE_NORMAL);
-            func_8002DF38(play, actor, PLAYER_CSMODE_12);
-=======
-            Play_ChangeCameraSetting(play, subCamId, CAM_SET_FOREST_DEFEAT_POE);
-            Camera_ChangeMode(mainCam, CAM_MODE_NORMAL);
             func_8002DF38(play, actor, PLAYER_CSACTION_12);
->>>>>>> b3486b57
             break;
 
         case 3230:
@@ -690,13 +679,8 @@
             break;
 
         case 6001:
-<<<<<<< HEAD
             Play_RequestCameraSetting(play, subCamId, CAM_SET_CS_3);
-            func_8002DF54(play, NULL, PLAYER_CSMODE_8);
-=======
-            Play_ChangeCameraSetting(play, subCamId, CAM_SET_CS_3);
-            func_8002DF54(play, NULL, PLAYER_CSACTION_8);
->>>>>>> b3486b57
+            func_8002DF54(play, NULL, PLAYER_CSACTION_8);
             Actor_GetWorld(&spA0, actor);
             if (spA0.pos.z > -750.0f) {
                 OnePointCutscene_SetCsCamPoints(subCam, D_801208E8, D_801208E4, D_801206A0, D_80120820);
@@ -711,13 +695,8 @@
             break;
 
         case 3400:
-<<<<<<< HEAD
             Play_RequestCameraSetting(play, subCamId, CAM_SET_CS_3);
-            func_8002DF38(play, &player->actor, PLAYER_CSMODE_8);
-=======
-            Play_ChangeCameraSetting(play, subCamId, CAM_SET_CS_3);
             func_8002DF38(play, &player->actor, PLAYER_CSACTION_8);
->>>>>>> b3486b57
             OnePointCutscene_SetCsCamPoints(subCam, D_8012069C | 0x2000, D_80120698, D_801204D4, D_801205B4);
             OnePointCutscene_Vec3sToVec3f(&mainCam->eye, &D_801205B4[D_80120694 - 2].pos);
             OnePointCutscene_Vec3sToVec3f(&mainCam->at, &D_801204D4[D_80120694 - 2].pos);
@@ -739,13 +718,8 @@
             break;
 
         case 3310:
-<<<<<<< HEAD
             Play_RequestCameraSetting(play, subCamId, CAM_SET_FIRE_STAIRCASE);
-            func_8002DF54(play, NULL, PLAYER_CSMODE_8);
-=======
-            Play_ChangeCameraSetting(play, subCamId, CAM_SET_FIRE_STAIRCASE);
-            func_8002DF54(play, NULL, PLAYER_CSACTION_8);
->>>>>>> b3486b57
+            func_8002DF54(play, NULL, PLAYER_CSACTION_8);
             Play_CopyCamera(play, subCamId, CAM_ID_MAIN);
 
             i = Quake_Request(subCam, QUAKE_TYPE_1);
@@ -917,13 +891,8 @@
             csInfo->keyFrames = D_801228A4;
             csInfo->keyFrameCount = ARRAY_COUNT(D_801228A4);
 
-<<<<<<< HEAD
-            func_8002DF54(play, NULL, PLAYER_CSMODE_8);
+            func_8002DF54(play, NULL, PLAYER_CSACTION_8);
             Camera_RequestMode(mainCam, CAM_MODE_NORMAL);
-=======
-            func_8002DF54(play, NULL, PLAYER_CSACTION_8);
-            Camera_ChangeMode(mainCam, CAM_MODE_NORMAL);
->>>>>>> b3486b57
             Play_InitCameraDataUsingPlayer(play, subCamId, player, CAM_SET_CS_C);
             break;
 
@@ -931,13 +900,8 @@
             csInfo->keyFrames = D_8012296C;
             csInfo->keyFrameCount = ARRAY_COUNT(D_8012296C);
 
-<<<<<<< HEAD
-            func_8002DF54(play, NULL, PLAYER_CSMODE_8);
+            func_8002DF54(play, NULL, PLAYER_CSACTION_8);
             Camera_RequestMode(mainCam, CAM_MODE_NORMAL);
-=======
-            func_8002DF54(play, NULL, PLAYER_CSACTION_8);
-            Camera_ChangeMode(mainCam, CAM_MODE_NORMAL);
->>>>>>> b3486b57
             Play_InitCameraDataUsingPlayer(play, subCamId, player, CAM_SET_CS_C);
             break;
 
@@ -945,13 +909,8 @@
             csInfo->keyFrames = D_80122A0C;
             csInfo->keyFrameCount = ARRAY_COUNT(D_80122A0C);
 
-<<<<<<< HEAD
-            func_8002DF54(play, NULL, PLAYER_CSMODE_8);
+            func_8002DF54(play, NULL, PLAYER_CSACTION_8);
             Camera_RequestMode(mainCam, CAM_MODE_NORMAL);
-=======
-            func_8002DF54(play, NULL, PLAYER_CSACTION_8);
-            Camera_ChangeMode(mainCam, CAM_MODE_NORMAL);
->>>>>>> b3486b57
             Play_InitCameraDataUsingPlayer(play, subCamId, player, CAM_SET_CS_C);
             break;
 
@@ -959,13 +918,8 @@
             csInfo->keyFrames = D_80122A5C;
             csInfo->keyFrameCount = ARRAY_COUNT(D_80122A5C);
 
-<<<<<<< HEAD
-            func_8002DF38(play, &player->actor, PLAYER_CSMODE_8);
+            func_8002DF38(play, &player->actor, PLAYER_CSACTION_8);
             Camera_RequestMode(mainCam, CAM_MODE_NORMAL);
-=======
-            func_8002DF38(play, &player->actor, PLAYER_CSACTION_8);
-            Camera_ChangeMode(mainCam, CAM_MODE_NORMAL);
->>>>>>> b3486b57
             Play_InitCameraDataUsingPlayer(play, subCamId, player, CAM_SET_CS_C);
             break;
 
@@ -973,13 +927,8 @@
             csInfo->keyFrames = D_80122B9C;
             csInfo->keyFrameCount = ARRAY_COUNT(D_80122B9C);
 
-<<<<<<< HEAD
-            func_8002DF38(play, &player->actor, PLAYER_CSMODE_8);
+            func_8002DF38(play, &player->actor, PLAYER_CSACTION_8);
             Camera_RequestMode(mainCam, CAM_MODE_NORMAL);
-=======
-            func_8002DF38(play, &player->actor, PLAYER_CSACTION_8);
-            Camera_ChangeMode(mainCam, CAM_MODE_NORMAL);
->>>>>>> b3486b57
             Play_InitCameraDataUsingPlayer(play, subCamId, player, CAM_SET_CS_C);
             break;
 
