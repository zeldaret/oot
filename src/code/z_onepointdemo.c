--- conflicted
+++ resolved
@@ -260,14 +260,8 @@
                 D_801211D4[0].atTargetInit.x = actor->focus.pos.x;
                 D_801211D4[0].atTargetInit.y = actor->focus.pos.y - 5.0f;
                 D_801211D4[0].atTargetInit.z = actor->focus.pos.z;
-<<<<<<< HEAD
                 spC0 = ((EnSw*)actor)->surfaceNormal;
-                osSyncPrintf("%s(%d): xyz_t: %s (%f %f %f)\n", "../z_onepointdemo.c", 1671, "&cp", spC0.x, spC0.y,
-                             spC0.z);
-=======
-                spC0 = ((EnSw*)actor)->unk_364;
-                PRINTF("%s(%d): xyz_t: %s (%f %f %f)\n", "../z_onepointdemo.c", 1671, "&cp", spC0.x, spC0.y, spC0.z);
->>>>>>> 5dd19e48
+                PRINTF("%s(%d): xyz_t: %s (%f %f %f)\n", "../z_onepointdemo.c", 1671, "&cp", spC0.x, spC0.y,spC0.z);
                 D_801211D4[0].eyeTargetInit.x = (actor->focus.pos.x + (120.0f * spC0.x)) - (Rand_ZeroOne() * 20.0f);
                 D_801211D4[0].eyeTargetInit.y = actor->focus.pos.y + (120.0f * spC0.y) + 20.0f;
                 D_801211D4[0].eyeTargetInit.z = (actor->focus.pos.z + (120.0f * spC0.z)) - (Rand_ZeroOne() * 20.0f);
