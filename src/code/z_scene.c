#include "global.h"
#include "vt.h"

RomFile sNaviMsgFiles[];

s32 Object_Spawn(ObjectContext* objectCtx, s16 objectId) {
    u32 size;

    objectCtx->status[objectCtx->num].id = objectId;
    size = gObjectTable[objectId].vromEnd - gObjectTable[objectId].vromStart;

    osSyncPrintf("OBJECT[%d] SIZE %fK SEG=%x\n", objectId, size / 1024.0f, objectCtx->status[objectCtx->num].segment);

    osSyncPrintf("num=%d adrs=%x end=%x\n", objectCtx->num, (s32)objectCtx->status[objectCtx->num].segment + size,
                 objectCtx->spaceEnd);

    ASSERT(((objectCtx->num < OBJECT_EXCHANGE_BANK_MAX) &&
            (((s32)objectCtx->status[objectCtx->num].segment + size) < (u32)objectCtx->spaceEnd)),
           "this->num < OBJECT_EXCHANGE_BANK_MAX && (this->status[this->num].Segment + size) < this->endSegment",
           "../z_scene.c", 142);

    DmaMgr_SendRequest1(objectCtx->status[objectCtx->num].segment, gObjectTable[objectId].vromStart, size,
                        "../z_scene.c", 145);

    if (objectCtx->num < OBJECT_EXCHANGE_BANK_MAX - 1) {
        objectCtx->status[objectCtx->num + 1].segment =
            (void*)ALIGN16((s32)objectCtx->status[objectCtx->num].segment + size);
    }

    objectCtx->num++;
    objectCtx->unk_09 = objectCtx->num;

    return objectCtx->num - 1;
}

void Object_InitBank(GlobalContext* globalCtx, ObjectContext* objectCtx) {
    GlobalContext* globalCtx2 = globalCtx; // Needs to be a new variable to match (possibly a sub struct?)
    u32 spaceSize;
    s32 i;

    if (globalCtx2->sceneNum == SCENE_SPOT00) {
        spaceSize = 1024000;
    } else if (globalCtx2->sceneNum == SCENE_GANON_DEMO) {
        if (gSaveContext.sceneSetupIndex != 4) {
            spaceSize = 1177600;
        } else {
            spaceSize = 1024000;
        }
    } else if (globalCtx2->sceneNum == SCENE_JYASINBOSS) {
        spaceSize = 1075200;
    } else if (globalCtx2->sceneNum == SCENE_KENJYANOMA) {
        spaceSize = 1075200;
    } else if (globalCtx2->sceneNum == SCENE_GANON_BOSS) {
        spaceSize = 1075200;
    } else {
        spaceSize = 1024000;
    }

    objectCtx->num = objectCtx->unk_09 = 0;
    objectCtx->mainKeepIndex = objectCtx->subKeepIndex = 0;

    for (i = 0; i < OBJECT_EXCHANGE_BANK_MAX; i++) {
        objectCtx->status[i].id = OBJECT_INVALID;
    }

    osSyncPrintf(VT_FGCOL(GREEN));
    // "Object exchange bank data %8.3fKB"
    osSyncPrintf("オブジェクト入れ替えバンク情報 %8.3fKB\n", spaceSize / 1024.0f);
    osSyncPrintf(VT_RST);

    objectCtx->spaceStart = objectCtx->status[0].segment =
        GameState_Alloc(&globalCtx->state, spaceSize, "../z_scene.c", 219);
    objectCtx->spaceEnd = (void*)((s32)objectCtx->spaceStart + spaceSize);

    objectCtx->mainKeepIndex = Object_Spawn(objectCtx, OBJECT_GAMEPLAY_KEEP);
    gSegments[4] = VIRTUAL_TO_PHYSICAL(objectCtx->status[objectCtx->mainKeepIndex].segment);
}

void Object_UpdateBank(ObjectContext* objectCtx) {
    s32 i;
    ObjectStatus* status = &objectCtx->status[0];
    RomFile* objectFile;
    u32 size;

    for (i = 0; i < objectCtx->num; i++) {
        if (status->id < 0) {
            if (status->dmaRequest.vromAddr == 0) {
                osCreateMesgQueue(&status->loadQueue, &status->loadMsg, 1);
                objectFile = &gObjectTable[-status->id];
                size = objectFile->vromEnd - objectFile->vromStart;
                osSyncPrintf("OBJECT EXCHANGE BANK-%2d SIZE %8.3fK SEG=%08x\n", i, size / 1024.0f, status->segment);
                DmaMgr_SendRequest2(&status->dmaRequest, status->segment, objectFile->vromStart, size, 0,
                                    &status->loadQueue, NULL, "../z_scene.c", 266);
            } else if (osRecvMesg(&status->loadQueue, NULL, OS_MESG_NOBLOCK) == 0) {
                status->id = -status->id;
            }
        }
        status++;
    }
}

s32 Object_GetIndex(ObjectContext* objectCtx, s16 objectId) {
    s32 i;

    for (i = 0; i < objectCtx->num; i++) {
        if (ABS(objectCtx->status[i].id) == objectId) {
            return i;
        }
    }

    return -1;
}

s32 Object_IsLoaded(ObjectContext* objectCtx, s32 bankIndex) {
    if (objectCtx->status[bankIndex].id > 0) {
        return true;
    } else {
        return false;
    }
}

void func_800981B8(ObjectContext* objectCtx) {
    s32 i;
    s32 id;
    u32 size;

    for (i = 0; i < objectCtx->num; i++) {
        id = objectCtx->status[i].id;
        size = gObjectTable[id].vromEnd - gObjectTable[id].vromStart;
        osSyncPrintf("OBJECT[%d] SIZE %fK SEG=%x\n", objectCtx->status[i].id, size / 1024.0f,
                     objectCtx->status[i].segment);
        osSyncPrintf("num=%d adrs=%x end=%x\n", objectCtx->num, (s32)objectCtx->status[i].segment + size,
                     objectCtx->spaceEnd);
        DmaMgr_SendRequest1(objectCtx->status[i].segment, gObjectTable[id].vromStart, size, "../z_scene.c", 342);
    }
}

void* func_800982FC(ObjectContext* objectCtx, s32 bankIndex, s16 objectId) {
    ObjectStatus* status = &objectCtx->status[bankIndex];
    RomFile* objectFile = &gObjectTable[objectId];
    u32 size;
    void* nextPtr;

    status->id = -objectId;
    status->dmaRequest.vromAddr = 0;

    size = objectFile->vromEnd - objectFile->vromStart;
    osSyncPrintf("OBJECT EXCHANGE NO=%2d BANK=%3d SIZE=%8.3fK\n", bankIndex, objectId, size / 1024.0f);

    nextPtr = (void*)ALIGN16((s32)status->segment + size);
    if (1) {} // Necessary to match

    ASSERT(nextPtr < objectCtx->spaceEnd, "nextptr < this->endSegment", "../z_scene.c", 381);

    // "Object exchange free size=%08x"
    osSyncPrintf("オブジェクト入れ替え空きサイズ=%08x\n", (s32)objectCtx->spaceEnd - (s32)nextPtr);

    return nextPtr;
}

s32 Scene_ExecuteCommands(GlobalContext* globalCtx, SceneCmd* sceneCmd) {
    u32 cmdCode;

    while (true) {
        cmdCode = sceneCmd->base.code;
        osSyncPrintf("*** Scene_Word = { code=%d, data1=%02x, data2=%04x } ***\n", cmdCode, sceneCmd->base.data1,
                     sceneCmd->base.data2);

        if (cmdCode == SCENE_CMD_ID_END) {
            break;
        }

        if (cmdCode < ARRAY_COUNT(gSceneCmdHandlers)) {
            gSceneCmdHandlers[cmdCode](globalCtx, sceneCmd);
        } else {
            osSyncPrintf(VT_FGCOL(RED));
            osSyncPrintf("code の値が異常です\n"); // "code variable is abnormal"
            osSyncPrintf(VT_RST);
        }
        sceneCmd++;
    }
    return 0;
}

// Scene Command 0x00: Spawn List
void func_80098508(GlobalContext* globalCtx, SceneCmd* cmd) {
    ActorEntry* linkEntry = globalCtx->linkActorEntry = (ActorEntry*)SEGMENTED_TO_VIRTUAL(cmd->spawnList.segment) +
                                                        globalCtx->setupEntranceList[globalCtx->curSpawn].spawn;
    s16 linkObjectId;

    globalCtx->linkAgeOnLoad = ((void)0, gSaveContext.linkAge);

    linkObjectId = gLinkObjectIds[((void)0, gSaveContext.linkAge)];

    gActorOverlayTable[linkEntry->id].initInfo->objectId = linkObjectId;
    Object_Spawn(&globalCtx->objectCtx, linkObjectId);
}

// Scene Command 0x01: Actor List
void func_800985DC(GlobalContext* globalCtx, SceneCmd* cmd) {
    globalCtx->numSetupActors = cmd->actorList.num;
    globalCtx->setupActorList = SEGMENTED_TO_VIRTUAL(cmd->actorList.segment);
}

// Scene Command 0x02: Unused 02
void func_80098630(GlobalContext* globalCtx, SceneCmd* cmd) {
    globalCtx->unk_11DFC = SEGMENTED_TO_VIRTUAL(cmd->unused02.segment);
}

// Scene Command 0x03: Collision Header
void func_80098674(GlobalContext* globalCtx, SceneCmd* cmd) {
    CollisionHeader* colHeader = SEGMENTED_TO_VIRTUAL(cmd->colHeader.segment);

    colHeader->vtxList = SEGMENTED_TO_VIRTUAL(colHeader->vtxList);
    colHeader->polyList = SEGMENTED_TO_VIRTUAL(colHeader->polyList);
    colHeader->surfaceTypeList = SEGMENTED_TO_VIRTUAL(colHeader->surfaceTypeList);
    colHeader->cameraDataList = SEGMENTED_TO_VIRTUAL(colHeader->cameraDataList);
    colHeader->waterBoxes = SEGMENTED_TO_VIRTUAL(colHeader->waterBoxes);

    BgCheck_Allocate(&globalCtx->colCtx, globalCtx, colHeader);
}

// Scene Command 0x04: Room List
void func_800987A4(GlobalContext* globalCtx, SceneCmd* cmd) {
    globalCtx->numRooms = cmd->roomList.num;
    globalCtx->roomList = SEGMENTED_TO_VIRTUAL(cmd->roomList.segment);
}

// Scene Command 0x06: Entrance List
void func_800987F8(GlobalContext* globalCtx, SceneCmd* cmd) {
    globalCtx->setupEntranceList = SEGMENTED_TO_VIRTUAL(cmd->entranceList.segment);
}

// Scene Command 0x07: Special Files
void func_8009883C(GlobalContext* globalCtx, SceneCmd* cmd) {
    if (cmd->specialFiles.keepObjectId != OBJECT_INVALID) {
        globalCtx->objectCtx.subKeepIndex = Object_Spawn(&globalCtx->objectCtx, cmd->specialFiles.keepObjectId);
        gSegments[5] = VIRTUAL_TO_PHYSICAL(globalCtx->objectCtx.status[globalCtx->objectCtx.subKeepIndex].segment);
    }

    if (cmd->specialFiles.cUpElfMsgNum != 0) {
        globalCtx->cUpElfMsgs = Gameplay_LoadFile(globalCtx, &sNaviMsgFiles[cmd->specialFiles.cUpElfMsgNum - 1]);
    }
}

// Scene Command 0x08: Room Behavior
void func_80098904(GlobalContext* globalCtx, SceneCmd* cmd) {
    globalCtx->roomCtx.curRoom.unk_03 = cmd->roomBehavior.gpFlag1;
    globalCtx->roomCtx.curRoom.unk_02 = cmd->roomBehavior.gpFlag2 & 0xFF;
    globalCtx->roomCtx.curRoom.showInvisActors = (cmd->roomBehavior.gpFlag2 >> 8) & 1;
    globalCtx->msgCtx.disableWarpSongs = (cmd->roomBehavior.gpFlag2 >> 0xA) & 1;
}

// Scene Command 0x0A: Mesh Header
void func_80098958(GlobalContext* globalCtx, SceneCmd* cmd) {
    globalCtx->roomCtx.curRoom.mesh = SEGMENTED_TO_VIRTUAL(cmd->mesh.segment);
}

// Scene Command 0x0B: Object List
void func_8009899C(GlobalContext* globalCtx, SceneCmd* cmd) {
    s32 i;
    s32 j;
    s32 k;
    ObjectStatus* status;
    ObjectStatus* status2;
    ObjectStatus* firstStatus;
    s16* objectEntry = SEGMENTED_TO_VIRTUAL(cmd->objectList.segment);
    void* nextPtr;

    k = 0;
    i = globalCtx->objectCtx.unk_09;
    firstStatus = &globalCtx->objectCtx.status[0];
    status = &globalCtx->objectCtx.status[i];

    while (i < globalCtx->objectCtx.num) {
        if (status->id != *objectEntry) {
            status2 = &globalCtx->objectCtx.status[i];
            for (j = i; j < globalCtx->objectCtx.num; j++) {
                status2->id = OBJECT_INVALID;
                status2++;
            }
            globalCtx->objectCtx.num = i;
            func_80031A28(globalCtx, &globalCtx->actorCtx);

            continue;
        }

        i++;
        k++;
        objectEntry++;
        status++;
    }

    ASSERT(cmd->objectList.num <= OBJECT_EXCHANGE_BANK_MAX, "scene_info->object_bank.num <= OBJECT_EXCHANGE_BANK_MAX",
           "../z_scene.c", 705);

    if (1) {}

    while (k < cmd->objectList.num) {
        nextPtr = func_800982FC(&globalCtx->objectCtx, i, *objectEntry);
        if (i < OBJECT_EXCHANGE_BANK_MAX - 1) {
            firstStatus[i + 1].segment = nextPtr;
        }
        i++;
        k++;
        objectEntry++;
    }

    globalCtx->objectCtx.num = i;
}

// Scene Command 0x0C: Light List
void func_80098B74(GlobalContext* globalCtx, SceneCmd* cmd) {
    s32 i;
    LightInfo* lightInfo = SEGMENTED_TO_VIRTUAL(cmd->lightList.segment);

    for (i = 0; i < cmd->lightList.num; i++) {
        LightContext_InsertLight(globalCtx, &globalCtx->lightCtx, lightInfo);
        lightInfo++;
    }
}

// Scene Command 0x0D: Path List
void func_80098C24(GlobalContext* globalCtx, SceneCmd* cmd) {
    globalCtx->setupPathList = SEGMENTED_TO_VIRTUAL(cmd->pathList.segment);
}

// Scene Command 0x0E: Transition Actor List
void func_80098C68(GlobalContext* globalCtx, SceneCmd* cmd) {
    globalCtx->transiActorCtx.numActors = cmd->transiActorList.num;
    globalCtx->transiActorCtx.list = SEGMENTED_TO_VIRTUAL(cmd->transiActorList.segment);
}

void TransitionActor_InitContext(GameState* state, TransitionActorContext* transiActorCtx) {
    transiActorCtx->numActors = 0;
}

// Scene Command 0x0F: Light Setting List
void func_80098CC8(GlobalContext* globalCtx, SceneCmd* cmd) {
    globalCtx->envCtx.numLightSettings = cmd->lightSettingList.num;
    globalCtx->envCtx.lightSettingsList = SEGMENTED_TO_VIRTUAL(cmd->lightSettingList.segment);
}

// Scene Command 0x11: Skybox Settings
void func_80098D1C(GlobalContext* globalCtx, SceneCmd* cmd) {
    globalCtx->skyboxId = cmd->skyboxSettings.skyboxId;
    globalCtx->envCtx.skyboxConfig = globalCtx->envCtx.changeSkyboxNextConfig = cmd->skyboxSettings.unk_05;
    globalCtx->envCtx.indoors = cmd->skyboxSettings.unk_06;
}

// Scene Command 0x12: Skybox Disables
void func_80098D5C(GlobalContext* globalCtx, SceneCmd* cmd) {
    globalCtx->envCtx.skyboxDisabled = cmd->skyboxDisables.unk_04;
    globalCtx->envCtx.sunMoonDisabled = cmd->skyboxDisables.unk_05;
}

// Scene Command 0x10: Time Settings
void func_80098D80(GlobalContext* globalCtx, SceneCmd* cmd) {
    if ((cmd->timeSettings.hour != 0xFF) && (cmd->timeSettings.min != 0xFF)) {
        gSaveContext.skyboxTime = gSaveContext.dayTime =
            ((cmd->timeSettings.hour + (cmd->timeSettings.min / 60.0f)) * 60.0f) / ((f32)(24 * 60) / 0x10000);
    }

    if (cmd->timeSettings.unk_06 != 0xFF) {
        globalCtx->envCtx.timeSpeed = cmd->timeSettings.unk_06;
    } else {
        globalCtx->envCtx.timeSpeed = 0;
    }

    if (gSaveContext.sunsSongState == SUNSSONG_INACTIVE) {
        gTimeSpeed = globalCtx->envCtx.timeSpeed;
    }

    globalCtx->envCtx.sunPos.x = -(Math_SinS(((void)0, gSaveContext.dayTime) - CLOCK_TIME(12, 0)) * 120.0f) * 25.0f;
    globalCtx->envCtx.sunPos.y = (Math_CosS(((void)0, gSaveContext.dayTime) - CLOCK_TIME(12, 0)) * 120.0f) * 25.0f;
    globalCtx->envCtx.sunPos.z = (Math_CosS(((void)0, gSaveContext.dayTime) - CLOCK_TIME(12, 0)) * 20.0f) * 25.0f;

<<<<<<< HEAD
    if (((globalCtx->envCtx.timeSpeed == 0) && (gSaveContext.cutsceneIndex < 0xFFF0)) ||
        (gSaveContext.entranceIndex == 0x0604)) {
=======
    if (((globalCtx->envCtx.timeIncrement == 0) && (gSaveContext.cutsceneIndex < 0xFFF0)) ||
        (gSaveContext.entranceIndex == ENTR_SPOT06_8)) {
>>>>>>> 2efd0086
        gSaveContext.skyboxTime = ((void)0, gSaveContext.dayTime);
        if ((gSaveContext.skyboxTime > CLOCK_TIME(4, 0) + 1) && (gSaveContext.skyboxTime < CLOCK_TIME(6, 30))) {
            gSaveContext.skyboxTime = CLOCK_TIME(5, 0) + 1;
        } else if ((gSaveContext.skyboxTime >= CLOCK_TIME(6, 30)) && (gSaveContext.skyboxTime <= CLOCK_TIME(8, 0))) {
            gSaveContext.skyboxTime = CLOCK_TIME(8, 0) + 1;
        } else if ((gSaveContext.skyboxTime > CLOCK_TIME(16, 0)) && (gSaveContext.skyboxTime <= CLOCK_TIME(17, 0))) {
            gSaveContext.skyboxTime = CLOCK_TIME(17, 0) + 1;
        } else if ((gSaveContext.skyboxTime >= CLOCK_TIME(18, 0) + 1) &&
                   (gSaveContext.skyboxTime <= CLOCK_TIME(19, 0) + 1)) {
            gSaveContext.skyboxTime = CLOCK_TIME(19, 0) + 2;
        }
    }
}

// Scene Command 0x05: Wind Settings
void func_80099090(GlobalContext* globalCtx, SceneCmd* cmd) {
    s8 x = cmd->windSettings.x;
    s8 y = cmd->windSettings.y;
    s8 z = cmd->windSettings.z;

    globalCtx->envCtx.windDirection.x = x;
    globalCtx->envCtx.windDirection.y = y;
    globalCtx->envCtx.windDirection.z = z;

    globalCtx->envCtx.windSpeed = cmd->windSettings.unk_07;
}

// Scene Command 0x13: Exit List
void func_800990F0(GlobalContext* globalCtx, SceneCmd* cmd) {
    globalCtx->setupExitList = SEGMENTED_TO_VIRTUAL(cmd->exitList.segment);
}

// Scene Command 0x09: Undefined
void func_80099134(GlobalContext* globalCtx, SceneCmd* cmd) {
}

// Scene Command 0x15: Sound Settings
void func_80099140(GlobalContext* globalCtx, SceneCmd* cmd) {
    globalCtx->sequenceCtx.seqId = cmd->soundSettings.seqId;
    globalCtx->sequenceCtx.natureAmbienceId = cmd->soundSettings.natureAmbienceId;

    if (gSaveContext.seqId == (u8)NA_BGM_DISABLED) {
        Audio_QueueSeqCmd(cmd->soundSettings.specId | 0xF0000000);
    }
}

// Scene Command 0x16: Echo Setting
void func_8009918C(GlobalContext* globalCtx, SceneCmd* cmd) {
    globalCtx->roomCtx.curRoom.echo = cmd->echoSettings.echo;
}

// Scene Command 0x18: Alternate Headers
void func_800991A0(GlobalContext* globalCtx, SceneCmd* cmd) {
    s32 pad;
    SceneCmd* altHeader;

    osSyncPrintf("\n[ZU]sceneset age    =[%X]", ((void)0, gSaveContext.linkAge));
    osSyncPrintf("\n[ZU]sceneset time   =[%X]", ((void)0, gSaveContext.cutsceneIndex));
    osSyncPrintf("\n[ZU]sceneset counter=[%X]", ((void)0, gSaveContext.sceneSetupIndex));

    if (gSaveContext.sceneSetupIndex != 0) {
        altHeader = ((SceneCmd**)SEGMENTED_TO_VIRTUAL(cmd->altHeaders.segment))[gSaveContext.sceneSetupIndex - 1];

        if (1) {}

        if (altHeader != NULL) {
            Scene_ExecuteCommands(globalCtx, SEGMENTED_TO_VIRTUAL(altHeader));
            (cmd + 1)->base.code = SCENE_CMD_ID_END;
        } else {
            // "Coughh! There is no specified dataaaaa!"
            osSyncPrintf("\nげぼはっ！ 指定されたデータがないでええっす！");

            if (gSaveContext.sceneSetupIndex == 3) {
                altHeader =
                    ((SceneCmd**)SEGMENTED_TO_VIRTUAL(cmd->altHeaders.segment))[gSaveContext.sceneSetupIndex - 2];

                // "Using adult day data there!"
                osSyncPrintf("\nそこで、大人の昼データを使用するでええっす！！");

                if (altHeader != NULL) {
                    Scene_ExecuteCommands(globalCtx, SEGMENTED_TO_VIRTUAL(altHeader));
                    (cmd + 1)->base.code = SCENE_CMD_ID_END;
                }
            }
        }
    }
}

// Scene Command 0x17: Cutscene Data
void func_8009934C(GlobalContext* globalCtx, SceneCmd* cmd) {
    osSyncPrintf("\ngame_play->demo_play.data=[%x]", globalCtx->csCtx.segment);
    globalCtx->csCtx.segment = SEGMENTED_TO_VIRTUAL(cmd->cutsceneData.segment);
}

// Scene Command 0x19: Misc. Settings (Camera & World Map Area)
void func_800993C0(GlobalContext* globalCtx, SceneCmd* cmd) {
    YREG(15) = cmd->miscSettings.cameraMovement;
    gSaveContext.worldMapArea = cmd->miscSettings.area;

    if ((globalCtx->sceneNum == SCENE_SHOP1) || (globalCtx->sceneNum == SCENE_SYATEKIJYOU)) {
        if (LINK_AGE_IN_YEARS == YEARS_ADULT) {
            gSaveContext.worldMapArea = 1;
        }
    }

    if (((globalCtx->sceneNum >= SCENE_SPOT00) && (globalCtx->sceneNum <= SCENE_GANON_TOU)) ||
        ((globalCtx->sceneNum >= SCENE_ENTRA) && (globalCtx->sceneNum <= SCENE_SHRINE_R))) {
        if (gSaveContext.cutsceneIndex < 0xFFF0) {
            gSaveContext.worldMapAreaData |= gBitFlags[gSaveContext.worldMapArea];
            osSyncPrintf("０００  ａｒｅａ＿ａｒｒｉｖａｌ＝%x (%d)\n", gSaveContext.worldMapAreaData,
                         gSaveContext.worldMapArea);
        }
    }
}

void (*gSceneCmdHandlers[SCENE_CMD_ID_MAX])(GlobalContext*, SceneCmd*) = {
    func_80098508, func_800985DC, func_80098630, func_80098674, func_800987A4, func_80099090, func_800987F8,
    func_8009883C, func_80098904, func_80099134, func_80098958, func_8009899C, func_80098B74, func_80098C24,
    func_80098C68, func_80098CC8, func_80098D80, func_80098D1C, func_80098D5C, func_800990F0, NULL,
    func_80099140, func_8009918C, func_8009934C, func_800991A0, func_800993C0,
};

RomFile sNaviMsgFiles[] = {
    ROM_FILE(elf_message_field),
    ROM_FILE(elf_message_ydan),
    ROM_FILE_UNSET,
};

s16 gLinkObjectIds[] = { OBJECT_LINK_BOY, OBJECT_LINK_CHILD };

u32 gObjectTableSize = ARRAY_COUNT(gObjectTable);

// Object linker symbol declarations (used in the table below)
#define DEFINE_OBJECT(name, _1) DECLARE_ROM_SEGMENT(name)
#define DEFINE_OBJECT_NULL(_0, _1)
#define DEFINE_OBJECT_UNSET(_0)

#include "tables/object_table.h"

#undef DEFINE_OBJECT
#undef DEFINE_OBJECT_NULL
#undef DEFINE_OBJECT_UNSET

// Object Table definition
#define DEFINE_OBJECT(name, _1) ROM_FILE(name),
#define DEFINE_OBJECT_NULL(name, _1) ROM_FILE_EMPTY(name),
#define DEFINE_OBJECT_UNSET(_0) { 0 },

RomFile gObjectTable[] = {
#include "tables/object_table.h"
};

#undef DEFINE_OBJECT
#undef DEFINE_OBJECT_NULL
#undef DEFINE_OBJECT_UNSET<|MERGE_RESOLUTION|>--- conflicted
+++ resolved
@@ -375,13 +375,8 @@
     globalCtx->envCtx.sunPos.y = (Math_CosS(((void)0, gSaveContext.dayTime) - CLOCK_TIME(12, 0)) * 120.0f) * 25.0f;
     globalCtx->envCtx.sunPos.z = (Math_CosS(((void)0, gSaveContext.dayTime) - CLOCK_TIME(12, 0)) * 20.0f) * 25.0f;
 
-<<<<<<< HEAD
     if (((globalCtx->envCtx.timeSpeed == 0) && (gSaveContext.cutsceneIndex < 0xFFF0)) ||
-        (gSaveContext.entranceIndex == 0x0604)) {
-=======
-    if (((globalCtx->envCtx.timeIncrement == 0) && (gSaveContext.cutsceneIndex < 0xFFF0)) ||
         (gSaveContext.entranceIndex == ENTR_SPOT06_8)) {
->>>>>>> 2efd0086
         gSaveContext.skyboxTime = ((void)0, gSaveContext.dayTime);
         if ((gSaveContext.skyboxTime > CLOCK_TIME(4, 0) + 1) && (gSaveContext.skyboxTime < CLOCK_TIME(6, 30))) {
             gSaveContext.skyboxTime = CLOCK_TIME(5, 0) + 1;
