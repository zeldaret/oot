#include "global.h"
#include "vt.h"

RomFile sNaviMsgFiles[];

s32 Object_Spawn(ObjectContext* objectCtx, s16 objectId) {
    u32 size;

    objectCtx->status[objectCtx->num].id = objectId;
    size = gObjectTable[objectId].vromEnd - gObjectTable[objectId].vromStart;

    osSyncPrintf("OBJECT[%d] SIZE %fK SEG=%x\n", objectId, size / 1024.0f, objectCtx->status[objectCtx->num].segment);

    osSyncPrintf("num=%d adrs=%x end=%x\n", objectCtx->num, (s32)objectCtx->status[objectCtx->num].segment + size,
                 objectCtx->spaceEnd);

    ASSERT(((objectCtx->num < OBJECT_EXCHANGE_BANK_MAX) &&
            (((s32)objectCtx->status[objectCtx->num].segment + size) < (u32)objectCtx->spaceEnd)),
           "this->num < OBJECT_EXCHANGE_BANK_MAX && (this->status[this->num].Segment + size) < this->endSegment",
           "../z_scene.c", 142);

    DmaMgr_SendRequest1(objectCtx->status[objectCtx->num].segment, gObjectTable[objectId].vromStart, size,
                        "../z_scene.c", 145);

    if (objectCtx->num < OBJECT_EXCHANGE_BANK_MAX - 1) {
        objectCtx->status[objectCtx->num + 1].segment =
            (void*)ALIGN16((s32)objectCtx->status[objectCtx->num].segment + size);
    }

    objectCtx->num++;
    objectCtx->unk_09 = objectCtx->num;

    return objectCtx->num - 1;
}

void Object_InitBank(PlayState* play, ObjectContext* objectCtx) {
    PlayState* play2 = play; // Needs to be a new variable to match (possibly a sub struct?)
    u32 spaceSize;
    s32 i;

    if (play2->sceneNum == SCENE_SPOT00) {
        spaceSize = 1024000;
    } else if (play2->sceneNum == SCENE_GANON_DEMO) {
        if (gSaveContext.sceneSetupIndex != 4) {
            spaceSize = 1177600;
        } else {
            spaceSize = 1024000;
        }
    } else if (play2->sceneNum == SCENE_JYASINBOSS) {
        spaceSize = 1075200;
    } else if (play2->sceneNum == SCENE_KENJYANOMA) {
        spaceSize = 1075200;
    } else if (play2->sceneNum == SCENE_GANON_BOSS) {
        spaceSize = 1075200;
    } else {
        spaceSize = 1024000;
    }

    objectCtx->num = objectCtx->unk_09 = 0;
    objectCtx->mainKeepIndex = objectCtx->subKeepIndex = 0;

    for (i = 0; i < OBJECT_EXCHANGE_BANK_MAX; i++) {
        objectCtx->status[i].id = OBJECT_INVALID;
    }

    osSyncPrintf(VT_FGCOL(GREEN));
    // "Object exchange bank data %8.3fKB"
    osSyncPrintf("オブジェクト入れ替えバンク情報 %8.3fKB\n", spaceSize / 1024.0f);
    osSyncPrintf(VT_RST);

    objectCtx->spaceStart = objectCtx->status[0].segment =
        GameState_Alloc(&play->state, spaceSize, "../z_scene.c", 219);
    objectCtx->spaceEnd = (void*)((s32)objectCtx->spaceStart + spaceSize);

    objectCtx->mainKeepIndex = Object_Spawn(objectCtx, OBJECT_GAMEPLAY_KEEP);
    gSegments[4] = VIRTUAL_TO_PHYSICAL(objectCtx->status[objectCtx->mainKeepIndex].segment);
}

void Object_UpdateBank(ObjectContext* objectCtx) {
    s32 i;
    ObjectStatus* status = &objectCtx->status[0];
    RomFile* objectFile;
    u32 size;

    for (i = 0; i < objectCtx->num; i++) {
        if (status->id < 0) {
            if (status->dmaRequest.vromAddr == 0) {
                osCreateMesgQueue(&status->loadQueue, &status->loadMsg, 1);
                objectFile = &gObjectTable[-status->id];
                size = objectFile->vromEnd - objectFile->vromStart;
                osSyncPrintf("OBJECT EXCHANGE BANK-%2d SIZE %8.3fK SEG=%08x\n", i, size / 1024.0f, status->segment);
                DmaMgr_SendRequest2(&status->dmaRequest, status->segment, objectFile->vromStart, size, 0,
                                    &status->loadQueue, NULL, "../z_scene.c", 266);
            } else if (osRecvMesg(&status->loadQueue, NULL, OS_MESG_NOBLOCK) == 0) {
                status->id = -status->id;
            }
        }
        status++;
    }
}

s32 Object_GetIndex(ObjectContext* objectCtx, s16 objectId) {
    s32 i;

    for (i = 0; i < objectCtx->num; i++) {
        if (ABS(objectCtx->status[i].id) == objectId) {
            return i;
        }
    }

    return -1;
}

s32 Object_IsLoaded(ObjectContext* objectCtx, s32 bankIndex) {
    if (objectCtx->status[bankIndex].id > 0) {
        return true;
    } else {
        return false;
    }
}

void func_800981B8(ObjectContext* objectCtx) {
    s32 i;
    s32 id;
    u32 size;

    for (i = 0; i < objectCtx->num; i++) {
        id = objectCtx->status[i].id;
        size = gObjectTable[id].vromEnd - gObjectTable[id].vromStart;
        osSyncPrintf("OBJECT[%d] SIZE %fK SEG=%x\n", objectCtx->status[i].id, size / 1024.0f,
                     objectCtx->status[i].segment);
        osSyncPrintf("num=%d adrs=%x end=%x\n", objectCtx->num, (s32)objectCtx->status[i].segment + size,
                     objectCtx->spaceEnd);
        DmaMgr_SendRequest1(objectCtx->status[i].segment, gObjectTable[id].vromStart, size, "../z_scene.c", 342);
    }
}

void* func_800982FC(ObjectContext* objectCtx, s32 bankIndex, s16 objectId) {
    ObjectStatus* status = &objectCtx->status[bankIndex];
    RomFile* objectFile = &gObjectTable[objectId];
    u32 size;
    void* nextPtr;

    status->id = -objectId;
    status->dmaRequest.vromAddr = 0;

    size = objectFile->vromEnd - objectFile->vromStart;
    osSyncPrintf("OBJECT EXCHANGE NO=%2d BANK=%3d SIZE=%8.3fK\n", bankIndex, objectId, size / 1024.0f);

    nextPtr = (void*)ALIGN16((s32)status->segment + size);
    if (1) {} // Necessary to match

    ASSERT(nextPtr < objectCtx->spaceEnd, "nextptr < this->endSegment", "../z_scene.c", 381);

    // "Object exchange free size=%08x"
    osSyncPrintf("オブジェクト入れ替え空きサイズ=%08x\n", (s32)objectCtx->spaceEnd - (s32)nextPtr);

    return nextPtr;
}

s32 Scene_ExecuteCommands(PlayState* play, SceneCmd* sceneCmd) {
    u32 cmdCode;

    while (true) {
        cmdCode = sceneCmd->base.code;
        osSyncPrintf("*** Scene_Word = { code=%d, data1=%02x, data2=%04x } ***\n", cmdCode, sceneCmd->base.data1,
                     sceneCmd->base.data2);

        if (cmdCode == SCENE_CMD_ID_END) {
            break;
        }

        if (cmdCode < ARRAY_COUNT(gSceneCmdHandlers)) {
            gSceneCmdHandlers[cmdCode](play, sceneCmd);
        } else {
            osSyncPrintf(VT_FGCOL(RED));
            osSyncPrintf("code の値が異常です\n"); // "code variable is abnormal"
            osSyncPrintf(VT_RST);
        }
        sceneCmd++;
    }
    return 0;
}

void Scene_CommandSpawnList(PlayState* play, SceneCmd* cmd) {
    ActorEntry* linkEntry = play->linkActorEntry =
        (ActorEntry*)SEGMENTED_TO_VIRTUAL(cmd->spawnList.segment) + play->setupEntranceList[play->curSpawn].spawn;
    s16 linkObjectId;

    play->linkAgeOnLoad = ((void)0, gSaveContext.linkAge);

    linkObjectId = gLinkObjectIds[((void)0, gSaveContext.linkAge)];

    gActorOverlayTable[linkEntry->id].initInfo->objectId = linkObjectId;
    Object_Spawn(&play->objectCtx, linkObjectId);
}

void Scene_CommandActorList(PlayState* play, SceneCmd* cmd) {
    play->numSetupActors = cmd->actorList.num;
    play->setupActorList = SEGMENTED_TO_VIRTUAL(cmd->actorList.segment);
}

void Scene_CommandUnused2(PlayState* play, SceneCmd* cmd) {
    play->unk_11DFC = SEGMENTED_TO_VIRTUAL(cmd->unused02.segment);
}

void Scene_CommandCollisionHeader(PlayState* play, SceneCmd* cmd) {
    CollisionHeader* colHeader = SEGMENTED_TO_VIRTUAL(cmd->colHeader.segment);

    colHeader->vtxList = SEGMENTED_TO_VIRTUAL(colHeader->vtxList);
    colHeader->polyList = SEGMENTED_TO_VIRTUAL(colHeader->polyList);
    colHeader->surfaceTypeList = SEGMENTED_TO_VIRTUAL(colHeader->surfaceTypeList);
    colHeader->cameraDataList = SEGMENTED_TO_VIRTUAL(colHeader->cameraDataList);
    colHeader->waterBoxes = SEGMENTED_TO_VIRTUAL(colHeader->waterBoxes);

    BgCheck_Allocate(&play->colCtx, play, colHeader);
}

void Scene_CommandRoomList(PlayState* play, SceneCmd* cmd) {
    play->numRooms = cmd->roomList.num;
    play->roomList = SEGMENTED_TO_VIRTUAL(cmd->roomList.segment);
}

void Scene_CommandEntranceList(PlayState* play, SceneCmd* cmd) {
    play->setupEntranceList = SEGMENTED_TO_VIRTUAL(cmd->entranceList.segment);
}

void Scene_CommandSpecialFiles(PlayState* play, SceneCmd* cmd) {
    if (cmd->specialFiles.keepObjectId != OBJECT_INVALID) {
        play->objectCtx.subKeepIndex = Object_Spawn(&play->objectCtx, cmd->specialFiles.keepObjectId);
        gSegments[5] = VIRTUAL_TO_PHYSICAL(play->objectCtx.status[play->objectCtx.subKeepIndex].segment);
    }

    if (cmd->specialFiles.cUpElfMsgNum != 0) {
        play->cUpElfMsgs = Play_LoadFile(play, &sNaviMsgFiles[cmd->specialFiles.cUpElfMsgNum - 1]);
    }
}

void Scene_CommandRoomBehavior(PlayState* play, SceneCmd* cmd) {
    play->roomCtx.curRoom.behaviorType1 = cmd->roomBehavior.gpFlag1;
    play->roomCtx.curRoom.behaviorType2 = cmd->roomBehavior.gpFlag2 & 0xFF;
    play->roomCtx.curRoom.lensMode = (cmd->roomBehavior.gpFlag2 >> 8) & 1;
    play->msgCtx.disableWarpSongs = (cmd->roomBehavior.gpFlag2 >> 0xA) & 1;
}

void Scene_CommandMeshHeader(PlayState* play, SceneCmd* cmd) {
    play->roomCtx.curRoom.meshHeader = SEGMENTED_TO_VIRTUAL(cmd->mesh.segment);
}

void Scene_CommandObjectList(PlayState* play, SceneCmd* cmd) {
    s32 i;
    s32 j;
    s32 k;
    ObjectStatus* status;
    ObjectStatus* status2;
    ObjectStatus* firstStatus;
    s16* objectEntry = SEGMENTED_TO_VIRTUAL(cmd->objectList.segment);
    void* nextPtr;

    k = 0;
    i = play->objectCtx.unk_09;
    firstStatus = &play->objectCtx.status[0];
    status = &play->objectCtx.status[i];

    while (i < play->objectCtx.num) {
        if (status->id != *objectEntry) {
            status2 = &play->objectCtx.status[i];
            for (j = i; j < play->objectCtx.num; j++) {
                status2->id = OBJECT_INVALID;
                status2++;
            }
            play->objectCtx.num = i;
            func_80031A28(play, &play->actorCtx);

            continue;
        }

        i++;
        k++;
        objectEntry++;
        status++;
    }

    ASSERT(cmd->objectList.num <= OBJECT_EXCHANGE_BANK_MAX, "scene_info->object_bank.num <= OBJECT_EXCHANGE_BANK_MAX",
           "../z_scene.c", 705);

    while (k < cmd->objectList.num) {
        nextPtr = func_800982FC(&play->objectCtx, i, *objectEntry);
        if (i < OBJECT_EXCHANGE_BANK_MAX - 1) {
            firstStatus[i + 1].segment = nextPtr;
        }
        i++;
        k++;
        objectEntry++;
    }

    play->objectCtx.num = i;
}

void Scene_CommandLightList(PlayState* play, SceneCmd* cmd) {
    s32 i;
    LightInfo* lightInfo = SEGMENTED_TO_VIRTUAL(cmd->lightList.segment);

    for (i = 0; i < cmd->lightList.num; i++) {
        LightContext_InsertLight(play, &play->lightCtx, lightInfo);
        lightInfo++;
    }
}

void Scene_CommandPathList(PlayState* play, SceneCmd* cmd) {
    play->setupPathList = SEGMENTED_TO_VIRTUAL(cmd->pathList.segment);
}

void Scene_CommandTransitionActorList(PlayState* play, SceneCmd* cmd) {
    play->transiActorCtx.numActors = cmd->transiActorList.num;
    play->transiActorCtx.list = SEGMENTED_TO_VIRTUAL(cmd->transiActorList.segment);
}

void TransitionActor_InitContext(GameState* state, TransitionActorContext* transiActorCtx) {
    transiActorCtx->numActors = 0;
}

void Scene_CommandLightSettingsList(PlayState* play, SceneCmd* cmd) {
    play->envCtx.numLightSettings = cmd->lightSettingList.num;
    play->envCtx.lightSettingsList = SEGMENTED_TO_VIRTUAL(cmd->lightSettingList.segment);
}

void Scene_CommandSkyboxSettings(PlayState* play, SceneCmd* cmd) {
    play->skyboxId = cmd->skyboxSettings.skyboxId;
    play->envCtx.skyboxConfig = play->envCtx.changeSkyboxNextConfig = cmd->skyboxSettings.unk_05;
    play->envCtx.lightMode = cmd->skyboxSettings.unk_06;
}

void Scene_CommandSkyboxDisables(PlayState* play, SceneCmd* cmd) {
    play->envCtx.skyboxDisabled = cmd->skyboxDisables.unk_04;
    play->envCtx.sunMoonDisabled = cmd->skyboxDisables.unk_05;
}

void Scene_CommandTimeSettings(PlayState* play, SceneCmd* cmd) {
    if ((cmd->timeSettings.hour != 0xFF) && (cmd->timeSettings.min != 0xFF)) {
        gSaveContext.skyboxTime = gSaveContext.dayTime =
            ((cmd->timeSettings.hour + (cmd->timeSettings.min / 60.0f)) * 60.0f) / ((f32)(24 * 60) / 0x10000);
    }

    if (cmd->timeSettings.unk_06 != 0xFF) {
        play->envCtx.sceneTimeSpeed = cmd->timeSettings.unk_06;
    } else {
        play->envCtx.sceneTimeSpeed = 0;
    }

    if (gSaveContext.sunsSongState == SUNSSONG_INACTIVE) {
        gTimeSpeed = play->envCtx.sceneTimeSpeed;
    }

    play->envCtx.sunPos.x = -(Math_SinS(((void)0, gSaveContext.dayTime) - CLOCK_TIME(12, 0)) * 120.0f) * 25.0f;
    play->envCtx.sunPos.y = (Math_CosS(((void)0, gSaveContext.dayTime) - CLOCK_TIME(12, 0)) * 120.0f) * 25.0f;
    play->envCtx.sunPos.z = (Math_CosS(((void)0, gSaveContext.dayTime) - CLOCK_TIME(12, 0)) * 20.0f) * 25.0f;

    if (((play->envCtx.sceneTimeSpeed == 0) && (gSaveContext.cutsceneIndex < 0xFFF0)) ||
        (gSaveContext.entranceIndex == ENTR_SPOT06_8)) {
        gSaveContext.skyboxTime = ((void)0, gSaveContext.dayTime);

        if ((gSaveContext.skyboxTime > CLOCK_TIME(4, 0)) && (gSaveContext.skyboxTime < CLOCK_TIME(6, 30))) {
            gSaveContext.skyboxTime = CLOCK_TIME(5, 0) + 1;
        } else if ((gSaveContext.skyboxTime >= CLOCK_TIME(6, 30)) && (gSaveContext.skyboxTime <= CLOCK_TIME(8, 0))) {
            gSaveContext.skyboxTime = CLOCK_TIME(8, 0) + 1;
        } else if ((gSaveContext.skyboxTime >= CLOCK_TIME(16, 0)) && (gSaveContext.skyboxTime <= CLOCK_TIME(17, 0))) {
            gSaveContext.skyboxTime = CLOCK_TIME(17, 0) + 1;
        } else if ((gSaveContext.skyboxTime >= CLOCK_TIME(18, 0) + 1) &&
                   (gSaveContext.skyboxTime <= CLOCK_TIME(19, 0))) {
            gSaveContext.skyboxTime = CLOCK_TIME(19, 0) + 1;
        }
    }
}

void Scene_CommandWindSettings(PlayState* play, SceneCmd* cmd) {
    s8 x = cmd->windSettings.x;
    s8 y = cmd->windSettings.y;
    s8 z = cmd->windSettings.z;

    play->envCtx.windDirection.x = x;
    play->envCtx.windDirection.y = y;
    play->envCtx.windDirection.z = z;

    play->envCtx.windSpeed = cmd->windSettings.unk_07;
}

void Scene_CommandExitList(PlayState* play, SceneCmd* cmd) {
    play->setupExitList = SEGMENTED_TO_VIRTUAL(cmd->exitList.segment);
}

void Scene_CommandUndefined9(PlayState* play, SceneCmd* cmd) {
}

void Scene_CommandSoundSettings(PlayState* play, SceneCmd* cmd) {
    play->sequenceCtx.seqId = cmd->soundSettings.seqId;
    play->sequenceCtx.natureAmbienceId = cmd->soundSettings.natureAmbienceId;

    if (gSaveContext.seqId == (u8)NA_BGM_DISABLED) {
<<<<<<< HEAD
        AudioSeqCmd_ResetAudioHeap(0, cmd->soundSettings.specId);
=======
        SEQCMD_RESET_AUDIO_HEAP(0, cmd->soundSettings.specId);
>>>>>>> 0a7ee113
    }
}

void Scene_CommandEchoSettings(PlayState* play, SceneCmd* cmd) {
    play->roomCtx.curRoom.echo = cmd->echoSettings.echo;
}

void Scene_CommandAlternateHeaderList(PlayState* play, SceneCmd* cmd) {
    s32 pad;
    SceneCmd* altHeader;

    osSyncPrintf("\n[ZU]sceneset age    =[%X]", ((void)0, gSaveContext.linkAge));
    osSyncPrintf("\n[ZU]sceneset time   =[%X]", ((void)0, gSaveContext.cutsceneIndex));
    osSyncPrintf("\n[ZU]sceneset counter=[%X]", ((void)0, gSaveContext.sceneSetupIndex));

    if (gSaveContext.sceneSetupIndex != 0) {
        altHeader = ((SceneCmd**)SEGMENTED_TO_VIRTUAL(cmd->altHeaders.segment))[gSaveContext.sceneSetupIndex - 1];

        if (1) {}

        if (altHeader != NULL) {
            Scene_ExecuteCommands(play, SEGMENTED_TO_VIRTUAL(altHeader));
            (cmd + 1)->base.code = SCENE_CMD_ID_END;
        } else {
            // "Coughh! There is no specified dataaaaa!"
            osSyncPrintf("\nげぼはっ！ 指定されたデータがないでええっす！");

            if (gSaveContext.sceneSetupIndex == 3) {
                altHeader =
                    ((SceneCmd**)SEGMENTED_TO_VIRTUAL(cmd->altHeaders.segment))[gSaveContext.sceneSetupIndex - 2];

                // "Using adult day data there!"
                osSyncPrintf("\nそこで、大人の昼データを使用するでええっす！！");

                if (altHeader != NULL) {
                    Scene_ExecuteCommands(play, SEGMENTED_TO_VIRTUAL(altHeader));
                    (cmd + 1)->base.code = SCENE_CMD_ID_END;
                }
            }
        }
    }
}

void Scene_CommandCutsceneData(PlayState* play, SceneCmd* cmd) {
    osSyncPrintf("\ngame_play->demo_play.data=[%x]", play->csCtx.segment);
    play->csCtx.segment = SEGMENTED_TO_VIRTUAL(cmd->cutsceneData.segment);
}

// Camera & World Map Area
void Scene_CommandMiscSettings(PlayState* play, SceneCmd* cmd) {
    YREG(15) = cmd->miscSettings.cameraMovement;
    gSaveContext.worldMapArea = cmd->miscSettings.area;

    if ((play->sceneNum == SCENE_SHOP1) || (play->sceneNum == SCENE_SYATEKIJYOU)) {
        if (LINK_AGE_IN_YEARS == YEARS_ADULT) {
            gSaveContext.worldMapArea = 1;
        }
    }

    if (((play->sceneNum >= SCENE_SPOT00) && (play->sceneNum <= SCENE_GANON_TOU)) ||
        ((play->sceneNum >= SCENE_ENTRA) && (play->sceneNum <= SCENE_SHRINE_R))) {
        if (gSaveContext.cutsceneIndex < 0xFFF0) {
            gSaveContext.worldMapAreaData |= gBitFlags[gSaveContext.worldMapArea];
            osSyncPrintf("０００  ａｒｅａ＿ａｒｒｉｖａｌ＝%x (%d)\n", gSaveContext.worldMapAreaData,
                         gSaveContext.worldMapArea);
        }
    }
}

void (*gSceneCmdHandlers[SCENE_CMD_ID_MAX])(PlayState*, SceneCmd*) = {
    Scene_CommandSpawnList,           // SCENE_CMD_ID_SPAWN_LIST
    Scene_CommandActorList,           // SCENE_CMD_ID_ACTOR_LIST
    Scene_CommandUnused2,             // SCENE_CMD_ID_UNUSED_2
    Scene_CommandCollisionHeader,     // SCENE_CMD_ID_COLLISION_HEADER
    Scene_CommandRoomList,            // SCENE_CMD_ID_ROOM_LIST
    Scene_CommandWindSettings,        // SCENE_CMD_ID_WIND_SETTINGS
    Scene_CommandEntranceList,        // SCENE_CMD_ID_ENTRANCE_LIST
    Scene_CommandSpecialFiles,        // SCENE_CMD_ID_SPECIAL_FILES
    Scene_CommandRoomBehavior,        // SCENE_CMD_ID_ROOM_BEHAVIOR
    Scene_CommandUndefined9,          // SCENE_CMD_ID_UNDEFINED_9
    Scene_CommandMeshHeader,          // SCENE_CMD_ID_MESH_HEADER
    Scene_CommandObjectList,          // SCENE_CMD_ID_OBJECT_LIST
    Scene_CommandLightList,           // SCENE_CMD_ID_LIGHT_LIST
    Scene_CommandPathList,            // SCENE_CMD_ID_PATH_LIST
    Scene_CommandTransitionActorList, // SCENE_CMD_ID_TRANSITION_ACTOR_LIST
    Scene_CommandLightSettingsList,   // SCENE_CMD_ID_LIGHT_SETTINGS_LIST
    Scene_CommandTimeSettings,        // SCENE_CMD_ID_TIME_SETTINGS
    Scene_CommandSkyboxSettings,      // SCENE_CMD_ID_SKYBOX_SETTINGS
    Scene_CommandSkyboxDisables,      // SCENE_CMD_ID_SKYBOX_DISABLES
    Scene_CommandExitList,            // SCENE_CMD_ID_EXIT_LIST
    NULL,                             // SCENE_CMD_ID_END
    Scene_CommandSoundSettings,       // SCENE_CMD_ID_SOUND_SETTINGS
    Scene_CommandEchoSettings,        // SCENE_CMD_ID_ECHO_SETTINGS
    Scene_CommandCutsceneData,        // SCENE_CMD_ID_CUTSCENE_DATA
    Scene_CommandAlternateHeaderList, // SCENE_CMD_ID_ALTERNATE_HEADER_LIST
    Scene_CommandMiscSettings,        // SCENE_CMD_ID_MISC_SETTINGS
};

RomFile sNaviMsgFiles[] = {
    ROM_FILE(elf_message_field),
    ROM_FILE(elf_message_ydan),
    ROM_FILE_UNSET,
};

s16 gLinkObjectIds[] = { OBJECT_LINK_BOY, OBJECT_LINK_CHILD };

u32 gObjectTableSize = ARRAY_COUNT(gObjectTable);

// Object linker symbol declarations (used in the table below)
#define DEFINE_OBJECT(name, _1) DECLARE_ROM_SEGMENT(name)
#define DEFINE_OBJECT_NULL(_0, _1)
#define DEFINE_OBJECT_UNSET(_0)

#include "tables/object_table.h"

#undef DEFINE_OBJECT
#undef DEFINE_OBJECT_NULL
#undef DEFINE_OBJECT_UNSET

// Object Table definition
#define DEFINE_OBJECT(name, _1) ROM_FILE(name),
#define DEFINE_OBJECT_NULL(name, _1) ROM_FILE_EMPTY(name),
#define DEFINE_OBJECT_UNSET(_0) { 0 },

RomFile gObjectTable[] = {
#include "tables/object_table.h"
};

#undef DEFINE_OBJECT
#undef DEFINE_OBJECT_NULL
#undef DEFINE_OBJECT_UNSET<|MERGE_RESOLUTION|>--- conflicted
+++ resolved
@@ -397,11 +397,7 @@
     play->sequenceCtx.natureAmbienceId = cmd->soundSettings.natureAmbienceId;
 
     if (gSaveContext.seqId == (u8)NA_BGM_DISABLED) {
-<<<<<<< HEAD
-        AudioSeqCmd_ResetAudioHeap(0, cmd->soundSettings.specId);
-=======
         SEQCMD_RESET_AUDIO_HEAP(0, cmd->soundSettings.specId);
->>>>>>> 0a7ee113
     }
 }
 
