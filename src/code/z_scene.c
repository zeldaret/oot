#include "global.h"
#include "terminal.h"

RomFile sNaviQuestHintFiles[];

/**
 * Spawn an object file of a specified ID that will persist through room changes.
 *
 * This waits for the file to be fully loaded, the data is available when the function returns.
 *
 * @return The new object slot corresponding to the requested object ID.
 *
 * @note This function is not meant to be called externally to spawn object files on the fly.
 * When an object is spawned with this function, all objects that come before it in the entry list will be treated as
 * persistent, which will likely cause either the amount of free slots or object space memory to run out.
 * This function is only meant to be called internally on scene load, before the object list from any room is processed.
 */
s32 Object_SpawnPersistent(ObjectContext* objectCtx, s16 objectId) {
    u32 size;

    objectCtx->slots[objectCtx->numEntries].id = objectId;
    size = gObjectTable[objectId].vromEnd - gObjectTable[objectId].vromStart;

    PRINTF("OBJECT[%d] SIZE %fK SEG=%x\n", objectId, size / 1024.0f, objectCtx->slots[objectCtx->numEntries].segment);

    PRINTF("num=%d adrs=%x end=%x\n", objectCtx->numEntries,
           (uintptr_t)objectCtx->slots[objectCtx->numEntries].segment + size, objectCtx->spaceEnd);

    ASSERT(((objectCtx->numEntries < ARRAY_COUNT(objectCtx->slots)) &&
            (((uintptr_t)objectCtx->slots[objectCtx->numEntries].segment + size) < (uintptr_t)objectCtx->spaceEnd)),
           "this->num < OBJECT_EXCHANGE_BANK_MAX && (this->status[this->num].Segment + size) < this->endSegment",
           "../z_scene.c", 142);

    DMA_REQUEST_SYNC(objectCtx->slots[objectCtx->numEntries].segment, gObjectTable[objectId].vromStart, size,
                     "../z_scene.c", 145);

    if (objectCtx->numEntries < (ARRAY_COUNT(objectCtx->slots) - 1)) {
        objectCtx->slots[objectCtx->numEntries + 1].segment =
            (void*)ALIGN16((uintptr_t)objectCtx->slots[objectCtx->numEntries].segment + size);
    }

    objectCtx->numEntries++;
    objectCtx->numPersistentEntries = objectCtx->numEntries;

    return objectCtx->numEntries - 1;
}

void Object_InitContext(PlayState* play, ObjectContext* objectCtx) {
    PlayState* play2 = play;
    u32 spaceSize;
    s32 i;

    if (play2->sceneId == SCENE_HYRULE_FIELD) {
        spaceSize = 1000 * 1024;
    } else if (play2->sceneId == SCENE_GANON_BOSS) {
        if (gSaveContext.sceneLayer != 4) {
            spaceSize = 1150 * 1024;
        } else {
            spaceSize = 1000 * 1024;
        }
    } else if (play2->sceneId == SCENE_SPIRIT_TEMPLE_BOSS) {
        spaceSize = 1050 * 1024;
    } else if (play2->sceneId == SCENE_CHAMBER_OF_THE_SAGES) {
        spaceSize = 1050 * 1024;
    } else if (play2->sceneId == SCENE_GANONDORF_BOSS) {
        spaceSize = 1050 * 1024;
    } else {
        spaceSize = 1000 * 1024;
    }

    objectCtx->numEntries = objectCtx->numPersistentEntries = 0;
    objectCtx->mainKeepSlot = objectCtx->subKeepSlot = 0;

    for (i = 0; i < ARRAY_COUNT(objectCtx->slots); i++) {
        objectCtx->slots[i].id = OBJECT_INVALID;
    }

    PRINTF(VT_FGCOL(GREEN));
    // "Object exchange bank data %8.3fKB"
    PRINTF("オブジェクト入れ替えバンク情報 %8.3fKB\n", spaceSize / 1024.0f);
    PRINTF(VT_RST);

    objectCtx->spaceStart = objectCtx->slots[0].segment =
        GAME_STATE_ALLOC(&play->state, spaceSize, "../z_scene.c", 219);
    objectCtx->spaceEnd = (void*)((uintptr_t)objectCtx->spaceStart + spaceSize);

    objectCtx->mainKeepSlot = Object_SpawnPersistent(objectCtx, OBJECT_GAMEPLAY_KEEP);
    gSegments[4] = VIRTUAL_TO_PHYSICAL(objectCtx->slots[objectCtx->mainKeepSlot].segment);
}

void Object_UpdateEntries(ObjectContext* objectCtx) {
    s32 i;
    ObjectEntry* entry = &objectCtx->slots[0];
    RomFile* objectFile;
    u32 size;

    for (i = 0; i < objectCtx->numEntries; i++) {
        if (entry->id < 0) {
            if (entry->dmaRequest.vromAddr == 0) {
                osCreateMesgQueue(&entry->loadQueue, &entry->loadMsg, 1);
                objectFile = &gObjectTable[-entry->id];
                size = objectFile->vromEnd - objectFile->vromStart;

                PRINTF("OBJECT EXCHANGE BANK-%2d SIZE %8.3fK SEG=%08x\n", i, size / 1024.0f, entry->segment);

                DMA_REQUEST_ASYNC(&entry->dmaRequest, entry->segment, objectFile->vromStart, size, 0, &entry->loadQueue,
                                  NULL, "../z_scene.c", 266);
            } else if (osRecvMesg(&entry->loadQueue, NULL, OS_MESG_NOBLOCK) == 0) {
                entry->id = -entry->id;
            }
        }
        entry++;
    }
}

s32 Object_GetSlot(ObjectContext* objectCtx, s16 objectId) {
    s32 i;

    for (i = 0; i < objectCtx->numEntries; i++) {
        if (ABS(objectCtx->slots[i].id) == objectId) {
            return i;
        }
    }

    return -1;
}

s32 Object_IsLoaded(ObjectContext* objectCtx, s32 slot) {
    if (objectCtx->slots[slot].id > 0) {
        return true;
    } else {
        return false;
    }
}

void func_800981B8(ObjectContext* objectCtx) {
    s32 i;
    s32 id;
    u32 size;

    for (i = 0; i < objectCtx->numEntries; i++) {
        id = objectCtx->slots[i].id;
        size = gObjectTable[id].vromEnd - gObjectTable[id].vromStart;
<<<<<<< HEAD
        PRINTF("OBJECT[%d] SIZE %fK SEG=%x\n", objectCtx->slots[i].id, size / 1024.0f, objectCtx->slots[i].segment);
        PRINTF("num=%d adrs=%x end=%x\n", objectCtx->numEntries, (uintptr_t)objectCtx->slots[i].segment + size,
               objectCtx->spaceEnd);
        DmaMgr_RequestSyncDebug(objectCtx->slots[i].segment, gObjectTable[id].vromStart, size, "../z_scene.c", 342);
=======
        osSyncPrintf("OBJECT[%d] SIZE %fK SEG=%x\n", objectCtx->slots[i].id, size / 1024.0f,
                     objectCtx->slots[i].segment);
        osSyncPrintf("num=%d adrs=%x end=%x\n", objectCtx->numEntries, (uintptr_t)objectCtx->slots[i].segment + size,
                     objectCtx->spaceEnd);
        DMA_REQUEST_SYNC(objectCtx->slots[i].segment, gObjectTable[id].vromStart, size, "../z_scene.c", 342);
>>>>>>> 8a09f33c
    }
}

void* func_800982FC(ObjectContext* objectCtx, s32 slot, s16 objectId) {
    ObjectEntry* entry = &objectCtx->slots[slot];
    RomFile* objectFile = &gObjectTable[objectId];
    u32 size;
    void* nextPtr;

    entry->id = -objectId;
    entry->dmaRequest.vromAddr = 0;

    size = objectFile->vromEnd - objectFile->vromStart;
    PRINTF("OBJECT EXCHANGE NO=%2d BANK=%3d SIZE=%8.3fK\n", slot, objectId, size / 1024.0f);

    nextPtr = (void*)ALIGN16((uintptr_t)entry->segment + size);

    ASSERT(nextPtr < objectCtx->spaceEnd, "nextptr < this->endSegment", "../z_scene.c", 381);

    // "Object exchange free size=%08x"
    PRINTF("オブジェクト入れ替え空きサイズ=%08x\n", (uintptr_t)objectCtx->spaceEnd - (uintptr_t)nextPtr);

    return nextPtr;
}

s32 Scene_ExecuteCommands(PlayState* play, SceneCmd* sceneCmd) {
    u32 cmdCode;

    while (true) {
        cmdCode = sceneCmd->base.code;
        PRINTF("*** Scene_Word = { code=%d, data1=%02x, data2=%04x } ***\n", cmdCode, sceneCmd->base.data1,
               sceneCmd->base.data2);

        if (cmdCode == SCENE_CMD_ID_END) {
            break;
        }

        if (cmdCode < ARRAY_COUNT(gSceneCmdHandlers)) {
            gSceneCmdHandlers[cmdCode](play, sceneCmd);
        } else {
            PRINTF(VT_FGCOL(RED));
            PRINTF("code の値が異常です\n"); // "code variable is abnormal"
            PRINTF(VT_RST);
        }
        sceneCmd++;
    }
    return 0;
}

void Scene_CommandPlayerEntryList(PlayState* play, SceneCmd* cmd) {
    ActorEntry* playerEntry = play->playerEntry =
        (ActorEntry*)SEGMENTED_TO_VIRTUAL(cmd->playerEntryList.data) + play->spawnList[play->spawn].playerEntryIndex;
    s16 linkObjectId;

    play->linkAgeOnLoad = ((void)0, gSaveContext.save.linkAge);

    linkObjectId = gLinkObjectIds[((void)0, gSaveContext.save.linkAge)];

    gActorOverlayTable[playerEntry->id].initInfo->objectId = linkObjectId;
    Object_SpawnPersistent(&play->objectCtx, linkObjectId);
}

void Scene_CommandActorEntryList(PlayState* play, SceneCmd* cmd) {
    play->numActorEntries = cmd->actorEntryList.length;
    play->actorEntryList = SEGMENTED_TO_VIRTUAL(cmd->actorEntryList.data);
}

void Scene_CommandUnused2(PlayState* play, SceneCmd* cmd) {
    play->unk_11DFC = SEGMENTED_TO_VIRTUAL(cmd->unused02.segment);
}

void Scene_CommandCollisionHeader(PlayState* play, SceneCmd* cmd) {
    CollisionHeader* colHeader = SEGMENTED_TO_VIRTUAL(cmd->colHeader.data);

    colHeader->vtxList = SEGMENTED_TO_VIRTUAL(colHeader->vtxList);
    colHeader->polyList = SEGMENTED_TO_VIRTUAL(colHeader->polyList);
    colHeader->surfaceTypeList = SEGMENTED_TO_VIRTUAL(colHeader->surfaceTypeList);
    colHeader->bgCamList = SEGMENTED_TO_VIRTUAL(colHeader->bgCamList);
    colHeader->waterBoxes = SEGMENTED_TO_VIRTUAL(colHeader->waterBoxes);

    BgCheck_Allocate(&play->colCtx, play, colHeader);
}

void Scene_CommandRoomList(PlayState* play, SceneCmd* cmd) {
    play->numRooms = cmd->roomList.length;
    play->roomList = SEGMENTED_TO_VIRTUAL(cmd->roomList.data);
}

void Scene_CommandSpawnList(PlayState* play, SceneCmd* cmd) {
    play->spawnList = SEGMENTED_TO_VIRTUAL(cmd->spawnList.data);
}

void Scene_CommandSpecialFiles(PlayState* play, SceneCmd* cmd) {
    if (cmd->specialFiles.keepObjectId != OBJECT_INVALID) {
        play->objectCtx.subKeepSlot = Object_SpawnPersistent(&play->objectCtx, cmd->specialFiles.keepObjectId);
        gSegments[5] = VIRTUAL_TO_PHYSICAL(play->objectCtx.slots[play->objectCtx.subKeepSlot].segment);
    }

    if (cmd->specialFiles.naviQuestHintFileId != NAVI_QUEST_HINTS_NONE) {
        play->naviQuestHints = Play_LoadFile(play, &sNaviQuestHintFiles[cmd->specialFiles.naviQuestHintFileId - 1]);
    }
}

void Scene_CommandRoomBehavior(PlayState* play, SceneCmd* cmd) {
    play->roomCtx.curRoom.behaviorType1 = cmd->roomBehavior.gpFlag1;
    play->roomCtx.curRoom.behaviorType2 = cmd->roomBehavior.gpFlag2 & 0xFF;
    play->roomCtx.curRoom.lensMode = (cmd->roomBehavior.gpFlag2 >> 8) & 1;
    play->msgCtx.disableWarpSongs = (cmd->roomBehavior.gpFlag2 >> 0xA) & 1;
}

void Scene_CommandRoomShape(PlayState* play, SceneCmd* cmd) {
    play->roomCtx.curRoom.roomShape = SEGMENTED_TO_VIRTUAL(cmd->mesh.data);
}

void Scene_CommandObjectList(PlayState* play, SceneCmd* cmd) {
    s32 i;
    s32 j;
    s32 k;
    ObjectEntry* entry;
    ObjectEntry* invalidatedEntry;
    ObjectEntry* entries;
    s16* objectListEntry = SEGMENTED_TO_VIRTUAL(cmd->objectList.data);
    void* nextPtr;

    k = 0;
    i = play->objectCtx.numPersistentEntries;
    entries = play->objectCtx.slots;
    entry = &play->objectCtx.slots[i];

    while (i < play->objectCtx.numEntries) {
        if (entry->id != *objectListEntry) {

            invalidatedEntry = &play->objectCtx.slots[i];
            for (j = i; j < play->objectCtx.numEntries; j++) {
                invalidatedEntry->id = OBJECT_INVALID;
                invalidatedEntry++;
            }

            play->objectCtx.numEntries = i;
            Actor_KillAllWithMissingObject(play, &play->actorCtx);

            continue;
        }

        i++;
        k++;
        objectListEntry++;
        entry++;
    }

    ASSERT(cmd->objectList.length <= ARRAY_COUNT(play->objectCtx.slots),
           "scene_info->object_bank.num <= OBJECT_EXCHANGE_BANK_MAX", "../z_scene.c", 705);

    while (k < cmd->objectList.length) {
        nextPtr = func_800982FC(&play->objectCtx, i, *objectListEntry);
        if (i < (ARRAY_COUNT(play->objectCtx.slots) - 1)) {
            entries[i + 1].segment = nextPtr;
        }
        i++;
        k++;
        objectListEntry++;
    }

    play->objectCtx.numEntries = i;
}

void Scene_CommandLightList(PlayState* play, SceneCmd* cmd) {
    s32 i;
    LightInfo* lightInfo = SEGMENTED_TO_VIRTUAL(cmd->lightList.data);

    for (i = 0; i < cmd->lightList.length; i++) {
        LightContext_InsertLight(play, &play->lightCtx, lightInfo);
        lightInfo++;
    }
}

void Scene_CommandPathList(PlayState* play, SceneCmd* cmd) {
    play->pathList = SEGMENTED_TO_VIRTUAL(cmd->pathList.data);
}

void Scene_CommandTransitionActorEntryList(PlayState* play, SceneCmd* cmd) {
    play->transiActorCtx.numActors = cmd->transiActorList.length;
    play->transiActorCtx.list = SEGMENTED_TO_VIRTUAL(cmd->transiActorList.data);
}

void TransitionActor_InitContext(GameState* state, TransitionActorContext* transiActorCtx) {
    transiActorCtx->numActors = 0;
}

void Scene_CommandLightSettingsList(PlayState* play, SceneCmd* cmd) {
    play->envCtx.numLightSettings = cmd->lightSettingList.length;
    play->envCtx.lightSettingsList = SEGMENTED_TO_VIRTUAL(cmd->lightSettingList.data);
}

void Scene_CommandSkyboxSettings(PlayState* play, SceneCmd* cmd) {
    play->skyboxId = cmd->skyboxSettings.skyboxId;
    play->envCtx.skyboxConfig = play->envCtx.changeSkyboxNextConfig = cmd->skyboxSettings.skyboxConfig;
    play->envCtx.lightMode = cmd->skyboxSettings.envLightMode;
}

void Scene_CommandSkyboxDisables(PlayState* play, SceneCmd* cmd) {
    play->envCtx.skyboxDisabled = cmd->skyboxDisables.skyboxDisabled;
    play->envCtx.sunMoonDisabled = cmd->skyboxDisables.sunMoonDisabled;
}

void Scene_CommandTimeSettings(PlayState* play, SceneCmd* cmd) {
    if ((cmd->timeSettings.hour != 0xFF) && (cmd->timeSettings.min != 0xFF)) {
        gSaveContext.skyboxTime = gSaveContext.save.dayTime =
            ((cmd->timeSettings.hour + (cmd->timeSettings.min / 60.0f)) * 60.0f) / ((f32)(24 * 60) / 0x10000);
    }

    if (cmd->timeSettings.timeSpeed != 0xFF) {
        play->envCtx.sceneTimeSpeed = cmd->timeSettings.timeSpeed;
    } else {
        play->envCtx.sceneTimeSpeed = 0;
    }

    if (gSaveContext.sunsSongState == SUNSSONG_INACTIVE) {
        gTimeSpeed = play->envCtx.sceneTimeSpeed;
    }

    play->envCtx.sunPos.x = -(Math_SinS(((void)0, gSaveContext.save.dayTime) - CLOCK_TIME(12, 0)) * 120.0f) * 25.0f;
    play->envCtx.sunPos.y = (Math_CosS(((void)0, gSaveContext.save.dayTime) - CLOCK_TIME(12, 0)) * 120.0f) * 25.0f;
    play->envCtx.sunPos.z = (Math_CosS(((void)0, gSaveContext.save.dayTime) - CLOCK_TIME(12, 0)) * 20.0f) * 25.0f;

    if (((play->envCtx.sceneTimeSpeed == 0) && (gSaveContext.save.cutsceneIndex < 0xFFF0)) ||
        (gSaveContext.save.entranceIndex == ENTR_LAKE_HYLIA_8)) {
        gSaveContext.skyboxTime = ((void)0, gSaveContext.save.dayTime);

        if ((gSaveContext.skyboxTime > CLOCK_TIME(4, 0)) && (gSaveContext.skyboxTime < CLOCK_TIME(6, 30))) {
            gSaveContext.skyboxTime = CLOCK_TIME(5, 0) + 1;
        } else if ((gSaveContext.skyboxTime >= CLOCK_TIME(6, 30)) && (gSaveContext.skyboxTime <= CLOCK_TIME(8, 0))) {
            gSaveContext.skyboxTime = CLOCK_TIME(8, 0) + 1;
        } else if ((gSaveContext.skyboxTime >= CLOCK_TIME(16, 0)) && (gSaveContext.skyboxTime <= CLOCK_TIME(17, 0))) {
            gSaveContext.skyboxTime = CLOCK_TIME(17, 0) + 1;
        } else if ((gSaveContext.skyboxTime >= CLOCK_TIME(18, 0) + 1) &&
                   (gSaveContext.skyboxTime <= CLOCK_TIME(19, 0))) {
            gSaveContext.skyboxTime = CLOCK_TIME(19, 0) + 1;
        }
    }
}

void Scene_CommandWindSettings(PlayState* play, SceneCmd* cmd) {
    s8 x = cmd->windSettings.x;
    s8 y = cmd->windSettings.y;
    s8 z = cmd->windSettings.z;

    play->envCtx.windDirection.x = x;
    play->envCtx.windDirection.y = y;
    play->envCtx.windDirection.z = z;

    play->envCtx.windSpeed = cmd->windSettings.unk_07;
}

void Scene_CommandExitList(PlayState* play, SceneCmd* cmd) {
    play->exitList = SEGMENTED_TO_VIRTUAL(cmd->exitList.data);
}

void Scene_CommandUndefined9(PlayState* play, SceneCmd* cmd) {
}

void Scene_CommandSoundSettings(PlayState* play, SceneCmd* cmd) {
    play->sequenceCtx.seqId = cmd->soundSettings.seqId;
    play->sequenceCtx.natureAmbienceId = cmd->soundSettings.natureAmbienceId;

    if (gSaveContext.seqId == (u8)NA_BGM_DISABLED) {
        SEQCMD_RESET_AUDIO_HEAP(0, cmd->soundSettings.specId);
    }
}

void Scene_CommandEchoSettings(PlayState* play, SceneCmd* cmd) {
    play->roomCtx.curRoom.echo = cmd->echoSettings.echo;
}

void Scene_CommandAlternateHeaderList(PlayState* play, SceneCmd* cmd) {
    s32 pad;
    SceneCmd* altHeader;

    PRINTF("\n[ZU]sceneset age    =[%X]", ((void)0, gSaveContext.save.linkAge));
    PRINTF("\n[ZU]sceneset time   =[%X]", ((void)0, gSaveContext.save.cutsceneIndex));
    PRINTF("\n[ZU]sceneset counter=[%X]", ((void)0, gSaveContext.sceneLayer));

    if (gSaveContext.sceneLayer != 0) {
        altHeader = ((SceneCmd**)SEGMENTED_TO_VIRTUAL(cmd->altHeaders.data))[gSaveContext.sceneLayer - 1];

        if (1) {}

        if (altHeader != NULL) {
            Scene_ExecuteCommands(play, SEGMENTED_TO_VIRTUAL(altHeader));
            (cmd + 1)->base.code = SCENE_CMD_ID_END;
        } else {
            // "Coughh! There is no specified dataaaaa!"
            PRINTF("\nげぼはっ！ 指定されたデータがないでええっす！");

            if (gSaveContext.sceneLayer == SCENE_LAYER_ADULT_NIGHT) {
                // Due to the condition above, this is equivalent to accessing altHeaders[SCENE_LAYER_ADULT_DAY - 1]
                altHeader = ((SceneCmd**)SEGMENTED_TO_VIRTUAL(
                    cmd->altHeaders
                        .data))[(gSaveContext.sceneLayer - SCENE_LAYER_ADULT_NIGHT) + SCENE_LAYER_ADULT_DAY - 1];

                // "Using adult day data there!"
                PRINTF("\nそこで、大人の昼データを使用するでええっす！！");

                if (altHeader != NULL) {
                    Scene_ExecuteCommands(play, SEGMENTED_TO_VIRTUAL(altHeader));
                    (cmd + 1)->base.code = SCENE_CMD_ID_END;
                }
            }
        }
    }
}

void Scene_CommandCutsceneData(PlayState* play, SceneCmd* cmd) {
    PRINTF("\ngame_play->demo_play.data=[%x]", play->csCtx.script);
    play->csCtx.script = SEGMENTED_TO_VIRTUAL(cmd->cutsceneData.data);
}

// Camera & World Map Area
void Scene_CommandMiscSettings(PlayState* play, SceneCmd* cmd) {
    R_SCENE_CAM_TYPE = cmd->miscSettings.sceneCamType;
    gSaveContext.worldMapArea = cmd->miscSettings.area;

    if ((play->sceneId == SCENE_BAZAAR) || (play->sceneId == SCENE_SHOOTING_GALLERY)) {
        if (LINK_AGE_IN_YEARS == YEARS_ADULT) {
            gSaveContext.worldMapArea = 1;
        }
    }

    if (((play->sceneId >= SCENE_HYRULE_FIELD) && (play->sceneId <= SCENE_OUTSIDE_GANONS_CASTLE)) ||
        ((play->sceneId >= SCENE_MARKET_ENTRANCE_DAY) && (play->sceneId <= SCENE_TEMPLE_OF_TIME_EXTERIOR_RUINS))) {
        if (gSaveContext.save.cutsceneIndex < 0xFFF0) {
            gSaveContext.save.info.worldMapAreaData |= gBitFlags[gSaveContext.worldMapArea];
            PRINTF("０００  ａｒｅａ＿ａｒｒｉｖａｌ＝%x (%d)\n", gSaveContext.save.info.worldMapAreaData,
                   gSaveContext.worldMapArea);
        }
    }
}

void (*gSceneCmdHandlers[SCENE_CMD_ID_MAX])(PlayState*, SceneCmd*) = {
    Scene_CommandPlayerEntryList,          // SCENE_CMD_ID_SPAWN_LIST
    Scene_CommandActorEntryList,           // SCENE_CMD_ID_ACTOR_LIST
    Scene_CommandUnused2,                  // SCENE_CMD_ID_UNUSED_2
    Scene_CommandCollisionHeader,          // SCENE_CMD_ID_COLLISION_HEADER
    Scene_CommandRoomList,                 // SCENE_CMD_ID_ROOM_LIST
    Scene_CommandWindSettings,             // SCENE_CMD_ID_WIND_SETTINGS
    Scene_CommandSpawnList,                // SCENE_CMD_ID_ENTRANCE_LIST
    Scene_CommandSpecialFiles,             // SCENE_CMD_ID_SPECIAL_FILES
    Scene_CommandRoomBehavior,             // SCENE_CMD_ID_ROOM_BEHAVIOR
    Scene_CommandUndefined9,               // SCENE_CMD_ID_UNDEFINED_9
    Scene_CommandRoomShape,                // SCENE_CMD_ID_ROOM_SHAPE
    Scene_CommandObjectList,               // SCENE_CMD_ID_OBJECT_LIST
    Scene_CommandLightList,                // SCENE_CMD_ID_LIGHT_LIST
    Scene_CommandPathList,                 // SCENE_CMD_ID_PATH_LIST
    Scene_CommandTransitionActorEntryList, // SCENE_CMD_ID_TRANSITION_ACTOR_LIST
    Scene_CommandLightSettingsList,        // SCENE_CMD_ID_LIGHT_SETTINGS_LIST
    Scene_CommandTimeSettings,             // SCENE_CMD_ID_TIME_SETTINGS
    Scene_CommandSkyboxSettings,           // SCENE_CMD_ID_SKYBOX_SETTINGS
    Scene_CommandSkyboxDisables,           // SCENE_CMD_ID_SKYBOX_DISABLES
    Scene_CommandExitList,                 // SCENE_CMD_ID_EXIT_LIST
    NULL,                                  // SCENE_CMD_ID_END
    Scene_CommandSoundSettings,            // SCENE_CMD_ID_SOUND_SETTINGS
    Scene_CommandEchoSettings,             // SCENE_CMD_ID_ECHO_SETTINGS
    Scene_CommandCutsceneData,             // SCENE_CMD_ID_CUTSCENE_DATA
    Scene_CommandAlternateHeaderList,      // SCENE_CMD_ID_ALTERNATE_HEADER_LIST
    Scene_CommandMiscSettings,             // SCENE_CMD_ID_MISC_SETTINGS
};

RomFile sNaviQuestHintFiles[] = {
    ROM_FILE(elf_message_field),
    ROM_FILE(elf_message_ydan),
};<|MERGE_RESOLUTION|>--- conflicted
+++ resolved
@@ -141,18 +141,10 @@
     for (i = 0; i < objectCtx->numEntries; i++) {
         id = objectCtx->slots[i].id;
         size = gObjectTable[id].vromEnd - gObjectTable[id].vromStart;
-<<<<<<< HEAD
         PRINTF("OBJECT[%d] SIZE %fK SEG=%x\n", objectCtx->slots[i].id, size / 1024.0f, objectCtx->slots[i].segment);
         PRINTF("num=%d adrs=%x end=%x\n", objectCtx->numEntries, (uintptr_t)objectCtx->slots[i].segment + size,
                objectCtx->spaceEnd);
-        DmaMgr_RequestSyncDebug(objectCtx->slots[i].segment, gObjectTable[id].vromStart, size, "../z_scene.c", 342);
-=======
-        osSyncPrintf("OBJECT[%d] SIZE %fK SEG=%x\n", objectCtx->slots[i].id, size / 1024.0f,
-                     objectCtx->slots[i].segment);
-        osSyncPrintf("num=%d adrs=%x end=%x\n", objectCtx->numEntries, (uintptr_t)objectCtx->slots[i].segment + size,
-                     objectCtx->spaceEnd);
         DMA_REQUEST_SYNC(objectCtx->slots[i].segment, gObjectTable[id].vromStart, size, "../z_scene.c", 342);
->>>>>>> 8a09f33c
     }
 }
 
