#include "global.h"
#include "vt.h"

RomFile sNaviMsgFiles[];

// called by
// - initcontext: for gkeep
// - spawn list scene command: for link's object
// - special files scene command: for subkeep object if any
s32 Object_SpawnPersistent(ObjectContext* objectCtx, s16 objectId) {
    u32 size;

    objectCtx->loadEntries[objectCtx->loadEntriesCount].id = objectId;
    size = gObjectTable[objectId].vromEnd - gObjectTable[objectId].vromStart;

    osSyncPrintf("OBJECT[%d] SIZE %fK SEG=%x\n", objectId, size / 1024.0f,
                 objectCtx->loadEntries[objectCtx->loadEntriesCount].segment);

    osSyncPrintf("num=%d adrs=%x end=%x\n", objectCtx->loadEntriesCount,
                 (s32)objectCtx->loadEntries[objectCtx->loadEntriesCount].segment + size, objectCtx->spaceEnd);

    ASSERT(((objectCtx->loadEntriesCount < ARRAY_COUNT(objectCtx->loadEntries)) &&
            (((s32)objectCtx->loadEntries[objectCtx->loadEntriesCount].segment + size) < (u32)objectCtx->spaceEnd)),
           "this->num < OBJECT_EXCHANGE_BANK_MAX && (this->status[this->num].Segment + size) < this->endSegment",
           "../z_scene.c", 142);

    DmaMgr_SendRequest1(objectCtx->loadEntries[objectCtx->loadEntriesCount].segment, gObjectTable[objectId].vromStart,
                        size, "../z_scene.c", 145);

    if (objectCtx->loadEntriesCount < (ARRAY_COUNT(objectCtx->loadEntries) - 1)) {
        objectCtx->loadEntries[objectCtx->loadEntriesCount + 1].segment =
            (void*)ALIGN16((s32)objectCtx->loadEntries[objectCtx->loadEntriesCount].segment + size);
    }

    objectCtx->loadEntriesCount++;
    objectCtx->persistentLoadEntriesCount = objectCtx->loadEntriesCount;

    return objectCtx->loadEntriesCount - 1;
}

void Object_InitContext(GlobalContext* globalCtx, ObjectContext* objectCtx) {
    GlobalContext* globalCtx2 = globalCtx;
    u32 spaceSize;
    s32 i;

    if (globalCtx2->sceneNum == SCENE_SPOT00) {
        spaceSize = OBJECT_SPACE_SIZE_BASE;
    } else if (globalCtx2->sceneNum == SCENE_GANON_DEMO) {
        if (gSaveContext.sceneSetupIndex != 4) {
            spaceSize = OBJECT_SPACE_SIZE_BASE + (150 * 1024);
        } else {
            spaceSize = OBJECT_SPACE_SIZE_BASE;
        }
    } else if (globalCtx2->sceneNum == SCENE_JYASINBOSS) {
        spaceSize = OBJECT_SPACE_SIZE_BASE + (50 * 1024);
    } else if (globalCtx2->sceneNum == SCENE_KENJYANOMA) {
        spaceSize = OBJECT_SPACE_SIZE_BASE + (50 * 1024);
    } else if (globalCtx2->sceneNum == SCENE_GANON_BOSS) {
        spaceSize = OBJECT_SPACE_SIZE_BASE + (50 * 1024);
    } else {
        spaceSize = OBJECT_SPACE_SIZE_BASE;
    }

    objectCtx->loadEntriesCount = objectCtx->persistentLoadEntriesCount = 0;
    objectCtx->mainKeepIndex = objectCtx->subKeepIndex = 0;

    for (i = 0; i < ARRAY_COUNT(objectCtx->loadEntries); i++) {
        objectCtx->loadEntries[i].id = OBJECT_INVALID;
    }

    osSyncPrintf(VT_FGCOL(GREEN));
    // "Object exchange bank data %8.3fKB"
    osSyncPrintf("オブジェクト入れ替えバンク情報 %8.3fKB\n", spaceSize / 1024.0f);
    osSyncPrintf(VT_RST);

    objectCtx->spaceStart = objectCtx->loadEntries[0].segment =
        GameState_Alloc(&globalCtx->state, spaceSize, "../z_scene.c", 219);
    objectCtx->spaceEnd = (void*)((s32)objectCtx->spaceStart + spaceSize);

    objectCtx->mainKeepIndex = Object_SpawnPersistent(objectCtx, OBJECT_GAMEPLAY_KEEP);
    gSegments[4] = VIRTUAL_TO_PHYSICAL(objectCtx->loadEntries[objectCtx->mainKeepIndex].segment);
}

void Object_UpdateLoadEntries(ObjectContext* objectCtx) {
    s32 i;
    ObjectLoadEntry* loadEntry = &objectCtx->loadEntries[0];
    RomFile* objectFile;
    u32 size;

    for (i = 0; i < objectCtx->loadEntriesCount; i++) {
        if (loadEntry->id < 0) {
            if (loadEntry->dmaRequest.vromAddr == 0) {
                osCreateMesgQueue(&loadEntry->loadQueue, &loadEntry->loadMsg, 1);
                objectFile = &gObjectTable[-loadEntry->id];
                size = objectFile->vromEnd - objectFile->vromStart;

                osSyncPrintf("OBJECT EXCHANGE BANK-%2d SIZE %8.3fK SEG=%08x\n", i, size / 1024.0f, loadEntry->segment);

                DmaMgr_SendRequest2(&loadEntry->dmaRequest, loadEntry->segment, objectFile->vromStart, size, 0,
                                    &loadEntry->loadQueue, NULL, "../z_scene.c", 266);
            } else if (osRecvMesg(&loadEntry->loadQueue, NULL, OS_MESG_NOBLOCK) == 0) {
                loadEntry->id = -loadEntry->id;
            }
        }
        loadEntry++;
    }
}

s32 Object_GetLoadEntryIndex(ObjectContext* objectCtx, s16 objectId) {
    s32 i;

    for (i = 0; i < objectCtx->loadEntriesCount; i++) {
        if (ABS(objectCtx->loadEntries[i].id) == objectId) {
            return i;
        }
    }

    return -1;
}

s32 Object_IsLoadEntryLoaded(ObjectContext* objectCtx, s32 loadEntryIndex) {
    if (objectCtx->loadEntries[loadEntryIndex].id > 0) {
        return true;
    } else {
        return false;
    }
}

void func_800981B8(ObjectContext* objectCtx) {
    s32 i;
    s32 id;
    u32 size;

    for (i = 0; i < objectCtx->loadEntriesCount; i++) {
        id = objectCtx->loadEntries[i].id;
        size = gObjectTable[id].vromEnd - gObjectTable[id].vromStart;
        osSyncPrintf("OBJECT[%d] SIZE %fK SEG=%x\n", objectCtx->loadEntries[i].id, size / 1024.0f,
                     objectCtx->loadEntries[i].segment);
        osSyncPrintf("num=%d adrs=%x end=%x\n", objectCtx->loadEntriesCount,
                     (s32)objectCtx->loadEntries[i].segment + size, objectCtx->spaceEnd);
        DmaMgr_SendRequest1(objectCtx->loadEntries[i].segment, gObjectTable[id].vromStart, size, "../z_scene.c", 342);
    }
}

void* func_800982FC(ObjectContext* objectCtx, s32 loadEntryIndex, s16 objectId) {
    ObjectLoadEntry* loadEntry = &objectCtx->loadEntries[loadEntryIndex];
    RomFile* objectFile = &gObjectTable[objectId];
    u32 size;
    void* nextPtr;

    loadEntry->id = -objectId;
    loadEntry->dmaRequest.vromAddr = 0;

    size = objectFile->vromEnd - objectFile->vromStart;
    osSyncPrintf("OBJECT EXCHANGE NO=%2d BANK=%3d SIZE=%8.3fK\n", loadEntryIndex, objectId, size / 1024.0f);

    nextPtr = (void*)ALIGN16((s32)loadEntry->segment + size);

    ASSERT(nextPtr < objectCtx->spaceEnd, "nextptr < this->endSegment", "../z_scene.c", 381);

    // "Object exchange free size=%08x"
    osSyncPrintf("オブジェクト入れ替え空きサイズ=%08x\n", (s32)objectCtx->spaceEnd - (s32)nextPtr);

    return nextPtr;
}

s32 Scene_ExecuteCommands(GlobalContext* globalCtx, SceneCmd* sceneCmd) {
    u32 cmdCode;

    while (true) {
        cmdCode = sceneCmd->base.code;
        osSyncPrintf("*** Scene_Word = { code=%d, data1=%02x, data2=%04x } ***\n", cmdCode, sceneCmd->base.data1,
                     sceneCmd->base.data2);

        if (cmdCode == SCENE_CMD_ID_END) {
            break;
        }

        if (cmdCode < ARRAY_COUNT(gSceneCmdHandlers)) {
            gSceneCmdHandlers[cmdCode](globalCtx, sceneCmd);
        } else {
            osSyncPrintf(VT_FGCOL(RED));
            osSyncPrintf("code の値が異常です\n"); // "code variable is abnormal"
            osSyncPrintf(VT_RST);
        }
        sceneCmd++;
    }
    return 0;
}

void Scene_CommandSpawnList(GlobalContext* globalCtx, SceneCmd* cmd) {
    ActorEntry* linkEntry = globalCtx->linkActorEntry = (ActorEntry*)SEGMENTED_TO_VIRTUAL(cmd->spawnList.segment) +
                                                        globalCtx->setupEntranceList[globalCtx->curSpawn].spawn;
    s16 linkObjectId;

    globalCtx->linkAgeOnLoad = ((void)0, gSaveContext.linkAge);

    linkObjectId = gLinkObjectIds[((void)0, gSaveContext.linkAge)];

    gActorOverlayTable[linkEntry->id].initInfo->objectId = linkObjectId;
    Object_SpawnPersistent(&globalCtx->objectCtx, linkObjectId);
}

void Scene_CommandActorList(GlobalContext* globalCtx, SceneCmd* cmd) {
    globalCtx->numSetupActors = cmd->actorList.num;
    globalCtx->setupActorList = SEGMENTED_TO_VIRTUAL(cmd->actorList.segment);
}

void Scene_CommandUnused2(GlobalContext* globalCtx, SceneCmd* cmd) {
    globalCtx->unk_11DFC = SEGMENTED_TO_VIRTUAL(cmd->unused02.segment);
}

void Scene_CommandCollisionHeader(GlobalContext* globalCtx, SceneCmd* cmd) {
    CollisionHeader* colHeader = SEGMENTED_TO_VIRTUAL(cmd->colHeader.segment);

    colHeader->vtxList = SEGMENTED_TO_VIRTUAL(colHeader->vtxList);
    colHeader->polyList = SEGMENTED_TO_VIRTUAL(colHeader->polyList);
    colHeader->surfaceTypeList = SEGMENTED_TO_VIRTUAL(colHeader->surfaceTypeList);
    colHeader->cameraDataList = SEGMENTED_TO_VIRTUAL(colHeader->cameraDataList);
    colHeader->waterBoxes = SEGMENTED_TO_VIRTUAL(colHeader->waterBoxes);

    BgCheck_Allocate(&globalCtx->colCtx, globalCtx, colHeader);
}

void Scene_CommandRoomList(GlobalContext* globalCtx, SceneCmd* cmd) {
    globalCtx->numRooms = cmd->roomList.num;
    globalCtx->roomList = SEGMENTED_TO_VIRTUAL(cmd->roomList.segment);
}

void Scene_CommandEntranceList(GlobalContext* globalCtx, SceneCmd* cmd) {
    globalCtx->setupEntranceList = SEGMENTED_TO_VIRTUAL(cmd->entranceList.segment);
}

void Scene_CommandSpecialFiles(GlobalContext* globalCtx, SceneCmd* cmd) {
    if (cmd->specialFiles.keepObjectId != OBJECT_INVALID) {
        globalCtx->objectCtx.subKeepIndex =
            Object_SpawnPersistent(&globalCtx->objectCtx, cmd->specialFiles.keepObjectId);
        gSegments[5] = VIRTUAL_TO_PHYSICAL(globalCtx->objectCtx.loadEntries[globalCtx->objectCtx.subKeepIndex].segment);
    }

    if (cmd->specialFiles.cUpElfMsgNum != 0) {
        globalCtx->cUpElfMsgs = Play_LoadFile(globalCtx, &sNaviMsgFiles[cmd->specialFiles.cUpElfMsgNum - 1]);
    }
}

void Scene_CommandRoomBehavior(GlobalContext* globalCtx, SceneCmd* cmd) {
    globalCtx->roomCtx.curRoom.behaviorType1 = cmd->roomBehavior.gpFlag1;
    globalCtx->roomCtx.curRoom.behaviorType2 = cmd->roomBehavior.gpFlag2 & 0xFF;
    globalCtx->roomCtx.curRoom.lensMode = (cmd->roomBehavior.gpFlag2 >> 8) & 1;
    globalCtx->msgCtx.disableWarpSongs = (cmd->roomBehavior.gpFlag2 >> 0xA) & 1;
}

void Scene_CommandMeshHeader(GlobalContext* globalCtx, SceneCmd* cmd) {
    globalCtx->roomCtx.curRoom.meshHeader = SEGMENTED_TO_VIRTUAL(cmd->mesh.segment);
}

void Scene_CommandObjectList(GlobalContext* globalCtx, SceneCmd* cmd) {
    s32 i;
    s32 j;
    s32 k;
    ObjectLoadEntry* loadEntry;
    ObjectLoadEntry* invalidatedLoadEntry;
    ObjectLoadEntry* loadEntries;
    s16* objectEntry = SEGMENTED_TO_VIRTUAL(cmd->objectList.segment);
    void* nextPtr;

    k = 0;
    i = globalCtx->objectCtx.persistentLoadEntriesCount;
    loadEntries = globalCtx->objectCtx.loadEntries;
    loadEntry = &globalCtx->objectCtx.loadEntries[i];

    while (i < globalCtx->objectCtx.loadEntriesCount) {
        if (loadEntry->id != *objectEntry) {

            invalidatedLoadEntry = &globalCtx->objectCtx.loadEntries[i];
            for (j = i; j < globalCtx->objectCtx.loadEntriesCount; j++) {
                invalidatedLoadEntry->id = OBJECT_INVALID;
                invalidatedLoadEntry++;
            }

            globalCtx->objectCtx.loadEntriesCount = i;
            Actor_KillActorsWithUnloadedObject(globalCtx, &globalCtx->actorCtx);

            continue;
        }

        i++;
        k++;
        objectEntry++;
        loadEntry++;
    }

<<<<<<< HEAD
    ASSERT(cmd->objectList.num <= ARRAY_COUNT(globalCtx->objectCtx.loadEntries),
           "scene_info->object_bank.num <= OBJECT_EXCHANGE_BANK_MAX", "../z_scene.c", 705);
=======
    ASSERT(cmd->objectList.num <= OBJECT_EXCHANGE_BANK_MAX, "scene_info->object_bank.num <= OBJECT_EXCHANGE_BANK_MAX",
           "../z_scene.c", 705);
>>>>>>> 154f44b6

    while (k < cmd->objectList.num) {
        nextPtr = func_800982FC(&globalCtx->objectCtx, i, *objectEntry);
        if (i < (ARRAY_COUNT(globalCtx->objectCtx.loadEntries) - 1)) {
            loadEntries[i + 1].segment = nextPtr;
        }
        i++;
        k++;
        objectEntry++;
    }

    globalCtx->objectCtx.loadEntriesCount = i;
}

void Scene_CommandLightList(GlobalContext* globalCtx, SceneCmd* cmd) {
    s32 i;
    LightInfo* lightInfo = SEGMENTED_TO_VIRTUAL(cmd->lightList.segment);

    for (i = 0; i < cmd->lightList.num; i++) {
        LightContext_InsertLight(globalCtx, &globalCtx->lightCtx, lightInfo);
        lightInfo++;
    }
}

void Scene_CommandPathList(GlobalContext* globalCtx, SceneCmd* cmd) {
    globalCtx->setupPathList = SEGMENTED_TO_VIRTUAL(cmd->pathList.segment);
}

void Scene_CommandTransitionActorList(GlobalContext* globalCtx, SceneCmd* cmd) {
    globalCtx->transiActorCtx.numActors = cmd->transiActorList.num;
    globalCtx->transiActorCtx.list = SEGMENTED_TO_VIRTUAL(cmd->transiActorList.segment);
}

void TransitionActor_InitContext(GameState* state, TransitionActorContext* transiActorCtx) {
    transiActorCtx->numActors = 0;
}

void Scene_CommandLightSettingsList(GlobalContext* globalCtx, SceneCmd* cmd) {
    globalCtx->envCtx.numLightSettings = cmd->lightSettingList.num;
    globalCtx->envCtx.lightSettingsList = SEGMENTED_TO_VIRTUAL(cmd->lightSettingList.segment);
}

void Scene_CommandSkyboxSettings(GlobalContext* globalCtx, SceneCmd* cmd) {
    globalCtx->skyboxId = cmd->skyboxSettings.skyboxId;
    globalCtx->envCtx.skyboxConfig = globalCtx->envCtx.changeSkyboxNextConfig = cmd->skyboxSettings.unk_05;
    globalCtx->envCtx.lightMode = cmd->skyboxSettings.unk_06;
}

void Scene_CommandSkyboxDisables(GlobalContext* globalCtx, SceneCmd* cmd) {
    globalCtx->envCtx.skyboxDisabled = cmd->skyboxDisables.unk_04;
    globalCtx->envCtx.sunMoonDisabled = cmd->skyboxDisables.unk_05;
}

void Scene_CommandTimeSettings(GlobalContext* globalCtx, SceneCmd* cmd) {
    if ((cmd->timeSettings.hour != 0xFF) && (cmd->timeSettings.min != 0xFF)) {
        gSaveContext.skyboxTime = gSaveContext.dayTime =
            ((cmd->timeSettings.hour + (cmd->timeSettings.min / 60.0f)) * 60.0f) / ((f32)(24 * 60) / 0x10000);
    }

    if (cmd->timeSettings.unk_06 != 0xFF) {
        globalCtx->envCtx.sceneTimeSpeed = cmd->timeSettings.unk_06;
    } else {
        globalCtx->envCtx.sceneTimeSpeed = 0;
    }

    if (gSaveContext.sunsSongState == SUNSSONG_INACTIVE) {
        gTimeSpeed = globalCtx->envCtx.sceneTimeSpeed;
    }

    globalCtx->envCtx.sunPos.x = -(Math_SinS(((void)0, gSaveContext.dayTime) - CLOCK_TIME(12, 0)) * 120.0f) * 25.0f;
    globalCtx->envCtx.sunPos.y = (Math_CosS(((void)0, gSaveContext.dayTime) - CLOCK_TIME(12, 0)) * 120.0f) * 25.0f;
    globalCtx->envCtx.sunPos.z = (Math_CosS(((void)0, gSaveContext.dayTime) - CLOCK_TIME(12, 0)) * 20.0f) * 25.0f;

    if (((globalCtx->envCtx.sceneTimeSpeed == 0) && (gSaveContext.cutsceneIndex < 0xFFF0)) ||
        (gSaveContext.entranceIndex == ENTR_SPOT06_8)) {
        gSaveContext.skyboxTime = ((void)0, gSaveContext.dayTime);
        if ((gSaveContext.skyboxTime > CLOCK_TIME(4, 0)) && (gSaveContext.skyboxTime < CLOCK_TIME(6, 30))) {
            gSaveContext.skyboxTime = CLOCK_TIME(5, 0) + 1;
        } else if ((gSaveContext.skyboxTime >= CLOCK_TIME(6, 30)) && (gSaveContext.skyboxTime <= CLOCK_TIME(8, 0))) {
            gSaveContext.skyboxTime = CLOCK_TIME(8, 0) + 1;
        } else if ((gSaveContext.skyboxTime >= CLOCK_TIME(16, 0)) && (gSaveContext.skyboxTime <= CLOCK_TIME(17, 0))) {
            gSaveContext.skyboxTime = CLOCK_TIME(17, 0) + 1;
        } else if ((gSaveContext.skyboxTime >= CLOCK_TIME(18, 0) + 1) &&
                   (gSaveContext.skyboxTime <= CLOCK_TIME(19, 0))) {
            gSaveContext.skyboxTime = CLOCK_TIME(19, 0) + 1;
        }
    }
}

void Scene_CommandWindSettings(GlobalContext* globalCtx, SceneCmd* cmd) {
    s8 x = cmd->windSettings.x;
    s8 y = cmd->windSettings.y;
    s8 z = cmd->windSettings.z;

    globalCtx->envCtx.windDirection.x = x;
    globalCtx->envCtx.windDirection.y = y;
    globalCtx->envCtx.windDirection.z = z;

    globalCtx->envCtx.windSpeed = cmd->windSettings.unk_07;
}

void Scene_CommandExitList(GlobalContext* globalCtx, SceneCmd* cmd) {
    globalCtx->setupExitList = SEGMENTED_TO_VIRTUAL(cmd->exitList.segment);
}

void Scene_CommandUndefined9(GlobalContext* globalCtx, SceneCmd* cmd) {
}

void Scene_CommandSoundSettings(GlobalContext* globalCtx, SceneCmd* cmd) {
    globalCtx->sequenceCtx.seqId = cmd->soundSettings.seqId;
    globalCtx->sequenceCtx.natureAmbienceId = cmd->soundSettings.natureAmbienceId;

    if (gSaveContext.seqId == (u8)NA_BGM_DISABLED) {
        Audio_QueueSeqCmd(cmd->soundSettings.specId | 0xF0000000);
    }
}

void Scene_CommandEchoSettings(GlobalContext* globalCtx, SceneCmd* cmd) {
    globalCtx->roomCtx.curRoom.echo = cmd->echoSettings.echo;
}

void Scene_CommandAlternateHeaderList(GlobalContext* globalCtx, SceneCmd* cmd) {
    s32 pad;
    SceneCmd* altHeader;

    osSyncPrintf("\n[ZU]sceneset age    =[%X]", ((void)0, gSaveContext.linkAge));
    osSyncPrintf("\n[ZU]sceneset time   =[%X]", ((void)0, gSaveContext.cutsceneIndex));
    osSyncPrintf("\n[ZU]sceneset counter=[%X]", ((void)0, gSaveContext.sceneSetupIndex));

    if (gSaveContext.sceneSetupIndex != 0) {
        altHeader = ((SceneCmd**)SEGMENTED_TO_VIRTUAL(cmd->altHeaders.segment))[gSaveContext.sceneSetupIndex - 1];

        if (1) {}

        if (altHeader != NULL) {
            Scene_ExecuteCommands(globalCtx, SEGMENTED_TO_VIRTUAL(altHeader));
            (cmd + 1)->base.code = SCENE_CMD_ID_END;
        } else {
            // "Coughh! There is no specified dataaaaa!"
            osSyncPrintf("\nげぼはっ！ 指定されたデータがないでええっす！");

            if (gSaveContext.sceneSetupIndex == 3) {
                altHeader =
                    ((SceneCmd**)SEGMENTED_TO_VIRTUAL(cmd->altHeaders.segment))[gSaveContext.sceneSetupIndex - 2];

                // "Using adult day data there!"
                osSyncPrintf("\nそこで、大人の昼データを使用するでええっす！！");

                if (altHeader != NULL) {
                    Scene_ExecuteCommands(globalCtx, SEGMENTED_TO_VIRTUAL(altHeader));
                    (cmd + 1)->base.code = SCENE_CMD_ID_END;
                }
            }
        }
    }
}

void Scene_CommandCutsceneData(GlobalContext* globalCtx, SceneCmd* cmd) {
    osSyncPrintf("\ngame_play->demo_play.data=[%x]", globalCtx->csCtx.segment);
    globalCtx->csCtx.segment = SEGMENTED_TO_VIRTUAL(cmd->cutsceneData.segment);
}

// Camera & World Map Area
void Scene_CommandMiscSettings(GlobalContext* globalCtx, SceneCmd* cmd) {
    YREG(15) = cmd->miscSettings.cameraMovement;
    gSaveContext.worldMapArea = cmd->miscSettings.area;

    if ((globalCtx->sceneNum == SCENE_SHOP1) || (globalCtx->sceneNum == SCENE_SYATEKIJYOU)) {
        if (LINK_AGE_IN_YEARS == YEARS_ADULT) {
            gSaveContext.worldMapArea = 1;
        }
    }

    if (((globalCtx->sceneNum >= SCENE_SPOT00) && (globalCtx->sceneNum <= SCENE_GANON_TOU)) ||
        ((globalCtx->sceneNum >= SCENE_ENTRA) && (globalCtx->sceneNum <= SCENE_SHRINE_R))) {
        if (gSaveContext.cutsceneIndex < 0xFFF0) {
            gSaveContext.worldMapAreaData |= gBitFlags[gSaveContext.worldMapArea];
            osSyncPrintf("０００  ａｒｅａ＿ａｒｒｉｖａｌ＝%x (%d)\n", gSaveContext.worldMapAreaData,
                         gSaveContext.worldMapArea);
        }
    }
}

void (*gSceneCmdHandlers[SCENE_CMD_ID_MAX])(GlobalContext*, SceneCmd*) = {
    Scene_CommandSpawnList,           // SCENE_CMD_ID_SPAWN_LIST
    Scene_CommandActorList,           // SCENE_CMD_ID_ACTOR_LIST
    Scene_CommandUnused2,             // SCENE_CMD_ID_UNUSED_2
    Scene_CommandCollisionHeader,     // SCENE_CMD_ID_COLLISION_HEADER
    Scene_CommandRoomList,            // SCENE_CMD_ID_ROOM_LIST
    Scene_CommandWindSettings,        // SCENE_CMD_ID_WIND_SETTINGS
    Scene_CommandEntranceList,        // SCENE_CMD_ID_ENTRANCE_LIST
    Scene_CommandSpecialFiles,        // SCENE_CMD_ID_SPECIAL_FILES
    Scene_CommandRoomBehavior,        // SCENE_CMD_ID_ROOM_BEHAVIOR
    Scene_CommandUndefined9,          // SCENE_CMD_ID_UNDEFINED_9
    Scene_CommandMeshHeader,          // SCENE_CMD_ID_MESH_HEADER
    Scene_CommandObjectList,          // SCENE_CMD_ID_OBJECT_LIST
    Scene_CommandLightList,           // SCENE_CMD_ID_LIGHT_LIST
    Scene_CommandPathList,            // SCENE_CMD_ID_PATH_LIST
    Scene_CommandTransitionActorList, // SCENE_CMD_ID_TRANSITION_ACTOR_LIST
    Scene_CommandLightSettingsList,   // SCENE_CMD_ID_LIGHT_SETTINGS_LIST
    Scene_CommandTimeSettings,        // SCENE_CMD_ID_TIME_SETTINGS
    Scene_CommandSkyboxSettings,      // SCENE_CMD_ID_SKYBOX_SETTINGS
    Scene_CommandSkyboxDisables,      // SCENE_CMD_ID_SKYBOX_DISABLES
    Scene_CommandExitList,            // SCENE_CMD_ID_EXIT_LIST
    NULL,                             // SCENE_CMD_ID_END
    Scene_CommandSoundSettings,       // SCENE_CMD_ID_SOUND_SETTINGS
    Scene_CommandEchoSettings,        // SCENE_CMD_ID_ECHO_SETTINGS
    Scene_CommandCutsceneData,        // SCENE_CMD_ID_CUTSCENE_DATA
    Scene_CommandAlternateHeaderList, // SCENE_CMD_ID_ALTERNATE_HEADER_LIST
    Scene_CommandMiscSettings,        // SCENE_CMD_ID_MISC_SETTINGS
};

RomFile sNaviMsgFiles[] = {
    ROM_FILE(elf_message_field),
    ROM_FILE(elf_message_ydan),
    ROM_FILE_UNSET,
};

s16 gLinkObjectIds[] = { OBJECT_LINK_BOY, OBJECT_LINK_CHILD };

u32 gObjectTableSize = ARRAY_COUNT(gObjectTable);

// Object linker symbol declarations (used in the table below)
#define DEFINE_OBJECT(name, _1) DECLARE_ROM_SEGMENT(name)
#define DEFINE_OBJECT_NULL(_0, _1)
#define DEFINE_OBJECT_UNSET(_0)

#include "tables/object_table.h"

#undef DEFINE_OBJECT
#undef DEFINE_OBJECT_NULL
#undef DEFINE_OBJECT_UNSET

// Object Table definition
#define DEFINE_OBJECT(name, _1) ROM_FILE(name),
#define DEFINE_OBJECT_NULL(name, _1) ROM_FILE_EMPTY(name),
#define DEFINE_OBJECT_UNSET(_0) { 0 },

RomFile gObjectTable[] = {
#include "tables/object_table.h"
};

#undef DEFINE_OBJECT
#undef DEFINE_OBJECT_NULL
#undef DEFINE_OBJECT_UNSET<|MERGE_RESOLUTION|>--- conflicted
+++ resolved
@@ -290,13 +290,8 @@
         loadEntry++;
     }
 
-<<<<<<< HEAD
     ASSERT(cmd->objectList.num <= ARRAY_COUNT(globalCtx->objectCtx.loadEntries),
            "scene_info->object_bank.num <= OBJECT_EXCHANGE_BANK_MAX", "../z_scene.c", 705);
-=======
-    ASSERT(cmd->objectList.num <= OBJECT_EXCHANGE_BANK_MAX, "scene_info->object_bank.num <= OBJECT_EXCHANGE_BANK_MAX",
-           "../z_scene.c", 705);
->>>>>>> 154f44b6
 
     while (k < cmd->objectList.num) {
         nextPtr = func_800982FC(&globalCtx->objectCtx, i, *objectEntry);
