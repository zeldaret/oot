--- conflicted
+++ resolved
@@ -24,34 +24,20 @@
     osSyncPrintf("OBJECT[%d] SIZE %fK SEG=%x\n", objectId, size / 1024.0f,
                  objectCtx->slots[objectCtx->numEntries].segment);
 
-<<<<<<< HEAD
     osSyncPrintf("num=%d adrs=%x end=%x\n", objectCtx->numEntries,
-                 (s32)objectCtx->slots[objectCtx->numEntries].segment + size, objectCtx->spaceEnd);
+                 (uintptr_t)objectCtx->slots[objectCtx->numEntries].segment + size, objectCtx->spaceEnd);
 
     ASSERT(((objectCtx->numEntries < ARRAY_COUNT(objectCtx->slots)) &&
-            (((s32)objectCtx->slots[objectCtx->numEntries].segment + size) < (u32)objectCtx->spaceEnd)),
-=======
-    osSyncPrintf("num=%d adrs=%x end=%x\n", objectCtx->num, (uintptr_t)objectCtx->status[objectCtx->num].segment + size,
-                 objectCtx->spaceEnd);
-
-    ASSERT(((objectCtx->num < OBJECT_EXCHANGE_BANK_MAX) &&
-            (((uintptr_t)objectCtx->status[objectCtx->num].segment + size) < (uintptr_t)objectCtx->spaceEnd)),
->>>>>>> b8aa2a25
+            (((uintptr_t)objectCtx->slots[objectCtx->numEntries].segment + size) < (uintptr_t)objectCtx->spaceEnd)),
            "this->num < OBJECT_EXCHANGE_BANK_MAX && (this->status[this->num].Segment + size) < this->endSegment",
            "../z_scene.c", 142);
 
     DmaMgr_RequestSyncDebug(objectCtx->slots[objectCtx->numEntries].segment, gObjectTable[objectId].vromStart, size,
                             "../z_scene.c", 145);
 
-<<<<<<< HEAD
     if (objectCtx->numEntries < (ARRAY_COUNT(objectCtx->slots) - 1)) {
         objectCtx->slots[objectCtx->numEntries + 1].segment =
-            (void*)ALIGN16((s32)objectCtx->slots[objectCtx->numEntries].segment + size);
-=======
-    if (objectCtx->num < OBJECT_EXCHANGE_BANK_MAX - 1) {
-        objectCtx->status[objectCtx->num + 1].segment =
-            (void*)ALIGN16((uintptr_t)objectCtx->status[objectCtx->num].segment + size);
->>>>>>> b8aa2a25
+            (void*)ALIGN16((uintptr_t)objectCtx->slots[objectCtx->numEntries].segment + size);
     }
 
     objectCtx->numEntries++;
@@ -95,14 +81,8 @@
     osSyncPrintf("オブジェクト入れ替えバンク情報 %8.3fKB\n", spaceSize / 1024.0f);
     osSyncPrintf(VT_RST);
 
-<<<<<<< HEAD
     objectCtx->spaceStart = objectCtx->slots[0].segment = GameState_Alloc(&play->state, spaceSize, "../z_scene.c", 219);
-    objectCtx->spaceEnd = (void*)((s32)objectCtx->spaceStart + spaceSize);
-=======
-    objectCtx->spaceStart = objectCtx->status[0].segment =
-        GameState_Alloc(&play->state, spaceSize, "../z_scene.c", 219);
     objectCtx->spaceEnd = (void*)((uintptr_t)objectCtx->spaceStart + spaceSize);
->>>>>>> b8aa2a25
 
     objectCtx->mainKeepSlot = Object_SpawnPersistent(objectCtx, OBJECT_GAMEPLAY_KEEP);
     gSegments[4] = VIRTUAL_TO_PHYSICAL(objectCtx->slots[objectCtx->mainKeepSlot].segment);
@@ -161,15 +141,9 @@
     for (i = 0; i < objectCtx->numEntries; i++) {
         id = objectCtx->slots[i].id;
         size = gObjectTable[id].vromEnd - gObjectTable[id].vromStart;
-<<<<<<< HEAD
         osSyncPrintf("OBJECT[%d] SIZE %fK SEG=%x\n", objectCtx->slots[i].id, size / 1024.0f,
                      objectCtx->slots[i].segment);
-        osSyncPrintf("num=%d adrs=%x end=%x\n", objectCtx->numEntries, (s32)objectCtx->slots[i].segment + size,
-=======
-        osSyncPrintf("OBJECT[%d] SIZE %fK SEG=%x\n", objectCtx->status[i].id, size / 1024.0f,
-                     objectCtx->status[i].segment);
-        osSyncPrintf("num=%d adrs=%x end=%x\n", objectCtx->num, (uintptr_t)objectCtx->status[i].segment + size,
->>>>>>> b8aa2a25
+        osSyncPrintf("num=%d adrs=%x end=%x\n", objectCtx->numEntries, (uintptr_t)objectCtx->slots[i].segment + size,
                      objectCtx->spaceEnd);
         DmaMgr_RequestSyncDebug(objectCtx->slots[i].segment, gObjectTable[id].vromStart, size, "../z_scene.c", 342);
     }
@@ -187,11 +161,7 @@
     size = objectFile->vromEnd - objectFile->vromStart;
     osSyncPrintf("OBJECT EXCHANGE NO=%2d BANK=%3d SIZE=%8.3fK\n", slot, objectId, size / 1024.0f);
 
-<<<<<<< HEAD
-    nextPtr = (void*)ALIGN16((s32)entry->segment + size);
-=======
-    nextPtr = (void*)ALIGN16((uintptr_t)status->segment + size);
->>>>>>> b8aa2a25
+    nextPtr = (void*)ALIGN16((uintptr_t)entry->segment + size);
 
     ASSERT(nextPtr < objectCtx->spaceEnd, "nextptr < this->endSegment", "../z_scene.c", 381);
 
