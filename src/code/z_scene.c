#include "global.h"
#include "vt.h"

RomFile sNaviMsgFiles[];

s32 Object_Spawn(ObjectContext* objectCtx, s16 objectId) {
    u32 size;

    objectCtx->status[objectCtx->num].id = objectId;
    size = gObjectTable[objectId].vromEnd - gObjectTable[objectId].vromStart;

    osSyncPrintf("OBJECT[%d] SIZE %fK SEG=%x\n", objectId, size / 1024.0f, objectCtx->status[objectCtx->num].segment);

    osSyncPrintf("num=%d adrs=%x end=%x\n", objectCtx->num, (s32)objectCtx->status[objectCtx->num].segment + size,
                 objectCtx->spaceEnd);

    ASSERT(((objectCtx->num < OBJECT_EXCHANGE_BANK_MAX) &&
            (((s32)objectCtx->status[objectCtx->num].segment + size) < (u32)objectCtx->spaceEnd)),
           "this->num < OBJECT_EXCHANGE_BANK_MAX && (this->status[this->num].Segment + size) < this->endSegment",
           "../z_scene.c", 142);

    DmaMgr_SendRequest1(objectCtx->status[objectCtx->num].segment, gObjectTable[objectId].vromStart, size,
                        "../z_scene.c", 145);

    if (objectCtx->num < OBJECT_EXCHANGE_BANK_MAX - 1) {
        objectCtx->status[objectCtx->num + 1].segment =
            (void*)ALIGN16((s32)objectCtx->status[objectCtx->num].segment + size);
    }

    objectCtx->num++;
    objectCtx->unk_09 = objectCtx->num;

    return objectCtx->num - 1;
}

void Object_InitBank(PlayState* play, ObjectContext* objectCtx) {
    PlayState* play2 = play; // Needs to be a new variable to match (possibly a sub struct?)
    u32 spaceSize;
    s32 i;

    if (play2->sceneNum == SCENE_SPOT00) {
        spaceSize = 1024000;
    } else if (play2->sceneNum == SCENE_GANON_DEMO) {
        if (gSaveContext.sceneSetupIndex != 4) {
            spaceSize = 1177600;
        } else {
            spaceSize = 1024000;
        }
    } else if (play2->sceneNum == SCENE_JYASINBOSS) {
        spaceSize = 1075200;
    } else if (play2->sceneNum == SCENE_KENJYANOMA) {
        spaceSize = 1075200;
    } else if (play2->sceneNum == SCENE_GANON_BOSS) {
        spaceSize = 1075200;
    } else {
        spaceSize = 1024000;
    }

    objectCtx->num = objectCtx->unk_09 = 0;
    objectCtx->mainKeepIndex = objectCtx->subKeepIndex = 0;

    for (i = 0; i < OBJECT_EXCHANGE_BANK_MAX; i++) {
        objectCtx->status[i].id = OBJECT_INVALID;
    }

    osSyncPrintf(VT_FGCOL(GREEN));
    // "Object exchange bank data %8.3fKB"
    osSyncPrintf("オブジェクト入れ替えバンク情報 %8.3fKB\n", spaceSize / 1024.0f);
    osSyncPrintf(VT_RST);

    objectCtx->spaceStart = objectCtx->status[0].segment =
        GameState_Alloc(&play->state, spaceSize, "../z_scene.c", 219);
    objectCtx->spaceEnd = (void*)((s32)objectCtx->spaceStart + spaceSize);

    objectCtx->mainKeepIndex = Object_Spawn(objectCtx, OBJECT_GAMEPLAY_KEEP);
    gSegments[4] = VIRTUAL_TO_PHYSICAL(objectCtx->status[objectCtx->mainKeepIndex].segment);
}

void Object_UpdateBank(ObjectContext* objectCtx) {
    s32 i;
    ObjectStatus* status = &objectCtx->status[0];
    RomFile* objectFile;
    u32 size;

    for (i = 0; i < objectCtx->num; i++) {
        if (status->id < 0) {
            if (status->dmaRequest.vromAddr == 0) {
                osCreateMesgQueue(&status->loadQueue, &status->loadMsg, 1);
                objectFile = &gObjectTable[-status->id];
                size = objectFile->vromEnd - objectFile->vromStart;
                osSyncPrintf("OBJECT EXCHANGE BANK-%2d SIZE %8.3fK SEG=%08x\n", i, size / 1024.0f, status->segment);
                DmaMgr_SendRequest2(&status->dmaRequest, status->segment, objectFile->vromStart, size, 0,
                                    &status->loadQueue, NULL, "../z_scene.c", 266);
            } else if (osRecvMesg(&status->loadQueue, NULL, OS_MESG_NOBLOCK) == 0) {
                status->id = -status->id;
            }
        }
        status++;
    }
}

s32 Object_GetIndex(ObjectContext* objectCtx, s16 objectId) {
    s32 i;

    for (i = 0; i < objectCtx->num; i++) {
        if (ABS(objectCtx->status[i].id) == objectId) {
            return i;
        }
    }

    return -1;
}

s32 Object_IsLoaded(ObjectContext* objectCtx, s32 bankIndex) {
    if (objectCtx->status[bankIndex].id > 0) {
        return true;
    } else {
        return false;
    }
}

void func_800981B8(ObjectContext* objectCtx) {
    s32 i;
    s32 id;
    u32 size;

    for (i = 0; i < objectCtx->num; i++) {
        id = objectCtx->status[i].id;
        size = gObjectTable[id].vromEnd - gObjectTable[id].vromStart;
        osSyncPrintf("OBJECT[%d] SIZE %fK SEG=%x\n", objectCtx->status[i].id, size / 1024.0f,
                     objectCtx->status[i].segment);
        osSyncPrintf("num=%d adrs=%x end=%x\n", objectCtx->num, (s32)objectCtx->status[i].segment + size,
                     objectCtx->spaceEnd);
        DmaMgr_SendRequest1(objectCtx->status[i].segment, gObjectTable[id].vromStart, size, "../z_scene.c", 342);
    }
}

void* func_800982FC(ObjectContext* objectCtx, s32 bankIndex, s16 objectId) {
    ObjectStatus* status = &objectCtx->status[bankIndex];
    RomFile* objectFile = &gObjectTable[objectId];
    u32 size;
    void* nextPtr;

    status->id = -objectId;
    status->dmaRequest.vromAddr = 0;

    size = objectFile->vromEnd - objectFile->vromStart;
    osSyncPrintf("OBJECT EXCHANGE NO=%2d BANK=%3d SIZE=%8.3fK\n", bankIndex, objectId, size / 1024.0f);

    nextPtr = (void*)ALIGN16((s32)status->segment + size);
    if (1) {} // Necessary to match

    ASSERT(nextPtr < objectCtx->spaceEnd, "nextptr < this->endSegment", "../z_scene.c", 381);

    // "Object exchange free size=%08x"
    osSyncPrintf("オブジェクト入れ替え空きサイズ=%08x\n", (s32)objectCtx->spaceEnd - (s32)nextPtr);

    return nextPtr;
}

s32 Scene_ExecuteCommands(PlayState* play, SceneCmd* sceneCmd) {
    u32 cmdCode;

    while (true) {
        cmdCode = sceneCmd->base.code;
        osSyncPrintf("*** Scene_Word = { code=%d, data1=%02x, data2=%04x } ***\n", cmdCode, sceneCmd->base.data1,
                     sceneCmd->base.data2);

        if (cmdCode == SCENE_CMD_ID_END) {
            break;
        }

        if (cmdCode < ARRAY_COUNT(gSceneCmdHandlers)) {
            gSceneCmdHandlers[cmdCode](play, sceneCmd);
        } else {
            osSyncPrintf(VT_FGCOL(RED));
            osSyncPrintf("code の値が異常です\n"); // "code variable is abnormal"
            osSyncPrintf(VT_RST);
        }
        sceneCmd++;
    }
    return 0;
}

// Scene Command 0x00: Spawn List
void func_80098508(PlayState* play, SceneCmd* cmd) {
    ActorEntry* linkEntry = play->linkActorEntry =
        (ActorEntry*)SEGMENTED_TO_VIRTUAL(cmd->spawnList.segment) + play->setupEntranceList[play->curSpawn].spawn;
    s16 linkObjectId;

    play->linkAgeOnLoad = ((void)0, gSaveContext.linkAge);

    linkObjectId = gLinkObjectIds[((void)0, gSaveContext.linkAge)];

    gActorOverlayTable[linkEntry->id].initInfo->objectId = linkObjectId;
    Object_Spawn(&play->objectCtx, linkObjectId);
}

// Scene Command 0x01: Actor List
void func_800985DC(PlayState* play, SceneCmd* cmd) {
    play->numSetupActors = cmd->actorList.num;
    play->setupActorList = SEGMENTED_TO_VIRTUAL(cmd->actorList.segment);
}

// Scene Command 0x02: Unused 02
void func_80098630(PlayState* play, SceneCmd* cmd) {
    play->unk_11DFC = SEGMENTED_TO_VIRTUAL(cmd->unused02.segment);
}

// Scene Command 0x03: Collision Header
void func_80098674(PlayState* play, SceneCmd* cmd) {
    CollisionHeader* colHeader = SEGMENTED_TO_VIRTUAL(cmd->colHeader.segment);

    colHeader->vtxList = SEGMENTED_TO_VIRTUAL(colHeader->vtxList);
    colHeader->polyList = SEGMENTED_TO_VIRTUAL(colHeader->polyList);
    colHeader->surfaceTypeList = SEGMENTED_TO_VIRTUAL(colHeader->surfaceTypeList);
    colHeader->cameraDataList = SEGMENTED_TO_VIRTUAL(colHeader->cameraDataList);
    colHeader->waterBoxes = SEGMENTED_TO_VIRTUAL(colHeader->waterBoxes);

    BgCheck_Allocate(&play->colCtx, play, colHeader);
}

// Scene Command 0x04: Room List
void func_800987A4(PlayState* play, SceneCmd* cmd) {
    play->numRooms = cmd->roomList.num;
    play->roomList = SEGMENTED_TO_VIRTUAL(cmd->roomList.segment);
}

// Scene Command 0x06: Entrance List
void func_800987F8(PlayState* play, SceneCmd* cmd) {
    play->setupEntranceList = SEGMENTED_TO_VIRTUAL(cmd->entranceList.segment);
}

// Scene Command 0x07: Special Files
void func_8009883C(PlayState* play, SceneCmd* cmd) {
    if (cmd->specialFiles.keepObjectId != OBJECT_INVALID) {
        play->objectCtx.subKeepIndex = Object_Spawn(&play->objectCtx, cmd->specialFiles.keepObjectId);
        gSegments[5] = VIRTUAL_TO_PHYSICAL(play->objectCtx.status[play->objectCtx.subKeepIndex].segment);
    }

    if (cmd->specialFiles.cUpElfMsgNum != 0) {
        play->cUpElfMsgs = Play_LoadFile(play, &sNaviMsgFiles[cmd->specialFiles.cUpElfMsgNum - 1]);
    }
}

// Scene Command 0x08: Room Behavior
void func_80098904(PlayState* play, SceneCmd* cmd) {
    play->roomCtx.curRoom.unk_03 = cmd->roomBehavior.gpFlag1;
    play->roomCtx.curRoom.unk_02 = cmd->roomBehavior.gpFlag2 & 0xFF;
    play->roomCtx.curRoom.showInvisActors = (cmd->roomBehavior.gpFlag2 >> 8) & 1;
    play->msgCtx.disableWarpSongs = (cmd->roomBehavior.gpFlag2 >> 0xA) & 1;
}

// Scene Command 0x0A: Mesh Header
void func_80098958(PlayState* play, SceneCmd* cmd) {
    play->roomCtx.curRoom.mesh = SEGMENTED_TO_VIRTUAL(cmd->mesh.segment);
}

// Scene Command 0x0B: Object List
void func_8009899C(PlayState* play, SceneCmd* cmd) {
    s32 i;
    s32 j;
    s32 k;
    ObjectStatus* status;
    ObjectStatus* status2;
    ObjectStatus* firstStatus;
    s16* objectEntry = SEGMENTED_TO_VIRTUAL(cmd->objectList.segment);
    void* nextPtr;

    k = 0;
    i = play->objectCtx.unk_09;
    firstStatus = &play->objectCtx.status[0];
    status = &play->objectCtx.status[i];

    while (i < play->objectCtx.num) {
        if (status->id != *objectEntry) {
            status2 = &play->objectCtx.status[i];
            for (j = i; j < play->objectCtx.num; j++) {
                status2->id = OBJECT_INVALID;
                status2++;
            }
            play->objectCtx.num = i;
            func_80031A28(play, &play->actorCtx);

            continue;
        }

        i++;
        k++;
        objectEntry++;
        status++;
    }

    ASSERT(cmd->objectList.num <= OBJECT_EXCHANGE_BANK_MAX, "scene_info->object_bank.num <= OBJECT_EXCHANGE_BANK_MAX",
           "../z_scene.c", 705);

    if (1) {}

    while (k < cmd->objectList.num) {
        nextPtr = func_800982FC(&play->objectCtx, i, *objectEntry);
        if (i < OBJECT_EXCHANGE_BANK_MAX - 1) {
            firstStatus[i + 1].segment = nextPtr;
        }
        i++;
        k++;
        objectEntry++;
    }

    play->objectCtx.num = i;
}

// Scene Command 0x0C: Light List
void func_80098B74(PlayState* play, SceneCmd* cmd) {
    s32 i;
    LightInfo* lightInfo = SEGMENTED_TO_VIRTUAL(cmd->lightList.segment);

    for (i = 0; i < cmd->lightList.num; i++) {
        LightContext_InsertLight(play, &play->lightCtx, lightInfo);
        lightInfo++;
    }
}

// Scene Command 0x0D: Path List
void func_80098C24(PlayState* play, SceneCmd* cmd) {
    play->setupPathList = SEGMENTED_TO_VIRTUAL(cmd->pathList.segment);
}

// Scene Command 0x0E: Transition Actor List
void func_80098C68(PlayState* play, SceneCmd* cmd) {
    play->transiActorCtx.numActors = cmd->transiActorList.num;
    play->transiActorCtx.list = SEGMENTED_TO_VIRTUAL(cmd->transiActorList.segment);
}

void TransitionActor_InitContext(GameState* state, TransitionActorContext* transiActorCtx) {
    transiActorCtx->numActors = 0;
}

// Scene Command 0x0F: Light Setting List
void func_80098CC8(PlayState* play, SceneCmd* cmd) {
    play->envCtx.numLightSettings = cmd->lightSettingList.num;
    play->envCtx.lightSettingsList = SEGMENTED_TO_VIRTUAL(cmd->lightSettingList.segment);
}

// Scene Command 0x11: Skybox Settings
<<<<<<< HEAD
void func_80098D1C(PlayState* play, SceneCmd* cmd) {
    play->skyboxId = cmd->skyboxSettings.skyboxId;
    play->envCtx.unk_17 = play->envCtx.unk_18 = cmd->skyboxSettings.unk_05;
    play->envCtx.indoors = cmd->skyboxSettings.unk_06;
=======
void func_80098D1C(GlobalContext* globalCtx, SceneCmd* cmd) {
    globalCtx->skyboxId = cmd->skyboxSettings.skyboxId;
    globalCtx->envCtx.skyboxConfig = globalCtx->envCtx.changeSkyboxNextConfig = cmd->skyboxSettings.unk_05;
    globalCtx->envCtx.lightMode = cmd->skyboxSettings.unk_06;
>>>>>>> 4f0018bf
}

// Scene Command 0x12: Skybox Disables
void func_80098D5C(PlayState* play, SceneCmd* cmd) {
    play->envCtx.skyboxDisabled = cmd->skyboxDisables.unk_04;
    play->envCtx.sunMoonDisabled = cmd->skyboxDisables.unk_05;
}

// Scene Command 0x10: Time Settings
void func_80098D80(PlayState* play, SceneCmd* cmd) {
    if ((cmd->timeSettings.hour != 0xFF) && (cmd->timeSettings.min != 0xFF)) {
        gSaveContext.skyboxTime = gSaveContext.dayTime =
            ((cmd->timeSettings.hour + (cmd->timeSettings.min / 60.0f)) * 60.0f) / ((f32)(24 * 60) / 0x10000);
    }

    if (cmd->timeSettings.unk_06 != 0xFF) {
<<<<<<< HEAD
        play->envCtx.timeIncrement = cmd->timeSettings.unk_06;
    } else {
        play->envCtx.timeIncrement = 0;
    }

    if (gSaveContext.sunsSongState == SUNSSONG_INACTIVE) {
        gTimeIncrement = play->envCtx.timeIncrement;
    }

    play->envCtx.sunPos.x = -(Math_SinS(((void)0, gSaveContext.dayTime) - 0x8000) * 120.0f) * 25.0f;
    play->envCtx.sunPos.y = (Math_CosS(((void)0, gSaveContext.dayTime) - 0x8000) * 120.0f) * 25.0f;
    play->envCtx.sunPos.z = (Math_CosS(((void)0, gSaveContext.dayTime) - 0x8000) * 20.0f) * 25.0f;

    if (((play->envCtx.timeIncrement == 0) && (gSaveContext.cutsceneIndex < 0xFFF0)) ||
=======
        globalCtx->envCtx.sceneTimeSpeed = cmd->timeSettings.unk_06;
    } else {
        globalCtx->envCtx.sceneTimeSpeed = 0;
    }

    if (gSaveContext.sunsSongState == SUNSSONG_INACTIVE) {
        gTimeSpeed = globalCtx->envCtx.sceneTimeSpeed;
    }

    globalCtx->envCtx.sunPos.x = -(Math_SinS(((void)0, gSaveContext.dayTime) - CLOCK_TIME(12, 0)) * 120.0f) * 25.0f;
    globalCtx->envCtx.sunPos.y = (Math_CosS(((void)0, gSaveContext.dayTime) - CLOCK_TIME(12, 0)) * 120.0f) * 25.0f;
    globalCtx->envCtx.sunPos.z = (Math_CosS(((void)0, gSaveContext.dayTime) - CLOCK_TIME(12, 0)) * 20.0f) * 25.0f;

    if (((globalCtx->envCtx.sceneTimeSpeed == 0) && (gSaveContext.cutsceneIndex < 0xFFF0)) ||
>>>>>>> 4f0018bf
        (gSaveContext.entranceIndex == ENTR_SPOT06_8)) {
        gSaveContext.skyboxTime = ((void)0, gSaveContext.dayTime);
        if ((gSaveContext.skyboxTime > CLOCK_TIME(4, 0)) && (gSaveContext.skyboxTime < CLOCK_TIME(6, 30))) {
            gSaveContext.skyboxTime = CLOCK_TIME(5, 0) + 1;
        } else if ((gSaveContext.skyboxTime >= CLOCK_TIME(6, 30)) && (gSaveContext.skyboxTime <= CLOCK_TIME(8, 0))) {
            gSaveContext.skyboxTime = CLOCK_TIME(8, 0) + 1;
        } else if ((gSaveContext.skyboxTime >= CLOCK_TIME(16, 0)) && (gSaveContext.skyboxTime <= CLOCK_TIME(17, 0))) {
            gSaveContext.skyboxTime = CLOCK_TIME(17, 0) + 1;
        } else if ((gSaveContext.skyboxTime >= CLOCK_TIME(18, 0) + 1) &&
                   (gSaveContext.skyboxTime <= CLOCK_TIME(19, 0))) {
            gSaveContext.skyboxTime = CLOCK_TIME(19, 0) + 1;
        }
    }
}

// Scene Command 0x05: Wind Settings
void func_80099090(PlayState* play, SceneCmd* cmd) {
    s8 x = cmd->windSettings.x;
    s8 y = cmd->windSettings.y;
    s8 z = cmd->windSettings.z;

    play->envCtx.windDirection.x = x;
    play->envCtx.windDirection.y = y;
    play->envCtx.windDirection.z = z;

    play->envCtx.windSpeed = cmd->windSettings.unk_07;
}

// Scene Command 0x13: Exit List
void func_800990F0(PlayState* play, SceneCmd* cmd) {
    play->setupExitList = SEGMENTED_TO_VIRTUAL(cmd->exitList.segment);
}

// Scene Command 0x09: Undefined
void func_80099134(PlayState* play, SceneCmd* cmd) {
}

// Scene Command 0x15: Sound Settings
void func_80099140(PlayState* play, SceneCmd* cmd) {
    play->sequenceCtx.seqId = cmd->soundSettings.seqId;
    play->sequenceCtx.natureAmbienceId = cmd->soundSettings.natureAmbienceId;

    if (gSaveContext.seqId == (u8)NA_BGM_DISABLED) {
        Audio_QueueSeqCmd(cmd->soundSettings.specId | 0xF0000000);
    }
}

// Scene Command 0x16: Echo Setting
void func_8009918C(PlayState* play, SceneCmd* cmd) {
    play->roomCtx.curRoom.echo = cmd->echoSettings.echo;
}

// Scene Command 0x18: Alternate Headers
void func_800991A0(PlayState* play, SceneCmd* cmd) {
    s32 pad;
    SceneCmd* altHeader;

    osSyncPrintf("\n[ZU]sceneset age    =[%X]", ((void)0, gSaveContext.linkAge));
    osSyncPrintf("\n[ZU]sceneset time   =[%X]", ((void)0, gSaveContext.cutsceneIndex));
    osSyncPrintf("\n[ZU]sceneset counter=[%X]", ((void)0, gSaveContext.sceneSetupIndex));

    if (gSaveContext.sceneSetupIndex != 0) {
        altHeader = ((SceneCmd**)SEGMENTED_TO_VIRTUAL(cmd->altHeaders.segment))[gSaveContext.sceneSetupIndex - 1];

        if (1) {}

        if (altHeader != NULL) {
            Scene_ExecuteCommands(play, SEGMENTED_TO_VIRTUAL(altHeader));
            (cmd + 1)->base.code = SCENE_CMD_ID_END;
        } else {
            // "Coughh! There is no specified dataaaaa!"
            osSyncPrintf("\nげぼはっ！ 指定されたデータがないでええっす！");

            if (gSaveContext.sceneSetupIndex == 3) {
                altHeader =
                    ((SceneCmd**)SEGMENTED_TO_VIRTUAL(cmd->altHeaders.segment))[gSaveContext.sceneSetupIndex - 2];

                // "Using adult day data there!"
                osSyncPrintf("\nそこで、大人の昼データを使用するでええっす！！");

                if (altHeader != NULL) {
                    Scene_ExecuteCommands(play, SEGMENTED_TO_VIRTUAL(altHeader));
                    (cmd + 1)->base.code = SCENE_CMD_ID_END;
                }
            }
        }
    }
}

// Scene Command 0x17: Cutscene Data
void func_8009934C(PlayState* play, SceneCmd* cmd) {
    osSyncPrintf("\ngame_play->demo_play.data=[%x]", play->csCtx.segment);
    play->csCtx.segment = SEGMENTED_TO_VIRTUAL(cmd->cutsceneData.segment);
}

// Scene Command 0x19: Misc. Settings (Camera & World Map Area)
void func_800993C0(PlayState* play, SceneCmd* cmd) {
    YREG(15) = cmd->miscSettings.cameraMovement;
    gSaveContext.worldMapArea = cmd->miscSettings.area;

    if ((play->sceneNum == SCENE_SHOP1) || (play->sceneNum == SCENE_SYATEKIJYOU)) {
        if (LINK_AGE_IN_YEARS == YEARS_ADULT) {
            gSaveContext.worldMapArea = 1;
        }
    }

    if (((play->sceneNum >= SCENE_SPOT00) && (play->sceneNum <= SCENE_GANON_TOU)) ||
        ((play->sceneNum >= SCENE_ENTRA) && (play->sceneNum <= SCENE_SHRINE_R))) {
        if (gSaveContext.cutsceneIndex < 0xFFF0) {
            gSaveContext.worldMapAreaData |= gBitFlags[gSaveContext.worldMapArea];
            osSyncPrintf("０００  ａｒｅａ＿ａｒｒｉｖａｌ＝%x (%d)\n", gSaveContext.worldMapAreaData,
                         gSaveContext.worldMapArea);
        }
    }
}

void (*gSceneCmdHandlers[SCENE_CMD_ID_MAX])(PlayState*, SceneCmd*) = {
    func_80098508, func_800985DC, func_80098630, func_80098674, func_800987A4, func_80099090, func_800987F8,
    func_8009883C, func_80098904, func_80099134, func_80098958, func_8009899C, func_80098B74, func_80098C24,
    func_80098C68, func_80098CC8, func_80098D80, func_80098D1C, func_80098D5C, func_800990F0, NULL,
    func_80099140, func_8009918C, func_8009934C, func_800991A0, func_800993C0,
};

RomFile sNaviMsgFiles[] = {
    ROM_FILE(elf_message_field),
    ROM_FILE(elf_message_ydan),
    ROM_FILE_UNSET,
};

s16 gLinkObjectIds[] = { OBJECT_LINK_BOY, OBJECT_LINK_CHILD };

u32 gObjectTableSize = ARRAY_COUNT(gObjectTable);

// Object linker symbol declarations (used in the table below)
#define DEFINE_OBJECT(name, _1) DECLARE_ROM_SEGMENT(name)
#define DEFINE_OBJECT_NULL(_0, _1)
#define DEFINE_OBJECT_UNSET(_0)

#include "tables/object_table.h"

#undef DEFINE_OBJECT
#undef DEFINE_OBJECT_NULL
#undef DEFINE_OBJECT_UNSET

// Object Table definition
#define DEFINE_OBJECT(name, _1) ROM_FILE(name),
#define DEFINE_OBJECT_NULL(name, _1) ROM_FILE_EMPTY(name),
#define DEFINE_OBJECT_UNSET(_0) { 0 },

RomFile gObjectTable[] = {
#include "tables/object_table.h"
};

#undef DEFINE_OBJECT
#undef DEFINE_OBJECT_NULL
#undef DEFINE_OBJECT_UNSET<|MERGE_RESOLUTION|>--- conflicted
+++ resolved
@@ -342,17 +342,10 @@
 }
 
 // Scene Command 0x11: Skybox Settings
-<<<<<<< HEAD
 void func_80098D1C(PlayState* play, SceneCmd* cmd) {
     play->skyboxId = cmd->skyboxSettings.skyboxId;
-    play->envCtx.unk_17 = play->envCtx.unk_18 = cmd->skyboxSettings.unk_05;
-    play->envCtx.indoors = cmd->skyboxSettings.unk_06;
-=======
-void func_80098D1C(GlobalContext* globalCtx, SceneCmd* cmd) {
-    globalCtx->skyboxId = cmd->skyboxSettings.skyboxId;
-    globalCtx->envCtx.skyboxConfig = globalCtx->envCtx.changeSkyboxNextConfig = cmd->skyboxSettings.unk_05;
-    globalCtx->envCtx.lightMode = cmd->skyboxSettings.unk_06;
->>>>>>> 4f0018bf
+    play->envCtx.skyboxConfig = play->envCtx.changeSkyboxNextConfig = cmd->skyboxSettings.unk_05;
+    play->envCtx.lightMode = cmd->skyboxSettings.unk_06;
 }
 
 // Scene Command 0x12: Skybox Disables
@@ -369,39 +362,23 @@
     }
 
     if (cmd->timeSettings.unk_06 != 0xFF) {
-<<<<<<< HEAD
-        play->envCtx.timeIncrement = cmd->timeSettings.unk_06;
+        play->envCtx.sceneTimeSpeed = cmd->timeSettings.unk_06;
     } else {
-        play->envCtx.timeIncrement = 0;
+        play->envCtx.sceneTimeSpeed = 0;
     }
 
     if (gSaveContext.sunsSongState == SUNSSONG_INACTIVE) {
-        gTimeIncrement = play->envCtx.timeIncrement;
-    }
-
-    play->envCtx.sunPos.x = -(Math_SinS(((void)0, gSaveContext.dayTime) - 0x8000) * 120.0f) * 25.0f;
-    play->envCtx.sunPos.y = (Math_CosS(((void)0, gSaveContext.dayTime) - 0x8000) * 120.0f) * 25.0f;
-    play->envCtx.sunPos.z = (Math_CosS(((void)0, gSaveContext.dayTime) - 0x8000) * 20.0f) * 25.0f;
-
-    if (((play->envCtx.timeIncrement == 0) && (gSaveContext.cutsceneIndex < 0xFFF0)) ||
-=======
-        globalCtx->envCtx.sceneTimeSpeed = cmd->timeSettings.unk_06;
-    } else {
-        globalCtx->envCtx.sceneTimeSpeed = 0;
-    }
-
-    if (gSaveContext.sunsSongState == SUNSSONG_INACTIVE) {
-        gTimeSpeed = globalCtx->envCtx.sceneTimeSpeed;
-    }
-
-    globalCtx->envCtx.sunPos.x = -(Math_SinS(((void)0, gSaveContext.dayTime) - CLOCK_TIME(12, 0)) * 120.0f) * 25.0f;
-    globalCtx->envCtx.sunPos.y = (Math_CosS(((void)0, gSaveContext.dayTime) - CLOCK_TIME(12, 0)) * 120.0f) * 25.0f;
-    globalCtx->envCtx.sunPos.z = (Math_CosS(((void)0, gSaveContext.dayTime) - CLOCK_TIME(12, 0)) * 20.0f) * 25.0f;
-
-    if (((globalCtx->envCtx.sceneTimeSpeed == 0) && (gSaveContext.cutsceneIndex < 0xFFF0)) ||
->>>>>>> 4f0018bf
+        gTimeSpeed = play->envCtx.sceneTimeSpeed;
+    }
+
+    play->envCtx.sunPos.x = -(Math_SinS(((void)0, gSaveContext.dayTime) - CLOCK_TIME(12, 0)) * 120.0f) * 25.0f;
+    play->envCtx.sunPos.y = (Math_CosS(((void)0, gSaveContext.dayTime) - CLOCK_TIME(12, 0)) * 120.0f) * 25.0f;
+    play->envCtx.sunPos.z = (Math_CosS(((void)0, gSaveContext.dayTime) - CLOCK_TIME(12, 0)) * 20.0f) * 25.0f;
+
+    if (((play->envCtx.sceneTimeSpeed == 0) && (gSaveContext.cutsceneIndex < 0xFFF0)) ||
         (gSaveContext.entranceIndex == ENTR_SPOT06_8)) {
         gSaveContext.skyboxTime = ((void)0, gSaveContext.dayTime);
+
         if ((gSaveContext.skyboxTime > CLOCK_TIME(4, 0)) && (gSaveContext.skyboxTime < CLOCK_TIME(6, 30))) {
             gSaveContext.skyboxTime = CLOCK_TIME(5, 0) + 1;
         } else if ((gSaveContext.skyboxTime >= CLOCK_TIME(6, 30)) && (gSaveContext.skyboxTime <= CLOCK_TIME(8, 0))) {
