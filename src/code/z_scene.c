#include "global.h"
#include "terminal.h"
#include "versions.h"

SceneCmdHandlerFunc sSceneCmdHandlers[SCENE_CMD_ID_MAX];
RomFile sNaviQuestHintFiles[];

/**
 * Spawn an object file of a specified ID that will persist through room changes.
 *
 * This waits for the file to be fully loaded, the data is available when the function returns.
 *
 * @return The new object slot corresponding to the requested object ID.
 *
 * @note This function is not meant to be called externally to spawn object files on the fly.
 * When an object is spawned with this function, all objects that come before it in the entry list will be treated as
 * persistent, which will likely cause either the amount of free slots or object space memory to run out.
 * This function is only meant to be called internally on scene load, before the object list from any room is processed.
 */
s32 Object_SpawnPersistent(ObjectContext* objectCtx, s16 objectId) {
    u32 size;

    objectCtx->slots[objectCtx->numEntries].id = objectId;
    size = gObjectTable[objectId].vromEnd - gObjectTable[objectId].vromStart;

    PRINTF("OBJECT[%d] SIZE %fK SEG=%x\n", objectId, size / 1024.0f, objectCtx->slots[objectCtx->numEntries].segment);

    PRINTF("num=%d adrs=%x end=%x\n", objectCtx->numEntries,
           (uintptr_t)objectCtx->slots[objectCtx->numEntries].segment + size, objectCtx->spaceEnd);

    ASSERT(((objectCtx->numEntries < ARRAY_COUNT(objectCtx->slots)) &&
            (((uintptr_t)objectCtx->slots[objectCtx->numEntries].segment + size) < (uintptr_t)objectCtx->spaceEnd)),
           "this->num < OBJECT_EXCHANGE_BANK_MAX && (this->status[this->num].Segment + size) < this->endSegment",
           "../z_scene.c", 142);

    DMA_REQUEST_SYNC(objectCtx->slots[objectCtx->numEntries].segment, gObjectTable[objectId].vromStart, size,
                     "../z_scene.c", 145);

    if (objectCtx->numEntries < (ARRAY_COUNT(objectCtx->slots) - 1)) {
        objectCtx->slots[objectCtx->numEntries + 1].segment =
            (void*)ALIGN16((uintptr_t)objectCtx->slots[objectCtx->numEntries].segment + size);
    }

    objectCtx->numEntries++;
    objectCtx->numPersistentEntries = objectCtx->numEntries;

    return objectCtx->numEntries - 1;
}

// PAL N64 versions reduce the size of object space by 4 KiB in order to give some space back to
// the Zelda arena, which can help prevent an issue where actors fail to spawn in specific areas
// (sometimes referred to as the "Hyrule Field Glitch" although it can happen in more places than Hyrule Field).
#if !OOT_PAL_N64
#define OBJECT_SPACE_ADJUSTMENT 0
#else
#define OBJECT_SPACE_ADJUSTMENT (4 * 1024)
#endif

void Object_InitContext(PlayState* play, ObjectContext* objectCtx) {
    PlayState* play2 = play;
    s32 pad;
    u32 spaceSize;
    s32 i;

    if (play2->sceneId == SCENE_HYRULE_FIELD) {
        spaceSize = 1000 * 1024 - OBJECT_SPACE_ADJUSTMENT;
    } else if (play2->sceneId == SCENE_GANON_BOSS) {
        if (gSaveContext.sceneLayer != 4) {
            spaceSize = 1150 * 1024 - OBJECT_SPACE_ADJUSTMENT;
        } else {
            spaceSize = 1000 * 1024 - OBJECT_SPACE_ADJUSTMENT;
        }
    } else if (play2->sceneId == SCENE_SPIRIT_TEMPLE_BOSS) {
        spaceSize = 1050 * 1024 - OBJECT_SPACE_ADJUSTMENT;
    } else if (play2->sceneId == SCENE_CHAMBER_OF_THE_SAGES) {
        spaceSize = 1050 * 1024 - OBJECT_SPACE_ADJUSTMENT;
    } else if (play2->sceneId == SCENE_GANONDORF_BOSS) {
        spaceSize = 1050 * 1024 - OBJECT_SPACE_ADJUSTMENT;
    } else {
        spaceSize = 1000 * 1024 - OBJECT_SPACE_ADJUSTMENT;
    }

    objectCtx->numEntries = objectCtx->numPersistentEntries = 0;
    objectCtx->mainKeepSlot = objectCtx->subKeepSlot = 0;

    for (i = 0; i < ARRAY_COUNT(objectCtx->slots); i++) {
        objectCtx->slots[i].id = OBJECT_INVALID;
    }

    PRINTF(VT_FGCOL(GREEN));
    PRINTF(T("オブジェクト入れ替えバンク情報 %8.3fKB\n", "Object exchange bank data %8.3fKB\n"), spaceSize / 1024.0f);
    PRINTF(VT_RST);

    objectCtx->spaceStart = objectCtx->slots[0].segment =
        GAME_STATE_ALLOC(&play->state, spaceSize, "../z_scene.c", 219);
    objectCtx->spaceEnd = (void*)((uintptr_t)objectCtx->spaceStart + spaceSize);

    objectCtx->mainKeepSlot = Object_SpawnPersistent(objectCtx, OBJECT_GAMEPLAY_KEEP);
    gSegments[4] = VIRTUAL_TO_PHYSICAL(objectCtx->slots[objectCtx->mainKeepSlot].segment);
}

void Object_UpdateEntries(ObjectContext* objectCtx) {
    s32 i;
    ObjectEntry* entry = &objectCtx->slots[0];
    RomFile* objectFile;
    u32 size;

    for (i = 0; i < objectCtx->numEntries; i++) {
        if (entry->id < 0) {
            if (entry->dmaRequest.vromAddr == 0) {
                osCreateMesgQueue(&entry->loadQueue, &entry->loadMsg, 1);
                objectFile = &gObjectTable[-entry->id];
                size = objectFile->vromEnd - objectFile->vromStart;

                PRINTF("OBJECT EXCHANGE BANK-%2d SIZE %8.3fK SEG=%08x\n", i, size / 1024.0f, entry->segment);

                DMA_REQUEST_ASYNC(&entry->dmaRequest, entry->segment, objectFile->vromStart, size, 0, &entry->loadQueue,
                                  NULL, "../z_scene.c", 266);
            } else if (osRecvMesg(&entry->loadQueue, NULL, OS_MESG_NOBLOCK) == 0) {
                entry->id = -entry->id;
            }
        }
        entry++;
    }
}

s32 Object_GetSlot(ObjectContext* objectCtx, s16 objectId) {
    s32 i;

    for (i = 0; i < objectCtx->numEntries; i++) {
        if (ABS(objectCtx->slots[i].id) == objectId) {
            return i;
        }
    }

    return -1;
}

s32 Object_IsLoaded(ObjectContext* objectCtx, s32 slot) {
    if (objectCtx->slots[slot].id > 0) {
        return true;
    } else {
        return false;
    }
}

void func_800981B8(ObjectContext* objectCtx) {
    s32 i;
    s32 id;
    u32 size;

    for (i = 0; i < objectCtx->numEntries; i++) {
        id = objectCtx->slots[i].id;
        size = gObjectTable[id].vromEnd - gObjectTable[id].vromStart;
        PRINTF("OBJECT[%d] SIZE %fK SEG=%x\n", objectCtx->slots[i].id, size / 1024.0f, objectCtx->slots[i].segment);
        PRINTF("num=%d adrs=%x end=%x\n", objectCtx->numEntries, (uintptr_t)objectCtx->slots[i].segment + size,
               objectCtx->spaceEnd);
        DMA_REQUEST_SYNC(objectCtx->slots[i].segment, gObjectTable[id].vromStart, size, "../z_scene.c", 342);
    }
}

void* func_800982FC(ObjectContext* objectCtx, s32 slot, s16 objectId) {
    ObjectEntry* entry = &objectCtx->slots[slot];
    RomFile* objectFile = &gObjectTable[objectId];
    u32 size;
    void* nextPtr;

    entry->id = -objectId;
    entry->dmaRequest.vromAddr = 0;

    size = objectFile->vromEnd - objectFile->vromStart;
    PRINTF("OBJECT EXCHANGE NO=%2d BANK=%3d SIZE=%8.3fK\n", slot, objectId, size / 1024.0f);

    nextPtr = (void*)ALIGN16((uintptr_t)entry->segment + size);

    ASSERT(nextPtr < objectCtx->spaceEnd, "nextptr < this->endSegment", "../z_scene.c", 381);

    PRINTF(T("オブジェクト入れ替え空きサイズ=%08x\n", "Object exchange free size=%08x\n"),
           (uintptr_t)objectCtx->spaceEnd - (uintptr_t)nextPtr);

    return nextPtr;
}

s32 Scene_ExecuteCommands(PlayState* play, SceneCmd* sceneCmd) {
    while (true) {
        u32 cmdCode = sceneCmd->base.code;

        PRINTF("*** Scene_Word = { code=%d, data1=%02x, data2=%04x } ***\n", cmdCode, sceneCmd->base.data1,
               sceneCmd->base.data2);

        if (cmdCode == SCENE_CMD_ID_END) {
            break;
        }

        if (cmdCode < ARRAY_COUNT(sSceneCmdHandlers)) {
            sSceneCmdHandlers[cmdCode](play, sceneCmd);
        } else {
            PRINTF(VT_FGCOL(RED));
            PRINTF(T("code の値が異常です\n", "code variable is abnormal\n"));
            PRINTF(VT_RST);
        }

        sceneCmd++;
    }

    return 0;
}

BAD_RETURN(s32) Scene_CommandPlayerEntryList(PlayState* play, SceneCmd* cmd) {
    ActorEntry* playerEntry = play->playerEntry =
        (ActorEntry*)SEGMENTED_TO_VIRTUAL(cmd->playerEntryList.data) + play->spawnList[play->spawn].playerEntryIndex;
    s16 linkObjectId;

    play->linkAgeOnLoad = ((void)0, gSaveContext.save.linkAge);

    linkObjectId = gLinkObjectIds[((void)0, gSaveContext.save.linkAge)];

    gActorOverlayTable[playerEntry->id].profile->objectId = linkObjectId;
    Object_SpawnPersistent(&play->objectCtx, linkObjectId);
}

BAD_RETURN(s32) Scene_CommandActorEntryList(PlayState* play, SceneCmd* cmd) {
    play->numActorEntries = cmd->actorEntryList.length;
    play->actorEntryList = SEGMENTED_TO_VIRTUAL(cmd->actorEntryList.data);
}

BAD_RETURN(s32) Scene_CommandUnused2(PlayState* play, SceneCmd* cmd) {
    play->unk_11DFC = SEGMENTED_TO_VIRTUAL(cmd->unused02.segment);
}

BAD_RETURN(s32) Scene_CommandCollisionHeader(PlayState* play, SceneCmd* cmd) {
    CollisionHeader* colHeader = SEGMENTED_TO_VIRTUAL(cmd->colHeader.data);

    colHeader->vtxList = SEGMENTED_TO_VIRTUAL(colHeader->vtxList);
    colHeader->polyList = SEGMENTED_TO_VIRTUAL(colHeader->polyList);
    colHeader->surfaceTypeList = SEGMENTED_TO_VIRTUAL(colHeader->surfaceTypeList);
    colHeader->bgCamList = SEGMENTED_TO_VIRTUAL(colHeader->bgCamList);
    colHeader->waterBoxes = SEGMENTED_TO_VIRTUAL(colHeader->waterBoxes);

    BgCheck_Allocate(&play->colCtx, play, colHeader);
}

BAD_RETURN(s32) Scene_CommandRoomList(PlayState* play, SceneCmd* cmd) {
    play->roomList.count = cmd->roomList.length;
    play->roomList.romFiles = SEGMENTED_TO_VIRTUAL(cmd->roomList.data);
}

BAD_RETURN(s32) Scene_CommandSpawnList(PlayState* play, SceneCmd* cmd) {
    play->spawnList = SEGMENTED_TO_VIRTUAL(cmd->spawnList.data);
}

BAD_RETURN(s32) Scene_CommandSpecialFiles(PlayState* play, SceneCmd* cmd) {
    if (cmd->specialFiles.keepObjectId != OBJECT_INVALID) {
        play->objectCtx.subKeepSlot = Object_SpawnPersistent(&play->objectCtx, cmd->specialFiles.keepObjectId);
        gSegments[5] = VIRTUAL_TO_PHYSICAL(play->objectCtx.slots[play->objectCtx.subKeepSlot].segment);
    }

    if (cmd->specialFiles.naviQuestHintFileId != NAVI_QUEST_HINTS_NONE) {
        play->naviQuestHints = Play_LoadFile(play, &sNaviQuestHintFiles[cmd->specialFiles.naviQuestHintFileId - 1]);
    }
}

BAD_RETURN(s32) Scene_CommandRoomBehavior(PlayState* play, SceneCmd* cmd) {
<<<<<<< HEAD
    play->roomCtx.curRoom.type = cmd->roomBehavior.gpFlag1;
    play->roomCtx.curRoom.behaviorType2 = cmd->roomBehavior.gpFlag2 & 0xFF;
=======
    play->roomCtx.curRoom.behaviorType1 = cmd->roomBehavior.gpFlag1;
    play->roomCtx.curRoom.environmentType = cmd->roomBehavior.gpFlag2 & 0xFF;
>>>>>>> d0b47258
    play->roomCtx.curRoom.lensMode = (cmd->roomBehavior.gpFlag2 >> 8) & 1;
    play->msgCtx.disableWarpSongs = (cmd->roomBehavior.gpFlag2 >> 0xA) & 1;
}

BAD_RETURN(s32) Scene_CommandRoomShape(PlayState* play, SceneCmd* cmd) {
    play->roomCtx.curRoom.roomShape = SEGMENTED_TO_VIRTUAL(cmd->mesh.data);
}

BAD_RETURN(s32) Scene_CommandObjectList(PlayState* play, SceneCmd* cmd) {
    s32 i;
    s32 j;
    s32 k;
    ObjectEntry* entry;
    ObjectEntry* invalidatedEntry;
    ObjectEntry* entries;
    s16* objectListEntry = SEGMENTED_TO_VIRTUAL(cmd->objectList.data);
    void* nextPtr;

    k = 0;
    i = play->objectCtx.numPersistentEntries;
    entries = play->objectCtx.slots;
    entry = &play->objectCtx.slots[i];

    while (i < play->objectCtx.numEntries) {
        if (entry->id != *objectListEntry) {

            invalidatedEntry = &play->objectCtx.slots[i];
            for (j = i; j < play->objectCtx.numEntries; j++) {
                invalidatedEntry->id = OBJECT_INVALID;
                invalidatedEntry++;
            }

            play->objectCtx.numEntries = i;
            Actor_KillAllWithMissingObject(play, &play->actorCtx);

            continue;
        }

        i++;
        k++;
        objectListEntry++;
        entry++;
    }

    ASSERT(cmd->objectList.length <= ARRAY_COUNT(play->objectCtx.slots),
           "scene_info->object_bank.num <= OBJECT_EXCHANGE_BANK_MAX", "../z_scene.c", 705);

    while (k < cmd->objectList.length) {
        nextPtr = func_800982FC(&play->objectCtx, i, *objectListEntry);
        if (i < (ARRAY_COUNT(play->objectCtx.slots) - 1)) {
            entries[i + 1].segment = nextPtr;
        }
        i++;
        k++;
        objectListEntry++;
    }

    play->objectCtx.numEntries = i;
}

BAD_RETURN(s32) Scene_CommandLightList(PlayState* play, SceneCmd* cmd) {
    s32 i;
    LightInfo* lightInfo = SEGMENTED_TO_VIRTUAL(cmd->lightList.data);

    for (i = 0; i < cmd->lightList.length; i++) {
        LightContext_InsertLight(play, &play->lightCtx, lightInfo);
        lightInfo++;
    }
}

BAD_RETURN(s32) Scene_CommandPathList(PlayState* play, SceneCmd* cmd) {
    play->pathList = SEGMENTED_TO_VIRTUAL(cmd->pathList.data);
}

BAD_RETURN(s32) Scene_CommandTransitionActorEntryList(PlayState* play, SceneCmd* cmd) {
    play->transitionActors.count = cmd->transiActorList.length;
    play->transitionActors.list = SEGMENTED_TO_VIRTUAL(cmd->transiActorList.data);
}

void Scene_ResetTransitionActorList(GameState* state, TransitionActorList* transitionActors) {
    transitionActors->count = 0;
}

BAD_RETURN(s32) Scene_CommandLightSettingsList(PlayState* play, SceneCmd* cmd) {
    play->envCtx.numLightSettings = cmd->lightSettingList.length;
    play->envCtx.lightSettingsList = SEGMENTED_TO_VIRTUAL(cmd->lightSettingList.data);
}

BAD_RETURN(s32) Scene_CommandSkyboxSettings(PlayState* play, SceneCmd* cmd) {
    play->skyboxId = cmd->skyboxSettings.skyboxId;
    play->envCtx.skyboxConfig = play->envCtx.changeSkyboxNextConfig = cmd->skyboxSettings.skyboxConfig;
    play->envCtx.lightMode = cmd->skyboxSettings.envLightMode;
}

BAD_RETURN(s32) Scene_CommandSkyboxDisables(PlayState* play, SceneCmd* cmd) {
    play->envCtx.skyboxDisabled = cmd->skyboxDisables.skyboxDisabled;
    play->envCtx.sunMoonDisabled = cmd->skyboxDisables.sunMoonDisabled;
}

BAD_RETURN(s32) Scene_CommandTimeSettings(PlayState* play, SceneCmd* cmd) {
    if ((cmd->timeSettings.hour != 0xFF) && (cmd->timeSettings.min != 0xFF)) {
        gSaveContext.skyboxTime = gSaveContext.save.dayTime =
            ((cmd->timeSettings.hour + (cmd->timeSettings.min / 60.0f)) * 60.0f) / ((f32)(24 * 60) / 0x10000);
    }

    if (cmd->timeSettings.timeSpeed != 0xFF) {
        play->envCtx.sceneTimeSpeed = cmd->timeSettings.timeSpeed;
    } else {
        play->envCtx.sceneTimeSpeed = 0;
    }

    if (gSaveContext.sunsSongState == SUNSSONG_INACTIVE) {
        gTimeSpeed = play->envCtx.sceneTimeSpeed;
    }

    play->envCtx.sunPos.x = -(Math_SinS(((void)0, gSaveContext.save.dayTime) - CLOCK_TIME(12, 0)) * 120.0f) * 25.0f;
    play->envCtx.sunPos.y = (Math_CosS(((void)0, gSaveContext.save.dayTime) - CLOCK_TIME(12, 0)) * 120.0f) * 25.0f;
    play->envCtx.sunPos.z = (Math_CosS(((void)0, gSaveContext.save.dayTime) - CLOCK_TIME(12, 0)) * 20.0f) * 25.0f;

    if (((play->envCtx.sceneTimeSpeed == 0) && (gSaveContext.save.cutsceneIndex < 0xFFF0)) ||
        (gSaveContext.save.entranceIndex == ENTR_LAKE_HYLIA_8)) {
#if OOT_VERSION >= PAL_1_0
        gSaveContext.skyboxTime = ((void)0, gSaveContext.save.dayTime);
#endif

#if OOT_VERSION < PAL_1_0
        if ((gSaveContext.skyboxTime > CLOCK_TIME(4, 0)) && (gSaveContext.skyboxTime <= CLOCK_TIME(5, 0))) {
            gSaveContext.skyboxTime = CLOCK_TIME(5, 0) + 1;
        } else if ((gSaveContext.skyboxTime >= CLOCK_TIME(6, 0)) && (gSaveContext.skyboxTime <= CLOCK_TIME(8, 0))) {
            gSaveContext.skyboxTime = CLOCK_TIME(8, 0) + 1;
#else
        if ((gSaveContext.skyboxTime > CLOCK_TIME(4, 0)) && (gSaveContext.skyboxTime < CLOCK_TIME(6, 30))) {
            gSaveContext.skyboxTime = CLOCK_TIME(5, 0) + 1;
        } else if ((gSaveContext.skyboxTime >= CLOCK_TIME(6, 30)) && (gSaveContext.skyboxTime <= CLOCK_TIME(8, 0))) {
            gSaveContext.skyboxTime = CLOCK_TIME(8, 0) + 1;
#endif
        } else if ((gSaveContext.skyboxTime >= CLOCK_TIME(16, 0)) && (gSaveContext.skyboxTime <= CLOCK_TIME(17, 0))) {
            gSaveContext.skyboxTime = CLOCK_TIME(17, 0) + 1;
        } else if ((gSaveContext.skyboxTime >= CLOCK_TIME(18, 0) + 1) &&
                   (gSaveContext.skyboxTime <= CLOCK_TIME(19, 0))) {
            gSaveContext.skyboxTime = CLOCK_TIME(19, 0) + 1;
        }
    }
}

BAD_RETURN(s32) Scene_CommandWindSettings(PlayState* play, SceneCmd* cmd) {
    s8 x = cmd->windSettings.x;
    s8 y = cmd->windSettings.y;
    s8 z = cmd->windSettings.z;

    play->envCtx.windDirection.x = x;
    play->envCtx.windDirection.y = y;
    play->envCtx.windDirection.z = z;

    play->envCtx.windSpeed = cmd->windSettings.unk_07;
}

BAD_RETURN(s32) Scene_CommandExitList(PlayState* play, SceneCmd* cmd) {
    play->exitList = SEGMENTED_TO_VIRTUAL(cmd->exitList.data);
}

BAD_RETURN(s32) Scene_CommandUndefined9(PlayState* play, SceneCmd* cmd) {
}

BAD_RETURN(s32) Scene_CommandSoundSettings(PlayState* play, SceneCmd* cmd) {
    play->sceneSequences.seqId = cmd->soundSettings.seqId;
    play->sceneSequences.natureAmbienceId = cmd->soundSettings.natureAmbienceId;

    if (gSaveContext.seqId == (u8)NA_BGM_DISABLED) {
        SEQCMD_RESET_AUDIO_HEAP(0, cmd->soundSettings.specId);
    }
}

BAD_RETURN(s32) Scene_CommandEchoSettings(PlayState* play, SceneCmd* cmd) {
    play->roomCtx.curRoom.echo = cmd->echoSettings.echo;
}

BAD_RETURN(s32) Scene_CommandAlternateHeaderList(PlayState* play, SceneCmd* cmd) {
    PRINTF("\n[ZU]sceneset age    =[%X]", ((void)0, gSaveContext.save.linkAge));
    PRINTF("\n[ZU]sceneset time   =[%X]", ((void)0, gSaveContext.save.cutsceneIndex));
    PRINTF("\n[ZU]sceneset counter=[%X]", ((void)0, gSaveContext.sceneLayer));

    if (gSaveContext.sceneLayer != 0) {
        SceneCmd* altHeader = ((SceneCmd**)SEGMENTED_TO_VIRTUAL(cmd->altHeaders.data))[gSaveContext.sceneLayer - 1];

        if (altHeader != NULL) {
            Scene_ExecuteCommands(play, SEGMENTED_TO_VIRTUAL(altHeader));
            (cmd + 1)->base.code = SCENE_CMD_ID_END;
        } else {
            PRINTF(T("\nげぼはっ！ 指定されたデータがないでええっす！", "\nCoughh! There is no specified dataaaaa!"));

            if (gSaveContext.sceneLayer == SCENE_LAYER_ADULT_NIGHT) {
                // Due to the condition above, this is equivalent to accessing altHeaders[SCENE_LAYER_ADULT_DAY - 1]
                SceneCmd* altHeader = ((SceneCmd**)SEGMENTED_TO_VIRTUAL(
                    cmd->altHeaders
                        .data))[(gSaveContext.sceneLayer - SCENE_LAYER_ADULT_NIGHT) + SCENE_LAYER_ADULT_DAY - 1];

                PRINTF(T("\nそこで、大人の昼データを使用するでええっす！！", "\nUsing adult day data there!!"));

                if (altHeader != NULL) {
                    Scene_ExecuteCommands(play, SEGMENTED_TO_VIRTUAL(altHeader));
                    (cmd + 1)->base.code = SCENE_CMD_ID_END;
                }
            }
        }
    }
}

BAD_RETURN(s32) Scene_CommandCutsceneData(PlayState* play, SceneCmd* cmd) {
    PRINTF("\ngame_play->demo_play.data=[%x]", play->csCtx.script);
    play->csCtx.script = SEGMENTED_TO_VIRTUAL(cmd->cutsceneData.data);
}

BAD_RETURN(s32) Scene_CommandMiscSettings(PlayState* play, SceneCmd* cmd) {
    R_SCENE_CAM_TYPE = cmd->miscSettings.sceneCamType;
    gSaveContext.worldMapArea = cmd->miscSettings.area;

    if ((play->sceneId == SCENE_BAZAAR) || (play->sceneId == SCENE_SHOOTING_GALLERY)) {
        if (LINK_AGE_IN_YEARS == YEARS_ADULT) {
            gSaveContext.worldMapArea = WORLD_MAP_AREA_KAKARIKO_VILLAGE;
        }
    }

    if (((play->sceneId >= SCENE_HYRULE_FIELD) && (play->sceneId <= SCENE_OUTSIDE_GANONS_CASTLE)) ||
        ((play->sceneId >= SCENE_MARKET_ENTRANCE_DAY) && (play->sceneId <= SCENE_TEMPLE_OF_TIME_EXTERIOR_RUINS))) {
        if (gSaveContext.save.cutsceneIndex < 0xFFF0) {
            gSaveContext.save.info.worldMapAreaData |= gBitFlags[((void)0, gSaveContext.worldMapArea)];
            PRINTF("０００  ａｒｅａ＿ａｒｒｉｖａｌ＝%x (%d)\n", gSaveContext.save.info.worldMapAreaData,
                   ((void)0, gSaveContext.worldMapArea));
        }
    }
}

void Scene_SetTransitionForNextEntrance(PlayState* play) {
    s16 entranceIndex;

    if (!IS_DAY) {
        if (!LINK_IS_ADULT) {
            entranceIndex = play->nextEntranceIndex + 1;
        } else {
            entranceIndex = play->nextEntranceIndex + 3;
        }
    } else {
        if (!LINK_IS_ADULT) {
            entranceIndex = play->nextEntranceIndex;
        } else {
            entranceIndex = play->nextEntranceIndex + 2;
        }
    }

    play->transitionType = ENTRANCE_INFO_START_TRANS_TYPE(gEntranceTable[entranceIndex].field);
}

SceneCmdHandlerFunc sSceneCmdHandlers[SCENE_CMD_ID_MAX] = {
    Scene_CommandPlayerEntryList,          // SCENE_CMD_ID_SPAWN_LIST
    Scene_CommandActorEntryList,           // SCENE_CMD_ID_ACTOR_LIST
    Scene_CommandUnused2,                  // SCENE_CMD_ID_UNUSED_2
    Scene_CommandCollisionHeader,          // SCENE_CMD_ID_COLLISION_HEADER
    Scene_CommandRoomList,                 // SCENE_CMD_ID_ROOM_LIST
    Scene_CommandWindSettings,             // SCENE_CMD_ID_WIND_SETTINGS
    Scene_CommandSpawnList,                // SCENE_CMD_ID_ENTRANCE_LIST
    Scene_CommandSpecialFiles,             // SCENE_CMD_ID_SPECIAL_FILES
    Scene_CommandRoomBehavior,             // SCENE_CMD_ID_ROOM_BEHAVIOR
    Scene_CommandUndefined9,               // SCENE_CMD_ID_UNDEFINED_9
    Scene_CommandRoomShape,                // SCENE_CMD_ID_ROOM_SHAPE
    Scene_CommandObjectList,               // SCENE_CMD_ID_OBJECT_LIST
    Scene_CommandLightList,                // SCENE_CMD_ID_LIGHT_LIST
    Scene_CommandPathList,                 // SCENE_CMD_ID_PATH_LIST
    Scene_CommandTransitionActorEntryList, // SCENE_CMD_ID_TRANSITION_ACTOR_LIST
    Scene_CommandLightSettingsList,        // SCENE_CMD_ID_LIGHT_SETTINGS_LIST
    Scene_CommandTimeSettings,             // SCENE_CMD_ID_TIME_SETTINGS
    Scene_CommandSkyboxSettings,           // SCENE_CMD_ID_SKYBOX_SETTINGS
    Scene_CommandSkyboxDisables,           // SCENE_CMD_ID_SKYBOX_DISABLES
    Scene_CommandExitList,                 // SCENE_CMD_ID_EXIT_LIST
    NULL,                                  // SCENE_CMD_ID_END
    Scene_CommandSoundSettings,            // SCENE_CMD_ID_SOUND_SETTINGS
    Scene_CommandEchoSettings,             // SCENE_CMD_ID_ECHO_SETTINGS
    Scene_CommandCutsceneData,             // SCENE_CMD_ID_CUTSCENE_DATA
    Scene_CommandAlternateHeaderList,      // SCENE_CMD_ID_ALTERNATE_HEADER_LIST
    Scene_CommandMiscSettings,             // SCENE_CMD_ID_MISC_SETTINGS
};

RomFile sNaviQuestHintFiles[] = {
    ROM_FILE(elf_message_field),
    ROM_FILE(elf_message_ydan),
};<|MERGE_RESOLUTION|>--- conflicted
+++ resolved
@@ -261,13 +261,8 @@
 }
 
 BAD_RETURN(s32) Scene_CommandRoomBehavior(PlayState* play, SceneCmd* cmd) {
-<<<<<<< HEAD
     play->roomCtx.curRoom.type = cmd->roomBehavior.gpFlag1;
-    play->roomCtx.curRoom.behaviorType2 = cmd->roomBehavior.gpFlag2 & 0xFF;
-=======
-    play->roomCtx.curRoom.behaviorType1 = cmd->roomBehavior.gpFlag1;
     play->roomCtx.curRoom.environmentType = cmd->roomBehavior.gpFlag2 & 0xFF;
->>>>>>> d0b47258
     play->roomCtx.curRoom.lensMode = (cmd->roomBehavior.gpFlag2 >> 8) & 1;
     play->msgCtx.disableWarpSongs = (cmd->roomBehavior.gpFlag2 >> 0xA) & 1;
 }
