--- conflicted
+++ resolved
@@ -267,17 +267,10 @@
     s32 i;
     s32 j;
     s32 k;
-<<<<<<< HEAD
     ObjectEntry* entry;
     ObjectEntry* invalidatedEntry;
     ObjectEntry* entries;
-    s16* objectListEntry = SEGMENTED_TO_VIRTUAL(cmd->objectList.segment);
-=======
-    ObjectStatus* status;
-    ObjectStatus* status2;
-    ObjectStatus* firstStatus;
-    s16* objectEntry = SEGMENTED_TO_VIRTUAL(cmd->objectList.data);
->>>>>>> 73ba138f
+    s16* objectListEntry = SEGMENTED_TO_VIRTUAL(cmd->objectList.data);
     void* nextPtr;
 
     k = 0;
@@ -306,23 +299,13 @@
         entry++;
     }
 
-<<<<<<< HEAD
-    ASSERT(cmd->objectList.num <= ARRAY_COUNT(play->objectCtx.slots),
+    ASSERT(cmd->objectList.length <= ARRAY_COUNT(play->objectCtx.slots),
            "scene_info->object_bank.num <= OBJECT_EXCHANGE_BANK_MAX", "../z_scene.c", 705);
 
-    while (k < cmd->objectList.num) {
+    while (k < cmd->objectList.length) {
         nextPtr = func_800982FC(&play->objectCtx, i, *objectListEntry);
         if (i < (ARRAY_COUNT(play->objectCtx.slots) - 1)) {
             entries[i + 1].segment = nextPtr;
-=======
-    ASSERT(cmd->objectList.length <= OBJECT_EXCHANGE_BANK_MAX,
-           "scene_info->object_bank.num <= OBJECT_EXCHANGE_BANK_MAX", "../z_scene.c", 705);
-
-    while (k < cmd->objectList.length) {
-        nextPtr = func_800982FC(&play->objectCtx, i, *objectEntry);
-        if (i < OBJECT_EXCHANGE_BANK_MAX - 1) {
-            firstStatus[i + 1].segment = nextPtr;
->>>>>>> 73ba138f
         }
         i++;
         k++;
