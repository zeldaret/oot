--- conflicted
+++ resolved
@@ -1,10 +1,6 @@
-<<<<<<< HEAD
+#include "jpeg.h"
+
 #include "array_count.h"
-#include "attributes.h"
-=======
->>>>>>> 25b2fa4b
-#include "jpeg.h"
-
 #include "attributes.h"
 #include "gfx.h"
 #include "printf.h"
