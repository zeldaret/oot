/**
 * @file code_800F9280.c
 *
 * This file implements a set of high-level audio sequence commands that allow sequences to be modified in real-time.
 * These commands are intended to interface external to the audio library.
 *
 * These commands are generated using `Audio_QueueSeqCmd`, and a user-friendly interface for this function
 * can be found in `seqcmd.h`
 *
 * These commands change sequences by generating internal audio commands `AudioThread_QueueCmd` which allows these
 * sequence requests to be passed onto the audio thread. It is worth noting all functions in this file are
 * called from the graph thread.
 *
 * These commands are not to be confused with the sequence instructions used by the sequences themselves
 * which are a midi-based scripting language.
 *
 * Nor are these commands to be confused with the internal audio commands used to transfer requests from
 * the graph thread to the audio thread.
 */
#include "ultra64.h"
#include "global.h"
#include "ultra64/abi.h"

// Direct audio command (skips the queueing system)
#define SEQCMD_SET_SEQPLAYER_VOLUME_NOW(seqPlayerIndex, duration, volume)                       \
    Audio_ProcessSeqCmd((SEQCMD_OP_SET_SEQPLAYER_VOLUME << 28) | ((u8)(seqPlayerIndex) << 24) | \
                        ((u8)(duration) << 16) | ((u8)((volume)*127.0f)));

typedef struct {
    /* 0x0 */ u8 seqId;
    /* 0x1 */ u8 priority; // higher values have higher priority
} SeqRequest;              // size = 0x2

SeqRequest sSeqRequests[4][5];
u8 sNumSeqRequests[4];
u32 sAudioSeqCmds[0x100];
ActiveSequence gActiveSeqs[4];

void Audio_StartSequence(u8 seqPlayerIndex, u8 seqId, u8 seqArgs, u16 fadeInDuration) {
    u8 channelIndex;
<<<<<<< HEAD
    u16 duration;
    STACK_PAD(s32);
=======
    u16 skipTicks;
    s32 pad;
>>>>>>> bf3339a1

    if (!gStartSeqDisabled || (seqPlayerIndex == SEQ_PLAYER_SFX)) {
        seqArgs &= 0x7F;
        if (OOT_DEBUG && (seqArgs == 0x7F)) {
            // `fadeInDuration` interpreted as seconds, 60 is refresh rate and does not account for PAL
            skipTicks = (fadeInDuration >> 3) * 60 * gAudioCtx.audioBufferParameters.ticksPerUpdate;
            AUDIOCMD_GLOBAL_INIT_SEQPLAYER_SKIP_TICKS((u32)seqPlayerIndex, (u32)seqId, skipTicks);
        } else {
            // `fadeInDuration` interpreted as 1/30th of a second, does not account for change in refresh rate for PAL
            AUDIOCMD_GLOBAL_INIT_SEQPLAYER((u32)seqPlayerIndex, (u32)seqId,
                                           (fadeInDuration * (u16)gAudioCtx.audioBufferParameters.ticksPerUpdate) / 4);
        }

        gActiveSeqs[seqPlayerIndex].seqId = seqId | (seqArgs << 8);
        gActiveSeqs[seqPlayerIndex].prevSeqId = seqId | (seqArgs << 8);

        if (gActiveSeqs[seqPlayerIndex].volCur != 1.0f) {
            AUDIOCMD_SEQPLAYER_FADE_VOLUME_SCALE((u32)seqPlayerIndex, gActiveSeqs[seqPlayerIndex].volCur);
        }

        gActiveSeqs[seqPlayerIndex].tempoTimer = 0;
        gActiveSeqs[seqPlayerIndex].tempoOriginal = 0;
        gActiveSeqs[seqPlayerIndex].tempoCmd = 0;

        for (channelIndex = 0; channelIndex < SEQ_NUM_CHANNELS; channelIndex++) {
            gActiveSeqs[seqPlayerIndex].channelData[channelIndex].volCur = 1.0f;
            gActiveSeqs[seqPlayerIndex].channelData[channelIndex].volTimer = 0;
            gActiveSeqs[seqPlayerIndex].channelData[channelIndex].freqScaleCur = 1.0f;
            gActiveSeqs[seqPlayerIndex].channelData[channelIndex].freqScaleTimer = 0;
        }

        gActiveSeqs[seqPlayerIndex].freqScaleChannelFlags = 0;
        gActiveSeqs[seqPlayerIndex].volChannelFlags = 0;
    }
}

void Audio_StopSequence(u8 seqPlayerIndex, u16 fadeOutDuration) {
    AUDIOCMD_GLOBAL_DISABLE_SEQPLAYER(seqPlayerIndex,
                                      (fadeOutDuration * (u16)gAudioCtx.audioBufferParameters.ticksPerUpdate) / 4);
    gActiveSeqs[seqPlayerIndex].seqId = NA_BGM_DISABLED;
}

void Audio_ProcessSeqCmd(u32 cmd) {
    s32 priority;
    s32 channelMaskEnable;
    u16 channelMaskDisable;
    u16 fadeTimer;
    u16 val;
    u8 oldSpecId;
    u8 specId;
    u8 op;
    u8 subOp;
    u8 seqPlayerIndex;
    u8 seqId;
    u8 seqArgs;
    u8 found;
    u8 ioPort;
    u8 duration;
    u8 channelIndex;
    u8 i;
    f32 freqScaleTarget;
    STACK_PAD(s32);

#if OOT_DEBUG
    if (gAudioDebugPrintSeqCmd && (cmd & SEQCMD_OP_MASK) != (SEQCMD_OP_SET_SEQPLAYER_IO << 28)) {
        AudioDebug_ScrPrt("SEQ H", (cmd >> 16) & 0xFFFF);
        AudioDebug_ScrPrt("    L", cmd & 0xFFFF);
    }
#endif

    op = cmd >> 28;
    seqPlayerIndex = (cmd & 0xF000000) >> 24;

    switch (op) {
        case SEQCMD_OP_PLAY_SEQUENCE:
            // Play a new sequence
            seqId = cmd & 0xFF;
            seqArgs = (cmd & 0xFF00) >> 8;
            // `fadeTimer` is only shifted 13 bits instead of 16 bits.
            // `fadeTimer` continues to be scaled in `Audio_StartSequence`
            fadeTimer = (cmd & 0xFF0000) >> 13;
            if (!gActiveSeqs[seqPlayerIndex].isWaitingForFonts && (seqArgs < 0x80)) {
                Audio_StartSequence(seqPlayerIndex, seqId, seqArgs, fadeTimer);
            }
            break;

        case SEQCMD_OP_STOP_SEQUENCE:
            // Stop a sequence and disable the sequence player
            fadeTimer = (cmd & 0xFF0000) >> 13;
            Audio_StopSequence(seqPlayerIndex, fadeTimer);
            break;

        case SEQCMD_OP_QUEUE_SEQUENCE:
            // Queue a sequence into `sSeqRequests`
            seqId = cmd & 0xFF;
            seqArgs = (cmd & 0xFF00) >> 8;
            fadeTimer = (cmd & 0xFF0000) >> 13;
            priority = seqArgs;

            // Checks if the requested sequence is first in the list of requests
            // If it is already queued and first in the list, then play the sequence immediately
            for (i = 0; i < sNumSeqRequests[seqPlayerIndex]; i++) {
                if (sSeqRequests[seqPlayerIndex][i].seqId == seqId) {
                    if (i == 0) {
                        Audio_StartSequence(seqPlayerIndex, seqId, seqArgs, fadeTimer);
                    }
                    return;
                }
            }

            // Searches the sequence requests for the first request that does not have a higher priority
            // than the current incoming request
            found = sNumSeqRequests[seqPlayerIndex];
            for (i = 0; i < sNumSeqRequests[seqPlayerIndex]; i++) {
                if (priority >= sSeqRequests[seqPlayerIndex][i].priority) {
                    found = i;
                    i = sNumSeqRequests[seqPlayerIndex]; // "break;"
                }
            }

            // Check if the queue is full
            if (sNumSeqRequests[seqPlayerIndex] < ARRAY_COUNT(sSeqRequests[seqPlayerIndex])) {
                sNumSeqRequests[seqPlayerIndex]++;
            }

            for (i = sNumSeqRequests[seqPlayerIndex] - 1; i != found; i--) {
                // Move all requests of lower priority backwards 1 place in the queue
                // If the queue is full, overwrite the entry with the lowest priority
                sSeqRequests[seqPlayerIndex][i].priority = sSeqRequests[seqPlayerIndex][i - 1].priority;
                sSeqRequests[seqPlayerIndex][i].seqId = sSeqRequests[seqPlayerIndex][i - 1].seqId;
            }

            // Fill the newly freed space in the queue with the new request
            sSeqRequests[seqPlayerIndex][found].priority = seqArgs;
            sSeqRequests[seqPlayerIndex][found].seqId = seqId;

            // The sequence is first in queue, so start playing.
            if (found == 0) {
                Audio_StartSequence(seqPlayerIndex, seqId, seqArgs, fadeTimer);
            }
            break;

        case SEQCMD_OP_UNQUEUE_SEQUENCE:
            // Unqueue sequence
            fadeTimer = (cmd & 0xFF0000) >> 13;

            found = sNumSeqRequests[seqPlayerIndex];
            for (i = 0; i < sNumSeqRequests[seqPlayerIndex]; i++) {
                seqId = cmd & 0xFF;
                if (sSeqRequests[seqPlayerIndex][i].seqId == seqId) {
                    found = i;
                    i = sNumSeqRequests[seqPlayerIndex]; // "break;"
                }
            }

            if (found != sNumSeqRequests[seqPlayerIndex]) {
                // Move all requests of lower priority forward 1 place in the queue
                for (i = found; i < sNumSeqRequests[seqPlayerIndex] - 1; i++) {
                    sSeqRequests[seqPlayerIndex][i].priority = sSeqRequests[seqPlayerIndex][i + 1].priority;
                    sSeqRequests[seqPlayerIndex][i].seqId = sSeqRequests[seqPlayerIndex][i + 1].seqId;
                }
                sNumSeqRequests[seqPlayerIndex]--;
            }

            // If the sequence was first in queue (it is currently playing),
            // Then stop the sequence and play the next sequence in the queue.
            if (found == 0) {
                Audio_StopSequence(seqPlayerIndex, fadeTimer);
                if (sNumSeqRequests[seqPlayerIndex] != 0) {
                    Audio_StartSequence(seqPlayerIndex, sSeqRequests[seqPlayerIndex][0].seqId,
                                        sSeqRequests[seqPlayerIndex][0].priority, fadeTimer);
                }
            }
            break;

        case SEQCMD_OP_SET_SEQPLAYER_VOLUME:
            // Transition volume to a target volume for an entire player
            duration = (cmd & 0xFF0000) >> 15;
            val = cmd & 0xFF;
            if (duration == 0) {
                duration++;
            }
            // Volume is scaled relative to 127
            gActiveSeqs[seqPlayerIndex].volTarget = (f32)val / 127.0f;
            if (gActiveSeqs[seqPlayerIndex].volCur != gActiveSeqs[seqPlayerIndex].volTarget) {
                gActiveSeqs[seqPlayerIndex].volStep =
                    (gActiveSeqs[seqPlayerIndex].volCur - gActiveSeqs[seqPlayerIndex].volTarget) / (f32)duration;
                gActiveSeqs[seqPlayerIndex].volTimer = duration;
            }
            break;

        case SEQCMD_OP_SET_SEQPLAYER_FREQ:
            // Transition freq scale to a target freq for all channels
            duration = (cmd & 0xFF0000) >> 15;
            val = cmd & 0xFFFF;
            if (duration == 0) {
                duration++;
            }
            // Frequency is scaled relative to 1000
            freqScaleTarget = (f32)val / 1000.0f;
            for (i = 0; i < SEQ_NUM_CHANNELS; i++) {
                gActiveSeqs[seqPlayerIndex].channelData[i].freqScaleTarget = freqScaleTarget;
                gActiveSeqs[seqPlayerIndex].channelData[i].freqScaleTimer = duration;
                gActiveSeqs[seqPlayerIndex].channelData[i].freqScaleStep =
                    (gActiveSeqs[seqPlayerIndex].channelData[i].freqScaleCur - freqScaleTarget) / (f32)duration;
            }
            gActiveSeqs[seqPlayerIndex].freqScaleChannelFlags = 0xFFFF;
            break;

        case SEQCMD_OP_SET_CHANNEL_FREQ:
            // Transition freq scale to a target for a specific channel
            duration = (cmd & 0xFF0000) >> 15;
            channelIndex = (cmd & 0xF000) >> 12;
            val = cmd & 0xFFF;
            if (duration == 0) {
                duration++;
            }
            // Frequency is scaled relative to 1000
            freqScaleTarget = (f32)val / 1000.0f;
            gActiveSeqs[seqPlayerIndex].channelData[channelIndex].freqScaleTarget = freqScaleTarget;
            gActiveSeqs[seqPlayerIndex].channelData[channelIndex].freqScaleStep =
                (gActiveSeqs[seqPlayerIndex].channelData[channelIndex].freqScaleCur - freqScaleTarget) / (f32)duration;
            gActiveSeqs[seqPlayerIndex].channelData[channelIndex].freqScaleTimer = duration;
            gActiveSeqs[seqPlayerIndex].freqScaleChannelFlags |= 1 << channelIndex;
            break;

        case SEQCMD_OP_SET_CHANNEL_VOLUME:
            // Transition volume to a target volume for a specific channel
            duration = (cmd & 0xFF0000) >> 15;
            channelIndex = (cmd & 0xF00) >> 8;
            val = cmd & 0xFF;
            if (duration == 0) {
                duration++;
            }
            // Volume is scaled relative to 127
            gActiveSeqs[seqPlayerIndex].channelData[channelIndex].volTarget = (f32)val / 127.0f;
            if (gActiveSeqs[seqPlayerIndex].channelData[channelIndex].volCur !=
                gActiveSeqs[seqPlayerIndex].channelData[channelIndex].volTarget) {
                gActiveSeqs[seqPlayerIndex].channelData[channelIndex].volStep =
                    (gActiveSeqs[seqPlayerIndex].channelData[channelIndex].volCur -
                     gActiveSeqs[seqPlayerIndex].channelData[channelIndex].volTarget) /
                    (f32)duration;
                gActiveSeqs[seqPlayerIndex].channelData[channelIndex].volTimer = duration;
                gActiveSeqs[seqPlayerIndex].volChannelFlags |= 1 << channelIndex;
            }
            break;

        case SEQCMD_OP_SET_SEQPLAYER_IO:
            // Set global io port
            ioPort = (cmd & 0xFF0000) >> 16;
            val = cmd & 0xFF;
            AUDIOCMD_SEQPLAYER_SET_IO(seqPlayerIndex, ioPort, val);
            break;

        case SEQCMD_OP_SET_CHANNEL_IO:
            // Set io port if channel masked
            channelIndex = (cmd & 0xF00) >> 8;
            ioPort = (cmd & 0xFF0000) >> 16;
            val = cmd & 0xFF;
            if (!(gActiveSeqs[seqPlayerIndex].channelPortMask & (1 << channelIndex))) {
                AUDIOCMD_CHANNEL_SET_IO(seqPlayerIndex, (u32)channelIndex, ioPort, val);
            }
            break;

        case SEQCMD_OP_SET_CHANNEL_IO_DISABLE_MASK:
            // Disable channel io specifically for `SEQCMD_OP_SET_CHANNEL_IO`.
            // This can be bypassed by setting channel io through using `AUDIOCMD_CHANNEL_SET_IO` directly.
            // This is accomplished by setting a channel mask.
            gActiveSeqs[seqPlayerIndex].channelPortMask = cmd & 0xFFFF;
            break;

        case SEQCMD_OP_SET_CHANNEL_DISABLE_MASK:
            // Disable or Reenable channels

            // Disable channels
            channelMaskDisable = cmd & 0xFFFF;
            if (channelMaskDisable != 0) {
                // Apply channel mask `channelMaskDisable`
                AUDIOCMD_GLOBAL_SET_CHANNEL_MASK(seqPlayerIndex, channelMaskDisable);
                // Disable channels
                AUDIOCMD_CHANNEL_SET_MUTE(seqPlayerIndex, AUDIOCMD_ALL_CHANNELS, true);
            }

            // Reenable channels
            channelMaskEnable = (channelMaskDisable ^ 0xFFFF);
            if (channelMaskEnable != 0) {
                // Apply channel mask `channelMaskEnable`
                AUDIOCMD_GLOBAL_SET_CHANNEL_MASK(seqPlayerIndex, channelMaskEnable);
                // Enable channels
                AUDIOCMD_CHANNEL_SET_MUTE(seqPlayerIndex, AUDIOCMD_ALL_CHANNELS, false);
            }
            break;

        case SEQCMD_OP_TEMPO_CMD:
            // Update a tempo using a sub-command system.
            // Stores the cmd for processing elsewhere.
            gActiveSeqs[seqPlayerIndex].tempoCmd = cmd;
            break;

        case SEQCMD_OP_SETUP_CMD:
            // Queue a sub-command to execute once the sequence is finished playing
            subOp = (cmd & 0xF00000) >> 20;
            if (subOp != SEQCMD_SUB_OP_SETUP_RESET_SETUP_CMDS) {
                // Ensure the maximum number of setup commands is not exceeded
                if (gActiveSeqs[seqPlayerIndex].setupCmdNum < (ARRAY_COUNT(gActiveSeqs[seqPlayerIndex].setupCmd) - 1)) {
                    found = gActiveSeqs[seqPlayerIndex].setupCmdNum++;
                    if (found < ARRAY_COUNT(gActiveSeqs[seqPlayerIndex].setupCmd)) {
                        gActiveSeqs[seqPlayerIndex].setupCmd[found] = cmd;
                        // Adds a delay of 2 frames before executing any setup commands.
                        // This allows setup commands to be requested along with a new sequence on a seqPlayerIndex.
                        // This 2 frame delay ensures the player is enabled before its state is checked for
                        // the purpose of deciding if the setup commands should be run.
                        // Otherwise, the setup commands will be executed before the sequence starts,
                        // when the player is still disabled, instead of when the newly played sequence ends.
                        gActiveSeqs[seqPlayerIndex].setupCmdTimer = 2;
                    }
                }
            } else {
                // `SEQCMD_SUB_OP_SETUP_RESET_SETUP_CMDS`
                // Discard all setup command requests on `seqPlayerIndex`
                gActiveSeqs[seqPlayerIndex].setupCmdNum = 0;
            }
            break;

        case SEQCMD_OP_GLOBAL_CMD:
            // Apply a command that applies to all sequence players
            subOp = (cmd & 0xF00) >> 8;
            val = cmd & 0xFF;
            switch (subOp) {
                case SEQCMD_SUB_OP_GLOBAL_SET_SOUND_MODE:
                    // Set sound mode
                    AUDIOCMD_GLOBAL_SET_SOUND_MODE(gSoundModeList[val]);
                    break;

                case SEQCMD_SUB_OP_GLOBAL_DISABLE_NEW_SEQUENCES:
                    // Disable the starting of new sequences (except for the sfx player)
                    gStartSeqDisabled = val & 1;
                    break;
            }
            break;

        case SEQCMD_OP_RESET_AUDIO_HEAP:
            // Resets the audio heap based on the audio specifications and sfx channel layout
            specId = cmd & 0xFF;
            gSfxChannelLayout = (cmd & 0xFF00) >> 8;
            oldSpecId = gAudioSpecId;
            gAudioSpecId = specId;
            AudioThread_ResetAudioHeap(specId);
            func_800F71BC(oldSpecId);
            AUDIOCMD_GLOBAL_STOP_AUDIOCMDS();
            break;
    }
}

/**
 * Add the sequence cmd to the `sAudioSeqCmds` queue
 */
void Audio_QueueSeqCmd(u32 cmd) {
    sAudioSeqCmds[gSeqCmdWritePos++] = cmd;
}

void Audio_ProcessSeqCmds(void) {
    while (gSeqCmdWritePos != gSeqCmdReadPos) {
        Audio_ProcessSeqCmd(sAudioSeqCmds[gSeqCmdReadPos++]);
    }
}

u16 Audio_GetActiveSeqId(u8 seqPlayerIndex) {
    if (!gAudioCtx.seqPlayers[seqPlayerIndex].enabled) {
        return NA_BGM_DISABLED;
    }
    return gActiveSeqs[seqPlayerIndex].seqId;
}

s32 Audio_IsSeqCmdNotQueued(u32 cmdVal, u32 cmdMask) {
    u8 i;

    for (i = gSeqCmdReadPos; i != gSeqCmdWritePos; i++) {
        if ((sAudioSeqCmds[i] & cmdMask) == cmdVal) {
            return false;
        }
    }

    return true;
}

// Unused
void Audio_ResetSequenceRequests(u8 seqPlayerIndex) {
    sNumSeqRequests[seqPlayerIndex] = 0;
}

/**
 * Check if the setup command is queued. If it is, then replace the command
 * with `SEQCMD_SUB_OP_SETUP_RESTORE_SEQPLAYER_VOLUME`.
 * Unused
 */
void Audio_ReplaceSeqCmdSetupOpVolRestore(u8 seqPlayerIndex, u8 setupOpDisabled) {
    u8 i;

    for (i = 0; i < gActiveSeqs[seqPlayerIndex].setupCmdNum; i++) {
        u8 setupOp = (gActiveSeqs[seqPlayerIndex].setupCmd[i] & 0xF00000) >> 20;

        if (setupOp == setupOpDisabled) {
            gActiveSeqs[seqPlayerIndex].setupCmd[i] = 0xFF000000;
        }
    }
}

void Audio_SetVolumeScale(u8 seqPlayerIndex, u8 scaleIndex, u8 targetVol, u8 volFadeTimer) {
    f32 volScale;
    u8 i;

    gActiveSeqs[seqPlayerIndex].volScales[scaleIndex] = targetVol & 0x7F;

    if (volFadeTimer != 0) {
        gActiveSeqs[seqPlayerIndex].fadeVolUpdate = true;
        gActiveSeqs[seqPlayerIndex].volFadeTimer = volFadeTimer;
    } else {
        for (i = 0, volScale = 1.0f; i < VOL_SCALE_INDEX_MAX; i++) {
            volScale *= gActiveSeqs[seqPlayerIndex].volScales[i] / 127.0f;
        }

        SEQCMD_SET_SEQPLAYER_VOLUME_NOW(seqPlayerIndex, volFadeTimer, volScale);
    }
}

/**
 * Update different commands and requests for active sequences
 */
void Audio_UpdateActiveSequences(void) {
    u32 tempoCmd;
    u8 tempoOp;
    u16 tempoPrev;
    u16 tempoTarget;
    u8 setupOp;
    u8 targetSeqPlayerIndex;
    u8 setupVal2;
    u8 setupVal1;
    u16 seqId;
    STACK_PADS(s32, 2);
    u16 channelMask;
    u32 retMsg;
    f32 volume;
    u8 tempoTimer;
    u8 seqPlayerIndex;
    u8 j;
    u8 channelIndex;

    for (seqPlayerIndex = 0; seqPlayerIndex < 4; seqPlayerIndex++) {

        // The setup for this block of code was not fully implemented until Majora's Mask.
        // The intent was to load soundfonts asynchronously before playing a
        // sequence in `Audio_StartSequence` using `(seqArgs & 0x80)`.
        // Checks if the requested sequence is finished loading fonts
        if (gActiveSeqs[seqPlayerIndex].isWaitingForFonts) {
            switch (func_800E5E20(&retMsg)) {
                case SEQ_PLAYER_BGM_MAIN + 1:
                case SEQ_PLAYER_FANFARE + 1:
                case SEQ_PLAYER_SFX + 1:
                case SEQ_PLAYER_BGM_SUB + 1:
                    // The fonts have been loaded successfully.
                    gActiveSeqs[seqPlayerIndex].isWaitingForFonts = false;
                    // Queue the same command that was stored previously
                    // The code to store this command is missing in OoT, so no command is executed
                    Audio_ProcessSeqCmd(gActiveSeqs[seqPlayerIndex].startSeqCmd);
                    break;
            }
        }

        // Update global volume
        if (gActiveSeqs[seqPlayerIndex].fadeVolUpdate) {
            volume = 1.0f;
            for (j = 0; j < VOL_SCALE_INDEX_MAX; j++) {
                volume *= (gActiveSeqs[seqPlayerIndex].volScales[j] / 127.0f);
            }
            SEQCMD_SET_SEQPLAYER_VOLUME(seqPlayerIndex, gActiveSeqs[seqPlayerIndex].volFadeTimer,
                                        (u8)(volume * 127.0f));
            gActiveSeqs[seqPlayerIndex].fadeVolUpdate = false;
        }

        if (gActiveSeqs[seqPlayerIndex].volTimer != 0) {
            gActiveSeqs[seqPlayerIndex].volTimer--;

            if (gActiveSeqs[seqPlayerIndex].volTimer != 0) {
                gActiveSeqs[seqPlayerIndex].volCur -= gActiveSeqs[seqPlayerIndex].volStep;
            } else {
                gActiveSeqs[seqPlayerIndex].volCur = gActiveSeqs[seqPlayerIndex].volTarget;
            }

            AUDIOCMD_SEQPLAYER_FADE_VOLUME_SCALE((u32)seqPlayerIndex, gActiveSeqs[seqPlayerIndex].volCur);
        }

        // Process tempo
        if (gActiveSeqs[seqPlayerIndex].tempoCmd != 0) {
            tempoCmd = gActiveSeqs[seqPlayerIndex].tempoCmd;
            tempoTimer = (tempoCmd & 0xFF0000) >> 15;
            tempoTarget = tempoCmd & 0xFFF;
            if (tempoTimer == 0) {
                tempoTimer++;
            }

            // Process tempo commands
            if (gAudioCtx.seqPlayers[seqPlayerIndex].enabled) {
                tempoPrev = gAudioCtx.seqPlayers[seqPlayerIndex].tempo / SEQTICKS_PER_BEAT;
                tempoOp = (tempoCmd & 0xF000) >> 12;
                switch (tempoOp) {
                    case SEQCMD_SUB_OP_TEMPO_SPEED_UP:
                        // Speed up tempo by `tempoTarget` amount
                        tempoTarget += tempoPrev;
                        break;

                    case SEQCMD_SUB_OP_TEMPO_SLOW_DOWN:
                        // Slow down tempo by `tempoTarget` amount
                        if (tempoTarget < tempoPrev) {
                            tempoTarget = tempoPrev - tempoTarget;
                        }
                        break;

                    case SEQCMD_SUB_OP_TEMPO_SCALE:
                        // Scale tempo by a multiplicative factor
                        tempoTarget = tempoPrev * (tempoTarget / 100.0f);
                        break;

                    case SEQCMD_SUB_OP_TEMPO_RESET:
                        // Reset tempo to original tempo
                        tempoTarget = (gActiveSeqs[seqPlayerIndex].tempoOriginal != 0)
                                          ? gActiveSeqs[seqPlayerIndex].tempoOriginal
                                          : tempoPrev;
                        break;

                    default: // `SEQCMD_SUB_OP_TEMPO_SET`
                        // `tempoTarget` is the new tempo
                        break;
                }

                if (tempoTarget > 300) {
                    tempoTarget = 300;
                }

                if (gActiveSeqs[seqPlayerIndex].tempoOriginal == 0) {
                    gActiveSeqs[seqPlayerIndex].tempoOriginal = tempoPrev;
                }

                gActiveSeqs[seqPlayerIndex].tempoTarget = tempoTarget;
                gActiveSeqs[seqPlayerIndex].tempoCur = gAudioCtx.seqPlayers[seqPlayerIndex].tempo / SEQTICKS_PER_BEAT;
                gActiveSeqs[seqPlayerIndex].tempoStep =
                    (gActiveSeqs[seqPlayerIndex].tempoCur - gActiveSeqs[seqPlayerIndex].tempoTarget) / tempoTimer;
                gActiveSeqs[seqPlayerIndex].tempoTimer = tempoTimer;
                gActiveSeqs[seqPlayerIndex].tempoCmd = 0;
            }
        }

        // Step tempo to target
        if (gActiveSeqs[seqPlayerIndex].tempoTimer != 0) {
            gActiveSeqs[seqPlayerIndex].tempoTimer--;
            if (gActiveSeqs[seqPlayerIndex].tempoTimer != 0) {
                gActiveSeqs[seqPlayerIndex].tempoCur -= gActiveSeqs[seqPlayerIndex].tempoStep;
            } else {
                gActiveSeqs[seqPlayerIndex].tempoCur = gActiveSeqs[seqPlayerIndex].tempoTarget;
            }

            AUDIOCMD_SEQPLAYER_SET_TEMPO((u32)seqPlayerIndex, gActiveSeqs[seqPlayerIndex].tempoCur);
        }

        // Update channel volumes
        if (gActiveSeqs[seqPlayerIndex].volChannelFlags != 0) {
            for (channelIndex = 0; channelIndex < SEQ_NUM_CHANNELS; channelIndex++) {
                if (gActiveSeqs[seqPlayerIndex].channelData[channelIndex].volTimer != 0) {
                    gActiveSeqs[seqPlayerIndex].channelData[channelIndex].volTimer--;
                    if (gActiveSeqs[seqPlayerIndex].channelData[channelIndex].volTimer != 0) {
                        gActiveSeqs[seqPlayerIndex].channelData[channelIndex].volCur -=
                            gActiveSeqs[seqPlayerIndex].channelData[channelIndex].volStep;
                    } else {
                        gActiveSeqs[seqPlayerIndex].channelData[channelIndex].volCur =
                            gActiveSeqs[seqPlayerIndex].channelData[channelIndex].volTarget;
                        gActiveSeqs[seqPlayerIndex].volChannelFlags ^= (1 << channelIndex);
                    }

                    AUDIOCMD_CHANNEL_SET_VOL_SCALE(seqPlayerIndex, (u32)channelIndex,
                                                   gActiveSeqs[seqPlayerIndex].channelData[channelIndex].volCur);
                }
            }
        }

        // Update frequencies
        if (gActiveSeqs[seqPlayerIndex].freqScaleChannelFlags != 0) {
            for (channelIndex = 0; channelIndex < SEQ_NUM_CHANNELS; channelIndex++) {
                if (gActiveSeqs[seqPlayerIndex].channelData[channelIndex].freqScaleTimer != 0) {
                    gActiveSeqs[seqPlayerIndex].channelData[channelIndex].freqScaleTimer--;
                    if (gActiveSeqs[seqPlayerIndex].channelData[channelIndex].freqScaleTimer != 0) {
                        gActiveSeqs[seqPlayerIndex].channelData[channelIndex].freqScaleCur -=
                            gActiveSeqs[seqPlayerIndex].channelData[channelIndex].freqScaleStep;
                    } else {
                        gActiveSeqs[seqPlayerIndex].channelData[channelIndex].freqScaleCur =
                            gActiveSeqs[seqPlayerIndex].channelData[channelIndex].freqScaleTarget;
                        gActiveSeqs[seqPlayerIndex].freqScaleChannelFlags ^= (1 << channelIndex);
                    }

                    AUDIOCMD_CHANNEL_SET_FREQ_SCALE(seqPlayerIndex, (u32)channelIndex,
                                                    gActiveSeqs[seqPlayerIndex].channelData[channelIndex].freqScaleCur);
                }
            }
        }

        // Process setup commands
        if (gActiveSeqs[seqPlayerIndex].setupCmdNum != 0) {
            // If there is a SeqCmd to reset the audio heap queued, then drop all setup commands
            if (!Audio_IsSeqCmdNotQueued(SEQCMD_OP_RESET_AUDIO_HEAP << 28, SEQCMD_OP_MASK)) {
                gActiveSeqs[seqPlayerIndex].setupCmdNum = 0;
                return;
            }

            // Only process setup commands once the timer reaches zero
            if (gActiveSeqs[seqPlayerIndex].setupCmdTimer != 0) {
                gActiveSeqs[seqPlayerIndex].setupCmdTimer--;
                continue;
            }

            // Only process setup commands if `seqPlayerIndex` if no longer playing
            // i.e. the `seqPlayer` is no longer enabled
            if (gAudioCtx.seqPlayers[seqPlayerIndex].enabled) {
                continue;
            }

            for (j = 0; j < gActiveSeqs[seqPlayerIndex].setupCmdNum; j++) {
                setupOp = (gActiveSeqs[seqPlayerIndex].setupCmd[j] & 0x00F00000) >> 20;
                targetSeqPlayerIndex = (gActiveSeqs[seqPlayerIndex].setupCmd[j] & 0x000F0000) >> 16;
                setupVal2 = (gActiveSeqs[seqPlayerIndex].setupCmd[j] & 0xFF00) >> 8;
                setupVal1 = gActiveSeqs[seqPlayerIndex].setupCmd[j] & 0xFF;

                switch (setupOp) {
                    case SEQCMD_SUB_OP_SETUP_RESTORE_SEQPLAYER_VOLUME:
                        // Restore `targetSeqPlayerIndex` volume back to normal levels
                        Audio_SetVolumeScale(targetSeqPlayerIndex, VOL_SCALE_INDEX_FANFARE, 0x7F, setupVal1);
                        break;

                    case SEQCMD_SUB_OP_SETUP_RESTORE_SEQPLAYER_VOLUME_IF_QUEUED:
                        // Restore `targetSeqPlayerIndex` volume back to normal levels,
                        // but only if the number of sequence queue requests from `sSeqRequests`
                        // exactly matches the argument to the command
                        if (setupVal1 == sNumSeqRequests[seqPlayerIndex]) {
                            Audio_SetVolumeScale(targetSeqPlayerIndex, VOL_SCALE_INDEX_FANFARE, 0x7F, setupVal2);
                        }
                        break;

                    case SEQCMD_SUB_OP_SETUP_SEQ_UNQUEUE:
                        // Unqueue `seqPlayerIndex` from sSeqRequests
                        //! @bug this command does not work as intended as unqueueing
                        //! the sequence relies on `gActiveSeqs[seqPlayerIndex].seqId`
                        //! However, `gActiveSeqs[seqPlayerIndex].seqId` is reset before the sequence on
                        //! `seqPlayerIndex` is requested to stop, i.e. before the sequence is disabled and setup
                        //! commands (including this command) can run. A simple fix would have been to unqueue based on
                        //! `gActiveSeqs[seqPlayerIndex].prevSeqId` instead
                        SEQCMD_UNQUEUE_SEQUENCE(seqPlayerIndex, 0, gActiveSeqs[seqPlayerIndex].seqId);
                        break;

                    case SEQCMD_SUB_OP_SETUP_RESTART_SEQ:
                        // Restart the currently active sequence on `targetSeqPlayerIndex` with full volume.
                        // Sequence on `targetSeqPlayerIndex` must still be active to play (can be muted)
                        SEQCMD_PLAY_SEQUENCE(targetSeqPlayerIndex, 1, 0, gActiveSeqs[targetSeqPlayerIndex].seqId);
                        gActiveSeqs[targetSeqPlayerIndex].fadeVolUpdate = true;
                        gActiveSeqs[targetSeqPlayerIndex].volScales[VOL_SCALE_INDEX_FANFARE] = 0x7F;
                        break;

                    case SEQCMD_SUB_OP_SETUP_TEMPO_SCALE:
                        // Scale tempo by a multiplicative factor
                        SEQCMD_SCALE_TEMPO(targetSeqPlayerIndex, setupVal2, setupVal1);
                        break;

                    case SEQCMD_SUB_OP_SETUP_TEMPO_RESET:
                        // Reset tempo to previous tempo
                        SEQCMD_RESET_TEMPO(targetSeqPlayerIndex, setupVal1);
                        break;

                    case SEQCMD_SUB_OP_SETUP_PLAY_SEQ:
                        // Play the requested sequence
                        // Uses the fade timer set by `SEQCMD_SUB_OP_SETUP_SET_FADE_TIMER`
                        seqId = gActiveSeqs[seqPlayerIndex].setupCmd[j] & 0xFFFF;
                        SEQCMD_PLAY_SEQUENCE(targetSeqPlayerIndex, gActiveSeqs[targetSeqPlayerIndex].setupFadeTimer, 0,
                                             seqId);
                        Audio_SetVolumeScale(targetSeqPlayerIndex, VOL_SCALE_INDEX_FANFARE, 0x7F, 0);
                        gActiveSeqs[targetSeqPlayerIndex].setupFadeTimer = 0;
                        break;

                    case SEQCMD_SUB_OP_SETUP_SET_FADE_TIMER:
                        // A command specifically to support `SEQCMD_SUB_OP_SETUP_PLAY_SEQ`
                        // Sets the fade timer for the sequence requested in `SEQCMD_SUB_OP_SETUP_PLAY_SEQ`
                        gActiveSeqs[seqPlayerIndex].setupFadeTimer = setupVal2;
                        break;

                    case SEQCMD_SUB_OP_SETUP_RESTORE_SEQPLAYER_VOLUME_WITH_SCALE_INDEX:
                        // Restore the volume back to default levels
                        // Allows a `scaleIndex` to be specified.
                        Audio_SetVolumeScale(targetSeqPlayerIndex, setupVal2, 0x7F, setupVal1);
                        break;

                    case SEQCMD_SUB_OP_SETUP_POP_PERSISTENT_CACHE:
                        // Discard audio data by popping one more audio caches from the audio heap
                        if (setupVal1 & (1 << SEQUENCE_TABLE)) {
                            AUDIOCMD_GLOBAL_POP_PERSISTENT_CACHE(SEQUENCE_TABLE);
                        }
                        if (setupVal1 & (1 << FONT_TABLE)) {
                            AUDIOCMD_GLOBAL_POP_PERSISTENT_CACHE(FONT_TABLE);
                        }
                        if (setupVal1 & (1 << SAMPLE_TABLE)) {
                            AUDIOCMD_GLOBAL_POP_PERSISTENT_CACHE(SAMPLE_TABLE);
                        }
                        break;

                    case SEQCMD_SUB_OP_SETUP_SET_CHANNEL_DISABLE_MASK:
                        // Disable (or reenable) specific channels of `targetSeqPlayerIndex`
                        channelMask = gActiveSeqs[seqPlayerIndex].setupCmd[j] & 0xFFFF;
                        SEQCMD_SET_CHANNEL_DISABLE_MASK(targetSeqPlayerIndex, channelMask);
                        break;

                    case SEQCMD_SUB_OP_SETUP_SET_SEQPLAYER_FREQ:
                        // Scale all channels of `targetSeqPlayerIndex`
                        SEQCMD_SET_SEQPLAYER_FREQ(targetSeqPlayerIndex, setupVal2, (setupVal1 * 10) & 0xFFFF);
                        break;
                }
            }

            gActiveSeqs[seqPlayerIndex].setupCmdNum = 0;
        }
    }
}

u8 func_800FAD34(void) {
    if (D_80133418 != 0) {
        if (D_80133418 == 1) {
            if (func_800E5EDC() == 1) {
                D_80133418 = 0;
                AUDIOCMD_SEQPLAYER_SET_IO(SEQ_PLAYER_SFX, 0, gSfxChannelLayout);
                func_800F7170();
            }
        } else if (D_80133418 == 2) {
            while (func_800E5EDC() != 1) {}
            D_80133418 = 0;
            AUDIOCMD_SEQPLAYER_SET_IO(SEQ_PLAYER_SFX, 0, gSfxChannelLayout);
            func_800F7170();
        }
    }

    return D_80133418;
}

void Audio_ResetActiveSequences(void) {
    u8 seqPlayerIndex;
    u8 scaleIndex;

    for (seqPlayerIndex = 0; seqPlayerIndex < 4; seqPlayerIndex++) {
        sNumSeqRequests[seqPlayerIndex] = 0;

        gActiveSeqs[seqPlayerIndex].seqId = NA_BGM_DISABLED;
        gActiveSeqs[seqPlayerIndex].prevSeqId = NA_BGM_DISABLED;
        gActiveSeqs[seqPlayerIndex].tempoTimer = 0;
        gActiveSeqs[seqPlayerIndex].tempoOriginal = 0;
        gActiveSeqs[seqPlayerIndex].tempoCmd = 0;
        gActiveSeqs[seqPlayerIndex].channelPortMask = 0;
        gActiveSeqs[seqPlayerIndex].setupCmdNum = 0;
        gActiveSeqs[seqPlayerIndex].setupFadeTimer = 0;
        gActiveSeqs[seqPlayerIndex].freqScaleChannelFlags = 0;
        gActiveSeqs[seqPlayerIndex].volChannelFlags = 0;
        for (scaleIndex = 0; scaleIndex < VOL_SCALE_INDEX_MAX; scaleIndex++) {
            gActiveSeqs[seqPlayerIndex].volScales[scaleIndex] = 0x7F;
        }

        gActiveSeqs[seqPlayerIndex].volFadeTimer = 1;
        gActiveSeqs[seqPlayerIndex].fadeVolUpdate = true;
    }
}

void Audio_ResetActiveSequencesAndVolume(void) {
    u8 seqPlayerIndex;
    u8 scaleIndex;

    for (seqPlayerIndex = 0; seqPlayerIndex < 4; seqPlayerIndex++) {
        gActiveSeqs[seqPlayerIndex].volCur = 1.0f;
        gActiveSeqs[seqPlayerIndex].volTimer = 0;
        gActiveSeqs[seqPlayerIndex].fadeVolUpdate = false;
        for (scaleIndex = 0; scaleIndex < VOL_SCALE_INDEX_MAX; scaleIndex++) {
            gActiveSeqs[seqPlayerIndex].volScales[scaleIndex] = 0x7F;
        }
    }
    Audio_ResetActiveSequences();
}<|MERGE_RESOLUTION|>--- conflicted
+++ resolved
@@ -38,13 +38,8 @@
 
 void Audio_StartSequence(u8 seqPlayerIndex, u8 seqId, u8 seqArgs, u16 fadeInDuration) {
     u8 channelIndex;
-<<<<<<< HEAD
-    u16 duration;
+    u16 skipTicks;
     STACK_PAD(s32);
-=======
-    u16 skipTicks;
-    s32 pad;
->>>>>>> bf3339a1
 
     if (!gStartSeqDisabled || (seqPlayerIndex == SEQ_PLAYER_SFX)) {
         seqArgs &= 0x7F;
