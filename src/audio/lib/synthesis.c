--- conflicted
+++ resolved
@@ -715,13 +715,8 @@
     s32 gain;
     s32 frameIndex;
     s32 skipBytes;
-<<<<<<< HEAD
     STACK_PAD(s32);
-    void* buf;
-=======
-    s32 temp_v1_6;
     s16* combFilterState;
->>>>>>> bf3339a1
     s32 nSamplesToDecode;
     u32 sampleAddr;
     u32 samplesLenFixedPoint;
