--- conflicted
+++ resolved
@@ -1,10 +1,8 @@
-<<<<<<< HEAD
 /**
  * Original Filename: system.c
  */
-=======
+
 #include "array_count.h"
->>>>>>> cfd23f9c
 #include "attributes.h"
 #include "buffers.h"
 #include "segment_symbols.h"
