#include "global.h"

#define SAMPLES_TO_OVERPRODUCE 0x10
#define EXTRA_BUFFERED_AI_SAMPLES_TARGET 0x80

AudioTask* AudioThread_UpdateImpl(void);
void AudioThread_SetFadeInTimer(s32 seqPlayerIndex, s32 fadeTimer);
void AudioThread_SetFadeOutTimer(s32 seqPlayerIndex, s32 fadeTimer);
void AudioThread_ProcessCmds(u32);
void AudioThread_ProcessSeqPlayerCmd(SequencePlayer* seqPlayer, AudioCmd* cmd);
void AudioThread_ProcessChannelCmd(SequenceChannel* channel, AudioCmd* cmd);
s32 func_800E66C0(s32 flags);

// AudioMgr_Retrace
AudioTask* AudioThread_Update(void) {
    return AudioThread_UpdateImpl();
}

/**
 * This is Audio_Update for the audio thread
 */
AudioTask* AudioThread_UpdateImpl(void) {
    static s32 sMaxAbiCmdCnt = 0x80;
    static AudioTask* sWaitingAudioTask = NULL;
    u32 samplesRemainingInAi;
    s32 abiCmdCnt;
    STACK_PAD(s32);
    s32 j;
    s32 sp5C;
    s16* curAiBuffer;
    OSTask_t* task;
    s32 index;
    u32 sp4C;
    s32 sp48;
    s32 i;

    gAudioCtx.totalTaskCount++;
    if (gAudioCtx.totalTaskCount % (gAudioCtx.audioBufferParameters.specUnk4) != 0) {
        if (gAudioCustomUpdateFunction != NULL) {
            gAudioCustomUpdateFunction();
        }

        if ((gAudioCtx.totalTaskCount % gAudioCtx.audioBufferParameters.specUnk4) + 1 ==
            gAudioCtx.audioBufferParameters.specUnk4) {
            return sWaitingAudioTask;
        } else {
            return NULL;
        }
    }

    osSendMesg(gAudioCtx.taskStartQueueP, (OSMesg)gAudioCtx.totalTaskCount, OS_MESG_NOBLOCK);
    gAudioCtx.rspTaskIndex ^= 1;
    gAudioCtx.curAiBufIndex++;
    gAudioCtx.curAiBufIndex %= 3;
    index = (gAudioCtx.curAiBufIndex - 2 + 3) % 3;
    samplesRemainingInAi = osAiGetLength() / 4;

    if (gAudioCtx.resetTimer < 16) {
        if (gAudioCtx.aiBufLengths[index] != 0) {
            osAiSetNextBuffer(gAudioCtx.aiBuffers[index], gAudioCtx.aiBufLengths[index] * 4);
            if (gAudioCtx.aiBuffers[index]) {}
            if (gAudioCtx.aiBufLengths[index]) {}
        }
    }

    if (gAudioCustomUpdateFunction != NULL) {
        gAudioCustomUpdateFunction();
    }

    sp5C = gAudioCtx.curAudioFrameDmaCount;
    for (i = 0; i < gAudioCtx.curAudioFrameDmaCount; i++) {
        if (osRecvMesg(&gAudioCtx.curAudioFrameDmaQueue, NULL, OS_MESG_NOBLOCK) == 0) {
            sp5C--;
        }
    }

    if (sp5C != 0) {
        for (i = 0; i < sp5C; i++) {
            osRecvMesg(&gAudioCtx.curAudioFrameDmaQueue, NULL, OS_MESG_BLOCK);
        }
    }

    sp48 = MQ_GET_COUNT(&gAudioCtx.curAudioFrameDmaQueue);
    if (sp48 != 0) {
        for (i = 0; i < sp48; i++) {
            osRecvMesg(&gAudioCtx.curAudioFrameDmaQueue, NULL, OS_MESG_NOBLOCK);
        }
    }

    gAudioCtx.curAudioFrameDmaCount = 0;
    AudioLoad_DecreaseSampleDmaTtls();
    AudioLoad_ProcessLoads(gAudioCtx.resetStatus);
    AudioLoad_ProcessScriptLoads();

    if (gAudioCtx.resetStatus != 0) {
        if (AudioHeap_ResetStep() == 0) {
            if (gAudioCtx.resetStatus == 0) {
                osSendMesg(gAudioCtx.audioResetQueueP, (OSMesg)(u32)gAudioCtx.specId, OS_MESG_NOBLOCK);
            }

            sWaitingAudioTask = NULL;
            return NULL;
        }
    }

    if (gAudioCtx.resetTimer > 16) {
        return NULL;
    }
    if (gAudioCtx.resetTimer != 0) {
        gAudioCtx.resetTimer++;
    }

    gAudioCtx.curTask = &gAudioCtx.rspTask[gAudioCtx.rspTaskIndex];
    gAudioCtx.curAbiCmdBuf = gAudioCtx.abiCmdBufs[gAudioCtx.rspTaskIndex];

    index = gAudioCtx.curAiBufIndex;
    curAiBuffer = gAudioCtx.aiBuffers[index];

    gAudioCtx.aiBufLengths[index] =
        (s16)((((gAudioCtx.audioBufferParameters.samplesPerFrameTarget - samplesRemainingInAi) +
                EXTRA_BUFFERED_AI_SAMPLES_TARGET) &
               ~0xF) +
              SAMPLES_TO_OVERPRODUCE);
    if (gAudioCtx.aiBufLengths[index] < gAudioCtx.audioBufferParameters.minAiBufferLength) {
        gAudioCtx.aiBufLengths[index] = gAudioCtx.audioBufferParameters.minAiBufferLength;
    }

    if (gAudioCtx.aiBufLengths[index] > gAudioCtx.audioBufferParameters.maxAiBufferLength) {
        gAudioCtx.aiBufLengths[index] = gAudioCtx.audioBufferParameters.maxAiBufferLength;
    }

    j = 0;
    if (gAudioCtx.resetStatus == 0) {
        // msg = 0000RREE R = read pos, E = End Pos
        while (osRecvMesg(gAudioCtx.threadCmdProcQueueP, (OSMesg*)&sp4C, OS_MESG_NOBLOCK) != -1) {
            if (1) {}
            AudioThread_ProcessCmds(sp4C);
            j++;
        }
        if ((j == 0) && (gAudioCtx.threadCmdQueueFinished)) {
            AudioThread_ScheduleProcessCmds();
        }
    }

    gAudioCtx.curAbiCmdBuf =
        AudioSynth_Update(gAudioCtx.curAbiCmdBuf, &abiCmdCnt, curAiBuffer, gAudioCtx.aiBufLengths[index]);

    // Update audioRandom to the next random number
    gAudioCtx.audioRandom = (gAudioCtx.audioRandom + gAudioCtx.totalTaskCount) * osGetCount();
    gAudioCtx.audioRandom = gAudioCtx.audioRandom + gAudioCtx.aiBuffers[index][gAudioCtx.totalTaskCount & 0xFF];

    // gWaveSamples[8] interprets compiled assembly code as s16 samples as a way to generate sound with noise.
    // Start with the address of AudioThread_Update, and offset it by a random number between 0 - 0xFFF0
    // Use the resulting address as the starting address to interpret an array of samples i.e. `s16 samples[]`
    gWaveSamples[8] = (s16*)((u8*)AudioThread_Update + (gAudioCtx.audioRandom & 0xFFF0));

    index = gAudioCtx.rspTaskIndex;
    gAudioCtx.curTask->msgQueue = NULL;
    gAudioCtx.curTask->unk_44 = NULL;

    task = &gAudioCtx.curTask->task.t;
    task->type = M_AUDTASK;
    task->flags = 0;
    task->ucode_boot = aspMainTextStart;
    task->ucode_boot_size = SP_UCODE_SIZE;
    task->ucode_data_size = (size_t)(aspMainDataEnd - aspMainDataStart) * sizeof(u64) - 1;
    task->ucode = aspMainTextStart;
    task->ucode_data = aspMainDataStart;
    task->ucode_size = SP_UCODE_SIZE;
    task->dram_stack = NULL;
    task->dram_stack_size = 0;
    task->output_buff = NULL;
    task->output_buff_size = NULL;
    if (1) {}
    task->data_ptr = (u64*)gAudioCtx.abiCmdBufs[index];
    task->data_size = abiCmdCnt * sizeof(Acmd);
    task->yield_data_ptr = NULL;
    task->yield_data_size = 0;

    if (sMaxAbiCmdCnt < abiCmdCnt) {
        sMaxAbiCmdCnt = abiCmdCnt;
    }

    if (gAudioCtx.audioBufferParameters.specUnk4 == 1) {
        return gAudioCtx.curTask;
    } else {
        sWaitingAudioTask = gAudioCtx.curTask;
        return NULL;
    }
}

void AudioThread_ProcessGlobalCmd(AudioCmd* cmd) {
    s32 i;
<<<<<<< HEAD
    STACK_PADS(s32, 3);
    u32 temp_t7;
=======
    s32 pad[3];
    u32 flags;
>>>>>>> bf3339a1

    switch (cmd->op) {
        case AUDIOCMD_OP_GLOBAL_SYNC_LOAD_SEQ_PARTS:
            AudioLoad_SyncLoadSeqParts(cmd->arg1, cmd->arg2);
            break;

        case AUDIOCMD_OP_GLOBAL_INIT_SEQPLAYER:
            AudioLoad_SyncInitSeqPlayer(cmd->arg0, cmd->arg1, cmd->arg2);
            AudioThread_SetFadeInTimer(cmd->arg0, cmd->asInt);
            break;

        case AUDIOCMD_OP_GLOBAL_INIT_SEQPLAYER_SKIP_TICKS:
            AudioLoad_SyncInitSeqPlayerSkipTicks(cmd->arg0, cmd->arg1, cmd->asInt);
            break;

        case AUDIOCMD_OP_GLOBAL_DISABLE_SEQPLAYER:
            if (gAudioCtx.seqPlayers[cmd->arg0].enabled) {
                if (cmd->asInt == 0) {
                    AudioSeq_SequencePlayerDisableAsFinished(&gAudioCtx.seqPlayers[cmd->arg0]);
                } else {
                    AudioThread_SetFadeOutTimer(cmd->arg0, cmd->asInt);
                }
            }
            break;

        case AUDIOCMD_OP_GLOBAL_SET_SOUND_MODE:
            gAudioCtx.soundMode = cmd->asUInt;
            break;

        case AUDIOCMD_OP_GLOBAL_MUTE:
            for (i = 0; i < gAudioCtx.audioBufferParameters.numSequencePlayers; i++) {
                SequencePlayer* seqPlayer = &gAudioCtx.seqPlayers[i];

                seqPlayer->muted = true;
                seqPlayer->recalculateVolume = true;
            }
            break;

        case AUDIOCMD_OP_GLOBAL_UNMUTE:
            if (cmd->asUInt == 1) {
                for (i = 0; i < gAudioCtx.numNotes; i++) {
                    Note* note = &gAudioCtx.notes[i];
                    NoteSubEu* subEu = &note->noteSubEu;

                    if (subEu->bitField0.enabled && (note->playbackState.unk_04 == 0) &&
                        (note->playbackState.parentLayer->channel->muteBehavior & MUTE_BEHAVIOR_3)) {
                        subEu->bitField0.finished = true;
                    }
                }
            }

            for (i = 0; i < gAudioCtx.audioBufferParameters.numSequencePlayers; i++) {
                SequencePlayer* seqPlayer = &gAudioCtx.seqPlayers[i];

                seqPlayer->muted = false;
                seqPlayer->recalculateVolume = true;
            }
            break;

        case AUDIOCMD_OP_GLOBAL_SYNC_LOAD_INSTRUMENT:
            AudioLoad_SyncLoadInstrument(cmd->arg0, cmd->arg1, cmd->arg2);
            break;

        case AUDIOCMD_OP_GLOBAL_ASYNC_LOAD_SAMPLE_BANK:
            AudioLoad_AsyncLoadSampleBank(cmd->arg0, cmd->arg1, cmd->arg2, &gAudioCtx.externalLoadQueue);
            break;

        case AUDIOCMD_OP_GLOBAL_ASYNC_LOAD_FONT:
            AudioLoad_AsyncLoadFont(cmd->arg0, cmd->arg1, cmd->arg2, &gAudioCtx.externalLoadQueue);
            break;

        case AUDIOCMD_OP_GLOBAL_ASYNC_LOAD_SEQ:
            AudioLoad_AsyncLoadSeq(cmd->arg0, cmd->arg1, cmd->arg2, &gAudioCtx.externalLoadQueue);
            break;

        case AUDIOCMD_OP_GLOBAL_DISCARD_SEQ_FONTS:
            AudioLoad_DiscardSeqFonts(cmd->arg1);
            break;

        case AUDIOCMD_OP_GLOBAL_SET_CHANNEL_MASK:
            gAudioCtx.threadCmdChannelMask[cmd->arg0] = cmd->asUShort;
            break;

        case AUDIOCMD_OP_GLOBAL_RESET_AUDIO_HEAP:
            gAudioCtx.resetStatus = 5;
            gAudioCtx.specId = cmd->asUInt;
            break;

        case AUDIOCMD_OP_GLOBAL_SET_CUSTOM_UPDATE_FUNCTION:
            gAudioCustomUpdateFunction = (AudioCustomUpdateFunction)cmd->asUInt;
            break;

        case AUDIOCMD_OP_GLOBAL_SET_DRUM_FONT:
        case AUDIOCMD_OP_GLOBAL_SET_SFX_FONT:
        case AUDIOCMD_OP_GLOBAL_SET_INSTRUMENT_FONT:
            Audio_SetFontInstrument(cmd->op - AUDIOCMD_OP_GLOBAL_SET_DRUM_FONT, cmd->arg0, cmd->arg1, cmd->data);
            break;

        case AUDIOCMD_OP_GLOBAL_DISABLE_ALL_SEQPLAYERS:
            flags = cmd->asUInt;
            if (flags == 1) {
                for (i = 0; i < gAudioCtx.audioBufferParameters.numSequencePlayers; i++) {
                    SequencePlayer* seqPlayer = &gAudioCtx.seqPlayers[i];

                    if (seqPlayer->enabled) {
                        AudioSeq_SequencePlayerDisableAsFinished(seqPlayer);
                    }
                }
            }
            func_800E66C0(flags);
            break;

        case AUDIOCMD_OP_GLOBAL_POP_PERSISTENT_CACHE:
            AudioHeap_PopPersistentCache(cmd->asInt);
            break;

        default:
            break;
    }
}

void AudioThread_SetFadeOutTimer(s32 seqPlayerIndex, s32 fadeTimer) {
    SequencePlayer* seqPlayer = &gAudioCtx.seqPlayers[seqPlayerIndex];

    if (fadeTimer == 0) {
        fadeTimer = 1;
    }

    seqPlayer->fadeVelocity = -(seqPlayer->fadeVolume / fadeTimer);
    seqPlayer->state = 2;
    seqPlayer->fadeTimer = fadeTimer;
}

void AudioThread_SetFadeInTimer(s32 seqPlayerIndex, s32 fadeTimer) {
    SequencePlayer* seqPlayer;

    if (fadeTimer != 0) {
        seqPlayer = &gAudioCtx.seqPlayers[seqPlayerIndex];
        seqPlayer->state = 1;
        seqPlayer->fadeTimerUnkEu = fadeTimer;
        seqPlayer->fadeTimer = fadeTimer;
        seqPlayer->fadeVolume = 0.0f;
        seqPlayer->fadeVelocity = 0.0f;
    }
}

void AudioThread_InitMesgQueuesImpl(void) {
    gAudioCtx.threadCmdWritePos = 0;
    gAudioCtx.threadCmdReadPos = 0;
    gAudioCtx.threadCmdQueueFinished = false;

    gAudioCtx.taskStartQueueP = &gAudioCtx.taskStartQueue;
    gAudioCtx.threadCmdProcQueueP = &gAudioCtx.threadCmdProcQueue;
    gAudioCtx.audioResetQueueP = &gAudioCtx.audioResetQueue;

    osCreateMesgQueue(gAudioCtx.taskStartQueueP, gAudioCtx.taskStartMsgBuf, ARRAY_COUNT(gAudioCtx.taskStartMsgBuf));
    osCreateMesgQueue(gAudioCtx.threadCmdProcQueueP, gAudioCtx.threadCmdProcMsgBuf,
                      ARRAY_COUNT(gAudioCtx.threadCmdProcMsgBuf));
    osCreateMesgQueue(gAudioCtx.audioResetQueueP, gAudioCtx.audioResetMsgBuf, ARRAY_COUNT(gAudioCtx.audioResetMsgBuf));
}

void AudioThread_QueueCmd(u32 opArgs, void** data) {
    AudioCmd* cmd = &gAudioCtx.threadCmdBuf[gAudioCtx.threadCmdWritePos & 0xFF];

    cmd->opArgs = opArgs;
    cmd->data = *data;

    gAudioCtx.threadCmdWritePos++;

    if (gAudioCtx.threadCmdWritePos == gAudioCtx.threadCmdReadPos) {
        gAudioCtx.threadCmdWritePos--;
    }
}

void AudioThread_QueueCmdF32(u32 opArgs, f32 data) {
    AudioThread_QueueCmd(opArgs, (void**)&data);
}

void AudioThread_QueueCmdS32(u32 opArgs, s32 data) {
    AudioThread_QueueCmd(opArgs, (void**)&data);
}

void AudioThread_QueueCmdS8(u32 opArgs, s8 data) {
    u32 uData = data << 0x18;

    AudioThread_QueueCmd(opArgs, (void**)&uData);
}

void AudioThread_QueueCmdU16(u32 opArgs, u16 data) {
    u32 uData = data << 0x10;

    AudioThread_QueueCmd(opArgs, (void**)&uData);
}

s32 AudioThread_ScheduleProcessCmds(void) {
    static s32 D_801304E8 = 0;
    s32 ret;

    if (D_801304E8 < (u8)((gAudioCtx.threadCmdWritePos - gAudioCtx.threadCmdReadPos) + 0x100)) {
        D_801304E8 = (u8)((gAudioCtx.threadCmdWritePos - gAudioCtx.threadCmdReadPos) + 0x100);
    }

    ret = osSendMesg(gAudioCtx.threadCmdProcQueueP,
                     (OSMesg)(((gAudioCtx.threadCmdReadPos & 0xFF) << 8) | (gAudioCtx.threadCmdWritePos & 0xFF)),
                     OS_MESG_NOBLOCK);
    if (ret != -1) {
        gAudioCtx.threadCmdReadPos = gAudioCtx.threadCmdWritePos;
        ret = 0;
    } else {
        return -1;
    }

    return ret;
}

void AudioThread_ResetCmdQueue(void) {
    gAudioCtx.threadCmdQueueFinished = false;
    gAudioCtx.threadCmdReadPos = gAudioCtx.threadCmdWritePos;
}

void AudioThread_ProcessCmd(AudioCmd* cmd) {
    SequencePlayer* seqPlayer;
    u16 threadCmdChannelMask;
    s32 channelIndex;

    if ((cmd->op & 0xF0) == 0xF0) {
        AudioThread_ProcessGlobalCmd(cmd);
        return;
    }

    if (cmd->arg0 < gAudioCtx.audioBufferParameters.numSequencePlayers) {
        seqPlayer = &gAudioCtx.seqPlayers[cmd->arg0];
        if (cmd->op & 0x80) {
            AudioThread_ProcessGlobalCmd(cmd);
            return;
        }
        if (cmd->op & 0x40) {
            AudioThread_ProcessSeqPlayerCmd(seqPlayer, cmd);
            return;
        }

        if (cmd->arg1 < SEQ_NUM_CHANNELS) {
            AudioThread_ProcessChannelCmd(seqPlayer->channels[cmd->arg1], cmd);
            return;
        }
        if (cmd->arg1 == AUDIOCMD_ALL_CHANNELS) {
            threadCmdChannelMask = gAudioCtx.threadCmdChannelMask[cmd->arg0];
            for (channelIndex = 0; channelIndex < SEQ_NUM_CHANNELS; channelIndex++) {
                if (threadCmdChannelMask & 1) {
                    AudioThread_ProcessChannelCmd(seqPlayer->channels[channelIndex], cmd);
                }
                threadCmdChannelMask = threadCmdChannelMask >> 1;
            }
        }
    }
}

void AudioThread_ProcessCmds(u32 msg) {
    static u8 sCurCmdRdPos = 0;
    AudioCmd* cmd;
    u8 endPos;

    if (!gAudioCtx.threadCmdQueueFinished) {
        sCurCmdRdPos = msg >> 8;
    }

    while (true) {
        endPos = msg & 0xFF;
        if (sCurCmdRdPos == endPos) {
            gAudioCtx.threadCmdQueueFinished = false;
            return;
        }

        cmd = &gAudioCtx.threadCmdBuf[sCurCmdRdPos++ & 0xFF];
        if (cmd->op == AUDIOCMD_OP_GLOBAL_STOP_AUDIOCMDS) {
            gAudioCtx.threadCmdQueueFinished = true;
            return;
        }

        AudioThread_ProcessCmd(cmd);
        cmd->op = AUDIOCMD_OP_NOOP;
    }
}

u32 func_800E5E20(u32* out) {
    u32 sp1C;

    if (osRecvMesg(&gAudioCtx.externalLoadQueue, (OSMesg*)&sp1C, OS_MESG_NOBLOCK) == -1) {
        *out = 0;
        return 0;
    }
    *out = sp1C & 0xFFFFFF;
    return sp1C >> 0x18;
}

u8* AudioThread_GetFontsForSequence(s32 seqId, u32* outNumFonts) {
    return AudioLoad_GetFontsForSequence(seqId, outNumFonts);
}

void Audio_GetSampleBankIdsOfFont(s32 fontId, u32* sampleBankId1, u32* sampleBankId2) {
    *sampleBankId1 = gAudioCtx.soundFontList[fontId].sampleBankId1;
    *sampleBankId2 = gAudioCtx.soundFontList[fontId].sampleBankId2;
}

s32 func_800E5EDC(void) {
<<<<<<< HEAD
    STACK_PAD(s32);
    s32 sp18;
=======
    s32 pad;
    s32 specId;
>>>>>>> bf3339a1

    if (osRecvMesg(gAudioCtx.audioResetQueueP, (OSMesg*)&specId, OS_MESG_NOBLOCK) == -1) {
        return 0;
    } else if (gAudioCtx.specId != specId) {
        return -1;
    } else {
        return 1;
    }
}

void func_800E5F34(void) {
    // macro?
    // clang-format off
    s32 chk = -1; OSMesg msg; do {} while (osRecvMesg(gAudioCtx.audioResetQueueP, &msg, OS_MESG_NOBLOCK) != chk);
    // clang-format on
}

s32 AudioThread_ResetAudioHeap(s32 specId) {
    s32 resetStatus;
    OSMesg msg;
    STACK_PAD(s32);

    func_800E5F34();
    resetStatus = gAudioCtx.resetStatus;
    if (resetStatus != 0) {
        AudioThread_ResetCmdQueue();
        if (gAudioCtx.specId == specId) {
            return -2;
        } else if (resetStatus > 2) {
            gAudioCtx.specId = specId;
            return -3;
        } else {
            osRecvMesg(gAudioCtx.audioResetQueueP, &msg, OS_MESG_BLOCK);
        }
    }

    func_800E5F34();
    AUDIOCMD_GLOBAL_RESET_AUDIO_HEAP(specId);

    return AudioThread_ScheduleProcessCmds();
}

void AudioThread_PreNMIInternal(void) {
    gAudioCtx.resetTimer = 1;
    if (gAudioContextInitialized) {
        AudioThread_ResetAudioHeap(0);
        gAudioCtx.resetStatus = 0;
    }
}

s8 AudioThread_GetChannelIO(s32 seqPlayerIndex, s32 channelIndex, s32 ioPort) {
    SequencePlayer* seqPlayer = &gAudioCtx.seqPlayers[seqPlayerIndex];
    SequenceChannel* channel;

    if (seqPlayer->enabled) {
        channel = seqPlayer->channels[channelIndex];
        return channel->seqScriptIO[ioPort];
    } else {
        return SEQ_IO_VAL_NONE;
    }
}

s8 AudioThread_GetSeqPlayerIO(s32 seqPlayerIndex, s32 ioPort) {
    return gAudioCtx.seqPlayers[seqPlayerIndex].seqScriptIO[ioPort];
}

void AudioThread_InitExternalPool(void* ramAddr, u32 size) {
    AudioHeap_InitPool(&gAudioCtx.externalPool, ramAddr, size);
}

void AudioThread_ResetExternalPool(void) {
    gAudioCtx.externalPool.startRamAddr = NULL;
}

void AudioThread_ProcessSeqPlayerCmd(SequencePlayer* seqPlayer, AudioCmd* cmd) {
    f32 fadeVolume;

    switch (cmd->op) {
        case AUDIOCMD_OP_SEQPLAYER_FADE_VOLUME_SCALE:
            if (seqPlayer->fadeVolumeScale != cmd->asFloat) {
                seqPlayer->fadeVolumeScale = cmd->asFloat;
                seqPlayer->recalculateVolume = true;
            }
            break;

        case AUDIOCMD_OP_SEQPLAYER_SET_TEMPO:
            seqPlayer->tempo = cmd->asInt * SEQTICKS_PER_BEAT;
            break;

        case AUDIOCMD_OP_SEQPLAYER_CHANGE_TEMPO:
            seqPlayer->tempoChange = cmd->asInt * SEQTICKS_PER_BEAT;
            break;

        case AUDIOCMD_OP_SEQPLAYER_CHANGE_TEMPO_SEQTICKS:
            seqPlayer->tempoChange = cmd->asInt;
            break;

        case AUDIOCMD_OP_SEQPLAYER_SET_TRANSPOSITION:
            seqPlayer->transposition = cmd->asSbyte;
            break;

        case AUDIOCMD_OP_SEQPLAYER_SET_IO:
            seqPlayer->seqScriptIO[cmd->arg2] = cmd->asSbyte;
            break;

        case AUDIOCMD_OP_SEQPLAYER_FADE_TO_SET_VOLUME:
            fadeVolume = (s32)cmd->arg1 / 127.0f;
            goto apply_fade;

        case AUDIOCMD_OP_SEQPLAYER_FADE_TO_SCALED_VOLUME:
            fadeVolume = ((s32)cmd->arg1 / 100.0f) * seqPlayer->fadeVolume;
        apply_fade:
            if (seqPlayer->state != 2) {
                seqPlayer->volume = seqPlayer->fadeVolume;
                if (cmd->asInt == 0) {
                    seqPlayer->fadeVolume = fadeVolume;
                } else {
                    s32 fadeTimer = cmd->asInt;

                    seqPlayer->state = 0;
                    seqPlayer->fadeTimer = fadeTimer;
                    seqPlayer->fadeVelocity = (fadeVolume - seqPlayer->fadeVolume) / fadeTimer;
                }
            }
            break;

        case AUDIOCMD_OP_SEQPLAYER_RESET_VOLUME:
            if (seqPlayer->state != 2) {
                if (cmd->asInt == 0) {
                    seqPlayer->fadeVolume = seqPlayer->volume;
                } else {
                    s32 fadeTimer = cmd->asInt;

                    seqPlayer->state = 0;
                    seqPlayer->fadeTimer = fadeTimer;
                    seqPlayer->fadeVelocity = (seqPlayer->volume - seqPlayer->fadeVolume) / fadeTimer;
                }
            }
            break;

        case AUDIOCMD_OP_SEQPLAYER_SET_BEND:
            seqPlayer->bend = cmd->asFloat;
            if (seqPlayer->bend == 1.0f) {
                seqPlayer->applyBend = false;
            } else {
                seqPlayer->applyBend = true;
            }
            break;

        default:
            break;
    }
}

void AudioThread_ProcessChannelCmd(SequenceChannel* channel, AudioCmd* cmd) {
    switch (cmd->op) {
        case AUDIOCMD_OP_CHANNEL_SET_VOL_SCALE:
            if (channel->volumeScale != cmd->asFloat) {
                channel->volumeScale = cmd->asFloat;
                channel->changes.s.volume = true;
            }
            break;

        case AUDIOCMD_OP_CHANNEL_SET_VOL:
            if (channel->volume != cmd->asFloat) {
                channel->volume = cmd->asFloat;
                channel->changes.s.volume = true;
            }
            break;

        case AUDIOCMD_OP_CHANNEL_SET_PAN:
            if (channel->newPan != cmd->asSbyte) {
                channel->newPan = cmd->asSbyte;
                channel->changes.s.pan = true;
            }
            break;

        case AUDIOCMD_OP_CHANNEL_SET_PAN_WEIGHT:
            //! @bug: Should compare `asSbyte` to `panChannelWeight`
            if (channel->newPan != cmd->asSbyte) {
                channel->panChannelWeight = cmd->asSbyte;
                channel->changes.s.pan = true;
            }
            break;

        case AUDIOCMD_OP_CHANNEL_SET_FREQ_SCALE:
            if (channel->freqScale != cmd->asFloat) {
                channel->freqScale = cmd->asFloat;
                channel->changes.s.freqScale = true;
            }
            break;

        case AUDIOCMD_OP_CHANNEL_SET_REVERB_VOLUME:
            if (channel->targetReverbVol != cmd->asSbyte) {
                channel->targetReverbVol = cmd->asSbyte;
            }
            break;

        case AUDIOCMD_OP_CHANNEL_SET_IO:
            if (cmd->arg2 < ARRAY_COUNT(channel->seqScriptIO)) {
                channel->seqScriptIO[cmd->arg2] = cmd->asSbyte;
            }
            break;

        case AUDIOCMD_OP_CHANNEL_SET_MUTE:
            channel->muted = cmd->asSbyte;
            break;

        case AUDIOCMD_OP_CHANNEL_SET_MUTE_BEHAVIOR:
            channel->muteBehavior = cmd->asSbyte;
            break;

        case AUDIOCMD_OP_CHANNEL_SET_VIBRATO_DEPTH:
            channel->vibratoDepthTarget = cmd->asUbyte * 8;
            channel->vibratoDepthChangeDelay = 1;
            break;

        case AUDIOCMD_OP_CHANNEL_SET_VIBRATO_RATE:
            channel->vibratoRateTarget = cmd->asUbyte * 32;
            channel->vibratoRateChangeDelay = 1;
            break;

        case AUDIOCMD_OP_CHANNEL_SET_COMB_FILTER_SIZE:
            channel->combFilterSize = cmd->asUbyte;
            break;

        case AUDIOCMD_OP_CHANNEL_SET_COMB_FILTER_GAIN:
            channel->combFilterGain = cmd->asUShort;
            break;

        case AUDIOCMD_OP_CHANNEL_SET_STEREO:
            channel->stereo.asByte = cmd->asUbyte;
            break;

        default:
            break;
    }
}

/**
 * Call an audio-thread command that has no code to process it. Unused.
 */
void AudioThread_Noop1Cmd(s32 arg0, s32 arg1, s32 arg2) {
    AUDIOCMD_GLOBAL_NOOP_1(arg0, arg1, arg2, 1);
}

/**
 * Call an audio-thread command that has no code to process it. Unused.
 */
void AudioThread_Noop1CmdZeroed(void) {
    AUDIOCMD_GLOBAL_NOOP_1(0, 0, 0, 0);
}

/**
 * Call an audio-thread command that has no code to process it. Unused.
 */
void AudioThread_Noop2Cmd(u32 arg0, s32 arg1) {
    AUDIOCMD_GLOBAL_NOOP_2(0, 0, arg1, arg0);
}

void AudioThread_WaitForAudioTask(void) {
    osRecvMesg(gAudioCtx.taskStartQueueP, NULL, OS_MESG_NOBLOCK);
    osRecvMesg(gAudioCtx.taskStartQueueP, NULL, OS_MESG_BLOCK);
}

s32 func_800E6590(s32 seqPlayerIndex, s32 channelIndex, s32 layerIndex) {
    SequencePlayer* seqPlayer;
    SequenceLayer* layer;
    Note* note;
    TunedSample* tunedSample;
    s32 loopEnd;
    s32 samplePos;

    seqPlayer = &gAudioCtx.seqPlayers[seqPlayerIndex];
    if (seqPlayer->enabled && seqPlayer->channels[channelIndex]->enabled) {
        layer = seqPlayer->channels[channelIndex]->layers[layerIndex];
        if (layer == NULL) {
            return 0;
        }

        if (layer->enabled) {
            if (layer->note == NULL) {
                return 0;
            }

            if (!layer->bit3) {
                return 0;
            }

            note = layer->note;
            if (layer == note->playbackState.parentLayer) {
                tunedSample = note->noteSubEu.tunedSample;
                if (tunedSample == NULL) {
                    return 0;
                }
                loopEnd = tunedSample->sample->loop->end;
                samplePos = note->synthesisState.samplePosInt;
                return loopEnd - samplePos;
            }
            return 0;
        }
    }
    return 0;
}

s32 func_800E6680(void) {
    return func_800E66C0(0);
}

void func_800E66A0(void) {
    func_800E66C0(2);
}

s32 func_800E66C0(s32 flags) {
    s32 phi_v1;
    NotePlaybackState* playbackState;
    NoteSubEu* noteSubEu;
    s32 i;
    Note* note;
    TunedSample* tunedSample;

    phi_v1 = 0;
    for (i = 0; i < gAudioCtx.numNotes; i++) {
        note = &gAudioCtx.notes[i];
        playbackState = &note->playbackState;
        if (note->noteSubEu.bitField0.enabled) {
            noteSubEu = &note->noteSubEu;
            if (playbackState->adsr.action.s.state != 0) {
                if (flags >= 2) {
                    tunedSample = noteSubEu->tunedSample;
                    if (tunedSample == NULL || noteSubEu->bitField1.isSyntheticWave) {
                        continue;
                    }
                    if (tunedSample->sample->medium == MEDIUM_RAM) {
                        continue;
                    }
                }

                phi_v1++;
                if ((flags & 1) == 1) {
                    playbackState->adsr.fadeOutVel = gAudioCtx.audioBufferParameters.ticksPerUpdateInv;
                    playbackState->adsr.action.s.release = 1;
                }
            }
        }
    }
    return phi_v1;
}

u32 AudioThread_NextRandom(void) {
    static u32 sAudioRandom = 0x12345678;

    sAudioRandom = ((osGetCount() + 0x1234567) * (sAudioRandom + gAudioCtx.totalTaskCount));
    sAudioRandom += gAudioCtx.audioRandom;

    return sAudioRandom;
}

void AudioThread_InitMesgQueues(void) {
    AudioThread_InitMesgQueuesImpl();
}<|MERGE_RESOLUTION|>--- conflicted
+++ resolved
@@ -191,13 +191,8 @@
 
 void AudioThread_ProcessGlobalCmd(AudioCmd* cmd) {
     s32 i;
-<<<<<<< HEAD
     STACK_PADS(s32, 3);
-    u32 temp_t7;
-=======
-    s32 pad[3];
     u32 flags;
->>>>>>> bf3339a1
 
     switch (cmd->op) {
         case AUDIOCMD_OP_GLOBAL_SYNC_LOAD_SEQ_PARTS:
@@ -503,13 +498,8 @@
 }
 
 s32 func_800E5EDC(void) {
-<<<<<<< HEAD
     STACK_PAD(s32);
-    s32 sp18;
-=======
-    s32 pad;
     s32 specId;
->>>>>>> bf3339a1
 
     if (osRecvMesg(gAudioCtx.audioResetQueueP, (OSMesg*)&specId, OS_MESG_NOBLOCK) == -1) {
         return 0;
