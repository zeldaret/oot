--- conflicted
+++ resolved
@@ -195,124 +195,7 @@
 #define DEFINE_SEQUENCE(name, seqId, storageMedium, cachePolicy, seqFlags) seqFlags,
 #define DEFINE_SEQUENCE_PTR(seqIdReal, seqId, storageMediumReal, cachePolicyReal, seqFlags) seqFlags,
 u8 sSeqFlags[] = {
-<<<<<<< HEAD
 #include "tables/sequence_table.h"
-=======
-#if PLATFORM_N64
-    SEQ_FLAG_FANFARE | SEQ_FLAG_ENEMY, // NA_BGM_GENERAL_SFX
-#else
-    SEQ_FLAG_FANFARE, // NA_BGM_GENERAL_SFX
-#endif
-    SEQ_FLAG_ENEMY,                          // NA_BGM_NATURE_BACKGROUND
-    0,                                       // NA_BGM_FIELD_LOGIC
-    0,                                       // NA_BGM_FIELD_INIT
-    0,                                       // NA_BGM_FIELD_DEFAULT_1
-    0,                                       // NA_BGM_FIELD_DEFAULT_2
-    0,                                       // NA_BGM_FIELD_DEFAULT_3
-    0,                                       // NA_BGM_FIELD_DEFAULT_4
-    0,                                       // NA_BGM_FIELD_DEFAULT_5
-    0,                                       // NA_BGM_FIELD_DEFAULT_6
-    0,                                       // NA_BGM_FIELD_DEFAULT_7
-    0,                                       // NA_BGM_FIELD_DEFAULT_8
-    0,                                       // NA_BGM_FIELD_DEFAULT_9
-    0,                                       // NA_BGM_FIELD_DEFAULT_A
-    0,                                       // NA_BGM_FIELD_DEFAULT_B
-    0,                                       // NA_BGM_FIELD_ENEMY_INIT
-    0,                                       // NA_BGM_FIELD_ENEMY_1
-    0,                                       // NA_BGM_FIELD_ENEMY_2
-    0,                                       // NA_BGM_FIELD_ENEMY_3
-    0,                                       // NA_BGM_FIELD_ENEMY_4
-    0,                                       // NA_BGM_FIELD_STILL_1
-    0,                                       // NA_BGM_FIELD_STILL_2
-    0,                                       // NA_BGM_FIELD_STILL_3
-    0,                                       // NA_BGM_FIELD_STILL_4
-    SEQ_FLAG_RESUME_PREV | SEQ_FLAG_ENEMY,   // NA_BGM_DUNGEON
-    SEQ_FLAG_RESUME,                         // NA_BGM_KAKARIKO_ADULT
-    0,                                       // NA_BGM_ENEMY
-    SEQ_FLAG_NO_AMBIENCE | SEQ_FLAG_RESTORE, // NA_BGM_BOSS
-    SEQ_FLAG_ENEMY,                          // NA_BGM_INSIDE_DEKU_TREE
-    0,                                       // NA_BGM_MARKET
-    0,                                       // NA_BGM_TITLE
-    SEQ_FLAG_RESUME_PREV,                    // NA_BGM_LINK_HOUSE
-    0,                                       // NA_BGM_GAME_OVER
-    0,                                       // NA_BGM_BOSS_CLEAR
-    SEQ_FLAG_FANFARE,                        // NA_BGM_ITEM_GET
-    SEQ_FLAG_FANFARE_GANON,                  // NA_BGM_OPENING_GANON
-    SEQ_FLAG_FANFARE,                        // NA_BGM_HEART_GET
-    SEQ_FLAG_FANFARE,                        // NA_BGM_OCA_LIGHT
-    SEQ_FLAG_ENEMY,                          // NA_BGM_JABU_JABU
-    SEQ_FLAG_RESUME,                         // NA_BGM_KAKARIKO_KID
-    0,                                       // NA_BGM_GREAT_FAIRY
-    0,                                       // NA_BGM_ZELDA_THEME
-    SEQ_FLAG_ENEMY,                          // NA_BGM_FIRE_TEMPLE
-    SEQ_FLAG_FANFARE,                        // NA_BGM_OPEN_TRE_BOX
-    SEQ_FLAG_ENEMY,                          // NA_BGM_FOREST_TEMPLE
-    0,                                       // NA_BGM_COURTYARD
-    SEQ_FLAG_NO_AMBIENCE,                    // NA_BGM_GANON_TOWER
-    0,                                       // NA_BGM_LONLON
-    SEQ_FLAG_NO_AMBIENCE,                    // NA_BGM_GORON_CITY
-    0,                                       // NA_BGM_FIELD_MORNING
-    SEQ_FLAG_FANFARE,                        // NA_BGM_SPIRITUAL_STONE
-    SEQ_FLAG_FANFARE,                        // NA_BGM_OCA_BOLERO
-    SEQ_FLAG_FANFARE,                        // NA_BGM_OCA_MINUET
-    SEQ_FLAG_FANFARE,                        // NA_BGM_OCA_SERENADE
-    SEQ_FLAG_FANFARE,                        // NA_BGM_OCA_REQUIEM
-    SEQ_FLAG_FANFARE,                        // NA_BGM_OCA_NOCTURNE
-    SEQ_FLAG_NO_AMBIENCE | SEQ_FLAG_RESTORE, // NA_BGM_MINI_BOSS
-    SEQ_FLAG_FANFARE,                        // NA_BGM_SMALL_ITEM_GET
-    0,                                       // NA_BGM_TEMPLE_OF_TIME
-    SEQ_FLAG_FANFARE,                        // NA_BGM_EVENT_CLEAR
-    SEQ_FLAG_RESUME | SEQ_FLAG_ENEMY,        // NA_BGM_KOKIRI
-    SEQ_FLAG_FANFARE,                        // NA_BGM_OCA_FAIRY_GET
-    SEQ_FLAG_ENEMY,                          // NA_BGM_SARIA_THEME
-    SEQ_FLAG_ENEMY,                          // NA_BGM_SPIRIT_TEMPLE
-    0,                                       // NA_BGM_HORSE
-    0,                                       // NA_BGM_HORSE_GOAL
-    0,                                       // NA_BGM_INGO
-    SEQ_FLAG_FANFARE,                        // NA_BGM_MEDALLION_GET
-    SEQ_FLAG_FANFARE,                        // NA_BGM_OCA_SARIA
-    SEQ_FLAG_FANFARE,                        // NA_BGM_OCA_EPONA
-    SEQ_FLAG_FANFARE,                        // NA_BGM_OCA_ZELDA
-    SEQ_FLAG_FANFARE,                        // NA_BGM_OCA_SUNS
-    SEQ_FLAG_FANFARE,                        // NA_BGM_OCA_TIME
-    SEQ_FLAG_FANFARE,                        // NA_BGM_OCA_STORM
-    0,                                       // NA_BGM_NAVI_OPENING
-    0,                                       // NA_BGM_DEKU_TREE_CS
-    0,                                       // NA_BGM_WINDMILL
-    0,                                       // NA_BGM_HYRULE_CS
-    SEQ_FLAG_RESUME_PREV,                    // NA_BGM_MINI_GAME
-    0,                                       // NA_BGM_SHEIK
-    SEQ_FLAG_RESUME,                         // NA_BGM_ZORA_DOMAIN
-    SEQ_FLAG_FANFARE,                        // NA_BGM_APPEAR
-    0,                                       // NA_BGM_ADULT_LINK
-    0,                                       // NA_BGM_MASTER_SWORD
-    SEQ_FLAG_FANFARE_GANON,                  // NA_BGM_INTRO_GANON
-    SEQ_FLAG_RESUME_PREV,                    // NA_BGM_SHOP
-    SEQ_FLAG_SKIP_HARP_INTRO,                // NA_BGM_CHAMBER_OF_SAGES
-    SEQ_FLAG_SKIP_HARP_INTRO,                // NA_BGM_FILE_SELECT
-    SEQ_FLAG_ENEMY,                          // NA_BGM_ICE_CAVERN
-    SEQ_FLAG_FANFARE,                        // NA_BGM_DOOR_OF_TIME
-    SEQ_FLAG_FANFARE,                        // NA_BGM_OWL
-    SEQ_FLAG_ENEMY,                          // NA_BGM_SHADOW_TEMPLE
-    SEQ_FLAG_ENEMY,                          // NA_BGM_WATER_TEMPLE
-    SEQ_FLAG_FANFARE,                        // NA_BGM_BRIDGE_TO_GANONS
-    0,                                       // NA_BGM_OCARINA_OF_TIME
-    SEQ_FLAG_RESUME | SEQ_FLAG_ENEMY,        // NA_BGM_GERUDO_VALLEY
-    0,                                       // NA_BGM_POTION_SHOP
-    0,                                       // NA_BGM_KOTAKE_KOUME
-    SEQ_FLAG_NO_AMBIENCE,                    // NA_BGM_ESCAPE
-    0,                                       // NA_BGM_UNDERGROUND
-    SEQ_FLAG_NO_AMBIENCE,                    // NA_BGM_GANON_BATTLE_1
-    SEQ_FLAG_NO_AMBIENCE,                    // NA_BGM_GANON_BATTLE_2
-    0,                                       // NA_BGM_END_DEMO
-    0,                                       // NA_BGM_STAFF_1
-    0,                                       // NA_BGM_STAFF_2
-    0,                                       // NA_BGM_STAFF_3
-    0,                                       // NA_BGM_STAFF_4
-    0,                                       // NA_BGM_FIRE_BOSS
-    SEQ_FLAG_RESTORE,                        // NA_BGM_TIMED_MINI_GAME
-    0,                                       // NA_BGM_CUTSCENE_EFFECTS
->>>>>>> 65cc42a7
 };
 #undef DEFINE_SEQUENCE
 #undef DEFINE_SEQUENCE_PTR
