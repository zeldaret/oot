#include "ultra64.h"
#include "global.h"

#define ABS_ALT(x) ((x) < 0 ? -(x) : (x))

typedef struct {
    /* 0x0 */ f32 vol;
    /* 0x4 */ f32 freqScale;
    /* 0x8 */ s8 reverb;
    /* 0x9 */ s8 pan;
    /* 0xA */ s8 stereoBits;
    /* 0xB */ u8 filter;
    /* 0xC */ u8 combFilterGain;
} SfxPlayerState;

typedef enum {
    /* 0x0 */ SFX_CHANNEL_PLAYER0, // SfxPlayerBank
    /* 0x1 */ SFX_CHANNEL_PLAYER1,
    /* 0x2 */ SFX_CHANNEL_PLAYER2,
    /* 0x3 */ SFX_CHANNEL_ITEM0, // SfxItemBank
    /* 0x4 */ SFX_CHANNEL_ITEM1,
    /* 0x5 */ SFX_CHANNEL_ENV0, // SfxEnvironmentBank
    /* 0x6 */ SFX_CHANNEL_ENV1,
    /* 0x7 */ SFX_CHANNEL_ENV2,
    /* 0x8 */ SFX_CHANNEL_ENEMY0, // SfxEnemyBank
    /* 0x9 */ SFX_CHANNEL_ENEMY1,
    /* 0xA */ SFX_CHANNEL_ENEMY2,
    /* 0xB */ SFX_CHANNEL_SYSTEM0, // SfxSystemBank
    /* 0xC */ SFX_CHANNEL_SYSTEM1,
    /* 0xD */ SFX_CHANNEL_OCARINA, // SfxOcarinaBank
    /* 0xE */ SFX_CHANNEL_VOICE0,  // SfxVoiceBank
    /* 0xF */ SFX_CHANNEL_VOICE1
} SfxChannelIndex; // playerIdx = 2

typedef struct {
    /* 0x0 */ f32 value;
    /* 0x4 */ f32 target;
    /* 0x8 */ f32 step;
    /* 0xC */ s32 remainingFrames;
} FreqLerp;

typedef struct {
    /* 0x0 */ u16 playerIO;
    /* 0x2 */ u16 channelMask;
    /* 0x4 */ u8 channelIO[3 * 33 + 1];
} NatureAmbienceDataIO; // size = 0x68

typedef enum {
    /* 0x0 */ PAGE_NON,
    /* 0x1 */ PAGE_SOUND_CONTROL,
    /* 0x2 */ PAGE_SPEC_INFO, // unused
    /* 0x3 */ PAGE_HEAP_INFO,
    /* 0x4 */ PAGE_GROUP_TRACK_INFO, // unused
    /* 0x5 */ PAGE_SUB_TRACK_INFO,
    /* 0x6 */ PAGE_CHANNEL_INFO, // unused
    /* 0x7 */ PAGE_INTERFACE_INFO,
    /* 0x8 */ PAGE_SFX_SWAP,
    /* 0x9 */ PAGE_BLOCK_CHANGE_BGM,
    /* 0xA */ PAGE_NATURAL_SOUND_CONTROL, // unused
    /* 0xB */ PAGE_OCARINA_TEST,
    /* 0xC */ PAGE_SFX_PARAMETER_CHANGE,
    /* 0xD */ PAGE_SCROLL_PRINT,
    /* 0xE */ PAGE_FREE_AREA,
    /* 0xF */ PAGE_MAX
} AudioDebugPage;

#define SCROLL_PRINT_BUF_SIZE 25

typedef struct {
    s8 x;
    s8 y;
} OcarinaStick;

u8 gIsLargeSfxBank[7] = { 0, 0, 0, 1, 0, 0, 0 };

// Only the first row of these is supported by sequence 0. (gSfxChannelLayout is always 0.)
u8 gChannelsPerBank[4][7] = {
    { 3, 2, 3, 3, 2, 1, 2 },
    { 3, 2, 2, 2, 2, 2, 2 },
    { 3, 2, 2, 2, 2, 2, 2 },
    { 4, 1, 0, 0, 2, 2, 2 },
};
u8 gUsedChannelsPerBank[4][7] = {
    { 3, 2, 3, 2, 2, 1, 1 },
    { 3, 1, 1, 1, 2, 1, 1 },
    { 3, 1, 1, 1, 2, 1, 1 },
    { 2, 1, 0, 0, 1, 1, 1 },
};

f32 D_801305B0 = 0.7950898f;
s8 D_801305B4 = 35;
s8 D_801305B8 = 20;
s8 D_801305BC = 30;
s8 D_801305C0 = 20;
f32 sBehindScreenZ[2] = { -15.0f, -65.0f };
u8 sAudioIncreasingTranspose = 0;
u8 gMorphaTransposeTable[16] = { 0, 0, 0, 1, 1, 2, 4, 6, 8, 8, 8, 8, 8, 8, 8, 8 };
u8 sPrevChargeLevel = 0;
f32 D_801305E4[4] = { 1.0f, 1.12246f, 1.33484f, 1.33484f }; // 2**({0, 2, 5, 5}/12)
f32 D_801305F4 = 1.0f;
u8 sGanonsTowerLevelsVol[8] = { 127, 80, 75, 73, 70, 68, 65, 60 };
u8 sEnterGanonsTowerTimer = 0;
#if OOT_DEBUG
s8 sSoundMode = SOUNDMODE_SURROUND;
#else
s8 sSoundMode = SOUNDMODE_STEREO;
#endif
s8 D_80130608 = 0;
s8 sAudioCutsceneFlag = 0;
s8 sSpecReverb = 0;
s8 sAudioEnvReverb = 0;
s8 sAudioCodeReverb = 0;
u8 sPrevSeqMode = 0;
f32 sAudioEnemyDist = 0.0f;
s8 sAudioEnemyVol = 127;
u16 sPrevMainBgmSeqId = NA_BGM_DISABLED;

#define SEQ_RESUME_POINT_NONE 0xC0
u8 sSeqResumePoint = 0;
u8 sPrevSceneSeqId = NA_BGM_GENERAL_SFX;

u32 sNumFramesStill = 0;
u32 sNumFramesMoving = 0;
u8 sAudioBaseFilter = 0;
u8 sAudioExtraFilter = 0;
u8 sAudioBaseFilter2 = 0;
u8 sAudioExtraFilter2 = 0;
Vec3f* sSariaBgmPtr = NULL;
f32 D_80130650 = 2000.0f;

#if OOT_DEBUG
u8 sSeqModeInput = 0;
#endif

#define SEQ_FLAG_ENEMY (1 << 0) // Allows enemy bgm
#define SEQ_FLAG_FANFARE (1 << 1)
#define SEQ_FLAG_FANFARE_GANON (1 << 2)
#define SEQ_FLAG_RESTORE (1 << 3) // required for func_800F5B58 to restore a sequence after func_800F5ACC

/**
 * These two sequence flags work together to implement a “resume playing from where you left off” system for scene
 * sequences when leaving and returning to a scene. For a scene to resume playing from the point where it left off, it
 * must have `SEQ_FLAG_RESUME` attached to it. Then, if the scene changes and the new scene sequence contain
 * `SEQ_FLAG_RESUME_PREV`, the point from the previous scene sequence will be stored. Then, when returning to the
 * scene with the sequence `SEQ_FLAG_RESUME`, then the sequence will resume playing from where it left off.
 *
 * There are only 5 sequences with `SEQ_FLAG_RESUME`, and all 5 of those sequences have special sequence
 * instructions in their .seq files to read io port 7 and branch to different starting points along the sequence
 * i.e. this system will only work for: kokiri forest, kakariko child, kakariko adult, zoras domain, gerudo valley
 */
#define SEQ_FLAG_RESUME (1 << 4)
#define SEQ_FLAG_RESUME_PREV (1 << 5)

/**
 * Will write a value of 1 to ioPort 7 when called through the scene. How it's used depends on the sequence:
 * NA_BGM_CHAMBER_OF_SAGES - ioPort 7 is never read from
 * NA_BGM_FILE_SELECT - ioPort 7 skips the harp intro when a value of 1 is written to it.
 * Note: NA_BGM_FILE_SELECT is not called through the scene. So this flag serves no purpose
 */
#define SEQ_FLAG_SKIP_HARP_INTRO (1 << 6)
#define SEQ_FLAG_NO_AMBIENCE (1 << 7)

u8 sSeqFlags[] = {
    SEQ_FLAG_FANFARE,                        // NA_BGM_GENERAL_SFX
    SEQ_FLAG_ENEMY,                          // NA_BGM_NATURE_BACKGROUND
    0,                                       // NA_BGM_FIELD_LOGIC
    0,                                       // NA_BGM_FIELD_INIT
    0,                                       // NA_BGM_FIELD_DEFAULT_1
    0,                                       // NA_BGM_FIELD_DEFAULT_2
    0,                                       // NA_BGM_FIELD_DEFAULT_3
    0,                                       // NA_BGM_FIELD_DEFAULT_4
    0,                                       // NA_BGM_FIELD_DEFAULT_5
    0,                                       // NA_BGM_FIELD_DEFAULT_6
    0,                                       // NA_BGM_FIELD_DEFAULT_7
    0,                                       // NA_BGM_FIELD_DEFAULT_8
    0,                                       // NA_BGM_FIELD_DEFAULT_9
    0,                                       // NA_BGM_FIELD_DEFAULT_A
    0,                                       // NA_BGM_FIELD_DEFAULT_B
    0,                                       // NA_BGM_FIELD_ENEMY_INIT
    0,                                       // NA_BGM_FIELD_ENEMY_1
    0,                                       // NA_BGM_FIELD_ENEMY_2
    0,                                       // NA_BGM_FIELD_ENEMY_3
    0,                                       // NA_BGM_FIELD_ENEMY_4
    0,                                       // NA_BGM_FIELD_STILL_1
    0,                                       // NA_BGM_FIELD_STILL_2
    0,                                       // NA_BGM_FIELD_STILL_3
    0,                                       // NA_BGM_FIELD_STILL_4
    SEQ_FLAG_RESUME_PREV | SEQ_FLAG_ENEMY,   // NA_BGM_DUNGEON
    SEQ_FLAG_RESUME,                         // NA_BGM_KAKARIKO_ADULT
    0,                                       // NA_BGM_ENEMY
    SEQ_FLAG_NO_AMBIENCE | SEQ_FLAG_RESTORE, // NA_BGM_BOSS
    SEQ_FLAG_ENEMY,                          // NA_BGM_INSIDE_DEKU_TREE
    0,                                       // NA_BGM_MARKET
    0,                                       // NA_BGM_TITLE
    SEQ_FLAG_RESUME_PREV,                    // NA_BGM_LINK_HOUSE
    0,                                       // NA_BGM_GAME_OVER
    0,                                       // NA_BGM_BOSS_CLEAR
    SEQ_FLAG_FANFARE,                        // NA_BGM_ITEM_GET
    SEQ_FLAG_FANFARE_GANON,                  // NA_BGM_OPENING_GANON
    SEQ_FLAG_FANFARE,                        // NA_BGM_HEART_GET
    SEQ_FLAG_FANFARE,                        // NA_BGM_OCA_LIGHT
    SEQ_FLAG_ENEMY,                          // NA_BGM_JABU_JABU
    SEQ_FLAG_RESUME,                         // NA_BGM_KAKARIKO_KID
    0,                                       // NA_BGM_GREAT_FAIRY
    0,                                       // NA_BGM_ZELDA_THEME
    SEQ_FLAG_ENEMY,                          // NA_BGM_FIRE_TEMPLE
    SEQ_FLAG_FANFARE,                        // NA_BGM_OPEN_TRE_BOX
    SEQ_FLAG_ENEMY,                          // NA_BGM_FOREST_TEMPLE
    0,                                       // NA_BGM_COURTYARD
    SEQ_FLAG_NO_AMBIENCE,                    // NA_BGM_GANON_TOWER
    0,                                       // NA_BGM_LONLON
    SEQ_FLAG_NO_AMBIENCE,                    // NA_BGM_GORON_CITY
    0,                                       // NA_BGM_FIELD_MORNING
    SEQ_FLAG_FANFARE,                        // NA_BGM_SPIRITUAL_STONE
    SEQ_FLAG_FANFARE,                        // NA_BGM_OCA_BOLERO
    SEQ_FLAG_FANFARE,                        // NA_BGM_OCA_MINUET
    SEQ_FLAG_FANFARE,                        // NA_BGM_OCA_SERENADE
    SEQ_FLAG_FANFARE,                        // NA_BGM_OCA_REQUIEM
    SEQ_FLAG_FANFARE,                        // NA_BGM_OCA_NOCTURNE
    SEQ_FLAG_NO_AMBIENCE | SEQ_FLAG_RESTORE, // NA_BGM_MINI_BOSS
    SEQ_FLAG_FANFARE,                        // NA_BGM_SMALL_ITEM_GET
    0,                                       // NA_BGM_TEMPLE_OF_TIME
    SEQ_FLAG_FANFARE,                        // NA_BGM_EVENT_CLEAR
    SEQ_FLAG_RESUME | SEQ_FLAG_ENEMY,        // NA_BGM_KOKIRI
    SEQ_FLAG_FANFARE,                        // NA_BGM_OCA_FAIRY_GET
    SEQ_FLAG_ENEMY,                          // NA_BGM_SARIA_THEME
    SEQ_FLAG_ENEMY,                          // NA_BGM_SPIRIT_TEMPLE
    0,                                       // NA_BGM_HORSE
    0,                                       // NA_BGM_HORSE_GOAL
    0,                                       // NA_BGM_INGO
    SEQ_FLAG_FANFARE,                        // NA_BGM_MEDALLION_GET
    SEQ_FLAG_FANFARE,                        // NA_BGM_OCA_SARIA
    SEQ_FLAG_FANFARE,                        // NA_BGM_OCA_EPONA
    SEQ_FLAG_FANFARE,                        // NA_BGM_OCA_ZELDA
    SEQ_FLAG_FANFARE,                        // NA_BGM_OCA_SUNS
    SEQ_FLAG_FANFARE,                        // NA_BGM_OCA_TIME
    SEQ_FLAG_FANFARE,                        // NA_BGM_OCA_STORM
    0,                                       // NA_BGM_NAVI_OPENING
    0,                                       // NA_BGM_DEKU_TREE_CS
    0,                                       // NA_BGM_WINDMILL
    0,                                       // NA_BGM_HYRULE_CS
    SEQ_FLAG_RESUME_PREV,                    // NA_BGM_MINI_GAME
    0,                                       // NA_BGM_SHEIK
    SEQ_FLAG_RESUME,                         // NA_BGM_ZORA_DOMAIN
    SEQ_FLAG_FANFARE,                        // NA_BGM_APPEAR
    0,                                       // NA_BGM_ADULT_LINK
    0,                                       // NA_BGM_MASTER_SWORD
    SEQ_FLAG_FANFARE_GANON,                  // NA_BGM_INTRO_GANON
    SEQ_FLAG_RESUME_PREV,                    // NA_BGM_SHOP
    SEQ_FLAG_SKIP_HARP_INTRO,                // NA_BGM_CHAMBER_OF_SAGES
    SEQ_FLAG_SKIP_HARP_INTRO,                // NA_BGM_FILE_SELECT
    SEQ_FLAG_ENEMY,                          // NA_BGM_ICE_CAVERN
    SEQ_FLAG_FANFARE,                        // NA_BGM_DOOR_OF_TIME
    SEQ_FLAG_FANFARE,                        // NA_BGM_OWL
    SEQ_FLAG_ENEMY,                          // NA_BGM_SHADOW_TEMPLE
    SEQ_FLAG_ENEMY,                          // NA_BGM_WATER_TEMPLE
    SEQ_FLAG_FANFARE,                        // NA_BGM_BRIDGE_TO_GANONS
    0,                                       // NA_BGM_OCARINA_OF_TIME
    SEQ_FLAG_RESUME | SEQ_FLAG_ENEMY,        // NA_BGM_GERUDO_VALLEY
    0,                                       // NA_BGM_POTION_SHOP
    0,                                       // NA_BGM_KOTAKE_KOUME
    SEQ_FLAG_NO_AMBIENCE,                    // NA_BGM_ESCAPE
    0,                                       // NA_BGM_UNDERGROUND
    SEQ_FLAG_NO_AMBIENCE,                    // NA_BGM_GANON_BATTLE_1
    SEQ_FLAG_NO_AMBIENCE,                    // NA_BGM_GANON_BATTLE_2
    0,                                       // NA_BGM_END_DEMO
    0,                                       // NA_BGM_STAFF_1
    0,                                       // NA_BGM_STAFF_2
    0,                                       // NA_BGM_STAFF_3
    0,                                       // NA_BGM_STAFF_4
    0,                                       // NA_BGM_FIRE_BOSS
    SEQ_FLAG_RESTORE,                        // NA_BGM_TIMED_MINI_GAME
    0,                                       // NA_BGM_CUTSCENE_EFFECTS
};

s8 sSpecReverbs[20] = { 0, 0, 0, 0, 0, 0, 0, 40, 0, 15, 0, 0, 0, 0, 0, 0, 0, 0, 0, 0 };

NatureAmbienceDataIO sNatureAmbienceDataIO[20] = {
    // NATURE_ID_GENERAL_NIGHT
    {
        0xC0FF, // PlayerIO Data
        0xC0FE, // Channel Mask
        {
            // Channel 0
            NATURE_IO_STREAM_0_TYPE(NATURE_STREAM_RUSHING_WATER),
            NATURE_IO_STREAM_0_PORT3(0),

            // Channel 1
            NATURE_IO_CRITTER_0_TYPE(NATURE_CRITTER_CROWS_CAWS),
            NATURE_IO_CRITTER_0_BEND_PITCH(64),
            NATURE_IO_CRITTER_0_NUM_LAYERS(0),
            NATURE_IO_CRITTER_0_PORT5(32),

            // Channel 2
            NATURE_IO_CRITTER_1_TYPE(NATURE_CRITTER_CRICKETS),
            NATURE_IO_CRITTER_1_BEND_PITCH(0),
            NATURE_IO_CRITTER_1_NUM_LAYERS(1),
            NATURE_IO_CRITTER_1_PORT5(16),

            // Channel 3
            NATURE_IO_CRITTER_2_TYPE(NATURE_CRITTER_SMALL_BIRD_CHIRPS),
            NATURE_IO_CRITTER_2_BEND_PITCH(112),
            NATURE_IO_CRITTER_2_NUM_LAYERS(1),
            NATURE_IO_CRITTER_2_PORT5(48),

            // Channel 4
            NATURE_IO_CRITTER_3_TYPE(NATURE_CRITTER_HAWK_SCREECH),
            NATURE_IO_CRITTER_3_BEND_PITCH(127),
            NATURE_IO_CRITTER_3_NUM_LAYERS(0),
            NATURE_IO_CRITTER_3_PORT5(16),

            // Channel 5
            NATURE_IO_CRITTER_4_TYPE(NATURE_CRITTER_BIRD_CHIRP_1),
            NATURE_IO_CRITTER_4_BEND_PITCH(127),
            NATURE_IO_CRITTER_4_NUM_LAYERS(1),
            NATURE_IO_CRITTER_4_PORT5(16),

            // Channel 6
            NATURE_IO_CRITTER_5_TYPE(NATURE_CRITTER_TAP),
            NATURE_IO_CRITTER_5_BEND_PITCH(127),
            NATURE_IO_CRITTER_5_NUM_LAYERS(3),
            NATURE_IO_CRITTER_5_PORT5(16),

            // Channel 7
            NATURE_IO_CRITTER_6_TYPE(NATURE_CRITTER_CUCCO_CROWS),
            NATURE_IO_CRITTER_6_BEND_PITCH(127),
            NATURE_IO_CRITTER_6_NUM_LAYERS(1),
            NATURE_IO_CRITTER_6_PORT5(16),

            // End
            NATURE_IO_ENTRIES_END,
        },
    },

    // NATURE_ID_MARKET_ENTRANCE
    {
        0xC0FB, // PlayerIO Data
        0xC0FA, // Channel Mask
        {
            // Channel 0
            NATURE_IO_STREAM_0_TYPE(NATURE_STREAM_RUSHING_WATER),
            NATURE_IO_STREAM_0_PORT3(0),

            // Channel 1
            NATURE_IO_CRITTER_0_TYPE(NATURE_CRITTER_CRICKETS),
            NATURE_IO_CRITTER_0_BEND_PITCH(0),
            NATURE_IO_CRITTER_0_NUM_LAYERS(1),
            NATURE_IO_CRITTER_0_PORT5(16),

            // Channel 3
            NATURE_IO_CRITTER_2_TYPE(NATURE_CRITTER_BIRD_SCREECH),
            NATURE_IO_CRITTER_2_BEND_PITCH(112),
            NATURE_IO_CRITTER_2_NUM_LAYERS(1),
            NATURE_IO_CRITTER_2_PORT5(48),

            // Channel 4
            NATURE_IO_CRITTER_3_TYPE(NATURE_CRITTER_HAWK_SCREECH),
            NATURE_IO_CRITTER_3_BEND_PITCH(127),
            NATURE_IO_CRITTER_3_NUM_LAYERS(0),
            NATURE_IO_CRITTER_3_PORT5(16),

            // Channel 5
            NATURE_IO_CRITTER_4_TYPE(NATURE_CRITTER_BIRD_CHIRP_1),
            NATURE_IO_CRITTER_4_BEND_PITCH(127),
            NATURE_IO_CRITTER_4_NUM_LAYERS(1),
            NATURE_IO_CRITTER_4_PORT5(16),

            // Channel 6
            NATURE_IO_CRITTER_5_TYPE(NATURE_CRITTER_TAP),
            NATURE_IO_CRITTER_5_BEND_PITCH(127),
            NATURE_IO_CRITTER_5_NUM_LAYERS(3),
            NATURE_IO_CRITTER_5_PORT5(16),

            // Channel 7
            NATURE_IO_CRITTER_6_TYPE(NATURE_CRITTER_CUCCO_CROWS),
            NATURE_IO_CRITTER_6_BEND_PITCH(127),
            NATURE_IO_CRITTER_6_NUM_LAYERS(1),
            NATURE_IO_CRITTER_6_PORT5(16),

            // End
            NATURE_IO_ENTRIES_END,
        },
    },

    // NATURE_ID_KAKARIKO_REGION
    {
        0xC001, // PlayerIO Data
        0x4000, // Channel Mask
        {
            // Channel 0
            NATURE_IO_STREAM_0_TYPE(NATURE_STREAM_RUSHING_WATER),
            NATURE_IO_STREAM_0_PORT3(0),

            // Channel 2
            NATURE_IO_CRITTER_1_TYPE(NATURE_CRITTER_BIRD_SCREECH),
            NATURE_IO_CRITTER_1_BEND_PITCH(48),
            NATURE_IO_CRITTER_1_NUM_LAYERS(1),
            NATURE_IO_CRITTER_1_PORT5(32),

            // End
            NATURE_IO_ENTRIES_END,
        },
    },

    // NATURE_ID_MARKET_RUINS
    {
        0xC005, // PlayerIO Data
        0x4000, // Channel Mask
        {
            // Channel 0
            NATURE_IO_STREAM_0_TYPE(NATURE_STREAM_HOWLING_WIND),
            NATURE_IO_STREAM_0_PORT3(32),

            // Channel 2
            NATURE_IO_CRITTER_1_TYPE(NATURE_CRITTER_BIRD_SCREECH),
            NATURE_IO_CRITTER_1_BEND_PITCH(48),
            NATURE_IO_CRITTER_1_NUM_LAYERS(1),
            NATURE_IO_CRITTER_1_PORT5(32),

            // End
            NATURE_IO_ENTRIES_END,
        },
    },

    // NATURE_ID_KOKIRI_REGION
    {
        0xC01F, // PlayerIO Data
        0xC000, // Channel Mask
        {
            // Channel 0
            NATURE_IO_STREAM_0_TYPE(NATURE_STREAM_RUSHING_WATER),
            NATURE_IO_STREAM_0_PORT3(47),

            // Channel 1
            NATURE_IO_CRITTER_0_TYPE(NATURE_CRITTER_OWL_HOOT),
            NATURE_IO_CRITTER_0_BEND_PITCH(0),
            NATURE_IO_CRITTER_0_NUM_LAYERS(1),
            NATURE_IO_CRITTER_0_PORT5(16),

            // Channel 2
            NATURE_IO_CRITTER_1_TYPE(NATURE_CRITTER_CAWING_BIRD),
            NATURE_IO_CRITTER_1_BEND_PITCH(0),
            NATURE_IO_CRITTER_1_NUM_LAYERS(1),
            NATURE_IO_CRITTER_1_PORT5(32),

            // Channel 3
            NATURE_IO_CRITTER_2_TYPE(NATURE_CRITTER_HAWK_SCREECH),
            NATURE_IO_CRITTER_2_BEND_PITCH(0),
            NATURE_IO_CRITTER_2_NUM_LAYERS(0),
            NATURE_IO_CRITTER_2_PORT5(44),

            // Channel 4
            NATURE_IO_CRITTER_3_TYPE(NATURE_CRITTER_BIRD_SCREECH),
            NATURE_IO_CRITTER_3_BEND_PITCH(63),
            NATURE_IO_CRITTER_3_NUM_LAYERS(1),
            NATURE_IO_CRITTER_3_PORT5(44),

            // End
            NATURE_IO_ENTRIES_END,
        },
    },

    // NATURE_ID_MARKET_NIGHT
    {
        0xC003, // PlayerIO Data
        0xC000, // Channel Mask
        {
            // Channel 0
            NATURE_IO_STREAM_0_TYPE(NATURE_STREAM_RUSHING_WATER),
            NATURE_IO_STREAM_0_PORT3(0),

            // Channel 1
            NATURE_IO_CRITTER_0_TYPE(NATURE_CRITTER_CRICKETS),
            NATURE_IO_CRITTER_0_BEND_PITCH(0),
            NATURE_IO_CRITTER_0_NUM_LAYERS(1),
            NATURE_IO_CRITTER_0_PORT5(16),

            // End
            NATURE_IO_ENTRIES_END,
        },
    },

    // NATURE_ID_06
    {
        0xC0FB, // PlayerIO Data
        0xC0FA, // Channel Mask
        {
            // Channel 0
            NATURE_IO_STREAM_0_TYPE(NATURE_STREAM_RUSHING_WATER),
            NATURE_IO_STREAM_0_PORT3(0),

            // Channel 1
            NATURE_IO_CRITTER_0_TYPE(NATURE_CRITTER_CRICKETS),
            NATURE_IO_CRITTER_0_BEND_PITCH(0),
            NATURE_IO_CRITTER_0_NUM_LAYERS(1),
            NATURE_IO_CRITTER_0_PORT5(16),

            // Channel 3
            NATURE_IO_CRITTER_2_TYPE(NATURE_CRITTER_BIRD_SCREECH),
            NATURE_IO_CRITTER_2_BEND_PITCH(112),
            NATURE_IO_CRITTER_2_NUM_LAYERS(1),
            NATURE_IO_CRITTER_2_PORT5(48),

            // Channel 4
            NATURE_IO_CRITTER_3_TYPE(NATURE_CRITTER_HAWK_SCREECH),
            NATURE_IO_CRITTER_3_BEND_PITCH(127),
            NATURE_IO_CRITTER_3_NUM_LAYERS(0),
            NATURE_IO_CRITTER_3_PORT5(16),

            // Channel 5
            NATURE_IO_CRITTER_4_TYPE(NATURE_CRITTER_BIRD_CHIRP_1),
            NATURE_IO_CRITTER_4_BEND_PITCH(127),
            NATURE_IO_CRITTER_4_NUM_LAYERS(1),
            NATURE_IO_CRITTER_4_PORT5(16),

            // Channel 6
            NATURE_IO_CRITTER_5_TYPE(NATURE_CRITTER_TAP),
            NATURE_IO_CRITTER_5_BEND_PITCH(127),
            NATURE_IO_CRITTER_5_NUM_LAYERS(3),
            NATURE_IO_CRITTER_5_PORT5(16),

            // Channel 7
            NATURE_IO_CRITTER_6_TYPE(NATURE_CRITTER_CUCCO_CROWS),
            NATURE_IO_CRITTER_6_BEND_PITCH(127),
            NATURE_IO_CRITTER_6_NUM_LAYERS(1),
            NATURE_IO_CRITTER_6_PORT5(16),

            // End
            NATURE_IO_ENTRIES_END,
        },
    },

    // NATURE_ID_GANONS_LAIR
    {
        0x8001, // PlayerIO Data
        0x0,    // Channel Mask
        {
            // Channel 0
            NATURE_IO_STREAM_0_TYPE(NATURE_STREAM_HOWLING_WIND),
            NATURE_IO_STREAM_0_PORT3(32),

            // End
            NATURE_IO_ENTRIES_END,
        },
    },

    // NATURE_ID_08
    {
        0xC003, // PlayerIO Data
        0xC000, // Channel Mask
        {
            // Channel 0
            NATURE_IO_STREAM_0_TYPE(NATURE_STREAM_RUSHING_WATER),
            NATURE_IO_STREAM_0_PORT3(0),

            // Channel 1
            NATURE_IO_CRITTER_0_TYPE(NATURE_CRITTER_CRICKETS),
            NATURE_IO_CRITTER_0_BEND_PITCH(0),
            NATURE_IO_CRITTER_0_NUM_LAYERS(1),
            NATURE_IO_CRITTER_0_PORT5(16),

            // End
            NATURE_IO_ENTRIES_END,
        },
    },

    // NATURE_ID_09
    {
        0xC003, // PlayerIO Data
        0xC000, // Channel Mask
        {
            // Channel 0
            NATURE_IO_STREAM_0_TYPE(NATURE_STREAM_RUSHING_WATER),
            NATURE_IO_STREAM_0_PORT3(0),

            // Channel 1
            NATURE_IO_CRITTER_0_TYPE(NATURE_CRITTER_CRICKETS),
            NATURE_IO_CRITTER_0_BEND_PITCH(0),
            NATURE_IO_CRITTER_0_NUM_LAYERS(1),
            NATURE_IO_CRITTER_0_PORT5(16),

            // End
            NATURE_IO_ENTRIES_END,
        },
    },

    // NATURE_ID_WASTELAND
    {
        0xC001, // PlayerIO Data
        0xC000, // Channel Mask
        {
            // Channel 0
            NATURE_IO_STREAM_0_TYPE(NATURE_STREAM_SCREECHING_WIND),
            NATURE_IO_STREAM_0_PORT3(0),
            NATURE_IO_STREAM_0_PORT4(0),

            // End
            NATURE_IO_ENTRIES_END,
        },
    },

    // NATURE_ID_COLOSSUS
    {
        0xC02F, // PlayerIO Data
        0xC02E, // Channel Mask
        {
            // Channel 0
            NATURE_IO_STREAM_0_TYPE(NATURE_STREAM_SCREECHING_WIND),
            NATURE_IO_STREAM_0_PORT3(0),
            NATURE_IO_STREAM_0_PORT4(0),

            // Channel 1
            NATURE_IO_CRITTER_0_TYPE(NATURE_CRITTER_SMALL_BIRD_CHIRPS),
            NATURE_IO_CRITTER_0_BEND_PITCH(64),
            NATURE_IO_CRITTER_0_NUM_LAYERS(0),
            NATURE_IO_CRITTER_0_PORT5(32),

            // Channel 2
            NATURE_IO_CRITTER_1_TYPE(NATURE_CRITTER_BIRD_CALL),
            NATURE_IO_CRITTER_1_BEND_PITCH(112),
            NATURE_IO_CRITTER_1_NUM_LAYERS(1),
            NATURE_IO_CRITTER_1_PORT5(48),

            // Channel 3
            NATURE_IO_CRITTER_2_TYPE(NATURE_CRITTER_HAWK_SCREECH),
            NATURE_IO_CRITTER_2_BEND_PITCH(127),
            NATURE_IO_CRITTER_2_NUM_LAYERS(0),
            NATURE_IO_CRITTER_2_PORT5(16),

            // Channel 5
            NATURE_IO_CRITTER_4_TYPE(NATURE_CRITTER_CRICKETS),
            NATURE_IO_CRITTER_4_BEND_PITCH(127),
            NATURE_IO_CRITTER_4_NUM_LAYERS(0),
            NATURE_IO_CRITTER_4_PORT5(16),

            // End
            NATURE_IO_ENTRIES_END,
        },
    },

    // NATURE_ID_DEATH_MOUNTAIN_TRAIL
    {
        0xC07F, // PlayerIO Data
        0xC07E, // Channel Mask
        {
            // Channel 0
            NATURE_IO_STREAM_0_TYPE(NATURE_STREAM_RUSHING_WATER),
            NATURE_IO_STREAM_0_PORT3(0),
            NATURE_IO_STREAM_0_PORT4(0),

            // Channel 1
            NATURE_IO_CRITTER_0_TYPE(NATURE_CRITTER_SMALL_BIRD_CHIRPS),
            NATURE_IO_CRITTER_0_BEND_PITCH(64),
            NATURE_IO_CRITTER_0_NUM_LAYERS(0),
            NATURE_IO_CRITTER_0_PORT5(32),

            // Channel 2
            NATURE_IO_CRITTER_1_TYPE(NATURE_CRITTER_BIRD_SCREECH),
            NATURE_IO_CRITTER_1_BEND_PITCH(112),
            NATURE_IO_CRITTER_1_NUM_LAYERS(1),
            NATURE_IO_CRITTER_1_PORT5(48),

            // Channel 3
            NATURE_IO_CRITTER_2_TYPE(NATURE_CRITTER_BIRD_SONG),
            NATURE_IO_CRITTER_2_BEND_PITCH(127),
            NATURE_IO_CRITTER_2_NUM_LAYERS(0),
            NATURE_IO_CRITTER_2_PORT5(16),

            // Channel 4
            NATURE_IO_CRITTER_3_TYPE(NATURE_CRITTER_LOUD_CHIRPING),
            NATURE_IO_CRITTER_3_BEND_PITCH(0),
            NATURE_IO_CRITTER_3_NUM_LAYERS(0),
            NATURE_IO_CRITTER_3_PORT5(16),

            // Channel 5
            NATURE_IO_CRITTER_4_TYPE(NATURE_CRITTER_BIRD_CHIRP_1),
            NATURE_IO_CRITTER_4_BEND_PITCH(0),
            NATURE_IO_CRITTER_4_NUM_LAYERS(0),
            NATURE_IO_CRITTER_4_PORT5(16),

            // Channel 6
            NATURE_IO_CRITTER_5_TYPE(NATURE_CRITTER_TAP),
            NATURE_IO_CRITTER_5_BEND_PITCH(0),
            NATURE_IO_CRITTER_5_NUM_LAYERS(0),
            NATURE_IO_CRITTER_5_PORT5(16),

            // End
            NATURE_IO_ENTRIES_END,
        },
    },

    // NATURE_ID_0D
    {
        0xC003, // PlayerIO Data
        0xC000, // Channel Mask
        {
            // Channel 0
            NATURE_IO_STREAM_0_TYPE(NATURE_STREAM_RUSHING_WATER),
            NATURE_IO_STREAM_0_PORT3(0),

            // Channel 1
            NATURE_IO_CRITTER_0_TYPE(NATURE_CRITTER_CRICKETS),
            NATURE_IO_CRITTER_0_BEND_PITCH(0),
            NATURE_IO_CRITTER_0_NUM_LAYERS(1),
            NATURE_IO_CRITTER_0_PORT5(16),

            // End
            NATURE_IO_ENTRIES_END,
        },
    },

    // NATURE_ID_0E
    {
        0xC003, // PlayerIO Data
        0xC000, // Channel Mask
        {
            // Channel 0
            NATURE_IO_STREAM_0_TYPE(NATURE_STREAM_RUSHING_WATER),
            NATURE_IO_STREAM_0_PORT3(0),

            // Channel 1
            NATURE_IO_CRITTER_0_TYPE(NATURE_CRITTER_CRICKETS),
            NATURE_IO_CRITTER_0_BEND_PITCH(0),
            NATURE_IO_CRITTER_0_NUM_LAYERS(1),
            NATURE_IO_CRITTER_0_PORT5(16),

            // End
            NATURE_IO_ENTRIES_END,
        },
    },

    // NATURE_ID_0F
    {
        0xC01F, // PlayerIO Data
        0xC000, // Channel Mask
        {
            // Channel 0
            NATURE_IO_STREAM_0_TYPE(NATURE_STREAM_RUSHING_WATER),
            NATURE_IO_STREAM_0_PORT3(0),

            // Channel 1
            NATURE_IO_CRITTER_0_TYPE(NATURE_CRITTER_BIRD_CHIRP_1),
            NATURE_IO_CRITTER_0_BEND_PITCH(80),
            NATURE_IO_CRITTER_0_NUM_LAYERS(1),
            NATURE_IO_CRITTER_0_PORT5(8),

            // Channel 2
            NATURE_IO_CRITTER_1_TYPE(NATURE_CRITTER_SMALL_BIRD_CHIRPS),
            NATURE_IO_CRITTER_1_BEND_PITCH(80),
            NATURE_IO_CRITTER_1_NUM_LAYERS(1),
            NATURE_IO_CRITTER_1_PORT5(48),

            // Channel 3
            NATURE_IO_CRITTER_2_TYPE(NATURE_CRITTER_LOUD_CHIRPING),
            NATURE_IO_CRITTER_2_BEND_PITCH(0),
            NATURE_IO_CRITTER_2_NUM_LAYERS(0),
            NATURE_IO_CRITTER_2_PORT5(0),

            // Channel 4
            NATURE_IO_CRITTER_3_TYPE(NATURE_CRITTER_BIRD_SCREECH),
            NATURE_IO_CRITTER_3_BEND_PITCH(96),
            NATURE_IO_CRITTER_3_NUM_LAYERS(0),
            NATURE_IO_CRITTER_3_PORT5(32),

            // End
            NATURE_IO_ENTRIES_END,
        },
    },

    // NATURE_ID_10
    {
        0xC003, // PlayerIO Data
        0xC000, // Channel Mask
        {
            // Channel 0
            NATURE_IO_STREAM_0_TYPE(NATURE_STREAM_RUSHING_WATER),
            NATURE_IO_STREAM_0_PORT3(0),

            // Channel 1
            NATURE_IO_CRITTER_0_TYPE(NATURE_CRITTER_CRICKETS),
            NATURE_IO_CRITTER_0_BEND_PITCH(0),
            NATURE_IO_CRITTER_0_NUM_LAYERS(1),
            NATURE_IO_CRITTER_0_PORT5(16),

            // End
            NATURE_IO_ENTRIES_END,
        },
    },

    // NATURE_ID_11
    {
        0xC003, // PlayerIO Data
        0xC000, // Channel Mask
        {
            // Channel 0
            NATURE_IO_STREAM_0_TYPE(NATURE_STREAM_RUSHING_WATER),
            NATURE_IO_STREAM_0_PORT3(0),

            // Channel 1
            NATURE_IO_CRITTER_0_TYPE(NATURE_CRITTER_CRICKETS),
            NATURE_IO_CRITTER_0_BEND_PITCH(0),
            NATURE_IO_CRITTER_0_NUM_LAYERS(1),
            NATURE_IO_CRITTER_0_PORT5(16),

            // End
            NATURE_IO_ENTRIES_END,
        },
    },

    // NATURE_ID_12
    {
        0xC003, // PlayerIO Data
        0xC000, // Channel Mask
        {
            // Channel 0
            NATURE_IO_STREAM_0_TYPE(NATURE_STREAM_RUSHING_WATER),
            NATURE_IO_STREAM_0_PORT3(0),

            // Channel 1
            NATURE_IO_CRITTER_0_TYPE(NATURE_CRITTER_CRICKETS),
            NATURE_IO_CRITTER_0_BEND_PITCH(0),
            NATURE_IO_CRITTER_0_NUM_LAYERS(1),
            NATURE_IO_CRITTER_0_PORT5(16),

            // End
            NATURE_IO_ENTRIES_END,
        },
    },

    // NATURE_ID_NONE
    // While there is data for this natureAmbienceId, it is identical to previous entries
    // and the game treats it as no nature ambience
    {
        0xC003, // PlayerIO Data
        0xC000, // Channel Mask
        {
            // Channel 0
            NATURE_IO_STREAM_0_TYPE(NATURE_STREAM_RUSHING_WATER),
            NATURE_IO_STREAM_0_PORT3(0),

            // Channel 1
            NATURE_IO_CRITTER_0_TYPE(NATURE_CRITTER_CRICKETS),
            NATURE_IO_CRITTER_0_BEND_PITCH(0),
            NATURE_IO_CRITTER_0_NUM_LAYERS(1),
            NATURE_IO_CRITTER_0_PORT5(16),

            // End
            NATURE_IO_ENTRIES_END,
        },
    },
};

u32 sOcarinaAllowedButtonMask = (BTN_A | BTN_CRIGHT | BTN_CLEFT | BTN_CDOWN | BTN_CUP);
s32 sOcarinaAButtonMap = BTN_A;
s32 sOcarinaCUpButtonMap = BTN_CUP;
s32 sOcarinaCDownButtonMap = BTN_CDOWN;
u8 sIsOcarinaInputEnabled = false;
s8 sOcarinaInstrumentId = OCARINA_INSTRUMENT_OFF;
u8 sCurOcarinaPitch = OCARINA_PITCH_NONE;
u8 sPrevOcarinaPitch = OCARINA_PITCH_C4;
u8 sCurOcarinaButtonIndex = OCARINA_BTN_A;
u8 sMusicStaffPrevPitch = OCARINA_PITCH_C4;
f32 sCurOcarinaBendFreq = 1.0f;
f32 sRelativeOcarinaVolume = 87.0f / 127.0f;
s8 sCurOcarinaBendIndex = 0;
s8 sCurOcarinaVolume = 87;
s8 sCurOcarinaVibrato = 0;
u8 sPlaybackState = 0;
u32 sOcarinaFlags = 0;
u32 sPlaybackNoteTimer = 0;
u16 sPlaybackNotePos = 0;
u16 sPlaybackStaffPos = 0;
u16 sPrevOcarinaWithMusicStaffFlags = 0;
u8 sPlaybackPitch = OCARINA_PITCH_NONE; // Pitch + PitchFlags
u8 sNotePlaybackVolume = 0;
u8 sNotePlaybackVibrato = 0;
s8 sNotePlaybackBend = 0;
f32 sRelativeNotePlaybackBend = 1.0f;
f32 sRelativeNotePlaybackVolume = 1.0f;
s32 sOcarinaPlaybackTaskStart = 0;

u8 sButtonToPitchMap[5] = {
    OCARINA_PITCH_D4, // OCARINA_BTN_A
    OCARINA_PITCH_F4, // OCARINA_BTN_C_DOWN
    OCARINA_PITCH_A4, // OCARINA_BTN_C_RIGHT
    OCARINA_PITCH_B4, // OCARINA_BTN_C_LEFT
    OCARINA_PITCH_D5, // OCARINA_BTN_C_UP
};

u8 sOcaMemoryGameAppendPos = 0;
u8 sOcaMemoryGameEndPos = 0;
u8 sOcaMemoryGameNumNotes[] = { 5, 6, 8 };

OcarinaNote sOcarinaSongNotes[OCARINA_SONG_MAX][20] = {
    // OCARINA_SONG_MINUET
    {
        { OCARINA_PITCH_D4, 18, 86, 0, 0, 0 },
        { OCARINA_PITCH_D5, 18, 92, 0, 0, 0 },
        { OCARINA_PITCH_B4, 72, 86, 0, 0, 0 },
        { OCARINA_PITCH_A4, 18, 80, 0, 0, 0 },
        { OCARINA_PITCH_B4, 18, 88, 0, 0, 0 },
        { OCARINA_PITCH_A4, 144, 86, 0, 0, 0 },
        { OCARINA_PITCH_NONE, 0, 86, 0, 0, 0 },
    },

    // OCARINA_SONG_BOLERO
    {
        { OCARINA_PITCH_F4, 15, 80, 0, 0, 0 },
        { OCARINA_PITCH_D4, 15, 72, 0, 0, 0 },
        { OCARINA_PITCH_F4, 15, 84, 0, 0, 0 },
        { OCARINA_PITCH_D4, 15, 76, 0, 0, 0 },
        { OCARINA_PITCH_A4, 15, 84, 0, 0, 0 },
        { OCARINA_PITCH_F4, 15, 74, 0, 0, 0 },
        { OCARINA_PITCH_A4, 15, 78, 0, 0, 0 },
        { OCARINA_PITCH_F4, 135, 66, 0, 0, 0 },
        { OCARINA_PITCH_NONE, 0, 66, 0, 0, 0 },
    },

    // OCARINA_SONG_SERENADE
    {
        { OCARINA_PITCH_D4, 36, 60, 0, 0, 0 },
        { OCARINA_PITCH_F4, 36, 78, 0, 0, 0 },
        { OCARINA_PITCH_A4, 33, 82, 0, 0, 0 },
        { OCARINA_PITCH_NONE, 3, 82, 0, 0, 0 },
        { OCARINA_PITCH_A4, 36, 84, 0, 0, 0 },
        { OCARINA_PITCH_B4, 144, 90, 0, 0, 0 },
        { OCARINA_PITCH_NONE, 0, 90, 0, 0, 0 },
    },

    // OCARINA_SONG_REQUIEM
    {
        { OCARINA_PITCH_D4, 45, 88, 0, 0, 0 },
        { OCARINA_PITCH_F4, 23, 86, 0, 0, 0 },
        { OCARINA_PITCH_D4, 22, 84, 0, 0, 0 },
        { OCARINA_PITCH_A4, 45, 86, 0, 0, 0 },
        { OCARINA_PITCH_F4, 45, 94, 0, 0, 0 },
        { OCARINA_PITCH_D4, 180, 94, 0, 0, 0 },
        { OCARINA_PITCH_NONE, 0, 94, 0, 0, 0 },
    },

    // OCARINA_SONG_NOCTURNE
    {
        { OCARINA_PITCH_B4, 36, 88, 0, 0, 0 },
        { OCARINA_PITCH_A4, 33, 84, 0, 0, 0 },
        { OCARINA_PITCH_NONE, 3, 84, 0, 0, 0 },
        { OCARINA_PITCH_A4, 18, 82, 0, 0, 0 },
        { OCARINA_PITCH_D4, 18, 60, 0, 0, 0 },
        { OCARINA_PITCH_B4, 18, 90, 0, 0, 0 },
        { OCARINA_PITCH_A4, 18, 88, 0, 0, 0 },
        { OCARINA_PITCH_F4, 144, 96, 0, 0, 0 },
        { OCARINA_PITCH_NONE, 0, 96, 0, 0, 0 },
    },

    // OCARINA_SONG_PRELUDE
    {
        { OCARINA_PITCH_D5, 15, 84, 0, 0, 0 },
        { OCARINA_PITCH_A4, 45, 88, 0, 0, 0 },
        { OCARINA_PITCH_D5, 15, 88, 0, 0, 0 },
        { OCARINA_PITCH_A4, 15, 82, 0, 0, 0 },
        { OCARINA_PITCH_B4, 15, 86, 0, 0, 0 },
        { OCARINA_PITCH_D5, 60, 90, 0, 0, 0 },
        { OCARINA_PITCH_NONE, 75, 90, 0, 0, 0 },
        { OCARINA_PITCH_NONE, 0, 90, 0, 0, 0 },
    },

    // OCARINA_SONG_SARIAS
    {
        { OCARINA_PITCH_F4, 17, 84, 0, 0, 0 },
        { OCARINA_PITCH_A4, 17, 88, 0, 0, 0 },
        { OCARINA_PITCH_B4, 34, 80, 0, 0, 0 },
        { OCARINA_PITCH_F4, 17, 84, 0, 0, 0 },
        { OCARINA_PITCH_A4, 17, 88, 0, 0, 0 },
        { OCARINA_PITCH_B4, 136, 80, 0, 0, 0 },
        { OCARINA_PITCH_NONE, 0, 90, 0, 0, 0 },
    },

    // OCARINA_SONG_EPONAS
    {
        { OCARINA_PITCH_D5, 18, 84, 0, 0, 0 },
        { OCARINA_PITCH_B4, 18, 88, 0, 0, 0 },
        { OCARINA_PITCH_A4, 72, 80, 0, 0, 0 },
        { OCARINA_PITCH_D5, 18, 84, 0, 0, 0 },
        { OCARINA_PITCH_B4, 18, 88, 0, 0, 0 },
        { OCARINA_PITCH_A4, 144, 80, 0, 0, 0 },
        { OCARINA_PITCH_NONE, 0, 90, 0, 0, 0 },
    },

    // OCARINA_SONG_LULLABY
    {
        { OCARINA_PITCH_B4, 51, 84, 0, 0, 0 },
        { OCARINA_PITCH_D5, 25, 88, 0, 0, 0 },
        { OCARINA_PITCH_A4, 78, 80, 0, 0, 0 },
        { OCARINA_PITCH_B4, 51, 84, 0, 0, 0 },
        { OCARINA_PITCH_D5, 25, 88, 0, 0, 0 },
        { OCARINA_PITCH_A4, 100, 80, 0, 0, 0 },
        { OCARINA_PITCH_NONE, 0, 90, 0, 0, 0 },
    },

    // OCARINA_SONG_SUNS
    {
        { OCARINA_PITCH_A4, 12, 84, 0, 0, 0 },
        { OCARINA_PITCH_F4, 13, 88, 0, 0, 0 },
        { OCARINA_PITCH_D5, 29, 80, 2, 0, 0 },
        { OCARINA_PITCH_NONE, 9, 84, 0, 0, 0 },
        { OCARINA_PITCH_A4, 12, 84, 0, 0, 0 },
        { OCARINA_PITCH_F4, 13, 88, 0, 0, 0 },
        { OCARINA_PITCH_D5, 120, 80, 3, 0, 0 },
        { OCARINA_PITCH_NONE, 0, 90, 0, 0, 0 },
    },

    // OCARINA_SONG_TIME
    {
        { OCARINA_PITCH_A4, 32, 84, 0, 0, 0 },
        { OCARINA_PITCH_D4, 65, 88, 0, 0, 0 },
        { OCARINA_PITCH_F4, 33, 80, 0, 0, 0 },
        { OCARINA_PITCH_A4, 32, 84, 0, 0, 0 },
        { OCARINA_PITCH_D4, 65, 88, 0, 0, 0 },
        { OCARINA_PITCH_F4, 99, 80, 0, 0, 0 },
        { OCARINA_PITCH_NONE, 0, 90, 0, 0, 0 },
    },

    // OCARINA_SONG_STORMS
    {
        { OCARINA_PITCH_D4, 11, 84, 0, 0, 0 },
        { OCARINA_PITCH_F4, 11, 88, 0, 0, 0 },
        { OCARINA_PITCH_D5, 45, 80, 0, 0, 0 },
        { OCARINA_PITCH_D4, 11, 84, 0, 0, 0 },
        { OCARINA_PITCH_F4, 11, 88, 0, 0, 0 },
        { OCARINA_PITCH_D5, 90, 80, 0, 0, 0 },
        { OCARINA_PITCH_NONE, 0, 90, 0, 0, 0 },
    },

    // OCARINA_SONG_SCARECROW_SPAWN
    {
        { OCARINA_PITCH_D4, 3, 0, 0, 0, 0 },
        { OCARINA_PITCH_NONE, 0, 255, 0, 0, 0 },
    },

    // OCARINA_SONG_MEMORY_GAME
    {
        { OCARINA_PITCH_D4, 3, 0, 0, 0, 0 },
        { OCARINA_PITCH_NONE, 0, 0, 0, 0, 0 },
    },
};

OcarinaNote* sPlaybackSong = sOcarinaSongNotes[0];
u8 sFrogsSongNotes[14] = {
    OCARINA_BTN_A,       OCARINA_BTN_C_LEFT,  OCARINA_BTN_C_RIGHT, OCARINA_BTN_C_DOWN, OCARINA_BTN_C_LEFT,
    OCARINA_BTN_C_RIGHT, OCARINA_BTN_C_DOWN,  OCARINA_BTN_A,       OCARINA_BTN_C_DOWN, OCARINA_BTN_A,
    OCARINA_BTN_C_DOWN,  OCARINA_BTN_C_RIGHT, OCARINA_BTN_C_LEFT,  OCARINA_BTN_A,
};
u8* gFrogsSongPtr = sFrogsSongNotes;
u8 sRecordingState = OCARINA_RECORD_OFF;
u8 sRecordSongPos = 0;
u32 sOcarinaRecordTaskStart = 0;
u8 sRecordOcarinaPitch = 0;
u8 sRecordOcarinaVolume = 0;
u8 sRecordOcarinaVibrato = 0;
s8 sRecordOcarinaBendIndex = 0;
u8 sRecordOcarinaButtonIndex = 0;
u8 sPlayedOcarinaSongIndexPlusOne = 0;
u8 sMusicStaffNumNotesPerTest = 0;
u8 sOcarinaDropInputTimer = 0;

OcarinaNote sScarecrowsLongSongNotes[108] = {
    { OCARINA_PITCH_NONE, 0, 0, 0, 0, 0 },
    { OCARINA_PITCH_NONE, 0, 0, 0, 0, 0 },
};
OcarinaNote* gScarecrowLongSongPtr = sScarecrowsLongSongNotes;

u8* gScarecrowSpawnSongPtr = (u8*)&sOcarinaSongNotes[OCARINA_SONG_SCARECROW_SPAWN];
OcarinaNote* sMemoryGameSongPtr = sOcarinaSongNotes[OCARINA_SONG_MEMORY_GAME];

u8 sPitchToButtonMap[16] = {
    OCARINA_BTN_A,                 // OCARINA_PITCH_C4
    OCARINA_BTN_A,                 // OCARINA_PITCH_DFLAT4
    OCARINA_BTN_A,                 // OCARINA_PITCH_D4
    OCARINA_BTN_A,                 // OCARINA_PITCH_EFLAT4
    OCARINA_BTN_C_DOWN,            // OCARINA_PITCH_E4
    OCARINA_BTN_C_DOWN,            // OCARINA_PITCH_F4
    OCARINA_BTN_C_DOWN,            // OCARINA_PITCH_GFLAT4
    OCARINA_BTN_C_RIGHT,           // OCARINA_PITCH_G4
    OCARINA_BTN_C_RIGHT,           // OCARINA_PITCH_AFLAT4
    OCARINA_BTN_C_RIGHT,           // OCARINA_PITCH_A4
    OCARINA_BTN_C_RIGHT_OR_C_LEFT, // OCARINA_PITCH_BFLAT4: Interface/Overlap between C_RIGHT and C_LEFT
    OCARINA_BTN_C_LEFT,            // OCARINA_PITCH_B4
    OCARINA_BTN_C_LEFT,            // OCARINA_PITCH_C5
    OCARINA_BTN_C_UP,              // OCARINA_PITCH_DFLAT5
    OCARINA_BTN_C_UP,              // OCARINA_PITCH_D5
    OCARINA_BTN_C_UP,              // OCARINA_PITCH_EFLAT5
};

OcarinaSongButtons gOcarinaSongButtons[OCARINA_SONG_MAX] = {
    // OCARINA_SONG_MINUET
    { 6,
      {
          OCARINA_BTN_A,
          OCARINA_BTN_C_UP,
          OCARINA_BTN_C_LEFT,
          OCARINA_BTN_C_RIGHT,
          OCARINA_BTN_C_LEFT,
          OCARINA_BTN_C_RIGHT,
      } },
    // OCARINA_SONG_BOLERO
    { 8,
      {
          OCARINA_BTN_C_DOWN,
          OCARINA_BTN_A,
          OCARINA_BTN_C_DOWN,
          OCARINA_BTN_A,
          OCARINA_BTN_C_RIGHT,
          OCARINA_BTN_C_DOWN,
          OCARINA_BTN_C_RIGHT,
          OCARINA_BTN_C_DOWN,
      } },
    // OCARINA_SONG_SERENADE
    { 5,
      {
          OCARINA_BTN_A,
          OCARINA_BTN_C_DOWN,
          OCARINA_BTN_C_RIGHT,
          OCARINA_BTN_C_RIGHT,
          OCARINA_BTN_C_LEFT,
      } },
    // OCARINA_SONG_REQUIEM
    { 6,
      {
          OCARINA_BTN_A,
          OCARINA_BTN_C_DOWN,
          OCARINA_BTN_A,
          OCARINA_BTN_C_RIGHT,
          OCARINA_BTN_C_DOWN,
          OCARINA_BTN_A,
      } },
    // OCARINA_SONG_NOCTURNE
    { 7,
      {
          OCARINA_BTN_C_LEFT,
          OCARINA_BTN_C_RIGHT,
          OCARINA_BTN_C_RIGHT,
          OCARINA_BTN_A,
          OCARINA_BTN_C_LEFT,
          OCARINA_BTN_C_RIGHT,
          OCARINA_BTN_C_DOWN,
      } },
    // OCARINA_SONG_PRELUDE
    { 6,
      {
          OCARINA_BTN_C_UP,
          OCARINA_BTN_C_RIGHT,
          OCARINA_BTN_C_UP,
          OCARINA_BTN_C_RIGHT,
          OCARINA_BTN_C_LEFT,
          OCARINA_BTN_C_UP,
      } },
    // OCARINA_SONG_SARIAS
    { 6,
      {
          OCARINA_BTN_C_DOWN,
          OCARINA_BTN_C_RIGHT,
          OCARINA_BTN_C_LEFT,
          OCARINA_BTN_C_DOWN,
          OCARINA_BTN_C_RIGHT,
          OCARINA_BTN_C_LEFT,
      } },
    // OCARINA_SONG_EPONAS
    { 6,
      {
          OCARINA_BTN_C_UP,
          OCARINA_BTN_C_LEFT,
          OCARINA_BTN_C_RIGHT,
          OCARINA_BTN_C_UP,
          OCARINA_BTN_C_LEFT,
          OCARINA_BTN_C_RIGHT,
      } },
    // OCARINA_SONG_LULLABY
    { 6,
      {
          OCARINA_BTN_C_LEFT,
          OCARINA_BTN_C_UP,
          OCARINA_BTN_C_RIGHT,
          OCARINA_BTN_C_LEFT,
          OCARINA_BTN_C_UP,
          OCARINA_BTN_C_RIGHT,
      } },
    // OCARINA_SONG_SUNS
    { 6,
      {
          OCARINA_BTN_C_RIGHT,
          OCARINA_BTN_C_DOWN,
          OCARINA_BTN_C_UP,
          OCARINA_BTN_C_RIGHT,
          OCARINA_BTN_C_DOWN,
          OCARINA_BTN_C_UP,
      } },
    // OCARINA_SONG_TIME
    { 6,
      {
          OCARINA_BTN_C_RIGHT,
          OCARINA_BTN_A,
          OCARINA_BTN_C_DOWN,
          OCARINA_BTN_C_RIGHT,
          OCARINA_BTN_A,
          OCARINA_BTN_C_DOWN,
      } },
    // OCARINA_SONG_STORMS
    { 6,
      {
          OCARINA_BTN_A,
          OCARINA_BTN_C_DOWN,
          OCARINA_BTN_C_UP,
          OCARINA_BTN_A,
          OCARINA_BTN_C_DOWN,
          OCARINA_BTN_C_UP,
      } },
    // OCARINA_SONG_SCARECROW_SPAWN
    { 8, { 0 } },
    // OCARINA_SONG_MEMORY_GAME
    { 0, { 0 } },
};

#if OOT_DEBUG
u32 sAudioUpdateStartTime;
u32 sAudioUpdateEndTime;
#endif
f32 D_8016B7A8;
f32 D_8016B7AC;
f32 D_8016B7B0;
f32 D_8016B7B4;
FreqLerp sRiverFreqScaleLerp;
FreqLerp sWaterfallFreqScaleLerp;
f32 D_8016B7D8;
s8 D_8016B7DC;
f32 D_8016B7E0;
#if OOT_DEBUG
u16 D_8016B7E4;
struct {
    char str[5];
    u16 num;
} sAudioScrPrtBuf[SCROLL_PRINT_BUF_SIZE];
#endif
u8 sRiverSoundMainBgmVol;
u8 sRiverSoundMainBgmCurrentVol;
u8 sRiverSoundMainBgmLower;
u8 sRiverSoundMainBgmRestore;
u8 sGanonsTowerVol;
SfxPlayerState sSfxChannelState[0x10];
#if OOT_DEBUG
char sBinToStrBuf[0x20];
#endif
u8 sMalonSingingTimer;
#if OOT_DEBUG
u8 sAudioSpecPeakNumNotes[0x12];
#endif
u8 sMalonSingingDisabled;
u8 D_8016B9F3;
u8 sFanfareStartTimer;
u16 sFanfareSeqId;

OcarinaStaff sPlayingStaff;
OcarinaStaff sPlaybackStaff;
OcarinaStaff sRecordingStaff;
u32 sOcarinaUpdateTaskStart;
OcarinaStick sOcarinaInputStickAdj;
u32 sOcarinaInputButtonCur;
u32 sOcarinaInputButtonStart;
u32 sOcarinaInputButtonPrev;
s32 sOcarinaInputButtonPress;
u8 sCurOcarinaSongWithoutMusicStaff[8];
u8 sOcarinaWithoutMusicStaffPos;
u8 sOcarinaHasStartedSong;
u8 sFirstOcarinaSongIndex;
u8 sLastOcarinaSongIndex;
u16 sAvailOcarinaSongFlags;
u8 sStaffOcarinaPlayingPos;
u16 sMusicStaffPos[OCARINA_SONG_MAX];
u16 sMusicStaffCurHeldLength[OCARINA_SONG_MAX];
u16 sMusicStaffExpectedLength[OCARINA_SONG_MAX];
u8 sMusicStaffExpectedPitch[OCARINA_SONG_MAX];
OcarinaNote sScarecrowsLongSongSecondNote;
#if OOT_DEBUG
u8 sIsMalonSinging;
f32 sMalonSingingDist;
#endif

void PadMgr_RequestPadData(PadMgr* padMgr, Input* inputs, s32 gameRequest);

void Audio_StepFreqLerp(FreqLerp* lerp);
void Audio_UpdateSceneSequenceResumePoint(void);
void Audio_PlayNatureAmbienceSequence(u8 natureAmbienceId);
s32 Audio_SetGanonsTowerBgmVolume(u8 targetVol);

// =========== Audio Ocarina ===========

void AudioOcarina_SetCustomButtonMapping(u8 useCustom) {
    if (!useCustom) {
        osSyncPrintf("AUDIO : Ocarina Control Assign Normal\n");
        sOcarinaAllowedButtonMask = (BTN_A | BTN_CUP | BTN_CDOWN | BTN_CLEFT | BTN_CRIGHT);
        sOcarinaAButtonMap = BTN_A;
        sOcarinaCUpButtonMap = BTN_CUP;
        sOcarinaCDownButtonMap = BTN_CDOWN;
    } else {
        osSyncPrintf("AUDIO : Ocarina Control Assign Custom\n");
        sOcarinaAllowedButtonMask = (BTN_A | BTN_B | BTN_CDOWN | BTN_CLEFT | BTN_CRIGHT);
        sOcarinaAButtonMap = BTN_B;
        sOcarinaCUpButtonMap = BTN_CDOWN;
        sOcarinaCDownButtonMap = BTN_A;
    }
}

void AudioOcarina_ReadControllerInput(void) {
    Input inputs[MAXCONTROLLERS];
    Input* input = &inputs[0];
    u32 ocarinaInputButtonPrev = sOcarinaInputButtonCur;

    PadMgr_RequestPadData(&gPadMgr, inputs, false);
    sOcarinaInputButtonCur = input->cur.button;
    sOcarinaInputButtonPrev = ocarinaInputButtonPrev;
    sOcarinaInputStickAdj.x = input->rel.stick_x;
    sOcarinaInputStickAdj.y = input->rel.stick_y;
}

/**
 * Looks up the frequency to bend the pitch by.
 * The pitch will bend up to a maximum of 2 semitones
 * in each direction giving a total range of 4 semitones
 */
f32 AudioOcarina_BendPitchTwoSemitones(s8 bendIndex) {
    s8 adjBendIndex;
    f32 bendFreq;

    if (bendIndex > 64) {
        adjBendIndex = 127;
    } else if (bendIndex < -64) {
        adjBendIndex = -128;
    } else if (bendIndex >= 0) {
        adjBendIndex = (bendIndex * 127) / 64;
    } else {
        adjBendIndex = (bendIndex * 128) / 64;
    }

    /**
     * index 128 is in the middle of the table and
     * contains the value 1.0f i.e. no bend
     * absolute indices above 128 will bend the pitch 2 semitones upwards
     * absolute indices below 128 will bend the pitch 2 semitones downwards
     */
    bendFreq = gBendPitchTwoSemitonesFrequencies[adjBendIndex + 128];
    return bendFreq;
}

/**
 * If an available song has been played, then return that song index
 * If the ocarina is on, but no song has been played then return 0xFE
 * If the ocarina is off, return 0xFF
 */
u8 AudioOcarina_GetPlayingState(void) {
    u8 playedOcarinaSongIndex;

    if (sPlayedOcarinaSongIndexPlusOne != 0) {
        playedOcarinaSongIndex = sPlayedOcarinaSongIndexPlusOne - 1;
        sPlayedOcarinaSongIndexPlusOne = 0;
    } else if (sOcarinaFlags != 0) {
        playedOcarinaSongIndex = 0xFE;
    } else {
        playedOcarinaSongIndex = 0xFF;
    }

    return playedOcarinaSongIndex;
}

u8 AudioOcarina_MapNoteToButton(u8 pitchAndBFlatFlag) {
    u8 buttonIndex = sPitchToButtonMap[pitchAndBFlatFlag & 0x3F];

    /**
     * Special case for bFlat4:
     * CRIGHT and CLEFT are the only two pitches that are 2 semitones apart
     * which are pitches A4 and B4 respectively
     * bFlat4 is in the middle of those two and is the only pitches that can not
     * be resolved between the two buttons without external information.
     * That information is stored as flags in pitch with the mask:
     * (pitchAndBFlatFlag & 0xC0)
     */
    if (buttonIndex == OCARINA_BTN_C_RIGHT_OR_C_LEFT) {
        if (pitchAndBFlatFlag & 0x80) {
            return OCARINA_BTN_C_RIGHT;
        }
        return OCARINA_BTN_C_LEFT;
    }

    return buttonIndex;
}

void AudioOcarina_MapNotesToScarecrowButtons(u8 noteSongIndex) {
    u8 buttonSongPos = 0;
    u8 noteSongPos = 0;
    u8 pitch;

    while (buttonSongPos < 8 && noteSongPos < 16) {
        pitch = sOcarinaSongNotes[noteSongIndex][noteSongPos++].pitch;

        if (pitch != OCARINA_PITCH_NONE) {
            gOcarinaSongButtons[OCARINA_SONG_SCARECROW_SPAWN].buttonsIndex[buttonSongPos++] = sPitchToButtonMap[pitch];
        }
    }
}

/**
 * Ocarina flags:
 * bitmask 0x3FFF:
 *      - Ocarina song id
 * bitmask 0xC000:
 *      - 0x0000: Limits the notes to 8 notes at a time. Not playing a correct song after 8 notes will cause an ocarina
 * error
 *      - 0x4000: (Identical to 0xC000)
 *      - 0x8000: Limits the notes to 1 note at a time. A single incorrect note will cause an ocarina error
 *      - 0xC000: Free-play, no limitations to the number of notes to play
 * bitmask 0x7FFF0000:
 *      - ocarina action (only used to make flags != 0)
 * bitmask 0x80000000:
 *      - unused (only used to make flags != 0)
 */
void AudioOcarina_Start(u16 ocarinaFlags) {
    u8 i;

    if ((sOcarinaSongNotes[OCARINA_SONG_SCARECROW_SPAWN][1].volume != 0xFF) && ((ocarinaFlags & 0xFFF) == 0xFFF)) {
        ocarinaFlags |= 0x1000;
    }

    if ((ocarinaFlags == 0xCFFF) && (sOcarinaSongNotes[OCARINA_SONG_SCARECROW_SPAWN][1].volume != 0xFF)) {
        ocarinaFlags = 0xDFFF;
    }

    if ((ocarinaFlags == 0xFFF) && (sOcarinaSongNotes[OCARINA_SONG_SCARECROW_SPAWN][1].volume != 0xFF)) {
        ocarinaFlags = 0x1FFF;
    }

    if (ocarinaFlags != 0xFFFF) {
        sOcarinaFlags = 0x80000000 + (u32)ocarinaFlags;
        sFirstOcarinaSongIndex = 0;
        sLastOcarinaSongIndex = OCARINA_SONG_MAX;
        if (ocarinaFlags != 0xA000) {
            sLastOcarinaSongIndex--;
        }
        sAvailOcarinaSongFlags = ocarinaFlags & 0x3FFF;
        sMusicStaffNumNotesPerTest = 8; // Ocarina Check
        sOcarinaHasStartedSong = false;
        sPlayedOcarinaSongIndexPlusOne = 0;
        sStaffOcarinaPlayingPos = 0;
        sPlayingStaff.state = AudioOcarina_GetPlayingState();
        sIsOcarinaInputEnabled = true;
        sPrevOcarinaWithMusicStaffFlags = 0;

        // Reset music staff song check
        for (i = 0; i < OCARINA_SONG_MAX; i++) {
            sMusicStaffPos[i] = 0;
            sMusicStaffCurHeldLength[i] = 0;
            sMusicStaffExpectedLength[i] = 0;
            sMusicStaffExpectedPitch[i] = 0;
        }

        if (ocarinaFlags & 0x8000) {
            sMusicStaffNumNotesPerTest = 0; // Ocarina Playback
        }

        if (ocarinaFlags & 0x4000) {
            sOcarinaWithoutMusicStaffPos = 0;
        }

        if (ocarinaFlags & 0xD000) {
            AudioOcarina_MapNotesToScarecrowButtons(OCARINA_SONG_SCARECROW_SPAWN);
        }
    } else {
        sOcarinaFlags = 0;
        sIsOcarinaInputEnabled = false;
    }
}

void AudioOcarina_CheckIfStartedSong(void) {
    if (sCurOcarinaPitch != OCARINA_PITCH_NONE && !sOcarinaHasStartedSong) {
        sOcarinaHasStartedSong = true;
        sMusicStaffPrevPitch = OCARINA_PITCH_NONE;
    }
}

/**
 * Checks for ocarina songs from user input with a music staff prompt
 * Type 1) Playback: tests note-by-note (ocarinaFlag & 0xC000 == 0x8000) eg:
 *      - learning a new song
 *      - playing the ocarina memory game
 * Type 2) Check: tests in 8-note chunks (ocarinaFlag & 0xC000 == 0x0000) eg:
 *      - validating scarecrow spawn song as adult
 *      - ocarina prompt for zelda's lullaby, saria's song, Storms, Song of Time, etc...
 */
void AudioOcarina_CheckSongsWithMusicStaff(void) {
    u16 curOcarinaSongFlag;
    STACK_PAD(s16);
    u8 noNewValidInput = false;
    STACK_PAD(s16);
    s8 staffOcarinaPlayingPosOffset = 0;
    u8 songIndex;
    OcarinaNote* curNote;
    OcarinaNote* nextNote;

    AudioOcarina_CheckIfStartedSong();

    if (!sOcarinaHasStartedSong) {
        return;
    }

    if (ABS_ALT(sCurOcarinaBendIndex) > 20) {
        sOcarinaFlags = 0;
        return;
    }

    // clang-format off
    if (sPrevOcarinaPitch == sCurOcarinaPitch || sCurOcarinaPitch == OCARINA_PITCH_NONE) { noNewValidInput = true; }
    // clang-format on

    for (songIndex = sFirstOcarinaSongIndex; songIndex < sLastOcarinaSongIndex; songIndex++) {
        curOcarinaSongFlag = 1 << songIndex;

        if (sAvailOcarinaSongFlags & curOcarinaSongFlag) {
            sMusicStaffCurHeldLength[songIndex] = sMusicStaffExpectedLength[songIndex] + 18;

            if (noNewValidInput) {
                if ((sMusicStaffCurHeldLength[songIndex] >= sMusicStaffExpectedLength[songIndex] - 18) &&
                    (sMusicStaffCurHeldLength[songIndex] >= sMusicStaffExpectedLength[songIndex] + 18) &&
                    (sOcarinaSongNotes[songIndex][sMusicStaffPos[songIndex]].length == 0) &&
                    (sMusicStaffPrevPitch == sMusicStaffExpectedPitch[songIndex])) {
                    // This case is taken if the song is finished and successfully played
                    // (i.e. .length == 0 indicates that the song is at the end)
                    sPlayedOcarinaSongIndexPlusOne = songIndex + 1;
                    sIsOcarinaInputEnabled = false;
                    sOcarinaFlags = 0;
                }
            } else if (sMusicStaffCurHeldLength[songIndex] >= (sMusicStaffExpectedLength[songIndex] - 18)) {
                // This else-if statement always holds true, taken if a new note is played
                if (sMusicStaffPrevPitch != OCARINA_PITCH_NONE) {
                    // New note is played
                    if (sMusicStaffPrevPitch == sMusicStaffExpectedPitch[songIndex]) {
                        // Note is part of expected song
                        if (songIndex == OCARINA_SONG_SCARECROW_SPAWN) {
                            sMusicStaffCurHeldLength[songIndex] = 0;
                        }
                    } else {
                        // Note is not part of expected song, so this song is no longer available as an option in this
                        // playback
                        sAvailOcarinaSongFlags ^= curOcarinaSongFlag;
                    }
                }

                curNote = &sOcarinaSongNotes[songIndex][sMusicStaffPos[songIndex]];
                nextNote = &sOcarinaSongNotes[songIndex][++sMusicStaffPos[songIndex]];
                sMusicStaffExpectedLength[songIndex] = curNote->length;
                sMusicStaffExpectedPitch[songIndex] = curNote->pitch;

                // The current note is not the expected note.
                if (sCurOcarinaPitch != sMusicStaffExpectedPitch[songIndex]) {
                    sAvailOcarinaSongFlags ^= curOcarinaSongFlag;
                }

                while (curNote->pitch == nextNote->pitch ||
                       (nextNote->pitch == OCARINA_BTN_INVALID && nextNote->length != 0)) {
                    sMusicStaffExpectedLength[songIndex] += nextNote->length;
                    curNote = &sOcarinaSongNotes[songIndex][sMusicStaffPos[songIndex]];
                    nextNote = &sOcarinaSongNotes[songIndex][sMusicStaffPos[songIndex] + 1];
                    sMusicStaffPos[songIndex]++;
                }
            } else if (sMusicStaffCurHeldLength[songIndex] < 10) {
                // case never taken
                staffOcarinaPlayingPosOffset = -1;
                sMusicStaffCurHeldLength[songIndex] = 0;
                sMusicStaffPrevPitch = sCurOcarinaPitch;
            } else {
                // case never taken
                sAvailOcarinaSongFlags ^= curOcarinaSongFlag;
            }
        }

        // if a note is played that doesn't match a song, the song bit in sAvailOcarinaSongFlags is turned off
        // if there are no more songs remaining that it could be and the maximum position has been exceeded, then
        if (sAvailOcarinaSongFlags == 0 && sStaffOcarinaPlayingPos >= sMusicStaffNumNotesPerTest) {
            sIsOcarinaInputEnabled = false;
            if ((sOcarinaFlags & 0x4000) && sCurOcarinaPitch == sOcarinaSongNotes[songIndex][0].pitch) {
                // case never taken, this function is not called if (sOcarinaFlags & 0x4000) is set
                sPrevOcarinaWithMusicStaffFlags = sOcarinaFlags;
            }
            sOcarinaFlags = 0;
            return;
        }
    }

    if (!noNewValidInput) {
        sMusicStaffPrevPitch = sCurOcarinaPitch;
        sStaffOcarinaPlayingPos += staffOcarinaPlayingPosOffset + 1;
    }
}

/**
 * Checks for ocarina songs from user input with no music staff prompt.
 * Includes ocarina actions such as free play, no warp
 */
void AudioOcarina_CheckSongsWithoutMusicStaff(void) {
    u32 pitch;
    u8 i;
    u8 j;
    u8 k;

    if (CHECK_BTN_ANY(sOcarinaInputButtonCur, BTN_L) &&
        CHECK_BTN_ANY(sOcarinaInputButtonCur, sOcarinaAllowedButtonMask)) {
        AudioOcarina_Start((u16)sOcarinaFlags);
        return;
    }

    AudioOcarina_CheckIfStartedSong();

    if (!sOcarinaHasStartedSong) {
        return;
    }

    if ((sPrevOcarinaPitch != sCurOcarinaPitch) && (sCurOcarinaPitch != OCARINA_PITCH_NONE)) {
        sStaffOcarinaPlayingPos++;
        if (sStaffOcarinaPlayingPos > ARRAY_COUNT(sCurOcarinaSongWithoutMusicStaff)) {
            sStaffOcarinaPlayingPos = 1;
        }

        if (sOcarinaWithoutMusicStaffPos == 8) {
            for (i = 0; i < 7; i++) {
                sCurOcarinaSongWithoutMusicStaff[i] = sCurOcarinaSongWithoutMusicStaff[i + 1];
            }
        } else {
            sOcarinaWithoutMusicStaffPos++;
        }

        if (ABS_ALT(sCurOcarinaBendIndex) > 20) {
            sCurOcarinaSongWithoutMusicStaff[sOcarinaWithoutMusicStaffPos - 1] = OCARINA_PITCH_NONE;
        } else {
            sCurOcarinaSongWithoutMusicStaff[sOcarinaWithoutMusicStaffPos - 1] = sCurOcarinaPitch;
        }

        // This nested for-loop tests to see if the notes from the ocarina are identical
        // to any of the songIndex from sFirstOcarinaSongIndex to sLastOcarinaSongIndex

        // Loop through each of the songs
        for (i = sFirstOcarinaSongIndex; i < sLastOcarinaSongIndex; i++) {
            // Checks to see if the song is available to be played
            if (sAvailOcarinaSongFlags & (u16)(1 << i)) {
                for (j = 0, k = 0; j < gOcarinaSongButtons[i].numButtons && k == 0 &&
                                   sOcarinaWithoutMusicStaffPos >= gOcarinaSongButtons[i].numButtons;) {
                    pitch = sCurOcarinaSongWithoutMusicStaff[sOcarinaWithoutMusicStaffPos -
                                                             gOcarinaSongButtons[i].numButtons + j];
                    if (pitch == sButtonToPitchMap[gOcarinaSongButtons[i].buttonsIndex[j]]) {
                        j++;
                    } else {
                        k++;
                    }
                }

                // This conditional is true if songIndex = i is detected
                if (j == gOcarinaSongButtons[i].numButtons) {
                    sPlayedOcarinaSongIndexPlusOne = i + 1;
                    sIsOcarinaInputEnabled = false;
                    sOcarinaFlags = 0;
                }
            }
        }
    }
}

// This unused argument is used in Majora's Mask as a u8
void AudioOcarina_PlayControllerInput(UNUSED u8 arg0) {
    u32 ocarinaBtnsHeld;

    // Prevents two different ocarina notes from being played on two consecutive frames
    if ((sOcarinaFlags != 0) && (sOcarinaDropInputTimer != 0)) {
        sOcarinaDropInputTimer--;
        return;
    }

    // Ensures the button pressed to start the ocarina does not also play an ocarina note
    if ((sOcarinaInputButtonStart == 0) || ((sOcarinaInputButtonStart & sOcarinaAllowedButtonMask) !=
                                            (sOcarinaInputButtonCur & sOcarinaAllowedButtonMask))) {
        sOcarinaInputButtonStart = 0;
        if (1) {}
        sCurOcarinaPitch = OCARINA_PITCH_NONE;
        sCurOcarinaButtonIndex = OCARINA_BTN_INVALID;
        ocarinaBtnsHeld = (sOcarinaInputButtonCur & sOcarinaAllowedButtonMask) &
                          (sOcarinaInputButtonPrev & sOcarinaAllowedButtonMask);
        if (!(sOcarinaInputButtonPress & ocarinaBtnsHeld) && (sOcarinaInputButtonCur != 0)) {
            sOcarinaInputButtonPress = sOcarinaInputButtonCur;
        } else {
            sOcarinaInputButtonPress &= ocarinaBtnsHeld;
        }

        // Interprets and transforms controller input into ocarina buttons and notes
        if (CHECK_BTN_ANY(sOcarinaInputButtonPress, sOcarinaAButtonMap)) {
            osSyncPrintf("Presss NA_KEY_D4 %08x\n", sOcarinaAButtonMap);
            sCurOcarinaPitch = OCARINA_PITCH_D4;
            sCurOcarinaButtonIndex = OCARINA_BTN_A;

        } else if (CHECK_BTN_ANY(sOcarinaInputButtonPress, sOcarinaCDownButtonMap)) {
            osSyncPrintf("Presss NA_KEY_F4 %08x\n", sOcarinaCDownButtonMap);
            sCurOcarinaPitch = OCARINA_PITCH_F4;
            sCurOcarinaButtonIndex = OCARINA_BTN_C_DOWN;

        } else if (CHECK_BTN_ANY(sOcarinaInputButtonPress, BTN_CRIGHT)) {
            osSyncPrintf("Presss NA_KEY_A4 %08x\n", BTN_CRIGHT);
            sCurOcarinaPitch = OCARINA_PITCH_A4;
            sCurOcarinaButtonIndex = OCARINA_BTN_C_RIGHT;

        } else if (CHECK_BTN_ANY(sOcarinaInputButtonPress, BTN_CLEFT)) {
            osSyncPrintf("Presss NA_KEY_B4 %08x\n", BTN_CLEFT);
            sCurOcarinaPitch = OCARINA_PITCH_B4;
            sCurOcarinaButtonIndex = OCARINA_BTN_C_LEFT;

        } else if (CHECK_BTN_ANY(sOcarinaInputButtonPress, sOcarinaCUpButtonMap)) {
            osSyncPrintf("Presss NA_KEY_D5 %08x\n", sOcarinaCUpButtonMap);
            sCurOcarinaPitch = OCARINA_PITCH_D5;
            sCurOcarinaButtonIndex = OCARINA_BTN_C_UP;
        }

        // Pressing the R Button will raise the pitch by 1 semitone
        if ((sCurOcarinaPitch != OCARINA_PITCH_NONE) && CHECK_BTN_ANY(sOcarinaInputButtonCur, BTN_R) &&
            (sRecordingState != OCARINA_RECORD_SCARECROW_SPAWN)) {
            sCurOcarinaButtonIndex += 0x80; // Flag to resolve B Flat 4
            sCurOcarinaPitch++;             // Raise the pitch by 1 semitone
        }

        // Pressing the Z Button will lower the pitch by 1 semitone
        if ((sCurOcarinaPitch != OCARINA_PITCH_NONE) && CHECK_BTN_ANY(sOcarinaInputButtonCur, BTN_Z) &&
            (sRecordingState != OCARINA_RECORD_SCARECROW_SPAWN)) {
            sCurOcarinaButtonIndex += 0x40; // Flag to resolve B Flat 4
            sCurOcarinaPitch--;             // Lower the pitch by 1 semitone
        }

        if (sRecordingState != OCARINA_RECORD_SCARECROW_SPAWN) {
            // Bend the pitch of the note based on y control stick
            sCurOcarinaBendIndex = sOcarinaInputStickAdj.y;
            sCurOcarinaBendFreq = AudioOcarina_BendPitchTwoSemitones(sCurOcarinaBendIndex);

            // Add vibrato of the ocarina note based on the x control stick
            sCurOcarinaVibrato = ABS_ALT(sOcarinaInputStickAdj.x) >> 2;
            // Sets vibrato to io port 6
            AUDIOCMD_CHANNEL_SET_IO(SEQ_PLAYER_SFX, SFX_CHANNEL_OCARINA, 6, sCurOcarinaVibrato);
        } else {
            // no bending or vibrato for recording state OCARINA_RECORD_SCARECROW_SPAWN
            sCurOcarinaBendIndex = 0;
            sCurOcarinaBendFreq = 1.0f; // No bend
        }

        // Processes new and valid notes
        if ((sCurOcarinaPitch != OCARINA_PITCH_NONE) && (sPrevOcarinaPitch != sCurOcarinaPitch)) {
            // Sets ocarina instrument Id to channelIndex io port 7, which is used
            // as an index in seq 0 to get the true instrument Id
            AUDIOCMD_CHANNEL_SET_IO(SEQ_PLAYER_SFX, SFX_CHANNEL_OCARINA, 7, sOcarinaInstrumentId - 1);
            // Sets pitch to io port 5
            AUDIOCMD_CHANNEL_SET_IO(SEQ_PLAYER_SFX, SFX_CHANNEL_OCARINA, 5, sCurOcarinaPitch);
            Audio_PlaySfxGeneral(NA_SE_OC_OCARINA, &gSfxDefaultPos, 4, &sCurOcarinaBendFreq, &sRelativeOcarinaVolume,
                                 &gSfxDefaultReverb);
        } else if ((sPrevOcarinaPitch != OCARINA_PITCH_NONE) && (sCurOcarinaPitch == OCARINA_PITCH_NONE)) {
            // Stops ocarina sound when transitioning from playing to not playing a note
            Audio_StopSfxById(NA_SE_OC_OCARINA);
        }
    }
}

/**
 * Directly enable the ocarina to receive input without
 * properly resetting it based on an ocarina instrument id
 * Unused.
 */
void AudioOcarina_EnableInput(u8 inputEnabled) {
    sIsOcarinaInputEnabled = inputEnabled;
}

/**
 * Resets ocarina properties based on the ocarina instrument id
 * If ocarina instrument id is "OCARINA_INSTRUMENT_OFF", turn off the ocarina
 * For all ocarina instrument ids, turn the ocarina on with the instrument id
 */
void AudioOcarina_SetInstrument(u8 ocarinaInstrumentId) {
    if (sOcarinaInstrumentId == ocarinaInstrumentId) {
        return;
    }

    SEQCMD_SET_CHANNEL_IO(SEQ_PLAYER_SFX, SFX_CHANNEL_OCARINA, 1, ocarinaInstrumentId);
    sOcarinaInstrumentId = ocarinaInstrumentId;
    if (ocarinaInstrumentId == OCARINA_INSTRUMENT_OFF) {
        sOcarinaInputButtonCur = 0;
        sOcarinaInputButtonPrev = 0;
        sOcarinaInputButtonPress = 0;

        sOcarinaInputButtonStart = 0xFFFF;

        AudioOcarina_PlayControllerInput(false);
        Audio_StopSfxById(NA_SE_OC_OCARINA);
        Audio_SetSfxBanksMute(0);
        sPlaybackState = 0;
        sPlaybackStaffPos = 0;
        sIsOcarinaInputEnabled = false;
        sOcarinaFlags = 0;
        // return to full volume for players 0 and 3 (background bgm) after ocarina is finished
        Audio_ClearBGMMute(SFX_CHANNEL_OCARINA);
    } else {
        sOcarinaInputButtonCur = 0;
        AudioOcarina_ReadControllerInput();
        // Store button used to turn on ocarina
        sOcarinaInputButtonStart = sOcarinaInputButtonCur;
        // lowers volumes of players 0 and 3 (background bgm) while playing ocarina
        Audio_QueueSeqCmdMute(SFX_CHANNEL_OCARINA);
    }
}

void AudioOcarina_SetPlaybackSong(s8 songIndexPlusOne, s8 playbackState) {
    if (songIndexPlusOne == 0) {
        sPlaybackState = 0;
        Audio_StopSfxById(NA_SE_OC_OCARINA);
        return;
    }

    if (songIndexPlusOne < (OCARINA_SONG_SCARECROW_LONG + 1)) {
        sPlaybackSong = sOcarinaSongNotes[songIndexPlusOne - 1];
    } else {
        sPlaybackSong = sScarecrowsLongSongNotes;
    }

    sPlaybackState = playbackState;
    sPlaybackNoteTimer = 0;
    sPlaybackPitch = OCARINA_PITCH_NONE;
    sPlaybackNotePos = 0;
    sPlaybackStaffPos = 0;

    while (sPlaybackSong[sPlaybackNotePos].pitch == OCARINA_PITCH_NONE) {
        sPlaybackNotePos++;
    }
}

/**
 * Play a song with the ocarina to the user that is
 * based on OcarinaNote data and not user input
 */
void AudioOcarina_PlaybackSong(void) {
    u32 noteTimerStep;
    u32 nextNoteTimerStep;

    if (sPlaybackState == 0) {
        return;
    }

    if (sPlaybackStaffPos == 0) {
        noteTimerStep = 3;
    } else {
        noteTimerStep = sOcarinaUpdateTaskStart - sOcarinaPlaybackTaskStart;
    }

    if (noteTimerStep < sPlaybackNoteTimer) {
        sPlaybackNoteTimer -= noteTimerStep;
    } else {
        nextNoteTimerStep = noteTimerStep - sPlaybackNoteTimer;
        sPlaybackNoteTimer = 0;
    }

    if (sPlaybackNoteTimer == 0) {

        sPlaybackNoteTimer = sPlaybackSong[sPlaybackNotePos].length;

        if (sPlaybackNotePos == 1) {
            sPlaybackNoteTimer++;
        }

        if (sPlaybackNoteTimer == 0) {
            sPlaybackState--;
            if (sPlaybackState != 0) {
                sPlaybackNotePos = 0;
                sPlaybackStaffPos = 0;
                sPlaybackPitch = OCARINA_PITCH_NONE;
            } else {
                Audio_StopSfxById(NA_SE_OC_OCARINA);
            }
            return;
        } else {
            sPlaybackNoteTimer -= nextNoteTimerStep;
        }

        // Update volume
        if (sNotePlaybackVolume != sPlaybackSong[sPlaybackNotePos].volume) {
            sNotePlaybackVolume = sPlaybackSong[sPlaybackNotePos].volume;
            sRelativeNotePlaybackVolume = sNotePlaybackVolume / 127.0f;
        }

        // Update vibrato
        if (sNotePlaybackVibrato != sPlaybackSong[sPlaybackNotePos].vibrato) {
            sNotePlaybackVibrato = sPlaybackSong[sPlaybackNotePos].vibrato;
            // Sets vibrato to io port 6
            AUDIOCMD_CHANNEL_SET_IO(SEQ_PLAYER_SFX, SFX_CHANNEL_OCARINA, 6, sNotePlaybackVibrato);
        }

        // Update bend
        if (sNotePlaybackBend != sPlaybackSong[sPlaybackNotePos].bend) {
            sNotePlaybackBend = sPlaybackSong[sPlaybackNotePos].bend;
            sRelativeNotePlaybackBend = AudioOcarina_BendPitchTwoSemitones(sNotePlaybackBend);
        }

        // No changes in volume, vibrato, or bend between notes
        if ((sPlaybackSong[sPlaybackNotePos].volume == sPlaybackSong[sPlaybackNotePos - 1].volume &&
             (sPlaybackSong[sPlaybackNotePos].vibrato == sPlaybackSong[sPlaybackNotePos - 1].vibrato) &&
             (sPlaybackSong[sPlaybackNotePos].bend == sPlaybackSong[sPlaybackNotePos - 1].bend))) {
            sPlaybackPitch = 0xFE;
        }

        if (sPlaybackPitch != sPlaybackSong[sPlaybackNotePos].pitch) {
            u8 pitch = sPlaybackSong[sPlaybackNotePos].pitch;

            // As bFlat4 is exactly in the middle of notes B & A, a flag is
            // added to the pitch to resolve which button to map Bflat4 to
            if (pitch == OCARINA_PITCH_BFLAT4) {
                sPlaybackPitch = pitch + sPlaybackSong[sPlaybackNotePos].bFlat4Flag;
            } else {
                sPlaybackPitch = pitch;
            }

            if (sPlaybackPitch != OCARINA_PITCH_NONE) {
                sPlaybackStaffPos++;
                // Sets ocarina instrument Id to channelIndex io port 7, which is used
                // as an index in seq 0 to get the true instrument Id
                AUDIOCMD_CHANNEL_SET_IO(SEQ_PLAYER_SFX, SFX_CHANNEL_OCARINA, 7, sOcarinaInstrumentId - 1);
                // Sets sPlaybackPitch to channelIndex io port 5
                AUDIOCMD_CHANNEL_SET_IO(SEQ_PLAYER_SFX, SFX_CHANNEL_OCARINA, 5, sPlaybackPitch & 0x3F);
                Audio_PlaySfxGeneral(NA_SE_OC_OCARINA, &gSfxDefaultPos, 4, &sRelativeNotePlaybackBend,
                                     &sRelativeNotePlaybackVolume, &gSfxDefaultReverb);
            } else {
                Audio_StopSfxById(NA_SE_OC_OCARINA);
            }
        }
        sPlaybackNotePos++;
    }
}

void AudioOcarina_SetRecordingSong(u8 isRecordingComplete) {
    u16 i;
    STACK_PADS(s16, 2);
    u8 pitch;
    STACK_PAD(s32);
    u8 j;
    u8 k;
    STACK_PAD(s32);
    OcarinaNote* recordedSong;

    if (sRecordingState == OCARINA_RECORD_SCARECROW_LONG) {
        recordedSong = gScarecrowLongSongPtr;
    } else {
        /**
         * OCARINA_RECORD_SCARECROW_SPAWN
         *
         * The notes for scarecrows spawn song are first recorded into the ocarina memory
         * game address to act as a buffer. That way, if a new scarecrow spawn song is
         * rejected, the previous scarecrow spawn song is not overwritten. If the scarecrow
         * spawn song is accepted, then the notes are copied over to the scarecrow spawn
         * song address
         */
        recordedSong = sMemoryGameSongPtr;
    }

    recordedSong[sRecordSongPos].pitch = sRecordOcarinaPitch;
    recordedSong[sRecordSongPos].length = sOcarinaUpdateTaskStart - sOcarinaRecordTaskStart;
    recordedSong[sRecordSongPos].volume = sRecordOcarinaVolume;
    recordedSong[sRecordSongPos].vibrato = sRecordOcarinaVibrato;
    recordedSong[sRecordSongPos].bend = sRecordOcarinaBendIndex;
    recordedSong[sRecordSongPos].bFlat4Flag = sRecordOcarinaButtonIndex & 0xC0;

    sRecordOcarinaPitch = sCurOcarinaPitch;
    sRecordOcarinaVolume = sCurOcarinaVolume;
    sRecordOcarinaVibrato = sCurOcarinaVibrato;
    sRecordOcarinaBendIndex = sCurOcarinaBendIndex;
    sRecordOcarinaButtonIndex = sCurOcarinaButtonIndex;

    sRecordSongPos++;

    if ((sRecordSongPos != (ARRAY_COUNT(sScarecrowsLongSongNotes) - 1)) && !isRecordingComplete) {
        // Continue recording
        return;
    }

    // Recording is complete

    i = sRecordSongPos;
    pitch = OCARINA_PITCH_NONE;
    while (i != 0 && pitch == OCARINA_PITCH_NONE) {
        i--;
        pitch = recordedSong[i].pitch;
    }

    if (1) {}

    if (sRecordSongPos != (i + 1)) {
        sRecordSongPos = i + 2;
        recordedSong[sRecordSongPos - 1].length = 0;
    }

    recordedSong[sRecordSongPos].length = 0;

    if (sRecordingState == OCARINA_RECORD_SCARECROW_SPAWN) {
        if (sStaffOcarinaPlayingPos >= 8) {
            for (i = 0; i < sRecordSongPos; i++) {
                recordedSong[i] = recordedSong[i + 1];
            }

            // Copies Notes from buffer into scarecrows spawn buttons to be tested for acceptance or rejection
            AudioOcarina_MapNotesToScarecrowButtons(OCARINA_SONG_MEMORY_GAME);

            // Loop through each of the songs
            for (i = 0; i < OCARINA_SONG_SCARECROW_SPAWN; i++) {
                // Loops through all possible starting indices
                for (j = 0; j < 9 - gOcarinaSongButtons[i].numButtons; j++) {
                    // Loops through the notes of song i
                    for (k = 0; k < gOcarinaSongButtons[i].numButtons && k + j < 8 &&
                                gOcarinaSongButtons[i].buttonsIndex[k] ==
                                    gOcarinaSongButtons[OCARINA_SONG_SCARECROW_SPAWN].buttonsIndex[k + j];
                         k++) {
                        ;
                    }

                    // This conditional is true if the recorded song contains a reserved song
                    if (k == gOcarinaSongButtons[i].numButtons) {
                        sRecordingState = OCARINA_RECORD_REJECTED;
                        sOcarinaSongNotes[OCARINA_SONG_SCARECROW_SPAWN][1].volume = 0xFF;
                        return;
                    }
                }
            }

            // Counts how many times a note is repeated
            i = 1;
            while (i < 8) {
                if (gOcarinaSongButtons[OCARINA_SONG_SCARECROW_SPAWN].buttonsIndex[0] !=
                    gOcarinaSongButtons[OCARINA_SONG_SCARECROW_SPAWN].buttonsIndex[i]) {
                    i = 9; // break
                } else {
                    i++;
                }
            }

            // This condition is true if all 8 notes are the same pitch
            if (i == 8) {
                sRecordingState = OCARINA_RECORD_REJECTED;
                sOcarinaSongNotes[OCARINA_SONG_SCARECROW_SPAWN][1].volume = 0xFF;
                return;
            }

            // The scarecrow spawn song is accepted and copied from the buffer to the scarecrow spawn notes
            for (i = 0; i < sRecordSongPos; i++) {
                sOcarinaSongNotes[OCARINA_SONG_SCARECROW_SPAWN][i] = sOcarinaSongNotes[OCARINA_SONG_MEMORY_GAME][i];
            }

            sIsOcarinaInputEnabled = false;
        } else {
            sOcarinaSongNotes[OCARINA_SONG_SCARECROW_SPAWN][1].volume = 0xFF;
        }
    }

    sRecordingState = OCARINA_RECORD_OFF;
}

/**
 * recordingState = OCARINA_RECORD_OFF, end
 * recordingState = OCARINA_RECORD_SCARECROW_LONG, start long scarecrows song
 * recordingState = OCARINA_RECORD_SCARECROW_SPAWN, start spawn scarecrows song
 */
void AudioOcarina_SetRecordingState(u8 recordingState) {
    if ((u32)recordingState == sRecordingState) {
        return;
    }

    if (recordingState != OCARINA_RECORD_OFF) {
        sOcarinaRecordTaskStart = sOcarinaUpdateTaskStart;
        sRecordOcarinaPitch = OCARINA_PITCH_NONE;
        sRecordOcarinaVolume = 0x57;
        sRecordOcarinaVibrato = 0;
        sRecordOcarinaBendIndex = 0;
        sRecordOcarinaButtonIndex = 0;
        sRecordSongPos = 0;
        sIsOcarinaInputEnabled = true;
        sStaffOcarinaPlayingPos = 0;
        sScarecrowsLongSongSecondNote = sScarecrowsLongSongNotes[1];
    } else {
        if (sRecordSongPos == 0) {
            sScarecrowsLongSongNotes[1] = sScarecrowsLongSongSecondNote;
        } else {
            if (sRecordingState == OCARINA_RECORD_SCARECROW_SPAWN) {
                sStaffOcarinaPlayingPos = 1;
            }

            AudioOcarina_SetRecordingSong(true);
        }

        sIsOcarinaInputEnabled = false;
        sStaffOcarinaPlayingPos = 0;
    }

    sRecordingState = recordingState;
}

void AudioOcarina_UpdateRecordingStaff(void) {
    sRecordingStaff.state = sRecordingState;
    sRecordingStaff.pos = sStaffOcarinaPlayingPos;
    if (sRecordingState == OCARINA_RECORD_REJECTED) {
        sRecordingState = OCARINA_RECORD_OFF;
    }
}

void AudioOcarina_UpdatePlayingStaff(void) {
    sPlayingStaff.buttonIndex = sCurOcarinaButtonIndex & 0x3F;
    sPlayingStaff.state = AudioOcarina_GetPlayingState();
    sPlayingStaff.pos = sStaffOcarinaPlayingPos;
}

void AudioOcarina_UpdatePlaybackStaff(void) {
    if ((sPlaybackPitch & 0x3F) <= OCARINA_PITCH_EFLAT5) {
        sPlaybackStaff.buttonIndex = AudioOcarina_MapNoteToButton(sPlaybackPitch);
    }

    sPlaybackStaff.state = sPlaybackState;

    if (sPlaybackSong != sScarecrowsLongSongNotes) {
        sPlaybackStaff.pos = sPlaybackStaffPos;
    } else if (sPlaybackStaffPos == 0) {
        sPlaybackStaff.pos = 0;
    } else {
        sPlaybackStaff.pos = ((sPlaybackStaffPos - 1) % 8) + 1;
    }
}

OcarinaStaff* AudioOcarina_GetRecordingStaff(void) {
    return &sRecordingStaff;
}

OcarinaStaff* AudioOcarina_GetPlayingStaff(void) {
    if (sPlayingStaff.state < 0xFE) {
        sOcarinaFlags = 0;
    }

    return &sPlayingStaff;
}

OcarinaStaff* AudioOcarina_GetPlaybackStaff(void) {
    return &sPlaybackStaff;
}

void AudioOcarina_RecordSong(void) {
    s32 noteChanged;

    if ((sRecordingState != OCARINA_RECORD_OFF) && ((sOcarinaUpdateTaskStart - sOcarinaRecordTaskStart) >= 3)) {
        noteChanged = false;
        if (sRecordOcarinaPitch != sCurOcarinaPitch) {
            if (sCurOcarinaPitch != OCARINA_PITCH_NONE) {
                sRecordingStaff.buttonIndex = sCurOcarinaButtonIndex & 0x3F;
                sStaffOcarinaPlayingPos++;
            } else if ((sRecordingState == OCARINA_RECORD_SCARECROW_SPAWN) && (sStaffOcarinaPlayingPos == 8)) {
                AudioOcarina_SetRecordingSong(true);
                return;
            }

            if (sStaffOcarinaPlayingPos > 8) {
                if (sRecordingState == OCARINA_RECORD_SCARECROW_SPAWN) {
                    // notes played are over 8 and in recording mode.
                    AudioOcarina_SetRecordingSong(true);
                    return;
                }
                sStaffOcarinaPlayingPos = 1;
            }

            noteChanged = true;
        } else if (sRecordOcarinaVolume != sCurOcarinaVolume) {
            noteChanged = true;
        } else if (sRecordOcarinaVibrato != sCurOcarinaVibrato) {
            noteChanged = true;
        } else if (sRecordOcarinaBendIndex != sCurOcarinaBendIndex) {
            noteChanged = true;
        }

        if (noteChanged) {
            AudioOcarina_SetRecordingSong(false);
            sOcarinaRecordTaskStart = sOcarinaUpdateTaskStart;
        }
    }
}

void AudioOcarina_MemoryGameInit(u8 minigameRound) {
    u8 i;

    if (minigameRound > 2) {
        minigameRound = 2;
    }

    sOcaMemoryGameAppendPos = 0;
    sOcaMemoryGameEndPos = sOcaMemoryGameNumNotes[minigameRound];

    for (i = 0; i < 3; i++) {
        AudioOcarina_MemoryGameNextNote();
    }
}

s32 AudioOcarina_MemoryGameNextNote(void) {
    u32 randomButtonIndex;
    u8 randomPitch;

    if (sOcaMemoryGameAppendPos == sOcaMemoryGameEndPos) {
        return 1;
    }

    randomButtonIndex = AudioThread_NextRandom();
    randomPitch = sButtonToPitchMap[randomButtonIndex % 5];

    if (sOcarinaSongNotes[OCARINA_SONG_MEMORY_GAME][sOcaMemoryGameAppendPos - 1].pitch == randomPitch) {
        randomPitch = sButtonToPitchMap[(randomButtonIndex + 1) % 5];
    }

    sOcarinaSongNotes[OCARINA_SONG_MEMORY_GAME][sOcaMemoryGameAppendPos].pitch = randomPitch;
    sOcarinaSongNotes[OCARINA_SONG_MEMORY_GAME][sOcaMemoryGameAppendPos].length = 45;
    sOcarinaSongNotes[OCARINA_SONG_MEMORY_GAME][sOcaMemoryGameAppendPos].volume = 0x50;
    sOcarinaSongNotes[OCARINA_SONG_MEMORY_GAME][sOcaMemoryGameAppendPos].vibrato = 0;
    sOcarinaSongNotes[OCARINA_SONG_MEMORY_GAME][sOcaMemoryGameAppendPos].bend = 0;

    sOcaMemoryGameAppendPos++;

    sOcarinaSongNotes[OCARINA_SONG_MEMORY_GAME][sOcaMemoryGameAppendPos].pitch = OCARINA_PITCH_NONE;
    sOcarinaSongNotes[OCARINA_SONG_MEMORY_GAME][sOcaMemoryGameAppendPos].length = 0;
    sOcarinaSongNotes[OCARINA_SONG_MEMORY_GAME][sOcaMemoryGameAppendPos + 1].pitch = OCARINA_PITCH_NONE;
    sOcarinaSongNotes[OCARINA_SONG_MEMORY_GAME][sOcaMemoryGameAppendPos + 1].length = 0;
    if (1) {}
    return 0;
}

void AudioOcarina_Update(void) {
    sOcarinaUpdateTaskStart = gAudioCtx.totalTaskCount;
    if (sOcarinaInstrumentId != OCARINA_INSTRUMENT_OFF) {
        if (sIsOcarinaInputEnabled == true) {
            AudioOcarina_ReadControllerInput();
        }

        if ((sPlaybackState == 0) && (sIsOcarinaInputEnabled == true)) {
            AudioOcarina_PlayControllerInput(false);
        }

        if (sOcarinaFlags != 0) {
            if (sOcarinaFlags & 0x4000) {
                AudioOcarina_CheckSongsWithoutMusicStaff();
            } else {
                AudioOcarina_CheckSongsWithMusicStaff();
            }
        }

        AudioOcarina_PlaybackSong();
        sOcarinaPlaybackTaskStart = sOcarinaUpdateTaskStart;

        if (sPlaybackState == 0) {
            AudioOcarina_RecordSong();
        }

        if ((sOcarinaFlags != 0) && (sPrevOcarinaPitch != sCurOcarinaPitch)) {
            sOcarinaDropInputTimer = 1; // Drops ocarina input for 1 frame
        }

        sPrevOcarinaPitch = sCurOcarinaPitch;
    }

    AudioOcarina_UpdatePlayingStaff();
    AudioOcarina_UpdatePlaybackStaff();
    AudioOcarina_UpdateRecordingStaff();
}

void AudioOcarina_PlayLongScarecrowSong(void) {
    static u8 sScarecrowAfterCreditsState = 0;
    static u8 sScarecrowAfterCreditsIntrumentId = OCARINA_INSTRUMENT_DEFAULT;
    static u16 sScarecrowAfterCreditsTimer = 1200;

    switch (sScarecrowAfterCreditsState) {
        case 0:
            if (sScarecrowAfterCreditsTimer-- == 0) {
                if (sScarecrowAfterCreditsIntrumentId < OCARINA_INSTRUMENT_MAX) {
                    // set next ocarina instrument and restart
                    sScarecrowAfterCreditsState++;
                } else {
                    // finished
                    sScarecrowAfterCreditsState = 3;
                    AudioOcarina_SetInstrument(OCARINA_INSTRUMENT_OFF);
                }
                sScarecrowAfterCreditsTimer = 1200;
            }
            break;
        case 1:
            Audio_SetSfxBanksMute(0);
            AudioOcarina_SetInstrument(sScarecrowAfterCreditsIntrumentId);
            AudioOcarina_SetPlaybackSong(OCARINA_SONG_SCARECROW_LONG + 1, 1);
            sScarecrowAfterCreditsIntrumentId++;
            sScarecrowAfterCreditsState++;
            break;
        case 2:
            if (AudioOcarina_GetPlaybackStaff()->state == 0) {
                sScarecrowAfterCreditsState = 0;
            }
            break;
    }
}

void AudioOcarina_ResetStaffs(void) {
    sPlayingStaff.buttonIndex = OCARINA_BTN_INVALID;
    sPlayingStaff.state = 0xFF;
    sPlayingStaff.pos = 0;
    sPlaybackStaff.buttonIndex = OCARINA_BTN_INVALID;
    sPlaybackStaff.state = 0;
    sPlaybackStaff.pos = 0;
    sRecordingStaff.buttonIndex = OCARINA_BTN_INVALID;
    sRecordingStaff.state = OCARINA_RECORD_REJECTED;
    sRecordingStaff.pos = 0;
    sOcarinaDropInputTimer = 0;
}

#if OOT_DEBUG
#include "debug.inc.c"
#else
void AudioDebug_Draw(GfxPrint* printer) {
<<<<<<< HEAD
    STACK_PADS(s32, 3);
    u8 i;
    u8 j;
    u8 ctr;
    u8 ctr2;
    s8 k;
    s8 k2;
    s8 ind;
    u8 numEnabledNotes = 0;
    char digitStr[2] = "1";

#define SETCOL_COMMON(v, r, g, b) \
    GfxPrint_SetColor(printer, ((v & 4) >> 2) * (r), ((v & 2) >> 1) * (g), (v & 1) * (b), 255)
#define SETCOL(r, g, b) SETCOL_COMMON(sAudioDebugTextColor, r, g, b)
#define SETCOL_SCROLLPRINT(r, g, b) SETCOL_COMMON(sAudioScrPrtWork[2], r, g, b)

    sAudioDebugEverOpened = true;
    GfxPrint_SetPos(printer, 3, 2);
    SETCOL(255, 255, 255);
    GfxPrint_Printf(printer, "Audio Debug Mode");

    GfxPrint_SetPos(printer, 3, 3);
    GfxPrint_Printf(printer, "- %s -", sAudioDebugPageNames[sAudioDebugPage]);

    for (i = 0; i < gAudioSpecs[gAudioSpecId].numNotes; i++) {
        if (gAudioCtx.notes[i].noteSubEu.bitField0.enabled == 1) {
            numEnabledNotes++;
        }
    }

    if (sPeakNumNotes < numEnabledNotes) {
        sPeakNumNotes = numEnabledNotes;
    }
    if (sAudioSpecPeakNumNotes[gAudioSpecId] < numEnabledNotes) {
        sAudioSpecPeakNumNotes[gAudioSpecId] = numEnabledNotes;
    }

    if (sAudioScrPrtWork[0] != 0) {
        GfxPrint_SetPos(printer, sAudioScrPrtX, sAudioScrPrtY);
        SETCOL_SCROLLPRINT(200, 200, 200);
        GfxPrint_Printf(printer, "Audio ScrPrt");

        ind = sAudioScrPrtInd;
        for (k = 0; k < sAudioScrPrtWork[1] + 1; k++) {
            if (ind == 0) {
                if (sAudioScrPrtOverflow == 1) {
                    ind = SCROLL_PRINT_BUF_SIZE - 1;
                } else {
                    k = sAudioScrPrtWork[1] + 1; // "break;"
                }
            } else {
                ind--;
            }
            if (k != sAudioScrPrtWork[1] + 1) {
                if ((ind % 5) != 0) {
                    SETCOL_SCROLLPRINT(180, 180, 180);
                } else {
                    SETCOL_SCROLLPRINT(120, 120, 120);
                }
                GfxPrint_SetPos(printer, 2 + sAudioScrPrtX, sAudioScrPrtY + sAudioScrPrtWork[1] + 1 - k);
                GfxPrint_Printf(printer, "%s", sAudioScrPrtBuf[ind].str);

                GfxPrint_SetPos(printer, 7 + sAudioScrPrtX, sAudioScrPrtY + sAudioScrPrtWork[1] + 1 - k);
                GfxPrint_Printf(printer, "%04X", sAudioScrPrtBuf[ind].num);
            }
        }
    }

    switch (sAudioDebugPage) {
        case PAGE_NON:
            GfxPrint_SetPos(printer, 3, 4);
            SETCOL(255, 64, 64);
            GfxPrint_Printf(printer, "BGM CANCEL:%s", sBoolStrs[sAudioSndContWork[5]]);

            GfxPrint_SetPos(printer, 3, 5);
            GfxPrint_Printf(printer, "SE MUTE:%s", sBoolStrs[sAudioSfxMuted]);

            GfxPrint_SetPos(printer, 18, 4);
            SETCOL(255, 255, 255);
            GfxPrint_Printf(printer, "PUSH CONT-4 A-BTN");

            ind = (s8)sAudioSndContWork[2];
            i = gSfxBanks[ind][0].next;
            j = 0;
            SETCOL(255, 255, 255);
            GfxPrint_SetPos(printer, 3, 6);
            GfxPrint_Printf(printer, "SE HANDLE:%s", sSfxBankNames[ind]);

            while (i != 0xFF) {
                GfxPrint_SetPos(printer, 3, 7 + j++);
                GfxPrint_Printf(printer, "%02x %04x %02x %08x", i, gSfxBanks[ind][i].sfxId, gSfxBanks[ind][i].state,
                                gSfxBanks[ind][i].priority);
                i = gSfxBanks[ind][i].next;
            }
            break;

        case PAGE_SOUND_CONTROL:
            GfxPrint_SetPos(printer, 2, 4 + sAudioSndContSel);
            SETCOL(127, 255, 127);
            GfxPrint_Printf(printer, "*");

            SETCOL(255, 255, 255);
            GfxPrint_SetPos(printer, 3, 4);
            GfxPrint_Printf(printer, "Seq 0  : %2x", sAudioSndContWork[0]);

            GfxPrint_SetPos(printer, 3, 5);
            GfxPrint_Printf(printer, "Seq 1  : %2x", sAudioSndContWork[1]);

            GfxPrint_SetPos(printer, 3, 6);
            GfxPrint_Printf(printer, "SE HD  : %2x %s", sAudioSndContWork[2], sSfxBankNames[sAudioSndContWork[2]]);

            GfxPrint_SetPos(printer, 3, 7);
            GfxPrint_Printf(printer, "SE No. :%3x", sAudioSndContWork[3]);

            GfxPrint_SetPos(printer, 3, 8);
            GfxPrint_Printf(printer, "S-Out  : %2x %s", sAudioSndContWork[4], sSoundModeNames[sAudioSndContWork[4]]);

            GfxPrint_SetPos(printer, 3, 9);
            GfxPrint_Printf(printer, "BGM Ent: %2x", sAudioSndContWork[5]);

            GfxPrint_SetPos(printer, 3, 10);
            GfxPrint_Printf(printer, "Spec   : %2x", sAudioSndContWork[6]);

            GfxPrint_SetPos(printer, 3, 11);
            GfxPrint_Printf(printer, "Na Snd : %2x", sAudioSndContWork[7]);

            GfxPrint_SetPos(printer, 3, 12);
            GfxPrint_Printf(printer, "Cam Wt : %s", sBoolStrs[sAudioSndContWork[8]]);

            GfxPrint_SetPos(printer, 3, 13);
            GfxPrint_Printf(printer, "Lnk Wt : %s", sBoolStrs[sAudioSndContWork[9]]);

            GfxPrint_SetPos(printer, 3, 14);
            GfxPrint_Printf(printer, "SE Ent : %2x", sAudioSndContWork[10]);
            break;

        case PAGE_INTERFACE_INFO:
            ind = 0;
            for (k = 0; k < 7; k++) {
                if (k == sAudioIntInfoSel) {
                    SETCOL(255, 127, 127);
                } else {
                    SETCOL(255, 255, 255);
                }
                GfxPrint_SetPos(printer, 2 + sAudioIntInfoX, 4 + ind + sAudioIntInfoY);
                GfxPrint_Printf(printer, "%s <%d>", sSfxBankNames[k], sAudioIntInfoBankPage[k]);

                for (k2 = 0; k2 < gChannelsPerBank[gSfxChannelLayout][k]; k2++) {
#define entryIndex (gActiveSfx[k][k2].entryIndex)
#define entry (&gSfxBanks[k][entryIndex])
#define chan (gAudioCtx.seqPlayers[SEQ_PLAYER_SFX].channels[entry->channelIdx])
                    GfxPrint_SetPos(printer, 2 + sAudioIntInfoX, 5 + ind + sAudioIntInfoY);
                    if (sAudioIntInfoBankPage[k] == 1) {
                        if ((entryIndex != 0xFF) &&
                            ((entry->state == SFX_STATE_PLAYING_1) || (entry->state == SFX_STATE_PLAYING_2))) {
                            GfxPrint_Printf(printer, "%2X %5d %5d %5d %02X %04X %04X", entryIndex, (s32)*entry->posX,
                                            (s32)*entry->posY, (s32)*entry->posZ, entry->sfxImportance,
                                            entry->sfxParams, entry->sfxId);
                        } else {
                            GfxPrint_Printf(printer, "FF ----- ----- ----- -- ---- ----");
                        }
                    } else if (sAudioIntInfoBankPage[k] == 2) {
                        if ((entryIndex != 0xFF) &&
                            ((entry->state == SFX_STATE_PLAYING_1) || (entry->state == SFX_STATE_PLAYING_2))) {
                            GfxPrint_Printf(printer, "%2X %5d %5d %5d %3d %3d %04X", entryIndex, (s32)*entry->posX,
                                            (s32)*entry->posY, (s32)*entry->posZ, (s32)(chan->volume * 127.1f),
                                            chan->newPan, entry->sfxId);
                        } else {
                            GfxPrint_Printf(printer, "FF ----- ----- ----- --- --- ----");
                        }
                    } else if (sAudioIntInfoBankPage[k] == 3) {
                        if ((entryIndex != 0xFF) &&
                            ((entry->state == SFX_STATE_PLAYING_1) || (entry->state == SFX_STATE_PLAYING_2))) {
                            GfxPrint_Printf(printer, "%2X %5d %5d %5d %3d %3d %04X", entryIndex, (s32)*entry->posX,
                                            (s32)*entry->posY, (s32)*entry->posZ, (s32)(chan->freqScale * 100.0f),
                                            chan->reverb, entry->sfxId);
                        } else {
                            GfxPrint_Printf(printer, "FF ----- ----- ----- --- --- ----");
                        }
                    } else if (sAudioIntInfoBankPage[k] == 4) {
                        if ((entryIndex != 0xFF) &&
                            ((entry->state == SFX_STATE_PLAYING_1) || (entry->state == SFX_STATE_PLAYING_2))) {
                            GfxPrint_Printf(printer, "%2X %04X", entryIndex, entry->sfxId);
                        } else {
                            GfxPrint_Printf(printer, "FF ----");
                        }
                    }
#undef entryIndex
#undef entry
#undef chan

                    if (sAudioIntInfoBankPage[k] != 0) {
                        ind++;
                    }
                }
                ind++;
            }
            break;

        case PAGE_SCROLL_PRINT:
            GfxPrint_SetPos(printer, 2, 4 + sAudioScrPrtSel);
            SETCOL(255, 255, 255);
            GfxPrint_Printf(printer, "*");

            SETCOL(255, 255, 255);
            GfxPrint_SetPos(printer, 3, 4);
            GfxPrint_Printf(printer, "Swicth  : %d", sAudioScrPrtWork[0]);

            GfxPrint_SetPos(printer, 3, 5);
            GfxPrint_Printf(printer, "Lines   : %d", sAudioScrPrtWork[1] + 1);

            GfxPrint_SetPos(printer, 3, 6);
            GfxPrint_Printf(printer, "Color   : %d", sAudioScrPrtWork[2]);

            GfxPrint_SetPos(printer, 3, 7);
            GfxPrint_Printf(printer, "%s  : %d", sSfxBankNames[0], sAudioScrPrtWork[3]);

            GfxPrint_SetPos(printer, 3, 8);
            GfxPrint_Printf(printer, "%s    : %d", sSfxBankNames[1], sAudioScrPrtWork[4]);

            GfxPrint_SetPos(printer, 3, 9);
            GfxPrint_Printf(printer, "ENVRONM : %d", sAudioScrPrtWork[5]);

            GfxPrint_SetPos(printer, 3, 10);
            GfxPrint_Printf(printer, "%s   : %d", sSfxBankNames[3], sAudioScrPrtWork[6]);

            GfxPrint_SetPos(printer, 3, 11);
            GfxPrint_Printf(printer, "%s  : %d", sSfxBankNames[4], sAudioScrPrtWork[7]);

            GfxPrint_SetPos(printer, 3, 12);
            GfxPrint_Printf(printer, "%s : %d", sSfxBankNames[5], sAudioScrPrtWork[8]);

            GfxPrint_SetPos(printer, 3, 13);
            GfxPrint_Printf(printer, "%s    : %d", sSfxBankNames[6], sAudioScrPrtWork[9]);

            GfxPrint_SetPos(printer, 3, 14);
            GfxPrint_Printf(printer, "SEQ ENT : %d", sAudioScrPrtWork[10]);
            break;

        case PAGE_SFX_SWAP:
            GfxPrint_SetPos(printer, 3, 4);
            SETCOL(255, 255, 255);
            if (gAudioSfxSwapOff) {
                GfxPrint_Printf(printer, "SWAP OFF");
            }

            if (sAudioSfxSwapIsEditing == 0) {
                SETCOL(255, 255, 255);
            } else {
                SETCOL(127, 127, 127);
            }
            GfxPrint_SetPos(printer, 2, 6 + sAudioSfxSwapSel);
            GfxPrint_Printf(printer, "*");

            ctr = sAudioSfxSwapNibbleSel;
            if (sAudioSfxSwapNibbleSel >= 4) {
                ctr++;
            }
            if (sAudioSfxSwapIsEditing == 1) {
                SETCOL(255, 255, 255);
                GfxPrint_SetPos(printer, 3 + ctr, 5);
                GfxPrint_Printf(printer, "V");
            }

            for (i = 0; i < 10; i++) {
                if (i == sAudioSfxSwapSel) {
                    if (sAudioSfxSwapIsEditing == 0) {
                        SETCOL(192, 192, 192);
                    } else {
                        SETCOL(255, 255, 255);
                    }
                } else if (sAudioSfxSwapIsEditing == 0) {
                    SETCOL(144, 144, 144);
                } else {
                    SETCOL(96, 96, 96);
                }
                GfxPrint_SetPos(printer, 3, 6 + i);
                GfxPrint_Printf(printer, "%04x %04x %s", gAudioSfxSwapSource[i], gAudioSfxSwapTarget[i],
                                sAudioSfxSwapModeNames[gAudioSfxSwapMode[i]]);
            }
            break;

        case PAGE_SUB_TRACK_INFO:
            GfxPrint_SetPos(printer, 3, 4);
            SETCOL(255, 255, 255);
            GfxPrint_Printf(printer, "Group Track:%d", sAudioSubTrackInfoPlayerSel);

            GfxPrint_SetPos(printer, 3, 5);
            GfxPrint_Printf(printer, "Sub Track  :%d", sAudioSubTrackInfoChannelSel);

            GfxPrint_SetPos(printer, 3, 6);
            GfxPrint_Printf(printer, "TRK NO. ");

            GfxPrint_SetPos(printer, 3, 7);
            GfxPrint_Printf(printer, "ENTRY   ");

            GfxPrint_SetPos(printer, 3, 8);
            GfxPrint_Printf(printer, "MUTE    ");

            GfxPrint_SetPos(printer, 3, 9);
            GfxPrint_Printf(printer, "OPENNOTE");

            ctr2 = 0;
            for (i = 0; i < 16; i++) {
                if (i == sAudioSubTrackInfoChannelSel) {
                    SETCOL(255, 255, 255);
                } else {
                    SETCOL(200, 200, 200);
                }
                GfxPrint_SetPos(printer, 15 + i, 6);
                GfxPrint_Printf(printer, "%1X", i);

                GfxPrint_SetPos(printer, 15 + i, 7);
                if (gAudioCtx.seqPlayers[sAudioSubTrackInfoPlayerSel].channels[i]->enabled) {
                    GfxPrint_Printf(printer, "O");
                } else {
                    GfxPrint_Printf(printer, "X");
                }

                GfxPrint_SetPos(printer, 15 + i, 8);
                if (gAudioCtx.seqPlayers[sAudioSubTrackInfoPlayerSel].channels[i]->stopSomething2) {
                    GfxPrint_Printf(printer, "O");
                } else {
                    GfxPrint_Printf(printer, "X");
                }

                GfxPrint_SetPos(printer, 15 + i, 9);
                ctr = 0;
                for (j = 0; j < 4; j++) {
                    if (gAudioCtx.seqPlayers[sAudioSubTrackInfoPlayerSel].channels[i]->layers[j] != NULL) {
                        ctr++;
                    }
                }

                GfxPrint_Printf(printer, "%1X", ctr);
                ctr2 += ctr;
            }

            SETCOL(255, 255, 255);
            if (sSeqPlayerPeakNumLayers[sAudioSubTrackInfoPlayerSel] < ctr2) {
                sSeqPlayerPeakNumLayers[sAudioSubTrackInfoPlayerSel] = ctr2;
            }
            GfxPrint_SetPos(printer, 16 + i, 9);
            GfxPrint_Printf(printer, "%2d,%2d", ctr2, sSeqPlayerPeakNumLayers[sAudioSubTrackInfoPlayerSel]);

            GfxPrint_SetPos(printer, 3, 11);
            GfxPrint_Printf(printer, "VOL     ");

            GfxPrint_SetPos(printer, 3, 12);
            GfxPrint_Printf(printer, "E VOL   ");

            GfxPrint_SetPos(printer, 3, 13);
            GfxPrint_Printf(printer, "BANK ID ");

            GfxPrint_SetPos(printer, 3, 14);
            GfxPrint_Printf(printer, "PROG    ");

            GfxPrint_SetPos(printer, 3, 15);
            GfxPrint_Printf(printer, "PAN    ");

            GfxPrint_SetPos(printer, 3, 16);
            GfxPrint_Printf(printer, "PANPOW  ");

            GfxPrint_SetPos(printer, 3, 17);
            GfxPrint_Printf(printer, "FXMIX   ");

            GfxPrint_SetPos(printer, 3, 18);
            GfxPrint_Printf(printer, "PRIO    ");

            GfxPrint_SetPos(printer, 3, 19);
            GfxPrint_Printf(printer, "VIB PIT ");

            GfxPrint_SetPos(printer, 3, 20);
            GfxPrint_Printf(printer, "VIB DEP ");

            GfxPrint_SetPos(printer, 3, 21);
            GfxPrint_Printf(printer, "TUNE    ");

            GfxPrint_SetPos(printer, 3, 22);
            GfxPrint_Printf(printer, "TUNE    ");

            for (i = 0; i < 8; i++) {
                GfxPrint_SetPos(printer, 15 + 3 * i, 22);
                GfxPrint_Printf(printer, "%02X ",
                                (u8)gAudioCtx.seqPlayers[sAudioSubTrackInfoPlayerSel]
                                    .channels[sAudioSubTrackInfoChannelSel]
                                    ->soundScriptIO[i]);
            }

            if (gAudioCtx.seqPlayers[sAudioSubTrackInfoPlayerSel].channels[sAudioSubTrackInfoChannelSel]->enabled) {
                GfxPrint_SetPos(printer, 15, 11);
                GfxPrint_Printf(printer, "%d",
                                (u8)(gAudioCtx.seqPlayers[sAudioSubTrackInfoPlayerSel]
                                         .channels[sAudioSubTrackInfoChannelSel]
                                         ->volume *
                                     127.1));

                GfxPrint_SetPos(printer, 15, 12);
                GfxPrint_Printf(printer, "%d",
                                (u8)(gAudioCtx.seqPlayers[sAudioSubTrackInfoPlayerSel]
                                         .channels[sAudioSubTrackInfoChannelSel]
                                         ->volumeScale *
                                     127.1));

                GfxPrint_SetPos(printer, 15, 13);
                GfxPrint_Printf(
                    printer, "%X",
                    gAudioCtx.seqPlayers[sAudioSubTrackInfoPlayerSel].channels[sAudioSubTrackInfoChannelSel]->fontId);

                ctr = (u8)(gAudioCtx.seqPlayers[sAudioSubTrackInfoPlayerSel]
                               .channels[sAudioSubTrackInfoChannelSel]
                               ->instOrWave);

                if (ctr == 0) {
                    ctr2 = 0x7F;
                } else if (ctr < 0x80) {
                    ctr2 = ctr - 1;
                } else {
                    ctr2 = ctr;
                }

                GfxPrint_SetPos(printer, 15, 14);
                GfxPrint_Printf(printer, "%d", ctr2);

                GfxPrint_SetPos(printer, 15, 15);
                GfxPrint_Printf(
                    printer, "%d",
                    gAudioCtx.seqPlayers[sAudioSubTrackInfoPlayerSel].channels[sAudioSubTrackInfoChannelSel]->newPan);

                GfxPrint_SetPos(printer, 15, 16);
                GfxPrint_Printf(printer, "%d",
                                gAudioCtx.seqPlayers[sAudioSubTrackInfoPlayerSel]
                                    .channels[sAudioSubTrackInfoChannelSel]
                                    ->panChannelWeight);

                GfxPrint_SetPos(printer, 15, 17);
                GfxPrint_Printf(
                    printer, "%d",
                    gAudioCtx.seqPlayers[sAudioSubTrackInfoPlayerSel].channels[sAudioSubTrackInfoChannelSel]->reverb);

                GfxPrint_SetPos(printer, 15, 18);
                GfxPrint_Printf(printer, "%d",
                                gAudioCtx.seqPlayers[sAudioSubTrackInfoPlayerSel]
                                    .channels[sAudioSubTrackInfoChannelSel]
                                    ->notePriority);

                GfxPrint_SetPos(printer, 15, 19);
                GfxPrint_Printf(printer, "%d",
                                (u8)(gAudioCtx.seqPlayers[sAudioSubTrackInfoPlayerSel]
                                         .channels[sAudioSubTrackInfoChannelSel]
                                         ->vibratoRateTarget /
                                     32));

                GfxPrint_SetPos(printer, 15, 20);
                GfxPrint_Printf(printer, "%d",
                                (u8)(gAudioCtx.seqPlayers[sAudioSubTrackInfoPlayerSel]
                                         .channels[sAudioSubTrackInfoChannelSel]
                                         ->vibratoExtentTarget /
                                     8));

                GfxPrint_SetPos(printer, 15, 21);
                GfxPrint_Printf(printer, "%d",
                                (u16)(gAudioCtx.seqPlayers[sAudioSubTrackInfoPlayerSel]
                                          .channels[sAudioSubTrackInfoChannelSel]
                                          ->freqScale *
                                      100));
            }
            break;

        case PAGE_HEAP_INFO:
            SETCOL(255, 255, 255);
            GfxPrint_SetPos(printer, 3, 4);
            GfxPrint_Printf(printer, "TOTAL  %d", gAudioHeapInitSizes.heapSize);

            GfxPrint_SetPos(printer, 3, 5);
            GfxPrint_Printf(printer, "DRIVER %05X / %05X",
                            gAudioCtx.miscPool.curRamAddr - gAudioCtx.miscPool.startRamAddr, gAudioCtx.miscPool.size);

            GfxPrint_SetPos(printer, 3, 6);
            GfxPrint_Printf(
                printer, "AT-SEQ %02X-%02X (%05X-%05X / %05X)", (u8)gAudioCtx.seqCache.temporary.entries[0].id,
                (u8)gAudioCtx.seqCache.temporary.entries[1].id, gAudioCtx.seqCache.temporary.entries[0].size,
                gAudioCtx.seqCache.temporary.entries[1].size, gAudioCtx.seqCache.temporary.pool.size);

            GfxPrint_SetPos(printer, 3, 7);
            GfxPrint_Printf(
                printer, "AT-BNK %02X-%02X (%05X-%05X / %05X)", (u8)gAudioCtx.fontCache.temporary.entries[0].id,
                (u8)gAudioCtx.fontCache.temporary.entries[1].id, gAudioCtx.fontCache.temporary.entries[0].size,
                gAudioCtx.fontCache.temporary.entries[1].size, gAudioCtx.fontCache.temporary.pool.size);

            GfxPrint_SetPos(printer, 3, 8);
            GfxPrint_Printf(printer, "ST-SEQ %02Xseqs  (%05X / %06X)", gAudioCtx.seqCache.persistent.numEntries,
                            gAudioCtx.seqCache.persistent.pool.curRamAddr -
                                gAudioCtx.seqCache.persistent.pool.startRamAddr,
                            gAudioCtx.seqCache.persistent.pool.size);

            for (k = 0; (u32)k < gAudioCtx.seqCache.persistent.numEntries; k++) {
                GfxPrint_SetPos(printer, 3 + 3 * k, 9);
                GfxPrint_Printf(printer, "%02x", gAudioCtx.seqCache.persistent.entries[k].id);
            }

            GfxPrint_SetPos(printer, 3, 10);
            GfxPrint_Printf(printer, "ST-BNK %02Xbanks (%05X / %06X)", gAudioCtx.fontCache.persistent.numEntries,
                            gAudioCtx.fontCache.persistent.pool.curRamAddr -
                                gAudioCtx.fontCache.persistent.pool.startRamAddr,
                            gAudioCtx.fontCache.persistent.pool.size);

            for (k = 0; (u32)k < gAudioCtx.fontCache.persistent.numEntries; k++) {
                GfxPrint_SetPos(printer, 3 + 3 * k, 11);
                GfxPrint_Printf(printer, "%02x", gAudioCtx.fontCache.persistent.entries[k].id);
            }

            GfxPrint_SetPos(printer, 3, 12);
            GfxPrint_Printf(printer, "E-MEM  %05X / %05X",
                            gAudioCtx.permanentPool.curRamAddr - gAudioCtx.permanentPool.startRamAddr,
                            gAudioCtx.permanentPool.size);
            break;

        case PAGE_BLOCK_CHANGE_BGM:
            SETCOL(255, 255, 255);
            GfxPrint_SetPos(printer, 3, 4);
            GfxPrint_Printf(printer, "BGM No.    %02X", sAudioBlkChgBgmWork[0]);

            GfxPrint_SetPos(printer, 3, 5);
            GfxPrint_Printf(printer, "SCENE SET  %02X %s", sAudioBlkChgBgmWork[1],
                            sAudioSceneNames[sAudioBlkChgBgmWork[1]]);

            SETCOL(0x64, 255, 0x64);
            GfxPrint_SetPos(printer, 2, 4 + sAudioBlkChgBgmSel);
            GfxPrint_Printf(printer, "*");

            SETCOL(255, 255, 255);
            GfxPrint_SetPos(printer, 3, 7);
            GfxPrint_Printf(printer, "NEXT SCENE %02X %s",
                            (u8)gAudioCtx.seqPlayers[SEQ_PLAYER_BGM_MAIN].soundScriptIO[2],
                            sAudioSceneNames[(u8)gAudioCtx.seqPlayers[SEQ_PLAYER_BGM_MAIN].soundScriptIO[2]]);

            GfxPrint_SetPos(printer, 3, 8);
            GfxPrint_Printf(printer, "NOW SCENE  %02X %s",
                            (u8)gAudioCtx.seqPlayers[SEQ_PLAYER_BGM_MAIN].soundScriptIO[4],
                            sAudioSceneNames[(u8)gAudioCtx.seqPlayers[SEQ_PLAYER_BGM_MAIN].soundScriptIO[4]]);

            GfxPrint_SetPos(printer, 3, 9);
            GfxPrint_Printf(printer, "NOW BLOCK  %02X",
                            (gAudioCtx.seqPlayers[SEQ_PLAYER_BGM_MAIN].soundScriptIO[5] + 1) & 0xFF);

            GfxPrint_SetPos(printer, 3, 11);
            GfxPrint_Printf(printer, "PORT");

            GfxPrint_SetPos(printer, 3, 12);
            GfxPrint_Printf(printer, "%02X %02X %02X %02X",
                            (u8)gAudioCtx.seqPlayers[SEQ_PLAYER_BGM_MAIN].soundScriptIO[0],
                            (u8)gAudioCtx.seqPlayers[SEQ_PLAYER_BGM_MAIN].soundScriptIO[1],
                            (u8)gAudioCtx.seqPlayers[SEQ_PLAYER_BGM_MAIN].soundScriptIO[2],
                            (u8)gAudioCtx.seqPlayers[SEQ_PLAYER_BGM_MAIN].soundScriptIO[3]);

            GfxPrint_SetPos(printer, 3, 13);
            GfxPrint_Printf(printer, "%02X %02X %02X %02X",
                            (u8)gAudioCtx.seqPlayers[SEQ_PLAYER_BGM_MAIN].soundScriptIO[4],
                            (u8)gAudioCtx.seqPlayers[SEQ_PLAYER_BGM_MAIN].soundScriptIO[5],
                            (u8)gAudioCtx.seqPlayers[SEQ_PLAYER_BGM_MAIN].soundScriptIO[6],
                            (u8)gAudioCtx.seqPlayers[SEQ_PLAYER_BGM_MAIN].soundScriptIO[7]);
            break;

        case PAGE_OCARINA_TEST:
            SETCOL(255, 255, 255);
            GfxPrint_SetPos(printer, 3, 4);
            GfxPrint_Printf(printer, "SEQ INFO  : %2d %02x %d", sPlaybackStaff.buttonIndex, sPlaybackStaff.state,
                            sPlaybackStaff.pos);

            GfxPrint_SetPos(printer, 3, 5);
            GfxPrint_Printf(printer, "PLAY INFO : %2d %02x %d", sPlayingStaff.buttonIndex, sPlayingStaff.state,
                            sPlayingStaff.pos);

            GfxPrint_SetPos(printer, 3, 6);
            GfxPrint_Printf(printer, "8note REC POINTER : %08x", gScarecrowSpawnSongPtr);

            ctr = 0;
            for (j = 0; j < 4; j++) {
                for (i = 0; i < 8; i++) {
                    GfxPrint_SetPos(printer, 3 + 3 * i, 7 + j);
                    GfxPrint_Printf(printer, "%02x", gScarecrowSpawnSongPtr[ctr++]);
                }
            }

            GfxPrint_SetPos(printer, 3, 24);
            GfxPrint_Printf(printer, "OCA:%02x SEQ:%04x PLAY:%02x REC:%02x", sOcarinaInstrumentId, sOcarinaFlags,
                            sPlaybackState, sRecordingState);
            break;

        case PAGE_SFX_PARAMETER_CHANGE:
            GfxPrint_SetPos(printer, 2, 4 + sAudioSfxParamChgSel);
            SETCOL(127, 255, 127);
            GfxPrint_Printf(printer, "*");

            SETCOL(255, 255, 255);
            GfxPrint_SetPos(printer, 3, 4);
            GfxPrint_Printf(printer, "SE HD  : %02x %s", sAudioSfxParamChgWork[0],
                            sSfxBankNames[sAudioSfxParamChgWork[0]]);

            GfxPrint_SetPos(printer, 3, 5);
            GfxPrint_Printf(printer, "SE No. : %02x", sAudioSfxParamChgWork[1]);

            GfxPrint_SetPos(printer, 20, 6);
            GfxPrint_Printf(printer, "       : %04x",
                            gSfxParams[sAudioSfxParamChgWork[0]][sAudioSfxParamChgWork[1]].params);

            GfxPrint_SetPos(printer, 3, 6);
            GfxPrint_Printf(
                printer, "SE SW    %s",
                AudioDebug_ToStringBinary(gSfxParams[sAudioSfxParamChgWork[0]][sAudioSfxParamChgWork[1]].params, 16));

            SETCOL(127, 255, 127);
            digitStr[0] = (char)('0' + ((gSfxParams[sAudioSfxParamChgWork[0]][sAudioSfxParamChgWork[1]].params >>
                                         (15 - sAudioSfxParamChgBitSel)) &
                                        1));
            GfxPrint_SetPos(printer, 12 + sAudioSfxParamChgBitSel, 6);
            GfxPrint_Printf(printer, "%s", digitStr);

            SETCOL(255, 255, 255);
            GfxPrint_SetPos(printer, 3, 7);
            GfxPrint_Printf(printer, "SE PR  : %02x",
                            gSfxParams[sAudioSfxParamChgWork[0]][sAudioSfxParamChgWork[1]].importance);
            break;

        case PAGE_FREE_AREA:
            GfxPrint_SetPos(printer, 3, 4);
            SETCOL(255, 255, 255);
            GfxPrint_Printf(printer, "env_fx %d code_fx %d SPEC %d", sAudioEnvReverb, sAudioCodeReverb, gAudioSpecId);

            if (sAudioUpdateTaskStart == sAudioUpdateTaskEnd) {
                sAudioUpdateDuration = OS_CYCLES_TO_NSEC(sAudioUpdateEndTime - sAudioUpdateStartTime) / (1e9f / 20);
                if (sAudioUpdateDurationMax < sAudioUpdateDuration) {
                    sAudioUpdateDurationMax = sAudioUpdateDuration;
                }
            }

            GfxPrint_SetPos(printer, 3, 6);
            GfxPrint_Printf(printer, "SOUND GAME FRAME NOW %f", sAudioUpdateDuration);

            GfxPrint_SetPos(printer, 3, 7);
            GfxPrint_Printf(printer, "SOUND GAME FRAME MAX %f", sAudioUpdateDurationMax);

            GfxPrint_SetPos(printer, 3, 9);
            GfxPrint_Printf(printer, "SWITCH BGM MODE %d %d %d (FLAG %d)", sPrevSeqMode, sNumFramesStill,
                            sNumFramesMoving, sSeqModeInput);

            GfxPrint_SetPos(printer, 3, 10);
            GfxPrint_Printf(printer, "ENEMY DIST %f VOL %3d", sAudioEnemyDist, sAudioEnemyVol);

            GfxPrint_SetPos(printer, 3, 11);
            GfxPrint_Printf(printer, "GANON DIST VOL %3d", sGanonsTowerVol);

            GfxPrint_SetPos(printer, 3, 12);
            GfxPrint_Printf(printer, "DEMO FLAG %d", sAudioCutsceneFlag);

            GfxPrint_SetPos(printer, 3, 12);
            if (sIsMalonSinging == true) {
                GfxPrint_Printf(printer, "MARON BGM DIST %f", sMalonSingingDist);
                sIsMalonSinging = false;
            }

            GfxPrint_SetPos(printer, 3, 23);
            if (sAudioNatureFailed != false) {
                GfxPrint_Printf(printer, "NATURE FAILED %01x", sAudioNatureFailed);
            }

            GfxPrint_SetPos(printer, 3, 24);
            if (sSariaBgmPtr != NULL) {
                GfxPrint_Printf(printer, "SARIA BGM PTR %08x", sSariaBgmPtr);
            }

            GfxPrint_SetPos(printer, 3, 25);
            GfxPrint_Printf(printer, "POLI %d(%d)", sPeakNumNotes, numEnabledNotes);

            for (i = 0; i < 11; i++) {
                GfxPrint_SetPos(printer, 3 + 3 * i, 26);
                GfxPrint_Printf(printer, "%d", sAudioSpecPeakNumNotes[i]);
            }
            break;
    }
#undef SETCOL_COMMON
#undef SETCOL
#undef SETCOL_SCROLLPRINT
}

void AudioDebug_ProcessInput_SndCont(void) {
    u16 step = 1;

    if (CHECK_BTN_ANY(sDebugPadHold, BTN_CDOWN)) {
        if (sAudioSndContWorkLims[sAudioSndContSel] >= 16) {
            step = 16;
        }
    } else if (CHECK_BTN_ANY(sDebugPadHold, BTN_CLEFT)) {
        if (sAudioSndContWorkLims[sAudioSndContSel] >= 16) {
            step = 8;
        }
    } else if (CHECK_BTN_ANY(sDebugPadHold, BTN_CUP)) {
        sAudioSndContWork[sAudioSndContSel] = 0;
    }

    if (CHECK_BTN_ANY(sDebugPadPress, BTN_DUP)) {
        if (sAudioSndContSel > 0) {
            sAudioSndContSel--;
        } else {
            sAudioSndContSel = 10;
        }
    }

    if (CHECK_BTN_ANY(sDebugPadPress, BTN_DDOWN)) {
        if (sAudioSndContSel < 10) {
            sAudioSndContSel++;
        } else {
            sAudioSndContSel = 0;
        }
    }

    if (CHECK_BTN_ANY(sDebugPadPress, BTN_DLEFT)) {
        if (sAudioSndContWork[sAudioSndContSel] >= step) {
            if (1) {
                sAudioSndContWork[sAudioSndContSel] -= step;
            }
        } else {
            sAudioSndContWork[sAudioSndContSel] += sAudioSndContWorkLims[sAudioSndContSel] - step;
        }
    }

    if (CHECK_BTN_ANY(sDebugPadPress, BTN_DRIGHT)) {
        if (sAudioSndContWork[sAudioSndContSel] + step < sAudioSndContWorkLims[sAudioSndContSel]) {
            sAudioSndContWork[sAudioSndContSel] += step;
        } else {
            sAudioSndContWork[sAudioSndContSel] += step - sAudioSndContWorkLims[sAudioSndContSel];
        }
    }

    if (sAudioSndContSel == 8) {
        if (sAudioSndContWork[sAudioSndContSel] != 0) {
            Audio_SetExtraFilter(0x20);
        } else {
            Audio_SetExtraFilter(0);
        }
    }

    if (sAudioSndContSel == 9) {
        if (sAudioSndContWork[sAudioSndContSel] != 0) {
            Audio_SetBaseFilter(0x20);
        } else {
            Audio_SetBaseFilter(0);
        }
    }

    if (CHECK_BTN_ANY(sDebugPadPress, BTN_A)) {
        switch (sAudioSndContSel) {
            case 0:
            case 1:
                SEQCMD_PLAY_SEQUENCE(sAudioSndContSel, 0, 0, sAudioSndContWork[sAudioSndContSel]);
                break;
            case 2:
            case 3:
                Audio_PlaySfxGeneral(((sAudioSndContWork[2] << 12) & 0xFFFF) + sAudioSndContWork[3] + SFX_FLAG,
                                     &gSfxDefaultPos, 4, &gSfxDefaultFreqAndVolScale, &gSfxDefaultFreqAndVolScale,
                                     &gSfxDefaultReverb);
                break;
            case 4:
                func_800F6700(sAudioSndContWork[sAudioSndContSel]);
                break;
            case 5:
                SEQCMD_DISABLE_PLAY_SEQUENCES(sAudioSndContWork[sAudioSndContSel]);
                break;
            case 6:
                SEQCMD_RESET_AUDIO_HEAP(0, sAudioSndContWork[sAudioSndContSel]);
                sAudioSubTrackInfoSpec = sAudioSndContWork[6];
                if (sAudioSubTrackInfoPlayerSel > gAudioSpecs[sAudioSubTrackInfoSpec].numSequencePlayers - 1) {
                    sAudioSubTrackInfoPlayerSel = gAudioSpecs[sAudioSubTrackInfoSpec].numSequencePlayers - 1;
                }
                break;
            case 7:
                Audio_PlayNatureAmbienceSequence(sAudioSndContWork[sAudioSndContSel]);
                break;
            case 8:
            case 9:
                break;
            case 10:
                Audio_SetSfxBanksMute(sAudioSndContWork[sAudioSndContSel] * 0x7F);
                break;
        }
    }

    if (CHECK_BTN_ANY(sDebugPadPress, BTN_B)) {
        switch (sAudioSndContSel) {
            case 0:
            case 1:
                SEQCMD_STOP_SEQUENCE(sAudioSndContSel, 0);
                break;
            case 7:
                SEQCMD_STOP_SEQUENCE(SEQ_PLAYER_BGM_MAIN, 0);
                break;
            case 2:
            case 3:
                Audio_StopSfxByBank(sAudioSndContWork[2]);
                break;
        }
    }

    if (CHECK_BTN_ANY(sDebugPadPress, BTN_CDOWN)) {
        if (sAudioSndContSel == 0) {
            if (1) {}
            Audio_PlaySequenceInCutscene(sAudioSndContWork[sAudioSndContSel]);
        }
    }

    if (CHECK_BTN_ANY(sDebugPadPress, BTN_CRIGHT)) {
        if (sAudioSndContSel == 0) {
            if (1) {}
            func_800F5ACC(sAudioSndContWork[sAudioSndContSel]);
        }
    }
}

void AudioDebug_ProcessInput_IntInfo(void) {
    if (CHECK_BTN_ANY(sDebugPadPress, BTN_CUP)) {
        sAudioIntInfoY--;
    }

    if (CHECK_BTN_ANY(sDebugPadPress, BTN_CDOWN)) {
        sAudioIntInfoY++;
    }

    if (CHECK_BTN_ANY(sDebugPadPress, BTN_CLEFT)) {
        sAudioIntInfoX--;
    }

    if (CHECK_BTN_ANY(sDebugPadPress, BTN_CRIGHT)) {
        sAudioIntInfoX++;
    }

    if (CHECK_BTN_ANY(sDebugPadPress, BTN_B)) {
        sAudioIntInfoX = 0;
        sAudioIntInfoY = 0;
    }

    if (CHECK_BTN_ANY(sDebugPadPress, BTN_DUP) && sAudioIntInfoSel > 0) {
        sAudioIntInfoSel--;
    }

    if (CHECK_BTN_ANY(sDebugPadPress, BTN_DDOWN) && sAudioIntInfoSel < 6) {
        sAudioIntInfoSel++;
    }

    if (CHECK_BTN_ANY(sDebugPadPress, BTN_DLEFT) && sAudioIntInfoBankPage[sAudioIntInfoSel] > 0) {
        sAudioIntInfoBankPage[sAudioIntInfoSel]--;
    }

    if (CHECK_BTN_ANY(sDebugPadPress, BTN_DRIGHT) && sAudioIntInfoBankPage[sAudioIntInfoSel] < 4) {
        sAudioIntInfoBankPage[sAudioIntInfoSel]++;
    }
}

void AudioDebug_ProcessInput_ScrPrt(void) {
    if (sAudioScrPrtWork[0] != 0) {
        if (CHECK_BTN_ANY(sDebugPadPress, BTN_CUP)) {
            sAudioScrPrtY--;
        }
        if (CHECK_BTN_ANY(sDebugPadPress, BTN_CDOWN)) {
            sAudioScrPrtY++;
        }
        if (CHECK_BTN_ANY(sDebugPadPress, BTN_CLEFT)) {
            sAudioScrPrtX--;
        }
        if (CHECK_BTN_ANY(sDebugPadPress, BTN_CRIGHT)) {
            sAudioScrPrtX++;
        }
        if (CHECK_BTN_ANY(sDebugPadPress, BTN_A)) {
            sAudioScrPrtX = 26;
            sAudioScrPrtY = 1;
            sAudioScrPrtWork[2] = 6;
        }

        if (CHECK_BTN_ANY(sDebugPadPress, BTN_B)) {
            sAudioScrPrtInd = 0;
            sAudioScrPrtOverflow = 0;
        }
    }

    if (CHECK_BTN_ANY(sDebugPadPress, BTN_DUP)) {
        if (sAudioScrPrtSel > 0) {
            sAudioScrPrtSel--;
        } else {
            sAudioScrPrtSel = 10;
        }
    }

    if (CHECK_BTN_ANY(sDebugPadPress, BTN_DDOWN)) {
        if (sAudioScrPrtSel < 10) {
            sAudioScrPrtSel++;
        } else {
            sAudioScrPrtSel = 0;
        }
    }

    if (CHECK_BTN_ANY(sDebugPadPress, BTN_DLEFT)) {
        if (sAudioScrPrtWork[sAudioScrPrtSel] > 0) {
            sAudioScrPrtWork[sAudioScrPrtSel]--;
        } else {
            sAudioScrPrtWork[sAudioScrPrtSel] = sAudioScrPrtWorkLims[sAudioScrPrtSel] - 1;
        }
    }

    if (CHECK_BTN_ANY(sDebugPadPress, BTN_DRIGHT)) {
        if (sAudioScrPrtWork[sAudioScrPrtSel] < sAudioScrPrtWorkLims[sAudioScrPrtSel] - 1) {
            sAudioScrPrtWork[sAudioScrPrtSel]++;
        } else {
            sAudioScrPrtWork[sAudioScrPrtSel] = 0;
        }
    }

    D_801333F0 = sAudioScrPrtWork[3] + (sAudioScrPrtWork[4] * 2) + (sAudioScrPrtWork[5] * 4) +
                 (sAudioScrPrtWork[6] * 8) + (sAudioScrPrtWork[7] * 0x10) + (sAudioScrPrtWork[8] * 0x20);
}

void AudioDebug_ProcessInput_SfxSwap(void) {
    s16 step;
    u16 val;
    u8 prev;

    if (!sAudioSfxSwapIsEditing) {
        if (CHECK_BTN_ANY(sDebugPadPress, BTN_DUP)) {
            if (sAudioSfxSwapSel > 0) {
                sAudioSfxSwapSel--;
            } else {
                sAudioSfxSwapSel = 9;
            }
        }

        if (CHECK_BTN_ANY(sDebugPadPress, BTN_DDOWN)) {
            if (sAudioSfxSwapSel < 9) {
                sAudioSfxSwapSel++;
            } else {
                sAudioSfxSwapSel = 0;
            }
        }

        if (CHECK_BTN_ANY(sDebugPadPress, BTN_A)) {
            sAudioSfxSwapIsEditing = true;
        }

        if (CHECK_BTN_ANY(sDebugPadPress, BTN_B)) {
            gAudioSfxSwapSource[sAudioSfxSwapSel] = 0;
            gAudioSfxSwapTarget[sAudioSfxSwapSel] = 0;
        }

        if (CHECK_BTN_ANY(sDebugPadPress, BTN_START)) {
            if (sAudioSfxSwapSel != 0) {
                prev = sAudioSfxSwapSel - 1;
            } else {
                prev = 9;
            }
            gAudioSfxSwapSource[sAudioSfxSwapSel] = gAudioSfxSwapSource[prev];
            gAudioSfxSwapTarget[sAudioSfxSwapSel] = gAudioSfxSwapTarget[prev];
        }
    } else {
        if (CHECK_BTN_ANY(sDebugPadPress, BTN_DLEFT)) {
            if (sAudioSfxSwapNibbleSel > 0) {
                sAudioSfxSwapNibbleSel--;
            } else {
                sAudioSfxSwapNibbleSel = 7;
            }
        }
        if (CHECK_BTN_ANY(sDebugPadPress, BTN_DRIGHT)) {
            if (sAudioSfxSwapNibbleSel < 7) {
                sAudioSfxSwapNibbleSel++;
            } else {
                sAudioSfxSwapNibbleSel = 0;
            }
        }

        if (CHECK_BTN_ANY(sDebugPadPress, BTN_DUP) || CHECK_BTN_ANY(sDebugPadPress, BTN_DDOWN)) {
            if (CHECK_BTN_ANY(sDebugPadPress, BTN_DUP)) {
                step = CHECK_BTN_ANY(sDebugPadHold, BTN_CUP) ? 8 : 1;
            }

            if (CHECK_BTN_ANY(sDebugPadPress, BTN_DDOWN)) {
                step = CHECK_BTN_ANY(sDebugPadHold, BTN_CUP) ? -8 : -1;
            }

            if (sAudioSfxSwapNibbleSel < 4) {
                val = gAudioSfxSwapSource[sAudioSfxSwapSel] >> ((3 - sAudioSfxSwapNibbleSel) * 4);
                val = (val + step) & 0xF;
                gAudioSfxSwapSource[sAudioSfxSwapSel] =
                    (gAudioSfxSwapSource[sAudioSfxSwapSel] & ((0xF << ((3 - sAudioSfxSwapNibbleSel) * 4)) ^ 0xFFFF)) +
                    (val << ((3 - sAudioSfxSwapNibbleSel) * 4));
            } else {
                val = gAudioSfxSwapTarget[sAudioSfxSwapSel] >> ((7 - sAudioSfxSwapNibbleSel) * 4);
                val = (val + step) & 0xF;
                gAudioSfxSwapTarget[sAudioSfxSwapSel] =
                    (gAudioSfxSwapTarget[sAudioSfxSwapSel] & ((0xF << ((7 - sAudioSfxSwapNibbleSel) * 4)) ^ 0xFFFF)) +
                    (val << ((7 - sAudioSfxSwapNibbleSel) * 4));
            }
        }

        if (CHECK_BTN_ANY(sDebugPadPress, BTN_A)) {
            sAudioSfxSwapIsEditing = false;
        }

        if (CHECK_BTN_ANY(sDebugPadPress, BTN_B)) {
            if (sAudioSfxSwapNibbleSel < 4) {
                gAudioSfxSwapSource[sAudioSfxSwapSel] = 0;
            } else {
                gAudioSfxSwapTarget[sAudioSfxSwapSel] = 0;
            }
        }
    }

    if (CHECK_BTN_ANY(sDebugPadPress, BTN_CLEFT)) {
        gAudioSfxSwapOff ^= 1;
    }

    if (CHECK_BTN_ANY(sDebugPadPress, BTN_CDOWN)) {
        gAudioSfxSwapMode[sAudioSfxSwapSel] ^= 1;
    }
}

void AudioDebug_ProcessInput_SubTrackInfo(void) {
    if (CHECK_BTN_ANY(sDebugPadPress, BTN_DDOWN)) {
        if (sAudioSubTrackInfoPlayerSel != 0) {
            sAudioSubTrackInfoPlayerSel--;
        } else {
            sAudioSubTrackInfoPlayerSel = gAudioSpecs[sAudioSubTrackInfoSpec].numSequencePlayers - 1;
        }
    }
    if (CHECK_BTN_ANY(sDebugPadPress, BTN_DUP)) {
        if (sAudioSubTrackInfoPlayerSel < gAudioSpecs[sAudioSubTrackInfoSpec].numSequencePlayers - 1) {
            sAudioSubTrackInfoPlayerSel++;
        } else {
            sAudioSubTrackInfoPlayerSel = SEQ_PLAYER_BGM_MAIN;
        }
    }
    if (CHECK_BTN_ANY(sDebugPadPress, BTN_DLEFT)) {
        sAudioSubTrackInfoChannelSel = (sAudioSubTrackInfoChannelSel - 1) & 0xF;
    }
    if (CHECK_BTN_ANY(sDebugPadPress, BTN_DRIGHT)) {
        sAudioSubTrackInfoChannelSel = (sAudioSubTrackInfoChannelSel + 1) & 0xF;
    }
    if (CHECK_BTN_ANY(sDebugPadPress, BTN_START)) {
        sSeqPlayerPeakNumLayers[sAudioSubTrackInfoPlayerSel] = SEQ_PLAYER_BGM_MAIN;
    }
}

void AudioDebug_ProcessInput_HeapInfo(void) {
}

void AudioDebug_ProcessInput_BlkChgBgm(void) {
    if (CHECK_BTN_ANY(sDebugPadPress, BTN_DUP)) {
        if (sAudioBlkChgBgmSel > 0) {
            sAudioBlkChgBgmSel--;
        } else {
            sAudioBlkChgBgmSel = 1;
        }
    }

    if (CHECK_BTN_ANY(sDebugPadPress, BTN_DDOWN)) {
        if (sAudioBlkChgBgmSel <= 0) {
            sAudioBlkChgBgmSel++;
        } else {
            sAudioBlkChgBgmSel = 0;
        }
    }

    if (CHECK_BTN_ANY(sDebugPadPress, BTN_DLEFT)) {
        sAudioBlkChgBgmWork[sAudioBlkChgBgmSel]--;
        if (sAudioBlkChgBgmSel == 1) {
            Audio_SetSequenceMode(sAudioBlkChgBgmWork[1]);
            ; // might be a fake match?
        }
    }

    if (CHECK_BTN_ANY(sDebugPadPress, BTN_DRIGHT)) {
        sAudioBlkChgBgmWork[sAudioBlkChgBgmSel]++;
        if (sAudioBlkChgBgmSel == 1) {
            Audio_SetSequenceMode(sAudioBlkChgBgmWork[1]);
        }
    }

    if (CHECK_BTN_ANY(sDebugPadPress, BTN_A)) {
        Audio_QueueCmdS8(MK_CMD(0x46, SEQ_PLAYER_BGM_MAIN, 0x00, 0x00), sAudioBlkChgBgmWork[1]);
        SEQCMD_PLAY_SEQUENCE(SEQ_PLAYER_BGM_MAIN, 1, 0, sAudioBlkChgBgmWork[0]);
    }

    if (CHECK_BTN_ANY(sDebugPadPress, BTN_B)) {
        SEQCMD_STOP_SEQUENCE(SEQ_PLAYER_BGM_MAIN, 1);
    }
}

void AudioDebug_ProcessInput_OcaTest(void) {
}

void AudioDebug_ProcessInput_SfxParamChg(void) {
    s32 step;
    u16 sfx;

    if (CHECK_BTN_ANY(sDebugPadHold, BTN_CLEFT)) {
        step = 8;
    } else {
        step = 1;
    }

    if (CHECK_BTN_ANY(sDebugPadPress, BTN_DUP)) {
        if (sAudioSfxParamChgSel > 0) {
            sAudioSfxParamChgSel--;
        } else {
            sAudioSfxParamChgSel = 3;
        }
    }

    if (CHECK_BTN_ANY(sDebugPadPress, BTN_DDOWN)) {
        if (sAudioSfxParamChgSel < 3) {
            sAudioSfxParamChgSel++;
        } else {
            sAudioSfxParamChgSel = 0;
        }
    }

    if (CHECK_BTN_ANY(sDebugPadPress, BTN_DLEFT)) {
        if (sAudioSfxParamChgSel < 2) {
            if (sAudioSfxParamChgSel == 0) {
                if (sAudioSfxParamChgWork[sAudioSfxParamChgSel] > 0) {
                    sAudioSfxParamChgWork[sAudioSfxParamChgSel]--;
                } else {
                    sAudioSfxParamChgWork[sAudioSfxParamChgSel] = sAudioSndContWorkLims[2] - 1;
                }
            } else {
                sAudioSfxParamChgWork[sAudioSfxParamChgSel] -= step;
                sAudioSfxParamChgWork[sAudioSfxParamChgSel] &= 0x1FF;
            }
        } else if (sAudioSfxParamChgSel == 3) {
            gSfxParams[sAudioSfxParamChgWork[0]][sAudioSfxParamChgWork[1]].importance -= step;
        } else {
            sAudioSfxParamChgBitSel = (sAudioSfxParamChgBitSel - 1) & 0xF;
        }
    }

    if (CHECK_BTN_ANY(sDebugPadPress, BTN_DRIGHT)) {
        if (sAudioSfxParamChgSel < 2) {
            if (sAudioSfxParamChgSel == 0) {
                if (sAudioSfxParamChgWork[sAudioSfxParamChgSel] < (sAudioSndContWorkLims[2] - 1)) {
                    sAudioSfxParamChgWork[sAudioSfxParamChgSel]++;
                } else {
                    sAudioSfxParamChgWork[sAudioSfxParamChgSel] = 0;
                }
            } else {
                sAudioSfxParamChgWork[sAudioSfxParamChgSel] += step;
                sAudioSfxParamChgWork[sAudioSfxParamChgSel] &= 0x1FF;
            }
        } else if (sAudioSfxParamChgSel == 3) {
            gSfxParams[sAudioSfxParamChgWork[0]][sAudioSfxParamChgWork[1]].importance += step;
        } else {
            sAudioSfxParamChgBitSel = (sAudioSfxParamChgBitSel + 1) & 0xF;
        }
    }

    if (CHECK_BTN_ANY(sDebugPadPress, BTN_A)) {
        sfx = (u16)(sAudioSfxParamChgWork[0] << 12) + sAudioSfxParamChgWork[1] + SFX_FLAG;
        Audio_PlaySfxGeneral(sfx, &gSfxDefaultPos, 4, &gSfxDefaultFreqAndVolScale, &gSfxDefaultFreqAndVolScale,
                             &gSfxDefaultReverb);
    }

    if (CHECK_BTN_ANY(sDebugPadPress, BTN_B)) {
        Audio_StopSfxByBank(sAudioSfxParamChgWork[0]);
    }

    if (CHECK_BTN_ANY(sDebugPadPress, BTN_CDOWN)) {
        if (sAudioSfxParamChgSel == 2) {
            gSfxParams[sAudioSfxParamChgWork[0]][sAudioSfxParamChgWork[1]].params ^=
                (1 << (0xF - sAudioSfxParamChgBitSel));
        }
    }

    if (CHECK_BTN_ANY(sDebugPadPress, BTN_CUP)) {
        if (sAudioSfxParamChgSel < 2) {
            sAudioSfxParamChgWork[sAudioSfxParamChgSel] = 0;
        }
    }
=======
>>>>>>> bf3339a1
}

void AudioDebug_ScrPrt(const char* str, u16 num) {
}
#endif

void Audio_UpdateRiverSoundVolumes(void);
void Audio_UpdateFanfare(void);

/**
 * This is Audio_Update for the graph thread
 */
void Audio_Update(void) {
    if (func_800FAD34() == 0) {
#if OOT_DEBUG
        sAudioUpdateTaskStart = gAudioCtx.totalTaskCount;
        sAudioUpdateStartTime = osGetTime();
#endif

        AudioOcarina_Update();
        Audio_StepFreqLerp(&sRiverFreqScaleLerp);
        Audio_StepFreqLerp(&sWaterfallFreqScaleLerp);
        Audio_UpdateRiverSoundVolumes();
        Audio_UpdateSceneSequenceResumePoint();
        Audio_UpdateFanfare();
        if (gAudioSpecId == 7) {
            Audio_ClearSariaBgm();
        }
        Audio_ProcessSfxRequests();
        Audio_ProcessSeqCmds();
        func_800F8F88();
        Audio_UpdateActiveSequences();

#if OOT_DEBUG
        AudioDebug_SetInput();
        AudioDebug_ProcessInput();
#endif

        AudioThread_ScheduleProcessCmds();

#if OOT_DEBUG
        sAudioUpdateTaskEnd = gAudioCtx.totalTaskCount;
        sAudioUpdateEndTime = osGetTime();
#endif
    }
}

void func_800F3138(UNUSED UNK_TYPE arg0) {
}

void func_800F3140(UNUSED UNK_TYPE arg0, UNUSED UNK_TYPE arg1) {
}

void func_800F314C(s8 seqId) {
    AUDIOCMD_GLOBAL_INIT_SEQPLAYER(SEQ_PLAYER_BGM_MAIN, (u8)seqId, 1);
}

f32 Audio_ComputeSfxVolume(u8 bankId, u8 entryIdx) {
    SfxBankEntry* bankEntry = &gSfxBanks[bankId][entryIdx];
    f32 minDist;
    f32 baseDist;
    f32 ret;

    if (bankEntry->sfxParams & SFX_FLAG_13) {
        return 1.0f;
    }

    if (bankEntry->dist > 10000.0f) {
        ret = 0.0f;
    } else {
        switch ((bankEntry->sfxParams & SFX_PARAM_01_MASK) >> SFX_PARAM_01_SHIFT) {
            case 1:
                baseDist = 10000.0f / 15.0f;
                break;
            case 2:
                baseDist = 10000.0f / 10.5f;
                break;
            case 3:
                baseDist = 10000.0f / 2.6f;
                break;
            default:
                baseDist = 10000.0f / 20.0f;
                break;
        }

        minDist = baseDist / 5.0f;

        // Volume grows as inverse square of distance. Linearly approximate
        // the inverse part, then square.
        if (bankEntry->dist < minDist) {
            ret = 1.0f;
        } else if (bankEntry->dist < baseDist) {
            ret = ((((baseDist - minDist) - (bankEntry->dist - minDist)) / (baseDist - minDist)) * 0.19f) + 0.81f;
        } else {
            ret = (1.0f - ((bankEntry->dist - baseDist) / (10000.0f - baseDist))) * 0.81f;
        }
        ret = SQ(ret);
    }

    return ret;
}

s8 Audio_ComputeSfxReverb(u8 bankId, u8 entryIdx, u8 channelIdx) {
    s8 distAdd = 0;
    s32 scriptAdd = 0;
    SfxBankEntry* entry = &gSfxBanks[bankId][entryIdx];
    s32 reverb;

    if (!(entry->sfxParams & SFX_FLAG_12)) {
        if (entry->dist < 2500.0f) {
            distAdd = *entry->posZ > 0.0f ? (entry->dist / 2500.0f) * 70.0f : (entry->dist / 2500.0f) * 91.0f;
        } else {
            distAdd = 70;
        }
    }

    if (IS_SEQUENCE_CHANNEL_VALID(gAudioCtx.seqPlayers[SEQ_PLAYER_SFX].channels[channelIdx])) {
        scriptAdd = gAudioCtx.seqPlayers[SEQ_PLAYER_SFX].channels[channelIdx]->seqScriptIO[1];
        if (gAudioCtx.seqPlayers[SEQ_PLAYER_SFX].channels[channelIdx]->seqScriptIO[1] <= SEQ_IO_VAL_NONE) {
            scriptAdd = 0;
        }
    }

    reverb = *entry->reverbAdd + distAdd + scriptAdd;
    if ((bankId != BANK_OCARINA) || !((entry->sfxId & 0x1FF) < 2)) {
        reverb += sAudioEnvReverb + sAudioCodeReverb + sSpecReverb;
    }

    if (reverb > 0x7F) {
        reverb = 0x7F;
    }

    return reverb;
}

s8 Audio_ComputeSfxPanSigned(f32 x, f32 z, UNUSED u8 token) {
    f32 absX;
    f32 absZ;
    f32 pan;

    if (x < 0) {
        absX = -x;
    } else {
        absX = x;
    }
    if (z < 0) {
        absZ = -z;
    } else {
        absZ = z;
    }

    if (absX > 8000.0f) {
        absX = 8000.0f;
    }

    if (absZ > 8000.0f) {
        absZ = 8000.0f;
    }

    if ((x == 0.0f) && (z == 0.0f)) {
        pan = 0.5f;
    } else if (absZ <= absX) {
        pan = (16000.0f - absX) / (3.3f * (16000.0f - absZ));
        if (x >= 0.0f) {
            pan = 1.0f - pan;
        }
    } else {
        pan = (x / (5.0769234f * absZ)) + 0.5f; // about 66 / 13
    }

    if (absZ < 50.0f) {
        if (absX < 50.0f) {
            pan = ((pan - 0.5f) * SQ(absX / 50.0f)) + 0.5f;
        }
    }
    return (s8)((pan * 127.0f) + 0.5f);
}

f32 Audio_ComputeSfxFreqScale(u8 bankId, u8 entryIdx) {
    s32 phi_v0 = 0;
    SfxBankEntry* entry = &gSfxBanks[bankId][entryIdx];
    f32 unk1C;
    f32 freq = 1.0f;

    if (entry->sfxParams & SFX_FLAG_14) {
        freq = 1.0f - ((gAudioCtx.audioRandom & 0xF) / 192.0f);
    }

    switch (bankId) {
        case BANK_PLAYER:
        case BANK_ITEM:
        case BANK_VOICE:
            if (sAudioBaseFilter2 != 0) {
                phi_v0 = 1;
            }
            break;
        case BANK_ENV:
        case BANK_ENEMY:
            if (sAudioExtraFilter2 != 0) {
                phi_v0 = 1;
            }
            break;
        case BANK_SYSTEM:
        case BANK_OCARINA:
            break;
    }

    if (phi_v0 == 1) {
        if (!(entry->sfxParams & SFX_FLAG_11)) {
            freq *= (1.0293 - ((gAudioCtx.audioRandom & 0xF) / 144.0f));
        }
    }

    unk1C = entry->dist;
    if (!(entry->sfxParams & SFX_FLAG_13)) {
        if (!(entry->sfxParams & SFX_FLAG_15)) {
            if (unk1C >= 10000.0f) {
                freq += 0.2f;
            } else {
                freq += (0.2f * (unk1C / 10000.0f));
            }
        }
    }

    if ((entry->sfxParams & SFX_PARAM_67_MASK) != (0 << SFX_PARAM_67_SHIFT)) {
        freq += (entry->unk_2F / 192.0f);
    }

    return freq;
}

u8 func_800F37B8(f32 behindScreenZ, SfxBankEntry* arg1, s8 arg2) {
    s8 phi_v0;
    u8 phi_v1;
    f32 phi_f0;
    f32 phi_f12;

    if (*arg1->posZ < behindScreenZ) {
        phi_v0 = arg2 < 65 ? arg2 : 0x7F - arg2;

        if (phi_v0 < 30) {
            phi_v1 = 0;
        } else {
            phi_v1 = (((phi_v0 & 0xFFFF) * 10) - 300) / 34;
            if (phi_v1 != 0) {
                phi_v1 = 0x10 - phi_v1;
            }
        }
    } else {
        phi_v1 = 0;
    }

    if (phi_v1 == 0) {
        if (arg1->sfxParams & SFX_FLAG_9) {
            phi_v1 = 0xF;
        }
    }

    switch ((arg1->sfxParams & SFX_PARAM_01_MASK) >> SFX_PARAM_01_SHIFT) {
        case 1:
            phi_f0 = 12.0f;
            break;
        case 2:
            phi_f0 = 9.0f;
            break;
        case 3:
            phi_f0 = 6.0f;
            break;
        default:
            phi_f0 = 15.0f;
            break;
    }

    phi_f12 = CLAMP_MAX(arg1->dist, 10000.0f / 5.2f);

    return (phi_v1 * 0x10) + (u8)((phi_f0 * phi_f12) / (10000.0f / 5.2f));
}

<<<<<<< HEAD
s8 func_800F3990(f32 arg0, UNUSED u16 sfxParams) {
    s8 ret = 0;
=======
s8 func_800F3990(f32 posY, u16 sfxParams) {
    s8 combFilterGain = 0;
>>>>>>> bf3339a1

    if (posY >= 0.0f) {
        if (posY > 625.0f) {
            combFilterGain = 127;
        } else {
            combFilterGain = (posY / 625.0f) * 126.0f;
        }
    }
    return combFilterGain | 1;
}

void Audio_SetSfxProperties(u8 bankId, u8 entryIdx, u8 channelIndex) {
    f32 vol = 1.0f;
    s8 volS8;
    s8 reverb = 0;
    f32 freqScale = 1.0f;
    s8 pan = 0x40;
    u8 stereoBits = 0;
    u8 filter = 0;
    s8 combFilterGain = 0;
    f32 behindScreenZ;
    u8 baseFilter = 0;
    SfxBankEntry* entry = &gSfxBanks[bankId][entryIdx];

    switch (bankId) {
        case BANK_PLAYER:
        case BANK_ITEM:
        case BANK_ENV:
        case BANK_ENEMY:
        case BANK_VOICE:
            if (sSoundMode == SOUNDMODE_SURROUND) {
                combFilterGain = func_800F3990(*entry->posY, entry->sfxParams);
            }
            FALLTHROUGH;
        case BANK_OCARINA:
            entry->dist = sqrtf(entry->dist * SFX_DIST_SCALING);

            vol = Audio_ComputeSfxVolume(bankId, entryIdx) * *entry->vol;
            reverb = Audio_ComputeSfxReverb(bankId, entryIdx, channelIndex);
            pan = Audio_ComputeSfxPanSigned(*entry->posX, *entry->posZ, entry->token);
            freqScale = Audio_ComputeSfxFreqScale(bankId, entryIdx) * *entry->freqScale;

            if (sSoundMode == SOUNDMODE_SURROUND) {
                behindScreenZ = sBehindScreenZ[(entry->sfxParams & SFX_FLAG_10) >> SFX_FLAG_10_SHIFT];
                if (!(entry->sfxParams & SFX_FLAG_11)) {
                    if (*entry->posZ < behindScreenZ) {
                        stereoBits = 0x10;
                    }

                    if ((sSfxChannelState[channelIndex].stereoBits ^ stereoBits) & 0x10) {
                        if (pan < 0x40) {
                            stereoBits = sSfxChannelState[channelIndex].stereoBits ^ 0x14;
                        } else {
                            stereoBits = sSfxChannelState[channelIndex].stereoBits ^ 0x18;
                        }
                    } else {
                        stereoBits = sSfxChannelState[channelIndex].stereoBits;
                    }
                }
            }
            if (sAudioBaseFilter != 0) {
                if ((bankId == BANK_ITEM) || (bankId == BANK_PLAYER) || (bankId == BANK_VOICE)) {
                    baseFilter = sAudioBaseFilter;
                }
            }

            if ((baseFilter | sAudioExtraFilter) != 0) {
                filter = (baseFilter | sAudioExtraFilter);
            } else if ((sSoundMode == SOUNDMODE_SURROUND) && !(entry->sfxParams & SFX_FLAG_13)) {
                filter = func_800F37B8(behindScreenZ, entry, pan);
            }
            break;
        case BANK_SYSTEM:
            break;
    }

    if (sSfxChannelState[channelIndex].vol != vol) {
        volS8 = (u8)(vol * 127.0f);
        sSfxChannelState[channelIndex].vol = vol;
    } else {
        volS8 = -1;
    }

    // CHAN_UPD_SCRIPT_IO (slot 2, sets volume)
    AUDIOCMD_CHANNEL_SET_IO(SEQ_PLAYER_SFX, channelIndex, 2, volS8);

    if (reverb != sSfxChannelState[channelIndex].reverb) {
        AUDIOCMD_CHANNEL_SET_REVERB_VOLUME(SEQ_PLAYER_SFX, channelIndex, reverb);
        sSfxChannelState[channelIndex].reverb = reverb;
    }

    if (freqScale != sSfxChannelState[channelIndex].freqScale) {
        AUDIOCMD_CHANNEL_SET_FREQ_SCALE(SEQ_PLAYER_SFX, channelIndex, freqScale);
        sSfxChannelState[channelIndex].freqScale = freqScale;
    }

    //! @bug: comparing a `u8` to an `s8`. if the most significant bit is set,
    //! it'll always pass because the s8 value will be <0 and the u8 value is always >=0
    if (stereoBits != sSfxChannelState[channelIndex].stereoBits) {
        AUDIOCMD_CHANNEL_SET_STEREO(SEQ_PLAYER_SFX, channelIndex, stereoBits | 0x10);
        sSfxChannelState[channelIndex].stereoBits = stereoBits;
    }

    if (filter != sSfxChannelState[channelIndex].filter) {
        AUDIOCMD_CHANNEL_SET_IO(SEQ_PLAYER_SFX, channelIndex, 3, filter);
        sSfxChannelState[channelIndex].filter = filter;
    }

    if (combFilterGain != sSfxChannelState[channelIndex].combFilterGain) {
        AUDIOCMD_CHANNEL_SET_COMB_FILTER_SIZE(SEQ_PLAYER_SFX, channelIndex, 0x10);
        AUDIOCMD_CHANNEL_SET_COMB_FILTER_GAIN(SEQ_PLAYER_SFX, channelIndex, ((u16)(combFilterGain) << 8) + 0xFF);
        sSfxChannelState[channelIndex].combFilterGain = combFilterGain;
    }

    if (pan != sSfxChannelState[channelIndex].pan) {
        AUDIOCMD_CHANNEL_SET_PAN(SEQ_PLAYER_SFX, channelIndex, pan);
        sSfxChannelState[channelIndex].pan = pan;
    }
}

void Audio_ResetSfxChannelState(void) {
    u8 i;
    SfxPlayerState* state;

    for (i = 0; i < 16; i++) {
        state = &sSfxChannelState[i];
        state->vol = 1.0f;
        state->freqScale = 1.0f;
        state->reverb = 0;
        state->pan = 0x40;
        state->stereoBits = 0;
        state->filter = 0xFF;
        state->combFilterGain = 0xFF;
    }

    sSfxChannelState[SFX_CHANNEL_OCARINA].combFilterGain = 0;
    sPrevSeqMode = 0;
    sAudioCodeReverb = 0;
}

void Audio_PlayCutsceneEffectsSequence(u8 csEffectType) {
    if (gSfxBankMuted[0] != 1) {
        SEQCMD_PLAY_SEQUENCE(SEQ_PLAYER_BGM_SUB, 0, 0, NA_BGM_CUTSCENE_EFFECTS);
        SEQCMD_SET_CHANNEL_IO(SEQ_PLAYER_BGM_SUB, 0, 0, csEffectType);
    }
}

f32 func_800F3F84(f32 arg0) {
    f32 ret = 1.0f;

    if (arg0 > 6.0f) {
        D_8016B7A8 = 1.0f;
        D_8016B7B0 = 1.1f;
    } else {
        ret = arg0 / 6.0f;
        D_8016B7A8 = (ret * 0.22500002f) + 0.775f;
        D_8016B7B0 = (ret * 0.2f) + 0.9f;
    }
    return ret;
}

void func_800F4010(Vec3f* pos, u16 sfxId, f32 arg2) {
    f32 sp24;
    f32 phi_f0;
    u8 phi_v0;
    u16 sfxId2;

#if OOT_DEBUG
    D_80131C8C = arg2;
#endif

    sp24 = func_800F3F84(arg2);
    Audio_PlaySfxGeneral(sfxId, pos, 4, &D_8016B7B0, &D_8016B7A8, &gSfxDefaultReverb);

    if ((sfxId & 0xF0) == 0xB0) {
        phi_f0 = 0.3f;
        phi_v0 = 1;
        sp24 = 1.0f;
    } else {
        phi_f0 = 1.1f;
        phi_v0 = gAudioCtx.audioRandom % 2;
    }

    if ((phi_f0 < arg2) && (phi_v0 != 0)) {
        if ((sfxId & 0x80) != 0) {
            sfxId2 = NA_SE_PL_METALEFFECT_ADULT;
        } else {
            sfxId2 = NA_SE_PL_METALEFFECT_KID;
        }
        D_8016B7AC = (sp24 * 0.7) + 0.3;
        Audio_PlaySfxGeneral(sfxId2, pos, 4, &D_8016B7B0, &D_8016B7AC, &gSfxDefaultReverb);
    }
}

void func_800F4138(Vec3f* pos, u16 sfxId, f32 arg2) {
    func_800F3F84(arg2);
    Audio_PlaySfxGeneral(sfxId, pos, 4, &D_8016B7B0, &D_8016B7A8, &gSfxDefaultReverb);
}

void func_800F4190(Vec3f* pos, u16 sfxId) {
    Audio_PlaySfxGeneral(sfxId, pos, 4, &D_801305B0, &gSfxDefaultFreqAndVolScale, &D_801305B4);
}
void Audio_PlaySfxRandom(Vec3f* pos, u16 baseSfxId, u8 randLim) {
    u8 offset = AudioThread_NextRandom() % randLim;

    Audio_PlaySfxGeneral(baseSfxId + offset, pos, 4, &gSfxDefaultFreqAndVolScale, &gSfxDefaultFreqAndVolScale,
                         &gSfxDefaultReverb);
}

void func_800F4254(Vec3f* pos, u8 level) {
    level &= 3;
    if (level != sPrevChargeLevel) {
        D_801305F4 = D_801305E4[level];
        switch (level) {
            case 1:
                Audio_PlaySfxGeneral(NA_SE_PL_SWORD_CHARGE, pos, 4, &D_801305F4, &gSfxDefaultFreqAndVolScale,
                                     &gSfxDefaultReverb);
                break;
            case 2:
                Audio_PlaySfxGeneral(NA_SE_PL_SWORD_CHARGE, pos, 4, &D_801305F4, &gSfxDefaultFreqAndVolScale,
                                     &gSfxDefaultReverb);
                break;
        }

        sPrevChargeLevel = level;
    }

    if (level != 0) {
        Audio_PlaySfxGeneral(NA_SE_IT_SWORD_CHARGE - SFX_FLAG, pos, 4, &D_801305F4, &gSfxDefaultFreqAndVolScale,
                             &gSfxDefaultReverb);
    }
}

void func_800F436C(Vec3f* pos, u16 sfxId, f32 arg2) {
    if (arg2 < 0.75f) {
        D_8016B7D8 = ((arg2 / 0.75f) * 0.25f) + 0.5f;
    } else {
        D_8016B7D8 = arg2;
    }

    if (D_8016B7D8 > 0.5f) {
        Audio_PlaySfxGeneral(sfxId, pos, 4, &D_8016B7D8, &gSfxDefaultFreqAndVolScale, &gSfxDefaultReverb);
    }
}

void func_800F4414(Vec3f* pos, u16 sfxId, f32 arg2) {
    D_801305B8--;
    if (D_801305B8 == 0) {
        Audio_PlaySfxGeneral(sfxId, pos, 4, &D_8016B7D8, &gSfxDefaultFreqAndVolScale, &gSfxDefaultReverb);

        if (arg2 > 2.0f) {
            arg2 = 2.0f;
        }
        D_801305B8 = (s8)((D_801305C0 - D_801305BC) * (1.0f - arg2)) + D_801305C0;
    }
}

void func_800F44EC(s8 arg0, s8 arg1) {
    D_801305B8 = 1;
    D_801305BC = arg1;
    D_801305C0 = arg0;
}

void func_800F4524(Vec3f* pos, u16 sfxId, s8 arg2) {
    D_8016B7DC = arg2;
    Audio_PlaySfxGeneral(sfxId, pos, 4, &gSfxDefaultFreqAndVolScale, &gSfxDefaultFreqAndVolScale, &D_8016B7DC);
}

void func_800F4578(Vec3f* pos, u16 sfxId, f32 arg2) {
    D_8016B7E0 = arg2;
    Audio_PlaySfxGeneral(sfxId, pos, 4, &gSfxDefaultFreqAndVolScale, &D_8016B7E0, &gSfxDefaultReverb);
}

void func_800F45D0(f32 arg0) {
    func_800F4414(&gSfxDefaultPos, NA_SE_IT_FISHING_REEL_SLOW - SFX_FLAG, arg0);
    func_800F436C(&gSfxDefaultPos, 0, (0.15f * arg0) + 1.4f);
}

void Audio_PlaySfxRiver(Vec3f* pos, f32 freqScale) {
    if (!Audio_IsSfxPlaying(NA_SE_EV_RIVER_STREAM - SFX_FLAG)) {
        sRiverFreqScaleLerp.value = freqScale;
    } else if (freqScale != sRiverFreqScaleLerp.value) {
        sRiverFreqScaleLerp.target = freqScale;
        sRiverFreqScaleLerp.remainingFrames = 40;
        sRiverFreqScaleLerp.step = (sRiverFreqScaleLerp.target - sRiverFreqScaleLerp.value) / 40;
    }
    Audio_PlaySfxGeneral(NA_SE_EV_RIVER_STREAM - SFX_FLAG, pos, 4, &sRiverFreqScaleLerp.value,
                         &gSfxDefaultFreqAndVolScale, &gSfxDefaultReverb);
}

void Audio_PlaySfxWaterfall(Vec3f* pos, f32 freqScale) {
    if (!Audio_IsSfxPlaying(NA_SE_EV_WATER_WALL_BIG - SFX_FLAG)) {
        sWaterfallFreqScaleLerp.value = freqScale;
    } else if (freqScale != sWaterfallFreqScaleLerp.value) {
        sWaterfallFreqScaleLerp.target = freqScale;
        sWaterfallFreqScaleLerp.remainingFrames = 40;
        sWaterfallFreqScaleLerp.step = (sWaterfallFreqScaleLerp.target - sWaterfallFreqScaleLerp.value) / 40;
    }
    Audio_PlaySfxGeneral(NA_SE_EV_WATER_WALL_BIG - SFX_FLAG, pos, 4, &sWaterfallFreqScaleLerp.value,
                         &sWaterfallFreqScaleLerp.value, &gSfxDefaultReverb);
}

void Audio_StepFreqLerp(FreqLerp* lerp) {
    if (lerp->remainingFrames != 0) {
        lerp->remainingFrames--;
        if (lerp->remainingFrames != 0) {
            lerp->value += lerp->step;
        } else {
            lerp->value = lerp->target;
        }
    }
}

void Audio_SetBgmVolumeOffDuringFanfare(void) {
    Audio_SetVolumeScale(SEQ_PLAYER_BGM_MAIN, VOL_SCALE_INDEX_FANFARE, 0, 10);
    Audio_SetVolumeScale(SEQ_PLAYER_BGM_SUB, VOL_SCALE_INDEX_FANFARE, 0, 10);
}

void Audio_SetBgmVolumeOnDuringFanfare(void) {
    Audio_SetVolumeScale(SEQ_PLAYER_BGM_MAIN, VOL_SCALE_INDEX_FANFARE, 0x7F, 3);
    Audio_SetVolumeScale(SEQ_PLAYER_BGM_SUB, VOL_SCALE_INDEX_FANFARE, 0x7F, 3);
}

void Audio_SetMainBgmVolume(u8 targetVol, u8 volFadeTimer) {
    Audio_SetVolumeScale(SEQ_PLAYER_BGM_MAIN, VOL_SCALE_INDEX_BGM_MAIN, targetVol, volFadeTimer);
}

/**
 * Incrementally increase volume of NA_BGM_GANON_TOWER for each new room during the climb of Ganon's Tower
 */
void Audio_SetGanonsTowerBgmVolumeLevel(u8 ganonsTowerLevel) {
    u8 channelIndex;
    s8 panChannelWeight = 0; // Pan comes entirely from the SequenceLayer

    // Ganondorf's Lair
    if (ganonsTowerLevel == 0) {
        // Pan comes entirely from the SequenceChannel
        panChannelWeight = 0x7F;
    }

    for (channelIndex = 0; channelIndex < SEQ_NUM_CHANNELS; channelIndex++) {
        AUDIOCMD_CHANNEL_SET_PAN_WEIGHT(SEQ_PLAYER_BGM_MAIN, (u32)channelIndex, panChannelWeight);
    }

    // Lowest room in Ganon's Tower (Entrance Room)
    if (ganonsTowerLevel == 7) {
        // Adds a delay to setting the volume in the first room
        sEnterGanonsTowerTimer = 2;
    } else {
        Audio_SetGanonsTowerBgmVolume(sGanonsTowerLevelsVol[ganonsTowerLevel % ARRAY_COUNTU(sGanonsTowerLevelsVol)]);
    }
}

/**
 * If a new volume is requested for ganon's tower, update the volume and
 * calculate a new low-pass filter cutoff and reverb based on the new volume
 */
s32 Audio_SetGanonsTowerBgmVolume(u8 targetVol) {
    u8 lowPassFilterCutoff;
    u16 reverb;
    u8 channelIndex;

    if (sGanonsTowerVol != targetVol) {
        // Sets the volume
        Audio_SetVolumeScale(SEQ_PLAYER_BGM_MAIN, VOL_SCALE_INDEX_BGM_MAIN, targetVol, 2);

        // Sets the filter cutoff of the form (lowPassFilterCutoff << 4) | (highPassFilter & 0xF). highPassFilter is
        // always set to 0
        if (targetVol < 0x40) {
            // Only the first room
            lowPassFilterCutoff = 1 << 4;
        } else {
            // Higher volume leads to a higher cut-off frequency in the low-pass filtering
            lowPassFilterCutoff = (((targetVol - 0x40) >> 2) + 1) << 4;
        }
        // Set lowPassFilterCutoff to io port 4 from channel 15
        SEQCMD_SET_CHANNEL_IO(SEQ_PLAYER_BGM_MAIN, 15, 4, lowPassFilterCutoff);

        // Sets the reverb
        for (channelIndex = 0; channelIndex < SEQ_NUM_CHANNELS; channelIndex++) {
            if (gAudioCtx.seqPlayers[SEQ_PLAYER_BGM_MAIN].channels[channelIndex] != &gAudioCtx.sequenceChannelNone) {
                // seqScriptIO[5] is set to 0x40 in channels 0, 1, and 4
                if ((u8)gAudioCtx.seqPlayers[SEQ_PLAYER_BGM_MAIN].channels[channelIndex]->seqScriptIO[5] !=
                    (u8)SEQ_IO_VAL_NONE) {
                    // Higher volume leads to lower reverb
                    reverb = ((u16)gAudioCtx.seqPlayers[SEQ_PLAYER_BGM_MAIN].channels[channelIndex]->seqScriptIO[5] -
                              targetVol) +
                             0x7F;
                    if (reverb > 0x7F) {
                        reverb = 0x7F;
                    }
                    AUDIOCMD_CHANNEL_SET_REVERB_VOLUME(SEQ_PLAYER_BGM_MAIN, (u32)channelIndex, (u8)reverb);
                }
            }
        }
        sGanonsTowerVol = targetVol;
    }
    return -1;
}

/**
 * Responsible for lowering market bgm in Child Market Entrance and Child Market Back Alley
 * Only lowers volume for 1 frame, so must be called every frame to maintain lower volume
 */
void Audio_LowerMainBgmVolume(u8 volume) {
    sRiverSoundMainBgmVol = volume;
    sRiverSoundMainBgmLower = true;
}

void Audio_UpdateRiverSoundVolumes(void) {
    // Updates Main Bgm Volume (RiverSound of type RS_LOWER_MAIN_BGM_VOLUME)
    if (sRiverSoundMainBgmLower == true) {
        if (sRiverSoundMainBgmCurrentVol != sRiverSoundMainBgmVol) {
            // lowers the volume for 1 frame
            Audio_SetVolumeScale(SEQ_PLAYER_BGM_MAIN, VOL_SCALE_INDEX_BGM_MAIN, sRiverSoundMainBgmVol, 10);
            sRiverSoundMainBgmCurrentVol = sRiverSoundMainBgmVol;
            sRiverSoundMainBgmRestore = true;
        }
        sRiverSoundMainBgmLower = false;
    } else if (sRiverSoundMainBgmRestore == true && D_80130608 == 0) {
        // restores the volume every frame
        Audio_SetVolumeScale(SEQ_PLAYER_BGM_MAIN, VOL_SCALE_INDEX_BGM_MAIN, 0x7F, 10);
        sRiverSoundMainBgmCurrentVol = 0x7F;
        sRiverSoundMainBgmRestore = false;
    }

    // Update Ganon's Tower Volume (RiverSound of type RS_GANON_TOWER_7)
    if (sEnterGanonsTowerTimer != 0) {
        sEnterGanonsTowerTimer--;
        if (sEnterGanonsTowerTimer == 0) {
            Audio_SetGanonsTowerBgmVolume(sGanonsTowerLevelsVol[7]);
        }
    }
}

void Audio_PlaySfxIncreasinglyTransposed(Vec3f* pos, s16 sfxId, u8* semitones) {
    Audio_PlaySfxGeneral(sfxId, pos, 4, &gPitchFrequencies[semitones[sAudioIncreasingTranspose] + 39],
                         &gSfxDefaultFreqAndVolScale, &gSfxDefaultReverb);

    if (sAudioIncreasingTranspose < 15) {
        sAudioIncreasingTranspose++;
    }
}

void Audio_ResetIncreasingTranspose(void) {
    sAudioIncreasingTranspose = 0;
}

void Audio_PlaySfxTransposed(Vec3f* pos, u16 sfxId, s8 semitone) {
    Audio_PlaySfxGeneral(sfxId, pos, 4, &gPitchFrequencies[semitone + 39], &gSfxDefaultFreqAndVolScale,
                         &gSfxDefaultReverb);
}

void func_800F4C58(Vec3f* pos, u16 sfxId, u8 ioData) {
    u8 channelIndex = 0;
    u8 i;
    u8 bankId;

    bankId = SFX_BANK_SHIFT(sfxId);
    for (i = 0; i < bankId; i++) {
        channelIndex += gChannelsPerBank[gSfxChannelLayout][i];
    }

    for (i = 0; i < gChannelsPerBank[gSfxChannelLayout][bankId]; i++) {
        if ((gActiveSfx[bankId][i].entryIndex != 0xFF) &&
            (sfxId == gSfxBanks[bankId][gActiveSfx[bankId][i].entryIndex].sfxId)) {
            AUDIOCMD_CHANNEL_SET_IO(SEQ_PLAYER_SFX, channelIndex, 6, ioData);
        }
        channelIndex++;
    }
    Audio_PlaySfxGeneral(sfxId, pos, 4, &gSfxDefaultFreqAndVolScale, &gSfxDefaultFreqAndVolScale, &gSfxDefaultReverb);
}

void func_800F4E30(Vec3f* pos, f32 arg1) {
    f32 phi_f22;
    s8 pan;
    u8 channelIndex;

    if (sSariaBgmPtr == NULL) {
        sSariaBgmPtr = pos;
        D_80130650 = arg1;
    } else if (pos != sSariaBgmPtr) {
        if (arg1 < D_80130650) {
            sSariaBgmPtr = pos;
            D_80130650 = arg1;
        }
    } else {
        D_80130650 = arg1;
    }

    if (sSariaBgmPtr->x > 100.0f) {
        pan = 0x7F;
    } else if (sSariaBgmPtr->x < -100.0f) {
        pan = 0;
    } else {
        pan = ((sSariaBgmPtr->x / 100.0f) * 64.0f) + 64.0f;
    }

    if (D_80130650 > 400.0f) {
        phi_f22 = 0.1f;
    } else if (D_80130650 < 120.0f) {
        phi_f22 = 1.0f;
    } else {
        phi_f22 = ((1.0f - ((D_80130650 - 120.0f) / 280.0f)) * 0.9f) + 0.1f;
    }

    for (channelIndex = 0; channelIndex < SEQ_NUM_CHANNELS; channelIndex++) {
        if (channelIndex != 9) {
            SEQCMD_SET_CHANNEL_VOLUME(SEQ_PLAYER_BGM_MAIN, channelIndex, 2, (127.0f * phi_f22));
            AUDIOCMD_CHANNEL_SET_PAN(SEQ_PLAYER_BGM_MAIN, (u32)channelIndex, pan);
        }
    }
}

void Audio_ClearSariaBgm(void) {
    if (sSariaBgmPtr != NULL) {
        sSariaBgmPtr = NULL;
    }
}

void Audio_ClearSariaBgmAtPos(Vec3f* pos) {
    if (sSariaBgmPtr == pos) {
        sSariaBgmPtr = NULL;
    }
}

/**
 * Turns on and off channels from both bgm players in a way that splits
 * equally between the two bgm channels. Split based on note priority
 */
void Audio_SplitBgmChannels(s8 volSplit) {
    u8 volume;
    u8 notePriority;
    u16 channelBits;
    u8 bgmPlayers[2] = { SEQ_PLAYER_BGM_MAIN, SEQ_PLAYER_BGM_SUB };
    u8 channelIdx;
    u8 i;

    if ((Audio_GetActiveSeqId(SEQ_PLAYER_FANFARE) == NA_BGM_DISABLED) &&
        (Audio_GetActiveSeqId(SEQ_PLAYER_BGM_SUB) != NA_BGM_LONLON)) {
        for (i = 0; i < ARRAY_COUNT(bgmPlayers); i++) {
            if (i == 0) {
                // Main Bgm SeqPlayer
                volume = volSplit;
            } else {
                // Sub Bgm SeqPlayer
                volume = 0x7F - volSplit;
            }

            if (volume > 100) {
                notePriority = 11;
            } else if (volume < 20) {
                notePriority = 2;
            } else {
                notePriority = ((volume - 20) / 10) + 2;
            }

            channelBits = 0;
            for (channelIdx = 0; channelIdx < 16; channelIdx++) {
                if (notePriority > gAudioCtx.seqPlayers[bgmPlayers[i]].channels[channelIdx]->notePriority) {
                    // If the note currently playing in the channel is a high enough priority,
                    // then keep the channel on by setting a channelBit
                    // If this condition fails, then the channel will be shut off
                    channelBits += (1 << channelIdx);
                }
            }

            SEQCMD_SET_CHANNEL_DISABLE_MASK(bgmPlayers[i], channelBits);
        }
    }
}

void Audio_PlaySariaBgm(Vec3f* pos, u16 seqId, u16 distMax) {
    f32 absY;
    f32 dist;
    u8 vol;
    f32 prevDist;

    if (D_8016B9F3 != 0) {
        D_8016B9F3--;
        return;
    }

    dist = sqrtf(SQ(pos->z) + SQ(pos->x));
    if (sSariaBgmPtr == NULL) {
        sSariaBgmPtr = pos;
        Audio_PlaySequenceWithSeqPlayerIO(SEQ_PLAYER_BGM_SUB, seqId, 0, 7, 2);
    } else {
        prevDist = sqrtf(SQ(sSariaBgmPtr->z) + SQ(sSariaBgmPtr->x));
        if (dist < prevDist) {
            sSariaBgmPtr = pos;
        } else {
            dist = prevDist;
        }
    }

    if (pos->y < 0.0f) {
        absY = -pos->y;
    } else {
        absY = pos->y;
    }

    if ((distMax / 15.0f) < absY) {
        vol = 0;
    } else if (dist < distMax) {
        vol = (1.0f - (dist / distMax)) * 127.0f;
    } else {
        vol = 0;
    }

    if (seqId != NA_BGM_GREAT_FAIRY) {
        Audio_SplitBgmChannels(vol);
    }

    Audio_SetVolumeScale(SEQ_PLAYER_BGM_SUB, VOL_SCALE_INDEX_BGM_SUB, vol, 0);
    Audio_SetVolumeScale(SEQ_PLAYER_BGM_MAIN, VOL_SCALE_INDEX_BGM_SUB, 0x7F - vol, 0);
}

void Audio_ClearSariaBgm2(void) {
    sSariaBgmPtr = NULL;
}

void Audio_PlayMorningSceneSequence(u16 seqId) {
    Audio_PlaySceneSequence(seqId);
    // Writing a value of 1 to ioPort 0 will be used by
    // `NA_BGM_FIELD_LOGIC` to play `NA_BGM_FIELD_MORNING` first
    Audio_PlaySequenceWithSeqPlayerIO(SEQ_PLAYER_BGM_MAIN, seqId, 0, 0, 1);
}

void Audio_PlaySceneSequence(u16 seqId) {
    u8 fadeInDuration = 0;
    u8 skipHarpIntro;

    if (Audio_GetActiveSeqId(SEQ_PLAYER_BGM_MAIN) != NA_BGM_WINDMILL) {
        if (Audio_GetActiveSeqId(SEQ_PLAYER_BGM_SUB) == NA_BGM_LONLON) {
            Audio_StopSequence(SEQ_PLAYER_BGM_SUB, 0);
            AUDIOCMD_GLOBAL_STOP_AUDIOCMDS();
        }

        if ((sSeqFlags[sPrevSceneSeqId] & SEQ_FLAG_RESUME_PREV) && (sSeqFlags[seqId & 0xFF & 0xFF] & SEQ_FLAG_RESUME)) {
            // Resume the sequence from the point where it left off last time it was played in the scene
            if ((sSeqResumePoint & 0x3F) != 0) {
                fadeInDuration = 30;
            }

            // Write the sequence resumePoint to start from into ioPort 7
            Audio_PlaySequenceWithSeqPlayerIO(SEQ_PLAYER_BGM_MAIN, seqId, fadeInDuration, 7, sSeqResumePoint);

            sSeqResumePoint = 0;
        } else {
            // Start the sequence from the beginning

            // Writes to ioPort 7. See `SEQ_FLAG_SKIP_HARP_INTRO` for writing a value of 1 to ioPort 7.
            skipHarpIntro = (sSeqFlags[seqId & 0xFF & 0xFF] & SEQ_FLAG_SKIP_HARP_INTRO) ? 1 : (u8)SEQ_IO_VAL_NONE;
            Audio_PlaySequenceWithSeqPlayerIO(SEQ_PLAYER_BGM_MAIN, seqId, 0, 7, skipHarpIntro);

            if (!(sSeqFlags[seqId] & SEQ_FLAG_RESUME_PREV)) {
                // Reset the sequence resumePoint
                sSeqResumePoint = SEQ_RESUME_POINT_NONE;
            }
        }
        sPrevSceneSeqId = seqId & 0xFF;
    }
}

void Audio_UpdateSceneSequenceResumePoint(void) {
    u16 seqId = Audio_GetActiveSeqId(SEQ_PLAYER_BGM_MAIN);

    if ((seqId != NA_BGM_DISABLED) && (sSeqFlags[seqId & 0xFF & 0xFF] & SEQ_FLAG_RESUME)) {
        if (sSeqResumePoint != SEQ_RESUME_POINT_NONE) {
            // Get the current point to resume from
            sSeqResumePoint = gAudioCtx.seqPlayers[SEQ_PLAYER_BGM_MAIN].seqScriptIO[3];
        } else {
            // Initialize the point to resume from to the start of the sequence.
            sSeqResumePoint = 0;
        }
    }
}

void Audio_PlayWindmillBgm(void) {
    if (Audio_GetActiveSeqId(SEQ_PLAYER_BGM_MAIN) != NA_BGM_WINDMILL) {
        SEQCMD_PLAY_SEQUENCE(SEQ_PLAYER_BGM_MAIN, 0, 0, NA_BGM_WINDMILL);
    }
}

void Audio_SetMainBgmTempoFreqAfterFanfare(f32 scaleTempoAndFreq, u8 duration) {
    if (scaleTempoAndFreq == 1.0f) {
        // Should instead use `SEQCMD_SETUP_RESET_TEMPO` to wait until the fanfare is finished
        SEQCMD_RESET_TEMPO(SEQ_PLAYER_BGM_MAIN, duration);
    } else {
        SEQCMD_SETUP_SCALE_TEMPO(SEQ_PLAYER_FANFARE, SEQ_PLAYER_BGM_MAIN, duration, scaleTempoAndFreq * 100.0f);
    }

    SEQCMD_SETUP_SET_SEQPLAYER_FREQ(SEQ_PLAYER_FANFARE, SEQ_PLAYER_BGM_MAIN, duration, scaleTempoAndFreq * 100.0f);
}

/**
 * Set the tempo for the timed minigame sequence to 210 bpm,
 * which is faster than the default tempo
 */
void Audio_SetFastTempoForTimedMinigame(void) {
    if ((Audio_GetActiveSeqId(SEQ_PLAYER_BGM_MAIN) == NA_BGM_TIMED_MINI_GAME) &&
        Audio_IsSeqCmdNotQueued(SEQCMD_OP_PLAY_SEQUENCE << 28, SEQCMD_OP_MASK)) {
        SEQCMD_SET_TEMPO(SEQ_PLAYER_BGM_MAIN, 5, 210);
    }
}

void Audio_PlaySequenceInCutscene(u16 seqId) {
    if (sSeqFlags[seqId & 0xFF & 0xFF] & SEQ_FLAG_FANFARE) {
        Audio_PlayFanfare(seqId);
    } else if (sSeqFlags[seqId & 0xFF & 0xFF] & SEQ_FLAG_FANFARE_GANON) {
        SEQCMD_PLAY_SEQUENCE(SEQ_PLAYER_FANFARE, 0, 0, seqId);
    } else {
        Audio_PlaySequenceWithSeqPlayerIO(SEQ_PLAYER_BGM_MAIN, seqId, 0, 7, SEQ_IO_VAL_NONE);
        SEQCMD_STOP_SEQUENCE(SEQ_PLAYER_FANFARE, 0);
    }
}

void Audio_StopSequenceInCutscene(u16 seqId) {
    if (sSeqFlags[seqId & 0xFF & 0xFF] & SEQ_FLAG_FANFARE) {
        SEQCMD_STOP_SEQUENCE(SEQ_PLAYER_FANFARE, 0);
    } else if (sSeqFlags[seqId & 0xFF & 0xFF] & SEQ_FLAG_FANFARE_GANON) {
        SEQCMD_STOP_SEQUENCE(SEQ_PLAYER_FANFARE, 0);
    } else {
        SEQCMD_STOP_SEQUENCE(SEQ_PLAYER_BGM_MAIN, 0);
    }
}

s32 Audio_IsSequencePlaying(u16 seqId) {
    u8 seqPlayerIndex = SEQ_PLAYER_BGM_MAIN;

    if (sSeqFlags[seqId & 0xFF & 0xFF] & SEQ_FLAG_FANFARE) {
        seqPlayerIndex = SEQ_PLAYER_FANFARE;
    } else if (sSeqFlags[seqId & 0xFF & 0xFF] & SEQ_FLAG_FANFARE_GANON) {
        seqPlayerIndex = SEQ_PLAYER_FANFARE;
    }

    if ((seqId & 0xFF) == (Audio_GetActiveSeqId(seqPlayerIndex) & 0xFF)) {
        return true;
    } else {
        return false;
    }
}

/**
 * Plays a sequence on the main bgm player, but stores the previous sequence to return to later
 * Designed for the mini-boss sequence, but also used by mini-game 2 sequence
 */
void func_800F5ACC(u16 seqId) {
    u16 curSeqId = Audio_GetActiveSeqId(SEQ_PLAYER_BGM_MAIN);

#if !OOT_DEBUG
    if (1) {}
#endif

    if ((curSeqId & 0xFF) != NA_BGM_GANON_TOWER && (curSeqId & 0xFF) != NA_BGM_ESCAPE && curSeqId != seqId) {
        Audio_SetSequenceMode(SEQ_MODE_IGNORE);
        if (curSeqId != NA_BGM_DISABLED) {
            sPrevMainBgmSeqId = curSeqId & 0xFFFF;
        } else {
            PRINTF("Middle Boss BGM Start not stack \n");
        }

        SEQCMD_PLAY_SEQUENCE(SEQ_PLAYER_BGM_MAIN, 0, 0, seqId);
    }
}

/**
 * Restores the previous sequence to the main bgm player before func_800F5ACC was called
 */
void func_800F5B58(void) {
    if ((Audio_GetActiveSeqId(SEQ_PLAYER_BGM_MAIN) != NA_BGM_DISABLED) && (sPrevMainBgmSeqId != NA_BGM_DISABLED) &&
        (sSeqFlags[Audio_GetActiveSeqId(SEQ_PLAYER_BGM_MAIN) & 0xFF] & SEQ_FLAG_RESTORE)) {
        if (sPrevMainBgmSeqId == NA_BGM_DISABLED) {
            SEQCMD_STOP_SEQUENCE(SEQ_PLAYER_BGM_MAIN, 0);
        } else {
            SEQCMD_PLAY_SEQUENCE(SEQ_PLAYER_BGM_MAIN, 0, 0, sPrevMainBgmSeqId);
        }

        sPrevMainBgmSeqId = NA_BGM_DISABLED;
    }
}

/**
 * Plays the nature ambience sequence on the main bgm player, but stores the previous sequence to return to later
 */
void func_800F5BF0(u8 natureAmbienceId) {
    u16 curSeqId = Audio_GetActiveSeqId(SEQ_PLAYER_BGM_MAIN);

    if (curSeqId != NA_BGM_NATURE_AMBIENCE) {
        sPrevMainBgmSeqId = curSeqId;
    }

    Audio_PlayNatureAmbienceSequence(natureAmbienceId);
}

/**
 * Restores the previous sequence to the main bgm player before func_800F5BF0 was called
 */
void func_800F5C2C(void) {
    if (sPrevMainBgmSeqId != NA_BGM_DISABLED) {
        SEQCMD_PLAY_SEQUENCE(SEQ_PLAYER_BGM_MAIN, 0, 0, sPrevMainBgmSeqId);
    }
    sPrevMainBgmSeqId = NA_BGM_DISABLED;
}

void Audio_PlayFanfare(u16 seqId) {
    u16 curSeqId;
    u32 outNumFonts;
    u8* curFontId;
    u8* requestedFontId;

    curSeqId = Audio_GetActiveSeqId(SEQ_PLAYER_FANFARE);

    curFontId = AudioThread_GetFontsForSequence(curSeqId & 0xFF, &outNumFonts);
    requestedFontId = AudioThread_GetFontsForSequence(seqId & 0xFF, &outNumFonts);

    if ((curSeqId == NA_BGM_DISABLED) || (*curFontId == *requestedFontId)) {
        sFanfareStartTimer = 1;
    } else {
        // Give extra time to start the fanfare if both another fanfare needs to be stopped
        // and a new fontId needs to be loaded in
        sFanfareStartTimer = 5;
        SEQCMD_STOP_SEQUENCE(SEQ_PLAYER_FANFARE, 0);
    }
    sFanfareSeqId = seqId;
}

void Audio_UpdateFanfare(void) {
    u16 seqIdFanfare;
    u16 seqIdBgmMain;
    u16 seqIdBgmSub;

    if (sFanfareStartTimer != 0) {
        sFanfareStartTimer--;
        if (sFanfareStartTimer == 0) {
            AUDIOCMD_GLOBAL_POP_PERSISTENT_CACHE(SEQUENCE_TABLE);
            AUDIOCMD_GLOBAL_POP_PERSISTENT_CACHE(FONT_TABLE);

            seqIdBgmMain = Audio_GetActiveSeqId(SEQ_PLAYER_BGM_MAIN);
            seqIdFanfare = Audio_GetActiveSeqId(SEQ_PLAYER_FANFARE);
            seqIdBgmSub = Audio_GetActiveSeqId(SEQ_PLAYER_BGM_SUB);

            (void)seqIdBgmMain; // suppresses set but unused warning
            if (seqIdFanfare == NA_BGM_DISABLED) {
                Audio_SetVolumeScale(SEQ_PLAYER_BGM_MAIN, VOL_SCALE_INDEX_FANFARE, 0, 5);
                Audio_SetVolumeScale(SEQ_PLAYER_BGM_SUB, VOL_SCALE_INDEX_FANFARE, 0, 5);
                SEQCMD_SETUP_RESTORE_SEQPLAYER_VOLUME_WITH_SCALE_INDEX(SEQ_PLAYER_FANFARE, SEQ_PLAYER_BGM_MAIN,
                                                                       VOL_SCALE_INDEX_FANFARE, 10);
                SEQCMD_SETUP_RESTORE_SEQPLAYER_VOLUME_WITH_SCALE_INDEX(SEQ_PLAYER_FANFARE, SEQ_PLAYER_BGM_SUB,
                                                                       VOL_SCALE_INDEX_FANFARE, 10);
                SEQCMD_SETUP_SET_CHANNEL_DISABLE_MASK(SEQ_PLAYER_FANFARE, SEQ_PLAYER_BGM_MAIN, 0);
                if (seqIdBgmSub != NA_BGM_LONLON) {
                    SEQCMD_SETUP_SET_CHANNEL_DISABLE_MASK(SEQ_PLAYER_FANFARE, SEQ_PLAYER_BGM_SUB, 0);
                }
            }
            SEQCMD_PLAY_SEQUENCE(SEQ_PLAYER_FANFARE, 1, 0, sFanfareSeqId);
            SEQCMD_SET_CHANNEL_DISABLE_MASK(SEQ_PLAYER_BGM_MAIN, 0xFFFF);
            if (seqIdBgmSub != NA_BGM_LONLON) {
                SEQCMD_SET_CHANNEL_DISABLE_MASK(SEQ_PLAYER_BGM_SUB, 0xFFFF);
            }
        }
    }
}

void Audio_PlaySequenceWithSeqPlayerIO(u8 seqPlayerIndex, u16 seqId, u8 fadeInDuration, s8 ioPort, s8 ioData) {
    SEQCMD_SET_SEQPLAYER_IO(seqPlayerIndex, ioPort, ioData);
    SEQCMD_PLAY_SEQUENCE(seqPlayerIndex, fadeInDuration, 0, seqId);
}

void Audio_SetSequenceMode(u8 seqMode) {
    s32 volumeFadeInTimer;
    u16 seqId;
    u8 volumeFadeOutTimer;

#if OOT_DEBUG
    sSeqModeInput = seqMode;
#endif

    if (sPrevMainBgmSeqId == NA_BGM_DISABLED) {
        if (sAudioCutsceneFlag) {
            seqMode = SEQ_MODE_IGNORE;
        }

        seqId = gActiveSeqs[SEQ_PLAYER_BGM_MAIN].seqId;

        if (seqId == NA_BGM_FIELD_LOGIC && Audio_GetActiveSeqId(SEQ_PLAYER_BGM_SUB) == (NA_BGM_ENEMY | 0x800)) {
            seqMode = SEQ_MODE_IGNORE;
        }

        if ((seqId == NA_BGM_DISABLED) || (sSeqFlags[seqId & 0xFF & 0xFF] & SEQ_FLAG_ENEMY) ||
            ((sPrevSeqMode & 0x7F) == SEQ_MODE_ENEMY)) {
            if (seqMode != (sPrevSeqMode & 0x7F)) {
                if (seqMode == SEQ_MODE_ENEMY) {
                    // Start playing enemy bgm
                    if (gActiveSeqs[SEQ_PLAYER_BGM_SUB].volScales[VOL_SCALE_INDEX_FANFARE] - sAudioEnemyVol < 0) {
                        volumeFadeInTimer =
                            -(gActiveSeqs[SEQ_PLAYER_BGM_SUB].volScales[VOL_SCALE_INDEX_FANFARE] - sAudioEnemyVol);
                    } else {
                        volumeFadeInTimer =
                            gActiveSeqs[SEQ_PLAYER_BGM_SUB].volScales[VOL_SCALE_INDEX_FANFARE] - sAudioEnemyVol;
                    }

                    Audio_SetVolumeScale(SEQ_PLAYER_BGM_SUB, VOL_SCALE_INDEX_BGM_SUB, sAudioEnemyVol,
                                         volumeFadeInTimer);
                    SEQCMD_PLAY_SEQUENCE(SEQ_PLAYER_BGM_SUB, 10, 8, NA_BGM_ENEMY);

                    if (seqId != NA_BGM_NATURE_AMBIENCE) {
                        Audio_SetVolumeScale(SEQ_PLAYER_BGM_MAIN, VOL_SCALE_INDEX_BGM_SUB,
                                             (0x7F - sAudioEnemyVol) & 0xFF, 0xA);
                        Audio_SplitBgmChannels(sAudioEnemyVol);
                    }
                } else if ((sPrevSeqMode & 0x7F) == SEQ_MODE_ENEMY) {
                    // Stop playing enemy bgm
                    SEQCMD_STOP_SEQUENCE(SEQ_PLAYER_BGM_SUB, 10);
                    if (seqMode == SEQ_MODE_IGNORE) {
                        volumeFadeOutTimer = 0;
                    } else {
                        volumeFadeOutTimer = 10;
                    }

                    Audio_SetVolumeScale(SEQ_PLAYER_BGM_MAIN, VOL_SCALE_INDEX_BGM_SUB, 0x7F, volumeFadeOutTimer);
                    Audio_SplitBgmChannels(0);
                }

                sPrevSeqMode = seqMode + 0x80;
            }
        } else {
            // Hyrule Field will play slightly different background music depending on whether player is standing
            // still or moving. This is the logic to determine the transition between those two states
            if (seqMode == SEQ_MODE_DEFAULT) {
                if (sPrevSeqMode == SEQ_MODE_STILL) {
                    sNumFramesMoving = 0;
                }
                sNumFramesStill = 0;
                sNumFramesMoving++;
            } else {
                sNumFramesStill++;
            }

            if (seqMode == SEQ_MODE_STILL && sNumFramesStill < 30 && sNumFramesMoving > 20) {
                seqMode = SEQ_MODE_DEFAULT;
            }

            sPrevSeqMode = seqMode;
            SEQCMD_SET_SEQPLAYER_IO(SEQ_PLAYER_BGM_MAIN, 2, seqMode);
        }
    }
}

void Audio_SetBgmEnemyVolume(f32 dist) {
    f32 adjDist;

    if (sPrevSeqMode == (0x80 | SEQ_MODE_ENEMY)) {
        if (dist != sAudioEnemyDist) {
            if (dist < 150.0f) {
                adjDist = 0.0f;
            } else if (dist > 500.0f) {
                adjDist = 350.0f;
            } else {
                adjDist = dist - 150.0f;
            }

            sAudioEnemyVol = ((350.0f - adjDist) * 127.0f) / 350.0f;
            Audio_SetVolumeScale(SEQ_PLAYER_BGM_SUB, VOL_SCALE_INDEX_BGM_SUB, sAudioEnemyVol, 10);
            if (gActiveSeqs[SEQ_PLAYER_BGM_MAIN].seqId != NA_BGM_NATURE_AMBIENCE) {
                Audio_SetVolumeScale(SEQ_PLAYER_BGM_MAIN, VOL_SCALE_INDEX_BGM_SUB, (0x7F - sAudioEnemyVol), 10);
            }
        }
        if (gActiveSeqs[SEQ_PLAYER_BGM_MAIN].seqId != NA_BGM_NATURE_AMBIENCE) {
            Audio_SplitBgmChannels(sAudioEnemyVol);
        }
    }
    sAudioEnemyDist = dist;
}

void Audio_UpdateMalonSinging(f32 dist, u16 seqId) {
    STACK_PAD(u8);
    s8 melodyVolume;
    s16 curSeqId;

#if OOT_DEBUG
    sIsMalonSinging = true;
    sMalonSingingDist = dist;
#endif

    if (sMalonSingingDisabled) {
        return;
    }

    curSeqId = (s8)(Audio_GetActiveSeqId(SEQ_PLAYER_BGM_MAIN) & 0xFF);

    if (curSeqId == (seqId & 0xFF)) {
        if ((seqId & 0xFF) == NA_BGM_LONLON) {
            // Malon is singing along with the Lon Lon Sequence

            if (dist > 2000.0f) {
                melodyVolume = 127;
            } else if (dist < 200.0f) {
                melodyVolume = 0;
            } else {
                melodyVolume = (s8)(((dist - 200.0f) * 127.0f) / 1800.0f);
            }

            // Update volume for channels 0 & 1, which contain Malon's singing
            SEQCMD_SET_CHANNEL_VOLUME(SEQ_PLAYER_BGM_MAIN, 0, 3, 127 - melodyVolume);
            SEQCMD_SET_CHANNEL_VOLUME(SEQ_PLAYER_BGM_MAIN, 1, 3, 127 - melodyVolume);

            // Update volume for channel 13, which contains the melody line for Lon Lon's Sequence
            SEQCMD_SET_CHANNEL_VOLUME(SEQ_PLAYER_BGM_MAIN, 13, 3, melodyVolume);
            if (sMalonSingingTimer == 0) {
                sMalonSingingTimer++;
            }
        }
    } else if ((curSeqId == NA_BGM_NATURE_AMBIENCE) && ((seqId & 0xFF) == NA_BGM_LONLON)) {
        // Malon is singing along with ambience
        curSeqId = (s8)(Audio_GetActiveSeqId(SEQ_PLAYER_BGM_SUB) & 0xFF);

        if ((curSeqId != (seqId & 0xFF)) && (sMalonSingingTimer < 10)) {
            Audio_PlaySequenceWithSeqPlayerIO(SEQ_PLAYER_BGM_SUB, NA_BGM_LONLON, 0, 0, 0);
            // Disable all channels between 2-15.
            // Only allow the two channels with Malon's singing to play, and suppress the full lon lon sequence.
            SEQCMD_SET_CHANNEL_DISABLE_MASK(SEQ_PLAYER_BGM_SUB, 0xFFFC);
            sMalonSingingTimer = 10;
        }

        if (dist > 2000.0f) {
            melodyVolume = 127;
        } else if (dist < 200.0f) {
            melodyVolume = 0;
        } else {
            melodyVolume = (s8)(((dist - 200.0f) * 127.0f) / 1800.0f);
        }

        // Update volume for channels 0 & 1, which contain Malon's singing
        SEQCMD_SET_CHANNEL_VOLUME(SEQ_PLAYER_BGM_SUB, 0, 3, 127 - melodyVolume);
        SEQCMD_SET_CHANNEL_VOLUME(SEQ_PLAYER_BGM_SUB, 1, 3, 127 - melodyVolume);
    }

    if (sMalonSingingTimer < 10) {
        sMalonSingingTimer++;
    }
}

void func_800F64E0(u8 arg0) {
    D_80130608 = arg0;
    if (arg0 != 0) {
        Audio_PlaySfxGeneral(NA_SE_SY_WIN_OPEN, &gSfxDefaultPos, 4, &gSfxDefaultFreqAndVolScale,
                             &gSfxDefaultFreqAndVolScale, &gSfxDefaultReverb);
        AUDIOCMD_GLOBAL_MUTE();
    } else {
        Audio_PlaySfxGeneral(NA_SE_SY_WIN_CLOSE, &gSfxDefaultPos, 4, &gSfxDefaultFreqAndVolScale,
                             &gSfxDefaultFreqAndVolScale, &gSfxDefaultReverb);
        AUDIOCMD_GLOBAL_UNMUTE(0);
    }
}

/**
 * Enable or disable Malon's singing
 *
 * @param malonSingingDisabled true to disable, false to enable
 */
void Audio_ToggleMalonSinging(u8 malonSingingDisabled) {
    u8 seqPlayerIndex;
    u16 channelMaskDisable;

    sMalonSingingDisabled = malonSingingDisabled;

    if ((Audio_GetActiveSeqId(SEQ_PLAYER_BGM_MAIN) & 0xFF) == NA_BGM_LONLON) {
        // Malon is singing along with the Lon Lon Sequence
        seqPlayerIndex = SEQ_PLAYER_BGM_MAIN;
        // Do not disable any channel.
        // Allow the full lon lon sequence to play in addition to Malon's singing.
        channelMaskDisable = 0;
    } else if ((u8)Audio_GetActiveSeqId(SEQ_PLAYER_BGM_SUB) == NA_BGM_LONLON) {
        // Malon is singing along with ambience
        seqPlayerIndex = SEQ_PLAYER_BGM_SUB;
        // Disable all channels between 2-15.
        // Only allow the two channels with Malon's singing to play, and suppress the full lon lon sequence.
        channelMaskDisable = 0xFFFC;
    } else {
        return;
    }

    if (malonSingingDisabled) {
        // Turn volume off for channels 0 & 1, which contain Malon's singing
        SEQCMD_SET_CHANNEL_VOLUME(seqPlayerIndex, 0, 1, 0);
        SEQCMD_SET_CHANNEL_VOLUME(seqPlayerIndex, 1, 1, 0);

        if (seqPlayerIndex == SEQ_PLAYER_BGM_SUB) {
            // When singing along with ambience, disable all 16 channels
            SEQCMD_SET_CHANNEL_DISABLE_MASK(seqPlayerIndex, channelMaskDisable | 3);
        }
    } else {
        if (seqPlayerIndex == SEQ_PLAYER_BGM_SUB) {
            // When singing along with ambience, start the sequence
            Audio_PlaySequenceWithSeqPlayerIO(SEQ_PLAYER_BGM_SUB, NA_BGM_LONLON, 0, 0, 0);
        }

        // Turn volume on for only channels 0 & 1, which contain Malon's singing
        SEQCMD_SET_CHANNEL_VOLUME(seqPlayerIndex, 0, 1, 0x7F);
        SEQCMD_SET_CHANNEL_VOLUME(seqPlayerIndex, 1, 1, 0x7F);

        if (seqPlayerIndex == SEQ_PLAYER_BGM_SUB) {
            // When singing along with ambience, disable channels 2-15
            SEQCMD_SET_CHANNEL_DISABLE_MASK(seqPlayerIndex, channelMaskDisable);
        }
    }
}

void Audio_SetEnvReverb(s8 reverb) {
    sAudioEnvReverb = reverb & 0x7F;
}

void Audio_SetCodeReverb(s8 reverb) {
    if (reverb != 0) {
        sAudioCodeReverb = reverb & 0x7F;
    }
}

void func_800F6700(s8 audioSetting) {
    s8 soundModeIndex;

    switch (audioSetting) {
        case 0:
            soundModeIndex = SOUNDMODE_STEREO;
            sSoundMode = SOUNDMODE_STEREO;
            break;

        case 1:
            soundModeIndex = SOUNDMODE_MONO;
            sSoundMode = SOUNDMODE_MONO;
            break;

        case 2:
            soundModeIndex = SOUNDMODE_HEADSET;
            sSoundMode = SOUNDMODE_HEADSET;
            break;

        case 3:
            soundModeIndex = SOUNDMODE_STEREO;
            sSoundMode = SOUNDMODE_SURROUND;
            break;
    }

    SEQCMD_SET_SOUND_MODE(soundModeIndex);
}

void Audio_SetBaseFilter(u8 filter) {
    if (sAudioBaseFilter != filter) {
        if (filter == 0) {
            Audio_StopSfxById(NA_SE_PL_IN_BUBBLE);
        } else if (sAudioBaseFilter == 0) {
            Audio_PlaySfxGeneral(NA_SE_PL_IN_BUBBLE, &gSfxDefaultPos, 4, &gSfxDefaultFreqAndVolScale,
                                 &gSfxDefaultFreqAndVolScale, &gSfxDefaultReverb);
        }
    }
    sAudioBaseFilter = filter;
    sAudioBaseFilter2 = filter;
}

void Audio_SetExtraFilter(u8 filter) {
    u8 channelIndex;

    sAudioExtraFilter2 = filter;
    sAudioExtraFilter = filter;
    if (gActiveSeqs[SEQ_PLAYER_BGM_MAIN].seqId == NA_BGM_NATURE_AMBIENCE) {
        for (channelIndex = 0; channelIndex < SEQ_NUM_CHANNELS; channelIndex++) {
            AUDIOCMD_CHANNEL_SET_IO(SEQ_PLAYER_BGM_MAIN, (u32)channelIndex, 6, filter);
        }
    }
}

void Audio_SetCutsceneFlag(s8 flag) {
    sAudioCutsceneFlag = flag;
}

void Audio_PlaySfxGeneralIfNotInCutscene(u16 sfxId, Vec3f* pos, u8 arg2, f32* freqScale, f32* arg4, s8* reverbAdd) {
    if (!sAudioCutsceneFlag) {
        Audio_PlaySfxGeneral(sfxId, pos, arg2, freqScale, arg4, reverbAdd);
    }
}

void Audio_PlaySfxIfNotInCutscene(u16 sfxId) {
    Audio_PlaySfxGeneralIfNotInCutscene(sfxId, &gSfxDefaultPos, 4, &gSfxDefaultFreqAndVolScale,
                                        &gSfxDefaultFreqAndVolScale, &gSfxDefaultReverb);
}

void func_800F6964(u16 arg0) {
    s32 skip;
    u8 channelIdx;

    SEQCMD_STOP_SEQUENCE(SEQ_PLAYER_BGM_MAIN, (arg0 * 3) / 2);
    SEQCMD_STOP_SEQUENCE(SEQ_PLAYER_FANFARE, (arg0 * 3) / 2);
    for (channelIdx = 0; channelIdx < 16; channelIdx++) {
        skip = false;
        switch (channelIdx) {
            case SFX_CHANNEL_SYSTEM0:
            case SFX_CHANNEL_SYSTEM1:
                if (gAudioSpecId == 10) {
                    skip = true;
                }
                break;
            case SFX_CHANNEL_OCARINA:
                skip = true;
                break;
        }

        if (!skip) {
            SEQCMD_SET_CHANNEL_VOLUME(SEQ_PLAYER_SFX, channelIdx, arg0 >> 1, 0);
        }
    }

    SEQCMD_STOP_SEQUENCE(SEQ_PLAYER_BGM_SUB, (arg0 * 3) / 2);
}

void Audio_StopBgmAndFanfare(u16 fadeOutDuration) {
    SEQCMD_STOP_SEQUENCE(SEQ_PLAYER_BGM_MAIN, fadeOutDuration);
    SEQCMD_STOP_SEQUENCE(SEQ_PLAYER_FANFARE, fadeOutDuration);
    SEQCMD_STOP_SEQUENCE(SEQ_PLAYER_BGM_SUB, fadeOutDuration);
    Audio_SetVolumeScale(SEQ_PLAYER_BGM_MAIN, VOL_SCALE_INDEX_BGM_SUB, 0x7F, 0);
    Audio_SetVolumeScale(SEQ_PLAYER_BGM_MAIN, VOL_SCALE_INDEX_FANFARE, 0x7F, 0);
}

void func_800F6B3C(void) {
    Audio_StartSequence(SEQ_PLAYER_SFX, 0, 0xFF, 5);
}

void Audio_DisableAllSeq(void) {
    AUDIOCMD_GLOBAL_DISABLE_SEQPLAYER(SEQ_PLAYER_BGM_MAIN, 0);
    AUDIOCMD_GLOBAL_DISABLE_SEQPLAYER(SEQ_PLAYER_FANFARE, 0);
    AUDIOCMD_GLOBAL_DISABLE_SEQPLAYER(SEQ_PLAYER_SFX, 0);
    AUDIOCMD_GLOBAL_DISABLE_SEQPLAYER(SEQ_PLAYER_BGM_SUB, 0);
    AudioThread_ScheduleProcessCmds();
}

s8 func_800F6BB8(void) {
    return func_800E6680();
}

void func_800F6BDC(void) {
    Audio_DisableAllSeq();
    AudioThread_ScheduleProcessCmds();
    while (true) {
        if (!func_800F6BB8()) {
            return;
        }
    }
}

void Audio_PreNMI(void) {
    AudioThread_PreNMIInternal();
}

void func_800F6C34(void) {
    sPrevSeqMode = 0;
    D_8016B7A8 = 1.0f;
    D_8016B7B0 = 1.0f;
    sAudioBaseFilter = 0;
    sAudioExtraFilter = 0;
    sAudioBaseFilter2 = 0;
    sAudioExtraFilter2 = 0;
    AudioOcarina_SetInstrument(OCARINA_INSTRUMENT_OFF);
    sRiverFreqScaleLerp.remainingFrames = 0;
    sWaterfallFreqScaleLerp.remainingFrames = 0;
    sRiverFreqScaleLerp.value = 1.0f;
    sWaterfallFreqScaleLerp.value = 1.0f;
    D_8016B7D8 = 1.0f;
    sRiverSoundMainBgmVol = 0x7F;
    sRiverSoundMainBgmCurrentVol = 0x7F;
    sRiverSoundMainBgmLower = false;
    sRiverSoundMainBgmRestore = false;
    sGanonsTowerVol = 0xFF;
    sMalonSingingTimer = 0;
    sSpecReverb = sSpecReverbs[gAudioSpecId];
    D_80130608 = 0;
    sPrevMainBgmSeqId = NA_BGM_DISABLED;
    AUDIOCMD_SEQPLAYER_SET_IO(SEQ_PLAYER_BGM_MAIN, 0, SEQ_IO_VAL_NONE);
    sSariaBgmPtr = NULL;
    sFanfareStartTimer = 0;
    D_8016B9F3 = 1;
    sMalonSingingDisabled = false;
}

void Audio_SetNatureAmbienceChannelIO(u8 channelIdxRange, u8 ioPort, u8 ioData) {
    u8 firstChannelIdx;
    u8 lastChannelIdx;
    u8 channelIdx;

    if ((gActiveSeqs[SEQ_PLAYER_BGM_MAIN].seqId != NA_BGM_NATURE_AMBIENCE) &&
        Audio_IsSeqCmdNotQueued(SEQCMD_OP_PLAY_SEQUENCE << 28 | NA_BGM_NATURE_AMBIENCE, SEQCMD_OP_MASK | 0xFF)) {

#if OOT_DEBUG
        sAudioNatureFailed = true;
#endif

        return;
    }

    // channelIdxRange = 01 on ioPort 1
    if (((channelIdxRange << 8) + ioPort) == ((NATURE_CHANNEL_CRITTER_0 << 8) + CHANNEL_IO_PORT_1)) {
        if (Audio_GetActiveSeqId(SEQ_PLAYER_BGM_SUB) != NA_BGM_LONLON) {
            sMalonSingingTimer = 0;
        }
    }

    firstChannelIdx = channelIdxRange >> 4;
    lastChannelIdx = channelIdxRange & 0xF;

    if (firstChannelIdx == 0) {
        firstChannelIdx = channelIdxRange & 0xF;
    }

    for (channelIdx = firstChannelIdx; channelIdx <= lastChannelIdx; channelIdx++) {
        SEQCMD_SET_CHANNEL_IO(SEQ_PLAYER_BGM_MAIN, channelIdx, ioPort, ioData);
    }
}

void Audio_StartNatureAmbienceSequence(u16 playerIO, u16 channelMask) {
    u8 channelIdx;

    if (Audio_GetActiveSeqId(SEQ_PLAYER_BGM_MAIN) == NA_BGM_WINDMILL) {
        Audio_PlayCutsceneEffectsSequence(SEQ_CS_EFFECTS_RAINFALL);
        return;
    }

    SEQCMD_SET_SEQPLAYER_IO(SEQ_PLAYER_BGM_MAIN, 0, 1);
    SEQCMD_SET_SEQPLAYER_IO(SEQ_PLAYER_BGM_MAIN, 4, playerIO >> 8);
    SEQCMD_SET_SEQPLAYER_IO(SEQ_PLAYER_BGM_MAIN, 5, playerIO & 0xFF);
    Audio_SetVolumeScale(SEQ_PLAYER_BGM_MAIN, VOL_SCALE_INDEX_BGM_MAIN, 0x7F, 1);

    channelIdx = false;

#if OOT_DEBUG
    if (gStartSeqDisabled) {
        channelIdx = true;
        SEQCMD_DISABLE_PLAY_SEQUENCES(false);
    }
#endif

    SEQCMD_PLAY_SEQUENCE(SEQ_PLAYER_BGM_MAIN, 0, 0, NA_BGM_NATURE_AMBIENCE);

    if (channelIdx) {
        SEQCMD_DISABLE_PLAY_SEQUENCES(true);
    }

    for (channelIdx = 0; channelIdx < 16; channelIdx++) {
        if (!(channelMask & (1 << channelIdx)) && (playerIO & (1 << channelIdx))) {
            SEQCMD_SET_CHANNEL_IO(SEQ_PLAYER_BGM_MAIN, channelIdx, CHANNEL_IO_PORT_1, 1);
        }
    }
}

void Audio_PlayNatureAmbienceSequence(u8 natureAmbienceId) {
    u8 i = 0;
    u8 channelIdx;
    u8 ioPort;
    u8 ioData;

    if ((gActiveSeqs[SEQ_PLAYER_BGM_MAIN].seqId == NA_BGM_DISABLED) ||
        !(sSeqFlags[gActiveSeqs[SEQ_PLAYER_BGM_MAIN].seqId & 0xFF & 0xFF] & SEQ_FLAG_NO_AMBIENCE)) {

        Audio_StartNatureAmbienceSequence(sNatureAmbienceDataIO[natureAmbienceId].playerIO,
                                          sNatureAmbienceDataIO[natureAmbienceId].channelMask);

        while ((sNatureAmbienceDataIO[natureAmbienceId].channelIO[i] != 0xFF) && (i < 100)) {
            channelIdx = sNatureAmbienceDataIO[natureAmbienceId].channelIO[i++];
            ioPort = sNatureAmbienceDataIO[natureAmbienceId].channelIO[i++];
            ioData = sNatureAmbienceDataIO[natureAmbienceId].channelIO[i++];
            SEQCMD_SET_CHANNEL_IO(SEQ_PLAYER_BGM_MAIN, channelIdx, ioPort, ioData);
        }

        SEQCMD_SET_CHANNEL_IO(SEQ_PLAYER_BGM_MAIN, NATURE_CHANNEL_UNK, CHANNEL_IO_PORT_7, sSoundMode);
    }
}

void Audio_Init(void) {
    AudioLoad_Init(NULL, 0);
}

void Audio_InitSound(void) {
    func_800F6C34();
    AudioOcarina_ResetStaffs();
    Audio_ResetSfxChannelState();
    Audio_ResetActiveSequencesAndVolume();
    Audio_ResetSfx();
    Audio_StartSequence(SEQ_PLAYER_SFX, 0, 0x70, 10);
}

void func_800F7170(void) {
    Audio_StartSequence(SEQ_PLAYER_SFX, 0, 0x70, 1);
    AUDIOCMD_GLOBAL_UNMUTE(1);
    AudioThread_ScheduleProcessCmds();
    AUDIOCMD_GLOBAL_STOP_AUDIOCMDS();
}

void func_800F71BC(UNUSED s32 arg0) {
    D_80133418 = 1;
    func_800F6C34();
    AudioOcarina_ResetStaffs();
    Audio_ResetSfxChannelState();
    Audio_ResetActiveSequences();
    Audio_ResetSfx();
}

void func_800F7208(void) {
    Audio_ResetActiveSequences();
    AUDIOCMD_GLOBAL_UNMUTE(1);
    func_800F6C34();
    Audio_ResetSfxChannelState();
    Audio_StartSequence(SEQ_PLAYER_SFX, 0, 0x70, 1);
}<|MERGE_RESOLUTION|>--- conflicted
+++ resolved
@@ -2321,1191 +2321,6 @@
 #include "debug.inc.c"
 #else
 void AudioDebug_Draw(GfxPrint* printer) {
-<<<<<<< HEAD
-    STACK_PADS(s32, 3);
-    u8 i;
-    u8 j;
-    u8 ctr;
-    u8 ctr2;
-    s8 k;
-    s8 k2;
-    s8 ind;
-    u8 numEnabledNotes = 0;
-    char digitStr[2] = "1";
-
-#define SETCOL_COMMON(v, r, g, b) \
-    GfxPrint_SetColor(printer, ((v & 4) >> 2) * (r), ((v & 2) >> 1) * (g), (v & 1) * (b), 255)
-#define SETCOL(r, g, b) SETCOL_COMMON(sAudioDebugTextColor, r, g, b)
-#define SETCOL_SCROLLPRINT(r, g, b) SETCOL_COMMON(sAudioScrPrtWork[2], r, g, b)
-
-    sAudioDebugEverOpened = true;
-    GfxPrint_SetPos(printer, 3, 2);
-    SETCOL(255, 255, 255);
-    GfxPrint_Printf(printer, "Audio Debug Mode");
-
-    GfxPrint_SetPos(printer, 3, 3);
-    GfxPrint_Printf(printer, "- %s -", sAudioDebugPageNames[sAudioDebugPage]);
-
-    for (i = 0; i < gAudioSpecs[gAudioSpecId].numNotes; i++) {
-        if (gAudioCtx.notes[i].noteSubEu.bitField0.enabled == 1) {
-            numEnabledNotes++;
-        }
-    }
-
-    if (sPeakNumNotes < numEnabledNotes) {
-        sPeakNumNotes = numEnabledNotes;
-    }
-    if (sAudioSpecPeakNumNotes[gAudioSpecId] < numEnabledNotes) {
-        sAudioSpecPeakNumNotes[gAudioSpecId] = numEnabledNotes;
-    }
-
-    if (sAudioScrPrtWork[0] != 0) {
-        GfxPrint_SetPos(printer, sAudioScrPrtX, sAudioScrPrtY);
-        SETCOL_SCROLLPRINT(200, 200, 200);
-        GfxPrint_Printf(printer, "Audio ScrPrt");
-
-        ind = sAudioScrPrtInd;
-        for (k = 0; k < sAudioScrPrtWork[1] + 1; k++) {
-            if (ind == 0) {
-                if (sAudioScrPrtOverflow == 1) {
-                    ind = SCROLL_PRINT_BUF_SIZE - 1;
-                } else {
-                    k = sAudioScrPrtWork[1] + 1; // "break;"
-                }
-            } else {
-                ind--;
-            }
-            if (k != sAudioScrPrtWork[1] + 1) {
-                if ((ind % 5) != 0) {
-                    SETCOL_SCROLLPRINT(180, 180, 180);
-                } else {
-                    SETCOL_SCROLLPRINT(120, 120, 120);
-                }
-                GfxPrint_SetPos(printer, 2 + sAudioScrPrtX, sAudioScrPrtY + sAudioScrPrtWork[1] + 1 - k);
-                GfxPrint_Printf(printer, "%s", sAudioScrPrtBuf[ind].str);
-
-                GfxPrint_SetPos(printer, 7 + sAudioScrPrtX, sAudioScrPrtY + sAudioScrPrtWork[1] + 1 - k);
-                GfxPrint_Printf(printer, "%04X", sAudioScrPrtBuf[ind].num);
-            }
-        }
-    }
-
-    switch (sAudioDebugPage) {
-        case PAGE_NON:
-            GfxPrint_SetPos(printer, 3, 4);
-            SETCOL(255, 64, 64);
-            GfxPrint_Printf(printer, "BGM CANCEL:%s", sBoolStrs[sAudioSndContWork[5]]);
-
-            GfxPrint_SetPos(printer, 3, 5);
-            GfxPrint_Printf(printer, "SE MUTE:%s", sBoolStrs[sAudioSfxMuted]);
-
-            GfxPrint_SetPos(printer, 18, 4);
-            SETCOL(255, 255, 255);
-            GfxPrint_Printf(printer, "PUSH CONT-4 A-BTN");
-
-            ind = (s8)sAudioSndContWork[2];
-            i = gSfxBanks[ind][0].next;
-            j = 0;
-            SETCOL(255, 255, 255);
-            GfxPrint_SetPos(printer, 3, 6);
-            GfxPrint_Printf(printer, "SE HANDLE:%s", sSfxBankNames[ind]);
-
-            while (i != 0xFF) {
-                GfxPrint_SetPos(printer, 3, 7 + j++);
-                GfxPrint_Printf(printer, "%02x %04x %02x %08x", i, gSfxBanks[ind][i].sfxId, gSfxBanks[ind][i].state,
-                                gSfxBanks[ind][i].priority);
-                i = gSfxBanks[ind][i].next;
-            }
-            break;
-
-        case PAGE_SOUND_CONTROL:
-            GfxPrint_SetPos(printer, 2, 4 + sAudioSndContSel);
-            SETCOL(127, 255, 127);
-            GfxPrint_Printf(printer, "*");
-
-            SETCOL(255, 255, 255);
-            GfxPrint_SetPos(printer, 3, 4);
-            GfxPrint_Printf(printer, "Seq 0  : %2x", sAudioSndContWork[0]);
-
-            GfxPrint_SetPos(printer, 3, 5);
-            GfxPrint_Printf(printer, "Seq 1  : %2x", sAudioSndContWork[1]);
-
-            GfxPrint_SetPos(printer, 3, 6);
-            GfxPrint_Printf(printer, "SE HD  : %2x %s", sAudioSndContWork[2], sSfxBankNames[sAudioSndContWork[2]]);
-
-            GfxPrint_SetPos(printer, 3, 7);
-            GfxPrint_Printf(printer, "SE No. :%3x", sAudioSndContWork[3]);
-
-            GfxPrint_SetPos(printer, 3, 8);
-            GfxPrint_Printf(printer, "S-Out  : %2x %s", sAudioSndContWork[4], sSoundModeNames[sAudioSndContWork[4]]);
-
-            GfxPrint_SetPos(printer, 3, 9);
-            GfxPrint_Printf(printer, "BGM Ent: %2x", sAudioSndContWork[5]);
-
-            GfxPrint_SetPos(printer, 3, 10);
-            GfxPrint_Printf(printer, "Spec   : %2x", sAudioSndContWork[6]);
-
-            GfxPrint_SetPos(printer, 3, 11);
-            GfxPrint_Printf(printer, "Na Snd : %2x", sAudioSndContWork[7]);
-
-            GfxPrint_SetPos(printer, 3, 12);
-            GfxPrint_Printf(printer, "Cam Wt : %s", sBoolStrs[sAudioSndContWork[8]]);
-
-            GfxPrint_SetPos(printer, 3, 13);
-            GfxPrint_Printf(printer, "Lnk Wt : %s", sBoolStrs[sAudioSndContWork[9]]);
-
-            GfxPrint_SetPos(printer, 3, 14);
-            GfxPrint_Printf(printer, "SE Ent : %2x", sAudioSndContWork[10]);
-            break;
-
-        case PAGE_INTERFACE_INFO:
-            ind = 0;
-            for (k = 0; k < 7; k++) {
-                if (k == sAudioIntInfoSel) {
-                    SETCOL(255, 127, 127);
-                } else {
-                    SETCOL(255, 255, 255);
-                }
-                GfxPrint_SetPos(printer, 2 + sAudioIntInfoX, 4 + ind + sAudioIntInfoY);
-                GfxPrint_Printf(printer, "%s <%d>", sSfxBankNames[k], sAudioIntInfoBankPage[k]);
-
-                for (k2 = 0; k2 < gChannelsPerBank[gSfxChannelLayout][k]; k2++) {
-#define entryIndex (gActiveSfx[k][k2].entryIndex)
-#define entry (&gSfxBanks[k][entryIndex])
-#define chan (gAudioCtx.seqPlayers[SEQ_PLAYER_SFX].channels[entry->channelIdx])
-                    GfxPrint_SetPos(printer, 2 + sAudioIntInfoX, 5 + ind + sAudioIntInfoY);
-                    if (sAudioIntInfoBankPage[k] == 1) {
-                        if ((entryIndex != 0xFF) &&
-                            ((entry->state == SFX_STATE_PLAYING_1) || (entry->state == SFX_STATE_PLAYING_2))) {
-                            GfxPrint_Printf(printer, "%2X %5d %5d %5d %02X %04X %04X", entryIndex, (s32)*entry->posX,
-                                            (s32)*entry->posY, (s32)*entry->posZ, entry->sfxImportance,
-                                            entry->sfxParams, entry->sfxId);
-                        } else {
-                            GfxPrint_Printf(printer, "FF ----- ----- ----- -- ---- ----");
-                        }
-                    } else if (sAudioIntInfoBankPage[k] == 2) {
-                        if ((entryIndex != 0xFF) &&
-                            ((entry->state == SFX_STATE_PLAYING_1) || (entry->state == SFX_STATE_PLAYING_2))) {
-                            GfxPrint_Printf(printer, "%2X %5d %5d %5d %3d %3d %04X", entryIndex, (s32)*entry->posX,
-                                            (s32)*entry->posY, (s32)*entry->posZ, (s32)(chan->volume * 127.1f),
-                                            chan->newPan, entry->sfxId);
-                        } else {
-                            GfxPrint_Printf(printer, "FF ----- ----- ----- --- --- ----");
-                        }
-                    } else if (sAudioIntInfoBankPage[k] == 3) {
-                        if ((entryIndex != 0xFF) &&
-                            ((entry->state == SFX_STATE_PLAYING_1) || (entry->state == SFX_STATE_PLAYING_2))) {
-                            GfxPrint_Printf(printer, "%2X %5d %5d %5d %3d %3d %04X", entryIndex, (s32)*entry->posX,
-                                            (s32)*entry->posY, (s32)*entry->posZ, (s32)(chan->freqScale * 100.0f),
-                                            chan->reverb, entry->sfxId);
-                        } else {
-                            GfxPrint_Printf(printer, "FF ----- ----- ----- --- --- ----");
-                        }
-                    } else if (sAudioIntInfoBankPage[k] == 4) {
-                        if ((entryIndex != 0xFF) &&
-                            ((entry->state == SFX_STATE_PLAYING_1) || (entry->state == SFX_STATE_PLAYING_2))) {
-                            GfxPrint_Printf(printer, "%2X %04X", entryIndex, entry->sfxId);
-                        } else {
-                            GfxPrint_Printf(printer, "FF ----");
-                        }
-                    }
-#undef entryIndex
-#undef entry
-#undef chan
-
-                    if (sAudioIntInfoBankPage[k] != 0) {
-                        ind++;
-                    }
-                }
-                ind++;
-            }
-            break;
-
-        case PAGE_SCROLL_PRINT:
-            GfxPrint_SetPos(printer, 2, 4 + sAudioScrPrtSel);
-            SETCOL(255, 255, 255);
-            GfxPrint_Printf(printer, "*");
-
-            SETCOL(255, 255, 255);
-            GfxPrint_SetPos(printer, 3, 4);
-            GfxPrint_Printf(printer, "Swicth  : %d", sAudioScrPrtWork[0]);
-
-            GfxPrint_SetPos(printer, 3, 5);
-            GfxPrint_Printf(printer, "Lines   : %d", sAudioScrPrtWork[1] + 1);
-
-            GfxPrint_SetPos(printer, 3, 6);
-            GfxPrint_Printf(printer, "Color   : %d", sAudioScrPrtWork[2]);
-
-            GfxPrint_SetPos(printer, 3, 7);
-            GfxPrint_Printf(printer, "%s  : %d", sSfxBankNames[0], sAudioScrPrtWork[3]);
-
-            GfxPrint_SetPos(printer, 3, 8);
-            GfxPrint_Printf(printer, "%s    : %d", sSfxBankNames[1], sAudioScrPrtWork[4]);
-
-            GfxPrint_SetPos(printer, 3, 9);
-            GfxPrint_Printf(printer, "ENVRONM : %d", sAudioScrPrtWork[5]);
-
-            GfxPrint_SetPos(printer, 3, 10);
-            GfxPrint_Printf(printer, "%s   : %d", sSfxBankNames[3], sAudioScrPrtWork[6]);
-
-            GfxPrint_SetPos(printer, 3, 11);
-            GfxPrint_Printf(printer, "%s  : %d", sSfxBankNames[4], sAudioScrPrtWork[7]);
-
-            GfxPrint_SetPos(printer, 3, 12);
-            GfxPrint_Printf(printer, "%s : %d", sSfxBankNames[5], sAudioScrPrtWork[8]);
-
-            GfxPrint_SetPos(printer, 3, 13);
-            GfxPrint_Printf(printer, "%s    : %d", sSfxBankNames[6], sAudioScrPrtWork[9]);
-
-            GfxPrint_SetPos(printer, 3, 14);
-            GfxPrint_Printf(printer, "SEQ ENT : %d", sAudioScrPrtWork[10]);
-            break;
-
-        case PAGE_SFX_SWAP:
-            GfxPrint_SetPos(printer, 3, 4);
-            SETCOL(255, 255, 255);
-            if (gAudioSfxSwapOff) {
-                GfxPrint_Printf(printer, "SWAP OFF");
-            }
-
-            if (sAudioSfxSwapIsEditing == 0) {
-                SETCOL(255, 255, 255);
-            } else {
-                SETCOL(127, 127, 127);
-            }
-            GfxPrint_SetPos(printer, 2, 6 + sAudioSfxSwapSel);
-            GfxPrint_Printf(printer, "*");
-
-            ctr = sAudioSfxSwapNibbleSel;
-            if (sAudioSfxSwapNibbleSel >= 4) {
-                ctr++;
-            }
-            if (sAudioSfxSwapIsEditing == 1) {
-                SETCOL(255, 255, 255);
-                GfxPrint_SetPos(printer, 3 + ctr, 5);
-                GfxPrint_Printf(printer, "V");
-            }
-
-            for (i = 0; i < 10; i++) {
-                if (i == sAudioSfxSwapSel) {
-                    if (sAudioSfxSwapIsEditing == 0) {
-                        SETCOL(192, 192, 192);
-                    } else {
-                        SETCOL(255, 255, 255);
-                    }
-                } else if (sAudioSfxSwapIsEditing == 0) {
-                    SETCOL(144, 144, 144);
-                } else {
-                    SETCOL(96, 96, 96);
-                }
-                GfxPrint_SetPos(printer, 3, 6 + i);
-                GfxPrint_Printf(printer, "%04x %04x %s", gAudioSfxSwapSource[i], gAudioSfxSwapTarget[i],
-                                sAudioSfxSwapModeNames[gAudioSfxSwapMode[i]]);
-            }
-            break;
-
-        case PAGE_SUB_TRACK_INFO:
-            GfxPrint_SetPos(printer, 3, 4);
-            SETCOL(255, 255, 255);
-            GfxPrint_Printf(printer, "Group Track:%d", sAudioSubTrackInfoPlayerSel);
-
-            GfxPrint_SetPos(printer, 3, 5);
-            GfxPrint_Printf(printer, "Sub Track  :%d", sAudioSubTrackInfoChannelSel);
-
-            GfxPrint_SetPos(printer, 3, 6);
-            GfxPrint_Printf(printer, "TRK NO. ");
-
-            GfxPrint_SetPos(printer, 3, 7);
-            GfxPrint_Printf(printer, "ENTRY   ");
-
-            GfxPrint_SetPos(printer, 3, 8);
-            GfxPrint_Printf(printer, "MUTE    ");
-
-            GfxPrint_SetPos(printer, 3, 9);
-            GfxPrint_Printf(printer, "OPENNOTE");
-
-            ctr2 = 0;
-            for (i = 0; i < 16; i++) {
-                if (i == sAudioSubTrackInfoChannelSel) {
-                    SETCOL(255, 255, 255);
-                } else {
-                    SETCOL(200, 200, 200);
-                }
-                GfxPrint_SetPos(printer, 15 + i, 6);
-                GfxPrint_Printf(printer, "%1X", i);
-
-                GfxPrint_SetPos(printer, 15 + i, 7);
-                if (gAudioCtx.seqPlayers[sAudioSubTrackInfoPlayerSel].channels[i]->enabled) {
-                    GfxPrint_Printf(printer, "O");
-                } else {
-                    GfxPrint_Printf(printer, "X");
-                }
-
-                GfxPrint_SetPos(printer, 15 + i, 8);
-                if (gAudioCtx.seqPlayers[sAudioSubTrackInfoPlayerSel].channels[i]->stopSomething2) {
-                    GfxPrint_Printf(printer, "O");
-                } else {
-                    GfxPrint_Printf(printer, "X");
-                }
-
-                GfxPrint_SetPos(printer, 15 + i, 9);
-                ctr = 0;
-                for (j = 0; j < 4; j++) {
-                    if (gAudioCtx.seqPlayers[sAudioSubTrackInfoPlayerSel].channels[i]->layers[j] != NULL) {
-                        ctr++;
-                    }
-                }
-
-                GfxPrint_Printf(printer, "%1X", ctr);
-                ctr2 += ctr;
-            }
-
-            SETCOL(255, 255, 255);
-            if (sSeqPlayerPeakNumLayers[sAudioSubTrackInfoPlayerSel] < ctr2) {
-                sSeqPlayerPeakNumLayers[sAudioSubTrackInfoPlayerSel] = ctr2;
-            }
-            GfxPrint_SetPos(printer, 16 + i, 9);
-            GfxPrint_Printf(printer, "%2d,%2d", ctr2, sSeqPlayerPeakNumLayers[sAudioSubTrackInfoPlayerSel]);
-
-            GfxPrint_SetPos(printer, 3, 11);
-            GfxPrint_Printf(printer, "VOL     ");
-
-            GfxPrint_SetPos(printer, 3, 12);
-            GfxPrint_Printf(printer, "E VOL   ");
-
-            GfxPrint_SetPos(printer, 3, 13);
-            GfxPrint_Printf(printer, "BANK ID ");
-
-            GfxPrint_SetPos(printer, 3, 14);
-            GfxPrint_Printf(printer, "PROG    ");
-
-            GfxPrint_SetPos(printer, 3, 15);
-            GfxPrint_Printf(printer, "PAN    ");
-
-            GfxPrint_SetPos(printer, 3, 16);
-            GfxPrint_Printf(printer, "PANPOW  ");
-
-            GfxPrint_SetPos(printer, 3, 17);
-            GfxPrint_Printf(printer, "FXMIX   ");
-
-            GfxPrint_SetPos(printer, 3, 18);
-            GfxPrint_Printf(printer, "PRIO    ");
-
-            GfxPrint_SetPos(printer, 3, 19);
-            GfxPrint_Printf(printer, "VIB PIT ");
-
-            GfxPrint_SetPos(printer, 3, 20);
-            GfxPrint_Printf(printer, "VIB DEP ");
-
-            GfxPrint_SetPos(printer, 3, 21);
-            GfxPrint_Printf(printer, "TUNE    ");
-
-            GfxPrint_SetPos(printer, 3, 22);
-            GfxPrint_Printf(printer, "TUNE    ");
-
-            for (i = 0; i < 8; i++) {
-                GfxPrint_SetPos(printer, 15 + 3 * i, 22);
-                GfxPrint_Printf(printer, "%02X ",
-                                (u8)gAudioCtx.seqPlayers[sAudioSubTrackInfoPlayerSel]
-                                    .channels[sAudioSubTrackInfoChannelSel]
-                                    ->soundScriptIO[i]);
-            }
-
-            if (gAudioCtx.seqPlayers[sAudioSubTrackInfoPlayerSel].channels[sAudioSubTrackInfoChannelSel]->enabled) {
-                GfxPrint_SetPos(printer, 15, 11);
-                GfxPrint_Printf(printer, "%d",
-                                (u8)(gAudioCtx.seqPlayers[sAudioSubTrackInfoPlayerSel]
-                                         .channels[sAudioSubTrackInfoChannelSel]
-                                         ->volume *
-                                     127.1));
-
-                GfxPrint_SetPos(printer, 15, 12);
-                GfxPrint_Printf(printer, "%d",
-                                (u8)(gAudioCtx.seqPlayers[sAudioSubTrackInfoPlayerSel]
-                                         .channels[sAudioSubTrackInfoChannelSel]
-                                         ->volumeScale *
-                                     127.1));
-
-                GfxPrint_SetPos(printer, 15, 13);
-                GfxPrint_Printf(
-                    printer, "%X",
-                    gAudioCtx.seqPlayers[sAudioSubTrackInfoPlayerSel].channels[sAudioSubTrackInfoChannelSel]->fontId);
-
-                ctr = (u8)(gAudioCtx.seqPlayers[sAudioSubTrackInfoPlayerSel]
-                               .channels[sAudioSubTrackInfoChannelSel]
-                               ->instOrWave);
-
-                if (ctr == 0) {
-                    ctr2 = 0x7F;
-                } else if (ctr < 0x80) {
-                    ctr2 = ctr - 1;
-                } else {
-                    ctr2 = ctr;
-                }
-
-                GfxPrint_SetPos(printer, 15, 14);
-                GfxPrint_Printf(printer, "%d", ctr2);
-
-                GfxPrint_SetPos(printer, 15, 15);
-                GfxPrint_Printf(
-                    printer, "%d",
-                    gAudioCtx.seqPlayers[sAudioSubTrackInfoPlayerSel].channels[sAudioSubTrackInfoChannelSel]->newPan);
-
-                GfxPrint_SetPos(printer, 15, 16);
-                GfxPrint_Printf(printer, "%d",
-                                gAudioCtx.seqPlayers[sAudioSubTrackInfoPlayerSel]
-                                    .channels[sAudioSubTrackInfoChannelSel]
-                                    ->panChannelWeight);
-
-                GfxPrint_SetPos(printer, 15, 17);
-                GfxPrint_Printf(
-                    printer, "%d",
-                    gAudioCtx.seqPlayers[sAudioSubTrackInfoPlayerSel].channels[sAudioSubTrackInfoChannelSel]->reverb);
-
-                GfxPrint_SetPos(printer, 15, 18);
-                GfxPrint_Printf(printer, "%d",
-                                gAudioCtx.seqPlayers[sAudioSubTrackInfoPlayerSel]
-                                    .channels[sAudioSubTrackInfoChannelSel]
-                                    ->notePriority);
-
-                GfxPrint_SetPos(printer, 15, 19);
-                GfxPrint_Printf(printer, "%d",
-                                (u8)(gAudioCtx.seqPlayers[sAudioSubTrackInfoPlayerSel]
-                                         .channels[sAudioSubTrackInfoChannelSel]
-                                         ->vibratoRateTarget /
-                                     32));
-
-                GfxPrint_SetPos(printer, 15, 20);
-                GfxPrint_Printf(printer, "%d",
-                                (u8)(gAudioCtx.seqPlayers[sAudioSubTrackInfoPlayerSel]
-                                         .channels[sAudioSubTrackInfoChannelSel]
-                                         ->vibratoExtentTarget /
-                                     8));
-
-                GfxPrint_SetPos(printer, 15, 21);
-                GfxPrint_Printf(printer, "%d",
-                                (u16)(gAudioCtx.seqPlayers[sAudioSubTrackInfoPlayerSel]
-                                          .channels[sAudioSubTrackInfoChannelSel]
-                                          ->freqScale *
-                                      100));
-            }
-            break;
-
-        case PAGE_HEAP_INFO:
-            SETCOL(255, 255, 255);
-            GfxPrint_SetPos(printer, 3, 4);
-            GfxPrint_Printf(printer, "TOTAL  %d", gAudioHeapInitSizes.heapSize);
-
-            GfxPrint_SetPos(printer, 3, 5);
-            GfxPrint_Printf(printer, "DRIVER %05X / %05X",
-                            gAudioCtx.miscPool.curRamAddr - gAudioCtx.miscPool.startRamAddr, gAudioCtx.miscPool.size);
-
-            GfxPrint_SetPos(printer, 3, 6);
-            GfxPrint_Printf(
-                printer, "AT-SEQ %02X-%02X (%05X-%05X / %05X)", (u8)gAudioCtx.seqCache.temporary.entries[0].id,
-                (u8)gAudioCtx.seqCache.temporary.entries[1].id, gAudioCtx.seqCache.temporary.entries[0].size,
-                gAudioCtx.seqCache.temporary.entries[1].size, gAudioCtx.seqCache.temporary.pool.size);
-
-            GfxPrint_SetPos(printer, 3, 7);
-            GfxPrint_Printf(
-                printer, "AT-BNK %02X-%02X (%05X-%05X / %05X)", (u8)gAudioCtx.fontCache.temporary.entries[0].id,
-                (u8)gAudioCtx.fontCache.temporary.entries[1].id, gAudioCtx.fontCache.temporary.entries[0].size,
-                gAudioCtx.fontCache.temporary.entries[1].size, gAudioCtx.fontCache.temporary.pool.size);
-
-            GfxPrint_SetPos(printer, 3, 8);
-            GfxPrint_Printf(printer, "ST-SEQ %02Xseqs  (%05X / %06X)", gAudioCtx.seqCache.persistent.numEntries,
-                            gAudioCtx.seqCache.persistent.pool.curRamAddr -
-                                gAudioCtx.seqCache.persistent.pool.startRamAddr,
-                            gAudioCtx.seqCache.persistent.pool.size);
-
-            for (k = 0; (u32)k < gAudioCtx.seqCache.persistent.numEntries; k++) {
-                GfxPrint_SetPos(printer, 3 + 3 * k, 9);
-                GfxPrint_Printf(printer, "%02x", gAudioCtx.seqCache.persistent.entries[k].id);
-            }
-
-            GfxPrint_SetPos(printer, 3, 10);
-            GfxPrint_Printf(printer, "ST-BNK %02Xbanks (%05X / %06X)", gAudioCtx.fontCache.persistent.numEntries,
-                            gAudioCtx.fontCache.persistent.pool.curRamAddr -
-                                gAudioCtx.fontCache.persistent.pool.startRamAddr,
-                            gAudioCtx.fontCache.persistent.pool.size);
-
-            for (k = 0; (u32)k < gAudioCtx.fontCache.persistent.numEntries; k++) {
-                GfxPrint_SetPos(printer, 3 + 3 * k, 11);
-                GfxPrint_Printf(printer, "%02x", gAudioCtx.fontCache.persistent.entries[k].id);
-            }
-
-            GfxPrint_SetPos(printer, 3, 12);
-            GfxPrint_Printf(printer, "E-MEM  %05X / %05X",
-                            gAudioCtx.permanentPool.curRamAddr - gAudioCtx.permanentPool.startRamAddr,
-                            gAudioCtx.permanentPool.size);
-            break;
-
-        case PAGE_BLOCK_CHANGE_BGM:
-            SETCOL(255, 255, 255);
-            GfxPrint_SetPos(printer, 3, 4);
-            GfxPrint_Printf(printer, "BGM No.    %02X", sAudioBlkChgBgmWork[0]);
-
-            GfxPrint_SetPos(printer, 3, 5);
-            GfxPrint_Printf(printer, "SCENE SET  %02X %s", sAudioBlkChgBgmWork[1],
-                            sAudioSceneNames[sAudioBlkChgBgmWork[1]]);
-
-            SETCOL(0x64, 255, 0x64);
-            GfxPrint_SetPos(printer, 2, 4 + sAudioBlkChgBgmSel);
-            GfxPrint_Printf(printer, "*");
-
-            SETCOL(255, 255, 255);
-            GfxPrint_SetPos(printer, 3, 7);
-            GfxPrint_Printf(printer, "NEXT SCENE %02X %s",
-                            (u8)gAudioCtx.seqPlayers[SEQ_PLAYER_BGM_MAIN].soundScriptIO[2],
-                            sAudioSceneNames[(u8)gAudioCtx.seqPlayers[SEQ_PLAYER_BGM_MAIN].soundScriptIO[2]]);
-
-            GfxPrint_SetPos(printer, 3, 8);
-            GfxPrint_Printf(printer, "NOW SCENE  %02X %s",
-                            (u8)gAudioCtx.seqPlayers[SEQ_PLAYER_BGM_MAIN].soundScriptIO[4],
-                            sAudioSceneNames[(u8)gAudioCtx.seqPlayers[SEQ_PLAYER_BGM_MAIN].soundScriptIO[4]]);
-
-            GfxPrint_SetPos(printer, 3, 9);
-            GfxPrint_Printf(printer, "NOW BLOCK  %02X",
-                            (gAudioCtx.seqPlayers[SEQ_PLAYER_BGM_MAIN].soundScriptIO[5] + 1) & 0xFF);
-
-            GfxPrint_SetPos(printer, 3, 11);
-            GfxPrint_Printf(printer, "PORT");
-
-            GfxPrint_SetPos(printer, 3, 12);
-            GfxPrint_Printf(printer, "%02X %02X %02X %02X",
-                            (u8)gAudioCtx.seqPlayers[SEQ_PLAYER_BGM_MAIN].soundScriptIO[0],
-                            (u8)gAudioCtx.seqPlayers[SEQ_PLAYER_BGM_MAIN].soundScriptIO[1],
-                            (u8)gAudioCtx.seqPlayers[SEQ_PLAYER_BGM_MAIN].soundScriptIO[2],
-                            (u8)gAudioCtx.seqPlayers[SEQ_PLAYER_BGM_MAIN].soundScriptIO[3]);
-
-            GfxPrint_SetPos(printer, 3, 13);
-            GfxPrint_Printf(printer, "%02X %02X %02X %02X",
-                            (u8)gAudioCtx.seqPlayers[SEQ_PLAYER_BGM_MAIN].soundScriptIO[4],
-                            (u8)gAudioCtx.seqPlayers[SEQ_PLAYER_BGM_MAIN].soundScriptIO[5],
-                            (u8)gAudioCtx.seqPlayers[SEQ_PLAYER_BGM_MAIN].soundScriptIO[6],
-                            (u8)gAudioCtx.seqPlayers[SEQ_PLAYER_BGM_MAIN].soundScriptIO[7]);
-            break;
-
-        case PAGE_OCARINA_TEST:
-            SETCOL(255, 255, 255);
-            GfxPrint_SetPos(printer, 3, 4);
-            GfxPrint_Printf(printer, "SEQ INFO  : %2d %02x %d", sPlaybackStaff.buttonIndex, sPlaybackStaff.state,
-                            sPlaybackStaff.pos);
-
-            GfxPrint_SetPos(printer, 3, 5);
-            GfxPrint_Printf(printer, "PLAY INFO : %2d %02x %d", sPlayingStaff.buttonIndex, sPlayingStaff.state,
-                            sPlayingStaff.pos);
-
-            GfxPrint_SetPos(printer, 3, 6);
-            GfxPrint_Printf(printer, "8note REC POINTER : %08x", gScarecrowSpawnSongPtr);
-
-            ctr = 0;
-            for (j = 0; j < 4; j++) {
-                for (i = 0; i < 8; i++) {
-                    GfxPrint_SetPos(printer, 3 + 3 * i, 7 + j);
-                    GfxPrint_Printf(printer, "%02x", gScarecrowSpawnSongPtr[ctr++]);
-                }
-            }
-
-            GfxPrint_SetPos(printer, 3, 24);
-            GfxPrint_Printf(printer, "OCA:%02x SEQ:%04x PLAY:%02x REC:%02x", sOcarinaInstrumentId, sOcarinaFlags,
-                            sPlaybackState, sRecordingState);
-            break;
-
-        case PAGE_SFX_PARAMETER_CHANGE:
-            GfxPrint_SetPos(printer, 2, 4 + sAudioSfxParamChgSel);
-            SETCOL(127, 255, 127);
-            GfxPrint_Printf(printer, "*");
-
-            SETCOL(255, 255, 255);
-            GfxPrint_SetPos(printer, 3, 4);
-            GfxPrint_Printf(printer, "SE HD  : %02x %s", sAudioSfxParamChgWork[0],
-                            sSfxBankNames[sAudioSfxParamChgWork[0]]);
-
-            GfxPrint_SetPos(printer, 3, 5);
-            GfxPrint_Printf(printer, "SE No. : %02x", sAudioSfxParamChgWork[1]);
-
-            GfxPrint_SetPos(printer, 20, 6);
-            GfxPrint_Printf(printer, "       : %04x",
-                            gSfxParams[sAudioSfxParamChgWork[0]][sAudioSfxParamChgWork[1]].params);
-
-            GfxPrint_SetPos(printer, 3, 6);
-            GfxPrint_Printf(
-                printer, "SE SW    %s",
-                AudioDebug_ToStringBinary(gSfxParams[sAudioSfxParamChgWork[0]][sAudioSfxParamChgWork[1]].params, 16));
-
-            SETCOL(127, 255, 127);
-            digitStr[0] = (char)('0' + ((gSfxParams[sAudioSfxParamChgWork[0]][sAudioSfxParamChgWork[1]].params >>
-                                         (15 - sAudioSfxParamChgBitSel)) &
-                                        1));
-            GfxPrint_SetPos(printer, 12 + sAudioSfxParamChgBitSel, 6);
-            GfxPrint_Printf(printer, "%s", digitStr);
-
-            SETCOL(255, 255, 255);
-            GfxPrint_SetPos(printer, 3, 7);
-            GfxPrint_Printf(printer, "SE PR  : %02x",
-                            gSfxParams[sAudioSfxParamChgWork[0]][sAudioSfxParamChgWork[1]].importance);
-            break;
-
-        case PAGE_FREE_AREA:
-            GfxPrint_SetPos(printer, 3, 4);
-            SETCOL(255, 255, 255);
-            GfxPrint_Printf(printer, "env_fx %d code_fx %d SPEC %d", sAudioEnvReverb, sAudioCodeReverb, gAudioSpecId);
-
-            if (sAudioUpdateTaskStart == sAudioUpdateTaskEnd) {
-                sAudioUpdateDuration = OS_CYCLES_TO_NSEC(sAudioUpdateEndTime - sAudioUpdateStartTime) / (1e9f / 20);
-                if (sAudioUpdateDurationMax < sAudioUpdateDuration) {
-                    sAudioUpdateDurationMax = sAudioUpdateDuration;
-                }
-            }
-
-            GfxPrint_SetPos(printer, 3, 6);
-            GfxPrint_Printf(printer, "SOUND GAME FRAME NOW %f", sAudioUpdateDuration);
-
-            GfxPrint_SetPos(printer, 3, 7);
-            GfxPrint_Printf(printer, "SOUND GAME FRAME MAX %f", sAudioUpdateDurationMax);
-
-            GfxPrint_SetPos(printer, 3, 9);
-            GfxPrint_Printf(printer, "SWITCH BGM MODE %d %d %d (FLAG %d)", sPrevSeqMode, sNumFramesStill,
-                            sNumFramesMoving, sSeqModeInput);
-
-            GfxPrint_SetPos(printer, 3, 10);
-            GfxPrint_Printf(printer, "ENEMY DIST %f VOL %3d", sAudioEnemyDist, sAudioEnemyVol);
-
-            GfxPrint_SetPos(printer, 3, 11);
-            GfxPrint_Printf(printer, "GANON DIST VOL %3d", sGanonsTowerVol);
-
-            GfxPrint_SetPos(printer, 3, 12);
-            GfxPrint_Printf(printer, "DEMO FLAG %d", sAudioCutsceneFlag);
-
-            GfxPrint_SetPos(printer, 3, 12);
-            if (sIsMalonSinging == true) {
-                GfxPrint_Printf(printer, "MARON BGM DIST %f", sMalonSingingDist);
-                sIsMalonSinging = false;
-            }
-
-            GfxPrint_SetPos(printer, 3, 23);
-            if (sAudioNatureFailed != false) {
-                GfxPrint_Printf(printer, "NATURE FAILED %01x", sAudioNatureFailed);
-            }
-
-            GfxPrint_SetPos(printer, 3, 24);
-            if (sSariaBgmPtr != NULL) {
-                GfxPrint_Printf(printer, "SARIA BGM PTR %08x", sSariaBgmPtr);
-            }
-
-            GfxPrint_SetPos(printer, 3, 25);
-            GfxPrint_Printf(printer, "POLI %d(%d)", sPeakNumNotes, numEnabledNotes);
-
-            for (i = 0; i < 11; i++) {
-                GfxPrint_SetPos(printer, 3 + 3 * i, 26);
-                GfxPrint_Printf(printer, "%d", sAudioSpecPeakNumNotes[i]);
-            }
-            break;
-    }
-#undef SETCOL_COMMON
-#undef SETCOL
-#undef SETCOL_SCROLLPRINT
-}
-
-void AudioDebug_ProcessInput_SndCont(void) {
-    u16 step = 1;
-
-    if (CHECK_BTN_ANY(sDebugPadHold, BTN_CDOWN)) {
-        if (sAudioSndContWorkLims[sAudioSndContSel] >= 16) {
-            step = 16;
-        }
-    } else if (CHECK_BTN_ANY(sDebugPadHold, BTN_CLEFT)) {
-        if (sAudioSndContWorkLims[sAudioSndContSel] >= 16) {
-            step = 8;
-        }
-    } else if (CHECK_BTN_ANY(sDebugPadHold, BTN_CUP)) {
-        sAudioSndContWork[sAudioSndContSel] = 0;
-    }
-
-    if (CHECK_BTN_ANY(sDebugPadPress, BTN_DUP)) {
-        if (sAudioSndContSel > 0) {
-            sAudioSndContSel--;
-        } else {
-            sAudioSndContSel = 10;
-        }
-    }
-
-    if (CHECK_BTN_ANY(sDebugPadPress, BTN_DDOWN)) {
-        if (sAudioSndContSel < 10) {
-            sAudioSndContSel++;
-        } else {
-            sAudioSndContSel = 0;
-        }
-    }
-
-    if (CHECK_BTN_ANY(sDebugPadPress, BTN_DLEFT)) {
-        if (sAudioSndContWork[sAudioSndContSel] >= step) {
-            if (1) {
-                sAudioSndContWork[sAudioSndContSel] -= step;
-            }
-        } else {
-            sAudioSndContWork[sAudioSndContSel] += sAudioSndContWorkLims[sAudioSndContSel] - step;
-        }
-    }
-
-    if (CHECK_BTN_ANY(sDebugPadPress, BTN_DRIGHT)) {
-        if (sAudioSndContWork[sAudioSndContSel] + step < sAudioSndContWorkLims[sAudioSndContSel]) {
-            sAudioSndContWork[sAudioSndContSel] += step;
-        } else {
-            sAudioSndContWork[sAudioSndContSel] += step - sAudioSndContWorkLims[sAudioSndContSel];
-        }
-    }
-
-    if (sAudioSndContSel == 8) {
-        if (sAudioSndContWork[sAudioSndContSel] != 0) {
-            Audio_SetExtraFilter(0x20);
-        } else {
-            Audio_SetExtraFilter(0);
-        }
-    }
-
-    if (sAudioSndContSel == 9) {
-        if (sAudioSndContWork[sAudioSndContSel] != 0) {
-            Audio_SetBaseFilter(0x20);
-        } else {
-            Audio_SetBaseFilter(0);
-        }
-    }
-
-    if (CHECK_BTN_ANY(sDebugPadPress, BTN_A)) {
-        switch (sAudioSndContSel) {
-            case 0:
-            case 1:
-                SEQCMD_PLAY_SEQUENCE(sAudioSndContSel, 0, 0, sAudioSndContWork[sAudioSndContSel]);
-                break;
-            case 2:
-            case 3:
-                Audio_PlaySfxGeneral(((sAudioSndContWork[2] << 12) & 0xFFFF) + sAudioSndContWork[3] + SFX_FLAG,
-                                     &gSfxDefaultPos, 4, &gSfxDefaultFreqAndVolScale, &gSfxDefaultFreqAndVolScale,
-                                     &gSfxDefaultReverb);
-                break;
-            case 4:
-                func_800F6700(sAudioSndContWork[sAudioSndContSel]);
-                break;
-            case 5:
-                SEQCMD_DISABLE_PLAY_SEQUENCES(sAudioSndContWork[sAudioSndContSel]);
-                break;
-            case 6:
-                SEQCMD_RESET_AUDIO_HEAP(0, sAudioSndContWork[sAudioSndContSel]);
-                sAudioSubTrackInfoSpec = sAudioSndContWork[6];
-                if (sAudioSubTrackInfoPlayerSel > gAudioSpecs[sAudioSubTrackInfoSpec].numSequencePlayers - 1) {
-                    sAudioSubTrackInfoPlayerSel = gAudioSpecs[sAudioSubTrackInfoSpec].numSequencePlayers - 1;
-                }
-                break;
-            case 7:
-                Audio_PlayNatureAmbienceSequence(sAudioSndContWork[sAudioSndContSel]);
-                break;
-            case 8:
-            case 9:
-                break;
-            case 10:
-                Audio_SetSfxBanksMute(sAudioSndContWork[sAudioSndContSel] * 0x7F);
-                break;
-        }
-    }
-
-    if (CHECK_BTN_ANY(sDebugPadPress, BTN_B)) {
-        switch (sAudioSndContSel) {
-            case 0:
-            case 1:
-                SEQCMD_STOP_SEQUENCE(sAudioSndContSel, 0);
-                break;
-            case 7:
-                SEQCMD_STOP_SEQUENCE(SEQ_PLAYER_BGM_MAIN, 0);
-                break;
-            case 2:
-            case 3:
-                Audio_StopSfxByBank(sAudioSndContWork[2]);
-                break;
-        }
-    }
-
-    if (CHECK_BTN_ANY(sDebugPadPress, BTN_CDOWN)) {
-        if (sAudioSndContSel == 0) {
-            if (1) {}
-            Audio_PlaySequenceInCutscene(sAudioSndContWork[sAudioSndContSel]);
-        }
-    }
-
-    if (CHECK_BTN_ANY(sDebugPadPress, BTN_CRIGHT)) {
-        if (sAudioSndContSel == 0) {
-            if (1) {}
-            func_800F5ACC(sAudioSndContWork[sAudioSndContSel]);
-        }
-    }
-}
-
-void AudioDebug_ProcessInput_IntInfo(void) {
-    if (CHECK_BTN_ANY(sDebugPadPress, BTN_CUP)) {
-        sAudioIntInfoY--;
-    }
-
-    if (CHECK_BTN_ANY(sDebugPadPress, BTN_CDOWN)) {
-        sAudioIntInfoY++;
-    }
-
-    if (CHECK_BTN_ANY(sDebugPadPress, BTN_CLEFT)) {
-        sAudioIntInfoX--;
-    }
-
-    if (CHECK_BTN_ANY(sDebugPadPress, BTN_CRIGHT)) {
-        sAudioIntInfoX++;
-    }
-
-    if (CHECK_BTN_ANY(sDebugPadPress, BTN_B)) {
-        sAudioIntInfoX = 0;
-        sAudioIntInfoY = 0;
-    }
-
-    if (CHECK_BTN_ANY(sDebugPadPress, BTN_DUP) && sAudioIntInfoSel > 0) {
-        sAudioIntInfoSel--;
-    }
-
-    if (CHECK_BTN_ANY(sDebugPadPress, BTN_DDOWN) && sAudioIntInfoSel < 6) {
-        sAudioIntInfoSel++;
-    }
-
-    if (CHECK_BTN_ANY(sDebugPadPress, BTN_DLEFT) && sAudioIntInfoBankPage[sAudioIntInfoSel] > 0) {
-        sAudioIntInfoBankPage[sAudioIntInfoSel]--;
-    }
-
-    if (CHECK_BTN_ANY(sDebugPadPress, BTN_DRIGHT) && sAudioIntInfoBankPage[sAudioIntInfoSel] < 4) {
-        sAudioIntInfoBankPage[sAudioIntInfoSel]++;
-    }
-}
-
-void AudioDebug_ProcessInput_ScrPrt(void) {
-    if (sAudioScrPrtWork[0] != 0) {
-        if (CHECK_BTN_ANY(sDebugPadPress, BTN_CUP)) {
-            sAudioScrPrtY--;
-        }
-        if (CHECK_BTN_ANY(sDebugPadPress, BTN_CDOWN)) {
-            sAudioScrPrtY++;
-        }
-        if (CHECK_BTN_ANY(sDebugPadPress, BTN_CLEFT)) {
-            sAudioScrPrtX--;
-        }
-        if (CHECK_BTN_ANY(sDebugPadPress, BTN_CRIGHT)) {
-            sAudioScrPrtX++;
-        }
-        if (CHECK_BTN_ANY(sDebugPadPress, BTN_A)) {
-            sAudioScrPrtX = 26;
-            sAudioScrPrtY = 1;
-            sAudioScrPrtWork[2] = 6;
-        }
-
-        if (CHECK_BTN_ANY(sDebugPadPress, BTN_B)) {
-            sAudioScrPrtInd = 0;
-            sAudioScrPrtOverflow = 0;
-        }
-    }
-
-    if (CHECK_BTN_ANY(sDebugPadPress, BTN_DUP)) {
-        if (sAudioScrPrtSel > 0) {
-            sAudioScrPrtSel--;
-        } else {
-            sAudioScrPrtSel = 10;
-        }
-    }
-
-    if (CHECK_BTN_ANY(sDebugPadPress, BTN_DDOWN)) {
-        if (sAudioScrPrtSel < 10) {
-            sAudioScrPrtSel++;
-        } else {
-            sAudioScrPrtSel = 0;
-        }
-    }
-
-    if (CHECK_BTN_ANY(sDebugPadPress, BTN_DLEFT)) {
-        if (sAudioScrPrtWork[sAudioScrPrtSel] > 0) {
-            sAudioScrPrtWork[sAudioScrPrtSel]--;
-        } else {
-            sAudioScrPrtWork[sAudioScrPrtSel] = sAudioScrPrtWorkLims[sAudioScrPrtSel] - 1;
-        }
-    }
-
-    if (CHECK_BTN_ANY(sDebugPadPress, BTN_DRIGHT)) {
-        if (sAudioScrPrtWork[sAudioScrPrtSel] < sAudioScrPrtWorkLims[sAudioScrPrtSel] - 1) {
-            sAudioScrPrtWork[sAudioScrPrtSel]++;
-        } else {
-            sAudioScrPrtWork[sAudioScrPrtSel] = 0;
-        }
-    }
-
-    D_801333F0 = sAudioScrPrtWork[3] + (sAudioScrPrtWork[4] * 2) + (sAudioScrPrtWork[5] * 4) +
-                 (sAudioScrPrtWork[6] * 8) + (sAudioScrPrtWork[7] * 0x10) + (sAudioScrPrtWork[8] * 0x20);
-}
-
-void AudioDebug_ProcessInput_SfxSwap(void) {
-    s16 step;
-    u16 val;
-    u8 prev;
-
-    if (!sAudioSfxSwapIsEditing) {
-        if (CHECK_BTN_ANY(sDebugPadPress, BTN_DUP)) {
-            if (sAudioSfxSwapSel > 0) {
-                sAudioSfxSwapSel--;
-            } else {
-                sAudioSfxSwapSel = 9;
-            }
-        }
-
-        if (CHECK_BTN_ANY(sDebugPadPress, BTN_DDOWN)) {
-            if (sAudioSfxSwapSel < 9) {
-                sAudioSfxSwapSel++;
-            } else {
-                sAudioSfxSwapSel = 0;
-            }
-        }
-
-        if (CHECK_BTN_ANY(sDebugPadPress, BTN_A)) {
-            sAudioSfxSwapIsEditing = true;
-        }
-
-        if (CHECK_BTN_ANY(sDebugPadPress, BTN_B)) {
-            gAudioSfxSwapSource[sAudioSfxSwapSel] = 0;
-            gAudioSfxSwapTarget[sAudioSfxSwapSel] = 0;
-        }
-
-        if (CHECK_BTN_ANY(sDebugPadPress, BTN_START)) {
-            if (sAudioSfxSwapSel != 0) {
-                prev = sAudioSfxSwapSel - 1;
-            } else {
-                prev = 9;
-            }
-            gAudioSfxSwapSource[sAudioSfxSwapSel] = gAudioSfxSwapSource[prev];
-            gAudioSfxSwapTarget[sAudioSfxSwapSel] = gAudioSfxSwapTarget[prev];
-        }
-    } else {
-        if (CHECK_BTN_ANY(sDebugPadPress, BTN_DLEFT)) {
-            if (sAudioSfxSwapNibbleSel > 0) {
-                sAudioSfxSwapNibbleSel--;
-            } else {
-                sAudioSfxSwapNibbleSel = 7;
-            }
-        }
-        if (CHECK_BTN_ANY(sDebugPadPress, BTN_DRIGHT)) {
-            if (sAudioSfxSwapNibbleSel < 7) {
-                sAudioSfxSwapNibbleSel++;
-            } else {
-                sAudioSfxSwapNibbleSel = 0;
-            }
-        }
-
-        if (CHECK_BTN_ANY(sDebugPadPress, BTN_DUP) || CHECK_BTN_ANY(sDebugPadPress, BTN_DDOWN)) {
-            if (CHECK_BTN_ANY(sDebugPadPress, BTN_DUP)) {
-                step = CHECK_BTN_ANY(sDebugPadHold, BTN_CUP) ? 8 : 1;
-            }
-
-            if (CHECK_BTN_ANY(sDebugPadPress, BTN_DDOWN)) {
-                step = CHECK_BTN_ANY(sDebugPadHold, BTN_CUP) ? -8 : -1;
-            }
-
-            if (sAudioSfxSwapNibbleSel < 4) {
-                val = gAudioSfxSwapSource[sAudioSfxSwapSel] >> ((3 - sAudioSfxSwapNibbleSel) * 4);
-                val = (val + step) & 0xF;
-                gAudioSfxSwapSource[sAudioSfxSwapSel] =
-                    (gAudioSfxSwapSource[sAudioSfxSwapSel] & ((0xF << ((3 - sAudioSfxSwapNibbleSel) * 4)) ^ 0xFFFF)) +
-                    (val << ((3 - sAudioSfxSwapNibbleSel) * 4));
-            } else {
-                val = gAudioSfxSwapTarget[sAudioSfxSwapSel] >> ((7 - sAudioSfxSwapNibbleSel) * 4);
-                val = (val + step) & 0xF;
-                gAudioSfxSwapTarget[sAudioSfxSwapSel] =
-                    (gAudioSfxSwapTarget[sAudioSfxSwapSel] & ((0xF << ((7 - sAudioSfxSwapNibbleSel) * 4)) ^ 0xFFFF)) +
-                    (val << ((7 - sAudioSfxSwapNibbleSel) * 4));
-            }
-        }
-
-        if (CHECK_BTN_ANY(sDebugPadPress, BTN_A)) {
-            sAudioSfxSwapIsEditing = false;
-        }
-
-        if (CHECK_BTN_ANY(sDebugPadPress, BTN_B)) {
-            if (sAudioSfxSwapNibbleSel < 4) {
-                gAudioSfxSwapSource[sAudioSfxSwapSel] = 0;
-            } else {
-                gAudioSfxSwapTarget[sAudioSfxSwapSel] = 0;
-            }
-        }
-    }
-
-    if (CHECK_BTN_ANY(sDebugPadPress, BTN_CLEFT)) {
-        gAudioSfxSwapOff ^= 1;
-    }
-
-    if (CHECK_BTN_ANY(sDebugPadPress, BTN_CDOWN)) {
-        gAudioSfxSwapMode[sAudioSfxSwapSel] ^= 1;
-    }
-}
-
-void AudioDebug_ProcessInput_SubTrackInfo(void) {
-    if (CHECK_BTN_ANY(sDebugPadPress, BTN_DDOWN)) {
-        if (sAudioSubTrackInfoPlayerSel != 0) {
-            sAudioSubTrackInfoPlayerSel--;
-        } else {
-            sAudioSubTrackInfoPlayerSel = gAudioSpecs[sAudioSubTrackInfoSpec].numSequencePlayers - 1;
-        }
-    }
-    if (CHECK_BTN_ANY(sDebugPadPress, BTN_DUP)) {
-        if (sAudioSubTrackInfoPlayerSel < gAudioSpecs[sAudioSubTrackInfoSpec].numSequencePlayers - 1) {
-            sAudioSubTrackInfoPlayerSel++;
-        } else {
-            sAudioSubTrackInfoPlayerSel = SEQ_PLAYER_BGM_MAIN;
-        }
-    }
-    if (CHECK_BTN_ANY(sDebugPadPress, BTN_DLEFT)) {
-        sAudioSubTrackInfoChannelSel = (sAudioSubTrackInfoChannelSel - 1) & 0xF;
-    }
-    if (CHECK_BTN_ANY(sDebugPadPress, BTN_DRIGHT)) {
-        sAudioSubTrackInfoChannelSel = (sAudioSubTrackInfoChannelSel + 1) & 0xF;
-    }
-    if (CHECK_BTN_ANY(sDebugPadPress, BTN_START)) {
-        sSeqPlayerPeakNumLayers[sAudioSubTrackInfoPlayerSel] = SEQ_PLAYER_BGM_MAIN;
-    }
-}
-
-void AudioDebug_ProcessInput_HeapInfo(void) {
-}
-
-void AudioDebug_ProcessInput_BlkChgBgm(void) {
-    if (CHECK_BTN_ANY(sDebugPadPress, BTN_DUP)) {
-        if (sAudioBlkChgBgmSel > 0) {
-            sAudioBlkChgBgmSel--;
-        } else {
-            sAudioBlkChgBgmSel = 1;
-        }
-    }
-
-    if (CHECK_BTN_ANY(sDebugPadPress, BTN_DDOWN)) {
-        if (sAudioBlkChgBgmSel <= 0) {
-            sAudioBlkChgBgmSel++;
-        } else {
-            sAudioBlkChgBgmSel = 0;
-        }
-    }
-
-    if (CHECK_BTN_ANY(sDebugPadPress, BTN_DLEFT)) {
-        sAudioBlkChgBgmWork[sAudioBlkChgBgmSel]--;
-        if (sAudioBlkChgBgmSel == 1) {
-            Audio_SetSequenceMode(sAudioBlkChgBgmWork[1]);
-            ; // might be a fake match?
-        }
-    }
-
-    if (CHECK_BTN_ANY(sDebugPadPress, BTN_DRIGHT)) {
-        sAudioBlkChgBgmWork[sAudioBlkChgBgmSel]++;
-        if (sAudioBlkChgBgmSel == 1) {
-            Audio_SetSequenceMode(sAudioBlkChgBgmWork[1]);
-        }
-    }
-
-    if (CHECK_BTN_ANY(sDebugPadPress, BTN_A)) {
-        Audio_QueueCmdS8(MK_CMD(0x46, SEQ_PLAYER_BGM_MAIN, 0x00, 0x00), sAudioBlkChgBgmWork[1]);
-        SEQCMD_PLAY_SEQUENCE(SEQ_PLAYER_BGM_MAIN, 1, 0, sAudioBlkChgBgmWork[0]);
-    }
-
-    if (CHECK_BTN_ANY(sDebugPadPress, BTN_B)) {
-        SEQCMD_STOP_SEQUENCE(SEQ_PLAYER_BGM_MAIN, 1);
-    }
-}
-
-void AudioDebug_ProcessInput_OcaTest(void) {
-}
-
-void AudioDebug_ProcessInput_SfxParamChg(void) {
-    s32 step;
-    u16 sfx;
-
-    if (CHECK_BTN_ANY(sDebugPadHold, BTN_CLEFT)) {
-        step = 8;
-    } else {
-        step = 1;
-    }
-
-    if (CHECK_BTN_ANY(sDebugPadPress, BTN_DUP)) {
-        if (sAudioSfxParamChgSel > 0) {
-            sAudioSfxParamChgSel--;
-        } else {
-            sAudioSfxParamChgSel = 3;
-        }
-    }
-
-    if (CHECK_BTN_ANY(sDebugPadPress, BTN_DDOWN)) {
-        if (sAudioSfxParamChgSel < 3) {
-            sAudioSfxParamChgSel++;
-        } else {
-            sAudioSfxParamChgSel = 0;
-        }
-    }
-
-    if (CHECK_BTN_ANY(sDebugPadPress, BTN_DLEFT)) {
-        if (sAudioSfxParamChgSel < 2) {
-            if (sAudioSfxParamChgSel == 0) {
-                if (sAudioSfxParamChgWork[sAudioSfxParamChgSel] > 0) {
-                    sAudioSfxParamChgWork[sAudioSfxParamChgSel]--;
-                } else {
-                    sAudioSfxParamChgWork[sAudioSfxParamChgSel] = sAudioSndContWorkLims[2] - 1;
-                }
-            } else {
-                sAudioSfxParamChgWork[sAudioSfxParamChgSel] -= step;
-                sAudioSfxParamChgWork[sAudioSfxParamChgSel] &= 0x1FF;
-            }
-        } else if (sAudioSfxParamChgSel == 3) {
-            gSfxParams[sAudioSfxParamChgWork[0]][sAudioSfxParamChgWork[1]].importance -= step;
-        } else {
-            sAudioSfxParamChgBitSel = (sAudioSfxParamChgBitSel - 1) & 0xF;
-        }
-    }
-
-    if (CHECK_BTN_ANY(sDebugPadPress, BTN_DRIGHT)) {
-        if (sAudioSfxParamChgSel < 2) {
-            if (sAudioSfxParamChgSel == 0) {
-                if (sAudioSfxParamChgWork[sAudioSfxParamChgSel] < (sAudioSndContWorkLims[2] - 1)) {
-                    sAudioSfxParamChgWork[sAudioSfxParamChgSel]++;
-                } else {
-                    sAudioSfxParamChgWork[sAudioSfxParamChgSel] = 0;
-                }
-            } else {
-                sAudioSfxParamChgWork[sAudioSfxParamChgSel] += step;
-                sAudioSfxParamChgWork[sAudioSfxParamChgSel] &= 0x1FF;
-            }
-        } else if (sAudioSfxParamChgSel == 3) {
-            gSfxParams[sAudioSfxParamChgWork[0]][sAudioSfxParamChgWork[1]].importance += step;
-        } else {
-            sAudioSfxParamChgBitSel = (sAudioSfxParamChgBitSel + 1) & 0xF;
-        }
-    }
-
-    if (CHECK_BTN_ANY(sDebugPadPress, BTN_A)) {
-        sfx = (u16)(sAudioSfxParamChgWork[0] << 12) + sAudioSfxParamChgWork[1] + SFX_FLAG;
-        Audio_PlaySfxGeneral(sfx, &gSfxDefaultPos, 4, &gSfxDefaultFreqAndVolScale, &gSfxDefaultFreqAndVolScale,
-                             &gSfxDefaultReverb);
-    }
-
-    if (CHECK_BTN_ANY(sDebugPadPress, BTN_B)) {
-        Audio_StopSfxByBank(sAudioSfxParamChgWork[0]);
-    }
-
-    if (CHECK_BTN_ANY(sDebugPadPress, BTN_CDOWN)) {
-        if (sAudioSfxParamChgSel == 2) {
-            gSfxParams[sAudioSfxParamChgWork[0]][sAudioSfxParamChgWork[1]].params ^=
-                (1 << (0xF - sAudioSfxParamChgBitSel));
-        }
-    }
-
-    if (CHECK_BTN_ANY(sDebugPadPress, BTN_CUP)) {
-        if (sAudioSfxParamChgSel < 2) {
-            sAudioSfxParamChgWork[sAudioSfxParamChgSel] = 0;
-        }
-    }
-=======
->>>>>>> bf3339a1
 }
 
 void AudioDebug_ScrPrt(const char* str, u16 num) {
@@ -3784,13 +2599,8 @@
     return (phi_v1 * 0x10) + (u8)((phi_f0 * phi_f12) / (10000.0f / 5.2f));
 }
 
-<<<<<<< HEAD
-s8 func_800F3990(f32 arg0, UNUSED u16 sfxParams) {
-    s8 ret = 0;
-=======
-s8 func_800F3990(f32 posY, u16 sfxParams) {
+s8 func_800F3990(f32 posY, UNUSED u16 sfxParams) {
     s8 combFilterGain = 0;
->>>>>>> bf3339a1
 
     if (posY >= 0.0f) {
         if (posY > 625.0f) {
