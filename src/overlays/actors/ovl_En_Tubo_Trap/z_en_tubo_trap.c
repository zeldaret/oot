--- conflicted
+++ resolved
@@ -278,15 +278,9 @@
     Actor_MoveForward(&this->actor);
     func_8002E4B4(globalCtx, &this->actor, 10.0f, 10.0f, 20.0f, 0x1D);
     Actor_SetHeight(&this->actor, 0.0f);
-<<<<<<< HEAD
     Collider_UpdateCylinder(&this->actor, &this->collider);
-    CollisionCheck_SetAC(globalCtx, &globalCtx->colChkCtx, &this->collider);
-    CollisionCheck_SetAT(globalCtx, &globalCtx->colChkCtx, &this->collider);
-=======
-    Collider_CylinderUpdate(&this->actor, &this->collider);
     CollisionCheck_SetAC(globalCtx, &globalCtx->colChkCtx, &this->collider.base);
     CollisionCheck_SetAT(globalCtx, &globalCtx->colChkCtx, &this->collider.base);
->>>>>>> cf24a76f
 }
 
 void EnTuboTrap_Draw(Actor* thisx, GlobalContext* globalCtx) {
