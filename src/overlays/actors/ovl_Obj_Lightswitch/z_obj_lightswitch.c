/*
 * File: z_obj_lightswitch.c
 * Overlay: ovl_Obj_Lightswitch
 * Description: Sun Emblem Trigger (Spirit Temple)
 */

#include "z_obj_lightswitch.h"
#include "terminal.h"
#include "overlays/actors/ovl_Obj_Oshihiki/z_obj_oshihiki.h"
#include "assets/objects/object_lightswitch/object_lightswitch.h"

#define FLAGS ACTOR_FLAG_4

typedef enum FaceTextureIndex {
    /* 0x00 */ FACE_EYES_CLOSED,
    /* 0x01 */ FACE_EYES_OPEN,
    /* 0x02 */ FACE_EYES_OPEN_SMILING
} FaceTextureIndex;

void ObjLightswitch_Init(Actor* thisx, PlayState* play);
void ObjLightswitch_Destroy(Actor* thisx, PlayState* play2);
void ObjLightswitch_Update(Actor* thisx, PlayState* play2);
void ObjLightswitch_Draw(Actor* thisx, PlayState* play);

void ObjLightswitch_SetupOff(ObjLightswitch* this);
void ObjLightswitch_Off(ObjLightswitch* this, PlayState* play);
void ObjLightswitch_SetupTurnOn(ObjLightswitch* this);
void ObjLightswitch_TurnOn(ObjLightswitch* this, PlayState* play);
void ObjLightswitch_SetupOn(ObjLightswitch* this);
void ObjLightswitch_On(ObjLightswitch* this, PlayState* play);
void ObjLightswitch_SetupTurnOff(ObjLightswitch* this);
void ObjLightswitch_TurnOff(ObjLightswitch* this, PlayState* play);
void ObjLightswitch_SetupDisappearDelay(ObjLightswitch* this);
void ObjLightswitch_DisappearDelay(ObjLightswitch* this, PlayState* play);
void ObjLightswitch_SetupDisappear(ObjLightswitch* this);
void ObjLightswitch_Disappear(ObjLightswitch* this, PlayState* play);

ActorProfile Obj_Lightswitch_Profile = {
    /**/ ACTOR_OBJ_LIGHTSWITCH,
    /**/ ACTORCAT_SWITCH,
    /**/ FLAGS,
    /**/ OBJECT_LIGHTSWITCH,
    /**/ sizeof(ObjLightswitch),
    /**/ ObjLightswitch_Init,
    /**/ ObjLightswitch_Destroy,
    /**/ ObjLightswitch_Update,
    /**/ ObjLightswitch_Draw,
};

static ColliderJntSphElementInit sColliderJntSphElementInit[] = {
    {
        {
            ELEMTYPE_UNK0,
            { 0x00000000, 0x00, 0x00 },
            { 0x00200000, 0x00, 0x00 },
            ATELEM_NONE,
            ACELEM_ON,
            OCELEM_ON,
        },
        { 0, { { 0, 0, 0 }, 19 }, 100 },
    },
};
static ColliderJntSphInit sColliderJntSphInit = {
    {
        COLTYPE_NONE,
        AT_NONE,
        AC_ON | AC_TYPE_PLAYER,
        OC1_ON | OC1_TYPE_ALL,
        OC2_TYPE_2,
        COLSHAPE_JNTSPH,
    },
    1,
    sColliderJntSphElementInit,
};

static CollisionCheckInfoInit sColChkInfoInit = { 0, 12, 60, MASS_IMMOVABLE };

static void* sFaceTextures[] = { object_lightswitch_Tex_000C20, object_lightswitch_Tex_000420,
                                 object_lightswitch_Tex_001420 };

static Vec3f D_80B97F68 = { -1707.0f, 843.0f, -180.0f };
static Vec3f D_80B97F74 = { 0.0f, 0.0f, 0.0f };

static InitChainEntry sInitChain[] = {
    ICHAIN_VEC3F_DIV1000(scale, 100, ICHAIN_CONTINUE),
    ICHAIN_F32(uncullZoneForward, 1000, ICHAIN_CONTINUE),
    ICHAIN_F32(uncullZoneScale, 500, ICHAIN_CONTINUE),
    ICHAIN_F32(uncullZoneDownward, 1000, ICHAIN_STOP),
};

void ObjLightswitch_InitCollider(ObjLightswitch* this, PlayState* play) {
    s32 pad;

    Collider_InitJntSph(play, &this->collider);
    Collider_SetJntSph(play, &this->collider, &this->actor, &sColliderJntSphInit, this->colliderItems);
    Matrix_SetTranslateRotateYXZ(this->actor.world.pos.x,
                                 this->actor.world.pos.y + (this->actor.shape.yOffset * this->actor.scale.y),
                                 this->actor.world.pos.z, &this->actor.shape.rot);
    Matrix_Scale(this->actor.scale.x, this->actor.scale.y, this->actor.scale.z, MTXMODE_APPLY);
    Collider_UpdateSpheres(0, &this->collider);
}

void ObjLightswitch_SetSwitchFlag(ObjLightswitch* this, PlayState* play) {
    Actor* thisx = &this->actor; // required
    s32 type;

    if (!Flags_GetSwitch(play, this->actor.params >> 8 & 0x3F)) {
        type = this->actor.params >> 4 & 3;

        Flags_SetSwitch(play, this->actor.params >> 8 & 0x3F);

        if (type == OBJLIGHTSWITCH_TYPE_1) {
            OnePointCutscene_AttentionSetSfx(play, thisx, NA_SE_SY_TRE_BOX_APPEAR);
        } else if (type == OBJLIGHTSWITCH_TYPE_BURN) {
            OnePointCutscene_AttentionSetSfx(play, thisx, NA_SE_SY_ERROR);
        } else {
            OnePointCutscene_AttentionSetSfx(play, thisx, NA_SE_SY_CORRECT_CHIME);
        }
    }
}

void ObjLightswitch_ClearSwitchFlag(ObjLightswitch* this, PlayState* play) {
    if (Flags_GetSwitch(play, this->actor.params >> 8 & 0x3F)) {
        Flags_UnsetSwitch(play, this->actor.params >> 8 & 0x3F);

        if ((this->actor.params >> 4 & 3) == OBJLIGHTSWITCH_TYPE_1) {
            OnePointCutscene_AttentionSetSfx(play, &this->actor, NA_SE_SY_TRE_BOX_APPEAR);
        }
    }
}

void ObjLightswitch_SpawnDisappearEffects(ObjLightswitch* this, PlayState* play) {
    Vec3f pos;
    f32 s = Math_SinS(this->actor.shape.rot.y);
    f32 c = Math_CosS(this->actor.shape.rot.y);
    f32 x;
    f32 y;
    f32 z;
    s32 pad;

    if (this->alpha >= (100 << 6)) {
        x = (CLAMP_MAX((1.0f - 1.0f / (255 << 6) * this->alpha) * 400.0f, 60.0f) - 30.0f + 30.0f) * Rand_ZeroOne();
        y = x - 30.0f;
        if (x > 30.0f) {
            x = 30.0f;
        } else {
            x = 900.0f - (y * y);
            if (x < 100.0f) {
                x = 100.0f;
            }
            x = sqrtf(x);
        }
        x = 2.0f * (x * (Rand_ZeroOne() - 0.5f));
        z = (30.0f - fabsf(x)) * 0.5f + 10.0f * Rand_ZeroOne();
        pos.x = this->actor.world.pos.x + ((z * s) + (x * c));
        pos.y = this->actor.world.pos.y + y + 10.0f;
        pos.z = this->actor.world.pos.z + ((z * c) - (x * s));
        EffectSsDeadDb_Spawn(play, &pos, &D_80B97F74, &D_80B97F74, 100, 0, 255, 255, 160, 160, 255, 0, 0, 1, 9, true);
    }
}

void ObjLightswitch_Init(Actor* thisx, PlayState* play) {
    ObjLightswitch* this = (ObjLightswitch*)thisx;
    s32 switchFlagSet = Flags_GetSwitch(play, this->actor.params >> 8 & 0x3F);
    s32 removeSelf = false;

    Actor_ProcessInitChain(&this->actor, sInitChain);
    Actor_SetFocus(&this->actor, 0.0f);
    if (switchFlagSet) {
        if ((this->actor.params >> 4 & 3) == OBJLIGHTSWITCH_TYPE_BURN) {
            removeSelf = true;
        } else {
            ObjLightswitch_SetupOn(this);
        }
    } else {
        ObjLightswitch_SetupOff(this);
    }
    if ((this->actor.params & 1) == 1) {
        if (switchFlagSet) {
            Math_Vec3f_Copy(&this->actor.world.pos, &D_80B97F68);
            Math_Vec3f_Copy(&this->actor.home.pos, &D_80B97F68);
        }
        this->actor.shape.rot.x = -0x4000;
        this->actor.shape.rot.z = 0;
        this->actor.world.rot.x = this->actor.home.rot.x = this->actor.shape.rot.x;
        this->actor.world.rot.z = this->actor.home.rot.z = this->actor.shape.rot.z;
        this->actor.flags |= ACTOR_FLAG_5;
        if (Actor_SpawnAsChild(&play->actorCtx, &this->actor, play, ACTOR_OBJ_OSHIHIKI, this->actor.home.pos.x,
                               this->actor.home.pos.y, this->actor.home.pos.z, 0, this->actor.home.rot.y, 0,
                               (0xFF << 8) | PUSHBLOCK_SMALL_START_ON) == NULL) {
            PRINTF(VT_COL(RED, WHITE));
            // "Push-pull block occurrence failure"
            PRINTF("押引ブロック発生失敗(%s %d)(arg_data 0x%04x)\n", "../z_obj_lightswitch.c", 452, this->actor.params);
            PRINTF(VT_RST);
            removeSelf = true;
        }
    }
    ObjLightswitch_InitCollider(this, play);
    CollisionCheck_SetInfo(&this->actor.colChkInfo, NULL, &sColChkInfoInit);
    if (removeSelf) {
        Actor_Kill(&this->actor);
    }
    // "Light switch"
    PRINTF("(光スイッチ)(arg_data 0x%04x)\n", this->actor.params);
}

void ObjLightswitch_Destroy(Actor* thisx, PlayState* play2) {
    PlayState* play = play2;
    ObjLightswitch* this = (ObjLightswitch*)thisx;

    Collider_DestroyJntSph(play, &this->collider);
}

void ObjLightswitch_SetupOff(ObjLightswitch* this) {
    this->actionFunc = ObjLightswitch_Off;
    this->faceTextureIndex = FACE_EYES_CLOSED;
    this->color[0] = 155 << 6;
    this->color[1] = 125 << 6;
    this->color[2] = 255 << 6;
    this->alpha = 255 << 6;
}

void ObjLightswitch_Off(ObjLightswitch* this, PlayState* play) {
    switch (this->actor.params >> 4 & 3) {
        case OBJLIGHTSWITCH_TYPE_STAY_ON:
        case OBJLIGHTSWITCH_TYPE_2:
            if (this->collider.base.acFlags & AC_HIT) {
                ObjLightswitch_SetupTurnOn(this);
                ObjLightswitch_SetSwitchFlag(this, play);
            }
            break;
        case OBJLIGHTSWITCH_TYPE_1:
            if ((this->collider.base.acFlags & AC_HIT) && !(this->prevFrameACflags & AC_HIT)) {
                ObjLightswitch_SetupTurnOn(this);
                ObjLightswitch_SetSwitchFlag(this, play);
            }
            break;
        case OBJLIGHTSWITCH_TYPE_BURN:
            if (this->collider.base.acFlags & AC_HIT) {
                ObjLightswitch_SetupDisappearDelay(this);
                ObjLightswitch_SetSwitchFlag(this, play);
            }
            break;
    }
}

void ObjLightswitch_SetupTurnOn(ObjLightswitch* this) {
    this->actionFunc = ObjLightswitch_TurnOn;
    this->toggleDelay = 100;
    this->timer = 0;
    this->faceTextureIndex = FACE_EYES_CLOSED;
}

void ObjLightswitch_TurnOn(ObjLightswitch* this, PlayState* play) {
    if (func_8005B198() == this->actor.category || this->toggleDelay <= 0) {
        if (this->timer == 0) {
            Actor_PlaySfx(&this->actor, NA_SE_EV_TRIFORCE_FLASH);
        }

        this->timer++;

        Math_StepToS(&this->flameRingRotSpeed, -0xAA, 0xA);
        this->flameRingRot += this->flameRingRotSpeed;

        this->color[0] = this->timer * (((255 - 155) << 6) / 20) + (155 << 6);
        this->color[1] = this->timer * (((255 - 125) << 6) / 20) + (125 << 6);

        if (this->timer >= 20) {
            ObjLightswitch_SetupOn(this);
        } else if (this->timer == 15) {
            this->faceTextureIndex = FACE_EYES_OPEN;
            Actor_PlaySfx(&this->actor, NA_SE_EV_FOOT_SWITCH);
        }
    }
}

void ObjLightswitch_SetupOn(ObjLightswitch* this) {
    this->actionFunc = ObjLightswitch_On;
    this->faceTextureIndex = FACE_EYES_OPEN_SMILING;

    this->color[0] = 255 << 6;
    this->color[1] = 255 << 6;
    this->color[2] = 255 << 6;
    this->alpha = 255 << 6;

    this->flameRingRotSpeed = -0xAA;
    this->timer = 0;
}

void ObjLightswitch_On(ObjLightswitch* this, PlayState* play) {
    switch (this->actor.params >> 4 & 3) {
        case OBJLIGHTSWITCH_TYPE_STAY_ON:
            if (!Flags_GetSwitch(play, this->actor.params >> 8 & 0x3F)) {
                ObjLightswitch_SetupTurnOff(this);
            }
            break;
        case OBJLIGHTSWITCH_TYPE_1:
            if (this->collider.base.acFlags & AC_HIT && !(this->prevFrameACflags & AC_HIT)) {
                ObjLightswitch_SetupTurnOff(this);
                ObjLightswitch_ClearSwitchFlag(this, play);
            }
            break;
        case OBJLIGHTSWITCH_TYPE_2:
            if (!(this->collider.base.acFlags & AC_HIT)) {
                if (this->timer >= 7) {
                    ObjLightswitch_SetupTurnOff(this);
                    ObjLightswitch_ClearSwitchFlag(this, play);
                } else {
                    this->timer++;
                }
            } else {
                this->timer = 0;
            }
            break;
    }
    this->flameRingRot += this->flameRingRotSpeed;
}

void ObjLightswitch_SetupTurnOff(ObjLightswitch* this) {
    this->actionFunc = ObjLightswitch_TurnOff;
    this->toggleDelay = 100;
    this->timer = 20;
    this->faceTextureIndex = FACE_EYES_OPEN;
}

void ObjLightswitch_TurnOff(ObjLightswitch* this, PlayState* play) {
    if ((this->actor.params >> 4 & 3) != OBJLIGHTSWITCH_TYPE_1 || func_8005B198() == this->actor.category ||
        this->toggleDelay <= 0) {
        this->timer--;

        Math_StepToS(&this->flameRingRotSpeed, 0, 0xA);
        this->flameRingRot += this->flameRingRotSpeed;

        this->color[0] = this->timer * (((255 - 155) << 6) / 20) + (155 << 6);
        this->color[1] = this->timer * (((255 - 125) << 6) / 20) + (125 << 6);

        if (this->timer <= 0) {
            ObjLightswitch_SetupOff(this);
        } else if (this->timer == 15) {
            this->faceTextureIndex = FACE_EYES_CLOSED;
            Actor_PlaySfx(&this->actor, NA_SE_EV_FOOT_SWITCH);
        }
    }
}

void ObjLightswitch_SetupDisappearDelay(ObjLightswitch* this) {
    this->actionFunc = ObjLightswitch_DisappearDelay;
    this->toggleDelay = 100;
}

void ObjLightswitch_DisappearDelay(ObjLightswitch* this, PlayState* play) {
    if (func_8005B198() == this->actor.category || this->toggleDelay <= 0) {
        ObjLightswitch_SetupDisappear(this);
    }
}

void ObjLightswitch_SetupDisappear(ObjLightswitch* this) {
    this->actionFunc = ObjLightswitch_Disappear;
    this->alpha = 255 << 6;
}

void ObjLightswitch_Disappear(ObjLightswitch* this, PlayState* play) {
    this->alpha -= 200;
    ObjLightswitch_SpawnDisappearEffects(this, play);
    if (this->alpha < 0) {
        Actor_Kill(&this->actor);
    }
}

void ObjLightswitch_Update(Actor* thisx, PlayState* play2) {
    ObjLightswitch* this = (ObjLightswitch*)thisx;
    PlayState* play = play2;

    if (this->toggleDelay > 0) {
        this->toggleDelay--;
    }

    this->actionFunc(this, play);

    if (this->actor.update != NULL) {
        if ((this->actor.params & 1) == 1) {
            this->actor.world.pos.x = this->actor.child->world.pos.x;
            this->actor.world.pos.y = this->actor.child->world.pos.y + 60.0f;
            this->actor.world.pos.z = this->actor.child->world.pos.z;
            Actor_SetFocus(&this->actor, 0.0f);
        }

        this->prevFrameACflags = this->collider.base.acFlags;
        this->collider.base.acFlags &= ~AC_HIT;
        CollisionCheck_SetOC(play, &play->colChkCtx, &this->collider.base);
        CollisionCheck_SetAC(play, &play->colChkCtx, &this->collider.base);
    }
}

void ObjLightswitch_DrawOpa(Actor* thisx, PlayState* play) {
    ObjLightswitch* this = (ObjLightswitch*)thisx;
    Vec3f pos;
    Vec3s rot;

    OPEN_DISPS(play->state.gfxCtx, "../z_obj_lightswitch.c", 809);
    Gfx_SetupDL_25Opa(play->state.gfxCtx);

    gDPSetEnvColor(POLY_OPA_DISP++, (u8)(this->color[0] >> 6), (u8)(this->color[1] >> 6), (u8)(this->color[2] >> 6),
                   (u8)(this->alpha >> 6));
    gSPSegment(POLY_OPA_DISP++, 0x09, &D_80116280[2]);

    if ((thisx->params & 1) == 1) {
        thisx->world.pos.x = thisx->child->world.pos.x;
        thisx->world.pos.y = thisx->child->world.pos.y + 60.0f;
        thisx->world.pos.z = thisx->child->world.pos.z;
        Math_Vec3f_Copy(&pos, &thisx->world.pos);
        Matrix_SetTranslateRotateYXZ(pos.x, pos.y, pos.z, &thisx->shape.rot);
        Matrix_Scale(thisx->scale.x, thisx->scale.y, thisx->scale.z, MTXMODE_APPLY);
    } else {
        pos.x = thisx->world.pos.x;
        pos.y = thisx->world.pos.y + thisx->shape.yOffset * thisx->scale.y;
        pos.z = thisx->world.pos.z;
    }

    gSPMATRIX_SET_NEW(POLY_OPA_DISP++, play->state.gfxCtx, "../z_obj_lightswitch.c", 841);
    gSPSegment(POLY_OPA_DISP++, 0x08, SEGMENTED_TO_VIRTUAL(sFaceTextures[this->faceTextureIndex]));
    gSPDisplayList(POLY_OPA_DISP++, object_lightswitch_DL_000260);

    rot.x = thisx->shape.rot.x;
    rot.y = thisx->shape.rot.y;
    rot.z = thisx->shape.rot.z + this->flameRingRot;
    Matrix_SetTranslateRotateYXZ(pos.x, pos.y, pos.z, &rot);
<<<<<<< HEAD
    Matrix_Scale(this->actor.scale.x, this->actor.scale.y, this->actor.scale.z, MTXMODE_APPLY);
    gSPMATRIX_SET_NEW(POLY_OPA_DISP++, play->state.gfxCtx, "../z_obj_lightswitch.c", 859);
=======
    Matrix_Scale(thisx->scale.x, thisx->scale.y, thisx->scale.z, MTXMODE_APPLY);
    gSPMatrix(POLY_OPA_DISP++, MATRIX_NEW(play->state.gfxCtx, "../z_obj_lightswitch.c", 859),
              G_MTX_NOPUSH | G_MTX_LOAD | G_MTX_MODELVIEW);
>>>>>>> 137e0d2a
    gSPDisplayList(POLY_OPA_DISP++, object_lightswitch_DL_000398);

    rot.z = thisx->shape.rot.z - this->flameRingRot;
    Matrix_SetTranslateRotateYXZ(pos.x, pos.y, pos.z, &rot);
<<<<<<< HEAD
    Matrix_Scale(this->actor.scale.x, this->actor.scale.y, this->actor.scale.z, MTXMODE_APPLY);
    gSPMATRIX_SET_NEW(POLY_OPA_DISP++, play->state.gfxCtx, "../z_obj_lightswitch.c", 873);
=======
    Matrix_Scale(thisx->scale.x, thisx->scale.y, thisx->scale.z, MTXMODE_APPLY);
    gSPMatrix(POLY_OPA_DISP++, MATRIX_NEW(play->state.gfxCtx, "../z_obj_lightswitch.c", 873),
              G_MTX_NOPUSH | G_MTX_LOAD | G_MTX_MODELVIEW);
>>>>>>> 137e0d2a
    gSPDisplayList(POLY_OPA_DISP++, object_lightswitch_DL_000408);

    CLOSE_DISPS(play->state.gfxCtx, "../z_obj_lightswitch.c", 878);
}

void ObjLightswitch_DrawXlu(Actor* thisx, PlayState* play) {
    ObjLightswitch* this = (ObjLightswitch*)thisx;
    Vec3f sp68;
    Vec3s sp60;

    OPEN_DISPS(play->state.gfxCtx, "../z_obj_lightswitch.c", 890);
    Gfx_SetupDL_25Xlu(play->state.gfxCtx);

    gDPSetEnvColor(POLY_XLU_DISP++, (u8)(this->color[0] >> 6), (u8)(this->color[1] >> 6), (u8)(this->color[2] >> 6),
                   (u8)(this->alpha >> 6));
    gSPSegment(POLY_XLU_DISP++, 0x09, D_80116280);

    sp68.x = thisx->world.pos.x;
    sp68.y = thisx->world.pos.y + (thisx->shape.yOffset * thisx->scale.y);
    sp68.z = thisx->world.pos.z;

    gSPMATRIX_SET_NEW(POLY_XLU_DISP++, play->state.gfxCtx, "../z_obj_lightswitch.c", 912);
    gSPSegment(POLY_XLU_DISP++, 0x08, SEGMENTED_TO_VIRTUAL(sFaceTextures[this->faceTextureIndex]));
    gSPDisplayList(POLY_XLU_DISP++, object_lightswitch_DL_000260);

    sp60.x = thisx->shape.rot.x;
    sp60.y = thisx->shape.rot.y;
    sp60.z = thisx->shape.rot.z + this->flameRingRot;

    Matrix_SetTranslateRotateYXZ(sp68.x, sp68.y, sp68.z, &sp60);
<<<<<<< HEAD
    Matrix_Scale(this->actor.scale.x, this->actor.scale.y, this->actor.scale.z, MTXMODE_APPLY);
    gSPMATRIX_SET_NEW(POLY_XLU_DISP++, play->state.gfxCtx, "../z_obj_lightswitch.c", 930);
=======
    Matrix_Scale(thisx->scale.x, thisx->scale.y, thisx->scale.z, MTXMODE_APPLY);
    gSPMatrix(POLY_XLU_DISP++, MATRIX_NEW(play->state.gfxCtx, "../z_obj_lightswitch.c", 930),
              G_MTX_NOPUSH | G_MTX_LOAD | G_MTX_MODELVIEW);
>>>>>>> 137e0d2a
    gSPDisplayList(POLY_XLU_DISP++, object_lightswitch_DL_000398);

    sp60.z = thisx->shape.rot.z - this->flameRingRot;
    Matrix_SetTranslateRotateYXZ(sp68.x, sp68.y, sp68.z, &sp60);
<<<<<<< HEAD
    Matrix_Scale(this->actor.scale.x, this->actor.scale.y, this->actor.scale.z, MTXMODE_APPLY);
    gSPMATRIX_SET_NEW(POLY_XLU_DISP++, play->state.gfxCtx, "../z_obj_lightswitch.c", 944);
=======
    Matrix_Scale(thisx->scale.x, thisx->scale.y, thisx->scale.z, MTXMODE_APPLY);
    gSPMatrix(POLY_XLU_DISP++, MATRIX_NEW(play->state.gfxCtx, "../z_obj_lightswitch.c", 944),
              G_MTX_NOPUSH | G_MTX_LOAD | G_MTX_MODELVIEW);
>>>>>>> 137e0d2a
    gSPDisplayList(POLY_XLU_DISP++, object_lightswitch_DL_000408);

    CLOSE_DISPS(play->state.gfxCtx, "../z_obj_lightswitch.c", 949);
}

void ObjLightswitch_Draw(Actor* thisx, PlayState* play) {
    ObjLightswitch* this = (ObjLightswitch*)thisx;
    s32 alpha = this->alpha >> 6 & 0xFF;

    if ((this->actor.params & 1) == 1) {
        Collider_UpdateSpheres(0, &this->collider);
    }

    if ((this->actor.params >> 4 & 3) == OBJLIGHTSWITCH_TYPE_BURN && (alpha > 0 || alpha < 255)) {
        ObjLightswitch_DrawXlu(thisx, play);
    } else {
        ObjLightswitch_DrawOpa(thisx, play);
    }
}<|MERGE_RESOLUTION|>--- conflicted
+++ resolved
@@ -425,26 +425,14 @@
     rot.y = thisx->shape.rot.y;
     rot.z = thisx->shape.rot.z + this->flameRingRot;
     Matrix_SetTranslateRotateYXZ(pos.x, pos.y, pos.z, &rot);
-<<<<<<< HEAD
-    Matrix_Scale(this->actor.scale.x, this->actor.scale.y, this->actor.scale.z, MTXMODE_APPLY);
+    Matrix_Scale(thisx->scale.x, thisx->scale.y, thisx->scale.z, MTXMODE_APPLY);
     gSPMATRIX_SET_NEW(POLY_OPA_DISP++, play->state.gfxCtx, "../z_obj_lightswitch.c", 859);
-=======
-    Matrix_Scale(thisx->scale.x, thisx->scale.y, thisx->scale.z, MTXMODE_APPLY);
-    gSPMatrix(POLY_OPA_DISP++, MATRIX_NEW(play->state.gfxCtx, "../z_obj_lightswitch.c", 859),
-              G_MTX_NOPUSH | G_MTX_LOAD | G_MTX_MODELVIEW);
->>>>>>> 137e0d2a
     gSPDisplayList(POLY_OPA_DISP++, object_lightswitch_DL_000398);
 
     rot.z = thisx->shape.rot.z - this->flameRingRot;
     Matrix_SetTranslateRotateYXZ(pos.x, pos.y, pos.z, &rot);
-<<<<<<< HEAD
-    Matrix_Scale(this->actor.scale.x, this->actor.scale.y, this->actor.scale.z, MTXMODE_APPLY);
+    Matrix_Scale(thisx->scale.x, thisx->scale.y, thisx->scale.z, MTXMODE_APPLY);
     gSPMATRIX_SET_NEW(POLY_OPA_DISP++, play->state.gfxCtx, "../z_obj_lightswitch.c", 873);
-=======
-    Matrix_Scale(thisx->scale.x, thisx->scale.y, thisx->scale.z, MTXMODE_APPLY);
-    gSPMatrix(POLY_OPA_DISP++, MATRIX_NEW(play->state.gfxCtx, "../z_obj_lightswitch.c", 873),
-              G_MTX_NOPUSH | G_MTX_LOAD | G_MTX_MODELVIEW);
->>>>>>> 137e0d2a
     gSPDisplayList(POLY_OPA_DISP++, object_lightswitch_DL_000408);
 
     CLOSE_DISPS(play->state.gfxCtx, "../z_obj_lightswitch.c", 878);
@@ -475,26 +463,14 @@
     sp60.z = thisx->shape.rot.z + this->flameRingRot;
 
     Matrix_SetTranslateRotateYXZ(sp68.x, sp68.y, sp68.z, &sp60);
-<<<<<<< HEAD
-    Matrix_Scale(this->actor.scale.x, this->actor.scale.y, this->actor.scale.z, MTXMODE_APPLY);
+    Matrix_Scale(thisx->scale.x, thisx->scale.y, thisx->scale.z, MTXMODE_APPLY);
     gSPMATRIX_SET_NEW(POLY_XLU_DISP++, play->state.gfxCtx, "../z_obj_lightswitch.c", 930);
-=======
-    Matrix_Scale(thisx->scale.x, thisx->scale.y, thisx->scale.z, MTXMODE_APPLY);
-    gSPMatrix(POLY_XLU_DISP++, MATRIX_NEW(play->state.gfxCtx, "../z_obj_lightswitch.c", 930),
-              G_MTX_NOPUSH | G_MTX_LOAD | G_MTX_MODELVIEW);
->>>>>>> 137e0d2a
     gSPDisplayList(POLY_XLU_DISP++, object_lightswitch_DL_000398);
 
     sp60.z = thisx->shape.rot.z - this->flameRingRot;
     Matrix_SetTranslateRotateYXZ(sp68.x, sp68.y, sp68.z, &sp60);
-<<<<<<< HEAD
-    Matrix_Scale(this->actor.scale.x, this->actor.scale.y, this->actor.scale.z, MTXMODE_APPLY);
+    Matrix_Scale(thisx->scale.x, thisx->scale.y, thisx->scale.z, MTXMODE_APPLY);
     gSPMATRIX_SET_NEW(POLY_XLU_DISP++, play->state.gfxCtx, "../z_obj_lightswitch.c", 944);
-=======
-    Matrix_Scale(thisx->scale.x, thisx->scale.y, thisx->scale.z, MTXMODE_APPLY);
-    gSPMatrix(POLY_XLU_DISP++, MATRIX_NEW(play->state.gfxCtx, "../z_obj_lightswitch.c", 944),
-              G_MTX_NOPUSH | G_MTX_LOAD | G_MTX_MODELVIEW);
->>>>>>> 137e0d2a
     gSPDisplayList(POLY_XLU_DISP++, object_lightswitch_DL_000408);
 
     CLOSE_DISPS(play->state.gfxCtx, "../z_obj_lightswitch.c", 949);
