--- conflicted
+++ resolved
@@ -77,12 +77,8 @@
 
 static CollisionCheckInfoInit sColChkInfoInit = { 0, 12, 60, MASS_IMMOVABLE };
 
-<<<<<<< HEAD
-static UNK_PTR faceTextures[] = { object_lightswitch_Tex_000C20, object_lightswitch_Tex_000420,
+static void* sFaceTextures[] = { object_lightswitch_Tex_000C20, object_lightswitch_Tex_000420,
                                   object_lightswitch_Tex_001420 };
-=======
-static void* sFaceTextures[] = { D_06000C20, D_06000420, D_06001420 };
->>>>>>> bb39f7a9
 
 static Vec3f D_80B97F68 = { -1707.0f, 843.0f, -180.0f };
 static Vec3f D_80B97F74 = { 0.0f, 0.0f, 0.0f };
@@ -427,13 +423,8 @@
 
     gSPMatrix(POLY_OPA_DISP++, Matrix_NewMtx(globalCtx->state.gfxCtx, "../z_obj_lightswitch.c", 841),
               G_MTX_NOPUSH | G_MTX_LOAD | G_MTX_MODELVIEW);
-<<<<<<< HEAD
-    gSPSegment(POLY_OPA_DISP++, 0x08, SEGMENTED_TO_VIRTUAL(faceTextures[this->faceTextureIndex]));
+    gSPSegment(POLY_OPA_DISP++, 0x08, SEGMENTED_TO_VIRTUAL(sFaceTextures[this->faceTextureIndex]));
     gSPDisplayList(POLY_OPA_DISP++, object_lightswitch_DL_000260);
-=======
-    gSPSegment(POLY_OPA_DISP++, 0x08, SEGMENTED_TO_VIRTUAL(sFaceTextures[this->faceTextureIndex]));
-    gSPDisplayList(POLY_OPA_DISP++, D_06000260);
->>>>>>> bb39f7a9
 
     rot.x = this->actor.shape.rot.x;
     rot.y = this->actor.shape.rot.y;
@@ -472,13 +463,8 @@
 
     gSPMatrix(POLY_XLU_DISP++, Matrix_NewMtx(globalCtx->state.gfxCtx, "../z_obj_lightswitch.c", 912),
               G_MTX_NOPUSH | G_MTX_LOAD | G_MTX_MODELVIEW);
-<<<<<<< HEAD
-    gSPSegment(POLY_XLU_DISP++, 0x08, SEGMENTED_TO_VIRTUAL(faceTextures[this->faceTextureIndex]));
+    gSPSegment(POLY_XLU_DISP++, 0x08, SEGMENTED_TO_VIRTUAL(sFaceTextures[this->faceTextureIndex]));
     gSPDisplayList(POLY_XLU_DISP++, object_lightswitch_DL_000260);
-=======
-    gSPSegment(POLY_XLU_DISP++, 0x08, SEGMENTED_TO_VIRTUAL(sFaceTextures[this->faceTextureIndex]));
-    gSPDisplayList(POLY_XLU_DISP++, D_06000260);
->>>>>>> bb39f7a9
 
     sp60.x = this->actor.shape.rot.x;
     sp60.y = this->actor.shape.rot.y;
