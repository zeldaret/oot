/*
 * File: z_en_okarina_tag.c
 * Overlay: ovl_En_Okarina_Tag
 * Description: Music Staff (Ocarina) spot
 */

#include "z_en_okarina_tag.h"
#include "scenes/misc/hakaana_ouke/hakaana_ouke_scene.h"
#include "scenes/overworld/spot02/spot02_scene.h"
#include "vt.h"

#define FLAGS ACTOR_FLAG_4 | ACTOR_FLAG_25

#define THIS ((EnOkarinaTag*)thisx)

void EnOkarinaTag_Init(Actor* thisx, GlobalContext* globalCtx);
void EnOkarinaTag_Destroy(Actor* thisx, GlobalContext* globalCtx);
void EnOkarinaTag_Update(Actor* thisx, GlobalContext* globalCtx);

void func_80ABEF2C(EnOkarinaTag* this, GlobalContext* globalCtx);
void func_80ABF708(EnOkarinaTag* this, GlobalContext* globalCtx);
void func_80ABF28C(EnOkarinaTag* this, GlobalContext* globalCtx);
void func_80ABF0CC(EnOkarinaTag* this, GlobalContext* globalCtx);
void func_80ABF4C8(EnOkarinaTag* this, GlobalContext* globalCtx);
void func_80ABF7CC(EnOkarinaTag* this, GlobalContext* globalCtx);

const ActorInit En_Okarina_Tag_InitVars = {
    ACTOR_EN_OKARINA_TAG,
    ACTORCAT_PROP,
    FLAGS,
    OBJECT_GAMEPLAY_KEEP,
    sizeof(EnOkarinaTag),
    (ActorFunc)EnOkarinaTag_Init,
    (ActorFunc)EnOkarinaTag_Destroy,
    (ActorFunc)EnOkarinaTag_Update,
    NULL,
};

extern CutsceneData D_80ABF9D0[];
extern CutsceneData D_80ABFB40[];

void EnOkarinaTag_Destroy(Actor* thisx, GlobalContext* globalCtx) {
}

void EnOkarinaTag_Init(Actor* thisx, GlobalContext* globalCtx) {
    EnOkarinaTag* this = THIS;

    osSyncPrintf("\n\n");
    // "Ocarina tag outbreak"
    osSyncPrintf(VT_FGCOL(GREEN) "☆☆☆☆☆ オカリナタグ発生 ☆☆☆☆☆ %x\n" VT_RST, this->actor.params);
<<<<<<< HEAD
    this->actor.flags &= ~ACTOR_FLAG_0;
    this->unk_150 = (this->actor.params >> 0xA) & 0x3F;
    this->unk_152 = (this->actor.params >> 6) & 0xF;
=======
    this->actor.flags &= ~1;
    this->type = (this->actor.params >> 0xA) & 0x3F;
    this->ocarinaSong = (this->actor.params >> 6) & 0xF;
>>>>>>> d9c1dffe
    this->switchFlag = this->actor.params & 0x3F;
    if (this->switchFlag == 0x3F) {
        this->switchFlag = -1;
    }
    if (this->ocarinaSong == 0xF) {
        this->ocarinaSong = 0;
        this->unk_158 = 1;
    }
    this->actor.targetMode = 1;
    if (this->actor.world.rot.z > 0) {
        this->interactRange = this->actor.world.rot.z * 40.0f;
    }

    // "Save information"
    osSyncPrintf(VT_FGCOL(GREEN) "☆☆☆☆☆ セーブ情報\t ☆☆☆☆☆ %d\n" VT_RST, this->switchFlag);
    // "Type index"
    osSyncPrintf(VT_FGCOL(YELLOW) "☆☆☆☆☆ 種類インデックス ☆☆☆☆☆ %d\n" VT_RST, this->type);
    // "Correct answer information"
    osSyncPrintf(VT_FGCOL(PURPLE) "☆☆☆☆☆ 正解情報\t ☆☆☆☆☆ %d\n" VT_RST, this->ocarinaSong);
    // "Range information"
    osSyncPrintf(VT_FGCOL(CYAN) "☆☆☆☆☆ 範囲情報\t ☆☆☆☆☆ %d\n" VT_RST, this->actor.world.rot.z);
    // "Processing range information"
    osSyncPrintf(VT_FGCOL(CYAN) "☆☆☆☆☆ 処理範囲情報\t ☆☆☆☆☆ %f\n" VT_RST, this->interactRange);
    // "Hit?"
    osSyncPrintf(VT_FGCOL(GREEN) "☆☆☆☆☆ 当り？\t\t ☆☆☆☆☆ %d\n" VT_RST, this->unk_158);
    osSyncPrintf("\n\n");

    if ((this->switchFlag >= 0) && (Flags_GetSwitch(globalCtx, this->switchFlag))) {
        Actor_Kill(&this->actor);
    } else {
        switch (this->type) {
            case 7:
                this->actionFunc = func_80ABEF2C;
                break;
            case 2:
                if (LINK_IS_ADULT) {
                    Actor_Kill(&this->actor);
                    break;
                }
            case 1:
            case 4:
            case 6:
                this->actionFunc = func_80ABF28C;
                break;
            case 5:
                this->actor.textId = 0x5021;
                this->actionFunc = func_80ABF708;
                break;
            default:
                Actor_Kill(&this->actor);
                break;
        }
    }
}

void func_80ABEF2C(EnOkarinaTag* this, GlobalContext* globalCtx) {
    Player* player;
    u16 ocarinaSong;

    player = GET_PLAYER(globalCtx);
    this->unk_15A++;
    if ((this->switchFlag >= 0) && (Flags_GetSwitch(globalCtx, this->switchFlag))) {
        this->actor.flags &= ~ACTOR_FLAG_0;
    } else {
        if ((this->ocarinaSong != 6) || (gSaveContext.scarecrowSpawnSongSet)) {
            if (player->stateFlags2 & 0x1000000) {
                // "North! ! ! ! !"
                osSyncPrintf(VT_FGCOL(RED) "☆☆☆☆☆ 北！！！！！ ☆☆☆☆☆ %f\n" VT_RST, this->actor.xzDistToPlayer);
            }
            if ((this->actor.xzDistToPlayer < (90.0f + this->interactRange)) &&
                (fabsf(player->actor.world.pos.y - this->actor.world.pos.y) < 80.0f)) {
                if (player->stateFlags2 & 0x2000000) {
                    ocarinaSong = this->ocarinaSong;
                    if (ocarinaSong == 6) {
                        ocarinaSong = 0xA;
                    }
                    player->stateFlags2 |= 0x800000;
                    func_8010BD58(globalCtx, ocarinaSong + OCARINA_ACTION_CHECK_SARIA);
                    this->actionFunc = func_80ABF0CC;
                } else if ((this->actor.xzDistToPlayer < (50.0f + this->interactRange) &&
                            ((fabsf(player->actor.world.pos.y - this->actor.world.pos.y) < 40.0f)))) {
                    this->unk_15A = 0;
                    player->unk_6A8 = &this->actor;
                }
            }
        }
    }
}

void func_80ABF0CC(EnOkarinaTag* this, GlobalContext* globalCtx) {
    Player* player = GET_PLAYER(globalCtx);

    if (globalCtx->msgCtx.ocarinaMode == OCARINA_MODE_04) {
        this->actionFunc = func_80ABEF2C;
    } else {
        if (globalCtx->msgCtx.ocarinaMode == OCARINA_MODE_03) {
            if (this->switchFlag >= 0) {
                Flags_SetSwitch(globalCtx, this->switchFlag);
            }
            if (globalCtx->sceneNum == SCENE_MIZUSIN) {
                globalCtx->msgCtx.msgMode = MSGMODE_PAUSED;
            }
            if ((globalCtx->sceneNum != SCENE_DAIYOUSEI_IZUMI) && (globalCtx->sceneNum != SCENE_YOUSEI_IZUMI_YOKO)) {
                globalCtx->msgCtx.ocarinaMode = OCARINA_MODE_04;
            }
            func_80078884(NA_SE_SY_CORRECT_CHIME);
            this->actionFunc = func_80ABEF2C;
            return;
        }
        if (this->unk_158 != 0) {
            if ((globalCtx->msgCtx.ocarinaMode == OCARINA_MODE_05) ||
                (globalCtx->msgCtx.ocarinaMode == OCARINA_MODE_06) ||
                (globalCtx->msgCtx.ocarinaMode == OCARINA_MODE_07) ||
                (globalCtx->msgCtx.ocarinaMode == OCARINA_MODE_08) ||
                (globalCtx->msgCtx.ocarinaMode == OCARINA_MODE_09) ||
                (globalCtx->msgCtx.ocarinaMode == OCARINA_MODE_0A) ||
                (globalCtx->msgCtx.ocarinaMode == OCARINA_MODE_0D)) {
                if (this->switchFlag >= 0) {
                    Flags_SetSwitch(globalCtx, this->switchFlag);
                }
                globalCtx->msgCtx.ocarinaMode = OCARINA_MODE_04;
                func_80078884(NA_SE_SY_CORRECT_CHIME);
                this->actionFunc = func_80ABEF2C;
                return;
            }
        }
        if ((globalCtx->msgCtx.ocarinaMode >= OCARINA_MODE_05) && (globalCtx->msgCtx.ocarinaMode < OCARINA_MODE_0E)) {
            globalCtx->msgCtx.ocarinaMode = OCARINA_MODE_04;
            this->actionFunc = func_80ABEF2C;
        } else if (globalCtx->msgCtx.ocarinaMode == OCARINA_MODE_01) {
            player->stateFlags2 |= 0x800000;
        }
    }
}

void func_80ABF28C(EnOkarinaTag* this, GlobalContext* globalCtx) {
    Player* player = GET_PLAYER(globalCtx);

    this->unk_15A++;
    if ((this->ocarinaSong != 6) || (gSaveContext.scarecrowSpawnSongSet)) {
        if ((this->switchFlag >= 0) && Flags_GetSwitch(globalCtx, this->switchFlag)) {
<<<<<<< HEAD
            this->actor.flags &= ~ACTOR_FLAG_0;
        } else if (((this->unk_150 != 4) || !(gSaveContext.eventChkInf[4] & 0x800)) &&
                   ((this->unk_150 != 6) || !(gSaveContext.eventChkInf[1] & 0x2000)) &&
                   (this->actor.xzDistToPlayer < (90.0f + this->unk_15C)) &&
=======
            this->actor.flags &= ~1;
        } else if (((this->type != 4) || !(gSaveContext.eventChkInf[4] & 0x800)) &&
                   ((this->type != 6) || !(gSaveContext.eventChkInf[1] & 0x2000)) &&
                   (this->actor.xzDistToPlayer < (90.0f + this->interactRange)) &&
>>>>>>> d9c1dffe
                   (fabsf(player->actor.world.pos.y - this->actor.world.pos.y) < 80.0f)) {
            if (player->stateFlags2 & 0x1000000) {
                switch (this->type) {
                    case 1:
                        func_8010BD58(globalCtx, OCARINA_ACTION_CHECK_LULLABY);
                        break;
                    case 2:
                        func_8010BD58(globalCtx, OCARINA_ACTION_CHECK_STORMS);
                        break;
                    case 4:
                        func_8010BD58(globalCtx, OCARINA_ACTION_CHECK_TIME);
                        break;
                    case 6:
                        func_8010BD58(globalCtx, OCARINA_ACTION_CHECK_LULLABY);
                        break;
                    default:
                        // "Ocarina Invisible-kun demo start check error source"
                        osSyncPrintf(VT_FGCOL(GREEN) "☆☆☆☆☆ オカリナ透明君デモ開始チェックエラー原 ☆☆☆☆☆ %d\n" VT_RST,
                                     this->type);
                        Actor_Kill(&this->actor);
                        break;
                }
                player->stateFlags2 |= 0x800000;
                this->actionFunc = func_80ABF4C8;
            } else if ((this->actor.xzDistToPlayer < (50.0f + this->interactRange)) &&
                       (fabsf(player->actor.world.pos.y - this->actor.world.pos.y) < 40.0f)) {
                this->unk_15A = 0;
                player->stateFlags2 |= 0x800000;
            }
        }
    }
}

void func_80ABF4C8(EnOkarinaTag* this, GlobalContext* globalCtx) {
    Player* player = GET_PLAYER(globalCtx);

    if (globalCtx->msgCtx.ocarinaMode == OCARINA_MODE_04) {
        this->actionFunc = func_80ABF28C;
    } else if (globalCtx->msgCtx.ocarinaMode == OCARINA_MODE_03) {
        func_80078884(NA_SE_SY_CORRECT_CHIME);
        if (this->switchFlag >= 0) {
            Flags_SetSwitch(globalCtx, this->switchFlag);
        }
        switch (this->type) {
            case 1:
                Flags_SetSwitch(globalCtx, this->switchFlag);
                gSaveContext.eventChkInf[3] |= 0x200;
                break;
            case 2:
                globalCtx->csCtx.segment = D_80ABF9D0;
                gSaveContext.cutsceneTrigger = 1;
                func_800F574C(1.18921f, 0x5A);
                break;
            case 4:
                globalCtx->csCtx.segment = D_80ABFB40;
                gSaveContext.cutsceneTrigger = 1;
                break;
            case 6:
                globalCtx->csCtx.segment = LINK_IS_ADULT ? SEGMENTED_TO_VIRTUAL(&spot02_sceneCutsceneData0x003C80)
                                                         : SEGMENTED_TO_VIRTUAL(&spot02_scene_Cs_005020);
                gSaveContext.cutsceneTrigger = 1;
                gSaveContext.eventChkInf[1] |= 0x2000;
                func_80078884(NA_SE_SY_CORRECT_CHIME);
                break;
            default:
                break;
        }
        globalCtx->msgCtx.ocarinaMode = OCARINA_MODE_04;
        this->actionFunc = func_80ABF28C;
    } else {
        if (globalCtx->msgCtx.ocarinaMode >= OCARINA_MODE_05) {
            if (globalCtx->msgCtx.ocarinaMode < OCARINA_MODE_0E) {
                globalCtx->msgCtx.ocarinaMode = OCARINA_MODE_04;
                this->actionFunc = func_80ABF28C;
                return;
            }
        }
        if (globalCtx->msgCtx.ocarinaMode == OCARINA_MODE_01) {
            player->stateFlags2 |= 0x800000;
        }
    }
}

void func_80ABF708(EnOkarinaTag* this, GlobalContext* globalCtx) {
    s16 yawDiff;
    s16 yawDiffNew;

    if (Actor_ProcessTalkRequest(&this->actor, globalCtx)) {
        this->actionFunc = func_80ABF7CC;
    } else {
        yawDiff = this->actor.yawTowardsPlayer - this->actor.world.rot.y;
        this->unk_15A++;
        if (!(this->actor.xzDistToPlayer > 120.0f)) {
            if (CHECK_QUEST_ITEM(QUEST_SONG_SUN)) {
                this->actor.textId = 0x5021;
            }
            yawDiffNew = ABS(yawDiff);
            if (yawDiffNew < 0x4300) {
                this->unk_15A = 0;
                func_8002F2CC(&this->actor, globalCtx, 70.0f);
            }
        }
    }
}

void func_80ABF7CC(EnOkarinaTag* this, GlobalContext* globalCtx) {
    // "Open sesame sesame!"
    osSyncPrintf(VT_FGCOL(PURPLE) "☆☆☆☆☆ 開けゴマゴマゴマ！ ☆☆☆☆☆ %d\n" VT_RST, Message_GetState(&globalCtx->msgCtx));

    if ((Message_GetState(&globalCtx->msgCtx) == TEXT_STATE_EVENT) && Message_ShouldAdvance(globalCtx)) {
        Message_CloseTextbox(globalCtx);
        if (!CHECK_QUEST_ITEM(QUEST_SONG_SUN)) {
            globalCtx->csCtx.segment = SEGMENTED_TO_VIRTUAL(&gSunSongGraveSunSongTeachCs);
            gSaveContext.cutsceneTrigger = 1;
        }
        this->actionFunc = func_80ABF708;
    }
}

void EnOkarinaTag_Update(Actor* thisx, GlobalContext* globalCtx) {
    EnOkarinaTag* this = THIS;

    this->actionFunc(this, globalCtx);
    if (BREG(0) != 0) {
        if (this->unk_15A != 0) {
            if (!(this->unk_15A & 1)) {
                DebugDisplay_AddObject(this->actor.world.pos.x, this->actor.world.pos.y, this->actor.world.pos.z,
                                       this->actor.world.rot.x, this->actor.world.rot.y, this->actor.world.rot.z, 1.0f,
                                       1.0f, 1.0f, 120, 120, 120, 255, 4, globalCtx->state.gfxCtx);
            }
        } else {
            DebugDisplay_AddObject(this->actor.world.pos.x, this->actor.world.pos.y, this->actor.world.pos.z,
                                   this->actor.world.rot.x, this->actor.world.rot.y, this->actor.world.rot.z, 1.0f,
                                   1.0f, 1.0f, 255, 0, 0, 255, 4, globalCtx->state.gfxCtx);
        }
    }
}<|MERGE_RESOLUTION|>--- conflicted
+++ resolved
@@ -48,15 +48,9 @@
     osSyncPrintf("\n\n");
     // "Ocarina tag outbreak"
     osSyncPrintf(VT_FGCOL(GREEN) "☆☆☆☆☆ オカリナタグ発生 ☆☆☆☆☆ %x\n" VT_RST, this->actor.params);
-<<<<<<< HEAD
     this->actor.flags &= ~ACTOR_FLAG_0;
-    this->unk_150 = (this->actor.params >> 0xA) & 0x3F;
-    this->unk_152 = (this->actor.params >> 6) & 0xF;
-=======
-    this->actor.flags &= ~1;
     this->type = (this->actor.params >> 0xA) & 0x3F;
     this->ocarinaSong = (this->actor.params >> 6) & 0xF;
->>>>>>> d9c1dffe
     this->switchFlag = this->actor.params & 0x3F;
     if (this->switchFlag == 0x3F) {
         this->switchFlag = -1;
@@ -198,17 +192,10 @@
     this->unk_15A++;
     if ((this->ocarinaSong != 6) || (gSaveContext.scarecrowSpawnSongSet)) {
         if ((this->switchFlag >= 0) && Flags_GetSwitch(globalCtx, this->switchFlag)) {
-<<<<<<< HEAD
             this->actor.flags &= ~ACTOR_FLAG_0;
-        } else if (((this->unk_150 != 4) || !(gSaveContext.eventChkInf[4] & 0x800)) &&
-                   ((this->unk_150 != 6) || !(gSaveContext.eventChkInf[1] & 0x2000)) &&
-                   (this->actor.xzDistToPlayer < (90.0f + this->unk_15C)) &&
-=======
-            this->actor.flags &= ~1;
         } else if (((this->type != 4) || !(gSaveContext.eventChkInf[4] & 0x800)) &&
                    ((this->type != 6) || !(gSaveContext.eventChkInf[1] & 0x2000)) &&
                    (this->actor.xzDistToPlayer < (90.0f + this->interactRange)) &&
->>>>>>> d9c1dffe
                    (fabsf(player->actor.world.pos.y - this->actor.world.pos.y) < 80.0f)) {
             if (player->stateFlags2 & 0x1000000) {
                 switch (this->type) {
