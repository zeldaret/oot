#include "z_demo_du.h"
#include "assets/objects/object_du/object_du.h"
#include "overlays/actors/ovl_Demo_Effect/z_demo_effect.h"
#include "overlays/actors/ovl_Door_Warp1/z_door_warp1.h"
#include "terminal.h"

#define FLAGS ACTOR_FLAG_4

typedef void (*DemoDuActionFunc)(DemoDu*, PlayState*);
typedef void (*DemoDuDrawFunc)(Actor*, PlayState*);

void DemoDu_Init(Actor* thisx, PlayState* play);
void DemoDu_Destroy(Actor* thisx, PlayState* play);
void DemoDu_Update(Actor* thisx, PlayState* play);
void DemoDu_Draw(Actor* thisx, PlayState* play);

static s32 sUnused = 0;

#pragma asmproc recurse
#include "z_demo_du_cutscene_data.inc.c"

static void* sEyeTextures[] = { gDaruniaEyeOpenTex, gDaruniaEyeOpeningTex, gDaruniaEyeShutTex, gDaruniaEyeClosingTex };
static void* sMouthTextures[] = { gDaruniaMouthSeriousTex, gDaruniaMouthGrinningTex, gDaruniaMouthOpenTex,
                                  gDaruniaMouthHappyTex };

/**
 * Cs => Cutscene
 *
 * FM => Fire Medallion
 * GR => Goron's Ruby
 * AG => In the chamber of sages, just After the final blow on Ganon.
 * CR => Credits
 *
 */

// Each macro maps its argument to an index of sUpdateFuncs.
#define CS_FIREMEDALLION_SUBSCENE(x) (0 + (x))      // DEMO_DU_CS_FIREMEDALLION
#define CS_GORONSRUBY_SUBSCENE(x) (7 + (x))         // DEMO_DU_CS_GORONS_RUBY
#define CS_CHAMBERAFTERGANON_SUBSCENE(x) (21 + (x)) // DEMO_DU_CS_CHAMBER_AFTER_GANON
#define CS_CREDITS_SUBSCENE(x) (24 + (x))           // DEMO_DU_CS_CREDITS

void DemoDu_Destroy(Actor* thisx, PlayState* play) {
    DemoDu* this = (DemoDu*)thisx;

    SkelAnime_Free(&this->skelAnime, play);
}

void DemoDu_UpdateEyes(DemoDu* this) {
    s16* blinkTimer = &this->blinkTimer;
    s16* eyeTexIndex = &this->eyeTexIndex;
    STACK_PADS(s32, 3);

    if (DECR(*blinkTimer) == 0) {
        *blinkTimer = Rand_S16Offset(60, 60);
    }

    *eyeTexIndex = *blinkTimer;
    if (*eyeTexIndex >= 3) {
        *eyeTexIndex = 0;
    }
}

void DemoDu_SetEyeTexIndex(DemoDu* this, s16 eyeTexIndex) {
    this->eyeTexIndex = eyeTexIndex;
}

void DemoDu_SetMouthTexIndex(DemoDu* this, s16 mouthTexIndex) {
    this->mouthTexIndex = mouthTexIndex;
}

// Resets all the values used in this cutscene.
void DemoDu_CsAfterGanon_Reset(DemoDu* this) {
    this->updateIndex = CS_CHAMBERAFTERGANON_SUBSCENE(0);
    this->drawIndex = 0;
    this->shadowAlpha = 0;
    this->demo6KSpawned = 0;
    this->actor.shape.shadowAlpha = 0;
    this->unk_1A4 = 0.0f;
}

void DemoDu_CsAfterGanon_CheckIfShouldReset(DemoDu* this, PlayState* play) {
    static s32 D_8096CE94 = false;

    if (play->csCtx.state == CS_STATE_IDLE) {
        if (D_8096CE94) {
            if (this->actor.params == DEMO_DU_CS_CHAMBER_AFTER_GANON) {
                DemoDu_CsAfterGanon_Reset(this);
            }
            D_8096CE94 = false;
            return;
        }
    } else if (!D_8096CE94) {
        D_8096CE94 = true;
    }
}

s32 DemoDu_UpdateSkelAnime(DemoDu* this) {
    return SkelAnime_Update(&this->skelAnime);
}

void DemoDu_UpdateBgCheckInfo(DemoDu* this, PlayState* play) {
    Actor_UpdateBgCheckInfo(play, &this->actor, 75.0f, 30.0f, 30.0f, UPDBGCHECKINFO_FLAG_0 | UPDBGCHECKINFO_FLAG_2);
}

CsCmdActorCue* DemoDu_GetCue(PlayState* play, s32 cueChannel) {
    if (play->csCtx.state != CS_STATE_IDLE) {
        return play->csCtx.actorCues[cueChannel];
    }
    return NULL;
}

s32 DemoDu_CheckForCue(DemoDu* this, PlayState* play, u16 cueId, s32 cueChannel) {
    CsCmdActorCue* cue = DemoDu_GetCue(play, cueChannel);

    if ((cue != NULL) && (cue->id == cueId)) {
        return true;
    }
    return false;
}

s32 DemoDu_CheckForNoCue(DemoDu* this, PlayState* play, u16 cueId, s32 cueChannel) {
    CsCmdActorCue* cue = DemoDu_GetCue(play, cueChannel);

    if ((cue != NULL) && (cue->id != cueId)) {
        return true;
    }
    return false;
}

<<<<<<< HEAD
void DemoDu_MoveToNpcPos(DemoDu* this, PlayState* play, s32 idx) {
    CsCmdActorAction* npcAction = DemoDu_GetNpcAction(play, idx);
    STACK_PAD(s32);
=======
void DemoDu_SetStartPosRotFromCue(DemoDu* this, PlayState* play, s32 cueChannel) {
    CsCmdActorCue* cue = DemoDu_GetCue(play, cueChannel);
    s32 pad;
>>>>>>> bedf07d5

    if (cue != NULL) {
        this->actor.world.pos.x = cue->startPos.x;
        this->actor.world.pos.y = cue->startPos.y;
        this->actor.world.pos.z = cue->startPos.z;

        this->actor.world.rot.y = this->actor.shape.rot.y = cue->rot.y;
    }
}

void func_80969DDC(DemoDu* this, AnimationHeader* animation, u8 mode, f32 morphFrames, s32 arg4) {
    f32 startFrame;
    s16 lastFrame = Animation_GetLastFrame(animation);
    f32 endFrame;
    f32 playSpeed;

    if (arg4 == 0) {
        startFrame = 0.0f;
        endFrame = lastFrame;
        playSpeed = 1.0f;
    } else {
        endFrame = 0.0f;
        playSpeed = -1.0f;
        startFrame = lastFrame;
    }
    Animation_Change(&this->skelAnime, animation, playSpeed, startFrame, endFrame, mode, morphFrames);
}

void DemoDu_InitCs_FireMedallion(DemoDu* this, PlayState* play) {
    SkelAnime_InitFlex(play, &this->skelAnime, &gDaruniaSkel, &gDaruniaIdleAnim, NULL, NULL, 0);
    this->actor.shape.yOffset = -10000.0f;
    DemoDu_SetEyeTexIndex(this, 1);
    DemoDu_SetMouthTexIndex(this, 3);
}

// A.k.a Warp portal
void DemoDu_CsFireMedallion_SpawnDoorWarp(DemoDu* this, PlayState* play) {
    f32 posX = this->actor.world.pos.x;
    f32 posY = this->actor.world.pos.y;
    f32 posZ = this->actor.world.pos.z;

    Actor_SpawnAsChild(&play->actorCtx, &this->actor, play, ACTOR_DOOR_WARP1, posX, posY, posZ, 0, 0, 0, WARP_SAGES);
}

// Gives the Fire Medallion to Link.
void func_80969F38(DemoDu* this, PlayState* play) {
    Player* player = GET_PLAYER(play);
    f32 posX = player->actor.world.pos.x;
    f32 posY = player->actor.world.pos.y + 80.0f;
    f32 posZ = player->actor.world.pos.z;

    Actor_SpawnAsChild(&play->actorCtx, &this->actor, play, ACTOR_DEMO_EFFECT, posX, posY, posZ, 0, 0, 0,
                       DEMO_EFFECT_MEDAL_FIRE);
    Item_Give(play, ITEM_MEDALLION_FIRE);
}

void func_80969FB4(DemoDu* this, PlayState* play) {
    this->actor.shape.yOffset += 250.0f / 3.0f;
}

// Gives the Fire Medallion to Link too.
void DemoDu_CsFireMedallion_AdvanceTo01(DemoDu* this, PlayState* play) {
    STACK_PADS(s32, 2);

    if ((gSaveContext.chamberCutsceneNum == CHAMBER_CS_FIRE) && !IS_CUTSCENE_LAYER) {
        Player* player = GET_PLAYER(play);

        this->updateIndex = CS_FIREMEDALLION_SUBSCENE(1);
        play->csCtx.script = D_8096C1A4;
        gSaveContext.cutsceneTrigger = 2;
        Item_Give(play, ITEM_MEDALLION_FIRE);

        player->actor.world.rot.y = player->actor.shape.rot.y = this->actor.world.rot.y + 0x8000;
    }
}

void DemoDu_CsFireMedallion_AdvanceTo02(DemoDu* this, PlayState* play) {
    if (play->csCtx.state != CS_STATE_IDLE) {
        CsCmdActorCue* cue = play->csCtx.actorCues[2];

        if ((cue != NULL) && (cue->id != 1)) {
            this->updateIndex = CS_FIREMEDALLION_SUBSCENE(2);
            this->drawIndex = 1;
            DemoDu_CsFireMedallion_SpawnDoorWarp(this, play);
        }
    }
}

void DemoDu_CsFireMedallion_AdvanceTo03(DemoDu* this) {
    if (this->actor.shape.yOffset >= 0.0f) {
        this->updateIndex = CS_FIREMEDALLION_SUBSCENE(3);
        this->actor.shape.yOffset = 0.0f;
    }
}

void DemoDu_CsFireMedallion_AdvanceTo04(DemoDu* this, PlayState* play) {
    if (play->csCtx.state != CS_STATE_IDLE) {
        CsCmdActorCue* cue = play->csCtx.actorCues[2];

        if ((cue != NULL) && (cue->id != 2)) {
            Animation_Change(&this->skelAnime, &gDaruniaItemGiveAnim, 1.0f, 0.0f,
                             Animation_GetLastFrame(&gDaruniaItemGiveAnim), 2, 0.0f);
            this->updateIndex = CS_FIREMEDALLION_SUBSCENE(4);
        }
    }
}

void DemoDu_CsFireMedallion_AdvanceTo05(DemoDu* this, s32 animFinished) {
    if (animFinished) {
        Animation_Change(&this->skelAnime, &gDaruniaItemGiveIdleAnim, 1.0f, 0.0f,
                         Animation_GetLastFrame(&gDaruniaItemGiveIdleAnim), 0, 0.0f);
        this->updateIndex = CS_FIREMEDALLION_SUBSCENE(5);
    }
}

void DemoDu_CsFireMedallion_AdvanceTo06(DemoDu* this, PlayState* play) {
    if (play->csCtx.state != CS_STATE_IDLE) {
        CsCmdActorCue* cue = play->csCtx.actorCues[6];

        if ((cue != NULL) && (cue->id == 2)) {
            this->updateIndex = CS_FIREMEDALLION_SUBSCENE(6);
            func_80969F38(this, play);
        }
    }
}

void DemoDu_UpdateCs_FM_00(DemoDu* this, PlayState* play) {
    DemoDu_CsFireMedallion_AdvanceTo01(this, play);
}

void DemoDu_UpdateCs_FM_01(DemoDu* this, PlayState* play) {
    DemoDu_CsFireMedallion_AdvanceTo02(this, play);
}

void DemoDu_UpdateCs_FM_02(DemoDu* this, PlayState* play) {
    func_80969FB4(this, play);
    DemoDu_UpdateSkelAnime(this);
    DemoDu_CsFireMedallion_AdvanceTo03(this);
}

void DemoDu_UpdateCs_FM_03(DemoDu* this, PlayState* play) {
    DemoDu_UpdateBgCheckInfo(this, play);
    DemoDu_UpdateSkelAnime(this);
    DemoDu_CsFireMedallion_AdvanceTo04(this, play);
}

void DemoDu_UpdateCs_FM_04(DemoDu* this, PlayState* play) {
    s32 animFinished;

    DemoDu_UpdateBgCheckInfo(this, play);
    animFinished = DemoDu_UpdateSkelAnime(this);
    DemoDu_CsFireMedallion_AdvanceTo05(this, animFinished);
}

void DemoDu_UpdateCs_FM_05(DemoDu* this, PlayState* play) {
    DemoDu_UpdateBgCheckInfo(this, play);
    DemoDu_UpdateSkelAnime(this);
    DemoDu_CsFireMedallion_AdvanceTo06(this, play);
}

void DemoDu_UpdateCs_FM_06(DemoDu* this, PlayState* play) {
    DemoDu_UpdateBgCheckInfo(this, play);
    DemoDu_UpdateSkelAnime(this);
}

void DemoDu_InitCs_GoronsRuby(DemoDu* this, PlayState* play) {
    SkelAnime_InitFlex(play, &this->skelAnime, &gDaruniaSkel, NULL, NULL, NULL, 0);
    this->updateIndex = CS_GORONSRUBY_SUBSCENE(0);
}

// Cutscene: Darunia gives Link the Goron's Ruby.
// Sfx played when Darunia lands at the floor at the start of the cutscene.
void DemoDu_CsPlaySfx_GoronLanding(DemoDu* this) {
    Sfx_PlaySfxAtPos(&this->actor.projectedPos, NA_SE_EN_GOLON_LAND_BIG);
}

// Cutscene: Darunia gives Link the Goron's Ruby.
// Sfx played when Darunia is falling at the start of the cutscene.
void DemoDu_CsPlaySfx_DaruniaFalling(PlayState* play) {
    if (play->csCtx.curFrame == 160) {
        Sfx_PlaySfxCentered2(NA_SE_EV_OBJECT_FALL);
    }
}

// Cutscene: Darunia gives Link the Goron's Ruby.
void DemoDu_CsPlaySfx_DaruniaHitsLink(PlayState* play) {
    Player* player = GET_PLAYER(play);
    STACK_PAD(s32);

    Sfx_PlaySfxAtPos(&player->actor.projectedPos, NA_SE_EN_DARUNIA_HIT_LINK);
    Audio_PlaySfxGeneral(NA_SE_VO_LI_DAMAGE_S_KID, &player->actor.projectedPos, 4, &gSfxDefaultFreqAndVolScale,
                         &gSfxDefaultFreqAndVolScale, &gSfxDefaultReverb);
}

// Cutscene: Darunia gives Link the Goron's Ruby.
void DemoDu_CsPlaySfx_HitBreast(DemoDu* this) {
    Sfx_PlaySfxAtPos(&this->actor.projectedPos, NA_SE_EN_DARUNIA_HIT_BREAST - SFX_FLAG);
}

// Cutscene: Darunia gives Link the Goron's Ruby.
// Sfx played when Link is escaping from the gorons at the end of the scene.
void DemoDu_CsPlaySfx_LinkEscapeFromGorons(PlayState* play) {
    if (play->csCtx.curFrame == 1400) {
        Player* player = GET_PLAYER(play);

        Audio_PlaySfxGeneral(NA_SE_VO_LI_FALL_L_KID, &player->actor.projectedPos, 4, &gSfxDefaultFreqAndVolScale,
                             &gSfxDefaultFreqAndVolScale, &gSfxDefaultReverb);
    }
}

// Cutscene: Darunia gives Link the Goron's Ruby.
// Sfx played when Link is surprised by Darunia falling from the sky.
void DemoDu_CsPlaySfx_LinkSurprised(PlayState* play) {
    if (play->csCtx.curFrame == 174) {
        Player* player = GET_PLAYER(play);

        Audio_PlaySfxGeneral(NA_SE_VO_LI_SURPRISE_KID, &player->actor.projectedPos, 4U, &gSfxDefaultFreqAndVolScale,
                             &gSfxDefaultFreqAndVolScale, &gSfxDefaultReverb);
    }
}

void DemoDu_CsGoronsRuby_UpdateFaceTextures(DemoDu* this, PlayState* play) {
    u16* frames = &play->csCtx.curFrame;

    if (*frames < 260) {
        DemoDu_UpdateEyes(this);
        DemoDu_SetMouthTexIndex(this, 0);
    } else if (*frames < 335) {
        DemoDu_UpdateEyes(this);
        DemoDu_SetMouthTexIndex(this, 3);
    } else if (*frames < 365) {
        DemoDu_SetEyeTexIndex(this, 3);
        DemoDu_SetMouthTexIndex(this, 1);
    } else if (*frames < 395) {
        DemoDu_SetEyeTexIndex(this, 0);
        DemoDu_SetMouthTexIndex(this, 3);
    } else if (*frames < 410) {
        DemoDu_UpdateEyes(this);
        DemoDu_SetMouthTexIndex(this, 0);
    } else {
        DemoDu_UpdateEyes(this);
        DemoDu_SetMouthTexIndex(this, 3);
    }
}

void func_8096A630(DemoDu* this, PlayState* play) {
    STACK_PAD(s32);
    Vec3f pos = this->actor.world.pos;

    pos.y += kREG(5);
    func_80033480(play, &pos, kREG(1) + 100.0f, kREG(2) + 10, kREG(3) + 300, kREG(4), 0);
    DemoDu_CsPlaySfx_GoronLanding(this);
}

void DemoDu_CsGoronsRuby_SpawnDustWhenHittingLink(DemoDu* this, PlayState* play) {
    static Vec3f dustPosOffsets[] = {
        { 11.0f, -11.0f, -6.0f }, { 0.0f, 14.0f, -13.0f },  { 14.0f, -2.0f, -10.0f }, { 10.0f, -6.0f, -8.0f },
        { 8.0f, 6.0f, 8.0f },     { 13.0f, 8.0f, -10.0f },  { -14.0f, 1.0f, -14.0f }, { 5.0f, 12.0f, -9.0f },
        { 11.0f, 6.0f, -7.0f },   { 14.0f, 14.0f, -14.0f },
    };

    if (Animation_OnFrame(&this->skelAnime, 31.0f) || Animation_OnFrame(&this->skelAnime, 41.0f)) {
        STACK_PADS(s32, 2);
        s32 i;
        Player* player = GET_PLAYER(play);
        Vec3f* pos = &player->bodyPartsPos[PLAYER_BODYPART_L_FOREARM];
        Vec3f velocity = { 0.0f, 0.0f, 0.0f };
        Vec3f accel = { 0.0f, 0.3f, 0.0f };
        STACK_PAD(s32);

        for (i = 4; i >= 0; --i) {
            Color_RGBA8 primColor = { 190, 150, 110, 255 };
            Color_RGBA8 envColor = { 120, 80, 40, 255 };
            s32 colorDelta;
            Vec3f position;

            if (Animation_OnFrame(&this->skelAnime, 31.0f)) {
                position.x = dustPosOffsets[i + 5].x + pos->x;
                position.y = dustPosOffsets[i + 5].y + pos->y;
                position.z = dustPosOffsets[i + 5].z + pos->z;
            } else {
                position.x = dustPosOffsets[i + 0].x + pos->x;
                position.y = dustPosOffsets[i + 0].y + pos->y;
                position.z = dustPosOffsets[i + 0].z + pos->z;
            }

            colorDelta = Rand_ZeroOne() * 20.0f - 10.0f;

            primColor.r += colorDelta;
            primColor.g += colorDelta;
            primColor.b += colorDelta;
            envColor.r += colorDelta;
            envColor.g += colorDelta;
            envColor.b += colorDelta;

            func_8002829C(play, &position, &velocity, &accel, &primColor, &envColor, Rand_ZeroOne() * 40.0f + 200.0f,
                          0);
        }

        DemoDu_CsPlaySfx_DaruniaHitsLink(play);
    }
}

void DemoDu_CsGoronsRuby_DaruniaFalling(DemoDu* this, PlayState* play) {
    STACK_PAD(s32);
    CutsceneContext* csCtx = &play->csCtx;

    if (csCtx->state != CS_STATE_IDLE) {
        CsCmdActorCue* cue = csCtx->actorCues[2];
        Vec3f startPos;
        Vec3f endPos;
        Vec3f* pos = &this->actor.world.pos;

        if (cue != NULL) {
            f32 traveledPercent = Environment_LerpWeight(cue->endFrame, cue->startFrame, csCtx->curFrame);

            startPos.x = cue->startPos.x;
            startPos.y = cue->startPos.y;
            startPos.z = cue->startPos.z;

            endPos.x = cue->endPos.x;
            endPos.y = cue->endPos.y;
            endPos.z = cue->endPos.z;

            pos->x = LERP(startPos.x, endPos.x, traveledPercent);
            pos->y = LERP(startPos.y, endPos.y, traveledPercent);
            pos->z = LERP(startPos.z, endPos.z, traveledPercent);
        }
    }
}

void DemoDu_CsGoronsRuby_AdvanceTo01(DemoDu* this, PlayState* play) {
    this->updateIndex = CS_GORONSRUBY_SUBSCENE(1);
}

void DemoDu_CsGoronsRuby_AdvanceTo02(DemoDu* this, PlayState* play) {
    if (play->csCtx.state != CS_STATE_IDLE) {
        CsCmdActorCue* cue = play->csCtx.actorCues[2];

        if ((cue != NULL) && (cue->id != 1)) {
            Animation_Change(&this->skelAnime, &gDaruniaStandUpAfterFallingAnim, 1.0f, 0.0f,
                             Animation_GetLastFrame(&gDaruniaStandUpAfterFallingAnim), 2, 0.0f);
            this->updateIndex = CS_GORONSRUBY_SUBSCENE(2);
            this->drawIndex = 1;
            DemoDu_CsGoronsRuby_DaruniaFalling(this, play);
        }
    }
}

void DemoDu_CsGoronsRuby_AdvanceTo03(DemoDu* this, PlayState* play) {
    CutsceneContext* csCtx = &play->csCtx;

    if (csCtx->state != CS_STATE_IDLE) {
        CsCmdActorCue* cue = csCtx->actorCues[2];

        if ((cue != NULL) && (csCtx->curFrame >= cue->endFrame)) {
            this->updateIndex = CS_GORONSRUBY_SUBSCENE(3);
            func_8096A630(this, play);
        }
    }
}

void DemoDu_CsGoronsRuby_AdvanceTo04(DemoDu* this, PlayState* play) {
    if (play->csCtx.state != CS_STATE_IDLE) {
        CsCmdActorCue* cue = play->csCtx.actorCues[2];

        if ((cue != NULL) && (cue->id != 2)) {
            this->updateIndex = CS_GORONSRUBY_SUBSCENE(4);
        }
    }
}

void DemoDu_CsGoronsRuby_AdvanceTo05(DemoDu* this, s32 animFinished) {
    if (animFinished) {
        Animation_Change(&this->skelAnime, &gDaruniaIdleAnim, 1.0f, 0.0f, Animation_GetLastFrame(&gDaruniaIdleAnim),
                         ANIMMODE_LOOP, 0.0f);
        this->updateIndex = CS_GORONSRUBY_SUBSCENE(5);
    }
}

void DemoDu_CsGoronsRuby_AdvanceTo06(DemoDu* this, PlayState* play) {
    if (play->csCtx.state != CS_STATE_IDLE) {
        CsCmdActorCue* cue = play->csCtx.actorCues[2];

        if ((cue != NULL) && (cue->id != 3)) {
            Animation_Change(&this->skelAnime, &gDaruniaHitBreastAnim, 1.0f, 0.0f,
                             Animation_GetLastFrame(&gDaruniaHitBreastAnim), 2, -4.0f);
            this->updateIndex = CS_GORONSRUBY_SUBSCENE(6);
        }
    }
}

void DemoDu_CsGoronsRuby_AdvanceTo07(DemoDu* this, s32 animFinished) {
    if (animFinished) {
        Animation_Change(&this->skelAnime, &gDaruniaIdleAnim, 1.0f, 0.0f, Animation_GetLastFrame(&gDaruniaIdleAnim),
                         ANIMMODE_LOOP, 0.0f);
        this->updateIndex = CS_GORONSRUBY_SUBSCENE(7);
    }
}

void DemoDu_CsGoronsRuby_AdvanceTo08(DemoDu* this, PlayState* play) {
    if (play->csCtx.state != CS_STATE_IDLE) {
        CsCmdActorCue* cue = play->csCtx.actorCues[2];

        if ((cue != NULL) && (cue->id != 4)) {
            Animation_Change(&this->skelAnime, &gDaruniaHitLinkAnim, 1.0f, 0.0f,
                             Animation_GetLastFrame(&gDaruniaHitLinkAnim), 2, 0.0f);
            this->updateIndex = CS_GORONSRUBY_SUBSCENE(8);
        }
    }
}

void DemoDu_CsGoronsRuby_AdvanceTo09(DemoDu* this, s32 animFinished) {
    if (animFinished) {
        Animation_Change(&this->skelAnime, &gDaruniaHitBreastAnim, 1.0f, 0.0f,
                         Animation_GetLastFrame(&gDaruniaHitBreastAnim), 2, 0.0f);
        this->updateIndex = CS_GORONSRUBY_SUBSCENE(9);
    }
}

void DemoDu_CsGoronsRuby_AdvanceTo10(DemoDu* this, s32 animFinished) {
    if (animFinished) {
        Animation_Change(&this->skelAnime, &gDaruniaIdleAnim, 1.0f, 0.0f, Animation_GetLastFrame(&gDaruniaIdleAnim),
                         ANIMMODE_LOOP, 0.0f);
        this->updateIndex = CS_GORONSRUBY_SUBSCENE(10);
    }
}

void DemoDu_CsGoronsRuby_AdvanceTo11(DemoDu* this, PlayState* play) {
    if (play->csCtx.state != CS_STATE_IDLE) {
        CsCmdActorCue* cue = play->csCtx.actorCues[2];

        if ((cue != NULL) && (cue->id != 5)) {
            Animation_Change(&this->skelAnime, &gDaruniaItemGiveAnim, 1.0f, 0.0f,
                             Animation_GetLastFrame(&gDaruniaItemGiveAnim), 2, 0.0f);
            this->updateIndex = CS_GORONSRUBY_SUBSCENE(11);
        }
    }
}

void DemoDu_CsGoronsRuby_AdvanceTo12(DemoDu* this, s32 animFinished) {
    if (animFinished) {
        Animation_Change(&this->skelAnime, &gDaruniaItemGiveIdleAnim, 1.0f, 0.0f,
                         Animation_GetLastFrame(&gDaruniaItemGiveIdleAnim), 0, 0.0f);
        this->updateIndex = CS_GORONSRUBY_SUBSCENE(12);
    }
}

void DemoDu_CsGoronsRuby_AdvanceTo13(DemoDu* this, PlayState* play) {
    if (play->csCtx.state != CS_STATE_IDLE) {
        CsCmdActorCue* cue = play->csCtx.actorCues[2];

        if ((cue != NULL) && (cue->id != 6)) {
            Animation_Change(&this->skelAnime, &gDaruniaIdleAnim, 1.0f, 0.0f, Animation_GetLastFrame(&gDaruniaIdleAnim),
                             ANIMMODE_LOOP, 0.0f);
            this->updateIndex = CS_GORONSRUBY_SUBSCENE(13);
        }
    }
}

void DemoDu_UpdateCs_GR_00(DemoDu* this, PlayState* play) {
    DemoDu_CsPlaySfx_DaruniaFalling(play);
    DemoDu_CsGoronsRuby_AdvanceTo01(this, play);
}

void DemoDu_UpdateCs_GR_01(DemoDu* this, PlayState* play) {
    DemoDu_CsPlaySfx_DaruniaFalling(play);
    DemoDu_CsPlaySfx_LinkSurprised(play);
    DemoDu_CsGoronsRuby_AdvanceTo02(this, play);
}

void DemoDu_UpdateCs_GR_02(DemoDu* this, PlayState* play) {
    DemoDu_CsGoronsRuby_DaruniaFalling(this, play);
    DemoDu_UpdateBgCheckInfo(this, play);
    DemoDu_CsPlaySfx_DaruniaFalling(play);
    DemoDu_CsPlaySfx_LinkSurprised(play);
    DemoDu_CsGoronsRuby_AdvanceTo03(this, play);
}

void DemoDu_UpdateCs_GR_03(DemoDu* this, PlayState* play) {
    DemoDu_UpdateBgCheckInfo(this, play);
    DemoDu_CsPlaySfx_LinkSurprised(play);
    DemoDu_CsGoronsRuby_AdvanceTo04(this, play);
}

void DemoDu_UpdateCs_GR_04(DemoDu* this, PlayState* play) {
    s32 animFinished;

    DemoDu_UpdateBgCheckInfo(this, play);
    animFinished = DemoDu_UpdateSkelAnime(this);
    DemoDu_CsGoronsRuby_UpdateFaceTextures(this, play);
    DemoDu_CsGoronsRuby_AdvanceTo05(this, animFinished);
}

void DemoDu_UpdateCs_GR_05(DemoDu* this, PlayState* play) {
    DemoDu_UpdateBgCheckInfo(this, play);
    DemoDu_UpdateSkelAnime(this);
    DemoDu_CsGoronsRuby_UpdateFaceTextures(this, play);
    DemoDu_CsGoronsRuby_AdvanceTo06(this, play);
}

void DemoDu_UpdateCs_GR_06(DemoDu* this, PlayState* play) {
    s32 animFinished;

    DemoDu_UpdateBgCheckInfo(this, play);
    animFinished = DemoDu_UpdateSkelAnime(this);
    DemoDu_CsPlaySfx_HitBreast(this);
    DemoDu_CsGoronsRuby_UpdateFaceTextures(this, play);
    DemoDu_CsGoronsRuby_AdvanceTo07(this, animFinished);
}

void DemoDu_UpdateCs_GR_07(DemoDu* this, PlayState* play) {
    DemoDu_UpdateBgCheckInfo(this, play);
    DemoDu_UpdateSkelAnime(this);
    DemoDu_CsGoronsRuby_UpdateFaceTextures(this, play);
    DemoDu_CsGoronsRuby_AdvanceTo08(this, play);
}

void DemoDu_UpdateCs_GR_08(DemoDu* this, PlayState* play) {
    s32 animFinished;

    DemoDu_UpdateBgCheckInfo(this, play);
    animFinished = DemoDu_UpdateSkelAnime(this);
    DemoDu_CsGoronsRuby_UpdateFaceTextures(this, play);
    DemoDu_CsGoronsRuby_SpawnDustWhenHittingLink(this, play);
    DemoDu_CsGoronsRuby_AdvanceTo09(this, animFinished);
}

void DemoDu_UpdateCs_GR_09(DemoDu* this, PlayState* play) {
    s32 animFinished;

    DemoDu_UpdateBgCheckInfo(this, play);
    animFinished = DemoDu_UpdateSkelAnime(this);
    DemoDu_CsPlaySfx_HitBreast(this);
    DemoDu_CsGoronsRuby_UpdateFaceTextures(this, play);
    DemoDu_CsGoronsRuby_AdvanceTo10(this, animFinished);
}

void DemoDu_UpdateCs_GR_10(DemoDu* this, PlayState* play) {
    DemoDu_UpdateBgCheckInfo(this, play);
    DemoDu_UpdateSkelAnime(this);
    DemoDu_CsGoronsRuby_UpdateFaceTextures(this, play);
    DemoDu_CsGoronsRuby_AdvanceTo11(this, play);
}

void DemoDu_UpdateCs_GR_11(DemoDu* this, PlayState* play) {
    s32 animFinished;

    DemoDu_UpdateBgCheckInfo(this, play);
    animFinished = DemoDu_UpdateSkelAnime(this);
    DemoDu_CsGoronsRuby_UpdateFaceTextures(this, play);
    DemoDu_CsGoronsRuby_AdvanceTo12(this, animFinished);
}

void DemoDu_UpdateCs_GR_12(DemoDu* this, PlayState* play) {
    DemoDu_UpdateBgCheckInfo(this, play);
    DemoDu_UpdateSkelAnime(this);
    DemoDu_CsGoronsRuby_UpdateFaceTextures(this, play);
    DemoDu_CsGoronsRuby_AdvanceTo13(this, play);
}

void DemoDu_UpdateCs_GR_13(DemoDu* this, PlayState* play) {
    DemoDu_UpdateBgCheckInfo(this, play);
    DemoDu_UpdateSkelAnime(this);
    DemoDu_CsGoronsRuby_UpdateFaceTextures(this, play);
    DemoDu_CsPlaySfx_LinkEscapeFromGorons(play);
}

void DemoDu_InitCs_AfterGanon(DemoDu* this, PlayState* play) {
    STACK_PADS(s32, 3);
    f32 lastFrame = Animation_GetLastFrame(&gDaruniaSageFormationAnim);

    SkelAnime_InitFlex(play, &this->skelAnime, &gDaruniaSkel, NULL, NULL, NULL, 0);
    Animation_Change(&this->skelAnime, &gDaruniaSageFormationAnim, 1.0f, 0.0f, lastFrame, ANIMMODE_ONCE, 0.0f);
    this->updateIndex = CS_CHAMBERAFTERGANON_SUBSCENE(0);
    this->actor.shape.shadowAlpha = 0;
}

void DemoDu_CsPlaySfx_WhiteOut(void) {
    Sfx_PlaySfxCentered2(NA_SE_SY_WHITE_OUT_T);
}

void DemoDu_CsAfterGanon_SpawnDemo6K(DemoDu* this, PlayState* play) {
    Actor_SpawnAsChild(&play->actorCtx, &this->actor, play, ACTOR_DEMO_6K, this->actor.world.pos.x,
                       kREG(16) + 22.0f + this->actor.world.pos.y, this->actor.world.pos.z, 0, 0, 0, 3);
}

void DemoDu_CsAfterGanon_AdvanceTo01(DemoDu* this, PlayState* play) {
    if (DemoDu_CheckForCue(this, play, 4, 2)) {
        this->updateIndex = CS_CHAMBERAFTERGANON_SUBSCENE(1);
        this->drawIndex = 2;
        this->shadowAlpha = 0;
        this->actor.shape.shadowAlpha = 0;
        this->unk_1A4 = 0.0f;
        DemoDu_CsPlaySfx_WhiteOut();
    }
}

void DemoDu_CsAfterGanon_AdvanceTo02(DemoDu* this, PlayState* play) {
    f32* unk_1A4 = &this->unk_1A4;
    s32 shadowAlpha = 255;

    if (DemoDu_CheckForCue(this, play, 4, 2)) {
        *unk_1A4 += 1.0f;
        if (*unk_1A4 >= kREG(5) + 10.0f) {
            this->updateIndex = CS_CHAMBERAFTERGANON_SUBSCENE(2);
            this->drawIndex = 1;
            *unk_1A4 = kREG(5) + 10.0f;
            this->shadowAlpha = shadowAlpha;
            this->actor.shape.shadowAlpha = shadowAlpha;
            return;
        }
    } else {
        *unk_1A4 -= 1.0f;
        if (*unk_1A4 <= 0.0f) {
            this->updateIndex = CS_CHAMBERAFTERGANON_SUBSCENE(0);
            this->drawIndex = 0;
            *unk_1A4 = 0.0f;
            this->shadowAlpha = 0;
            this->actor.shape.shadowAlpha = 0;
            return;
        }
    }
    shadowAlpha = (*unk_1A4 / (kREG(5) + 10.0f)) * 255.0f;
    this->shadowAlpha = shadowAlpha;
    this->actor.shape.shadowAlpha = shadowAlpha;
}

void DemoDu_CsAfterGanon_BackTo01(DemoDu* this, PlayState* play) {
    if (DemoDu_CheckForNoCue(this, play, 4, 2)) {
        this->updateIndex = CS_CHAMBERAFTERGANON_SUBSCENE(1);
        this->drawIndex = 2;
        this->unk_1A4 = kREG(5) + 10.0f;
        this->shadowAlpha = 255;
        if (!this->demo6KSpawned) {
            DemoDu_CsAfterGanon_SpawnDemo6K(this, play);
            this->demo6KSpawned = 1;
        }
        this->actor.shape.shadowAlpha = 255;
    }
}

void DemoDu_UpdateCs_AG_00(DemoDu* this, PlayState* play) {
    DemoDu_CsAfterGanon_AdvanceTo01(this, play);
    DemoDu_CsAfterGanon_CheckIfShouldReset(this, play);
}

void DemoDu_UpdateCs_AG_01(DemoDu* this, PlayState* play) {
    DemoDu_UpdateBgCheckInfo(this, play);
    DemoDu_UpdateSkelAnime(this);
    DemoDu_UpdateEyes(this);
    DemoDu_CsAfterGanon_AdvanceTo02(this, play);
    DemoDu_CsAfterGanon_CheckIfShouldReset(this, play);
}

void DemoDu_UpdateCs_AG_02(DemoDu* this, PlayState* play) {
    DemoDu_UpdateBgCheckInfo(this, play);
    DemoDu_UpdateSkelAnime(this);
    DemoDu_UpdateEyes(this);
    DemoDu_CsAfterGanon_BackTo01(this, play);
    DemoDu_CsAfterGanon_CheckIfShouldReset(this, play);
}

// Similar to DemoDu_Draw_01, but this uses POLY_XLU_DISP. Also uses this->shadowAlpha for setting the env color.
void DemoDu_Draw_02(Actor* thisx, PlayState* play2) {
    PlayState* play = play2;
    DemoDu* this = (DemoDu*)thisx;
    s16 eyeTexIndex = this->eyeTexIndex;
    void* eyeTexture = sEyeTextures[eyeTexIndex];
    STACK_PAD(s32);
    s16 mouthTexIndex = this->mouthTexIndex;
    void* mouthTexture = sMouthTextures[mouthTexIndex];
    SkelAnime* skelAnime = &this->skelAnime;

    OPEN_DISPS(play->state.gfxCtx, "../z_demo_du_inKenjyanomaDemo02.c", 275);

    Gfx_SetupDL_25Xlu(play->state.gfxCtx);

    gSPSegment(POLY_XLU_DISP++, 0x08, SEGMENTED_TO_VIRTUAL(eyeTexture));
    gSPSegment(POLY_XLU_DISP++, 0x09, SEGMENTED_TO_VIRTUAL(mouthTexture));
    gSPSegment(POLY_XLU_DISP++, 0x0A, SEGMENTED_TO_VIRTUAL(gDaruniaNoseSeriousTex));

    gDPSetEnvColor(POLY_XLU_DISP++, 0, 0, 0, this->shadowAlpha);

    gSPSegment(POLY_XLU_DISP++, 0x0C, &D_80116280[0]);

    POLY_XLU_DISP = SkelAnime_DrawFlex(play, skelAnime->skeleton, skelAnime->jointTable, skelAnime->dListCount, 0, 0, 0,
                                       POLY_XLU_DISP);

    CLOSE_DISPS(play->state.gfxCtx, "../z_demo_du_inKenjyanomaDemo02.c", 304);
}

void DemoDu_InitCs_Credits(DemoDu* this, PlayState* play) {
    SkelAnime_InitFlex(play, &this->skelAnime, &gDaruniaSkel, &gDaruniaCreditsIdleAnim, NULL, NULL, 0);
    this->updateIndex = CS_CREDITS_SUBSCENE(0);
    this->drawIndex = 0;
    this->actor.shape.shadowAlpha = 0;
    DemoDu_SetMouthTexIndex(this, 3);
}

void DemoDu_CsCredits_UpdateShadowAlpha(DemoDu* this) {
    s32 shadowAlpha = 255;
    f32 temp_f0;
    f32* unk_1A4;

    this->unk_1A4 += 1.0f;
    temp_f0 = kREG(17) + 10.0f;
    unk_1A4 = &this->unk_1A4;

    if (temp_f0 <= *unk_1A4) {
        this->shadowAlpha = shadowAlpha;
        this->actor.shape.shadowAlpha = shadowAlpha;
    } else {
        shadowAlpha = *unk_1A4 / temp_f0 * 255.0f;
        this->shadowAlpha = shadowAlpha;
        this->actor.shape.shadowAlpha = shadowAlpha;
    }
}

void DemoDu_CsCredits_AdvanceTo01(DemoDu* this, PlayState* play) {
    DemoDu_SetStartPosRotFromCue(this, play, 2);
    this->updateIndex = CS_CREDITS_SUBSCENE(1);
    this->drawIndex = 2;
}

void DemoDu_CsCredits_AdvanceTo02(DemoDu* this) {
    if (this->unk_1A4 >= kREG(17) + 10.0f) {
        this->updateIndex = CS_CREDITS_SUBSCENE(2);
        this->drawIndex = 1;
    }
}

void DemoDu_CsCredits_AdvanceTo03(DemoDu* this) {
    func_80969DDC(this, &gDaruniaLookingUpToSariaAnim, ANIMMODE_ONCE, -8.0f, 0);
    this->updateIndex = CS_CREDITS_SUBSCENE(3);
}

void DemoDu_CsCredits_AdvanceTo04(DemoDu* this) {
    func_80969DDC(this, &gDaruniaCreditsHitBreastAnim, ANIMMODE_ONCE, 0.0f, 0);
    this->updateIndex = CS_CREDITS_SUBSCENE(4);
}

void DemoDu_CsCredits_BackTo02(DemoDu* this, s32 animFinished) {
    if (animFinished) {
        func_80969DDC(this, &gDaruniaCreditsIdleAnim, ANIMMODE_LOOP, 0.0f, 0);
        this->updateIndex = CS_CREDITS_SUBSCENE(2);
    }
}

void DemoDu_CsCredits_HandleCues(DemoDu* this, PlayState* play) {
    CsCmdActorCue* cue = DemoDu_GetCue(play, 2);

    if (cue != NULL) {
        s32 nextCueId = cue->id;
        s32 currentCueId = this->cueId;

        if (nextCueId != currentCueId) {
            switch (nextCueId) {
                case 9:
                    DemoDu_CsCredits_AdvanceTo01(this, play);
                    break;
                case 10:
                    DemoDu_CsCredits_AdvanceTo03(this);
                    break;
                case 11:
                    DemoDu_CsCredits_AdvanceTo04(this);
                    break;
                default:
                    // "Demo_Du_inEnding_Check_DemoMode:There is no such operation!!!!!!!!"
                    osSyncPrintf("Demo_Du_inEnding_Check_DemoMode:そんな動作は無い!!!!!!!!\n");
                    break;
            }
            this->cueId = nextCueId;
        }
    }
}

void DemoDu_UpdateCs_CR_00(DemoDu* this, PlayState* play) {
    DemoDu_CsCredits_HandleCues(this, play);
}

void DemoDu_UpdateCs_CR_01(DemoDu* this, PlayState* play) {
    DemoDu_UpdateBgCheckInfo(this, play);
    DemoDu_UpdateSkelAnime(this);
    DemoDu_UpdateEyes(this);
    DemoDu_CsCredits_UpdateShadowAlpha(this);
    DemoDu_CsCredits_AdvanceTo02(this);
}

void DemoDu_UpdateCs_CR_02(DemoDu* this, PlayState* play) {
    DemoDu_UpdateBgCheckInfo(this, play);
    DemoDu_UpdateSkelAnime(this);
    DemoDu_UpdateEyes(this);
    DemoDu_CsCredits_HandleCues(this, play);
}

void DemoDu_UpdateCs_CR_03(DemoDu* this, PlayState* play) {
    DemoDu_UpdateBgCheckInfo(this, play);
    DemoDu_UpdateSkelAnime(this);
    DemoDu_UpdateEyes(this);
    DemoDu_CsCredits_HandleCues(this, play);
}

void DemoDu_UpdateCs_CR_04(DemoDu* this, PlayState* play) {
    s32 animFinished;

    DemoDu_UpdateBgCheckInfo(this, play);
    animFinished = DemoDu_UpdateSkelAnime(this);
    DemoDu_UpdateEyes(this);
    DemoDu_CsCredits_BackTo02(this, animFinished);
}

static DemoDuActionFunc sUpdateFuncs[] = {
    DemoDu_UpdateCs_FM_00, DemoDu_UpdateCs_FM_01, DemoDu_UpdateCs_FM_02, DemoDu_UpdateCs_FM_03, DemoDu_UpdateCs_FM_04,
    DemoDu_UpdateCs_FM_05, DemoDu_UpdateCs_FM_06, DemoDu_UpdateCs_GR_00, DemoDu_UpdateCs_GR_01, DemoDu_UpdateCs_GR_02,
    DemoDu_UpdateCs_GR_03, DemoDu_UpdateCs_GR_04, DemoDu_UpdateCs_GR_05, DemoDu_UpdateCs_GR_06, DemoDu_UpdateCs_GR_07,
    DemoDu_UpdateCs_GR_08, DemoDu_UpdateCs_GR_09, DemoDu_UpdateCs_GR_10, DemoDu_UpdateCs_GR_11, DemoDu_UpdateCs_GR_12,
    DemoDu_UpdateCs_GR_13, DemoDu_UpdateCs_AG_00, DemoDu_UpdateCs_AG_01, DemoDu_UpdateCs_AG_02, DemoDu_UpdateCs_CR_00,
    DemoDu_UpdateCs_CR_01, DemoDu_UpdateCs_CR_02, DemoDu_UpdateCs_CR_03, DemoDu_UpdateCs_CR_04,
};

void DemoDu_Update(Actor* thisx, PlayState* play) {
    DemoDu* this = (DemoDu*)thisx;

    if (this->updateIndex < 0 || this->updateIndex >= 29 || sUpdateFuncs[this->updateIndex] == NULL) {
        // "The main mode is abnormal!!!!!!!!!!!!!!!!!!!!!!!!!"
        osSyncPrintf(VT_FGCOL(RED) "メインモードがおかしい!!!!!!!!!!!!!!!!!!!!!!!!!\n" VT_RST);
        return;
    }
    sUpdateFuncs[this->updateIndex](this, play);
}

void DemoDu_Init(Actor* thisx, PlayState* play) {
    DemoDu* this = (DemoDu*)thisx;

    ActorShape_Init(&this->actor.shape, 0.0f, ActorShadow_DrawCircle, 30.0f);
    switch (this->actor.params) {
        case DEMO_DU_CS_GORONS_RUBY:
            DemoDu_InitCs_GoronsRuby(this, play);
            break;

        case DEMO_DU_CS_CHAMBER_AFTER_GANON:
            DemoDu_InitCs_AfterGanon(this, play);
            break;

        case DEMO_DU_CS_CREDITS:
            DemoDu_InitCs_Credits(this, play);
            break;

        default:
            DemoDu_InitCs_FireMedallion(this, play);
            break;
    }
}

void DemoDu_Draw_NoDraw(Actor* thisx, PlayState* play2) {
}

// Similar to DemoDu_Draw_02, but this uses POLY_OPA_DISP. Sets the env color to 255.
void DemoDu_Draw_01(Actor* thisx, PlayState* play2) {
    PlayState* play = play2;
    DemoDu* this = (DemoDu*)thisx;
    s16 eyeTexIndex = this->eyeTexIndex;
    void* eyeTexture = sEyeTextures[eyeTexIndex];
    STACK_PAD(s32);
    s16 mouthTexIndex = this->mouthTexIndex;
    void* mouthTexture = sMouthTextures[mouthTexIndex];
    SkelAnime* skelAnime = &this->skelAnime;

    OPEN_DISPS(play->state.gfxCtx, "../z_demo_du.c", 615);

    Gfx_SetupDL_25Opa(play->state.gfxCtx);

    gSPSegment(POLY_OPA_DISP++, 0x08, SEGMENTED_TO_VIRTUAL(eyeTexture));
    gSPSegment(POLY_OPA_DISP++, 0x09, SEGMENTED_TO_VIRTUAL(mouthTexture));
    gSPSegment(POLY_OPA_DISP++, 0x0A, SEGMENTED_TO_VIRTUAL(gDaruniaNoseSeriousTex));

    gDPSetEnvColor(POLY_OPA_DISP++, 0, 0, 0, 255);

    gSPSegment(POLY_OPA_DISP++, 0x0C, &D_80116280[2]);

    SkelAnime_DrawFlexOpa(play, skelAnime->skeleton, skelAnime->jointTable, skelAnime->dListCount, NULL, NULL, this);

    CLOSE_DISPS(play->state.gfxCtx, "../z_demo_du.c", 638);
}

static DemoDuDrawFunc sDrawFuncs[] = {
    DemoDu_Draw_NoDraw,
    DemoDu_Draw_01,
    DemoDu_Draw_02,
};

void DemoDu_Draw(Actor* thisx, PlayState* play) {
    DemoDu* this = (DemoDu*)thisx;

    if (this->drawIndex < 0 || this->drawIndex >= 3 || sDrawFuncs[this->drawIndex] == NULL) {
        // "The drawing mode is abnormal!!!!!!!!!!!!!!!!!!!!!!!!!"
        osSyncPrintf(VT_FGCOL(RED) "描画モードがおかしい!!!!!!!!!!!!!!!!!!!!!!!!!\n" VT_RST);
        return;
    }
    sDrawFuncs[this->drawIndex](thisx, play);
}

ActorInit Demo_Du_InitVars = {
    ACTOR_DEMO_DU,
    ACTORCAT_NPC,
    FLAGS,
    OBJECT_DU,
    sizeof(DemoDu),
    (ActorFunc)DemoDu_Init,
    (ActorFunc)DemoDu_Destroy,
    (ActorFunc)DemoDu_Update,
    (ActorFunc)DemoDu_Draw,
};<|MERGE_RESOLUTION|>--- conflicted
+++ resolved
@@ -127,15 +127,9 @@
     return false;
 }
 
-<<<<<<< HEAD
-void DemoDu_MoveToNpcPos(DemoDu* this, PlayState* play, s32 idx) {
-    CsCmdActorAction* npcAction = DemoDu_GetNpcAction(play, idx);
-    STACK_PAD(s32);
-=======
 void DemoDu_SetStartPosRotFromCue(DemoDu* this, PlayState* play, s32 cueChannel) {
     CsCmdActorCue* cue = DemoDu_GetCue(play, cueChannel);
-    s32 pad;
->>>>>>> bedf07d5
+    STACK_PAD(s32);
 
     if (cue != NULL) {
         this->actor.world.pos.x = cue->startPos.x;
