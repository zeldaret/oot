--- conflicted
+++ resolved
@@ -402,13 +402,8 @@
     } else if (player->heldItemActionParam == PLAYER_AP_STICK && player->unk_860 != 0) {
         func_8002DBD0(&this->dyna.actor, &sp30, &player->meleeWeaponInfo[0].tip);
         if (fabsf(sp30.x) < 100.0f && sp30.z < 1.0f && sp30.y < 200.0f) {
-<<<<<<< HEAD
             OnePointCutscene_Init(globalCtx, 3020, 40, &this->dyna.actor, CAM_ID_MAIN);
-            Math_Vec3f_Copy(&this->dyna.actor.home.pos, &player->swordInfo[0].tip);
-=======
-            OnePointCutscene_Init(globalCtx, 3020, 40, &this->dyna.actor, MAIN_CAM);
             Math_Vec3f_Copy(&this->dyna.actor.home.pos, &player->meleeWeaponInfo[0].tip);
->>>>>>> 791d9018
             BgYdanSp_BurnWeb(this, globalCtx);
         }
     }
