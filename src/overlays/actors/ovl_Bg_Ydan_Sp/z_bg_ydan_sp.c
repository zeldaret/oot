--- conflicted
+++ resolved
@@ -4,29 +4,28 @@
 
 #define THIS ((BgYdanSp*)thisx)
 
-typedef struct {
-    u32 data[2];
-} SurfaceType;
-
-typedef struct {
-    /* 0x00 */ Vec3s minBounds; // colAbsMin
-    /* 0x06 */ Vec3s maxBounds; // colAbsMax
-    /* 0x0C */ u16 nbVertices;
-    /* 0x10 */ Vec3s* vtxList; // vertexArray
-    /* 0x14 */ u16 nbPolygons;
-    /* 0x18 */ CollisionPoly* polyList; // polygonArray
-    /* 0x1C */ SurfaceType* polygonTypes;
-    /* 0x20 */ CamData* cameraDataList;
-    /* 0x24 */ u16 nbWaterBoxes;
-    /* 0x28 */ WaterBox* waterBoxes;
-} CollisionHeader2; // BGDataInfo
+//typedef struct {
+//    u32 data[2];
+//} SurfaceType;
+
+//typedef struct {
+//    /* 0x00 */ Vec3s minBounds; // colAbsMin
+//    /* 0x06 */ Vec3s maxBounds; // colAbsMax
+//    /* 0x0C */ u16 nbVertices;
+//    /* 0x10 */ Vec3s* vtxList; // vertexArray
+//    /* 0x14 */ u16 nbPolygons;
+//    /* 0x18 */ CollisionPoly* polyList; // polygonArray
+//    /* 0x1C */ SurfaceType* polygonTypes;
+//    /* 0x20 */ CamData* cameraDataList;
+//    /* 0x24 */ u16 nbWaterBoxes;
+//    /* 0x28 */ WaterBox* waterBoxes;
+//} CollisionHeader2; // BGDataInfo
 
 void BgYdanSp_Init(Actor* thisx, GlobalContext* globalCtx);
 void BgYdanSp_Destroy(Actor* thisx, GlobalContext* globalCtx);
 void BgYdanSp_Update(Actor* thisx, GlobalContext* globalCtx);
 void BgYdanSp_Draw(Actor* thisx, GlobalContext* globalCtx);
 
-<<<<<<< HEAD
 void func_808BF97C(BgYdanSp* thisx, GlobalContext* globalCtx);
 void func_808BFE50(BgYdanSp* thisx, GlobalContext* globalCtx);
 void func_808C012C(BgYdanSp* thisx, GlobalContext* globalCtx);
@@ -36,18 +35,9 @@
 extern Gfx D_06003850[];
 extern Gfx D_06005F40[];
 
-extern CollisionHeader2 D_06006050;
-extern CollisionHeader2 D_06006460;
-
-=======
-extern UNK_TYPE D_06003850;
-extern UNK_TYPE D_06005F40;
-extern UNK_TYPE D_06006050;
-extern UNK_TYPE D_060061B0;
-extern UNK_TYPE D_06006460;
-
-/*
->>>>>>> 115c152b
+extern CollisionHeader D_06006050;
+extern CollisionHeader D_06006460;
+
 const ActorInit Bg_Ydan_Sp_InitVars = {
     ACTOR_BG_YDAN_SP,
     ACTORTYPE_BG,
@@ -86,7 +76,7 @@
     ColliderTrisItemInit* ti0 = &sTrisItemsInit[0];
     Vec3f tri[3];
     s32 i;
-    ColHeader* colHeader;
+    CollisionHeader* colHeader;
     ColliderTrisItemInit* ti1 = &sTrisItemsInit[1];
     f32 cossY;
     f32 sinsY;
@@ -98,11 +88,11 @@
     this->unk168 = thisx->params & 0x3F;
     this->unk169 = (thisx->params >> 6) & 0x3F;
     thisx->params = (thisx->params >> 0xC) & 0xF;
-    DynaPolyInfo_SetActorMove((DynaPolyActor*)thisx, 1);
+    DynaPolyActor_Init((DynaPolyActor*)thisx, DPM_PLAYER);
     Collider_InitTris(globalCtx, &this->trisCollider);
     Collider_SetTris(globalCtx, &this->trisCollider, thisx, &sTrisInit, this->trisColliderItems);
     if (thisx->params == 0) {
-        DynaPolyInfo_Alloc(&D_06006460, &colHeader);
+        CollisionHeader_GetVirtual(&D_06006460, &colHeader);
         this->actionFunc = &func_808BFE50;
 
         for (i = 0; i < 3; i++) {
@@ -116,14 +106,15 @@
         tri[1].z = tri[2].z;
         func_800627A0(&this->trisCollider, 1, &tri[0], &tri[2], &tri[1]);
         this->unk16C = 0.0f;
-    } else {
-        DynaPolyInfo_Alloc(&D_06006050, &colHeader);
+    }
+    else {
+        CollisionHeader_GetVirtual(&D_06006050, &colHeader);
         this->actionFunc = &func_808C0464;
         Actor_SetHeight(thisx, 30.0f);
-        sinsY = Math_Sins(thisx->shape.rot.y);
-        cossY = Math_Coss(thisx->shape.rot.y);
-        nSinsX = -Math_Sins(thisx->shape.rot.x);
-        cossX = Math_Coss(thisx->shape.rot.x);
+        sinsY = Math_SinS(thisx->shape.rot.y);
+        cossY = Math_CosS(thisx->shape.rot.y);
+        nSinsX = -Math_SinS(thisx->shape.rot.x);
+        cossX = Math_CosS(thisx->shape.rot.x);
 
         for (i = 0; i < 3; i++) {
             tri[i].x = thisx->posRot.pos.x + (cossY * ti1->dim.vtx[i].x) - (sinsY * ti1->dim.vtx[i].y * nSinsX);
@@ -138,7 +129,7 @@
         tri[1].z = thisx->posRot.pos.z - (sinsY * ti1->dim.vtx[0].x) + (ti1->dim.vtx[2].y * cossY * nSinsX);
         func_800627A0(&this->trisCollider, 1, &tri[0], &tri[2], &tri[1]);
     }
-    this->dyna.dynaPolyId = DynaPolyInfo_RegisterActor(globalCtx, &globalCtx->colCtx.dyna, thisx, colHeader);
+    this->dyna.bgId = DynaPoly_SetBgActor(globalCtx, &globalCtx->colCtx.dyna, thisx, colHeader);
     this->unk16A = 0;
     if (Flags_GetSwitch(globalCtx, this->unk168)) {
         Actor_Kill(&this->dyna.actor);
@@ -147,15 +138,15 @@
 
 void BgYdanSp_Destroy(Actor* thisx, GlobalContext* globalCtx) {
     BgYdanSp* this = THIS;
-    DynaPolyInfo_Free(globalCtx, &globalCtx->colCtx.dyna, this->dyna.dynaPolyId);
+    DynaPoly_DeleteBgActor(globalCtx, &globalCtx->colCtx.dyna, this->dyna.bgId);
     Collider_DestroyTris(globalCtx, &this->trisCollider);
 }
 
 void* func_808BF83C(BgYdanSp* thisx) {
     s16 newY;
-    CollisionHeader2* colHeader;
-
-    colHeader = (CollisionHeader2*)SEGMENTED_TO_VIRTUAL(&D_06006460);
+    CollisionHeader* colHeader;
+
+    colHeader = (CollisionHeader*)SEGMENTED_TO_VIRTUAL(&D_06006460);
     colHeader->vtxList = (Vec3s*)SEGMENTED_TO_VIRTUAL(colHeader->vtxList);
     newY = (s16)((thisx->dyna.actor.initPosRot.pos.y - thisx->dyna.actor.posRot.pos.y) * 10.0f);
     colHeader->vtxList[14].y = newY;
@@ -202,20 +193,20 @@
         return;
     }
     if ((thisx->unk16A % 3) == 0) {
-        phi_s2 = (s16)(Math_Rand_ZeroOne() * 10922.0f);
+        phi_s2 = (s16)(Rand_ZeroOne() * 10922.0f);
         spCC.y = 0.0f;
         spC0.y = thisx->dyna.actor.posRot.pos.y;
 
         for (i = 0; i < 6; i++) {
-            temp_s0 = (s16)(Math_Rand_CenteredFloat(10240.0f) + phi_s2);
-            sins = Math_Sins(temp_s0);
-            coss = Math_Coss(temp_s0);
+            temp_s0 = (s16)(Rand_CenteredFloat(10240.0f) + phi_s2);
+            sins = Math_SinS(temp_s0);
+            coss = Math_CosS(temp_s0);
             spC0.x = thisx->dyna.actor.posRot.pos.x + (120.0f * sins);
             spC0.z = thisx->dyna.actor.posRot.pos.z + (120.0f * coss);
             distXZ = Math_Vec3f_DistXZ(&thisx->dyna.actor.initPosRot.pos, &spC0) * (1.0f / 120.0f);
             if (distXZ < 0.7f) {
-                sins = Math_Sins((s16)(temp_s0 + 0x8000));
-                coss = Math_Coss((s16)(temp_s0 + 0x8000));
+                sins = Math_SinS((s16)(temp_s0 + 0x8000));
+                coss = Math_CosS((s16)(temp_s0 + 0x8000));
                 spC0.x = thisx->dyna.actor.posRot.pos.x + (120.0f * sins);
                 spC0.z = thisx->dyna.actor.posRot.pos.z + (120.0f * coss);
                 distXZ = Math_Vec3f_DistXZ(&thisx->dyna.actor.initPosRot.pos, &spC0) * (1.0f / 120.0f);
@@ -223,8 +214,8 @@
             spCC.x = (7.0f * sins) * distXZ;
             spCC.y = 0.0f;
             spCC.z = (7.0f * coss) * distXZ;
-            func_8002A6B8(globalCtx, &thisx->dyna.actor.initPosRot.pos, &spCC, &D_808C09BC, 0x3C, 6, 0xFF, 0xFF, 0x96,
-                          0xAA, 0xFF, 0, 0, 1, 0xE, 1);
+            EffectSsDeadDb_Spawn(globalCtx, &thisx->dyna.actor.initPosRot.pos, &spCC, &D_808C09BC, 0x3C, 6, 0xFF, 0xFF, 0x96,
+                0xAA, 0xFF, 0, 0, 1, 0xE, 1);
             phi_s2 += 0x2AAA;
         }
     }
@@ -239,8 +230,8 @@
     }
 }
 
-static Color_RGBA8_n D_808C09C8 = { 250, 250, 250, 255 }; // prim color
-static Color_RGBA8_n D_808C09CC = { 180, 180, 180, 255 }; // env color
+static Color_RGBA8 D_808C09C8 = { 250, 250, 250, 255 }; // prim color
+static Color_RGBA8 D_808C09CC = { 180, 180, 180, 255 }; // env color
 static Vec3f D_808C09D0 = { 0 };
 
 void func_808BFC90(BgYdanSp* thisx, GlobalContext* globalCtx) {
@@ -255,7 +246,7 @@
     thisx->dyna.actor.posRot.pos.y =
         (sinf((f32)thisx->unk16A * (M_PI / 20.0f)) * thisx->unk16C) + thisx->dyna.actor.initPosRot.pos.y;
     if (190.0f < thisx->dyna.actor.initPosRot.pos.y - thisx->dyna.actor.posRot.pos.y) {
-        func_8003EBF8(globalCtx, &globalCtx->colCtx.dyna, thisx->dyna.dynaPolyId);
+        func_8003EBF8(globalCtx, &globalCtx->colCtx.dyna, thisx->dyna.bgId);
         thisx->unk16A = 40;
         func_80078884(NA_SE_SY_CORRECT_CHIME);
         Flags_SetSwitch(globalCtx, thisx->unk168);
@@ -263,8 +254,8 @@
         sp68.y = thisx->dyna.actor.posRot.pos.y - 60.0f;
         phi_s0 = 0;
         for (phi_s1 = 0; phi_s1 < 6; phi_s1++) {
-            sp68.x = Math_Sins(phi_s0) * 60.0f + thisx->dyna.actor.posRot.pos.x;
-            sp68.z = Math_Coss(phi_s0) * 60.0f + thisx->dyna.actor.posRot.pos.z;
+            sp68.x = Math_SinS(phi_s0) * 60.0f + thisx->dyna.actor.posRot.pos.x;
+            sp68.z = Math_CosS(phi_s0) * 60.0f + thisx->dyna.actor.posRot.pos.z;
             func_8002829C(globalCtx, &sp68, &D_808C09D0, &D_808C09D0, &D_808C09C8, &D_808C09CC, 1000, 10);
 
             phi_s0 += 0x2AAA;
@@ -285,9 +276,9 @@
     sp30.x = thisx->dyna.actor.posRot.pos.x;
     sp30.y = thisx->dyna.actor.posRot.pos.y - 50.0f;
     sp30.z = thisx->dyna.actor.posRot.pos.z;
-    if (func_8008EF5C(globalCtx, &sp30, 70.0f, 50.0f) != 0) {
-        thisx->dyna.actor.initPosRot.pos.x = player->swordDimensions.tip.x;
-        thisx->dyna.actor.initPosRot.pos.z = player->swordDimensions.tip.z;
+    if (Player_IsBurningStickInRange(globalCtx, &sp30, 70.0f, 50.0f) != 0) {
+        thisx->dyna.actor.initPosRot.pos.x = player->swordInfo[0].tip.x;
+        thisx->dyna.actor.initPosRot.pos.z = player->swordInfo[0].tip.z;
         func_808BF90C(thisx, globalCtx);
         return;
     }
@@ -296,10 +287,10 @@
         return;
     }
     if (func_8004356C((DynaPolyActor*)thisx) != 0) {
-        phi_f12 = CLAMP_MIN(player->fallY, 0.0f);
+        phi_f12 = CLAMP_MIN(player->fallDistance, 0.0f);
         temp_f0 = sqrtf(phi_f12);
-        if (750.0f < player->fallY) {
-            if (thisx->dyna.actor.xzDistFromLink < 80.0f) {
+        if (750.0f < player->fallDistance) {
+            if (thisx->dyna.actor.xzDistToLink < 80.0f) {
                 thisx->unk16C = 200.0f;
                 thisx->dyna.actor.room = -1;
                 thisx->dyna.actor.flags |= 0x10;
@@ -322,7 +313,8 @@
             }
             if (thisx->unk16C < 2.0f) {
                 thisx->unk16C = 2.0f;
-            } else {
+            }
+            else {
                 thisx->unk16C = thisx->unk16C;
             }
         }
@@ -335,11 +327,12 @@
     }
     thisx->dyna.actor.posRot.pos.y =
         (f32)((sinf((f32)thisx->unk16A * (M_PI / 7.0f)) * thisx->unk16C) + thisx->dyna.actor.initPosRot.pos.y);
-    Math_SmoothDownscaleMaxF(&thisx->unk16C, 1.0f, 0.8f);
+    Math_ApproachZeroF(&thisx->unk16C, 1.0f, 0.8f);
     if (thisx->unk16A == 13) {
         if (3.0f < thisx->unk16C) {
             Audio_PlayActorSound2((Actor*)thisx, NA_SE_EV_WEB_VIBRATION);
-        } else {
+        }
+        else {
             func_800F8D04(NA_SE_EV_WEB_VIBRATION);
         }
     }
@@ -367,24 +360,24 @@
         return;
     }
     if ((thisx->unk16A % 3) == 0) {
-        phi_s3 = (s16)(Math_Rand_ZeroOne() * 10922.0f);
+        phi_s3 = (s16)(Rand_ZeroOne() * 10922.0f);
 
         for (i = 0; i < 6; i++) {
-            temp_s2 = (s16)(Math_Rand_CenteredFloat(10240.0f) + phi_s3);
-            temp_f20 = Math_Sins(temp_s2);
-            temp_f22 = Math_Coss(temp_s2);
-            temp_f24 = Math_Coss(thisx->dyna.actor.shape.rot.y) * temp_f20;
-            temp_f20 *= Math_Sins(thisx->dyna.actor.shape.rot.y);
+            temp_s2 = (s16)(Rand_CenteredFloat(10240.0f) + phi_s3);
+            temp_f20 = Math_SinS(temp_s2);
+            temp_f22 = Math_CosS(temp_s2);
+            temp_f24 = Math_CosS(thisx->dyna.actor.shape.rot.y) * temp_f20;
+            temp_f20 *= Math_SinS(thisx->dyna.actor.shape.rot.y);
 
             spC8.x = thisx->dyna.actor.posRot.pos.x + (140.0f * temp_f24);
             spC8.y = thisx->dyna.actor.posRot.pos.y + (140.0f * (1.0f + temp_f22));
             spC8.z = thisx->dyna.actor.posRot.pos.z - (140.0f * temp_f20);
             temp_f12 = Math_Vec3f_DistXYZ(&thisx->dyna.actor.initPosRot.pos, &spC8) * (1.0f / 140.0f);
             if (temp_f12 < 0.65f) {
-                temp_f20 = Math_Sins((s16)(temp_s2 + 0x8000));
-                temp_f22 = Math_Coss((s16)(temp_s2 + 0x8000));
-                temp_f24 = Math_Coss(thisx->dyna.actor.shape.rot.y) * temp_f20;
-                temp_f20 *= Math_Sins(thisx->dyna.actor.shape.rot.y);
+                temp_f20 = Math_SinS((s16)(temp_s2 + 0x8000));
+                temp_f22 = Math_CosS((s16)(temp_s2 + 0x8000));
+                temp_f24 = Math_CosS(thisx->dyna.actor.shape.rot.y) * temp_f20;
+                temp_f20 *= Math_SinS(thisx->dyna.actor.shape.rot.y);
                 spC8.x = thisx->dyna.actor.posRot.pos.x + (140.0f * temp_f24);
                 spC8.y = thisx->dyna.actor.posRot.pos.y + (140.0f * (1.0f + temp_f22));
                 spC8.z = thisx->dyna.actor.posRot.pos.z - (140.0f * temp_f20);
@@ -393,8 +386,8 @@
             spD4.x = (6.5f * temp_f24) * temp_f12;
             spD4.y = (6.5f * temp_f22) * temp_f12;
             spD4.z = (-6.5f * temp_f20) * temp_f12;
-            func_8002A6B8(globalCtx, &thisx->dyna.actor.initPosRot.pos, &spD4, &D_808C09DC, 0x50, 6, 0xFF, 0xFF, 0x96,
-                          0xAA, 0xFF, 0, 0, 1, 0xE, 1);
+            EffectSsDeadDb_Spawn(globalCtx, &thisx->dyna.actor.initPosRot.pos, &spD4, &D_808C09DC, 0x50, 6, 0xFF, 0xFF, 0x96,
+                0xAA, 0xFF, 0, 0, 1, 0xE, 1);
             phi_s3 += 0x2AAA;
         }
     }
@@ -408,11 +401,12 @@
     if (Flags_GetSwitch(globalCtx, thisx->unk169) || (thisx->trisCollider.base.acFlags & 2)) {
         thisx->dyna.actor.initPosRot.pos.y = thisx->dyna.actor.posRot.pos.y + 80.0f;
         func_808BF90C(thisx, globalCtx);
-    } else if (player->heldItemActionParam == 6 && player->stickFlameTimer != 0) {
-        func_8002DBD0((Actor*)thisx, &sp30, &player->swordDimensions.tip);
+    }
+    else if (player->heldItemActionParam == 6 && player->unk_860 != 0) {
+        func_8002DBD0((Actor*)thisx, &sp30, &player->swordInfo[0].tip);
         if (fabsf(sp30.x) < 100.0f && sp30.z < 1.0f && sp30.y < 200.0f) {
             func_800800F8(globalCtx, 0xBCC, 0x28, &thisx->dyna.actor, 0);
-            Math_Vec3f_Copy(&thisx->dyna.actor.initPosRot.pos, &player->swordDimensions.tip);
+            Math_Vec3f_Copy(&thisx->dyna.actor.initPosRot.pos, &player->swordInfo[0].tip);
             func_808BF90C(thisx, globalCtx);
         }
     }
@@ -432,33 +426,35 @@
     OPEN_DISPS(globalCtx->state.gfxCtx, "../z_bg_ydan_sp.c", 781);
     func_80093D84(globalCtx->state.gfxCtx);
     if (thisx->params == 1) {
-        gSPMatrix(oGfxCtx->polyXlu.p++, Matrix_NewMtx(globalCtx->state.gfxCtx, "../z_bg_ydan_sp.c", 787),
-                  G_MTX_NOPUSH | G_MTX_LOAD | G_MTX_MODELVIEW);
-        gSPDisplayList(oGfxCtx->polyXlu.p++, D_06005F40);
-    } else if (this->actionFunc == &func_808BFC50) {
+        gSPMatrix(POLY_XLU_DISP++, Matrix_NewMtx(globalCtx->state.gfxCtx, "../z_bg_ydan_sp.c", 787),
+            G_MTX_NOPUSH | G_MTX_LOAD | G_MTX_MODELVIEW);
+        gSPDisplayList(POLY_XLU_DISP++, D_06005F40);
+    }
+    else if (this->actionFunc == &func_808BFC50) {
         Matrix_Get(&mtxF);
         if (this->unk16A == 0x28) {
             Matrix_Translate(0.0f, (thisx->initPosRot.pos.y - thisx->posRot.pos.y) * 10.0f, 0.0f, MTXMODE_APPLY);
             Matrix_Scale(1.0f, ((thisx->initPosRot.pos.y - thisx->posRot.pos.y) + 10.0f) * 0.1f, 1.0f, MTXMODE_APPLY);
-            gSPMatrix(oGfxCtx->polyXlu.p++, Matrix_NewMtx(globalCtx->state.gfxCtx, "../z_bg_ydan_sp.c", 808),
-                      G_MTX_NOPUSH | G_MTX_LOAD | G_MTX_MODELVIEW);
-            gSPDisplayList(oGfxCtx->polyXlu.p++, D_060061B0);
+            gSPMatrix(POLY_XLU_DISP++, Matrix_NewMtx(globalCtx->state.gfxCtx, "../z_bg_ydan_sp.c", 808),
+                G_MTX_NOPUSH | G_MTX_LOAD | G_MTX_MODELVIEW);
+            gSPDisplayList(POLY_XLU_DISP++, D_060061B0);
         }
         for (i = 0; i < 8; i++) {
             Matrix_Put(&mtxF);
             Matrix_RotateRPY(-0x5A0, i * 0x2000, 0, MTXMODE_APPLY);
             Matrix_Translate(0.0f, 700.0f, -900.0f, MTXMODE_APPLY);
             Matrix_Scale(3.5f, 5.0f, 1.0f, MTXMODE_APPLY);
-            gSPMatrix(oGfxCtx->polyXlu.p++, Matrix_NewMtx(globalCtx->state.gfxCtx, "../z_bg_ydan_sp.c", 830),
-                      G_MTX_NOPUSH | G_MTX_LOAD | G_MTX_MODELVIEW);
-            gSPDisplayList(oGfxCtx->polyXlu.p++, D_06003850);
-        }
-    } else {
+            gSPMatrix(POLY_XLU_DISP++, Matrix_NewMtx(globalCtx->state.gfxCtx, "../z_bg_ydan_sp.c", 830),
+                G_MTX_NOPUSH | G_MTX_LOAD | G_MTX_MODELVIEW);
+            gSPDisplayList(POLY_XLU_DISP++, D_06003850);
+        }
+    }
+    else {
         Matrix_Translate(0.0f, (thisx->initPosRot.pos.y - thisx->posRot.pos.y) * 10.0f, 0.0f, MTXMODE_APPLY);
         Matrix_Scale(1.0f, ((thisx->initPosRot.pos.y - thisx->posRot.pos.y) + 10.0f) * 0.1f, 1.0f, MTXMODE_APPLY);
-        gSPMatrix(oGfxCtx->polyXlu.p++, Matrix_NewMtx(globalCtx->state.gfxCtx, "../z_bg_ydan_sp.c", 849),
-                  G_MTX_NOPUSH | G_MTX_LOAD | G_MTX_MODELVIEW);
-        gSPDisplayList(oGfxCtx->polyXlu.p++, D_060061B0);
+        gSPMatrix(POLY_XLU_DISP++, Matrix_NewMtx(globalCtx->state.gfxCtx, "../z_bg_ydan_sp.c", 849),
+            G_MTX_NOPUSH | G_MTX_LOAD | G_MTX_MODELVIEW);
+        gSPDisplayList(POLY_XLU_DISP++, D_060061B0);
     }
 
     CLOSE_DISPS(globalCtx->state.gfxCtx, "../z_bg_ydan_sp.c", 856);
