--- conflicted
+++ resolved
@@ -10,7 +10,6 @@
 
 typedef struct BossGanon2 {
     /* 0x0000 */ Actor actor;
-<<<<<<< HEAD
     /* 0x014C */ SkelAnime skelAnime;
     /* 0x0190 */ BossGanon2ActionFunc actionFunc;
     /* 0x0194 */ f32 unk_194;
@@ -43,7 +42,7 @@
     /* 0x031C */ s16 unk_31C;
     /* 0x031E */ char unk_31E[0x2];
     /* 0x0320 */ f32 unk_320;
-    /* 0x0324 */ char unk_324[0x4];
+    /* 0x0324 */ f32 unk_324;
     /* 0x0328 */ s16 unk_328;
     /* 0x032A */ char unk_32A[0x2];
     /* 0x032C */ f32 unk_32C;
@@ -80,11 +79,6 @@
     /* 0x0444 */ ColliderJntSph unk_444;
     /* 0x0464 */ ColliderJntSphItem unk_464[16];
     /* 0x0864 */ ColliderJntSphItem unk_864[2];
-=======
-    /* 0x014C */ char unk_14C[0x1D8];
-    /* 0x0324 */ f32 unk_324;
-    /* 0x0328 */ char unk_328[0x5BC];
->>>>>>> 5632df40
 } BossGanon2; // size = 0x08E4
 
 extern const ActorInit Boss_Ganon2_InitVars;
