--- conflicted
+++ resolved
@@ -77,13 +77,8 @@
 }
 
 void BossGanon2_SetObjectSegment(BossGanon2* this, PlayState* play, s32 objectId, u8 setRSPSegment) {
-<<<<<<< HEAD
     STACK_PAD(s32);
-    s32 objectIdx = Object_GetIndex(&play->objectCtx, objectId);
-=======
-    s32 pad;
     s32 objectSlot = Object_GetSlot(&play->objectCtx, objectId);
->>>>>>> bf3339a1
 
     gSegments[6] = VIRTUAL_TO_PHYSICAL(play->objectCtx.slots[objectSlot].segment);
 
@@ -1044,13 +1039,8 @@
 }
 
 void func_808FFDB0(BossGanon2* this, PlayState* play) {
-<<<<<<< HEAD
     STACK_PAD(s32);
-    s32 objectIdx = Object_GetIndex(&play->objectCtx, OBJECT_GANON2);
-=======
-    s32 sp28;
     s32 objectSlot = Object_GetSlot(&play->objectCtx, OBJECT_GANON2);
->>>>>>> bf3339a1
 
     if (Object_IsLoaded(&play->objectCtx, objectSlot)) {
         gSegments[6] = VIRTUAL_TO_PHYSICAL(play->objectCtx.slots[objectSlot].segment);
@@ -1293,12 +1283,6 @@
     Player* player;
     Camera* mainCam2;
     Camera* mainCam3;
-<<<<<<< HEAD
-    STACK_PAD(s32);
-    f32 temp_f12;
-    f32 temp_f2;
-=======
->>>>>>> bf3339a1
 
     mainCam1 = Play_GetCamera(play, CAM_ID_MAIN);
     player = GET_PLAYER(play);
@@ -1354,7 +1338,7 @@
                 Message_StartTextbox(play, 0x70D7, NULL);
             }
             if ((this->unk_1A2[1] < 30) && (Message_GetState(&play->msgCtx) == TEXT_STATE_NONE)) {
-                s32 pad;
+                STACK_PAD(s32);
 
                 mainCam2 = Play_GetCamera(play, CAM_ID_MAIN);
                 mainCam2->eye = this->subCamEye;
@@ -1482,11 +1466,6 @@
     f32 temp_f14;
     f32 temp_f12;
     s16 temp_a0_2;
-<<<<<<< HEAD
-    STACK_PAD(s32);
-    s32 phi_a1;
-=======
->>>>>>> bf3339a1
 
     player = GET_PLAYER(play);
     this->unk_398++;
@@ -1883,7 +1862,7 @@
     }
 
     if (this->unk_324 > 0.0f) {
-        s16 pad;
+        STACK_PAD(s16);
 
         player = GET_PLAYER(play);
         temp_f2 = -200.0f - player->actor.world.pos.x;
@@ -2438,11 +2417,7 @@
 }
 
 void func_80904108(BossGanon2* this, PlayState* play) {
-<<<<<<< HEAD
-    STACK_PAD(s32);
-=======
     GameState* gameState = &play->state;
->>>>>>> bf3339a1
 
     if (this->unk_324 > 0.0f) {
         OPEN_DISPS(gameState->gfxCtx, "../z_boss_ganon2.c", 5131);
@@ -2516,11 +2491,7 @@
 }
 
 void func_8090464C(BossGanon2* this, PlayState* play) {
-<<<<<<< HEAD
-    STACK_PAD(s32);
-=======
     GameState* gameState = &play->state;
->>>>>>> bf3339a1
 
     if (this->unk_1B4 > 0.0f) {
         OPEN_DISPS(gameState->gfxCtx, "../z_boss_ganon2.c", 5264);
@@ -2642,11 +2613,7 @@
 }
 
 void func_80904D88(BossGanon2* this, PlayState* play) {
-<<<<<<< HEAD
-    STACK_PAD(s32);
-=======
     GameState* gameState = &play->state;
->>>>>>> bf3339a1
     s16 i;
 
     OPEN_DISPS(gameState->gfxCtx, "../z_boss_ganon2.c", 5575);
@@ -2679,11 +2646,7 @@
 }
 
 void func_80904FC8(BossGanon2* this, PlayState* play) {
-<<<<<<< HEAD
-    STACK_PAD(s32);
-=======
     GameState* gameState = &play->state;
->>>>>>> bf3339a1
 
     OPEN_DISPS(gameState->gfxCtx, "../z_boss_ganon2.c", 5632);
 
@@ -2768,11 +2731,7 @@
 }
 
 void func_80905674(BossGanon2* this, PlayState* play) {
-<<<<<<< HEAD
-    STACK_PAD(s32);
-=======
     GameState* gameState = &play->state;
->>>>>>> bf3339a1
 
     if (this->unk_380 > 0.0f) {
         OPEN_DISPS(gameState->gfxCtx, "../z_boss_ganon2.c", 5772);
@@ -2876,11 +2835,7 @@
 }
 
 void BossGanon2_UpdateEffects(BossGanon2* this, PlayState* play) {
-<<<<<<< HEAD
-    STACK_PADS(s32, 5);
-=======
-    s32 pad[4];
->>>>>>> bf3339a1
+    STACK_PADS(s32, 4);
     Player* player = GET_PLAYER(play);
     BossGanon2Effect* effect = play->specialEffects;
     s16 i;
@@ -2897,7 +2852,7 @@
             effect->velocity.y += effect->accel.y;
             effect->velocity.z += effect->accel.z;
             if (effect->type == 1) {
-                s32 pad2;
+                STACK_PAD(s32);
 
                 if (effect->unk_2E == 0) {
                     effect->unk_38.z += 1.0f;
@@ -2962,7 +2917,7 @@
             Vec3f spA0;
             f32 temp_f0;
             f32 angle;
-            s32 pad;
+            STACK_PAD(s32);
 
             Gfx_SetupDL_25Xlu(play->state.gfxCtx);
             spA0.x = play->envCtx.dirLight1.params.dir.x;
@@ -3112,12 +3067,7 @@
 }
 
 void BossGanon2_DrawShadowTexture(void* shadowTexture, BossGanon2* this, PlayState* play) {
-<<<<<<< HEAD
-    STACK_PAD(s32);
-    GraphicsContext* gfxCtx = play->state.gfxCtx;
-=======
     GameState* gameState = &play->state;
->>>>>>> bf3339a1
     s16 alpha;
     GraphicsContext* gfxCtx = gameState->gfxCtx;
 
