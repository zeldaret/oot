#include "z_boss_ganon2.h"
#include "overlays/actors/ovl_Demo_Gj/z_demo_gj.h"
#include "overlays/actors/ovl_En_Zl3/z_en_zl3.h"
#include "objects/object_ganon/object_ganon.h"
#include "objects/object_ganon2/object_ganon2.h"
#include "objects/object_ganon_anime3/object_ganon_anime3.h"
#include "objects/object_geff/object_geff.h"

#define FLAGS 0x00000035

#define THIS ((BossGanon2*)thisx)

void BossGanon2_Init(Actor* thisx, GlobalContext* globalCtx);
void BossGanon2_Destroy(Actor* thisx, GlobalContext* globalCtx);
void BossGanon2_Update(Actor* thisx, GlobalContext* globalCtx);
void BossGanon2_Draw(Actor* thisx, GlobalContext* globalCtx);

void func_808FD5C4(BossGanon2* this, GlobalContext* globalCtx);
void func_808FD5F4(BossGanon2* this, GlobalContext* globalCtx);
void func_808FFDB0(BossGanon2* this, GlobalContext* globalCtx);
void func_808FFEBC(BossGanon2* this, GlobalContext* globalCtx);
void func_808FFFE0(BossGanon2* this, GlobalContext* globalCtx);
void func_80900104(BossGanon2* this, GlobalContext* globalCtx);
void func_8090026C(BossGanon2* this, GlobalContext* globalCtx);
void func_809002CC(BossGanon2* this, GlobalContext* globalCtx);
void func_80900344(BossGanon2* this, GlobalContext* globalCtx);
void func_80900580(BossGanon2* this, GlobalContext* globalCtx);
void func_80900650(BossGanon2* this, GlobalContext* globalCtx);
void func_80900890(BossGanon2* this, GlobalContext* globalCtx);
void func_8090120C(BossGanon2* this, GlobalContext* globalCtx);
void func_80905DA8(BossGanon2* this, GlobalContext* globalCtx);
void func_809060E8(GlobalContext* globalCtx);
void BossGanon2_GenShadowTexture(void* shadowTexture, BossGanon2* this, GlobalContext* globalCtx);
void BossGanon2_DrawShadowTexture(void* shadowTexture, BossGanon2* this, GlobalContext* globalCtx);

const ActorInit Boss_Ganon2_InitVars = {
    ACTOR_BOSS_GANON2,
    ACTORCAT_BOSS,
    FLAGS,
    OBJECT_GANON2,
    sizeof(BossGanon2),
    (ActorFunc)BossGanon2_Init,
    (ActorFunc)BossGanon2_Destroy,
    (ActorFunc)BossGanon2_Update,
    (ActorFunc)BossGanon2_Draw,
};

#include "z_boss_ganon2_data.c"

void BossGanon2_InitRand(s32 seedInit0, s32 seedInit1, s32 seedInit2) {
    sSeed1 = seedInit0;
    sSeed2 = seedInit1;
    sSeed3 = seedInit2;
}

f32 BossGanon2_RandZeroOne(void) {
    // Wichmann-Hill algorithm
    f32 randFloat;

    sSeed1 = (sSeed1 * 171) % 30269;
    sSeed2 = (sSeed2 * 172) % 30307;
    sSeed3 = (sSeed3 * 170) % 30323;

    randFloat = (sSeed1 / 30269.0f) + (sSeed2 / 30307.0f) + (sSeed3 / 30323.0f);
    while (randFloat >= 1.0f) {
        randFloat -= 1.0f;
    }
    return fabsf(randFloat);
}

void func_808FD080(s32 idx, ColliderJntSph* collider, Vec3f* arg2) {
    collider->elements[idx].dim.worldSphere.center.x = arg2->x;
    collider->elements[idx].dim.worldSphere.center.y = arg2->y;
    collider->elements[idx].dim.worldSphere.center.z = arg2->z;

    collider->elements[idx].dim.worldSphere.radius =
        collider->elements[idx].dim.modelSphere.radius * collider->elements[idx].dim.scale;
}

void BossGanon2_SetObjectSegment(BossGanon2* this, GlobalContext* globalCtx, s32 objectId, u8 setRSPSegment) {
    s32 pad;
    s32 objectIdx = Object_GetIndex(&globalCtx->objectCtx, objectId);

    gSegments[6] = PHYSICAL_TO_VIRTUAL(globalCtx->objectCtx.status[objectIdx].segment);

    if (setRSPSegment) {
        OPEN_DISPS(globalCtx->state.gfxCtx, "../z_boss_ganon2.c", 790);

        gSPSegment(POLY_OPA_DISP++, 0x06, globalCtx->objectCtx.status[objectIdx].segment);
        gSPSegment(POLY_XLU_DISP++, 0x06, globalCtx->objectCtx.status[objectIdx].segment);

        CLOSE_DISPS(globalCtx->state.gfxCtx, "../z_boss_ganon2.c", 799);
    }
}

void func_808FD210(GlobalContext* globalCtx, Vec3f* arg1) {
    BossGanon2Effect* effect = globalCtx->specialEffects;

    effect->type = 1;
    effect->position = *arg1;
    effect->unk_2E = 0;
    effect->unk_01 = 0;
    effect->velocity.x = 25.0f;
    effect->velocity.y = 15.0f;
    effect->velocity.z = 0.0f;
    effect->accel.x = 0.0f;
    effect->accel.y = -1.0f;
    effect->accel.z = 0.0f;
}

void func_808FD27C(GlobalContext* globalCtx, Vec3f* position, Vec3f* velocity, f32 scale) {
    BossGanon2Effect* effect = globalCtx->specialEffects;
    s16 i;

    for (i = 0; i < ARRAY_COUNT(sParticles); i++, effect++) {
        if (effect->type == 0) {
            effect->type = 2;
            effect->position = *position;
            effect->velocity = *velocity;
            effect->accel.x = 0.0;
            effect->accel.y = -1.0f;
            effect->accel.z = 0.0;
            effect->unk_38.z = Rand_ZeroFloat(2 * M_PI);
            effect->unk_38.y = Rand_ZeroFloat(2 * M_PI);
            effect->unk_38.x = Rand_ZeroFloat(2 * M_PI);
            effect->scale = scale;
            break;
        }
    }
}

void BossGanon2_Init(Actor* thisx, GlobalContext* globalCtx) {
    BossGanon2* this = THIS;
    s32 pad;
    s16 i;

    globalCtx->specialEffects = sParticles;

    for (i = 0; i < ARRAY_COUNT(sParticles); i++) {
        sParticles[i].type = 0;
    }

    this->actor.colChkInfo.mass = MASS_IMMOVABLE;
    this->actor.colChkInfo.health = 30;
    Collider_InitJntSph(globalCtx, &this->unk_424);
    Collider_SetJntSph(globalCtx, &this->unk_424, &this->actor, &sJntSphInit1, this->unk_464);
    Collider_InitJntSph(globalCtx, &this->unk_444);
    Collider_SetJntSph(globalCtx, &this->unk_444, &this->actor, &sJntSphInit2, this->unk_864);
    BossGanon2_SetObjectSegment(this, globalCtx, OBJECT_GANON, false);
    SkelAnime_InitFlex(globalCtx, &this->skelAnime, &object_ganon_Skel_0114E8, NULL, NULL, NULL, 0);
    func_808FD5C4(this, globalCtx);
    this->actor.naviEnemyId = 0x3E;
    this->actor.gravity = 0.0f;
}

void BossGanon2_Destroy(Actor* thisx, GlobalContext* globalCtx) {
    BossGanon2* this = THIS;

    SkelAnime_Free(&this->skelAnime, globalCtx);
    Collider_DestroyJntSph(globalCtx, &this->unk_424);
    Collider_DestroyJntSph(globalCtx, &this->unk_444);
}

void func_808FD4D4(BossGanon2* this, GlobalContext* globalCtx, s16 arg2, s16 arg3) {
    if ((arg2 == 0) || (arg2 == 1)) {
        Actor_SpawnFloorDustRing(globalCtx, &this->actor, &this->unk_1D0, 25.0f, arg3, 8.0f, 0x1F4, 0xA, 1);
    }

    if ((arg2 == 0) || (arg2 == 2)) {
        Actor_SpawnFloorDustRing(globalCtx, &this->actor, &this->unk_1DC, 25.0f, arg3, 8.0f, 0x1F4, 0xA, 1);
    }

    Audio_PlayActorSound2(&this->actor, NA_SE_EN_MGANON_WALK);
    func_80033E88(&this->actor, globalCtx, 2, 0xA);
}

void func_808FD5C4(BossGanon2* this, GlobalContext* globalCtx) {
    this->actionFunc = func_808FD5F4;
    this->actor.flags &= ~1;
    this->actor.world.pos.y = -3000.0f;
}

void func_808FD5F4(BossGanon2* this, GlobalContext* globalCtx) {
    s16 pad;
    u8 sp8D;
    Player* player;
    s32 objectIdx;
    s32 zero = 0;
    s32 pad2;

    sp8D = false;
    player = GET_PLAYER(globalCtx);
    this->unk_398++;

    switch (this->unk_39C) {
        case 0:
            objectIdx = Object_GetIndex(&globalCtx->objectCtx, OBJECT_GANON_ANIME3);
            if (Object_IsLoaded(&globalCtx->objectCtx, objectIdx)) {
                func_80064520(globalCtx, &globalCtx->csCtx);
                func_8002DF54(globalCtx, &this->actor, 8);
                this->unk_39E = Gameplay_CreateSubCamera(globalCtx);
                Gameplay_ChangeCameraStatus(globalCtx, MAIN_CAM, CAM_STAT_WAIT);
                Gameplay_ChangeCameraStatus(globalCtx, this->unk_39E, CAM_STAT_ACTIVE);
                this->unk_39C = 1;
                sZelda = (EnZl3*)Actor_SpawnAsChild(&globalCtx->actorCtx, &this->actor, globalCtx, ACTOR_EN_ZL3, 970.0f,
                                                    1086.0f, -200.0f, 0, 0, 0, 1);
                sZelda->unk_3C8 = 0;
                sZelda->actor.world.pos.x = 970.0f;
                sZelda->actor.world.pos.y = 1086.0f;
                sZelda->actor.world.pos.z = -214.0f;
                sZelda->actor.shape.rot.y = -0x7000;
                this->unk_3BC.x = 0.0f;
                this->unk_3BC.y = 1.0f;
                this->unk_3BC.z = 0.0f;
                this->unk_398 = 0;
                this->unk_3A4.x = 0.0f;
                this->unk_3A4.y = 1400.0f;
                this->unk_3A4.z = 1600.0f;
                player->actor.world.pos.x = 970.0f;
                player->actor.world.pos.y = 1086.0f;
                player->actor.world.pos.z = -186.0f;
                player->actor.shape.rot.y = -0x5000;
                Animation_MorphToLoop(&this->skelAnime, &object_ganon_anime3_Anim_002168, 0.0f);
                globalCtx->envCtx.unk_D8 = 0.0f;
                // fake, tricks the compiler into allocating more stack
                if (zero) {
                    this->unk_3A4.x *= 2.0;
                }
            } else {
                break;
            }
        case 1:
            if (this->unk_398 < 70) {
                globalCtx->envCtx.unk_D8 = 0.0f;
            }
            this->unk_339 = 3;
            Math_ApproachF(&this->unk_3A4.x, 1500.0f, 0.1f, this->unk_410.x * 1500.0f);
            Math_ApproachF(&this->unk_3A4.z, -160.0f, 0.1f, this->unk_410.x * 1760.0f);
            Math_ApproachF(&this->unk_410.x, 0.0075f, 1.0f, 0.0001f);
            this->unk_3B0.x = -200.0f;
            this->unk_3B0.y = 1086.0f;
            this->unk_3B0.z = -200.0f;
            if (this->unk_398 == 150) {
                Message_StartTextbox(globalCtx, 0x70D3, NULL);
            }
<<<<<<< HEAD
            if (this->unk_398 > 250 && Message_GetState(&globalCtx->msgCtx) == TEXT_STATE_NONE) {
=======
            if (this->unk_398 > 250 && (func_8010BDBC(&globalCtx->msgCtx) == 0)) {
>>>>>>> 03636166
                this->unk_39C = 2;
                this->unk_398 = 0;
                this->unk_410.x = 0.0f;
                globalCtx->envCtx.unk_D8 = 1.0f;
            } else {
                break;
            }
        case 2:
            this->unk_339 = 4;
            player->actor.world.pos.x = 970.0f;
            player->actor.world.pos.y = 1086.0f;
            player->actor.world.pos.z = -166.0f;
            sZelda->actor.world.pos.x = 974.0f;
            sZelda->actor.world.pos.y = 1086.0f;
            sZelda->actor.world.pos.z = -186.0f;
            player->actor.shape.rot.y = -0x5000;
            sZelda->actor.shape.rot.y = -0x5000;
            if (this->unk_398 == 60) {
                Message_StartTextbox(globalCtx, 0x70D4, NULL);
            }
            if (this->unk_398 == 40) {
                sZelda->unk_3C8 = 1;
                func_8002DF54(globalCtx, &this->actor, 0x4E);
            }
            if (this->unk_398 == 85) {
                sZelda->unk_3C8 = 2;
                func_8002DF54(globalCtx, &this->actor, 0x4F);
            }
            this->unk_3A4.x = 930.0f;
            this->unk_3A4.y = 1129.0f;
            this->unk_3A4.z = -181.0f;
            this->unk_3B0.x = player->actor.world.pos.x;
            this->unk_3B0.z = (player->actor.world.pos.z - 15.0f) + 5.0f;
            if (this->unk_398 > 104) {
                Math_ApproachF(&this->unk_3B0.y, player->actor.world.pos.y + 47.0f + 7.0f + 15.0f, 0.1f,
                               this->unk_410.x);
                Math_ApproachF(&this->unk_410.x, 2.0f, 1.0f, 0.1f);
            } else {
                this->unk_3B0.y = player->actor.world.pos.y + 47.0f + 7.0f;
            }
            if ((this->unk_398 > 170) && (Message_GetState(&globalCtx->msgCtx) == TEXT_STATE_NONE)) {
                this->unk_39C = 3;
                this->unk_398 = 0;
                this->unk_410.x = 0.0f;
            }
            break;
        case 3:
            Math_ApproachF(&this->unk_3B0.y, player->actor.world.pos.y + 47.0f + 7.0f, 0.1f, 2.0f);
            this->unk_339 = 4;
            if (this->unk_398 == 10) {
                func_80078914(&D_80906D6C, NA_SE_EV_STONE_BOUND);
                Audio_QueueSeqCmd(NA_BGM_STOP);
            }
            if (this->unk_398 == 20) {
                sZelda->unk_3C8 = 3;
                func_8002DF54(globalCtx, &this->actor, 0x50);
            }
            if (this->unk_398 == 55) {
                this->unk_39C = 4;
                this->unk_398 = 0;
                this->unk_410.x = 0.0f;
                sZelda->unk_3C8 = 4;
                func_8002DF54(globalCtx, &this->actor, 0x50);
            }
            break;
        case 4:
            this->unk_339 = 4;
            Math_ApproachF(&this->unk_3A4.x, -360.0f, 0.1f, this->unk_410.x * 1290.0f);
            Math_ApproachF(&this->unk_3A4.z, -20.0f, 0.1f, this->unk_410.x * 170.0f);
            Math_ApproachF(&this->unk_410.x, 0.04f, 1.0f, 0.0005f);
            if (this->unk_398 == 100) {
                Camera* camera = Gameplay_GetCamera(globalCtx, MAIN_CAM);

                camera->eye = this->unk_3A4;
                camera->eyeNext = this->unk_3A4;
                camera->at = this->unk_3B0;
                func_800C08AC(globalCtx, this->unk_39E, 0);
                this->unk_39E = 0;
                func_80064534(globalCtx, &globalCtx->csCtx);
                func_8002DF54(globalCtx, &this->actor, 7);
                this->unk_39C = 5;
                this->unk_398 = 0;
            }
            break;
        case 5:
            this->unk_339 = 4;
            if (this->actor.xzDistToPlayer < 500.0f) {
                Message_CloseTextbox(globalCtx);
                this->unk_39C = 10;
                this->unk_398 = 0;
                func_80064520(globalCtx, &globalCtx->csCtx);
                this->unk_39E = Gameplay_CreateSubCamera(globalCtx);
                Gameplay_ChangeCameraStatus(globalCtx, MAIN_CAM, CAM_STAT_WAIT);
                Gameplay_ChangeCameraStatus(globalCtx, this->unk_39E, CAM_STAT_ACTIVE);
            } else {
                break;
            }
        case 10:
            player->actor.world.pos.x = 490.0f;
            player->actor.world.pos.y = 1086.0f;
            player->actor.world.pos.z = -166.0f;
            sZelda->actor.world.pos.x = 724.0f;
            sZelda->actor.world.pos.y = 1086.0f;
            sZelda->actor.world.pos.z = -186.0f;
            player->actor.shape.rot.y = -0x4000;
            sZelda->actor.shape.rot.y = -0x5000;
            this->unk_3A4.x = 410.0f;
            this->unk_3A4.y = 1096.0f;
            this->unk_3A4.z = -110.0f;
            this->unk_3B0.x = player->actor.world.pos.x + 10.0f;
            this->unk_3B0.y = (player->actor.world.pos.y + 200.0f) - 160.0f;
            this->unk_3B0.z = player->actor.world.pos.z;
            if (this->unk_398 >= 20) {
                func_80078884(NA_SE_EN_GOMA_LAST - SFX_FLAG);
                Math_ApproachF(&this->unk_324, 255.0f, 1.0f, 10.0f);
                this->unk_339 = 5;
                if (this->unk_398 == 20) {
                    this->unk_33C = 0.0f;
                    globalCtx->envCtx.unk_D8 = 0.0f;
                }
            } else {
                this->unk_339 = 4;
            }
            if (this->unk_398 == 30) {
                sZelda->unk_3C8 = 5;
                func_8002DF54(globalCtx, &this->actor, 0x51);
            }
            if (this->unk_398 == 50) {
                this->unk_398 = 0;
                this->unk_39C = 11;
            }
            break;
        case 11:
            this->unk_339 = 5;
            func_80078884(NA_SE_EN_GOMA_LAST - SFX_FLAG);
            player->actor.world.pos.x = 490.0f;
            player->actor.world.pos.y = 1086.0f;
            player->actor.world.pos.z = -166.0f;
            sZelda->actor.world.pos.x = 724.0f;
            sZelda->actor.world.pos.y = 1086.0f;
            sZelda->actor.world.pos.z = -186.0f;
            player->actor.shape.rot.y = -0x4000;
            sZelda->actor.shape.rot.y = -0x5000;
            this->unk_3A4.x = 450.0f;
            this->unk_3A4.y = 1121.0f;
            this->unk_3A4.z = -158.0f;
            this->unk_3B0.x = (player->actor.world.pos.x - 20.0f) + 2.0f;
            this->unk_3B0.y = ((player->actor.world.pos.y + 200.0f) - 151.0f) - 2.0f;
            this->unk_3B0.z = player->actor.world.pos.z + 2.0f;
            if (this->unk_398 == 10) {
                func_80078914(&D_80906D6C, NA_SE_EV_STONE_BOUND);
            }
            if (this->unk_398 == 20) {
                func_80078884(NA_SE_EV_STONE_BOUND);
            }
            if (this->unk_398 == 30) {
                func_8002DF54(globalCtx, &this->actor, 0x52);
            }
            if (this->unk_398 == 50) {
                this->unk_398 = 0;
                this->unk_39C = 12;
                Animation_MorphToPlayOnce(&this->skelAnime, &object_ganon_anime3_Anim_002168, 0.0f);
                this->unk_194 = Animation_GetLastFrame(&object_ganon_anime3_Anim_002168);
                this->actor.world.pos.x = this->actor.world.pos.z = -200.0f;
                this->actor.world.pos.y = 1009.0f;
                this->actor.shape.yOffset = 7000.0f;
                this->actor.world.rot.y = 0x5000;
                this->unk_3A4.x = -60.0f;
                this->unk_3A4.y = 1106.0f;
                this->unk_3A4.z = -200.0f;
                this->unk_3B0.x = this->unk_3B0.z = -200.0f;
                this->unk_3B0.y = this->actor.world.pos.y + 70.0f;
                globalCtx->envCtx.unk_D8 = 0.0f;
                globalCtx->envCtx.unk_BE = globalCtx->envCtx.unk_BD = 0;
                this->unk_339 = 0;
            } else {
                break;
            }
        case 12:
        case 13:
            SkelAnime_Update(&this->skelAnime);
            if (this->unk_398 == 30) {
                D_80906D78 = 1;
                this->unk_314 = 1;
                func_800A9F6C(0.0f, 0xC8, 0x14, 0x14);
            }
            if (this->unk_398 == 30) {
                func_80078884(NA_SE_EV_GRAVE_EXPLOSION);
            }
            if (this->unk_398 >= 30) {
                Math_ApproachF(&this->actor.world.pos.y, 1289.0f, 0.1f, 10.0f);
                this->unk_3B0.y = this->actor.world.pos.y + 70.0f;
            }
            if (Animation_OnFrame(&this->skelAnime, this->unk_194)) {
                Animation_MorphToLoop(&this->skelAnime, &object_ganon_anime3_Anim_002E6C, 0.0f);
                this->unk_39C = 14;
                this->unk_398 = 0;
                this->actor.world.pos.x = -200.0f;
                this->actor.world.pos.y = this->actor.world.pos.y - 30.0f;
                this->actor.world.pos.z = -200.0f;
                Audio_QueueSeqCmd(NA_BGM_OPENING_GANON);
            } else {
                break;
            }
        case 14:
            SkelAnime_Update(&this->skelAnime);
            Math_ApproachF(&this->actor.world.pos.y, 1289.0f, 0.05f, 1.0f);
            player->actor.world.pos.x = 250.0f;
            player->actor.world.pos.y = 1086.0f;
            player->actor.world.pos.z = -266.0f;
            player->actor.shape.rot.y = -0x4000;
            sZelda->actor.world.pos.x = 724.0f;
            sZelda->actor.world.pos.y = 1086.0f;
            sZelda->actor.world.pos.z = -186.0f;
            this->unk_3A4.x = this->actor.world.pos.x + -10.0f;
            this->unk_3A4.y = this->actor.world.pos.y + 80.0f;
            this->unk_3A4.z = this->actor.world.pos.z + 50.0f;
            this->unk_3B0.x = player->actor.world.pos.x;
            this->unk_3B0.y = player->actor.world.pos.y;
            this->unk_3B0.z = player->actor.world.pos.z - 200.0f;
            if (this->unk_398 == 20) {
                func_8002DF54(globalCtx, &this->actor, 0x1E);
            }
            if (this->unk_398 == 60) {
                this->unk_3A4.x = (this->actor.world.pos.x + 200.0f) - 154.0f;
                this->unk_3A4.y = this->actor.world.pos.y + 60.0f;
                this->unk_3A4.z = this->actor.world.pos.z - 15.0f;
                this->unk_39C = 15;
                this->unk_398 = 0;
                this->unk_3B0.y = this->actor.world.pos.y + 77.0f + 100.0f;
                this->unk_314 = 2;
                this->unk_3B0.z = this->actor.world.pos.z + 5.0f;
                this->unk_3B0.x = this->actor.world.pos.x;
            }
            if ((globalCtx->gameplayFrames % 32) == 0) {
                Audio_PlayActorSound2(&this->actor, NA_SE_EN_GANON_BREATH);
            }
            break;
        case 15:
            if (((globalCtx->gameplayFrames % 32) == 0) && (this->unk_398 < 100)) {
                Audio_PlayActorSound2(&this->actor, NA_SE_EN_GANON_BREATH);
            }
            SkelAnime_Update(&this->skelAnime);
            Math_ApproachF(&this->unk_3B0.y, this->actor.world.pos.y + 77.0f, 0.05f, 5.0f);
            if (this->unk_398 >= 50) {
                if (this->unk_398 == 50) {
                    Animation_MorphToPlayOnce(&this->skelAnime, &object_ganon_anime3_Anim_000BFC, 0.0f);
                    this->unk_194 = Animation_GetLastFrame(&object_ganon_anime3_Anim_000BFC);
                    this->unk_314 = 3;
                }
                if (Animation_OnFrame(&this->skelAnime, this->unk_194)) {
                    Animation_MorphToLoop(&this->skelAnime, &object_ganon_anime3_Anim_003F38, 0.0f);
                    this->unk_194 = 1000.0f;
                }
            }
            if (this->unk_398 > 70) {
                Math_ApproachF(&this->unk_1B4, 255.0f, 1.0f, 10.0f);
            }
            if (this->unk_398 == 140) {
                this->unk_39C = 16;
                this->unk_398 = 0;
                Animation_MorphToPlayOnce(&this->skelAnime, &object_ganon_anime3_Anim_003754, 0.0f);
                this->unk_194 = Animation_GetLastFrame(&object_ganon_anime3_Anim_003754);
                this->unk_339 = 55;
                globalCtx->envCtx.unk_D8 = 1.0f;
                Audio_PlayActorSound2(&this->actor, NA_SE_EN_GANON_CASBREAK);
            } else {
                break;
            }
        case 16:
            if (this->unk_398 < 25) {
                this->unk_339 = 55;
            } else {
                this->unk_339 = 6;
                if (this->unk_194 > 100.0f) {
                    Math_ApproachF(&this->unk_30C, 15.0f, 1.0f, 2.0f);
                } else {
                    Math_ApproachF(&this->unk_30C, 7.0f, 1.0f, 0.2f);
                }
            }
            this->unk_1B4 = 0.0f;
            SkelAnime_Update(&this->skelAnime);
            if (Animation_OnFrame(&this->skelAnime, this->unk_194)) {
                Animation_MorphToPlayOnce(&this->skelAnime, &object_ganon_anime3_Anim_0028A8, 0.0f);
                this->unk_194 = 1000.0f;
            }
            Math_ApproachF(&this->unk_3A4.x, (this->actor.world.pos.x + 200.0f) - 90.0f, 0.1f, 6.3999996f);
            Math_ApproachF(&this->unk_3A4.y, ((this->actor.world.pos.y + 60.0f) - 60.0f) - 70.0f, 0.1f, 13.0f);
            Math_ApproachF(&this->unk_3B0.y, this->actor.world.pos.y + 40.0f, 0.1f, 3.6999998f);
            if (this->unk_398 == 30) {
                Audio_PlayActorSound2(&this->actor, NA_SE_EN_GANON_BIGMASIC);
                Audio_PlayActorSound2(&this->actor, NA_SE_EN_GANON_THROW_BIG);
            }
            if (this->unk_398 <= 50) {
                sp8D = true;
            }
            if (this->unk_398 >= 60) {
                Camera* camera = Gameplay_GetCamera(globalCtx, MAIN_CAM);

                camera->eye = this->unk_3A4;
                camera->eyeNext = this->unk_3A4;
                camera->at = this->unk_3B0;
                this->unk_39C = 17;
                this->unk_398 = 0;
                this->unk_337 = 2;
                BossGanon2_SetObjectSegment(this, globalCtx, OBJECT_GANON2, false);
                SkelAnime_Free(&this->skelAnime, globalCtx);
                SkelAnime_InitFlex(globalCtx, &this->skelAnime, &object_ganon2_Skel_025970, NULL, NULL, NULL, 0);
                BossGanon2_SetObjectSegment(this, globalCtx, OBJECT_GANON_ANIME3, false);
                func_8002DF54(globalCtx, &this->actor, 0x54);
                this->unk_314 = 3;
            }
            // fake, tricks the compiler into using stack the way we need it to
            if (zero) {
                Math_ApproachF(&this->unk_3B0.y, 0.0f, 0.0f, 0.0f);
            }
            break;
        case 17:
            this->unk_339 = 6;
            SkelAnime_Update(&this->skelAnime);
            this->unk_3A4.x = player->actor.world.pos.x - 40.0f;
            this->unk_3A4.y = player->actor.world.pos.y + 40.0f;
            this->unk_3A4.z = player->actor.world.pos.z + 20.0f;
            this->unk_3B0.x = player->actor.world.pos.x;
            this->unk_3B0.y = (player->actor.world.pos.y + 10.0f + 60.0f) - 30.0f;
            this->unk_3B0.z = player->actor.world.pos.z;
            if (this->unk_398 == 25) {
                this->unk_39C = 18;
                this->unk_398 = 0;
                Animation_MorphToPlayOnce(&this->skelAnime, &object_ganon_anime3_Anim_010380, 0.0f);
                this->skelAnime.playSpeed = 0.0f;
                this->unk_3A4.x = ((this->actor.world.pos.x + 500.0f) - 350.0f) - 50.0f;
                this->unk_3A4.y = this->actor.world.pos.y;
                this->unk_3A4.z = this->actor.world.pos.z;
                this->unk_3B0.x = this->actor.world.pos.x + 50.0f;
                this->unk_3B0.y = this->actor.world.pos.y + 60.0f;
                this->unk_3B0.z = this->actor.world.pos.z;
                this->actor.world.rot.y = 0x4000;
            }
            break;
        case 18:
            this->unk_339 = 6;
            if (this->unk_398 == 30) {
                Audio_QueueSeqCmd(NA_BGM_GANON_BATTLE_2);
            }
            Math_ApproachF(&this->unk_30C, 7.0f, 1.0f, 0.1f);
            Math_ApproachF(&this->unk_3A4.x, (this->actor.world.pos.x + 500.0f) - 350.0f, 0.1f, 1.0f);
            Math_ApproachF(&this->unk_3B0.x, this->actor.world.pos.x, 0.1f, 1.0f);
            Math_ApproachF(&this->unk_228, 1.0f, 0.1f, 0.02f);
            if (this->unk_398 == 65) {
                this->unk_39C = 19;
                this->unk_398 = 0;
            }
            break;
        case 19:
            this->unk_394 += 0.5f;
            this->unk_339 = 6;
            this->actor.world.pos.y += this->actor.velocity.y;
            this->actor.velocity.y -= 1.0f;
            if (this->unk_398 == 10) {
                this->unk_39C = 20;
                this->unk_398 = 0;
                this->actor.world.pos.x += 250;
                this->actor.world.pos.y = 1886.0f;
                this->unk_394 = 0.0f;
                func_8002DF54(globalCtx, &this->actor, 0x53);
                this->unk_30C = 5.0f;
                this->unk_228 = 1.0f;
            }
            break;
        case 20:
            this->unk_339 = 6;
            SkelAnime_Update(&this->skelAnime);
            this->actor.world.pos.y += this->actor.velocity.y;
            this->actor.velocity.y -= 1.0f;
            player->actor.world.pos.x = 250.0f;
            player->actor.world.pos.y = 1086.0f;
            player->actor.world.pos.z = -266.0f;
            player->actor.shape.rot.y = -0x4000;
            this->unk_3A4.x = (player->actor.world.pos.x - 40.0f) - 200.0f;
            this->unk_3A4.y = (player->actor.world.pos.y + 40.0f) - 30.0f;
            this->unk_3A4.z = (player->actor.world.pos.z - 20.0f) + 100.0f;
            this->unk_3B0.x = player->actor.world.pos.x;
            this->unk_3B0.y = ((player->actor.world.pos.y + 10.0f + 60.0f) - 20.0f) + 30.0f;
            this->unk_3B0.z = player->actor.world.pos.z;
            this->unk_3BC.x = 0.8f;
            if (this->actor.world.pos.y <= 1099.0f) {
                this->actor.world.pos.y = 1099.0f;
                this->unk_39C = 21;
                this->unk_398 = 0;
                this->unk_420 = 10.0f;
                this->actor.velocity.y = 0.0f;
                Animation_MorphToPlayOnce(&this->skelAnime, &object_ganon_anime3_Anim_010380, 0.0f);
                func_808FD4D4(this, globalCtx, 0, 3);
                func_800A9F6C(0.0f, 0xC8, 0x14, 0x14);
            }
            break;
        case 21:
            this->unk_339 = 6;
            SkelAnime_Update(&this->skelAnime);
            this->unk_41C = Math_CosS(globalCtx->gameplayFrames * 0x8000) * this->unk_420;
            Math_ApproachZeroF(&this->unk_420, 1.0f, 0.75f);
            if (this->unk_398 == 30) {
                this->unk_39C = 22;
                this->unk_30C = 10.0f;
            } else {
                break;
            }
        case 22:
            if (this->unk_398 < 60) {
                this->unk_339 = 7;
            }
            this->unk_3BC.x = 0.0f;
            this->actor.world.pos.y = 1099.0f;
            SkelAnime_Update(&this->skelAnime);
            Math_ApproachZeroF(&this->unk_30C, 1.0f, 0.1f);
            if (this->unk_398 > 50) {
                Math_ApproachF(&this->unk_224, 1.0f, 1.0f, 0.025f);
            }
            if (this->unk_398 == 60) {
                this->unk_336 = 2;
            }
            if (this->unk_398 == 80) {
                BossGanon2_SetObjectSegment(this, globalCtx, OBJECT_GANON2, false);
                TitleCard_InitBossName(globalCtx, &globalCtx->actorCtx.titleCtx,
                                       SEGMENTED_TO_VIRTUAL(object_ganon2_Tex_021A90), 160, 180, 128, 40);
            }
            this->unk_3A4.x = ((this->actor.world.pos.x + 500.0f) - 350.0f) + 100.0f;
            this->unk_3A4.y = this->actor.world.pos.y;
            this->unk_3A4.z = this->actor.world.pos.z;
            this->unk_3B0.x = this->actor.world.pos.x;
            this->unk_3B0.z = this->actor.world.pos.z;
            this->unk_3B0.y = (this->unk_1B8.y + 60.0f) - 40.0f;
            if (this->unk_398 > 166 && this->unk_398 < 173) {
                this->unk_312 = 2;
            }
            if (this->unk_398 > 186 && this->unk_398 < 196) {
                this->unk_312 = 1;
            }
            if (this->unk_398 > 202 && this->unk_398 < 210) {
                this->unk_312 = 2;
            }
            if ((this->unk_398 == 166) || (this->unk_398 == 185) || (this->unk_398 == 200)) {
                func_80078884(NA_SE_EN_MGANON_SWORD);
                func_80078884(NA_SE_EN_MGANON_ROAR);
            }
            if (this->unk_398 == 215) {
                this->unk_39C = 23;
                this->unk_224 = 0.0f;
                func_8002DF54(globalCtx, &this->actor, 0x55);
            }
            break;
        case 23:
            SkelAnime_Update(&this->skelAnime);
            if (this->unk_398 > 222 && this->unk_398 < 232) {
                this->unk_312 = 2;
            }
            if (this->unk_398 == 222) {
                func_80078884(NA_SE_EN_MGANON_SWORD);
                func_80078884(NA_SE_EN_MGANON_ROAR);
            }
            this->unk_3A4.x = (player->actor.world.pos.x - 40.0f) + 6.0f;
            this->unk_3A4.y = player->actor.world.pos.y + 40.0f;
            this->unk_3A4.z = (player->actor.world.pos.z + 20.0f) - 7.0f;
            this->unk_3B0.x = player->actor.world.pos.x;
            this->unk_3B0.y = ((player->actor.world.pos.y + 10.0f + 60.0f) - 20.0f) - 2.0f;
            this->unk_3B0.z = player->actor.world.pos.z;
            if (this->unk_398 == 228) {
                func_80078884(NA_SE_IT_SHIELD_REFLECT_SW);
                func_8002DF54(globalCtx, &this->actor, 0x56);
                func_800A9F6C(0.0f, 0xFF, 0xA, 0x32);
            }
            if (this->unk_398 >= 229) {
                globalCtx->envCtx.fillScreen = true;
                globalCtx->envCtx.screenFillColor[0] = globalCtx->envCtx.screenFillColor[1] =
                    globalCtx->envCtx.screenFillColor[2] = 255;
                globalCtx->envCtx.screenFillColor[3] = 100;
                if (this->unk_398 == 234) {
                    Vec3f sp68;

                    globalCtx->envCtx.fillScreen = false;
                    this->unk_39C = 24;
                    this->unk_398 = 0;
                    sp68 = player->actor.world.pos;
                    sp68.y += 60.0f;
                    func_808FD210(globalCtx, &sp68);
                    globalCtx->envCtx.unk_D8 = 0.0f;
                    globalCtx->envCtx.unk_BE = 0;
                    this->unk_339 = 0;
                }
            }
            break;
        case 24:
            SkelAnime_Update(&this->skelAnime);
            if (1) {
                BossGanon2Effect* effect = globalCtx->specialEffects;

                this->unk_3B0 = effect->position;
                this->unk_3A4.x = effect->position.x + 70.0f;
                this->unk_3A4.y = effect->position.y - 30.0f;
                this->unk_3A4.z = effect->position.z + 70.0f;
            }
            if ((this->unk_398 & 3) == 0) {
                func_80078884(NA_SE_IT_SWORD_SWING);
            }
            if (this->unk_398 == 25) {
                func_8002DF54(globalCtx, &this->actor, 0x57);
                this->unk_39C = 25;
                this->unk_398 = 0;
            }
            break;
        case 25:
            SkelAnime_Update(&this->skelAnime);
            this->unk_3A4.x = (player->actor.world.pos.x - 40.0f) + 80.0f;
            this->unk_3A4.y = player->actor.world.pos.y + 40.0f + 10.0f;
            this->unk_3A4.z = player->actor.world.pos.z + 20.0f + 10.0f;
            this->unk_3B0.x = player->actor.world.pos.x - 20.0f;
            this->unk_3B0.y = ((player->actor.world.pos.y + 10.0f + 60.0f) - 20.0f) - 3.0f;
            this->unk_3B0.z = (player->actor.world.pos.z - 40.0f) - 10.0f;
            if (this->unk_398 == 10) {
                BossGanon2Effect* effect = globalCtx->specialEffects;

                effect->unk_2E = 1;
                effect->position.x = sZelda->actor.world.pos.x + 50.0f + 10.0f;
                effect->position.y = sZelda->actor.world.pos.y + 350.0f;
                effect->position.z = sZelda->actor.world.pos.z - 25.0f;
                effect->velocity.x = 0.0f;
                effect->velocity.z = 0.0f;
                effect->velocity.y = -30.0f;
                this->unk_39C = 26;
                this->unk_398 = 0;
            } else {
                break;
            }
        case 26:
            this->unk_3A4.x = sZelda->actor.world.pos.x + 100.0f + 30.0f;
            this->unk_3A4.y = sZelda->actor.world.pos.y + 10.0f;
            this->unk_3A4.z = sZelda->actor.world.pos.z + 5.0f;
            this->unk_3B0.x = sZelda->actor.world.pos.x;
            this->unk_3B0.y = sZelda->actor.world.pos.y + 30.0f;
            this->unk_3B0.z = sZelda->actor.world.pos.z - 20.0f;
            this->unk_3BC.z = -0.5f;
            if (this->unk_398 == 13) {
                sZelda->unk_3C8 = 6;
            }
            if (this->unk_398 == 50) {
                this->unk_39C = 27;
                this->unk_398 = 0;
            }
            break;
        case 27:
            this->unk_3BC.z = 0.0f;
            if (this->unk_398 == 4) {
                func_8002DF54(globalCtx, &this->actor, 0x58);
            }
            this->unk_3A4.x = player->actor.world.pos.x - 20.0f;
            this->unk_3A4.y = player->actor.world.pos.y + 50.0f;
            this->unk_3A4.z = player->actor.world.pos.z;
            this->unk_3B0.x = player->actor.world.pos.x;
            this->unk_3B0.y = player->actor.world.pos.y + 50.0f;
            this->unk_3B0.z = player->actor.world.pos.z;
            if (this->unk_398 == 26) {
                D_8090EB30 = globalCtx->actorCtx.actorLists[ACTORCAT_ITEMACTION].head;
                while (D_8090EB30 != NULL) {
                    if (D_8090EB30->id == ACTOR_EN_ELF) {
                        this->unk_3A4.x = D_8090EB30->world.pos.x - 30.0f;
                        this->unk_3A4.y = D_8090EB30->world.pos.y;
                        this->unk_3A4.z = D_8090EB30->world.pos.z;
                        this->unk_3B0.x = D_8090EB30->world.pos.x;
                        this->unk_3B0.y = D_8090EB30->world.pos.y;
                        this->unk_3B0.z = D_8090EB30->world.pos.z;
                        break;
                    }
                    D_8090EB30 = D_8090EB30->next;
                }
                this->unk_39C = 28;
                this->unk_398 = 0;
            }
            break;
        case 28:
            if (this->unk_398 == 5) {
                Message_StartTextbox(globalCtx, 0x70D6, NULL);
            }
            if (D_8090EB30 != NULL) {
                this->unk_3A4.x = D_8090EB30->world.pos.x - 20.0f;
                this->unk_3A4.y = D_8090EB30->world.pos.y;
                this->unk_3A4.z = D_8090EB30->world.pos.z;
                Math_ApproachF(&this->unk_3B0.x, D_8090EB30->world.pos.x, 0.2f, 50.0f);
                Math_ApproachF(&this->unk_3B0.y, D_8090EB30->world.pos.y, 0.2f, 50.0f);
                Math_ApproachF(&this->unk_3B0.z, D_8090EB30->world.pos.z, 0.2f, 50.0f);
                if ((this->unk_398 > 40) && (Message_GetState(&globalCtx->msgCtx) == TEXT_STATE_NONE)) {
                    this->unk_39C = 29;
                    this->unk_398 = 0;
                    Animation_MorphToPlayOnce(&this->skelAnime, &object_ganon_anime3_Anim_0147E0, 0.0f);
                    this->unk_194 = Animation_GetLastFrame(&object_ganon_anime3_Anim_0147E0);
                    this->actor.shape.yOffset = 0.0f;
                    this->actor.world.pos.y = 1086.0f;
                    this->actor.gravity = -1.0f;
                    this->unk_335 = 1;
                    this->unk_224 = 1.0f;
                }
            }
            break;
        case 29:
            SkelAnime_Update(&this->skelAnime);
            this->unk_3A4.x = (((this->actor.world.pos.x + 500.0f) - 350.0f) + 100.0f) - 60.0f;
            this->unk_3B0.x = this->actor.world.pos.x;
            this->unk_3B0.z = this->actor.world.pos.z;
            this->unk_3A4.y = this->actor.world.pos.y;
            this->unk_3A4.z = this->actor.world.pos.z + 10.0f;
            this->unk_3B0.y = (this->unk_1B8.y + 60.0f) - 40.0f;
            player->actor.shape.rot.y = -0x4000;
            player->actor.world.pos.x = 140.0f;
            player->actor.world.pos.z = -196.0f;
            if (this->unk_398 == 50) {
                Audio_PlayActorSound2(&this->actor, NA_SE_EN_MGANON_ROAR);
            }
            if (Animation_OnFrame(&this->skelAnime, this->unk_194)) {
                Camera* camera = Gameplay_GetCamera(globalCtx, MAIN_CAM);

                camera->eye = this->unk_3A4;
                camera->eyeNext = this->unk_3A4;
                camera->at = this->unk_3B0;
                func_800C08AC(globalCtx, this->unk_39E, 0);
                this->unk_39E = 0;
                func_80064534(globalCtx, &globalCtx->csCtx);
                func_8002DF54(globalCtx, &this->actor, 7);
                this->unk_39C = 0;
                this->unk_337 = 1;
                func_808FFDB0(this, globalCtx);
                this->unk_1A2[1] = 50;
                this->actor.flags |= 1;
                sZelda->unk_3C8 = 7;
            }
            break;
    }

    if ((this->unk_30C > 4.0f) && !sp8D) {
        Audio_PlayActorSound2(&this->actor, NA_SE_EN_GANON_BODY_SPARK - SFX_FLAG);
    }

    if (this->unk_39E != 0) {
        // fake, tricks the compiler into putting some pointers on the stack
        if (zero) {
            osSyncPrintf(NULL, 0, 0);
        }
        this->unk_3B0.y += this->unk_41C;
        Gameplay_CameraSetAtEyeUp(globalCtx, this->unk_39E, &this->unk_3B0, &this->unk_3A4, &this->unk_3BC);
    }
}

void func_808FF898(BossGanon2* this, GlobalContext* globalCtx) {
    if ((this->unk_312 != 0) && (this->unk_39E == 0)) {
        Actor* actor = globalCtx->actorCtx.actorLists[ACTORCAT_PROP].head;
        while (actor != NULL) {
            if (actor->id == ACTOR_DEMO_GJ) {
                DemoGj* gj = (DemoGj*)actor;

                if (((actor->params & 0xFF) == 0x10) || ((actor->params & 0xFF) == 0x11) ||
                    ((actor->params & 0xFF) == 0x16)) {
                    if (SQ(this->unk_218.x - gj->dyna.actor.world.pos.x) +
                            SQ(this->unk_218.z - gj->dyna.actor.world.pos.z) <
                        SQ(100.0f)) {
                        s32 pad;
                        Vec3f sp28;

                        Matrix_RotateY(((this->actor.shape.rot.y / (f32)0x8000) * M_PI) + 0.5f, MTXMODE_NEW);
                        sp28.x = 0.0f;
                        sp28.y = 0.0f;
                        sp28.z = 1.0f;
                        Matrix_MultVec3f(&sp28, &gj->unk_26C);
                        gj->killFlag = true;
                        func_800A9F6C(0.0f, 0x96, 0x14, 0x32);
                        this->unk_392 = 6;
                        return;
                    }
                }
            }

            actor = actor->next;
        }

        if (this->unk_392 == 4) {
            func_80078884(NA_SE_EV_GRAVE_EXPLOSION);
        }

        if (this->unk_392 == 3) {
            func_80078884(NA_SE_EN_MGANON_SWDIMP);
        }
    }
}

s32 func_808FFA24(BossGanon2* this, GlobalContext* globalCtx) {
    Actor* actor = globalCtx->actorCtx.actorLists[ACTORCAT_PROP].head;

    while (actor != NULL) {
        if (actor->id == ACTOR_DEMO_GJ) {
            DemoGj* gj = (DemoGj*)actor;

            if (((actor->params & 0xFF) == 0x10) || ((actor->params & 0xFF) == 0x11) ||
                ((actor->params & 0xFF) == 0x16)) {
                if (SQ(this->actor.world.pos.x - gj->dyna.actor.world.pos.x) +
                        SQ(this->actor.world.pos.z - gj->dyna.actor.world.pos.z) <
                    SQ(200.0f)) {
                    return true;
                }
            }
        }

        actor = actor->next;
    }

    return false;
}

void func_808FFAC8(BossGanon2* this, GlobalContext* globalCtx, u8 arg2) {
    s16 temp_v1;
    s16 phi_a1;

    if (this->unk_313 || (arg2 != 0)) {
        phi_a1 = this->actor.shape.rot.y - this->actor.yawTowardsPlayer;

        if (phi_a1 > 0x3000) {
            phi_a1 = 0x3000;
        } else if (phi_a1 < -0x3000) {
            phi_a1 = -0x3000;
        }
    } else if (this->unk_19C & 0x20) {
        phi_a1 = 0x3000;
    } else {
        phi_a1 = -0x3000;
    }

    Math_ApproachS(&this->unk_31A, phi_a1, 5, 0x7D0);

    temp_v1 = Math_Atan2S(this->actor.xzDistToPlayer, 150.0f) - 0xBB8;
    temp_v1 = CLAMP_MAX(temp_v1, 0x1B58);
    temp_v1 = CLAMP_MIN(temp_v1, -0x1B58);

    Math_ApproachS(&this->unk_31C, temp_v1, 5, 0x7D0);
}

void func_808FFBBC(BossGanon2* this, GlobalContext* globalCtx, u8 arg2) {
    if (arg2 != 0 || this->unk_313) {
        f32 phi_f0;
        f32 phi_f2;

        Math_ApproachS(&this->actor.world.rot.y, this->actor.yawTowardsPlayer, 5, this->unk_320);

        if (this->unk_334 != 0) {
            phi_f0 = 5000.0f;
            phi_f2 = 200.0f;
        } else {
            phi_f0 = 3000.0f;
            phi_f2 = 30.0f;
        }

        Math_ApproachF(&this->unk_320, phi_f0, 1.0f, phi_f2);
    } else {
        this->unk_320 = 0.0f;
    }
}

void func_808FFC84(BossGanon2* this) {
    if (ABS((s16)(this->actor.yawTowardsPlayer - this->actor.shape.rot.y)) < 0x2800) {
        this->unk_313 = true;
        this->actor.focus.pos = this->unk_1B8;
    } else {
        this->unk_313 = false;
        this->actor.focus.pos = this->unk_1C4;
    }
}

void func_808FFCFC(BossGanon2* this, GlobalContext* globalCtx) {
    if (this->actor.xzDistToPlayer < 150.0f &&
        ABS((s16)(this->actor.yawTowardsPlayer - this->actor.shape.rot.y)) < 0x2800) {
        this->unk_311 = false;
        func_80900580(this, globalCtx);
        Audio_StopSfxById(NA_SE_EN_MGANON_UNARI);
    } else if ((this->actor.bgCheckFlags & 8) && func_808FFA24(this, globalCtx)) {
        this->unk_311 = false;
        func_80900580(this, globalCtx);
        Audio_StopSfxById(NA_SE_EN_MGANON_UNARI);
    }
}

void func_808FFDB0(BossGanon2* this, GlobalContext* globalCtx) {
    s32 sp28;
    s32 objectIdx = Object_GetIndex(&globalCtx->objectCtx, OBJECT_GANON2);

    if (Object_IsLoaded(&globalCtx->objectCtx, objectIdx)) {
        gSegments[6] = PHYSICAL_TO_VIRTUAL(globalCtx->objectCtx.status[objectIdx].segment);
        Animation_MorphToLoop(&this->skelAnime, &object_ganon2_Anim_00FFE4, -10.0f);
        this->actionFunc = func_808FFEBC;

        if (this->unk_334 != 0) {
            this->unk_1A2[0] = Rand_ZeroFloat(30.0f);
        } else {
            this->unk_1A2[0] = 40;
        }

        this->unk_336 = 1;
        this->actor.flags |= 1;
        this->unk_228 = 1.0f;
        this->unk_224 = 1.0f;
    } else {
        this->actionFunc = func_808FFDB0;
    }
}

void func_808FFEBC(BossGanon2* this, GlobalContext* globalCtx) {
    if (this->unk_390 == 0) {
        this->unk_390 = (s16)Rand_ZeroFloat(50.0f) + 30;
        Audio_PlayActorSound2(&this->actor, NA_SE_EN_MGANON_UNARI);
    }

    SkelAnime_Update(&this->skelAnime);
    Math_ApproachZeroF(&this->actor.speedXZ, 0.5f, 1.0f);

    if (this->unk_1A2[0] == 0) {
        func_809002CC(this, globalCtx);
    } else if (this->unk_1A2[1] == 0) {
        func_808FFCFC(this, globalCtx);
    }

    func_808FFAC8(this, globalCtx, 0);
    func_808FFBBC(this, globalCtx, 0);
}

void func_808FFF90(BossGanon2* this, GlobalContext* globalCtx) {
    Animation_MorphToLoop(&this->skelAnime, &object_ganon2_Anim_00FFE4, -10.0f);
    this->actionFunc = func_808FFFE0;
    this->unk_1A2[0] = 40;
}

void func_808FFFE0(BossGanon2* this, GlobalContext* globalCtx) {
    s16 target;

    SkelAnime_Update(&this->skelAnime);
    Math_ApproachZeroF(&this->actor.speedXZ, 0.5f, 1.0f);

    if (this->unk_1A2[0] == 0) {
        func_809002CC(this, globalCtx);
    }

    if (this->unk_1A2[0] < 30 && this->unk_1A2[0] >= 10) {
        target = Math_SinS(this->unk_1A2[0] * 0x3000) * (f32)0x2000;
    } else {
        target = 0;
    }

    Math_ApproachS(&this->unk_31A, target, 2, 0x4000);
}

void func_809000A0(BossGanon2* this, GlobalContext* globalCtx) {
    Animation_MorphToLoop(&this->skelAnime, &object_ganon2_Anim_026510, -2.0f);
    this->unk_194 = Animation_GetLastFrame(&object_ganon2_Anim_026510);
    this->unk_1AC = 0;
    this->actionFunc = func_80900104;
}

void func_80900104(BossGanon2* this, GlobalContext* globalCtx) {
    SkelAnime_Update(&this->skelAnime);
    Math_ApproachZeroF(&this->actor.speedXZ, 0.5f, 1.0f);

    switch (this->unk_1AC) {
        case 0:
            if (Animation_OnFrame(&this->skelAnime, this->unk_194)) {
                this->unk_1AC = 1;
                Animation_MorphToLoop(&this->skelAnime, &object_ganon2_Anim_026AF4, 0.0f);
                this->unk_1A2[0] = 80;
            }
            break;
        case 1:
            if (this->unk_1A2[0] == 0) {
                this->unk_1AC = 2;
                Animation_MorphToLoop(&this->skelAnime, &object_ganon2_Anim_027824, -5.0f);
                this->unk_194 = Animation_GetLastFrame(&object_ganon2_Anim_027824);
            }
            break;
        case 2:
            if (Animation_OnFrame(&this->skelAnime, this->unk_194)) {
                func_809002CC(this, globalCtx);
            }
            break;
    }
}

void func_80900210(BossGanon2* this, GlobalContext* globalCtx) {
    Animation_MorphToPlayOnce(&this->skelAnime, &object_ganon2_Anim_00DFF0, -3.0f);
    this->unk_194 = Animation_GetLastFrame(&object_ganon2_Anim_00DFF0);
    this->actionFunc = func_8090026C;
}

void func_8090026C(BossGanon2* this, GlobalContext* globalCtx) {
    SkelAnime_Update(&this->skelAnime);
    Math_ApproachZeroF(&this->actor.speedXZ, 0.5f, 2.0f);

    if (Animation_OnFrame(&this->skelAnime, this->unk_194)) {
        func_809002CC(this, globalCtx);
    }
}

void func_809002CC(BossGanon2* this, GlobalContext* globalCtx) {
    Animation_MorphToLoop(&this->skelAnime, &object_ganon2_Anim_00E8EC, -10.0f);
    this->actionFunc = func_80900344;
    this->unk_338 = 0;
    this->unk_1A2[0] = 100;
    this->unk_390 = (s16)Rand_ZeroFloat(50.0f) + 50;
}

void func_80900344(BossGanon2* this, GlobalContext* globalCtx) {
    f32 phi_f0;

    if (this->unk_390 == 0) {
        this->unk_390 = (s16)Rand_ZeroFloat(50.0f) + 30;
        Audio_PlayActorSound2(&this->actor, NA_SE_EN_MGANON_UNARI);
    }

    Math_ApproachF(&this->unk_324, 255.0f, 1.0f, 10.0f);

    if (this->unk_338 != 0) {
        if (Animation_OnFrame(&this->skelAnime, 13.0f)) {
            func_808FD4D4(this, globalCtx, 1, 3);
        } else if (Animation_OnFrame(&this->skelAnime, 28.0f)) {
            func_808FD4D4(this, globalCtx, 2, 3);
        }
        if (this->actor.xzDistToPlayer < 200.0f) {
            this->unk_338 = 0;
            Animation_MorphToLoop(&this->skelAnime, &object_ganon2_Anim_00E8EC, -10.0f);
        } else {
            this->skelAnime.playSpeed = ((this->actor.xzDistToPlayer - 300.0f) * 0.005f) + 1.0f;
            if (this->skelAnime.playSpeed > 2.0f) {
                this->skelAnime.playSpeed = 2.0f;
            }
            if (this->unk_334 != 0) {
                this->skelAnime.playSpeed *= 1.5f;
            }
        }
        phi_f0 = this->skelAnime.playSpeed * 3.0f;
    } else {
        phi_f0 = 2.0f;
        if (this->actor.xzDistToPlayer >= 200.0f) {
            this->unk_338 = 1;
            Animation_MorphToLoop(&this->skelAnime, &object_ganon2_Anim_0353C0, -10.0f);
        }
    }

    SkelAnime_Update(&this->skelAnime);
    Math_ApproachF(&this->actor.speedXZ, phi_f0, 0.5f, 1.0f);

    if (this->unk_1A2[0] == 0) {
        func_808FFDB0(this, globalCtx);
    } else {
        func_808FFCFC(this, globalCtx);
    }

    func_808FFAC8(this, globalCtx, 1);
    func_808FFBBC(this, globalCtx, 1);
}

void func_80900580(BossGanon2* this, GlobalContext* globalCtx) {
    if (this->unk_311 == 0) {
        Animation_MorphToPlayOnce(&this->skelAnime, &object_ganon2_Anim_00ADD0, -5.0f);
        this->unk_194 = Animation_GetLastFrame(&object_ganon2_Anim_00ADD0);
        this->unk_198 = (this->unk_194 - 15.0f) - 5.0f;
    } else {
        Animation_MorphToPlayOnce(&this->skelAnime, &object_ganon2_Anim_00CAF8, -5.0f);
        this->unk_194 = Animation_GetLastFrame(&object_ganon2_Anim_00CAF8);
        this->unk_198 = (this->unk_194 - 15.0f) - 5.0f;
    }

    this->actionFunc = func_80900650;
}

void func_80900650(BossGanon2* this, GlobalContext* globalCtx) {
    SkelAnime_Update(&this->skelAnime);

    if (Animation_OnFrame(&this->skelAnime, this->unk_198)) {
        Audio_PlayActorSound2(&this->actor, NA_SE_EN_MGANON_SWORD);
        Audio_PlayActorSound2(&this->actor, NA_SE_EN_MGANON_ROAR);
    }

    if (this->unk_311 == 0) {
        if (((this->unk_198 - 4.0f) < this->skelAnime.curFrame) &&
            (this->skelAnime.curFrame < (this->unk_198 + 6.0f))) {
            this->unk_312 = 1;
        }
    } else if ((((this->unk_198 - 4.0f) + 4.0f) < this->skelAnime.curFrame) &&
               (this->skelAnime.curFrame < (this->unk_198 + 6.0f))) {
        this->unk_312 = 2;
    }

    Math_ApproachZeroF(&this->actor.speedXZ, 0.5f, 1.0f);

    if (Animation_OnFrame(&this->skelAnime, this->unk_194)) {
        this->unk_311 = 1 - this->unk_311;

        if ((this->unk_311 == 1) && (this->actor.xzDistToPlayer < 250.0f) && this->unk_313) {
            func_80900580(this, globalCtx);
        } else {
            func_808FFDB0(this, globalCtx);
        }
    }

    func_808FFAC8(this, globalCtx, 0);

    if ((this->unk_334 == 0) && (this->unk_311 == 0)) {
        this->unk_320 = 0.0f;
    } else {
        func_808FFBBC(this, globalCtx, 0);
    }
}

void func_80900818(BossGanon2* this, GlobalContext* globalCtx) {
    Animation_MorphToPlayOnce(&this->skelAnime, &object_ganon2_Anim_02A848, -5.0f);
    this->unk_194 = Animation_GetLastFrame(&object_ganon2_Anim_02A848);
    this->actionFunc = func_80900890;
    this->unk_1AC = 0;
    this->unk_39C = 0;
    Audio_PlayActorSound2(&this->actor, NA_SE_EN_MGANON_DEAD1);
    this->unk_336 = 0;
}

void func_80900890(BossGanon2* this, GlobalContext* globalCtx) {
    Vec3f sp5C;
    Vec3f sp50;
    Camera* sp4C;
    Player* player;
    Camera* temp_v0;
    Camera* temp_v0_2;
    s32 pad;
    f32 temp_f12;
    f32 temp_f2;

    sp4C = Gameplay_GetCamera(globalCtx, MAIN_CAM);
    player = GET_PLAYER(globalCtx);
    SkelAnime_Update(&this->skelAnime);
    this->unk_398++;
    this->unk_339 = 20;

    switch (this->unk_39C) {
        case 0:
            func_80064520(globalCtx, &globalCtx->csCtx);
            this->unk_39E = Gameplay_CreateSubCamera(globalCtx);
            Gameplay_ChangeCameraStatus(globalCtx, MAIN_CAM, CAM_STAT_WAIT);
            Gameplay_ChangeCameraStatus(globalCtx, this->unk_39E, CAM_STAT_ACTIVE);
            func_8002DF54(globalCtx, &this->actor, 8);
            this->unk_39C = 1;
            this->unk_3A4 = sp4C->eye;
            this->unk_3B0 = sp4C->at;
            this->unk_1A2[0] = 300;
            this->unk_1A2[1] = 100;
            globalCtx->envCtx.unk_D8 = 0.0f;
        case 1:
            if (this->unk_1A2[1] == 50) {
                func_80078884(NA_SE_EN_MGANON_WALK);
            }
            Matrix_RotateY(((this->actor.shape.rot.y / (f32)0x8000) * M_PI) + 0.3f, MTXMODE_NEW);
            sp5C.x = 0.0f;
            sp5C.y = 0.0f;
            sp5C.z = 250.0f;
            Matrix_MultVec3f(&sp5C, &sp50);
            Math_ApproachF(&this->unk_3A4.x, this->actor.world.pos.x + sp50.x, 0.2f, 100.0f);
            Math_ApproachF(&this->unk_3A4.y, 1136.0f, 0.2f, 100.0f);
            Math_ApproachF(&this->unk_3A4.z, this->actor.world.pos.z + sp50.z, 0.2f, 100.0f);
            Math_ApproachF(&this->unk_3B0.x, this->unk_1B8.x, 0.2f, 100.0f);
            Math_ApproachF(&this->unk_3B0.y, this->unk_1B8.y, 0.2f, 100.0f);
            Math_ApproachF(&this->unk_3B0.z, this->unk_1B8.z, 0.2f, 100.0f);
            if (this->unk_1A2[1] == 0) {
                this->unk_39C = 2;
                this->unk_1A2[1] = 90;
            }
            break;
        case 2:
            this->unk_1A2[0] = 300;
            this->unk_3A4.x = sZelda->actor.world.pos.x - 100.0f;
            this->unk_3A4.y = sZelda->actor.world.pos.y + 30.0f;
            this->unk_3A4.z = (sZelda->actor.world.pos.z + 30.0f) - 60.0f;
            this->unk_3B0.x = sZelda->actor.world.pos.x;
            this->unk_3B0.y = sZelda->actor.world.pos.y + 30.0f;
            this->unk_3B0.z = sZelda->actor.world.pos.z - 10.0f;
            Math_ApproachZeroF(&this->unk_324, 1.0f, 5.0f);
            Math_ApproachF(&globalCtx->envCtx.unk_D8, 1.0f, 1.0f, 1.0f / 51);
            if (this->unk_1A2[1] == 80) {
                Message_StartTextbox(globalCtx, 0x70D7, NULL);
            }
            if ((this->unk_1A2[1] < 30) && (Message_GetState(&globalCtx->msgCtx) == TEXT_STATE_NONE)) {
                temp_v0 = Gameplay_GetCamera(globalCtx, MAIN_CAM);
                temp_v0->eye = this->unk_3A4;
                temp_v0->eyeNext = this->unk_3A4;
                temp_v0->at = this->unk_3B0;
                func_800C08AC(globalCtx, this->unk_39E, 0);
                this->unk_39E = 0;
                func_80064534(globalCtx, &globalCtx->csCtx);
                func_8002DF54(globalCtx, &this->actor, 7);
                this->unk_39C = 3;
            }
            break;
        case 10:
            func_80064520(globalCtx, &globalCtx->csCtx);
            this->unk_39E = Gameplay_CreateSubCamera(globalCtx);
            Gameplay_ChangeCameraStatus(globalCtx, MAIN_CAM, CAM_STAT_WAIT);
            Gameplay_ChangeCameraStatus(globalCtx, this->unk_39E, CAM_STAT_ACTIVE);
            this->unk_39C = 11;
            this->unk_334 = 1;
            func_8002DF54(globalCtx, &this->actor, 0x60);
            this->unk_398 = 0;
        case 11:
            player->actor.world.pos.x = sZelda->actor.world.pos.x + 50.0f + 10.0f;
            player->actor.world.pos.z = sZelda->actor.world.pos.z - 25.0f;
            player->actor.shape.rot.y = -0x8000;
            this->unk_3A4.x = (player->actor.world.pos.x + 100.0f) - 80.0f;
            this->unk_3A4.y = (player->actor.world.pos.y + 60.0f) - 40.0f;
            this->unk_3A4.z = player->actor.world.pos.z - 110.0f;
            this->unk_3B0.x = player->actor.world.pos.x;
            this->unk_3B0.y = (player->actor.world.pos.y + 60.0f) - 25.0f;
            this->unk_3B0.z = player->actor.world.pos.z;
            if (this->unk_398 == 80) {
                temp_v0_2 = Gameplay_GetCamera(globalCtx, MAIN_CAM);
                temp_v0_2->eye = this->unk_3A4;
                temp_v0_2->eyeNext = this->unk_3A4;
                temp_v0_2->at = this->unk_3B0;
                this->unk_39C = 3;
                func_800C08AC(globalCtx, this->unk_39E, 0);
                this->unk_39E = 0;
                func_80064534(globalCtx, &globalCtx->csCtx);
                func_8002DF54(globalCtx, &this->actor, 7);
            }
            break;
    }

    if (this->unk_39E != 0) {
        Gameplay_CameraSetAtEye(globalCtx, this->unk_39E, &this->unk_3B0, &this->unk_3A4);
    }

    switch (this->unk_1AC) {
        case 0:
            if (Animation_OnFrame(&this->skelAnime, this->unk_194)) {
                Animation_MorphToLoop(&this->skelAnime, &object_ganon2_Anim_034278, 0.0f);
                this->unk_1AC = 1;
            }
            break;
        case 1:
            if ((globalCtx->gameplayFrames % 32) == 0) {
                Audio_PlayActorSound2(&this->actor, NA_SE_EN_MGANON_BREATH);
            }

            if ((this->unk_1A2[0] == 0) || (this->unk_334 != 0)) {
                temp_f2 = -200.0f - player->actor.world.pos.x;
                temp_f12 = -200.0f - player->actor.world.pos.z;

                if (sqrtf(SQ(temp_f2) + SQ(temp_f12)) <= 784.0f) {
                    Animation_MorphToPlayOnce(&this->skelAnime, &object_ganon2_Anim_0334F8, 0.0f);
                    this->unk_194 = Animation_GetLastFrame(&object_ganon2_Anim_0334F8);
                    this->unk_1AC = 2;
                    this->unk_1A2[0] = 40;
                    Audio_PlayActorSound2(&this->actor, NA_SE_EN_MGANON_ROAR);
                }
            }
            break;
        case 2:
            Math_ApproachF(&this->unk_324, 255.0f, 1.0f, 10.0f);
            Math_ApproachZeroF(&globalCtx->envCtx.unk_D8, 1.0f, 2.0f / 51.0f);
            if (Animation_OnFrame(&this->skelAnime, this->unk_194)) {
                func_808FFDB0(this, globalCtx);
                if (this->unk_334 == 0) {
                    this->actor.colChkInfo.health = 25;
                }
                this->unk_336 = 1;
            }
            break;
    }

    Math_ApproachZeroF(&this->actor.speedXZ, 0.5f, 1.0f);
}

void func_80901020(BossGanon2* this, GlobalContext* globalCtx) {
    Animation_MorphToPlayOnce(&this->skelAnime, &object_ganon2_Anim_02A848, -5.0f);
    this->unk_194 = Animation_GetLastFrame(&object_ganon2_Anim_02A848);
    this->actionFunc = func_8090120C;
    this->unk_1AC = 0;
    this->unk_39C = 0;
    Audio_PlayActorSound2(&this->actor, NA_SE_EN_MGANON_DEAD1);
    this->unk_314 = 4;
}

void func_8090109C(BossGanon2* this, GlobalContext* globalCtx) {
    u8 i;

    for (i = 0; i < 70; i++) {
        Vec3f velocity;
        Vec3f accel;
        Vec3f pos;

        velocity.x = Rand_CenteredFloat(50.0f);
        velocity.y = Rand_CenteredFloat(10.0f) + 5.0f;
        velocity.z = Rand_CenteredFloat(50.0f);
        accel.x = 0.0f;
        accel.y = -1.0f;
        accel.z = 0.0f;
        pos.x = this->unk_1B8.x;
        pos.y = this->unk_1B8.y;
        pos.z = this->unk_1B8.z;
        func_8002836C(globalCtx, &pos, &velocity, &accel, &sPrimColor, &sEnvColor, (s16)Rand_ZeroFloat(50.0f) + 50, 0,
                      17);
    }
}

void func_8090120C(BossGanon2* this, GlobalContext* globalCtx) {
    Player* player;
    f32 temp_f14;
    f32 temp_f12;
    Camera* temp_v0_2;
    s16 temp_a0_2;
    f32 phi_f0;
    s32 phi_a1;

    player = GET_PLAYER(globalCtx);
    this->unk_398++;
    SkelAnime_Update(&this->skelAnime);

    this->unk_3BC.x = 0.0f;
    this->unk_3BC.y = 1.0f;
    this->unk_3BC.z = 0.0f;

    switch (this->unk_39C) {
        case 0:
            func_80064520(globalCtx, &globalCtx->csCtx);
            this->unk_39E = Gameplay_CreateSubCamera(globalCtx);
            Gameplay_ChangeCameraStatus(globalCtx, MAIN_CAM, CAM_STAT_WAIT);
            Gameplay_ChangeCameraStatus(globalCtx, this->unk_39E, CAM_STAT_ACTIVE);
            func_8002DF54(globalCtx, &this->actor, 8);
            this->unk_39C = 1;
            this->unk_398 = 0;
            sZelda->unk_3C8 = 9;
            this->unk_31C = 0;
            this->unk_1A2[2] = 0;
            this->unk_336 = 0;
            this->unk_324 = 0.0f;
            this->actor.speedXZ = 0.0f;
            this->unk_31A = this->unk_31C;
            globalCtx->envCtx.unk_D8 = 0.0f;
        case 1:
            if (this->unk_398 < 90) {
                this->unk_339 = 20;
                Math_ApproachF(&globalCtx->envCtx.unk_D8, 1.0f, 1.0f, 0.1f);
            } else if (this->unk_398 >= 90) {
                this->unk_339 = 21;
                Math_ApproachZeroF(&globalCtx->envCtx.unk_D8, 1.0f, 0.08f);
            }
            if (this->unk_398 == 50) {
                func_80078884(NA_SE_EN_MGANON_WALK);
            }
            if (this->unk_398 > 90) {
                Math_ApproachF(&this->unk_380, 0.25f, 1.0f, 0.0125f);
                this->unk_37C = 200.0f;
                func_80078884(NA_SE_EV_TIMETRIP_LIGHT - SFX_FLAG);
            }
            if (this->unk_398 >= 110) {
                if (this->unk_398 == 110) {
                    Audio_PlayActorSound2(&this->actor, NA_SE_EN_GANON_HIT_THUNDER);
                    Audio_PlayActorSound2(&this->actor, NA_SE_EN_MGANON_DAMAGE);
                }
                Math_ApproachF(&this->unk_30C, 10.0f, 0.2f, 5.0f);
                this->skelAnime.playSpeed = 3.0f;
            }
            if (this->unk_398 == 120) {
                func_8002DF54(globalCtx, &this->actor, 0x63);
            }
            this->actor.world.rot.y = 0x4000;
            this->actor.world.pos.x = this->actor.world.pos.z = 0.0f;
            player->actor.shape.rot.y = -0x4000;
            player->actor.world.pos.x = 200.0f;
            player->actor.world.pos.z = 30.0f;
            sZelda->actor.world.pos.x = 340.0f;
            sZelda->actor.world.pos.z = -250.0f;
            sZelda->actor.world.rot.y = sZelda->actor.shape.rot.y = -0x2000;
            this->unk_3A4.x = 250;
            this->unk_3A4.y = 1150.0f;
            this->unk_3A4.z = 0.0f;
            this->unk_3B0.x = this->unk_1B8.x;
            this->unk_3B0.y = this->unk_1B8.y;
            this->unk_3B0.z = this->unk_1B8.z;
            if (this->unk_398 > 135) {
                this->unk_39C = 2;
                this->unk_398 = 0;
            }
            break;
        case 2:
            this->unk_339 = 22;
            Math_ApproachF(&globalCtx->envCtx.unk_D8, 1.0f, 1.0f, 0.1f);
            func_80078884(NA_SE_EV_TIMETRIP_LIGHT - SFX_FLAG);
            this->unk_3A4.x = 250;
            this->unk_3A4.y = 1150.0f;
            this->unk_3A4.z = 0.0f;
            Math_ApproachF(&this->unk_3B0.x, sZelda->actor.world.pos.x, 0.2f, 20.0f);
            Math_ApproachF(&this->unk_3B0.y, sZelda->actor.world.pos.y + 50.0f, 0.2f, 10.0f);
            Math_ApproachF(&this->unk_3B0.z, sZelda->actor.world.pos.z, 0.2f, 20.0f);
            if (this->unk_398 == 50) {
                this->unk_39C = 3;
                this->unk_398 = 0;
            }
            break;
        case 3:
            this->unk_339 = 22;
            func_80078884(NA_SE_EV_TIMETRIP_LIGHT - SFX_FLAG);
            this->unk_3A4.x = 330.0f;
            this->unk_3A4.y = 1120.0f;
            this->unk_3A4.z = -150.0f;
            this->unk_3B0.x = sZelda->actor.world.pos.x;
            this->unk_3B0.y = sZelda->actor.world.pos.y + 40.0f;
            this->unk_3B0.z = sZelda->actor.world.pos.z;
            if (this->unk_398 == 10) {
                Message_StartTextbox(globalCtx, 0x70D8, NULL);
            }
            if ((this->unk_398 > 80) && (Message_GetState(&globalCtx->msgCtx) == TEXT_STATE_NONE)) {
                this->unk_39C = 4;
                this->unk_398 = 0;
            }
            break;
        case 4:
            if (this->unk_398 > 10) {
                Math_ApproachZeroF(&this->unk_37C, 1.0f, 10.0f);
                if (this->unk_398 == 30) {
                    sZelda->unk_3C8 = 10;
                }
                this->unk_339 = 23;
                Math_ApproachZeroF(&globalCtx->envCtx.unk_D8, 1.0f, 0.05f);
            } else {
                this->unk_339 = 22;
            }
            if (this->unk_398 == 100) {
                this->unk_39C = 5;
                this->unk_398 = 40;
                this->skelAnime.playSpeed = 1.0f;
                func_8002DF54(globalCtx, &this->actor, 0x64);
            }
            break;
        case 5:
            this->unk_339 = 23;
            if ((this->unk_398 >= 60) && (this->unk_398 <= 90)) {
                if (this->unk_398 == 62) {
                    func_80078884(NA_SE_EV_TRIFORCE_FLASH);
                }
                Math_ApproachF(&this->unk_38C, 200.0f, 1.0f, 8.0f);
            } else {
                Math_ApproachZeroF(&this->unk_38C, 1.0f, 8.0f);
            }
            if (this->unk_398 == 70) {
                func_8002DF54(globalCtx, &this->actor, 0x65);
            }
            if (this->unk_398 == 150) {
                func_8002DF54(globalCtx, &this->actor, 0x66);
            }
            this->unk_30C = 10.0f;
            player->actor.world.pos.x = 250.0f;
            player->actor.world.pos.z = 30.0f;
            this->unk_3A4.x = player->actor.world.pos.x - 50.0f;
            this->unk_3A4.y = player->actor.world.pos.y + 50.0f;
            this->unk_3A4.z = player->actor.world.pos.z + 40.0f;
            this->unk_3B0.x = player->actor.world.pos.x;
            this->unk_3B0.y = player->actor.world.pos.y + 40.0f;
            this->unk_3B0.z = player->actor.world.pos.z;
            if (this->unk_398 == 166) {
                temp_v0_2 = Gameplay_GetCamera(globalCtx, MAIN_CAM);
                temp_v0_2->eye = this->unk_3A4;
                temp_v0_2->eyeNext = this->unk_3A4;
                temp_v0_2->at = this->unk_3B0;
                func_800C08AC(globalCtx, this->unk_39E, 0);
                this->unk_39E = 0;
                func_80064534(globalCtx, &globalCtx->csCtx);
                func_8002DF54(globalCtx, &this->actor, 7);
                this->unk_39C = 6;
            }
            break;
        case 6:
            this->unk_339 = 23;
            temp_f14 = this->unk_1B8.x - player->actor.world.pos.x;
            temp_f12 = this->unk_1B8.z - player->actor.world.pos.z;
            temp_a0_2 = Math_Atan2S(temp_f12, temp_f14) - player->actor.shape.rot.y;
            if ((ABS(temp_a0_2) < 0x2000) && (sqrtf(SQ(temp_f14) + SQ(temp_f12)) < 70.0f) &&
                (player->swordState != 0) && (player->heldItemActionParam == PLAYER_AP_SWORD_MASTER)) {
                func_80064520(globalCtx, &globalCtx->csCtx);
                this->unk_39E = Gameplay_CreateSubCamera(globalCtx);
                Gameplay_ChangeCameraStatus(globalCtx, MAIN_CAM, CAM_STAT_WAIT);
                Gameplay_ChangeCameraStatus(globalCtx, this->unk_39E, CAM_STAT_ACTIVE);
                this->unk_39C = 7;
                this->unk_398 = 0;
                Animation_MorphToPlayOnce(&this->skelAnime, &object_ganon2_Anim_003B1C, 0.0f);
                this->unk_194 = Animation_GetLastFrame(&object_ganon2_Anim_003B1C);
                globalCtx->startPlayerCutscene(globalCtx, &this->actor, 0x61);
            } else {
                break;
            }
        case 7:
            this->unk_339 = 23;
            Math_ApproachZeroF(&globalCtx->envCtx.unk_D8, 1.0f, 0.2f);
            player->actor.world.pos.x = 250.0f;
            player->actor.shape.rot.y = -0x4000;
            player->actor.world.pos.z = 30.0f;
            if ((this->unk_398 == 20) || (this->unk_398 == 30) || (this->unk_398 == 65) || (this->unk_398 == 40)) {
                func_80078884(NA_SE_VO_LI_SWORD_N);
                func_80078884(NA_SE_IT_SWORD_SWING_HARD);
            }
            if ((this->unk_398 == 22) || (this->unk_398 == 35) || (this->unk_398 == 72) || (this->unk_398 == 45)) {
                func_80078884(NA_SE_EN_MGANON_DAMAGE);
                func_80078884(NA_SE_IT_SHIELD_BOUND);
                globalCtx->envCtx.unk_D8 = 1.0f;
            }
            if ((this->unk_398 == 22) || (this->unk_398 == 35) || (this->unk_398 == 72) || (this->unk_398 == 45)) {
                func_8090109C(this, globalCtx);
            }
            if ((this->unk_398 >= 34) && (this->unk_398 < 40)) {
                this->unk_3A4.x = 269.0f;
                this->unk_3A4.y = 1112.0f;
                this->unk_3A4.z = -28.0f;
                this->unk_3B0.x = 234.0f;
                this->unk_3B0.y = 1117.0f;
                this->unk_3B0.z = -11.0f;
            } else {
                if (this->unk_398 < 30) {
                    phi_a1 = 0;
                } else if (this->unk_398 < 43) {
                    phi_a1 = 1;
                } else {
                    this->unk_3BC.z = -0.8f;
                    player->actor.world.pos.x = 200.0f;
                    player->actor.world.pos.z = 10.0f;
                    phi_a1 = 2;
                }
                this->unk_3A4.x = D_8090702C[phi_a1].x + (player->actor.world.pos.x - 50.0f);
                this->unk_3A4.y = D_8090702C[phi_a1].y + (player->actor.world.pos.y + 50.0f);
                this->unk_3A4.z = D_8090702C[phi_a1].z + (player->actor.world.pos.z + 40.0f);
                this->unk_3B0.x = D_80907050[phi_a1].x + player->actor.world.pos.x;
                this->unk_3B0.y = D_80907050[phi_a1].y + (player->actor.world.pos.y + 40.0f);
                this->unk_3B0.z = D_80907050[phi_a1].z + player->actor.world.pos.z;
            }
            if (this->unk_398 > 80) {
                Audio_QueueSeqCmd(0x100100FF);
                this->unk_39C = 75;
                this->unk_398 = 0;
                this->unk_3A4.x = 112.0f;
                this->unk_3A4.y = 1146.0f;
                this->unk_3A4.z = 202.0f;
                this->unk_3B0.x = 110.0f;
                this->unk_3B0.y = 1144.0f;
                this->unk_3B0.z = 177.0f;
                player->actor.world.pos.x = 200.0f;
                this->unk_3BC.z = 0.0f;
            }
            break;
        case 75:
            this->unk_339 = 23;
            if (this->unk_398 == 55) {
                Animation_MorphToPlayOnce(&this->skelAnime, &object_ganon2_Anim_007288, 0.0f);
                this->unk_194 = Animation_GetLastFrame(&object_ganon2_Anim_007288);
                func_8002DF54(globalCtx, &this->actor, 0x62);
                this->unk_39C = 8;
                this->unk_398 = 1000;
            }
            break;
        case 8:
            if (this->unk_398 == 1025) {
                Audio_PlayActorSound2(&this->actor, NA_SE_EN_MGANON_STAND);
            }
            if (this->unk_398 >= 1000) {
                if (this->unk_398 < 1040) {
                    this->unk_339 = 23;
                    Math_ApproachZeroF(&globalCtx->envCtx.unk_D8, 1.0f, 0.2f);
                }
            }
            if (this->unk_398 == 1040) {
                Audio_PlayActorSound2(&this->actor, NA_SE_EN_MGANON_DEAD2);
                this->unk_336 = 2;
                this->unk_339 = 0;
                globalCtx->envCtx.unk_BE = 0;
                globalCtx->envCtx.unk_D8 = 0.0f;
            }
            if (Animation_OnFrame(&this->skelAnime, this->unk_194)) {
                Animation_MorphToPlayOnce(&this->skelAnime, &object_ganon2_Anim_008EB8, 0.0f);
                this->unk_398 = 0;
                this->unk_194 = 1000.0f;
            }
            this->unk_3A4.x = 250;
            this->unk_3A4.y = 1150.0f;
            this->unk_3A4.z = 0.0f;
            this->unk_3B0.x = this->unk_1B8.x;
            this->unk_3B0.y = this->unk_1B8.y;
            this->unk_3B0.z = this->unk_1B8.z;
            if ((this->unk_398 < 1000) && ((this->unk_398 % 16) == 0)) {
                Audio_PlayActorSound2(&this->actor, NA_SE_EN_MGANON_SWORD);
            }
            if (this->unk_398 == 40) {
                this->unk_39C = 9;
                this->unk_398 = 0;
                sZelda->unk_3C8 = 11;
                Message_StartTextbox(globalCtx, 0x70D9, NULL);
                this->unk_336 = 0;
                globalCtx->envCtx.unk_D8 = 0.0f;
            }
            break;
        case 9:
            this->unk_339 = 24;
            this->unk_3A4.x = 330.0f;
            this->unk_3A4.y = 1120.0f;
            this->unk_3A4.z = -150.0f;
            this->unk_3B0.x = sZelda->actor.world.pos.x;
            this->unk_3B0.y = sZelda->actor.world.pos.y + 40.0f;
            this->unk_3B0.z = sZelda->actor.world.pos.z;
            if (this->unk_398 > 60) {
                this->unk_39C = 10;
                this->unk_398 = 0;
                this->unk_410.x = 0.0f;
            }
            break;
        case 10:
            this->unk_339 = 24;
            Math_ApproachF(&this->unk_3A4.x, 290.0f, 0.05f, this->unk_410.x);
            Math_ApproachF(&this->unk_3A4.y, 1130.0f, 0.05f, this->unk_410.x * 0.25f);
            Math_ApproachF(&this->unk_3A4.z, -260.0f, 0.05f, this->unk_410.x * 1.25f);
            if ((this->unk_398 >= 40) && (this->unk_398 <= 110)) {
                Math_ApproachF(&globalCtx->envCtx.unk_D8, 1.0f, 1.0f, 0.02f);
                Math_ApproachF(&this->unk_384, 10.0f, 0.1f, 0.2f);
                Audio_PlayActorSound2(&sZelda->actor, NA_SE_EV_GOD_LIGHTBALL_2 - SFX_FLAG);
            } else {
                Math_ApproachZeroF(&this->unk_384, 1.0f, 0.2f);
            }
            if (this->unk_398 > 130) {
                Math_ApproachF(&this->unk_3B0.y, (sZelda->actor.world.pos.y + 40.0f + 10.0f) - 20.0f, 0.1f,
                               this->unk_410.x);
            } else {
                Math_ApproachF(&this->unk_3B0.y, sZelda->actor.world.pos.y + 40.0f + 10.0f, 0.05f,
                               this->unk_410.x * 0.25f);
            }
            Math_ApproachF(&this->unk_410.x, 1.0f, 1.0f, 0.01f);
            if (this->unk_398 == 10) {
                sZelda->unk_3C8 = 12;
            }
            if (this->unk_398 == 110) {
                sZelda->unk_3C8 = 13;
            }
            if (this->unk_398 == 140) {
                Audio_PlayActorSound2(&sZelda->actor, NA_SE_EV_HUMAN_BOUND);
            }
            if (this->unk_398 < 160) {
                break;
            }
        case 20:
            globalCtx->nextEntranceIndex = 0x6B;
            gSaveContext.nextCutsceneIndex = 0xFFF2;
            globalCtx->sceneLoadFlag = 0x14;
            globalCtx->fadeTransition = 3;
            globalCtx->linkAgeOnLoad = 1;
            break;
    }

    if (this->unk_39E != 0) {
        Gameplay_CameraSetAtEyeUp(globalCtx, this->unk_39E, &this->unk_3B0, &this->unk_3A4, &this->unk_3BC);
    }

    switch (this->unk_1AC) {
        case 0:
            if (Animation_OnFrame(&this->skelAnime, this->unk_194)) {
                Animation_MorphToLoop(&this->skelAnime, &object_ganon2_Anim_034278, 0.0f);
                this->unk_1AC = 1;
            }
            break;
        case 1:
            if ((this->unk_39C < 7) && ((globalCtx->gameplayFrames % 32) == 0)) {
                Audio_PlayActorSound2(&this->actor, NA_SE_EN_MGANON_BREATH);
            }
            break;
    }
}

void func_80902348(BossGanon2* this, GlobalContext* globalCtx) {
    Player* player;
    f32 temp_f2;
    f32 temp_f12;
    s16 i;
    s16 j;
    s16 phi_v0_2;

    if (this->unk_316 == 0) {
        for (i = 0; i < ARRAY_COUNT(this->unk_864); i++) {
            if (this->unk_444.elements[i].info.bumperFlags & 2) {
                this->unk_444.elements[i].info.bumperFlags &= ~2;
            } else if (this->unk_444.elements[i].info.toucherFlags & 2) {
                this->unk_444.elements[i].info.toucherFlags &= ~2;

                if (this->unk_312 == 1) {
                    phi_v0_2 = 0x1800;
                } else {
                    phi_v0_2 = 0;
                }

                func_8002F6D4(globalCtx, &this->actor, 15.0f, this->actor.yawTowardsPlayer + phi_v0_2, 2.0f, 0);
                sZelda->unk_3C8 = 8;
                this->unk_316 = 10;
                break;
            }
        }
    }

    if (this->unk_324 > 0.0f) {
        player = GET_PLAYER(globalCtx);
        temp_f2 = -200.0f - player->actor.world.pos.x;
        temp_f12 = -200.0f - player->actor.world.pos.z;

        if (sqrtf(SQ(temp_f2) + SQ(temp_f12)) > 784.0f) {
            for (j = 0; j < ARRAY_COUNT(player->flameTimers); j++) {
                player->flameTimers[j] = Rand_S16Offset(0, 200);
            }

            player->isBurning = true;
            func_8002F6D4(globalCtx, &this->actor, 10.0f, Math_Atan2S(temp_f12, temp_f2), 0.0f, 0x10);
            sZelda->unk_3C8 = 8;
        }
    }
}

void func_80902524(BossGanon2* this, GlobalContext* globalCtx) {
    s8 temp_v0_4;
    ColliderInfo* acHitInfo;
    s16 i;
    u8 phi_v1_2;

    osSyncPrintf("this->no_hit_time %d\n", this->unk_316);
    if (this->unk_316 != 0 || ((this->unk_334 == 0) && (this->actionFunc == func_80900890))) {
        for (i = 0; i < ARRAY_COUNT(this->unk_464); i++) {
            this->unk_424.elements[i].info.bumperFlags &= ~2;
        }
    }

    osSyncPrintf("this->look_on %d\n", this->unk_313);
    if (this->unk_313) {
        if (this->actionFunc != func_808FFFE0) {
            if (this->unk_424.elements[0].info.bumperFlags & 2) {
                this->unk_424.elements[0].info.bumperFlags &= ~2;
                acHitInfo = this->unk_424.elements[0].info.acHitInfo;
                if ((acHitInfo->toucher.dmgFlags & 0x2000) && (this->actionFunc != func_80900890)) {
                    func_809000A0(this, globalCtx);
                    Audio_PlayActorSound2(&this->actor, NA_SE_EN_FANTOM_HIT_THUNDER);
                    Audio_PlayActorSound2(&this->actor, NA_SE_EN_MGANON_DAMAGE);
                    Audio_StopSfxById(NA_SE_EN_MGANON_UNARI);
                } else if ((this->actionFunc == func_80900890) && (acHitInfo->toucher.dmgFlags & 0x9000200)) {
                    this->unk_316 = 60;
                    this->unk_342 = 5;
                    Audio_PlayActorSound2(&this->actor, NA_SE_EN_MGANON_DAMAGE);
                    Audio_StopSfxById(NA_SE_EN_MGANON_UNARI);
                    this->actor.colChkInfo.health -= 2;
                    temp_v0_4 = this->actor.colChkInfo.health;
                    if (temp_v0_4 < 0x15 && this->unk_334 == 0) {
                        func_80900818(this, globalCtx);
                    } else {
                        if (temp_v0_4 <= 0) {
                            func_80901020(this, globalCtx);
                        } else {
                            func_80900210(this, globalCtx);
                        }
                    }
                } else if (this->actionFunc != func_80900890) {
                    func_808FFF90(this, globalCtx);
                    Audio_PlayActorSound2(&this->actor, NA_SE_IT_HOOKSHOT_REFLECT);
                }
            }
        }
    } else {
        if (this->unk_424.elements[15].info.bumperFlags & 2) {
            this->unk_424.elements[15].info.bumperFlags &= ~2;
            acHitInfo = this->unk_424.elements[15].info.acHitInfo;
            this->unk_316 = 60;
            this->unk_344 = 0x32;
            this->unk_342 = 5;
            Audio_PlayActorSound2(&this->actor, NA_SE_EN_MGANON_DAMAGE);
            Audio_StopSfxById(NA_SE_EN_MGANON_UNARI);
            phi_v1_2 = 1;
            if (acHitInfo->toucher.dmgFlags & 0x9000200) {
                if (acHitInfo->toucher.dmgFlags & 0x8000000) {
                    phi_v1_2 = 4;
                } else {
                    phi_v1_2 = 2;
                }
            }
            this->actor.colChkInfo.health -= phi_v1_2;
            temp_v0_4 = this->actor.colChkInfo.health;
            if ((temp_v0_4 < 0x15) && (this->unk_334 == 0)) {
                func_80900818(this, globalCtx);
            } else if ((temp_v0_4 <= 0) && (phi_v1_2 >= 2)) {
                func_80901020(this, globalCtx);
            } else {
                if (temp_v0_4 <= 0) {
                    this->actor.colChkInfo.health = 1;
                }
                func_80900210(this, globalCtx);
            }
        }
    }
}

void BossGanon2_Update(Actor* thisx, GlobalContext* globalCtx) {
    BossGanon2* this = THIS;
    s32 pad;
    s16 i;
    f32 phi_f2;
    u16 i2;
    Vec3f sp58;
    Vec3f sp4C;
    f32 angle;
    f32 sp44;

    if ((this->unk_337 == 0) || (this->unk_337 == 2)) {
        BossGanon2_SetObjectSegment(this, globalCtx, OBJECT_GANON_ANIME3, false);
    } else {
        BossGanon2_SetObjectSegment(this, globalCtx, OBJECT_GANON2, false);
        Math_ApproachZeroF(&this->unk_30C, 1.0f, 0.5f);
    }
    func_808FFC84(this);
    this->unk_312 = 0;
    this->unk_19C++;
    Actor_SetScale(&this->actor, 0.01f);
    this->actionFunc(this, globalCtx);
    for (i = 0; i < ARRAY_COUNT(this->unk_1A2); i++) {
        if (this->unk_1A2[i] != 0) {
            this->unk_1A2[i]--;
        }
    }
    if (this->unk_316 != 0) {
        this->unk_316--;
    }
    if (this->unk_342 != 0) {
        this->unk_342--;
    }
    if (this->unk_390 != 0) {
        this->unk_390--;
    }
    if (this->unk_392 != 0) {
        this->unk_392--;
    }
    Actor_MoveForward(&this->actor);
    this->actor.shape.rot = this->actor.world.rot;
    if (this->unk_335 != 0) {
        Actor_UpdateBgCheckInfo(globalCtx, &this->actor, 60.0f, 60.0f, 100.0f, 5);
        if (this->actor.bgCheckFlags & 1) {
            if (this->actor.velocity.y < -5.0f) {
                func_80033E88(&this->actor, globalCtx, 5, 20);
                func_80078884(NA_SE_IT_BOMB_EXPLOSION);
            }
            this->actor.velocity.y = 0.0f;
        }
    }
    if (((this->unk_19C & 0x1F) == 0) && (Rand_ZeroOne() < 0.3f)) {
        this->unk_318 = 4;
    }
    this->unk_310 = D_80907074[this->unk_318];
    if (this->unk_318 != 0) {
        this->unk_318--;
    }
    this->unk_1B0 = (Math_SinS(this->unk_19C * 0x2AAA) * 64.0f) + 191.0f;
    if (this->unk_344 != 0) {
        this->unk_344--;
        Math_ApproachF(&this->unk_360.x, 5000.0f, 0.5f, 3000.0f);
        Math_ApproachF(&this->unk_370.x, 5500.0f, 0.5f, 3000.0f);
        Math_ApproachF(&this->unk_360.z, 8000.0f, 0.1f, 4000.0f);
        Math_ApproachF(&this->unk_370.z, 8000.0f, 0.1f, 4000.0f);
        Math_ApproachS(&this->unk_346, 0xFA0, 0xA, 0x7D0);
    } else {
        this->unk_360.y = 14000.0f;
        Math_ApproachF(&this->unk_360.x, 2000.0f, 0.1f, 100.0f);
        this->unk_370.y = 12000.0f;
        Math_ApproachF(&this->unk_370.x, 1500.0f, 0.1f, 100.0f);
        if ((this->actionFunc == func_808FFEBC) || (this->actionFunc == func_808FFFE0) ||
            (this->actionFunc == func_80900104)) {
            Math_ApproachF(&this->unk_360.z, 1000.0f, 0.1f, 100.0f);
            Math_ApproachF(&this->unk_370.z, 1000.0f, 0.1f, 100.0f);
            Math_ApproachS(&this->unk_346, -0xFA0, 0xA, 0x64);
        } else {
            Math_ApproachF(&this->unk_360.z, 5000.0f, 0.1f, 200.0f);
            Math_ApproachF(&this->unk_370.z, 5000.0f, 0.1f, 200.0f);
            Math_ApproachS(&this->unk_346, 0, 0xA, 0x64);
        }
    }
    if (this->unk_39C != 75) {
        this->unk_35C += this->unk_360.x;
        this->unk_36C += this->unk_370.x;
    }
    if (this->unk_337 == 2) {
        this->unk_370.z = 0.0f;
        this->unk_360.z = 0.0f;
    }

    for (i = 0; i < ARRAY_COUNT(this->unk_348); i++) {
        if (i == 0) {
            phi_f2 = 0.2f;
        } else if (i == 1) {
            phi_f2 = 0.5f;
        } else {
            phi_f2 = 1.0f;
        }

        this->unk_348[i] = Math_SinS(((s16)this->unk_35C + (i * (s16)this->unk_360.y))) * phi_f2 * this->unk_360.z;
        this->unk_352[i] = Math_SinS(((s16)this->unk_36C + (i * (s16)this->unk_370.y))) * phi_f2 * this->unk_370.z;
    }

    func_808FF898(this, globalCtx);
    func_80902348(this, globalCtx);
    CollisionCheck_SetOC(globalCtx, &globalCtx->colChkCtx, &this->unk_424.base);
    if (this->actionFunc != func_8090120C) {
        func_80902524(this, globalCtx);
        CollisionCheck_SetAC(globalCtx, &globalCtx->colChkCtx, &this->unk_424.base);
        CollisionCheck_SetOC(globalCtx, &globalCtx->colChkCtx, &this->unk_444.base);
        CollisionCheck_SetAC(globalCtx, &globalCtx->colChkCtx, &this->unk_444.base);
        if (this->unk_39E == 0) {
            CollisionCheck_SetAT(globalCtx, &globalCtx->colChkCtx, &this->unk_444.base);
        }
    }
    if ((this->unk_332 == 0) && (this->unk_336 != 0)) {
        if (this->unk_336 == 2) {
            this->unk_332 = (s16)Rand_ZeroFloat(30.0f) + 8;
        } else {
            this->unk_332 = (s16)Rand_ZeroFloat(60.0f) + 0xA;
        }
        this->unk_339 = 0;
        globalCtx->envCtx.unk_BE = 0;
        globalCtx->envCtx.unk_BD = (s8)Rand_ZeroFloat(1.9f) + 1;
        globalCtx->envCtx.unk_D8 = 1.0f;
        D_8090EB20.y = 0.0f;
        D_8090EB20.x = D_8090EB20.y;
        D_8090EB20.z = D_8090EB20.x;
        if (Rand_ZeroOne() < 0.5f) {
            D_8090EB20.z = Rand_ZeroFloat(1000.0f);
        }
        func_80078914(&D_8090EB20, NA_SE_EV_LIGHTNING);
        this->unk_328 = 0xFF;
        this->unk_330 = 5;
        this->unk_32C = 0.0f;
        this->unk_340 = (s16)Rand_ZeroFloat(10000.0f);
    } else if (this->unk_332 != 0) {
        this->unk_332--;
    }
    if ((globalCtx->envCtx.unk_D8 > 0.0f) && (this->unk_336 != 0)) {
        globalCtx->envCtx.customSkyboxFilter = 1;
        globalCtx->envCtx.skyboxFilterColor[0] = 255;
        globalCtx->envCtx.skyboxFilterColor[1] = 255;
        globalCtx->envCtx.skyboxFilterColor[2] = 255;
        globalCtx->envCtx.skyboxFilterColor[3] = (s16)(globalCtx->envCtx.unk_D8 * 200.0f);
    } else {
        globalCtx->envCtx.customSkyboxFilter = 0;
    }
    globalCtx->envCtx.unk_BF = 0;
    globalCtx->envCtx.unk_DC = 2;

    switch (this->unk_339) {
        case 0:
            Math_ApproachZeroF(&globalCtx->envCtx.unk_D8, 1.0f, 0.1f);
            break;
        case 3:
            globalCtx->envCtx.unk_BE = 3;
            globalCtx->envCtx.unk_BD = 4;
            Math_ApproachF(&globalCtx->envCtx.unk_D8, 1.0f, 1.0f, 0.0125f);
            break;
        case 4:
            globalCtx->envCtx.unk_BE = 5;
            globalCtx->envCtx.unk_BD = 6;
            Math_ApproachF(&globalCtx->envCtx.unk_D8, 1.0f, 1.0f, 0.0125f);
            break;
        case 5:
            globalCtx->envCtx.unk_BE = 6;
            globalCtx->envCtx.unk_BD = 7;
            Math_ApproachF(&this->unk_33C, 0.69f, 1.0f, 0.05f);
            globalCtx->envCtx.unk_D8 =
                (Math_SinS(globalCtx->gameplayFrames * 0x5000) * 0.15f) + (0.15f + this->unk_33C);
            break;
        case 55:
            globalCtx->envCtx.unk_BE = 2;
            globalCtx->envCtx.unk_BD = 0;
            Math_ApproachZeroF(&globalCtx->envCtx.unk_D8, 1.0f, 0.05f);
            break;
        case 6:
            globalCtx->envCtx.unk_BE = 2;
            globalCtx->envCtx.unk_BD = 8;
            Math_ApproachF(&this->unk_33C, 0.69f, 1.0f, 0.05f);
            globalCtx->envCtx.unk_D8 =
                (Math_SinS(globalCtx->gameplayFrames * 0x7000) * 0.15f) + (0.15f + this->unk_33C);
            break;
        case 7:
            globalCtx->envCtx.unk_BE = 0;
            globalCtx->envCtx.unk_BD = 8;
            Math_ApproachZeroF(&globalCtx->envCtx.unk_D8, 1.0f, 0.02f);
            break;
        case 20:
            globalCtx->envCtx.unk_BE = 0;
            globalCtx->envCtx.unk_BD = 9;
            break;
        case 21:
            globalCtx->envCtx.unk_BE = 0xA;
            globalCtx->envCtx.unk_BD = 9;
            break;
        case 22:
            globalCtx->envCtx.unk_BE = 0xA;
            globalCtx->envCtx.unk_BD = 0xB;
            break;
        case 23:
            globalCtx->envCtx.unk_BE = 9;
            globalCtx->envCtx.unk_BD = 0xB;
            break;
        case 24:
            globalCtx->envCtx.unk_BE = 0;
            globalCtx->envCtx.unk_BD = 0xC;
            break;
        case -1:
            break;
    }

    if (this->unk_339 >= 0) {
        this->unk_339 = 0;
    }
    if (D_80906D78 != 0) {
        D_80906D78 = 0;

        for (i2 = 0; i2 < ARRAY_COUNT(sParticles); i2++) {
            angle = Rand_ZeroFloat(2 * M_PI);
            sp44 = Rand_ZeroFloat(40.0f) + 10.0f;
            sp58 = this->actor.world.pos;
            sp58.y = 1200.0f;
            sp4C.x = cosf(angle) * sp44;
            sp4C.z = sinf(angle) * sp44;
            sp4C.y = Rand_ZeroFloat(15.0f) + 15.0f;
            sp58.x += sp4C.x * 10.0f * 0.1f;
            sp58.z += sp4C.z * 10.0f * 0.1f;
            func_808FD27C(globalCtx, &sp58, &sp4C, Rand_ZeroFloat(0.3f) + 0.2f);
        }
    }
    this->unk_388 += 0.15f;
    func_80905DA8(this, globalCtx);
}

void func_809034E4(Vec3f* arg0, Vec3f* arg1) {
    Vtx* vtx;
    Vec3f sp2D0;
    s16 temp_s1;
    s16 temp_a1;
    s16 sp2CA;
    s16 sp2C8;
    s16 i;
    u8 phi_s2;
    u8 temp_s4;
    u8 temp_s4_2;
    f32 temp_f12;
    Vec3f temp_f20;
    Vec3f temp_f2;
    Vec3f temp_f22;
    f32 sp294;
    f32 phi_f30;
    f32 temp_f28;
    f32 temp_f26;
    s32 pad[3];
    Vec3f sp18C[20];
    Vec3f sp9C[20];

    for (i = 0; i < 20; i++) {
        sp18C[i] = *arg0;
        sp9C[i] = *arg1;
    }

    temp_s4 = 0;

    D_809105D8[3] = D_809105D8[2];
    D_809105D8[2] = D_809105D8[1];
    D_809105D8[1] = D_809105D8[0];
    D_809105D8[0] = *arg0;

    sp2D0 = D_809105D8[0];

    temp_f20.x = D_809105D8[1].x - sp2D0.x;
    temp_f20.y = D_809105D8[1].y - sp2D0.y;
    temp_f20.z = D_809105D8[1].z - sp2D0.z;

    sp2CA = Math_Atan2S(temp_f20.z, temp_f20.x);
    sp2C8 = Math_Atan2S(sqrtf(SQXZ(temp_f20)), temp_f20.y);

    temp_f2.x = D_809105D8[2].x - D_809105D8[1].x;
    temp_f2.y = D_809105D8[2].y - D_809105D8[1].y;
    temp_f2.z = D_809105D8[2].z - D_809105D8[1].z;

    temp_f22.x = D_809105D8[3].x - D_809105D8[2].x;
    temp_f22.y = D_809105D8[3].y - D_809105D8[2].y;
    temp_f22.z = D_809105D8[3].z - D_809105D8[2].z;

    temp_f12 = sqrtf(SQXYZ(temp_f20)) + sqrtf(SQXYZ(temp_f2)) + sqrtf(SQXYZ(temp_f22));
    if (temp_f12 <= 1.0f) {
        temp_f12 = 1.0f;
    }

    temp_f28 = temp_f12 * 0.083f;
    phi_f30 = sqrtf(SQXYZ(temp_f20)) / 2.0f;
    sp294 = sqrtf(SQXYZ(temp_f2)) / 2.0f;

    phi_s2 = 1;

    while (true) {
        temp_f20.x = D_809105D8[phi_s2].x - sp2D0.x;
        temp_f20.y = D_809105D8[phi_s2].y - sp2D0.y;
        temp_f20.z = D_809105D8[phi_s2].z - sp2D0.z;

        temp_s1 = Math_Atan2S(temp_f20.z, temp_f20.x);
        temp_a1 = Math_Atan2S(sqrtf(SQXZ(temp_f20)), temp_f20.y);

        Math_ApproachS(&sp2C8, temp_a1, 1, 0x1000);
        Math_ApproachS(&sp2CA, temp_s1, 1, 0x1000);

        temp_f26 = temp_f28 * Math_CosS(sp2C8);

        sp18C[temp_s4] = sp2D0;

        sp2D0.x += temp_f26 * Math_SinS(sp2CA);
        sp2D0.y += temp_f28 * Math_SinS(sp2C8);
        sp2D0.z += temp_f26 * Math_CosS(sp2CA);

        temp_f20.x = D_809105D8[phi_s2].x - sp2D0.x;
        temp_f20.y = D_809105D8[phi_s2].y - sp2D0.y;
        temp_f20.z = D_809105D8[phi_s2].z - sp2D0.z;

        if (phi_s2 < 3) {
            if (sqrtf(SQXYZ(temp_f20)) <= phi_f30) {
                phi_f30 = sp294;
                phi_s2++;
            }
        } else {
            if (sqrtf(SQXYZ(temp_f20)) <= (temp_f28 + 1.0f)) {
                phi_s2++;
            }
        }

        temp_s4++;

        if ((temp_s4 >= 20) || (phi_s2 >= 4)) {
            break;
        }
    }

    temp_s4_2 = 0;

    D_80910608[3] = D_80910608[2];
    D_80910608[2] = D_80910608[1];
    D_80910608[1] = D_80910608[0];
    D_80910608[0] = *arg1;

    sp2D0 = D_80910608[0];

    temp_f20.x = D_80910608[1].x - sp2D0.x;
    temp_f20.y = D_80910608[1].y - sp2D0.y;
    temp_f20.z = D_80910608[1].z - sp2D0.z;

    sp2CA = Math_Atan2S(temp_f20.z, temp_f20.x);
    sp2C8 = Math_Atan2S(sqrtf(SQXZ(temp_f20)), temp_f20.y);

    temp_f2.x = D_80910608[2].x - D_80910608[1].x;
    temp_f2.y = D_80910608[2].y - D_80910608[1].y;
    temp_f2.z = D_80910608[2].z - D_80910608[1].z;

    temp_f22.x = D_80910608[3].x - D_80910608[2].x;
    temp_f22.y = D_80910608[3].y - D_80910608[2].y;
    temp_f22.z = D_80910608[3].z - D_80910608[2].z;

    temp_f12 = sqrtf(SQXYZ(temp_f20)) + sqrtf(SQXYZ(temp_f2)) + sqrtf(SQXYZ(temp_f22));
    if (temp_f12 <= 1.0f) {
        temp_f12 = 1.0f;
    }

    temp_f28 = temp_f12 * 0.083f;
    phi_f30 = sqrtf(SQXYZ(temp_f20)) / 2.0f;
    sp294 = sqrtf(SQXYZ(temp_f2)) / 2.0f;

    phi_s2 = 1;

    while (true) {
        temp_f20.x = D_80910608[phi_s2].x - sp2D0.x;
        temp_f20.y = D_80910608[phi_s2].y - sp2D0.y;
        temp_f20.z = D_80910608[phi_s2].z - sp2D0.z;

        temp_s1 = Math_Atan2S(temp_f20.z, temp_f20.x);
        temp_a1 = Math_Atan2S(sqrtf(SQXZ(temp_f20)), temp_f20.y);

        Math_ApproachS(&sp2C8, temp_a1, 1, 0x1000);
        Math_ApproachS(&sp2CA, temp_s1, 1, 0x1000);

        temp_f26 = temp_f28 * Math_CosS(sp2C8);

        sp9C[temp_s4_2] = sp2D0;

        sp2D0.x += temp_f26 * Math_SinS(sp2CA);
        sp2D0.y += temp_f28 * Math_SinS(sp2C8);
        sp2D0.z += temp_f26 * Math_CosS(sp2CA);

        temp_f20.x = D_80910608[phi_s2].x - sp2D0.x;
        temp_f20.y = D_80910608[phi_s2].y - sp2D0.y;
        temp_f20.z = D_80910608[phi_s2].z - sp2D0.z;

        if (phi_s2 < 3) {
            if (sqrtf(SQXYZ(temp_f20)) <= phi_f30) {
                phi_f30 = sp294;
                phi_s2++;
            }
        } else {
            if (sqrtf(SQXYZ(temp_f20)) <= (temp_f28 + 1.0f)) {
                phi_s2++;
            }
        }

        temp_s4_2++;

        if ((temp_s4_2 >= 20) || (phi_s2 >= 4)) {
            break;
        }
    }

    vtx = SEGMENTED_TO_VIRTUAL(ovl_Boss_Ganon2_Vtx_00BA20);
    for (i = 0; i < 11; i++) {
        if ((temp_s4 - i) > 0) {
            vtx[D_80907084[i]].n.ob[0] = sp18C[temp_s4 - i - 1].x;
            vtx[D_80907084[i]].n.ob[1] = sp18C[temp_s4 - i - 1].y;
            vtx[D_80907084[i]].n.ob[2] = sp18C[temp_s4 - i - 1].z;
        }
        if ((temp_s4_2 - i) > 0) {
            vtx[D_80907090[i]].n.ob[0] = sp9C[temp_s4_2 - i - 1].x;
            vtx[D_80907090[i]].n.ob[1] = sp9C[temp_s4_2 - i - 1].y;
            vtx[D_80907090[i]].n.ob[2] = sp9C[temp_s4_2 - i - 1].z;
        }
    }
}

void func_80903F38(BossGanon2* this, GlobalContext* globalCtx) {
    OPEN_DISPS(globalCtx->state.gfxCtx, "../z_boss_ganon2.c", 5083);

    if (this->unk_312 != 0) {
        func_809034E4(&this->unk_200, &this->unk_20C);
        D_80907080 = 0xFF;
    }

    if (D_80910638 >= 4) {
        gSPSegment(
            POLY_XLU_DISP++, 0x08,
            Gfx_TwoTexScroll(globalCtx->state.gfxCtx, 0, 0, 0, 32, 32, 1, globalCtx->gameplayFrames * 18, 0, 32, 32));
        gDPPipeSync(POLY_XLU_DISP++);
        gDPSetPrimColor(POLY_XLU_DISP++, 0, 0, 255, 255, 255, D_80907080);
        Matrix_Translate(0.0f, 0.0f, 0.0f, MTXMODE_NEW);
        gSPMatrix(POLY_XLU_DISP++, Matrix_NewMtx(globalCtx->state.gfxCtx, "../z_boss_ganon2.c", 5117),
                  G_MTX_NOPUSH | G_MTX_LOAD | G_MTX_MODELVIEW);
        gSPDisplayList(POLY_XLU_DISP++, ovl_Boss_Ganon2_DL_00BB80);
    }

    CLOSE_DISPS(globalCtx->state.gfxCtx, "../z_boss_ganon2.c", 5122);
}

void func_80904108(BossGanon2* this, GlobalContext* globalCtx) {
    s32 pad;

    if (this->unk_324 > 0.0f) {
        OPEN_DISPS(globalCtx->state.gfxCtx, "../z_boss_ganon2.c", 5131);

        Matrix_Push();
        gDPPipeSync(POLY_XLU_DISP++);
        gSPSegment(POLY_XLU_DISP++, 0x08,
                   Gfx_TwoTexScroll(globalCtx->state.gfxCtx, 0, (s32)globalCtx->gameplayFrames, 0, 32, 64, 1,
                                    -globalCtx->gameplayFrames * 2, -globalCtx->gameplayFrames * 8, 32, 32));
        gDPSetPrimColor(POLY_XLU_DISP++, 0, 0, 255, 200, 0, (s8)this->unk_324);
        gDPSetEnvColor(POLY_XLU_DISP++, 255, 0, 0, 128);
        Matrix_Translate(-200.0f, 1086.0f, -200.0f, MTXMODE_NEW);
        Matrix_Scale(0.098000005f, 0.1f, 0.098000005f, MTXMODE_APPLY);
        gSPMatrix(POLY_XLU_DISP++, Matrix_NewMtx(globalCtx->state.gfxCtx, "../z_boss_ganon2.c", 5183),
                  G_MTX_NOPUSH | G_MTX_LOAD | G_MTX_MODELVIEW);
        gSPDisplayList(POLY_XLU_DISP++, SEGMENTED_TO_VIRTUAL(ovl_Boss_Ganon2_DL_00E1C0));
        Matrix_Pop();

        CLOSE_DISPS(globalCtx->state.gfxCtx, "../z_boss_ganon2.c", 5186);
    }
}

void func_80904340(BossGanon2* this, GlobalContext* globalCtx) {
    s16 i;
    f32 rand;
    f32 angle;
    f32 sin;
    f32 cos;

    OPEN_DISPS(globalCtx->state.gfxCtx, "../z_boss_ganon2.c", 5196);
    Matrix_Push();

    if ((this->unk_330 != 0) || (this->unk_328 != 0)) {
        if (this->unk_330 != 0) {
            this->unk_330--;
        } else {
            this->unk_328 -= 70;

            if (this->unk_328 < 0) {
                this->unk_328 = 0;
            }
        }

        Math_ApproachF(&this->unk_32C, 0.13f, 1.0f, 0.065f);
        gDPPipeSync(POLY_XLU_DISP++);
        gDPSetPrimColor(POLY_XLU_DISP++, 0, 0, 255, 255, 255, this->unk_328);
        BossGanon2_InitRand(this->unk_340 + 1, 0x71AC - this->unk_340, 0x263A);
        rand = BossGanon2_RandZeroOne();
        if (1) {}

        for (i = 0; i < 5; i++) {
            angle = (i * (2 * M_PI / 5)) + (rand * M_PI);
            sin = 5000.0f * sinf(angle);
            cos = 5000.0f * cosf(angle);
            Matrix_Translate(-200.0f + sin, 4786.0f, -200.0f + cos, MTXMODE_NEW);
            Matrix_Scale(this->unk_32C, this->unk_32C, this->unk_32C, MTXMODE_APPLY);
            Matrix_RotateY(angle, MTXMODE_APPLY);
            Matrix_RotateZ((BossGanon2_RandZeroOne() - 0.5f) * 100.0f * 0.01f, MTXMODE_APPLY);

            if (BossGanon2_RandZeroOne() < 0.5f) {
                Matrix_RotateY(M_PI, MTXMODE_APPLY);
            }

            gSPMatrix(POLY_XLU_DISP++, Matrix_NewMtx(globalCtx->state.gfxCtx, "../z_boss_ganon2.c", 5250),
                      G_MTX_NOPUSH | G_MTX_LOAD | G_MTX_MODELVIEW);
            gSPDisplayList(POLY_XLU_DISP++, SEGMENTED_TO_VIRTUAL(ovl_Boss_Ganon2_DL_00D798));
        }
    }

    Matrix_Pop();
    CLOSE_DISPS(globalCtx->state.gfxCtx, "../z_boss_ganon2.c", 5255);
}

void func_8090464C(BossGanon2* this, GlobalContext* globalCtx) {
    s32 pad;

    if (this->unk_1B4 > 0.0f) {
        OPEN_DISPS(globalCtx->state.gfxCtx, "../z_boss_ganon2.c", 5264);

        Matrix_Push();
        gDPPipeSync(POLY_XLU_DISP++);
        gDPSetPrimColor(POLY_XLU_DISP++, 0, 0, 255, 255, 170, (s16)this->unk_1B4);
        gDPSetEnvColor(POLY_XLU_DISP++, 255, 200, 0, 128);
        Matrix_Translate(this->unk_1B8.x, this->unk_1B8.y, this->unk_1B8.z, MTXMODE_NEW);
        func_800D1FD4(&globalCtx->mf_11DA0);
        Matrix_RotateZ(-0.2f, MTXMODE_APPLY);
        Matrix_Scale(0.6f, 0.6f, 1.0f, MTXMODE_APPLY);
        gSPMatrix(POLY_XLU_DISP++, Matrix_NewMtx(globalCtx->state.gfxCtx, "../z_boss_ganon2.c", 5290),
                  G_MTX_NOPUSH | G_MTX_LOAD | G_MTX_MODELVIEW);
        gSPDisplayList(POLY_XLU_DISP++, SEGMENTED_TO_VIRTUAL(ovl_Boss_Ganon2_DL_00CCD8));
        Matrix_Pop();

        CLOSE_DISPS(globalCtx->state.gfxCtx, "../z_boss_ganon2.c", 5293);
    }
}

s32 BossGanon2_OverrideLimbDraw(GlobalContext* globalCtx, s32 limbIndex, Gfx** dList, Vec3f* pos, Vec3s* rot,
                                void* thisx) {
    s32 pad;
    BossGanon2* this = THIS;

    OPEN_DISPS(globalCtx->state.gfxCtx, "../z_boss_ganon2.c", 5355);

    if (limbIndex == 15) {
        rot->y += this->unk_31A;
        rot->z += this->unk_31C;
    }

    if (limbIndex >= 42) {
        rot->x += this->unk_2F4[limbIndex] + this->unk_346;
        rot->y += this->unk_2FE[limbIndex];

        if (this->unk_342 & 1) {
            gDPSetEnvColor(POLY_OPA_DISP++, 255, 0, 0, 255);
        } else {
            gDPSetEnvColor(POLY_OPA_DISP++, (s16)this->unk_1B0, (s16)this->unk_1B0, (s16)(*this).unk_1B0, 255);
        }
    }

    if ((limbIndex == 7) || (limbIndex == 13) || (limbIndex == 33) || (limbIndex == 34)) {
        *dList = NULL;
    }

    CLOSE_DISPS(globalCtx->state.gfxCtx, "../z_boss_ganon2.c", 5431);
    return 0;
}

void BossGanon2_PostLimbDraw(GlobalContext* globalCtx, s32 limbIndex, Gfx** dList, Vec3s* rot, void* thisx) {
    s8 pad;
    s8 temp_v0;
    BossGanon2* this = THIS;
    Vec3f sp4C;

    OPEN_DISPS(globalCtx->state.gfxCtx, "../z_boss_ganon2.c", 5459);

    D_80907120.z = 17000.0f;
    D_8090712C.z = 3000.0f;

    if (D_809070CC[limbIndex] >= 0) {
        Matrix_MultVec3f(&D_80906D60, &this->unk_234[D_809070CC[limbIndex]]);
    }

    if (limbIndex == 15) {
        Matrix_MultVec3f(&D_80906D60, &this->unk_1B8);
    } else if (limbIndex == 3) {
        Matrix_MultVec3f(&D_80907108, &this->unk_1F4);
    } else if (limbIndex == 9) {
        Matrix_MultVec3f(&D_80907114, &this->unk_1E8);
    } else if (limbIndex == 38) {
        Matrix_MultVec3f(&D_80906D60, &this->unk_1DC);
    } else if (limbIndex == 41) {
        Matrix_MultVec3f(&D_80906D60, &this->unk_1D0);
    } else if (limbIndex == 45) {
        Matrix_MultVec3f(&D_80907138, &this->unk_1C4);
    }

    temp_v0 = D_8090709C[limbIndex];
    if (temp_v0 >= 0) {
        Matrix_MultVec3f(&D_80906D60, &sp4C);
        func_808FD080(temp_v0, &this->unk_424, &sp4C);
    }

    if ((limbIndex == 7) || (limbIndex == 13)) {
        Matrix_Push();
        Matrix_Scale(this->unk_224, this->unk_224, this->unk_224, MTXMODE_APPLY);
        gSPMatrix(POLY_OPA_DISP++, Matrix_NewMtx(globalCtx->state.gfxCtx, "../z_boss_ganon2.c", 5522),
                  G_MTX_NOPUSH | G_MTX_LOAD | G_MTX_MODELVIEW);
        gSPDisplayList(POLY_OPA_DISP++, *dList);
        Matrix_Pop();
    } else if ((limbIndex == 33) || (limbIndex == 34)) {
        Matrix_Push();
        Matrix_Scale(this->unk_228, this->unk_228, this->unk_228, MTXMODE_APPLY);
        gSPMatrix(POLY_OPA_DISP++, Matrix_NewMtx(globalCtx->state.gfxCtx, "../z_boss_ganon2.c", 5533),
                  G_MTX_NOPUSH | G_MTX_LOAD | G_MTX_MODELVIEW);
        gSPDisplayList(POLY_OPA_DISP++, *dList);
        Matrix_Pop();
    }

    if (*dList != NULL) {
        if ((limbIndex == 7) && (this->unk_312 == 1)) {
            Matrix_MultVec3f(&D_809070FC, &this->unk_218);
            func_808FD080(0, &this->unk_444, &this->unk_218);
            Matrix_MultVec3f(&D_80907120, &this->unk_200);
            Matrix_MultVec3f(&D_8090712C, &this->unk_20C);
        } else if ((limbIndex == 13) && (this->unk_312 == 2)) {
            Matrix_MultVec3f(&D_809070FC, &this->unk_218);
            func_808FD080(1, &this->unk_444, &this->unk_218);
            Matrix_MultVec3f(&D_80907120, &this->unk_200);
            Matrix_MultVec3f(&D_8090712C, &this->unk_20C);
        }
    }

    CLOSE_DISPS(globalCtx->state.gfxCtx, "../z_boss_ganon2.c", 5566);
}

void func_80904D88(BossGanon2* this, GlobalContext* globalCtx) {
    s32 pad;
    s16 i;

    OPEN_DISPS(globalCtx->state.gfxCtx, "../z_boss_ganon2.c", 5575);

    if (this->unk_30C > 0.0f) {
        func_80093D84(globalCtx->state.gfxCtx);
        if (this->unk_380 > 0.0f) {
            gDPSetPrimColor(POLY_XLU_DISP++, 0, 0, 255, 255, 170, 255);
            gDPSetEnvColor(POLY_XLU_DISP++, 255, 200, 0, 0);
        } else {
            gDPSetPrimColor(POLY_XLU_DISP++, 0, 0, 255, 255, 255, 255);
            gDPSetEnvColor(POLY_XLU_DISP++, 100, 255, 255, 0);
        }
        gSPDisplayList(POLY_XLU_DISP++, ovl_Boss_Ganon2_DL_00B308);

        for (i = 0; i < 15; i++) {
            Matrix_Translate(this->unk_234[i].x, this->unk_234[i].y, this->unk_234[i].z, MTXMODE_NEW);
            func_800D1FD4(&globalCtx->mf_11DA0);
            Matrix_Scale(this->unk_30C, this->unk_30C, this->unk_30C, MTXMODE_APPLY);
            Matrix_RotateZ(Rand_CenteredFloat(M_PI), MTXMODE_APPLY);
            gSPMatrix(POLY_XLU_DISP++, Matrix_NewMtx(globalCtx->state.gfxCtx, "../z_boss_ganon2.c", 5618),
                      G_MTX_NOPUSH | G_MTX_LOAD | G_MTX_MODELVIEW);
            gSPDisplayList(POLY_XLU_DISP++, ovl_Boss_Ganon2_DL_00B378);
        }
    }

    CLOSE_DISPS(globalCtx->state.gfxCtx, "../z_boss_ganon2.c", 5622);
}

void func_80904FC8(BossGanon2* this, GlobalContext* globalCtx) {
    s32 pad;

    OPEN_DISPS(globalCtx->state.gfxCtx, "../z_boss_ganon2.c", 5632);

    if (this->unk_384 > 0.0f) {
        func_80093D84(globalCtx->state.gfxCtx);
        gDPSetPrimColor(POLY_XLU_DISP++, 0, 0, 255, 255, 255, 200);
        gDPSetEnvColor(POLY_XLU_DISP++, 255, 200, 0, 0);
        gSPDisplayList(POLY_XLU_DISP++, ovl_Boss_Ganon2_DL_00B308);
        Matrix_Translate(sZelda->actor.world.pos.x, sZelda->actor.world.pos.y + 80.0f, sZelda->actor.world.pos.z,
                         MTXMODE_NEW);
        func_800D1FD4(&globalCtx->mf_11DA0);
        Matrix_Scale(this->unk_384, this->unk_384, this->unk_384, MTXMODE_APPLY);
        Matrix_RotateZ(this->unk_388, MTXMODE_APPLY);
        gSPMatrix(POLY_XLU_DISP++, Matrix_NewMtx(globalCtx->state.gfxCtx, "../z_boss_ganon2.c", 5661),
                  G_MTX_NOPUSH | G_MTX_LOAD | G_MTX_MODELVIEW);
        gSPDisplayList(POLY_XLU_DISP++, SEGMENTED_TO_VIRTUAL(ovl_Boss_Ganon2_DL_00B378));
        Matrix_RotateZ(this->unk_388 * -2.0f, MTXMODE_APPLY);
        gSPMatrix(POLY_XLU_DISP++, Matrix_NewMtx(globalCtx->state.gfxCtx, "../z_boss_ganon2.c", 5664),
                  G_MTX_NOPUSH | G_MTX_LOAD | G_MTX_MODELVIEW);
        gSPDisplayList(POLY_XLU_DISP++, SEGMENTED_TO_VIRTUAL(ovl_Boss_Ganon2_DL_00B378));
    }

    CLOSE_DISPS(globalCtx->state.gfxCtx, "../z_boss_ganon2.c", 5667);
}

void func_8090523C(BossGanon2* this, GlobalContext* globalCtx) {
    Player* player;
    f32 phi_f20;

    OPEN_DISPS(globalCtx->state.gfxCtx, "../z_boss_ganon2.c", 5675);

    if (this->unk_38C > 0.0f) {
        s8 i;

        player = GET_PLAYER(globalCtx);
        func_80093D84(globalCtx->state.gfxCtx);
        gDPSetPrimColor(POLY_XLU_DISP++, 0, 0, 255, 255, 255, (s16)this->unk_38C);
        gDPSetEnvColor(POLY_XLU_DISP++, 0, 255, 255, 0);
        gSPDisplayList(POLY_XLU_DISP++, ovl_Boss_Ganon2_DL_00B308);

        for (i = 0; i < 11; i++) {
            Matrix_Mult(&player->mf_9E0, MTXMODE_NEW);
            Matrix_Translate((i * 250.0f) + 900.0f, 350.0f, 0.0f, MTXMODE_APPLY);

            if (i < 7) {
                phi_f20 = 1.0f;
            } else {
                phi_f20 = 1.0f - ((i - 7) * 0.2333333f); // 7 / 30
            }

            func_800D1FD4(&globalCtx->mf_11DA0);
            Matrix_Scale(200.0f * phi_f20, 200.0f * phi_f20, 1.0f, MTXMODE_APPLY);
            Matrix_RotateZ(Rand_ZeroFloat(2.0f * M_PI), MTXMODE_APPLY);
            gSPMatrix(POLY_XLU_DISP++, Matrix_NewMtx(globalCtx->state.gfxCtx, "../z_boss_ganon2.c", 5721),
                      G_MTX_NOPUSH | G_MTX_LOAD | G_MTX_MODELVIEW);
            gSPDisplayList(POLY_XLU_DISP++, SEGMENTED_TO_VIRTUAL(ovl_Boss_Ganon2_DL_00B378));
        }
    }

    CLOSE_DISPS(globalCtx->state.gfxCtx, "../z_boss_ganon2.c", 5725);
}

void BossGanon2_PostLimbDraw2(GlobalContext* globalCtx, s32 limbIndex, Gfx** dList, Vec3s* rot, void* thisx) {
    s8 temp_v1 = D_80907144[limbIndex];
    BossGanon2* this = THIS;

    if (temp_v1 >= 0) {
        Matrix_MultVec3f(&D_80906D60, &this->unk_234[temp_v1]);
    }
    if (limbIndex == 11) {
        OPEN_DISPS(globalCtx->state.gfxCtx, "../z_boss_ganon2.c", 5749);

        gSPMatrix(POLY_XLU_DISP++, Matrix_NewMtx(globalCtx->state.gfxCtx, "../z_boss_ganon2.c", 5752),
                  G_MTX_NOPUSH | G_MTX_LOAD | G_MTX_MODELVIEW);
        gSPDisplayList(POLY_XLU_DISP++, SEGMENTED_TO_VIRTUAL(object_ganon_DL_00BE90));

        CLOSE_DISPS(globalCtx->state.gfxCtx, "../z_boss_ganon2.c", 5754);
    } else if (limbIndex == 10) {
        Matrix_MultVec3f(&D_80907164, &this->unk_1B8);
    }
}

void func_80905674(BossGanon2* this, GlobalContext* globalCtx) {
    s32 pad;

    if (this->unk_380 > 0.0f) {
        OPEN_DISPS(globalCtx->state.gfxCtx, "../z_boss_ganon2.c", 5772);

        Matrix_Push();
        gDPPipeSync(POLY_XLU_DISP++);
        gSPSegment(POLY_XLU_DISP++, 0x08,
                   Gfx_TwoTexScroll(globalCtx->state.gfxCtx, 0, this->unk_19C * -8, 0, 32, 64, 1, this->unk_19C * -4,
                                    this->unk_19C * -8, 32, 32));
        gDPSetPrimColor(POLY_XLU_DISP++, 0, 0, 255, 255, 170, (s16)this->unk_37C);
        gDPSetEnvColor(POLY_XLU_DISP++, 255, 200, 0, 128);
        Matrix_Translate(sZelda->actor.world.pos.x + 100.0f, sZelda->actor.world.pos.y + 35.0f + 7.0f,
                         sZelda->actor.world.pos.z - 100.0f, MTXMODE_NEW);
        Matrix_RotateY(-M_PI / 4.0f, MTXMODE_APPLY);
        Matrix_Scale(0.040000003f, 0.040000003f, this->unk_380, MTXMODE_APPLY);
        Matrix_RotateX(M_PI / 2.0f, MTXMODE_APPLY);
        gSPMatrix(POLY_XLU_DISP++, Matrix_NewMtx(globalCtx->state.gfxCtx, "../z_boss_ganon2.c", 5814),
                  G_MTX_NOPUSH | G_MTX_LOAD | G_MTX_MODELVIEW);
        gSPDisplayList(POLY_XLU_DISP++, SEGMENTED_TO_VIRTUAL(ovl_Boss_Ganon2_DL_00EC40));
        Matrix_Pop();

        CLOSE_DISPS(globalCtx->state.gfxCtx, "../z_boss_ganon2.c", 5817);
    }
}

void BossGanon2_Draw(Actor* thisx, GlobalContext* globalCtx) {
    void* shadowTexture = Graph_Alloc(globalCtx->state.gfxCtx, 4096);
    BossGanon2* this = THIS;
    s16 i;

    OPEN_DISPS(globalCtx->state.gfxCtx, "../z_boss_ganon2.c", 5840);

    func_80093D18(globalCtx->state.gfxCtx);
    func_80093D84(globalCtx->state.gfxCtx);

    switch (this->unk_337) {
        case 0:
            BossGanon2_SetObjectSegment(this, globalCtx, OBJECT_GANON, true);
            gSPSegment(POLY_XLU_DISP++, 0x08, SEGMENTED_TO_VIRTUAL(object_ganon_Tex_00A8E0));
            gSPSegment(POLY_XLU_DISP++, 0x09, SEGMENTED_TO_VIRTUAL(object_ganon_Tex_00A8E0));
            SkelAnime_DrawFlexOpa(globalCtx, this->skelAnime.skeleton, this->skelAnime.jointTable,
                                  this->skelAnime.dListCount, NULL, BossGanon2_PostLimbDraw2, this);
            break;
        case 1:
        case 2:
            BossGanon2_SetObjectSegment(this, globalCtx, OBJECT_GANON2, true);
            gSPSegment(POLY_OPA_DISP++, 0x08, SEGMENTED_TO_VIRTUAL(sEyeTextures[this->unk_310]));
            func_808FD080(0, &this->unk_444, &D_8090717C);
            func_808FD080(1, &this->unk_444, &D_8090717C);
            this->unk_218 = D_8090717C;
            if (this->unk_342 & 1) {
                POLY_OPA_DISP = Gfx_SetFog(POLY_OPA_DISP, 0xFF, 0, 0, 0xFF, 0x384, 0x44B);
            }
            Matrix_Translate(0.0f, -4000.0f, 4000.0f, MTXMODE_APPLY);
            Matrix_RotateX(this->unk_394, MTXMODE_APPLY);
            Matrix_Translate(0.0f, 4000.0f, -4000.0f, MTXMODE_APPLY);
            gSPMatrix(POLY_OPA_DISP++, Matrix_NewMtx(globalCtx->state.gfxCtx, "../z_boss_ganon2.c", 5910),
                      G_MTX_NOPUSH | G_MTX_LOAD | G_MTX_MODELVIEW);
            SkelAnime_DrawFlexOpa(globalCtx, this->skelAnime.skeleton, this->skelAnime.jointTable,
                                  this->skelAnime.dListCount, BossGanon2_OverrideLimbDraw, BossGanon2_PostLimbDraw,
                                  this);
            POLY_OPA_DISP = Gameplay_SetFog(globalCtx, POLY_OPA_DISP);
            BossGanon2_GenShadowTexture(shadowTexture, this, globalCtx);
            BossGanon2_DrawShadowTexture(shadowTexture, this, globalCtx);
            break;
    }

    BossGanon2_SetObjectSegment(this, globalCtx, OBJECT_GANON2, true);
    func_80904340(this, globalCtx);
    func_80904108(this, globalCtx);
    func_80904D88(this, globalCtx);
    func_8090464C(this, globalCtx);
    func_80905674(this, globalCtx);
    func_80904FC8(this, globalCtx);
    func_8090523C(this, globalCtx);

    if ((this->unk_312 != 0) || (D_80907080 != 0)) {
        func_80903F38(this, globalCtx);
        if (this->unk_312 == 0) {
            s32 pad;

            D_80907080 -= 40;
            if (D_80907080 <= 0) {
                D_80907080 = 0;
            }
        }

        D_80910638++;
    } else {
        for (i = 0; i < 3; i++) {
            D_809105D8[i] = this->unk_200;
            D_80910608[i] = this->unk_20C;
        }

        D_80910638 = 0;
    }

    CLOSE_DISPS(globalCtx->state.gfxCtx, "../z_boss_ganon2.c", 5983);

    func_809060E8(globalCtx);
}

void func_80905DA8(BossGanon2* this, GlobalContext* globalCtx) {
    s32 pad[5];
    Player* player = GET_PLAYER(globalCtx);
    BossGanon2Effect* effect = globalCtx->specialEffects;
    Vec3f sp78;
    s16 i;

    for (i = 0; i < ARRAY_COUNT(sParticles); i++, effect++) {
        if (effect->type != 0) {
            effect->position.x += effect->velocity.x;
            effect->position.y += effect->velocity.y;
            effect->position.z += effect->velocity.z;
            effect->unk_01++;
            effect->velocity.x += effect->accel.x;
            effect->velocity.y += effect->accel.y;
            effect->velocity.z += effect->accel.z;
            if (effect->type == 1) {
                if (effect->unk_2E == 0) {
                    effect->unk_38.z += 1.0f;
                    effect->unk_38.y = (2.0f * M_PI) / 5.0f;
                } else {
                    effect->unk_38.z = M_PI / 2.0f;
                    effect->unk_38.y = 0.0f;
                    if (effect->position.y <= 1098.0f) {
                        effect->position.y = 1098.0f;
                        if (effect->velocity.y < -10.0f) {
                            sp78 = effect->position;
                            sp78.y = 1086.0f;
                            func_80078884(NA_SE_IT_SHIELD_REFLECT_SW);
                            CollisionCheck_SpawnShieldParticlesMetal(globalCtx, &sp78);
                        }
                        effect->velocity.y = 0.0f;
                    }
                    if ((SQ(player->actor.world.pos.x - effect->position.x) +
                         SQ(player->actor.world.pos.z - effect->position.z)) < SQ(25.0f)) {
                        effect->type = 0;
                        this->unk_39C = 10;
                    }
                }
            } else if (effect->type == 2) {
                effect->unk_38.x += 0.1f;
                effect->unk_38.y += 0.4f;
                if ((sqrtf(SQ(-200.0f - effect->position.x) + SQ(-200.0f - effect->position.z)) < 1000.0f)) {
                    if (effect->position.y < 1186.0f) {
                        if (effect->unk_2E == 0) {
                            effect->unk_2E++;
                            effect->position.y = 1186.0f;
                            effect->velocity.x *= 0.75f;
                            effect->velocity.z *= 0.75f;
                            effect->velocity.y *= -0.2f;
                        } else {
                            effect->type = 0;
                        }
                    }
                } else if ((effect->position.y < 0.0f)) {
                    effect->type = 0;
                }
            }
        }
    }
}

void func_809060E8(GlobalContext* globalCtx) {
    s16 alpha;
    u8 usingObjectGEff = false;
    BossGanon2Effect* effect;
    s16 i;
    BossGanon2Effect* effects;

    effects = effect = globalCtx->specialEffects;

    OPEN_DISPS(globalCtx->state.gfxCtx, "../z_boss_ganon2.c", 6086);

    func_80093D18(globalCtx->state.gfxCtx);

    for (i = 0; i < 1; i++) {
        if (effect->type == 1) {
            Vec3f spA0;
            f32 temp_f0;
            f32 angle;

            func_80093D84(globalCtx->state.gfxCtx);
            spA0.x = globalCtx->envCtx.dirLight1.params.dir.x;
            spA0.y = globalCtx->envCtx.dirLight1.params.dir.y;
            spA0.z = globalCtx->envCtx.dirLight1.params.dir.z;
            func_8002EABC(&effect->position, &globalCtx->view.eye, &spA0, globalCtx->state.gfxCtx);
            Matrix_Translate(effect->position.x, effect->position.y, effect->position.z, MTXMODE_NEW);
            Matrix_Scale(0.03f, 0.03f, 0.03f, MTXMODE_APPLY);
            Matrix_RotateY(effect->unk_38.z, MTXMODE_APPLY);
            Matrix_RotateX(effect->unk_38.y, MTXMODE_APPLY);
            gSPMatrix(POLY_OPA_DISP++, Matrix_NewMtx(globalCtx->state.gfxCtx, "../z_boss_ganon2.c", 6116),
                      G_MTX_NOPUSH | G_MTX_LOAD | G_MTX_MODELVIEW);
            gSPSegment(POLY_OPA_DISP++, 0x08,
                       Gfx_TexScroll(globalCtx->state.gfxCtx, 0, 0 - (globalCtx->gameplayFrames & 0x7F), 32, 32));
            gSPDisplayList(POLY_OPA_DISP++, ovl_Boss_Ganon2_DL_0103A8);
            if ((globalCtx->envCtx.unk_BD == 1) || (globalCtx->envCtx.unk_BD == 2)) {
                alpha = (s16)(globalCtx->envCtx.unk_D8 * 150.0f) + 50;
                angle = M_PI / 5.0f;
            } else {
                alpha = 100;
                angle = M_PI / 2.0f;
            }
            gDPSetPrimColor(POLY_XLU_DISP++, 0, 0, 0, 0, 0, alpha);
            temp_f0 = effect->position.y - 1098.0f;
            Matrix_Translate(effect->position.x + temp_f0, 1086.0f, (effect->position.z - 1.0f) + temp_f0, MTXMODE_NEW);
            Matrix_RotateY(angle, MTXMODE_APPLY);
            Matrix_Scale(1.0f, 0.0f, 1.0f, MTXMODE_APPLY);
            gSPMatrix(POLY_XLU_DISP++, Matrix_NewMtx(globalCtx->state.gfxCtx, "../z_boss_ganon2.c", 6155),
                      G_MTX_NOPUSH | G_MTX_LOAD | G_MTX_MODELVIEW);
            gSPDisplayList(POLY_XLU_DISP++, ovl_Boss_Ganon2_DL_00F188);
        }
    }

    effect = effects;

    for (i = 0; i < ARRAY_COUNT(sParticles); i++, effect++) {
        if (effect->type == 2) {
            if (!usingObjectGEff) {
                BossGanon2_SetObjectSegment(NULL, globalCtx, OBJECT_GEFF, true);
                usingObjectGEff++;
            }
            Matrix_Translate(effect->position.x, effect->position.y, effect->position.z, MTXMODE_NEW);
            Matrix_Scale(effect->scale, effect->scale, effect->scale, MTXMODE_APPLY);
            Matrix_RotateY(effect->unk_38.z, MTXMODE_APPLY);
            Matrix_RotateX(effect->unk_38.y, MTXMODE_APPLY);
            Matrix_RotateZ(effect->unk_38.x, MTXMODE_APPLY);
            gSPMatrix(POLY_OPA_DISP++, Matrix_NewMtx(globalCtx->state.gfxCtx, "../z_boss_ganon2.c", 6179),
                      G_MTX_NOPUSH | G_MTX_LOAD | G_MTX_MODELVIEW);
            gSPDisplayList(POLY_OPA_DISP++, gGanonRubbleDL);
        }
    }

    CLOSE_DISPS(globalCtx->state.gfxCtx, "../z_boss_ganon2.c", 6185);
}

void func_80906538(BossGanon2* this, u8* shadowTexture, f32 arg2) {
    s16 temp_t0;
    s16 temp_v0;
    s16 temp_a3;
    s16 phi_v1;
    s16 phi_a1;
    s16 i;
    f32 lerpx;
    s16 j;
    f32 lerpy;
    f32 lerpz;
    Vec3f sp70;
    Vec3f sp64;

    for (i = 0; i < 15; i++) {
        if ((arg2 == 0.0f) || ((j = D_809071CC[i]) >= 0)) {
            if (arg2 > 0.0f) {
                lerpx = this->unk_234[i].x + (this->unk_234[j].x - this->unk_234[i].x) * arg2;
                lerpy = this->unk_234[i].y + (this->unk_234[j].y - this->unk_234[i].y) * arg2;
                lerpz = this->unk_234[i].z + (this->unk_234[j].z - this->unk_234[i].z) * arg2;

                sp70.x = lerpx - this->actor.world.pos.x;
                sp70.y = lerpy - this->actor.world.pos.y + 76.0f + 30.0f + 30.0f + 100.0f;
                sp70.z = lerpz - this->actor.world.pos.z;
            } else {
                sp70.x = this->unk_234[i].x - this->actor.world.pos.x;
                sp70.y = this->unk_234[i].y - this->actor.world.pos.y + 76.0f + 30.0f + 30.0f + 100.0f;
                sp70.z = this->unk_234[i].z - this->actor.world.pos.z;
            }

            Matrix_MultVec3f(&sp70, &sp64);
            sp64.x *= 0.2f;
            sp64.y *= 0.2f;
            temp_a3 = sp64.x + 32.0f;
            temp_t0 = (s16)sp64.y * 64;

            if (D_809071EC[i] == 2) {
                for (j = 0, phi_a1 = -0x180; j < 12; j++, phi_a1 += 0x40) {
                    for (phi_v1 = -D_809071B4[j]; phi_v1 < D_809071B4[j]; phi_v1++) {
                        temp_v0 = temp_a3 + phi_v1 + temp_t0 + phi_a1;
                        if ((temp_v0 >= 0) && (temp_v0 < 0x1000)) {
                            shadowTexture[temp_v0] = 0xFF;
                        }
                    }
                }
            } else if (D_809071EC[i] == 1) {
                for (j = 0, phi_a1 = -0x100; j < 8; j++, phi_a1 += 0x40) {
                    for (phi_v1 = -D_809071A4[j]; phi_v1 < D_809071A4[j]; phi_v1++) {
                        temp_v0 = temp_a3 + phi_v1 + temp_t0 + phi_a1;
                        if ((temp_v0 >= 0) && (temp_v0 < 0x1000)) {
                            shadowTexture[temp_v0] = 0xFF;
                        }
                    }
                }
            } else if (D_809071EC[i] == 0) {
                for (j = 0, phi_a1 = -0xC0; j < 7; j++, phi_a1 += 0x40) {
                    for (phi_v1 = -D_80907194[j]; phi_v1 < D_80907194[j] - 1; phi_v1++) {
                        temp_v0 = temp_a3 + phi_v1 + temp_t0 + phi_a1;
                        if ((temp_v0 >= 0) && (temp_v0 < 0x1000)) {
                            shadowTexture[temp_v0] = 0xFF;
                        }
                    }
                }
            } else {
                for (j = 0, phi_a1 = -0x80; j < 6; j++, phi_a1 += 0x40) {
                    for (phi_v1 = -D_80907188[j]; phi_v1 < D_80907188[j] - 1; phi_v1++) {
                        temp_v0 = temp_a3 + phi_v1 + temp_t0 + phi_a1;
                        if ((temp_v0 >= 0) && (temp_v0 < 0x1000)) {
                            shadowTexture[temp_v0] = 0xFF;
                        }
                    }
                }
            }
        }
    }
}

void BossGanon2_GenShadowTexture(void* shadowTexture, BossGanon2* this, GlobalContext* globalCtx) {
    s16 i;
    u32* p = shadowTexture;

    for (i = 0; i < 1024; i++, p++) {
        *p = 0;
    }

    Matrix_RotateX(1.0f, MTXMODE_NEW);

    for (i = 0; i < 6; i++) {
        func_80906538(this, shadowTexture, i / 5.0f);
    }
}

void BossGanon2_DrawShadowTexture(void* shadowTexture, BossGanon2* this, GlobalContext* globalCtx) {
    s32 pad;
    GraphicsContext* gfxCtx = globalCtx->state.gfxCtx;
    s16 alpha;

    OPEN_DISPS(gfxCtx, "../z_boss_ganon2.c", 6430);

    func_80093D18(globalCtx->state.gfxCtx);

    if ((globalCtx->envCtx.unk_BD == 1) || (globalCtx->envCtx.unk_BD == 2)) {
        alpha = (s16)(globalCtx->envCtx.unk_D8 * 180.0f) + 30;
    } else {
        alpha = 120;
    }

    gDPSetPrimColor(POLY_OPA_DISP++, 0, 0, 0, 0, 0, alpha);
    gDPSetEnvColor(POLY_OPA_DISP++, 0, 0, 0, 0);
    Matrix_Translate(this->actor.world.pos.x, this->actor.floorHeight, this->actor.world.pos.z - 20.0f, MTXMODE_NEW);
    Matrix_Scale(1.65f, 1.0f, 1.65f, MTXMODE_APPLY);
    gSPMatrix(POLY_OPA_DISP++, Matrix_NewMtx(globalCtx->state.gfxCtx, "../z_boss_ganon2.c", 6457),
              G_MTX_NOPUSH | G_MTX_LOAD | G_MTX_MODELVIEW);
    gSPDisplayList(POLY_OPA_DISP++, ovl_Boss_Ganon2_DL_00B3D0);
    gDPLoadTextureBlock(POLY_OPA_DISP++, shadowTexture, G_IM_FMT_I, G_IM_SIZ_8b, 64, 64, 0, G_TX_NOMIRROR | G_TX_CLAMP,
                        G_TX_NOMIRROR | G_TX_CLAMP, 6, 6, G_TX_NOLOD, G_TX_NOLOD);
    gSPDisplayList(POLY_OPA_DISP++, ovl_Boss_Ganon2_DL_00B3F0);

    CLOSE_DISPS(gfxCtx, "../z_boss_ganon2.c", 6479);
}<|MERGE_RESOLUTION|>--- conflicted
+++ resolved
@@ -243,11 +243,7 @@
             if (this->unk_398 == 150) {
                 Message_StartTextbox(globalCtx, 0x70D3, NULL);
             }
-<<<<<<< HEAD
             if (this->unk_398 > 250 && Message_GetState(&globalCtx->msgCtx) == TEXT_STATE_NONE) {
-=======
-            if (this->unk_398 > 250 && (func_8010BDBC(&globalCtx->msgCtx) == 0)) {
->>>>>>> 03636166
                 this->unk_39C = 2;
                 this->unk_398 = 0;
                 this->unk_410.x = 0.0f;
