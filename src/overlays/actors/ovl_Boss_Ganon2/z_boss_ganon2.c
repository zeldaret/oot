#include "z_boss_ganon2.h"
#include "overlays/actors/ovl_Boss_Ganon/z_boss_ganon.h"
#include "overlays/actors/ovl_Demo_Gj/z_demo_gj.h"
#include "overlays/actors/ovl_En_Zl3/z_en_zl3.h"
#include "assets/objects/object_ganon/object_ganon.h"
#include "assets/objects/object_ganon2/object_ganon2.h"
#include "assets/objects/object_ganon_anime3/object_ganon_anime3.h"
#include "assets/objects/object_geff/object_geff.h"

#define FLAGS (ACTOR_FLAG_0 | ACTOR_FLAG_2 | ACTOR_FLAG_4 | ACTOR_FLAG_5)

void BossGanon2_Init(Actor* thisx, PlayState* play);
void BossGanon2_Destroy(Actor* thisx, PlayState* play);
void BossGanon2_Update(Actor* thisx, PlayState* play);
void BossGanon2_Draw(Actor* thisx, PlayState* play);

void func_808FD5C4(BossGanon2* this, PlayState* play);
void func_808FD5F4(BossGanon2* this, PlayState* play);
void func_808FFDB0(BossGanon2* this, PlayState* play);
void func_808FFEBC(BossGanon2* this, PlayState* play);
void func_808FFFE0(BossGanon2* this, PlayState* play);
void func_80900104(BossGanon2* this, PlayState* play);
void func_8090026C(BossGanon2* this, PlayState* play);
void func_809002CC(BossGanon2* this, PlayState* play);
void func_80900344(BossGanon2* this, PlayState* play);
void func_80900580(BossGanon2* this, PlayState* play);
void func_80900650(BossGanon2* this, PlayState* play);
void func_80900890(BossGanon2* this, PlayState* play);
void func_8090120C(BossGanon2* this, PlayState* play);
void BossGanon2_UpdateEffects(BossGanon2* this, PlayState* play);
void BossGanon2_DrawEffects(PlayState* play);
void BossGanon2_GenShadowTexture(void* shadowTexture, BossGanon2* this, PlayState* play);
void BossGanon2_DrawShadowTexture(void* shadowTexture, BossGanon2* this, PlayState* play);

ActorInit Boss_Ganon2_InitVars = {
    ACTOR_BOSS_GANON2,
    ACTORCAT_BOSS,
    FLAGS,
    OBJECT_GANON2,
    sizeof(BossGanon2),
    (ActorFunc)BossGanon2_Init,
    (ActorFunc)BossGanon2_Destroy,
    (ActorFunc)BossGanon2_Update,
    (ActorFunc)BossGanon2_Draw,
};

#include "z_boss_ganon2_data.inc.c"

void BossGanon2_InitRand(s32 seedInit0, s32 seedInit1, s32 seedInit2) {
    sSeed1 = seedInit0;
    sSeed2 = seedInit1;
    sSeed3 = seedInit2;
}

f32 BossGanon2_RandZeroOne(void) {
    // Wichmann-Hill algorithm
    f32 randFloat;

    sSeed1 = (sSeed1 * 171) % 30269;
    sSeed2 = (sSeed2 * 172) % 30307;
    sSeed3 = (sSeed3 * 170) % 30323;

    randFloat = (sSeed1 / 30269.0f) + (sSeed2 / 30307.0f) + (sSeed3 / 30323.0f);
    while (randFloat >= 1.0f) {
        randFloat -= 1.0f;
    }
    return fabsf(randFloat);
}

void func_808FD080(s32 idx, ColliderJntSph* collider, Vec3f* arg2) {
    collider->elements[idx].dim.worldSphere.center.x = arg2->x;
    collider->elements[idx].dim.worldSphere.center.y = arg2->y;
    collider->elements[idx].dim.worldSphere.center.z = arg2->z;

    collider->elements[idx].dim.worldSphere.radius =
        collider->elements[idx].dim.modelSphere.radius * collider->elements[idx].dim.scale;
}

void BossGanon2_SetObjectSegment(BossGanon2* this, PlayState* play, s32 objectId, u8 setRSPSegment) {
    s32 pad;
    s32 objectSlot = Object_GetSlot(&play->objectCtx, objectId);

    gSegments[6] = VIRTUAL_TO_PHYSICAL(play->objectCtx.slots[objectSlot].segment);

    if (setRSPSegment) {
        OPEN_DISPS(play->state.gfxCtx, "../z_boss_ganon2.c", 790);

        gSPSegment(POLY_OPA_DISP++, 0x06, play->objectCtx.slots[objectSlot].segment);
        gSPSegment(POLY_XLU_DISP++, 0x06, play->objectCtx.slots[objectSlot].segment);

        CLOSE_DISPS(play->state.gfxCtx, "../z_boss_ganon2.c", 799);
    }
}

void func_808FD210(PlayState* play, Vec3f* arg1) {
    BossGanon2Effect* effects = play->specialEffects;

    effects[0].type = 1;
    effects[0].position = *arg1;
    effects[0].unk_2E = 0;
    effects[0].unk_01 = 0;
    effects[0].velocity.x = 25.0f;
    effects[0].velocity.y = 15.0f;
    effects[0].velocity.z = 0.0f;
    effects[0].accel.x = 0.0f;
    effects[0].accel.y = -1.0f;
    effects[0].accel.z = 0.0f;
}

void func_808FD27C(PlayState* play, Vec3f* position, Vec3f* velocity, f32 scale) {
    BossGanon2Effect* effect = play->specialEffects;
    s16 i;

    for (i = 0; i < BOSS_GANON2_EFFECT_COUNT; i++, effect++) {
        if (effect->type == 0) {
            effect->type = 2;
            effect->position = *position;
            effect->velocity = *velocity;
            effect->accel.x = 0.0;
            effect->accel.y = -1.0f;
            effect->accel.z = 0.0;
            effect->unk_38.z = Rand_ZeroFloat(2 * M_PI);
            effect->unk_38.y = Rand_ZeroFloat(2 * M_PI);
            effect->unk_38.x = Rand_ZeroFloat(2 * M_PI);
            effect->scale = scale;
            break;
        }
    }
}

void BossGanon2_Init(Actor* thisx, PlayState* play) {
    BossGanon2* this = (BossGanon2*)thisx;
    s32 pad;
    s16 i;

    play->specialEffects = sEffects;

    for (i = 0; i < BOSS_GANON2_EFFECT_COUNT; i++) {
        sEffects[i].type = 0;
    }

    this->actor.colChkInfo.mass = MASS_IMMOVABLE;
    this->actor.colChkInfo.health = 30;
    Collider_InitJntSph(play, &this->unk_424);
    Collider_SetJntSph(play, &this->unk_424, &this->actor, &sJntSphInit1, this->unk_464);
    Collider_InitJntSph(play, &this->unk_444);
    Collider_SetJntSph(play, &this->unk_444, &this->actor, &sJntSphInit2, this->unk_864);
    BossGanon2_SetObjectSegment(this, play, OBJECT_GANON, false);
    SkelAnime_InitFlex(play, &this->skelAnime, &gGanondorfSkel, NULL, NULL, NULL, 0);
    func_808FD5C4(this, play);
    this->actor.naviEnemyId = NAVI_ENEMY_GANON;
    this->actor.gravity = 0.0f;
}

void BossGanon2_Destroy(Actor* thisx, PlayState* play) {
    BossGanon2* this = (BossGanon2*)thisx;

    SkelAnime_Free(&this->skelAnime, play);
    Collider_DestroyJntSph(play, &this->unk_424);
    Collider_DestroyJntSph(play, &this->unk_444);
}

void func_808FD4D4(BossGanon2* this, PlayState* play, s16 arg2, s16 arg3) {
    if ((arg2 == 0) || (arg2 == 1)) {
        Actor_SpawnFloorDustRing(play, &this->actor, &this->unk_1D0, 25.0f, arg3, 8.0f, 500, 10, true);
    }

    if ((arg2 == 0) || (arg2 == 2)) {
        Actor_SpawnFloorDustRing(play, &this->actor, &this->unk_1DC, 25.0f, arg3, 8.0f, 500, 10, true);
    }

    Actor_PlaySfx(&this->actor, NA_SE_EN_MGANON_WALK);
    Actor_RequestQuakeAndRumble(&this->actor, play, 2, 10);
}

void func_808FD5C4(BossGanon2* this, PlayState* play) {
    this->actionFunc = func_808FD5F4;
    this->actor.flags &= ~ACTOR_FLAG_0;
    this->actor.world.pos.y = -3000.0f;
}

void func_808FD5F4(BossGanon2* this, PlayState* play) {
    s16 pad;
    u8 sp8D;
    Player* player;
    s32 objectSlot;
    s32 zero = 0;
    s32 pad2;

    sp8D = false;
    player = GET_PLAYER(play);
    this->unk_398++;

    switch (this->unk_39C) {
        case 0:
<<<<<<< HEAD
            objectSlot = Object_GetSlot(&play->objectCtx, OBJECT_GANON_ANIME3);
            if (Object_IsLoaded(&play->objectCtx, objectSlot)) {
                func_80064520(play, &play->csCtx);
=======
            objectIdx = Object_GetIndex(&play->objectCtx, OBJECT_GANON_ANIME3);
            if (Object_IsLoaded(&play->objectCtx, objectIdx)) {
                Cutscene_StartManual(play, &play->csCtx);
>>>>>>> 7927e7b3
                func_8002DF54(play, &this->actor, PLAYER_CSMODE_8);
                this->subCamId = Play_CreateSubCamera(play);
                Play_ChangeCameraStatus(play, CAM_ID_MAIN, CAM_STAT_WAIT);
                Play_ChangeCameraStatus(play, this->subCamId, CAM_STAT_ACTIVE);
                this->unk_39C = 1;
                sZelda = (EnZl3*)Actor_SpawnAsChild(&play->actorCtx, &this->actor, play, ACTOR_EN_ZL3, 970.0f, 1086.0f,
                                                    -200.0f, 0, 0, 0, 1);
                sZelda->unk_3C8 = 0;
                sZelda->actor.world.pos.x = 970.0f;
                sZelda->actor.world.pos.y = 1086.0f;
                sZelda->actor.world.pos.z = -214.0f;
                sZelda->actor.shape.rot.y = -0x7000;
                this->subCamUp.x = 0.0f;
                this->subCamUp.y = 1.0f;
                this->subCamUp.z = 0.0f;
                this->unk_398 = 0;
                this->subCamEye.x = 0.0f;
                this->subCamEye.y = 1400.0f;
                this->subCamEye.z = 1600.0f;
                player->actor.world.pos.x = 970.0f;
                player->actor.world.pos.y = 1086.0f;
                player->actor.world.pos.z = -186.0f;
                player->actor.shape.rot.y = -0x5000;
                Animation_MorphToLoop(&this->skelAnime, &gGanondorfBurstOutAnim, 0.0f);
                play->envCtx.lightBlend = 0.0f;
                // fake, tricks the compiler into allocating more stack
                if (zero) {
                    this->subCamEye.x *= 2.0;
                }
            } else {
                break;
            }
            FALLTHROUGH;
        case 1:
            if (this->unk_398 < 70) {
                play->envCtx.lightBlend = 0.0f;
            }
            this->unk_339 = 3;
            Math_ApproachF(&this->subCamEye.x, 1500.0f, 0.1f, this->unk_410.x * 1500.0f);
            Math_ApproachF(&this->subCamEye.z, -160.0f, 0.1f, this->unk_410.x * 1760.0f);
            Math_ApproachF(&this->unk_410.x, 0.0075f, 1.0f, 0.0001f);
            this->subCamAt.x = -200.0f;
            this->subCamAt.y = 1086.0f;
            this->subCamAt.z = -200.0f;
            if (this->unk_398 == 150) {
                Message_StartTextbox(play, 0x70D3, NULL);
            }
            if (this->unk_398 > 250 && Message_GetState(&play->msgCtx) == TEXT_STATE_NONE) {
                this->unk_39C = 2;
                this->unk_398 = 0;
                this->unk_410.x = 0.0f;
                play->envCtx.lightBlend = 1.0f;
            } else {
                break;
            }
            FALLTHROUGH;
        case 2:
            this->unk_339 = 4;
            player->actor.world.pos.x = 970.0f;
            player->actor.world.pos.y = 1086.0f;
            player->actor.world.pos.z = -166.0f;
            sZelda->actor.world.pos.x = 974.0f;
            sZelda->actor.world.pos.y = 1086.0f;
            sZelda->actor.world.pos.z = -186.0f;
            player->actor.shape.rot.y = -0x5000;
            sZelda->actor.shape.rot.y = -0x5000;
            if (this->unk_398 == 60) {
                Message_StartTextbox(play, 0x70D4, NULL);
            }
            if (this->unk_398 == 40) {
                sZelda->unk_3C8 = 1;
                func_8002DF54(play, &this->actor, PLAYER_CSMODE_78);
            }
            if (this->unk_398 == 85) {
                sZelda->unk_3C8 = 2;
                func_8002DF54(play, &this->actor, PLAYER_CSMODE_79);
            }
            this->subCamEye.x = 930.0f;
            this->subCamEye.y = 1129.0f;
            this->subCamEye.z = -181.0f;
            this->subCamAt.x = player->actor.world.pos.x;
            this->subCamAt.z = (player->actor.world.pos.z - 15.0f) + 5.0f;
            if (this->unk_398 > 104) {
                Math_ApproachF(&this->subCamAt.y, player->actor.world.pos.y + 47.0f + 7.0f + 15.0f, 0.1f,
                               this->unk_410.x);
                Math_ApproachF(&this->unk_410.x, 2.0f, 1.0f, 0.1f);
            } else {
                this->subCamAt.y = player->actor.world.pos.y + 47.0f + 7.0f;
            }
            if ((this->unk_398 > 170) && (Message_GetState(&play->msgCtx) == TEXT_STATE_NONE)) {
                this->unk_39C = 3;
                this->unk_398 = 0;
                this->unk_410.x = 0.0f;
            }
            break;
        case 3:
            Math_ApproachF(&this->subCamAt.y, player->actor.world.pos.y + 47.0f + 7.0f, 0.1f, 2.0f);
            this->unk_339 = 4;
            if (this->unk_398 == 10) {
                func_80078914(&D_80906D6C, NA_SE_EV_STONE_BOUND);
                SEQCMD_STOP_SEQUENCE(SEQ_PLAYER_BGM_MAIN, 0);
            }
            if (this->unk_398 == 20) {
                sZelda->unk_3C8 = 3;
                func_8002DF54(play, &this->actor, PLAYER_CSMODE_80);
            }
            if (this->unk_398 == 55) {
                this->unk_39C = 4;
                this->unk_398 = 0;
                this->unk_410.x = 0.0f;
                sZelda->unk_3C8 = 4;
                func_8002DF54(play, &this->actor, PLAYER_CSMODE_80);
            }
            break;
        case 4:
            this->unk_339 = 4;
            Math_ApproachF(&this->subCamEye.x, -360.0f, 0.1f, this->unk_410.x * 1290.0f);
            Math_ApproachF(&this->subCamEye.z, -20.0f, 0.1f, this->unk_410.x * 170.0f);
            Math_ApproachF(&this->unk_410.x, 0.04f, 1.0f, 0.0005f);
            if (this->unk_398 == 100) {
                Camera* camera = Play_GetCamera(play, CAM_ID_MAIN);

                camera->eye = this->subCamEye;
                camera->eyeNext = this->subCamEye;
                camera->at = this->subCamAt;
                Play_ReturnToMainCam(play, this->subCamId, 0);
                this->subCamId = SUB_CAM_ID_DONE;
                Cutscene_StopManual(play, &play->csCtx);
                func_8002DF54(play, &this->actor, PLAYER_CSMODE_7);
                this->unk_39C = 5;
                this->unk_398 = 0;
            }
            break;
        case 5:
            this->unk_339 = 4;
            if (this->actor.xzDistToPlayer < 500.0f) {
                Message_CloseTextbox(play);
                this->unk_39C = 10;
                this->unk_398 = 0;
                Cutscene_StartManual(play, &play->csCtx);
                this->subCamId = Play_CreateSubCamera(play);
                Play_ChangeCameraStatus(play, CAM_ID_MAIN, CAM_STAT_WAIT);
                Play_ChangeCameraStatus(play, this->subCamId, CAM_STAT_ACTIVE);
            } else {
                break;
            }
            FALLTHROUGH;
        case 10:
            player->actor.world.pos.x = 490.0f;
            player->actor.world.pos.y = 1086.0f;
            player->actor.world.pos.z = -166.0f;
            sZelda->actor.world.pos.x = 724.0f;
            sZelda->actor.world.pos.y = 1086.0f;
            sZelda->actor.world.pos.z = -186.0f;
            player->actor.shape.rot.y = -0x4000;
            sZelda->actor.shape.rot.y = -0x5000;
            this->subCamEye.x = 410.0f;
            this->subCamEye.y = 1096.0f;
            this->subCamEye.z = -110.0f;
            this->subCamAt.x = player->actor.world.pos.x + 10.0f;
            this->subCamAt.y = (player->actor.world.pos.y + 200.0f) - 160.0f;
            this->subCamAt.z = player->actor.world.pos.z;
            if (this->unk_398 >= 20) {
                func_80078884(NA_SE_EN_GOMA_LAST - SFX_FLAG);
                Math_ApproachF(&this->unk_324, 255.0f, 1.0f, 10.0f);
                this->unk_339 = 5;
                if (this->unk_398 == 20) {
                    this->unk_33C = 0.0f;
                    play->envCtx.lightBlend = 0.0f;
                }
            } else {
                this->unk_339 = 4;
            }
            if (this->unk_398 == 30) {
                sZelda->unk_3C8 = 5;
                func_8002DF54(play, &this->actor, PLAYER_CSMODE_81);
            }
            if (this->unk_398 == 50) {
                this->unk_398 = 0;
                this->unk_39C = 11;
            }
            break;
        case 11:
            this->unk_339 = 5;
            func_80078884(NA_SE_EN_GOMA_LAST - SFX_FLAG);
            player->actor.world.pos.x = 490.0f;
            player->actor.world.pos.y = 1086.0f;
            player->actor.world.pos.z = -166.0f;
            sZelda->actor.world.pos.x = 724.0f;
            sZelda->actor.world.pos.y = 1086.0f;
            sZelda->actor.world.pos.z = -186.0f;
            player->actor.shape.rot.y = -0x4000;
            sZelda->actor.shape.rot.y = -0x5000;
            this->subCamEye.x = 450.0f;
            this->subCamEye.y = 1121.0f;
            this->subCamEye.z = -158.0f;
            this->subCamAt.x = (player->actor.world.pos.x - 20.0f) + 2.0f;
            this->subCamAt.y = ((player->actor.world.pos.y + 200.0f) - 151.0f) - 2.0f;
            this->subCamAt.z = player->actor.world.pos.z + 2.0f;
            if (this->unk_398 == 10) {
                func_80078914(&D_80906D6C, NA_SE_EV_STONE_BOUND);
            }
            if (this->unk_398 == 20) {
                func_80078884(NA_SE_EV_STONE_BOUND);
            }
            if (this->unk_398 == 30) {
                func_8002DF54(play, &this->actor, PLAYER_CSMODE_82);
            }
            if (this->unk_398 == 50) {
                this->unk_398 = 0;
                this->unk_39C = 12;
                Animation_MorphToPlayOnce(&this->skelAnime, &gGanondorfBurstOutAnim, 0.0f);
                this->unk_194 = Animation_GetLastFrame(&gGanondorfBurstOutAnim);
                this->actor.world.pos.x = this->actor.world.pos.z = -200.0f;
                this->actor.world.pos.y = 1009.0f;
                this->actor.shape.yOffset = 7000.0f;
                this->actor.world.rot.y = 0x5000;
                this->subCamEye.x = -60.0f;
                this->subCamEye.y = 1106.0f;
                this->subCamEye.z = -200.0f;
                this->subCamAt.x = this->subCamAt.z = -200.0f;
                this->subCamAt.y = this->actor.world.pos.y + 70.0f;
                play->envCtx.lightBlend = 0.0f;
                play->envCtx.prevLightSetting = play->envCtx.lightSetting = 0;
                this->unk_339 = 0;
            } else {
                break;
            }
            FALLTHROUGH;
        case 12:
        case 13:
            SkelAnime_Update(&this->skelAnime);
            if (this->unk_398 == 30) {
                D_80906D78 = 1;
                this->unk_314 = 1;
                Rumble_Override(0.0f, 200, 20, 20);
            }
            if (this->unk_398 == 30) {
                func_80078884(NA_SE_EV_GRAVE_EXPLOSION);
            }
            if (this->unk_398 >= 30) {
                Math_ApproachF(&this->actor.world.pos.y, 1289.0f, 0.1f, 10.0f);
                this->subCamAt.y = this->actor.world.pos.y + 70.0f;
            }
            if (Animation_OnFrame(&this->skelAnime, this->unk_194)) {
                Animation_MorphToLoop(&this->skelAnime, &gGanondorfFloatingHeavyBreathingAnim, 0.0f);
                this->unk_39C = 14;
                this->unk_398 = 0;
                this->actor.world.pos.x = -200.0f;
                this->actor.world.pos.y = this->actor.world.pos.y - 30.0f;
                this->actor.world.pos.z = -200.0f;
                SEQCMD_PLAY_SEQUENCE(SEQ_PLAYER_BGM_MAIN, 0, 0, NA_BGM_OPENING_GANON);
            } else {
                break;
            }
            FALLTHROUGH;
        case 14:
            SkelAnime_Update(&this->skelAnime);
            Math_ApproachF(&this->actor.world.pos.y, 1289.0f, 0.05f, 1.0f);
            player->actor.world.pos.x = 250.0f;
            player->actor.world.pos.y = 1086.0f;
            player->actor.world.pos.z = -266.0f;
            player->actor.shape.rot.y = -0x4000;
            sZelda->actor.world.pos.x = 724.0f;
            sZelda->actor.world.pos.y = 1086.0f;
            sZelda->actor.world.pos.z = -186.0f;
            this->subCamEye.x = this->actor.world.pos.x + -10.0f;
            this->subCamEye.y = this->actor.world.pos.y + 80.0f;
            this->subCamEye.z = this->actor.world.pos.z + 50.0f;
            this->subCamAt.x = player->actor.world.pos.x;
            this->subCamAt.y = player->actor.world.pos.y;
            this->subCamAt.z = player->actor.world.pos.z - 200.0f;
            if (this->unk_398 == 20) {
                func_8002DF54(play, &this->actor, PLAYER_CSMODE_30);
            }
            if (this->unk_398 == 60) {
                this->subCamEye.x = (this->actor.world.pos.x + 200.0f) - 154.0f;
                this->subCamEye.y = this->actor.world.pos.y + 60.0f;
                this->subCamEye.z = this->actor.world.pos.z - 15.0f;
                this->unk_39C = 15;
                this->unk_398 = 0;
                this->subCamAt.y = this->actor.world.pos.y + 77.0f + 100.0f;
                this->unk_314 = 2;
                this->subCamAt.z = this->actor.world.pos.z + 5.0f;
                this->subCamAt.x = this->actor.world.pos.x;
            }
            if ((play->gameplayFrames % 32) == 0) {
                Actor_PlaySfx(&this->actor, NA_SE_EN_GANON_BREATH);
            }
            break;
        case 15:
            if (((play->gameplayFrames % 32) == 0) && (this->unk_398 < 100)) {
                Actor_PlaySfx(&this->actor, NA_SE_EN_GANON_BREATH);
            }
            SkelAnime_Update(&this->skelAnime);
            Math_ApproachF(&this->subCamAt.y, this->actor.world.pos.y + 77.0f, 0.05f, 5.0f);
            if (this->unk_398 >= 50) {
                if (this->unk_398 == 50) {
                    Animation_MorphToPlayOnce(&this->skelAnime, &gGanondorfShowTriforceStartAnim, 0.0f);
                    this->unk_194 = Animation_GetLastFrame(&gGanondorfShowTriforceStartAnim);
                    this->unk_314 = 3;
                }
                if (Animation_OnFrame(&this->skelAnime, this->unk_194)) {
                    Animation_MorphToLoop(&this->skelAnime, &gGanondorfShowTriforceLoopAnim, 0.0f);
                    this->unk_194 = 1000.0f;
                }
            }
            if (this->unk_398 > 70) {
                Math_ApproachF(&this->unk_1B4, 255.0f, 1.0f, 10.0f);
            }
            if (this->unk_398 == 140) {
                this->unk_39C = 16;
                this->unk_398 = 0;
                Animation_MorphToPlayOnce(&this->skelAnime, &gGanondorfTransformStartAnim, 0.0f);
                this->unk_194 = Animation_GetLastFrame(&gGanondorfTransformStartAnim);
                this->unk_339 = 55;
                play->envCtx.lightBlend = 1.0f;
                Actor_PlaySfx(&this->actor, NA_SE_EN_GANON_CASBREAK);
            } else {
                break;
            }
            FALLTHROUGH;
        case 16:
            if (this->unk_398 < 25) {
                this->unk_339 = 55;
            } else {
                this->unk_339 = 6;
                if (this->unk_194 > 100.0f) {
                    Math_ApproachF(&this->unk_30C, 15.0f, 1.0f, 2.0f);
                } else {
                    Math_ApproachF(&this->unk_30C, 7.0f, 1.0f, 0.2f);
                }
            }
            this->unk_1B4 = 0.0f;
            SkelAnime_Update(&this->skelAnime);
            if (Animation_OnFrame(&this->skelAnime, this->unk_194)) {
                Animation_MorphToPlayOnce(&this->skelAnime, &gGanondorfTransformEndAnim, 0.0f);
                this->unk_194 = 1000.0f;
            }
            Math_ApproachF(&this->subCamEye.x, (this->actor.world.pos.x + 200.0f) - 90.0f, 0.1f, 6.3999996f);
            Math_ApproachF(&this->subCamEye.y, ((this->actor.world.pos.y + 60.0f) - 60.0f) - 70.0f, 0.1f, 13.0f);
            Math_ApproachF(&this->subCamAt.y, this->actor.world.pos.y + 40.0f, 0.1f, 3.6999998f);
            if (this->unk_398 == 30) {
                Actor_PlaySfx(&this->actor, NA_SE_EN_GANON_BIGMASIC);
                Actor_PlaySfx(&this->actor, NA_SE_EN_GANON_THROW_BIG);
            }
            if (this->unk_398 <= 50) {
                sp8D = true;
            }
            if (this->unk_398 >= 60) {
                Camera* camera = Play_GetCamera(play, CAM_ID_MAIN);

                camera->eye = this->subCamEye;
                camera->eyeNext = this->subCamEye;
                camera->at = this->subCamAt;
                this->unk_39C = 17;
                this->unk_398 = 0;
                this->unk_337 = 2;
                BossGanon2_SetObjectSegment(this, play, OBJECT_GANON2, false);
                SkelAnime_Free(&this->skelAnime, play);
                SkelAnime_InitFlex(play, &this->skelAnime, &gGanonSkel, NULL, NULL, NULL, 0);
                BossGanon2_SetObjectSegment(this, play, OBJECT_GANON_ANIME3, false);
                func_8002DF54(play, &this->actor, PLAYER_CSMODE_84);
                this->unk_314 = 3;
            }
            // fake, tricks the compiler into using stack the way we need it to
            if (zero) {
                Math_ApproachF(&this->subCamAt.y, 0.0f, 0.0f, 0.0f);
            }
            break;
        case 17:
            this->unk_339 = 6;
            SkelAnime_Update(&this->skelAnime);
            this->subCamEye.x = player->actor.world.pos.x - 40.0f;
            this->subCamEye.y = player->actor.world.pos.y + 40.0f;
            this->subCamEye.z = player->actor.world.pos.z + 20.0f;
            this->subCamAt.x = player->actor.world.pos.x;
            this->subCamAt.y = (player->actor.world.pos.y + 10.0f + 60.0f) - 30.0f;
            this->subCamAt.z = player->actor.world.pos.z;
            if (this->unk_398 == 25) {
                this->unk_39C = 18;
                this->unk_398 = 0;
                Animation_MorphToPlayOnce(&this->skelAnime, &gGanonUncurlAndFlailAnim, 0.0f);
                this->skelAnime.playSpeed = 0.0f;
                this->subCamEye.x = ((this->actor.world.pos.x + 500.0f) - 350.0f) - 50.0f;
                this->subCamEye.y = this->actor.world.pos.y;
                this->subCamEye.z = this->actor.world.pos.z;
                this->subCamAt.x = this->actor.world.pos.x + 50.0f;
                this->subCamAt.y = this->actor.world.pos.y + 60.0f;
                this->subCamAt.z = this->actor.world.pos.z;
                this->actor.world.rot.y = 0x4000;
            }
            break;
        case 18:
            this->unk_339 = 6;
            if (this->unk_398 == 30) {
                SEQCMD_PLAY_SEQUENCE(SEQ_PLAYER_BGM_MAIN, 0, 0, NA_BGM_GANON_BOSS);
            }
            Math_ApproachF(&this->unk_30C, 7.0f, 1.0f, 0.1f);
            Math_ApproachF(&this->subCamEye.x, (this->actor.world.pos.x + 500.0f) - 350.0f, 0.1f, 1.0f);
            Math_ApproachF(&this->subCamAt.x, this->actor.world.pos.x, 0.1f, 1.0f);
            Math_ApproachF(&this->unk_228, 1.0f, 0.1f, 0.02f);
            if (this->unk_398 == 65) {
                this->unk_39C = 19;
                this->unk_398 = 0;
            }
            break;
        case 19:
            this->unk_394 += 0.5f;
            this->unk_339 = 6;
            this->actor.world.pos.y += this->actor.velocity.y;
            this->actor.velocity.y -= 1.0f;
            if (this->unk_398 == 10) {
                this->unk_39C = 20;
                this->unk_398 = 0;
                this->actor.world.pos.x += 250;
                this->actor.world.pos.y = 1886.0f;
                this->unk_394 = 0.0f;
                func_8002DF54(play, &this->actor, PLAYER_CSMODE_83);
                this->unk_30C = 5.0f;
                this->unk_228 = 1.0f;
            }
            break;
        case 20:
            this->unk_339 = 6;
            SkelAnime_Update(&this->skelAnime);
            this->actor.world.pos.y += this->actor.velocity.y;
            this->actor.velocity.y -= 1.0f;
            player->actor.world.pos.x = 250.0f;
            player->actor.world.pos.y = 1086.0f;
            player->actor.world.pos.z = -266.0f;
            player->actor.shape.rot.y = -0x4000;
            this->subCamEye.x = (player->actor.world.pos.x - 40.0f) - 200.0f;
            this->subCamEye.y = (player->actor.world.pos.y + 40.0f) - 30.0f;
            this->subCamEye.z = (player->actor.world.pos.z - 20.0f) + 100.0f;
            this->subCamAt.x = player->actor.world.pos.x;
            this->subCamAt.y = ((player->actor.world.pos.y + 10.0f + 60.0f) - 20.0f) + 30.0f;
            this->subCamAt.z = player->actor.world.pos.z;
            this->subCamUp.x = 0.8f;
            if (this->actor.world.pos.y <= 1099.0f) {
                this->actor.world.pos.y = 1099.0f;
                this->unk_39C = 21;
                this->unk_398 = 0;
                this->unk_420 = 10.0f;
                this->actor.velocity.y = 0.0f;
                Animation_MorphToPlayOnce(&this->skelAnime, &gGanonUncurlAndFlailAnim, 0.0f);
                func_808FD4D4(this, play, 0, 3);
                Rumble_Override(0.0f, 200, 20, 20);
            }
            break;
        case 21:
            this->unk_339 = 6;
            SkelAnime_Update(&this->skelAnime);
            this->unk_41C = Math_CosS(play->gameplayFrames * 0x8000) * this->unk_420;
            Math_ApproachZeroF(&this->unk_420, 1.0f, 0.75f);
            if (this->unk_398 == 30) {
                this->unk_39C = 22;
                this->unk_30C = 10.0f;
            } else {
                break;
            }
            FALLTHROUGH;
        case 22:
            if (this->unk_398 < 60) {
                this->unk_339 = 7;
            }
            this->subCamUp.x = 0.0f;
            this->actor.world.pos.y = 1099.0f;
            SkelAnime_Update(&this->skelAnime);
            Math_ApproachZeroF(&this->unk_30C, 1.0f, 0.1f);
            if (this->unk_398 > 50) {
                Math_ApproachF(&this->unk_224, 1.0f, 1.0f, 0.025f);
            }
            if (this->unk_398 == 60) {
                this->unk_336 = 2;
            }
            if (this->unk_398 == 80) {
                BossGanon2_SetObjectSegment(this, play, OBJECT_GANON2, false);
                TitleCard_InitBossName(play, &play->actorCtx.titleCtx, SEGMENTED_TO_VIRTUAL(gGanonTitleCardTex), 160,
                                       180, 128, 40);
            }
            this->subCamEye.x = ((this->actor.world.pos.x + 500.0f) - 350.0f) + 100.0f;
            this->subCamEye.y = this->actor.world.pos.y;
            this->subCamEye.z = this->actor.world.pos.z;
            this->subCamAt.x = this->actor.world.pos.x;
            this->subCamAt.z = this->actor.world.pos.z;
            this->subCamAt.y = (this->unk_1B8.y + 60.0f) - 40.0f;
            if (this->unk_398 > 166 && this->unk_398 < 173) {
                this->unk_312 = 2;
            }
            if (this->unk_398 > 186 && this->unk_398 < 196) {
                this->unk_312 = 1;
            }
            if (this->unk_398 > 202 && this->unk_398 < 210) {
                this->unk_312 = 2;
            }
            if ((this->unk_398 == 166) || (this->unk_398 == 185) || (this->unk_398 == 200)) {
                func_80078884(NA_SE_EN_MGANON_SWORD);
                func_80078884(NA_SE_EN_MGANON_ROAR);
            }
            if (this->unk_398 == 215) {
                this->unk_39C = 23;
                this->unk_224 = 0.0f;
                func_8002DF54(play, &this->actor, PLAYER_CSMODE_85);
            }
            break;
        case 23:
            SkelAnime_Update(&this->skelAnime);
            if (this->unk_398 > 222 && this->unk_398 < 232) {
                this->unk_312 = 2;
            }
            if (this->unk_398 == 222) {
                func_80078884(NA_SE_EN_MGANON_SWORD);
                func_80078884(NA_SE_EN_MGANON_ROAR);
            }
            this->subCamEye.x = (player->actor.world.pos.x - 40.0f) + 6.0f;
            this->subCamEye.y = player->actor.world.pos.y + 40.0f;
            this->subCamEye.z = (player->actor.world.pos.z + 20.0f) - 7.0f;
            this->subCamAt.x = player->actor.world.pos.x;
            this->subCamAt.y = ((player->actor.world.pos.y + 10.0f + 60.0f) - 20.0f) - 2.0f;
            this->subCamAt.z = player->actor.world.pos.z;
            if (this->unk_398 == 228) {
                func_80078884(NA_SE_IT_SHIELD_REFLECT_SW);
                func_8002DF54(play, &this->actor, PLAYER_CSMODE_86);
                Rumble_Override(0.0f, 255, 10, 50);
            }
            if (this->unk_398 >= 229) {
                play->envCtx.fillScreen = true;
                play->envCtx.screenFillColor[0] = play->envCtx.screenFillColor[1] = play->envCtx.screenFillColor[2] =
                    255;
                play->envCtx.screenFillColor[3] = 100;
                if (this->unk_398 == 234) {
                    Vec3f sp68;

                    play->envCtx.fillScreen = false;
                    this->unk_39C = 24;
                    this->unk_398 = 0;
                    sp68 = player->actor.world.pos;
                    sp68.y += 60.0f;
                    func_808FD210(play, &sp68);
                    play->envCtx.lightBlend = 0.0f;
                    play->envCtx.prevLightSetting = 0;
                    this->unk_339 = 0;
                }
            }
            break;
        case 24:
            SkelAnime_Update(&this->skelAnime);
            if (1) {
                BossGanon2Effect* effects = play->specialEffects;

                this->subCamAt = effects[0].position;
                this->subCamEye.x = effects[0].position.x + 70.0f;
                this->subCamEye.y = effects[0].position.y - 30.0f;
                this->subCamEye.z = effects[0].position.z + 70.0f;
            }
            if ((this->unk_398 & 3) == 0) {
                func_80078884(NA_SE_IT_SWORD_SWING);
            }
            if (this->unk_398 == 25) {
                func_8002DF54(play, &this->actor, PLAYER_CSMODE_87);
                this->unk_39C = 25;
                this->unk_398 = 0;
            }
            break;
        case 25:
            SkelAnime_Update(&this->skelAnime);
            this->subCamEye.x = (player->actor.world.pos.x - 40.0f) + 80.0f;
            this->subCamEye.y = player->actor.world.pos.y + 40.0f + 10.0f;
            this->subCamEye.z = player->actor.world.pos.z + 20.0f + 10.0f;
            this->subCamAt.x = player->actor.world.pos.x - 20.0f;
            this->subCamAt.y = ((player->actor.world.pos.y + 10.0f + 60.0f) - 20.0f) - 3.0f;
            this->subCamAt.z = (player->actor.world.pos.z - 40.0f) - 10.0f;
            if (this->unk_398 == 10) {
                BossGanon2Effect* effects = play->specialEffects;

                effects[0].unk_2E = 1;
                effects[0].position.x = sZelda->actor.world.pos.x + 50.0f + 10.0f;
                effects[0].position.y = sZelda->actor.world.pos.y + 350.0f;
                effects[0].position.z = sZelda->actor.world.pos.z - 25.0f;
                effects[0].velocity.x = 0.0f;
                effects[0].velocity.z = 0.0f;
                effects[0].velocity.y = -30.0f;
                this->unk_39C = 26;
                this->unk_398 = 0;
            } else {
                break;
            }
            FALLTHROUGH;
        case 26:
            this->subCamEye.x = sZelda->actor.world.pos.x + 100.0f + 30.0f;
            this->subCamEye.y = sZelda->actor.world.pos.y + 10.0f;
            this->subCamEye.z = sZelda->actor.world.pos.z + 5.0f;
            this->subCamAt.x = sZelda->actor.world.pos.x;
            this->subCamAt.y = sZelda->actor.world.pos.y + 30.0f;
            this->subCamAt.z = sZelda->actor.world.pos.z - 20.0f;
            this->subCamUp.z = -0.5f;
            if (this->unk_398 == 13) {
                sZelda->unk_3C8 = 6;
            }
            if (this->unk_398 == 50) {
                this->unk_39C = 27;
                this->unk_398 = 0;
            }
            break;
        case 27:
            this->subCamUp.z = 0.0f;
            if (this->unk_398 == 4) {
                func_8002DF54(play, &this->actor, PLAYER_CSMODE_88);
            }
            this->subCamEye.x = player->actor.world.pos.x - 20.0f;
            this->subCamEye.y = player->actor.world.pos.y + 50.0f;
            this->subCamEye.z = player->actor.world.pos.z;
            this->subCamAt.x = player->actor.world.pos.x;
            this->subCamAt.y = player->actor.world.pos.y + 50.0f;
            this->subCamAt.z = player->actor.world.pos.z;
            if (this->unk_398 == 26) {
                D_8090EB30 = play->actorCtx.actorLists[ACTORCAT_ITEMACTION].head;
                while (D_8090EB30 != NULL) {
                    if (D_8090EB30->id == ACTOR_EN_ELF) {
                        this->subCamEye.x = D_8090EB30->world.pos.x - 30.0f;
                        this->subCamEye.y = D_8090EB30->world.pos.y;
                        this->subCamEye.z = D_8090EB30->world.pos.z;
                        this->subCamAt.x = D_8090EB30->world.pos.x;
                        this->subCamAt.y = D_8090EB30->world.pos.y;
                        this->subCamAt.z = D_8090EB30->world.pos.z;
                        break;
                    }
                    D_8090EB30 = D_8090EB30->next;
                }
                this->unk_39C = 28;
                this->unk_398 = 0;
            }
            break;
        case 28:
            if (this->unk_398 == 5) {
                Message_StartTextbox(play, 0x70D6, NULL);
            }
            if (D_8090EB30 != NULL) {
                this->subCamEye.x = D_8090EB30->world.pos.x - 20.0f;
                this->subCamEye.y = D_8090EB30->world.pos.y;
                this->subCamEye.z = D_8090EB30->world.pos.z;
                Math_ApproachF(&this->subCamAt.x, D_8090EB30->world.pos.x, 0.2f, 50.0f);
                Math_ApproachF(&this->subCamAt.y, D_8090EB30->world.pos.y, 0.2f, 50.0f);
                Math_ApproachF(&this->subCamAt.z, D_8090EB30->world.pos.z, 0.2f, 50.0f);
                if ((this->unk_398 > 40) && (Message_GetState(&play->msgCtx) == TEXT_STATE_NONE)) {
                    this->unk_39C = 29;
                    this->unk_398 = 0;
                    Animation_MorphToPlayOnce(&this->skelAnime, &gGanonRoarAnim, 0.0f);
                    this->unk_194 = Animation_GetLastFrame(&gGanonRoarAnim);
                    this->actor.shape.yOffset = 0.0f;
                    this->actor.world.pos.y = 1086.0f;
                    this->actor.gravity = -1.0f;
                    this->unk_335 = 1;
                    this->unk_224 = 1.0f;
                }
            }
            break;
        case 29:
            SkelAnime_Update(&this->skelAnime);
            this->subCamEye.x = (((this->actor.world.pos.x + 500.0f) - 350.0f) + 100.0f) - 60.0f;
            this->subCamAt.x = this->actor.world.pos.x;
            this->subCamAt.z = this->actor.world.pos.z;
            this->subCamEye.y = this->actor.world.pos.y;
            this->subCamEye.z = this->actor.world.pos.z + 10.0f;
            this->subCamAt.y = (this->unk_1B8.y + 60.0f) - 40.0f;
            player->actor.shape.rot.y = -0x4000;
            player->actor.world.pos.x = 140.0f;
            player->actor.world.pos.z = -196.0f;
            if (this->unk_398 == 50) {
                Actor_PlaySfx(&this->actor, NA_SE_EN_MGANON_ROAR);
            }
            if (Animation_OnFrame(&this->skelAnime, this->unk_194)) {
                Camera* camera = Play_GetCamera(play, CAM_ID_MAIN);

                camera->eye = this->subCamEye;
                camera->eyeNext = this->subCamEye;
                camera->at = this->subCamAt;
                Play_ReturnToMainCam(play, this->subCamId, 0);
                this->subCamId = SUB_CAM_ID_DONE;
                Cutscene_StopManual(play, &play->csCtx);
                func_8002DF54(play, &this->actor, PLAYER_CSMODE_7);
                this->unk_39C = 0;
                this->unk_337 = 1;
                func_808FFDB0(this, play);
                this->unk_1A2[1] = 50;
                this->actor.flags |= ACTOR_FLAG_0;
                sZelda->unk_3C8 = 7;
            }
            break;
    }

    if ((this->unk_30C > 4.0f) && !sp8D) {
        Actor_PlaySfx(&this->actor, NA_SE_EN_GANON_BODY_SPARK - SFX_FLAG);
    }

    if (this->subCamId != SUB_CAM_ID_DONE) {
        // fake, tricks the compiler into putting some pointers on the stack
        if (zero) {
            osSyncPrintf(NULL, 0, 0);
        }
        this->subCamAt.y += this->unk_41C;
        Play_SetCameraAtEyeUp(play, this->subCamId, &this->subCamAt, &this->subCamEye, &this->subCamUp);
    }
}

void func_808FF898(BossGanon2* this, PlayState* play) {
    if ((this->unk_312 != 0) && (this->subCamId == SUB_CAM_ID_DONE)) {
        Actor* actor = play->actorCtx.actorLists[ACTORCAT_PROP].head;

        while (actor != NULL) {
            if (actor->id == ACTOR_DEMO_GJ) {
                DemoGj* gj = (DemoGj*)actor;

                if (((actor->params & 0xFF) == 0x10) || ((actor->params & 0xFF) == 0x11) ||
                    ((actor->params & 0xFF) == 0x16)) {
                    if (SQ(this->unk_218.x - gj->dyna.actor.world.pos.x) +
                            SQ(this->unk_218.z - gj->dyna.actor.world.pos.z) <
                        SQ(100.0f)) {
                        s32 pad;
                        Vec3f sp28;

                        Matrix_RotateY(BINANG_TO_RAD_ALT(this->actor.shape.rot.y) + 0.5f, MTXMODE_NEW);
                        sp28.x = 0.0f;
                        sp28.y = 0.0f;
                        sp28.z = 1.0f;
                        Matrix_MultVec3f(&sp28, &gj->unk_26C);
                        gj->killFlag = true;
                        Rumble_Override(0.0f, 150, 20, 50);
                        this->unk_392 = 6;
                        return;
                    }
                }
            }

            actor = actor->next;
        }

        if (this->unk_392 == 4) {
            func_80078884(NA_SE_EV_GRAVE_EXPLOSION);
        }

        if (this->unk_392 == 3) {
            func_80078884(NA_SE_EN_MGANON_SWDIMP);
        }
    }
}

s32 func_808FFA24(BossGanon2* this, PlayState* play) {
    Actor* actor = play->actorCtx.actorLists[ACTORCAT_PROP].head;

    while (actor != NULL) {
        if (actor->id == ACTOR_DEMO_GJ) {
            DemoGj* gj = (DemoGj*)actor;

            if (((actor->params & 0xFF) == 0x10) || ((actor->params & 0xFF) == 0x11) ||
                ((actor->params & 0xFF) == 0x16)) {
                if (SQ(this->actor.world.pos.x - gj->dyna.actor.world.pos.x) +
                        SQ(this->actor.world.pos.z - gj->dyna.actor.world.pos.z) <
                    SQ(200.0f)) {
                    return true;
                }
            }
        }

        actor = actor->next;
    }

    return false;
}

void func_808FFAC8(BossGanon2* this, PlayState* play, u8 arg2) {
    s16 temp_v1;
    s16 phi_a1;

    if (this->unk_313 || (arg2 != 0)) {
        phi_a1 = this->actor.shape.rot.y - this->actor.yawTowardsPlayer;

        if (phi_a1 > 0x3000) {
            phi_a1 = 0x3000;
        } else if (phi_a1 < -0x3000) {
            phi_a1 = -0x3000;
        }
    } else if (this->unk_19C & 0x20) {
        phi_a1 = 0x3000;
    } else {
        phi_a1 = -0x3000;
    }

    Math_ApproachS(&this->unk_31A, phi_a1, 5, 0x7D0);

    temp_v1 = Math_Atan2S(this->actor.xzDistToPlayer, 150.0f) - 0xBB8;
    temp_v1 = CLAMP_MAX(temp_v1, 0x1B58);
    temp_v1 = CLAMP_MIN(temp_v1, -0x1B58);

    Math_ApproachS(&this->unk_31C, temp_v1, 5, 0x7D0);
}

void func_808FFBBC(BossGanon2* this, PlayState* play, u8 arg2) {
    if (arg2 != 0 || this->unk_313) {
        f32 phi_f0;
        f32 phi_f2;

        Math_ApproachS(&this->actor.world.rot.y, this->actor.yawTowardsPlayer, 5, this->unk_320);

        if (this->unk_334 != 0) {
            phi_f0 = 5000.0f;
            phi_f2 = 200.0f;
        } else {
            phi_f0 = 3000.0f;
            phi_f2 = 30.0f;
        }

        Math_ApproachF(&this->unk_320, phi_f0, 1.0f, phi_f2);
    } else {
        this->unk_320 = 0.0f;
    }
}

void func_808FFC84(BossGanon2* this) {
    if (ABS((s16)(this->actor.yawTowardsPlayer - this->actor.shape.rot.y)) < 0x2800) {
        this->unk_313 = true;
        this->actor.focus.pos = this->unk_1B8;
    } else {
        this->unk_313 = false;
        this->actor.focus.pos = this->unk_1C4;
    }
}

void func_808FFCFC(BossGanon2* this, PlayState* play) {
    if (this->actor.xzDistToPlayer < 150.0f &&
        ABS((s16)(this->actor.yawTowardsPlayer - this->actor.shape.rot.y)) < 0x2800) {
        this->unk_311 = false;
        func_80900580(this, play);
        Audio_StopSfxById(NA_SE_EN_MGANON_UNARI);
    } else if ((this->actor.bgCheckFlags & BGCHECKFLAG_WALL) && func_808FFA24(this, play)) {
        this->unk_311 = false;
        func_80900580(this, play);
        Audio_StopSfxById(NA_SE_EN_MGANON_UNARI);
    }
}

void func_808FFDB0(BossGanon2* this, PlayState* play) {
    s32 sp28;
    s32 objectSlot = Object_GetSlot(&play->objectCtx, OBJECT_GANON2);

    if (Object_IsLoaded(&play->objectCtx, objectSlot)) {
        gSegments[6] = VIRTUAL_TO_PHYSICAL(play->objectCtx.slots[objectSlot].segment);
        Animation_MorphToLoop(&this->skelAnime, &gGanonGuardIdleAnim, -10.0f);
        this->actionFunc = func_808FFEBC;

        if (this->unk_334 != 0) {
            this->unk_1A2[0] = Rand_ZeroFloat(30.0f);
        } else {
            this->unk_1A2[0] = 40;
        }

        this->unk_336 = 1;
        this->actor.flags |= ACTOR_FLAG_0;
        this->unk_228 = 1.0f;
        this->unk_224 = 1.0f;
    } else {
        this->actionFunc = func_808FFDB0;
    }
}

void func_808FFEBC(BossGanon2* this, PlayState* play) {
    if (this->unk_390 == 0) {
        this->unk_390 = (s16)Rand_ZeroFloat(50.0f) + 30;
        Actor_PlaySfx(&this->actor, NA_SE_EN_MGANON_UNARI);
    }

    SkelAnime_Update(&this->skelAnime);
    Math_ApproachZeroF(&this->actor.speed, 0.5f, 1.0f);

    if (this->unk_1A2[0] == 0) {
        func_809002CC(this, play);
    } else if (this->unk_1A2[1] == 0) {
        func_808FFCFC(this, play);
    }

    func_808FFAC8(this, play, 0);
    func_808FFBBC(this, play, 0);
}

void func_808FFF90(BossGanon2* this, PlayState* play) {
    Animation_MorphToLoop(&this->skelAnime, &gGanonGuardIdleAnim, -10.0f);
    this->actionFunc = func_808FFFE0;
    this->unk_1A2[0] = 40;
}

void func_808FFFE0(BossGanon2* this, PlayState* play) {
    s16 target;

    SkelAnime_Update(&this->skelAnime);
    Math_ApproachZeroF(&this->actor.speed, 0.5f, 1.0f);

    if (this->unk_1A2[0] == 0) {
        func_809002CC(this, play);
    }

    if (this->unk_1A2[0] < 30 && this->unk_1A2[0] >= 10) {
        target = Math_SinS(this->unk_1A2[0] * 0x3000) * (f32)0x2000;
    } else {
        target = 0;
    }

    Math_ApproachS(&this->unk_31A, target, 2, 0x4000);
}

void func_809000A0(BossGanon2* this, PlayState* play) {
    Animation_MorphToLoop(&this->skelAnime, &gGanonStunStartAnim, -2.0f);
    this->unk_194 = Animation_GetLastFrame(&gGanonStunStartAnim);
    this->unk_1AC = 0;
    this->actionFunc = func_80900104;
}

void func_80900104(BossGanon2* this, PlayState* play) {
    SkelAnime_Update(&this->skelAnime);
    Math_ApproachZeroF(&this->actor.speed, 0.5f, 1.0f);

    switch (this->unk_1AC) {
        case 0:
            if (Animation_OnFrame(&this->skelAnime, this->unk_194)) {
                this->unk_1AC = 1;
                Animation_MorphToLoop(&this->skelAnime, &gGanonStunLoopAnim, 0.0f);
                this->unk_1A2[0] = 80;
            }
            break;
        case 1:
            if (this->unk_1A2[0] == 0) {
                this->unk_1AC = 2;
                Animation_MorphToLoop(&this->skelAnime, &gGanonStunEndAnim, -5.0f);
                this->unk_194 = Animation_GetLastFrame(&gGanonStunEndAnim);
            }
            break;
        case 2:
            if (Animation_OnFrame(&this->skelAnime, this->unk_194)) {
                func_809002CC(this, play);
            }
            break;
    }
}

void func_80900210(BossGanon2* this, PlayState* play) {
    Animation_MorphToPlayOnce(&this->skelAnime, &gGanonDamageAnim, -3.0f);
    this->unk_194 = Animation_GetLastFrame(&gGanonDamageAnim);
    this->actionFunc = func_8090026C;
}

void func_8090026C(BossGanon2* this, PlayState* play) {
    SkelAnime_Update(&this->skelAnime);
    Math_ApproachZeroF(&this->actor.speed, 0.5f, 2.0f);

    if (Animation_OnFrame(&this->skelAnime, this->unk_194)) {
        func_809002CC(this, play);
    }
}

void func_809002CC(BossGanon2* this, PlayState* play) {
    Animation_MorphToLoop(&this->skelAnime, &gGanonGuardWalkAnim, -10.0f);
    this->actionFunc = func_80900344;
    this->unk_338 = 0;
    this->unk_1A2[0] = 100;
    this->unk_390 = (s16)Rand_ZeroFloat(50.0f) + 50;
}

void func_80900344(BossGanon2* this, PlayState* play) {
    f32 phi_f0;

    if (this->unk_390 == 0) {
        this->unk_390 = (s16)Rand_ZeroFloat(50.0f) + 30;
        Actor_PlaySfx(&this->actor, NA_SE_EN_MGANON_UNARI);
    }

    Math_ApproachF(&this->unk_324, 255.0f, 1.0f, 10.0f);

    if (this->unk_338 != 0) {
        if (Animation_OnFrame(&this->skelAnime, 13.0f)) {
            func_808FD4D4(this, play, 1, 3);
        } else if (Animation_OnFrame(&this->skelAnime, 28.0f)) {
            func_808FD4D4(this, play, 2, 3);
        }
        if (this->actor.xzDistToPlayer < 200.0f) {
            this->unk_338 = 0;
            Animation_MorphToLoop(&this->skelAnime, &gGanonGuardWalkAnim, -10.0f);
        } else {
            this->skelAnime.playSpeed = ((this->actor.xzDistToPlayer - 300.0f) * 0.005f) + 1.0f;
            if (this->skelAnime.playSpeed > 2.0f) {
                this->skelAnime.playSpeed = 2.0f;
            }
            if (this->unk_334 != 0) {
                this->skelAnime.playSpeed *= 1.5f;
            }
        }
        phi_f0 = this->skelAnime.playSpeed * 3.0f;
    } else {
        phi_f0 = 2.0f;
        if (this->actor.xzDistToPlayer >= 200.0f) {
            this->unk_338 = 1;
            Animation_MorphToLoop(&this->skelAnime, &gGanonWalkAnim, -10.0f);
        }
    }

    SkelAnime_Update(&this->skelAnime);
    Math_ApproachF(&this->actor.speed, phi_f0, 0.5f, 1.0f);

    if (this->unk_1A2[0] == 0) {
        func_808FFDB0(this, play);
    } else {
        func_808FFCFC(this, play);
    }

    func_808FFAC8(this, play, 1);
    func_808FFBBC(this, play, 1);
}

void func_80900580(BossGanon2* this, PlayState* play) {
    if (this->unk_311 == 0) {
        Animation_MorphToPlayOnce(&this->skelAnime, &gGanonLeftSwordSwingAnim, -5.0f);
        this->unk_194 = Animation_GetLastFrame(&gGanonLeftSwordSwingAnim);
        this->unk_198 = (this->unk_194 - 15.0f) - 5.0f;
    } else {
        Animation_MorphToPlayOnce(&this->skelAnime, &gGanonRightSwordSwingAnim, -5.0f);
        this->unk_194 = Animation_GetLastFrame(&gGanonRightSwordSwingAnim);
        this->unk_198 = (this->unk_194 - 15.0f) - 5.0f;
    }

    this->actionFunc = func_80900650;
}

void func_80900650(BossGanon2* this, PlayState* play) {
    SkelAnime_Update(&this->skelAnime);

    if (Animation_OnFrame(&this->skelAnime, this->unk_198)) {
        Actor_PlaySfx(&this->actor, NA_SE_EN_MGANON_SWORD);
        Actor_PlaySfx(&this->actor, NA_SE_EN_MGANON_ROAR);
    }

    if (this->unk_311 == 0) {
        if (((this->unk_198 - 4.0f) < this->skelAnime.curFrame) &&
            (this->skelAnime.curFrame < (this->unk_198 + 6.0f))) {
            this->unk_312 = 1;
        }
    } else if ((((this->unk_198 - 4.0f) + 4.0f) < this->skelAnime.curFrame) &&
               (this->skelAnime.curFrame < (this->unk_198 + 6.0f))) {
        this->unk_312 = 2;
    }

    Math_ApproachZeroF(&this->actor.speed, 0.5f, 1.0f);

    if (Animation_OnFrame(&this->skelAnime, this->unk_194)) {
        this->unk_311 = 1 - this->unk_311;

        if ((this->unk_311 == 1) && (this->actor.xzDistToPlayer < 250.0f) && this->unk_313) {
            func_80900580(this, play);
        } else {
            func_808FFDB0(this, play);
        }
    }

    func_808FFAC8(this, play, 0);

    if ((this->unk_334 == 0) && (this->unk_311 == 0)) {
        this->unk_320 = 0.0f;
    } else {
        func_808FFBBC(this, play, 0);
    }
}

void func_80900818(BossGanon2* this, PlayState* play) {
    Animation_MorphToPlayOnce(&this->skelAnime, &gGanonDownedStartAnim, -5.0f);
    this->unk_194 = Animation_GetLastFrame(&gGanonDownedStartAnim);
    this->actionFunc = func_80900890;
    this->unk_1AC = 0;
    this->unk_39C = 0;
    Actor_PlaySfx(&this->actor, NA_SE_EN_MGANON_DEAD1);
    this->unk_336 = 0;
}

void func_80900890(BossGanon2* this, PlayState* play) {
    Vec3f sp5C;
    Vec3f sp50;
    Camera* mainCam1;
    Player* player;
    Camera* mainCam2;
    Camera* mainCam3;
    s32 pad;
    f32 temp_f12;
    f32 temp_f2;

    mainCam1 = Play_GetCamera(play, CAM_ID_MAIN);
    player = GET_PLAYER(play);
    SkelAnime_Update(&this->skelAnime);
    this->unk_398++;
    this->unk_339 = 20;

    switch (this->unk_39C) {
        case 0:
            Cutscene_StartManual(play, &play->csCtx);
            this->subCamId = Play_CreateSubCamera(play);
            Play_ChangeCameraStatus(play, CAM_ID_MAIN, CAM_STAT_WAIT);
            Play_ChangeCameraStatus(play, this->subCamId, CAM_STAT_ACTIVE);
            func_8002DF54(play, &this->actor, PLAYER_CSMODE_8);
            this->unk_39C = 1;
            this->subCamEye = mainCam1->eye;
            this->subCamAt = mainCam1->at;
            this->unk_1A2[0] = 300;
            this->unk_1A2[1] = 100;
            play->envCtx.lightBlend = 0.0f;
            FALLTHROUGH;
        case 1:
            if (this->unk_1A2[1] == 50) {
                func_80078884(NA_SE_EN_MGANON_WALK);
            }
            Matrix_RotateY(BINANG_TO_RAD_ALT(this->actor.shape.rot.y) + 0.3f, MTXMODE_NEW);
            sp5C.x = 0.0f;
            sp5C.y = 0.0f;
            sp5C.z = 250.0f;
            Matrix_MultVec3f(&sp5C, &sp50);
            Math_ApproachF(&this->subCamEye.x, this->actor.world.pos.x + sp50.x, 0.2f, 100.0f);
            Math_ApproachF(&this->subCamEye.y, 1136.0f, 0.2f, 100.0f);
            Math_ApproachF(&this->subCamEye.z, this->actor.world.pos.z + sp50.z, 0.2f, 100.0f);
            Math_ApproachF(&this->subCamAt.x, this->unk_1B8.x, 0.2f, 100.0f);
            Math_ApproachF(&this->subCamAt.y, this->unk_1B8.y, 0.2f, 100.0f);
            Math_ApproachF(&this->subCamAt.z, this->unk_1B8.z, 0.2f, 100.0f);
            if (this->unk_1A2[1] == 0) {
                this->unk_39C = 2;
                this->unk_1A2[1] = 90;
            }
            break;
        case 2:
            this->unk_1A2[0] = 300;
            this->subCamEye.x = sZelda->actor.world.pos.x - 100.0f;
            this->subCamEye.y = sZelda->actor.world.pos.y + 30.0f;
            this->subCamEye.z = (sZelda->actor.world.pos.z + 30.0f) - 60.0f;
            this->subCamAt.x = sZelda->actor.world.pos.x;
            this->subCamAt.y = sZelda->actor.world.pos.y + 30.0f;
            this->subCamAt.z = sZelda->actor.world.pos.z - 10.0f;
            Math_ApproachZeroF(&this->unk_324, 1.0f, 5.0f);
            Math_ApproachF(&play->envCtx.lightBlend, 1.0f, 1.0f, 1.0f / 51);
            if (this->unk_1A2[1] == 80) {
                Message_StartTextbox(play, 0x70D7, NULL);
            }
            if ((this->unk_1A2[1] < 30) && (Message_GetState(&play->msgCtx) == TEXT_STATE_NONE)) {
                mainCam2 = Play_GetCamera(play, CAM_ID_MAIN);
                mainCam2->eye = this->subCamEye;
                mainCam2->eyeNext = this->subCamEye;
                mainCam2->at = this->subCamAt;
                Play_ReturnToMainCam(play, this->subCamId, 0);
                this->subCamId = SUB_CAM_ID_DONE;
                Cutscene_StopManual(play, &play->csCtx);
                func_8002DF54(play, &this->actor, PLAYER_CSMODE_7);
                this->unk_39C = 3;
            }
            break;
        case 10:
            Cutscene_StartManual(play, &play->csCtx);
            this->subCamId = Play_CreateSubCamera(play);
            Play_ChangeCameraStatus(play, CAM_ID_MAIN, CAM_STAT_WAIT);
            Play_ChangeCameraStatus(play, this->subCamId, CAM_STAT_ACTIVE);
            this->unk_39C = 11;
            this->unk_334 = 1;
            func_8002DF54(play, &this->actor, PLAYER_CSMODE_96);
            this->unk_398 = 0;
            FALLTHROUGH;
        case 11:
            player->actor.world.pos.x = sZelda->actor.world.pos.x + 50.0f + 10.0f;
            player->actor.world.pos.z = sZelda->actor.world.pos.z - 25.0f;
            player->actor.shape.rot.y = -0x8000;
            this->subCamEye.x = (player->actor.world.pos.x + 100.0f) - 80.0f;
            this->subCamEye.y = (player->actor.world.pos.y + 60.0f) - 40.0f;
            this->subCamEye.z = player->actor.world.pos.z - 110.0f;
            this->subCamAt.x = player->actor.world.pos.x;
            this->subCamAt.y = (player->actor.world.pos.y + 60.0f) - 25.0f;
            this->subCamAt.z = player->actor.world.pos.z;
            if (this->unk_398 == 80) {
                mainCam3 = Play_GetCamera(play, CAM_ID_MAIN);
                mainCam3->eye = this->subCamEye;
                mainCam3->eyeNext = this->subCamEye;
                mainCam3->at = this->subCamAt;
                this->unk_39C = 3;
                Play_ReturnToMainCam(play, this->subCamId, 0);
                this->subCamId = SUB_CAM_ID_DONE;
                Cutscene_StopManual(play, &play->csCtx);
                func_8002DF54(play, &this->actor, PLAYER_CSMODE_7);
            }
            break;
    }

    if (this->subCamId != SUB_CAM_ID_DONE) {
        Play_SetCameraAtEye(play, this->subCamId, &this->subCamAt, &this->subCamEye);
    }

    switch (this->unk_1AC) {
        case 0:
            if (Animation_OnFrame(&this->skelAnime, this->unk_194)) {
                Animation_MorphToLoop(&this->skelAnime, &gGanonDownedLoopAnim, 0.0f);
                this->unk_1AC = 1;
            }
            break;
        case 1:
            if ((play->gameplayFrames % 32) == 0) {
                Actor_PlaySfx(&this->actor, NA_SE_EN_MGANON_BREATH);
            }

            if ((this->unk_1A2[0] == 0) || (this->unk_334 != 0)) {
                temp_f2 = -200.0f - player->actor.world.pos.x;
                temp_f12 = -200.0f - player->actor.world.pos.z;

                if (sqrtf(SQ(temp_f2) + SQ(temp_f12)) <= 784.0f) {
                    Animation_MorphToPlayOnce(&this->skelAnime, &gGanonGetUpAnim, 0.0f);
                    this->unk_194 = Animation_GetLastFrame(&gGanonGetUpAnim);
                    this->unk_1AC = 2;
                    this->unk_1A2[0] = 40;
                    Actor_PlaySfx(&this->actor, NA_SE_EN_MGANON_ROAR);
                }
            }
            break;
        case 2:
            Math_ApproachF(&this->unk_324, 255.0f, 1.0f, 10.0f);
            Math_ApproachZeroF(&play->envCtx.lightBlend, 1.0f, 2.0f / 51.0f);
            if (Animation_OnFrame(&this->skelAnime, this->unk_194)) {
                func_808FFDB0(this, play);
                if (this->unk_334 == 0) {
                    this->actor.colChkInfo.health = 25;
                }
                this->unk_336 = 1;
            }
            break;
    }

    Math_ApproachZeroF(&this->actor.speed, 0.5f, 1.0f);
}

void func_80901020(BossGanon2* this, PlayState* play) {
    Animation_MorphToPlayOnce(&this->skelAnime, &gGanonDownedStartAnim, -5.0f);
    this->unk_194 = Animation_GetLastFrame(&gGanonDownedStartAnim);
    this->actionFunc = func_8090120C;
    this->unk_1AC = 0;
    this->unk_39C = 0;
    Actor_PlaySfx(&this->actor, NA_SE_EN_MGANON_DEAD1);
    this->unk_314 = 4;
}

void func_8090109C(BossGanon2* this, PlayState* play) {
    u8 i;

    for (i = 0; i < 70; i++) {
        Vec3f velocity;
        Vec3f accel;
        Vec3f pos;

        velocity.x = Rand_CenteredFloat(50.0f);
        velocity.y = Rand_CenteredFloat(10.0f) + 5.0f;
        velocity.z = Rand_CenteredFloat(50.0f);
        accel.x = 0.0f;
        accel.y = -1.0f;
        accel.z = 0.0f;
        pos.x = this->unk_1B8.x;
        pos.y = this->unk_1B8.y;
        pos.z = this->unk_1B8.z;
        func_8002836C(play, &pos, &velocity, &accel, &sPrimColor, &sEnvColor, (s16)Rand_ZeroFloat(50.0f) + 50, 0, 17);
    }
}

void func_8090120C(BossGanon2* this, PlayState* play) {
    Player* player;
    f32 temp_f14;
    f32 temp_f12;
    Camera* mainCam;
    s16 temp_a0_2;
    f32 phi_f0;
    s32 phi_a1;

    player = GET_PLAYER(play);
    this->unk_398++;
    SkelAnime_Update(&this->skelAnime);

    this->subCamUp.x = 0.0f;
    this->subCamUp.y = 1.0f;
    this->subCamUp.z = 0.0f;

    switch (this->unk_39C) {
        case 0:
            Cutscene_StartManual(play, &play->csCtx);
            this->subCamId = Play_CreateSubCamera(play);
            Play_ChangeCameraStatus(play, CAM_ID_MAIN, CAM_STAT_WAIT);
            Play_ChangeCameraStatus(play, this->subCamId, CAM_STAT_ACTIVE);
            func_8002DF54(play, &this->actor, PLAYER_CSMODE_8);
            this->unk_39C = 1;
            this->unk_398 = 0;
            sZelda->unk_3C8 = 9;
            this->unk_31C = 0;
            this->unk_1A2[2] = 0;
            this->unk_336 = 0;
            this->unk_324 = 0.0f;
            this->actor.speed = 0.0f;
            this->unk_31A = this->unk_31C;
            play->envCtx.lightBlend = 0.0f;
            FALLTHROUGH;
        case 1:
            if (this->unk_398 < 90) {
                this->unk_339 = 20;
                Math_ApproachF(&play->envCtx.lightBlend, 1.0f, 1.0f, 0.1f);
            } else if (this->unk_398 >= 90) {
                this->unk_339 = 21;
                Math_ApproachZeroF(&play->envCtx.lightBlend, 1.0f, 0.08f);
            }
            if (this->unk_398 == 50) {
                func_80078884(NA_SE_EN_MGANON_WALK);
            }
            if (this->unk_398 > 90) {
                Math_ApproachF(&this->unk_380, 0.25f, 1.0f, 0.0125f);
                this->unk_37C = 200.0f;
                func_80078884(NA_SE_EV_TIMETRIP_LIGHT - SFX_FLAG);
            }
            if (this->unk_398 >= 110) {
                if (this->unk_398 == 110) {
                    Actor_PlaySfx(&this->actor, NA_SE_EN_GANON_HIT_THUNDER);
                    Actor_PlaySfx(&this->actor, NA_SE_EN_MGANON_DAMAGE);
                }
                Math_ApproachF(&this->unk_30C, 10.0f, 0.2f, 5.0f);
                this->skelAnime.playSpeed = 3.0f;
            }
            if (this->unk_398 == 120) {
                func_8002DF54(play, &this->actor, PLAYER_CSMODE_99);
            }
            this->actor.world.rot.y = 0x4000;
            this->actor.world.pos.x = this->actor.world.pos.z = 0.0f;
            player->actor.shape.rot.y = -0x4000;
            player->actor.world.pos.x = 200.0f;
            player->actor.world.pos.z = 30.0f;
            sZelda->actor.world.pos.x = 340.0f;
            sZelda->actor.world.pos.z = -250.0f;
            sZelda->actor.world.rot.y = sZelda->actor.shape.rot.y = -0x2000;
            this->subCamEye.x = 250;
            this->subCamEye.y = 1150.0f;
            this->subCamEye.z = 0.0f;
            this->subCamAt.x = this->unk_1B8.x;
            this->subCamAt.y = this->unk_1B8.y;
            this->subCamAt.z = this->unk_1B8.z;
            if (this->unk_398 > 135) {
                this->unk_39C = 2;
                this->unk_398 = 0;
            }
            break;
        case 2:
            this->unk_339 = 22;
            Math_ApproachF(&play->envCtx.lightBlend, 1.0f, 1.0f, 0.1f);
            func_80078884(NA_SE_EV_TIMETRIP_LIGHT - SFX_FLAG);
            this->subCamEye.x = 250;
            this->subCamEye.y = 1150.0f;
            this->subCamEye.z = 0.0f;
            Math_ApproachF(&this->subCamAt.x, sZelda->actor.world.pos.x, 0.2f, 20.0f);
            Math_ApproachF(&this->subCamAt.y, sZelda->actor.world.pos.y + 50.0f, 0.2f, 10.0f);
            Math_ApproachF(&this->subCamAt.z, sZelda->actor.world.pos.z, 0.2f, 20.0f);
            if (this->unk_398 == 50) {
                this->unk_39C = 3;
                this->unk_398 = 0;
            }
            break;
        case 3:
            this->unk_339 = 22;
            func_80078884(NA_SE_EV_TIMETRIP_LIGHT - SFX_FLAG);
            this->subCamEye.x = 330.0f;
            this->subCamEye.y = 1120.0f;
            this->subCamEye.z = -150.0f;
            this->subCamAt.x = sZelda->actor.world.pos.x;
            this->subCamAt.y = sZelda->actor.world.pos.y + 40.0f;
            this->subCamAt.z = sZelda->actor.world.pos.z;
            if (this->unk_398 == 10) {
                Message_StartTextbox(play, 0x70D8, NULL);
            }
            if ((this->unk_398 > 80) && (Message_GetState(&play->msgCtx) == TEXT_STATE_NONE)) {
                this->unk_39C = 4;
                this->unk_398 = 0;
            }
            break;
        case 4:
            if (this->unk_398 > 10) {
                Math_ApproachZeroF(&this->unk_37C, 1.0f, 10.0f);
                if (this->unk_398 == 30) {
                    sZelda->unk_3C8 = 10;
                }
                this->unk_339 = 23;
                Math_ApproachZeroF(&play->envCtx.lightBlend, 1.0f, 0.05f);
            } else {
                this->unk_339 = 22;
            }
            if (this->unk_398 == 100) {
                this->unk_39C = 5;
                this->unk_398 = 40;
                this->skelAnime.playSpeed = 1.0f;
                func_8002DF54(play, &this->actor, PLAYER_CSMODE_100);
            }
            break;
        case 5:
            this->unk_339 = 23;
            if ((this->unk_398 >= 60) && (this->unk_398 <= 90)) {
                if (this->unk_398 == 62) {
                    func_80078884(NA_SE_EV_TRIFORCE_FLASH);
                }
                Math_ApproachF(&this->unk_38C, 200.0f, 1.0f, 8.0f);
            } else {
                Math_ApproachZeroF(&this->unk_38C, 1.0f, 8.0f);
            }
            if (this->unk_398 == 70) {
                func_8002DF54(play, &this->actor, PLAYER_CSMODE_101);
            }
            if (this->unk_398 == 150) {
                func_8002DF54(play, &this->actor, PLAYER_CSMODE_102);
            }
            this->unk_30C = 10.0f;
            player->actor.world.pos.x = 250.0f;
            player->actor.world.pos.z = 30.0f;
            this->subCamEye.x = player->actor.world.pos.x - 50.0f;
            this->subCamEye.y = player->actor.world.pos.y + 50.0f;
            this->subCamEye.z = player->actor.world.pos.z + 40.0f;
            this->subCamAt.x = player->actor.world.pos.x;
            this->subCamAt.y = player->actor.world.pos.y + 40.0f;
            this->subCamAt.z = player->actor.world.pos.z;
            if (this->unk_398 == 166) {
                mainCam = Play_GetCamera(play, CAM_ID_MAIN);
                mainCam->eye = this->subCamEye;
                mainCam->eyeNext = this->subCamEye;
                mainCam->at = this->subCamAt;
                Play_ReturnToMainCam(play, this->subCamId, 0);
                this->subCamId = SUB_CAM_ID_DONE;
                Cutscene_StopManual(play, &play->csCtx);
                func_8002DF54(play, &this->actor, PLAYER_CSMODE_7);
                this->unk_39C = 6;
            }
            break;
        case 6:
            this->unk_339 = 23;
            temp_f14 = this->unk_1B8.x - player->actor.world.pos.x;
            temp_f12 = this->unk_1B8.z - player->actor.world.pos.z;
            temp_a0_2 = Math_Atan2S(temp_f12, temp_f14) - player->actor.shape.rot.y;
            if ((ABS(temp_a0_2) < 0x2000) && (sqrtf(SQ(temp_f14) + SQ(temp_f12)) < 70.0f) &&
                (player->meleeWeaponState != 0) && (player->heldItemAction == PLAYER_IA_SWORD_MASTER)) {
                Cutscene_StartManual(play, &play->csCtx);
                this->subCamId = Play_CreateSubCamera(play);
                Play_ChangeCameraStatus(play, CAM_ID_MAIN, CAM_STAT_WAIT);
                Play_ChangeCameraStatus(play, this->subCamId, CAM_STAT_ACTIVE);
                this->unk_39C = 7;
                this->unk_398 = 0;
                Animation_MorphToPlayOnce(&this->skelAnime, &gGanonFinalBlowAnim, 0.0f);
                this->unk_194 = Animation_GetLastFrame(&gGanonFinalBlowAnim);
                play->startPlayerCutscene(play, &this->actor, PLAYER_CSMODE_97);
            } else {
                break;
            }
            FALLTHROUGH;
        case 7:
            this->unk_339 = 23;
            Math_ApproachZeroF(&play->envCtx.lightBlend, 1.0f, 0.2f);
            player->actor.world.pos.x = 250.0f;
            player->actor.shape.rot.y = -0x4000;
            player->actor.world.pos.z = 30.0f;
            if ((this->unk_398 == 20) || (this->unk_398 == 30) || (this->unk_398 == 65) || (this->unk_398 == 40)) {
                func_80078884(NA_SE_VO_LI_SWORD_N);
                func_80078884(NA_SE_IT_SWORD_SWING_HARD);
            }
            if ((this->unk_398 == 22) || (this->unk_398 == 35) || (this->unk_398 == 72) || (this->unk_398 == 45)) {
                func_80078884(NA_SE_EN_MGANON_DAMAGE);
                func_80078884(NA_SE_IT_SHIELD_BOUND);
                play->envCtx.lightBlend = 1.0f;
            }
            if ((this->unk_398 == 22) || (this->unk_398 == 35) || (this->unk_398 == 72) || (this->unk_398 == 45)) {
                func_8090109C(this, play);
            }
            if ((this->unk_398 >= 34) && (this->unk_398 < 40)) {
                this->subCamEye.x = 269.0f;
                this->subCamEye.y = 1112.0f;
                this->subCamEye.z = -28.0f;
                this->subCamAt.x = 234.0f;
                this->subCamAt.y = 1117.0f;
                this->subCamAt.z = -11.0f;
            } else {
                if (this->unk_398 < 30) {
                    phi_a1 = 0;
                } else if (this->unk_398 < 43) {
                    phi_a1 = 1;
                } else {
                    this->subCamUp.z = -0.8f;
                    player->actor.world.pos.x = 200.0f;
                    player->actor.world.pos.z = 10.0f;
                    phi_a1 = 2;
                }
                this->subCamEye.x = D_8090702C[phi_a1].x + (player->actor.world.pos.x - 50.0f);
                this->subCamEye.y = D_8090702C[phi_a1].y + (player->actor.world.pos.y + 50.0f);
                this->subCamEye.z = D_8090702C[phi_a1].z + (player->actor.world.pos.z + 40.0f);
                this->subCamAt.x = D_80907050[phi_a1].x + player->actor.world.pos.x;
                this->subCamAt.y = D_80907050[phi_a1].y + (player->actor.world.pos.y + 40.0f);
                this->subCamAt.z = D_80907050[phi_a1].z + player->actor.world.pos.z;
            }
            if (this->unk_398 > 80) {
                SEQCMD_STOP_SEQUENCE(SEQ_PLAYER_BGM_MAIN, 1);
                this->unk_39C = 75;
                this->unk_398 = 0;
                this->subCamEye.x = 112.0f;
                this->subCamEye.y = 1146.0f;
                this->subCamEye.z = 202.0f;
                this->subCamAt.x = 110.0f;
                this->subCamAt.y = 1144.0f;
                this->subCamAt.z = 177.0f;
                player->actor.world.pos.x = 200.0f;
                this->subCamUp.z = 0.0f;
            }
            break;
        case 75:
            this->unk_339 = 23;
            if (this->unk_398 == 55) {
                Animation_MorphToPlayOnce(&this->skelAnime, &gGanonDeadStartAnim, 0.0f);
                this->unk_194 = Animation_GetLastFrame(&gGanonDeadStartAnim);
                func_8002DF54(play, &this->actor, PLAYER_CSMODE_98);
                this->unk_39C = 8;
                this->unk_398 = 1000;
            }
            break;
        case 8:
            if (this->unk_398 == 1025) {
                Actor_PlaySfx(&this->actor, NA_SE_EN_MGANON_STAND);
            }
            if (this->unk_398 >= 1000) {
                if (this->unk_398 < 1040) {
                    this->unk_339 = 23;
                    Math_ApproachZeroF(&play->envCtx.lightBlend, 1.0f, 0.2f);
                }
            }
            if (this->unk_398 == 1040) {
                Actor_PlaySfx(&this->actor, NA_SE_EN_MGANON_DEAD2);
                this->unk_336 = 2;
                this->unk_339 = 0;
                play->envCtx.prevLightSetting = 0;
                play->envCtx.lightBlend = 0.0f;
            }
            if (Animation_OnFrame(&this->skelAnime, this->unk_194)) {
                Animation_MorphToPlayOnce(&this->skelAnime, &gGanonDeadLoopAnim, 0.0f);
                this->unk_398 = 0;
                this->unk_194 = 1000.0f;
            }
            this->subCamEye.x = 250;
            this->subCamEye.y = 1150.0f;
            this->subCamEye.z = 0.0f;
            this->subCamAt.x = this->unk_1B8.x;
            this->subCamAt.y = this->unk_1B8.y;
            this->subCamAt.z = this->unk_1B8.z;
            if ((this->unk_398 < 1000) && ((this->unk_398 % 16) == 0)) {
                Actor_PlaySfx(&this->actor, NA_SE_EN_MGANON_SWORD);
            }
            if (this->unk_398 == 40) {
                this->unk_39C = 9;
                this->unk_398 = 0;
                sZelda->unk_3C8 = 11;
                Message_StartTextbox(play, 0x70D9, NULL);
                this->unk_336 = 0;
                play->envCtx.lightBlend = 0.0f;
            }
            break;
        case 9:
            this->unk_339 = 24;
            this->subCamEye.x = 330.0f;
            this->subCamEye.y = 1120.0f;
            this->subCamEye.z = -150.0f;
            this->subCamAt.x = sZelda->actor.world.pos.x;
            this->subCamAt.y = sZelda->actor.world.pos.y + 40.0f;
            this->subCamAt.z = sZelda->actor.world.pos.z;
            if (this->unk_398 > 60) {
                this->unk_39C = 10;
                this->unk_398 = 0;
                this->unk_410.x = 0.0f;
            }
            break;
        case 10:
            this->unk_339 = 24;
            Math_ApproachF(&this->subCamEye.x, 290.0f, 0.05f, this->unk_410.x);
            Math_ApproachF(&this->subCamEye.y, 1130.0f, 0.05f, this->unk_410.x * 0.25f);
            Math_ApproachF(&this->subCamEye.z, -260.0f, 0.05f, this->unk_410.x * 1.25f);
            if ((this->unk_398 >= 40) && (this->unk_398 <= 110)) {
                Math_ApproachF(&play->envCtx.lightBlend, 1.0f, 1.0f, 0.02f);
                Math_ApproachF(&this->unk_384, 10.0f, 0.1f, 0.2f);
                Actor_PlaySfx(&sZelda->actor, NA_SE_EV_GOD_LIGHTBALL_2 - SFX_FLAG);
            } else {
                Math_ApproachZeroF(&this->unk_384, 1.0f, 0.2f);
            }
            if (this->unk_398 > 130) {
                Math_ApproachF(&this->subCamAt.y, (sZelda->actor.world.pos.y + 40.0f + 10.0f) - 20.0f, 0.1f,
                               this->unk_410.x);
            } else {
                Math_ApproachF(&this->subCamAt.y, sZelda->actor.world.pos.y + 40.0f + 10.0f, 0.05f,
                               this->unk_410.x * 0.25f);
            }
            Math_ApproachF(&this->unk_410.x, 1.0f, 1.0f, 0.01f);
            if (this->unk_398 == 10) {
                sZelda->unk_3C8 = 12;
            }
            if (this->unk_398 == 110) {
                sZelda->unk_3C8 = 13;
            }
            if (this->unk_398 == 140) {
                Actor_PlaySfx(&sZelda->actor, NA_SE_EV_HUMAN_BOUND);
            }
            if (this->unk_398 < 160) {
                break;
            }
            FALLTHROUGH;
        case 20:
            play->nextEntranceIndex = ENTR_CHAMBER_OF_THE_SAGES_0;
            gSaveContext.nextCutsceneIndex = 0xFFF2;
            play->transitionTrigger = TRANS_TRIGGER_START;
            play->transitionType = TRANS_TYPE_FADE_WHITE;
            play->linkAgeOnLoad = LINK_AGE_CHILD;
            break;
    }

    if (this->subCamId != SUB_CAM_ID_DONE) {
        Play_SetCameraAtEyeUp(play, this->subCamId, &this->subCamAt, &this->subCamEye, &this->subCamUp);
    }

    switch (this->unk_1AC) {
        case 0:
            if (Animation_OnFrame(&this->skelAnime, this->unk_194)) {
                Animation_MorphToLoop(&this->skelAnime, &gGanonDownedLoopAnim, 0.0f);
                this->unk_1AC = 1;
            }
            break;
        case 1:
            if ((this->unk_39C < 7) && ((play->gameplayFrames % 32) == 0)) {
                Actor_PlaySfx(&this->actor, NA_SE_EN_MGANON_BREATH);
            }
            break;
    }
}

void func_80902348(BossGanon2* this, PlayState* play) {
    Player* player;
    f32 temp_f2;
    f32 temp_f12;
    s16 i;
    s16 j;
    s16 phi_v0_2;

    if (this->unk_316 == 0) {
        for (i = 0; i < ARRAY_COUNT(this->unk_864); i++) {
            if (this->unk_444.elements[i].info.bumperFlags & BUMP_HIT) {
                this->unk_444.elements[i].info.bumperFlags &= ~BUMP_HIT;
            } else if (this->unk_444.elements[i].info.toucherFlags & TOUCH_HIT) {
                this->unk_444.elements[i].info.toucherFlags &= ~TOUCH_HIT;

                if (this->unk_312 == 1) {
                    phi_v0_2 = 0x1800;
                } else {
                    phi_v0_2 = 0;
                }

                func_8002F6D4(play, &this->actor, 15.0f, this->actor.yawTowardsPlayer + phi_v0_2, 2.0f, 0);
                sZelda->unk_3C8 = 8;
                this->unk_316 = 10;
                break;
            }
        }
    }

    if (this->unk_324 > 0.0f) {
        player = GET_PLAYER(play);
        temp_f2 = -200.0f - player->actor.world.pos.x;
        temp_f12 = -200.0f - player->actor.world.pos.z;

        if (sqrtf(SQ(temp_f2) + SQ(temp_f12)) > 784.0f) {
            for (j = 0; j < PLAYER_BODYPART_MAX; j++) {
                player->flameTimers[j] = Rand_S16Offset(0, 200);
            }

            player->isBurning = true;
            func_8002F6D4(play, &this->actor, 10.0f, Math_Atan2S(temp_f12, temp_f2), 0.0f, 0x10);
            sZelda->unk_3C8 = 8;
        }
    }
}

void func_80902524(BossGanon2* this, PlayState* play) {
    s8 temp_v0_4;
    ColliderInfo* acHitInfo;
    s16 i;
    u8 phi_v1_2;

    osSyncPrintf("this->no_hit_time %d\n", this->unk_316);
    if (this->unk_316 != 0 || ((this->unk_334 == 0) && (this->actionFunc == func_80900890))) {
        for (i = 0; i < ARRAY_COUNT(this->unk_464); i++) {
            this->unk_424.elements[i].info.bumperFlags &= ~BUMP_HIT;
        }
    }

    osSyncPrintf("this->look_on %d\n", this->unk_313);
    if (this->unk_313) {
        if (this->actionFunc != func_808FFFE0) {
            if (this->unk_424.elements[0].info.bumperFlags & BUMP_HIT) {
                this->unk_424.elements[0].info.bumperFlags &= ~BUMP_HIT;
                acHitInfo = this->unk_424.elements[0].info.acHitInfo;
                if ((acHitInfo->toucher.dmgFlags & DMG_ARROW_LIGHT) && (this->actionFunc != func_80900890)) {
                    func_809000A0(this, play);
                    Actor_PlaySfx(&this->actor, NA_SE_EN_FANTOM_HIT_THUNDER);
                    Actor_PlaySfx(&this->actor, NA_SE_EN_MGANON_DAMAGE);
                    Audio_StopSfxById(NA_SE_EN_MGANON_UNARI);
                } else if ((this->actionFunc == func_80900890) &&
                           (acHitInfo->toucher.dmgFlags & (DMG_JUMP_MASTER | DMG_SPIN_MASTER | DMG_SLASH_MASTER))) {
                    this->unk_316 = 60;
                    this->unk_342 = 5;
                    Actor_PlaySfx(&this->actor, NA_SE_EN_MGANON_DAMAGE);
                    Audio_StopSfxById(NA_SE_EN_MGANON_UNARI);
                    this->actor.colChkInfo.health -= 2;
                    temp_v0_4 = this->actor.colChkInfo.health;
                    if (temp_v0_4 < 0x15 && this->unk_334 == 0) {
                        func_80900818(this, play);
                    } else {
                        if (temp_v0_4 <= 0) {
                            func_80901020(this, play);
                        } else {
                            func_80900210(this, play);
                        }
                    }
                } else if (this->actionFunc != func_80900890) {
                    func_808FFF90(this, play);
                    Actor_PlaySfx(&this->actor, NA_SE_IT_HOOKSHOT_REFLECT);
                }
            }
        }
    } else {
        if (this->unk_424.elements[15].info.bumperFlags & BUMP_HIT) {
            this->unk_424.elements[15].info.bumperFlags &= ~BUMP_HIT;
            acHitInfo = this->unk_424.elements[15].info.acHitInfo;
            this->unk_316 = 60;
            this->unk_344 = 0x32;
            this->unk_342 = 5;
            Actor_PlaySfx(&this->actor, NA_SE_EN_MGANON_DAMAGE);
            Audio_StopSfxById(NA_SE_EN_MGANON_UNARI);
            phi_v1_2 = 1;
            if (acHitInfo->toucher.dmgFlags & (DMG_JUMP_MASTER | DMG_SPIN_MASTER | DMG_SLASH_MASTER)) {
                if (acHitInfo->toucher.dmgFlags & DMG_JUMP_MASTER) {
                    phi_v1_2 = 4;
                } else {
                    phi_v1_2 = 2;
                }
            }
            this->actor.colChkInfo.health -= phi_v1_2;
            temp_v0_4 = this->actor.colChkInfo.health;
            if ((temp_v0_4 < 0x15) && (this->unk_334 == 0)) {
                func_80900818(this, play);
            } else if ((temp_v0_4 <= 0) && (phi_v1_2 >= 2)) {
                func_80901020(this, play);
            } else {
                if (temp_v0_4 <= 0) {
                    this->actor.colChkInfo.health = 1;
                }
                func_80900210(this, play);
            }
        }
    }
}

void BossGanon2_Update(Actor* thisx, PlayState* play) {
    BossGanon2* this = (BossGanon2*)thisx;
    s32 pad;
    s16 i;
    f32 phi_f2;
    u16 i2;
    Vec3f sp58;
    Vec3f sp4C;
    f32 angle;
    f32 sp44;

    if ((this->unk_337 == 0) || (this->unk_337 == 2)) {
        BossGanon2_SetObjectSegment(this, play, OBJECT_GANON_ANIME3, false);
    } else {
        BossGanon2_SetObjectSegment(this, play, OBJECT_GANON2, false);
        Math_ApproachZeroF(&this->unk_30C, 1.0f, 0.5f);
    }
    func_808FFC84(this);
    this->unk_312 = 0;
    this->unk_19C++;
    Actor_SetScale(&this->actor, 0.01f);
    this->actionFunc(this, play);
    for (i = 0; i < ARRAY_COUNT(this->unk_1A2); i++) {
        if (this->unk_1A2[i] != 0) {
            this->unk_1A2[i]--;
        }
    }
    if (this->unk_316 != 0) {
        this->unk_316--;
    }
    if (this->unk_342 != 0) {
        this->unk_342--;
    }
    if (this->unk_390 != 0) {
        this->unk_390--;
    }
    if (this->unk_392 != 0) {
        this->unk_392--;
    }
    Actor_MoveForward(&this->actor);
    this->actor.shape.rot = this->actor.world.rot;
    if (this->unk_335 != 0) {
        Actor_UpdateBgCheckInfo(play, &this->actor, 60.0f, 60.0f, 100.0f,
                                UPDBGCHECKINFO_FLAG_0 | UPDBGCHECKINFO_FLAG_2);
        if (this->actor.bgCheckFlags & BGCHECKFLAG_GROUND) {
            if (this->actor.velocity.y < -5.0f) {
                Actor_RequestQuakeAndRumble(&this->actor, play, 5, 20);
                func_80078884(NA_SE_IT_BOMB_EXPLOSION);
            }
            this->actor.velocity.y = 0.0f;
        }
    }
    if (((this->unk_19C & 0x1F) == 0) && (Rand_ZeroOne() < 0.3f)) {
        this->unk_318 = 4;
    }
    this->unk_310 = D_80907074[this->unk_318];
    if (this->unk_318 != 0) {
        this->unk_318--;
    }
    this->unk_1B0 = (Math_SinS(this->unk_19C * 0x2AAA) * 64.0f) + 191.0f;
    if (this->unk_344 != 0) {
        this->unk_344--;
        Math_ApproachF(&this->unk_360.x, 5000.0f, 0.5f, 3000.0f);
        Math_ApproachF(&this->unk_370.x, 5500.0f, 0.5f, 3000.0f);
        Math_ApproachF(&this->unk_360.z, 8000.0f, 0.1f, 4000.0f);
        Math_ApproachF(&this->unk_370.z, 8000.0f, 0.1f, 4000.0f);
        Math_ApproachS(&this->unk_346, 0xFA0, 0xA, 0x7D0);
    } else {
        this->unk_360.y = 14000.0f;
        Math_ApproachF(&this->unk_360.x, 2000.0f, 0.1f, 100.0f);
        this->unk_370.y = 12000.0f;
        Math_ApproachF(&this->unk_370.x, 1500.0f, 0.1f, 100.0f);
        if ((this->actionFunc == func_808FFEBC) || (this->actionFunc == func_808FFFE0) ||
            (this->actionFunc == func_80900104)) {
            Math_ApproachF(&this->unk_360.z, 1000.0f, 0.1f, 100.0f);
            Math_ApproachF(&this->unk_370.z, 1000.0f, 0.1f, 100.0f);
            Math_ApproachS(&this->unk_346, -0xFA0, 0xA, 0x64);
        } else {
            Math_ApproachF(&this->unk_360.z, 5000.0f, 0.1f, 200.0f);
            Math_ApproachF(&this->unk_370.z, 5000.0f, 0.1f, 200.0f);
            Math_ApproachS(&this->unk_346, 0, 0xA, 0x64);
        }
    }
    if (this->unk_39C != 75) {
        this->unk_35C += this->unk_360.x;
        this->unk_36C += this->unk_370.x;
    }
    if (this->unk_337 == 2) {
        this->unk_370.z = 0.0f;
        this->unk_360.z = 0.0f;
    }

    for (i = 0; i < ARRAY_COUNT(this->unk_348); i++) {
        if (i == 0) {
            phi_f2 = 0.2f;
        } else if (i == 1) {
            phi_f2 = 0.5f;
        } else {
            phi_f2 = 1.0f;
        }

        this->unk_348[i] = Math_SinS(((s16)this->unk_35C + (i * (s16)this->unk_360.y))) * phi_f2 * this->unk_360.z;
        this->unk_352[i] = Math_SinS(((s16)this->unk_36C + (i * (s16)this->unk_370.y))) * phi_f2 * this->unk_370.z;
    }

    func_808FF898(this, play);
    func_80902348(this, play);
    CollisionCheck_SetOC(play, &play->colChkCtx, &this->unk_424.base);
    if (this->actionFunc != func_8090120C) {
        func_80902524(this, play);
        CollisionCheck_SetAC(play, &play->colChkCtx, &this->unk_424.base);
        CollisionCheck_SetOC(play, &play->colChkCtx, &this->unk_444.base);
        CollisionCheck_SetAC(play, &play->colChkCtx, &this->unk_444.base);
        if (this->subCamId == SUB_CAM_ID_DONE) {
            CollisionCheck_SetAT(play, &play->colChkCtx, &this->unk_444.base);
        }
    }
    if ((this->unk_332 == 0) && (this->unk_336 != 0)) {
        if (this->unk_336 == 2) {
            this->unk_332 = (s16)Rand_ZeroFloat(30.0f) + 8;
        } else {
            this->unk_332 = (s16)Rand_ZeroFloat(60.0f) + 0xA;
        }
        this->unk_339 = 0;
        play->envCtx.prevLightSetting = 0;
        play->envCtx.lightSetting = (s8)Rand_ZeroFloat(1.9f) + 1;
        play->envCtx.lightBlend = 1.0f;
        D_8090EB20.y = 0.0f;
        D_8090EB20.x = D_8090EB20.y;
        D_8090EB20.z = D_8090EB20.x;
        if (Rand_ZeroOne() < 0.5f) {
            D_8090EB20.z = Rand_ZeroFloat(1000.0f);
        }
        func_80078914(&D_8090EB20, NA_SE_EV_LIGHTNING);
        this->unk_328 = 0xFF;
        this->unk_330 = 5;
        this->unk_32C = 0.0f;
        this->unk_340 = (s16)Rand_ZeroFloat(10000.0f);
    } else if (this->unk_332 != 0) {
        this->unk_332--;
    }
    if ((play->envCtx.lightBlend > 0.0f) && (this->unk_336 != 0)) {
        play->envCtx.customSkyboxFilter = 1;
        play->envCtx.skyboxFilterColor[0] = 255;
        play->envCtx.skyboxFilterColor[1] = 255;
        play->envCtx.skyboxFilterColor[2] = 255;
        play->envCtx.skyboxFilterColor[3] = (s16)(play->envCtx.lightBlend * 200.0f);
    } else {
        play->envCtx.customSkyboxFilter = 0;
    }
    play->envCtx.lightSettingOverride = 0;
    play->envCtx.lightBlendOverride = LIGHT_BLEND_OVERRIDE_FULL_CONTROL;

    switch (this->unk_339) {
        case 0:
            Math_ApproachZeroF(&play->envCtx.lightBlend, 1.0f, 0.1f);
            break;
        case 3:
            play->envCtx.prevLightSetting = 3;
            play->envCtx.lightSetting = 4;
            Math_ApproachF(&play->envCtx.lightBlend, 1.0f, 1.0f, 0.0125f);
            break;
        case 4:
            play->envCtx.prevLightSetting = 5;
            play->envCtx.lightSetting = 6;
            Math_ApproachF(&play->envCtx.lightBlend, 1.0f, 1.0f, 0.0125f);
            break;
        case 5:
            play->envCtx.prevLightSetting = 6;
            play->envCtx.lightSetting = 7;
            Math_ApproachF(&this->unk_33C, 0.69f, 1.0f, 0.05f);
            play->envCtx.lightBlend = (Math_SinS(play->gameplayFrames * 0x5000) * 0.15f) + (0.15f + this->unk_33C);
            break;
        case 55:
            play->envCtx.prevLightSetting = 2;
            play->envCtx.lightSetting = 0;
            Math_ApproachZeroF(&play->envCtx.lightBlend, 1.0f, 0.05f);
            break;
        case 6:
            play->envCtx.prevLightSetting = 2;
            play->envCtx.lightSetting = 8;
            Math_ApproachF(&this->unk_33C, 0.69f, 1.0f, 0.05f);
            play->envCtx.lightBlend = (Math_SinS(play->gameplayFrames * 0x7000) * 0.15f) + (0.15f + this->unk_33C);
            break;
        case 7:
            play->envCtx.prevLightSetting = 0;
            play->envCtx.lightSetting = 8;
            Math_ApproachZeroF(&play->envCtx.lightBlend, 1.0f, 0.02f);
            break;
        case 20:
            play->envCtx.prevLightSetting = 0;
            play->envCtx.lightSetting = 9;
            break;
        case 21:
            play->envCtx.prevLightSetting = 10;
            play->envCtx.lightSetting = 9;
            break;
        case 22:
            play->envCtx.prevLightSetting = 10;
            play->envCtx.lightSetting = 11;
            break;
        case 23:
            play->envCtx.prevLightSetting = 9;
            play->envCtx.lightSetting = 11;
            break;
        case 24:
            play->envCtx.prevLightSetting = 0;
            play->envCtx.lightSetting = 12;
            break;
        case -1:
            break;
    }

    if (this->unk_339 >= 0) {
        this->unk_339 = 0;
    }
    if (D_80906D78 != 0) {
        D_80906D78 = 0;

        for (i2 = 0; i2 < 100; i2++) {
            angle = Rand_ZeroFloat(2 * M_PI);
            sp44 = Rand_ZeroFloat(40.0f) + 10.0f;
            sp58 = this->actor.world.pos;
            sp58.y = 1200.0f;
            sp4C.x = cosf(angle) * sp44;
            sp4C.z = sinf(angle) * sp44;
            sp4C.y = Rand_ZeroFloat(15.0f) + 15.0f;
            sp58.x += sp4C.x * 10.0f * 0.1f;
            sp58.z += sp4C.z * 10.0f * 0.1f;
            func_808FD27C(play, &sp58, &sp4C, Rand_ZeroFloat(0.3f) + 0.2f);
        }
    }
    this->unk_388 += 0.15f;
    BossGanon2_UpdateEffects(this, play);
}

void func_809034E4(Vec3f* arg0, Vec3f* arg1) {
    Vtx* vtx;
    Vec3f sp2D0;
    s16 temp_s1;
    s16 temp_a1;
    s16 sp2CA;
    s16 sp2C8;
    s16 i;
    u8 phi_s2;
    u8 temp_s4;
    u8 temp_s4_2;
    f32 temp_f12;
    Vec3f temp_f20;
    Vec3f temp_f2;
    Vec3f temp_f22;
    f32 sp294;
    f32 phi_f30;
    f32 temp_f28;
    f32 temp_f26;
    s32 pad[3];
    Vec3f sp18C[20];
    Vec3f sp9C[20];

    for (i = 0; i < 20; i++) {
        sp18C[i] = *arg0;
        sp9C[i] = *arg1;
    }

    temp_s4 = 0;

    D_809105D8[3] = D_809105D8[2];
    D_809105D8[2] = D_809105D8[1];
    D_809105D8[1] = D_809105D8[0];
    D_809105D8[0] = *arg0;

    sp2D0 = D_809105D8[0];

    temp_f20.x = D_809105D8[1].x - sp2D0.x;
    temp_f20.y = D_809105D8[1].y - sp2D0.y;
    temp_f20.z = D_809105D8[1].z - sp2D0.z;

    sp2CA = Math_Atan2S(temp_f20.z, temp_f20.x);
    sp2C8 = Math_Atan2S(sqrtf(SQXZ(temp_f20)), temp_f20.y);

    temp_f2.x = D_809105D8[2].x - D_809105D8[1].x;
    temp_f2.y = D_809105D8[2].y - D_809105D8[1].y;
    temp_f2.z = D_809105D8[2].z - D_809105D8[1].z;

    temp_f22.x = D_809105D8[3].x - D_809105D8[2].x;
    temp_f22.y = D_809105D8[3].y - D_809105D8[2].y;
    temp_f22.z = D_809105D8[3].z - D_809105D8[2].z;

    temp_f12 = sqrtf(SQXYZ(temp_f20)) + sqrtf(SQXYZ(temp_f2)) + sqrtf(SQXYZ(temp_f22));
    if (temp_f12 <= 1.0f) {
        temp_f12 = 1.0f;
    }

    temp_f28 = temp_f12 * 0.083f;
    phi_f30 = sqrtf(SQXYZ(temp_f20)) / 2.0f;
    sp294 = sqrtf(SQXYZ(temp_f2)) / 2.0f;

    phi_s2 = 1;

    while (true) {
        temp_f20.x = D_809105D8[phi_s2].x - sp2D0.x;
        temp_f20.y = D_809105D8[phi_s2].y - sp2D0.y;
        temp_f20.z = D_809105D8[phi_s2].z - sp2D0.z;

        temp_s1 = Math_Atan2S(temp_f20.z, temp_f20.x);
        temp_a1 = Math_Atan2S(sqrtf(SQXZ(temp_f20)), temp_f20.y);

        Math_ApproachS(&sp2C8, temp_a1, 1, 0x1000);
        Math_ApproachS(&sp2CA, temp_s1, 1, 0x1000);

        temp_f26 = temp_f28 * Math_CosS(sp2C8);

        sp18C[temp_s4] = sp2D0;

        sp2D0.x += temp_f26 * Math_SinS(sp2CA);
        sp2D0.y += temp_f28 * Math_SinS(sp2C8);
        sp2D0.z += temp_f26 * Math_CosS(sp2CA);

        temp_f20.x = D_809105D8[phi_s2].x - sp2D0.x;
        temp_f20.y = D_809105D8[phi_s2].y - sp2D0.y;
        temp_f20.z = D_809105D8[phi_s2].z - sp2D0.z;

        if (phi_s2 < 3) {
            if (sqrtf(SQXYZ(temp_f20)) <= phi_f30) {
                phi_f30 = sp294;
                phi_s2++;
            }
        } else {
            if (sqrtf(SQXYZ(temp_f20)) <= (temp_f28 + 1.0f)) {
                phi_s2++;
            }
        }

        temp_s4++;

        if ((temp_s4 >= 20) || (phi_s2 >= 4)) {
            break;
        }
    }

    temp_s4_2 = 0;

    D_80910608[3] = D_80910608[2];
    D_80910608[2] = D_80910608[1];
    D_80910608[1] = D_80910608[0];
    D_80910608[0] = *arg1;

    sp2D0 = D_80910608[0];

    temp_f20.x = D_80910608[1].x - sp2D0.x;
    temp_f20.y = D_80910608[1].y - sp2D0.y;
    temp_f20.z = D_80910608[1].z - sp2D0.z;

    sp2CA = Math_Atan2S(temp_f20.z, temp_f20.x);
    sp2C8 = Math_Atan2S(sqrtf(SQXZ(temp_f20)), temp_f20.y);

    temp_f2.x = D_80910608[2].x - D_80910608[1].x;
    temp_f2.y = D_80910608[2].y - D_80910608[1].y;
    temp_f2.z = D_80910608[2].z - D_80910608[1].z;

    temp_f22.x = D_80910608[3].x - D_80910608[2].x;
    temp_f22.y = D_80910608[3].y - D_80910608[2].y;
    temp_f22.z = D_80910608[3].z - D_80910608[2].z;

    temp_f12 = sqrtf(SQXYZ(temp_f20)) + sqrtf(SQXYZ(temp_f2)) + sqrtf(SQXYZ(temp_f22));
    if (temp_f12 <= 1.0f) {
        temp_f12 = 1.0f;
    }

    temp_f28 = temp_f12 * 0.083f;
    phi_f30 = sqrtf(SQXYZ(temp_f20)) / 2.0f;
    sp294 = sqrtf(SQXYZ(temp_f2)) / 2.0f;

    phi_s2 = 1;

    while (true) {
        temp_f20.x = D_80910608[phi_s2].x - sp2D0.x;
        temp_f20.y = D_80910608[phi_s2].y - sp2D0.y;
        temp_f20.z = D_80910608[phi_s2].z - sp2D0.z;

        temp_s1 = Math_Atan2S(temp_f20.z, temp_f20.x);
        temp_a1 = Math_Atan2S(sqrtf(SQXZ(temp_f20)), temp_f20.y);

        Math_ApproachS(&sp2C8, temp_a1, 1, 0x1000);
        Math_ApproachS(&sp2CA, temp_s1, 1, 0x1000);

        temp_f26 = temp_f28 * Math_CosS(sp2C8);

        sp9C[temp_s4_2] = sp2D0;

        sp2D0.x += temp_f26 * Math_SinS(sp2CA);
        sp2D0.y += temp_f28 * Math_SinS(sp2C8);
        sp2D0.z += temp_f26 * Math_CosS(sp2CA);

        temp_f20.x = D_80910608[phi_s2].x - sp2D0.x;
        temp_f20.y = D_80910608[phi_s2].y - sp2D0.y;
        temp_f20.z = D_80910608[phi_s2].z - sp2D0.z;

        if (phi_s2 < 3) {
            if (sqrtf(SQXYZ(temp_f20)) <= phi_f30) {
                phi_f30 = sp294;
                phi_s2++;
            }
        } else {
            if (sqrtf(SQXYZ(temp_f20)) <= (temp_f28 + 1.0f)) {
                phi_s2++;
            }
        }

        temp_s4_2++;

        if ((temp_s4_2 >= 20) || (phi_s2 >= 4)) {
            break;
        }
    }

    vtx = SEGMENTED_TO_VIRTUAL(gGanonSwordTrailVtx);
    for (i = 0; i < 11; i++) {
        if ((temp_s4 - i) > 0) {
            vtx[D_80907084[i]].n.ob[0] = sp18C[temp_s4 - i - 1].x;
            vtx[D_80907084[i]].n.ob[1] = sp18C[temp_s4 - i - 1].y;
            vtx[D_80907084[i]].n.ob[2] = sp18C[temp_s4 - i - 1].z;
        }
        if ((temp_s4_2 - i) > 0) {
            vtx[D_80907090[i]].n.ob[0] = sp9C[temp_s4_2 - i - 1].x;
            vtx[D_80907090[i]].n.ob[1] = sp9C[temp_s4_2 - i - 1].y;
            vtx[D_80907090[i]].n.ob[2] = sp9C[temp_s4_2 - i - 1].z;
        }
    }
}

void func_80903F38(BossGanon2* this, PlayState* play) {
    OPEN_DISPS(play->state.gfxCtx, "../z_boss_ganon2.c", 5083);

    if (this->unk_312 != 0) {
        func_809034E4(&this->unk_200, &this->unk_20C);
        D_80907080 = 0xFF;
    }

    if (D_80910638 >= 4) {
        gSPSegment(POLY_XLU_DISP++, 0x08,
                   Gfx_TwoTexScroll(play->state.gfxCtx, G_TX_RENDERTILE, 0, 0, 32, 32, 1, play->gameplayFrames * 18, 0,
                                    32, 32));
        gDPPipeSync(POLY_XLU_DISP++);
        gDPSetPrimColor(POLY_XLU_DISP++, 0, 0, 255, 255, 255, D_80907080);
        Matrix_Translate(0.0f, 0.0f, 0.0f, MTXMODE_NEW);
        gSPMatrix(POLY_XLU_DISP++, Matrix_NewMtx(play->state.gfxCtx, "../z_boss_ganon2.c", 5117),
                  G_MTX_NOPUSH | G_MTX_LOAD | G_MTX_MODELVIEW);
        gSPDisplayList(POLY_XLU_DISP++, gGanonSwordTrailDL);
    }

    CLOSE_DISPS(play->state.gfxCtx, "../z_boss_ganon2.c", 5122);
}

void func_80904108(BossGanon2* this, PlayState* play) {
    s32 pad;

    if (this->unk_324 > 0.0f) {
        OPEN_DISPS(play->state.gfxCtx, "../z_boss_ganon2.c", 5131);

        Matrix_Push();
        gDPPipeSync(POLY_XLU_DISP++);
        gSPSegment(POLY_XLU_DISP++, 0x08,
                   Gfx_TwoTexScroll(play->state.gfxCtx, G_TX_RENDERTILE, (s32)play->gameplayFrames, 0, 32, 64, 1,
                                    -play->gameplayFrames * 2, -play->gameplayFrames * 8, 32, 32));
        gDPSetPrimColor(POLY_XLU_DISP++, 0, 0, 255, 200, 0, (s8)this->unk_324);
        gDPSetEnvColor(POLY_XLU_DISP++, 255, 0, 0, 128);
        Matrix_Translate(-200.0f, 1086.0f, -200.0f, MTXMODE_NEW);
        Matrix_Scale(0.098000005f, 0.1f, 0.098000005f, MTXMODE_APPLY);
        gSPMatrix(POLY_XLU_DISP++, Matrix_NewMtx(play->state.gfxCtx, "../z_boss_ganon2.c", 5183),
                  G_MTX_NOPUSH | G_MTX_LOAD | G_MTX_MODELVIEW);
        gSPDisplayList(POLY_XLU_DISP++, SEGMENTED_TO_VIRTUAL(gGanonFireRingDL));
        Matrix_Pop();

        CLOSE_DISPS(play->state.gfxCtx, "../z_boss_ganon2.c", 5186);
    }
}

void func_80904340(BossGanon2* this, PlayState* play) {
    s16 i;
    f32 rand;
    f32 angle;
    f32 sin;
    f32 cos;

    OPEN_DISPS(play->state.gfxCtx, "../z_boss_ganon2.c", 5196);
    Matrix_Push();

    if ((this->unk_330 != 0) || (this->unk_328 != 0)) {
        if (this->unk_330 != 0) {
            this->unk_330--;
        } else {
            this->unk_328 -= 70;

            if (this->unk_328 < 0) {
                this->unk_328 = 0;
            }
        }

        Math_ApproachF(&this->unk_32C, 0.13f, 1.0f, 0.065f);
        gDPPipeSync(POLY_XLU_DISP++);
        gDPSetPrimColor(POLY_XLU_DISP++, 0, 0, 255, 255, 255, this->unk_328);
        BossGanon2_InitRand(this->unk_340 + 1, 0x71AC - this->unk_340, 0x263A);
        rand = BossGanon2_RandZeroOne();
        if (1) {}

        for (i = 0; i < 5; i++) {
            angle = (i * (2 * M_PI / 5)) + (rand * M_PI);
            sin = 5000.0f * sinf(angle);
            cos = 5000.0f * cosf(angle);
            Matrix_Translate(-200.0f + sin, 4786.0f, -200.0f + cos, MTXMODE_NEW);
            Matrix_Scale(this->unk_32C, this->unk_32C, this->unk_32C, MTXMODE_APPLY);
            Matrix_RotateY(angle, MTXMODE_APPLY);
            Matrix_RotateZ((BossGanon2_RandZeroOne() - 0.5f) * 100.0f * 0.01f, MTXMODE_APPLY);

            if (BossGanon2_RandZeroOne() < 0.5f) {
                Matrix_RotateY(M_PI, MTXMODE_APPLY);
            }

            gSPMatrix(POLY_XLU_DISP++, Matrix_NewMtx(play->state.gfxCtx, "../z_boss_ganon2.c", 5250),
                      G_MTX_NOPUSH | G_MTX_LOAD | G_MTX_MODELVIEW);
            gSPDisplayList(POLY_XLU_DISP++, SEGMENTED_TO_VIRTUAL(gGanonLightningDL));
        }
    }

    Matrix_Pop();
    CLOSE_DISPS(play->state.gfxCtx, "../z_boss_ganon2.c", 5255);
}

void func_8090464C(BossGanon2* this, PlayState* play) {
    s32 pad;

    if (this->unk_1B4 > 0.0f) {
        OPEN_DISPS(play->state.gfxCtx, "../z_boss_ganon2.c", 5264);

        Matrix_Push();
        gDPPipeSync(POLY_XLU_DISP++);
        gDPSetPrimColor(POLY_XLU_DISP++, 0, 0, 255, 255, 170, (s16)this->unk_1B4);
        gDPSetEnvColor(POLY_XLU_DISP++, 255, 200, 0, 128);
        Matrix_Translate(this->unk_1B8.x, this->unk_1B8.y, this->unk_1B8.z, MTXMODE_NEW);
        Matrix_ReplaceRotation(&play->billboardMtxF);
        Matrix_RotateZ(-0.2f, MTXMODE_APPLY);
        Matrix_Scale(0.6f, 0.6f, 1.0f, MTXMODE_APPLY);
        gSPMatrix(POLY_XLU_DISP++, Matrix_NewMtx(play->state.gfxCtx, "../z_boss_ganon2.c", 5290),
                  G_MTX_NOPUSH | G_MTX_LOAD | G_MTX_MODELVIEW);
        gSPDisplayList(POLY_XLU_DISP++, SEGMENTED_TO_VIRTUAL(gGanonTriforceDL));
        Matrix_Pop();

        CLOSE_DISPS(play->state.gfxCtx, "../z_boss_ganon2.c", 5293);
    }
}

s32 BossGanon2_OverrideLimbDraw(PlayState* play, s32 limbIndex, Gfx** dList, Vec3f* pos, Vec3s* rot, void* thisx) {
    s32 pad;
    BossGanon2* this = (BossGanon2*)thisx;

    OPEN_DISPS(play->state.gfxCtx, "../z_boss_ganon2.c", 5355);

    if (limbIndex == GANON_LIMB_NECK) {
        rot->y += this->unk_31A;
        rot->z += this->unk_31C;
    }

    if (limbIndex >= GANON_LIMB_TAIL1) {
        rot->x += this->unk_2F4[limbIndex] + this->unk_346;
        rot->y += this->unk_2FE[limbIndex];

        if (this->unk_342 & 1) {
            gDPSetEnvColor(POLY_OPA_DISP++, 255, 0, 0, 255);
        } else {
            gDPSetEnvColor(POLY_OPA_DISP++, (s16)this->unk_1B0, (s16)this->unk_1B0, (s16)(*this).unk_1B0, 255);
        }
    }

    if ((limbIndex == GANON_LIMB_LEFT_SWORD) || (limbIndex == GANON_LIMB_RIGHT_SWORD) ||
        (limbIndex == GANON_LIMB_LEFT_HORN) || (limbIndex == GANON_LIMB_RIGHT_HORN)) {
        *dList = NULL;
    }

    CLOSE_DISPS(play->state.gfxCtx, "../z_boss_ganon2.c", 5431);
    return 0;
}

void BossGanon2_PostLimbDraw(PlayState* play, s32 limbIndex, Gfx** dList, Vec3s* rot, void* thisx) {
    s8 pad;
    s8 temp_v0;
    BossGanon2* this = (BossGanon2*)thisx;
    Vec3f sp4C;

    OPEN_DISPS(play->state.gfxCtx, "../z_boss_ganon2.c", 5459);

    D_80907120.z = 17000.0f;
    D_8090712C.z = 3000.0f;

    if (D_809070CC[limbIndex] >= 0) {
        Matrix_MultVec3f(&D_80906D60, &this->unk_234[D_809070CC[limbIndex]]);
    }

    if (limbIndex == GANON_LIMB_NECK) {
        Matrix_MultVec3f(&D_80906D60, &this->unk_1B8);
    } else if (limbIndex == GANON_LIMB_LEFT_SHOULDER) {
        Matrix_MultVec3f(&D_80907108, &this->unk_1F4);
    } else if (limbIndex == GANON_LIMB_RIGHT_SHOULDER) {
        Matrix_MultVec3f(&D_80907114, &this->unk_1E8);
    } else if (limbIndex == GANON_LIMB_LEFT_FOOT) {
        Matrix_MultVec3f(&D_80906D60, &this->unk_1DC);
    } else if (limbIndex == GANON_LIMB_RIGHT_FOOT) {
        Matrix_MultVec3f(&D_80906D60, &this->unk_1D0);
    } else if (limbIndex == GANON_LIMB_TAIL4) {
        Matrix_MultVec3f(&D_80907138, &this->unk_1C4);
    }

    temp_v0 = D_8090709C[limbIndex];
    if (temp_v0 >= 0) {
        Matrix_MultVec3f(&D_80906D60, &sp4C);
        func_808FD080(temp_v0, &this->unk_424, &sp4C);
    }

    if ((limbIndex == GANON_LIMB_LEFT_SWORD) || (limbIndex == GANON_LIMB_RIGHT_SWORD)) {
        Matrix_Push();
        Matrix_Scale(this->unk_224, this->unk_224, this->unk_224, MTXMODE_APPLY);
        gSPMatrix(POLY_OPA_DISP++, Matrix_NewMtx(play->state.gfxCtx, "../z_boss_ganon2.c", 5522),
                  G_MTX_NOPUSH | G_MTX_LOAD | G_MTX_MODELVIEW);
        gSPDisplayList(POLY_OPA_DISP++, *dList);
        Matrix_Pop();
    } else if ((limbIndex == GANON_LIMB_LEFT_HORN) || (limbIndex == GANON_LIMB_RIGHT_HORN)) {
        Matrix_Push();
        Matrix_Scale(this->unk_228, this->unk_228, this->unk_228, MTXMODE_APPLY);
        gSPMatrix(POLY_OPA_DISP++, Matrix_NewMtx(play->state.gfxCtx, "../z_boss_ganon2.c", 5533),
                  G_MTX_NOPUSH | G_MTX_LOAD | G_MTX_MODELVIEW);
        gSPDisplayList(POLY_OPA_DISP++, *dList);
        Matrix_Pop();
    }

    if (*dList != NULL) {
        if ((limbIndex == GANON_LIMB_LEFT_SWORD) && (this->unk_312 == 1)) {
            Matrix_MultVec3f(&D_809070FC, &this->unk_218);
            func_808FD080(0, &this->unk_444, &this->unk_218);
            Matrix_MultVec3f(&D_80907120, &this->unk_200);
            Matrix_MultVec3f(&D_8090712C, &this->unk_20C);
        } else if ((limbIndex == GANON_LIMB_RIGHT_SWORD) && (this->unk_312 == 2)) {
            Matrix_MultVec3f(&D_809070FC, &this->unk_218);
            func_808FD080(1, &this->unk_444, &this->unk_218);
            Matrix_MultVec3f(&D_80907120, &this->unk_200);
            Matrix_MultVec3f(&D_8090712C, &this->unk_20C);
        }
    }

    CLOSE_DISPS(play->state.gfxCtx, "../z_boss_ganon2.c", 5566);
}

void func_80904D88(BossGanon2* this, PlayState* play) {
    s32 pad;
    s16 i;

    OPEN_DISPS(play->state.gfxCtx, "../z_boss_ganon2.c", 5575);

    if (this->unk_30C > 0.0f) {
        Gfx_SetupDL_25Xlu(play->state.gfxCtx);
        if (this->unk_380 > 0.0f) {
            gDPSetPrimColor(POLY_XLU_DISP++, 0, 0, 255, 255, 170, 255);
            gDPSetEnvColor(POLY_XLU_DISP++, 255, 200, 0, 0);
        } else {
            gDPSetPrimColor(POLY_XLU_DISP++, 0, 0, 255, 255, 255, 255);
            gDPSetEnvColor(POLY_XLU_DISP++, 100, 255, 255, 0);
        }
        gSPDisplayList(POLY_XLU_DISP++, gGanonLightOrbMaterialDL);

        for (i = 0; i < 15; i++) {
            Matrix_Translate(this->unk_234[i].x, this->unk_234[i].y, this->unk_234[i].z, MTXMODE_NEW);
            Matrix_ReplaceRotation(&play->billboardMtxF);
            Matrix_Scale(this->unk_30C, this->unk_30C, this->unk_30C, MTXMODE_APPLY);
            Matrix_RotateZ(Rand_CenteredFloat(M_PI), MTXMODE_APPLY);
            gSPMatrix(POLY_XLU_DISP++, Matrix_NewMtx(play->state.gfxCtx, "../z_boss_ganon2.c", 5618),
                      G_MTX_NOPUSH | G_MTX_LOAD | G_MTX_MODELVIEW);
            gSPDisplayList(POLY_XLU_DISP++, gGanonLightOrbModelDL);
        }
    }

    CLOSE_DISPS(play->state.gfxCtx, "../z_boss_ganon2.c", 5622);
}

void func_80904FC8(BossGanon2* this, PlayState* play) {
    s32 pad;

    OPEN_DISPS(play->state.gfxCtx, "../z_boss_ganon2.c", 5632);

    if (this->unk_384 > 0.0f) {
        Gfx_SetupDL_25Xlu(play->state.gfxCtx);
        gDPSetPrimColor(POLY_XLU_DISP++, 0, 0, 255, 255, 255, 200);
        gDPSetEnvColor(POLY_XLU_DISP++, 255, 200, 0, 0);
        gSPDisplayList(POLY_XLU_DISP++, gGanonLightOrbMaterialDL);
        Matrix_Translate(sZelda->actor.world.pos.x, sZelda->actor.world.pos.y + 80.0f, sZelda->actor.world.pos.z,
                         MTXMODE_NEW);
        Matrix_ReplaceRotation(&play->billboardMtxF);
        Matrix_Scale(this->unk_384, this->unk_384, this->unk_384, MTXMODE_APPLY);
        Matrix_RotateZ(this->unk_388, MTXMODE_APPLY);
        gSPMatrix(POLY_XLU_DISP++, Matrix_NewMtx(play->state.gfxCtx, "../z_boss_ganon2.c", 5661),
                  G_MTX_NOPUSH | G_MTX_LOAD | G_MTX_MODELVIEW);
        gSPDisplayList(POLY_XLU_DISP++, SEGMENTED_TO_VIRTUAL(gGanonLightOrbModelDL));
        Matrix_RotateZ(this->unk_388 * -2.0f, MTXMODE_APPLY);
        gSPMatrix(POLY_XLU_DISP++, Matrix_NewMtx(play->state.gfxCtx, "../z_boss_ganon2.c", 5664),
                  G_MTX_NOPUSH | G_MTX_LOAD | G_MTX_MODELVIEW);
        gSPDisplayList(POLY_XLU_DISP++, SEGMENTED_TO_VIRTUAL(gGanonLightOrbModelDL));
    }

    CLOSE_DISPS(play->state.gfxCtx, "../z_boss_ganon2.c", 5667);
}

void func_8090523C(BossGanon2* this, PlayState* play) {
    Player* player;
    f32 phi_f20;

    OPEN_DISPS(play->state.gfxCtx, "../z_boss_ganon2.c", 5675);

    if (this->unk_38C > 0.0f) {
        s8 i;

        player = GET_PLAYER(play);
        Gfx_SetupDL_25Xlu(play->state.gfxCtx);
        gDPSetPrimColor(POLY_XLU_DISP++, 0, 0, 255, 255, 255, (s16)this->unk_38C);
        gDPSetEnvColor(POLY_XLU_DISP++, 0, 255, 255, 0);
        gSPDisplayList(POLY_XLU_DISP++, gGanonLightOrbMaterialDL);

        for (i = 0; i < 11; i++) {
            Matrix_Mult(&player->mf_9E0, MTXMODE_NEW);
            Matrix_Translate((i * 250.0f) + 900.0f, 350.0f, 0.0f, MTXMODE_APPLY);

            if (i < 7) {
                phi_f20 = 1.0f;
            } else {
                phi_f20 = 1.0f - ((i - 7) * 0.2333333f); // 7 / 30
            }

            Matrix_ReplaceRotation(&play->billboardMtxF);
            Matrix_Scale(200.0f * phi_f20, 200.0f * phi_f20, 1.0f, MTXMODE_APPLY);
            Matrix_RotateZ(Rand_ZeroFloat(2.0f * M_PI), MTXMODE_APPLY);
            gSPMatrix(POLY_XLU_DISP++, Matrix_NewMtx(play->state.gfxCtx, "../z_boss_ganon2.c", 5721),
                      G_MTX_NOPUSH | G_MTX_LOAD | G_MTX_MODELVIEW);
            gSPDisplayList(POLY_XLU_DISP++, SEGMENTED_TO_VIRTUAL(gGanonLightOrbModelDL));
        }
    }

    CLOSE_DISPS(play->state.gfxCtx, "../z_boss_ganon2.c", 5725);
}

void BossGanon2_PostLimbDraw2(PlayState* play, s32 limbIndex, Gfx** dList, Vec3s* rot, void* thisx) {
    s8 temp_v1 = D_80907144[limbIndex];
    BossGanon2* this = (BossGanon2*)thisx;

    if (temp_v1 >= 0) {
        Matrix_MultVec3f(&D_80906D60, &this->unk_234[temp_v1]);
    }
    if (limbIndex == GANONDORF_LIMB_JEWEL) {
        OPEN_DISPS(play->state.gfxCtx, "../z_boss_ganon2.c", 5749);

        gSPMatrix(POLY_XLU_DISP++, Matrix_NewMtx(play->state.gfxCtx, "../z_boss_ganon2.c", 5752),
                  G_MTX_NOPUSH | G_MTX_LOAD | G_MTX_MODELVIEW);
        gSPDisplayList(POLY_XLU_DISP++, SEGMENTED_TO_VIRTUAL(gGanondorfEyesDL));

        CLOSE_DISPS(play->state.gfxCtx, "../z_boss_ganon2.c", 5754);
    } else if (limbIndex == GANONDORF_LIMB_RIGHT_HAND) {
        Matrix_MultVec3f(&D_80907164, &this->unk_1B8);
    }
}

void func_80905674(BossGanon2* this, PlayState* play) {
    s32 pad;

    if (this->unk_380 > 0.0f) {
        OPEN_DISPS(play->state.gfxCtx, "../z_boss_ganon2.c", 5772);

        Matrix_Push();
        gDPPipeSync(POLY_XLU_DISP++);
        gSPSegment(POLY_XLU_DISP++, 0x08,
                   Gfx_TwoTexScroll(play->state.gfxCtx, G_TX_RENDERTILE, this->unk_19C * -8, 0, 32, 64, 1,
                                    this->unk_19C * -4, this->unk_19C * -8, 32, 32));
        gDPSetPrimColor(POLY_XLU_DISP++, 0, 0, 255, 255, 170, (s16)this->unk_37C);
        gDPSetEnvColor(POLY_XLU_DISP++, 255, 200, 0, 128);
        Matrix_Translate(sZelda->actor.world.pos.x + 100.0f, sZelda->actor.world.pos.y + 35.0f + 7.0f,
                         sZelda->actor.world.pos.z - 100.0f, MTXMODE_NEW);
        Matrix_RotateY(-M_PI / 4.0f, MTXMODE_APPLY);
        Matrix_Scale(0.040000003f, 0.040000003f, this->unk_380, MTXMODE_APPLY);
        Matrix_RotateX(M_PI / 2.0f, MTXMODE_APPLY);
        gSPMatrix(POLY_XLU_DISP++, Matrix_NewMtx(play->state.gfxCtx, "../z_boss_ganon2.c", 5814),
                  G_MTX_NOPUSH | G_MTX_LOAD | G_MTX_MODELVIEW);
        gSPDisplayList(POLY_XLU_DISP++, SEGMENTED_TO_VIRTUAL(gGanonZeldaMagicDL));
        Matrix_Pop();

        CLOSE_DISPS(play->state.gfxCtx, "../z_boss_ganon2.c", 5817);
    }
}

void BossGanon2_Draw(Actor* thisx, PlayState* play) {
    void* shadowTexture = Graph_Alloc(play->state.gfxCtx, 4096);
    BossGanon2* this = (BossGanon2*)thisx;
    s16 i;

    OPEN_DISPS(play->state.gfxCtx, "../z_boss_ganon2.c", 5840);

    Gfx_SetupDL_25Opa(play->state.gfxCtx);
    Gfx_SetupDL_25Xlu(play->state.gfxCtx);

    switch (this->unk_337) {
        case 0:
            BossGanon2_SetObjectSegment(this, play, OBJECT_GANON, true);
            gSPSegment(POLY_XLU_DISP++, 0x08, SEGMENTED_TO_VIRTUAL(gGanondorfEmptyEyeTex));
            gSPSegment(POLY_XLU_DISP++, 0x09, SEGMENTED_TO_VIRTUAL(gGanondorfEmptyEyeTex));
            SkelAnime_DrawFlexOpa(play, this->skelAnime.skeleton, this->skelAnime.jointTable,
                                  this->skelAnime.dListCount, NULL, BossGanon2_PostLimbDraw2, this);
            break;
        case 1:
        case 2:
            BossGanon2_SetObjectSegment(this, play, OBJECT_GANON2, true);
            gSPSegment(POLY_OPA_DISP++, 0x08, SEGMENTED_TO_VIRTUAL(sEyeTextures[this->unk_310]));
            func_808FD080(0, &this->unk_444, &D_8090717C);
            func_808FD080(1, &this->unk_444, &D_8090717C);
            this->unk_218 = D_8090717C;
            if (this->unk_342 & 1) {
                POLY_OPA_DISP = Gfx_SetFog(POLY_OPA_DISP, 0xFF, 0, 0, 0xFF, 0x384, 0x44B);
            }
            Matrix_Translate(0.0f, -4000.0f, 4000.0f, MTXMODE_APPLY);
            Matrix_RotateX(this->unk_394, MTXMODE_APPLY);
            Matrix_Translate(0.0f, 4000.0f, -4000.0f, MTXMODE_APPLY);
            gSPMatrix(POLY_OPA_DISP++, Matrix_NewMtx(play->state.gfxCtx, "../z_boss_ganon2.c", 5910),
                      G_MTX_NOPUSH | G_MTX_LOAD | G_MTX_MODELVIEW);
            SkelAnime_DrawFlexOpa(play, this->skelAnime.skeleton, this->skelAnime.jointTable,
                                  this->skelAnime.dListCount, BossGanon2_OverrideLimbDraw, BossGanon2_PostLimbDraw,
                                  this);
            POLY_OPA_DISP = Play_SetFog(play, POLY_OPA_DISP);
            BossGanon2_GenShadowTexture(shadowTexture, this, play);
            BossGanon2_DrawShadowTexture(shadowTexture, this, play);
            break;
    }

    BossGanon2_SetObjectSegment(this, play, OBJECT_GANON2, true);
    func_80904340(this, play);
    func_80904108(this, play);
    func_80904D88(this, play);
    func_8090464C(this, play);
    func_80905674(this, play);
    func_80904FC8(this, play);
    func_8090523C(this, play);

    if ((this->unk_312 != 0) || (D_80907080 != 0)) {
        func_80903F38(this, play);
        if (this->unk_312 == 0) {
            s32 pad;

            D_80907080 -= 40;
            if (D_80907080 <= 0) {
                D_80907080 = 0;
            }
        }

        D_80910638++;
    } else {
        for (i = 0; i < 3; i++) {
            D_809105D8[i] = this->unk_200;
            D_80910608[i] = this->unk_20C;
        }

        D_80910638 = 0;
    }

    CLOSE_DISPS(play->state.gfxCtx, "../z_boss_ganon2.c", 5983);

    BossGanon2_DrawEffects(play);
}

void BossGanon2_UpdateEffects(BossGanon2* this, PlayState* play) {
    s32 pad[5];
    Player* player = GET_PLAYER(play);
    BossGanon2Effect* effect = play->specialEffects;
    Vec3f sp78;
    s16 i;

    for (i = 0; i < BOSS_GANON2_EFFECT_COUNT; i++, effect++) {
        if (effect->type != 0) {
            effect->position.x += effect->velocity.x;
            effect->position.y += effect->velocity.y;
            effect->position.z += effect->velocity.z;
            effect->unk_01++;
            effect->velocity.x += effect->accel.x;
            effect->velocity.y += effect->accel.y;
            effect->velocity.z += effect->accel.z;
            if (effect->type == 1) {
                if (effect->unk_2E == 0) {
                    effect->unk_38.z += 1.0f;
                    effect->unk_38.y = (2.0f * M_PI) / 5.0f;
                } else {
                    effect->unk_38.z = M_PI / 2.0f;
                    effect->unk_38.y = 0.0f;
                    if (effect->position.y <= 1098.0f) {
                        effect->position.y = 1098.0f;
                        if (effect->velocity.y < -10.0f) {
                            sp78 = effect->position;
                            sp78.y = 1086.0f;
                            func_80078884(NA_SE_IT_SHIELD_REFLECT_SW);
                            CollisionCheck_SpawnShieldParticlesMetal(play, &sp78);
                        }
                        effect->velocity.y = 0.0f;
                    }
                    if ((SQ(player->actor.world.pos.x - effect->position.x) +
                         SQ(player->actor.world.pos.z - effect->position.z)) < SQ(25.0f)) {
                        effect->type = 0;
                        this->unk_39C = 10;
                    }
                }
            } else if (effect->type == 2) {
                effect->unk_38.x += 0.1f;
                effect->unk_38.y += 0.4f;
                if ((sqrtf(SQ(-200.0f - effect->position.x) + SQ(-200.0f - effect->position.z)) < 1000.0f)) {
                    if (effect->position.y < 1186.0f) {
                        if (effect->unk_2E == 0) {
                            effect->unk_2E++;
                            effect->position.y = 1186.0f;
                            effect->velocity.x *= 0.75f;
                            effect->velocity.z *= 0.75f;
                            effect->velocity.y *= -0.2f;
                        } else {
                            effect->type = 0;
                        }
                    }
                } else if (effect->position.y < 0.0f) {
                    effect->type = 0;
                }
            }
        }
    }
}

void BossGanon2_DrawEffects(PlayState* play) {
    s16 alpha;
    u8 objectFlag = 0;
    BossGanon2Effect* effect;
    s16 i;
    BossGanon2Effect* effects;

    effects = effect = play->specialEffects;

    OPEN_DISPS(play->state.gfxCtx, "../z_boss_ganon2.c", 6086);

    Gfx_SetupDL_25Opa(play->state.gfxCtx);

    for (i = 0; i < 1; i++) {
        if (effect->type == 1) {
            Vec3f spA0;
            f32 temp_f0;
            f32 angle;

            Gfx_SetupDL_25Xlu(play->state.gfxCtx);
            spA0.x = play->envCtx.dirLight1.params.dir.x;
            spA0.y = play->envCtx.dirLight1.params.dir.y;
            spA0.z = play->envCtx.dirLight1.params.dir.z;
            func_8002EABC(&effect->position, &play->view.eye, &spA0, play->state.gfxCtx);
            Matrix_Translate(effect->position.x, effect->position.y, effect->position.z, MTXMODE_NEW);
            Matrix_Scale(0.03f, 0.03f, 0.03f, MTXMODE_APPLY);
            Matrix_RotateY(effect->unk_38.z, MTXMODE_APPLY);
            Matrix_RotateX(effect->unk_38.y, MTXMODE_APPLY);
            gSPMatrix(POLY_OPA_DISP++, Matrix_NewMtx(play->state.gfxCtx, "../z_boss_ganon2.c", 6116),
                      G_MTX_NOPUSH | G_MTX_LOAD | G_MTX_MODELVIEW);
            gSPSegment(POLY_OPA_DISP++, 0x08,
                       Gfx_TexScroll(play->state.gfxCtx, 0, 0 - (play->gameplayFrames & 0x7F), 32, 32));
            gSPDisplayList(POLY_OPA_DISP++, gGanonMasterSwordDL);

            if ((play->envCtx.lightSetting == 1) || (play->envCtx.lightSetting == 2)) {
                alpha = (s16)(play->envCtx.lightBlend * 150.0f) + 50;
                angle = M_PI / 5.0f;
            } else {
                alpha = 100;
                angle = M_PI / 2.0f;
            }
            gDPSetPrimColor(POLY_XLU_DISP++, 0, 0, 0, 0, 0, alpha);
            temp_f0 = effect->position.y - 1098.0f;
            Matrix_Translate(effect->position.x + temp_f0, 1086.0f, (effect->position.z - 1.0f) + temp_f0, MTXMODE_NEW);
            Matrix_RotateY(angle, MTXMODE_APPLY);
            Matrix_Scale(1.0f, 0.0f, 1.0f, MTXMODE_APPLY);
            gSPMatrix(POLY_XLU_DISP++, Matrix_NewMtx(play->state.gfxCtx, "../z_boss_ganon2.c", 6155),
                      G_MTX_NOPUSH | G_MTX_LOAD | G_MTX_MODELVIEW);
            gSPDisplayList(POLY_XLU_DISP++, gGanonMasterSwordShadowDL);
        }
    }

    effect = effects;

    for (i = 0; i < BOSS_GANON2_EFFECT_COUNT; i++, effect++) {
        if (effect->type == 2) {
            if (objectFlag == 0) {
                BossGanon2_SetObjectSegment(NULL, play, OBJECT_GEFF, true);
                objectFlag++;
            }
            Matrix_Translate(effect->position.x, effect->position.y, effect->position.z, MTXMODE_NEW);
            Matrix_Scale(effect->scale, effect->scale, effect->scale, MTXMODE_APPLY);
            Matrix_RotateY(effect->unk_38.z, MTXMODE_APPLY);
            Matrix_RotateX(effect->unk_38.y, MTXMODE_APPLY);
            Matrix_RotateZ(effect->unk_38.x, MTXMODE_APPLY);
            gSPMatrix(POLY_OPA_DISP++, Matrix_NewMtx(play->state.gfxCtx, "../z_boss_ganon2.c", 6179),
                      G_MTX_NOPUSH | G_MTX_LOAD | G_MTX_MODELVIEW);
            gSPDisplayList(POLY_OPA_DISP++, gGanonRubbleDL);
        }
    }

    CLOSE_DISPS(play->state.gfxCtx, "../z_boss_ganon2.c", 6185);
}

void func_80906538(BossGanon2* this, u8* shadowTexture, f32 arg2) {
    s16 temp_t0;
    s16 temp_v0;
    s16 temp_a3;
    s16 phi_v1;
    s16 phi_a1;
    s16 i;
    f32 lerpx;
    s16 j;
    f32 lerpy;
    f32 lerpz;
    Vec3f sp70;
    Vec3f sp64;

    for (i = 0; i < 15; i++) {
        if ((arg2 == 0.0f) || ((j = D_809071CC[i]) >= 0)) {
            if (arg2 > 0.0f) {
                lerpx = this->unk_234[i].x + (this->unk_234[j].x - this->unk_234[i].x) * arg2;
                lerpy = this->unk_234[i].y + (this->unk_234[j].y - this->unk_234[i].y) * arg2;
                lerpz = this->unk_234[i].z + (this->unk_234[j].z - this->unk_234[i].z) * arg2;

                sp70.x = lerpx - this->actor.world.pos.x;
                sp70.y = lerpy - this->actor.world.pos.y + 76.0f + 30.0f + 30.0f + 100.0f;
                sp70.z = lerpz - this->actor.world.pos.z;
            } else {
                sp70.x = this->unk_234[i].x - this->actor.world.pos.x;
                sp70.y = this->unk_234[i].y - this->actor.world.pos.y + 76.0f + 30.0f + 30.0f + 100.0f;
                sp70.z = this->unk_234[i].z - this->actor.world.pos.z;
            }

            Matrix_MultVec3f(&sp70, &sp64);
            sp64.x *= 0.2f;
            sp64.y *= 0.2f;
            temp_a3 = sp64.x + 32.0f;
            temp_t0 = (s16)sp64.y * 64;

            if (D_809071EC[i] == 2) {
                for (j = 0, phi_a1 = -0x180; j < 12; j++, phi_a1 += 0x40) {
                    for (phi_v1 = -D_809071B4[j]; phi_v1 < D_809071B4[j]; phi_v1++) {
                        temp_v0 = temp_a3 + phi_v1 + temp_t0 + phi_a1;
                        if ((temp_v0 >= 0) && (temp_v0 < 0x1000)) {
                            shadowTexture[temp_v0] = 0xFF;
                        }
                    }
                }
            } else if (D_809071EC[i] == 1) {
                for (j = 0, phi_a1 = -0x100; j < 8; j++, phi_a1 += 0x40) {
                    for (phi_v1 = -D_809071A4[j]; phi_v1 < D_809071A4[j]; phi_v1++) {
                        temp_v0 = temp_a3 + phi_v1 + temp_t0 + phi_a1;
                        if ((temp_v0 >= 0) && (temp_v0 < 0x1000)) {
                            shadowTexture[temp_v0] = 0xFF;
                        }
                    }
                }
            } else if (D_809071EC[i] == 0) {
                for (j = 0, phi_a1 = -0xC0; j < 7; j++, phi_a1 += 0x40) {
                    for (phi_v1 = -D_80907194[j]; phi_v1 < D_80907194[j] - 1; phi_v1++) {
                        temp_v0 = temp_a3 + phi_v1 + temp_t0 + phi_a1;
                        if ((temp_v0 >= 0) && (temp_v0 < 0x1000)) {
                            shadowTexture[temp_v0] = 0xFF;
                        }
                    }
                }
            } else {
                for (j = 0, phi_a1 = -0x80; j < 6; j++, phi_a1 += 0x40) {
                    for (phi_v1 = -D_80907188[j]; phi_v1 < D_80907188[j] - 1; phi_v1++) {
                        temp_v0 = temp_a3 + phi_v1 + temp_t0 + phi_a1;
                        if ((temp_v0 >= 0) && (temp_v0 < 0x1000)) {
                            shadowTexture[temp_v0] = 0xFF;
                        }
                    }
                }
            }
        }
    }
}

void BossGanon2_GenShadowTexture(void* shadowTexture, BossGanon2* this, PlayState* play) {
    s16 i;
    u32* p = shadowTexture;

    for (i = 0; i < 1024; i++, p++) {
        *p = 0;
    }

    Matrix_RotateX(1.0f, MTXMODE_NEW);

    for (i = 0; i < 6; i++) {
        func_80906538(this, shadowTexture, i / 5.0f);
    }
}

void BossGanon2_DrawShadowTexture(void* shadowTexture, BossGanon2* this, PlayState* play) {
    s32 pad;
    GraphicsContext* gfxCtx = play->state.gfxCtx;
    s16 alpha;

    OPEN_DISPS(gfxCtx, "../z_boss_ganon2.c", 6430);

    Gfx_SetupDL_25Opa(play->state.gfxCtx);

    if ((play->envCtx.lightSetting == 1) || (play->envCtx.lightSetting == 2)) {
        alpha = (s16)(play->envCtx.lightBlend * 180.0f) + 30;
    } else {
        alpha = 120;
    }

    gDPSetPrimColor(POLY_OPA_DISP++, 0, 0, 0, 0, 0, alpha);
    gDPSetEnvColor(POLY_OPA_DISP++, 0, 0, 0, 0);
    Matrix_Translate(this->actor.world.pos.x, this->actor.floorHeight, this->actor.world.pos.z - 20.0f, MTXMODE_NEW);
    Matrix_Scale(1.65f, 1.0f, 1.65f, MTXMODE_APPLY);
    gSPMatrix(POLY_OPA_DISP++, Matrix_NewMtx(play->state.gfxCtx, "../z_boss_ganon2.c", 6457),
              G_MTX_NOPUSH | G_MTX_LOAD | G_MTX_MODELVIEW);
    gSPDisplayList(POLY_OPA_DISP++, gGanonShadowMaterialDL);
    gDPLoadTextureBlock(POLY_OPA_DISP++, shadowTexture, G_IM_FMT_I, G_IM_SIZ_8b, 64, 64, 0, G_TX_NOMIRROR | G_TX_CLAMP,
                        G_TX_NOMIRROR | G_TX_CLAMP, 6, 6, G_TX_NOLOD, G_TX_NOLOD);
    gSPDisplayList(POLY_OPA_DISP++, gGanonShadowModelDL);

    CLOSE_DISPS(gfxCtx, "../z_boss_ganon2.c", 6479);
}<|MERGE_RESOLUTION|>--- conflicted
+++ resolved
@@ -193,15 +193,9 @@
 
     switch (this->unk_39C) {
         case 0:
-<<<<<<< HEAD
             objectSlot = Object_GetSlot(&play->objectCtx, OBJECT_GANON_ANIME3);
             if (Object_IsLoaded(&play->objectCtx, objectSlot)) {
-                func_80064520(play, &play->csCtx);
-=======
-            objectIdx = Object_GetIndex(&play->objectCtx, OBJECT_GANON_ANIME3);
-            if (Object_IsLoaded(&play->objectCtx, objectIdx)) {
                 Cutscene_StartManual(play, &play->csCtx);
->>>>>>> 7927e7b3
                 func_8002DF54(play, &this->actor, PLAYER_CSMODE_8);
                 this->subCamId = Play_CreateSubCamera(play);
                 Play_ChangeCameraStatus(play, CAM_ID_MAIN, CAM_STAT_WAIT);
