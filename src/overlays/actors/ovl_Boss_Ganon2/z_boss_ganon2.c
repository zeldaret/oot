--- conflicted
+++ resolved
@@ -828,23 +828,13 @@
                 Message_StartTextbox(globalCtx, 0x70D6, NULL);
             }
             if (D_8090EB30 != NULL) {
-<<<<<<< HEAD
                 this->subCamEye.x = D_8090EB30->world.pos.x - 20.0f;
                 this->subCamEye.y = D_8090EB30->world.pos.y;
                 this->subCamEye.z = D_8090EB30->world.pos.z;
                 Math_ApproachF(&this->subCamAt.x, D_8090EB30->world.pos.x, 0.2f, 50.0f);
                 Math_ApproachF(&this->subCamAt.y, D_8090EB30->world.pos.y, 0.2f, 50.0f);
                 Math_ApproachF(&this->subCamAt.z, D_8090EB30->world.pos.z, 0.2f, 50.0f);
-                if ((this->unk_398 > 40) && (func_8010BDBC(&globalCtx->msgCtx) == 0)) {
-=======
-                this->unk_3A4.x = D_8090EB30->world.pos.x - 20.0f;
-                this->unk_3A4.y = D_8090EB30->world.pos.y;
-                this->unk_3A4.z = D_8090EB30->world.pos.z;
-                Math_ApproachF(&this->unk_3B0.x, D_8090EB30->world.pos.x, 0.2f, 50.0f);
-                Math_ApproachF(&this->unk_3B0.y, D_8090EB30->world.pos.y, 0.2f, 50.0f);
-                Math_ApproachF(&this->unk_3B0.z, D_8090EB30->world.pos.z, 0.2f, 50.0f);
                 if ((this->unk_398 > 40) && (Message_GetState(&globalCtx->msgCtx) == TEXT_STATE_NONE)) {
->>>>>>> b3d5f549
                     this->unk_39C = 29;
                     this->unk_398 = 0;
                     Animation_MorphToPlayOnce(&this->skelAnime, &object_ganon_anime3_Anim_0147E0, 0.0f);
@@ -1342,23 +1332,13 @@
             if (this->unk_1A2[1] == 80) {
                 Message_StartTextbox(globalCtx, 0x70D7, NULL);
             }
-<<<<<<< HEAD
-            if ((this->unk_1A2[1] < 30) && (func_8010BDBC(&globalCtx->msgCtx) == 0)) {
+            if ((this->unk_1A2[1] < 30) && (Message_GetState(&globalCtx->msgCtx) == TEXT_STATE_NONE)) {
                 mainCam2 = Gameplay_GetCamera(globalCtx, CAM_ID_MAIN);
                 mainCam2->eye = this->subCamEye;
                 mainCam2->eyeNext = this->subCamEye;
                 mainCam2->at = this->subCamAt;
                 func_800C08AC(globalCtx, this->subCamId, 0);
                 this->subCamId = CAM_ID_MAIN;
-=======
-            if ((this->unk_1A2[1] < 30) && (Message_GetState(&globalCtx->msgCtx) == TEXT_STATE_NONE)) {
-                temp_v0 = Gameplay_GetCamera(globalCtx, MAIN_CAM);
-                temp_v0->eye = this->unk_3A4;
-                temp_v0->eyeNext = this->unk_3A4;
-                temp_v0->at = this->unk_3B0;
-                func_800C08AC(globalCtx, this->unk_39E, 0);
-                this->unk_39E = 0;
->>>>>>> b3d5f549
                 func_80064534(globalCtx, &globalCtx->csCtx);
                 func_8002DF54(globalCtx, &this->actor, 7);
                 this->unk_39C = 3;
