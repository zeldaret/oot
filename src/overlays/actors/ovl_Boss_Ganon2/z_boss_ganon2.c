--- conflicted
+++ resolved
@@ -219,11 +219,7 @@
                 player->actor.world.pos.z = -186.0f;
                 player->actor.shape.rot.y = -0x5000;
                 Animation_MorphToLoop(&this->skelAnime, &object_ganon_anime3_Anim_002168, 0.0f);
-<<<<<<< HEAD
-                play->envCtx.unk_D8 = 0.0f;
-=======
-                globalCtx->envCtx.lightBlend = 0.0f;
->>>>>>> 4f0018bf
+                play->envCtx.lightBlend = 0.0f;
                 // fake, tricks the compiler into allocating more stack
                 if (zero) {
                     this->subCamEye.x *= 2.0;
@@ -233,11 +229,7 @@
             }
         case 1:
             if (this->unk_398 < 70) {
-<<<<<<< HEAD
-                play->envCtx.unk_D8 = 0.0f;
-=======
-                globalCtx->envCtx.lightBlend = 0.0f;
->>>>>>> 4f0018bf
+                play->envCtx.lightBlend = 0.0f;
             }
             this->unk_339 = 3;
             Math_ApproachF(&this->subCamEye.x, 1500.0f, 0.1f, this->unk_410.x * 1500.0f);
@@ -253,11 +245,7 @@
                 this->unk_39C = 2;
                 this->unk_398 = 0;
                 this->unk_410.x = 0.0f;
-<<<<<<< HEAD
-                play->envCtx.unk_D8 = 1.0f;
-=======
-                globalCtx->envCtx.lightBlend = 1.0f;
->>>>>>> 4f0018bf
+                play->envCtx.lightBlend = 1.0f;
             } else {
                 break;
             }
@@ -372,11 +360,7 @@
                 this->unk_339 = 5;
                 if (this->unk_398 == 20) {
                     this->unk_33C = 0.0f;
-<<<<<<< HEAD
-                    play->envCtx.unk_D8 = 0.0f;
-=======
-                    globalCtx->envCtx.lightBlend = 0.0f;
->>>>>>> 4f0018bf
+                    play->envCtx.lightBlend = 0.0f;
                 }
             } else {
                 this->unk_339 = 4;
@@ -430,13 +414,8 @@
                 this->subCamEye.z = -200.0f;
                 this->subCamAt.x = this->subCamAt.z = -200.0f;
                 this->subCamAt.y = this->actor.world.pos.y + 70.0f;
-<<<<<<< HEAD
-                play->envCtx.unk_D8 = 0.0f;
-                play->envCtx.unk_BE = play->envCtx.unk_BD = 0;
-=======
-                globalCtx->envCtx.lightBlend = 0.0f;
-                globalCtx->envCtx.prevLightSetting = globalCtx->envCtx.lightSetting = 0;
->>>>>>> 4f0018bf
+                play->envCtx.lightBlend = 0.0f;
+                play->envCtx.prevLightSetting = play->envCtx.lightSetting = 0;
                 this->unk_339 = 0;
             } else {
                 break;
@@ -527,11 +506,7 @@
                 Animation_MorphToPlayOnce(&this->skelAnime, &object_ganon_anime3_Anim_003754, 0.0f);
                 this->unk_194 = Animation_GetLastFrame(&object_ganon_anime3_Anim_003754);
                 this->unk_339 = 55;
-<<<<<<< HEAD
-                play->envCtx.unk_D8 = 1.0f;
-=======
-                globalCtx->envCtx.lightBlend = 1.0f;
->>>>>>> 4f0018bf
+                play->envCtx.lightBlend = 1.0f;
                 Audio_PlayActorSound2(&this->actor, NA_SE_EN_GANON_CASBREAK);
             } else {
                 break;
@@ -752,15 +727,9 @@
                     this->unk_398 = 0;
                     sp68 = player->actor.world.pos;
                     sp68.y += 60.0f;
-<<<<<<< HEAD
                     func_808FD210(play, &sp68);
-                    play->envCtx.unk_D8 = 0.0f;
-                    play->envCtx.unk_BE = 0;
-=======
-                    func_808FD210(globalCtx, &sp68);
-                    globalCtx->envCtx.lightBlend = 0.0f;
-                    globalCtx->envCtx.prevLightSetting = 0;
->>>>>>> 4f0018bf
+                    play->envCtx.lightBlend = 0.0f;
+                    play->envCtx.prevLightSetting = 0;
                     this->unk_339 = 0;
                 }
             }
@@ -1327,11 +1296,7 @@
             this->subCamAt = mainCam1->at;
             this->unk_1A2[0] = 300;
             this->unk_1A2[1] = 100;
-<<<<<<< HEAD
-            play->envCtx.unk_D8 = 0.0f;
-=======
-            globalCtx->envCtx.lightBlend = 0.0f;
->>>>>>> 4f0018bf
+            play->envCtx.lightBlend = 0.0f;
         case 1:
             if (this->unk_1A2[1] == 50) {
                 func_80078884(NA_SE_EN_MGANON_WALK);
@@ -1361,11 +1326,7 @@
             this->subCamAt.y = sZelda->actor.world.pos.y + 30.0f;
             this->subCamAt.z = sZelda->actor.world.pos.z - 10.0f;
             Math_ApproachZeroF(&this->unk_324, 1.0f, 5.0f);
-<<<<<<< HEAD
-            Math_ApproachF(&play->envCtx.unk_D8, 1.0f, 1.0f, 1.0f / 51);
-=======
-            Math_ApproachF(&globalCtx->envCtx.lightBlend, 1.0f, 1.0f, 1.0f / 51);
->>>>>>> 4f0018bf
+            Math_ApproachF(&play->envCtx.lightBlend, 1.0f, 1.0f, 1.0f / 51);
             if (this->unk_1A2[1] == 80) {
                 Message_StartTextbox(play, 0x70D7, NULL);
             }
@@ -1445,11 +1406,7 @@
             break;
         case 2:
             Math_ApproachF(&this->unk_324, 255.0f, 1.0f, 10.0f);
-<<<<<<< HEAD
-            Math_ApproachZeroF(&play->envCtx.unk_D8, 1.0f, 2.0f / 51.0f);
-=======
-            Math_ApproachZeroF(&globalCtx->envCtx.lightBlend, 1.0f, 2.0f / 51.0f);
->>>>>>> 4f0018bf
+            Math_ApproachZeroF(&play->envCtx.lightBlend, 1.0f, 2.0f / 51.0f);
             if (Animation_OnFrame(&this->skelAnime, this->unk_194)) {
                 func_808FFDB0(this, play);
                 if (this->unk_334 == 0) {
@@ -1527,25 +1484,14 @@
             this->unk_324 = 0.0f;
             this->actor.speedXZ = 0.0f;
             this->unk_31A = this->unk_31C;
-<<<<<<< HEAD
-            play->envCtx.unk_D8 = 0.0f;
+            play->envCtx.lightBlend = 0.0f;
         case 1:
             if (this->unk_398 < 90) {
                 this->unk_339 = 20;
-                Math_ApproachF(&play->envCtx.unk_D8, 1.0f, 1.0f, 0.1f);
+                Math_ApproachF(&play->envCtx.lightBlend, 1.0f, 1.0f, 0.1f);
             } else if (this->unk_398 >= 90) {
                 this->unk_339 = 21;
-                Math_ApproachZeroF(&play->envCtx.unk_D8, 1.0f, 0.08f);
-=======
-            globalCtx->envCtx.lightBlend = 0.0f;
-        case 1:
-            if (this->unk_398 < 90) {
-                this->unk_339 = 20;
-                Math_ApproachF(&globalCtx->envCtx.lightBlend, 1.0f, 1.0f, 0.1f);
-            } else if (this->unk_398 >= 90) {
-                this->unk_339 = 21;
-                Math_ApproachZeroF(&globalCtx->envCtx.lightBlend, 1.0f, 0.08f);
->>>>>>> 4f0018bf
+                Math_ApproachZeroF(&play->envCtx.lightBlend, 1.0f, 0.08f);
             }
             if (this->unk_398 == 50) {
                 func_80078884(NA_SE_EN_MGANON_WALK);
@@ -1587,11 +1533,7 @@
             break;
         case 2:
             this->unk_339 = 22;
-<<<<<<< HEAD
-            Math_ApproachF(&play->envCtx.unk_D8, 1.0f, 1.0f, 0.1f);
-=======
-            Math_ApproachF(&globalCtx->envCtx.lightBlend, 1.0f, 1.0f, 0.1f);
->>>>>>> 4f0018bf
+            Math_ApproachF(&play->envCtx.lightBlend, 1.0f, 1.0f, 0.1f);
             func_80078884(NA_SE_EV_TIMETRIP_LIGHT - SFX_FLAG);
             this->subCamEye.x = 250;
             this->subCamEye.y = 1150.0f;
@@ -1628,11 +1570,7 @@
                     sZelda->unk_3C8 = 10;
                 }
                 this->unk_339 = 23;
-<<<<<<< HEAD
-                Math_ApproachZeroF(&play->envCtx.unk_D8, 1.0f, 0.05f);
-=======
-                Math_ApproachZeroF(&globalCtx->envCtx.lightBlend, 1.0f, 0.05f);
->>>>>>> 4f0018bf
+                Math_ApproachZeroF(&play->envCtx.lightBlend, 1.0f, 0.05f);
             } else {
                 this->unk_339 = 22;
             }
@@ -1701,11 +1639,7 @@
             }
         case 7:
             this->unk_339 = 23;
-<<<<<<< HEAD
-            Math_ApproachZeroF(&play->envCtx.unk_D8, 1.0f, 0.2f);
-=======
-            Math_ApproachZeroF(&globalCtx->envCtx.lightBlend, 1.0f, 0.2f);
->>>>>>> 4f0018bf
+            Math_ApproachZeroF(&play->envCtx.lightBlend, 1.0f, 0.2f);
             player->actor.world.pos.x = 250.0f;
             player->actor.shape.rot.y = -0x4000;
             player->actor.world.pos.z = 30.0f;
@@ -1716,11 +1650,7 @@
             if ((this->unk_398 == 22) || (this->unk_398 == 35) || (this->unk_398 == 72) || (this->unk_398 == 45)) {
                 func_80078884(NA_SE_EN_MGANON_DAMAGE);
                 func_80078884(NA_SE_IT_SHIELD_BOUND);
-<<<<<<< HEAD
-                play->envCtx.unk_D8 = 1.0f;
-=======
-                globalCtx->envCtx.lightBlend = 1.0f;
->>>>>>> 4f0018bf
+                play->envCtx.lightBlend = 1.0f;
             }
             if ((this->unk_398 == 22) || (this->unk_398 == 35) || (this->unk_398 == 72) || (this->unk_398 == 45)) {
                 func_8090109C(this, play);
@@ -1781,24 +1711,15 @@
             if (this->unk_398 >= 1000) {
                 if (this->unk_398 < 1040) {
                     this->unk_339 = 23;
-<<<<<<< HEAD
-                    Math_ApproachZeroF(&play->envCtx.unk_D8, 1.0f, 0.2f);
-=======
-                    Math_ApproachZeroF(&globalCtx->envCtx.lightBlend, 1.0f, 0.2f);
->>>>>>> 4f0018bf
+                    Math_ApproachZeroF(&play->envCtx.lightBlend, 1.0f, 0.2f);
                 }
             }
             if (this->unk_398 == 1040) {
                 Audio_PlayActorSound2(&this->actor, NA_SE_EN_MGANON_DEAD2);
                 this->unk_336 = 2;
                 this->unk_339 = 0;
-<<<<<<< HEAD
-                play->envCtx.unk_BE = 0;
-                play->envCtx.unk_D8 = 0.0f;
-=======
-                globalCtx->envCtx.prevLightSetting = 0;
-                globalCtx->envCtx.lightBlend = 0.0f;
->>>>>>> 4f0018bf
+                play->envCtx.prevLightSetting = 0;
+                play->envCtx.lightBlend = 0.0f;
             }
             if (Animation_OnFrame(&this->skelAnime, this->unk_194)) {
                 Animation_MorphToPlayOnce(&this->skelAnime, &object_ganon2_Anim_008EB8, 0.0f);
@@ -1820,11 +1741,7 @@
                 sZelda->unk_3C8 = 11;
                 Message_StartTextbox(play, 0x70D9, NULL);
                 this->unk_336 = 0;
-<<<<<<< HEAD
-                play->envCtx.unk_D8 = 0.0f;
-=======
-                globalCtx->envCtx.lightBlend = 0.0f;
->>>>>>> 4f0018bf
+                play->envCtx.lightBlend = 0.0f;
             }
             break;
         case 9:
@@ -1847,11 +1764,7 @@
             Math_ApproachF(&this->subCamEye.y, 1130.0f, 0.05f, this->unk_410.x * 0.25f);
             Math_ApproachF(&this->subCamEye.z, -260.0f, 0.05f, this->unk_410.x * 1.25f);
             if ((this->unk_398 >= 40) && (this->unk_398 <= 110)) {
-<<<<<<< HEAD
-                Math_ApproachF(&play->envCtx.unk_D8, 1.0f, 1.0f, 0.02f);
-=======
-                Math_ApproachF(&globalCtx->envCtx.lightBlend, 1.0f, 1.0f, 0.02f);
->>>>>>> 4f0018bf
+                Math_ApproachF(&play->envCtx.lightBlend, 1.0f, 1.0f, 0.02f);
                 Math_ApproachF(&this->unk_384, 10.0f, 0.1f, 0.2f);
                 Audio_PlayActorSound2(&sZelda->actor, NA_SE_EV_GOD_LIGHTBALL_2 - SFX_FLAG);
             } else {
@@ -2154,15 +2067,9 @@
             this->unk_332 = (s16)Rand_ZeroFloat(60.0f) + 0xA;
         }
         this->unk_339 = 0;
-<<<<<<< HEAD
-        play->envCtx.unk_BE = 0;
-        play->envCtx.unk_BD = (s8)Rand_ZeroFloat(1.9f) + 1;
-        play->envCtx.unk_D8 = 1.0f;
-=======
-        globalCtx->envCtx.prevLightSetting = 0;
-        globalCtx->envCtx.lightSetting = (s8)Rand_ZeroFloat(1.9f) + 1;
-        globalCtx->envCtx.lightBlend = 1.0f;
->>>>>>> 4f0018bf
+        play->envCtx.prevLightSetting = 0;
+        play->envCtx.lightSetting = (s8)Rand_ZeroFloat(1.9f) + 1;
+        play->envCtx.lightBlend = 1.0f;
         D_8090EB20.y = 0.0f;
         D_8090EB20.x = D_8090EB20.y;
         D_8090EB20.z = D_8090EB20.x;
@@ -2177,145 +2084,73 @@
     } else if (this->unk_332 != 0) {
         this->unk_332--;
     }
-<<<<<<< HEAD
-    if ((play->envCtx.unk_D8 > 0.0f) && (this->unk_336 != 0)) {
+    if ((play->envCtx.lightBlend > 0.0f) && (this->unk_336 != 0)) {
         play->envCtx.customSkyboxFilter = 1;
         play->envCtx.skyboxFilterColor[0] = 255;
         play->envCtx.skyboxFilterColor[1] = 255;
         play->envCtx.skyboxFilterColor[2] = 255;
-        play->envCtx.skyboxFilterColor[3] = (s16)(play->envCtx.unk_D8 * 200.0f);
-=======
-    if ((globalCtx->envCtx.lightBlend > 0.0f) && (this->unk_336 != 0)) {
-        globalCtx->envCtx.customSkyboxFilter = 1;
-        globalCtx->envCtx.skyboxFilterColor[0] = 255;
-        globalCtx->envCtx.skyboxFilterColor[1] = 255;
-        globalCtx->envCtx.skyboxFilterColor[2] = 255;
-        globalCtx->envCtx.skyboxFilterColor[3] = (s16)(globalCtx->envCtx.lightBlend * 200.0f);
->>>>>>> 4f0018bf
+        play->envCtx.skyboxFilterColor[3] = (s16)(play->envCtx.lightBlend * 200.0f);
     } else {
         play->envCtx.customSkyboxFilter = 0;
     }
-<<<<<<< HEAD
-    play->envCtx.unk_BF = 0;
-    play->envCtx.unk_DC = 2;
+    play->envCtx.lightSettingOverride = 0;
+    play->envCtx.lightBlendOverride = LIGHT_BLEND_OVERRIDE_FULL_CONTROL;
 
     switch (this->unk_339) {
         case 0:
-            Math_ApproachZeroF(&play->envCtx.unk_D8, 1.0f, 0.1f);
+            Math_ApproachZeroF(&play->envCtx.lightBlend, 1.0f, 0.1f);
             break;
         case 3:
-            play->envCtx.unk_BE = 3;
-            play->envCtx.unk_BD = 4;
-            Math_ApproachF(&play->envCtx.unk_D8, 1.0f, 1.0f, 0.0125f);
+            play->envCtx.prevLightSetting = 3;
+            play->envCtx.lightSetting = 4;
+            Math_ApproachF(&play->envCtx.lightBlend, 1.0f, 1.0f, 0.0125f);
             break;
         case 4:
-            play->envCtx.unk_BE = 5;
-            play->envCtx.unk_BD = 6;
-            Math_ApproachF(&play->envCtx.unk_D8, 1.0f, 1.0f, 0.0125f);
+            play->envCtx.prevLightSetting = 5;
+            play->envCtx.lightSetting = 6;
+            Math_ApproachF(&play->envCtx.lightBlend, 1.0f, 1.0f, 0.0125f);
             break;
         case 5:
-            play->envCtx.unk_BE = 6;
-            play->envCtx.unk_BD = 7;
+            play->envCtx.prevLightSetting = 6;
+            play->envCtx.lightSetting = 7;
             Math_ApproachF(&this->unk_33C, 0.69f, 1.0f, 0.05f);
-            play->envCtx.unk_D8 = (Math_SinS(play->gameplayFrames * 0x5000) * 0.15f) + (0.15f + this->unk_33C);
+            play->envCtx.lightBlend = (Math_SinS(play->gameplayFrames * 0x5000) * 0.15f) + (0.15f + this->unk_33C);
             break;
         case 55:
-            play->envCtx.unk_BE = 2;
-            play->envCtx.unk_BD = 0;
-            Math_ApproachZeroF(&play->envCtx.unk_D8, 1.0f, 0.05f);
+            play->envCtx.prevLightSetting = 2;
+            play->envCtx.lightSetting = 0;
+            Math_ApproachZeroF(&play->envCtx.lightBlend, 1.0f, 0.05f);
             break;
         case 6:
-            play->envCtx.unk_BE = 2;
-            play->envCtx.unk_BD = 8;
+            play->envCtx.prevLightSetting = 2;
+            play->envCtx.lightSetting = 8;
             Math_ApproachF(&this->unk_33C, 0.69f, 1.0f, 0.05f);
-            play->envCtx.unk_D8 = (Math_SinS(play->gameplayFrames * 0x7000) * 0.15f) + (0.15f + this->unk_33C);
+            play->envCtx.lightBlend = (Math_SinS(play->gameplayFrames * 0x7000) * 0.15f) + (0.15f + this->unk_33C);
             break;
         case 7:
-            play->envCtx.unk_BE = 0;
-            play->envCtx.unk_BD = 8;
-            Math_ApproachZeroF(&play->envCtx.unk_D8, 1.0f, 0.02f);
+            play->envCtx.prevLightSetting = 0;
+            play->envCtx.lightSetting = 8;
+            Math_ApproachZeroF(&play->envCtx.lightBlend, 1.0f, 0.02f);
             break;
         case 20:
-            play->envCtx.unk_BE = 0;
-            play->envCtx.unk_BD = 9;
+            play->envCtx.prevLightSetting = 0;
+            play->envCtx.lightSetting = 9;
             break;
         case 21:
-            play->envCtx.unk_BE = 0xA;
-            play->envCtx.unk_BD = 9;
+            play->envCtx.prevLightSetting = 10;
+            play->envCtx.lightSetting = 9;
             break;
         case 22:
-            play->envCtx.unk_BE = 0xA;
-            play->envCtx.unk_BD = 0xB;
+            play->envCtx.prevLightSetting = 10;
+            play->envCtx.lightSetting = 11;
             break;
         case 23:
-            play->envCtx.unk_BE = 9;
-            play->envCtx.unk_BD = 0xB;
+            play->envCtx.prevLightSetting = 9;
+            play->envCtx.lightSetting = 11;
             break;
         case 24:
-            play->envCtx.unk_BE = 0;
-            play->envCtx.unk_BD = 0xC;
-=======
-    globalCtx->envCtx.lightSettingOverride = 0;
-    globalCtx->envCtx.lightBlendOverride = LIGHT_BLEND_OVERRIDE_FULL_CONTROL;
-
-    switch (this->unk_339) {
-        case 0:
-            Math_ApproachZeroF(&globalCtx->envCtx.lightBlend, 1.0f, 0.1f);
-            break;
-        case 3:
-            globalCtx->envCtx.prevLightSetting = 3;
-            globalCtx->envCtx.lightSetting = 4;
-            Math_ApproachF(&globalCtx->envCtx.lightBlend, 1.0f, 1.0f, 0.0125f);
-            break;
-        case 4:
-            globalCtx->envCtx.prevLightSetting = 5;
-            globalCtx->envCtx.lightSetting = 6;
-            Math_ApproachF(&globalCtx->envCtx.lightBlend, 1.0f, 1.0f, 0.0125f);
-            break;
-        case 5:
-            globalCtx->envCtx.prevLightSetting = 6;
-            globalCtx->envCtx.lightSetting = 7;
-            Math_ApproachF(&this->unk_33C, 0.69f, 1.0f, 0.05f);
-            globalCtx->envCtx.lightBlend =
-                (Math_SinS(globalCtx->gameplayFrames * 0x5000) * 0.15f) + (0.15f + this->unk_33C);
-            break;
-        case 55:
-            globalCtx->envCtx.prevLightSetting = 2;
-            globalCtx->envCtx.lightSetting = 0;
-            Math_ApproachZeroF(&globalCtx->envCtx.lightBlend, 1.0f, 0.05f);
-            break;
-        case 6:
-            globalCtx->envCtx.prevLightSetting = 2;
-            globalCtx->envCtx.lightSetting = 8;
-            Math_ApproachF(&this->unk_33C, 0.69f, 1.0f, 0.05f);
-            globalCtx->envCtx.lightBlend =
-                (Math_SinS(globalCtx->gameplayFrames * 0x7000) * 0.15f) + (0.15f + this->unk_33C);
-            break;
-        case 7:
-            globalCtx->envCtx.prevLightSetting = 0;
-            globalCtx->envCtx.lightSetting = 8;
-            Math_ApproachZeroF(&globalCtx->envCtx.lightBlend, 1.0f, 0.02f);
-            break;
-        case 20:
-            globalCtx->envCtx.prevLightSetting = 0;
-            globalCtx->envCtx.lightSetting = 9;
-            break;
-        case 21:
-            globalCtx->envCtx.prevLightSetting = 10;
-            globalCtx->envCtx.lightSetting = 9;
-            break;
-        case 22:
-            globalCtx->envCtx.prevLightSetting = 10;
-            globalCtx->envCtx.lightSetting = 11;
-            break;
-        case 23:
-            globalCtx->envCtx.prevLightSetting = 9;
-            globalCtx->envCtx.lightSetting = 11;
-            break;
-        case 24:
-            globalCtx->envCtx.prevLightSetting = 0;
-            globalCtx->envCtx.lightSetting = 12;
->>>>>>> 4f0018bf
+            play->envCtx.prevLightSetting = 0;
+            play->envCtx.lightSetting = 12;
             break;
         case -1:
             break;
@@ -3071,13 +2906,8 @@
             gSPSegment(POLY_OPA_DISP++, 0x08,
                        Gfx_TexScroll(play->state.gfxCtx, 0, 0 - (play->gameplayFrames & 0x7F), 32, 32));
             gSPDisplayList(POLY_OPA_DISP++, ovl_Boss_Ganon2_DL_0103A8);
-<<<<<<< HEAD
-            if ((play->envCtx.unk_BD == 1) || (play->envCtx.unk_BD == 2)) {
-                alpha = (s16)(play->envCtx.unk_D8 * 150.0f) + 50;
-=======
-            if ((globalCtx->envCtx.lightSetting == 1) || (globalCtx->envCtx.lightSetting == 2)) {
-                alpha = (s16)(globalCtx->envCtx.lightBlend * 150.0f) + 50;
->>>>>>> 4f0018bf
+            if ((play->envCtx.lightSetting == 1) || (play->envCtx.lightSetting == 2)) {
+                alpha = (s16)(play->envCtx.lightBlend * 150.0f) + 50;
                 angle = M_PI / 5.0f;
             } else {
                 alpha = 100;
@@ -3217,13 +3047,8 @@
 
     func_80093D18(play->state.gfxCtx);
 
-<<<<<<< HEAD
-    if ((play->envCtx.unk_BD == 1) || (play->envCtx.unk_BD == 2)) {
-        alpha = (s16)(play->envCtx.unk_D8 * 180.0f) + 30;
-=======
-    if ((globalCtx->envCtx.lightSetting == 1) || (globalCtx->envCtx.lightSetting == 2)) {
-        alpha = (s16)(globalCtx->envCtx.lightBlend * 180.0f) + 30;
->>>>>>> 4f0018bf
+    if ((play->envCtx.lightSetting == 1) || (play->envCtx.lightSetting == 2)) {
+        alpha = (s16)(play->envCtx.lightBlend * 180.0f) + 30;
     } else {
         alpha = 120;
     }
