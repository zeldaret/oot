--- conflicted
+++ resolved
@@ -79,11 +79,7 @@
     s32 pad;
     s32 objectSlot = Object_GetSlot(&play->objectCtx, objectId);
 
-<<<<<<< HEAD
-    gSegments[6] = PHYSICAL_TO_VIRTUAL(play->objectCtx.slots[objectSlot].segment);
-=======
-    gSegments[6] = VIRTUAL_TO_PHYSICAL(play->objectCtx.status[objectIdx].segment);
->>>>>>> 08c8126b
+    gSegments[6] = VIRTUAL_TO_PHYSICAL(play->objectCtx.slots[objectSlot].segment);
 
     if (setRSPSegment) {
         OPEN_DISPS(play->state.gfxCtx, "../z_boss_ganon2.c", 790);
@@ -1045,13 +1041,8 @@
     s32 sp28;
     s32 objectSlot = Object_GetSlot(&play->objectCtx, OBJECT_GANON2);
 
-<<<<<<< HEAD
     if (Object_IsLoaded(&play->objectCtx, objectSlot)) {
-        gSegments[6] = PHYSICAL_TO_VIRTUAL(play->objectCtx.slots[objectSlot].segment);
-=======
-    if (Object_IsLoaded(&play->objectCtx, objectIdx)) {
-        gSegments[6] = VIRTUAL_TO_PHYSICAL(play->objectCtx.status[objectIdx].segment);
->>>>>>> 08c8126b
+        gSegments[6] = VIRTUAL_TO_PHYSICAL(play->objectCtx.slots[objectSlot].segment);
         Animation_MorphToLoop(&this->skelAnime, &object_ganon2_Anim_00FFE4, -10.0f);
         this->actionFunc = func_808FFEBC;
 
