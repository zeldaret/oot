#include "z_boss_ganon2.h"
#include "overlays/actors/ovl_Boss_Ganon/z_boss_ganon.h"
#include "overlays/actors/ovl_Demo_Gj/z_demo_gj.h"
#include "overlays/actors/ovl_En_Zl3/z_en_zl3.h"
#include "assets/objects/object_ganon/object_ganon.h"
#include "assets/objects/object_ganon2/object_ganon2.h"
#include "assets/objects/object_ganon_anime3/object_ganon_anime3.h"
#include "assets/objects/object_geff/object_geff.h"

#define FLAGS (ACTOR_FLAG_0 | ACTOR_FLAG_2 | ACTOR_FLAG_4 | ACTOR_FLAG_5)

void BossGanon2_Init(Actor* thisx, PlayState* play);
void BossGanon2_Destroy(Actor* thisx, PlayState* play);
void BossGanon2_Update(Actor* thisx, PlayState* play);
void BossGanon2_Draw(Actor* thisx, PlayState* play);

void func_808FD5C4(BossGanon2* this, PlayState* play);
void func_808FD5F4(BossGanon2* this, PlayState* play);
void func_808FFDB0(BossGanon2* this, PlayState* play);
void func_808FFEBC(BossGanon2* this, PlayState* play);
void func_808FFFE0(BossGanon2* this, PlayState* play);
void func_80900104(BossGanon2* this, PlayState* play);
void func_8090026C(BossGanon2* this, PlayState* play);
void func_809002CC(BossGanon2* this, PlayState* play);
void func_80900344(BossGanon2* this, PlayState* play);
void func_80900580(BossGanon2* this, PlayState* play);
void func_80900650(BossGanon2* this, PlayState* play);
void func_80900890(BossGanon2* this, PlayState* play);
void func_8090120C(BossGanon2* this, PlayState* play);
void BossGanon2_UpdateEffects(BossGanon2* this, PlayState* play);
void BossGanon2_DrawEffects(PlayState* play);
void BossGanon2_GenShadowTexture(void* shadowTexture, BossGanon2* this, PlayState* play);
void BossGanon2_DrawShadowTexture(void* shadowTexture, BossGanon2* this, PlayState* play);

const ActorInit Boss_Ganon2_InitVars = {
    ACTOR_BOSS_GANON2,
    ACTORCAT_BOSS,
    FLAGS,
    OBJECT_GANON2,
    sizeof(BossGanon2),
    (ActorFunc)BossGanon2_Init,
    (ActorFunc)BossGanon2_Destroy,
    (ActorFunc)BossGanon2_Update,
    (ActorFunc)BossGanon2_Draw,
};

#include "z_boss_ganon2_data.c"

void BossGanon2_InitRand(s32 seedInit0, s32 seedInit1, s32 seedInit2) {
    sSeed1 = seedInit0;
    sSeed2 = seedInit1;
    sSeed3 = seedInit2;
}

f32 BossGanon2_RandZeroOne(void) {
    // Wichmann-Hill algorithm
    f32 randFloat;

    sSeed1 = (sSeed1 * 171) % 30269;
    sSeed2 = (sSeed2 * 172) % 30307;
    sSeed3 = (sSeed3 * 170) % 30323;

    randFloat = (sSeed1 / 30269.0f) + (sSeed2 / 30307.0f) + (sSeed3 / 30323.0f);
    while (randFloat >= 1.0f) {
        randFloat -= 1.0f;
    }
    return fabsf(randFloat);
}

void func_808FD080(s32 idx, ColliderJntSph* collider, Vec3f* arg2) {
    collider->elements[idx].dim.worldSphere.center.x = arg2->x;
    collider->elements[idx].dim.worldSphere.center.y = arg2->y;
    collider->elements[idx].dim.worldSphere.center.z = arg2->z;

    collider->elements[idx].dim.worldSphere.radius =
        collider->elements[idx].dim.modelSphere.radius * collider->elements[idx].dim.scale;
}

void BossGanon2_SetObjectSegment(BossGanon2* this, PlayState* play, s32 objectId, u8 setRSPSegment) {
    s32 pad;
    s32 objectSlot = Object_GetSlot(&play->objectCtx, objectId);

    gSegments[6] = VIRTUAL_TO_PHYSICAL(play->objectCtx.slots[objectSlot].segment);

    if (setRSPSegment) {
        OPEN_DISPS(play->state.gfxCtx, "../z_boss_ganon2.c", 790);

        gSPSegment(POLY_OPA_DISP++, 0x06, play->objectCtx.slots[objectSlot].segment);
        gSPSegment(POLY_XLU_DISP++, 0x06, play->objectCtx.slots[objectSlot].segment);

        CLOSE_DISPS(play->state.gfxCtx, "../z_boss_ganon2.c", 799);
    }
}

void func_808FD210(PlayState* play, Vec3f* arg1) {
    BossGanon2Effect* effects = play->specialEffects;

    effects[0].type = 1;
    effects[0].position = *arg1;
    effects[0].unk_2E = 0;
    effects[0].unk_01 = 0;
    effects[0].velocity.x = 25.0f;
    effects[0].velocity.y = 15.0f;
    effects[0].velocity.z = 0.0f;
    effects[0].accel.x = 0.0f;
    effects[0].accel.y = -1.0f;
    effects[0].accel.z = 0.0f;
}

void func_808FD27C(PlayState* play, Vec3f* position, Vec3f* velocity, f32 scale) {
    BossGanon2Effect* effect = play->specialEffects;
    s16 i;

    for (i = 0; i < BOSS_GANON2_EFFECT_COUNT; i++, effect++) {
        if (effect->type == 0) {
            effect->type = 2;
            effect->position = *position;
            effect->velocity = *velocity;
            effect->accel.x = 0.0;
            effect->accel.y = -1.0f;
            effect->accel.z = 0.0;
            effect->unk_38.z = Rand_ZeroFloat(2 * M_PI);
            effect->unk_38.y = Rand_ZeroFloat(2 * M_PI);
            effect->unk_38.x = Rand_ZeroFloat(2 * M_PI);
            effect->scale = scale;
            break;
        }
    }
}

void BossGanon2_Init(Actor* thisx, PlayState* play) {
    BossGanon2* this = (BossGanon2*)thisx;
    s32 pad;
    s16 i;

    play->specialEffects = sEffects;

    for (i = 0; i < BOSS_GANON2_EFFECT_COUNT; i++) {
        sEffects[i].type = 0;
    }

    this->actor.colChkInfo.mass = MASS_IMMOVABLE;
    this->actor.colChkInfo.health = 30;
    Collider_InitJntSph(play, &this->unk_424);
    Collider_SetJntSph(play, &this->unk_424, &this->actor, &sJntSphInit1, this->unk_464);
    Collider_InitJntSph(play, &this->unk_444);
    Collider_SetJntSph(play, &this->unk_444, &this->actor, &sJntSphInit2, this->unk_864);
    BossGanon2_SetObjectSegment(this, play, OBJECT_GANON, false);
    SkelAnime_InitFlex(play, &this->skelAnime, &gGanondorfSkel, NULL, NULL, NULL, 0);
    func_808FD5C4(this, play);
    this->actor.naviEnemyId = NAVI_ENEMY_GANON;
    this->actor.gravity = 0.0f;
}

void BossGanon2_Destroy(Actor* thisx, PlayState* play) {
    BossGanon2* this = (BossGanon2*)thisx;

    SkelAnime_Free(&this->skelAnime, play);
    Collider_DestroyJntSph(play, &this->unk_424);
    Collider_DestroyJntSph(play, &this->unk_444);
}

void func_808FD4D4(BossGanon2* this, PlayState* play, s16 arg2, s16 arg3) {
    if ((arg2 == 0) || (arg2 == 1)) {
        Actor_SpawnFloorDustRing(play, &this->actor, &this->unk_1D0, 25.0f, arg3, 8.0f, 500, 10, true);
    }

    if ((arg2 == 0) || (arg2 == 2)) {
        Actor_SpawnFloorDustRing(play, &this->actor, &this->unk_1DC, 25.0f, arg3, 8.0f, 500, 10, true);
    }

    Audio_PlayActorSfx2(&this->actor, NA_SE_EN_MGANON_WALK);
    func_80033E88(&this->actor, play, 2, 0xA);
}

void func_808FD5C4(BossGanon2* this, PlayState* play) {
    this->actionFunc = func_808FD5F4;
    this->actor.flags &= ~ACTOR_FLAG_0;
    this->actor.world.pos.y = -3000.0f;
}

void func_808FD5F4(BossGanon2* this, PlayState* play) {
    s16 pad;
    u8 sp8D;
    Player* player;
    s32 objectSlot;
    s32 zero = 0;
    s32 pad2;

    sp8D = false;
    player = GET_PLAYER(play);
    this->unk_398++;

    switch (this->unk_39C) {
        case 0:
            objectSlot = Object_GetSlot(&play->objectCtx, OBJECT_GANON_ANIME3);
            if (Object_IsLoaded(&play->objectCtx, objectSlot)) {
                func_80064520(play, &play->csCtx);
                func_8002DF54(play, &this->actor, 8);
                this->subCamId = Play_CreateSubCamera(play);
                Play_ChangeCameraStatus(play, CAM_ID_MAIN, CAM_STAT_WAIT);
                Play_ChangeCameraStatus(play, this->subCamId, CAM_STAT_ACTIVE);
                this->unk_39C = 1;
                sZelda = (EnZl3*)Actor_SpawnAsChild(&play->actorCtx, &this->actor, play, ACTOR_EN_ZL3, 970.0f, 1086.0f,
                                                    -200.0f, 0, 0, 0, 1);
                sZelda->unk_3C8 = 0;
                sZelda->actor.world.pos.x = 970.0f;
                sZelda->actor.world.pos.y = 1086.0f;
                sZelda->actor.world.pos.z = -214.0f;
                sZelda->actor.shape.rot.y = -0x7000;
                this->subCamUp.x = 0.0f;
                this->subCamUp.y = 1.0f;
                this->subCamUp.z = 0.0f;
                this->unk_398 = 0;
                this->subCamEye.x = 0.0f;
                this->subCamEye.y = 1400.0f;
                this->subCamEye.z = 1600.0f;
                player->actor.world.pos.x = 970.0f;
                player->actor.world.pos.y = 1086.0f;
                player->actor.world.pos.z = -186.0f;
                player->actor.shape.rot.y = -0x5000;
                Animation_MorphToLoop(&this->skelAnime, &gGanondorfBurstOutAnim, 0.0f);
                play->envCtx.lightBlend = 0.0f;
                // fake, tricks the compiler into allocating more stack
                if (zero) {
                    this->subCamEye.x *= 2.0;
                }
            } else {
                break;
            }
            FALLTHROUGH;
        case 1:
            if (this->unk_398 < 70) {
                play->envCtx.lightBlend = 0.0f;
            }
            this->unk_339 = 3;
            Math_ApproachF(&this->subCamEye.x, 1500.0f, 0.1f, this->unk_410.x * 1500.0f);
            Math_ApproachF(&this->subCamEye.z, -160.0f, 0.1f, this->unk_410.x * 1760.0f);
            Math_ApproachF(&this->unk_410.x, 0.0075f, 1.0f, 0.0001f);
            this->subCamAt.x = -200.0f;
            this->subCamAt.y = 1086.0f;
            this->subCamAt.z = -200.0f;
            if (this->unk_398 == 150) {
                Message_StartTextbox(play, 0x70D3, NULL);
            }
            if (this->unk_398 > 250 && Message_GetState(&play->msgCtx) == TEXT_STATE_NONE) {
                this->unk_39C = 2;
                this->unk_398 = 0;
                this->unk_410.x = 0.0f;
                play->envCtx.lightBlend = 1.0f;
            } else {
                break;
            }
            FALLTHROUGH;
        case 2:
            this->unk_339 = 4;
            player->actor.world.pos.x = 970.0f;
            player->actor.world.pos.y = 1086.0f;
            player->actor.world.pos.z = -166.0f;
            sZelda->actor.world.pos.x = 974.0f;
            sZelda->actor.world.pos.y = 1086.0f;
            sZelda->actor.world.pos.z = -186.0f;
            player->actor.shape.rot.y = -0x5000;
            sZelda->actor.shape.rot.y = -0x5000;
            if (this->unk_398 == 60) {
                Message_StartTextbox(play, 0x70D4, NULL);
            }
            if (this->unk_398 == 40) {
                sZelda->unk_3C8 = 1;
                func_8002DF54(play, &this->actor, 0x4E);
            }
            if (this->unk_398 == 85) {
                sZelda->unk_3C8 = 2;
                func_8002DF54(play, &this->actor, 0x4F);
            }
            this->subCamEye.x = 930.0f;
            this->subCamEye.y = 1129.0f;
            this->subCamEye.z = -181.0f;
            this->subCamAt.x = player->actor.world.pos.x;
            this->subCamAt.z = (player->actor.world.pos.z - 15.0f) + 5.0f;
            if (this->unk_398 > 104) {
                Math_ApproachF(&this->subCamAt.y, player->actor.world.pos.y + 47.0f + 7.0f + 15.0f, 0.1f,
                               this->unk_410.x);
                Math_ApproachF(&this->unk_410.x, 2.0f, 1.0f, 0.1f);
            } else {
                this->subCamAt.y = player->actor.world.pos.y + 47.0f + 7.0f;
            }
            if ((this->unk_398 > 170) && (Message_GetState(&play->msgCtx) == TEXT_STATE_NONE)) {
                this->unk_39C = 3;
                this->unk_398 = 0;
                this->unk_410.x = 0.0f;
            }
            break;
        case 3:
            Math_ApproachF(&this->subCamAt.y, player->actor.world.pos.y + 47.0f + 7.0f, 0.1f, 2.0f);
            this->unk_339 = 4;
            if (this->unk_398 == 10) {
                func_80078914(&D_80906D6C, NA_SE_EV_STONE_BOUND);
                Audio_QueueSeqCmd(SEQ_PLAYER_BGM_MAIN << 24 | NA_BGM_STOP);
            }
            if (this->unk_398 == 20) {
                sZelda->unk_3C8 = 3;
                func_8002DF54(play, &this->actor, 0x50);
            }
            if (this->unk_398 == 55) {
                this->unk_39C = 4;
                this->unk_398 = 0;
                this->unk_410.x = 0.0f;
                sZelda->unk_3C8 = 4;
                func_8002DF54(play, &this->actor, 0x50);
            }
            break;
        case 4:
            this->unk_339 = 4;
            Math_ApproachF(&this->subCamEye.x, -360.0f, 0.1f, this->unk_410.x * 1290.0f);
            Math_ApproachF(&this->subCamEye.z, -20.0f, 0.1f, this->unk_410.x * 170.0f);
            Math_ApproachF(&this->unk_410.x, 0.04f, 1.0f, 0.0005f);
            if (this->unk_398 == 100) {
                Camera* camera = Play_GetCamera(play, CAM_ID_MAIN);

                camera->eye = this->subCamEye;
                camera->eyeNext = this->subCamEye;
                camera->at = this->subCamAt;
                func_800C08AC(play, this->subCamId, 0);
                this->subCamId = SUB_CAM_ID_DONE;
                func_80064534(play, &play->csCtx);
                func_8002DF54(play, &this->actor, 7);
                this->unk_39C = 5;
                this->unk_398 = 0;
            }
            break;
        case 5:
            this->unk_339 = 4;
            if (this->actor.xzDistToPlayer < 500.0f) {
                Message_CloseTextbox(play);
                this->unk_39C = 10;
                this->unk_398 = 0;
                func_80064520(play, &play->csCtx);
                this->subCamId = Play_CreateSubCamera(play);
                Play_ChangeCameraStatus(play, CAM_ID_MAIN, CAM_STAT_WAIT);
                Play_ChangeCameraStatus(play, this->subCamId, CAM_STAT_ACTIVE);
            } else {
                break;
            }
            FALLTHROUGH;
        case 10:
            player->actor.world.pos.x = 490.0f;
            player->actor.world.pos.y = 1086.0f;
            player->actor.world.pos.z = -166.0f;
            sZelda->actor.world.pos.x = 724.0f;
            sZelda->actor.world.pos.y = 1086.0f;
            sZelda->actor.world.pos.z = -186.0f;
            player->actor.shape.rot.y = -0x4000;
            sZelda->actor.shape.rot.y = -0x5000;
            this->subCamEye.x = 410.0f;
            this->subCamEye.y = 1096.0f;
            this->subCamEye.z = -110.0f;
            this->subCamAt.x = player->actor.world.pos.x + 10.0f;
            this->subCamAt.y = (player->actor.world.pos.y + 200.0f) - 160.0f;
            this->subCamAt.z = player->actor.world.pos.z;
            if (this->unk_398 >= 20) {
                func_80078884(NA_SE_EN_GOMA_LAST - SFX_FLAG);
                Math_ApproachF(&this->unk_324, 255.0f, 1.0f, 10.0f);
                this->unk_339 = 5;
                if (this->unk_398 == 20) {
                    this->unk_33C = 0.0f;
                    play->envCtx.lightBlend = 0.0f;
                }
            } else {
                this->unk_339 = 4;
            }
            if (this->unk_398 == 30) {
                sZelda->unk_3C8 = 5;
                func_8002DF54(play, &this->actor, 0x51);
            }
            if (this->unk_398 == 50) {
                this->unk_398 = 0;
                this->unk_39C = 11;
            }
            break;
        case 11:
            this->unk_339 = 5;
            func_80078884(NA_SE_EN_GOMA_LAST - SFX_FLAG);
            player->actor.world.pos.x = 490.0f;
            player->actor.world.pos.y = 1086.0f;
            player->actor.world.pos.z = -166.0f;
            sZelda->actor.world.pos.x = 724.0f;
            sZelda->actor.world.pos.y = 1086.0f;
            sZelda->actor.world.pos.z = -186.0f;
            player->actor.shape.rot.y = -0x4000;
            sZelda->actor.shape.rot.y = -0x5000;
            this->subCamEye.x = 450.0f;
            this->subCamEye.y = 1121.0f;
            this->subCamEye.z = -158.0f;
            this->subCamAt.x = (player->actor.world.pos.x - 20.0f) + 2.0f;
            this->subCamAt.y = ((player->actor.world.pos.y + 200.0f) - 151.0f) - 2.0f;
            this->subCamAt.z = player->actor.world.pos.z + 2.0f;
            if (this->unk_398 == 10) {
                func_80078914(&D_80906D6C, NA_SE_EV_STONE_BOUND);
            }
            if (this->unk_398 == 20) {
                func_80078884(NA_SE_EV_STONE_BOUND);
            }
            if (this->unk_398 == 30) {
                func_8002DF54(play, &this->actor, 0x52);
            }
            if (this->unk_398 == 50) {
                this->unk_398 = 0;
                this->unk_39C = 12;
                Animation_MorphToPlayOnce(&this->skelAnime, &gGanondorfBurstOutAnim, 0.0f);
                this->unk_194 = Animation_GetLastFrame(&gGanondorfBurstOutAnim);
                this->actor.world.pos.x = this->actor.world.pos.z = -200.0f;
                this->actor.world.pos.y = 1009.0f;
                this->actor.shape.yOffset = 7000.0f;
                this->actor.world.rot.y = 0x5000;
                this->subCamEye.x = -60.0f;
                this->subCamEye.y = 1106.0f;
                this->subCamEye.z = -200.0f;
                this->subCamAt.x = this->subCamAt.z = -200.0f;
                this->subCamAt.y = this->actor.world.pos.y + 70.0f;
                play->envCtx.lightBlend = 0.0f;
                play->envCtx.prevLightSetting = play->envCtx.lightSetting = 0;
                this->unk_339 = 0;
            } else {
                break;
            }
            FALLTHROUGH;
        case 12:
        case 13:
            SkelAnime_Update(&this->skelAnime);
            if (this->unk_398 == 30) {
                D_80906D78 = 1;
                this->unk_314 = 1;
                func_800A9F6C(0.0f, 0xC8, 0x14, 0x14);
            }
            if (this->unk_398 == 30) {
                func_80078884(NA_SE_EV_GRAVE_EXPLOSION);
            }
            if (this->unk_398 >= 30) {
                Math_ApproachF(&this->actor.world.pos.y, 1289.0f, 0.1f, 10.0f);
                this->subCamAt.y = this->actor.world.pos.y + 70.0f;
            }
            if (Animation_OnFrame(&this->skelAnime, this->unk_194)) {
                Animation_MorphToLoop(&this->skelAnime, &gGanondorfFloatingHeavyBreathingAnim, 0.0f);
                this->unk_39C = 14;
                this->unk_398 = 0;
                this->actor.world.pos.x = -200.0f;
                this->actor.world.pos.y = this->actor.world.pos.y - 30.0f;
                this->actor.world.pos.z = -200.0f;
                Audio_QueueSeqCmd(SEQ_PLAYER_BGM_MAIN << 24 | NA_BGM_OPENING_GANON);
            } else {
                break;
            }
            FALLTHROUGH;
        case 14:
            SkelAnime_Update(&this->skelAnime);
            Math_ApproachF(&this->actor.world.pos.y, 1289.0f, 0.05f, 1.0f);
            player->actor.world.pos.x = 250.0f;
            player->actor.world.pos.y = 1086.0f;
            player->actor.world.pos.z = -266.0f;
            player->actor.shape.rot.y = -0x4000;
            sZelda->actor.world.pos.x = 724.0f;
            sZelda->actor.world.pos.y = 1086.0f;
            sZelda->actor.world.pos.z = -186.0f;
            this->subCamEye.x = this->actor.world.pos.x + -10.0f;
            this->subCamEye.y = this->actor.world.pos.y + 80.0f;
            this->subCamEye.z = this->actor.world.pos.z + 50.0f;
            this->subCamAt.x = player->actor.world.pos.x;
            this->subCamAt.y = player->actor.world.pos.y;
            this->subCamAt.z = player->actor.world.pos.z - 200.0f;
            if (this->unk_398 == 20) {
                func_8002DF54(play, &this->actor, 0x1E);
            }
            if (this->unk_398 == 60) {
                this->subCamEye.x = (this->actor.world.pos.x + 200.0f) - 154.0f;
                this->subCamEye.y = this->actor.world.pos.y + 60.0f;
                this->subCamEye.z = this->actor.world.pos.z - 15.0f;
                this->unk_39C = 15;
                this->unk_398 = 0;
                this->subCamAt.y = this->actor.world.pos.y + 77.0f + 100.0f;
                this->unk_314 = 2;
                this->subCamAt.z = this->actor.world.pos.z + 5.0f;
                this->subCamAt.x = this->actor.world.pos.x;
            }
            if ((play->gameplayFrames % 32) == 0) {
                Audio_PlayActorSfx2(&this->actor, NA_SE_EN_GANON_BREATH);
            }
            break;
        case 15:
            if (((play->gameplayFrames % 32) == 0) && (this->unk_398 < 100)) {
                Audio_PlayActorSfx2(&this->actor, NA_SE_EN_GANON_BREATH);
            }
            SkelAnime_Update(&this->skelAnime);
            Math_ApproachF(&this->subCamAt.y, this->actor.world.pos.y + 77.0f, 0.05f, 5.0f);
            if (this->unk_398 >= 50) {
                if (this->unk_398 == 50) {
                    Animation_MorphToPlayOnce(&this->skelAnime, &gGanondorfShowTriforceStartAnim, 0.0f);
                    this->unk_194 = Animation_GetLastFrame(&gGanondorfShowTriforceStartAnim);
                    this->unk_314 = 3;
                }
                if (Animation_OnFrame(&this->skelAnime, this->unk_194)) {
                    Animation_MorphToLoop(&this->skelAnime, &gGanondorfShowTriforceLoopAnim, 0.0f);
                    this->unk_194 = 1000.0f;
                }
            }
            if (this->unk_398 > 70) {
                Math_ApproachF(&this->unk_1B4, 255.0f, 1.0f, 10.0f);
            }
            if (this->unk_398 == 140) {
                this->unk_39C = 16;
                this->unk_398 = 0;
                Animation_MorphToPlayOnce(&this->skelAnime, &gGanondorfTransformStartAnim, 0.0f);
                this->unk_194 = Animation_GetLastFrame(&gGanondorfTransformStartAnim);
                this->unk_339 = 55;
                play->envCtx.lightBlend = 1.0f;
                Audio_PlayActorSfx2(&this->actor, NA_SE_EN_GANON_CASBREAK);
            } else {
                break;
            }
            FALLTHROUGH;
        case 16:
            if (this->unk_398 < 25) {
                this->unk_339 = 55;
            } else {
                this->unk_339 = 6;
                if (this->unk_194 > 100.0f) {
                    Math_ApproachF(&this->unk_30C, 15.0f, 1.0f, 2.0f);
                } else {
                    Math_ApproachF(&this->unk_30C, 7.0f, 1.0f, 0.2f);
                }
            }
            this->unk_1B4 = 0.0f;
            SkelAnime_Update(&this->skelAnime);
            if (Animation_OnFrame(&this->skelAnime, this->unk_194)) {
                Animation_MorphToPlayOnce(&this->skelAnime, &gGanondorfTransformEndAnim, 0.0f);
                this->unk_194 = 1000.0f;
            }
            Math_ApproachF(&this->subCamEye.x, (this->actor.world.pos.x + 200.0f) - 90.0f, 0.1f, 6.3999996f);
            Math_ApproachF(&this->subCamEye.y, ((this->actor.world.pos.y + 60.0f) - 60.0f) - 70.0f, 0.1f, 13.0f);
            Math_ApproachF(&this->subCamAt.y, this->actor.world.pos.y + 40.0f, 0.1f, 3.6999998f);
            if (this->unk_398 == 30) {
                Audio_PlayActorSfx2(&this->actor, NA_SE_EN_GANON_BIGMASIC);
                Audio_PlayActorSfx2(&this->actor, NA_SE_EN_GANON_THROW_BIG);
            }
            if (this->unk_398 <= 50) {
                sp8D = true;
            }
            if (this->unk_398 >= 60) {
                Camera* camera = Play_GetCamera(play, CAM_ID_MAIN);

                camera->eye = this->subCamEye;
                camera->eyeNext = this->subCamEye;
                camera->at = this->subCamAt;
                this->unk_39C = 17;
                this->unk_398 = 0;
                this->unk_337 = 2;
                BossGanon2_SetObjectSegment(this, play, OBJECT_GANON2, false);
                SkelAnime_Free(&this->skelAnime, play);
                SkelAnime_InitFlex(play, &this->skelAnime, &gGanonSkel, NULL, NULL, NULL, 0);
                BossGanon2_SetObjectSegment(this, play, OBJECT_GANON_ANIME3, false);
                func_8002DF54(play, &this->actor, 0x54);
                this->unk_314 = 3;
            }
            // fake, tricks the compiler into using stack the way we need it to
            if (zero) {
                Math_ApproachF(&this->subCamAt.y, 0.0f, 0.0f, 0.0f);
            }
            break;
        case 17:
            this->unk_339 = 6;
            SkelAnime_Update(&this->skelAnime);
            this->subCamEye.x = player->actor.world.pos.x - 40.0f;
            this->subCamEye.y = player->actor.world.pos.y + 40.0f;
            this->subCamEye.z = player->actor.world.pos.z + 20.0f;
            this->subCamAt.x = player->actor.world.pos.x;
            this->subCamAt.y = (player->actor.world.pos.y + 10.0f + 60.0f) - 30.0f;
            this->subCamAt.z = player->actor.world.pos.z;
            if (this->unk_398 == 25) {
                this->unk_39C = 18;
                this->unk_398 = 0;
                Animation_MorphToPlayOnce(&this->skelAnime, &gGanonUncurlAndFlailAnim, 0.0f);
                this->skelAnime.playSpeed = 0.0f;
                this->subCamEye.x = ((this->actor.world.pos.x + 500.0f) - 350.0f) - 50.0f;
                this->subCamEye.y = this->actor.world.pos.y;
                this->subCamEye.z = this->actor.world.pos.z;
                this->subCamAt.x = this->actor.world.pos.x + 50.0f;
                this->subCamAt.y = this->actor.world.pos.y + 60.0f;
                this->subCamAt.z = this->actor.world.pos.z;
                this->actor.world.rot.y = 0x4000;
            }
            break;
        case 18:
            this->unk_339 = 6;
            if (this->unk_398 == 30) {
                Audio_QueueSeqCmd(SEQ_PLAYER_BGM_MAIN << 24 | NA_BGM_GANON_BOSS);
            }
            Math_ApproachF(&this->unk_30C, 7.0f, 1.0f, 0.1f);
            Math_ApproachF(&this->subCamEye.x, (this->actor.world.pos.x + 500.0f) - 350.0f, 0.1f, 1.0f);
            Math_ApproachF(&this->subCamAt.x, this->actor.world.pos.x, 0.1f, 1.0f);
            Math_ApproachF(&this->unk_228, 1.0f, 0.1f, 0.02f);
            if (this->unk_398 == 65) {
                this->unk_39C = 19;
                this->unk_398 = 0;
            }
            break;
        case 19:
            this->unk_394 += 0.5f;
            this->unk_339 = 6;
            this->actor.world.pos.y += this->actor.velocity.y;
            this->actor.velocity.y -= 1.0f;
            if (this->unk_398 == 10) {
                this->unk_39C = 20;
                this->unk_398 = 0;
                this->actor.world.pos.x += 250;
                this->actor.world.pos.y = 1886.0f;
                this->unk_394 = 0.0f;
                func_8002DF54(play, &this->actor, 0x53);
                this->unk_30C = 5.0f;
                this->unk_228 = 1.0f;
            }
            break;
        case 20:
            this->unk_339 = 6;
            SkelAnime_Update(&this->skelAnime);
            this->actor.world.pos.y += this->actor.velocity.y;
            this->actor.velocity.y -= 1.0f;
            player->actor.world.pos.x = 250.0f;
            player->actor.world.pos.y = 1086.0f;
            player->actor.world.pos.z = -266.0f;
            player->actor.shape.rot.y = -0x4000;
            this->subCamEye.x = (player->actor.world.pos.x - 40.0f) - 200.0f;
            this->subCamEye.y = (player->actor.world.pos.y + 40.0f) - 30.0f;
            this->subCamEye.z = (player->actor.world.pos.z - 20.0f) + 100.0f;
            this->subCamAt.x = player->actor.world.pos.x;
            this->subCamAt.y = ((player->actor.world.pos.y + 10.0f + 60.0f) - 20.0f) + 30.0f;
            this->subCamAt.z = player->actor.world.pos.z;
            this->subCamUp.x = 0.8f;
            if (this->actor.world.pos.y <= 1099.0f) {
                this->actor.world.pos.y = 1099.0f;
                this->unk_39C = 21;
                this->unk_398 = 0;
                this->unk_420 = 10.0f;
                this->actor.velocity.y = 0.0f;
                Animation_MorphToPlayOnce(&this->skelAnime, &gGanonUncurlAndFlailAnim, 0.0f);
                func_808FD4D4(this, play, 0, 3);
                func_800A9F6C(0.0f, 0xC8, 0x14, 0x14);
            }
            break;
        case 21:
            this->unk_339 = 6;
            SkelAnime_Update(&this->skelAnime);
            this->unk_41C = Math_CosS(play->gameplayFrames * 0x8000) * this->unk_420;
            Math_ApproachZeroF(&this->unk_420, 1.0f, 0.75f);
            if (this->unk_398 == 30) {
                this->unk_39C = 22;
                this->unk_30C = 10.0f;
            } else {
                break;
            }
            FALLTHROUGH;
        case 22:
            if (this->unk_398 < 60) {
                this->unk_339 = 7;
            }
            this->subCamUp.x = 0.0f;
            this->actor.world.pos.y = 1099.0f;
            SkelAnime_Update(&this->skelAnime);
            Math_ApproachZeroF(&this->unk_30C, 1.0f, 0.1f);
            if (this->unk_398 > 50) {
                Math_ApproachF(&this->unk_224, 1.0f, 1.0f, 0.025f);
            }
            if (this->unk_398 == 60) {
                this->unk_336 = 2;
            }
            if (this->unk_398 == 80) {
                BossGanon2_SetObjectSegment(this, play, OBJECT_GANON2, false);
                TitleCard_InitBossName(play, &play->actorCtx.titleCtx, SEGMENTED_TO_VIRTUAL(gGanonTitleCardTex), 160,
                                       180, 128, 40);
            }
            this->subCamEye.x = ((this->actor.world.pos.x + 500.0f) - 350.0f) + 100.0f;
            this->subCamEye.y = this->actor.world.pos.y;
            this->subCamEye.z = this->actor.world.pos.z;
            this->subCamAt.x = this->actor.world.pos.x;
            this->subCamAt.z = this->actor.world.pos.z;
            this->subCamAt.y = (this->unk_1B8.y + 60.0f) - 40.0f;
            if (this->unk_398 > 166 && this->unk_398 < 173) {
                this->unk_312 = 2;
            }
            if (this->unk_398 > 186 && this->unk_398 < 196) {
                this->unk_312 = 1;
            }
            if (this->unk_398 > 202 && this->unk_398 < 210) {
                this->unk_312 = 2;
            }
            if ((this->unk_398 == 166) || (this->unk_398 == 185) || (this->unk_398 == 200)) {
                func_80078884(NA_SE_EN_MGANON_SWORD);
                func_80078884(NA_SE_EN_MGANON_ROAR);
            }
            if (this->unk_398 == 215) {
                this->unk_39C = 23;
                this->unk_224 = 0.0f;
                func_8002DF54(play, &this->actor, 0x55);
            }
            break;
        case 23:
            SkelAnime_Update(&this->skelAnime);
            if (this->unk_398 > 222 && this->unk_398 < 232) {
                this->unk_312 = 2;
            }
            if (this->unk_398 == 222) {
                func_80078884(NA_SE_EN_MGANON_SWORD);
                func_80078884(NA_SE_EN_MGANON_ROAR);
            }
            this->subCamEye.x = (player->actor.world.pos.x - 40.0f) + 6.0f;
            this->subCamEye.y = player->actor.world.pos.y + 40.0f;
            this->subCamEye.z = (player->actor.world.pos.z + 20.0f) - 7.0f;
            this->subCamAt.x = player->actor.world.pos.x;
            this->subCamAt.y = ((player->actor.world.pos.y + 10.0f + 60.0f) - 20.0f) - 2.0f;
            this->subCamAt.z = player->actor.world.pos.z;
            if (this->unk_398 == 228) {
                func_80078884(NA_SE_IT_SHIELD_REFLECT_SW);
                func_8002DF54(play, &this->actor, 0x56);
                func_800A9F6C(0.0f, 0xFF, 0xA, 0x32);
            }
            if (this->unk_398 >= 229) {
                play->envCtx.fillScreen = true;
                play->envCtx.screenFillColor[0] = play->envCtx.screenFillColor[1] = play->envCtx.screenFillColor[2] =
                    255;
                play->envCtx.screenFillColor[3] = 100;
                if (this->unk_398 == 234) {
                    Vec3f sp68;

                    play->envCtx.fillScreen = false;
                    this->unk_39C = 24;
                    this->unk_398 = 0;
                    sp68 = player->actor.world.pos;
                    sp68.y += 60.0f;
                    func_808FD210(play, &sp68);
                    play->envCtx.lightBlend = 0.0f;
                    play->envCtx.prevLightSetting = 0;
                    this->unk_339 = 0;
                }
            }
            break;
        case 24:
            SkelAnime_Update(&this->skelAnime);
            if (1) {
                BossGanon2Effect* effects = play->specialEffects;

                this->subCamAt = effects[0].position;
                this->subCamEye.x = effects[0].position.x + 70.0f;
                this->subCamEye.y = effects[0].position.y - 30.0f;
                this->subCamEye.z = effects[0].position.z + 70.0f;
            }
            if ((this->unk_398 & 3) == 0) {
                func_80078884(NA_SE_IT_SWORD_SWING);
            }
            if (this->unk_398 == 25) {
                func_8002DF54(play, &this->actor, 0x57);
                this->unk_39C = 25;
                this->unk_398 = 0;
            }
            break;
        case 25:
            SkelAnime_Update(&this->skelAnime);
            this->subCamEye.x = (player->actor.world.pos.x - 40.0f) + 80.0f;
            this->subCamEye.y = player->actor.world.pos.y + 40.0f + 10.0f;
            this->subCamEye.z = player->actor.world.pos.z + 20.0f + 10.0f;
            this->subCamAt.x = player->actor.world.pos.x - 20.0f;
            this->subCamAt.y = ((player->actor.world.pos.y + 10.0f + 60.0f) - 20.0f) - 3.0f;
            this->subCamAt.z = (player->actor.world.pos.z - 40.0f) - 10.0f;
            if (this->unk_398 == 10) {
                BossGanon2Effect* effects = play->specialEffects;

                effects[0].unk_2E = 1;
                effects[0].position.x = sZelda->actor.world.pos.x + 50.0f + 10.0f;
                effects[0].position.y = sZelda->actor.world.pos.y + 350.0f;
                effects[0].position.z = sZelda->actor.world.pos.z - 25.0f;
                effects[0].velocity.x = 0.0f;
                effects[0].velocity.z = 0.0f;
                effects[0].velocity.y = -30.0f;
                this->unk_39C = 26;
                this->unk_398 = 0;
            } else {
                break;
            }
            FALLTHROUGH;
        case 26:
            this->subCamEye.x = sZelda->actor.world.pos.x + 100.0f + 30.0f;
            this->subCamEye.y = sZelda->actor.world.pos.y + 10.0f;
            this->subCamEye.z = sZelda->actor.world.pos.z + 5.0f;
            this->subCamAt.x = sZelda->actor.world.pos.x;
            this->subCamAt.y = sZelda->actor.world.pos.y + 30.0f;
            this->subCamAt.z = sZelda->actor.world.pos.z - 20.0f;
            this->subCamUp.z = -0.5f;
            if (this->unk_398 == 13) {
                sZelda->unk_3C8 = 6;
            }
            if (this->unk_398 == 50) {
                this->unk_39C = 27;
                this->unk_398 = 0;
            }
            break;
        case 27:
            this->subCamUp.z = 0.0f;
            if (this->unk_398 == 4) {
                func_8002DF54(play, &this->actor, 0x58);
            }
            this->subCamEye.x = player->actor.world.pos.x - 20.0f;
            this->subCamEye.y = player->actor.world.pos.y + 50.0f;
            this->subCamEye.z = player->actor.world.pos.z;
            this->subCamAt.x = player->actor.world.pos.x;
            this->subCamAt.y = player->actor.world.pos.y + 50.0f;
            this->subCamAt.z = player->actor.world.pos.z;
            if (this->unk_398 == 26) {
                D_8090EB30 = play->actorCtx.actorLists[ACTORCAT_ITEMACTION].head;
                while (D_8090EB30 != NULL) {
                    if (D_8090EB30->id == ACTOR_EN_ELF) {
                        this->subCamEye.x = D_8090EB30->world.pos.x - 30.0f;
                        this->subCamEye.y = D_8090EB30->world.pos.y;
                        this->subCamEye.z = D_8090EB30->world.pos.z;
                        this->subCamAt.x = D_8090EB30->world.pos.x;
                        this->subCamAt.y = D_8090EB30->world.pos.y;
                        this->subCamAt.z = D_8090EB30->world.pos.z;
                        break;
                    }
                    D_8090EB30 = D_8090EB30->next;
                }
                this->unk_39C = 28;
                this->unk_398 = 0;
            }
            break;
        case 28:
            if (this->unk_398 == 5) {
                Message_StartTextbox(play, 0x70D6, NULL);
            }
            if (D_8090EB30 != NULL) {
                this->subCamEye.x = D_8090EB30->world.pos.x - 20.0f;
                this->subCamEye.y = D_8090EB30->world.pos.y;
                this->subCamEye.z = D_8090EB30->world.pos.z;
                Math_ApproachF(&this->subCamAt.x, D_8090EB30->world.pos.x, 0.2f, 50.0f);
                Math_ApproachF(&this->subCamAt.y, D_8090EB30->world.pos.y, 0.2f, 50.0f);
                Math_ApproachF(&this->subCamAt.z, D_8090EB30->world.pos.z, 0.2f, 50.0f);
                if ((this->unk_398 > 40) && (Message_GetState(&play->msgCtx) == TEXT_STATE_NONE)) {
                    this->unk_39C = 29;
                    this->unk_398 = 0;
                    Animation_MorphToPlayOnce(&this->skelAnime, &gGanonRoarAnim, 0.0f);
                    this->unk_194 = Animation_GetLastFrame(&gGanonRoarAnim);
                    this->actor.shape.yOffset = 0.0f;
                    this->actor.world.pos.y = 1086.0f;
                    this->actor.gravity = -1.0f;
                    this->unk_335 = 1;
                    this->unk_224 = 1.0f;
                }
            }
            break;
        case 29:
            SkelAnime_Update(&this->skelAnime);
            this->subCamEye.x = (((this->actor.world.pos.x + 500.0f) - 350.0f) + 100.0f) - 60.0f;
            this->subCamAt.x = this->actor.world.pos.x;
            this->subCamAt.z = this->actor.world.pos.z;
            this->subCamEye.y = this->actor.world.pos.y;
            this->subCamEye.z = this->actor.world.pos.z + 10.0f;
            this->subCamAt.y = (this->unk_1B8.y + 60.0f) - 40.0f;
            player->actor.shape.rot.y = -0x4000;
            player->actor.world.pos.x = 140.0f;
            player->actor.world.pos.z = -196.0f;
            if (this->unk_398 == 50) {
                Audio_PlayActorSfx2(&this->actor, NA_SE_EN_MGANON_ROAR);
            }
            if (Animation_OnFrame(&this->skelAnime, this->unk_194)) {
                Camera* camera = Play_GetCamera(play, CAM_ID_MAIN);

                camera->eye = this->subCamEye;
                camera->eyeNext = this->subCamEye;
                camera->at = this->subCamAt;
                func_800C08AC(play, this->subCamId, 0);
                this->subCamId = SUB_CAM_ID_DONE;
                func_80064534(play, &play->csCtx);
                func_8002DF54(play, &this->actor, 7);
                this->unk_39C = 0;
                this->unk_337 = 1;
                func_808FFDB0(this, play);
                this->unk_1A2[1] = 50;
                this->actor.flags |= ACTOR_FLAG_0;
                sZelda->unk_3C8 = 7;
            }
            break;
    }

    if ((this->unk_30C > 4.0f) && !sp8D) {
        Audio_PlayActorSfx2(&this->actor, NA_SE_EN_GANON_BODY_SPARK - SFX_FLAG);
    }

    if (this->subCamId != SUB_CAM_ID_DONE) {
        // fake, tricks the compiler into putting some pointers on the stack
        if (zero) {
            osSyncPrintf(NULL, 0, 0);
        }
        this->subCamAt.y += this->unk_41C;
        Play_CameraSetAtEyeUp(play, this->subCamId, &this->subCamAt, &this->subCamEye, &this->subCamUp);
    }
}

void func_808FF898(BossGanon2* this, PlayState* play) {
    if ((this->unk_312 != 0) && (this->subCamId == SUB_CAM_ID_DONE)) {
        Actor* actor = play->actorCtx.actorLists[ACTORCAT_PROP].head;

        while (actor != NULL) {
            if (actor->id == ACTOR_DEMO_GJ) {
                DemoGj* gj = (DemoGj*)actor;

                if (((actor->params & 0xFF) == 0x10) || ((actor->params & 0xFF) == 0x11) ||
                    ((actor->params & 0xFF) == 0x16)) {
                    if (SQ(this->unk_218.x - gj->dyna.actor.world.pos.x) +
                            SQ(this->unk_218.z - gj->dyna.actor.world.pos.z) <
                        SQ(100.0f)) {
                        s32 pad;
                        Vec3f sp28;

                        Matrix_RotateY(BINANG_TO_RAD_ALT(this->actor.shape.rot.y) + 0.5f, MTXMODE_NEW);
                        sp28.x = 0.0f;
                        sp28.y = 0.0f;
                        sp28.z = 1.0f;
                        Matrix_MultVec3f(&sp28, &gj->unk_26C);
                        gj->killFlag = true;
                        func_800A9F6C(0.0f, 0x96, 0x14, 0x32);
                        this->unk_392 = 6;
                        return;
                    }
                }
            }

            actor = actor->next;
        }

        if (this->unk_392 == 4) {
            func_80078884(NA_SE_EV_GRAVE_EXPLOSION);
        }

        if (this->unk_392 == 3) {
            func_80078884(NA_SE_EN_MGANON_SWDIMP);
        }
    }
}

s32 func_808FFA24(BossGanon2* this, PlayState* play) {
    Actor* actor = play->actorCtx.actorLists[ACTORCAT_PROP].head;

    while (actor != NULL) {
        if (actor->id == ACTOR_DEMO_GJ) {
            DemoGj* gj = (DemoGj*)actor;

            if (((actor->params & 0xFF) == 0x10) || ((actor->params & 0xFF) == 0x11) ||
                ((actor->params & 0xFF) == 0x16)) {
                if (SQ(this->actor.world.pos.x - gj->dyna.actor.world.pos.x) +
                        SQ(this->actor.world.pos.z - gj->dyna.actor.world.pos.z) <
                    SQ(200.0f)) {
                    return true;
                }
            }
        }

        actor = actor->next;
    }

    return false;
}

void func_808FFAC8(BossGanon2* this, PlayState* play, u8 arg2) {
    s16 temp_v1;
    s16 phi_a1;

    if (this->unk_313 || (arg2 != 0)) {
        phi_a1 = this->actor.shape.rot.y - this->actor.yawTowardsPlayer;

        if (phi_a1 > 0x3000) {
            phi_a1 = 0x3000;
        } else if (phi_a1 < -0x3000) {
            phi_a1 = -0x3000;
        }
    } else if (this->unk_19C & 0x20) {
        phi_a1 = 0x3000;
    } else {
        phi_a1 = -0x3000;
    }

    Math_ApproachS(&this->unk_31A, phi_a1, 5, 0x7D0);

    temp_v1 = Math_Atan2S(this->actor.xzDistToPlayer, 150.0f) - 0xBB8;
    temp_v1 = CLAMP_MAX(temp_v1, 0x1B58);
    temp_v1 = CLAMP_MIN(temp_v1, -0x1B58);

    Math_ApproachS(&this->unk_31C, temp_v1, 5, 0x7D0);
}

void func_808FFBBC(BossGanon2* this, PlayState* play, u8 arg2) {
    if (arg2 != 0 || this->unk_313) {
        f32 phi_f0;
        f32 phi_f2;

        Math_ApproachS(&this->actor.world.rot.y, this->actor.yawTowardsPlayer, 5, this->unk_320);

        if (this->unk_334 != 0) {
            phi_f0 = 5000.0f;
            phi_f2 = 200.0f;
        } else {
            phi_f0 = 3000.0f;
            phi_f2 = 30.0f;
        }

        Math_ApproachF(&this->unk_320, phi_f0, 1.0f, phi_f2);
    } else {
        this->unk_320 = 0.0f;
    }
}

void func_808FFC84(BossGanon2* this) {
    if (ABS((s16)(this->actor.yawTowardsPlayer - this->actor.shape.rot.y)) < 0x2800) {
        this->unk_313 = true;
        this->actor.focus.pos = this->unk_1B8;
    } else {
        this->unk_313 = false;
        this->actor.focus.pos = this->unk_1C4;
    }
}

void func_808FFCFC(BossGanon2* this, PlayState* play) {
    if (this->actor.xzDistToPlayer < 150.0f &&
        ABS((s16)(this->actor.yawTowardsPlayer - this->actor.shape.rot.y)) < 0x2800) {
        this->unk_311 = false;
        func_80900580(this, play);
        Audio_StopSfxById(NA_SE_EN_MGANON_UNARI);
    } else if ((this->actor.bgCheckFlags & BGCHECKFLAG_WALL) && func_808FFA24(this, play)) {
        this->unk_311 = false;
        func_80900580(this, play);
        Audio_StopSfxById(NA_SE_EN_MGANON_UNARI);
    }
}

void func_808FFDB0(BossGanon2* this, PlayState* play) {
    s32 sp28;
    s32 objectSlot = Object_GetSlot(&play->objectCtx, OBJECT_GANON2);

<<<<<<< HEAD
    if (Object_IsLoaded(&play->objectCtx, objectSlot)) {
        gSegments[6] = VIRTUAL_TO_PHYSICAL(play->objectCtx.slots[objectSlot].segment);
        Animation_MorphToLoop(&this->skelAnime, &object_ganon2_Anim_00FFE4, -10.0f);
=======
    if (Object_IsLoaded(&play->objectCtx, objectIdx)) {
        gSegments[6] = VIRTUAL_TO_PHYSICAL(play->objectCtx.status[objectIdx].segment);
        Animation_MorphToLoop(&this->skelAnime, &gGanonGuardIdleAnim, -10.0f);
>>>>>>> fe8d5988
        this->actionFunc = func_808FFEBC;

        if (this->unk_334 != 0) {
            this->unk_1A2[0] = Rand_ZeroFloat(30.0f);
        } else {
            this->unk_1A2[0] = 40;
        }

        this->unk_336 = 1;
        this->actor.flags |= ACTOR_FLAG_0;
        this->unk_228 = 1.0f;
        this->unk_224 = 1.0f;
    } else {
        this->actionFunc = func_808FFDB0;
    }
}

void func_808FFEBC(BossGanon2* this, PlayState* play) {
    if (this->unk_390 == 0) {
        this->unk_390 = (s16)Rand_ZeroFloat(50.0f) + 30;
        Audio_PlayActorSfx2(&this->actor, NA_SE_EN_MGANON_UNARI);
    }

    SkelAnime_Update(&this->skelAnime);
    Math_ApproachZeroF(&this->actor.speedXZ, 0.5f, 1.0f);

    if (this->unk_1A2[0] == 0) {
        func_809002CC(this, play);
    } else if (this->unk_1A2[1] == 0) {
        func_808FFCFC(this, play);
    }

    func_808FFAC8(this, play, 0);
    func_808FFBBC(this, play, 0);
}

void func_808FFF90(BossGanon2* this, PlayState* play) {
    Animation_MorphToLoop(&this->skelAnime, &gGanonGuardIdleAnim, -10.0f);
    this->actionFunc = func_808FFFE0;
    this->unk_1A2[0] = 40;
}

void func_808FFFE0(BossGanon2* this, PlayState* play) {
    s16 target;

    SkelAnime_Update(&this->skelAnime);
    Math_ApproachZeroF(&this->actor.speedXZ, 0.5f, 1.0f);

    if (this->unk_1A2[0] == 0) {
        func_809002CC(this, play);
    }

    if (this->unk_1A2[0] < 30 && this->unk_1A2[0] >= 10) {
        target = Math_SinS(this->unk_1A2[0] * 0x3000) * (f32)0x2000;
    } else {
        target = 0;
    }

    Math_ApproachS(&this->unk_31A, target, 2, 0x4000);
}

void func_809000A0(BossGanon2* this, PlayState* play) {
    Animation_MorphToLoop(&this->skelAnime, &gGanonStunStartAnim, -2.0f);
    this->unk_194 = Animation_GetLastFrame(&gGanonStunStartAnim);
    this->unk_1AC = 0;
    this->actionFunc = func_80900104;
}

void func_80900104(BossGanon2* this, PlayState* play) {
    SkelAnime_Update(&this->skelAnime);
    Math_ApproachZeroF(&this->actor.speedXZ, 0.5f, 1.0f);

    switch (this->unk_1AC) {
        case 0:
            if (Animation_OnFrame(&this->skelAnime, this->unk_194)) {
                this->unk_1AC = 1;
                Animation_MorphToLoop(&this->skelAnime, &gGanonStunLoopAnim, 0.0f);
                this->unk_1A2[0] = 80;
            }
            break;
        case 1:
            if (this->unk_1A2[0] == 0) {
                this->unk_1AC = 2;
                Animation_MorphToLoop(&this->skelAnime, &gGanonStunEndAnim, -5.0f);
                this->unk_194 = Animation_GetLastFrame(&gGanonStunEndAnim);
            }
            break;
        case 2:
            if (Animation_OnFrame(&this->skelAnime, this->unk_194)) {
                func_809002CC(this, play);
            }
            break;
    }
}

void func_80900210(BossGanon2* this, PlayState* play) {
    Animation_MorphToPlayOnce(&this->skelAnime, &gGanonDamageAnim, -3.0f);
    this->unk_194 = Animation_GetLastFrame(&gGanonDamageAnim);
    this->actionFunc = func_8090026C;
}

void func_8090026C(BossGanon2* this, PlayState* play) {
    SkelAnime_Update(&this->skelAnime);
    Math_ApproachZeroF(&this->actor.speedXZ, 0.5f, 2.0f);

    if (Animation_OnFrame(&this->skelAnime, this->unk_194)) {
        func_809002CC(this, play);
    }
}

void func_809002CC(BossGanon2* this, PlayState* play) {
    Animation_MorphToLoop(&this->skelAnime, &gGanonGuardWalkAnim, -10.0f);
    this->actionFunc = func_80900344;
    this->unk_338 = 0;
    this->unk_1A2[0] = 100;
    this->unk_390 = (s16)Rand_ZeroFloat(50.0f) + 50;
}

void func_80900344(BossGanon2* this, PlayState* play) {
    f32 phi_f0;

    if (this->unk_390 == 0) {
        this->unk_390 = (s16)Rand_ZeroFloat(50.0f) + 30;
        Audio_PlayActorSfx2(&this->actor, NA_SE_EN_MGANON_UNARI);
    }

    Math_ApproachF(&this->unk_324, 255.0f, 1.0f, 10.0f);

    if (this->unk_338 != 0) {
        if (Animation_OnFrame(&this->skelAnime, 13.0f)) {
            func_808FD4D4(this, play, 1, 3);
        } else if (Animation_OnFrame(&this->skelAnime, 28.0f)) {
            func_808FD4D4(this, play, 2, 3);
        }
        if (this->actor.xzDistToPlayer < 200.0f) {
            this->unk_338 = 0;
            Animation_MorphToLoop(&this->skelAnime, &gGanonGuardWalkAnim, -10.0f);
        } else {
            this->skelAnime.playSpeed = ((this->actor.xzDistToPlayer - 300.0f) * 0.005f) + 1.0f;
            if (this->skelAnime.playSpeed > 2.0f) {
                this->skelAnime.playSpeed = 2.0f;
            }
            if (this->unk_334 != 0) {
                this->skelAnime.playSpeed *= 1.5f;
            }
        }
        phi_f0 = this->skelAnime.playSpeed * 3.0f;
    } else {
        phi_f0 = 2.0f;
        if (this->actor.xzDistToPlayer >= 200.0f) {
            this->unk_338 = 1;
            Animation_MorphToLoop(&this->skelAnime, &gGanonWalkAnim, -10.0f);
        }
    }

    SkelAnime_Update(&this->skelAnime);
    Math_ApproachF(&this->actor.speedXZ, phi_f0, 0.5f, 1.0f);

    if (this->unk_1A2[0] == 0) {
        func_808FFDB0(this, play);
    } else {
        func_808FFCFC(this, play);
    }

    func_808FFAC8(this, play, 1);
    func_808FFBBC(this, play, 1);
}

void func_80900580(BossGanon2* this, PlayState* play) {
    if (this->unk_311 == 0) {
        Animation_MorphToPlayOnce(&this->skelAnime, &gGanonLeftSwordSwingAnim, -5.0f);
        this->unk_194 = Animation_GetLastFrame(&gGanonLeftSwordSwingAnim);
        this->unk_198 = (this->unk_194 - 15.0f) - 5.0f;
    } else {
        Animation_MorphToPlayOnce(&this->skelAnime, &gGanonRightSwordSwingAnim, -5.0f);
        this->unk_194 = Animation_GetLastFrame(&gGanonRightSwordSwingAnim);
        this->unk_198 = (this->unk_194 - 15.0f) - 5.0f;
    }

    this->actionFunc = func_80900650;
}

void func_80900650(BossGanon2* this, PlayState* play) {
    SkelAnime_Update(&this->skelAnime);

    if (Animation_OnFrame(&this->skelAnime, this->unk_198)) {
        Audio_PlayActorSfx2(&this->actor, NA_SE_EN_MGANON_SWORD);
        Audio_PlayActorSfx2(&this->actor, NA_SE_EN_MGANON_ROAR);
    }

    if (this->unk_311 == 0) {
        if (((this->unk_198 - 4.0f) < this->skelAnime.curFrame) &&
            (this->skelAnime.curFrame < (this->unk_198 + 6.0f))) {
            this->unk_312 = 1;
        }
    } else if ((((this->unk_198 - 4.0f) + 4.0f) < this->skelAnime.curFrame) &&
               (this->skelAnime.curFrame < (this->unk_198 + 6.0f))) {
        this->unk_312 = 2;
    }

    Math_ApproachZeroF(&this->actor.speedXZ, 0.5f, 1.0f);

    if (Animation_OnFrame(&this->skelAnime, this->unk_194)) {
        this->unk_311 = 1 - this->unk_311;

        if ((this->unk_311 == 1) && (this->actor.xzDistToPlayer < 250.0f) && this->unk_313) {
            func_80900580(this, play);
        } else {
            func_808FFDB0(this, play);
        }
    }

    func_808FFAC8(this, play, 0);

    if ((this->unk_334 == 0) && (this->unk_311 == 0)) {
        this->unk_320 = 0.0f;
    } else {
        func_808FFBBC(this, play, 0);
    }
}

void func_80900818(BossGanon2* this, PlayState* play) {
    Animation_MorphToPlayOnce(&this->skelAnime, &gGanonDownedStartAnim, -5.0f);
    this->unk_194 = Animation_GetLastFrame(&gGanonDownedStartAnim);
    this->actionFunc = func_80900890;
    this->unk_1AC = 0;
    this->unk_39C = 0;
    Audio_PlayActorSfx2(&this->actor, NA_SE_EN_MGANON_DEAD1);
    this->unk_336 = 0;
}

void func_80900890(BossGanon2* this, PlayState* play) {
    Vec3f sp5C;
    Vec3f sp50;
    Camera* mainCam1;
    Player* player;
    Camera* mainCam2;
    Camera* mainCam3;
    s32 pad;
    f32 temp_f12;
    f32 temp_f2;

    mainCam1 = Play_GetCamera(play, CAM_ID_MAIN);
    player = GET_PLAYER(play);
    SkelAnime_Update(&this->skelAnime);
    this->unk_398++;
    this->unk_339 = 20;

    switch (this->unk_39C) {
        case 0:
            func_80064520(play, &play->csCtx);
            this->subCamId = Play_CreateSubCamera(play);
            Play_ChangeCameraStatus(play, CAM_ID_MAIN, CAM_STAT_WAIT);
            Play_ChangeCameraStatus(play, this->subCamId, CAM_STAT_ACTIVE);
            func_8002DF54(play, &this->actor, 8);
            this->unk_39C = 1;
            this->subCamEye = mainCam1->eye;
            this->subCamAt = mainCam1->at;
            this->unk_1A2[0] = 300;
            this->unk_1A2[1] = 100;
            play->envCtx.lightBlend = 0.0f;
            FALLTHROUGH;
        case 1:
            if (this->unk_1A2[1] == 50) {
                func_80078884(NA_SE_EN_MGANON_WALK);
            }
            Matrix_RotateY(BINANG_TO_RAD_ALT(this->actor.shape.rot.y) + 0.3f, MTXMODE_NEW);
            sp5C.x = 0.0f;
            sp5C.y = 0.0f;
            sp5C.z = 250.0f;
            Matrix_MultVec3f(&sp5C, &sp50);
            Math_ApproachF(&this->subCamEye.x, this->actor.world.pos.x + sp50.x, 0.2f, 100.0f);
            Math_ApproachF(&this->subCamEye.y, 1136.0f, 0.2f, 100.0f);
            Math_ApproachF(&this->subCamEye.z, this->actor.world.pos.z + sp50.z, 0.2f, 100.0f);
            Math_ApproachF(&this->subCamAt.x, this->unk_1B8.x, 0.2f, 100.0f);
            Math_ApproachF(&this->subCamAt.y, this->unk_1B8.y, 0.2f, 100.0f);
            Math_ApproachF(&this->subCamAt.z, this->unk_1B8.z, 0.2f, 100.0f);
            if (this->unk_1A2[1] == 0) {
                this->unk_39C = 2;
                this->unk_1A2[1] = 90;
            }
            break;
        case 2:
            this->unk_1A2[0] = 300;
            this->subCamEye.x = sZelda->actor.world.pos.x - 100.0f;
            this->subCamEye.y = sZelda->actor.world.pos.y + 30.0f;
            this->subCamEye.z = (sZelda->actor.world.pos.z + 30.0f) - 60.0f;
            this->subCamAt.x = sZelda->actor.world.pos.x;
            this->subCamAt.y = sZelda->actor.world.pos.y + 30.0f;
            this->subCamAt.z = sZelda->actor.world.pos.z - 10.0f;
            Math_ApproachZeroF(&this->unk_324, 1.0f, 5.0f);
            Math_ApproachF(&play->envCtx.lightBlend, 1.0f, 1.0f, 1.0f / 51);
            if (this->unk_1A2[1] == 80) {
                Message_StartTextbox(play, 0x70D7, NULL);
            }
            if ((this->unk_1A2[1] < 30) && (Message_GetState(&play->msgCtx) == TEXT_STATE_NONE)) {
                mainCam2 = Play_GetCamera(play, CAM_ID_MAIN);
                mainCam2->eye = this->subCamEye;
                mainCam2->eyeNext = this->subCamEye;
                mainCam2->at = this->subCamAt;
                func_800C08AC(play, this->subCamId, 0);
                this->subCamId = SUB_CAM_ID_DONE;
                func_80064534(play, &play->csCtx);
                func_8002DF54(play, &this->actor, 7);
                this->unk_39C = 3;
            }
            break;
        case 10:
            func_80064520(play, &play->csCtx);
            this->subCamId = Play_CreateSubCamera(play);
            Play_ChangeCameraStatus(play, CAM_ID_MAIN, CAM_STAT_WAIT);
            Play_ChangeCameraStatus(play, this->subCamId, CAM_STAT_ACTIVE);
            this->unk_39C = 11;
            this->unk_334 = 1;
            func_8002DF54(play, &this->actor, 0x60);
            this->unk_398 = 0;
            FALLTHROUGH;
        case 11:
            player->actor.world.pos.x = sZelda->actor.world.pos.x + 50.0f + 10.0f;
            player->actor.world.pos.z = sZelda->actor.world.pos.z - 25.0f;
            player->actor.shape.rot.y = -0x8000;
            this->subCamEye.x = (player->actor.world.pos.x + 100.0f) - 80.0f;
            this->subCamEye.y = (player->actor.world.pos.y + 60.0f) - 40.0f;
            this->subCamEye.z = player->actor.world.pos.z - 110.0f;
            this->subCamAt.x = player->actor.world.pos.x;
            this->subCamAt.y = (player->actor.world.pos.y + 60.0f) - 25.0f;
            this->subCamAt.z = player->actor.world.pos.z;
            if (this->unk_398 == 80) {
                mainCam3 = Play_GetCamera(play, CAM_ID_MAIN);
                mainCam3->eye = this->subCamEye;
                mainCam3->eyeNext = this->subCamEye;
                mainCam3->at = this->subCamAt;
                this->unk_39C = 3;
                func_800C08AC(play, this->subCamId, 0);
                this->subCamId = SUB_CAM_ID_DONE;
                func_80064534(play, &play->csCtx);
                func_8002DF54(play, &this->actor, 7);
            }
            break;
    }

    if (this->subCamId != SUB_CAM_ID_DONE) {
        Play_CameraSetAtEye(play, this->subCamId, &this->subCamAt, &this->subCamEye);
    }

    switch (this->unk_1AC) {
        case 0:
            if (Animation_OnFrame(&this->skelAnime, this->unk_194)) {
                Animation_MorphToLoop(&this->skelAnime, &gGanonDownedLoopAnim, 0.0f);
                this->unk_1AC = 1;
            }
            break;
        case 1:
            if ((play->gameplayFrames % 32) == 0) {
                Audio_PlayActorSfx2(&this->actor, NA_SE_EN_MGANON_BREATH);
            }

            if ((this->unk_1A2[0] == 0) || (this->unk_334 != 0)) {
                temp_f2 = -200.0f - player->actor.world.pos.x;
                temp_f12 = -200.0f - player->actor.world.pos.z;

                if (sqrtf(SQ(temp_f2) + SQ(temp_f12)) <= 784.0f) {
                    Animation_MorphToPlayOnce(&this->skelAnime, &gGanonGetUpAnim, 0.0f);
                    this->unk_194 = Animation_GetLastFrame(&gGanonGetUpAnim);
                    this->unk_1AC = 2;
                    this->unk_1A2[0] = 40;
                    Audio_PlayActorSfx2(&this->actor, NA_SE_EN_MGANON_ROAR);
                }
            }
            break;
        case 2:
            Math_ApproachF(&this->unk_324, 255.0f, 1.0f, 10.0f);
            Math_ApproachZeroF(&play->envCtx.lightBlend, 1.0f, 2.0f / 51.0f);
            if (Animation_OnFrame(&this->skelAnime, this->unk_194)) {
                func_808FFDB0(this, play);
                if (this->unk_334 == 0) {
                    this->actor.colChkInfo.health = 25;
                }
                this->unk_336 = 1;
            }
            break;
    }

    Math_ApproachZeroF(&this->actor.speedXZ, 0.5f, 1.0f);
}

void func_80901020(BossGanon2* this, PlayState* play) {
    Animation_MorphToPlayOnce(&this->skelAnime, &gGanonDownedStartAnim, -5.0f);
    this->unk_194 = Animation_GetLastFrame(&gGanonDownedStartAnim);
    this->actionFunc = func_8090120C;
    this->unk_1AC = 0;
    this->unk_39C = 0;
    Audio_PlayActorSfx2(&this->actor, NA_SE_EN_MGANON_DEAD1);
    this->unk_314 = 4;
}

void func_8090109C(BossGanon2* this, PlayState* play) {
    u8 i;

    for (i = 0; i < 70; i++) {
        Vec3f velocity;
        Vec3f accel;
        Vec3f pos;

        velocity.x = Rand_CenteredFloat(50.0f);
        velocity.y = Rand_CenteredFloat(10.0f) + 5.0f;
        velocity.z = Rand_CenteredFloat(50.0f);
        accel.x = 0.0f;
        accel.y = -1.0f;
        accel.z = 0.0f;
        pos.x = this->unk_1B8.x;
        pos.y = this->unk_1B8.y;
        pos.z = this->unk_1B8.z;
        func_8002836C(play, &pos, &velocity, &accel, &sPrimColor, &sEnvColor, (s16)Rand_ZeroFloat(50.0f) + 50, 0, 17);
    }
}

void func_8090120C(BossGanon2* this, PlayState* play) {
    Player* player;
    f32 temp_f14;
    f32 temp_f12;
    Camera* mainCam;
    s16 temp_a0_2;
    f32 phi_f0;
    s32 phi_a1;

    player = GET_PLAYER(play);
    this->unk_398++;
    SkelAnime_Update(&this->skelAnime);

    this->subCamUp.x = 0.0f;
    this->subCamUp.y = 1.0f;
    this->subCamUp.z = 0.0f;

    switch (this->unk_39C) {
        case 0:
            func_80064520(play, &play->csCtx);
            this->subCamId = Play_CreateSubCamera(play);
            Play_ChangeCameraStatus(play, CAM_ID_MAIN, CAM_STAT_WAIT);
            Play_ChangeCameraStatus(play, this->subCamId, CAM_STAT_ACTIVE);
            func_8002DF54(play, &this->actor, 8);
            this->unk_39C = 1;
            this->unk_398 = 0;
            sZelda->unk_3C8 = 9;
            this->unk_31C = 0;
            this->unk_1A2[2] = 0;
            this->unk_336 = 0;
            this->unk_324 = 0.0f;
            this->actor.speedXZ = 0.0f;
            this->unk_31A = this->unk_31C;
            play->envCtx.lightBlend = 0.0f;
            FALLTHROUGH;
        case 1:
            if (this->unk_398 < 90) {
                this->unk_339 = 20;
                Math_ApproachF(&play->envCtx.lightBlend, 1.0f, 1.0f, 0.1f);
            } else if (this->unk_398 >= 90) {
                this->unk_339 = 21;
                Math_ApproachZeroF(&play->envCtx.lightBlend, 1.0f, 0.08f);
            }
            if (this->unk_398 == 50) {
                func_80078884(NA_SE_EN_MGANON_WALK);
            }
            if (this->unk_398 > 90) {
                Math_ApproachF(&this->unk_380, 0.25f, 1.0f, 0.0125f);
                this->unk_37C = 200.0f;
                func_80078884(NA_SE_EV_TIMETRIP_LIGHT - SFX_FLAG);
            }
            if (this->unk_398 >= 110) {
                if (this->unk_398 == 110) {
                    Audio_PlayActorSfx2(&this->actor, NA_SE_EN_GANON_HIT_THUNDER);
                    Audio_PlayActorSfx2(&this->actor, NA_SE_EN_MGANON_DAMAGE);
                }
                Math_ApproachF(&this->unk_30C, 10.0f, 0.2f, 5.0f);
                this->skelAnime.playSpeed = 3.0f;
            }
            if (this->unk_398 == 120) {
                func_8002DF54(play, &this->actor, 0x63);
            }
            this->actor.world.rot.y = 0x4000;
            this->actor.world.pos.x = this->actor.world.pos.z = 0.0f;
            player->actor.shape.rot.y = -0x4000;
            player->actor.world.pos.x = 200.0f;
            player->actor.world.pos.z = 30.0f;
            sZelda->actor.world.pos.x = 340.0f;
            sZelda->actor.world.pos.z = -250.0f;
            sZelda->actor.world.rot.y = sZelda->actor.shape.rot.y = -0x2000;
            this->subCamEye.x = 250;
            this->subCamEye.y = 1150.0f;
            this->subCamEye.z = 0.0f;
            this->subCamAt.x = this->unk_1B8.x;
            this->subCamAt.y = this->unk_1B8.y;
            this->subCamAt.z = this->unk_1B8.z;
            if (this->unk_398 > 135) {
                this->unk_39C = 2;
                this->unk_398 = 0;
            }
            break;
        case 2:
            this->unk_339 = 22;
            Math_ApproachF(&play->envCtx.lightBlend, 1.0f, 1.0f, 0.1f);
            func_80078884(NA_SE_EV_TIMETRIP_LIGHT - SFX_FLAG);
            this->subCamEye.x = 250;
            this->subCamEye.y = 1150.0f;
            this->subCamEye.z = 0.0f;
            Math_ApproachF(&this->subCamAt.x, sZelda->actor.world.pos.x, 0.2f, 20.0f);
            Math_ApproachF(&this->subCamAt.y, sZelda->actor.world.pos.y + 50.0f, 0.2f, 10.0f);
            Math_ApproachF(&this->subCamAt.z, sZelda->actor.world.pos.z, 0.2f, 20.0f);
            if (this->unk_398 == 50) {
                this->unk_39C = 3;
                this->unk_398 = 0;
            }
            break;
        case 3:
            this->unk_339 = 22;
            func_80078884(NA_SE_EV_TIMETRIP_LIGHT - SFX_FLAG);
            this->subCamEye.x = 330.0f;
            this->subCamEye.y = 1120.0f;
            this->subCamEye.z = -150.0f;
            this->subCamAt.x = sZelda->actor.world.pos.x;
            this->subCamAt.y = sZelda->actor.world.pos.y + 40.0f;
            this->subCamAt.z = sZelda->actor.world.pos.z;
            if (this->unk_398 == 10) {
                Message_StartTextbox(play, 0x70D8, NULL);
            }
            if ((this->unk_398 > 80) && (Message_GetState(&play->msgCtx) == TEXT_STATE_NONE)) {
                this->unk_39C = 4;
                this->unk_398 = 0;
            }
            break;
        case 4:
            if (this->unk_398 > 10) {
                Math_ApproachZeroF(&this->unk_37C, 1.0f, 10.0f);
                if (this->unk_398 == 30) {
                    sZelda->unk_3C8 = 10;
                }
                this->unk_339 = 23;
                Math_ApproachZeroF(&play->envCtx.lightBlend, 1.0f, 0.05f);
            } else {
                this->unk_339 = 22;
            }
            if (this->unk_398 == 100) {
                this->unk_39C = 5;
                this->unk_398 = 40;
                this->skelAnime.playSpeed = 1.0f;
                func_8002DF54(play, &this->actor, 0x64);
            }
            break;
        case 5:
            this->unk_339 = 23;
            if ((this->unk_398 >= 60) && (this->unk_398 <= 90)) {
                if (this->unk_398 == 62) {
                    func_80078884(NA_SE_EV_TRIFORCE_FLASH);
                }
                Math_ApproachF(&this->unk_38C, 200.0f, 1.0f, 8.0f);
            } else {
                Math_ApproachZeroF(&this->unk_38C, 1.0f, 8.0f);
            }
            if (this->unk_398 == 70) {
                func_8002DF54(play, &this->actor, 0x65);
            }
            if (this->unk_398 == 150) {
                func_8002DF54(play, &this->actor, 0x66);
            }
            this->unk_30C = 10.0f;
            player->actor.world.pos.x = 250.0f;
            player->actor.world.pos.z = 30.0f;
            this->subCamEye.x = player->actor.world.pos.x - 50.0f;
            this->subCamEye.y = player->actor.world.pos.y + 50.0f;
            this->subCamEye.z = player->actor.world.pos.z + 40.0f;
            this->subCamAt.x = player->actor.world.pos.x;
            this->subCamAt.y = player->actor.world.pos.y + 40.0f;
            this->subCamAt.z = player->actor.world.pos.z;
            if (this->unk_398 == 166) {
                mainCam = Play_GetCamera(play, CAM_ID_MAIN);
                mainCam->eye = this->subCamEye;
                mainCam->eyeNext = this->subCamEye;
                mainCam->at = this->subCamAt;
                func_800C08AC(play, this->subCamId, 0);
                this->subCamId = SUB_CAM_ID_DONE;
                func_80064534(play, &play->csCtx);
                func_8002DF54(play, &this->actor, 7);
                this->unk_39C = 6;
            }
            break;
        case 6:
            this->unk_339 = 23;
            temp_f14 = this->unk_1B8.x - player->actor.world.pos.x;
            temp_f12 = this->unk_1B8.z - player->actor.world.pos.z;
            temp_a0_2 = Math_Atan2S(temp_f12, temp_f14) - player->actor.shape.rot.y;
            if ((ABS(temp_a0_2) < 0x2000) && (sqrtf(SQ(temp_f14) + SQ(temp_f12)) < 70.0f) &&
                (player->meleeWeaponState != 0) && (player->heldItemActionParam == PLAYER_AP_SWORD_MASTER)) {
                func_80064520(play, &play->csCtx);
                this->subCamId = Play_CreateSubCamera(play);
                Play_ChangeCameraStatus(play, CAM_ID_MAIN, CAM_STAT_WAIT);
                Play_ChangeCameraStatus(play, this->subCamId, CAM_STAT_ACTIVE);
                this->unk_39C = 7;
                this->unk_398 = 0;
                Animation_MorphToPlayOnce(&this->skelAnime, &gGanonFinalBlowAnim, 0.0f);
                this->unk_194 = Animation_GetLastFrame(&gGanonFinalBlowAnim);
                play->startPlayerCutscene(play, &this->actor, 0x61);
            } else {
                break;
            }
            FALLTHROUGH;
        case 7:
            this->unk_339 = 23;
            Math_ApproachZeroF(&play->envCtx.lightBlend, 1.0f, 0.2f);
            player->actor.world.pos.x = 250.0f;
            player->actor.shape.rot.y = -0x4000;
            player->actor.world.pos.z = 30.0f;
            if ((this->unk_398 == 20) || (this->unk_398 == 30) || (this->unk_398 == 65) || (this->unk_398 == 40)) {
                func_80078884(NA_SE_VO_LI_SWORD_N);
                func_80078884(NA_SE_IT_SWORD_SWING_HARD);
            }
            if ((this->unk_398 == 22) || (this->unk_398 == 35) || (this->unk_398 == 72) || (this->unk_398 == 45)) {
                func_80078884(NA_SE_EN_MGANON_DAMAGE);
                func_80078884(NA_SE_IT_SHIELD_BOUND);
                play->envCtx.lightBlend = 1.0f;
            }
            if ((this->unk_398 == 22) || (this->unk_398 == 35) || (this->unk_398 == 72) || (this->unk_398 == 45)) {
                func_8090109C(this, play);
            }
            if ((this->unk_398 >= 34) && (this->unk_398 < 40)) {
                this->subCamEye.x = 269.0f;
                this->subCamEye.y = 1112.0f;
                this->subCamEye.z = -28.0f;
                this->subCamAt.x = 234.0f;
                this->subCamAt.y = 1117.0f;
                this->subCamAt.z = -11.0f;
            } else {
                if (this->unk_398 < 30) {
                    phi_a1 = 0;
                } else if (this->unk_398 < 43) {
                    phi_a1 = 1;
                } else {
                    this->subCamUp.z = -0.8f;
                    player->actor.world.pos.x = 200.0f;
                    player->actor.world.pos.z = 10.0f;
                    phi_a1 = 2;
                }
                this->subCamEye.x = D_8090702C[phi_a1].x + (player->actor.world.pos.x - 50.0f);
                this->subCamEye.y = D_8090702C[phi_a1].y + (player->actor.world.pos.y + 50.0f);
                this->subCamEye.z = D_8090702C[phi_a1].z + (player->actor.world.pos.z + 40.0f);
                this->subCamAt.x = D_80907050[phi_a1].x + player->actor.world.pos.x;
                this->subCamAt.y = D_80907050[phi_a1].y + (player->actor.world.pos.y + 40.0f);
                this->subCamAt.z = D_80907050[phi_a1].z + player->actor.world.pos.z;
            }
            if (this->unk_398 > 80) {
                Audio_QueueSeqCmd(0x1 << 28 | SEQ_PLAYER_BGM_MAIN << 24 | 0x100FF);
                this->unk_39C = 75;
                this->unk_398 = 0;
                this->subCamEye.x = 112.0f;
                this->subCamEye.y = 1146.0f;
                this->subCamEye.z = 202.0f;
                this->subCamAt.x = 110.0f;
                this->subCamAt.y = 1144.0f;
                this->subCamAt.z = 177.0f;
                player->actor.world.pos.x = 200.0f;
                this->subCamUp.z = 0.0f;
            }
            break;
        case 75:
            this->unk_339 = 23;
            if (this->unk_398 == 55) {
                Animation_MorphToPlayOnce(&this->skelAnime, &gGanonDeadStartAnim, 0.0f);
                this->unk_194 = Animation_GetLastFrame(&gGanonDeadStartAnim);
                func_8002DF54(play, &this->actor, 0x62);
                this->unk_39C = 8;
                this->unk_398 = 1000;
            }
            break;
        case 8:
            if (this->unk_398 == 1025) {
                Audio_PlayActorSfx2(&this->actor, NA_SE_EN_MGANON_STAND);
            }
            if (this->unk_398 >= 1000) {
                if (this->unk_398 < 1040) {
                    this->unk_339 = 23;
                    Math_ApproachZeroF(&play->envCtx.lightBlend, 1.0f, 0.2f);
                }
            }
            if (this->unk_398 == 1040) {
                Audio_PlayActorSfx2(&this->actor, NA_SE_EN_MGANON_DEAD2);
                this->unk_336 = 2;
                this->unk_339 = 0;
                play->envCtx.prevLightSetting = 0;
                play->envCtx.lightBlend = 0.0f;
            }
            if (Animation_OnFrame(&this->skelAnime, this->unk_194)) {
                Animation_MorphToPlayOnce(&this->skelAnime, &gGanonDeadLoopAnim, 0.0f);
                this->unk_398 = 0;
                this->unk_194 = 1000.0f;
            }
            this->subCamEye.x = 250;
            this->subCamEye.y = 1150.0f;
            this->subCamEye.z = 0.0f;
            this->subCamAt.x = this->unk_1B8.x;
            this->subCamAt.y = this->unk_1B8.y;
            this->subCamAt.z = this->unk_1B8.z;
            if ((this->unk_398 < 1000) && ((this->unk_398 % 16) == 0)) {
                Audio_PlayActorSfx2(&this->actor, NA_SE_EN_MGANON_SWORD);
            }
            if (this->unk_398 == 40) {
                this->unk_39C = 9;
                this->unk_398 = 0;
                sZelda->unk_3C8 = 11;
                Message_StartTextbox(play, 0x70D9, NULL);
                this->unk_336 = 0;
                play->envCtx.lightBlend = 0.0f;
            }
            break;
        case 9:
            this->unk_339 = 24;
            this->subCamEye.x = 330.0f;
            this->subCamEye.y = 1120.0f;
            this->subCamEye.z = -150.0f;
            this->subCamAt.x = sZelda->actor.world.pos.x;
            this->subCamAt.y = sZelda->actor.world.pos.y + 40.0f;
            this->subCamAt.z = sZelda->actor.world.pos.z;
            if (this->unk_398 > 60) {
                this->unk_39C = 10;
                this->unk_398 = 0;
                this->unk_410.x = 0.0f;
            }
            break;
        case 10:
            this->unk_339 = 24;
            Math_ApproachF(&this->subCamEye.x, 290.0f, 0.05f, this->unk_410.x);
            Math_ApproachF(&this->subCamEye.y, 1130.0f, 0.05f, this->unk_410.x * 0.25f);
            Math_ApproachF(&this->subCamEye.z, -260.0f, 0.05f, this->unk_410.x * 1.25f);
            if ((this->unk_398 >= 40) && (this->unk_398 <= 110)) {
                Math_ApproachF(&play->envCtx.lightBlend, 1.0f, 1.0f, 0.02f);
                Math_ApproachF(&this->unk_384, 10.0f, 0.1f, 0.2f);
                Audio_PlayActorSfx2(&sZelda->actor, NA_SE_EV_GOD_LIGHTBALL_2 - SFX_FLAG);
            } else {
                Math_ApproachZeroF(&this->unk_384, 1.0f, 0.2f);
            }
            if (this->unk_398 > 130) {
                Math_ApproachF(&this->subCamAt.y, (sZelda->actor.world.pos.y + 40.0f + 10.0f) - 20.0f, 0.1f,
                               this->unk_410.x);
            } else {
                Math_ApproachF(&this->subCamAt.y, sZelda->actor.world.pos.y + 40.0f + 10.0f, 0.05f,
                               this->unk_410.x * 0.25f);
            }
            Math_ApproachF(&this->unk_410.x, 1.0f, 1.0f, 0.01f);
            if (this->unk_398 == 10) {
                sZelda->unk_3C8 = 12;
            }
            if (this->unk_398 == 110) {
                sZelda->unk_3C8 = 13;
            }
            if (this->unk_398 == 140) {
                Audio_PlayActorSfx2(&sZelda->actor, NA_SE_EV_HUMAN_BOUND);
            }
            if (this->unk_398 < 160) {
                break;
            }
            FALLTHROUGH;
        case 20:
            play->nextEntranceIndex = ENTR_KENJYANOMA_0;
            gSaveContext.nextCutsceneIndex = 0xFFF2;
            play->transitionTrigger = TRANS_TRIGGER_START;
            play->transitionType = TRANS_TYPE_FADE_WHITE;
            play->linkAgeOnLoad = LINK_AGE_CHILD;
            break;
    }

    if (this->subCamId != SUB_CAM_ID_DONE) {
        Play_CameraSetAtEyeUp(play, this->subCamId, &this->subCamAt, &this->subCamEye, &this->subCamUp);
    }

    switch (this->unk_1AC) {
        case 0:
            if (Animation_OnFrame(&this->skelAnime, this->unk_194)) {
                Animation_MorphToLoop(&this->skelAnime, &gGanonDownedLoopAnim, 0.0f);
                this->unk_1AC = 1;
            }
            break;
        case 1:
            if ((this->unk_39C < 7) && ((play->gameplayFrames % 32) == 0)) {
                Audio_PlayActorSfx2(&this->actor, NA_SE_EN_MGANON_BREATH);
            }
            break;
    }
}

void func_80902348(BossGanon2* this, PlayState* play) {
    Player* player;
    f32 temp_f2;
    f32 temp_f12;
    s16 i;
    s16 j;
    s16 phi_v0_2;

    if (this->unk_316 == 0) {
        for (i = 0; i < ARRAY_COUNT(this->unk_864); i++) {
            if (this->unk_444.elements[i].info.bumperFlags & BUMP_HIT) {
                this->unk_444.elements[i].info.bumperFlags &= ~BUMP_HIT;
            } else if (this->unk_444.elements[i].info.toucherFlags & TOUCH_HIT) {
                this->unk_444.elements[i].info.toucherFlags &= ~TOUCH_HIT;

                if (this->unk_312 == 1) {
                    phi_v0_2 = 0x1800;
                } else {
                    phi_v0_2 = 0;
                }

                func_8002F6D4(play, &this->actor, 15.0f, this->actor.yawTowardsPlayer + phi_v0_2, 2.0f, 0);
                sZelda->unk_3C8 = 8;
                this->unk_316 = 10;
                break;
            }
        }
    }

    if (this->unk_324 > 0.0f) {
        player = GET_PLAYER(play);
        temp_f2 = -200.0f - player->actor.world.pos.x;
        temp_f12 = -200.0f - player->actor.world.pos.z;

        if (sqrtf(SQ(temp_f2) + SQ(temp_f12)) > 784.0f) {
            for (j = 0; j < PLAYER_BODYPART_MAX; j++) {
                player->flameTimers[j] = Rand_S16Offset(0, 200);
            }

            player->isBurning = true;
            func_8002F6D4(play, &this->actor, 10.0f, Math_Atan2S(temp_f12, temp_f2), 0.0f, 0x10);
            sZelda->unk_3C8 = 8;
        }
    }
}

void func_80902524(BossGanon2* this, PlayState* play) {
    s8 temp_v0_4;
    ColliderInfo* acHitInfo;
    s16 i;
    u8 phi_v1_2;

    osSyncPrintf("this->no_hit_time %d\n", this->unk_316);
    if (this->unk_316 != 0 || ((this->unk_334 == 0) && (this->actionFunc == func_80900890))) {
        for (i = 0; i < ARRAY_COUNT(this->unk_464); i++) {
            this->unk_424.elements[i].info.bumperFlags &= ~BUMP_HIT;
        }
    }

    osSyncPrintf("this->look_on %d\n", this->unk_313);
    if (this->unk_313) {
        if (this->actionFunc != func_808FFFE0) {
            if (this->unk_424.elements[0].info.bumperFlags & BUMP_HIT) {
                this->unk_424.elements[0].info.bumperFlags &= ~BUMP_HIT;
                acHitInfo = this->unk_424.elements[0].info.acHitInfo;
                if ((acHitInfo->toucher.dmgFlags & DMG_ARROW_LIGHT) && (this->actionFunc != func_80900890)) {
                    func_809000A0(this, play);
                    Audio_PlayActorSfx2(&this->actor, NA_SE_EN_FANTOM_HIT_THUNDER);
                    Audio_PlayActorSfx2(&this->actor, NA_SE_EN_MGANON_DAMAGE);
                    Audio_StopSfxById(NA_SE_EN_MGANON_UNARI);
                } else if ((this->actionFunc == func_80900890) &&
                           (acHitInfo->toucher.dmgFlags & (DMG_JUMP_MASTER | DMG_SPIN_MASTER | DMG_SLASH_MASTER))) {
                    this->unk_316 = 60;
                    this->unk_342 = 5;
                    Audio_PlayActorSfx2(&this->actor, NA_SE_EN_MGANON_DAMAGE);
                    Audio_StopSfxById(NA_SE_EN_MGANON_UNARI);
                    this->actor.colChkInfo.health -= 2;
                    temp_v0_4 = this->actor.colChkInfo.health;
                    if (temp_v0_4 < 0x15 && this->unk_334 == 0) {
                        func_80900818(this, play);
                    } else {
                        if (temp_v0_4 <= 0) {
                            func_80901020(this, play);
                        } else {
                            func_80900210(this, play);
                        }
                    }
                } else if (this->actionFunc != func_80900890) {
                    func_808FFF90(this, play);
                    Audio_PlayActorSfx2(&this->actor, NA_SE_IT_HOOKSHOT_REFLECT);
                }
            }
        }
    } else {
        if (this->unk_424.elements[15].info.bumperFlags & BUMP_HIT) {
            this->unk_424.elements[15].info.bumperFlags &= ~BUMP_HIT;
            acHitInfo = this->unk_424.elements[15].info.acHitInfo;
            this->unk_316 = 60;
            this->unk_344 = 0x32;
            this->unk_342 = 5;
            Audio_PlayActorSfx2(&this->actor, NA_SE_EN_MGANON_DAMAGE);
            Audio_StopSfxById(NA_SE_EN_MGANON_UNARI);
            phi_v1_2 = 1;
            if (acHitInfo->toucher.dmgFlags & (DMG_JUMP_MASTER | DMG_SPIN_MASTER | DMG_SLASH_MASTER)) {
                if (acHitInfo->toucher.dmgFlags & DMG_JUMP_MASTER) {
                    phi_v1_2 = 4;
                } else {
                    phi_v1_2 = 2;
                }
            }
            this->actor.colChkInfo.health -= phi_v1_2;
            temp_v0_4 = this->actor.colChkInfo.health;
            if ((temp_v0_4 < 0x15) && (this->unk_334 == 0)) {
                func_80900818(this, play);
            } else if ((temp_v0_4 <= 0) && (phi_v1_2 >= 2)) {
                func_80901020(this, play);
            } else {
                if (temp_v0_4 <= 0) {
                    this->actor.colChkInfo.health = 1;
                }
                func_80900210(this, play);
            }
        }
    }
}

void BossGanon2_Update(Actor* thisx, PlayState* play) {
    BossGanon2* this = (BossGanon2*)thisx;
    s32 pad;
    s16 i;
    f32 phi_f2;
    u16 i2;
    Vec3f sp58;
    Vec3f sp4C;
    f32 angle;
    f32 sp44;

    if ((this->unk_337 == 0) || (this->unk_337 == 2)) {
        BossGanon2_SetObjectSegment(this, play, OBJECT_GANON_ANIME3, false);
    } else {
        BossGanon2_SetObjectSegment(this, play, OBJECT_GANON2, false);
        Math_ApproachZeroF(&this->unk_30C, 1.0f, 0.5f);
    }
    func_808FFC84(this);
    this->unk_312 = 0;
    this->unk_19C++;
    Actor_SetScale(&this->actor, 0.01f);
    this->actionFunc(this, play);
    for (i = 0; i < ARRAY_COUNT(this->unk_1A2); i++) {
        if (this->unk_1A2[i] != 0) {
            this->unk_1A2[i]--;
        }
    }
    if (this->unk_316 != 0) {
        this->unk_316--;
    }
    if (this->unk_342 != 0) {
        this->unk_342--;
    }
    if (this->unk_390 != 0) {
        this->unk_390--;
    }
    if (this->unk_392 != 0) {
        this->unk_392--;
    }
    Actor_MoveForward(&this->actor);
    this->actor.shape.rot = this->actor.world.rot;
    if (this->unk_335 != 0) {
        Actor_UpdateBgCheckInfo(play, &this->actor, 60.0f, 60.0f, 100.0f,
                                UPDBGCHECKINFO_FLAG_0 | UPDBGCHECKINFO_FLAG_2);
        if (this->actor.bgCheckFlags & BGCHECKFLAG_GROUND) {
            if (this->actor.velocity.y < -5.0f) {
                func_80033E88(&this->actor, play, 5, 20);
                func_80078884(NA_SE_IT_BOMB_EXPLOSION);
            }
            this->actor.velocity.y = 0.0f;
        }
    }
    if (((this->unk_19C & 0x1F) == 0) && (Rand_ZeroOne() < 0.3f)) {
        this->unk_318 = 4;
    }
    this->unk_310 = D_80907074[this->unk_318];
    if (this->unk_318 != 0) {
        this->unk_318--;
    }
    this->unk_1B0 = (Math_SinS(this->unk_19C * 0x2AAA) * 64.0f) + 191.0f;
    if (this->unk_344 != 0) {
        this->unk_344--;
        Math_ApproachF(&this->unk_360.x, 5000.0f, 0.5f, 3000.0f);
        Math_ApproachF(&this->unk_370.x, 5500.0f, 0.5f, 3000.0f);
        Math_ApproachF(&this->unk_360.z, 8000.0f, 0.1f, 4000.0f);
        Math_ApproachF(&this->unk_370.z, 8000.0f, 0.1f, 4000.0f);
        Math_ApproachS(&this->unk_346, 0xFA0, 0xA, 0x7D0);
    } else {
        this->unk_360.y = 14000.0f;
        Math_ApproachF(&this->unk_360.x, 2000.0f, 0.1f, 100.0f);
        this->unk_370.y = 12000.0f;
        Math_ApproachF(&this->unk_370.x, 1500.0f, 0.1f, 100.0f);
        if ((this->actionFunc == func_808FFEBC) || (this->actionFunc == func_808FFFE0) ||
            (this->actionFunc == func_80900104)) {
            Math_ApproachF(&this->unk_360.z, 1000.0f, 0.1f, 100.0f);
            Math_ApproachF(&this->unk_370.z, 1000.0f, 0.1f, 100.0f);
            Math_ApproachS(&this->unk_346, -0xFA0, 0xA, 0x64);
        } else {
            Math_ApproachF(&this->unk_360.z, 5000.0f, 0.1f, 200.0f);
            Math_ApproachF(&this->unk_370.z, 5000.0f, 0.1f, 200.0f);
            Math_ApproachS(&this->unk_346, 0, 0xA, 0x64);
        }
    }
    if (this->unk_39C != 75) {
        this->unk_35C += this->unk_360.x;
        this->unk_36C += this->unk_370.x;
    }
    if (this->unk_337 == 2) {
        this->unk_370.z = 0.0f;
        this->unk_360.z = 0.0f;
    }

    for (i = 0; i < ARRAY_COUNT(this->unk_348); i++) {
        if (i == 0) {
            phi_f2 = 0.2f;
        } else if (i == 1) {
            phi_f2 = 0.5f;
        } else {
            phi_f2 = 1.0f;
        }

        this->unk_348[i] = Math_SinS(((s16)this->unk_35C + (i * (s16)this->unk_360.y))) * phi_f2 * this->unk_360.z;
        this->unk_352[i] = Math_SinS(((s16)this->unk_36C + (i * (s16)this->unk_370.y))) * phi_f2 * this->unk_370.z;
    }

    func_808FF898(this, play);
    func_80902348(this, play);
    CollisionCheck_SetOC(play, &play->colChkCtx, &this->unk_424.base);
    if (this->actionFunc != func_8090120C) {
        func_80902524(this, play);
        CollisionCheck_SetAC(play, &play->colChkCtx, &this->unk_424.base);
        CollisionCheck_SetOC(play, &play->colChkCtx, &this->unk_444.base);
        CollisionCheck_SetAC(play, &play->colChkCtx, &this->unk_444.base);
        if (this->subCamId == SUB_CAM_ID_DONE) {
            CollisionCheck_SetAT(play, &play->colChkCtx, &this->unk_444.base);
        }
    }
    if ((this->unk_332 == 0) && (this->unk_336 != 0)) {
        if (this->unk_336 == 2) {
            this->unk_332 = (s16)Rand_ZeroFloat(30.0f) + 8;
        } else {
            this->unk_332 = (s16)Rand_ZeroFloat(60.0f) + 0xA;
        }
        this->unk_339 = 0;
        play->envCtx.prevLightSetting = 0;
        play->envCtx.lightSetting = (s8)Rand_ZeroFloat(1.9f) + 1;
        play->envCtx.lightBlend = 1.0f;
        D_8090EB20.y = 0.0f;
        D_8090EB20.x = D_8090EB20.y;
        D_8090EB20.z = D_8090EB20.x;
        if (Rand_ZeroOne() < 0.5f) {
            D_8090EB20.z = Rand_ZeroFloat(1000.0f);
        }
        func_80078914(&D_8090EB20, NA_SE_EV_LIGHTNING);
        this->unk_328 = 0xFF;
        this->unk_330 = 5;
        this->unk_32C = 0.0f;
        this->unk_340 = (s16)Rand_ZeroFloat(10000.0f);
    } else if (this->unk_332 != 0) {
        this->unk_332--;
    }
    if ((play->envCtx.lightBlend > 0.0f) && (this->unk_336 != 0)) {
        play->envCtx.customSkyboxFilter = 1;
        play->envCtx.skyboxFilterColor[0] = 255;
        play->envCtx.skyboxFilterColor[1] = 255;
        play->envCtx.skyboxFilterColor[2] = 255;
        play->envCtx.skyboxFilterColor[3] = (s16)(play->envCtx.lightBlend * 200.0f);
    } else {
        play->envCtx.customSkyboxFilter = 0;
    }
    play->envCtx.lightSettingOverride = 0;
    play->envCtx.lightBlendOverride = LIGHT_BLEND_OVERRIDE_FULL_CONTROL;

    switch (this->unk_339) {
        case 0:
            Math_ApproachZeroF(&play->envCtx.lightBlend, 1.0f, 0.1f);
            break;
        case 3:
            play->envCtx.prevLightSetting = 3;
            play->envCtx.lightSetting = 4;
            Math_ApproachF(&play->envCtx.lightBlend, 1.0f, 1.0f, 0.0125f);
            break;
        case 4:
            play->envCtx.prevLightSetting = 5;
            play->envCtx.lightSetting = 6;
            Math_ApproachF(&play->envCtx.lightBlend, 1.0f, 1.0f, 0.0125f);
            break;
        case 5:
            play->envCtx.prevLightSetting = 6;
            play->envCtx.lightSetting = 7;
            Math_ApproachF(&this->unk_33C, 0.69f, 1.0f, 0.05f);
            play->envCtx.lightBlend = (Math_SinS(play->gameplayFrames * 0x5000) * 0.15f) + (0.15f + this->unk_33C);
            break;
        case 55:
            play->envCtx.prevLightSetting = 2;
            play->envCtx.lightSetting = 0;
            Math_ApproachZeroF(&play->envCtx.lightBlend, 1.0f, 0.05f);
            break;
        case 6:
            play->envCtx.prevLightSetting = 2;
            play->envCtx.lightSetting = 8;
            Math_ApproachF(&this->unk_33C, 0.69f, 1.0f, 0.05f);
            play->envCtx.lightBlend = (Math_SinS(play->gameplayFrames * 0x7000) * 0.15f) + (0.15f + this->unk_33C);
            break;
        case 7:
            play->envCtx.prevLightSetting = 0;
            play->envCtx.lightSetting = 8;
            Math_ApproachZeroF(&play->envCtx.lightBlend, 1.0f, 0.02f);
            break;
        case 20:
            play->envCtx.prevLightSetting = 0;
            play->envCtx.lightSetting = 9;
            break;
        case 21:
            play->envCtx.prevLightSetting = 10;
            play->envCtx.lightSetting = 9;
            break;
        case 22:
            play->envCtx.prevLightSetting = 10;
            play->envCtx.lightSetting = 11;
            break;
        case 23:
            play->envCtx.prevLightSetting = 9;
            play->envCtx.lightSetting = 11;
            break;
        case 24:
            play->envCtx.prevLightSetting = 0;
            play->envCtx.lightSetting = 12;
            break;
        case -1:
            break;
    }

    if (this->unk_339 >= 0) {
        this->unk_339 = 0;
    }
    if (D_80906D78 != 0) {
        D_80906D78 = 0;

        for (i2 = 0; i2 < 100; i2++) {
            angle = Rand_ZeroFloat(2 * M_PI);
            sp44 = Rand_ZeroFloat(40.0f) + 10.0f;
            sp58 = this->actor.world.pos;
            sp58.y = 1200.0f;
            sp4C.x = cosf(angle) * sp44;
            sp4C.z = sinf(angle) * sp44;
            sp4C.y = Rand_ZeroFloat(15.0f) + 15.0f;
            sp58.x += sp4C.x * 10.0f * 0.1f;
            sp58.z += sp4C.z * 10.0f * 0.1f;
            func_808FD27C(play, &sp58, &sp4C, Rand_ZeroFloat(0.3f) + 0.2f);
        }
    }
    this->unk_388 += 0.15f;
    BossGanon2_UpdateEffects(this, play);
}

void func_809034E4(Vec3f* arg0, Vec3f* arg1) {
    Vtx* vtx;
    Vec3f sp2D0;
    s16 temp_s1;
    s16 temp_a1;
    s16 sp2CA;
    s16 sp2C8;
    s16 i;
    u8 phi_s2;
    u8 temp_s4;
    u8 temp_s4_2;
    f32 temp_f12;
    Vec3f temp_f20;
    Vec3f temp_f2;
    Vec3f temp_f22;
    f32 sp294;
    f32 phi_f30;
    f32 temp_f28;
    f32 temp_f26;
    s32 pad[3];
    Vec3f sp18C[20];
    Vec3f sp9C[20];

    for (i = 0; i < 20; i++) {
        sp18C[i] = *arg0;
        sp9C[i] = *arg1;
    }

    temp_s4 = 0;

    D_809105D8[3] = D_809105D8[2];
    D_809105D8[2] = D_809105D8[1];
    D_809105D8[1] = D_809105D8[0];
    D_809105D8[0] = *arg0;

    sp2D0 = D_809105D8[0];

    temp_f20.x = D_809105D8[1].x - sp2D0.x;
    temp_f20.y = D_809105D8[1].y - sp2D0.y;
    temp_f20.z = D_809105D8[1].z - sp2D0.z;

    sp2CA = Math_Atan2S(temp_f20.z, temp_f20.x);
    sp2C8 = Math_Atan2S(sqrtf(SQXZ(temp_f20)), temp_f20.y);

    temp_f2.x = D_809105D8[2].x - D_809105D8[1].x;
    temp_f2.y = D_809105D8[2].y - D_809105D8[1].y;
    temp_f2.z = D_809105D8[2].z - D_809105D8[1].z;

    temp_f22.x = D_809105D8[3].x - D_809105D8[2].x;
    temp_f22.y = D_809105D8[3].y - D_809105D8[2].y;
    temp_f22.z = D_809105D8[3].z - D_809105D8[2].z;

    temp_f12 = sqrtf(SQXYZ(temp_f20)) + sqrtf(SQXYZ(temp_f2)) + sqrtf(SQXYZ(temp_f22));
    if (temp_f12 <= 1.0f) {
        temp_f12 = 1.0f;
    }

    temp_f28 = temp_f12 * 0.083f;
    phi_f30 = sqrtf(SQXYZ(temp_f20)) / 2.0f;
    sp294 = sqrtf(SQXYZ(temp_f2)) / 2.0f;

    phi_s2 = 1;

    while (true) {
        temp_f20.x = D_809105D8[phi_s2].x - sp2D0.x;
        temp_f20.y = D_809105D8[phi_s2].y - sp2D0.y;
        temp_f20.z = D_809105D8[phi_s2].z - sp2D0.z;

        temp_s1 = Math_Atan2S(temp_f20.z, temp_f20.x);
        temp_a1 = Math_Atan2S(sqrtf(SQXZ(temp_f20)), temp_f20.y);

        Math_ApproachS(&sp2C8, temp_a1, 1, 0x1000);
        Math_ApproachS(&sp2CA, temp_s1, 1, 0x1000);

        temp_f26 = temp_f28 * Math_CosS(sp2C8);

        sp18C[temp_s4] = sp2D0;

        sp2D0.x += temp_f26 * Math_SinS(sp2CA);
        sp2D0.y += temp_f28 * Math_SinS(sp2C8);
        sp2D0.z += temp_f26 * Math_CosS(sp2CA);

        temp_f20.x = D_809105D8[phi_s2].x - sp2D0.x;
        temp_f20.y = D_809105D8[phi_s2].y - sp2D0.y;
        temp_f20.z = D_809105D8[phi_s2].z - sp2D0.z;

        if (phi_s2 < 3) {
            if (sqrtf(SQXYZ(temp_f20)) <= phi_f30) {
                phi_f30 = sp294;
                phi_s2++;
            }
        } else {
            if (sqrtf(SQXYZ(temp_f20)) <= (temp_f28 + 1.0f)) {
                phi_s2++;
            }
        }

        temp_s4++;

        if ((temp_s4 >= 20) || (phi_s2 >= 4)) {
            break;
        }
    }

    temp_s4_2 = 0;

    D_80910608[3] = D_80910608[2];
    D_80910608[2] = D_80910608[1];
    D_80910608[1] = D_80910608[0];
    D_80910608[0] = *arg1;

    sp2D0 = D_80910608[0];

    temp_f20.x = D_80910608[1].x - sp2D0.x;
    temp_f20.y = D_80910608[1].y - sp2D0.y;
    temp_f20.z = D_80910608[1].z - sp2D0.z;

    sp2CA = Math_Atan2S(temp_f20.z, temp_f20.x);
    sp2C8 = Math_Atan2S(sqrtf(SQXZ(temp_f20)), temp_f20.y);

    temp_f2.x = D_80910608[2].x - D_80910608[1].x;
    temp_f2.y = D_80910608[2].y - D_80910608[1].y;
    temp_f2.z = D_80910608[2].z - D_80910608[1].z;

    temp_f22.x = D_80910608[3].x - D_80910608[2].x;
    temp_f22.y = D_80910608[3].y - D_80910608[2].y;
    temp_f22.z = D_80910608[3].z - D_80910608[2].z;

    temp_f12 = sqrtf(SQXYZ(temp_f20)) + sqrtf(SQXYZ(temp_f2)) + sqrtf(SQXYZ(temp_f22));
    if (temp_f12 <= 1.0f) {
        temp_f12 = 1.0f;
    }

    temp_f28 = temp_f12 * 0.083f;
    phi_f30 = sqrtf(SQXYZ(temp_f20)) / 2.0f;
    sp294 = sqrtf(SQXYZ(temp_f2)) / 2.0f;

    phi_s2 = 1;

    while (true) {
        temp_f20.x = D_80910608[phi_s2].x - sp2D0.x;
        temp_f20.y = D_80910608[phi_s2].y - sp2D0.y;
        temp_f20.z = D_80910608[phi_s2].z - sp2D0.z;

        temp_s1 = Math_Atan2S(temp_f20.z, temp_f20.x);
        temp_a1 = Math_Atan2S(sqrtf(SQXZ(temp_f20)), temp_f20.y);

        Math_ApproachS(&sp2C8, temp_a1, 1, 0x1000);
        Math_ApproachS(&sp2CA, temp_s1, 1, 0x1000);

        temp_f26 = temp_f28 * Math_CosS(sp2C8);

        sp9C[temp_s4_2] = sp2D0;

        sp2D0.x += temp_f26 * Math_SinS(sp2CA);
        sp2D0.y += temp_f28 * Math_SinS(sp2C8);
        sp2D0.z += temp_f26 * Math_CosS(sp2CA);

        temp_f20.x = D_80910608[phi_s2].x - sp2D0.x;
        temp_f20.y = D_80910608[phi_s2].y - sp2D0.y;
        temp_f20.z = D_80910608[phi_s2].z - sp2D0.z;

        if (phi_s2 < 3) {
            if (sqrtf(SQXYZ(temp_f20)) <= phi_f30) {
                phi_f30 = sp294;
                phi_s2++;
            }
        } else {
            if (sqrtf(SQXYZ(temp_f20)) <= (temp_f28 + 1.0f)) {
                phi_s2++;
            }
        }

        temp_s4_2++;

        if ((temp_s4_2 >= 20) || (phi_s2 >= 4)) {
            break;
        }
    }

    vtx = SEGMENTED_TO_VIRTUAL(ovl_Boss_Ganon2_Vtx_00BA20);
    for (i = 0; i < 11; i++) {
        if ((temp_s4 - i) > 0) {
            vtx[D_80907084[i]].n.ob[0] = sp18C[temp_s4 - i - 1].x;
            vtx[D_80907084[i]].n.ob[1] = sp18C[temp_s4 - i - 1].y;
            vtx[D_80907084[i]].n.ob[2] = sp18C[temp_s4 - i - 1].z;
        }
        if ((temp_s4_2 - i) > 0) {
            vtx[D_80907090[i]].n.ob[0] = sp9C[temp_s4_2 - i - 1].x;
            vtx[D_80907090[i]].n.ob[1] = sp9C[temp_s4_2 - i - 1].y;
            vtx[D_80907090[i]].n.ob[2] = sp9C[temp_s4_2 - i - 1].z;
        }
    }
}

void func_80903F38(BossGanon2* this, PlayState* play) {
    OPEN_DISPS(play->state.gfxCtx, "../z_boss_ganon2.c", 5083);

    if (this->unk_312 != 0) {
        func_809034E4(&this->unk_200, &this->unk_20C);
        D_80907080 = 0xFF;
    }

    if (D_80910638 >= 4) {
        gSPSegment(POLY_XLU_DISP++, 0x08,
                   Gfx_TwoTexScroll(play->state.gfxCtx, G_TX_RENDERTILE, 0, 0, 32, 32, 1, play->gameplayFrames * 18, 0,
                                    32, 32));
        gDPPipeSync(POLY_XLU_DISP++);
        gDPSetPrimColor(POLY_XLU_DISP++, 0, 0, 255, 255, 255, D_80907080);
        Matrix_Translate(0.0f, 0.0f, 0.0f, MTXMODE_NEW);
        gSPMatrix(POLY_XLU_DISP++, Matrix_NewMtx(play->state.gfxCtx, "../z_boss_ganon2.c", 5117),
                  G_MTX_NOPUSH | G_MTX_LOAD | G_MTX_MODELVIEW);
        gSPDisplayList(POLY_XLU_DISP++, ovl_Boss_Ganon2_DL_00BB80);
    }

    CLOSE_DISPS(play->state.gfxCtx, "../z_boss_ganon2.c", 5122);
}

void func_80904108(BossGanon2* this, PlayState* play) {
    s32 pad;

    if (this->unk_324 > 0.0f) {
        OPEN_DISPS(play->state.gfxCtx, "../z_boss_ganon2.c", 5131);

        Matrix_Push();
        gDPPipeSync(POLY_XLU_DISP++);
        gSPSegment(POLY_XLU_DISP++, 0x08,
                   Gfx_TwoTexScroll(play->state.gfxCtx, G_TX_RENDERTILE, (s32)play->gameplayFrames, 0, 32, 64, 1,
                                    -play->gameplayFrames * 2, -play->gameplayFrames * 8, 32, 32));
        gDPSetPrimColor(POLY_XLU_DISP++, 0, 0, 255, 200, 0, (s8)this->unk_324);
        gDPSetEnvColor(POLY_XLU_DISP++, 255, 0, 0, 128);
        Matrix_Translate(-200.0f, 1086.0f, -200.0f, MTXMODE_NEW);
        Matrix_Scale(0.098000005f, 0.1f, 0.098000005f, MTXMODE_APPLY);
        gSPMatrix(POLY_XLU_DISP++, Matrix_NewMtx(play->state.gfxCtx, "../z_boss_ganon2.c", 5183),
                  G_MTX_NOPUSH | G_MTX_LOAD | G_MTX_MODELVIEW);
        gSPDisplayList(POLY_XLU_DISP++, SEGMENTED_TO_VIRTUAL(ovl_Boss_Ganon2_DL_00E1C0));
        Matrix_Pop();

        CLOSE_DISPS(play->state.gfxCtx, "../z_boss_ganon2.c", 5186);
    }
}

void func_80904340(BossGanon2* this, PlayState* play) {
    s16 i;
    f32 rand;
    f32 angle;
    f32 sin;
    f32 cos;

    OPEN_DISPS(play->state.gfxCtx, "../z_boss_ganon2.c", 5196);
    Matrix_Push();

    if ((this->unk_330 != 0) || (this->unk_328 != 0)) {
        if (this->unk_330 != 0) {
            this->unk_330--;
        } else {
            this->unk_328 -= 70;

            if (this->unk_328 < 0) {
                this->unk_328 = 0;
            }
        }

        Math_ApproachF(&this->unk_32C, 0.13f, 1.0f, 0.065f);
        gDPPipeSync(POLY_XLU_DISP++);
        gDPSetPrimColor(POLY_XLU_DISP++, 0, 0, 255, 255, 255, this->unk_328);
        BossGanon2_InitRand(this->unk_340 + 1, 0x71AC - this->unk_340, 0x263A);
        rand = BossGanon2_RandZeroOne();
        if (1) {}

        for (i = 0; i < 5; i++) {
            angle = (i * (2 * M_PI / 5)) + (rand * M_PI);
            sin = 5000.0f * sinf(angle);
            cos = 5000.0f * cosf(angle);
            Matrix_Translate(-200.0f + sin, 4786.0f, -200.0f + cos, MTXMODE_NEW);
            Matrix_Scale(this->unk_32C, this->unk_32C, this->unk_32C, MTXMODE_APPLY);
            Matrix_RotateY(angle, MTXMODE_APPLY);
            Matrix_RotateZ((BossGanon2_RandZeroOne() - 0.5f) * 100.0f * 0.01f, MTXMODE_APPLY);

            if (BossGanon2_RandZeroOne() < 0.5f) {
                Matrix_RotateY(M_PI, MTXMODE_APPLY);
            }

            gSPMatrix(POLY_XLU_DISP++, Matrix_NewMtx(play->state.gfxCtx, "../z_boss_ganon2.c", 5250),
                      G_MTX_NOPUSH | G_MTX_LOAD | G_MTX_MODELVIEW);
            gSPDisplayList(POLY_XLU_DISP++, SEGMENTED_TO_VIRTUAL(ovl_Boss_Ganon2_DL_00D798));
        }
    }

    Matrix_Pop();
    CLOSE_DISPS(play->state.gfxCtx, "../z_boss_ganon2.c", 5255);
}

void func_8090464C(BossGanon2* this, PlayState* play) {
    s32 pad;

    if (this->unk_1B4 > 0.0f) {
        OPEN_DISPS(play->state.gfxCtx, "../z_boss_ganon2.c", 5264);

        Matrix_Push();
        gDPPipeSync(POLY_XLU_DISP++);
        gDPSetPrimColor(POLY_XLU_DISP++, 0, 0, 255, 255, 170, (s16)this->unk_1B4);
        gDPSetEnvColor(POLY_XLU_DISP++, 255, 200, 0, 128);
        Matrix_Translate(this->unk_1B8.x, this->unk_1B8.y, this->unk_1B8.z, MTXMODE_NEW);
        Matrix_ReplaceRotation(&play->billboardMtxF);
        Matrix_RotateZ(-0.2f, MTXMODE_APPLY);
        Matrix_Scale(0.6f, 0.6f, 1.0f, MTXMODE_APPLY);
        gSPMatrix(POLY_XLU_DISP++, Matrix_NewMtx(play->state.gfxCtx, "../z_boss_ganon2.c", 5290),
                  G_MTX_NOPUSH | G_MTX_LOAD | G_MTX_MODELVIEW);
        gSPDisplayList(POLY_XLU_DISP++, SEGMENTED_TO_VIRTUAL(ovl_Boss_Ganon2_DL_00CCD8));
        Matrix_Pop();

        CLOSE_DISPS(play->state.gfxCtx, "../z_boss_ganon2.c", 5293);
    }
}

s32 BossGanon2_OverrideLimbDraw(PlayState* play, s32 limbIndex, Gfx** dList, Vec3f* pos, Vec3s* rot, void* thisx) {
    s32 pad;
    BossGanon2* this = (BossGanon2*)thisx;

    OPEN_DISPS(play->state.gfxCtx, "../z_boss_ganon2.c", 5355);

    if (limbIndex == GANON_LIMB_NECK) {
        rot->y += this->unk_31A;
        rot->z += this->unk_31C;
    }

    if (limbIndex >= GANON_LIMB_TAIL1) {
        rot->x += this->unk_2F4[limbIndex] + this->unk_346;
        rot->y += this->unk_2FE[limbIndex];

        if (this->unk_342 & 1) {
            gDPSetEnvColor(POLY_OPA_DISP++, 255, 0, 0, 255);
        } else {
            gDPSetEnvColor(POLY_OPA_DISP++, (s16)this->unk_1B0, (s16)this->unk_1B0, (s16)(*this).unk_1B0, 255);
        }
    }

    if ((limbIndex == GANON_LIMB_LEFT_SWORD) || (limbIndex == GANON_LIMB_RIGHT_SWORD) ||
        (limbIndex == GANON_LIMB_LEFT_HORN) || (limbIndex == GANON_LIMB_RIGHT_HORN)) {
        *dList = NULL;
    }

    CLOSE_DISPS(play->state.gfxCtx, "../z_boss_ganon2.c", 5431);
    return 0;
}

void BossGanon2_PostLimbDraw(PlayState* play, s32 limbIndex, Gfx** dList, Vec3s* rot, void* thisx) {
    s8 pad;
    s8 temp_v0;
    BossGanon2* this = (BossGanon2*)thisx;
    Vec3f sp4C;

    OPEN_DISPS(play->state.gfxCtx, "../z_boss_ganon2.c", 5459);

    D_80907120.z = 17000.0f;
    D_8090712C.z = 3000.0f;

    if (D_809070CC[limbIndex] >= 0) {
        Matrix_MultVec3f(&D_80906D60, &this->unk_234[D_809070CC[limbIndex]]);
    }

    if (limbIndex == GANON_LIMB_NECK) {
        Matrix_MultVec3f(&D_80906D60, &this->unk_1B8);
    } else if (limbIndex == GANON_LIMB_LEFT_SHOULDER) {
        Matrix_MultVec3f(&D_80907108, &this->unk_1F4);
    } else if (limbIndex == GANON_LIMB_RIGHT_SHOULDER) {
        Matrix_MultVec3f(&D_80907114, &this->unk_1E8);
    } else if (limbIndex == GANON_LIMB_LEFT_FOOT) {
        Matrix_MultVec3f(&D_80906D60, &this->unk_1DC);
    } else if (limbIndex == GANON_LIMB_RIGHT_FOOT) {
        Matrix_MultVec3f(&D_80906D60, &this->unk_1D0);
    } else if (limbIndex == GANON_LIMB_TAIL4) {
        Matrix_MultVec3f(&D_80907138, &this->unk_1C4);
    }

    temp_v0 = D_8090709C[limbIndex];
    if (temp_v0 >= 0) {
        Matrix_MultVec3f(&D_80906D60, &sp4C);
        func_808FD080(temp_v0, &this->unk_424, &sp4C);
    }

    if ((limbIndex == GANON_LIMB_LEFT_SWORD) || (limbIndex == GANON_LIMB_RIGHT_SWORD)) {
        Matrix_Push();
        Matrix_Scale(this->unk_224, this->unk_224, this->unk_224, MTXMODE_APPLY);
        gSPMatrix(POLY_OPA_DISP++, Matrix_NewMtx(play->state.gfxCtx, "../z_boss_ganon2.c", 5522),
                  G_MTX_NOPUSH | G_MTX_LOAD | G_MTX_MODELVIEW);
        gSPDisplayList(POLY_OPA_DISP++, *dList);
        Matrix_Pop();
    } else if ((limbIndex == GANON_LIMB_LEFT_HORN) || (limbIndex == GANON_LIMB_RIGHT_HORN)) {
        Matrix_Push();
        Matrix_Scale(this->unk_228, this->unk_228, this->unk_228, MTXMODE_APPLY);
        gSPMatrix(POLY_OPA_DISP++, Matrix_NewMtx(play->state.gfxCtx, "../z_boss_ganon2.c", 5533),
                  G_MTX_NOPUSH | G_MTX_LOAD | G_MTX_MODELVIEW);
        gSPDisplayList(POLY_OPA_DISP++, *dList);
        Matrix_Pop();
    }

    if (*dList != NULL) {
        if ((limbIndex == GANON_LIMB_LEFT_SWORD) && (this->unk_312 == 1)) {
            Matrix_MultVec3f(&D_809070FC, &this->unk_218);
            func_808FD080(0, &this->unk_444, &this->unk_218);
            Matrix_MultVec3f(&D_80907120, &this->unk_200);
            Matrix_MultVec3f(&D_8090712C, &this->unk_20C);
        } else if ((limbIndex == GANON_LIMB_RIGHT_SWORD) && (this->unk_312 == 2)) {
            Matrix_MultVec3f(&D_809070FC, &this->unk_218);
            func_808FD080(1, &this->unk_444, &this->unk_218);
            Matrix_MultVec3f(&D_80907120, &this->unk_200);
            Matrix_MultVec3f(&D_8090712C, &this->unk_20C);
        }
    }

    CLOSE_DISPS(play->state.gfxCtx, "../z_boss_ganon2.c", 5566);
}

void func_80904D88(BossGanon2* this, PlayState* play) {
    s32 pad;
    s16 i;

    OPEN_DISPS(play->state.gfxCtx, "../z_boss_ganon2.c", 5575);

    if (this->unk_30C > 0.0f) {
        Gfx_SetupDL_25Xlu(play->state.gfxCtx);
        if (this->unk_380 > 0.0f) {
            gDPSetPrimColor(POLY_XLU_DISP++, 0, 0, 255, 255, 170, 255);
            gDPSetEnvColor(POLY_XLU_DISP++, 255, 200, 0, 0);
        } else {
            gDPSetPrimColor(POLY_XLU_DISP++, 0, 0, 255, 255, 255, 255);
            gDPSetEnvColor(POLY_XLU_DISP++, 100, 255, 255, 0);
        }
        gSPDisplayList(POLY_XLU_DISP++, ovl_Boss_Ganon2_DL_00B308);

        for (i = 0; i < 15; i++) {
            Matrix_Translate(this->unk_234[i].x, this->unk_234[i].y, this->unk_234[i].z, MTXMODE_NEW);
            Matrix_ReplaceRotation(&play->billboardMtxF);
            Matrix_Scale(this->unk_30C, this->unk_30C, this->unk_30C, MTXMODE_APPLY);
            Matrix_RotateZ(Rand_CenteredFloat(M_PI), MTXMODE_APPLY);
            gSPMatrix(POLY_XLU_DISP++, Matrix_NewMtx(play->state.gfxCtx, "../z_boss_ganon2.c", 5618),
                      G_MTX_NOPUSH | G_MTX_LOAD | G_MTX_MODELVIEW);
            gSPDisplayList(POLY_XLU_DISP++, ovl_Boss_Ganon2_DL_00B378);
        }
    }

    CLOSE_DISPS(play->state.gfxCtx, "../z_boss_ganon2.c", 5622);
}

void func_80904FC8(BossGanon2* this, PlayState* play) {
    s32 pad;

    OPEN_DISPS(play->state.gfxCtx, "../z_boss_ganon2.c", 5632);

    if (this->unk_384 > 0.0f) {
        Gfx_SetupDL_25Xlu(play->state.gfxCtx);
        gDPSetPrimColor(POLY_XLU_DISP++, 0, 0, 255, 255, 255, 200);
        gDPSetEnvColor(POLY_XLU_DISP++, 255, 200, 0, 0);
        gSPDisplayList(POLY_XLU_DISP++, ovl_Boss_Ganon2_DL_00B308);
        Matrix_Translate(sZelda->actor.world.pos.x, sZelda->actor.world.pos.y + 80.0f, sZelda->actor.world.pos.z,
                         MTXMODE_NEW);
        Matrix_ReplaceRotation(&play->billboardMtxF);
        Matrix_Scale(this->unk_384, this->unk_384, this->unk_384, MTXMODE_APPLY);
        Matrix_RotateZ(this->unk_388, MTXMODE_APPLY);
        gSPMatrix(POLY_XLU_DISP++, Matrix_NewMtx(play->state.gfxCtx, "../z_boss_ganon2.c", 5661),
                  G_MTX_NOPUSH | G_MTX_LOAD | G_MTX_MODELVIEW);
        gSPDisplayList(POLY_XLU_DISP++, SEGMENTED_TO_VIRTUAL(ovl_Boss_Ganon2_DL_00B378));
        Matrix_RotateZ(this->unk_388 * -2.0f, MTXMODE_APPLY);
        gSPMatrix(POLY_XLU_DISP++, Matrix_NewMtx(play->state.gfxCtx, "../z_boss_ganon2.c", 5664),
                  G_MTX_NOPUSH | G_MTX_LOAD | G_MTX_MODELVIEW);
        gSPDisplayList(POLY_XLU_DISP++, SEGMENTED_TO_VIRTUAL(ovl_Boss_Ganon2_DL_00B378));
    }

    CLOSE_DISPS(play->state.gfxCtx, "../z_boss_ganon2.c", 5667);
}

void func_8090523C(BossGanon2* this, PlayState* play) {
    Player* player;
    f32 phi_f20;

    OPEN_DISPS(play->state.gfxCtx, "../z_boss_ganon2.c", 5675);

    if (this->unk_38C > 0.0f) {
        s8 i;

        player = GET_PLAYER(play);
        Gfx_SetupDL_25Xlu(play->state.gfxCtx);
        gDPSetPrimColor(POLY_XLU_DISP++, 0, 0, 255, 255, 255, (s16)this->unk_38C);
        gDPSetEnvColor(POLY_XLU_DISP++, 0, 255, 255, 0);
        gSPDisplayList(POLY_XLU_DISP++, ovl_Boss_Ganon2_DL_00B308);

        for (i = 0; i < 11; i++) {
            Matrix_Mult(&player->mf_9E0, MTXMODE_NEW);
            Matrix_Translate((i * 250.0f) + 900.0f, 350.0f, 0.0f, MTXMODE_APPLY);

            if (i < 7) {
                phi_f20 = 1.0f;
            } else {
                phi_f20 = 1.0f - ((i - 7) * 0.2333333f); // 7 / 30
            }

            Matrix_ReplaceRotation(&play->billboardMtxF);
            Matrix_Scale(200.0f * phi_f20, 200.0f * phi_f20, 1.0f, MTXMODE_APPLY);
            Matrix_RotateZ(Rand_ZeroFloat(2.0f * M_PI), MTXMODE_APPLY);
            gSPMatrix(POLY_XLU_DISP++, Matrix_NewMtx(play->state.gfxCtx, "../z_boss_ganon2.c", 5721),
                      G_MTX_NOPUSH | G_MTX_LOAD | G_MTX_MODELVIEW);
            gSPDisplayList(POLY_XLU_DISP++, SEGMENTED_TO_VIRTUAL(ovl_Boss_Ganon2_DL_00B378));
        }
    }

    CLOSE_DISPS(play->state.gfxCtx, "../z_boss_ganon2.c", 5725);
}

void BossGanon2_PostLimbDraw2(PlayState* play, s32 limbIndex, Gfx** dList, Vec3s* rot, void* thisx) {
    s8 temp_v1 = D_80907144[limbIndex];
    BossGanon2* this = (BossGanon2*)thisx;

    if (temp_v1 >= 0) {
        Matrix_MultVec3f(&D_80906D60, &this->unk_234[temp_v1]);
    }
    if (limbIndex == GANONDORF_LIMB_JEWEL) {
        OPEN_DISPS(play->state.gfxCtx, "../z_boss_ganon2.c", 5749);

        gSPMatrix(POLY_XLU_DISP++, Matrix_NewMtx(play->state.gfxCtx, "../z_boss_ganon2.c", 5752),
                  G_MTX_NOPUSH | G_MTX_LOAD | G_MTX_MODELVIEW);
        gSPDisplayList(POLY_XLU_DISP++, SEGMENTED_TO_VIRTUAL(gGanondorfEyesDL));

        CLOSE_DISPS(play->state.gfxCtx, "../z_boss_ganon2.c", 5754);
    } else if (limbIndex == GANONDORF_LIMB_RIGHT_HAND) {
        Matrix_MultVec3f(&D_80907164, &this->unk_1B8);
    }
}

void func_80905674(BossGanon2* this, PlayState* play) {
    s32 pad;

    if (this->unk_380 > 0.0f) {
        OPEN_DISPS(play->state.gfxCtx, "../z_boss_ganon2.c", 5772);

        Matrix_Push();
        gDPPipeSync(POLY_XLU_DISP++);
        gSPSegment(POLY_XLU_DISP++, 0x08,
                   Gfx_TwoTexScroll(play->state.gfxCtx, G_TX_RENDERTILE, this->unk_19C * -8, 0, 32, 64, 1,
                                    this->unk_19C * -4, this->unk_19C * -8, 32, 32));
        gDPSetPrimColor(POLY_XLU_DISP++, 0, 0, 255, 255, 170, (s16)this->unk_37C);
        gDPSetEnvColor(POLY_XLU_DISP++, 255, 200, 0, 128);
        Matrix_Translate(sZelda->actor.world.pos.x + 100.0f, sZelda->actor.world.pos.y + 35.0f + 7.0f,
                         sZelda->actor.world.pos.z - 100.0f, MTXMODE_NEW);
        Matrix_RotateY(-M_PI / 4.0f, MTXMODE_APPLY);
        Matrix_Scale(0.040000003f, 0.040000003f, this->unk_380, MTXMODE_APPLY);
        Matrix_RotateX(M_PI / 2.0f, MTXMODE_APPLY);
        gSPMatrix(POLY_XLU_DISP++, Matrix_NewMtx(play->state.gfxCtx, "../z_boss_ganon2.c", 5814),
                  G_MTX_NOPUSH | G_MTX_LOAD | G_MTX_MODELVIEW);
        gSPDisplayList(POLY_XLU_DISP++, SEGMENTED_TO_VIRTUAL(ovl_Boss_Ganon2_DL_00EC40));
        Matrix_Pop();

        CLOSE_DISPS(play->state.gfxCtx, "../z_boss_ganon2.c", 5817);
    }
}

void BossGanon2_Draw(Actor* thisx, PlayState* play) {
    void* shadowTexture = Graph_Alloc(play->state.gfxCtx, 4096);
    BossGanon2* this = (BossGanon2*)thisx;
    s16 i;

    OPEN_DISPS(play->state.gfxCtx, "../z_boss_ganon2.c", 5840);

    Gfx_SetupDL_25Opa(play->state.gfxCtx);
    Gfx_SetupDL_25Xlu(play->state.gfxCtx);

    switch (this->unk_337) {
        case 0:
            BossGanon2_SetObjectSegment(this, play, OBJECT_GANON, true);
            gSPSegment(POLY_XLU_DISP++, 0x08, SEGMENTED_TO_VIRTUAL(gGanondorfEmptyEyeTex));
            gSPSegment(POLY_XLU_DISP++, 0x09, SEGMENTED_TO_VIRTUAL(gGanondorfEmptyEyeTex));
            SkelAnime_DrawFlexOpa(play, this->skelAnime.skeleton, this->skelAnime.jointTable,
                                  this->skelAnime.dListCount, NULL, BossGanon2_PostLimbDraw2, this);
            break;
        case 1:
        case 2:
            BossGanon2_SetObjectSegment(this, play, OBJECT_GANON2, true);
            gSPSegment(POLY_OPA_DISP++, 0x08, SEGMENTED_TO_VIRTUAL(sEyeTextures[this->unk_310]));
            func_808FD080(0, &this->unk_444, &D_8090717C);
            func_808FD080(1, &this->unk_444, &D_8090717C);
            this->unk_218 = D_8090717C;
            if (this->unk_342 & 1) {
                POLY_OPA_DISP = Gfx_SetFog(POLY_OPA_DISP, 0xFF, 0, 0, 0xFF, 0x384, 0x44B);
            }
            Matrix_Translate(0.0f, -4000.0f, 4000.0f, MTXMODE_APPLY);
            Matrix_RotateX(this->unk_394, MTXMODE_APPLY);
            Matrix_Translate(0.0f, 4000.0f, -4000.0f, MTXMODE_APPLY);
            gSPMatrix(POLY_OPA_DISP++, Matrix_NewMtx(play->state.gfxCtx, "../z_boss_ganon2.c", 5910),
                      G_MTX_NOPUSH | G_MTX_LOAD | G_MTX_MODELVIEW);
            SkelAnime_DrawFlexOpa(play, this->skelAnime.skeleton, this->skelAnime.jointTable,
                                  this->skelAnime.dListCount, BossGanon2_OverrideLimbDraw, BossGanon2_PostLimbDraw,
                                  this);
            POLY_OPA_DISP = Play_SetFog(play, POLY_OPA_DISP);
            BossGanon2_GenShadowTexture(shadowTexture, this, play);
            BossGanon2_DrawShadowTexture(shadowTexture, this, play);
            break;
    }

    BossGanon2_SetObjectSegment(this, play, OBJECT_GANON2, true);
    func_80904340(this, play);
    func_80904108(this, play);
    func_80904D88(this, play);
    func_8090464C(this, play);
    func_80905674(this, play);
    func_80904FC8(this, play);
    func_8090523C(this, play);

    if ((this->unk_312 != 0) || (D_80907080 != 0)) {
        func_80903F38(this, play);
        if (this->unk_312 == 0) {
            s32 pad;

            D_80907080 -= 40;
            if (D_80907080 <= 0) {
                D_80907080 = 0;
            }
        }

        D_80910638++;
    } else {
        for (i = 0; i < 3; i++) {
            D_809105D8[i] = this->unk_200;
            D_80910608[i] = this->unk_20C;
        }

        D_80910638 = 0;
    }

    CLOSE_DISPS(play->state.gfxCtx, "../z_boss_ganon2.c", 5983);

    BossGanon2_DrawEffects(play);
}

void BossGanon2_UpdateEffects(BossGanon2* this, PlayState* play) {
    s32 pad[5];
    Player* player = GET_PLAYER(play);
    BossGanon2Effect* effect = play->specialEffects;
    Vec3f sp78;
    s16 i;

    for (i = 0; i < BOSS_GANON2_EFFECT_COUNT; i++, effect++) {
        if (effect->type != 0) {
            effect->position.x += effect->velocity.x;
            effect->position.y += effect->velocity.y;
            effect->position.z += effect->velocity.z;
            effect->unk_01++;
            effect->velocity.x += effect->accel.x;
            effect->velocity.y += effect->accel.y;
            effect->velocity.z += effect->accel.z;
            if (effect->type == 1) {
                if (effect->unk_2E == 0) {
                    effect->unk_38.z += 1.0f;
                    effect->unk_38.y = (2.0f * M_PI) / 5.0f;
                } else {
                    effect->unk_38.z = M_PI / 2.0f;
                    effect->unk_38.y = 0.0f;
                    if (effect->position.y <= 1098.0f) {
                        effect->position.y = 1098.0f;
                        if (effect->velocity.y < -10.0f) {
                            sp78 = effect->position;
                            sp78.y = 1086.0f;
                            func_80078884(NA_SE_IT_SHIELD_REFLECT_SW);
                            CollisionCheck_SpawnShieldParticlesMetal(play, &sp78);
                        }
                        effect->velocity.y = 0.0f;
                    }
                    if ((SQ(player->actor.world.pos.x - effect->position.x) +
                         SQ(player->actor.world.pos.z - effect->position.z)) < SQ(25.0f)) {
                        effect->type = 0;
                        this->unk_39C = 10;
                    }
                }
            } else if (effect->type == 2) {
                effect->unk_38.x += 0.1f;
                effect->unk_38.y += 0.4f;
                if ((sqrtf(SQ(-200.0f - effect->position.x) + SQ(-200.0f - effect->position.z)) < 1000.0f)) {
                    if (effect->position.y < 1186.0f) {
                        if (effect->unk_2E == 0) {
                            effect->unk_2E++;
                            effect->position.y = 1186.0f;
                            effect->velocity.x *= 0.75f;
                            effect->velocity.z *= 0.75f;
                            effect->velocity.y *= -0.2f;
                        } else {
                            effect->type = 0;
                        }
                    }
                } else if (effect->position.y < 0.0f) {
                    effect->type = 0;
                }
            }
        }
    }
}

void BossGanon2_DrawEffects(PlayState* play) {
    s16 alpha;
    u8 objectFlag = 0;
    BossGanon2Effect* effect;
    s16 i;
    BossGanon2Effect* effects;

    effects = effect = play->specialEffects;

    OPEN_DISPS(play->state.gfxCtx, "../z_boss_ganon2.c", 6086);

    Gfx_SetupDL_25Opa(play->state.gfxCtx);

    for (i = 0; i < 1; i++) {
        if (effect->type == 1) {
            Vec3f spA0;
            f32 temp_f0;
            f32 angle;

            Gfx_SetupDL_25Xlu(play->state.gfxCtx);
            spA0.x = play->envCtx.dirLight1.params.dir.x;
            spA0.y = play->envCtx.dirLight1.params.dir.y;
            spA0.z = play->envCtx.dirLight1.params.dir.z;
            func_8002EABC(&effect->position, &play->view.eye, &spA0, play->state.gfxCtx);
            Matrix_Translate(effect->position.x, effect->position.y, effect->position.z, MTXMODE_NEW);
            Matrix_Scale(0.03f, 0.03f, 0.03f, MTXMODE_APPLY);
            Matrix_RotateY(effect->unk_38.z, MTXMODE_APPLY);
            Matrix_RotateX(effect->unk_38.y, MTXMODE_APPLY);
            gSPMatrix(POLY_OPA_DISP++, Matrix_NewMtx(play->state.gfxCtx, "../z_boss_ganon2.c", 6116),
                      G_MTX_NOPUSH | G_MTX_LOAD | G_MTX_MODELVIEW);
            gSPSegment(POLY_OPA_DISP++, 0x08,
                       Gfx_TexScroll(play->state.gfxCtx, 0, 0 - (play->gameplayFrames & 0x7F), 32, 32));
            gSPDisplayList(POLY_OPA_DISP++, ovl_Boss_Ganon2_DL_0103A8);
            if ((play->envCtx.lightSetting == 1) || (play->envCtx.lightSetting == 2)) {
                alpha = (s16)(play->envCtx.lightBlend * 150.0f) + 50;
                angle = M_PI / 5.0f;
            } else {
                alpha = 100;
                angle = M_PI / 2.0f;
            }
            gDPSetPrimColor(POLY_XLU_DISP++, 0, 0, 0, 0, 0, alpha);
            temp_f0 = effect->position.y - 1098.0f;
            Matrix_Translate(effect->position.x + temp_f0, 1086.0f, (effect->position.z - 1.0f) + temp_f0, MTXMODE_NEW);
            Matrix_RotateY(angle, MTXMODE_APPLY);
            Matrix_Scale(1.0f, 0.0f, 1.0f, MTXMODE_APPLY);
            gSPMatrix(POLY_XLU_DISP++, Matrix_NewMtx(play->state.gfxCtx, "../z_boss_ganon2.c", 6155),
                      G_MTX_NOPUSH | G_MTX_LOAD | G_MTX_MODELVIEW);
            gSPDisplayList(POLY_XLU_DISP++, ovl_Boss_Ganon2_DL_00F188);
        }
    }

    effect = effects;

    for (i = 0; i < BOSS_GANON2_EFFECT_COUNT; i++, effect++) {
        if (effect->type == 2) {
            if (objectFlag == 0) {
                BossGanon2_SetObjectSegment(NULL, play, OBJECT_GEFF, true);
                objectFlag++;
            }
            Matrix_Translate(effect->position.x, effect->position.y, effect->position.z, MTXMODE_NEW);
            Matrix_Scale(effect->scale, effect->scale, effect->scale, MTXMODE_APPLY);
            Matrix_RotateY(effect->unk_38.z, MTXMODE_APPLY);
            Matrix_RotateX(effect->unk_38.y, MTXMODE_APPLY);
            Matrix_RotateZ(effect->unk_38.x, MTXMODE_APPLY);
            gSPMatrix(POLY_OPA_DISP++, Matrix_NewMtx(play->state.gfxCtx, "../z_boss_ganon2.c", 6179),
                      G_MTX_NOPUSH | G_MTX_LOAD | G_MTX_MODELVIEW);
            gSPDisplayList(POLY_OPA_DISP++, gGanonRubbleDL);
        }
    }

    CLOSE_DISPS(play->state.gfxCtx, "../z_boss_ganon2.c", 6185);
}

void func_80906538(BossGanon2* this, u8* shadowTexture, f32 arg2) {
    s16 temp_t0;
    s16 temp_v0;
    s16 temp_a3;
    s16 phi_v1;
    s16 phi_a1;
    s16 i;
    f32 lerpx;
    s16 j;
    f32 lerpy;
    f32 lerpz;
    Vec3f sp70;
    Vec3f sp64;

    for (i = 0; i < 15; i++) {
        if ((arg2 == 0.0f) || ((j = D_809071CC[i]) >= 0)) {
            if (arg2 > 0.0f) {
                lerpx = this->unk_234[i].x + (this->unk_234[j].x - this->unk_234[i].x) * arg2;
                lerpy = this->unk_234[i].y + (this->unk_234[j].y - this->unk_234[i].y) * arg2;
                lerpz = this->unk_234[i].z + (this->unk_234[j].z - this->unk_234[i].z) * arg2;

                sp70.x = lerpx - this->actor.world.pos.x;
                sp70.y = lerpy - this->actor.world.pos.y + 76.0f + 30.0f + 30.0f + 100.0f;
                sp70.z = lerpz - this->actor.world.pos.z;
            } else {
                sp70.x = this->unk_234[i].x - this->actor.world.pos.x;
                sp70.y = this->unk_234[i].y - this->actor.world.pos.y + 76.0f + 30.0f + 30.0f + 100.0f;
                sp70.z = this->unk_234[i].z - this->actor.world.pos.z;
            }

            Matrix_MultVec3f(&sp70, &sp64);
            sp64.x *= 0.2f;
            sp64.y *= 0.2f;
            temp_a3 = sp64.x + 32.0f;
            temp_t0 = (s16)sp64.y * 64;

            if (D_809071EC[i] == 2) {
                for (j = 0, phi_a1 = -0x180; j < 12; j++, phi_a1 += 0x40) {
                    for (phi_v1 = -D_809071B4[j]; phi_v1 < D_809071B4[j]; phi_v1++) {
                        temp_v0 = temp_a3 + phi_v1 + temp_t0 + phi_a1;
                        if ((temp_v0 >= 0) && (temp_v0 < 0x1000)) {
                            shadowTexture[temp_v0] = 0xFF;
                        }
                    }
                }
            } else if (D_809071EC[i] == 1) {
                for (j = 0, phi_a1 = -0x100; j < 8; j++, phi_a1 += 0x40) {
                    for (phi_v1 = -D_809071A4[j]; phi_v1 < D_809071A4[j]; phi_v1++) {
                        temp_v0 = temp_a3 + phi_v1 + temp_t0 + phi_a1;
                        if ((temp_v0 >= 0) && (temp_v0 < 0x1000)) {
                            shadowTexture[temp_v0] = 0xFF;
                        }
                    }
                }
            } else if (D_809071EC[i] == 0) {
                for (j = 0, phi_a1 = -0xC0; j < 7; j++, phi_a1 += 0x40) {
                    for (phi_v1 = -D_80907194[j]; phi_v1 < D_80907194[j] - 1; phi_v1++) {
                        temp_v0 = temp_a3 + phi_v1 + temp_t0 + phi_a1;
                        if ((temp_v0 >= 0) && (temp_v0 < 0x1000)) {
                            shadowTexture[temp_v0] = 0xFF;
                        }
                    }
                }
            } else {
                for (j = 0, phi_a1 = -0x80; j < 6; j++, phi_a1 += 0x40) {
                    for (phi_v1 = -D_80907188[j]; phi_v1 < D_80907188[j] - 1; phi_v1++) {
                        temp_v0 = temp_a3 + phi_v1 + temp_t0 + phi_a1;
                        if ((temp_v0 >= 0) && (temp_v0 < 0x1000)) {
                            shadowTexture[temp_v0] = 0xFF;
                        }
                    }
                }
            }
        }
    }
}

void BossGanon2_GenShadowTexture(void* shadowTexture, BossGanon2* this, PlayState* play) {
    s16 i;
    u32* p = shadowTexture;

    for (i = 0; i < 1024; i++, p++) {
        *p = 0;
    }

    Matrix_RotateX(1.0f, MTXMODE_NEW);

    for (i = 0; i < 6; i++) {
        func_80906538(this, shadowTexture, i / 5.0f);
    }
}

void BossGanon2_DrawShadowTexture(void* shadowTexture, BossGanon2* this, PlayState* play) {
    s32 pad;
    GraphicsContext* gfxCtx = play->state.gfxCtx;
    s16 alpha;

    OPEN_DISPS(gfxCtx, "../z_boss_ganon2.c", 6430);

    Gfx_SetupDL_25Opa(play->state.gfxCtx);

    if ((play->envCtx.lightSetting == 1) || (play->envCtx.lightSetting == 2)) {
        alpha = (s16)(play->envCtx.lightBlend * 180.0f) + 30;
    } else {
        alpha = 120;
    }

    gDPSetPrimColor(POLY_OPA_DISP++, 0, 0, 0, 0, 0, alpha);
    gDPSetEnvColor(POLY_OPA_DISP++, 0, 0, 0, 0);
    Matrix_Translate(this->actor.world.pos.x, this->actor.floorHeight, this->actor.world.pos.z - 20.0f, MTXMODE_NEW);
    Matrix_Scale(1.65f, 1.0f, 1.65f, MTXMODE_APPLY);
    gSPMatrix(POLY_OPA_DISP++, Matrix_NewMtx(play->state.gfxCtx, "../z_boss_ganon2.c", 6457),
              G_MTX_NOPUSH | G_MTX_LOAD | G_MTX_MODELVIEW);
    gSPDisplayList(POLY_OPA_DISP++, ovl_Boss_Ganon2_DL_00B3D0);
    gDPLoadTextureBlock(POLY_OPA_DISP++, shadowTexture, G_IM_FMT_I, G_IM_SIZ_8b, 64, 64, 0, G_TX_NOMIRROR | G_TX_CLAMP,
                        G_TX_NOMIRROR | G_TX_CLAMP, 6, 6, G_TX_NOLOD, G_TX_NOLOD);
    gSPDisplayList(POLY_OPA_DISP++, ovl_Boss_Ganon2_DL_00B3F0);

    CLOSE_DISPS(gfxCtx, "../z_boss_ganon2.c", 6479);
}<|MERGE_RESOLUTION|>--- conflicted
+++ resolved
@@ -1042,15 +1042,9 @@
     s32 sp28;
     s32 objectSlot = Object_GetSlot(&play->objectCtx, OBJECT_GANON2);
 
-<<<<<<< HEAD
     if (Object_IsLoaded(&play->objectCtx, objectSlot)) {
         gSegments[6] = VIRTUAL_TO_PHYSICAL(play->objectCtx.slots[objectSlot].segment);
-        Animation_MorphToLoop(&this->skelAnime, &object_ganon2_Anim_00FFE4, -10.0f);
-=======
-    if (Object_IsLoaded(&play->objectCtx, objectIdx)) {
-        gSegments[6] = VIRTUAL_TO_PHYSICAL(play->objectCtx.status[objectIdx].segment);
         Animation_MorphToLoop(&this->skelAnime, &gGanonGuardIdleAnim, -10.0f);
->>>>>>> fe8d5988
         this->actionFunc = func_808FFEBC;
 
         if (this->unk_334 != 0) {
