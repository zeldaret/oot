#include "z_boss_ganon2.h"
#include "overlays/actors/ovl_En_Zl3/z_en_zl3.h"
#include "overlays/actors/ovl_Demo_Gj/z_demo_gj.h"

#define FLAGS 0x00000035

#define THIS ((BossGanon2*)thisx)

typedef struct {
    /* 0x00 */ u8 type;
    /* 0x04 */ Vec3f position;
    /* 0x10 */ Vec3f velocity;
    /* 0x1C */ Vec3f accel;
    /* 0x28 */ Vec3f unk_28;
    /* 0x34 */ f32 unk_34;
    /* 0x38 */ Vec3f unk_38;
} BossGanon2Effect; // size = 0x44

void BossGanon2_Init(Actor* thisx, GlobalContext* globalCtx);
void BossGanon2_Destroy(Actor* thisx, GlobalContext* globalCtx);
void BossGanon2_Update(Actor* thisx, GlobalContext* globalCtx);
void BossGanon2_Draw(Actor* thisx, GlobalContext* globalCtx);

<<<<<<< HEAD
void func_808FD5C4(BossGanon2* this, GlobalContext* globalCtx);
void func_808FD5F4(BossGanon2* this, GlobalContext* globalCtx);
void func_808FFEBC(BossGanon2* this, GlobalContext* globalCtx);
void func_808FFFE0(BossGanon2* this, GlobalContext* globalCtx);
void func_80900104(BossGanon2* this, GlobalContext* globalCtx);
void func_809002CC(BossGanon2* this, GlobalContext* globalCtx);
void func_80900580(BossGanon2* this, GlobalContext* globalCtx);
void func_80902524(BossGanon2* this, GlobalContext* globalCtx);
void func_80905DA8(BossGanon2* this, GlobalContext* globalCtx);

extern AnimationHeader D_0600FFE4;
extern SkeletonHeader D_060114E8;
extern AnimationHeader D_06026510;

=======
extern UNK_TYPE D_06000BFC;
extern UNK_TYPE D_06000EA0;
extern UNK_TYPE D_06002168;
extern UNK_TYPE D_060028A8;
extern UNK_TYPE D_06002E6C;
extern UNK_TYPE D_06003754;
extern UNK_TYPE D_06003B1C;
extern UNK_TYPE D_06003F38;
extern UNK_TYPE D_06007288;
extern UNK_TYPE D_06008EB8;
extern UNK_TYPE D_0600A8E0;
extern UNK_TYPE D_0600ADD0;
extern UNK_TYPE D_0600BE90;
extern UNK_TYPE D_0600CAF8;
extern UNK_TYPE D_0600DFF0;
extern UNK_TYPE D_0600E8EC;
extern UNK_TYPE D_0600FFE4;
extern UNK_TYPE D_06010380;
extern UNK_TYPE D_060114E8;
extern UNK_TYPE D_060147E0;
extern UNK_TYPE D_06021A90;
extern UNK_TYPE D_06025970;
extern UNK_TYPE D_06026510;
extern UNK_TYPE D_06026AF4;
extern UNK_TYPE D_06027824;
extern UNK_TYPE D_0602A848;
extern UNK_TYPE D_060334F8;
extern UNK_TYPE D_06034278;
extern UNK_TYPE D_060353C0;

/*
>>>>>>> 5632df40
const ActorInit Boss_Ganon2_InitVars = {
    ACTOR_BOSS_GANON2,
    ACTORTYPE_BOSS,
    FLAGS,
    OBJECT_GANON2,
    sizeof(BossGanon2),
    (ActorFunc)BossGanon2_Init,
    (ActorFunc)BossGanon2_Destroy,
    (ActorFunc)BossGanon2_Update,
    (ActorFunc)BossGanon2_Draw,
};

/* static */ Vec3f D_80906D60 = { 0.0f, 0.0f, 0.0f };

/* static */ Vec3f D_80906D6C = { 0.0f, 0.0f, 500.0f };

/* static */ u8 D_80906D78 = 0;

// sJntSphItemsInit
static ColliderJntSphItemInit D_80906D7C[] = {
    {
        { 0x00, { 0xFFCFFFFF, 0x00, 0x10 }, { 0xFFCFFFFF, 0x00, 0x00 }, 0x01, 0x01, 0x01 },
        { 0, { { 0, 0, 0 }, 30 }, 100 },
    },
    {
        { 0x00, { 0xFFCFFFFF, 0x00, 0x10 }, { 0xFFCFFFFF, 0x00, 0x00 }, 0x01, 0x01, 0x01 },
        { 1, { { 0, 0, 0 }, 30 }, 100 },
    },
    {
        { 0x00, { 0xFFCFFFFF, 0x00, 0x10 }, { 0xFFCFFFFF, 0x00, 0x00 }, 0x01, 0x01, 0x01 },
        { 2, { { 0, 0, 0 }, 30 }, 100 },
    },
    {
        { 0x00, { 0xFFCFFFFF, 0x00, 0x10 }, { 0xFFCFFFFF, 0x00, 0x00 }, 0x01, 0x01, 0x01 },
        { 3, { { 0, 0, 0 }, 20 }, 100 },
    },
    {
        { 0x00, { 0xFFCFFFFF, 0x00, 0x10 }, { 0xFFCFFFFF, 0x00, 0x00 }, 0x01, 0x01, 0x01 },
        { 4, { { 0, 0, 0 }, 20 }, 100 },
    },
    {
        { 0x00, { 0xFFCFFFFF, 0x00, 0x10 }, { 0xFFCFFFFF, 0x00, 0x00 }, 0x01, 0x01, 0x01 },
        { 5, { { 0, 0, 0 }, 20 }, 100 },
    },
    {
        { 0x00, { 0xFFCFFFFF, 0x00, 0x10 }, { 0xFFCFFFFF, 0x00, 0x00 }, 0x01, 0x01, 0x01 },
        { 6, { { 0, 0, 0 }, 20 }, 100 },
    },
    {
        { 0x00, { 0xFFCFFFFF, 0x00, 0x10 }, { 0xFFCFFFFF, 0x00, 0x00 }, 0x01, 0x01, 0x01 },
        { 7, { { 0, 0, 0 }, 20 }, 100 },
    },
    {
        { 0x00, { 0xFFCFFFFF, 0x00, 0x10 }, { 0xFFCFFFFF, 0x00, 0x00 }, 0x01, 0x01, 0x01 },
        { 8, { { 0, 0, 0 }, 20 }, 100 },
    },
    {
        { 0x00, { 0xFFCFFFFF, 0x00, 0x10 }, { 0xFFCFFFFF, 0x00, 0x00 }, 0x01, 0x01, 0x01 },
        { 9, { { 0, 0, 0 }, 20 }, 100 },
    },
    {
        { 0x00, { 0xFFCFFFFF, 0x00, 0x10 }, { 0xFFCFFFFF, 0x00, 0x00 }, 0x01, 0x01, 0x01 },
        { 10, { { 0, 0, 0 }, 20 }, 100 },
    },
    {
        { 0x00, { 0xFFCFFFFF, 0x00, 0x10 }, { 0xFFCFFFFF, 0x00, 0x00 }, 0x01, 0x01, 0x01 },
        { 11, { { 0, 0, 0 }, 20 }, 100 },
    },
    {
        { 0x00, { 0xFFCFFFFF, 0x00, 0x10 }, { 0xFFCFFFFF, 0x00, 0x00 }, 0x01, 0x01, 0x01 },
        { 12, { { 0, 0, 0 }, 20 }, 100 },
    },
    {
        { 0x00, { 0xFFCFFFFF, 0x00, 0x10 }, { 0xFFCFFFFF, 0x00, 0x00 }, 0x01, 0x01, 0x01 },
        { 13, { { 0, 0, 0 }, 20 }, 100 },
    },
    {
        { 0x00, { 0xFFCFFFFF, 0x00, 0x10 }, { 0xFFCFFFFF, 0x00, 0x00 }, 0x01, 0x01, 0x01 },
        { 14, { { 0, 0, 0 }, 20 }, 100 },
    },
    {
        { 0x00, { 0xFFCFFFFF, 0x00, 0x00 }, { 0xFFCFFFFF, 0x00, 0x00 }, 0x01, 0x01, 0x01 },
        { 15, { { 0, 0, 0 }, 30 }, 100 },
    },
};

// sJntSphInit
static ColliderJntSphInit D_80906FBC = {
    { COLTYPE_METAL_SHIELD, 0x11, 0x09, 0x09, 0x50, COLSHAPE_JNTSPH },
    ARRAY_COUNT(D_80906D7C),
    D_80906D7C,
};

// sJntSphItemsInit
static ColliderJntSphItemInit D_80906FCC[] = {
    {
        { 0x02, { 0xFFCFFFFF, 0x00, 0x40 }, { 0xFFDFFFFF, 0x00, 0x00 }, 0x01, 0x01, 0x01 },
        { 15, { { 0, 0, 0 }, 45 }, 100 },
    },
    {
        { 0x02, { 0xFFCFFFFF, 0x00, 0x40 }, { 0xFFDFFFFF, 0x00, 0x00 }, 0x01, 0x01, 0x01 },
        { 16, { { 0, 0, 0 }, 45 }, 100 },
    },
};

// sJntSphInit
static ColliderJntSphInit D_80907014 = {
    { COLTYPE_METAL_SHIELD, 0x11, 0x09, 0x09, 0x10, COLSHAPE_JNTSPH },
    ARRAY_COUNT(D_80906FCC),
    D_80906FCC,
};

// primColor
/* static */ Color_RGBA8 D_80907024 = { 0, 120, 0, 255 };

// envColor
/* static */ Color_RGBA8 D_80907028 = { 0, 120, 0, 255 };

/* static */ Vec3f D_8090702C[] = {
    { 10.0f, -10.0f, 0.0f },
    { 0.0f, 0.0f, -60.0f },
    { 70.0f, -30.0f, 10.0f },
};

/* static */ Vec3f D_80907050[] = {
    { -20.0f, 0.0f, 0.0f },
    { -15.0f, 0.0f, 10.0f },
    { -16.0f, -12.0f, 40.0f },
};

/* static */ s16 D_80907074[] = { 0, 1, 2, 2, 1, 0 };

/* static */ s16 D_80907080 = 0;

/* static */ u8 D_80907084[] = { 0, 2, 4, 6, 8, 10, 12, 14, 16, 18, 20 };

/* static */ u8 D_80907090[] = { 1, 3, 5, 7, 9, 11, 13, 15, 17, 19, 21 };

/* static */ u8 D_8090709C[] = {
    0xFF, 0xFF, 0x01, 0xFF, 0x03, 0x04, 0xFF, 0xFF, 0x05, 0xFF, 0x06, 0x07, 0xFF, 0xFF, 0x08, 0xFF,
    0xFF, 0xFF, 0xFF, 0xFF, 0xFF, 0xFF, 0xFF, 0xFF, 0xFF, 0xFF, 0xFF, 0xFF, 0xFF, 0xFF, 0xFF, 0xFF,
    0x00, 0xFF, 0xFF, 0x02, 0x09, 0x0A, 0x0B, 0x0C, 0x0D, 0x0E, 0xFF, 0xFF, 0xFF, 0x0F, 0xFF, 0x00,
};

/* static */ UNK_TYPE D_809070CC[] = {
    0xFFFF01FF, 0x0304FFFF, 0x05FF0607, 0xFFFF08FF, 0xFFFFFFFF, 0xFFFFFFFF,
    0xFFFFFFFF, 0xFFFFFFFF, 0x00FFFF02, 0x0C0D0E09, 0x0A0BFFFF, 0xFFFFFF00,
};

/* static */ UNK_TYPE D_809070FC[] = {
    0x00000000,
    0x00000000,
    0x459C4000,
};

/* static */ UNK_TYPE D_80907108[] = {
    0x00000000,
    0x44FA0000,
    0x00000000,
};

/* static */ UNK_TYPE D_80907114[] = {
    0x00000000,
    0x44FA0000,
    0x00000000,
};

/* static */ UNK_TYPE D_80907120[] = {
    0x00000000,
    0x00000000,
};

/* static */ UNK_TYPE D_80907128[] = { 0x4684D000 };

/* static */ UNK_TYPE D_8090712C[] = {
    0x00000000,
    0x00000000,
};

/* static */ UNK_TYPE D_80907134[] = { 0x453B8000 };

/* static */ UNK_TYPE D_80907138[] = {
    0x00000000,
    0x00000000,
    0x00000000,
};

/* static */ u8 D_80907144[] = {
    0xFF, 0xFF, 0x01, 0xFF, 0x03, 0x04, 0x05, 0xFF, 0x06, 0x07, 0x08, 0xFF, 0xFF, 0xFF, 0xFF, 0xFF,
    0xFF, 0xFF, 0xFF, 0x02, 0x0C, 0x0D, 0x0E, 0x09, 0x0A, 0x0B, 0xFF, 0xFF, 0xFF, 0xFF, 0x00, 0x00,
};

/* static */ UNK_TYPE D_80907164[] = {
    0x44480000,
    0x43D20000,
    0x42C80000,
};

/* static */ UNK_TYPE D_80907170[] = {
    0x0601E188,
    0x0601E988,
    0x0601EA08,
};

/* static */ UNK_TYPE D_8090717C[] = {
    0x00000000,
    0xC4FA0000,
    0x00000000,
};

/* static */ UNK_TYPE D_80907188[] = {
    0x00010002,
    0x00030003,
    0x00020001,
};

/* static */ UNK_TYPE D_80907194[] = {
    0x00020003,
    0x00040004,
    0x00040003,
    0x00020000,
};

/* static */ UNK_TYPE D_809071A4[] = {
    0x00020003,
    0x00040004,
    0x00040004,
    0x00030002,
};

/* static */ UNK_TYPE D_809071B4[] = {
    0x00020004, 0x00050005, 0x00060006, 0x00060006, 0x00050005, 0x00040002,
};

/* static */ UNK_TYPE D_809071CC[] = {
    0x0001FFFF, 0x00010001, 0x00030004, 0x00010006, 0x00070002, 0x0009000A, 0x0002000C, 0x000D0000,
};

/* static */ UNK_TYPE D_809071EC[] = {
    0x03020201, 0x03030103, 0x03010003, 0x01000300, 0x00000000, 0x00000000, 0x00000000,
};

#include "z_boss_ganon2_gfx.c"

/* static */ Vec3f D_8090EB20;

/* static */ EnZl3* D_8090EB2C;

/* static */ UNK_TYPE D_8090EB30[2];

/* static */ BossGanon2Effect D_8090EB38[100];

/* static */ s32 D_809105C8;

/* static */ s32 D_809105CC;

/* static */ s32 D_809105D0;

/* static */ UNK_TYPE D_809105DC;

/* static */ Vec3f D_809105D8[8];

/* static */ s8 D_80910638;

void func_808FCF40(s32 arg0, s32 arg1, s32 arg2) {
    D_809105C8 = arg0;
    D_809105CC = arg1;
    D_809105D0 = arg2;
}

f32 func_808FCF5C(void) {
    f32 temp_f2;

    D_809105C8 = (D_809105C8 * 0xAB) % 0x763D;
    D_809105CC = (D_809105CC * 0xAC) % 0x7663;
    D_809105D0 = (D_809105D0 * 0xAA) % 0x7673;
    temp_f2 = (D_809105C8 / 30269.0f) + (D_809105CC / 30307.0f) + (D_809105D0 / 30323.0f);

    while (temp_f2 >= 1.0f) {
        temp_f2 -= 1.0f;
    }

    return fabsf(temp_f2);
}

void func_808FD080(s32 idx, ColliderJntSph* collider, Vec3f* arg2) {
    collider->list[idx].dim.worldSphere.center.x = arg2->x;
    collider->list[idx].dim.worldSphere.center.y = arg2->y;
    collider->list[idx].dim.worldSphere.center.z = arg2->z;

    collider->list[idx].dim.worldSphere.radius =
        collider->list[idx].dim.modelSphere.radius * collider->list[idx].dim.scale;
}

void func_808FD108(BossGanon2* this, GlobalContext* globalCtx, s32 objectId, u8 arg3) {
    s32 pad;
    s32 objectIdx = Object_GetIndex(&globalCtx->objectCtx, objectId);

    gSegments[6] = PHYSICAL_TO_VIRTUAL(globalCtx->objectCtx.status[objectIdx].segment);

    if (arg3) {
        OPEN_DISPS(globalCtx->state.gfxCtx, "../z_boss_ganon2.c", 790);

        gSPSegment(POLY_OPA_DISP++, 0x06, globalCtx->objectCtx.status[objectIdx].segment);
        gSPSegment(POLY_XLU_DISP++, 0x06, globalCtx->objectCtx.status[objectIdx].segment);

        CLOSE_DISPS(globalCtx->state.gfxCtx, "../z_boss_ganon2.c", 799);
    }
}

#pragma GLOBAL_ASM("asm/non_matchings/overlays/actors/ovl_Boss_Ganon2/func_808FD210.s")

void func_808FD27C(GlobalContext* globalCtx, Vec3f* position, Vec3f* velocity, f32 arg3) {
    BossGanon2Effect* effect = (BossGanon2Effect*)globalCtx->unk_11E10;
    s16 i;

    for (i = 0; i < ARRAY_COUNT(D_8090EB38); i++, effect++) {
        if (effect->type == 0) {
            effect->type = 2;
            effect->position = *position;
            effect->velocity = *velocity;
            effect->accel.x = 0.0;
            effect->accel.y = -1.0f;
            effect->accel.z = 0.0;
            effect->unk_38.z = Math_Rand_ZeroFloat(2 * M_PI);
            effect->unk_38.y = Math_Rand_ZeroFloat(2 * M_PI);
            effect->unk_38.x = Math_Rand_ZeroFloat(2 * M_PI);
            effect->unk_34 = arg3;
            break;
        }
    }
}

void BossGanon2_Init(Actor* thisx, GlobalContext* globalCtx) {
    BossGanon2* this = THIS;
    s32 pad;
    s16 i;

    globalCtx->unk_11E10 = D_8090EB38;

    for (i = 0; i < ARRAY_COUNT(D_8090EB38); i++) {
        D_8090EB38[i].type = 0;
    }

    this->actor.colChkInfo.mass = 0xFF;
    this->actor.colChkInfo.health = 0x1E;
    Collider_InitJntSph(globalCtx, &this->unk_424);
    Collider_SetJntSph(globalCtx, &this->unk_424, &this->actor, &D_80906FBC, this->unk_464);
    Collider_InitJntSph(globalCtx, &this->unk_444);
    Collider_SetJntSph(globalCtx, &this->unk_444, &this->actor, &D_80907014, this->unk_864);
    func_808FD108(this, globalCtx, OBJECT_GANON, 0);
    SkelAnime_InitSV(globalCtx, &this->skelAnime, &D_060114E8, NULL, 0, 0, 0);
    func_808FD5C4(this, globalCtx);
    this->actor.naviEnemyId = 0x3E;
    this->actor.gravity = 0.0f;
}

void BossGanon2_Destroy(Actor* thisx, GlobalContext* globalCtx) {
    BossGanon2* this = THIS;

    SkelAnime_Free(&this->skelAnime, globalCtx);
    Collider_DestroyJntSph(globalCtx, &this->unk_424);
    Collider_DestroyJntSph(globalCtx, &this->unk_444);
}

void func_808FD4D4(BossGanon2* this, GlobalContext* globalCtx, s16 arg2, s16 arg3) {
    if ((arg2 == 0) || (arg2 == 1)) {
        func_80033260(globalCtx, &this->actor, &this->unk_1D0, 25.0f, arg3, 8.0f, 0x1F4, 0xA, 1);
    }

    if ((arg2 == 0) || (arg2 == 2)) {
        func_80033260(globalCtx, &this->actor, &this->unk_1DC, 25.0f, arg3, 8.0f, 0x1F4, 0xA, 1);
    }

    Audio_PlayActorSound2(&this->actor, NA_SE_EN_MGANON_WALK);
    func_80033E88(&this->actor, globalCtx, 2, 0xA);
}

void func_808FD5C4(BossGanon2* this, GlobalContext* globalCtx) {
    this->actionFunc = func_808FD5F4;
    this->actor.flags &= ~1;
    this->actor.posRot.pos.y = -3000.0f;
}

#pragma GLOBAL_ASM("asm/non_matchings/overlays/actors/ovl_Boss_Ganon2/func_808FD5F4.s")

void func_808FF898(BossGanon2* this, GlobalContext* globalCtx) {
    if ((this->unk_312 != 0) && (this->unk_39E == 0)) {
        Actor* actor = globalCtx->actorCtx.actorList[ACTORTYPE_PROP].first;
        while (actor != NULL) {
            if (actor->id == ACTOR_DEMO_GJ) {
                DemoGj* gj = (DemoGj*)actor;

                if (((actor->params & 0xFF) == 0x10) || ((actor->params & 0xFF) == 0x11) ||
                    ((actor->params & 0xFF) == 0x16)) {
                    if (SQ(this->unk_218.x - gj->actor.posRot.pos.x) + SQ(this->unk_218.z - gj->actor.posRot.pos.z) <
                        10000.0f) {
                        s32 pad;
                        Vec3f sp28;

                        Matrix_RotateY(((this->actor.shape.rot.y / (f32)0x8000) * M_PI) + 0.5f, 0);
                        sp28.x = 0.0f;
                        sp28.y = 0.0f;
                        sp28.z = 1.0f;
                        Matrix_MultVec3f(&sp28, &gj->unk_26C);
                        gj->unk_268 = 1;
                        func_800A9F6C(0.0f, 0x96, 0x14, 0x32);
                        this->unk_392 = 6;
                        return;
                    }
                }
            }

            actor = actor->next;
        }

        if (this->unk_392 == 4) {
            func_80078884(NA_SE_EV_GRAVE_EXPLOSION);
        }

        if (this->unk_392 == 3) {
            func_80078884(NA_SE_EN_MGANON_SWDIMP);
        }
    }
}

s32 func_808FFA24(BossGanon2* this, GlobalContext* globalCtx) {
    Actor* actor = globalCtx->actorCtx.actorList[ACTORTYPE_PROP].first;

    while (actor != NULL) {
        if (actor->id == ACTOR_DEMO_GJ) {
            DemoGj* gj = (DemoGj*)actor;

            if (((actor->params & 0xFF) == 0x10) || ((actor->params & 0xFF) == 0x11) ||
                ((actor->params & 0xFF) == 0x16)) {
                if (SQ(this->actor.posRot.pos.x - gj->actor.posRot.pos.x) +
                        SQ(this->actor.posRot.pos.z - gj->actor.posRot.pos.z) <
                    40000.0f) {
                    return true;
                }
            }
        }

        actor = actor->next;
    }

    return false;
}

void func_808FFAC8(BossGanon2* this, GlobalContext* globalCtx, u8 arg2) {
    s16 temp_v1;
    s16 phi_a1;

    if (this->unk_313 || (arg2 != 0)) {
        phi_a1 = this->actor.shape.rot.y - this->actor.yawTowardsLink;

        if (phi_a1 > 0x3000) {
            phi_a1 = 0x3000;
        } else if (phi_a1 < -0x3000) {
            phi_a1 = -0x3000;
        }
    } else if (this->unk_19C & 0x20) {
        phi_a1 = 0x3000;
    } else {
        phi_a1 = -0x3000;
    }

    Math_SmoothScaleMaxS(&this->unk_31A, phi_a1, 5, 0x7D0);

    temp_v1 = atan2s(this->actor.xzDistFromLink, 150.0f) - 3000;
    temp_v1 = CLAMP_MAX(temp_v1, 7000);
    temp_v1 = CLAMP_MIN(temp_v1, -7000);

    Math_SmoothScaleMaxS(&this->unk_31C, temp_v1, 5, 0x7D0);
}

void func_808FFBBC(BossGanon2* this, GlobalContext* globalCtx, u8 arg2) {
    if (arg2 != 0 || this->unk_313) {
        f32 phi_f0;
        f32 phi_f2;

        Math_SmoothScaleMaxS(&this->actor.posRot.rot.y, this->actor.yawTowardsLink, 5, this->unk_320);

        if (this->unk_334 != 0) {
            phi_f0 = 5000.0f;
            phi_f2 = 200.0f;
        } else {
            phi_f0 = 3000.0f;
            phi_f2 = 30.0f;
        }

        Math_SmoothScaleMaxF(&this->unk_320, phi_f0, 1.0f, phi_f2);
    } else {
        this->unk_320 = 0.0f;
    }
}

void func_808FFC84(BossGanon2* this) {
    if (ABS((s16)(this->actor.yawTowardsLink - this->actor.shape.rot.y)) < 0x2800) {
        this->unk_313 = true;
        this->actor.posRot2.pos = this->unk_1B8;
    } else {
        this->unk_313 = false;
        this->actor.posRot2.pos = this->unk_1C4;
    }
}

void func_808FFCFC(BossGanon2* this, GlobalContext* globalCtx) {
    if (this->actor.xzDistFromLink < 150.0f &&
        ABS((s16)(this->actor.yawTowardsLink - this->actor.shape.rot.y)) < 0x2800) {
        this->unk_311 = false;
        func_80900580(this, globalCtx);
        func_800F8D04(NA_SE_EN_MGANON_UNARI);
    } else if ((this->actor.bgCheckFlags & 8) && func_808FFA24(this, globalCtx)) {
        this->unk_311 = false;
        func_80900580(this, globalCtx);
        func_800F8D04(NA_SE_EN_MGANON_UNARI);
    }
}

void func_808FFDB0(BossGanon2* this, GlobalContext* globalCtx) {
    s32 sp28;
    s32 objectIdx = Object_GetIndex(&globalCtx->objectCtx, OBJECT_GANON2);

    if (Object_IsLoaded(&globalCtx->objectCtx, objectIdx)) {
        gSegments[6] = PHYSICAL_TO_VIRTUAL(globalCtx->objectCtx.status[objectIdx].segment);
        SkelAnime_ChangeAnimTransitionRepeat(&this->skelAnime, &D_0600FFE4, -10.0f);
        this->actionFunc = func_808FFEBC;

        if (this->unk_334 != 0) {
            this->unk_1A2[0] = Math_Rand_ZeroFloat(30.0f);
        } else {
            this->unk_1A2[0] = 40;
        }

        this->unk_336 = 1;
        this->actor.flags |= 1;
        this->unk_228 = 1.0f;
        this->unk_224 = 1.0f;
    } else {
        this->actionFunc = func_808FFDB0;
    }
}

void func_808FFEBC(BossGanon2* this, GlobalContext* globalCtx) {
    if (this->unk_390 == 0) {
        this->unk_390 = (s16)Math_Rand_ZeroFloat(50.0f) + 30;
        Audio_PlayActorSound2(&this->actor, NA_SE_EN_MGANON_UNARI);
    }

    SkelAnime_FrameUpdateMatrix(&this->skelAnime);
    Math_SmoothDownscaleMaxF(&this->actor.speedXZ, 0.5f, 1.0f);

    if (this->unk_1A2[0] == 0) {
        func_809002CC(this, globalCtx);
    } else if (this->unk_1A2[1] == 0) {
        func_808FFCFC(this, globalCtx);
    }

    func_808FFAC8(this, globalCtx, 0);
    func_808FFBBC(this, globalCtx, 0);
}

void func_808FFF90(BossGanon2* this, GlobalContext* globalCtx) {
    SkelAnime_ChangeAnimTransitionRepeat(&this->skelAnime, &D_0600FFE4, -10.0f);
    this->actionFunc = func_808FFFE0;
    this->unk_1A2[0] = 40;
}

void func_808FFFE0(BossGanon2* this, GlobalContext* globalCtx) {
    s16 target;

    SkelAnime_FrameUpdateMatrix(&this->skelAnime);
    Math_SmoothDownscaleMaxF(&this->actor.speedXZ, 0.5f, 1.0f);

    if (this->unk_1A2[0] == 0) {
        func_809002CC(this, globalCtx);
    }

    if (this->unk_1A2[0] < 30 && this->unk_1A2[0] >= 10) {
        target = Math_Sins(this->unk_1A2[0] * 0x3000) * (f32)0x2000;
    } else {
        target = 0;
    }

    Math_SmoothScaleMaxS(&this->unk_31A, target, 2, 0x4000);
}

void func_809000A0(BossGanon2* this, GlobalContext* globalCtx) {
    SkelAnime_ChangeAnimTransitionRepeat(&this->skelAnime, &D_06026510, -2.0f);
    this->unk_194 = SkelAnime_GetFrameCount(&D_06026510.genericHeader);
    this->unk_1AC = 0;
    this->actionFunc = func_80900104;
}

#pragma GLOBAL_ASM("asm/non_matchings/overlays/actors/ovl_Boss_Ganon2/func_80900104.s")

#pragma GLOBAL_ASM("asm/non_matchings/overlays/actors/ovl_Boss_Ganon2/func_80900210.s")

#pragma GLOBAL_ASM("asm/non_matchings/overlays/actors/ovl_Boss_Ganon2/func_8090026C.s")

#pragma GLOBAL_ASM("asm/non_matchings/overlays/actors/ovl_Boss_Ganon2/func_809002CC.s")

#pragma GLOBAL_ASM("asm/non_matchings/overlays/actors/ovl_Boss_Ganon2/func_80900344.s")

#pragma GLOBAL_ASM("asm/non_matchings/overlays/actors/ovl_Boss_Ganon2/func_80900580.s")

#pragma GLOBAL_ASM("asm/non_matchings/overlays/actors/ovl_Boss_Ganon2/func_80900650.s")

#pragma GLOBAL_ASM("asm/non_matchings/overlays/actors/ovl_Boss_Ganon2/func_80900818.s")

#pragma GLOBAL_ASM("asm/non_matchings/overlays/actors/ovl_Boss_Ganon2/func_80900890.s")

#pragma GLOBAL_ASM("asm/non_matchings/overlays/actors/ovl_Boss_Ganon2/func_80901020.s")

#pragma GLOBAL_ASM("asm/non_matchings/overlays/actors/ovl_Boss_Ganon2/func_8090109C.s")

void func_8090120C(BossGanon2* this, GlobalContext* globalCtx);
#pragma GLOBAL_ASM("asm/non_matchings/overlays/actors/ovl_Boss_Ganon2/func_8090120C.s")

void func_80902348(BossGanon2* this, GlobalContext* globalCtx);
#pragma GLOBAL_ASM("asm/non_matchings/overlays/actors/ovl_Boss_Ganon2/func_80902348.s")

void func_80902524(BossGanon2* this, GlobalContext* globalCtx);
#pragma GLOBAL_ASM("asm/non_matchings/overlays/actors/ovl_Boss_Ganon2/func_80902524.s")

void BossGanon2_Update(Actor* thisx, GlobalContext* globalCtx) {
    BossGanon2* this = THIS;
    s32 pad;
    s16 i;
    f32 phi_f2;
    s32 i2;
    Vec3f sp58;
    Vec3f sp4C;
    f32 angle;
    f32 sp44;

    if ((this->unk_337 == 0) || (this->unk_337 == 2)) {
        func_808FD108(this, globalCtx, OBJECT_GANON_ANIME3, 0);
    } else {
        func_808FD108(this, globalCtx, OBJECT_GANON2, 0);
        Math_SmoothDownscaleMaxF(&this->unk_30C, 1.0f, 0.5f);
    }
    func_808FFC84(this);
    this->unk_312 = 0;
    this->unk_19C++;
    Actor_SetScale(&this->actor, 0.01f);
    this->actionFunc(this, globalCtx);
    for (i = 0; i < ARRAY_COUNT(this->unk_1A2); i++) {
        if (this->unk_1A2[i] != 0) {
            this->unk_1A2[i]--;
        }
    }
    if (this->unk_316 != 0) {
        this->unk_316--;
    }
    if (this->unk_342 != 0) {
        this->unk_342--;
    }
    if (this->unk_390 != 0) {
        this->unk_390--;
    }
    if (this->unk_392 != 0) {
        this->unk_392--;
    }
    Actor_MoveForward(&this->actor);
    this->actor.shape.rot = this->actor.posRot.rot;
    if (this->unk_335 != 0) {
        func_8002E4B4(globalCtx, &this->actor, 60.0f, 60.0f, 100.0f, 5);
        if (this->actor.bgCheckFlags & 1) {
            if (this->actor.velocity.y < -5.0f) {
                func_80033E88(&this->actor, globalCtx, 5, 20);
                func_80078884(NA_SE_IT_BOMB_EXPLOSION);
            }
            this->actor.velocity.y = 0.0f;
        }
    }
    if (((this->unk_19C & 0x1F) == 0) && (Math_Rand_ZeroOne() < 0.3f)) {
        this->unk_318 = 4;
    }
    this->unk_310 = D_80907074[this->unk_318];
    if (this->unk_318 != 0) {
        this->unk_318--;
    }
    this->unk_1B0 = (Math_Sins(this->unk_19C * 0x2AAA) * 64.0f) + 191.0f;
    if (this->unk_344 != 0) {
        this->unk_344--;
        Math_SmoothScaleMaxF(&this->unk_360.x, 5000.0f, 0.5f, 3000.0f);
        Math_SmoothScaleMaxF(&this->unk_370.x, 5500.0f, 0.5f, 3000.0f);
        Math_SmoothScaleMaxF(&this->unk_360.z, 8000.0f, 0.1f, 4000.0f);
        Math_SmoothScaleMaxF(&this->unk_370.z, 8000.0f, 0.1f, 4000.0f);
        Math_SmoothScaleMaxS(&this->unk_346, 0xFA0, 0xA, 0x7D0);
    } else {
        this->unk_360.y = 14000.0f;
        Math_SmoothScaleMaxF(&this->unk_360.x, 2000.0f, 0.1f, 100.0f);
        this->unk_370.y = 12000.0f;
        Math_SmoothScaleMaxF(&this->unk_370.x, 1500.0f, 0.1f, 100.0f);
        if ((this->actionFunc == func_808FFEBC) || (this->actionFunc == func_808FFFE0) ||
            (this->actionFunc == func_80900104)) {
            Math_SmoothScaleMaxF(&this->unk_360.z, 1000.0f, 0.1f, 100.0f);
            Math_SmoothScaleMaxF(&this->unk_370.z, 1000.0f, 0.1f, 100.0f);
            Math_SmoothScaleMaxS(&this->unk_346, -0xFA0, 0xA, 0x64);
        } else {
            Math_SmoothScaleMaxF(&this->unk_360.z, 5000.0f, 0.1f, 200.0f);
            Math_SmoothScaleMaxF(&this->unk_370.z, 5000.0f, 0.1f, 200.0f);
            Math_SmoothScaleMaxS(&this->unk_346, 0, 0xA, 0x64);
        }
    }
    if (this->unk_39C != 0x4B) {
        this->unk_35C += this->unk_360.x;
        this->unk_36C += this->unk_370.x;
    }
    if (this->unk_337 == 2) {
        this->unk_370.z = 0.0f;
        this->unk_360.z = 0.0f;
    }

    for (i = 0; i < ARRAY_COUNT(this->unk_348); i++) {
        if (i == 0) {
            phi_f2 = 0.2f;
        } else if (i == 1) {
            phi_f2 = 0.5f;
        } else {
            phi_f2 = 1.0f;
        }

        this->unk_348[i] = Math_Sins(((s16)this->unk_35C + (i * (s16)this->unk_360.y))) * phi_f2 * this->unk_360.z;
        this->unk_352[i] = Math_Sins(((s16)this->unk_36C + (i * (s16)this->unk_370.y))) * phi_f2 * this->unk_370.z;
    }

    func_808FF898(this, globalCtx);
    func_80902348(this, globalCtx);
    CollisionCheck_SetOC(globalCtx, &globalCtx->colChkCtx, &this->unk_424.base);
    if (this->actionFunc != func_8090120C) {
        func_80902524(this, globalCtx);
        CollisionCheck_SetAC(globalCtx, &globalCtx->colChkCtx, &this->unk_424.base);
        CollisionCheck_SetOC(globalCtx, &globalCtx->colChkCtx, &this->unk_444.base);
        CollisionCheck_SetAC(globalCtx, &globalCtx->colChkCtx, &this->unk_444.base);
        if (this->unk_39E == 0) {
            CollisionCheck_SetAT(globalCtx, &globalCtx->colChkCtx, &this->unk_444.base);
        }
    }
    if ((this->unk_332 == 0) && (this->unk_336 != 0)) {
        if (this->unk_336 == 2) {
            this->unk_332 = (s16)Math_Rand_ZeroFloat(30.0f) + 8;
        } else {
            this->unk_332 = (s16)Math_Rand_ZeroFloat(60.0f) + 0xA;
        }
        this->unk_339 = 0;
        globalCtx->envCtx.unk_BE = 0;
        globalCtx->envCtx.unk_BD = (s8)Math_Rand_ZeroFloat(1.9f) + 1;
        globalCtx->envCtx.unk_D8 = 1.0f;
        D_8090EB20.y = 0.0f;
        D_8090EB20.x = D_8090EB20.y;
        D_8090EB20.z = D_8090EB20.x;
        if (Math_Rand_ZeroOne() < 0.5f) {
            D_8090EB20.z = Math_Rand_ZeroFloat(1000.0f);
        }
        func_80078914(&D_8090EB20, NA_SE_EV_LIGHTNING);
        this->unk_328 = 0xFF;
        this->unk_330 = 5;
        this->unk_32C = 0.0f;
        this->unk_340 = (s16)Math_Rand_ZeroFloat(10000.0f);
    } else if (this->unk_332 != 0) {
        this->unk_332--;
    }
    if ((globalCtx->envCtx.unk_D8 > 0.0f) && (this->unk_336 != 0)) {
        globalCtx->envCtx.unk_E9 = 1;
        globalCtx->envCtx.unk_EA[0] = 0xFF;
        globalCtx->envCtx.unk_EA[1] = 0xFF;
        globalCtx->envCtx.unk_EA[2] = 0xFF;
        globalCtx->envCtx.unk_EA[3] = (s16)(globalCtx->envCtx.unk_D8 * 200.0f);
    } else {
        globalCtx->envCtx.unk_E9 = 0;
    }
    globalCtx->envCtx.unk_BF = 0;
    globalCtx->envCtx.unk_DC = 2;

    switch (this->unk_339) {
        case 0:
            Math_SmoothDownscaleMaxF(&globalCtx->envCtx.unk_D8, 1.0f, 0.1f);
            break;
        case 3:
            globalCtx->envCtx.unk_BE = 3;
            globalCtx->envCtx.unk_BD = 4;
            Math_SmoothScaleMaxF(&globalCtx->envCtx.unk_D8, 1.0f, 1.0f, 0.0125f);
            break;
        case 4:
            globalCtx->envCtx.unk_BE = 5;
            globalCtx->envCtx.unk_BD = 6;
            Math_SmoothScaleMaxF(&globalCtx->envCtx.unk_D8, 1.0f, 1.0f, 0.0125f);
            break;
        case 5:
            globalCtx->envCtx.unk_BE = 6;
            globalCtx->envCtx.unk_BD = 7;
            Math_SmoothScaleMaxF(&this->unk_33C, 0.69f, 1.0f, 0.05f);
            globalCtx->envCtx.unk_D8 =
                (Math_Sins(globalCtx->gameplayFrames * 0x5000) * 0.15f) + (0.15f + this->unk_33C);
            break;
        case 55:
            globalCtx->envCtx.unk_BE = 2;
            globalCtx->envCtx.unk_BD = 0;
            Math_SmoothDownscaleMaxF(&globalCtx->envCtx.unk_D8, 1.0f, 0.05f);
            break;
        case 6:
            globalCtx->envCtx.unk_BE = 2;
            globalCtx->envCtx.unk_BD = 8;
            Math_SmoothScaleMaxF(&this->unk_33C, 0.69f, 1.0f, 0.05f);
            globalCtx->envCtx.unk_D8 =
                (Math_Sins(globalCtx->gameplayFrames * 0x7000) * 0.15f) + (0.15f + this->unk_33C);
            break;
        case 7:
            globalCtx->envCtx.unk_BE = 0;
            globalCtx->envCtx.unk_BD = 8;
            Math_SmoothDownscaleMaxF(&globalCtx->envCtx.unk_D8, 1.0f, 0.02f);
            break;
        case 20:
            globalCtx->envCtx.unk_BE = 0;
            globalCtx->envCtx.unk_BD = 9;
            break;
        case 21:
            globalCtx->envCtx.unk_BE = 0xA;
            globalCtx->envCtx.unk_BD = 9;
            break;
        case 22:
            globalCtx->envCtx.unk_BE = 0xA;
            globalCtx->envCtx.unk_BD = 0xB;
            break;
        case 23:
            globalCtx->envCtx.unk_BE = 9;
            globalCtx->envCtx.unk_BD = 0xB;
            break;
        case 24:
            globalCtx->envCtx.unk_BE = 0;
            globalCtx->envCtx.unk_BD = 0xC;
            break;
        case -1:
            break;
    }

    if (this->unk_339 >= 0) {
        this->unk_339 = 0;
    }
    if (D_80906D78 != 0) {
        D_80906D78 = 0;

        for (i2 = 0; i2 < 100; i2 = (i2 + 1) & 0xFFFF) {
            angle = Math_Rand_ZeroFloat(2 * M_PI);
            sp44 = Math_Rand_ZeroFloat(40.0f) + 10.0f;
            sp58 = this->actor.posRot.pos;
            sp58.y = 1200.0f;
            sp4C.x = cosf(angle) * sp44;
            sp4C.z = sinf(angle) * sp44;
            sp4C.y = Math_Rand_ZeroFloat(15.0f) + 15.0f;
            sp58.x += sp4C.x * 10.0f * 0.1f;
            sp58.z += sp4C.z * 10.0f * 0.1f;
            func_808FD27C(globalCtx, &sp58, &sp4C, Math_Rand_ZeroFloat(0.3f) + 0.2f);
        }
    }
    this->unk_388 += 0.15f;
    func_80905DA8(this, globalCtx);
}

#pragma GLOBAL_ASM("asm/non_matchings/overlays/actors/ovl_Boss_Ganon2/func_809034E4.s")

#pragma GLOBAL_ASM("asm/non_matchings/overlays/actors/ovl_Boss_Ganon2/func_80903F38.s")

#pragma GLOBAL_ASM("asm/non_matchings/overlays/actors/ovl_Boss_Ganon2/func_80904108.s")

#pragma GLOBAL_ASM("asm/non_matchings/overlays/actors/ovl_Boss_Ganon2/func_80904340.s")

#pragma GLOBAL_ASM("asm/non_matchings/overlays/actors/ovl_Boss_Ganon2/func_8090464C.s")

#pragma GLOBAL_ASM("asm/non_matchings/overlays/actors/ovl_Boss_Ganon2/func_80904818.s")

#pragma GLOBAL_ASM("asm/non_matchings/overlays/actors/ovl_Boss_Ganon2/func_809049A0.s")

#pragma GLOBAL_ASM("asm/non_matchings/overlays/actors/ovl_Boss_Ganon2/func_80904D88.s")

#pragma GLOBAL_ASM("asm/non_matchings/overlays/actors/ovl_Boss_Ganon2/func_80904FC8.s")

#pragma GLOBAL_ASM("asm/non_matchings/overlays/actors/ovl_Boss_Ganon2/func_8090523C.s")

#pragma GLOBAL_ASM("asm/non_matchings/overlays/actors/ovl_Boss_Ganon2/func_80905508.s")

#pragma GLOBAL_ASM("asm/non_matchings/overlays/actors/ovl_Boss_Ganon2/func_80905674.s")

#pragma GLOBAL_ASM("asm/non_matchings/overlays/actors/ovl_Boss_Ganon2/BossGanon2_Draw.s")

#pragma GLOBAL_ASM("asm/non_matchings/overlays/actors/ovl_Boss_Ganon2/func_80905DA8.s")

#pragma GLOBAL_ASM("asm/non_matchings/overlays/actors/ovl_Boss_Ganon2/func_809060E8.s")

#pragma GLOBAL_ASM("asm/non_matchings/overlays/actors/ovl_Boss_Ganon2/func_80906538.s")

#pragma GLOBAL_ASM("asm/non_matchings/overlays/actors/ovl_Boss_Ganon2/func_809069F8.s")

#pragma GLOBAL_ASM("asm/non_matchings/overlays/actors/ovl_Boss_Ganon2/func_80906AB0.s")<|MERGE_RESOLUTION|>--- conflicted
+++ resolved
@@ -21,7 +21,6 @@
 void BossGanon2_Update(Actor* thisx, GlobalContext* globalCtx);
 void BossGanon2_Draw(Actor* thisx, GlobalContext* globalCtx);
 
-<<<<<<< HEAD
 void func_808FD5C4(BossGanon2* this, GlobalContext* globalCtx);
 void func_808FD5F4(BossGanon2* this, GlobalContext* globalCtx);
 void func_808FFEBC(BossGanon2* this, GlobalContext* globalCtx);
@@ -32,11 +31,6 @@
 void func_80902524(BossGanon2* this, GlobalContext* globalCtx);
 void func_80905DA8(BossGanon2* this, GlobalContext* globalCtx);
 
-extern AnimationHeader D_0600FFE4;
-extern SkeletonHeader D_060114E8;
-extern AnimationHeader D_06026510;
-
-=======
 extern UNK_TYPE D_06000BFC;
 extern UNK_TYPE D_06000EA0;
 extern UNK_TYPE D_06002168;
@@ -53,13 +47,13 @@
 extern UNK_TYPE D_0600CAF8;
 extern UNK_TYPE D_0600DFF0;
 extern UNK_TYPE D_0600E8EC;
-extern UNK_TYPE D_0600FFE4;
+extern AnimationHeader D_0600FFE4;
 extern UNK_TYPE D_06010380;
-extern UNK_TYPE D_060114E8;
+extern SkeletonHeader D_060114E8;
 extern UNK_TYPE D_060147E0;
 extern UNK_TYPE D_06021A90;
 extern UNK_TYPE D_06025970;
-extern UNK_TYPE D_06026510;
+extern AnimationHeader D_06026510;
 extern UNK_TYPE D_06026AF4;
 extern UNK_TYPE D_06027824;
 extern UNK_TYPE D_0602A848;
@@ -67,8 +61,6 @@
 extern UNK_TYPE D_06034278;
 extern UNK_TYPE D_060353C0;
 
-/*
->>>>>>> 5632df40
 const ActorInit Boss_Ganon2_InitVars = {
     ACTOR_BOSS_GANON2,
     ACTORTYPE_BOSS,
@@ -420,7 +412,7 @@
     Collider_InitJntSph(globalCtx, &this->unk_444);
     Collider_SetJntSph(globalCtx, &this->unk_444, &this->actor, &D_80907014, this->unk_864);
     func_808FD108(this, globalCtx, OBJECT_GANON, 0);
-    SkelAnime_InitSV(globalCtx, &this->skelAnime, &D_060114E8, NULL, 0, 0, 0);
+    SkelAnime_InitFlex(globalCtx, &this->skelAnime, &D_060114E8, NULL, 0, 0, 0);
     func_808FD5C4(this, globalCtx);
     this->actor.naviEnemyId = 0x3E;
     this->actor.gravity = 0.0f;
