--- conflicted
+++ resolved
@@ -8,11 +8,8 @@
 
 #define FLAGS 0x02000010
 
-<<<<<<< HEAD
-=======
 #define THIS ((OceffWipe3*)thisx)
 
->>>>>>> 5acc4e2f
 void OceffWipe3_Init(Actor* thisx, GlobalContext* globalCtx);
 void OceffWipe3_Destroy(Actor* thisx, GlobalContext* globalCtx);
 void OceffWipe3_Update(Actor* thisx, GlobalContext* globalCtx);
@@ -33,16 +30,16 @@
 #include "z_oceff_wipe3_gfx.c"
 
 void OceffWipe3_Init(Actor* thisx, GlobalContext* globalCtx) {
-    OceffWipe3* this = (OceffWipe3*)thisx;
+    OceffWipe3* this = THIS;
     Actor_SetScale(this, 0.1F);
     this->counter = 0;
     this->actor.posRot.pos = CUR_CAM->eye;
     // it's actually WIPE3...
-    osSyncPrintf(VT_FGCOL(CYAN)" WIPE2 arg_data = %d\n"VT_RST, this->actor.params);
+    osSyncPrintf(VT_FGCOL(CYAN) " WIPE2 arg_data = %d\n" VT_RST, this->actor.params);
 }
 
 void OceffWipe3_Destroy(Actor* thisx, GlobalContext* globalCtx) {
-    OceffWipe3* this = (OceffWipe3*)thisx;
+    OceffWipe3* this = THIS;
     Player* player = PLAYER;
 
     func_800876C8(globalCtx);
@@ -51,16 +48,14 @@
     }
 }
 
-void OceffWipe3_Update(Actor* thisx, GlobalContext* globalCtx)
-{
-    OceffWipe3* this = (OceffWipe3*)thisx;
+void OceffWipe3_Update(Actor* thisx, GlobalContext* globalCtx) {
+    OceffWipe3* this = THIS;
     this->actor.posRot.pos = CUR_CAM->eye;
     if (this->counter < 100) {
         this->counter++;
+    } else {
+        Actor_Kill(this);
     }
-    else {
-        Actor_Kill(this);
-    } 
 }
 
 void OceffWipe3_Draw(Actor* thisx, GlobalContext* globalCtx) {
@@ -68,45 +63,34 @@
     u32 scroll;
     OceffWipe3* this;
     f32 z;
-    GraphicsContext* gfxCtx;    
+    GraphicsContext* gfxCtx;
     u8 alpha;
     u32 pad1;
     Vec3f eye;
-    Vtx_t *vtxPtr;
+    Vtx_t* vtxPtr;
     Vec3f vec;
     Gfx* dispRefs[5];
-    this = (OceffWipe3*)thisx;
+    this = THIS;
     scroll = globalCtx->state.frames & 0xFFF;
 
     eye = CUR_CAM->eye;
     func_8005AFB4(&vec, CUR_CAM);
     if (this->counter < 32) {
         z = Math_Sins(this->counter << 9) * 1330;
-    }
-    else {
+    } else {
         z = 1330;
     }
 
     vtxPtr = (Vtx_t*)vertices;
     if (this->counter >= 80) {
-        alpha = 12*(100-this->counter);
-    }
-    else {
+        alpha = 12 * (100 - this->counter);
+    } else {
         alpha = 0xFF;
     }
 
-    vtxPtr[1].cn[3] =
-    vtxPtr[3].cn[3] =
-    vtxPtr[5].cn[3] =
-    vtxPtr[7].cn[3] =
-    vtxPtr[9].cn[3] =
-    vtxPtr[11].cn[3] =
-    vtxPtr[13].cn[3] =
-    vtxPtr[15].cn[3] =
-    vtxPtr[17].cn[3] =
-    vtxPtr[19].cn[3] =
-    vtxPtr[21].cn[3] = alpha;
-    
+    vtxPtr[1].cn[3] = vtxPtr[3].cn[3] = vtxPtr[5].cn[3] = vtxPtr[7].cn[3] = vtxPtr[9].cn[3] = vtxPtr[11].cn[3] =
+        vtxPtr[13].cn[3] = vtxPtr[15].cn[3] = vtxPtr[17].cn[3] = vtxPtr[19].cn[3] = vtxPtr[21].cn[3] = alpha;
+
     gfxCtx = globalCtx->state.gfxCtx;
     Graph_OpenDisps(&dispRefs, globalCtx->state.gfxCtx, "../z_oceff_wipe3.c", 343);
 
@@ -117,12 +101,14 @@
     func_800D1FD4(&globalCtx->mf_11DA0);
     Matrix_Translate(0, 0, -z, MTXMODE_APPLY);
 
-    gSPMatrix(gfxCtx->polyXlu.p++, Matrix_NewMtx(globalCtx->state.gfxCtx, "../z_oceff_wipe3.c", 353), G_MTX_NOPUSH|G_MTX_LOAD|G_MTX_MODELVIEW);
-    
+    gSPMatrix(gfxCtx->polyXlu.p++, Matrix_NewMtx(globalCtx->state.gfxCtx, "../z_oceff_wipe3.c", 353),
+              G_MTX_NOPUSH | G_MTX_LOAD | G_MTX_MODELVIEW);
+
     gDPSetPrimColor(gfxCtx->polyXlu.p++, 0x00, 0x00, 255, 255, 170, 255);
     gDPSetEnvColor(gfxCtx->polyXlu.p++, 100, 200, 0, 128);
     gSPDisplayList(gfxCtx->polyXlu.p++, textureDl);
-    gSPDisplayList(gfxCtx->polyXlu.p++, Gfx_TwoTexScroll(globalCtx->state.gfxCtx, 0, scroll*12, scroll*(-12), 64, 64, 1, scroll*8, scroll*(-8), 64, 64));
+    gSPDisplayList(gfxCtx->polyXlu.p++, Gfx_TwoTexScroll(globalCtx->state.gfxCtx, 0, scroll * 12, scroll * (-12), 64,
+                                                         64, 1, scroll * 8, scroll * (-8), 64, 64));
     gSPDisplayList(gfxCtx->polyXlu.p++, frustrumDl);
 
     Graph_CloseDisps(&dispRefs, globalCtx->state.gfxCtx, "../z_oceff_wipe3.c", 370);
