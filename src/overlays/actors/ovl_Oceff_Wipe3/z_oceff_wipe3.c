--- conflicted
+++ resolved
@@ -42,11 +42,7 @@
     OceffWipe3* this = (OceffWipe3*)thisx;
     Player* player = GET_PLAYER(play);
 
-<<<<<<< HEAD
-    Magic_Reset(globalCtx);
-=======
-    func_800876C8(play);
->>>>>>> 2e6279bc
+    Magic_Reset(play);
     if (gSaveContext.nayrusLoveTimer != 0) {
         player->stateFlags3 |= PLAYER_STATE3_6;
     }
