--- conflicted
+++ resolved
@@ -93,21 +93,12 @@
             this->actionFunc = func_80A56544;
             break;
     }
-<<<<<<< HEAD
     this->unk_27C = PARAMS_GET(thisx->params, 8, 8);
-    osSyncPrintf("\n\n");
-    osSyncPrintf(VT_FGCOL(GREEN) " ☆☆☆☆☆ 兵士２セット完了！ ☆☆☆☆☆ %d\n" VT_RST, thisx->params);
-    osSyncPrintf(VT_FGCOL(YELLOW) " ☆☆☆☆☆ 識別完了！\t    ☆☆☆☆☆ %d\n" VT_RST, this->type);
-    osSyncPrintf(VT_FGCOL(MAGENTA) " ☆☆☆☆☆ メッセージ完了！   ☆☆☆☆☆ %x\n\n" VT_RST, PARAMS_GET(thisx->params, 8, 4));
-    osSyncPrintf("\n\n");
-=======
-    this->unk_27C = (thisx->params >> 8) & 0xFF;
     PRINTF("\n\n");
     PRINTF(VT_FGCOL(GREEN) " ☆☆☆☆☆ 兵士２セット完了！ ☆☆☆☆☆ %d\n" VT_RST, thisx->params);
     PRINTF(VT_FGCOL(YELLOW) " ☆☆☆☆☆ 識別完了！\t    ☆☆☆☆☆ %d\n" VT_RST, this->type);
-    PRINTF(VT_FGCOL(MAGENTA) " ☆☆☆☆☆ メッセージ完了！   ☆☆☆☆☆ %x\n\n" VT_RST, (thisx->params >> 8) & 0xF);
+    PRINTF(VT_FGCOL(MAGENTA) " ☆☆☆☆☆ メッセージ完了！   ☆☆☆☆☆ %x\n\n" VT_RST, PARAMS_GET(thisx->params, 8, 4));
     PRINTF("\n\n");
->>>>>>> 616d6d4e
 }
 
 void EnHeishi4_Destroy(Actor* thisx, PlayState* play) {
