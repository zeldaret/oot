/*
 * File: z_bg_ice_shelter.c
 * Overlay: Bg_Ice_Shelter
 * Description: Red Ice
 */

#include "z_bg_ice_shelter.h"
#include "assets/objects/object_ice_objects/object_ice_objects.h"

#define FLAGS 0

#define BGICESHELTER_GET_TYPE(thisx) (((thisx)->params >> 8) & 7)
#define BGICESHELTER_NO_SWITCH_FLAG(thisx) (((thisx)->params >> 6) & 1)

void BgIceShelter_Init(Actor* thisx, PlayState* play);
void BgIceShelter_Destroy(Actor* thisx, PlayState* play);
void BgIceShelter_Update(Actor* thisx, PlayState* play);
void BgIceShelter_Draw(Actor* thisx, PlayState* play2);

void BgIceShelter_SetupIdle(BgIceShelter* this);
void BgIceShelter_SetupMelt(BgIceShelter* this);

void BgIceShelter_Idle(BgIceShelter* this, PlayState* play);
void BgIceShelter_Melt(BgIceShelter* this, PlayState* play);

ActorInit Bg_Ice_Shelter_InitVars = {
    ACTOR_BG_ICE_SHELTER,
    ACTORCAT_BG,
    FLAGS,
    OBJECT_ICE_OBJECTS,
    sizeof(BgIceShelter),
    (ActorFunc)BgIceShelter_Init,
    (ActorFunc)BgIceShelter_Destroy,
    (ActorFunc)BgIceShelter_Update,
    (ActorFunc)BgIceShelter_Draw,
};

static f32 sRedIceScales[] = { 0.1f, 0.06f, 0.1f, 0.1f, 0.25f };

static Color_RGBA8 sSteamPrimColor = { 250, 250, 250, 255 };
static Color_RGBA8 sSteamEnvColor = { 180, 180, 180, 255 };

static ColliderCylinderInit sCylinderInit1 = {
    {
        COLTYPE_NONE,
        AT_NONE,
        AC_ON | AC_TYPE_OTHER,
        OC1_ON | OC1_TYPE_ALL,
        OC2_TYPE_2,
        COLSHAPE_CYLINDER,
    },
    {
        ELEMTYPE_UNK0,
        { 0x00000000, 0x00, 0x00 },
        { 0xFFCFFFFF, 0x00, 0x00 },
        TOUCH_NONE,
        BUMP_ON,
        OCELEM_ON,
    },
    { 0, 0, 0, { 0, 0, 0 } },
};

static ColliderCylinderInit sCylinderInit2 = {
    {
        COLTYPE_HARD,
        AT_NONE,
        AC_ON | AC_HARD | AC_TYPE_PLAYER,
        OC1_NONE,
        OC2_TYPE_2,
        COLSHAPE_CYLINDER,
    },
    {
        ELEMTYPE_UNK0,
        { 0x00000000, 0x00, 0x00 },
        { 0x4FC1FFF6, 0x00, 0x00 },
        TOUCH_NONE,
        BUMP_ON,
        OCELEM_NONE,
    },
    { 0, 0, 0, { 0, 0, 0 } },
};

/**
 * Initializes either one or both cylinder colliders, depending on the actor's type.
 */
void BgIceShelter_InitColliders(BgIceShelter* this, PlayState* play) {
    static s16 cylinderRadii[] = { 47, 33, 44, 41, 100 };
    static s16 cylinderHeights[] = { 80, 54, 90, 60, 200 };
<<<<<<< HEAD
    UNUSED s32 pad;
    s32 type = (this->dyna.actor.params >> 8) & 7;
=======
    s32 pad;
    s32 type = BGICESHELTER_GET_TYPE(&this->dyna.actor);
>>>>>>> 451e855d

    // All types use at least one collider in order to detect blue fire
    Collider_InitCylinder(play, &this->cylinder1);
    Collider_SetCylinder(play, &this->cylinder1, &this->dyna.actor, &sCylinderInit1);
    Collider_UpdateCylinder(&this->dyna.actor, &this->cylinder1);

    this->cylinder1.dim.radius = cylinderRadii[type];
    this->cylinder1.dim.height = cylinderHeights[type];

    // The wall and platform types use DynaPoly for collision, so they don't need the second collider
    if (type == RED_ICE_LARGE || type == RED_ICE_SMALL || type == RED_ICE_KING_ZORA) {
        Collider_InitCylinder(play, &this->cylinder2);
        Collider_SetCylinder(play, &this->cylinder2, &this->dyna.actor, &sCylinderInit2);
        Collider_UpdateCylinder(&this->dyna.actor, &this->cylinder2);
        this->cylinder2.dim.radius = cylinderRadii[type];
        this->cylinder2.dim.height = cylinderHeights[type];
    }

    if (type == RED_ICE_KING_ZORA) {
        this->cylinder1.dim.pos.z += 30;
        this->cylinder2.dim.pos.z += 30;
    }
}

<<<<<<< HEAD
void func_80890874(BgIceShelter* this, PlayState* play, CollisionHeader* collision, s32 moveFlag) {
    UNUSED s32 pad1;
=======
void BgIceShelter_InitDynaPoly(BgIceShelter* this, PlayState* play, CollisionHeader* collision, s32 moveFlag) {
    s32 pad;
>>>>>>> 451e855d
    CollisionHeader* colHeader = NULL;
    UNUSED s32 pad2;

    DynaPolyActor_Init(&this->dyna, moveFlag);
    CollisionHeader_GetVirtual(collision, &colHeader);
    this->dyna.bgId = DynaPoly_SetBgActor(play, &play->colCtx.dyna, &this->dyna.actor, colHeader);

    if (this->dyna.bgId == BG_ACTOR_MAX) {
        // "Warning : move BG registration failed"
        osSyncPrintf("Warning : move BG 登録失敗(%s %d)(name %d)(arg_data 0x%04x)\n", "../z_bg_ice_shelter.c", 362,
                     this->dyna.actor.id, this->dyna.actor.params);
    }
}

void BgIceShelter_RotateY(Vec3f* dest, Vec3f* src, s16 angle) {
    f32 sin = Math_SinS(angle);
    f32 cos = Math_CosS(angle);

    dest->x = (src->z * sin) + (src->x * cos);
    dest->y = src->y;
    dest->z = (src->z * cos) - (src->x * sin);
}

static InitChainEntry sInitChain[] = {
    ICHAIN_F32(uncullZoneForward, 1200, ICHAIN_CONTINUE),
    ICHAIN_F32(uncullZoneScale, 500, ICHAIN_CONTINUE),
    ICHAIN_F32(uncullZoneDownward, 1000, ICHAIN_STOP),
};

void BgIceShelter_Init(Actor* thisx, PlayState* play) {
    static Vec3f kzIceScale = { 0.18f, 0.27f, 0.24f };
    BgIceShelter* this = (BgIceShelter*)thisx;
    s16 type = BGICESHELTER_GET_TYPE(&this->dyna.actor);

    Actor_ProcessInitChain(&this->dyna.actor, sInitChain);

    if (type == RED_ICE_KING_ZORA) {
        this->dyna.actor.world.rot.x += 0xBB8;
        this->dyna.actor.world.pos.y -= 45.0f;
        this->dyna.actor.shape.rot.x = this->dyna.actor.world.rot.x;
        this->dyna.actor.world.pos.z -= 38.0f;
    }

    if (type == RED_ICE_KING_ZORA) {
        Math_Vec3f_Copy(&this->dyna.actor.scale, &kzIceScale);
    } else {
        Actor_SetScale(&this->dyna.actor, sRedIceScales[type]);
    }

    // Only 2 types use DynaPoly
    switch (type) {
        case RED_ICE_PLATFORM:
            BgIceShelter_InitDynaPoly(this, play, &gRedIcePlatformCol, 0);
            break;
        case RED_ICE_WALL:
            BgIceShelter_InitDynaPoly(this, play, &gRedIceWallCol, 0);
            break;
    }

    // All types use at least one collider
    BgIceShelter_InitColliders(this, play);

    this->dyna.actor.colChkInfo.mass = MASS_IMMOVABLE;

    // The only red ice actor in the game that doesn't use a switch flag is the one for King Zora
    if (!BGICESHELTER_NO_SWITCH_FLAG(&this->dyna.actor) && (Flags_GetSwitch(play, this->dyna.actor.params & 0x3F))) {
        Actor_Kill(&this->dyna.actor);
        return;
    }

    BgIceShelter_SetupIdle(this);

    osSyncPrintf("(ice shelter)(arg_data 0x%04x)\n", this->dyna.actor.params);
}

void BgIceShelter_Destroy(Actor* thisx, PlayState* play) {
    BgIceShelter* this = (BgIceShelter*)thisx;

    switch (BGICESHELTER_GET_TYPE(&this->dyna.actor)) {
        case RED_ICE_PLATFORM:
        case RED_ICE_WALL:
            DynaPoly_DeleteBgActor(play, &play->colCtx.dyna, this->dyna.bgId);
            break;

        case RED_ICE_LARGE:
        case RED_ICE_SMALL:
        case RED_ICE_KING_ZORA:
            Collider_DestroyCylinder(play, &this->cylinder2);
            break;
    }

    Collider_DestroyCylinder(play, &this->cylinder1);
}

/**
 * Angles used to spawn steam particles in a circle.
 */
static s16 sSteamCircleAngles[] = { 0x0000, 0x4000, 0x2000, 0x6000, 0x1000, 0x5000, 0x3000, 0x7000 };

/**
 * Positions used to spawn steam particles in a straight line.
 */
static s16 sSteamLinePositions[] = { 0x0000, 0x003C, 0x0018, 0x0054, 0x0030, 0x000C, 0x0048, 0x0024 };

/**
 * Spawns steam particle effects in a circle around the ice block.
 *
 * On each frame the function is called, two particles have a chance to appear, at the same distance and opposite
 * sides from the center.
 */
void BgIceShelter_SpawnSteamAround(BgIceShelter* this, PlayState* play, f32 particleSpawningChance,
                                   f32 steamEffectScale) {
    f32 cos;
    f32 sin;
    f32 distance;
    Vec3f* icePos;
    s16 angle;
    s16 frameCounter;
    s32 i;
<<<<<<< HEAD
    UNUSED s32 pad[2];
    Vec3f dustPos;
    Vec3f dustVel;
    Vec3f dustAccel;
=======
    s32 pad[2];
    Vec3f steamPos;
    Vec3f steamVel;
    Vec3f steamAccel;
>>>>>>> 451e855d

    frameCounter = (s16)play->state.frames & 7;

    for (i = 0; i < 2; i++) {
        if (particleSpawningChance < Rand_ZeroOne()) {
            continue;
        }

        // The steamEffectScale is used here to make the particles appear at the edges of the red ice.
        distance = 42.0f * steamEffectScale;
        icePos = &this->dyna.actor.world.pos;
        angle = sSteamCircleAngles[frameCounter] + (i * 0x8000);
        sin = Math_SinS(angle);
        cos = Math_CosS(angle);

        steamPos.x = (distance * sin) + icePos->x;
        steamPos.y = (16.0f * steamEffectScale) + icePos->y;
        steamPos.z = (distance * cos) + icePos->z;

        steamVel.x = ((Rand_ZeroOne() * 3.0f) - 1.0f) * sin;
        steamVel.y = 0.0f;
        steamVel.z = ((Rand_ZeroOne() * 3.0f) - 1.0f) * cos;

        steamAccel.x = 0.07f * sin;
        steamAccel.y = 0.8f;
        steamAccel.z = 0.07f * cos;

        func_8002829C(play, &steamPos, &steamVel, &steamAccel, &sSteamPrimColor, &sSteamEnvColor,
                      450.0f * steamEffectScale, (s16)((Rand_ZeroOne() * 40.0f) + 40.0f) * steamEffectScale);
    }
}

/**
 * Spawns steam particle effects in a straight line. Only used for the ice wall type.
 *
 * On each frame the function is called, two particles have a chance to appear, at the same distance and opposite
 * sides from the midpoint.
 *
 * The last argument is unused because only one red ice type can call this function, so the scale isn't needed.
 */
void BgIceShelter_SpawnSteamAlong(BgIceShelter* this, PlayState* play, f32 particleSpawningChance, f32 unusedArg) {
    static f32 signs[] = { -1.0f, 1.0f };
    Vec3f* icePos;
<<<<<<< HEAD
    s16 frames;
    UNUSED s32 pad[2];
    Vec3f dustPos;
    Vec3f dustVel;
    Vec3f dustAccel;
=======
    s16 frameCounter;
    s32 pad[2];
    Vec3f steamPos;
    Vec3f steamVel;
    Vec3f steamAccel;
>>>>>>> 451e855d
    Vec3f posOffset;
    s32 i;

    frameCounter = (s16)play->state.frames & 7;

    for (i = 0; i < 2; i++) {
        icePos = &this->dyna.actor.world.pos;

        if (particleSpawningChance < Rand_ZeroOne()) {
            continue;
        }

        posOffset.x = (sSteamLinePositions[frameCounter] + ((Rand_ZeroOne() * 12.0f) - 6.0f)) * signs[i];
        posOffset.y = 15.0f;
        posOffset.z = ((84.0f - posOffset.x) * 0.2f) + (Rand_ZeroOne() * 20.0f);

        // Convert the position offset from relative to the ice wall to absolute.
        BgIceShelter_RotateY(&steamPos, &posOffset, this->dyna.actor.world.rot.y);
        Math_Vec3f_Sum(&steamPos, icePos, &steamPos);

        steamVel.x = (Rand_ZeroOne() * 3.0f) - 1.5f;
        steamVel.y = 0.0f;
        steamVel.z = (Rand_ZeroOne() * 3.0f) - 1.5f;

        steamAccel.x = (Rand_ZeroOne() * 0.14f) - 0.07f;
        steamAccel.y = 0.8f;
        steamAccel.z = (Rand_ZeroOne() * 0.14f) - 0.07f;

        func_8002829C(play, &steamPos, &steamVel, &steamAccel, &sSteamPrimColor, &sSteamEnvColor, 450,
                      (Rand_ZeroOne() * 40.0f) + 40.0f);
    }
}

void BgIceShelter_SetupIdle(BgIceShelter* this) {
    this->actionFunc = BgIceShelter_Idle;
    this->alpha = 255;
}

<<<<<<< HEAD
void func_8089107C(BgIceShelter* this, PlayState* play) {
    UNUSED s32 pad;
    s16 type = (this->dyna.actor.params >> 8) & 7;
=======
/**
 * Checks for collision with blue fire. Also used to freeze King Zora's actor.
 */
void BgIceShelter_Idle(BgIceShelter* this, PlayState* play) {
    s32 pad;
    s16 type = BGICESHELTER_GET_TYPE(&this->dyna.actor);
>>>>>>> 451e855d

    // Freeze King Zora
    if (type == RED_ICE_KING_ZORA) {
        if (this->dyna.actor.parent != NULL) {
            this->dyna.actor.parent->freezeTimer = 10000;
        }
    }

    // Detect blue fire
    if (this->cylinder1.base.acFlags & AC_HIT) {
        this->cylinder1.base.acFlags &= ~AC_HIT;

        if ((this->cylinder1.base.ac != NULL) && (this->cylinder1.base.ac->id == ACTOR_EN_ICE_HONO)) {
            if (type == RED_ICE_KING_ZORA) {
                if (this->dyna.actor.parent != NULL) {
                    this->dyna.actor.parent->freezeTimer = 50;
                }
            }

            BgIceShelter_SetupMelt(this);
            Audio_PlayActorSfx2(&this->dyna.actor, NA_SE_EV_ICE_MELT);
        }
    }

    switch (type) {
        case RED_ICE_LARGE:
        case RED_ICE_SMALL:
        case RED_ICE_KING_ZORA:
            CollisionCheck_SetOC(play, &play->colChkCtx, &this->cylinder1.base);
            CollisionCheck_SetAC(play, &play->colChkCtx, &this->cylinder2.base);
            break;
    }

    CollisionCheck_SetAC(play, &play->colChkCtx, &this->cylinder1.base);
}

void BgIceShelter_SetupMelt(BgIceShelter* this) {
    this->actionFunc = BgIceShelter_Melt;
    this->alpha = 255;
}

/**
 * Values added to the ice block's height every frame while it's melting.
 */
static f32 sMeltingRates[] = { -0.0015f, -0.0009f, -0.0016f, -0.0016f, -0.00375f };

/**
 * Values used to scale and position the steam effects so they match the ice block's size.
 */
static f32 sSteamEffectScales[] = { 1.0f, 0.6f, 1.2f, 1.0f, 1.8f };

/**
 * Functions used to spawn steam effects at the base of the red ice.
 */
static void (*sSteamSpawnFuncs[])(BgIceShelter* this, PlayState* play, f32 particleSpawningChance,
                                  f32 steamEffectScale) = {
    BgIceShelter_SpawnSteamAround, BgIceShelter_SpawnSteamAround, BgIceShelter_SpawnSteamAround,
    BgIceShelter_SpawnSteamAlong,  BgIceShelter_SpawnSteamAround,
};

<<<<<<< HEAD
void func_808911D4(BgIceShelter* this, PlayState* play) {
    UNUSED s32 pad;
    s32 type = (this->dyna.actor.params >> 8) & 7;
    f32 phi_f0;
=======
/**
 * Progressively reduces the height and opacity of the red ice, while spawning steam effects at its base.
 */
void BgIceShelter_Melt(BgIceShelter* this, PlayState* play) {

    s32 pad;
    s32 type = BGICESHELTER_GET_TYPE(&this->dyna.actor);
    f32 particleSpawningChance;
>>>>>>> 451e855d

    this->alpha -= 5;
    this->alpha = CLAMP(this->alpha, 0, 255);

    this->dyna.actor.scale.y += sMeltingRates[type];
    this->dyna.actor.scale.y = CLAMP_MIN(this->dyna.actor.scale.y, 0.0001f);

    if (this->alpha > 80) {
        switch (type) {
            case RED_ICE_LARGE:
            case RED_ICE_SMALL:
            case RED_ICE_KING_ZORA:
                CollisionCheck_SetOC(play, &play->colChkCtx, &this->cylinder1.base);
                CollisionCheck_SetAC(play, &play->colChkCtx, &this->cylinder2.base);
                break;
        }
    }

    // As the ice melts, the steam intensity is reduced by lowering the chance of each steam particle to appear
    if (this->alpha > 180) {
        particleSpawningChance = 1.0f;
    } else if (this->alpha > 60) {
        particleSpawningChance = 0.5f;
    } else {
        particleSpawningChance = 0.0f;
    }

    sSteamSpawnFuncs[type](this, play, particleSpawningChance, sSteamEffectScales[type]);

    if (this->alpha <= 0) {
        if (!BGICESHELTER_NO_SWITCH_FLAG(&this->dyna.actor)) {
            Flags_SetSwitch(play, this->dyna.actor.params & 0x3F);
        }

        if (type == RED_ICE_KING_ZORA) {
            func_80078884(NA_SE_SY_CORRECT_CHIME);
        }

        Actor_Kill(&this->dyna.actor);
    }
}

void BgIceShelter_Update(Actor* thisx, PlayState* play) {
    BgIceShelter* this = (BgIceShelter*)thisx;

    this->actionFunc(this, play);
}

void BgIceShelter_Draw(Actor* thisx, PlayState* play2) {
    PlayState* play = play2;
    BgIceShelter* this = (BgIceShelter*)thisx;

    OPEN_DISPS(play->state.gfxCtx, "../z_bg_ice_shelter.c", 748);

    Gfx_SetupDL_25Xlu(play->state.gfxCtx);

    gSPMatrix(POLY_XLU_DISP++, Matrix_NewMtx(play->state.gfxCtx, "../z_bg_ice_shelter.c", 751),
              G_MTX_NOPUSH | G_MTX_LOAD | G_MTX_MODELVIEW);

    switch (BGICESHELTER_GET_TYPE(&this->dyna.actor)) {
        case RED_ICE_LARGE:
        case RED_ICE_SMALL:
        case RED_ICE_PLATFORM:
        case RED_ICE_KING_ZORA:
            func_8002ED80(&this->dyna.actor, play, 0);
            break;
    }

    gDPSetEnvColor(POLY_XLU_DISP++, 255, 0, 0, this->alpha);

    switch (BGICESHELTER_GET_TYPE(&this->dyna.actor)) {
        case RED_ICE_LARGE:
        case RED_ICE_SMALL:
        case RED_ICE_KING_ZORA:
            gSPSegment(POLY_XLU_DISP++, 0x08,
                       Gfx_TwoTexScroll(play->state.gfxCtx, G_TX_RENDERTILE, -play->gameplayFrames & 0x7F,
                                        -play->gameplayFrames & 0x7F, 0x20, 0x20, 1, -play->gameplayFrames & 0x7F,
                                        play->gameplayFrames & 0x7F, 0x20, 0x20));
            gSPDisplayList(POLY_XLU_DISP++, gRedIceBlockDL);
            break;

        case RED_ICE_PLATFORM:
            gSPSegment(POLY_XLU_DISP++, 0x08,
                       Gfx_TwoTexScroll(play->state.gfxCtx, G_TX_RENDERTILE, 0, play->gameplayFrames & 0xFF, 0x40, 0x40,
                                        1, 0, -play->gameplayFrames & 0xFF, 0x40, 0x40));
            gSPSegment(POLY_XLU_DISP++, 0x09,
                       Gfx_TwoTexScroll(play->state.gfxCtx, G_TX_RENDERTILE, -play->gameplayFrames & 0xFF,
                                        play->gameplayFrames & 0xFF, 0x40, 0x40, 1, play->gameplayFrames & 0xFF,
                                        play->gameplayFrames & 0xFF, 0x40, 0x40));
            gSPDisplayList(POLY_XLU_DISP++, gRedIcePlatformDL);
            break;

        case RED_ICE_WALL:
            gSPDisplayList(POLY_XLU_DISP++, gRedIceWallDL);
            break;
    }

    CLOSE_DISPS(play->state.gfxCtx, "../z_bg_ice_shelter.c", 815);
}<|MERGE_RESOLUTION|>--- conflicted
+++ resolved
@@ -86,13 +86,8 @@
 void BgIceShelter_InitColliders(BgIceShelter* this, PlayState* play) {
     static s16 cylinderRadii[] = { 47, 33, 44, 41, 100 };
     static s16 cylinderHeights[] = { 80, 54, 90, 60, 200 };
-<<<<<<< HEAD
     UNUSED s32 pad;
-    s32 type = (this->dyna.actor.params >> 8) & 7;
-=======
-    s32 pad;
     s32 type = BGICESHELTER_GET_TYPE(&this->dyna.actor);
->>>>>>> 451e855d
 
     // All types use at least one collider in order to detect blue fire
     Collider_InitCylinder(play, &this->cylinder1);
@@ -117,13 +112,8 @@
     }
 }
 
-<<<<<<< HEAD
-void func_80890874(BgIceShelter* this, PlayState* play, CollisionHeader* collision, s32 moveFlag) {
+void BgIceShelter_InitDynaPoly(BgIceShelter* this, PlayState* play, CollisionHeader* collision, s32 moveFlag) {
     UNUSED s32 pad1;
-=======
-void BgIceShelter_InitDynaPoly(BgIceShelter* this, PlayState* play, CollisionHeader* collision, s32 moveFlag) {
-    s32 pad;
->>>>>>> 451e855d
     CollisionHeader* colHeader = NULL;
     UNUSED s32 pad2;
 
@@ -243,17 +233,10 @@
     s16 angle;
     s16 frameCounter;
     s32 i;
-<<<<<<< HEAD
     UNUSED s32 pad[2];
-    Vec3f dustPos;
-    Vec3f dustVel;
-    Vec3f dustAccel;
-=======
-    s32 pad[2];
     Vec3f steamPos;
     Vec3f steamVel;
     Vec3f steamAccel;
->>>>>>> 451e855d
 
     frameCounter = (s16)play->state.frames & 7;
 
@@ -297,19 +280,11 @@
 void BgIceShelter_SpawnSteamAlong(BgIceShelter* this, PlayState* play, f32 particleSpawningChance, f32 unusedArg) {
     static f32 signs[] = { -1.0f, 1.0f };
     Vec3f* icePos;
-<<<<<<< HEAD
-    s16 frames;
+    s16 frameCounter;
     UNUSED s32 pad[2];
-    Vec3f dustPos;
-    Vec3f dustVel;
-    Vec3f dustAccel;
-=======
-    s16 frameCounter;
-    s32 pad[2];
     Vec3f steamPos;
     Vec3f steamVel;
     Vec3f steamAccel;
->>>>>>> 451e855d
     Vec3f posOffset;
     s32 i;
 
@@ -348,18 +323,12 @@
     this->alpha = 255;
 }
 
-<<<<<<< HEAD
-void func_8089107C(BgIceShelter* this, PlayState* play) {
+/**
+ * Checks for collision with blue fire. Also used to freeze King Zora's actor.
+ */
+void BgIceShelter_Idle(BgIceShelter* this, PlayState* play) {
     UNUSED s32 pad;
-    s16 type = (this->dyna.actor.params >> 8) & 7;
-=======
-/**
- * Checks for collision with blue fire. Also used to freeze King Zora's actor.
- */
-void BgIceShelter_Idle(BgIceShelter* this, PlayState* play) {
-    s32 pad;
     s16 type = BGICESHELTER_GET_TYPE(&this->dyna.actor);
->>>>>>> 451e855d
 
     // Freeze King Zora
     if (type == RED_ICE_KING_ZORA) {
@@ -420,21 +389,13 @@
     BgIceShelter_SpawnSteamAlong,  BgIceShelter_SpawnSteamAround,
 };
 
-<<<<<<< HEAD
-void func_808911D4(BgIceShelter* this, PlayState* play) {
+/**
+ * Progressively reduces the height and opacity of the red ice, while spawning steam effects at its base.
+ */
+void BgIceShelter_Melt(BgIceShelter* this, PlayState* play) {
     UNUSED s32 pad;
-    s32 type = (this->dyna.actor.params >> 8) & 7;
-    f32 phi_f0;
-=======
-/**
- * Progressively reduces the height and opacity of the red ice, while spawning steam effects at its base.
- */
-void BgIceShelter_Melt(BgIceShelter* this, PlayState* play) {
-
-    s32 pad;
     s32 type = BGICESHELTER_GET_TYPE(&this->dyna.actor);
     f32 particleSpawningChance;
->>>>>>> 451e855d
 
     this->alpha -= 5;
     this->alpha = CLAMP(this->alpha, 0, 255);
