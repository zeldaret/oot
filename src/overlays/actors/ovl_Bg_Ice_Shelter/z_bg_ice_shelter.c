/*
 * File: z_bg_ice_shelter.c
 * Overlay: Bg_Ice_Shelter
 * Description: Red Ice
 */

#include "z_bg_ice_shelter.h"
#include "assets/objects/object_ice_objects/object_ice_objects.h"

#define FLAGS 0

#define BGICESHELTER_GET_TYPE(thisx) (((thisx)->params >> 8) & 7)
#define BGICESHELTER_NO_SWITCH_FLAG(thisx) (((thisx)->params >> 6) & 1)

void BgIceShelter_Init(Actor* thisx, PlayState* play);
void BgIceShelter_Destroy(Actor* thisx, PlayState* play);
void BgIceShelter_Update(Actor* thisx, PlayState* play);
void BgIceShelter_Draw(Actor* thisx, PlayState* play2);

void BgIceShelter_SetupIdle(BgIceShelter* this);
void BgIceShelter_SetupMelt(BgIceShelter* this);

void BgIceShelter_Idle(BgIceShelter* this, PlayState* play);
void BgIceShelter_Melt(BgIceShelter* this, PlayState* play);

ActorInit Bg_Ice_Shelter_InitVars = {
    ACTOR_BG_ICE_SHELTER,
    ACTORCAT_BG,
    FLAGS,
    OBJECT_ICE_OBJECTS,
    sizeof(BgIceShelter),
    (ActorFunc)BgIceShelter_Init,
    (ActorFunc)BgIceShelter_Destroy,
    (ActorFunc)BgIceShelter_Update,
    (ActorFunc)BgIceShelter_Draw,
};

static f32 sRedIceScales[] = { 0.1f, 0.06f, 0.1f, 0.1f, 0.25f };

static Color_RGBA8 sSteamPrimColor = { 250, 250, 250, 255 };
static Color_RGBA8 sSteamEnvColor = { 180, 180, 180, 255 };

static ColliderCylinderInit sCylinderInit1 = {
    {
        COLTYPE_NONE,
        AT_NONE,
        AC_ON | AC_TYPE_OTHER,
        OC1_ON | OC1_TYPE_ALL,
        OC2_TYPE_2,
        COLSHAPE_CYLINDER,
    },
    {
        ELEMTYPE_UNK0,
        { 0x00000000, 0x00, 0x00 },
        { 0xFFCFFFFF, 0x00, 0x00 },
        TOUCH_NONE,
        BUMP_ON,
        OCELEM_ON,
    },
    { 0, 0, 0, { 0, 0, 0 } },
};

static ColliderCylinderInit sCylinderInit2 = {
    {
        COLTYPE_HARD,
        AT_NONE,
        AC_ON | AC_HARD | AC_TYPE_PLAYER,
        OC1_NONE,
        OC2_TYPE_2,
        COLSHAPE_CYLINDER,
    },
    {
        ELEMTYPE_UNK0,
        { 0x00000000, 0x00, 0x00 },
        { 0x4FC1FFF6, 0x00, 0x00 },
        TOUCH_NONE,
        BUMP_ON,
        OCELEM_NONE,
    },
    { 0, 0, 0, { 0, 0, 0 } },
};

/**
 * Initializes either one or both cylinder colliders, depending on the actor's type.
 */
void BgIceShelter_InitColliders(BgIceShelter* this, PlayState* play) {
    static s16 cylinderRadii[] = { 47, 33, 44, 41, 100 };
    static s16 cylinderHeights[] = { 80, 54, 90, 60, 200 };
    s32 pad;
<<<<<<< HEAD
    s32 type = PARAMS_GET(this->dyna.actor.params, 8, 3);
=======
    s32 type = BGICESHELTER_GET_TYPE(&this->dyna.actor);
>>>>>>> 8913c4fa

    // All types use at least one collider in order to detect blue fire
    Collider_InitCylinder(play, &this->cylinder1);
    Collider_SetCylinder(play, &this->cylinder1, &this->dyna.actor, &sCylinderInit1);
    Collider_UpdateCylinder(&this->dyna.actor, &this->cylinder1);

    this->cylinder1.dim.radius = cylinderRadii[type];
    this->cylinder1.dim.height = cylinderHeights[type];

    // The wall and platform types use DynaPoly for collision, so they don't need the second collider
    if (type == RED_ICE_LARGE || type == RED_ICE_SMALL || type == RED_ICE_KING_ZORA) {
        Collider_InitCylinder(play, &this->cylinder2);
        Collider_SetCylinder(play, &this->cylinder2, &this->dyna.actor, &sCylinderInit2);
        Collider_UpdateCylinder(&this->dyna.actor, &this->cylinder2);
        this->cylinder2.dim.radius = cylinderRadii[type];
        this->cylinder2.dim.height = cylinderHeights[type];
    }

    if (type == RED_ICE_KING_ZORA) {
        this->cylinder1.dim.pos.z += 30;
        this->cylinder2.dim.pos.z += 30;
    }
}

void BgIceShelter_InitDynaPoly(BgIceShelter* this, PlayState* play, CollisionHeader* collision, s32 moveFlag) {
    s32 pad;
    CollisionHeader* colHeader = NULL;
    s32 pad2;

    DynaPolyActor_Init(&this->dyna, moveFlag);
    CollisionHeader_GetVirtual(collision, &colHeader);
    this->dyna.bgId = DynaPoly_SetBgActor(play, &play->colCtx.dyna, &this->dyna.actor, colHeader);

    if (this->dyna.bgId == BG_ACTOR_MAX) {
        // "Warning : move BG registration failed"
        osSyncPrintf("Warning : move BG 登録失敗(%s %d)(name %d)(arg_data 0x%04x)\n", "../z_bg_ice_shelter.c", 362,
                     this->dyna.actor.id, this->dyna.actor.params);
    }
}

void BgIceShelter_RotateY(Vec3f* dest, Vec3f* src, s16 angle) {
    f32 sin = Math_SinS(angle);
    f32 cos = Math_CosS(angle);

    dest->x = (src->z * sin) + (src->x * cos);
    dest->y = src->y;
    dest->z = (src->z * cos) - (src->x * sin);
}

static InitChainEntry sInitChain[] = {
    ICHAIN_F32(uncullZoneForward, 1200, ICHAIN_CONTINUE),
    ICHAIN_F32(uncullZoneScale, 500, ICHAIN_CONTINUE),
    ICHAIN_F32(uncullZoneDownward, 1000, ICHAIN_STOP),
};

void BgIceShelter_Init(Actor* thisx, PlayState* play) {
    static Vec3f kzIceScale = { 0.18f, 0.27f, 0.24f };
    BgIceShelter* this = (BgIceShelter*)thisx;
<<<<<<< HEAD
    s16 type = PARAMS_GET(this->dyna.actor.params, 8, 3);
=======
    s16 type = BGICESHELTER_GET_TYPE(&this->dyna.actor);
>>>>>>> 8913c4fa

    Actor_ProcessInitChain(&this->dyna.actor, sInitChain);

    if (type == RED_ICE_KING_ZORA) {
        this->dyna.actor.world.rot.x += 0xBB8;
        this->dyna.actor.world.pos.y -= 45.0f;
        this->dyna.actor.shape.rot.x = this->dyna.actor.world.rot.x;
        this->dyna.actor.world.pos.z -= 38.0f;
    }

    if (type == RED_ICE_KING_ZORA) {
        Math_Vec3f_Copy(&this->dyna.actor.scale, &kzIceScale);
    } else {
        Actor_SetScale(&this->dyna.actor, sRedIceScales[type]);
    }

    // Only 2 types use DynaPoly
    switch (type) {
        case RED_ICE_PLATFORM:
            BgIceShelter_InitDynaPoly(this, play, &gRedIcePlatformCol, 0);
            break;
        case RED_ICE_WALL:
            BgIceShelter_InitDynaPoly(this, play, &gRedIceWallCol, 0);
            break;
    }

    // All types use at least one collider
    BgIceShelter_InitColliders(this, play);

    this->dyna.actor.colChkInfo.mass = MASS_IMMOVABLE;

<<<<<<< HEAD
    if (!PARAMS_GET(this->dyna.actor.params, 6, 1) && (Flags_GetSwitch(play, PARAMS_GET(this->dyna.actor.params, 0, 6)))) {
=======
    // The only red ice actor in the game that doesn't use a switch flag is the one for King Zora
    if (!BGICESHELTER_NO_SWITCH_FLAG(&this->dyna.actor) && (Flags_GetSwitch(play, this->dyna.actor.params & 0x3F))) {
>>>>>>> 8913c4fa
        Actor_Kill(&this->dyna.actor);
        return;
    }

    BgIceShelter_SetupIdle(this);

    osSyncPrintf("(ice shelter)(arg_data 0x%04x)\n", this->dyna.actor.params);
}

void BgIceShelter_Destroy(Actor* thisx, PlayState* play) {
    BgIceShelter* this = (BgIceShelter*)thisx;

<<<<<<< HEAD
    switch (PARAMS_GET(this->dyna.actor.params, 8, 3)) {
        case 2:
        case 3:
=======
    switch (BGICESHELTER_GET_TYPE(&this->dyna.actor)) {
        case RED_ICE_PLATFORM:
        case RED_ICE_WALL:
>>>>>>> 8913c4fa
            DynaPoly_DeleteBgActor(play, &play->colCtx.dyna, this->dyna.bgId);
            break;

        case RED_ICE_LARGE:
        case RED_ICE_SMALL:
        case RED_ICE_KING_ZORA:
            Collider_DestroyCylinder(play, &this->cylinder2);
            break;
    }

    Collider_DestroyCylinder(play, &this->cylinder1);
}

/**
 * Angles used to spawn steam particles in a circle.
 */
static s16 sSteamCircleAngles[] = { 0x0000, 0x4000, 0x2000, 0x6000, 0x1000, 0x5000, 0x3000, 0x7000 };

/**
 * Positions used to spawn steam particles in a straight line.
 */
static s16 sSteamLinePositions[] = { 0x0000, 0x003C, 0x0018, 0x0054, 0x0030, 0x000C, 0x0048, 0x0024 };

/**
 * Spawns steam particle effects in a circle around the ice block.
 *
 * On each frame the function is called, two particles have a chance to appear, at the same distance and opposite
 * sides from the center.
 */
void BgIceShelter_SpawnSteamAround(BgIceShelter* this, PlayState* play, f32 particleSpawningChance,
                                   f32 steamEffectScale) {
    f32 cos;
    f32 sin;
    f32 distance;
    Vec3f* icePos;
    s16 angle;
    s16 frameCounter;
    s32 i;
    s32 pad[2];
    Vec3f steamPos;
    Vec3f steamVel;
    Vec3f steamAccel;

    frameCounter = (s16)play->state.frames & 7;

    for (i = 0; i < 2; i++) {
        if (particleSpawningChance < Rand_ZeroOne()) {
            continue;
        }

        // The steamEffectScale is used here to make the particles appear at the edges of the red ice.
        distance = 42.0f * steamEffectScale;
        icePos = &this->dyna.actor.world.pos;
        angle = sSteamCircleAngles[frameCounter] + (i * 0x8000);
        sin = Math_SinS(angle);
        cos = Math_CosS(angle);

        steamPos.x = (distance * sin) + icePos->x;
        steamPos.y = (16.0f * steamEffectScale) + icePos->y;
        steamPos.z = (distance * cos) + icePos->z;

        steamVel.x = ((Rand_ZeroOne() * 3.0f) - 1.0f) * sin;
        steamVel.y = 0.0f;
        steamVel.z = ((Rand_ZeroOne() * 3.0f) - 1.0f) * cos;

        steamAccel.x = 0.07f * sin;
        steamAccel.y = 0.8f;
        steamAccel.z = 0.07f * cos;

        func_8002829C(play, &steamPos, &steamVel, &steamAccel, &sSteamPrimColor, &sSteamEnvColor,
                      450.0f * steamEffectScale, (s16)((Rand_ZeroOne() * 40.0f) + 40.0f) * steamEffectScale);
    }
}

/**
 * Spawns steam particle effects in a straight line. Only used for the ice wall type.
 *
 * On each frame the function is called, two particles have a chance to appear, at the same distance and opposite
 * sides from the midpoint.
 *
 * The last argument is unused because only one red ice type can call this function, so the scale isn't needed.
 */
void BgIceShelter_SpawnSteamAlong(BgIceShelter* this, PlayState* play, f32 particleSpawningChance, f32 unusedArg) {
    static f32 signs[] = { -1.0f, 1.0f };
    Vec3f* icePos;
    s16 frameCounter;
    s32 pad[2];
    Vec3f steamPos;
    Vec3f steamVel;
    Vec3f steamAccel;
    Vec3f posOffset;
    s32 i;

    frameCounter = (s16)play->state.frames & 7;

    for (i = 0; i < 2; i++) {
        icePos = &this->dyna.actor.world.pos;

        if (particleSpawningChance < Rand_ZeroOne()) {
            continue;
        }

        posOffset.x = (sSteamLinePositions[frameCounter] + ((Rand_ZeroOne() * 12.0f) - 6.0f)) * signs[i];
        posOffset.y = 15.0f;
        posOffset.z = ((84.0f - posOffset.x) * 0.2f) + (Rand_ZeroOne() * 20.0f);

        // Convert the position offset from relative to the ice wall to absolute.
        BgIceShelter_RotateY(&steamPos, &posOffset, this->dyna.actor.world.rot.y);
        Math_Vec3f_Sum(&steamPos, icePos, &steamPos);

        steamVel.x = (Rand_ZeroOne() * 3.0f) - 1.5f;
        steamVel.y = 0.0f;
        steamVel.z = (Rand_ZeroOne() * 3.0f) - 1.5f;

        steamAccel.x = (Rand_ZeroOne() * 0.14f) - 0.07f;
        steamAccel.y = 0.8f;
        steamAccel.z = (Rand_ZeroOne() * 0.14f) - 0.07f;

        func_8002829C(play, &steamPos, &steamVel, &steamAccel, &sSteamPrimColor, &sSteamEnvColor, 450,
                      (Rand_ZeroOne() * 40.0f) + 40.0f);
    }
}

void BgIceShelter_SetupIdle(BgIceShelter* this) {
    this->actionFunc = BgIceShelter_Idle;
    this->alpha = 255;
}

/**
 * Checks for collision with blue fire. Also used to freeze King Zora's actor.
 */
void BgIceShelter_Idle(BgIceShelter* this, PlayState* play) {
    s32 pad;
<<<<<<< HEAD
    s16 type = PARAMS_GET(this->dyna.actor.params, 8, 3);
=======
    s16 type = BGICESHELTER_GET_TYPE(&this->dyna.actor);
>>>>>>> 8913c4fa

    // Freeze King Zora
    if (type == RED_ICE_KING_ZORA) {
        if (this->dyna.actor.parent != NULL) {
            this->dyna.actor.parent->freezeTimer = 10000;
        }
    }

    // Detect blue fire
    if (this->cylinder1.base.acFlags & AC_HIT) {
        this->cylinder1.base.acFlags &= ~AC_HIT;

        if ((this->cylinder1.base.ac != NULL) && (this->cylinder1.base.ac->id == ACTOR_EN_ICE_HONO)) {
            if (type == RED_ICE_KING_ZORA) {
                if (this->dyna.actor.parent != NULL) {
                    this->dyna.actor.parent->freezeTimer = 50;
                }
            }

            BgIceShelter_SetupMelt(this);
            Actor_PlaySfx(&this->dyna.actor, NA_SE_EV_ICE_MELT);
        }
    }

    switch (type) {
        case RED_ICE_LARGE:
        case RED_ICE_SMALL:
        case RED_ICE_KING_ZORA:
            CollisionCheck_SetOC(play, &play->colChkCtx, &this->cylinder1.base);
            CollisionCheck_SetAC(play, &play->colChkCtx, &this->cylinder2.base);
            break;
    }

    CollisionCheck_SetAC(play, &play->colChkCtx, &this->cylinder1.base);
}

void BgIceShelter_SetupMelt(BgIceShelter* this) {
    this->actionFunc = BgIceShelter_Melt;
    this->alpha = 255;
}

/**
 * Values added to the ice block's height every frame while it's melting.
 */
static f32 sMeltingRates[] = { -0.0015f, -0.0009f, -0.0016f, -0.0016f, -0.00375f };

/**
 * Values used to scale and position the steam effects so they match the ice block's size.
 */
static f32 sSteamEffectScales[] = { 1.0f, 0.6f, 1.2f, 1.0f, 1.8f };

/**
 * Functions used to spawn steam effects at the base of the red ice.
 */
static void (*sSteamSpawnFuncs[])(BgIceShelter* this, PlayState* play, f32 particleSpawningChance,
                                  f32 steamEffectScale) = {
    BgIceShelter_SpawnSteamAround, BgIceShelter_SpawnSteamAround, BgIceShelter_SpawnSteamAround,
    BgIceShelter_SpawnSteamAlong,  BgIceShelter_SpawnSteamAround,
};

/**
 * Progressively reduces the height and opacity of the red ice, while spawning steam effects at its base.
 */
void BgIceShelter_Melt(BgIceShelter* this, PlayState* play) {

    s32 pad;
<<<<<<< HEAD
    s32 type = PARAMS_GET(this->dyna.actor.params, 8, 3);
    f32 phi_f0;
=======
    s32 type = BGICESHELTER_GET_TYPE(&this->dyna.actor);
    f32 particleSpawningChance;
>>>>>>> 8913c4fa

    this->alpha -= 5;
    this->alpha = CLAMP(this->alpha, 0, 255);

    this->dyna.actor.scale.y += sMeltingRates[type];
    this->dyna.actor.scale.y = CLAMP_MIN(this->dyna.actor.scale.y, 0.0001f);

    if (this->alpha > 80) {
        switch (type) {
            case RED_ICE_LARGE:
            case RED_ICE_SMALL:
            case RED_ICE_KING_ZORA:
                CollisionCheck_SetOC(play, &play->colChkCtx, &this->cylinder1.base);
                CollisionCheck_SetAC(play, &play->colChkCtx, &this->cylinder2.base);
                break;
        }
    }

    // As the ice melts, the steam intensity is reduced by lowering the chance of each steam particle to appear
    if (this->alpha > 180) {
        particleSpawningChance = 1.0f;
    } else if (this->alpha > 60) {
        particleSpawningChance = 0.5f;
    } else {
        particleSpawningChance = 0.0f;
    }

    sSteamSpawnFuncs[type](this, play, particleSpawningChance, sSteamEffectScales[type]);

    if (this->alpha <= 0) {
<<<<<<< HEAD
        if (!PARAMS_GET(this->dyna.actor.params, 6, 1)) {
            Flags_SetSwitch(play, PARAMS_GET(this->dyna.actor.params, 0, 6));
=======
        if (!BGICESHELTER_NO_SWITCH_FLAG(&this->dyna.actor)) {
            Flags_SetSwitch(play, this->dyna.actor.params & 0x3F);
>>>>>>> 8913c4fa
        }

        if (type == RED_ICE_KING_ZORA) {
            Sfx_PlaySfxCentered(NA_SE_SY_CORRECT_CHIME);
        }

        Actor_Kill(&this->dyna.actor);
    }
}

void BgIceShelter_Update(Actor* thisx, PlayState* play) {
    BgIceShelter* this = (BgIceShelter*)thisx;

    this->actionFunc(this, play);
}

void BgIceShelter_Draw(Actor* thisx, PlayState* play2) {
    PlayState* play = play2;
    BgIceShelter* this = (BgIceShelter*)thisx;

    OPEN_DISPS(play->state.gfxCtx, "../z_bg_ice_shelter.c", 748);

    Gfx_SetupDL_25Xlu(play->state.gfxCtx);

    gSPMatrix(POLY_XLU_DISP++, Matrix_NewMtx(play->state.gfxCtx, "../z_bg_ice_shelter.c", 751),
              G_MTX_NOPUSH | G_MTX_LOAD | G_MTX_MODELVIEW);

<<<<<<< HEAD
    switch (PARAMS_GET(this->dyna.actor.params, 8, 3)) {
        case 0:
        case 1:
        case 2:
        case 4:
=======
    switch (BGICESHELTER_GET_TYPE(&this->dyna.actor)) {
        case RED_ICE_LARGE:
        case RED_ICE_SMALL:
        case RED_ICE_PLATFORM:
        case RED_ICE_KING_ZORA:
>>>>>>> 8913c4fa
            func_8002ED80(&this->dyna.actor, play, 0);
            break;
    }

    gDPSetEnvColor(POLY_XLU_DISP++, 255, 0, 0, this->alpha);

<<<<<<< HEAD
    switch (PARAMS_GET(this->dyna.actor.params, 8, 3)) {
        case 0:
        case 1:
        case 4:
=======
    switch (BGICESHELTER_GET_TYPE(&this->dyna.actor)) {
        case RED_ICE_LARGE:
        case RED_ICE_SMALL:
        case RED_ICE_KING_ZORA:
>>>>>>> 8913c4fa
            gSPSegment(POLY_XLU_DISP++, 0x08,
                       Gfx_TwoTexScroll(play->state.gfxCtx, G_TX_RENDERTILE, -play->gameplayFrames & 0x7F,
                                        -play->gameplayFrames & 0x7F, 0x20, 0x20, 1, -play->gameplayFrames & 0x7F,
                                        play->gameplayFrames & 0x7F, 0x20, 0x20));
            gSPDisplayList(POLY_XLU_DISP++, gRedIceBlockDL);
            break;

        case RED_ICE_PLATFORM:
            gSPSegment(POLY_XLU_DISP++, 0x08,
                       Gfx_TwoTexScroll(play->state.gfxCtx, G_TX_RENDERTILE, 0, play->gameplayFrames & 0xFF, 0x40, 0x40,
                                        1, 0, -play->gameplayFrames & 0xFF, 0x40, 0x40));
            gSPSegment(POLY_XLU_DISP++, 0x09,
                       Gfx_TwoTexScroll(play->state.gfxCtx, G_TX_RENDERTILE, -play->gameplayFrames & 0xFF,
                                        play->gameplayFrames & 0xFF, 0x40, 0x40, 1, play->gameplayFrames & 0xFF,
                                        play->gameplayFrames & 0xFF, 0x40, 0x40));
            gSPDisplayList(POLY_XLU_DISP++, gRedIcePlatformDL);
            break;

        case RED_ICE_WALL:
            gSPDisplayList(POLY_XLU_DISP++, gRedIceWallDL);
            break;
    }

    CLOSE_DISPS(play->state.gfxCtx, "../z_bg_ice_shelter.c", 815);
}<|MERGE_RESOLUTION|>--- conflicted
+++ resolved
@@ -9,8 +9,8 @@
 
 #define FLAGS 0
 
-#define BGICESHELTER_GET_TYPE(thisx) (((thisx)->params >> 8) & 7)
-#define BGICESHELTER_NO_SWITCH_FLAG(thisx) (((thisx)->params >> 6) & 1)
+#define BGICESHELTER_GET_TYPE(thisx)        PARAMS_GET((thisx)->params, 8, 3)
+#define BGICESHELTER_NO_SWITCH_FLAG(thisx)  PARAMS_GET((thisx)->params, 6, 1)
 
 void BgIceShelter_Init(Actor* thisx, PlayState* play);
 void BgIceShelter_Destroy(Actor* thisx, PlayState* play);
@@ -87,11 +87,7 @@
     static s16 cylinderRadii[] = { 47, 33, 44, 41, 100 };
     static s16 cylinderHeights[] = { 80, 54, 90, 60, 200 };
     s32 pad;
-<<<<<<< HEAD
-    s32 type = PARAMS_GET(this->dyna.actor.params, 8, 3);
-=======
     s32 type = BGICESHELTER_GET_TYPE(&this->dyna.actor);
->>>>>>> 8913c4fa
 
     // All types use at least one collider in order to detect blue fire
     Collider_InitCylinder(play, &this->cylinder1);
@@ -150,11 +146,7 @@
 void BgIceShelter_Init(Actor* thisx, PlayState* play) {
     static Vec3f kzIceScale = { 0.18f, 0.27f, 0.24f };
     BgIceShelter* this = (BgIceShelter*)thisx;
-<<<<<<< HEAD
-    s16 type = PARAMS_GET(this->dyna.actor.params, 8, 3);
-=======
     s16 type = BGICESHELTER_GET_TYPE(&this->dyna.actor);
->>>>>>> 8913c4fa
 
     Actor_ProcessInitChain(&this->dyna.actor, sInitChain);
 
@@ -186,12 +178,8 @@
 
     this->dyna.actor.colChkInfo.mass = MASS_IMMOVABLE;
 
-<<<<<<< HEAD
-    if (!PARAMS_GET(this->dyna.actor.params, 6, 1) && (Flags_GetSwitch(play, PARAMS_GET(this->dyna.actor.params, 0, 6)))) {
-=======
     // The only red ice actor in the game that doesn't use a switch flag is the one for King Zora
-    if (!BGICESHELTER_NO_SWITCH_FLAG(&this->dyna.actor) && (Flags_GetSwitch(play, this->dyna.actor.params & 0x3F))) {
->>>>>>> 8913c4fa
+    if (!BGICESHELTER_NO_SWITCH_FLAG(&this->dyna.actor) && (Flags_GetSwitch(play, PARAMS_GET(this->dyna.actor.params, 0, 6)))) {
         Actor_Kill(&this->dyna.actor);
         return;
     }
@@ -204,15 +192,9 @@
 void BgIceShelter_Destroy(Actor* thisx, PlayState* play) {
     BgIceShelter* this = (BgIceShelter*)thisx;
 
-<<<<<<< HEAD
-    switch (PARAMS_GET(this->dyna.actor.params, 8, 3)) {
-        case 2:
-        case 3:
-=======
     switch (BGICESHELTER_GET_TYPE(&this->dyna.actor)) {
         case RED_ICE_PLATFORM:
         case RED_ICE_WALL:
->>>>>>> 8913c4fa
             DynaPoly_DeleteBgActor(play, &play->colCtx.dyna, this->dyna.bgId);
             break;
 
@@ -346,11 +328,7 @@
  */
 void BgIceShelter_Idle(BgIceShelter* this, PlayState* play) {
     s32 pad;
-<<<<<<< HEAD
-    s16 type = PARAMS_GET(this->dyna.actor.params, 8, 3);
-=======
     s16 type = BGICESHELTER_GET_TYPE(&this->dyna.actor);
->>>>>>> 8913c4fa
 
     // Freeze King Zora
     if (type == RED_ICE_KING_ZORA) {
@@ -417,13 +395,8 @@
 void BgIceShelter_Melt(BgIceShelter* this, PlayState* play) {
 
     s32 pad;
-<<<<<<< HEAD
-    s32 type = PARAMS_GET(this->dyna.actor.params, 8, 3);
-    f32 phi_f0;
-=======
     s32 type = BGICESHELTER_GET_TYPE(&this->dyna.actor);
     f32 particleSpawningChance;
->>>>>>> 8913c4fa
 
     this->alpha -= 5;
     this->alpha = CLAMP(this->alpha, 0, 255);
@@ -454,13 +427,8 @@
     sSteamSpawnFuncs[type](this, play, particleSpawningChance, sSteamEffectScales[type]);
 
     if (this->alpha <= 0) {
-<<<<<<< HEAD
-        if (!PARAMS_GET(this->dyna.actor.params, 6, 1)) {
+        if (!BGICESHELTER_NO_SWITCH_FLAG(&this->dyna.actor)) {
             Flags_SetSwitch(play, PARAMS_GET(this->dyna.actor.params, 0, 6));
-=======
-        if (!BGICESHELTER_NO_SWITCH_FLAG(&this->dyna.actor)) {
-            Flags_SetSwitch(play, this->dyna.actor.params & 0x3F);
->>>>>>> 8913c4fa
         }
 
         if (type == RED_ICE_KING_ZORA) {
@@ -488,36 +456,21 @@
     gSPMatrix(POLY_XLU_DISP++, Matrix_NewMtx(play->state.gfxCtx, "../z_bg_ice_shelter.c", 751),
               G_MTX_NOPUSH | G_MTX_LOAD | G_MTX_MODELVIEW);
 
-<<<<<<< HEAD
-    switch (PARAMS_GET(this->dyna.actor.params, 8, 3)) {
-        case 0:
-        case 1:
-        case 2:
-        case 4:
-=======
     switch (BGICESHELTER_GET_TYPE(&this->dyna.actor)) {
         case RED_ICE_LARGE:
         case RED_ICE_SMALL:
         case RED_ICE_PLATFORM:
         case RED_ICE_KING_ZORA:
->>>>>>> 8913c4fa
             func_8002ED80(&this->dyna.actor, play, 0);
             break;
     }
 
     gDPSetEnvColor(POLY_XLU_DISP++, 255, 0, 0, this->alpha);
 
-<<<<<<< HEAD
-    switch (PARAMS_GET(this->dyna.actor.params, 8, 3)) {
-        case 0:
-        case 1:
-        case 4:
-=======
     switch (BGICESHELTER_GET_TYPE(&this->dyna.actor)) {
         case RED_ICE_LARGE:
         case RED_ICE_SMALL:
         case RED_ICE_KING_ZORA:
->>>>>>> 8913c4fa
             gSPSegment(POLY_XLU_DISP++, 0x08,
                        Gfx_TwoTexScroll(play->state.gfxCtx, G_TX_RENDERTILE, -play->gameplayFrames & 0x7F,
                                         -play->gameplayFrames & 0x7F, 0x20, 0x20, 1, -play->gameplayFrames & 0x7F,
