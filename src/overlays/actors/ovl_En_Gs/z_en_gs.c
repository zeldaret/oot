--- conflicted
+++ resolved
@@ -38,21 +38,17 @@
     (ActorFunc)EnGs_Draw,
 };
 
-static ColliderCylinderInit D_80A4FDA0 = {
+static ColliderCylinderInit sCylinderInit = {
     { COLTYPE_HARD, AT_OFF, AC_ON | AC_HARD | AC_PLAYER, OC_ON | OC_ALL, OT_TYPE2, COLSHAPE_CYLINDER },
     { ELEMTYPE_UNK0, { 0x00000000, 0x00, 0x00 }, { 0xFFCFFFFF, 0x00, 0x00 }, TOUCH_OFF, BUMP_ON, OCELEM_ON },
     { 21, 48, 0, { 0, 0, 0 } },
 };
 
-<<<<<<< HEAD
-CollisionCheckInfoInit2 D_80A4FDCC = { 0, 0, 0, 0, 0xFF };
-=======
-static CollisionCheckInfoInit2 D_80A4FDCC = { 0, 0, 0, 0, 0xFF };
->>>>>>> 4876610c
-
-static DamageTable D_80A4FDD8 = { 0x00, 0x00, 0xE0, 0xC0, 0xE0, 0xE0, 0xD0, 0xE0, 0xF0, 0xF0, 0xF0,
+static CollisionCheckInfoInit2 sColChkInfoInit = { 0, 0, 0, 0, 0xFF };
+
+static DamageTable sDamageTable = { 0x00, 0x00, 0xE0, 0xC0, 0xE0, 0xE0, 0xD0, 0xE0, 0xF0, 0xF0, 0xF0,
                                   0xB0, 0xB0, 0xB0, 0x00, 0x00, 0x00, 0xB0, 0xB0, 0xB0, 0x00, 0x00,
-                                  0x00, 0x00, 0x00, 0x00, 0x00, 0x00, 0x00, 0x00, 0x00, 0x00 };
+                                  0x00, 0x00, 0x00, 0x00, 0x00, 0x00, 0x00, 0x00, 0x00, 0x00, };
 
 static InitChainEntry sInitChain[] = {
     ICHAIN_VEC3F_DIV1000(scale, 100, ICHAIN_STOP),
@@ -62,9 +58,9 @@
     EnGs* this = THIS;
 
     Actor_ProcessInitChain(thisx, sInitChain);
-    Collider_InitCylinder(globalCtx, &this->unk_14C);
-    Collider_SetCylinder(globalCtx, &this->unk_14C, thisx, &D_80A4FDA0);
-    CollisionCheck_SetInfo2(&thisx->colChkInfo, &D_80A4FDD8, &D_80A4FDCC);
+    Collider_InitCylinder(globalCtx, &this->collider);
+    Collider_SetCylinder(globalCtx, &this->collider, thisx, &sCylinderInit);
+    CollisionCheck_SetInfo2(&thisx->colChkInfo, &sDamageTable, &sColChkInfoInit);
 
     thisx->unk_1F = 6;
     this->unk_1D8 = thisx->posRot.pos;
@@ -485,9 +481,9 @@
     if (globalCtx) {};
     if (!(this->unk_19E & 0x10)) {
         if (globalCtx) {};
-        if (this->unk_14C.base.acFlags & AC_HIT) {
+        if (this->collider.base.acFlags & AC_HIT) {
             this->unk_19F = 0;
-            this->unk_14C.base.acFlags &= ~AC_HIT;
+            this->collider.base.acFlags &= ~AC_HIT;
 
             switch (this->actor.colChkInfo.damageEffect) {
                 case 15:
@@ -517,9 +513,9 @@
                     break;
             }
         }
-        Collider_UpdateCylinder(&this->actor, &this->unk_14C);
-        CollisionCheck_SetAC(globalCtx, &globalCtx->colChkCtx, &this->unk_14C.base);
-        CollisionCheck_SetOC(globalCtx, &globalCtx->colChkCtx, &this->unk_14C.base);
+        Collider_UpdateCylinder(&this->actor, &this->collider);
+        CollisionCheck_SetAC(globalCtx, &globalCtx->colChkCtx, &this->collider.base);
+        CollisionCheck_SetOC(globalCtx, &globalCtx->colChkCtx, &this->collider.base);
     }
     this->actionFunc(this, globalCtx);
     func_80A4E648(this, globalCtx);
