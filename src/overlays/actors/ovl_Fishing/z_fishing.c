--- conflicted
+++ resolved
@@ -3790,13 +3790,8 @@
                     }
                 } else {
                     D_80B7E086 = 0x4082;
-<<<<<<< HEAD
-                    func_800A9F6C(0.0f, 1, 3, 1);
+                    Rumble_Override(0.0f, 1, 3, 1);
                     SEQCMD_STOP_SEQUENCE(SEQ_PLAYER_BGM_MAIN, 10);
-=======
-                    Rumble_Override(0.0f, 1, 3, 1);
-                    Audio_QueueSeqCmd(0x1 << 28 | SEQ_PLAYER_BGM_MAIN << 24 | 0x0A00FF);
->>>>>>> 78e528d6
                 }
 
                 this->unk_158 = this->unk_15A = 0;
