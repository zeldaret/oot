--- conflicted
+++ resolved
@@ -5656,11 +5656,7 @@
 
         rot.x = M_PI / 2.0f + 0.1f;
         rot.y = 1.0f;
-<<<<<<< HEAD
-        rot.z = (Camera_GetInputDirYaw(mainCam) * -(M_PI / 32768)) + rot.y;
-=======
-        rot.z = (Camera_GetInputDirYaw(camera) * -(M_PI / 0x8000)) + rot.y;
->>>>>>> 32e66c2d
+        rot.z = (Camera_GetInputDirYaw(mainCam) * -(M_PI / 0x8000)) + rot.y;
 
         for (i = 0; i < (u8)D_80B7A650; i++) {
             pos.x = Rand_CenteredFloat(700.0f) + globalCtx->view.eye.x;
