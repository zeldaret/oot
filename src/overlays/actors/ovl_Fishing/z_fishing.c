--- conflicted
+++ resolved
@@ -5347,15 +5347,9 @@
             func_800C08AC(globalCtx, sSubCamId, 0);
             func_80064534(globalCtx, &globalCtx->csCtx);
             D_80B7A6CC = 0;
-<<<<<<< HEAD
             sSubCamId = CAM_ID_MAIN;
-            func_80070600(globalCtx, 0);
-            globalCtx->envCtx.unk_9E = 0;
-=======
-            sCameraId = 0;
             Environment_EnableUnderwaterLights(globalCtx, 0);
             globalCtx->envCtx.adjFogNear = 0;
->>>>>>> 16471bb6
             player->unk_860 = -5;
             D_80B7E0B0 = 5;
             break;
