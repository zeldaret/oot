/*
 * File: z_fishing.c
 * Overlay: ovl_Fishing
 * Description: Fishing Pond Elements (Owner, Fish, Props, Effects...)
 */

#include "z_fishing.h"

#include "overlays/actors/ovl_En_Kanban/z_en_kanban.h"
#include "assets/objects/object_fish/object_fish.h"
#include "ichain.h"
#include "terminal.h"

// For retail BSS ordering, the block number of sStreamSfxProjectedPos must be 0.
#pragma increment_block_number 208

#define FLAGS ACTOR_FLAG_4

#define WATER_SURFACE_Y(play) play->colCtx.colHeader->waterBoxes->ySurface

#if OOT_DEBUG
#define KREG_DEBUG(i) KREG(i)
#else
#define KREG_DEBUG(i) 0
#endif

void Fishing_Init(Actor* thisx, PlayState* play2);
void Fishing_Destroy(Actor* thisx, PlayState* play2);
void Fishing_UpdateFish(Actor* thisx, PlayState* play2);
void Fishing_UpdateOwner(Actor* thisx, PlayState* play2);
void Fishing_DrawFish(Actor* thisx, PlayState* play);
void Fishing_DrawOwner(Actor* thisx, PlayState* play);

typedef struct {
    /* 0x00 */ u8 isLoach;
    /* 0x02 */ Vec3s pos;
    /* 0x08 */ u8 baseLength;
    /* 0x0C */ f32 perception;
} FishingFishInit; // size = 0x10

typedef enum {
    /* 0x00 */ FS_EFF_NONE,
    /* 0x01 */ FS_EFF_RIPPLE,
    /* 0x02 */ FS_EFF_DUST_SPLASH,
    /* 0x03 */ FS_EFF_WATER_DUST,
    /* 0x04 */ FS_EFF_BUBBLE,
    /* 0x05 */ FS_EFF_RAIN_DROP,
    /* 0x06 */ FS_EFF_OWNER_HAT,
    /* 0x07 */ FS_EFF_RAIN_RIPPLE,
    /* 0x08 */ FS_EFF_RAIN_SPLASH
} FishingEffectType;

#define FISHING_EFFECT_COUNT 130

typedef struct {
    /* 0x00 */ Vec3f pos;
    /* 0x0C */ Vec3f vel;
    /* 0x18 */ Vec3f accel;
    /* 0x24 */ u8 type;
    /* 0x25 */ u8 timer;
    /* 0x26 */ char unk_26[0x04];
    /* 0x2A */ s16 alpha;
    /* 0x2C */ s16 state;
    /* 0x2E */ s16 alphaMax;
    /* 0x30 */ f32 scale;
    /* 0x34 */ Vec3f rot;
} FishingEffect; // size = 0x40

#define POND_PROP_COUNT 140

typedef enum {
    /* 0x00 */ FS_PROP_NONE,
    /* 0x01 */ FS_PROP_REED,
    /* 0x02 */ FS_PROP_LILY_PAD,
    /* 0x03 */ FS_PROP_ROCK,
    /* 0x04 */ FS_PROP_WOOD_POST,
    /* 0x23 */ FS_PROP_INIT_STOP = 0x23
} FishingPropType;

typedef struct {
    /* 0x00 */ u8 type;
    /* 0x02 */ Vec3s pos;
} FishingPropInit; // size = 0x08

typedef struct {
    /* 0x00 */ Vec3f pos;
    /* 0x0C */ f32 rotX;
    /* 0x10 */ f32 rotY;
    /* 0x14 */ f32 reedAngle;
    /* 0x18 */ Vec3f projectedPos;
    /* 0x24 */ f32 scale;
    /* 0x28 */ s16 lilyPadAngle;
    /* 0x2C */ f32 lilyPadOffset;
    /* 0x30 */ u8 type;
    /* 0x32 */ s16 timer;
    /* 0x34 */ u8 shouldDraw;
    /* 0x38 */ f32 drawDistance;
} FishingProp; // size = 0x3C

typedef enum {
    /* 0x00 */ FS_GROUP_FISH_NONE,
    /* 0x01 */ FS_GROUP_FISH_NORMAL
} FishingGroupFishType;

#define GROUP_FISH_COUNT 60

typedef struct {
    /* 0x00 */ u8 type;
    /* 0x02 */ s16 timer;
    /* 0x04 */ Vec3f pos;
    /* 0x10 */ Vec3f homePos;
    /* 0x1C */ Vec3f projectedPos;
    /* 0x28 */ f32 velY;
    /* 0x2C */ f32 scaleX;
    /* 0x30 */ f32 unk_30;
    /* 0x34 */ f32 unk_34;
    /* 0x38 */ f32 unk_38;
    /* 0x3C */ s16 unk_3C;
    /* 0x3E */ s16 unk_3E;
    /* 0x40 */ s16 unk_40;
    /* 0x42 */ s16 unk_42;
    /* 0x44 */ u8 shouldDraw;
} FishingGroupFish; // size = 0x48

typedef enum {
    /* 0x00 */ FS_LURE_STOCK,
    /* 0x01 */ FS_LURE_UNK, // hinted at with an "== 1"
    /* 0x02 */ FS_LURE_SINKING
} FishingLureTypes;

#define LINE_SEG_COUNT 200
#define SINKING_LURE_SEG_COUNT 20

ActorInit Fishing_InitVars = {
    /**/ ACTOR_FISHING,
    /**/ ACTORCAT_NPC,
    /**/ FLAGS,
    /**/ OBJECT_FISH,
    /**/ sizeof(Fishing),
    /**/ Fishing_Init,
    /**/ Fishing_Destroy,
    /**/ Fishing_UpdateFish,
    /**/ Fishing_DrawFish,
};

static f32 sStormStrength = 0.0f;

static u8 sStormStrengthTarget = 0;

static f32 sFishingStormShade = 0.0f;

static Vec3f sFishingStormSfxPos = { 0.0f, 0.0f, 0.0f };

static f32 sStormSfxFreqScale = 0.0f;

static u8 sSinkingLureLocation = 0;

static f32 sFishOnHandLength = 0.0f;

static u8 sIsRodVisible = true;

static u16 sFishLengthToWeigh = 0;

static u8 sFishingCaughtTextDelay = 0;

static s32 sFishingTimePlayed = 0;

static s16 sOwnerTheftTimer = 0;

typedef enum {
    /* 0x00 */ FS_OWNER_BALD,
    /* 0x01 */ FS_OWNER_CAPPED,
    /* 0x02 */ FS_OWNER_HAIR
} FishingOwnerHair;

static u8 sOwnerHair = FS_OWNER_BALD;
static u8 sIsOwnersHatHooked = false; // hat is on fishing hook
static u8 sIsOwnersHatSunk = false;   // hat is sinking into pond.

static s16 sRodCastState = 0;

static Vec3f sFishMouthOffset = { 500.0f, 500.0f, 0.0f };

static u8 D_80B7A6A4 = 0;

static f32 sRodBendRotY = 0.0f;
static f32 D_80B7A6AC = 0.0f;
static f32 D_80B7A6B0 = 0.0f;
static f32 D_80B7A6B4 = 0.0f;
static f32 D_80B7A6B8 = 0.0f;
static f32 D_80B7A6BC = 0.0f;
static f32 D_80B7A6C0 = 0.0f;

static s16 sStickAdjXPrev = 0;
static s16 sStickAdjYPrev = 0;

static u8 sFishingPlayerCinematicState = 0;
static u8 sFishingCinematicTimer = 0;
static u8 sSinkingLureFound = false;

static ColliderJntSphElementInit sJntSphElementsInit[12] = {
    {
        {
            ELEMTYPE_UNK0,
            { 0xFFCFFFFF, 0x00, 0x10 },
            { 0xFFCFFFFF, 0x00, 0x00 },
            ATELEM_NONE,
            ACELEM_NONE,
            OCELEM_ON,
        },
        { 0, { { 0, 0, 0 }, 30 }, 100 },
    },
    {
        {
            ELEMTYPE_UNK0,
            { 0xFFCFFFFF, 0x00, 0x10 },
            { 0xFFCFFFFF, 0x00, 0x00 },
            ATELEM_NONE,
            ACELEM_NONE,
            OCELEM_ON,
        },
        { 0, { { 0, 0, 0 }, 30 }, 100 },
    },
    {
        {
            ELEMTYPE_UNK0,
            { 0xFFCFFFFF, 0x00, 0x10 },
            { 0xFFCFFFFF, 0x00, 0x00 },
            ATELEM_NONE,
            ACELEM_NONE,
            OCELEM_ON,
        },
        { 0, { { 0, 0, 0 }, 30 }, 100 },
    },
    {
        {
            ELEMTYPE_UNK0,
            { 0xFFCFFFFF, 0x00, 0x10 },
            { 0xFFCFFFFF, 0x00, 0x00 },
            ATELEM_NONE,
            ACELEM_NONE,
            OCELEM_ON,
        },
        { 0, { { 0, 0, 0 }, 30 }, 100 },
    },
    {
        {
            ELEMTYPE_UNK0,
            { 0xFFCFFFFF, 0x00, 0x10 },
            { 0xFFCFFFFF, 0x00, 0x00 },
            ATELEM_NONE,
            ACELEM_NONE,
            OCELEM_ON,
        },
        { 0, { { 0, 0, 0 }, 30 }, 100 },
    },
    {
        {
            ELEMTYPE_UNK0,
            { 0xFFCFFFFF, 0x00, 0x10 },
            { 0xFFCFFFFF, 0x00, 0x00 },
            ATELEM_NONE,
            ACELEM_NONE,
            OCELEM_ON,
        },
        { 0, { { 0, 0, 0 }, 30 }, 100 },
    },
    {
        {
            ELEMTYPE_UNK0,
            { 0xFFCFFFFF, 0x00, 0x10 },
            { 0xFFCFFFFF, 0x00, 0x00 },
            ATELEM_NONE,
            ACELEM_NONE,
            OCELEM_ON,
        },
        { 0, { { 0, 0, 0 }, 30 }, 100 },
    },
    {
        {
            ELEMTYPE_UNK0,
            { 0xFFCFFFFF, 0x00, 0x10 },
            { 0xFFCFFFFF, 0x00, 0x00 },
            ATELEM_NONE,
            ACELEM_NONE,
            OCELEM_ON,
        },
        { 0, { { 0, 0, 0 }, 30 }, 100 },
    },
    {
        {
            ELEMTYPE_UNK0,
            { 0xFFCFFFFF, 0x00, 0x10 },
            { 0xFFCFFFFF, 0x00, 0x00 },
            ATELEM_NONE,
            ACELEM_NONE,
            OCELEM_ON,
        },
        { 0, { { 0, 0, 0 }, 30 }, 100 },
    },
    {
        {
            ELEMTYPE_UNK0,
            { 0xFFCFFFFF, 0x00, 0x10 },
            { 0xFFCFFFFF, 0x00, 0x00 },
            ATELEM_NONE,
            ACELEM_NONE,
            OCELEM_ON,
        },
        { 0, { { 0, 0, 0 }, 30 }, 100 },
    },
    {
        {
            ELEMTYPE_UNK0,
            { 0xFFCFFFFF, 0x00, 0x10 },
            { 0xFFCFFFFF, 0x00, 0x00 },
            ATELEM_NONE,
            ACELEM_NONE,
            OCELEM_ON,
        },
        { 0, { { 0, 0, 0 }, 30 }, 100 },
    },
    {
        {
            ELEMTYPE_UNK0,
            { 0xFFCFFFFF, 0x00, 0x10 },
            { 0xFFCFFFFF, 0x00, 0x00 },
            ATELEM_NONE,
            ACELEM_NONE,
            OCELEM_ON,
        },
        { 0, { { 0, 0, 0 }, 30 }, 100 },
    },
};

static ColliderJntSphInit sJntSphInit = {
    {
        COLTYPE_NONE,
        AT_TYPE_ENEMY,
        AC_TYPE_PLAYER,
        OC1_ON | OC1_TYPE_PLAYER,
        OC2_TYPE_1,
        COLSHAPE_JNTSPH,
    },
    12,
    sJntSphElementsInit,
};

static f32 sFishGroupVar = 0.0f;

static Vec3f sZeroVec = { 0.0f, 0.0f, 0.0f };
UNUSED static Vec3f sUnusedVec = { 0.0f, 0.0f, 2000.0f };

static Fishing* sFishingMain;
static u8 sReelLock;
static u8 sLinkAge;
static u8 sFishingFoggy;
static u8 sStormChanceTimer;
static f32 sFishingRecordLength;
static u8 sFishOnHandIsLoach;
static u8 sFishGameNumber; // increments for each purchased play. effects weather
static u8 sLureCaughtWith;
static s16 sFishFightTime;
static u8 sPondOwnerTextIdIndex;
static u16 sFishesCaught;
static u16 sFishingCaughtTextId;
static s8 sLureCameraZoomLevel;
static Vec3f sOwnerHeadPos;
static Vec3s sEffOwnersHatRot;
static u8 sLureMoveDelay; // a small delay between the lure hitting the water, and being able to reel.
static s16 sRumbleDelay;
static s16 sFishingMusicDelay;
static Fishing* sFishingHookedFish;
static s16 sFishingPlayingState;
static s16 sLureTimer; // AND'd for various effects/checks
static s16 D_80B7E0B0;
static s16 D_80B7E0B2;
static s16 sRodCastTimer; // used for the inital line casting
static u8 sLureEquipped;
static Vec3f sLurePos;
static Vec3f sLureDrawPos;
static Vec3f sLureRot;
static Vec3f sLurePosDelta;
static Vec3f sLureCastDelta;
static f32 sLure1Rotate; // lure type 1 is programmed to change this.
static f32 sLurePosZOffset;
static f32 sLureRotXTarget;
static f32 sLureRotXStep;
static s8 D_80B7E114;
static s16 sRodPullback; // holding A+Down to keep the fish on line
static u8 D_80B7E118;
static f32 sRodReelingSpeed;
static u8 sWiggleAttraction;
static s16 sLureBitTimer;
static u8 sLineHooked;
static Vec3f sLureLineSegPosDelta;
static f32 sLureWiggleRotYTarget;
static f32 sLureWigglePosY;
static s16 sLureWiggleRotY;
static f32 sLureWiggleSign; // +/-1.0f
static f32 sRodLineSpooled; // 200 represents the full spool.
static f32 D_80B7E148;
static f32 sFishingLineScale;
static s16 D_80B7E150;
static f32 sReelLinePosStep;
static Vec3f sRodTipPos;
static Vec3f sReelLinePos[LINE_SEG_COUNT];
static Vec3f sReelLineRot[LINE_SEG_COUNT];
static Vec3f sReelLineUnk[LINE_SEG_COUNT];
static Vec3f sLureHookRefPos[2];
static f32 sLureHookRotY[2];
static u8 sRodHitTimer; // brief timer for bending rod when line is snapped
static Vec3f sSinkingLurePos[SINKING_LURE_SEG_COUNT];
static s16 sSinkingLureSegmentIndex;
static f32 sProjectedW;
static Vec3f sSubCamEye;
static Vec3f sSubCamAt;
static s16 sSubCamId;
static f32 sCatchCamX;
static f32 sSubCamVelFactor;
static f32 D_80B7FED0;
static Vec3f sSinkingLureBasePos;
static f32 sSinkingLureHeldY; // the lure going to its mark when being held up.
static s32 sRandSeed0;
static s32 sRandSeed1;
static s32 sRandSeed2;
static FishingProp sPondProps[POND_PROP_COUNT];
static FishingGroupFish sGroupFishes[GROUP_FISH_COUNT];
static f32 sFishGroupAngle1;
static f32 sFishGroupAngle2;
static f32 sFishGroupAngle3;
static FishingEffect sEffects[FISHING_EFFECT_COUNT];
static Vec3f sStreamSfxProjectedPos;

void Fishing_SetColliderElement(s32 index, ColliderJntSph* collider, Vec3f* pos, f32 scale) {
    collider->elements[index].dim.worldSphere.center.x = pos->x;
    collider->elements[index].dim.worldSphere.center.y = pos->y;
    collider->elements[index].dim.worldSphere.center.z = pos->z;
    collider->elements[index].dim.worldSphere.radius =
        collider->elements[index].dim.modelSphere.radius * collider->elements[index].dim.scale * scale * 1.6f;
}

void Fishing_SeedRand(s32 seed0, s32 seed1, s32 seed2) {
    sRandSeed0 = seed0;
    sRandSeed1 = seed1;
    sRandSeed2 = seed2;
}

f32 Fishing_RandZeroOne(void) {
    f32 rand;

    // Wichmann-Hill algorithm
    sRandSeed0 = (sRandSeed0 * 171) % 30269;
    sRandSeed1 = (sRandSeed1 * 172) % 30307;
    sRandSeed2 = (sRandSeed2 * 170) % 30323;

    rand = (sRandSeed0 / 30269.0f) + (sRandSeed1 / 30307.0f) + (sRandSeed2 / 30323.0f);
    while (rand >= 1.0f) {
        rand -= 1.0f;
    }

    return fabsf(rand);
}

s16 Fishing_SmoothStepToS(s16* pValue, s16 target, s16 scale, s16 step) {
    s16 stepSize;
    s16 diff;

    diff = target - *pValue;
    stepSize = diff / scale;

    if (stepSize > step) {
        stepSize = step;
    }

    if (stepSize < -step) {
        stepSize = -step;
    }

    *pValue += stepSize;

    return stepSize;
}

void Fishing_SpawnRipple(Vec3f* projectedPos, FishingEffect* effect, Vec3f* pos, f32 scale, f32 rotX, s16 alpha,
                         s16 countLimit) {
    s16 i;

    if ((projectedPos != NULL) && ((projectedPos->z > 500.0f) || (projectedPos->z < 0.0f))) {
        return;
    }

    for (i = 0; i < countLimit; i++) {
        if (effect->type == FS_EFF_NONE) {
            effect->type = FS_EFF_RIPPLE;
            effect->pos = *pos;
            effect->vel = sZeroVec;
            effect->accel = sZeroVec;
            effect->scale = scale * 0.0025f;
            effect->rot.x = rotX * 0.0025f;

            if (scale > 300.0f) {
                effect->alpha = 0;
                effect->alphaMax = alpha;
                effect->state = 0;
                effect->rot.y = (effect->rot.x - effect->scale) * 0.05f;
            } else {
                effect->alpha = alpha;
                effect->state = 1;
                effect->rot.y = (effect->rot.x - effect->scale) * 0.1f;
            }
            break;
        }

        effect++;
    }
}

void Fishing_SpawnDustSplash(Vec3f* projectedPos, FishingEffect* effect, Vec3f* pos, Vec3f* vel, f32 scale) {
    s16 i;
    Vec3f accel = { 0.0f, -1.0f, 0.0f };

    if ((projectedPos != NULL) && ((projectedPos->z > 500.0f) || (projectedPos->z < 0.0f))) {
        return;
    }

    for (i = 0; i < 100; i++) {
        if ((effect->type == FS_EFF_NONE) || (effect->type == FS_EFF_RAIN_DROP) ||
            (effect->type == FS_EFF_RAIN_RIPPLE) || (effect->type == FS_EFF_RAIN_SPLASH)) {
            effect->type = FS_EFF_DUST_SPLASH;
            effect->pos = *pos;
            effect->vel = *vel;
            effect->accel = accel;
            effect->alpha = 100 + (s16)Rand_ZeroFloat(100.0f);
            effect->scale = scale;
            break;
        }

        effect++;
    }
}

void Fishing_SpawnWaterDust(Vec3f* projectedPos, FishingEffect* effect, Vec3f* pos, f32 scale) {
    s16 i;
    Vec3f accel = { 0.0f, 0.05f, 0.0f };

    if ((projectedPos != NULL) && ((projectedPos->z > 500.0f) || (projectedPos->z < 0.0f))) {
        return;
    }

    for (i = 0; i < 90; i++) {
        if (effect->type == FS_EFF_NONE) {
            effect->type = FS_EFF_WATER_DUST;
            effect->pos = *pos;
            effect->vel = sZeroVec;
            effect->accel = accel;
            effect->alpha = 255;
            effect->timer = (s16)Rand_ZeroFloat(100.0f);
            effect->scale = scale;
            effect->rot.x = 2.0f * scale;
            break;
        }

        effect++;
    }
}

void Fishing_SpawnBubble(Vec3f* projectedPos, FishingEffect* effect, Vec3f* pos, f32 scale, u8 state) {
    s16 i;
    Vec3f vel = { 0.0f, 1.0f, 0.0f };

    if ((projectedPos != NULL) && ((projectedPos->z > 500.0f) || (projectedPos->z < 0.0f))) {
        return;
    }

    for (i = 0; i < 90; i++) {
        if (effect->type == FS_EFF_NONE) {
            effect->type = FS_EFF_BUBBLE;
            effect->pos = *pos;
            effect->vel = vel;
            effect->accel = sZeroVec;
            effect->timer = (s16)Rand_ZeroFloat(100.0f);
            effect->scale = scale;
            effect->state = state;
            break;
        }

        effect++;
    }
}

void Fishing_SpawnRainDrop(FishingEffect* effect, Vec3f* pos, Vec3f* rot) {
    s16 i;
    Vec3f velSrc;

    velSrc.x = 0.0f;
    velSrc.y = 0.0f;
    velSrc.z = 300.0f;

    effect += 30;

    for (i = 30; i < FISHING_EFFECT_COUNT; i++) {
        if (effect->type == FS_EFF_NONE) {
            effect->type = FS_EFF_RAIN_DROP;
            effect->pos = *pos;
            effect->accel = sZeroVec;
            effect->rot.x = rot->x;
            effect->rot.y = rot->y;
            effect->rot.z = rot->z;
            Matrix_RotateY(rot->y, MTXMODE_NEW);
            Matrix_RotateX(rot->x, MTXMODE_APPLY);
            Matrix_MultVec3f(&velSrc, &effect->vel);
            break;
        }

        effect++;
    }
}

static FishingPropInit sPondPropInits[POND_PROP_COUNT + 1] = {
    { FS_PROP_ROCK, { 529, -53, -498 } },
    { FS_PROP_ROCK, { 461, -66, -480 } },
    { FS_PROP_ROCK, { 398, -73, -474 } },
    { FS_PROP_ROCK, { -226, -52, -691 } },
    { FS_PROP_ROCK, { -300, -41, -710 } },
    { FS_PROP_ROCK, { -333, -50, -643 } },
    { FS_PROP_ROCK, { -387, -46, -632 } },
    { FS_PROP_ROCK, { -484, -43, -596 } },
    { FS_PROP_ROCK, { -409, -57, -560 } },
    { FS_PROP_WOOD_POST, { 444, -87, -322 } },
    { FS_PROP_WOOD_POST, { 447, -91, -274 } },
    { FS_PROP_WOOD_POST, { 395, -109, -189 } },
    { FS_PROP_REED, { 617, -29, 646 } },
    { FS_PROP_REED, { 698, -26, 584 } },
    { FS_PROP_REED, { 711, -29, 501 } },
    { FS_PROP_REED, { 757, -28, 457 } },
    { FS_PROP_REED, { 812, -29, 341 } },
    { FS_PROP_REED, { 856, -30, 235 } },
    { FS_PROP_REED, { 847, -31, 83 } },
    { FS_PROP_REED, { 900, -26, 119 } },
    { FS_PROP_LILY_PAD, { 861, -22, 137 } },
    { FS_PROP_LILY_PAD, { 836, -22, 150 } },
    { FS_PROP_LILY_PAD, { 829, -22, 200 } },
    { FS_PROP_LILY_PAD, { 788, -22, 232 } },
    { FS_PROP_LILY_PAD, { 803, -22, 319 } },
    { FS_PROP_LILY_PAD, { 756, -22, 348 } },
    { FS_PROP_LILY_PAD, { 731, -22, 377 } },
    { FS_PROP_LILY_PAD, { 700, -22, 392 } },
    { FS_PROP_LILY_PAD, { 706, -22, 351 } },
    { FS_PROP_LILY_PAD, { 677, -22, 286 } },
    { FS_PROP_LILY_PAD, { 691, -22, 250 } },
    { FS_PROP_LILY_PAD, { 744, -22, 290 } },
    { FS_PROP_LILY_PAD, { 766, -22, 201 } },
    { FS_PROP_LILY_PAD, { 781, -22, 128 } },
    { FS_PROP_LILY_PAD, { 817, -22, 46 } },
    { FS_PROP_LILY_PAD, { 857, -22, -50 } },
    { FS_PROP_LILY_PAD, { 724, -22, 110 } },
    { FS_PROP_LILY_PAD, { 723, -22, 145 } },
    { FS_PROP_LILY_PAD, { 728, -22, 202 } },
    { FS_PROP_LILY_PAD, { 721, -22, 237 } },
    { FS_PROP_LILY_PAD, { 698, -22, 312 } },
    { FS_PROP_LILY_PAD, { 660, -22, 349 } },
    { FS_PROP_LILY_PAD, { 662, -22, 388 } },
    { FS_PROP_LILY_PAD, { 667, -22, 432 } },
    { FS_PROP_LILY_PAD, { 732, -22, 429 } },
    { FS_PROP_LILY_PAD, { 606, -22, 366 } },
    { FS_PROP_LILY_PAD, { 604, -22, 286 } },
    { FS_PROP_LILY_PAD, { 620, -22, 217 } },
    { FS_PROP_LILY_PAD, { 663, -22, 159 } },
    { FS_PROP_LILY_PAD, { 682, -22, 73 } },
    { FS_PROP_LILY_PAD, { 777, -22, 83 } },
    { FS_PROP_LILY_PAD, { 766, -22, 158 } },
    { FS_PROP_REED, { 1073, 0, -876 } },
    { FS_PROP_REED, { 970, 0, -853 } },
    { FS_PROP_REED, { 896, 0, -886 } },
    { FS_PROP_REED, { 646, -27, -651 } },
    { FS_PROP_REED, { 597, -29, -657 } },
    { FS_PROP_REED, { 547, -32, -651 } },
    { FS_PROP_REED, { 690, -29, -546 } },
    { FS_PROP_REED, { 720, -29, -490 } },
    { FS_PROP_REED, { -756, -30, -409 } },
    { FS_PROP_REED, { -688, -34, -458 } },
    { FS_PROP_REED, { -613, -34, -581 } },
    { FS_PROP_LILY_PAD, { -593, -22, -479 } },
    { FS_PROP_LILY_PAD, { -602, -22, -421 } },
    { FS_PROP_LILY_PAD, { -664, -22, -371 } },
    { FS_PROP_LILY_PAD, { -708, -22, -316 } },
    { FS_PROP_LILY_PAD, { -718, -22, -237 } },
    { FS_PROP_REED, { -807, -36, -183 } },
    { FS_PROP_REED, { -856, -29, -259 } },
    { FS_PROP_LILY_PAD, { -814, -22, -317 } },
    { FS_PROP_LILY_PAD, { -759, -22, -384 } },
    { FS_PROP_LILY_PAD, { -718, -22, -441 } },
    { FS_PROP_LILY_PAD, { -474, -22, -567 } },
    { FS_PROP_LILY_PAD, { -519, -22, -517 } },
    { FS_PROP_LILY_PAD, { -539, -22, -487 } },
    { FS_PROP_LILY_PAD, { -575, -22, -442 } },
    { FS_PROP_LILY_PAD, { -594, -22, -525 } },
    { FS_PROP_LILY_PAD, { -669, -22, -514 } },
    { FS_PROP_LILY_PAD, { -653, -22, -456 } },
    { FS_PROP_REED, { -663, -28, -606 } },
    { FS_PROP_REED, { -708, -26, -567 } },
    { FS_PROP_REED, { -739, -27, -506 } },
    { FS_PROP_REED, { -752, -28, -464 } },
    { FS_PROP_REED, { -709, -29, -513 } },
    { FS_PROP_LILY_PAD, { -544, -22, -436 } },
    { FS_PROP_LILY_PAD, { -559, -22, -397 } },
    { FS_PROP_LILY_PAD, { -616, -22, -353 } },
    { FS_PROP_LILY_PAD, { -712, -22, -368 } },
    { FS_PROP_LILY_PAD, { -678, -22, -403 } },
    { FS_PROP_LILY_PAD, { -664, -22, -273 } },
    { FS_PROP_LILY_PAD, { -630, -22, -276 } },
    { FS_PROP_LILY_PAD, { -579, -22, -311 } },
    { FS_PROP_LILY_PAD, { -588, -22, -351 } },
    { FS_PROP_LILY_PAD, { -555, -22, -534 } },
    { FS_PROP_LILY_PAD, { -547, -22, -567 } },
    { FS_PROP_LILY_PAD, { -592, -22, -571 } },
    { FS_PROP_LILY_PAD, { -541, -22, -610 } },
    { FS_PROP_LILY_PAD, { -476, -22, -629 } },
    { FS_PROP_LILY_PAD, { -439, -22, -598 } },
    { FS_PROP_LILY_PAD, { -412, -22, -550 } },
    { FS_PROP_LILY_PAD, { -411, -22, -606 } },
    { FS_PROP_LILY_PAD, { -370, -22, -634 } },
    { FS_PROP_LILY_PAD, { -352, -22, -662 } },
    { FS_PROP_LILY_PAD, { -413, -22, -641 } },
    { FS_PROP_LILY_PAD, { -488, -22, -666 } },
    { FS_PROP_LILY_PAD, { -578, -22, -656 } },
    { FS_PROP_LILY_PAD, { -560, -22, -640 } },
    { FS_PROP_LILY_PAD, { -531, -22, -654 } },
    { FS_PROP_LILY_PAD, { -451, -22, -669 } },
    { FS_PROP_LILY_PAD, { -439, -22, -699 } },
    { FS_PROP_LILY_PAD, { -482, -22, -719 } },
    { FS_PROP_LILY_PAD, { -524, -22, -720 } },
    { FS_PROP_LILY_PAD, { -569, -22, -714 } },
    { FS_PROP_REED, { -520, -27, -727 } },
    { FS_PROP_REED, { -572, -28, -686 } },
    { FS_PROP_REED, { -588, -32, -631 } },
    { FS_PROP_REED, { -622, -34, -571 } },
    { FS_PROP_REED, { -628, -36, -510 } },
    { FS_PROP_REED, { -655, -36, -466 } },
    { FS_PROP_REED, { -655, -41, -393 } },
    { FS_PROP_REED, { -661, -47, -328 } },
    { FS_PROP_REED, { -723, -40, -287 } },
    { FS_PROP_REED, { -756, -33, -349 } },
    { FS_PROP_REED, { -755, -43, -210 } },
    { FS_PROP_LILY_PAD, { -770, -22, -281 } },
    { FS_PROP_LILY_PAD, { -750, -22, -313 } },
    { FS_PROP_LILY_PAD, { -736, -22, -341 } },
    { FS_PROP_LILY_PAD, { -620, -22, -418 } },
    { FS_PROP_LILY_PAD, { -601, -22, -371 } },
    { FS_PROP_LILY_PAD, { -635, -22, -383 } },
    { FS_PROP_LILY_PAD, { -627, -22, -311 } },
    { FS_PROP_LILY_PAD, { -665, -22, -327 } },
    { FS_PROP_LILY_PAD, { -524, -22, -537 } },
    { FS_PROP_LILY_PAD, { -514, -22, -579 } },
    { FS_PROP_LILY_PAD, { -512, -22, -623 } },
    { FS_PROP_LILY_PAD, { -576, -22, -582 } },
    { FS_PROP_LILY_PAD, { -600, -22, -608 } },
    { FS_PROP_LILY_PAD, { -657, -22, -531 } },
    { FS_PROP_LILY_PAD, { -641, -22, -547 } },
    { FS_PROP_INIT_STOP, { 0 } },
};

void Fishing_InitPondProps(Fishing* this, PlayState* play) {
    FishingProp* prop = &sPondProps[0];
    Vec3f colliderPos;
    s16 i;

    Fishing_SeedRand(1, 29100, 9786);

    for (i = 0; i < POND_PROP_COUNT; i++) {
        if (sPondPropInits[i].type == FS_PROP_INIT_STOP) {
            break;
        }

        prop->type = sPondPropInits[i].type;
        prop->pos.x = sPondPropInits[i].pos.x;
        prop->pos.y = sPondPropInits[i].pos.y;
        prop->pos.z = sPondPropInits[i].pos.z;
        prop->rotX = 0.0f;
        prop->reedAngle = 0.0f;

        prop->timer = Rand_ZeroFloat(100.0f);
        prop->drawDistance = 800.0f;

        if (prop->type == FS_PROP_REED) {
            prop->scale = (Fishing_RandZeroOne() * 0.25f) + 0.75f;
            prop->reedAngle = Rand_ZeroFloat(2 * M_PI);
            if (sLinkAge == LINK_AGE_CHILD) {
                prop->scale *= 0.6f;
            }
            prop->drawDistance = 1200.0f;
        } else if (prop->type == FS_PROP_WOOD_POST) {
            prop->scale = 0.08f;
            prop->drawDistance = 1200.0f;
            colliderPos = prop->pos;
            colliderPos.y += 50.0f;
            Fishing_SetColliderElement(i, &sFishingMain->collider, &colliderPos, prop->scale * 3.5f);
        } else if (prop->type == FS_PROP_LILY_PAD) {
            prop->scale = (Fishing_RandZeroOne() * 0.3f) + 0.5f;
            prop->rotY = Rand_ZeroFloat(2 * M_PI);
            if (sLinkAge == LINK_AGE_CHILD) {
                if ((i % 4) != 0) {
                    prop->scale *= 0.6f;
                } else {
                    prop->type = FS_PROP_NONE;
                }
            }
        } else {
            prop->scale = (Fishing_RandZeroOne() * 0.1f) + 0.3f;
            prop->rotY = Rand_ZeroFloat(2 * M_PI);
            prop->drawDistance = 1000.0f;
            Fishing_SetColliderElement(i, &sFishingMain->collider, &prop->pos, prop->scale);
        }

        prop++;
    }
}

static FishingFishInit sFishInits[] = {
    { 0, { 666, -45, 354 }, 38, 0.1f },    { 0, { 681, -45, 240 }, 36, 0.1f },   { 0, { 670, -45, 90 }, 41, 0.05f },
    { 0, { 615, -45, -450 }, 35, 0.2f },   { 0, { 500, -45, -420 }, 39, 0.1f },  { 0, { 420, -45, -550 }, 44, 0.05f },
    { 0, { -264, -45, -640 }, 40, 0.1f },  { 0, { -470, -45, -540 }, 34, 0.2f }, { 0, { -557, -45, -430 }, 54, 0.01f },
    { 0, { -260, -60, -330 }, 47, 0.05f }, { 0, { -500, -60, 330 }, 42, 0.06f }, { 0, { 428, -40, -283 }, 33, 0.2f },
    { 0, { 409, -70, -230 }, 57, 0.0f },   { 0, { 450, -67, -300 }, 63, 0.0f },  { 0, { -136, -65, -196 }, 71, 0.0f },
    { 1, { -561, -35, -547 }, 45, 0.0f },  { 1, { 667, -35, 317 }, 43, 0.0f },
};

static InitChainEntry sInitChain[] = {
    ICHAIN_U8(targetMode, 5, ICHAIN_CONTINUE),
    ICHAIN_F32(targetArrowOffset, 0, ICHAIN_STOP),
};

void Fishing_Init(Actor* thisx, PlayState* play2) {
    PlayState* play = play2;
    Fishing* this = (Fishing*)thisx;
    u16 fishCount;
    s16 i;

    Actor_ProcessInitChain(thisx, sInitChain);
    ActorShape_Init(&thisx->shape, 0.0f, NULL, 0.0f);

#if OOT_DEBUG
    if (KREG(5) != 0) {
        sLinkAge = LINK_AGE_CHILD;
    } else {
        sLinkAge = gSaveContext.save.linkAge;
    }
#else
    sLinkAge = gSaveContext.save.linkAge;
#endif

    if (thisx->params < EN_FISH_PARAM) {
        FishingGroupFish* fish;

        sReelLock = 0;
        sFishingMain = this;
        Collider_InitJntSph(play, &sFishingMain->collider);
        Collider_SetJntSph(play, &sFishingMain->collider, thisx, &sJntSphInit, sFishingMain->colliderElements);

        thisx->params = EN_FISH_OWNER;

        SkelAnime_InitFlex(play, &this->skelAnime, &gFishingOwnerSkel, &gFishingOwnerAnim, NULL, NULL, 0);
        Animation_MorphToLoop(&this->skelAnime, &gFishingOwnerAnim, 0.0f);

        thisx->update = Fishing_UpdateOwner;
        thisx->draw = Fishing_DrawOwner;

        thisx->shape.rot.y = -0x6000;
        thisx->world.pos.x = 160.0f;
        thisx->world.pos.y = -2.0f;
        thisx->world.pos.z = 1208.0f;

        Actor_SetScale(thisx, 0.011f);

        thisx->focus.pos = thisx->world.pos;
        thisx->focus.pos.y += 75.0f;
        thisx->flags |= ACTOR_FLAG_0 | ACTOR_FLAG_3;

        if (sLinkAge != LINK_AGE_CHILD) {
            if (HIGH_SCORE(HS_FISHING) & HS_FISH_STOLE_HAT) {
                sOwnerHair = FS_OWNER_BALD;
            } else {
                sOwnerHair = FS_OWNER_CAPPED;
            }
        } else {
            sOwnerHair = FS_OWNER_HAIR;
        }

        sOwnerTheftTimer = 20;
        play->specialEffects = sEffects;
        gTimeSpeed = 1;
        sFishingPlayingState = 0;
        sFishingMusicDelay = 10;

        SEQCMD_STOP_SEQUENCE(SEQ_PLAYER_BGM_MAIN, 1);

        if (sLinkAge == LINK_AGE_CHILD) {
            if ((HIGH_SCORE(HS_FISHING) & HS_FISH_LENGTH_CHILD) != 0) {
                sFishingRecordLength = HIGH_SCORE(HS_FISHING) & HS_FISH_LENGTH_CHILD;
            } else {
                sFishingRecordLength = 40.0f; // 6 lbs
            }
        } else {
            if ((HIGH_SCORE(HS_FISHING) & HS_FISH_LENGTH_ADULT) != 0) {
                sFishingRecordLength = (HIGH_SCORE(HS_FISHING) & HS_FISH_LENGTH_ADULT) >> 0x18;
            } else {
                sFishingRecordLength = 45.0f; // 7 lbs
            }
        }

        sFishGameNumber = (HIGH_SCORE(HS_FISHING) & (HS_FISH_PLAYED * 255)) >> 0x10;
        if ((sFishGameNumber & 7) == 7) {
            play->roomCtx.unk_74[0] = 90;
            sFishingFoggy = 1;
        } else {
            play->roomCtx.unk_74[0] = 40;
            sFishingFoggy = 0;
        }

#if OOT_DEBUG
        if (((sFishGameNumber & 7) == 6) || (KREG(3) != 0))
#else
        if ((sFishGameNumber & 7) == 6)
#endif
        {
            sStormChanceTimer = 100;
#if OOT_DEBUG
            if (KREG(3) != 0) {
                KREG(3) = 0;
                HIGH_SCORE(HS_FISHING) &= ~(HS_FISH_PLAYED * 255);
                HIGH_SCORE(HS_FISHING) |= (HS_FISH_PLAYED * 6);
            }
#endif
        } else {
            sStormChanceTimer = 0;
        }

        for (i = 0; i < FISHING_EFFECT_COUNT; i++) {
            sEffects[i].type = FS_EFF_NONE;
        }

        for (i = 0; i < POND_PROP_COUNT; i++) {
            sPondProps[i].type = FS_PROP_NONE;
        }

        sFishGroupAngle1 = 0.7f;
        sFishGroupAngle2 = 2.3f;
        sFishGroupAngle3 = 4.6f;

        for (i = 0; i < GROUP_FISH_COUNT; i++) {
            fish = &sGroupFishes[i];

            fish->type = FS_GROUP_FISH_NORMAL;

            if (i <= 20) {
                fish->homePos.x = fish->pos.x = sinf(sFishGroupAngle1) * 720.0f;
                fish->homePos.z = fish->pos.z = cosf(sFishGroupAngle1) * 720.0f;
            } else if (i <= 40) {
                fish->homePos.x = fish->pos.x = sinf(sFishGroupAngle2) * 720.0f;
                fish->homePos.z = fish->pos.z = cosf(sFishGroupAngle2) * 720.0f;
            } else {
                fish->homePos.x = fish->pos.x = sinf(sFishGroupAngle3) * 720.0f;
                fish->homePos.z = fish->pos.z = cosf(sFishGroupAngle3) * 720.0f;
            }

            fish->homePos.y = fish->pos.y = -35.0f;

            fish->timer = Rand_ZeroFloat(100.0f);

            fish->unk_3C = 0;
            fish->unk_3E = 0;
            fish->unk_40 = 0;

            if (sLinkAge != LINK_AGE_CHILD) {
                if (((i >= 15) && (i < 20)) || ((i >= 35) && (i < 40)) || ((i >= 55) && (i < 60))) {
                    fish->type = FS_GROUP_FISH_NONE;
                }
            }
        }

        Fishing_InitPondProps(this, play);
        Actor_SpawnAsChild(&play->actorCtx, thisx, play, ACTOR_EN_KANBAN, 53.0f, -17.0f, 982.0f, 0, 0, 0,
                           ENKANBAN_FISHING);
        Actor_Spawn(&play->actorCtx, play, ACTOR_FISHING, 0.0f, 0.0f, 0.0f, 0, 0, 0, 200);

#if OOT_DEBUG
        if ((KREG(1) == 1) || ((sFishGameNumber & 3) == 3))
#else
        if ((sFishGameNumber & 3) == 3)
#endif
        {
            if (sLinkAge != LINK_AGE_CHILD) {
                fishCount = 16;
            } else {
                fishCount = 17;
            }
        } else {
            fishCount = 15;
        }

        for (i = 0; i < fishCount; i++) {
            Actor_Spawn(&play->actorCtx, play, ACTOR_FISHING, sFishInits[i].pos.x, sFishInits[i].pos.y,
                        sFishInits[i].pos.z, 0, Rand_ZeroFloat(0x10000), 0, 100 + i);
        }

        return;
    }

    if ((thisx->params < (EN_FISH_PARAM + 15)) || (thisx->params == EN_FISH_AQUARIUM)) {
        SkelAnime_InitFlex(play, &this->skelAnime, &gFishingFishSkel, &gFishingFishAnim, NULL, NULL, 0);
        Animation_MorphToLoop(&this->skelAnime, &gFishingFishAnim, 0.0f);
    } else {
        SkelAnime_InitFlex(play, &this->skelAnime, &gFishingLoachSkel, &gFishingLoachAnim, NULL, NULL, 0);
        Animation_MorphToLoop(&this->skelAnime, &gFishingLoachAnim, 0.0f);
    }

    SkelAnime_Update(&this->skelAnime);

    if (thisx->params == EN_FISH_AQUARIUM) {
        this->fishState = 100;
        Actor_ChangeCategory(play, &play->actorCtx, thisx, ACTORCAT_PROP);
        thisx->targetMode = 0;
        thisx->flags |= ACTOR_FLAG_0 | ACTOR_FLAG_3;
        this->lightNode = LightContext_InsertLight(play, &play->lightCtx, &this->lightInfo);
    } else {
        this->fishState = 10;
        this->fishStateNext = 10;

        this->isLoach = sFishInits[thisx->params - EN_FISH_PARAM].isLoach;
        this->perception = sFishInits[thisx->params - EN_FISH_PARAM].perception;
        this->fishLength = sFishInits[thisx->params - EN_FISH_PARAM].baseLength;

        this->fishLength += Rand_ZeroFloat(4.99999f);

        // small chance to make big fish even bigger.
        if ((this->fishLength >= 65.0f) && (Rand_ZeroOne() < 0.05f)) {
            this->fishLength += Rand_ZeroFloat(7.99999f);
        }

#if OOT_DEBUG
        if (KREG(6) != 0) {
            this->fishLength = KREG(6) + 80.0f;
        }
#endif

        // "Come back when you get older! The fish will be bigger, too!"
        if (sLinkAge == LINK_AGE_CHILD) {
            this->fishLength *= 0.73f;
        }
    }
}

void Fishing_Destroy(Actor* thisx, PlayState* play2) {
    PlayState* play = play2;
    Fishing* this = (Fishing*)thisx;

    SkelAnime_Free(&this->skelAnime, play);

    if (thisx->params == EN_FISH_AQUARIUM) {
        LightContext_RemoveLight(play, &play->lightCtx, this->lightNode);
    } else if (thisx->params == EN_FISH_OWNER) {
        Collider_DestroyJntSph(play, &this->collider);
    }
}

void Fishing_UpdateEffects(FishingEffect* effect, PlayState* play) {
    f32 rippleY;
    s16 i;

    for (i = 0; i < FISHING_EFFECT_COUNT; i++) {
        if (effect->type) {
            effect->timer++;
            effect->pos.x += effect->vel.x;
            effect->pos.y += effect->vel.y;
            effect->pos.z += effect->vel.z;
            effect->vel.y += effect->accel.y;

            if (effect->type == FS_EFF_RIPPLE) {
                Math_ApproachF(&effect->scale, effect->rot.x, 0.2f, effect->rot.y);

                if (effect->state == 0) {
                    effect->alpha += 20;

                    if (effect->alpha >= effect->alphaMax) {
                        effect->alpha = effect->alphaMax;
                        effect->state++;
                    }
                } else {
                    effect->alpha -= 8;

                    if (effect->alpha <= 0) {
                        effect->type = FS_EFF_NONE;
                    }
                }
            } else if (effect->type == FS_EFF_WATER_DUST) {
                Math_ApproachF(&effect->scale, effect->rot.x, 0.1f, 0.1f);
                effect->alpha -= 10;

                if (effect->pos.y > (WATER_SURFACE_Y(play) - 5.0f)) {
                    effect->accel.y = 0.0f;
                    effect->vel.y = 0.0f;
                    effect->alpha -= 5;
                }

                if (effect->alpha <= 0) {
                    effect->type = FS_EFF_NONE;
                }
            } else if (effect->type == FS_EFF_BUBBLE) {
                if (effect->state == 0) {
                    rippleY = WATER_SURFACE_Y(play);
                } else {
                    rippleY = 69.0f;
                }

                if (effect->pos.y >= rippleY) {
                    effect->type = FS_EFF_NONE;

                    if (Rand_ZeroOne() < 0.3f) {
                        Vec3f pos = effect->pos;
                        pos.y = rippleY;
                        Fishing_SpawnRipple(NULL, play->specialEffects, &pos, 20.0f, 60.0f, 150, 90);
                    }
                }
            } else if (effect->type == FS_EFF_DUST_SPLASH) {
                if (effect->vel.y < -20.0f) {
                    effect->vel.y = -20.0f;
                    effect->accel.y = 0.0f;
                }

                if (effect->pos.y <= WATER_SURFACE_Y(play)) {
                    effect->type = FS_EFF_NONE;
                    if (Rand_ZeroOne() < 0.5f) {
                        Vec3f pos = effect->pos;
                        pos.y = WATER_SURFACE_Y(play);
                        Fishing_SpawnRipple(NULL, play->specialEffects, &pos, 40.0f, 110.0f, 150, 90);
                    }
                }
            } else if (effect->type == FS_EFF_RAIN_DROP) {
                if (effect->pos.y < WATER_SURFACE_Y(play)) {
                    f32 sqDistXZ = SQ(effect->pos.x) + SQ(effect->pos.z);

                    if (sqDistXZ > SQ(920.0f)) {
                        effect->pos.y = WATER_SURFACE_Y(play) + ((sqrtf(sqDistXZ) - 920.0f) * 0.11f);
                        effect->timer = KREG(17) + 2;
                        effect->type = FS_EFF_RAIN_SPLASH;
                        effect->scale = (KREG(18) + 30) * 0.001f;
                    } else {
                        effect->pos.y = WATER_SURFACE_Y(play) + 3.0f;
                        effect->timer = 0;
                        if (Rand_ZeroOne() < 0.75f) {
                            effect->type = FS_EFF_RAIN_RIPPLE;
                            effect->vel = sZeroVec;
                            effect->scale = (KREG(18) + 30) * 0.001f;
                        } else {
                            effect->type = FS_EFF_NONE;
                        }
                    }

                    effect->vel = sZeroVec;
                }
            } else if (effect->type >= FS_EFF_RAIN_RIPPLE) {
                effect->scale += (KREG(18) + 30) * 0.001f;

                if (effect->timer >= 6) {
                    effect->type = FS_EFF_NONE;
                }
            } else if (effect->type == FS_EFF_OWNER_HAT) {
                f32 sqDistXZ;
                f32 bottomY;

                effect->scale = 10 * .001f;

                Math_ApproachS(&sEffOwnersHatRot.y, 0, 20, 100);
                Math_ApproachS(&sEffOwnersHatRot.x, 0, 20, 100);
                Math_ApproachS(&sEffOwnersHatRot.z, -0x4000, 20, 100);

                sqDistXZ = SQ(effect->pos.x) + SQ(effect->pos.z);
                bottomY = WATER_SURFACE_Y(play) + ((sqrtf(sqDistXZ) - 920.0f) * 0.147f);

                if (effect->pos.y > (bottomY - 10.0f)) {
                    effect->pos.y -= 0.1f;
                }

                if ((effect->timer % 16) == 0) {
                    Vec3f pos = effect->pos;
                    pos.y = WATER_SURFACE_Y(play);
                    Fishing_SpawnRipple(NULL, play->specialEffects, &pos, 30.0f, 300.0f, 150, 90);
                }

                if (effect->state >= 0) {
                    effect->state++;
                }

                if (effect->state == 30) {
                    Message_StartTextbox(play, 0x40B3, NULL);
                }

                if ((effect->state >= 100) && (Message_GetState(&play->msgCtx) == TEXT_STATE_EVENT)) {
                    if (Message_ShouldAdvance(play) || (Message_GetState(&play->msgCtx) == TEXT_STATE_NONE)) {
                        Message_CloseTextbox(play);
                        Rupees_ChangeBy(-50);
                        effect->state = -1;
                    }
                }
            }
        }

        effect++;
    }
}

void Fishing_DrawEffects(FishingEffect* effect, PlayState* play) {
    u8 materialFlag = 0;
    f32 rotY;
    s16 i;
    STACK_PAD(s32);
    FishingEffect* firstEffect = effect;

    OPEN_DISPS(play->state.gfxCtx, "../z_fishing.c", 2271);

    Matrix_Push();

    gDPPipeSync(POLY_XLU_DISP++);

    for (i = 0; i < 100; i++) {
        if (effect->type == FS_EFF_RIPPLE) {
            if (materialFlag == 0) {
                gSPDisplayList(POLY_XLU_DISP++, gFishingRippleMaterialDL);
                gDPSetEnvColor(POLY_XLU_DISP++, 155, 155, 155, 0);
                materialFlag++;
            }

            gDPSetPrimColor(POLY_XLU_DISP++, 0, 0, 255, 255, 255, effect->alpha);

            Matrix_Translate(effect->pos.x, effect->pos.y, effect->pos.z, MTXMODE_NEW);
            Matrix_Scale(effect->scale, 1.0f, effect->scale, MTXMODE_APPLY);

            gSPMatrix(POLY_XLU_DISP++, MATRIX_NEW(play->state.gfxCtx, "../z_fishing.c", 2305),
                      G_MTX_NOPUSH | G_MTX_LOAD | G_MTX_MODELVIEW);

            gSPDisplayList(POLY_XLU_DISP++, gFishingRippleModelDL);
        }
        effect++;
    }

    effect = firstEffect;
    materialFlag = 0;
    for (i = 0; i < 100; i++) {
        if (effect->type == FS_EFF_DUST_SPLASH) {
            if (materialFlag == 0) {
                gSPDisplayList(POLY_XLU_DISP++, gFishingDustSplashMaterialDL);
                gDPSetEnvColor(POLY_XLU_DISP++, 200, 200, 200, 0);
                materialFlag++;
            }

            gDPSetPrimColor(POLY_XLU_DISP++, 0, 0, 180, 180, 180, effect->alpha);

            Matrix_Translate(effect->pos.x, effect->pos.y, effect->pos.z, MTXMODE_NEW);
            Matrix_ReplaceRotation(&play->billboardMtxF);
            Matrix_Scale(effect->scale, effect->scale, 1.0f, MTXMODE_APPLY);

            gSPMatrix(POLY_XLU_DISP++, MATRIX_NEW(play->state.gfxCtx, "../z_fishing.c", 2346),
                      G_MTX_NOPUSH | G_MTX_LOAD | G_MTX_MODELVIEW);

            gSPDisplayList(POLY_XLU_DISP++, gFishingDustSplashModelDL);
        }
        effect++;
    }

    effect = firstEffect;
    materialFlag = 0;
    for (i = 0; i < 100; i++) {
        if (effect->type == FS_EFF_WATER_DUST) {
            if (materialFlag == 0) {
                gSPDisplayList(POLY_OPA_DISP++, gFishingWaterDustMaterialDL);
                gDPSetEnvColor(POLY_OPA_DISP++, 40, 90, 80, 128);
                materialFlag++;
            }

            gDPSetPrimColor(POLY_OPA_DISP++, 0, 0, 40, 90, 80, effect->alpha);

            gSPSegment(POLY_OPA_DISP++, 0x08,
                       Gfx_TwoTexScroll(play->state.gfxCtx, G_TX_RENDERTILE, effect->timer + (i * 3),
                                        (effect->timer + (i * 3)) * 5, 32, 64, 1, 0, 0, 32, 32));

            Matrix_Translate(effect->pos.x, effect->pos.y, effect->pos.z, MTXMODE_NEW);
            Matrix_ReplaceRotation(&play->billboardMtxF);
            Matrix_Scale(effect->scale, effect->scale, 1.0f, MTXMODE_APPLY);

            gSPMatrix(POLY_OPA_DISP++, MATRIX_NEW(play->state.gfxCtx, "../z_fishing.c", 2394),
                      G_MTX_NOPUSH | G_MTX_LOAD | G_MTX_MODELVIEW);

            gSPDisplayList(POLY_OPA_DISP++, gFishingWaterDustModelDL);
        }
        effect++;
    }

    effect = firstEffect;
    materialFlag = 0;
    for (i = 0; i < 100; i++) {
        if (effect->type == FS_EFF_BUBBLE) {
            if (materialFlag == 0) {
                gSPDisplayList(POLY_XLU_DISP++, gFishingBubbleMaterialDL);
                gDPSetEnvColor(POLY_XLU_DISP++, 150, 150, 150, 0);
                gDPSetPrimColor(POLY_XLU_DISP++, 0, 0, 255, 255, 255, 255);
                materialFlag++;
            }

            Matrix_Translate(effect->pos.x, effect->pos.y, effect->pos.z, MTXMODE_NEW);
            Matrix_ReplaceRotation(&play->billboardMtxF);
            Matrix_Scale(effect->scale, effect->scale, 1.0f, MTXMODE_APPLY);

            gSPMatrix(POLY_XLU_DISP++, MATRIX_NEW(play->state.gfxCtx, "../z_fishing.c", 2423),
                      G_MTX_NOPUSH | G_MTX_LOAD | G_MTX_MODELVIEW);

            gSPDisplayList(POLY_XLU_DISP++, gFishingBubbleModelDL);
        }
        effect++;
    }

    effect = firstEffect + 30;
    materialFlag = 0;
    for (i = 30; i < FISHING_EFFECT_COUNT; i++) {
        if (effect->type == FS_EFF_RAIN_DROP) {
            if (materialFlag == 0) {
                POLY_XLU_DISP = Gfx_SetupDL(POLY_XLU_DISP, SETUPDL_20);
                gDPSetCombineMode(POLY_XLU_DISP++, G_CC_PRIMITIVE, G_CC_PRIMITIVE);
                gDPSetPrimColor(POLY_XLU_DISP++, 0, 0, 150, 255, 255, 30);
                materialFlag++;
            }

            Matrix_Translate(effect->pos.x, effect->pos.y, effect->pos.z, MTXMODE_NEW);
            Matrix_RotateY(effect->rot.y, MTXMODE_APPLY);
            Matrix_RotateX(effect->rot.x, MTXMODE_APPLY);
            Matrix_RotateZ(effect->rot.z, MTXMODE_APPLY);
            Matrix_Scale(0.002f, 1.0f, 0.1f, MTXMODE_APPLY);

            gSPMatrix(POLY_XLU_DISP++, MATRIX_NEW(play->state.gfxCtx, "../z_fishing.c", 2467),
                      G_MTX_NOPUSH | G_MTX_LOAD | G_MTX_MODELVIEW);

            gSPDisplayList(POLY_XLU_DISP++, gFishingRainDropModelDL);
        }
        effect++;
    }

    Gfx_SetupDL_25Xlu(play->state.gfxCtx);

    effect = firstEffect + 30;
    materialFlag = 0;
    for (i = 30; i < FISHING_EFFECT_COUNT; i++) {
        if (effect->type == FS_EFF_RAIN_RIPPLE) {
            if (materialFlag == 0) {
                gSPDisplayList(POLY_XLU_DISP++, gFishingRippleMaterialDL);
                gDPSetEnvColor(POLY_XLU_DISP++, 155, 155, 155, 0);
                gDPSetPrimColor(POLY_XLU_DISP++, 0, 0, 255, 255, 255, 130);
                materialFlag++;
            }

            Matrix_Translate(effect->pos.x, effect->pos.y, effect->pos.z, MTXMODE_NEW);
            Matrix_Scale(effect->scale, 1.0f, effect->scale, MTXMODE_APPLY);

            gSPMatrix(POLY_XLU_DISP++, MATRIX_NEW(play->state.gfxCtx, "../z_fishing.c", 2504),
                      G_MTX_NOPUSH | G_MTX_LOAD | G_MTX_MODELVIEW);

            gSPDisplayList(POLY_XLU_DISP++, gFishingRippleModelDL);
        }
        effect++;
    }

    effect = firstEffect + 30;
    materialFlag = 0;
    for (i = 30; i < FISHING_EFFECT_COUNT; i++) {
        if (effect->type == FS_EFF_RAIN_SPLASH) {
            if (materialFlag == 0) {
                gSPDisplayList(POLY_XLU_DISP++, gFishingRainSplashMaterialDL);
                gDPSetPrimColor(POLY_XLU_DISP++, 0, 0, 255, 255, 255, KREG(19) + 80);
                materialFlag++;
            }

            if (Rand_ZeroOne() < 0.5f) {
                rotY = 0.0f;
            } else {
                rotY = M_PI;
            }

            Matrix_Translate(effect->pos.x, effect->pos.y, effect->pos.z, MTXMODE_NEW);
            Matrix_ReplaceRotation(&play->billboardMtxF);
            Matrix_RotateY(rotY, MTXMODE_APPLY);
            Matrix_Scale(effect->scale, effect->scale, 1.0f, MTXMODE_APPLY);

            gSPMatrix(POLY_XLU_DISP++, MATRIX_NEW(play->state.gfxCtx, "../z_fishing.c", 2541),
                      G_MTX_NOPUSH | G_MTX_LOAD | G_MTX_MODELVIEW);

            gSPDisplayList(POLY_XLU_DISP++, gFishingRainSplashModelDL);
        }
        effect++;
    }

    effect = firstEffect;
    if (effect->type == FS_EFF_OWNER_HAT) {
        Matrix_Translate(effect->pos.x, effect->pos.y, effect->pos.z, MTXMODE_NEW);
        Matrix_RotateY(BINANG_TO_RAD_ALT2(sEffOwnersHatRot.y), MTXMODE_APPLY);
        Matrix_RotateX(BINANG_TO_RAD_ALT2(sEffOwnersHatRot.x), MTXMODE_APPLY);
        Matrix_RotateZ(BINANG_TO_RAD_ALT2(sEffOwnersHatRot.z), MTXMODE_APPLY);
        Matrix_Scale(effect->scale, effect->scale, effect->scale, MTXMODE_APPLY);
        Matrix_Translate(-1250.0f, 0.0f, 0.0f, MTXMODE_APPLY);
        Matrix_RotateX(M_PI / 2, MTXMODE_APPLY);
        gSPMatrix(POLY_OPA_DISP++, MATRIX_NEW(play->state.gfxCtx, "../z_fishing.c", 2560),
                  G_MTX_NOPUSH | G_MTX_LOAD | G_MTX_MODELVIEW);

        gSPDisplayList(POLY_OPA_DISP++, gFishingOwnerHatDL);
    }

    Matrix_Pop();

    CLOSE_DISPS(play->state.gfxCtx, "../z_fishing.c", 2565);
}

void Fishing_DrawStreamSplash(PlayState* play) {
    STACK_PAD(s32);

    OPEN_DISPS(play->state.gfxCtx, "../z_fishing.c", 2572);

    gSPSegment(POLY_XLU_DISP++, 0x09,
               Gfx_TwoTexScroll(play->state.gfxCtx, G_TX_RENDERTILE, play->gameplayFrames * 1, play->gameplayFrames * 8,
                                32, 64, 1, -(play->gameplayFrames * 2), 0, 16, 16));

    gDPSetPrimColor(POLY_XLU_DISP++, 0, 0, 195, 225, 235, 50);

    Matrix_Translate(670.0f, -24.0f, -600.0f, MTXMODE_NEW);
    Matrix_Scale(0.02f, 1.0f, 0.02f, MTXMODE_APPLY);

    gSPMatrix(POLY_XLU_DISP++, MATRIX_NEW(play->state.gfxCtx, "../z_fishing.c", 2598),
              G_MTX_NOPUSH | G_MTX_LOAD | G_MTX_MODELVIEW);
    gSPDisplayList(POLY_XLU_DISP++, SEGMENTED_TO_VIRTUAL(gFishingStreamSplashDL));

    CLOSE_DISPS(play->state.gfxCtx, "../z_fishing.c", 2613);
}

// Checks if postion is above Fishing Pond owner's countertop.
s32 Fishing_IsAboveCounter(Vec3f* vec) {
    if (((vec->x >= 110.0f) && (vec->x <= 150.0f) && (vec->z <= 1400.0f) && (vec->z >= 1160.0f)) ||
        ((vec->x >= 110.0f) && (vec->x <= 210.0f) && (vec->z <= 1200.0f) && (vec->z >= 1160.0f))) {
        if (vec->y <= 42.0f) {
            return true;
        }
    }

    return false;
}

void Fishing_UpdateLine(PlayState* play, Vec3f* basePos, Vec3f* pos, Vec3f* rot, Vec3f* unk) {
    s16 i;
    s16 k;
    f32 dx;
    f32 dy;
    f32 dz;
    f32 rx;
    f32 ry;
    f32 dist;
    f32 spD8;
    s16 spooled;
    STACK_PAD(s32);
    f32 temp_f20;
    Vec3f posSrc = { 0.0f, 0.0f, 0.0f };
    Vec3f posStep;
    f32 phi_f12;
    Vec3f tempPos;
    Vec3f segPos;
    f32 sp94;
    f32 sp90;
    f32 sp8C;
    f32 sqDistXZ;
    f32 temp_f18;

    if (D_80B7A6A4 != 0) {
        tempPos = *basePos;
        segPos = pos[LINE_SEG_COUNT - 1];

        sp94 = segPos.x - tempPos.x;
        sp90 = segPos.y - tempPos.y;
        sp8C = segPos.z - tempPos.z;

        temp_f20 = sqrtf(SQ(sp94) + SQ(sp90) + SQ(sp8C)) * 0.97f;
        if (temp_f20 > 1000.0f) {
            temp_f20 = 1000.0f;
        }

        sRodLineSpooled = 200.0f - (temp_f20 * 200.0f * 0.001f);
    }

    spooled = sRodLineSpooled;
    posSrc.z = 5.0f;

    for (i = 0; i < LINE_SEG_COUNT; i++) {
        if (i <= spooled) {
            pos[i] = *basePos;
        } else if (D_80B7A6A4 != 0) {
            temp_f20 = (f32)(i - spooled) / (f32)(LINE_SEG_COUNT - spooled + 1);
            Math_ApproachF(&pos[i].x, (sp94 * temp_f20) + tempPos.x, 1.0f, 20.0f);
            Math_ApproachF(&pos[i].y, (sp90 * temp_f20) + tempPos.y, 1.0f, 20.0f);
            Math_ApproachF(&pos[i].z, (sp8C * temp_f20) + tempPos.z, 1.0f, 20.0f);
        }
    }

    for (i = spooled + 1, k = 0; i < LINE_SEG_COUNT; i++, k++) {
        temp_f18 = 2.0f * D_80B7E148;

        dx = (pos + i)->x - (pos + i - 1)->x;
        spD8 = (pos + i)->y;

        sqDistXZ = SQ((pos + i)->x) + SQ((pos + i)->z);

        if (sqDistXZ > SQ(920.0f)) {
            phi_f12 = ((sqrtf(sqDistXZ) - 920.0f) * 0.11f) + WATER_SURFACE_Y(play);
        } else {
            phi_f12 = WATER_SURFACE_Y(play);
        }

        if (sLureEquipped == FS_LURE_SINKING) {
            s32 pad;

            if (spD8 < phi_f12) {
                phi_f12 = ((sqrtf(sqDistXZ) - 920.0f) * 0.147f) + WATER_SURFACE_Y(play);
                if (spD8 > phi_f12) {
                    f32 phi_f2 = (spD8 - phi_f12) * 0.05f;

                    if (phi_f2 > 0.29999998f) {
                        phi_f2 = 0.29999998f;
                    }
                    if (i >= 100) {
                        phi_f2 *= (i - 100) * 0.02f;
                        spD8 -= phi_f2;
                    }
                }
            } else {
                spD8 -= temp_f18;
            }
        } else if (i > LINE_SEG_COUNT - 10) {
            if (spD8 > phi_f12) {
                f32 phi_f2 = (spD8 - phi_f12) * 0.2f;

                if (phi_f2 > temp_f18) {
                    phi_f2 = temp_f18;
                }
                spD8 -= phi_f2;
            }
        } else {
            if (spD8 > phi_f12) {
                spD8 -= temp_f18;
            }
        }

        if (Fishing_IsAboveCounter(&pos[i])) {
            spD8 = 42.0f;
        }

        dy = spD8 - (pos + i - 1)->y;
        dz = (pos + i)->z - (pos + i - 1)->z;

        ry = Math_Atan2F(dz, dx);
        dist = sqrtf(SQ(dx) + SQ(dz));
        rx = -Math_Atan2F(dist, dy);

        (rot + i - 1)->y = ry;
        (rot + i - 1)->x = rx;

        Matrix_RotateY(ry, MTXMODE_NEW);
        Matrix_RotateX(rx, MTXMODE_APPLY);
        Matrix_MultVec3f(&posSrc, &posStep);

        (pos + i)->x = (pos + i - 1)->x + posStep.x;
        (pos + i)->y = (pos + i - 1)->y + posStep.y;
        (pos + i)->z = (pos + i - 1)->z + posStep.z;
    }
}

void Fishing_UpdateLinePos(Vec3f* pos) {
    s16 i;
    f32 dx;
    f32 dy;
    f32 dz;
    f32 rx;
    f32 ry;
    f32 dist;
    Vec3f posSrc = { 0.0f, 0.0f, 0.0f };
    Vec3f posStep;
    s16 spooled = sRodLineSpooled;

    posSrc.z = 5.0f;

    for (i = LINE_SEG_COUNT - 2; i > spooled; i--) {
        dx = (pos + i)->x - (pos + i + 1)->x;
        dy = (pos + i)->y - (pos + i + 1)->y;
        dz = (pos + i)->z - (pos + i + 1)->z;

        ry = Math_Atan2F(dz, dx);
        dist = sqrtf(SQ(dx) + SQ(dz));
        rx = -Math_Atan2F(dist, dy);

        Matrix_RotateY(ry, MTXMODE_NEW);
        Matrix_RotateX(rx, MTXMODE_APPLY);
        Matrix_MultVec3f(&posSrc, &posStep);

        (pos + i)->x = (pos + i + 1)->x + posStep.x;
        (pos + i)->y = (pos + i + 1)->y + posStep.y;
        (pos + i)->z = (pos + i + 1)->z + posStep.z;
    }
}

void Fishing_DrawLureHook(PlayState* play, Vec3f* pos, Vec3f* refPos, u8 hookIndex) {
    f32 dx;
    f32 dy;
    f32 dz;
    f32 rx;
    f32 ry;
    f32 dist;
    f32 offsetY;
    Vec3f posSrc = { 0.0f, 0.0f, 1.0f };
    Vec3f posStep;
    Player* player = GET_PLAYER(play);

    OPEN_DISPS(play->state.gfxCtx, "../z_fishing.c", 2963);

    Matrix_Push();

    if ((sRodCastState == 3) && ((pos->y > WATER_SURFACE_Y(play)) || (sIsOwnersHatHooked && hookIndex))) {
        offsetY = 0.0f;
    } else if (pos->y < WATER_SURFACE_Y(play)) {
        offsetY = -1.0f;
    } else {
        offsetY = -3.0f;
    }

    dx = refPos->x - pos->x;
    dy = refPos->y - pos->y + offsetY;
    dz = refPos->z - pos->z;

    ry = Math_Atan2F(dz, dx);
    dist = sqrtf(SQ(dx) + SQ(dz));
    rx = -Math_Atan2F(dist, dy);

    Matrix_RotateY(ry, MTXMODE_NEW);
    Matrix_RotateX(rx, MTXMODE_APPLY);
    Matrix_MultVec3f(&posSrc, &posStep);

    refPos->x = pos->x + posStep.x;
    refPos->y = pos->y + posStep.y;
    refPos->z = pos->z + posStep.z;

    Matrix_Translate(pos->x, pos->y, pos->z, MTXMODE_NEW);

    if ((player->actor.speed == 0.0f) && (sLureWigglePosY == 0.0f)) {
        Math_ApproachF(&sLureHookRotY[hookIndex], ry, 0.1f, 0.3f);
    } else {
        sLureHookRotY[hookIndex] = ry;
    }

    Matrix_RotateY(sLureHookRotY[hookIndex], MTXMODE_APPLY);
    Matrix_RotateX(rx, MTXMODE_APPLY);
    Matrix_Scale(0.0039999997f, 0.0039999997f, 0.005f, MTXMODE_APPLY);
    Matrix_RotateY(M_PI, MTXMODE_APPLY);

    gSPMatrix(POLY_OPA_DISP++, MATRIX_NEW(play->state.gfxCtx, "../z_fishing.c", 3029),
              G_MTX_NOPUSH | G_MTX_LOAD | G_MTX_MODELVIEW);
    gSPDisplayList(POLY_OPA_DISP++, gFishingLureHookDL);

    Matrix_RotateZ(M_PI / 2, MTXMODE_APPLY);

    gSPMatrix(POLY_OPA_DISP++, MATRIX_NEW(play->state.gfxCtx, "../z_fishing.c", 3034),
              G_MTX_NOPUSH | G_MTX_LOAD | G_MTX_MODELVIEW);
    gSPDisplayList(POLY_OPA_DISP++, gFishingLureHookDL);

    if ((hookIndex == 1) && (sIsOwnersHatHooked)) {
        Matrix_Scale(2.0f, 2.0f, 2.0f, MTXMODE_APPLY);
        Matrix_Translate(250.0f, 0.0f, -1400.0f, MTXMODE_APPLY);
        Matrix_Push();

        if (sIsOwnersHatSunk) {
            FishingEffect* effect = play->specialEffects;
            MtxF mf;

            Matrix_MultVec3f(&sZeroVec, &effect->pos);
            Matrix_Get(&mf);
            Matrix_MtxFToYXZRotS(&mf, &sEffOwnersHatRot, 0);

            sIsOwnersHatSunk = false;
            sIsOwnersHatHooked = false;

            effect->type = FS_EFF_OWNER_HAT;
            effect->state = 0;
            effect->vel = sZeroVec;
            effect->accel = sZeroVec;
        }

        Matrix_Pop();
        Matrix_Translate(-1250.0f, 0.0f, 0.0f, MTXMODE_APPLY);
        Matrix_RotateX(M_PI / 2, MTXMODE_APPLY);

        gSPMatrix(POLY_OPA_DISP++, MATRIX_NEW(play->state.gfxCtx, "../z_fishing.c", 3085),
                  G_MTX_NOPUSH | G_MTX_LOAD | G_MTX_MODELVIEW);
        gSPDisplayList(POLY_OPA_DISP++, gFishingOwnerHatDL);
    }

    Matrix_Pop();

    CLOSE_DISPS(play->state.gfxCtx, "../z_fishing.c", 3098);
}

void Fishing_UpdateSinkingLure(PlayState* play) {
    s16 i;
    f32 dx;
    f32 dy;
    f32 dz;
    f32 rx;
    f32 ry;
    f32 dist;
    f32 offsetY;
    Vec3f posSrc = { 0.0f, 0.0f, 0.0f };
    Vec3f posStep;
    Vec3f sp94;
    Vec3f sp88;
    f32 offsetX;
    f32 offsetZ;
    Player* player = GET_PLAYER(play);
    Vec3f* pos;

    posSrc.z = 0.85f;

    sSinkingLurePos[0] = sLurePos;

    if (sSinkingLureFound) {
        offsetY = -1.0f;
    } else if (sLurePos.y < WATER_SURFACE_Y(play)) {
        offsetY = 0.5f;
    } else {
        offsetY = -5.0f;
    }

    if (sRodCastState == 5) {
        Matrix_RotateY(BINANG_TO_RAD(player->actor.shape.rot.y), MTXMODE_NEW);
        sp94.x = 5.0f;
        sp94.y = 0.0f;
        sp94.z = 3.0f;
        Matrix_MultVec3f(&sp94, &sp88);
    }

    for (i = 1; i < SINKING_LURE_SEG_COUNT; i++) {
        pos = sSinkingLurePos;

        if ((i < 10) && (sRodCastState == 5)) {
            offsetX = (10 - i) * sp88.x * 0.1f;
            offsetZ = (10 - i) * sp88.z * 0.1f;
        } else {
            offsetX = offsetZ = 0.0f;
        }

        dx = (pos + i)->x - (pos + i - 1)->x + offsetX;
        dy = (pos + i)->y - (pos + i - 1)->y + offsetY;
        dz = (pos + i)->z - (pos + i - 1)->z + offsetZ;

        ry = Math_Atan2F(dz, dx);
        dist = sqrtf(SQ(dx) + SQ(dz));
        rx = -Math_Atan2F(dist, dy);

        Matrix_RotateY(ry, MTXMODE_NEW);
        Matrix_RotateX(rx, MTXMODE_APPLY);
        Matrix_MultVec3f(&posSrc, &posStep);

        (pos + i)->x = (pos + i - 1)->x + posStep.x;
        (pos + i)->y = (pos + i - 1)->y + posStep.y;
        (pos + i)->z = (pos + i - 1)->z + posStep.z;
    }
}

static f32 sSinkingLureSizes[] = {
    1.0f, 1.5f,  1.8f, 2.0f, 1.8f, 1.6f, 1.4f, 1.2f, 1.0f, 1.0f,
    0.9f, 0.85f, 0.8f, 0.7f, 0.8f, 1.0f, 1.2f, 1.1f, 1.0f, 0.8f,
};

void Fishing_DrawSinkingLure(PlayState* play) {
    s16 i;
    f32 scale;

    OPEN_DISPS(play->state.gfxCtx, "../z_fishing.c", 3209);

    Fishing_UpdateSinkingLure(play);

    if (sLurePos.y < WATER_SURFACE_Y(play)) {
        Gfx_SetupDL_25Opa(play->state.gfxCtx);

        gSPDisplayList(POLY_OPA_DISP++, gFishingSinkingLureSegmentMaterialDL);

        for (i = SINKING_LURE_SEG_COUNT - 1; i >= 0; i--) {
            if ((i + sSinkingLureSegmentIndex) < SINKING_LURE_SEG_COUNT) {
                Matrix_Translate(sSinkingLurePos[i].x, sSinkingLurePos[i].y, sSinkingLurePos[i].z, MTXMODE_NEW);
                scale = sSinkingLureSizes[i + sSinkingLureSegmentIndex] * 0.04f;
                Matrix_Scale(scale, scale, scale, MTXMODE_APPLY);
                Matrix_ReplaceRotation(&play->billboardMtxF);

                gSPMatrix(POLY_OPA_DISP++, MATRIX_NEW(play->state.gfxCtx, "../z_fishing.c", 3239),
                          G_MTX_NOPUSH | G_MTX_LOAD | G_MTX_MODELVIEW);
                gSPDisplayList(POLY_OPA_DISP++, gFishingSinkingLureSegmentModelDL);
            }
        }
    } else {
        Gfx_SetupDL_25Xlu(play->state.gfxCtx);

        gSPDisplayList(POLY_XLU_DISP++, gFishingSinkingLureSegmentMaterialDL);

        for (i = SINKING_LURE_SEG_COUNT - 1; i >= 0; i--) {
            if ((i + sSinkingLureSegmentIndex) < SINKING_LURE_SEG_COUNT) {
                Matrix_Translate(sSinkingLurePos[i].x, sSinkingLurePos[i].y, sSinkingLurePos[i].z, MTXMODE_NEW);
                scale = sSinkingLureSizes[i + sSinkingLureSegmentIndex] * 0.04f;
                Matrix_Scale(scale, scale, scale, MTXMODE_APPLY);
                Matrix_ReplaceRotation(&play->billboardMtxF);

                gSPMatrix(POLY_XLU_DISP++, MATRIX_NEW(play->state.gfxCtx, "../z_fishing.c", 3265),
                          G_MTX_NOPUSH | G_MTX_LOAD | G_MTX_MODELVIEW);
                gSPDisplayList(POLY_XLU_DISP++, gFishingSinkingLureSegmentModelDL);
            }
        }
    }

    CLOSE_DISPS(play->state.gfxCtx, "../z_fishing.c", 3271);
}

void Fishing_DrawLureAndLine(PlayState* play, Vec3f* linePos, Vec3f* lineRot) {
    Vec3f posSrc;
    Vec3f posStep;
    Vec3f hookPos[2];
    s16 i;
    s16 spooled = sRodLineSpooled;
    STACK_PAD(s32);
    Player* player = GET_PLAYER(play);

    OPEN_DISPS(play->state.gfxCtx, "../z_fishing.c", 3287);

    Gfx_SetupDL_25Opa(play->state.gfxCtx);
    Matrix_Push();

    if (sSinkingLureFound) {
        Vec3f posTemp = sLurePos;
        sLurePos = sSinkingLureBasePos;
        Fishing_DrawSinkingLure(play);
        sLurePos = posTemp;
    }

    if ((sRodCastState == 4) || (sRodCastState == 5)) {
        sLurePos = sFishingHookedFish->fishMouthPos;

        if ((sRodCastState == 5) && (sLureEquipped == FS_LURE_SINKING)) {
            Matrix_RotateY(BINANG_TO_RAD(player->actor.shape.rot.y), MTXMODE_NEW);
            posSrc.x = 2.0f;
            posSrc.y = 0.0f;
            posSrc.z = 0.0f;
            Matrix_MultVec3f(&posSrc, &posStep);
            sLurePos.x += posStep.x;
            sLurePos.z += posStep.z;
        }
    } else if (sRodCastState == 0) {
        sLurePos = sReelLinePos[LINE_SEG_COUNT - 1];
        sLureRot.x = sReelLineRot[LINE_SEG_COUNT - 2].x + M_PI;

        if ((player->actor.speed == 0.0f) && (D_80B7E0B0 == 0)) {
            Math_ApproachF(&sLureRot.y, sReelLineRot[LINE_SEG_COUNT - 2].y, 0.1f, 0.2f);
        } else {
            sLureRot.y = sReelLineRot[LINE_SEG_COUNT - 2].y;
        }
    }

    if (sLureEquipped != FS_LURE_SINKING) {
        Matrix_Translate(sLurePos.x, sLurePos.y, sLurePos.z, MTXMODE_NEW);
        Matrix_RotateY(sLureRot.y + sLure1Rotate, MTXMODE_APPLY);
        Matrix_RotateX(sLureRot.x, MTXMODE_APPLY);
        Matrix_Scale(0.0039999997f, 0.0039999997f, 0.0039999997f, MTXMODE_APPLY);
        Matrix_Translate(0.0f, 0.0f, sLurePosZOffset, MTXMODE_APPLY);
        Matrix_RotateZ(M_PI / 2, MTXMODE_APPLY);
        Matrix_RotateY(M_PI / 2, MTXMODE_APPLY);

        Gfx_SetupDL_25Opa(play->state.gfxCtx);

        gSPMatrix(POLY_OPA_DISP++, MATRIX_NEW(play->state.gfxCtx, "../z_fishing.c", 3369),
                  G_MTX_NOPUSH | G_MTX_LOAD | G_MTX_MODELVIEW);
        gSPDisplayList(POLY_OPA_DISP++, gFishingLureFloatDL);

        posSrc.x = -850.0f;
        posSrc.y = 0.0f;
        posSrc.z = 0.0f;
        Matrix_MultVec3f(&posSrc, &sLureDrawPos);

        posSrc.x = 500.0f;
        posSrc.z = -300.0f;
        Matrix_MultVec3f(&posSrc, &hookPos[0]);
        Fishing_DrawLureHook(play, &hookPos[0], &sLureHookRefPos[0], 0);

        posSrc.x = 2100.0f;
        posSrc.z = -50.0f;
        Matrix_MultVec3f(&posSrc, &hookPos[1]);
        Fishing_DrawLureHook(play, &hookPos[1], &sLureHookRefPos[1], 1);
    }

    POLY_XLU_DISP = Gfx_SetupDL(POLY_XLU_DISP, SETUPDL_20);

    gDPSetCombineMode(POLY_XLU_DISP++, G_CC_PRIMITIVE, G_CC_PRIMITIVE);
    gDPSetPrimColor(POLY_XLU_DISP++, 0, 0, 255, 255, 255, 55);

    if ((sRodCastState == 4) && ((sLineHooked != 0) || (sLureEquipped != FS_LURE_SINKING))) {
        f32 rx;
        f32 ry;
        f32 dist;
        f32 dx;
        f32 dy;
        f32 dz;

        dx = sLurePos.x - sRodTipPos.x;
        dy = sLurePos.y - sRodTipPos.y;
        dz = sLurePos.z - sRodTipPos.z;

        ry = Math_FAtan2F(dx, dz);
        dist = sqrtf(SQ(dx) + SQ(dz));
        rx = -Math_FAtan2F(dy, dist);

        dist = sqrtf(SQ(dx) + SQ(dy) + SQ(dz)) * 0.001f;

        Matrix_Translate(sRodTipPos.x, sRodTipPos.y, sRodTipPos.z, MTXMODE_NEW);
        Matrix_RotateY(ry, MTXMODE_APPLY);
        Matrix_RotateX(rx, MTXMODE_APPLY);
        Matrix_Scale(sFishingLineScale, 1.0f, dist, MTXMODE_APPLY);

        gSPMatrix(POLY_XLU_DISP++, MATRIX_NEW(play->state.gfxCtx, "../z_fishing.c", 3444),
                  G_MTX_NOPUSH | G_MTX_LOAD | G_MTX_MODELVIEW);
        gSPDisplayList(POLY_XLU_DISP++, gFishingLineModelDL);
    } else {
        for (i = spooled; i < LINE_SEG_COUNT - 1; i++) {
            if ((i == LINE_SEG_COUNT - 3) && (sLureEquipped == FS_LURE_STOCK) && (sRodCastState == 3)) {
                f32 rx;
                f32 ry;
                f32 dist;
                f32 dx;
                f32 dy;
                f32 dz;

                dx = sLureDrawPos.x - (linePos + i)->x;
                dy = sLureDrawPos.y - (linePos + i)->y;
                dz = sLureDrawPos.z - (linePos + i)->z;

                ry = Math_FAtan2F(dx, dz);
                dist = sqrtf(SQ(dx) + SQ(dz));
                rx = -Math_FAtan2F(dy, dist);

                dist = sqrtf(SQ(dx) + SQ(dy) + SQ(dz)) * 0.001f;

                Matrix_Translate((linePos + i)->x, (linePos + i)->y, (linePos + i)->z, MTXMODE_NEW);
                Matrix_RotateY(ry, MTXMODE_APPLY);
                Matrix_RotateX(rx, MTXMODE_APPLY);
                Matrix_Scale(sFishingLineScale, 1.0f, dist, MTXMODE_APPLY);

                gSPMatrix(POLY_XLU_DISP++, MATRIX_NEW(play->state.gfxCtx, "../z_fishing.c", 3475),
                          G_MTX_NOPUSH | G_MTX_LOAD | G_MTX_MODELVIEW);
                gSPDisplayList(POLY_XLU_DISP++, gFishingLineModelDL);
                break;
            }

            Matrix_Translate((linePos + i)->x, (linePos + i)->y, (linePos + i)->z, MTXMODE_NEW);
            Matrix_RotateY((lineRot + i)->y, MTXMODE_APPLY);
            Matrix_RotateX((lineRot + i)->x, MTXMODE_APPLY);
            Matrix_Scale(sFishingLineScale, 1.0f, 0.005f, MTXMODE_APPLY);

            gSPMatrix(POLY_XLU_DISP++, MATRIX_NEW(play->state.gfxCtx, "../z_fishing.c", 3492),
                      G_MTX_NOPUSH | G_MTX_LOAD | G_MTX_MODELVIEW);
            gSPDisplayList(POLY_XLU_DISP++, gFishingLineModelDL);
        }
    }

    Matrix_Pop();
    Gfx_SetupDL_25Xlu(play->state.gfxCtx);

    CLOSE_DISPS(play->state.gfxCtx, "../z_fishing.c", 3500);
}

static f32 sRodScales[22] = {
    1.0f,        1.0f,        1.0f,        0.9625f,     0.925f, 0.8875f,     0.85f,       0.8125f,
    0.775f,      0.73749995f, 0.7f,        0.6625f,     0.625f, 0.5875f,     0.54999995f, 0.5125f,
    0.47499996f, 0.4375f,     0.39999998f, 0.36249995f, 0.325f, 0.28749996f,
};

static f32 sRodBendRatios[22] = {
    0.0f,  0.0f,  0.0f,  0.0f,  0.0f,  0.06f,   0.12f,   0.18f,   0.24f,   0.30f,   0.36f,
    0.42f, 0.48f, 0.54f, 0.60f, 0.60f, 0.5142f, 0.4285f, 0.3428f, 0.2571f, 0.1714f, 0.0857f,
};

static Vec3f sRodTipOffset = { 0.0f, 0.0f, 0.0f };

void Fishing_DrawRod(PlayState* play) {
    s16 i;
    f32 lureXZLen;
    f32 spC4;
    f32 spC0;
    Input* input = &play->state.input[0];
    Player* player = GET_PLAYER(play);
    STACK_PAD(s32);

    OPEN_DISPS(play->state.gfxCtx, "../z_fishing.c", 3600);

    if (sRodHitTimer != 0) {
        sRodHitTimer--;

        Math_ApproachF(&D_80B7A6C0, 35.0f, 1.0f, 100.0f);
        Math_ApproachF(&D_80B7A6BC, -0.8f, 1.0f, 0.4f);
        Math_ApproachS(&player->actor.shape.rot.x, -4000, 2, 15000);
    } else {
        s16 target = 0;

        if ((sRodCastState == 4) && sLineHooked) {
            target = Math_SinS(sLureTimer * 25600) * 1500.0f;
        } else {
            Math_ApproachZeroF(&D_80B7A6C0, 0.1f, 10.0f);
            Math_ApproachZeroF(&D_80B7A6BC, 1.0f, 0.05f);
        }

        Math_ApproachS(&player->actor.shape.rot.x, target, 5, 1000);
    }

    if ((sRodCastState == 3) || (sRodCastState == 4)) {
        if ((input->rel.stick_x == 0) && (sStickAdjXPrev != 0)) {
            D_80B7A6B0 = 0.0f;
        }
        if ((input->rel.stick_y == 0) && (sStickAdjYPrev != 0)) {
            D_80B7A6B4 = 0.0f;
        }

        lureXZLen = player->unk_85C;
        Math_SmoothStepToF(&player->unk_85C, input->rel.stick_y * 0.02f, 0.3f, 5.0f, 0.0f);
        lureXZLen = player->unk_85C - lureXZLen;

        spC4 = player->unk_858;
        Math_SmoothStepToF(&player->unk_858, input->rel.stick_x * 0.02f, 0.3f, 5.0f, 0.0f);
        spC4 = player->unk_858 - spC4;

        if (player->unk_858 > 1.0f) {
            player->unk_858 = 1.0f;
        }
        if (player->unk_85C > 1.0f) {
            player->unk_85C = 1.0f;
        }
        if (player->unk_858 < -1.0f) {
            player->unk_858 = -1.0f;
        }
        if (player->unk_85C < -1.0f) {
            player->unk_85C = -1.0f;
        }

        Math_ApproachF(&sRodBendRotY, spC4 * 70.0f * -0.01f, 1.0f, D_80B7A6B0);
        Math_ApproachF(&D_80B7A6B0, 1.0f, 1.0f, 0.1f);
        Math_ApproachF(&D_80B7A6AC, lureXZLen * 70.0f * 0.01f, 1.0f, D_80B7A6B4);
        Math_ApproachF(&D_80B7A6B4, 1.0f, 1.0f, 0.1f);
        Math_ApproachZeroF(&D_80B7A6B8, 1.0f, 0.05f);
    } else {
        Math_ApproachZeroF(&player->unk_85C, 1.0f, 0.1f);
        Math_ApproachZeroF(&player->unk_858, 1.0f, 0.1f);
        Math_ApproachF(&D_80B7A6AC, (Math_SinS(sLureTimer * 3000) * 0.025f) + -0.03f, 1.0f, 0.05f);
        Math_ApproachZeroF(&sRodBendRotY, 1.0f, 0.05f);

        if ((sRodCastTimer > 18) && (sRodCastTimer < 25)) {
            Math_ApproachF(&D_80B7A6B8, 0.8f, 1.0f, 0.2f);
        } else {
            Math_ApproachF(&D_80B7A6B8, 0.0f, 1.0f, 0.4f);
        }
    }

    Gfx_SetupDL_25Opa(play->state.gfxCtx);

    gSPDisplayList(POLY_OPA_DISP++, gFishingRodMaterialDL);

    gDPSetPrimColor(POLY_OPA_DISP++, 0, 0, 255, 155, 0, 255);

    Matrix_Mult(&player->mf_9E0, MTXMODE_NEW);

    if (sLinkAge != LINK_AGE_CHILD) {
        Matrix_Translate(0.0f, 400.0f, 0.0f, MTXMODE_APPLY);
    } else {
        Matrix_Translate(0.0f, 230.0f, 0.0f, MTXMODE_APPLY);
    }

    if (sRodCastState == 5) {
        Matrix_RotateY(0.56f * M_PI, MTXMODE_APPLY);
    } else {
        Matrix_RotateY(0.41f * M_PI, MTXMODE_APPLY);
    }

    Matrix_RotateX(-M_PI / 5.0000003f, MTXMODE_APPLY);
    Matrix_RotateZ((player->unk_858 * 0.5f) + 3.0f * M_PI / 20.0f, MTXMODE_APPLY);
    Matrix_RotateX((D_80B7A6C0 + 20.0f) * 0.01f * M_PI, MTXMODE_APPLY);
    Matrix_Scale(0.70000005f, 0.70000005f, 0.70000005f, MTXMODE_APPLY);

    spC0 = (D_80B7A6BC * (((player->unk_85C - 1.0f) * -0.25f) + 0.5f)) + (D_80B7A6AC + D_80B7A6B8);

    Matrix_Translate(0.0f, 0.0f, -1300.0f, MTXMODE_APPLY);

    for (i = 0; i < 22; i++) {
        Matrix_RotateY(sRodBendRatios[i] * sRodBendRotY * 0.5f, MTXMODE_APPLY);
        Matrix_RotateX(sRodBendRatios[i] * spC0 * 0.5f, MTXMODE_APPLY);

        Matrix_Push();
        Matrix_Scale(sRodScales[i], sRodScales[i], 0.52f, MTXMODE_APPLY);

        gSPMatrix(POLY_OPA_DISP++, MATRIX_NEW(play->state.gfxCtx, "../z_fishing.c", 3809),
                  G_MTX_NOPUSH | G_MTX_LOAD | G_MTX_MODELVIEW);

        if (i < 5) {
            gDPLoadTextureBlock(POLY_OPA_DISP++, gFishingRodSegmentBlackTex, G_IM_FMT_RGBA, G_IM_SIZ_16b, 16, 8, 0,
                                G_TX_NOMIRROR | G_TX_WRAP, G_TX_NOMIRROR | G_TX_WRAP, 4, 3, G_TX_NOLOD, G_TX_NOLOD);
        } else if ((i < 8) || ((i % 2) == 0)) {
            gDPLoadTextureBlock(POLY_OPA_DISP++, gFishingRodSegmentWhiteTex, G_IM_FMT_RGBA, G_IM_SIZ_16b, 16, 8, 0,
                                G_TX_NOMIRROR | G_TX_WRAP, G_TX_NOMIRROR | G_TX_WRAP, 4, 3, G_TX_NOLOD, G_TX_NOLOD);
        } else {
            gDPLoadTextureBlock(POLY_OPA_DISP++, gFishingRodSegmentStripTex, G_IM_FMT_RGBA, G_IM_SIZ_16b, 16, 8, 0,
                                G_TX_NOMIRROR | G_TX_WRAP, G_TX_NOMIRROR | G_TX_WRAP, 4, 3, G_TX_NOLOD, G_TX_NOLOD);
        }

        gSPDisplayList(POLY_OPA_DISP++, gFishingRodSegmentDL);

        Matrix_Pop();
        Matrix_Translate(0.0f, 0.0f, 500.0f, MTXMODE_APPLY);

        if (i == 21) {
            Matrix_MultVec3f(&sRodTipOffset, &sRodTipPos);
        }
    }

    CLOSE_DISPS(play->state.gfxCtx, "../z_fishing.c", 3838);
}

static Vec3f sSoundPos = { 0.0f, 0.0f, 0.0f };

void Fishing_UpdateLure(Fishing* this, PlayState* play) {
    f32 spE4;
    f32 spE0;
    s16 i;
    s16 spDC;
    f32 spD8;
    f32 spD4;
    f32 spD0;
    f32 lengthCasted;
    f32 lureXZLen;
    f32 phi_f0;
    Player* player = GET_PLAYER(play);
    Vec3f zeroVec = { 0.0f, 0.0f, 0.0f };
    Vec3f spA8;
    Vec3f sp9C;
    Vec3f sp90;
    Input* input = &play->state.input[0];
<<<<<<< HEAD
    Vec3f sp80;
    f32 sp7C;
    f32 sp78;
    f32 phi_f0;
    f32 wiggle;
    Vec3f sp64;
    Vec3f sp58;
    STACK_PAD(s32);
=======
>>>>>>> bf3339a1

    sLureTimer++;

    if (D_80B7E0B0 != 0) {
        D_80B7E0B0--;
    }

    if (D_80B7E0B2 != 0) {
        D_80B7E0B2--;
    }

    if (sRodCastTimer != 0) {
        sRodCastTimer--;
    }

    if (sLureBitTimer != 0) {
        sLureBitTimer--;
    }

    if (D_80B7E150 != 0) {
        D_80B7E150--;
    }

    if (D_80B7A6A4 != 0) {
        D_80B7A6A4--;
    }

    if (sRumbleDelay != 0) {
        sRumbleDelay--;
    }

    if (D_80B7E114 != 0) {
        D_80B7E114--;
    }

    if (sFishingPlayingState == 1) {
        sFishingPlayingState = 2;
        sFishesCaught = 0;
        sPondOwnerTextIdIndex = 0;
        sLureEquipped = FS_LURE_STOCK;

        // if prize item won as child or adult, set the sinking lure location.
        if (((sLinkAge == LINK_AGE_CHILD) && (HIGH_SCORE(HS_FISHING) & HS_FISH_PRIZE_CHILD)) ||
            ((sLinkAge != LINK_AGE_CHILD) && (HIGH_SCORE(HS_FISHING) & HS_FISH_PRIZE_ADULT))) {
            sSinkingLureLocation = (u8)Rand_ZeroFloat(3.999f) + 1;
        }

        D_80B7E148 = 520.0f;
        sRodLineSpooled = 195.0f;

        sRodCastState = sLureEquipped = sLureTimer = D_80B7E0B0 = D_80B7E0B2 = sRodCastTimer = sWiggleAttraction =
            D_80B7E114 = D_80B7E150 = 0;
        sLure1Rotate = sReelLinePosStep = sLurePosZOffset = 0.0f;

        sLureLineSegPosDelta = zeroVec;

        for (i = 0; i < LINE_SEG_COUNT; i++) {
            sReelLinePos[i] = zeroVec;
            sReelLineRot[i] = zeroVec;
            sReelLineUnk[i] = zeroVec;
        }
    }

    SkinMatrix_Vec3fMtxFMultXYZW(&play->viewProjectionMtxF, &sLurePos, &sSoundPos, &sProjectedW);

    if (sRodCastState == 0) {
        Math_ApproachF(&sLurePosZOffset, -800.0f, 1.0f, 20.0f);
    } else {
        Math_ApproachF(&sLurePosZOffset, 300.0f, 1.0f, 20.0f);
    }

    switch (sRodCastState) {
        case 0:
            sSinkingLureSegmentIndex = 0;

#if OOT_DEBUG
            if (KREG(14) != 0) {
                KREG(14) = 0;
                sLureEquipped = FS_LURE_SINKING - sLureEquipped;
                if (sLureEquipped != FS_LURE_STOCK) {
                    sPondOwnerTextIdIndex = 0;
                }
            }
#endif

            Math_ApproachF(&sRodLineSpooled, 195.0f, 1.0f, 1.0f);

            if (player->stateFlags1 & PLAYER_STATE1_27) {
                sRodCastTimer = 0;
                player->unk_860 = 0;
            }

            if (sRodCastTimer == 0) {
                if ((D_80B7E0B0 == 0) && (player->unk_860 == 1)) {
                    sRodCastTimer = 37;
                    Message_CloseTextbox(play);
                }
            } else {
                sLureRot.x = sReelLineRot[LINE_SEG_COUNT - 2].x + M_PI;
                sLureRot.y = sReelLineRot[LINE_SEG_COUNT - 2].y;

                if (sRodCastTimer == 18) {
                    sRodCastState = 1;
                    sLurePos = sRodTipPos;
                    Matrix_RotateY(BINANG_TO_RAD_ALT(player->actor.shape.rot.y), MTXMODE_NEW);
                    sp90.x = 0.0f;
                    sp90.y = 0.0f;
                    sp90.z = 25.0f;
                    Matrix_MultVec3f(&sp90, &sLurePosDelta);
                    sLurePosDelta.y = 15.0f;
                    sLureCastDelta.x = sLureCastDelta.z = 0.0f;
                    sLureCastDelta.y = -1.0f;
                    D_80B7E148 = 0.0f;
                    D_80B7E0B2 = 5;
                    sRodReelingSpeed = 0.5f;
                    D_80B7E118 = Rand_ZeroFloat(1.9f);
                    sFishMouthOffset.y = 500.0f;
                    Sfx_PlaySfxAtPos(&sSoundPos, NA_SE_IT_SWORD_SWING_HARD);
                }
            }
            break;

        case 1: // casting the line
            spE0 = sLurePos.y;

            sLurePos.x += sLurePosDelta.x;
            sLurePos.y += sLurePosDelta.y;
            sLurePos.z += sLurePosDelta.z;

            sLurePosDelta.x += sLureCastDelta.x;
            sLurePosDelta.y += sLureCastDelta.y;
            sLurePosDelta.z += sLureCastDelta.z;
            // air drag by hat or reeling during cast.
            if (CHECK_BTN_ALL(input->cur.button, BTN_A) || sIsOwnersHatHooked) {
                sLurePosDelta.x *= 0.9f;
                sLurePosDelta.z *= 0.9f;
                if (!sIsOwnersHatHooked) {
                    Sfx_PlaySfxCentered(NA_SE_IT_FISHING_REEL_HIGH - SFX_FLAG);
                }
            }

            spD8 = sLurePos.x - sRodTipPos.x;
            spD4 = sLurePos.y - sRodTipPos.y;
            spD0 = sLurePos.z - sRodTipPos.z;

            if (D_80B7E0B2 != 0) {
                sLureRot.x = sReelLineRot[LINE_SEG_COUNT - 2].x + M_PI;
                sLureRot.y = sReelLineRot[LINE_SEG_COUNT - 2].y;
            } else {
                sLureRot.x = 0.0f;
                sLureRot.y = Math_Atan2F(spD0, spD8) + M_PI;
            }

            lengthCasted = sqrtf(SQ(spD8) + SQ(spD4) + SQ(spD0));
            if (lengthCasted > 1000.0f) {
                lengthCasted = 1000.0f;
            }
            sRodLineSpooled = 200.0f - (lengthCasted * 200.0f * 0.001f);

            lureXZLen = SQ(sLurePos.x) + SQ(sLurePos.z);
            if (lureXZLen > SQ(920.0f)) {
                if ((KREG_DEBUG(56) != 0) || (sLurePos.y > 160.0f) || (sLurePos.x < 80.0f) || (sLurePos.x > 180.0f) ||
                    (sLurePos.z > 1350.0f) || (sLurePos.z < 1100.0f) || (sLurePos.y < 45.0f)) {
                    Vec3f sp80 = this->actor.world.pos;

                    this->actor.prevPos = this->actor.world.pos = sLurePos;
                    Actor_UpdateBgCheckInfo(play, &this->actor, 15.0f, 30.0f, 30.0f,
                                            UPDBGCHECKINFO_FLAG_0 | UPDBGCHECKINFO_FLAG_1 | UPDBGCHECKINFO_FLAG_6);
                    this->actor.world.pos = sp80;

                    if (this->actor.bgCheckFlags & BGCHECKFLAG_CEILING) {
                        sLurePosDelta.y = -0.5f;
                    }
                    if (this->actor.bgCheckFlags & BGCHECKFLAG_WALL) {
                        if (sLurePosDelta.y > 0.0f) {
                            sLurePosDelta.y = 0.0f;
                        }
                        sLurePosDelta.x = sLurePosDelta.z = 0.0f;
                    }
                } else {
                    if (Fishing_IsAboveCounter(&sLurePos)) {
                        sRodCastState = 3;
                        sReelLinePosStep = 0.0f;
                    }
                }

                spE4 = ((sqrtf(lureXZLen) - 920.0f) * 0.11f) + WATER_SURFACE_Y(play);
                if (sLurePos.y <= spE4) {
                    sLurePos.y = spE4;
                    sLurePosDelta.x = sLurePosDelta.y = sLurePosDelta.z = 0.0f;
                    sRodCastState = 3;
                    sReelLinePosStep = 0.0;
                } else {
                    Math_ApproachF(&D_80B7E148, 0.0f, 1.0f, 0.05f);
                    Sfx_PlaySfxAtPos(&sSoundPos, NA_SE_EN_FANTOM_FLOAT - SFX_FLAG);
                }
            } else {
                spE4 = WATER_SURFACE_Y(play);

                if (sLurePos.y <= spE4) {
                    sRodCastState = 2;
                    sReelLinePosStep = 0.0f;
                    sLurePosDelta.x = sLurePosDelta.z = 0.0f;

                    if (sLureEquipped == FS_LURE_SINKING) {
                        sLureMoveDelay = 0;
                    } else {
                        sLureMoveDelay = 10;
                    }

                    if ((sLurePos.y <= spE4) && (spE4 < spE0) && (spE4 == WATER_SURFACE_Y(play))) {
                        D_80B7E114 = 10;
                        Sfx_PlaySfxAtPos(&sSoundPos, NA_SE_EV_BOMB_DROP_WATER);
                        sLureCastDelta.y = 0.0f;
                        sLurePosDelta.y *= 0.2f;

                        for (i = 0; i < 50; i++) {
                            f32 sp7C = Rand_ZeroFloat(1.5f) + 0.5f;
                            f32 sp78 = Rand_ZeroFloat(6.28f);
                            s32 pad;

                            sp9C.x = sinf(sp78) * sp7C;
                            sp9C.z = cosf(sp78) * sp7C;
                            sp9C.y = Rand_ZeroFloat(3.0f) + 3.0f;

                            spA8 = sLurePos;
                            spA8.x += (sp9C.x * 3.0f);
                            spA8.y = WATER_SURFACE_Y(play);
                            spA8.z += (sp9C.z * 3.0f);
                            Fishing_SpawnDustSplash(NULL, play->specialEffects, &spA8, &sp9C,
                                                    Rand_ZeroFloat(0.02f) + 0.025f);
                        }

                        spA8 = sLurePos;
                        spA8.y = WATER_SURFACE_Y(play);
                        Fishing_SpawnRipple(NULL, play->specialEffects, &spA8, 100.0f, 800.0f, 150, 90);
                    }
                } else {
                    Math_ApproachZeroF(&D_80B7E148, 1.0f, 0.05f);
                    Sfx_PlaySfxAtPos(&sSoundPos, NA_SE_EN_FANTOM_FLOAT - SFX_FLAG);
                }
            }

            sReelLinePos[LINE_SEG_COUNT - 1].x = sLurePos.x;
            sReelLinePos[LINE_SEG_COUNT - 1].y = sLurePos.y;
            sReelLinePos[LINE_SEG_COUNT - 1].z = sLurePos.z;

            sLureWiggleSign = 1.0f;
            sLureRotXTarget = 0.5f;
            break;

        case 2:
            if (sLurePos.y <= WATER_SURFACE_Y(play)) {
                sLurePos.y += sLurePosDelta.y;

                Math_ApproachZeroF(&sLurePosDelta.y, 1.0f, 1.0f);

                if (sLureEquipped != FS_LURE_SINKING) {
                    Math_ApproachF(&sLurePos.y, WATER_SURFACE_Y(play), 0.5f, 1.0f);
                }
            }

            Math_ApproachF(&D_80B7E148, 2.0f, 1.0f, 0.1f);

            if (sLureMoveDelay == 0) {
                sRodCastState = 3;
            } else {
                sLureMoveDelay--;
            }
            break;

        case 3:
            sSinkingLureSegmentIndex = 0;

            if (sIsOwnersHatHooked && ((SQ(sLurePos.x) + SQ(sLurePos.z)) < SQ(500.0f))) {
                sIsOwnersHatSunk = true;
            }

            player->unk_860 = 2;

            if (sLureWigglePosY < 3.0f) {
                spD0 = sLureRotXTarget * Math_SinS(sLureTimer * 0x1060);
                Math_ApproachF(&sLureRot.x, -M_PI / 6.0f + spD0, 0.3f, sLureRotXStep);
                Math_ApproachF(&sLureRotXStep, 0.5f, 1.0f, 0.02f);
                Math_ApproachZeroF(&sLureRotXTarget, 1.0f, 0.02f);
            } else {
                sLureRotXStep = 0.0f;
            }

            spDC = 0x4000;
            spE4 = WATER_SURFACE_Y(play);

            lureXZLen = SQ(sLurePos.x) + SQ(sLurePos.z);
            if (lureXZLen < SQ(920.0f)) {
                if (sLurePos.y <= spE4 + 4) {
                    f32 wiggle = 0.0f;

                    if (D_80B7E150 == 0) {
                        if (fabsf(input->rel.stick_x) > 30.0f) {
                            wiggle = fabsf((input->rel.stick_x - sStickAdjXPrev) * (1.0f / 60.0f));
                        } else if (fabsf(input->rel.stick_y) > 30.0f) {
                            wiggle = fabsf((input->rel.stick_y - sStickAdjYPrev) * (1.0f / 60.0f));
                        }
                    }

                    if (wiggle > 1.0f) {
                        wiggle = 1.0f;
                    }
                    if (CHECK_BTN_ALL(input->press.button, BTN_B)) {
                        wiggle = 0.5f;
                    }

                    if (sIsOwnersHatHooked) {
                        if (wiggle > 0.3f) {
                            wiggle = 0.3f;
                        }
                    }

                    if ((wiggle > 0.2f) && (sLureWigglePosY < 4.0f)) {
                        D_80B7E150 = 5;

                        if (wiggle > 0.8f) {
                            sWiggleAttraction = 2;
                        } else {
                            sWiggleAttraction = 1;
                        }

                        sp90.x = player->actor.world.pos.x - sLurePos.x;
                        sp90.z = player->actor.world.pos.z - sLurePos.z;
                        sp90.y = Math_Atan2F(sp90.z, sp90.x);

                        sLureWiggleRotYTarget = (wiggle * sLureWiggleSign) + sp90.y;
                        sLureWiggleSign *= -1.0f;
                        sLureWigglePosY = fabsf(wiggle) * 6.0f;
                        sLureRot.x = 0.0f;
                        sLureRotXTarget = 0.5f;
                        sRodLineSpooled += (fabsf(wiggle) * (7.5f + (KREG_DEBUG(25) * 0.1f)));

                        func_800F436C(&sSoundPos, NA_SE_EV_LURE_MOVE_W, (wiggle * 1.999f * 0.25f) + 0.75f);

                        if (sLureEquipped == FS_LURE_SINKING) {
                            sLureLineSegPosDelta.y = 5.0f * wiggle;
                            sReelLinePos[LINE_SEG_COUNT - 1].y += sLureLineSegPosDelta.y;
                            sLurePos.y += sLureLineSegPosDelta.y;
                        }
                    } else if (CHECK_BTN_ALL(input->cur.button, BTN_A)) {
                        spDC = 0x500;
                        sLureWiggleRotYTarget = sReelLineRot[LINE_SEG_COUNT - 2].y + M_PI;
                        sLureRot.x = 0.0f;
                        sLureRotXTarget = 0.5f;
                        if (sLureEquipped == FS_LURE_SINKING) {
                            sLureLineSegPosDelta.y = 0.2f;
                            sReelLinePos[LINE_SEG_COUNT - 1].y += sLureLineSegPosDelta.y;
                            sLurePos.y += sLureLineSegPosDelta.y;
                        }
                    }
                } else {
                    if (sRodLineSpooled > 150.0f) {
                        sLureRot.x = sReelLineRot[LINE_SEG_COUNT - 2].x + M_PI;
                        sLureWiggleRotYTarget = sReelLineRot[LINE_SEG_COUNT - 2].y + M_PI;
                        sRodLineSpooled += 2.0f;
                    }
                }
            } else {
                spE4 = ((sqrtf(lureXZLen) - 920.0f) * 0.11f) + WATER_SURFACE_Y(play);
                if (sLurePos.y <= spE4) {
                    sLurePos.y = spE4;
                    spDC = 0x500;
                    sLureWiggleRotYTarget = sReelLineRot[LINE_SEG_COUNT - 2].y + M_PI;
                    sLureRot.x = 0.0f;
                    // lure hopping on land
                    if (CHECK_BTN_ALL(input->press.button, BTN_B)) {
                        sRodLineSpooled += 6.0f;
                        Sfx_PlaySfxAtPos(&sSoundPos, NA_SE_PL_WALK_GROUND + SURFACE_SFX_OFFSET_SAND);
                    }
                } else {
                    if (sRodLineSpooled > 150.0f) {
                        sLureRot.x = sReelLineRot[LINE_SEG_COUNT - 2].x + M_PI;
                        sLureWiggleRotYTarget = sReelLineRot[LINE_SEG_COUNT - 2].y + M_PI;
                        sRodLineSpooled += 2.0f;
                    }
                }
            }

            Math_ApproachZeroF(&sLureWigglePosY, 1.0f, 0.3f);
            Math_ApproachS(&sLureWiggleRotY, (sLureWiggleRotYTarget * 32768.0f) / M_PI, 3, spDC);

            sLureRot.y = BINANG_TO_RAD_ALT(sLureWiggleRotY);

            sp90.x = 0.0f;
            sp90.y = 0.0f;
            sp90.z = sLureWigglePosY;

            Matrix_RotateY(sLureRot.y, MTXMODE_NEW);

            if (sLureEquipped == FS_LURE_SINKING) {
                Vec3f sp64;

                Matrix_MultVec3f(&sp90, &sp64);
                sLureLineSegPosDelta.x = sp64.x;
                sLureLineSegPosDelta.z = sp64.z;
                phi_f0 = 10.0f;
            } else {
                Matrix_MultVec3f(&sp90, &sLureLineSegPosDelta);
                phi_f0 = 0.0f;
            }

            sLure1Rotate = 0.0f;

            if ((sLureEquipped == FS_LURE_UNK) && CHECK_BTN_ALL(input->cur.button, BTN_A)) {
                sLureLineSegPosDelta.y = -2.0f;

                if ((sLureTimer & 1) != 0) {
                    sLure1Rotate = 0.5f;
                } else {
                    sLure1Rotate = -0.5f;
                }
            } else if (sReelLinePos[LINE_SEG_COUNT - 1].y < (WATER_SURFACE_Y(play) + phi_f0)) {
                if (sLureEquipped == FS_LURE_SINKING) {
                    Vec3f sp58 = this->actor.world.pos;

                    this->actor.prevPos = this->actor.world.pos = sLurePos;
                    Actor_UpdateBgCheckInfo(play, &this->actor, 15.0f, 30.0f, 30.0f,
                                            UPDBGCHECKINFO_FLAG_2 | UPDBGCHECKINFO_FLAG_6);
                    this->actor.world.pos = sp58;

                    sLureLineSegPosDelta.y += -0.5f;
                    if (sLureLineSegPosDelta.y < -1.0f) {
                        sLureLineSegPosDelta.y = -1.0f;
                    }

                    if (sLurePos.y < (this->actor.floorHeight + 5.0f)) {
                        sReelLinePos[LINE_SEG_COUNT - 1].y = sLurePos.y = this->actor.floorHeight + 5.0f;
                        sLureLineSegPosDelta.y = 0.0f;
                    } else {
                        sWiggleAttraction = 1;
                    }
                } else {
                    sLureLineSegPosDelta.y = fabsf(sReelLinePos[LINE_SEG_COUNT - 1].y - WATER_SURFACE_Y(play)) * 0.2f;
                    if (sLureLineSegPosDelta.y > 1.5f) {
                        sLureLineSegPosDelta.y = 1.5f;
                    }
                }
            }

            sReelLinePos[LINE_SEG_COUNT - 1].x += sLureLineSegPosDelta.x;
            sReelLinePos[LINE_SEG_COUNT - 1].y += sLureLineSegPosDelta.y;
            sReelLinePos[LINE_SEG_COUNT - 1].z += sLureLineSegPosDelta.z;

            if (sReelLinePos[LINE_SEG_COUNT - 1].y > (spE4 + 6.0f)) {
                sReelLinePos[LINE_SEG_COUNT - 1].y -= 5.0f;
            }

            sLurePosDelta.x = sLurePosDelta.y = sLurePosDelta.z = sLureCastDelta.y = 0.0f;

            if (CHECK_BTN_ALL(input->cur.button, BTN_A)) {
                if (CHECK_BTN_ALL(input->cur.button, BTN_R)) {
                    sRodLineSpooled += 1.5f;
                    Sfx_PlaySfxCentered(NA_SE_IT_FISHING_REEL_HIGH - SFX_FLAG);
                    Math_ApproachF(&sReelLinePosStep, 1000.0f, 1.0f, 2.0f);
                } else {
                    sRodLineSpooled += sRodReelingSpeed;
                    Sfx_PlaySfxCentered(NA_SE_IT_FISHING_REEL_SLOW - SFX_FLAG);
                    Math_ApproachF(&sReelLinePosStep, 1000.0f, 1.0f, 0.2f);
                }

                if (sReelLinePos[LINE_SEG_COUNT - 1].y > (WATER_SURFACE_Y(play) + 4.0f)) {
                    Math_ApproachF(&D_80B7E148, 3.0f, 1.0f, 0.2f);
                } else {
                    Math_ApproachF(&D_80B7E148, 1.0f, 1.0f, 0.2f);
                }
            } else {
                Math_ApproachF(&D_80B7E148, 2.0f, 1.0f, 0.2f);
            }

            Math_ApproachF(&sLurePos.x, sReelLinePos[LINE_SEG_COUNT - 1].x, 1.0f, sReelLinePosStep);
            Math_ApproachF(&sLurePos.y, sReelLinePos[LINE_SEG_COUNT - 1].y, 1.0f, sReelLinePosStep);
            Math_ApproachF(&sLurePos.z, sReelLinePos[LINE_SEG_COUNT - 1].z, 1.0f, sReelLinePosStep);

            if (sLureWigglePosY > 1.0f) {
                Math_ApproachF(&sReelLinePosStep, 1000.0f, 1.0f, 1.0f);
            }

            Math_ApproachF(&sReelLinePosStep, 1000.0f, 1.0f, 0.1f);

            if (sRodLineSpooled >= 195.0f) {
                sRodLineSpooled = 195.0f;
                sRodCastState = 0;
                D_80B7E148 = 520.0f;
                sFishingPlayerCinematicState = 3;
            }

            if ((sLurePos.y <= (WATER_SURFACE_Y(play) + 4.0f)) && (sLurePos.y >= (WATER_SURFACE_Y(play) - 4.0f))) {
                s16 timer = 63;

                if (CHECK_BTN_ALL(input->cur.button, BTN_A) || (sLureWigglePosY > 1.0f)) {
                    timer = 1;
                }

                if ((sLureTimer & timer) == 0) {
                    spA8 = sLurePos;
                    spA8.y = WATER_SURFACE_Y(play);
                    Fishing_SpawnRipple(NULL, play->specialEffects, &spA8, 30.0f, 300.0f, 150, 90);
                }
            }
            break;

        case 4:
            if (this->unk_157 != 0) {
                this->unk_157--;
                sRodLineSpooled += sRodReelingSpeed;
            }

            if (CHECK_BTN_ALL(input->cur.button, BTN_A)) {
                if ((SQ(sLurePos.x) + SQ(sLurePos.z)) > SQ(920.0f)) {
                    sRodLineSpooled += (1.0f + (KREG_DEBUG(65) * 0.1f));
                } else {
                    sRodLineSpooled += sRodReelingSpeed;
                }
                Sfx_PlaySfxCentered(NA_SE_IT_FISHING_REEL_SLOW - SFX_FLAG);
            }

            if ((sLureTimer & 0x1F) == 0) {
                if (sLineHooked || (sLureEquipped != FS_LURE_SINKING)) {
                    D_80B7A6A4 = 5;
                }
            }

            Math_ApproachF(&D_80B7E148, 0.0f, 1.0f, 0.2f);
            break;

        case 5:
            sFishingLineScale = 0.0005000001f;
            sReelLinePos[LINE_SEG_COUNT - 1].x = sLurePos.x;
            sReelLinePos[LINE_SEG_COUNT - 1].y = sLurePos.y;
            sReelLinePos[LINE_SEG_COUNT - 1].z = sLurePos.z;
            D_80B7E148 = 2.0f;
            break;
    }
}

s32 Fishing_SplashBySize(Fishing* this, PlayState* play, u8 ignorePosCheck) {
    s16 i;
    s16 count;
    f32 scale;
    Vec3f pos;
    Vec3f vel;
    f32 speedXZ;
    f32 angle;

    if ((this->actor.world.pos.y < (WATER_SURFACE_Y(play) - 10.0f)) && !ignorePosCheck) {
        return false;
    }

    // Necessary to match
    if (this->fishLength) {}

    if (this->fishLength >= 40.0f) {
        count = 40;
        scale = 1.2f;
    } else {
        count = 30;
        scale = 1.0f;
    }

    for (i = 0; i < count; i++) {
        speedXZ = (Rand_ZeroFloat(1.5f) + 0.5f) * scale;
        angle = Rand_ZeroFloat(6.28f);

        vel.x = sinf(angle) * speedXZ;
        vel.z = cosf(angle) * speedXZ;
        vel.y = (Rand_ZeroFloat(3.0f) + 3.0f) * scale;

        pos = this->actor.world.pos;
        pos.x += vel.x * 3.0f;
        pos.y = WATER_SURFACE_Y(play);
        pos.z += vel.z * 3.0f;

        Fishing_SpawnDustSplash(&this->actor.projectedPos, play->specialEffects, &pos, &vel,
                                (Rand_ZeroFloat(0.02f) + 0.025f) * scale);
    }

    pos = this->actor.world.pos;
    pos.y = WATER_SURFACE_Y(play);

    Fishing_SpawnRipple(&this->actor.projectedPos, play->specialEffects, &pos, 100.0f, 800.0f, 150, 90);

    this->lilyTimer = 30;

    return true;
}

void Fishing_SplashBySize2(Fishing* this, PlayState* play) {
    s16 count;
    s16 i;
    f32 scale;
    Vec3f pos;
    Vec3f vel;
    f32 speedXZ;
    f32 angle;

    // Necessary to match
    if (this->fishLength) {}

    if (this->fishLength >= 45.0f) {
        count = 30;
        scale = 0.5f;
    } else {
        count = 20;
        scale = 0.3f;
    }

    for (i = 0; i < count; i++) {
        speedXZ = (Rand_ZeroFloat(1.5f) + 0.5f) * scale;
        angle = Rand_ZeroFloat(6.28f);

        vel.x = sinf(angle) * speedXZ;
        vel.z = cosf(angle) * speedXZ;
        vel.y = Rand_ZeroFloat(2.0f) + 2.0f;

        pos = this->actor.world.pos;
        pos.x += (vel.x * 3.0f);
        pos.y += (vel.y * 3.0f);
        pos.z += (vel.z * 3.0f);

        Fishing_SpawnDustSplash(&this->actor.projectedPos, play->specialEffects, &pos, &vel,
                                (Rand_ZeroFloat(0.02f) + 0.025f) * scale);
    }
}

void func_80B70ED4(Fishing* this, Input* input) {
    Vec3f lineVec;
    Vec3f sp28;
    f32 lineLengthSQ;

    lineVec.x = sLurePos.x - this->actor.world.pos.x;
    lineVec.y = sLurePos.y - this->actor.world.pos.y;
    lineVec.z = sLurePos.z - this->actor.world.pos.z;

    lineLengthSQ = SQ(lineVec.x) + SQ(lineVec.y) + SQ(lineVec.z);

    if ((sRodCastState == 3) && (this->unk_1A2 == 0) && !sIsOwnersHatHooked) {
        Matrix_RotateY(BINANG_TO_RAD_ALT(-this->actor.shape.rot.y), MTXMODE_NEW);
        Matrix_MultVec3f(&lineVec, &sp28);

        if ((sp28.z > 0.0f) || (this->fishLength < 40.0f)) {
            if ((this->fishState == 7) && (lineLengthSQ < SQ(200.0f))) {
                this->fishState = 4;
                this->fishTargetPos = sLurePos;
                this->rotationStep = 28672.0f;
                this->speedTarget = 5.0f;
            } else {
                if ((CHECK_BTN_ALL(input->cur.button, BTN_A) || (sLureWigglePosY > 1.0f)) &&
                    (lineLengthSQ < SQ(120.0f))) {
                    this->fishState = 2;
                    this->unk_15E = 0;
                    this->timerArray[0] = 0;
                    this->timerArray[2] = (s16)Rand_ZeroFloat(100.0f) + 100;
                    this->perception = sFishInits[this->actor.params - EN_FISH_PARAM].perception;
                    this->rotationStep = 0.0f;
                }

                if ((this->timerArray[1] == 0) && (lineLengthSQ < SQ(70.0f))) {
                    this->fishState = 2;
                    this->unk_15E = 0;
                    this->timerArray[0] = 0;
                    this->timerArray[2] = (s16)Rand_ZeroFloat(100.0f) + 100;
                    this->perception = sFishInits[this->actor.params - EN_FISH_PARAM].perception;
                    this->rotationStep = 0.0f;
                }
            }
        }
    } else if ((sRodCastState == 4) && sLineHooked && (lineLengthSQ < SQ(100.0f)) && (this->fishState >= 10)) {
        this->fishStateNext = 0;
        this->fishState = 1;
        this->unk_1A4 = 1000;
        this->unk_1A2 = 100;
        this->timerArray[1] = 50;
    }

    if ((sLureEquipped != FS_LURE_SINKING) && (D_80B7E114 != 0) && (this->fishLength > 60.0f) &&
        (lineLengthSQ < SQ(30.0f)) && (this->fishState >= 10)) {
        this->fishStateNext = 0;
        this->fishState = 1;
        this->unk_1A4 = 1000;
        this->unk_1A2 = 100;
        this->timerArray[1] = 50;
    }
}

void Fishing_FishLeapSfx(Fishing* this, u8 outOfWater) {
    s16 sfxId;
    u8 length;

    if (this->isLoach == 0) {
        length = this->fishLength;
    } else {
        length = 2.0f * this->fishLength;
    }

    if (outOfWater == false) {
        if (length >= 50) {
            sfxId = NA_SE_EV_DIVE_INTO_WATER;
        } else if (length >= 40) {
            sfxId = NA_SE_EV_BOMB_DROP_WATER;
        } else {
            sfxId = NA_SE_EV_BOMB_DROP_WATER;
        }
    } else {
        if (length >= 50) {
            sfxId = NA_SE_EV_JUMP_OUT_WATER;
        } else if (length >= 40) {
            sfxId = NA_SE_EV_OUT_OF_WATER;
        } else {
            sfxId = NA_SE_EV_OUT_OF_WATER;
        }
    }

    Actor_PlaySfx(&this->actor, sfxId);
}

void Fishing_HandleAquariumDialog(Fishing* this, PlayState* play) {
    if (sLinkAge == LINK_AGE_CHILD) {
        if ((HIGH_SCORE(HS_FISHING) & HS_FISH_LENGTH_CHILD) != 0) {
            if (HIGH_SCORE(HS_FISHING) & HS_FISH_CHEAT_CHILD) {
                this->actor.textId = 0x40B1;
            } else {
                this->actor.textId = 0x4089;
            }
        } else {
            this->actor.textId = 0x40AE;
        }
    } else {
        if ((HIGH_SCORE(HS_FISHING) & HS_FISH_LENGTH_ADULT) != 0) {
            if (HIGH_SCORE(HS_FISHING) & HS_FISH_CHEAT_ADULT) {
                this->actor.textId = 0x40B1;
            } else {
                this->actor.textId = 0x4089;
            }
        } else {
            this->actor.textId = 0x40AE;
        }
    }

    if (!this->isAquariumMessage) {
        if (this->aquariumWaitTimer == 0) {
            this->actor.flags |= ACTOR_FLAG_0;

            if (Actor_TalkOfferAccepted(&this->actor, play)) {
                sFishLengthToWeigh = sFishingRecordLength;
                this->isAquariumMessage = true;
            } else {
                Actor_OfferTalkNearColChkInfoCylinder(&this->actor, play);
            }
        } else {
            this->aquariumWaitTimer--;
            this->actor.flags &= ~ACTOR_FLAG_0;
        }
    } else if (Actor_TextboxIsClosing(&this->actor, play)) {
        this->isAquariumMessage = false;
        this->aquariumWaitTimer = 20;
    }
}

void Fishing_UpdateFish(Actor* thisx, PlayState* play2) {
    s16 i;
    s16 rotXYScale = 10;
    f32 distX;
    f32 distY;
    f32 distZ;
    f32 distToTarget;
    f32 multiplier;
    f32 chance;
    f32 playerSpeedMod;
    Vec3f multiVecSrc;
    Vec3f targetPosOffset;
    s16 rotXTarget;
    s16 rotYtarget;
    s16 rotZScale;
    u8 phi_v0_2;
    s16 spF6;
    s16 rotXScale;
    s16 rotXStep;
    s16 rotYScale;
    s16 rotYStep;
    Fishing* this = (Fishing*)thisx;
    PlayState* play = play2;
    Player* player = GET_PLAYER(play);
    Input* input = &play->state.input[0];
    f32 spD8;
    f32 phi_f0;
    f32 phi_f2;
    Vec3f bubblePos;
    Vec3f spB8;
    f32 temp_f0;
    f32 temp;
<<<<<<< HEAD
    STACK_PAD(s32);
=======
>>>>>>> bf3339a1
    f32 rumbleStrength;

    this->actor.uncullZoneForward = 700.0f;
    this->actor.uncullZoneScale = 50.0f;

    if (this->isLoach == 0) {
        playerSpeedMod = (player->actor.speed * 0.15f) + 0.25f;
    } else {
        playerSpeedMod = (player->actor.speed * 0.3f) + 0.25f;
    }

    if ((D_80B7E0B0 != 0) || (sSubCamId != SUB_CAM_ID_DONE) ||
        ((player->actor.world.pos.z > 1150.0f) && (this->fishState != 100))) {
        this->actor.flags &= ~ACTOR_FLAG_0;
    } else {
        this->actor.flags |= ACTOR_FLAG_0;
        if (sRodCastState != 0) {
            if (D_80B7E0B2 == 0) {
                this->actor.focus.pos = sLurePos;
            } else if (D_80B7E0B2 == 1) {
                sFishingPlayerCinematicState = 1;
                D_80B7FED0 = 0.0f;
                sLureCameraZoomLevel = 2;
            }
        }
        this->actor.focus.pos = this->actor.world.pos;
    }

    this->stateAndTimer++;

    for (i = 0; i < 4; i++) {
        if (this->timerArray[i] != 0) {
            this->timerArray[i]--;
        }
    }

    if (this->unk_1A4 != 0) {
        this->unk_1A4--;
    }

    if (this->unk_1A2 != 0) {
        this->unk_1A2--;
    }

    if (this->bumpTimer != 0) {
        this->bumpTimer--;
    }

    if (this->lilyTimer != 0) {
        this->lilyTimer--;
    }

    Math_ApproachF(&this->fishLimbRotPhaseStep, this->unk_190, 1.0f, 0.2f);

    if (this->fishState == 6) {
        Math_ApproachF(&this->fishLimbRotPhaseMag, this->unk_194, 0.2f, 200.0f);
    } else {
        phi_f0 = 1.0f;
        phi_f2 = 1.0f;
        if (this->actor.world.pos.y > WATER_SURFACE_Y(play)) {
            phi_f0 = (KREG_DEBUG(64) * 0.1f) + 1.5f;
            phi_f2 = 3.0f;
        }
        Math_ApproachF(&this->fishLimbRotPhaseMag, this->unk_194 * phi_f0, 1.0f, 500.0f * phi_f2);
    }

    Math_ApproachS(&this->fishLimbDRotZDelta, 0, 5, 500);

    if (this->isLoach == 0) {
        Actor_SetScale(&this->actor, this->fishLength * 15.0f * 0.00001f);

        this->fishLimbRotPhase += this->fishLimbRotPhaseStep;

        temp = cosf(this->fishLimbRotPhase);
        this->fishLimb23RotYDelta = this->unk_16E + (s16)(temp * this->fishLimbRotPhaseMag);

        temp = cosf(this->fishLimbRotPhase + -1.2f);
        this->fishLimb4RotYDelta = this->unk_16E + (s16)(temp * this->fishLimbRotPhaseMag * 1.6f);
    } else {
        Actor_SetScale(&this->actor, this->fishLength * 65.0f * 0.000001f);

        this->actor.scale.x = this->actor.scale.z * 1.1f;
        this->actor.scale.y = this->actor.scale.z * 1.1f;

        this->fishLimbRotPhase += this->fishLimbRotPhaseStep * 0.8f;

        for (i = 0; i < 3; i++) {
            temp = cosf(this->fishLimbRotPhase + (i * 2.1f));
            this->loachRotYDelta[i] = this->unk_16E + (s16)(temp * this->fishLimbRotPhaseMag * 2.0f);
        }

        temp = cosf(this->fishLimbRotPhase + 0.4f);
        this->fishLimb23RotYDelta = (this->fishLimbRotPhaseMag * temp * 2.0f) * 0.6f;
    }

    distX = this->fishTargetPos.x - this->actor.world.pos.x;
    distY = this->fishTargetPos.y - this->actor.world.pos.y;
    distZ = this->fishTargetPos.z - this->actor.world.pos.z;

    rotYtarget = Math_Atan2S(distZ, distX);
    distToTarget = sqrtf(SQ(distX) + SQ(distZ));

    rotXTarget = Math_Atan2S(distToTarget, distY);
    distToTarget = sqrtf(SQ(distX) + SQ(distZ) + SQ(distY));

    if ((this->bumpTimer != 0) && (this->fishState != 2) && (this->fishState != 3) && (this->fishState != 4)) {
        if ((this->stateAndTimer & 0x40) != 0) {
            rotYtarget += 0x4000;
        } else {
            rotYtarget -= 0x4000;
        }
        if (((this->stateAndTimer + 0x20) & 0x40) != 0) {
            rotXTarget += 0x2000;
        } else {
            rotXTarget -= 0x2000;
        }
    }

    switch (this->fishState) {
        case 100:
            Fishing_HandleAquariumDialog(this, play);

            this->actor.uncullZoneForward = 500.0f;
            this->actor.uncullZoneScale = 300.0f;

            Lights_PointNoGlowSetInfo(&this->lightInfo, (s16)this->actor.world.pos.x,
                                      (s16)this->actor.world.pos.y + 20.0f, (s16)this->actor.world.pos.z - 50.0f, 255,
                                      255, 255, 255);

            this->fishLength = sFishingRecordLength;
            targetPosOffset.y = (f32)Math_SinS(play->gameplayFrames * 300) * 1;
            targetPosOffset.z = (f32)Math_SinS(play->gameplayFrames * 230) * 2;
            this->actor.world.pos.x = 130.0f;
            this->actor.world.pos.y = 55.0f + targetPosOffset.y;
            this->actor.world.pos.z = 1300.0f + targetPosOffset.z;
            this->actor.shape.rot.y = -0x8000;

            if ((this->actor.projectedPos.z < 200.0f) && (this->actor.projectedPos.z > 0.0f)) {
                bubblePos.x = Rand_CenteredFloat(5.0f) + 130.0f;
                bubblePos.y = 40.0f;
                bubblePos.z = Rand_CenteredFloat(5.0f) + 1280.0f;
                Fishing_SpawnBubble(NULL, play->specialEffects, &bubblePos, Rand_ZeroFloat(0.02f) + 0.03f, 1);
            }

            Math_ApproachS(&this->fishLimbEFRotYDelta, (Math_SinS(this->stateAndTimer * 0x800) * 2500.0f) + 2500.0f, 2,
                           0x7D0);
            Math_ApproachS(&this->fishLimb89RotYDelta, Math_SinS(this->stateAndTimer * 0xA00) * 1500.0f, 2, 0x7D0);

            this->unk_190 = 0.3f;
            this->unk_194 = 1000.0f / 3.0f;
            return;

        case 10:
            this->fishTargetPos = this->actor.home.pos;

            Math_ApproachF(&this->actor.speed, 2.0f, 1.0f, 0.5f);
            Math_ApproachF(&this->rotationStep, 4096.0f, 1.0f, 256.0f);

            if (distToTarget < 40.0f) {
                this->fishState = 11;
                this->unk_190 = 0.4f;
                this->unk_194 = 500.0f;
            }

            func_80B70ED4(this, input);

            if (this->actor.xzDistToPlayer < (250.0f * playerSpeedMod)) {
                this->fishStateNext = this->fishState = 0;
                this->unk_1A4 = 1000;
                this->unk_1A2 = 200;
                this->timerArray[1] = 50;
            }
            break;

        case 11:
            this->fishTargetPos = this->actor.home.pos;

            Math_ApproachF(&this->actor.speed, 0.0f, 1.0f, 0.05f);
            Math_ApproachF(&this->rotationStep, 0.0f, 1.0f, 256.0f);

            if (distToTarget >= 40.0f) {
                this->fishState = 10;
                this->unk_190 = 1.0f;
                this->unk_194 = 2000.0f;
            }
            func_80B70ED4(this, input);

            if (this->actor.xzDistToPlayer < (250.0f * playerSpeedMod)) {
                this->fishStateNext = this->fishState = 0;
                this->unk_1A4 = 1000;
                this->unk_1A2 = 200;
                this->timerArray[1] = 50;
            }

            if (Message_GetState(&play->msgCtx) == TEXT_STATE_NONE) {
                if ((gSaveContext.save.dayTime >= CLOCK_TIME(18, 0)) &&
                    (gSaveContext.save.dayTime <= CLOCK_TIME(18, 0) + 27)) {
                    this->fishState = 7;
                    this->timerArray[3] = (s16)Rand_ZeroFloat(150.0f) + 200;
                }
                if ((gSaveContext.save.dayTime >= CLOCK_TIME(5, 30) - 1) &&
                    (gSaveContext.save.dayTime < CLOCK_TIME(5, 30) + 27)) {
                    this->fishState = 7;
                    this->timerArray[3] = (s16)Rand_ZeroFloat(150.0f) + 200;
                }
            }

#if OOT_DEBUG
            if (KREG(15) != 0) {
                KREG(15) = 0;
                this->fishState = 7;
                this->timerArray[3] = (s16)Rand_ZeroFloat(150.0f) + 2000;
            }
#endif
            break;

        case 0:
            Math_ApproachF(&this->actor.speed, 1.0f, 1.0f, 0.05f);
            Math_ApproachF(&this->rotationStep, 0.0f, 1.0f, 256.0f);

            if (this->timerArray[0] == 0) {
                if (this->unk_1A4 == 0) {
                    this->fishState = this->fishStateNext = 10;
                } else {
                    this->fishState = 1;
                    this->timerArray[0] = (s16)Rand_ZeroFloat(30.0f) + 10;
                    this->fishTargetPos.x = Rand_CenteredFloat(300.0f);
                    this->fishTargetPos.y = (WATER_SURFACE_Y(play) - 50.0f) - Rand_ZeroFloat(50.0f);
                    this->fishTargetPos.z = Rand_CenteredFloat(300.0f);
                    this->unk_190 = 1.0f;
                    this->unk_194 = 2000.0f;
                }
            }

            if (sLureEquipped == FS_LURE_SINKING) {
                func_80B70ED4(this, input);
            } else {
                this->actor.flags &= ~ACTOR_FLAG_0;
            }
            break;

        case 1:
            if (this->isLoach == 1) {
                this->fishState = -1;
                this->unk_1A4 = 20000;
                this->unk_1A2 = 20000;
                this->fishTargetPos.x = 0.0f;
                this->fishTargetPos.y = -140.0f;
                this->fishTargetPos.z = 0.0f;
            } else {
                Math_ApproachF(&this->rotationStep, 4096.0f, 1.0f, 256.0f);

                if ((this->actor.xzDistToPlayer < (250.0f * playerSpeedMod)) || (this->timerArray[1] != 0)) {
                    Math_ApproachF(&this->rotationStep, 8192.0f, 1.0f, 768.0f);
                    Math_ApproachF(&this->actor.speed, 4.2f, 1.0f, 0.75);
                    this->unk_190 = 1.2f;
                    this->unk_194 = 4000.0f;
                    this->timerArray[0] = 20;
                } else {
                    this->unk_190 = 1.0f;
                    this->unk_194 = 2000.0f;
                    Math_ApproachF(&this->actor.speed, 1.5f, 1.0f, 0.1f);
                }

                if ((this->timerArray[0] == 0) || (distToTarget < 50.0f)) {
                    this->fishState = 0;
                    this->timerArray[0] = (s16)Rand_ZeroFloat(30.0f) + 3;
                    this->unk_190 = 1.0f;
                    this->unk_194 = 500.0f;
                }

                if (sLureEquipped == FS_LURE_SINKING) {
                    func_80B70ED4(this, input);
                } else {
                    this->actor.flags &= ~ACTOR_FLAG_0;
                }
            }
            break;

        case -1: // loach state 1
            Math_ApproachS(&this->rotationTarget.x, 0, 0x14, 0x20);

            if ((this->actor.xzDistToPlayer < (250.0f * playerSpeedMod)) || (this->timerArray[1] != 0)) {
                Math_ApproachF(&this->actor.speed, 3.0f, 1.0f, 0.75);
                this->unk_190 = 1.0f;
                this->timerArray[0] = 20;
                this->unk_194 = 4000.0f;
                Math_ApproachF(&this->rotationStep, 4096.0f, 1.0f, 256.0f);

                if ((play->gameplayFrames % 32) == 0) {
                    this->fishTargetPos.x = Rand_CenteredFloat(600.0f);
                    this->fishTargetPos.z = Rand_CenteredFloat(600.0f);
                    this->fishTargetPos.y = -120.0f;
                }
            } else if (distToTarget > 50.0f) {
                this->unk_190 = 0.8f;
                this->unk_194 = 1500.0f;
                Math_ApproachF(&this->actor.speed, 1.0f, 1.0f, 0.1f);
                Math_ApproachF(&this->rotationStep, 2048.0f, 1.0f, 128.0f);
            } else {
                this->unk_190 = 0.4f;
                this->unk_194 = 500.0f;
                Math_ApproachZeroF(&this->actor.speed, 1.0f, 0.02f);
                Math_ApproachF(&this->rotationStep, 0.0f, 1.0f, 256.0f);
            }

            if (this->unk_1A4 == 0) {
                this->fishState = 10;
                this->fishStateNext = 10;
            } else if ((KREG_DEBUG(2) != 0) || (((this->unk_1A4 & 0x7FF) == 0) && (this->unk_1A4 < 15000))) {
#if OOT_DEBUG
                KREG(2) = 0;
#endif
                this->fishState = -2;
                this->actor.world.rot.x = this->actor.shape.rot.x = 0;
                this->fishTargetPos.y = WATER_SURFACE_Y(play) + 10.0f;
                this->fishTargetPos.x = Rand_ZeroFloat(50.0f);
                this->fishTargetPos.z = Rand_ZeroFloat(50.0f);
            }

            this->actor.flags &= ~ACTOR_FLAG_0;
            break;

        case -2:
            if ((this->actor.xzDistToPlayer < (250.0f * playerSpeedMod)) || (this->timerArray[1] != 0)) {
                this->fishState = -1;
                this->fishTargetPos.y = -120.0f;
            } else {
                this->unk_190 = 0.6f;
                this->unk_194 = 1000.0f;

                Math_ApproachS(&this->rotationTarget.x, -0x1000, 0x14, 0x100);

                if (this->actor.world.pos.y < (WATER_SURFACE_Y(play) - 20.0f)) {
                    Math_ApproachF(&this->actor.speed, 0.5f, 1.0f, 0.1f);
                } else {
                    Math_ApproachZeroF(&this->actor.speed, 1.0f, 0.01f);

                    if ((this->actor.speed == 0.0f) || (this->actor.world.pos.y > (WATER_SURFACE_Y(play) - 5.0f))) {
                        this->fishTargetPos.x = Rand_ZeroFloat(300.0f);
                        this->fishTargetPos.z = Rand_ZeroFloat(300.0f);
                        this->fishTargetPos.y = this->actor.floorHeight + 10.0f;
                        this->fishState = -25;
                        this->rotationStep = 0.0f;

                        spB8 = this->fishMouthPos;
                        spB8.y = WATER_SURFACE_Y(play);
                        Fishing_SpawnRipple(&this->actor.projectedPos, play->specialEffects, &spB8, 10.0f, 300.0f, 150,
                                            90);
                        Fishing_SpawnRipple(&this->actor.projectedPos, play->specialEffects, &spB8, 30.0f, 400.0f, 150,
                                            90);

                        Actor_PlaySfx(&this->actor, NA_SE_PL_CATCH_BOOMERANG);
                        break;
                    }
                }

                Math_ApproachF(&this->rotationStep, 2048.0f, 1.0f, 128.0f);
                this->actor.flags &= ~ACTOR_FLAG_0;
            }
            break;

        case -25:
            if ((this->actor.xzDistToPlayer < (250.0f * playerSpeedMod)) || (this->timerArray[1] != 0)) {
                this->fishState = -1;
                this->fishTargetPos.y = -120.0f;
            } else {
                Math_ApproachS(&this->rotationTarget.x, 0x1000, 0x14, 0x6A);

                if (distToTarget > 40.0f) {
                    this->unk_190 = 0.7f;
                    this->unk_194 = 1200.0f;
                    Math_ApproachF(&this->actor.speed, 0.5f, 1.0f, 0.01f);
                    Math_ApproachF(&this->rotationStep, 2048.0f, 1.0f, 128.0f);
                } else {
                    this->fishState = -1;
                }
            }
            break;

        case 2:
            if (((this->actor.params + D_80B7E118) & 1) != 0) {
                multiVecSrc.x = 10.0f;
            } else {
                multiVecSrc.x = -10.0f;
            }
            multiVecSrc.y = 0.0f;
            multiVecSrc.z = 0.0f;
            Matrix_RotateY(sLureRot.y, MTXMODE_NEW);
            Matrix_MultVec3f(&multiVecSrc, &targetPosOffset);

            this->fishTargetPos.x = sLurePos.x + targetPosOffset.x;
            this->fishTargetPos.z = sLurePos.z + targetPosOffset.z;

            if (sLureEquipped == FS_LURE_SINKING) {
                this->fishTargetPos.y = sLurePos.y;
            } else if (this->isLoach == 0) {
                this->fishTargetPos.y = sLurePos.y - 15.0f;
            } else {
                this->fishTargetPos.y = sLurePos.y - 5.0f;
            }

            if (this->fishTargetPos.y <= this->actor.floorHeight) {
                this->fishTargetPos.y = this->actor.floorHeight + 3.0f;
            }

            if ((sLureEquipped != FS_LURE_SINKING) && (this->fishTargetPos.y < this->actor.world.pos.y)) {
                Math_ApproachF(&this->actor.world.pos.y, this->fishTargetPos.y, 0.1f,
                               (this->actor.world.pos.y - this->fishTargetPos.y) * 0.1f);
            }

            Math_ApproachF(&this->rotationStep, 8192.0f, 1.0f, (KREG_DEBUG(16) * 128) + 384.0f);
            if (CHECK_BTN_ALL(input->press.button, BTN_A)) {
                this->perception += 0.005f;
            }

            if (sWiggleAttraction != 0) {
                if (sWiggleAttraction == 1) {
                    this->perception += 0.01f;
                } else {
                    this->perception += 0.05f;
                }
                sWiggleAttraction = 0;
            }

            if (CHECK_BTN_ALL(input->press.button, BTN_B)) {
                this->perception += 0.008f;
            }

            if (distToTarget < ((this->fishLength * 0.5f) + 20.0f)) {
                if (this->unk_15E == 0) {
                    this->unk_190 = 1.0f;
                    this->unk_194 = 500.0f;
                    this->timerArray[0] = (s16)Rand_ZeroFloat(10.0f) + 2;
                }
                Math_ApproachF(&this->actor.speed, -0.2f, 1.0f, 0.1f);
                this->unk_15E = 1;
            } else {
                if (this->unk_15E != 0) {
                    this->unk_190 = 1.0f;
                    this->rotationStep = 0.0f;
                    this->unk_194 = 3000.0f;
                }
                Math_ApproachF(&this->actor.speed, 3.0f, 1.0f, 0.15f);
                this->unk_15E = 0;
            }

            if (this->fishLength >= 60.0f) {
                multiplier = 0.3f;
            } else if (this->fishLength >= 45.0f) {
                multiplier = 0.6f;
            } else {
                multiplier = 1.0f;
            }

            if ((gSaveContext.save.dayTime >= CLOCK_TIME(17, 0)) && (gSaveContext.save.dayTime < CLOCK_TIME(19, 0))) {
                multiplier *= 1.75f;
            } else if ((gSaveContext.save.dayTime >= CLOCK_TIME(5, 0)) &&
                       (gSaveContext.save.dayTime < CLOCK_TIME(7, 0))) {
                multiplier *= 1.5f;
            } else if (sFishingFoggy != 0) {
                multiplier *= 1.5f;
            } else if ((u8)sStormStrength != 0) {
                multiplier *= 3.0f;
            }

            chance = 0.03f * multiplier;
            if (sLureEquipped == FS_LURE_SINKING) {
                chance *= 5.0f;
            }

#if OOT_DEBUG
            if (((this->timerArray[0] == 1) || (Rand_ZeroOne() < chance)) &&
                ((Rand_ZeroOne() < (this->perception * multiplier)) || ((this->isLoach + 1) == KREG(69))))
#else
            if (((this->timerArray[0] == 1) || (Rand_ZeroOne() < chance)) &&
                (Rand_ZeroOne() < (this->perception * multiplier)))
#endif
            {
                if (this->isLoach == 0) {
                    this->fishState = 3;
                    this->unk_190 = 1.2f;
                    this->unk_194 = 5000.0f;
                    this->timerArray[0] = Rand_ZeroFloat(10.0f);
                } else {
                    this->fishState = -3;
                    this->unk_190 = 1.0f;
                    this->unk_194 = 3000.0f;
                    this->timerArray[0] = 40;
                }
                if (sLureEquipped == FS_LURE_SINKING) {
                    this->speedTarget = Rand_ZeroFloat(1.5f) + 3.0f;
                } else {
                    this->speedTarget = Rand_ZeroFloat(1.5f) + 4.5f;
                }
            }

            if ((sRodCastState != 3) || (this->timerArray[2] == 0) ||
                (sqrtf(SQ(this->actor.world.pos.x) + SQ(this->actor.world.pos.z)) > 800.0f)) {
                this->fishState = this->fishStateNext;
                this->timerArray[1] = (s16)Rand_ZeroFloat(30.0f) + 50;
                this->timerArray[0] = (s16)Rand_ZeroFloat(10.0f) + 5;
                this->unk_190 = 1.0f;
                this->rotationStep = 0.0f;
                this->unk_194 = 2000.0f;
            }

            if (this->actor.xzDistToPlayer < (100.0f * playerSpeedMod)) {
                this->fishStateNext = this->fishState = 0;
                this->unk_1A4 = 1000;
                this->unk_1A2 = 200;
                this->timerArray[1] = 50;
            }
            break;

        case 3:
            this->lilyTimer = 6;
            rotXYScale = 2;

            if ((((s16)player->actor.world.pos.x + D_80B7E118) & 1) != 0) {
                multiVecSrc.x = 30.0f;
            } else {
                multiVecSrc.x = -30.0f;
            }
            multiVecSrc.y = 0.0f;
            multiVecSrc.z = 30.0f;

            Matrix_RotateY(sLureRot.y, MTXMODE_NEW);
            Matrix_MultVec3f(&multiVecSrc, &targetPosOffset);

            this->fishTargetPos.x = sLurePos.x + targetPosOffset.x;
            this->fishTargetPos.z = sLurePos.z + targetPosOffset.z;
            this->fishTargetPos.y = sLurePos.y - 10.0f;
            this->rotationStep = 4096.0f;
            Math_ApproachF(&this->actor.speed, this->speedTarget * 0.8f, 1.0f, 1.0f);

            if ((sRodCastState != 3) || (sLurePos.y > (WATER_SURFACE_Y(play) + 5.0f)) ||
                (sqrtf(SQ(sLurePos.x) + SQ(sLurePos.z)) > 800.0f)) {
                this->fishState = this->fishStateNext;
                this->timerArray[0] = 0;
                this->unk_190 = 1.0f;
                this->unk_194 = 2000.0f;
            } else if ((this->timerArray[0] == 0) || (distToTarget < 30.0f)) {
                this->fishState = 4;
                this->fishTargetPos = sLurePos;
                this->rotationStep = 16384.0f;
                this->unk_190 = 1.2f;
                this->unk_194 = 5000.0f;
                this->timerArray[0] = 20;
            }
            break;

        case 4:
            Math_ApproachF(&this->rotationStep, 16384.0f, 1.0f, 4096.0f);
            Math_ApproachS(&this->fishLimbDRotZDelta, 0x4E20, 4, 0x1388);

            this->lilyTimer = 50;
            rotXYScale = 2;
            this->fishTargetPos = sLurePos;
            Math_ApproachF(&this->actor.speed, this->speedTarget, 1.0f, 1.0f);

            if ((sRodCastState != 3) || (this->timerArray[0] == 0) || (sLurePos.y > (WATER_SURFACE_Y(play) + 5.0f)) ||
                (sqrtf(SQ(sLurePos.x) + SQ(sLurePos.z)) > 800.0f)) {

                this->timerArray[0] = 0;
                this->fishState = this->fishStateNext;
                this->unk_190 = 1.0f;
                this->unk_194 = 2000.0f;
            } else if (distToTarget < 10.0f) {
                s16 timer;

                if (Fishing_SplashBySize(this, play, false)) {
                    Fishing_FishLeapSfx(this, false);
                }

                this->fishState = 5;
                this->unk_190 = 1.2f;
                this->unk_194 = 5000.0f;
                this->timerArray[1] = 150;
                this->timerArray[0] = 0;
                this->timerArray[2] = 0;
                this->timerArray[3] = 120;

                sRodCastState = 4;
                sFishingHookedFish = this;
                sFishMouthOffset.y = 500.0f - Rand_ZeroFloat(400.0f);

                // get rumble time based on size and lure used.
                if (sLureEquipped == FS_LURE_SINKING) {
                    if (this->fishLength > 70.0f) {
                        timer = (s16)Rand_ZeroFloat(20.0f) + 10;
                    } else if (this->fishLength > 60.0f) {
                        timer = (s16)Rand_ZeroFloat(30.0f) + 20;
                    } else if (this->fishLength > 50.0f) {
                        timer = (s16)Rand_ZeroFloat(30.0f) + 30;
                    } else {
                        timer = (s16)Rand_ZeroFloat(40.0f) + 40;
                    }
                    sLureBitTimer = timer;
                    sRumbleDelay = timer;
                    Rumble_Override(0.0f, 60, timer * 3, 10);
                } else {
                    if (this->fishLength > 70.0f) {
                        timer = (s16)Rand_ZeroFloat(5.0f) + 10;
                    } else if (this->fishLength > 60.0f) {
                        timer = (s16)Rand_ZeroFloat(5.0f) + 15;
                    } else if (this->fishLength > 50.0f) {
                        timer = (s16)Rand_ZeroFloat(5.0f) + 17;
                    } else {
                        timer = (s16)Rand_ZeroFloat(5.0f) + 25;
                    }
                    sLureBitTimer = timer;
                    sRumbleDelay = timer;
                    Rumble_Override(0.0f, 180, timer * 3, 10);
                }

                sLineHooked = 0;
                sRodPullback = 100;
                sFishFightTime = 0;
            }
            break;

        case -3:
            this->lilyTimer = 50;
            this->fishTargetPos = sLurePos;
            Math_ApproachF(&this->actor.speed, 2.0f, 1.0f, 1.0f);

            if ((sRodCastState != 3) || (this->timerArray[0] == 0) || (sLurePos.y > (WATER_SURFACE_Y(play) + 5.0f)) ||
                (sqrtf(SQ(sLurePos.x) + SQ(sLurePos.z)) > 800.0f)) {

                this->timerArray[0] = 0;
                this->unk_190 = 1.0f;
                this->fishState = this->fishStateNext;
                this->unk_194 = 2000.0f;
            } else if (distToTarget < 10.0f) {
                if (sLurePos.y > (WATER_SURFACE_Y(play) - 10.0f)) {
                    Actor_PlaySfx(&this->actor, NA_SE_EV_JUMP_OUT_WATER);
                    Sfx_PlaySfxCentered(NA_SE_PL_CATCH_BOOMERANG);
                }

                Fishing_SplashBySize(this, play, false);
                this->fishState = 5;
                this->unk_190 = 1.2f;
                this->unk_194 = 5000.0f;
                this->timerArray[1] = 150;
                this->timerArray[0] = 0;
                this->timerArray[2] = 0;
                this->timerArray[3] = 120;

                sRodCastState = 4;
                sFishingHookedFish = this;

                if (sLureEquipped == FS_LURE_SINKING) {
                    sLureBitTimer = 30;
                    sRumbleDelay = 100;
                    Rumble_Override(0.0f, 60, 90, 10);
                } else {
                    sLureBitTimer = 30;
                    sRumbleDelay = 40;
                    Rumble_Override(0.0f, 180, 90, 10);
                }

                sLineHooked = false;
                sRodPullback = 100;
                sFishFightTime = 0;
            }
            break;

        case 5:
            this->actor.uncullZoneForward = 1200.0f;
            this->actor.uncullZoneScale = 200.0f;

            sFishFightTime++;
            PRINTF("HIT FISH %dcm\n", (u8)this->fishLength);

            Math_ApproachS(&this->fishLimbDRotZDelta, 0x2AF8, 4, 0xBB8);
            sFishingHookedFish = this;
            Math_ApproachS(&player->actor.shape.rot.y, this->actor.yawTowardsPlayer + 0x8000, 5, 0x500);

            if (sLineHooked == 0) {
                if ((sSinkingLureSegmentIndex < 20) && ((sLureTimer & 3) == 0)) {
                    sSinkingLureSegmentIndex++;
                }
            }

            if ((sLureBitTimer != 0) && (sLineHooked == 0)) { // pull the line to hook it
                if (((input->rel.stick_y < -50) && (sStickAdjYPrev > -40)) ||
                    CHECK_BTN_ALL(input->press.button, BTN_A)) {
                    if (input->rel.stick_y < -50) {
                        temp_f0 = 40.0f - ((this->fishLength - 30.0f) * 1.333333f);
                        if (temp_f0 > 0.0f) {
                            this->unk_152 = temp_f0;
                            this->unk_154 = this->actor.yawTowardsPlayer - this->actor.shape.rot.y;
                            this->unk_156 = 1;
                        }
                    }

                    this->fishLimbRotPhaseStep = 1.7f;
                    this->fishLimbRotPhaseMag = 7000.0f;
                    sLineHooked = 1;
                    SEQCMD_PLAY_SEQUENCE(SEQ_PLAYER_BGM_MAIN, 0, 8, NA_BGM_ENEMY);
                    sFishingMusicDelay = 0;

                    if (this->isLoach == 1) {
                        rumbleStrength = (this->fishLength * 3.0f) + 120.0f;
                    } else {
                        rumbleStrength = (2.0f * this->fishLength) + 120.0f;
                    }
                    if (rumbleStrength > 255.0f) {
                        rumbleStrength = 255.0f;
                    }

                    Rumble_Override(0.0f, rumbleStrength, 120, 5);
                    sRumbleDelay = 40;
                    sRodHitTimer = 10;
                    Sfx_PlaySfxCentered(NA_SE_IT_FISHING_HIT);
                }
            }

            if (this->actor.world.pos.y < WATER_SURFACE_Y(play)) {
                f32 rumbleStrength;

                if (this->timerArray[1] > 30) {
                    phi_v0_2 = 7;
                } else {
                    phi_v0_2 = 0xF;
                }

                if (((this->stateAndTimer & phi_v0_2) == 0) && (Rand_ZeroOne() < 0.75f) && (sRumbleDelay == 0)) {

                    if (this->fishLength >= 70.0f) {
                        rumbleStrength = 255.0f;
                    } else if (this->fishLength >= 60.0f) {
                        rumbleStrength = 230.0f;
                    } else if (this->fishLength >= 50.0f) {
                        rumbleStrength = 200.0f;
                    } else if (this->fishLength >= 40.0f) {
                        rumbleStrength = 170.0f;
                    } else {
                        rumbleStrength = 140.0f;
                    }

                    if (phi_v0_2 == 0xF) {
                        rumbleStrength *= 3.0f / 4.0f;
                    }

                    Rumble_Override(0.0f, rumbleStrength, (s16)Rand_ZeroFloat(5.0f) + 10, 5);
                }

                if (this->timerArray[1] > 30) {
                    if (this->timerArray[0] == 0) {
                        u16 attempts;

                        multiVecSrc.x = 0.0f;
                        multiVecSrc.y = 0.0f;
                        multiVecSrc.z = 200.0f;

                        for (attempts = 0; attempts < 100; attempts++) {
                            Matrix_RotateY(Rand_CenteredFloat(3.0f * M_PI / 4.0f) +
                                               BINANG_TO_RAD_ALT(this->actor.yawTowardsPlayer + 0x8000),
                                           MTXMODE_NEW);
                            Matrix_MultVec3f(&multiVecSrc, &targetPosOffset);

                            this->fishTargetPos.x = this->actor.world.pos.x + targetPosOffset.x;
                            this->fishTargetPos.z = this->actor.world.pos.z + targetPosOffset.z;

                            if ((SQ(this->fishTargetPos.x) + SQ(this->fishTargetPos.z)) < SQ(750.0f)) {
                                break;
                            }
                        }

                        if ((Rand_ZeroOne() < 0.1f) && (this->timerArray[3] == 0)) {
                            u8 rumbleStrength8;

                            if (this->fishLength >= 60.0f) {
                                rumbleStrength8 = 255;
                            } else if (this->fishLength >= 50.0f) {
                                rumbleStrength8 = 200;
                            } else {
                                rumbleStrength8 = 180;
                            }
                            Rumble_Override(0.0f, rumbleStrength8, 90, 2);
                            this->timerArray[0] = 20;
                            this->timerArray[1] = 100;
                            this->timerArray[2] = 20;
                            this->timerArray[3] = 100;
                            this->fishTargetPos.y = 300.0f;
                            sRumbleDelay = 40;
                            sRodPullback = (s16)Rand_ZeroFloat(30.0f) + 20;
                        } else {
                            this->timerArray[0] = (s16)Rand_ZeroFloat(10.0f) + 3;
                            this->timerArray[2] = 0;
                            this->fishTargetPos.y = -70.0f - Rand_ZeroFloat(150.0f);
                        }
                    }

                    if (this->timerArray[2] != 0) {
                        sRodReelingSpeed = 0.0f;
                        this->unk_190 = 1.6f;
                        this->unk_194 = 6000.0f;
                        Math_ApproachF(&this->actor.speed, 7.5f, 1.0f, 1.0f);
                        Math_ApproachS(&this->fishLimbDRotZDelta, 20000, 2, 4000);
                    } else {
                        if ((sLineHooked == 0) && (sLureEquipped == FS_LURE_SINKING)) {
                            this->unk_190 = 1.0f;
                            this->unk_194 = 2000.0f;
                            Math_ApproachF(&this->actor.speed, 3.0f, 1.0f, 0.2f);
                        } else {
                            this->unk_190 = 1.4f;
                            this->unk_194 = 5000.0f;
                            Math_ApproachF(&this->actor.speed, 5.0f, 1.0f, 0.5f);
                        }

                        if (this->isLoach == 0) {
                            sRodReelingSpeed = 1.0f - (this->fishLength * 0.00899f);
                        } else {
                            sRodReelingSpeed = 1.0f - (this->fishLength * 0.00899f * 1.4f);
                        }
                    }
                } else {
                    if (((this->timerArray[1] & 0xF) == 0) && CHECK_BTN_ALL(input->cur.button, BTN_A) &&
                        (!(this->fishLength >= 60.0f) || (sFishFightTime >= 2000))) {
                        this->unk_152 = (s16)Rand_ZeroFloat(30.0f) + 15;
                        this->unk_154 = this->actor.yawTowardsPlayer - this->actor.shape.rot.y;
                    }

                    this->unk_190 = 1.0f;
                    this->unk_194 = 4500.0f;

                    if (this->isLoach == 0) {
                        sRodReelingSpeed = 1.3f - (this->fishLength * 0.00899f);
                    } else {
                        sRodReelingSpeed = 1.3f - (this->fishLength * 0.00899f * 1.4f);
                    }

                    Math_ApproachF(&this->actor.speed, 2.0f, 1.0f, 0.5f);

                    if (this->timerArray[1] == 0) {
                        this->unk_152 = 0;

                        if (sFishFightTime < 2000) {
                            this->timerArray[1] = (s16)Rand_ZeroFloat(50.0f) + 50;
                        } else if (sFishFightTime < 3000) {
                            this->timerArray[1] = (s16)Rand_ZeroFloat(20.0f) + 30;
                        } else {
                            this->timerArray[1] = (s16)Rand_ZeroFloat(10.0f) + 25;
                        }
                    }
                }
            }

            if (sReelLock != 0) {
                sRodReelingSpeed = 0.0f;
            }

            if (sLineHooked || (sLureEquipped != FS_LURE_SINKING)) {
                if (this->actor.speed < 3.0f) {
                    if ((sLureTimer & 8) != 0) {
                        targetPosOffset.x = -0.8f;
                    } else {
                        targetPosOffset.x = -0.75f;
                    }
                } else {
                    if ((sLureTimer & 4) != 0) {
                        targetPosOffset.x = -0.9f;
                    } else {
                        targetPosOffset.x = -0.85f;
                    }
                }

                Math_ApproachF(&D_80B7A6C0, 35.0f, 0.1f, 3.5f);
                Math_ApproachF(&D_80B7A6BC, targetPosOffset.x, 0.3f, 0.1f);
            }

            sReelLinePos[LINE_SEG_COUNT - 1] = this->fishMouthPos;
            multiVecSrc.x = sReelLinePos[LINE_SEG_COUNT - 1].x - sReelLinePos[LINE_SEG_COUNT - 2].x;
            multiVecSrc.y = sReelLinePos[LINE_SEG_COUNT - 1].y - sReelLinePos[LINE_SEG_COUNT - 2].y;
            multiVecSrc.z = sReelLinePos[LINE_SEG_COUNT - 1].z - sReelLinePos[LINE_SEG_COUNT - 2].z;

            if ((SQ(multiVecSrc.x) + SQ(multiVecSrc.y) + SQ(multiVecSrc.z)) > SQ(20.0f)) {
                Math_ApproachF(&this->actor.world.pos.x, sReelLinePos[LINE_SEG_COUNT - 2].x, 0.2f,
                               2.0f * (this->actor.speed * 1.5f));
                Math_ApproachF(&this->actor.world.pos.y, sReelLinePos[LINE_SEG_COUNT - 2].y, 0.2f,
                               2.0f * (this->actor.speed * 1.5f) * 5.0f * 0.1f);
                Math_ApproachF(&this->actor.world.pos.z, sReelLinePos[LINE_SEG_COUNT - 2].z, 0.2f,
                               2.0f * (this->actor.speed * 1.5f));
            }

            if (CHECK_BTN_ALL(input->cur.button, BTN_A) || (input->rel.stick_y < -30)) {
                if (sRodPullback < 100) {
                    sRodPullback++;
                }
            } else {
                if (sRodPullback != 0) {
                    sRodPullback--;
                }
            }

            if ((sRodCastState < 3) || ((sReelLock != 0) && (sFishFightTime > 50)) || (sFishFightTime >= 6000) ||
                ((sLureBitTimer == 0) && (sLineHooked == 0)) || (sRodPullback == 0) ||
                (((sLureTimer & 0x7F) == 0) && (Rand_ZeroOne() < 0.05f) && (sLureEquipped != FS_LURE_SINKING) &&
                 (KREG_DEBUG(69) == 0))) {
                sFishingCaughtTextDelay = 20;

                if ((sLureBitTimer == 0) && (sLineHooked == 0)) {
                    sFishingCaughtTextId = 0x4081;
                    if (((sLinkAge == LINK_AGE_CHILD) && (HIGH_SCORE(HS_FISHING) & HS_FISH_PRIZE_CHILD)) ||
                        ((sLinkAge != LINK_AGE_CHILD) && (HIGH_SCORE(HS_FISHING) & HS_FISH_PRIZE_ADULT))) {
                        sFishingCaughtTextDelay = 0;
                    }
                } else {
                    sFishingCaughtTextId = 0x4082;
                    Rumble_Override(0.0f, 1, 3, 1);
                    SEQCMD_STOP_SEQUENCE(SEQ_PLAYER_BGM_MAIN, 10);
                }

                this->fishState = this->fishStateNext = 0;
                this->unk_1A4 = 10000;
                this->unk_1A2 = 500;
                this->timerArray[1] = 50;
                this->timerArray[0] = 0;
                this->unk_190 = 1.0f;
                this->unk_194 = 3000.0f;

                if (sRodCastState == 4) {
                    sRodCastState = 3;
                }

                sFishingMusicDelay = 50;
                sRodReelingSpeed = 0.5f;
                this->unk_152 = 0;
            } else if (this->actor.xzDistToPlayer < (KREG_DEBUG(59) + 50.0f)) {
                this->fishState = 6;
                this->timerArray[0] = 100;
                player->unk_860 = 3;
                Rumble_Override(0.0f, 1, 3, 1);
                sFishesCaught++;
                Cutscene_StartManual(play, &play->csCtx);
                sFishingPlayerCinematicState = 100;
                sCatchCamX = 45.0f;
                sRodCastState = 5;
                this->unk_190 = 1.0f;
                this->unk_194 = 500.0f;
                this->fishLimbRotPhaseMag = 5000.0f;

                if (this->actor.world.pos.y <= WATER_SURFACE_Y(play)) {
                    Fishing_FishLeapSfx(this, true);
                    Fishing_SplashBySize(this, play, true);
                }
                goto hoistCatch;
            }
            break;

        hoistCatch:
        case 6:
            Math_ApproachS(&this->fishLimbDRotZDelta, 11000, 2, 4000);
            Math_ApproachF(&sCatchCamX, 15.0f, 0.05f, 0.75f);

            multiVecSrc.x = sCatchCamX;
            if (sLinkAge != LINK_AGE_CHILD) {
                multiVecSrc.y = 30.0f;
                multiVecSrc.z = 55.0f;
            } else {
                multiVecSrc.y = 10.0f;
                multiVecSrc.z = 50.0f;
            }
            Matrix_RotateY(BINANG_TO_RAD_ALT(player->actor.shape.rot.y), MTXMODE_NEW);
            Matrix_MultVec3f(&multiVecSrc, &sSubCamEye);

            sSubCamEye.x += player->actor.world.pos.x;
            sSubCamEye.y += player->actor.world.pos.y;
            sSubCamEye.z += player->actor.world.pos.z;

            sSubCamAt = player->actor.world.pos;
            if (sLinkAge != LINK_AGE_CHILD) {
                sSubCamAt.y += 40.0f;
            } else {
                sSubCamAt.y += 25.0f;
            }

            if (this->timerArray[0] == 90) {
                SEQCMD_PLAY_SEQUENCE(SEQ_PLAYER_BGM_MAIN, 0, 9, NA_BGM_HEART_GET);
                sFishingCaughtTextDelay = 40;

                if (this->isLoach == 0) {
                    sFishLengthToWeigh = this->fishLength;

                    if (sFishLengthToWeigh >= 75) {
                        sFishingCaughtTextId = 0x409F;
                    } else if (sFishLengthToWeigh >= 50) {
                        sFishingCaughtTextId = 0x4091;
                    } else {
                        sFishingCaughtTextId = 0x4083;
                    }
                } else {
                    sFishLengthToWeigh = 2.0f * this->fishLength;
                    sFishingCaughtTextId = 0x4099;
                }

                this->keepState = 0;
            }

            this->unk_160 = -0x4000;
            this->actor.shape.rot.y = player->actor.shape.rot.y + 0x5000;
            this->actor.shape.rot.x = this->actor.shape.rot.z = this->unk_162 = this->unk_164 = this->unk_16E = 0;

            multiVecSrc.x = 4.0f;
            multiVecSrc.y = -10.0f;
            multiVecSrc.z = 5.0f;
            Matrix_MultVec3f(&multiVecSrc, &targetPosOffset);
            Math_ApproachF(&this->actor.world.pos.x, player->bodyPartsPos[PLAYER_BODYPART_R_HAND].x + targetPosOffset.x,
                           1.0f, 6.0f);
            Math_ApproachF(&this->actor.world.pos.y, player->bodyPartsPos[PLAYER_BODYPART_R_HAND].y + targetPosOffset.y,
                           1.0f, 6.0f);
            Math_ApproachF(&this->actor.world.pos.z, player->bodyPartsPos[PLAYER_BODYPART_R_HAND].z + targetPosOffset.z,
                           1.0f, 6.0f);

            sRodLineSpooled = 188.0f;

            if (this->timerArray[0] <= 50) {
                switch (this->keepState) {
                    case 0:
                        if ((Message_GetState(&play->msgCtx) == TEXT_STATE_CHOICE) ||
                            (Message_GetState(&play->msgCtx) == TEXT_STATE_NONE)) {
                            if (Message_ShouldAdvance(play)) {
                                Message_CloseTextbox(play);
                                if (play->msgCtx.choiceIndex == 0) {
                                    if (sFishOnHandLength == 0.0f) {
                                        sFishOnHandLength = this->fishLength;
                                        sFishOnHandIsLoach = this->isLoach;
                                        sLureCaughtWith = sLureEquipped;
                                        Actor_Kill(&this->actor);
                                    } else if ((this->isLoach == 0) && (sFishOnHandIsLoach == 0) &&
                                               ((s16)this->fishLength < (s16)sFishOnHandLength)) {
                                        this->keepState = 1;
                                        this->timerArray[0] = 0x3C;

                                        Message_StartTextbox(play, 0x4098, NULL);
                                    } else {
                                        f32 lengthTemp = sFishOnHandLength;
                                        s16 loachTemp = sFishOnHandIsLoach;
                                        sFishOnHandLength = this->fishLength;
                                        sFishOnHandIsLoach = this->isLoach;
                                        sLureCaughtWith = sLureEquipped;
                                        this->fishLength = lengthTemp;
                                        this->isLoach = loachTemp;
                                    }
                                }
                                if (this->keepState == 0) {
                                    sRodCastState = 0;
                                }
                            }
                        }
                        break;
                    case 1:
                        if ((Message_GetState(&play->msgCtx) == TEXT_STATE_CHOICE) ||
                            (Message_GetState(&play->msgCtx) == TEXT_STATE_NONE)) {
                            if (Message_ShouldAdvance(play)) {
                                Message_CloseTextbox(play);
                                if (play->msgCtx.choiceIndex != 0) {
                                    f32 temp1 = sFishOnHandLength;
                                    s16 temp2 = sFishOnHandIsLoach;
                                    sFishOnHandLength = this->fishLength;
                                    sLureCaughtWith = sLureEquipped;
                                    this->fishLength = temp1;
                                    this->isLoach = temp2;
                                }
                                sRodCastState = 0;
                            }
                        }
                        break;
                }
            }

            if (sRodCastState == 0) {
                if (this->actor.update != NULL) {
                    this->fishState = this->fishStateNext = 0;
                    this->unk_1A4 = 10000;
                    this->unk_1A2 = 500;
                    this->timerArray[1] = 50;
                    this->timerArray[0] = 0;
                    this->unk_190 = 1.0f;
                    this->unk_194 = 2000.0f;
                    SkelAnime_Free(&this->skelAnime, play);

                    if (this->isLoach == 0) {
                        SkelAnime_InitFlex(play, &this->skelAnime, &gFishingFishSkel, &gFishingFishAnim, NULL, NULL, 0);
                        Animation_MorphToLoop(&this->skelAnime, &gFishingFishAnim, 0.0f);
                    } else {
                        SkelAnime_InitFlex(play, &this->skelAnime, &gFishingLoachSkel, &gFishingLoachAnim, NULL, NULL,
                                           0);
                        Animation_MorphToLoop(&this->skelAnime, &gFishingLoachAnim, 0.0f);
                    }
                }

                D_80B7E148 = 520.0f;
                sRodLineSpooled = 195.0f;
                SEQCMD_STOP_SEQUENCE(SEQ_PLAYER_BGM_MAIN, 10);
                sFishingMusicDelay = 20;
                sFishingPlayerCinematicState = 3;
            }
            break;

        case 7:
            this->lilyTimer = 50;
            rotXYScale = 5;
            this->rotationStep = 12288.0f;

            if (this->actor.params < (EN_FISH_PARAM + 4)) {
                this->fishTargetPos = sGroupFishes[this->actor.params - EN_FISH_PARAM].pos;
                sFishGroupVar = 1;
            } else if (this->actor.params < (EN_FISH_PARAM + 8)) {
                this->fishTargetPos = sGroupFishes[this->actor.params - EN_FISH_PARAM + 16].pos;
                sFishGroupVar = 2;
            } else {
                this->fishTargetPos = sGroupFishes[this->actor.params - EN_FISH_PARAM + 32].pos;
                sFishGroupVar = 3;
            }

            Math_ApproachF(&this->actor.speed, 5.0f, 1.0f, 1.0f);

            if (distToTarget < 20.0f) {
                Math_ApproachS(&this->fishLimbDRotZDelta, 20000, 2, 4000);

                if ((this->timerArray[2] == 0) && Fishing_SplashBySize(this, play, false)) {
                    Fishing_FishLeapSfx(this, Rand_ZeroFloat(1.99f));
                    this->timerArray[2] = (s16)Rand_ZeroFloat(20.0f) + 20;
                }
            }

            if (this->timerArray[3] == 0) {
                this->fishState = 10;
                this->fishStateNext = 10;
            } else {
                func_80B70ED4(this, input);
                if (this->actor.xzDistToPlayer < (100.0f * playerSpeedMod)) {
                    this->fishStateNext = this->fishState = 0;
                    this->unk_1A4 = 500;
                    this->unk_1A2 = 200;
                    this->timerArray[1] = 50;
                }
            }
            break;
    }

    Math_ApproachS(&this->fishLimbEFRotYDelta, (Math_SinS(this->stateAndTimer * 0x1000) * 5000.0f) + 5000.0f, 2, 0x7D0);

    if (this->fishState != 6) {
        if (this->actor.world.pos.y > WATER_SURFACE_Y(play)) {
            this->unk_190 = 1.5f;
            this->unk_194 = 5000.0f;

            Math_ApproachS(&this->unk_16E, 0, 5, 0x7D0);

            rotXScale = rotYScale = rotZScale = 3;
            rotXStep = rotYStep = 0x2000;

            this->timerArray[2] = 0;
            this->unk_184 -= 1.0f;
        } else {
            Math_ApproachZeroF(&this->unk_184, 1.0f, 2.0f);
            // check for Loach states
            if ((this->fishState != -1) && (this->fishState != -2) && (this->fishState != -25)) {
                this->rotationTarget.x = 0;
            }

            this->rotationTarget.y = this->rotationTarget.z = 0;
            rotXScale = rotYScale = rotZScale = 4;
            rotXStep = rotYStep = 0x2000;

            spF6 = Fishing_SmoothStepToS(&this->actor.world.rot.y, rotYtarget, rotXYScale, this->rotationStep) * 3.0f;
            Math_ApproachS(&this->actor.world.rot.x, rotXTarget, rotXYScale, this->rotationStep * 0.5f);

            if (spF6 > 8000) {
                spF6 = 8000;
            } else if (spF6 < -8000) {
                spF6 = -8000;
            }

            if (this->actor.speed >= 3.2f) {
                Math_ApproachS(&this->unk_16E, spF6, 2, 20000);
            } else {
                Math_ApproachS(&this->unk_16E, spF6, 3, 3000);
            }

            Actor_UpdateVelocityXYZ(&this->actor);
        }

        Actor_UpdatePos(&this->actor);

        this->actor.world.pos.y += (this->unk_184 * 1.5f);

        if (this->unk_152 != 0) {
            this->rotationTarget.y = this->unk_154;
            this->unk_152--;
            if (this->unk_156 != 0) {
                rotYScale = 5;
                rotYStep = 0x4000;
            } else {
                rotYScale = 10;
                rotYStep = 0x800;
            }
            this->rotationTarget.x = -0x500 - this->actor.shape.rot.x;
            rotXScale = 5;
            rotXStep = 0x4000;
        } else {
            this->unk_156 = 0;
        }

        Math_ApproachS(&this->unk_160, this->rotationTarget.x, rotXScale, rotXStep);
        Math_ApproachS(&this->unk_162, this->rotationTarget.y, rotYScale, rotYStep);
        Math_ApproachS(&this->unk_164, this->rotationTarget.z, rotZScale, 0x2000);

        if (this->actor.speed <= 0.5f) {
            Math_ApproachS(&this->actor.shape.rot.x, 0, 10, this->unk_178);
            Math_ApproachS(&this->unk_178, 0x500, 1, 0x20);
        } else {
            Math_ApproachS(&this->actor.shape.rot.x, -this->actor.world.rot.x, 10, 0x1000);
            this->unk_178 = 0;
        }

        this->actor.shape.rot.y = this->actor.world.rot.y;

        if ((this->fishState != -1) && (this->fishState != -2) && (this->fishState != -25)) {
            if ((this->actor.world.pos.y > WATER_SURFACE_Y(play)) && (this->actor.prevPos.y <= WATER_SURFACE_Y(play))) {
                Fishing_SplashBySize(this, play, true);
                Fishing_FishLeapSfx(this, true);
                this->unk_184 = this->actor.velocity.y;
                this->actor.velocity.y = 0.0f;
                this->rotationTarget.z = Rand_CenteredFloat(32768.0f);
            } else if ((this->actor.world.pos.y < WATER_SURFACE_Y(play)) &&
                       (this->actor.prevPos.y >= WATER_SURFACE_Y(play))) {
                if (this->unk_184 < -5.0f) {
                    this->unk_184 = -5.0f;
                }
                this->actor.world.rot.x = -0xFA0;
                Fishing_SplashBySize(this, play, true);
                this->bubbleTime = 20;
                Fishing_FishLeapSfx(this, 0);
            }
        }

        if ((this->actor.world.pos.y < WATER_SURFACE_Y(play)) &&
            (this->actor.world.pos.y > (WATER_SURFACE_Y(play) - 10.0f)) && ((this->stateAndTimer & 1) == 0) &&
            (this->actor.speed > 0.0f)) {
            Vec3f pos = this->actor.world.pos;
            pos.y = WATER_SURFACE_Y(play);
            Fishing_SpawnRipple(&this->actor.projectedPos, play->specialEffects, &pos, 80.0f, 500.0f, 150, 90);
        }

        if ((this->actor.speed > 0.0f) || (this->fishState == 5)) {
            f32 velocityY = this->actor.velocity.y;

            spD8 = this->fishLength * 0.1f;

            this->actor.world.pos.y -= spD8;
            this->actor.prevPos.y -= spD8;
            this->actor.velocity.y = -1.0f;
            Actor_UpdateBgCheckInfo(play, &this->actor, 30.0f, 30.0f, 100.0f,
                                    UPDBGCHECKINFO_FLAG_0 | UPDBGCHECKINFO_FLAG_2 | UPDBGCHECKINFO_FLAG_6);
            this->actor.world.pos.y += spD8;
            this->actor.prevPos.y += spD8;

            this->actor.velocity.y = velocityY;

            if (this->actor.bgCheckFlags & BGCHECKFLAG_WALL) {
                this->bumpTimer = 20;
            }

            if (this->actor.bgCheckFlags & BGCHECKFLAG_GROUND) {
                if (this->actor.world.pos.y > WATER_SURFACE_Y(play)) {
                    this->unk_184 = Rand_ZeroFloat(3.0f) + 3.0f;
                    this->actor.velocity.x = this->actor.world.pos.x * -0.003f;
                    this->actor.velocity.z = this->actor.world.pos.z * -0.003f;

                    Actor_PlaySfx(&this->actor, NA_SE_EV_FISH_LEAP);
                    Fishing_SplashBySize2(this, play);

                    if (Rand_ZeroOne() < 0.5f) {
                        this->rotationTarget.z = 0x4000;
                    } else {
                        this->rotationTarget.z = -0x4000;
                    }

                    if (Rand_ZeroOne() < 0.5f) {
                        this->rotationTarget.x = 0;
                    } else {
                        this->rotationTarget.x = (s16)Rand_CenteredFloat(32.0f) + 0x8000;
                    }

                    this->rotationTarget.y = (s16)Rand_CenteredFloat(16384.0f);
                    this->unk_190 = 1.0f;
                    this->unk_194 = 5000.0f;
                    this->fishLimbRotPhaseMag = 5000.0f;
                } else {
                    this->unk_184 = 0.0f;

                    if ((this->fishState == 5) && ((this->stateAndTimer & 1) == 0)) {
                        Vec3f pos;

                        pos.x = Rand_CenteredFloat(10.0f) + this->actor.world.pos.x;
                        pos.z = Rand_CenteredFloat(10.0f) + this->actor.world.pos.z;
                        pos.y = this->actor.floorHeight + 5.0f;
                        Fishing_SpawnWaterDust(&this->actor.projectedPos, play->specialEffects, &pos,
                                               (this->fishLength * 0.005f) + 0.15f);
                    }
                }
            }
        }
    }

    if (this->bubbleTime != 0) {
        s16 i;
        Vec3f pos;
        f32 range = (this->fishLength * 0.075f) + 10.0f;

        this->bubbleTime--;

        for (i = 0; i < 2; i++) {
            pos.x = Rand_CenteredFloat(range) + this->actor.world.pos.x;
            pos.y = Rand_CenteredFloat(range) + this->actor.world.pos.y;
            pos.z = Rand_CenteredFloat(range) + this->actor.world.pos.z;
            Fishing_SpawnBubble(&this->actor.projectedPos, play->specialEffects, &pos, Rand_ZeroFloat(0.035f) + 0.04f,
                                0);
        }
    }
}

s32 Fishing_FishOverrideLimbDraw(PlayState* play, s32 limbIndex, Gfx** dList, Vec3f* pos, Vec3s* rot, void* thisx) {
    Fishing* this = (Fishing*)thisx;

    if (limbIndex == 0xD) {
        rot->z -= this->fishLimbDRotZDelta - 11000;
    } else if ((limbIndex == 2) || (limbIndex == 3)) {
        rot->y += this->fishLimb23RotYDelta;
    } else if (limbIndex == 4) {
        rot->y += this->fishLimb4RotYDelta;
    } else if (limbIndex == 0xE) {
        rot->y -= this->fishLimbEFRotYDelta;
    } else if (limbIndex == 0xF) {
        rot->y += this->fishLimbEFRotYDelta;
    } else if (limbIndex == 8) {
        rot->y += this->fishLimb89RotYDelta;
    } else if (limbIndex == 9) {
        rot->y -= this->fishLimb89RotYDelta;
    }

    return 0;
}

void Fishing_FishPostLimbDraw(PlayState* play, s32 limbIndex, Gfx** dList, Vec3s* rot, void* thisx) {
    Fishing* this = (Fishing*)thisx;

    if (limbIndex == 0xD) {
        Matrix_MultVec3f(&sFishMouthOffset, &this->fishMouthPos);
    }
}

s32 Fishing_LoachOverrideLimbDraw(PlayState* play, s32 limbIndex, Gfx** dList, Vec3f* pos, Vec3s* rot, void* thisx) {
    Fishing* this = (Fishing*)thisx;

    if (limbIndex == 3) {
        rot->y += this->loachRotYDelta[0];
    } else if (limbIndex == 4) {
        rot->y += this->loachRotYDelta[1];
    } else if (limbIndex == 5) {
        rot->y += this->loachRotYDelta[2];
    }

    return 0;
}

void Fishing_LoachPostLimbDraw(PlayState* play, s32 limbIndex, Gfx** dList, Vec3s* rot, void* thisx) {
    static Vec3f sLoachMouthOffset = { 500.0f, 500.0f, 0.0f };
    Fishing* this = (Fishing*)thisx;

    if (limbIndex == 0xB) {
        Matrix_MultVec3f(&sLoachMouthOffset, &this->fishMouthPos);
    }
}

void Fishing_DrawFish(Actor* thisx, PlayState* play) {
    Fishing* this = (Fishing*)thisx;

    Gfx_SetupDL_25Opa(play->state.gfxCtx);

    Matrix_Translate(this->actor.world.pos.x, this->actor.world.pos.y, this->actor.world.pos.z, MTXMODE_NEW);
    Matrix_RotateY(BINANG_TO_RAD_ALT(this->unk_162 + this->actor.shape.rot.y), MTXMODE_APPLY);
    Matrix_RotateX(BINANG_TO_RAD_ALT(this->unk_160 + this->actor.shape.rot.x), MTXMODE_APPLY);
    Matrix_RotateZ(BINANG_TO_RAD_ALT(this->unk_164 + this->actor.shape.rot.z), MTXMODE_APPLY);
    Matrix_Scale(this->actor.scale.x, this->actor.scale.y, this->actor.scale.z, MTXMODE_APPLY);

    if (this->isLoach == 0) {
        Matrix_RotateY(BINANG_TO_RAD(this->fishLimb23RotYDelta) - (M_PI / 2), MTXMODE_APPLY);
        Matrix_Translate(0.0f, 0.0f, this->fishLimb23RotYDelta * 10.0f * 0.01f, MTXMODE_APPLY);

        SkelAnime_DrawFlexOpa(play, this->skelAnime.skeleton, this->skelAnime.jointTable, this->skelAnime.dListCount,
                              Fishing_FishOverrideLimbDraw, Fishing_FishPostLimbDraw, this);
    } else {
        Matrix_Translate(0.0f, 0.0f, 3000.0f, MTXMODE_APPLY);
        Matrix_RotateY(BINANG_TO_RAD(this->fishLimb23RotYDelta), MTXMODE_APPLY);
        Matrix_Translate(0.0f, 0.0f, -3000.0f, MTXMODE_APPLY);
        Matrix_RotateY(-(M_PI / 2), MTXMODE_APPLY);

        SkelAnime_DrawFlexOpa(play, this->skelAnime.skeleton, this->skelAnime.jointTable, this->skelAnime.dListCount,
                              Fishing_LoachOverrideLimbDraw, Fishing_LoachPostLimbDraw, this);
    }
}

void Fishing_HandleReedContact(FishingProp* prop, Vec3f* entityPos) {
    f32 dx = prop->pos.x - entityPos->x;
    f32 dz = prop->pos.z - entityPos->z;
    f32 distXZ = sqrtf(SQ(dx) + SQ(dz));

    if (distXZ <= 20.0f) {
        prop->rotY = Math_Atan2F(dz, dx);

        Math_ApproachF(&prop->rotX, (20.0f - distXZ) * 0.03f, 0.2f, 0.2f);
    }
}

void Fishing_HandleLilyPadContact(FishingProp* prop, Vec3f* entityPos, u8 fishTimer) {
    f32 dx = prop->pos.x - entityPos->x;
    f32 dz = prop->pos.z - entityPos->z;
    f32 distXZ = sqrtf(SQ(dx) + SQ(dz));

    if (distXZ <= 40.0f) {
        Math_ApproachS(&prop->lilyPadAngle, Math_Atan2S(dz, dx), 10, 0x300);
    }

    if (fishTimer && (distXZ <= 60.0f)) {
        f32 heightTarget = 1.0f;

        if (fishTimer >= 21) {
            heightTarget = 1.5f;
        }

        Math_ApproachF(&prop->lilyPadOffset, heightTarget, 0.1f, 0.2f);
    }
}

void Fishing_UpdatePondProps(PlayState* play) {
    FishingProp* prop = &sPondProps[0];
    Player* player = GET_PLAYER(play);
    Actor* actor;
    s16 i;

    for (i = 0; i < POND_PROP_COUNT; i++) {
        if (prop->type != FS_PROP_NONE) {
            prop->shouldDraw = false;
            prop->timer++;

            SkinMatrix_Vec3fMtxFMultXYZW(&play->viewProjectionMtxF, &prop->pos, &prop->projectedPos, &sProjectedW);

            if ((prop->projectedPos.z < prop->drawDistance) &&
                (fabsf(prop->projectedPos.x) < (100.0f + prop->projectedPos.z))) {
                prop->shouldDraw = true;
            }

            if ((prop->projectedPos.z < 500.0f) && (fabsf(prop->projectedPos.x) < (100.0f + prop->projectedPos.z))) {
                if (prop->type == FS_PROP_REED) {
                    Fishing_HandleReedContact(prop, &player->actor.world.pos);

                    actor = play->actorCtx.actorLists[ACTORCAT_NPC].head;
                    while (actor != NULL) {
                        if (!((actor->id == ACTOR_FISHING) && (actor->params >= EN_FISH_PARAM))) {
                            actor = actor->next;
                        } else {
                            Fishing_HandleReedContact(prop, &actor->world.pos);
                            actor = actor->next;
                        }
                    }

                    Math_ApproachZeroF(&prop->rotX, 0.05f, 0.05f);
                } else if (prop->type == FS_PROP_LILY_PAD) {
                    Fishing_HandleLilyPadContact(prop, &player->actor.world.pos, 0);

                    actor = play->actorCtx.actorLists[ACTORCAT_NPC].head;
                    while (actor != NULL) {
                        if (!((actor->id == ACTOR_FISHING) && (actor->params >= EN_FISH_PARAM))) {
                            actor = actor->next;
                        } else {
                            Fishing_HandleLilyPadContact(prop, &actor->world.pos, ((Fishing*)actor)->lilyTimer);
                            actor = actor->next;
                        }
                    }

                    Math_ApproachS(&prop->lilyPadAngle, 0, 20, 80);
                    prop->pos.y =
                        (Math_SinS(prop->timer * 0x1000) * prop->lilyPadOffset) + (WATER_SURFACE_Y(play) + 2.0f);
                    Math_ApproachZeroF(&prop->lilyPadOffset, 0.1f, 0.02f);
                }
            }
        }

        prop++;
    }

    if (sSubCamId == SUB_CAM_ID_DONE) {
        CollisionCheck_SetOC(play, &play->colChkCtx, &sFishingMain->collider.base);
    }
}

void Fishing_DrawPondProps(PlayState* play) {
    u8 materialFlag = 0;
    FishingProp* prop = &sPondProps[0];
    s16 i;
    STACK_PAD(s32);

    OPEN_DISPS(play->state.gfxCtx, "../z_fishing.c", 7704);

    Matrix_Push();

    for (i = 0; i < POND_PROP_COUNT; i++) {
        if (prop->type == FS_PROP_REED) {
            if (materialFlag == 0) {
                gSPDisplayList(POLY_XLU_DISP++, gFishingReedMaterialDL);
                materialFlag++;
            }

            if (prop->shouldDraw) {
                Matrix_Translate(prop->pos.x, prop->pos.y, prop->pos.z, MTXMODE_NEW);
                Matrix_Scale(prop->scale, prop->scale, prop->scale, MTXMODE_APPLY);
                Matrix_RotateY(prop->rotY, MTXMODE_APPLY);
                Matrix_RotateX(prop->rotX, MTXMODE_APPLY);
                Matrix_RotateY(prop->reedAngle, MTXMODE_APPLY);

                gSPMatrix(POLY_XLU_DISP++, MATRIX_NEW(play->state.gfxCtx, "../z_fishing.c", 7726),
                          G_MTX_NOPUSH | G_MTX_LOAD | G_MTX_MODELVIEW);
                gSPDisplayList(POLY_XLU_DISP++, gFishingReedModelDL);
            }
        }

        prop++;
    }

    prop = &sPondProps[0];
    materialFlag = 0;
    for (i = 0; i < POND_PROP_COUNT; i++) {
        if (prop->type == FS_PROP_WOOD_POST) {
            if (materialFlag == 0) {
                gSPDisplayList(POLY_OPA_DISP++, gFishingWoodPostMaterialDL);
                materialFlag++;
            }

            if (prop->shouldDraw) {
                Matrix_Translate(prop->pos.x, prop->pos.y, prop->pos.z, MTXMODE_NEW);
                Matrix_Scale(prop->scale, prop->scale, prop->scale, MTXMODE_APPLY);

                gSPMatrix(POLY_OPA_DISP++, MATRIX_NEW(play->state.gfxCtx, "../z_fishing.c", 7748),
                          G_MTX_NOPUSH | G_MTX_LOAD | G_MTX_MODELVIEW);
                gSPDisplayList(POLY_OPA_DISP++, gFishingWoodPostModelDL);
            }
        }

        prop++;
    }

    prop = &sPondProps[0];
    materialFlag = 0;
    for (i = 0; i < POND_PROP_COUNT; i++) {
        if (prop->type == FS_PROP_LILY_PAD) {
            if (materialFlag == 0) {
                gSPDisplayList(POLY_XLU_DISP++, gFishingLilyPadMaterialDL);
                materialFlag++;
            }

            if (prop->shouldDraw) {
                Matrix_Translate(prop->pos.x, prop->pos.y, prop->pos.z, MTXMODE_NEW);
                Matrix_Scale(prop->scale, 1.0f, prop->scale, MTXMODE_APPLY);
                Matrix_RotateY(BINANG_TO_RAD(prop->lilyPadAngle), MTXMODE_APPLY);
                Matrix_Translate(0.0f, 0.0f, 20.0f, MTXMODE_APPLY);
                Matrix_RotateY(prop->rotY, MTXMODE_APPLY);

                gSPMatrix(POLY_XLU_DISP++, MATRIX_NEW(play->state.gfxCtx, "../z_fishing.c", 7774),
                          G_MTX_NOPUSH | G_MTX_LOAD | G_MTX_MODELVIEW);
                gSPDisplayList(POLY_XLU_DISP++, gFishingLilyPadModelDL);
            }
        }

        prop++;
    }

    prop = &sPondProps[0];
    materialFlag = 0;
    for (i = 0; i < POND_PROP_COUNT; i++) {
        if (prop->type == FS_PROP_ROCK) {
            if (materialFlag == 0) {
                gSPDisplayList(POLY_OPA_DISP++, gFishingRockMaterialDL);
                materialFlag++;
            }

            if (prop->shouldDraw) {
                Matrix_Translate(prop->pos.x, prop->pos.y, prop->pos.z, MTXMODE_NEW);
                Matrix_Scale(prop->scale, prop->scale, prop->scale, MTXMODE_APPLY);
                Matrix_RotateY(prop->rotY, MTXMODE_APPLY);

                gSPMatrix(POLY_OPA_DISP++, MATRIX_NEW(play->state.gfxCtx, "../z_fishing.c", 7798),
                          G_MTX_NOPUSH | G_MTX_LOAD | G_MTX_MODELVIEW);
                gSPDisplayList(POLY_OPA_DISP++, gFishingRockModelDL);
            }
        }

        prop++;
    }

    Matrix_Pop();

    if (1) {}

    CLOSE_DISPS(play->state.gfxCtx, "../z_fishing.c", 7805);
}

void Fishing_UpdateGroupFishes(PlayState* play) {
    s16 groupContactFlags = 0;
    Player* player = GET_PLAYER(play);
    FishingGroupFish* fish = &sGroupFishes[0];
    f32 dy;
    f32 dx;
    f32 dist;
    f32 dz;
    f32 offset;
    s16 groupIndex;
    s16 groupFlag;
    f32 spD8;
    s16 spD6;
    s16 spD4;
    s16 target;
    s16 i;
    Vec3f basePos[3];
    Vec3f ripplePos;
    Vec3f* refPos;
    f32 temp1;
    f32 temp2;

    if ((D_80B7E114 != 0) || (sRodCastState == 4)) {
        refPos = &sLurePos;
    } else {
        refPos = &player->actor.world.pos;
    }

    basePos[0].x = sinf(sFishGroupAngle1) * 720.0f;
    basePos[0].y = -35.0f;
    basePos[0].z = cosf(sFishGroupAngle1) * 720.0f;

    temp1 = refPos->x - basePos[0].x;
    temp2 = refPos->z - basePos[0].z;

    if ((SQ(temp1) + SQ(temp2)) < SQ(50.0f)) {
        sFishGroupAngle1 += 0.3f;
        groupContactFlags |= 1;
    } else if (sFishGroupVar != 0.0f) {
        sFishGroupAngle1 += 0.05f;
        basePos[0].y = WATER_SURFACE_Y(play) - 5.0f;
    } else {
        Math_ApproachF(&sFishGroupAngle1, 0.7f, 1.0f, 0.001f);
    }

    basePos[1].x = sinf(sFishGroupAngle2) * 720.0f;
    basePos[1].y = -35.0f;
    basePos[1].z = cosf(sFishGroupAngle2) * 720.0f;

    temp1 = refPos->x - basePos[1].x;
    temp2 = refPos->z - basePos[1].z;

    if ((SQ(temp1) + SQ(temp2)) < SQ(50.0f)) {
        sFishGroupAngle2 -= 0.3f;
        groupContactFlags |= 2;
    } else if (sFishGroupVar != 0.0f) {
        sFishGroupAngle2 -= 0.05f;
        basePos[1].y = WATER_SURFACE_Y(play) - 5.0f;
    } else {
        Math_ApproachF(&sFishGroupAngle2, 2.3f, 1.0f, 0.001f);
    }

    basePos[2].x = sinf(sFishGroupAngle3) * 720.0f;
    basePos[2].y = -35.0f;
    basePos[2].z = cosf(sFishGroupAngle3) * 720.0f;

    temp1 = refPos->x - basePos[2].x;
    temp2 = refPos->z - basePos[2].z;

    if ((SQ(temp1) + SQ(temp2)) < SQ(50.0f)) {
        sFishGroupAngle3 -= 0.3f;
        groupContactFlags |= 4;
    } else if (sFishGroupVar != 0.0f) {
        sFishGroupAngle3 -= 0.05f;
        basePos[2].y = WATER_SURFACE_Y(play) - 5.0f;
    } else {
        Math_ApproachF(&sFishGroupAngle3, 4.6f, 1.0f, 0.001f);
    }

    if (sLinkAge == LINK_AGE_CHILD) {
        spD8 = 0.8f;
    } else {
        spD8 = 1.0f;
    }

    for (i = 0; i < GROUP_FISH_COUNT; i++) {
        if (fish->type != FS_GROUP_FISH_NONE) {
            fish->timer++;

            SkinMatrix_Vec3fMtxFMultXYZW(&play->viewProjectionMtxF, &fish->pos, &fish->projectedPos, &sProjectedW);

            if ((fish->projectedPos.z < 400.0f) && (fabsf(fish->projectedPos.x) < (100.0f + fish->projectedPos.z))) {
                fish->shouldDraw = true;
            } else {
                fish->shouldDraw = false;
            }

            if (i <= 20) {
                groupIndex = 0;
                groupFlag = 1;
            } else if (i <= 40) {
                groupIndex = 1;
                groupFlag = 2;
            } else {
                groupIndex = 2;
                groupFlag = 4;
            }

            dx = fish->homePos.x - fish->pos.x;
            dy = fish->homePos.y - fish->pos.y;
            dz = fish->homePos.z - fish->pos.z;
            spD4 = Math_Atan2S(dz, dx);
            dist = sqrtf(SQ(dx) + SQ(dz));
            spD6 = Math_Atan2S(dist, dy);

            if ((dist < 10.0f) || (((fish->timer % 32) == 0) && (Rand_ZeroOne() > 0.5f))) {
                fish->homePos.y = basePos[groupIndex].y + Rand_CenteredFloat(10.0f);

                if (sFishGroupVar != 0.0f) {
                    fish->homePos.x = basePos[groupIndex].x + Rand_CenteredFloat(200.0f);
                    fish->homePos.z = basePos[groupIndex].z + Rand_CenteredFloat(200.0f);
                } else {
                    fish->homePos.x = basePos[groupIndex].x + Rand_CenteredFloat(100.0f);
                    fish->homePos.z = basePos[groupIndex].z + Rand_CenteredFloat(100.0f);
                }

                ripplePos = fish->pos;
                ripplePos.y = WATER_SURFACE_Y(play);
                Fishing_SpawnRipple(&fish->projectedPos, play->specialEffects, &ripplePos, 20.0f,
                                    Rand_ZeroFloat(50.0f) + 100.0f, 150, 90);

                if (fish->velY < 1.5f) {
                    fish->velY = 1.5f;
                }

                fish->unk_34 = 1.5f;
                fish->unk_38 = 1.0f;
            }

            target = Fishing_SmoothStepToS(&fish->unk_3E, spD4, 5, 0x4000) * 3.0f;
            if (target > 8000) {
                target = 8000;
            } else if (target < -8000) {
                target = -8000;
            }

            Math_ApproachS(&fish->unk_42, target, 3, 5000);

            offset = fish->unk_42 * -0.0001f;
            Math_ApproachS(&fish->unk_3C, spD6, 5, 0x4000);

            if (groupContactFlags & groupFlag) {
                fish->unk_38 = 1.0f;
                fish->velY = 6.0f;
                fish->unk_34 = 2.0f;
            }

            if (sFishGroupVar != 0.0f) {
                fish->unk_38 = 1.0f;
                fish->velY = 4.0f;
                fish->unk_34 = 2.0f;
            }

            Math_ApproachF(&fish->velY, 0.75f, 1.0f, 0.05f);

            temp1 = fish->velY * spD8;
            temp2 = Math_CosS(fish->unk_3C) * temp1;

            fish->pos.x += temp2 * Math_SinS(fish->unk_3E);
            fish->pos.y += temp1 * Math_SinS(fish->unk_3C);
            fish->pos.z += temp2 * Math_CosS(fish->unk_3E);

            if (fish->shouldDraw) {
                Math_ApproachF(&fish->unk_34, 1.0f, 1.0f, 0.1f);
                Math_ApproachF(&fish->unk_38, 0.4f, 1.0f, 0.04f);
                fish->unk_30 += fish->unk_34;
                fish->scaleX = (cosf(fish->unk_30) * fish->unk_38) + offset;
            }
        }

        fish++;
    }

    sFishGroupVar = 0.0f;
}

void Fishing_DrawGroupFishes(PlayState* play) {
    u8 materialFlag = 0;
    FishingGroupFish* fish = &sGroupFishes[0];
    f32 scale;
    s16 i;
    STACK_PAD(s32);

    if (sLinkAge == LINK_AGE_CHILD) {
        scale = 0.003325f;
    } else {
        scale = 0.00475f;
    }

    OPEN_DISPS(play->state.gfxCtx, "../z_fishing.c", 8048);

    for (i = 0; i < GROUP_FISH_COUNT; i++, fish++) {
        if (fish->type == FS_GROUP_FISH_NONE) {
            continue;
        }

        if (!materialFlag) {
            gSPDisplayList(POLY_OPA_DISP++, gFishingGroupFishMaterialDL);
            gDPSetPrimColor(POLY_OPA_DISP++, 0, 0, 155, 155, 155, 255);
            materialFlag++;
        }

        if (fish->shouldDraw) {
            Matrix_Translate(fish->pos.x, fish->pos.y, fish->pos.z, MTXMODE_NEW);
            Matrix_RotateY(BINANG_TO_RAD_ALT2((f32)fish->unk_3E), MTXMODE_APPLY);
            Matrix_RotateX(BINANG_TO_RAD_ALT2(-(f32)fish->unk_3C), MTXMODE_APPLY);
            Matrix_Scale(fish->scaleX * scale, scale, scale, MTXMODE_APPLY);

            gSPMatrix(POLY_OPA_DISP++, MATRIX_NEW(play->state.gfxCtx, "../z_fishing.c", 8093),
                      G_MTX_NOPUSH | G_MTX_LOAD | G_MTX_MODELVIEW);
            gSPDisplayList(POLY_OPA_DISP++, gFishingGroupFishModelDL);
        }
    }

    CLOSE_DISPS(play->state.gfxCtx, "../z_fishing.c", 8099);
}

static u16 sPondOwnerTextIds[] = { 0x4096, 0x408D, 0x408E, 0x408F, 0x4094, 0x4095 };

void Fishing_HandleOwnerDialog(Fishing* this, PlayState* play) {
    switch (this->stateAndTimer) {
        case 0:
            if (sFishingPlayingState == 0) {
                if (sLinkAge != LINK_AGE_CHILD) {
                    if ((HIGH_SCORE(HS_FISHING) & HS_FISH_PLAYED_CHILD) &&
                        !(HIGH_SCORE(HS_FISHING) & HS_FISH_PLAYED_ADULT)) {
                        this->actor.textId = 0x4093;
                    } else {
                        this->actor.textId = 0x407B;
                    }
                } else {
                    this->actor.textId = 0x407B;
                }
            } else if (!sIsOwnersHatHooked) {
                this->actor.textId = 0x4084;
            } else {
                this->actor.textId = 0x4097;
            }

            if (Actor_TalkOfferAccepted(&this->actor, play)) {
                if (sFishingPlayingState == 0) {
                    this->stateAndTimer = 1;
                    if (sLinkAge != LINK_AGE_CHILD) {
                        HIGH_SCORE(HS_FISHING) |= HS_FISH_PLAYED_ADULT;
                    } else {
                        HIGH_SCORE(HS_FISHING) |= HS_FISH_PLAYED_CHILD;
                    }
                } else {
                    this->stateAndTimer = 10;
                }
            } else {
                Actor_OfferTalk(&this->actor, play, 100.0f);
            }
            break;

        case 1:
            if ((Message_GetState(&play->msgCtx) == TEXT_STATE_CHOICE) && Message_ShouldAdvance(play)) {
                Message_CloseTextbox(play);

                switch (play->msgCtx.choiceIndex) {
                    case 0:
                        if (gSaveContext.save.info.playerData.rupees >= 20) {
                            Rupees_ChangeBy(-20);
                            if (!Rumble_Controller1HasRumblePak()) {
                                this->actor.textId = 0x407C;
                            } else {
                                this->actor.textId = 0x407D;
                            }
                            Message_ContinueTextbox(play, this->actor.textId);
                            this->stateAndTimer = 2;
                        } else {
                            Message_ContinueTextbox(play, 0x407E);
                            this->stateAndTimer = 3;
                        }
                        break;
                    case 1:
                        Message_ContinueTextbox(play, 0x2D);
                        this->stateAndTimer = 3;
                        break;
                }
            }
            break;

        case 2:
            if ((Message_GetState(&play->msgCtx) == TEXT_STATE_EVENT) && Message_ShouldAdvance(play)) {
                Message_CloseTextbox(play);
                Message_ContinueTextbox(play, 0x407F);
                this->stateAndTimer = 4;
            }
            break;

        case 3:
            if ((Message_GetState(&play->msgCtx) == TEXT_STATE_EVENT) && Message_ShouldAdvance(play)) {
                Message_CloseTextbox(play);
                this->stateAndTimer = 0;
            }
            if (Message_GetState(&play->msgCtx) == TEXT_STATE_DONE) {
                this->stateAndTimer = 0;
            }
            break;

        case 4:
            if ((Message_GetState(&play->msgCtx) == TEXT_STATE_CHOICE) && Message_ShouldAdvance(play)) {
                Message_CloseTextbox(play);

                switch (play->msgCtx.choiceIndex) {
                    case 0:
                        sFishLengthToWeigh = sFishingRecordLength;
                        Message_ContinueTextbox(play, 0x4080);
                        this->stateAndTimer = 5;
                        break;
                    case 1:
                        Message_ContinueTextbox(play, 0x407F);
                        break;
                }
            }
            break;

        case 5:
            if ((Message_GetState(&play->msgCtx) == TEXT_STATE_EVENT) && Message_ShouldAdvance(play)) {
                Message_CloseTextbox(play);

                play->interfaceCtx.unk_260 = 1;
                play->startPlayerFishing(play);
                sFishingPlayingState = 1;
                sOwnerTheftTimer = 20;
                this->stateAndTimer = 0;

                if ((HIGH_SCORE(HS_FISHING) & 0xFF0000) < 0xFF0000) {
                    HIGH_SCORE(HS_FISHING) += HS_FISH_PLAYED;
                }
            }
            break;

        case 10:
            if (sIsOwnersHatHooked) { // owner asks for hat back
                if ((Message_GetState(&play->msgCtx) == TEXT_STATE_CHOICE) && Message_ShouldAdvance(play)) {
                    Message_CloseTextbox(play);

                    switch (play->msgCtx.choiceIndex) {
                        case 0:
                            Message_ContinueTextbox(play, 0x40B2);
                            sOwnerHair = FS_OWNER_CAPPED;
                            sIsOwnersHatHooked = false;
                            this->stateAndTimer = 20;
                            break;
                        case 1:
                            this->stateAndTimer = 0;
                            break;
                    }
                }
            } else {
                if ((Message_GetState(&play->msgCtx) == TEXT_STATE_CHOICE) && Message_ShouldAdvance(play)) {
                    Message_CloseTextbox(play);

                    switch (play->msgCtx.choiceIndex) {
                        case 0:
                            if (sFishOnHandLength == 0.0f) {
                                this->actor.textId = 0x408C;
                                this->stateAndTimer = 20;
                            } else if (sFishOnHandIsLoach == 0) {
                                sFishLengthToWeigh = sFishOnHandLength;
                                if ((s16)sFishingRecordLength < (s16)sFishOnHandLength) {
                                    if (sLureCaughtWith == FS_LURE_SINKING) {
                                        this->actor.textId = 0x40B0;
                                    } else {
                                        this->actor.textId = 0x4086;
                                    }
                                    this->stateAndTimer = 11;
                                } else {
                                    this->actor.textId = 0x408B;
                                    this->stateAndTimer = 20;
                                }
                            } else {
                                this->actor.textId = 0x409B;
                                this->stateAndTimer = 11;
                            }
                            Message_ContinueTextbox(play, this->actor.textId);
                            break;
                        case 1:
                            if (sFishingTimePlayed > 36000) {
                                sFishingTimePlayed = 30000;
                                Message_ContinueTextbox(play, 0x4088);
                            } else {
                                if (sFishingFoggy == 0) {
                                    if (sPondOwnerTextIdIndex == 0) {
                                        sPondOwnerTextIdIndex++;
                                    }
                                }

                                if ((sLureEquipped == FS_LURE_SINKING) &&
                                    (sPondOwnerTextIds[sPondOwnerTextIdIndex] == 0x408D)) {
                                    Message_ContinueTextbox(play, 0x40AF);
                                } else {
                                    Message_ContinueTextbox(play, sPondOwnerTextIds[sPondOwnerTextIdIndex]);
                                }

                                sPondOwnerTextIdIndex++;

                                if (sLinkAge != LINK_AGE_CHILD) {
                                    if (sPondOwnerTextIdIndex >= 6) {
                                        sPondOwnerTextIdIndex = 0;
                                    }
                                } else {
                                    if (sPondOwnerTextIdIndex >= 4) {
                                        sPondOwnerTextIdIndex = 0;
                                    }
                                }
                            }
                            this->stateAndTimer = 0;
                            break;
                        case 2:
                            if (sFishesCaught == 0) {
                                Message_ContinueTextbox(play, 0x4085);
                            } else if (sLinkAge == LINK_AGE_CHILD) {
                                Message_ContinueTextbox(play, 0x4092);
                            }
                            this->stateAndTimer = 22;
                            break;
                    }
                }
            }
            break;

        case 11: // collect prize, update record.
            if (((Message_GetState(&play->msgCtx) == TEXT_STATE_EVENT) ||
                 (Message_GetState(&play->msgCtx) == TEXT_STATE_NONE)) &&
                Message_ShouldAdvance(play)) {
                s32 getItemId;

                Message_CloseTextbox(play);

                if (sFishOnHandIsLoach == 0) {
                    sFishingRecordLength = sFishOnHandLength;
                    sFishOnHandLength = 0.0f;

                    if (sLinkAge == LINK_AGE_CHILD) {
                        f32 temp;

                        HIGH_SCORE(HS_FISHING) &= 0xFFFFFF00;
                        HIGH_SCORE(HS_FISHING) |= (s32)sFishingRecordLength & HS_FISH_LENGTH_CHILD;

                        temp = (HIGH_SCORE(HS_FISHING) & HS_FISH_LENGTH_ADULT) >> 0x18;
                        if (temp < sFishingRecordLength) {
                            HIGH_SCORE(HS_FISHING) &= 0xFFFFFF;
                            HIGH_SCORE(HS_FISHING) |= ((s32)sFishingRecordLength & HS_FISH_LENGTH_CHILD) << 0x18;

                            if (sLureCaughtWith == FS_LURE_SINKING) {
                                HIGH_SCORE(HS_FISHING) |= HS_FISH_CHEAT_ADULT;
                            }
                        }

                        if (sLureCaughtWith == FS_LURE_SINKING) {
                            HIGH_SCORE(HS_FISHING) |= HS_FISH_CHEAT_CHILD;
                            this->stateAndTimer = 0;
                            break;
                        }
                    } else {
                        HIGH_SCORE(HS_FISHING) &= 0xFFFFFF;
                        HIGH_SCORE(HS_FISHING) |= ((s32)sFishingRecordLength & HS_FISH_LENGTH_CHILD) << 0x18;

                        if (sLureCaughtWith == FS_LURE_SINKING) {
                            HIGH_SCORE(HS_FISHING) |= HS_FISH_CHEAT_ADULT;
                            this->stateAndTimer = 0;
                            break;
                        }
                    }

                    if (sFishingRecordLength >= 60.0f) { // 13 lbs
                        getItemId = GI_RUPEE_PURPLE;
                    } else if (sFishingRecordLength >= 50.0f) { // 9 lbs
                        getItemId = GI_RUPEE_RED;
                    } else if (sFishingRecordLength >= 40.0f) { // 6 lbs
                        getItemId = GI_RUPEE_BLUE;
                    } else {
                        getItemId = GI_RUPEE_GREEN;
                    }

                    if (sLinkAge == LINK_AGE_CHILD) { // 9 lbs
                        if ((sFishingRecordLength >= 50.0f) && !(HIGH_SCORE(HS_FISHING) & HS_FISH_PRIZE_CHILD)) {
                            HIGH_SCORE(HS_FISHING) |= HS_FISH_PRIZE_CHILD;
                            getItemId = GI_HEART_PIECE;
                            sSinkingLureLocation = (u8)Rand_ZeroFloat(3.999f) + 1;
                        }
                    } else { // 13 lbs
                        if ((sFishingRecordLength >= 60.0f) && !(HIGH_SCORE(HS_FISHING) & HS_FISH_PRIZE_ADULT)) {
                            HIGH_SCORE(HS_FISHING) |= HS_FISH_PRIZE_ADULT;
                            getItemId = GI_SCALE_GOLDEN;
                            sSinkingLureLocation = (u8)Rand_ZeroFloat(3.999f) + 1;
                        }
                    }
                } else {
                    getItemId = GI_RUPEE_PURPLE;
                    sFishOnHandLength = 0.0f; // doesn't record loach
                }

                this->actor.parent = NULL;

                Actor_OfferGetItem(&this->actor, play, getItemId, 2000.0f, 1000.0f);
                this->stateAndTimer = 23;
            }
            break;

        case 20:
            if ((Message_GetState(&play->msgCtx) == TEXT_STATE_EVENT) && Message_ShouldAdvance(play)) {
                Message_CloseTextbox(play);
                this->stateAndTimer = 0;
            }
            break;

        case 21:
            if ((Message_GetState(&play->msgCtx) == TEXT_STATE_CHOICE) && Message_ShouldAdvance(play)) {
                Message_CloseTextbox(play);

                switch (play->msgCtx.choiceIndex) {
                    case 0:
                        this->stateAndTimer = 0;
                        break;
                    case 1:
                        if (sFishesCaught == 0) {
                            Message_ContinueTextbox(play, 0x4085);
                        } else if (sLinkAge == LINK_AGE_CHILD) {
                            Message_ContinueTextbox(play, 0x4092);
                        }
                        this->stateAndTimer = 22;
                        break;
                }
            }
            break;

        case 22:
#if OOT_DEBUG
            if (play) {}
#endif

            if (Message_GetState(&play->msgCtx) == TEXT_STATE_NONE) {
                this->stateAndTimer = 0;
                if (sIsOwnersHatHooked) {
                    sOwnerHair = FS_OWNER_CAPPED;
                    sIsOwnersHatHooked = false;
                }
                sFishingPlayingState = 0;
                play->interfaceCtx.unk_260 = 0;
            }
            break;

        case 23:
            sIsRodVisible = false;
            if (Actor_HasParent(&this->actor, play)) {
                this->stateAndTimer = 24;
            } else {
                Actor_OfferGetItem(&this->actor, play, GI_SCALE_GOLDEN, 2000.0f, 1000.0f);
            }
            break;

        case 24:
            sIsRodVisible = false;
            if ((Message_GetState(&play->msgCtx) == TEXT_STATE_DONE) && Message_ShouldAdvance(play)) {
                if (sFishOnHandIsLoach == 0) {
                    this->stateAndTimer = 0;
                } else {
                    Message_StartTextbox(play, 0x409C, NULL);
                    this->stateAndTimer = 20;
                }
            }
            break;
    }
}

static s16 sOwnerBlinkIndex[] = { 0, 1, 2, 2, 1 };

static Vec3f sStreamSfxPos = { 670.0f, 0.0f, -600.0f };

static Vec3s sSinkingLureLocations[] = {
    { -364, -30, -269 }, // in the pond, log past the lilies.
    { 1129, 3, -855 },   // rock next to stream
    { -480, 0, -1055 },  // wall opposite of entrance
    { 553, -48, -508 },  // tip of log beside 3 posts
};

void Fishing_UpdateOwner(Actor* thisx, PlayState* play2) {
    PlayState* play = play2;
    Fishing* this = (Fishing*)thisx;
    Vec3f multiVecSrc;
    Vec3f eyeTarget;
    Vec3f lureDist;
    s16 headRotTarget;
    s16 playerShadowAlpha;
    f32 target;
    f32 subCamAtMaxVelFrac;
    f32 lureDistXZ;
<<<<<<< HEAD
    STACK_PAD(s32);
=======
    Camera* mainCam;
>>>>>>> bf3339a1
    Player* player = GET_PLAYER(play);
    Input* input = &play->state.input[0];

#if OOT_DEBUG
    if (0) {
        // Strings existing only in rodata
        PRINTF(VT_FGCOL(GREEN));
        PRINTF(VT_FGCOL(YELLOW));
        PRINTF("plays %x\n");
        PRINTF("ys %x\n");
        PRINTF(VT_RST);
    }
#endif

    playerShadowAlpha = player->actor.shape.shadowAlpha;

    if ((SQ(player->actor.world.pos.x) + SQ(player->actor.world.pos.z)) < SQ(920.0f)) {
        Math_ApproachS(&playerShadowAlpha, 0, 1, 40);
    } else {
        Math_ApproachS(&playerShadowAlpha, 200, 1, 40);
    }

    player->actor.shape.shadowAlpha = playerShadowAlpha;

    SkelAnime_Update(&this->skelAnime);

    if ((sOwnerTheftTimer != 0) || (Message_GetState(&play->msgCtx) != TEXT_STATE_NONE)) {
        this->actor.flags &= ~ACTOR_FLAG_0;
    } else {
        this->actor.flags |= ACTOR_FLAG_0 | ACTOR_FLAG_5;
    }

    if ((this->actor.xzDistToPlayer < 120.0f) || (Message_GetState(&play->msgCtx) != TEXT_STATE_NONE)) {
        headRotTarget = this->actor.shape.rot.y - this->actor.yawTowardsPlayer;
    } else {
        headRotTarget = 0;
    }

    if (headRotTarget > 10000) {
        headRotTarget = 10000;
    } else if (headRotTarget < -10000) {
        headRotTarget = -10000;
    }

    Math_ApproachS(&this->unk_164, headRotTarget, 3, 5000);

    if (((play->gameplayFrames % 32) == 0) && (Rand_ZeroOne() < 0.3f)) {
        this->unk_162 = 4;
    }

    this->unk_160 = sOwnerBlinkIndex[this->unk_162];

    if (this->unk_162 != 0) {
        this->unk_162--;
    }

    if (sOwnerTheftTimer != 0) {
        sOwnerTheftTimer--;
    }

    // steal the owner's hat
    if (!sIsOwnersHatHooked && (sLureEquipped != FS_LURE_SINKING) && (sRodCastState > 0) &&
        (sOwnerHair == FS_OWNER_CAPPED) && (sOwnerTheftTimer == 0)) {
        f32 dx = sOwnerHeadPos.x - sLurePos.x;
        f32 dy = sOwnerHeadPos.y - sLurePos.y;
        f32 dz = sOwnerHeadPos.z - sLurePos.z;

        if ((sqrtf(SQ(dx) + SQ(dy) + SQ(dz)) < 25.0f) || (KREG_DEBUG(77) > 0)) {
#if OOT_DEBUG
            KREG(77) = 0;
#endif
            sOwnerHair = FS_OWNER_BALD;
            sIsOwnersHatHooked = true;
            Message_StartTextbox(play, 0x4087, NULL);
        }
    }

    // update hat flag.
    if (sOwnerHair == FS_OWNER_BALD) {
        HIGH_SCORE(HS_FISHING) |= HS_FISH_STOLE_HAT;
    } else if (sOwnerHair == FS_OWNER_CAPPED) {
        HIGH_SCORE(HS_FISHING) &= ~HS_FISH_STOLE_HAT;
    }

#if OOT_DEBUG
    if (KREG(77) < 0) {
        KREG(77) = 0;
        sIsOwnersHatSunk = true;
    }
#endif

    if (sFishingCaughtTextDelay != 0) {
        sFishingCaughtTextDelay--;
        if (sFishingCaughtTextDelay == 0) {
            Message_StartTextbox(play, sFishingCaughtTextId, NULL);
        }
    }

    Fishing_HandleOwnerDialog(this, play);

    sFishingLineScale = 0.0015f;
    sFishingTimePlayed++;

    if ((sFishingPlayingState != 0) && sIsRodVisible) {
        Fishing_UpdateLure(this, play);
    }

    Fishing_UpdateEffects(play->specialEffects, play);
    Fishing_UpdatePondProps(play);
    Fishing_UpdateGroupFishes(play);
    // can't leave with the rod
    if ((sFishingPlayingState != 0) && (sFishingPlayerCinematicState == 0) && (player->actor.world.pos.z > 1360.0f) &&
        (fabsf(player->actor.world.pos.x) < 25.0f)) {
        player->actor.world.pos.z = 1360.0f;
        player->actor.speed = 0.0f;

        if (sFishingCinematicTimer == 0) {
            sFishingPlayerCinematicState = 10;
        }
    }

    // check if can/have found sinking lure.
    if ((sSinkingLureLocation != 0) &&
        (fabsf(player->actor.world.pos.x - sSinkingLureLocations[sSinkingLureLocation - 1].x) < 25.0f) &&
        (fabsf(player->actor.world.pos.y - sSinkingLureLocations[sSinkingLureLocation - 1].y) < 10.0f) &&
        (fabsf(player->actor.world.pos.z - sSinkingLureLocations[sSinkingLureLocation - 1].z) < 25.0f)) {
        sSinkingLureLocation = 0;
        sFishingPlayerCinematicState = 20;
        Rumble_Override(0.0f, 150, 10, 10);
        Sfx_PlaySfxCentered(NA_SE_SY_TRE_BOX_APPEAR);
        SEQCMD_STOP_SEQUENCE(SEQ_PLAYER_BGM_MAIN, 20);
    }

#if OOT_DEBUG
    if (KREG(0) != 0) {
        s32 pad[3];

        KREG(0) = 0;
        sLureEquipped = FS_LURE_STOCK;
        sFishingPlayerCinematicState = 20;
        Rumble_Override(0.0f, 150, 10, 10);
        Sfx_PlaySfxCentered(NA_SE_SY_TRE_BOX_APPEAR);
        SEQCMD_STOP_SEQUENCE(SEQ_PLAYER_BGM_MAIN, 20);
    }
#endif

    if (sFishingCinematicTimer != 0) {
        sFishingCinematicTimer--;
    }

    // handle cinematics (i.e.: catching fish, finding sinking lure)
    switch (sFishingPlayerCinematicState) {
        case 0:
            break;

        case 1:
            sSubCamId = Play_CreateSubCamera(play);
            Play_ChangeCameraStatus(play, CAM_ID_MAIN, CAM_STAT_WAIT);
            Play_ChangeCameraStatus(play, sSubCamId, CAM_STAT_ACTIVE);
            mainCam = Play_GetCamera(play, CAM_ID_MAIN);
            sSubCamEye.x = mainCam->eye.x;
            sSubCamEye.y = mainCam->eye.y;
            sSubCamEye.z = mainCam->eye.z;
            sSubCamAt.x = mainCam->at.x;
            sSubCamAt.y = mainCam->at.y;
            sSubCamAt.z = mainCam->at.z;
            sFishingPlayerCinematicState = 2;
            Interface_ChangeHudVisibilityMode(HUD_VISIBILITY_A_B_MINIMAP);
            sSubCamVelFactor = 0.0f;
            FALLTHROUGH;

        case 2:
            Letterbox_SetSizeTarget(27);

            lureDist.x = sLurePos.x - player->actor.world.pos.x;
            lureDist.z = sLurePos.z - player->actor.world.pos.z;
            lureDistXZ = sqrtf(SQXZ(lureDist));
            Matrix_RotateY(Math_Atan2F(lureDist.z, lureDist.x), MTXMODE_NEW);

            multiVecSrc.x = 0.0f;
            multiVecSrc.y = 0.0f;
            multiVecSrc.z = 100.0f;
            Matrix_MultVec3f(&multiVecSrc, &lureDist);

            if (sRodCastState == 1) {
                subCamAtMaxVelFrac = 0.2f;
            } else {
                subCamAtMaxVelFrac = 0.1f;
            }

            Math_ApproachF(&sSubCamAt.x, sLurePos.x, subCamAtMaxVelFrac, fabsf(lureDist.x) * sSubCamVelFactor);
            Math_ApproachF(&sSubCamAt.y, sLurePos.y, subCamAtMaxVelFrac, 50.0f * sSubCamVelFactor);
            Math_ApproachF(&sSubCamAt.z, sLurePos.z, subCamAtMaxVelFrac, fabsf(lureDist.z) * sSubCamVelFactor);

            multiVecSrc.x = 0.0f - D_80B7FED0;
            if (sLinkAge != LINK_AGE_CHILD) {
                multiVecSrc.y = 80.0f;
            } else {
                multiVecSrc.y = 55.0f;
            }
            multiVecSrc.z = -80.0f;

            Matrix_MultVec3f(&multiVecSrc, &eyeTarget);
            eyeTarget.x += player->actor.world.pos.x;
            eyeTarget.y += player->actor.world.pos.y;
            eyeTarget.z += player->actor.world.pos.z;

            Math_ApproachF(&D_80B7FED0, 30.0f, 0.1f, 0.4f);

            if (CHECK_BTN_ALL(input->press.button, BTN_Z)) { // zoom in/out from the lure
                if ((sLureCameraZoomLevel >= 0) && (sLureBitTimer == 0)) {
                    sLureCameraZoomLevel++;

                    if (sLureCameraZoomLevel >= 4) {
                        sLureCameraZoomLevel = 0;
                    }

                    if ((sLureCameraZoomLevel == 0) || (sLureCameraZoomLevel == 3)) {
                        Sfx_PlaySfxCentered(NA_SE_SY_CAMERA_ZOOM_DOWN);
                    } else {
                        Sfx_PlaySfxCentered(NA_SE_SY_CAMERA_ZOOM_UP);
                    }
                }
            }

            if (sRodCastState >= 3) {
                if (lureDistXZ < 110.0f) {
                    sLureCameraZoomLevel = -1;
                } else if ((lureDistXZ > 300.0f) && (sLureCameraZoomLevel < 0)) {
                    sLureCameraZoomLevel = 0;
                }
            }

            if (sLureCameraZoomLevel > 0) {
                f32 dist;
                f32 offset;
                f32 factor;

                dist = sqrtf(SQ(lureDist.x) + SQ(lureDist.z)) * 0.001f;
                if (dist > 1.0f) {
                    dist = 1.0f;
                }
                if (sLureCameraZoomLevel == 2) {
                    offset = 0.3f;
                } else {
                    offset = 0.1f;
                }
                factor = 0.4f + offset + (dist * 0.4f);

                eyeTarget.x += (sLurePos.x - eyeTarget.x) * factor;
                eyeTarget.y += ((sLurePos.y - eyeTarget.y) * factor) + 20.0f;
                eyeTarget.z += (sLurePos.z - eyeTarget.z) * factor;
                sFishingLineScale = 0.0005000001f;
            }

            multiVecSrc.x = 0.0f;
            multiVecSrc.y = 0.0f;
            multiVecSrc.z = 100.0f;
            Matrix_MultVec3f(&multiVecSrc, &lureDist);

            Math_ApproachF(&sSubCamEye.x, eyeTarget.x, 0.3f, fabsf(lureDist.x) * sSubCamVelFactor);
            Math_ApproachF(&sSubCamEye.y, eyeTarget.y, 0.3f, 20.0f * sSubCamVelFactor);
            Math_ApproachF(&sSubCamEye.z, eyeTarget.z, 0.3f, fabsf(lureDist.z) * sSubCamVelFactor);
            break;

        case 3: {
            Camera* mainCam = Play_GetCamera(play, CAM_ID_MAIN);

            mainCam->eye = sSubCamEye;
            mainCam->eyeNext = sSubCamEye;
            mainCam->at = sSubCamAt;
        }
            Play_ReturnToMainCam(play, sSubCamId, 0);
            Cutscene_StopManual(play, &play->csCtx);
            sFishingPlayerCinematicState = 0;
            sSubCamId = SUB_CAM_ID_DONE;
            Environment_EnableUnderwaterLights(play, 0);
            play->envCtx.adjFogNear = 0;
            player->unk_860 = -5;
            D_80B7E0B0 = 5;
            break;

        case 10: // owner tells you to return the rod.
            Cutscene_StartManual(play, &play->csCtx);
            sSubCamId = Play_CreateSubCamera(play);
            Play_ChangeCameraStatus(play, CAM_ID_MAIN, CAM_STAT_WAIT);
            Play_ChangeCameraStatus(play, sSubCamId, CAM_STAT_ACTIVE);
            Player_SetCsActionWithHaltedActors(play, &this->actor, PLAYER_CSACTION_5);
            mainCam = Play_GetCamera(play, CAM_ID_MAIN);
            sSubCamEye.x = mainCam->eye.x;
            sSubCamEye.y = mainCam->eye.y;
            sSubCamEye.z = mainCam->eye.z;
            sSubCamAt.x = mainCam->at.x;
            sSubCamAt.y = mainCam->at.y;
            sSubCamAt.z = mainCam->at.z;
            Message_StartTextbox(play, 0x409E, NULL);
            sFishingPlayerCinematicState = 11;
            Rumble_Override(0.0f, 150, 10, 10);
            FALLTHROUGH;

        case 11:
            player->actor.world.pos.z = 1360.0f;
            player->actor.speed = 0.0f;

            if (Message_GetState(&play->msgCtx) == TEXT_STATE_NONE) {
                Camera* mainCam = Play_GetCamera(play, CAM_ID_MAIN);

                mainCam->eye = sSubCamEye;
                mainCam->eyeNext = sSubCamEye;
                mainCam->at = sSubCamAt;
                Play_ReturnToMainCam(play, sSubCamId, 0);
                Cutscene_StopManual(play, &play->csCtx);
                Player_SetCsActionWithHaltedActors(play, &this->actor, PLAYER_CSACTION_7);
                sFishingPlayerCinematicState = 0;

                sSubCamId = SUB_CAM_ID_DONE;
                sFishingCinematicTimer = 30;
                Environment_EnableUnderwaterLights(play, 0);
                play->envCtx.adjFogNear = 0;
            }
            break;

        case 20: // found the sinking lure
            Cutscene_StartManual(play, &play->csCtx);
            sSubCamId = Play_CreateSubCamera(play);
            Play_ChangeCameraStatus(play, CAM_ID_MAIN, CAM_STAT_WAIT);
            Play_ChangeCameraStatus(play, sSubCamId, CAM_STAT_ACTIVE);
            Player_SetCsActionWithHaltedActors(play, &this->actor, PLAYER_CSACTION_5);
            mainCam = Play_GetCamera(play, CAM_ID_MAIN);
            sSubCamEye.x = mainCam->eye.x;
            sSubCamEye.y = mainCam->eye.y;
            sSubCamEye.z = mainCam->eye.z;
            sSubCamAt.x = mainCam->at.x;
            sSubCamAt.y = mainCam->at.y;
            sSubCamAt.z = mainCam->at.z;
            Message_StartTextbox(play, 0x409A, NULL);
            sFishingPlayerCinematicState = 21;
            sCatchCamX = 45.0f;
            sFishingCinematicTimer = 10;
            FALLTHROUGH;

        case 21:
            if ((sFishingCinematicTimer == 0) && Message_ShouldAdvance(play)) {
                sFishingPlayerCinematicState = 22;
                sFishingCinematicTimer = 40;
                Player_SetCsActionWithHaltedActors(play, &this->actor, PLAYER_CSACTION_28);
                sSinkingLureHeldY = 0.0f;
            }
            break;

        case 22:
            if (sFishingCinematicTimer == 30) {
                SEQCMD_PLAY_SEQUENCE(SEQ_PLAYER_BGM_MAIN, 0, 9, NA_BGM_ITEM_GET);
            }

            sSinkingLureFound = true;

            Math_ApproachF(&sSinkingLureHeldY, 71.0f, 0.5f, 3.0f);
            Matrix_RotateY(BINANG_TO_RAD_ALT(player->actor.shape.rot.y), MTXMODE_NEW);

            multiVecSrc.x = Math_SinS(play->gameplayFrames * 0x1000);
            multiVecSrc.y = sSinkingLureHeldY;
            multiVecSrc.z = -5.0f;
            if (sLinkAge == LINK_AGE_CHILD) {
                multiVecSrc.y -= 20.0f;
            }

            Matrix_MultVec3f(&multiVecSrc, &eyeTarget);

            sSinkingLureBasePos.x = player->actor.world.pos.x + eyeTarget.x;
            sSinkingLureBasePos.y = player->actor.world.pos.y + eyeTarget.y;
            sSinkingLureBasePos.z = player->actor.world.pos.z + eyeTarget.z;

            Math_ApproachF(&sCatchCamX, 15.0f, 0.1f, 0.75f);

            multiVecSrc.x = sCatchCamX - 15.0f;

            if (sLinkAge != LINK_AGE_CHILD) {
                multiVecSrc.y = 60.0f;
                multiVecSrc.z = -30.0f;
            } else {
                multiVecSrc.y = 40.0f;
                multiVecSrc.z = -35.0f;
            }

            Matrix_MultVec3f(&multiVecSrc, &sSubCamEye);
            sSubCamEye.x += player->actor.world.pos.x;
            sSubCamEye.y += player->actor.world.pos.y;
            sSubCamEye.z += player->actor.world.pos.z;

            sSubCamAt = player->actor.world.pos;
            if (sLinkAge != LINK_AGE_CHILD) {
                sSubCamAt.y += 62.0f;
            } else {
                sSubCamAt.y += 40.0f;
            }

            if (sFishingCinematicTimer == 0) {
                if ((Message_GetState(&play->msgCtx) == TEXT_STATE_CHOICE) ||
                    (Message_GetState(&play->msgCtx) == TEXT_STATE_NONE)) {
                    if (Message_ShouldAdvance(play)) {
                        Camera* mainCam = Play_GetCamera(play, CAM_ID_MAIN);

                        Message_CloseTextbox(play);
                        if (play->msgCtx.choiceIndex == 0) {
                            sLureEquipped = FS_LURE_SINKING;
                            sPondOwnerTextIdIndex = 0;
                        }

                        mainCam->eye = sSubCamEye;
                        mainCam->eyeNext = sSubCamEye;
                        mainCam->at = sSubCamAt;
                        Play_ReturnToMainCam(play, sSubCamId, 0);
                        Cutscene_StopManual(play, &play->csCtx);
                        Player_SetCsActionWithHaltedActors(play, &this->actor, PLAYER_CSACTION_7);
                        sFishingPlayerCinematicState = 0;

                        sSubCamId = SUB_CAM_ID_DONE;
                        player->unk_860 = -5;
                        D_80B7E0B0 = 5;
                        sSinkingLureFound = false;
                        sFishingMusicDelay = 20;
                        Environment_EnableUnderwaterLights(play, 0);
                        play->envCtx.adjFogNear = 0;
                    }
                }
            }
            break;

        case 100:
            break;
    }

    if (sSubCamId != SUB_CAM_ID_DONE) {
        Play_SetCameraAtEye(play, sSubCamId, &sSubCamAt, &sSubCamEye);
        Math_ApproachF(&sSubCamVelFactor, 1.0f, 1.0f, 0.02f);

        if (sSubCamEye.y <= (WATER_SURFACE_Y(play) + 1.0f)) {
            Environment_EnableUnderwaterLights(play, 1);
            if (sFishingFoggy != 0) {
                play->envCtx.adjFogNear = -178;
            } else {
                play->envCtx.adjFogNear = -46;
            }
        } else {
            Environment_EnableUnderwaterLights(play, 0);
            play->envCtx.adjFogNear = 0;
        }
    }

    if ((player->actor.floorHeight < (WATER_SURFACE_Y(play) - 3.0f)) &&
        (player->actor.world.pos.y < (player->actor.floorHeight + 3.0f)) && (player->actor.speed > 1.0f) &&
        ((play->gameplayFrames % 2) == 0)) {
        Vec3f pos;

        pos.x = Rand_CenteredFloat(20.0f) + player->actor.world.pos.x;
        pos.z = Rand_CenteredFloat(20.0f) + player->actor.world.pos.z;
        pos.y = player->actor.floorHeight + 5.0f;
        Fishing_SpawnWaterDust(NULL, play->specialEffects, &pos, 0.5f);
    }

    if ((player->actor.floorHeight < WATER_SURFACE_Y(play)) &&
        (player->actor.floorHeight > (WATER_SURFACE_Y(play) - 10.0f)) && (player->actor.speed >= 4.0f) &&
        ((play->gameplayFrames % 4) == 0)) {
        s16 i;

        for (i = 0; i < 10; i++) {
            Vec3f pos;
            Vec3f vel;
            f32 speedXZ;
            f32 angle;

            speedXZ = Rand_ZeroFloat(1.5f) + 1.5f;
            angle = Rand_ZeroFloat(6.28f);

            vel.x = sinf(angle) * speedXZ;
            vel.z = cosf(angle) * speedXZ;
            vel.y = Rand_ZeroFloat(3.0f) + 2.0f;

            pos = player->actor.world.pos;
            pos.x += 2.0f * vel.x;
            pos.y = WATER_SURFACE_Y(play);
            pos.z += 2.0f * vel.z;
            Fishing_SpawnDustSplash(NULL, play->specialEffects, &pos, &vel, Rand_ZeroFloat(0.01f) + 0.020000001f);
        }
    }

#if OOT_DEBUG
    if (sREG(15) != 0) {
        if (sStormStrengthTarget != (sREG(15) - 1)) {
            if (sStormStrengthTarget == 0) {
                play->envCtx.stormRequest = STORM_REQUEST_START;
            } else {
                play->envCtx.stormRequest = STORM_REQUEST_STOP;
            }
        }

        sStormStrengthTarget = sREG(15) - 1;
    }

    if (sREG(14) == 1) {
        play->envCtx.stormRequest = STORM_REQUEST_START;
    }
    if (sREG(14) == -1) {
        play->envCtx.stormRequest = STORM_REQUEST_STOP;
    }

    sREG(14) = 0;
#endif

    PRINTF(VT_FGCOL(GREEN));
    PRINTF("zelda_time %x\n", ((void)0, gSaveContext.save.dayTime));
    PRINTF(VT_RST);

    if (sStormChanceTimer >= 2) {
        sStormChanceTimer--;
    }

    if ((sStormChanceTimer == 1) && (Message_GetState(&play->msgCtx) == TEXT_STATE_NONE) &&
        ((sFishingTimePlayed & 0xFFF) == 0xFFF)) {
        sStormChanceTimer = 200;

        if (Rand_ZeroOne() < 0.5f) {
            sStormStrengthTarget = (u8)Rand_ZeroFloat(10.0f) + 5;
            play->envCtx.stormRequest = STORM_REQUEST_START;
        } else {
            sStormStrengthTarget = 0;
            play->envCtx.stormRequest = STORM_REQUEST_STOP;
        }
    }

    Math_ApproachF(&sStormStrength, sStormStrengthTarget, 1.0f, 0.05f);

    if (sStormStrength > 0.0f) {
        target = (sStormStrength * 0.03f) + 0.8f;
        if (target > 1.2f) {
            target = 1.2f;
        }
        Math_ApproachF(&sStormSfxFreqScale, target, 1.0f, 0.01f);
    }

    target = (10.0f - sStormStrength) * 150.1f;
    if (target < 0.0f) {
        target = 0.0f;
    }
    if (1) {}
    if (1) {}
    Math_ApproachF(&sFishingStormSfxPos.z, target, 1.0f, 5.0f);

    if (sFishingStormSfxPos.z < 1500.0f) {
        func_800F436C(&sFishingStormSfxPos, NA_SE_EV_RAIN - SFX_FLAG, sStormSfxFreqScale);
    }

    if (sStormStrengthTarget != 0) {
        Math_ApproachF(&sFishingStormShade, -200.0f, 1.0f, 2.0f);
    } else {
        Math_ApproachZeroF(&sFishingStormShade, 1.0f, 2.0f);
    }

    play->envCtx.adjLight1Color[0] = play->envCtx.adjLight1Color[1] = play->envCtx.adjLight1Color[2] =
        sFishingStormShade;

    if ((u8)sStormStrength > 0) {
        STACK_PAD(s32);
        Camera* mainCam = Play_GetCamera(play, CAM_ID_MAIN);
        s16 i;
        STACK_PAD(s32);
        Vec3f pos;
        Vec3f rot;
        Vec3f projectedPos;
        STACK_PAD(s32);

        rot.x = M_PI / 2.0f + 0.1f;
        rot.y = 1.0f;
        rot.z = (Camera_GetInputDirYaw(mainCam) * -(M_PI / 0x8000)) + rot.y;

        for (i = 0; i < (u8)sStormStrength; i++) {
            pos.x = Rand_CenteredFloat(700.0f) + play->view.eye.x;
            pos.y = (Rand_ZeroFloat(100.0f) + 150.0f) - 170.0f;
            pos.z = Rand_CenteredFloat(700.0f) + play->view.eye.z;

            if (pos.z < 1160.0f) {
                SkinMatrix_Vec3fMtxFMultXYZW(&play->viewProjectionMtxF, &pos, &projectedPos, &sProjectedW);

                if (projectedPos.z < 0.0f) {
                    i--;
                } else {
                    Fishing_SpawnRainDrop(play->specialEffects, &pos, &rot);
                }
            }
        }
    }

    SkinMatrix_Vec3fMtxFMultXYZW(&play->viewProjectionMtxF, &sStreamSfxPos, &sStreamSfxProjectedPos, &sProjectedW);

    Sfx_PlaySfxAtPos(&sStreamSfxProjectedPos, NA_SE_EV_WATER_WALL - SFX_FLAG);
    // convert length to weight. Theoretical max of 59 lbs (127^2*.0036+.5)
    gSaveContext.minigameScore = (SQ((f32)sFishLengthToWeigh) * 0.0036f) + 0.5f;

#if OOT_DEBUG
    if (BREG(26) != 0) {
        BREG(26) = 0;
        Message_StartTextbox(play, 0x407B + BREG(27), NULL);
    }
#endif

    PRINTF("HI_SCORE = %x\n", HIGH_SCORE(HS_FISHING));
}

s32 Fishing_OwnerOverrideLimbDraw(PlayState* play, s32 limbIndex, Gfx** dList, Vec3f* pos, Vec3s* rot, void* thisx) {
    Fishing* this = (Fishing*)thisx;

    if (limbIndex == 8) { // Head
        rot->x -= this->unk_164;
    }

    return 0;
}

void Fishing_OwnerPostLimbDraw(PlayState* play, s32 limbIndex, Gfx** dList, Vec3s* rot, void* thisx) {
    if (limbIndex == 8) { // Head
        OPEN_DISPS(play->state.gfxCtx, "../z_fishing.c", 9134);
        Matrix_MultVec3f(&sZeroVec, &sOwnerHeadPos);

        if (sOwnerHair == FS_OWNER_CAPPED) {
            gSPDisplayList(POLY_OPA_DISP++, SEGMENTED_TO_VIRTUAL(gFishingOwnerHatDL));
        } else if (sOwnerHair == FS_OWNER_HAIR) {
            gSPDisplayList(POLY_OPA_DISP++, SEGMENTED_TO_VIRTUAL(gFishingOwnerHairDL));
        }

        CLOSE_DISPS(play->state.gfxCtx, "../z_fishing.c", 9142);
    }
}

static void* sFishingOwnerEyeTexs[] = {
    gFishingOwnerEyeOpenTex,
    gFishingOwnerEyeHalfTex,
    gFishingOwnerEyeClosedTex,
};

void Fishing_DrawOwner(Actor* thisx, PlayState* play) {
    STACK_PAD(s32);
    Fishing* this = (Fishing*)thisx;
    Input* input = &play->state.input[0];

    OPEN_DISPS(play->state.gfxCtx, "../z_fishing.c", 9156);

    Gfx_SetupDL_25Opa(play->state.gfxCtx);
    Gfx_SetupDL_25Xlu(play->state.gfxCtx);

    if ((this->actor.projectedPos.z < 1500.0f) &&
        (fabsf(this->actor.projectedPos.x) < (100.0f + this->actor.projectedPos.z))) {
        gSPSegment(POLY_OPA_DISP++, 0x08, SEGMENTED_TO_VIRTUAL(sFishingOwnerEyeTexs[this->unk_160]));

        SkelAnime_DrawFlexOpa(play, this->skelAnime.skeleton, this->skelAnime.jointTable, this->skelAnime.dListCount,
                              Fishing_OwnerOverrideLimbDraw, Fishing_OwnerPostLimbDraw, this);
    }

    Fishing_DrawPondProps(play);
    Fishing_DrawEffects(play->specialEffects, play);
    Fishing_DrawGroupFishes(play);
    Fishing_DrawStreamSplash(play);

    if (sFishingMusicDelay != 0) {
        sFishingMusicDelay--;

        if (sFishingMusicDelay == 0) {
            if (sLinkAge != LINK_AGE_CHILD) {
                SEQCMD_PLAY_SEQUENCE(SEQ_PLAYER_BGM_MAIN, 0, 0, NA_BGM_KAKARIKO_ADULT);
            } else {
                SEQCMD_PLAY_SEQUENCE(SEQ_PLAYER_BGM_MAIN, 0, 0, NA_BGM_KAKARIKO_KID);
            }

            if (sLinkAge != LINK_AGE_CHILD) {
                SEQCMD_PLAY_SEQUENCE(SEQ_PLAYER_BGM_MAIN, 0, 0, NA_BGM_KAKARIKO_ADULT);
            } else {
                SEQCMD_PLAY_SEQUENCE(SEQ_PLAYER_BGM_MAIN, 0, 0, NA_BGM_KAKARIKO_KID);
            }
        }
    }

    if ((sFishingPlayingState != 0) && sIsRodVisible) {
        Fishing_DrawRod(play);
        Fishing_UpdateLinePos(sReelLinePos);
        Fishing_UpdateLine(play, &sRodTipPos, sReelLinePos, sReelLineRot, sReelLineUnk);
        Fishing_DrawLureAndLine(play, sReelLinePos, sReelLineRot);

        sStickAdjXPrev = input->rel.stick_x;
        sStickAdjYPrev = input->rel.stick_y;
    }

    sIsRodVisible = true;

    Matrix_Translate(130.0f, 40.0f, 1300.0f, MTXMODE_NEW);
    Matrix_Scale(0.08f, 0.12f, 0.14f, MTXMODE_APPLY);

    gSPMatrix(POLY_OPA_DISP++, MATRIX_NEW(play->state.gfxCtx, "../z_fishing.c", 9297),
              G_MTX_NOPUSH | G_MTX_LOAD | G_MTX_MODELVIEW);
    gSPMatrix(POLY_XLU_DISP++, MATRIX_NEW(play->state.gfxCtx, "../z_fishing.c", 9298),
              G_MTX_NOPUSH | G_MTX_LOAD | G_MTX_MODELVIEW);

    gSPDisplayList(POLY_OPA_DISP++, gFishingAquariumBottomDL);
    gSPDisplayList(POLY_XLU_DISP++, gFishingAquariumContainerDL);

    if ((sFishingPlayingState != 0) && (sLureEquipped == FS_LURE_SINKING)) {
        Fishing_DrawSinkingLure(play);
    }

    CLOSE_DISPS(play->state.gfxCtx, "../z_fishing.c", 9305);
}<|MERGE_RESOLUTION|>--- conflicted
+++ resolved
@@ -1519,7 +1519,7 @@
         }
 
         if (sLureEquipped == FS_LURE_SINKING) {
-            s32 pad;
+    STACK_PAD(s32);
 
             if (spD8 < phi_f12) {
                 phi_f12 = ((sqrtf(sqDistXZ) - 920.0f) * 0.147f) + WATER_SURFACE_Y(play);
@@ -2152,17 +2152,6 @@
     Vec3f sp9C;
     Vec3f sp90;
     Input* input = &play->state.input[0];
-<<<<<<< HEAD
-    Vec3f sp80;
-    f32 sp7C;
-    f32 sp78;
-    f32 phi_f0;
-    f32 wiggle;
-    Vec3f sp64;
-    Vec3f sp58;
-    STACK_PAD(s32);
-=======
->>>>>>> bf3339a1
 
     sLureTimer++;
 
@@ -2382,7 +2371,7 @@
                         for (i = 0; i < 50; i++) {
                             f32 sp7C = Rand_ZeroFloat(1.5f) + 0.5f;
                             f32 sp78 = Rand_ZeroFloat(6.28f);
-                            s32 pad;
+    STACK_PAD(s32);
 
                             sp9C.x = sinf(sp78) * sp7C;
                             sp9C.z = cosf(sp78) * sp7C;
@@ -2959,10 +2948,6 @@
     Vec3f spB8;
     f32 temp_f0;
     f32 temp;
-<<<<<<< HEAD
-    STACK_PAD(s32);
-=======
->>>>>>> bf3339a1
     f32 rumbleStrength;
 
     this->actor.uncullZoneForward = 700.0f;
@@ -5177,11 +5162,7 @@
     f32 target;
     f32 subCamAtMaxVelFrac;
     f32 lureDistXZ;
-<<<<<<< HEAD
-    STACK_PAD(s32);
-=======
     Camera* mainCam;
->>>>>>> bf3339a1
     Player* player = GET_PLAYER(play);
     Input* input = &play->state.input[0];
 
@@ -5317,7 +5298,7 @@
 
 #if OOT_DEBUG
     if (KREG(0) != 0) {
-        s32 pad[3];
+    STACK_PADS(s32, 3);
 
         KREG(0) = 0;
         sLureEquipped = FS_LURE_STOCK;
