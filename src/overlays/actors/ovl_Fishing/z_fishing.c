/*
 * File: z_fishing.c
 * Overlay: ovl_Fishing
 * Description: Fishing Pond Elements (Owner, Fish, Props, Effects...)
 */

#include "z_fishing.h"

#include "overlays/actors/ovl_En_Kanban/z_en_kanban.h"
#include "assets/objects/object_fish/object_fish.h"
#include "ichain.h"
#include "terminal.h"
#if PLATFORM_N64
#include "cic6105.h"
#endif

<<<<<<< HEAD
// For retail BSS ordering, the block number of sStreamSfxProjectedPos must be 0.
#pragma increment_block_number 184
=======
#pragma increment_block_number "gc-eu:160 gc-eu-mq:160 gc-jp:162 gc-jp-ce:162 gc-jp-mq:162 gc-us:162 gc-us-mq:162"
>>>>>>> dbb059c6

#define FLAGS ACTOR_FLAG_4

#define WATER_SURFACE_Y(play) play->colCtx.colHeader->waterBoxes->ySurface

#if OOT_DEBUG
#define KREG_DEBUG(i) KREG(i)
#else
#define KREG_DEBUG(i) 0
#endif

void Fishing_Init(Actor* thisx, PlayState* play2);
void Fishing_Destroy(Actor* thisx, PlayState* play2);
void Fishing_UpdateFish(Actor* thisx, PlayState* play2);
void Fishing_UpdateOwner(Actor* thisx, PlayState* play2);
void Fishing_DrawFish(Actor* thisx, PlayState* play);
void Fishing_DrawOwner(Actor* thisx, PlayState* play);

typedef struct FishingFishInit {
    /* 0x00 */ u8 isLoach;
    /* 0x02 */ Vec3s pos;
    /* 0x08 */ u8 baseLength;
    /* 0x0C */ f32 perception;
} FishingFishInit; // size = 0x10

typedef enum FishingEffectType {
    /* 0x00 */ FS_EFF_NONE,
    /* 0x01 */ FS_EFF_RIPPLE,
    /* 0x02 */ FS_EFF_DUST_SPLASH,
    /* 0x03 */ FS_EFF_WATER_DUST,
    /* 0x04 */ FS_EFF_BUBBLE,
    /* 0x05 */ FS_EFF_RAIN_DROP,
    /* 0x06 */ FS_EFF_OWNER_HAT,
    /* 0x07 */ FS_EFF_RAIN_RIPPLE,
    /* 0x08 */ FS_EFF_RAIN_SPLASH
} FishingEffectType;

#define FISHING_EFFECT_COUNT 130

typedef struct FishingEffect {
    /* 0x00 */ Vec3f pos;
    /* 0x0C */ Vec3f vel;
    /* 0x18 */ Vec3f accel;
    /* 0x24 */ u8 type;
    /* 0x25 */ u8 timer;
    /* 0x26 */ char unk_26[0x04];
    /* 0x2A */ s16 alpha;
    /* 0x2C */ s16 state;
    /* 0x2E */ s16 alphaMax;
    /* 0x30 */ f32 scale;
    /* 0x34 */ Vec3f rot;
} FishingEffect; // size = 0x40

#define POND_PROP_COUNT 140

typedef enum FishingPropType {
    /* 0x00 */ FS_PROP_NONE,
    /* 0x01 */ FS_PROP_REED,
    /* 0x02 */ FS_PROP_LILY_PAD,
    /* 0x03 */ FS_PROP_ROCK,
    /* 0x04 */ FS_PROP_WOOD_POST,
    /* 0x23 */ FS_PROP_INIT_STOP = 0x23
} FishingPropType;

typedef struct FishingPropInit {
    /* 0x00 */ u8 type;
    /* 0x02 */ Vec3s pos;
} FishingPropInit; // size = 0x08

typedef struct FishingProp {
    /* 0x00 */ Vec3f pos;
    /* 0x0C */ f32 rotX;
    /* 0x10 */ f32 rotY;
    /* 0x14 */ f32 reedAngle;
    /* 0x18 */ Vec3f projectedPos;
    /* 0x24 */ f32 scale;
    /* 0x28 */ s16 lilyPadAngle;
    /* 0x2C */ f32 lilyPadOffset;
    /* 0x30 */ u8 type;
    /* 0x32 */ s16 timer;
    /* 0x34 */ u8 shouldDraw;
    /* 0x38 */ f32 drawDistance;
} FishingProp; // size = 0x3C

typedef enum FishingGroupFishType {
    /* 0x00 */ FS_GROUP_FISH_NONE,
    /* 0x01 */ FS_GROUP_FISH_NORMAL
} FishingGroupFishType;

#define GROUP_FISH_COUNT 60

typedef struct FishingGroupFish {
    /* 0x00 */ u8 type;
    /* 0x02 */ s16 timer;
    /* 0x04 */ Vec3f pos;
    /* 0x10 */ Vec3f homePos;
    /* 0x1C */ Vec3f projectedPos;
    /* 0x28 */ f32 velY;
    /* 0x2C */ f32 scaleX;
    /* 0x30 */ f32 unk_30;
    /* 0x34 */ f32 unk_34;
    /* 0x38 */ f32 unk_38;
    /* 0x3C */ s16 unk_3C;
    /* 0x3E */ s16 unk_3E;
    /* 0x40 */ s16 unk_40;
    /* 0x42 */ s16 unk_42;
    /* 0x44 */ u8 shouldDraw;
} FishingGroupFish; // size = 0x48

typedef enum FishingLureTypes {
    /* 0x00 */ FS_LURE_STOCK,
    /* 0x01 */ FS_LURE_UNK, // hinted at with an "== 1"
    /* 0x02 */ FS_LURE_SINKING
} FishingLureTypes;

#define LINE_SEG_COUNT 200
#define SINKING_LURE_SEG_COUNT 20

ActorProfile Fishing_Profile = {
    /**/ ACTOR_FISHING,
    /**/ ACTORCAT_NPC,
    /**/ FLAGS,
    /**/ OBJECT_FISH,
    /**/ sizeof(Fishing),
    /**/ Fishing_Init,
    /**/ Fishing_Destroy,
    /**/ Fishing_UpdateFish,
    /**/ Fishing_DrawFish,
};

static f32 sStormStrength = 0.0f;

static u8 sStormStrengthTarget = 0;

static f32 sFishingStormShade = 0.0f;

static Vec3f sFishingStormSfxPos = { 0.0f, 0.0f, 0.0f };

static f32 sStormSfxFreqScale = 0.0f;

static u8 sSinkingLureLocation = 0;

static f32 sFishOnHandLength = 0.0f;

static u8 sIsRodVisible = true;

static u16 sFishLengthToWeigh = 0;

static u8 sFishingCaughtTextDelay = 0;

static s32 sFishingTimePlayed = 0;

static s16 sOwnerTheftTimer = 0;

typedef enum FishingOwnerHair {
    /* 0x00 */ FS_OWNER_BALD,
    /* 0x01 */ FS_OWNER_CAPPED,
    /* 0x02 */ FS_OWNER_HAIR
} FishingOwnerHair;

static u8 sOwnerHair = FS_OWNER_BALD;
static u8 sIsOwnersHatHooked = false; // hat is on fishing hook
static u8 sIsOwnersHatSunk = false;   // hat is sinking into pond.

static s16 sRodCastState = 0;

static Vec3f sFishMouthOffset = { 500.0f, 500.0f, 0.0f };

static u8 D_80B7A6A4 = 0;

static f32 sRodBendRotY = 0.0f;
static f32 D_80B7A6AC = 0.0f;
static f32 D_80B7A6B0 = 0.0f;
static f32 D_80B7A6B4 = 0.0f;
static f32 D_80B7A6B8 = 0.0f;
static f32 D_80B7A6BC = 0.0f;
static f32 D_80B7A6C0 = 0.0f;

static s16 sStickAdjXPrev = 0;
static s16 sStickAdjYPrev = 0;

static u8 sFishingPlayerCinematicState = 0;
static u8 sFishingCinematicTimer = 0;
static u8 sSinkingLureFound = false;

static ColliderJntSphElementInit sJntSphElementsInit[12] = {
    {
        {
            ELEMTYPE_UNK0,
            { 0xFFCFFFFF, 0x00, 0x10 },
            { 0xFFCFFFFF, 0x00, 0x00 },
            ATELEM_NONE,
            ACELEM_NONE,
            OCELEM_ON,
        },
        { 0, { { 0, 0, 0 }, 30 }, 100 },
    },
    {
        {
            ELEMTYPE_UNK0,
            { 0xFFCFFFFF, 0x00, 0x10 },
            { 0xFFCFFFFF, 0x00, 0x00 },
            ATELEM_NONE,
            ACELEM_NONE,
            OCELEM_ON,
        },
        { 0, { { 0, 0, 0 }, 30 }, 100 },
    },
    {
        {
            ELEMTYPE_UNK0,
            { 0xFFCFFFFF, 0x00, 0x10 },
            { 0xFFCFFFFF, 0x00, 0x00 },
            ATELEM_NONE,
            ACELEM_NONE,
            OCELEM_ON,
        },
        { 0, { { 0, 0, 0 }, 30 }, 100 },
    },
    {
        {
            ELEMTYPE_UNK0,
            { 0xFFCFFFFF, 0x00, 0x10 },
            { 0xFFCFFFFF, 0x00, 0x00 },
            ATELEM_NONE,
            ACELEM_NONE,
            OCELEM_ON,
        },
        { 0, { { 0, 0, 0 }, 30 }, 100 },
    },
    {
        {
            ELEMTYPE_UNK0,
            { 0xFFCFFFFF, 0x00, 0x10 },
            { 0xFFCFFFFF, 0x00, 0x00 },
            ATELEM_NONE,
            ACELEM_NONE,
            OCELEM_ON,
        },
        { 0, { { 0, 0, 0 }, 30 }, 100 },
    },
    {
        {
            ELEMTYPE_UNK0,
            { 0xFFCFFFFF, 0x00, 0x10 },
            { 0xFFCFFFFF, 0x00, 0x00 },
            ATELEM_NONE,
            ACELEM_NONE,
            OCELEM_ON,
        },
        { 0, { { 0, 0, 0 }, 30 }, 100 },
    },
    {
        {
            ELEMTYPE_UNK0,
            { 0xFFCFFFFF, 0x00, 0x10 },
            { 0xFFCFFFFF, 0x00, 0x00 },
            ATELEM_NONE,
            ACELEM_NONE,
            OCELEM_ON,
        },
        { 0, { { 0, 0, 0 }, 30 }, 100 },
    },
    {
        {
            ELEMTYPE_UNK0,
            { 0xFFCFFFFF, 0x00, 0x10 },
            { 0xFFCFFFFF, 0x00, 0x00 },
            ATELEM_NONE,
            ACELEM_NONE,
            OCELEM_ON,
        },
        { 0, { { 0, 0, 0 }, 30 }, 100 },
    },
    {
        {
            ELEMTYPE_UNK0,
            { 0xFFCFFFFF, 0x00, 0x10 },
            { 0xFFCFFFFF, 0x00, 0x00 },
            ATELEM_NONE,
            ACELEM_NONE,
            OCELEM_ON,
        },
        { 0, { { 0, 0, 0 }, 30 }, 100 },
    },
    {
        {
            ELEMTYPE_UNK0,
            { 0xFFCFFFFF, 0x00, 0x10 },
            { 0xFFCFFFFF, 0x00, 0x00 },
            ATELEM_NONE,
            ACELEM_NONE,
            OCELEM_ON,
        },
        { 0, { { 0, 0, 0 }, 30 }, 100 },
    },
    {
        {
            ELEMTYPE_UNK0,
            { 0xFFCFFFFF, 0x00, 0x10 },
            { 0xFFCFFFFF, 0x00, 0x00 },
            ATELEM_NONE,
            ACELEM_NONE,
            OCELEM_ON,
        },
        { 0, { { 0, 0, 0 }, 30 }, 100 },
    },
    {
        {
            ELEMTYPE_UNK0,
            { 0xFFCFFFFF, 0x00, 0x10 },
            { 0xFFCFFFFF, 0x00, 0x00 },
            ATELEM_NONE,
            ACELEM_NONE,
            OCELEM_ON,
        },
        { 0, { { 0, 0, 0 }, 30 }, 100 },
    },
};

static ColliderJntSphInit sJntSphInit = {
    {
        COLTYPE_NONE,
        AT_TYPE_ENEMY,
        AC_TYPE_PLAYER,
        OC1_ON | OC1_TYPE_PLAYER,
        OC2_TYPE_1,
        COLSHAPE_JNTSPH,
    },
    12,
    sJntSphElementsInit,
};

static f32 sFishGroupVar = 0.0f;

static Vec3f sZeroVec = { 0.0f, 0.0f, 0.0f };
static Vec3f sUnusedVec = { 0.0f, 0.0f, 2000.0f };

static Fishing* sFishingMain;
static u8 sReelLock;
static u8 sLinkAge;
static u8 sFishingFoggy;
static u8 sStormChanceTimer;
static f32 sFishingRecordLength;
static u8 sFishOnHandIsLoach;
static u8 sFishGameNumber; // increments for each purchased play. effects weather
static u8 sLureCaughtWith;
static s16 sFishFightTime;
static u8 sPondOwnerTextIdIndex;
static u16 sFishesCaught;
static u16 sFishingCaughtTextId;
static s8 sLureCameraZoomLevel;
static Vec3f sOwnerHeadPos;
static Vec3s sEffOwnersHatRot;
static u8 sLureMoveDelay; // a small delay between the lure hitting the water, and being able to reel.
static s16 sRumbleDelay;
static s16 sFishingMusicDelay;
static Fishing* sFishingHookedFish;
static s16 sFishingPlayingState;
static s16 sLureTimer; // AND'd for various effects/checks
static s16 D_80B7E0B0;
static s16 D_80B7E0B2;
static s16 sRodCastTimer; // used for the inital line casting
static u8 sLureEquipped;
static Vec3f sLurePos;
static Vec3f sLureDrawPos;
static Vec3f sLureRot;
static Vec3f sLurePosDelta;
static Vec3f sLureCastDelta;
static f32 sLure1Rotate; // lure type 1 is programmed to change this.
static f32 sLurePosZOffset;
static f32 sLureRotXTarget;
static f32 sLureRotXStep;
static s8 D_80B7E114;
static s16 sRodPullback; // holding A+Down to keep the fish on line
static u8 D_80B7E118;
static f32 sRodReelingSpeed;
static u8 sWiggleAttraction;
static s16 sLureBitTimer;
static u8 sLineHooked;
static Vec3f sLureLineSegPosDelta;
static f32 sLureWiggleRotYTarget;
static f32 sLureWigglePosY;
static s16 sLureWiggleRotY;
static f32 sLureWiggleSign; // +/-1.0f
static f32 sRodLineSpooled; // 200 represents the full spool.
static f32 D_80B7E148;
static f32 sFishingLineScale;
static s16 D_80B7E150;
static f32 sReelLinePosStep;
static Vec3f sRodTipPos;
static Vec3f sReelLinePos[LINE_SEG_COUNT];
static Vec3f sReelLineRot[LINE_SEG_COUNT];
static Vec3f sReelLineUnk[LINE_SEG_COUNT];
static Vec3f sLureHookRefPos[2];
static f32 sLureHookRotY[2];
static u8 sRodHitTimer; // brief timer for bending rod when line is snapped
static Vec3f sSinkingLurePos[SINKING_LURE_SEG_COUNT];
static s16 sSinkingLureSegmentIndex;
static f32 sProjectedW;
static Vec3f sSubCamEye;
static Vec3f sSubCamAt;
static s16 sSubCamId;
static f32 sCatchCamX;
static f32 sSubCamVelFactor;
static f32 D_80B7FED0;
static Vec3f sSinkingLureBasePos;
static f32 sSinkingLureHeldY; // the lure going to its mark when being held up.
static s32 sRandSeed0;
static s32 sRandSeed1;
static s32 sRandSeed2;
static FishingProp sPondProps[POND_PROP_COUNT];
static FishingGroupFish sGroupFishes[GROUP_FISH_COUNT];
static f32 sFishGroupAngle1;
static f32 sFishGroupAngle2;
static f32 sFishGroupAngle3;
static FishingEffect sEffects[FISHING_EFFECT_COUNT];
static Vec3f sStreamSfxProjectedPos;

void Fishing_SetColliderElement(s32 index, ColliderJntSph* collider, Vec3f* pos, f32 scale) {
    collider->elements[index].dim.worldSphere.center.x = pos->x;
    collider->elements[index].dim.worldSphere.center.y = pos->y;
    collider->elements[index].dim.worldSphere.center.z = pos->z;
    collider->elements[index].dim.worldSphere.radius =
        collider->elements[index].dim.modelSphere.radius * collider->elements[index].dim.scale * scale * 1.6f;
}

void Fishing_SeedRand(s32 seed0, s32 seed1, s32 seed2) {
    sRandSeed0 = seed0;
    sRandSeed1 = seed1;
    sRandSeed2 = seed2;
}

f32 Fishing_RandZeroOne(void) {
    f32 rand;

    // Wichmann-Hill algorithm
    sRandSeed0 = (sRandSeed0 * 171) % 30269;
    sRandSeed1 = (sRandSeed1 * 172) % 30307;
    sRandSeed2 = (sRandSeed2 * 170) % 30323;

    rand = (sRandSeed0 / 30269.0f) + (sRandSeed1 / 30307.0f) + (sRandSeed2 / 30323.0f);
    while (rand >= 1.0f) {
        rand -= 1.0f;
    }

    return fabsf(rand);
}

s16 Fishing_SmoothStepToS(s16* pValue, s16 target, s16 scale, s16 step) {
    s16 stepSize;
    s16 diff;

    diff = target - *pValue;
    stepSize = diff / scale;

    if (stepSize > step) {
        stepSize = step;
    }

    if (stepSize < -step) {
        stepSize = -step;
    }

    *pValue += stepSize;

    return stepSize;
}

void Fishing_SpawnRipple(Vec3f* projectedPos, FishingEffect* effect, Vec3f* pos, f32 scale, f32 rotX, s16 alpha,
                         s16 countLimit) {
    s16 i;

    if ((projectedPos != NULL) && ((projectedPos->z > 500.0f) || (projectedPos->z < 0.0f))) {
        return;
    }

    for (i = 0; i < countLimit; i++) {
        if (effect->type == FS_EFF_NONE) {
            effect->type = FS_EFF_RIPPLE;
            effect->pos = *pos;
            effect->vel = sZeroVec;
            effect->accel = sZeroVec;
            effect->scale = scale * 0.0025f;
            effect->rot.x = rotX * 0.0025f;

            if (scale > 300.0f) {
                effect->alpha = 0;
                effect->alphaMax = alpha;
                effect->state = 0;
                effect->rot.y = (effect->rot.x - effect->scale) * 0.05f;
            } else {
                effect->alpha = alpha;
                effect->state = 1;
                effect->rot.y = (effect->rot.x - effect->scale) * 0.1f;
            }
            break;
        }

        effect++;
    }
}

void Fishing_SpawnDustSplash(Vec3f* projectedPos, FishingEffect* effect, Vec3f* pos, Vec3f* vel, f32 scale) {
    s16 i;
    Vec3f accel = { 0.0f, -1.0f, 0.0f };

    if ((projectedPos != NULL) && ((projectedPos->z > 500.0f) || (projectedPos->z < 0.0f))) {
        return;
    }

    for (i = 0; i < 100; i++) {
        if ((effect->type == FS_EFF_NONE) || (effect->type == FS_EFF_RAIN_DROP) ||
            (effect->type == FS_EFF_RAIN_RIPPLE) || (effect->type == FS_EFF_RAIN_SPLASH)) {
            effect->type = FS_EFF_DUST_SPLASH;
            effect->pos = *pos;
            effect->vel = *vel;
            effect->accel = accel;
            effect->alpha = 100 + (s16)Rand_ZeroFloat(100.0f);
            effect->scale = scale;
            break;
        }

        effect++;
    }
}

void Fishing_SpawnWaterDust(Vec3f* projectedPos, FishingEffect* effect, Vec3f* pos, f32 scale) {
    s16 i;
    Vec3f accel = { 0.0f, 0.05f, 0.0f };

    if ((projectedPos != NULL) && ((projectedPos->z > 500.0f) || (projectedPos->z < 0.0f))) {
        return;
    }

    for (i = 0; i < 90; i++) {
        if (effect->type == FS_EFF_NONE) {
            effect->type = FS_EFF_WATER_DUST;
            effect->pos = *pos;
            effect->vel = sZeroVec;
            effect->accel = accel;
            effect->alpha = 255;
            effect->timer = (s16)Rand_ZeroFloat(100.0f);
            effect->scale = scale;
            effect->rot.x = 2.0f * scale;
            break;
        }

        effect++;
    }
}

void Fishing_SpawnBubble(Vec3f* projectedPos, FishingEffect* effect, Vec3f* pos, f32 scale, u8 state) {
    s16 i;
    Vec3f vel = { 0.0f, 1.0f, 0.0f };

    if ((projectedPos != NULL) && ((projectedPos->z > 500.0f) || (projectedPos->z < 0.0f))) {
        return;
    }

    for (i = 0; i < 90; i++) {
        if (effect->type == FS_EFF_NONE) {
            effect->type = FS_EFF_BUBBLE;
            effect->pos = *pos;
            effect->vel = vel;
            effect->accel = sZeroVec;
            effect->timer = (s16)Rand_ZeroFloat(100.0f);
            effect->scale = scale;
            effect->state = state;
            break;
        }

        effect++;
    }
}

void Fishing_SpawnRainDrop(FishingEffect* effect, Vec3f* pos, Vec3f* rot) {
    s16 i;
    Vec3f velSrc;

    velSrc.x = 0.0f;
    velSrc.y = 0.0f;
    velSrc.z = 300.0f;

    effect += 30;

    for (i = 30; i < FISHING_EFFECT_COUNT; i++) {
        if (effect->type == FS_EFF_NONE) {
            effect->type = FS_EFF_RAIN_DROP;
            effect->pos = *pos;
            effect->accel = sZeroVec;
            effect->rot.x = rot->x;
            effect->rot.y = rot->y;
            effect->rot.z = rot->z;
            Matrix_RotateY(rot->y, MTXMODE_NEW);
            Matrix_RotateX(rot->x, MTXMODE_APPLY);
            Matrix_MultVec3f(&velSrc, &effect->vel);
            break;
        }

        effect++;
    }
}

static FishingPropInit sPondPropInits[POND_PROP_COUNT + 1] = {
    { FS_PROP_ROCK, { 529, -53, -498 } },
    { FS_PROP_ROCK, { 461, -66, -480 } },
    { FS_PROP_ROCK, { 398, -73, -474 } },
    { FS_PROP_ROCK, { -226, -52, -691 } },
    { FS_PROP_ROCK, { -300, -41, -710 } },
    { FS_PROP_ROCK, { -333, -50, -643 } },
    { FS_PROP_ROCK, { -387, -46, -632 } },
    { FS_PROP_ROCK, { -484, -43, -596 } },
    { FS_PROP_ROCK, { -409, -57, -560 } },
    { FS_PROP_WOOD_POST, { 444, -87, -322 } },
    { FS_PROP_WOOD_POST, { 447, -91, -274 } },
    { FS_PROP_WOOD_POST, { 395, -109, -189 } },
    { FS_PROP_REED, { 617, -29, 646 } },
    { FS_PROP_REED, { 698, -26, 584 } },
    { FS_PROP_REED, { 711, -29, 501 } },
    { FS_PROP_REED, { 757, -28, 457 } },
    { FS_PROP_REED, { 812, -29, 341 } },
    { FS_PROP_REED, { 856, -30, 235 } },
    { FS_PROP_REED, { 847, -31, 83 } },
    { FS_PROP_REED, { 900, -26, 119 } },
    { FS_PROP_LILY_PAD, { 861, -22, 137 } },
    { FS_PROP_LILY_PAD, { 836, -22, 150 } },
    { FS_PROP_LILY_PAD, { 829, -22, 200 } },
    { FS_PROP_LILY_PAD, { 788, -22, 232 } },
    { FS_PROP_LILY_PAD, { 803, -22, 319 } },
    { FS_PROP_LILY_PAD, { 756, -22, 348 } },
    { FS_PROP_LILY_PAD, { 731, -22, 377 } },
    { FS_PROP_LILY_PAD, { 700, -22, 392 } },
    { FS_PROP_LILY_PAD, { 706, -22, 351 } },
    { FS_PROP_LILY_PAD, { 677, -22, 286 } },
    { FS_PROP_LILY_PAD, { 691, -22, 250 } },
    { FS_PROP_LILY_PAD, { 744, -22, 290 } },
    { FS_PROP_LILY_PAD, { 766, -22, 201 } },
    { FS_PROP_LILY_PAD, { 781, -22, 128 } },
    { FS_PROP_LILY_PAD, { 817, -22, 46 } },
    { FS_PROP_LILY_PAD, { 857, -22, -50 } },
    { FS_PROP_LILY_PAD, { 724, -22, 110 } },
    { FS_PROP_LILY_PAD, { 723, -22, 145 } },
    { FS_PROP_LILY_PAD, { 728, -22, 202 } },
    { FS_PROP_LILY_PAD, { 721, -22, 237 } },
    { FS_PROP_LILY_PAD, { 698, -22, 312 } },
    { FS_PROP_LILY_PAD, { 660, -22, 349 } },
    { FS_PROP_LILY_PAD, { 662, -22, 388 } },
    { FS_PROP_LILY_PAD, { 667, -22, 432 } },
    { FS_PROP_LILY_PAD, { 732, -22, 429 } },
    { FS_PROP_LILY_PAD, { 606, -22, 366 } },
    { FS_PROP_LILY_PAD, { 604, -22, 286 } },
    { FS_PROP_LILY_PAD, { 620, -22, 217 } },
    { FS_PROP_LILY_PAD, { 663, -22, 159 } },
    { FS_PROP_LILY_PAD, { 682, -22, 73 } },
    { FS_PROP_LILY_PAD, { 777, -22, 83 } },
    { FS_PROP_LILY_PAD, { 766, -22, 158 } },
    { FS_PROP_REED, { 1073, 0, -876 } },
    { FS_PROP_REED, { 970, 0, -853 } },
    { FS_PROP_REED, { 896, 0, -886 } },
    { FS_PROP_REED, { 646, -27, -651 } },
    { FS_PROP_REED, { 597, -29, -657 } },
    { FS_PROP_REED, { 547, -32, -651 } },
    { FS_PROP_REED, { 690, -29, -546 } },
    { FS_PROP_REED, { 720, -29, -490 } },
    { FS_PROP_REED, { -756, -30, -409 } },
    { FS_PROP_REED, { -688, -34, -458 } },
    { FS_PROP_REED, { -613, -34, -581 } },
    { FS_PROP_LILY_PAD, { -593, -22, -479 } },
    { FS_PROP_LILY_PAD, { -602, -22, -421 } },
    { FS_PROP_LILY_PAD, { -664, -22, -371 } },
    { FS_PROP_LILY_PAD, { -708, -22, -316 } },
    { FS_PROP_LILY_PAD, { -718, -22, -237 } },
    { FS_PROP_REED, { -807, -36, -183 } },
    { FS_PROP_REED, { -856, -29, -259 } },
    { FS_PROP_LILY_PAD, { -814, -22, -317 } },
    { FS_PROP_LILY_PAD, { -759, -22, -384 } },
    { FS_PROP_LILY_PAD, { -718, -22, -441 } },
    { FS_PROP_LILY_PAD, { -474, -22, -567 } },
    { FS_PROP_LILY_PAD, { -519, -22, -517 } },
    { FS_PROP_LILY_PAD, { -539, -22, -487 } },
    { FS_PROP_LILY_PAD, { -575, -22, -442 } },
    { FS_PROP_LILY_PAD, { -594, -22, -525 } },
    { FS_PROP_LILY_PAD, { -669, -22, -514 } },
    { FS_PROP_LILY_PAD, { -653, -22, -456 } },
    { FS_PROP_REED, { -663, -28, -606 } },
    { FS_PROP_REED, { -708, -26, -567 } },
    { FS_PROP_REED, { -739, -27, -506 } },
    { FS_PROP_REED, { -752, -28, -464 } },
    { FS_PROP_REED, { -709, -29, -513 } },
    { FS_PROP_LILY_PAD, { -544, -22, -436 } },
    { FS_PROP_LILY_PAD, { -559, -22, -397 } },
    { FS_PROP_LILY_PAD, { -616, -22, -353 } },
    { FS_PROP_LILY_PAD, { -712, -22, -368 } },
    { FS_PROP_LILY_PAD, { -678, -22, -403 } },
    { FS_PROP_LILY_PAD, { -664, -22, -273 } },
    { FS_PROP_LILY_PAD, { -630, -22, -276 } },
    { FS_PROP_LILY_PAD, { -579, -22, -311 } },
    { FS_PROP_LILY_PAD, { -588, -22, -351 } },
    { FS_PROP_LILY_PAD, { -555, -22, -534 } },
    { FS_PROP_LILY_PAD, { -547, -22, -567 } },
    { FS_PROP_LILY_PAD, { -592, -22, -571 } },
    { FS_PROP_LILY_PAD, { -541, -22, -610 } },
    { FS_PROP_LILY_PAD, { -476, -22, -629 } },
    { FS_PROP_LILY_PAD, { -439, -22, -598 } },
    { FS_PROP_LILY_PAD, { -412, -22, -550 } },
    { FS_PROP_LILY_PAD, { -411, -22, -606 } },
    { FS_PROP_LILY_PAD, { -370, -22, -634 } },
    { FS_PROP_LILY_PAD, { -352, -22, -662 } },
    { FS_PROP_LILY_PAD, { -413, -22, -641 } },
    { FS_PROP_LILY_PAD, { -488, -22, -666 } },
    { FS_PROP_LILY_PAD, { -578, -22, -656 } },
    { FS_PROP_LILY_PAD, { -560, -22, -640 } },
    { FS_PROP_LILY_PAD, { -531, -22, -654 } },
    { FS_PROP_LILY_PAD, { -451, -22, -669 } },
    { FS_PROP_LILY_PAD, { -439, -22, -699 } },
    { FS_PROP_LILY_PAD, { -482, -22, -719 } },
    { FS_PROP_LILY_PAD, { -524, -22, -720 } },
    { FS_PROP_LILY_PAD, { -569, -22, -714 } },
    { FS_PROP_REED, { -520, -27, -727 } },
    { FS_PROP_REED, { -572, -28, -686 } },
    { FS_PROP_REED, { -588, -32, -631 } },
    { FS_PROP_REED, { -622, -34, -571 } },
    { FS_PROP_REED, { -628, -36, -510 } },
    { FS_PROP_REED, { -655, -36, -466 } },
    { FS_PROP_REED, { -655, -41, -393 } },
    { FS_PROP_REED, { -661, -47, -328 } },
    { FS_PROP_REED, { -723, -40, -287 } },
    { FS_PROP_REED, { -756, -33, -349 } },
    { FS_PROP_REED, { -755, -43, -210 } },
    { FS_PROP_LILY_PAD, { -770, -22, -281 } },
    { FS_PROP_LILY_PAD, { -750, -22, -313 } },
    { FS_PROP_LILY_PAD, { -736, -22, -341 } },
    { FS_PROP_LILY_PAD, { -620, -22, -418 } },
    { FS_PROP_LILY_PAD, { -601, -22, -371 } },
    { FS_PROP_LILY_PAD, { -635, -22, -383 } },
    { FS_PROP_LILY_PAD, { -627, -22, -311 } },
    { FS_PROP_LILY_PAD, { -665, -22, -327 } },
    { FS_PROP_LILY_PAD, { -524, -22, -537 } },
    { FS_PROP_LILY_PAD, { -514, -22, -579 } },
    { FS_PROP_LILY_PAD, { -512, -22, -623 } },
    { FS_PROP_LILY_PAD, { -576, -22, -582 } },
    { FS_PROP_LILY_PAD, { -600, -22, -608 } },
    { FS_PROP_LILY_PAD, { -657, -22, -531 } },
    { FS_PROP_LILY_PAD, { -641, -22, -547 } },
    { FS_PROP_INIT_STOP, { 0 } },
};

void Fishing_InitPondProps(Fishing* this, PlayState* play) {
    FishingProp* prop = &sPondProps[0];
    Vec3f colliderPos;
    s16 i;

    Fishing_SeedRand(1, 29100, 9786);

    for (i = 0; i < POND_PROP_COUNT; i++) {
        if (sPondPropInits[i].type == FS_PROP_INIT_STOP) {
            break;
        }

        prop->type = sPondPropInits[i].type;
        prop->pos.x = sPondPropInits[i].pos.x;
        prop->pos.y = sPondPropInits[i].pos.y;
        prop->pos.z = sPondPropInits[i].pos.z;
        prop->rotX = 0.0f;
        prop->reedAngle = 0.0f;

        prop->timer = Rand_ZeroFloat(100.0f);
        prop->drawDistance = 800.0f;

        if (prop->type == FS_PROP_REED) {
            prop->scale = (Fishing_RandZeroOne() * 0.25f) + 0.75f;
            prop->reedAngle = Rand_ZeroFloat(2 * M_PI);
            if (sLinkAge == LINK_AGE_CHILD) {
                prop->scale *= 0.6f;
            }
            prop->drawDistance = 1200.0f;
        } else if (prop->type == FS_PROP_WOOD_POST) {
            prop->scale = 0.08f;
            prop->drawDistance = 1200.0f;
            colliderPos = prop->pos;
            colliderPos.y += 50.0f;
            Fishing_SetColliderElement(i, &sFishingMain->collider, &colliderPos, prop->scale * 3.5f);
        } else if (prop->type == FS_PROP_LILY_PAD) {
            prop->scale = (Fishing_RandZeroOne() * 0.3f) + 0.5f;
            prop->rotY = Rand_ZeroFloat(2 * M_PI);
            if (sLinkAge == LINK_AGE_CHILD) {
                if ((i % 4) != 0) {
                    prop->scale *= 0.6f;
                } else {
                    prop->type = FS_PROP_NONE;
                }
            }
        } else {
            prop->scale = (Fishing_RandZeroOne() * 0.1f) + 0.3f;
            prop->rotY = Rand_ZeroFloat(2 * M_PI);
            prop->drawDistance = 1000.0f;
            Fishing_SetColliderElement(i, &sFishingMain->collider, &prop->pos, prop->scale);
        }

        prop++;
    }
}

static FishingFishInit sFishInits[] = {
    { 0, { 666, -45, 354 }, 38, 0.1f },    { 0, { 681, -45, 240 }, 36, 0.1f },   { 0, { 670, -45, 90 }, 41, 0.05f },
    { 0, { 615, -45, -450 }, 35, 0.2f },   { 0, { 500, -45, -420 }, 39, 0.1f },  { 0, { 420, -45, -550 }, 44, 0.05f },
    { 0, { -264, -45, -640 }, 40, 0.1f },  { 0, { -470, -45, -540 }, 34, 0.2f }, { 0, { -557, -45, -430 }, 54, 0.01f },
    { 0, { -260, -60, -330 }, 47, 0.05f }, { 0, { -500, -60, 330 }, 42, 0.06f }, { 0, { 428, -40, -283 }, 33, 0.2f },
    { 0, { 409, -70, -230 }, 57, 0.0f },   { 0, { 450, -67, -300 }, 63, 0.0f },  { 0, { -136, -65, -196 }, 71, 0.0f },
    { 1, { -561, -35, -547 }, 45, 0.0f },  { 1, { 667, -35, 317 }, 43, 0.0f },
};

static InitChainEntry sInitChain[] = {
    ICHAIN_U8(targetMode, TARGET_MODE_5, ICHAIN_CONTINUE),
    ICHAIN_F32(targetArrowOffset, 0, ICHAIN_STOP),
};

void Fishing_Init(Actor* thisx, PlayState* play2) {
    PlayState* play = play2;
    Fishing* this = (Fishing*)thisx;
    u16 fishCount;
    s16 i;

    Actor_ProcessInitChain(thisx, sInitChain);
    ActorShape_Init(&thisx->shape, 0.0f, NULL, 0.0f);

#if OOT_DEBUG
    if (KREG(5) != 0) {
        sLinkAge = LINK_AGE_CHILD;
    } else {
        sLinkAge = gSaveContext.save.linkAge;
    }
#else
    sLinkAge = gSaveContext.save.linkAge;
#endif

    if (thisx->params < EN_FISH_PARAM) {
        FishingGroupFish* fish;

#if PLATFORM_N64
        // Anti-piracy check, if the check fails the line can't be reeled in if
        // a fish is caught and the fish will always let go after 50 frames.
        sReelLock = !(B_80008EE0 == 0xAD090010);
#else
        sReelLock = 0;
#endif

        sFishingMain = this;
        Collider_InitJntSph(play, &sFishingMain->collider);
        Collider_SetJntSph(play, &sFishingMain->collider, thisx, &sJntSphInit, sFishingMain->colliderElements);

        thisx->params = EN_FISH_OWNER;

        SkelAnime_InitFlex(play, &this->skelAnime, &gFishingOwnerSkel, &gFishingOwnerAnim, NULL, NULL, 0);
        Animation_MorphToLoop(&this->skelAnime, &gFishingOwnerAnim, 0.0f);

        thisx->update = Fishing_UpdateOwner;
        thisx->draw = Fishing_DrawOwner;

        thisx->shape.rot.y = -0x6000;
        thisx->world.pos.x = 160.0f;
        thisx->world.pos.y = -2.0f;
        thisx->world.pos.z = 1208.0f;

        Actor_SetScale(thisx, 0.011f);

        thisx->focus.pos = thisx->world.pos;
        thisx->focus.pos.y += 75.0f;
        thisx->flags |= ACTOR_FLAG_0 | ACTOR_FLAG_3;

        if (sLinkAge != LINK_AGE_CHILD) {
            if (HIGH_SCORE(HS_FISHING) & HS_FISH_STOLE_HAT) {
                sOwnerHair = FS_OWNER_BALD;
            } else {
                sOwnerHair = FS_OWNER_CAPPED;
            }
        } else {
            sOwnerHair = FS_OWNER_HAIR;
        }

        sOwnerTheftTimer = 20;
        play->specialEffects = sEffects;
        gTimeSpeed = 1;
        sFishingPlayingState = 0;
        sFishingMusicDelay = 10;

        SEQCMD_STOP_SEQUENCE(SEQ_PLAYER_BGM_MAIN, 1);

        if (sLinkAge == LINK_AGE_CHILD) {
            if ((HIGH_SCORE(HS_FISHING) & HS_FISH_LENGTH_CHILD) != 0) {
                sFishingRecordLength = HIGH_SCORE(HS_FISHING) & HS_FISH_LENGTH_CHILD;
            } else {
                sFishingRecordLength = 40.0f; // 6 lbs
            }
        } else {
            if ((HIGH_SCORE(HS_FISHING) & HS_FISH_LENGTH_ADULT) != 0) {
                sFishingRecordLength = (HIGH_SCORE(HS_FISHING) & HS_FISH_LENGTH_ADULT) >> 0x18;
            } else {
                sFishingRecordLength = 45.0f; // 7 lbs
            }
        }

        sFishGameNumber = (HIGH_SCORE(HS_FISHING) & (HS_FISH_PLAYED * 255)) >> 0x10;
        if ((sFishGameNumber & 7) == 7) {
            play->roomCtx.unk_74[0] = 90;
            sFishingFoggy = 1;
        } else {
            play->roomCtx.unk_74[0] = 40;
            sFishingFoggy = 0;
        }

#if OOT_DEBUG
        if (((sFishGameNumber & 7) == 6) || (KREG(3) != 0))
#else
        if ((sFishGameNumber & 7) == 6)
#endif
        {
            sStormChanceTimer = 100;
#if OOT_DEBUG
            if (KREG(3) != 0) {
                KREG(3) = 0;
                HIGH_SCORE(HS_FISHING) &= ~(HS_FISH_PLAYED * 255);
                HIGH_SCORE(HS_FISHING) |= (HS_FISH_PLAYED * 6);
            }
#endif
        } else {
            sStormChanceTimer = 0;
        }

        for (i = 0; i < FISHING_EFFECT_COUNT; i++) {
            sEffects[i].type = FS_EFF_NONE;
        }

        for (i = 0; i < POND_PROP_COUNT; i++) {
            sPondProps[i].type = FS_PROP_NONE;
        }

        sFishGroupAngle1 = 0.7f;
        sFishGroupAngle2 = 2.3f;
        sFishGroupAngle3 = 4.6f;

        for (i = 0; i < GROUP_FISH_COUNT; i++) {
            fish = &sGroupFishes[i];

            fish->type = FS_GROUP_FISH_NORMAL;

            if (i <= 20) {
                fish->homePos.x = fish->pos.x = sinf(sFishGroupAngle1) * 720.0f;
                fish->homePos.z = fish->pos.z = cosf(sFishGroupAngle1) * 720.0f;
            } else if (i <= 40) {
                fish->homePos.x = fish->pos.x = sinf(sFishGroupAngle2) * 720.0f;
                fish->homePos.z = fish->pos.z = cosf(sFishGroupAngle2) * 720.0f;
            } else {
                fish->homePos.x = fish->pos.x = sinf(sFishGroupAngle3) * 720.0f;
                fish->homePos.z = fish->pos.z = cosf(sFishGroupAngle3) * 720.0f;
            }

            fish->homePos.y = fish->pos.y = -35.0f;

            fish->timer = Rand_ZeroFloat(100.0f);

            fish->unk_3C = 0;
            fish->unk_3E = 0;
            fish->unk_40 = 0;

            if (sLinkAge != LINK_AGE_CHILD) {
                if (((i >= 15) && (i < 20)) || ((i >= 35) && (i < 40)) || ((i >= 55) && (i < 60))) {
                    fish->type = FS_GROUP_FISH_NONE;
                }
            }
        }

        Fishing_InitPondProps(this, play);
        Actor_SpawnAsChild(&play->actorCtx, thisx, play, ACTOR_EN_KANBAN, 53.0f, -17.0f, 982.0f, 0, 0, 0,
                           ENKANBAN_FISHING);
        Actor_Spawn(&play->actorCtx, play, ACTOR_FISHING, 0.0f, 0.0f, 0.0f, 0, 0, 0, 200);

#if OOT_DEBUG
        if ((KREG(1) == 1) || ((sFishGameNumber & 3) == 3))
#else
        if ((sFishGameNumber & 3) == 3)
#endif
        {
            if (sLinkAge != LINK_AGE_CHILD) {
                fishCount = 16;
            } else {
                fishCount = 17;
            }
        } else {
            fishCount = 15;
        }

        for (i = 0; i < fishCount; i++) {
            Actor_Spawn(&play->actorCtx, play, ACTOR_FISHING, sFishInits[i].pos.x, sFishInits[i].pos.y,
                        sFishInits[i].pos.z, 0, Rand_ZeroFloat(0x10000), 0, 100 + i);
        }

        return;
    }

    if ((thisx->params < (EN_FISH_PARAM + 15)) || (thisx->params == EN_FISH_AQUARIUM)) {
        SkelAnime_InitFlex(play, &this->skelAnime, &gFishingFishSkel, &gFishingFishAnim, NULL, NULL, 0);
        Animation_MorphToLoop(&this->skelAnime, &gFishingFishAnim, 0.0f);
    } else {
        SkelAnime_InitFlex(play, &this->skelAnime, &gFishingLoachSkel, &gFishingLoachAnim, NULL, NULL, 0);
        Animation_MorphToLoop(&this->skelAnime, &gFishingLoachAnim, 0.0f);
    }

    SkelAnime_Update(&this->skelAnime);

    if (thisx->params == EN_FISH_AQUARIUM) {
        this->fishState = 100;
        Actor_ChangeCategory(play, &play->actorCtx, thisx, ACTORCAT_PROP);
        thisx->targetMode = TARGET_MODE_0;
        thisx->flags |= ACTOR_FLAG_0 | ACTOR_FLAG_3;
        this->lightNode = LightContext_InsertLight(play, &play->lightCtx, &this->lightInfo);
    } else {
        this->fishState = 10;
        this->fishStateNext = 10;

        this->isLoach = sFishInits[thisx->params - EN_FISH_PARAM].isLoach;
        this->perception = sFishInits[thisx->params - EN_FISH_PARAM].perception;
        this->fishLength = sFishInits[thisx->params - EN_FISH_PARAM].baseLength;

        this->fishLength += Rand_ZeroFloat(4.99999f);

        // small chance to make big fish even bigger.
        if ((this->fishLength >= 65.0f) && (Rand_ZeroOne() < 0.05f)) {
            this->fishLength += Rand_ZeroFloat(7.99999f);
        }

#if OOT_DEBUG
        if (KREG(6) != 0) {
            this->fishLength = KREG(6) + 80.0f;
        }
#endif

        // "Come back when you get older! The fish will be bigger, too!"
        if (sLinkAge == LINK_AGE_CHILD) {
            this->fishLength *= 0.73f;
        }
    }
}

void Fishing_Destroy(Actor* thisx, PlayState* play2) {
    PlayState* play = play2;
    Fishing* this = (Fishing*)thisx;

    SkelAnime_Free(&this->skelAnime, play);

    if (thisx->params == EN_FISH_AQUARIUM) {
        LightContext_RemoveLight(play, &play->lightCtx, this->lightNode);
    } else if (thisx->params == EN_FISH_OWNER) {
        Collider_DestroyJntSph(play, &this->collider);
    }
}

void Fishing_UpdateEffects(FishingEffect* effect, PlayState* play) {
    f32 rippleY;
    s16 i;

    for (i = 0; i < FISHING_EFFECT_COUNT; i++) {
        if (effect->type) {
            effect->timer++;
            effect->pos.x += effect->vel.x;
            effect->pos.y += effect->vel.y;
            effect->pos.z += effect->vel.z;
            effect->vel.y += effect->accel.y;

            if (effect->type == FS_EFF_RIPPLE) {
                Math_ApproachF(&effect->scale, effect->rot.x, 0.2f, effect->rot.y);

                if (effect->state == 0) {
                    effect->alpha += 20;

                    if (effect->alpha >= effect->alphaMax) {
                        effect->alpha = effect->alphaMax;
                        effect->state++;
                    }
                } else {
                    effect->alpha -= 8;

                    if (effect->alpha <= 0) {
                        effect->type = FS_EFF_NONE;
                    }
                }
            } else if (effect->type == FS_EFF_WATER_DUST) {
                Math_ApproachF(&effect->scale, effect->rot.x, 0.1f, 0.1f);
                effect->alpha -= 10;

                if (effect->pos.y > (WATER_SURFACE_Y(play) - 5.0f)) {
                    effect->accel.y = 0.0f;
                    effect->vel.y = 0.0f;
                    effect->alpha -= 5;
                }

                if (effect->alpha <= 0) {
                    effect->type = FS_EFF_NONE;
                }
            } else if (effect->type == FS_EFF_BUBBLE) {
                if (effect->state == 0) {
                    rippleY = WATER_SURFACE_Y(play);
                } else {
                    rippleY = 69.0f;
                }

                if (effect->pos.y >= rippleY) {
                    effect->type = FS_EFF_NONE;

                    if (Rand_ZeroOne() < 0.3f) {
                        Vec3f pos = effect->pos;
                        pos.y = rippleY;
                        Fishing_SpawnRipple(NULL, play->specialEffects, &pos, 20.0f, 60.0f, 150, 90);
                    }
                }
            } else if (effect->type == FS_EFF_DUST_SPLASH) {
                if (effect->vel.y < -20.0f) {
                    effect->vel.y = -20.0f;
                    effect->accel.y = 0.0f;
                }

                if (effect->pos.y <= WATER_SURFACE_Y(play)) {
                    effect->type = FS_EFF_NONE;
                    if (Rand_ZeroOne() < 0.5f) {
                        Vec3f pos = effect->pos;
                        pos.y = WATER_SURFACE_Y(play);
                        Fishing_SpawnRipple(NULL, play->specialEffects, &pos, 40.0f, 110.0f, 150, 90);
                    }
                }
            } else if (effect->type == FS_EFF_RAIN_DROP) {
                if (effect->pos.y < WATER_SURFACE_Y(play)) {
                    f32 sqDistXZ = SQ(effect->pos.x) + SQ(effect->pos.z);

                    if (sqDistXZ > SQ(920.0f)) {
                        effect->pos.y = WATER_SURFACE_Y(play) + ((sqrtf(sqDistXZ) - 920.0f) * 0.11f);
                        effect->timer = KREG(17) + 2;
                        effect->type = FS_EFF_RAIN_SPLASH;
                        effect->scale = (KREG(18) + 30) * 0.001f;
                    } else {
                        effect->pos.y = WATER_SURFACE_Y(play) + 3.0f;
                        effect->timer = 0;
                        if (Rand_ZeroOne() < 0.75f) {
                            effect->type = FS_EFF_RAIN_RIPPLE;
                            effect->vel = sZeroVec;
                            effect->scale = (KREG(18) + 30) * 0.001f;
                        } else {
                            effect->type = FS_EFF_NONE;
                        }
                    }

                    effect->vel = sZeroVec;
                }
            } else if (effect->type >= FS_EFF_RAIN_RIPPLE) {
                effect->scale += (KREG(18) + 30) * 0.001f;

                if (effect->timer >= 6) {
                    effect->type = FS_EFF_NONE;
                }
            } else if (effect->type == FS_EFF_OWNER_HAT) {
                f32 sqDistXZ;
                f32 bottomY;

                effect->scale = 10 * .001f;

                Math_ApproachS(&sEffOwnersHatRot.y, 0, 20, 100);
                Math_ApproachS(&sEffOwnersHatRot.x, 0, 20, 100);
                Math_ApproachS(&sEffOwnersHatRot.z, -0x4000, 20, 100);

                sqDistXZ = SQ(effect->pos.x) + SQ(effect->pos.z);
                bottomY = WATER_SURFACE_Y(play) + ((sqrtf(sqDistXZ) - 920.0f) * 0.147f);

                if (effect->pos.y > (bottomY - 10.0f)) {
                    effect->pos.y -= 0.1f;
                }

                if ((effect->timer % 16) == 0) {
                    Vec3f pos = effect->pos;
                    pos.y = WATER_SURFACE_Y(play);
                    Fishing_SpawnRipple(NULL, play->specialEffects, &pos, 30.0f, 300.0f, 150, 90);
                }

                if (effect->state >= 0) {
                    effect->state++;
                }

                if (effect->state == 30) {
                    Message_StartTextbox(play, 0x40B3, NULL);
                }

                if ((effect->state >= 100) && (Message_GetState(&play->msgCtx) == TEXT_STATE_EVENT)) {
                    if (Message_ShouldAdvance(play) || (Message_GetState(&play->msgCtx) == TEXT_STATE_NONE)) {
                        Message_CloseTextbox(play);
                        Rupees_ChangeBy(-50);
                        effect->state = -1;
                    }
                }
            }
        }

        effect++;
    }
}

void Fishing_DrawEffects(FishingEffect* effect, PlayState* play) {
    u8 materialFlag = 0;
    f32 rotY;
    s16 i;
    s32 pad;
    FishingEffect* firstEffect = effect;

    OPEN_DISPS(play->state.gfxCtx, "../z_fishing.c", 2271);

    Matrix_Push();

    gDPPipeSync(POLY_XLU_DISP++);

    for (i = 0; i < 100; i++) {
        if (effect->type == FS_EFF_RIPPLE) {
            if (materialFlag == 0) {
                gSPDisplayList(POLY_XLU_DISP++, gFishingRippleMaterialDL);
                gDPSetEnvColor(POLY_XLU_DISP++, 155, 155, 155, 0);
                materialFlag++;
            }

            gDPSetPrimColor(POLY_XLU_DISP++, 0, 0, 255, 255, 255, effect->alpha);

            Matrix_Translate(effect->pos.x, effect->pos.y, effect->pos.z, MTXMODE_NEW);
            Matrix_Scale(effect->scale, 1.0f, effect->scale, MTXMODE_APPLY);

            gSPMatrix(POLY_XLU_DISP++, MATRIX_NEW(play->state.gfxCtx, "../z_fishing.c", 2305),
                      G_MTX_NOPUSH | G_MTX_LOAD | G_MTX_MODELVIEW);

            gSPDisplayList(POLY_XLU_DISP++, gFishingRippleModelDL);
        }
        effect++;
    }

    effect = firstEffect;
    materialFlag = 0;
    for (i = 0; i < 100; i++) {
        if (effect->type == FS_EFF_DUST_SPLASH) {
            if (materialFlag == 0) {
                gSPDisplayList(POLY_XLU_DISP++, gFishingDustSplashMaterialDL);
                gDPSetEnvColor(POLY_XLU_DISP++, 200, 200, 200, 0);
                materialFlag++;
            }

            gDPSetPrimColor(POLY_XLU_DISP++, 0, 0, 180, 180, 180, effect->alpha);

            Matrix_Translate(effect->pos.x, effect->pos.y, effect->pos.z, MTXMODE_NEW);
            Matrix_ReplaceRotation(&play->billboardMtxF);
            Matrix_Scale(effect->scale, effect->scale, 1.0f, MTXMODE_APPLY);

            gSPMatrix(POLY_XLU_DISP++, MATRIX_NEW(play->state.gfxCtx, "../z_fishing.c", 2346),
                      G_MTX_NOPUSH | G_MTX_LOAD | G_MTX_MODELVIEW);

            gSPDisplayList(POLY_XLU_DISP++, gFishingDustSplashModelDL);
        }
        effect++;
    }

    effect = firstEffect;
    materialFlag = 0;
    for (i = 0; i < 100; i++) {
        if (effect->type == FS_EFF_WATER_DUST) {
            if (materialFlag == 0) {
                gSPDisplayList(POLY_OPA_DISP++, gFishingWaterDustMaterialDL);
                gDPSetEnvColor(POLY_OPA_DISP++, 40, 90, 80, 128);
                materialFlag++;
            }

            gDPSetPrimColor(POLY_OPA_DISP++, 0, 0, 40, 90, 80, effect->alpha);

            gSPSegment(POLY_OPA_DISP++, 0x08,
                       Gfx_TwoTexScroll(play->state.gfxCtx, G_TX_RENDERTILE, effect->timer + (i * 3),
                                        (effect->timer + (i * 3)) * 5, 32, 64, 1, 0, 0, 32, 32));

            Matrix_Translate(effect->pos.x, effect->pos.y, effect->pos.z, MTXMODE_NEW);
            Matrix_ReplaceRotation(&play->billboardMtxF);
            Matrix_Scale(effect->scale, effect->scale, 1.0f, MTXMODE_APPLY);

            gSPMatrix(POLY_OPA_DISP++, MATRIX_NEW(play->state.gfxCtx, "../z_fishing.c", 2394),
                      G_MTX_NOPUSH | G_MTX_LOAD | G_MTX_MODELVIEW);

            gSPDisplayList(POLY_OPA_DISP++, gFishingWaterDustModelDL);
        }
        effect++;
    }

    effect = firstEffect;
    materialFlag = 0;
    for (i = 0; i < 100; i++) {
        if (effect->type == FS_EFF_BUBBLE) {
            if (materialFlag == 0) {
                gSPDisplayList(POLY_XLU_DISP++, gFishingBubbleMaterialDL);
                gDPSetEnvColor(POLY_XLU_DISP++, 150, 150, 150, 0);
                gDPSetPrimColor(POLY_XLU_DISP++, 0, 0, 255, 255, 255, 255);
                materialFlag++;
            }

            Matrix_Translate(effect->pos.x, effect->pos.y, effect->pos.z, MTXMODE_NEW);
            Matrix_ReplaceRotation(&play->billboardMtxF);
            Matrix_Scale(effect->scale, effect->scale, 1.0f, MTXMODE_APPLY);

            gSPMatrix(POLY_XLU_DISP++, MATRIX_NEW(play->state.gfxCtx, "../z_fishing.c", 2423),
                      G_MTX_NOPUSH | G_MTX_LOAD | G_MTX_MODELVIEW);

            gSPDisplayList(POLY_XLU_DISP++, gFishingBubbleModelDL);
        }
        effect++;
    }

    effect = firstEffect + 30;
    materialFlag = 0;
    for (i = 30; i < FISHING_EFFECT_COUNT; i++) {
        if (effect->type == FS_EFF_RAIN_DROP) {
            if (materialFlag == 0) {
                POLY_XLU_DISP = Gfx_SetupDL(POLY_XLU_DISP, SETUPDL_20);
                gDPSetCombineMode(POLY_XLU_DISP++, G_CC_PRIMITIVE, G_CC_PRIMITIVE);
                gDPSetPrimColor(POLY_XLU_DISP++, 0, 0, 150, 255, 255, 30);
                materialFlag++;
            }

            Matrix_Translate(effect->pos.x, effect->pos.y, effect->pos.z, MTXMODE_NEW);
            Matrix_RotateY(effect->rot.y, MTXMODE_APPLY);
            Matrix_RotateX(effect->rot.x, MTXMODE_APPLY);
            Matrix_RotateZ(effect->rot.z, MTXMODE_APPLY);
            Matrix_Scale(0.002f, 1.0f, 0.1f, MTXMODE_APPLY);

            gSPMatrix(POLY_XLU_DISP++, MATRIX_NEW(play->state.gfxCtx, "../z_fishing.c", 2467),
                      G_MTX_NOPUSH | G_MTX_LOAD | G_MTX_MODELVIEW);

            gSPDisplayList(POLY_XLU_DISP++, gFishingRainDropModelDL);
        }
        effect++;
    }

    Gfx_SetupDL_25Xlu(play->state.gfxCtx);

    effect = firstEffect + 30;
    materialFlag = 0;
    for (i = 30; i < FISHING_EFFECT_COUNT; i++) {
        if (effect->type == FS_EFF_RAIN_RIPPLE) {
            if (materialFlag == 0) {
                gSPDisplayList(POLY_XLU_DISP++, gFishingRippleMaterialDL);
                gDPSetEnvColor(POLY_XLU_DISP++, 155, 155, 155, 0);
                gDPSetPrimColor(POLY_XLU_DISP++, 0, 0, 255, 255, 255, 130);
                materialFlag++;
            }

            Matrix_Translate(effect->pos.x, effect->pos.y, effect->pos.z, MTXMODE_NEW);
            Matrix_Scale(effect->scale, 1.0f, effect->scale, MTXMODE_APPLY);

            gSPMatrix(POLY_XLU_DISP++, MATRIX_NEW(play->state.gfxCtx, "../z_fishing.c", 2504),
                      G_MTX_NOPUSH | G_MTX_LOAD | G_MTX_MODELVIEW);

            gSPDisplayList(POLY_XLU_DISP++, gFishingRippleModelDL);
        }
        effect++;
    }

    effect = firstEffect + 30;
    materialFlag = 0;
    for (i = 30; i < FISHING_EFFECT_COUNT; i++) {
        if (effect->type == FS_EFF_RAIN_SPLASH) {
            if (materialFlag == 0) {
                gSPDisplayList(POLY_XLU_DISP++, gFishingRainSplashMaterialDL);
                gDPSetPrimColor(POLY_XLU_DISP++, 0, 0, 255, 255, 255, KREG(19) + 80);
                materialFlag++;
            }

            if (Rand_ZeroOne() < 0.5f) {
                rotY = 0.0f;
            } else {
                rotY = M_PI;
            }

            Matrix_Translate(effect->pos.x, effect->pos.y, effect->pos.z, MTXMODE_NEW);
            Matrix_ReplaceRotation(&play->billboardMtxF);
            Matrix_RotateY(rotY, MTXMODE_APPLY);
            Matrix_Scale(effect->scale, effect->scale, 1.0f, MTXMODE_APPLY);

            gSPMatrix(POLY_XLU_DISP++, MATRIX_NEW(play->state.gfxCtx, "../z_fishing.c", 2541),
                      G_MTX_NOPUSH | G_MTX_LOAD | G_MTX_MODELVIEW);

            gSPDisplayList(POLY_XLU_DISP++, gFishingRainSplashModelDL);
        }
        effect++;
    }

    effect = firstEffect;
    if (effect->type == FS_EFF_OWNER_HAT) {
        Matrix_Translate(effect->pos.x, effect->pos.y, effect->pos.z, MTXMODE_NEW);
        Matrix_RotateY(BINANG_TO_RAD_ALT2(sEffOwnersHatRot.y), MTXMODE_APPLY);
        Matrix_RotateX(BINANG_TO_RAD_ALT2(sEffOwnersHatRot.x), MTXMODE_APPLY);
        Matrix_RotateZ(BINANG_TO_RAD_ALT2(sEffOwnersHatRot.z), MTXMODE_APPLY);
        Matrix_Scale(effect->scale, effect->scale, effect->scale, MTXMODE_APPLY);
        Matrix_Translate(-1250.0f, 0.0f, 0.0f, MTXMODE_APPLY);
        Matrix_RotateX(M_PI / 2, MTXMODE_APPLY);
        gSPMatrix(POLY_OPA_DISP++, MATRIX_NEW(play->state.gfxCtx, "../z_fishing.c", 2560),
                  G_MTX_NOPUSH | G_MTX_LOAD | G_MTX_MODELVIEW);

        gSPDisplayList(POLY_OPA_DISP++, gFishingOwnerHatDL);
    }

    Matrix_Pop();

    CLOSE_DISPS(play->state.gfxCtx, "../z_fishing.c", 2565);
}

void Fishing_DrawStreamSplash(PlayState* play) {
    s32 pad;

    OPEN_DISPS(play->state.gfxCtx, "../z_fishing.c", 2572);

    gSPSegment(POLY_XLU_DISP++, 0x09,
               Gfx_TwoTexScroll(play->state.gfxCtx, G_TX_RENDERTILE, play->gameplayFrames * 1, play->gameplayFrames * 8,
                                32, 64, 1, -(play->gameplayFrames * 2), 0, 16, 16));

    gDPSetPrimColor(POLY_XLU_DISP++, 0, 0, 195, 225, 235, 50);

    Matrix_Translate(670.0f, -24.0f, -600.0f, MTXMODE_NEW);
    Matrix_Scale(0.02f, 1.0f, 0.02f, MTXMODE_APPLY);

    gSPMatrix(POLY_XLU_DISP++, MATRIX_NEW(play->state.gfxCtx, "../z_fishing.c", 2598),
              G_MTX_NOPUSH | G_MTX_LOAD | G_MTX_MODELVIEW);
    gSPDisplayList(POLY_XLU_DISP++, SEGMENTED_TO_VIRTUAL(gFishingStreamSplashDL));

    CLOSE_DISPS(play->state.gfxCtx, "../z_fishing.c", 2613);
}

// Checks if postion is above Fishing Pond owner's countertop.
s32 Fishing_IsAboveCounter(Vec3f* vec) {
    if (((vec->x >= 110.0f) && (vec->x <= 150.0f) && (vec->z <= 1400.0f) && (vec->z >= 1160.0f)) ||
        ((vec->x >= 110.0f) && (vec->x <= 210.0f) && (vec->z <= 1200.0f) && (vec->z >= 1160.0f))) {
        if (vec->y <= 42.0f) {
            return true;
        }
    }

    return false;
}

void Fishing_UpdateLine(PlayState* play, Vec3f* basePos, Vec3f* pos, Vec3f* rot, Vec3f* unk) {
    s16 i;
    s16 k;
    f32 dx;
    f32 dy;
    f32 dz;
    f32 rx;
    f32 ry;
    f32 dist;
    f32 spD8;
    s16 spooled;
    s32 pad;
    f32 temp_f20;
    Vec3f posSrc = { 0.0f, 0.0f, 0.0f };
    Vec3f posStep;
    f32 phi_f12;
    Vec3f tempPos;
    Vec3f segPos;
    f32 sp94;
    f32 sp90;
    f32 sp8C;
    f32 sqDistXZ;
    f32 temp_f18;

    if (D_80B7A6A4 != 0) {
        tempPos = *basePos;
        segPos = pos[LINE_SEG_COUNT - 1];

        sp94 = segPos.x - tempPos.x;
        sp90 = segPos.y - tempPos.y;
        sp8C = segPos.z - tempPos.z;

        temp_f20 = sqrtf(SQ(sp94) + SQ(sp90) + SQ(sp8C)) * 0.97f;
        if (temp_f20 > 1000.0f) {
            temp_f20 = 1000.0f;
        }

        sRodLineSpooled = 200.0f - (temp_f20 * 200.0f * 0.001f);
    }

    spooled = sRodLineSpooled;
    posSrc.z = 5.0f;

    for (i = 0; i < LINE_SEG_COUNT; i++) {
        if (i <= spooled) {
            pos[i] = *basePos;
        } else if (D_80B7A6A4 != 0) {
            temp_f20 = (f32)(i - spooled) / (f32)(LINE_SEG_COUNT - spooled + 1);
            Math_ApproachF(&pos[i].x, (sp94 * temp_f20) + tempPos.x, 1.0f, 20.0f);
            Math_ApproachF(&pos[i].y, (sp90 * temp_f20) + tempPos.y, 1.0f, 20.0f);
            Math_ApproachF(&pos[i].z, (sp8C * temp_f20) + tempPos.z, 1.0f, 20.0f);
        }
    }

    for (i = spooled + 1, k = 0; i < LINE_SEG_COUNT; i++, k++) {
        temp_f18 = 2.0f * D_80B7E148;

        dx = (pos + i)->x - (pos + i - 1)->x;
        spD8 = (pos + i)->y;

        sqDistXZ = SQ((pos + i)->x) + SQ((pos + i)->z);

        if (sqDistXZ > SQ(920.0f)) {
            phi_f12 = ((sqrtf(sqDistXZ) - 920.0f) * 0.11f) + WATER_SURFACE_Y(play);
        } else {
            phi_f12 = WATER_SURFACE_Y(play);
        }

        if (sLureEquipped == FS_LURE_SINKING) {
            s32 pad;

            if (spD8 < phi_f12) {
                phi_f12 = ((sqrtf(sqDistXZ) - 920.0f) * 0.147f) + WATER_SURFACE_Y(play);
                if (spD8 > phi_f12) {
                    f32 phi_f2 = (spD8 - phi_f12) * 0.05f;

                    if (phi_f2 > 0.29999998f) {
                        phi_f2 = 0.29999998f;
                    }
                    if (i >= 100) {
                        phi_f2 *= (i - 100) * 0.02f;
                        spD8 -= phi_f2;
                    }
                }
            } else {
                spD8 -= temp_f18;
            }
        } else if (i > LINE_SEG_COUNT - 10) {
            if (spD8 > phi_f12) {
                f32 phi_f2 = (spD8 - phi_f12) * 0.2f;

                if (phi_f2 > temp_f18) {
                    phi_f2 = temp_f18;
                }
                spD8 -= phi_f2;
            }
        } else {
            if (spD8 > phi_f12) {
                spD8 -= temp_f18;
            }
        }

        if (Fishing_IsAboveCounter(&pos[i])) {
            spD8 = 42.0f;
        }

        dy = spD8 - (pos + i - 1)->y;
        dz = (pos + i)->z - (pos + i - 1)->z;

        ry = Math_Atan2F(dz, dx);
        dist = sqrtf(SQ(dx) + SQ(dz));
        rx = -Math_Atan2F(dist, dy);

        (rot + i - 1)->y = ry;
        (rot + i - 1)->x = rx;

        Matrix_RotateY(ry, MTXMODE_NEW);
        Matrix_RotateX(rx, MTXMODE_APPLY);
        Matrix_MultVec3f(&posSrc, &posStep);

        (pos + i)->x = (pos + i - 1)->x + posStep.x;
        (pos + i)->y = (pos + i - 1)->y + posStep.y;
        (pos + i)->z = (pos + i - 1)->z + posStep.z;
    }
}

void Fishing_UpdateLinePos(Vec3f* pos) {
    s16 i;
    f32 dx;
    f32 dy;
    f32 dz;
    f32 rx;
    f32 ry;
    f32 dist;
    Vec3f posSrc = { 0.0f, 0.0f, 0.0f };
    Vec3f posStep;
    s16 spooled = sRodLineSpooled;

    posSrc.z = 5.0f;

    for (i = LINE_SEG_COUNT - 2; i > spooled; i--) {
        dx = (pos + i)->x - (pos + i + 1)->x;
        dy = (pos + i)->y - (pos + i + 1)->y;
        dz = (pos + i)->z - (pos + i + 1)->z;

        ry = Math_Atan2F(dz, dx);
        dist = sqrtf(SQ(dx) + SQ(dz));
        rx = -Math_Atan2F(dist, dy);

        Matrix_RotateY(ry, MTXMODE_NEW);
        Matrix_RotateX(rx, MTXMODE_APPLY);
        Matrix_MultVec3f(&posSrc, &posStep);

        (pos + i)->x = (pos + i + 1)->x + posStep.x;
        (pos + i)->y = (pos + i + 1)->y + posStep.y;
        (pos + i)->z = (pos + i + 1)->z + posStep.z;
    }
}

void Fishing_DrawLureHook(PlayState* play, Vec3f* pos, Vec3f* refPos, u8 hookIndex) {
    f32 dx;
    f32 dy;
    f32 dz;
    f32 rx;
    f32 ry;
    f32 dist;
    f32 offsetY;
    Vec3f posSrc = { 0.0f, 0.0f, 1.0f };
    Vec3f posStep;
    Player* player = GET_PLAYER(play);

    OPEN_DISPS(play->state.gfxCtx, "../z_fishing.c", 2963);

    Matrix_Push();

    if ((sRodCastState == 3) && ((pos->y > WATER_SURFACE_Y(play)) || (sIsOwnersHatHooked && hookIndex))) {
        offsetY = 0.0f;
    } else if (pos->y < WATER_SURFACE_Y(play)) {
        offsetY = -1.0f;
    } else {
        offsetY = -3.0f;
    }

    dx = refPos->x - pos->x;
    dy = refPos->y - pos->y + offsetY;
    dz = refPos->z - pos->z;

    ry = Math_Atan2F(dz, dx);
    dist = sqrtf(SQ(dx) + SQ(dz));
    rx = -Math_Atan2F(dist, dy);

    Matrix_RotateY(ry, MTXMODE_NEW);
    Matrix_RotateX(rx, MTXMODE_APPLY);
    Matrix_MultVec3f(&posSrc, &posStep);

    refPos->x = pos->x + posStep.x;
    refPos->y = pos->y + posStep.y;
    refPos->z = pos->z + posStep.z;

    Matrix_Translate(pos->x, pos->y, pos->z, MTXMODE_NEW);

    if ((player->actor.speed == 0.0f) && (sLureWigglePosY == 0.0f)) {
        Math_ApproachF(&sLureHookRotY[hookIndex], ry, 0.1f, 0.3f);
    } else {
        sLureHookRotY[hookIndex] = ry;
    }

    Matrix_RotateY(sLureHookRotY[hookIndex], MTXMODE_APPLY);
    Matrix_RotateX(rx, MTXMODE_APPLY);
    Matrix_Scale(0.0039999997f, 0.0039999997f, 0.005f, MTXMODE_APPLY);
    Matrix_RotateY(M_PI, MTXMODE_APPLY);

    gSPMatrix(POLY_OPA_DISP++, MATRIX_NEW(play->state.gfxCtx, "../z_fishing.c", 3029),
              G_MTX_NOPUSH | G_MTX_LOAD | G_MTX_MODELVIEW);
    gSPDisplayList(POLY_OPA_DISP++, gFishingLureHookDL);

    Matrix_RotateZ(M_PI / 2, MTXMODE_APPLY);

    gSPMatrix(POLY_OPA_DISP++, MATRIX_NEW(play->state.gfxCtx, "../z_fishing.c", 3034),
              G_MTX_NOPUSH | G_MTX_LOAD | G_MTX_MODELVIEW);
    gSPDisplayList(POLY_OPA_DISP++, gFishingLureHookDL);

    if ((hookIndex == 1) && (sIsOwnersHatHooked)) {
        Matrix_Scale(2.0f, 2.0f, 2.0f, MTXMODE_APPLY);
        Matrix_Translate(250.0f, 0.0f, -1400.0f, MTXMODE_APPLY);
        Matrix_Push();

        if (sIsOwnersHatSunk) {
            FishingEffect* effect = play->specialEffects;
            MtxF mf;

            Matrix_MultVec3f(&sZeroVec, &effect->pos);
            Matrix_Get(&mf);
            Matrix_MtxFToYXZRotS(&mf, &sEffOwnersHatRot, 0);

            sIsOwnersHatSunk = false;
            sIsOwnersHatHooked = false;

            effect->type = FS_EFF_OWNER_HAT;
            effect->state = 0;
            effect->vel = sZeroVec;
            effect->accel = sZeroVec;
        }

        Matrix_Pop();
        Matrix_Translate(-1250.0f, 0.0f, 0.0f, MTXMODE_APPLY);
        Matrix_RotateX(M_PI / 2, MTXMODE_APPLY);

        gSPMatrix(POLY_OPA_DISP++, MATRIX_NEW(play->state.gfxCtx, "../z_fishing.c", 3085),
                  G_MTX_NOPUSH | G_MTX_LOAD | G_MTX_MODELVIEW);
        gSPDisplayList(POLY_OPA_DISP++, gFishingOwnerHatDL);
    }

    Matrix_Pop();

    CLOSE_DISPS(play->state.gfxCtx, "../z_fishing.c", 3098);
}

void Fishing_UpdateSinkingLure(PlayState* play) {
    s16 i;
    f32 dx;
    f32 dy;
    f32 dz;
    f32 rx;
    f32 ry;
    f32 dist;
    f32 offsetY;
    Vec3f posSrc = { 0.0f, 0.0f, 0.0f };
    Vec3f posStep;
    Vec3f sp94;
    Vec3f sp88;
    f32 offsetX;
    f32 offsetZ;
    Player* player = GET_PLAYER(play);
    Vec3f* pos;

    posSrc.z = 0.85f;

    sSinkingLurePos[0] = sLurePos;

    if (sSinkingLureFound) {
        offsetY = -1.0f;
    } else if (sLurePos.y < WATER_SURFACE_Y(play)) {
        offsetY = 0.5f;
    } else {
        offsetY = -5.0f;
    }

    if (sRodCastState == 5) {
        Matrix_RotateY(BINANG_TO_RAD(player->actor.shape.rot.y), MTXMODE_NEW);
        sp94.x = 5.0f;
        sp94.y = 0.0f;
        sp94.z = 3.0f;
        Matrix_MultVec3f(&sp94, &sp88);
    }

    for (i = 1; i < SINKING_LURE_SEG_COUNT; i++) {
        pos = sSinkingLurePos;

        if ((i < 10) && (sRodCastState == 5)) {
            offsetX = (10 - i) * sp88.x * 0.1f;
            offsetZ = (10 - i) * sp88.z * 0.1f;
        } else {
            offsetX = offsetZ = 0.0f;
        }

        dx = (pos + i)->x - (pos + i - 1)->x + offsetX;
        dy = (pos + i)->y - (pos + i - 1)->y + offsetY;
        dz = (pos + i)->z - (pos + i - 1)->z + offsetZ;

        ry = Math_Atan2F(dz, dx);
        dist = sqrtf(SQ(dx) + SQ(dz));
        rx = -Math_Atan2F(dist, dy);

        Matrix_RotateY(ry, MTXMODE_NEW);
        Matrix_RotateX(rx, MTXMODE_APPLY);
        Matrix_MultVec3f(&posSrc, &posStep);

        (pos + i)->x = (pos + i - 1)->x + posStep.x;
        (pos + i)->y = (pos + i - 1)->y + posStep.y;
        (pos + i)->z = (pos + i - 1)->z + posStep.z;
    }
}

static f32 sSinkingLureSizes[] = {
    1.0f, 1.5f,  1.8f, 2.0f, 1.8f, 1.6f, 1.4f, 1.2f, 1.0f, 1.0f,
    0.9f, 0.85f, 0.8f, 0.7f, 0.8f, 1.0f, 1.2f, 1.1f, 1.0f, 0.8f,
};

void Fishing_DrawSinkingLure(PlayState* play) {
    s16 i;
    f32 scale;

    OPEN_DISPS(play->state.gfxCtx, "../z_fishing.c", 3209);

    Fishing_UpdateSinkingLure(play);

    if (sLurePos.y < WATER_SURFACE_Y(play)) {
        Gfx_SetupDL_25Opa(play->state.gfxCtx);

        gSPDisplayList(POLY_OPA_DISP++, gFishingSinkingLureSegmentMaterialDL);

        for (i = SINKING_LURE_SEG_COUNT - 1; i >= 0; i--) {
            if ((i + sSinkingLureSegmentIndex) < SINKING_LURE_SEG_COUNT) {
                Matrix_Translate(sSinkingLurePos[i].x, sSinkingLurePos[i].y, sSinkingLurePos[i].z, MTXMODE_NEW);
                scale = sSinkingLureSizes[i + sSinkingLureSegmentIndex] * 0.04f;
                Matrix_Scale(scale, scale, scale, MTXMODE_APPLY);
                Matrix_ReplaceRotation(&play->billboardMtxF);

                gSPMatrix(POLY_OPA_DISP++, MATRIX_NEW(play->state.gfxCtx, "../z_fishing.c", 3239),
                          G_MTX_NOPUSH | G_MTX_LOAD | G_MTX_MODELVIEW);
                gSPDisplayList(POLY_OPA_DISP++, gFishingSinkingLureSegmentModelDL);
            }
        }
    } else {
        Gfx_SetupDL_25Xlu(play->state.gfxCtx);

        gSPDisplayList(POLY_XLU_DISP++, gFishingSinkingLureSegmentMaterialDL);

        for (i = SINKING_LURE_SEG_COUNT - 1; i >= 0; i--) {
            if ((i + sSinkingLureSegmentIndex) < SINKING_LURE_SEG_COUNT) {
                Matrix_Translate(sSinkingLurePos[i].x, sSinkingLurePos[i].y, sSinkingLurePos[i].z, MTXMODE_NEW);
                scale = sSinkingLureSizes[i + sSinkingLureSegmentIndex] * 0.04f;
                Matrix_Scale(scale, scale, scale, MTXMODE_APPLY);
                Matrix_ReplaceRotation(&play->billboardMtxF);

                gSPMatrix(POLY_XLU_DISP++, MATRIX_NEW(play->state.gfxCtx, "../z_fishing.c", 3265),
                          G_MTX_NOPUSH | G_MTX_LOAD | G_MTX_MODELVIEW);
                gSPDisplayList(POLY_XLU_DISP++, gFishingSinkingLureSegmentModelDL);
            }
        }
    }

    CLOSE_DISPS(play->state.gfxCtx, "../z_fishing.c", 3271);
}

void Fishing_DrawLureAndLine(PlayState* play, Vec3f* linePos, Vec3f* lineRot) {
    Vec3f posSrc;
    Vec3f posStep;
    Vec3f hookPos[2];
    s16 i;
    s16 spooled = sRodLineSpooled;
    s32 pad;
    Player* player = GET_PLAYER(play);

    OPEN_DISPS(play->state.gfxCtx, "../z_fishing.c", 3287);

    Gfx_SetupDL_25Opa(play->state.gfxCtx);
    Matrix_Push();

    if (sSinkingLureFound) {
        Vec3f posTemp = sLurePos;
        sLurePos = sSinkingLureBasePos;
        Fishing_DrawSinkingLure(play);
        sLurePos = posTemp;
    }

    if ((sRodCastState == 4) || (sRodCastState == 5)) {
        sLurePos = sFishingHookedFish->fishMouthPos;

        if ((sRodCastState == 5) && (sLureEquipped == FS_LURE_SINKING)) {
            Matrix_RotateY(BINANG_TO_RAD(player->actor.shape.rot.y), MTXMODE_NEW);
            posSrc.x = 2.0f;
            posSrc.y = 0.0f;
            posSrc.z = 0.0f;
            Matrix_MultVec3f(&posSrc, &posStep);
            sLurePos.x += posStep.x;
            sLurePos.z += posStep.z;
        }
    } else if (sRodCastState == 0) {
        sLurePos = sReelLinePos[LINE_SEG_COUNT - 1];
        sLureRot.x = sReelLineRot[LINE_SEG_COUNT - 2].x + M_PI;

        if ((player->actor.speed == 0.0f) && (D_80B7E0B0 == 0)) {
            Math_ApproachF(&sLureRot.y, sReelLineRot[LINE_SEG_COUNT - 2].y, 0.1f, 0.2f);
        } else {
            sLureRot.y = sReelLineRot[LINE_SEG_COUNT - 2].y;
        }
    }

    if (sLureEquipped != FS_LURE_SINKING) {
        Matrix_Translate(sLurePos.x, sLurePos.y, sLurePos.z, MTXMODE_NEW);
        Matrix_RotateY(sLureRot.y + sLure1Rotate, MTXMODE_APPLY);
        Matrix_RotateX(sLureRot.x, MTXMODE_APPLY);
        Matrix_Scale(0.0039999997f, 0.0039999997f, 0.0039999997f, MTXMODE_APPLY);
        Matrix_Translate(0.0f, 0.0f, sLurePosZOffset, MTXMODE_APPLY);
        Matrix_RotateZ(M_PI / 2, MTXMODE_APPLY);
        Matrix_RotateY(M_PI / 2, MTXMODE_APPLY);

        Gfx_SetupDL_25Opa(play->state.gfxCtx);

        gSPMatrix(POLY_OPA_DISP++, MATRIX_NEW(play->state.gfxCtx, "../z_fishing.c", 3369),
                  G_MTX_NOPUSH | G_MTX_LOAD | G_MTX_MODELVIEW);
        gSPDisplayList(POLY_OPA_DISP++, gFishingLureFloatDL);

        posSrc.x = -850.0f;
        posSrc.y = 0.0f;
        posSrc.z = 0.0f;
        Matrix_MultVec3f(&posSrc, &sLureDrawPos);

        posSrc.x = 500.0f;
        posSrc.z = -300.0f;
        Matrix_MultVec3f(&posSrc, &hookPos[0]);
        Fishing_DrawLureHook(play, &hookPos[0], &sLureHookRefPos[0], 0);

        posSrc.x = 2100.0f;
        posSrc.z = -50.0f;
        Matrix_MultVec3f(&posSrc, &hookPos[1]);
        Fishing_DrawLureHook(play, &hookPos[1], &sLureHookRefPos[1], 1);
    }

    POLY_XLU_DISP = Gfx_SetupDL(POLY_XLU_DISP, SETUPDL_20);

    gDPSetCombineMode(POLY_XLU_DISP++, G_CC_PRIMITIVE, G_CC_PRIMITIVE);
    gDPSetPrimColor(POLY_XLU_DISP++, 0, 0, 255, 255, 255, 55);

    if ((sRodCastState == 4) && ((sLineHooked != 0) || (sLureEquipped != FS_LURE_SINKING))) {
        f32 rx;
        f32 ry;
        f32 dist;
        f32 dx;
        f32 dy;
        f32 dz;

        dx = sLurePos.x - sRodTipPos.x;
        dy = sLurePos.y - sRodTipPos.y;
        dz = sLurePos.z - sRodTipPos.z;

        ry = Math_FAtan2F(dx, dz);
        dist = sqrtf(SQ(dx) + SQ(dz));
        rx = -Math_FAtan2F(dy, dist);

        dist = sqrtf(SQ(dx) + SQ(dy) + SQ(dz)) * 0.001f;

        Matrix_Translate(sRodTipPos.x, sRodTipPos.y, sRodTipPos.z, MTXMODE_NEW);
        Matrix_RotateY(ry, MTXMODE_APPLY);
        Matrix_RotateX(rx, MTXMODE_APPLY);
        Matrix_Scale(sFishingLineScale, 1.0f, dist, MTXMODE_APPLY);

        gSPMatrix(POLY_XLU_DISP++, MATRIX_NEW(play->state.gfxCtx, "../z_fishing.c", 3444),
                  G_MTX_NOPUSH | G_MTX_LOAD | G_MTX_MODELVIEW);
        gSPDisplayList(POLY_XLU_DISP++, gFishingLineModelDL);
    } else {
        for (i = spooled; i < LINE_SEG_COUNT - 1; i++) {
            if ((i == LINE_SEG_COUNT - 3) && (sLureEquipped == FS_LURE_STOCK) && (sRodCastState == 3)) {
                f32 rx;
                f32 ry;
                f32 dist;
                f32 dx;
                f32 dy;
                f32 dz;

                dx = sLureDrawPos.x - (linePos + i)->x;
                dy = sLureDrawPos.y - (linePos + i)->y;
                dz = sLureDrawPos.z - (linePos + i)->z;

                ry = Math_FAtan2F(dx, dz);
                dist = sqrtf(SQ(dx) + SQ(dz));
                rx = -Math_FAtan2F(dy, dist);

                dist = sqrtf(SQ(dx) + SQ(dy) + SQ(dz)) * 0.001f;

                Matrix_Translate((linePos + i)->x, (linePos + i)->y, (linePos + i)->z, MTXMODE_NEW);
                Matrix_RotateY(ry, MTXMODE_APPLY);
                Matrix_RotateX(rx, MTXMODE_APPLY);
                Matrix_Scale(sFishingLineScale, 1.0f, dist, MTXMODE_APPLY);

                gSPMatrix(POLY_XLU_DISP++, MATRIX_NEW(play->state.gfxCtx, "../z_fishing.c", 3475),
                          G_MTX_NOPUSH | G_MTX_LOAD | G_MTX_MODELVIEW);
                gSPDisplayList(POLY_XLU_DISP++, gFishingLineModelDL);
                break;
            }

            Matrix_Translate((linePos + i)->x, (linePos + i)->y, (linePos + i)->z, MTXMODE_NEW);
            Matrix_RotateY((lineRot + i)->y, MTXMODE_APPLY);
            Matrix_RotateX((lineRot + i)->x, MTXMODE_APPLY);
            Matrix_Scale(sFishingLineScale, 1.0f, 0.005f, MTXMODE_APPLY);

            gSPMatrix(POLY_XLU_DISP++, MATRIX_NEW(play->state.gfxCtx, "../z_fishing.c", 3492),
                      G_MTX_NOPUSH | G_MTX_LOAD | G_MTX_MODELVIEW);
            gSPDisplayList(POLY_XLU_DISP++, gFishingLineModelDL);
        }
    }

    Matrix_Pop();
    Gfx_SetupDL_25Xlu(play->state.gfxCtx);

    CLOSE_DISPS(play->state.gfxCtx, "../z_fishing.c", 3500);
}

static f32 sRodScales[22] = {
    1.0f,        1.0f,        1.0f,        0.9625f,     0.925f, 0.8875f,     0.85f,       0.8125f,
    0.775f,      0.73749995f, 0.7f,        0.6625f,     0.625f, 0.5875f,     0.54999995f, 0.5125f,
    0.47499996f, 0.4375f,     0.39999998f, 0.36249995f, 0.325f, 0.28749996f,
};

static f32 sRodBendRatios[22] = {
    0.0f,  0.0f,  0.0f,  0.0f,  0.0f,  0.06f,   0.12f,   0.18f,   0.24f,   0.30f,   0.36f,
    0.42f, 0.48f, 0.54f, 0.60f, 0.60f, 0.5142f, 0.4285f, 0.3428f, 0.2571f, 0.1714f, 0.0857f,
};

static Vec3f sRodTipOffset = { 0.0f, 0.0f, 0.0f };

void Fishing_DrawRod(PlayState* play) {
    s16 i;
    f32 lureXZLen;
    f32 spC4;
    f32 spC0;
    Input* input = &play->state.input[0];
    Player* player = GET_PLAYER(play);
    s32 pad;

    OPEN_DISPS(play->state.gfxCtx, "../z_fishing.c", 3600);

    if (sRodHitTimer != 0) {
        sRodHitTimer--;

        Math_ApproachF(&D_80B7A6C0, 35.0f, 1.0f, 100.0f);
        Math_ApproachF(&D_80B7A6BC, -0.8f, 1.0f, 0.4f);
        Math_ApproachS(&player->actor.shape.rot.x, -4000, 2, 15000);
    } else {
        s16 target = 0;

        if ((sRodCastState == 4) && sLineHooked) {
            target = Math_SinS(sLureTimer * 25600) * 1500.0f;
        } else {
            Math_ApproachZeroF(&D_80B7A6C0, 0.1f, 10.0f);
            Math_ApproachZeroF(&D_80B7A6BC, 1.0f, 0.05f);
        }

        Math_ApproachS(&player->actor.shape.rot.x, target, 5, 1000);
    }

    if ((sRodCastState == 3) || (sRodCastState == 4)) {
        if ((input->rel.stick_x == 0) && (sStickAdjXPrev != 0)) {
            D_80B7A6B0 = 0.0f;
        }
        if ((input->rel.stick_y == 0) && (sStickAdjYPrev != 0)) {
            D_80B7A6B4 = 0.0f;
        }

        lureXZLen = player->unk_85C;
        Math_SmoothStepToF(&player->unk_85C, input->rel.stick_y * 0.02f, 0.3f, 5.0f, 0.0f);
        lureXZLen = player->unk_85C - lureXZLen;

        spC4 = player->unk_858;
        Math_SmoothStepToF(&player->unk_858, input->rel.stick_x * 0.02f, 0.3f, 5.0f, 0.0f);
        spC4 = player->unk_858 - spC4;

        if (player->unk_858 > 1.0f) {
            player->unk_858 = 1.0f;
        }
        if (player->unk_85C > 1.0f) {
            player->unk_85C = 1.0f;
        }
        if (player->unk_858 < -1.0f) {
            player->unk_858 = -1.0f;
        }
        if (player->unk_85C < -1.0f) {
            player->unk_85C = -1.0f;
        }

        Math_ApproachF(&sRodBendRotY, spC4 * 70.0f * -0.01f, 1.0f, D_80B7A6B0);
        Math_ApproachF(&D_80B7A6B0, 1.0f, 1.0f, 0.1f);
        Math_ApproachF(&D_80B7A6AC, lureXZLen * 70.0f * 0.01f, 1.0f, D_80B7A6B4);
        Math_ApproachF(&D_80B7A6B4, 1.0f, 1.0f, 0.1f);
        Math_ApproachZeroF(&D_80B7A6B8, 1.0f, 0.05f);
    } else {
        Math_ApproachZeroF(&player->unk_85C, 1.0f, 0.1f);
        Math_ApproachZeroF(&player->unk_858, 1.0f, 0.1f);
        Math_ApproachF(&D_80B7A6AC, (Math_SinS(sLureTimer * 3000) * 0.025f) + -0.03f, 1.0f, 0.05f);
        Math_ApproachZeroF(&sRodBendRotY, 1.0f, 0.05f);

        if ((sRodCastTimer > 18) && (sRodCastTimer < 25)) {
            Math_ApproachF(&D_80B7A6B8, 0.8f, 1.0f, 0.2f);
        } else {
            Math_ApproachF(&D_80B7A6B8, 0.0f, 1.0f, 0.4f);
        }
    }

    Gfx_SetupDL_25Opa(play->state.gfxCtx);

    gSPDisplayList(POLY_OPA_DISP++, gFishingRodMaterialDL);

    gDPSetPrimColor(POLY_OPA_DISP++, 0, 0, 255, 155, 0, 255);

    Matrix_Mult(&player->mf_9E0, MTXMODE_NEW);

    if (sLinkAge != LINK_AGE_CHILD) {
        Matrix_Translate(0.0f, 400.0f, 0.0f, MTXMODE_APPLY);
    } else {
        Matrix_Translate(0.0f, 230.0f, 0.0f, MTXMODE_APPLY);
    }

    if (sRodCastState == 5) {
        Matrix_RotateY(0.56f * M_PI, MTXMODE_APPLY);
    } else {
        Matrix_RotateY(0.41f * M_PI, MTXMODE_APPLY);
    }

    Matrix_RotateX(-M_PI / 5.0000003f, MTXMODE_APPLY);
    Matrix_RotateZ((player->unk_858 * 0.5f) + 3.0f * M_PI / 20.0f, MTXMODE_APPLY);
    Matrix_RotateX((D_80B7A6C0 + 20.0f) * 0.01f * M_PI, MTXMODE_APPLY);
    Matrix_Scale(0.70000005f, 0.70000005f, 0.70000005f, MTXMODE_APPLY);

    spC0 = (D_80B7A6BC * (((player->unk_85C - 1.0f) * -0.25f) + 0.5f)) + (D_80B7A6AC + D_80B7A6B8);

    Matrix_Translate(0.0f, 0.0f, -1300.0f, MTXMODE_APPLY);

    for (i = 0; i < 22; i++) {
        Matrix_RotateY(sRodBendRatios[i] * sRodBendRotY * 0.5f, MTXMODE_APPLY);
        Matrix_RotateX(sRodBendRatios[i] * spC0 * 0.5f, MTXMODE_APPLY);

        Matrix_Push();
        Matrix_Scale(sRodScales[i], sRodScales[i], 0.52f, MTXMODE_APPLY);

        gSPMatrix(POLY_OPA_DISP++, MATRIX_NEW(play->state.gfxCtx, "../z_fishing.c", 3809),
                  G_MTX_NOPUSH | G_MTX_LOAD | G_MTX_MODELVIEW);

        if (i < 5) {
            gDPLoadTextureBlock(POLY_OPA_DISP++, gFishingRodSegmentBlackTex, G_IM_FMT_RGBA, G_IM_SIZ_16b, 16, 8, 0,
                                G_TX_NOMIRROR | G_TX_WRAP, G_TX_NOMIRROR | G_TX_WRAP, 4, 3, G_TX_NOLOD, G_TX_NOLOD);
        } else if ((i < 8) || ((i % 2) == 0)) {
            gDPLoadTextureBlock(POLY_OPA_DISP++, gFishingRodSegmentWhiteTex, G_IM_FMT_RGBA, G_IM_SIZ_16b, 16, 8, 0,
                                G_TX_NOMIRROR | G_TX_WRAP, G_TX_NOMIRROR | G_TX_WRAP, 4, 3, G_TX_NOLOD, G_TX_NOLOD);
        } else {
            gDPLoadTextureBlock(POLY_OPA_DISP++, gFishingRodSegmentStripTex, G_IM_FMT_RGBA, G_IM_SIZ_16b, 16, 8, 0,
                                G_TX_NOMIRROR | G_TX_WRAP, G_TX_NOMIRROR | G_TX_WRAP, 4, 3, G_TX_NOLOD, G_TX_NOLOD);
        }

        gSPDisplayList(POLY_OPA_DISP++, gFishingRodSegmentDL);

        Matrix_Pop();
        Matrix_Translate(0.0f, 0.0f, 500.0f, MTXMODE_APPLY);

        if (i == 21) {
            Matrix_MultVec3f(&sRodTipOffset, &sRodTipPos);
        }
    }

    CLOSE_DISPS(play->state.gfxCtx, "../z_fishing.c", 3838);
}

static Vec3f sSoundPos = { 0.0f, 0.0f, 0.0f };

void Fishing_UpdateLure(Fishing* this, PlayState* play) {
    f32 spE4;
    f32 spE0;
    s16 i;
    s16 spDC;
    f32 spD8;
    f32 spD4;
    f32 spD0;
    f32 lengthCasted;
    f32 lureXZLen;
    f32 phi_f0;
    Player* player = GET_PLAYER(play);
    Vec3f zeroVec = { 0.0f, 0.0f, 0.0f };
    Vec3f spA8;
    Vec3f sp9C;
    Vec3f sp90;
    Input* input = &play->state.input[0];

    sLureTimer++;

    if (D_80B7E0B0 != 0) {
        D_80B7E0B0--;
    }

    if (D_80B7E0B2 != 0) {
        D_80B7E0B2--;
    }

    if (sRodCastTimer != 0) {
        sRodCastTimer--;
    }

    if (sLureBitTimer != 0) {
        sLureBitTimer--;
    }

    if (D_80B7E150 != 0) {
        D_80B7E150--;
    }

    if (D_80B7A6A4 != 0) {
        D_80B7A6A4--;
    }

    if (sRumbleDelay != 0) {
        sRumbleDelay--;
    }

    if (D_80B7E114 != 0) {
        D_80B7E114--;
    }

    if (sFishingPlayingState == 1) {
        sFishingPlayingState = 2;
        sFishesCaught = 0;
        sPondOwnerTextIdIndex = 0;
        sLureEquipped = FS_LURE_STOCK;

        // if prize item won as child or adult, set the sinking lure location.
        if (((sLinkAge == LINK_AGE_CHILD) && (HIGH_SCORE(HS_FISHING) & HS_FISH_PRIZE_CHILD)) ||
            ((sLinkAge != LINK_AGE_CHILD) && (HIGH_SCORE(HS_FISHING) & HS_FISH_PRIZE_ADULT))) {
            sSinkingLureLocation = (u8)Rand_ZeroFloat(3.999f) + 1;
        }

        D_80B7E148 = 520.0f;
        sRodLineSpooled = 195.0f;

        sRodCastState = sLureEquipped = sLureTimer = D_80B7E0B0 = D_80B7E0B2 = sRodCastTimer = sWiggleAttraction =
            D_80B7E114 = D_80B7E150 = 0;
        sLure1Rotate = sReelLinePosStep = sLurePosZOffset = 0.0f;

        sLureLineSegPosDelta = zeroVec;

        for (i = 0; i < LINE_SEG_COUNT; i++) {
            sReelLinePos[i] = zeroVec;
            sReelLineRot[i] = zeroVec;
            sReelLineUnk[i] = zeroVec;
        }
    }

    SkinMatrix_Vec3fMtxFMultXYZW(&play->viewProjectionMtxF, &sLurePos, &sSoundPos, &sProjectedW);

    if (sRodCastState == 0) {
        Math_ApproachF(&sLurePosZOffset, -800.0f, 1.0f, 20.0f);
    } else {
        Math_ApproachF(&sLurePosZOffset, 300.0f, 1.0f, 20.0f);
    }

    switch (sRodCastState) {
        case 0:
            sSinkingLureSegmentIndex = 0;

#if OOT_DEBUG
            if (KREG(14) != 0) {
                KREG(14) = 0;
                sLureEquipped = FS_LURE_SINKING - sLureEquipped;
                if (sLureEquipped != FS_LURE_STOCK) {
                    sPondOwnerTextIdIndex = 0;
                }
            }
#endif

            Math_ApproachF(&sRodLineSpooled, 195.0f, 1.0f, 1.0f);

            if (player->stateFlags1 & PLAYER_STATE1_27) {
                sRodCastTimer = 0;
                player->unk_860 = 0;
            }

            if (sRodCastTimer == 0) {
                if ((D_80B7E0B0 == 0) && (player->unk_860 == 1)) {
                    sRodCastTimer = 37;
                    Message_CloseTextbox(play);
                }
            } else {
                sLureRot.x = sReelLineRot[LINE_SEG_COUNT - 2].x + M_PI;
                sLureRot.y = sReelLineRot[LINE_SEG_COUNT - 2].y;

                if (sRodCastTimer == 18) {
                    sRodCastState = 1;
                    sLurePos = sRodTipPos;
                    Matrix_RotateY(BINANG_TO_RAD_ALT(player->actor.shape.rot.y), MTXMODE_NEW);
                    sp90.x = 0.0f;
                    sp90.y = 0.0f;
                    sp90.z = 25.0f;
                    Matrix_MultVec3f(&sp90, &sLurePosDelta);
                    sLurePosDelta.y = 15.0f;
                    sLureCastDelta.x = sLureCastDelta.z = 0.0f;
                    sLureCastDelta.y = -1.0f;
                    D_80B7E148 = 0.0f;
                    D_80B7E0B2 = 5;
                    sRodReelingSpeed = 0.5f;
                    D_80B7E118 = Rand_ZeroFloat(1.9f);
                    sFishMouthOffset.y = 500.0f;
                    Sfx_PlaySfxAtPos(&sSoundPos, NA_SE_IT_SWORD_SWING_HARD);
                }
            }
            break;

        case 1: // casting the line
            spE0 = sLurePos.y;

            sLurePos.x += sLurePosDelta.x;
            sLurePos.y += sLurePosDelta.y;
            sLurePos.z += sLurePosDelta.z;

            sLurePosDelta.x += sLureCastDelta.x;
            sLurePosDelta.y += sLureCastDelta.y;
            sLurePosDelta.z += sLureCastDelta.z;
            // air drag by hat or reeling during cast.
            if (CHECK_BTN_ALL(input->cur.button, BTN_A) || sIsOwnersHatHooked) {
                sLurePosDelta.x *= 0.9f;
                sLurePosDelta.z *= 0.9f;
                if (!sIsOwnersHatHooked) {
                    Sfx_PlaySfxCentered(NA_SE_IT_FISHING_REEL_HIGH - SFX_FLAG);
                }
            }

            spD8 = sLurePos.x - sRodTipPos.x;
            spD4 = sLurePos.y - sRodTipPos.y;
            spD0 = sLurePos.z - sRodTipPos.z;

            if (D_80B7E0B2 != 0) {
                sLureRot.x = sReelLineRot[LINE_SEG_COUNT - 2].x + M_PI;
                sLureRot.y = sReelLineRot[LINE_SEG_COUNT - 2].y;
            } else {
                sLureRot.x = 0.0f;
                sLureRot.y = Math_Atan2F(spD0, spD8) + M_PI;
            }

            lengthCasted = sqrtf(SQ(spD8) + SQ(spD4) + SQ(spD0));
            if (lengthCasted > 1000.0f) {
                lengthCasted = 1000.0f;
            }
            sRodLineSpooled = 200.0f - (lengthCasted * 200.0f * 0.001f);

            lureXZLen = SQ(sLurePos.x) + SQ(sLurePos.z);
            if (lureXZLen > SQ(920.0f)) {
                if ((KREG_DEBUG(56) != 0) || (sLurePos.y > 160.0f) || (sLurePos.x < 80.0f) || (sLurePos.x > 180.0f) ||
                    (sLurePos.z > 1350.0f) || (sLurePos.z < 1100.0f) || (sLurePos.y < 45.0f)) {
                    Vec3f sp80 = this->actor.world.pos;

                    this->actor.prevPos = this->actor.world.pos = sLurePos;
                    Actor_UpdateBgCheckInfo(play, &this->actor, 15.0f, 30.0f, 30.0f,
                                            UPDBGCHECKINFO_FLAG_0 | UPDBGCHECKINFO_FLAG_1 | UPDBGCHECKINFO_FLAG_6);
                    this->actor.world.pos = sp80;

                    if (this->actor.bgCheckFlags & BGCHECKFLAG_CEILING) {
                        sLurePosDelta.y = -0.5f;
                    }
                    if (this->actor.bgCheckFlags & BGCHECKFLAG_WALL) {
                        if (sLurePosDelta.y > 0.0f) {
                            sLurePosDelta.y = 0.0f;
                        }
                        sLurePosDelta.x = sLurePosDelta.z = 0.0f;
                    }
                } else {
                    if (Fishing_IsAboveCounter(&sLurePos)) {
                        sRodCastState = 3;
                        sReelLinePosStep = 0.0f;
                    }
                }

                spE4 = ((sqrtf(lureXZLen) - 920.0f) * 0.11f) + WATER_SURFACE_Y(play);
                if (sLurePos.y <= spE4) {
                    sLurePos.y = spE4;
                    sLurePosDelta.x = sLurePosDelta.y = sLurePosDelta.z = 0.0f;
                    sRodCastState = 3;
                    sReelLinePosStep = 0.0;
                } else {
                    Math_ApproachF(&D_80B7E148, 0.0f, 1.0f, 0.05f);
                    Sfx_PlaySfxAtPos(&sSoundPos, NA_SE_EN_FANTOM_FLOAT - SFX_FLAG);
                }
            } else {
                spE4 = WATER_SURFACE_Y(play);

                if (sLurePos.y <= spE4) {
                    sRodCastState = 2;
                    sReelLinePosStep = 0.0f;
                    sLurePosDelta.x = sLurePosDelta.z = 0.0f;

                    if (sLureEquipped == FS_LURE_SINKING) {
                        sLureMoveDelay = 0;
                    } else {
                        sLureMoveDelay = 10;
                    }

                    if ((sLurePos.y <= spE4) && (spE4 < spE0) && (spE4 == WATER_SURFACE_Y(play))) {
                        D_80B7E114 = 10;
                        Sfx_PlaySfxAtPos(&sSoundPos, NA_SE_EV_BOMB_DROP_WATER);
                        sLureCastDelta.y = 0.0f;
                        sLurePosDelta.y *= 0.2f;

                        for (i = 0; i < 50; i++) {
                            f32 sp7C = Rand_ZeroFloat(1.5f) + 0.5f;
                            f32 sp78 = Rand_ZeroFloat(6.28f);
                            s32 pad;

                            sp9C.x = sinf(sp78) * sp7C;
                            sp9C.z = cosf(sp78) * sp7C;
                            sp9C.y = Rand_ZeroFloat(3.0f) + 3.0f;

                            spA8 = sLurePos;
                            spA8.x += (sp9C.x * 3.0f);
                            spA8.y = WATER_SURFACE_Y(play);
                            spA8.z += (sp9C.z * 3.0f);
                            Fishing_SpawnDustSplash(NULL, play->specialEffects, &spA8, &sp9C,
                                                    Rand_ZeroFloat(0.02f) + 0.025f);
                        }

                        spA8 = sLurePos;
                        spA8.y = WATER_SURFACE_Y(play);
                        Fishing_SpawnRipple(NULL, play->specialEffects, &spA8, 100.0f, 800.0f, 150, 90);
                    }
                } else {
                    Math_ApproachZeroF(&D_80B7E148, 1.0f, 0.05f);
                    Sfx_PlaySfxAtPos(&sSoundPos, NA_SE_EN_FANTOM_FLOAT - SFX_FLAG);
                }
            }

            sReelLinePos[LINE_SEG_COUNT - 1].x = sLurePos.x;
            sReelLinePos[LINE_SEG_COUNT - 1].y = sLurePos.y;
            sReelLinePos[LINE_SEG_COUNT - 1].z = sLurePos.z;

            sLureWiggleSign = 1.0f;
            sLureRotXTarget = 0.5f;
            break;

        case 2:
            if (sLurePos.y <= WATER_SURFACE_Y(play)) {
                sLurePos.y += sLurePosDelta.y;

                Math_ApproachZeroF(&sLurePosDelta.y, 1.0f, 1.0f);

                if (sLureEquipped != FS_LURE_SINKING) {
                    Math_ApproachF(&sLurePos.y, WATER_SURFACE_Y(play), 0.5f, 1.0f);
                }
            }

            Math_ApproachF(&D_80B7E148, 2.0f, 1.0f, 0.1f);

            if (sLureMoveDelay == 0) {
                sRodCastState = 3;
            } else {
                sLureMoveDelay--;
            }
            break;

        case 3:
            sSinkingLureSegmentIndex = 0;

            if (sIsOwnersHatHooked && ((SQ(sLurePos.x) + SQ(sLurePos.z)) < SQ(500.0f))) {
                sIsOwnersHatSunk = true;
            }

            player->unk_860 = 2;

            if (sLureWigglePosY < 3.0f) {
                spD0 = sLureRotXTarget * Math_SinS(sLureTimer * 0x1060);
                Math_ApproachF(&sLureRot.x, -M_PI / 6.0f + spD0, 0.3f, sLureRotXStep);
                Math_ApproachF(&sLureRotXStep, 0.5f, 1.0f, 0.02f);
                Math_ApproachZeroF(&sLureRotXTarget, 1.0f, 0.02f);
            } else {
                sLureRotXStep = 0.0f;
            }

            spDC = 0x4000;
            spE4 = WATER_SURFACE_Y(play);

            lureXZLen = SQ(sLurePos.x) + SQ(sLurePos.z);
            if (lureXZLen < SQ(920.0f)) {
                if (sLurePos.y <= spE4 + 4) {
                    f32 wiggle = 0.0f;

                    if (D_80B7E150 == 0) {
                        if (fabsf(input->rel.stick_x) > 30.0f) {
                            wiggle = fabsf((input->rel.stick_x - sStickAdjXPrev) * (1.0f / 60.0f));
                        } else if (fabsf(input->rel.stick_y) > 30.0f) {
                            wiggle = fabsf((input->rel.stick_y - sStickAdjYPrev) * (1.0f / 60.0f));
                        }
                    }

                    if (wiggle > 1.0f) {
                        wiggle = 1.0f;
                    }
                    if (CHECK_BTN_ALL(input->press.button, BTN_B)) {
                        wiggle = 0.5f;
                    }

                    if (sIsOwnersHatHooked) {
                        if (wiggle > 0.3f) {
                            wiggle = 0.3f;
                        }
                    }

                    if ((wiggle > 0.2f) && (sLureWigglePosY < 4.0f)) {
                        D_80B7E150 = 5;

                        if (wiggle > 0.8f) {
                            sWiggleAttraction = 2;
                        } else {
                            sWiggleAttraction = 1;
                        }

                        sp90.x = player->actor.world.pos.x - sLurePos.x;
                        sp90.z = player->actor.world.pos.z - sLurePos.z;
                        sp90.y = Math_Atan2F(sp90.z, sp90.x);

                        sLureWiggleRotYTarget = (wiggle * sLureWiggleSign) + sp90.y;
                        sLureWiggleSign *= -1.0f;
                        sLureWigglePosY = fabsf(wiggle) * 6.0f;
                        sLureRot.x = 0.0f;
                        sLureRotXTarget = 0.5f;
                        sRodLineSpooled += (fabsf(wiggle) * (7.5f + (KREG_DEBUG(25) * 0.1f)));

                        func_800F436C(&sSoundPos, NA_SE_EV_LURE_MOVE_W, (wiggle * 1.999f * 0.25f) + 0.75f);

                        if (sLureEquipped == FS_LURE_SINKING) {
                            sLureLineSegPosDelta.y = 5.0f * wiggle;
                            sReelLinePos[LINE_SEG_COUNT - 1].y += sLureLineSegPosDelta.y;
                            sLurePos.y += sLureLineSegPosDelta.y;
                        }
                    } else if (CHECK_BTN_ALL(input->cur.button, BTN_A)) {
                        spDC = 0x500;
                        sLureWiggleRotYTarget = sReelLineRot[LINE_SEG_COUNT - 2].y + M_PI;
                        sLureRot.x = 0.0f;
                        sLureRotXTarget = 0.5f;
                        if (sLureEquipped == FS_LURE_SINKING) {
                            sLureLineSegPosDelta.y = 0.2f;
                            sReelLinePos[LINE_SEG_COUNT - 1].y += sLureLineSegPosDelta.y;
                            sLurePos.y += sLureLineSegPosDelta.y;
                        }
                    }
                } else {
                    if (sRodLineSpooled > 150.0f) {
                        sLureRot.x = sReelLineRot[LINE_SEG_COUNT - 2].x + M_PI;
                        sLureWiggleRotYTarget = sReelLineRot[LINE_SEG_COUNT - 2].y + M_PI;
                        sRodLineSpooled += 2.0f;
                    }
                }
            } else {
                spE4 = ((sqrtf(lureXZLen) - 920.0f) * 0.11f) + WATER_SURFACE_Y(play);
                if (sLurePos.y <= spE4) {
                    sLurePos.y = spE4;
                    spDC = 0x500;
                    sLureWiggleRotYTarget = sReelLineRot[LINE_SEG_COUNT - 2].y + M_PI;
                    sLureRot.x = 0.0f;
                    // lure hopping on land
                    if (CHECK_BTN_ALL(input->press.button, BTN_B)) {
                        sRodLineSpooled += 6.0f;
                        Sfx_PlaySfxAtPos(&sSoundPos, NA_SE_PL_WALK_GROUND + SURFACE_SFX_OFFSET_SAND);
                    }
                } else {
                    if (sRodLineSpooled > 150.0f) {
                        sLureRot.x = sReelLineRot[LINE_SEG_COUNT - 2].x + M_PI;
                        sLureWiggleRotYTarget = sReelLineRot[LINE_SEG_COUNT - 2].y + M_PI;
                        sRodLineSpooled += 2.0f;
                    }
                }
            }

            Math_ApproachZeroF(&sLureWigglePosY, 1.0f, 0.3f);
            Math_ApproachS(&sLureWiggleRotY, (sLureWiggleRotYTarget * 32768.0f) / M_PI, 3, spDC);

            sLureRot.y = BINANG_TO_RAD_ALT(sLureWiggleRotY);

            sp90.x = 0.0f;
            sp90.y = 0.0f;
            sp90.z = sLureWigglePosY;

            Matrix_RotateY(sLureRot.y, MTXMODE_NEW);

            if (sLureEquipped == FS_LURE_SINKING) {
                Vec3f sp64;

                Matrix_MultVec3f(&sp90, &sp64);
                sLureLineSegPosDelta.x = sp64.x;
                sLureLineSegPosDelta.z = sp64.z;
                phi_f0 = 10.0f;
            } else {
                Matrix_MultVec3f(&sp90, &sLureLineSegPosDelta);
                phi_f0 = 0.0f;
            }

            sLure1Rotate = 0.0f;

            if ((sLureEquipped == FS_LURE_UNK) && CHECK_BTN_ALL(input->cur.button, BTN_A)) {
                sLureLineSegPosDelta.y = -2.0f;

                if ((sLureTimer & 1) != 0) {
                    sLure1Rotate = 0.5f;
                } else {
                    sLure1Rotate = -0.5f;
                }
            } else if (sReelLinePos[LINE_SEG_COUNT - 1].y < (WATER_SURFACE_Y(play) + phi_f0)) {
                if (sLureEquipped == FS_LURE_SINKING) {
                    Vec3f sp58 = this->actor.world.pos;

                    this->actor.prevPos = this->actor.world.pos = sLurePos;
                    Actor_UpdateBgCheckInfo(play, &this->actor, 15.0f, 30.0f, 30.0f,
                                            UPDBGCHECKINFO_FLAG_2 | UPDBGCHECKINFO_FLAG_6);
                    this->actor.world.pos = sp58;

                    sLureLineSegPosDelta.y += -0.5f;
                    if (sLureLineSegPosDelta.y < -1.0f) {
                        sLureLineSegPosDelta.y = -1.0f;
                    }

                    if (sLurePos.y < (this->actor.floorHeight + 5.0f)) {
                        sReelLinePos[LINE_SEG_COUNT - 1].y = sLurePos.y = this->actor.floorHeight + 5.0f;
                        sLureLineSegPosDelta.y = 0.0f;
                    } else {
                        sWiggleAttraction = 1;
                    }
                } else {
                    sLureLineSegPosDelta.y = fabsf(sReelLinePos[LINE_SEG_COUNT - 1].y - WATER_SURFACE_Y(play)) * 0.2f;
                    if (sLureLineSegPosDelta.y > 1.5f) {
                        sLureLineSegPosDelta.y = 1.5f;
                    }
                }
            }

            sReelLinePos[LINE_SEG_COUNT - 1].x += sLureLineSegPosDelta.x;
            sReelLinePos[LINE_SEG_COUNT - 1].y += sLureLineSegPosDelta.y;
            sReelLinePos[LINE_SEG_COUNT - 1].z += sLureLineSegPosDelta.z;

            if (sReelLinePos[LINE_SEG_COUNT - 1].y > (spE4 + 6.0f)) {
                sReelLinePos[LINE_SEG_COUNT - 1].y -= 5.0f;
            }

            sLurePosDelta.x = sLurePosDelta.y = sLurePosDelta.z = sLureCastDelta.y = 0.0f;

            if (CHECK_BTN_ALL(input->cur.button, BTN_A)) {
                if (CHECK_BTN_ALL(input->cur.button, BTN_R)) {
                    sRodLineSpooled += 1.5f;
                    Sfx_PlaySfxCentered(NA_SE_IT_FISHING_REEL_HIGH - SFX_FLAG);
                    Math_ApproachF(&sReelLinePosStep, 1000.0f, 1.0f, 2.0f);
                } else {
                    sRodLineSpooled += sRodReelingSpeed;
                    Sfx_PlaySfxCentered(NA_SE_IT_FISHING_REEL_SLOW - SFX_FLAG);
                    Math_ApproachF(&sReelLinePosStep, 1000.0f, 1.0f, 0.2f);
                }

                if (sReelLinePos[LINE_SEG_COUNT - 1].y > (WATER_SURFACE_Y(play) + 4.0f)) {
                    Math_ApproachF(&D_80B7E148, 3.0f, 1.0f, 0.2f);
                } else {
                    Math_ApproachF(&D_80B7E148, 1.0f, 1.0f, 0.2f);
                }
            } else {
                Math_ApproachF(&D_80B7E148, 2.0f, 1.0f, 0.2f);
            }

            Math_ApproachF(&sLurePos.x, sReelLinePos[LINE_SEG_COUNT - 1].x, 1.0f, sReelLinePosStep);
            Math_ApproachF(&sLurePos.y, sReelLinePos[LINE_SEG_COUNT - 1].y, 1.0f, sReelLinePosStep);
            Math_ApproachF(&sLurePos.z, sReelLinePos[LINE_SEG_COUNT - 1].z, 1.0f, sReelLinePosStep);

            if (sLureWigglePosY > 1.0f) {
                Math_ApproachF(&sReelLinePosStep, 1000.0f, 1.0f, 1.0f);
            }

            Math_ApproachF(&sReelLinePosStep, 1000.0f, 1.0f, 0.1f);

            if (sRodLineSpooled >= 195.0f) {
                sRodLineSpooled = 195.0f;
                sRodCastState = 0;
                D_80B7E148 = 520.0f;
                sFishingPlayerCinematicState = 3;
            }

            if ((sLurePos.y <= (WATER_SURFACE_Y(play) + 4.0f)) && (sLurePos.y >= (WATER_SURFACE_Y(play) - 4.0f))) {
                s16 timer = 63;

                if (CHECK_BTN_ALL(input->cur.button, BTN_A) || (sLureWigglePosY > 1.0f)) {
                    timer = 1;
                }

                if ((sLureTimer & timer) == 0) {
                    spA8 = sLurePos;
                    spA8.y = WATER_SURFACE_Y(play);
                    Fishing_SpawnRipple(NULL, play->specialEffects, &spA8, 30.0f, 300.0f, 150, 90);
                }
            }
            break;

        case 4:
            if (this->unk_157 != 0) {
                this->unk_157--;
                sRodLineSpooled += sRodReelingSpeed;
            }

            if (CHECK_BTN_ALL(input->cur.button, BTN_A)) {
                if ((SQ(sLurePos.x) + SQ(sLurePos.z)) > SQ(920.0f)) {
                    sRodLineSpooled += (1.0f + (KREG_DEBUG(65) * 0.1f));
                } else {
                    sRodLineSpooled += sRodReelingSpeed;
                }
                Sfx_PlaySfxCentered(NA_SE_IT_FISHING_REEL_SLOW - SFX_FLAG);
            }

            if ((sLureTimer & 0x1F) == 0) {
                if (sLineHooked || (sLureEquipped != FS_LURE_SINKING)) {
                    D_80B7A6A4 = 5;
                }
            }

            Math_ApproachF(&D_80B7E148, 0.0f, 1.0f, 0.2f);
            break;

        case 5:
            sFishingLineScale = 0.0005000001f;
            sReelLinePos[LINE_SEG_COUNT - 1].x = sLurePos.x;
            sReelLinePos[LINE_SEG_COUNT - 1].y = sLurePos.y;
            sReelLinePos[LINE_SEG_COUNT - 1].z = sLurePos.z;
            D_80B7E148 = 2.0f;
            break;
    }
}

s32 Fishing_SplashBySize(Fishing* this, PlayState* play, u8 ignorePosCheck) {
    s16 i;
    s16 count;
    f32 scale;
    Vec3f pos;
    Vec3f vel;
    f32 speedXZ;
    f32 angle;

    if ((this->actor.world.pos.y < (WATER_SURFACE_Y(play) - 10.0f)) && !ignorePosCheck) {
        return false;
    }

    // Necessary to match
    if (this->fishLength) {}

    if (this->fishLength >= 40.0f) {
        count = 40;
        scale = 1.2f;
    } else {
        count = 30;
        scale = 1.0f;
    }

    for (i = 0; i < count; i++) {
        speedXZ = (Rand_ZeroFloat(1.5f) + 0.5f) * scale;
        angle = Rand_ZeroFloat(6.28f);

        vel.x = sinf(angle) * speedXZ;
        vel.z = cosf(angle) * speedXZ;
        vel.y = (Rand_ZeroFloat(3.0f) + 3.0f) * scale;

        pos = this->actor.world.pos;
        pos.x += vel.x * 3.0f;
        pos.y = WATER_SURFACE_Y(play);
        pos.z += vel.z * 3.0f;

        Fishing_SpawnDustSplash(&this->actor.projectedPos, play->specialEffects, &pos, &vel,
                                (Rand_ZeroFloat(0.02f) + 0.025f) * scale);
    }

    pos = this->actor.world.pos;
    pos.y = WATER_SURFACE_Y(play);

    Fishing_SpawnRipple(&this->actor.projectedPos, play->specialEffects, &pos, 100.0f, 800.0f, 150, 90);

    this->lilyTimer = 30;

    return true;
}

void Fishing_SplashBySize2(Fishing* this, PlayState* play) {
    s16 count;
    s16 i;
    f32 scale;
    Vec3f pos;
    Vec3f vel;
    f32 speedXZ;
    f32 angle;

    // Necessary to match
    if (this->fishLength) {}

    if (this->fishLength >= 45.0f) {
        count = 30;
        scale = 0.5f;
    } else {
        count = 20;
        scale = 0.3f;
    }

    for (i = 0; i < count; i++) {
        speedXZ = (Rand_ZeroFloat(1.5f) + 0.5f) * scale;
        angle = Rand_ZeroFloat(6.28f);

        vel.x = sinf(angle) * speedXZ;
        vel.z = cosf(angle) * speedXZ;
        vel.y = Rand_ZeroFloat(2.0f) + 2.0f;

        pos = this->actor.world.pos;
        pos.x += (vel.x * 3.0f);
        pos.y += (vel.y * 3.0f);
        pos.z += (vel.z * 3.0f);

        Fishing_SpawnDustSplash(&this->actor.projectedPos, play->specialEffects, &pos, &vel,
                                (Rand_ZeroFloat(0.02f) + 0.025f) * scale);
    }
}

void func_80B70ED4(Fishing* this, Input* input) {
    Vec3f lineVec;
    Vec3f sp28;
    f32 lineLengthSQ;

    lineVec.x = sLurePos.x - this->actor.world.pos.x;
    lineVec.y = sLurePos.y - this->actor.world.pos.y;
    lineVec.z = sLurePos.z - this->actor.world.pos.z;

    lineLengthSQ = SQ(lineVec.x) + SQ(lineVec.y) + SQ(lineVec.z);

    if ((sRodCastState == 3) && (this->unk_1A2 == 0) && !sIsOwnersHatHooked) {
        Matrix_RotateY(BINANG_TO_RAD_ALT(-this->actor.shape.rot.y), MTXMODE_NEW);
        Matrix_MultVec3f(&lineVec, &sp28);

        if ((sp28.z > 0.0f) || (this->fishLength < 40.0f)) {
            if ((this->fishState == 7) && (lineLengthSQ < SQ(200.0f))) {
                this->fishState = 4;
                this->fishTargetPos = sLurePos;
                this->rotationStep = 28672.0f;
                this->speedTarget = 5.0f;
            } else {
                if ((CHECK_BTN_ALL(input->cur.button, BTN_A) || (sLureWigglePosY > 1.0f)) &&
                    (lineLengthSQ < SQ(120.0f))) {
                    this->fishState = 2;
                    this->unk_15E = 0;
                    this->timerArray[0] = 0;
                    this->timerArray[2] = (s16)Rand_ZeroFloat(100.0f) + 100;
                    this->perception = sFishInits[this->actor.params - EN_FISH_PARAM].perception;
                    this->rotationStep = 0.0f;
                }

                if ((this->timerArray[1] == 0) && (lineLengthSQ < SQ(70.0f))) {
                    this->fishState = 2;
                    this->unk_15E = 0;
                    this->timerArray[0] = 0;
                    this->timerArray[2] = (s16)Rand_ZeroFloat(100.0f) + 100;
                    this->perception = sFishInits[this->actor.params - EN_FISH_PARAM].perception;
                    this->rotationStep = 0.0f;
                }
            }
        }
    } else if ((sRodCastState == 4) && sLineHooked && (lineLengthSQ < SQ(100.0f)) && (this->fishState >= 10)) {
        this->fishStateNext = 0;
        this->fishState = 1;
        this->unk_1A4 = 1000;
        this->unk_1A2 = 100;
        this->timerArray[1] = 50;
    }

    if ((sLureEquipped != FS_LURE_SINKING) && (D_80B7E114 != 0) && (this->fishLength > 60.0f) &&
        (lineLengthSQ < SQ(30.0f)) && (this->fishState >= 10)) {
        this->fishStateNext = 0;
        this->fishState = 1;
        this->unk_1A4 = 1000;
        this->unk_1A2 = 100;
        this->timerArray[1] = 50;
    }
}

void Fishing_FishLeapSfx(Fishing* this, u8 outOfWater) {
    s16 sfxId;
    u8 length;

    if (this->isLoach == 0) {
        length = this->fishLength;
    } else {
        length = 2.0f * this->fishLength;
    }

    if (outOfWater == false) {
        if (length >= 50) {
            sfxId = NA_SE_EV_DIVE_INTO_WATER;
        } else if (length >= 40) {
            sfxId = NA_SE_EV_BOMB_DROP_WATER;
        } else {
            sfxId = NA_SE_EV_BOMB_DROP_WATER;
        }
    } else {
        if (length >= 50) {
            sfxId = NA_SE_EV_JUMP_OUT_WATER;
        } else if (length >= 40) {
            sfxId = NA_SE_EV_OUT_OF_WATER;
        } else {
            sfxId = NA_SE_EV_OUT_OF_WATER;
        }
    }

    Actor_PlaySfx(&this->actor, sfxId);
}

void Fishing_HandleAquariumDialog(Fishing* this, PlayState* play) {
    if (sLinkAge == LINK_AGE_CHILD) {
        if ((HIGH_SCORE(HS_FISHING) & HS_FISH_LENGTH_CHILD) != 0) {
            if (HIGH_SCORE(HS_FISHING) & HS_FISH_CHEAT_CHILD) {
                this->actor.textId = 0x40B1;
            } else {
                this->actor.textId = 0x4089;
            }
        } else {
            this->actor.textId = 0x40AE;
        }
    } else {
        if ((HIGH_SCORE(HS_FISHING) & HS_FISH_LENGTH_ADULT) != 0) {
            if (HIGH_SCORE(HS_FISHING) & HS_FISH_CHEAT_ADULT) {
                this->actor.textId = 0x40B1;
            } else {
                this->actor.textId = 0x4089;
            }
        } else {
            this->actor.textId = 0x40AE;
        }
    }

    if (!this->isAquariumMessage) {
        if (this->aquariumWaitTimer == 0) {
            this->actor.flags |= ACTOR_FLAG_0;

            if (Actor_TalkOfferAccepted(&this->actor, play)) {
                sFishLengthToWeigh = sFishingRecordLength;
                this->isAquariumMessage = true;
            } else {
                Actor_OfferTalkNearColChkInfoCylinder(&this->actor, play);
            }
        } else {
            this->aquariumWaitTimer--;
            this->actor.flags &= ~ACTOR_FLAG_0;
        }
    } else if (Actor_TextboxIsClosing(&this->actor, play)) {
        this->isAquariumMessage = false;
        this->aquariumWaitTimer = 20;
    }
}

void Fishing_UpdateFish(Actor* thisx, PlayState* play2) {
    s16 i;
    s16 rotXYScale = 10;
    f32 distX;
    f32 distY;
    f32 distZ;
    f32 distToTarget;
    f32 multiplier;
    f32 chance;
    f32 playerSpeedMod;
    Vec3f multiVecSrc;
    Vec3f targetPosOffset;
    s16 rotXTarget;
    s16 rotYtarget;
    s16 rotZScale;
    u8 phi_v0_2;
    s16 spF6;
    s16 rotXScale;
    s16 rotXStep;
    s16 rotYScale;
    s16 rotYStep;
    Fishing* this = (Fishing*)thisx;
    PlayState* play = play2;
    Player* player = GET_PLAYER(play);
    Input* input = &play->state.input[0];
    f32 spD8;
    f32 phi_f0;
    f32 phi_f2;
    Vec3f bubblePos;
    Vec3f spB8;
    f32 temp_f0;
    f32 temp;
    f32 rumbleStrength;

    this->actor.uncullZoneForward = 700.0f;
    this->actor.uncullZoneScale = 50.0f;

    if (this->isLoach == 0) {
        playerSpeedMod = (player->actor.speed * 0.15f) + 0.25f;
    } else {
        playerSpeedMod = (player->actor.speed * 0.3f) + 0.25f;
    }

    if ((D_80B7E0B0 != 0) || (sSubCamId != SUB_CAM_ID_DONE) ||
        ((player->actor.world.pos.z > 1150.0f) && (this->fishState != 100))) {
        this->actor.flags &= ~ACTOR_FLAG_0;
    } else {
        this->actor.flags |= ACTOR_FLAG_0;
        if (sRodCastState != 0) {
            if (D_80B7E0B2 == 0) {
                this->actor.focus.pos = sLurePos;
            } else if (D_80B7E0B2 == 1) {
                sFishingPlayerCinematicState = 1;
                D_80B7FED0 = 0.0f;
                sLureCameraZoomLevel = 2;
            }
        }
        this->actor.focus.pos = this->actor.world.pos;
    }

    this->stateAndTimer++;

    for (i = 0; i < 4; i++) {
        if (this->timerArray[i] != 0) {
            this->timerArray[i]--;
        }
    }

    if (this->unk_1A4 != 0) {
        this->unk_1A4--;
    }

    if (this->unk_1A2 != 0) {
        this->unk_1A2--;
    }

    if (this->bumpTimer != 0) {
        this->bumpTimer--;
    }

    if (this->lilyTimer != 0) {
        this->lilyTimer--;
    }

    Math_ApproachF(&this->fishLimbRotPhaseStep, this->unk_190, 1.0f, 0.2f);

    if (this->fishState == 6) {
        Math_ApproachF(&this->fishLimbRotPhaseMag, this->unk_194, 0.2f, 200.0f);
    } else {
        phi_f0 = 1.0f;
        phi_f2 = 1.0f;
        if (this->actor.world.pos.y > WATER_SURFACE_Y(play)) {
            phi_f0 = (KREG_DEBUG(64) * 0.1f) + 1.5f;
            phi_f2 = 3.0f;
        }
        Math_ApproachF(&this->fishLimbRotPhaseMag, this->unk_194 * phi_f0, 1.0f, 500.0f * phi_f2);
    }

    Math_ApproachS(&this->fishLimbDRotZDelta, 0, 5, 500);

    if (this->isLoach == 0) {
        Actor_SetScale(&this->actor, this->fishLength * 15.0f * 0.00001f);

        this->fishLimbRotPhase += this->fishLimbRotPhaseStep;

        temp = cosf(this->fishLimbRotPhase);
        this->fishLimb23RotYDelta = this->unk_16E + (s16)(temp * this->fishLimbRotPhaseMag);

        temp = cosf(this->fishLimbRotPhase + -1.2f);
        this->fishLimb4RotYDelta = this->unk_16E + (s16)(temp * this->fishLimbRotPhaseMag * 1.6f);
    } else {
        Actor_SetScale(&this->actor, this->fishLength * 65.0f * 0.000001f);

        this->actor.scale.x = this->actor.scale.z * 1.1f;
        this->actor.scale.y = this->actor.scale.z * 1.1f;

        this->fishLimbRotPhase += this->fishLimbRotPhaseStep * 0.8f;

        for (i = 0; i < 3; i++) {
            temp = cosf(this->fishLimbRotPhase + (i * 2.1f));
            this->loachRotYDelta[i] = this->unk_16E + (s16)(temp * this->fishLimbRotPhaseMag * 2.0f);
        }

        temp = cosf(this->fishLimbRotPhase + 0.4f);
        this->fishLimb23RotYDelta = (this->fishLimbRotPhaseMag * temp * 2.0f) * 0.6f;
    }

    distX = this->fishTargetPos.x - this->actor.world.pos.x;
    distY = this->fishTargetPos.y - this->actor.world.pos.y;
    distZ = this->fishTargetPos.z - this->actor.world.pos.z;

    rotYtarget = Math_Atan2S(distZ, distX);
    distToTarget = sqrtf(SQ(distX) + SQ(distZ));

    rotXTarget = Math_Atan2S(distToTarget, distY);
    distToTarget = sqrtf(SQ(distX) + SQ(distZ) + SQ(distY));

    if ((this->bumpTimer != 0) && (this->fishState != 2) && (this->fishState != 3) && (this->fishState != 4)) {
        if ((this->stateAndTimer & 0x40) != 0) {
            rotYtarget += 0x4000;
        } else {
            rotYtarget -= 0x4000;
        }
        if (((this->stateAndTimer + 0x20) & 0x40) != 0) {
            rotXTarget += 0x2000;
        } else {
            rotXTarget -= 0x2000;
        }
    }

    switch (this->fishState) {
        case 100:
            Fishing_HandleAquariumDialog(this, play);

            this->actor.uncullZoneForward = 500.0f;
            this->actor.uncullZoneScale = 300.0f;

            Lights_PointNoGlowSetInfo(&this->lightInfo, (s16)this->actor.world.pos.x,
                                      (s16)this->actor.world.pos.y + 20.0f, (s16)this->actor.world.pos.z - 50.0f, 255,
                                      255, 255, 255);

            this->fishLength = sFishingRecordLength;
            targetPosOffset.y = (f32)Math_SinS(play->gameplayFrames * 300) * 1;
            targetPosOffset.z = (f32)Math_SinS(play->gameplayFrames * 230) * 2;
            this->actor.world.pos.x = 130.0f;
            this->actor.world.pos.y = 55.0f + targetPosOffset.y;
            this->actor.world.pos.z = 1300.0f + targetPosOffset.z;
            this->actor.shape.rot.y = -0x8000;

            if ((this->actor.projectedPos.z < 200.0f) && (this->actor.projectedPos.z > 0.0f)) {
                bubblePos.x = Rand_CenteredFloat(5.0f) + 130.0f;
                bubblePos.y = 40.0f;
                bubblePos.z = Rand_CenteredFloat(5.0f) + 1280.0f;
                Fishing_SpawnBubble(NULL, play->specialEffects, &bubblePos, Rand_ZeroFloat(0.02f) + 0.03f, 1);
            }

            Math_ApproachS(&this->fishLimbEFRotYDelta, (Math_SinS(this->stateAndTimer * 0x800) * 2500.0f) + 2500.0f, 2,
                           0x7D0);
            Math_ApproachS(&this->fishLimb89RotYDelta, Math_SinS(this->stateAndTimer * 0xA00) * 1500.0f, 2, 0x7D0);

            this->unk_190 = 0.3f;
            this->unk_194 = 1000.0f / 3.0f;
            return;

        case 10:
            this->fishTargetPos = this->actor.home.pos;

            Math_ApproachF(&this->actor.speed, 2.0f, 1.0f, 0.5f);
            Math_ApproachF(&this->rotationStep, 4096.0f, 1.0f, 256.0f);

            if (distToTarget < 40.0f) {
                this->fishState = 11;
                this->unk_190 = 0.4f;
                this->unk_194 = 500.0f;
            }

            func_80B70ED4(this, input);

            if (this->actor.xzDistToPlayer < (250.0f * playerSpeedMod)) {
                this->fishStateNext = this->fishState = 0;
                this->unk_1A4 = 1000;
                this->unk_1A2 = 200;
                this->timerArray[1] = 50;
            }
            break;

        case 11:
            this->fishTargetPos = this->actor.home.pos;

            Math_ApproachF(&this->actor.speed, 0.0f, 1.0f, 0.05f);
            Math_ApproachF(&this->rotationStep, 0.0f, 1.0f, 256.0f);

            if (distToTarget >= 40.0f) {
                this->fishState = 10;
                this->unk_190 = 1.0f;
                this->unk_194 = 2000.0f;
            }
            func_80B70ED4(this, input);

            if (this->actor.xzDistToPlayer < (250.0f * playerSpeedMod)) {
                this->fishStateNext = this->fishState = 0;
                this->unk_1A4 = 1000;
                this->unk_1A2 = 200;
                this->timerArray[1] = 50;
            }

            if (Message_GetState(&play->msgCtx) == TEXT_STATE_NONE) {
                if ((gSaveContext.save.dayTime >= CLOCK_TIME(18, 0)) &&
                    (gSaveContext.save.dayTime <= CLOCK_TIME(18, 0) + 27)) {
                    this->fishState = 7;
                    this->timerArray[3] = (s16)Rand_ZeroFloat(150.0f) + 200;
                }
                if ((gSaveContext.save.dayTime >= CLOCK_TIME(5, 30) - 1) &&
                    (gSaveContext.save.dayTime < CLOCK_TIME(5, 30) + 27)) {
                    this->fishState = 7;
                    this->timerArray[3] = (s16)Rand_ZeroFloat(150.0f) + 200;
                }
            }

#if OOT_DEBUG
            if (KREG(15) != 0) {
                KREG(15) = 0;
                this->fishState = 7;
                this->timerArray[3] = (s16)Rand_ZeroFloat(150.0f) + 2000;
            }
#endif
            break;

        case 0:
            Math_ApproachF(&this->actor.speed, 1.0f, 1.0f, 0.05f);
            Math_ApproachF(&this->rotationStep, 0.0f, 1.0f, 256.0f);

            if (this->timerArray[0] == 0) {
                if (this->unk_1A4 == 0) {
                    this->fishState = this->fishStateNext = 10;
                } else {
                    this->fishState = 1;
                    this->timerArray[0] = (s16)Rand_ZeroFloat(30.0f) + 10;
                    this->fishTargetPos.x = Rand_CenteredFloat(300.0f);
                    this->fishTargetPos.y = (WATER_SURFACE_Y(play) - 50.0f) - Rand_ZeroFloat(50.0f);
                    this->fishTargetPos.z = Rand_CenteredFloat(300.0f);
                    this->unk_190 = 1.0f;
                    this->unk_194 = 2000.0f;
                }
            }

            if (sLureEquipped == FS_LURE_SINKING) {
                func_80B70ED4(this, input);
            } else {
                this->actor.flags &= ~ACTOR_FLAG_0;
            }
            break;

        case 1:
            if (this->isLoach == 1) {
                this->fishState = -1;
                this->unk_1A4 = 20000;
                this->unk_1A2 = 20000;
                this->fishTargetPos.x = 0.0f;
                this->fishTargetPos.y = -140.0f;
                this->fishTargetPos.z = 0.0f;
            } else {
                Math_ApproachF(&this->rotationStep, 4096.0f, 1.0f, 256.0f);

                if ((this->actor.xzDistToPlayer < (250.0f * playerSpeedMod)) || (this->timerArray[1] != 0)) {
                    Math_ApproachF(&this->rotationStep, 8192.0f, 1.0f, 768.0f);
                    Math_ApproachF(&this->actor.speed, 4.2f, 1.0f, 0.75);
                    this->unk_190 = 1.2f;
                    this->unk_194 = 4000.0f;
                    this->timerArray[0] = 20;
                } else {
                    this->unk_190 = 1.0f;
                    this->unk_194 = 2000.0f;
                    Math_ApproachF(&this->actor.speed, 1.5f, 1.0f, 0.1f);
                }

                if ((this->timerArray[0] == 0) || (distToTarget < 50.0f)) {
                    this->fishState = 0;
                    this->timerArray[0] = (s16)Rand_ZeroFloat(30.0f) + 3;
                    this->unk_190 = 1.0f;
                    this->unk_194 = 500.0f;
                }

                if (sLureEquipped == FS_LURE_SINKING) {
                    func_80B70ED4(this, input);
                } else {
                    this->actor.flags &= ~ACTOR_FLAG_0;
                }
            }
            break;

        case -1: // loach state 1
            Math_ApproachS(&this->rotationTarget.x, 0, 0x14, 0x20);

            if ((this->actor.xzDistToPlayer < (250.0f * playerSpeedMod)) || (this->timerArray[1] != 0)) {
                Math_ApproachF(&this->actor.speed, 3.0f, 1.0f, 0.75);
                this->unk_190 = 1.0f;
                this->timerArray[0] = 20;
                this->unk_194 = 4000.0f;
                Math_ApproachF(&this->rotationStep, 4096.0f, 1.0f, 256.0f);

                if ((play->gameplayFrames % 32) == 0) {
                    this->fishTargetPos.x = Rand_CenteredFloat(600.0f);
                    this->fishTargetPos.z = Rand_CenteredFloat(600.0f);
                    this->fishTargetPos.y = -120.0f;
                }
            } else if (distToTarget > 50.0f) {
                this->unk_190 = 0.8f;
                this->unk_194 = 1500.0f;
                Math_ApproachF(&this->actor.speed, 1.0f, 1.0f, 0.1f);
                Math_ApproachF(&this->rotationStep, 2048.0f, 1.0f, 128.0f);
            } else {
                this->unk_190 = 0.4f;
                this->unk_194 = 500.0f;
                Math_ApproachZeroF(&this->actor.speed, 1.0f, 0.02f);
                Math_ApproachF(&this->rotationStep, 0.0f, 1.0f, 256.0f);
            }

            if (this->unk_1A4 == 0) {
                this->fishState = 10;
                this->fishStateNext = 10;
            } else if ((KREG_DEBUG(2) != 0) || (((this->unk_1A4 & 0x7FF) == 0) && (this->unk_1A4 < 15000))) {
#if OOT_DEBUG
                KREG(2) = 0;
#endif
                this->fishState = -2;
                this->actor.world.rot.x = this->actor.shape.rot.x = 0;
                this->fishTargetPos.y = WATER_SURFACE_Y(play) + 10.0f;
                this->fishTargetPos.x = Rand_ZeroFloat(50.0f);
                this->fishTargetPos.z = Rand_ZeroFloat(50.0f);
            }

            this->actor.flags &= ~ACTOR_FLAG_0;
            break;

        case -2:
            if ((this->actor.xzDistToPlayer < (250.0f * playerSpeedMod)) || (this->timerArray[1] != 0)) {
                this->fishState = -1;
                this->fishTargetPos.y = -120.0f;
            } else {
                this->unk_190 = 0.6f;
                this->unk_194 = 1000.0f;

                Math_ApproachS(&this->rotationTarget.x, -0x1000, 0x14, 0x100);

                if (this->actor.world.pos.y < (WATER_SURFACE_Y(play) - 20.0f)) {
                    Math_ApproachF(&this->actor.speed, 0.5f, 1.0f, 0.1f);
                } else {
                    Math_ApproachZeroF(&this->actor.speed, 1.0f, 0.01f);

                    if ((this->actor.speed == 0.0f) || (this->actor.world.pos.y > (WATER_SURFACE_Y(play) - 5.0f))) {
                        this->fishTargetPos.x = Rand_ZeroFloat(300.0f);
                        this->fishTargetPos.z = Rand_ZeroFloat(300.0f);
                        this->fishTargetPos.y = this->actor.floorHeight + 10.0f;
                        this->fishState = -25;
                        this->rotationStep = 0.0f;

                        spB8 = this->fishMouthPos;
                        spB8.y = WATER_SURFACE_Y(play);
                        Fishing_SpawnRipple(&this->actor.projectedPos, play->specialEffects, &spB8, 10.0f, 300.0f, 150,
                                            90);
                        Fishing_SpawnRipple(&this->actor.projectedPos, play->specialEffects, &spB8, 30.0f, 400.0f, 150,
                                            90);

                        Actor_PlaySfx(&this->actor, NA_SE_PL_CATCH_BOOMERANG);
                        break;
                    }
                }

                Math_ApproachF(&this->rotationStep, 2048.0f, 1.0f, 128.0f);
                this->actor.flags &= ~ACTOR_FLAG_0;
            }
            break;

        case -25:
            if ((this->actor.xzDistToPlayer < (250.0f * playerSpeedMod)) || (this->timerArray[1] != 0)) {
                this->fishState = -1;
                this->fishTargetPos.y = -120.0f;
            } else {
                Math_ApproachS(&this->rotationTarget.x, 0x1000, 0x14, 0x6A);

                if (distToTarget > 40.0f) {
                    this->unk_190 = 0.7f;
                    this->unk_194 = 1200.0f;
                    Math_ApproachF(&this->actor.speed, 0.5f, 1.0f, 0.01f);
                    Math_ApproachF(&this->rotationStep, 2048.0f, 1.0f, 128.0f);
                } else {
                    this->fishState = -1;
                }
            }
            break;

        case 2:
            if (((this->actor.params + D_80B7E118) & 1) != 0) {
                multiVecSrc.x = 10.0f;
            } else {
                multiVecSrc.x = -10.0f;
            }
            multiVecSrc.y = 0.0f;
            multiVecSrc.z = 0.0f;
            Matrix_RotateY(sLureRot.y, MTXMODE_NEW);
            Matrix_MultVec3f(&multiVecSrc, &targetPosOffset);

            this->fishTargetPos.x = sLurePos.x + targetPosOffset.x;
            this->fishTargetPos.z = sLurePos.z + targetPosOffset.z;

            if (sLureEquipped == FS_LURE_SINKING) {
                this->fishTargetPos.y = sLurePos.y;
            } else if (this->isLoach == 0) {
                this->fishTargetPos.y = sLurePos.y - 15.0f;
            } else {
                this->fishTargetPos.y = sLurePos.y - 5.0f;
            }

            if (this->fishTargetPos.y <= this->actor.floorHeight) {
                this->fishTargetPos.y = this->actor.floorHeight + 3.0f;
            }

            if ((sLureEquipped != FS_LURE_SINKING) && (this->fishTargetPos.y < this->actor.world.pos.y)) {
                Math_ApproachF(&this->actor.world.pos.y, this->fishTargetPos.y, 0.1f,
                               (this->actor.world.pos.y - this->fishTargetPos.y) * 0.1f);
            }

            Math_ApproachF(&this->rotationStep, 8192.0f, 1.0f, (KREG_DEBUG(16) * 128) + 384.0f);
            if (CHECK_BTN_ALL(input->press.button, BTN_A)) {
                this->perception += 0.005f;
            }

            if (sWiggleAttraction != 0) {
                if (sWiggleAttraction == 1) {
                    this->perception += 0.01f;
                } else {
                    this->perception += 0.05f;
                }
                sWiggleAttraction = 0;
            }

            if (CHECK_BTN_ALL(input->press.button, BTN_B)) {
                this->perception += 0.008f;
            }

            if (distToTarget < ((this->fishLength * 0.5f) + 20.0f)) {
                if (this->unk_15E == 0) {
                    this->unk_190 = 1.0f;
                    this->unk_194 = 500.0f;
                    this->timerArray[0] = (s16)Rand_ZeroFloat(10.0f) + 2;
                }
                Math_ApproachF(&this->actor.speed, -0.2f, 1.0f, 0.1f);
                this->unk_15E = 1;
            } else {
                if (this->unk_15E != 0) {
                    this->unk_190 = 1.0f;
                    this->rotationStep = 0.0f;
                    this->unk_194 = 3000.0f;
                }
                Math_ApproachF(&this->actor.speed, 3.0f, 1.0f, 0.15f);
                this->unk_15E = 0;
            }

            if (this->fishLength >= 60.0f) {
                multiplier = 0.3f;
            } else if (this->fishLength >= 45.0f) {
                multiplier = 0.6f;
            } else {
                multiplier = 1.0f;
            }

            if ((gSaveContext.save.dayTime >= CLOCK_TIME(17, 0)) && (gSaveContext.save.dayTime < CLOCK_TIME(19, 0))) {
                multiplier *= 1.75f;
            } else if ((gSaveContext.save.dayTime >= CLOCK_TIME(5, 0)) &&
                       (gSaveContext.save.dayTime < CLOCK_TIME(7, 0))) {
                multiplier *= 1.5f;
            } else if (sFishingFoggy != 0) {
                multiplier *= 1.5f;
            } else if ((u8)sStormStrength != 0) {
                multiplier *= 3.0f;
            }

            chance = 0.03f * multiplier;
            if (sLureEquipped == FS_LURE_SINKING) {
                chance *= 5.0f;
            }

#if OOT_DEBUG
            if (((this->timerArray[0] == 1) || (Rand_ZeroOne() < chance)) &&
                ((Rand_ZeroOne() < (this->perception * multiplier)) || ((this->isLoach + 1) == KREG(69))))
#else
            if (((this->timerArray[0] == 1) || (Rand_ZeroOne() < chance)) &&
                (Rand_ZeroOne() < (this->perception * multiplier)))
#endif
            {
                if (this->isLoach == 0) {
                    this->fishState = 3;
                    this->unk_190 = 1.2f;
                    this->unk_194 = 5000.0f;
                    this->timerArray[0] = Rand_ZeroFloat(10.0f);
                } else {
                    this->fishState = -3;
                    this->unk_190 = 1.0f;
                    this->unk_194 = 3000.0f;
                    this->timerArray[0] = 40;
                }
                if (sLureEquipped == FS_LURE_SINKING) {
                    this->speedTarget = Rand_ZeroFloat(1.5f) + 3.0f;
                } else {
                    this->speedTarget = Rand_ZeroFloat(1.5f) + 4.5f;
                }
            }

            if ((sRodCastState != 3) || (this->timerArray[2] == 0) ||
                (sqrtf(SQ(this->actor.world.pos.x) + SQ(this->actor.world.pos.z)) > 800.0f)) {
                this->fishState = this->fishStateNext;
                this->timerArray[1] = (s16)Rand_ZeroFloat(30.0f) + 50;
                this->timerArray[0] = (s16)Rand_ZeroFloat(10.0f) + 5;
                this->unk_190 = 1.0f;
                this->rotationStep = 0.0f;
                this->unk_194 = 2000.0f;
            }

            if (this->actor.xzDistToPlayer < (100.0f * playerSpeedMod)) {
                this->fishStateNext = this->fishState = 0;
                this->unk_1A4 = 1000;
                this->unk_1A2 = 200;
                this->timerArray[1] = 50;
            }
            break;

        case 3:
            this->lilyTimer = 6;
            rotXYScale = 2;

            if ((((s16)player->actor.world.pos.x + D_80B7E118) & 1) != 0) {
                multiVecSrc.x = 30.0f;
            } else {
                multiVecSrc.x = -30.0f;
            }
            multiVecSrc.y = 0.0f;
            multiVecSrc.z = 30.0f;

            Matrix_RotateY(sLureRot.y, MTXMODE_NEW);
            Matrix_MultVec3f(&multiVecSrc, &targetPosOffset);

            this->fishTargetPos.x = sLurePos.x + targetPosOffset.x;
            this->fishTargetPos.z = sLurePos.z + targetPosOffset.z;
            this->fishTargetPos.y = sLurePos.y - 10.0f;
            this->rotationStep = 4096.0f;
            Math_ApproachF(&this->actor.speed, this->speedTarget * 0.8f, 1.0f, 1.0f);

            if ((sRodCastState != 3) || (sLurePos.y > (WATER_SURFACE_Y(play) + 5.0f)) ||
                (sqrtf(SQ(sLurePos.x) + SQ(sLurePos.z)) > 800.0f)) {
                this->fishState = this->fishStateNext;
                this->timerArray[0] = 0;
                this->unk_190 = 1.0f;
                this->unk_194 = 2000.0f;
            } else if ((this->timerArray[0] == 0) || (distToTarget < 30.0f)) {
                this->fishState = 4;
                this->fishTargetPos = sLurePos;
                this->rotationStep = 16384.0f;
                this->unk_190 = 1.2f;
                this->unk_194 = 5000.0f;
                this->timerArray[0] = 20;
            }
            break;

        case 4:
            Math_ApproachF(&this->rotationStep, 16384.0f, 1.0f, 4096.0f);
            Math_ApproachS(&this->fishLimbDRotZDelta, 0x4E20, 4, 0x1388);

            this->lilyTimer = 50;
            rotXYScale = 2;
            this->fishTargetPos = sLurePos;
            Math_ApproachF(&this->actor.speed, this->speedTarget, 1.0f, 1.0f);

            if ((sRodCastState != 3) || (this->timerArray[0] == 0) || (sLurePos.y > (WATER_SURFACE_Y(play) + 5.0f)) ||
                (sqrtf(SQ(sLurePos.x) + SQ(sLurePos.z)) > 800.0f)) {

                this->timerArray[0] = 0;
                this->fishState = this->fishStateNext;
                this->unk_190 = 1.0f;
                this->unk_194 = 2000.0f;
            } else if (distToTarget < 10.0f) {
                s16 timer;

                if (Fishing_SplashBySize(this, play, false)) {
                    Fishing_FishLeapSfx(this, false);
                }

                this->fishState = 5;
                this->unk_190 = 1.2f;
                this->unk_194 = 5000.0f;
                this->timerArray[1] = 150;
                this->timerArray[0] = 0;
                this->timerArray[2] = 0;
                this->timerArray[3] = 120;

                sRodCastState = 4;
                sFishingHookedFish = this;
                sFishMouthOffset.y = 500.0f - Rand_ZeroFloat(400.0f);

                // get rumble time based on size and lure used.
                if (sLureEquipped == FS_LURE_SINKING) {
                    if (this->fishLength > 70.0f) {
                        timer = (s16)Rand_ZeroFloat(20.0f) + 10;
                    } else if (this->fishLength > 60.0f) {
                        timer = (s16)Rand_ZeroFloat(30.0f) + 20;
                    } else if (this->fishLength > 50.0f) {
                        timer = (s16)Rand_ZeroFloat(30.0f) + 30;
                    } else {
                        timer = (s16)Rand_ZeroFloat(40.0f) + 40;
                    }
                    sLureBitTimer = timer;
                    sRumbleDelay = timer;
                    Rumble_Override(0.0f, 60, timer * 3, 10);
                } else {
                    if (this->fishLength > 70.0f) {
                        timer = (s16)Rand_ZeroFloat(5.0f) + 10;
                    } else if (this->fishLength > 60.0f) {
                        timer = (s16)Rand_ZeroFloat(5.0f) + 15;
                    } else if (this->fishLength > 50.0f) {
                        timer = (s16)Rand_ZeroFloat(5.0f) + 17;
                    } else {
                        timer = (s16)Rand_ZeroFloat(5.0f) + 25;
                    }
                    sLureBitTimer = timer;
                    sRumbleDelay = timer;
                    Rumble_Override(0.0f, 180, timer * 3, 10);
                }

                sLineHooked = 0;
                sRodPullback = 100;
                sFishFightTime = 0;
            }
            break;

        case -3:
            this->lilyTimer = 50;
            this->fishTargetPos = sLurePos;
            Math_ApproachF(&this->actor.speed, 2.0f, 1.0f, 1.0f);

            if ((sRodCastState != 3) || (this->timerArray[0] == 0) || (sLurePos.y > (WATER_SURFACE_Y(play) + 5.0f)) ||
                (sqrtf(SQ(sLurePos.x) + SQ(sLurePos.z)) > 800.0f)) {

                this->timerArray[0] = 0;
                this->unk_190 = 1.0f;
                this->fishState = this->fishStateNext;
                this->unk_194 = 2000.0f;
            } else if (distToTarget < 10.0f) {
                if (sLurePos.y > (WATER_SURFACE_Y(play) - 10.0f)) {
                    Actor_PlaySfx(&this->actor, NA_SE_EV_JUMP_OUT_WATER);
                    Sfx_PlaySfxCentered(NA_SE_PL_CATCH_BOOMERANG);
                }

                Fishing_SplashBySize(this, play, false);
                this->fishState = 5;
                this->unk_190 = 1.2f;
                this->unk_194 = 5000.0f;
                this->timerArray[1] = 150;
                this->timerArray[0] = 0;
                this->timerArray[2] = 0;
                this->timerArray[3] = 120;

                sRodCastState = 4;
                sFishingHookedFish = this;

                if (sLureEquipped == FS_LURE_SINKING) {
                    sLureBitTimer = 30;
                    sRumbleDelay = 100;
                    Rumble_Override(0.0f, 60, 90, 10);
                } else {
                    sLureBitTimer = 30;
                    sRumbleDelay = 40;
                    Rumble_Override(0.0f, 180, 90, 10);
                }

                sLineHooked = false;
                sRodPullback = 100;
                sFishFightTime = 0;
            }
            break;

        case 5:
            this->actor.uncullZoneForward = 1200.0f;
            this->actor.uncullZoneScale = 200.0f;

            sFishFightTime++;
            PRINTF("HIT FISH %dcm\n", (u8)this->fishLength);

            Math_ApproachS(&this->fishLimbDRotZDelta, 0x2AF8, 4, 0xBB8);
            sFishingHookedFish = this;
            Math_ApproachS(&player->actor.shape.rot.y, this->actor.yawTowardsPlayer + 0x8000, 5, 0x500);

            if (sLineHooked == 0) {
                if ((sSinkingLureSegmentIndex < 20) && ((sLureTimer & 3) == 0)) {
                    sSinkingLureSegmentIndex++;
                }
            }

            if ((sLureBitTimer != 0) && (sLineHooked == 0)) { // pull the line to hook it
                if (((input->rel.stick_y < -50) && (sStickAdjYPrev > -40)) ||
                    CHECK_BTN_ALL(input->press.button, BTN_A)) {
                    if (input->rel.stick_y < -50) {
                        temp_f0 = 40.0f - ((this->fishLength - 30.0f) * 1.333333f);
                        if (temp_f0 > 0.0f) {
                            this->unk_152 = temp_f0;
                            this->unk_154 = this->actor.yawTowardsPlayer - this->actor.shape.rot.y;
                            this->unk_156 = 1;
                        }
                    }

                    this->fishLimbRotPhaseStep = 1.7f;
                    this->fishLimbRotPhaseMag = 7000.0f;
                    sLineHooked = 1;
                    SEQCMD_PLAY_SEQUENCE(SEQ_PLAYER_BGM_MAIN, 0, 8, NA_BGM_ENEMY);
                    sFishingMusicDelay = 0;

                    if (this->isLoach == 1) {
                        rumbleStrength = (this->fishLength * 3.0f) + 120.0f;
                    } else {
                        rumbleStrength = (2.0f * this->fishLength) + 120.0f;
                    }
                    if (rumbleStrength > 255.0f) {
                        rumbleStrength = 255.0f;
                    }

                    Rumble_Override(0.0f, rumbleStrength, 120, 5);
                    sRumbleDelay = 40;
                    sRodHitTimer = 10;
                    Sfx_PlaySfxCentered(NA_SE_IT_FISHING_HIT);
                }
            }

            if (this->actor.world.pos.y < WATER_SURFACE_Y(play)) {
                f32 rumbleStrength;

                if (this->timerArray[1] > 30) {
                    phi_v0_2 = 7;
                } else {
                    phi_v0_2 = 0xF;
                }

                if (((this->stateAndTimer & phi_v0_2) == 0) && (Rand_ZeroOne() < 0.75f) && (sRumbleDelay == 0)) {

                    if (this->fishLength >= 70.0f) {
                        rumbleStrength = 255.0f;
                    } else if (this->fishLength >= 60.0f) {
                        rumbleStrength = 230.0f;
                    } else if (this->fishLength >= 50.0f) {
                        rumbleStrength = 200.0f;
                    } else if (this->fishLength >= 40.0f) {
                        rumbleStrength = 170.0f;
                    } else {
                        rumbleStrength = 140.0f;
                    }

                    if (phi_v0_2 == 0xF) {
                        rumbleStrength *= 3.0f / 4.0f;
                    }

                    Rumble_Override(0.0f, rumbleStrength, (s16)Rand_ZeroFloat(5.0f) + 10, 5);
                }

                if (this->timerArray[1] > 30) {
                    if (this->timerArray[0] == 0) {
                        u16 attempts;

                        multiVecSrc.x = 0.0f;
                        multiVecSrc.y = 0.0f;
                        multiVecSrc.z = 200.0f;

                        for (attempts = 0; attempts < 100; attempts++) {
                            Matrix_RotateY(Rand_CenteredFloat(3.0f * M_PI / 4.0f) +
                                               BINANG_TO_RAD_ALT(this->actor.yawTowardsPlayer + 0x8000),
                                           MTXMODE_NEW);
                            Matrix_MultVec3f(&multiVecSrc, &targetPosOffset);

                            this->fishTargetPos.x = this->actor.world.pos.x + targetPosOffset.x;
                            this->fishTargetPos.z = this->actor.world.pos.z + targetPosOffset.z;

                            if ((SQ(this->fishTargetPos.x) + SQ(this->fishTargetPos.z)) < SQ(750.0f)) {
                                break;
                            }
                        }

                        if ((Rand_ZeroOne() < 0.1f) && (this->timerArray[3] == 0)) {
                            u8 rumbleStrength8;

                            if (this->fishLength >= 60.0f) {
                                rumbleStrength8 = 255;
                            } else if (this->fishLength >= 50.0f) {
                                rumbleStrength8 = 200;
                            } else {
                                rumbleStrength8 = 180;
                            }
                            Rumble_Override(0.0f, rumbleStrength8, 90, 2);
                            this->timerArray[0] = 20;
                            this->timerArray[1] = 100;
                            this->timerArray[2] = 20;
                            this->timerArray[3] = 100;
                            this->fishTargetPos.y = 300.0f;
                            sRumbleDelay = 40;
                            sRodPullback = (s16)Rand_ZeroFloat(30.0f) + 20;
                        } else {
                            this->timerArray[0] = (s16)Rand_ZeroFloat(10.0f) + 3;
                            this->timerArray[2] = 0;
                            this->fishTargetPos.y = -70.0f - Rand_ZeroFloat(150.0f);
                        }
                    }

                    if (this->timerArray[2] != 0) {
                        sRodReelingSpeed = 0.0f;
                        this->unk_190 = 1.6f;
                        this->unk_194 = 6000.0f;
                        Math_ApproachF(&this->actor.speed, 7.5f, 1.0f, 1.0f);
                        Math_ApproachS(&this->fishLimbDRotZDelta, 20000, 2, 4000);
                    } else {
                        if ((sLineHooked == 0) && (sLureEquipped == FS_LURE_SINKING)) {
                            this->unk_190 = 1.0f;
                            this->unk_194 = 2000.0f;
                            Math_ApproachF(&this->actor.speed, 3.0f, 1.0f, 0.2f);
                        } else {
                            this->unk_190 = 1.4f;
                            this->unk_194 = 5000.0f;
                            Math_ApproachF(&this->actor.speed, 5.0f, 1.0f, 0.5f);
                        }

                        if (this->isLoach == 0) {
                            sRodReelingSpeed = 1.0f - (this->fishLength * 0.00899f);
                        } else {
                            sRodReelingSpeed = 1.0f - (this->fishLength * 0.00899f * 1.4f);
                        }
                    }
                } else {
                    if (((this->timerArray[1] & 0xF) == 0) && CHECK_BTN_ALL(input->cur.button, BTN_A) &&
                        (!(this->fishLength >= 60.0f) || (sFishFightTime >= 2000))) {
                        this->unk_152 = (s16)Rand_ZeroFloat(30.0f) + 15;
                        this->unk_154 = this->actor.yawTowardsPlayer - this->actor.shape.rot.y;
                    }

                    this->unk_190 = 1.0f;
                    this->unk_194 = 4500.0f;

                    if (this->isLoach == 0) {
                        sRodReelingSpeed = 1.3f - (this->fishLength * 0.00899f);
                    } else {
                        sRodReelingSpeed = 1.3f - (this->fishLength * 0.00899f * 1.4f);
                    }

                    Math_ApproachF(&this->actor.speed, 2.0f, 1.0f, 0.5f);

                    if (this->timerArray[1] == 0) {
                        this->unk_152 = 0;

                        if (sFishFightTime < 2000) {
                            this->timerArray[1] = (s16)Rand_ZeroFloat(50.0f) + 50;
                        } else if (sFishFightTime < 3000) {
                            this->timerArray[1] = (s16)Rand_ZeroFloat(20.0f) + 30;
                        } else {
                            this->timerArray[1] = (s16)Rand_ZeroFloat(10.0f) + 25;
                        }
                    }
                }
            }

            if (sReelLock != 0) {
                sRodReelingSpeed = 0.0f;
            }

            if (sLineHooked || (sLureEquipped != FS_LURE_SINKING)) {
                if (this->actor.speed < 3.0f) {
                    if ((sLureTimer & 8) != 0) {
                        targetPosOffset.x = -0.8f;
                    } else {
                        targetPosOffset.x = -0.75f;
                    }
                } else {
                    if ((sLureTimer & 4) != 0) {
                        targetPosOffset.x = -0.9f;
                    } else {
                        targetPosOffset.x = -0.85f;
                    }
                }

                Math_ApproachF(&D_80B7A6C0, 35.0f, 0.1f, 3.5f);
                Math_ApproachF(&D_80B7A6BC, targetPosOffset.x, 0.3f, 0.1f);
            }

            sReelLinePos[LINE_SEG_COUNT - 1] = this->fishMouthPos;
            multiVecSrc.x = sReelLinePos[LINE_SEG_COUNT - 1].x - sReelLinePos[LINE_SEG_COUNT - 2].x;
            multiVecSrc.y = sReelLinePos[LINE_SEG_COUNT - 1].y - sReelLinePos[LINE_SEG_COUNT - 2].y;
            multiVecSrc.z = sReelLinePos[LINE_SEG_COUNT - 1].z - sReelLinePos[LINE_SEG_COUNT - 2].z;

            if ((SQ(multiVecSrc.x) + SQ(multiVecSrc.y) + SQ(multiVecSrc.z)) > SQ(20.0f)) {
                Math_ApproachF(&this->actor.world.pos.x, sReelLinePos[LINE_SEG_COUNT - 2].x, 0.2f,
                               2.0f * (this->actor.speed * 1.5f));
                Math_ApproachF(&this->actor.world.pos.y, sReelLinePos[LINE_SEG_COUNT - 2].y, 0.2f,
                               2.0f * (this->actor.speed * 1.5f) * 5.0f * 0.1f);
                Math_ApproachF(&this->actor.world.pos.z, sReelLinePos[LINE_SEG_COUNT - 2].z, 0.2f,
                               2.0f * (this->actor.speed * 1.5f));
            }

            if (CHECK_BTN_ALL(input->cur.button, BTN_A) || (input->rel.stick_y < -30)) {
                if (sRodPullback < 100) {
                    sRodPullback++;
                }
            } else {
                if (sRodPullback != 0) {
                    sRodPullback--;
                }
            }

            if ((sRodCastState < 3) || ((sReelLock != 0) && (sFishFightTime > 50)) || (sFishFightTime >= 6000) ||
                ((sLureBitTimer == 0) && (sLineHooked == 0)) || (sRodPullback == 0) ||
                (((sLureTimer & 0x7F) == 0) && (Rand_ZeroOne() < 0.05f) && (sLureEquipped != FS_LURE_SINKING) &&
                 (KREG_DEBUG(69) == 0))) {
                sFishingCaughtTextDelay = 20;

                if ((sLureBitTimer == 0) && (sLineHooked == 0)) {
                    sFishingCaughtTextId = 0x4081;
                    if (((sLinkAge == LINK_AGE_CHILD) && (HIGH_SCORE(HS_FISHING) & HS_FISH_PRIZE_CHILD)) ||
                        ((sLinkAge != LINK_AGE_CHILD) && (HIGH_SCORE(HS_FISHING) & HS_FISH_PRIZE_ADULT))) {
                        sFishingCaughtTextDelay = 0;
                    }
                } else {
                    sFishingCaughtTextId = 0x4082;
                    Rumble_Override(0.0f, 1, 3, 1);
                    SEQCMD_STOP_SEQUENCE(SEQ_PLAYER_BGM_MAIN, 10);
                }

                this->fishState = this->fishStateNext = 0;
                this->unk_1A4 = 10000;
                this->unk_1A2 = 500;
                this->timerArray[1] = 50;
                this->timerArray[0] = 0;
                this->unk_190 = 1.0f;
                this->unk_194 = 3000.0f;

                if (sRodCastState == 4) {
                    sRodCastState = 3;
                }

                sFishingMusicDelay = 50;
                sRodReelingSpeed = 0.5f;
                this->unk_152 = 0;
            } else if (this->actor.xzDistToPlayer < (KREG_DEBUG(59) + 50.0f)) {
                this->fishState = 6;
                this->timerArray[0] = 100;
                player->unk_860 = 3;
                Rumble_Override(0.0f, 1, 3, 1);
                sFishesCaught++;
                Cutscene_StartManual(play, &play->csCtx);
                sFishingPlayerCinematicState = 100;
                sCatchCamX = 45.0f;
                sRodCastState = 5;
                this->unk_190 = 1.0f;
                this->unk_194 = 500.0f;
                this->fishLimbRotPhaseMag = 5000.0f;

                if (this->actor.world.pos.y <= WATER_SURFACE_Y(play)) {
                    Fishing_FishLeapSfx(this, true);
                    Fishing_SplashBySize(this, play, true);
                }
                goto hoistCatch;
            }
            break;

        hoistCatch:
        case 6:
            Math_ApproachS(&this->fishLimbDRotZDelta, 11000, 2, 4000);
            Math_ApproachF(&sCatchCamX, 15.0f, 0.05f, 0.75f);

            multiVecSrc.x = sCatchCamX;
            if (sLinkAge != LINK_AGE_CHILD) {
                multiVecSrc.y = 30.0f;
                multiVecSrc.z = 55.0f;
            } else {
                multiVecSrc.y = 10.0f;
                multiVecSrc.z = 50.0f;
            }
            Matrix_RotateY(BINANG_TO_RAD_ALT(player->actor.shape.rot.y), MTXMODE_NEW);
            Matrix_MultVec3f(&multiVecSrc, &sSubCamEye);

            sSubCamEye.x += player->actor.world.pos.x;
            sSubCamEye.y += player->actor.world.pos.y;
            sSubCamEye.z += player->actor.world.pos.z;

            sSubCamAt = player->actor.world.pos;
            if (sLinkAge != LINK_AGE_CHILD) {
                sSubCamAt.y += 40.0f;
            } else {
                sSubCamAt.y += 25.0f;
            }

            if (this->timerArray[0] == 90) {
                SEQCMD_PLAY_SEQUENCE(SEQ_PLAYER_BGM_MAIN, 0, 9, NA_BGM_HEART_GET);
                sFishingCaughtTextDelay = 40;

                if (this->isLoach == 0) {
                    sFishLengthToWeigh = this->fishLength;

                    if (sFishLengthToWeigh >= 75) {
                        sFishingCaughtTextId = 0x409F;
                    } else if (sFishLengthToWeigh >= 50) {
                        sFishingCaughtTextId = 0x4091;
                    } else {
                        sFishingCaughtTextId = 0x4083;
                    }
                } else {
                    sFishLengthToWeigh = 2.0f * this->fishLength;
                    sFishingCaughtTextId = 0x4099;
                }

                this->keepState = 0;
            }

            this->unk_160 = -0x4000;
            this->actor.shape.rot.y = player->actor.shape.rot.y + 0x5000;
            this->actor.shape.rot.x = this->actor.shape.rot.z = this->unk_162 = this->unk_164 = this->unk_16E = 0;

            multiVecSrc.x = 4.0f;
            multiVecSrc.y = -10.0f;
            multiVecSrc.z = 5.0f;
            Matrix_MultVec3f(&multiVecSrc, &targetPosOffset);
            Math_ApproachF(&this->actor.world.pos.x, player->bodyPartsPos[PLAYER_BODYPART_R_HAND].x + targetPosOffset.x,
                           1.0f, 6.0f);
            Math_ApproachF(&this->actor.world.pos.y, player->bodyPartsPos[PLAYER_BODYPART_R_HAND].y + targetPosOffset.y,
                           1.0f, 6.0f);
            Math_ApproachF(&this->actor.world.pos.z, player->bodyPartsPos[PLAYER_BODYPART_R_HAND].z + targetPosOffset.z,
                           1.0f, 6.0f);

            sRodLineSpooled = 188.0f;

            if (this->timerArray[0] <= 50) {
                switch (this->keepState) {
                    case 0:
                        if ((Message_GetState(&play->msgCtx) == TEXT_STATE_CHOICE) ||
                            (Message_GetState(&play->msgCtx) == TEXT_STATE_NONE)) {
                            if (Message_ShouldAdvance(play)) {
                                Message_CloseTextbox(play);
                                if (play->msgCtx.choiceIndex == 0) {
                                    if (sFishOnHandLength == 0.0f) {
                                        sFishOnHandLength = this->fishLength;
                                        sFishOnHandIsLoach = this->isLoach;
                                        sLureCaughtWith = sLureEquipped;
                                        Actor_Kill(&this->actor);
                                    } else if ((this->isLoach == 0) && (sFishOnHandIsLoach == 0) &&
                                               ((s16)this->fishLength < (s16)sFishOnHandLength)) {
                                        this->keepState = 1;
                                        this->timerArray[0] = 0x3C;

                                        Message_StartTextbox(play, 0x4098, NULL);
                                    } else {
                                        f32 lengthTemp = sFishOnHandLength;
                                        s16 loachTemp = sFishOnHandIsLoach;
                                        sFishOnHandLength = this->fishLength;
                                        sFishOnHandIsLoach = this->isLoach;
                                        sLureCaughtWith = sLureEquipped;
                                        this->fishLength = lengthTemp;
                                        this->isLoach = loachTemp;
                                    }
                                }
                                if (this->keepState == 0) {
                                    sRodCastState = 0;
                                }
                            }
                        }
                        break;
                    case 1:
                        if ((Message_GetState(&play->msgCtx) == TEXT_STATE_CHOICE) ||
                            (Message_GetState(&play->msgCtx) == TEXT_STATE_NONE)) {
                            if (Message_ShouldAdvance(play)) {
                                Message_CloseTextbox(play);
                                if (play->msgCtx.choiceIndex != 0) {
                                    f32 temp1 = sFishOnHandLength;
                                    s16 temp2 = sFishOnHandIsLoach;
                                    sFishOnHandLength = this->fishLength;
                                    sLureCaughtWith = sLureEquipped;
                                    this->fishLength = temp1;
                                    this->isLoach = temp2;
                                }
                                sRodCastState = 0;
                            }
                        }
                        break;
                }
            }

            if (sRodCastState == 0) {
                if (this->actor.update != NULL) {
                    this->fishState = this->fishStateNext = 0;
                    this->unk_1A4 = 10000;
                    this->unk_1A2 = 500;
                    this->timerArray[1] = 50;
                    this->timerArray[0] = 0;
                    this->unk_190 = 1.0f;
                    this->unk_194 = 2000.0f;
                    SkelAnime_Free(&this->skelAnime, play);

                    if (this->isLoach == 0) {
                        SkelAnime_InitFlex(play, &this->skelAnime, &gFishingFishSkel, &gFishingFishAnim, NULL, NULL, 0);
                        Animation_MorphToLoop(&this->skelAnime, &gFishingFishAnim, 0.0f);
                    } else {
                        SkelAnime_InitFlex(play, &this->skelAnime, &gFishingLoachSkel, &gFishingLoachAnim, NULL, NULL,
                                           0);
                        Animation_MorphToLoop(&this->skelAnime, &gFishingLoachAnim, 0.0f);
                    }
                }

                D_80B7E148 = 520.0f;
                sRodLineSpooled = 195.0f;
                SEQCMD_STOP_SEQUENCE(SEQ_PLAYER_BGM_MAIN, 10);
                sFishingMusicDelay = 20;
                sFishingPlayerCinematicState = 3;
            }
            break;

        case 7:
            this->lilyTimer = 50;
            rotXYScale = 5;
            this->rotationStep = 12288.0f;

            if (this->actor.params < (EN_FISH_PARAM + 4)) {
                this->fishTargetPos = sGroupFishes[this->actor.params - EN_FISH_PARAM].pos;
                sFishGroupVar = 1;
            } else if (this->actor.params < (EN_FISH_PARAM + 8)) {
                this->fishTargetPos = sGroupFishes[this->actor.params - EN_FISH_PARAM + 16].pos;
                sFishGroupVar = 2;
            } else {
                this->fishTargetPos = sGroupFishes[this->actor.params - EN_FISH_PARAM + 32].pos;
                sFishGroupVar = 3;
            }

            Math_ApproachF(&this->actor.speed, 5.0f, 1.0f, 1.0f);

            if (distToTarget < 20.0f) {
                Math_ApproachS(&this->fishLimbDRotZDelta, 20000, 2, 4000);

                if ((this->timerArray[2] == 0) && Fishing_SplashBySize(this, play, false)) {
                    Fishing_FishLeapSfx(this, Rand_ZeroFloat(1.99f));
                    this->timerArray[2] = (s16)Rand_ZeroFloat(20.0f) + 20;
                }
            }

            if (this->timerArray[3] == 0) {
                this->fishState = 10;
                this->fishStateNext = 10;
            } else {
                func_80B70ED4(this, input);
                if (this->actor.xzDistToPlayer < (100.0f * playerSpeedMod)) {
                    this->fishStateNext = this->fishState = 0;
                    this->unk_1A4 = 500;
                    this->unk_1A2 = 200;
                    this->timerArray[1] = 50;
                }
            }
            break;
    }

    Math_ApproachS(&this->fishLimbEFRotYDelta, (Math_SinS(this->stateAndTimer * 0x1000) * 5000.0f) + 5000.0f, 2, 0x7D0);

    if (this->fishState != 6) {
        if (this->actor.world.pos.y > WATER_SURFACE_Y(play)) {
            this->unk_190 = 1.5f;
            this->unk_194 = 5000.0f;

            Math_ApproachS(&this->unk_16E, 0, 5, 0x7D0);

            rotXScale = rotYScale = rotZScale = 3;
            rotXStep = rotYStep = 0x2000;

            this->timerArray[2] = 0;
            this->unk_184 -= 1.0f;
        } else {
            Math_ApproachZeroF(&this->unk_184, 1.0f, 2.0f);
            // check for Loach states
            if ((this->fishState != -1) && (this->fishState != -2) && (this->fishState != -25)) {
                this->rotationTarget.x = 0;
            }

            this->rotationTarget.y = this->rotationTarget.z = 0;
            rotXScale = rotYScale = rotZScale = 4;
            rotXStep = rotYStep = 0x2000;

            spF6 = Fishing_SmoothStepToS(&this->actor.world.rot.y, rotYtarget, rotXYScale, this->rotationStep) * 3.0f;
            Math_ApproachS(&this->actor.world.rot.x, rotXTarget, rotXYScale, this->rotationStep * 0.5f);

            if (spF6 > 8000) {
                spF6 = 8000;
            } else if (spF6 < -8000) {
                spF6 = -8000;
            }

            if (this->actor.speed >= 3.2f) {
                Math_ApproachS(&this->unk_16E, spF6, 2, 20000);
            } else {
                Math_ApproachS(&this->unk_16E, spF6, 3, 3000);
            }

            Actor_UpdateVelocityXYZ(&this->actor);
        }

        Actor_UpdatePos(&this->actor);

        this->actor.world.pos.y += (this->unk_184 * 1.5f);

        if (this->unk_152 != 0) {
            this->rotationTarget.y = this->unk_154;
            this->unk_152--;
            if (this->unk_156 != 0) {
                rotYScale = 5;
                rotYStep = 0x4000;
            } else {
                rotYScale = 10;
                rotYStep = 0x800;
            }
            this->rotationTarget.x = -0x500 - this->actor.shape.rot.x;
            rotXScale = 5;
            rotXStep = 0x4000;
        } else {
            this->unk_156 = 0;
        }

        Math_ApproachS(&this->unk_160, this->rotationTarget.x, rotXScale, rotXStep);
        Math_ApproachS(&this->unk_162, this->rotationTarget.y, rotYScale, rotYStep);
        Math_ApproachS(&this->unk_164, this->rotationTarget.z, rotZScale, 0x2000);

        if (this->actor.speed <= 0.5f) {
            Math_ApproachS(&this->actor.shape.rot.x, 0, 10, this->unk_178);
            Math_ApproachS(&this->unk_178, 0x500, 1, 0x20);
        } else {
            Math_ApproachS(&this->actor.shape.rot.x, -this->actor.world.rot.x, 10, 0x1000);
            this->unk_178 = 0;
        }

        this->actor.shape.rot.y = this->actor.world.rot.y;

        if ((this->fishState != -1) && (this->fishState != -2) && (this->fishState != -25)) {
            if ((this->actor.world.pos.y > WATER_SURFACE_Y(play)) && (this->actor.prevPos.y <= WATER_SURFACE_Y(play))) {
                Fishing_SplashBySize(this, play, true);
                Fishing_FishLeapSfx(this, true);
                this->unk_184 = this->actor.velocity.y;
                this->actor.velocity.y = 0.0f;
                this->rotationTarget.z = Rand_CenteredFloat(32768.0f);
            } else if ((this->actor.world.pos.y < WATER_SURFACE_Y(play)) &&
                       (this->actor.prevPos.y >= WATER_SURFACE_Y(play))) {
                if (this->unk_184 < -5.0f) {
                    this->unk_184 = -5.0f;
                }
                this->actor.world.rot.x = -0xFA0;
                Fishing_SplashBySize(this, play, true);
                this->bubbleTime = 20;
                Fishing_FishLeapSfx(this, 0);
            }
        }

        if ((this->actor.world.pos.y < WATER_SURFACE_Y(play)) &&
            (this->actor.world.pos.y > (WATER_SURFACE_Y(play) - 10.0f)) && ((this->stateAndTimer & 1) == 0) &&
            (this->actor.speed > 0.0f)) {
            Vec3f pos = this->actor.world.pos;
            pos.y = WATER_SURFACE_Y(play);
            Fishing_SpawnRipple(&this->actor.projectedPos, play->specialEffects, &pos, 80.0f, 500.0f, 150, 90);
        }

        if ((this->actor.speed > 0.0f) || (this->fishState == 5)) {
            f32 velocityY = this->actor.velocity.y;

            spD8 = this->fishLength * 0.1f;

            this->actor.world.pos.y -= spD8;
            this->actor.prevPos.y -= spD8;
            this->actor.velocity.y = -1.0f;
            Actor_UpdateBgCheckInfo(play, &this->actor, 30.0f, 30.0f, 100.0f,
                                    UPDBGCHECKINFO_FLAG_0 | UPDBGCHECKINFO_FLAG_2 | UPDBGCHECKINFO_FLAG_6);
            this->actor.world.pos.y += spD8;
            this->actor.prevPos.y += spD8;

            this->actor.velocity.y = velocityY;

            if (this->actor.bgCheckFlags & BGCHECKFLAG_WALL) {
                this->bumpTimer = 20;
            }

            if (this->actor.bgCheckFlags & BGCHECKFLAG_GROUND) {
                if (this->actor.world.pos.y > WATER_SURFACE_Y(play)) {
                    this->unk_184 = Rand_ZeroFloat(3.0f) + 3.0f;
                    this->actor.velocity.x = this->actor.world.pos.x * -0.003f;
                    this->actor.velocity.z = this->actor.world.pos.z * -0.003f;

                    Actor_PlaySfx(&this->actor, NA_SE_EV_FISH_LEAP);
                    Fishing_SplashBySize2(this, play);

                    if (Rand_ZeroOne() < 0.5f) {
                        this->rotationTarget.z = 0x4000;
                    } else {
                        this->rotationTarget.z = -0x4000;
                    }

                    if (Rand_ZeroOne() < 0.5f) {
                        this->rotationTarget.x = 0;
                    } else {
                        this->rotationTarget.x = (s16)Rand_CenteredFloat(32.0f) + 0x8000;
                    }

                    this->rotationTarget.y = (s16)Rand_CenteredFloat(16384.0f);
                    this->unk_190 = 1.0f;
                    this->unk_194 = 5000.0f;
                    this->fishLimbRotPhaseMag = 5000.0f;
                } else {
                    this->unk_184 = 0.0f;

                    if ((this->fishState == 5) && ((this->stateAndTimer & 1) == 0)) {
                        Vec3f pos;

                        pos.x = Rand_CenteredFloat(10.0f) + this->actor.world.pos.x;
                        pos.z = Rand_CenteredFloat(10.0f) + this->actor.world.pos.z;
                        pos.y = this->actor.floorHeight + 5.0f;
                        Fishing_SpawnWaterDust(&this->actor.projectedPos, play->specialEffects, &pos,
                                               (this->fishLength * 0.005f) + 0.15f);
                    }
                }
            }
        }
    }

    if (this->bubbleTime != 0) {
        s16 i;
        Vec3f pos;
        f32 range = (this->fishLength * 0.075f) + 10.0f;

        this->bubbleTime--;

        for (i = 0; i < 2; i++) {
            pos.x = Rand_CenteredFloat(range) + this->actor.world.pos.x;
            pos.y = Rand_CenteredFloat(range) + this->actor.world.pos.y;
            pos.z = Rand_CenteredFloat(range) + this->actor.world.pos.z;
            Fishing_SpawnBubble(&this->actor.projectedPos, play->specialEffects, &pos, Rand_ZeroFloat(0.035f) + 0.04f,
                                0);
        }
    }
}

s32 Fishing_FishOverrideLimbDraw(PlayState* play, s32 limbIndex, Gfx** dList, Vec3f* pos, Vec3s* rot, void* thisx) {
    Fishing* this = (Fishing*)thisx;

    if (limbIndex == 0xD) {
        rot->z -= this->fishLimbDRotZDelta - 11000;
    } else if ((limbIndex == 2) || (limbIndex == 3)) {
        rot->y += this->fishLimb23RotYDelta;
    } else if (limbIndex == 4) {
        rot->y += this->fishLimb4RotYDelta;
    } else if (limbIndex == 0xE) {
        rot->y -= this->fishLimbEFRotYDelta;
    } else if (limbIndex == 0xF) {
        rot->y += this->fishLimbEFRotYDelta;
    } else if (limbIndex == 8) {
        rot->y += this->fishLimb89RotYDelta;
    } else if (limbIndex == 9) {
        rot->y -= this->fishLimb89RotYDelta;
    }

    return 0;
}

void Fishing_FishPostLimbDraw(PlayState* play, s32 limbIndex, Gfx** dList, Vec3s* rot, void* thisx) {
    Fishing* this = (Fishing*)thisx;

    if (limbIndex == 0xD) {
        Matrix_MultVec3f(&sFishMouthOffset, &this->fishMouthPos);
    }
}

s32 Fishing_LoachOverrideLimbDraw(PlayState* play, s32 limbIndex, Gfx** dList, Vec3f* pos, Vec3s* rot, void* thisx) {
    Fishing* this = (Fishing*)thisx;

    if (limbIndex == 3) {
        rot->y += this->loachRotYDelta[0];
    } else if (limbIndex == 4) {
        rot->y += this->loachRotYDelta[1];
    } else if (limbIndex == 5) {
        rot->y += this->loachRotYDelta[2];
    }

    return 0;
}

void Fishing_LoachPostLimbDraw(PlayState* play, s32 limbIndex, Gfx** dList, Vec3s* rot, void* thisx) {
    static Vec3f sLoachMouthOffset = { 500.0f, 500.0f, 0.0f };
    Fishing* this = (Fishing*)thisx;

    if (limbIndex == 0xB) {
        Matrix_MultVec3f(&sLoachMouthOffset, &this->fishMouthPos);
    }
}

void Fishing_DrawFish(Actor* thisx, PlayState* play) {
    Fishing* this = (Fishing*)thisx;

    Gfx_SetupDL_25Opa(play->state.gfxCtx);

    Matrix_Translate(this->actor.world.pos.x, this->actor.world.pos.y, this->actor.world.pos.z, MTXMODE_NEW);
    Matrix_RotateY(BINANG_TO_RAD_ALT(this->unk_162 + this->actor.shape.rot.y), MTXMODE_APPLY);
    Matrix_RotateX(BINANG_TO_RAD_ALT(this->unk_160 + this->actor.shape.rot.x), MTXMODE_APPLY);
    Matrix_RotateZ(BINANG_TO_RAD_ALT(this->unk_164 + this->actor.shape.rot.z), MTXMODE_APPLY);
    Matrix_Scale(this->actor.scale.x, this->actor.scale.y, this->actor.scale.z, MTXMODE_APPLY);

    if (this->isLoach == 0) {
        Matrix_RotateY(BINANG_TO_RAD(this->fishLimb23RotYDelta) - (M_PI / 2), MTXMODE_APPLY);
        Matrix_Translate(0.0f, 0.0f, this->fishLimb23RotYDelta * 10.0f * 0.01f, MTXMODE_APPLY);

        SkelAnime_DrawFlexOpa(play, this->skelAnime.skeleton, this->skelAnime.jointTable, this->skelAnime.dListCount,
                              Fishing_FishOverrideLimbDraw, Fishing_FishPostLimbDraw, this);
    } else {
        Matrix_Translate(0.0f, 0.0f, 3000.0f, MTXMODE_APPLY);
        Matrix_RotateY(BINANG_TO_RAD(this->fishLimb23RotYDelta), MTXMODE_APPLY);
        Matrix_Translate(0.0f, 0.0f, -3000.0f, MTXMODE_APPLY);
        Matrix_RotateY(-(M_PI / 2), MTXMODE_APPLY);

        SkelAnime_DrawFlexOpa(play, this->skelAnime.skeleton, this->skelAnime.jointTable, this->skelAnime.dListCount,
                              Fishing_LoachOverrideLimbDraw, Fishing_LoachPostLimbDraw, this);
    }
}

void Fishing_HandleReedContact(FishingProp* prop, Vec3f* entityPos) {
    f32 dx = prop->pos.x - entityPos->x;
    f32 dz = prop->pos.z - entityPos->z;
    f32 distXZ = sqrtf(SQ(dx) + SQ(dz));

    if (distXZ <= 20.0f) {
        prop->rotY = Math_Atan2F(dz, dx);

        Math_ApproachF(&prop->rotX, (20.0f - distXZ) * 0.03f, 0.2f, 0.2f);
    }
}

void Fishing_HandleLilyPadContact(FishingProp* prop, Vec3f* entityPos, u8 fishTimer) {
    f32 dx = prop->pos.x - entityPos->x;
    f32 dz = prop->pos.z - entityPos->z;
    f32 distXZ = sqrtf(SQ(dx) + SQ(dz));

    if (distXZ <= 40.0f) {
        Math_ApproachS(&prop->lilyPadAngle, Math_Atan2S(dz, dx), 10, 0x300);
    }

    if (fishTimer && (distXZ <= 60.0f)) {
        f32 heightTarget = 1.0f;

        if (fishTimer >= 21) {
            heightTarget = 1.5f;
        }

        Math_ApproachF(&prop->lilyPadOffset, heightTarget, 0.1f, 0.2f);
    }
}

void Fishing_UpdatePondProps(PlayState* play) {
    FishingProp* prop = &sPondProps[0];
    Player* player = GET_PLAYER(play);
    Actor* actor;
    s16 i;

    for (i = 0; i < POND_PROP_COUNT; i++) {
        if (prop->type != FS_PROP_NONE) {
            prop->shouldDraw = false;
            prop->timer++;

            SkinMatrix_Vec3fMtxFMultXYZW(&play->viewProjectionMtxF, &prop->pos, &prop->projectedPos, &sProjectedW);

            if ((prop->projectedPos.z < prop->drawDistance) &&
                (fabsf(prop->projectedPos.x) < (100.0f + prop->projectedPos.z))) {
                prop->shouldDraw = true;
            }

            if ((prop->projectedPos.z < 500.0f) && (fabsf(prop->projectedPos.x) < (100.0f + prop->projectedPos.z))) {
                if (prop->type == FS_PROP_REED) {
                    Fishing_HandleReedContact(prop, &player->actor.world.pos);

                    actor = play->actorCtx.actorLists[ACTORCAT_NPC].head;
                    while (actor != NULL) {
                        if (!((actor->id == ACTOR_FISHING) && (actor->params >= EN_FISH_PARAM))) {
                            actor = actor->next;
                        } else {
                            Fishing_HandleReedContact(prop, &actor->world.pos);
                            actor = actor->next;
                        }
                    }

                    Math_ApproachZeroF(&prop->rotX, 0.05f, 0.05f);
                } else if (prop->type == FS_PROP_LILY_PAD) {
                    Fishing_HandleLilyPadContact(prop, &player->actor.world.pos, 0);

                    actor = play->actorCtx.actorLists[ACTORCAT_NPC].head;
                    while (actor != NULL) {
                        if (!((actor->id == ACTOR_FISHING) && (actor->params >= EN_FISH_PARAM))) {
                            actor = actor->next;
                        } else {
                            Fishing_HandleLilyPadContact(prop, &actor->world.pos, ((Fishing*)actor)->lilyTimer);
                            actor = actor->next;
                        }
                    }

                    Math_ApproachS(&prop->lilyPadAngle, 0, 20, 80);
                    prop->pos.y =
                        (Math_SinS(prop->timer * 0x1000) * prop->lilyPadOffset) + (WATER_SURFACE_Y(play) + 2.0f);
                    Math_ApproachZeroF(&prop->lilyPadOffset, 0.1f, 0.02f);
                }
            }
        }

        prop++;
    }

    if (sSubCamId == SUB_CAM_ID_DONE) {
        CollisionCheck_SetOC(play, &play->colChkCtx, &sFishingMain->collider.base);
    }
}

void Fishing_DrawPondProps(PlayState* play) {
    u8 materialFlag = 0;
    FishingProp* prop = &sPondProps[0];
    s16 i;
    s32 pad;

    OPEN_DISPS(play->state.gfxCtx, "../z_fishing.c", 7704);

    Matrix_Push();

    for (i = 0; i < POND_PROP_COUNT; i++) {
        if (prop->type == FS_PROP_REED) {
            if (materialFlag == 0) {
                gSPDisplayList(POLY_XLU_DISP++, gFishingReedMaterialDL);
                materialFlag++;
            }

            if (prop->shouldDraw) {
                Matrix_Translate(prop->pos.x, prop->pos.y, prop->pos.z, MTXMODE_NEW);
                Matrix_Scale(prop->scale, prop->scale, prop->scale, MTXMODE_APPLY);
                Matrix_RotateY(prop->rotY, MTXMODE_APPLY);
                Matrix_RotateX(prop->rotX, MTXMODE_APPLY);
                Matrix_RotateY(prop->reedAngle, MTXMODE_APPLY);

                gSPMatrix(POLY_XLU_DISP++, MATRIX_NEW(play->state.gfxCtx, "../z_fishing.c", 7726),
                          G_MTX_NOPUSH | G_MTX_LOAD | G_MTX_MODELVIEW);
                gSPDisplayList(POLY_XLU_DISP++, gFishingReedModelDL);
            }
        }

        prop++;
    }

    prop = &sPondProps[0];
    materialFlag = 0;
    for (i = 0; i < POND_PROP_COUNT; i++) {
        if (prop->type == FS_PROP_WOOD_POST) {
            if (materialFlag == 0) {
                gSPDisplayList(POLY_OPA_DISP++, gFishingWoodPostMaterialDL);
                materialFlag++;
            }

            if (prop->shouldDraw) {
                Matrix_Translate(prop->pos.x, prop->pos.y, prop->pos.z, MTXMODE_NEW);
                Matrix_Scale(prop->scale, prop->scale, prop->scale, MTXMODE_APPLY);

                gSPMatrix(POLY_OPA_DISP++, MATRIX_NEW(play->state.gfxCtx, "../z_fishing.c", 7748),
                          G_MTX_NOPUSH | G_MTX_LOAD | G_MTX_MODELVIEW);
                gSPDisplayList(POLY_OPA_DISP++, gFishingWoodPostModelDL);
            }
        }

        prop++;
    }

    prop = &sPondProps[0];
    materialFlag = 0;
    for (i = 0; i < POND_PROP_COUNT; i++) {
        if (prop->type == FS_PROP_LILY_PAD) {
            if (materialFlag == 0) {
                gSPDisplayList(POLY_XLU_DISP++, gFishingLilyPadMaterialDL);
                materialFlag++;
            }

            if (prop->shouldDraw) {
                Matrix_Translate(prop->pos.x, prop->pos.y, prop->pos.z, MTXMODE_NEW);
                Matrix_Scale(prop->scale, 1.0f, prop->scale, MTXMODE_APPLY);
                Matrix_RotateY(BINANG_TO_RAD(prop->lilyPadAngle), MTXMODE_APPLY);
                Matrix_Translate(0.0f, 0.0f, 20.0f, MTXMODE_APPLY);
                Matrix_RotateY(prop->rotY, MTXMODE_APPLY);

                gSPMatrix(POLY_XLU_DISP++, MATRIX_NEW(play->state.gfxCtx, "../z_fishing.c", 7774),
                          G_MTX_NOPUSH | G_MTX_LOAD | G_MTX_MODELVIEW);
                gSPDisplayList(POLY_XLU_DISP++, gFishingLilyPadModelDL);
            }
        }

        prop++;
    }

    prop = &sPondProps[0];
    materialFlag = 0;
    for (i = 0; i < POND_PROP_COUNT; i++) {
        if (prop->type == FS_PROP_ROCK) {
            if (materialFlag == 0) {
                gSPDisplayList(POLY_OPA_DISP++, gFishingRockMaterialDL);
                materialFlag++;
            }

            if (prop->shouldDraw) {
                Matrix_Translate(prop->pos.x, prop->pos.y, prop->pos.z, MTXMODE_NEW);
                Matrix_Scale(prop->scale, prop->scale, prop->scale, MTXMODE_APPLY);
                Matrix_RotateY(prop->rotY, MTXMODE_APPLY);

                gSPMatrix(POLY_OPA_DISP++, MATRIX_NEW(play->state.gfxCtx, "../z_fishing.c", 7798),
                          G_MTX_NOPUSH | G_MTX_LOAD | G_MTX_MODELVIEW);
                gSPDisplayList(POLY_OPA_DISP++, gFishingRockModelDL);
            }
        }

        prop++;
    }

    Matrix_Pop();

    CLOSE_DISPS(play->state.gfxCtx, "../z_fishing.c", 7805);
}

void Fishing_UpdateGroupFishes(PlayState* play) {
    s16 groupContactFlags = 0;
    Player* player = GET_PLAYER(play);
    FishingGroupFish* fish = &sGroupFishes[0];
    f32 dy;
    f32 dx;
    f32 dist;
    f32 dz;
    f32 offset;
    s16 groupIndex;
    s16 groupFlag;
    f32 spD8;
    s16 spD6;
    s16 spD4;
    s16 target;
    s16 i;
    Vec3f basePos[3];
    Vec3f ripplePos;
    Vec3f* refPos;
    f32 temp1;
    f32 temp2;

    if ((D_80B7E114 != 0) || (sRodCastState == 4)) {
        refPos = &sLurePos;
    } else {
        refPos = &player->actor.world.pos;
    }

    basePos[0].x = sinf(sFishGroupAngle1) * 720.0f;
    basePos[0].y = -35.0f;
    basePos[0].z = cosf(sFishGroupAngle1) * 720.0f;

    temp1 = refPos->x - basePos[0].x;
    temp2 = refPos->z - basePos[0].z;

    if ((SQ(temp1) + SQ(temp2)) < SQ(50.0f)) {
        sFishGroupAngle1 += 0.3f;
        groupContactFlags |= 1;
    } else if (sFishGroupVar != 0.0f) {
        sFishGroupAngle1 += 0.05f;
        basePos[0].y = WATER_SURFACE_Y(play) - 5.0f;
    } else {
        Math_ApproachF(&sFishGroupAngle1, 0.7f, 1.0f, 0.001f);
    }

    basePos[1].x = sinf(sFishGroupAngle2) * 720.0f;
    basePos[1].y = -35.0f;
    basePos[1].z = cosf(sFishGroupAngle2) * 720.0f;

    temp1 = refPos->x - basePos[1].x;
    temp2 = refPos->z - basePos[1].z;

    if ((SQ(temp1) + SQ(temp2)) < SQ(50.0f)) {
        sFishGroupAngle2 -= 0.3f;
        groupContactFlags |= 2;
    } else if (sFishGroupVar != 0.0f) {
        sFishGroupAngle2 -= 0.05f;
        basePos[1].y = WATER_SURFACE_Y(play) - 5.0f;
    } else {
        Math_ApproachF(&sFishGroupAngle2, 2.3f, 1.0f, 0.001f);
    }

    basePos[2].x = sinf(sFishGroupAngle3) * 720.0f;
    basePos[2].y = -35.0f;
    basePos[2].z = cosf(sFishGroupAngle3) * 720.0f;

    temp1 = refPos->x - basePos[2].x;
    temp2 = refPos->z - basePos[2].z;

    if ((SQ(temp1) + SQ(temp2)) < SQ(50.0f)) {
        sFishGroupAngle3 -= 0.3f;
        groupContactFlags |= 4;
    } else if (sFishGroupVar != 0.0f) {
        sFishGroupAngle3 -= 0.05f;
        basePos[2].y = WATER_SURFACE_Y(play) - 5.0f;
    } else {
        Math_ApproachF(&sFishGroupAngle3, 4.6f, 1.0f, 0.001f);
    }

    if (sLinkAge == LINK_AGE_CHILD) {
        spD8 = 0.8f;
    } else {
        spD8 = 1.0f;
    }

    for (i = 0; i < GROUP_FISH_COUNT; i++) {
        if (fish->type != FS_GROUP_FISH_NONE) {
            fish->timer++;

            SkinMatrix_Vec3fMtxFMultXYZW(&play->viewProjectionMtxF, &fish->pos, &fish->projectedPos, &sProjectedW);

            if ((fish->projectedPos.z < 400.0f) && (fabsf(fish->projectedPos.x) < (100.0f + fish->projectedPos.z))) {
                fish->shouldDraw = true;
            } else {
                fish->shouldDraw = false;
            }

            if (i <= 20) {
                groupIndex = 0;
                groupFlag = 1;
            } else if (i <= 40) {
                groupIndex = 1;
                groupFlag = 2;
            } else {
                groupIndex = 2;
                groupFlag = 4;
            }

            dx = fish->homePos.x - fish->pos.x;
            dy = fish->homePos.y - fish->pos.y;
            dz = fish->homePos.z - fish->pos.z;
            spD4 = Math_Atan2S(dz, dx);
            dist = sqrtf(SQ(dx) + SQ(dz));
            spD6 = Math_Atan2S(dist, dy);

            if ((dist < 10.0f) || (((fish->timer % 32) == 0) && (Rand_ZeroOne() > 0.5f))) {
                fish->homePos.y = basePos[groupIndex].y + Rand_CenteredFloat(10.0f);

                if (sFishGroupVar != 0.0f) {
                    fish->homePos.x = basePos[groupIndex].x + Rand_CenteredFloat(200.0f);
                    fish->homePos.z = basePos[groupIndex].z + Rand_CenteredFloat(200.0f);
                } else {
                    fish->homePos.x = basePos[groupIndex].x + Rand_CenteredFloat(100.0f);
                    fish->homePos.z = basePos[groupIndex].z + Rand_CenteredFloat(100.0f);
                }

                ripplePos = fish->pos;
                ripplePos.y = WATER_SURFACE_Y(play);
                Fishing_SpawnRipple(&fish->projectedPos, play->specialEffects, &ripplePos, 20.0f,
                                    Rand_ZeroFloat(50.0f) + 100.0f, 150, 90);

                if (fish->velY < 1.5f) {
                    fish->velY = 1.5f;
                }

                fish->unk_34 = 1.5f;
                fish->unk_38 = 1.0f;
            }

            target = Fishing_SmoothStepToS(&fish->unk_3E, spD4, 5, 0x4000) * 3.0f;
            if (target > 8000) {
                target = 8000;
            } else if (target < -8000) {
                target = -8000;
            }

            Math_ApproachS(&fish->unk_42, target, 3, 5000);

            offset = fish->unk_42 * -0.0001f;
            Math_ApproachS(&fish->unk_3C, spD6, 5, 0x4000);

            if (groupContactFlags & groupFlag) {
                fish->unk_38 = 1.0f;
                fish->velY = 6.0f;
                fish->unk_34 = 2.0f;
            }

            if (sFishGroupVar != 0.0f) {
                fish->unk_38 = 1.0f;
                fish->velY = 4.0f;
                fish->unk_34 = 2.0f;
            }

            Math_ApproachF(&fish->velY, 0.75f, 1.0f, 0.05f);

            temp1 = fish->velY * spD8;
            temp2 = Math_CosS(fish->unk_3C) * temp1;

            fish->pos.x += temp2 * Math_SinS(fish->unk_3E);
            fish->pos.y += temp1 * Math_SinS(fish->unk_3C);
            fish->pos.z += temp2 * Math_CosS(fish->unk_3E);

            if (fish->shouldDraw) {
                Math_ApproachF(&fish->unk_34, 1.0f, 1.0f, 0.1f);
                Math_ApproachF(&fish->unk_38, 0.4f, 1.0f, 0.04f);
                fish->unk_30 += fish->unk_34;
                fish->scaleX = (cosf(fish->unk_30) * fish->unk_38) + offset;
            }
        }

        fish++;
    }

    sFishGroupVar = 0.0f;
}

void Fishing_DrawGroupFishes(PlayState* play) {
    u8 materialFlag = 0;
    FishingGroupFish* fish = &sGroupFishes[0];
    f32 scale;
    s16 i;
    s32 pad;

    if (sLinkAge == LINK_AGE_CHILD) {
        scale = 0.003325f;
    } else {
        scale = 0.00475f;
    }

    OPEN_DISPS(play->state.gfxCtx, "../z_fishing.c", 8048);

    for (i = 0; i < GROUP_FISH_COUNT; i++, fish++) {
        if (fish->type != FS_GROUP_FISH_NONE) {
            if (!materialFlag) {
                gSPDisplayList(POLY_OPA_DISP++, gFishingGroupFishMaterialDL);
                gDPSetPrimColor(POLY_OPA_DISP++, 0, 0, 155, 155, 155, 255);
                materialFlag++;
            }

            if (fish->shouldDraw) {
                Matrix_Translate(fish->pos.x, fish->pos.y, fish->pos.z, MTXMODE_NEW);
                Matrix_RotateY(BINANG_TO_RAD_ALT2((f32)fish->unk_3E), MTXMODE_APPLY);
                Matrix_RotateX(BINANG_TO_RAD_ALT2(-(f32)fish->unk_3C), MTXMODE_APPLY);
                Matrix_Scale(fish->scaleX * scale, scale, scale, MTXMODE_APPLY);

                gSPMatrix(POLY_OPA_DISP++, MATRIX_NEW(play->state.gfxCtx, "../z_fishing.c", 8093),
                          G_MTX_NOPUSH | G_MTX_LOAD | G_MTX_MODELVIEW);
                gSPDisplayList(POLY_OPA_DISP++, gFishingGroupFishModelDL);
            }
        }
    }

    CLOSE_DISPS(play->state.gfxCtx, "../z_fishing.c", 8099);
}

static u16 sPondOwnerTextIds[] = { 0x4096, 0x408D, 0x408E, 0x408F, 0x4094, 0x4095 };

void Fishing_HandleOwnerDialog(Fishing* this, PlayState* play) {
    switch (this->stateAndTimer) {
        case 0:
            if (sFishingPlayingState == 0) {
                if (sLinkAge != LINK_AGE_CHILD) {
                    if ((HIGH_SCORE(HS_FISHING) & HS_FISH_PLAYED_CHILD) &&
                        !(HIGH_SCORE(HS_FISHING) & HS_FISH_PLAYED_ADULT)) {
                        this->actor.textId = 0x4093;
                    } else {
                        this->actor.textId = 0x407B;
                    }
                } else {
                    this->actor.textId = 0x407B;
                }
            } else if (!sIsOwnersHatHooked) {
                this->actor.textId = 0x4084;
            } else {
                this->actor.textId = 0x4097;
            }

            if (Actor_TalkOfferAccepted(&this->actor, play)) {
                if (sFishingPlayingState == 0) {
                    this->stateAndTimer = 1;
                    if (sLinkAge != LINK_AGE_CHILD) {
                        HIGH_SCORE(HS_FISHING) |= HS_FISH_PLAYED_ADULT;
                    } else {
                        HIGH_SCORE(HS_FISHING) |= HS_FISH_PLAYED_CHILD;
                    }
                } else {
                    this->stateAndTimer = 10;
                }
            } else {
                Actor_OfferTalk(&this->actor, play, 100.0f);
            }
            break;

        case 1:
            if ((Message_GetState(&play->msgCtx) == TEXT_STATE_CHOICE) && Message_ShouldAdvance(play)) {
                Message_CloseTextbox(play);

                switch (play->msgCtx.choiceIndex) {
                    case 0:
                        if (gSaveContext.save.info.playerData.rupees >= 20) {
                            Rupees_ChangeBy(-20);
                            if (!Rumble_Controller1HasRumblePak()) {
                                this->actor.textId = 0x407C;
                            } else {
                                this->actor.textId = 0x407D;
                            }
                            Message_ContinueTextbox(play, this->actor.textId);
                            this->stateAndTimer = 2;
                        } else {
                            Message_ContinueTextbox(play, 0x407E);
                            this->stateAndTimer = 3;
                        }
                        break;
                    case 1:
                        Message_ContinueTextbox(play, 0x2D);
                        this->stateAndTimer = 3;
                        break;
                }
            }
            break;

        case 2:
            if ((Message_GetState(&play->msgCtx) == TEXT_STATE_EVENT) && Message_ShouldAdvance(play)) {
                Message_CloseTextbox(play);
                Message_ContinueTextbox(play, 0x407F);
                this->stateAndTimer = 4;
            }
            break;

        case 3:
            if ((Message_GetState(&play->msgCtx) == TEXT_STATE_EVENT) && Message_ShouldAdvance(play)) {
                Message_CloseTextbox(play);
                this->stateAndTimer = 0;
            }
            if (Message_GetState(&play->msgCtx) == TEXT_STATE_DONE) {
                this->stateAndTimer = 0;
            }
            break;

        case 4:
            if ((Message_GetState(&play->msgCtx) == TEXT_STATE_CHOICE) && Message_ShouldAdvance(play)) {
                Message_CloseTextbox(play);

                switch (play->msgCtx.choiceIndex) {
                    case 0:
                        sFishLengthToWeigh = sFishingRecordLength;
                        Message_ContinueTextbox(play, 0x4080);
                        this->stateAndTimer = 5;
                        break;
                    case 1:
                        Message_ContinueTextbox(play, 0x407F);
                        break;
                }
            }
            break;

        case 5:
            if ((Message_GetState(&play->msgCtx) == TEXT_STATE_EVENT) && Message_ShouldAdvance(play)) {
                Message_CloseTextbox(play);

                play->interfaceCtx.unk_260 = 1;
                play->startPlayerFishing(play);
                sFishingPlayingState = 1;
                sOwnerTheftTimer = 20;
                this->stateAndTimer = 0;

                if ((HIGH_SCORE(HS_FISHING) & 0xFF0000) < 0xFF0000) {
                    HIGH_SCORE(HS_FISHING) += HS_FISH_PLAYED;
                }
            }
            break;

        case 10:
            if (sIsOwnersHatHooked) { // owner asks for hat back
                if ((Message_GetState(&play->msgCtx) == TEXT_STATE_CHOICE) && Message_ShouldAdvance(play)) {
                    Message_CloseTextbox(play);

                    switch (play->msgCtx.choiceIndex) {
                        case 0:
                            Message_ContinueTextbox(play, 0x40B2);
                            sOwnerHair = FS_OWNER_CAPPED;
                            sIsOwnersHatHooked = false;
                            this->stateAndTimer = 20;
                            break;
                        case 1:
                            this->stateAndTimer = 0;
                            break;
                    }
                }
            } else {
                if ((Message_GetState(&play->msgCtx) == TEXT_STATE_CHOICE) && Message_ShouldAdvance(play)) {
                    Message_CloseTextbox(play);

                    switch (play->msgCtx.choiceIndex) {
                        case 0:
                            if (sFishOnHandLength == 0.0f) {
                                this->actor.textId = 0x408C;
                                this->stateAndTimer = 20;
                            } else if (sFishOnHandIsLoach == 0) {
                                sFishLengthToWeigh = sFishOnHandLength;
                                if ((s16)sFishingRecordLength < (s16)sFishOnHandLength) {
                                    if (sLureCaughtWith == FS_LURE_SINKING) {
                                        this->actor.textId = 0x40B0;
                                    } else {
                                        this->actor.textId = 0x4086;
                                    }
                                    this->stateAndTimer = 11;
                                } else {
                                    this->actor.textId = 0x408B;
                                    this->stateAndTimer = 20;
                                }
                            } else {
                                this->actor.textId = 0x409B;
                                this->stateAndTimer = 11;
                            }
                            Message_ContinueTextbox(play, this->actor.textId);
                            break;
                        case 1:
                            if (sFishingTimePlayed > 36000) {
                                sFishingTimePlayed = 30000;
                                Message_ContinueTextbox(play, 0x4088);
                            } else {
                                if (sFishingFoggy == 0) {
                                    if (sPondOwnerTextIdIndex == 0) {
                                        sPondOwnerTextIdIndex++;
                                    }
                                }

                                if ((sLureEquipped == FS_LURE_SINKING) &&
                                    (sPondOwnerTextIds[sPondOwnerTextIdIndex] == 0x408D)) {
                                    Message_ContinueTextbox(play, 0x40AF);
                                } else {
                                    Message_ContinueTextbox(play, sPondOwnerTextIds[sPondOwnerTextIdIndex]);
                                }

                                sPondOwnerTextIdIndex++;

                                if (sLinkAge != LINK_AGE_CHILD) {
                                    if (sPondOwnerTextIdIndex >= 6) {
                                        sPondOwnerTextIdIndex = 0;
                                    }
                                } else {
                                    if (sPondOwnerTextIdIndex >= 4) {
                                        sPondOwnerTextIdIndex = 0;
                                    }
                                }
                            }
                            this->stateAndTimer = 0;
                            break;
                        case 2:
                            if (sFishesCaught == 0) {
                                Message_ContinueTextbox(play, 0x4085);
                            } else if (sLinkAge == LINK_AGE_CHILD) {
                                Message_ContinueTextbox(play, 0x4092);
                            }
                            this->stateAndTimer = 22;
                            break;
                    }
                }
            }
            break;

        case 11: // collect prize, update record.
            if (((Message_GetState(&play->msgCtx) == TEXT_STATE_EVENT) ||
                 (Message_GetState(&play->msgCtx) == TEXT_STATE_NONE)) &&
                Message_ShouldAdvance(play)) {
                s32 getItemId;

                Message_CloseTextbox(play);

                if (sFishOnHandIsLoach == 0) {
                    sFishingRecordLength = sFishOnHandLength;
                    sFishOnHandLength = 0.0f;

                    if (sLinkAge == LINK_AGE_CHILD) {
                        f32 temp;

                        HIGH_SCORE(HS_FISHING) &= 0xFFFFFF00;
                        HIGH_SCORE(HS_FISHING) |= (s32)sFishingRecordLength & HS_FISH_LENGTH_CHILD;

                        temp = (HIGH_SCORE(HS_FISHING) & HS_FISH_LENGTH_ADULT) >> 0x18;
                        if (temp < sFishingRecordLength) {
                            HIGH_SCORE(HS_FISHING) &= 0xFFFFFF;
                            HIGH_SCORE(HS_FISHING) |= ((s32)sFishingRecordLength & HS_FISH_LENGTH_CHILD) << 0x18;

                            if (sLureCaughtWith == FS_LURE_SINKING) {
                                HIGH_SCORE(HS_FISHING) |= HS_FISH_CHEAT_ADULT;
                            }
                        }

                        if (sLureCaughtWith == FS_LURE_SINKING) {
                            HIGH_SCORE(HS_FISHING) |= HS_FISH_CHEAT_CHILD;
                            this->stateAndTimer = 0;
                            break;
                        }
                    } else {
                        HIGH_SCORE(HS_FISHING) &= 0xFFFFFF;
                        HIGH_SCORE(HS_FISHING) |= ((s32)sFishingRecordLength & HS_FISH_LENGTH_CHILD) << 0x18;

                        if (sLureCaughtWith == FS_LURE_SINKING) {
                            HIGH_SCORE(HS_FISHING) |= HS_FISH_CHEAT_ADULT;
                            this->stateAndTimer = 0;
                            break;
                        }
                    }

                    if (sFishingRecordLength >= 60.0f) { // 13 lbs
                        getItemId = GI_RUPEE_PURPLE;
                    } else if (sFishingRecordLength >= 50.0f) { // 9 lbs
                        getItemId = GI_RUPEE_RED;
                    } else if (sFishingRecordLength >= 40.0f) { // 6 lbs
                        getItemId = GI_RUPEE_BLUE;
                    } else {
                        getItemId = GI_RUPEE_GREEN;
                    }

                    if (sLinkAge == LINK_AGE_CHILD) { // 9 lbs
                        if ((sFishingRecordLength >= 50.0f) && !(HIGH_SCORE(HS_FISHING) & HS_FISH_PRIZE_CHILD)) {
                            HIGH_SCORE(HS_FISHING) |= HS_FISH_PRIZE_CHILD;
                            getItemId = GI_HEART_PIECE;
                            sSinkingLureLocation = (u8)Rand_ZeroFloat(3.999f) + 1;
                        }
                    } else { // 13 lbs
                        if ((sFishingRecordLength >= 60.0f) && !(HIGH_SCORE(HS_FISHING) & HS_FISH_PRIZE_ADULT)) {
                            HIGH_SCORE(HS_FISHING) |= HS_FISH_PRIZE_ADULT;
                            getItemId = GI_SCALE_GOLDEN;
                            sSinkingLureLocation = (u8)Rand_ZeroFloat(3.999f) + 1;
                        }
                    }
                } else {
                    getItemId = GI_RUPEE_PURPLE;
                    sFishOnHandLength = 0.0f; // doesn't record loach
                }

                this->actor.parent = NULL;

                Actor_OfferGetItem(&this->actor, play, getItemId, 2000.0f, 1000.0f);
                this->stateAndTimer = 23;
            }
            break;

        case 20:
            if ((Message_GetState(&play->msgCtx) == TEXT_STATE_EVENT) && Message_ShouldAdvance(play)) {
                Message_CloseTextbox(play);
                this->stateAndTimer = 0;
            }
            break;

        case 21:
            if ((Message_GetState(&play->msgCtx) == TEXT_STATE_CHOICE) && Message_ShouldAdvance(play)) {
                Message_CloseTextbox(play);

                switch (play->msgCtx.choiceIndex) {
                    case 0:
                        this->stateAndTimer = 0;
                        break;
                    case 1:
                        if (sFishesCaught == 0) {
                            Message_ContinueTextbox(play, 0x4085);
                        } else if (sLinkAge == LINK_AGE_CHILD) {
                            Message_ContinueTextbox(play, 0x4092);
                        }
                        this->stateAndTimer = 22;
                        break;
                }
            }
            break;

        case 22:
#if OOT_DEBUG
            if (play) {}
#endif

            if (Message_GetState(&play->msgCtx) == TEXT_STATE_NONE) {
                this->stateAndTimer = 0;
                if (sIsOwnersHatHooked) {
                    sOwnerHair = FS_OWNER_CAPPED;
                    sIsOwnersHatHooked = false;
                }
                sFishingPlayingState = 0;
                play->interfaceCtx.unk_260 = 0;
            }
            break;

        case 23:
            sIsRodVisible = false;
            if (Actor_HasParent(&this->actor, play)) {
                this->stateAndTimer = 24;
            } else {
                Actor_OfferGetItem(&this->actor, play, GI_SCALE_GOLDEN, 2000.0f, 1000.0f);
            }
            break;

        case 24:
            sIsRodVisible = false;
            if ((Message_GetState(&play->msgCtx) == TEXT_STATE_DONE) && Message_ShouldAdvance(play)) {
                if (sFishOnHandIsLoach == 0) {
                    this->stateAndTimer = 0;
                } else {
                    Message_StartTextbox(play, 0x409C, NULL);
                    this->stateAndTimer = 20;
                }
            }
            break;
    }
}

static s16 sOwnerBlinkIndex[] = { 0, 1, 2, 2, 1 };

static Vec3f sStreamSfxPos = { 670.0f, 0.0f, -600.0f };

static Vec3s sSinkingLureLocations[] = {
    { -364, -30, -269 }, // in the pond, log past the lilies.
    { 1129, 3, -855 },   // rock next to stream
    { -480, 0, -1055 },  // wall opposite of entrance
    { 553, -48, -508 },  // tip of log beside 3 posts
};

void Fishing_UpdateOwner(Actor* thisx, PlayState* play2) {
    PlayState* play = play2;
    Fishing* this = (Fishing*)thisx;
    Vec3f multiVecSrc;
    Vec3f eyeTarget;
    Vec3f lureDist;
    s16 headRotTarget;
    s16 playerShadowAlpha;
    f32 target;
    f32 subCamAtMaxVelFrac;
    f32 lureDistXZ;
    Camera* mainCam;
    Player* player = GET_PLAYER(play);
    Input* input = &play->state.input[0];

#if OOT_DEBUG
    if (0) {
        // Strings existing only in rodata
        PRINTF(VT_FGCOL(GREEN));
        PRINTF(VT_FGCOL(YELLOW));
        PRINTF("plays %x\n");
        PRINTF("ys %x\n");
        PRINTF(VT_RST);
    }
#endif

    playerShadowAlpha = player->actor.shape.shadowAlpha;

    if ((SQ(player->actor.world.pos.x) + SQ(player->actor.world.pos.z)) < SQ(920.0f)) {
        Math_ApproachS(&playerShadowAlpha, 0, 1, 40);
    } else {
        Math_ApproachS(&playerShadowAlpha, 200, 1, 40);
    }

    player->actor.shape.shadowAlpha = playerShadowAlpha;

    SkelAnime_Update(&this->skelAnime);

    if ((sOwnerTheftTimer != 0) || (Message_GetState(&play->msgCtx) != TEXT_STATE_NONE)) {
        this->actor.flags &= ~ACTOR_FLAG_0;
    } else {
        this->actor.flags |= ACTOR_FLAG_0 | ACTOR_FLAG_5;
    }

    if ((this->actor.xzDistToPlayer < 120.0f) || (Message_GetState(&play->msgCtx) != TEXT_STATE_NONE)) {
        headRotTarget = this->actor.shape.rot.y - this->actor.yawTowardsPlayer;
    } else {
        headRotTarget = 0;
    }

    if (headRotTarget > 10000) {
        headRotTarget = 10000;
    } else if (headRotTarget < -10000) {
        headRotTarget = -10000;
    }

    Math_ApproachS(&this->unk_164, headRotTarget, 3, 5000);

    if (((play->gameplayFrames % 32) == 0) && (Rand_ZeroOne() < 0.3f)) {
        this->unk_162 = 4;
    }

    this->unk_160 = sOwnerBlinkIndex[this->unk_162];

    if (this->unk_162 != 0) {
        this->unk_162--;
    }

    if (sOwnerTheftTimer != 0) {
        sOwnerTheftTimer--;
    }

    // steal the owner's hat
    if (!sIsOwnersHatHooked && (sLureEquipped != FS_LURE_SINKING) && (sRodCastState > 0) &&
        (sOwnerHair == FS_OWNER_CAPPED) && (sOwnerTheftTimer == 0)) {
        f32 dx = sOwnerHeadPos.x - sLurePos.x;
        f32 dy = sOwnerHeadPos.y - sLurePos.y;
        f32 dz = sOwnerHeadPos.z - sLurePos.z;

        if ((sqrtf(SQ(dx) + SQ(dy) + SQ(dz)) < 25.0f) || (KREG_DEBUG(77) > 0)) {
#if OOT_DEBUG
            KREG(77) = 0;
#endif
            sOwnerHair = FS_OWNER_BALD;
            sIsOwnersHatHooked = true;
            Message_StartTextbox(play, 0x4087, NULL);
        }
    }

    // update hat flag.
    if (sOwnerHair == FS_OWNER_BALD) {
        HIGH_SCORE(HS_FISHING) |= HS_FISH_STOLE_HAT;
    } else if (sOwnerHair == FS_OWNER_CAPPED) {
        HIGH_SCORE(HS_FISHING) &= ~HS_FISH_STOLE_HAT;
    }

#if OOT_DEBUG
    if (KREG(77) < 0) {
        KREG(77) = 0;
        sIsOwnersHatSunk = true;
    }
#endif

    if (sFishingCaughtTextDelay != 0) {
        sFishingCaughtTextDelay--;
        if (sFishingCaughtTextDelay == 0) {
            Message_StartTextbox(play, sFishingCaughtTextId, NULL);
        }
    }

    Fishing_HandleOwnerDialog(this, play);

    sFishingLineScale = 0.0015f;
    sFishingTimePlayed++;

    if ((sFishingPlayingState != 0) && sIsRodVisible) {
        Fishing_UpdateLure(this, play);
    }

    Fishing_UpdateEffects(play->specialEffects, play);
    Fishing_UpdatePondProps(play);
    Fishing_UpdateGroupFishes(play);
    // can't leave with the rod
    if ((sFishingPlayingState != 0) && (sFishingPlayerCinematicState == 0) && (player->actor.world.pos.z > 1360.0f) &&
        (fabsf(player->actor.world.pos.x) < 25.0f)) {
        player->actor.world.pos.z = 1360.0f;
        player->actor.speed = 0.0f;

        if (sFishingCinematicTimer == 0) {
            sFishingPlayerCinematicState = 10;
        }
    }

    // check if can/have found sinking lure.
    if ((sSinkingLureLocation != 0) &&
        (fabsf(player->actor.world.pos.x - sSinkingLureLocations[sSinkingLureLocation - 1].x) < 25.0f) &&
        (fabsf(player->actor.world.pos.y - sSinkingLureLocations[sSinkingLureLocation - 1].y) < 10.0f) &&
        (fabsf(player->actor.world.pos.z - sSinkingLureLocations[sSinkingLureLocation - 1].z) < 25.0f)) {
        sSinkingLureLocation = 0;
        sFishingPlayerCinematicState = 20;
        Rumble_Override(0.0f, 150, 10, 10);
        Sfx_PlaySfxCentered(NA_SE_SY_TRE_BOX_APPEAR);
        SEQCMD_STOP_SEQUENCE(SEQ_PLAYER_BGM_MAIN, 20);
    }

#if OOT_DEBUG
    if (KREG(0) != 0) {
        s32 pad[3];

        KREG(0) = 0;
        sLureEquipped = FS_LURE_STOCK;
        sFishingPlayerCinematicState = 20;
        Rumble_Override(0.0f, 150, 10, 10);
        Sfx_PlaySfxCentered(NA_SE_SY_TRE_BOX_APPEAR);
        SEQCMD_STOP_SEQUENCE(SEQ_PLAYER_BGM_MAIN, 20);
    }
#endif

    if (sFishingCinematicTimer != 0) {
        sFishingCinematicTimer--;
    }

    // handle cinematics (i.e.: catching fish, finding sinking lure)
    switch (sFishingPlayerCinematicState) {
        case 0:
            break;

        case 1:
            sSubCamId = Play_CreateSubCamera(play);
            Play_ChangeCameraStatus(play, CAM_ID_MAIN, CAM_STAT_WAIT);
            Play_ChangeCameraStatus(play, sSubCamId, CAM_STAT_ACTIVE);
            mainCam = Play_GetCamera(play, CAM_ID_MAIN);
            sSubCamEye.x = mainCam->eye.x;
            sSubCamEye.y = mainCam->eye.y;
            sSubCamEye.z = mainCam->eye.z;
            sSubCamAt.x = mainCam->at.x;
            sSubCamAt.y = mainCam->at.y;
            sSubCamAt.z = mainCam->at.z;
            sFishingPlayerCinematicState = 2;
            Interface_ChangeHudVisibilityMode(HUD_VISIBILITY_A_B_MINIMAP);
            sSubCamVelFactor = 0.0f;
            FALLTHROUGH;

        case 2:
            Letterbox_SetSizeTarget(27);

            lureDist.x = sLurePos.x - player->actor.world.pos.x;
            lureDist.z = sLurePos.z - player->actor.world.pos.z;
            lureDistXZ = sqrtf(SQXZ(lureDist));
            Matrix_RotateY(Math_Atan2F(lureDist.z, lureDist.x), MTXMODE_NEW);

            multiVecSrc.x = 0.0f;
            multiVecSrc.y = 0.0f;
            multiVecSrc.z = 100.0f;
            Matrix_MultVec3f(&multiVecSrc, &lureDist);

            if (sRodCastState == 1) {
                subCamAtMaxVelFrac = 0.2f;
            } else {
                subCamAtMaxVelFrac = 0.1f;
            }

            Math_ApproachF(&sSubCamAt.x, sLurePos.x, subCamAtMaxVelFrac, fabsf(lureDist.x) * sSubCamVelFactor);
            Math_ApproachF(&sSubCamAt.y, sLurePos.y, subCamAtMaxVelFrac, 50.0f * sSubCamVelFactor);
            Math_ApproachF(&sSubCamAt.z, sLurePos.z, subCamAtMaxVelFrac, fabsf(lureDist.z) * sSubCamVelFactor);

            multiVecSrc.x = 0.0f - D_80B7FED0;
            if (sLinkAge != LINK_AGE_CHILD) {
                multiVecSrc.y = 80.0f;
            } else {
                multiVecSrc.y = 55.0f;
            }
            multiVecSrc.z = -80.0f;

            Matrix_MultVec3f(&multiVecSrc, &eyeTarget);
            eyeTarget.x += player->actor.world.pos.x;
            eyeTarget.y += player->actor.world.pos.y;
            eyeTarget.z += player->actor.world.pos.z;

            Math_ApproachF(&D_80B7FED0, 30.0f, 0.1f, 0.4f);

            if (CHECK_BTN_ALL(input->press.button, BTN_Z)) { // zoom in/out from the lure
                if ((sLureCameraZoomLevel >= 0) && (sLureBitTimer == 0)) {
                    sLureCameraZoomLevel++;

                    if (sLureCameraZoomLevel >= 4) {
                        sLureCameraZoomLevel = 0;
                    }

                    if ((sLureCameraZoomLevel == 0) || (sLureCameraZoomLevel == 3)) {
                        Sfx_PlaySfxCentered(NA_SE_SY_CAMERA_ZOOM_DOWN);
                    } else {
                        Sfx_PlaySfxCentered(NA_SE_SY_CAMERA_ZOOM_UP);
                    }
                }
            }

            if (sRodCastState >= 3) {
                if (lureDistXZ < 110.0f) {
                    sLureCameraZoomLevel = -1;
                } else if ((lureDistXZ > 300.0f) && (sLureCameraZoomLevel < 0)) {
                    sLureCameraZoomLevel = 0;
                }
            }

            if (sLureCameraZoomLevel > 0) {
                f32 dist;
                f32 offset;
                f32 factor;

                dist = sqrtf(SQ(lureDist.x) + SQ(lureDist.z)) * 0.001f;
                if (dist > 1.0f) {
                    dist = 1.0f;
                }
                if (sLureCameraZoomLevel == 2) {
                    offset = 0.3f;
                } else {
                    offset = 0.1f;
                }
                factor = 0.4f + offset + (dist * 0.4f);

                eyeTarget.x += (sLurePos.x - eyeTarget.x) * factor;
                eyeTarget.y += ((sLurePos.y - eyeTarget.y) * factor) + 20.0f;
                eyeTarget.z += (sLurePos.z - eyeTarget.z) * factor;
                sFishingLineScale = 0.0005000001f;
            }

            multiVecSrc.x = 0.0f;
            multiVecSrc.y = 0.0f;
            multiVecSrc.z = 100.0f;
            Matrix_MultVec3f(&multiVecSrc, &lureDist);

            Math_ApproachF(&sSubCamEye.x, eyeTarget.x, 0.3f, fabsf(lureDist.x) * sSubCamVelFactor);
            Math_ApproachF(&sSubCamEye.y, eyeTarget.y, 0.3f, 20.0f * sSubCamVelFactor);
            Math_ApproachF(&sSubCamEye.z, eyeTarget.z, 0.3f, fabsf(lureDist.z) * sSubCamVelFactor);
            break;

        case 3: {
            Camera* mainCam = Play_GetCamera(play, CAM_ID_MAIN);

            mainCam->eye = sSubCamEye;
            mainCam->eyeNext = sSubCamEye;
            mainCam->at = sSubCamAt;
        }
            Play_ReturnToMainCam(play, sSubCamId, 0);
            Cutscene_StopManual(play, &play->csCtx);
            sFishingPlayerCinematicState = 0;
            sSubCamId = SUB_CAM_ID_DONE;
            Environment_EnableUnderwaterLights(play, 0);
            play->envCtx.adjFogNear = 0;
            player->unk_860 = -5;
            D_80B7E0B0 = 5;
            break;

        case 10: // owner tells you to return the rod.
            Cutscene_StartManual(play, &play->csCtx);
            sSubCamId = Play_CreateSubCamera(play);
            Play_ChangeCameraStatus(play, CAM_ID_MAIN, CAM_STAT_WAIT);
            Play_ChangeCameraStatus(play, sSubCamId, CAM_STAT_ACTIVE);
            Player_SetCsActionWithHaltedActors(play, &this->actor, PLAYER_CSACTION_5);
            mainCam = Play_GetCamera(play, CAM_ID_MAIN);
            sSubCamEye.x = mainCam->eye.x;
            sSubCamEye.y = mainCam->eye.y;
            sSubCamEye.z = mainCam->eye.z;
            sSubCamAt.x = mainCam->at.x;
            sSubCamAt.y = mainCam->at.y;
            sSubCamAt.z = mainCam->at.z;
            Message_StartTextbox(play, 0x409E, NULL);
            sFishingPlayerCinematicState = 11;
            Rumble_Override(0.0f, 150, 10, 10);
            FALLTHROUGH;

        case 11:
            player->actor.world.pos.z = 1360.0f;
            player->actor.speed = 0.0f;

            if (Message_GetState(&play->msgCtx) == TEXT_STATE_NONE) {
                Camera* mainCam = Play_GetCamera(play, CAM_ID_MAIN);

                mainCam->eye = sSubCamEye;
                mainCam->eyeNext = sSubCamEye;
                mainCam->at = sSubCamAt;
                Play_ReturnToMainCam(play, sSubCamId, 0);
                Cutscene_StopManual(play, &play->csCtx);
                Player_SetCsActionWithHaltedActors(play, &this->actor, PLAYER_CSACTION_7);
                sFishingPlayerCinematicState = 0;

                sSubCamId = SUB_CAM_ID_DONE;
                sFishingCinematicTimer = 30;
                Environment_EnableUnderwaterLights(play, 0);
                play->envCtx.adjFogNear = 0;
            }
            break;

        case 20: // found the sinking lure
            Cutscene_StartManual(play, &play->csCtx);
            sSubCamId = Play_CreateSubCamera(play);
            Play_ChangeCameraStatus(play, CAM_ID_MAIN, CAM_STAT_WAIT);
            Play_ChangeCameraStatus(play, sSubCamId, CAM_STAT_ACTIVE);
            Player_SetCsActionWithHaltedActors(play, &this->actor, PLAYER_CSACTION_5);
            mainCam = Play_GetCamera(play, CAM_ID_MAIN);
            sSubCamEye.x = mainCam->eye.x;
            sSubCamEye.y = mainCam->eye.y;
            sSubCamEye.z = mainCam->eye.z;
            sSubCamAt.x = mainCam->at.x;
            sSubCamAt.y = mainCam->at.y;
            sSubCamAt.z = mainCam->at.z;
            Message_StartTextbox(play, 0x409A, NULL);
            sFishingPlayerCinematicState = 21;
            sCatchCamX = 45.0f;
            sFishingCinematicTimer = 10;
            FALLTHROUGH;

        case 21:
            if ((sFishingCinematicTimer == 0) && Message_ShouldAdvance(play)) {
                sFishingPlayerCinematicState = 22;
                sFishingCinematicTimer = 40;
                Player_SetCsActionWithHaltedActors(play, &this->actor, PLAYER_CSACTION_28);
                sSinkingLureHeldY = 0.0f;
            }
            break;

        case 22:
            if (sFishingCinematicTimer == 30) {
                SEQCMD_PLAY_SEQUENCE(SEQ_PLAYER_BGM_MAIN, 0, 9, NA_BGM_ITEM_GET);
            }

            sSinkingLureFound = true;

            Math_ApproachF(&sSinkingLureHeldY, 71.0f, 0.5f, 3.0f);
            Matrix_RotateY(BINANG_TO_RAD_ALT(player->actor.shape.rot.y), MTXMODE_NEW);

            multiVecSrc.x = Math_SinS(play->gameplayFrames * 0x1000);
            multiVecSrc.y = sSinkingLureHeldY;
            multiVecSrc.z = -5.0f;
            if (sLinkAge == LINK_AGE_CHILD) {
                multiVecSrc.y -= 20.0f;
            }

            Matrix_MultVec3f(&multiVecSrc, &eyeTarget);

            sSinkingLureBasePos.x = player->actor.world.pos.x + eyeTarget.x;
            sSinkingLureBasePos.y = player->actor.world.pos.y + eyeTarget.y;
            sSinkingLureBasePos.z = player->actor.world.pos.z + eyeTarget.z;

            Math_ApproachF(&sCatchCamX, 15.0f, 0.1f, 0.75f);

            multiVecSrc.x = sCatchCamX - 15.0f;

            if (sLinkAge != LINK_AGE_CHILD) {
                multiVecSrc.y = 60.0f;
                multiVecSrc.z = -30.0f;
            } else {
                multiVecSrc.y = 40.0f;
                multiVecSrc.z = -35.0f;
            }

            Matrix_MultVec3f(&multiVecSrc, &sSubCamEye);
            sSubCamEye.x += player->actor.world.pos.x;
            sSubCamEye.y += player->actor.world.pos.y;
            sSubCamEye.z += player->actor.world.pos.z;

            sSubCamAt = player->actor.world.pos;
            if (sLinkAge != LINK_AGE_CHILD) {
                sSubCamAt.y += 62.0f;
            } else {
                sSubCamAt.y += 40.0f;
            }

            if (sFishingCinematicTimer == 0) {
                if ((Message_GetState(&play->msgCtx) == TEXT_STATE_CHOICE) ||
                    (Message_GetState(&play->msgCtx) == TEXT_STATE_NONE)) {
                    if (Message_ShouldAdvance(play)) {
                        Camera* mainCam = Play_GetCamera(play, CAM_ID_MAIN);

                        Message_CloseTextbox(play);
                        if (play->msgCtx.choiceIndex == 0) {
                            sLureEquipped = FS_LURE_SINKING;
                            sPondOwnerTextIdIndex = 0;
                        }

                        mainCam->eye = sSubCamEye;
                        mainCam->eyeNext = sSubCamEye;
                        mainCam->at = sSubCamAt;
                        Play_ReturnToMainCam(play, sSubCamId, 0);
                        Cutscene_StopManual(play, &play->csCtx);
                        Player_SetCsActionWithHaltedActors(play, &this->actor, PLAYER_CSACTION_7);
                        sFishingPlayerCinematicState = 0;

                        sSubCamId = SUB_CAM_ID_DONE;
                        player->unk_860 = -5;
                        D_80B7E0B0 = 5;
                        sSinkingLureFound = false;
                        sFishingMusicDelay = 20;
                        Environment_EnableUnderwaterLights(play, 0);
                        play->envCtx.adjFogNear = 0;
                    }
                }
            }
            break;

        case 100:
            break;
    }

    if (sSubCamId != SUB_CAM_ID_DONE) {
        Play_SetCameraAtEye(play, sSubCamId, &sSubCamAt, &sSubCamEye);
        Math_ApproachF(&sSubCamVelFactor, 1.0f, 1.0f, 0.02f);

        if (sSubCamEye.y <= (WATER_SURFACE_Y(play) + 1.0f)) {
            Environment_EnableUnderwaterLights(play, 1);
            if (sFishingFoggy != 0) {
                play->envCtx.adjFogNear = -178;
            } else {
                play->envCtx.adjFogNear = -46;
            }
        } else {
            Environment_EnableUnderwaterLights(play, 0);
            play->envCtx.adjFogNear = 0;
        }
    }

    if ((player->actor.floorHeight < (WATER_SURFACE_Y(play) - 3.0f)) &&
        (player->actor.world.pos.y < (player->actor.floorHeight + 3.0f)) && (player->actor.speed > 1.0f) &&
        ((play->gameplayFrames % 2) == 0)) {
        Vec3f pos;

        pos.x = Rand_CenteredFloat(20.0f) + player->actor.world.pos.x;
        pos.z = Rand_CenteredFloat(20.0f) + player->actor.world.pos.z;
        pos.y = player->actor.floorHeight + 5.0f;
        Fishing_SpawnWaterDust(NULL, play->specialEffects, &pos, 0.5f);
    }

    if ((player->actor.floorHeight < WATER_SURFACE_Y(play)) &&
        (player->actor.floorHeight > (WATER_SURFACE_Y(play) - 10.0f)) && (player->actor.speed >= 4.0f) &&
        ((play->gameplayFrames % 4) == 0)) {
        s16 i;

        for (i = 0; i < 10; i++) {
            Vec3f pos;
            Vec3f vel;
            f32 speedXZ;
            f32 angle;

            speedXZ = Rand_ZeroFloat(1.5f) + 1.5f;
            angle = Rand_ZeroFloat(6.28f);

            vel.x = sinf(angle) * speedXZ;
            vel.z = cosf(angle) * speedXZ;
            vel.y = Rand_ZeroFloat(3.0f) + 2.0f;

            pos = player->actor.world.pos;
            pos.x += 2.0f * vel.x;
            pos.y = WATER_SURFACE_Y(play);
            pos.z += 2.0f * vel.z;
            Fishing_SpawnDustSplash(NULL, play->specialEffects, &pos, &vel, Rand_ZeroFloat(0.01f) + 0.020000001f);
        }
    }

#if OOT_DEBUG
    if (sREG(15) != 0) {
        if (sStormStrengthTarget != (sREG(15) - 1)) {
            if (sStormStrengthTarget == 0) {
                play->envCtx.stormRequest = STORM_REQUEST_START;
            } else {
                play->envCtx.stormRequest = STORM_REQUEST_STOP;
            }
        }

        sStormStrengthTarget = sREG(15) - 1;
    }

    if (sREG(14) == 1) {
        play->envCtx.stormRequest = STORM_REQUEST_START;
    }
    if (sREG(14) == -1) {
        play->envCtx.stormRequest = STORM_REQUEST_STOP;
    }

    sREG(14) = 0;
#endif

    PRINTF(VT_FGCOL(GREEN));
    PRINTF("zelda_time %x\n", ((void)0, gSaveContext.save.dayTime));
    PRINTF(VT_RST);

    if (sStormChanceTimer >= 2) {
        sStormChanceTimer--;
    }

    if ((sStormChanceTimer == 1) && (Message_GetState(&play->msgCtx) == TEXT_STATE_NONE) &&
        ((sFishingTimePlayed & 0xFFF) == 0xFFF)) {
        sStormChanceTimer = 200;

        if (Rand_ZeroOne() < 0.5f) {
            sStormStrengthTarget = (u8)Rand_ZeroFloat(10.0f) + 5;
            play->envCtx.stormRequest = STORM_REQUEST_START;
        } else {
            sStormStrengthTarget = 0;
            play->envCtx.stormRequest = STORM_REQUEST_STOP;
        }
    }

    Math_ApproachF(&sStormStrength, sStormStrengthTarget, 1.0f, 0.05f);

    if (sStormStrength > 0.0f) {
        target = (sStormStrength * 0.03f) + 0.8f;
        if (target > 1.2f) {
            target = 1.2f;
        }
        Math_ApproachF(&sStormSfxFreqScale, target, 1.0f, 0.01f);
    }

    target = (10.0f - sStormStrength) * 150.1f;
    if (target < 0.0f) {
        target = 0.0f;
    }
    if (1) {}
    if (1) {}
    Math_ApproachF(&sFishingStormSfxPos.z, target, 1.0f, 5.0f);

    if (sFishingStormSfxPos.z < 1500.0f) {
        func_800F436C(&sFishingStormSfxPos, NA_SE_EV_RAIN - SFX_FLAG, sStormSfxFreqScale);
    }

    if (sStormStrengthTarget != 0) {
        Math_ApproachF(&sFishingStormShade, -200.0f, 1.0f, 2.0f);
    } else {
        Math_ApproachZeroF(&sFishingStormShade, 1.0f, 2.0f);
    }

    play->envCtx.adjLight1Color[0] = play->envCtx.adjLight1Color[1] = play->envCtx.adjLight1Color[2] =
        sFishingStormShade;

    if ((u8)sStormStrength > 0) {
        s32 pad;
        Camera* mainCam = Play_GetCamera(play, CAM_ID_MAIN);
        s16 i;
        s32 pad1;
        Vec3f pos;
        Vec3f rot;
        Vec3f projectedPos;
        s32 pad2;

        rot.x = M_PI / 2.0f + 0.1f;
        rot.y = 1.0f;
        rot.z = (Camera_GetInputDirYaw(mainCam) * -(M_PI / 0x8000)) + rot.y;

        for (i = 0; i < (u8)sStormStrength; i++) {
            pos.x = Rand_CenteredFloat(700.0f) + play->view.eye.x;
            pos.y = (Rand_ZeroFloat(100.0f) + 150.0f) - 170.0f;
            pos.z = Rand_CenteredFloat(700.0f) + play->view.eye.z;

            if (pos.z < 1160.0f) {
                SkinMatrix_Vec3fMtxFMultXYZW(&play->viewProjectionMtxF, &pos, &projectedPos, &sProjectedW);

                if (projectedPos.z < 0.0f) {
                    i--;
                } else {
                    Fishing_SpawnRainDrop(play->specialEffects, &pos, &rot);
                }
            }
        }
    }

    SkinMatrix_Vec3fMtxFMultXYZW(&play->viewProjectionMtxF, &sStreamSfxPos, &sStreamSfxProjectedPos, &sProjectedW);

    Sfx_PlaySfxAtPos(&sStreamSfxProjectedPos, NA_SE_EV_WATER_WALL - SFX_FLAG);

#if OOT_NTSC
    if (gSaveContext.language == LANGUAGE_JPN) {
        gSaveContext.minigameScore = sFishLengthToWeigh;
    } else {
        // Convert length to weight. Theoretical max of 59 lbs (127^2*.0036+.5)
        gSaveContext.minigameScore = (SQ((f32)sFishLengthToWeigh) * 0.0036f) + 0.5f;
    }
#else
    // Same as above, but for PAL
    gSaveContext.minigameScore = (SQ((f32)sFishLengthToWeigh) * 0.0036f) + 0.5f;
#endif

#if OOT_DEBUG
    if (BREG(26) != 0) {
        BREG(26) = 0;
        Message_StartTextbox(play, 0x407B + BREG(27), NULL);
    }
#endif

    PRINTF("HI_SCORE = %x\n", HIGH_SCORE(HS_FISHING));
}

s32 Fishing_OwnerOverrideLimbDraw(PlayState* play, s32 limbIndex, Gfx** dList, Vec3f* pos, Vec3s* rot, void* thisx) {
    Fishing* this = (Fishing*)thisx;

    if (limbIndex == 8) { // Head
        rot->x -= this->unk_164;
    }

    return 0;
}

void Fishing_OwnerPostLimbDraw(PlayState* play, s32 limbIndex, Gfx** dList, Vec3s* rot, void* thisx) {
    if (limbIndex == 8) { // Head
        OPEN_DISPS(play->state.gfxCtx, "../z_fishing.c", 9134);
        Matrix_MultVec3f(&sZeroVec, &sOwnerHeadPos);

        if (sOwnerHair == FS_OWNER_CAPPED) {
            gSPDisplayList(POLY_OPA_DISP++, SEGMENTED_TO_VIRTUAL(gFishingOwnerHatDL));
        } else if (sOwnerHair == FS_OWNER_HAIR) {
            gSPDisplayList(POLY_OPA_DISP++, SEGMENTED_TO_VIRTUAL(gFishingOwnerHairDL));
        }

        CLOSE_DISPS(play->state.gfxCtx, "../z_fishing.c", 9142);
    }
}

static void* sFishingOwnerEyeTexs[] = {
    gFishingOwnerEyeOpenTex,
    gFishingOwnerEyeHalfTex,
    gFishingOwnerEyeClosedTex,
};

void Fishing_DrawOwner(Actor* thisx, PlayState* play) {
    s32 pad;
    Fishing* this = (Fishing*)thisx;
    Input* input = &play->state.input[0];

    OPEN_DISPS(play->state.gfxCtx, "../z_fishing.c", 9156);

    Gfx_SetupDL_25Opa(play->state.gfxCtx);
    Gfx_SetupDL_25Xlu(play->state.gfxCtx);

    if ((thisx->projectedPos.z < 1500.0f) && (fabsf(thisx->projectedPos.x) < (100.0f + thisx->projectedPos.z))) {
        gSPSegment(POLY_OPA_DISP++, 0x08, SEGMENTED_TO_VIRTUAL(sFishingOwnerEyeTexs[this->unk_160]));

        SkelAnime_DrawFlexOpa(play, this->skelAnime.skeleton, this->skelAnime.jointTable, this->skelAnime.dListCount,
                              Fishing_OwnerOverrideLimbDraw, Fishing_OwnerPostLimbDraw, this);
    }

    Fishing_DrawPondProps(play);
    Fishing_DrawEffects(play->specialEffects, play);
    Fishing_DrawGroupFishes(play);
    Fishing_DrawStreamSplash(play);

    if (sFishingMusicDelay != 0) {
        sFishingMusicDelay--;

        if (sFishingMusicDelay == 0) {
            if (sLinkAge != LINK_AGE_CHILD) {
                SEQCMD_PLAY_SEQUENCE(SEQ_PLAYER_BGM_MAIN, 0, 0, NA_BGM_KAKARIKO_ADULT);
            } else {
                SEQCMD_PLAY_SEQUENCE(SEQ_PLAYER_BGM_MAIN, 0, 0, NA_BGM_KAKARIKO_KID);
            }

            if (sLinkAge != LINK_AGE_CHILD) {
                SEQCMD_PLAY_SEQUENCE(SEQ_PLAYER_BGM_MAIN, 0, 0, NA_BGM_KAKARIKO_ADULT);
            } else {
                SEQCMD_PLAY_SEQUENCE(SEQ_PLAYER_BGM_MAIN, 0, 0, NA_BGM_KAKARIKO_KID);
            }
        }
    }

    if ((sFishingPlayingState != 0) && sIsRodVisible) {
        Fishing_DrawRod(play);
        Fishing_UpdateLinePos(sReelLinePos);
        Fishing_UpdateLine(play, &sRodTipPos, sReelLinePos, sReelLineRot, sReelLineUnk);
        Fishing_DrawLureAndLine(play, sReelLinePos, sReelLineRot);

        sStickAdjXPrev = input->rel.stick_x;
        sStickAdjYPrev = input->rel.stick_y;
    }

    sIsRodVisible = true;

    Matrix_Translate(130.0f, 40.0f, 1300.0f, MTXMODE_NEW);
    Matrix_Scale(0.08f, 0.12f, 0.14f, MTXMODE_APPLY);

    gSPMatrix(POLY_OPA_DISP++, MATRIX_NEW(play->state.gfxCtx, "../z_fishing.c", 9297),
              G_MTX_NOPUSH | G_MTX_LOAD | G_MTX_MODELVIEW);
    gSPMatrix(POLY_XLU_DISP++, MATRIX_NEW(play->state.gfxCtx, "../z_fishing.c", 9298),
              G_MTX_NOPUSH | G_MTX_LOAD | G_MTX_MODELVIEW);

    gSPDisplayList(POLY_OPA_DISP++, gFishingAquariumBottomDL);
    gSPDisplayList(POLY_XLU_DISP++, gFishingAquariumContainerDL);

    if ((sFishingPlayingState != 0) && (sLureEquipped == FS_LURE_SINKING)) {
        Fishing_DrawSinkingLure(play);
    }

    CLOSE_DISPS(play->state.gfxCtx, "../z_fishing.c", 9305);
}<|MERGE_RESOLUTION|>--- conflicted
+++ resolved
@@ -14,12 +14,7 @@
 #include "cic6105.h"
 #endif
 
-<<<<<<< HEAD
-// For retail BSS ordering, the block number of sStreamSfxProjectedPos must be 0.
-#pragma increment_block_number 184
-=======
-#pragma increment_block_number "gc-eu:160 gc-eu-mq:160 gc-jp:162 gc-jp-ce:162 gc-jp-mq:162 gc-us:162 gc-us-mq:162"
->>>>>>> dbb059c6
+#pragma increment_block_number "gc-eu:162 gc-eu-mq:162 gc-jp:164 gc-jp-ce:164 gc-jp-mq:164 gc-us:164 gc-us-mq:164"
 
 #define FLAGS ACTOR_FLAG_4
 
