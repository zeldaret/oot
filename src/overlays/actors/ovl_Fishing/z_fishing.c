/*
 * File: z_fishing.c
 * Overlay: ovl_Fishing
 * Description: Fishing Pond Elements (Owner, Fish, Props, Effects...)
 */

#include "z_fishing.h"

#include "overlays/actors/ovl_En_Kanban/z_en_kanban.h"
#include "assets/objects/object_fish/object_fish.h"
#include "terminal.h"

#define FLAGS ACTOR_FLAG_4

#define WATER_SURFACE_Y(play) play->colCtx.colHeader->waterBoxes->ySurface

void Fishing_Init(Actor* thisx, PlayState* play2);
void Fishing_Destroy(Actor* thisx, PlayState* play2);
void Fishing_UpdateFish(Actor* thisx, PlayState* play2);
void Fishing_UpdateOwner(Actor* thisx, PlayState* play2);
void Fishing_DrawFish(Actor* thisx, PlayState* play);
void Fishing_DrawOwner(Actor* thisx, PlayState* play);

typedef struct {
    /* 0x00 */ u8 isLoach;
    /* 0x02 */ Vec3s pos;
    /* 0x08 */ u8 baseLength;
    /* 0x0C */ f32 perception;
} FishingFishInit; // size = 0x10

typedef enum {
    /* 0x00 */ FS_EFF_NONE,
    /* 0x01 */ FS_EFF_RIPPLE,
    /* 0x02 */ FS_EFF_DUST_SPLASH,
    /* 0x03 */ FS_EFF_WATER_DUST,
    /* 0x04 */ FS_EFF_BUBBLE,
    /* 0x05 */ FS_EFF_RAIN_DROP,
    /* 0x06 */ FS_EFF_OWNER_HAT,
    /* 0x07 */ FS_EFF_RAIN_RIPPLE,
    /* 0x08 */ FS_EFF_RAIN_SPLASH
} FishingEffectType;

#define FISHING_EFFECT_COUNT 130

typedef struct {
    /* 0x00 */ Vec3f pos;
    /* 0x0C */ Vec3f vel;
    /* 0x18 */ Vec3f accel;
    /* 0x24 */ u8 type;
    /* 0x25 */ u8 timer;
    /* 0x26 */ char unk_26[0x04];
    /* 0x2A */ s16 alpha;
    /* 0x2C */ s16 state;
    /* 0x2E */ s16 alphaMax;
    /* 0x30 */ f32 scale;
    /* 0x34 */ Vec3f rot;
} FishingEffect; // size = 0x40

#define POND_PROP_COUNT 140

typedef enum {
    /* 0x00 */ FS_PROP_NONE,
    /* 0x01 */ FS_PROP_REED,
    /* 0x02 */ FS_PROP_LILY_PAD,
    /* 0x03 */ FS_PROP_ROCK,
    /* 0x04 */ FS_PROP_WOOD_POST,
    /* 0x23 */ FS_PROP_INIT_STOP = 0x23
} FishingPropType;

typedef struct {
    /* 0x00 */ u8 type;
    /* 0x02 */ Vec3s pos;
} FishingPropInit; // size = 0x08

typedef struct {
    /* 0x00 */ Vec3f pos;
    /* 0x0C */ f32 rotX;
    /* 0x10 */ f32 rotY;
    /* 0x14 */ f32 reedAngle;
    /* 0x18 */ Vec3f projectedPos;
    /* 0x24 */ f32 scale;
    /* 0x28 */ s16 lilyPadAngle;
    /* 0x2C */ f32 lilyPadOffset;
    /* 0x30 */ u8 type;
    /* 0x32 */ s16 timer;
    /* 0x34 */ u8 shouldDraw;
    /* 0x38 */ f32 drawDistance;
} FishingProp; // size = 0x3C

typedef enum {
    /* 0x00 */ FS_GROUP_FISH_NONE,
    /* 0x01 */ FS_GROUP_FISH_NORMAL
} FishingGroupFishType;

#define GROUP_FISH_COUNT 60

typedef struct {
    /* 0x00 */ u8 type;
    /* 0x02 */ s16 timer;
    /* 0x04 */ Vec3f pos;
    /* 0x10 */ Vec3f homePos;
    /* 0x1C */ Vec3f projectedPos;
    /* 0x28 */ f32 velY;
    /* 0x2C */ f32 scaleX;
    /* 0x30 */ f32 unk_30;
    /* 0x34 */ f32 unk_34;
    /* 0x38 */ f32 unk_38;
    /* 0x3C */ s16 unk_3C;
    /* 0x3E */ s16 unk_3E;
    /* 0x40 */ s16 unk_40;
    /* 0x42 */ s16 unk_42;
    /* 0x44 */ u8 shouldDraw;
} FishingGroupFish; // size = 0x48

typedef enum {
    /* 0x00 */ FS_LURE_STOCK,
    /* 0x01 */ FS_LURE_UNK, // hinted at with an "== 1"
    /* 0x02 */ FS_LURE_SINKING
} FishingLureTypes;

#define LINE_SEG_COUNT 200
#define SINKING_LURE_SEG_COUNT 20

ActorInit Fishing_InitVars = {
    ACTOR_FISHING,
    ACTORCAT_NPC,
    FLAGS,
    OBJECT_FISH,
    sizeof(Fishing),
    (ActorFunc)Fishing_Init,
    (ActorFunc)Fishing_Destroy,
    (ActorFunc)Fishing_UpdateFish,
    (ActorFunc)Fishing_DrawFish,
};

static f32 sStormStrength = 0.0f;

static u8 sStormStrengthTarget = 0;

static f32 sFishingStormShade = 0.0f;

static Vec3f sFishingStormSfxPos = { 0.0f, 0.0f, 0.0f };

static f32 sStormSfxFreqScale = 0.0f;

static u8 sSinkingLureLocation = 0;

static f32 sFishOnHandLength = 0.0f;

static u8 sIsRodVisible = true;

static u16 sFishLengthToWeigh = 0;

static u8 sFishingCaughtTextDelay = 0;

static s32 sFishingTimePlayed = 0;

static s16 sOwnerTheftTimer = 0;

typedef enum {
    /* 0x00 */ FS_OWNER_BALD,
    /* 0x01 */ FS_OWNER_CAPPED,
    /* 0x02 */ FS_OWNER_HAIR
} FishingOwnerHair;

static u8 sOwnerHair = FS_OWNER_BALD;
static u8 sIsOwnersHatHooked = false; // hat is on fishing hook
static u8 sIsOwnersHatSunk = false; // hat is sinking into pond.

static s16 sRodCastState = 0;

static Vec3f sFishMouthOffset = { 500.0f, 500.0f, 0.0f };

static u8 D_80B7A6A4 = 0;

static f32 sRodBendRotY = 0.0f;
static f32 D_80B7A6AC = 0.0f;
static f32 D_80B7A6B0 = 0.0f;
static f32 D_80B7A6B4 = 0.0f;
static f32 D_80B7A6B8 = 0.0f;
static f32 D_80B7A6BC = 0.0f;
static f32 D_80B7A6C0 = 0.0f;

static s16 sStickAdjXPrev = 0;
static s16 sStickAdjYPrev = 0;

static u8 sFishingPlayerCinematicState = 0;
static u8 sFishingCinematicTimer = 0;
static u8 sSinkingLureFound = false;

static ColliderJntSphElementInit sJntSphElementsInit[12] = {
    {
        {
            ELEMTYPE_UNK0,
            { 0xFFCFFFFF, 0x00, 0x10 },
            { 0xFFCFFFFF, 0x00, 0x00 },
            TOUCH_NONE,
            BUMP_NONE,
            OCELEM_ON,
        },
        { 0, { { 0, 0, 0 }, 30 }, 100 },
    },
    {
        {
            ELEMTYPE_UNK0,
            { 0xFFCFFFFF, 0x00, 0x10 },
            { 0xFFCFFFFF, 0x00, 0x00 },
            TOUCH_NONE,
            BUMP_NONE,
            OCELEM_ON,
        },
        { 0, { { 0, 0, 0 }, 30 }, 100 },
    },
    {
        {
            ELEMTYPE_UNK0,
            { 0xFFCFFFFF, 0x00, 0x10 },
            { 0xFFCFFFFF, 0x00, 0x00 },
            TOUCH_NONE,
            BUMP_NONE,
            OCELEM_ON,
        },
        { 0, { { 0, 0, 0 }, 30 }, 100 },
    },
    {
        {
            ELEMTYPE_UNK0,
            { 0xFFCFFFFF, 0x00, 0x10 },
            { 0xFFCFFFFF, 0x00, 0x00 },
            TOUCH_NONE,
            BUMP_NONE,
            OCELEM_ON,
        },
        { 0, { { 0, 0, 0 }, 30 }, 100 },
    },
    {
        {
            ELEMTYPE_UNK0,
            { 0xFFCFFFFF, 0x00, 0x10 },
            { 0xFFCFFFFF, 0x00, 0x00 },
            TOUCH_NONE,
            BUMP_NONE,
            OCELEM_ON,
        },
        { 0, { { 0, 0, 0 }, 30 }, 100 },
    },
    {
        {
            ELEMTYPE_UNK0,
            { 0xFFCFFFFF, 0x00, 0x10 },
            { 0xFFCFFFFF, 0x00, 0x00 },
            TOUCH_NONE,
            BUMP_NONE,
            OCELEM_ON,
        },
        { 0, { { 0, 0, 0 }, 30 }, 100 },
    },
    {
        {
            ELEMTYPE_UNK0,
            { 0xFFCFFFFF, 0x00, 0x10 },
            { 0xFFCFFFFF, 0x00, 0x00 },
            TOUCH_NONE,
            BUMP_NONE,
            OCELEM_ON,
        },
        { 0, { { 0, 0, 0 }, 30 }, 100 },
    },
    {
        {
            ELEMTYPE_UNK0,
            { 0xFFCFFFFF, 0x00, 0x10 },
            { 0xFFCFFFFF, 0x00, 0x00 },
            TOUCH_NONE,
            BUMP_NONE,
            OCELEM_ON,
        },
        { 0, { { 0, 0, 0 }, 30 }, 100 },
    },
    {
        {
            ELEMTYPE_UNK0,
            { 0xFFCFFFFF, 0x00, 0x10 },
            { 0xFFCFFFFF, 0x00, 0x00 },
            TOUCH_NONE,
            BUMP_NONE,
            OCELEM_ON,
        },
        { 0, { { 0, 0, 0 }, 30 }, 100 },
    },
    {
        {
            ELEMTYPE_UNK0,
            { 0xFFCFFFFF, 0x00, 0x10 },
            { 0xFFCFFFFF, 0x00, 0x00 },
            TOUCH_NONE,
            BUMP_NONE,
            OCELEM_ON,
        },
        { 0, { { 0, 0, 0 }, 30 }, 100 },
    },
    {
        {
            ELEMTYPE_UNK0,
            { 0xFFCFFFFF, 0x00, 0x10 },
            { 0xFFCFFFFF, 0x00, 0x00 },
            TOUCH_NONE,
            BUMP_NONE,
            OCELEM_ON,
        },
        { 0, { { 0, 0, 0 }, 30 }, 100 },
    },
    {
        {
            ELEMTYPE_UNK0,
            { 0xFFCFFFFF, 0x00, 0x10 },
            { 0xFFCFFFFF, 0x00, 0x00 },
            TOUCH_NONE,
            BUMP_NONE,
            OCELEM_ON,
        },
        { 0, { { 0, 0, 0 }, 30 }, 100 },
    },
};

static ColliderJntSphInit sJntSphInit = {
    {
        COLTYPE_NONE,
        AT_TYPE_ENEMY,
        AC_TYPE_PLAYER,
        OC1_ON | OC1_TYPE_PLAYER,
        OC2_TYPE_1,
        COLSHAPE_JNTSPH,
    },
    12,
    sJntSphElementsInit,
};

static f32 sFishGroupVar = 0.0f;

static Vec3f sZeroVec = { 0.0f, 0.0f, 0.0f };
static Vec3f sUnusedVec = { 0.0f, 0.0f, 2000.0f };

static Fishing* sFishingMain;
static u8 sReelLock;
static u8 sLinkAge;
static u8 sFishingFoggy;
static u8 sStormChanceTimer;
static f32 sFishingRecordLength;
static u8 sFishOnHandIsLoach;
static u8 sFishGameNumber; // increments for each purchased play. effects weather
static u8 sLureCaughtWith;
static s16 sFishFightTime;
static u8 sPondOwnerTextIdIndex;
static u16 sFishesCaught;
static u16 sFishingCaughtTextId;
static s8 sLureCameraZoomLevel;
static Vec3f sOwnerHeadPos;
static Vec3s sEffOwnersHatRot;
static u8 sLureMoveDelay; // a small delay between the lure hitting the water, and being able to reel.
static s16 sRumbleDelay;
static s16 sFishingMusicDelay;
static Fishing* sFishingHookedFish;
static s16 sFishingPlayingState;
static s16 sLureTimer; // AND'd for various effects/checks
static s16 D_80B7E0B0;
static s16 D_80B7E0B2;
static s16 sRodCastTimer; // used for the inital line casting
static u8 sLureEquipped;
static Vec3f sLurePos;
static Vec3f sLureDrawPos;
static Vec3f sLureRot;
static Vec3f sLurePosDelta;
static Vec3f sLureCastDelta;
static f32 sLure1Rotate; // lure type 1 is programmed to change this.
static f32 sLurePosZOffset;
static f32 sLureRotXTarget;
static f32 sLureRotXStep;
static s8 D_80B7E114;
static s16 sRodPullback; // holding A+Down to keep the fish on line
static u8 D_80B7E118;
static f32 sRodReelingSpeed;
static u8 sWiggleAttraction;
static s16 sLureBitTimer;
static u8 sLineHooked;
static Vec3f sLureLineSegPosDelta;
static f32 sLureWiggleRotYTarget;
static f32 sLureWigglePosY;
static s16 sLureWiggleRotY;
static f32 sLureWiggleSign; // +/-1.0f
static f32 sRodLineSpooled; // 200 represents the full spool.
static f32 D_80B7E148;
static f32 sFishingLineScale;
static s16 D_80B7E150;
static f32 sReelLinePosStep;
static Vec3f sRodTipPos;
static Vec3f sReelLinePos[LINE_SEG_COUNT];
static Vec3f sReelLineRot[LINE_SEG_COUNT];
static Vec3f sReelLineUnk[LINE_SEG_COUNT];
static Vec3f sLureHookRefPos[2];
static f32 sLureHookRotY[2];
static u8 sRodHitTimer; // brief timer for bending rod when line is snapped
static Vec3f sSinkingLurePos[SINKING_LURE_SEG_COUNT];
static s16 sSinkingLureSegmentIndex;
static f32 sProjectedW;
static Vec3f sSubCamEye;
static Vec3f sSubCamAt;
static s16 sSubCamId;
static f32 sCatchCamX;
static f32 sSubCamVelFactor;
static f32 D_80B7FED0;
static Vec3f sSinkingLureBasePos;
static f32 sSinkingLureHeldY; // the lure going to its mark when being held up.
static s32 sRandSeed0;
static s32 sRandSeed1;
static s32 sRandSeed2;
static FishingProp sPondProps[POND_PROP_COUNT];
static FishingGroupFish sGroupFishes[GROUP_FISH_COUNT];
static f32 sFishGroupAngle1;
static f32 sFishGroupAngle2;
static f32 sFishGroupAngle3;
static FishingEffect sEffects[FISHING_EFFECT_COUNT];
static Vec3f sStreamSfxProjectedPos;

void Fishing_SetColliderElement(s32 index, ColliderJntSph* collider, Vec3f* pos, f32 scale) {
    collider->elements[index].dim.worldSphere.center.x = pos->x;
    collider->elements[index].dim.worldSphere.center.y = pos->y;
    collider->elements[index].dim.worldSphere.center.z = pos->z;
    collider->elements[index].dim.worldSphere.radius =
        collider->elements[index].dim.modelSphere.radius * collider->elements[index].dim.scale * scale * 1.6f;
}

void Fishing_SeedRand(s32 seed0, s32 seed1, s32 seed2) {
    sRandSeed0 = seed0;
    sRandSeed1 = seed1;
    sRandSeed2 = seed2;
}

f32 Fishing_RandZeroOne(void) {
    f32 rand;

    // Wichmann-Hill algorithm
    sRandSeed0 = (sRandSeed0 * 171) % 30269;
    sRandSeed1 = (sRandSeed1 * 172) % 30307;
    sRandSeed2 = (sRandSeed2 * 170) % 30323;

    rand = (sRandSeed0 / 30269.0f) + (sRandSeed1 / 30307.0f) + (sRandSeed2 / 30323.0f);
    while (rand >= 1.0f) {
        rand -= 1.0f;
    }

    return fabsf(rand);
}

s16 Fishing_SmoothStepToS(s16* pValue, s16 target, s16 scale, s16 step) {
    s16 stepSize;
    s16 diff;

    diff = target - *pValue;
    stepSize = diff / scale;

    if (stepSize > step) {
        stepSize = step;
    }

    if (stepSize < -step) {
        stepSize = -step;
    }

    *pValue += stepSize;

    return stepSize;
}

void Fishing_SpawnRipple(Vec3f* projectedPos, FishingEffect* effect, Vec3f* pos, f32 scale, f32 rotX, s16 alpha,
                         s16 countLimit) {
    s16 i;

    if ((projectedPos != NULL) && ((projectedPos->z > 500.0f) || (projectedPos->z < 0.0f))) {
        return;
    }

    for (i = 0; i < countLimit; i++) {
        if (effect->type == FS_EFF_NONE) {
            effect->type = FS_EFF_RIPPLE;
            effect->pos = *pos;
            effect->vel = sZeroVec;
            effect->accel = sZeroVec;
            effect->scale = scale * 0.0025f;
            effect->rot.x = rotX * 0.0025f;

            if (scale > 300.0f) {
                effect->alpha = 0;
                effect->alphaMax = alpha;
                effect->state = 0;
                effect->rot.y = (effect->rot.x - effect->scale) * 0.05f;
            } else {
                effect->alpha = alpha;
                effect->state = 1;
                effect->rot.y = (effect->rot.x - effect->scale) * 0.1f;
            }
            break;
        }

        effect++;
    }
}

void Fishing_SpawnDustSplash(Vec3f* projectedPos, FishingEffect* effect, Vec3f* pos, Vec3f* vel, f32 scale) {
    s16 i;
    Vec3f accel = { 0.0f, -1.0f, 0.0f };

    if ((projectedPos != NULL) && ((projectedPos->z > 500.0f) || (projectedPos->z < 0.0f))) {
        return;
    }

    for (i = 0; i < 100; i++) {
        if ((effect->type == FS_EFF_NONE) || (effect->type == FS_EFF_RAIN_DROP) ||
            (effect->type == FS_EFF_RAIN_RIPPLE) || (effect->type == FS_EFF_RAIN_SPLASH)) {
            effect->type = FS_EFF_DUST_SPLASH;
            effect->pos = *pos;
            effect->vel = *vel;
            effect->accel = accel;
            effect->alpha = 100 + (s16)Rand_ZeroFloat(100.0f);
            effect->scale = scale;
            break;
        }

        effect++;
    }
}

void Fishing_SpawnWaterDust(Vec3f* projectedPos, FishingEffect* effect, Vec3f* pos, f32 scale) {
    s16 i;
    Vec3f accel = { 0.0f, 0.05f, 0.0f };

    if ((projectedPos != NULL) && ((projectedPos->z > 500.0f) || (projectedPos->z < 0.0f))) {
        return;
    }

    for (i = 0; i < 90; i++) {
        if (effect->type == FS_EFF_NONE) {
            effect->type = FS_EFF_WATER_DUST;
            effect->pos = *pos;
            effect->vel = sZeroVec;
            effect->accel = accel;
            effect->alpha = 255;
            effect->timer = (s16)Rand_ZeroFloat(100.0f);
            effect->scale = scale;
            effect->rot.x = 2.0f * scale;
            break;
        }

        effect++;
    }
}

void Fishing_SpawnBubble(Vec3f* projectedPos, FishingEffect* effect, Vec3f* pos, f32 scale, u8 state) {
    s16 i;
    Vec3f vel = { 0.0f, 1.0f, 0.0f };

    if ((projectedPos != NULL) && ((projectedPos->z > 500.0f) || (projectedPos->z < 0.0f))) {
        return;
    }

    for (i = 0; i < 90; i++) {
        if (effect->type == FS_EFF_NONE) {
            effect->type = FS_EFF_BUBBLE;
            effect->pos = *pos;
            effect->vel = vel;
            effect->accel = sZeroVec;
            effect->timer = (s16)Rand_ZeroFloat(100.0f);
            effect->scale = scale;
            effect->state = state;
            break;
        }

        effect++;
    }
}

void Fishing_SpawnRainDrop(FishingEffect* effect, Vec3f* pos, Vec3f* rot) {
    s16 i;
    Vec3f velSrc;

    velSrc.x = 0.0f;
    velSrc.y = 0.0f;
    velSrc.z = 300.0f;

    effect += 30;

    for (i = 30; i < FISHING_EFFECT_COUNT; i++) {
        if (effect->type == FS_EFF_NONE) {
            effect->type = FS_EFF_RAIN_DROP;
            effect->pos = *pos;
            effect->accel = sZeroVec;
            effect->rot.x = rot->x;
            effect->rot.y = rot->y;
            effect->rot.z = rot->z;
            Matrix_RotateY(rot->y, MTXMODE_NEW);
            Matrix_RotateX(rot->x, MTXMODE_APPLY);
            Matrix_MultVec3f(&velSrc, &effect->vel);
            break;
        }

        effect++;
    }
}

static FishingPropInit sPondPropInits[POND_PROP_COUNT + 1] = {
    { FS_PROP_ROCK, { 529, -53, -498 } },
    { FS_PROP_ROCK, { 461, -66, -480 } },
    { FS_PROP_ROCK, { 398, -73, -474 } },
    { FS_PROP_ROCK, { -226, -52, -691 } },
    { FS_PROP_ROCK, { -300, -41, -710 } },
    { FS_PROP_ROCK, { -333, -50, -643 } },
    { FS_PROP_ROCK, { -387, -46, -632 } },
    { FS_PROP_ROCK, { -484, -43, -596 } },
    { FS_PROP_ROCK, { -409, -57, -560 } },
    { FS_PROP_WOOD_POST, { 444, -87, -322 } },
    { FS_PROP_WOOD_POST, { 447, -91, -274 } },
    { FS_PROP_WOOD_POST, { 395, -109, -189 } },
    { FS_PROP_REED, { 617, -29, 646 } },
    { FS_PROP_REED, { 698, -26, 584 } },
    { FS_PROP_REED, { 711, -29, 501 } },
    { FS_PROP_REED, { 757, -28, 457 } },
    { FS_PROP_REED, { 812, -29, 341 } },
    { FS_PROP_REED, { 856, -30, 235 } },
    { FS_PROP_REED, { 847, -31, 83 } },
    { FS_PROP_REED, { 900, -26, 119 } },
    { FS_PROP_LILY_PAD, { 861, -22, 137 } },
    { FS_PROP_LILY_PAD, { 836, -22, 150 } },
    { FS_PROP_LILY_PAD, { 829, -22, 200 } },
    { FS_PROP_LILY_PAD, { 788, -22, 232 } },
    { FS_PROP_LILY_PAD, { 803, -22, 319 } },
    { FS_PROP_LILY_PAD, { 756, -22, 348 } },
    { FS_PROP_LILY_PAD, { 731, -22, 377 } },
    { FS_PROP_LILY_PAD, { 700, -22, 392 } },
    { FS_PROP_LILY_PAD, { 706, -22, 351 } },
    { FS_PROP_LILY_PAD, { 677, -22, 286 } },
    { FS_PROP_LILY_PAD, { 691, -22, 250 } },
    { FS_PROP_LILY_PAD, { 744, -22, 290 } },
    { FS_PROP_LILY_PAD, { 766, -22, 201 } },
    { FS_PROP_LILY_PAD, { 781, -22, 128 } },
    { FS_PROP_LILY_PAD, { 817, -22, 46 } },
    { FS_PROP_LILY_PAD, { 857, -22, -50 } },
    { FS_PROP_LILY_PAD, { 724, -22, 110 } },
    { FS_PROP_LILY_PAD, { 723, -22, 145 } },
    { FS_PROP_LILY_PAD, { 728, -22, 202 } },
    { FS_PROP_LILY_PAD, { 721, -22, 237 } },
    { FS_PROP_LILY_PAD, { 698, -22, 312 } },
    { FS_PROP_LILY_PAD, { 660, -22, 349 } },
    { FS_PROP_LILY_PAD, { 662, -22, 388 } },
    { FS_PROP_LILY_PAD, { 667, -22, 432 } },
    { FS_PROP_LILY_PAD, { 732, -22, 429 } },
    { FS_PROP_LILY_PAD, { 606, -22, 366 } },
    { FS_PROP_LILY_PAD, { 604, -22, 286 } },
    { FS_PROP_LILY_PAD, { 620, -22, 217 } },
    { FS_PROP_LILY_PAD, { 663, -22, 159 } },
    { FS_PROP_LILY_PAD, { 682, -22, 73 } },
    { FS_PROP_LILY_PAD, { 777, -22, 83 } },
    { FS_PROP_LILY_PAD, { 766, -22, 158 } },
    { FS_PROP_REED, { 1073, 0, -876 } },
    { FS_PROP_REED, { 970, 0, -853 } },
    { FS_PROP_REED, { 896, 0, -886 } },
    { FS_PROP_REED, { 646, -27, -651 } },
    { FS_PROP_REED, { 597, -29, -657 } },
    { FS_PROP_REED, { 547, -32, -651 } },
    { FS_PROP_REED, { 690, -29, -546 } },
    { FS_PROP_REED, { 720, -29, -490 } },
    { FS_PROP_REED, { -756, -30, -409 } },
    { FS_PROP_REED, { -688, -34, -458 } },
    { FS_PROP_REED, { -613, -34, -581 } },
    { FS_PROP_LILY_PAD, { -593, -22, -479 } },
    { FS_PROP_LILY_PAD, { -602, -22, -421 } },
    { FS_PROP_LILY_PAD, { -664, -22, -371 } },
    { FS_PROP_LILY_PAD, { -708, -22, -316 } },
    { FS_PROP_LILY_PAD, { -718, -22, -237 } },
    { FS_PROP_REED, { -807, -36, -183 } },
    { FS_PROP_REED, { -856, -29, -259 } },
    { FS_PROP_LILY_PAD, { -814, -22, -317 } },
    { FS_PROP_LILY_PAD, { -759, -22, -384 } },
    { FS_PROP_LILY_PAD, { -718, -22, -441 } },
    { FS_PROP_LILY_PAD, { -474, -22, -567 } },
    { FS_PROP_LILY_PAD, { -519, -22, -517 } },
    { FS_PROP_LILY_PAD, { -539, -22, -487 } },
    { FS_PROP_LILY_PAD, { -575, -22, -442 } },
    { FS_PROP_LILY_PAD, { -594, -22, -525 } },
    { FS_PROP_LILY_PAD, { -669, -22, -514 } },
    { FS_PROP_LILY_PAD, { -653, -22, -456 } },
    { FS_PROP_REED, { -663, -28, -606 } },
    { FS_PROP_REED, { -708, -26, -567 } },
    { FS_PROP_REED, { -739, -27, -506 } },
    { FS_PROP_REED, { -752, -28, -464 } },
    { FS_PROP_REED, { -709, -29, -513 } },
    { FS_PROP_LILY_PAD, { -544, -22, -436 } },
    { FS_PROP_LILY_PAD, { -559, -22, -397 } },
    { FS_PROP_LILY_PAD, { -616, -22, -353 } },
    { FS_PROP_LILY_PAD, { -712, -22, -368 } },
    { FS_PROP_LILY_PAD, { -678, -22, -403 } },
    { FS_PROP_LILY_PAD, { -664, -22, -273 } },
    { FS_PROP_LILY_PAD, { -630, -22, -276 } },
    { FS_PROP_LILY_PAD, { -579, -22, -311 } },
    { FS_PROP_LILY_PAD, { -588, -22, -351 } },
    { FS_PROP_LILY_PAD, { -555, -22, -534 } },
    { FS_PROP_LILY_PAD, { -547, -22, -567 } },
    { FS_PROP_LILY_PAD, { -592, -22, -571 } },
    { FS_PROP_LILY_PAD, { -541, -22, -610 } },
    { FS_PROP_LILY_PAD, { -476, -22, -629 } },
    { FS_PROP_LILY_PAD, { -439, -22, -598 } },
    { FS_PROP_LILY_PAD, { -412, -22, -550 } },
    { FS_PROP_LILY_PAD, { -411, -22, -606 } },
    { FS_PROP_LILY_PAD, { -370, -22, -634 } },
    { FS_PROP_LILY_PAD, { -352, -22, -662 } },
    { FS_PROP_LILY_PAD, { -413, -22, -641 } },
    { FS_PROP_LILY_PAD, { -488, -22, -666 } },
    { FS_PROP_LILY_PAD, { -578, -22, -656 } },
    { FS_PROP_LILY_PAD, { -560, -22, -640 } },
    { FS_PROP_LILY_PAD, { -531, -22, -654 } },
    { FS_PROP_LILY_PAD, { -451, -22, -669 } },
    { FS_PROP_LILY_PAD, { -439, -22, -699 } },
    { FS_PROP_LILY_PAD, { -482, -22, -719 } },
    { FS_PROP_LILY_PAD, { -524, -22, -720 } },
    { FS_PROP_LILY_PAD, { -569, -22, -714 } },
    { FS_PROP_REED, { -520, -27, -727 } },
    { FS_PROP_REED, { -572, -28, -686 } },
    { FS_PROP_REED, { -588, -32, -631 } },
    { FS_PROP_REED, { -622, -34, -571 } },
    { FS_PROP_REED, { -628, -36, -510 } },
    { FS_PROP_REED, { -655, -36, -466 } },
    { FS_PROP_REED, { -655, -41, -393 } },
    { FS_PROP_REED, { -661, -47, -328 } },
    { FS_PROP_REED, { -723, -40, -287 } },
    { FS_PROP_REED, { -756, -33, -349 } },
    { FS_PROP_REED, { -755, -43, -210 } },
    { FS_PROP_LILY_PAD, { -770, -22, -281 } },
    { FS_PROP_LILY_PAD, { -750, -22, -313 } },
    { FS_PROP_LILY_PAD, { -736, -22, -341 } },
    { FS_PROP_LILY_PAD, { -620, -22, -418 } },
    { FS_PROP_LILY_PAD, { -601, -22, -371 } },
    { FS_PROP_LILY_PAD, { -635, -22, -383 } },
    { FS_PROP_LILY_PAD, { -627, -22, -311 } },
    { FS_PROP_LILY_PAD, { -665, -22, -327 } },
    { FS_PROP_LILY_PAD, { -524, -22, -537 } },
    { FS_PROP_LILY_PAD, { -514, -22, -579 } },
    { FS_PROP_LILY_PAD, { -512, -22, -623 } },
    { FS_PROP_LILY_PAD, { -576, -22, -582 } },
    { FS_PROP_LILY_PAD, { -600, -22, -608 } },
    { FS_PROP_LILY_PAD, { -657, -22, -531 } },
    { FS_PROP_LILY_PAD, { -641, -22, -547 } },
    { FS_PROP_INIT_STOP, { 0 } },
};

void Fishing_InitPondProps(Fishing* this, PlayState* play) {
    FishingProp* prop = &sPondProps[0];
    Vec3f colliderPos;
    s16 i;

    Fishing_SeedRand(1, 29100, 9786);

    for (i = 0; i < POND_PROP_COUNT; i++) {
        if (sPondPropInits[i].type == FS_PROP_INIT_STOP) {
            break;
        }

        prop->type = sPondPropInits[i].type;
        prop->pos.x = sPondPropInits[i].pos.x;
        prop->pos.y = sPondPropInits[i].pos.y;
        prop->pos.z = sPondPropInits[i].pos.z;
        prop->rotX = 0.0f;
        prop->reedAngle = 0.0f;

        prop->timer = Rand_ZeroFloat(100.0f);
        prop->drawDistance = 800.0f;

        if (prop->type == FS_PROP_REED) {
            prop->scale = (Fishing_RandZeroOne() * 0.25f) + 0.75f;
            prop->reedAngle = Rand_ZeroFloat(2 * M_PI);
            if (sLinkAge == LINK_AGE_CHILD) {
                prop->scale *= 0.6f;
            }
            prop->drawDistance = 1200.0f;
        } else if (prop->type == FS_PROP_WOOD_POST) {
            prop->scale = 0.08f;
            prop->drawDistance = 1200.0f;
            colliderPos = prop->pos;
            colliderPos.y += 50.0f;
            Fishing_SetColliderElement(i, &sFishingMain->collider, &colliderPos, prop->scale * 3.5f);
        } else if (prop->type == FS_PROP_LILY_PAD) {
            prop->scale = (Fishing_RandZeroOne() * 0.3f) + 0.5f;
            prop->rotY = Rand_ZeroFloat(2 * M_PI);
            if (sLinkAge == LINK_AGE_CHILD) {
                if ((i % 4) != 0) {
                    prop->scale *= 0.6f;
                } else {
                    prop->type = FS_PROP_NONE;
                }
            }
        } else {
            prop->scale = (Fishing_RandZeroOne() * 0.1f) + 0.3f;
            prop->rotY = Rand_ZeroFloat(2 * M_PI);
            prop->drawDistance = 1000.0f;
            Fishing_SetColliderElement(i, &sFishingMain->collider, &prop->pos, prop->scale);
        }

        prop++;
    }
}

static FishingFishInit sFishInits[] = {
    { 0, { 666, -45, 354 }, 38, 0.1f },    { 0, { 681, -45, 240 }, 36, 0.1f },   { 0, { 670, -45, 90 }, 41, 0.05f },
    { 0, { 615, -45, -450 }, 35, 0.2f },   { 0, { 500, -45, -420 }, 39, 0.1f },  { 0, { 420, -45, -550 }, 44, 0.05f },
    { 0, { -264, -45, -640 }, 40, 0.1f },  { 0, { -470, -45, -540 }, 34, 0.2f }, { 0, { -557, -45, -430 }, 54, 0.01f },
    { 0, { -260, -60, -330 }, 47, 0.05f }, { 0, { -500, -60, 330 }, 42, 0.06f }, { 0, { 428, -40, -283 }, 33, 0.2f },
    { 0, { 409, -70, -230 }, 57, 0.0f },   { 0, { 450, -67, -300 }, 63, 0.0f },  { 0, { -136, -65, -196 }, 71, 0.0f },
    { 1, { -561, -35, -547 }, 45, 0.0f },  { 1, { 667, -35, 317 }, 43, 0.0f },
};

static InitChainEntry sInitChain[] = {
    ICHAIN_U8(targetMode, 5, ICHAIN_CONTINUE),
    ICHAIN_F32(targetArrowOffset, 0, ICHAIN_STOP),
};

void Fishing_Init(Actor* thisx, PlayState* play2) {
    PlayState* play = play2;
    Fishing* this = (Fishing*)thisx;
    u16 fishCount;
    s16 i;

    Actor_ProcessInitChain(thisx, sInitChain);
    ActorShape_Init(&thisx->shape, 0.0f, NULL, 0.0f);

    if (KREG(5) != 0) {
        sLinkAge = LINK_AGE_CHILD;
    } else {
        sLinkAge = gSaveContext.save.linkAge;
    }

    if (thisx->params < EN_FISH_PARAM) {
        sReelLock = 0;
        sFishingMain = this;
        Collider_InitJntSph(play, &sFishingMain->collider);
        Collider_SetJntSph(play, &sFishingMain->collider, thisx, &sJntSphInit, sFishingMain->colliderElements);

        thisx->params = EN_FISH_OWNER;

        SkelAnime_InitFlex(play, &this->skelAnime, &gFishingOwnerSkel, &gFishingOwnerAnim, NULL, NULL, 0);
        Animation_MorphToLoop(&this->skelAnime, &gFishingOwnerAnim, 0.0f);

        thisx->update = Fishing_UpdateOwner;
        thisx->draw = Fishing_DrawOwner;

        thisx->shape.rot.y = -0x6000;
        thisx->world.pos.x = 160.0f;
        thisx->world.pos.y = -2.0f;
        thisx->world.pos.z = 1208.0f;

        Actor_SetScale(thisx, 0.011f);

        thisx->focus.pos = thisx->world.pos;
        thisx->focus.pos.y += 75.0f;
        thisx->flags |= ACTOR_FLAG_0 | ACTOR_FLAG_3;

        if (sLinkAge != LINK_AGE_CHILD) {
            if (HIGH_SCORE(HS_FISHING) & HS_FISH_STOLE_HAT) {
                sOwnerHair = FS_OWNER_BALD;
            } else {
                sOwnerHair = FS_OWNER_CAPPED;
            }
        } else {
            sOwnerHair = FS_OWNER_HAIR;
        }

        sOwnerTheftTimer = 20;
        play->specialEffects = sEffects;
        gTimeSpeed = 1;
        sFishingPlayingState = 0;
        sFishingMusicDelay = 10;

        SEQCMD_STOP_SEQUENCE(SEQ_PLAYER_BGM_MAIN, 1);

        if (sLinkAge == LINK_AGE_CHILD) {
            if ((HIGH_SCORE(HS_FISHING) & HS_FISH_LENGTH_CHILD) != 0) {
                sFishingRecordLength = HIGH_SCORE(HS_FISHING) & HS_FISH_LENGTH_CHILD;
            } else {
                sFishingRecordLength = 40.0f; // 6 lbs
            }
        } else {
            if ((HIGH_SCORE(HS_FISHING) & HS_FISH_LENGTH_ADULT) != 0) {
                sFishingRecordLength = (HIGH_SCORE(HS_FISHING) & HS_FISH_LENGTH_ADULT) >> 0x18;
            } else {
                sFishingRecordLength = 45.0f; // 7 lbs
            }
        }

        sFishGameNumber = (HIGH_SCORE(HS_FISHING) & (HS_FISH_PLAYED * 255)) >> 0x10;
        if ((sFishGameNumber & 7) == 7) {
            play->roomCtx.unk_74[0] = 90;
            sFishingFoggy = 1;
        } else {
            play->roomCtx.unk_74[0] = 40;
            sFishingFoggy = 0;
        }

        if (((sFishGameNumber & 7) == 6) || (KREG(3) != 0)) {
            sStormChanceTimer = 100;
            if (KREG(3) != 0) {
                KREG(3) = 0;
                HIGH_SCORE(HS_FISHING) &= ~(HS_FISH_PLAYED * 255);
                HIGH_SCORE(HS_FISHING) |= (HS_FISH_PLAYED * 6);
            }
        } else {
            sStormChanceTimer = 0;
        }

        for (i = 0; i < FISHING_EFFECT_COUNT; i++) {
            sEffects[i].type = FS_EFF_NONE;
        }

        for (i = 0; i < POND_PROP_COUNT; i++) {
            sPondProps[i].type = FS_PROP_NONE;
        }

        sFishGroupAngle1 = 0.7f;
        sFishGroupAngle2 = 2.3f;
        sFishGroupAngle3 = 4.6f;

        for (i = 0; i < GROUP_FISH_COUNT; i++) {
            FishingGroupFish* fish = &sGroupFishes[i];

            fish->type = FS_GROUP_FISH_NORMAL;

            if (i <= 20) {
                fish->homePos.x = fish->pos.x = sinf(sFishGroupAngle1) * 720.0f;
                fish->homePos.z = fish->pos.z = cosf(sFishGroupAngle1) * 720.0f;
            } else if (i <= 40) {
                fish->homePos.x = fish->pos.x = sinf(sFishGroupAngle2) * 720.0f;
                fish->homePos.z = fish->pos.z = cosf(sFishGroupAngle2) * 720.0f;
            } else {
                fish->homePos.x = fish->pos.x = sinf(sFishGroupAngle3) * 720.0f;
                fish->homePos.z = fish->pos.z = cosf(sFishGroupAngle3) * 720.0f;
            }

            fish->homePos.y = fish->pos.y = -35.0f;

            fish->timer = Rand_ZeroFloat(100.0f);

            fish->unk_3C = 0;
            fish->unk_3E = 0;
            fish->unk_40 = 0;

            if (sLinkAge != LINK_AGE_CHILD) {
                if (((i >= 15) && (i < 20)) || ((i >= 35) && (i < 40)) || ((i >= 55) && (i < 60))) {
                    fish->type = FS_GROUP_FISH_NONE;
                }
            }
        }

        Fishing_InitPondProps(this, play);
        Actor_SpawnAsChild(&play->actorCtx, thisx, play, ACTOR_EN_KANBAN, 53.0f, -17.0f, 982.0f, 0, 0, 0,
                           ENKANBAN_FISHING);
        Actor_Spawn(&play->actorCtx, play, ACTOR_FISHING, 0.0f, 0.0f, 0.0f, 0, 0, 0, 200);

        if ((KREG(1) == 1) || ((sFishGameNumber & 3) == 3)) {
            if (sLinkAge != LINK_AGE_CHILD) {
                fishCount = 16;
            } else {
                fishCount = 17;
            }
        } else {
            fishCount = 15;
        }

        for (i = 0; i < fishCount; i++) {
            Actor_Spawn(&play->actorCtx, play, ACTOR_FISHING, sFishInits[i].pos.x, sFishInits[i].pos.y,
                        sFishInits[i].pos.z, 0, Rand_ZeroFloat(0x10000), 0, 100 + i);
        }
    } else {
        if ((thisx->params < (EN_FISH_PARAM + 15)) || (thisx->params == EN_FISH_AQUARIUM)) {
            SkelAnime_InitFlex(play, &this->skelAnime, &gFishingFishSkel, &gFishingFishAnim, NULL, NULL, 0);
            Animation_MorphToLoop(&this->skelAnime, &gFishingFishAnim, 0.0f);
        } else {
            SkelAnime_InitFlex(play, &this->skelAnime, &gFishingLoachSkel, &gFishingLoachAnim, NULL, NULL, 0);
            Animation_MorphToLoop(&this->skelAnime, &gFishingLoachAnim, 0.0f);
        }

        SkelAnime_Update(&this->skelAnime);

        if (thisx->params == EN_FISH_AQUARIUM) { 
            this->fishState = 100;
            Actor_ChangeCategory(play, &play->actorCtx, thisx, ACTORCAT_PROP);
            thisx->targetMode = 0;
            thisx->flags |= ACTOR_FLAG_0 | ACTOR_FLAG_3;
            this->lightNode = LightContext_InsertLight(play, &play->lightCtx, &this->lightInfo);
        } else {
            this->fishState = 10;
            this->fishStateNext = 10;

            this->isLoach = sFishInits[thisx->params - EN_FISH_PARAM].isLoach;
            this->perception = sFishInits[thisx->params - EN_FISH_PARAM].perception;
            this->fishLength = sFishInits[thisx->params - EN_FISH_PARAM].baseLength;

            this->fishLength += Rand_ZeroFloat(4.99999f);

            // small chance to make big fish even bigger.
            if ((this->fishLength >= 65.0f) && (Rand_ZeroOne() < 0.05f)) {
                this->fishLength += Rand_ZeroFloat(7.99999f);
            }

            if (KREG(6) != 0) {
                this->fishLength = KREG(6) + 80.0f;
            }

            // "Come back when you get older! The fish will be bigger, too!"
            if (sLinkAge == LINK_AGE_CHILD) {
                this->fishLength *= 0.73f;
            }
        }
    }
}

void Fishing_Destroy(Actor* thisx, PlayState* play2) {
    PlayState* play = play2;
    Fishing* this = (Fishing*)thisx;

    SkelAnime_Free(&this->skelAnime, play);

    if (thisx->params == EN_FISH_AQUARIUM) {
        LightContext_RemoveLight(play, &play->lightCtx, this->lightNode);
    } else if (thisx->params == EN_FISH_OWNER) {
        Collider_DestroyJntSph(play, &this->collider);
    }
}

void Fishing_UpdateEffects(FishingEffect* effect, PlayState* play) {
    f32 rippleY;
    s16 i;

    for (i = 0; i < FISHING_EFFECT_COUNT; i++) {
        if (effect->type) {
            effect->timer++;
            effect->pos.x += effect->vel.x;
            effect->pos.y += effect->vel.y;
            effect->pos.z += effect->vel.z;
            effect->vel.y += effect->accel.y;

            if (effect->type == FS_EFF_RIPPLE) {
                Math_ApproachF(&effect->scale, effect->rot.x, 0.2f, effect->rot.y);

                if (effect->state == 0) {
                    effect->alpha += 20;

                    if (effect->alpha >= effect->alphaMax) {
                        effect->alpha = effect->alphaMax;
                        effect->state++;
                    }
                } else {
                    effect->alpha -= 8;

                    if (effect->alpha <= 0) {
                        effect->type = FS_EFF_NONE;
                    }
                }
            } else if (effect->type == FS_EFF_WATER_DUST) {
                Math_ApproachF(&effect->scale, effect->rot.x, 0.1f, 0.1f);
                effect->alpha -= 10;

                if (effect->pos.y > (WATER_SURFACE_Y(play) - 5.0f)) {
                    effect->accel.y = 0.0f;
                    effect->vel.y = 0.0f;
                    effect->alpha -= 5;
                }

                if (effect->alpha <= 0) {
                    effect->type = FS_EFF_NONE;
                }
            } else if (effect->type == FS_EFF_BUBBLE) {
                if (effect->state == 0) {
                    rippleY = WATER_SURFACE_Y(play);
                } else {
                    rippleY = 69.0f;
                }

                if (effect->pos.y >= rippleY) {
                    effect->type = FS_EFF_NONE;

                    if (Rand_ZeroOne() < 0.3f) {
                        Vec3f pos = effect->pos;
                        pos.y = rippleY;
                        Fishing_SpawnRipple(NULL, play->specialEffects, &pos, 20.0f, 60.0f, 150, 90);
                    }
                }
            } else if (effect->type == FS_EFF_DUST_SPLASH) {
                if (effect->vel.y < -20.0f) {
                    effect->vel.y = -20.0f;
                    effect->accel.y = 0.0f;
                }

                if (effect->pos.y <= WATER_SURFACE_Y(play)) {
                    effect->type = FS_EFF_NONE;
                    if (Rand_ZeroOne() < 0.5f) {
                        Vec3f pos = effect->pos;
                        pos.y = WATER_SURFACE_Y(play);
                        Fishing_SpawnRipple(NULL, play->specialEffects, &pos, 40.0f, 110.0f, 150, 90);
                    }
                }
            } else if (effect->type == FS_EFF_RAIN_DROP) {
                if (effect->pos.y < WATER_SURFACE_Y(play)) {
                    f32 sqDistXZ = SQ(effect->pos.x) + SQ(effect->pos.z);

                    if (sqDistXZ > SQ(920.0f)) {
                        effect->pos.y = WATER_SURFACE_Y(play) + ((sqrtf(sqDistXZ) - 920.0f) * 0.11f);
                        effect->timer = KREG(17) + 2;
                        effect->type = FS_EFF_RAIN_SPLASH;
                        effect->scale = (KREG(18) + 30) * 0.001f;
                    } else {
                        effect->pos.y = WATER_SURFACE_Y(play) + 3.0f;
                        effect->timer = 0;
                        if (Rand_ZeroOne() < 0.75f) {
                            effect->type = FS_EFF_RAIN_RIPPLE;
                            effect->vel = sZeroVec;
                            effect->scale = (KREG(18) + 30) * 0.001f;
                        } else {
                            effect->type = FS_EFF_NONE;
                        }
                    }

                    effect->vel = sZeroVec;
                }
            } else if (effect->type >= FS_EFF_RAIN_RIPPLE) {
                effect->scale += (KREG(18) + 30) * 0.001f;

                if (effect->timer >= 6) {
                    effect->type = FS_EFF_NONE;
                }
            } else if (effect->type == FS_EFF_OWNER_HAT) {
                f32 sqDistXZ;
                f32 bottomY;

                effect->scale = 10 * .001f;

                Math_ApproachS(&sEffOwnersHatRot.y, 0, 20, 100);
                Math_ApproachS(&sEffOwnersHatRot.x, 0, 20, 100);
                Math_ApproachS(&sEffOwnersHatRot.z, -0x4000, 20, 100);

                sqDistXZ = SQ(effect->pos.x) + SQ(effect->pos.z);
                bottomY = WATER_SURFACE_Y(play) + ((sqrtf(sqDistXZ) - 920.0f) * 0.147f);

                if (effect->pos.y > (bottomY - 10.0f)) {
                    effect->pos.y -= 0.1f;
                }

                if ((effect->timer % 16) == 0) {
                    Vec3f pos = effect->pos;
                    pos.y = WATER_SURFACE_Y(play);
                    Fishing_SpawnRipple(NULL, play->specialEffects, &pos, 30.0f, 300.0f, 150, 90);
                }

                if (effect->state >= 0) {
                    effect->state++;
                }

                if (effect->state == 30) {
                    Message_StartTextbox(play, 0x40B3, NULL);
                }

                if ((effect->state >= 100) && (Message_GetState(&play->msgCtx) == TEXT_STATE_EVENT)) {
                    if (Message_ShouldAdvance(play) || (Message_GetState(&play->msgCtx) == TEXT_STATE_NONE)) {
                        Message_CloseTextbox(play);
                        Rupees_ChangeBy(-50);
                        effect->state = -1;
                    }
                }
            }
        }

        effect++;
    }
}

void Fishing_DrawEffects(FishingEffect* effect, PlayState* play) {
    u8 materialFlag = 0;
    f32 rotY;
    s16 i;
    STACK_PAD(s32);
    FishingEffect* firstEffect = effect;

    OPEN_DISPS(play->state.gfxCtx, "../z_fishing.c", 2271);

    Matrix_Push();

    gDPPipeSync(POLY_XLU_DISP++);

    for (i = 0; i < 100; i++) {
        if (effect->type == FS_EFF_RIPPLE) {
            if (materialFlag == 0) {
                gSPDisplayList(POLY_XLU_DISP++, gFishingRippleMaterialDL);
                gDPSetEnvColor(POLY_XLU_DISP++, 155, 155, 155, 0);
                materialFlag++;
            }

            gDPSetPrimColor(POLY_XLU_DISP++, 0, 0, 255, 255, 255, effect->alpha);

            Matrix_Translate(effect->pos.x, effect->pos.y, effect->pos.z, MTXMODE_NEW);
            Matrix_Scale(effect->scale, 1.0f, effect->scale, MTXMODE_APPLY);

            gSPMatrix(POLY_XLU_DISP++, Matrix_NewMtx(play->state.gfxCtx, "../z_fishing.c", 2305),
                      G_MTX_NOPUSH | G_MTX_LOAD | G_MTX_MODELVIEW);

            gSPDisplayList(POLY_XLU_DISP++, gFishingRippleModelDL);
        }
        effect++;
    }

    effect = firstEffect;
    materialFlag = 0;
    for (i = 0; i < 100; i++) {
        if (effect->type == FS_EFF_DUST_SPLASH) {
            if (materialFlag == 0) {
                gSPDisplayList(POLY_XLU_DISP++, gFishingDustSplashMaterialDL);
                gDPSetEnvColor(POLY_XLU_DISP++, 200, 200, 200, 0);
                materialFlag++;
            }

            gDPSetPrimColor(POLY_XLU_DISP++, 0, 0, 180, 180, 180, effect->alpha);

            Matrix_Translate(effect->pos.x, effect->pos.y, effect->pos.z, MTXMODE_NEW);
            Matrix_ReplaceRotation(&play->billboardMtxF);
            Matrix_Scale(effect->scale, effect->scale, 1.0f, MTXMODE_APPLY);

            gSPMatrix(POLY_XLU_DISP++, Matrix_NewMtx(play->state.gfxCtx, "../z_fishing.c", 2346),
                      G_MTX_NOPUSH | G_MTX_LOAD | G_MTX_MODELVIEW);

            gSPDisplayList(POLY_XLU_DISP++, gFishingDustSplashModelDL);
        }
        effect++;
    }

    effect = firstEffect;
    materialFlag = 0;
    for (i = 0; i < 100; i++) {
        if (effect->type == FS_EFF_WATER_DUST) {
            if (materialFlag == 0) {
                gSPDisplayList(POLY_OPA_DISP++, gFishingWaterDustMaterialDL);
                gDPSetEnvColor(POLY_OPA_DISP++, 40, 90, 80, 128);
                materialFlag++;
            }

            gDPSetPrimColor(POLY_OPA_DISP++, 0, 0, 40, 90, 80, effect->alpha);

            gSPSegment(POLY_OPA_DISP++, 0x08,
                       Gfx_TwoTexScroll(play->state.gfxCtx, G_TX_RENDERTILE, effect->timer + (i * 3),
                                        (effect->timer + (i * 3)) * 5, 32, 64, 1, 0, 0, 32, 32));

            Matrix_Translate(effect->pos.x, effect->pos.y, effect->pos.z, MTXMODE_NEW);
            Matrix_ReplaceRotation(&play->billboardMtxF);
            Matrix_Scale(effect->scale, effect->scale, 1.0f, MTXMODE_APPLY);

            gSPMatrix(POLY_OPA_DISP++, Matrix_NewMtx(play->state.gfxCtx, "../z_fishing.c", 2394),
                      G_MTX_NOPUSH | G_MTX_LOAD | G_MTX_MODELVIEW);

            gSPDisplayList(POLY_OPA_DISP++, gFishingWaterDustModelDL);
        }
        effect++;
    }

    effect = firstEffect;
    materialFlag = 0;
    for (i = 0; i < 100; i++) {
        if (effect->type == FS_EFF_BUBBLE) {
            if (materialFlag == 0) {
                gSPDisplayList(POLY_XLU_DISP++, gFishingBubbleMaterialDL);
                gDPSetEnvColor(POLY_XLU_DISP++, 150, 150, 150, 0);
                gDPSetPrimColor(POLY_XLU_DISP++, 0, 0, 255, 255, 255, 255);
                materialFlag++;
            }

            Matrix_Translate(effect->pos.x, effect->pos.y, effect->pos.z, MTXMODE_NEW);
            Matrix_ReplaceRotation(&play->billboardMtxF);
            Matrix_Scale(effect->scale, effect->scale, 1.0f, MTXMODE_APPLY);

            gSPMatrix(POLY_XLU_DISP++, Matrix_NewMtx(play->state.gfxCtx, "../z_fishing.c", 2423),
                      G_MTX_NOPUSH | G_MTX_LOAD | G_MTX_MODELVIEW);

            gSPDisplayList(POLY_XLU_DISP++, gFishingBubbleModelDL);
        }
        effect++;
    }

    effect = firstEffect + 30;
    materialFlag = 0;
    for (i = 30; i < FISHING_EFFECT_COUNT; i++) {
        if (effect->type == FS_EFF_RAIN_DROP) {
            if (materialFlag == 0) {
                POLY_XLU_DISP = Gfx_SetupDL(POLY_XLU_DISP, SETUPDL_20);
                gDPSetCombineMode(POLY_XLU_DISP++, G_CC_PRIMITIVE, G_CC_PRIMITIVE);
                gDPSetPrimColor(POLY_XLU_DISP++, 0, 0, 150, 255, 255, 30);
                materialFlag++;
            }

            Matrix_Translate(effect->pos.x, effect->pos.y, effect->pos.z, MTXMODE_NEW);
            Matrix_RotateY(effect->rot.y, MTXMODE_APPLY);
            Matrix_RotateX(effect->rot.x, MTXMODE_APPLY);
            Matrix_RotateZ(effect->rot.z, MTXMODE_APPLY);
            Matrix_Scale(0.002f, 1.0f, 0.1f, MTXMODE_APPLY);

            gSPMatrix(POLY_XLU_DISP++, Matrix_NewMtx(play->state.gfxCtx, "../z_fishing.c", 2467),
                      G_MTX_NOPUSH | G_MTX_LOAD | G_MTX_MODELVIEW);

            gSPDisplayList(POLY_XLU_DISP++, gFishingRainDropModelDL);
        }
        effect++;
    }

    Gfx_SetupDL_25Xlu(play->state.gfxCtx);

    effect = firstEffect + 30;
    materialFlag = 0;
    for (i = 30; i < FISHING_EFFECT_COUNT; i++) {
        if (effect->type == FS_EFF_RAIN_RIPPLE) {
            if (materialFlag == 0) {
                gSPDisplayList(POLY_XLU_DISP++, gFishingRippleMaterialDL);
                gDPSetEnvColor(POLY_XLU_DISP++, 155, 155, 155, 0);
                gDPSetPrimColor(POLY_XLU_DISP++, 0, 0, 255, 255, 255, 130);
                materialFlag++;
            }

            Matrix_Translate(effect->pos.x, effect->pos.y, effect->pos.z, MTXMODE_NEW);
            Matrix_Scale(effect->scale, 1.0f, effect->scale, MTXMODE_APPLY);

            gSPMatrix(POLY_XLU_DISP++, Matrix_NewMtx(play->state.gfxCtx, "../z_fishing.c", 2504),
                      G_MTX_NOPUSH | G_MTX_LOAD | G_MTX_MODELVIEW);

            gSPDisplayList(POLY_XLU_DISP++, gFishingRippleModelDL);
        }
        effect++;
    }

    effect = firstEffect + 30;
    materialFlag = 0;
    for (i = 30; i < FISHING_EFFECT_COUNT; i++) {
        if (effect->type == FS_EFF_RAIN_SPLASH) {
            if (materialFlag == 0) {
                gSPDisplayList(POLY_XLU_DISP++, gFishingRainSplashMaterialDL);
                gDPSetPrimColor(POLY_XLU_DISP++, 0, 0, 255, 255, 255, KREG(19) + 80);
                materialFlag++;
            }

            if (Rand_ZeroOne() < 0.5f) {
                rotY = 0.0f;
            } else {
                rotY = M_PI;
            }

            Matrix_Translate(effect->pos.x, effect->pos.y, effect->pos.z, MTXMODE_NEW);
            Matrix_ReplaceRotation(&play->billboardMtxF);
            Matrix_RotateY(rotY, MTXMODE_APPLY);
            Matrix_Scale(effect->scale, effect->scale, 1.0f, MTXMODE_APPLY);

            gSPMatrix(POLY_XLU_DISP++, Matrix_NewMtx(play->state.gfxCtx, "../z_fishing.c", 2541),
                      G_MTX_NOPUSH | G_MTX_LOAD | G_MTX_MODELVIEW);

            gSPDisplayList(POLY_XLU_DISP++, gFishingRainSplashModelDL);
        }
        effect++;
    }

    effect = firstEffect;
    if (effect->type == FS_EFF_OWNER_HAT) {
        Matrix_Translate(effect->pos.x, effect->pos.y, effect->pos.z, MTXMODE_NEW);
        Matrix_RotateY(BINANG_TO_RAD_ALT2(sEffOwnersHatRot.y), MTXMODE_APPLY);
        Matrix_RotateX(BINANG_TO_RAD_ALT2(sEffOwnersHatRot.x), MTXMODE_APPLY);
        Matrix_RotateZ(BINANG_TO_RAD_ALT2(sEffOwnersHatRot.z), MTXMODE_APPLY);
        Matrix_Scale(effect->scale, effect->scale, effect->scale, MTXMODE_APPLY);
        Matrix_Translate(-1250.0f, 0.0f, 0.0f, MTXMODE_APPLY);
        Matrix_RotateX(M_PI / 2, MTXMODE_APPLY);
        gSPMatrix(POLY_OPA_DISP++, Matrix_NewMtx(play->state.gfxCtx, "../z_fishing.c", 2560),
                  G_MTX_NOPUSH | G_MTX_LOAD | G_MTX_MODELVIEW);

        gSPDisplayList(POLY_OPA_DISP++, gFishingOwnerHatDL);
    }

    Matrix_Pop();

    CLOSE_DISPS(play->state.gfxCtx, "../z_fishing.c", 2565);
}

void Fishing_DrawStreamSplash(PlayState* play) {
    STACK_PAD(s32);

    OPEN_DISPS(play->state.gfxCtx, "../z_fishing.c", 2572);

    gSPSegment(POLY_XLU_DISP++, 0x09,
               Gfx_TwoTexScroll(play->state.gfxCtx, G_TX_RENDERTILE, play->gameplayFrames * 1, play->gameplayFrames * 8,
                                32, 64, 1, -(play->gameplayFrames * 2), 0, 16, 16));

    gDPSetPrimColor(POLY_XLU_DISP++, 0, 0, 195, 225, 235, 50);

    Matrix_Translate(670.0f, -24.0f, -600.0f, MTXMODE_NEW);
    Matrix_Scale(0.02f, 1.0f, 0.02f, MTXMODE_APPLY);

    gSPMatrix(POLY_XLU_DISP++, Matrix_NewMtx(play->state.gfxCtx, "../z_fishing.c", 2598),
              G_MTX_NOPUSH | G_MTX_LOAD | G_MTX_MODELVIEW);
    gSPDisplayList(POLY_XLU_DISP++, SEGMENTED_TO_VIRTUAL(gFishingStreamSplashDL));

    CLOSE_DISPS(play->state.gfxCtx, "../z_fishing.c", 2613);
}

// Checks if postion is above Fishing Pond owner's countertop.
s32 Fishing_IsAboveCounter(Vec3f* vec) {
    if (((vec->x >= 110.0f) && (vec->x <= 150.0f) && (vec->z <= 1400.0f) && (vec->z >= 1160.0f)) ||
        ((vec->x >= 110.0f) && (vec->x <= 210.0f) && (vec->z <= 1200.0f) && (vec->z >= 1160.0f))) {
        if (vec->y <= 42.0f) {
            return true;
        }
    }

    return false;
}

void Fishing_UpdateLine(PlayState* play, Vec3f* basePos, Vec3f* pos, Vec3f* rot, Vec3f* unk) {
    s16 i;
    s16 k;
    f32 dx;
    f32 dy;
    f32 dz;
    f32 rx;
    f32 ry;
    f32 dist;
    f32 spD8;
<<<<<<< HEAD
    s16 temp_s2;
    STACK_PAD(s32);
=======
    s16 spooled;
    s32 pad;
>>>>>>> bedf07d5
    f32 temp_f20;
    Vec3f posSrc = { 0.0f, 0.0f, 0.0f };
    Vec3f posStep;
    f32 lineLength;
    Vec3f tempPos;
    Vec3f segPos;
    f32 sp94;
    f32 sp90;
    f32 sp8C;
    f32 sqDistXZ;
    f32 temp_f18;
    f32 phi_f12;
    f32 phi_f2;

    if (D_80B7A6A4 != 0) {
        tempPos = *basePos;
        segPos = pos[LINE_SEG_COUNT - 1];

        sp94 = segPos.x - tempPos.x;
        sp90 = segPos.y - tempPos.y;
        sp8C = segPos.z - tempPos.z;

        lineLength = sqrtf(SQ(sp94) + SQ(sp90) + SQ(sp8C)) * 0.97f;
        if (lineLength > 1000.0f) {
            lineLength = 1000.0f;
        }

        sRodLineSpooled = 200.0f - (lineLength * 200.0f * 0.001f);
    }

    spooled = sRodLineSpooled;
    posSrc.z = 5.0f;

    for (i = 0; i < LINE_SEG_COUNT; i++) {
        if (i <= spooled) {
            pos[i] = *basePos;
        } else if (D_80B7A6A4 != 0) {
            temp_f20 = (f32)(i - spooled) / (f32)(LINE_SEG_COUNT - spooled + 1);
            Math_ApproachF(&pos[i].x, (sp94 * temp_f20) + tempPos.x, 1.0f, 20.0f);
            Math_ApproachF(&pos[i].y, (sp90 * temp_f20) + tempPos.y, 1.0f, 20.0f);
            Math_ApproachF(&pos[i].z, (sp8C * temp_f20) + tempPos.z, 1.0f, 20.0f);
        }
    }

    for (i = spooled + 1, k = 0; i < LINE_SEG_COUNT; i++, k++) {
        temp_f18 = 2.0f * D_80B7E148;

        dx = (pos + i)->x - (pos + i - 1)->x;
        spD8 = (pos + i)->y;

        sqDistXZ = SQ((pos + i)->x) + SQ((pos + i)->z);

        if (sqDistXZ > SQ(920.0f)) {
            phi_f12 = ((sqrtf(sqDistXZ) - 920.0f) * 0.11f) + WATER_SURFACE_Y(play);
        } else {
            phi_f12 = WATER_SURFACE_Y(play);
        }

        if (sLureEquipped == FS_LURE_SINKING) {
            if (spD8 < phi_f12) {
                phi_f12 = ((sqrtf(sqDistXZ) - 920.0f) * 0.147f) + WATER_SURFACE_Y(play);
                if (spD8 > phi_f12) {
                    phi_f2 = (spD8 - phi_f12) * 0.05f;
                    if (phi_f2 > 0.29999998f) {
                        phi_f2 = 0.29999998f;
                    }
                    if (i >= 100) {
                        phi_f2 *= (i - 100) * 0.02f;
                        spD8 -= phi_f2;
                    }
                }
            } else {
                spD8 -= temp_f18;
            }
        } else if (i > LINE_SEG_COUNT - 10) {
            if (spD8 > phi_f12) {
                phi_f2 = (spD8 - phi_f12) * 0.2f;
                if (phi_f2 > temp_f18) {
                    phi_f2 = temp_f18;
                }
                spD8 -= phi_f2;
            }
        } else {
            if (spD8 > phi_f12) {
                spD8 -= temp_f18;
            }
        }

        if (Fishing_IsAboveCounter(&pos[i])) {
            spD8 = 42.0f;
        }

        dy = spD8 - (pos + i - 1)->y;
        dz = (pos + i)->z - (pos + i - 1)->z;

        ry = Math_Atan2F(dz, dx);
        dist = sqrtf(SQ(dx) + SQ(dz));
        rx = -Math_Atan2F(dist, dy);

        (rot + i - 1)->y = ry;
        (rot + i - 1)->x = rx;

        Matrix_RotateY(ry, MTXMODE_NEW);
        Matrix_RotateX(rx, MTXMODE_APPLY);
        Matrix_MultVec3f(&posSrc, &posStep);

        (pos + i)->x = (pos + i - 1)->x + posStep.x;
        (pos + i)->y = (pos + i - 1)->y + posStep.y;
        (pos + i)->z = (pos + i - 1)->z + posStep.z;
    }
}

void Fishing_UpdateLinePos(Vec3f* pos) {
    s16 i;
    f32 dx;
    f32 dy;
    f32 dz;
    f32 rx;
    f32 ry;
    f32 dist;
    Vec3f posSrc = { 0.0f, 0.0f, 0.0f };
    Vec3f posStep;
    s16 spooled = sRodLineSpooled;

    posSrc.z = 5.0f;

    for (i = LINE_SEG_COUNT - 2; i > spooled; i--) {
        dx = (pos + i)->x - (pos + i + 1)->x;
        dy = (pos + i)->y - (pos + i + 1)->y;
        dz = (pos + i)->z - (pos + i + 1)->z;

        ry = Math_Atan2F(dz, dx);
        dist = sqrtf(SQ(dx) + SQ(dz));
        rx = -Math_Atan2F(dist, dy);

        Matrix_RotateY(ry, MTXMODE_NEW);
        Matrix_RotateX(rx, MTXMODE_APPLY);
        Matrix_MultVec3f(&posSrc, &posStep);

        (pos + i)->x = (pos + i + 1)->x + posStep.x;
        (pos + i)->y = (pos + i + 1)->y + posStep.y;
        (pos + i)->z = (pos + i + 1)->z + posStep.z;
    }
}

void Fishing_DrawLureHook(PlayState* play, Vec3f* pos, Vec3f* refPos, u8 hookIndex) {
    f32 dx;
    f32 dy;
    f32 dz;
    f32 rx;
    f32 ry;
    f32 dist;
    f32 offsetY;
    Vec3f posSrc = { 0.0f, 0.0f, 1.0f };
    Vec3f posStep;
    Player* player = GET_PLAYER(play);

    OPEN_DISPS(play->state.gfxCtx, "../z_fishing.c", 2963);

    Matrix_Push();

    if ((sRodCastState == 3) && ((pos->y > WATER_SURFACE_Y(play)) || (sIsOwnersHatHooked && hookIndex))) {
        offsetY = 0.0f;
    } else if (pos->y < WATER_SURFACE_Y(play)) {
        offsetY = -1.0f;
    } else {
        offsetY = -3.0f;
    }

    dx = refPos->x - pos->x;
    dy = refPos->y - pos->y + offsetY;
    dz = refPos->z - pos->z;

    ry = Math_Atan2F(dz, dx);
    dist = sqrtf(SQ(dx) + SQ(dz));
    rx = -Math_Atan2F(dist, dy);

    Matrix_RotateY(ry, MTXMODE_NEW);
    Matrix_RotateX(rx, MTXMODE_APPLY);
    Matrix_MultVec3f(&posSrc, &posStep);

    refPos->x = pos->x + posStep.x;
    refPos->y = pos->y + posStep.y;
    refPos->z = pos->z + posStep.z;

    Matrix_Translate(pos->x, pos->y, pos->z, MTXMODE_NEW);

    if ((player->actor.speed == 0.0f) && (sLureWigglePosY == 0.0f)) {
        Math_ApproachF(&sLureHookRotY[hookIndex], ry, 0.1f, 0.3f);
    } else {
        sLureHookRotY[hookIndex] = ry;
    }

    Matrix_RotateY(sLureHookRotY[hookIndex], MTXMODE_APPLY);
    Matrix_RotateX(rx, MTXMODE_APPLY);
    Matrix_Scale(0.0039999997f, 0.0039999997f, 0.005f, MTXMODE_APPLY);
    Matrix_RotateY(M_PI, MTXMODE_APPLY);

    gSPMatrix(POLY_OPA_DISP++, Matrix_NewMtx(play->state.gfxCtx, "../z_fishing.c", 3029),
              G_MTX_NOPUSH | G_MTX_LOAD | G_MTX_MODELVIEW);
    gSPDisplayList(POLY_OPA_DISP++, gFishingLureHookDL);

    Matrix_RotateZ(M_PI / 2, MTXMODE_APPLY);

    gSPMatrix(POLY_OPA_DISP++, Matrix_NewMtx(play->state.gfxCtx, "../z_fishing.c", 3034),
              G_MTX_NOPUSH | G_MTX_LOAD | G_MTX_MODELVIEW);
    gSPDisplayList(POLY_OPA_DISP++, gFishingLureHookDL);

    if ((hookIndex == 1) && (sIsOwnersHatHooked)) {
        Matrix_Scale(2.0f, 2.0f, 2.0f, MTXMODE_APPLY);
        Matrix_Translate(250.0f, 0.0f, -1400.0f, MTXMODE_APPLY);
        Matrix_Push();

        if (sIsOwnersHatSunk) {
            FishingEffect* effect = play->specialEffects;
            MtxF mf;

            Matrix_MultVec3f(&sZeroVec, &effect->pos);
            Matrix_Get(&mf);
            Matrix_MtxFToYXZRotS(&mf, &sEffOwnersHatRot, 0);

            sIsOwnersHatSunk = false;
            sIsOwnersHatHooked = false;

            effect->type = FS_EFF_OWNER_HAT;
            effect->state = 0;
            effect->vel = sZeroVec;
            effect->accel = sZeroVec;
        }

        Matrix_Pop();
        Matrix_Translate(-1250.0f, 0.0f, 0.0f, MTXMODE_APPLY);
        Matrix_RotateX(M_PI / 2, MTXMODE_APPLY);

        gSPMatrix(POLY_OPA_DISP++, Matrix_NewMtx(play->state.gfxCtx, "../z_fishing.c", 3085),
                  G_MTX_NOPUSH | G_MTX_LOAD | G_MTX_MODELVIEW);
        gSPDisplayList(POLY_OPA_DISP++, gFishingOwnerHatDL);
    }

    Matrix_Pop();

    CLOSE_DISPS(play->state.gfxCtx, "../z_fishing.c", 3098);
}

void Fishing_UpdateSinkingLure(PlayState* play) {
    s16 i;
    f32 dx;
    f32 dy;
    f32 dz;
    f32 rx;
    f32 ry;
    f32 dist;
    f32 offsetY;
    Vec3f posSrc = { 0.0f, 0.0f, 0.0f };
    Vec3f posStep;
    Vec3f sp94;
    Vec3f sp88;
    f32 offsetX;
    f32 offsetZ;
    Player* player = GET_PLAYER(play);

    posSrc.z = 0.85f;

    sSinkingLurePos[0] = sLurePos;

    if (sSinkingLureFound) {
        offsetY = -1.0f;
    } else if (sLurePos.y < WATER_SURFACE_Y(play)) {
        offsetY = 0.5f;
    } else {
        offsetY = -5.0f;
    }

    if (sRodCastState == 5) {
        Matrix_RotateY(BINANG_TO_RAD(player->actor.shape.rot.y), MTXMODE_NEW);
        sp94.x = 5.0f;
        sp94.y = 0.0f;
        sp94.z = 3.0f;
        Matrix_MultVec3f(&sp94, &sp88);
    }

    for (i = 1; i < SINKING_LURE_SEG_COUNT; i++) {
        Vec3f* pos = sSinkingLurePos;

        if ((i < 10) && (sRodCastState == 5)) {
            offsetX = (10 - i) * sp88.x * 0.1f;
            offsetZ = (10 - i) * sp88.z * 0.1f;
        } else {
            offsetX = offsetZ = 0.0f;
        }

        dx = (pos + i)->x - (pos + i - 1)->x + offsetX;
        dy = (pos + i)->y - (pos + i - 1)->y + offsetY;
        dz = (pos + i)->z - (pos + i - 1)->z + offsetZ;

        ry = Math_Atan2F(dz, dx);
        dist = sqrtf(SQ(dx) + SQ(dz));
        rx = -Math_Atan2F(dist, dy);

        Matrix_RotateY(ry, MTXMODE_NEW);
        Matrix_RotateX(rx, MTXMODE_APPLY);
        Matrix_MultVec3f(&posSrc, &posStep);

        (pos + i)->x = (pos + i - 1)->x + posStep.x;
        (pos + i)->y = (pos + i - 1)->y + posStep.y;
        (pos + i)->z = (pos + i - 1)->z + posStep.z;
    }
}

static f32 sSinkingLureSizes[] = {
    1.0f, 1.5f,  1.8f, 2.0f, 1.8f, 1.6f, 1.4f, 1.2f, 1.0f, 1.0f,
    0.9f, 0.85f, 0.8f, 0.7f, 0.8f, 1.0f, 1.2f, 1.1f, 1.0f, 0.8f,
};

void Fishing_DrawSinkingLure(PlayState* play) {
    s16 i;
    f32 scale;

    OPEN_DISPS(play->state.gfxCtx, "../z_fishing.c", 3209);

    Fishing_UpdateSinkingLure(play);

    if (sLurePos.y < WATER_SURFACE_Y(play)) {
        Gfx_SetupDL_25Opa(play->state.gfxCtx);

        gSPDisplayList(POLY_OPA_DISP++, gFishingSinkingLureSegmentMaterialDL);

        for (i = SINKING_LURE_SEG_COUNT - 1; i >= 0; i--) {
            if ((i + sSinkingLureSegmentIndex) < SINKING_LURE_SEG_COUNT) {
                Matrix_Translate(sSinkingLurePos[i].x, sSinkingLurePos[i].y, sSinkingLurePos[i].z, MTXMODE_NEW);
                scale = sSinkingLureSizes[i + sSinkingLureSegmentIndex] * 0.04f;
                Matrix_Scale(scale, scale, scale, MTXMODE_APPLY);
                Matrix_ReplaceRotation(&play->billboardMtxF);

                gSPMatrix(POLY_OPA_DISP++, Matrix_NewMtx(play->state.gfxCtx, "../z_fishing.c", 3239),
                          G_MTX_NOPUSH | G_MTX_LOAD | G_MTX_MODELVIEW);
                gSPDisplayList(POLY_OPA_DISP++, gFishingSinkingLureSegmentModelDL);
            }
        }
    } else {
        Gfx_SetupDL_25Xlu(play->state.gfxCtx);

        gSPDisplayList(POLY_XLU_DISP++, gFishingSinkingLureSegmentMaterialDL);

        for (i = SINKING_LURE_SEG_COUNT - 1; i >= 0; i--) {
            if ((i + sSinkingLureSegmentIndex) < SINKING_LURE_SEG_COUNT) {
                Matrix_Translate(sSinkingLurePos[i].x, sSinkingLurePos[i].y, sSinkingLurePos[i].z, MTXMODE_NEW);
                scale = sSinkingLureSizes[i + sSinkingLureSegmentIndex] * 0.04f;
                Matrix_Scale(scale, scale, scale, MTXMODE_APPLY);
                Matrix_ReplaceRotation(&play->billboardMtxF);

                gSPMatrix(POLY_XLU_DISP++, Matrix_NewMtx(play->state.gfxCtx, "../z_fishing.c", 3265),
                          G_MTX_NOPUSH | G_MTX_LOAD | G_MTX_MODELVIEW);
                gSPDisplayList(POLY_XLU_DISP++, gFishingSinkingLureSegmentModelDL);
            }
        }
    }

    CLOSE_DISPS(play->state.gfxCtx, "../z_fishing.c", 3271);
}

void Fishing_DrawLureAndLine(PlayState* play, Vec3f* linePos, Vec3f* lineRot) {
    Vec3f posSrc;
    Vec3f posStep;
    Vec3f hookPos[2];
    s16 i;
<<<<<<< HEAD
    s16 spB4 = D_80B7E144;
    STACK_PAD(s32);
=======
    s16 spooled = sRodLineSpooled;
    s32 pad;
>>>>>>> bedf07d5
    Player* player = GET_PLAYER(play);

    OPEN_DISPS(play->state.gfxCtx, "../z_fishing.c", 3287);

    Gfx_SetupDL_25Opa(play->state.gfxCtx);
    Matrix_Push();

    if (sSinkingLureFound) {
        Vec3f posTemp = sLurePos;
        sLurePos = sSinkingLureBasePos;
        Fishing_DrawSinkingLure(play);
        sLurePos = posTemp;
    }

    if ((sRodCastState == 4) || (sRodCastState == 5)) {
        sLurePos = sFishingHookedFish->fishMouthPos;

        if ((sRodCastState == 5) && (sLureEquipped == FS_LURE_SINKING)) {
            Matrix_RotateY(BINANG_TO_RAD(player->actor.shape.rot.y), MTXMODE_NEW);
            posSrc.x = 2.0f;
            posSrc.y = 0.0f;
            posSrc.z = 0.0f;
            Matrix_MultVec3f(&posSrc, &posStep);
            sLurePos.x += posStep.x;
            sLurePos.z += posStep.z;
        }
    } else if (sRodCastState == 0) {
        sLurePos = sReelLinePos[LINE_SEG_COUNT - 1];
        sLureRot.x = sReelLineRot[LINE_SEG_COUNT - 2].x + M_PI;

        if ((player->actor.speed == 0.0f) && (D_80B7E0B0 == 0)) {
            Math_ApproachF(&sLureRot.y, sReelLineRot[LINE_SEG_COUNT - 2].y, 0.1f, 0.2f);
        } else {
            sLureRot.y = sReelLineRot[LINE_SEG_COUNT - 2].y;
        }
    }

    if (sLureEquipped != FS_LURE_SINKING) {
        Matrix_Translate(sLurePos.x, sLurePos.y, sLurePos.z, MTXMODE_NEW);
        Matrix_RotateY(sLureRot.y + sLure1Rotate, MTXMODE_APPLY);
        Matrix_RotateX(sLureRot.x, MTXMODE_APPLY);
        Matrix_Scale(0.0039999997f, 0.0039999997f, 0.0039999997f, MTXMODE_APPLY);
        Matrix_Translate(0.0f, 0.0f, sLurePosZOffset, MTXMODE_APPLY);
        Matrix_RotateZ(M_PI / 2, MTXMODE_APPLY);
        Matrix_RotateY(M_PI / 2, MTXMODE_APPLY);

        Gfx_SetupDL_25Opa(play->state.gfxCtx);

        gSPMatrix(POLY_OPA_DISP++, Matrix_NewMtx(play->state.gfxCtx, "../z_fishing.c", 3369),
                  G_MTX_NOPUSH | G_MTX_LOAD | G_MTX_MODELVIEW);
        gSPDisplayList(POLY_OPA_DISP++, gFishingLureFloatDL);

        posSrc.x = -850.0f;
        posSrc.y = 0.0f;
        posSrc.z = 0.0f;
        Matrix_MultVec3f(&posSrc, &sLureDrawPos);

        posSrc.x = 500.0f;
        posSrc.z = -300.0f;
        Matrix_MultVec3f(&posSrc, &hookPos[0]);
        Fishing_DrawLureHook(play, &hookPos[0], &sLureHookRefPos[0], 0);

        posSrc.x = 2100.0f;
        posSrc.z = -50.0f;
        Matrix_MultVec3f(&posSrc, &hookPos[1]);
        Fishing_DrawLureHook(play, &hookPos[1], &sLureHookRefPos[1], 1);
    }

    POLY_XLU_DISP = Gfx_SetupDL(POLY_XLU_DISP, SETUPDL_20);

    gDPSetCombineMode(POLY_XLU_DISP++, G_CC_PRIMITIVE, G_CC_PRIMITIVE);
    gDPSetPrimColor(POLY_XLU_DISP++, 0, 0, 255, 255, 255, 55);

    if ((sRodCastState == 4) && ((sLineHooked != 0) || (sLureEquipped != FS_LURE_SINKING))) {
        f32 rx;
        f32 ry;
        f32 dist;
        f32 dx;
        f32 dy;
        f32 dz;

        dx = sLurePos.x - sRodTipPos.x;
        dy = sLurePos.y - sRodTipPos.y;
        dz = sLurePos.z - sRodTipPos.z;

        ry = Math_FAtan2F(dx, dz);
        dist = sqrtf(SQ(dx) + SQ(dz));
        rx = -Math_FAtan2F(dy, dist);

        dist = sqrtf(SQ(dx) + SQ(dy) + SQ(dz)) * 0.001f;

        Matrix_Translate(sRodTipPos.x, sRodTipPos.y, sRodTipPos.z, MTXMODE_NEW);
        Matrix_RotateY(ry, MTXMODE_APPLY);
        Matrix_RotateX(rx, MTXMODE_APPLY);
        Matrix_Scale(sFishingLineScale, 1.0f, dist, MTXMODE_APPLY);

        gSPMatrix(POLY_XLU_DISP++, Matrix_NewMtx(play->state.gfxCtx, "../z_fishing.c", 3444),
                  G_MTX_NOPUSH | G_MTX_LOAD | G_MTX_MODELVIEW);
        gSPDisplayList(POLY_XLU_DISP++, gFishingLineModelDL);
    } else {
        for (i = spooled; i < LINE_SEG_COUNT - 1; i++) {
            if ((i == LINE_SEG_COUNT - 3) && (sLureEquipped == FS_LURE_STOCK) && (sRodCastState == 3)) {
                f32 rx;
                f32 ry;
                f32 dist;
                f32 dx;
                f32 dy;
                f32 dz;

                dx = sLureDrawPos.x - (linePos + i)->x;
                dy = sLureDrawPos.y - (linePos + i)->y;
                dz = sLureDrawPos.z - (linePos + i)->z;

                ry = Math_FAtan2F(dx, dz);
                dist = sqrtf(SQ(dx) + SQ(dz));
                rx = -Math_FAtan2F(dy, dist);

                dist = sqrtf(SQ(dx) + SQ(dy) + SQ(dz)) * 0.001f;

                Matrix_Translate((linePos + i)->x, (linePos + i)->y, (linePos + i)->z, MTXMODE_NEW);
                Matrix_RotateY(ry, MTXMODE_APPLY);
                Matrix_RotateX(rx, MTXMODE_APPLY);
                Matrix_Scale(sFishingLineScale, 1.0f, dist, MTXMODE_APPLY);

                gSPMatrix(POLY_XLU_DISP++, Matrix_NewMtx(play->state.gfxCtx, "../z_fishing.c", 3475),
                          G_MTX_NOPUSH | G_MTX_LOAD | G_MTX_MODELVIEW);
                gSPDisplayList(POLY_XLU_DISP++, gFishingLineModelDL);
                break;
            }

            Matrix_Translate((linePos + i)->x, (linePos + i)->y, (linePos + i)->z, MTXMODE_NEW);
            Matrix_RotateY((lineRot + i)->y, MTXMODE_APPLY);
            Matrix_RotateX((lineRot + i)->x, MTXMODE_APPLY);
            Matrix_Scale(sFishingLineScale, 1.0f, 0.005f, MTXMODE_APPLY);

            gSPMatrix(POLY_XLU_DISP++, Matrix_NewMtx(play->state.gfxCtx, "../z_fishing.c", 3492),
                      G_MTX_NOPUSH | G_MTX_LOAD | G_MTX_MODELVIEW);
            gSPDisplayList(POLY_XLU_DISP++, gFishingLineModelDL);
        }
    }

    Matrix_Pop();
    Gfx_SetupDL_25Xlu(play->state.gfxCtx);

    CLOSE_DISPS(play->state.gfxCtx, "../z_fishing.c", 3500);
}

static f32 sRodScales[22] = {
    1.0f,        1.0f,        1.0f,        0.9625f,     0.925f, 0.8875f,     0.85f,       0.8125f,
    0.775f,      0.73749995f, 0.7f,        0.6625f,     0.625f, 0.5875f,     0.54999995f, 0.5125f,
    0.47499996f, 0.4375f,     0.39999998f, 0.36249995f, 0.325f, 0.28749996f,
};

static f32 sRodBendRatios[22] = {
    0.0f,  0.0f,  0.0f,  0.0f,  0.0f,  0.06f,   0.12f,   0.18f,   0.24f,   0.30f,   0.36f,
    0.42f, 0.48f, 0.54f, 0.60f, 0.60f, 0.5142f, 0.4285f, 0.3428f, 0.2571f, 0.1714f, 0.0857f,
};

static Vec3f sRodTipOffset = { 0.0f, 0.0f, 0.0f };

void Fishing_DrawRod(PlayState* play) {
    s16 i;
    f32 lureXZLen;
    f32 spC4;
    f32 spC0;
    Input* input = &play->state.input[0];
    Player* player = GET_PLAYER(play);
    STACK_PAD(s32);

    OPEN_DISPS(play->state.gfxCtx, "../z_fishing.c", 3600);

    if (sRodHitTimer != 0) {
        sRodHitTimer--;

        Math_ApproachF(&D_80B7A6C0, 35.0f, 1.0f, 100.0f);
        Math_ApproachF(&D_80B7A6BC, -0.8f, 1.0f, 0.4f);
        Math_ApproachS(&player->actor.shape.rot.x, -4000, 2, 15000);
    } else {
        s16 target = 0;

        if ((sRodCastState == 4) && sLineHooked) {
            target = Math_SinS(sLureTimer * 25600) * 1500.0f;
        } else {
            Math_ApproachZeroF(&D_80B7A6C0, 0.1f, 10.0f);
            Math_ApproachZeroF(&D_80B7A6BC, 1.0f, 0.05f);
        }

        Math_ApproachS(&player->actor.shape.rot.x, target, 5, 1000);
    }

    if ((sRodCastState == 3) || (sRodCastState == 4)) {
        if ((input->rel.stick_x == 0) && (sStickAdjXPrev != 0)) {
            D_80B7A6B0 = 0.0f;
        }
        if ((input->rel.stick_y == 0) && (sStickAdjYPrev != 0)) {
            D_80B7A6B4 = 0.0f;
        }

        lureXZLen = player->unk_85C;
        Math_SmoothStepToF(&player->unk_85C, input->rel.stick_y * 0.02f, 0.3f, 5.0f, 0.0f);
        lureXZLen = player->unk_85C - lureXZLen;

        spC4 = player->unk_858;
        Math_SmoothStepToF(&player->unk_858, input->rel.stick_x * 0.02f, 0.3f, 5.0f, 0.0f);
        spC4 = player->unk_858 - spC4;

        if (player->unk_858 > 1.0f) {
            player->unk_858 = 1.0f;
        }
        if (player->unk_85C > 1.0f) {
            player->unk_85C = 1.0f;
        }
        if (player->unk_858 < -1.0f) {
            player->unk_858 = -1.0f;
        }
        if (player->unk_85C < -1.0f) {
            player->unk_85C = -1.0f;
        }

        Math_ApproachF(&sRodBendRotY, spC4 * 70.0f * -0.01f, 1.0f, D_80B7A6B0);
        Math_ApproachF(&D_80B7A6B0, 1.0f, 1.0f, 0.1f);
        Math_ApproachF(&D_80B7A6AC, lureXZLen * 70.0f * 0.01f, 1.0f, D_80B7A6B4);
        Math_ApproachF(&D_80B7A6B4, 1.0f, 1.0f, 0.1f);
        Math_ApproachZeroF(&D_80B7A6B8, 1.0f, 0.05f);
    } else {
        Math_ApproachZeroF(&player->unk_85C, 1.0f, 0.1f);
        Math_ApproachZeroF(&player->unk_858, 1.0f, 0.1f);
        Math_ApproachF(&D_80B7A6AC, (Math_SinS(sLureTimer * 3000) * 0.025f) + -0.03f, 1.0f, 0.05f);
        Math_ApproachZeroF(&sRodBendRotY, 1.0f, 0.05f);

        if ((sRodCastTimer > 18) && (sRodCastTimer < 25)) {
            Math_ApproachF(&D_80B7A6B8, 0.8f, 1.0f, 0.2f);
        } else {
            Math_ApproachF(&D_80B7A6B8, 0.0f, 1.0f, 0.4f);
        }
    }

    Gfx_SetupDL_25Opa(play->state.gfxCtx);

    gSPDisplayList(POLY_OPA_DISP++, gFishingRodMaterialDL);

    gDPSetPrimColor(POLY_OPA_DISP++, 0, 0, 255, 155, 0, 255);

    Matrix_Mult(&player->mf_9E0, MTXMODE_NEW);

    if (sLinkAge != LINK_AGE_CHILD) {
        Matrix_Translate(0.0f, 400.0f, 0.0f, MTXMODE_APPLY);
    } else {
        Matrix_Translate(0.0f, 230.0f, 0.0f, MTXMODE_APPLY);
    }

    if (sRodCastState == 5) {
        Matrix_RotateY(0.56f * M_PI, MTXMODE_APPLY);
    } else {
        Matrix_RotateY(0.41f * M_PI, MTXMODE_APPLY);
    }

    Matrix_RotateX(-M_PI / 5.0000003f, MTXMODE_APPLY);
    Matrix_RotateZ((player->unk_858 * 0.5f) + 3.0f * M_PI / 20.0f, MTXMODE_APPLY);
    Matrix_RotateX((D_80B7A6C0 + 20.0f) * 0.01f * M_PI, MTXMODE_APPLY);
    Matrix_Scale(0.70000005f, 0.70000005f, 0.70000005f, MTXMODE_APPLY);

    spC0 = (D_80B7A6BC * (((player->unk_85C - 1.0f) * -0.25f) + 0.5f)) + (D_80B7A6AC + D_80B7A6B8);

    Matrix_Translate(0.0f, 0.0f, -1300.0f, MTXMODE_APPLY);

    for (i = 0; i < 22; i++) {
        Matrix_RotateY(sRodBendRatios[i] * sRodBendRotY * 0.5f, MTXMODE_APPLY);
        Matrix_RotateX(sRodBendRatios[i] * spC0 * 0.5f, MTXMODE_APPLY);

        Matrix_Push();
        Matrix_Scale(sRodScales[i], sRodScales[i], 0.52f, MTXMODE_APPLY);

        gSPMatrix(POLY_OPA_DISP++, Matrix_NewMtx(play->state.gfxCtx, "../z_fishing.c", 3809),
                  G_MTX_NOPUSH | G_MTX_LOAD | G_MTX_MODELVIEW);

        if (i < 5) {
            gDPLoadTextureBlock(POLY_OPA_DISP++, gFishingRodSegmentBlackTex, G_IM_FMT_RGBA, G_IM_SIZ_16b, 16, 8, 0,
                                G_TX_NOMIRROR | G_TX_WRAP, G_TX_NOMIRROR | G_TX_WRAP, 4, 3, G_TX_NOLOD, G_TX_NOLOD);
        } else if ((i < 8) || ((i % 2) == 0)) {
            gDPLoadTextureBlock(POLY_OPA_DISP++, gFishingRodSegmentWhiteTex, G_IM_FMT_RGBA, G_IM_SIZ_16b, 16, 8, 0,
                                G_TX_NOMIRROR | G_TX_WRAP, G_TX_NOMIRROR | G_TX_WRAP, 4, 3, G_TX_NOLOD, G_TX_NOLOD);
        } else {
            gDPLoadTextureBlock(POLY_OPA_DISP++, gFishingRodSegmentStripTex, G_IM_FMT_RGBA, G_IM_SIZ_16b, 16, 8, 0,
                                G_TX_NOMIRROR | G_TX_WRAP, G_TX_NOMIRROR | G_TX_WRAP, 4, 3, G_TX_NOLOD, G_TX_NOLOD);
        }

        gSPDisplayList(POLY_OPA_DISP++, gFishingRodSegmentDL);

        Matrix_Pop();
        Matrix_Translate(0.0f, 0.0f, 500.0f, MTXMODE_APPLY);

        if (i == 21) {
            Matrix_MultVec3f(&sRodTipOffset, &sRodTipPos);
        }
    }

    CLOSE_DISPS(play->state.gfxCtx, "../z_fishing.c", 3838);
}

static Vec3f sSoundPos = { 0.0f, 0.0f, 0.0f };

void Fishing_UpdateLure(Fishing* this, PlayState* play) {
    f32 spE4;
    f32 spE0;
    s16 timer;
    s16 spDC;
    f32 spD8;
    f32 spD4;
    f32 spD0;
    f32 lengthCasted;
    f32 lureXZLen;
    s16 i;
    Player* player = GET_PLAYER(play);
    Vec3f zeroVec = { 0.0f, 0.0f, 0.0f };
    Vec3f spA8;
    Vec3f sp9C;
    Vec3f sp90;
    Input* input = &play->state.input[0];
    Vec3f sp80;
    f32 sp7C;
    f32 sp78;
    f32 phi_f0;
    f32 wiggle;
    Vec3f sp64;
    Vec3f sp58;
    STACK_PAD(s32);

    sLureTimer++;

    if (D_80B7E0B0 != 0) {
        D_80B7E0B0--;
    }

    if (D_80B7E0B2 != 0) {
        D_80B7E0B2--;
    }

    if (sRodCastTimer != 0) {
        sRodCastTimer--;
    }

    if (sLureBitTimer != 0) {
        sLureBitTimer--;
    }

    if (D_80B7E150 != 0) {
        D_80B7E150--;
    }

    if (D_80B7A6A4 != 0) {
        D_80B7A6A4--;
    }

    if (sRumbleDelay != 0) {
        sRumbleDelay--;
    }

    if (D_80B7E114 != 0) {
        D_80B7E114--;
    }

    if (sFishingPlayingState == 1) {
        sFishingPlayingState = 2;
        sFishesCaught = 0;
        sPondOwnerTextIdIndex = 0;
        sLureEquipped = FS_LURE_STOCK;

        // if prize item won as child or adult, set the sinking lure location.
        if (((sLinkAge == LINK_AGE_CHILD) && (HIGH_SCORE(HS_FISHING) & HS_FISH_PRIZE_CHILD)) ||
            ((sLinkAge != LINK_AGE_CHILD) && (HIGH_SCORE(HS_FISHING) & HS_FISH_PRIZE_ADULT))) {
            sSinkingLureLocation = (u8)Rand_ZeroFloat(3.999f) + 1;
        }

        D_80B7E148 = 520.0f;
        sRodLineSpooled = 195.0f;

        sRodCastState = sLureEquipped = sLureTimer = D_80B7E0B0 = D_80B7E0B2 = sRodCastTimer = sWiggleAttraction = D_80B7E114 =
            D_80B7E150 = 0;
        sLure1Rotate = sReelLinePosStep = sLurePosZOffset = 0.0f;

        sLureLineSegPosDelta = zeroVec;

        for (i = 0; i < LINE_SEG_COUNT; i++) {
            sReelLinePos[i] = zeroVec;
            sReelLineRot[i] = zeroVec;
            sReelLineUnk[i] = zeroVec;
        }
    }

    SkinMatrix_Vec3fMtxFMultXYZW(&play->viewProjectionMtxF, &sLurePos, &sSoundPos, &sProjectedW);

    if (sRodCastState == 0) {
        Math_ApproachF(&sLurePosZOffset, -800.0f, 1.0f, 20.0f);
    } else {
        Math_ApproachF(&sLurePosZOffset, 300.0f, 1.0f, 20.0f);
    }

    switch (sRodCastState) {
        case 0:
            sSinkingLureSegmentIndex = 0;

            if (KREG(14) != 0) {
                KREG(14) = 0;
                sLureEquipped = FS_LURE_SINKING - sLureEquipped;
                if (sLureEquipped != FS_LURE_STOCK) {
                    sPondOwnerTextIdIndex = 0;
                }
            }

            Math_ApproachF(&sRodLineSpooled, 195.0f, 1.0f, 1.0f);

            if (player->stateFlags1 & PLAYER_STATE1_27) {
                sRodCastTimer = 0;
                player->unk_860 = 0;
            }

            if (sRodCastTimer == 0) {
                if ((D_80B7E0B0 == 0) && (player->unk_860 == 1)) {
                    sRodCastTimer = 37;
                    Message_CloseTextbox(play);
                }
            } else {
                sLureRot.x = sReelLineRot[LINE_SEG_COUNT - 2].x + M_PI;
                sLureRot.y = sReelLineRot[LINE_SEG_COUNT - 2].y;

                if (sRodCastTimer == 18) {
                    sRodCastState = 1;
                    sLurePos = sRodTipPos;
                    Matrix_RotateY(BINANG_TO_RAD_ALT(player->actor.shape.rot.y), MTXMODE_NEW);
                    sp90.x = 0.0f;
                    sp90.y = 0.0f;
                    sp90.z = 25.0f;
                    Matrix_MultVec3f(&sp90, &sLurePosDelta);
                    sLurePosDelta.y = 15.0f;
                    sLureCastDelta.x = sLureCastDelta.z = 0.0f;
                    sLureCastDelta.y = -1.0f;
                    D_80B7E148 = 0.0f;
                    D_80B7E0B2 = 5;
                    sRodReelingSpeed = 0.5f;
                    D_80B7E118 = Rand_ZeroFloat(1.9f);
                    sFishMouthOffset.y = 500.0f;
                    Sfx_PlaySfxAtPos(&sSoundPos, NA_SE_IT_SWORD_SWING_HARD);
                }
            }
            break;

        case 1: // casting the line
            spE0 = sLurePos.y;

            sLurePos.x += sLurePosDelta.x;
            sLurePos.y += sLurePosDelta.y;
            sLurePos.z += sLurePosDelta.z;

            sLurePosDelta.x += sLureCastDelta.x;
            sLurePosDelta.y += sLureCastDelta.y;
            sLurePosDelta.z += sLureCastDelta.z;
            // air drag by hat or reeling during cast.
            if (CHECK_BTN_ALL(input->cur.button, BTN_A) || sIsOwnersHatHooked) {
                sLurePosDelta.x *= 0.9f;
                sLurePosDelta.z *= 0.9f;
                if (!sIsOwnersHatHooked) {
                    Sfx_PlaySfxCentered(NA_SE_IT_FISHING_REEL_HIGH - SFX_FLAG);
                }
            }

            spD8 = sLurePos.x - sRodTipPos.x;
            spD4 = sLurePos.y - sRodTipPos.y;
            spD0 = sLurePos.z - sRodTipPos.z;

            if (D_80B7E0B2 != 0) {
                sLureRot.x = sReelLineRot[LINE_SEG_COUNT - 2].x + M_PI;
                sLureRot.y = sReelLineRot[LINE_SEG_COUNT - 2].y;
            } else {
                sLureRot.x = 0.0f;
                sLureRot.y = Math_Atan2F(spD0, spD8) + M_PI;
            }

            lengthCasted = sqrtf(SQ(spD8) + SQ(spD4) + SQ(spD0));
            if (lengthCasted > 1000.0f) {
                lengthCasted = 1000.0f;
            }
            sRodLineSpooled = 200.0f - (lengthCasted * 200.0f * 0.001f);

            lureXZLen = SQ(sLurePos.x) + SQ(sLurePos.z);
            if (lureXZLen > SQ(920.0f)) {
                if ((KREG(56) != 0) || (sLurePos.y > 160.0f) || (sLurePos.x < 80.0f) || (sLurePos.x > 180.0f) ||
                    (sLurePos.z > 1350.0f) || (sLurePos.z < 1100.0f) || (sLurePos.y < 45.0f)) {
                    sp80 = this->actor.world.pos;
                    this->actor.prevPos = this->actor.world.pos = sLurePos;
                    Actor_UpdateBgCheckInfo(play, &this->actor, 15.0f, 30.0f, 30.0f,
                                            UPDBGCHECKINFO_FLAG_0 | UPDBGCHECKINFO_FLAG_1 | UPDBGCHECKINFO_FLAG_6);
                    this->actor.world.pos = sp80;

                    if (this->actor.bgCheckFlags & BGCHECKFLAG_CEILING) {
                        sLurePosDelta.y = -0.5f;
                    }
                    if (this->actor.bgCheckFlags & BGCHECKFLAG_WALL) {
                        if (sLurePosDelta.y > 0.0f) {
                            sLurePosDelta.y = 0.0f;
                        }
                        sLurePosDelta.x = sLurePosDelta.z = 0.0f;
                    }
                } else {
                    if (Fishing_IsAboveCounter(&sLurePos)) {
                        sRodCastState = 3;
                        sReelLinePosStep = 0.0f;
                    }
                }

                spE4 = ((sqrtf(lureXZLen) - 920.0f) * 0.11f) + WATER_SURFACE_Y(play);
                if (sLurePos.y <= spE4) {
                    sLurePos.y = spE4;
                    sLurePosDelta.x = sLurePosDelta.y = sLurePosDelta.z = 0.0f;
                    sRodCastState = 3;
                    sReelLinePosStep = 0.0;
                } else {
                    Math_ApproachF(&D_80B7E148, 0.0f, 1.0f, 0.05f);
                    Sfx_PlaySfxAtPos(&sSoundPos, NA_SE_EN_FANTOM_FLOAT - SFX_FLAG);
                }
            } else {
                spE4 = WATER_SURFACE_Y(play);

                if (sLurePos.y <= spE4) {
                    sRodCastState = 2;
                    sReelLinePosStep = 0.0f;
                    sLurePosDelta.x = sLurePosDelta.z = 0.0f;

                    if (sLureEquipped == FS_LURE_SINKING) {
                        sLureMoveDelay = 0;
                    } else {
                        sLureMoveDelay = 10;
                    }

                    if ((sLurePos.y <= spE4) && (spE4 < spE0) && (spE4 == WATER_SURFACE_Y(play))) {
                        D_80B7E114 = 10;
                        Sfx_PlaySfxAtPos(&sSoundPos, NA_SE_EV_BOMB_DROP_WATER);
                        sLureCastDelta.y = 0.0f;
                        sLurePosDelta.y *= 0.2f;

                        for (i = 0; i < 50; i++) {
                            sp7C = Rand_ZeroFloat(1.5f) + 0.5f;
                            sp78 = Rand_ZeroFloat(6.28f);

                            sp9C.x = sinf(sp78) * sp7C;
                            sp9C.z = cosf(sp78) * sp7C;
                            sp9C.y = Rand_ZeroFloat(3.0f) + 3.0f;

                            spA8 = sLurePos;
                            spA8.x += (sp9C.x * 3.0f);
                            spA8.y = WATER_SURFACE_Y(play);
                            spA8.z += (sp9C.z * 3.0f);
                            Fishing_SpawnDustSplash(NULL, play->specialEffects, &spA8, &sp9C,
                                                    Rand_ZeroFloat(0.02f) + 0.025f);
                        }

                        spA8 = sLurePos;
                        spA8.y = WATER_SURFACE_Y(play);
                        Fishing_SpawnRipple(NULL, play->specialEffects, &spA8, 100.0f, 800.0f, 150, 90);
                    }
                } else {
                    Math_ApproachZeroF(&D_80B7E148, 1.0f, 0.05f);
                    Sfx_PlaySfxAtPos(&sSoundPos, NA_SE_EN_FANTOM_FLOAT - SFX_FLAG);
                }
            }

            sReelLinePos[LINE_SEG_COUNT - 1].x = sLurePos.x;
            sReelLinePos[LINE_SEG_COUNT - 1].y = sLurePos.y;
            sReelLinePos[LINE_SEG_COUNT - 1].z = sLurePos.z;

            sLureWiggleSign = 1.0f;
            sLureRotXTarget = 0.5f;
            break;

        case 2:
            if (sLurePos.y <= WATER_SURFACE_Y(play)) {
                sLurePos.y += sLurePosDelta.y;

                Math_ApproachZeroF(&sLurePosDelta.y, 1.0f, 1.0f);

                if (sLureEquipped != FS_LURE_SINKING) {
                    Math_ApproachF(&sLurePos.y, WATER_SURFACE_Y(play), 0.5f, 1.0f);
                }
            }

            Math_ApproachF(&D_80B7E148, 2.0f, 1.0f, 0.1f);

            if (sLureMoveDelay == 0) {
                sRodCastState = 3;
            } else {
                sLureMoveDelay--;
            }
            break;

        case 3:
            sSinkingLureSegmentIndex = 0;

            if (sIsOwnersHatHooked && ((SQ(sLurePos.x) + SQ(sLurePos.z)) < SQ(500.0f))) {
                sIsOwnersHatSunk = true;
            }

            player->unk_860 = 2;

            if (sLureWigglePosY < 3.0f) {
                spD0 = sLureRotXTarget * Math_SinS(sLureTimer * 0x1060);
                Math_ApproachF(&sLureRot.x, -M_PI / 6.0f + spD0, 0.3f, sLureRotXStep);
                Math_ApproachF(&sLureRotXStep, 0.5f, 1.0f, 0.02f);
                Math_ApproachZeroF(&sLureRotXTarget, 1.0f, 0.02f);
            } else {
                sLureRotXStep = 0.0f;
            }

            spDC = 0x4000;
            spE4 = WATER_SURFACE_Y(play);

            lureXZLen = SQ(sLurePos.x) + SQ(sLurePos.z);
            if (lureXZLen < SQ(920.0f)) {
                if (sLurePos.y <= (spE4 + 4.0f)) {
                    wiggle = 0.0f;

                    if (D_80B7E150 == 0) {
                        if (fabsf(input->rel.stick_x) > 30.0f) {
                            wiggle = fabsf((input->rel.stick_x - sStickAdjXPrev) * (1.0f / 60.0f));
                        } else if (fabsf(input->rel.stick_y) > 30.0f) {
                            wiggle = fabsf((input->rel.stick_y - sStickAdjYPrev) * (1.0f / 60.0f));
                        }
                    }

                    if (wiggle > 1.0f) {
                        wiggle = 1.0f;
                    }
                    if (CHECK_BTN_ALL(input->press.button, BTN_B)) {
                        wiggle = 0.5f;
                    }

                    if (sIsOwnersHatHooked) {
                        if (wiggle > 0.3f) {
                            wiggle = 0.3f;
                        }
                    }

                    if ((wiggle > 0.2f) && (sLureWigglePosY < 4.0f)) {
                        D_80B7E150 = 5;

                        if (wiggle > 0.8f) {
                            sWiggleAttraction = 2;
                        } else {
                            sWiggleAttraction = 1;
                        }

                        sp90.x = player->actor.world.pos.x - sLurePos.x;
                        sp90.z = player->actor.world.pos.z - sLurePos.z;
                        sp90.y = Math_Atan2F(sp90.z, sp90.x);

                        sLureWiggleRotYTarget = (wiggle * sLureWiggleSign) + sp90.y;
                        sLureWiggleSign *= -1.0f;
                        sLureWigglePosY = fabsf(wiggle) * 6.0f;
                        sLureRot.x = 0.0f;
                        sLureRotXTarget = 0.5f;
                        sRodLineSpooled += (fabsf(wiggle) * (7.5f + (KREG(25) * 0.1f)));

                        func_800F436C(&sSoundPos, NA_SE_EV_LURE_MOVE_W, (wiggle * 1.999f * 0.25f) + 0.75f);

                        if (sLureEquipped == FS_LURE_SINKING) {
                            sLureLineSegPosDelta.y = 5.0f * wiggle;
                            sReelLinePos[LINE_SEG_COUNT - 1].y += sLureLineSegPosDelta.y;
                            sLurePos.y += sLureLineSegPosDelta.y;
                        }
                    } else if (CHECK_BTN_ALL(input->cur.button, BTN_A)) {
                        spDC = 0x500;
                        sLureWiggleRotYTarget = sReelLineRot[LINE_SEG_COUNT - 2].y + M_PI;
                        sLureRot.x = 0.0f;
                        sLureRotXTarget = 0.5f;
                        if (sLureEquipped == FS_LURE_SINKING) {
                            sLureLineSegPosDelta.y = 0.2f;
                            sReelLinePos[LINE_SEG_COUNT - 1].y += sLureLineSegPosDelta.y;
                            sLurePos.y += sLureLineSegPosDelta.y;
                        }
                    }
                } else {
                    if (sRodLineSpooled > 150.0f) {
                        sLureRot.x = sReelLineRot[LINE_SEG_COUNT - 2].x + M_PI;
                        sLureWiggleRotYTarget = sReelLineRot[LINE_SEG_COUNT - 2].y + M_PI;
                        sRodLineSpooled += 2.0f;
                    }
                }
            } else {
                spE4 = ((sqrtf(lureXZLen) - 920.0f) * 0.11f) + WATER_SURFACE_Y(play);
                if (sLurePos.y <= spE4) {
                    sLurePos.y = spE4;
                    spDC = 0x500;
                    sLureWiggleRotYTarget = sReelLineRot[LINE_SEG_COUNT - 2].y + M_PI;
                    sLureRot.x = 0.0f;
                    // lure hopping on land
                    if (CHECK_BTN_ALL(input->press.button, BTN_B)) {
                        sRodLineSpooled  += 6.0f;
                        Sfx_PlaySfxAtPos(&sSoundPos, NA_SE_PL_WALK_GROUND + SURFACE_SFX_OFFSET_SAND);
                    }
                } else {
                    if (sRodLineSpooled > 150.0f) {
                        sLureRot.x = sReelLineRot[LINE_SEG_COUNT - 2].x + M_PI;
                        sLureWiggleRotYTarget = sReelLineRot[LINE_SEG_COUNT - 2].y + M_PI;
                        sRodLineSpooled += 2.0f;
                    }
                }
            }

            Math_ApproachZeroF(&sLureWigglePosY, 1.0f, 0.3f);
            Math_ApproachS(&sLureWiggleRotY, (sLureWiggleRotYTarget * 32768.0f) / M_PI, 3, spDC);

            sLureRot.y = BINANG_TO_RAD_ALT(sLureWiggleRotY);

            sp90.x = 0.0f;
            sp90.y = 0.0f;
            sp90.z = sLureWigglePosY;

            Matrix_RotateY(sLureRot.y, MTXMODE_NEW);

            if (sLureEquipped == FS_LURE_SINKING) {
                Matrix_MultVec3f(&sp90, &sp64);
                sLureLineSegPosDelta.x = sp64.x;
                sLureLineSegPosDelta.z = sp64.z;
                phi_f0 = 10.0f;
            } else {
                Matrix_MultVec3f(&sp90, &sLureLineSegPosDelta);
                phi_f0 = 0.0f;
            }

            sLure1Rotate = 0.0f;

            if ((sLureEquipped == FS_LURE_UNK) && CHECK_BTN_ALL(input->cur.button, BTN_A)) {
                sLureLineSegPosDelta.y = -2.0f;

                if ((sLureTimer & 1) != 0) {
                    sLure1Rotate = 0.5f;
                } else {
                    sLure1Rotate = -0.5f;
                }
            } else if (sReelLinePos[LINE_SEG_COUNT - 1].y < (WATER_SURFACE_Y(play) + phi_f0)) {
                if (sLureEquipped == FS_LURE_SINKING) {
                    sp58 = this->actor.world.pos;
                    this->actor.prevPos = this->actor.world.pos = sLurePos;
                    Actor_UpdateBgCheckInfo(play, &this->actor, 15.0f, 30.0f, 30.0f,
                                            UPDBGCHECKINFO_FLAG_2 | UPDBGCHECKINFO_FLAG_6);
                    this->actor.world.pos = sp58;

                    sLureLineSegPosDelta.y += -0.5f;
                    if (sLureLineSegPosDelta.y < -1.0f) {
                        sLureLineSegPosDelta.y = -1.0f;
                    }

                    if (sLurePos.y < (this->actor.floorHeight + 5.0f)) {
                        sReelLinePos[LINE_SEG_COUNT - 1].y = sLurePos.y = this->actor.floorHeight + 5.0f;
                        sLureLineSegPosDelta.y = 0.0f;
                    } else {
                        sWiggleAttraction = 1;
                    }
                } else {
                    sLureLineSegPosDelta.y = fabsf(sReelLinePos[LINE_SEG_COUNT - 1].y - WATER_SURFACE_Y(play)) * 0.2f;
                    if (sLureLineSegPosDelta.y > 1.5f) {
                        sLureLineSegPosDelta.y = 1.5f;
                    }
                }
            }

            sReelLinePos[LINE_SEG_COUNT - 1].x += sLureLineSegPosDelta.x;
            sReelLinePos[LINE_SEG_COUNT - 1].y += sLureLineSegPosDelta.y;
            sReelLinePos[LINE_SEG_COUNT - 1].z += sLureLineSegPosDelta.z;

            if (sReelLinePos[LINE_SEG_COUNT - 1].y > (spE4 + 6.0f)) {
                sReelLinePos[LINE_SEG_COUNT - 1].y -= 5.0f;
            }

            sLurePosDelta.x = sLurePosDelta.y = sLurePosDelta.z = sLureCastDelta.y = 0.0f;

            if (CHECK_BTN_ALL(input->cur.button, BTN_A)) {
                if (CHECK_BTN_ALL(input->cur.button, BTN_R)) {
                    sRodLineSpooled += 1.5f;
                    Sfx_PlaySfxCentered(NA_SE_IT_FISHING_REEL_HIGH - SFX_FLAG);
                    Math_ApproachF(&sReelLinePosStep, 1000.0f, 1.0f, 2.0f);
                } else {
                    sRodLineSpooled += sRodReelingSpeed;
                    Sfx_PlaySfxCentered(NA_SE_IT_FISHING_REEL_SLOW - SFX_FLAG);
                    Math_ApproachF(&sReelLinePosStep, 1000.0f, 1.0f, 0.2f);
                }

                if (sReelLinePos[LINE_SEG_COUNT - 1].y > (WATER_SURFACE_Y(play) + 4.0f)) {
                    Math_ApproachF(&D_80B7E148, 3.0f, 1.0f, 0.2f);
                } else {
                    Math_ApproachF(&D_80B7E148, 1.0f, 1.0f, 0.2f);
                }
            } else {
                Math_ApproachF(&D_80B7E148, 2.0f, 1.0f, 0.2f);
            }

            Math_ApproachF(&sLurePos.x, sReelLinePos[LINE_SEG_COUNT - 1].x, 1.0f, sReelLinePosStep);
            Math_ApproachF(&sLurePos.y, sReelLinePos[LINE_SEG_COUNT - 1].y, 1.0f, sReelLinePosStep);
            Math_ApproachF(&sLurePos.z, sReelLinePos[LINE_SEG_COUNT - 1].z, 1.0f, sReelLinePosStep);

            if (sLureWigglePosY > 1.0f) {
                Math_ApproachF(&sReelLinePosStep, 1000.0f, 1.0f, 1.0f);
            }

            Math_ApproachF(&sReelLinePosStep, 1000.0f, 1.0f, 0.1f);

            if (sRodLineSpooled >= 195.0f) {
                sRodLineSpooled = 195.0f;
                sRodCastState = 0;
                D_80B7E148 = 520.0f;
                sFishingPlayerCinematicState = 3;
            }

            if ((sLurePos.y <= (WATER_SURFACE_Y(play) + 4.0f)) && (sLurePos.y >= (WATER_SURFACE_Y(play) - 4.0f))) {

                timer = 63;
                if (CHECK_BTN_ALL(input->cur.button, BTN_A) || (sLureWigglePosY > 1.0f)) {
                    timer = 1;
                }

                if ((sLureTimer & timer) == 0) {
                    spA8 = sLurePos;
                    spA8.y = WATER_SURFACE_Y(play);
                    Fishing_SpawnRipple(NULL, play->specialEffects, &spA8, 30.0f, 300.0f, 150, 90);
                }
            }
            break;

        case 4:
            if (this->unk_157 != 0) {
                this->unk_157--;
                sRodLineSpooled += sRodReelingSpeed;
            }

            if (CHECK_BTN_ALL(input->cur.button, BTN_A)) {
                if ((SQ(sLurePos.x) + SQ(sLurePos.z)) > SQ(920.0f)) {
                    sRodLineSpooled += (1.0f + (KREG(65) * 0.1f));
                } else {
                    sRodLineSpooled += sRodReelingSpeed;
                }
                Sfx_PlaySfxCentered(NA_SE_IT_FISHING_REEL_SLOW - SFX_FLAG);
            }

            if ((sLureTimer & 0x1F) == 0) {
                if (sLineHooked || (sLureEquipped != FS_LURE_SINKING)) {
                    D_80B7A6A4 = 5;
                }
            }

            Math_ApproachF(&D_80B7E148, 0.0f, 1.0f, 0.2f);
            break;

        case 5:
            sFishingLineScale = 0.0005000001f;
            sReelLinePos[LINE_SEG_COUNT - 1].x = sLurePos.x;
            sReelLinePos[LINE_SEG_COUNT - 1].y = sLurePos.y;
            sReelLinePos[LINE_SEG_COUNT - 1].z = sLurePos.z;
            D_80B7E148 = 2.0f;
            break;
    }
}

s32 Fishing_SplashBySize(Fishing* this, PlayState* play, u8 ignorePosCheck) {
    s16 i;
    s16 count;
    f32 scale;
    Vec3f pos;
    Vec3f vel;
    f32 speedXZ;
    f32 angle;

    if ((this->actor.world.pos.y < (WATER_SURFACE_Y(play) - 10.0f)) && !ignorePosCheck) {
        return false;
    }

    // Necessary to match
    if (this->fishLength) {}

    if (this->fishLength >= 40.0f) {
        count = 40;
        scale = 1.2f;
    } else {
        count = 30;
        scale = 1.0f;
    }

    for (i = 0; i < count; i++) {
        speedXZ = (Rand_ZeroFloat(1.5f) + 0.5f) * scale;
        angle = Rand_ZeroFloat(6.28f);

        vel.x = sinf(angle) * speedXZ;
        vel.z = cosf(angle) * speedXZ;
        vel.y = (Rand_ZeroFloat(3.0f) + 3.0f) * scale;

        pos = this->actor.world.pos;
        pos.x += vel.x * 3.0f;
        pos.y = WATER_SURFACE_Y(play);
        pos.z += vel.z * 3.0f;

        Fishing_SpawnDustSplash(&this->actor.projectedPos, play->specialEffects, &pos, &vel,
                                (Rand_ZeroFloat(0.02f) + 0.025f) * scale);
    }

    pos = this->actor.world.pos;
    pos.y = WATER_SURFACE_Y(play);

    Fishing_SpawnRipple(&this->actor.projectedPos, play->specialEffects, &pos, 100.0f, 800.0f, 150, 90);

    this->lilyTimer = 30;

    return true;
}

void Fishing_SplashBySize2(Fishing* this, PlayState* play) {
    s16 count;
    s16 i;
    f32 scale;
    Vec3f pos;
    Vec3f vel;
    f32 speedXZ;
    f32 angle;

    // Necessary to match
    if (this->fishLength) {}

    if (this->fishLength >= 45.0f) {
        count = 30;
        scale = 0.5f;
    } else {
        count = 20;
        scale = 0.3f;
    }

    for (i = 0; i < count; i++) {
        speedXZ = (Rand_ZeroFloat(1.5f) + 0.5f) * scale;
        angle = Rand_ZeroFloat(6.28f);

        vel.x = sinf(angle) * speedXZ;
        vel.z = cosf(angle) * speedXZ;
        vel.y = Rand_ZeroFloat(2.0f) + 2.0f;

        pos = this->actor.world.pos;
        pos.x += (vel.x * 3.0f);
        pos.y += (vel.y * 3.0f);
        pos.z += (vel.z * 3.0f);

        Fishing_SpawnDustSplash(&this->actor.projectedPos, play->specialEffects, &pos, &vel,
                                (Rand_ZeroFloat(0.02f) + 0.025f) * scale);
    }
}

void func_80B70ED4(Fishing* this, Input* input) {
    Vec3f lineVec;
    Vec3f sp28;
    f32 lineLengthSQ;

    lineVec.x = sLurePos.x - this->actor.world.pos.x;
    lineVec.y = sLurePos.y - this->actor.world.pos.y;
    lineVec.z = sLurePos.z - this->actor.world.pos.z;

    lineLengthSQ = SQ(lineVec.x) + SQ(lineVec.y) + SQ(lineVec.z);

    if ((sRodCastState == 3) && (this->unk_1A2 == 0) && !sIsOwnersHatHooked) {
        Matrix_RotateY(BINANG_TO_RAD_ALT(-this->actor.shape.rot.y), MTXMODE_NEW);
        Matrix_MultVec3f(&lineVec, &sp28);

        if ((sp28.z > 0.0f) || (this->fishLength < 40.0f)) {
            if ((this->fishState == 7) && (lineLengthSQ < SQ(200.0f))) {
                this->fishState = 4;
                this->fishTargetPos = sLurePos;
                this->rotationStep = 28672.0f;
                this->speedTarget = 5.0f;
            } else {
                if ((CHECK_BTN_ALL(input->cur.button, BTN_A) || (sLureWigglePosY > 1.0f)) && (lineLengthSQ < SQ(120.0f))) {
                    this->fishState = 2;
                    this->unk_15E = 0;
                    this->timerArray[0] = 0;
                    this->timerArray[2] = (s16)Rand_ZeroFloat(100.0f) + 100;
                    this->perception = sFishInits[this->actor.params - EN_FISH_PARAM].perception;
                    this->rotationStep = 0.0f;
                }

                if ((this->timerArray[1] == 0) && (lineLengthSQ < SQ(70.0f))) {
                    this->fishState = 2;
                    this->unk_15E = 0;
                    this->timerArray[0] = 0;
                    this->timerArray[2] = (s16)Rand_ZeroFloat(100.0f) + 100;
                    this->perception = sFishInits[this->actor.params - EN_FISH_PARAM].perception;
                    this->rotationStep = 0.0f;
                }
            }
        }
    } else if ((sRodCastState == 4) && sLineHooked && (lineLengthSQ < SQ(100.0f)) && (this->fishState >= 10)) {
        this->fishStateNext = 0;
        this->fishState = 1;
        this->unk_1A4 = 1000;
        this->unk_1A2 = 100;
        this->timerArray[1] = 50;
    }

    if ((sLureEquipped != FS_LURE_SINKING) && (D_80B7E114 != 0) && (this->fishLength > 60.0f) &&
        (lineLengthSQ < SQ(30.0f)) && (this->fishState >= 10)) {
        this->fishStateNext = 0;
        this->fishState = 1;
        this->unk_1A4 = 1000;
        this->unk_1A2 = 100;
        this->timerArray[1] = 50;
    }
}

void Fishing_FishLeapSfx(Fishing* this, u8 outOfWater) {
    s16 sfxId;
    u8 length;

    if (this->isLoach == 0) {
        length = this->fishLength;
    } else {
        length = 2.0f * this->fishLength;
    }

    if (outOfWater == false) {
        if (length >= 50) {
            sfxId = NA_SE_EV_DIVE_INTO_WATER;
        } else if (length >= 40) {
            sfxId = NA_SE_EV_BOMB_DROP_WATER;
        } else {
            sfxId = NA_SE_EV_BOMB_DROP_WATER;
        }
    } else {
        if (length >= 50) {
            sfxId = NA_SE_EV_JUMP_OUT_WATER;
        } else if (length >= 40) {
            sfxId = NA_SE_EV_OUT_OF_WATER;
        } else {
            sfxId = NA_SE_EV_OUT_OF_WATER;
        }
    }

    Actor_PlaySfx(&this->actor, sfxId);
}

void Fishing_HandleAquariumDialog(Fishing* this, PlayState* play) {
    if (sLinkAge == LINK_AGE_CHILD) {
        if ((HIGH_SCORE(HS_FISHING) & HS_FISH_LENGTH_CHILD) != 0) {
            if (HIGH_SCORE(HS_FISHING) & HS_FISH_CHEAT_CHILD) {
                this->actor.textId = 0x40B1;
            } else {
                this->actor.textId = 0x4089;
            }
        } else {
            this->actor.textId = 0x40AE;
        }
    } else {
        if ((HIGH_SCORE(HS_FISHING) & HS_FISH_LENGTH_ADULT) != 0) {
            if (HIGH_SCORE(HS_FISHING) & HS_FISH_CHEAT_ADULT) {
                this->actor.textId = 0x40B1;
            } else {
                this->actor.textId = 0x4089;
            }
        } else {
            this->actor.textId = 0x40AE;
        }
    }

    if (!this->isAquariumMessage) {
        if (this->aquariumWaitTimer == 0) {
            this->actor.flags |= ACTOR_FLAG_0;

            if (Actor_ProcessTalkRequest(&this->actor, play)) {
                sFishLengthToWeigh = sFishingRecordLength;
                this->isAquariumMessage = true;
            } else {
                func_8002F2F4(&this->actor, play);
            }
        } else {
            this->aquariumWaitTimer--;
            this->actor.flags &= ~ACTOR_FLAG_0;
        }
    } else if (Actor_TextboxIsClosing(&this->actor, play)) {
        this->isAquariumMessage = false;
        this->aquariumWaitTimer = 20;
    }
}

void Fishing_UpdateFish(Actor* thisx, PlayState* play2) {
    s16 i;
    s16 rotXYScale = 10;
    f32 distX;
    f32 distY;
    f32 distZ;
    f32 distToTarget;
    f32 multiplier;
    f32 chance;
    f32 playerSpeedMod;
    Vec3f multiVecSrc;
    Vec3f targetPosOffset;
    s16 rotXTarget;
    s16 rotYtarget;
    s16 rotZScale;
    s16 timer;
    s16 spF6;
    s16 rotXScale;
    s16 rotXStep;
    s16 rotYScale;
    s16 rotYStep;
    Fishing* this = (Fishing*)thisx;
    PlayState* play = play2;
    Player* player = GET_PLAYER(play);
    Input* input = &play->state.input[0];
    f32 spD8;
    f32 phi_f0;
    f32 phi_f2;
    Vec3f bubblePos;
    Vec3f spB8;
    u8 phi_v0_2;
    f32 temp_f0;
    f32 temp;
<<<<<<< HEAD
    STACK_PAD(s32);
    f32 spA4;
    u16 spA2;
    u8 phi_a1;
=======
    s32 pad;
    f32 rumbleStrength;
    u16 attempts;
    u8 rumbleStrength8;
>>>>>>> bedf07d5

    this->actor.uncullZoneForward = 700.0f;
    this->actor.uncullZoneScale = 50.0f;

    if (this->isLoach == 0) {
        playerSpeedMod = (player->actor.speed * 0.15f) + 0.25f;
    } else {
        playerSpeedMod = (player->actor.speed * 0.3f) + 0.25f;
    }

    if ((D_80B7E0B0 != 0) || (sSubCamId != SUB_CAM_ID_DONE) ||
        ((player->actor.world.pos.z > 1150.0f) && (this->fishState != 100))) {
        this->actor.flags &= ~ACTOR_FLAG_0;
    } else {
        this->actor.flags |= ACTOR_FLAG_0;
        if (sRodCastState != 0) {
            if (D_80B7E0B2 == 0) {
                this->actor.focus.pos = sLurePos;
            } else if (D_80B7E0B2 == 1) {
                sFishingPlayerCinematicState = 1;
                D_80B7FED0 = 0.0f;
                sLureCameraZoomLevel = 2;
            }
        }
        this->actor.focus.pos = this->actor.world.pos;
    }

    this->stateAndTimer++;

    for (i = 0; i < 4; i++) {
        if (this->timerArray[i] != 0) {
            this->timerArray[i]--;
        }
    }

    if (this->unk_1A4 != 0) {
        this->unk_1A4--;
    }

    if (this->unk_1A2 != 0) {
        this->unk_1A2--;
    }

    if (this->bumpTimer != 0) {
        this->bumpTimer--;
    }

    if (this->lilyTimer != 0) {
        this->lilyTimer--;
    }

    Math_ApproachF(&this->fishLimbRotPhaseStep, this->unk_190, 1.0f, 0.2f);

    if (this->fishState == 6) {
        Math_ApproachF(&this->fishLimbRotPhaseMag, this->unk_194, 0.2f, 200.0f);
    } else {
        phi_f0 = 1.0f;
        phi_f2 = 1.0f;
        if (this->actor.world.pos.y > WATER_SURFACE_Y(play)) {
            phi_f0 = (KREG(64) * 0.1f) + 1.5f;
            phi_f2 = 3.0f;
        }
        Math_ApproachF(&this->fishLimbRotPhaseMag, this->unk_194 * phi_f0, 1.0f, 500.0f * phi_f2);
    }

    Math_ApproachS(&this->fishLimbDRotZDelta, 0, 5, 500);

    if (this->isLoach == 0) {
        Actor_SetScale(&this->actor, this->fishLength * 15.0f * 0.00001f);

        this->fishLimbRotPhase += this->fishLimbRotPhaseStep;

        temp = cosf(this->fishLimbRotPhase);
        this->fishLimb23RotYDelta = this->unk_16E + (s16)(temp * this->fishLimbRotPhaseMag);

        temp = cosf(this->fishLimbRotPhase + -1.2f);
        this->fishLimb4RotYDelta = this->unk_16E + (s16)(temp * this->fishLimbRotPhaseMag * 1.6f);
    } else {
        Actor_SetScale(&this->actor, this->fishLength * 65.0f * 0.000001f);

        this->actor.scale.x = this->actor.scale.z * 1.1f;
        this->actor.scale.y = this->actor.scale.z * 1.1f;

        this->fishLimbRotPhase += this->fishLimbRotPhaseStep * 0.8f;

        for (i = 0; i < 3; i++) {
            temp = cosf(this->fishLimbRotPhase + (i * 2.1f));
            this->loachRotYDelta[i] = this->unk_16E + (s16)(temp * this->fishLimbRotPhaseMag * 2.0f);
        }

        temp = cosf(this->fishLimbRotPhase + 0.4f);
        this->fishLimb23RotYDelta = (this->fishLimbRotPhaseMag * temp * 2.0f) * 0.6f;
    }

    distX = this->fishTargetPos.x - this->actor.world.pos.x;
    distY = this->fishTargetPos.y - this->actor.world.pos.y;
    distZ = this->fishTargetPos.z - this->actor.world.pos.z;

    rotYtarget = Math_Atan2S(distZ, distX);
    distToTarget = sqrtf(SQ(distX) + SQ(distZ));

    rotXTarget = Math_Atan2S(distToTarget, distY);
    distToTarget = sqrtf(SQ(distX) + SQ(distZ) + SQ(distY));

    if ((this->bumpTimer != 0) && (this->fishState != 2) && (this->fishState != 3) && (this->fishState != 4)) {
        if ((this->stateAndTimer & 0x40) != 0) {
            rotYtarget += 0x4000;
        } else {
            rotYtarget -= 0x4000;
        }
        if (((this->stateAndTimer + 0x20) & 0x40) != 0) {
            rotXTarget += 0x2000;
        } else {
            rotXTarget -= 0x2000;
        }
    }

    switch (this->fishState) {
        case 100:
            Fishing_HandleAquariumDialog(this, play);

            this->actor.uncullZoneForward = 500.0f;
            this->actor.uncullZoneScale = 300.0f;

            Lights_PointNoGlowSetInfo(&this->lightInfo, (s16)this->actor.world.pos.x,
                                      (s16)this->actor.world.pos.y + 20.0f, (s16)this->actor.world.pos.z - 50.0f, 255,
                                      255, 255, 255);

            this->fishLength = sFishingRecordLength;
            targetPosOffset.y = (f32)Math_SinS(play->gameplayFrames * 300) * 1;
            targetPosOffset.z = (f32)Math_SinS(play->gameplayFrames * 230) * 2;
            this->actor.world.pos.x = 130.0f;
            this->actor.world.pos.y = 55.0f + targetPosOffset.y;
            this->actor.world.pos.z = 1300.0f + targetPosOffset.z;
            this->actor.shape.rot.y = -0x8000;

            if ((this->actor.projectedPos.z < 200.0f) && (this->actor.projectedPos.z > 0.0f)) {
                bubblePos.x = Rand_CenteredFloat(5.0f) + 130.0f;
                bubblePos.y = 40.0f;
                bubblePos.z = Rand_CenteredFloat(5.0f) + 1280.0f;
                Fishing_SpawnBubble(NULL, play->specialEffects, &bubblePos, Rand_ZeroFloat(0.02f) + 0.03f, 1);
            }

            Math_ApproachS(&this->fishLimbEFRotYDelta, (Math_SinS(this->stateAndTimer * 0x800) * 2500.0f) + 2500.0f, 2, 0x7D0);
            Math_ApproachS(&this->fishLimb89RotYDelta, Math_SinS(this->stateAndTimer * 0xA00) * 1500.0f, 2, 0x7D0);

            this->unk_190 = 0.3f;
            this->unk_194 = 1000.0f / 3.0f;
            return;

        case 10:
            this->fishTargetPos = this->actor.home.pos;

            Math_ApproachF(&this->actor.speed, 2.0f, 1.0f, 0.5f);
            Math_ApproachF(&this->rotationStep, 4096.0f, 1.0f, 256.0f);

            if (distToTarget < 40.0f) {
                this->fishState = 11;
                this->unk_190 = 0.4f;
                this->unk_194 = 500.0f;
            }

            func_80B70ED4(this, input);

            if (this->actor.xzDistToPlayer < (250.0f * playerSpeedMod)) {
                this->fishStateNext = this->fishState = 0;
                this->unk_1A4 = 1000;
                this->unk_1A2 = 200;
                this->timerArray[1] = 50;
            }
            break;

        case 11:
            this->fishTargetPos = this->actor.home.pos;

            Math_ApproachF(&this->actor.speed, 0.0f, 1.0f, 0.05f);
            Math_ApproachF(&this->rotationStep, 0.0f, 1.0f, 256.0f);

            if (distToTarget >= 40.0f) {
                this->fishState = 10;
                this->unk_190 = 1.0f;
                this->unk_194 = 2000.0f;
            }
            func_80B70ED4(this, input);

            if (this->actor.xzDistToPlayer < (250.0f * playerSpeedMod)) {
                this->fishStateNext = this->fishState = 0;
                this->unk_1A4 = 1000;
                this->unk_1A2 = 200;
                this->timerArray[1] = 50;
            }

            if (Message_GetState(&play->msgCtx) == TEXT_STATE_NONE) {
                if ((gSaveContext.save.dayTime >= CLOCK_TIME(18, 0)) &&
                    (gSaveContext.save.dayTime <= CLOCK_TIME(18, 0) + 27)) {
                    this->fishState = 7;
                    this->timerArray[3] = (s16)Rand_ZeroFloat(150.0f) + 200;
                }
                if ((gSaveContext.save.dayTime >= CLOCK_TIME(5, 30) - 1) &&
                    (gSaveContext.save.dayTime < CLOCK_TIME(5, 30) + 27)) {
                    this->fishState = 7;
                    this->timerArray[3] = (s16)Rand_ZeroFloat(150.0f) + 200;
                }
            }

            if (KREG(15) != 0) {
                KREG(15) = 0;
                this->fishState = 7;
                this->timerArray[3] = (s16)Rand_ZeroFloat(150.0f) + 2000;
            }
            break;

        case 0:
            Math_ApproachF(&this->actor.speed, 1.0f, 1.0f, 0.05f);
            Math_ApproachF(&this->rotationStep, 0.0f, 1.0f, 256.0f);

            if (this->timerArray[0] == 0) {
                if (this->unk_1A4 == 0) {
                    this->fishState = this->fishStateNext = 10;
                } else {
                    this->fishState = 1;
                    this->timerArray[0] = (s16)Rand_ZeroFloat(30.0f) + 10;
                    this->fishTargetPos.x = Rand_CenteredFloat(300.0f);
                    this->fishTargetPos.y = (WATER_SURFACE_Y(play) - 50.0f) - Rand_ZeroFloat(50.0f);
                    this->fishTargetPos.z = Rand_CenteredFloat(300.0f);
                    this->unk_190 = 1.0f;
                    this->unk_194 = 2000.0f;
                }
            }

            if (sLureEquipped == FS_LURE_SINKING) {
                func_80B70ED4(this, input);
            } else {
                this->actor.flags &= ~ACTOR_FLAG_0;
            }
            break;

        case 1:
            if (this->isLoach == 1) {
                this->fishState = -1;
                this->unk_1A4 = 20000;
                this->unk_1A2 = 20000;
                this->fishTargetPos.x = 0.0f;
                this->fishTargetPos.y = -140.0f;
                this->fishTargetPos.z = 0.0f;
            } else {
                Math_ApproachF(&this->rotationStep, 4096.0f, 1.0f, 256.0f);

                if ((this->actor.xzDistToPlayer < (250.0f * playerSpeedMod)) || (this->timerArray[1] != 0)) {
                    Math_ApproachF(&this->rotationStep, 8192.0f, 1.0f, 768.0f);
                    Math_ApproachF(&this->actor.speed, 4.2f, 1.0f, 0.75);
                    this->unk_190 = 1.2f;
                    this->unk_194 = 4000.0f;
                    this->timerArray[0] = 20;
                } else {
                    this->unk_190 = 1.0f;
                    this->unk_194 = 2000.0f;
                    Math_ApproachF(&this->actor.speed, 1.5f, 1.0f, 0.1f);
                }

                if ((this->timerArray[0] == 0) || (distToTarget < 50.0f)) {
                    this->fishState = 0;
                    this->timerArray[0] = (s16)Rand_ZeroFloat(30.0f) + 3;
                    this->unk_190 = 1.0f;
                    this->unk_194 = 500.0f;
                }

                if (sLureEquipped == FS_LURE_SINKING) {
                    func_80B70ED4(this, input);
                } else {
                    this->actor.flags &= ~ACTOR_FLAG_0;
                }
            }
            break;

        case -1: // loach state 1
            Math_ApproachS(&this->rotationTarget.x, 0, 0x14, 0x20);

            if ((this->actor.xzDistToPlayer < (250.0f * playerSpeedMod)) || (this->timerArray[1] != 0)) {
                Math_ApproachF(&this->actor.speed, 3.0f, 1.0f, 0.75);
                this->unk_190 = 1.0f;
                this->timerArray[0] = 20;
                this->unk_194 = 4000.0f;
                Math_ApproachF(&this->rotationStep, 4096.0f, 1.0f, 256.0f);

                if ((play->gameplayFrames % 32) == 0) {
                    this->fishTargetPos.x = Rand_CenteredFloat(600.0f);
                    this->fishTargetPos.z = Rand_CenteredFloat(600.0f);
                    this->fishTargetPos.y = -120.0f;
                }
            } else if (distToTarget > 50.0f) {
                this->unk_190 = 0.8f;
                this->unk_194 = 1500.0f;
                Math_ApproachF(&this->actor.speed, 1.0f, 1.0f, 0.1f);
                Math_ApproachF(&this->rotationStep, 2048.0f, 1.0f, 128.0f);
            } else {
                this->unk_190 = 0.4f;
                this->unk_194 = 500.0f;
                Math_ApproachZeroF(&this->actor.speed, 1.0f, 0.02f);
                Math_ApproachF(&this->rotationStep, 0.0f, 1.0f, 256.0f);
            }

            if (this->unk_1A4 == 0) {
                this->fishState = 10;
                this->fishStateNext = 10;
            } else if ((KREG(2) != 0) || (((this->unk_1A4 & 0x7FF) == 0) && (this->unk_1A4 < 15000))) {
                KREG(2) = 0;
                this->fishState = -2;
                this->actor.world.rot.x = this->actor.shape.rot.x = 0;
                this->fishTargetPos.y = WATER_SURFACE_Y(play) + 10.0f;
                this->fishTargetPos.x = Rand_ZeroFloat(50.0f);
                this->fishTargetPos.z = Rand_ZeroFloat(50.0f);
            }

            this->actor.flags &= ~ACTOR_FLAG_0;
            break;

        case -2:
            if ((this->actor.xzDistToPlayer < (250.0f * playerSpeedMod)) || (this->timerArray[1] != 0)) {
                this->fishState = -1;
                this->fishTargetPos.y = -120.0f;
            } else {
                this->unk_190 = 0.6f;
                this->unk_194 = 1000.0f;

                Math_ApproachS(&this->rotationTarget.x, -0x1000, 0x14, 0x100);

                if (this->actor.world.pos.y < (WATER_SURFACE_Y(play) - 20.0f)) {
                    Math_ApproachF(&this->actor.speed, 0.5f, 1.0f, 0.1f);
                } else {
                    Math_ApproachZeroF(&this->actor.speed, 1.0f, 0.01f);

                    if ((this->actor.speed == 0.0f) || (this->actor.world.pos.y > (WATER_SURFACE_Y(play) - 5.0f))) {
                        this->fishTargetPos.x = Rand_ZeroFloat(300.0f);
                        this->fishTargetPos.z = Rand_ZeroFloat(300.0f);
                        this->fishTargetPos.y = this->actor.floorHeight + 10.0f;
                        this->fishState = -25;
                        this->rotationStep = 0.0f;

                        spB8 = this->fishMouthPos;
                        spB8.y = WATER_SURFACE_Y(play);
                        Fishing_SpawnRipple(&this->actor.projectedPos, play->specialEffects, &spB8, 10.0f, 300.0f, 150,
                                            90);
                        Fishing_SpawnRipple(&this->actor.projectedPos, play->specialEffects, &spB8, 30.0f, 400.0f, 150,
                                            90);

                        Actor_PlaySfx(&this->actor, NA_SE_PL_CATCH_BOOMERANG);
                        break;
                    }
                }

                Math_ApproachF(&this->rotationStep, 2048.0f, 1.0f, 128.0f);
                this->actor.flags &= ~ACTOR_FLAG_0;
            }
            break;

        case -25:
            if ((this->actor.xzDistToPlayer < (250.0f * playerSpeedMod)) || (this->timerArray[1] != 0)) {
                this->fishState = -1;
                this->fishTargetPos.y = -120.0f;
            } else {
                Math_ApproachS(&this->rotationTarget.x, 0x1000, 0x14, 0x6A);

                if (distToTarget > 40.0f) {
                    this->unk_190 = 0.7f;
                    this->unk_194 = 1200.0f;
                    Math_ApproachF(&this->actor.speed, 0.5f, 1.0f, 0.01f);
                    Math_ApproachF(&this->rotationStep, 2048.0f, 1.0f, 128.0f);
                } else {
                    this->fishState = -1;
                }
            }
            break;

        case 2:
            if (((this->actor.params + D_80B7E118) & 1) != 0) {
                multiVecSrc.x = 10.0f;
            } else {
                multiVecSrc.x = -10.0f;
            }
            multiVecSrc.y = 0.0f;
            multiVecSrc.z = 0.0f;
            Matrix_RotateY(sLureRot.y, MTXMODE_NEW);
            Matrix_MultVec3f(&multiVecSrc, &targetPosOffset);

            this->fishTargetPos.x = sLurePos.x + targetPosOffset.x;
            this->fishTargetPos.z = sLurePos.z + targetPosOffset.z;

            if (sLureEquipped == FS_LURE_SINKING) {
                this->fishTargetPos.y = sLurePos.y;
            } else if (this->isLoach == 0) {
                this->fishTargetPos.y = sLurePos.y - 15.0f;
            } else {
                this->fishTargetPos.y = sLurePos.y - 5.0f;
            }

            if (this->fishTargetPos.y <= this->actor.floorHeight) {
                this->fishTargetPos.y = this->actor.floorHeight + 3.0f;
            }

            if ((sLureEquipped != FS_LURE_SINKING) && (this->fishTargetPos.y < this->actor.world.pos.y)) {
                Math_ApproachF(&this->actor.world.pos.y, this->fishTargetPos.y, 0.1f,
                               (this->actor.world.pos.y - this->fishTargetPos.y) * 0.1f);
            }

            Math_ApproachF(&this->rotationStep, 8192.0f, 1.0f, (KREG(16) * 128) + 384.0f);
            if (CHECK_BTN_ALL(input->press.button, BTN_A)) {
                this->perception += 0.005f;
            }

            if (sWiggleAttraction != 0) {
                if (sWiggleAttraction == 1) {
                    this->perception += 0.01f;
                } else {
                    this->perception += 0.05f;
                }
                sWiggleAttraction = 0;
            }

            if (CHECK_BTN_ALL(input->press.button, BTN_B)) {
                this->perception += 0.008f;
            }

            if (distToTarget < ((this->fishLength * 0.5f) + 20.0f)) {
                if (this->unk_15E == 0) {
                    this->unk_190 = 1.0f;
                    this->unk_194 = 500.0f;
                    this->timerArray[0] = (s16)Rand_ZeroFloat(10.0f) + 2;
                }
                Math_ApproachF(&this->actor.speed, -0.2f, 1.0f, 0.1f);
                this->unk_15E = 1;
            } else {
                if (this->unk_15E != 0) {
                    this->unk_190 = 1.0f;
                    this->rotationStep = 0.0f;
                    this->unk_194 = 3000.0f;
                }
                Math_ApproachF(&this->actor.speed, 3.0f, 1.0f, 0.15f);
                this->unk_15E = 0;
            }

            if (this->fishLength >= 60.0f) {
                multiplier = 0.3f;
            } else if (this->fishLength >= 45.0f) {
                multiplier = 0.6f;
            } else {
                multiplier = 1.0f;
            }

            if ((gSaveContext.save.dayTime >= CLOCK_TIME(17, 0)) && (gSaveContext.save.dayTime < CLOCK_TIME(19, 0))) {
                multiplier *= 1.75f;
            } else if ((gSaveContext.save.dayTime >= CLOCK_TIME(5, 0)) &&
                       (gSaveContext.save.dayTime < CLOCK_TIME(7, 0))) {
                multiplier *= 1.5f;
            } else if (sFishingFoggy != 0) {
                multiplier *= 1.5f;
            } else if ((u8)sStormStrength != 0) {
                multiplier *= 3.0f;
            }

            chance = 0.03f * multiplier;
            if (sLureEquipped == FS_LURE_SINKING) {
                chance *= 5.0f;
            }

            if (((this->timerArray[0] == 1) || (Rand_ZeroOne() < chance)) &&
                ((Rand_ZeroOne() < (this->perception * multiplier)) || ((this->isLoach + 1) == KREG(69)))) {
                if (this->isLoach == 0) {
                    this->fishState = 3;
                    this->unk_190 = 1.2f;
                    this->unk_194 = 5000.0f;
                    this->timerArray[0] = Rand_ZeroFloat(10.0f);
                } else {
                    this->fishState = -3;
                    this->unk_190 = 1.0f;
                    this->unk_194 = 3000.0f;
                    this->timerArray[0] = 40;
                }
                if (sLureEquipped == FS_LURE_SINKING) {
                    this->speedTarget = Rand_ZeroFloat(1.5f) + 3.0f;
                } else {
                    this->speedTarget = Rand_ZeroFloat(1.5f) + 4.5f;
                }
            }

            if ((sRodCastState != 3) || (this->timerArray[2] == 0) ||
                (sqrtf(SQ(this->actor.world.pos.x) + SQ(this->actor.world.pos.z)) > 800.0f)) {
                this->fishState = this->fishStateNext;
                this->timerArray[1] = (s16)Rand_ZeroFloat(30.0f) + 50;
                this->timerArray[0] = (s16)Rand_ZeroFloat(10.0f) + 5;
                this->unk_190 = 1.0f;
                this->rotationStep = 0.0f;
                this->unk_194 = 2000.0f;
            }

            if (this->actor.xzDistToPlayer < (100.0f * playerSpeedMod)) {
                this->fishStateNext = this->fishState = 0;
                this->unk_1A4 = 1000;
                this->unk_1A2 = 200;
                this->timerArray[1] = 50;
            }
            break;

        case 3:
            this->lilyTimer = 6;
            rotXYScale = 2;

            if ((((s16)player->actor.world.pos.x + D_80B7E118) & 1) != 0) {
                multiVecSrc.x = 30.0f;
            } else {
                multiVecSrc.x = -30.0f;
            }
            multiVecSrc.y = 0.0f;
            multiVecSrc.z = 30.0f;

            Matrix_RotateY(sLureRot.y, MTXMODE_NEW);
            Matrix_MultVec3f(&multiVecSrc, &targetPosOffset);

            this->fishTargetPos.x = sLurePos.x + targetPosOffset.x;
            this->fishTargetPos.z = sLurePos.z + targetPosOffset.z;
            this->fishTargetPos.y = sLurePos.y - 10.0f;
            this->rotationStep = 4096.0f;
            Math_ApproachF(&this->actor.speed, this->speedTarget * 0.8f, 1.0f, 1.0f);

            if ((sRodCastState != 3) || (sLurePos.y > (WATER_SURFACE_Y(play) + 5.0f)) ||
                (sqrtf(SQ(sLurePos.x) + SQ(sLurePos.z)) > 800.0f)) {
                this->fishState = this->fishStateNext;
                this->timerArray[0] = 0;
                this->unk_190 = 1.0f;
                this->unk_194 = 2000.0f;
            } else if ((this->timerArray[0] == 0) || (distToTarget < 30.0f)) {
                this->fishState = 4;
                this->fishTargetPos = sLurePos;
                this->rotationStep = 16384.0f;
                this->unk_190 = 1.2f;
                this->unk_194 = 5000.0f;
                this->timerArray[0] = 20;
            }
            break;

        case 4:
            Math_ApproachF(&this->rotationStep, 16384.0f, 1.0f, 4096.0f);
            Math_ApproachS(&this->fishLimbDRotZDelta, 0x4E20, 4, 0x1388);

            this->lilyTimer = 50;
            rotXYScale = 2;
            this->fishTargetPos = sLurePos;
            Math_ApproachF(&this->actor.speed, this->speedTarget, 1.0f, 1.0f);

            if ((sRodCastState != 3) || (this->timerArray[0] == 0) || (sLurePos.y > (WATER_SURFACE_Y(play) + 5.0f)) ||
                (sqrtf(SQ(sLurePos.x) + SQ(sLurePos.z)) > 800.0f)) {

                this->timerArray[0] = 0;
                this->fishState = this->fishStateNext;
                this->unk_190 = 1.0f;
                this->unk_194 = 2000.0f;
            } else if (distToTarget < 10.0f) {
                if (Fishing_SplashBySize(this, play, false)) {
                    Fishing_FishLeapSfx(this, false);
                }

                this->fishState = 5;
                this->unk_190 = 1.2f;
                this->unk_194 = 5000.0f;
                this->timerArray[1] = 150;
                this->timerArray[0] = 0;
                this->timerArray[2] = 0;
                this->timerArray[3] = 120;

                sRodCastState = 4;
                sFishingHookedFish = this;
                sFishMouthOffset.y = 500.0f - Rand_ZeroFloat(400.0f);

                // get rumble time based on size and lure used.
                if (sLureEquipped == FS_LURE_SINKING) {
                    if (this->fishLength > 70.0f) {
                        timer = (s16)Rand_ZeroFloat(20.0f) + 10;
                    } else if (this->fishLength > 60.0f) {
                        timer = (s16)Rand_ZeroFloat(30.0f) + 20;
                    } else if (this->fishLength > 50.0f) {
                        timer = (s16)Rand_ZeroFloat(30.0f) + 30;
                    } else {
                        timer = (s16)Rand_ZeroFloat(40.0f) + 40;
                    }
                    sLureBitTimer = timer;
                    sRumbleDelay = timer;
                    Rumble_Override(0.0f, 60, timer * 3, 10);
                } else {
                    if (this->fishLength > 70.0f) {
                        timer = (s16)Rand_ZeroFloat(5.0f) + 10;
                    } else if (this->fishLength > 60.0f) {
                        timer = (s16)Rand_ZeroFloat(5.0f) + 15;
                    } else if (this->fishLength > 50.0f) {
                        timer = (s16)Rand_ZeroFloat(5.0f) + 17;
                    } else {
                        timer = (s16)Rand_ZeroFloat(5.0f) + 25;
                    }
                    sLureBitTimer = timer;
                    sRumbleDelay = timer;
                    Rumble_Override(0.0f, 180, timer * 3, 10);
                }

                sLineHooked = 0;
                sRodPullback = 100;
                sFishFightTime = 0;
            }
            break;

        case -3:
            this->lilyTimer = 50;
            this->fishTargetPos = sLurePos;
            Math_ApproachF(&this->actor.speed, 2.0f, 1.0f, 1.0f);

            if ((sRodCastState != 3) || (this->timerArray[0] == 0) || (sLurePos.y > (WATER_SURFACE_Y(play) + 5.0f)) ||
                (sqrtf(SQ(sLurePos.x) + SQ(sLurePos.z)) > 800.0f)) {

                this->timerArray[0] = 0;
                this->unk_190 = 1.0f;
                this->fishState = this->fishStateNext;
                this->unk_194 = 2000.0f;
            } else if (distToTarget < 10.0f) {
                if (sLurePos.y > (WATER_SURFACE_Y(play) - 10.0f)) {
                    Actor_PlaySfx(&this->actor, NA_SE_EV_JUMP_OUT_WATER);
                    Sfx_PlaySfxCentered(NA_SE_PL_CATCH_BOOMERANG);
                }

                Fishing_SplashBySize(this, play, false);
                this->fishState = 5;
                this->unk_190 = 1.2f;
                this->unk_194 = 5000.0f;
                this->timerArray[1] = 150;
                this->timerArray[0] = 0;
                this->timerArray[2] = 0;
                this->timerArray[3] = 120;

                sRodCastState = 4;
                sFishingHookedFish = this;

                if (sLureEquipped == FS_LURE_SINKING) {
                    sLureBitTimer = 30;
                    sRumbleDelay = 100;
                    Rumble_Override(0.0f, 60, 90, 10);
                } else {
                    sLureBitTimer = 30;
                    sRumbleDelay = 40;
                    Rumble_Override(0.0f, 180, 90, 10);
                }

                sLineHooked = false;
                sRodPullback = 100;
                sFishFightTime = 0;
            }
            break;

        case 5:
            this->actor.uncullZoneForward = 1200.0f;
            this->actor.uncullZoneScale = 200.0f;

            sFishFightTime++;
            osSyncPrintf("HIT FISH %dcm\n", (u8)this->fishLength);

            Math_ApproachS(&this->fishLimbDRotZDelta, 0x2AF8, 4, 0xBB8);
            sFishingHookedFish = this;
            Math_ApproachS(&player->actor.shape.rot.y, this->actor.yawTowardsPlayer + 0x8000, 5, 0x500);

            if (sLineHooked == 0) {
                if ((sSinkingLureSegmentIndex < 20) && ((sLureTimer & 3) == 0)) {
                    sSinkingLureSegmentIndex++;
                }
            }

            if ((sLureBitTimer != 0) && (sLineHooked == 0)) { // pull the line to hook it
                if (((input->rel.stick_y < -50) && (sStickAdjYPrev > -40)) ||
                    CHECK_BTN_ALL(input->press.button, BTN_A)) {
                    if (input->rel.stick_y < -50) {
                        temp_f0 = 40.0f - ((this->fishLength - 30.0f) * 1.333333f);
                        if (temp_f0 > 0.0f) {
                            this->unk_152 = temp_f0;
                            this->unk_154 = this->actor.yawTowardsPlayer - this->actor.shape.rot.y;
                            this->unk_156 = 1;
                        }
                    }

                    this->fishLimbRotPhaseStep = 1.7f;
                    this->fishLimbRotPhaseMag = 7000.0f;
                    sLineHooked = 1;
                    SEQCMD_PLAY_SEQUENCE(SEQ_PLAYER_BGM_MAIN, 0, 8, NA_BGM_ENEMY);
                    sFishingMusicDelay = 0;

                    if (this->isLoach == 1) {
                        rumbleStrength = (this->fishLength * 3.0f) + 120.0f;
                    } else {
                        rumbleStrength = (2.0f * this->fishLength) + 120.0f;
                    }
                    if (rumbleStrength > 255.0f) {
                        rumbleStrength = 255.0f;
                    }

                    Rumble_Override(0.0f, rumbleStrength, 120, 5);
                    sRumbleDelay = 40;
                    sRodHitTimer = 10;
                    Sfx_PlaySfxCentered(NA_SE_IT_FISHING_HIT);
                }
            }

            if (this->actor.world.pos.y < WATER_SURFACE_Y(play)) {
                if (this->timerArray[1] > 30) {
                    phi_v0_2 = 7;
                } else {
                    phi_v0_2 = 0xF;
                }

                if (((this->stateAndTimer & phi_v0_2) == 0) && (Rand_ZeroOne() < 0.75f) && (sRumbleDelay == 0)) {
                    if (this->fishLength >= 70.0f) {
                        rumbleStrength = 255.0f;
                    } else if (this->fishLength >= 60.0f) {
                        rumbleStrength = 230.0f;
                    } else if (this->fishLength >= 50.0f) {
                        rumbleStrength = 200.0f;
                    } else if (this->fishLength >= 40.0f) {
                        rumbleStrength = 170.0f;
                    } else {
                        rumbleStrength = 140.0f;
                    }

                    if (phi_v0_2 == 0xF) {
                        rumbleStrength *= 3.0f / 4.0f;
                    }

                    Rumble_Override(0.0f, rumbleStrength, (s16)Rand_ZeroFloat(5.0f) + 10, 5);
                }

                if (this->timerArray[1] > 30) {
                    if (this->timerArray[0] == 0) {
                        multiVecSrc.x = 0.0f;
                        multiVecSrc.y = 0.0f;
                        multiVecSrc.z = 200.0f;

                        for (attempts = 0; attempts < 100; attempts++) {
                            Matrix_RotateY(Rand_CenteredFloat(3.0f * M_PI / 4.0f) +
                                               BINANG_TO_RAD_ALT(this->actor.yawTowardsPlayer + 0x8000),
                                           MTXMODE_NEW);
                            Matrix_MultVec3f(&multiVecSrc, &targetPosOffset);

                            this->fishTargetPos.x = this->actor.world.pos.x + targetPosOffset.x;
                            this->fishTargetPos.z = this->actor.world.pos.z + targetPosOffset.z;

                            if ((SQ(this->fishTargetPos.x) + SQ(this->fishTargetPos.z)) < SQ(750.0f)) {
                                break;
                            }
                        }

                        if ((Rand_ZeroOne() < 0.1f) && (this->timerArray[3] == 0)) {
                            if (this->fishLength >= 60.0f) {
                                rumbleStrength8 = 255;
                            } else if (this->fishLength >= 50.0f) {
                                rumbleStrength8 = 200;
                            } else {
                                rumbleStrength8 = 180;
                            }
                            Rumble_Override(0.0f, rumbleStrength8, 90, 2);
                            this->timerArray[0] = 20;
                            this->timerArray[1] = 100;
                            this->timerArray[2] = 20;
                            this->timerArray[3] = 100;
                            this->fishTargetPos.y = 300.0f;
                            sRumbleDelay = 40;
                            sRodPullback = (s16)Rand_ZeroFloat(30.0f) + 20;
                        } else {
                            this->timerArray[0] = (s16)Rand_ZeroFloat(10.0f) + 3;
                            this->timerArray[2] = 0;
                            this->fishTargetPos.y = -70.0f - Rand_ZeroFloat(150.0f);
                        }
                    }

                    if (this->timerArray[2] != 0) {
                        sRodReelingSpeed = 0.0f;
                        this->unk_190 = 1.6f;
                        this->unk_194 = 6000.0f;
                        Math_ApproachF(&this->actor.speed, 7.5f, 1.0f, 1.0f);
                        Math_ApproachS(&this->fishLimbDRotZDelta, 20000, 2, 4000);
                    } else {
                        if ((sLineHooked == 0) && (sLureEquipped == FS_LURE_SINKING)) {
                            this->unk_190 = 1.0f;
                            this->unk_194 = 2000.0f;
                            Math_ApproachF(&this->actor.speed, 3.0f, 1.0f, 0.2f);
                        } else {
                            this->unk_190 = 1.4f;
                            this->unk_194 = 5000.0f;
                            Math_ApproachF(&this->actor.speed, 5.0f, 1.0f, 0.5f);
                        }

                        if (this->isLoach == 0) {
                            sRodReelingSpeed = 1.0f - (this->fishLength * 0.00899f);
                        } else {
                            sRodReelingSpeed = 1.0f - (this->fishLength * 0.00899f * 1.4f);
                        }
                    }
                } else {
                    if (((this->timerArray[1] & 0xF) == 0) && CHECK_BTN_ALL(input->cur.button, BTN_A) &&
                        (!(this->fishLength >= 60.0f) || (sFishFightTime >= 2000))) {
                        this->unk_152 = (s16)Rand_ZeroFloat(30.0f) + 15;
                        this->unk_154 = this->actor.yawTowardsPlayer - this->actor.shape.rot.y;
                    }

                    this->unk_190 = 1.0f;
                    this->unk_194 = 4500.0f;

                    if (this->isLoach == 0) {
                        sRodReelingSpeed = 1.3f - (this->fishLength * 0.00899f);
                    } else {
                        sRodReelingSpeed = 1.3f - (this->fishLength * 0.00899f * 1.4f);
                    }

                    Math_ApproachF(&this->actor.speed, 2.0f, 1.0f, 0.5f);

                    if (this->timerArray[1] == 0) {
                        this->unk_152 = 0;

                        if (sFishFightTime < 2000) {
                            this->timerArray[1] = (s16)Rand_ZeroFloat(50.0f) + 50;
                        } else if (sFishFightTime < 3000) {
                            this->timerArray[1] = (s16)Rand_ZeroFloat(20.0f) + 30;
                        } else {
                            this->timerArray[1] = (s16)Rand_ZeroFloat(10.0f) + 25;
                        }
                    }
                }
            }

            if (sReelLock != 0) {
                sRodReelingSpeed = 0.0f;
            }

            if (sLineHooked || (sLureEquipped != FS_LURE_SINKING)) {
                if (this->actor.speed < 3.0f) {
                    if ((sLureTimer & 8) != 0) {
                        targetPosOffset.x = -0.8f;
                    } else {
                        targetPosOffset.x = -0.75f;
                    }
                } else {
                    if ((sLureTimer & 4) != 0) {
                        targetPosOffset.x = -0.9f;
                    } else {
                        targetPosOffset.x = -0.85f;
                    }
                }

                Math_ApproachF(&D_80B7A6C0, 35.0f, 0.1f, 3.5f);
                Math_ApproachF(&D_80B7A6BC, targetPosOffset.x, 0.3f, 0.1f);
            }

            sReelLinePos[LINE_SEG_COUNT - 1] = this->fishMouthPos;
            multiVecSrc.x = sReelLinePos[LINE_SEG_COUNT - 1].x - sReelLinePos[LINE_SEG_COUNT - 2].x;
            multiVecSrc.y = sReelLinePos[LINE_SEG_COUNT - 1].y - sReelLinePos[LINE_SEG_COUNT - 2].y;
            multiVecSrc.z = sReelLinePos[LINE_SEG_COUNT - 1].z - sReelLinePos[LINE_SEG_COUNT - 2].z;

            if ((SQ(multiVecSrc.x) + SQ(multiVecSrc.y) + SQ(multiVecSrc.z)) > SQ(20.0f)) {
                Math_ApproachF(&this->actor.world.pos.x, sReelLinePos[LINE_SEG_COUNT - 2].x, 0.2f,
                               2.0f * (this->actor.speed * 1.5f));
                Math_ApproachF(&this->actor.world.pos.y, sReelLinePos[LINE_SEG_COUNT - 2].y, 0.2f,
                               2.0f * (this->actor.speed * 1.5f) * 5.0f * 0.1f);
                Math_ApproachF(&this->actor.world.pos.z, sReelLinePos[LINE_SEG_COUNT - 2].z, 0.2f,
                               2.0f * (this->actor.speed * 1.5f));
            }

            if (CHECK_BTN_ALL(input->cur.button, BTN_A) || (input->rel.stick_y < -30)) {
                if (sRodPullback < 100) {
                    sRodPullback++;
                }
            } else {
                if (sRodPullback != 0) {
                    sRodPullback--;
                }
            }

            if ((sRodCastState < 3) || ((sReelLock != 0) && (sFishFightTime > 50)) || (sFishFightTime >= 6000) ||
                ((sLureBitTimer == 0) && (sLineHooked == 0)) || (sRodPullback == 0) ||
                (((sLureTimer & 0x7F) == 0) && (Rand_ZeroOne() < 0.05f) && (sLureEquipped != FS_LURE_SINKING) &&
                 (KREG(69) == 0))) {
                sFishingCaughtTextDelay = 20;

                if ((sLureBitTimer == 0) && (sLineHooked == 0)) {
                    sFishingCaughtTextId = 0x4081;
                    if (((sLinkAge == LINK_AGE_CHILD) && (HIGH_SCORE(HS_FISHING) & HS_FISH_PRIZE_CHILD)) ||
                        ((sLinkAge != LINK_AGE_CHILD) && (HIGH_SCORE(HS_FISHING) & HS_FISH_PRIZE_ADULT))) {
                        sFishingCaughtTextDelay = 0;
                    }
                } else {
                    sFishingCaughtTextId = 0x4082;
                    Rumble_Override(0.0f, 1, 3, 1);
                    SEQCMD_STOP_SEQUENCE(SEQ_PLAYER_BGM_MAIN, 10);
                }

                this->fishState = this->fishStateNext = 0;
                this->unk_1A4 = 10000;
                this->unk_1A2 = 500;
                this->timerArray[1] = 50;
                this->timerArray[0] = 0;
                this->unk_190 = 1.0f;
                this->unk_194 = 3000.0f;

                if (sRodCastState == 4) {
                    sRodCastState = 3;
                }

                sFishingMusicDelay = 50;
                sRodReelingSpeed = 0.5f;
                this->unk_152 = 0;
            } else if (this->actor.xzDistToPlayer < (KREG(59) + 50.0f)) {
                this->fishState = 6;
                this->timerArray[0] = 100;
                player->unk_860 = 3;
                Rumble_Override(0.0f, 1, 3, 1);
                sFishesCaught++;
                Cutscene_StartManual(play, &play->csCtx);
                sFishingPlayerCinematicState = 100;
                sCatchCamX = 45.0f;
                sRodCastState = 5;
                this->unk_190 = 1.0f;
                this->unk_194 = 500.0f;
                this->fishLimbRotPhaseMag = 5000.0f;

                if (this->actor.world.pos.y <= WATER_SURFACE_Y(play)) {
                    Fishing_FishLeapSfx(this, true);
                    Fishing_SplashBySize(this, play, true);
                }
                goto hoistCatch;
            }
            break;

        hoistCatch:
        case 6:
            Math_ApproachS(&this->fishLimbDRotZDelta, 11000, 2, 4000);
            Math_ApproachF(&sCatchCamX, 15.0f, 0.05f, 0.75f);

            multiVecSrc.x = sCatchCamX;
            if (sLinkAge != LINK_AGE_CHILD) {
                multiVecSrc.y = 30.0f;
                multiVecSrc.z = 55.0f;
            } else {
                multiVecSrc.y = 10.0f;
                multiVecSrc.z = 50.0f;
            }
            Matrix_RotateY(BINANG_TO_RAD_ALT(player->actor.shape.rot.y), MTXMODE_NEW);
            Matrix_MultVec3f(&multiVecSrc, &sSubCamEye);

            sSubCamEye.x += player->actor.world.pos.x;
            sSubCamEye.y += player->actor.world.pos.y;
            sSubCamEye.z += player->actor.world.pos.z;

            sSubCamAt = player->actor.world.pos;
            if (sLinkAge != LINK_AGE_CHILD) {
                sSubCamAt.y += 40.0f;
            } else {
                sSubCamAt.y += 25.0f;
            }

            if (this->timerArray[0] == 90) {
                SEQCMD_PLAY_SEQUENCE(SEQ_PLAYER_BGM_MAIN, 0, 9, NA_BGM_HEART_GET);
                sFishingCaughtTextDelay = 40;

                if (this->isLoach == 0) {
                    sFishLengthToWeigh = this->fishLength;

                    if (sFishLengthToWeigh >= 75) {
                        sFishingCaughtTextId = 0x409F;
                    } else if (sFishLengthToWeigh >= 50) {
                        sFishingCaughtTextId = 0x4091;
                    } else {
                        sFishingCaughtTextId = 0x4083;
                    }
                } else {
                    sFishLengthToWeigh = 2.0f * this->fishLength;
                    sFishingCaughtTextId = 0x4099;
                }

                this->keepState = 0;
            }

            this->unk_160 = -0x4000;
            this->actor.shape.rot.y = player->actor.shape.rot.y + 0x5000;
            this->actor.shape.rot.x = this->actor.shape.rot.z = this->unk_162 = this->unk_164 = this->unk_16E = 0;

            multiVecSrc.x = 4.0f;
            multiVecSrc.y = -10.0f;
            multiVecSrc.z = 5.0f;
            Matrix_MultVec3f(&multiVecSrc, &targetPosOffset);
            Math_ApproachF(&this->actor.world.pos.x, player->bodyPartsPos[PLAYER_BODYPART_R_HAND].x + targetPosOffset.x, 1.0f,
                           6.0f);
            Math_ApproachF(&this->actor.world.pos.y, player->bodyPartsPos[PLAYER_BODYPART_R_HAND].y + targetPosOffset.y, 1.0f,
                           6.0f);
            Math_ApproachF(&this->actor.world.pos.z, player->bodyPartsPos[PLAYER_BODYPART_R_HAND].z + targetPosOffset.z, 1.0f,
                           6.0f);

            sRodLineSpooled = 188.0f;

            if (this->timerArray[0] <= 50) {
                switch (this->keepState) {
                    case 0:
                        if ((Message_GetState(&play->msgCtx) == TEXT_STATE_CHOICE) ||
                            (Message_GetState(&play->msgCtx) == TEXT_STATE_NONE)) {
                            if (Message_ShouldAdvance(play)) {
                                Message_CloseTextbox(play);
                                if (play->msgCtx.choiceIndex == 0) {
                                    if (sFishOnHandLength == 0.0f) {
                                        sFishOnHandLength = this->fishLength;
                                        sFishOnHandIsLoach = this->isLoach;
                                        sLureCaughtWith = sLureEquipped;
                                        Actor_Kill(&this->actor);
                                    } else if ((this->isLoach == 0) && (sFishOnHandIsLoach == 0) &&
                                               ((s16)this->fishLength < (s16)sFishOnHandLength)) {
                                        this->keepState = 1;
                                        this->timerArray[0] = 0x3C;

                                        Message_StartTextbox(play, 0x4098, NULL);
                                    } else {
                                        f32 lengthTemp = sFishOnHandLength;
                                        s16 loachTemp = sFishOnHandIsLoach;
                                        sFishOnHandLength = this->fishLength;
                                        sFishOnHandIsLoach = this->isLoach;
                                        sLureCaughtWith = sLureEquipped;
                                        this->fishLength = lengthTemp;
                                        this->isLoach = loachTemp;
                                    }
                                }
                                if (this->keepState == 0) {
                                    sRodCastState = 0;
                                }
                            }
                        }
                        break;
                    case 1:
                        if ((Message_GetState(&play->msgCtx) == TEXT_STATE_CHOICE) ||
                            (Message_GetState(&play->msgCtx) == TEXT_STATE_NONE)) {
                            if (Message_ShouldAdvance(play)) {
                                Message_CloseTextbox(play);
                                if (play->msgCtx.choiceIndex != 0) {
                                    f32 temp1 = sFishOnHandLength;
                                    s16 temp2 = sFishOnHandIsLoach;
                                    sFishOnHandLength = this->fishLength;
                                    sLureCaughtWith = sLureEquipped;
                                    this->fishLength = temp1;
                                    this->isLoach = temp2;
                                }
                                sRodCastState = 0;
                            }
                        }
                        break;
                }
            }

            if (sRodCastState == 0) {
                if (this->actor.update != NULL) {
                    this->fishState = this->fishStateNext = 0;
                    this->unk_1A4 = 10000;
                    this->unk_1A2 = 500;
                    this->timerArray[1] = 50;
                    this->timerArray[0] = 0;
                    this->unk_190 = 1.0f;
                    this->unk_194 = 2000.0f;
                    SkelAnime_Free(&this->skelAnime, play);

                    if (this->isLoach == 0) {
                        SkelAnime_InitFlex(play, &this->skelAnime, &gFishingFishSkel, &gFishingFishAnim, NULL, NULL, 0);
                        Animation_MorphToLoop(&this->skelAnime, &gFishingFishAnim, 0.0f);
                    } else {
                        SkelAnime_InitFlex(play, &this->skelAnime, &gFishingLoachSkel, &gFishingLoachAnim, NULL, NULL,
                                           0);
                        Animation_MorphToLoop(&this->skelAnime, &gFishingLoachAnim, 0.0f);
                    }
                }

                D_80B7E148 = 520.0f;
                sRodLineSpooled = 195.0f;
                SEQCMD_STOP_SEQUENCE(SEQ_PLAYER_BGM_MAIN, 10);
                sFishingMusicDelay = 20;
                sFishingPlayerCinematicState = 3;
            }
            break;

        case 7:
            this->lilyTimer = 50;
            rotXYScale = 5;
            this->rotationStep = 12288.0f;

            if (this->actor.params < (EN_FISH_PARAM + 4)) {
                this->fishTargetPos = sGroupFishes[this->actor.params - EN_FISH_PARAM].pos;
                sFishGroupVar = 1;
            } else if (this->actor.params < (EN_FISH_PARAM + 8)) {
                this->fishTargetPos = sGroupFishes[this->actor.params - EN_FISH_PARAM + 16].pos;
                sFishGroupVar = 2;
            } else {
                this->fishTargetPos = sGroupFishes[this->actor.params - EN_FISH_PARAM + 32].pos;
                sFishGroupVar = 3;
            }

            Math_ApproachF(&this->actor.speed, 5.0f, 1.0f, 1.0f);

            if (distToTarget < 20.0f) {
                Math_ApproachS(&this->fishLimbDRotZDelta, 20000, 2, 4000);

                if ((this->timerArray[2] == 0) && Fishing_SplashBySize(this, play, false)) {
                    Fishing_FishLeapSfx(this, Rand_ZeroFloat(1.99f));
                    this->timerArray[2] = (s16)Rand_ZeroFloat(20.0f) + 20;
                }
            }

            if (this->timerArray[3] == 0) {
                this->fishState = 10;
                this->fishStateNext = 10;
            } else {
                func_80B70ED4(this, input);
                if (this->actor.xzDistToPlayer < (100.0f * playerSpeedMod)) {
                    this->fishStateNext = this->fishState = 0;
                    this->unk_1A4 = 500;
                    this->unk_1A2 = 200;
                    this->timerArray[1] = 50;
                }
            }
            break;
    }

    Math_ApproachS(&this->fishLimbEFRotYDelta, (Math_SinS(this->stateAndTimer * 0x1000) * 5000.0f) + 5000.0f, 2, 0x7D0);

    if (this->fishState != 6) {
        if (this->actor.world.pos.y > WATER_SURFACE_Y(play)) {
            this->unk_190 = 1.5f;
            this->unk_194 = 5000.0f;

            Math_ApproachS(&this->unk_16E, 0, 5, 0x7D0);

            rotXScale = rotYScale = rotZScale = 3;
            rotXStep = rotYStep = 0x2000;

            this->timerArray[2] = 0;
            this->unk_184 -= 1.0f;
        } else {
            Math_ApproachZeroF(&this->unk_184, 1.0f, 2.0f);
            // check for Loach states
            if ((this->fishState != -1) && (this->fishState != -2) && (this->fishState != -25)) {
                this->rotationTarget.x = 0;
            }

            this->rotationTarget.y = this->rotationTarget.z = 0;
            rotXScale = rotYScale = rotZScale = 4;
            rotXStep = rotYStep = 0x2000;

            spF6 = Fishing_SmoothStepToS(&this->actor.world.rot.y, rotYtarget, rotXYScale, this->rotationStep) * 3.0f;
            Math_ApproachS(&this->actor.world.rot.x, rotXTarget, rotXYScale, this->rotationStep * 0.5f);

            if (spF6 > 8000) {
                spF6 = 8000;
            } else if (spF6 < -8000) {
                spF6 = -8000;
            }

            if (this->actor.speed >= 3.2f) {
                Math_ApproachS(&this->unk_16E, spF6, 2, 20000);
            } else {
                Math_ApproachS(&this->unk_16E, spF6, 3, 3000);
            }

            Actor_UpdateVelocityXYZ(&this->actor);
        }

        Actor_UpdatePos(&this->actor);

        this->actor.world.pos.y += (this->unk_184 * 1.5f);

        if (this->unk_152 != 0) {
            this->rotationTarget.y = this->unk_154;
            this->unk_152--;
            if (this->unk_156 != 0) {
                rotYScale = 5;
                rotYStep = 0x4000;
            } else {
                rotYScale = 10;
                rotYStep = 0x800;
            }
            this->rotationTarget.x = -0x500 - this->actor.shape.rot.x;
            rotXScale = 5;
            rotXStep = 0x4000;
        } else {
            this->unk_156 = 0;
        }

        Math_ApproachS(&this->unk_160, this->rotationTarget.x, rotXScale, rotXStep);
        Math_ApproachS(&this->unk_162, this->rotationTarget.y, rotYScale, rotYStep);
        Math_ApproachS(&this->unk_164, this->rotationTarget.z, rotZScale, 0x2000);

        if (this->actor.speed <= 0.5f) {
            Math_ApproachS(&this->actor.shape.rot.x, 0, 10, this->unk_178);
            Math_ApproachS(&this->unk_178, 0x500, 1, 0x20);
        } else {
            Math_ApproachS(&this->actor.shape.rot.x, -this->actor.world.rot.x, 10, 0x1000);
            this->unk_178 = 0;
        }

        this->actor.shape.rot.y = this->actor.world.rot.y;

        if ((this->fishState != -1) && (this->fishState != -2) && (this->fishState != -25)) {
            if ((this->actor.world.pos.y > WATER_SURFACE_Y(play)) && (this->actor.prevPos.y <= WATER_SURFACE_Y(play))) {
                Fishing_SplashBySize(this, play, true);
                Fishing_FishLeapSfx(this, true);
                this->unk_184 = this->actor.velocity.y;
                this->actor.velocity.y = 0.0f;
                this->rotationTarget.z = Rand_CenteredFloat(32768.0f);
            } else if ((this->actor.world.pos.y < WATER_SURFACE_Y(play)) &&
                       (this->actor.prevPos.y >= WATER_SURFACE_Y(play))) {
                if (this->unk_184 < -5.0f) {
                    this->unk_184 = -5.0f;
                }
                this->actor.world.rot.x = -0xFA0;
                Fishing_SplashBySize(this, play, true);
                this->bubbleTime = 20;
                Fishing_FishLeapSfx(this, 0);
            }
        }

        if ((this->actor.world.pos.y < WATER_SURFACE_Y(play)) &&
            (this->actor.world.pos.y > (WATER_SURFACE_Y(play) - 10.0f)) && ((this->stateAndTimer & 1) == 0) &&
            (this->actor.speed > 0.0f)) {
            Vec3f pos = this->actor.world.pos;
            pos.y = WATER_SURFACE_Y(play);
            Fishing_SpawnRipple(&this->actor.projectedPos, play->specialEffects, &pos, 80.0f, 500.0f, 150, 90);
        }

        if ((this->actor.speed > 0.0f) || (this->fishState == 5)) {
            f32 velocityY = this->actor.velocity.y;

            spD8 = this->fishLength * 0.1f;

            this->actor.world.pos.y -= spD8;
            this->actor.prevPos.y -= spD8;
            this->actor.velocity.y = -1.0f;
            Actor_UpdateBgCheckInfo(play, &this->actor, 30.0f, 30.0f, 100.0f,
                                    UPDBGCHECKINFO_FLAG_0 | UPDBGCHECKINFO_FLAG_2 | UPDBGCHECKINFO_FLAG_6);
            this->actor.world.pos.y += spD8;
            this->actor.prevPos.y += spD8;

            this->actor.velocity.y = velocityY;

            if (this->actor.bgCheckFlags & BGCHECKFLAG_WALL) {
                this->bumpTimer = 20;
            }

            if (this->actor.bgCheckFlags & BGCHECKFLAG_GROUND) {
                if (this->actor.world.pos.y > WATER_SURFACE_Y(play)) {
                    this->unk_184 = Rand_ZeroFloat(3.0f) + 3.0f;
                    this->actor.velocity.x = this->actor.world.pos.x * -0.003f;
                    this->actor.velocity.z = this->actor.world.pos.z * -0.003f;

                    Actor_PlaySfx(&this->actor, NA_SE_EV_FISH_LEAP);
                    Fishing_SplashBySize2(this, play);


                    if (Rand_ZeroOne() < 0.5f) {
                        this->rotationTarget.z = 0x4000;
                    } else {
                        this->rotationTarget.z = -0x4000;
                    }

                    if (Rand_ZeroOne() < 0.5f) {
                        this->rotationTarget.x = 0;
                    } else {
                        this->rotationTarget.x = (s16)Rand_CenteredFloat(32.0f) + 0x8000;
                    }

                    this->rotationTarget.y = (s16)Rand_CenteredFloat(16384.0f);
                    this->unk_190 = 1.0f;
                    this->unk_194 = 5000.0f;
                    this->fishLimbRotPhaseMag = 5000.0f;
                } else {
                    this->unk_184 = 0.0f;

                    if ((this->fishState == 5) && ((this->stateAndTimer & 1) == 0)) {
                        Vec3f pos;

                        pos.x = Rand_CenteredFloat(10.0f) + this->actor.world.pos.x;
                        pos.z = Rand_CenteredFloat(10.0f) + this->actor.world.pos.z;
                        pos.y = this->actor.floorHeight + 5.0f;
                        Fishing_SpawnWaterDust(&this->actor.projectedPos, play->specialEffects, &pos,
                                               (this->fishLength * 0.005f) + 0.15f);
                    }
                }
            }
        }
    }

    if (this->bubbleTime != 0) {
        s16 i;
        Vec3f pos;
        f32 range = (this->fishLength * 0.075f) + 10.0f;

        this->bubbleTime--;

        for (i = 0; i < 2; i++) {
            pos.x = Rand_CenteredFloat(range) + this->actor.world.pos.x;
            pos.y = Rand_CenteredFloat(range) + this->actor.world.pos.y;
            pos.z = Rand_CenteredFloat(range) + this->actor.world.pos.z;
            Fishing_SpawnBubble(&this->actor.projectedPos, play->specialEffects, &pos, Rand_ZeroFloat(0.035f) + 0.04f,
                                0);
        }
    }
}

s32 Fishing_FishOverrideLimbDraw(PlayState* play, s32 limbIndex, Gfx** dList, Vec3f* pos, Vec3s* rot, void* thisx) {
    Fishing* this = (Fishing*)thisx;

    if (limbIndex == 0xD) {
        rot->z -= this->fishLimbDRotZDelta - 11000;
    } else if ((limbIndex == 2) || (limbIndex == 3)) {
        rot->y += this->fishLimb23RotYDelta;
    } else if (limbIndex == 4) {
        rot->y += this->fishLimb4RotYDelta;
    } else if (limbIndex == 0xE) {
        rot->y -= this->fishLimbEFRotYDelta;
    } else if (limbIndex == 0xF) {
        rot->y += this->fishLimbEFRotYDelta;
    } else if (limbIndex == 8) {
        rot->y += this->fishLimb89RotYDelta;
    } else if (limbIndex == 9) {
        rot->y -= this->fishLimb89RotYDelta;
    }

    return 0;
}

void Fishing_FishPostLimbDraw(PlayState* play, s32 limbIndex, Gfx** dList, Vec3s* rot, void* thisx) {
    Fishing* this = (Fishing*)thisx;

    if (limbIndex == 0xD) {
        Matrix_MultVec3f(&sFishMouthOffset, &this->fishMouthPos);
    }
}

s32 Fishing_LoachOverrideLimbDraw(PlayState* play, s32 limbIndex, Gfx** dList, Vec3f* pos, Vec3s* rot, void* thisx) {
    Fishing* this = (Fishing*)thisx;

    if (limbIndex == 3) {
        rot->y += this->loachRotYDelta[0];
    } else if (limbIndex == 4) {
        rot->y += this->loachRotYDelta[1];
    } else if (limbIndex == 5) {
        rot->y += this->loachRotYDelta[2];
    }

    return 0;
}

void Fishing_LoachPostLimbDraw(PlayState* play, s32 limbIndex, Gfx** dList, Vec3s* rot, void* thisx) {
    static Vec3f sLoachMouthOffset = { 500.0f, 500.0f, 0.0f };
    Fishing* this = (Fishing*)thisx;

    if (limbIndex == 0xB) {
        Matrix_MultVec3f(&sLoachMouthOffset, &this->fishMouthPos);
    }
}

void Fishing_DrawFish(Actor* thisx, PlayState* play) {
    Fishing* this = (Fishing*)thisx;

    Gfx_SetupDL_25Opa(play->state.gfxCtx);

    Matrix_Translate(this->actor.world.pos.x, this->actor.world.pos.y, this->actor.world.pos.z, MTXMODE_NEW);
    Matrix_RotateY(BINANG_TO_RAD_ALT(this->unk_162 + this->actor.shape.rot.y), MTXMODE_APPLY);
    Matrix_RotateX(BINANG_TO_RAD_ALT(this->unk_160 + this->actor.shape.rot.x), MTXMODE_APPLY);
    Matrix_RotateZ(BINANG_TO_RAD_ALT(this->unk_164 + this->actor.shape.rot.z), MTXMODE_APPLY);
    Matrix_Scale(this->actor.scale.x, this->actor.scale.y, this->actor.scale.z, MTXMODE_APPLY);

    if (this->isLoach == 0) {
        Matrix_RotateY(BINANG_TO_RAD(this->fishLimb23RotYDelta) - (M_PI / 2), MTXMODE_APPLY);
        Matrix_Translate(0.0f, 0.0f, this->fishLimb23RotYDelta * 10.0f * 0.01f, MTXMODE_APPLY);

        SkelAnime_DrawFlexOpa(play, this->skelAnime.skeleton, this->skelAnime.jointTable, this->skelAnime.dListCount,
                              Fishing_FishOverrideLimbDraw, Fishing_FishPostLimbDraw, this);
    } else {
        Matrix_Translate(0.0f, 0.0f, 3000.0f, MTXMODE_APPLY);
        Matrix_RotateY(BINANG_TO_RAD(this->fishLimb23RotYDelta), MTXMODE_APPLY);
        Matrix_Translate(0.0f, 0.0f, -3000.0f, MTXMODE_APPLY);
        Matrix_RotateY(-(M_PI / 2), MTXMODE_APPLY);

        SkelAnime_DrawFlexOpa(play, this->skelAnime.skeleton, this->skelAnime.jointTable, this->skelAnime.dListCount,
                              Fishing_LoachOverrideLimbDraw, Fishing_LoachPostLimbDraw, this);
    }
}

void Fishing_HandleReedContact(FishingProp* prop, Vec3f* entityPos) {
    f32 dx = prop->pos.x - entityPos->x;
    f32 dz = prop->pos.z - entityPos->z;
    f32 distXZ = sqrtf(SQ(dx) + SQ(dz));

    if (distXZ <= 20.0f) {
        prop->rotY = Math_Atan2F(dz, dx);

        Math_ApproachF(&prop->rotX, (20.0f - distXZ) * 0.03f, 0.2f, 0.2f);
    }
}

void Fishing_HandleLilyPadContact(FishingProp* prop, Vec3f* entityPos, u8 fishTimer) {
    f32 dx = prop->pos.x - entityPos->x;
    f32 dz = prop->pos.z - entityPos->z;
    f32 distXZ = sqrtf(SQ(dx) + SQ(dz));

    if (distXZ <= 40.0f) {
        Math_ApproachS(&prop->lilyPadAngle, Math_Atan2S(dz, dx), 10, 0x300);
    }

    if (fishTimer && (distXZ <= 60.0f)) {
        f32 heightTarget = 1.0f;

        if (fishTimer >= 21) {
            heightTarget = 1.5f;
        }

        Math_ApproachF(&prop->lilyPadOffset, heightTarget, 0.1f, 0.2f);
    }
}

void Fishing_UpdatePondProps(PlayState* play) {
    FishingProp* prop = &sPondProps[0];
    Player* player = GET_PLAYER(play);
    Actor* actor;
    s16 i;

    for (i = 0; i < POND_PROP_COUNT; i++) {
        if (prop->type != FS_PROP_NONE) {
            prop->shouldDraw = false;
            prop->timer++;

            SkinMatrix_Vec3fMtxFMultXYZW(&play->viewProjectionMtxF, &prop->pos, &prop->projectedPos, &sProjectedW);

            if ((prop->projectedPos.z < prop->drawDistance) &&
                (fabsf(prop->projectedPos.x) < (100.0f + prop->projectedPos.z))) {
                prop->shouldDraw = true;
            }

            if ((prop->projectedPos.z < 500.0f) && (fabsf(prop->projectedPos.x) < (100.0f + prop->projectedPos.z))) {
                if (prop->type == FS_PROP_REED) {
                    Fishing_HandleReedContact(prop, &player->actor.world.pos);

                    actor = play->actorCtx.actorLists[ACTORCAT_NPC].head;
                    while (actor != NULL) {
                        if (!((actor->id == ACTOR_FISHING) && (actor->params >= EN_FISH_PARAM))) {
                            actor = actor->next;
                        } else {
                            Fishing_HandleReedContact(prop, &actor->world.pos);
                            actor = actor->next;
                        }
                    }

                    Math_ApproachZeroF(&prop->rotX, 0.05f, 0.05f);
                } else if (prop->type == FS_PROP_LILY_PAD) {
                    Fishing_HandleLilyPadContact(prop, &player->actor.world.pos, 0);

                    actor = play->actorCtx.actorLists[ACTORCAT_NPC].head;
                    while (actor != NULL) {
                        if (!((actor->id == ACTOR_FISHING) && (actor->params >= EN_FISH_PARAM))) {
                            actor = actor->next;
                        } else {
                            Fishing_HandleLilyPadContact(prop, &actor->world.pos, ((Fishing*)actor)->lilyTimer);
                            actor = actor->next;
                        }
                    }

                    Math_ApproachS(&prop->lilyPadAngle, 0, 20, 80);
                    prop->pos.y =
                        (Math_SinS(prop->timer * 0x1000) * prop->lilyPadOffset) + (WATER_SURFACE_Y(play) + 2.0f);
                    Math_ApproachZeroF(&prop->lilyPadOffset, 0.1f, 0.02f);
                }
            }
        }

        prop++;
    }

    if (sSubCamId == SUB_CAM_ID_DONE) {
        CollisionCheck_SetOC(play, &play->colChkCtx, &sFishingMain->collider.base);
    }
}

void Fishing_DrawPondProps(PlayState* play) {
    u8 materialFlag = 0;
    FishingProp* prop = &sPondProps[0];
    s16 i;
    STACK_PAD(s32);

    OPEN_DISPS(play->state.gfxCtx, "../z_fishing.c", 7704);

    Matrix_Push();

    for (i = 0; i < POND_PROP_COUNT; i++) {
        if (prop->type == FS_PROP_REED) {
            if (materialFlag == 0) {
                gSPDisplayList(POLY_XLU_DISP++, gFishingReedMaterialDL);
                materialFlag++;
            }

            if (prop->shouldDraw) {
                Matrix_Translate(prop->pos.x, prop->pos.y, prop->pos.z, MTXMODE_NEW);
                Matrix_Scale(prop->scale, prop->scale, prop->scale, MTXMODE_APPLY);
                Matrix_RotateY(prop->rotY, MTXMODE_APPLY);
                Matrix_RotateX(prop->rotX, MTXMODE_APPLY);
                Matrix_RotateY(prop->reedAngle, MTXMODE_APPLY);

                gSPMatrix(POLY_XLU_DISP++, Matrix_NewMtx(play->state.gfxCtx, "../z_fishing.c", 7726),
                          G_MTX_NOPUSH | G_MTX_LOAD | G_MTX_MODELVIEW);
                gSPDisplayList(POLY_XLU_DISP++, gFishingReedModelDL);
            }
        }

        prop++;
    }

    prop = &sPondProps[0];
    materialFlag = 0;
    for (i = 0; i < POND_PROP_COUNT; i++) {
        if (prop->type == FS_PROP_WOOD_POST) {
            if (materialFlag == 0) {
                gSPDisplayList(POLY_OPA_DISP++, gFishingWoodPostMaterialDL);
                materialFlag++;
            }

            if (prop->shouldDraw) {
                Matrix_Translate(prop->pos.x, prop->pos.y, prop->pos.z, MTXMODE_NEW);
                Matrix_Scale(prop->scale, prop->scale, prop->scale, MTXMODE_APPLY);

                gSPMatrix(POLY_OPA_DISP++, Matrix_NewMtx(play->state.gfxCtx, "../z_fishing.c", 7748),
                          G_MTX_NOPUSH | G_MTX_LOAD | G_MTX_MODELVIEW);
                gSPDisplayList(POLY_OPA_DISP++, gFishingWoodPostModelDL);
            }
        }

        prop++;
    }

    prop = &sPondProps[0];
    materialFlag = 0;
    for (i = 0; i < POND_PROP_COUNT; i++) {
        if (prop->type == FS_PROP_LILY_PAD) {
            if (materialFlag == 0) {
                gSPDisplayList(POLY_XLU_DISP++, gFishingLilyPadMaterialDL);
                materialFlag++;
            }

            if (prop->shouldDraw) {
                Matrix_Translate(prop->pos.x, prop->pos.y, prop->pos.z, MTXMODE_NEW);
                Matrix_Scale(prop->scale, 1.0f, prop->scale, MTXMODE_APPLY);
                Matrix_RotateY(BINANG_TO_RAD(prop->lilyPadAngle), MTXMODE_APPLY);
                Matrix_Translate(0.0f, 0.0f, 20.0f, MTXMODE_APPLY);
                Matrix_RotateY(prop->rotY, MTXMODE_APPLY);

                gSPMatrix(POLY_XLU_DISP++, Matrix_NewMtx(play->state.gfxCtx, "../z_fishing.c", 7774),
                          G_MTX_NOPUSH | G_MTX_LOAD | G_MTX_MODELVIEW);
                gSPDisplayList(POLY_XLU_DISP++, gFishingLilyPadModelDL);
            }
        }

        prop++;
    }

    prop = &sPondProps[0];
    materialFlag = 0;
    for (i = 0; i < POND_PROP_COUNT; i++) {
        if (prop->type == FS_PROP_ROCK) {
            if (materialFlag == 0) {
                gSPDisplayList(POLY_OPA_DISP++, gFishingRockMaterialDL);
                materialFlag++;
            }

            if (prop->shouldDraw) {
                Matrix_Translate(prop->pos.x, prop->pos.y, prop->pos.z, MTXMODE_NEW);
                Matrix_Scale(prop->scale, prop->scale, prop->scale, MTXMODE_APPLY);
                Matrix_RotateY(prop->rotY, MTXMODE_APPLY);

                gSPMatrix(POLY_OPA_DISP++, Matrix_NewMtx(play->state.gfxCtx, "../z_fishing.c", 7798),
                          G_MTX_NOPUSH | G_MTX_LOAD | G_MTX_MODELVIEW);
                gSPDisplayList(POLY_OPA_DISP++, gFishingRockModelDL);
            }
        }

        prop++;
    }

    Matrix_Pop();

    CLOSE_DISPS(play->state.gfxCtx, "../z_fishing.c", 7805);
}

void Fishing_UpdateGroupFishes(PlayState* play) {
    s16 groupContactFlags = 0;
    Player* player = GET_PLAYER(play);
    FishingGroupFish* fish = &sGroupFishes[0];
    f32 dy;
    f32 dx;
    f32 dist;
    f32 dz;
    f32 offset;
    s16 groupIndex;
    s16 groupFlag;
    f32 spD8;
    s16 spD6;
    s16 spD4;
    s16 target;
    s16 i;
    Vec3f basePos[3];
    Vec3f ripplePos;
    Vec3f* refPos;
    f32 temp1;
    f32 temp2;

    if ((D_80B7E114 != 0) || (sRodCastState == 4)) {
        refPos = &sLurePos;
    } else {
        refPos = &player->actor.world.pos;
    }

    basePos[0].x = sinf(sFishGroupAngle1) * 720.0f;
    basePos[0].y = -35.0f;
    basePos[0].z = cosf(sFishGroupAngle1) * 720.0f;

    temp1 = refPos->x - basePos[0].x;
    temp2 = refPos->z - basePos[0].z;

    if ((SQ(temp1) + SQ(temp2)) < SQ(50.0f)) {
        sFishGroupAngle1 += 0.3f;
        groupContactFlags |= 1;
    } else if (sFishGroupVar != 0.0f) {
        sFishGroupAngle1 += 0.05f;
        basePos[0].y = WATER_SURFACE_Y(play) - 5.0f;
    } else {
        Math_ApproachF(&sFishGroupAngle1, 0.7f, 1.0f, 0.001f);
    }

    basePos[1].x = sinf(sFishGroupAngle2) * 720.0f;
    basePos[1].y = -35.0f;
    basePos[1].z = cosf(sFishGroupAngle2) * 720.0f;

    temp1 = refPos->x - basePos[1].x;
    temp2 = refPos->z - basePos[1].z;

    if ((SQ(temp1) + SQ(temp2)) < SQ(50.0f)) {
        sFishGroupAngle2 -= 0.3f;
        groupContactFlags |= 2;
    } else if (sFishGroupVar != 0.0f) {
        sFishGroupAngle2 -= 0.05f;
        basePos[1].y = WATER_SURFACE_Y(play) - 5.0f;
    } else {
        Math_ApproachF(&sFishGroupAngle2, 2.3f, 1.0f, 0.001f);
    }

    basePos[2].x = sinf(sFishGroupAngle3) * 720.0f;
    basePos[2].y = -35.0f;
    basePos[2].z = cosf(sFishGroupAngle3) * 720.0f;

    temp1 = refPos->x - basePos[2].x;
    temp2 = refPos->z - basePos[2].z;

    if ((SQ(temp1) + SQ(temp2)) < SQ(50.0f)) {
        sFishGroupAngle3 -= 0.3f;
        groupContactFlags |= 4;
    } else if (sFishGroupVar != 0.0f) {
        sFishGroupAngle3 -= 0.05f;
        basePos[2].y = WATER_SURFACE_Y(play) - 5.0f;
    } else {
        Math_ApproachF(&sFishGroupAngle3, 4.6f, 1.0f, 0.001f);
    }

    if (sLinkAge == LINK_AGE_CHILD) {
        spD8 = 0.8f;
    } else {
        spD8 = 1.0f;
    }

    for (i = 0; i < GROUP_FISH_COUNT; i++) {
        if (fish->type != FS_GROUP_FISH_NONE) {
            fish->timer++;

            SkinMatrix_Vec3fMtxFMultXYZW(&play->viewProjectionMtxF, &fish->pos, &fish->projectedPos, &sProjectedW);

            if ((fish->projectedPos.z < 400.0f) && (fabsf(fish->projectedPos.x) < (100.0f + fish->projectedPos.z))) {
                fish->shouldDraw = true;
            } else {
                fish->shouldDraw = false;
            }

            if (i <= 20) {
                groupIndex = 0;
                groupFlag = 1;
            } else if (i <= 40) {
                groupIndex = 1;
                groupFlag = 2;
            } else {
                groupIndex = 2;
                groupFlag = 4;
            }

            dx = fish->homePos.x - fish->pos.x;
            dy = fish->homePos.y - fish->pos.y;
            dz = fish->homePos.z - fish->pos.z;
            spD4 = Math_Atan2S(dz, dx);
            dist = sqrtf(SQ(dx) + SQ(dz));
            spD6 = Math_Atan2S(dist, dy);

            if ((dist < 10.0f) || (((fish->timer % 32) == 0) && (Rand_ZeroOne() > 0.5f))) {
                fish->homePos.y = basePos[groupIndex].y + Rand_CenteredFloat(10.0f);

                if (sFishGroupVar != 0.0f) {
                    fish->homePos.x = basePos[groupIndex].x + Rand_CenteredFloat(200.0f);
                    fish->homePos.z = basePos[groupIndex].z + Rand_CenteredFloat(200.0f);
                } else {
                    fish->homePos.x = basePos[groupIndex].x + Rand_CenteredFloat(100.0f);
                    fish->homePos.z = basePos[groupIndex].z + Rand_CenteredFloat(100.0f);
                }

                ripplePos = fish->pos;
                ripplePos.y = WATER_SURFACE_Y(play);
                Fishing_SpawnRipple(&fish->projectedPos, play->specialEffects, &ripplePos, 20.0f,
                                    Rand_ZeroFloat(50.0f) + 100.0f, 150, 90);

                if (fish->velY < 1.5f) {
                    fish->velY = 1.5f;
                }

                fish->unk_34 = 1.5f;
                fish->unk_38 = 1.0f;
            }

            target = Fishing_SmoothStepToS(&fish->unk_3E, spD4, 5, 0x4000) * 3.0f;
            if (target > 8000) {
                target = 8000;
            } else if (target < -8000) {
                target = -8000;
            }

            Math_ApproachS(&fish->unk_42, target, 3, 5000);

            offset = fish->unk_42 * -0.0001f;
            Math_ApproachS(&fish->unk_3C, spD6, 5, 0x4000);

            if (groupContactFlags & groupFlag) {
                fish->unk_38 = 1.0f;
                fish->velY = 6.0f;
                fish->unk_34 = 2.0f;
            }

            if (sFishGroupVar != 0.0f) {
                fish->unk_38 = 1.0f;
                fish->velY = 4.0f;
                fish->unk_34 = 2.0f;
            }

            Math_ApproachF(&fish->velY, 0.75f, 1.0f, 0.05f);

            temp1 = fish->velY * spD8;
            temp2 = Math_CosS(fish->unk_3C) * temp1;

            fish->pos.x += temp2 * Math_SinS(fish->unk_3E);
            fish->pos.y += temp1 * Math_SinS(fish->unk_3C);
            fish->pos.z += temp2 * Math_CosS(fish->unk_3E);

            if (fish->shouldDraw) {
                Math_ApproachF(&fish->unk_34, 1.0f, 1.0f, 0.1f);
                Math_ApproachF(&fish->unk_38, 0.4f, 1.0f, 0.04f);
                fish->unk_30 += fish->unk_34;
                fish->scaleX = (cosf(fish->unk_30) * fish->unk_38) + offset;
            }
        }

        fish++;
    }

    sFishGroupVar = 0.0f;
}

void Fishing_DrawGroupFishes(PlayState* play) {
    u8 materialFlag = 0;
    FishingGroupFish* fish = &sGroupFishes[0];
    f32 scale;
    s16 i;
    STACK_PAD(s32);

    if (sLinkAge == LINK_AGE_CHILD) {
        scale = 0.003325f;
    } else {
        scale = 0.00475f;
    }

    if (1) {}

    OPEN_DISPS(play->state.gfxCtx, "../z_fishing.c", 8048);

    for (i = 0; i < GROUP_FISH_COUNT; i++) {
        if (fish->type != FS_GROUP_FISH_NONE) {
            if (materialFlag == 0) {
                gSPDisplayList(POLY_OPA_DISP++, gFishingGroupFishMaterialDL);
                gDPSetPrimColor(POLY_OPA_DISP++, 0, 0, 155, 155, 155, 255);
                materialFlag++;
            }

            if (fish->shouldDraw) {
                Matrix_Translate(fish->pos.x, fish->pos.y, fish->pos.z, MTXMODE_NEW);
                Matrix_RotateY(BINANG_TO_RAD_ALT2((f32)fish->unk_3E), MTXMODE_APPLY);
                Matrix_RotateX(BINANG_TO_RAD_ALT2(-(f32)fish->unk_3C), MTXMODE_APPLY);
                Matrix_Scale(fish->scaleX * scale, scale, scale, MTXMODE_APPLY);

                gSPMatrix(POLY_OPA_DISP++, Matrix_NewMtx(play->state.gfxCtx, "../z_fishing.c", 8093),
                          G_MTX_NOPUSH | G_MTX_LOAD | G_MTX_MODELVIEW);
                gSPDisplayList(POLY_OPA_DISP++, gFishingGroupFishModelDL);
            }
        }
        fish++;
    }

    CLOSE_DISPS(play->state.gfxCtx, "../z_fishing.c", 8099);
}

static u16 sPondOwnerTextIds[] = { 0x4096, 0x408D, 0x408E, 0x408F, 0x4094, 0x4095 };

void Fishing_HandleOwnerDialog(Fishing* this, PlayState* play) {
    switch (this->stateAndTimer) {
        case 0:
            if (sFishingPlayingState == 0) {
                if (sLinkAge != LINK_AGE_CHILD) {
                    if ((HIGH_SCORE(HS_FISHING) & HS_FISH_PLAYED_CHILD) &&
                        !(HIGH_SCORE(HS_FISHING) & HS_FISH_PLAYED_ADULT)) {
                        this->actor.textId = 0x4093;
                    } else {
                        this->actor.textId = 0x407B;
                    }
                } else {
                    this->actor.textId = 0x407B;
                }
            } else if (!sIsOwnersHatHooked) {
                this->actor.textId = 0x4084;
            } else {
                this->actor.textId = 0x4097;
            }

            if (Actor_ProcessTalkRequest(&this->actor, play)) {
                if (sFishingPlayingState == 0) {
                    this->stateAndTimer = 1;
                    if (sLinkAge != LINK_AGE_CHILD) {
                        HIGH_SCORE(HS_FISHING) |= HS_FISH_PLAYED_ADULT;
                    } else {
                        HIGH_SCORE(HS_FISHING) |= HS_FISH_PLAYED_CHILD;
                    }
                } else {
                    this->stateAndTimer = 10;
                }
            } else {
                func_8002F2CC(&this->actor, play, 100.0f);
            }
            break;

        case 1:
            if ((Message_GetState(&play->msgCtx) == TEXT_STATE_CHOICE) && Message_ShouldAdvance(play)) {
                Message_CloseTextbox(play);

                switch (play->msgCtx.choiceIndex) {
                    case 0:
                        if (gSaveContext.save.info.playerData.rupees >= 20) {
                            Rupees_ChangeBy(-20);
                            if (!Rumble_Controller1HasRumblePak()) {
                                this->actor.textId = 0x407C;
                            } else {
                                this->actor.textId = 0x407D;
                            }
                            Message_ContinueTextbox(play, this->actor.textId);
                            this->stateAndTimer = 2;
                        } else {
                            Message_ContinueTextbox(play, 0x407E);
                            this->stateAndTimer = 3;
                        }
                        break;
                    case 1:
                        Message_ContinueTextbox(play, 0x2D);
                        this->stateAndTimer = 3;
                        break;
                }
            }
            break;

        case 2:
            if ((Message_GetState(&play->msgCtx) == TEXT_STATE_EVENT) && Message_ShouldAdvance(play)) {
                Message_CloseTextbox(play);
                Message_ContinueTextbox(play, 0x407F);
                this->stateAndTimer = 4;
            }
            break;

        case 3:
            if ((Message_GetState(&play->msgCtx) == TEXT_STATE_EVENT) && Message_ShouldAdvance(play)) {
                Message_CloseTextbox(play);
                this->stateAndTimer = 0;
            }
            if (Message_GetState(&play->msgCtx) == TEXT_STATE_DONE) {
                this->stateAndTimer = 0;
            }
            break;

        case 4:
            if ((Message_GetState(&play->msgCtx) == TEXT_STATE_CHOICE) && Message_ShouldAdvance(play)) {
                Message_CloseTextbox(play);

                switch (play->msgCtx.choiceIndex) {
                    case 0:
                        sFishLengthToWeigh = sFishingRecordLength;
                        Message_ContinueTextbox(play, 0x4080);
                        this->stateAndTimer = 5;
                        break;
                    case 1:
                        Message_ContinueTextbox(play, 0x407F);
                        break;
                }
            }
            break;

        case 5:
            if ((Message_GetState(&play->msgCtx) == TEXT_STATE_EVENT) && Message_ShouldAdvance(play)) {
                Message_CloseTextbox(play);

                play->interfaceCtx.unk_260 = 1;
                play->startPlayerFishing(play);
                sFishingPlayingState = 1;
                sOwnerTheftTimer = 20;
                this->stateAndTimer = 0;

                if ((HIGH_SCORE(HS_FISHING) & 0xFF0000) < 0xFF0000) {
                    HIGH_SCORE(HS_FISHING) += HS_FISH_PLAYED;
                }
            }
            break;

        case 10:
            if (sIsOwnersHatHooked) { // owner asks for hat back
                if ((Message_GetState(&play->msgCtx) == TEXT_STATE_CHOICE) && Message_ShouldAdvance(play)) {
                    Message_CloseTextbox(play);

                    switch (play->msgCtx.choiceIndex) {
                        case 0:
                            Message_ContinueTextbox(play, 0x40B2);
                            sOwnerHair = FS_OWNER_CAPPED;
                            sIsOwnersHatHooked = false;
                            this->stateAndTimer = 20;
                            break;
                        case 1:
                            this->stateAndTimer = 0;
                            break;
                    }
                }
            } else {
                if ((Message_GetState(&play->msgCtx) == TEXT_STATE_CHOICE) && Message_ShouldAdvance(play)) {
                    Message_CloseTextbox(play);

                    switch (play->msgCtx.choiceIndex) {
                        case 0:
                            if (sFishOnHandLength == 0.0f) {
                                this->actor.textId = 0x408C;
                                this->stateAndTimer = 20;
                            } else if (sFishOnHandIsLoach == 0) {
                                sFishLengthToWeigh = sFishOnHandLength;
                                if ((s16)sFishingRecordLength < (s16)sFishOnHandLength) {
                                    if (sLureCaughtWith == FS_LURE_SINKING) {
                                        this->actor.textId = 0x40B0;
                                    } else {
                                        this->actor.textId = 0x4086;
                                    }
                                    this->stateAndTimer = 11;
                                } else {
                                    this->actor.textId = 0x408B;
                                    this->stateAndTimer = 20;
                                }
                            } else {
                                this->actor.textId = 0x409B;
                                this->stateAndTimer = 11;
                            }
                            Message_ContinueTextbox(play, this->actor.textId);
                            break;
                        case 1:
                            if (sFishingTimePlayed > 36000) {
                                sFishingTimePlayed = 30000;
                                Message_ContinueTextbox(play, 0x4088);
                            } else {
                                if (sFishingFoggy == 0) {
                                    if (sPondOwnerTextIdIndex == 0) {
                                        sPondOwnerTextIdIndex++;
                                    }
                                }

                                if ((sLureEquipped == FS_LURE_SINKING) &&
                                    (sPondOwnerTextIds[sPondOwnerTextIdIndex] == 0x408D)) {
                                    Message_ContinueTextbox(play, 0x40AF);
                                } else {
                                    Message_ContinueTextbox(play, sPondOwnerTextIds[sPondOwnerTextIdIndex]);
                                }

                                sPondOwnerTextIdIndex++;

                                if (sLinkAge != LINK_AGE_CHILD) {
                                    if (sPondOwnerTextIdIndex >= 6) {
                                        sPondOwnerTextIdIndex = 0;
                                    }
                                } else {
                                    if (sPondOwnerTextIdIndex >= 4) {
                                        sPondOwnerTextIdIndex = 0;
                                    }
                                }
                            }
                            this->stateAndTimer = 0;
                            break;
                        case 2:
                            if (sFishesCaught == 0) {
                                Message_ContinueTextbox(play, 0x4085);
                            } else if (sLinkAge == LINK_AGE_CHILD) {
                                Message_ContinueTextbox(play, 0x4092);
                            }
                            this->stateAndTimer = 22;
                            break;
                    }
                }
            }
            break;

        case 11: // collect prize, update record.
            if (((Message_GetState(&play->msgCtx) == TEXT_STATE_EVENT) ||
                 (Message_GetState(&play->msgCtx) == TEXT_STATE_NONE)) &&
                Message_ShouldAdvance(play)) {
                s32 getItemId;

                Message_CloseTextbox(play);

                if (sFishOnHandIsLoach == 0) {
                    sFishingRecordLength = sFishOnHandLength;
                    sFishOnHandLength = 0.0f;

                    if (sLinkAge == LINK_AGE_CHILD) {
                        f32 temp;

                        HIGH_SCORE(HS_FISHING) &= 0xFFFFFF00;
                        HIGH_SCORE(HS_FISHING) |= (s32)sFishingRecordLength & HS_FISH_LENGTH_CHILD;

                        temp = (HIGH_SCORE(HS_FISHING) & HS_FISH_LENGTH_ADULT) >> 0x18;
                        if (temp < sFishingRecordLength) {
                            HIGH_SCORE(HS_FISHING) &= 0xFFFFFF;
                            HIGH_SCORE(HS_FISHING) |= ((s32)sFishingRecordLength & HS_FISH_LENGTH_CHILD) << 0x18;

                            if (sLureCaughtWith == FS_LURE_SINKING) {
                                HIGH_SCORE(HS_FISHING) |= HS_FISH_CHEAT_ADULT;
                            }
                        }

                        if (sLureCaughtWith == FS_LURE_SINKING) {
                            HIGH_SCORE(HS_FISHING) |= HS_FISH_CHEAT_CHILD;
                            this->stateAndTimer = 0;
                            break;
                        }
                    } else {
                        HIGH_SCORE(HS_FISHING) &= 0xFFFFFF;
                        HIGH_SCORE(HS_FISHING) |= ((s32)sFishingRecordLength & HS_FISH_LENGTH_CHILD) << 0x18;

                        if (sLureCaughtWith == FS_LURE_SINKING) {
                            HIGH_SCORE(HS_FISHING) |= HS_FISH_CHEAT_ADULT;
                            this->stateAndTimer = 0;
                            break;
                        }
                    }

                    if (sFishingRecordLength >= 60.0f) { // 13 lbs
                        getItemId = GI_RUPEE_PURPLE;
                    } else if (sFishingRecordLength >= 50.0f) { // 9 lbs
                        getItemId = GI_RUPEE_RED;
                    } else if (sFishingRecordLength >= 40.0f) { // 6 lbs
                        getItemId = GI_RUPEE_BLUE;
                    } else {
                        getItemId = GI_RUPEE_GREEN;
                    }

                    if (sLinkAge == LINK_AGE_CHILD) { // 9 lbs
                        if ((sFishingRecordLength >= 50.0f) && !(HIGH_SCORE(HS_FISHING) & HS_FISH_PRIZE_CHILD)) {
                            HIGH_SCORE(HS_FISHING) |= HS_FISH_PRIZE_CHILD;
                            getItemId = GI_HEART_PIECE;
                            sSinkingLureLocation = (u8)Rand_ZeroFloat(3.999f) + 1;
                        }
                    } else { // 13 lbs
                        if ((sFishingRecordLength >= 60.0f) && !(HIGH_SCORE(HS_FISHING) & HS_FISH_PRIZE_ADULT)) {
                            HIGH_SCORE(HS_FISHING) |= HS_FISH_PRIZE_ADULT;
                            getItemId = GI_SCALE_GOLDEN;
                            sSinkingLureLocation = (u8)Rand_ZeroFloat(3.999f) + 1;
                        }
                    }
                } else {
                    getItemId = GI_RUPEE_PURPLE;
                    sFishOnHandLength = 0.0f; // doesn't record loach
                }

                this->actor.parent = NULL;

                Actor_OfferGetItem(&this->actor, play, getItemId, 2000.0f, 1000.0f);
                this->stateAndTimer = 23;
            }
            break;

        case 20:
            if ((Message_GetState(&play->msgCtx) == TEXT_STATE_EVENT) && Message_ShouldAdvance(play)) {
                Message_CloseTextbox(play);
                this->stateAndTimer = 0;
            }
            break;

        case 21:
            if ((Message_GetState(&play->msgCtx) == TEXT_STATE_CHOICE) && Message_ShouldAdvance(play)) {
                Message_CloseTextbox(play);

                switch (play->msgCtx.choiceIndex) {
                    case 0:
                        this->stateAndTimer = 0;
                        break;
                    case 1:
                        if (sFishesCaught == 0) {
                            Message_ContinueTextbox(play, 0x4085);
                        } else if (sLinkAge == LINK_AGE_CHILD) {
                            Message_ContinueTextbox(play, 0x4092);
                        }
                        this->stateAndTimer = 22;
                        break;
                }
            }
            break;

        case 22:
            if (play) {}

            if (Message_GetState(&play->msgCtx) == TEXT_STATE_NONE) {
                this->stateAndTimer = 0;
                if (sIsOwnersHatHooked) {
                    sOwnerHair = FS_OWNER_CAPPED;
                    sIsOwnersHatHooked = false;
                }
                sFishingPlayingState = 0;
                play->interfaceCtx.unk_260 = 0;
            }
            break;

        case 23:
            sIsRodVisible = false;
            if (Actor_HasParent(&this->actor, play)) {
                this->stateAndTimer = 24;
            } else {
                Actor_OfferGetItem(&this->actor, play, GI_SCALE_GOLDEN, 2000.0f, 1000.0f);
            }
            break;

        case 24:
            sIsRodVisible = false;
            if ((Message_GetState(&play->msgCtx) == TEXT_STATE_DONE) && Message_ShouldAdvance(play)) {
                if (sFishOnHandIsLoach == 0) {
                    this->stateAndTimer = 0;
                } else {
                    Message_StartTextbox(play, 0x409C, NULL);
                    this->stateAndTimer = 20;
                }
            }
            break;
    }
}

static s16 sOwnerBlinkIndex[] = { 0, 1, 2, 2, 1 };

static Vec3f sStreamSfxPos = { 670.0f, 0.0f, -600.0f };

static Vec3s sSinkingLureLocations[] = {
    { -364, -30, -269 }, // in the pond, log past the lilies.
    { 1129, 3, -855 },   // rock next to stream
    { -480, 0, -1055 },  // wall opposite of entrance
    { 553, -48, -508 },  // tip of log beside 3 posts
};

void Fishing_UpdateOwner(Actor* thisx, PlayState* play2) {
    PlayState* play = play2;
    Fishing* this = (Fishing*)thisx;
    Vec3f multiVecSrc;
    Vec3f eyeTarget;
    Vec3f lureDist;
    s16 headRotTarget;
    s16 playerShadowAlpha;
    f32 target;
    f32 subCamAtMaxVelFrac;
    f32 lureDistXZ;
    STACK_PAD(s32);
    Player* player = GET_PLAYER(play);
    Input* input = &play->state.input[0];

    if (0) {
        // Strings existing only in rodata
        osSyncPrintf(VT_FGCOL(GREEN));
        osSyncPrintf(VT_FGCOL(YELLOW));
        osSyncPrintf("plays %x\n");
        osSyncPrintf("ys %x\n");
        osSyncPrintf(VT_RST);
    }

    playerShadowAlpha = player->actor.shape.shadowAlpha;

    if ((SQ(player->actor.world.pos.x) + SQ(player->actor.world.pos.z)) < SQ(920.0f)) {
        Math_ApproachS(&playerShadowAlpha, 0, 1, 40);
    } else {
        Math_ApproachS(&playerShadowAlpha, 200, 1, 40);
    }

    player->actor.shape.shadowAlpha = playerShadowAlpha;

    SkelAnime_Update(&this->skelAnime);

    if ((sOwnerTheftTimer != 0) || (Message_GetState(&play->msgCtx) != TEXT_STATE_NONE)) {
        this->actor.flags &= ~ACTOR_FLAG_0;
    } else {
        this->actor.flags |= ACTOR_FLAG_0 | ACTOR_FLAG_5;
    }

    if ((this->actor.xzDistToPlayer < 120.0f) || (Message_GetState(&play->msgCtx) != TEXT_STATE_NONE)) {
        headRotTarget = this->actor.shape.rot.y - this->actor.yawTowardsPlayer;
    } else {
        headRotTarget = 0;
    }

    if (headRotTarget > 10000) {
        headRotTarget = 10000;
    } else if (headRotTarget < -10000) {
        headRotTarget = -10000;
    }

    Math_ApproachS(&this->unk_164, headRotTarget, 3, 5000);

    if (((play->gameplayFrames % 32) == 0) && (Rand_ZeroOne() < 0.3f)) {
        this->unk_162 = 4;
    }

    this->unk_160 = sOwnerBlinkIndex[this->unk_162];

    if (this->unk_162 != 0) {
        this->unk_162--;
    }

    if (sOwnerTheftTimer != 0) {
        sOwnerTheftTimer--;
    }

    // steal the owner's hat
    if (!sIsOwnersHatHooked && (sLureEquipped != FS_LURE_SINKING) && (sRodCastState > 0) &&
        (sOwnerHair == FS_OWNER_CAPPED) && (sOwnerTheftTimer == 0)) {
        f32 dx = sOwnerHeadPos.x - sLurePos.x;
        f32 dy = sOwnerHeadPos.y - sLurePos.y;
        f32 dz = sOwnerHeadPos.z - sLurePos.z;

        if ((sqrtf(SQ(dx) + SQ(dy) + SQ(dz)) < 25.0f) || (KREG(77) > 0)) {
            KREG(77) = 0;
            sOwnerHair = FS_OWNER_BALD;
            sIsOwnersHatHooked = true;
            Message_StartTextbox(play, 0x4087, NULL);
        }
    }

    // update hat flag.
    if (sOwnerHair == FS_OWNER_BALD) {
        HIGH_SCORE(HS_FISHING) |= HS_FISH_STOLE_HAT;
    } else if (sOwnerHair == FS_OWNER_CAPPED) {
        HIGH_SCORE(HS_FISHING) &= ~HS_FISH_STOLE_HAT;
    }

    if (KREG(77) < 0) {
        KREG(77) = 0;
        sIsOwnersHatSunk = true;
    }

    if (sFishingCaughtTextDelay != 0) {
        sFishingCaughtTextDelay--;
        if (sFishingCaughtTextDelay == 0) {
            Message_StartTextbox(play, sFishingCaughtTextId, NULL);
        }
    }

    Fishing_HandleOwnerDialog(this, play);

    sFishingLineScale = 0.0015f;
    sFishingTimePlayed++;

    if ((sFishingPlayingState != 0) && sIsRodVisible) {
        Fishing_UpdateLure(this, play);
    }

    Fishing_UpdateEffects(play->specialEffects, play);
    Fishing_UpdatePondProps(play);
    Fishing_UpdateGroupFishes(play);
    // can't leave with the rod
    if ((sFishingPlayingState != 0) && (sFishingPlayerCinematicState == 0) && (player->actor.world.pos.z > 1360.0f) &&
        (fabsf(player->actor.world.pos.x) < 25.0f)) {
        player->actor.world.pos.z = 1360.0f;
        player->actor.speed = 0.0f;

        if (sFishingCinematicTimer == 0) {
            sFishingPlayerCinematicState = 10;
        }
    }

    // check if can/have found sinking lure.
    if ((sSinkingLureLocation != 0) &&
        (fabsf(player->actor.world.pos.x - sSinkingLureLocations[sSinkingLureLocation - 1].x) < 25.0f) &&
        (fabsf(player->actor.world.pos.y - sSinkingLureLocations[sSinkingLureLocation - 1].y) < 10.0f) &&
        (fabsf(player->actor.world.pos.z - sSinkingLureLocations[sSinkingLureLocation - 1].z) < 25.0f)) {
        sSinkingLureLocation = 0;
        sFishingPlayerCinematicState = 20;
        Rumble_Override(0.0f, 150, 10, 10);
        Sfx_PlaySfxCentered(NA_SE_SY_TRE_BOX_APPEAR);
        SEQCMD_STOP_SEQUENCE(SEQ_PLAYER_BGM_MAIN, 20);
    }

    if (KREG(0) != 0) {
        KREG(0) = 0;
        sLureEquipped = FS_LURE_STOCK;
        sFishingPlayerCinematicState = 20;
        Rumble_Override(0.0f, 150, 10, 10);
        Sfx_PlaySfxCentered(NA_SE_SY_TRE_BOX_APPEAR);
        SEQCMD_STOP_SEQUENCE(SEQ_PLAYER_BGM_MAIN, 20);
    }

    if (sFishingCinematicTimer != 0) {
        sFishingCinematicTimer--;
    }

    // handle cinematics (i.e.: catching fish, finding sinking lure)
    switch (sFishingPlayerCinematicState) {
        case 0:
            break;

        case 1: {
            Camera* mainCam;

            sSubCamId = Play_CreateSubCamera(play);
            Play_ChangeCameraStatus(play, CAM_ID_MAIN, CAM_STAT_WAIT);
            Play_ChangeCameraStatus(play, sSubCamId, CAM_STAT_ACTIVE);
            mainCam = Play_GetCamera(play, CAM_ID_MAIN);
            sSubCamEye.x = mainCam->eye.x;
            sSubCamEye.y = mainCam->eye.y;
            sSubCamEye.z = mainCam->eye.z;
            sSubCamAt.x = mainCam->at.x;
            sSubCamAt.y = mainCam->at.y;
            sSubCamAt.z = mainCam->at.z;
            sFishingPlayerCinematicState = 2;
            Interface_ChangeHudVisibilityMode(HUD_VISIBILITY_A_B_MINIMAP);
            sSubCamVelFactor = 0.0f;
            FALLTHROUGH;
        }

        case 2:
            Letterbox_SetSizeTarget(27);

            lureDist.x = sLurePos.x - player->actor.world.pos.x;
            lureDist.z = sLurePos.z - player->actor.world.pos.z;
            lureDistXZ = sqrtf(SQXZ(lureDist));
            Matrix_RotateY(Math_Atan2F(lureDist.z, lureDist.x), MTXMODE_NEW);

            multiVecSrc.x = 0.0f;
            multiVecSrc.y = 0.0f;
            multiVecSrc.z = 100.0f;
            Matrix_MultVec3f(&multiVecSrc, &lureDist);

            if (sRodCastState == 1) {
                subCamAtMaxVelFrac = 0.2f;
            } else {
                subCamAtMaxVelFrac = 0.1f;
            }

            Math_ApproachF(&sSubCamAt.x, sLurePos.x, subCamAtMaxVelFrac, fabsf(lureDist.x) * sSubCamVelFactor);
            Math_ApproachF(&sSubCamAt.y, sLurePos.y, subCamAtMaxVelFrac, 50.0f * sSubCamVelFactor);
            Math_ApproachF(&sSubCamAt.z, sLurePos.z, subCamAtMaxVelFrac, fabsf(lureDist.z) * sSubCamVelFactor);

            multiVecSrc.x = 0.0f - D_80B7FED0;
            if (sLinkAge != LINK_AGE_CHILD) {
                multiVecSrc.y = 80.0f;
            } else {
                multiVecSrc.y = 55.0f;
            }
            multiVecSrc.z = -80.0f;

            Matrix_MultVec3f(&multiVecSrc, &eyeTarget);
            eyeTarget.x += player->actor.world.pos.x;
            eyeTarget.y += player->actor.world.pos.y;
            eyeTarget.z += player->actor.world.pos.z;

            Math_ApproachF(&D_80B7FED0, 30.0f, 0.1f, 0.4f);

            if (CHECK_BTN_ALL(input->press.button, BTN_Z)) { // zoom in/out from the lure
                if ((sLureCameraZoomLevel >= 0) && (sLureBitTimer == 0)) {
                    sLureCameraZoomLevel++;

                    if (sLureCameraZoomLevel >= 4) {
                        sLureCameraZoomLevel = 0;
                    }

                    if ((sLureCameraZoomLevel == 0) || (sLureCameraZoomLevel == 3)) {
                        Sfx_PlaySfxCentered(NA_SE_SY_CAMERA_ZOOM_DOWN);
                    } else {
                        Sfx_PlaySfxCentered(NA_SE_SY_CAMERA_ZOOM_UP);
                    }
                }
            }

            if (sRodCastState >= 3) {
                if (lureDistXZ < 110.0f) {
                    sLureCameraZoomLevel = -1;
                } else if ((lureDistXZ > 300.0f) && (sLureCameraZoomLevel < 0)) {
                    sLureCameraZoomLevel = 0;
                }
            }

            if (sLureCameraZoomLevel > 0) {
                f32 dist;
                f32 offset;
                f32 factor;

                dist = sqrtf(SQ(lureDist.x) + SQ(lureDist.z)) * 0.001f;
                if (dist > 1.0f) {
                    dist = 1.0f;
                }
                if (sLureCameraZoomLevel == 2) {
                    offset = 0.3f;
                } else {
                    offset = 0.1f;
                }
                factor = 0.4f + offset + (dist * 0.4f);

                eyeTarget.x += (sLurePos.x - eyeTarget.x) * factor;
                eyeTarget.y += ((sLurePos.y - eyeTarget.y) * factor) + 20.0f;
                eyeTarget.z += (sLurePos.z - eyeTarget.z) * factor;
                sFishingLineScale = 0.0005000001f;
            }

            multiVecSrc.x = 0.0f;
            multiVecSrc.y = 0.0f;
            multiVecSrc.z = 100.0f;
            Matrix_MultVec3f(&multiVecSrc, &lureDist);

            Math_ApproachF(&sSubCamEye.x, eyeTarget.x, 0.3f, fabsf(lureDist.x) * sSubCamVelFactor);
            Math_ApproachF(&sSubCamEye.y, eyeTarget.y, 0.3f, 20.0f * sSubCamVelFactor);
            Math_ApproachF(&sSubCamEye.z, eyeTarget.z, 0.3f, fabsf(lureDist.z) * sSubCamVelFactor);
            break;

        case 3: {
            Camera* mainCam = Play_GetCamera(play, CAM_ID_MAIN);

            mainCam->eye = sSubCamEye;
            mainCam->eyeNext = sSubCamEye;
            mainCam->at = sSubCamAt;
            Play_ReturnToMainCam(play, sSubCamId, 0);
            Cutscene_StopManual(play, &play->csCtx);
            sFishingPlayerCinematicState = 0;
            sSubCamId = SUB_CAM_ID_DONE;
            Environment_EnableUnderwaterLights(play, 0);
            play->envCtx.adjFogNear = 0;
            player->unk_860 = -5;
            D_80B7E0B0 = 5;
            break;
        }

        case 10: { // owner tells you to return the rod.
            Camera* mainCam;

            Cutscene_StartManual(play, &play->csCtx);
            sSubCamId = Play_CreateSubCamera(play);
            Play_ChangeCameraStatus(play, CAM_ID_MAIN, CAM_STAT_WAIT);
            Play_ChangeCameraStatus(play, sSubCamId, CAM_STAT_ACTIVE);
            func_8002DF54(play, &this->actor, PLAYER_CSMODE_5);
            mainCam = Play_GetCamera(play, CAM_ID_MAIN);
            sSubCamEye.x = mainCam->eye.x;
            sSubCamEye.y = mainCam->eye.y;
            sSubCamEye.z = mainCam->eye.z;
            sSubCamAt.x = mainCam->at.x;
            sSubCamAt.y = mainCam->at.y;
            sSubCamAt.z = mainCam->at.z;
            Message_StartTextbox(play, 0x409E, NULL);
            sFishingPlayerCinematicState = 11;
            Rumble_Override(0.0f, 150, 10, 10);
            FALLTHROUGH;
        }

        case 11:
            player->actor.world.pos.z = 1360.0f;
            player->actor.speed = 0.0f;

            if (Message_GetState(&play->msgCtx) == TEXT_STATE_NONE) {
                Camera* mainCam = Play_GetCamera(play, CAM_ID_MAIN);

                mainCam->eye = sSubCamEye;
                mainCam->eyeNext = sSubCamEye;
                mainCam->at = sSubCamAt;
                Play_ReturnToMainCam(play, sSubCamId, 0);
                Cutscene_StopManual(play, &play->csCtx);
                func_8002DF54(play, &this->actor, PLAYER_CSMODE_7);
                sFishingPlayerCinematicState = 0;

                sSubCamId = SUB_CAM_ID_DONE;
                sFishingCinematicTimer = 30;
                Environment_EnableUnderwaterLights(play, 0);
                play->envCtx.adjFogNear = 0;
            }
            break;

        case 20: { // found the sinking lure
            Camera* mainCam;

            Cutscene_StartManual(play, &play->csCtx);
            sSubCamId = Play_CreateSubCamera(play);
            Play_ChangeCameraStatus(play, CAM_ID_MAIN, CAM_STAT_WAIT);
            Play_ChangeCameraStatus(play, sSubCamId, CAM_STAT_ACTIVE);
            func_8002DF54(play, &this->actor, PLAYER_CSMODE_5);
            mainCam = Play_GetCamera(play, CAM_ID_MAIN);
            sSubCamEye.x = mainCam->eye.x;
            sSubCamEye.y = mainCam->eye.y;
            sSubCamEye.z = mainCam->eye.z;
            sSubCamAt.x = mainCam->at.x;
            sSubCamAt.y = mainCam->at.y;
            sSubCamAt.z = mainCam->at.z;
            Message_StartTextbox(play, 0x409A, NULL);
            sFishingPlayerCinematicState = 21;
            sCatchCamX = 45.0f;
            sFishingCinematicTimer = 10;
            FALLTHROUGH;
        }

        case 21:
            if ((sFishingCinematicTimer == 0) && Message_ShouldAdvance(play)) {
                sFishingPlayerCinematicState = 22;
                sFishingCinematicTimer = 40;
                func_8002DF54(play, &this->actor, PLAYER_CSMODE_28);
                sSinkingLureHeldY = 0.0f;
            }
            break;

        case 22:
            if (sFishingCinematicTimer == 30) {
                SEQCMD_PLAY_SEQUENCE(SEQ_PLAYER_BGM_MAIN, 0, 9, NA_BGM_ITEM_GET);
            }

            sSinkingLureFound = true;

            Math_ApproachF(&sSinkingLureHeldY, 71.0f, 0.5f, 3.0f);
            Matrix_RotateY(BINANG_TO_RAD_ALT(player->actor.shape.rot.y), MTXMODE_NEW);

            multiVecSrc.x = Math_SinS(play->gameplayFrames * 0x1000);
            multiVecSrc.y = sSinkingLureHeldY;
            multiVecSrc.z = -5.0f;
            if (sLinkAge == LINK_AGE_CHILD) {
                multiVecSrc.y -= 20.0f;
            }

            Matrix_MultVec3f(&multiVecSrc, &eyeTarget);

            sSinkingLureBasePos.x = player->actor.world.pos.x + eyeTarget.x;
            sSinkingLureBasePos.y = player->actor.world.pos.y + eyeTarget.y;
            sSinkingLureBasePos.z = player->actor.world.pos.z + eyeTarget.z;

            Math_ApproachF(&sCatchCamX, 15.0f, 0.1f, 0.75f);

            multiVecSrc.x = sCatchCamX - 15.0f;

            if (sLinkAge != LINK_AGE_CHILD) {
                multiVecSrc.y = 60.0f;
                multiVecSrc.z = -30.0f;
            } else {
                multiVecSrc.y = 40.0f;
                multiVecSrc.z = -35.0f;
            }

            Matrix_MultVec3f(&multiVecSrc, &sSubCamEye);
            sSubCamEye.x += player->actor.world.pos.x;
            sSubCamEye.y += player->actor.world.pos.y;
            sSubCamEye.z += player->actor.world.pos.z;

            sSubCamAt = player->actor.world.pos;
            if (sLinkAge != LINK_AGE_CHILD) {
                sSubCamAt.y += 62.0f;
            } else {
                sSubCamAt.y += 40.0f;
            }

            if (sFishingCinematicTimer == 0) {
                if ((Message_GetState(&play->msgCtx) == TEXT_STATE_CHOICE) ||
                    (Message_GetState(&play->msgCtx) == TEXT_STATE_NONE)) {
                    if (Message_ShouldAdvance(play)) {
                        Camera* mainCam = Play_GetCamera(play, CAM_ID_MAIN);

                        Message_CloseTextbox(play);
                        if (play->msgCtx.choiceIndex == 0) {
                            sLureEquipped = FS_LURE_SINKING;
                            sPondOwnerTextIdIndex = 0;
                        }

                        mainCam->eye = sSubCamEye;
                        mainCam->eyeNext = sSubCamEye;
                        mainCam->at = sSubCamAt;
                        Play_ReturnToMainCam(play, sSubCamId, 0);
                        Cutscene_StopManual(play, &play->csCtx);
                        func_8002DF54(play, &this->actor, PLAYER_CSMODE_7);
                        sFishingPlayerCinematicState = 0;

                        sSubCamId = SUB_CAM_ID_DONE;
                        player->unk_860 = -5;
                        D_80B7E0B0 = 5;
                        sSinkingLureFound = false;
                        sFishingMusicDelay = 20;
                        Environment_EnableUnderwaterLights(play, 0);
                        play->envCtx.adjFogNear = 0;
                    }
                }
            }
            break;

        case 100:
            break;
    }

    if (sSubCamId != SUB_CAM_ID_DONE) {
        Play_SetCameraAtEye(play, sSubCamId, &sSubCamAt, &sSubCamEye);
        Math_ApproachF(&sSubCamVelFactor, 1.0f, 1.0f, 0.02f);

        if (sSubCamEye.y <= (WATER_SURFACE_Y(play) + 1.0f)) {
            Environment_EnableUnderwaterLights(play, 1);
            if (sFishingFoggy != 0) {
                play->envCtx.adjFogNear = -178;
            } else {
                play->envCtx.adjFogNear = -46;
            }
        } else {
            Environment_EnableUnderwaterLights(play, 0);
            play->envCtx.adjFogNear = 0;
        }
    }

    if ((player->actor.floorHeight < (WATER_SURFACE_Y(play) - 3.0f)) &&
        (player->actor.world.pos.y < (player->actor.floorHeight + 3.0f)) && (player->actor.speed > 1.0f) &&
        ((play->gameplayFrames % 2) == 0)) {
        Vec3f pos;

        pos.x = Rand_CenteredFloat(20.0f) + player->actor.world.pos.x;
        pos.z = Rand_CenteredFloat(20.0f) + player->actor.world.pos.z;
        pos.y = player->actor.floorHeight + 5.0f;
        Fishing_SpawnWaterDust(NULL, play->specialEffects, &pos, 0.5f);
    }

    if ((player->actor.floorHeight < WATER_SURFACE_Y(play)) &&
        (player->actor.floorHeight > (WATER_SURFACE_Y(play) - 10.0f)) && (player->actor.speed >= 4.0f) &&
        ((play->gameplayFrames % 4) == 0)) {
        s16 i;

        for (i = 0; i < 10; i++) {
            Vec3f pos;
            Vec3f vel;
            f32 speedXZ;
            f32 angle;

            speedXZ = Rand_ZeroFloat(1.5f) + 1.5f;
            angle = Rand_ZeroFloat(6.28f);

            vel.x = sinf(angle) * speedXZ;
            vel.z = cosf(angle) * speedXZ;
            vel.y = Rand_ZeroFloat(3.0f) + 2.0f;

            pos = player->actor.world.pos;
            pos.x += 2.0f * vel.x;
            pos.y = WATER_SURFACE_Y(play);
            pos.z += 2.0f * vel.z;
            Fishing_SpawnDustSplash(NULL, play->specialEffects, &pos, &vel, Rand_ZeroFloat(0.01f) + 0.020000001f);
        }
    }

    if (sREG(15) != 0) {
        if (sStormStrengthTarget != (sREG(15) - 1)) {
            if (sStormStrengthTarget == 0) {
                play->envCtx.stormRequest = STORM_REQUEST_START;
            } else {
                play->envCtx.stormRequest = STORM_REQUEST_STOP;
            }
        }

        sStormStrengthTarget = sREG(15) - 1;
    }

    if (sREG(14) == 1) {
        play->envCtx.stormRequest = STORM_REQUEST_START;
    }
    if (sREG(14) == -1) {
        play->envCtx.stormRequest = STORM_REQUEST_STOP;
    }

    sREG(14) = 0;

    osSyncPrintf(VT_FGCOL(GREEN));
    osSyncPrintf("zelda_time %x\n", ((void)0, gSaveContext.save.dayTime));
    osSyncPrintf(VT_RST);

    if (sStormChanceTimer >= 2) {
        sStormChanceTimer--;
    }

    if ((sStormChanceTimer == 1) && (Message_GetState(&play->msgCtx) == TEXT_STATE_NONE) &&
        ((sFishingTimePlayed & 0xFFF) == 0xFFF)) {
        sStormChanceTimer = 200;

        if (Rand_ZeroOne() < 0.5f) {
            sStormStrengthTarget = (u8)Rand_ZeroFloat(10.0f) + 5;
            play->envCtx.stormRequest = STORM_REQUEST_START;
        } else {
            sStormStrengthTarget = 0;
            play->envCtx.stormRequest = STORM_REQUEST_STOP;
        }
    }

    Math_ApproachF(&sStormStrength, sStormStrengthTarget, 1.0f, 0.05f);

    if (sStormStrength > 0.0f) {
        target = (sStormStrength * 0.03f) + 0.8f;
        if (target > 1.2f) {
            target = 1.2f;
        }
        Math_ApproachF(&sStormSfxFreqScale, target, 1.0f, 0.01f);
    }

    target = (10.0f - sStormStrength) * 150.1f;
    if (target < 0.0f) {
        target = 0.0f;
    }
    if (1) {}
    if (1) {}
    Math_ApproachF(&sFishingStormSfxPos.z, target, 1.0f, 5.0f);

    if (sFishingStormSfxPos.z < 1500.0f) {
        func_800F436C(&sFishingStormSfxPos, NA_SE_EV_RAIN - SFX_FLAG, sStormSfxFreqScale);
    }

    if (sStormStrengthTarget != 0) {
        Math_ApproachF(&sFishingStormShade, -200.0f, 1.0f, 2.0f);
    } else {
        Math_ApproachZeroF(&sFishingStormShade, 1.0f, 2.0f);
    }

    play->envCtx.adjLight1Color[0] = play->envCtx.adjLight1Color[1] = play->envCtx.adjLight1Color[2] =
        sFishingStormShade;

<<<<<<< HEAD
    if ((u8)D_80B7A650 > 0) {
        STACK_PAD(s32);
=======
    if ((u8)sStormStrength > 0) {
        s32 pad;
>>>>>>> bedf07d5
        Camera* mainCam = Play_GetCamera(play, CAM_ID_MAIN);
        s16 i;
        STACK_PAD(s32);
        Vec3f pos;
        Vec3f rot;
        Vec3f projectedPos;
        STACK_PAD(s32);

        rot.x = M_PI / 2.0f + 0.1f;
        rot.y = 1.0f;
        rot.z = (Camera_GetInputDirYaw(mainCam) * -(M_PI / 0x8000)) + rot.y;

        for (i = 0; i < (u8)sStormStrength; i++) {
            pos.x = Rand_CenteredFloat(700.0f) + play->view.eye.x;
            pos.y = (Rand_ZeroFloat(100.0f) + 150.0f) - 170.0f;
            pos.z = Rand_CenteredFloat(700.0f) + play->view.eye.z;

            if (pos.z < 1160.0f) {
                SkinMatrix_Vec3fMtxFMultXYZW(&play->viewProjectionMtxF, &pos, &projectedPos, &sProjectedW);

                if (projectedPos.z < 0.0f) {
                    i--;
                } else {
                    Fishing_SpawnRainDrop(play->specialEffects, &pos, &rot);
                }
            }
        }
    }

    SkinMatrix_Vec3fMtxFMultXYZW(&play->viewProjectionMtxF, &sStreamSfxPos, &sStreamSfxProjectedPos, &sProjectedW);

    Sfx_PlaySfxAtPos(&sStreamSfxProjectedPos, NA_SE_EV_WATER_WALL - SFX_FLAG);
    // convert length to weight. Theoretical max of 59 lbs (127^2*.0036+.5)
    gSaveContext.minigameScore = (SQ((f32)sFishLengthToWeigh) * 0.0036f) + 0.5f;

    if (BREG(26) != 0) {
        BREG(26) = 0;
        Message_StartTextbox(play, 0x407B + BREG(27), NULL);
    }

    osSyncPrintf("HI_SCORE = %x\n", HIGH_SCORE(HS_FISHING));
}

s32 Fishing_OwnerOverrideLimbDraw(PlayState* play, s32 limbIndex, Gfx** dList, Vec3f* pos, Vec3s* rot, void* thisx) {
    Fishing* this = (Fishing*)thisx;

    if (limbIndex == 8) { // Head
        rot->x -= this->unk_164;
    }

    return 0;
}

void Fishing_OwnerPostLimbDraw(PlayState* play, s32 limbIndex, Gfx** dList, Vec3s* rot, void* thisx) {
    if (limbIndex == 8) { // Head
        OPEN_DISPS(play->state.gfxCtx, "../z_fishing.c", 9134);
        Matrix_MultVec3f(&sZeroVec, &sOwnerHeadPos);

        if (sOwnerHair == FS_OWNER_CAPPED) {
            gSPDisplayList(POLY_OPA_DISP++, SEGMENTED_TO_VIRTUAL(gFishingOwnerHatDL));
        } else if (sOwnerHair == FS_OWNER_HAIR) {
            gSPDisplayList(POLY_OPA_DISP++, SEGMENTED_TO_VIRTUAL(gFishingOwnerHairDL));
        }

        CLOSE_DISPS(play->state.gfxCtx, "../z_fishing.c", 9142);
    }
}

static void* sFishingOwnerEyeTexs[] = {
    gFishingOwnerEyeOpenTex,
    gFishingOwnerEyeHalfTex,
    gFishingOwnerEyeClosedTex,
};

void Fishing_DrawOwner(Actor* thisx, PlayState* play) {
    STACK_PAD(s32);
    Fishing* this = (Fishing*)thisx;
    Input* input = &play->state.input[0];

    OPEN_DISPS(play->state.gfxCtx, "../z_fishing.c", 9156);

    Gfx_SetupDL_25Opa(play->state.gfxCtx);
    Gfx_SetupDL_25Xlu(play->state.gfxCtx);

    if ((this->actor.projectedPos.z < 1500.0f) &&
        (fabsf(this->actor.projectedPos.x) < (100.0f + this->actor.projectedPos.z))) {
        gSPSegment(POLY_OPA_DISP++, 0x08, SEGMENTED_TO_VIRTUAL(sFishingOwnerEyeTexs[this->unk_160]));

        SkelAnime_DrawFlexOpa(play, this->skelAnime.skeleton, this->skelAnime.jointTable, this->skelAnime.dListCount,
                              Fishing_OwnerOverrideLimbDraw, Fishing_OwnerPostLimbDraw, this);
    }

    Fishing_DrawPondProps(play);
    Fishing_DrawEffects(play->specialEffects, play);
    Fishing_DrawGroupFishes(play);
    Fishing_DrawStreamSplash(play);

    if (sFishingMusicDelay != 0) {
        sFishingMusicDelay--;

        if (sFishingMusicDelay == 0) {
            if (sLinkAge != LINK_AGE_CHILD) {
                SEQCMD_PLAY_SEQUENCE(SEQ_PLAYER_BGM_MAIN, 0, 0, NA_BGM_KAKARIKO_ADULT);
            } else {
                SEQCMD_PLAY_SEQUENCE(SEQ_PLAYER_BGM_MAIN, 0, 0, NA_BGM_KAKARIKO_KID);
            }

            if (sLinkAge != LINK_AGE_CHILD) {
                SEQCMD_PLAY_SEQUENCE(SEQ_PLAYER_BGM_MAIN, 0, 0, NA_BGM_KAKARIKO_ADULT);
            } else {
                SEQCMD_PLAY_SEQUENCE(SEQ_PLAYER_BGM_MAIN, 0, 0, NA_BGM_KAKARIKO_KID);
            }
        }
    }

    if ((sFishingPlayingState != 0) && sIsRodVisible) {
        Fishing_DrawRod(play);
        Fishing_UpdateLinePos(sReelLinePos);
        Fishing_UpdateLine(play, &sRodTipPos, sReelLinePos, sReelLineRot, sReelLineUnk);
        Fishing_DrawLureAndLine(play, sReelLinePos, sReelLineRot);

        sStickAdjXPrev = input->rel.stick_x;
        sStickAdjYPrev = input->rel.stick_y;
    }

    sIsRodVisible = true;

    Matrix_Translate(130.0f, 40.0f, 1300.0f, MTXMODE_NEW);
    Matrix_Scale(0.08f, 0.12f, 0.14f, MTXMODE_APPLY);

    gSPMatrix(POLY_OPA_DISP++, Matrix_NewMtx(play->state.gfxCtx, "../z_fishing.c", 9297),
              G_MTX_NOPUSH | G_MTX_LOAD | G_MTX_MODELVIEW);
    gSPMatrix(POLY_XLU_DISP++, Matrix_NewMtx(play->state.gfxCtx, "../z_fishing.c", 9298),
              G_MTX_NOPUSH | G_MTX_LOAD | G_MTX_MODELVIEW);

    gSPDisplayList(POLY_OPA_DISP++, gFishingAquariumBottomDL);
    gSPDisplayList(POLY_XLU_DISP++, gFishingAquariumContainerDL);

    if ((sFishingPlayingState != 0) && (sLureEquipped == FS_LURE_SINKING)) {
        Fishing_DrawSinkingLure(play);
    }

    CLOSE_DISPS(play->state.gfxCtx, "../z_fishing.c", 9305);
}<|MERGE_RESOLUTION|>--- conflicted
+++ resolved
@@ -1428,13 +1428,8 @@
     f32 ry;
     f32 dist;
     f32 spD8;
-<<<<<<< HEAD
-    s16 temp_s2;
+    s16 spooled;
     STACK_PAD(s32);
-=======
-    s16 spooled;
-    s32 pad;
->>>>>>> bedf07d5
     f32 temp_f20;
     Vec3f posSrc = { 0.0f, 0.0f, 0.0f };
     Vec3f posStep;
@@ -1801,13 +1796,8 @@
     Vec3f posStep;
     Vec3f hookPos[2];
     s16 i;
-<<<<<<< HEAD
-    s16 spB4 = D_80B7E144;
+    s16 spooled = sRodLineSpooled;
     STACK_PAD(s32);
-=======
-    s16 spooled = sRodLineSpooled;
-    s32 pad;
->>>>>>> bedf07d5
     Player* player = GET_PLAYER(play);
 
     OPEN_DISPS(play->state.gfxCtx, "../z_fishing.c", 3287);
@@ -2924,17 +2914,10 @@
     u8 phi_v0_2;
     f32 temp_f0;
     f32 temp;
-<<<<<<< HEAD
     STACK_PAD(s32);
-    f32 spA4;
-    u16 spA2;
-    u8 phi_a1;
-=======
-    s32 pad;
     f32 rumbleStrength;
     u16 attempts;
     u8 rumbleStrength8;
->>>>>>> bedf07d5
 
     this->actor.uncullZoneForward = 700.0f;
     this->actor.uncullZoneScale = 50.0f;
@@ -5686,13 +5669,8 @@
     play->envCtx.adjLight1Color[0] = play->envCtx.adjLight1Color[1] = play->envCtx.adjLight1Color[2] =
         sFishingStormShade;
 
-<<<<<<< HEAD
-    if ((u8)D_80B7A650 > 0) {
+    if ((u8)sStormStrength > 0) {
         STACK_PAD(s32);
-=======
-    if ((u8)sStormStrength > 0) {
-        s32 pad;
->>>>>>> bedf07d5
         Camera* mainCam = Play_GetCamera(play, CAM_ID_MAIN);
         s16 i;
         STACK_PAD(s32);
