--- conflicted
+++ resolved
@@ -4997,17 +4997,10 @@
                             getItemId = GI_HEART_PIECE;
                             sSinkingLureLocation = (u8)Rand_ZeroFloat(3.999f) + 1;
                         }
-<<<<<<< HEAD
                     } else { // 13 lbs
                         if ((sFishingRecordLength >= 60.0f) && !(HIGH_SCORE(HS_FISHING) & HS_FISH_PRIZE_ADULT)) {
                             HIGH_SCORE(HS_FISHING) |= HS_FISH_PRIZE_ADULT;
-                            getItemId = GI_SCALE_GOLD;
-=======
-                    } else {
-                        if ((D_80B7E078 >= 60.0f) && !(HIGH_SCORE(HS_FISHING) & 0x800)) {
-                            HIGH_SCORE(HS_FISHING) |= 0x800;
                             getItemId = GI_SCALE_GOLDEN;
->>>>>>> 7ecafcfe
                             sSinkingLureLocation = (u8)Rand_ZeroFloat(3.999f) + 1;
                         }
                     }
