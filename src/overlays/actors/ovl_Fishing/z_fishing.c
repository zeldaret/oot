/*
 * File: z_fishing.c
 * Overlay: ovl_Fishing
 * Description: Fishing Pond Elements (Owner, Fish, Props, Effects...)
 */

#include "z_fishing.h"

#include "overlays/actors/ovl_En_Kanban/z_en_kanban.h"
#include "assets/objects/object_fish/object_fish.h"
#include "ichain.h"
#include "terminal.h"
#if PLATFORM_N64
#include "cic6105.h"
#endif

#pragma increment_block_number "gc-eu:171 gc-eu-mq:171 gc-jp:173 gc-jp-ce:173 gc-jp-mq:173 gc-us:173 gc-us-mq:173"

#define FLAGS ACTOR_FLAG_4

#define WATER_SURFACE_Y(play) play->colCtx.colHeader->waterBoxes->ySurface

#if OOT_DEBUG
#define KREG_DEBUG(i) KREG(i)
#else
#define KREG_DEBUG(i) 0
#endif

void Fishing_Init(Actor* thisx, PlayState* play2);
void Fishing_Destroy(Actor* thisx, PlayState* play2);
void Fishing_UpdateFish(Actor* thisx, PlayState* play2);
void Fishing_UpdateOwner(Actor* thisx, PlayState* play2);
void Fishing_DrawFish(Actor* thisx, PlayState* play);
void Fishing_DrawOwner(Actor* thisx, PlayState* play);

typedef struct FishingFishInit {
    /* 0x00 */ u8 isLoach;
    /* 0x02 */ Vec3s pos;
    /* 0x08 */ u8 baseLength;
    /* 0x0C */ f32 perception;
} FishingFishInit; // size = 0x10

typedef enum FishingEffectType {
    /* 0x00 */ FS_EFF_NONE,
    /* 0x01 */ FS_EFF_RIPPLE,
    /* 0x02 */ FS_EFF_DUST_SPLASH,
    /* 0x03 */ FS_EFF_WATER_DUST,
    /* 0x04 */ FS_EFF_BUBBLE,
    /* 0x05 */ FS_EFF_RAIN_DROP,
    /* 0x06 */ FS_EFF_OWNER_HAT,
    /* 0x07 */ FS_EFF_RAIN_RIPPLE,
    /* 0x08 */ FS_EFF_RAIN_SPLASH
} FishingEffectType;

#define FISHING_EFFECT_COUNT 130

typedef struct FishingEffect {
    /* 0x00 */ Vec3f pos;
    /* 0x0C */ Vec3f vel;
    /* 0x18 */ Vec3f accel;
    /* 0x24 */ u8 type;
    /* 0x25 */ u8 timer;
    /* 0x26 */ char unk_26[0x04];
    /* 0x2A */ s16 alpha;
    /* 0x2C */ s16 state;
    /* 0x2E */ s16 alphaMax;
    /* 0x30 */ f32 scale;
    /* 0x34 */ Vec3f rot;
} FishingEffect; // size = 0x40

#define POND_PROP_COUNT 140

typedef enum FishingPropType {
    /* 0x00 */ FS_PROP_NONE,
    /* 0x01 */ FS_PROP_REED,
    /* 0x02 */ FS_PROP_LILY_PAD,
    /* 0x03 */ FS_PROP_ROCK,
    /* 0x04 */ FS_PROP_WOOD_POST,
    /* 0x23 */ FS_PROP_INIT_STOP = 0x23
} FishingPropType;

typedef struct FishingPropInit {
    /* 0x00 */ u8 type;
    /* 0x02 */ Vec3s pos;
} FishingPropInit; // size = 0x08

typedef struct FishingProp {
    /* 0x00 */ Vec3f pos;
    /* 0x0C */ f32 rotX;
    /* 0x10 */ f32 rotY;
    /* 0x14 */ f32 reedAngle;
    /* 0x18 */ Vec3f projectedPos;
    /* 0x24 */ f32 scale;
    /* 0x28 */ s16 lilyPadAngle;
    /* 0x2C */ f32 lilyPadOffset;
    /* 0x30 */ u8 type;
    /* 0x32 */ s16 timer;
    /* 0x34 */ u8 shouldDraw;
    /* 0x38 */ f32 drawDistance;
} FishingProp; // size = 0x3C

typedef enum FishingGroupFishType {
    /* 0x00 */ FS_GROUP_FISH_NONE,
    /* 0x01 */ FS_GROUP_FISH_NORMAL
} FishingGroupFishType;

#define GROUP_FISH_COUNT 60

typedef struct FishingGroupFish {
    /* 0x00 */ u8 type;
    /* 0x02 */ s16 timer;
    /* 0x04 */ Vec3f pos;
    /* 0x10 */ Vec3f homePos;
    /* 0x1C */ Vec3f projectedPos;
    /* 0x28 */ f32 velY;
    /* 0x2C */ f32 scaleX;
    /* 0x30 */ f32 unk_30;
    /* 0x34 */ f32 unk_34;
    /* 0x38 */ f32 unk_38;
    /* 0x3C */ s16 unk_3C;
    /* 0x3E */ s16 unk_3E;
    /* 0x40 */ s16 unk_40;
    /* 0x42 */ s16 unk_42;
    /* 0x44 */ u8 shouldDraw;
} FishingGroupFish; // size = 0x48

typedef enum FishingLureTypes {
    /* 0x00 */ FS_LURE_STOCK,
    /* 0x01 */ FS_LURE_UNK, // hinted at with an "== 1"
    /* 0x02 */ FS_LURE_SINKING
} FishingLureTypes;

#define LINE_SEG_COUNT 200
#define SINKING_LURE_SEG_COUNT 20

ActorProfile Fishing_Profile = {
    /**/ ACTOR_FISHING,
    /**/ ACTORCAT_NPC,
    /**/ FLAGS,
    /**/ OBJECT_FISH,
    /**/ sizeof(Fishing),
    /**/ Fishing_Init,
    /**/ Fishing_Destroy,
    /**/ Fishing_UpdateFish,
    /**/ Fishing_DrawFish,
};

static f32 sStormStrength = 0.0f;

static u8 sStormStrengthTarget = 0;

static f32 sFishingStormShade = 0.0f;

static Vec3f sFishingStormSfxPos = { 0.0f, 0.0f, 0.0f };

static f32 sStormSfxFreqScale = 0.0f;

static u8 sSinkingLureLocation = 0;

static f32 sFishOnHandLength = 0.0f;

static u8 sIsRodVisible = true;

static u16 sFishLengthToWeigh = 0;

static u8 sFishingCaughtTextDelay = 0;

static s32 sFishingTimePlayed = 0;

static s16 sOwnerTheftTimer = 0;

typedef enum FishingOwnerHair {
    /* 0x00 */ FS_OWNER_BALD,
    /* 0x01 */ FS_OWNER_CAPPED,
    /* 0x02 */ FS_OWNER_HAIR
} FishingOwnerHair;

static u8 sOwnerHair = FS_OWNER_BALD;
static u8 sIsOwnersHatHooked = false; // hat is on fishing hook
static u8 sIsOwnersHatSunk = false;   // hat is sinking into pond.

static s16 sRodCastState = 0;

static Vec3f sFishMouthOffset = { 500.0f, 500.0f, 0.0f };

static u8 D_80B7A6A4 = 0;

static f32 sRodBendRotY = 0.0f;
static f32 D_80B7A6AC = 0.0f;
static f32 D_80B7A6B0 = 0.0f;
static f32 D_80B7A6B4 = 0.0f;
static f32 D_80B7A6B8 = 0.0f;
static f32 D_80B7A6BC = 0.0f;
static f32 D_80B7A6C0 = 0.0f;

static s16 sStickAdjXPrev = 0;
static s16 sStickAdjYPrev = 0;

static u8 sFishingPlayerCinematicState = 0;
static u8 sFishingCinematicTimer = 0;
static u8 sSinkingLureFound = false;

static ColliderJntSphElementInit sJntSphElementsInit[12] = {
    {
        {
            ELEMTYPE_UNK0,
            { 0xFFCFFFFF, 0x00, 0x10 },
            { 0xFFCFFFFF, 0x00, 0x00 },
            ATELEM_NONE,
            ACELEM_NONE,
            OCELEM_ON,
        },
        { 0, { { 0, 0, 0 }, 30 }, 100 },
    },
    {
        {
            ELEMTYPE_UNK0,
            { 0xFFCFFFFF, 0x00, 0x10 },
            { 0xFFCFFFFF, 0x00, 0x00 },
            ATELEM_NONE,
            ACELEM_NONE,
            OCELEM_ON,
        },
        { 0, { { 0, 0, 0 }, 30 }, 100 },
    },
    {
        {
            ELEMTYPE_UNK0,
            { 0xFFCFFFFF, 0x00, 0x10 },
            { 0xFFCFFFFF, 0x00, 0x00 },
            ATELEM_NONE,
            ACELEM_NONE,
            OCELEM_ON,
        },
        { 0, { { 0, 0, 0 }, 30 }, 100 },
    },
    {
        {
            ELEMTYPE_UNK0,
            { 0xFFCFFFFF, 0x00, 0x10 },
            { 0xFFCFFFFF, 0x00, 0x00 },
            ATELEM_NONE,
            ACELEM_NONE,
            OCELEM_ON,
        },
        { 0, { { 0, 0, 0 }, 30 }, 100 },
    },
    {
        {
            ELEMTYPE_UNK0,
            { 0xFFCFFFFF, 0x00, 0x10 },
            { 0xFFCFFFFF, 0x00, 0x00 },
            ATELEM_NONE,
            ACELEM_NONE,
            OCELEM_ON,
        },
        { 0, { { 0, 0, 0 }, 30 }, 100 },
    },
    {
        {
            ELEMTYPE_UNK0,
            { 0xFFCFFFFF, 0x00, 0x10 },
            { 0xFFCFFFFF, 0x00, 0x00 },
            ATELEM_NONE,
            ACELEM_NONE,
            OCELEM_ON,
        },
        { 0, { { 0, 0, 0 }, 30 }, 100 },
    },
    {
        {
            ELEMTYPE_UNK0,
            { 0xFFCFFFFF, 0x00, 0x10 },
            { 0xFFCFFFFF, 0x00, 0x00 },
            ATELEM_NONE,
            ACELEM_NONE,
            OCELEM_ON,
        },
        { 0, { { 0, 0, 0 }, 30 }, 100 },
    },
    {
        {
            ELEMTYPE_UNK0,
            { 0xFFCFFFFF, 0x00, 0x10 },
            { 0xFFCFFFFF, 0x00, 0x00 },
            ATELEM_NONE,
            ACELEM_NONE,
            OCELEM_ON,
        },
        { 0, { { 0, 0, 0 }, 30 }, 100 },
    },
    {
        {
            ELEMTYPE_UNK0,
            { 0xFFCFFFFF, 0x00, 0x10 },
            { 0xFFCFFFFF, 0x00, 0x00 },
            ATELEM_NONE,
            ACELEM_NONE,
            OCELEM_ON,
        },
        { 0, { { 0, 0, 0 }, 30 }, 100 },
    },
    {
        {
            ELEMTYPE_UNK0,
            { 0xFFCFFFFF, 0x00, 0x10 },
            { 0xFFCFFFFF, 0x00, 0x00 },
            ATELEM_NONE,
            ACELEM_NONE,
            OCELEM_ON,
        },
        { 0, { { 0, 0, 0 }, 30 }, 100 },
    },
    {
        {
            ELEMTYPE_UNK0,
            { 0xFFCFFFFF, 0x00, 0x10 },
            { 0xFFCFFFFF, 0x00, 0x00 },
            ATELEM_NONE,
            ACELEM_NONE,
            OCELEM_ON,
        },
        { 0, { { 0, 0, 0 }, 30 }, 100 },
    },
    {
        {
            ELEMTYPE_UNK0,
            { 0xFFCFFFFF, 0x00, 0x10 },
            { 0xFFCFFFFF, 0x00, 0x00 },
            ATELEM_NONE,
            ACELEM_NONE,
            OCELEM_ON,
        },
        { 0, { { 0, 0, 0 }, 30 }, 100 },
    },
};

static ColliderJntSphInit sJntSphInit = {
    {
        COLTYPE_NONE,
        AT_TYPE_ENEMY,
        AC_TYPE_PLAYER,
        OC1_ON | OC1_TYPE_PLAYER,
        OC2_TYPE_1,
        COLSHAPE_JNTSPH,
    },
    12,
    sJntSphElementsInit,
};

static f32 sFishGroupVar = 0.0f;

static Vec3f sZeroVec = { 0.0f, 0.0f, 0.0f };
static Vec3f sUnusedVec = { 0.0f, 0.0f, 2000.0f };

static Fishing* sFishingMain;
static u8 sReelLock;
static u8 sLinkAge;
static u8 sFishingFoggy;
static u8 sStormChanceTimer;
static f32 sFishingRecordLength;
static u8 sFishOnHandIsLoach;
static u8 sFishGameNumber; // increments for each purchased play. effects weather
static u8 sLureCaughtWith;
static s16 sFishFightTime;
static u8 sPondOwnerTextIdIndex;
static u16 sFishesCaught;
static u16 sFishingCaughtTextId;
static s8 sLureCameraZoomLevel;
static Vec3f sOwnerHeadPos;
static Vec3s sEffOwnersHatRot;
static u8 sLureMoveDelay; // a small delay between the lure hitting the water, and being able to reel.
static s16 sRumbleDelay;
static s16 sFishingMusicDelay;
static Fishing* sFishingHookedFish;
static s16 sFishingPlayingState;
static s16 sLureTimer; // AND'd for various effects/checks
static s16 D_80B7E0B0;
static s16 D_80B7E0B2;
static s16 sRodCastTimer; // used for the inital line casting
static u8 sLureEquipped;
static Vec3f sLurePos;
static Vec3f sLureDrawPos;
static Vec3f sLureRot;
static Vec3f sLurePosDelta;
static Vec3f sLureCastDelta;
static f32 sLure1Rotate; // lure type 1 is programmed to change this.
static f32 sLurePosZOffset;
static f32 sLureRotXTarget;
static f32 sLureRotXStep;
static s8 D_80B7E114;
static s16 sRodPullback; // holding A+Down to keep the fish on line
static u8 D_80B7E118;
static f32 sRodReelingSpeed;
static u8 sWiggleAttraction;
static s16 sLureBitTimer;
static u8 sLineHooked;
static Vec3f sLureLineSegPosDelta;
static f32 sLureWiggleRotYTarget;
static f32 sLureWigglePosY;
static s16 sLureWiggleRotY;
static f32 sLureWiggleSign; // +/-1.0f
static f32 sRodLineSpooled; // 200 represents the full spool.
static f32 D_80B7E148;
static f32 sFishingLineScale;
static s16 D_80B7E150;
static f32 sReelLinePosStep;
static Vec3f sRodTipPos;
static Vec3f sReelLinePos[LINE_SEG_COUNT];
static Vec3f sReelLineRot[LINE_SEG_COUNT];
static Vec3f sReelLineUnk[LINE_SEG_COUNT];
static Vec3f sLureHookRefPos[2];
static f32 sLureHookRotY[2];
static u8 sRodHitTimer; // brief timer for bending rod when line is snapped
static Vec3f sSinkingLurePos[SINKING_LURE_SEG_COUNT];
static s16 sSinkingLureSegmentIndex;
static f32 sProjectedW;
static Vec3f sSubCamEye;
static Vec3f sSubCamAt;
static s16 sSubCamId;
static f32 sCatchCamX;
static f32 sSubCamVelFactor;
static f32 D_80B7FED0;
static Vec3f sSinkingLureBasePos;
static f32 sSinkingLureHeldY; // the lure going to its mark when being held up.
static s32 sRandSeed0;
static s32 sRandSeed1;
static s32 sRandSeed2;
static FishingProp sPondProps[POND_PROP_COUNT];
static FishingGroupFish sGroupFishes[GROUP_FISH_COUNT];
static f32 sFishGroupAngle1;
static f32 sFishGroupAngle2;
static f32 sFishGroupAngle3;
static FishingEffect sEffects[FISHING_EFFECT_COUNT];
static Vec3f sStreamSfxProjectedPos;

void Fishing_SetColliderElement(s32 index, ColliderJntSph* collider, Vec3f* pos, f32 scale) {
    collider->elements[index].dim.worldSphere.center.x = pos->x;
    collider->elements[index].dim.worldSphere.center.y = pos->y;
    collider->elements[index].dim.worldSphere.center.z = pos->z;
    collider->elements[index].dim.worldSphere.radius =
        collider->elements[index].dim.modelSphere.radius * collider->elements[index].dim.scale * scale * 1.6f;
}

void Fishing_SeedRand(s32 seed0, s32 seed1, s32 seed2) {
    sRandSeed0 = seed0;
    sRandSeed1 = seed1;
    sRandSeed2 = seed2;
}

f32 Fishing_RandZeroOne(void) {
    f32 rand;

    // Wichmann-Hill algorithm
    sRandSeed0 = (sRandSeed0 * 171) % 30269;
    sRandSeed1 = (sRandSeed1 * 172) % 30307;
    sRandSeed2 = (sRandSeed2 * 170) % 30323;

    rand = (sRandSeed0 / 30269.0f) + (sRandSeed1 / 30307.0f) + (sRandSeed2 / 30323.0f);
    while (rand >= 1.0f) {
        rand -= 1.0f;
    }

    return fabsf(rand);
}

s16 Fishing_SmoothStepToS(s16* pValue, s16 target, s16 scale, s16 step) {
    s16 stepSize;
    s16 diff;

    diff = target - *pValue;
    stepSize = diff / scale;

    if (stepSize > step) {
        stepSize = step;
    }

    if (stepSize < -step) {
        stepSize = -step;
    }

    *pValue += stepSize;

    return stepSize;
}

void Fishing_SpawnRipple(Vec3f* projectedPos, FishingEffect* effect, Vec3f* pos, f32 scale, f32 rotX, s16 alpha,
                         s16 countLimit) {
    s16 i;

    if ((projectedPos != NULL) && ((projectedPos->z > 500.0f) || (projectedPos->z < 0.0f))) {
        return;
    }

    for (i = 0; i < countLimit; i++) {
        if (effect->type == FS_EFF_NONE) {
            effect->type = FS_EFF_RIPPLE;
            effect->pos = *pos;
            effect->vel = sZeroVec;
            effect->accel = sZeroVec;
            effect->scale = scale * 0.0025f;
            effect->rot.x = rotX * 0.0025f;

            if (scale > 300.0f) {
                effect->alpha = 0;
                effect->alphaMax = alpha;
                effect->state = 0;
                effect->rot.y = (effect->rot.x - effect->scale) * 0.05f;
            } else {
                effect->alpha = alpha;
                effect->state = 1;
                effect->rot.y = (effect->rot.x - effect->scale) * 0.1f;
            }
            break;
        }

        effect++;
    }
}

void Fishing_SpawnDustSplash(Vec3f* projectedPos, FishingEffect* effect, Vec3f* pos, Vec3f* vel, f32 scale) {
    s16 i;
    Vec3f accel = { 0.0f, -1.0f, 0.0f };

    if ((projectedPos != NULL) && ((projectedPos->z > 500.0f) || (projectedPos->z < 0.0f))) {
        return;
    }

    for (i = 0; i < 100; i++) {
        if ((effect->type == FS_EFF_NONE) || (effect->type == FS_EFF_RAIN_DROP) ||
            (effect->type == FS_EFF_RAIN_RIPPLE) || (effect->type == FS_EFF_RAIN_SPLASH)) {
            effect->type = FS_EFF_DUST_SPLASH;
            effect->pos = *pos;
            effect->vel = *vel;
            effect->accel = accel;
            effect->alpha = 100 + (s16)Rand_ZeroFloat(100.0f);
            effect->scale = scale;
            break;
        }

        effect++;
    }
}

void Fishing_SpawnWaterDust(Vec3f* projectedPos, FishingEffect* effect, Vec3f* pos, f32 scale) {
    s16 i;
    Vec3f accel = { 0.0f, 0.05f, 0.0f };

    if ((projectedPos != NULL) && ((projectedPos->z > 500.0f) || (projectedPos->z < 0.0f))) {
        return;
    }

    for (i = 0; i < 90; i++) {
        if (effect->type == FS_EFF_NONE) {
            effect->type = FS_EFF_WATER_DUST;
            effect->pos = *pos;
            effect->vel = sZeroVec;
            effect->accel = accel;
            effect->alpha = 255;
            effect->timer = (s16)Rand_ZeroFloat(100.0f);
            effect->scale = scale;
            effect->rot.x = 2.0f * scale;
            break;
        }

        effect++;
    }
}

void Fishing_SpawnBubble(Vec3f* projectedPos, FishingEffect* effect, Vec3f* pos, f32 scale, u8 state) {
    s16 i;
    Vec3f vel = { 0.0f, 1.0f, 0.0f };

    if ((projectedPos != NULL) && ((projectedPos->z > 500.0f) || (projectedPos->z < 0.0f))) {
        return;
    }

    for (i = 0; i < 90; i++) {
        if (effect->type == FS_EFF_NONE) {
            effect->type = FS_EFF_BUBBLE;
            effect->pos = *pos;
            effect->vel = vel;
            effect->accel = sZeroVec;
            effect->timer = (s16)Rand_ZeroFloat(100.0f);
            effect->scale = scale;
            effect->state = state;
            break;
        }

        effect++;
    }
}

void Fishing_SpawnRainDrop(FishingEffect* effect, Vec3f* pos, Vec3f* rot) {
    s16 i;
    Vec3f velSrc;

    velSrc.x = 0.0f;
    velSrc.y = 0.0f;
    velSrc.z = 300.0f;

    effect += 30;

    for (i = 30; i < FISHING_EFFECT_COUNT; i++) {
        if (effect->type == FS_EFF_NONE) {
            effect->type = FS_EFF_RAIN_DROP;
            effect->pos = *pos;
            effect->accel = sZeroVec;
            effect->rot.x = rot->x;
            effect->rot.y = rot->y;
            effect->rot.z = rot->z;
            Matrix_RotateY(rot->y, MTXMODE_NEW);
            Matrix_RotateX(rot->x, MTXMODE_APPLY);
            Matrix_MultVec3f(&velSrc, &effect->vel);
            break;
        }

        effect++;
    }
}

static FishingPropInit sPondPropInits[POND_PROP_COUNT + 1] = {
    { FS_PROP_ROCK, { 529, -53, -498 } },
    { FS_PROP_ROCK, { 461, -66, -480 } },
    { FS_PROP_ROCK, { 398, -73, -474 } },
    { FS_PROP_ROCK, { -226, -52, -691 } },
    { FS_PROP_ROCK, { -300, -41, -710 } },
    { FS_PROP_ROCK, { -333, -50, -643 } },
    { FS_PROP_ROCK, { -387, -46, -632 } },
    { FS_PROP_ROCK, { -484, -43, -596 } },
    { FS_PROP_ROCK, { -409, -57, -560 } },
    { FS_PROP_WOOD_POST, { 444, -87, -322 } },
    { FS_PROP_WOOD_POST, { 447, -91, -274 } },
    { FS_PROP_WOOD_POST, { 395, -109, -189 } },
    { FS_PROP_REED, { 617, -29, 646 } },
    { FS_PROP_REED, { 698, -26, 584 } },
    { FS_PROP_REED, { 711, -29, 501 } },
    { FS_PROP_REED, { 757, -28, 457 } },
    { FS_PROP_REED, { 812, -29, 341 } },
    { FS_PROP_REED, { 856, -30, 235 } },
    { FS_PROP_REED, { 847, -31, 83 } },
    { FS_PROP_REED, { 900, -26, 119 } },
    { FS_PROP_LILY_PAD, { 861, -22, 137 } },
    { FS_PROP_LILY_PAD, { 836, -22, 150 } },
    { FS_PROP_LILY_PAD, { 829, -22, 200 } },
    { FS_PROP_LILY_PAD, { 788, -22, 232 } },
    { FS_PROP_LILY_PAD, { 803, -22, 319 } },
    { FS_PROP_LILY_PAD, { 756, -22, 348 } },
    { FS_PROP_LILY_PAD, { 731, -22, 377 } },
    { FS_PROP_LILY_PAD, { 700, -22, 392 } },
    { FS_PROP_LILY_PAD, { 706, -22, 351 } },
    { FS_PROP_LILY_PAD, { 677, -22, 286 } },
    { FS_PROP_LILY_PAD, { 691, -22, 250 } },
    { FS_PROP_LILY_PAD, { 744, -22, 290 } },
    { FS_PROP_LILY_PAD, { 766, -22, 201 } },
    { FS_PROP_LILY_PAD, { 781, -22, 128 } },
    { FS_PROP_LILY_PAD, { 817, -22, 46 } },
    { FS_PROP_LILY_PAD, { 857, -22, -50 } },
    { FS_PROP_LILY_PAD, { 724, -22, 110 } },
    { FS_PROP_LILY_PAD, { 723, -22, 145 } },
    { FS_PROP_LILY_PAD, { 728, -22, 202 } },
    { FS_PROP_LILY_PAD, { 721, -22, 237 } },
    { FS_PROP_LILY_PAD, { 698, -22, 312 } },
    { FS_PROP_LILY_PAD, { 660, -22, 349 } },
    { FS_PROP_LILY_PAD, { 662, -22, 388 } },
    { FS_PROP_LILY_PAD, { 667, -22, 432 } },
    { FS_PROP_LILY_PAD, { 732, -22, 429 } },
    { FS_PROP_LILY_PAD, { 606, -22, 366 } },
    { FS_PROP_LILY_PAD, { 604, -22, 286 } },
    { FS_PROP_LILY_PAD, { 620, -22, 217 } },
    { FS_PROP_LILY_PAD, { 663, -22, 159 } },
    { FS_PROP_LILY_PAD, { 682, -22, 73 } },
    { FS_PROP_LILY_PAD, { 777, -22, 83 } },
    { FS_PROP_LILY_PAD, { 766, -22, 158 } },
    { FS_PROP_REED, { 1073, 0, -876 } },
    { FS_PROP_REED, { 970, 0, -853 } },
    { FS_PROP_REED, { 896, 0, -886 } },
    { FS_PROP_REED, { 646, -27, -651 } },
    { FS_PROP_REED, { 597, -29, -657 } },
    { FS_PROP_REED, { 547, -32, -651 } },
    { FS_PROP_REED, { 690, -29, -546 } },
    { FS_PROP_REED, { 720, -29, -490 } },
    { FS_PROP_REED, { -756, -30, -409 } },
    { FS_PROP_REED, { -688, -34, -458 } },
    { FS_PROP_REED, { -613, -34, -581 } },
    { FS_PROP_LILY_PAD, { -593, -22, -479 } },
    { FS_PROP_LILY_PAD, { -602, -22, -421 } },
    { FS_PROP_LILY_PAD, { -664, -22, -371 } },
    { FS_PROP_LILY_PAD, { -708, -22, -316 } },
    { FS_PROP_LILY_PAD, { -718, -22, -237 } },
    { FS_PROP_REED, { -807, -36, -183 } },
    { FS_PROP_REED, { -856, -29, -259 } },
    { FS_PROP_LILY_PAD, { -814, -22, -317 } },
    { FS_PROP_LILY_PAD, { -759, -22, -384 } },
    { FS_PROP_LILY_PAD, { -718, -22, -441 } },
    { FS_PROP_LILY_PAD, { -474, -22, -567 } },
    { FS_PROP_LILY_PAD, { -519, -22, -517 } },
    { FS_PROP_LILY_PAD, { -539, -22, -487 } },
    { FS_PROP_LILY_PAD, { -575, -22, -442 } },
    { FS_PROP_LILY_PAD, { -594, -22, -525 } },
    { FS_PROP_LILY_PAD, { -669, -22, -514 } },
    { FS_PROP_LILY_PAD, { -653, -22, -456 } },
    { FS_PROP_REED, { -663, -28, -606 } },
    { FS_PROP_REED, { -708, -26, -567 } },
    { FS_PROP_REED, { -739, -27, -506 } },
    { FS_PROP_REED, { -752, -28, -464 } },
    { FS_PROP_REED, { -709, -29, -513 } },
    { FS_PROP_LILY_PAD, { -544, -22, -436 } },
    { FS_PROP_LILY_PAD, { -559, -22, -397 } },
    { FS_PROP_LILY_PAD, { -616, -22, -353 } },
    { FS_PROP_LILY_PAD, { -712, -22, -368 } },
    { FS_PROP_LILY_PAD, { -678, -22, -403 } },
    { FS_PROP_LILY_PAD, { -664, -22, -273 } },
    { FS_PROP_LILY_PAD, { -630, -22, -276 } },
    { FS_PROP_LILY_PAD, { -579, -22, -311 } },
    { FS_PROP_LILY_PAD, { -588, -22, -351 } },
    { FS_PROP_LILY_PAD, { -555, -22, -534 } },
    { FS_PROP_LILY_PAD, { -547, -22, -567 } },
    { FS_PROP_LILY_PAD, { -592, -22, -571 } },
    { FS_PROP_LILY_PAD, { -541, -22, -610 } },
    { FS_PROP_LILY_PAD, { -476, -22, -629 } },
    { FS_PROP_LILY_PAD, { -439, -22, -598 } },
    { FS_PROP_LILY_PAD, { -412, -22, -550 } },
    { FS_PROP_LILY_PAD, { -411, -22, -606 } },
    { FS_PROP_LILY_PAD, { -370, -22, -634 } },
    { FS_PROP_LILY_PAD, { -352, -22, -662 } },
    { FS_PROP_LILY_PAD, { -413, -22, -641 } },
    { FS_PROP_LILY_PAD, { -488, -22, -666 } },
    { FS_PROP_LILY_PAD, { -578, -22, -656 } },
    { FS_PROP_LILY_PAD, { -560, -22, -640 } },
    { FS_PROP_LILY_PAD, { -531, -22, -654 } },
    { FS_PROP_LILY_PAD, { -451, -22, -669 } },
    { FS_PROP_LILY_PAD, { -439, -22, -699 } },
    { FS_PROP_LILY_PAD, { -482, -22, -719 } },
    { FS_PROP_LILY_PAD, { -524, -22, -720 } },
    { FS_PROP_LILY_PAD, { -569, -22, -714 } },
    { FS_PROP_REED, { -520, -27, -727 } },
    { FS_PROP_REED, { -572, -28, -686 } },
    { FS_PROP_REED, { -588, -32, -631 } },
    { FS_PROP_REED, { -622, -34, -571 } },
    { FS_PROP_REED, { -628, -36, -510 } },
    { FS_PROP_REED, { -655, -36, -466 } },
    { FS_PROP_REED, { -655, -41, -393 } },
    { FS_PROP_REED, { -661, -47, -328 } },
    { FS_PROP_REED, { -723, -40, -287 } },
    { FS_PROP_REED, { -756, -33, -349 } },
    { FS_PROP_REED, { -755, -43, -210 } },
    { FS_PROP_LILY_PAD, { -770, -22, -281 } },
    { FS_PROP_LILY_PAD, { -750, -22, -313 } },
    { FS_PROP_LILY_PAD, { -736, -22, -341 } },
    { FS_PROP_LILY_PAD, { -620, -22, -418 } },
    { FS_PROP_LILY_PAD, { -601, -22, -371 } },
    { FS_PROP_LILY_PAD, { -635, -22, -383 } },
    { FS_PROP_LILY_PAD, { -627, -22, -311 } },
    { FS_PROP_LILY_PAD, { -665, -22, -327 } },
    { FS_PROP_LILY_PAD, { -524, -22, -537 } },
    { FS_PROP_LILY_PAD, { -514, -22, -579 } },
    { FS_PROP_LILY_PAD, { -512, -22, -623 } },
    { FS_PROP_LILY_PAD, { -576, -22, -582 } },
    { FS_PROP_LILY_PAD, { -600, -22, -608 } },
    { FS_PROP_LILY_PAD, { -657, -22, -531 } },
    { FS_PROP_LILY_PAD, { -641, -22, -547 } },
    { FS_PROP_INIT_STOP, { 0 } },
};

void Fishing_InitPondProps(Fishing* this, PlayState* play) {
    FishingProp* prop = &sPondProps[0];
    Vec3f colliderPos;
    s16 i;

    Fishing_SeedRand(1, 29100, 9786);

    for (i = 0; i < POND_PROP_COUNT; i++) {
        if (sPondPropInits[i].type == FS_PROP_INIT_STOP) {
            break;
        }

        prop->type = sPondPropInits[i].type;
        prop->pos.x = sPondPropInits[i].pos.x;
        prop->pos.y = sPondPropInits[i].pos.y;
        prop->pos.z = sPondPropInits[i].pos.z;
        prop->rotX = 0.0f;
        prop->reedAngle = 0.0f;

        prop->timer = Rand_ZeroFloat(100.0f);
        prop->drawDistance = 800.0f;

        if (prop->type == FS_PROP_REED) {
            prop->scale = (Fishing_RandZeroOne() * 0.25f) + 0.75f;
            prop->reedAngle = Rand_ZeroFloat(2 * M_PI);
            if (sLinkAge == LINK_AGE_CHILD) {
                prop->scale *= 0.6f;
            }
            prop->drawDistance = 1200.0f;
        } else if (prop->type == FS_PROP_WOOD_POST) {
            prop->scale = 0.08f;
            prop->drawDistance = 1200.0f;
            colliderPos = prop->pos;
            colliderPos.y += 50.0f;
            Fishing_SetColliderElement(i, &sFishingMain->collider, &colliderPos, prop->scale * 3.5f);
        } else if (prop->type == FS_PROP_LILY_PAD) {
            prop->scale = (Fishing_RandZeroOne() * 0.3f) + 0.5f;
            prop->rotY = Rand_ZeroFloat(2 * M_PI);
            if (sLinkAge == LINK_AGE_CHILD) {
                if ((i % 4) != 0) {
                    prop->scale *= 0.6f;
                } else {
                    prop->type = FS_PROP_NONE;
                }
            }
        } else {
            prop->scale = (Fishing_RandZeroOne() * 0.1f) + 0.3f;
            prop->rotY = Rand_ZeroFloat(2 * M_PI);
            prop->drawDistance = 1000.0f;
            Fishing_SetColliderElement(i, &sFishingMain->collider, &prop->pos, prop->scale);
        }

        prop++;
    }
}

static FishingFishInit sFishInits[] = {
    { 0, { 666, -45, 354 }, 38, 0.1f },    { 0, { 681, -45, 240 }, 36, 0.1f },   { 0, { 670, -45, 90 }, 41, 0.05f },
    { 0, { 615, -45, -450 }, 35, 0.2f },   { 0, { 500, -45, -420 }, 39, 0.1f },  { 0, { 420, -45, -550 }, 44, 0.05f },
    { 0, { -264, -45, -640 }, 40, 0.1f },  { 0, { -470, -45, -540 }, 34, 0.2f }, { 0, { -557, -45, -430 }, 54, 0.01f },
    { 0, { -260, -60, -330 }, 47, 0.05f }, { 0, { -500, -60, 330 }, 42, 0.06f }, { 0, { 428, -40, -283 }, 33, 0.2f },
    { 0, { 409, -70, -230 }, 57, 0.0f },   { 0, { 450, -67, -300 }, 63, 0.0f },  { 0, { -136, -65, -196 }, 71, 0.0f },
    { 1, { -561, -35, -547 }, 45, 0.0f },  { 1, { 667, -35, 317 }, 43, 0.0f },
};

static InitChainEntry sInitChain[] = {
    ICHAIN_U8(targetMode, 5, ICHAIN_CONTINUE),
    ICHAIN_F32(targetArrowOffset, 0, ICHAIN_STOP),
};

void Fishing_Init(Actor* thisx, PlayState* play2) {
    PlayState* play = play2;
    Fishing* this = (Fishing*)thisx;
    u16 fishCount;
    s16 i;

    Actor_ProcessInitChain(thisx, sInitChain);
    ActorShape_Init(&thisx->shape, 0.0f, NULL, 0.0f);

#if OOT_DEBUG
    if (KREG(5) != 0) {
        sLinkAge = LINK_AGE_CHILD;
    } else {
        sLinkAge = gSaveContext.save.linkAge;
    }
#else
    sLinkAge = gSaveContext.save.linkAge;
#endif

    if (thisx->params < EN_FISH_PARAM) {
        FishingGroupFish* fish;

#if PLATFORM_N64
        // Anti-piracy check, if the check fails the line can't be reeled in if
        // a fish is caught and the fish will always let go after 50 frames.
        sReelLock = !(B_80008EE0 == 0xAD090010);
#else
        sReelLock = 0;
#endif

        sFishingMain = this;
        Collider_InitJntSph(play, &sFishingMain->collider);
        Collider_SetJntSph(play, &sFishingMain->collider, thisx, &sJntSphInit, sFishingMain->colliderElements);

        thisx->params = EN_FISH_OWNER;

        SkelAnime_InitFlex(play, &this->skelAnime, &gFishingOwnerSkel, &gFishingOwnerAnim, NULL, NULL, 0);
        Animation_MorphToLoop(&this->skelAnime, &gFishingOwnerAnim, 0.0f);

        thisx->update = Fishing_UpdateOwner;
        thisx->draw = Fishing_DrawOwner;

        thisx->shape.rot.y = -0x6000;
        thisx->world.pos.x = 160.0f;
        thisx->world.pos.y = -2.0f;
        thisx->world.pos.z = 1208.0f;

        Actor_SetScale(thisx, 0.011f);

        thisx->focus.pos = thisx->world.pos;
        thisx->focus.pos.y += 75.0f;
        thisx->flags |= ACTOR_FLAG_0 | ACTOR_FLAG_3;

        if (sLinkAge != LINK_AGE_CHILD) {
            if (HIGH_SCORE(HS_FISHING) & HS_FISH_STOLE_HAT) {
                sOwnerHair = FS_OWNER_BALD;
            } else {
                sOwnerHair = FS_OWNER_CAPPED;
            }
        } else {
            sOwnerHair = FS_OWNER_HAIR;
        }

        sOwnerTheftTimer = 20;
        play->specialEffects = sEffects;
        gTimeSpeed = 1;
        sFishingPlayingState = 0;
        sFishingMusicDelay = 10;

        SEQCMD_STOP_SEQUENCE(SEQ_PLAYER_BGM_MAIN, 1);

        if (sLinkAge == LINK_AGE_CHILD) {
            if ((HIGH_SCORE(HS_FISHING) & HS_FISH_LENGTH_CHILD) != 0) {
                sFishingRecordLength = HIGH_SCORE(HS_FISHING) & HS_FISH_LENGTH_CHILD;
            } else {
                sFishingRecordLength = 40.0f; // 6 lbs
            }
        } else {
            if ((HIGH_SCORE(HS_FISHING) & HS_FISH_LENGTH_ADULT) != 0) {
                sFishingRecordLength = (HIGH_SCORE(HS_FISHING) & HS_FISH_LENGTH_ADULT) >> 0x18;
            } else {
                sFishingRecordLength = 45.0f; // 7 lbs
            }
        }

        sFishGameNumber = (HIGH_SCORE(HS_FISHING) & (HS_FISH_PLAYED * 255)) >> 0x10;
        if ((sFishGameNumber & 7) == 7) {
            play->roomCtx.unk_74[0] = 90;
            sFishingFoggy = 1;
        } else {
            play->roomCtx.unk_74[0] = 40;
            sFishingFoggy = 0;
        }

#if OOT_DEBUG
        if (((sFishGameNumber & 7) == 6) || (KREG(3) != 0))
#else
        if ((sFishGameNumber & 7) == 6)
#endif
        {
            sStormChanceTimer = 100;
#if OOT_DEBUG
            if (KREG(3) != 0) {
                KREG(3) = 0;
                HIGH_SCORE(HS_FISHING) &= ~(HS_FISH_PLAYED * 255);
                HIGH_SCORE(HS_FISHING) |= (HS_FISH_PLAYED * 6);
            }
#endif
        } else {
            sStormChanceTimer = 0;
        }

        for (i = 0; i < FISHING_EFFECT_COUNT; i++) {
            sEffects[i].type = FS_EFF_NONE;
        }

        for (i = 0; i < POND_PROP_COUNT; i++) {
            sPondProps[i].type = FS_PROP_NONE;
        }

        sFishGroupAngle1 = 0.7f;
        sFishGroupAngle2 = 2.3f;
        sFishGroupAngle3 = 4.6f;

        for (i = 0; i < GROUP_FISH_COUNT; i++) {
            fish = &sGroupFishes[i];

            fish->type = FS_GROUP_FISH_NORMAL;

            if (i <= 20) {
                fish->homePos.x = fish->pos.x = sinf(sFishGroupAngle1) * 720.0f;
                fish->homePos.z = fish->pos.z = cosf(sFishGroupAngle1) * 720.0f;
            } else if (i <= 40) {
                fish->homePos.x = fish->pos.x = sinf(sFishGroupAngle2) * 720.0f;
                fish->homePos.z = fish->pos.z = cosf(sFishGroupAngle2) * 720.0f;
            } else {
                fish->homePos.x = fish->pos.x = sinf(sFishGroupAngle3) * 720.0f;
                fish->homePos.z = fish->pos.z = cosf(sFishGroupAngle3) * 720.0f;
            }

            fish->homePos.y = fish->pos.y = -35.0f;

            fish->timer = Rand_ZeroFloat(100.0f);

            fish->unk_3C = 0;
            fish->unk_3E = 0;
            fish->unk_40 = 0;

            if (sLinkAge != LINK_AGE_CHILD) {
                if (((i >= 15) && (i < 20)) || ((i >= 35) && (i < 40)) || ((i >= 55) && (i < 60))) {
                    fish->type = FS_GROUP_FISH_NONE;
                }
            }
        }

        Fishing_InitPondProps(this, play);
        Actor_SpawnAsChild(&play->actorCtx, thisx, play, ACTOR_EN_KANBAN, 53.0f, -17.0f, 982.0f, 0, 0, 0,
                           ENKANBAN_FISHING);
        Actor_Spawn(&play->actorCtx, play, ACTOR_FISHING, 0.0f, 0.0f, 0.0f, 0, 0, 0, 200);

#if OOT_DEBUG
        if ((KREG(1) == 1) || ((sFishGameNumber & 3) == 3))
#else
        if ((sFishGameNumber & 3) == 3)
#endif
        {
            if (sLinkAge != LINK_AGE_CHILD) {
                fishCount = 16;
            } else {
                fishCount = 17;
            }
        } else {
            fishCount = 15;
        }

        for (i = 0; i < fishCount; i++) {
            Actor_Spawn(&play->actorCtx, play, ACTOR_FISHING, sFishInits[i].pos.x, sFishInits[i].pos.y,
                        sFishInits[i].pos.z, 0, Rand_ZeroFloat(0x10000), 0, 100 + i);
        }

        return;
    }

    if ((thisx->params < (EN_FISH_PARAM + 15)) || (thisx->params == EN_FISH_AQUARIUM)) {
        SkelAnime_InitFlex(play, &this->skelAnime, &gFishingFishSkel, &gFishingFishAnim, NULL, NULL, 0);
        Animation_MorphToLoop(&this->skelAnime, &gFishingFishAnim, 0.0f);
    } else {
        SkelAnime_InitFlex(play, &this->skelAnime, &gFishingLoachSkel, &gFishingLoachAnim, NULL, NULL, 0);
        Animation_MorphToLoop(&this->skelAnime, &gFishingLoachAnim, 0.0f);
    }

    SkelAnime_Update(&this->skelAnime);

    if (thisx->params == EN_FISH_AQUARIUM) {
        this->fishState = 100;
        Actor_ChangeCategory(play, &play->actorCtx, thisx, ACTORCAT_PROP);
        thisx->targetMode = 0;
        thisx->flags |= ACTOR_FLAG_0 | ACTOR_FLAG_3;
        this->lightNode = LightContext_InsertLight(play, &play->lightCtx, &this->lightInfo);
    } else {
        this->fishState = 10;
        this->fishStateNext = 10;

        this->isLoach = sFishInits[thisx->params - EN_FISH_PARAM].isLoach;
        this->perception = sFishInits[thisx->params - EN_FISH_PARAM].perception;
        this->fishLength = sFishInits[thisx->params - EN_FISH_PARAM].baseLength;

        this->fishLength += Rand_ZeroFloat(4.99999f);

        // small chance to make big fish even bigger.
        if ((this->fishLength >= 65.0f) && (Rand_ZeroOne() < 0.05f)) {
            this->fishLength += Rand_ZeroFloat(7.99999f);
        }

#if OOT_DEBUG
        if (KREG(6) != 0) {
            this->fishLength = KREG(6) + 80.0f;
        }
#endif

        // "Come back when you get older! The fish will be bigger, too!"
        if (sLinkAge == LINK_AGE_CHILD) {
            this->fishLength *= 0.73f;
        }
    }
}

void Fishing_Destroy(Actor* thisx, PlayState* play2) {
    PlayState* play = play2;
    Fishing* this = (Fishing*)thisx;

    SkelAnime_Free(&this->skelAnime, play);

    if (thisx->params == EN_FISH_AQUARIUM) {
        LightContext_RemoveLight(play, &play->lightCtx, this->lightNode);
    } else if (thisx->params == EN_FISH_OWNER) {
        Collider_DestroyJntSph(play, &this->collider);
    }
}

void Fishing_UpdateEffects(FishingEffect* effect, PlayState* play) {
    f32 rippleY;
    s16 i;

    for (i = 0; i < FISHING_EFFECT_COUNT; i++) {
        if (effect->type) {
            effect->timer++;
            effect->pos.x += effect->vel.x;
            effect->pos.y += effect->vel.y;
            effect->pos.z += effect->vel.z;
            effect->vel.y += effect->accel.y;

            if (effect->type == FS_EFF_RIPPLE) {
                Math_ApproachF(&effect->scale, effect->rot.x, 0.2f, effect->rot.y);

                if (effect->state == 0) {
                    effect->alpha += 20;

                    if (effect->alpha >= effect->alphaMax) {
                        effect->alpha = effect->alphaMax;
                        effect->state++;
                    }
                } else {
                    effect->alpha -= 8;

                    if (effect->alpha <= 0) {
                        effect->type = FS_EFF_NONE;
                    }
                }
            } else if (effect->type == FS_EFF_WATER_DUST) {
                Math_ApproachF(&effect->scale, effect->rot.x, 0.1f, 0.1f);
                effect->alpha -= 10;

                if (effect->pos.y > (WATER_SURFACE_Y(play) - 5.0f)) {
                    effect->accel.y = 0.0f;
                    effect->vel.y = 0.0f;
                    effect->alpha -= 5;
                }

                if (effect->alpha <= 0) {
                    effect->type = FS_EFF_NONE;
                }
            } else if (effect->type == FS_EFF_BUBBLE) {
                if (effect->state == 0) {
                    rippleY = WATER_SURFACE_Y(play);
                } else {
                    rippleY = 69.0f;
                }

                if (effect->pos.y >= rippleY) {
                    effect->type = FS_EFF_NONE;

                    if (Rand_ZeroOne() < 0.3f) {
                        Vec3f pos = effect->pos;
                        pos.y = rippleY;
                        Fishing_SpawnRipple(NULL, play->specialEffects, &pos, 20.0f, 60.0f, 150, 90);
                    }
                }
            } else if (effect->type == FS_EFF_DUST_SPLASH) {
                if (effect->vel.y < -20.0f) {
                    effect->vel.y = -20.0f;
                    effect->accel.y = 0.0f;
                }

                if (effect->pos.y <= WATER_SURFACE_Y(play)) {
                    effect->type = FS_EFF_NONE;
                    if (Rand_ZeroOne() < 0.5f) {
                        Vec3f pos = effect->pos;
                        pos.y = WATER_SURFACE_Y(play);
                        Fishing_SpawnRipple(NULL, play->specialEffects, &pos, 40.0f, 110.0f, 150, 90);
                    }
                }
            } else if (effect->type == FS_EFF_RAIN_DROP) {
                if (effect->pos.y < WATER_SURFACE_Y(play)) {
                    f32 sqDistXZ = SQ(effect->pos.x) + SQ(effect->pos.z);

                    if (sqDistXZ > SQ(920.0f)) {
                        effect->pos.y = WATER_SURFACE_Y(play) + ((sqrtf(sqDistXZ) - 920.0f) * 0.11f);
                        effect->timer = KREG(17) + 2;
                        effect->type = FS_EFF_RAIN_SPLASH;
                        effect->scale = (KREG(18) + 30) * 0.001f;
                    } else {
                        effect->pos.y = WATER_SURFACE_Y(play) + 3.0f;
                        effect->timer = 0;
                        if (Rand_ZeroOne() < 0.75f) {
                            effect->type = FS_EFF_RAIN_RIPPLE;
                            effect->vel = sZeroVec;
                            effect->scale = (KREG(18) + 30) * 0.001f;
                        } else {
                            effect->type = FS_EFF_NONE;
                        }
                    }

                    effect->vel = sZeroVec;
                }
            } else if (effect->type >= FS_EFF_RAIN_RIPPLE) {
                effect->scale += (KREG(18) + 30) * 0.001f;

                if (effect->timer >= 6) {
                    effect->type = FS_EFF_NONE;
                }
            } else if (effect->type == FS_EFF_OWNER_HAT) {
                f32 sqDistXZ;
                f32 bottomY;

                effect->scale = 10 * .001f;

                Math_ApproachS(&sEffOwnersHatRot.y, 0, 20, 100);
                Math_ApproachS(&sEffOwnersHatRot.x, 0, 20, 100);
                Math_ApproachS(&sEffOwnersHatRot.z, -0x4000, 20, 100);

                sqDistXZ = SQ(effect->pos.x) + SQ(effect->pos.z);
                bottomY = WATER_SURFACE_Y(play) + ((sqrtf(sqDistXZ) - 920.0f) * 0.147f);

                if (effect->pos.y > (bottomY - 10.0f)) {
                    effect->pos.y -= 0.1f;
                }

                if ((effect->timer % 16) == 0) {
                    Vec3f pos = effect->pos;
                    pos.y = WATER_SURFACE_Y(play);
                    Fishing_SpawnRipple(NULL, play->specialEffects, &pos, 30.0f, 300.0f, 150, 90);
                }

                if (effect->state >= 0) {
                    effect->state++;
                }

                if (effect->state == 30) {
                    Message_StartTextbox(play, 0x40B3, NULL);
                }

                if ((effect->state >= 100) && (Message_GetState(&play->msgCtx) == TEXT_STATE_EVENT)) {
                    if (Message_ShouldAdvance(play) || (Message_GetState(&play->msgCtx) == TEXT_STATE_NONE)) {
                        Message_CloseTextbox(play);
                        Rupees_ChangeBy(-50);
                        effect->state = -1;
                    }
                }
            }
        }

        effect++;
    }
}

void Fishing_DrawEffects(FishingEffect* effect, PlayState* play) {
    u8 materialFlag = 0;
    f32 rotY;
    s16 i;
    s32 pad;
    FishingEffect* firstEffect = effect;

    OPEN_DISPS(play->state.gfxCtx, "../z_fishing.c", 2271);

    Matrix_Push();

    gDPPipeSync(POLY_XLU_DISP++);

    for (i = 0; i < 100; i++) {
        if (effect->type == FS_EFF_RIPPLE) {
            if (materialFlag == 0) {
                gSPDisplayList(POLY_XLU_DISP++, gFishingRippleMaterialDL);
                gDPSetEnvColor(POLY_XLU_DISP++, 155, 155, 155, 0);
                materialFlag++;
            }

            gDPSetPrimColor(POLY_XLU_DISP++, 0, 0, 255, 255, 255, effect->alpha);

            Matrix_Translate(effect->pos.x, effect->pos.y, effect->pos.z, MTXMODE_NEW);
            Matrix_Scale(effect->scale, 1.0f, effect->scale, MTXMODE_APPLY);

            MATRIX_FINALIZE_AND_LOAD(POLY_XLU_DISP++, play->state.gfxCtx, "../z_fishing.c", 2305);

            gSPDisplayList(POLY_XLU_DISP++, gFishingRippleModelDL);
        }
        effect++;
    }

    effect = firstEffect;
    materialFlag = 0;
    for (i = 0; i < 100; i++) {
        if (effect->type == FS_EFF_DUST_SPLASH) {
            if (materialFlag == 0) {
                gSPDisplayList(POLY_XLU_DISP++, gFishingDustSplashMaterialDL);
                gDPSetEnvColor(POLY_XLU_DISP++, 200, 200, 200, 0);
                materialFlag++;
            }

            gDPSetPrimColor(POLY_XLU_DISP++, 0, 0, 180, 180, 180, effect->alpha);

            Matrix_Translate(effect->pos.x, effect->pos.y, effect->pos.z, MTXMODE_NEW);
            Matrix_ReplaceRotation(&play->billboardMtxF);
            Matrix_Scale(effect->scale, effect->scale, 1.0f, MTXMODE_APPLY);

            MATRIX_FINALIZE_AND_LOAD(POLY_XLU_DISP++, play->state.gfxCtx, "../z_fishing.c", 2346);

            gSPDisplayList(POLY_XLU_DISP++, gFishingDustSplashModelDL);
        }
        effect++;
    }

    effect = firstEffect;
    materialFlag = 0;
    for (i = 0; i < 100; i++) {
        if (effect->type == FS_EFF_WATER_DUST) {
            if (materialFlag == 0) {
                gSPDisplayList(POLY_OPA_DISP++, gFishingWaterDustMaterialDL);
                gDPSetEnvColor(POLY_OPA_DISP++, 40, 90, 80, 128);
                materialFlag++;
            }

            gDPSetPrimColor(POLY_OPA_DISP++, 0, 0, 40, 90, 80, effect->alpha);

            gSPSegment(POLY_OPA_DISP++, 0x08,
                       Gfx_TwoTexScroll(play->state.gfxCtx, G_TX_RENDERTILE, effect->timer + (i * 3),
                                        (effect->timer + (i * 3)) * 5, 32, 64, 1, 0, 0, 32, 32));

            Matrix_Translate(effect->pos.x, effect->pos.y, effect->pos.z, MTXMODE_NEW);
            Matrix_ReplaceRotation(&play->billboardMtxF);
            Matrix_Scale(effect->scale, effect->scale, 1.0f, MTXMODE_APPLY);

            MATRIX_FINALIZE_AND_LOAD(POLY_OPA_DISP++, play->state.gfxCtx, "../z_fishing.c", 2394);

            gSPDisplayList(POLY_OPA_DISP++, gFishingWaterDustModelDL);
        }
        effect++;
    }

    effect = firstEffect;
    materialFlag = 0;
    for (i = 0; i < 100; i++) {
        if (effect->type == FS_EFF_BUBBLE) {
            if (materialFlag == 0) {
                gSPDisplayList(POLY_XLU_DISP++, gFishingBubbleMaterialDL);
                gDPSetEnvColor(POLY_XLU_DISP++, 150, 150, 150, 0);
                gDPSetPrimColor(POLY_XLU_DISP++, 0, 0, 255, 255, 255, 255);
                materialFlag++;
            }

            Matrix_Translate(effect->pos.x, effect->pos.y, effect->pos.z, MTXMODE_NEW);
            Matrix_ReplaceRotation(&play->billboardMtxF);
            Matrix_Scale(effect->scale, effect->scale, 1.0f, MTXMODE_APPLY);

            MATRIX_FINALIZE_AND_LOAD(POLY_XLU_DISP++, play->state.gfxCtx, "../z_fishing.c", 2423);

            gSPDisplayList(POLY_XLU_DISP++, gFishingBubbleModelDL);
        }
        effect++;
    }

    effect = firstEffect + 30;
    materialFlag = 0;
    for (i = 30; i < FISHING_EFFECT_COUNT; i++) {
        if (effect->type == FS_EFF_RAIN_DROP) {
            if (materialFlag == 0) {
                POLY_XLU_DISP = Gfx_SetupDL(POLY_XLU_DISP, SETUPDL_20);
                gDPSetCombineMode(POLY_XLU_DISP++, G_CC_PRIMITIVE, G_CC_PRIMITIVE);
                gDPSetPrimColor(POLY_XLU_DISP++, 0, 0, 150, 255, 255, 30);
                materialFlag++;
            }

            Matrix_Translate(effect->pos.x, effect->pos.y, effect->pos.z, MTXMODE_NEW);
            Matrix_RotateY(effect->rot.y, MTXMODE_APPLY);
            Matrix_RotateX(effect->rot.x, MTXMODE_APPLY);
            Matrix_RotateZ(effect->rot.z, MTXMODE_APPLY);
            Matrix_Scale(0.002f, 1.0f, 0.1f, MTXMODE_APPLY);

            MATRIX_FINALIZE_AND_LOAD(POLY_XLU_DISP++, play->state.gfxCtx, "../z_fishing.c", 2467);

            gSPDisplayList(POLY_XLU_DISP++, gFishingRainDropModelDL);
        }
        effect++;
    }

    Gfx_SetupDL_25Xlu(play->state.gfxCtx);

    effect = firstEffect + 30;
    materialFlag = 0;
    for (i = 30; i < FISHING_EFFECT_COUNT; i++) {
        if (effect->type == FS_EFF_RAIN_RIPPLE) {
            if (materialFlag == 0) {
                gSPDisplayList(POLY_XLU_DISP++, gFishingRippleMaterialDL);
                gDPSetEnvColor(POLY_XLU_DISP++, 155, 155, 155, 0);
                gDPSetPrimColor(POLY_XLU_DISP++, 0, 0, 255, 255, 255, 130);
                materialFlag++;
            }

            Matrix_Translate(effect->pos.x, effect->pos.y, effect->pos.z, MTXMODE_NEW);
            Matrix_Scale(effect->scale, 1.0f, effect->scale, MTXMODE_APPLY);

            MATRIX_FINALIZE_AND_LOAD(POLY_XLU_DISP++, play->state.gfxCtx, "../z_fishing.c", 2504);

            gSPDisplayList(POLY_XLU_DISP++, gFishingRippleModelDL);
        }
        effect++;
    }

    effect = firstEffect + 30;
    materialFlag = 0;
    for (i = 30; i < FISHING_EFFECT_COUNT; i++) {
        if (effect->type == FS_EFF_RAIN_SPLASH) {
            if (materialFlag == 0) {
                gSPDisplayList(POLY_XLU_DISP++, gFishingRainSplashMaterialDL);
                gDPSetPrimColor(POLY_XLU_DISP++, 0, 0, 255, 255, 255, KREG(19) + 80);
                materialFlag++;
            }

            if (Rand_ZeroOne() < 0.5f) {
                rotY = 0.0f;
            } else {
                rotY = M_PI;
            }

            Matrix_Translate(effect->pos.x, effect->pos.y, effect->pos.z, MTXMODE_NEW);
            Matrix_ReplaceRotation(&play->billboardMtxF);
            Matrix_RotateY(rotY, MTXMODE_APPLY);
            Matrix_Scale(effect->scale, effect->scale, 1.0f, MTXMODE_APPLY);

            MATRIX_FINALIZE_AND_LOAD(POLY_XLU_DISP++, play->state.gfxCtx, "../z_fishing.c", 2541);

            gSPDisplayList(POLY_XLU_DISP++, gFishingRainSplashModelDL);
        }
        effect++;
    }

    effect = firstEffect;
    if (effect->type == FS_EFF_OWNER_HAT) {
        Matrix_Translate(effect->pos.x, effect->pos.y, effect->pos.z, MTXMODE_NEW);
        Matrix_RotateY(BINANG_TO_RAD_ALT2(sEffOwnersHatRot.y), MTXMODE_APPLY);
        Matrix_RotateX(BINANG_TO_RAD_ALT2(sEffOwnersHatRot.x), MTXMODE_APPLY);
        Matrix_RotateZ(BINANG_TO_RAD_ALT2(sEffOwnersHatRot.z), MTXMODE_APPLY);
        Matrix_Scale(effect->scale, effect->scale, effect->scale, MTXMODE_APPLY);
        Matrix_Translate(-1250.0f, 0.0f, 0.0f, MTXMODE_APPLY);
        Matrix_RotateX(M_PI / 2, MTXMODE_APPLY);
        MATRIX_FINALIZE_AND_LOAD(POLY_OPA_DISP++, play->state.gfxCtx, "../z_fishing.c", 2560);

        gSPDisplayList(POLY_OPA_DISP++, gFishingOwnerHatDL);
    }

    Matrix_Pop();

    CLOSE_DISPS(play->state.gfxCtx, "../z_fishing.c", 2565);
}

void Fishing_DrawStreamSplash(PlayState* play) {
    s32 pad;

    OPEN_DISPS(play->state.gfxCtx, "../z_fishing.c", 2572);

    gSPSegment(POLY_XLU_DISP++, 0x09,
               Gfx_TwoTexScroll(play->state.gfxCtx, G_TX_RENDERTILE, play->gameplayFrames * 1, play->gameplayFrames * 8,
                                32, 64, 1, -(play->gameplayFrames * 2), 0, 16, 16));

    gDPSetPrimColor(POLY_XLU_DISP++, 0, 0, 195, 225, 235, 50);

    Matrix_Translate(670.0f, -24.0f, -600.0f, MTXMODE_NEW);
    Matrix_Scale(0.02f, 1.0f, 0.02f, MTXMODE_APPLY);

    MATRIX_FINALIZE_AND_LOAD(POLY_XLU_DISP++, play->state.gfxCtx, "../z_fishing.c", 2598);
    gSPDisplayList(POLY_XLU_DISP++, SEGMENTED_TO_VIRTUAL(gFishingStreamSplashDL));

    CLOSE_DISPS(play->state.gfxCtx, "../z_fishing.c", 2613);
}

// Checks if postion is above Fishing Pond owner's countertop.
s32 Fishing_IsAboveCounter(Vec3f* vec) {
    if (((vec->x >= 110.0f) && (vec->x <= 150.0f) && (vec->z <= 1400.0f) && (vec->z >= 1160.0f)) ||
        ((vec->x >= 110.0f) && (vec->x <= 210.0f) && (vec->z <= 1200.0f) && (vec->z >= 1160.0f))) {
        if (vec->y <= 42.0f) {
            return true;
        }
    }

    return false;
}

void Fishing_UpdateLine(PlayState* play, Vec3f* basePos, Vec3f* pos, Vec3f* rot, Vec3f* unk) {
    s16 i;
    s16 k;
    f32 dx;
    f32 dy;
    f32 dz;
    f32 rx;
    f32 ry;
    f32 dist;
    f32 spD8;
    s16 spooled;
    s32 pad;
    f32 temp_f20;
    Vec3f posSrc = { 0.0f, 0.0f, 0.0f };
    Vec3f posStep;
    f32 phi_f12;
    Vec3f tempPos;
    Vec3f segPos;
    f32 sp94;
    f32 sp90;
    f32 sp8C;
    f32 sqDistXZ;
    f32 temp_f18;

    if (D_80B7A6A4 != 0) {
        tempPos = *basePos;
        segPos = pos[LINE_SEG_COUNT - 1];

        sp94 = segPos.x - tempPos.x;
        sp90 = segPos.y - tempPos.y;
        sp8C = segPos.z - tempPos.z;

        temp_f20 = sqrtf(SQ(sp94) + SQ(sp90) + SQ(sp8C)) * 0.97f;
        if (temp_f20 > 1000.0f) {
            temp_f20 = 1000.0f;
        }

        sRodLineSpooled = 200.0f - (temp_f20 * 200.0f * 0.001f);
    }

    spooled = sRodLineSpooled;
    posSrc.z = 5.0f;

    for (i = 0; i < LINE_SEG_COUNT; i++) {
        if (i <= spooled) {
            pos[i] = *basePos;
        } else if (D_80B7A6A4 != 0) {
            temp_f20 = (f32)(i - spooled) / (f32)(LINE_SEG_COUNT - spooled + 1);
            Math_ApproachF(&pos[i].x, (sp94 * temp_f20) + tempPos.x, 1.0f, 20.0f);
            Math_ApproachF(&pos[i].y, (sp90 * temp_f20) + tempPos.y, 1.0f, 20.0f);
            Math_ApproachF(&pos[i].z, (sp8C * temp_f20) + tempPos.z, 1.0f, 20.0f);
        }
    }

    for (i = spooled + 1, k = 0; i < LINE_SEG_COUNT; i++, k++) {
        temp_f18 = 2.0f * D_80B7E148;

        dx = (pos + i)->x - (pos + i - 1)->x;
        spD8 = (pos + i)->y;

        sqDistXZ = SQ((pos + i)->x) + SQ((pos + i)->z);

        if (sqDistXZ > SQ(920.0f)) {
            phi_f12 = ((sqrtf(sqDistXZ) - 920.0f) * 0.11f) + WATER_SURFACE_Y(play);
        } else {
            phi_f12 = WATER_SURFACE_Y(play);
        }

        if (sLureEquipped == FS_LURE_SINKING) {
            s32 pad;

            if (spD8 < phi_f12) {
                phi_f12 = ((sqrtf(sqDistXZ) - 920.0f) * 0.147f) + WATER_SURFACE_Y(play);
                if (spD8 > phi_f12) {
                    f32 phi_f2 = (spD8 - phi_f12) * 0.05f;

                    if (phi_f2 > 0.29999998f) {
                        phi_f2 = 0.29999998f;
                    }
                    if (i >= 100) {
                        phi_f2 *= (i - 100) * 0.02f;
                        spD8 -= phi_f2;
                    }
                }
            } else {
                spD8 -= temp_f18;
            }
        } else if (i > LINE_SEG_COUNT - 10) {
            if (spD8 > phi_f12) {
                f32 phi_f2 = (spD8 - phi_f12) * 0.2f;

                if (phi_f2 > temp_f18) {
                    phi_f2 = temp_f18;
                }
                spD8 -= phi_f2;
            }
        } else {
            if (spD8 > phi_f12) {
                spD8 -= temp_f18;
            }
        }

        if (Fishing_IsAboveCounter(&pos[i])) {
            spD8 = 42.0f;
        }

        dy = spD8 - (pos + i - 1)->y;
        dz = (pos + i)->z - (pos + i - 1)->z;

        ry = Math_Atan2F(dz, dx);
        dist = sqrtf(SQ(dx) + SQ(dz));
        rx = -Math_Atan2F(dist, dy);

        (rot + i - 1)->y = ry;
        (rot + i - 1)->x = rx;

        Matrix_RotateY(ry, MTXMODE_NEW);
        Matrix_RotateX(rx, MTXMODE_APPLY);
        Matrix_MultVec3f(&posSrc, &posStep);

        (pos + i)->x = (pos + i - 1)->x + posStep.x;
        (pos + i)->y = (pos + i - 1)->y + posStep.y;
        (pos + i)->z = (pos + i - 1)->z + posStep.z;
    }
}

void Fishing_UpdateLinePos(Vec3f* pos) {
    s16 i;
    f32 dx;
    f32 dy;
    f32 dz;
    f32 rx;
    f32 ry;
    f32 dist;
    Vec3f posSrc = { 0.0f, 0.0f, 0.0f };
    Vec3f posStep;
    s16 spooled = sRodLineSpooled;

    posSrc.z = 5.0f;

    for (i = LINE_SEG_COUNT - 2; i > spooled; i--) {
        dx = (pos + i)->x - (pos + i + 1)->x;
        dy = (pos + i)->y - (pos + i + 1)->y;
        dz = (pos + i)->z - (pos + i + 1)->z;

        ry = Math_Atan2F(dz, dx);
        dist = sqrtf(SQ(dx) + SQ(dz));
        rx = -Math_Atan2F(dist, dy);

        Matrix_RotateY(ry, MTXMODE_NEW);
        Matrix_RotateX(rx, MTXMODE_APPLY);
        Matrix_MultVec3f(&posSrc, &posStep);

        (pos + i)->x = (pos + i + 1)->x + posStep.x;
        (pos + i)->y = (pos + i + 1)->y + posStep.y;
        (pos + i)->z = (pos + i + 1)->z + posStep.z;
    }
}

void Fishing_DrawLureHook(PlayState* play, Vec3f* pos, Vec3f* refPos, u8 hookIndex) {
    f32 dx;
    f32 dy;
    f32 dz;
    f32 rx;
    f32 ry;
    f32 dist;
    f32 offsetY;
    Vec3f posSrc = { 0.0f, 0.0f, 1.0f };
    Vec3f posStep;
    Player* player = GET_PLAYER(play);

    OPEN_DISPS(play->state.gfxCtx, "../z_fishing.c", 2963);

    Matrix_Push();

    if ((sRodCastState == 3) && ((pos->y > WATER_SURFACE_Y(play)) || (sIsOwnersHatHooked && hookIndex))) {
        offsetY = 0.0f;
    } else if (pos->y < WATER_SURFACE_Y(play)) {
        offsetY = -1.0f;
    } else {
        offsetY = -3.0f;
    }

    dx = refPos->x - pos->x;
    dy = refPos->y - pos->y + offsetY;
    dz = refPos->z - pos->z;

    ry = Math_Atan2F(dz, dx);
    dist = sqrtf(SQ(dx) + SQ(dz));
    rx = -Math_Atan2F(dist, dy);

    Matrix_RotateY(ry, MTXMODE_NEW);
    Matrix_RotateX(rx, MTXMODE_APPLY);
    Matrix_MultVec3f(&posSrc, &posStep);

    refPos->x = pos->x + posStep.x;
    refPos->y = pos->y + posStep.y;
    refPos->z = pos->z + posStep.z;

    Matrix_Translate(pos->x, pos->y, pos->z, MTXMODE_NEW);

    if ((player->actor.speed == 0.0f) && (sLureWigglePosY == 0.0f)) {
        Math_ApproachF(&sLureHookRotY[hookIndex], ry, 0.1f, 0.3f);
    } else {
        sLureHookRotY[hookIndex] = ry;
    }

    Matrix_RotateY(sLureHookRotY[hookIndex], MTXMODE_APPLY);
    Matrix_RotateX(rx, MTXMODE_APPLY);
    Matrix_Scale(0.0039999997f, 0.0039999997f, 0.005f, MTXMODE_APPLY);
    Matrix_RotateY(M_PI, MTXMODE_APPLY);

    MATRIX_FINALIZE_AND_LOAD(POLY_OPA_DISP++, play->state.gfxCtx, "../z_fishing.c", 3029);
    gSPDisplayList(POLY_OPA_DISP++, gFishingLureHookDL);

    Matrix_RotateZ(M_PI / 2, MTXMODE_APPLY);

    MATRIX_FINALIZE_AND_LOAD(POLY_OPA_DISP++, play->state.gfxCtx, "../z_fishing.c", 3034);
    gSPDisplayList(POLY_OPA_DISP++, gFishingLureHookDL);

    if ((hookIndex == 1) && (sIsOwnersHatHooked)) {
        Matrix_Scale(2.0f, 2.0f, 2.0f, MTXMODE_APPLY);
        Matrix_Translate(250.0f, 0.0f, -1400.0f, MTXMODE_APPLY);
        Matrix_Push();

        if (sIsOwnersHatSunk) {
            FishingEffect* effect = play->specialEffects;
            MtxF mf;

            Matrix_MultVec3f(&sZeroVec, &effect->pos);
            Matrix_Get(&mf);
            Matrix_MtxFToYXZRotS(&mf, &sEffOwnersHatRot, 0);

            sIsOwnersHatSunk = false;
            sIsOwnersHatHooked = false;

            effect->type = FS_EFF_OWNER_HAT;
            effect->state = 0;
            effect->vel = sZeroVec;
            effect->accel = sZeroVec;
        }

        Matrix_Pop();
        Matrix_Translate(-1250.0f, 0.0f, 0.0f, MTXMODE_APPLY);
        Matrix_RotateX(M_PI / 2, MTXMODE_APPLY);

        MATRIX_FINALIZE_AND_LOAD(POLY_OPA_DISP++, play->state.gfxCtx, "../z_fishing.c", 3085);
        gSPDisplayList(POLY_OPA_DISP++, gFishingOwnerHatDL);
    }

    Matrix_Pop();

    CLOSE_DISPS(play->state.gfxCtx, "../z_fishing.c", 3098);
}

void Fishing_UpdateSinkingLure(PlayState* play) {
    s16 i;
    f32 dx;
    f32 dy;
    f32 dz;
    f32 rx;
    f32 ry;
    f32 dist;
    f32 offsetY;
    Vec3f posSrc = { 0.0f, 0.0f, 0.0f };
    Vec3f posStep;
    Vec3f sp94;
    Vec3f sp88;
    f32 offsetX;
    f32 offsetZ;
    Player* player = GET_PLAYER(play);
    Vec3f* pos;

    posSrc.z = 0.85f;

    sSinkingLurePos[0] = sLurePos;

    if (sSinkingLureFound) {
        offsetY = -1.0f;
    } else if (sLurePos.y < WATER_SURFACE_Y(play)) {
        offsetY = 0.5f;
    } else {
        offsetY = -5.0f;
    }

    if (sRodCastState == 5) {
        Matrix_RotateY(BINANG_TO_RAD(player->actor.shape.rot.y), MTXMODE_NEW);
        sp94.x = 5.0f;
        sp94.y = 0.0f;
        sp94.z = 3.0f;
        Matrix_MultVec3f(&sp94, &sp88);
    }

    for (i = 1; i < SINKING_LURE_SEG_COUNT; i++) {
        pos = sSinkingLurePos;

        if ((i < 10) && (sRodCastState == 5)) {
            offsetX = (10 - i) * sp88.x * 0.1f;
            offsetZ = (10 - i) * sp88.z * 0.1f;
        } else {
            offsetX = offsetZ = 0.0f;
        }

        dx = (pos + i)->x - (pos + i - 1)->x + offsetX;
        dy = (pos + i)->y - (pos + i - 1)->y + offsetY;
        dz = (pos + i)->z - (pos + i - 1)->z + offsetZ;

        ry = Math_Atan2F(dz, dx);
        dist = sqrtf(SQ(dx) + SQ(dz));
        rx = -Math_Atan2F(dist, dy);

        Matrix_RotateY(ry, MTXMODE_NEW);
        Matrix_RotateX(rx, MTXMODE_APPLY);
        Matrix_MultVec3f(&posSrc, &posStep);

        (pos + i)->x = (pos + i - 1)->x + posStep.x;
        (pos + i)->y = (pos + i - 1)->y + posStep.y;
        (pos + i)->z = (pos + i - 1)->z + posStep.z;
    }
}

static f32 sSinkingLureSizes[] = {
    1.0f, 1.5f,  1.8f, 2.0f, 1.8f, 1.6f, 1.4f, 1.2f, 1.0f, 1.0f,
    0.9f, 0.85f, 0.8f, 0.7f, 0.8f, 1.0f, 1.2f, 1.1f, 1.0f, 0.8f,
};

void Fishing_DrawSinkingLure(PlayState* play) {
    s16 i;
    f32 scale;

    OPEN_DISPS(play->state.gfxCtx, "../z_fishing.c", 3209);

    Fishing_UpdateSinkingLure(play);

    if (sLurePos.y < WATER_SURFACE_Y(play)) {
        Gfx_SetupDL_25Opa(play->state.gfxCtx);

        gSPDisplayList(POLY_OPA_DISP++, gFishingSinkingLureSegmentMaterialDL);

        for (i = SINKING_LURE_SEG_COUNT - 1; i >= 0; i--) {
            if ((i + sSinkingLureSegmentIndex) < SINKING_LURE_SEG_COUNT) {
                Matrix_Translate(sSinkingLurePos[i].x, sSinkingLurePos[i].y, sSinkingLurePos[i].z, MTXMODE_NEW);
                scale = sSinkingLureSizes[i + sSinkingLureSegmentIndex] * 0.04f;
                Matrix_Scale(scale, scale, scale, MTXMODE_APPLY);
                Matrix_ReplaceRotation(&play->billboardMtxF);

                MATRIX_FINALIZE_AND_LOAD(POLY_OPA_DISP++, play->state.gfxCtx, "../z_fishing.c", 3239);
                gSPDisplayList(POLY_OPA_DISP++, gFishingSinkingLureSegmentModelDL);
            }
        }
    } else {
        Gfx_SetupDL_25Xlu(play->state.gfxCtx);

        gSPDisplayList(POLY_XLU_DISP++, gFishingSinkingLureSegmentMaterialDL);

        for (i = SINKING_LURE_SEG_COUNT - 1; i >= 0; i--) {
            if ((i + sSinkingLureSegmentIndex) < SINKING_LURE_SEG_COUNT) {
                Matrix_Translate(sSinkingLurePos[i].x, sSinkingLurePos[i].y, sSinkingLurePos[i].z, MTXMODE_NEW);
                scale = sSinkingLureSizes[i + sSinkingLureSegmentIndex] * 0.04f;
                Matrix_Scale(scale, scale, scale, MTXMODE_APPLY);
                Matrix_ReplaceRotation(&play->billboardMtxF);

                MATRIX_FINALIZE_AND_LOAD(POLY_XLU_DISP++, play->state.gfxCtx, "../z_fishing.c", 3265);
                gSPDisplayList(POLY_XLU_DISP++, gFishingSinkingLureSegmentModelDL);
            }
        }
    }

    CLOSE_DISPS(play->state.gfxCtx, "../z_fishing.c", 3271);
}

void Fishing_DrawLureAndLine(PlayState* play, Vec3f* linePos, Vec3f* lineRot) {
    Vec3f posSrc;
    Vec3f posStep;
    Vec3f hookPos[2];
    s16 i;
    s16 spooled = sRodLineSpooled;
    s32 pad;
    Player* player = GET_PLAYER(play);

    OPEN_DISPS(play->state.gfxCtx, "../z_fishing.c", 3287);

    Gfx_SetupDL_25Opa(play->state.gfxCtx);
    Matrix_Push();

    if (sSinkingLureFound) {
        Vec3f posTemp = sLurePos;
        sLurePos = sSinkingLureBasePos;
        Fishing_DrawSinkingLure(play);
        sLurePos = posTemp;
    }

    if ((sRodCastState == 4) || (sRodCastState == 5)) {
        sLurePos = sFishingHookedFish->fishMouthPos;

        if ((sRodCastState == 5) && (sLureEquipped == FS_LURE_SINKING)) {
            Matrix_RotateY(BINANG_TO_RAD(player->actor.shape.rot.y), MTXMODE_NEW);
            posSrc.x = 2.0f;
            posSrc.y = 0.0f;
            posSrc.z = 0.0f;
            Matrix_MultVec3f(&posSrc, &posStep);
            sLurePos.x += posStep.x;
            sLurePos.z += posStep.z;
        }
    } else if (sRodCastState == 0) {
        sLurePos = sReelLinePos[LINE_SEG_COUNT - 1];
        sLureRot.x = sReelLineRot[LINE_SEG_COUNT - 2].x + M_PI;

        if ((player->actor.speed == 0.0f) && (D_80B7E0B0 == 0)) {
            Math_ApproachF(&sLureRot.y, sReelLineRot[LINE_SEG_COUNT - 2].y, 0.1f, 0.2f);
        } else {
            sLureRot.y = sReelLineRot[LINE_SEG_COUNT - 2].y;
        }
    }

    if (sLureEquipped != FS_LURE_SINKING) {
        Matrix_Translate(sLurePos.x, sLurePos.y, sLurePos.z, MTXMODE_NEW);
        Matrix_RotateY(sLureRot.y + sLure1Rotate, MTXMODE_APPLY);
        Matrix_RotateX(sLureRot.x, MTXMODE_APPLY);
        Matrix_Scale(0.0039999997f, 0.0039999997f, 0.0039999997f, MTXMODE_APPLY);
        Matrix_Translate(0.0f, 0.0f, sLurePosZOffset, MTXMODE_APPLY);
        Matrix_RotateZ(M_PI / 2, MTXMODE_APPLY);
        Matrix_RotateY(M_PI / 2, MTXMODE_APPLY);

        Gfx_SetupDL_25Opa(play->state.gfxCtx);

        MATRIX_FINALIZE_AND_LOAD(POLY_OPA_DISP++, play->state.gfxCtx, "../z_fishing.c", 3369);
        gSPDisplayList(POLY_OPA_DISP++, gFishingLureFloatDL);

        posSrc.x = -850.0f;
        posSrc.y = 0.0f;
        posSrc.z = 0.0f;
        Matrix_MultVec3f(&posSrc, &sLureDrawPos);

        posSrc.x = 500.0f;
        posSrc.z = -300.0f;
        Matrix_MultVec3f(&posSrc, &hookPos[0]);
        Fishing_DrawLureHook(play, &hookPos[0], &sLureHookRefPos[0], 0);

        posSrc.x = 2100.0f;
        posSrc.z = -50.0f;
        Matrix_MultVec3f(&posSrc, &hookPos[1]);
        Fishing_DrawLureHook(play, &hookPos[1], &sLureHookRefPos[1], 1);
    }

    POLY_XLU_DISP = Gfx_SetupDL(POLY_XLU_DISP, SETUPDL_20);

    gDPSetCombineMode(POLY_XLU_DISP++, G_CC_PRIMITIVE, G_CC_PRIMITIVE);
    gDPSetPrimColor(POLY_XLU_DISP++, 0, 0, 255, 255, 255, 55);

    if ((sRodCastState == 4) && ((sLineHooked != 0) || (sLureEquipped != FS_LURE_SINKING))) {
        f32 rx;
        f32 ry;
        f32 dist;
        f32 dx;
        f32 dy;
        f32 dz;

        dx = sLurePos.x - sRodTipPos.x;
        dy = sLurePos.y - sRodTipPos.y;
        dz = sLurePos.z - sRodTipPos.z;

        ry = Math_FAtan2F(dx, dz);
        dist = sqrtf(SQ(dx) + SQ(dz));
        rx = -Math_FAtan2F(dy, dist);

        dist = sqrtf(SQ(dx) + SQ(dy) + SQ(dz)) * 0.001f;

        Matrix_Translate(sRodTipPos.x, sRodTipPos.y, sRodTipPos.z, MTXMODE_NEW);
        Matrix_RotateY(ry, MTXMODE_APPLY);
        Matrix_RotateX(rx, MTXMODE_APPLY);
        Matrix_Scale(sFishingLineScale, 1.0f, dist, MTXMODE_APPLY);

        MATRIX_FINALIZE_AND_LOAD(POLY_XLU_DISP++, play->state.gfxCtx, "../z_fishing.c", 3444);
        gSPDisplayList(POLY_XLU_DISP++, gFishingLineModelDL);
    } else {
        for (i = spooled; i < LINE_SEG_COUNT - 1; i++) {
            if ((i == LINE_SEG_COUNT - 3) && (sLureEquipped == FS_LURE_STOCK) && (sRodCastState == 3)) {
                f32 rx;
                f32 ry;
                f32 dist;
                f32 dx;
                f32 dy;
                f32 dz;

                dx = sLureDrawPos.x - (linePos + i)->x;
                dy = sLureDrawPos.y - (linePos + i)->y;
                dz = sLureDrawPos.z - (linePos + i)->z;

                ry = Math_FAtan2F(dx, dz);
                dist = sqrtf(SQ(dx) + SQ(dz));
                rx = -Math_FAtan2F(dy, dist);

                dist = sqrtf(SQ(dx) + SQ(dy) + SQ(dz)) * 0.001f;

                Matrix_Translate((linePos + i)->x, (linePos + i)->y, (linePos + i)->z, MTXMODE_NEW);
                Matrix_RotateY(ry, MTXMODE_APPLY);
                Matrix_RotateX(rx, MTXMODE_APPLY);
                Matrix_Scale(sFishingLineScale, 1.0f, dist, MTXMODE_APPLY);

                MATRIX_FINALIZE_AND_LOAD(POLY_XLU_DISP++, play->state.gfxCtx, "../z_fishing.c", 3475);
                gSPDisplayList(POLY_XLU_DISP++, gFishingLineModelDL);
                break;
            }

            Matrix_Translate((linePos + i)->x, (linePos + i)->y, (linePos + i)->z, MTXMODE_NEW);
            Matrix_RotateY((lineRot + i)->y, MTXMODE_APPLY);
            Matrix_RotateX((lineRot + i)->x, MTXMODE_APPLY);
            Matrix_Scale(sFishingLineScale, 1.0f, 0.005f, MTXMODE_APPLY);

            MATRIX_FINALIZE_AND_LOAD(POLY_XLU_DISP++, play->state.gfxCtx, "../z_fishing.c", 3492);
            gSPDisplayList(POLY_XLU_DISP++, gFishingLineModelDL);
        }
    }

    Matrix_Pop();
    Gfx_SetupDL_25Xlu(play->state.gfxCtx);

    CLOSE_DISPS(play->state.gfxCtx, "../z_fishing.c", 3500);
}

static f32 sRodScales[22] = {
    1.0f,        1.0f,        1.0f,        0.9625f,     0.925f, 0.8875f,     0.85f,       0.8125f,
    0.775f,      0.73749995f, 0.7f,        0.6625f,     0.625f, 0.5875f,     0.54999995f, 0.5125f,
    0.47499996f, 0.4375f,     0.39999998f, 0.36249995f, 0.325f, 0.28749996f,
};

static f32 sRodBendRatios[22] = {
    0.0f,  0.0f,  0.0f,  0.0f,  0.0f,  0.06f,   0.12f,   0.18f,   0.24f,   0.30f,   0.36f,
    0.42f, 0.48f, 0.54f, 0.60f, 0.60f, 0.5142f, 0.4285f, 0.3428f, 0.2571f, 0.1714f, 0.0857f,
};

static Vec3f sRodTipOffset = { 0.0f, 0.0f, 0.0f };

void Fishing_DrawRod(PlayState* play) {
    s16 i;
    f32 lureXZLen;
    f32 spC4;
    f32 spC0;
    Input* input = &play->state.input[0];
    Player* player = GET_PLAYER(play);
    s32 pad;

    OPEN_DISPS(play->state.gfxCtx, "../z_fishing.c", 3600);

    if (sRodHitTimer != 0) {
        sRodHitTimer--;

        Math_ApproachF(&D_80B7A6C0, 35.0f, 1.0f, 100.0f);
        Math_ApproachF(&D_80B7A6BC, -0.8f, 1.0f, 0.4f);
        Math_ApproachS(&player->actor.shape.rot.x, -4000, 2, 15000);
    } else {
        s16 target = 0;

        if ((sRodCastState == 4) && sLineHooked) {
            target = Math_SinS(sLureTimer * 25600) * 1500.0f;
        } else {
            Math_ApproachZeroF(&D_80B7A6C0, 0.1f, 10.0f);
            Math_ApproachZeroF(&D_80B7A6BC, 1.0f, 0.05f);
        }

        Math_ApproachS(&player->actor.shape.rot.x, target, 5, 1000);
    }

    if ((sRodCastState == 3) || (sRodCastState == 4)) {
        if ((input->rel.stick_x == 0) && (sStickAdjXPrev != 0)) {
            D_80B7A6B0 = 0.0f;
        }
        if ((input->rel.stick_y == 0) && (sStickAdjYPrev != 0)) {
            D_80B7A6B4 = 0.0f;
        }

        lureXZLen = player->unk_85C;
        Math_SmoothStepToF(&player->unk_85C, input->rel.stick_y * 0.02f, 0.3f, 5.0f, 0.0f);
        lureXZLen = player->unk_85C - lureXZLen;

        spC4 = player->unk_858;
        Math_SmoothStepToF(&player->unk_858, input->rel.stick_x * 0.02f, 0.3f, 5.0f, 0.0f);
        spC4 = player->unk_858 - spC4;

        if (player->unk_858 > 1.0f) {
            player->unk_858 = 1.0f;
        }
        if (player->unk_85C > 1.0f) {
            player->unk_85C = 1.0f;
        }
        if (player->unk_858 < -1.0f) {
            player->unk_858 = -1.0f;
        }
        if (player->unk_85C < -1.0f) {
            player->unk_85C = -1.0f;
        }

        Math_ApproachF(&sRodBendRotY, spC4 * 70.0f * -0.01f, 1.0f, D_80B7A6B0);
        Math_ApproachF(&D_80B7A6B0, 1.0f, 1.0f, 0.1f);
        Math_ApproachF(&D_80B7A6AC, lureXZLen * 70.0f * 0.01f, 1.0f, D_80B7A6B4);
        Math_ApproachF(&D_80B7A6B4, 1.0f, 1.0f, 0.1f);
        Math_ApproachZeroF(&D_80B7A6B8, 1.0f, 0.05f);
    } else {
        Math_ApproachZeroF(&player->unk_85C, 1.0f, 0.1f);
        Math_ApproachZeroF(&player->unk_858, 1.0f, 0.1f);
        Math_ApproachF(&D_80B7A6AC, (Math_SinS(sLureTimer * 3000) * 0.025f) + -0.03f, 1.0f, 0.05f);
        Math_ApproachZeroF(&sRodBendRotY, 1.0f, 0.05f);

        if ((sRodCastTimer > 18) && (sRodCastTimer < 25)) {
            Math_ApproachF(&D_80B7A6B8, 0.8f, 1.0f, 0.2f);
        } else {
            Math_ApproachF(&D_80B7A6B8, 0.0f, 1.0f, 0.4f);
        }
    }

    Gfx_SetupDL_25Opa(play->state.gfxCtx);

    gSPDisplayList(POLY_OPA_DISP++, gFishingRodMaterialDL);

    gDPSetPrimColor(POLY_OPA_DISP++, 0, 0, 255, 155, 0, 255);

    Matrix_Mult(&player->mf_9E0, MTXMODE_NEW);

    if (sLinkAge != LINK_AGE_CHILD) {
        Matrix_Translate(0.0f, 400.0f, 0.0f, MTXMODE_APPLY);
    } else {
        Matrix_Translate(0.0f, 230.0f, 0.0f, MTXMODE_APPLY);
    }

    if (sRodCastState == 5) {
        Matrix_RotateY(0.56f * M_PI, MTXMODE_APPLY);
    } else {
        Matrix_RotateY(0.41f * M_PI, MTXMODE_APPLY);
    }

    Matrix_RotateX(-M_PI / 5.0000003f, MTXMODE_APPLY);
    Matrix_RotateZ((player->unk_858 * 0.5f) + 3.0f * M_PI / 20.0f, MTXMODE_APPLY);
    Matrix_RotateX((D_80B7A6C0 + 20.0f) * 0.01f * M_PI, MTXMODE_APPLY);
    Matrix_Scale(0.70000005f, 0.70000005f, 0.70000005f, MTXMODE_APPLY);

    spC0 = (D_80B7A6BC * (((player->unk_85C - 1.0f) * -0.25f) + 0.5f)) + (D_80B7A6AC + D_80B7A6B8);

    Matrix_Translate(0.0f, 0.0f, -1300.0f, MTXMODE_APPLY);

    for (i = 0; i < 22; i++) {
        Matrix_RotateY(sRodBendRatios[i] * sRodBendRotY * 0.5f, MTXMODE_APPLY);
        Matrix_RotateX(sRodBendRatios[i] * spC0 * 0.5f, MTXMODE_APPLY);

        Matrix_Push();
        Matrix_Scale(sRodScales[i], sRodScales[i], 0.52f, MTXMODE_APPLY);

        MATRIX_FINALIZE_AND_LOAD(POLY_OPA_DISP++, play->state.gfxCtx, "../z_fishing.c", 3809);

        if (i < 5) {
            gDPLoadTextureBlock(POLY_OPA_DISP++, gFishingRodSegmentBlackTex, G_IM_FMT_RGBA, G_IM_SIZ_16b, 16, 8, 0,
                                G_TX_NOMIRROR | G_TX_WRAP, G_TX_NOMIRROR | G_TX_WRAP, 4, 3, G_TX_NOLOD, G_TX_NOLOD);
        } else if ((i < 8) || ((i % 2) == 0)) {
            gDPLoadTextureBlock(POLY_OPA_DISP++, gFishingRodSegmentWhiteTex, G_IM_FMT_RGBA, G_IM_SIZ_16b, 16, 8, 0,
                                G_TX_NOMIRROR | G_TX_WRAP, G_TX_NOMIRROR | G_TX_WRAP, 4, 3, G_TX_NOLOD, G_TX_NOLOD);
        } else {
            gDPLoadTextureBlock(POLY_OPA_DISP++, gFishingRodSegmentStripTex, G_IM_FMT_RGBA, G_IM_SIZ_16b, 16, 8, 0,
                                G_TX_NOMIRROR | G_TX_WRAP, G_TX_NOMIRROR | G_TX_WRAP, 4, 3, G_TX_NOLOD, G_TX_NOLOD);
        }

        gSPDisplayList(POLY_OPA_DISP++, gFishingRodSegmentDL);

        Matrix_Pop();
        Matrix_Translate(0.0f, 0.0f, 500.0f, MTXMODE_APPLY);

        if (i == 21) {
            Matrix_MultVec3f(&sRodTipOffset, &sRodTipPos);
        }
    }

    CLOSE_DISPS(play->state.gfxCtx, "../z_fishing.c", 3838);
}

static Vec3f sSoundPos = { 0.0f, 0.0f, 0.0f };

void Fishing_UpdateLure(Fishing* this, PlayState* play) {
    f32 spE4;
    f32 spE0;
    s16 i;
    s16 spDC;
    f32 spD8;
    f32 spD4;
    f32 spD0;
    f32 lengthCasted;
    f32 lureXZLen;
    f32 phi_f0;
    Player* player = GET_PLAYER(play);
    Vec3f zeroVec = { 0.0f, 0.0f, 0.0f };
    Vec3f spA8;
    Vec3f sp9C;
    Vec3f sp90;
    Input* input = &play->state.input[0];

    sLureTimer++;

    if (D_80B7E0B0 != 0) {
        D_80B7E0B0--;
    }

    if (D_80B7E0B2 != 0) {
        D_80B7E0B2--;
    }

    if (sRodCastTimer != 0) {
        sRodCastTimer--;
    }

    if (sLureBitTimer != 0) {
        sLureBitTimer--;
    }

    if (D_80B7E150 != 0) {
        D_80B7E150--;
    }

    if (D_80B7A6A4 != 0) {
        D_80B7A6A4--;
    }

    if (sRumbleDelay != 0) {
        sRumbleDelay--;
    }

    if (D_80B7E114 != 0) {
        D_80B7E114--;
    }

    if (sFishingPlayingState == 1) {
        sFishingPlayingState = 2;
        sFishesCaught = 0;
        sPondOwnerTextIdIndex = 0;
        sLureEquipped = FS_LURE_STOCK;

        // if prize item won as child or adult, set the sinking lure location.
        if (((sLinkAge == LINK_AGE_CHILD) && (HIGH_SCORE(HS_FISHING) & HS_FISH_PRIZE_CHILD)) ||
            ((sLinkAge != LINK_AGE_CHILD) && (HIGH_SCORE(HS_FISHING) & HS_FISH_PRIZE_ADULT))) {
            sSinkingLureLocation = (u8)Rand_ZeroFloat(3.999f) + 1;
        }

        D_80B7E148 = 520.0f;
        sRodLineSpooled = 195.0f;

        sRodCastState = sLureEquipped = sLureTimer = D_80B7E0B0 = D_80B7E0B2 = sRodCastTimer = sWiggleAttraction =
            D_80B7E114 = D_80B7E150 = 0;
        sLure1Rotate = sReelLinePosStep = sLurePosZOffset = 0.0f;

        sLureLineSegPosDelta = zeroVec;

        for (i = 0; i < LINE_SEG_COUNT; i++) {
            sReelLinePos[i] = zeroVec;
            sReelLineRot[i] = zeroVec;
            sReelLineUnk[i] = zeroVec;
        }
    }

    SkinMatrix_Vec3fMtxFMultXYZW(&play->viewProjectionMtxF, &sLurePos, &sSoundPos, &sProjectedW);

    if (sRodCastState == 0) {
        Math_ApproachF(&sLurePosZOffset, -800.0f, 1.0f, 20.0f);
    } else {
        Math_ApproachF(&sLurePosZOffset, 300.0f, 1.0f, 20.0f);
    }

    switch (sRodCastState) {
        case 0:
            sSinkingLureSegmentIndex = 0;

#if OOT_DEBUG
            if (KREG(14) != 0) {
                KREG(14) = 0;
                sLureEquipped = FS_LURE_SINKING - sLureEquipped;
                if (sLureEquipped != FS_LURE_STOCK) {
                    sPondOwnerTextIdIndex = 0;
                }
            }
#endif

            Math_ApproachF(&sRodLineSpooled, 195.0f, 1.0f, 1.0f);

            if (player->stateFlags1 & PLAYER_STATE1_27) {
                sRodCastTimer = 0;
                player->unk_860 = 0;
            }

            if (sRodCastTimer == 0) {
                if ((D_80B7E0B0 == 0) && (player->unk_860 == 1)) {
                    sRodCastTimer = 37;
                    Message_CloseTextbox(play);
                }
            } else {
                sLureRot.x = sReelLineRot[LINE_SEG_COUNT - 2].x + M_PI;
                sLureRot.y = sReelLineRot[LINE_SEG_COUNT - 2].y;

                if (sRodCastTimer == 18) {
                    sRodCastState = 1;
                    sLurePos = sRodTipPos;
                    Matrix_RotateY(BINANG_TO_RAD_ALT(player->actor.shape.rot.y), MTXMODE_NEW);
                    sp90.x = 0.0f;
                    sp90.y = 0.0f;
                    sp90.z = 25.0f;
                    Matrix_MultVec3f(&sp90, &sLurePosDelta);
                    sLurePosDelta.y = 15.0f;
                    sLureCastDelta.x = sLureCastDelta.z = 0.0f;
                    sLureCastDelta.y = -1.0f;
                    D_80B7E148 = 0.0f;
                    D_80B7E0B2 = 5;
                    sRodReelingSpeed = 0.5f;
                    D_80B7E118 = Rand_ZeroFloat(1.9f);
                    sFishMouthOffset.y = 500.0f;
                    Sfx_PlaySfxAtPos(&sSoundPos, NA_SE_IT_SWORD_SWING_HARD);
                }
            }
            break;

        case 1: // casting the line
            spE0 = sLurePos.y;

            sLurePos.x += sLurePosDelta.x;
            sLurePos.y += sLurePosDelta.y;
            sLurePos.z += sLurePosDelta.z;

            sLurePosDelta.x += sLureCastDelta.x;
            sLurePosDelta.y += sLureCastDelta.y;
            sLurePosDelta.z += sLureCastDelta.z;
            // air drag by hat or reeling during cast.
            if (CHECK_BTN_ALL(input->cur.button, BTN_A) || sIsOwnersHatHooked) {
                sLurePosDelta.x *= 0.9f;
                sLurePosDelta.z *= 0.9f;
                if (!sIsOwnersHatHooked) {
                    Sfx_PlaySfxCentered(NA_SE_IT_FISHING_REEL_HIGH - SFX_FLAG);
                }
            }

            spD8 = sLurePos.x - sRodTipPos.x;
            spD4 = sLurePos.y - sRodTipPos.y;
            spD0 = sLurePos.z - sRodTipPos.z;

            if (D_80B7E0B2 != 0) {
                sLureRot.x = sReelLineRot[LINE_SEG_COUNT - 2].x + M_PI;
                sLureRot.y = sReelLineRot[LINE_SEG_COUNT - 2].y;
            } else {
                sLureRot.x = 0.0f;
                sLureRot.y = Math_Atan2F(spD0, spD8) + M_PI;
            }

            lengthCasted = sqrtf(SQ(spD8) + SQ(spD4) + SQ(spD0));
            if (lengthCasted > 1000.0f) {
                lengthCasted = 1000.0f;
            }
            sRodLineSpooled = 200.0f - (lengthCasted * 200.0f * 0.001f);

            lureXZLen = SQ(sLurePos.x) + SQ(sLurePos.z);
            if (lureXZLen > SQ(920.0f)) {
                if ((KREG_DEBUG(56) != 0) || (sLurePos.y > 160.0f) || (sLurePos.x < 80.0f) || (sLurePos.x > 180.0f) ||
                    (sLurePos.z > 1350.0f) || (sLurePos.z < 1100.0f) || (sLurePos.y < 45.0f)) {
                    Vec3f sp80 = this->actor.world.pos;

                    this->actor.prevPos = this->actor.world.pos = sLurePos;
                    Actor_UpdateBgCheckInfo(play, &this->actor, 15.0f, 30.0f, 30.0f,
                                            UPDBGCHECKINFO_FLAG_0 | UPDBGCHECKINFO_FLAG_1 | UPDBGCHECKINFO_FLAG_6);
                    this->actor.world.pos = sp80;

                    if (this->actor.bgCheckFlags & BGCHECKFLAG_CEILING) {
                        sLurePosDelta.y = -0.5f;
                    }
                    if (this->actor.bgCheckFlags & BGCHECKFLAG_WALL) {
                        if (sLurePosDelta.y > 0.0f) {
                            sLurePosDelta.y = 0.0f;
                        }
                        sLurePosDelta.x = sLurePosDelta.z = 0.0f;
                    }
                } else {
                    if (Fishing_IsAboveCounter(&sLurePos)) {
                        sRodCastState = 3;
                        sReelLinePosStep = 0.0f;
                    }
                }

                spE4 = ((sqrtf(lureXZLen) - 920.0f) * 0.11f) + WATER_SURFACE_Y(play);
                if (sLurePos.y <= spE4) {
                    sLurePos.y = spE4;
                    sLurePosDelta.x = sLurePosDelta.y = sLurePosDelta.z = 0.0f;
                    sRodCastState = 3;
                    sReelLinePosStep = 0.0;
                } else {
                    Math_ApproachF(&D_80B7E148, 0.0f, 1.0f, 0.05f);
                    Sfx_PlaySfxAtPos(&sSoundPos, NA_SE_EN_FANTOM_FLOAT - SFX_FLAG);
                }
            } else {
                spE4 = WATER_SURFACE_Y(play);

                if (sLurePos.y <= spE4) {
                    sRodCastState = 2;
                    sReelLinePosStep = 0.0f;
                    sLurePosDelta.x = sLurePosDelta.z = 0.0f;

                    if (sLureEquipped == FS_LURE_SINKING) {
                        sLureMoveDelay = 0;
                    } else {
                        sLureMoveDelay = 10;
                    }

                    if ((sLurePos.y <= spE4) && (spE4 < spE0) && (spE4 == WATER_SURFACE_Y(play))) {
                        D_80B7E114 = 10;
                        Sfx_PlaySfxAtPos(&sSoundPos, NA_SE_EV_BOMB_DROP_WATER);
                        sLureCastDelta.y = 0.0f;
                        sLurePosDelta.y *= 0.2f;

                        for (i = 0; i < 50; i++) {
                            f32 sp7C = Rand_ZeroFloat(1.5f) + 0.5f;
                            f32 sp78 = Rand_ZeroFloat(6.28f);
                            s32 pad;

                            sp9C.x = sinf(sp78) * sp7C;
                            sp9C.z = cosf(sp78) * sp7C;
                            sp9C.y = Rand_ZeroFloat(3.0f) + 3.0f;

                            spA8 = sLurePos;
                            spA8.x += (sp9C.x * 3.0f);
                            spA8.y = WATER_SURFACE_Y(play);
                            spA8.z += (sp9C.z * 3.0f);
                            Fishing_SpawnDustSplash(NULL, play->specialEffects, &spA8, &sp9C,
                                                    Rand_ZeroFloat(0.02f) + 0.025f);
                        }

                        spA8 = sLurePos;
                        spA8.y = WATER_SURFACE_Y(play);
                        Fishing_SpawnRipple(NULL, play->specialEffects, &spA8, 100.0f, 800.0f, 150, 90);
                    }
                } else {
                    Math_ApproachZeroF(&D_80B7E148, 1.0f, 0.05f);
                    Sfx_PlaySfxAtPos(&sSoundPos, NA_SE_EN_FANTOM_FLOAT - SFX_FLAG);
                }
            }

            sReelLinePos[LINE_SEG_COUNT - 1].x = sLurePos.x;
            sReelLinePos[LINE_SEG_COUNT - 1].y = sLurePos.y;
            sReelLinePos[LINE_SEG_COUNT - 1].z = sLurePos.z;

            sLureWiggleSign = 1.0f;
            sLureRotXTarget = 0.5f;
            break;

        case 2:
            if (sLurePos.y <= WATER_SURFACE_Y(play)) {
                sLurePos.y += sLurePosDelta.y;

                Math_ApproachZeroF(&sLurePosDelta.y, 1.0f, 1.0f);

                if (sLureEquipped != FS_LURE_SINKING) {
                    Math_ApproachF(&sLurePos.y, WATER_SURFACE_Y(play), 0.5f, 1.0f);
                }
            }

            Math_ApproachF(&D_80B7E148, 2.0f, 1.0f, 0.1f);

            if (sLureMoveDelay == 0) {
                sRodCastState = 3;
            } else {
                sLureMoveDelay--;
            }
            break;

        case 3:
            sSinkingLureSegmentIndex = 0;

            if (sIsOwnersHatHooked && ((SQ(sLurePos.x) + SQ(sLurePos.z)) < SQ(500.0f))) {
                sIsOwnersHatSunk = true;
            }

            player->unk_860 = 2;

            if (sLureWigglePosY < 3.0f) {
                spD0 = sLureRotXTarget * Math_SinS(sLureTimer * 0x1060);
                Math_ApproachF(&sLureRot.x, -M_PI / 6.0f + spD0, 0.3f, sLureRotXStep);
                Math_ApproachF(&sLureRotXStep, 0.5f, 1.0f, 0.02f);
                Math_ApproachZeroF(&sLureRotXTarget, 1.0f, 0.02f);
            } else {
                sLureRotXStep = 0.0f;
            }

            spDC = 0x4000;
            spE4 = WATER_SURFACE_Y(play);

            lureXZLen = SQ(sLurePos.x) + SQ(sLurePos.z);
            if (lureXZLen < SQ(920.0f)) {
                if (sLurePos.y <= spE4 + 4) {
                    f32 wiggle = 0.0f;

                    if (D_80B7E150 == 0) {
                        if (fabsf(input->rel.stick_x) > 30.0f) {
                            wiggle = fabsf((input->rel.stick_x - sStickAdjXPrev) * (1.0f / 60.0f));
                        } else if (fabsf(input->rel.stick_y) > 30.0f) {
                            wiggle = fabsf((input->rel.stick_y - sStickAdjYPrev) * (1.0f / 60.0f));
                        }
                    }

                    if (wiggle > 1.0f) {
                        wiggle = 1.0f;
                    }
                    if (CHECK_BTN_ALL(input->press.button, BTN_B)) {
                        wiggle = 0.5f;
                    }

                    if (sIsOwnersHatHooked) {
                        if (wiggle > 0.3f) {
                            wiggle = 0.3f;
                        }
                    }

                    if ((wiggle > 0.2f) && (sLureWigglePosY < 4.0f)) {
                        D_80B7E150 = 5;

                        if (wiggle > 0.8f) {
                            sWiggleAttraction = 2;
                        } else {
                            sWiggleAttraction = 1;
                        }

                        sp90.x = player->actor.world.pos.x - sLurePos.x;
                        sp90.z = player->actor.world.pos.z - sLurePos.z;
                        sp90.y = Math_Atan2F(sp90.z, sp90.x);

                        sLureWiggleRotYTarget = (wiggle * sLureWiggleSign) + sp90.y;
                        sLureWiggleSign *= -1.0f;
                        sLureWigglePosY = fabsf(wiggle) * 6.0f;
                        sLureRot.x = 0.0f;
                        sLureRotXTarget = 0.5f;
                        sRodLineSpooled += (fabsf(wiggle) * (7.5f + (KREG_DEBUG(25) * 0.1f)));

                        func_800F436C(&sSoundPos, NA_SE_EV_LURE_MOVE_W, (wiggle * 1.999f * 0.25f) + 0.75f);

                        if (sLureEquipped == FS_LURE_SINKING) {
                            sLureLineSegPosDelta.y = 5.0f * wiggle;
                            sReelLinePos[LINE_SEG_COUNT - 1].y += sLureLineSegPosDelta.y;
                            sLurePos.y += sLureLineSegPosDelta.y;
                        }
                    } else if (CHECK_BTN_ALL(input->cur.button, BTN_A)) {
                        spDC = 0x500;
                        sLureWiggleRotYTarget = sReelLineRot[LINE_SEG_COUNT - 2].y + M_PI;
                        sLureRot.x = 0.0f;
                        sLureRotXTarget = 0.5f;
                        if (sLureEquipped == FS_LURE_SINKING) {
                            sLureLineSegPosDelta.y = 0.2f;
                            sReelLinePos[LINE_SEG_COUNT - 1].y += sLureLineSegPosDelta.y;
                            sLurePos.y += sLureLineSegPosDelta.y;
                        }
                    }
                } else {
                    if (sRodLineSpooled > 150.0f) {
                        sLureRot.x = sReelLineRot[LINE_SEG_COUNT - 2].x + M_PI;
                        sLureWiggleRotYTarget = sReelLineRot[LINE_SEG_COUNT - 2].y + M_PI;
                        sRodLineSpooled += 2.0f;
                    }
                }
            } else {
                spE4 = ((sqrtf(lureXZLen) - 920.0f) * 0.11f) + WATER_SURFACE_Y(play);
                if (sLurePos.y <= spE4) {
                    sLurePos.y = spE4;
                    spDC = 0x500;
                    sLureWiggleRotYTarget = sReelLineRot[LINE_SEG_COUNT - 2].y + M_PI;
                    sLureRot.x = 0.0f;
                    // lure hopping on land
                    if (CHECK_BTN_ALL(input->press.button, BTN_B)) {
                        sRodLineSpooled += 6.0f;
                        Sfx_PlaySfxAtPos(&sSoundPos, NA_SE_PL_WALK_GROUND + SURFACE_SFX_OFFSET_SAND);
                    }
                } else {
                    if (sRodLineSpooled > 150.0f) {
                        sLureRot.x = sReelLineRot[LINE_SEG_COUNT - 2].x + M_PI;
                        sLureWiggleRotYTarget = sReelLineRot[LINE_SEG_COUNT - 2].y + M_PI;
                        sRodLineSpooled += 2.0f;
                    }
                }
            }

            Math_ApproachZeroF(&sLureWigglePosY, 1.0f, 0.3f);
            Math_ApproachS(&sLureWiggleRotY, (sLureWiggleRotYTarget * 32768.0f) / M_PI, 3, spDC);

            sLureRot.y = BINANG_TO_RAD_ALT(sLureWiggleRotY);

            sp90.x = 0.0f;
            sp90.y = 0.0f;
            sp90.z = sLureWigglePosY;

            Matrix_RotateY(sLureRot.y, MTXMODE_NEW);

            if (sLureEquipped == FS_LURE_SINKING) {
                Vec3f sp64;

                Matrix_MultVec3f(&sp90, &sp64);
                sLureLineSegPosDelta.x = sp64.x;
                sLureLineSegPosDelta.z = sp64.z;
                phi_f0 = 10.0f;
            } else {
                Matrix_MultVec3f(&sp90, &sLureLineSegPosDelta);
                phi_f0 = 0.0f;
            }

            sLure1Rotate = 0.0f;

            if ((sLureEquipped == FS_LURE_UNK) && CHECK_BTN_ALL(input->cur.button, BTN_A)) {
                sLureLineSegPosDelta.y = -2.0f;

                if ((sLureTimer & 1) != 0) {
                    sLure1Rotate = 0.5f;
                } else {
                    sLure1Rotate = -0.5f;
                }
            } else if (sReelLinePos[LINE_SEG_COUNT - 1].y < (WATER_SURFACE_Y(play) + phi_f0)) {
                if (sLureEquipped == FS_LURE_SINKING) {
                    Vec3f sp58 = this->actor.world.pos;

                    this->actor.prevPos = this->actor.world.pos = sLurePos;
                    Actor_UpdateBgCheckInfo(play, &this->actor, 15.0f, 30.0f, 30.0f,
                                            UPDBGCHECKINFO_FLAG_2 | UPDBGCHECKINFO_FLAG_6);
                    this->actor.world.pos = sp58;

                    sLureLineSegPosDelta.y += -0.5f;
                    if (sLureLineSegPosDelta.y < -1.0f) {
                        sLureLineSegPosDelta.y = -1.0f;
                    }

                    if (sLurePos.y < (this->actor.floorHeight + 5.0f)) {
                        sReelLinePos[LINE_SEG_COUNT - 1].y = sLurePos.y = this->actor.floorHeight + 5.0f;
                        sLureLineSegPosDelta.y = 0.0f;
                    } else {
                        sWiggleAttraction = 1;
                    }
                } else {
                    sLureLineSegPosDelta.y = fabsf(sReelLinePos[LINE_SEG_COUNT - 1].y - WATER_SURFACE_Y(play)) * 0.2f;
                    if (sLureLineSegPosDelta.y > 1.5f) {
                        sLureLineSegPosDelta.y = 1.5f;
                    }
                }
            }

            sReelLinePos[LINE_SEG_COUNT - 1].x += sLureLineSegPosDelta.x;
            sReelLinePos[LINE_SEG_COUNT - 1].y += sLureLineSegPosDelta.y;
            sReelLinePos[LINE_SEG_COUNT - 1].z += sLureLineSegPosDelta.z;

            if (sReelLinePos[LINE_SEG_COUNT - 1].y > (spE4 + 6.0f)) {
                sReelLinePos[LINE_SEG_COUNT - 1].y -= 5.0f;
            }

            sLurePosDelta.x = sLurePosDelta.y = sLurePosDelta.z = sLureCastDelta.y = 0.0f;

            if (CHECK_BTN_ALL(input->cur.button, BTN_A)) {
                if (CHECK_BTN_ALL(input->cur.button, BTN_R)) {
                    sRodLineSpooled += 1.5f;
                    Sfx_PlaySfxCentered(NA_SE_IT_FISHING_REEL_HIGH - SFX_FLAG);
                    Math_ApproachF(&sReelLinePosStep, 1000.0f, 1.0f, 2.0f);
                } else {
                    sRodLineSpooled += sRodReelingSpeed;
                    Sfx_PlaySfxCentered(NA_SE_IT_FISHING_REEL_SLOW - SFX_FLAG);
                    Math_ApproachF(&sReelLinePosStep, 1000.0f, 1.0f, 0.2f);
                }

                if (sReelLinePos[LINE_SEG_COUNT - 1].y > (WATER_SURFACE_Y(play) + 4.0f)) {
                    Math_ApproachF(&D_80B7E148, 3.0f, 1.0f, 0.2f);
                } else {
                    Math_ApproachF(&D_80B7E148, 1.0f, 1.0f, 0.2f);
                }
            } else {
                Math_ApproachF(&D_80B7E148, 2.0f, 1.0f, 0.2f);
            }

            Math_ApproachF(&sLurePos.x, sReelLinePos[LINE_SEG_COUNT - 1].x, 1.0f, sReelLinePosStep);
            Math_ApproachF(&sLurePos.y, sReelLinePos[LINE_SEG_COUNT - 1].y, 1.0f, sReelLinePosStep);
            Math_ApproachF(&sLurePos.z, sReelLinePos[LINE_SEG_COUNT - 1].z, 1.0f, sReelLinePosStep);

            if (sLureWigglePosY > 1.0f) {
                Math_ApproachF(&sReelLinePosStep, 1000.0f, 1.0f, 1.0f);
            }

            Math_ApproachF(&sReelLinePosStep, 1000.0f, 1.0f, 0.1f);

            if (sRodLineSpooled >= 195.0f) {
                sRodLineSpooled = 195.0f;
                sRodCastState = 0;
                D_80B7E148 = 520.0f;
                sFishingPlayerCinematicState = 3;
            }

            if ((sLurePos.y <= (WATER_SURFACE_Y(play) + 4.0f)) && (sLurePos.y >= (WATER_SURFACE_Y(play) - 4.0f))) {
                s16 timer = 63;

                if (CHECK_BTN_ALL(input->cur.button, BTN_A) || (sLureWigglePosY > 1.0f)) {
                    timer = 1;
                }

                if ((sLureTimer & timer) == 0) {
                    spA8 = sLurePos;
                    spA8.y = WATER_SURFACE_Y(play);
                    Fishing_SpawnRipple(NULL, play->specialEffects, &spA8, 30.0f, 300.0f, 150, 90);
                }
            }
            break;

        case 4:
            if (this->unk_157 != 0) {
                this->unk_157--;
                sRodLineSpooled += sRodReelingSpeed;
            }

            if (CHECK_BTN_ALL(input->cur.button, BTN_A)) {
                if ((SQ(sLurePos.x) + SQ(sLurePos.z)) > SQ(920.0f)) {
                    sRodLineSpooled += (1.0f + (KREG_DEBUG(65) * 0.1f));
                } else {
                    sRodLineSpooled += sRodReelingSpeed;
                }
                Sfx_PlaySfxCentered(NA_SE_IT_FISHING_REEL_SLOW - SFX_FLAG);
            }

            if ((sLureTimer & 0x1F) == 0) {
                if (sLineHooked || (sLureEquipped != FS_LURE_SINKING)) {
                    D_80B7A6A4 = 5;
                }
            }

            Math_ApproachF(&D_80B7E148, 0.0f, 1.0f, 0.2f);
            break;

        case 5:
            sFishingLineScale = 0.0005000001f;
            sReelLinePos[LINE_SEG_COUNT - 1].x = sLurePos.x;
            sReelLinePos[LINE_SEG_COUNT - 1].y = sLurePos.y;
            sReelLinePos[LINE_SEG_COUNT - 1].z = sLurePos.z;
            D_80B7E148 = 2.0f;
            break;
    }
}

s32 Fishing_SplashBySize(Fishing* this, PlayState* play, u8 ignorePosCheck) {
    s16 i;
    s16 count;
    f32 scale;
    Vec3f pos;
    Vec3f vel;
    f32 speedXZ;
    f32 angle;

    if ((this->actor.world.pos.y < (WATER_SURFACE_Y(play) - 10.0f)) && !ignorePosCheck) {
        return false;
    }

    // Necessary to match
    if (this->fishLength) {}

    if (this->fishLength >= 40.0f) {
        count = 40;
        scale = 1.2f;
    } else {
        count = 30;
        scale = 1.0f;
    }

    for (i = 0; i < count; i++) {
        speedXZ = (Rand_ZeroFloat(1.5f) + 0.5f) * scale;
        angle = Rand_ZeroFloat(6.28f);

        vel.x = sinf(angle) * speedXZ;
        vel.z = cosf(angle) * speedXZ;
        vel.y = (Rand_ZeroFloat(3.0f) + 3.0f) * scale;

        pos = this->actor.world.pos;
        pos.x += vel.x * 3.0f;
        pos.y = WATER_SURFACE_Y(play);
        pos.z += vel.z * 3.0f;

        Fishing_SpawnDustSplash(&this->actor.projectedPos, play->specialEffects, &pos, &vel,
                                (Rand_ZeroFloat(0.02f) + 0.025f) * scale);
    }

    pos = this->actor.world.pos;
    pos.y = WATER_SURFACE_Y(play);

    Fishing_SpawnRipple(&this->actor.projectedPos, play->specialEffects, &pos, 100.0f, 800.0f, 150, 90);

    this->lilyTimer = 30;

    return true;
}

void Fishing_SplashBySize2(Fishing* this, PlayState* play) {
    s16 count;
    s16 i;
    f32 scale;
    Vec3f pos;
    Vec3f vel;
    f32 speedXZ;
    f32 angle;

    // Necessary to match
    if (this->fishLength) {}

    if (this->fishLength >= 45.0f) {
        count = 30;
        scale = 0.5f;
    } else {
        count = 20;
        scale = 0.3f;
    }

    for (i = 0; i < count; i++) {
        speedXZ = (Rand_ZeroFloat(1.5f) + 0.5f) * scale;
        angle = Rand_ZeroFloat(6.28f);

        vel.x = sinf(angle) * speedXZ;
        vel.z = cosf(angle) * speedXZ;
        vel.y = Rand_ZeroFloat(2.0f) + 2.0f;

        pos = this->actor.world.pos;
        pos.x += (vel.x * 3.0f);
        pos.y += (vel.y * 3.0f);
        pos.z += (vel.z * 3.0f);

        Fishing_SpawnDustSplash(&this->actor.projectedPos, play->specialEffects, &pos, &vel,
                                (Rand_ZeroFloat(0.02f) + 0.025f) * scale);
    }
}

void func_80B70ED4(Fishing* this, Input* input) {
    Vec3f lineVec;
    Vec3f sp28;
    f32 lineLengthSQ;

    lineVec.x = sLurePos.x - this->actor.world.pos.x;
    lineVec.y = sLurePos.y - this->actor.world.pos.y;
    lineVec.z = sLurePos.z - this->actor.world.pos.z;

    lineLengthSQ = SQ(lineVec.x) + SQ(lineVec.y) + SQ(lineVec.z);

    if ((sRodCastState == 3) && (this->unk_1A2 == 0) && !sIsOwnersHatHooked) {
        Matrix_RotateY(BINANG_TO_RAD_ALT(-this->actor.shape.rot.y), MTXMODE_NEW);
        Matrix_MultVec3f(&lineVec, &sp28);

        if ((sp28.z > 0.0f) || (this->fishLength < 40.0f)) {
            if ((this->fishState == 7) && (lineLengthSQ < SQ(200.0f))) {
                this->fishState = 4;
                this->fishTargetPos = sLurePos;
                this->rotationStep = 28672.0f;
                this->speedTarget = 5.0f;
            } else {
                if ((CHECK_BTN_ALL(input->cur.button, BTN_A) || (sLureWigglePosY > 1.0f)) &&
                    (lineLengthSQ < SQ(120.0f))) {
                    this->fishState = 2;
                    this->unk_15E = 0;
                    this->timerArray[0] = 0;
                    this->timerArray[2] = (s16)Rand_ZeroFloat(100.0f) + 100;
                    this->perception = sFishInits[this->actor.params - EN_FISH_PARAM].perception;
                    this->rotationStep = 0.0f;
                }

                if ((this->timerArray[1] == 0) && (lineLengthSQ < SQ(70.0f))) {
                    this->fishState = 2;
                    this->unk_15E = 0;
                    this->timerArray[0] = 0;
                    this->timerArray[2] = (s16)Rand_ZeroFloat(100.0f) + 100;
                    this->perception = sFishInits[this->actor.params - EN_FISH_PARAM].perception;
                    this->rotationStep = 0.0f;
                }
            }
        }
    } else if ((sRodCastState == 4) && sLineHooked && (lineLengthSQ < SQ(100.0f)) && (this->fishState >= 10)) {
        this->fishStateNext = 0;
        this->fishState = 1;
        this->unk_1A4 = 1000;
        this->unk_1A2 = 100;
        this->timerArray[1] = 50;
    }

    if ((sLureEquipped != FS_LURE_SINKING) && (D_80B7E114 != 0) && (this->fishLength > 60.0f) &&
        (lineLengthSQ < SQ(30.0f)) && (this->fishState >= 10)) {
        this->fishStateNext = 0;
        this->fishState = 1;
        this->unk_1A4 = 1000;
        this->unk_1A2 = 100;
        this->timerArray[1] = 50;
    }
}

void Fishing_FishLeapSfx(Fishing* this, u8 outOfWater) {
    s16 sfxId;
    u8 length;

    if (this->isLoach == 0) {
        length = this->fishLength;
    } else {
        length = 2.0f * this->fishLength;
    }

    if (outOfWater == false) {
        if (length >= 50) {
            sfxId = NA_SE_EV_DIVE_INTO_WATER;
        } else if (length >= 40) {
            sfxId = NA_SE_EV_BOMB_DROP_WATER;
        } else {
            sfxId = NA_SE_EV_BOMB_DROP_WATER;
        }
    } else {
        if (length >= 50) {
            sfxId = NA_SE_EV_JUMP_OUT_WATER;
        } else if (length >= 40) {
            sfxId = NA_SE_EV_OUT_OF_WATER;
        } else {
            sfxId = NA_SE_EV_OUT_OF_WATER;
        }
    }

    Actor_PlaySfx(&this->actor, sfxId);
}

void Fishing_HandleAquariumDialog(Fishing* this, PlayState* play) {
    if (sLinkAge == LINK_AGE_CHILD) {
        if ((HIGH_SCORE(HS_FISHING) & HS_FISH_LENGTH_CHILD) != 0) {
            if (HIGH_SCORE(HS_FISHING) & HS_FISH_CHEAT_CHILD) {
                this->actor.textId = 0x40B1;
            } else {
                this->actor.textId = 0x4089;
            }
        } else {
            this->actor.textId = 0x40AE;
        }
    } else {
        if ((HIGH_SCORE(HS_FISHING) & HS_FISH_LENGTH_ADULT) != 0) {
            if (HIGH_SCORE(HS_FISHING) & HS_FISH_CHEAT_ADULT) {
                this->actor.textId = 0x40B1;
            } else {
                this->actor.textId = 0x4089;
            }
        } else {
            this->actor.textId = 0x40AE;
        }
    }

    if (!this->isAquariumMessage) {
        if (this->aquariumWaitTimer == 0) {
            this->actor.flags |= ACTOR_FLAG_0;

            if (Actor_TalkOfferAccepted(&this->actor, play)) {
                sFishLengthToWeigh = sFishingRecordLength;
                this->isAquariumMessage = true;
            } else {
                Actor_OfferTalkNearColChkInfoCylinder(&this->actor, play);
            }
        } else {
            this->aquariumWaitTimer--;
            this->actor.flags &= ~ACTOR_FLAG_0;
        }
    } else if (Actor_TextboxIsClosing(&this->actor, play)) {
        this->isAquariumMessage = false;
        this->aquariumWaitTimer = 20;
    }
}

void Fishing_UpdateFish(Actor* thisx, PlayState* play2) {
    s16 i;
    s16 rotXYScale = 10;
    f32 distX;
    f32 distY;
    f32 distZ;
    f32 distToTarget;
    f32 multiplier;
    f32 chance;
    f32 playerSpeedMod;
    Vec3f multiVecSrc;
    Vec3f targetPosOffset;
    s16 rotXTarget;
    s16 rotYtarget;
    s16 rotZScale;
    u8 phi_v0_2;
    s16 spF6;
    s16 rotXScale;
    s16 rotXStep;
    s16 rotYScale;
    s16 rotYStep;
    Fishing* this = (Fishing*)thisx;
    PlayState* play = play2;
    Player* player = GET_PLAYER(play);
    Input* input = &play->state.input[0];
    f32 spD8;
    f32 phi_f0;
    f32 phi_f2;
    Vec3f bubblePos;
    Vec3f spB8;
    f32 temp_f0;
    f32 temp;
    f32 rumbleStrength;

    this->actor.uncullZoneForward = 700.0f;
    this->actor.uncullZoneScale = 50.0f;

    if (this->isLoach == 0) {
        playerSpeedMod = (player->actor.speed * 0.15f) + 0.25f;
    } else {
        playerSpeedMod = (player->actor.speed * 0.3f) + 0.25f;
    }

    if ((D_80B7E0B0 != 0) || (sSubCamId != SUB_CAM_ID_DONE) ||
        ((player->actor.world.pos.z > 1150.0f) && (this->fishState != 100))) {
        this->actor.flags &= ~ACTOR_FLAG_0;
    } else {
        this->actor.flags |= ACTOR_FLAG_0;
        if (sRodCastState != 0) {
            if (D_80B7E0B2 == 0) {
                this->actor.focus.pos = sLurePos;
            } else if (D_80B7E0B2 == 1) {
                sFishingPlayerCinematicState = 1;
                D_80B7FED0 = 0.0f;
                sLureCameraZoomLevel = 2;
            }
        }
        this->actor.focus.pos = this->actor.world.pos;
    }

    this->stateAndTimer++;

    for (i = 0; i < 4; i++) {
        if (this->timerArray[i] != 0) {
            this->timerArray[i]--;
        }
    }

    if (this->unk_1A4 != 0) {
        this->unk_1A4--;
    }

    if (this->unk_1A2 != 0) {
        this->unk_1A2--;
    }

    if (this->bumpTimer != 0) {
        this->bumpTimer--;
    }

    if (this->lilyTimer != 0) {
        this->lilyTimer--;
    }

    Math_ApproachF(&this->fishLimbRotPhaseStep, this->unk_190, 1.0f, 0.2f);

    if (this->fishState == 6) {
        Math_ApproachF(&this->fishLimbRotPhaseMag, this->unk_194, 0.2f, 200.0f);
    } else {
        phi_f0 = 1.0f;
        phi_f2 = 1.0f;
        if (this->actor.world.pos.y > WATER_SURFACE_Y(play)) {
            phi_f0 = (KREG_DEBUG(64) * 0.1f) + 1.5f;
            phi_f2 = 3.0f;
        }
        Math_ApproachF(&this->fishLimbRotPhaseMag, this->unk_194 * phi_f0, 1.0f, 500.0f * phi_f2);
    }

    Math_ApproachS(&this->fishLimbDRotZDelta, 0, 5, 500);

    if (this->isLoach == 0) {
        Actor_SetScale(&this->actor, this->fishLength * 15.0f * 0.00001f);

        this->fishLimbRotPhase += this->fishLimbRotPhaseStep;

        temp = cosf(this->fishLimbRotPhase);
        this->fishLimb23RotYDelta = this->unk_16E + (s16)(temp * this->fishLimbRotPhaseMag);

        temp = cosf(this->fishLimbRotPhase + -1.2f);
        this->fishLimb4RotYDelta = this->unk_16E + (s16)(temp * this->fishLimbRotPhaseMag * 1.6f);
    } else {
        Actor_SetScale(&this->actor, this->fishLength * 65.0f * 0.000001f);

        this->actor.scale.x = this->actor.scale.z * 1.1f;
        this->actor.scale.y = this->actor.scale.z * 1.1f;

        this->fishLimbRotPhase += this->fishLimbRotPhaseStep * 0.8f;

        for (i = 0; i < 3; i++) {
            temp = cosf(this->fishLimbRotPhase + (i * 2.1f));
            this->loachRotYDelta[i] = this->unk_16E + (s16)(temp * this->fishLimbRotPhaseMag * 2.0f);
        }

        temp = cosf(this->fishLimbRotPhase + 0.4f);
        this->fishLimb23RotYDelta = (this->fishLimbRotPhaseMag * temp * 2.0f) * 0.6f;
    }

    distX = this->fishTargetPos.x - this->actor.world.pos.x;
    distY = this->fishTargetPos.y - this->actor.world.pos.y;
    distZ = this->fishTargetPos.z - this->actor.world.pos.z;

    rotYtarget = Math_Atan2S(distZ, distX);
    distToTarget = sqrtf(SQ(distX) + SQ(distZ));

    rotXTarget = Math_Atan2S(distToTarget, distY);
    distToTarget = sqrtf(SQ(distX) + SQ(distZ) + SQ(distY));

    if ((this->bumpTimer != 0) && (this->fishState != 2) && (this->fishState != 3) && (this->fishState != 4)) {
        if ((this->stateAndTimer & 0x40) != 0) {
            rotYtarget += 0x4000;
        } else {
            rotYtarget -= 0x4000;
        }
        if (((this->stateAndTimer + 0x20) & 0x40) != 0) {
            rotXTarget += 0x2000;
        } else {
            rotXTarget -= 0x2000;
        }
    }

    switch (this->fishState) {
        case 100:
            Fishing_HandleAquariumDialog(this, play);

            this->actor.uncullZoneForward = 500.0f;
            this->actor.uncullZoneScale = 300.0f;

            Lights_PointNoGlowSetInfo(&this->lightInfo, (s16)this->actor.world.pos.x,
                                      (s16)this->actor.world.pos.y + 20.0f, (s16)this->actor.world.pos.z - 50.0f, 255,
                                      255, 255, 255);

            this->fishLength = sFishingRecordLength;
            targetPosOffset.y = (f32)Math_SinS(play->gameplayFrames * 300) * 1;
            targetPosOffset.z = (f32)Math_SinS(play->gameplayFrames * 230) * 2;
            this->actor.world.pos.x = 130.0f;
            this->actor.world.pos.y = 55.0f + targetPosOffset.y;
            this->actor.world.pos.z = 1300.0f + targetPosOffset.z;
            this->actor.shape.rot.y = -0x8000;

            if ((this->actor.projectedPos.z < 200.0f) && (this->actor.projectedPos.z > 0.0f)) {
                bubblePos.x = Rand_CenteredFloat(5.0f) + 130.0f;
                bubblePos.y = 40.0f;
                bubblePos.z = Rand_CenteredFloat(5.0f) + 1280.0f;
                Fishing_SpawnBubble(NULL, play->specialEffects, &bubblePos, Rand_ZeroFloat(0.02f) + 0.03f, 1);
            }

            Math_ApproachS(&this->fishLimbEFRotYDelta, (Math_SinS(this->stateAndTimer * 0x800) * 2500.0f) + 2500.0f, 2,
                           0x7D0);
            Math_ApproachS(&this->fishLimb89RotYDelta, Math_SinS(this->stateAndTimer * 0xA00) * 1500.0f, 2, 0x7D0);

            this->unk_190 = 0.3f;
            this->unk_194 = 1000.0f / 3.0f;
            return;

        case 10:
            this->fishTargetPos = this->actor.home.pos;

            Math_ApproachF(&this->actor.speed, 2.0f, 1.0f, 0.5f);
            Math_ApproachF(&this->rotationStep, 4096.0f, 1.0f, 256.0f);

            if (distToTarget < 40.0f) {
                this->fishState = 11;
                this->unk_190 = 0.4f;
                this->unk_194 = 500.0f;
            }

            func_80B70ED4(this, input);

            if (this->actor.xzDistToPlayer < (250.0f * playerSpeedMod)) {
                this->fishStateNext = this->fishState = 0;
                this->unk_1A4 = 1000;
                this->unk_1A2 = 200;
                this->timerArray[1] = 50;
            }
            break;

        case 11:
            this->fishTargetPos = this->actor.home.pos;

            Math_ApproachF(&this->actor.speed, 0.0f, 1.0f, 0.05f);
            Math_ApproachF(&this->rotationStep, 0.0f, 1.0f, 256.0f);

            if (distToTarget >= 40.0f) {
                this->fishState = 10;
                this->unk_190 = 1.0f;
                this->unk_194 = 2000.0f;
            }
            func_80B70ED4(this, input);

            if (this->actor.xzDistToPlayer < (250.0f * playerSpeedMod)) {
                this->fishStateNext = this->fishState = 0;
                this->unk_1A4 = 1000;
                this->unk_1A2 = 200;
                this->timerArray[1] = 50;
            }

            if (Message_GetState(&play->msgCtx) == TEXT_STATE_NONE) {
                if ((gSaveContext.save.dayTime >= CLOCK_TIME(18, 0)) &&
                    (gSaveContext.save.dayTime <= CLOCK_TIME(18, 0) + 27)) {
                    this->fishState = 7;
                    this->timerArray[3] = (s16)Rand_ZeroFloat(150.0f) + 200;
                }
                if ((gSaveContext.save.dayTime >= CLOCK_TIME(5, 30) - 1) &&
                    (gSaveContext.save.dayTime < CLOCK_TIME(5, 30) + 27)) {
                    this->fishState = 7;
                    this->timerArray[3] = (s16)Rand_ZeroFloat(150.0f) + 200;
                }
            }

#if OOT_DEBUG
            if (KREG(15) != 0) {
                KREG(15) = 0;
                this->fishState = 7;
                this->timerArray[3] = (s16)Rand_ZeroFloat(150.0f) + 2000;
            }
#endif
            break;

        case 0:
            Math_ApproachF(&this->actor.speed, 1.0f, 1.0f, 0.05f);
            Math_ApproachF(&this->rotationStep, 0.0f, 1.0f, 256.0f);

            if (this->timerArray[0] == 0) {
                if (this->unk_1A4 == 0) {
                    this->fishState = this->fishStateNext = 10;
                } else {
                    this->fishState = 1;
                    this->timerArray[0] = (s16)Rand_ZeroFloat(30.0f) + 10;
                    this->fishTargetPos.x = Rand_CenteredFloat(300.0f);
                    this->fishTargetPos.y = (WATER_SURFACE_Y(play) - 50.0f) - Rand_ZeroFloat(50.0f);
                    this->fishTargetPos.z = Rand_CenteredFloat(300.0f);
                    this->unk_190 = 1.0f;
                    this->unk_194 = 2000.0f;
                }
            }

            if (sLureEquipped == FS_LURE_SINKING) {
                func_80B70ED4(this, input);
            } else {
                this->actor.flags &= ~ACTOR_FLAG_0;
            }
            break;

        case 1:
            if (this->isLoach == 1) {
                this->fishState = -1;
                this->unk_1A4 = 20000;
                this->unk_1A2 = 20000;
                this->fishTargetPos.x = 0.0f;
                this->fishTargetPos.y = -140.0f;
                this->fishTargetPos.z = 0.0f;
            } else {
                Math_ApproachF(&this->rotationStep, 4096.0f, 1.0f, 256.0f);

                if ((this->actor.xzDistToPlayer < (250.0f * playerSpeedMod)) || (this->timerArray[1] != 0)) {
                    Math_ApproachF(&this->rotationStep, 8192.0f, 1.0f, 768.0f);
                    Math_ApproachF(&this->actor.speed, 4.2f, 1.0f, 0.75);
                    this->unk_190 = 1.2f;
                    this->unk_194 = 4000.0f;
                    this->timerArray[0] = 20;
                } else {
                    this->unk_190 = 1.0f;
                    this->unk_194 = 2000.0f;
                    Math_ApproachF(&this->actor.speed, 1.5f, 1.0f, 0.1f);
                }

                if ((this->timerArray[0] == 0) || (distToTarget < 50.0f)) {
                    this->fishState = 0;
                    this->timerArray[0] = (s16)Rand_ZeroFloat(30.0f) + 3;
                    this->unk_190 = 1.0f;
                    this->unk_194 = 500.0f;
                }

                if (sLureEquipped == FS_LURE_SINKING) {
                    func_80B70ED4(this, input);
                } else {
                    this->actor.flags &= ~ACTOR_FLAG_0;
                }
            }
            break;

        case -1: // loach state 1
            Math_ApproachS(&this->rotationTarget.x, 0, 0x14, 0x20);

            if ((this->actor.xzDistToPlayer < (250.0f * playerSpeedMod)) || (this->timerArray[1] != 0)) {
                Math_ApproachF(&this->actor.speed, 3.0f, 1.0f, 0.75);
                this->unk_190 = 1.0f;
                this->timerArray[0] = 20;
                this->unk_194 = 4000.0f;
                Math_ApproachF(&this->rotationStep, 4096.0f, 1.0f, 256.0f);

                if ((play->gameplayFrames % 32) == 0) {
                    this->fishTargetPos.x = Rand_CenteredFloat(600.0f);
                    this->fishTargetPos.z = Rand_CenteredFloat(600.0f);
                    this->fishTargetPos.y = -120.0f;
                }
            } else if (distToTarget > 50.0f) {
                this->unk_190 = 0.8f;
                this->unk_194 = 1500.0f;
                Math_ApproachF(&this->actor.speed, 1.0f, 1.0f, 0.1f);
                Math_ApproachF(&this->rotationStep, 2048.0f, 1.0f, 128.0f);
            } else {
                this->unk_190 = 0.4f;
                this->unk_194 = 500.0f;
                Math_ApproachZeroF(&this->actor.speed, 1.0f, 0.02f);
                Math_ApproachF(&this->rotationStep, 0.0f, 1.0f, 256.0f);
            }

            if (this->unk_1A4 == 0) {
                this->fishState = 10;
                this->fishStateNext = 10;
            } else if ((KREG_DEBUG(2) != 0) || (((this->unk_1A4 & 0x7FF) == 0) && (this->unk_1A4 < 15000))) {
#if OOT_DEBUG
                KREG(2) = 0;
#endif
                this->fishState = -2;
                this->actor.world.rot.x = this->actor.shape.rot.x = 0;
                this->fishTargetPos.y = WATER_SURFACE_Y(play) + 10.0f;
                this->fishTargetPos.x = Rand_ZeroFloat(50.0f);
                this->fishTargetPos.z = Rand_ZeroFloat(50.0f);
            }

            this->actor.flags &= ~ACTOR_FLAG_0;
            break;

        case -2:
            if ((this->actor.xzDistToPlayer < (250.0f * playerSpeedMod)) || (this->timerArray[1] != 0)) {
                this->fishState = -1;
                this->fishTargetPos.y = -120.0f;
            } else {
                this->unk_190 = 0.6f;
                this->unk_194 = 1000.0f;

                Math_ApproachS(&this->rotationTarget.x, -0x1000, 0x14, 0x100);

                if (this->actor.world.pos.y < (WATER_SURFACE_Y(play) - 20.0f)) {
                    Math_ApproachF(&this->actor.speed, 0.5f, 1.0f, 0.1f);
                } else {
                    Math_ApproachZeroF(&this->actor.speed, 1.0f, 0.01f);

                    if ((this->actor.speed == 0.0f) || (this->actor.world.pos.y > (WATER_SURFACE_Y(play) - 5.0f))) {
                        this->fishTargetPos.x = Rand_ZeroFloat(300.0f);
                        this->fishTargetPos.z = Rand_ZeroFloat(300.0f);
                        this->fishTargetPos.y = this->actor.floorHeight + 10.0f;
                        this->fishState = -25;
                        this->rotationStep = 0.0f;

                        spB8 = this->fishMouthPos;
                        spB8.y = WATER_SURFACE_Y(play);
                        Fishing_SpawnRipple(&this->actor.projectedPos, play->specialEffects, &spB8, 10.0f, 300.0f, 150,
                                            90);
                        Fishing_SpawnRipple(&this->actor.projectedPos, play->specialEffects, &spB8, 30.0f, 400.0f, 150,
                                            90);

                        Actor_PlaySfx(&this->actor, NA_SE_PL_CATCH_BOOMERANG);
                        break;
                    }
                }

                Math_ApproachF(&this->rotationStep, 2048.0f, 1.0f, 128.0f);
                this->actor.flags &= ~ACTOR_FLAG_0;
            }
            break;

        case -25:
            if ((this->actor.xzDistToPlayer < (250.0f * playerSpeedMod)) || (this->timerArray[1] != 0)) {
                this->fishState = -1;
                this->fishTargetPos.y = -120.0f;
            } else {
                Math_ApproachS(&this->rotationTarget.x, 0x1000, 0x14, 0x6A);

                if (distToTarget > 40.0f) {
                    this->unk_190 = 0.7f;
                    this->unk_194 = 1200.0f;
                    Math_ApproachF(&this->actor.speed, 0.5f, 1.0f, 0.01f);
                    Math_ApproachF(&this->rotationStep, 2048.0f, 1.0f, 128.0f);
                } else {
                    this->fishState = -1;
                }
            }
            break;

        case 2:
            if (((this->actor.params + D_80B7E118) & 1) != 0) {
                multiVecSrc.x = 10.0f;
            } else {
                multiVecSrc.x = -10.0f;
            }
            multiVecSrc.y = 0.0f;
            multiVecSrc.z = 0.0f;
            Matrix_RotateY(sLureRot.y, MTXMODE_NEW);
            Matrix_MultVec3f(&multiVecSrc, &targetPosOffset);

            this->fishTargetPos.x = sLurePos.x + targetPosOffset.x;
            this->fishTargetPos.z = sLurePos.z + targetPosOffset.z;

            if (sLureEquipped == FS_LURE_SINKING) {
                this->fishTargetPos.y = sLurePos.y;
            } else if (this->isLoach == 0) {
                this->fishTargetPos.y = sLurePos.y - 15.0f;
            } else {
                this->fishTargetPos.y = sLurePos.y - 5.0f;
            }

            if (this->fishTargetPos.y <= this->actor.floorHeight) {
                this->fishTargetPos.y = this->actor.floorHeight + 3.0f;
            }

            if ((sLureEquipped != FS_LURE_SINKING) && (this->fishTargetPos.y < this->actor.world.pos.y)) {
                Math_ApproachF(&this->actor.world.pos.y, this->fishTargetPos.y, 0.1f,
                               (this->actor.world.pos.y - this->fishTargetPos.y) * 0.1f);
            }

            Math_ApproachF(&this->rotationStep, 8192.0f, 1.0f, (KREG_DEBUG(16) * 128) + 384.0f);
            if (CHECK_BTN_ALL(input->press.button, BTN_A)) {
                this->perception += 0.005f;
            }

            if (sWiggleAttraction != 0) {
                if (sWiggleAttraction == 1) {
                    this->perception += 0.01f;
                } else {
                    this->perception += 0.05f;
                }
                sWiggleAttraction = 0;
            }

            if (CHECK_BTN_ALL(input->press.button, BTN_B)) {
                this->perception += 0.008f;
            }

            if (distToTarget < ((this->fishLength * 0.5f) + 20.0f)) {
                if (this->unk_15E == 0) {
                    this->unk_190 = 1.0f;
                    this->unk_194 = 500.0f;
                    this->timerArray[0] = (s16)Rand_ZeroFloat(10.0f) + 2;
                }
                Math_ApproachF(&this->actor.speed, -0.2f, 1.0f, 0.1f);
                this->unk_15E = 1;
            } else {
                if (this->unk_15E != 0) {
                    this->unk_190 = 1.0f;
                    this->rotationStep = 0.0f;
                    this->unk_194 = 3000.0f;
                }
                Math_ApproachF(&this->actor.speed, 3.0f, 1.0f, 0.15f);
                this->unk_15E = 0;
            }

            if (this->fishLength >= 60.0f) {
                multiplier = 0.3f;
            } else if (this->fishLength >= 45.0f) {
                multiplier = 0.6f;
            } else {
                multiplier = 1.0f;
            }

            if ((gSaveContext.save.dayTime >= CLOCK_TIME(17, 0)) && (gSaveContext.save.dayTime < CLOCK_TIME(19, 0))) {
                multiplier *= 1.75f;
            } else if ((gSaveContext.save.dayTime >= CLOCK_TIME(5, 0)) &&
                       (gSaveContext.save.dayTime < CLOCK_TIME(7, 0))) {
                multiplier *= 1.5f;
            } else if (sFishingFoggy != 0) {
                multiplier *= 1.5f;
            } else if ((u8)sStormStrength != 0) {
                multiplier *= 3.0f;
            }

            chance = 0.03f * multiplier;
            if (sLureEquipped == FS_LURE_SINKING) {
                chance *= 5.0f;
            }

#if OOT_DEBUG
            if (((this->timerArray[0] == 1) || (Rand_ZeroOne() < chance)) &&
                ((Rand_ZeroOne() < (this->perception * multiplier)) || ((this->isLoach + 1) == KREG(69))))
#else
            if (((this->timerArray[0] == 1) || (Rand_ZeroOne() < chance)) &&
                (Rand_ZeroOne() < (this->perception * multiplier)))
#endif
            {
                if (this->isLoach == 0) {
                    this->fishState = 3;
                    this->unk_190 = 1.2f;
                    this->unk_194 = 5000.0f;
                    this->timerArray[0] = Rand_ZeroFloat(10.0f);
                } else {
                    this->fishState = -3;
                    this->unk_190 = 1.0f;
                    this->unk_194 = 3000.0f;
                    this->timerArray[0] = 40;
                }
                if (sLureEquipped == FS_LURE_SINKING) {
                    this->speedTarget = Rand_ZeroFloat(1.5f) + 3.0f;
                } else {
                    this->speedTarget = Rand_ZeroFloat(1.5f) + 4.5f;
                }
            }

            if ((sRodCastState != 3) || (this->timerArray[2] == 0) ||
                (sqrtf(SQ(this->actor.world.pos.x) + SQ(this->actor.world.pos.z)) > 800.0f)) {
                this->fishState = this->fishStateNext;
                this->timerArray[1] = (s16)Rand_ZeroFloat(30.0f) + 50;
                this->timerArray[0] = (s16)Rand_ZeroFloat(10.0f) + 5;
                this->unk_190 = 1.0f;
                this->rotationStep = 0.0f;
                this->unk_194 = 2000.0f;
            }

            if (this->actor.xzDistToPlayer < (100.0f * playerSpeedMod)) {
                this->fishStateNext = this->fishState = 0;
                this->unk_1A4 = 1000;
                this->unk_1A2 = 200;
                this->timerArray[1] = 50;
            }
            break;

        case 3:
            this->lilyTimer = 6;
            rotXYScale = 2;

            if ((((s16)player->actor.world.pos.x + D_80B7E118) & 1) != 0) {
                multiVecSrc.x = 30.0f;
            } else {
                multiVecSrc.x = -30.0f;
            }
            multiVecSrc.y = 0.0f;
            multiVecSrc.z = 30.0f;

            Matrix_RotateY(sLureRot.y, MTXMODE_NEW);
            Matrix_MultVec3f(&multiVecSrc, &targetPosOffset);

            this->fishTargetPos.x = sLurePos.x + targetPosOffset.x;
            this->fishTargetPos.z = sLurePos.z + targetPosOffset.z;
            this->fishTargetPos.y = sLurePos.y - 10.0f;
            this->rotationStep = 4096.0f;
            Math_ApproachF(&this->actor.speed, this->speedTarget * 0.8f, 1.0f, 1.0f);

            if ((sRodCastState != 3) || (sLurePos.y > (WATER_SURFACE_Y(play) + 5.0f)) ||
                (sqrtf(SQ(sLurePos.x) + SQ(sLurePos.z)) > 800.0f)) {
                this->fishState = this->fishStateNext;
                this->timerArray[0] = 0;
                this->unk_190 = 1.0f;
                this->unk_194 = 2000.0f;
            } else if ((this->timerArray[0] == 0) || (distToTarget < 30.0f)) {
                this->fishState = 4;
                this->fishTargetPos = sLurePos;
                this->rotationStep = 16384.0f;
                this->unk_190 = 1.2f;
                this->unk_194 = 5000.0f;
                this->timerArray[0] = 20;
            }
            break;

        case 4:
            Math_ApproachF(&this->rotationStep, 16384.0f, 1.0f, 4096.0f);
            Math_ApproachS(&this->fishLimbDRotZDelta, 0x4E20, 4, 0x1388);

            this->lilyTimer = 50;
            rotXYScale = 2;
            this->fishTargetPos = sLurePos;
            Math_ApproachF(&this->actor.speed, this->speedTarget, 1.0f, 1.0f);

            if ((sRodCastState != 3) || (this->timerArray[0] == 0) || (sLurePos.y > (WATER_SURFACE_Y(play) + 5.0f)) ||
                (sqrtf(SQ(sLurePos.x) + SQ(sLurePos.z)) > 800.0f)) {

                this->timerArray[0] = 0;
                this->fishState = this->fishStateNext;
                this->unk_190 = 1.0f;
                this->unk_194 = 2000.0f;
            } else if (distToTarget < 10.0f) {
                s16 timer;

                if (Fishing_SplashBySize(this, play, false)) {
                    Fishing_FishLeapSfx(this, false);
                }

                this->fishState = 5;
                this->unk_190 = 1.2f;
                this->unk_194 = 5000.0f;
                this->timerArray[1] = 150;
                this->timerArray[0] = 0;
                this->timerArray[2] = 0;
                this->timerArray[3] = 120;

                sRodCastState = 4;
                sFishingHookedFish = this;
                sFishMouthOffset.y = 500.0f - Rand_ZeroFloat(400.0f);

                // get rumble time based on size and lure used.
                if (sLureEquipped == FS_LURE_SINKING) {
                    if (this->fishLength > 70.0f) {
                        timer = (s16)Rand_ZeroFloat(20.0f) + 10;
                    } else if (this->fishLength > 60.0f) {
                        timer = (s16)Rand_ZeroFloat(30.0f) + 20;
                    } else if (this->fishLength > 50.0f) {
                        timer = (s16)Rand_ZeroFloat(30.0f) + 30;
                    } else {
                        timer = (s16)Rand_ZeroFloat(40.0f) + 40;
                    }
                    sLureBitTimer = timer;
                    sRumbleDelay = timer;
                    Rumble_Override(0.0f, 60, timer * 3, 10);
                } else {
                    if (this->fishLength > 70.0f) {
                        timer = (s16)Rand_ZeroFloat(5.0f) + 10;
                    } else if (this->fishLength > 60.0f) {
                        timer = (s16)Rand_ZeroFloat(5.0f) + 15;
                    } else if (this->fishLength > 50.0f) {
                        timer = (s16)Rand_ZeroFloat(5.0f) + 17;
                    } else {
                        timer = (s16)Rand_ZeroFloat(5.0f) + 25;
                    }
                    sLureBitTimer = timer;
                    sRumbleDelay = timer;
                    Rumble_Override(0.0f, 180, timer * 3, 10);
                }

                sLineHooked = 0;
                sRodPullback = 100;
                sFishFightTime = 0;
            }
            break;

        case -3:
            this->lilyTimer = 50;
            this->fishTargetPos = sLurePos;
            Math_ApproachF(&this->actor.speed, 2.0f, 1.0f, 1.0f);

            if ((sRodCastState != 3) || (this->timerArray[0] == 0) || (sLurePos.y > (WATER_SURFACE_Y(play) + 5.0f)) ||
                (sqrtf(SQ(sLurePos.x) + SQ(sLurePos.z)) > 800.0f)) {

                this->timerArray[0] = 0;
                this->unk_190 = 1.0f;
                this->fishState = this->fishStateNext;
                this->unk_194 = 2000.0f;
            } else if (distToTarget < 10.0f) {
                if (sLurePos.y > (WATER_SURFACE_Y(play) - 10.0f)) {
                    Actor_PlaySfx(&this->actor, NA_SE_EV_JUMP_OUT_WATER);
                    Sfx_PlaySfxCentered(NA_SE_PL_CATCH_BOOMERANG);
                }

                Fishing_SplashBySize(this, play, false);
                this->fishState = 5;
                this->unk_190 = 1.2f;
                this->unk_194 = 5000.0f;
                this->timerArray[1] = 150;
                this->timerArray[0] = 0;
                this->timerArray[2] = 0;
                this->timerArray[3] = 120;

                sRodCastState = 4;
                sFishingHookedFish = this;

                if (sLureEquipped == FS_LURE_SINKING) {
                    sLureBitTimer = 30;
                    sRumbleDelay = 100;
                    Rumble_Override(0.0f, 60, 90, 10);
                } else {
                    sLureBitTimer = 30;
                    sRumbleDelay = 40;
                    Rumble_Override(0.0f, 180, 90, 10);
                }

                sLineHooked = false;
                sRodPullback = 100;
                sFishFightTime = 0;
            }
            break;

        case 5:
            this->actor.uncullZoneForward = 1200.0f;
            this->actor.uncullZoneScale = 200.0f;

            sFishFightTime++;
            PRINTF("HIT FISH %dcm\n", (u8)this->fishLength);

            Math_ApproachS(&this->fishLimbDRotZDelta, 0x2AF8, 4, 0xBB8);
            sFishingHookedFish = this;
            Math_ApproachS(&player->actor.shape.rot.y, this->actor.yawTowardsPlayer + 0x8000, 5, 0x500);

            if (sLineHooked == 0) {
                if ((sSinkingLureSegmentIndex < 20) && ((sLureTimer & 3) == 0)) {
                    sSinkingLureSegmentIndex++;
                }
            }

            if ((sLureBitTimer != 0) && (sLineHooked == 0)) { // pull the line to hook it
                if (((input->rel.stick_y < -50) && (sStickAdjYPrev > -40)) ||
                    CHECK_BTN_ALL(input->press.button, BTN_A)) {
                    if (input->rel.stick_y < -50) {
                        temp_f0 = 40.0f - ((this->fishLength - 30.0f) * 1.333333f);
                        if (temp_f0 > 0.0f) {
                            this->unk_152 = temp_f0;
                            this->unk_154 = this->actor.yawTowardsPlayer - this->actor.shape.rot.y;
                            this->unk_156 = 1;
                        }
                    }

                    this->fishLimbRotPhaseStep = 1.7f;
                    this->fishLimbRotPhaseMag = 7000.0f;
                    sLineHooked = 1;
                    SEQCMD_PLAY_SEQUENCE(SEQ_PLAYER_BGM_MAIN, 0, 8, NA_BGM_ENEMY);
                    sFishingMusicDelay = 0;

                    if (this->isLoach == 1) {
                        rumbleStrength = (this->fishLength * 3.0f) + 120.0f;
                    } else {
                        rumbleStrength = (2.0f * this->fishLength) + 120.0f;
                    }
                    if (rumbleStrength > 255.0f) {
                        rumbleStrength = 255.0f;
                    }

                    Rumble_Override(0.0f, rumbleStrength, 120, 5);
                    sRumbleDelay = 40;
                    sRodHitTimer = 10;
                    Sfx_PlaySfxCentered(NA_SE_IT_FISHING_HIT);
                }
            }

            if (this->actor.world.pos.y < WATER_SURFACE_Y(play)) {
                f32 rumbleStrength;

                if (this->timerArray[1] > 30) {
                    phi_v0_2 = 7;
                } else {
                    phi_v0_2 = 0xF;
                }

                if (((this->stateAndTimer & phi_v0_2) == 0) && (Rand_ZeroOne() < 0.75f) && (sRumbleDelay == 0)) {

                    if (this->fishLength >= 70.0f) {
                        rumbleStrength = 255.0f;
                    } else if (this->fishLength >= 60.0f) {
                        rumbleStrength = 230.0f;
                    } else if (this->fishLength >= 50.0f) {
                        rumbleStrength = 200.0f;
                    } else if (this->fishLength >= 40.0f) {
                        rumbleStrength = 170.0f;
                    } else {
                        rumbleStrength = 140.0f;
                    }

                    if (phi_v0_2 == 0xF) {
                        rumbleStrength *= 3.0f / 4.0f;
                    }

                    Rumble_Override(0.0f, rumbleStrength, (s16)Rand_ZeroFloat(5.0f) + 10, 5);
                }

                if (this->timerArray[1] > 30) {
                    if (this->timerArray[0] == 0) {
                        u16 attempts;

                        multiVecSrc.x = 0.0f;
                        multiVecSrc.y = 0.0f;
                        multiVecSrc.z = 200.0f;

                        for (attempts = 0; attempts < 100; attempts++) {
                            Matrix_RotateY(Rand_CenteredFloat(3.0f * M_PI / 4.0f) +
                                               BINANG_TO_RAD_ALT(this->actor.yawTowardsPlayer + 0x8000),
                                           MTXMODE_NEW);
                            Matrix_MultVec3f(&multiVecSrc, &targetPosOffset);

                            this->fishTargetPos.x = this->actor.world.pos.x + targetPosOffset.x;
                            this->fishTargetPos.z = this->actor.world.pos.z + targetPosOffset.z;

                            if ((SQ(this->fishTargetPos.x) + SQ(this->fishTargetPos.z)) < SQ(750.0f)) {
                                break;
                            }
                        }

                        if ((Rand_ZeroOne() < 0.1f) && (this->timerArray[3] == 0)) {
                            u8 rumbleStrength8;

                            if (this->fishLength >= 60.0f) {
                                rumbleStrength8 = 255;
                            } else if (this->fishLength >= 50.0f) {
                                rumbleStrength8 = 200;
                            } else {
                                rumbleStrength8 = 180;
                            }
                            Rumble_Override(0.0f, rumbleStrength8, 90, 2);
                            this->timerArray[0] = 20;
                            this->timerArray[1] = 100;
                            this->timerArray[2] = 20;
                            this->timerArray[3] = 100;
                            this->fishTargetPos.y = 300.0f;
                            sRumbleDelay = 40;
                            sRodPullback = (s16)Rand_ZeroFloat(30.0f) + 20;
                        } else {
                            this->timerArray[0] = (s16)Rand_ZeroFloat(10.0f) + 3;
                            this->timerArray[2] = 0;
                            this->fishTargetPos.y = -70.0f - Rand_ZeroFloat(150.0f);
                        }
                    }

                    if (this->timerArray[2] != 0) {
                        sRodReelingSpeed = 0.0f;
                        this->unk_190 = 1.6f;
                        this->unk_194 = 6000.0f;
                        Math_ApproachF(&this->actor.speed, 7.5f, 1.0f, 1.0f);
                        Math_ApproachS(&this->fishLimbDRotZDelta, 20000, 2, 4000);
                    } else {
                        if ((sLineHooked == 0) && (sLureEquipped == FS_LURE_SINKING)) {
                            this->unk_190 = 1.0f;
                            this->unk_194 = 2000.0f;
                            Math_ApproachF(&this->actor.speed, 3.0f, 1.0f, 0.2f);
                        } else {
                            this->unk_190 = 1.4f;
                            this->unk_194 = 5000.0f;
                            Math_ApproachF(&this->actor.speed, 5.0f, 1.0f, 0.5f);
                        }

                        if (this->isLoach == 0) {
                            sRodReelingSpeed = 1.0f - (this->fishLength * 0.00899f);
                        } else {
                            sRodReelingSpeed = 1.0f - (this->fishLength * 0.00899f * 1.4f);
                        }
                    }
                } else {
                    if (((this->timerArray[1] & 0xF) == 0) && CHECK_BTN_ALL(input->cur.button, BTN_A) &&
                        (!(this->fishLength >= 60.0f) || (sFishFightTime >= 2000))) {
                        this->unk_152 = (s16)Rand_ZeroFloat(30.0f) + 15;
                        this->unk_154 = this->actor.yawTowardsPlayer - this->actor.shape.rot.y;
                    }

                    this->unk_190 = 1.0f;
                    this->unk_194 = 4500.0f;

                    if (this->isLoach == 0) {
                        sRodReelingSpeed = 1.3f - (this->fishLength * 0.00899f);
                    } else {
                        sRodReelingSpeed = 1.3f - (this->fishLength * 0.00899f * 1.4f);
                    }

                    Math_ApproachF(&this->actor.speed, 2.0f, 1.0f, 0.5f);

                    if (this->timerArray[1] == 0) {
                        this->unk_152 = 0;

                        if (sFishFightTime < 2000) {
                            this->timerArray[1] = (s16)Rand_ZeroFloat(50.0f) + 50;
                        } else if (sFishFightTime < 3000) {
                            this->timerArray[1] = (s16)Rand_ZeroFloat(20.0f) + 30;
                        } else {
                            this->timerArray[1] = (s16)Rand_ZeroFloat(10.0f) + 25;
                        }
                    }
                }
            }

            if (sReelLock != 0) {
                sRodReelingSpeed = 0.0f;
            }

            if (sLineHooked || (sLureEquipped != FS_LURE_SINKING)) {
                if (this->actor.speed < 3.0f) {
                    if ((sLureTimer & 8) != 0) {
                        targetPosOffset.x = -0.8f;
                    } else {
                        targetPosOffset.x = -0.75f;
                    }
                } else {
                    if ((sLureTimer & 4) != 0) {
                        targetPosOffset.x = -0.9f;
                    } else {
                        targetPosOffset.x = -0.85f;
                    }
                }

                Math_ApproachF(&D_80B7A6C0, 35.0f, 0.1f, 3.5f);
                Math_ApproachF(&D_80B7A6BC, targetPosOffset.x, 0.3f, 0.1f);
            }

            sReelLinePos[LINE_SEG_COUNT - 1] = this->fishMouthPos;
            multiVecSrc.x = sReelLinePos[LINE_SEG_COUNT - 1].x - sReelLinePos[LINE_SEG_COUNT - 2].x;
            multiVecSrc.y = sReelLinePos[LINE_SEG_COUNT - 1].y - sReelLinePos[LINE_SEG_COUNT - 2].y;
            multiVecSrc.z = sReelLinePos[LINE_SEG_COUNT - 1].z - sReelLinePos[LINE_SEG_COUNT - 2].z;

            if ((SQ(multiVecSrc.x) + SQ(multiVecSrc.y) + SQ(multiVecSrc.z)) > SQ(20.0f)) {
                Math_ApproachF(&this->actor.world.pos.x, sReelLinePos[LINE_SEG_COUNT - 2].x, 0.2f,
                               2.0f * (this->actor.speed * 1.5f));
                Math_ApproachF(&this->actor.world.pos.y, sReelLinePos[LINE_SEG_COUNT - 2].y, 0.2f,
                               2.0f * (this->actor.speed * 1.5f) * 5.0f * 0.1f);
                Math_ApproachF(&this->actor.world.pos.z, sReelLinePos[LINE_SEG_COUNT - 2].z, 0.2f,
                               2.0f * (this->actor.speed * 1.5f));
            }

            if (CHECK_BTN_ALL(input->cur.button, BTN_A) || (input->rel.stick_y < -30)) {
                if (sRodPullback < 100) {
                    sRodPullback++;
                }
            } else {
                if (sRodPullback != 0) {
                    sRodPullback--;
                }
            }

            if ((sRodCastState < 3) || ((sReelLock != 0) && (sFishFightTime > 50)) || (sFishFightTime >= 6000) ||
                ((sLureBitTimer == 0) && (sLineHooked == 0)) || (sRodPullback == 0) ||
                (((sLureTimer & 0x7F) == 0) && (Rand_ZeroOne() < 0.05f) && (sLureEquipped != FS_LURE_SINKING) &&
                 (KREG_DEBUG(69) == 0))) {
                sFishingCaughtTextDelay = 20;

                if ((sLureBitTimer == 0) && (sLineHooked == 0)) {
                    sFishingCaughtTextId = 0x4081;
                    if (((sLinkAge == LINK_AGE_CHILD) && (HIGH_SCORE(HS_FISHING) & HS_FISH_PRIZE_CHILD)) ||
                        ((sLinkAge != LINK_AGE_CHILD) && (HIGH_SCORE(HS_FISHING) & HS_FISH_PRIZE_ADULT))) {
                        sFishingCaughtTextDelay = 0;
                    }
                } else {
                    sFishingCaughtTextId = 0x4082;
                    Rumble_Override(0.0f, 1, 3, 1);
                    SEQCMD_STOP_SEQUENCE(SEQ_PLAYER_BGM_MAIN, 10);
                }

                this->fishState = this->fishStateNext = 0;
                this->unk_1A4 = 10000;
                this->unk_1A2 = 500;
                this->timerArray[1] = 50;
                this->timerArray[0] = 0;
                this->unk_190 = 1.0f;
                this->unk_194 = 3000.0f;

                if (sRodCastState == 4) {
                    sRodCastState = 3;
                }

                sFishingMusicDelay = 50;
                sRodReelingSpeed = 0.5f;
                this->unk_152 = 0;
            } else if (this->actor.xzDistToPlayer < (KREG_DEBUG(59) + 50.0f)) {
                this->fishState = 6;
                this->timerArray[0] = 100;
                player->unk_860 = 3;
                Rumble_Override(0.0f, 1, 3, 1);
                sFishesCaught++;
                Cutscene_StartManual(play, &play->csCtx);
                sFishingPlayerCinematicState = 100;
                sCatchCamX = 45.0f;
                sRodCastState = 5;
                this->unk_190 = 1.0f;
                this->unk_194 = 500.0f;
                this->fishLimbRotPhaseMag = 5000.0f;

                if (this->actor.world.pos.y <= WATER_SURFACE_Y(play)) {
                    Fishing_FishLeapSfx(this, true);
                    Fishing_SplashBySize(this, play, true);
                }
                goto hoistCatch;
            }
            break;

        hoistCatch:
        case 6:
            Math_ApproachS(&this->fishLimbDRotZDelta, 11000, 2, 4000);
            Math_ApproachF(&sCatchCamX, 15.0f, 0.05f, 0.75f);

            multiVecSrc.x = sCatchCamX;
            if (sLinkAge != LINK_AGE_CHILD) {
                multiVecSrc.y = 30.0f;
                multiVecSrc.z = 55.0f;
            } else {
                multiVecSrc.y = 10.0f;
                multiVecSrc.z = 50.0f;
            }
            Matrix_RotateY(BINANG_TO_RAD_ALT(player->actor.shape.rot.y), MTXMODE_NEW);
            Matrix_MultVec3f(&multiVecSrc, &sSubCamEye);

            sSubCamEye.x += player->actor.world.pos.x;
            sSubCamEye.y += player->actor.world.pos.y;
            sSubCamEye.z += player->actor.world.pos.z;

            sSubCamAt = player->actor.world.pos;
            if (sLinkAge != LINK_AGE_CHILD) {
                sSubCamAt.y += 40.0f;
            } else {
                sSubCamAt.y += 25.0f;
            }

            if (this->timerArray[0] == 90) {
                SEQCMD_PLAY_SEQUENCE(SEQ_PLAYER_BGM_MAIN, 0, 9, NA_BGM_HEART_GET);
                sFishingCaughtTextDelay = 40;

                if (this->isLoach == 0) {
                    sFishLengthToWeigh = this->fishLength;

                    if (sFishLengthToWeigh >= 75) {
                        sFishingCaughtTextId = 0x409F;
                    } else if (sFishLengthToWeigh >= 50) {
                        sFishingCaughtTextId = 0x4091;
                    } else {
                        sFishingCaughtTextId = 0x4083;
                    }
                } else {
                    sFishLengthToWeigh = 2.0f * this->fishLength;
                    sFishingCaughtTextId = 0x4099;
                }

                this->keepState = 0;
            }

            this->unk_160 = -0x4000;
            this->actor.shape.rot.y = player->actor.shape.rot.y + 0x5000;
            this->actor.shape.rot.x = this->actor.shape.rot.z = this->unk_162 = this->unk_164 = this->unk_16E = 0;

            multiVecSrc.x = 4.0f;
            multiVecSrc.y = -10.0f;
            multiVecSrc.z = 5.0f;
            Matrix_MultVec3f(&multiVecSrc, &targetPosOffset);
            Math_ApproachF(&this->actor.world.pos.x, player->bodyPartsPos[PLAYER_BODYPART_R_HAND].x + targetPosOffset.x,
                           1.0f, 6.0f);
            Math_ApproachF(&this->actor.world.pos.y, player->bodyPartsPos[PLAYER_BODYPART_R_HAND].y + targetPosOffset.y,
                           1.0f, 6.0f);
            Math_ApproachF(&this->actor.world.pos.z, player->bodyPartsPos[PLAYER_BODYPART_R_HAND].z + targetPosOffset.z,
                           1.0f, 6.0f);

            sRodLineSpooled = 188.0f;

            if (this->timerArray[0] <= 50) {
                switch (this->keepState) {
                    case 0:
                        if ((Message_GetState(&play->msgCtx) == TEXT_STATE_CHOICE) ||
                            (Message_GetState(&play->msgCtx) == TEXT_STATE_NONE)) {
                            if (Message_ShouldAdvance(play)) {
                                Message_CloseTextbox(play);
                                if (play->msgCtx.choiceIndex == 0) {
                                    if (sFishOnHandLength == 0.0f) {
                                        sFishOnHandLength = this->fishLength;
                                        sFishOnHandIsLoach = this->isLoach;
                                        sLureCaughtWith = sLureEquipped;
                                        Actor_Kill(&this->actor);
                                    } else if ((this->isLoach == 0) && (sFishOnHandIsLoach == 0) &&
                                               ((s16)this->fishLength < (s16)sFishOnHandLength)) {
                                        this->keepState = 1;
                                        this->timerArray[0] = 0x3C;

                                        Message_StartTextbox(play, 0x4098, NULL);
                                    } else {
                                        f32 lengthTemp = sFishOnHandLength;
                                        s16 loachTemp = sFishOnHandIsLoach;
                                        sFishOnHandLength = this->fishLength;
                                        sFishOnHandIsLoach = this->isLoach;
                                        sLureCaughtWith = sLureEquipped;
                                        this->fishLength = lengthTemp;
                                        this->isLoach = loachTemp;
                                    }
                                }
                                if (this->keepState == 0) {
                                    sRodCastState = 0;
                                }
                            }
                        }
                        break;
                    case 1:
                        if ((Message_GetState(&play->msgCtx) == TEXT_STATE_CHOICE) ||
                            (Message_GetState(&play->msgCtx) == TEXT_STATE_NONE)) {
                            if (Message_ShouldAdvance(play)) {
                                Message_CloseTextbox(play);
                                if (play->msgCtx.choiceIndex != 0) {
                                    f32 temp1 = sFishOnHandLength;
                                    s16 temp2 = sFishOnHandIsLoach;
                                    sFishOnHandLength = this->fishLength;
                                    sLureCaughtWith = sLureEquipped;
                                    this->fishLength = temp1;
                                    this->isLoach = temp2;
                                }
                                sRodCastState = 0;
                            }
                        }
                        break;
                }
            }

            if (sRodCastState == 0) {
                if (this->actor.update != NULL) {
                    this->fishState = this->fishStateNext = 0;
                    this->unk_1A4 = 10000;
                    this->unk_1A2 = 500;
                    this->timerArray[1] = 50;
                    this->timerArray[0] = 0;
                    this->unk_190 = 1.0f;
                    this->unk_194 = 2000.0f;
                    SkelAnime_Free(&this->skelAnime, play);

                    if (this->isLoach == 0) {
                        SkelAnime_InitFlex(play, &this->skelAnime, &gFishingFishSkel, &gFishingFishAnim, NULL, NULL, 0);
                        Animation_MorphToLoop(&this->skelAnime, &gFishingFishAnim, 0.0f);
                    } else {
                        SkelAnime_InitFlex(play, &this->skelAnime, &gFishingLoachSkel, &gFishingLoachAnim, NULL, NULL,
                                           0);
                        Animation_MorphToLoop(&this->skelAnime, &gFishingLoachAnim, 0.0f);
                    }
                }

                D_80B7E148 = 520.0f;
                sRodLineSpooled = 195.0f;
                SEQCMD_STOP_SEQUENCE(SEQ_PLAYER_BGM_MAIN, 10);
                sFishingMusicDelay = 20;
                sFishingPlayerCinematicState = 3;
            }
            break;

        case 7:
            this->lilyTimer = 50;
            rotXYScale = 5;
            this->rotationStep = 12288.0f;

            if (this->actor.params < (EN_FISH_PARAM + 4)) {
                this->fishTargetPos = sGroupFishes[this->actor.params - EN_FISH_PARAM].pos;
                sFishGroupVar = 1;
            } else if (this->actor.params < (EN_FISH_PARAM + 8)) {
                this->fishTargetPos = sGroupFishes[this->actor.params - EN_FISH_PARAM + 16].pos;
                sFishGroupVar = 2;
            } else {
                this->fishTargetPos = sGroupFishes[this->actor.params - EN_FISH_PARAM + 32].pos;
                sFishGroupVar = 3;
            }

            Math_ApproachF(&this->actor.speed, 5.0f, 1.0f, 1.0f);

            if (distToTarget < 20.0f) {
                Math_ApproachS(&this->fishLimbDRotZDelta, 20000, 2, 4000);

                if ((this->timerArray[2] == 0) && Fishing_SplashBySize(this, play, false)) {
                    Fishing_FishLeapSfx(this, Rand_ZeroFloat(1.99f));
                    this->timerArray[2] = (s16)Rand_ZeroFloat(20.0f) + 20;
                }
            }

            if (this->timerArray[3] == 0) {
                this->fishState = 10;
                this->fishStateNext = 10;
            } else {
                func_80B70ED4(this, input);
                if (this->actor.xzDistToPlayer < (100.0f * playerSpeedMod)) {
                    this->fishStateNext = this->fishState = 0;
                    this->unk_1A4 = 500;
                    this->unk_1A2 = 200;
                    this->timerArray[1] = 50;
                }
            }
            break;
    }

    Math_ApproachS(&this->fishLimbEFRotYDelta, (Math_SinS(this->stateAndTimer * 0x1000) * 5000.0f) + 5000.0f, 2, 0x7D0);

    if (this->fishState != 6) {
        if (this->actor.world.pos.y > WATER_SURFACE_Y(play)) {
            this->unk_190 = 1.5f;
            this->unk_194 = 5000.0f;

            Math_ApproachS(&this->unk_16E, 0, 5, 0x7D0);

            rotXScale = rotYScale = rotZScale = 3;
            rotXStep = rotYStep = 0x2000;

            this->timerArray[2] = 0;
            this->unk_184 -= 1.0f;
        } else {
            Math_ApproachZeroF(&this->unk_184, 1.0f, 2.0f);
            // check for Loach states
            if ((this->fishState != -1) && (this->fishState != -2) && (this->fishState != -25)) {
                this->rotationTarget.x = 0;
            }

            this->rotationTarget.y = this->rotationTarget.z = 0;
            rotXScale = rotYScale = rotZScale = 4;
            rotXStep = rotYStep = 0x2000;

            spF6 = Fishing_SmoothStepToS(&this->actor.world.rot.y, rotYtarget, rotXYScale, this->rotationStep) * 3.0f;
            Math_ApproachS(&this->actor.world.rot.x, rotXTarget, rotXYScale, this->rotationStep * 0.5f);

            if (spF6 > 8000) {
                spF6 = 8000;
            } else if (spF6 < -8000) {
                spF6 = -8000;
            }

            if (this->actor.speed >= 3.2f) {
                Math_ApproachS(&this->unk_16E, spF6, 2, 20000);
            } else {
                Math_ApproachS(&this->unk_16E, spF6, 3, 3000);
            }

            Actor_UpdateVelocityXYZ(&this->actor);
        }

        Actor_UpdatePos(&this->actor);

        this->actor.world.pos.y += (this->unk_184 * 1.5f);

        if (this->unk_152 != 0) {
            this->rotationTarget.y = this->unk_154;
            this->unk_152--;
            if (this->unk_156 != 0) {
                rotYScale = 5;
                rotYStep = 0x4000;
            } else {
                rotYScale = 10;
                rotYStep = 0x800;
            }
            this->rotationTarget.x = -0x500 - this->actor.shape.rot.x;
            rotXScale = 5;
            rotXStep = 0x4000;
        } else {
            this->unk_156 = 0;
        }

        Math_ApproachS(&this->unk_160, this->rotationTarget.x, rotXScale, rotXStep);
        Math_ApproachS(&this->unk_162, this->rotationTarget.y, rotYScale, rotYStep);
        Math_ApproachS(&this->unk_164, this->rotationTarget.z, rotZScale, 0x2000);

        if (this->actor.speed <= 0.5f) {
            Math_ApproachS(&this->actor.shape.rot.x, 0, 10, this->unk_178);
            Math_ApproachS(&this->unk_178, 0x500, 1, 0x20);
        } else {
            Math_ApproachS(&this->actor.shape.rot.x, -this->actor.world.rot.x, 10, 0x1000);
            this->unk_178 = 0;
        }

        this->actor.shape.rot.y = this->actor.world.rot.y;

        if ((this->fishState != -1) && (this->fishState != -2) && (this->fishState != -25)) {
            if ((this->actor.world.pos.y > WATER_SURFACE_Y(play)) && (this->actor.prevPos.y <= WATER_SURFACE_Y(play))) {
                Fishing_SplashBySize(this, play, true);
                Fishing_FishLeapSfx(this, true);
                this->unk_184 = this->actor.velocity.y;
                this->actor.velocity.y = 0.0f;
                this->rotationTarget.z = Rand_CenteredFloat(32768.0f);
            } else if ((this->actor.world.pos.y < WATER_SURFACE_Y(play)) &&
                       (this->actor.prevPos.y >= WATER_SURFACE_Y(play))) {
                if (this->unk_184 < -5.0f) {
                    this->unk_184 = -5.0f;
                }
                this->actor.world.rot.x = -0xFA0;
                Fishing_SplashBySize(this, play, true);
                this->bubbleTime = 20;
                Fishing_FishLeapSfx(this, 0);
            }
        }

        if ((this->actor.world.pos.y < WATER_SURFACE_Y(play)) &&
            (this->actor.world.pos.y > (WATER_SURFACE_Y(play) - 10.0f)) && ((this->stateAndTimer & 1) == 0) &&
            (this->actor.speed > 0.0f)) {
            Vec3f pos = this->actor.world.pos;
            pos.y = WATER_SURFACE_Y(play);
            Fishing_SpawnRipple(&this->actor.projectedPos, play->specialEffects, &pos, 80.0f, 500.0f, 150, 90);
        }

        if ((this->actor.speed > 0.0f) || (this->fishState == 5)) {
            f32 velocityY = this->actor.velocity.y;

            spD8 = this->fishLength * 0.1f;

            this->actor.world.pos.y -= spD8;
            this->actor.prevPos.y -= spD8;
            this->actor.velocity.y = -1.0f;
            Actor_UpdateBgCheckInfo(play, &this->actor, 30.0f, 30.0f, 100.0f,
                                    UPDBGCHECKINFO_FLAG_0 | UPDBGCHECKINFO_FLAG_2 | UPDBGCHECKINFO_FLAG_6);
            this->actor.world.pos.y += spD8;
            this->actor.prevPos.y += spD8;

            this->actor.velocity.y = velocityY;

            if (this->actor.bgCheckFlags & BGCHECKFLAG_WALL) {
                this->bumpTimer = 20;
            }

            if (this->actor.bgCheckFlags & BGCHECKFLAG_GROUND) {
                if (this->actor.world.pos.y > WATER_SURFACE_Y(play)) {
                    this->unk_184 = Rand_ZeroFloat(3.0f) + 3.0f;
                    this->actor.velocity.x = this->actor.world.pos.x * -0.003f;
                    this->actor.velocity.z = this->actor.world.pos.z * -0.003f;

                    Actor_PlaySfx(&this->actor, NA_SE_EV_FISH_LEAP);
                    Fishing_SplashBySize2(this, play);

                    if (Rand_ZeroOne() < 0.5f) {
                        this->rotationTarget.z = 0x4000;
                    } else {
                        this->rotationTarget.z = -0x4000;
                    }

                    if (Rand_ZeroOne() < 0.5f) {
                        this->rotationTarget.x = 0;
                    } else {
                        this->rotationTarget.x = (s16)Rand_CenteredFloat(32.0f) + 0x8000;
                    }

                    this->rotationTarget.y = (s16)Rand_CenteredFloat(16384.0f);
                    this->unk_190 = 1.0f;
                    this->unk_194 = 5000.0f;
                    this->fishLimbRotPhaseMag = 5000.0f;
                } else {
                    this->unk_184 = 0.0f;

                    if ((this->fishState == 5) && ((this->stateAndTimer & 1) == 0)) {
                        Vec3f pos;

                        pos.x = Rand_CenteredFloat(10.0f) + this->actor.world.pos.x;
                        pos.z = Rand_CenteredFloat(10.0f) + this->actor.world.pos.z;
                        pos.y = this->actor.floorHeight + 5.0f;
                        Fishing_SpawnWaterDust(&this->actor.projectedPos, play->specialEffects, &pos,
                                               (this->fishLength * 0.005f) + 0.15f);
                    }
                }
            }
        }
    }

    if (this->bubbleTime != 0) {
        s16 i;
        Vec3f pos;
        f32 range = (this->fishLength * 0.075f) + 10.0f;

        this->bubbleTime--;

        for (i = 0; i < 2; i++) {
            pos.x = Rand_CenteredFloat(range) + this->actor.world.pos.x;
            pos.y = Rand_CenteredFloat(range) + this->actor.world.pos.y;
            pos.z = Rand_CenteredFloat(range) + this->actor.world.pos.z;
            Fishing_SpawnBubble(&this->actor.projectedPos, play->specialEffects, &pos, Rand_ZeroFloat(0.035f) + 0.04f,
                                0);
        }
    }
}

s32 Fishing_FishOverrideLimbDraw(PlayState* play, s32 limbIndex, Gfx** dList, Vec3f* pos, Vec3s* rot, void* thisx) {
    Fishing* this = (Fishing*)thisx;

    if (limbIndex == 0xD) {
        rot->z -= this->fishLimbDRotZDelta - 11000;
    } else if ((limbIndex == 2) || (limbIndex == 3)) {
        rot->y += this->fishLimb23RotYDelta;
    } else if (limbIndex == 4) {
        rot->y += this->fishLimb4RotYDelta;
    } else if (limbIndex == 0xE) {
        rot->y -= this->fishLimbEFRotYDelta;
    } else if (limbIndex == 0xF) {
        rot->y += this->fishLimbEFRotYDelta;
    } else if (limbIndex == 8) {
        rot->y += this->fishLimb89RotYDelta;
    } else if (limbIndex == 9) {
        rot->y -= this->fishLimb89RotYDelta;
    }

    return 0;
}

void Fishing_FishPostLimbDraw(PlayState* play, s32 limbIndex, Gfx** dList, Vec3s* rot, void* thisx) {
    Fishing* this = (Fishing*)thisx;

    if (limbIndex == 0xD) {
        Matrix_MultVec3f(&sFishMouthOffset, &this->fishMouthPos);
    }
}

s32 Fishing_LoachOverrideLimbDraw(PlayState* play, s32 limbIndex, Gfx** dList, Vec3f* pos, Vec3s* rot, void* thisx) {
    Fishing* this = (Fishing*)thisx;

    if (limbIndex == 3) {
        rot->y += this->loachRotYDelta[0];
    } else if (limbIndex == 4) {
        rot->y += this->loachRotYDelta[1];
    } else if (limbIndex == 5) {
        rot->y += this->loachRotYDelta[2];
    }

    return 0;
}

void Fishing_LoachPostLimbDraw(PlayState* play, s32 limbIndex, Gfx** dList, Vec3s* rot, void* thisx) {
    static Vec3f sLoachMouthOffset = { 500.0f, 500.0f, 0.0f };
    Fishing* this = (Fishing*)thisx;

    if (limbIndex == 0xB) {
        Matrix_MultVec3f(&sLoachMouthOffset, &this->fishMouthPos);
    }
}

void Fishing_DrawFish(Actor* thisx, PlayState* play) {
    Fishing* this = (Fishing*)thisx;

    Gfx_SetupDL_25Opa(play->state.gfxCtx);

    Matrix_Translate(this->actor.world.pos.x, this->actor.world.pos.y, this->actor.world.pos.z, MTXMODE_NEW);
    Matrix_RotateY(BINANG_TO_RAD_ALT(this->unk_162 + this->actor.shape.rot.y), MTXMODE_APPLY);
    Matrix_RotateX(BINANG_TO_RAD_ALT(this->unk_160 + this->actor.shape.rot.x), MTXMODE_APPLY);
    Matrix_RotateZ(BINANG_TO_RAD_ALT(this->unk_164 + this->actor.shape.rot.z), MTXMODE_APPLY);
    Matrix_Scale(this->actor.scale.x, this->actor.scale.y, this->actor.scale.z, MTXMODE_APPLY);

    if (this->isLoach == 0) {
        Matrix_RotateY(BINANG_TO_RAD(this->fishLimb23RotYDelta) - (M_PI / 2), MTXMODE_APPLY);
        Matrix_Translate(0.0f, 0.0f, this->fishLimb23RotYDelta * 10.0f * 0.01f, MTXMODE_APPLY);

        SkelAnime_DrawFlexOpa(play, this->skelAnime.skeleton, this->skelAnime.jointTable, this->skelAnime.dListCount,
                              Fishing_FishOverrideLimbDraw, Fishing_FishPostLimbDraw, this);
    } else {
        Matrix_Translate(0.0f, 0.0f, 3000.0f, MTXMODE_APPLY);
        Matrix_RotateY(BINANG_TO_RAD(this->fishLimb23RotYDelta), MTXMODE_APPLY);
        Matrix_Translate(0.0f, 0.0f, -3000.0f, MTXMODE_APPLY);
        Matrix_RotateY(-(M_PI / 2), MTXMODE_APPLY);

        SkelAnime_DrawFlexOpa(play, this->skelAnime.skeleton, this->skelAnime.jointTable, this->skelAnime.dListCount,
                              Fishing_LoachOverrideLimbDraw, Fishing_LoachPostLimbDraw, this);
    }
}

void Fishing_HandleReedContact(FishingProp* prop, Vec3f* entityPos) {
    f32 dx = prop->pos.x - entityPos->x;
    f32 dz = prop->pos.z - entityPos->z;
    f32 distXZ = sqrtf(SQ(dx) + SQ(dz));

    if (distXZ <= 20.0f) {
        prop->rotY = Math_Atan2F(dz, dx);

        Math_ApproachF(&prop->rotX, (20.0f - distXZ) * 0.03f, 0.2f, 0.2f);
    }
}

void Fishing_HandleLilyPadContact(FishingProp* prop, Vec3f* entityPos, u8 fishTimer) {
    f32 dx = prop->pos.x - entityPos->x;
    f32 dz = prop->pos.z - entityPos->z;
    f32 distXZ = sqrtf(SQ(dx) + SQ(dz));

    if (distXZ <= 40.0f) {
        Math_ApproachS(&prop->lilyPadAngle, Math_Atan2S(dz, dx), 10, 0x300);
    }

    if (fishTimer && (distXZ <= 60.0f)) {
        f32 heightTarget = 1.0f;

        if (fishTimer >= 21) {
            heightTarget = 1.5f;
        }

        Math_ApproachF(&prop->lilyPadOffset, heightTarget, 0.1f, 0.2f);
    }
}

void Fishing_UpdatePondProps(PlayState* play) {
    FishingProp* prop = &sPondProps[0];
    Player* player = GET_PLAYER(play);
    Actor* actor;
    s16 i;

    for (i = 0; i < POND_PROP_COUNT; i++) {
        if (prop->type != FS_PROP_NONE) {
            prop->shouldDraw = false;
            prop->timer++;

            SkinMatrix_Vec3fMtxFMultXYZW(&play->viewProjectionMtxF, &prop->pos, &prop->projectedPos, &sProjectedW);

            if ((prop->projectedPos.z < prop->drawDistance) &&
                (fabsf(prop->projectedPos.x) < (100.0f + prop->projectedPos.z))) {
                prop->shouldDraw = true;
            }

            if ((prop->projectedPos.z < 500.0f) && (fabsf(prop->projectedPos.x) < (100.0f + prop->projectedPos.z))) {
                if (prop->type == FS_PROP_REED) {
                    Fishing_HandleReedContact(prop, &player->actor.world.pos);

                    actor = play->actorCtx.actorLists[ACTORCAT_NPC].head;
                    while (actor != NULL) {
                        if (!((actor->id == ACTOR_FISHING) && (actor->params >= EN_FISH_PARAM))) {
                            actor = actor->next;
                        } else {
                            Fishing_HandleReedContact(prop, &actor->world.pos);
                            actor = actor->next;
                        }
                    }

                    Math_ApproachZeroF(&prop->rotX, 0.05f, 0.05f);
                } else if (prop->type == FS_PROP_LILY_PAD) {
                    Fishing_HandleLilyPadContact(prop, &player->actor.world.pos, 0);

                    actor = play->actorCtx.actorLists[ACTORCAT_NPC].head;
                    while (actor != NULL) {
                        if (!((actor->id == ACTOR_FISHING) && (actor->params >= EN_FISH_PARAM))) {
                            actor = actor->next;
                        } else {
                            Fishing_HandleLilyPadContact(prop, &actor->world.pos, ((Fishing*)actor)->lilyTimer);
                            actor = actor->next;
                        }
                    }

                    Math_ApproachS(&prop->lilyPadAngle, 0, 20, 80);
                    prop->pos.y =
                        (Math_SinS(prop->timer * 0x1000) * prop->lilyPadOffset) + (WATER_SURFACE_Y(play) + 2.0f);
                    Math_ApproachZeroF(&prop->lilyPadOffset, 0.1f, 0.02f);
                }
            }
        }

        prop++;
    }

    if (sSubCamId == SUB_CAM_ID_DONE) {
        CollisionCheck_SetOC(play, &play->colChkCtx, &sFishingMain->collider.base);
    }
}

void Fishing_DrawPondProps(PlayState* play) {
    u8 materialFlag = 0;
    FishingProp* prop = &sPondProps[0];
    s16 i;
    s32 pad;

    OPEN_DISPS(play->state.gfxCtx, "../z_fishing.c", 7704);

    Matrix_Push();

    for (i = 0; i < POND_PROP_COUNT; i++) {
        if (prop->type == FS_PROP_REED) {
            if (materialFlag == 0) {
                gSPDisplayList(POLY_XLU_DISP++, gFishingReedMaterialDL);
                materialFlag++;
            }

            if (prop->shouldDraw) {
                Matrix_Translate(prop->pos.x, prop->pos.y, prop->pos.z, MTXMODE_NEW);
                Matrix_Scale(prop->scale, prop->scale, prop->scale, MTXMODE_APPLY);
                Matrix_RotateY(prop->rotY, MTXMODE_APPLY);
                Matrix_RotateX(prop->rotX, MTXMODE_APPLY);
                Matrix_RotateY(prop->reedAngle, MTXMODE_APPLY);

                MATRIX_FINALIZE_AND_LOAD(POLY_XLU_DISP++, play->state.gfxCtx, "../z_fishing.c", 7726);
                gSPDisplayList(POLY_XLU_DISP++, gFishingReedModelDL);
            }
        }

        prop++;
    }

    prop = &sPondProps[0];
    materialFlag = 0;
    for (i = 0; i < POND_PROP_COUNT; i++) {
        if (prop->type == FS_PROP_WOOD_POST) {
            if (materialFlag == 0) {
                gSPDisplayList(POLY_OPA_DISP++, gFishingWoodPostMaterialDL);
                materialFlag++;
            }

            if (prop->shouldDraw) {
                Matrix_Translate(prop->pos.x, prop->pos.y, prop->pos.z, MTXMODE_NEW);
                Matrix_Scale(prop->scale, prop->scale, prop->scale, MTXMODE_APPLY);

                MATRIX_FINALIZE_AND_LOAD(POLY_OPA_DISP++, play->state.gfxCtx, "../z_fishing.c", 7748);
                gSPDisplayList(POLY_OPA_DISP++, gFishingWoodPostModelDL);
            }
        }

        prop++;
    }

    prop = &sPondProps[0];
    materialFlag = 0;
    for (i = 0; i < POND_PROP_COUNT; i++) {
        if (prop->type == FS_PROP_LILY_PAD) {
            if (materialFlag == 0) {
                gSPDisplayList(POLY_XLU_DISP++, gFishingLilyPadMaterialDL);
                materialFlag++;
            }

            if (prop->shouldDraw) {
                Matrix_Translate(prop->pos.x, prop->pos.y, prop->pos.z, MTXMODE_NEW);
                Matrix_Scale(prop->scale, 1.0f, prop->scale, MTXMODE_APPLY);
                Matrix_RotateY(BINANG_TO_RAD(prop->lilyPadAngle), MTXMODE_APPLY);
                Matrix_Translate(0.0f, 0.0f, 20.0f, MTXMODE_APPLY);
                Matrix_RotateY(prop->rotY, MTXMODE_APPLY);

                MATRIX_FINALIZE_AND_LOAD(POLY_XLU_DISP++, play->state.gfxCtx, "../z_fishing.c", 7774);
                gSPDisplayList(POLY_XLU_DISP++, gFishingLilyPadModelDL);
            }
        }

        prop++;
    }

    prop = &sPondProps[0];
    materialFlag = 0;
    for (i = 0; i < POND_PROP_COUNT; i++) {
        if (prop->type == FS_PROP_ROCK) {
            if (materialFlag == 0) {
                gSPDisplayList(POLY_OPA_DISP++, gFishingRockMaterialDL);
                materialFlag++;
            }

            if (prop->shouldDraw) {
                Matrix_Translate(prop->pos.x, prop->pos.y, prop->pos.z, MTXMODE_NEW);
                Matrix_Scale(prop->scale, prop->scale, prop->scale, MTXMODE_APPLY);
                Matrix_RotateY(prop->rotY, MTXMODE_APPLY);

                MATRIX_FINALIZE_AND_LOAD(POLY_OPA_DISP++, play->state.gfxCtx, "../z_fishing.c", 7798);
                gSPDisplayList(POLY_OPA_DISP++, gFishingRockModelDL);
            }
        }

        prop++;
    }

    Matrix_Pop();

    CLOSE_DISPS(play->state.gfxCtx, "../z_fishing.c", 7805);
}

void Fishing_UpdateGroupFishes(PlayState* play) {
    s16 groupContactFlags = 0;
    Player* player = GET_PLAYER(play);
    FishingGroupFish* fish = &sGroupFishes[0];
    f32 dy;
    f32 dx;
    f32 dist;
    f32 dz;
    f32 offset;
    s16 groupIndex;
    s16 groupFlag;
    f32 spD8;
    s16 spD6;
    s16 spD4;
    s16 target;
    s16 i;
    Vec3f basePos[3];
    Vec3f ripplePos;
    Vec3f* refPos;
    f32 temp1;
    f32 temp2;

    if ((D_80B7E114 != 0) || (sRodCastState == 4)) {
        refPos = &sLurePos;
    } else {
        refPos = &player->actor.world.pos;
    }

    basePos[0].x = sinf(sFishGroupAngle1) * 720.0f;
    basePos[0].y = -35.0f;
    basePos[0].z = cosf(sFishGroupAngle1) * 720.0f;

    temp1 = refPos->x - basePos[0].x;
    temp2 = refPos->z - basePos[0].z;

    if ((SQ(temp1) + SQ(temp2)) < SQ(50.0f)) {
        sFishGroupAngle1 += 0.3f;
        groupContactFlags |= 1;
    } else if (sFishGroupVar != 0.0f) {
        sFishGroupAngle1 += 0.05f;
        basePos[0].y = WATER_SURFACE_Y(play) - 5.0f;
    } else {
        Math_ApproachF(&sFishGroupAngle1, 0.7f, 1.0f, 0.001f);
    }

    basePos[1].x = sinf(sFishGroupAngle2) * 720.0f;
    basePos[1].y = -35.0f;
    basePos[1].z = cosf(sFishGroupAngle2) * 720.0f;

    temp1 = refPos->x - basePos[1].x;
    temp2 = refPos->z - basePos[1].z;

    if ((SQ(temp1) + SQ(temp2)) < SQ(50.0f)) {
        sFishGroupAngle2 -= 0.3f;
        groupContactFlags |= 2;
    } else if (sFishGroupVar != 0.0f) {
        sFishGroupAngle2 -= 0.05f;
        basePos[1].y = WATER_SURFACE_Y(play) - 5.0f;
    } else {
        Math_ApproachF(&sFishGroupAngle2, 2.3f, 1.0f, 0.001f);
    }

    basePos[2].x = sinf(sFishGroupAngle3) * 720.0f;
    basePos[2].y = -35.0f;
    basePos[2].z = cosf(sFishGroupAngle3) * 720.0f;

    temp1 = refPos->x - basePos[2].x;
    temp2 = refPos->z - basePos[2].z;

    if ((SQ(temp1) + SQ(temp2)) < SQ(50.0f)) {
        sFishGroupAngle3 -= 0.3f;
        groupContactFlags |= 4;
    } else if (sFishGroupVar != 0.0f) {
        sFishGroupAngle3 -= 0.05f;
        basePos[2].y = WATER_SURFACE_Y(play) - 5.0f;
    } else {
        Math_ApproachF(&sFishGroupAngle3, 4.6f, 1.0f, 0.001f);
    }

    if (sLinkAge == LINK_AGE_CHILD) {
        spD8 = 0.8f;
    } else {
        spD8 = 1.0f;
    }

    for (i = 0; i < GROUP_FISH_COUNT; i++) {
        if (fish->type != FS_GROUP_FISH_NONE) {
            fish->timer++;

            SkinMatrix_Vec3fMtxFMultXYZW(&play->viewProjectionMtxF, &fish->pos, &fish->projectedPos, &sProjectedW);

            if ((fish->projectedPos.z < 400.0f) && (fabsf(fish->projectedPos.x) < (100.0f + fish->projectedPos.z))) {
                fish->shouldDraw = true;
            } else {
                fish->shouldDraw = false;
            }

            if (i <= 20) {
                groupIndex = 0;
                groupFlag = 1;
            } else if (i <= 40) {
                groupIndex = 1;
                groupFlag = 2;
            } else {
                groupIndex = 2;
                groupFlag = 4;
            }

            dx = fish->homePos.x - fish->pos.x;
            dy = fish->homePos.y - fish->pos.y;
            dz = fish->homePos.z - fish->pos.z;
            spD4 = Math_Atan2S(dz, dx);
            dist = sqrtf(SQ(dx) + SQ(dz));
            spD6 = Math_Atan2S(dist, dy);

            if ((dist < 10.0f) || (((fish->timer % 32) == 0) && (Rand_ZeroOne() > 0.5f))) {
                fish->homePos.y = basePos[groupIndex].y + Rand_CenteredFloat(10.0f);

                if (sFishGroupVar != 0.0f) {
                    fish->homePos.x = basePos[groupIndex].x + Rand_CenteredFloat(200.0f);
                    fish->homePos.z = basePos[groupIndex].z + Rand_CenteredFloat(200.0f);
                } else {
                    fish->homePos.x = basePos[groupIndex].x + Rand_CenteredFloat(100.0f);
                    fish->homePos.z = basePos[groupIndex].z + Rand_CenteredFloat(100.0f);
                }

                ripplePos = fish->pos;
                ripplePos.y = WATER_SURFACE_Y(play);
                Fishing_SpawnRipple(&fish->projectedPos, play->specialEffects, &ripplePos, 20.0f,
                                    Rand_ZeroFloat(50.0f) + 100.0f, 150, 90);

                if (fish->velY < 1.5f) {
                    fish->velY = 1.5f;
                }

                fish->unk_34 = 1.5f;
                fish->unk_38 = 1.0f;
            }

            target = Fishing_SmoothStepToS(&fish->unk_3E, spD4, 5, 0x4000) * 3.0f;
            if (target > 8000) {
                target = 8000;
            } else if (target < -8000) {
                target = -8000;
            }

            Math_ApproachS(&fish->unk_42, target, 3, 5000);

            offset = fish->unk_42 * -0.0001f;
            Math_ApproachS(&fish->unk_3C, spD6, 5, 0x4000);

            if (groupContactFlags & groupFlag) {
                fish->unk_38 = 1.0f;
                fish->velY = 6.0f;
                fish->unk_34 = 2.0f;
            }

            if (sFishGroupVar != 0.0f) {
                fish->unk_38 = 1.0f;
                fish->velY = 4.0f;
                fish->unk_34 = 2.0f;
            }

            Math_ApproachF(&fish->velY, 0.75f, 1.0f, 0.05f);

            temp1 = fish->velY * spD8;
            temp2 = Math_CosS(fish->unk_3C) * temp1;

            fish->pos.x += temp2 * Math_SinS(fish->unk_3E);
            fish->pos.y += temp1 * Math_SinS(fish->unk_3C);
            fish->pos.z += temp2 * Math_CosS(fish->unk_3E);

            if (fish->shouldDraw) {
                Math_ApproachF(&fish->unk_34, 1.0f, 1.0f, 0.1f);
                Math_ApproachF(&fish->unk_38, 0.4f, 1.0f, 0.04f);
                fish->unk_30 += fish->unk_34;
                fish->scaleX = (cosf(fish->unk_30) * fish->unk_38) + offset;
            }
        }

        fish++;
    }

    sFishGroupVar = 0.0f;
}

void Fishing_DrawGroupFishes(PlayState* play) {
    u8 materialFlag = 0;
    FishingGroupFish* fish = &sGroupFishes[0];
    f32 scale;
    s16 i;
    s32 pad;

    if (sLinkAge == LINK_AGE_CHILD) {
        scale = 0.003325f;
    } else {
        scale = 0.00475f;
    }

    OPEN_DISPS(play->state.gfxCtx, "../z_fishing.c", 8048);

    for (i = 0; i < GROUP_FISH_COUNT; i++, fish++) {
        if (fish->type != FS_GROUP_FISH_NONE) {
            if (!materialFlag) {
                gSPDisplayList(POLY_OPA_DISP++, gFishingGroupFishMaterialDL);
                gDPSetPrimColor(POLY_OPA_DISP++, 0, 0, 155, 155, 155, 255);
                materialFlag++;
            }

            if (fish->shouldDraw) {
                Matrix_Translate(fish->pos.x, fish->pos.y, fish->pos.z, MTXMODE_NEW);
                Matrix_RotateY(BINANG_TO_RAD_ALT2((f32)fish->unk_3E), MTXMODE_APPLY);
                Matrix_RotateX(BINANG_TO_RAD_ALT2(-(f32)fish->unk_3C), MTXMODE_APPLY);
                Matrix_Scale(fish->scaleX * scale, scale, scale, MTXMODE_APPLY);

<<<<<<< HEAD
            MATRIX_FINALIZE_AND_LOAD(POLY_OPA_DISP++, play->state.gfxCtx, "../z_fishing.c", 8093);
            gSPDisplayList(POLY_OPA_DISP++, gFishingGroupFishModelDL);
=======
                gSPMatrix(POLY_OPA_DISP++, MATRIX_NEW(play->state.gfxCtx, "../z_fishing.c", 8093),
                          G_MTX_NOPUSH | G_MTX_LOAD | G_MTX_MODELVIEW);
                gSPDisplayList(POLY_OPA_DISP++, gFishingGroupFishModelDL);
            }
>>>>>>> 5a08f144
        }
    }

    CLOSE_DISPS(play->state.gfxCtx, "../z_fishing.c", 8099);
}

static u16 sPondOwnerTextIds[] = { 0x4096, 0x408D, 0x408E, 0x408F, 0x4094, 0x4095 };

void Fishing_HandleOwnerDialog(Fishing* this, PlayState* play) {
    switch (this->stateAndTimer) {
        case 0:
            if (sFishingPlayingState == 0) {
                if (sLinkAge != LINK_AGE_CHILD) {
                    if ((HIGH_SCORE(HS_FISHING) & HS_FISH_PLAYED_CHILD) &&
                        !(HIGH_SCORE(HS_FISHING) & HS_FISH_PLAYED_ADULT)) {
                        this->actor.textId = 0x4093;
                    } else {
                        this->actor.textId = 0x407B;
                    }
                } else {
                    this->actor.textId = 0x407B;
                }
            } else if (!sIsOwnersHatHooked) {
                this->actor.textId = 0x4084;
            } else {
                this->actor.textId = 0x4097;
            }

            if (Actor_TalkOfferAccepted(&this->actor, play)) {
                if (sFishingPlayingState == 0) {
                    this->stateAndTimer = 1;
                    if (sLinkAge != LINK_AGE_CHILD) {
                        HIGH_SCORE(HS_FISHING) |= HS_FISH_PLAYED_ADULT;
                    } else {
                        HIGH_SCORE(HS_FISHING) |= HS_FISH_PLAYED_CHILD;
                    }
                } else {
                    this->stateAndTimer = 10;
                }
            } else {
                Actor_OfferTalk(&this->actor, play, 100.0f);
            }
            break;

        case 1:
            if ((Message_GetState(&play->msgCtx) == TEXT_STATE_CHOICE) && Message_ShouldAdvance(play)) {
                Message_CloseTextbox(play);

                switch (play->msgCtx.choiceIndex) {
                    case 0:
                        if (gSaveContext.save.info.playerData.rupees >= 20) {
                            Rupees_ChangeBy(-20);
                            if (!Rumble_Controller1HasRumblePak()) {
                                this->actor.textId = 0x407C;
                            } else {
                                this->actor.textId = 0x407D;
                            }
                            Message_ContinueTextbox(play, this->actor.textId);
                            this->stateAndTimer = 2;
                        } else {
                            Message_ContinueTextbox(play, 0x407E);
                            this->stateAndTimer = 3;
                        }
                        break;
                    case 1:
                        Message_ContinueTextbox(play, 0x2D);
                        this->stateAndTimer = 3;
                        break;
                }
            }
            break;

        case 2:
            if ((Message_GetState(&play->msgCtx) == TEXT_STATE_EVENT) && Message_ShouldAdvance(play)) {
                Message_CloseTextbox(play);
                Message_ContinueTextbox(play, 0x407F);
                this->stateAndTimer = 4;
            }
            break;

        case 3:
            if ((Message_GetState(&play->msgCtx) == TEXT_STATE_EVENT) && Message_ShouldAdvance(play)) {
                Message_CloseTextbox(play);
                this->stateAndTimer = 0;
            }
            if (Message_GetState(&play->msgCtx) == TEXT_STATE_DONE) {
                this->stateAndTimer = 0;
            }
            break;

        case 4:
            if ((Message_GetState(&play->msgCtx) == TEXT_STATE_CHOICE) && Message_ShouldAdvance(play)) {
                Message_CloseTextbox(play);

                switch (play->msgCtx.choiceIndex) {
                    case 0:
                        sFishLengthToWeigh = sFishingRecordLength;
                        Message_ContinueTextbox(play, 0x4080);
                        this->stateAndTimer = 5;
                        break;
                    case 1:
                        Message_ContinueTextbox(play, 0x407F);
                        break;
                }
            }
            break;

        case 5:
            if ((Message_GetState(&play->msgCtx) == TEXT_STATE_EVENT) && Message_ShouldAdvance(play)) {
                Message_CloseTextbox(play);

                play->interfaceCtx.unk_260 = 1;
                play->startPlayerFishing(play);
                sFishingPlayingState = 1;
                sOwnerTheftTimer = 20;
                this->stateAndTimer = 0;

                if ((HIGH_SCORE(HS_FISHING) & 0xFF0000) < 0xFF0000) {
                    HIGH_SCORE(HS_FISHING) += HS_FISH_PLAYED;
                }
            }
            break;

        case 10:
            if (sIsOwnersHatHooked) { // owner asks for hat back
                if ((Message_GetState(&play->msgCtx) == TEXT_STATE_CHOICE) && Message_ShouldAdvance(play)) {
                    Message_CloseTextbox(play);

                    switch (play->msgCtx.choiceIndex) {
                        case 0:
                            Message_ContinueTextbox(play, 0x40B2);
                            sOwnerHair = FS_OWNER_CAPPED;
                            sIsOwnersHatHooked = false;
                            this->stateAndTimer = 20;
                            break;
                        case 1:
                            this->stateAndTimer = 0;
                            break;
                    }
                }
            } else {
                if ((Message_GetState(&play->msgCtx) == TEXT_STATE_CHOICE) && Message_ShouldAdvance(play)) {
                    Message_CloseTextbox(play);

                    switch (play->msgCtx.choiceIndex) {
                        case 0:
                            if (sFishOnHandLength == 0.0f) {
                                this->actor.textId = 0x408C;
                                this->stateAndTimer = 20;
                            } else if (sFishOnHandIsLoach == 0) {
                                sFishLengthToWeigh = sFishOnHandLength;
                                if ((s16)sFishingRecordLength < (s16)sFishOnHandLength) {
                                    if (sLureCaughtWith == FS_LURE_SINKING) {
                                        this->actor.textId = 0x40B0;
                                    } else {
                                        this->actor.textId = 0x4086;
                                    }
                                    this->stateAndTimer = 11;
                                } else {
                                    this->actor.textId = 0x408B;
                                    this->stateAndTimer = 20;
                                }
                            } else {
                                this->actor.textId = 0x409B;
                                this->stateAndTimer = 11;
                            }
                            Message_ContinueTextbox(play, this->actor.textId);
                            break;
                        case 1:
                            if (sFishingTimePlayed > 36000) {
                                sFishingTimePlayed = 30000;
                                Message_ContinueTextbox(play, 0x4088);
                            } else {
                                if (sFishingFoggy == 0) {
                                    if (sPondOwnerTextIdIndex == 0) {
                                        sPondOwnerTextIdIndex++;
                                    }
                                }

                                if ((sLureEquipped == FS_LURE_SINKING) &&
                                    (sPondOwnerTextIds[sPondOwnerTextIdIndex] == 0x408D)) {
                                    Message_ContinueTextbox(play, 0x40AF);
                                } else {
                                    Message_ContinueTextbox(play, sPondOwnerTextIds[sPondOwnerTextIdIndex]);
                                }

                                sPondOwnerTextIdIndex++;

                                if (sLinkAge != LINK_AGE_CHILD) {
                                    if (sPondOwnerTextIdIndex >= 6) {
                                        sPondOwnerTextIdIndex = 0;
                                    }
                                } else {
                                    if (sPondOwnerTextIdIndex >= 4) {
                                        sPondOwnerTextIdIndex = 0;
                                    }
                                }
                            }
                            this->stateAndTimer = 0;
                            break;
                        case 2:
                            if (sFishesCaught == 0) {
                                Message_ContinueTextbox(play, 0x4085);
                            } else if (sLinkAge == LINK_AGE_CHILD) {
                                Message_ContinueTextbox(play, 0x4092);
                            }
                            this->stateAndTimer = 22;
                            break;
                    }
                }
            }
            break;

        case 11: // collect prize, update record.
            if (((Message_GetState(&play->msgCtx) == TEXT_STATE_EVENT) ||
                 (Message_GetState(&play->msgCtx) == TEXT_STATE_NONE)) &&
                Message_ShouldAdvance(play)) {
                s32 getItemId;

                Message_CloseTextbox(play);

                if (sFishOnHandIsLoach == 0) {
                    sFishingRecordLength = sFishOnHandLength;
                    sFishOnHandLength = 0.0f;

                    if (sLinkAge == LINK_AGE_CHILD) {
                        f32 temp;

                        HIGH_SCORE(HS_FISHING) &= 0xFFFFFF00;
                        HIGH_SCORE(HS_FISHING) |= (s32)sFishingRecordLength & HS_FISH_LENGTH_CHILD;

                        temp = (HIGH_SCORE(HS_FISHING) & HS_FISH_LENGTH_ADULT) >> 0x18;
                        if (temp < sFishingRecordLength) {
                            HIGH_SCORE(HS_FISHING) &= 0xFFFFFF;
                            HIGH_SCORE(HS_FISHING) |= ((s32)sFishingRecordLength & HS_FISH_LENGTH_CHILD) << 0x18;

                            if (sLureCaughtWith == FS_LURE_SINKING) {
                                HIGH_SCORE(HS_FISHING) |= HS_FISH_CHEAT_ADULT;
                            }
                        }

                        if (sLureCaughtWith == FS_LURE_SINKING) {
                            HIGH_SCORE(HS_FISHING) |= HS_FISH_CHEAT_CHILD;
                            this->stateAndTimer = 0;
                            break;
                        }
                    } else {
                        HIGH_SCORE(HS_FISHING) &= 0xFFFFFF;
                        HIGH_SCORE(HS_FISHING) |= ((s32)sFishingRecordLength & HS_FISH_LENGTH_CHILD) << 0x18;

                        if (sLureCaughtWith == FS_LURE_SINKING) {
                            HIGH_SCORE(HS_FISHING) |= HS_FISH_CHEAT_ADULT;
                            this->stateAndTimer = 0;
                            break;
                        }
                    }

                    if (sFishingRecordLength >= 60.0f) { // 13 lbs
                        getItemId = GI_RUPEE_PURPLE;
                    } else if (sFishingRecordLength >= 50.0f) { // 9 lbs
                        getItemId = GI_RUPEE_RED;
                    } else if (sFishingRecordLength >= 40.0f) { // 6 lbs
                        getItemId = GI_RUPEE_BLUE;
                    } else {
                        getItemId = GI_RUPEE_GREEN;
                    }

                    if (sLinkAge == LINK_AGE_CHILD) { // 9 lbs
                        if ((sFishingRecordLength >= 50.0f) && !(HIGH_SCORE(HS_FISHING) & HS_FISH_PRIZE_CHILD)) {
                            HIGH_SCORE(HS_FISHING) |= HS_FISH_PRIZE_CHILD;
                            getItemId = GI_HEART_PIECE;
                            sSinkingLureLocation = (u8)Rand_ZeroFloat(3.999f) + 1;
                        }
                    } else { // 13 lbs
                        if ((sFishingRecordLength >= 60.0f) && !(HIGH_SCORE(HS_FISHING) & HS_FISH_PRIZE_ADULT)) {
                            HIGH_SCORE(HS_FISHING) |= HS_FISH_PRIZE_ADULT;
                            getItemId = GI_SCALE_GOLDEN;
                            sSinkingLureLocation = (u8)Rand_ZeroFloat(3.999f) + 1;
                        }
                    }
                } else {
                    getItemId = GI_RUPEE_PURPLE;
                    sFishOnHandLength = 0.0f; // doesn't record loach
                }

                this->actor.parent = NULL;

                Actor_OfferGetItem(&this->actor, play, getItemId, 2000.0f, 1000.0f);
                this->stateAndTimer = 23;
            }
            break;

        case 20:
            if ((Message_GetState(&play->msgCtx) == TEXT_STATE_EVENT) && Message_ShouldAdvance(play)) {
                Message_CloseTextbox(play);
                this->stateAndTimer = 0;
            }
            break;

        case 21:
            if ((Message_GetState(&play->msgCtx) == TEXT_STATE_CHOICE) && Message_ShouldAdvance(play)) {
                Message_CloseTextbox(play);

                switch (play->msgCtx.choiceIndex) {
                    case 0:
                        this->stateAndTimer = 0;
                        break;
                    case 1:
                        if (sFishesCaught == 0) {
                            Message_ContinueTextbox(play, 0x4085);
                        } else if (sLinkAge == LINK_AGE_CHILD) {
                            Message_ContinueTextbox(play, 0x4092);
                        }
                        this->stateAndTimer = 22;
                        break;
                }
            }
            break;

        case 22:
#if OOT_DEBUG
            if (play) {}
#endif

            if (Message_GetState(&play->msgCtx) == TEXT_STATE_NONE) {
                this->stateAndTimer = 0;
                if (sIsOwnersHatHooked) {
                    sOwnerHair = FS_OWNER_CAPPED;
                    sIsOwnersHatHooked = false;
                }
                sFishingPlayingState = 0;
                play->interfaceCtx.unk_260 = 0;
            }
            break;

        case 23:
            sIsRodVisible = false;
            if (Actor_HasParent(&this->actor, play)) {
                this->stateAndTimer = 24;
            } else {
                Actor_OfferGetItem(&this->actor, play, GI_SCALE_GOLDEN, 2000.0f, 1000.0f);
            }
            break;

        case 24:
            sIsRodVisible = false;
            if ((Message_GetState(&play->msgCtx) == TEXT_STATE_DONE) && Message_ShouldAdvance(play)) {
                if (sFishOnHandIsLoach == 0) {
                    this->stateAndTimer = 0;
                } else {
                    Message_StartTextbox(play, 0x409C, NULL);
                    this->stateAndTimer = 20;
                }
            }
            break;
    }
}

static s16 sOwnerBlinkIndex[] = { 0, 1, 2, 2, 1 };

static Vec3f sStreamSfxPos = { 670.0f, 0.0f, -600.0f };

static Vec3s sSinkingLureLocations[] = {
    { -364, -30, -269 }, // in the pond, log past the lilies.
    { 1129, 3, -855 },   // rock next to stream
    { -480, 0, -1055 },  // wall opposite of entrance
    { 553, -48, -508 },  // tip of log beside 3 posts
};

void Fishing_UpdateOwner(Actor* thisx, PlayState* play2) {
    PlayState* play = play2;
    Fishing* this = (Fishing*)thisx;
    Vec3f multiVecSrc;
    Vec3f eyeTarget;
    Vec3f lureDist;
    s16 headRotTarget;
    s16 playerShadowAlpha;
    f32 target;
    f32 subCamAtMaxVelFrac;
    f32 lureDistXZ;
    Camera* mainCam;
    Player* player = GET_PLAYER(play);
    Input* input = &play->state.input[0];

#if OOT_DEBUG
    if (0) {
        // Strings existing only in rodata
        PRINTF(VT_FGCOL(GREEN));
        PRINTF(VT_FGCOL(YELLOW));
        PRINTF("plays %x\n");
        PRINTF("ys %x\n");
        PRINTF(VT_RST);
    }
#endif

    playerShadowAlpha = player->actor.shape.shadowAlpha;

    if ((SQ(player->actor.world.pos.x) + SQ(player->actor.world.pos.z)) < SQ(920.0f)) {
        Math_ApproachS(&playerShadowAlpha, 0, 1, 40);
    } else {
        Math_ApproachS(&playerShadowAlpha, 200, 1, 40);
    }

    player->actor.shape.shadowAlpha = playerShadowAlpha;

    SkelAnime_Update(&this->skelAnime);

    if ((sOwnerTheftTimer != 0) || (Message_GetState(&play->msgCtx) != TEXT_STATE_NONE)) {
        this->actor.flags &= ~ACTOR_FLAG_0;
    } else {
        this->actor.flags |= ACTOR_FLAG_0 | ACTOR_FLAG_5;
    }

    if ((this->actor.xzDistToPlayer < 120.0f) || (Message_GetState(&play->msgCtx) != TEXT_STATE_NONE)) {
        headRotTarget = this->actor.shape.rot.y - this->actor.yawTowardsPlayer;
    } else {
        headRotTarget = 0;
    }

    if (headRotTarget > 10000) {
        headRotTarget = 10000;
    } else if (headRotTarget < -10000) {
        headRotTarget = -10000;
    }

    Math_ApproachS(&this->unk_164, headRotTarget, 3, 5000);

    if (((play->gameplayFrames % 32) == 0) && (Rand_ZeroOne() < 0.3f)) {
        this->unk_162 = 4;
    }

    this->unk_160 = sOwnerBlinkIndex[this->unk_162];

    if (this->unk_162 != 0) {
        this->unk_162--;
    }

    if (sOwnerTheftTimer != 0) {
        sOwnerTheftTimer--;
    }

    // steal the owner's hat
    if (!sIsOwnersHatHooked && (sLureEquipped != FS_LURE_SINKING) && (sRodCastState > 0) &&
        (sOwnerHair == FS_OWNER_CAPPED) && (sOwnerTheftTimer == 0)) {
        f32 dx = sOwnerHeadPos.x - sLurePos.x;
        f32 dy = sOwnerHeadPos.y - sLurePos.y;
        f32 dz = sOwnerHeadPos.z - sLurePos.z;

        if ((sqrtf(SQ(dx) + SQ(dy) + SQ(dz)) < 25.0f) || (KREG_DEBUG(77) > 0)) {
#if OOT_DEBUG
            KREG(77) = 0;
#endif
            sOwnerHair = FS_OWNER_BALD;
            sIsOwnersHatHooked = true;
            Message_StartTextbox(play, 0x4087, NULL);
        }
    }

    // update hat flag.
    if (sOwnerHair == FS_OWNER_BALD) {
        HIGH_SCORE(HS_FISHING) |= HS_FISH_STOLE_HAT;
    } else if (sOwnerHair == FS_OWNER_CAPPED) {
        HIGH_SCORE(HS_FISHING) &= ~HS_FISH_STOLE_HAT;
    }

#if OOT_DEBUG
    if (KREG(77) < 0) {
        KREG(77) = 0;
        sIsOwnersHatSunk = true;
    }
#endif

    if (sFishingCaughtTextDelay != 0) {
        sFishingCaughtTextDelay--;
        if (sFishingCaughtTextDelay == 0) {
            Message_StartTextbox(play, sFishingCaughtTextId, NULL);
        }
    }

    Fishing_HandleOwnerDialog(this, play);

    sFishingLineScale = 0.0015f;
    sFishingTimePlayed++;

    if ((sFishingPlayingState != 0) && sIsRodVisible) {
        Fishing_UpdateLure(this, play);
    }

    Fishing_UpdateEffects(play->specialEffects, play);
    Fishing_UpdatePondProps(play);
    Fishing_UpdateGroupFishes(play);
    // can't leave with the rod
    if ((sFishingPlayingState != 0) && (sFishingPlayerCinematicState == 0) && (player->actor.world.pos.z > 1360.0f) &&
        (fabsf(player->actor.world.pos.x) < 25.0f)) {
        player->actor.world.pos.z = 1360.0f;
        player->actor.speed = 0.0f;

        if (sFishingCinematicTimer == 0) {
            sFishingPlayerCinematicState = 10;
        }
    }

    // check if can/have found sinking lure.
    if ((sSinkingLureLocation != 0) &&
        (fabsf(player->actor.world.pos.x - sSinkingLureLocations[sSinkingLureLocation - 1].x) < 25.0f) &&
        (fabsf(player->actor.world.pos.y - sSinkingLureLocations[sSinkingLureLocation - 1].y) < 10.0f) &&
        (fabsf(player->actor.world.pos.z - sSinkingLureLocations[sSinkingLureLocation - 1].z) < 25.0f)) {
        sSinkingLureLocation = 0;
        sFishingPlayerCinematicState = 20;
        Rumble_Override(0.0f, 150, 10, 10);
        Sfx_PlaySfxCentered(NA_SE_SY_TRE_BOX_APPEAR);
        SEQCMD_STOP_SEQUENCE(SEQ_PLAYER_BGM_MAIN, 20);
    }

#if OOT_DEBUG
    if (KREG(0) != 0) {
        s32 pad[3];

        KREG(0) = 0;
        sLureEquipped = FS_LURE_STOCK;
        sFishingPlayerCinematicState = 20;
        Rumble_Override(0.0f, 150, 10, 10);
        Sfx_PlaySfxCentered(NA_SE_SY_TRE_BOX_APPEAR);
        SEQCMD_STOP_SEQUENCE(SEQ_PLAYER_BGM_MAIN, 20);
    }
#endif

    if (sFishingCinematicTimer != 0) {
        sFishingCinematicTimer--;
    }

    // handle cinematics (i.e.: catching fish, finding sinking lure)
    switch (sFishingPlayerCinematicState) {
        case 0:
            break;

        case 1:
            sSubCamId = Play_CreateSubCamera(play);
            Play_ChangeCameraStatus(play, CAM_ID_MAIN, CAM_STAT_WAIT);
            Play_ChangeCameraStatus(play, sSubCamId, CAM_STAT_ACTIVE);
            mainCam = Play_GetCamera(play, CAM_ID_MAIN);
            sSubCamEye.x = mainCam->eye.x;
            sSubCamEye.y = mainCam->eye.y;
            sSubCamEye.z = mainCam->eye.z;
            sSubCamAt.x = mainCam->at.x;
            sSubCamAt.y = mainCam->at.y;
            sSubCamAt.z = mainCam->at.z;
            sFishingPlayerCinematicState = 2;
            Interface_ChangeHudVisibilityMode(HUD_VISIBILITY_A_B_MINIMAP);
            sSubCamVelFactor = 0.0f;
            FALLTHROUGH;

        case 2:
            Letterbox_SetSizeTarget(27);

            lureDist.x = sLurePos.x - player->actor.world.pos.x;
            lureDist.z = sLurePos.z - player->actor.world.pos.z;
            lureDistXZ = sqrtf(SQXZ(lureDist));
            Matrix_RotateY(Math_Atan2F(lureDist.z, lureDist.x), MTXMODE_NEW);

            multiVecSrc.x = 0.0f;
            multiVecSrc.y = 0.0f;
            multiVecSrc.z = 100.0f;
            Matrix_MultVec3f(&multiVecSrc, &lureDist);

            if (sRodCastState == 1) {
                subCamAtMaxVelFrac = 0.2f;
            } else {
                subCamAtMaxVelFrac = 0.1f;
            }

            Math_ApproachF(&sSubCamAt.x, sLurePos.x, subCamAtMaxVelFrac, fabsf(lureDist.x) * sSubCamVelFactor);
            Math_ApproachF(&sSubCamAt.y, sLurePos.y, subCamAtMaxVelFrac, 50.0f * sSubCamVelFactor);
            Math_ApproachF(&sSubCamAt.z, sLurePos.z, subCamAtMaxVelFrac, fabsf(lureDist.z) * sSubCamVelFactor);

            multiVecSrc.x = 0.0f - D_80B7FED0;
            if (sLinkAge != LINK_AGE_CHILD) {
                multiVecSrc.y = 80.0f;
            } else {
                multiVecSrc.y = 55.0f;
            }
            multiVecSrc.z = -80.0f;

            Matrix_MultVec3f(&multiVecSrc, &eyeTarget);
            eyeTarget.x += player->actor.world.pos.x;
            eyeTarget.y += player->actor.world.pos.y;
            eyeTarget.z += player->actor.world.pos.z;

            Math_ApproachF(&D_80B7FED0, 30.0f, 0.1f, 0.4f);

            if (CHECK_BTN_ALL(input->press.button, BTN_Z)) { // zoom in/out from the lure
                if ((sLureCameraZoomLevel >= 0) && (sLureBitTimer == 0)) {
                    sLureCameraZoomLevel++;

                    if (sLureCameraZoomLevel >= 4) {
                        sLureCameraZoomLevel = 0;
                    }

                    if ((sLureCameraZoomLevel == 0) || (sLureCameraZoomLevel == 3)) {
                        Sfx_PlaySfxCentered(NA_SE_SY_CAMERA_ZOOM_DOWN);
                    } else {
                        Sfx_PlaySfxCentered(NA_SE_SY_CAMERA_ZOOM_UP);
                    }
                }
            }

            if (sRodCastState >= 3) {
                if (lureDistXZ < 110.0f) {
                    sLureCameraZoomLevel = -1;
                } else if ((lureDistXZ > 300.0f) && (sLureCameraZoomLevel < 0)) {
                    sLureCameraZoomLevel = 0;
                }
            }

            if (sLureCameraZoomLevel > 0) {
                f32 dist;
                f32 offset;
                f32 factor;

                dist = sqrtf(SQ(lureDist.x) + SQ(lureDist.z)) * 0.001f;
                if (dist > 1.0f) {
                    dist = 1.0f;
                }
                if (sLureCameraZoomLevel == 2) {
                    offset = 0.3f;
                } else {
                    offset = 0.1f;
                }
                factor = 0.4f + offset + (dist * 0.4f);

                eyeTarget.x += (sLurePos.x - eyeTarget.x) * factor;
                eyeTarget.y += ((sLurePos.y - eyeTarget.y) * factor) + 20.0f;
                eyeTarget.z += (sLurePos.z - eyeTarget.z) * factor;
                sFishingLineScale = 0.0005000001f;
            }

            multiVecSrc.x = 0.0f;
            multiVecSrc.y = 0.0f;
            multiVecSrc.z = 100.0f;
            Matrix_MultVec3f(&multiVecSrc, &lureDist);

            Math_ApproachF(&sSubCamEye.x, eyeTarget.x, 0.3f, fabsf(lureDist.x) * sSubCamVelFactor);
            Math_ApproachF(&sSubCamEye.y, eyeTarget.y, 0.3f, 20.0f * sSubCamVelFactor);
            Math_ApproachF(&sSubCamEye.z, eyeTarget.z, 0.3f, fabsf(lureDist.z) * sSubCamVelFactor);
            break;

        case 3: {
            Camera* mainCam = Play_GetCamera(play, CAM_ID_MAIN);

            mainCam->eye = sSubCamEye;
            mainCam->eyeNext = sSubCamEye;
            mainCam->at = sSubCamAt;
        }
            Play_ReturnToMainCam(play, sSubCamId, 0);
            Cutscene_StopManual(play, &play->csCtx);
            sFishingPlayerCinematicState = 0;
            sSubCamId = SUB_CAM_ID_DONE;
            Environment_EnableUnderwaterLights(play, 0);
            play->envCtx.adjFogNear = 0;
            player->unk_860 = -5;
            D_80B7E0B0 = 5;
            break;

        case 10: // owner tells you to return the rod.
            Cutscene_StartManual(play, &play->csCtx);
            sSubCamId = Play_CreateSubCamera(play);
            Play_ChangeCameraStatus(play, CAM_ID_MAIN, CAM_STAT_WAIT);
            Play_ChangeCameraStatus(play, sSubCamId, CAM_STAT_ACTIVE);
            Player_SetCsActionWithHaltedActors(play, &this->actor, PLAYER_CSACTION_5);
            mainCam = Play_GetCamera(play, CAM_ID_MAIN);
            sSubCamEye.x = mainCam->eye.x;
            sSubCamEye.y = mainCam->eye.y;
            sSubCamEye.z = mainCam->eye.z;
            sSubCamAt.x = mainCam->at.x;
            sSubCamAt.y = mainCam->at.y;
            sSubCamAt.z = mainCam->at.z;
            Message_StartTextbox(play, 0x409E, NULL);
            sFishingPlayerCinematicState = 11;
            Rumble_Override(0.0f, 150, 10, 10);
            FALLTHROUGH;

        case 11:
            player->actor.world.pos.z = 1360.0f;
            player->actor.speed = 0.0f;

            if (Message_GetState(&play->msgCtx) == TEXT_STATE_NONE) {
                Camera* mainCam = Play_GetCamera(play, CAM_ID_MAIN);

                mainCam->eye = sSubCamEye;
                mainCam->eyeNext = sSubCamEye;
                mainCam->at = sSubCamAt;
                Play_ReturnToMainCam(play, sSubCamId, 0);
                Cutscene_StopManual(play, &play->csCtx);
                Player_SetCsActionWithHaltedActors(play, &this->actor, PLAYER_CSACTION_7);
                sFishingPlayerCinematicState = 0;

                sSubCamId = SUB_CAM_ID_DONE;
                sFishingCinematicTimer = 30;
                Environment_EnableUnderwaterLights(play, 0);
                play->envCtx.adjFogNear = 0;
            }
            break;

        case 20: // found the sinking lure
            Cutscene_StartManual(play, &play->csCtx);
            sSubCamId = Play_CreateSubCamera(play);
            Play_ChangeCameraStatus(play, CAM_ID_MAIN, CAM_STAT_WAIT);
            Play_ChangeCameraStatus(play, sSubCamId, CAM_STAT_ACTIVE);
            Player_SetCsActionWithHaltedActors(play, &this->actor, PLAYER_CSACTION_5);
            mainCam = Play_GetCamera(play, CAM_ID_MAIN);
            sSubCamEye.x = mainCam->eye.x;
            sSubCamEye.y = mainCam->eye.y;
            sSubCamEye.z = mainCam->eye.z;
            sSubCamAt.x = mainCam->at.x;
            sSubCamAt.y = mainCam->at.y;
            sSubCamAt.z = mainCam->at.z;
            Message_StartTextbox(play, 0x409A, NULL);
            sFishingPlayerCinematicState = 21;
            sCatchCamX = 45.0f;
            sFishingCinematicTimer = 10;
            FALLTHROUGH;

        case 21:
            if ((sFishingCinematicTimer == 0) && Message_ShouldAdvance(play)) {
                sFishingPlayerCinematicState = 22;
                sFishingCinematicTimer = 40;
                Player_SetCsActionWithHaltedActors(play, &this->actor, PLAYER_CSACTION_28);
                sSinkingLureHeldY = 0.0f;
            }
            break;

        case 22:
            if (sFishingCinematicTimer == 30) {
                SEQCMD_PLAY_SEQUENCE(SEQ_PLAYER_BGM_MAIN, 0, 9, NA_BGM_ITEM_GET);
            }

            sSinkingLureFound = true;

            Math_ApproachF(&sSinkingLureHeldY, 71.0f, 0.5f, 3.0f);
            Matrix_RotateY(BINANG_TO_RAD_ALT(player->actor.shape.rot.y), MTXMODE_NEW);

            multiVecSrc.x = Math_SinS(play->gameplayFrames * 0x1000);
            multiVecSrc.y = sSinkingLureHeldY;
            multiVecSrc.z = -5.0f;
            if (sLinkAge == LINK_AGE_CHILD) {
                multiVecSrc.y -= 20.0f;
            }

            Matrix_MultVec3f(&multiVecSrc, &eyeTarget);

            sSinkingLureBasePos.x = player->actor.world.pos.x + eyeTarget.x;
            sSinkingLureBasePos.y = player->actor.world.pos.y + eyeTarget.y;
            sSinkingLureBasePos.z = player->actor.world.pos.z + eyeTarget.z;

            Math_ApproachF(&sCatchCamX, 15.0f, 0.1f, 0.75f);

            multiVecSrc.x = sCatchCamX - 15.0f;

            if (sLinkAge != LINK_AGE_CHILD) {
                multiVecSrc.y = 60.0f;
                multiVecSrc.z = -30.0f;
            } else {
                multiVecSrc.y = 40.0f;
                multiVecSrc.z = -35.0f;
            }

            Matrix_MultVec3f(&multiVecSrc, &sSubCamEye);
            sSubCamEye.x += player->actor.world.pos.x;
            sSubCamEye.y += player->actor.world.pos.y;
            sSubCamEye.z += player->actor.world.pos.z;

            sSubCamAt = player->actor.world.pos;
            if (sLinkAge != LINK_AGE_CHILD) {
                sSubCamAt.y += 62.0f;
            } else {
                sSubCamAt.y += 40.0f;
            }

            if (sFishingCinematicTimer == 0) {
                if ((Message_GetState(&play->msgCtx) == TEXT_STATE_CHOICE) ||
                    (Message_GetState(&play->msgCtx) == TEXT_STATE_NONE)) {
                    if (Message_ShouldAdvance(play)) {
                        Camera* mainCam = Play_GetCamera(play, CAM_ID_MAIN);

                        Message_CloseTextbox(play);
                        if (play->msgCtx.choiceIndex == 0) {
                            sLureEquipped = FS_LURE_SINKING;
                            sPondOwnerTextIdIndex = 0;
                        }

                        mainCam->eye = sSubCamEye;
                        mainCam->eyeNext = sSubCamEye;
                        mainCam->at = sSubCamAt;
                        Play_ReturnToMainCam(play, sSubCamId, 0);
                        Cutscene_StopManual(play, &play->csCtx);
                        Player_SetCsActionWithHaltedActors(play, &this->actor, PLAYER_CSACTION_7);
                        sFishingPlayerCinematicState = 0;

                        sSubCamId = SUB_CAM_ID_DONE;
                        player->unk_860 = -5;
                        D_80B7E0B0 = 5;
                        sSinkingLureFound = false;
                        sFishingMusicDelay = 20;
                        Environment_EnableUnderwaterLights(play, 0);
                        play->envCtx.adjFogNear = 0;
                    }
                }
            }
            break;

        case 100:
            break;
    }

    if (sSubCamId != SUB_CAM_ID_DONE) {
        Play_SetCameraAtEye(play, sSubCamId, &sSubCamAt, &sSubCamEye);
        Math_ApproachF(&sSubCamVelFactor, 1.0f, 1.0f, 0.02f);

        if (sSubCamEye.y <= (WATER_SURFACE_Y(play) + 1.0f)) {
            Environment_EnableUnderwaterLights(play, 1);
            if (sFishingFoggy != 0) {
                play->envCtx.adjFogNear = -178;
            } else {
                play->envCtx.adjFogNear = -46;
            }
        } else {
            Environment_EnableUnderwaterLights(play, 0);
            play->envCtx.adjFogNear = 0;
        }
    }

    if ((player->actor.floorHeight < (WATER_SURFACE_Y(play) - 3.0f)) &&
        (player->actor.world.pos.y < (player->actor.floorHeight + 3.0f)) && (player->actor.speed > 1.0f) &&
        ((play->gameplayFrames % 2) == 0)) {
        Vec3f pos;

        pos.x = Rand_CenteredFloat(20.0f) + player->actor.world.pos.x;
        pos.z = Rand_CenteredFloat(20.0f) + player->actor.world.pos.z;
        pos.y = player->actor.floorHeight + 5.0f;
        Fishing_SpawnWaterDust(NULL, play->specialEffects, &pos, 0.5f);
    }

    if ((player->actor.floorHeight < WATER_SURFACE_Y(play)) &&
        (player->actor.floorHeight > (WATER_SURFACE_Y(play) - 10.0f)) && (player->actor.speed >= 4.0f) &&
        ((play->gameplayFrames % 4) == 0)) {
        s16 i;

        for (i = 0; i < 10; i++) {
            Vec3f pos;
            Vec3f vel;
            f32 speedXZ;
            f32 angle;

            speedXZ = Rand_ZeroFloat(1.5f) + 1.5f;
            angle = Rand_ZeroFloat(6.28f);

            vel.x = sinf(angle) * speedXZ;
            vel.z = cosf(angle) * speedXZ;
            vel.y = Rand_ZeroFloat(3.0f) + 2.0f;

            pos = player->actor.world.pos;
            pos.x += 2.0f * vel.x;
            pos.y = WATER_SURFACE_Y(play);
            pos.z += 2.0f * vel.z;
            Fishing_SpawnDustSplash(NULL, play->specialEffects, &pos, &vel, Rand_ZeroFloat(0.01f) + 0.020000001f);
        }
    }

#if OOT_DEBUG
    if (sREG(15) != 0) {
        if (sStormStrengthTarget != (sREG(15) - 1)) {
            if (sStormStrengthTarget == 0) {
                play->envCtx.stormRequest = STORM_REQUEST_START;
            } else {
                play->envCtx.stormRequest = STORM_REQUEST_STOP;
            }
        }

        sStormStrengthTarget = sREG(15) - 1;
    }

    if (sREG(14) == 1) {
        play->envCtx.stormRequest = STORM_REQUEST_START;
    }
    if (sREG(14) == -1) {
        play->envCtx.stormRequest = STORM_REQUEST_STOP;
    }

    sREG(14) = 0;
#endif

    PRINTF(VT_FGCOL(GREEN));
    PRINTF("zelda_time %x\n", ((void)0, gSaveContext.save.dayTime));
    PRINTF(VT_RST);

    if (sStormChanceTimer >= 2) {
        sStormChanceTimer--;
    }

    if ((sStormChanceTimer == 1) && (Message_GetState(&play->msgCtx) == TEXT_STATE_NONE) &&
        ((sFishingTimePlayed & 0xFFF) == 0xFFF)) {
        sStormChanceTimer = 200;

        if (Rand_ZeroOne() < 0.5f) {
            sStormStrengthTarget = (u8)Rand_ZeroFloat(10.0f) + 5;
            play->envCtx.stormRequest = STORM_REQUEST_START;
        } else {
            sStormStrengthTarget = 0;
            play->envCtx.stormRequest = STORM_REQUEST_STOP;
        }
    }

    Math_ApproachF(&sStormStrength, sStormStrengthTarget, 1.0f, 0.05f);

    if (sStormStrength > 0.0f) {
        target = (sStormStrength * 0.03f) + 0.8f;
        if (target > 1.2f) {
            target = 1.2f;
        }
        Math_ApproachF(&sStormSfxFreqScale, target, 1.0f, 0.01f);
    }

    target = (10.0f - sStormStrength) * 150.1f;
    if (target < 0.0f) {
        target = 0.0f;
    }
    if (1) {}
    if (1) {}
    Math_ApproachF(&sFishingStormSfxPos.z, target, 1.0f, 5.0f);

    if (sFishingStormSfxPos.z < 1500.0f) {
        func_800F436C(&sFishingStormSfxPos, NA_SE_EV_RAIN - SFX_FLAG, sStormSfxFreqScale);
    }

    if (sStormStrengthTarget != 0) {
        Math_ApproachF(&sFishingStormShade, -200.0f, 1.0f, 2.0f);
    } else {
        Math_ApproachZeroF(&sFishingStormShade, 1.0f, 2.0f);
    }

    play->envCtx.adjLight1Color[0] = play->envCtx.adjLight1Color[1] = play->envCtx.adjLight1Color[2] =
        sFishingStormShade;

    if ((u8)sStormStrength > 0) {
        s32 pad;
        Camera* mainCam = Play_GetCamera(play, CAM_ID_MAIN);
        s16 i;
        s32 pad1;
        Vec3f pos;
        Vec3f rot;
        Vec3f projectedPos;
        s32 pad2;

        rot.x = M_PI / 2.0f + 0.1f;
        rot.y = 1.0f;
        rot.z = (Camera_GetInputDirYaw(mainCam) * -(M_PI / 0x8000)) + rot.y;

        for (i = 0; i < (u8)sStormStrength; i++) {
            pos.x = Rand_CenteredFloat(700.0f) + play->view.eye.x;
            pos.y = (Rand_ZeroFloat(100.0f) + 150.0f) - 170.0f;
            pos.z = Rand_CenteredFloat(700.0f) + play->view.eye.z;

            if (pos.z < 1160.0f) {
                SkinMatrix_Vec3fMtxFMultXYZW(&play->viewProjectionMtxF, &pos, &projectedPos, &sProjectedW);

                if (projectedPos.z < 0.0f) {
                    i--;
                } else {
                    Fishing_SpawnRainDrop(play->specialEffects, &pos, &rot);
                }
            }
        }
    }

    SkinMatrix_Vec3fMtxFMultXYZW(&play->viewProjectionMtxF, &sStreamSfxPos, &sStreamSfxProjectedPos, &sProjectedW);

    Sfx_PlaySfxAtPos(&sStreamSfxProjectedPos, NA_SE_EV_WATER_WALL - SFX_FLAG);

#if OOT_NTSC
    if (gSaveContext.language == LANGUAGE_JPN) {
        gSaveContext.minigameScore = sFishLengthToWeigh;
    } else {
        // Convert length to weight. Theoretical max of 59 lbs (127^2*.0036+.5)
        gSaveContext.minigameScore = (SQ((f32)sFishLengthToWeigh) * 0.0036f) + 0.5f;
    }
#else
    // Same as above, but for PAL
    gSaveContext.minigameScore = (SQ((f32)sFishLengthToWeigh) * 0.0036f) + 0.5f;
#endif

#if OOT_DEBUG
    if (BREG(26) != 0) {
        BREG(26) = 0;
        Message_StartTextbox(play, 0x407B + BREG(27), NULL);
    }
#endif

    PRINTF("HI_SCORE = %x\n", HIGH_SCORE(HS_FISHING));
}

s32 Fishing_OwnerOverrideLimbDraw(PlayState* play, s32 limbIndex, Gfx** dList, Vec3f* pos, Vec3s* rot, void* thisx) {
    Fishing* this = (Fishing*)thisx;

    if (limbIndex == 8) { // Head
        rot->x -= this->unk_164;
    }

    return 0;
}

void Fishing_OwnerPostLimbDraw(PlayState* play, s32 limbIndex, Gfx** dList, Vec3s* rot, void* thisx) {
    if (limbIndex == 8) { // Head
        OPEN_DISPS(play->state.gfxCtx, "../z_fishing.c", 9134);
        Matrix_MultVec3f(&sZeroVec, &sOwnerHeadPos);

        if (sOwnerHair == FS_OWNER_CAPPED) {
            gSPDisplayList(POLY_OPA_DISP++, SEGMENTED_TO_VIRTUAL(gFishingOwnerHatDL));
        } else if (sOwnerHair == FS_OWNER_HAIR) {
            gSPDisplayList(POLY_OPA_DISP++, SEGMENTED_TO_VIRTUAL(gFishingOwnerHairDL));
        }

        CLOSE_DISPS(play->state.gfxCtx, "../z_fishing.c", 9142);
    }
}

static void* sFishingOwnerEyeTexs[] = {
    gFishingOwnerEyeOpenTex,
    gFishingOwnerEyeHalfTex,
    gFishingOwnerEyeClosedTex,
};

void Fishing_DrawOwner(Actor* thisx, PlayState* play) {
    s32 pad;
    Fishing* this = (Fishing*)thisx;
    Input* input = &play->state.input[0];

    OPEN_DISPS(play->state.gfxCtx, "../z_fishing.c", 9156);

    Gfx_SetupDL_25Opa(play->state.gfxCtx);
    Gfx_SetupDL_25Xlu(play->state.gfxCtx);

    if ((thisx->projectedPos.z < 1500.0f) && (fabsf(thisx->projectedPos.x) < (100.0f + thisx->projectedPos.z))) {
        gSPSegment(POLY_OPA_DISP++, 0x08, SEGMENTED_TO_VIRTUAL(sFishingOwnerEyeTexs[this->unk_160]));

        SkelAnime_DrawFlexOpa(play, this->skelAnime.skeleton, this->skelAnime.jointTable, this->skelAnime.dListCount,
                              Fishing_OwnerOverrideLimbDraw, Fishing_OwnerPostLimbDraw, this);
    }

    Fishing_DrawPondProps(play);
    Fishing_DrawEffects(play->specialEffects, play);
    Fishing_DrawGroupFishes(play);
    Fishing_DrawStreamSplash(play);

    if (sFishingMusicDelay != 0) {
        sFishingMusicDelay--;

        if (sFishingMusicDelay == 0) {
            if (sLinkAge != LINK_AGE_CHILD) {
                SEQCMD_PLAY_SEQUENCE(SEQ_PLAYER_BGM_MAIN, 0, 0, NA_BGM_KAKARIKO_ADULT);
            } else {
                SEQCMD_PLAY_SEQUENCE(SEQ_PLAYER_BGM_MAIN, 0, 0, NA_BGM_KAKARIKO_KID);
            }

            if (sLinkAge != LINK_AGE_CHILD) {
                SEQCMD_PLAY_SEQUENCE(SEQ_PLAYER_BGM_MAIN, 0, 0, NA_BGM_KAKARIKO_ADULT);
            } else {
                SEQCMD_PLAY_SEQUENCE(SEQ_PLAYER_BGM_MAIN, 0, 0, NA_BGM_KAKARIKO_KID);
            }
        }
    }

    if ((sFishingPlayingState != 0) && sIsRodVisible) {
        Fishing_DrawRod(play);
        Fishing_UpdateLinePos(sReelLinePos);
        Fishing_UpdateLine(play, &sRodTipPos, sReelLinePos, sReelLineRot, sReelLineUnk);
        Fishing_DrawLureAndLine(play, sReelLinePos, sReelLineRot);

        sStickAdjXPrev = input->rel.stick_x;
        sStickAdjYPrev = input->rel.stick_y;
    }

    sIsRodVisible = true;

    Matrix_Translate(130.0f, 40.0f, 1300.0f, MTXMODE_NEW);
    Matrix_Scale(0.08f, 0.12f, 0.14f, MTXMODE_APPLY);

    MATRIX_FINALIZE_AND_LOAD(POLY_OPA_DISP++, play->state.gfxCtx, "../z_fishing.c", 9297);
    MATRIX_FINALIZE_AND_LOAD(POLY_XLU_DISP++, play->state.gfxCtx, "../z_fishing.c", 9298);

    gSPDisplayList(POLY_OPA_DISP++, gFishingAquariumBottomDL);
    gSPDisplayList(POLY_XLU_DISP++, gFishingAquariumContainerDL);

    if ((sFishingPlayingState != 0) && (sLureEquipped == FS_LURE_SINKING)) {
        Fishing_DrawSinkingLure(play);
    }

    CLOSE_DISPS(play->state.gfxCtx, "../z_fishing.c", 9305);
}<|MERGE_RESOLUTION|>--- conflicted
+++ resolved
@@ -4760,15 +4760,9 @@
                 Matrix_RotateX(BINANG_TO_RAD_ALT2(-(f32)fish->unk_3C), MTXMODE_APPLY);
                 Matrix_Scale(fish->scaleX * scale, scale, scale, MTXMODE_APPLY);
 
-<<<<<<< HEAD
-            MATRIX_FINALIZE_AND_LOAD(POLY_OPA_DISP++, play->state.gfxCtx, "../z_fishing.c", 8093);
-            gSPDisplayList(POLY_OPA_DISP++, gFishingGroupFishModelDL);
-=======
-                gSPMatrix(POLY_OPA_DISP++, MATRIX_NEW(play->state.gfxCtx, "../z_fishing.c", 8093),
-                          G_MTX_NOPUSH | G_MTX_LOAD | G_MTX_MODELVIEW);
+                MATRIX_FINALIZE_AND_LOAD(POLY_OPA_DISP++, play->state.gfxCtx, "../z_fishing.c", 8093);
                 gSPDisplayList(POLY_OPA_DISP++, gFishingGroupFishModelDL);
             }
->>>>>>> 5a08f144
         }
     }
 
