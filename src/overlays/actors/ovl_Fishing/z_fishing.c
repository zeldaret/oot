/*
 * File: z_fishing.c
 * Overlay: ovl_Fishing
 * Description: Fishing Pond Elements (Owner, Fish, Props, Effects...)
 */

#include "z_fishing.h"

#include "overlays/actors/ovl_En_Kanban/z_en_kanban.h"
#include "objects/object_fish/object_fish.h"
#include "vt.h"

#define FLAGS ACTOR_FLAG_4

#define THIS ((Fishing*)thisx)

#define WATER_SURFACE_Y(globalCtx) globalCtx->colCtx.colHeader->waterBoxes->ySurface

void Fishing_Init(Actor* thisx, GlobalContext* globalCtx);
void Fishing_Destroy(Actor* thisx, GlobalContext* globalCtx);
void Fishing_UpdateFish(Actor* thisx, GlobalContext* globalCtx);
void Fishing_UpdateOwner(Actor* thisx, GlobalContext* globalCtx);
void Fishing_DrawFish(Actor* thisx, GlobalContext* globalCtx);
void Fishing_DrawOwner(Actor* thisx, GlobalContext* globalCtx);

typedef struct {
    /* 0x00 */ u8 unk_00;
    /* 0x02 */ Vec3s pos;
    /* 0x08 */ u8 unk_08;
    /* 0x0C */ f32 unk_0C;
} FishingFishInit; // size = 0x10

#define EFFECT_COUNT 130

typedef enum {
    /* 0x00 */ FS_EFF_NONE,
    /* 0x01 */ FS_EFF_RIPPLE,
    /* 0x02 */ FS_EFF_DUST_SPLASH,
    /* 0x03 */ FS_EFF_WATER_DUST,
    /* 0x04 */ FS_EFF_BUBBLE,
    /* 0x05 */ FS_EFF_RAIN_DROP,
    /* 0x06 */ FS_EFF_OWNER_HAT,
    /* 0x07 */ FS_EFF_RAIN_RIPPLE,
    /* 0x08 */ FS_EFF_RAIN_SPLASH
} FishingEffectType;

typedef struct {
    /* 0x00 */ Vec3f pos;
    /* 0x0C */ Vec3f vel;
    /* 0x18 */ Vec3f accel;
    /* 0x24 */ u8 type;
    /* 0x25 */ u8 timer;
    /* 0x26 */ char unk_26[0x04];
    /* 0x2A */ s16 alpha;
    /* 0x2C */ s16 unk_2C;
    /* 0x2E */ s16 unk_2E;
    /* 0x30 */ f32 unk_30;
    /* 0x34 */ f32 unk_34;
    /* 0x38 */ f32 unk_38;
    /* 0x3C */ f32 unk_3C;
} FishingEffect; // size = 0x40

#define POND_PROP_COUNT 140

typedef enum {
    /* 0x00 */ FS_PROP_NONE,
    /* 0x01 */ FS_PROP_REED,
    /* 0x02 */ FS_PROP_LILY_PAD,
    /* 0x03 */ FS_PROP_ROCK,
    /* 0x04 */ FS_PROP_WOOD_POST,
    /* 0x23 */ FS_PROP_INIT_STOP = 0x23
} FishingPropType;

typedef struct {
    /* 0x00 */ u8 type;
    /* 0x02 */ Vec3s pos;
} FishingPropInit; // size = 0x08

typedef struct {
    /* 0x00 */ Vec3f pos;
    /* 0x0C */ f32 rotX;
    /* 0x10 */ f32 rotY;
    /* 0x14 */ f32 reedAngle;
    /* 0x18 */ Vec3f projectedPos;
    /* 0x24 */ f32 scale;
    /* 0x28 */ s16 lilyPadAngle;
    /* 0x2C */ f32 lilyPadOffset;
    /* 0x30 */ u8 type;
    /* 0x32 */ s16 timer;
    /* 0x34 */ u8 shouldDraw;
    /* 0x38 */ f32 drawDistance;
} FishingProp; // size = 0x3C

typedef enum {
    /* 0x00 */ FS_GROUP_FISH_NONE,
    /* 0x01 */ FS_GROUP_FISH_NORMAL
} FishingGroupFishType;

#define GROUP_FISH_COUNT 60

typedef struct {
    /* 0x00 */ u8 type;
    /* 0x02 */ s16 timer;
    /* 0x04 */ Vec3f pos;
    /* 0x10 */ Vec3f unk_10;
    /* 0x1C */ Vec3f projectedPos;
    /* 0x28 */ f32 unk_28;
    /* 0x2C */ f32 unk_2C;
    /* 0x30 */ f32 unk_30;
    /* 0x34 */ f32 unk_34;
    /* 0x38 */ f32 unk_38;
    /* 0x3C */ s16 unk_3C;
    /* 0x3E */ s16 unk_3E;
    /* 0x40 */ s16 unk_40;
    /* 0x42 */ s16 unk_42;
    /* 0x44 */ u8 shouldDraw;
} FishingGroupFish; // size = 0x48

#define LINE_SEG_COUNT 200
#define SINKING_LURE_SEG_COUNT 20

const ActorInit Fishing_InitVars = {
    ACTOR_FISHING,
    ACTORCAT_NPC,
    FLAGS,
    OBJECT_FISH,
    sizeof(Fishing),
    (ActorFunc)Fishing_Init,
    (ActorFunc)Fishing_Destroy,
    (ActorFunc)Fishing_UpdateFish,
    (ActorFunc)Fishing_DrawFish,
};

static f32 D_80B7A650 = 0.0f;

static u8 D_80B7A654 = 0;

static f32 D_80B7A658 = 0.0f;

static Vec3f D_80B7A65C = { 0.0f, 0.0f, 0.0f };

static f32 D_80B7A668 = 0.0f;

static u8 sSinkingLureLocation = 0;

static f32 D_80B7A670 = 0.0f;

static u8 D_80B7A674 = true;

static u16 D_80B7A678 = 0;

static u8 D_80B7A67C = 0;

static s32 D_80B7A680 = 0;

static s16 D_80B7A684 = 0;

static u8 D_80B7A688 = 0;
static u8 D_80B7A68C = 0;
static u8 D_80B7A690 = 0;

static s16 D_80B7A694 = 0;

static Vec3f sFishMouthOffset = { 500.0f, 500.0f, 0.0f };

static u8 D_80B7A6A4 = 0;

static f32 D_80B7A6A8 = 0.0f;
static f32 D_80B7A6AC = 0.0f;
static f32 D_80B7A6B0 = 0.0f;
static f32 D_80B7A6B4 = 0.0f;
static f32 D_80B7A6B8 = 0.0f;
static f32 D_80B7A6BC = 0.0f;
static f32 D_80B7A6C0 = 0.0f;

static s16 D_80B7A6C4 = 0;
static s16 D_80B7A6C8 = 0;

static u8 D_80B7A6CC = 0;
static u8 D_80B7A6D0 = 0;
static u8 D_80B7A6D4 = 0;

static ColliderJntSphElementInit sJntSphElementsInit[12] = {
    {
        {
            ELEMTYPE_UNK0,
            { 0xFFCFFFFF, 0x00, 0x10 },
            { 0xFFCFFFFF, 0x00, 0x00 },
            TOUCH_NONE,
            BUMP_NONE,
            OCELEM_ON,
        },
        { 0, { { 0, 0, 0 }, 30 }, 100 },
    },
    {
        {
            ELEMTYPE_UNK0,
            { 0xFFCFFFFF, 0x00, 0x10 },
            { 0xFFCFFFFF, 0x00, 0x00 },
            TOUCH_NONE,
            BUMP_NONE,
            OCELEM_ON,
        },
        { 0, { { 0, 0, 0 }, 30 }, 100 },
    },
    {
        {
            ELEMTYPE_UNK0,
            { 0xFFCFFFFF, 0x00, 0x10 },
            { 0xFFCFFFFF, 0x00, 0x00 },
            TOUCH_NONE,
            BUMP_NONE,
            OCELEM_ON,
        },
        { 0, { { 0, 0, 0 }, 30 }, 100 },
    },
    {
        {
            ELEMTYPE_UNK0,
            { 0xFFCFFFFF, 0x00, 0x10 },
            { 0xFFCFFFFF, 0x00, 0x00 },
            TOUCH_NONE,
            BUMP_NONE,
            OCELEM_ON,
        },
        { 0, { { 0, 0, 0 }, 30 }, 100 },
    },
    {
        {
            ELEMTYPE_UNK0,
            { 0xFFCFFFFF, 0x00, 0x10 },
            { 0xFFCFFFFF, 0x00, 0x00 },
            TOUCH_NONE,
            BUMP_NONE,
            OCELEM_ON,
        },
        { 0, { { 0, 0, 0 }, 30 }, 100 },
    },
    {
        {
            ELEMTYPE_UNK0,
            { 0xFFCFFFFF, 0x00, 0x10 },
            { 0xFFCFFFFF, 0x00, 0x00 },
            TOUCH_NONE,
            BUMP_NONE,
            OCELEM_ON,
        },
        { 0, { { 0, 0, 0 }, 30 }, 100 },
    },
    {
        {
            ELEMTYPE_UNK0,
            { 0xFFCFFFFF, 0x00, 0x10 },
            { 0xFFCFFFFF, 0x00, 0x00 },
            TOUCH_NONE,
            BUMP_NONE,
            OCELEM_ON,
        },
        { 0, { { 0, 0, 0 }, 30 }, 100 },
    },
    {
        {
            ELEMTYPE_UNK0,
            { 0xFFCFFFFF, 0x00, 0x10 },
            { 0xFFCFFFFF, 0x00, 0x00 },
            TOUCH_NONE,
            BUMP_NONE,
            OCELEM_ON,
        },
        { 0, { { 0, 0, 0 }, 30 }, 100 },
    },
    {
        {
            ELEMTYPE_UNK0,
            { 0xFFCFFFFF, 0x00, 0x10 },
            { 0xFFCFFFFF, 0x00, 0x00 },
            TOUCH_NONE,
            BUMP_NONE,
            OCELEM_ON,
        },
        { 0, { { 0, 0, 0 }, 30 }, 100 },
    },
    {
        {
            ELEMTYPE_UNK0,
            { 0xFFCFFFFF, 0x00, 0x10 },
            { 0xFFCFFFFF, 0x00, 0x00 },
            TOUCH_NONE,
            BUMP_NONE,
            OCELEM_ON,
        },
        { 0, { { 0, 0, 0 }, 30 }, 100 },
    },
    {
        {
            ELEMTYPE_UNK0,
            { 0xFFCFFFFF, 0x00, 0x10 },
            { 0xFFCFFFFF, 0x00, 0x00 },
            TOUCH_NONE,
            BUMP_NONE,
            OCELEM_ON,
        },
        { 0, { { 0, 0, 0 }, 30 }, 100 },
    },
    {
        {
            ELEMTYPE_UNK0,
            { 0xFFCFFFFF, 0x00, 0x10 },
            { 0xFFCFFFFF, 0x00, 0x00 },
            TOUCH_NONE,
            BUMP_NONE,
            OCELEM_ON,
        },
        { 0, { { 0, 0, 0 }, 30 }, 100 },
    },
};

static ColliderJntSphInit sJntSphInit = {
    {
        COLTYPE_NONE,
        AT_TYPE_ENEMY,
        AC_TYPE_PLAYER,
        OC1_ON | OC1_TYPE_PLAYER,
        OC2_TYPE_1,
        COLSHAPE_JNTSPH,
    },
    12,
    sJntSphElementsInit,
};

static f32 D_80B7A898 = 0.0f;

static Vec3f sZeroVec = { 0.0f, 0.0f, 0.0f };
static Vec3f D_80B7A8A8 = { 0.0f, 0.0f, 2000.0f };

static Fishing* sFishingMain;
static u8 D_80B7E074;
static u8 sLinkAge;
static u8 D_80B7E076;
static u8 D_80B7E077;
static f32 D_80B7E078;
static u8 D_80B7E07C;
static u8 D_80B7E07D;
static u8 D_80B7E07E;
static s16 D_80B7E080;
static u8 D_80B7E082;
static u16 D_80B7E084;
static u16 D_80B7E086;
static s8 D_80B7E088;
static Vec3f sOwnerHeadPos;
static Vec3s sEffOwnerHatRot;
static u8 D_80B7E0A2;
static s16 D_80B7E0A4;
static s16 D_80B7E0A6;
static Fishing* sFishingHookedFish;
static s16 D_80B7E0AC;
static s16 D_80B7E0AE;
static s16 D_80B7E0B0;
static s16 D_80B7E0B2;
static s16 D_80B7E0B4;
static u8 D_80B7E0B6;
static Vec3f sLurePos;
static Vec3f D_80B7E0C8;
static Vec3f sLureRot;
static Vec3f D_80B7E0E8;
static Vec3f D_80B7E0F8;
static f32 D_80B7E104;
static f32 D_80B7E108;
static f32 D_80B7E10C;
static f32 D_80B7E110;
static s8 D_80B7E114;
static s16 D_80B7E116;
static u8 D_80B7E118;
static f32 D_80B7E11C;
static u8 D_80B7E120;
static s16 D_80B7E122;
static u8 D_80B7E124;
static Vec3f D_80B7E128;
static f32 D_80B7E134;
static f32 D_80B7E138;
static s16 D_80B7E13C;
static f32 D_80B7E140;
static f32 D_80B7E144;
static f32 D_80B7E148;
static f32 D_80B7E14C;
static s16 D_80B7E150;
static f32 D_80B7E154;
static Vec3f sRodTipPos;
static Vec3f sReelLinePos[LINE_SEG_COUNT];
static Vec3f sReelLineRot[LINE_SEG_COUNT];
static Vec3f sReelLineUnk[LINE_SEG_COUNT];
static Vec3f sLureHookRefPos[2];
static f32 sLureHookRotY[2];
static u8 D_80B7FDA8;
static Vec3f sSinkingLurePos[SINKING_LURE_SEG_COUNT];
static s16 D_80B7FEA0;
static f32 sProjectedW;
static Vec3f sCameraEye;
static Vec3f sCameraAt;
static s16 sCameraId;
static f32 D_80B7FEC8;
static f32 D_80B7FECC;
static f32 D_80B7FED0;
static Vec3f sSinkingLureBasePos;
static f32 D_80B7FEE4;
static s32 sRandSeed0;
static s32 sRandSeed1;
static s32 sRandSeed2;
static FishingProp sPondProps[POND_PROP_COUNT];
static FishingGroupFish sGroupFishes[GROUP_FISH_COUNT];
static f32 sFishGroupAngle1;
static f32 sFishGroupAngle2;
static f32 sFishGroupAngle3;
static FishingEffect sFishingEffects[EFFECT_COUNT];
static Vec3f sStreamSoundProjectedPos;

void Fishing_SetColliderElement(s32 index, ColliderJntSph* collider, Vec3f* pos, f32 scale) {
    collider->elements[index].dim.worldSphere.center.x = pos->x;
    collider->elements[index].dim.worldSphere.center.y = pos->y;
    collider->elements[index].dim.worldSphere.center.z = pos->z;
    collider->elements[index].dim.worldSphere.radius =
        collider->elements[index].dim.modelSphere.radius * collider->elements[index].dim.scale * scale * 1.6f;
}

void Fishing_SeedRand(s32 seed0, s32 seed1, s32 seed2) {
    sRandSeed0 = seed0;
    sRandSeed1 = seed1;
    sRandSeed2 = seed2;
}

f32 Fishing_RandZeroOne(void) {
    f32 rand;

    // Wichmann-Hill algorithm
    sRandSeed0 = (sRandSeed0 * 171) % 30269;
    sRandSeed1 = (sRandSeed1 * 172) % 30307;
    sRandSeed2 = (sRandSeed2 * 170) % 30323;

    rand = (sRandSeed0 / 30269.0f) + (sRandSeed1 / 30307.0f) + (sRandSeed2 / 30323.0f);
    while (rand >= 1.0f) {
        rand -= 1.0f;
    }

    return fabsf(rand);
}

s16 Fishing_SmoothStepToS(s16* pValue, s16 target, s16 scale, s16 step) {
    s16 stepSize;
    s16 diff;

    diff = target - *pValue;
    stepSize = diff / scale;

    if (stepSize > step) {
        stepSize = step;
    }

    if (stepSize < -step) {
        stepSize = -step;
    }

    *pValue += stepSize;

    return stepSize;
}

void Fishing_SpawnRipple(Vec3f* projectedPos, FishingEffect* effect, Vec3f* pos, f32 arg3, f32 arg4, s16 arg5,
                         s16 countLimit) {
    s16 i;

    if ((projectedPos != NULL) && ((projectedPos->z > 500.0f) || (projectedPos->z < 0.0f))) {
        return;
    }

    for (i = 0; i < countLimit; i++) {
        if (effect->type == FS_EFF_NONE) {
            effect->type = FS_EFF_RIPPLE;
            effect->pos = *pos;
            effect->vel = sZeroVec;
            effect->accel = sZeroVec;
            effect->unk_30 = arg3 * 0.0025f;
            effect->unk_34 = arg4 * 0.0025f;

            if (arg3 > 300.0f) {
                effect->alpha = 0;
                effect->unk_2E = arg5;
                effect->unk_2C = 0;
                effect->unk_38 = (effect->unk_34 - effect->unk_30) * 0.05f;
            } else {
                effect->alpha = arg5;
                effect->unk_2C = 1;
                effect->unk_38 = (effect->unk_34 - effect->unk_30) * 0.1f;
            }
            break;
        }

        effect++;
    }
}

void Fishing_SpawnDustSplash(Vec3f* projectedPos, FishingEffect* effect, Vec3f* pos, Vec3f* vel, f32 scale) {
    s16 i;
    Vec3f accel = { 0.0f, -1.0f, 0.0f };

    if ((projectedPos != NULL) && ((projectedPos->z > 500.0f) || (projectedPos->z < 0.0f))) {
        return;
    }

    for (i = 0; i < 100; i++) {
        if ((effect->type == FS_EFF_NONE) || (effect->type == FS_EFF_RAIN_DROP) ||
            (effect->type == FS_EFF_RAIN_RIPPLE) || (effect->type == FS_EFF_RAIN_SPLASH)) {
            effect->type = FS_EFF_DUST_SPLASH;
            effect->pos = *pos;
            effect->vel = *vel;
            effect->accel = accel;
            effect->alpha = 100 + (s16)Rand_ZeroFloat(100.0f);
            effect->unk_30 = scale;
            break;
        }

        effect++;
    }
}

void Fishing_SpawnWaterDust(Vec3f* projectedPos, FishingEffect* effect, Vec3f* pos, f32 scale) {
    s16 i;
    Vec3f accel = { 0.0f, 0.05f, 0.0f };

    if ((projectedPos != NULL) && ((projectedPos->z > 500.0f) || (projectedPos->z < 0.0f))) {
        return;
    }

    for (i = 0; i < 90; i++) {
        if (effect->type == FS_EFF_NONE) {
            effect->type = FS_EFF_WATER_DUST;
            effect->pos = *pos;
            effect->vel = sZeroVec;
            effect->accel = accel;
            effect->alpha = 255;
            effect->timer = (s16)Rand_ZeroFloat(100.0f);
            effect->unk_30 = scale;
            effect->unk_34 = 2.0f * scale;
            break;
        }

        effect++;
    }
}

void Fishing_SpawnBubble(Vec3f* projectedPos, FishingEffect* effect, Vec3f* pos, f32 scale, u8 arg4) {
    s16 i;
    Vec3f vel = { 0.0f, 1.0f, 0.0f };

    if ((projectedPos != NULL) && ((projectedPos->z > 500.0f) || (projectedPos->z < 0.0f))) {
        return;
    }

    for (i = 0; i < 90; i++) {
        if (effect->type == FS_EFF_NONE) {
            effect->type = FS_EFF_BUBBLE;
            effect->pos = *pos;
            effect->vel = vel;
            effect->accel = sZeroVec;
            effect->timer = (s16)Rand_ZeroFloat(100.0f);
            effect->unk_30 = scale;
            effect->unk_2C = arg4;
            break;
        }

        effect++;
    }
}

void Fishing_SpawnRainDrop(FishingEffect* effect, Vec3f* pos, Vec3f* rot) {
    s16 i;
    Vec3f velSrc;

    velSrc.x = 0.0f;
    velSrc.y = 0.0f;
    velSrc.z = 300.0f;

    effect += 30;

    for (i = 30; i < EFFECT_COUNT; i++) {
        if (effect->type == FS_EFF_NONE) {
            effect->type = FS_EFF_RAIN_DROP;
            effect->pos = *pos;
            effect->accel = sZeroVec;
            effect->unk_34 = rot->x;
            effect->unk_38 = rot->y;
            effect->unk_3C = rot->z;
            Matrix_RotateY(rot->y, MTXMODE_NEW);
            Matrix_RotateX(rot->x, MTXMODE_APPLY);
            Matrix_MultVec3f(&velSrc, &effect->vel);
            break;
        }

        effect++;
    }
}

static FishingPropInit sPondPropInits[POND_PROP_COUNT + 1] = {
    { FS_PROP_ROCK, { 529, -53, -498 } },
    { FS_PROP_ROCK, { 461, -66, -480 } },
    { FS_PROP_ROCK, { 398, -73, -474 } },
    { FS_PROP_ROCK, { -226, -52, -691 } },
    { FS_PROP_ROCK, { -300, -41, -710 } },
    { FS_PROP_ROCK, { -333, -50, -643 } },
    { FS_PROP_ROCK, { -387, -46, -632 } },
    { FS_PROP_ROCK, { -484, -43, -596 } },
    { FS_PROP_ROCK, { -409, -57, -560 } },
    { FS_PROP_WOOD_POST, { 444, -87, -322 } },
    { FS_PROP_WOOD_POST, { 447, -91, -274 } },
    { FS_PROP_WOOD_POST, { 395, -109, -189 } },
    { FS_PROP_REED, { 617, -29, 646 } },
    { FS_PROP_REED, { 698, -26, 584 } },
    { FS_PROP_REED, { 711, -29, 501 } },
    { FS_PROP_REED, { 757, -28, 457 } },
    { FS_PROP_REED, { 812, -29, 341 } },
    { FS_PROP_REED, { 856, -30, 235 } },
    { FS_PROP_REED, { 847, -31, 83 } },
    { FS_PROP_REED, { 900, -26, 119 } },
    { FS_PROP_LILY_PAD, { 861, -22, 137 } },
    { FS_PROP_LILY_PAD, { 836, -22, 150 } },
    { FS_PROP_LILY_PAD, { 829, -22, 200 } },
    { FS_PROP_LILY_PAD, { 788, -22, 232 } },
    { FS_PROP_LILY_PAD, { 803, -22, 319 } },
    { FS_PROP_LILY_PAD, { 756, -22, 348 } },
    { FS_PROP_LILY_PAD, { 731, -22, 377 } },
    { FS_PROP_LILY_PAD, { 700, -22, 392 } },
    { FS_PROP_LILY_PAD, { 706, -22, 351 } },
    { FS_PROP_LILY_PAD, { 677, -22, 286 } },
    { FS_PROP_LILY_PAD, { 691, -22, 250 } },
    { FS_PROP_LILY_PAD, { 744, -22, 290 } },
    { FS_PROP_LILY_PAD, { 766, -22, 201 } },
    { FS_PROP_LILY_PAD, { 781, -22, 128 } },
    { FS_PROP_LILY_PAD, { 817, -22, 46 } },
    { FS_PROP_LILY_PAD, { 857, -22, -50 } },
    { FS_PROP_LILY_PAD, { 724, -22, 110 } },
    { FS_PROP_LILY_PAD, { 723, -22, 145 } },
    { FS_PROP_LILY_PAD, { 728, -22, 202 } },
    { FS_PROP_LILY_PAD, { 721, -22, 237 } },
    { FS_PROP_LILY_PAD, { 698, -22, 312 } },
    { FS_PROP_LILY_PAD, { 660, -22, 349 } },
    { FS_PROP_LILY_PAD, { 662, -22, 388 } },
    { FS_PROP_LILY_PAD, { 667, -22, 432 } },
    { FS_PROP_LILY_PAD, { 732, -22, 429 } },
    { FS_PROP_LILY_PAD, { 606, -22, 366 } },
    { FS_PROP_LILY_PAD, { 604, -22, 286 } },
    { FS_PROP_LILY_PAD, { 620, -22, 217 } },
    { FS_PROP_LILY_PAD, { 663, -22, 159 } },
    { FS_PROP_LILY_PAD, { 682, -22, 73 } },
    { FS_PROP_LILY_PAD, { 777, -22, 83 } },
    { FS_PROP_LILY_PAD, { 766, -22, 158 } },
    { FS_PROP_REED, { 1073, 0, -876 } },
    { FS_PROP_REED, { 970, 0, -853 } },
    { FS_PROP_REED, { 896, 0, -886 } },
    { FS_PROP_REED, { 646, -27, -651 } },
    { FS_PROP_REED, { 597, -29, -657 } },
    { FS_PROP_REED, { 547, -32, -651 } },
    { FS_PROP_REED, { 690, -29, -546 } },
    { FS_PROP_REED, { 720, -29, -490 } },
    { FS_PROP_REED, { -756, -30, -409 } },
    { FS_PROP_REED, { -688, -34, -458 } },
    { FS_PROP_REED, { -613, -34, -581 } },
    { FS_PROP_LILY_PAD, { -593, -22, -479 } },
    { FS_PROP_LILY_PAD, { -602, -22, -421 } },
    { FS_PROP_LILY_PAD, { -664, -22, -371 } },
    { FS_PROP_LILY_PAD, { -708, -22, -316 } },
    { FS_PROP_LILY_PAD, { -718, -22, -237 } },
    { FS_PROP_REED, { -807, -36, -183 } },
    { FS_PROP_REED, { -856, -29, -259 } },
    { FS_PROP_LILY_PAD, { -814, -22, -317 } },
    { FS_PROP_LILY_PAD, { -759, -22, -384 } },
    { FS_PROP_LILY_PAD, { -718, -22, -441 } },
    { FS_PROP_LILY_PAD, { -474, -22, -567 } },
    { FS_PROP_LILY_PAD, { -519, -22, -517 } },
    { FS_PROP_LILY_PAD, { -539, -22, -487 } },
    { FS_PROP_LILY_PAD, { -575, -22, -442 } },
    { FS_PROP_LILY_PAD, { -594, -22, -525 } },
    { FS_PROP_LILY_PAD, { -669, -22, -514 } },
    { FS_PROP_LILY_PAD, { -653, -22, -456 } },
    { FS_PROP_REED, { -663, -28, -606 } },
    { FS_PROP_REED, { -708, -26, -567 } },
    { FS_PROP_REED, { -739, -27, -506 } },
    { FS_PROP_REED, { -752, -28, -464 } },
    { FS_PROP_REED, { -709, -29, -513 } },
    { FS_PROP_LILY_PAD, { -544, -22, -436 } },
    { FS_PROP_LILY_PAD, { -559, -22, -397 } },
    { FS_PROP_LILY_PAD, { -616, -22, -353 } },
    { FS_PROP_LILY_PAD, { -712, -22, -368 } },
    { FS_PROP_LILY_PAD, { -678, -22, -403 } },
    { FS_PROP_LILY_PAD, { -664, -22, -273 } },
    { FS_PROP_LILY_PAD, { -630, -22, -276 } },
    { FS_PROP_LILY_PAD, { -579, -22, -311 } },
    { FS_PROP_LILY_PAD, { -588, -22, -351 } },
    { FS_PROP_LILY_PAD, { -555, -22, -534 } },
    { FS_PROP_LILY_PAD, { -547, -22, -567 } },
    { FS_PROP_LILY_PAD, { -592, -22, -571 } },
    { FS_PROP_LILY_PAD, { -541, -22, -610 } },
    { FS_PROP_LILY_PAD, { -476, -22, -629 } },
    { FS_PROP_LILY_PAD, { -439, -22, -598 } },
    { FS_PROP_LILY_PAD, { -412, -22, -550 } },
    { FS_PROP_LILY_PAD, { -411, -22, -606 } },
    { FS_PROP_LILY_PAD, { -370, -22, -634 } },
    { FS_PROP_LILY_PAD, { -352, -22, -662 } },
    { FS_PROP_LILY_PAD, { -413, -22, -641 } },
    { FS_PROP_LILY_PAD, { -488, -22, -666 } },
    { FS_PROP_LILY_PAD, { -578, -22, -656 } },
    { FS_PROP_LILY_PAD, { -560, -22, -640 } },
    { FS_PROP_LILY_PAD, { -531, -22, -654 } },
    { FS_PROP_LILY_PAD, { -451, -22, -669 } },
    { FS_PROP_LILY_PAD, { -439, -22, -699 } },
    { FS_PROP_LILY_PAD, { -482, -22, -719 } },
    { FS_PROP_LILY_PAD, { -524, -22, -720 } },
    { FS_PROP_LILY_PAD, { -569, -22, -714 } },
    { FS_PROP_REED, { -520, -27, -727 } },
    { FS_PROP_REED, { -572, -28, -686 } },
    { FS_PROP_REED, { -588, -32, -631 } },
    { FS_PROP_REED, { -622, -34, -571 } },
    { FS_PROP_REED, { -628, -36, -510 } },
    { FS_PROP_REED, { -655, -36, -466 } },
    { FS_PROP_REED, { -655, -41, -393 } },
    { FS_PROP_REED, { -661, -47, -328 } },
    { FS_PROP_REED, { -723, -40, -287 } },
    { FS_PROP_REED, { -756, -33, -349 } },
    { FS_PROP_REED, { -755, -43, -210 } },
    { FS_PROP_LILY_PAD, { -770, -22, -281 } },
    { FS_PROP_LILY_PAD, { -750, -22, -313 } },
    { FS_PROP_LILY_PAD, { -736, -22, -341 } },
    { FS_PROP_LILY_PAD, { -620, -22, -418 } },
    { FS_PROP_LILY_PAD, { -601, -22, -371 } },
    { FS_PROP_LILY_PAD, { -635, -22, -383 } },
    { FS_PROP_LILY_PAD, { -627, -22, -311 } },
    { FS_PROP_LILY_PAD, { -665, -22, -327 } },
    { FS_PROP_LILY_PAD, { -524, -22, -537 } },
    { FS_PROP_LILY_PAD, { -514, -22, -579 } },
    { FS_PROP_LILY_PAD, { -512, -22, -623 } },
    { FS_PROP_LILY_PAD, { -576, -22, -582 } },
    { FS_PROP_LILY_PAD, { -600, -22, -608 } },
    { FS_PROP_LILY_PAD, { -657, -22, -531 } },
    { FS_PROP_LILY_PAD, { -641, -22, -547 } },
    { FS_PROP_INIT_STOP, { 0 } },
};

void Fishing_InitPondProps(Fishing* this, GlobalContext* globalCtx) {
    FishingProp* prop = &sPondProps[0];
    Vec3f colliderPos;
    s16 i;

    Fishing_SeedRand(1, 29100, 9786);

    for (i = 0; i < POND_PROP_COUNT; i++) {
        if (sPondPropInits[i].type == FS_PROP_INIT_STOP) {
            break;
        }

        prop->type = sPondPropInits[i].type;
        prop->pos.x = sPondPropInits[i].pos.x;
        prop->pos.y = sPondPropInits[i].pos.y;
        prop->pos.z = sPondPropInits[i].pos.z;
        prop->rotX = 0.0f;
        prop->reedAngle = 0.0f;

        prop->timer = Rand_ZeroFloat(100.0f);
        prop->drawDistance = 800.0f;

        if (prop->type == FS_PROP_REED) {
            prop->scale = (Fishing_RandZeroOne() * 0.25f) + 0.75f;
            prop->reedAngle = Rand_ZeroFloat(2 * M_PI);
            if (sLinkAge == 1) {
                prop->scale *= 0.6f;
            }
            prop->drawDistance = 1200.0f;
        } else if (prop->type == FS_PROP_WOOD_POST) {
            prop->scale = 0.08f;
            prop->drawDistance = 1200.0f;
            colliderPos = prop->pos;
            colliderPos.y += 50.0f;
            Fishing_SetColliderElement(i, &sFishingMain->collider, &colliderPos, prop->scale * 3.5f);
        } else if (prop->type == FS_PROP_LILY_PAD) {
            prop->scale = (Fishing_RandZeroOne() * 0.3f) + 0.5f;
            prop->rotY = Rand_ZeroFloat(2 * M_PI);
            if (sLinkAge == 1) {
                if ((i % 4) != 0) {
                    prop->scale *= 0.6f;
                } else {
                    prop->type = FS_PROP_NONE;
                }
            }
        } else {
            prop->scale = (Fishing_RandZeroOne() * 0.1f) + 0.3f;
            prop->rotY = Rand_ZeroFloat(2 * M_PI);
            prop->drawDistance = 1000.0f;
            Fishing_SetColliderElement(i, &sFishingMain->collider, &prop->pos, prop->scale);
        }

        prop++;
    }
}

static FishingFishInit sFishInits[] = {
    { 0, { 666, -45, 354 }, 38, 0.1f },    { 0, { 681, -45, 240 }, 36, 0.1f },   { 0, { 670, -45, 90 }, 41, 0.05f },
    { 0, { 615, -45, -450 }, 35, 0.2f },   { 0, { 500, -45, -420 }, 39, 0.1f },  { 0, { 420, -45, -550 }, 44, 0.05f },
    { 0, { -264, -45, -640 }, 40, 0.1f },  { 0, { -470, -45, -540 }, 34, 0.2f }, { 0, { -557, -45, -430 }, 54, 0.01f },
    { 0, { -260, -60, -330 }, 47, 0.05f }, { 0, { -500, -60, 330 }, 42, 0.06f }, { 0, { 428, -40, -283 }, 33, 0.2f },
    { 0, { 409, -70, -230 }, 57, 0.0f },   { 0, { 450, -67, -300 }, 63, 0.0f },  { 0, { -136, -65, -196 }, 71, 0.0f },
    { 1, { -561, -35, -547 }, 45, 0.0f },  { 1, { 667, -35, 317 }, 43, 0.0f },
};

static InitChainEntry sInitChain[] = {
    ICHAIN_U8(targetMode, 5, ICHAIN_CONTINUE),
    ICHAIN_F32(targetArrowOffset, 0, ICHAIN_STOP),
};

void Fishing_Init(Actor* thisx, GlobalContext* globalCtx2) {
    GlobalContext* globalCtx = globalCtx2;
    Fishing* this = THIS;
    u16 fishCount;
    s16 i;

    Actor_ProcessInitChain(thisx, sInitChain);
    ActorShape_Init(&thisx->shape, 0.0f, NULL, 0.0f);

    if (KREG(5) != 0) {
        sLinkAge = 1;
    } else {
        sLinkAge = gSaveContext.linkAge;
    }

    if (thisx->params < 100) {
        D_80B7E074 = 0;
        sFishingMain = this;
        Collider_InitJntSph(globalCtx, &sFishingMain->collider);
        Collider_SetJntSph(globalCtx, &sFishingMain->collider, thisx, &sJntSphInit, sFishingMain->colliderElements);

        thisx->params = 1;

        SkelAnime_InitFlex(globalCtx, &this->skelAnime, &gFishingOwnerSkel, &gFishingOwnerAnim, NULL, NULL, 0);
        Animation_MorphToLoop(&this->skelAnime, &gFishingOwnerAnim, 0.0f);

        thisx->update = Fishing_UpdateOwner;
        thisx->draw = Fishing_DrawOwner;

        thisx->shape.rot.y = -0x6000;
        thisx->world.pos.x = 160.0f;
        thisx->world.pos.y = -2.0f;
        thisx->world.pos.z = 1208.0f;

        Actor_SetScale(thisx, 0.011f);

        thisx->focus.pos = thisx->world.pos;
        thisx->focus.pos.y += 75.0f;
        thisx->flags |= ACTOR_FLAG_0 | ACTOR_FLAG_3;

        if (sLinkAge != 1) {
            if (HIGH_SCORE(HS_FISHING) & 0x1000) {
                D_80B7A688 = 0;
            } else {
                D_80B7A688 = 1;
            }
        } else {
            D_80B7A688 = 2;
        }

        D_80B7A684 = 20;
        globalCtx->specialEffects = sFishingEffects;
        gTimeIncrement = 1;
        D_80B7E0AC = 0;
        D_80B7E0A6 = 10;

        Audio_QueueSeqCmd(0x100100FF);

        if (sLinkAge == 1) {
            if ((HIGH_SCORE(HS_FISHING) & 0x7F) != 0) {
                D_80B7E078 = HIGH_SCORE(HS_FISHING) & 0x7F;
            } else {
                D_80B7E078 = 40.0f;
            }
        } else {
            if ((HIGH_SCORE(HS_FISHING) & 0x7F000000) != 0) {
                D_80B7E078 = (HIGH_SCORE(HS_FISHING) & 0x7F000000) >> 0x18;
            } else {
                D_80B7E078 = 45.0f;
            }
        }

        D_80B7E07D = (HIGH_SCORE(HS_FISHING) & 0xFF0000) >> 0x10;
        if ((D_80B7E07D & 7) == 7) {
            globalCtx->roomCtx.unk_74[0] = 90;
            D_80B7E076 = 1;
        } else {
            globalCtx->roomCtx.unk_74[0] = 40;
            D_80B7E076 = 0;
        }

        if (((D_80B7E07D & 7) == 6) || (KREG(3) != 0)) {
            D_80B7E077 = 100;
            if (KREG(3) != 0) {
                KREG(3) = 0;
                HIGH_SCORE(HS_FISHING) &= 0xFF00FFFF;
                HIGH_SCORE(HS_FISHING) |= 0x60000;
            }
        } else {
            D_80B7E077 = 0;
        }

        for (i = 0; i < EFFECT_COUNT; i++) {
            sFishingEffects[i].type = FS_EFF_NONE;
        }

        for (i = 0; i < POND_PROP_COUNT; i++) {
            sPondProps[i].type = FS_PROP_NONE;
        }

        sFishGroupAngle1 = 0.7f;
        sFishGroupAngle2 = 2.3f;
        sFishGroupAngle3 = 4.6f;

        for (i = 0; i < GROUP_FISH_COUNT; i++) {
            FishingGroupFish* fish = &sGroupFishes[i];

            fish->type = FS_GROUP_FISH_NORMAL;

            if (i <= 20) {
                fish->unk_10.x = fish->pos.x = sinf(sFishGroupAngle1) * 720.0f;
                fish->unk_10.z = fish->pos.z = cosf(sFishGroupAngle1) * 720.0f;
            } else if (i <= 40) {
                fish->unk_10.x = fish->pos.x = sinf(sFishGroupAngle2) * 720.0f;
                fish->unk_10.z = fish->pos.z = cosf(sFishGroupAngle2) * 720.0f;
            } else {
                fish->unk_10.x = fish->pos.x = sinf(sFishGroupAngle3) * 720.0f;
                fish->unk_10.z = fish->pos.z = cosf(sFishGroupAngle3) * 720.0f;
            }

            fish->unk_10.y = fish->pos.y = -35.0f;

            fish->timer = Rand_ZeroFloat(100.0f);

            fish->unk_3C = 0;
            fish->unk_3E = 0;
            fish->unk_40 = 0;

            if (sLinkAge != 1) {
                if (((i >= 15) && (i < 20)) || ((i >= 35) && (i < 40)) || ((i >= 55) && (i < 60))) {
                    fish->type = FS_GROUP_FISH_NONE;
                }
            }
        }

        Fishing_InitPondProps(this, globalCtx);
        Actor_SpawnAsChild(&globalCtx->actorCtx, thisx, globalCtx, ACTOR_EN_KANBAN, 53.0f, -17.0f, 982.0f, 0, 0, 0,
                           ENKANBAN_FISHING);
        Actor_Spawn(&globalCtx->actorCtx, globalCtx, ACTOR_FISHING, 0.0f, 0.0f, 0.0f, 0, 0, 0, 200);

        if ((KREG(1) == 1) || ((D_80B7E07D & 3) == 3)) {
            if (sLinkAge != 1) {
                fishCount = 16;
            } else {
                fishCount = 17;
            }
        } else {
            fishCount = 15;
        }

        for (i = 0; i < fishCount; i++) {
            Actor_Spawn(&globalCtx->actorCtx, globalCtx, ACTOR_FISHING, sFishInits[i].pos.x, sFishInits[i].pos.y,
                        sFishInits[i].pos.z, 0, Rand_ZeroFloat(0x10000), 0, 100 + i);
        }
    } else {
        if ((thisx->params < 115) || (thisx->params == 200)) {
            SkelAnime_InitFlex(globalCtx, &this->skelAnime, &gFishingFishSkel, &gFishingFishAnim, NULL, NULL, 0);
            Animation_MorphToLoop(&this->skelAnime, &gFishingFishAnim, 0.0f);
        } else {
            SkelAnime_InitFlex(globalCtx, &this->skelAnime, &gFishingLoachSkel, &gFishingLoachAnim, NULL, NULL, 0);
            Animation_MorphToLoop(&this->skelAnime, &gFishingLoachAnim, 0.0f);
        }

        SkelAnime_Update(&this->skelAnime);

        if (thisx->params == 200) {
            this->unk_158 = 100;
            Actor_ChangeCategory(globalCtx, &globalCtx->actorCtx, thisx, ACTORCAT_PROP);
            thisx->targetMode = 0;
            thisx->flags |= ACTOR_FLAG_0 | ACTOR_FLAG_3;
            this->lightNode = LightContext_InsertLight(globalCtx, &globalCtx->lightCtx, &this->lightInfo);
        } else {
            this->unk_158 = 10;
            this->unk_15A = 10;

            this->unk_150 = sFishInits[thisx->params - 100].unk_00;
            this->unk_1A8 = sFishInits[thisx->params - 100].unk_0C;
            this->unk_1AC = sFishInits[thisx->params - 100].unk_08;

            this->unk_1AC += Rand_ZeroFloat(4.99999f);

            if ((this->unk_1AC >= 65.0f) && (Rand_ZeroOne() < 0.05f)) {
                this->unk_1AC += Rand_ZeroFloat(7.99999f);
            }

            if (KREG(6) != 0) {
                this->unk_1AC = KREG(6) + 80.0f;
            }

            if (sLinkAge == 1) {
                this->unk_1AC *= 0.73f;
            }
        }
    }
}

void Fishing_Destroy(Actor* thisx, GlobalContext* globalCtx2) {
    GlobalContext* globalCtx = globalCtx2;
    Fishing* this = THIS;

    SkelAnime_Free(&this->skelAnime, globalCtx);

    if (thisx->params == 200) {
        LightContext_RemoveLight(globalCtx, &globalCtx->lightCtx, this->lightNode);
    } else if (thisx->params == 1) {
        Collider_DestroyJntSph(globalCtx, &this->collider);
    }
}

void Fishing_UpdateEffects(FishingEffect* effect, GlobalContext* globalCtx) {
    f32 rippleY;
    s16 i;

    for (i = 0; i < EFFECT_COUNT; i++) {
        if (effect->type) {
            effect->timer++;
            effect->pos.x += effect->vel.x;
            effect->pos.y += effect->vel.y;
            effect->pos.z += effect->vel.z;
            effect->vel.y += effect->accel.y;

            if (effect->type == FS_EFF_RIPPLE) {
                Math_ApproachF(&effect->unk_30, effect->unk_34, 0.2f, effect->unk_38);

                if (effect->unk_2C == 0) {
                    effect->alpha += 20;

                    if (effect->alpha >= effect->unk_2E) {
                        effect->alpha = effect->unk_2E;
                        effect->unk_2C++;
                    }
                } else {
                    effect->alpha -= 8;

                    if (effect->alpha <= 0) {
                        effect->type = FS_EFF_NONE;
                    }
                }
            } else if (effect->type == FS_EFF_WATER_DUST) {
                Math_ApproachF(&effect->unk_30, effect->unk_34, 0.1f, 0.1f);
                effect->alpha -= 10;

                if (effect->pos.y > (WATER_SURFACE_Y(globalCtx) - 5.0f)) {
                    effect->accel.y = 0.0f;
                    effect->vel.y = 0.0f;
                    effect->alpha -= 5;
                }

                if (effect->alpha <= 0) {
                    effect->type = FS_EFF_NONE;
                }
            } else if (effect->type == FS_EFF_BUBBLE) {
                if (effect->unk_2C == 0) {
                    rippleY = WATER_SURFACE_Y(globalCtx);
                } else {
                    rippleY = 69.0f;
                }

                if (effect->pos.y >= rippleY) {
                    effect->type = FS_EFF_NONE;

                    if (Rand_ZeroOne() < 0.3f) {
                        Vec3f pos = effect->pos;
                        pos.y = rippleY;
                        Fishing_SpawnRipple(NULL, globalCtx->specialEffects, &pos, 20.0f, 60.0f, 150, 90);
                    }
                }
            } else if (effect->type == FS_EFF_DUST_SPLASH) {
                if (effect->vel.y < -20.0f) {
                    effect->vel.y = -20.0f;
                    effect->accel.y = 0.0f;
                }

                if (effect->pos.y <= WATER_SURFACE_Y(globalCtx)) {
                    effect->type = FS_EFF_NONE;
                    if (Rand_ZeroOne() < 0.5f) {
                        Vec3f pos = effect->pos;
                        pos.y = WATER_SURFACE_Y(globalCtx);
                        Fishing_SpawnRipple(NULL, globalCtx->specialEffects, &pos, 40.0f, 110.0f, 150, 90);
                    }
                }
            } else if (effect->type == FS_EFF_RAIN_DROP) {
                if (effect->pos.y < WATER_SURFACE_Y(globalCtx)) {
                    f32 sqDistXZ = SQ(effect->pos.x) + SQ(effect->pos.z);

                    if (sqDistXZ > SQ(920.0f)) {
                        effect->pos.y = WATER_SURFACE_Y(globalCtx) + ((sqrtf(sqDistXZ) - 920.0f) * 0.11f);
                        effect->timer = KREG(17) + 2;
                        effect->type = FS_EFF_RAIN_SPLASH;
                        effect->unk_30 = (KREG(18) + 30) * 0.001f;
                    } else {
                        effect->pos.y = WATER_SURFACE_Y(globalCtx) + 3.0f;
                        effect->timer = 0;
                        if (Rand_ZeroOne() < 0.75f) {
                            effect->type = FS_EFF_RAIN_RIPPLE;
                            effect->vel = sZeroVec;
                            effect->unk_30 = (KREG(18) + 30) * 0.001f;
                        } else {
                            effect->type = FS_EFF_NONE;
                        }
                    }

                    effect->vel = sZeroVec;
                }
            } else if (effect->type >= FS_EFF_RAIN_RIPPLE) {
                effect->unk_30 += (KREG(18) + 30) * 0.001f;

                if (effect->timer >= 6) {
                    effect->type = FS_EFF_NONE;
                }
            } else if (effect->type == FS_EFF_OWNER_HAT) {
                f32 sqDistXZ;
                f32 bottomY;

                effect->unk_30 = 0.010000001f;

                Math_ApproachS(&sEffOwnerHatRot.y, 0, 20, 100);
                Math_ApproachS(&sEffOwnerHatRot.x, 0, 20, 100);
                Math_ApproachS(&sEffOwnerHatRot.z, -0x4000, 20, 100);

                sqDistXZ = SQ(effect->pos.x) + SQ(effect->pos.z);
                bottomY = WATER_SURFACE_Y(globalCtx) + ((sqrtf(sqDistXZ) - 920.0f) * 0.147f);

                if (effect->pos.y > (bottomY - 10.0f)) {
                    effect->pos.y -= 0.1f;
                }

                if ((effect->timer % 16) == 0) {
                    Vec3f pos = effect->pos;
                    pos.y = WATER_SURFACE_Y(globalCtx);
                    Fishing_SpawnRipple(NULL, globalCtx->specialEffects, &pos, 30.0f, 300.0f, 150, 90);
                }

                if (effect->unk_2C >= 0) {
                    effect->unk_2C++;
                }

                if (effect->unk_2C == 30) {
                    Message_StartTextbox(globalCtx, 0x40B3, NULL);
                }

                if ((effect->unk_2C >= 100) && (Message_GetState(&globalCtx->msgCtx) == TEXT_STATE_EVENT)) {
                    if (Message_ShouldAdvance(globalCtx) || (Message_GetState(&globalCtx->msgCtx) == TEXT_STATE_NONE)) {
                        Message_CloseTextbox(globalCtx);
                        Rupees_ChangeBy(-50);
                        effect->unk_2C = -1;
                    }
                }
            }
        }

        effect++;
    }
}

void Fishing_DrawEffects(FishingEffect* effect, GlobalContext* globalCtx) {
    u8 flag = 0;
    f32 rotY;
    s16 i;
    s32 pad;
    FishingEffect* firstEffect = effect;

    OPEN_DISPS(globalCtx->state.gfxCtx, "../z_fishing.c", 2271);

    Matrix_Push();

    gDPPipeSync(POLY_XLU_DISP++);

    for (i = 0; i < 100; i++) {
        if (effect->type == FS_EFF_RIPPLE) {
            if (flag == 0) {
                gSPDisplayList(POLY_XLU_DISP++, gFishingRippleMaterialDL);
                gDPSetEnvColor(POLY_XLU_DISP++, 155, 155, 155, 0);
                flag++;
            }

            gDPSetPrimColor(POLY_XLU_DISP++, 0, 0, 255, 255, 255, effect->alpha);

            Matrix_Translate(effect->pos.x, effect->pos.y, effect->pos.z, MTXMODE_NEW);
            Matrix_Scale(effect->unk_30, 1.0f, effect->unk_30, MTXMODE_APPLY);

            gSPMatrix(POLY_XLU_DISP++, Matrix_NewMtx(globalCtx->state.gfxCtx, "../z_fishing.c", 2305),
                      G_MTX_NOPUSH | G_MTX_LOAD | G_MTX_MODELVIEW);

            gSPDisplayList(POLY_XLU_DISP++, gFishingRippleModelDL);
        }
        effect++;
    }

    effect = firstEffect;
    flag = 0;
    for (i = 0; i < 100; i++) {
        if (effect->type == FS_EFF_DUST_SPLASH) {
            if (flag == 0) {
                gSPDisplayList(POLY_XLU_DISP++, gFishingDustSplashMaterialDL);
                gDPSetEnvColor(POLY_XLU_DISP++, 200, 200, 200, 0);
                flag++;
            }

            gDPSetPrimColor(POLY_XLU_DISP++, 0, 0, 180, 180, 180, effect->alpha);

            Matrix_Translate(effect->pos.x, effect->pos.y, effect->pos.z, MTXMODE_NEW);
            func_800D1FD4(&globalCtx->mf_11DA0);
            Matrix_Scale(effect->unk_30, effect->unk_30, 1.0f, MTXMODE_APPLY);

            gSPMatrix(POLY_XLU_DISP++, Matrix_NewMtx(globalCtx->state.gfxCtx, "../z_fishing.c", 2346),
                      G_MTX_NOPUSH | G_MTX_LOAD | G_MTX_MODELVIEW);

            gSPDisplayList(POLY_XLU_DISP++, gFishingDustSplashModelDL);
        }
        effect++;
    }

    effect = firstEffect;
    flag = 0;
    for (i = 0; i < 100; i++) {
        if (effect->type == FS_EFF_WATER_DUST) {
            if (flag == 0) {
                gSPDisplayList(POLY_OPA_DISP++, gFishingWaterDustMaterialDL);
                gDPSetEnvColor(POLY_OPA_DISP++, 40, 90, 80, 128);
                flag++;
            }

            gDPSetPrimColor(POLY_OPA_DISP++, 0, 0, 40, 90, 80, effect->alpha);

            gSPSegment(POLY_OPA_DISP++, 0x08,
                       Gfx_TwoTexScroll(globalCtx->state.gfxCtx, 0, effect->timer + (i * 3),
                                        (effect->timer + (i * 3)) * 5, 32, 64, 1, 0, 0, 32, 32));

            Matrix_Translate(effect->pos.x, effect->pos.y, effect->pos.z, MTXMODE_NEW);
            func_800D1FD4(&globalCtx->mf_11DA0);
            Matrix_Scale(effect->unk_30, effect->unk_30, 1.0f, MTXMODE_APPLY);

            gSPMatrix(POLY_OPA_DISP++, Matrix_NewMtx(globalCtx->state.gfxCtx, "../z_fishing.c", 2394),
                      G_MTX_NOPUSH | G_MTX_LOAD | G_MTX_MODELVIEW);

            gSPDisplayList(POLY_OPA_DISP++, gFishingWaterDustModelDL);
        }
        effect++;
    }

    effect = firstEffect;
    flag = 0;
    for (i = 0; i < 100; i++) {
        if (effect->type == FS_EFF_BUBBLE) {
            if (flag == 0) {
                gSPDisplayList(POLY_XLU_DISP++, gFishingBubbleMaterialDL);
                gDPSetEnvColor(POLY_XLU_DISP++, 150, 150, 150, 0);
                gDPSetPrimColor(POLY_XLU_DISP++, 0, 0, 255, 255, 255, 255);
                flag++;
            }

            Matrix_Translate(effect->pos.x, effect->pos.y, effect->pos.z, MTXMODE_NEW);
            func_800D1FD4(&globalCtx->mf_11DA0);
            Matrix_Scale(effect->unk_30, effect->unk_30, 1.0f, MTXMODE_APPLY);

            gSPMatrix(POLY_XLU_DISP++, Matrix_NewMtx(globalCtx->state.gfxCtx, "../z_fishing.c", 2423),
                      G_MTX_NOPUSH | G_MTX_LOAD | G_MTX_MODELVIEW);

            gSPDisplayList(POLY_XLU_DISP++, gFishingBubbleModelDL);
        }
        effect++;
    }

    effect = firstEffect + 30;
    flag = 0;
    for (i = 30; i < EFFECT_COUNT; i++) {
        if (effect->type == FS_EFF_RAIN_DROP) {
            if (flag == 0) {
                POLY_XLU_DISP = Gfx_CallSetupDL(POLY_XLU_DISP, 0x14);
                gDPSetCombineMode(POLY_XLU_DISP++, G_CC_PRIMITIVE, G_CC_PRIMITIVE);
                gDPSetPrimColor(POLY_XLU_DISP++, 0, 0, 150, 255, 255, 30);
                flag++;
            }

            Matrix_Translate(effect->pos.x, effect->pos.y, effect->pos.z, MTXMODE_NEW);
            Matrix_RotateY(effect->unk_38, MTXMODE_APPLY);
            Matrix_RotateX(effect->unk_34, MTXMODE_APPLY);
            Matrix_RotateZ(effect->unk_3C, MTXMODE_APPLY);
            Matrix_Scale(0.002f, 1.0f, 0.1f, MTXMODE_APPLY);

            gSPMatrix(POLY_XLU_DISP++, Matrix_NewMtx(globalCtx->state.gfxCtx, "../z_fishing.c", 2467),
                      G_MTX_NOPUSH | G_MTX_LOAD | G_MTX_MODELVIEW);

            gSPDisplayList(POLY_XLU_DISP++, gFishingRainDropModelDL);
        }
        effect++;
    }

    func_80093D84(globalCtx->state.gfxCtx);

    effect = firstEffect + 30;
    flag = 0;
    for (i = 30; i < EFFECT_COUNT; i++) {
        if (effect->type == FS_EFF_RAIN_RIPPLE) {
            if (flag == 0) {
                gSPDisplayList(POLY_XLU_DISP++, gFishingRippleMaterialDL);
                gDPSetEnvColor(POLY_XLU_DISP++, 155, 155, 155, 0);
                gDPSetPrimColor(POLY_XLU_DISP++, 0, 0, 255, 255, 255, 130);
                flag++;
            }

            Matrix_Translate(effect->pos.x, effect->pos.y, effect->pos.z, MTXMODE_NEW);
            Matrix_Scale(effect->unk_30, 1.0f, effect->unk_30, MTXMODE_APPLY);

            gSPMatrix(POLY_XLU_DISP++, Matrix_NewMtx(globalCtx->state.gfxCtx, "../z_fishing.c", 2504),
                      G_MTX_NOPUSH | G_MTX_LOAD | G_MTX_MODELVIEW);

            gSPDisplayList(POLY_XLU_DISP++, gFishingRippleModelDL);
        }
        effect++;
    }

    effect = firstEffect + 30;
    flag = 0;
    for (i = 30; i < EFFECT_COUNT; i++) {
        if (effect->type == FS_EFF_RAIN_SPLASH) {
            if (flag == 0) {
                gSPDisplayList(POLY_XLU_DISP++, gFishingRainSplashMaterialDL);
                gDPSetPrimColor(POLY_XLU_DISP++, 0, 0, 255, 255, 255, KREG(19) + 80);
                flag++;
            }

            if (Rand_ZeroOne() < 0.5f) {
                rotY = 0.0f;
            } else {
                rotY = M_PI;
            }

            Matrix_Translate(effect->pos.x, effect->pos.y, effect->pos.z, MTXMODE_NEW);
            func_800D1FD4(&globalCtx->mf_11DA0);
            Matrix_RotateY(rotY, MTXMODE_APPLY);
            Matrix_Scale(effect->unk_30, effect->unk_30, 1.0f, MTXMODE_APPLY);

            gSPMatrix(POLY_XLU_DISP++, Matrix_NewMtx(globalCtx->state.gfxCtx, "../z_fishing.c", 2541),
                      G_MTX_NOPUSH | G_MTX_LOAD | G_MTX_MODELVIEW);

            gSPDisplayList(POLY_XLU_DISP++, gFishingRainSplashModelDL);
        }
        effect++;
    }

    effect = firstEffect;
    if (effect->type == FS_EFF_OWNER_HAT) {
        Matrix_Translate(effect->pos.x, effect->pos.y, effect->pos.z, MTXMODE_NEW);
        Matrix_RotateY((sEffOwnerHatRot.y * M_PI) / 32768, MTXMODE_APPLY);
        Matrix_RotateX((sEffOwnerHatRot.x * M_PI) / 32768, MTXMODE_APPLY);
        Matrix_RotateZ((sEffOwnerHatRot.z * M_PI) / 32768, MTXMODE_APPLY);
        Matrix_Scale(effect->unk_30, effect->unk_30, effect->unk_30, MTXMODE_APPLY);
        Matrix_Translate(-1250.0f, 0.0f, 0.0f, MTXMODE_APPLY);
        Matrix_RotateX(M_PI / 2, MTXMODE_APPLY);
        gSPMatrix(POLY_OPA_DISP++, Matrix_NewMtx(globalCtx->state.gfxCtx, "../z_fishing.c", 2560),
                  G_MTX_NOPUSH | G_MTX_LOAD | G_MTX_MODELVIEW);

        gSPDisplayList(POLY_OPA_DISP++, gFishingOwnerHatDL);
    }

    Matrix_Pop();

    CLOSE_DISPS(globalCtx->state.gfxCtx, "../z_fishing.c", 2565);
}

void Fishing_DrawStreamSplash(GlobalContext* globalCtx) {
    s32 pad;

    OPEN_DISPS(globalCtx->state.gfxCtx, "../z_fishing.c", 2572);

    gSPSegment(POLY_XLU_DISP++, 0x09,
               Gfx_TwoTexScroll(globalCtx->state.gfxCtx, 0, globalCtx->gameplayFrames * 1,
                                globalCtx->gameplayFrames * 8, 32, 64, 1, -(globalCtx->gameplayFrames * 2), 0, 16, 16));

    gDPSetPrimColor(POLY_XLU_DISP++, 0, 0, 195, 225, 235, 50);

    Matrix_Translate(670.0f, -24.0f, -600.0f, MTXMODE_NEW);
    Matrix_Scale(0.02f, 1.0f, 0.02f, MTXMODE_APPLY);

    gSPMatrix(POLY_XLU_DISP++, Matrix_NewMtx(globalCtx->state.gfxCtx, "../z_fishing.c", 2598),
              G_MTX_NOPUSH | G_MTX_LOAD | G_MTX_MODELVIEW);
    gSPDisplayList(POLY_XLU_DISP++, SEGMENTED_TO_VIRTUAL(gFishingStreamSplashDL));

    CLOSE_DISPS(globalCtx->state.gfxCtx, "../z_fishing.c", 2613);
}

s32 func_80B6C2EC(Vec3f* vec) {
    if (((vec->x >= 110.0f) && (vec->x <= 150.0f) && (vec->z <= 1400.0f) && (vec->z >= 1160.0f)) ||
        ((vec->x >= 110.0f) && (vec->x <= 210.0f) && (vec->z <= 1200.0f) && (vec->z >= 1160.0f))) {
        if (vec->y <= 42.0f) {
            return true;
        }
    }

    return false;
}

void Fishing_UpdateLine(GlobalContext* globalCtx, Vec3f* basePos, Vec3f* pos, Vec3f* rot, Vec3f* unk) {
    s16 i;
    s16 k;
    f32 dx;
    f32 dy;
    f32 dz;
    f32 rx;
    f32 ry;
    f32 dist;
    f32 spD8;
    s16 temp_s2;
    s32 pad;
    f32 temp_f20;
    Vec3f posSrc = { 0.0f, 0.0f, 0.0f };
    Vec3f posStep;
    f32 phi_f18;
    Vec3f spA4;
    Vec3f sp98;
    f32 sp94;
    f32 sp90;
    f32 sp8C;
    f32 sqDistXZ;
    f32 temp_f18;
    f32 phi_f12;
    f32 phi_f2;

    if (D_80B7A6A4 != 0) {
        spA4 = *basePos;
        sp98 = pos[LINE_SEG_COUNT - 1];

        sp94 = sp98.x - spA4.x;
        sp90 = sp98.y - spA4.y;
        sp8C = sp98.z - spA4.z;

        phi_f18 = sqrtf(SQ(sp94) + SQ(sp90) + SQ(sp8C)) * 0.97f;
        if (phi_f18 > 1000.0f) {
            phi_f18 = 1000.0f;
        }

        D_80B7E144 = 200.0f - (phi_f18 * 200.0f * 0.001f);
    }

    temp_s2 = D_80B7E144;
    posSrc.z = 5.0f;

    for (i = 0; i < LINE_SEG_COUNT; i++) {
        if (i <= temp_s2) {
            pos[i] = *basePos;
        } else if (D_80B7A6A4 != 0) {
            temp_f20 = (f32)(i - temp_s2) / (f32)(LINE_SEG_COUNT - temp_s2 + 1);
            Math_ApproachF(&pos[i].x, (sp94 * temp_f20) + spA4.x, 1.0f, 20.0f);
            Math_ApproachF(&pos[i].y, (sp90 * temp_f20) + spA4.y, 1.0f, 20.0f);
            Math_ApproachF(&pos[i].z, (sp8C * temp_f20) + spA4.z, 1.0f, 20.0f);
        }
    }

    for (i = temp_s2 + 1, k = 0; i < LINE_SEG_COUNT; i++, k++) {
        temp_f18 = 2.0f * D_80B7E148;

        dx = (pos + i)->x - (pos + i - 1)->x;
        spD8 = (pos + i)->y;

        sqDistXZ = SQ((pos + i)->x) + SQ((pos + i)->z);

        if (sqDistXZ > SQ(920.0f)) {
            phi_f12 = ((sqrtf(sqDistXZ) - 920.0f) * 0.11f) + WATER_SURFACE_Y(globalCtx);
        } else {
            phi_f12 = WATER_SURFACE_Y(globalCtx);
        }

        if (D_80B7E0B6 == 2) {
            if (spD8 < phi_f12) {
                phi_f12 = ((sqrtf(sqDistXZ) - 920.0f) * 0.147f) + WATER_SURFACE_Y(globalCtx);
                if (spD8 > phi_f12) {
                    phi_f2 = (spD8 - phi_f12) * 0.05f;
                    if (phi_f2 > 0.29999998f) {
                        phi_f2 = 0.29999998f;
                    }
                    if (i >= 100) {
                        phi_f2 *= (i - 100) * 0.02f;
                        spD8 -= phi_f2;
                    }
                }
            } else {
                spD8 -= temp_f18;
            }
        } else if (i > LINE_SEG_COUNT - 10) {
            if (spD8 > phi_f12) {
                phi_f2 = (spD8 - phi_f12) * 0.2f;
                if (phi_f2 > temp_f18) {
                    phi_f2 = temp_f18;
                }
                spD8 -= phi_f2;
            }
        } else {
            if (spD8 > phi_f12) {
                spD8 -= temp_f18;
            }
        }

        if (func_80B6C2EC(&pos[i])) {
            spD8 = 42.0f;
        }

        dy = spD8 - (pos + i - 1)->y;
        dz = (pos + i)->z - (pos + i - 1)->z;

        ry = Math_Atan2F(dz, dx);
        dist = sqrtf(SQ(dx) + SQ(dz));
        rx = -Math_Atan2F(dist, dy);

        (rot + i - 1)->y = ry;
        (rot + i - 1)->x = rx;

        Matrix_RotateY(ry, MTXMODE_NEW);
        Matrix_RotateX(rx, MTXMODE_APPLY);
        Matrix_MultVec3f(&posSrc, &posStep);

        (pos + i)->x = (pos + i - 1)->x + posStep.x;
        (pos + i)->y = (pos + i - 1)->y + posStep.y;
        (pos + i)->z = (pos + i - 1)->z + posStep.z;
    }
}

void Fishing_UpdateLinePos(Vec3f* pos) {
    s16 i;
    f32 dx;
    f32 dy;
    f32 dz;
    f32 rx;
    f32 ry;
    f32 dist;
    Vec3f posSrc = { 0.0f, 0.0f, 0.0f };
    Vec3f posStep;
    s16 min = D_80B7E144;

    posSrc.z = 5.0f;

    for (i = LINE_SEG_COUNT - 2; i > min; i--) {
        dx = (pos + i)->x - (pos + i + 1)->x;
        dy = (pos + i)->y - (pos + i + 1)->y;
        dz = (pos + i)->z - (pos + i + 1)->z;

        ry = Math_Atan2F(dz, dx);
        dist = sqrtf(SQ(dx) + SQ(dz));
        rx = -Math_Atan2F(dist, dy);

        Matrix_RotateY(ry, MTXMODE_NEW);
        Matrix_RotateX(rx, MTXMODE_APPLY);
        Matrix_MultVec3f(&posSrc, &posStep);

        (pos + i)->x = (pos + i + 1)->x + posStep.x;
        (pos + i)->y = (pos + i + 1)->y + posStep.y;
        (pos + i)->z = (pos + i + 1)->z + posStep.z;
    }
}

void Fishing_DrawLureHook(GlobalContext* globalCtx, Vec3f* pos, Vec3f* refPos, u8 hookIndex) {
    f32 dx;
    f32 dy;
    f32 dz;
    f32 rx;
    f32 ry;
    f32 dist;
    f32 offsetY;
    Vec3f posSrc = { 0.0f, 0.0f, 1.0f };
    Vec3f posStep;
    Player* player = GET_PLAYER(globalCtx);

    OPEN_DISPS(globalCtx->state.gfxCtx, "../z_fishing.c", 2963);

    Matrix_Push();

    if ((D_80B7A694 == 3) && ((pos->y > WATER_SURFACE_Y(globalCtx)) || ((D_80B7A68C != 0) && hookIndex))) {
        offsetY = 0.0f;
    } else if (pos->y < WATER_SURFACE_Y(globalCtx)) {
        offsetY = -1.0f;
    } else {
        offsetY = -3.0f;
    }

    dx = refPos->x - pos->x;
    dy = refPos->y - pos->y + offsetY;
    dz = refPos->z - pos->z;

    ry = Math_Atan2F(dz, dx);
    dist = sqrtf(SQ(dx) + SQ(dz));
    rx = -Math_Atan2F(dist, dy);

    Matrix_RotateY(ry, MTXMODE_NEW);
    Matrix_RotateX(rx, MTXMODE_APPLY);
    Matrix_MultVec3f(&posSrc, &posStep);

    refPos->x = pos->x + posStep.x;
    refPos->y = pos->y + posStep.y;
    refPos->z = pos->z + posStep.z;

    Matrix_Translate(pos->x, pos->y, pos->z, MTXMODE_NEW);

    if ((player->actor.speedXZ == 0.0f) && (D_80B7E138 == 0.0f)) {
        Math_ApproachF(&sLureHookRotY[hookIndex], ry, 0.1f, 0.3f);
    } else {
        sLureHookRotY[hookIndex] = ry;
    }

    Matrix_RotateY(sLureHookRotY[hookIndex], MTXMODE_APPLY);
    Matrix_RotateX(rx, MTXMODE_APPLY);
    Matrix_Scale(0.0039999997f, 0.0039999997f, 0.005f, MTXMODE_APPLY);
    Matrix_RotateY(M_PI, MTXMODE_APPLY);

    gSPMatrix(POLY_OPA_DISP++, Matrix_NewMtx(globalCtx->state.gfxCtx, "../z_fishing.c", 3029),
              G_MTX_NOPUSH | G_MTX_LOAD | G_MTX_MODELVIEW);
    gSPDisplayList(POLY_OPA_DISP++, gFishingLureHookDL);

    Matrix_RotateZ(M_PI / 2, MTXMODE_APPLY);

    gSPMatrix(POLY_OPA_DISP++, Matrix_NewMtx(globalCtx->state.gfxCtx, "../z_fishing.c", 3034),
              G_MTX_NOPUSH | G_MTX_LOAD | G_MTX_MODELVIEW);
    gSPDisplayList(POLY_OPA_DISP++, gFishingLureHookDL);

    if ((hookIndex == 1) && (D_80B7A68C != 0)) {
        Matrix_Scale(2.0f, 2.0f, 2.0f, MTXMODE_APPLY);
        Matrix_Translate(250.0f, 0.0f, -1400.0f, MTXMODE_APPLY);
        Matrix_Push();

        if (D_80B7A690 != 0) {
            FishingEffect* effect = globalCtx->specialEffects;
            MtxF mf;

            Matrix_MultVec3f(&sZeroVec, &effect->pos);
            Matrix_Get(&mf);
            Matrix_MtxFToYXZRotS(&mf, &sEffOwnerHatRot, 0);

            D_80B7A690 = 0;
            D_80B7A68C = 0;

            effect->type = FS_EFF_OWNER_HAT;
            effect->unk_2C = 0;
            effect->vel = sZeroVec;
            effect->accel = sZeroVec;
        }

        Matrix_Pop();
        Matrix_Translate(-1250.0f, 0.0f, 0.0f, MTXMODE_APPLY);
        Matrix_RotateX(M_PI / 2, MTXMODE_APPLY);

        gSPMatrix(POLY_OPA_DISP++, Matrix_NewMtx(globalCtx->state.gfxCtx, "../z_fishing.c", 3085),
                  G_MTX_NOPUSH | G_MTX_LOAD | G_MTX_MODELVIEW);
        gSPDisplayList(POLY_OPA_DISP++, gFishingOwnerHatDL);
    }

    Matrix_Pop();

    CLOSE_DISPS(globalCtx->state.gfxCtx, "../z_fishing.c", 3098);
}

void Fishing_UpdateSinkingLure(GlobalContext* globalCtx) {
    s16 i;
    f32 dx;
    f32 dy;
    f32 dz;
    f32 rx;
    f32 ry;
    f32 dist;
    f32 offsetY;
    Vec3f posSrc = { 0.0f, 0.0f, 0.0f };
    Vec3f posStep;
    Vec3f sp94;
    Vec3f sp88;
    f32 offsetX;
    f32 offsetZ;
    Player* player = GET_PLAYER(globalCtx);

    posSrc.z = 0.85f;

    sSinkingLurePos[0] = sLurePos;

    if (D_80B7A6D4 != 0) {
        offsetY = -1.0f;
    } else if (sLurePos.y < WATER_SURFACE_Y(globalCtx)) {
        offsetY = 0.5f;
    } else {
        offsetY = -5.0f;
    }

    if (D_80B7A694 == 5) {
        Matrix_RotateY(player->actor.shape.rot.y * (M_PI / 32768), MTXMODE_NEW);
        sp94.x = 5.0f;
        sp94.y = 0.0f;
        sp94.z = 3.0f;
        Matrix_MultVec3f(&sp94, &sp88);
    }

    for (i = 1; i < SINKING_LURE_SEG_COUNT; i++) {
        Vec3f* pos = sSinkingLurePos;

        if ((i < 10) && (D_80B7A694 == 5)) {
            offsetX = (10 - i) * sp88.x * 0.1f;
            offsetZ = (10 - i) * sp88.z * 0.1f;
        } else {
            offsetX = offsetZ = 0.0f;
        }

        dx = (pos + i)->x - (pos + i - 1)->x + offsetX;
        dy = (pos + i)->y - (pos + i - 1)->y + offsetY;
        dz = (pos + i)->z - (pos + i - 1)->z + offsetZ;

        ry = Math_Atan2F(dz, dx);
        dist = sqrtf(SQ(dx) + SQ(dz));
        rx = -Math_Atan2F(dist, dy);

        Matrix_RotateY(ry, MTXMODE_NEW);
        Matrix_RotateX(rx, MTXMODE_APPLY);
        Matrix_MultVec3f(&posSrc, &posStep);

        (pos + i)->x = (pos + i - 1)->x + posStep.x;
        (pos + i)->y = (pos + i - 1)->y + posStep.y;
        (pos + i)->z = (pos + i - 1)->z + posStep.z;
    }
}

static f32 sSinkingLureSizes[] = {
    1.0f, 1.5f,  1.8f, 2.0f, 1.8f, 1.6f, 1.4f, 1.2f, 1.0f, 1.0f,
    0.9f, 0.85f, 0.8f, 0.7f, 0.8f, 1.0f, 1.2f, 1.1f, 1.0f, 0.8f,
};

void Fishing_DrawSinkingLure(GlobalContext* globalCtx) {
    s16 i;
    f32 scale;

    OPEN_DISPS(globalCtx->state.gfxCtx, "../z_fishing.c", 3209);

    Fishing_UpdateSinkingLure(globalCtx);

    if (sLurePos.y < WATER_SURFACE_Y(globalCtx)) {
        func_80093D18(globalCtx->state.gfxCtx);

        gSPDisplayList(POLY_OPA_DISP++, gFishingSinkingLureSegmentMaterialDL);

        for (i = SINKING_LURE_SEG_COUNT - 1; i >= 0; i--) {
            if ((i + D_80B7FEA0) < SINKING_LURE_SEG_COUNT) {
                Matrix_Translate(sSinkingLurePos[i].x, sSinkingLurePos[i].y, sSinkingLurePos[i].z, MTXMODE_NEW);
                scale = sSinkingLureSizes[i + D_80B7FEA0] * 0.04f;
                Matrix_Scale(scale, scale, scale, MTXMODE_APPLY);
                func_800D1FD4(&globalCtx->mf_11DA0);

                gSPMatrix(POLY_OPA_DISP++, Matrix_NewMtx(globalCtx->state.gfxCtx, "../z_fishing.c", 3239),
                          G_MTX_NOPUSH | G_MTX_LOAD | G_MTX_MODELVIEW);
                gSPDisplayList(POLY_OPA_DISP++, gFishingSinkingLureSegmentModelDL);
            }
        }
    } else {
        func_80093D84(globalCtx->state.gfxCtx);

        gSPDisplayList(POLY_XLU_DISP++, gFishingSinkingLureSegmentMaterialDL);

        for (i = SINKING_LURE_SEG_COUNT - 1; i >= 0; i--) {
            if ((i + D_80B7FEA0) < SINKING_LURE_SEG_COUNT) {
                Matrix_Translate(sSinkingLurePos[i].x, sSinkingLurePos[i].y, sSinkingLurePos[i].z, MTXMODE_NEW);
                scale = sSinkingLureSizes[i + D_80B7FEA0] * 0.04f;
                Matrix_Scale(scale, scale, scale, MTXMODE_APPLY);
                func_800D1FD4(&globalCtx->mf_11DA0);

                gSPMatrix(POLY_XLU_DISP++, Matrix_NewMtx(globalCtx->state.gfxCtx, "../z_fishing.c", 3265),
                          G_MTX_NOPUSH | G_MTX_LOAD | G_MTX_MODELVIEW);
                gSPDisplayList(POLY_XLU_DISP++, gFishingSinkingLureSegmentModelDL);
            }
        }
    }

    CLOSE_DISPS(globalCtx->state.gfxCtx, "../z_fishing.c", 3271);
}

void Fishing_DrawLureAndLine(GlobalContext* globalCtx, Vec3f* linePos, Vec3f* lineRot) {
    Vec3f posSrc;
    Vec3f posStep;
    Vec3f hookPos[2];
    s16 i;
    s16 spB4 = D_80B7E144;
    s32 pad;
    Player* player = GET_PLAYER(globalCtx);

    OPEN_DISPS(globalCtx->state.gfxCtx, "../z_fishing.c", 3287);

    func_80093D18(globalCtx->state.gfxCtx);
    Matrix_Push();

    if (D_80B7A6D4 != 0) {
        Vec3f posTemp = sLurePos;
        sLurePos = sSinkingLureBasePos;
        Fishing_DrawSinkingLure(globalCtx);
        sLurePos = posTemp;
    }

    if ((D_80B7A694 == 4) || (D_80B7A694 == 5)) {
        sLurePos = sFishingHookedFish->fishMouthPos;

        if ((D_80B7A694 == 5) && (D_80B7E0B6 == 2)) {
            Matrix_RotateY(player->actor.shape.rot.y * (M_PI / 32768), MTXMODE_NEW);
            posSrc.x = 2.0f;
            posSrc.y = 0.0f;
            posSrc.z = 0.0f;
            Matrix_MultVec3f(&posSrc, &posStep);
            sLurePos.x += posStep.x;
            sLurePos.z += posStep.z;
        }
    } else if (D_80B7A694 == 0) {
        sLurePos = sReelLinePos[LINE_SEG_COUNT - 1];
        sLureRot.x = sReelLineRot[LINE_SEG_COUNT - 2].x + M_PI;

        if ((player->actor.speedXZ == 0.0f) && (D_80B7E0B0 == 0)) {
            Math_ApproachF(&sLureRot.y, sReelLineRot[LINE_SEG_COUNT - 2].y, 0.1f, 0.2f);
        } else {
            sLureRot.y = sReelLineRot[LINE_SEG_COUNT - 2].y;
        }
    }

    if (D_80B7E0B6 != 2) {
        Matrix_Translate(sLurePos.x, sLurePos.y, sLurePos.z, MTXMODE_NEW);
        Matrix_RotateY(sLureRot.y + D_80B7E104, MTXMODE_APPLY);
        Matrix_RotateX(sLureRot.x, MTXMODE_APPLY);
        Matrix_Scale(0.0039999997f, 0.0039999997f, 0.0039999997f, MTXMODE_APPLY);
        Matrix_Translate(0.0f, 0.0f, D_80B7E108, MTXMODE_APPLY);
        Matrix_RotateZ(M_PI / 2, MTXMODE_APPLY);
        Matrix_RotateY(M_PI / 2, MTXMODE_APPLY);

        func_80093D18(globalCtx->state.gfxCtx);

        gSPMatrix(POLY_OPA_DISP++, Matrix_NewMtx(globalCtx->state.gfxCtx, "../z_fishing.c", 3369),
                  G_MTX_NOPUSH | G_MTX_LOAD | G_MTX_MODELVIEW);
        gSPDisplayList(POLY_OPA_DISP++, gFishingLureFloatDL);

        posSrc.x = -850.0f;
        posSrc.y = 0.0f;
        posSrc.z = 0.0f;
        Matrix_MultVec3f(&posSrc, &D_80B7E0C8);

        posSrc.x = 500.0f;
        posSrc.z = -300.0f;
        Matrix_MultVec3f(&posSrc, &hookPos[0]);
        Fishing_DrawLureHook(globalCtx, &hookPos[0], &sLureHookRefPos[0], 0);

        posSrc.x = 2100.0f;
        posSrc.z = -50.0f;
        Matrix_MultVec3f(&posSrc, &hookPos[1]);
        Fishing_DrawLureHook(globalCtx, &hookPos[1], &sLureHookRefPos[1], 1);
    }

    POLY_XLU_DISP = Gfx_CallSetupDL(POLY_XLU_DISP, 0x14);

    gDPSetCombineMode(POLY_XLU_DISP++, G_CC_PRIMITIVE, G_CC_PRIMITIVE);
    gDPSetPrimColor(POLY_XLU_DISP++, 0, 0, 255, 255, 255, 55);

    if ((D_80B7A694 == 4) && ((D_80B7E124 != 0) || (D_80B7E0B6 != 2))) {
        f32 rx;
        f32 ry;
        f32 dist;
        f32 dx;
        f32 dy;
        f32 dz;

        dx = sLurePos.x - sRodTipPos.x;
        dy = sLurePos.y - sRodTipPos.y;
        dz = sLurePos.z - sRodTipPos.z;

        ry = Math_FAtan2F(dx, dz);
        dist = sqrtf(SQ(dx) + SQ(dz));
        rx = -Math_FAtan2F(dy, dist);

        dist = sqrtf(SQ(dx) + SQ(dy) + SQ(dz)) * 0.001f;

        Matrix_Translate(sRodTipPos.x, sRodTipPos.y, sRodTipPos.z, MTXMODE_NEW);
        Matrix_RotateY(ry, MTXMODE_APPLY);
        Matrix_RotateX(rx, MTXMODE_APPLY);
        Matrix_Scale(D_80B7E14C, 1.0f, dist, MTXMODE_APPLY);

        gSPMatrix(POLY_XLU_DISP++, Matrix_NewMtx(globalCtx->state.gfxCtx, "../z_fishing.c", 3444),
                  G_MTX_NOPUSH | G_MTX_LOAD | G_MTX_MODELVIEW);
        gSPDisplayList(POLY_XLU_DISP++, gFishingLineModelDL);
    } else {
        for (i = spB4; i < LINE_SEG_COUNT - 1; i++) {
            if ((i == LINE_SEG_COUNT - 3) && (D_80B7E0B6 == 0) && (D_80B7A694 == 3)) {
                f32 rx;
                f32 ry;
                f32 dist;
                f32 dx;
                f32 dy;
                f32 dz;

                dx = D_80B7E0C8.x - (linePos + i)->x;
                dy = D_80B7E0C8.y - (linePos + i)->y;
                dz = D_80B7E0C8.z - (linePos + i)->z;

                ry = Math_FAtan2F(dx, dz);
                dist = sqrtf(SQ(dx) + SQ(dz));
                rx = -Math_FAtan2F(dy, dist);

                dist = sqrtf(SQ(dx) + SQ(dy) + SQ(dz)) * 0.001f;

                Matrix_Translate((linePos + i)->x, (linePos + i)->y, (linePos + i)->z, MTXMODE_NEW);
                Matrix_RotateY(ry, MTXMODE_APPLY);
                Matrix_RotateX(rx, MTXMODE_APPLY);
                Matrix_Scale(D_80B7E14C, 1.0f, dist, MTXMODE_APPLY);

                gSPMatrix(POLY_XLU_DISP++, Matrix_NewMtx(globalCtx->state.gfxCtx, "../z_fishing.c", 3475),
                          G_MTX_NOPUSH | G_MTX_LOAD | G_MTX_MODELVIEW);
                gSPDisplayList(POLY_XLU_DISP++, gFishingLineModelDL);
                break;
            }

            Matrix_Translate((linePos + i)->x, (linePos + i)->y, (linePos + i)->z, MTXMODE_NEW);
            Matrix_RotateY((lineRot + i)->y, MTXMODE_APPLY);
            Matrix_RotateX((lineRot + i)->x, MTXMODE_APPLY);
            Matrix_Scale(D_80B7E14C, 1.0f, 0.005f, MTXMODE_APPLY);

            gSPMatrix(POLY_XLU_DISP++, Matrix_NewMtx(globalCtx->state.gfxCtx, "../z_fishing.c", 3492),
                      G_MTX_NOPUSH | G_MTX_LOAD | G_MTX_MODELVIEW);
            gSPDisplayList(POLY_XLU_DISP++, gFishingLineModelDL);
        }
    }

    Matrix_Pop();
    func_80093D84(globalCtx->state.gfxCtx);

    CLOSE_DISPS(globalCtx->state.gfxCtx, "../z_fishing.c", 3500);
}

static f32 sRodScales[22] = {
    1.0f,        1.0f,        1.0f,        0.9625f,     0.925f, 0.8875f,     0.85f,       0.8125f,
    0.775f,      0.73749995f, 0.7f,        0.6625f,     0.625f, 0.5875f,     0.54999995f, 0.5125f,
    0.47499996f, 0.4375f,     0.39999998f, 0.36249995f, 0.325f, 0.28749996f,
};

static f32 sRodBendRatios[22] = {
    0.0f,  0.0f,  0.0f,  0.0f,  0.0f,  0.06f,   0.12f,   0.18f,   0.24f,   0.30f,   0.36f,
    0.42f, 0.48f, 0.54f, 0.60f, 0.60f, 0.5142f, 0.4285f, 0.3428f, 0.2571f, 0.1714f, 0.0857f,
};

static Vec3f sRodTipOffset = { 0.0f, 0.0f, 0.0f };

void Fishing_DrawRod(GlobalContext* globalCtx) {
    s16 i;
    f32 spC8;
    f32 spC4;
    f32 spC0;
    Input* input = &globalCtx->state.input[0];
    Player* player = GET_PLAYER(globalCtx);
    s32 pad;

    OPEN_DISPS(globalCtx->state.gfxCtx, "../z_fishing.c", 3600);

    if (D_80B7FDA8 != 0) {
        D_80B7FDA8--;

        Math_ApproachF(&D_80B7A6C0, 35.0f, 1.0f, 100.0f);
        Math_ApproachF(&D_80B7A6BC, -0.8f, 1.0f, 0.4f);
        Math_ApproachS(&player->actor.shape.rot.x, -4000, 2, 15000);
    } else {
        s16 target = 0;

        if ((D_80B7A694 == 4) && (D_80B7E124 != 0)) {
            target = Math_SinS(D_80B7E0AE * 25600) * 1500.0f;
        } else {
            Math_ApproachZeroF(&D_80B7A6C0, 0.1f, 10.0f);
            Math_ApproachZeroF(&D_80B7A6BC, 1.0f, 0.05f);
        }

        Math_ApproachS(&player->actor.shape.rot.x, target, 5, 1000);
    }

    if ((D_80B7A694 == 3) || (D_80B7A694 == 4)) {
        if ((input->rel.stick_x == 0) && (D_80B7A6C4 != 0)) {
            D_80B7A6B0 = 0.0f;
        }
        if ((input->rel.stick_y == 0) && (D_80B7A6C8 != 0)) {
            D_80B7A6B4 = 0.0f;
        }

        spC8 = player->unk_85C;
        Math_SmoothStepToF(&player->unk_85C, input->rel.stick_y * 0.02f, 0.3f, 5.0f, 0.0f);
        spC8 = player->unk_85C - spC8;

        spC4 = player->unk_858;
        Math_SmoothStepToF(&player->unk_858, input->rel.stick_x * 0.02f, 0.3f, 5.0f, 0.0f);
        spC4 = player->unk_858 - spC4;

        if (player->unk_858 > 1.0f) {
            player->unk_858 = 1.0f;
        }
        if (player->unk_85C > 1.0f) {
            player->unk_85C = 1.0f;
        }
        if (player->unk_858 < -1.0f) {
            player->unk_858 = -1.0f;
        }
        if (player->unk_85C < -1.0f) {
            player->unk_85C = -1.0f;
        }

        Math_ApproachF(&D_80B7A6A8, spC4 * 70.0f * -0.01f, 1.0f, D_80B7A6B0);
        Math_ApproachF(&D_80B7A6B0, 1.0f, 1.0f, 0.1f);
        Math_ApproachF(&D_80B7A6AC, spC8 * 70.0f * 0.01f, 1.0f, D_80B7A6B4);
        Math_ApproachF(&D_80B7A6B4, 1.0f, 1.0f, 0.1f);
        Math_ApproachZeroF(&D_80B7A6B8, 1.0f, 0.05f);
    } else {
        Math_ApproachZeroF(&player->unk_85C, 1.0f, 0.1f);
        Math_ApproachZeroF(&player->unk_858, 1.0f, 0.1f);
        Math_ApproachF(&D_80B7A6AC, (Math_SinS(D_80B7E0AE * 3000) * 0.025f) + -0.03f, 1.0f, 0.05f);
        Math_ApproachZeroF(&D_80B7A6A8, 1.0f, 0.05f);

        if ((D_80B7E0B4 >= 19) && (D_80B7E0B4 <= 24)) {
            Math_ApproachF(&D_80B7A6B8, 0.8f, 1.0f, 0.2f);
        } else {
            Math_ApproachF(&D_80B7A6B8, 0.0f, 1.0f, 0.4f);
        }
    }

    func_80093D18(globalCtx->state.gfxCtx);

    gSPDisplayList(POLY_OPA_DISP++, gFishingRodMaterialDL);

    gDPSetPrimColor(POLY_OPA_DISP++, 0, 0, 255, 155, 0, 255);

    Matrix_Mult(&player->mf_9E0, MTXMODE_NEW);

    if (sLinkAge != 1) {
        Matrix_Translate(0.0f, 400.0f, 0.0f, MTXMODE_APPLY);
    } else {
        Matrix_Translate(0.0f, 230.0f, 0.0f, MTXMODE_APPLY);
    }

    if (D_80B7A694 == 5) {
        Matrix_RotateY(0.56f * M_PI, MTXMODE_APPLY);
    } else {
        Matrix_RotateY(0.41f * M_PI, MTXMODE_APPLY);
    }

    Matrix_RotateX(-M_PI / 5.0000003f, MTXMODE_APPLY);
    Matrix_RotateZ((player->unk_858 * 0.5f) + 3.0f * M_PI / 20.0f, MTXMODE_APPLY);
    Matrix_RotateX((D_80B7A6C0 + 20.0f) * 0.01f * M_PI, MTXMODE_APPLY);
    Matrix_Scale(0.70000005f, 0.70000005f, 0.70000005f, MTXMODE_APPLY);

    spC0 = (D_80B7A6BC * (((player->unk_85C - 1.0f) * -0.25f) + 0.5f)) + (D_80B7A6AC + D_80B7A6B8);

    Matrix_Translate(0.0f, 0.0f, -1300.0f, MTXMODE_APPLY);

    for (i = 0; i < 22; i++) {
        Matrix_RotateY(sRodBendRatios[i] * D_80B7A6A8 * 0.5f, MTXMODE_APPLY);
        Matrix_RotateX(sRodBendRatios[i] * spC0 * 0.5f, MTXMODE_APPLY);

        Matrix_Push();
        Matrix_Scale(sRodScales[i], sRodScales[i], 0.52f, MTXMODE_APPLY);

        gSPMatrix(POLY_OPA_DISP++, Matrix_NewMtx(globalCtx->state.gfxCtx, "../z_fishing.c", 3809),
                  G_MTX_NOPUSH | G_MTX_LOAD | G_MTX_MODELVIEW);

        if (i < 5) {
            gDPLoadTextureBlock(POLY_OPA_DISP++, gFishingRodSegmentBlackTex, G_IM_FMT_RGBA, G_IM_SIZ_16b, 16, 8, 0,
                                G_TX_NOMIRROR | G_TX_WRAP, G_TX_NOMIRROR | G_TX_WRAP, 4, 3, G_TX_NOLOD, G_TX_NOLOD);
        } else if ((i < 8) || ((i % 2) == 0)) {
            gDPLoadTextureBlock(POLY_OPA_DISP++, gFishingRodSegmentWhiteTex, G_IM_FMT_RGBA, G_IM_SIZ_16b, 16, 8, 0,
                                G_TX_NOMIRROR | G_TX_WRAP, G_TX_NOMIRROR | G_TX_WRAP, 4, 3, G_TX_NOLOD, G_TX_NOLOD);
        } else {
            gDPLoadTextureBlock(POLY_OPA_DISP++, gFishingRodSegmentStripTex, G_IM_FMT_RGBA, G_IM_SIZ_16b, 16, 8, 0,
                                G_TX_NOMIRROR | G_TX_WRAP, G_TX_NOMIRROR | G_TX_WRAP, 4, 3, G_TX_NOLOD, G_TX_NOLOD);
        }

        gSPDisplayList(POLY_OPA_DISP++, gFishingRodSegmentDL);

        Matrix_Pop();
        Matrix_Translate(0.0f, 0.0f, 500.0f, MTXMODE_APPLY);

        if (i == 21) {
            Matrix_MultVec3f(&sRodTipOffset, &sRodTipPos);
        }
    }

    CLOSE_DISPS(globalCtx->state.gfxCtx, "../z_fishing.c", 3838);
}

static Vec3f D_80B7AF94 = { 0.0f, 0.0f, 0.0f };

void Fishing_UpdateLure(Fishing* this, GlobalContext* globalCtx) {
    f32 spE4;
    f32 spE0;
    s16 phi_v0;
    s16 spDC;
    f32 spD8;
    f32 spD4;
    f32 spD0;
    f32 phi_f16;
    f32 spC8;
    s16 i;
    Player* player = GET_PLAYER(globalCtx);
    Vec3f zeroVec = { 0.0f, 0.0f, 0.0f };
    Vec3f spA8;
    Vec3f sp9C;
    Vec3f sp90;
    Input* input = &globalCtx->state.input[0];
    Vec3f sp80;
    f32 sp7C;
    f32 sp78;
    f32 phi_f0;
    f32 sp70;
    Vec3f sp64;
    Vec3f sp58;
    s32 pad;

    D_80B7E0AE++;

    if (D_80B7E0B0 != 0) {
        D_80B7E0B0--;
    }

    if (D_80B7E0B2 != 0) {
        D_80B7E0B2--;
    }

    if (D_80B7E0B4 != 0) {
        D_80B7E0B4--;
    }

    if (D_80B7E122 != 0) {
        D_80B7E122--;
    }

    if (D_80B7E150 != 0) {
        D_80B7E150--;
    }

    if (D_80B7A6A4 != 0) {
        D_80B7A6A4--;
    }

    if (D_80B7E0A4 != 0) {
        D_80B7E0A4--;
    }

    if (D_80B7E114 != 0) {
        D_80B7E114--;
    }

    if (D_80B7E0AC == 1) {
        D_80B7E0AC = 2;
        D_80B7E084 = 0;
        D_80B7E082 = 0;
        D_80B7E0B6 = 0;

        if (((sLinkAge == 1) && (HIGH_SCORE(HS_FISHING) & 0x400)) ||
            ((sLinkAge != 1) && (HIGH_SCORE(HS_FISHING) & 0x800))) {
            sSinkingLureLocation = (u8)Rand_ZeroFloat(3.999f) + 1;
        }

        D_80B7E148 = 520.0f;
        D_80B7E144 = 195.0f;

        D_80B7A694 = D_80B7E0B6 = D_80B7E0AE = D_80B7E0B0 = D_80B7E0B2 = D_80B7E0B4 = D_80B7E120 = D_80B7E114 =
            D_80B7E150 = 0;
        D_80B7E104 = D_80B7E154 = D_80B7E108 = 0.0f;

        D_80B7E128 = zeroVec;

        for (i = 0; i < LINE_SEG_COUNT; i++) {
            sReelLinePos[i] = zeroVec;
            sReelLineRot[i] = zeroVec;
            sReelLineUnk[i] = zeroVec;
        }
    }

    SkinMatrix_Vec3fMtxFMultXYZW(&globalCtx->mf_11D60, &sLurePos, &D_80B7AF94, &sProjectedW);

    if (D_80B7A694 == 0) {
        Math_ApproachF(&D_80B7E108, -800.0f, 1.0f, 20.0f);
    } else {
        Math_ApproachF(&D_80B7E108, 300.0f, 1.0f, 20.0f);
    }

    switch (D_80B7A694) {
        case 0:
            D_80B7FEA0 = 0;

            if (KREG(14) != 0) {
                KREG(14) = 0;
                D_80B7E0B6 = 2 - D_80B7E0B6;
                if (D_80B7E0B6 != 0) {
                    D_80B7E082 = 0;
                }
            }

            Math_ApproachF(&D_80B7E144, 195.0f, 1.0f, 1.0f);

            if (player->stateFlags1 & 0x8000000) {
                D_80B7E0B4 = 0;
                player->unk_860 = 0;
            }

            if (D_80B7E0B4 == 0) {
                if ((D_80B7E0B0 == 0) && (player->unk_860 == 1)) {
                    D_80B7E0B4 = 37;
                    Message_CloseTextbox(globalCtx);
                }
            } else {
                sLureRot.x = sReelLineRot[LINE_SEG_COUNT - 2].x + M_PI;
                sLureRot.y = sReelLineRot[LINE_SEG_COUNT - 2].y;

                if (D_80B7E0B4 == 18) {
                    D_80B7A694 = 1;
                    sLurePos = sRodTipPos;
                    Matrix_RotateY((player->actor.shape.rot.y / 32768.0f) * M_PI, MTXMODE_NEW);
                    sp90.x = 0.0f;
                    sp90.y = 0.0f;
                    sp90.z = 25.0f;
                    Matrix_MultVec3f(&sp90, &D_80B7E0E8);
                    D_80B7E0E8.y = 15.0f;
                    D_80B7E0F8.x = D_80B7E0F8.z = 0.0f;
                    D_80B7E0F8.y = -1.0f;
                    D_80B7E148 = 0.0f;
                    D_80B7E0B2 = 5;
                    D_80B7E11C = 0.5f;
                    D_80B7E118 = Rand_ZeroFloat(1.9f);
                    sFishMouthOffset.y = 500.0f;
                    func_80078914(&D_80B7AF94, NA_SE_IT_SWORD_SWING_HARD);
                }
            }
            break;

        case 1:
            spE0 = sLurePos.y;

            sLurePos.x += D_80B7E0E8.x;
            sLurePos.y += D_80B7E0E8.y;
            sLurePos.z += D_80B7E0E8.z;

            D_80B7E0E8.x += D_80B7E0F8.x;
            D_80B7E0E8.y += D_80B7E0F8.y;
            D_80B7E0E8.z += D_80B7E0F8.z;

            if (CHECK_BTN_ALL(input->cur.button, BTN_A) || (D_80B7A68C != 0)) {
                D_80B7E0E8.x *= 0.9f;
                D_80B7E0E8.z *= 0.9f;
                if (D_80B7A68C == 0) {
                    func_80078884(NA_SE_IT_FISHING_REEL_HIGH - SFX_FLAG);
                }
            }

            spD8 = sLurePos.x - sRodTipPos.x;
            spD4 = sLurePos.y - sRodTipPos.y;
            spD0 = sLurePos.z - sRodTipPos.z;

            if (D_80B7E0B2 != 0) {
                sLureRot.x = sReelLineRot[LINE_SEG_COUNT - 2].x + M_PI;
                sLureRot.y = sReelLineRot[LINE_SEG_COUNT - 2].y;
            } else {
                sLureRot.x = 0.0f;
                sLureRot.y = Math_Atan2F(spD0, spD8) + M_PI;
            }

            phi_f16 = sqrtf(SQ(spD8) + SQ(spD4) + SQ(spD0));
            if (phi_f16 > 1000.0f) {
                phi_f16 = 1000.0f;
            }
            D_80B7E144 = 200.0f - (phi_f16 * 200.0f * 0.001f);

            spC8 = SQ(sLurePos.x) + SQ(sLurePos.z);
            if (spC8 > SQ(920.0f)) {
                if ((KREG(56) != 0) || (sLurePos.y > 160.0f) || (sLurePos.x < 80.0f) || (sLurePos.x > 180.0f) ||
                    (sLurePos.z > 1350.0f) || (sLurePos.z < 1100.0f) || (sLurePos.y < 45.0f)) {
                    sp80 = this->actor.world.pos;
                    this->actor.prevPos = this->actor.world.pos = sLurePos;
                    Actor_UpdateBgCheckInfo(globalCtx, &this->actor, 15.0f, 30.0f, 30.0f, 0x43);
                    this->actor.world.pos = sp80;

                    if (this->actor.bgCheckFlags & 0x10) {
                        D_80B7E0E8.y = -0.5f;
                    }
                    if (this->actor.bgCheckFlags & 8) {
                        if (D_80B7E0E8.y > 0.0f) {
                            D_80B7E0E8.y = 0.0f;
                        }
                        D_80B7E0E8.x = D_80B7E0E8.z = 0.0f;
                    }
                } else {
                    if (func_80B6C2EC(&sLurePos) != 0) {
                        D_80B7A694 = 3;
                        D_80B7E154 = 0.0f;
                    }
                }

                spE4 = ((sqrtf(spC8) - 920.0f) * 0.11f) + WATER_SURFACE_Y(globalCtx);
                if (sLurePos.y <= spE4) {
                    sLurePos.y = spE4;
                    D_80B7E0E8.x = D_80B7E0E8.y = D_80B7E0E8.z = 0.0f;
                    D_80B7A694 = 3;
                    D_80B7E154 = 0.0;
                } else {
                    Math_ApproachF(&D_80B7E148, 0.0f, 1.0f, 0.05f);
                    func_80078914(&D_80B7AF94, NA_SE_EN_FANTOM_FLOAT - SFX_FLAG);
                }
            } else {
                spE4 = WATER_SURFACE_Y(globalCtx);

                if (sLurePos.y <= spE4) {
                    D_80B7A694 = 2;
                    D_80B7E154 = 0.0f;
                    D_80B7E0E8.x = D_80B7E0E8.z = 0.0f;

                    if (D_80B7E0B6 == 2) {
                        D_80B7E0A2 = 0;
                    } else {
                        D_80B7E0A2 = 10;
                    }

                    if ((sLurePos.y <= spE4) && (spE4 < spE0) && (spE4 == WATER_SURFACE_Y(globalCtx))) {
                        D_80B7E114 = 10;
                        func_80078914(&D_80B7AF94, NA_SE_EV_BOMB_DROP_WATER);
                        D_80B7E0F8.y = 0.0f;
                        D_80B7E0E8.y *= 0.2f;

                        for (i = 0; i < 50; i++) {
                            sp7C = Rand_ZeroFloat(1.5f) + 0.5f;
                            sp78 = Rand_ZeroFloat(6.28f);

                            sp9C.x = sinf(sp78) * sp7C;
                            sp9C.z = cosf(sp78) * sp7C;
                            sp9C.y = Rand_ZeroFloat(3.0f) + 3.0f;

                            spA8 = sLurePos;
                            spA8.x += (sp9C.x * 3.0f);
                            spA8.y = WATER_SURFACE_Y(globalCtx);
                            spA8.z += (sp9C.z * 3.0f);
                            Fishing_SpawnDustSplash(NULL, globalCtx->specialEffects, &spA8, &sp9C,
                                                    Rand_ZeroFloat(0.02f) + 0.025f);
                        }

                        spA8 = sLurePos;
                        spA8.y = WATER_SURFACE_Y(globalCtx);
                        Fishing_SpawnRipple(NULL, globalCtx->specialEffects, &spA8, 100.0f, 800.0f, 150, 90);
                    }
                } else {
                    Math_ApproachZeroF(&D_80B7E148, 1.0f, 0.05f);
                    func_80078914(&D_80B7AF94, NA_SE_EN_FANTOM_FLOAT - SFX_FLAG);
                }
            }

            sReelLinePos[LINE_SEG_COUNT - 1].x = sLurePos.x;
            sReelLinePos[LINE_SEG_COUNT - 1].y = sLurePos.y;
            sReelLinePos[LINE_SEG_COUNT - 1].z = sLurePos.z;

            D_80B7E140 = 1.0f;
            D_80B7E10C = 0.5f;
            break;

        case 2:
            if (sLurePos.y <= WATER_SURFACE_Y(globalCtx)) {
                sLurePos.y += D_80B7E0E8.y;

                Math_ApproachZeroF(&D_80B7E0E8.y, 1.0f, 1.0f);

                if (D_80B7E0B6 != 2) {
                    Math_ApproachF(&sLurePos.y, WATER_SURFACE_Y(globalCtx), 0.5f, 1.0f);
                }
            }

            Math_ApproachF(&D_80B7E148, 2.0f, 1.0f, 0.1f);

            if (D_80B7E0A2 == 0) {
                D_80B7A694 = 3;
            } else {
                D_80B7E0A2--;
            }
            break;

        case 3:
            D_80B7FEA0 = 0;

            if ((D_80B7A68C != 0) && ((SQ(sLurePos.x) + SQ(sLurePos.z)) < SQ(500.0f))) {
                D_80B7A690 = 1;
            }

            player->unk_860 = 2;

            if (D_80B7E138 < 3.0f) {
                spD0 = D_80B7E10C * Math_SinS(D_80B7E0AE * 0x1060);
                Math_ApproachF(&sLureRot.x, -M_PI / 6.0f + spD0, 0.3f, D_80B7E110);
                Math_ApproachF(&D_80B7E110, 0.5f, 1.0f, 0.02f);
                Math_ApproachZeroF(&D_80B7E10C, 1.0f, 0.02f);
            } else {
                D_80B7E110 = 0.0f;
            }

            spDC = 0x4000;
            spE4 = WATER_SURFACE_Y(globalCtx);

            spC8 = SQ(sLurePos.x) + SQ(sLurePos.z);
            if (spC8 < SQ(920.0f)) {
                if (sLurePos.y <= (spE4 + 4.0f)) {
                    sp70 = 0.0f;

                    if (D_80B7E150 == 0) {
                        if (fabsf(input->rel.stick_x) > 30.0f) {
                            sp70 = fabsf((input->rel.stick_x - D_80B7A6C4) * (1.0f / 60.0f));
                        } else if (fabsf(input->rel.stick_y) > 30.0f) {
                            sp70 = fabsf((input->rel.stick_y - D_80B7A6C8) * (1.0f / 60.0f));
                        }
                    }

                    if (sp70 > 1.0f) {
                        sp70 = 1.0f;
                    }
                    if (CHECK_BTN_ALL(input->press.button, BTN_B)) {
                        sp70 = 0.5f;
                    }

                    if (D_80B7A68C != 0) {
                        if (sp70 > 0.3f) {
                            sp70 = 0.3f;
                        }
                    }

                    if ((sp70 > 0.2f) && (D_80B7E138 < 4.0f)) {
                        D_80B7E150 = 5;

                        if (sp70 > 0.8f) {
                            D_80B7E120 = 2;
                        } else {
                            D_80B7E120 = 1;
                        }

                        sp90.x = player->actor.world.pos.x - sLurePos.x;
                        sp90.z = player->actor.world.pos.z - sLurePos.z;
                        sp90.y = Math_Atan2F(sp90.z, sp90.x);

                        D_80B7E134 = (sp70 * D_80B7E140) + sp90.y;
                        D_80B7E140 = D_80B7E140 * -1.0f;
                        D_80B7E138 = fabsf(sp70) * 6.0f;
                        sLureRot.x = 0.0f;
                        D_80B7E10C = 0.5f;
                        D_80B7E144 += (fabsf(sp70) * (7.5f + (KREG(25) * 0.1f)));

                        func_800F436C(&D_80B7AF94, NA_SE_EV_LURE_MOVE_W, (sp70 * 1.999f * 0.25f) + 0.75f);

                        if (D_80B7E0B6 == 2) {
                            D_80B7E128.y = 5.0f * sp70;
                            sReelLinePos[LINE_SEG_COUNT - 1].y += D_80B7E128.y;
                            sLurePos.y += D_80B7E128.y;
                        }
                    } else if (CHECK_BTN_ALL(input->cur.button, BTN_A)) {
                        spDC = 0x500;
                        D_80B7E134 = sReelLineRot[LINE_SEG_COUNT - 2].y + M_PI;
                        sLureRot.x = 0.0f;
                        D_80B7E10C = 0.5f;
                        if (D_80B7E0B6 == 2) {
                            D_80B7E128.y = 0.2f;
                            sReelLinePos[LINE_SEG_COUNT - 1].y += D_80B7E128.y;
                            sLurePos.y += D_80B7E128.y;
                        }
                    }
                } else {
                    if (D_80B7E144 > 150.0f) {
                        sLureRot.x = sReelLineRot[LINE_SEG_COUNT - 2].x + M_PI;
                        D_80B7E134 = sReelLineRot[LINE_SEG_COUNT - 2].y + M_PI;
                        D_80B7E144 += 2.0f;
                    }
                }
            } else {
                spE4 = ((sqrtf(spC8) - 920.0f) * 0.11f) + WATER_SURFACE_Y(globalCtx);
                if (sLurePos.y <= spE4) {
                    sLurePos.y = spE4;
                    spDC = 0x500;
                    D_80B7E134 = sReelLineRot[LINE_SEG_COUNT - 2].y + M_PI;
                    sLureRot.x = 0.0f;
                    if (CHECK_BTN_ALL(input->press.button, BTN_B)) {
                        D_80B7E144 += 6.0f;
                        func_80078914(&D_80B7AF94, NA_SE_PL_WALK_SAND);
                    }
                } else {
                    if (D_80B7E144 > 150.0f) {
                        sLureRot.x = sReelLineRot[LINE_SEG_COUNT - 2].x + M_PI;
                        D_80B7E134 = sReelLineRot[LINE_SEG_COUNT - 2].y + M_PI;
                        D_80B7E144 += 2.0f;
                    }
                }
            }

            Math_ApproachZeroF(&D_80B7E138, 1.0f, 0.3f);
            Math_ApproachS(&D_80B7E13C, (D_80B7E134 * 32768.0f) / M_PI, 3, spDC);

            sLureRot.y = (D_80B7E13C / 32768.0f) * M_PI;

            sp90.x = 0.0f;
            sp90.y = 0.0f;
            sp90.z = D_80B7E138;

            Matrix_RotateY(sLureRot.y, MTXMODE_NEW);

            if (D_80B7E0B6 == 2) {
                Matrix_MultVec3f(&sp90, &sp64);
                D_80B7E128.x = sp64.x;
                D_80B7E128.z = sp64.z;
                phi_f0 = 10.0f;
            } else {
                Matrix_MultVec3f(&sp90, &D_80B7E128);
                phi_f0 = 0.0f;
            }

            D_80B7E104 = 0.0f;

            if ((D_80B7E0B6 == 1) && CHECK_BTN_ALL(input->cur.button, BTN_A)) {
                D_80B7E128.y = -2.0f;

                if ((D_80B7E0AE & 1) != 0) {
                    D_80B7E104 = 0.5f;
                } else {
                    D_80B7E104 = -0.5f;
                }
            } else if (sReelLinePos[LINE_SEG_COUNT - 1].y < (WATER_SURFACE_Y(globalCtx) + phi_f0)) {
                if (D_80B7E0B6 == 2) {
                    sp58 = this->actor.world.pos;
                    this->actor.prevPos = this->actor.world.pos = sLurePos;
                    Actor_UpdateBgCheckInfo(globalCtx, &this->actor, 15.0f, 30.0f, 30.0f, 0x44);
                    this->actor.world.pos = sp58;

                    D_80B7E128.y += -0.5f;
                    if (D_80B7E128.y < -1.0f) {
                        D_80B7E128.y = -1.0f;
                    }

                    if (sLurePos.y < (this->actor.floorHeight + 5.0f)) {
                        sReelLinePos[LINE_SEG_COUNT - 1].y = sLurePos.y = this->actor.floorHeight + 5.0f;
                        D_80B7E128.y = 0.0f;
                    } else {
                        D_80B7E120 = 1;
                    }
                } else {
                    D_80B7E128.y = fabsf(sReelLinePos[LINE_SEG_COUNT - 1].y - WATER_SURFACE_Y(globalCtx)) * 0.2f;
                    if (D_80B7E128.y > 1.5f) {
                        D_80B7E128.y = 1.5f;
                    }
                }
            }

            sReelLinePos[LINE_SEG_COUNT - 1].x += D_80B7E128.x;
            sReelLinePos[LINE_SEG_COUNT - 1].y += D_80B7E128.y;
            sReelLinePos[LINE_SEG_COUNT - 1].z += D_80B7E128.z;

            if (sReelLinePos[LINE_SEG_COUNT - 1].y > (spE4 + 6.0f)) {
                sReelLinePos[LINE_SEG_COUNT - 1].y -= 5.0f;
            }

            D_80B7E0E8.x = D_80B7E0E8.y = D_80B7E0E8.z = D_80B7E0F8.y = 0.0f;

            if (CHECK_BTN_ALL(input->cur.button, BTN_A)) {
                if (CHECK_BTN_ALL(input->cur.button, BTN_R)) {
                    D_80B7E144 += 1.5f;
                    func_80078884(NA_SE_IT_FISHING_REEL_HIGH - SFX_FLAG);
                    Math_ApproachF(&D_80B7E154, 1000.0f, 1.0f, 2.0f);
                } else {
                    D_80B7E144 += D_80B7E11C;
                    func_80078884(NA_SE_IT_FISHING_REEL_SLOW - SFX_FLAG);
                    Math_ApproachF(&D_80B7E154, 1000.0f, 1.0f, 0.2f);
                }

                if (sReelLinePos[LINE_SEG_COUNT - 1].y > (WATER_SURFACE_Y(globalCtx) + 4.0f)) {
                    Math_ApproachF(&D_80B7E148, 3.0f, 1.0f, 0.2f);
                } else {
                    Math_ApproachF(&D_80B7E148, 1.0f, 1.0f, 0.2f);
                }
            } else {
                Math_ApproachF(&D_80B7E148, 2.0f, 1.0f, 0.2f);
            }

            Math_ApproachF(&sLurePos.x, sReelLinePos[LINE_SEG_COUNT - 1].x, 1.0f, D_80B7E154);
            Math_ApproachF(&sLurePos.y, sReelLinePos[LINE_SEG_COUNT - 1].y, 1.0f, D_80B7E154);
            Math_ApproachF(&sLurePos.z, sReelLinePos[LINE_SEG_COUNT - 1].z, 1.0f, D_80B7E154);

            if (D_80B7E138 > 1.0f) {
                Math_ApproachF(&D_80B7E154, 1000.0f, 1.0f, 1.0f);
            }

            Math_ApproachF(&D_80B7E154, 1000.0f, 1.0f, 0.1f);

            if (D_80B7E144 >= 195.0f) {
                D_80B7E144 = 195.0f;
                D_80B7A694 = 0;
                D_80B7E148 = 520.0f;
                D_80B7A6CC = 3;
            }

            if ((sLurePos.y <= (WATER_SURFACE_Y(globalCtx) + 4.0f)) &&
                (sLurePos.y >= (WATER_SURFACE_Y(globalCtx) - 4.0f))) {

                phi_v0 = 63;
                if (CHECK_BTN_ALL(input->cur.button, BTN_A) || (D_80B7E138 > 1.0f)) {
                    phi_v0 = 1;
                }

                if ((D_80B7E0AE & phi_v0) == 0) {
                    spA8 = sLurePos;
                    spA8.y = WATER_SURFACE_Y(globalCtx);
                    Fishing_SpawnRipple(NULL, globalCtx->specialEffects, &spA8, 30.0f, 300.0f, 150, 90);
                }
            }
            break;

        case 4:
            if (this->unk_157 != 0) {
                this->unk_157--;
                D_80B7E144 += D_80B7E11C;
            }

            if (CHECK_BTN_ALL(input->cur.button, BTN_A)) {
                if ((SQ(sLurePos.x) + SQ(sLurePos.z)) > SQ(920.0f)) {
                    D_80B7E144 += (1.0f + (KREG(65) * 0.1f));
                } else {
                    D_80B7E144 += D_80B7E11C;
                }
                func_80078884(NA_SE_IT_FISHING_REEL_SLOW - SFX_FLAG);
            }

            if ((D_80B7E0AE & 0x1F) == 0) {
                if ((D_80B7E124 != 0) || (D_80B7E0B6 != 2)) {
                    D_80B7A6A4 = 5;
                }
            }

            Math_ApproachF(&D_80B7E148, 0.0f, 1.0f, 0.2f);
            break;

        case 5:
            D_80B7E14C = 0.0005000001f;
            sReelLinePos[LINE_SEG_COUNT - 1].x = sLurePos.x;
            sReelLinePos[LINE_SEG_COUNT - 1].y = sLurePos.y;
            sReelLinePos[LINE_SEG_COUNT - 1].z = sLurePos.z;
            D_80B7E148 = 2.0f;
            break;
    }
}

s32 func_80B70A2C(Fishing* this, GlobalContext* globalCtx, u8 ignorePosCheck) {
    s16 i;
    s16 count;
    f32 scale;
    Vec3f pos;
    Vec3f vel;
    f32 speedXZ;
    f32 angle;

    if ((this->actor.world.pos.y < (WATER_SURFACE_Y(globalCtx) - 10.0f)) && !ignorePosCheck) {
        return false;
    }

    // Necessary to match
    if (this->unk_1AC) {}

    if (this->unk_1AC >= 40.0f) {
        count = 40;
        scale = 1.2f;
    } else {
        count = 30;
        scale = 1.0f;
    }

    for (i = 0; i < count; i++) {
        speedXZ = (Rand_ZeroFloat(1.5f) + 0.5f) * scale;
        angle = Rand_ZeroFloat(6.28f);

        vel.x = sinf(angle) * speedXZ;
        vel.z = cosf(angle) * speedXZ;
        vel.y = (Rand_ZeroFloat(3.0f) + 3.0f) * scale;

        pos = this->actor.world.pos;
        pos.x += vel.x * 3.0f;
        pos.y = WATER_SURFACE_Y(globalCtx);
        pos.z += vel.z * 3.0f;

        Fishing_SpawnDustSplash(&this->actor.projectedPos, globalCtx->specialEffects, &pos, &vel,
                                (Rand_ZeroFloat(0.02f) + 0.025f) * scale);
    }

    pos = this->actor.world.pos;
    pos.y = WATER_SURFACE_Y(globalCtx);

    Fishing_SpawnRipple(&this->actor.projectedPos, globalCtx->specialEffects, &pos, 100.0f, 800.0f, 150, 90);

    this->unk_151 = 30;

    return true;
}

void func_80B70CF0(Fishing* this, GlobalContext* globalCtx) {
    s16 count;
    s16 i;
    f32 scale;
    Vec3f pos;
    Vec3f vel;
    f32 speedXZ;
    f32 angle;

    // Necessary to match
    if (this->unk_1AC) {}

    if (this->unk_1AC >= 45.0f) {
        count = 30;
        scale = 0.5f;
    } else {
        count = 20;
        scale = 0.3f;
    }

    for (i = 0; i < count; i++) {
        speedXZ = (Rand_ZeroFloat(1.5f) + 0.5f) * scale;
        angle = Rand_ZeroFloat(6.28f);

        vel.x = sinf(angle) * speedXZ;
        vel.z = cosf(angle) * speedXZ;
        vel.y = Rand_ZeroFloat(2.0f) + 2.0f;

        pos = this->actor.world.pos;
        pos.x += (vel.x * 3.0f);
        pos.y += (vel.y * 3.0f);
        pos.z += (vel.z * 3.0f);

        Fishing_SpawnDustSplash(&this->actor.projectedPos, globalCtx->specialEffects, &pos, &vel,
                                (Rand_ZeroFloat(0.02f) + 0.025f) * scale);
    }
}

void func_80B70ED4(Fishing* this, Input* input) {
    Vec3f sp34;
    Vec3f sp28;
    f32 sp24;

    sp34.x = sLurePos.x - this->actor.world.pos.x;
    sp34.y = sLurePos.y - this->actor.world.pos.y;
    sp34.z = sLurePos.z - this->actor.world.pos.z;

    sp24 = SQ(sp34.x) + SQ(sp34.y) + SQ(sp34.z);

    if ((D_80B7A694 == 3) && (this->unk_1A2 == 0) && (D_80B7A68C == 0)) {
        Matrix_RotateY((-this->actor.shape.rot.y / 32768.0f) * M_PI, MTXMODE_NEW);
        Matrix_MultVec3f(&sp34, &sp28);

        if ((sp28.z > 0.0f) || (this->unk_1AC < 40.0f)) {
            if ((this->unk_158 == 7) && (sp24 < SQ(200.0f))) {
                this->unk_158 = 4;
                this->unk_1B4 = sLurePos;
                this->unk_1B0 = 28672.0f;
                this->unk_188 = 5.0f;
            } else {
                if ((CHECK_BTN_ALL(input->cur.button, BTN_A) || (D_80B7E138 > 1.0f)) && (sp24 < SQ(120.0f))) {
                    this->unk_158 = 2;
                    this->unk_15E = 0;
                    this->unk_17A[0] = 0;
                    this->unk_17A[2] = (s16)Rand_ZeroFloat(100.0f) + 100;
                    this->unk_1A8 = sFishInits[this->actor.params - 100].unk_0C;
                    this->unk_1B0 = 0.0f;
                }

                if ((this->unk_17A[1] == 0) && (sp24 < SQ(70.0f))) {
                    this->unk_158 = 2;
                    this->unk_15E = 0;
                    this->unk_17A[0] = 0;
                    this->unk_17A[2] = (s16)Rand_ZeroFloat(100.0f) + 100;
                    this->unk_1A8 = sFishInits[this->actor.params - 100].unk_0C;
                    this->unk_1B0 = 0.0f;
                }
            }
        }
    } else if ((D_80B7A694 == 4) && (D_80B7E124 != 0) && (sp24 < SQ(100.0f)) && (this->unk_158 >= 10)) {
        this->unk_15A = 0;
        this->unk_158 = 1;
        this->unk_1A4 = 1000;
        this->unk_1A2 = 100;
        this->unk_17A[1] = 50;
    }

    if ((D_80B7E0B6 != 2) && (D_80B7E114 != 0) && (this->unk_1AC > 60.0f) && (sp24 < SQ(30.0f)) &&
        (this->unk_158 >= 10)) {
        this->unk_15A = 0;
        this->unk_158 = 1;
        this->unk_1A4 = 1000;
        this->unk_1A2 = 100;
        this->unk_17A[1] = 50;
    }
}

void func_80B71278(Fishing* this, u8 arg1) {
    s16 sfxId;
    u8 temp;

    if (this->unk_150 == 0) {
        temp = this->unk_1AC;
    } else {
        temp = 2.0f * this->unk_1AC;
    }

    if (arg1 == 0) {
        if (temp >= 50) {
            sfxId = NA_SE_EV_DIVE_INTO_WATER;
        } else if (temp >= 40) {
            sfxId = NA_SE_EV_BOMB_DROP_WATER;
        } else {
            sfxId = NA_SE_EV_BOMB_DROP_WATER;
        }
    } else {
        if (temp >= 50) {
            sfxId = NA_SE_EV_JUMP_OUT_WATER;
        } else if (temp >= 40) {
            sfxId = NA_SE_EV_OUT_OF_WATER;
        } else {
            sfxId = NA_SE_EV_OUT_OF_WATER;
        }
    }

    Audio_PlayActorSound2(&this->actor, sfxId);
}

void Fishing_HandleAquariumDialog(Fishing* this, GlobalContext* globalCtx) {
    if (sLinkAge == 1) {
        if ((HIGH_SCORE(HS_FISHING) & 0x7F) != 0) {
            if (HIGH_SCORE(HS_FISHING) & 0x80) {
                this->actor.textId = 0x40B1;
            } else {
                this->actor.textId = 0x4089;
            }
        } else {
            this->actor.textId = 0x40AE;
        }
    } else {
        if ((HIGH_SCORE(HS_FISHING) & 0x7F000000) != 0) {
            if (HIGH_SCORE(HS_FISHING) & 0x80000000) {
                this->actor.textId = 0x40B1;
            } else {
                this->actor.textId = 0x4089;
            }
        } else {
            this->actor.textId = 0x40AE;
        }
    }

    if (this->unk_1D3 == 0) {
        if (this->unk_1D4 == 0) {
            this->actor.flags |= ACTOR_FLAG_0;

            if (Actor_ProcessTalkRequest(&this->actor, globalCtx)) {
                D_80B7A678 = D_80B7E078;
                this->unk_1D3 = 1;
            } else {
                func_8002F2F4(&this->actor, globalCtx);
            }
        } else {
            this->unk_1D4--;
            this->actor.flags &= ~ACTOR_FLAG_0;
        }
    } else if (Actor_TextboxIsClosing(&this->actor, globalCtx)) {
        this->unk_1D3 = 0;
        this->unk_1D4 = 20;
    }
}

void Fishing_UpdateFish(Actor* thisx, GlobalContext* globalCtx2) {
    s16 i;
    s16 sp134 = 10;
    f32 sp130;
    f32 sp12C;
    f32 sp128;
    f32 sp124;
    f32 multiplier;
    f32 sp11C;
    f32 sp118;
    Vec3f sp10C;
    Vec3f sp100;
    s16 spFE;
    s16 spFC;
    s16 spFA;
    s16 phi_v0;
    s16 spF6;
    s16 spF4;
    s16 spF2;
    s16 spF0;
    s16 spEE;
    Fishing* this = THIS;
    GlobalContext* globalCtx = globalCtx2;
    Player* player = GET_PLAYER(globalCtx);
    Input* input = &globalCtx->state.input[0];
    f32 spD8;
    f32 phi_f0;
    f32 phi_f2;
    Vec3f spC4;
    Vec3f spB8;
    u8 phi_v0_2;
    f32 temp_f0;
    f32 temp;
    s32 pad;
    f32 spA4;
    u16 spA2;
    u8 phi_a1;

    this->actor.uncullZoneForward = 700.0f;
    this->actor.uncullZoneScale = 50.0f;

    if (this->unk_150 == 0) {
        sp118 = (player->actor.speedXZ * 0.15f) + 0.25f;
    } else {
        sp118 = (player->actor.speedXZ * 0.3f) + 0.25f;
    }

    if ((D_80B7E0B0 != 0) || (sCameraId != 0) || ((player->actor.world.pos.z > 1150.0f) && (this->unk_158 != 100))) {
        this->actor.flags &= ~ACTOR_FLAG_0;
    } else {
        this->actor.flags |= ACTOR_FLAG_0;
        if (D_80B7A694 != 0) {
            if (D_80B7E0B2 == 0) {
                this->actor.focus.pos = sLurePos;
            } else if (D_80B7E0B2 == 1) {
                D_80B7A6CC = 1;
                D_80B7FED0 = 0.0f;
                D_80B7E088 = 2;
            }
        }
        this->actor.focus.pos = this->actor.world.pos;
    }

    this->unk_15C++;

    for (i = 0; i < 4; i++) {
        if (this->unk_17A[i] != 0) {
            this->unk_17A[i]--;
        }
    }

    if (this->unk_1A4 != 0) {
        this->unk_1A4--;
    }

    if (this->unk_1A2 != 0) {
        this->unk_1A2--;
    }

    if (this->unk_1A0 != 0) {
        this->unk_1A0--;
    }

    if (this->unk_151 != 0) {
        this->unk_151--;
    }

    Math_ApproachF(&this->unk_198, this->unk_190, 1.0f, 0.2f);

    if (this->unk_158 == 6) {
        Math_ApproachF(&this->unk_19C, this->unk_194, 0.2f, 200.0f);
    } else {
        phi_f0 = 1.0f;
        phi_f2 = 1.0f;
        if (this->actor.world.pos.y > WATER_SURFACE_Y(globalCtx)) {
            phi_f0 = (KREG(64) * 0.1f) + 1.5f;
            phi_f2 = 3.0f;
        }
        Math_ApproachF(&this->unk_19C, this->unk_194 * phi_f0, 1.0f, 500.0f * phi_f2);
    }

    Math_ApproachS(&this->unk_170, 0, 5, 0x1F4);

    if (this->unk_150 == 0) {
        Actor_SetScale(&this->actor, this->unk_1AC * 15.0f * 0.00001f);

        this->unk_18C += this->unk_198;

        temp = cosf(this->unk_18C);
        this->unk_16C = this->unk_16E + (s16)(temp * this->unk_19C);

        temp = cosf(this->unk_18C + -1.2f);
        this->unk_176 = this->unk_16E + (s16)(temp * this->unk_19C * 1.6f);
    } else {
        Actor_SetScale(&this->actor, this->unk_1AC * 65.0f * 0.000001f);

        this->actor.scale.x = this->actor.scale.z * 1.1f;
        this->actor.scale.y = this->actor.scale.z * 1.1f;

        this->unk_18C += this->unk_198 * 0.8f;

        for (i = 0; i < 3; i++) {
            temp = cosf(this->unk_18C + (i * 2.1f));
            this->unk_1CC[i] = this->unk_16E + (s16)(temp * this->unk_19C * 2.0f);
        }

        temp = cosf(this->unk_18C + 0.4f);
        this->unk_16C = (this->unk_19C * temp * 2.0f) * 0.6f;
    }

    sp130 = this->unk_1B4.x - this->actor.world.pos.x;
    sp12C = this->unk_1B4.y - this->actor.world.pos.y;
    sp128 = this->unk_1B4.z - this->actor.world.pos.z;

    spFC = Math_Atan2S(sp128, sp130);
    sp124 = sqrtf(SQ(sp130) + SQ(sp128));

    spFE = Math_Atan2S(sp124, sp12C);
    sp124 = sqrtf(SQ(sp130) + SQ(sp128) + SQ(sp12C));

    if ((this->unk_1A0 != 0) && (this->unk_158 != 2) && (this->unk_158 != 3) && (this->unk_158 != 4)) {
        if ((this->unk_15C & 0x40) != 0) {
            spFC += 0x4000;
        } else {
            spFC -= 0x4000;
        }
        if (((this->unk_15C + 0x20) & 0x40) != 0) {
            spFE += 0x2000;
        } else {
            spFE -= 0x2000;
        }
    }

    switch (this->unk_158) {
        case 100:
            Fishing_HandleAquariumDialog(this, globalCtx);

            this->actor.uncullZoneForward = 500.0f;
            this->actor.uncullZoneScale = 300.0f;

            Lights_PointNoGlowSetInfo(&this->lightInfo, (s16)this->actor.world.pos.x,
                                      (s16)this->actor.world.pos.y + 20.0f, (s16)this->actor.world.pos.z - 50.0f, 255,
                                      255, 255, 255);

            this->unk_1AC = D_80B7E078;
            sp100.y = (f32)Math_SinS(globalCtx->gameplayFrames * 300) * 1;
            sp100.z = (f32)Math_SinS(globalCtx->gameplayFrames * 230) * 2;
            this->actor.world.pos.x = 130.0f;
            this->actor.world.pos.y = 55.0f + sp100.y;
            this->actor.world.pos.z = 1300.0f + sp100.z;
            this->actor.shape.rot.y = -0x8000;

            if ((this->actor.projectedPos.z < 200.0f) && (this->actor.projectedPos.z > 0.0f)) {
                spC4.x = Rand_CenteredFloat(5.0f) + 130.0f;
                spC4.y = 40.0f;
                spC4.z = Rand_CenteredFloat(5.0f) + 1280.0f;
                Fishing_SpawnBubble(NULL, globalCtx->specialEffects, &spC4, Rand_ZeroFloat(0.02f) + 0.03f, 1);
            }

            Math_ApproachS(&this->unk_172, (Math_SinS(this->unk_15C * 0x800) * 2500.0f) + 2500.0f, 2, 0x7D0);
            Math_ApproachS(&this->unk_174, Math_SinS(this->unk_15C * 0xA00) * 1500.0f, 2, 0x7D0);

            this->unk_190 = 0.3f;
            this->unk_194 = 1000.0f / 3.0f;
            return;

        case 10:
            this->unk_1B4 = this->actor.home.pos;

            Math_ApproachF(&this->actor.speedXZ, 2.0f, 1.0f, 0.5f);
            Math_ApproachF(&this->unk_1B0, 4096.0f, 1.0f, 256.0f);

            if (sp124 < 40.0f) {
                this->unk_158 = 11;
                this->unk_190 = 0.4f;
                this->unk_194 = 500.0f;
            }

            func_80B70ED4(this, input);

            if (this->actor.xzDistToPlayer < (250.0f * sp118)) {
                this->unk_15A = this->unk_158 = 0;
                this->unk_1A4 = 1000;
                this->unk_1A2 = 200;
                this->unk_17A[1] = 50;
            }
            break;

        case 11:
            this->unk_1B4 = this->actor.home.pos;

            Math_ApproachF(&this->actor.speedXZ, 0.0f, 1.0f, 0.05f);
            Math_ApproachF(&this->unk_1B0, 0.0f, 1.0f, 256.0f);

            if (sp124 >= 40.0f) {
                this->unk_158 = 10;
                this->unk_190 = 1.0f;
                this->unk_194 = 2000.0f;
            }
            func_80B70ED4(this, input);

            if (this->actor.xzDistToPlayer < (250.0f * sp118)) {
                this->unk_15A = this->unk_158 = 0;
                this->unk_1A4 = 1000;
                this->unk_1A2 = 200;
                this->unk_17A[1] = 50;
            }

            if (Message_GetState(&globalCtx->msgCtx) == TEXT_STATE_NONE) {
                if ((gSaveContext.dayTime >= 0xC000) && (gSaveContext.dayTime <= 0xC01B)) {
                    this->unk_158 = 7;
                    this->unk_17A[3] = (s16)Rand_ZeroFloat(150.0f) + 200;
                }
                if ((gSaveContext.dayTime >= 0x3AAA) && (gSaveContext.dayTime <= 0x3AC5)) {
                    this->unk_158 = 7;
                    this->unk_17A[3] = (s16)Rand_ZeroFloat(150.0f) + 200;
                }
            }

            if (KREG(15) != 0) {
                KREG(15) = 0;
                this->unk_158 = 7;
                this->unk_17A[3] = (s16)Rand_ZeroFloat(150.0f) + 2000;
            }
            break;

        case 0:
            Math_ApproachF(&this->actor.speedXZ, 1.0f, 1.0f, 0.05f);
            Math_ApproachF(&this->unk_1B0, 0.0f, 1.0f, 256.0f);

            if (this->unk_17A[0] == 0) {
                if (this->unk_1A4 == 0) {
                    this->unk_158 = this->unk_15A = 10;
                } else {
                    this->unk_158 = 1;
                    this->unk_17A[0] = (s16)Rand_ZeroFloat(30.0f) + 10;
                    this->unk_1B4.x = Rand_CenteredFloat(300.0f);
                    this->unk_1B4.y = (WATER_SURFACE_Y(globalCtx) - 50.0f) - Rand_ZeroFloat(50.0f);
                    this->unk_1B4.z = Rand_CenteredFloat(300.0f);
                    this->unk_190 = 1.0f;
                    this->unk_194 = 2000.0f;
                }
            }

            if (D_80B7E0B6 == 2) {
                func_80B70ED4(this, input);
            } else {
                this->actor.flags &= ~ACTOR_FLAG_0;
            }
            break;

        case 1:
            if (this->unk_150 == 1) {
                this->unk_158 = -1;
                this->unk_1A4 = 20000;
                this->unk_1A2 = 20000;
                this->unk_1B4.x = 0.0f;
                this->unk_1B4.y = -140.0f;
                this->unk_1B4.z = 0.0f;
            } else {
                Math_ApproachF(&this->unk_1B0, 4096.0f, 1.0f, 256.0f);

                if ((this->actor.xzDistToPlayer < (250.0f * sp118)) || (this->unk_17A[1] != 0)) {
                    Math_ApproachF(&this->unk_1B0, 8192.0f, 1.0f, 768.0f);
                    Math_ApproachF(&this->actor.speedXZ, 4.2f, 1.0f, 0.75);
                    this->unk_190 = 1.2f;
                    this->unk_194 = 4000.0f;
                    this->unk_17A[0] = 20;
                } else {
                    this->unk_190 = 1.0f;
                    this->unk_194 = 2000.0f;
                    Math_ApproachF(&this->actor.speedXZ, 1.5f, 1.0f, 0.1f);
                }

                if ((this->unk_17A[0] == 0) || (sp124 < 50.0f)) {
                    this->unk_158 = 0;
                    this->unk_17A[0] = (s16)Rand_ZeroFloat(30.0f) + 3;
                    this->unk_190 = 1.0f;
                    this->unk_194 = 500.0f;
                }

                if (D_80B7E0B6 == 2) {
                    func_80B70ED4(this, input);
                } else {
                    this->actor.flags &= ~ACTOR_FLAG_0;
                }
            }
            break;

        case -1:
            Math_ApproachS(&this->unk_166, 0, 0x14, 0x20);

            if ((this->actor.xzDistToPlayer < (250.0f * sp118)) || (this->unk_17A[1] != 0)) {
                Math_ApproachF(&this->actor.speedXZ, 3.0f, 1.0f, 0.75);
                this->unk_190 = 1.0f;
                this->unk_17A[0] = 20;
                this->unk_194 = 4000.0f;
                Math_ApproachF(&this->unk_1B0, 4096.0f, 1.0f, 256.0f);

                if ((globalCtx->gameplayFrames % 32) == 0) {
                    this->unk_1B4.x = Rand_CenteredFloat(600.0f);
                    this->unk_1B4.z = Rand_CenteredFloat(600.0f);
                    this->unk_1B4.y = -120.0f;
                }
            } else if (sp124 > 50.0f) {
                this->unk_190 = 0.8f;
                this->unk_194 = 1500.0f;
                Math_ApproachF(&this->actor.speedXZ, 1.0f, 1.0f, 0.1f);
                Math_ApproachF(&this->unk_1B0, 2048.0f, 1.0f, 128.0f);
            } else {
                this->unk_190 = 0.4f;
                this->unk_194 = 500.0f;
                Math_ApproachZeroF(&this->actor.speedXZ, 1.0f, 0.02f);
                Math_ApproachF(&this->unk_1B0, 0.0f, 1.0f, 256.0f);
            }

            if (this->unk_1A4 == 0) {
                this->unk_158 = 10;
                this->unk_15A = 10;
            } else if ((KREG(2) != 0) || (((this->unk_1A4 & 0x7FF) == 0) && (this->unk_1A4 < 15000))) {
                KREG(2) = 0;
                this->unk_158 = -2;
                this->actor.world.rot.x = this->actor.shape.rot.x = 0;
                this->unk_1B4.y = WATER_SURFACE_Y(globalCtx) + 10.0f;
                this->unk_1B4.x = Rand_ZeroFloat(50.0f);
                this->unk_1B4.z = Rand_ZeroFloat(50.0f);
            }

            this->actor.flags &= ~ACTOR_FLAG_0;
            break;

        case -2:
            if ((this->actor.xzDistToPlayer < (250.0f * sp118)) || (this->unk_17A[1] != 0)) {
                this->unk_158 = -1;
                this->unk_1B4.y = -120.0f;
            } else {
                this->unk_190 = 0.6f;
                this->unk_194 = 1000.0f;

                Math_ApproachS(&this->unk_166, -0x1000, 0x14, 0x100);

                if (this->actor.world.pos.y < (WATER_SURFACE_Y(globalCtx) - 20.0f)) {
                    Math_ApproachF(&this->actor.speedXZ, 0.5f, 1.0f, 0.1f);
                } else {
                    Math_ApproachZeroF(&this->actor.speedXZ, 1.0f, 0.01f);

                    if ((this->actor.speedXZ == 0.0f) ||
                        (this->actor.world.pos.y > (WATER_SURFACE_Y(globalCtx) - 5.0f))) {
                        this->unk_1B4.x = Rand_ZeroFloat(300.0f);
                        this->unk_1B4.z = Rand_ZeroFloat(300.0f);
                        this->unk_1B4.y = this->actor.floorHeight + 10.0f;
                        this->unk_158 = -25;
                        this->unk_1B0 = 0.0f;

                        spB8 = this->fishMouthPos;
                        spB8.y = WATER_SURFACE_Y(globalCtx);
                        Fishing_SpawnRipple(&this->actor.projectedPos, globalCtx->specialEffects, &spB8, 10.0f, 300.0f,
                                            150, 90);
                        Fishing_SpawnRipple(&this->actor.projectedPos, globalCtx->specialEffects, &spB8, 30.0f, 400.0f,
                                            150, 90);

                        Audio_PlayActorSound2(&this->actor, NA_SE_PL_CATCH_BOOMERANG);
                        break;
                    }
                }

                Math_ApproachF(&this->unk_1B0, 2048.0f, 1.0f, 128.0f);
                this->actor.flags &= ~ACTOR_FLAG_0;
            }
            break;

        case -25:
            if ((this->actor.xzDistToPlayer < (250.0f * sp118)) || (this->unk_17A[1] != 0)) {
                this->unk_158 = -1;
                this->unk_1B4.y = -120.0f;
            } else {
                Math_ApproachS(&this->unk_166, 0x1000, 0x14, 0x6A);

                if (sp124 > 40.0f) {
                    this->unk_190 = 0.7f;
                    this->unk_194 = 1200.0f;
                    Math_ApproachF(&this->actor.speedXZ, 0.5f, 1.0f, 0.01f);
                    Math_ApproachF(&this->unk_1B0, 2048.0f, 1.0f, 128.0f);
                } else {
                    this->unk_158 = -1;
                }
            }
            break;

        case 2:
            if (((this->actor.params + D_80B7E118) & 1) != 0) {
                sp10C.x = 10.0f;
            } else {
                sp10C.x = -10.0f;
            }
            sp10C.y = 0.0f;
            sp10C.z = 0.0f;
            Matrix_RotateY(sLureRot.y, MTXMODE_NEW);
            Matrix_MultVec3f(&sp10C, &sp100);

            this->unk_1B4.x = sLurePos.x + sp100.x;
            this->unk_1B4.z = sLurePos.z + sp100.z;

            if (D_80B7E0B6 == 2) {
                this->unk_1B4.y = sLurePos.y;
            } else if (this->unk_150 == 0) {
                this->unk_1B4.y = sLurePos.y - 15.0f;
            } else {
                this->unk_1B4.y = sLurePos.y - 5.0f;
            }

            if (this->unk_1B4.y <= this->actor.floorHeight) {
                this->unk_1B4.y = this->actor.floorHeight + 3.0f;
            }

            if ((D_80B7E0B6 != 2) && (this->unk_1B4.y < this->actor.world.pos.y)) {
                Math_ApproachF(&this->actor.world.pos.y, this->unk_1B4.y, 0.1f,
                               (this->actor.world.pos.y - this->unk_1B4.y) * 0.1f);
            }

            Math_ApproachF(&this->unk_1B0, 8192.0f, 1.0f, (KREG(16) * 128) + 384.0f);
            if (CHECK_BTN_ALL(input->press.button, BTN_A)) {
                this->unk_1A8 += 0.005f;
            }

            if (D_80B7E120 != 0) {
                if (D_80B7E120 == 1) {
                    this->unk_1A8 += 0.01f;
                } else {
                    this->unk_1A8 += 0.05f;
                }
                D_80B7E120 = 0;
            }

            if (CHECK_BTN_ALL(input->press.button, BTN_B)) {
                this->unk_1A8 += 0.008f;
            }

            if (sp124 < ((this->unk_1AC * 0.5f) + 20.0f)) {
                if (this->unk_15E == 0) {
                    this->unk_190 = 1.0f;
                    this->unk_194 = 500.0f;
                    this->unk_17A[0] = (s16)Rand_ZeroFloat(10.0f) + 2;
                }
                Math_ApproachF(&this->actor.speedXZ, -0.2f, 1.0f, 0.1f);
                this->unk_15E = 1;
            } else {
                if (this->unk_15E != 0) {
                    this->unk_190 = 1.0f;
                    this->unk_1B0 = 0.0f;
                    this->unk_194 = 3000.0f;
                }
                Math_ApproachF(&this->actor.speedXZ, 3.0f, 1.0f, 0.15f);
                this->unk_15E = 0;
            }

            if (this->unk_1AC >= 60.0f) {
                multiplier = 0.3f;
            } else if (this->unk_1AC >= 45.0f) {
                multiplier = 0.6f;
            } else {
                multiplier = 1.0f;
            }

            if ((gSaveContext.dayTime >= 0xB555) && (gSaveContext.dayTime <= 0xCAAA)) {
                multiplier *= 1.75f;
            } else if ((gSaveContext.dayTime >= 0x3555) && (gSaveContext.dayTime <= 0x4AAA)) {
                multiplier *= 1.5f;
            } else if (D_80B7E076 != 0) {
                multiplier *= 1.5f;
            } else if ((u8)D_80B7A650 != 0) {
                multiplier *= 3.0f;
            }

            sp11C = 0.03f * multiplier;
            if (D_80B7E0B6 == 2) {
                sp11C *= 5.0f;
            }

            if (((this->unk_17A[0] == 1) || (Rand_ZeroOne() < sp11C)) &&
                ((Rand_ZeroOne() < (this->unk_1A8 * multiplier)) || ((this->unk_150 + 1) == KREG(69)))) {
                if (this->unk_150 == 0) {
                    this->unk_158 = 3;
                    this->unk_190 = 1.2f;
                    this->unk_194 = 5000.0f;
                    this->unk_17A[0] = Rand_ZeroFloat(10.0f);
                } else {
                    this->unk_158 = -3;
                    this->unk_190 = 1.0f;
                    this->unk_194 = 3000.0f;
                    this->unk_17A[0] = 40;
                }
                if (D_80B7E0B6 == 2) {
                    this->unk_188 = Rand_ZeroFloat(1.5f) + 3.0f;
                } else {
                    this->unk_188 = Rand_ZeroFloat(1.5f) + 4.5f;
                }
            }

            if ((D_80B7A694 != 3) || (this->unk_17A[2] == 0) ||
                (sqrtf(SQ(this->actor.world.pos.x) + SQ(this->actor.world.pos.z)) > 800.0f)) {
                this->unk_158 = this->unk_15A;
                this->unk_17A[1] = (s16)Rand_ZeroFloat(30.0f) + 50;
                this->unk_17A[0] = (s16)Rand_ZeroFloat(10.0f) + 5;
                this->unk_190 = 1.0f;
                this->unk_1B0 = 0.0f;
                this->unk_194 = 2000.0f;
            }

            if (this->actor.xzDistToPlayer < (100.0f * sp118)) {
                this->unk_15A = this->unk_158 = 0;
                this->unk_1A4 = 1000;
                this->unk_1A2 = 200;
                this->unk_17A[1] = 50;
            }
            break;

        case 3:
            this->unk_151 = 6;
            sp134 = 2;

            if ((((s16)player->actor.world.pos.x + D_80B7E118) & 1) != 0) {
                sp10C.x = 30.0f;
            } else {
                sp10C.x = -30.0f;
            }
            sp10C.y = 0.0f;
            sp10C.z = 30.0f;

            Matrix_RotateY(sLureRot.y, MTXMODE_NEW);
            Matrix_MultVec3f(&sp10C, &sp100);

            this->unk_1B4.x = sLurePos.x + sp100.x;
            this->unk_1B4.z = sLurePos.z + sp100.z;
            this->unk_1B4.y = sLurePos.y - 10.0f;
            this->unk_1B0 = 4096.0f;
            Math_ApproachF(&this->actor.speedXZ, this->unk_188 * 0.8f, 1.0f, 1.0f);

            if ((D_80B7A694 != 3) || (sLurePos.y > (WATER_SURFACE_Y(globalCtx) + 5.0f)) ||
                (sqrtf(SQ(sLurePos.x) + SQ(sLurePos.z)) > 800.0f)) {
                this->unk_158 = this->unk_15A;
                this->unk_17A[0] = 0;
                this->unk_190 = 1.0f;
                this->unk_194 = 2000.0f;
            } else if ((this->unk_17A[0] == 0) || (sp124 < 30.0f)) {
                this->unk_158 = 4;
                this->unk_1B4 = sLurePos;
                this->unk_1B0 = 16384.0f;
                this->unk_190 = 1.2f;
                this->unk_194 = 5000.0f;
                this->unk_17A[0] = 20;
            }
            break;

        case 4:
            Math_ApproachF(&this->unk_1B0, 16384.0f, 1.0f, 4096.0f);
            Math_ApproachS(&this->unk_170, 0x4E20, 4, 0x1388);

            this->unk_151 = 50;
            sp134 = 2;
            this->unk_1B4 = sLurePos;
            Math_ApproachF(&this->actor.speedXZ, this->unk_188, 1.0f, 1.0f);

            if ((D_80B7A694 != 3) || (this->unk_17A[0] == 0) || (sLurePos.y > (WATER_SURFACE_Y(globalCtx) + 5.0f)) ||
                (sqrtf(SQ(sLurePos.x) + SQ(sLurePos.z)) > 800.0f)) {

                this->unk_17A[0] = 0;
                this->unk_158 = this->unk_15A;
                this->unk_190 = 1.0f;
                this->unk_194 = 2000.0f;
            } else if (sp124 < 10.0f) {
                if (func_80B70A2C(this, globalCtx, false)) {
                    func_80B71278(this, 0);
                }

                this->unk_158 = 5;
                this->unk_190 = 1.2f;
                this->unk_194 = 5000.0f;
                this->unk_17A[1] = 150;
                this->unk_17A[0] = 0;
                this->unk_17A[2] = 0;
                this->unk_17A[3] = 120;

                D_80B7A694 = 4;
                sFishingHookedFish = this;
                sFishMouthOffset.y = 500.0f - Rand_ZeroFloat(400.0f);

                if (D_80B7E0B6 == 2) {
                    if (this->unk_1AC > 70.0f) {
                        phi_v0 = (s16)Rand_ZeroFloat(20.0f) + 10;
                    } else if (this->unk_1AC > 60.0f) {
                        phi_v0 = (s16)Rand_ZeroFloat(30.0f) + 20;
                    } else if (this->unk_1AC > 50.0f) {
                        phi_v0 = (s16)Rand_ZeroFloat(30.0f) + 30;
                    } else {
                        phi_v0 = (s16)Rand_ZeroFloat(40.0f) + 40;
                    }
                    D_80B7E122 = phi_v0;
                    D_80B7E0A4 = phi_v0;
                    func_800A9F6C(0.0f, 60, phi_v0 * 3, 10);
                } else {
                    if (this->unk_1AC > 70.0f) {
                        phi_v0 = (s16)Rand_ZeroFloat(5.0f) + 10;
                    } else if (this->unk_1AC > 60.0f) {
                        phi_v0 = (s16)Rand_ZeroFloat(5.0f) + 15;
                    } else if (this->unk_1AC > 50.0f) {
                        phi_v0 = (s16)Rand_ZeroFloat(5.0f) + 17;
                    } else {
                        phi_v0 = (s16)Rand_ZeroFloat(5.0f) + 25;
                    }
                    D_80B7E122 = phi_v0;
                    D_80B7E0A4 = phi_v0;
                    func_800A9F6C(0.0f, 180, phi_v0 * 3, 10);
                }

                D_80B7E124 = 0;
                D_80B7E116 = 100;
                D_80B7E080 = 0;
            }
            break;

        case -3:
            this->unk_151 = 50;
            this->unk_1B4 = sLurePos;
            Math_ApproachF(&this->actor.speedXZ, 2.0f, 1.0f, 1.0f);

            if ((D_80B7A694 != 3) || (this->unk_17A[0] == 0) || (sLurePos.y > (WATER_SURFACE_Y(globalCtx) + 5.0f)) ||
                (sqrtf(SQ(sLurePos.x) + SQ(sLurePos.z)) > 800.0f)) {

                this->unk_17A[0] = 0;
                this->unk_190 = 1.0f;
                this->unk_158 = this->unk_15A;
                this->unk_194 = 2000.0f;
            } else if (sp124 < 10.0f) {
                if (sLurePos.y > (WATER_SURFACE_Y(globalCtx) - 10.0f)) {
                    Audio_PlayActorSound2(&this->actor, NA_SE_EV_JUMP_OUT_WATER);
                    func_80078884(NA_SE_PL_CATCH_BOOMERANG);
                }

                func_80B70A2C(this, globalCtx, false);
                this->unk_158 = 5;
                this->unk_190 = 1.2f;
                this->unk_194 = 5000.0f;
                this->unk_17A[1] = 150;
                this->unk_17A[0] = 0;
                this->unk_17A[2] = 0;
                this->unk_17A[3] = 120;

                D_80B7A694 = 4;
                sFishingHookedFish = this;

                if (D_80B7E0B6 == 2) {
                    D_80B7E122 = 30;
                    D_80B7E0A4 = 100;
                    func_800A9F6C(0.0f, 60, 90, 10);
                } else {
                    D_80B7E122 = 30;
                    D_80B7E0A4 = 40;
                    func_800A9F6C(0.0f, 180, 90, 10);
                }

                D_80B7E124 = 0;
                D_80B7E116 = 100;
                D_80B7E080 = 0;
            }
            break;

        case 5:
            this->actor.uncullZoneForward = 1200.0f;
            this->actor.uncullZoneScale = 200.0f;

            D_80B7E080++;
            osSyncPrintf("HIT FISH %dcm\n", (u8)this->unk_1AC);

            Math_ApproachS(&this->unk_170, 0x2AF8, 4, 0xBB8);
            sFishingHookedFish = this;
            Math_ApproachS(&player->actor.shape.rot.y, this->actor.yawTowardsPlayer + 0x8000, 5, 0x500);

            if (D_80B7E124 == 0) {
                if ((D_80B7FEA0 < 20) && ((D_80B7E0AE & 3) == 0)) {
                    D_80B7FEA0++;
                    if (1) {}
                }
            }

            if ((D_80B7E122 != 0) && (D_80B7E124 == 0)) {
                if (((input->rel.stick_y < -50) && (D_80B7A6C8 > -40)) || CHECK_BTN_ALL(input->press.button, BTN_A)) {
                    if (input->rel.stick_y < -50) {
                        temp_f0 = 40.0f - ((this->unk_1AC - 30.0f) * 1.333333f);
                        if (temp_f0 > 0.0f) {
                            this->unk_152 = temp_f0;
                            this->unk_154 = this->actor.yawTowardsPlayer - this->actor.shape.rot.y;
                            this->unk_156 = 1;
                        }
                    }

                    this->unk_198 = 1.7f;
                    this->unk_19C = 7000.0f;
                    D_80B7E124 = 1;
                    Audio_QueueSeqCmd(NA_BGM_ENEMY | 0x800);
                    D_80B7E0A6 = 0;

                    if (this->unk_150 == 1) {
                        spA4 = (this->unk_1AC * 3.0f) + 120.0f;
                    } else {
                        spA4 = (2.0f * this->unk_1AC) + 120.0f;
                    }
                    if (spA4 > 255.0f) {
                        spA4 = 255.0f;
                    }

                    func_800A9F6C(0.0f, spA4, 120, 5);
                    D_80B7E0A4 = 40;
                    D_80B7FDA8 = 10;
                    func_80078884(NA_SE_IT_FISHING_HIT);
                }
            }

            if (this->actor.world.pos.y < WATER_SURFACE_Y(globalCtx)) {
                if (this->unk_17A[1] > 30) {
                    phi_v0_2 = 7;
                } else {
                    phi_v0_2 = 0xF;
                }

                if (((this->unk_15C & phi_v0_2) == 0) && (Rand_ZeroOne() < 0.75f) && (D_80B7E0A4 == 0)) {
                    if (this->unk_1AC >= 70.0f) {
                        spA4 = 255.0f;
                    } else if (this->unk_1AC >= 60.0f) {
                        spA4 = 230.0f;
                    } else if (this->unk_1AC >= 50.0f) {
                        spA4 = 200.0f;
                    } else if (this->unk_1AC >= 40.0f) {
                        spA4 = 170.0f;
                    } else {
                        spA4 = 140.0f;
                    }

                    if (phi_v0_2 == 0xF) {
                        spA4 *= 3.0f / 4.0f;
                    }

                    func_800A9F6C(0.0f, spA4, (s16)Rand_ZeroFloat(5.0f) + 10, 5);
                }

                if (this->unk_17A[1] > 30) {
                    if (this->unk_17A[0] == 0) {
                        sp10C.x = 0.0f;
                        sp10C.y = 0.0f;
                        sp10C.z = 200.0f;

                        for (spA2 = 0; spA2 < 100; spA2++) {
                            Matrix_RotateY(Rand_CenteredFloat(3.0f * M_PI / 4.0f) +
                                               (((this->actor.yawTowardsPlayer + 0x8000) / 32768.0f) * M_PI),
                                           MTXMODE_NEW);
                            Matrix_MultVec3f(&sp10C, &sp100);

                            this->unk_1B4.x = this->actor.world.pos.x + sp100.x;
                            this->unk_1B4.z = this->actor.world.pos.z + sp100.z;

                            if ((SQ(this->unk_1B4.x) + SQ(this->unk_1B4.z)) < SQ(750.0f)) {
                                break;
                            }
                        }

                        if ((Rand_ZeroOne() < 0.1f) && (this->unk_17A[3] == 0)) {
                            if (this->unk_1AC >= 60.0f) {
                                phi_a1 = 255;
                            } else if (this->unk_1AC >= 50.0f) {
                                phi_a1 = 200;
                            } else {
                                phi_a1 = 180;
                            }
                            func_800A9F6C(0.0f, phi_a1, 90, 2);
                            this->unk_17A[0] = 20;
                            this->unk_17A[1] = 100;
                            this->unk_17A[2] = 20;
                            this->unk_17A[3] = 100;
                            this->unk_1B4.y = 300.0f;
                            D_80B7E0A4 = 0x28;
                            D_80B7E116 = (s16)Rand_ZeroFloat(30.0f) + 20;
                        } else {
                            this->unk_17A[0] = (s16)Rand_ZeroFloat(10.0f) + 3;
                            this->unk_17A[2] = 0;
                            this->unk_1B4.y = -70.0f - Rand_ZeroFloat(150.0f);
                        }
                    }

                    if (this->unk_17A[2] != 0) {
                        D_80B7E11C = 0.0f;
                        this->unk_190 = 1.6f;
                        this->unk_194 = 6000.0f;
                        Math_ApproachF(&this->actor.speedXZ, 7.5f, 1.0f, 1.0f);
                        Math_ApproachS(&this->unk_170, 0x4E20, 2, 0xFA0);
                    } else {
                        if ((D_80B7E124 == 0) && (D_80B7E0B6 == 2)) {
                            this->unk_190 = 1.0f;
                            this->unk_194 = 2000.0f;
                            Math_ApproachF(&this->actor.speedXZ, 3.0f, 1.0f, 0.2f);
                        } else {
                            this->unk_190 = 1.4f;
                            this->unk_194 = 5000.0f;
                            Math_ApproachF(&this->actor.speedXZ, 5.0f, 1.0f, 0.5f);
                        }

                        if (this->unk_150 == 0) {
                            D_80B7E11C = 1.0f - (this->unk_1AC * 0.00899f);
                        } else {
                            D_80B7E11C = 1.0f - (this->unk_1AC * 0.00899f * 1.4f);
                        }
                    }
                } else {
                    if (((this->unk_17A[1] & 0xF) == 0) && CHECK_BTN_ALL(input->cur.button, BTN_A) &&
                        (!(this->unk_1AC >= 60.0f) || (D_80B7E080 >= 2000))) {
                        this->unk_152 = (s16)Rand_ZeroFloat(30.0f) + 15;
                        this->unk_154 = this->actor.yawTowardsPlayer - this->actor.shape.rot.y;
                    }

                    this->unk_190 = 1.0f;
                    this->unk_194 = 4500.0f;

                    if (this->unk_150 == 0) {
                        D_80B7E11C = 1.3f - (this->unk_1AC * 0.00899f);
                    } else {
                        D_80B7E11C = 1.3f - (this->unk_1AC * 0.00899f * 1.4f);
                    }

                    Math_ApproachF(&this->actor.speedXZ, 2.0f, 1.0f, 0.5f);

                    if (this->unk_17A[1] == 0) {
                        this->unk_152 = 0;

                        if (D_80B7E080 < 2000) {
                            this->unk_17A[1] = (s16)Rand_ZeroFloat(50.0f) + 50;
                        } else if (D_80B7E080 < 3000) {
                            this->unk_17A[1] = (s16)Rand_ZeroFloat(20.0f) + 30;
                        } else {
                            this->unk_17A[1] = (s16)Rand_ZeroFloat(10.0f) + 25;
                        }
                    }
                }
            }

            if (D_80B7E074 != 0) {
                D_80B7E11C = 0.0f;
            }

            if (D_80B7E124 || (D_80B7E0B6 != 2)) {
                if (this->actor.speedXZ < 3.0f) {
                    if ((D_80B7E0AE & 8) != 0) {
                        sp100.x = -0.8f;
                    } else {
                        sp100.x = -0.75f;
                    }
                } else {
                    if ((D_80B7E0AE & 4) != 0) {
                        sp100.x = -0.9f;
                    } else {
                        sp100.x = -0.85f;
                    }
                }

                Math_ApproachF(&D_80B7A6C0, 35.0f, 0.1f, 3.5f);
                Math_ApproachF(&D_80B7A6BC, sp100.x, 0.3f, 0.1f);
            }

            sReelLinePos[LINE_SEG_COUNT - 1] = this->fishMouthPos;
            sp10C.x = sReelLinePos[LINE_SEG_COUNT - 1].x - sReelLinePos[LINE_SEG_COUNT - 2].x;
            sp10C.y = sReelLinePos[LINE_SEG_COUNT - 1].y - sReelLinePos[LINE_SEG_COUNT - 2].y;
            sp10C.z = sReelLinePos[LINE_SEG_COUNT - 1].z - sReelLinePos[LINE_SEG_COUNT - 2].z;

            if ((SQ(sp10C.x) + SQ(sp10C.y) + SQ(sp10C.z)) > SQ(20.0f)) {
                Math_ApproachF(&this->actor.world.pos.x, sReelLinePos[LINE_SEG_COUNT - 2].x, 0.2f,
                               2.0f * (this->actor.speedXZ * 1.5f));
                Math_ApproachF(&this->actor.world.pos.y, sReelLinePos[LINE_SEG_COUNT - 2].y, 0.2f,
                               2.0f * (this->actor.speedXZ * 1.5f) * 5.0f * 0.1f);
                Math_ApproachF(&this->actor.world.pos.z, sReelLinePos[LINE_SEG_COUNT - 2].z, 0.2f,
                               2.0f * (this->actor.speedXZ * 1.5f));
            }

            if (CHECK_BTN_ALL(input->cur.button, BTN_A) || (input->rel.stick_y < -30)) {
                if (D_80B7E116 < 100) {
                    D_80B7E116++;
                }
            } else {
                if (D_80B7E116 != 0) {
                    D_80B7E116--;
                }
            }

            if ((D_80B7A694 < 3) || ((D_80B7E074 != 0) && (D_80B7E080 > 50)) || (D_80B7E080 >= 6000) ||
                ((D_80B7E122 == 0) && (D_80B7E124 == 0)) || (D_80B7E116 == 0) ||
                (((D_80B7E0AE & 0x7F) == 0) && (Rand_ZeroOne() < 0.05f) && (D_80B7E0B6 != 2) && (KREG(69) == 0))) {
                D_80B7A67C = 20;

                if ((D_80B7E122 == 0) && (D_80B7E124 == 0)) {
                    D_80B7E086 = 0x4081;
                    if (((sLinkAge == 1) && (HIGH_SCORE(HS_FISHING) & 0x400)) ||
                        ((sLinkAge != 1) && (HIGH_SCORE(HS_FISHING) & 0x800))) {
                        D_80B7A67C = 0;
                    }
                } else {
                    D_80B7E086 = 0x4082;
                    func_800A9F6C(0.0f, 1, 3, 1);
                    Audio_QueueSeqCmd(0x100A00FF);
                }

                this->unk_158 = this->unk_15A = 0;
                this->unk_1A4 = 10000;
                this->unk_1A2 = 500;
                this->unk_17A[1] = 50;
                this->unk_17A[0] = 0;
                this->unk_190 = 1.0f;
                this->unk_194 = 3000.0f;

                if (D_80B7A694 == 4) {
                    D_80B7A694 = 3;
                }

                D_80B7E0A6 = 50;
                D_80B7E11C = 0.5f;
                this->unk_152 = 0;
            } else if (this->actor.xzDistToPlayer < (KREG(59) + 50.0f)) {
                this->unk_158 = 6;
                this->unk_17A[0] = 100;
                player->unk_860 = 3;
                func_800A9F6C(0.0f, 1, 3, 1);
                D_80B7E084++;
                func_80064520(globalCtx, &globalCtx->csCtx);
                D_80B7A6CC = 100;
                D_80B7FEC8 = 45.0f;
                D_80B7A694 = 5;
                this->unk_190 = 1.0f;
                this->unk_194 = 500.0f;
                this->unk_19C = 5000.0f;

                if (this->actor.world.pos.y <= WATER_SURFACE_Y(globalCtx)) {
                    func_80B71278(this, 1);
                    func_80B70A2C(this, globalCtx, true);
                }
                goto case_6;
            }
            break;

        case_6:
        case 6:
            Math_ApproachS(&this->unk_170, 0x2AF8, 2, 0xFA0);
            Math_ApproachF(&D_80B7FEC8, 15.0f, 0.05f, 0.75f);

            sp10C.x = D_80B7FEC8;
            if (sLinkAge != 1) {
                sp10C.y = 30.0f;
                sp10C.z = 55.0f;
            } else {
                sp10C.y = 10.0f;
                sp10C.z = 50.0f;
            }
            Matrix_RotateY((player->actor.shape.rot.y / 32768.0f) * M_PI, MTXMODE_NEW);
            Matrix_MultVec3f(&sp10C, &sCameraEye);

            sCameraEye.x += player->actor.world.pos.x;
            sCameraEye.y += player->actor.world.pos.y;
            sCameraEye.z += player->actor.world.pos.z;

            sCameraAt = player->actor.world.pos;
            if (sLinkAge != 1) {
                sCameraAt.y += 40.0f;
            } else {
                sCameraAt.y += 25.0f;
            }

            if (this->unk_17A[0] == 90) {
                Audio_QueueSeqCmd(NA_BGM_HEART_GET | 0x900);
                D_80B7A67C = 40;

                if (this->unk_150 == 0) {
                    D_80B7A678 = this->unk_1AC;

                    if (D_80B7A678 >= 75) {
                        D_80B7E086 = 0x409F;
                    } else if (D_80B7A678 >= 50) {
                        D_80B7E086 = 0x4091;
                    } else {
                        D_80B7E086 = 0x4083;
                    }
                } else {
                    D_80B7A678 = 2.0f * this->unk_1AC;
                    D_80B7E086 = 0x4099;
                }

                this->unk_1D5 = 0;
            }

            this->unk_160 = -0x4000;
            this->actor.shape.rot.y = player->actor.shape.rot.y + 0x5000;
            this->actor.shape.rot.x = this->actor.shape.rot.z = this->unk_162 = this->unk_164 = this->unk_16E = 0;

            sp10C.x = 4.0f;
            sp10C.y = -10.0f;
            sp10C.z = 5.0f;
            Matrix_MultVec3f(&sp10C, &sp100);
            Math_ApproachF(&this->actor.world.pos.x, player->bodyPartsPos[15].x + sp100.x, 1.0f, 6.0f);
            Math_ApproachF(&this->actor.world.pos.y, player->bodyPartsPos[15].y + sp100.y, 1.0f, 6.0f);
            Math_ApproachF(&this->actor.world.pos.z, player->bodyPartsPos[15].z + sp100.z, 1.0f, 6.0f);

            D_80B7E144 = 188.0f;

            if (this->unk_17A[0] <= 50) {
                switch (this->unk_1D5) {
                    case 0:
                        if ((Message_GetState(&globalCtx->msgCtx) == TEXT_STATE_CHOICE) ||
                            (Message_GetState(&globalCtx->msgCtx) == TEXT_STATE_NONE)) {
                            if (Message_ShouldAdvance(globalCtx)) {
                                Message_CloseTextbox(globalCtx);
                                if (globalCtx->msgCtx.choiceIndex == 0) {
                                    if (D_80B7A670 == 0.0f) {
                                        D_80B7A670 = this->unk_1AC;
                                        D_80B7E07C = this->unk_150;
                                        D_80B7E07E = D_80B7E0B6;
                                        Actor_Kill(&this->actor);
                                    } else if ((this->unk_150 == 0) && (D_80B7E07C == 0) &&
                                               ((s16)this->unk_1AC < (s16)D_80B7A670)) {
                                        this->unk_1D5 = 1;
                                        this->unk_17A[0] = 0x3C;
                                        Message_StartTextbox(globalCtx, 0x4098, NULL);
                                    } else {
                                        f32 temp1 = D_80B7A670;
                                        s16 temp2 = D_80B7E07C;
                                        D_80B7A670 = this->unk_1AC;
                                        D_80B7E07C = this->unk_150;
                                        D_80B7E07E = D_80B7E0B6;
                                        this->unk_1AC = temp1;
                                        this->unk_150 = temp2;
                                    }
                                }
                                if (this->unk_1D5 == 0) {
                                    D_80B7A694 = 0;
                                }
                            }
                        }
                        break;
                    case 1:
                        if ((Message_GetState(&globalCtx->msgCtx) == TEXT_STATE_CHOICE) ||
                            (Message_GetState(&globalCtx->msgCtx) == TEXT_STATE_NONE)) {
                            if (Message_ShouldAdvance(globalCtx)) {
                                Message_CloseTextbox(globalCtx);
                                if (globalCtx->msgCtx.choiceIndex != 0) {
                                    f32 temp1 = D_80B7A670;
                                    s16 temp2 = D_80B7E07C;
                                    D_80B7A670 = this->unk_1AC;
                                    D_80B7E07E = D_80B7E0B6;
                                    this->unk_1AC = temp1;
                                    this->unk_150 = temp2;
                                }
                                D_80B7A694 = 0;
                            }
                        }
                        break;
                }
            }

            if (D_80B7A694 == 0) {
                if (this->actor.update != NULL) {
                    this->unk_158 = this->unk_15A = 0;
                    this->unk_1A4 = 10000;
                    this->unk_1A2 = 500;
                    this->unk_17A[1] = 50;
                    this->unk_17A[0] = 0;
                    this->unk_190 = 1.0f;
                    this->unk_194 = 2000.0f;
                    SkelAnime_Free(&this->skelAnime, globalCtx);

                    if (this->unk_150 == 0) {
                        SkelAnime_InitFlex(globalCtx, &this->skelAnime, &gFishingFishSkel, &gFishingFishAnim, 0, 0, 0);
                        Animation_MorphToLoop(&this->skelAnime, &gFishingFishAnim, 0.0f);
                    } else {
                        SkelAnime_InitFlex(globalCtx, &this->skelAnime, &gFishingLoachSkel, &gFishingLoachAnim, 0, 0,
                                           0);
                        Animation_MorphToLoop(&this->skelAnime, &gFishingLoachAnim, 0.0f);
                    }
                }

                D_80B7E148 = 520.0f;
                D_80B7E144 = 195.0f;
                Audio_QueueSeqCmd(0x100A00FF);
                D_80B7E0A6 = 20;
                D_80B7A6CC = 3;
            }
            break;

        case 7:
            this->unk_151 = 50;
            sp134 = 5;
            this->unk_1B0 = 12288.0f;

            if (this->actor.params < 104) {
                this->unk_1B4 = sGroupFishes[this->actor.params - 100].pos;
                D_80B7A898 = 1;
            } else if (this->actor.params < 108) {
                this->unk_1B4 = sGroupFishes[this->actor.params - 100 + 16].pos;
                D_80B7A898 = 2;
            } else {
                this->unk_1B4 = sGroupFishes[this->actor.params - 100 + 32].pos;
                D_80B7A898 = 3;
            }

            Math_ApproachF(&this->actor.speedXZ, 5.0f, 1.0f, 1.0f);

            if (sp124 < 20.0f) {
                Math_ApproachS(&this->unk_170, 0x4E20, 2, 0xFA0);

                if ((this->unk_17A[2] == 0) && func_80B70A2C(this, globalCtx, false)) {
                    func_80B71278(this, Rand_ZeroFloat(1.99f));
                    this->unk_17A[2] = (s16)Rand_ZeroFloat(20.0f) + 20;
                }
            }

            if (this->unk_17A[3] == 0) {
                this->unk_158 = 10;
                this->unk_15A = 10;
            } else {
                func_80B70ED4(this, input);
                if (this->actor.xzDistToPlayer < (100.0f * sp118)) {
                    this->unk_15A = this->unk_158 = 0;
                    this->unk_1A4 = 500;
                    this->unk_1A2 = 200;
                    this->unk_17A[1] = 50;
                }
            }
            break;
    }

    Math_ApproachS(&this->unk_172, (Math_SinS(this->unk_15C * 0x1000) * 5000.0f) + 5000.0f, 2, 0x7D0);

    if (this->unk_158 != 6) {
        if (this->actor.world.pos.y > WATER_SURFACE_Y(globalCtx)) {
            this->unk_190 = 1.5f;
            this->unk_194 = 5000.0f;

            Math_ApproachS(&this->unk_16E, 0, 5, 0x7D0);

            spF4 = spF0 = spFA = 3;
            spF2 = spEE = 0x2000;

            this->unk_17A[2] = 0;
            this->unk_184 -= 1.0f;
        } else {
            Math_ApproachZeroF(&this->unk_184, 1.0f, 2.0f);
            if ((this->unk_158 != -1) && (this->unk_158 != -2) && (this->unk_158 != -25)) {
                this->unk_166 = 0;
            }

            this->unk_168 = this->unk_16A = 0;
            spF4 = spF0 = spFA = 4;
            spF2 = spEE = 0x2000;

            spF6 = Fishing_SmoothStepToS(&this->actor.world.rot.y, spFC, sp134, this->unk_1B0) * 3.0f;
            Math_ApproachS(&this->actor.world.rot.x, spFE, sp134, this->unk_1B0 * 0.5f);

            if (spF6 > 0x1F40) {
                spF6 = 0x1F40;
            } else if (spF6 < -0x1F40) {
                spF6 = -0x1F40;
            }

            if (this->actor.speedXZ >= 3.2f) {
                Math_ApproachS(&this->unk_16E, spF6, 2, 0x4E20);
            } else {
                Math_ApproachS(&this->unk_16E, spF6, 3, 0xBB8);
            }

            func_8002D908(&this->actor);
        }

        func_8002D7EC(&this->actor);

        this->actor.world.pos.y += (this->unk_184 * 1.5f);

        if (1) {}

        if (this->unk_152 != 0) {
            this->unk_168 = this->unk_154;
            this->unk_152--;
            if (this->unk_156 != 0) {
                spF0 = 5;
                spEE = 0x4000;
            } else {
                spF0 = 10;
                spEE = 0x800;
            }
            this->unk_166 = -0x500 - this->actor.shape.rot.x;
            spF4 = 5;
            spF2 = 0x4000;
        } else {
            this->unk_156 = 0;
        }

        Math_ApproachS(&this->unk_160, this->unk_166, spF4, spF2);
        Math_ApproachS(&this->unk_162, this->unk_168, spF0, spEE);
        Math_ApproachS(&this->unk_164, this->unk_16A, spFA, 0x2000);

        if (this->actor.speedXZ <= 0.5f) {
            Math_ApproachS(&this->actor.shape.rot.x, 0, 10, this->unk_178);
            Math_ApproachS(&this->unk_178, 0x500, 1, 0x20);
        } else {
            Math_ApproachS(&this->actor.shape.rot.x, -this->actor.world.rot.x, 10, 0x1000);
            this->unk_178 = 0;
        }

        this->actor.shape.rot.y = this->actor.world.rot.y;

        if ((this->unk_158 != -1) && (this->unk_158 != -2) && (this->unk_158 != -25)) {
            if ((this->actor.world.pos.y > WATER_SURFACE_Y(globalCtx)) &&
                (this->actor.prevPos.y <= WATER_SURFACE_Y(globalCtx))) {
                func_80B70A2C(this, globalCtx, true);
                func_80B71278(this, 1);
                this->unk_184 = this->actor.velocity.y;
                this->actor.velocity.y = 0.0f;
                this->unk_16A = Rand_CenteredFloat(32768.0f);
            } else if ((this->actor.world.pos.y < WATER_SURFACE_Y(globalCtx)) &&
                       (this->actor.prevPos.y >= WATER_SURFACE_Y(globalCtx))) {
                if (this->unk_184 < -5.0f) {
                    this->unk_184 = -5.0f;
                }
                this->actor.world.rot.x = -0xFA0;
                func_80B70A2C(this, globalCtx, true);
                this->unk_1D2 = 20;
                func_80B71278(this, 0);
            }
        }

        if ((this->actor.world.pos.y < WATER_SURFACE_Y(globalCtx)) &&
            (this->actor.world.pos.y > (WATER_SURFACE_Y(globalCtx) - 10.0f)) && ((this->unk_15C & 1) == 0) &&
            (this->actor.speedXZ > 0.0f)) {
            Vec3f pos = this->actor.world.pos;
            pos.y = WATER_SURFACE_Y(globalCtx);
            Fishing_SpawnRipple(&this->actor.projectedPos, globalCtx->specialEffects, &pos, 80.0f, 500.0f, 150, 90);
        }

        if ((this->actor.speedXZ > 0.0f) || (this->unk_158 == 5)) {
            f32 velocityY = this->actor.velocity.y;

            spD8 = this->unk_1AC * 0.1f;

            this->actor.world.pos.y -= spD8;
            this->actor.prevPos.y -= spD8;
            this->actor.velocity.y = -1.0f;
            Actor_UpdateBgCheckInfo(globalCtx, &this->actor, 30.0f, 30.0f, 100.0f, 0x45);
            this->actor.world.pos.y += spD8;
            this->actor.prevPos.y += spD8;

            this->actor.velocity.y = velocityY;

            if (this->actor.bgCheckFlags & 8) {
                this->unk_1A0 = 20;
            }

            if (this->actor.bgCheckFlags & 1) {
                if (this->actor.world.pos.y > WATER_SURFACE_Y(globalCtx)) {
                    this->unk_184 = Rand_ZeroFloat(3.0f) + 3.0f;
                    this->actor.velocity.x = this->actor.world.pos.x * -0.003f;
                    this->actor.velocity.z = this->actor.world.pos.z * -0.003f;

                    Audio_PlayActorSound2(&this->actor, NA_SE_EV_FISH_LEAP);
                    func_80B70CF0(this, globalCtx);

                    if (Rand_ZeroOne() < 0.5f) {
                        this->unk_16A = 0x4000;
                    } else {
                        this->unk_16A = -0x4000;
                    }

                    if (Rand_ZeroOne() < 0.5f) {
                        this->unk_166 = 0;
                    } else {
                        this->unk_166 = (s16)Rand_CenteredFloat(32.0f) + 0x8000;
                    }

                    this->unk_168 = (s16)Rand_CenteredFloat(16384.0f);
                    this->unk_190 = 1.0f;
                    this->unk_194 = 5000.0f;
                    this->unk_19C = 5000.0f;
                } else {
                    this->unk_184 = 0.0f;

                    if ((this->unk_158 == 5) && ((this->unk_15C & 1) == 0)) {
                        Vec3f pos;

                        pos.x = Rand_CenteredFloat(10.0f) + this->actor.world.pos.x;
                        pos.z = Rand_CenteredFloat(10.0f) + this->actor.world.pos.z;
                        pos.y = this->actor.floorHeight + 5.0f;
                        Fishing_SpawnWaterDust(&this->actor.projectedPos, globalCtx->specialEffects, &pos,
                                               (this->unk_1AC * 0.005f) + 0.15f);
                    }
                }
            }
        }
    }

    if (this->unk_1D2 != 0) {
        s16 i;
        Vec3f pos;
        f32 range = (this->unk_1AC * 0.075f) + 10.0f;

        this->unk_1D2--;

        for (i = 0; i < 2; i++) {
            pos.x = Rand_CenteredFloat(range) + this->actor.world.pos.x;
            pos.y = Rand_CenteredFloat(range) + this->actor.world.pos.y;
            pos.z = Rand_CenteredFloat(range) + this->actor.world.pos.z;
            Fishing_SpawnBubble(&this->actor.projectedPos, globalCtx->specialEffects, &pos,
                                Rand_ZeroFloat(0.035f) + 0.04f, 0);
        }
    }
}

s32 Fishing_FishOverrideLimbDraw(GlobalContext* globalCtx, s32 limbIndex, Gfx** dList, Vec3f* pos, Vec3s* rot,
                                 void* thisx) {
    Fishing* this = THIS;

    if (limbIndex == 0xD) {
        rot->z -= this->unk_170 - 11000;
    } else if ((limbIndex == 2) || (limbIndex == 3)) {
        rot->y += this->unk_16C;
    } else if (limbIndex == 4) {
        rot->y += this->unk_176;
    } else if (limbIndex == 0xE) {
        rot->y -= this->unk_172;
    } else if (limbIndex == 0xF) {
        rot->y += this->unk_172;
    } else if (limbIndex == 8) {
        rot->y += this->unk_174;
    } else if (limbIndex == 9) {
        rot->y -= this->unk_174;
    }

    return 0;
}

void Fishing_FishPostLimbDraw(GlobalContext* globalCtx, s32 limbIndex, Gfx** dList, Vec3s* rot, void* thisx) {
    Fishing* this = THIS;

    if (limbIndex == 0xD) {
        Matrix_MultVec3f(&sFishMouthOffset, &this->fishMouthPos);
    }
}

s32 Fishing_LoachOverrideLimbDraw(GlobalContext* globalCtx, s32 limbIndex, Gfx** dList, Vec3f* pos, Vec3s* rot,
                                  void* thisx) {
    Fishing* this = THIS;

    if (limbIndex == 3) {
        rot->y += this->unk_1CC[0];
    } else if (limbIndex == 4) {
        rot->y += this->unk_1CC[1];
    } else if (limbIndex == 5) {
        rot->y += this->unk_1CC[2];
    }

    return 0;
}

void Fishing_LoachPostLimbDraw(GlobalContext* globalCtx, s32 limbIndex, Gfx** dList, Vec3s* rot, void* thisx) {
    static Vec3f sLoachMouthOffset = { 500.0f, 500.0f, 0.0f };
    Fishing* this = THIS;

    if (limbIndex == 0xB) {
        Matrix_MultVec3f(&sLoachMouthOffset, &this->fishMouthPos);
    }
}

void Fishing_DrawFish(Actor* thisx, GlobalContext* globalCtx) {
    Fishing* this = THIS;

    func_80093D18(globalCtx->state.gfxCtx);

    Matrix_Translate(this->actor.world.pos.x, this->actor.world.pos.y, this->actor.world.pos.z, MTXMODE_NEW);
    Matrix_RotateY(((this->unk_162 + this->actor.shape.rot.y) / 32768.0f) * M_PI, MTXMODE_APPLY);
    Matrix_RotateX(((this->unk_160 + this->actor.shape.rot.x) / 32768.0f) * M_PI, MTXMODE_APPLY);
    Matrix_RotateZ(((this->unk_164 + this->actor.shape.rot.z) / 32768.0f) * M_PI, MTXMODE_APPLY);
    Matrix_Scale(this->actor.scale.x, this->actor.scale.y, this->actor.scale.z, MTXMODE_APPLY);

    if (this->unk_150 == 0) {
        Matrix_RotateY((this->unk_16C * (M_PI / 32768)) - (M_PI / 2), MTXMODE_APPLY);
        Matrix_Translate(0.0f, 0.0f, this->unk_16C * 10.0f * 0.01f, MTXMODE_APPLY);

        SkelAnime_DrawFlexOpa(globalCtx, this->skelAnime.skeleton, this->skelAnime.jointTable,
                              this->skelAnime.dListCount, Fishing_FishOverrideLimbDraw, Fishing_FishPostLimbDraw, this);
    } else {
        Matrix_Translate(0.0f, 0.0f, 3000.0f, MTXMODE_APPLY);
        Matrix_RotateY(this->unk_16C * (M_PI / 32768), MTXMODE_APPLY);
        Matrix_Translate(0.0f, 0.0f, -3000.0f, MTXMODE_APPLY);
        Matrix_RotateY(-(M_PI / 2), MTXMODE_APPLY);

        SkelAnime_DrawFlexOpa(globalCtx, this->skelAnime.skeleton, this->skelAnime.jointTable,
                              this->skelAnime.dListCount, Fishing_LoachOverrideLimbDraw, Fishing_LoachPostLimbDraw,
                              this);
    }
}

void Fishing_HandleReedContact(FishingProp* prop, Vec3f* entityPos) {
    f32 dx = prop->pos.x - entityPos->x;
    f32 dz = prop->pos.z - entityPos->z;
    f32 distXZ = sqrtf(SQ(dx) + SQ(dz));

    if (distXZ <= 20.0f) {
        prop->rotY = Math_Atan2F(dz, dx);

        Math_ApproachF(&prop->rotX, (20.0f - distXZ) * 0.03f, 0.2f, 0.2f);
    }
}

void Fishing_HandleLilyPadContact(FishingProp* prop, Vec3f* entityPos, u8 fishTimer) {
    f32 dx = prop->pos.x - entityPos->x;
    f32 dz = prop->pos.z - entityPos->z;
    f32 distXZ = sqrtf(SQ(dx) + SQ(dz));

    if (distXZ <= 40.0f) {
        Math_ApproachS(&prop->lilyPadAngle, Math_Atan2S(dz, dx), 10, 0x300);
    }

    if (fishTimer && (distXZ <= 60.0f)) {
        f32 heightTarget = 1.0f;

        if (fishTimer >= 21) {
            heightTarget = 1.5f;
        }

        Math_ApproachF(&prop->lilyPadOffset, heightTarget, 0.1f, 0.2f);
    }
}

void Fishing_UpdatePondProps(GlobalContext* globalCtx) {
    FishingProp* prop = &sPondProps[0];
    Player* player = GET_PLAYER(globalCtx);
    Actor* actor;
    s16 i;

    for (i = 0; i < POND_PROP_COUNT; i++) {
        if (prop->type != FS_PROP_NONE) {
            prop->shouldDraw = false;
            prop->timer++;

            SkinMatrix_Vec3fMtxFMultXYZW(&globalCtx->mf_11D60, &prop->pos, &prop->projectedPos, &sProjectedW);

            if ((prop->projectedPos.z < prop->drawDistance) &&
                (fabsf(prop->projectedPos.x) < (100.0f + prop->projectedPos.z))) {
                prop->shouldDraw = true;
            }

            if ((prop->projectedPos.z < 500.0f) && (fabsf(prop->projectedPos.x) < (100.0f + prop->projectedPos.z))) {
                if (prop->type == FS_PROP_REED) {
                    Fishing_HandleReedContact(prop, &player->actor.world.pos);

                    actor = globalCtx->actorCtx.actorLists[ACTORCAT_NPC].head;
                    while (actor != NULL) {
                        if (!((actor->id == ACTOR_FISHING) && (actor->params >= 100))) {
                            actor = actor->next;
                        } else {
                            Fishing_HandleReedContact(prop, &actor->world.pos);
                            actor = actor->next;
                        }
                    }

                    Math_ApproachZeroF(&prop->rotX, 0.05f, 0.05f);
                } else if (prop->type == FS_PROP_LILY_PAD) {
                    Fishing_HandleLilyPadContact(prop, &player->actor.world.pos, 0);

                    actor = globalCtx->actorCtx.actorLists[ACTORCAT_NPC].head;
                    while (actor != NULL) {
                        if (!((actor->id == ACTOR_FISHING) && (actor->params >= 100))) {
                            actor = actor->next;
                        } else {
                            Fishing_HandleLilyPadContact(prop, &actor->world.pos, ((Fishing*)actor)->unk_151);
                            actor = actor->next;
                        }
                    }

                    Math_ApproachS(&prop->lilyPadAngle, 0, 20, 80);
                    prop->pos.y =
                        (Math_SinS(prop->timer * 0x1000) * prop->lilyPadOffset) + (WATER_SURFACE_Y(globalCtx) + 2.0f);
                    Math_ApproachZeroF(&prop->lilyPadOffset, 0.1f, 0.02f);
                }
            }
        }

        prop++;
    }

    if (sCameraId == 0) {
        CollisionCheck_SetOC(globalCtx, &globalCtx->colChkCtx, &sFishingMain->collider.base);
    }
}

void Fishing_DrawPondProps(GlobalContext* globalCtx) {
    u8 flag = 0;
    FishingProp* prop = &sPondProps[0];
    s16 i;
    s32 pad;

    OPEN_DISPS(globalCtx->state.gfxCtx, "../z_fishing.c", 7704);

    Matrix_Push();

    for (i = 0; i < POND_PROP_COUNT; i++) {
        if (prop->type == FS_PROP_REED) {
            if (flag == 0) {
                gSPDisplayList(POLY_XLU_DISP++, gFishingReedMaterialDL);
                flag++;
            }

            if (prop->shouldDraw) {
                Matrix_Translate(prop->pos.x, prop->pos.y, prop->pos.z, MTXMODE_NEW);
                Matrix_Scale(prop->scale, prop->scale, prop->scale, MTXMODE_APPLY);
                Matrix_RotateY(prop->rotY, MTXMODE_APPLY);
                Matrix_RotateX(prop->rotX, MTXMODE_APPLY);
                Matrix_RotateY(prop->reedAngle, MTXMODE_APPLY);

                gSPMatrix(POLY_XLU_DISP++, Matrix_NewMtx(globalCtx->state.gfxCtx, "../z_fishing.c", 7726),
                          G_MTX_NOPUSH | G_MTX_LOAD | G_MTX_MODELVIEW);
                gSPDisplayList(POLY_XLU_DISP++, gFishingReedModelDL);
            }
        }

        prop++;
    }

    prop = &sPondProps[0];
    flag = 0;
    for (i = 0; i < POND_PROP_COUNT; i++) {
        if (prop->type == FS_PROP_WOOD_POST) {
            if (flag == 0) {
                gSPDisplayList(POLY_OPA_DISP++, gFishingWoodPostMaterialDL);
                flag++;
            }

            if (prop->shouldDraw) {
                Matrix_Translate(prop->pos.x, prop->pos.y, prop->pos.z, MTXMODE_NEW);
                Matrix_Scale(prop->scale, prop->scale, prop->scale, MTXMODE_APPLY);

                gSPMatrix(POLY_OPA_DISP++, Matrix_NewMtx(globalCtx->state.gfxCtx, "../z_fishing.c", 7748),
                          G_MTX_NOPUSH | G_MTX_LOAD | G_MTX_MODELVIEW);
                gSPDisplayList(POLY_OPA_DISP++, gFishingWoodPostModelDL);
            }
        }

        prop++;
    }

    prop = &sPondProps[0];
    flag = 0;
    for (i = 0; i < POND_PROP_COUNT; i++) {
        if (prop->type == FS_PROP_LILY_PAD) {
            if (flag == 0) {
                gSPDisplayList(POLY_XLU_DISP++, gFishingLilyPadMaterialDL);
                flag++;
            }

            if (prop->shouldDraw) {
                Matrix_Translate(prop->pos.x, prop->pos.y, prop->pos.z, MTXMODE_NEW);
                Matrix_Scale(prop->scale, 1.0f, prop->scale, MTXMODE_APPLY);
                Matrix_RotateY(prop->lilyPadAngle * (M_PI / 32768), MTXMODE_APPLY);
                Matrix_Translate(0.0f, 0.0f, 20.0f, MTXMODE_APPLY);
                Matrix_RotateY(prop->rotY, MTXMODE_APPLY);

                gSPMatrix(POLY_XLU_DISP++, Matrix_NewMtx(globalCtx->state.gfxCtx, "../z_fishing.c", 7774),
                          G_MTX_NOPUSH | G_MTX_LOAD | G_MTX_MODELVIEW);
                gSPDisplayList(POLY_XLU_DISP++, gFishingLilyPadModelDL);
            }
        }

        prop++;
    }

    prop = &sPondProps[0];
    flag = 0;
    for (i = 0; i < POND_PROP_COUNT; i++) {
        if (prop->type == FS_PROP_ROCK) {
            if (flag == 0) {
                gSPDisplayList(POLY_OPA_DISP++, gFishingRockMaterialDL);
                flag++;
            }

            if (prop->shouldDraw) {
                Matrix_Translate(prop->pos.x, prop->pos.y, prop->pos.z, MTXMODE_NEW);
                Matrix_Scale(prop->scale, prop->scale, prop->scale, MTXMODE_APPLY);
                Matrix_RotateY(prop->rotY, MTXMODE_APPLY);

                gSPMatrix(POLY_OPA_DISP++, Matrix_NewMtx(globalCtx->state.gfxCtx, "../z_fishing.c", 7798),
                          G_MTX_NOPUSH | G_MTX_LOAD | G_MTX_MODELVIEW);
                gSPDisplayList(POLY_OPA_DISP++, gFishingRockModelDL);
            }
        }

        prop++;
    }

    Matrix_Pop();

    CLOSE_DISPS(globalCtx->state.gfxCtx, "../z_fishing.c", 7805);
}

void Fishing_UpdateGroupFishes(GlobalContext* globalCtx) {
    s16 groupContactFlags = 0;
    Player* player = GET_PLAYER(globalCtx);
    FishingGroupFish* fish = &sGroupFishes[0];
    f32 dy;
    f32 dx;
    f32 dist;
    f32 dz;
    f32 offset;
    s16 groupIndex;
    s16 groupFlag;
    f32 spD8;
    s16 spD6;
    s16 spD4;
    s16 target;
    s16 i;
    Vec3f basePos[3];
    Vec3f ripplePos;
    Vec3f* refPos;
    f32 temp1;
    f32 temp2;

    if ((D_80B7E114 != 0) || (D_80B7A694 == 4)) {
        refPos = &sLurePos;
    } else {
        refPos = &player->actor.world.pos;
    }

    basePos[0].x = sinf(sFishGroupAngle1) * 720.0f;
    basePos[0].y = -35.0f;
    basePos[0].z = cosf(sFishGroupAngle1) * 720.0f;

    temp1 = refPos->x - basePos[0].x;
    temp2 = refPos->z - basePos[0].z;

    if ((SQ(temp1) + SQ(temp2)) < SQ(50.0f)) {
        sFishGroupAngle1 += 0.3f;
        groupContactFlags |= 1;
    } else if (D_80B7A898 != 0.0f) {
        sFishGroupAngle1 += 0.05f;
        basePos[0].y = WATER_SURFACE_Y(globalCtx) - 5.0f;
    } else {
        Math_ApproachF(&sFishGroupAngle1, 0.7f, 1.0f, 0.001f);
    }

    basePos[1].x = sinf(sFishGroupAngle2) * 720.0f;
    basePos[1].y = -35.0f;
    basePos[1].z = cosf(sFishGroupAngle2) * 720.0f;

    temp1 = refPos->x - basePos[1].x;
    temp2 = refPos->z - basePos[1].z;

    if ((SQ(temp1) + SQ(temp2)) < SQ(50.0f)) {
        sFishGroupAngle2 -= 0.3f;
        groupContactFlags |= 2;
    } else if (D_80B7A898 != 0.0f) {
        sFishGroupAngle2 -= 0.05f;
        basePos[1].y = WATER_SURFACE_Y(globalCtx) - 5.0f;
    } else {
        Math_ApproachF(&sFishGroupAngle2, 2.3f, 1.0f, 0.001f);
    }

    basePos[2].x = sinf(sFishGroupAngle3) * 720.0f;
    basePos[2].y = -35.0f;
    basePos[2].z = cosf(sFishGroupAngle3) * 720.0f;

    temp1 = refPos->x - basePos[2].x;
    temp2 = refPos->z - basePos[2].z;

    if ((SQ(temp1) + SQ(temp2)) < SQ(50.0f)) {
        sFishGroupAngle3 -= 0.3f;
        groupContactFlags |= 4;
    } else if (D_80B7A898 != 0.0f) {
        sFishGroupAngle3 -= 0.05f;
        basePos[2].y = WATER_SURFACE_Y(globalCtx) - 5.0f;
    } else {
        Math_ApproachF(&sFishGroupAngle3, 4.6f, 1.0f, 0.001f);
    }

    if (sLinkAge == 1) {
        spD8 = 0.8f;
    } else {
        spD8 = 1.0f;
    }

    for (i = 0; i < GROUP_FISH_COUNT; i++) {
        if (fish->type != FS_GROUP_FISH_NONE) {
            fish->timer++;

            SkinMatrix_Vec3fMtxFMultXYZW(&globalCtx->mf_11D60, &fish->pos, &fish->projectedPos, &sProjectedW);

            if ((fish->projectedPos.z < 400.0f) && (fabsf(fish->projectedPos.x) < (100.0f + fish->projectedPos.z))) {
                fish->shouldDraw = true;
            } else {
                fish->shouldDraw = false;
            }

            if (i <= 20) {
                groupIndex = 0;
                groupFlag = 1;
            } else if (i <= 40) {
                groupIndex = 1;
                groupFlag = 2;
            } else {
                groupIndex = 2;
                groupFlag = 4;
            }

            dx = fish->unk_10.x - fish->pos.x;
            dy = fish->unk_10.y - fish->pos.y;
            dz = fish->unk_10.z - fish->pos.z;
            spD4 = Math_Atan2S(dz, dx);
            dist = sqrtf(SQ(dx) + SQ(dz));
            spD6 = Math_Atan2S(dist, dy);

            if ((dist < 10.0f) || (((fish->timer % 32) == 0) && (Rand_ZeroOne() > 0.5f))) {
                fish->unk_10.y = basePos[groupIndex].y + Rand_CenteredFloat(10.0f);

                if (D_80B7A898 != 0.0f) {
                    fish->unk_10.x = basePos[groupIndex].x + Rand_CenteredFloat(200.0f);
                    fish->unk_10.z = basePos[groupIndex].z + Rand_CenteredFloat(200.0f);
                } else {
                    fish->unk_10.x = basePos[groupIndex].x + Rand_CenteredFloat(100.0f);
                    fish->unk_10.z = basePos[groupIndex].z + Rand_CenteredFloat(100.0f);
                }

                ripplePos = fish->pos;
                ripplePos.y = WATER_SURFACE_Y(globalCtx);
                Fishing_SpawnRipple(&fish->projectedPos, globalCtx->specialEffects, &ripplePos, 20.0f,
                                    Rand_ZeroFloat(50.0f) + 100.0f, 150, 90);

                if (fish->unk_28 < 1.5f) {
                    fish->unk_28 = 1.5f;
                }

                fish->unk_34 = 1.5f;
                fish->unk_38 = 1.0f;
            }

            target = Fishing_SmoothStepToS(&fish->unk_3E, spD4, 5, 0x4000) * 3.0f;
            if (target > 0x1F40) {
                target = 0x1F40;
            } else if (target < -0x1F40) {
                target = -0x1F40;
            }

            Math_ApproachS(&fish->unk_42, target, 3, 0x1388);

            offset = fish->unk_42 * -0.0001f;
            Math_ApproachS(&fish->unk_3C, spD6, 5, 0x4000);

            if (groupContactFlags & groupFlag) {
                fish->unk_38 = 1.0f;
                fish->unk_28 = 6.0f;
                fish->unk_34 = 2.0f;
            }

            if (D_80B7A898 != 0.0f) {
                fish->unk_38 = 1.0f;
                fish->unk_28 = 4.0f;
                fish->unk_34 = 2.0f;
            }

            Math_ApproachF(&fish->unk_28, 0.75f, 1.0f, 0.05f);

            temp1 = fish->unk_28 * spD8;
            temp2 = Math_CosS(fish->unk_3C) * temp1;

            fish->pos.x += temp2 * Math_SinS(fish->unk_3E);
            fish->pos.y += temp1 * Math_SinS(fish->unk_3C);
            fish->pos.z += temp2 * Math_CosS(fish->unk_3E);

            if (fish->shouldDraw) {
                Math_ApproachF(&fish->unk_34, 1.0f, 1.0f, 0.1f);
                Math_ApproachF(&fish->unk_38, 0.4f, 1.0f, 0.04f);
                fish->unk_30 += fish->unk_34;
                fish->unk_2C = (cosf(fish->unk_30) * fish->unk_38) + offset;
            }
        }

        fish++;
    }

    D_80B7A898 = 0.0f;
}

void Fishing_DrawGroupFishes(GlobalContext* globalCtx) {
    u8 flag = 0;
    FishingGroupFish* fish = &sGroupFishes[0];
    f32 scale;
    s16 i;
    s32 pad;

    if (sLinkAge == 1) {
        scale = 0.003325f;
    } else {
        scale = 0.00475f;
    }

    if (1) {}

    OPEN_DISPS(globalCtx->state.gfxCtx, "../z_fishing.c", 8048);

    for (i = 0; i < GROUP_FISH_COUNT; i++) {
        if (fish->type != FS_GROUP_FISH_NONE) {
            if (flag == 0) {
                gSPDisplayList(POLY_OPA_DISP++, gFishingGroupFishMaterialDL);
                gDPSetPrimColor(POLY_OPA_DISP++, 0, 0, 155, 155, 155, 255);
                flag++;
            }

            if (fish->shouldDraw) {
                Matrix_Translate(fish->pos.x, fish->pos.y, fish->pos.z, MTXMODE_NEW);
                Matrix_RotateY(((f32)fish->unk_3E * M_PI) / 32768.0f, MTXMODE_APPLY);
                Matrix_RotateX((-(f32)fish->unk_3C * M_PI) / 32768.0f, MTXMODE_APPLY);
                Matrix_Scale(fish->unk_2C * scale, scale, scale, MTXMODE_APPLY);

                gSPMatrix(POLY_OPA_DISP++, Matrix_NewMtx(globalCtx->state.gfxCtx, "../z_fishing.c", 8093),
                          G_MTX_NOPUSH | G_MTX_LOAD | G_MTX_MODELVIEW);
                gSPDisplayList(POLY_OPA_DISP++, gFishingGroupFishModelDL);
            }
        }
        fish++;
    }

    CLOSE_DISPS(globalCtx->state.gfxCtx, "../z_fishing.c", 8099);
}

static u16 D_80B7AFB8[] = { 0x4096, 0x408D, 0x408E, 0x408F, 0x4094, 0x4095 };

void Fishing_HandleOwnerDialog(Fishing* this, GlobalContext* globalCtx) {
    switch (this->unk_15C) {
        case 0:
            if (D_80B7E0AC == 0) {
                if (sLinkAge != 1) {
                    if ((HIGH_SCORE(HS_FISHING) & 0x100) && !(HIGH_SCORE(HS_FISHING) & 0x200)) {
                        this->actor.textId = 0x4093;
                    } else {
                        this->actor.textId = 0x407B;
                    }
                } else {
                    this->actor.textId = 0x407B;
                }
            } else if (D_80B7A68C == 0) {
                this->actor.textId = 0x4084;
            } else {
                this->actor.textId = 0x4097;
            }

            if (Actor_ProcessTalkRequest(&this->actor, globalCtx)) {
                if (D_80B7E0AC == 0) {
                    this->unk_15C = 1;
                    if (sLinkAge != 1) {
                        HIGH_SCORE(HS_FISHING) |= 0x200;
                    } else {
                        HIGH_SCORE(HS_FISHING) |= 0x100;
                    }
                } else {
                    this->unk_15C = 10;
                }
            } else {
                func_8002F2CC(&this->actor, globalCtx, 100.0f);
            }
            break;

        case 1:
            if ((Message_GetState(&globalCtx->msgCtx) == TEXT_STATE_CHOICE) && Message_ShouldAdvance(globalCtx)) {
                Message_CloseTextbox(globalCtx);

                switch (globalCtx->msgCtx.choiceIndex) {
                    case 0:
                        if (gSaveContext.rupees >= 20) {
                            Rupees_ChangeBy(-20);
                            if (func_800AA148() == 0) {
                                this->actor.textId = 0x407C;
                            } else {
                                this->actor.textId = 0x407D;
                            }
                            Message_ContinueTextbox(globalCtx, this->actor.textId);
                            this->unk_15C = 2;
                        } else {
                            Message_ContinueTextbox(globalCtx, 0x407E);
                            this->unk_15C = 3;
                        }
                        break;
                    case 1:
                        Message_ContinueTextbox(globalCtx, 0x2D);
                        this->unk_15C = 3;
                        break;
                }
            }
            break;

        case 2:
            if ((Message_GetState(&globalCtx->msgCtx) == TEXT_STATE_EVENT) && Message_ShouldAdvance(globalCtx)) {
                Message_CloseTextbox(globalCtx);
                Message_ContinueTextbox(globalCtx, 0x407F);
                this->unk_15C = 4;
            }
            break;

        case 3:
            if ((Message_GetState(&globalCtx->msgCtx) == TEXT_STATE_EVENT) && Message_ShouldAdvance(globalCtx)) {
                Message_CloseTextbox(globalCtx);
                this->unk_15C = 0;
            }
            if (Message_GetState(&globalCtx->msgCtx) == TEXT_STATE_DONE) {
                this->unk_15C = 0;
            }
            break;

        case 4:
            if ((Message_GetState(&globalCtx->msgCtx) == TEXT_STATE_CHOICE) && Message_ShouldAdvance(globalCtx)) {
                Message_CloseTextbox(globalCtx);

                switch (globalCtx->msgCtx.choiceIndex) {
                    case 0:
                        D_80B7A678 = D_80B7E078;
                        Message_ContinueTextbox(globalCtx, 0x4080);
                        this->unk_15C = 5;
                        break;
                    case 1:
                        Message_ContinueTextbox(globalCtx, 0x407F);
                        break;
                }
            }
            break;

        case 5:
            if ((Message_GetState(&globalCtx->msgCtx) == TEXT_STATE_EVENT) && Message_ShouldAdvance(globalCtx)) {
                Message_CloseTextbox(globalCtx);

                globalCtx->interfaceCtx.unk_260 = 1;
                globalCtx->startPlayerFishing(globalCtx);
                D_80B7E0AC = 1;
                D_80B7A684 = 20;
                this->unk_15C = 0;

                if ((HIGH_SCORE(HS_FISHING) & 0xFF0000) < 0xFF0000) {
                    HIGH_SCORE(HS_FISHING) += 0x10000;
                }
            }
            break;

        case 10:
            if (D_80B7A68C != 0) {
                if ((Message_GetState(&globalCtx->msgCtx) == TEXT_STATE_CHOICE) && Message_ShouldAdvance(globalCtx)) {
                    Message_CloseTextbox(globalCtx);

                    switch (globalCtx->msgCtx.choiceIndex) {
                        case 0:
                            Message_ContinueTextbox(globalCtx, 0x40B2);
                            D_80B7A688 = 1;
                            D_80B7A68C = 0;
                            this->unk_15C = 20;
                            break;
                        case 1:
                            this->unk_15C = 0;
                            break;
                    }
                }
            } else {
                if ((Message_GetState(&globalCtx->msgCtx) == TEXT_STATE_CHOICE) && Message_ShouldAdvance(globalCtx)) {
                    Message_CloseTextbox(globalCtx);

                    switch (globalCtx->msgCtx.choiceIndex) {
                        case 0:
                            if (D_80B7A670 == 0.0f) {
                                this->actor.textId = 0x408C;
                                this->unk_15C = 20;
                            } else if (D_80B7E07C == 0) {
                                D_80B7A678 = D_80B7A670;
                                if ((s16)D_80B7E078 < (s16)D_80B7A670) {
                                    if (D_80B7E07E == 2) {
                                        this->actor.textId = 0x40B0;
                                    } else {
                                        this->actor.textId = 0x4086;
                                    }
                                    this->unk_15C = 11;
                                } else {
                                    this->actor.textId = 0x408B;
                                    this->unk_15C = 20;
                                }
                            } else {
                                this->actor.textId = 0x409B;
                                this->unk_15C = 11;
                            }
                            Message_ContinueTextbox(globalCtx, this->actor.textId);
                            break;
                        case 1:
                            if (D_80B7A680 > 36000) {
                                D_80B7A680 = 30000;
                                Message_ContinueTextbox(globalCtx, 0x4088);
                            } else {
                                if (D_80B7E076 == 0) {
                                    if (D_80B7E082 == 0) {
                                        D_80B7E082++;
                                    }
                                }

                                if ((D_80B7E0B6 == 2) && (D_80B7AFB8[D_80B7E082] == 0x408D)) {
                                    Message_ContinueTextbox(globalCtx, 0x40AF);
                                } else {
                                    Message_ContinueTextbox(globalCtx, D_80B7AFB8[D_80B7E082]);
                                }

                                D_80B7E082++;

                                if (sLinkAge != 1) {
                                    if (D_80B7E082 >= 6) {
                                        D_80B7E082 = 0;
                                    }
                                } else {
                                    if (D_80B7E082 >= 4) {
                                        D_80B7E082 = 0;
                                    }
                                }
                            }
                            this->unk_15C = 0;
                            break;
                        case 2:
                            if (D_80B7E084 == 0) {
                                Message_ContinueTextbox(globalCtx, 0x4085);
                            } else if (sLinkAge == 1) {
                                Message_ContinueTextbox(globalCtx, 0x4092);
                            }
                            this->unk_15C = 22;
                            break;
                    }
                }
            }
            break;

        case 11:
            if (((Message_GetState(&globalCtx->msgCtx) == TEXT_STATE_EVENT) ||
                 (Message_GetState(&globalCtx->msgCtx) == TEXT_STATE_NONE)) &&
                Message_ShouldAdvance(globalCtx)) {
                s32 getItemId;

                Message_CloseTextbox(globalCtx);

                if (D_80B7E07C == 0) {
                    D_80B7E078 = D_80B7A670;
                    D_80B7A670 = 0.0f;

                    if (sLinkAge == 1) {
                        f32 temp;

                        HIGH_SCORE(HS_FISHING) &= 0xFFFFFF00;
                        HIGH_SCORE(HS_FISHING) |= (s32)D_80B7E078 & 0x7F;

                        temp = (HIGH_SCORE(HS_FISHING) & 0x7F000000) >> 0x18;
                        if (temp < D_80B7E078) {
                            HIGH_SCORE(HS_FISHING) &= 0xFFFFFF;
                            HIGH_SCORE(HS_FISHING) |= ((s32)D_80B7E078 & 0x7F) << 0x18;

                            if (D_80B7E07E == 2) {
                                HIGH_SCORE(HS_FISHING) |= 0x80000000;
                            }
                        }

                        if (D_80B7E07E == 2) {
                            HIGH_SCORE(HS_FISHING) |= 0x80;
                            this->unk_15C = 0;
                            break;
                        }
                    } else {
                        HIGH_SCORE(HS_FISHING) &= 0xFFFFFF;
                        HIGH_SCORE(HS_FISHING) |= ((s32)D_80B7E078 & 0x7F) << 0x18;

                        if (D_80B7E07E == 2) {
                            HIGH_SCORE(HS_FISHING) |= 0x80000000;
                            this->unk_15C = 0;
                            break;
                        }
                    }

                    if (D_80B7E078 >= 60.0f) {
                        getItemId = GI_RUPEE_PURPLE;
                    } else if (D_80B7E078 >= 50.0f) {
                        getItemId = GI_RUPEE_RED;
                    } else if (D_80B7E078 >= 40.0f) {
                        getItemId = GI_RUPEE_BLUE;
                    } else {
                        getItemId = GI_RUPEE_GREEN;
                    }

                    if (sLinkAge == 1) {
                        if ((D_80B7E078 >= 50.0f) && !(HIGH_SCORE(HS_FISHING) & 0x400)) {
                            HIGH_SCORE(HS_FISHING) |= 0x400;
                            getItemId = GI_HEART_PIECE;
                            sSinkingLureLocation = (u8)Rand_ZeroFloat(3.999f) + 1;
                        }
                    } else {
                        if ((D_80B7E078 >= 60.0f) && !(HIGH_SCORE(HS_FISHING) & 0x800)) {
                            HIGH_SCORE(HS_FISHING) |= 0x800;
                            getItemId = GI_SCALE_GOLD;
                            sSinkingLureLocation = (u8)Rand_ZeroFloat(3.999f) + 1;
                        }
                    }
                } else {
                    getItemId = GI_RUPEE_PURPLE;
                    D_80B7A670 = 0.0f;
                }

                this->actor.parent = NULL;
                func_8002F434(&this->actor, globalCtx, getItemId, 2000.0f, 1000.0f);
                this->unk_15C = 23;
            }
            break;

        case 20:
            if ((Message_GetState(&globalCtx->msgCtx) == TEXT_STATE_EVENT) && Message_ShouldAdvance(globalCtx)) {
                Message_CloseTextbox(globalCtx);
                this->unk_15C = 0;
            }
            break;

        case 21:
            if ((Message_GetState(&globalCtx->msgCtx) == TEXT_STATE_CHOICE) && Message_ShouldAdvance(globalCtx)) {
                Message_CloseTextbox(globalCtx);

                switch (globalCtx->msgCtx.choiceIndex) {
                    case 0:
                        this->unk_15C = 0;
                        break;
                    case 1:
                        if (D_80B7E084 == 0) {
                            Message_ContinueTextbox(globalCtx, 0x4085);
                        } else if (sLinkAge == 1) {
                            Message_ContinueTextbox(globalCtx, 0x4092);
                        }
                        this->unk_15C = 22;
                        break;
                }
            }
            break;

        case 22:
            if (globalCtx) {}

            if (Message_GetState(&globalCtx->msgCtx) == TEXT_STATE_NONE) {
                this->unk_15C = 0;
                if (D_80B7A68C != 0) {
                    D_80B7A688 = 1;
                    D_80B7A68C = 0;
                }
                D_80B7E0AC = 0;
                globalCtx->interfaceCtx.unk_260 = 0;
            }
            break;

        case 23:
            D_80B7A674 = false;
            if (Actor_HasParent(&this->actor, globalCtx)) {
                this->unk_15C = 24;
            } else {
                func_8002F434(&this->actor, globalCtx, GI_SCALE_GOLD, 2000.0f, 1000.0f);
            }
            break;

        case 24:
            D_80B7A674 = false;
            if ((Message_GetState(&globalCtx->msgCtx) == TEXT_STATE_DONE) && Message_ShouldAdvance(globalCtx)) {
                if (D_80B7E07C == 0) {
                    this->unk_15C = 0;
                } else {
                    Message_StartTextbox(globalCtx, 0x409C, NULL);
                    this->unk_15C = 20;
                }
            }
            break;
    }
}

static s16 D_80B7AFC4[] = { 0, 1, 2, 2, 1 };

static Vec3f sStreamSoundPos = { 670.0f, 0.0f, -600.0f };

static Vec3s sSinkingLureLocationPos[] = {
    { -364, -30, -269 },
    { 1129, 3, -855 },
    { -480, 0, -1055 },
    { 553, -48, -508 },
};

void Fishing_UpdateOwner(Actor* thisx, GlobalContext* globalCtx2) {
    GlobalContext* globalCtx = globalCtx2;
    Fishing* this = THIS;
    Vec3f sp114;
    Vec3f sp108;
    Vec3f spFC;
    s16 headRotTarget;
    s16 playerShadowAlpha;
    f32 target;
    f32 camAtFraction;
    f32 lureDistXZ;
    s32 pad;
    Player* player = GET_PLAYER(globalCtx);
    Input* input = &globalCtx->state.input[0];

    if (0) {
        // Strings existing only in rodata
        osSyncPrintf(VT_FGCOL(GREEN));
        osSyncPrintf(VT_FGCOL(YELLOW));
        osSyncPrintf("plays %x\n");
        osSyncPrintf("ys %x\n");
        osSyncPrintf(VT_RST);
    }

    playerShadowAlpha = player->actor.shape.shadowAlpha;

    if ((SQ(player->actor.world.pos.x) + SQ(player->actor.world.pos.z)) < SQ(920.0f)) {
        Math_ApproachS(&playerShadowAlpha, 0, 1, 40);
    } else {
        Math_ApproachS(&playerShadowAlpha, 200, 1, 40);
    }

    player->actor.shape.shadowAlpha = playerShadowAlpha;

    SkelAnime_Update(&this->skelAnime);

<<<<<<< HEAD
    if ((D_80B7A684 != 0) || (func_8010BDBC(&globalCtx->msgCtx) != 0)) {
        this->actor.flags &= ~ACTOR_FLAG_0;
=======
    if ((D_80B7A684 != 0) || (Message_GetState(&globalCtx->msgCtx) != TEXT_STATE_NONE)) {
        this->actor.flags &= ~1;
>>>>>>> d9c1dffe
    } else {
        this->actor.flags |= ACTOR_FLAG_0 | ACTOR_FLAG_5;
    }

    if ((this->actor.xzDistToPlayer < 120.0f) || (Message_GetState(&globalCtx->msgCtx) != TEXT_STATE_NONE)) {
        headRotTarget = this->actor.shape.rot.y - this->actor.yawTowardsPlayer;
    } else {
        headRotTarget = 0;
    }

    if (headRotTarget > 0x2710) {
        headRotTarget = 0x2710;
    } else if (headRotTarget < -0x2710) {
        headRotTarget = -0x2710;
    }

    Math_ApproachS(&this->unk_164, headRotTarget, 3, 0x1388);

    if (((globalCtx->gameplayFrames % 32) == 0) && (Rand_ZeroOne() < 0.3f)) {
        this->unk_162 = 4;
    }

    this->unk_160 = D_80B7AFC4[this->unk_162];

    if (this->unk_162 != 0) {
        this->unk_162--;
    }

    if (D_80B7A684 != 0) {
        D_80B7A684--;
    }

    if ((D_80B7A68C == 0) && (D_80B7E0B6 != 2) && (D_80B7A694 > 0) && (D_80B7A688 == 1) && (D_80B7A684 == 0)) {
        f32 dx = sOwnerHeadPos.x - sLurePos.x;
        f32 dy = sOwnerHeadPos.y - sLurePos.y;
        f32 dz = sOwnerHeadPos.z - sLurePos.z;

        if ((sqrtf(SQ(dx) + SQ(dy) + SQ(dz)) < 25.0f) || (KREG(77) > 0)) {
            KREG(77) = 0;
            D_80B7A688 = 0;
            D_80B7A68C = 1;
            Message_StartTextbox(globalCtx, 0x4087, NULL);
        }
    }

    if (D_80B7A688 == 0) {
        HIGH_SCORE(HS_FISHING) |= 0x1000;
    } else if (D_80B7A688 == 1) {
        HIGH_SCORE(HS_FISHING) &= ~0x1000;
    }

    if (KREG(77) < 0) {
        KREG(77) = 0;
        D_80B7A690 = 1;
    }

    if (D_80B7A67C != 0) {
        D_80B7A67C--;
        if (D_80B7A67C == 0) {
            Message_StartTextbox(globalCtx, D_80B7E086, NULL);
        }
    }

    Fishing_HandleOwnerDialog(this, globalCtx);

    D_80B7E14C = 0.0015f;
    D_80B7A680++;

    if ((D_80B7E0AC != 0) && D_80B7A674) {
        Fishing_UpdateLure(this, globalCtx);
    }

    Fishing_UpdateEffects(globalCtx->specialEffects, globalCtx);
    Fishing_UpdatePondProps(globalCtx);
    Fishing_UpdateGroupFishes(globalCtx);

    if ((D_80B7E0AC != 0) && (D_80B7A6CC == 0) && (player->actor.world.pos.z > 1360.0f) &&
        (fabsf(player->actor.world.pos.x) < 25.0f)) {
        player->actor.world.pos.z = 1360.0f;
        player->actor.speedXZ = 0.0f;

        if (D_80B7A6D0 == 0) {
            D_80B7A6CC = 10;
        }
    }

    if ((sSinkingLureLocation != 0) &&
        (fabsf(player->actor.world.pos.x - sSinkingLureLocationPos[sSinkingLureLocation - 1].x) < 25.0f) &&
        (fabsf(player->actor.world.pos.y - sSinkingLureLocationPos[sSinkingLureLocation - 1].y) < 10.0f) &&
        (fabsf(player->actor.world.pos.z - sSinkingLureLocationPos[sSinkingLureLocation - 1].z) < 25.0f)) {
        sSinkingLureLocation = 0;
        D_80B7A6CC = 20;
        func_800A9F6C(0.0f, 150, 10, 10);
        func_80078884(NA_SE_SY_TRE_BOX_APPEAR);
        Audio_QueueSeqCmd(0x101400FF);
    }

    if (KREG(0) != 0) {
        KREG(0) = 0;
        D_80B7E0B6 = 0;
        D_80B7A6CC = 20;
        func_800A9F6C(0.0f, 150, 10, 10);
        func_80078884(NA_SE_SY_TRE_BOX_APPEAR);
        Audio_QueueSeqCmd(0x101400FF);
    }

    if (D_80B7A6D0 != 0) {
        D_80B7A6D0--;
    }

    switch (D_80B7A6CC) {
        case 0:
            break;

        case 1: {
            Camera* camera;

            sCameraId = Gameplay_CreateSubCamera(globalCtx);
            Gameplay_ChangeCameraStatus(globalCtx, MAIN_CAM, CAM_STAT_WAIT);
            Gameplay_ChangeCameraStatus(globalCtx, sCameraId, CAM_STAT_ACTIVE);
            camera = Gameplay_GetCamera(globalCtx, MAIN_CAM);
            sCameraEye.x = camera->eye.x;
            sCameraEye.y = camera->eye.y;
            sCameraEye.z = camera->eye.z;
            sCameraAt.x = camera->at.x;
            sCameraAt.y = camera->at.y;
            sCameraAt.z = camera->at.z;
            D_80B7A6CC = 2;
            Interface_ChangeAlpha(12);
            D_80B7FECC = 0.0f;
            // fallthrough
        }

        case 2:
            ShrinkWindow_SetVal(0x1B);

            spFC.x = sLurePos.x - player->actor.world.pos.x;
            spFC.z = sLurePos.z - player->actor.world.pos.z;
            lureDistXZ = sqrtf(SQ(spFC.x) + SQ(spFC.z));
            Matrix_RotateY(Math_Atan2F(spFC.z, spFC.x), MTXMODE_NEW);

            sp114.x = 0.0f;
            sp114.y = 0.0f;
            sp114.z = 100.0f;
            Matrix_MultVec3f(&sp114, &spFC);

            if (D_80B7A694 == 1) {
                camAtFraction = 0.2f;
            } else {
                camAtFraction = 0.1f;
            }

            Math_ApproachF(&sCameraAt.x, sLurePos.x, camAtFraction, fabsf(spFC.x) * D_80B7FECC);
            Math_ApproachF(&sCameraAt.y, sLurePos.y, camAtFraction, 50.0f * D_80B7FECC);
            Math_ApproachF(&sCameraAt.z, sLurePos.z, camAtFraction, fabsf(spFC.z) * D_80B7FECC);

            sp114.x = 0.0f - D_80B7FED0;
            if (sLinkAge != 1) {
                sp114.y = 80.0f;
            } else {
                sp114.y = 55.0f;
            }
            sp114.z = -80.0f;

            Matrix_MultVec3f(&sp114, &sp108);
            sp108.x += player->actor.world.pos.x;
            sp108.y += player->actor.world.pos.y;
            sp108.z += player->actor.world.pos.z;

            Math_ApproachF(&D_80B7FED0, 30.0f, 0.1f, 0.4f);

            if (CHECK_BTN_ALL(input->press.button, BTN_Z)) {
                if ((D_80B7E088 >= 0) && (D_80B7E122 == 0)) {
                    D_80B7E088++;

                    if (D_80B7E088 >= 4) {
                        D_80B7E088 = 0;
                    }

                    if ((D_80B7E088 == 0) || (D_80B7E088 == 3)) {
                        func_80078884(NA_SE_SY_CAMERA_ZOOM_DOWN);
                    } else {
                        func_80078884(NA_SE_SY_CAMERA_ZOOM_UP);
                    }
                }
            }

            if (D_80B7A694 >= 3) {
                if (lureDistXZ < 110.0f) {
                    D_80B7E088 = -1;
                } else if ((lureDistXZ > 300.0f) && (D_80B7E088 < 0)) {
                    D_80B7E088 = 0;
                }
            }

            if (D_80B7E088 > 0) {
                f32 dist;
                f32 offset;
                f32 factor;

                dist = sqrtf(SQ(spFC.x) + SQ(spFC.z)) * 0.001f;
                if (dist > 1.0f) {
                    dist = 1.0f;
                }
                if (D_80B7E088 == 2) {
                    offset = 0.3f;
                } else {
                    offset = 0.1f;
                }
                factor = 0.4f + offset + (dist * 0.4f);

                sp108.x += (sLurePos.x - sp108.x) * factor;
                sp108.y += ((sLurePos.y - sp108.y) * factor) + 20.0f;
                sp108.z += (sLurePos.z - sp108.z) * factor;
                D_80B7E14C = 0.0005000001f;
            }

            sp114.x = 0.0f;
            sp114.y = 0.0f;
            sp114.z = 100.0f;
            Matrix_MultVec3f(&sp114, &spFC);

            Math_ApproachF(&sCameraEye.x, sp108.x, 0.3f, fabsf(spFC.x) * D_80B7FECC);
            Math_ApproachF(&sCameraEye.y, sp108.y, 0.3f, 20.0f * D_80B7FECC);
            Math_ApproachF(&sCameraEye.z, sp108.z, 0.3f, fabsf(spFC.z) * D_80B7FECC);
            break;

        case 3: {
            Camera* camera = Gameplay_GetCamera(globalCtx, MAIN_CAM);

            camera->eye = sCameraEye;
            camera->eyeNext = sCameraEye;
            camera->at = sCameraAt;
            func_800C08AC(globalCtx, sCameraId, 0);
            func_80064534(globalCtx, &globalCtx->csCtx);
            D_80B7A6CC = 0;
            sCameraId = 0;
            Environment_EnableUnderwaterLights(globalCtx, 0);
            globalCtx->envCtx.adjFogNear = 0;
            player->unk_860 = -5;
            D_80B7E0B0 = 5;
            break;
        }

        case 10: {
            Camera* camera;

            func_80064520(globalCtx, &globalCtx->csCtx);
            sCameraId = Gameplay_CreateSubCamera(globalCtx);
            Gameplay_ChangeCameraStatus(globalCtx, MAIN_CAM, CAM_STAT_WAIT);
            Gameplay_ChangeCameraStatus(globalCtx, sCameraId, CAM_STAT_ACTIVE);
            func_8002DF54(globalCtx, &this->actor, 5);
            camera = Gameplay_GetCamera(globalCtx, MAIN_CAM);
            sCameraEye.x = camera->eye.x;
            sCameraEye.y = camera->eye.y;
            sCameraEye.z = camera->eye.z;
            sCameraAt.x = camera->at.x;
            sCameraAt.y = camera->at.y;
            sCameraAt.z = camera->at.z;
            Message_StartTextbox(globalCtx, 0x409E, NULL);
            D_80B7A6CC = 11;
            func_800A9F6C(0.0f, 150, 10, 10);
            // fallthrough
        }

        case 11:
            player->actor.world.pos.z = 1360.0f;
            player->actor.speedXZ = 0.0f;

            if (Message_GetState(&globalCtx->msgCtx) == TEXT_STATE_NONE) {
                Camera* camera = Gameplay_GetCamera(globalCtx, MAIN_CAM);

                camera->eye = sCameraEye;
                camera->eyeNext = sCameraEye;
                camera->at = sCameraAt;
                func_800C08AC(globalCtx, sCameraId, 0);
                func_80064534(globalCtx, &globalCtx->csCtx);
                func_8002DF54(globalCtx, &this->actor, 7);
                D_80B7A6CC = 0;
                sCameraId = 0;
                D_80B7A6D0 = 30;
                Environment_EnableUnderwaterLights(globalCtx, 0);
                globalCtx->envCtx.adjFogNear = 0;
            }
            break;

        case 20: {
            Camera* camera;

            func_80064520(globalCtx, &globalCtx->csCtx);
            sCameraId = Gameplay_CreateSubCamera(globalCtx);
            Gameplay_ChangeCameraStatus(globalCtx, MAIN_CAM, CAM_STAT_WAIT);
            Gameplay_ChangeCameraStatus(globalCtx, sCameraId, CAM_STAT_ACTIVE);
            func_8002DF54(globalCtx, &this->actor, 5);
            camera = Gameplay_GetCamera(globalCtx, MAIN_CAM);
            sCameraEye.x = camera->eye.x;
            sCameraEye.y = camera->eye.y;
            sCameraEye.z = camera->eye.z;
            sCameraAt.x = camera->at.x;
            sCameraAt.y = camera->at.y;
            sCameraAt.z = camera->at.z;
            Message_StartTextbox(globalCtx, 0x409A, NULL);
            D_80B7A6CC = 21;
            D_80B7FEC8 = 45.0f;
            D_80B7A6D0 = 10;
            // fallthrough
        }

        case 21:
            if ((D_80B7A6D0 == 0) && Message_ShouldAdvance(globalCtx)) {
                D_80B7A6CC = 22;
                D_80B7A6D0 = 40;
                func_8002DF54(globalCtx, &this->actor, 0x1C);
                D_80B7FEE4 = 0.0f;
            }
            break;

        case 22:
            if (D_80B7A6D0 == 30) {
                Audio_QueueSeqCmd(NA_BGM_ITEM_GET | 0x900);
            }

            D_80B7A6D4 = 1;

            Math_ApproachF(&D_80B7FEE4, 71.0f, 0.5f, 3.0f);
            Matrix_RotateY((player->actor.shape.rot.y / 32768.0f) * M_PI, MTXMODE_NEW);

            sp114.x = Math_SinS(globalCtx->gameplayFrames * 0x1000);
            sp114.y = D_80B7FEE4;
            sp114.z = -5.0f;
            if (sLinkAge == 1) {
                sp114.y -= 20.0f;
            }

            Matrix_MultVec3f(&sp114, &sp108);

            sSinkingLureBasePos.x = player->actor.world.pos.x + sp108.x;
            sSinkingLureBasePos.y = player->actor.world.pos.y + sp108.y;
            sSinkingLureBasePos.z = player->actor.world.pos.z + sp108.z;

            Math_ApproachF(&D_80B7FEC8, 15.0f, 0.1f, 0.75f);

            sp114.x = D_80B7FEC8 - 15.0f;

            if (sLinkAge != 1) {
                sp114.y = 60.0f;
                sp114.z = -30.0f;
            } else {
                sp114.y = 40.0f;
                sp114.z = -35.0f;
            }

            Matrix_MultVec3f(&sp114, &sCameraEye);
            sCameraEye.x += player->actor.world.pos.x;
            sCameraEye.y += player->actor.world.pos.y;
            sCameraEye.z += player->actor.world.pos.z;

            sCameraAt = player->actor.world.pos;
            if (sLinkAge != 1) {
                sCameraAt.y += 62.0f;
            } else {
                sCameraAt.y += 40.0f;
            }

            if (D_80B7A6D0 == 0) {
                if ((Message_GetState(&globalCtx->msgCtx) == TEXT_STATE_CHOICE) ||
                    (Message_GetState(&globalCtx->msgCtx) == TEXT_STATE_NONE)) {
                    if (Message_ShouldAdvance(globalCtx)) {
                        Camera* camera = Gameplay_GetCamera(globalCtx, MAIN_CAM);

                        Message_CloseTextbox(globalCtx);
                        if (globalCtx->msgCtx.choiceIndex == 0) {
                            D_80B7E0B6 = 2;
                            D_80B7E082 = 0;
                        }

                        camera->eye = sCameraEye;
                        camera->eyeNext = sCameraEye;
                        camera->at = sCameraAt;
                        func_800C08AC(globalCtx, sCameraId, 0);
                        func_80064534(globalCtx, &globalCtx->csCtx);
                        func_8002DF54(globalCtx, &this->actor, 7);
                        D_80B7A6CC = 0;
                        sCameraId = 0;
                        player->unk_860 = -5;
                        D_80B7E0B0 = 5;
                        D_80B7A6D4 = 0;
                        D_80B7E0A6 = 20;
                        Environment_EnableUnderwaterLights(globalCtx, 0);
                        globalCtx->envCtx.adjFogNear = 0;
                    }
                }
            }
            break;

        case 100:
            break;
    }

    if (sCameraId != 0) {
        Gameplay_CameraSetAtEye(globalCtx, sCameraId, &sCameraAt, &sCameraEye);
        Math_ApproachF(&D_80B7FECC, 1.0f, 1.0f, 0.02f);

        if (sCameraEye.y <= (WATER_SURFACE_Y(globalCtx) + 1.0f)) {
            Environment_EnableUnderwaterLights(globalCtx, 1);
            if (D_80B7E076 != 0) {
                globalCtx->envCtx.adjFogNear = -0xB2;
            } else {
                globalCtx->envCtx.adjFogNear = -0x2E;
            }
        } else {
            Environment_EnableUnderwaterLights(globalCtx, 0);
            globalCtx->envCtx.adjFogNear = 0;
        }
    }

    if ((player->actor.floorHeight < (WATER_SURFACE_Y(globalCtx) - 3.0f)) &&
        (player->actor.world.pos.y < (player->actor.floorHeight + 3.0f)) && (player->actor.speedXZ > 1.0f) &&
        ((globalCtx->gameplayFrames % 2) == 0)) {
        Vec3f pos;

        pos.x = Rand_CenteredFloat(20.0f) + player->actor.world.pos.x;
        pos.z = Rand_CenteredFloat(20.0f) + player->actor.world.pos.z;
        pos.y = player->actor.floorHeight + 5.0f;
        Fishing_SpawnWaterDust(NULL, globalCtx->specialEffects, &pos, 0.5f);
    }

    if ((player->actor.floorHeight < WATER_SURFACE_Y(globalCtx)) &&
        (player->actor.floorHeight > (WATER_SURFACE_Y(globalCtx) - 10.0f)) && (player->actor.speedXZ >= 4.0f) &&
        ((globalCtx->gameplayFrames % 4) == 0)) {
        s16 i;

        for (i = 0; i < 10; i++) {
            Vec3f pos;
            Vec3f vel;
            f32 speedXZ;
            f32 angle;

            speedXZ = Rand_ZeroFloat(1.5f) + 1.5f;
            angle = Rand_ZeroFloat(6.28f);

            vel.x = sinf(angle) * speedXZ;
            vel.z = cosf(angle) * speedXZ;
            vel.y = Rand_ZeroFloat(3.0f) + 2.0f;

            pos = player->actor.world.pos;
            pos.x += 2.0f * vel.x;
            pos.y = WATER_SURFACE_Y(globalCtx);
            pos.z += 2.0f * vel.z;
            Fishing_SpawnDustSplash(NULL, globalCtx->specialEffects, &pos, &vel, Rand_ZeroFloat(0.01f) + 0.020000001f);
        }
    }

    if (sREG(15) != 0) {
        if (D_80B7A654 != (sREG(15) - 1)) {
            if (D_80B7A654 == 0) {
                globalCtx->envCtx.gloomySkyMode = 1;
            } else {
                globalCtx->envCtx.gloomySkyMode = 2;
            }
        }

        D_80B7A654 = sREG(15) - 1;
    }

    if (sREG(14) == 1) {
        globalCtx->envCtx.gloomySkyMode = 1;
    }
    if (sREG(14) == -1) {
        globalCtx->envCtx.gloomySkyMode = 2;
    }

    sREG(14) = 0;

    osSyncPrintf(VT_FGCOL(GREEN));
    osSyncPrintf("zelda_time %x\n", ((void)0, gSaveContext.dayTime));
    osSyncPrintf(VT_RST);

    if (D_80B7E077 >= 2) {
        D_80B7E077--;
    }

    if ((D_80B7E077 == 1) && (Message_GetState(&globalCtx->msgCtx) == TEXT_STATE_NONE) &&
        ((D_80B7A680 & 0xFFF) == 0xFFF)) {
        D_80B7E077 = 200;

        if (Rand_ZeroOne() < 0.5f) {
            D_80B7A654 = (u8)Rand_ZeroFloat(10.0f) + 5;
            globalCtx->envCtx.gloomySkyMode = 1;
        } else {
            D_80B7A654 = 0;
            globalCtx->envCtx.gloomySkyMode = 2;
        }
    }

    Math_ApproachF(&D_80B7A650, D_80B7A654, 1.0f, 0.05f);

    if (D_80B7A650 > 0.0f) {
        target = (D_80B7A650 * 0.03f) + 0.8f;
        if (target > 1.2f) {
            target = 1.2f;
        }
        Math_ApproachF(&D_80B7A668, target, 1.0f, 0.01f);
    }

    target = (10.0f - D_80B7A650) * 150.1f;
    if (target < 0.0f) {
        target = 0.0f;
    }
    if (1) {}
    if (1) {}
    Math_ApproachF(&D_80B7A65C.z, target, 1.0f, 5.0f);

    if (D_80B7A65C.z < 1500.0f) {
        func_800F436C(&D_80B7A65C, NA_SE_EV_RAIN - SFX_FLAG, D_80B7A668);
    }

    if (D_80B7A654 != 0) {
        Math_ApproachF(&D_80B7A658, -200.0f, 1.0f, 2.0f);
    } else {
        Math_ApproachZeroF(&D_80B7A658, 1.0f, 2.0f);
    }

    globalCtx->envCtx.adjLight1Color[0] = globalCtx->envCtx.adjLight1Color[1] = globalCtx->envCtx.adjLight1Color[2] =
        D_80B7A658;

    if ((u8)D_80B7A650 > 0) {
        s32 pad;
        Camera* camera = Gameplay_GetCamera(globalCtx, MAIN_CAM);
        s16 i;
        s32 pad1;
        Vec3f pos;
        Vec3f rot;
        Vec3f projectedPos;
        s32 pad2;

        rot.x = M_PI / 2.0f + 0.1f;
        rot.y = 1.0f;
        rot.z = (Camera_GetInputDirYaw(camera) * -(M_PI / 32768)) + rot.y;

        for (i = 0; i < (u8)D_80B7A650; i++) {
            pos.x = Rand_CenteredFloat(700.0f) + globalCtx->view.eye.x;
            pos.y = (Rand_ZeroFloat(100.0f) + 150.0f) - 170.0f;
            pos.z = Rand_CenteredFloat(700.0f) + globalCtx->view.eye.z;

            if (pos.z < 1160.0f) {
                SkinMatrix_Vec3fMtxFMultXYZW(&globalCtx->mf_11D60, &pos, &projectedPos, &sProjectedW);

                if (projectedPos.z < 0.0f) {
                    i--;
                } else {
                    Fishing_SpawnRainDrop(globalCtx->specialEffects, &pos, &rot);
                }
            }
        }
    }

    SkinMatrix_Vec3fMtxFMultXYZW(&globalCtx->mf_11D60, &sStreamSoundPos, &sStreamSoundProjectedPos, &sProjectedW);

    func_80078914(&sStreamSoundProjectedPos, NA_SE_EV_WATER_WALL - SFX_FLAG);

    gSaveContext.minigameScore = (SQ((f32)D_80B7A678) * 0.0036f) + 0.5f;

    if (BREG(26) != 0) {
        BREG(26) = 0;
        Message_StartTextbox(globalCtx, 0x407B + BREG(27), NULL);
    }

    osSyncPrintf("HI_SCORE = %x\n", HIGH_SCORE(HS_FISHING));
}

s32 Fishing_OwnerOverrideLimbDraw(GlobalContext* globalCtx, s32 limbIndex, Gfx** dList, Vec3f* pos, Vec3s* rot,
                                  void* thisx) {
    Fishing* this = THIS;

    if (limbIndex == 8) { // Head
        rot->x -= this->unk_164;
    }

    return 0;
}

void Fishing_OwnerPostLimbDraw(GlobalContext* globalCtx, s32 limbIndex, Gfx** dList, Vec3s* rot, void* thisx) {
    if (limbIndex == 8) { // Head
        OPEN_DISPS(globalCtx->state.gfxCtx, "../z_fishing.c", 9134);
        Matrix_MultVec3f(&sZeroVec, &sOwnerHeadPos);

        if (D_80B7A688 == 1) {
            gSPDisplayList(POLY_OPA_DISP++, SEGMENTED_TO_VIRTUAL(gFishingOwnerHatDL));
        } else if (D_80B7A688 == 2) {
            gSPDisplayList(POLY_OPA_DISP++, SEGMENTED_TO_VIRTUAL(gFishingOwnerHairDL));
        }

        CLOSE_DISPS(globalCtx->state.gfxCtx, "../z_fishing.c", 9142);
    }
}

static void* sFishingOwnerEyeTexs[] = {
    gFishingOwnerEyeOpenTex,
    gFishingOwnerEyeHalfTex,
    gFishingOwnerEyeClosedTex,
};

void Fishing_DrawOwner(Actor* thisx, GlobalContext* globalCtx) {
    s32 pad;
    Fishing* this = THIS;
    Input* input = &globalCtx->state.input[0];

    OPEN_DISPS(globalCtx->state.gfxCtx, "../z_fishing.c", 9156);

    func_80093D18(globalCtx->state.gfxCtx);
    func_80093D84(globalCtx->state.gfxCtx);

    if ((this->actor.projectedPos.z < 1500.0f) &&
        (fabsf(this->actor.projectedPos.x) < (100.0f + this->actor.projectedPos.z))) {
        gSPSegment(POLY_OPA_DISP++, 0x08, SEGMENTED_TO_VIRTUAL(sFishingOwnerEyeTexs[this->unk_160]));

        SkelAnime_DrawFlexOpa(globalCtx, this->skelAnime.skeleton, this->skelAnime.jointTable,
                              this->skelAnime.dListCount, Fishing_OwnerOverrideLimbDraw, Fishing_OwnerPostLimbDraw,
                              this);
    }

    Fishing_DrawPondProps(globalCtx);
    Fishing_DrawEffects(globalCtx->specialEffects, globalCtx);
    Fishing_DrawGroupFishes(globalCtx);
    Fishing_DrawStreamSplash(globalCtx);

    if (D_80B7E0A6 != 0) {
        D_80B7E0A6--;

        if (D_80B7E0A6 == 0) {
            if (sLinkAge != 1) {
                Audio_QueueSeqCmd(NA_BGM_KAKARIKO_ADULT);
            } else {
                Audio_QueueSeqCmd(NA_BGM_KAKARIKO_KID);
            }

            if (sLinkAge != 1) {
                Audio_QueueSeqCmd(NA_BGM_KAKARIKO_ADULT);
            } else {
                Audio_QueueSeqCmd(NA_BGM_KAKARIKO_KID);
            }
        }
    }

    if ((D_80B7E0AC != 0) && D_80B7A674) {
        Fishing_DrawRod(globalCtx);
        Fishing_UpdateLinePos(sReelLinePos);
        Fishing_UpdateLine(globalCtx, &sRodTipPos, sReelLinePos, sReelLineRot, sReelLineUnk);
        Fishing_DrawLureAndLine(globalCtx, sReelLinePos, sReelLineRot);

        D_80B7A6C4 = input->rel.stick_x;
        D_80B7A6C8 = input->rel.stick_y;
    }

    D_80B7A674 = true;

    Matrix_Translate(130.0f, 40.0f, 1300.0f, MTXMODE_NEW);
    Matrix_Scale(0.08f, 0.12f, 0.14f, MTXMODE_APPLY);

    gSPMatrix(POLY_OPA_DISP++, Matrix_NewMtx(globalCtx->state.gfxCtx, "../z_fishing.c", 9297),
              G_MTX_NOPUSH | G_MTX_LOAD | G_MTX_MODELVIEW);
    gSPMatrix(POLY_XLU_DISP++, Matrix_NewMtx(globalCtx->state.gfxCtx, "../z_fishing.c", 9298),
              G_MTX_NOPUSH | G_MTX_LOAD | G_MTX_MODELVIEW);

    gSPDisplayList(POLY_OPA_DISP++, gFishingAquariumBottomDL);
    gSPDisplayList(POLY_XLU_DISP++, gFishingAquariumContainerDL);

    if ((D_80B7E0AC != 0) && (D_80B7E0B6 == 2)) {
        Fishing_DrawSinkingLure(globalCtx);
    }

    CLOSE_DISPS(globalCtx->state.gfxCtx, "../z_fishing.c", 9305);
}<|MERGE_RESOLUTION|>--- conflicted
+++ resolved
@@ -5111,13 +5111,8 @@
 
     SkelAnime_Update(&this->skelAnime);
 
-<<<<<<< HEAD
-    if ((D_80B7A684 != 0) || (func_8010BDBC(&globalCtx->msgCtx) != 0)) {
+    if ((D_80B7A684 != 0) || (Message_GetState(&globalCtx->msgCtx) != TEXT_STATE_NONE)) {
         this->actor.flags &= ~ACTOR_FLAG_0;
-=======
-    if ((D_80B7A684 != 0) || (Message_GetState(&globalCtx->msgCtx) != TEXT_STATE_NONE)) {
-        this->actor.flags &= ~1;
->>>>>>> d9c1dffe
     } else {
         this->actor.flags |= ACTOR_FLAG_0 | ACTOR_FLAG_5;
     }
