/*
 * File: z_fishing.c
 * Overlay: ovl_Fishing
 * Description: Fishing Pond Elements (Owner, Fish, Props, Effects...)
 */

#include "z_fishing.h"

#include "overlays/actors/ovl_En_Kanban/z_en_kanban.h"
#include "assets/objects/object_fish/object_fish.h"
#include "terminal.h"

#define FLAGS ACTOR_FLAG_4

#define WATER_SURFACE_Y(play) play->colCtx.colHeader->waterBoxes->ySurface

void Fishing_Init(Actor* thisx, PlayState* play2);
void Fishing_Destroy(Actor* thisx, PlayState* play2);
void Fishing_UpdateFish(Actor* thisx, PlayState* play2);
void Fishing_UpdateOwner(Actor* thisx, PlayState* play2);
void Fishing_DrawFish(Actor* thisx, PlayState* play);
void Fishing_DrawOwner(Actor* thisx, PlayState* play);

typedef struct {
    /* 0x00 */ u8 isLoach;
    /* 0x02 */ Vec3s pos;
    /* 0x08 */ u8 baseLength;
    /* 0x0C */ f32 perception;
} FishingFishInit; // size = 0x10

typedef enum {
    /* 0x00 */ FS_EFF_NONE,
    /* 0x01 */ FS_EFF_RIPPLE,
    /* 0x02 */ FS_EFF_DUST_SPLASH,
    /* 0x03 */ FS_EFF_WATER_DUST,
    /* 0x04 */ FS_EFF_BUBBLE,
    /* 0x05 */ FS_EFF_RAIN_DROP,
    /* 0x06 */ FS_EFF_OWNER_HAT,
    /* 0x07 */ FS_EFF_RAIN_RIPPLE,
    /* 0x08 */ FS_EFF_RAIN_SPLASH
} FishingEffectType;

#define FISHING_EFFECT_COUNT 130

typedef struct {
    /* 0x00 */ Vec3f pos;
    /* 0x0C */ Vec3f vel;
    /* 0x18 */ Vec3f accel;
    /* 0x24 */ u8 type;
    /* 0x25 */ u8 timer;
    /* 0x26 */ char unk_26[0x04];
    /* 0x2A */ s16 alpha;
    /* 0x2C */ s16 state;
    /* 0x2E */ s16 alphaMax;
    /* 0x30 */ f32 scale;
    /* 0x34 */ f32 rotx;
    /* 0x38 */ f32 roty;
    /* 0x3C */ f32 rotz;
} FishingEffect; // size = 0x40

#define POND_PROP_COUNT 140

typedef enum {
    /* 0x00 */ FS_PROP_NONE,
    /* 0x01 */ FS_PROP_REED,
    /* 0x02 */ FS_PROP_LILY_PAD,
    /* 0x03 */ FS_PROP_ROCK,
    /* 0x04 */ FS_PROP_WOOD_POST,
    /* 0x23 */ FS_PROP_INIT_STOP = 0x23
} FishingPropType;

typedef struct {
    /* 0x00 */ u8 type;
    /* 0x02 */ Vec3s pos;
} FishingPropInit; // size = 0x08

typedef struct {
    /* 0x00 */ Vec3f pos;
    /* 0x0C */ f32 rotX;
    /* 0x10 */ f32 rotY;
    /* 0x14 */ f32 reedAngle;
    /* 0x18 */ Vec3f projectedPos;
    /* 0x24 */ f32 scale;
    /* 0x28 */ s16 lilyPadAngle;
    /* 0x2C */ f32 lilyPadOffset;
    /* 0x30 */ u8 type;
    /* 0x32 */ s16 timer;
    /* 0x34 */ u8 shouldDraw;
    /* 0x38 */ f32 drawDistance;
} FishingProp; // size = 0x3C

typedef enum {
    /* 0x00 */ FS_GROUP_FISH_NONE,
    /* 0x01 */ FS_GROUP_FISH_NORMAL
} FishingGroupFishType;

#define GROUP_FISH_COUNT 60

typedef struct {
    /* 0x00 */ u8 type;
    /* 0x02 */ s16 timer;
    /* 0x04 */ Vec3f pos;
    /* 0x10 */ Vec3f homePos;
    /* 0x1C */ Vec3f projectedPos;
    /* 0x28 */ f32 velY;
    /* 0x2C */ f32 scaleX;
    /* 0x30 */ f32 unk_30;
    /* 0x34 */ f32 unk_34;
    /* 0x38 */ f32 unk_38;
    /* 0x3C */ s16 unk_3C;
    /* 0x3E */ s16 unk_3E;
    /* 0x40 */ s16 unk_40;
    /* 0x42 */ s16 unk_42;
    /* 0x44 */ u8 shouldDraw;
} FishingGroupFish; // size = 0x48

typedef enum {
    /* 0x00 */ FS_LURE_STOCK,
    /* 0x01 */ FS_LURE_UNK, // hinted at with an "== 1"
    /* 0x02 */ FS_LURE_SINKING
} FishingLureTypes;

#define LINE_SEG_COUNT 200
#define SINKING_LURE_SEG_COUNT 20

ActorInit Fishing_InitVars = {
    ACTOR_FISHING,
    ACTORCAT_NPC,
    FLAGS,
    OBJECT_FISH,
    sizeof(Fishing),
    (ActorFunc)Fishing_Init,
    (ActorFunc)Fishing_Destroy,
    (ActorFunc)Fishing_UpdateFish,
    (ActorFunc)Fishing_DrawFish,
};

static f32 sStormStrength = 0.0f;

static u8 sStormStrengthTarget = 0;

static f32 sFishingStormShade = 0.0f;

static Vec3f sFishingStormSfxPos = { 0.0f, 0.0f, 0.0f };

static f32 sStormSfxFreqScale = 0.0f;

static u8 sSinkingLureLocation = 0;

static f32 sFishOnHandLength = 0.0f;

static u8 sIsRodVisible = true;

static u16 sFishLengthToWeigh = 0;

static u8 sFishingCaughtTextDelay = 0;

static s32 sFishingTimePlayed = 0;

static s16 sOwnerUnkTimer = 0;

typedef enum {
    /* 0x00 */ FS_OWNER_BALD,
    /* 0x01 */ FS_OWNER_CAPPED,
    /* 0x02 */ FS_OWNER_HAIR
} FishingOwnerHair;

static u8 sOwnerHair = FS_OWNER_BALD;
static u8 sIsOwnersHatHooked = false;
static u8 sIsOwnersHatSunk = false;

static s16 sRodCastState = 0;

static Vec3f sFishMouthOffset = { 500.0f, 500.0f, 0.0f };

static u8 D_80B7A6A4 = 0;

static f32 sRodBendRotY = 0.0f;
static f32 D_80B7A6AC = 0.0f;
static f32 D_80B7A6B0 = 0.0f;
static f32 D_80B7A6B4 = 0.0f;
static f32 D_80B7A6B8 = 0.0f;
static f32 D_80B7A6BC = 0.0f;
static f32 D_80B7A6C0 = 0.0f;

static s16 sStickAdjXPrev = 0;
static s16 sStickAdjYPrev = 0;

static u8 sFishingPlayerCinematicState = 0;
static u8 sFishingCinematicTimer = 0;
static u8 sSinkingLureFound = false;

static ColliderJntSphElementInit sJntSphElementsInit[12] = {
    {
        {
            ELEMTYPE_UNK0,
            { 0xFFCFFFFF, 0x00, 0x10 },
            { 0xFFCFFFFF, 0x00, 0x00 },
            TOUCH_NONE,
            BUMP_NONE,
            OCELEM_ON,
        },
        { 0, { { 0, 0, 0 }, 30 }, 100 },
    },
    {
        {
            ELEMTYPE_UNK0,
            { 0xFFCFFFFF, 0x00, 0x10 },
            { 0xFFCFFFFF, 0x00, 0x00 },
            TOUCH_NONE,
            BUMP_NONE,
            OCELEM_ON,
        },
        { 0, { { 0, 0, 0 }, 30 }, 100 },
    },
    {
        {
            ELEMTYPE_UNK0,
            { 0xFFCFFFFF, 0x00, 0x10 },
            { 0xFFCFFFFF, 0x00, 0x00 },
            TOUCH_NONE,
            BUMP_NONE,
            OCELEM_ON,
        },
        { 0, { { 0, 0, 0 }, 30 }, 100 },
    },
    {
        {
            ELEMTYPE_UNK0,
            { 0xFFCFFFFF, 0x00, 0x10 },
            { 0xFFCFFFFF, 0x00, 0x00 },
            TOUCH_NONE,
            BUMP_NONE,
            OCELEM_ON,
        },
        { 0, { { 0, 0, 0 }, 30 }, 100 },
    },
    {
        {
            ELEMTYPE_UNK0,
            { 0xFFCFFFFF, 0x00, 0x10 },
            { 0xFFCFFFFF, 0x00, 0x00 },
            TOUCH_NONE,
            BUMP_NONE,
            OCELEM_ON,
        },
        { 0, { { 0, 0, 0 }, 30 }, 100 },
    },
    {
        {
            ELEMTYPE_UNK0,
            { 0xFFCFFFFF, 0x00, 0x10 },
            { 0xFFCFFFFF, 0x00, 0x00 },
            TOUCH_NONE,
            BUMP_NONE,
            OCELEM_ON,
        },
        { 0, { { 0, 0, 0 }, 30 }, 100 },
    },
    {
        {
            ELEMTYPE_UNK0,
            { 0xFFCFFFFF, 0x00, 0x10 },
            { 0xFFCFFFFF, 0x00, 0x00 },
            TOUCH_NONE,
            BUMP_NONE,
            OCELEM_ON,
        },
        { 0, { { 0, 0, 0 }, 30 }, 100 },
    },
    {
        {
            ELEMTYPE_UNK0,
            { 0xFFCFFFFF, 0x00, 0x10 },
            { 0xFFCFFFFF, 0x00, 0x00 },
            TOUCH_NONE,
            BUMP_NONE,
            OCELEM_ON,
        },
        { 0, { { 0, 0, 0 }, 30 }, 100 },
    },
    {
        {
            ELEMTYPE_UNK0,
            { 0xFFCFFFFF, 0x00, 0x10 },
            { 0xFFCFFFFF, 0x00, 0x00 },
            TOUCH_NONE,
            BUMP_NONE,
            OCELEM_ON,
        },
        { 0, { { 0, 0, 0 }, 30 }, 100 },
    },
    {
        {
            ELEMTYPE_UNK0,
            { 0xFFCFFFFF, 0x00, 0x10 },
            { 0xFFCFFFFF, 0x00, 0x00 },
            TOUCH_NONE,
            BUMP_NONE,
            OCELEM_ON,
        },
        { 0, { { 0, 0, 0 }, 30 }, 100 },
    },
    {
        {
            ELEMTYPE_UNK0,
            { 0xFFCFFFFF, 0x00, 0x10 },
            { 0xFFCFFFFF, 0x00, 0x00 },
            TOUCH_NONE,
            BUMP_NONE,
            OCELEM_ON,
        },
        { 0, { { 0, 0, 0 }, 30 }, 100 },
    },
    {
        {
            ELEMTYPE_UNK0,
            { 0xFFCFFFFF, 0x00, 0x10 },
            { 0xFFCFFFFF, 0x00, 0x00 },
            TOUCH_NONE,
            BUMP_NONE,
            OCELEM_ON,
        },
        { 0, { { 0, 0, 0 }, 30 }, 100 },
    },
};

static ColliderJntSphInit sJntSphInit = {
    {
        COLTYPE_NONE,
        AT_TYPE_ENEMY,
        AC_TYPE_PLAYER,
        OC1_ON | OC1_TYPE_PLAYER,
        OC2_TYPE_1,
        COLSHAPE_JNTSPH,
    },
    12,
    sJntSphElementsInit,
};

static f32 sFishGroupVar = 0.0f;

static Vec3f sZeroVec = { 0.0f, 0.0f, 0.0f };
static Vec3f D_80B7A8A8 = { 0.0f, 0.0f, 2000.0f };

static Fishing* sFishingMain;
static u8 sReelLock;
static u8 sLinkAge;
static u8 sFishingFoggy;
static u8 sStormChanceTimer;
static f32 sFishingRecordLength;
static u8 sFishOnHandisLoach;
static u8 sFishGameNumber; // increments for each purchased play. effects weather
static u8 sLureCaughtWith;
static s16 sFishFightTime;
static u8 sPondOwnerTextIdIndex;
static u16 sFishesCaught;
static u16 sFishingCaughtTextId;
static s8 sLureCameraZoomLevel;
static Vec3f sOwnerHeadPos;
static Vec3s sEffOwnersHatRot;
static u8 sLureMoveDelay; // a small delay between the lure hitting the water, and being able to reel.
static s16 sRumbleDelay;
static s16 sFishingMusicDelay;
static Fishing* sFishingHookedFish;
static s16 sFishingPlayingState;
static s16 sLureTimer; // AND'd for various effects/checks
static s16 D_80B7E0B0;
static s16 D_80B7E0B2;
static s16 D_80B7E0B4;
static u8 sLureEquipped;
static Vec3f sLurePos;
static Vec3f D_80B7E0C8;
static Vec3f sLureRot;
static Vec3f sLurePosDelta;
static Vec3f sLureCastDelta;
static f32 sUnkLureRotate; // lure type 1 is programmed to change this.
static f32 D_80B7E108;
static f32 sLureRotXTarget;
static f32 sLureRotXStep;
static s8 D_80B7E114;
static s16 sRodPullback; // holding A+Down to keep the fish on line
static u8 D_80B7E118;
static f32 sRodReelingSpeed;
static u8 D_80B7E120;
static s16 sLureBitTimer;
static u8 sLineHooked;
static Vec3f sLureLineSegPosDelta;
static f32 sLureWiggleRotYTarget;
static f32 sLureWigglePosY;
static s16 sLureWiggleRotY;
static f32 sLureWiggleSign; // +/-1.0f
static f32 sRodLineSpooled; // 200 represents the full spool.
static f32 D_80B7E148;
static f32 sFishingLineScale;
static s16 D_80B7E150;
static f32 sReelLinePosStep;
static Vec3f sRodTipPos;
static Vec3f sReelLinePos[LINE_SEG_COUNT];
static Vec3f sReelLineRot[LINE_SEG_COUNT];
static Vec3f sReelLineUnk[LINE_SEG_COUNT];
static Vec3f sLureHookRefPos[2];
static f32 sLureHookRotY[2];
static u8 D_80B7FDA8;
static Vec3f sSinkingLurePos[SINKING_LURE_SEG_COUNT];
static s16 sSinkingLureSegmentIndex;
static f32 sProjectedW;
static Vec3f sSubCamEye;
static Vec3f sSubCamAt;
static s16 sSubCamId;
static f32 sCatchCamX;
static f32 sSubCamVelFactor;
static f32 D_80B7FED0;
static Vec3f sSinkingLureBasePos;
static f32 sSinkingLureHeldY; // the lure going to its mark when being held up.
static s32 sRandSeed0;
static s32 sRandSeed1;
static s32 sRandSeed2;
static FishingProp sPondProps[POND_PROP_COUNT];
static FishingGroupFish sGroupFishes[GROUP_FISH_COUNT];
static f32 sFishGroupAngle1;
static f32 sFishGroupAngle2;
static f32 sFishGroupAngle3;
static FishingEffect sEffects[FISHING_EFFECT_COUNT];
static Vec3f sStreamSfxProjectedPos;

void Fishing_SetColliderElement(s32 index, ColliderJntSph* collider, Vec3f* pos, f32 scale) {
    collider->elements[index].dim.worldSphere.center.x = pos->x;
    collider->elements[index].dim.worldSphere.center.y = pos->y;
    collider->elements[index].dim.worldSphere.center.z = pos->z;
    collider->elements[index].dim.worldSphere.radius =
        collider->elements[index].dim.modelSphere.radius * collider->elements[index].dim.scale * scale * 1.6f;
}

void Fishing_SeedRand(s32 seed0, s32 seed1, s32 seed2) {
    sRandSeed0 = seed0;
    sRandSeed1 = seed1;
    sRandSeed2 = seed2;
}

f32 Fishing_RandZeroOne(void) {
    f32 rand;

    // Wichmann-Hill algorithm
    sRandSeed0 = (sRandSeed0 * 171) % 30269;
    sRandSeed1 = (sRandSeed1 * 172) % 30307;
    sRandSeed2 = (sRandSeed2 * 170) % 30323;

    rand = (sRandSeed0 / 30269.0f) + (sRandSeed1 / 30307.0f) + (sRandSeed2 / 30323.0f);
    while (rand >= 1.0f) {
        rand -= 1.0f;
    }

    return fabsf(rand);
}

s16 Fishing_SmoothStepToS(s16* pValue, s16 target, s16 scale, s16 step) {
    s16 stepSize;
    s16 diff;

    diff = target - *pValue;
    stepSize = diff / scale;

    if (stepSize > step) {
        stepSize = step;
    }

    if (stepSize < -step) {
        stepSize = -step;
    }

    *pValue += stepSize;

    return stepSize;
}

void Fishing_SpawnRipple(Vec3f* projectedPos, FishingEffect* effect, Vec3f* pos, f32 scale, f32 rotX, s16 alpha,
                         s16 countLimit) {
    s16 i;

    if ((projectedPos != NULL) && ((projectedPos->z > 500.0f) || (projectedPos->z < 0.0f))) {
        return;
    }

    for (i = 0; i < countLimit; i++) {
        if (effect->type == FS_EFF_NONE) {
            effect->type = FS_EFF_RIPPLE;
            effect->pos = *pos;
            effect->vel = sZeroVec;
            effect->accel = sZeroVec;
            effect->scale = scale * 0.0025f;
            effect->rotx = rotX * 0.0025f;

            if (scale > 300.0f) {
                effect->alpha = 0;
                effect->alphaMax = alpha;
                effect->state = 0;
                effect->roty = (effect->rotx - effect->scale) * 0.05f;
            } else {
                effect->alpha = alpha;
                effect->state = 1;
                effect->roty = (effect->rotx - effect->scale) * 0.1f;
            }
            break;
        }

        effect++;
    }
}

void Fishing_SpawnDustSplash(Vec3f* projectedPos, FishingEffect* effect, Vec3f* pos, Vec3f* vel, f32 scale) {
    s16 i;
    Vec3f accel = { 0.0f, -1.0f, 0.0f };

    if ((projectedPos != NULL) && ((projectedPos->z > 500.0f) || (projectedPos->z < 0.0f))) {
        return;
    }

    for (i = 0; i < 100; i++) {
        if ((effect->type == FS_EFF_NONE) || (effect->type == FS_EFF_RAIN_DROP) ||
            (effect->type == FS_EFF_RAIN_RIPPLE) || (effect->type == FS_EFF_RAIN_SPLASH)) {
            effect->type = FS_EFF_DUST_SPLASH;
            effect->pos = *pos;
            effect->vel = *vel;
            effect->accel = accel;
            effect->alpha = 100 + (s16)Rand_ZeroFloat(100.0f);
            effect->scale = scale;
            break;
        }

        effect++;
    }
}

void Fishing_SpawnWaterDust(Vec3f* projectedPos, FishingEffect* effect, Vec3f* pos, f32 scale) {
    s16 i;
    Vec3f accel = { 0.0f, 0.05f, 0.0f };

    if ((projectedPos != NULL) && ((projectedPos->z > 500.0f) || (projectedPos->z < 0.0f))) {
        return;
    }

    for (i = 0; i < 90; i++) {
        if (effect->type == FS_EFF_NONE) {
            effect->type = FS_EFF_WATER_DUST;
            effect->pos = *pos;
            effect->vel = sZeroVec;
            effect->accel = accel;
            effect->alpha = 255;
            effect->timer = (s16)Rand_ZeroFloat(100.0f);
            effect->scale = scale;
            effect->rotx = 2.0f * scale;
            break;
        }

        effect++;
    }
}

void Fishing_SpawnBubble(Vec3f* projectedPos, FishingEffect* effect, Vec3f* pos, f32 scale, u8 state) {
    s16 i;
    Vec3f vel = { 0.0f, 1.0f, 0.0f };

    if ((projectedPos != NULL) && ((projectedPos->z > 500.0f) || (projectedPos->z < 0.0f))) {
        return;
    }

    for (i = 0; i < 90; i++) {
        if (effect->type == FS_EFF_NONE) {
            effect->type = FS_EFF_BUBBLE;
            effect->pos = *pos;
            effect->vel = vel;
            effect->accel = sZeroVec;
            effect->timer = (s16)Rand_ZeroFloat(100.0f);
            effect->scale = scale;
            effect->state = state;
            break;
        }

        effect++;
    }
}

void Fishing_SpawnRainDrop(FishingEffect* effect, Vec3f* pos, Vec3f* rot) {
    s16 i;
    Vec3f velSrc;

    velSrc.x = 0.0f;
    velSrc.y = 0.0f;
    velSrc.z = 300.0f;

    effect += 30;

    for (i = 30; i < FISHING_EFFECT_COUNT; i++) {
        if (effect->type == FS_EFF_NONE) {
            effect->type = FS_EFF_RAIN_DROP;
            effect->pos = *pos;
            effect->accel = sZeroVec;
            effect->rotx = rot->x;
            effect->roty = rot->y;
            effect->rotz = rot->z;
            Matrix_RotateY(rot->y, MTXMODE_NEW);
            Matrix_RotateX(rot->x, MTXMODE_APPLY);
            Matrix_MultVec3f(&velSrc, &effect->vel);
            break;
        }

        effect++;
    }
}

static FishingPropInit sPondPropInits[POND_PROP_COUNT + 1] = {
    { FS_PROP_ROCK, { 529, -53, -498 } },
    { FS_PROP_ROCK, { 461, -66, -480 } },
    { FS_PROP_ROCK, { 398, -73, -474 } },
    { FS_PROP_ROCK, { -226, -52, -691 } },
    { FS_PROP_ROCK, { -300, -41, -710 } },
    { FS_PROP_ROCK, { -333, -50, -643 } },
    { FS_PROP_ROCK, { -387, -46, -632 } },
    { FS_PROP_ROCK, { -484, -43, -596 } },
    { FS_PROP_ROCK, { -409, -57, -560 } },
    { FS_PROP_WOOD_POST, { 444, -87, -322 } },
    { FS_PROP_WOOD_POST, { 447, -91, -274 } },
    { FS_PROP_WOOD_POST, { 395, -109, -189 } },
    { FS_PROP_REED, { 617, -29, 646 } },
    { FS_PROP_REED, { 698, -26, 584 } },
    { FS_PROP_REED, { 711, -29, 501 } },
    { FS_PROP_REED, { 757, -28, 457 } },
    { FS_PROP_REED, { 812, -29, 341 } },
    { FS_PROP_REED, { 856, -30, 235 } },
    { FS_PROP_REED, { 847, -31, 83 } },
    { FS_PROP_REED, { 900, -26, 119 } },
    { FS_PROP_LILY_PAD, { 861, -22, 137 } },
    { FS_PROP_LILY_PAD, { 836, -22, 150 } },
    { FS_PROP_LILY_PAD, { 829, -22, 200 } },
    { FS_PROP_LILY_PAD, { 788, -22, 232 } },
    { FS_PROP_LILY_PAD, { 803, -22, 319 } },
    { FS_PROP_LILY_PAD, { 756, -22, 348 } },
    { FS_PROP_LILY_PAD, { 731, -22, 377 } },
    { FS_PROP_LILY_PAD, { 700, -22, 392 } },
    { FS_PROP_LILY_PAD, { 706, -22, 351 } },
    { FS_PROP_LILY_PAD, { 677, -22, 286 } },
    { FS_PROP_LILY_PAD, { 691, -22, 250 } },
    { FS_PROP_LILY_PAD, { 744, -22, 290 } },
    { FS_PROP_LILY_PAD, { 766, -22, 201 } },
    { FS_PROP_LILY_PAD, { 781, -22, 128 } },
    { FS_PROP_LILY_PAD, { 817, -22, 46 } },
    { FS_PROP_LILY_PAD, { 857, -22, -50 } },
    { FS_PROP_LILY_PAD, { 724, -22, 110 } },
    { FS_PROP_LILY_PAD, { 723, -22, 145 } },
    { FS_PROP_LILY_PAD, { 728, -22, 202 } },
    { FS_PROP_LILY_PAD, { 721, -22, 237 } },
    { FS_PROP_LILY_PAD, { 698, -22, 312 } },
    { FS_PROP_LILY_PAD, { 660, -22, 349 } },
    { FS_PROP_LILY_PAD, { 662, -22, 388 } },
    { FS_PROP_LILY_PAD, { 667, -22, 432 } },
    { FS_PROP_LILY_PAD, { 732, -22, 429 } },
    { FS_PROP_LILY_PAD, { 606, -22, 366 } },
    { FS_PROP_LILY_PAD, { 604, -22, 286 } },
    { FS_PROP_LILY_PAD, { 620, -22, 217 } },
    { FS_PROP_LILY_PAD, { 663, -22, 159 } },
    { FS_PROP_LILY_PAD, { 682, -22, 73 } },
    { FS_PROP_LILY_PAD, { 777, -22, 83 } },
    { FS_PROP_LILY_PAD, { 766, -22, 158 } },
    { FS_PROP_REED, { 1073, 0, -876 } },
    { FS_PROP_REED, { 970, 0, -853 } },
    { FS_PROP_REED, { 896, 0, -886 } },
    { FS_PROP_REED, { 646, -27, -651 } },
    { FS_PROP_REED, { 597, -29, -657 } },
    { FS_PROP_REED, { 547, -32, -651 } },
    { FS_PROP_REED, { 690, -29, -546 } },
    { FS_PROP_REED, { 720, -29, -490 } },
    { FS_PROP_REED, { -756, -30, -409 } },
    { FS_PROP_REED, { -688, -34, -458 } },
    { FS_PROP_REED, { -613, -34, -581 } },
    { FS_PROP_LILY_PAD, { -593, -22, -479 } },
    { FS_PROP_LILY_PAD, { -602, -22, -421 } },
    { FS_PROP_LILY_PAD, { -664, -22, -371 } },
    { FS_PROP_LILY_PAD, { -708, -22, -316 } },
    { FS_PROP_LILY_PAD, { -718, -22, -237 } },
    { FS_PROP_REED, { -807, -36, -183 } },
    { FS_PROP_REED, { -856, -29, -259 } },
    { FS_PROP_LILY_PAD, { -814, -22, -317 } },
    { FS_PROP_LILY_PAD, { -759, -22, -384 } },
    { FS_PROP_LILY_PAD, { -718, -22, -441 } },
    { FS_PROP_LILY_PAD, { -474, -22, -567 } },
    { FS_PROP_LILY_PAD, { -519, -22, -517 } },
    { FS_PROP_LILY_PAD, { -539, -22, -487 } },
    { FS_PROP_LILY_PAD, { -575, -22, -442 } },
    { FS_PROP_LILY_PAD, { -594, -22, -525 } },
    { FS_PROP_LILY_PAD, { -669, -22, -514 } },
    { FS_PROP_LILY_PAD, { -653, -22, -456 } },
    { FS_PROP_REED, { -663, -28, -606 } },
    { FS_PROP_REED, { -708, -26, -567 } },
    { FS_PROP_REED, { -739, -27, -506 } },
    { FS_PROP_REED, { -752, -28, -464 } },
    { FS_PROP_REED, { -709, -29, -513 } },
    { FS_PROP_LILY_PAD, { -544, -22, -436 } },
    { FS_PROP_LILY_PAD, { -559, -22, -397 } },
    { FS_PROP_LILY_PAD, { -616, -22, -353 } },
    { FS_PROP_LILY_PAD, { -712, -22, -368 } },
    { FS_PROP_LILY_PAD, { -678, -22, -403 } },
    { FS_PROP_LILY_PAD, { -664, -22, -273 } },
    { FS_PROP_LILY_PAD, { -630, -22, -276 } },
    { FS_PROP_LILY_PAD, { -579, -22, -311 } },
    { FS_PROP_LILY_PAD, { -588, -22, -351 } },
    { FS_PROP_LILY_PAD, { -555, -22, -534 } },
    { FS_PROP_LILY_PAD, { -547, -22, -567 } },
    { FS_PROP_LILY_PAD, { -592, -22, -571 } },
    { FS_PROP_LILY_PAD, { -541, -22, -610 } },
    { FS_PROP_LILY_PAD, { -476, -22, -629 } },
    { FS_PROP_LILY_PAD, { -439, -22, -598 } },
    { FS_PROP_LILY_PAD, { -412, -22, -550 } },
    { FS_PROP_LILY_PAD, { -411, -22, -606 } },
    { FS_PROP_LILY_PAD, { -370, -22, -634 } },
    { FS_PROP_LILY_PAD, { -352, -22, -662 } },
    { FS_PROP_LILY_PAD, { -413, -22, -641 } },
    { FS_PROP_LILY_PAD, { -488, -22, -666 } },
    { FS_PROP_LILY_PAD, { -578, -22, -656 } },
    { FS_PROP_LILY_PAD, { -560, -22, -640 } },
    { FS_PROP_LILY_PAD, { -531, -22, -654 } },
    { FS_PROP_LILY_PAD, { -451, -22, -669 } },
    { FS_PROP_LILY_PAD, { -439, -22, -699 } },
    { FS_PROP_LILY_PAD, { -482, -22, -719 } },
    { FS_PROP_LILY_PAD, { -524, -22, -720 } },
    { FS_PROP_LILY_PAD, { -569, -22, -714 } },
    { FS_PROP_REED, { -520, -27, -727 } },
    { FS_PROP_REED, { -572, -28, -686 } },
    { FS_PROP_REED, { -588, -32, -631 } },
    { FS_PROP_REED, { -622, -34, -571 } },
    { FS_PROP_REED, { -628, -36, -510 } },
    { FS_PROP_REED, { -655, -36, -466 } },
    { FS_PROP_REED, { -655, -41, -393 } },
    { FS_PROP_REED, { -661, -47, -328 } },
    { FS_PROP_REED, { -723, -40, -287 } },
    { FS_PROP_REED, { -756, -33, -349 } },
    { FS_PROP_REED, { -755, -43, -210 } },
    { FS_PROP_LILY_PAD, { -770, -22, -281 } },
    { FS_PROP_LILY_PAD, { -750, -22, -313 } },
    { FS_PROP_LILY_PAD, { -736, -22, -341 } },
    { FS_PROP_LILY_PAD, { -620, -22, -418 } },
    { FS_PROP_LILY_PAD, { -601, -22, -371 } },
    { FS_PROP_LILY_PAD, { -635, -22, -383 } },
    { FS_PROP_LILY_PAD, { -627, -22, -311 } },
    { FS_PROP_LILY_PAD, { -665, -22, -327 } },
    { FS_PROP_LILY_PAD, { -524, -22, -537 } },
    { FS_PROP_LILY_PAD, { -514, -22, -579 } },
    { FS_PROP_LILY_PAD, { -512, -22, -623 } },
    { FS_PROP_LILY_PAD, { -576, -22, -582 } },
    { FS_PROP_LILY_PAD, { -600, -22, -608 } },
    { FS_PROP_LILY_PAD, { -657, -22, -531 } },
    { FS_PROP_LILY_PAD, { -641, -22, -547 } },
    { FS_PROP_INIT_STOP, { 0 } },
};

void Fishing_InitPondProps(Fishing* this, PlayState* play) {
    FishingProp* prop = &sPondProps[0];
    Vec3f colliderPos;
    s16 i;

    Fishing_SeedRand(1, 29100, 9786);

    for (i = 0; i < POND_PROP_COUNT; i++) {
        if (sPondPropInits[i].type == FS_PROP_INIT_STOP) {
            break;
        }

        prop->type = sPondPropInits[i].type;
        prop->pos.x = sPondPropInits[i].pos.x;
        prop->pos.y = sPondPropInits[i].pos.y;
        prop->pos.z = sPondPropInits[i].pos.z;
        prop->rotX = 0.0f;
        prop->reedAngle = 0.0f;

        prop->timer = Rand_ZeroFloat(100.0f);
        prop->drawDistance = 800.0f;

        if (prop->type == FS_PROP_REED) {
            prop->scale = (Fishing_RandZeroOne() * 0.25f) + 0.75f;
            prop->reedAngle = Rand_ZeroFloat(2 * M_PI);
            if (sLinkAge == LINK_AGE_CHILD) {
                prop->scale *= 0.6f;
            }
            prop->drawDistance = 1200.0f;
        } else if (prop->type == FS_PROP_WOOD_POST) {
            prop->scale = 0.08f;
            prop->drawDistance = 1200.0f;
            colliderPos = prop->pos;
            colliderPos.y += 50.0f;
            Fishing_SetColliderElement(i, &sFishingMain->collider, &colliderPos, prop->scale * 3.5f);
        } else if (prop->type == FS_PROP_LILY_PAD) {
            prop->scale = (Fishing_RandZeroOne() * 0.3f) + 0.5f;
            prop->rotY = Rand_ZeroFloat(2 * M_PI);
            if (sLinkAge == LINK_AGE_CHILD) {
                if ((i % 4) != 0) {
                    prop->scale *= 0.6f;
                } else {
                    prop->type = FS_PROP_NONE;
                }
            }
        } else {
            prop->scale = (Fishing_RandZeroOne() * 0.1f) + 0.3f;
            prop->rotY = Rand_ZeroFloat(2 * M_PI);
            prop->drawDistance = 1000.0f;
            Fishing_SetColliderElement(i, &sFishingMain->collider, &prop->pos, prop->scale);
        }

        prop++;
    }
}

static FishingFishInit sFishInits[] = {
    { 0, { 666, -45, 354 }, 38, 0.1f },    { 0, { 681, -45, 240 }, 36, 0.1f },   { 0, { 670, -45, 90 }, 41, 0.05f },
    { 0, { 615, -45, -450 }, 35, 0.2f },   { 0, { 500, -45, -420 }, 39, 0.1f },  { 0, { 420, -45, -550 }, 44, 0.05f },
    { 0, { -264, -45, -640 }, 40, 0.1f },  { 0, { -470, -45, -540 }, 34, 0.2f }, { 0, { -557, -45, -430 }, 54, 0.01f },
    { 0, { -260, -60, -330 }, 47, 0.05f }, { 0, { -500, -60, 330 }, 42, 0.06f }, { 0, { 428, -40, -283 }, 33, 0.2f },
    { 0, { 409, -70, -230 }, 57, 0.0f },   { 0, { 450, -67, -300 }, 63, 0.0f },  { 0, { -136, -65, -196 }, 71, 0.0f },
    { 1, { -561, -35, -547 }, 45, 0.0f },  { 1, { 667, -35, 317 }, 43, 0.0f },
};

static InitChainEntry sInitChain[] = {
    ICHAIN_U8(targetMode, 5, ICHAIN_CONTINUE),
    ICHAIN_F32(targetArrowOffset, 0, ICHAIN_STOP),
};

void Fishing_Init(Actor* thisx, PlayState* play2) {
    PlayState* play = play2;
    Fishing* this = (Fishing*)thisx;
    u16 fishCount;
    s16 i;

    Actor_ProcessInitChain(thisx, sInitChain);
    ActorShape_Init(&thisx->shape, 0.0f, NULL, 0.0f);

    if (KREG(5) != 0) {
        sLinkAge = LINK_AGE_CHILD;
    } else {
        sLinkAge = gSaveContext.linkAge;
    }

    if (thisx->params < 100) {
        sReelLock = 0;
        sFishingMain = this;
        Collider_InitJntSph(play, &sFishingMain->collider);
        Collider_SetJntSph(play, &sFishingMain->collider, thisx, &sJntSphInit, sFishingMain->colliderElements);

        thisx->params = 1;

        SkelAnime_InitFlex(play, &this->skelAnime, &gFishingOwnerSkel, &gFishingOwnerAnim, NULL, NULL, 0);
        Animation_MorphToLoop(&this->skelAnime, &gFishingOwnerAnim, 0.0f);

        thisx->update = Fishing_UpdateOwner;
        thisx->draw = Fishing_DrawOwner;

        thisx->shape.rot.y = -0x6000;
        thisx->world.pos.x = 160.0f;
        thisx->world.pos.y = -2.0f;
        thisx->world.pos.z = 1208.0f;

        Actor_SetScale(thisx, 0.011f);

        thisx->focus.pos = thisx->world.pos;
        thisx->focus.pos.y += 75.0f;
        thisx->flags |= ACTOR_FLAG_0 | ACTOR_FLAG_3;

        if (sLinkAge != LINK_AGE_CHILD) {
            if (HIGH_SCORE(HS_FISHING) & HS_FISH_STOLE_HAT) {
                sOwnerHair = FS_OWNER_BALD;
            } else {
                sOwnerHair = FS_OWNER_CAPPED;
            }
        } else {
            sOwnerHair = FS_OWNER_HAIR;
        }

        sOwnerUnkTimer = 20;
        play->specialEffects = sEffects;
        gTimeSpeed = 1;
        sFishingPlayingState = 0;
        sFishingMusicDelay = 10;

        SEQCMD_STOP_SEQUENCE(SEQ_PLAYER_BGM_MAIN, 1);

        if (sLinkAge == LINK_AGE_CHILD) {
            if ((HIGH_SCORE(HS_FISHING) & HS_FISH_LENGTH_CHILD) != 0) {
                sFishingRecordLength = HIGH_SCORE(HS_FISHING) & HS_FISH_LENGTH_CHILD;
            } else {
                sFishingRecordLength = 40.0f; // 6 lbs
            }
        } else {
            if ((HIGH_SCORE(HS_FISHING) & HS_FISH_LENGTH_ADULT) != 0) {
                sFishingRecordLength = (HIGH_SCORE(HS_FISHING) & HS_FISH_LENGTH_ADULT) >> 0x18;
            } else {
                sFishingRecordLength = 45.0f; // 7 lbs
            }
        }

        sFishGameNumber = (HIGH_SCORE(HS_FISHING) & (HS_FISH_PLAYED * 255)) >> 0x10;
        if ((sFishGameNumber & 7) == 7) {
            play->roomCtx.unk_74[0] = 90;
            sFishingFoggy = 1;
        } else {
            play->roomCtx.unk_74[0] = 40;
            sFishingFoggy = 0;
        }

        if (((sFishGameNumber & 7) == 6) || (KREG(3) != 0)) {
            sStormChanceTimer = 100;
            if (KREG(3) != 0) {
                KREG(3) = 0;
                HIGH_SCORE(HS_FISHING) &= ~(HS_FISH_PLAYED * 255);
                HIGH_SCORE(HS_FISHING) |= (HS_FISH_PLAYED * 6);
            }
        } else {
            sStormChanceTimer = 0;
        }

        for (i = 0; i < FISHING_EFFECT_COUNT; i++) {
            sEffects[i].type = FS_EFF_NONE;
        }

        for (i = 0; i < POND_PROP_COUNT; i++) {
            sPondProps[i].type = FS_PROP_NONE;
        }

        sFishGroupAngle1 = 0.7f;
        sFishGroupAngle2 = 2.3f;
        sFishGroupAngle3 = 4.6f;

        for (i = 0; i < GROUP_FISH_COUNT; i++) {
            FishingGroupFish* fish = &sGroupFishes[i];

            fish->type = FS_GROUP_FISH_NORMAL;

            if (i <= 20) {
                fish->homePos.x = fish->pos.x = sinf(sFishGroupAngle1) * 720.0f;
                fish->homePos.z = fish->pos.z = cosf(sFishGroupAngle1) * 720.0f;
            } else if (i <= 40) {
                fish->homePos.x = fish->pos.x = sinf(sFishGroupAngle2) * 720.0f;
                fish->homePos.z = fish->pos.z = cosf(sFishGroupAngle2) * 720.0f;
            } else {
                fish->homePos.x = fish->pos.x = sinf(sFishGroupAngle3) * 720.0f;
                fish->homePos.z = fish->pos.z = cosf(sFishGroupAngle3) * 720.0f;
            }

            fish->homePos.y = fish->pos.y = -35.0f;

            fish->timer = Rand_ZeroFloat(100.0f);

            fish->unk_3C = 0;
            fish->unk_3E = 0;
            fish->unk_40 = 0;

            if (sLinkAge != LINK_AGE_CHILD) {
                if (((i >= 15) && (i < 20)) || ((i >= 35) && (i < 40)) || ((i >= 55) && (i < 60))) {
                    fish->type = FS_GROUP_FISH_NONE;
                }
            }
        }

        Fishing_InitPondProps(this, play);
        Actor_SpawnAsChild(&play->actorCtx, thisx, play, ACTOR_EN_KANBAN, 53.0f, -17.0f, 982.0f, 0, 0, 0,
                           ENKANBAN_FISHING);
        Actor_Spawn(&play->actorCtx, play, ACTOR_FISHING, 0.0f, 0.0f, 0.0f, 0, 0, 0, 200);

        if ((KREG(1) == 1) || ((sFishGameNumber & 3) == 3)) {
            if (sLinkAge != LINK_AGE_CHILD) {
                fishCount = 16;
            } else {
                fishCount = 17;
            }
        } else {
            fishCount = 15;
        }

        for (i = 0; i < fishCount; i++) {
            Actor_Spawn(&play->actorCtx, play, ACTOR_FISHING, sFishInits[i].pos.x, sFishInits[i].pos.y,
                        sFishInits[i].pos.z, 0, Rand_ZeroFloat(0x10000), 0, 100 + i);
        }
    } else {
        if ((thisx->params < 115) || (thisx->params == 200)) {
            SkelAnime_InitFlex(play, &this->skelAnime, &gFishingFishSkel, &gFishingFishAnim, NULL, NULL, 0);
            Animation_MorphToLoop(&this->skelAnime, &gFishingFishAnim, 0.0f);
        } else {
            SkelAnime_InitFlex(play, &this->skelAnime, &gFishingLoachSkel, &gFishingLoachAnim, NULL, NULL, 0);
            Animation_MorphToLoop(&this->skelAnime, &gFishingLoachAnim, 0.0f);
        }

        SkelAnime_Update(&this->skelAnime);

        if (thisx->params == 200) { // fish in tank
            this->fishState = 100;
            Actor_ChangeCategory(play, &play->actorCtx, thisx, ACTORCAT_PROP);
            thisx->targetMode = 0;
            thisx->flags |= ACTOR_FLAG_0 | ACTOR_FLAG_3;
            this->lightNode = LightContext_InsertLight(play, &play->lightCtx, &this->lightInfo);
        } else {
            this->fishState = 10;
            this->fishStateNext = 10;

            this->isLoach = sFishInits[thisx->params - 100].isLoach;
            this->perception = sFishInits[thisx->params - 100].perception;
            this->fishLength = sFishInits[thisx->params - 100].baseLength;

            this->fishLength += Rand_ZeroFloat(4.99999f);

            if ((this->fishLength >= 65.0f) && (Rand_ZeroOne() < 0.05f)) {
                this->fishLength += Rand_ZeroFloat(7.99999f);
            }

            if (KREG(6) != 0) {
                this->fishLength = KREG(6) + 80.0f;
            }

            if (sLinkAge == LINK_AGE_CHILD) {
                this->fishLength *= 0.73f;
            }
        }
    }
}

void Fishing_Destroy(Actor* thisx, PlayState* play2) {
    PlayState* play = play2;
    Fishing* this = (Fishing*)thisx;

    SkelAnime_Free(&this->skelAnime, play);

    if (thisx->params == 200) {
        LightContext_RemoveLight(play, &play->lightCtx, this->lightNode);
    } else if (thisx->params == 1) {
        Collider_DestroyJntSph(play, &this->collider);
    }
}

void Fishing_UpdateEffects(FishingEffect* effect, PlayState* play) {
    f32 rippleY;
    s16 i;

    for (i = 0; i < FISHING_EFFECT_COUNT; i++) {
        if (effect->type) {
            effect->timer++;
            effect->pos.x += effect->vel.x;
            effect->pos.y += effect->vel.y;
            effect->pos.z += effect->vel.z;
            effect->vel.y += effect->accel.y;

            if (effect->type == FS_EFF_RIPPLE) {
                Math_ApproachF(&effect->scale, effect->rotx, 0.2f, effect->roty);

                if (effect->state == 0) {
                    effect->alpha += 20;

                    if (effect->alpha >= effect->alphaMax) {
                        effect->alpha = effect->alphaMax;
                        effect->state++;
                    }
                } else {
                    effect->alpha -= 8;

                    if (effect->alpha <= 0) {
                        effect->type = FS_EFF_NONE;
                    }
                }
            } else if (effect->type == FS_EFF_WATER_DUST) {
                Math_ApproachF(&effect->scale, effect->rotx, 0.1f, 0.1f);
                effect->alpha -= 10;

                if (effect->pos.y > (WATER_SURFACE_Y(play) - 5.0f)) {
                    effect->accel.y = 0.0f;
                    effect->vel.y = 0.0f;
                    effect->alpha -= 5;
                }

                if (effect->alpha <= 0) {
                    effect->type = FS_EFF_NONE;
                }
            } else if (effect->type == FS_EFF_BUBBLE) {
                if (effect->state == 0) {
                    rippleY = WATER_SURFACE_Y(play);
                } else {
                    rippleY = 69.0f;
                }

                if (effect->pos.y >= rippleY) {
                    effect->type = FS_EFF_NONE;

                    if (Rand_ZeroOne() < 0.3f) {
                        Vec3f pos = effect->pos;
                        pos.y = rippleY;
                        Fishing_SpawnRipple(NULL, play->specialEffects, &pos, 20.0f, 60.0f, 150, 90);
                    }
                }
            } else if (effect->type == FS_EFF_DUST_SPLASH) {
                if (effect->vel.y < -20.0f) {
                    effect->vel.y = -20.0f;
                    effect->accel.y = 0.0f;
                }

                if (effect->pos.y <= WATER_SURFACE_Y(play)) {
                    effect->type = FS_EFF_NONE;
                    if (Rand_ZeroOne() < 0.5f) {
                        Vec3f pos = effect->pos;
                        pos.y = WATER_SURFACE_Y(play);
                        Fishing_SpawnRipple(NULL, play->specialEffects, &pos, 40.0f, 110.0f, 150, 90);
                    }
                }
            } else if (effect->type == FS_EFF_RAIN_DROP) {
                if (effect->pos.y < WATER_SURFACE_Y(play)) {
                    f32 sqDistXZ = SQ(effect->pos.x) + SQ(effect->pos.z);

                    if (sqDistXZ > SQ(920.0f)) {
                        effect->pos.y = WATER_SURFACE_Y(play) + ((sqrtf(sqDistXZ) - 920.0f) * 0.11f);
                        effect->timer = KREG(17) + 2;
                        effect->type = FS_EFF_RAIN_SPLASH;
                        effect->scale = (KREG(18) + 30) * 0.001f;
                    } else {
                        effect->pos.y = WATER_SURFACE_Y(play) + 3.0f;
                        effect->timer = 0;
                        if (Rand_ZeroOne() < 0.75f) {
                            effect->type = FS_EFF_RAIN_RIPPLE;
                            effect->vel = sZeroVec;
                            effect->scale = (KREG(18) + 30) * 0.001f;
                        } else {
                            effect->type = FS_EFF_NONE;
                        }
                    }

                    effect->vel = sZeroVec;
                }
            } else if (effect->type >= FS_EFF_RAIN_RIPPLE) {
                effect->scale += (KREG(18) + 30) * 0.001f;

                if (effect->timer >= 6) {
                    effect->type = FS_EFF_NONE;
                }
            } else if (effect->type == FS_EFF_OWNER_HAT) {
                f32 sqDistXZ;
                f32 bottomY;

                effect->scale = 0.010000001f;

                Math_ApproachS(&sEffOwnersHatRot.y, 0, 20, 100);
                Math_ApproachS(&sEffOwnersHatRot.x, 0, 20, 100);
                Math_ApproachS(&sEffOwnersHatRot.z, -0x4000, 20, 100);

                sqDistXZ = SQ(effect->pos.x) + SQ(effect->pos.z);
                bottomY = WATER_SURFACE_Y(play) + ((sqrtf(sqDistXZ) - 920.0f) * 0.147f);

                if (effect->pos.y > (bottomY - 10.0f)) {
                    effect->pos.y -= 0.1f;
                }

                if ((effect->timer % 16) == 0) {
                    Vec3f pos = effect->pos;
                    pos.y = WATER_SURFACE_Y(play);
                    Fishing_SpawnRipple(NULL, play->specialEffects, &pos, 30.0f, 300.0f, 150, 90);
                }

                if (effect->state >= 0) {
                    effect->state++;
                }

                if (effect->state == 30) {
                    Message_StartTextbox(play, 0x40B3, NULL);
                }

                if ((effect->state >= 100) && (Message_GetState(&play->msgCtx) == TEXT_STATE_EVENT)) {
                    if (Message_ShouldAdvance(play) || (Message_GetState(&play->msgCtx) == TEXT_STATE_NONE)) {
                        Message_CloseTextbox(play);
                        Rupees_ChangeBy(-50);
                        effect->state = -1;
                    }
                }
            }
        }

        effect++;
    }
}

void Fishing_DrawEffects(FishingEffect* effect, PlayState* play) {
    u8 materialFlag = 0;
    f32 rotY;
    s16 i;
    s32 pad;
    FishingEffect* firstEffect = effect;

    OPEN_DISPS(play->state.gfxCtx, "../z_fishing.c", 2271);

    Matrix_Push();

    gDPPipeSync(POLY_XLU_DISP++);

    for (i = 0; i < 100; i++) {
        if (effect->type == FS_EFF_RIPPLE) {
            if (materialFlag == 0) {
                gSPDisplayList(POLY_XLU_DISP++, gFishingRippleMaterialDL);
                gDPSetEnvColor(POLY_XLU_DISP++, 155, 155, 155, 0);
                materialFlag++;
            }

            gDPSetPrimColor(POLY_XLU_DISP++, 0, 0, 255, 255, 255, effect->alpha);

            Matrix_Translate(effect->pos.x, effect->pos.y, effect->pos.z, MTXMODE_NEW);
            Matrix_Scale(effect->scale, 1.0f, effect->scale, MTXMODE_APPLY);

            gSPMatrix(POLY_XLU_DISP++, Matrix_NewMtx(play->state.gfxCtx, "../z_fishing.c", 2305),
                      G_MTX_NOPUSH | G_MTX_LOAD | G_MTX_MODELVIEW);

            gSPDisplayList(POLY_XLU_DISP++, gFishingRippleModelDL);
        }
        effect++;
    }

    effect = firstEffect;
    materialFlag = 0;
    for (i = 0; i < 100; i++) {
        if (effect->type == FS_EFF_DUST_SPLASH) {
            if (materialFlag == 0) {
                gSPDisplayList(POLY_XLU_DISP++, gFishingDustSplashMaterialDL);
                gDPSetEnvColor(POLY_XLU_DISP++, 200, 200, 200, 0);
                materialFlag++;
            }

            gDPSetPrimColor(POLY_XLU_DISP++, 0, 0, 180, 180, 180, effect->alpha);

            Matrix_Translate(effect->pos.x, effect->pos.y, effect->pos.z, MTXMODE_NEW);
            Matrix_ReplaceRotation(&play->billboardMtxF);
            Matrix_Scale(effect->scale, effect->scale, 1.0f, MTXMODE_APPLY);

            gSPMatrix(POLY_XLU_DISP++, Matrix_NewMtx(play->state.gfxCtx, "../z_fishing.c", 2346),
                      G_MTX_NOPUSH | G_MTX_LOAD | G_MTX_MODELVIEW);

            gSPDisplayList(POLY_XLU_DISP++, gFishingDustSplashModelDL);
        }
        effect++;
    }

    effect = firstEffect;
    materialFlag = 0;
    for (i = 0; i < 100; i++) {
        if (effect->type == FS_EFF_WATER_DUST) {
            if (materialFlag == 0) {
                gSPDisplayList(POLY_OPA_DISP++, gFishingWaterDustMaterialDL);
                gDPSetEnvColor(POLY_OPA_DISP++, 40, 90, 80, 128);
                materialFlag++;
            }

            gDPSetPrimColor(POLY_OPA_DISP++, 0, 0, 40, 90, 80, effect->alpha);

            gSPSegment(POLY_OPA_DISP++, 0x08,
                       Gfx_TwoTexScroll(play->state.gfxCtx, G_TX_RENDERTILE, effect->timer + (i * 3),
                                        (effect->timer + (i * 3)) * 5, 32, 64, 1, 0, 0, 32, 32));

            Matrix_Translate(effect->pos.x, effect->pos.y, effect->pos.z, MTXMODE_NEW);
            Matrix_ReplaceRotation(&play->billboardMtxF);
            Matrix_Scale(effect->scale, effect->scale, 1.0f, MTXMODE_APPLY);

            gSPMatrix(POLY_OPA_DISP++, Matrix_NewMtx(play->state.gfxCtx, "../z_fishing.c", 2394),
                      G_MTX_NOPUSH | G_MTX_LOAD | G_MTX_MODELVIEW);

            gSPDisplayList(POLY_OPA_DISP++, gFishingWaterDustModelDL);
        }
        effect++;
    }

    effect = firstEffect;
    materialFlag = 0;
    for (i = 0; i < 100; i++) {
        if (effect->type == FS_EFF_BUBBLE) {
            if (materialFlag == 0) {
                gSPDisplayList(POLY_XLU_DISP++, gFishingBubbleMaterialDL);
                gDPSetEnvColor(POLY_XLU_DISP++, 150, 150, 150, 0);
                gDPSetPrimColor(POLY_XLU_DISP++, 0, 0, 255, 255, 255, 255);
                materialFlag++;
            }

            Matrix_Translate(effect->pos.x, effect->pos.y, effect->pos.z, MTXMODE_NEW);
            Matrix_ReplaceRotation(&play->billboardMtxF);
            Matrix_Scale(effect->scale, effect->scale, 1.0f, MTXMODE_APPLY);

            gSPMatrix(POLY_XLU_DISP++, Matrix_NewMtx(play->state.gfxCtx, "../z_fishing.c", 2423),
                      G_MTX_NOPUSH | G_MTX_LOAD | G_MTX_MODELVIEW);

            gSPDisplayList(POLY_XLU_DISP++, gFishingBubbleModelDL);
        }
        effect++;
    }

    effect = firstEffect + 30;
    materialFlag = 0;
    for (i = 30; i < FISHING_EFFECT_COUNT; i++) {
        if (effect->type == FS_EFF_RAIN_DROP) {
            if (materialFlag == 0) {
                POLY_XLU_DISP = Gfx_SetupDL(POLY_XLU_DISP, SETUPDL_20);
                gDPSetCombineMode(POLY_XLU_DISP++, G_CC_PRIMITIVE, G_CC_PRIMITIVE);
                gDPSetPrimColor(POLY_XLU_DISP++, 0, 0, 150, 255, 255, 30);
                materialFlag++;
            }

            Matrix_Translate(effect->pos.x, effect->pos.y, effect->pos.z, MTXMODE_NEW);
            Matrix_RotateY(effect->roty, MTXMODE_APPLY);
            Matrix_RotateX(effect->rotx, MTXMODE_APPLY);
            Matrix_RotateZ(effect->rotz, MTXMODE_APPLY);
            Matrix_Scale(0.002f, 1.0f, 0.1f, MTXMODE_APPLY);

            gSPMatrix(POLY_XLU_DISP++, Matrix_NewMtx(play->state.gfxCtx, "../z_fishing.c", 2467),
                      G_MTX_NOPUSH | G_MTX_LOAD | G_MTX_MODELVIEW);

            gSPDisplayList(POLY_XLU_DISP++, gFishingRainDropModelDL);
        }
        effect++;
    }

    Gfx_SetupDL_25Xlu(play->state.gfxCtx);

    effect = firstEffect + 30;
    materialFlag = 0;
    for (i = 30; i < FISHING_EFFECT_COUNT; i++) {
        if (effect->type == FS_EFF_RAIN_RIPPLE) {
            if (materialFlag == 0) {
                gSPDisplayList(POLY_XLU_DISP++, gFishingRippleMaterialDL);
                gDPSetEnvColor(POLY_XLU_DISP++, 155, 155, 155, 0);
                gDPSetPrimColor(POLY_XLU_DISP++, 0, 0, 255, 255, 255, 130);
                materialFlag++;
            }

            Matrix_Translate(effect->pos.x, effect->pos.y, effect->pos.z, MTXMODE_NEW);
            Matrix_Scale(effect->scale, 1.0f, effect->scale, MTXMODE_APPLY);

            gSPMatrix(POLY_XLU_DISP++, Matrix_NewMtx(play->state.gfxCtx, "../z_fishing.c", 2504),
                      G_MTX_NOPUSH | G_MTX_LOAD | G_MTX_MODELVIEW);

            gSPDisplayList(POLY_XLU_DISP++, gFishingRippleModelDL);
        }
        effect++;
    }

    effect = firstEffect + 30;
    materialFlag = 0;
    for (i = 30; i < FISHING_EFFECT_COUNT; i++) {
        if (effect->type == FS_EFF_RAIN_SPLASH) {
            if (materialFlag == 0) {
                gSPDisplayList(POLY_XLU_DISP++, gFishingRainSplashMaterialDL);
                gDPSetPrimColor(POLY_XLU_DISP++, 0, 0, 255, 255, 255, KREG(19) + 80);
                materialFlag++;
            }

            if (Rand_ZeroOne() < 0.5f) {
                rotY = 0.0f;
            } else {
                rotY = M_PI;
            }

            Matrix_Translate(effect->pos.x, effect->pos.y, effect->pos.z, MTXMODE_NEW);
            Matrix_ReplaceRotation(&play->billboardMtxF);
            Matrix_RotateY(rotY, MTXMODE_APPLY);
            Matrix_Scale(effect->scale, effect->scale, 1.0f, MTXMODE_APPLY);

            gSPMatrix(POLY_XLU_DISP++, Matrix_NewMtx(play->state.gfxCtx, "../z_fishing.c", 2541),
                      G_MTX_NOPUSH | G_MTX_LOAD | G_MTX_MODELVIEW);

            gSPDisplayList(POLY_XLU_DISP++, gFishingRainSplashModelDL);
        }
        effect++;
    }

    effect = firstEffect;
    if (effect->type == FS_EFF_OWNER_HAT) {
        Matrix_Translate(effect->pos.x, effect->pos.y, effect->pos.z, MTXMODE_NEW);
        Matrix_RotateY(BINANG_TO_RAD_ALT2(sEffOwnersHatRot.y), MTXMODE_APPLY);
        Matrix_RotateX(BINANG_TO_RAD_ALT2(sEffOwnersHatRot.x), MTXMODE_APPLY);
        Matrix_RotateZ(BINANG_TO_RAD_ALT2(sEffOwnersHatRot.z), MTXMODE_APPLY);
        Matrix_Scale(effect->scale, effect->scale, effect->scale, MTXMODE_APPLY);
        Matrix_Translate(-1250.0f, 0.0f, 0.0f, MTXMODE_APPLY);
        Matrix_RotateX(M_PI / 2, MTXMODE_APPLY);
        gSPMatrix(POLY_OPA_DISP++, Matrix_NewMtx(play->state.gfxCtx, "../z_fishing.c", 2560),
                  G_MTX_NOPUSH | G_MTX_LOAD | G_MTX_MODELVIEW);

        gSPDisplayList(POLY_OPA_DISP++, gFishingOwnerHatDL);
    }

    Matrix_Pop();

    CLOSE_DISPS(play->state.gfxCtx, "../z_fishing.c", 2565);
}

void Fishing_DrawStreamSplash(PlayState* play) {
    s32 pad;

    OPEN_DISPS(play->state.gfxCtx, "../z_fishing.c", 2572);

    gSPSegment(POLY_XLU_DISP++, 0x09,
               Gfx_TwoTexScroll(play->state.gfxCtx, G_TX_RENDERTILE, play->gameplayFrames * 1, play->gameplayFrames * 8,
                                32, 64, 1, -(play->gameplayFrames * 2), 0, 16, 16));

    gDPSetPrimColor(POLY_XLU_DISP++, 0, 0, 195, 225, 235, 50);

    Matrix_Translate(670.0f, -24.0f, -600.0f, MTXMODE_NEW);
    Matrix_Scale(0.02f, 1.0f, 0.02f, MTXMODE_APPLY);

    gSPMatrix(POLY_XLU_DISP++, Matrix_NewMtx(play->state.gfxCtx, "../z_fishing.c", 2598),
              G_MTX_NOPUSH | G_MTX_LOAD | G_MTX_MODELVIEW);
    gSPDisplayList(POLY_XLU_DISP++, SEGMENTED_TO_VIRTUAL(gFishingStreamSplashDL));

    CLOSE_DISPS(play->state.gfxCtx, "../z_fishing.c", 2613);
}

s32 Fishing_IsAboveCounter(Vec3f* vec) {
    // coordinates of volume above countertop
    if (((vec->x >= 110.0f) && (vec->x <= 150.0f) && (vec->z <= 1400.0f) && (vec->z >= 1160.0f)) ||
        ((vec->x >= 110.0f) && (vec->x <= 210.0f) && (vec->z <= 1200.0f) && (vec->z >= 1160.0f))) {
        if (vec->y <= 42.0f) {
            return true;
        }
    }

    return false;
}

void Fishing_UpdateLine(PlayState* play, Vec3f* basePos, Vec3f* pos, Vec3f* rot, Vec3f* unk) {
    s16 i;
    s16 k;
    f32 dx;
    f32 dy;
    f32 dz;
    f32 rx;
    f32 ry;
    f32 dist;
    f32 spD8;
    s16 spooled;
    s32 pad;
    f32 temp_f20;
    Vec3f posSrc = { 0.0f, 0.0f, 0.0f };
    Vec3f posStep;
    f32 lineLength;
    Vec3f tempPos;
    Vec3f sp98;
    f32 sp94;
    f32 sp90;
    f32 sp8C;
    f32 sqDistXZ;
    f32 temp_f18;
    f32 phi_f12;
    f32 phi_f2;

    if (D_80B7A6A4 != 0) {
        tempPos = *basePos;
        sp98 = pos[LINE_SEG_COUNT - 1];

        sp94 = sp98.x - tempPos.x;
        sp90 = sp98.y - tempPos.y;
        sp8C = sp98.z - tempPos.z;

        lineLength = sqrtf(SQ(sp94) + SQ(sp90) + SQ(sp8C)) * 0.97f;
        if (lineLength > 1000.0f) {
            lineLength = 1000.0f;
        }

        sRodLineSpooled = 200.0f - (lineLength * 200.0f * 0.001f);
    }

    spooled = sRodLineSpooled;
    posSrc.z = 5.0f;

    for (i = 0; i < LINE_SEG_COUNT; i++) {
        if (i <= spooled) {
            pos[i] = *basePos;
        } else if (D_80B7A6A4 != 0) {
            temp_f20 = (f32)(i - spooled) / (f32)(LINE_SEG_COUNT - spooled + 1);
            Math_ApproachF(&pos[i].x, (sp94 * temp_f20) + tempPos.x, 1.0f, 20.0f);
            Math_ApproachF(&pos[i].y, (sp90 * temp_f20) + tempPos.y, 1.0f, 20.0f);
            Math_ApproachF(&pos[i].z, (sp8C * temp_f20) + tempPos.z, 1.0f, 20.0f);
        }
    }

    for (i = spooled + 1, k = 0; i < LINE_SEG_COUNT; i++, k++) {
        temp_f18 = 2.0f * D_80B7E148;

        dx = (pos + i)->x - (pos + i - 1)->x;
        spD8 = (pos + i)->y;

        sqDistXZ = SQ((pos + i)->x) + SQ((pos + i)->z);

        if (sqDistXZ > SQ(920.0f)) {
            phi_f12 = ((sqrtf(sqDistXZ) - 920.0f) * 0.11f) + WATER_SURFACE_Y(play);
        } else {
            phi_f12 = WATER_SURFACE_Y(play);
        }

        if (sLureEquipped == FS_LURE_SINKING) {
            if (spD8 < phi_f12) {
                phi_f12 = ((sqrtf(sqDistXZ) - 920.0f) * 0.147f) + WATER_SURFACE_Y(play);
                if (spD8 > phi_f12) {
                    phi_f2 = (spD8 - phi_f12) * 0.05f;
                    if (phi_f2 > 0.29999998f) {
                        phi_f2 = 0.29999998f;
                    }
                    if (i >= 100) {
                        phi_f2 *= (i - 100) * 0.02f;
                        spD8 -= phi_f2;
                    }
                }
            } else {
                spD8 -= temp_f18;
            }
        } else if (i > LINE_SEG_COUNT - 10) {
            if (spD8 > phi_f12) {
                phi_f2 = (spD8 - phi_f12) * 0.2f;
                if (phi_f2 > temp_f18) {
                    phi_f2 = temp_f18;
                }
                spD8 -= phi_f2;
            }
        } else {
            if (spD8 > phi_f12) {
                spD8 -= temp_f18;
            }
        }

        if (Fishing_IsAboveCounter(&pos[i])) {
            spD8 = 42.0f;
        }

        dy = spD8 - (pos + i - 1)->y;
        dz = (pos + i)->z - (pos + i - 1)->z;

        ry = Math_Atan2F(dz, dx);
        dist = sqrtf(SQ(dx) + SQ(dz));
        rx = -Math_Atan2F(dist, dy);

        (rot + i - 1)->y = ry;
        (rot + i - 1)->x = rx;

        Matrix_RotateY(ry, MTXMODE_NEW);
        Matrix_RotateX(rx, MTXMODE_APPLY);
        Matrix_MultVec3f(&posSrc, &posStep);

        (pos + i)->x = (pos + i - 1)->x + posStep.x;
        (pos + i)->y = (pos + i - 1)->y + posStep.y;
        (pos + i)->z = (pos + i - 1)->z + posStep.z;
    }
}

void Fishing_UpdateLinePos(Vec3f* pos) {
    s16 i;
    f32 dx;
    f32 dy;
    f32 dz;
    f32 rx;
    f32 ry;
    f32 dist;
    Vec3f posSrc = { 0.0f, 0.0f, 0.0f };
    Vec3f posStep;
    s16 min = sRodLineSpooled;

    posSrc.z = 5.0f;

    for (i = LINE_SEG_COUNT - 2; i > min; i--) {
        dx = (pos + i)->x - (pos + i + 1)->x;
        dy = (pos + i)->y - (pos + i + 1)->y;
        dz = (pos + i)->z - (pos + i + 1)->z;

        ry = Math_Atan2F(dz, dx);
        dist = sqrtf(SQ(dx) + SQ(dz));
        rx = -Math_Atan2F(dist, dy);

        Matrix_RotateY(ry, MTXMODE_NEW);
        Matrix_RotateX(rx, MTXMODE_APPLY);
        Matrix_MultVec3f(&posSrc, &posStep);

        (pos + i)->x = (pos + i + 1)->x + posStep.x;
        (pos + i)->y = (pos + i + 1)->y + posStep.y;
        (pos + i)->z = (pos + i + 1)->z + posStep.z;
    }
}

void Fishing_DrawLureHook(PlayState* play, Vec3f* pos, Vec3f* refPos, u8 hookIndex) {
    f32 dx;
    f32 dy;
    f32 dz;
    f32 rx;
    f32 ry;
    f32 dist;
    f32 offsetY;
    Vec3f posSrc = { 0.0f, 0.0f, 1.0f };
    Vec3f posStep;
    Player* player = GET_PLAYER(play);

    OPEN_DISPS(play->state.gfxCtx, "../z_fishing.c", 2963);

    Matrix_Push();

    if ((sRodCastState == 3) && ((pos->y > WATER_SURFACE_Y(play)) || (sIsOwnersHatHooked && hookIndex))) {
        offsetY = 0.0f;
    } else if (pos->y < WATER_SURFACE_Y(play)) {
        offsetY = -1.0f;
    } else {
        offsetY = -3.0f;
    }

    dx = refPos->x - pos->x;
    dy = refPos->y - pos->y + offsetY;
    dz = refPos->z - pos->z;

    ry = Math_Atan2F(dz, dx);
    dist = sqrtf(SQ(dx) + SQ(dz));
    rx = -Math_Atan2F(dist, dy);

    Matrix_RotateY(ry, MTXMODE_NEW);
    Matrix_RotateX(rx, MTXMODE_APPLY);
    Matrix_MultVec3f(&posSrc, &posStep);

    refPos->x = pos->x + posStep.x;
    refPos->y = pos->y + posStep.y;
    refPos->z = pos->z + posStep.z;

    Matrix_Translate(pos->x, pos->y, pos->z, MTXMODE_NEW);

    if ((player->actor.speedXZ == 0.0f) && (sLureWigglePosY == 0.0f)) {
        Math_ApproachF(&sLureHookRotY[hookIndex], ry, 0.1f, 0.3f);
    } else {
        sLureHookRotY[hookIndex] = ry;
    }

    Matrix_RotateY(sLureHookRotY[hookIndex], MTXMODE_APPLY);
    Matrix_RotateX(rx, MTXMODE_APPLY);
    Matrix_Scale(0.0039999997f, 0.0039999997f, 0.005f, MTXMODE_APPLY);
    Matrix_RotateY(M_PI, MTXMODE_APPLY);

    gSPMatrix(POLY_OPA_DISP++, Matrix_NewMtx(play->state.gfxCtx, "../z_fishing.c", 3029),
              G_MTX_NOPUSH | G_MTX_LOAD | G_MTX_MODELVIEW);
    gSPDisplayList(POLY_OPA_DISP++, gFishingLureHookDL);

    Matrix_RotateZ(M_PI / 2, MTXMODE_APPLY);

    gSPMatrix(POLY_OPA_DISP++, Matrix_NewMtx(play->state.gfxCtx, "../z_fishing.c", 3034),
              G_MTX_NOPUSH | G_MTX_LOAD | G_MTX_MODELVIEW);
    gSPDisplayList(POLY_OPA_DISP++, gFishingLureHookDL);

    if ((hookIndex == 1) && (sIsOwnersHatHooked)) {
        Matrix_Scale(2.0f, 2.0f, 2.0f, MTXMODE_APPLY);
        Matrix_Translate(250.0f, 0.0f, -1400.0f, MTXMODE_APPLY);
        Matrix_Push();

        if (sIsOwnersHatSunk) {
            FishingEffect* effect = play->specialEffects;
            MtxF mf;

            Matrix_MultVec3f(&sZeroVec, &effect->pos);
            Matrix_Get(&mf);
            Matrix_MtxFToYXZRotS(&mf, &sEffOwnersHatRot, 0);

            sIsOwnersHatSunk = false;
            sIsOwnersHatHooked = false;

            effect->type = FS_EFF_OWNER_HAT;
            effect->state = 0;
            effect->vel = sZeroVec;
            effect->accel = sZeroVec;
        }

        Matrix_Pop();
        Matrix_Translate(-1250.0f, 0.0f, 0.0f, MTXMODE_APPLY);
        Matrix_RotateX(M_PI / 2, MTXMODE_APPLY);

        gSPMatrix(POLY_OPA_DISP++, Matrix_NewMtx(play->state.gfxCtx, "../z_fishing.c", 3085),
                  G_MTX_NOPUSH | G_MTX_LOAD | G_MTX_MODELVIEW);
        gSPDisplayList(POLY_OPA_DISP++, gFishingOwnerHatDL);
    }

    Matrix_Pop();

    CLOSE_DISPS(play->state.gfxCtx, "../z_fishing.c", 3098);
}

void Fishing_UpdateSinkingLure(PlayState* play) {
    s16 i;
    f32 dx;
    f32 dy;
    f32 dz;
    f32 rx;
    f32 ry;
    f32 dist;
    f32 offsetY;
    Vec3f posSrc = { 0.0f, 0.0f, 0.0f };
    Vec3f posStep;
    Vec3f sp94;
    Vec3f sp88;
    f32 offsetX;
    f32 offsetZ;
    Player* player = GET_PLAYER(play);

    posSrc.z = 0.85f;

    sSinkingLurePos[0] = sLurePos;

    if (sSinkingLureFound) {
        offsetY = -1.0f;
    } else if (sLurePos.y < WATER_SURFACE_Y(play)) {
        offsetY = 0.5f;
    } else {
        offsetY = -5.0f;
    }

    if (sRodCastState == 5) {
        Matrix_RotateY(BINANG_TO_RAD(player->actor.shape.rot.y), MTXMODE_NEW);
        sp94.x = 5.0f;
        sp94.y = 0.0f;
        sp94.z = 3.0f;
        Matrix_MultVec3f(&sp94, &sp88);
    }

    for (i = 1; i < SINKING_LURE_SEG_COUNT; i++) {
        Vec3f* pos = sSinkingLurePos;

        if ((i < 10) && (sRodCastState == 5)) {
            offsetX = (10 - i) * sp88.x * 0.1f;
            offsetZ = (10 - i) * sp88.z * 0.1f;
        } else {
            offsetX = offsetZ = 0.0f;
        }

        dx = (pos + i)->x - (pos + i - 1)->x + offsetX;
        dy = (pos + i)->y - (pos + i - 1)->y + offsetY;
        dz = (pos + i)->z - (pos + i - 1)->z + offsetZ;

        ry = Math_Atan2F(dz, dx);
        dist = sqrtf(SQ(dx) + SQ(dz));
        rx = -Math_Atan2F(dist, dy);

        Matrix_RotateY(ry, MTXMODE_NEW);
        Matrix_RotateX(rx, MTXMODE_APPLY);
        Matrix_MultVec3f(&posSrc, &posStep);

        (pos + i)->x = (pos + i - 1)->x + posStep.x;
        (pos + i)->y = (pos + i - 1)->y + posStep.y;
        (pos + i)->z = (pos + i - 1)->z + posStep.z;
    }
}

static f32 sSinkingLureSizes[] = {
    1.0f, 1.5f,  1.8f, 2.0f, 1.8f, 1.6f, 1.4f, 1.2f, 1.0f, 1.0f,
    0.9f, 0.85f, 0.8f, 0.7f, 0.8f, 1.0f, 1.2f, 1.1f, 1.0f, 0.8f,
};

void Fishing_DrawSinkingLure(PlayState* play) {
    s16 i;
    f32 scale;

    OPEN_DISPS(play->state.gfxCtx, "../z_fishing.c", 3209);

    Fishing_UpdateSinkingLure(play);

    if (sLurePos.y < WATER_SURFACE_Y(play)) {
        Gfx_SetupDL_25Opa(play->state.gfxCtx);

        gSPDisplayList(POLY_OPA_DISP++, gFishingSinkingLureSegmentMaterialDL);

        for (i = SINKING_LURE_SEG_COUNT - 1; i >= 0; i--) {
            if ((i + sSinkingLureSegmentIndex) < SINKING_LURE_SEG_COUNT) {
                Matrix_Translate(sSinkingLurePos[i].x, sSinkingLurePos[i].y, sSinkingLurePos[i].z, MTXMODE_NEW);
                scale = sSinkingLureSizes[i + sSinkingLureSegmentIndex] * 0.04f;
                Matrix_Scale(scale, scale, scale, MTXMODE_APPLY);
                Matrix_ReplaceRotation(&play->billboardMtxF);

                gSPMatrix(POLY_OPA_DISP++, Matrix_NewMtx(play->state.gfxCtx, "../z_fishing.c", 3239),
                          G_MTX_NOPUSH | G_MTX_LOAD | G_MTX_MODELVIEW);
                gSPDisplayList(POLY_OPA_DISP++, gFishingSinkingLureSegmentModelDL);
            }
        }
    } else {
        Gfx_SetupDL_25Xlu(play->state.gfxCtx);

        gSPDisplayList(POLY_XLU_DISP++, gFishingSinkingLureSegmentMaterialDL);

        for (i = SINKING_LURE_SEG_COUNT - 1; i >= 0; i--) {
            if ((i + sSinkingLureSegmentIndex) < SINKING_LURE_SEG_COUNT) {
                Matrix_Translate(sSinkingLurePos[i].x, sSinkingLurePos[i].y, sSinkingLurePos[i].z, MTXMODE_NEW);
                scale = sSinkingLureSizes[i + sSinkingLureSegmentIndex] * 0.04f;
                Matrix_Scale(scale, scale, scale, MTXMODE_APPLY);
                Matrix_ReplaceRotation(&play->billboardMtxF);

                gSPMatrix(POLY_XLU_DISP++, Matrix_NewMtx(play->state.gfxCtx, "../z_fishing.c", 3265),
                          G_MTX_NOPUSH | G_MTX_LOAD | G_MTX_MODELVIEW);
                gSPDisplayList(POLY_XLU_DISP++, gFishingSinkingLureSegmentModelDL);
            }
        }
    }

    CLOSE_DISPS(play->state.gfxCtx, "../z_fishing.c", 3271);
}

void Fishing_DrawLureAndLine(PlayState* play, Vec3f* linePos, Vec3f* lineRot) {
    Vec3f posSrc;
    Vec3f posStep;
    Vec3f hookPos[2];
    s16 i;
    s16 spB4 = sRodLineSpooled;
    s32 pad;
    Player* player = GET_PLAYER(play);

    OPEN_DISPS(play->state.gfxCtx, "../z_fishing.c", 3287);

    Gfx_SetupDL_25Opa(play->state.gfxCtx);
    Matrix_Push();

    if (sSinkingLureFound) {
        Vec3f posTemp = sLurePos;
        sLurePos = sSinkingLureBasePos;
        Fishing_DrawSinkingLure(play);
        sLurePos = posTemp;
    }

    if ((sRodCastState == 4) || (sRodCastState == 5)) {
        sLurePos = sFishingHookedFish->fishMouthPos;

        if ((sRodCastState == 5) && (sLureEquipped == FS_LURE_SINKING)) {
            Matrix_RotateY(BINANG_TO_RAD(player->actor.shape.rot.y), MTXMODE_NEW);
            posSrc.x = 2.0f;
            posSrc.y = 0.0f;
            posSrc.z = 0.0f;
            Matrix_MultVec3f(&posSrc, &posStep);
            sLurePos.x += posStep.x;
            sLurePos.z += posStep.z;
        }
    } else if (sRodCastState == 0) {
        sLurePos = sReelLinePos[LINE_SEG_COUNT - 1];
        sLureRot.x = sReelLineRot[LINE_SEG_COUNT - 2].x + M_PI;

        if ((player->actor.speedXZ == 0.0f) && (D_80B7E0B0 == 0)) {
            Math_ApproachF(&sLureRot.y, sReelLineRot[LINE_SEG_COUNT - 2].y, 0.1f, 0.2f);
        } else {
            sLureRot.y = sReelLineRot[LINE_SEG_COUNT - 2].y;
        }
    }

    if (sLureEquipped != FS_LURE_SINKING) {
        Matrix_Translate(sLurePos.x, sLurePos.y, sLurePos.z, MTXMODE_NEW);
        Matrix_RotateY(sLureRot.y + sUnkLureRotate, MTXMODE_APPLY);
        Matrix_RotateX(sLureRot.x, MTXMODE_APPLY);
        Matrix_Scale(0.0039999997f, 0.0039999997f, 0.0039999997f, MTXMODE_APPLY);
        Matrix_Translate(0.0f, 0.0f, D_80B7E108, MTXMODE_APPLY);
        Matrix_RotateZ(M_PI / 2, MTXMODE_APPLY);
        Matrix_RotateY(M_PI / 2, MTXMODE_APPLY);

        Gfx_SetupDL_25Opa(play->state.gfxCtx);

        gSPMatrix(POLY_OPA_DISP++, Matrix_NewMtx(play->state.gfxCtx, "../z_fishing.c", 3369),
                  G_MTX_NOPUSH | G_MTX_LOAD | G_MTX_MODELVIEW);
        gSPDisplayList(POLY_OPA_DISP++, gFishingLureFloatDL);

        posSrc.x = -850.0f;
        posSrc.y = 0.0f;
        posSrc.z = 0.0f;
        Matrix_MultVec3f(&posSrc, &D_80B7E0C8);

        posSrc.x = 500.0f;
        posSrc.z = -300.0f;
        Matrix_MultVec3f(&posSrc, &hookPos[0]);
        Fishing_DrawLureHook(play, &hookPos[0], &sLureHookRefPos[0], 0);

        posSrc.x = 2100.0f;
        posSrc.z = -50.0f;
        Matrix_MultVec3f(&posSrc, &hookPos[1]);
        Fishing_DrawLureHook(play, &hookPos[1], &sLureHookRefPos[1], 1);
    }

    POLY_XLU_DISP = Gfx_SetupDL(POLY_XLU_DISP, SETUPDL_20);

    gDPSetCombineMode(POLY_XLU_DISP++, G_CC_PRIMITIVE, G_CC_PRIMITIVE);
    gDPSetPrimColor(POLY_XLU_DISP++, 0, 0, 255, 255, 255, 55);

    if ((sRodCastState == 4) && ((sLineHooked != 0) || (sLureEquipped != FS_LURE_SINKING))) {
        f32 rx;
        f32 ry;
        f32 dist;
        f32 dx;
        f32 dy;
        f32 dz;

        dx = sLurePos.x - sRodTipPos.x;
        dy = sLurePos.y - sRodTipPos.y;
        dz = sLurePos.z - sRodTipPos.z;

        ry = Math_FAtan2F(dx, dz);
        dist = sqrtf(SQ(dx) + SQ(dz));
        rx = -Math_FAtan2F(dy, dist);

        dist = sqrtf(SQ(dx) + SQ(dy) + SQ(dz)) * 0.001f;

        Matrix_Translate(sRodTipPos.x, sRodTipPos.y, sRodTipPos.z, MTXMODE_NEW);
        Matrix_RotateY(ry, MTXMODE_APPLY);
        Matrix_RotateX(rx, MTXMODE_APPLY);
        Matrix_Scale(sFishingLineScale, 1.0f, dist, MTXMODE_APPLY);

        gSPMatrix(POLY_XLU_DISP++, Matrix_NewMtx(play->state.gfxCtx, "../z_fishing.c", 3444),
                  G_MTX_NOPUSH | G_MTX_LOAD | G_MTX_MODELVIEW);
        gSPDisplayList(POLY_XLU_DISP++, gFishingLineModelDL);
    } else {
        for (i = spB4; i < LINE_SEG_COUNT - 1; i++) {
            if ((i == LINE_SEG_COUNT - 3) && (sLureEquipped == FS_LURE_STOCK) && (sRodCastState == 3)) {
                f32 rx;
                f32 ry;
                f32 dist;
                f32 dx;
                f32 dy;
                f32 dz;

                dx = D_80B7E0C8.x - (linePos + i)->x;
                dy = D_80B7E0C8.y - (linePos + i)->y;
                dz = D_80B7E0C8.z - (linePos + i)->z;

                ry = Math_FAtan2F(dx, dz);
                dist = sqrtf(SQ(dx) + SQ(dz));
                rx = -Math_FAtan2F(dy, dist);

                dist = sqrtf(SQ(dx) + SQ(dy) + SQ(dz)) * 0.001f;

                Matrix_Translate((linePos + i)->x, (linePos + i)->y, (linePos + i)->z, MTXMODE_NEW);
                Matrix_RotateY(ry, MTXMODE_APPLY);
                Matrix_RotateX(rx, MTXMODE_APPLY);
                Matrix_Scale(sFishingLineScale, 1.0f, dist, MTXMODE_APPLY);

                gSPMatrix(POLY_XLU_DISP++, Matrix_NewMtx(play->state.gfxCtx, "../z_fishing.c", 3475),
                          G_MTX_NOPUSH | G_MTX_LOAD | G_MTX_MODELVIEW);
                gSPDisplayList(POLY_XLU_DISP++, gFishingLineModelDL);
                break;
            }

            Matrix_Translate((linePos + i)->x, (linePos + i)->y, (linePos + i)->z, MTXMODE_NEW);
            Matrix_RotateY((lineRot + i)->y, MTXMODE_APPLY);
            Matrix_RotateX((lineRot + i)->x, MTXMODE_APPLY);
            Matrix_Scale(sFishingLineScale, 1.0f, 0.005f, MTXMODE_APPLY);

            gSPMatrix(POLY_XLU_DISP++, Matrix_NewMtx(play->state.gfxCtx, "../z_fishing.c", 3492),
                      G_MTX_NOPUSH | G_MTX_LOAD | G_MTX_MODELVIEW);
            gSPDisplayList(POLY_XLU_DISP++, gFishingLineModelDL);
        }
    }

    Matrix_Pop();
    Gfx_SetupDL_25Xlu(play->state.gfxCtx);

    CLOSE_DISPS(play->state.gfxCtx, "../z_fishing.c", 3500);
}

static f32 sRodScales[22] = {
    1.0f,        1.0f,        1.0f,        0.9625f,     0.925f, 0.8875f,     0.85f,       0.8125f,
    0.775f,      0.73749995f, 0.7f,        0.6625f,     0.625f, 0.5875f,     0.54999995f, 0.5125f,
    0.47499996f, 0.4375f,     0.39999998f, 0.36249995f, 0.325f, 0.28749996f,
};

static f32 sRodBendRatios[22] = {
    0.0f,  0.0f,  0.0f,  0.0f,  0.0f,  0.06f,   0.12f,   0.18f,   0.24f,   0.30f,   0.36f,
    0.42f, 0.48f, 0.54f, 0.60f, 0.60f, 0.5142f, 0.4285f, 0.3428f, 0.2571f, 0.1714f, 0.0857f,
};

static Vec3f sRodTipOffset = { 0.0f, 0.0f, 0.0f };

void Fishing_DrawRod(PlayState* play) {
    s16 i;
    f32 lureXZLen;
    f32 spC4;
    f32 spC0;
    Input* input = &play->state.input[0];
    Player* player = GET_PLAYER(play);
    s32 pad;

    OPEN_DISPS(play->state.gfxCtx, "../z_fishing.c", 3600);

    if (D_80B7FDA8 != 0) {
        D_80B7FDA8--;

        Math_ApproachF(&D_80B7A6C0, 35.0f, 1.0f, 100.0f);
        Math_ApproachF(&D_80B7A6BC, -0.8f, 1.0f, 0.4f);
        Math_ApproachS(&player->actor.shape.rot.x, -4000, 2, 15000);
    } else {
        s16 target = 0;

        if ((sRodCastState == 4) && (sLineHooked)) {
            target = Math_SinS(sLureTimer * 25600) * 1500.0f;
        } else {
            Math_ApproachZeroF(&D_80B7A6C0, 0.1f, 10.0f);
            Math_ApproachZeroF(&D_80B7A6BC, 1.0f, 0.05f);
        }

        Math_ApproachS(&player->actor.shape.rot.x, target, 5, 1000);
    }

    if ((sRodCastState == 3) || (sRodCastState == 4)) {
        if ((input->rel.stick_x == 0) && (sStickAdjXPrev != 0)) {
            D_80B7A6B0 = 0.0f;
        }
        if ((input->rel.stick_y == 0) && (sStickAdjYPrev != 0)) {
            D_80B7A6B4 = 0.0f;
        }

        lureXZLen = player->unk_85C;
        Math_SmoothStepToF(&player->unk_85C, input->rel.stick_y * 0.02f, 0.3f, 5.0f, 0.0f);
        lureXZLen = player->unk_85C - lureXZLen;

        spC4 = player->unk_858;
        Math_SmoothStepToF(&player->unk_858, input->rel.stick_x * 0.02f, 0.3f, 5.0f, 0.0f);
        spC4 = player->unk_858 - spC4;

        if (player->unk_858 > 1.0f) {
            player->unk_858 = 1.0f;
        }
        if (player->unk_85C > 1.0f) {
            player->unk_85C = 1.0f;
        }
        if (player->unk_858 < -1.0f) {
            player->unk_858 = -1.0f;
        }
        if (player->unk_85C < -1.0f) {
            player->unk_85C = -1.0f;
        }

        Math_ApproachF(&sRodBendRotY, spC4 * 70.0f * -0.01f, 1.0f, D_80B7A6B0);
        Math_ApproachF(&D_80B7A6B0, 1.0f, 1.0f, 0.1f);
        Math_ApproachF(&D_80B7A6AC, lureXZLen * 70.0f * 0.01f, 1.0f, D_80B7A6B4);
        Math_ApproachF(&D_80B7A6B4, 1.0f, 1.0f, 0.1f);
        Math_ApproachZeroF(&D_80B7A6B8, 1.0f, 0.05f);
    } else {
        Math_ApproachZeroF(&player->unk_85C, 1.0f, 0.1f);
        Math_ApproachZeroF(&player->unk_858, 1.0f, 0.1f);
        Math_ApproachF(&D_80B7A6AC, (Math_SinS(sLureTimer * 3000) * 0.025f) + -0.03f, 1.0f, 0.05f);
        Math_ApproachZeroF(&sRodBendRotY, 1.0f, 0.05f);

        if ((D_80B7E0B4 >= 19) && (D_80B7E0B4 <= 24)) {
            Math_ApproachF(&D_80B7A6B8, 0.8f, 1.0f, 0.2f);
        } else {
            Math_ApproachF(&D_80B7A6B8, 0.0f, 1.0f, 0.4f);
        }
    }

    Gfx_SetupDL_25Opa(play->state.gfxCtx);

    gSPDisplayList(POLY_OPA_DISP++, gFishingRodMaterialDL);

    gDPSetPrimColor(POLY_OPA_DISP++, 0, 0, 255, 155, 0, 255);

    Matrix_Mult(&player->mf_9E0, MTXMODE_NEW);

    if (sLinkAge != LINK_AGE_CHILD) {
        Matrix_Translate(0.0f, 400.0f, 0.0f, MTXMODE_APPLY);
    } else {
        Matrix_Translate(0.0f, 230.0f, 0.0f, MTXMODE_APPLY);
    }

    if (sRodCastState == 5) {
        Matrix_RotateY(0.56f * M_PI, MTXMODE_APPLY);
    } else {
        Matrix_RotateY(0.41f * M_PI, MTXMODE_APPLY);
    }

    Matrix_RotateX(-M_PI / 5.0000003f, MTXMODE_APPLY);
    Matrix_RotateZ((player->unk_858 * 0.5f) + 3.0f * M_PI / 20.0f, MTXMODE_APPLY);
    Matrix_RotateX((D_80B7A6C0 + 20.0f) * 0.01f * M_PI, MTXMODE_APPLY);
    Matrix_Scale(0.70000005f, 0.70000005f, 0.70000005f, MTXMODE_APPLY);

    spC0 = (D_80B7A6BC * (((player->unk_85C - 1.0f) * -0.25f) + 0.5f)) + (D_80B7A6AC + D_80B7A6B8);

    Matrix_Translate(0.0f, 0.0f, -1300.0f, MTXMODE_APPLY);

    for (i = 0; i < 22; i++) {
        Matrix_RotateY(sRodBendRatios[i] * sRodBendRotY * 0.5f, MTXMODE_APPLY);
        Matrix_RotateX(sRodBendRatios[i] * spC0 * 0.5f, MTXMODE_APPLY);

        Matrix_Push();
        Matrix_Scale(sRodScales[i], sRodScales[i], 0.52f, MTXMODE_APPLY);

        gSPMatrix(POLY_OPA_DISP++, Matrix_NewMtx(play->state.gfxCtx, "../z_fishing.c", 3809),
                  G_MTX_NOPUSH | G_MTX_LOAD | G_MTX_MODELVIEW);

        if (i < 5) {
            gDPLoadTextureBlock(POLY_OPA_DISP++, gFishingRodSegmentBlackTex, G_IM_FMT_RGBA, G_IM_SIZ_16b, 16, 8, 0,
                                G_TX_NOMIRROR | G_TX_WRAP, G_TX_NOMIRROR | G_TX_WRAP, 4, 3, G_TX_NOLOD, G_TX_NOLOD);
        } else if ((i < 8) || ((i % 2) == 0)) {
            gDPLoadTextureBlock(POLY_OPA_DISP++, gFishingRodSegmentWhiteTex, G_IM_FMT_RGBA, G_IM_SIZ_16b, 16, 8, 0,
                                G_TX_NOMIRROR | G_TX_WRAP, G_TX_NOMIRROR | G_TX_WRAP, 4, 3, G_TX_NOLOD, G_TX_NOLOD);
        } else {
            gDPLoadTextureBlock(POLY_OPA_DISP++, gFishingRodSegmentStripTex, G_IM_FMT_RGBA, G_IM_SIZ_16b, 16, 8, 0,
                                G_TX_NOMIRROR | G_TX_WRAP, G_TX_NOMIRROR | G_TX_WRAP, 4, 3, G_TX_NOLOD, G_TX_NOLOD);
        }

        gSPDisplayList(POLY_OPA_DISP++, gFishingRodSegmentDL);

        Matrix_Pop();
        Matrix_Translate(0.0f, 0.0f, 500.0f, MTXMODE_APPLY);

        if (i == 21) {
            Matrix_MultVec3f(&sRodTipOffset, &sRodTipPos);
        }
    }

    CLOSE_DISPS(play->state.gfxCtx, "../z_fishing.c", 3838);
}

static Vec3f sSoundPos = { 0.0f, 0.0f, 0.0f };

void Fishing_UpdateLure(Fishing* this, PlayState* play) {
    f32 spE4;
    f32 spE0;
    s16 phi_v0;
    s16 spDC;
    f32 spD8;
    f32 spD4;
    f32 spD0;
    f32 lengthCasted;
    f32 lureXZLen;
    s16 i;
    Player* player = GET_PLAYER(play);
    Vec3f zeroVec = { 0.0f, 0.0f, 0.0f };
    Vec3f spA8;
    Vec3f sp9C;
    Vec3f sp90;
    Input* input = &play->state.input[0];
    Vec3f sp80;
    f32 sp7C;
    f32 sp78;
    f32 phi_f0;
    f32 wiggle;
    Vec3f sp64;
    Vec3f sp58;
    s32 pad;

    sLureTimer++;

    if (D_80B7E0B0 != 0) {
        D_80B7E0B0--;
    }

    if (D_80B7E0B2 != 0) {
        D_80B7E0B2--;
    }

    if (D_80B7E0B4 != 0) {
        D_80B7E0B4--;
    }

    if (sLureBitTimer != 0) {
        sLureBitTimer--;
    }

    if (D_80B7E150 != 0) {
        D_80B7E150--;
    }

    if (D_80B7A6A4 != 0) {
        D_80B7A6A4--;
    }

    if (sRumbleDelay != 0) {
        sRumbleDelay--;
    }

    if (D_80B7E114 != 0) {
        D_80B7E114--;
    }

    if (sFishingPlayingState == 1) {
        sFishingPlayingState = 2;
        sFishesCaught = 0;
        sPondOwnerTextIdIndex = 0;
        sLureEquipped = FS_LURE_STOCK;

        if (((sLinkAge == LINK_AGE_CHILD) && (HIGH_SCORE(HS_FISHING) & HS_FISH_PRIZE_CHILD)) ||
            ((sLinkAge != LINK_AGE_CHILD) && (HIGH_SCORE(HS_FISHING) & HS_FISH_PRIZE_ADULT))) {
            sSinkingLureLocation = (u8)Rand_ZeroFloat(3.999f) + 1;
        }

        D_80B7E148 = 520.0f;
        sRodLineSpooled = 195.0f;

        sRodCastState = sLureEquipped = sLureTimer = D_80B7E0B0 = D_80B7E0B2 = D_80B7E0B4 = D_80B7E120 = D_80B7E114 =
            D_80B7E150 = 0;
        sUnkLureRotate = sReelLinePosStep = D_80B7E108 = 0.0f;

        sLureLineSegPosDelta = zeroVec;

        for (i = 0; i < LINE_SEG_COUNT; i++) {
            sReelLinePos[i] = zeroVec;
            sReelLineRot[i] = zeroVec;
            sReelLineUnk[i] = zeroVec;
        }
    }

    SkinMatrix_Vec3fMtxFMultXYZW(&play->viewProjectionMtxF, &sLurePos, &sSoundPos, &sProjectedW);

    if (sRodCastState == 0) {
        Math_ApproachF(&D_80B7E108, -800.0f, 1.0f, 20.0f);
    } else {
        Math_ApproachF(&D_80B7E108, 300.0f, 1.0f, 20.0f);
    }

    switch (sRodCastState) {
        case 0:
            sSinkingLureSegmentIndex = 0;

            if (KREG(14) != 0) {
                KREG(14) = 0;
                sLureEquipped = FS_LURE_SINKING - sLureEquipped;
                if (sLureEquipped != FS_LURE_STOCK) {
                    sPondOwnerTextIdIndex = 0;
                }
            }

            Math_ApproachF(&sRodLineSpooled, 195.0f, 1.0f, 1.0f);

            if (player->stateFlags1 & PLAYER_STATE1_27) {
                D_80B7E0B4 = 0;
                player->unk_860 = 0;
            }

            if (D_80B7E0B4 == 0) {
                if ((D_80B7E0B0 == 0) && (player->unk_860 == 1)) {
                    D_80B7E0B4 = 37;
                    Message_CloseTextbox(play);
                }
            } else {
                sLureRot.x = sReelLineRot[LINE_SEG_COUNT - 2].x + M_PI;
                sLureRot.y = sReelLineRot[LINE_SEG_COUNT - 2].y;

                if (D_80B7E0B4 == 18) {
                    sRodCastState = 1;
                    sLurePos = sRodTipPos;
                    Matrix_RotateY(BINANG_TO_RAD_ALT(player->actor.shape.rot.y), MTXMODE_NEW);
                    sp90.x = 0.0f;
                    sp90.y = 0.0f;
                    sp90.z = 25.0f;
                    Matrix_MultVec3f(&sp90, &sLurePosDelta);
                    sLurePosDelta.y = 15.0f;
                    sLureCastDelta.x = sLureCastDelta.z = 0.0f;
                    sLureCastDelta.y = -1.0f;
                    D_80B7E148 = 0.0f;
                    D_80B7E0B2 = 5;
                    sRodReelingSpeed = 0.5f;
                    D_80B7E118 = Rand_ZeroFloat(1.9f);
                    sFishMouthOffset.y = 500.0f;
                    func_80078914(&sSoundPos, NA_SE_IT_SWORD_SWING_HARD);
                }
            }
            break;

        case 1: // casting the line
            spE0 = sLurePos.y;

            sLurePos.x += sLurePosDelta.x;
            sLurePos.y += sLurePosDelta.y;
            sLurePos.z += sLurePosDelta.z;

            sLurePosDelta.x += sLureCastDelta.x;
            sLurePosDelta.y += sLureCastDelta.y;
            sLurePosDelta.z += sLureCastDelta.z;
            // air drag by hat or reeling during cast.
            if (CHECK_BTN_ALL(input->cur.button, BTN_A) || sIsOwnersHatHooked) {
                sLurePosDelta.x *= 0.9f;
                sLurePosDelta.z *= 0.9f;
                if (!sIsOwnersHatHooked) {
                    func_80078884(NA_SE_IT_FISHING_REEL_HIGH - SFX_FLAG);
                }
            }

            spD8 = sLurePos.x - sRodTipPos.x;
            spD4 = sLurePos.y - sRodTipPos.y;
            spD0 = sLurePos.z - sRodTipPos.z;

            if (D_80B7E0B2 != 0) {
                sLureRot.x = sReelLineRot[LINE_SEG_COUNT - 2].x + M_PI;
                sLureRot.y = sReelLineRot[LINE_SEG_COUNT - 2].y;
            } else {
                sLureRot.x = 0.0f;
                sLureRot.y = Math_Atan2F(spD0, spD8) + M_PI;
            }

            lengthCasted = sqrtf(SQ(spD8) + SQ(spD4) + SQ(spD0));
            if (lengthCasted > 1000.0f) {
                lengthCasted = 1000.0f;
            }
            sRodLineSpooled = 200.0f - (lengthCasted * 200.0f * 0.001f);

            lureXZLen = SQ(sLurePos.x) + SQ(sLurePos.z);
            if (lureXZLen > SQ(920.0f)) {
                if ((KREG(56) != 0) || (sLurePos.y > 160.0f) || (sLurePos.x < 80.0f) || (sLurePos.x > 180.0f) ||
                    (sLurePos.z > 1350.0f) || (sLurePos.z < 1100.0f) || (sLurePos.y < 45.0f)) {
                    sp80 = this->actor.world.pos;
                    this->actor.prevPos = this->actor.world.pos = sLurePos;
                    Actor_UpdateBgCheckInfo(play, &this->actor, 15.0f, 30.0f, 30.0f,
                                            UPDBGCHECKINFO_FLAG_0 | UPDBGCHECKINFO_FLAG_1 | UPDBGCHECKINFO_FLAG_6);
                    this->actor.world.pos = sp80;

                    if (this->actor.bgCheckFlags & BGCHECKFLAG_CEILING) {
                        sLurePosDelta.y = -0.5f;
                    }
                    if (this->actor.bgCheckFlags & BGCHECKFLAG_WALL) {
                        if (sLurePosDelta.y > 0.0f) {
                            sLurePosDelta.y = 0.0f;
                        }
                        sLurePosDelta.x = sLurePosDelta.z = 0.0f;
                    }
                } else {
                    if (Fishing_IsAboveCounter(&sLurePos)) {
                        sRodCastState = 3;
                        sReelLinePosStep = 0.0f;
                    }
                }

                spE4 = ((sqrtf(lureXZLen) - 920.0f) * 0.11f) + WATER_SURFACE_Y(play);
                if (sLurePos.y <= spE4) {
                    sLurePos.y = spE4;
                    sLurePosDelta.x = sLurePosDelta.y = sLurePosDelta.z = 0.0f;
                    sRodCastState = 3;
                    sReelLinePosStep = 0.0;
                } else {
                    Math_ApproachF(&D_80B7E148, 0.0f, 1.0f, 0.05f);
                    func_80078914(&sSoundPos, NA_SE_EN_FANTOM_FLOAT - SFX_FLAG);
                }
            } else {
                spE4 = WATER_SURFACE_Y(play);

                if (sLurePos.y <= spE4) {
                    sRodCastState = 2;
                    sReelLinePosStep = 0.0f;
                    sLurePosDelta.x = sLurePosDelta.z = 0.0f;

                    if (sLureEquipped == FS_LURE_SINKING) {
                        sLureMoveDelay = 0;
                    } else {
                        sLureMoveDelay = 10;
                    }

                    if ((sLurePos.y <= spE4) && (spE4 < spE0) && (spE4 == WATER_SURFACE_Y(play))) {
                        D_80B7E114 = 10;
                        func_80078914(&sSoundPos, NA_SE_EV_BOMB_DROP_WATER);
                        sLureCastDelta.y = 0.0f;
                        sLurePosDelta.y *= 0.2f;

                        for (i = 0; i < 50; i++) {
                            sp7C = Rand_ZeroFloat(1.5f) + 0.5f;
                            sp78 = Rand_ZeroFloat(6.28f);

                            sp9C.x = sinf(sp78) * sp7C;
                            sp9C.z = cosf(sp78) * sp7C;
                            sp9C.y = Rand_ZeroFloat(3.0f) + 3.0f;

                            spA8 = sLurePos;
                            spA8.x += (sp9C.x * 3.0f);
                            spA8.y = WATER_SURFACE_Y(play);
                            spA8.z += (sp9C.z * 3.0f);
                            Fishing_SpawnDustSplash(NULL, play->specialEffects, &spA8, &sp9C,
                                                    Rand_ZeroFloat(0.02f) + 0.025f);
                        }

                        spA8 = sLurePos;
                        spA8.y = WATER_SURFACE_Y(play);
                        Fishing_SpawnRipple(NULL, play->specialEffects, &spA8, 100.0f, 800.0f, 150, 90);
                    }
                } else {
                    Math_ApproachZeroF(&D_80B7E148, 1.0f, 0.05f);
                    func_80078914(&sSoundPos, NA_SE_EN_FANTOM_FLOAT - SFX_FLAG);
                }
            }

            sReelLinePos[LINE_SEG_COUNT - 1].x = sLurePos.x;
            sReelLinePos[LINE_SEG_COUNT - 1].y = sLurePos.y;
            sReelLinePos[LINE_SEG_COUNT - 1].z = sLurePos.z;

            sLureWiggleSign = 1.0f;
            sLureRotXTarget = 0.5f;
            break;

        case 2:
            if (sLurePos.y <= WATER_SURFACE_Y(play)) {
                sLurePos.y += sLurePosDelta.y;

                Math_ApproachZeroF(&sLurePosDelta.y, 1.0f, 1.0f);

                if (sLureEquipped != FS_LURE_SINKING) {
                    Math_ApproachF(&sLurePos.y, WATER_SURFACE_Y(play), 0.5f, 1.0f);
                }
            }

            Math_ApproachF(&D_80B7E148, 2.0f, 1.0f, 0.1f);

            if (sLureMoveDelay == 0) {
                sRodCastState = 3;
            } else {
                sLureMoveDelay--;
            }
            break;

        case 3:
            sSinkingLureSegmentIndex = 0;

            if (sIsOwnersHatHooked && ((SQ(sLurePos.x) + SQ(sLurePos.z)) < SQ(500.0f))) {
                sIsOwnersHatSunk = true;
            }

            player->unk_860 = 2;

            if (sLureWigglePosY < 3.0f) {
                spD0 = sLureRotXTarget * Math_SinS(sLureTimer * 0x1060);
                Math_ApproachF(&sLureRot.x, -M_PI / 6.0f + spD0, 0.3f, sLureRotXStep);
                Math_ApproachF(&sLureRotXStep, 0.5f, 1.0f, 0.02f);
                Math_ApproachZeroF(&sLureRotXTarget, 1.0f, 0.02f);
            } else {
                sLureRotXStep = 0.0f;
            }

            spDC = 0x4000;
            spE4 = WATER_SURFACE_Y(play);

            lureXZLen = SQ(sLurePos.x) + SQ(sLurePos.z);
            if (lureXZLen < SQ(920.0f)) {
                if (sLurePos.y <= (spE4 + 4.0f)) {
                    wiggle = 0.0f;

                    if (D_80B7E150 == 0) {
                        if (fabsf(input->rel.stick_x) > 30.0f) {
                            wiggle = fabsf((input->rel.stick_x - sStickAdjXPrev) * (1.0f / 60.0f));
                        } else if (fabsf(input->rel.stick_y) > 30.0f) {
                            wiggle = fabsf((input->rel.stick_y - sStickAdjYPrev) * (1.0f / 60.0f));
                        }
                    }

                    if (wiggle > 1.0f) {
                        wiggle = 1.0f;
                    }
                    if (CHECK_BTN_ALL(input->press.button, BTN_B)) {
                        wiggle = 0.5f;
                    }

                    if (sIsOwnersHatHooked) {
                        if (wiggle > 0.3f) {
                            wiggle = 0.3f;
                        }
                    }

                    if ((wiggle > 0.2f) && (sLureWigglePosY < 4.0f)) {
                        D_80B7E150 = 5;

                        if (wiggle > 0.8f) {
                            D_80B7E120 = 2;
                        } else {
                            D_80B7E120 = 1;
                        }

                        sp90.x = player->actor.world.pos.x - sLurePos.x;
                        sp90.z = player->actor.world.pos.z - sLurePos.z;
                        sp90.y = Math_Atan2F(sp90.z, sp90.x);

                        sLureWiggleRotYTarget = (wiggle * sLureWiggleSign) + sp90.y;
                        sLureWiggleSign *= -1.0f;
                        sLureWigglePosY = fabsf(wiggle) * 6.0f;
                        sLureRot.x = 0.0f;
                        sLureRotXTarget = 0.5f;
                        sRodLineSpooled += (fabsf(wiggle) * (7.5f + (KREG(25) * 0.1f)));

                        func_800F436C(&sSoundPos, NA_SE_EV_LURE_MOVE_W, (wiggle * 1.999f * 0.25f) + 0.75f);

                        if (sLureEquipped == FS_LURE_SINKING) {
                            sLureLineSegPosDelta.y = 5.0f * wiggle;
                            sReelLinePos[LINE_SEG_COUNT - 1].y += sLureLineSegPosDelta.y;
                            sLurePos.y += sLureLineSegPosDelta.y;
                        }
                    } else if (CHECK_BTN_ALL(input->cur.button, BTN_A)) {
                        spDC = 0x500;
                        sLureWiggleRotYTarget = sReelLineRot[LINE_SEG_COUNT - 2].y + M_PI;
                        sLureRot.x = 0.0f;
                        sLureRotXTarget = 0.5f;
                        if (sLureEquipped == FS_LURE_SINKING) {
                            sLureLineSegPosDelta.y = 0.2f;
                            sReelLinePos[LINE_SEG_COUNT - 1].y += sLureLineSegPosDelta.y;
                            sLurePos.y += sLureLineSegPosDelta.y;
                        }
                    }
                } else {
                    if (sRodLineSpooled > 150.0f) {
                        sLureRot.x = sReelLineRot[LINE_SEG_COUNT - 2].x + M_PI;
                        sLureWiggleRotYTarget = sReelLineRot[LINE_SEG_COUNT - 2].y + M_PI;
                        sRodLineSpooled += 2.0f;
                    }
                }
            } else {
                spE4 = ((sqrtf(lureXZLen) - 920.0f) * 0.11f) + WATER_SURFACE_Y(play);
                if (sLurePos.y <= spE4) {
                    sLurePos.y = spE4;
                    spDC = 0x500;
                    sLureWiggleRotYTarget = sReelLineRot[LINE_SEG_COUNT - 2].y + M_PI;
                    sLureRot.x = 0.0f;

                    if (CHECK_BTN_ALL(input->press.button, BTN_B)) { // lure hopping on land
                        sRodLineSpooled += 6.0f;
                        func_80078914(&sSoundPos, NA_SE_PL_WALK_GROUND + SURFACE_SFX_OFFSET_SAND);
                    }
                } else {
                    if (sRodLineSpooled > 150.0f) {
                        sLureRot.x = sReelLineRot[LINE_SEG_COUNT - 2].x + M_PI;
                        sLureWiggleRotYTarget = sReelLineRot[LINE_SEG_COUNT - 2].y + M_PI;
                        sRodLineSpooled += 2.0f;
                    }
                }
            }

            Math_ApproachZeroF(&sLureWigglePosY, 1.0f, 0.3f);
            Math_ApproachS(&sLureWiggleRotY, (sLureWiggleRotYTarget * 32768.0f) / M_PI, 3, spDC);

            sLureRot.y = BINANG_TO_RAD_ALT(sLureWiggleRotY);

            sp90.x = 0.0f;
            sp90.y = 0.0f;
            sp90.z = sLureWigglePosY;

            Matrix_RotateY(sLureRot.y, MTXMODE_NEW);

            if (sLureEquipped == FS_LURE_SINKING) {
                Matrix_MultVec3f(&sp90, &sp64);
                sLureLineSegPosDelta.x = sp64.x;
                sLureLineSegPosDelta.z = sp64.z;
                phi_f0 = 10.0f;
            } else {
                Matrix_MultVec3f(&sp90, &sLureLineSegPosDelta);
                phi_f0 = 0.0f;
            }

            sUnkLureRotate = 0.0f;

            if ((sLureEquipped == FS_LURE_UNK) && CHECK_BTN_ALL(input->cur.button, BTN_A)) {
                sLureLineSegPosDelta.y = -2.0f;

                if ((sLureTimer & 1) != 0) {
                    sUnkLureRotate = 0.5f;
                } else {
                    sUnkLureRotate = -0.5f;
                }
            } else if (sReelLinePos[LINE_SEG_COUNT - 1].y < (WATER_SURFACE_Y(play) + phi_f0)) {
                if (sLureEquipped == FS_LURE_SINKING) {
                    sp58 = this->actor.world.pos;
                    this->actor.prevPos = this->actor.world.pos = sLurePos;
                    Actor_UpdateBgCheckInfo(play, &this->actor, 15.0f, 30.0f, 30.0f,
                                            UPDBGCHECKINFO_FLAG_2 | UPDBGCHECKINFO_FLAG_6);
                    this->actor.world.pos = sp58;

                    sLureLineSegPosDelta.y += -0.5f;
                    if (sLureLineSegPosDelta.y < -1.0f) {
                        sLureLineSegPosDelta.y = -1.0f;
                    }

                    if (sLurePos.y < (this->actor.floorHeight + 5.0f)) {
                        sReelLinePos[LINE_SEG_COUNT - 1].y = sLurePos.y = this->actor.floorHeight + 5.0f;
                        sLureLineSegPosDelta.y = 0.0f;
                    } else {
                        D_80B7E120 = 1;
                    }
                } else {
                    sLureLineSegPosDelta.y = fabsf(sReelLinePos[LINE_SEG_COUNT - 1].y - WATER_SURFACE_Y(play)) * 0.2f;
                    if (sLureLineSegPosDelta.y > 1.5f) {
                        sLureLineSegPosDelta.y = 1.5f;
                    }
                }
            }

            sReelLinePos[LINE_SEG_COUNT - 1].x += sLureLineSegPosDelta.x;
            sReelLinePos[LINE_SEG_COUNT - 1].y += sLureLineSegPosDelta.y;
            sReelLinePos[LINE_SEG_COUNT - 1].z += sLureLineSegPosDelta.z;

            if (sReelLinePos[LINE_SEG_COUNT - 1].y > (spE4 + 6.0f)) {
                sReelLinePos[LINE_SEG_COUNT - 1].y -= 5.0f;
            }

            sLurePosDelta.x = sLurePosDelta.y = sLurePosDelta.z = sLureCastDelta.y = 0.0f;

            if (CHECK_BTN_ALL(input->cur.button, BTN_A)) {
                if (CHECK_BTN_ALL(input->cur.button, BTN_R)) {
                    sRodLineSpooled += 1.5f;
                    func_80078884(NA_SE_IT_FISHING_REEL_HIGH - SFX_FLAG);
                    Math_ApproachF(&sReelLinePosStep, 1000.0f, 1.0f, 2.0f);
                } else {
                    sRodLineSpooled += sRodReelingSpeed;
                    func_80078884(NA_SE_IT_FISHING_REEL_SLOW - SFX_FLAG);
                    Math_ApproachF(&sReelLinePosStep, 1000.0f, 1.0f, 0.2f);
                }

                if (sReelLinePos[LINE_SEG_COUNT - 1].y > (WATER_SURFACE_Y(play) + 4.0f)) {
                    Math_ApproachF(&D_80B7E148, 3.0f, 1.0f, 0.2f);
                } else {
                    Math_ApproachF(&D_80B7E148, 1.0f, 1.0f, 0.2f);
                }
            } else {
                Math_ApproachF(&D_80B7E148, 2.0f, 1.0f, 0.2f);
            }

            Math_ApproachF(&sLurePos.x, sReelLinePos[LINE_SEG_COUNT - 1].x, 1.0f, sReelLinePosStep);
            Math_ApproachF(&sLurePos.y, sReelLinePos[LINE_SEG_COUNT - 1].y, 1.0f, sReelLinePosStep);
            Math_ApproachF(&sLurePos.z, sReelLinePos[LINE_SEG_COUNT - 1].z, 1.0f, sReelLinePosStep);

            if (sLureWigglePosY > 1.0f) {
                Math_ApproachF(&sReelLinePosStep, 1000.0f, 1.0f, 1.0f);
            }

            Math_ApproachF(&sReelLinePosStep, 1000.0f, 1.0f, 0.1f);

            if (sRodLineSpooled >= 195.0f) {
                sRodLineSpooled = 195.0f;
                sRodCastState = 0;
                D_80B7E148 = 520.0f;
                sFishingPlayerCinematicState = 3;
            }

            if ((sLurePos.y <= (WATER_SURFACE_Y(play) + 4.0f)) && (sLurePos.y >= (WATER_SURFACE_Y(play) - 4.0f))) {

                phi_v0 = 63;
                if (CHECK_BTN_ALL(input->cur.button, BTN_A) || (sLureWigglePosY > 1.0f)) {
                    phi_v0 = 1;
                }

                if ((sLureTimer & phi_v0) == 0) {
                    spA8 = sLurePos;
                    spA8.y = WATER_SURFACE_Y(play);
                    Fishing_SpawnRipple(NULL, play->specialEffects, &spA8, 30.0f, 300.0f, 150, 90);
                }
            }
            break;

        case 4:
            if (this->unk_157 != 0) {
                this->unk_157--;
                sRodLineSpooled += sRodReelingSpeed;
            }

            if (CHECK_BTN_ALL(input->cur.button, BTN_A)) {
                if ((SQ(sLurePos.x) + SQ(sLurePos.z)) > SQ(920.0f)) {
                    sRodLineSpooled += (1.0f + (KREG(65) * 0.1f));
                } else {
                    sRodLineSpooled += sRodReelingSpeed;
                }
                func_80078884(NA_SE_IT_FISHING_REEL_SLOW - SFX_FLAG);
            }

            if ((sLureTimer & 0x1F) == 0) {
                if (sLineHooked || (sLureEquipped != FS_LURE_SINKING)) {
                    D_80B7A6A4 = 5;
                }
            }

            Math_ApproachF(&D_80B7E148, 0.0f, 1.0f, 0.2f);
            break;

        case 5:
            sFishingLineScale = 0.0005000001f;
            sReelLinePos[LINE_SEG_COUNT - 1].x = sLurePos.x;
            sReelLinePos[LINE_SEG_COUNT - 1].y = sLurePos.y;
            sReelLinePos[LINE_SEG_COUNT - 1].z = sLurePos.z;
            D_80B7E148 = 2.0f;
            break;
    }
}

s32 Fishing_SplashBySize(Fishing* this, PlayState* play, u8 ignorePosCheck) {
    s16 i;
    s16 count;
    f32 scale;
    Vec3f pos;
    Vec3f vel;
    f32 speedXZ;
    f32 angle;

    if ((this->actor.world.pos.y < (WATER_SURFACE_Y(play) - 10.0f)) && !ignorePosCheck) {
        return false;
    }

    // Necessary to match
    if (this->fishLength) {}

    if (this->fishLength >= 40.0f) {
        count = 40;
        scale = 1.2f;
    } else {
        count = 30;
        scale = 1.0f;
    }

    for (i = 0; i < count; i++) {
        speedXZ = (Rand_ZeroFloat(1.5f) + 0.5f) * scale;
        angle = Rand_ZeroFloat(6.28f);

        vel.x = sinf(angle) * speedXZ;
        vel.z = cosf(angle) * speedXZ;
        vel.y = (Rand_ZeroFloat(3.0f) + 3.0f) * scale;

        pos = this->actor.world.pos;
        pos.x += vel.x * 3.0f;
        pos.y = WATER_SURFACE_Y(play);
        pos.z += vel.z * 3.0f;

        Fishing_SpawnDustSplash(&this->actor.projectedPos, play->specialEffects, &pos, &vel,
                                (Rand_ZeroFloat(0.02f) + 0.025f) * scale);
    }

    pos = this->actor.world.pos;
    pos.y = WATER_SURFACE_Y(play);

    Fishing_SpawnRipple(&this->actor.projectedPos, play->specialEffects, &pos, 100.0f, 800.0f, 150, 90);

    this->lilyTimer = 30;

    return true;
}

void Fishing_SplashBySize2(Fishing* this, PlayState* play) {
    s16 count;
    s16 i;
    f32 scale;
    Vec3f pos;
    Vec3f vel;
    f32 speedXZ;
    f32 angle;

    // Necessary to match
    if (this->fishLength) {}

    if (this->fishLength >= 45.0f) {
        count = 30;
        scale = 0.5f;
    } else {
        count = 20;
        scale = 0.3f;
    }

    for (i = 0; i < count; i++) {
        speedXZ = (Rand_ZeroFloat(1.5f) + 0.5f) * scale;
        angle = Rand_ZeroFloat(6.28f);

        vel.x = sinf(angle) * speedXZ;
        vel.z = cosf(angle) * speedXZ;
        vel.y = Rand_ZeroFloat(2.0f) + 2.0f;

        pos = this->actor.world.pos;
        pos.x += (vel.x * 3.0f);
        pos.y += (vel.y * 3.0f);
        pos.z += (vel.z * 3.0f);

        Fishing_SpawnDustSplash(&this->actor.projectedPos, play->specialEffects, &pos, &vel,
                                (Rand_ZeroFloat(0.02f) + 0.025f) * scale);
    }
}

void func_80B70ED4(Fishing* this, Input* input) {
    Vec3f lineVec;
    Vec3f sp28;
    f32 lineLengthSQ;

    lineVec.x = sLurePos.x - this->actor.world.pos.x;
    lineVec.y = sLurePos.y - this->actor.world.pos.y;
    lineVec.z = sLurePos.z - this->actor.world.pos.z;

    lineLengthSQ = SQ(lineVec.x) + SQ(lineVec.y) + SQ(lineVec.z);

    if ((sRodCastState == 3) && (this->unk_1A2 == 0) && !sIsOwnersHatHooked) {
        Matrix_RotateY(BINANG_TO_RAD_ALT(-this->actor.shape.rot.y), MTXMODE_NEW);
        Matrix_MultVec3f(&lineVec, &sp28);

        if ((sp28.z > 0.0f) || (this->fishLength < 40.0f)) {
            if ((this->fishState == 7) && (lineLengthSQ < SQ(200.0f))) {
                this->fishState = 4;
                this->fishTargetPos = sLurePos;
                this->rotationStep = 28672.0f;
                this->speedTarget = 5.0f;
            } else {
                if ((CHECK_BTN_ALL(input->cur.button, BTN_A) || (sLureWigglePosY > 1.0f)) && (lineLengthSQ < SQ(120.0f))) {
                    this->fishState = 2;
                    this->unk_15E = 0;
                    this->unk_17A[0] = 0;
                    this->unk_17A[2] = (s16)Rand_ZeroFloat(100.0f) + 100;
                    this->perception = sFishInits[this->actor.params - 100].perception;
                    this->rotationStep = 0.0f;
                }

                if ((this->unk_17A[1] == 0) && (lineLengthSQ < SQ(70.0f))) {
                    this->fishState = 2;
                    this->unk_15E = 0;
                    this->unk_17A[0] = 0;
                    this->unk_17A[2] = (s16)Rand_ZeroFloat(100.0f) + 100;
                    this->perception = sFishInits[this->actor.params - 100].perception;
                    this->rotationStep = 0.0f;
                }
            }
        }
    } else if ((sRodCastState == 4) && sLineHooked && (lineLengthSQ < SQ(100.0f)) && (this->fishState >= 10)) {
        this->fishStateNext = 0;
        this->fishState = 1;
        this->unk_1A4 = 1000;
        this->unk_1A2 = 100;
        this->unk_17A[1] = 50;
    }

    if ((sLureEquipped != FS_LURE_SINKING) && (D_80B7E114 != 0) && (this->fishLength > 60.0f) &&
        (lineLengthSQ < SQ(30.0f)) && (this->fishState >= 10)) {
        this->fishStateNext = 0;
        this->fishState = 1;
        this->unk_1A4 = 1000;
        this->unk_1A2 = 100;
        this->unk_17A[1] = 50;
    }
}

void Fishing_FishLeapSfx(Fishing* this, u8 outOfWater) {
    s16 sfxId;
    u8 length;

    if (this->isLoach == 0) {
        length = this->fishLength;
    } else {
        length = 2.0f * this->fishLength;
    }

    if (outOfWater == 0) {
        if (length >= 50) {
            sfxId = NA_SE_EV_DIVE_INTO_WATER;
        } else if (length >= 40) {
            sfxId = NA_SE_EV_BOMB_DROP_WATER;
        } else {
            sfxId = NA_SE_EV_BOMB_DROP_WATER;
        }
    } else {
        if (length >= 50) {
            sfxId = NA_SE_EV_JUMP_OUT_WATER;
        } else if (length >= 40) {
            sfxId = NA_SE_EV_OUT_OF_WATER;
        } else {
            sfxId = NA_SE_EV_OUT_OF_WATER;
        }
    }

    Audio_PlayActorSfx2(&this->actor, sfxId);
}

void Fishing_HandleAquariumDialog(Fishing* this, PlayState* play) {
    if (sLinkAge == LINK_AGE_CHILD) {
        if ((HIGH_SCORE(HS_FISHING) & HS_FISH_LENGTH_CHILD) != 0) {
            if (HIGH_SCORE(HS_FISHING) & HS_FISH_CHEAT_CHILD) {
                this->actor.textId = 0x40B1;
            } else {
                this->actor.textId = 0x4089;
            }
        } else {
            this->actor.textId = 0x40AE;
        }
    } else {
        if ((HIGH_SCORE(HS_FISHING) & HS_FISH_LENGTH_ADULT) != 0) {
            if (HIGH_SCORE(HS_FISHING) & HS_FISH_CHEAT_ADULT) {
                this->actor.textId = 0x40B1;
            } else {
                this->actor.textId = 0x4089;
            }
        } else {
            this->actor.textId = 0x40AE;
        }
    }

    if (this->isAquariumMessage == 0) {
        if (this->aquariumWaitTimer == 0) {
            this->actor.flags |= ACTOR_FLAG_0;

            if (Actor_ProcessTalkRequest(&this->actor, play)) {
                sFishLengthToWeigh = sFishingRecordLength;
                this->isAquariumMessage = 1;
            } else {
                func_8002F2F4(&this->actor, play);
            }
        } else {
            this->aquariumWaitTimer--;
            this->actor.flags &= ~ACTOR_FLAG_0;
        }
    } else if (Actor_TextboxIsClosing(&this->actor, play)) {
        this->isAquariumMessage = 0;
        this->aquariumWaitTimer = 20;
    }
}

void Fishing_UpdateFish(Actor* thisx, PlayState* play2) {
    s16 i;
    s16 sp134 = 10;
    f32 sp130;
    f32 sp12C;
    f32 sp128;
    f32 distToTarget;
    f32 multiplier;
    f32 sp11C;
    f32 playerSpeedMod;
    Vec3f sp10C;
    Vec3f targetPosOffset;
    s16 spFE;
    s16 spFC;
    s16 spFA;
    s16 phi_v0;
    s16 spF6;
    s16 spF4;
    s16 spF2;
    s16 spF0;
    s16 spEE;
    Fishing* this = (Fishing*)thisx;
    PlayState* play = play2;
    Player* player = GET_PLAYER(play);
    Input* input = &play->state.input[0];
    f32 spD8;
    f32 phi_f0;
    f32 phi_f2;
    Vec3f bubblePos;
    Vec3f spB8;
    u8 phi_v0_2;
    f32 temp_f0;
    f32 temp;
    s32 pad;
    f32 rumbleStr;
    u16 spA2;
    u8 rumbleStr8;

    this->actor.uncullZoneForward = 700.0f;
    this->actor.uncullZoneScale = 50.0f;

    if (this->isLoach == 0) {
        playerSpeedMod = (player->actor.speedXZ * 0.15f) + 0.25f;
    } else {
        playerSpeedMod = (player->actor.speedXZ * 0.3f) + 0.25f;
    }

    if ((D_80B7E0B0 != 0) || (sSubCamId != SUB_CAM_ID_DONE) ||
        ((player->actor.world.pos.z > 1150.0f) && (this->fishState != 100))) {
        this->actor.flags &= ~ACTOR_FLAG_0;
    } else {
        this->actor.flags |= ACTOR_FLAG_0;
        if (sRodCastState != 0) {
            if (D_80B7E0B2 == 0) {
                this->actor.focus.pos = sLurePos;
            } else if (D_80B7E0B2 == 1) {
                sFishingPlayerCinematicState = 1;
                D_80B7FED0 = 0.0f;
                sLureCameraZoomLevel = 2;
            }
        }
        this->actor.focus.pos = this->actor.world.pos;
    }

    this->stateAndTimer++;

    for (i = 0; i < 4; i++) {
        if (this->unk_17A[i] != 0) {
            this->unk_17A[i]--;
        }
    }

    if (this->unk_1A4 != 0) {
        this->unk_1A4--;
    }

    if (this->unk_1A2 != 0) {
        this->unk_1A2--;
    }

    if (this->unk_1A0 != 0) {
        this->unk_1A0--;
    }

    if (this->lilyTimer != 0) {
        this->lilyTimer--;
    }

    Math_ApproachF(&this->fishLimbRotPhaseStep, this->unk_190, 1.0f, 0.2f);

    if (this->fishState == 6) {
        Math_ApproachF(&this->fishLimbRotPhaseMag, this->unk_194, 0.2f, 200.0f);
    } else {
        phi_f0 = 1.0f;
        phi_f2 = 1.0f;
        if (this->actor.world.pos.y > WATER_SURFACE_Y(play)) {
            phi_f0 = (KREG(64) * 0.1f) + 1.5f;
            phi_f2 = 3.0f;
        }
        Math_ApproachF(&this->fishLimbRotPhaseMag, this->unk_194 * phi_f0, 1.0f, 500.0f * phi_f2);
    }

    Math_ApproachS(&this->fishLimbDRotZDelta, 0, 5, 500);

    if (this->isLoach == 0) {
        Actor_SetScale(&this->actor, this->fishLength * 15.0f * 0.00001f);

        this->fishLimbRotPhase += this->fishLimbRotPhaseStep;

        temp = cosf(this->fishLimbRotPhase);
        this->fishLimb23RotYDelta = this->unk_16E + (s16)(temp * this->fishLimbRotPhaseMag);

        temp = cosf(this->fishLimbRotPhase + -1.2f);
        this->fishLimb4RotYDelta = this->unk_16E + (s16)(temp * this->fishLimbRotPhaseMag * 1.6f);
    } else {
        Actor_SetScale(&this->actor, this->fishLength * 65.0f * 0.000001f);

        this->actor.scale.x = this->actor.scale.z * 1.1f;
        this->actor.scale.y = this->actor.scale.z * 1.1f;

        this->fishLimbRotPhase += this->fishLimbRotPhaseStep * 0.8f;

        for (i = 0; i < 3; i++) {
            temp = cosf(this->fishLimbRotPhase + (i * 2.1f));
            this->loachRotYDelta[i] = this->unk_16E + (s16)(temp * this->fishLimbRotPhaseMag * 2.0f);
        }

        temp = cosf(this->fishLimbRotPhase + 0.4f);
        this->fishLimb23RotYDelta = (this->fishLimbRotPhaseMag * temp * 2.0f) * 0.6f;
    }

    sp130 = this->fishTargetPos.x - this->actor.world.pos.x;
    sp12C = this->fishTargetPos.y - this->actor.world.pos.y;
    sp128 = this->fishTargetPos.z - this->actor.world.pos.z;

    spFC = Math_Atan2S(sp128, sp130);
    distToTarget = sqrtf(SQ(sp130) + SQ(sp128));

    spFE = Math_Atan2S(distToTarget, sp12C);
    distToTarget = sqrtf(SQ(sp130) + SQ(sp128) + SQ(sp12C));

    if ((this->unk_1A0 != 0) && (this->fishState != 2) && (this->fishState != 3) && (this->fishState != 4)) {
        if ((this->stateAndTimer & 0x40) != 0) {
            spFC += 0x4000;
        } else {
            spFC -= 0x4000;
        }
        if (((this->stateAndTimer + 0x20) & 0x40) != 0) {
            spFE += 0x2000;
        } else {
            spFE -= 0x2000;
        }
    }

    switch (this->fishState) {
        case 100:
            Fishing_HandleAquariumDialog(this, play);

            this->actor.uncullZoneForward = 500.0f;
            this->actor.uncullZoneScale = 300.0f;

            Lights_PointNoGlowSetInfo(&this->lightInfo, (s16)this->actor.world.pos.x,
                                      (s16)this->actor.world.pos.y + 20.0f, (s16)this->actor.world.pos.z - 50.0f, 255,
                                      255, 255, 255);

            this->fishLength = sFishingRecordLength;
            targetPosOffset.y = (f32)Math_SinS(play->gameplayFrames * 300) * 1;
            targetPosOffset.z = (f32)Math_SinS(play->gameplayFrames * 230) * 2;
            this->actor.world.pos.x = 130.0f;
            this->actor.world.pos.y = 55.0f + targetPosOffset.y;
            this->actor.world.pos.z = 1300.0f + targetPosOffset.z;
            this->actor.shape.rot.y = -0x8000;

            if ((this->actor.projectedPos.z < 200.0f) && (this->actor.projectedPos.z > 0.0f)) {
                bubblePos.x = Rand_CenteredFloat(5.0f) + 130.0f;
                bubblePos.y = 40.0f;
                bubblePos.z = Rand_CenteredFloat(5.0f) + 1280.0f;
                Fishing_SpawnBubble(NULL, play->specialEffects, &bubblePos, Rand_ZeroFloat(0.02f) + 0.03f, 1);
            }

            Math_ApproachS(&this->fishLimbEFRotYDelta, (Math_SinS(this->stateAndTimer * 0x800) * 2500.0f) + 2500.0f, 2, 0x7D0);
            Math_ApproachS(&this->fishLimb89RotYDelta, Math_SinS(this->stateAndTimer * 0xA00) * 1500.0f, 2, 0x7D0);

            this->unk_190 = 0.3f;
            this->unk_194 = 1000.0f / 3.0f;
            return;

        case 10:
            this->fishTargetPos = this->actor.home.pos;

            Math_ApproachF(&this->actor.speedXZ, 2.0f, 1.0f, 0.5f);
            Math_ApproachF(&this->rotationStep, 4096.0f, 1.0f, 256.0f);

            if (distToTarget < 40.0f) {
                this->fishState = 11;
                this->unk_190 = 0.4f;
                this->unk_194 = 500.0f;
            }

            func_80B70ED4(this, input);

            if (this->actor.xzDistToPlayer < (250.0f * playerSpeedMod)) {
                this->fishStateNext = this->fishState = 0;
                this->unk_1A4 = 1000;
                this->unk_1A2 = 200;
                this->unk_17A[1] = 50;
            }
            break;

        case 11:
            this->fishTargetPos = this->actor.home.pos;

            Math_ApproachF(&this->actor.speedXZ, 0.0f, 1.0f, 0.05f);
            Math_ApproachF(&this->rotationStep, 0.0f, 1.0f, 256.0f);

            if (distToTarget >= 40.0f) {
                this->fishState = 10;
                this->unk_190 = 1.0f;
                this->unk_194 = 2000.0f;
            }
            func_80B70ED4(this, input);

            if (this->actor.xzDistToPlayer < (250.0f * playerSpeedMod)) {
                this->fishStateNext = this->fishState = 0;
                this->unk_1A4 = 1000;
                this->unk_1A2 = 200;
                this->unk_17A[1] = 50;
            }

            if (Message_GetState(&play->msgCtx) == TEXT_STATE_NONE) {
                if ((gSaveContext.dayTime >= CLOCK_TIME(18, 0)) && (gSaveContext.dayTime <= CLOCK_TIME(18, 0) + 27)) {
                    this->fishState = 7;
                    this->unk_17A[3] = (s16)Rand_ZeroFloat(150.0f) + 200;
                }
                if ((gSaveContext.dayTime >= CLOCK_TIME(5, 30) - 1) &&
                    (gSaveContext.dayTime < CLOCK_TIME(5, 30) + 27)) {
                    this->fishState = 7;
                    this->unk_17A[3] = (s16)Rand_ZeroFloat(150.0f) + 200;
                }
            }

            if (KREG(15) != 0) {
                KREG(15) = 0;
                this->fishState = 7;
                this->unk_17A[3] = (s16)Rand_ZeroFloat(150.0f) + 2000;
            }
            break;

        case 0:
            Math_ApproachF(&this->actor.speedXZ, 1.0f, 1.0f, 0.05f);
            Math_ApproachF(&this->rotationStep, 0.0f, 1.0f, 256.0f);

            if (this->unk_17A[0] == 0) {
                if (this->unk_1A4 == 0) {
                    this->fishState = this->fishStateNext = 10;
                } else {
                    this->fishState = 1;
                    this->unk_17A[0] = (s16)Rand_ZeroFloat(30.0f) + 10;
                    this->fishTargetPos.x = Rand_CenteredFloat(300.0f);
                    this->fishTargetPos.y = (WATER_SURFACE_Y(play) - 50.0f) - Rand_ZeroFloat(50.0f);
                    this->fishTargetPos.z = Rand_CenteredFloat(300.0f);
                    this->unk_190 = 1.0f;
                    this->unk_194 = 2000.0f;
                }
            }

            if (sLureEquipped == FS_LURE_SINKING) {
                func_80B70ED4(this, input);
            } else {
                this->actor.flags &= ~ACTOR_FLAG_0;
            }
            break;

        case 1:
            if (this->isLoach == 1) {
                this->fishState = -1;
                this->unk_1A4 = 20000;
                this->unk_1A2 = 20000;
                this->fishTargetPos.x = 0.0f;
                this->fishTargetPos.y = -140.0f;
                this->fishTargetPos.z = 0.0f;
            } else {
                Math_ApproachF(&this->rotationStep, 4096.0f, 1.0f, 256.0f);

                if ((this->actor.xzDistToPlayer < (250.0f * playerSpeedMod)) || (this->unk_17A[1] != 0)) {
                    Math_ApproachF(&this->rotationStep, 8192.0f, 1.0f, 768.0f);
                    Math_ApproachF(&this->actor.speedXZ, 4.2f, 1.0f, 0.75);
                    this->unk_190 = 1.2f;
                    this->unk_194 = 4000.0f;
                    this->unk_17A[0] = 20;
                } else {
                    this->unk_190 = 1.0f;
                    this->unk_194 = 2000.0f;
                    Math_ApproachF(&this->actor.speedXZ, 1.5f, 1.0f, 0.1f);
                }

                if ((this->unk_17A[0] == 0) || (distToTarget < 50.0f)) {
                    this->fishState = 0;
                    this->unk_17A[0] = (s16)Rand_ZeroFloat(30.0f) + 3;
                    this->unk_190 = 1.0f;
                    this->unk_194 = 500.0f;
                }

                if (sLureEquipped == FS_LURE_SINKING) {
                    func_80B70ED4(this, input);
                } else {
                    this->actor.flags &= ~ACTOR_FLAG_0;
                }
            }
            break;

        case -1:
            Math_ApproachS(&this->rotationTarget.x, 0, 0x14, 0x20);

            if ((this->actor.xzDistToPlayer < (250.0f * playerSpeedMod)) || (this->unk_17A[1] != 0)) {
                Math_ApproachF(&this->actor.speedXZ, 3.0f, 1.0f, 0.75);
                this->unk_190 = 1.0f;
                this->unk_17A[0] = 20;
                this->unk_194 = 4000.0f;
                Math_ApproachF(&this->rotationStep, 4096.0f, 1.0f, 256.0f);

                if ((play->gameplayFrames % 32) == 0) {
                    this->fishTargetPos.x = Rand_CenteredFloat(600.0f);
                    this->fishTargetPos.z = Rand_CenteredFloat(600.0f);
                    this->fishTargetPos.y = -120.0f;
                }
            } else if (distToTarget > 50.0f) {
                this->unk_190 = 0.8f;
                this->unk_194 = 1500.0f;
                Math_ApproachF(&this->actor.speedXZ, 1.0f, 1.0f, 0.1f);
                Math_ApproachF(&this->rotationStep, 2048.0f, 1.0f, 128.0f);
            } else {
                this->unk_190 = 0.4f;
                this->unk_194 = 500.0f;
                Math_ApproachZeroF(&this->actor.speedXZ, 1.0f, 0.02f);
                Math_ApproachF(&this->rotationStep, 0.0f, 1.0f, 256.0f);
            }

            if (this->unk_1A4 == 0) {
                this->fishState = 10;
                this->fishStateNext = 10;
            } else if ((KREG(2) != 0) || (((this->unk_1A4 & 0x7FF) == 0) && (this->unk_1A4 < 15000))) {
                KREG(2) = 0;
                this->fishState = -2;
                this->actor.world.rot.x = this->actor.shape.rot.x = 0;
                this->fishTargetPos.y = WATER_SURFACE_Y(play) + 10.0f;
                this->fishTargetPos.x = Rand_ZeroFloat(50.0f);
                this->fishTargetPos.z = Rand_ZeroFloat(50.0f);
            }

            this->actor.flags &= ~ACTOR_FLAG_0;
            break;

        case -2:
            if ((this->actor.xzDistToPlayer < (250.0f * playerSpeedMod)) || (this->unk_17A[1] != 0)) {
                this->fishState = -1;
                this->fishTargetPos.y = -120.0f;
            } else {
                this->unk_190 = 0.6f;
                this->unk_194 = 1000.0f;

                Math_ApproachS(&this->rotationTarget.x, -0x1000, 0x14, 0x100);

                if (this->actor.world.pos.y < (WATER_SURFACE_Y(play) - 20.0f)) {
                    Math_ApproachF(&this->actor.speedXZ, 0.5f, 1.0f, 0.1f);
                } else {
                    Math_ApproachZeroF(&this->actor.speedXZ, 1.0f, 0.01f);

                    if ((this->actor.speedXZ == 0.0f) || (this->actor.world.pos.y > (WATER_SURFACE_Y(play) - 5.0f))) {
                        this->fishTargetPos.x = Rand_ZeroFloat(300.0f);
                        this->fishTargetPos.z = Rand_ZeroFloat(300.0f);
                        this->fishTargetPos.y = this->actor.floorHeight + 10.0f;
                        this->fishState = -25;
                        this->rotationStep = 0.0f;

                        spB8 = this->fishMouthPos;
                        spB8.y = WATER_SURFACE_Y(play);
                        Fishing_SpawnRipple(&this->actor.projectedPos, play->specialEffects, &spB8, 10.0f, 300.0f, 150,
                                            90);
                        Fishing_SpawnRipple(&this->actor.projectedPos, play->specialEffects, &spB8, 30.0f, 400.0f, 150,
                                            90);

                        Audio_PlayActorSfx2(&this->actor, NA_SE_PL_CATCH_BOOMERANG);
                        break;
                    }
                }

                Math_ApproachF(&this->rotationStep, 2048.0f, 1.0f, 128.0f);
                this->actor.flags &= ~ACTOR_FLAG_0;
            }
            break;

        case -25:
            if ((this->actor.xzDistToPlayer < (250.0f * playerSpeedMod)) || (this->unk_17A[1] != 0)) {
                this->fishState = -1;
                this->fishTargetPos.y = -120.0f;
            } else {
                Math_ApproachS(&this->rotationTarget.x, 0x1000, 0x14, 0x6A);

                if (distToTarget > 40.0f) {
                    this->unk_190 = 0.7f;
                    this->unk_194 = 1200.0f;
                    Math_ApproachF(&this->actor.speedXZ, 0.5f, 1.0f, 0.01f);
                    Math_ApproachF(&this->rotationStep, 2048.0f, 1.0f, 128.0f);
                } else {
                    this->fishState = -1;
                }
            }
            break;

        case 2:
            if (((this->actor.params + D_80B7E118) & 1) != 0) {
                sp10C.x = 10.0f;
            } else {
                sp10C.x = -10.0f;
            }
            sp10C.y = 0.0f;
            sp10C.z = 0.0f;
            Matrix_RotateY(sLureRot.y, MTXMODE_NEW);
            Matrix_MultVec3f(&sp10C, &targetPosOffset);

            this->fishTargetPos.x = sLurePos.x + targetPosOffset.x;
            this->fishTargetPos.z = sLurePos.z + targetPosOffset.z;

            if (sLureEquipped == FS_LURE_SINKING) {
                this->fishTargetPos.y = sLurePos.y;
            } else if (this->isLoach == 0) {
                this->fishTargetPos.y = sLurePos.y - 15.0f;
            } else {
                this->fishTargetPos.y = sLurePos.y - 5.0f;
            }

            if (this->fishTargetPos.y <= this->actor.floorHeight) {
                this->fishTargetPos.y = this->actor.floorHeight + 3.0f;
            }

            if ((sLureEquipped != FS_LURE_SINKING) && (this->fishTargetPos.y < this->actor.world.pos.y)) {
                Math_ApproachF(&this->actor.world.pos.y, this->fishTargetPos.y, 0.1f,
                               (this->actor.world.pos.y - this->fishTargetPos.y) * 0.1f);
            }

            Math_ApproachF(&this->rotationStep, 8192.0f, 1.0f, (KREG(16) * 128) + 384.0f);
            if (CHECK_BTN_ALL(input->press.button, BTN_A)) {
                this->perception += 0.005f;
            }

            if (D_80B7E120 != 0) {
                if (D_80B7E120 == 1) {
                    this->perception += 0.01f;
                } else {
                    this->perception += 0.05f;
                }
                D_80B7E120 = 0;
            }

            if (CHECK_BTN_ALL(input->press.button, BTN_B)) {
                this->perception += 0.008f;
            }

            if (distToTarget < ((this->fishLength * 0.5f) + 20.0f)) {
                if (this->unk_15E == 0) {
                    this->unk_190 = 1.0f;
                    this->unk_194 = 500.0f;
                    this->unk_17A[0] = (s16)Rand_ZeroFloat(10.0f) + 2;
                }
                Math_ApproachF(&this->actor.speedXZ, -0.2f, 1.0f, 0.1f);
                this->unk_15E = 1;
            } else {
                if (this->unk_15E != 0) {
                    this->unk_190 = 1.0f;
                    this->rotationStep = 0.0f;
                    this->unk_194 = 3000.0f;
                }
                Math_ApproachF(&this->actor.speedXZ, 3.0f, 1.0f, 0.15f);
                this->unk_15E = 0;
            }

            if (this->fishLength >= 60.0f) {
                multiplier = 0.3f;
            } else if (this->fishLength >= 45.0f) {
                multiplier = 0.6f;
            } else {
                multiplier = 1.0f;
            }

            if ((gSaveContext.dayTime >= CLOCK_TIME(17, 0)) && (gSaveContext.dayTime < CLOCK_TIME(19, 0))) {
                multiplier *= 1.75f;
            } else if ((gSaveContext.dayTime >= CLOCK_TIME(5, 0)) && (gSaveContext.dayTime < CLOCK_TIME(7, 0))) {
                multiplier *= 1.5f;
            } else if (sFishingFoggy != 0) {
                multiplier *= 1.5f;
            } else if ((u8)sStormStrength != 0) {
                multiplier *= 3.0f;
            }

            sp11C = 0.03f * multiplier;
            if (sLureEquipped == FS_LURE_SINKING) {
                sp11C *= 5.0f;
            }

            if (((this->unk_17A[0] == 1) || (Rand_ZeroOne() < sp11C)) &&
                ((Rand_ZeroOne() < (this->perception * multiplier)) || ((this->isLoach + 1) == KREG(69)))) {
                if (this->isLoach == 0) {
                    this->fishState = 3;
                    this->unk_190 = 1.2f;
                    this->unk_194 = 5000.0f;
                    this->unk_17A[0] = Rand_ZeroFloat(10.0f);
                } else {
                    this->fishState = -3;
                    this->unk_190 = 1.0f;
                    this->unk_194 = 3000.0f;
                    this->unk_17A[0] = 40;
                }
                if (sLureEquipped == FS_LURE_SINKING) {
                    this->speedTarget = Rand_ZeroFloat(1.5f) + 3.0f;
                } else {
                    this->speedTarget = Rand_ZeroFloat(1.5f) + 4.5f;
                }
            }

            if ((sRodCastState != 3) || (this->unk_17A[2] == 0) ||
                (sqrtf(SQ(this->actor.world.pos.x) + SQ(this->actor.world.pos.z)) > 800.0f)) {
                this->fishState = this->fishStateNext;
                this->unk_17A[1] = (s16)Rand_ZeroFloat(30.0f) + 50;
                this->unk_17A[0] = (s16)Rand_ZeroFloat(10.0f) + 5;
                this->unk_190 = 1.0f;
                this->rotationStep = 0.0f;
                this->unk_194 = 2000.0f;
            }

            if (this->actor.xzDistToPlayer < (100.0f * playerSpeedMod)) {
                this->fishStateNext = this->fishState = 0;
                this->unk_1A4 = 1000;
                this->unk_1A2 = 200;
                this->unk_17A[1] = 50;
            }
            break;

        case 3:
            this->lilyTimer = 6;
            sp134 = 2;

            if ((((s16)player->actor.world.pos.x + D_80B7E118) & 1) != 0) {
                sp10C.x = 30.0f;
            } else {
                sp10C.x = -30.0f;
            }
            sp10C.y = 0.0f;
            sp10C.z = 30.0f;

            Matrix_RotateY(sLureRot.y, MTXMODE_NEW);
            Matrix_MultVec3f(&sp10C, &targetPosOffset);

            this->fishTargetPos.x = sLurePos.x + targetPosOffset.x;
            this->fishTargetPos.z = sLurePos.z + targetPosOffset.z;
            this->fishTargetPos.y = sLurePos.y - 10.0f;
            this->rotationStep = 4096.0f;
            Math_ApproachF(&this->actor.speedXZ, this->speedTarget * 0.8f, 1.0f, 1.0f);

            if ((sRodCastState != 3) || (sLurePos.y > (WATER_SURFACE_Y(play) + 5.0f)) ||
                (sqrtf(SQ(sLurePos.x) + SQ(sLurePos.z)) > 800.0f)) {
                this->fishState = this->fishStateNext;
                this->unk_17A[0] = 0;
                this->unk_190 = 1.0f;
                this->unk_194 = 2000.0f;
            } else if ((this->unk_17A[0] == 0) || (distToTarget < 30.0f)) {
                this->fishState = 4;
                this->fishTargetPos = sLurePos;
                this->rotationStep = 16384.0f;
                this->unk_190 = 1.2f;
                this->unk_194 = 5000.0f;
                this->unk_17A[0] = 20;
            }
            break;

        case 4:
            Math_ApproachF(&this->rotationStep, 16384.0f, 1.0f, 4096.0f);
            Math_ApproachS(&this->fishLimbDRotZDelta, 0x4E20, 4, 0x1388);

            this->lilyTimer = 50;
            sp134 = 2;
            this->fishTargetPos = sLurePos;
            Math_ApproachF(&this->actor.speedXZ, this->speedTarget, 1.0f, 1.0f);

            if ((sRodCastState != 3) || (this->unk_17A[0] == 0) || (sLurePos.y > (WATER_SURFACE_Y(play) + 5.0f)) ||
                (sqrtf(SQ(sLurePos.x) + SQ(sLurePos.z)) > 800.0f)) {

                this->unk_17A[0] = 0;
                this->fishState = this->fishStateNext;
                this->unk_190 = 1.0f;
                this->unk_194 = 2000.0f;
            } else if (distToTarget < 10.0f) {
                if (Fishing_SplashBySize(this, play, false)) {
                    Fishing_FishLeapSfx(this, 0);
                }

                this->fishState = 5;
                this->unk_190 = 1.2f;
                this->unk_194 = 5000.0f;
                this->unk_17A[1] = 150;
                this->unk_17A[0] = 0;
                this->unk_17A[2] = 0;
                this->unk_17A[3] = 120;

                sRodCastState = 4;
                sFishingHookedFish = this;
                sFishMouthOffset.y = 500.0f - Rand_ZeroFloat(400.0f);

                if (sLureEquipped == FS_LURE_SINKING) {
                    if (this->fishLength > 70.0f) {
                        phi_v0 = (s16)Rand_ZeroFloat(20.0f) + 10;
                    } else if (this->fishLength > 60.0f) {
                        phi_v0 = (s16)Rand_ZeroFloat(30.0f) + 20;
                    } else if (this->fishLength > 50.0f) {
                        phi_v0 = (s16)Rand_ZeroFloat(30.0f) + 30;
                    } else {
                        phi_v0 = (s16)Rand_ZeroFloat(40.0f) + 40;
                    }
                    sLureBitTimer = phi_v0;
                    sRumbleDelay = phi_v0;
                    Rumble_Override(0.0f, 60, phi_v0 * 3, 10);
                } else {
                    if (this->fishLength > 70.0f) {
                        phi_v0 = (s16)Rand_ZeroFloat(5.0f) + 10;
                    } else if (this->fishLength > 60.0f) {
                        phi_v0 = (s16)Rand_ZeroFloat(5.0f) + 15;
                    } else if (this->fishLength > 50.0f) {
                        phi_v0 = (s16)Rand_ZeroFloat(5.0f) + 17;
                    } else {
                        phi_v0 = (s16)Rand_ZeroFloat(5.0f) + 25;
                    }
                    sLureBitTimer = phi_v0;
                    sRumbleDelay = phi_v0;
                    Rumble_Override(0.0f, 180, phi_v0 * 3, 10);
                }

                sLineHooked = 0;
                sRodPullback = 100;
                sFishFightTime = 0;
            }
            break;

        case -3:
            this->lilyTimer = 50;
            this->fishTargetPos = sLurePos;
            Math_ApproachF(&this->actor.speedXZ, 2.0f, 1.0f, 1.0f);

            if ((sRodCastState != 3) || (this->unk_17A[0] == 0) || (sLurePos.y > (WATER_SURFACE_Y(play) + 5.0f)) ||
                (sqrtf(SQ(sLurePos.x) + SQ(sLurePos.z)) > 800.0f)) {

                this->unk_17A[0] = 0;
                this->unk_190 = 1.0f;
                this->fishState = this->fishStateNext;
                this->unk_194 = 2000.0f;
            } else if (distToTarget < 10.0f) {
                if (sLurePos.y > (WATER_SURFACE_Y(play) - 10.0f)) {
                    Audio_PlayActorSfx2(&this->actor, NA_SE_EV_JUMP_OUT_WATER);
                    func_80078884(NA_SE_PL_CATCH_BOOMERANG);
                }

                Fishing_SplashBySize(this, play, false);
                this->fishState = 5;
                this->unk_190 = 1.2f;
                this->unk_194 = 5000.0f;
                this->unk_17A[1] = 150;
                this->unk_17A[0] = 0;
                this->unk_17A[2] = 0;
                this->unk_17A[3] = 120;

                sRodCastState = 4;
                sFishingHookedFish = this;

                if (sLureEquipped == FS_LURE_SINKING) {
                    sLureBitTimer = 30;
                    sRumbleDelay = 100;
                    Rumble_Override(0.0f, 60, 90, 10);
                } else {
                    sLureBitTimer = 30;
                    sRumbleDelay = 40;
                    Rumble_Override(0.0f, 180, 90, 10);
                }

                sLineHooked = false;
                sRodPullback = 100;
                sFishFightTime = 0;
            }
            break;

        case 5:
            this->actor.uncullZoneForward = 1200.0f;
            this->actor.uncullZoneScale = 200.0f;

            sFishFightTime++;
            osSyncPrintf("HIT FISH %dcm\n", (u8)this->fishLength);

            Math_ApproachS(&this->fishLimbDRotZDelta, 0x2AF8, 4, 0xBB8);
            sFishingHookedFish = this;
            Math_ApproachS(&player->actor.shape.rot.y, this->actor.yawTowardsPlayer + 0x8000, 5, 0x500);

            if (sLineHooked == 0) {
                if ((sSinkingLureSegmentIndex < 20) && ((sLureTimer & 3) == 0)) {
                    sSinkingLureSegmentIndex++;
                }
            }

            if ((sLureBitTimer != 0) && (sLineHooked == 0)) { // pull the line to hook it
                if (((input->rel.stick_y < -50) && (sStickAdjYPrev > -40)) ||
                    CHECK_BTN_ALL(input->press.button, BTN_A)) {
                    if (input->rel.stick_y < -50) {
                        temp_f0 = 40.0f - ((this->fishLength - 30.0f) * 1.333333f);
                        if (temp_f0 > 0.0f) {
                            this->unk_152 = temp_f0;
                            this->unk_154 = this->actor.yawTowardsPlayer - this->actor.shape.rot.y;
                            this->unk_156 = 1;
                        }
                    }

                    this->fishLimbRotPhaseStep = 1.7f;
                    this->fishLimbRotPhaseMag = 7000.0f;
                    sLineHooked = 1;
                    SEQCMD_PLAY_SEQUENCE(SEQ_PLAYER_BGM_MAIN, 0, 8, NA_BGM_ENEMY);
                    sFishingMusicDelay = 0;

                    if (this->isLoach == 1) {
                        rumbleStr = (this->fishLength * 3.0f) + 120.0f;
                    } else {
                        rumbleStr = (2.0f * this->fishLength) + 120.0f;
                    }
                    if (rumbleStr > 255.0f) {
                        rumbleStr = 255.0f;
                    }

                    Rumble_Override(0.0f, rumbleStr, 120, 5);
                    sRumbleDelay = 40;
                    D_80B7FDA8 = 10;
                    func_80078884(NA_SE_IT_FISHING_HIT);
                }
            }

            if (this->actor.world.pos.y < WATER_SURFACE_Y(play)) {
                if (this->unk_17A[1] > 30) {
                    phi_v0_2 = 7;
                } else {
                    phi_v0_2 = 0xF;
                }

                if (((this->stateAndTimer & phi_v0_2) == 0) && (Rand_ZeroOne() < 0.75f) && (sRumbleDelay == 0)) {
                    if (this->fishLength >= 70.0f) {
                        rumbleStr = 255.0f;
                    } else if (this->fishLength >= 60.0f) {
                        rumbleStr = 230.0f;
                    } else if (this->fishLength >= 50.0f) {
                        rumbleStr = 200.0f;
                    } else if (this->fishLength >= 40.0f) {
                        rumbleStr = 170.0f;
                    } else {
                        rumbleStr = 140.0f;
                    }

                    if (phi_v0_2 == 0xF) {
                        rumbleStr *= 3.0f / 4.0f;
                    }

                    Rumble_Override(0.0f, rumbleStr, (s16)Rand_ZeroFloat(5.0f) + 10, 5);
                }

                if (this->unk_17A[1] > 30) {
                    if (this->unk_17A[0] == 0) {
                        sp10C.x = 0.0f;
                        sp10C.y = 0.0f;
                        sp10C.z = 200.0f;

                        for (spA2 = 0; spA2 < 100; spA2++) {
                            Matrix_RotateY(Rand_CenteredFloat(3.0f * M_PI / 4.0f) +
                                               BINANG_TO_RAD_ALT(this->actor.yawTowardsPlayer + 0x8000),
                                           MTXMODE_NEW);
                            Matrix_MultVec3f(&sp10C, &targetPosOffset);

                            this->fishTargetPos.x = this->actor.world.pos.x + targetPosOffset.x;
                            this->fishTargetPos.z = this->actor.world.pos.z + targetPosOffset.z;

                            if ((SQ(this->fishTargetPos.x) + SQ(this->fishTargetPos.z)) < SQ(750.0f)) {
                                break;
                            }
                        }

                        if ((Rand_ZeroOne() < 0.1f) && (this->unk_17A[3] == 0)) {
                            if (this->fishLength >= 60.0f) {
                                rumbleStr8 = 255;
                            } else if (this->fishLength >= 50.0f) {
                                rumbleStr8 = 200;
                            } else {
                                rumbleStr8 = 180;
                            }
                            Rumble_Override(0.0f, rumbleStr8, 90, 2);
                            this->unk_17A[0] = 20;
                            this->unk_17A[1] = 100;
                            this->unk_17A[2] = 20;
                            this->unk_17A[3] = 100;
                            this->fishTargetPos.y = 300.0f;
                            sRumbleDelay = 40;
                            sRodPullback = (s16)Rand_ZeroFloat(30.0f) + 20;
                        } else {
                            this->unk_17A[0] = (s16)Rand_ZeroFloat(10.0f) + 3;
                            this->unk_17A[2] = 0;
                            this->fishTargetPos.y = -70.0f - Rand_ZeroFloat(150.0f);
                        }
                    }

                    if (this->unk_17A[2] != 0) {
                        sRodReelingSpeed = 0.0f;
                        this->unk_190 = 1.6f;
                        this->unk_194 = 6000.0f;
                        Math_ApproachF(&this->actor.speedXZ, 7.5f, 1.0f, 1.0f);
                        Math_ApproachS(&this->fishLimbDRotZDelta, 20000, 2, 4000);
                    } else {
                        if ((sLineHooked == 0) && (sLureEquipped == FS_LURE_SINKING)) {
                            this->unk_190 = 1.0f;
                            this->unk_194 = 2000.0f;
                            Math_ApproachF(&this->actor.speedXZ, 3.0f, 1.0f, 0.2f);
                        } else {
                            this->unk_190 = 1.4f;
                            this->unk_194 = 5000.0f;
                            Math_ApproachF(&this->actor.speedXZ, 5.0f, 1.0f, 0.5f);
                        }

                        if (this->isLoach == 0) {
                            sRodReelingSpeed = 1.0f - (this->fishLength * 0.00899f);
                        } else {
                            sRodReelingSpeed = 1.0f - (this->fishLength * 0.00899f * 1.4f);
                        }
                    }
                } else {
                    if (((this->unk_17A[1] & 0xF) == 0) && CHECK_BTN_ALL(input->cur.button, BTN_A) &&
                        (!(this->fishLength >= 60.0f) || (sFishFightTime >= 2000))) {
                        this->unk_152 = (s16)Rand_ZeroFloat(30.0f) + 15;
                        this->unk_154 = this->actor.yawTowardsPlayer - this->actor.shape.rot.y;
                    }

                    this->unk_190 = 1.0f;
                    this->unk_194 = 4500.0f;

                    if (this->isLoach == 0) {
                        sRodReelingSpeed = 1.3f - (this->fishLength * 0.00899f);
                    } else {
                        sRodReelingSpeed = 1.3f - (this->fishLength * 0.00899f * 1.4f);
                    }

                    Math_ApproachF(&this->actor.speedXZ, 2.0f, 1.0f, 0.5f);

                    if (this->unk_17A[1] == 0) {
                        this->unk_152 = 0;

                        if (sFishFightTime < 2000) {
                            this->unk_17A[1] = (s16)Rand_ZeroFloat(50.0f) + 50;
                        } else if (sFishFightTime < 3000) {
                            this->unk_17A[1] = (s16)Rand_ZeroFloat(20.0f) + 30;
                        } else {
                            this->unk_17A[1] = (s16)Rand_ZeroFloat(10.0f) + 25;
                        }
                    }
                }
            }

            if (sReelLock != 0) {
                sRodReelingSpeed = 0.0f;
            }

            if (sLineHooked || (sLureEquipped != FS_LURE_SINKING)) {
                if (this->actor.speedXZ < 3.0f) {
                    if ((sLureTimer & 8) != 0) {
                        targetPosOffset.x = -0.8f;
                    } else {
                        targetPosOffset.x = -0.75f;
                    }
                } else {
                    if ((sLureTimer & 4) != 0) {
                        targetPosOffset.x = -0.9f;
                    } else {
                        targetPosOffset.x = -0.85f;
                    }
                }

                Math_ApproachF(&D_80B7A6C0, 35.0f, 0.1f, 3.5f);
                Math_ApproachF(&D_80B7A6BC, targetPosOffset.x, 0.3f, 0.1f);
            }

            sReelLinePos[LINE_SEG_COUNT - 1] = this->fishMouthPos;
            sp10C.x = sReelLinePos[LINE_SEG_COUNT - 1].x - sReelLinePos[LINE_SEG_COUNT - 2].x;
            sp10C.y = sReelLinePos[LINE_SEG_COUNT - 1].y - sReelLinePos[LINE_SEG_COUNT - 2].y;
            sp10C.z = sReelLinePos[LINE_SEG_COUNT - 1].z - sReelLinePos[LINE_SEG_COUNT - 2].z;

            if ((SQ(sp10C.x) + SQ(sp10C.y) + SQ(sp10C.z)) > SQ(20.0f)) {
                Math_ApproachF(&this->actor.world.pos.x, sReelLinePos[LINE_SEG_COUNT - 2].x, 0.2f,
                               2.0f * (this->actor.speedXZ * 1.5f));
                Math_ApproachF(&this->actor.world.pos.y, sReelLinePos[LINE_SEG_COUNT - 2].y, 0.2f,
                               2.0f * (this->actor.speedXZ * 1.5f) * 5.0f * 0.1f);
                Math_ApproachF(&this->actor.world.pos.z, sReelLinePos[LINE_SEG_COUNT - 2].z, 0.2f,
                               2.0f * (this->actor.speedXZ * 1.5f));
            }

            if (CHECK_BTN_ALL(input->cur.button, BTN_A) || (input->rel.stick_y < -30)) {
                if (sRodPullback < 100) {
                    sRodPullback++;
                }
            } else {
                if (sRodPullback != 0) {
                    sRodPullback--;
                }
            }

            if ((sRodCastState < 3) || ((sReelLock != 0) && (sFishFightTime > 50)) || (sFishFightTime >= 6000) ||
                ((sLureBitTimer == 0) && (sLineHooked == 0)) || (sRodPullback == 0) ||
                (((sLureTimer & 0x7F) == 0) && (Rand_ZeroOne() < 0.05f) && (sLureEquipped != FS_LURE_SINKING) &&
                 (KREG(69) == 0))) {
                sFishingCaughtTextDelay = 20;

                if ((sLureBitTimer == 0) && (sLineHooked == 0)) {
                    sFishingCaughtTextId = 0x4081;
                    if (((sLinkAge == LINK_AGE_CHILD) && (HIGH_SCORE(HS_FISHING) & HS_FISH_PRIZE_CHILD)) ||
                        ((sLinkAge != LINK_AGE_CHILD) && (HIGH_SCORE(HS_FISHING) & HS_FISH_PRIZE_ADULT))) {
                        sFishingCaughtTextDelay = 0;
                    }
                } else {
                    sFishingCaughtTextId = 0x4082;
                    Rumble_Override(0.0f, 1, 3, 1);
                    SEQCMD_STOP_SEQUENCE(SEQ_PLAYER_BGM_MAIN, 10);
                }

                this->fishState = this->fishStateNext = 0;
                this->unk_1A4 = 10000;
                this->unk_1A2 = 500;
                this->unk_17A[1] = 50;
                this->unk_17A[0] = 0;
                this->unk_190 = 1.0f;
                this->unk_194 = 3000.0f;

                if (sRodCastState == 4) {
                    sRodCastState = 3;
                }

                sFishingMusicDelay = 50;
                sRodReelingSpeed = 0.5f;
                this->unk_152 = 0;
            } else if (this->actor.xzDistToPlayer < (KREG(59) + 50.0f)) {
                this->fishState = 6;
                this->unk_17A[0] = 100;
                player->unk_860 = 3;
                Rumble_Override(0.0f, 1, 3, 1);
                sFishesCaught++;
                func_80064520(play, &play->csCtx);
                sFishingPlayerCinematicState = 100;
                sCatchCamX = 45.0f;
                sRodCastState = 5;
                this->unk_190 = 1.0f;
                this->unk_194 = 500.0f;
                this->fishLimbRotPhaseMag = 5000.0f;

                if (this->actor.world.pos.y <= WATER_SURFACE_Y(play)) {
                    Fishing_FishLeapSfx(this, 1);
                    Fishing_SplashBySize(this, play, true);
                }
                goto hoistCatch;
            }
            break;

        hoistCatch:
        case 6:
            Math_ApproachS(&this->fishLimbDRotZDelta, 11000, 2, 4000);
            Math_ApproachF(&sCatchCamX, 15.0f, 0.05f, 0.75f);

            sp10C.x = sCatchCamX;
            if (sLinkAge != LINK_AGE_CHILD) {
                sp10C.y = 30.0f;
                sp10C.z = 55.0f;
            } else {
                sp10C.y = 10.0f;
                sp10C.z = 50.0f;
            }
            Matrix_RotateY(BINANG_TO_RAD_ALT(player->actor.shape.rot.y), MTXMODE_NEW);
            Matrix_MultVec3f(&sp10C, &sSubCamEye);

            sSubCamEye.x += player->actor.world.pos.x;
            sSubCamEye.y += player->actor.world.pos.y;
            sSubCamEye.z += player->actor.world.pos.z;

            sSubCamAt = player->actor.world.pos;
            if (sLinkAge != LINK_AGE_CHILD) {
                sSubCamAt.y += 40.0f;
            } else {
                sSubCamAt.y += 25.0f;
            }

            if (this->unk_17A[0] == 90) {
                SEQCMD_PLAY_SEQUENCE(SEQ_PLAYER_BGM_MAIN, 0, 9, NA_BGM_HEART_GET);
                sFishingCaughtTextDelay = 40;

                if (this->isLoach == 0) {
                    sFishLengthToWeigh = this->fishLength;

                    if (sFishLengthToWeigh >= 75) {
                        sFishingCaughtTextId = 0x409F;
                    } else if (sFishLengthToWeigh >= 50) {
                        sFishingCaughtTextId = 0x4091;
                    } else {
                        sFishingCaughtTextId = 0x4083;
                    }
                } else {
                    sFishLengthToWeigh = 2.0f * this->fishLength;
                    sFishingCaughtTextId = 0x4099;
                }

                this->keepState = 0;
            }

            this->unk_160 = -0x4000;
            this->actor.shape.rot.y = player->actor.shape.rot.y + 0x5000;
            this->actor.shape.rot.x = this->actor.shape.rot.z = this->unk_162 = this->unk_164 = this->unk_16E = 0;

            sp10C.x = 4.0f;
            sp10C.y = -10.0f;
            sp10C.z = 5.0f;
            Matrix_MultVec3f(&sp10C, &targetPosOffset);
            Math_ApproachF(&this->actor.world.pos.x, player->bodyPartsPos[PLAYER_BODYPART_R_HAND].x + targetPosOffset.x, 1.0f,
                           6.0f);
            Math_ApproachF(&this->actor.world.pos.y, player->bodyPartsPos[PLAYER_BODYPART_R_HAND].y + targetPosOffset.y, 1.0f,
                           6.0f);
            Math_ApproachF(&this->actor.world.pos.z, player->bodyPartsPos[PLAYER_BODYPART_R_HAND].z + targetPosOffset.z, 1.0f,
                           6.0f);

            sRodLineSpooled = 188.0f;

            if (this->unk_17A[0] <= 50) {
                switch (this->keepState) {
                    case 0:
                        if ((Message_GetState(&play->msgCtx) == TEXT_STATE_CHOICE) ||
                            (Message_GetState(&play->msgCtx) == TEXT_STATE_NONE)) {
                            if (Message_ShouldAdvance(play)) {
                                Message_CloseTextbox(play);
                                if (play->msgCtx.choiceIndex == 0) {
                                    if (sFishOnHandLength == 0.0f) {
                                        sFishOnHandLength = this->fishLength;
                                        sFishOnHandisLoach = this->isLoach;
                                        sLureCaughtWith = sLureEquipped;
                                        Actor_Kill(&this->actor);
                                    } else if ((this->isLoach == 0) && (sFishOnHandisLoach == 0) &&
                                               ((s16)this->fishLength < (s16)sFishOnHandLength)) {
                                        this->keepState = 1;
                                        this->unk_17A[0] = 0x3C;

                                        Message_StartTextbox(play, 0x4098, NULL);
                                    } else {
                                        f32 temp1 = sFishOnHandLength;
                                        s16 temp2 = sFishOnHandisLoach;
                                        sFishOnHandLength = this->fishLength;
                                        sFishOnHandisLoach = this->isLoach;
                                        sLureCaughtWith = sLureEquipped;
                                        this->fishLength = temp1;
                                        this->isLoach = temp2;
                                    }
                                }
                                if (this->keepState == 0) {
                                    sRodCastState = 0;
                                }
                            }
                        }
                        break;
                    case 1:
                        if ((Message_GetState(&play->msgCtx) == TEXT_STATE_CHOICE) ||
                            (Message_GetState(&play->msgCtx) == TEXT_STATE_NONE)) {
                            if (Message_ShouldAdvance(play)) {
                                Message_CloseTextbox(play);
                                if (play->msgCtx.choiceIndex != 0) {
                                    f32 temp1 = sFishOnHandLength;
                                    s16 temp2 = sFishOnHandisLoach;
                                    sFishOnHandLength = this->fishLength;
                                    sLureCaughtWith = sLureEquipped;
                                    this->fishLength = temp1;
                                    this->isLoach = temp2;
                                }
                                sRodCastState = 0;
                            }
                        }
                        break;
                }
            }

            if (sRodCastState == 0) {
                if (this->actor.update != NULL) {
                    this->fishState = this->fishStateNext = 0;
                    this->unk_1A4 = 10000;
                    this->unk_1A2 = 500;
                    this->unk_17A[1] = 50;
                    this->unk_17A[0] = 0;
                    this->unk_190 = 1.0f;
                    this->unk_194 = 2000.0f;
                    SkelAnime_Free(&this->skelAnime, play);

                    if (this->isLoach == 0) {
                        SkelAnime_InitFlex(play, &this->skelAnime, &gFishingFishSkel, &gFishingFishAnim, NULL, NULL, 0);
                        Animation_MorphToLoop(&this->skelAnime, &gFishingFishAnim, 0.0f);
                    } else {
                        SkelAnime_InitFlex(play, &this->skelAnime, &gFishingLoachSkel, &gFishingLoachAnim, NULL, NULL,
                                           0);
                        Animation_MorphToLoop(&this->skelAnime, &gFishingLoachAnim, 0.0f);
                    }
                }

                D_80B7E148 = 520.0f;
                sRodLineSpooled = 195.0f;
                SEQCMD_STOP_SEQUENCE(SEQ_PLAYER_BGM_MAIN, 10);
                sFishingMusicDelay = 20;
                sFishingPlayerCinematicState = 3;
            }
            break;

        case 7:
            this->lilyTimer = 50;
            sp134 = 5;
            this->rotationStep = 12288.0f;

            if (this->actor.params < 104) {
                this->fishTargetPos = sGroupFishes[this->actor.params - 100].pos;
                sFishGroupVar = 1;
            } else if (this->actor.params < 108) {
                this->fishTargetPos = sGroupFishes[this->actor.params - 100 + 16].pos;
                sFishGroupVar = 2;
            } else {
                this->fishTargetPos = sGroupFishes[this->actor.params - 100 + 32].pos;
                sFishGroupVar = 3;
            }

            Math_ApproachF(&this->actor.speedXZ, 5.0f, 1.0f, 1.0f);

            if (distToTarget < 20.0f) {
                Math_ApproachS(&this->fishLimbDRotZDelta, 20000, 2, 4000);

                if ((this->unk_17A[2] == 0) && Fishing_SplashBySize(this, play, false)) {
                    Fishing_FishLeapSfx(this, Rand_ZeroFloat(1.99f));
                    this->unk_17A[2] = (s16)Rand_ZeroFloat(20.0f) + 20;
                }
            }

            if (this->unk_17A[3] == 0) {
                this->fishState = 10;
                this->fishStateNext = 10;
            } else {
                func_80B70ED4(this, input);
                if (this->actor.xzDistToPlayer < (100.0f * playerSpeedMod)) {
                    this->fishStateNext = this->fishState = 0;
                    this->unk_1A4 = 500;
                    this->unk_1A2 = 200;
                    this->unk_17A[1] = 50;
                }
            }
            break;
    }

    Math_ApproachS(&this->fishLimbEFRotYDelta, (Math_SinS(this->stateAndTimer * 0x1000) * 5000.0f) + 5000.0f, 2, 0x7D0);

    if (this->fishState != 6) {
        if (this->actor.world.pos.y > WATER_SURFACE_Y(play)) {
            this->unk_190 = 1.5f;
            this->unk_194 = 5000.0f;

            Math_ApproachS(&this->unk_16E, 0, 5, 0x7D0);

            spF4 = spF0 = spFA = 3;
            spF2 = spEE = 0x2000;

            this->unk_17A[2] = 0;
            this->unk_184 -= 1.0f;
        } else {
            Math_ApproachZeroF(&this->unk_184, 1.0f, 2.0f);
            if ((this->fishState != -1) && (this->fishState != -2) && (this->fishState != -25)) {
                this->rotationTarget.x = 0;
            }

            this->rotationTarget.y = this->rotationTarget.z = 0;
            spF4 = spF0 = spFA = 4;
            spF2 = spEE = 0x2000;

            spF6 = Fishing_SmoothStepToS(&this->actor.world.rot.y, spFC, sp134, this->rotationStep) * 3.0f;
            Math_ApproachS(&this->actor.world.rot.x, spFE, sp134, this->rotationStep * 0.5f);

            if (spF6 > 8000) {
                spF6 = 8000;
            } else if (spF6 < -8000) {
                spF6 = -8000;
            }

            if (this->actor.speedXZ >= 3.2f) {
                Math_ApproachS(&this->unk_16E, spF6, 2, 20000);
            } else {
                Math_ApproachS(&this->unk_16E, spF6, 3, 3000);
            }

            func_8002D908(&this->actor);
        }

        func_8002D7EC(&this->actor);

        this->actor.world.pos.y += (this->unk_184 * 1.5f);

        if (this->unk_152 != 0) {
            this->rotationTarget.y = this->unk_154;
            this->unk_152--;
            if (this->unk_156 != 0) {
                spF0 = 5;
                spEE = 0x4000;
            } else {
                spF0 = 10;
                spEE = 0x800;
            }
            this->rotationTarget.x = -0x500 - this->actor.shape.rot.x;
            spF4 = 5;
            spF2 = 0x4000;
        } else {
            this->unk_156 = 0;
        }

        Math_ApproachS(&this->unk_160, this->rotationTarget.x, spF4, spF2);
        Math_ApproachS(&this->unk_162, this->rotationTarget.y, spF0, spEE);
        Math_ApproachS(&this->unk_164, this->rotationTarget.z, spFA, 0x2000);

        if (this->actor.speedXZ <= 0.5f) {
            Math_ApproachS(&this->actor.shape.rot.x, 0, 10, this->unk_178);
            Math_ApproachS(&this->unk_178, 0x500, 1, 0x20);
        } else {
            Math_ApproachS(&this->actor.shape.rot.x, -this->actor.world.rot.x, 10, 0x1000);
            this->unk_178 = 0;
        }

        this->actor.shape.rot.y = this->actor.world.rot.y;

        if ((this->fishState != -1) && (this->fishState != -2) && (this->fishState != -25)) {
            if ((this->actor.world.pos.y > WATER_SURFACE_Y(play)) && (this->actor.prevPos.y <= WATER_SURFACE_Y(play))) {
                Fishing_SplashBySize(this, play, true);
                Fishing_FishLeapSfx(this, 1);
                this->unk_184 = this->actor.velocity.y;
                this->actor.velocity.y = 0.0f;
                this->rotationTarget.z = Rand_CenteredFloat(32768.0f);
            } else if ((this->actor.world.pos.y < WATER_SURFACE_Y(play)) &&
                       (this->actor.prevPos.y >= WATER_SURFACE_Y(play))) {
                if (this->unk_184 < -5.0f) {
                    this->unk_184 = -5.0f;
                }
                this->actor.world.rot.x = -0xFA0;
                Fishing_SplashBySize(this, play, true);
                this->bubbleTime = 20;
                Fishing_FishLeapSfx(this, 0);
            }
        }

        if ((this->actor.world.pos.y < WATER_SURFACE_Y(play)) &&
            (this->actor.world.pos.y > (WATER_SURFACE_Y(play) - 10.0f)) && ((this->stateAndTimer & 1) == 0) &&
            (this->actor.speedXZ > 0.0f)) {
            Vec3f pos = this->actor.world.pos;
            pos.y = WATER_SURFACE_Y(play);
            Fishing_SpawnRipple(&this->actor.projectedPos, play->specialEffects, &pos, 80.0f, 500.0f, 150, 90);
        }

        if ((this->actor.speedXZ > 0.0f) || (this->fishState == 5)) {
            f32 velocityY = this->actor.velocity.y;

            spD8 = this->fishLength * 0.1f;

            this->actor.world.pos.y -= spD8;
            this->actor.prevPos.y -= spD8;
            this->actor.velocity.y = -1.0f;
            Actor_UpdateBgCheckInfo(play, &this->actor, 30.0f, 30.0f, 100.0f,
                                    UPDBGCHECKINFO_FLAG_0 | UPDBGCHECKINFO_FLAG_2 | UPDBGCHECKINFO_FLAG_6);
            this->actor.world.pos.y += spD8;
            this->actor.prevPos.y += spD8;

            this->actor.velocity.y = velocityY;

            if (this->actor.bgCheckFlags & BGCHECKFLAG_WALL) {
                this->unk_1A0 = 20;
            }

            if (this->actor.bgCheckFlags & BGCHECKFLAG_GROUND) {
                if (this->actor.world.pos.y > WATER_SURFACE_Y(play)) {
                    this->unk_184 = Rand_ZeroFloat(3.0f) + 3.0f;
                    this->actor.velocity.x = this->actor.world.pos.x * -0.003f;
                    this->actor.velocity.z = this->actor.world.pos.z * -0.003f;

                    Audio_PlayActorSfx2(&this->actor, NA_SE_EV_FISH_LEAP);
                    Fishing_SplashBySize2(this, play);

                    if (Rand_ZeroOne() < 0.5f) {
                        this->rotationTarget.z = 0x4000;
                    } else {
                        this->rotationTarget.z = -0x4000;
                    }

                    if (Rand_ZeroOne() < 0.5f) {
                        this->rotationTarget.x = 0;
                    } else {
                        this->rotationTarget.x = (s16)Rand_CenteredFloat(32.0f) + 0x8000;
                    }

                    this->rotationTarget.y = (s16)Rand_CenteredFloat(16384.0f);
                    this->unk_190 = 1.0f;
                    this->unk_194 = 5000.0f;
                    this->fishLimbRotPhaseMag = 5000.0f;
                } else {
                    this->unk_184 = 0.0f;

                    if ((this->fishState == 5) && ((this->stateAndTimer & 1) == 0)) {
                        Vec3f pos;

                        pos.x = Rand_CenteredFloat(10.0f) + this->actor.world.pos.x;
                        pos.z = Rand_CenteredFloat(10.0f) + this->actor.world.pos.z;
                        pos.y = this->actor.floorHeight + 5.0f;
                        Fishing_SpawnWaterDust(&this->actor.projectedPos, play->specialEffects, &pos,
                                               (this->fishLength * 0.005f) + 0.15f);
                    }
                }
            }
        }
    }

    if (this->bubbleTime != 0) {
        s16 i;
        Vec3f pos;
        f32 range = (this->fishLength * 0.075f) + 10.0f;

        this->bubbleTime--;

        for (i = 0; i < 2; i++) {
            pos.x = Rand_CenteredFloat(range) + this->actor.world.pos.x;
            pos.y = Rand_CenteredFloat(range) + this->actor.world.pos.y;
            pos.z = Rand_CenteredFloat(range) + this->actor.world.pos.z;
            Fishing_SpawnBubble(&this->actor.projectedPos, play->specialEffects, &pos, Rand_ZeroFloat(0.035f) + 0.04f,
                                0);
        }
    }
}

s32 Fishing_FishOverrideLimbDraw(PlayState* play, s32 limbIndex, Gfx** dList, Vec3f* pos, Vec3s* rot, void* thisx) {
    Fishing* this = (Fishing*)thisx;

    if (limbIndex == 0xD) {
        rot->z -= this->fishLimbDRotZDelta - 11000;
    } else if ((limbIndex == 2) || (limbIndex == 3)) {
        rot->y += this->fishLimb23RotYDelta;
    } else if (limbIndex == 4) {
        rot->y += this->fishLimb4RotYDelta;
    } else if (limbIndex == 0xE) {
        rot->y -= this->fishLimbEFRotYDelta;
    } else if (limbIndex == 0xF) {
        rot->y += this->fishLimbEFRotYDelta;
    } else if (limbIndex == 8) {
        rot->y += this->fishLimb89RotYDelta;
    } else if (limbIndex == 9) {
        rot->y -= this->fishLimb89RotYDelta;
    }

    return 0;
}

void Fishing_FishPostLimbDraw(PlayState* play, s32 limbIndex, Gfx** dList, Vec3s* rot, void* thisx) {
    Fishing* this = (Fishing*)thisx;

    if (limbIndex == 0xD) {
        Matrix_MultVec3f(&sFishMouthOffset, &this->fishMouthPos);
    }
}

s32 Fishing_LoachOverrideLimbDraw(PlayState* play, s32 limbIndex, Gfx** dList, Vec3f* pos, Vec3s* rot, void* thisx) {
    Fishing* this = (Fishing*)thisx;

    if (limbIndex == 3) {
        rot->y += this->loachRotYDelta[0];
    } else if (limbIndex == 4) {
        rot->y += this->loachRotYDelta[1];
    } else if (limbIndex == 5) {
        rot->y += this->loachRotYDelta[2];
    }

    return 0;
}

void Fishing_LoachPostLimbDraw(PlayState* play, s32 limbIndex, Gfx** dList, Vec3s* rot, void* thisx) {
    static Vec3f sLoachMouthOffset = { 500.0f, 500.0f, 0.0f };
    Fishing* this = (Fishing*)thisx;

    if (limbIndex == 0xB) {
        Matrix_MultVec3f(&sLoachMouthOffset, &this->fishMouthPos);
    }
}

void Fishing_DrawFish(Actor* thisx, PlayState* play) {
    Fishing* this = (Fishing*)thisx;

    Gfx_SetupDL_25Opa(play->state.gfxCtx);

    Matrix_Translate(this->actor.world.pos.x, this->actor.world.pos.y, this->actor.world.pos.z, MTXMODE_NEW);
    Matrix_RotateY(BINANG_TO_RAD_ALT(this->unk_162 + this->actor.shape.rot.y), MTXMODE_APPLY);
    Matrix_RotateX(BINANG_TO_RAD_ALT(this->unk_160 + this->actor.shape.rot.x), MTXMODE_APPLY);
    Matrix_RotateZ(BINANG_TO_RAD_ALT(this->unk_164 + this->actor.shape.rot.z), MTXMODE_APPLY);
    Matrix_Scale(this->actor.scale.x, this->actor.scale.y, this->actor.scale.z, MTXMODE_APPLY);

    if (this->isLoach == 0) {
        Matrix_RotateY(BINANG_TO_RAD(this->fishLimb23RotYDelta) - (M_PI / 2), MTXMODE_APPLY);
        Matrix_Translate(0.0f, 0.0f, this->fishLimb23RotYDelta * 10.0f * 0.01f, MTXMODE_APPLY);

        SkelAnime_DrawFlexOpa(play, this->skelAnime.skeleton, this->skelAnime.jointTable, this->skelAnime.dListCount,
                              Fishing_FishOverrideLimbDraw, Fishing_FishPostLimbDraw, this);
    } else {
        Matrix_Translate(0.0f, 0.0f, 3000.0f, MTXMODE_APPLY);
        Matrix_RotateY(BINANG_TO_RAD(this->fishLimb23RotYDelta), MTXMODE_APPLY);
        Matrix_Translate(0.0f, 0.0f, -3000.0f, MTXMODE_APPLY);
        Matrix_RotateY(-(M_PI / 2), MTXMODE_APPLY);

        SkelAnime_DrawFlexOpa(play, this->skelAnime.skeleton, this->skelAnime.jointTable, this->skelAnime.dListCount,
                              Fishing_LoachOverrideLimbDraw, Fishing_LoachPostLimbDraw, this);
    }
}

void Fishing_HandleReedContact(FishingProp* prop, Vec3f* entityPos) {
    f32 dx = prop->pos.x - entityPos->x;
    f32 dz = prop->pos.z - entityPos->z;
    f32 distXZ = sqrtf(SQ(dx) + SQ(dz));

    if (distXZ <= 20.0f) {
        prop->rotY = Math_Atan2F(dz, dx);

        Math_ApproachF(&prop->rotX, (20.0f - distXZ) * 0.03f, 0.2f, 0.2f);
    }
}

void Fishing_HandleLilyPadContact(FishingProp* prop, Vec3f* entityPos, u8 fishTimer) {
    f32 dx = prop->pos.x - entityPos->x;
    f32 dz = prop->pos.z - entityPos->z;
    f32 distXZ = sqrtf(SQ(dx) + SQ(dz));

    if (distXZ <= 40.0f) {
        Math_ApproachS(&prop->lilyPadAngle, Math_Atan2S(dz, dx), 10, 0x300);
    }

    if (fishTimer && (distXZ <= 60.0f)) {
        f32 heightTarget = 1.0f;

        if (fishTimer >= 21) {
            heightTarget = 1.5f;
        }

        Math_ApproachF(&prop->lilyPadOffset, heightTarget, 0.1f, 0.2f);
    }
}

void Fishing_UpdatePondProps(PlayState* play) {
    FishingProp* prop = &sPondProps[0];
    Player* player = GET_PLAYER(play);
    Actor* actor;
    s16 i;

    for (i = 0; i < POND_PROP_COUNT; i++) {
        if (prop->type != FS_PROP_NONE) {
            prop->shouldDraw = false;
            prop->timer++;

            SkinMatrix_Vec3fMtxFMultXYZW(&play->viewProjectionMtxF, &prop->pos, &prop->projectedPos, &sProjectedW);

            if ((prop->projectedPos.z < prop->drawDistance) &&
                (fabsf(prop->projectedPos.x) < (100.0f + prop->projectedPos.z))) {
                prop->shouldDraw = true;
            }

            if ((prop->projectedPos.z < 500.0f) && (fabsf(prop->projectedPos.x) < (100.0f + prop->projectedPos.z))) {
                if (prop->type == FS_PROP_REED) {
                    Fishing_HandleReedContact(prop, &player->actor.world.pos);

                    actor = play->actorCtx.actorLists[ACTORCAT_NPC].head;
                    while (actor != NULL) {
                        if (!((actor->id == ACTOR_FISHING) && (actor->params >= 100))) {
                            actor = actor->next;
                        } else {
                            Fishing_HandleReedContact(prop, &actor->world.pos);
                            actor = actor->next;
                        }
                    }

                    Math_ApproachZeroF(&prop->rotX, 0.05f, 0.05f);
                } else if (prop->type == FS_PROP_LILY_PAD) {
                    Fishing_HandleLilyPadContact(prop, &player->actor.world.pos, 0);

                    actor = play->actorCtx.actorLists[ACTORCAT_NPC].head;
                    while (actor != NULL) {
                        if (!((actor->id == ACTOR_FISHING) && (actor->params >= 100))) {
                            actor = actor->next;
                        } else {
                            Fishing_HandleLilyPadContact(prop, &actor->world.pos, ((Fishing*)actor)->lilyTimer);
                            actor = actor->next;
                        }
                    }

                    Math_ApproachS(&prop->lilyPadAngle, 0, 20, 80);
                    prop->pos.y =
                        (Math_SinS(prop->timer * 0x1000) * prop->lilyPadOffset) + (WATER_SURFACE_Y(play) + 2.0f);
                    Math_ApproachZeroF(&prop->lilyPadOffset, 0.1f, 0.02f);
                }
            }
        }

        prop++;
    }

    if (sSubCamId == SUB_CAM_ID_DONE) {
        CollisionCheck_SetOC(play, &play->colChkCtx, &sFishingMain->collider.base);
    }
}

void Fishing_DrawPondProps(PlayState* play) {
    u8 materialFlag = 0;
    FishingProp* prop = &sPondProps[0];
    s16 i;
    s32 pad;

    OPEN_DISPS(play->state.gfxCtx, "../z_fishing.c", 7704);

    Matrix_Push();

    for (i = 0; i < POND_PROP_COUNT; i++) {
        if (prop->type == FS_PROP_REED) {
            if (materialFlag == 0) {
                gSPDisplayList(POLY_XLU_DISP++, gFishingReedMaterialDL);
                materialFlag++;
            }

            if (prop->shouldDraw) {
                Matrix_Translate(prop->pos.x, prop->pos.y, prop->pos.z, MTXMODE_NEW);
                Matrix_Scale(prop->scale, prop->scale, prop->scale, MTXMODE_APPLY);
                Matrix_RotateY(prop->rotY, MTXMODE_APPLY);
                Matrix_RotateX(prop->rotX, MTXMODE_APPLY);
                Matrix_RotateY(prop->reedAngle, MTXMODE_APPLY);

                gSPMatrix(POLY_XLU_DISP++, Matrix_NewMtx(play->state.gfxCtx, "../z_fishing.c", 7726),
                          G_MTX_NOPUSH | G_MTX_LOAD | G_MTX_MODELVIEW);
                gSPDisplayList(POLY_XLU_DISP++, gFishingReedModelDL);
            }
        }

        prop++;
    }

    prop = &sPondProps[0];
    materialFlag = 0;
    for (i = 0; i < POND_PROP_COUNT; i++) {
        if (prop->type == FS_PROP_WOOD_POST) {
            if (materialFlag == 0) {
                gSPDisplayList(POLY_OPA_DISP++, gFishingWoodPostMaterialDL);
                materialFlag++;
            }

            if (prop->shouldDraw) {
                Matrix_Translate(prop->pos.x, prop->pos.y, prop->pos.z, MTXMODE_NEW);
                Matrix_Scale(prop->scale, prop->scale, prop->scale, MTXMODE_APPLY);

                gSPMatrix(POLY_OPA_DISP++, Matrix_NewMtx(play->state.gfxCtx, "../z_fishing.c", 7748),
                          G_MTX_NOPUSH | G_MTX_LOAD | G_MTX_MODELVIEW);
                gSPDisplayList(POLY_OPA_DISP++, gFishingWoodPostModelDL);
            }
        }

        prop++;
    }

    prop = &sPondProps[0];
    materialFlag = 0;
    for (i = 0; i < POND_PROP_COUNT; i++) {
        if (prop->type == FS_PROP_LILY_PAD) {
            if (materialFlag == 0) {
                gSPDisplayList(POLY_XLU_DISP++, gFishingLilyPadMaterialDL);
                materialFlag++;
            }

            if (prop->shouldDraw) {
                Matrix_Translate(prop->pos.x, prop->pos.y, prop->pos.z, MTXMODE_NEW);
                Matrix_Scale(prop->scale, 1.0f, prop->scale, MTXMODE_APPLY);
                Matrix_RotateY(BINANG_TO_RAD(prop->lilyPadAngle), MTXMODE_APPLY);
                Matrix_Translate(0.0f, 0.0f, 20.0f, MTXMODE_APPLY);
                Matrix_RotateY(prop->rotY, MTXMODE_APPLY);

                gSPMatrix(POLY_XLU_DISP++, Matrix_NewMtx(play->state.gfxCtx, "../z_fishing.c", 7774),
                          G_MTX_NOPUSH | G_MTX_LOAD | G_MTX_MODELVIEW);
                gSPDisplayList(POLY_XLU_DISP++, gFishingLilyPadModelDL);
            }
        }

        prop++;
    }

    prop = &sPondProps[0];
    materialFlag = 0;
    for (i = 0; i < POND_PROP_COUNT; i++) {
        if (prop->type == FS_PROP_ROCK) {
            if (materialFlag == 0) {
                gSPDisplayList(POLY_OPA_DISP++, gFishingRockMaterialDL);
                materialFlag++;
            }

            if (prop->shouldDraw) {
                Matrix_Translate(prop->pos.x, prop->pos.y, prop->pos.z, MTXMODE_NEW);
                Matrix_Scale(prop->scale, prop->scale, prop->scale, MTXMODE_APPLY);
                Matrix_RotateY(prop->rotY, MTXMODE_APPLY);

                gSPMatrix(POLY_OPA_DISP++, Matrix_NewMtx(play->state.gfxCtx, "../z_fishing.c", 7798),
                          G_MTX_NOPUSH | G_MTX_LOAD | G_MTX_MODELVIEW);
                gSPDisplayList(POLY_OPA_DISP++, gFishingRockModelDL);
            }
        }

        prop++;
    }

    Matrix_Pop();

    CLOSE_DISPS(play->state.gfxCtx, "../z_fishing.c", 7805);
}

void Fishing_UpdateGroupFishes(PlayState* play) {
    s16 groupContactFlags = 0;
    Player* player = GET_PLAYER(play);
    FishingGroupFish* fish = &sGroupFishes[0];
    f32 dy;
    f32 dx;
    f32 dist;
    f32 dz;
    f32 offset;
    s16 groupIndex;
    s16 groupFlag;
    f32 spD8;
    s16 spD6;
    s16 spD4;
    s16 target;
    s16 i;
    Vec3f basePos[3];
    Vec3f ripplePos;
    Vec3f* refPos;
    f32 temp1;
    f32 temp2;

    if ((D_80B7E114 != 0) || (sRodCastState == 4)) {
        refPos = &sLurePos;
    } else {
        refPos = &player->actor.world.pos;
    }

    basePos[0].x = sinf(sFishGroupAngle1) * 720.0f;
    basePos[0].y = -35.0f;
    basePos[0].z = cosf(sFishGroupAngle1) * 720.0f;

    temp1 = refPos->x - basePos[0].x;
    temp2 = refPos->z - basePos[0].z;

    if ((SQ(temp1) + SQ(temp2)) < SQ(50.0f)) {
        sFishGroupAngle1 += 0.3f;
        groupContactFlags |= 1;
    } else if (sFishGroupVar != 0.0f) {
        sFishGroupAngle1 += 0.05f;
        basePos[0].y = WATER_SURFACE_Y(play) - 5.0f;
    } else {
        Math_ApproachF(&sFishGroupAngle1, 0.7f, 1.0f, 0.001f);
    }

    basePos[1].x = sinf(sFishGroupAngle2) * 720.0f;
    basePos[1].y = -35.0f;
    basePos[1].z = cosf(sFishGroupAngle2) * 720.0f;

    temp1 = refPos->x - basePos[1].x;
    temp2 = refPos->z - basePos[1].z;

    if ((SQ(temp1) + SQ(temp2)) < SQ(50.0f)) {
        sFishGroupAngle2 -= 0.3f;
        groupContactFlags |= 2;
    } else if (sFishGroupVar != 0.0f) {
        sFishGroupAngle2 -= 0.05f;
        basePos[1].y = WATER_SURFACE_Y(play) - 5.0f;
    } else {
        Math_ApproachF(&sFishGroupAngle2, 2.3f, 1.0f, 0.001f);
    }

    basePos[2].x = sinf(sFishGroupAngle3) * 720.0f;
    basePos[2].y = -35.0f;
    basePos[2].z = cosf(sFishGroupAngle3) * 720.0f;

    temp1 = refPos->x - basePos[2].x;
    temp2 = refPos->z - basePos[2].z;

    if ((SQ(temp1) + SQ(temp2)) < SQ(50.0f)) {
        sFishGroupAngle3 -= 0.3f;
        groupContactFlags |= 4;
    } else if (sFishGroupVar != 0.0f) {
        sFishGroupAngle3 -= 0.05f;
        basePos[2].y = WATER_SURFACE_Y(play) - 5.0f;
    } else {
        Math_ApproachF(&sFishGroupAngle3, 4.6f, 1.0f, 0.001f);
    }

    if (sLinkAge == LINK_AGE_CHILD) {
        spD8 = 0.8f;
    } else {
        spD8 = 1.0f;
    }

    for (i = 0; i < GROUP_FISH_COUNT; i++) {
        if (fish->type != FS_GROUP_FISH_NONE) {
            fish->timer++;

            SkinMatrix_Vec3fMtxFMultXYZW(&play->viewProjectionMtxF, &fish->pos, &fish->projectedPos, &sProjectedW);

            if ((fish->projectedPos.z < 400.0f) && (fabsf(fish->projectedPos.x) < (100.0f + fish->projectedPos.z))) {
                fish->shouldDraw = true;
            } else {
                fish->shouldDraw = false;
            }

            if (i <= 20) {
                groupIndex = 0;
                groupFlag = 1;
            } else if (i <= 40) {
                groupIndex = 1;
                groupFlag = 2;
            } else {
                groupIndex = 2;
                groupFlag = 4;
            }

            dx = fish->homePos.x - fish->pos.x;
            dy = fish->homePos.y - fish->pos.y;
            dz = fish->homePos.z - fish->pos.z;
            spD4 = Math_Atan2S(dz, dx);
            dist = sqrtf(SQ(dx) + SQ(dz));
            spD6 = Math_Atan2S(dist, dy);

            if ((dist < 10.0f) || (((fish->timer % 32) == 0) && (Rand_ZeroOne() > 0.5f))) {
                fish->homePos.y = basePos[groupIndex].y + Rand_CenteredFloat(10.0f);

                if (sFishGroupVar != 0.0f) {
                    fish->homePos.x = basePos[groupIndex].x + Rand_CenteredFloat(200.0f);
                    fish->homePos.z = basePos[groupIndex].z + Rand_CenteredFloat(200.0f);
                } else {
                    fish->homePos.x = basePos[groupIndex].x + Rand_CenteredFloat(100.0f);
                    fish->homePos.z = basePos[groupIndex].z + Rand_CenteredFloat(100.0f);
                }

                ripplePos = fish->pos;
                ripplePos.y = WATER_SURFACE_Y(play);
                Fishing_SpawnRipple(&fish->projectedPos, play->specialEffects, &ripplePos, 20.0f,
                                    Rand_ZeroFloat(50.0f) + 100.0f, 150, 90);

                if (fish->velY < 1.5f) {
                    fish->velY = 1.5f;
                }

                fish->unk_34 = 1.5f;
                fish->unk_38 = 1.0f;
            }

            target = Fishing_SmoothStepToS(&fish->unk_3E, spD4, 5, 0x4000) * 3.0f;
            if (target > 8000) {
                target = 8000;
            } else if (target < -8000) {
                target = -8000;
            }

            Math_ApproachS(&fish->unk_42, target, 3, 5000);

            offset = fish->unk_42 * -0.0001f;
            Math_ApproachS(&fish->unk_3C, spD6, 5, 0x4000);

            if (groupContactFlags & groupFlag) {
                fish->unk_38 = 1.0f;
                fish->velY = 6.0f;
                fish->unk_34 = 2.0f;
            }

            if (sFishGroupVar != 0.0f) {
                fish->unk_38 = 1.0f;
                fish->velY = 4.0f;
                fish->unk_34 = 2.0f;
            }

            Math_ApproachF(&fish->velY, 0.75f, 1.0f, 0.05f);

            temp1 = fish->velY * spD8;
            temp2 = Math_CosS(fish->unk_3C) * temp1;

            fish->pos.x += temp2 * Math_SinS(fish->unk_3E);
            fish->pos.y += temp1 * Math_SinS(fish->unk_3C);
            fish->pos.z += temp2 * Math_CosS(fish->unk_3E);

            if (fish->shouldDraw) {
                Math_ApproachF(&fish->unk_34, 1.0f, 1.0f, 0.1f);
                Math_ApproachF(&fish->unk_38, 0.4f, 1.0f, 0.04f);
                fish->unk_30 += fish->unk_34;
                fish->scaleX = (cosf(fish->unk_30) * fish->unk_38) + offset;
            }
        }

        fish++;
    }

    sFishGroupVar = 0.0f;
}

void Fishing_DrawGroupFishes(PlayState* play) {
    u8 materialFlag = 0;
    FishingGroupFish* fish = &sGroupFishes[0];
    f32 scale;
    s16 i;
    s32 pad;

    if (sLinkAge == LINK_AGE_CHILD) {
        scale = 0.003325f;
    } else {
        scale = 0.00475f;
    }

    if (1) {}

    OPEN_DISPS(play->state.gfxCtx, "../z_fishing.c", 8048);

    for (i = 0; i < GROUP_FISH_COUNT; i++) {
        if (fish->type != FS_GROUP_FISH_NONE) {
            if (materialFlag == 0) {
                gSPDisplayList(POLY_OPA_DISP++, gFishingGroupFishMaterialDL);
                gDPSetPrimColor(POLY_OPA_DISP++, 0, 0, 155, 155, 155, 255);
                materialFlag++;
            }

            if (fish->shouldDraw) {
                Matrix_Translate(fish->pos.x, fish->pos.y, fish->pos.z, MTXMODE_NEW);
                Matrix_RotateY(BINANG_TO_RAD_ALT2((f32)fish->unk_3E), MTXMODE_APPLY);
                Matrix_RotateX(BINANG_TO_RAD_ALT2(-(f32)fish->unk_3C), MTXMODE_APPLY);
                Matrix_Scale(fish->scaleX * scale, scale, scale, MTXMODE_APPLY);

                gSPMatrix(POLY_OPA_DISP++, Matrix_NewMtx(play->state.gfxCtx, "../z_fishing.c", 8093),
                          G_MTX_NOPUSH | G_MTX_LOAD | G_MTX_MODELVIEW);
                gSPDisplayList(POLY_OPA_DISP++, gFishingGroupFishModelDL);
            }
        }
        fish++;
    }

    CLOSE_DISPS(play->state.gfxCtx, "../z_fishing.c", 8099);
}

static u16 sPondOwnerTextIds[] = { 0x4096, 0x408D, 0x408E, 0x408F, 0x4094, 0x4095 };

void Fishing_HandleOwnerDialog(Fishing* this, PlayState* play) {
    switch (this->stateAndTimer) {
        case 0:
            if (sFishingPlayingState == 0) {
                if (sLinkAge != LINK_AGE_CHILD) {
                    if ((HIGH_SCORE(HS_FISHING) & HS_FISH_PLAYED_CHILD) &&
                        !(HIGH_SCORE(HS_FISHING) & HS_FISH_PLAYED_ADULT)) {
                        this->actor.textId = 0x4093;
                    } else {
                        this->actor.textId = 0x407B;
                    }
                } else {
                    this->actor.textId = 0x407B;
                }
            } else if (!sIsOwnersHatHooked) {
                this->actor.textId = 0x4084;
            } else {
                this->actor.textId = 0x4097;
            }

            if (Actor_ProcessTalkRequest(&this->actor, play)) {
                if (sFishingPlayingState == 0) {
                    this->stateAndTimer = 1;
                    if (sLinkAge != LINK_AGE_CHILD) {
                        HIGH_SCORE(HS_FISHING) |= HS_FISH_PLAYED_ADULT;
                    } else {
                        HIGH_SCORE(HS_FISHING) |= HS_FISH_PLAYED_CHILD;
                    }
                } else {
                    this->stateAndTimer = 10;
                }
            } else {
                func_8002F2CC(&this->actor, play, 100.0f);
            }
            break;

        case 1:
            if ((Message_GetState(&play->msgCtx) == TEXT_STATE_CHOICE) && Message_ShouldAdvance(play)) {
                Message_CloseTextbox(play);

                switch (play->msgCtx.choiceIndex) {
                    case 0:
                        if (gSaveContext.rupees >= 20) {
                            Rupees_ChangeBy(-20);
                            if (!Rumble_Controller1HasRumblePak()) {
                                this->actor.textId = 0x407C;
                            } else {
                                this->actor.textId = 0x407D;
                            }
                            Message_ContinueTextbox(play, this->actor.textId);
                            this->stateAndTimer = 2;
                        } else {
                            Message_ContinueTextbox(play, 0x407E);
                            this->stateAndTimer = 3;
                        }
                        break;
                    case 1:
                        Message_ContinueTextbox(play, 0x2D);
                        this->stateAndTimer = 3;
                        break;
                }
            }
            break;

        case 2:
            if ((Message_GetState(&play->msgCtx) == TEXT_STATE_EVENT) && Message_ShouldAdvance(play)) {
                Message_CloseTextbox(play);
                Message_ContinueTextbox(play, 0x407F);
                this->stateAndTimer = 4;
            }
            break;

        case 3:
            if ((Message_GetState(&play->msgCtx) == TEXT_STATE_EVENT) && Message_ShouldAdvance(play)) {
                Message_CloseTextbox(play);
                this->stateAndTimer = 0;
            }
            if (Message_GetState(&play->msgCtx) == TEXT_STATE_DONE) {
                this->stateAndTimer = 0;
            }
            break;

        case 4:
            if ((Message_GetState(&play->msgCtx) == TEXT_STATE_CHOICE) && Message_ShouldAdvance(play)) {
                Message_CloseTextbox(play);

                switch (play->msgCtx.choiceIndex) {
                    case 0:
                        sFishLengthToWeigh = sFishingRecordLength;
                        Message_ContinueTextbox(play, 0x4080);
                        this->stateAndTimer = 5;
                        break;
                    case 1:
                        Message_ContinueTextbox(play, 0x407F);
                        break;
                }
            }
            break;

        case 5:
            if ((Message_GetState(&play->msgCtx) == TEXT_STATE_EVENT) && Message_ShouldAdvance(play)) {
                Message_CloseTextbox(play);

                play->interfaceCtx.unk_260 = 1;
                play->startPlayerFishing(play);
                sFishingPlayingState = 1;
                sOwnerUnkTimer = 20;
                this->stateAndTimer = 0;

                if ((HIGH_SCORE(HS_FISHING) & 0xFF0000) < 0xFF0000) {
                    HIGH_SCORE(HS_FISHING) += HS_FISH_PLAYED;
                }
            }
            break;

        case 10:
            if (sIsOwnersHatHooked) {
                if ((Message_GetState(&play->msgCtx) == TEXT_STATE_CHOICE) && Message_ShouldAdvance(play)) {
                    Message_CloseTextbox(play);

                    switch (play->msgCtx.choiceIndex) {
                        case 0:
                            Message_ContinueTextbox(play, 0x40B2);
                            sOwnerHair = FS_OWNER_CAPPED;
                            sIsOwnersHatHooked = false;
                            this->stateAndTimer = 20;
                            break;
                        case 1:
                            this->stateAndTimer = 0;
                            break;
                    }
                }
            } else {
                if ((Message_GetState(&play->msgCtx) == TEXT_STATE_CHOICE) && Message_ShouldAdvance(play)) {
                    Message_CloseTextbox(play);

                    switch (play->msgCtx.choiceIndex) {
                        case 0:
                            if (sFishOnHandLength == 0.0f) {
                                this->actor.textId = 0x408C;
                                this->stateAndTimer = 20;
                            } else if (sFishOnHandisLoach == 0) {
                                sFishLengthToWeigh = sFishOnHandLength;
                                if ((s16)sFishingRecordLength < (s16)sFishOnHandLength) {
                                    if (sLureCaughtWith == FS_LURE_SINKING) {
                                        this->actor.textId = 0x40B0;
                                    } else {
                                        this->actor.textId = 0x4086;
                                    }
                                    this->stateAndTimer = 11;
                                } else {
                                    this->actor.textId = 0x408B;
                                    this->stateAndTimer = 20;
                                }
                            } else {
                                this->actor.textId = 0x409B;
                                this->stateAndTimer = 11;
                            }
                            Message_ContinueTextbox(play, this->actor.textId);
                            break;
                        case 1:
                            if (sFishingTimePlayed > 36000) {
                                sFishingTimePlayed = 30000;
                                Message_ContinueTextbox(play, 0x4088);
                            } else {
                                if (sFishingFoggy == 0) {
                                    if (sPondOwnerTextIdIndex == 0) {
                                        sPondOwnerTextIdIndex++;
                                    }
                                }

                                if ((sLureEquipped == FS_LURE_SINKING) &&
                                    (sPondOwnerTextIds[sPondOwnerTextIdIndex] == 0x408D)) {
                                    Message_ContinueTextbox(play, 0x40AF);
                                } else {
                                    Message_ContinueTextbox(play, sPondOwnerTextIds[sPondOwnerTextIdIndex]);
                                }

                                sPondOwnerTextIdIndex++;

                                if (sLinkAge != LINK_AGE_CHILD) {
                                    if (sPondOwnerTextIdIndex >= 6) {
                                        sPondOwnerTextIdIndex = 0;
                                    }
                                } else {
                                    if (sPondOwnerTextIdIndex >= 4) {
                                        sPondOwnerTextIdIndex = 0;
                                    }
                                }
                            }
                            this->stateAndTimer = 0;
                            break;
                        case 2:
                            if (sFishesCaught == 0) {
                                Message_ContinueTextbox(play, 0x4085);
                            } else if (sLinkAge == LINK_AGE_CHILD) {
                                Message_ContinueTextbox(play, 0x4092);
                            }
                            this->stateAndTimer = 22;
                            break;
                    }
                }
            }
            break;

        case 11: // collect prize, update record.
            if (((Message_GetState(&play->msgCtx) == TEXT_STATE_EVENT) ||
                 (Message_GetState(&play->msgCtx) == TEXT_STATE_NONE)) &&
                Message_ShouldAdvance(play)) {
                s32 getItemId;

                Message_CloseTextbox(play);

                if (sFishOnHandisLoach == 0) {
                    sFishingRecordLength = sFishOnHandLength;
                    sFishOnHandLength = 0.0f;

                    if (sLinkAge == LINK_AGE_CHILD) {
                        f32 temp;

                        HIGH_SCORE(HS_FISHING) &= 0xFFFFFF00;
                        HIGH_SCORE(HS_FISHING) |= (s32)sFishingRecordLength & HS_FISH_LENGTH_CHILD;

                        temp = (HIGH_SCORE(HS_FISHING) & HS_FISH_LENGTH_ADULT) >> 0x18;
                        if (temp < sFishingRecordLength) {
                            HIGH_SCORE(HS_FISHING) &= 0xFFFFFF;
                            HIGH_SCORE(HS_FISHING) |= ((s32)sFishingRecordLength & HS_FISH_LENGTH_CHILD) << 0x18;

                            if (sLureCaughtWith == FS_LURE_SINKING) {
                                HIGH_SCORE(HS_FISHING) |= HS_FISH_CHEAT_ADULT;
                            }
                        }

                        if (sLureCaughtWith == FS_LURE_SINKING) {
                            HIGH_SCORE(HS_FISHING) |= HS_FISH_CHEAT_CHILD;
                            this->stateAndTimer = 0;
                            break;
                        }
                    } else {
                        HIGH_SCORE(HS_FISHING) &= 0xFFFFFF;
                        HIGH_SCORE(HS_FISHING) |= ((s32)sFishingRecordLength & HS_FISH_LENGTH_CHILD) << 0x18;

                        if (sLureCaughtWith == FS_LURE_SINKING) {
                            HIGH_SCORE(HS_FISHING) |= HS_FISH_CHEAT_ADULT;
                            this->stateAndTimer = 0;
                            break;
                        }
                    }

                    if (sFishingRecordLength >= 60.0f) { // 13 lbs
                        getItemId = GI_RUPEE_PURPLE;
                    } else if (sFishingRecordLength >= 50.0f) { // 9 lbs
                        getItemId = GI_RUPEE_RED;
                    } else if (sFishingRecordLength >= 40.0f) { // 6 lbs
                        getItemId = GI_RUPEE_BLUE;
                    } else {
                        getItemId = GI_RUPEE_GREEN;
                    }

                    if (sLinkAge == LINK_AGE_CHILD) { // 9 lbs
                        if ((sFishingRecordLength >= 50.0f) && !(HIGH_SCORE(HS_FISHING) & HS_FISH_PRIZE_CHILD)) {
                            HIGH_SCORE(HS_FISHING) |= HS_FISH_PRIZE_CHILD;
                            getItemId = GI_HEART_PIECE;
                            sSinkingLureLocation = (u8)Rand_ZeroFloat(3.999f) + 1;
                        }
                    } else { // 13 lbs
                        if ((sFishingRecordLength >= 60.0f) && !(HIGH_SCORE(HS_FISHING) & HS_FISH_PRIZE_ADULT)) {
                            HIGH_SCORE(HS_FISHING) |= HS_FISH_PRIZE_ADULT;
                            getItemId = GI_SCALE_GOLDEN;
                            sSinkingLureLocation = (u8)Rand_ZeroFloat(3.999f) + 1;
                        }
                    }
                } else {
                    getItemId = GI_RUPEE_PURPLE;
                    sFishOnHandLength = 0.0f; // doesn't record loach
                }

                this->actor.parent = NULL;
<<<<<<< HEAD
                func_8002F434(&this->actor, play, getItemId, 2000.0f, 1000.0f);
                this->stateAndTimer = 23;
=======
                Actor_OfferGetItem(&this->actor, play, getItemId, 2000.0f, 1000.0f);
                this->unk_15C = 23;
>>>>>>> aa48c66e
            }
            break;

        case 20:
            if ((Message_GetState(&play->msgCtx) == TEXT_STATE_EVENT) && Message_ShouldAdvance(play)) {
                Message_CloseTextbox(play);
                this->stateAndTimer = 0;
            }
            break;

        case 21:
            if ((Message_GetState(&play->msgCtx) == TEXT_STATE_CHOICE) && Message_ShouldAdvance(play)) {
                Message_CloseTextbox(play);

                switch (play->msgCtx.choiceIndex) {
                    case 0:
                        this->stateAndTimer = 0;
                        break;
                    case 1:
                        if (sFishesCaught == 0) {
                            Message_ContinueTextbox(play, 0x4085);
                        } else if (sLinkAge == LINK_AGE_CHILD) {
                            Message_ContinueTextbox(play, 0x4092);
                        }
                        this->stateAndTimer = 22;
                        break;
                }
            }
            break;

        case 22:
            if (play) {}

            if (Message_GetState(&play->msgCtx) == TEXT_STATE_NONE) {
                this->stateAndTimer = 0;
                if (sIsOwnersHatHooked) {
                    sOwnerHair = FS_OWNER_CAPPED;
                    sIsOwnersHatHooked = false;
                }
                sFishingPlayingState = 0;
                play->interfaceCtx.unk_260 = 0;
            }
            break;

        case 23:
            sIsRodVisible = false;
            if (Actor_HasParent(&this->actor, play)) {
                this->stateAndTimer = 24;
            } else {
                Actor_OfferGetItem(&this->actor, play, GI_SCALE_GOLDEN, 2000.0f, 1000.0f);
            }
            break;

        case 24:
            sIsRodVisible = false;
            if ((Message_GetState(&play->msgCtx) == TEXT_STATE_DONE) && Message_ShouldAdvance(play)) {
                if (sFishOnHandisLoach == 0) {
                    this->stateAndTimer = 0;
                } else {
                    Message_StartTextbox(play, 0x409C, NULL);
                    this->stateAndTimer = 20;
                }
            }
            break;
    }
}

static s16 sOwnerBlinkIndex[] = { 0, 1, 2, 2, 1 };

static Vec3f sStreamSfxPos = { 670.0f, 0.0f, -600.0f };

static Vec3s sSinkingLureLocationPos[] = {
    { -364, -30, -269 }, // in the pond, log past the lilies.
    { 1129, 3, -855 },   // rock next to stream
    { -480, 0, -1055 },  // wall opposite of entrance
    { 553, -48, -508 },  // tip of log beside 3 posts
};

void Fishing_UpdateOwner(Actor* thisx, PlayState* play2) {
    PlayState* play = play2;
    Fishing* this = (Fishing*)thisx;
    Vec3f sp114;
    Vec3f eyeTarget;
    Vec3f spFC;
    s16 headRotTarget;
    s16 playerShadowAlpha;
    f32 target;
    f32 subCamAtMaxVelFrac;
    f32 lureDistXZ;
    s32 pad;
    Player* player = GET_PLAYER(play);
    Input* input = &play->state.input[0];

    if (0) {
        // Strings existing only in rodata
        osSyncPrintf(VT_FGCOL(GREEN));
        osSyncPrintf(VT_FGCOL(YELLOW));
        osSyncPrintf("plays %x\n");
        osSyncPrintf("ys %x\n");
        osSyncPrintf(VT_RST);
    }

    playerShadowAlpha = player->actor.shape.shadowAlpha;

    if ((SQ(player->actor.world.pos.x) + SQ(player->actor.world.pos.z)) < SQ(920.0f)) {
        Math_ApproachS(&playerShadowAlpha, 0, 1, 40);
    } else {
        Math_ApproachS(&playerShadowAlpha, 200, 1, 40);
    }

    player->actor.shape.shadowAlpha = playerShadowAlpha;

    SkelAnime_Update(&this->skelAnime);

    if ((sOwnerUnkTimer != 0) || (Message_GetState(&play->msgCtx) != TEXT_STATE_NONE)) {
        this->actor.flags &= ~ACTOR_FLAG_0;
    } else {
        this->actor.flags |= ACTOR_FLAG_0 | ACTOR_FLAG_5;
    }

    if ((this->actor.xzDistToPlayer < 120.0f) || (Message_GetState(&play->msgCtx) != TEXT_STATE_NONE)) {
        headRotTarget = this->actor.shape.rot.y - this->actor.yawTowardsPlayer;
    } else {
        headRotTarget = 0;
    }

    if (headRotTarget > 10000) {
        headRotTarget = 10000;
    } else if (headRotTarget < -10000) {
        headRotTarget = -10000;
    }

    Math_ApproachS(&this->unk_164, headRotTarget, 3, 0x1388);

    if (((play->gameplayFrames % 32) == 0) && (Rand_ZeroOne() < 0.3f)) {
        this->unk_162 = 4;
    }

    this->unk_160 = sOwnerBlinkIndex[this->unk_162];

    if (this->unk_162 != 0) {
        this->unk_162--;
    }

    if (sOwnerUnkTimer != 0) {
        sOwnerUnkTimer--;
    }

    // steal the owner's hat
    if (!sIsOwnersHatHooked && (sLureEquipped != FS_LURE_SINKING) && (sRodCastState > 0) &&
        (sOwnerHair == FS_OWNER_CAPPED) && (sOwnerUnkTimer == 0)) {
        f32 dx = sOwnerHeadPos.x - sLurePos.x;
        f32 dy = sOwnerHeadPos.y - sLurePos.y;
        f32 dz = sOwnerHeadPos.z - sLurePos.z;

        if ((sqrtf(SQ(dx) + SQ(dy) + SQ(dz)) < 25.0f) || (KREG(77) > 0)) {
            KREG(77) = 0;
            sOwnerHair = FS_OWNER_BALD;
            sIsOwnersHatHooked = true;
            Message_StartTextbox(play, 0x4087, NULL);
        }
    }

    if (sOwnerHair == FS_OWNER_BALD) {
        HIGH_SCORE(HS_FISHING) |= HS_FISH_STOLE_HAT;
    } else if (sOwnerHair == FS_OWNER_CAPPED) {
        HIGH_SCORE(HS_FISHING) &= ~HS_FISH_STOLE_HAT;
    }

    if (KREG(77) < 0) {
        KREG(77) = 0;
        sIsOwnersHatSunk = true;
    }

    if (sFishingCaughtTextDelay != 0) {
        sFishingCaughtTextDelay--;
        if (sFishingCaughtTextDelay == 0) {
            Message_StartTextbox(play, sFishingCaughtTextId, NULL);
        }
    }

    Fishing_HandleOwnerDialog(this, play);

    sFishingLineScale = 0.0015f;
    sFishingTimePlayed++;

    if ((sFishingPlayingState != 0) && sIsRodVisible) {
        Fishing_UpdateLure(this, play);
    }

    Fishing_UpdateEffects(play->specialEffects, play);
    Fishing_UpdatePondProps(play);
    Fishing_UpdateGroupFishes(play);
    // can't leave with the rod
    if ((sFishingPlayingState != 0) && (sFishingPlayerCinematicState == 0) && (player->actor.world.pos.z > 1360.0f) &&
        (fabsf(player->actor.world.pos.x) < 25.0f)) {
        player->actor.world.pos.z = 1360.0f;
        player->actor.speedXZ = 0.0f;

        if (sFishingCinematicTimer == 0) {
            sFishingPlayerCinematicState = 10;
        }
    }

    if ((sSinkingLureLocation != 0) &&
        (fabsf(player->actor.world.pos.x - sSinkingLureLocationPos[sSinkingLureLocation - 1].x) < 25.0f) &&
        (fabsf(player->actor.world.pos.y - sSinkingLureLocationPos[sSinkingLureLocation - 1].y) < 10.0f) &&
        (fabsf(player->actor.world.pos.z - sSinkingLureLocationPos[sSinkingLureLocation - 1].z) < 25.0f)) {
        sSinkingLureLocation = 0;
        sFishingPlayerCinematicState = 20;
        Rumble_Override(0.0f, 150, 10, 10);
        func_80078884(NA_SE_SY_TRE_BOX_APPEAR);
        SEQCMD_STOP_SEQUENCE(SEQ_PLAYER_BGM_MAIN, 20);
    }

    if (KREG(0) != 0) {
        KREG(0) = 0;
        sLureEquipped = FS_LURE_STOCK;
        sFishingPlayerCinematicState = 20;
        Rumble_Override(0.0f, 150, 10, 10);
        func_80078884(NA_SE_SY_TRE_BOX_APPEAR);
        SEQCMD_STOP_SEQUENCE(SEQ_PLAYER_BGM_MAIN, 20);
    }

    if (sFishingCinematicTimer != 0) {
        sFishingCinematicTimer--;
    }

    switch (sFishingPlayerCinematicState) {
        case 0:
            break;

        case 1: {
            Camera* mainCam;

            sSubCamId = Play_CreateSubCamera(play);
            Play_ChangeCameraStatus(play, CAM_ID_MAIN, CAM_STAT_WAIT);
            Play_ChangeCameraStatus(play, sSubCamId, CAM_STAT_ACTIVE);
            mainCam = Play_GetCamera(play, CAM_ID_MAIN);
            sSubCamEye.x = mainCam->eye.x;
            sSubCamEye.y = mainCam->eye.y;
            sSubCamEye.z = mainCam->eye.z;
            sSubCamAt.x = mainCam->at.x;
            sSubCamAt.y = mainCam->at.y;
            sSubCamAt.z = mainCam->at.z;
            sFishingPlayerCinematicState = 2;
            Interface_ChangeHudVisibilityMode(12);
            sSubCamVelFactor = 0.0f;
            FALLTHROUGH;
        }

        case 2:
            Letterbox_SetSizeTarget(27);

            spFC.x = sLurePos.x - player->actor.world.pos.x;
            spFC.z = sLurePos.z - player->actor.world.pos.z;
            lureDistXZ = sqrtf(SQXZ(spFC));
            Matrix_RotateY(Math_Atan2F(spFC.z, spFC.x), MTXMODE_NEW);

            sp114.x = 0.0f;
            sp114.y = 0.0f;
            sp114.z = 100.0f;
            Matrix_MultVec3f(&sp114, &spFC);

            if (sRodCastState == 1) {
                subCamAtMaxVelFrac = 0.2f;
            } else {
                subCamAtMaxVelFrac = 0.1f;
            }

            Math_ApproachF(&sSubCamAt.x, sLurePos.x, subCamAtMaxVelFrac, fabsf(spFC.x) * sSubCamVelFactor);
            Math_ApproachF(&sSubCamAt.y, sLurePos.y, subCamAtMaxVelFrac, 50.0f * sSubCamVelFactor);
            Math_ApproachF(&sSubCamAt.z, sLurePos.z, subCamAtMaxVelFrac, fabsf(spFC.z) * sSubCamVelFactor);

            sp114.x = 0.0f - D_80B7FED0;
            if (sLinkAge != LINK_AGE_CHILD) {
                sp114.y = 80.0f;
            } else {
                sp114.y = 55.0f;
            }
            sp114.z = -80.0f;

            Matrix_MultVec3f(&sp114, &eyeTarget);
            eyeTarget.x += player->actor.world.pos.x;
            eyeTarget.y += player->actor.world.pos.y;
            eyeTarget.z += player->actor.world.pos.z;

            Math_ApproachF(&D_80B7FED0, 30.0f, 0.1f, 0.4f);

            if (CHECK_BTN_ALL(input->press.button, BTN_Z)) { // zoom in/out from the lure
                if ((sLureCameraZoomLevel >= 0) && (sLureBitTimer == 0)) {
                    sLureCameraZoomLevel++;

                    if (sLureCameraZoomLevel >= 4) {
                        sLureCameraZoomLevel = 0;
                    }

                    if ((sLureCameraZoomLevel == 0) || (sLureCameraZoomLevel == 3)) {
                        func_80078884(NA_SE_SY_CAMERA_ZOOM_DOWN);
                    } else {
                        func_80078884(NA_SE_SY_CAMERA_ZOOM_UP);
                    }
                }
            }

            if (sRodCastState >= 3) {
                if (lureDistXZ < 110.0f) {
                    sLureCameraZoomLevel = -1;
                } else if ((lureDistXZ > 300.0f) && (sLureCameraZoomLevel < 0)) {
                    sLureCameraZoomLevel = 0;
                }
            }

            if (sLureCameraZoomLevel > 0) {
                f32 dist;
                f32 offset;
                f32 factor;

                dist = sqrtf(SQ(spFC.x) + SQ(spFC.z)) * 0.001f;
                if (dist > 1.0f) {
                    dist = 1.0f;
                }
                if (sLureCameraZoomLevel == 2) {
                    offset = 0.3f;
                } else {
                    offset = 0.1f;
                }
                factor = 0.4f + offset + (dist * 0.4f);

                eyeTarget.x += (sLurePos.x - eyeTarget.x) * factor;
                eyeTarget.y += ((sLurePos.y - eyeTarget.y) * factor) + 20.0f;
                eyeTarget.z += (sLurePos.z - eyeTarget.z) * factor;
                sFishingLineScale = 0.0005000001f;
            }

            sp114.x = 0.0f;
            sp114.y = 0.0f;
            sp114.z = 100.0f;
            Matrix_MultVec3f(&sp114, &spFC);

            Math_ApproachF(&sSubCamEye.x, eyeTarget.x, 0.3f, fabsf(spFC.x) * sSubCamVelFactor);
            Math_ApproachF(&sSubCamEye.y, eyeTarget.y, 0.3f, 20.0f * sSubCamVelFactor);
            Math_ApproachF(&sSubCamEye.z, eyeTarget.z, 0.3f, fabsf(spFC.z) * sSubCamVelFactor);
            break;

        case 3: {
            Camera* mainCam = Play_GetCamera(play, CAM_ID_MAIN);

            mainCam->eye = sSubCamEye;
            mainCam->eyeNext = sSubCamEye;
            mainCam->at = sSubCamAt;
            func_800C08AC(play, sSubCamId, 0);
            func_80064534(play, &play->csCtx);
            sFishingPlayerCinematicState = 0;
            sSubCamId = SUB_CAM_ID_DONE;
            Environment_EnableUnderwaterLights(play, 0);
            play->envCtx.adjFogNear = 0;
            player->unk_860 = -5;
            D_80B7E0B0 = 5;
            break;
        }

        case 10: { // owner tells you to return the rod.
            Camera* mainCam;

            func_80064520(play, &play->csCtx);
            sSubCamId = Play_CreateSubCamera(play);
            Play_ChangeCameraStatus(play, CAM_ID_MAIN, CAM_STAT_WAIT);
            Play_ChangeCameraStatus(play, sSubCamId, CAM_STAT_ACTIVE);
            func_8002DF54(play, &this->actor, PLAYER_CSMODE_5);
            mainCam = Play_GetCamera(play, CAM_ID_MAIN);
            sSubCamEye.x = mainCam->eye.x;
            sSubCamEye.y = mainCam->eye.y;
            sSubCamEye.z = mainCam->eye.z;
            sSubCamAt.x = mainCam->at.x;
            sSubCamAt.y = mainCam->at.y;
            sSubCamAt.z = mainCam->at.z;
            Message_StartTextbox(play, 0x409E, NULL);
            sFishingPlayerCinematicState = 11;
            Rumble_Override(0.0f, 150, 10, 10);
            FALLTHROUGH;
        }

        case 11:
            player->actor.world.pos.z = 1360.0f;
            player->actor.speedXZ = 0.0f;

            if (Message_GetState(&play->msgCtx) == TEXT_STATE_NONE) {
                Camera* mainCam = Play_GetCamera(play, CAM_ID_MAIN);

                mainCam->eye = sSubCamEye;
                mainCam->eyeNext = sSubCamEye;
                mainCam->at = sSubCamAt;
                func_800C08AC(play, sSubCamId, 0);
                func_80064534(play, &play->csCtx);
<<<<<<< HEAD
                func_8002DF54(play, &this->actor, 7);
                sFishingPlayerCinematicState = 0;
=======
                func_8002DF54(play, &this->actor, PLAYER_CSMODE_7);
                D_80B7A6CC = 0;
>>>>>>> aa48c66e
                sSubCamId = SUB_CAM_ID_DONE;
                sFishingCinematicTimer = 30;
                Environment_EnableUnderwaterLights(play, 0);
                play->envCtx.adjFogNear = 0;
            }
            break;

        case 20: { // found the sinking lure
            Camera* mainCam;

            func_80064520(play, &play->csCtx);
            sSubCamId = Play_CreateSubCamera(play);
            Play_ChangeCameraStatus(play, CAM_ID_MAIN, CAM_STAT_WAIT);
            Play_ChangeCameraStatus(play, sSubCamId, CAM_STAT_ACTIVE);
            func_8002DF54(play, &this->actor, PLAYER_CSMODE_5);
            mainCam = Play_GetCamera(play, CAM_ID_MAIN);
            sSubCamEye.x = mainCam->eye.x;
            sSubCamEye.y = mainCam->eye.y;
            sSubCamEye.z = mainCam->eye.z;
            sSubCamAt.x = mainCam->at.x;
            sSubCamAt.y = mainCam->at.y;
            sSubCamAt.z = mainCam->at.z;
            Message_StartTextbox(play, 0x409A, NULL);
            sFishingPlayerCinematicState = 21;
            sCatchCamX = 45.0f;
            sFishingCinematicTimer = 10;
            FALLTHROUGH;
        }

        case 21:
<<<<<<< HEAD
            if ((sFishingCinematicTimer == 0) && Message_ShouldAdvance(play)) {
                sFishingPlayerCinematicState = 22;
                sFishingCinematicTimer = 40;
                func_8002DF54(play, &this->actor, 0x1C);
                sSinkingLureHeldY = 0.0f;
=======
            if ((D_80B7A6D0 == 0) && Message_ShouldAdvance(play)) {
                D_80B7A6CC = 22;
                D_80B7A6D0 = 40;
                func_8002DF54(play, &this->actor, PLAYER_CSMODE_28);
                D_80B7FEE4 = 0.0f;
>>>>>>> aa48c66e
            }
            break;

        case 22:
            if (sFishingCinematicTimer == 30) {
                SEQCMD_PLAY_SEQUENCE(SEQ_PLAYER_BGM_MAIN, 0, 9, NA_BGM_ITEM_GET);
            }

            sSinkingLureFound = true;

            Math_ApproachF(&sSinkingLureHeldY, 71.0f, 0.5f, 3.0f);
            Matrix_RotateY(BINANG_TO_RAD_ALT(player->actor.shape.rot.y), MTXMODE_NEW);

            sp114.x = Math_SinS(play->gameplayFrames * 0x1000);
            sp114.y = sSinkingLureHeldY;
            sp114.z = -5.0f;
            if (sLinkAge == LINK_AGE_CHILD) {
                sp114.y -= 20.0f;
            }

            Matrix_MultVec3f(&sp114, &eyeTarget);

            sSinkingLureBasePos.x = player->actor.world.pos.x + eyeTarget.x;
            sSinkingLureBasePos.y = player->actor.world.pos.y + eyeTarget.y;
            sSinkingLureBasePos.z = player->actor.world.pos.z + eyeTarget.z;

            Math_ApproachF(&sCatchCamX, 15.0f, 0.1f, 0.75f);

            sp114.x = sCatchCamX - 15.0f;

            if (sLinkAge != LINK_AGE_CHILD) {
                sp114.y = 60.0f;
                sp114.z = -30.0f;
            } else {
                sp114.y = 40.0f;
                sp114.z = -35.0f;
            }

            Matrix_MultVec3f(&sp114, &sSubCamEye);
            sSubCamEye.x += player->actor.world.pos.x;
            sSubCamEye.y += player->actor.world.pos.y;
            sSubCamEye.z += player->actor.world.pos.z;

            sSubCamAt = player->actor.world.pos;
            if (sLinkAge != LINK_AGE_CHILD) {
                sSubCamAt.y += 62.0f;
            } else {
                sSubCamAt.y += 40.0f;
            }

            if (sFishingCinematicTimer == 0) {
                if ((Message_GetState(&play->msgCtx) == TEXT_STATE_CHOICE) ||
                    (Message_GetState(&play->msgCtx) == TEXT_STATE_NONE)) {
                    if (Message_ShouldAdvance(play)) {
                        Camera* mainCam = Play_GetCamera(play, CAM_ID_MAIN);

                        Message_CloseTextbox(play);
                        if (play->msgCtx.choiceIndex == 0) {
                            sLureEquipped = FS_LURE_SINKING;
                            sPondOwnerTextIdIndex = 0;
                        }

                        mainCam->eye = sSubCamEye;
                        mainCam->eyeNext = sSubCamEye;
                        mainCam->at = sSubCamAt;
                        func_800C08AC(play, sSubCamId, 0);
                        func_80064534(play, &play->csCtx);
<<<<<<< HEAD
                        func_8002DF54(play, &this->actor, 7);
                        sFishingPlayerCinematicState = 0;
=======
                        func_8002DF54(play, &this->actor, PLAYER_CSMODE_7);
                        D_80B7A6CC = 0;
>>>>>>> aa48c66e
                        sSubCamId = SUB_CAM_ID_DONE;
                        player->unk_860 = -5;
                        D_80B7E0B0 = 5;
                        sSinkingLureFound = false;
                        sFishingMusicDelay = 20;
                        Environment_EnableUnderwaterLights(play, 0);
                        play->envCtx.adjFogNear = 0;
                    }
                }
            }
            break;

        case 100:
            break;
    }

    if (sSubCamId != SUB_CAM_ID_DONE) {
        Play_CameraSetAtEye(play, sSubCamId, &sSubCamAt, &sSubCamEye);
        Math_ApproachF(&sSubCamVelFactor, 1.0f, 1.0f, 0.02f);

        if (sSubCamEye.y <= (WATER_SURFACE_Y(play) + 1.0f)) {
            Environment_EnableUnderwaterLights(play, 1);
            if (sFishingFoggy != 0) {
                play->envCtx.adjFogNear = -178;
            } else {
                play->envCtx.adjFogNear = -46;
            }
        } else {
            Environment_EnableUnderwaterLights(play, 0);
            play->envCtx.adjFogNear = 0;
        }
    }

    if ((player->actor.floorHeight < (WATER_SURFACE_Y(play) - 3.0f)) &&
        (player->actor.world.pos.y < (player->actor.floorHeight + 3.0f)) && (player->actor.speedXZ > 1.0f) &&
        ((play->gameplayFrames % 2) == 0)) {
        Vec3f pos;

        pos.x = Rand_CenteredFloat(20.0f) + player->actor.world.pos.x;
        pos.z = Rand_CenteredFloat(20.0f) + player->actor.world.pos.z;
        pos.y = player->actor.floorHeight + 5.0f;
        Fishing_SpawnWaterDust(NULL, play->specialEffects, &pos, 0.5f);
    }

    if ((player->actor.floorHeight < WATER_SURFACE_Y(play)) &&
        (player->actor.floorHeight > (WATER_SURFACE_Y(play) - 10.0f)) && (player->actor.speedXZ >= 4.0f) &&
        ((play->gameplayFrames % 4) == 0)) {
        s16 i;

        for (i = 0; i < 10; i++) {
            Vec3f pos;
            Vec3f vel;
            f32 speedXZ;
            f32 angle;

            speedXZ = Rand_ZeroFloat(1.5f) + 1.5f;
            angle = Rand_ZeroFloat(6.28f);

            vel.x = sinf(angle) * speedXZ;
            vel.z = cosf(angle) * speedXZ;
            vel.y = Rand_ZeroFloat(3.0f) + 2.0f;

            pos = player->actor.world.pos;
            pos.x += 2.0f * vel.x;
            pos.y = WATER_SURFACE_Y(play);
            pos.z += 2.0f * vel.z;
            Fishing_SpawnDustSplash(NULL, play->specialEffects, &pos, &vel, Rand_ZeroFloat(0.01f) + 0.020000001f);
        }
    }

    if (sREG(15) != 0) {
        if (sStormStrengthTarget != (sREG(15) - 1)) {
            if (sStormStrengthTarget == 0) {
                play->envCtx.stormRequest = STORM_REQUEST_START;
            } else {
                play->envCtx.stormRequest = STORM_REQUEST_STOP;
            }
        }

        sStormStrengthTarget = sREG(15) - 1;
    }

    if (sREG(14) == 1) {
        play->envCtx.stormRequest = STORM_REQUEST_START;
    }
    if (sREG(14) == -1) {
        play->envCtx.stormRequest = STORM_REQUEST_STOP;
    }

    sREG(14) = 0;

    osSyncPrintf(VT_FGCOL(GREEN));
    osSyncPrintf("zelda_time %x\n", ((void)0, gSaveContext.dayTime));
    osSyncPrintf(VT_RST);

    if (sStormChanceTimer >= 2) {
        sStormChanceTimer--;
    }

    if ((sStormChanceTimer == 1) && (Message_GetState(&play->msgCtx) == TEXT_STATE_NONE) &&
        ((sFishingTimePlayed & 0xFFF) == 0xFFF)) {
        sStormChanceTimer = 200;

        if (Rand_ZeroOne() < 0.5f) {
            sStormStrengthTarget = (u8)Rand_ZeroFloat(10.0f) + 5;
            play->envCtx.stormRequest = STORM_REQUEST_START;
        } else {
            sStormStrengthTarget = 0;
            play->envCtx.stormRequest = STORM_REQUEST_STOP;
        }
    }

    Math_ApproachF(&sStormStrength, sStormStrengthTarget, 1.0f, 0.05f);

    if (sStormStrength > 0.0f) {
        target = (sStormStrength * 0.03f) + 0.8f;
        if (target > 1.2f) {
            target = 1.2f;
        }
        Math_ApproachF(&sStormSfxFreqScale, target, 1.0f, 0.01f);
    }

    target = (10.0f - sStormStrength) * 150.1f;
    if (target < 0.0f) {
        target = 0.0f;
    }
    if (1) {}
    if (1) {}
    Math_ApproachF(&sFishingStormSfxPos.z, target, 1.0f, 5.0f);

    if (sFishingStormSfxPos.z < 1500.0f) {
        func_800F436C(&sFishingStormSfxPos, NA_SE_EV_RAIN - SFX_FLAG, sStormSfxFreqScale);
    }

    if (sStormStrengthTarget != 0) {
        Math_ApproachF(&sFishingStormShade, -200.0f, 1.0f, 2.0f);
    } else {
        Math_ApproachZeroF(&sFishingStormShade, 1.0f, 2.0f);
    }

    play->envCtx.adjLight1Color[0] = play->envCtx.adjLight1Color[1] = play->envCtx.adjLight1Color[2] =
        sFishingStormShade;

    if ((u8)sStormStrength > 0) {
        s32 pad;
        Camera* mainCam = Play_GetCamera(play, CAM_ID_MAIN);
        s16 i;
        s32 pad1;
        Vec3f pos;
        Vec3f rot;
        Vec3f projectedPos;
        s32 pad2;

        rot.x = M_PI / 2.0f + 0.1f;
        rot.y = 1.0f;
        rot.z = (Camera_GetInputDirYaw(mainCam) * -(M_PI / 0x8000)) + rot.y;

        for (i = 0; i < (u8)sStormStrength; i++) {
            pos.x = Rand_CenteredFloat(700.0f) + play->view.eye.x;
            pos.y = (Rand_ZeroFloat(100.0f) + 150.0f) - 170.0f;
            pos.z = Rand_CenteredFloat(700.0f) + play->view.eye.z;

            if (pos.z < 1160.0f) {
                SkinMatrix_Vec3fMtxFMultXYZW(&play->viewProjectionMtxF, &pos, &projectedPos, &sProjectedW);

                if (projectedPos.z < 0.0f) {
                    i--;
                } else {
                    Fishing_SpawnRainDrop(play->specialEffects, &pos, &rot);
                }
            }
        }
    }

    SkinMatrix_Vec3fMtxFMultXYZW(&play->viewProjectionMtxF, &sStreamSfxPos, &sStreamSfxProjectedPos, &sProjectedW);

    func_80078914(&sStreamSfxProjectedPos, NA_SE_EV_WATER_WALL - SFX_FLAG);
    // convert length to weight. Theoretical max of 59 lbs (127^2*.0036+.5)
    gSaveContext.minigameScore = (SQ((f32)sFishLengthToWeigh) * 0.0036f) + 0.5f;

    if (BREG(26) != 0) {
        BREG(26) = 0;
        Message_StartTextbox(play, 0x407B + BREG(27), NULL);
    }

    osSyncPrintf("HI_SCORE = %x\n", HIGH_SCORE(HS_FISHING));
}

s32 Fishing_OwnerOverrideLimbDraw(PlayState* play, s32 limbIndex, Gfx** dList, Vec3f* pos, Vec3s* rot, void* thisx) {
    Fishing* this = (Fishing*)thisx;

    if (limbIndex == 8) { // Head
        rot->x -= this->unk_164;
    }

    return 0;
}

void Fishing_OwnerPostLimbDraw(PlayState* play, s32 limbIndex, Gfx** dList, Vec3s* rot, void* thisx) {
    if (limbIndex == 8) { // Head
        OPEN_DISPS(play->state.gfxCtx, "../z_fishing.c", 9134);
        Matrix_MultVec3f(&sZeroVec, &sOwnerHeadPos);

        if (sOwnerHair == FS_OWNER_CAPPED) {
            gSPDisplayList(POLY_OPA_DISP++, SEGMENTED_TO_VIRTUAL(gFishingOwnerHatDL));
        } else if (sOwnerHair == FS_OWNER_HAIR) {
            gSPDisplayList(POLY_OPA_DISP++, SEGMENTED_TO_VIRTUAL(gFishingOwnerHairDL));
        }

        CLOSE_DISPS(play->state.gfxCtx, "../z_fishing.c", 9142);
    }
}

static void* sFishingOwnerEyeTexs[] = {
    gFishingOwnerEyeOpenTex,
    gFishingOwnerEyeHalfTex,
    gFishingOwnerEyeClosedTex,
};

void Fishing_DrawOwner(Actor* thisx, PlayState* play) {
    s32 pad;
    Fishing* this = (Fishing*)thisx;
    Input* input = &play->state.input[0];

    OPEN_DISPS(play->state.gfxCtx, "../z_fishing.c", 9156);

    Gfx_SetupDL_25Opa(play->state.gfxCtx);
    Gfx_SetupDL_25Xlu(play->state.gfxCtx);

    if ((this->actor.projectedPos.z < 1500.0f) &&
        (fabsf(this->actor.projectedPos.x) < (100.0f + this->actor.projectedPos.z))) {
        gSPSegment(POLY_OPA_DISP++, 0x08, SEGMENTED_TO_VIRTUAL(sFishingOwnerEyeTexs[this->unk_160]));

        SkelAnime_DrawFlexOpa(play, this->skelAnime.skeleton, this->skelAnime.jointTable, this->skelAnime.dListCount,
                              Fishing_OwnerOverrideLimbDraw, Fishing_OwnerPostLimbDraw, this);
    }

    Fishing_DrawPondProps(play);
    Fishing_DrawEffects(play->specialEffects, play);
    Fishing_DrawGroupFishes(play);
    Fishing_DrawStreamSplash(play);

    if (sFishingMusicDelay != 0) {
        sFishingMusicDelay--;

        if (sFishingMusicDelay == 0) {
            if (sLinkAge != LINK_AGE_CHILD) {
                SEQCMD_PLAY_SEQUENCE(SEQ_PLAYER_BGM_MAIN, 0, 0, NA_BGM_KAKARIKO_ADULT);
            } else {
                SEQCMD_PLAY_SEQUENCE(SEQ_PLAYER_BGM_MAIN, 0, 0, NA_BGM_KAKARIKO_KID);
            }

            if (sLinkAge != LINK_AGE_CHILD) {
                SEQCMD_PLAY_SEQUENCE(SEQ_PLAYER_BGM_MAIN, 0, 0, NA_BGM_KAKARIKO_ADULT);
            } else {
                SEQCMD_PLAY_SEQUENCE(SEQ_PLAYER_BGM_MAIN, 0, 0, NA_BGM_KAKARIKO_KID);
            }
        }
    }

    if ((sFishingPlayingState != 0) && sIsRodVisible) {
        Fishing_DrawRod(play);
        Fishing_UpdateLinePos(sReelLinePos);
        Fishing_UpdateLine(play, &sRodTipPos, sReelLinePos, sReelLineRot, sReelLineUnk);
        Fishing_DrawLureAndLine(play, sReelLinePos, sReelLineRot);

        sStickAdjXPrev = input->rel.stick_x;
        sStickAdjYPrev = input->rel.stick_y;
    }

    sIsRodVisible = true;

    Matrix_Translate(130.0f, 40.0f, 1300.0f, MTXMODE_NEW);
    Matrix_Scale(0.08f, 0.12f, 0.14f, MTXMODE_APPLY);

    gSPMatrix(POLY_OPA_DISP++, Matrix_NewMtx(play->state.gfxCtx, "../z_fishing.c", 9297),
              G_MTX_NOPUSH | G_MTX_LOAD | G_MTX_MODELVIEW);
    gSPMatrix(POLY_XLU_DISP++, Matrix_NewMtx(play->state.gfxCtx, "../z_fishing.c", 9298),
              G_MTX_NOPUSH | G_MTX_LOAD | G_MTX_MODELVIEW);

    gSPDisplayList(POLY_OPA_DISP++, gFishingAquariumBottomDL);
    gSPDisplayList(POLY_XLU_DISP++, gFishingAquariumContainerDL);

    if ((sFishingPlayingState != 0) && (sLureEquipped == FS_LURE_SINKING)) {
        Fishing_DrawSinkingLure(play);
    }

    CLOSE_DISPS(play->state.gfxCtx, "../z_fishing.c", 9305);
}<|MERGE_RESOLUTION|>--- conflicted
+++ resolved
@@ -5011,13 +5011,9 @@
                 }
 
                 this->actor.parent = NULL;
-<<<<<<< HEAD
-                func_8002F434(&this->actor, play, getItemId, 2000.0f, 1000.0f);
+
+                Actor_OfferGetItem(&this->actor, play, getItemId, 2000.0f, 1000.0f);
                 this->stateAndTimer = 23;
-=======
-                Actor_OfferGetItem(&this->actor, play, getItemId, 2000.0f, 1000.0f);
-                this->unk_15C = 23;
->>>>>>> aa48c66e
             }
             break;
 
@@ -5413,13 +5409,9 @@
                 mainCam->at = sSubCamAt;
                 func_800C08AC(play, sSubCamId, 0);
                 func_80064534(play, &play->csCtx);
-<<<<<<< HEAD
-                func_8002DF54(play, &this->actor, 7);
+                func_8002DF54(play, &this->actor, PLAYER_CSMODE_7);
                 sFishingPlayerCinematicState = 0;
-=======
-                func_8002DF54(play, &this->actor, PLAYER_CSMODE_7);
-                D_80B7A6CC = 0;
->>>>>>> aa48c66e
+
                 sSubCamId = SUB_CAM_ID_DONE;
                 sFishingCinematicTimer = 30;
                 Environment_EnableUnderwaterLights(play, 0);
@@ -5450,19 +5442,11 @@
         }
 
         case 21:
-<<<<<<< HEAD
             if ((sFishingCinematicTimer == 0) && Message_ShouldAdvance(play)) {
                 sFishingPlayerCinematicState = 22;
                 sFishingCinematicTimer = 40;
-                func_8002DF54(play, &this->actor, 0x1C);
+                func_8002DF54(play, &this->actor, PLAYER_CSMODE_28);
                 sSinkingLureHeldY = 0.0f;
-=======
-            if ((D_80B7A6D0 == 0) && Message_ShouldAdvance(play)) {
-                D_80B7A6CC = 22;
-                D_80B7A6D0 = 40;
-                func_8002DF54(play, &this->actor, PLAYER_CSMODE_28);
-                D_80B7FEE4 = 0.0f;
->>>>>>> aa48c66e
             }
             break;
 
@@ -5530,13 +5514,9 @@
                         mainCam->at = sSubCamAt;
                         func_800C08AC(play, sSubCamId, 0);
                         func_80064534(play, &play->csCtx);
-<<<<<<< HEAD
-                        func_8002DF54(play, &this->actor, 7);
+                        func_8002DF54(play, &this->actor, PLAYER_CSMODE_7);
                         sFishingPlayerCinematicState = 0;
-=======
-                        func_8002DF54(play, &this->actor, PLAYER_CSMODE_7);
-                        D_80B7A6CC = 0;
->>>>>>> aa48c66e
+
                         sSubCamId = SUB_CAM_ID_DONE;
                         player->unk_860 = -5;
                         D_80B7E0B0 = 5;
