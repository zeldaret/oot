--- conflicted
+++ resolved
@@ -862,13 +862,8 @@
         }
 
         D_80B7A684 = 20;
-<<<<<<< HEAD
-        globalCtx->specialEffects = sFishingEffects;
+        globalCtx->specialEffects = sEffects;
         gTimeSpeed = 1;
-=======
-        globalCtx->specialEffects = sEffects;
-        gTimeIncrement = 1;
->>>>>>> 2efd0086
         D_80B7E0AC = 0;
         D_80B7E0A6 = 10;
 
