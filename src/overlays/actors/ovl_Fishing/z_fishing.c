--- conflicted
+++ resolved
@@ -1279,13 +1279,8 @@
     materialFlag = 0;
     for (i = 30; i < FISHING_EFFECT_COUNT; i++) {
         if (effect->type == FS_EFF_RAIN_DROP) {
-<<<<<<< HEAD
-            if (flag == 0) {
+            if (materialFlag == 0) {
                 POLY_XLU_DISP = Gfx_CallSetupDL(POLY_XLU_DISP, SETUPDL_20);
-=======
-            if (materialFlag == 0) {
-                POLY_XLU_DISP = Gfx_CallSetupDL(POLY_XLU_DISP, 0x14);
->>>>>>> 76cffddf
                 gDPSetCombineMode(POLY_XLU_DISP++, G_CC_PRIMITIVE, G_CC_PRIMITIVE);
                 gDPSetPrimColor(POLY_XLU_DISP++, 0, 0, 150, 255, 255, 30);
                 materialFlag++;
