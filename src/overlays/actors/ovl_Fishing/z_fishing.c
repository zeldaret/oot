/*
 * File: z_fishing.c
 * Overlay: ovl_Fishing
 * Description: Fishing Pond Elements (Owner, Fish, Props, Effects...)
 */

#include "z_fishing.h"

#include "overlays/actors/ovl_En_Kanban/z_en_kanban.h"
#include "objects/object_fish/object_fish.h"
#include "vt.h"

#define FLAGS 0x00000010

#define THIS ((Fishing*)thisx)

#define WATER_SURFACE_Y(globalCtx) globalCtx->colCtx.colHeader->waterBoxes->ySurface

void Fishing_Init(Actor* thisx, GlobalContext* globalCtx);
void Fishing_Destroy(Actor* thisx, GlobalContext* globalCtx);
void Fishing_UpdateFish(Actor* thisx, GlobalContext* globalCtx);
void Fishing_UpdateOwner(Actor* thisx, GlobalContext* globalCtx);
void Fishing_DrawFish(Actor* thisx, GlobalContext* globalCtx);
void Fishing_DrawOwner(Actor* thisx, GlobalContext* globalCtx);

typedef struct {
    /* 0x00 */ u8 unk_00;
    /* 0x02 */ Vec3s pos;
    /* 0x08 */ u8 unk_08;
    /* 0x0C */ f32 unk_0C;
} FishingFishInit; // size = 0x10

#define EFFECT_COUNT 130

typedef enum {
    /* 0x00 */ FS_EFF_NONE,
    /* 0x01 */ FS_EFF_RIPPLE,
    /* 0x02 */ FS_EFF_DUST_SPLASH,
    /* 0x03 */ FS_EFF_WATER_DUST,
    /* 0x04 */ FS_EFF_BUBBLE,
    /* 0x05 */ FS_EFF_RAIN_DROP,
    /* 0x06 */ FS_EFF_OWNER_HAT,
    /* 0x07 */ FS_EFF_RAIN_RIPPLE,
    /* 0x08 */ FS_EFF_RAIN_SPLASH
} FishingEffectType;

typedef struct {
    /* 0x00 */ Vec3f pos;
    /* 0x0C */ Vec3f vel;
    /* 0x18 */ Vec3f accel;
    /* 0x24 */ u8 type;
    /* 0x25 */ u8 timer;
    /* 0x26 */ char unk_26[0x04];
    /* 0x2A */ s16 alpha;
    /* 0x2C */ s16 unk_2C;
    /* 0x2E */ s16 unk_2E;
    /* 0x30 */ f32 unk_30;
    /* 0x34 */ f32 unk_34;
    /* 0x38 */ f32 unk_38;
    /* 0x3C */ f32 unk_3C;
} FishingEffect; // size = 0x40

#define POND_PROP_COUNT 140

typedef enum {
    /* 0x00 */ FS_PROP_NONE,
    /* 0x01 */ FS_PROP_REED,
    /* 0x02 */ FS_PROP_LILY_PAD,
    /* 0x03 */ FS_PROP_ROCK,
    /* 0x04 */ FS_PROP_WOOD_POST,
    /* 0x23 */ FS_PROP_INIT_STOP = 0x23
} FishingPropType;

typedef struct {
    /* 0x00 */ u8 type;
    /* 0x02 */ Vec3s pos;
} FishingPropInit; // size = 0x08

typedef struct {
    /* 0x00 */ Vec3f pos;
    /* 0x0C */ f32 rotX;
    /* 0x10 */ f32 rotY;
    /* 0x14 */ f32 reedAngle;
    /* 0x18 */ Vec3f projectedPos;
    /* 0x24 */ f32 scale;
    /* 0x28 */ s16 lilyPadAngle;
    /* 0x2C */ f32 lilyPadOffset;
    /* 0x30 */ u8 type;
    /* 0x32 */ s16 timer;
    /* 0x34 */ u8 shouldDraw;
    /* 0x38 */ f32 drawDistance;
} FishingProp; // size = 0x3C

typedef enum {
    /* 0x00 */ FS_GROUP_FISH_NONE,
    /* 0x01 */ FS_GROUP_FISH_NORMAL
} FishingGroupFishType;

#define GROUP_FISH_COUNT 60

typedef struct {
    /* 0x00 */ u8 type;
    /* 0x02 */ s16 timer;
    /* 0x04 */ Vec3f pos;
    /* 0x10 */ Vec3f unk_10;
    /* 0x1C */ Vec3f projectedPos;
    /* 0x28 */ f32 unk_28;
    /* 0x2C */ f32 unk_2C;
    /* 0x30 */ f32 unk_30;
    /* 0x34 */ f32 unk_34;
    /* 0x38 */ f32 unk_38;
    /* 0x3C */ s16 unk_3C;
    /* 0x3E */ s16 unk_3E;
    /* 0x40 */ s16 unk_40;
    /* 0x42 */ s16 unk_42;
    /* 0x44 */ u8 shouldDraw;
} FishingGroupFish; // size = 0x48

#define LINE_SEG_COUNT 200
#define SINKING_LURE_SEG_COUNT 20

const ActorInit Fishing_InitVars = {
    ACTOR_FISHING,
    ACTORCAT_NPC,
    FLAGS,
    OBJECT_FISH,
    sizeof(Fishing),
    (ActorFunc)Fishing_Init,
    (ActorFunc)Fishing_Destroy,
    (ActorFunc)Fishing_UpdateFish,
    (ActorFunc)Fishing_DrawFish,
};

static f32 D_80B7A650 = 0.0f;

static u8 D_80B7A654 = 0;

static f32 D_80B7A658 = 0.0f;

static Vec3f D_80B7A65C = { 0.0f, 0.0f, 0.0f };

static f32 D_80B7A668 = 0.0f;

static u8 sSinkingLureLocation = 0;

static f32 D_80B7A670 = 0.0f;

static u8 D_80B7A674 = true;

static u16 D_80B7A678 = 0;

static u8 D_80B7A67C = 0;

static s32 D_80B7A680 = 0;

static s16 D_80B7A684 = 0;

static u8 D_80B7A688 = 0;
static u8 D_80B7A68C = 0;
static u8 D_80B7A690 = 0;

static s16 D_80B7A694 = 0;

static Vec3f sFishMouthOffset = { 500.0f, 500.0f, 0.0f };

static u8 D_80B7A6A4 = 0;

static f32 D_80B7A6A8 = 0.0f;
static f32 D_80B7A6AC = 0.0f;
static f32 D_80B7A6B0 = 0.0f;
static f32 D_80B7A6B4 = 0.0f;
static f32 D_80B7A6B8 = 0.0f;
static f32 D_80B7A6BC = 0.0f;
static f32 D_80B7A6C0 = 0.0f;

static s16 D_80B7A6C4 = 0;
static s16 D_80B7A6C8 = 0;

static u8 D_80B7A6CC = 0;
static u8 D_80B7A6D0 = 0;
static u8 D_80B7A6D4 = 0;

static ColliderJntSphElementInit sJntSphElementsInit[12] = {
    {
        {
            ELEMTYPE_UNK0,
            { 0xFFCFFFFF, 0x00, 0x10 },
            { 0xFFCFFFFF, 0x00, 0x00 },
            TOUCH_NONE,
            BUMP_NONE,
            OCELEM_ON,
        },
        { 0, { { 0, 0, 0 }, 30 }, 100 },
    },
    {
        {
            ELEMTYPE_UNK0,
            { 0xFFCFFFFF, 0x00, 0x10 },
            { 0xFFCFFFFF, 0x00, 0x00 },
            TOUCH_NONE,
            BUMP_NONE,
            OCELEM_ON,
        },
        { 0, { { 0, 0, 0 }, 30 }, 100 },
    },
    {
        {
            ELEMTYPE_UNK0,
            { 0xFFCFFFFF, 0x00, 0x10 },
            { 0xFFCFFFFF, 0x00, 0x00 },
            TOUCH_NONE,
            BUMP_NONE,
            OCELEM_ON,
        },
        { 0, { { 0, 0, 0 }, 30 }, 100 },
    },
    {
        {
            ELEMTYPE_UNK0,
            { 0xFFCFFFFF, 0x00, 0x10 },
            { 0xFFCFFFFF, 0x00, 0x00 },
            TOUCH_NONE,
            BUMP_NONE,
            OCELEM_ON,
        },
        { 0, { { 0, 0, 0 }, 30 }, 100 },
    },
    {
        {
            ELEMTYPE_UNK0,
            { 0xFFCFFFFF, 0x00, 0x10 },
            { 0xFFCFFFFF, 0x00, 0x00 },
            TOUCH_NONE,
            BUMP_NONE,
            OCELEM_ON,
        },
        { 0, { { 0, 0, 0 }, 30 }, 100 },
    },
    {
        {
            ELEMTYPE_UNK0,
            { 0xFFCFFFFF, 0x00, 0x10 },
            { 0xFFCFFFFF, 0x00, 0x00 },
            TOUCH_NONE,
            BUMP_NONE,
            OCELEM_ON,
        },
        { 0, { { 0, 0, 0 }, 30 }, 100 },
    },
    {
        {
            ELEMTYPE_UNK0,
            { 0xFFCFFFFF, 0x00, 0x10 },
            { 0xFFCFFFFF, 0x00, 0x00 },
            TOUCH_NONE,
            BUMP_NONE,
            OCELEM_ON,
        },
        { 0, { { 0, 0, 0 }, 30 }, 100 },
    },
    {
        {
            ELEMTYPE_UNK0,
            { 0xFFCFFFFF, 0x00, 0x10 },
            { 0xFFCFFFFF, 0x00, 0x00 },
            TOUCH_NONE,
            BUMP_NONE,
            OCELEM_ON,
        },
        { 0, { { 0, 0, 0 }, 30 }, 100 },
    },
    {
        {
            ELEMTYPE_UNK0,
            { 0xFFCFFFFF, 0x00, 0x10 },
            { 0xFFCFFFFF, 0x00, 0x00 },
            TOUCH_NONE,
            BUMP_NONE,
            OCELEM_ON,
        },
        { 0, { { 0, 0, 0 }, 30 }, 100 },
    },
    {
        {
            ELEMTYPE_UNK0,
            { 0xFFCFFFFF, 0x00, 0x10 },
            { 0xFFCFFFFF, 0x00, 0x00 },
            TOUCH_NONE,
            BUMP_NONE,
            OCELEM_ON,
        },
        { 0, { { 0, 0, 0 }, 30 }, 100 },
    },
    {
        {
            ELEMTYPE_UNK0,
            { 0xFFCFFFFF, 0x00, 0x10 },
            { 0xFFCFFFFF, 0x00, 0x00 },
            TOUCH_NONE,
            BUMP_NONE,
            OCELEM_ON,
        },
        { 0, { { 0, 0, 0 }, 30 }, 100 },
    },
    {
        {
            ELEMTYPE_UNK0,
            { 0xFFCFFFFF, 0x00, 0x10 },
            { 0xFFCFFFFF, 0x00, 0x00 },
            TOUCH_NONE,
            BUMP_NONE,
            OCELEM_ON,
        },
        { 0, { { 0, 0, 0 }, 30 }, 100 },
    },
};

static ColliderJntSphInit sJntSphInit = {
    {
        COLTYPE_NONE,
        AT_TYPE_ENEMY,
        AC_TYPE_PLAYER,
        OC1_ON | OC1_TYPE_PLAYER,
        OC2_TYPE_1,
        COLSHAPE_JNTSPH,
    },
    12,
    sJntSphElementsInit,
};

static f32 D_80B7A898 = 0.0f;

static Vec3f sZeroVec = { 0.0f, 0.0f, 0.0f };
static Vec3f D_80B7A8A8 = { 0.0f, 0.0f, 2000.0f };

static Fishing* sFishingMain;
static u8 D_80B7E074;
static u8 sLinkAge;
static u8 D_80B7E076;
static u8 D_80B7E077;
static f32 D_80B7E078;
static u8 D_80B7E07C;
static u8 D_80B7E07D;
static u8 D_80B7E07E;
static s16 D_80B7E080;
static u8 D_80B7E082;
static u16 D_80B7E084;
static u16 D_80B7E086;
static s8 D_80B7E088;
static Vec3f sOwnerHeadPos;
static Vec3s sEffOwnerHatRot;
static u8 D_80B7E0A2;
static s16 D_80B7E0A4;
static s16 D_80B7E0A6;
static Fishing* sFishingHookedFish;
static s16 D_80B7E0AC;
static s16 D_80B7E0AE;
static s16 D_80B7E0B0;
static s16 D_80B7E0B2;
static s16 D_80B7E0B4;
static u8 D_80B7E0B6;
static Vec3f sLurePos;
static Vec3f D_80B7E0C8;
static Vec3f sLureRot;
static Vec3f D_80B7E0E8;
static Vec3f D_80B7E0F8;
static f32 D_80B7E104;
static f32 D_80B7E108;
static f32 D_80B7E10C;
static f32 D_80B7E110;
static s8 D_80B7E114;
static s16 D_80B7E116;
static u8 D_80B7E118;
static f32 D_80B7E11C;
static u8 D_80B7E120;
static s16 D_80B7E122;
static u8 D_80B7E124;
static Vec3f D_80B7E128;
static f32 D_80B7E134;
static f32 D_80B7E138;
static s16 D_80B7E13C;
static f32 D_80B7E140;
static f32 D_80B7E144;
static f32 D_80B7E148;
static f32 D_80B7E14C;
static s16 D_80B7E150;
static f32 D_80B7E154;
static Vec3f sRodTipPos;
static Vec3f sReelLinePos[LINE_SEG_COUNT];
static Vec3f sReelLineRot[LINE_SEG_COUNT];
static Vec3f sReelLineUnk[LINE_SEG_COUNT];
static Vec3f sLureHookRefPos[2];
static f32 sLureHookRotY[2];
static u8 D_80B7FDA8;
static Vec3f sSinkingLurePos[SINKING_LURE_SEG_COUNT];
static s16 D_80B7FEA0;
static f32 sProjectedW;
static Vec3f sSubCamEye;
static Vec3f sSubCamAt;
static s16 sSubCamId;
static f32 D_80B7FEC8;
static f32 sSubCamVelFactor;
static f32 D_80B7FED0;
static Vec3f sSinkingLureBasePos;
static f32 D_80B7FEE4;
static s32 sRandSeed0;
static s32 sRandSeed1;
static s32 sRandSeed2;
static FishingProp sPondProps[POND_PROP_COUNT];
static FishingGroupFish sGroupFishes[GROUP_FISH_COUNT];
static f32 sFishGroupAngle1;
static f32 sFishGroupAngle2;
static f32 sFishGroupAngle3;
static FishingEffect sFishingEffects[EFFECT_COUNT];
static Vec3f sStreamSoundProjectedPos;

void Fishing_SetColliderElement(s32 index, ColliderJntSph* collider, Vec3f* pos, f32 scale) {
    collider->elements[index].dim.worldSphere.center.x = pos->x;
    collider->elements[index].dim.worldSphere.center.y = pos->y;
    collider->elements[index].dim.worldSphere.center.z = pos->z;
    collider->elements[index].dim.worldSphere.radius =
        collider->elements[index].dim.modelSphere.radius * collider->elements[index].dim.scale * scale * 1.6f;
}

void Fishing_SeedRand(s32 seed0, s32 seed1, s32 seed2) {
    sRandSeed0 = seed0;
    sRandSeed1 = seed1;
    sRandSeed2 = seed2;
}

f32 Fishing_RandZeroOne(void) {
    f32 rand;

    // Wichmann-Hill algorithm
    sRandSeed0 = (sRandSeed0 * 171) % 30269;
    sRandSeed1 = (sRandSeed1 * 172) % 30307;
    sRandSeed2 = (sRandSeed2 * 170) % 30323;

    rand = (sRandSeed0 / 30269.0f) + (sRandSeed1 / 30307.0f) + (sRandSeed2 / 30323.0f);
    while (rand >= 1.0f) {
        rand -= 1.0f;
    }

    return fabsf(rand);
}

s16 Fishing_SmoothStepToS(s16* pValue, s16 target, s16 scale, s16 step) {
    s16 stepSize;
    s16 diff;

    diff = target - *pValue;
    stepSize = diff / scale;

    if (stepSize > step) {
        stepSize = step;
    }

    if (stepSize < -step) {
        stepSize = -step;
    }

    *pValue += stepSize;

    return stepSize;
}

void Fishing_SpawnRipple(Vec3f* projectedPos, FishingEffect* effect, Vec3f* pos, f32 arg3, f32 arg4, s16 arg5,
                         s16 countLimit) {
    s16 i;

    if ((projectedPos != NULL) && ((projectedPos->z > 500.0f) || (projectedPos->z < 0.0f))) {
        return;
    }

    for (i = 0; i < countLimit; i++) {
        if (effect->type == FS_EFF_NONE) {
            effect->type = FS_EFF_RIPPLE;
            effect->pos = *pos;
            effect->vel = sZeroVec;
            effect->accel = sZeroVec;
            effect->unk_30 = arg3 * 0.0025f;
            effect->unk_34 = arg4 * 0.0025f;

            if (arg3 > 300.0f) {
                effect->alpha = 0;
                effect->unk_2E = arg5;
                effect->unk_2C = 0;
                effect->unk_38 = (effect->unk_34 - effect->unk_30) * 0.05f;
            } else {
                effect->alpha = arg5;
                effect->unk_2C = 1;
                effect->unk_38 = (effect->unk_34 - effect->unk_30) * 0.1f;
            }
            break;
        }

        effect++;
    }
}

void Fishing_SpawnDustSplash(Vec3f* projectedPos, FishingEffect* effect, Vec3f* pos, Vec3f* vel, f32 scale) {
    s16 i;
    Vec3f accel = { 0.0f, -1.0f, 0.0f };

    if ((projectedPos != NULL) && ((projectedPos->z > 500.0f) || (projectedPos->z < 0.0f))) {
        return;
    }

    for (i = 0; i < 100; i++) {
        if ((effect->type == FS_EFF_NONE) || (effect->type == FS_EFF_RAIN_DROP) ||
            (effect->type == FS_EFF_RAIN_RIPPLE) || (effect->type == FS_EFF_RAIN_SPLASH)) {
            effect->type = FS_EFF_DUST_SPLASH;
            effect->pos = *pos;
            effect->vel = *vel;
            effect->accel = accel;
            effect->alpha = 100 + (s16)Rand_ZeroFloat(100.0f);
            effect->unk_30 = scale;
            break;
        }

        effect++;
    }
}

void Fishing_SpawnWaterDust(Vec3f* projectedPos, FishingEffect* effect, Vec3f* pos, f32 scale) {
    s16 i;
    Vec3f accel = { 0.0f, 0.05f, 0.0f };

    if ((projectedPos != NULL) && ((projectedPos->z > 500.0f) || (projectedPos->z < 0.0f))) {
        return;
    }

    for (i = 0; i < 90; i++) {
        if (effect->type == FS_EFF_NONE) {
            effect->type = FS_EFF_WATER_DUST;
            effect->pos = *pos;
            effect->vel = sZeroVec;
            effect->accel = accel;
            effect->alpha = 255;
            effect->timer = (s16)Rand_ZeroFloat(100.0f);
            effect->unk_30 = scale;
            effect->unk_34 = 2.0f * scale;
            break;
        }

        effect++;
    }
}

void Fishing_SpawnBubble(Vec3f* projectedPos, FishingEffect* effect, Vec3f* pos, f32 scale, u8 arg4) {
    s16 i;
    Vec3f vel = { 0.0f, 1.0f, 0.0f };

    if ((projectedPos != NULL) && ((projectedPos->z > 500.0f) || (projectedPos->z < 0.0f))) {
        return;
    }

    for (i = 0; i < 90; i++) {
        if (effect->type == FS_EFF_NONE) {
            effect->type = FS_EFF_BUBBLE;
            effect->pos = *pos;
            effect->vel = vel;
            effect->accel = sZeroVec;
            effect->timer = (s16)Rand_ZeroFloat(100.0f);
            effect->unk_30 = scale;
            effect->unk_2C = arg4;
            break;
        }

        effect++;
    }
}

void Fishing_SpawnRainDrop(FishingEffect* effect, Vec3f* pos, Vec3f* rot) {
    s16 i;
    Vec3f velSrc;

    velSrc.x = 0.0f;
    velSrc.y = 0.0f;
    velSrc.z = 300.0f;

    effect += 30;

    for (i = 30; i < EFFECT_COUNT; i++) {
        if (effect->type == FS_EFF_NONE) {
            effect->type = FS_EFF_RAIN_DROP;
            effect->pos = *pos;
            effect->accel = sZeroVec;
            effect->unk_34 = rot->x;
            effect->unk_38 = rot->y;
            effect->unk_3C = rot->z;
            Matrix_RotateY(rot->y, MTXMODE_NEW);
            Matrix_RotateX(rot->x, MTXMODE_APPLY);
            Matrix_MultVec3f(&velSrc, &effect->vel);
            break;
        }

        effect++;
    }
}

static FishingPropInit sPondPropInits[POND_PROP_COUNT + 1] = {
    { FS_PROP_ROCK, { 529, -53, -498 } },
    { FS_PROP_ROCK, { 461, -66, -480 } },
    { FS_PROP_ROCK, { 398, -73, -474 } },
    { FS_PROP_ROCK, { -226, -52, -691 } },
    { FS_PROP_ROCK, { -300, -41, -710 } },
    { FS_PROP_ROCK, { -333, -50, -643 } },
    { FS_PROP_ROCK, { -387, -46, -632 } },
    { FS_PROP_ROCK, { -484, -43, -596 } },
    { FS_PROP_ROCK, { -409, -57, -560 } },
    { FS_PROP_WOOD_POST, { 444, -87, -322 } },
    { FS_PROP_WOOD_POST, { 447, -91, -274 } },
    { FS_PROP_WOOD_POST, { 395, -109, -189 } },
    { FS_PROP_REED, { 617, -29, 646 } },
    { FS_PROP_REED, { 698, -26, 584 } },
    { FS_PROP_REED, { 711, -29, 501 } },
    { FS_PROP_REED, { 757, -28, 457 } },
    { FS_PROP_REED, { 812, -29, 341 } },
    { FS_PROP_REED, { 856, -30, 235 } },
    { FS_PROP_REED, { 847, -31, 83 } },
    { FS_PROP_REED, { 900, -26, 119 } },
    { FS_PROP_LILY_PAD, { 861, -22, 137 } },
    { FS_PROP_LILY_PAD, { 836, -22, 150 } },
    { FS_PROP_LILY_PAD, { 829, -22, 200 } },
    { FS_PROP_LILY_PAD, { 788, -22, 232 } },
    { FS_PROP_LILY_PAD, { 803, -22, 319 } },
    { FS_PROP_LILY_PAD, { 756, -22, 348 } },
    { FS_PROP_LILY_PAD, { 731, -22, 377 } },
    { FS_PROP_LILY_PAD, { 700, -22, 392 } },
    { FS_PROP_LILY_PAD, { 706, -22, 351 } },
    { FS_PROP_LILY_PAD, { 677, -22, 286 } },
    { FS_PROP_LILY_PAD, { 691, -22, 250 } },
    { FS_PROP_LILY_PAD, { 744, -22, 290 } },
    { FS_PROP_LILY_PAD, { 766, -22, 201 } },
    { FS_PROP_LILY_PAD, { 781, -22, 128 } },
    { FS_PROP_LILY_PAD, { 817, -22, 46 } },
    { FS_PROP_LILY_PAD, { 857, -22, -50 } },
    { FS_PROP_LILY_PAD, { 724, -22, 110 } },
    { FS_PROP_LILY_PAD, { 723, -22, 145 } },
    { FS_PROP_LILY_PAD, { 728, -22, 202 } },
    { FS_PROP_LILY_PAD, { 721, -22, 237 } },
    { FS_PROP_LILY_PAD, { 698, -22, 312 } },
    { FS_PROP_LILY_PAD, { 660, -22, 349 } },
    { FS_PROP_LILY_PAD, { 662, -22, 388 } },
    { FS_PROP_LILY_PAD, { 667, -22, 432 } },
    { FS_PROP_LILY_PAD, { 732, -22, 429 } },
    { FS_PROP_LILY_PAD, { 606, -22, 366 } },
    { FS_PROP_LILY_PAD, { 604, -22, 286 } },
    { FS_PROP_LILY_PAD, { 620, -22, 217 } },
    { FS_PROP_LILY_PAD, { 663, -22, 159 } },
    { FS_PROP_LILY_PAD, { 682, -22, 73 } },
    { FS_PROP_LILY_PAD, { 777, -22, 83 } },
    { FS_PROP_LILY_PAD, { 766, -22, 158 } },
    { FS_PROP_REED, { 1073, 0, -876 } },
    { FS_PROP_REED, { 970, 0, -853 } },
    { FS_PROP_REED, { 896, 0, -886 } },
    { FS_PROP_REED, { 646, -27, -651 } },
    { FS_PROP_REED, { 597, -29, -657 } },
    { FS_PROP_REED, { 547, -32, -651 } },
    { FS_PROP_REED, { 690, -29, -546 } },
    { FS_PROP_REED, { 720, -29, -490 } },
    { FS_PROP_REED, { -756, -30, -409 } },
    { FS_PROP_REED, { -688, -34, -458 } },
    { FS_PROP_REED, { -613, -34, -581 } },
    { FS_PROP_LILY_PAD, { -593, -22, -479 } },
    { FS_PROP_LILY_PAD, { -602, -22, -421 } },
    { FS_PROP_LILY_PAD, { -664, -22, -371 } },
    { FS_PROP_LILY_PAD, { -708, -22, -316 } },
    { FS_PROP_LILY_PAD, { -718, -22, -237 } },
    { FS_PROP_REED, { -807, -36, -183 } },
    { FS_PROP_REED, { -856, -29, -259 } },
    { FS_PROP_LILY_PAD, { -814, -22, -317 } },
    { FS_PROP_LILY_PAD, { -759, -22, -384 } },
    { FS_PROP_LILY_PAD, { -718, -22, -441 } },
    { FS_PROP_LILY_PAD, { -474, -22, -567 } },
    { FS_PROP_LILY_PAD, { -519, -22, -517 } },
    { FS_PROP_LILY_PAD, { -539, -22, -487 } },
    { FS_PROP_LILY_PAD, { -575, -22, -442 } },
    { FS_PROP_LILY_PAD, { -594, -22, -525 } },
    { FS_PROP_LILY_PAD, { -669, -22, -514 } },
    { FS_PROP_LILY_PAD, { -653, -22, -456 } },
    { FS_PROP_REED, { -663, -28, -606 } },
    { FS_PROP_REED, { -708, -26, -567 } },
    { FS_PROP_REED, { -739, -27, -506 } },
    { FS_PROP_REED, { -752, -28, -464 } },
    { FS_PROP_REED, { -709, -29, -513 } },
    { FS_PROP_LILY_PAD, { -544, -22, -436 } },
    { FS_PROP_LILY_PAD, { -559, -22, -397 } },
    { FS_PROP_LILY_PAD, { -616, -22, -353 } },
    { FS_PROP_LILY_PAD, { -712, -22, -368 } },
    { FS_PROP_LILY_PAD, { -678, -22, -403 } },
    { FS_PROP_LILY_PAD, { -664, -22, -273 } },
    { FS_PROP_LILY_PAD, { -630, -22, -276 } },
    { FS_PROP_LILY_PAD, { -579, -22, -311 } },
    { FS_PROP_LILY_PAD, { -588, -22, -351 } },
    { FS_PROP_LILY_PAD, { -555, -22, -534 } },
    { FS_PROP_LILY_PAD, { -547, -22, -567 } },
    { FS_PROP_LILY_PAD, { -592, -22, -571 } },
    { FS_PROP_LILY_PAD, { -541, -22, -610 } },
    { FS_PROP_LILY_PAD, { -476, -22, -629 } },
    { FS_PROP_LILY_PAD, { -439, -22, -598 } },
    { FS_PROP_LILY_PAD, { -412, -22, -550 } },
    { FS_PROP_LILY_PAD, { -411, -22, -606 } },
    { FS_PROP_LILY_PAD, { -370, -22, -634 } },
    { FS_PROP_LILY_PAD, { -352, -22, -662 } },
    { FS_PROP_LILY_PAD, { -413, -22, -641 } },
    { FS_PROP_LILY_PAD, { -488, -22, -666 } },
    { FS_PROP_LILY_PAD, { -578, -22, -656 } },
    { FS_PROP_LILY_PAD, { -560, -22, -640 } },
    { FS_PROP_LILY_PAD, { -531, -22, -654 } },
    { FS_PROP_LILY_PAD, { -451, -22, -669 } },
    { FS_PROP_LILY_PAD, { -439, -22, -699 } },
    { FS_PROP_LILY_PAD, { -482, -22, -719 } },
    { FS_PROP_LILY_PAD, { -524, -22, -720 } },
    { FS_PROP_LILY_PAD, { -569, -22, -714 } },
    { FS_PROP_REED, { -520, -27, -727 } },
    { FS_PROP_REED, { -572, -28, -686 } },
    { FS_PROP_REED, { -588, -32, -631 } },
    { FS_PROP_REED, { -622, -34, -571 } },
    { FS_PROP_REED, { -628, -36, -510 } },
    { FS_PROP_REED, { -655, -36, -466 } },
    { FS_PROP_REED, { -655, -41, -393 } },
    { FS_PROP_REED, { -661, -47, -328 } },
    { FS_PROP_REED, { -723, -40, -287 } },
    { FS_PROP_REED, { -756, -33, -349 } },
    { FS_PROP_REED, { -755, -43, -210 } },
    { FS_PROP_LILY_PAD, { -770, -22, -281 } },
    { FS_PROP_LILY_PAD, { -750, -22, -313 } },
    { FS_PROP_LILY_PAD, { -736, -22, -341 } },
    { FS_PROP_LILY_PAD, { -620, -22, -418 } },
    { FS_PROP_LILY_PAD, { -601, -22, -371 } },
    { FS_PROP_LILY_PAD, { -635, -22, -383 } },
    { FS_PROP_LILY_PAD, { -627, -22, -311 } },
    { FS_PROP_LILY_PAD, { -665, -22, -327 } },
    { FS_PROP_LILY_PAD, { -524, -22, -537 } },
    { FS_PROP_LILY_PAD, { -514, -22, -579 } },
    { FS_PROP_LILY_PAD, { -512, -22, -623 } },
    { FS_PROP_LILY_PAD, { -576, -22, -582 } },
    { FS_PROP_LILY_PAD, { -600, -22, -608 } },
    { FS_PROP_LILY_PAD, { -657, -22, -531 } },
    { FS_PROP_LILY_PAD, { -641, -22, -547 } },
    { FS_PROP_INIT_STOP, { 0 } },
};

void Fishing_InitPondProps(Fishing* this, GlobalContext* globalCtx) {
    FishingProp* prop = &sPondProps[0];
    Vec3f colliderPos;
    s16 i;

    Fishing_SeedRand(1, 29100, 9786);

    for (i = 0; i < POND_PROP_COUNT; i++) {
        if (sPondPropInits[i].type == FS_PROP_INIT_STOP) {
            break;
        }

        prop->type = sPondPropInits[i].type;
        prop->pos.x = sPondPropInits[i].pos.x;
        prop->pos.y = sPondPropInits[i].pos.y;
        prop->pos.z = sPondPropInits[i].pos.z;
        prop->rotX = 0.0f;
        prop->reedAngle = 0.0f;

        prop->timer = Rand_ZeroFloat(100.0f);
        prop->drawDistance = 800.0f;

        if (prop->type == FS_PROP_REED) {
            prop->scale = (Fishing_RandZeroOne() * 0.25f) + 0.75f;
            prop->reedAngle = Rand_ZeroFloat(2 * M_PI);
            if (sLinkAge == 1) {
                prop->scale *= 0.6f;
            }
            prop->drawDistance = 1200.0f;
        } else if (prop->type == FS_PROP_WOOD_POST) {
            prop->scale = 0.08f;
            prop->drawDistance = 1200.0f;
            colliderPos = prop->pos;
            colliderPos.y += 50.0f;
            Fishing_SetColliderElement(i, &sFishingMain->collider, &colliderPos, prop->scale * 3.5f);
        } else if (prop->type == FS_PROP_LILY_PAD) {
            prop->scale = (Fishing_RandZeroOne() * 0.3f) + 0.5f;
            prop->rotY = Rand_ZeroFloat(2 * M_PI);
            if (sLinkAge == 1) {
                if ((i % 4) != 0) {
                    prop->scale *= 0.6f;
                } else {
                    prop->type = FS_PROP_NONE;
                }
            }
        } else {
            prop->scale = (Fishing_RandZeroOne() * 0.1f) + 0.3f;
            prop->rotY = Rand_ZeroFloat(2 * M_PI);
            prop->drawDistance = 1000.0f;
            Fishing_SetColliderElement(i, &sFishingMain->collider, &prop->pos, prop->scale);
        }

        prop++;
    }
}

static FishingFishInit sFishInits[] = {
    { 0, { 666, -45, 354 }, 38, 0.1f },    { 0, { 681, -45, 240 }, 36, 0.1f },   { 0, { 670, -45, 90 }, 41, 0.05f },
    { 0, { 615, -45, -450 }, 35, 0.2f },   { 0, { 500, -45, -420 }, 39, 0.1f },  { 0, { 420, -45, -550 }, 44, 0.05f },
    { 0, { -264, -45, -640 }, 40, 0.1f },  { 0, { -470, -45, -540 }, 34, 0.2f }, { 0, { -557, -45, -430 }, 54, 0.01f },
    { 0, { -260, -60, -330 }, 47, 0.05f }, { 0, { -500, -60, 330 }, 42, 0.06f }, { 0, { 428, -40, -283 }, 33, 0.2f },
    { 0, { 409, -70, -230 }, 57, 0.0f },   { 0, { 450, -67, -300 }, 63, 0.0f },  { 0, { -136, -65, -196 }, 71, 0.0f },
    { 1, { -561, -35, -547 }, 45, 0.0f },  { 1, { 667, -35, 317 }, 43, 0.0f },
};

static InitChainEntry sInitChain[] = {
    ICHAIN_U8(targetMode, 5, ICHAIN_CONTINUE),
    ICHAIN_F32(targetArrowOffset, 0, ICHAIN_STOP),
};

void Fishing_Init(Actor* thisx, GlobalContext* globalCtx2) {
    GlobalContext* globalCtx = globalCtx2;
    Fishing* this = THIS;
    u16 fishCount;
    s16 i;

    Actor_ProcessInitChain(thisx, sInitChain);
    ActorShape_Init(&thisx->shape, 0.0f, NULL, 0.0f);

    if (KREG(5) != 0) {
        sLinkAge = 1;
    } else {
        sLinkAge = gSaveContext.linkAge;
    }

    if (thisx->params < 100) {
        D_80B7E074 = 0;
        sFishingMain = this;
        Collider_InitJntSph(globalCtx, &sFishingMain->collider);
        Collider_SetJntSph(globalCtx, &sFishingMain->collider, thisx, &sJntSphInit, sFishingMain->colliderElements);

        thisx->params = 1;

        SkelAnime_InitFlex(globalCtx, &this->skelAnime, &gFishingOwnerSkel, &gFishingOwnerAnim, NULL, NULL, 0);
        Animation_MorphToLoop(&this->skelAnime, &gFishingOwnerAnim, 0.0f);

        thisx->update = Fishing_UpdateOwner;
        thisx->draw = Fishing_DrawOwner;

        thisx->shape.rot.y = -0x6000;
        thisx->world.pos.x = 160.0f;
        thisx->world.pos.y = -2.0f;
        thisx->world.pos.z = 1208.0f;

        Actor_SetScale(thisx, 0.011f);

        thisx->focus.pos = thisx->world.pos;
        thisx->focus.pos.y += 75.0f;
        thisx->flags |= 9;

        if (sLinkAge != 1) {
            if (HIGH_SCORE(HS_FISHING) & 0x1000) {
                D_80B7A688 = 0;
            } else {
                D_80B7A688 = 1;
            }
        } else {
            D_80B7A688 = 2;
        }

        D_80B7A684 = 20;
        globalCtx->specialEffects = sFishingEffects;
        gTimeIncrement = 1;
        D_80B7E0AC = 0;
        D_80B7E0A6 = 10;

        Audio_QueueSeqCmd(0x1 << 28 | SEQ_PLAYER_BGM_MAIN << 24 | 0x0100FF);

        if (sLinkAge == 1) {
            if ((HIGH_SCORE(HS_FISHING) & 0x7F) != 0) {
                D_80B7E078 = HIGH_SCORE(HS_FISHING) & 0x7F;
            } else {
                D_80B7E078 = 40.0f;
            }
        } else {
            if ((HIGH_SCORE(HS_FISHING) & 0x7F000000) != 0) {
                D_80B7E078 = (HIGH_SCORE(HS_FISHING) & 0x7F000000) >> 0x18;
            } else {
                D_80B7E078 = 45.0f;
            }
        }

        D_80B7E07D = (HIGH_SCORE(HS_FISHING) & 0xFF0000) >> 0x10;
        if ((D_80B7E07D & 7) == 7) {
            globalCtx->roomCtx.unk_74[0] = 90;
            D_80B7E076 = 1;
        } else {
            globalCtx->roomCtx.unk_74[0] = 40;
            D_80B7E076 = 0;
        }

        if (((D_80B7E07D & 7) == 6) || (KREG(3) != 0)) {
            D_80B7E077 = 100;
            if (KREG(3) != 0) {
                KREG(3) = 0;
                HIGH_SCORE(HS_FISHING) &= 0xFF00FFFF;
                HIGH_SCORE(HS_FISHING) |= 0x60000;
            }
        } else {
            D_80B7E077 = 0;
        }

        for (i = 0; i < EFFECT_COUNT; i++) {
            sFishingEffects[i].type = FS_EFF_NONE;
        }

        for (i = 0; i < POND_PROP_COUNT; i++) {
            sPondProps[i].type = FS_PROP_NONE;
        }

        sFishGroupAngle1 = 0.7f;
        sFishGroupAngle2 = 2.3f;
        sFishGroupAngle3 = 4.6f;

        for (i = 0; i < GROUP_FISH_COUNT; i++) {
            FishingGroupFish* fish = &sGroupFishes[i];

            fish->type = FS_GROUP_FISH_NORMAL;

            if (i <= 20) {
                fish->unk_10.x = fish->pos.x = sinf(sFishGroupAngle1) * 720.0f;
                fish->unk_10.z = fish->pos.z = cosf(sFishGroupAngle1) * 720.0f;
            } else if (i <= 40) {
                fish->unk_10.x = fish->pos.x = sinf(sFishGroupAngle2) * 720.0f;
                fish->unk_10.z = fish->pos.z = cosf(sFishGroupAngle2) * 720.0f;
            } else {
                fish->unk_10.x = fish->pos.x = sinf(sFishGroupAngle3) * 720.0f;
                fish->unk_10.z = fish->pos.z = cosf(sFishGroupAngle3) * 720.0f;
            }

            fish->unk_10.y = fish->pos.y = -35.0f;

            fish->timer = Rand_ZeroFloat(100.0f);

            fish->unk_3C = 0;
            fish->unk_3E = 0;
            fish->unk_40 = 0;

            if (sLinkAge != 1) {
                if (((i >= 15) && (i < 20)) || ((i >= 35) && (i < 40)) || ((i >= 55) && (i < 60))) {
                    fish->type = FS_GROUP_FISH_NONE;
                }
            }
        }

        Fishing_InitPondProps(this, globalCtx);
        Actor_SpawnAsChild(&globalCtx->actorCtx, thisx, globalCtx, ACTOR_EN_KANBAN, 53.0f, -17.0f, 982.0f, 0, 0, 0,
                           ENKANBAN_FISHING);
        Actor_Spawn(&globalCtx->actorCtx, globalCtx, ACTOR_FISHING, 0.0f, 0.0f, 0.0f, 0, 0, 0, 200);

        if ((KREG(1) == 1) || ((D_80B7E07D & 3) == 3)) {
            if (sLinkAge != 1) {
                fishCount = 16;
            } else {
                fishCount = 17;
            }
        } else {
            fishCount = 15;
        }

        for (i = 0; i < fishCount; i++) {
            Actor_Spawn(&globalCtx->actorCtx, globalCtx, ACTOR_FISHING, sFishInits[i].pos.x, sFishInits[i].pos.y,
                        sFishInits[i].pos.z, 0, Rand_ZeroFloat(0x10000), 0, 100 + i);
        }
    } else {
        if ((thisx->params < 115) || (thisx->params == 200)) {
            SkelAnime_InitFlex(globalCtx, &this->skelAnime, &gFishingFishSkel, &gFishingFishAnim, NULL, NULL, 0);
            Animation_MorphToLoop(&this->skelAnime, &gFishingFishAnim, 0.0f);
        } else {
            SkelAnime_InitFlex(globalCtx, &this->skelAnime, &gFishingLoachSkel, &gFishingLoachAnim, NULL, NULL, 0);
            Animation_MorphToLoop(&this->skelAnime, &gFishingLoachAnim, 0.0f);
        }

        SkelAnime_Update(&this->skelAnime);

        if (thisx->params == 200) {
            this->unk_158 = 100;
            Actor_ChangeCategory(globalCtx, &globalCtx->actorCtx, thisx, ACTORCAT_PROP);
            thisx->targetMode = 0;
            thisx->flags |= 9;
            this->lightNode = LightContext_InsertLight(globalCtx, &globalCtx->lightCtx, &this->lightInfo);
        } else {
            this->unk_158 = 10;
            this->unk_15A = 10;

            this->unk_150 = sFishInits[thisx->params - 100].unk_00;
            this->unk_1A8 = sFishInits[thisx->params - 100].unk_0C;
            this->unk_1AC = sFishInits[thisx->params - 100].unk_08;

            this->unk_1AC += Rand_ZeroFloat(4.99999f);

            if ((this->unk_1AC >= 65.0f) && (Rand_ZeroOne() < 0.05f)) {
                this->unk_1AC += Rand_ZeroFloat(7.99999f);
            }

            if (KREG(6) != 0) {
                this->unk_1AC = KREG(6) + 80.0f;
            }

            if (sLinkAge == 1) {
                this->unk_1AC *= 0.73f;
            }
        }
    }
}

void Fishing_Destroy(Actor* thisx, GlobalContext* globalCtx2) {
    GlobalContext* globalCtx = globalCtx2;
    Fishing* this = THIS;

    SkelAnime_Free(&this->skelAnime, globalCtx);

    if (thisx->params == 200) {
        LightContext_RemoveLight(globalCtx, &globalCtx->lightCtx, this->lightNode);
    } else if (thisx->params == 1) {
        Collider_DestroyJntSph(globalCtx, &this->collider);
    }
}

void Fishing_UpdateEffects(FishingEffect* effect, GlobalContext* globalCtx) {
    f32 rippleY;
    s16 i;

    for (i = 0; i < EFFECT_COUNT; i++) {
        if (effect->type) {
            effect->timer++;
            effect->pos.x += effect->vel.x;
            effect->pos.y += effect->vel.y;
            effect->pos.z += effect->vel.z;
            effect->vel.y += effect->accel.y;

            if (effect->type == FS_EFF_RIPPLE) {
                Math_ApproachF(&effect->unk_30, effect->unk_34, 0.2f, effect->unk_38);

                if (effect->unk_2C == 0) {
                    effect->alpha += 20;

                    if (effect->alpha >= effect->unk_2E) {
                        effect->alpha = effect->unk_2E;
                        effect->unk_2C++;
                    }
                } else {
                    effect->alpha -= 8;

                    if (effect->alpha <= 0) {
                        effect->type = FS_EFF_NONE;
                    }
                }
            } else if (effect->type == FS_EFF_WATER_DUST) {
                Math_ApproachF(&effect->unk_30, effect->unk_34, 0.1f, 0.1f);
                effect->alpha -= 10;

                if (effect->pos.y > (WATER_SURFACE_Y(globalCtx) - 5.0f)) {
                    effect->accel.y = 0.0f;
                    effect->vel.y = 0.0f;
                    effect->alpha -= 5;
                }

                if (effect->alpha <= 0) {
                    effect->type = FS_EFF_NONE;
                }
            } else if (effect->type == FS_EFF_BUBBLE) {
                if (effect->unk_2C == 0) {
                    rippleY = WATER_SURFACE_Y(globalCtx);
                } else {
                    rippleY = 69.0f;
                }

                if (effect->pos.y >= rippleY) {
                    effect->type = FS_EFF_NONE;

                    if (Rand_ZeroOne() < 0.3f) {
                        Vec3f pos = effect->pos;
                        pos.y = rippleY;
                        Fishing_SpawnRipple(NULL, globalCtx->specialEffects, &pos, 20.0f, 60.0f, 150, 90);
                    }
                }
            } else if (effect->type == FS_EFF_DUST_SPLASH) {
                if (effect->vel.y < -20.0f) {
                    effect->vel.y = -20.0f;
                    effect->accel.y = 0.0f;
                }

                if (effect->pos.y <= WATER_SURFACE_Y(globalCtx)) {
                    effect->type = FS_EFF_NONE;
                    if (Rand_ZeroOne() < 0.5f) {
                        Vec3f pos = effect->pos;
                        pos.y = WATER_SURFACE_Y(globalCtx);
                        Fishing_SpawnRipple(NULL, globalCtx->specialEffects, &pos, 40.0f, 110.0f, 150, 90);
                    }
                }
            } else if (effect->type == FS_EFF_RAIN_DROP) {
                if (effect->pos.y < WATER_SURFACE_Y(globalCtx)) {
                    f32 sqDistXZ = SQ(effect->pos.x) + SQ(effect->pos.z);

                    if (sqDistXZ > SQ(920.0f)) {
                        effect->pos.y = WATER_SURFACE_Y(globalCtx) + ((sqrtf(sqDistXZ) - 920.0f) * 0.11f);
                        effect->timer = KREG(17) + 2;
                        effect->type = FS_EFF_RAIN_SPLASH;
                        effect->unk_30 = (KREG(18) + 30) * 0.001f;
                    } else {
                        effect->pos.y = WATER_SURFACE_Y(globalCtx) + 3.0f;
                        effect->timer = 0;
                        if (Rand_ZeroOne() < 0.75f) {
                            effect->type = FS_EFF_RAIN_RIPPLE;
                            effect->vel = sZeroVec;
                            effect->unk_30 = (KREG(18) + 30) * 0.001f;
                        } else {
                            effect->type = FS_EFF_NONE;
                        }
                    }

                    effect->vel = sZeroVec;
                }
            } else if (effect->type >= FS_EFF_RAIN_RIPPLE) {
                effect->unk_30 += (KREG(18) + 30) * 0.001f;

                if (effect->timer >= 6) {
                    effect->type = FS_EFF_NONE;
                }
            } else if (effect->type == FS_EFF_OWNER_HAT) {
                f32 sqDistXZ;
                f32 bottomY;

                effect->unk_30 = 0.010000001f;

                Math_ApproachS(&sEffOwnerHatRot.y, 0, 20, 100);
                Math_ApproachS(&sEffOwnerHatRot.x, 0, 20, 100);
                Math_ApproachS(&sEffOwnerHatRot.z, -0x4000, 20, 100);

                sqDistXZ = SQ(effect->pos.x) + SQ(effect->pos.z);
                bottomY = WATER_SURFACE_Y(globalCtx) + ((sqrtf(sqDistXZ) - 920.0f) * 0.147f);

                if (effect->pos.y > (bottomY - 10.0f)) {
                    effect->pos.y -= 0.1f;
                }

                if ((effect->timer % 16) == 0) {
                    Vec3f pos = effect->pos;
                    pos.y = WATER_SURFACE_Y(globalCtx);
                    Fishing_SpawnRipple(NULL, globalCtx->specialEffects, &pos, 30.0f, 300.0f, 150, 90);
                }

                if (effect->unk_2C >= 0) {
                    effect->unk_2C++;
                }

                if (effect->unk_2C == 30) {
                    Message_StartTextbox(globalCtx, 0x40B3, NULL);
                }

                if ((effect->unk_2C >= 100) && (Message_GetState(&globalCtx->msgCtx) == TEXT_STATE_EVENT)) {
                    if (Message_ShouldAdvance(globalCtx) || (Message_GetState(&globalCtx->msgCtx) == TEXT_STATE_NONE)) {
                        Message_CloseTextbox(globalCtx);
                        Rupees_ChangeBy(-50);
                        effect->unk_2C = -1;
                    }
                }
            }
        }

        effect++;
    }
}

void Fishing_DrawEffects(FishingEffect* effect, GlobalContext* globalCtx) {
    u8 flag = 0;
    f32 rotY;
    s16 i;
    s32 pad;
    FishingEffect* firstEffect = effect;

    OPEN_DISPS(globalCtx->state.gfxCtx, "../z_fishing.c", 2271);

    Matrix_Push();

    gDPPipeSync(POLY_XLU_DISP++);

    for (i = 0; i < 100; i++) {
        if (effect->type == FS_EFF_RIPPLE) {
            if (flag == 0) {
                gSPDisplayList(POLY_XLU_DISP++, gFishingRippleMaterialDL);
                gDPSetEnvColor(POLY_XLU_DISP++, 155, 155, 155, 0);
                flag++;
            }

            gDPSetPrimColor(POLY_XLU_DISP++, 0, 0, 255, 255, 255, effect->alpha);

            Matrix_Translate(effect->pos.x, effect->pos.y, effect->pos.z, MTXMODE_NEW);
            Matrix_Scale(effect->unk_30, 1.0f, effect->unk_30, MTXMODE_APPLY);

            gSPMatrix(POLY_XLU_DISP++, Matrix_NewMtx(globalCtx->state.gfxCtx, "../z_fishing.c", 2305),
                      G_MTX_NOPUSH | G_MTX_LOAD | G_MTX_MODELVIEW);

            gSPDisplayList(POLY_XLU_DISP++, gFishingRippleModelDL);
        }
        effect++;
    }

    effect = firstEffect;
    flag = 0;
    for (i = 0; i < 100; i++) {
        if (effect->type == FS_EFF_DUST_SPLASH) {
            if (flag == 0) {
                gSPDisplayList(POLY_XLU_DISP++, gFishingDustSplashMaterialDL);
                gDPSetEnvColor(POLY_XLU_DISP++, 200, 200, 200, 0);
                flag++;
            }

            gDPSetPrimColor(POLY_XLU_DISP++, 0, 0, 180, 180, 180, effect->alpha);

            Matrix_Translate(effect->pos.x, effect->pos.y, effect->pos.z, MTXMODE_NEW);
            func_800D1FD4(&globalCtx->billboardMtxF);
            Matrix_Scale(effect->unk_30, effect->unk_30, 1.0f, MTXMODE_APPLY);

            gSPMatrix(POLY_XLU_DISP++, Matrix_NewMtx(globalCtx->state.gfxCtx, "../z_fishing.c", 2346),
                      G_MTX_NOPUSH | G_MTX_LOAD | G_MTX_MODELVIEW);

            gSPDisplayList(POLY_XLU_DISP++, gFishingDustSplashModelDL);
        }
        effect++;
    }

    effect = firstEffect;
    flag = 0;
    for (i = 0; i < 100; i++) {
        if (effect->type == FS_EFF_WATER_DUST) {
            if (flag == 0) {
                gSPDisplayList(POLY_OPA_DISP++, gFishingWaterDustMaterialDL);
                gDPSetEnvColor(POLY_OPA_DISP++, 40, 90, 80, 128);
                flag++;
            }

            gDPSetPrimColor(POLY_OPA_DISP++, 0, 0, 40, 90, 80, effect->alpha);

            gSPSegment(POLY_OPA_DISP++, 0x08,
                       Gfx_TwoTexScroll(globalCtx->state.gfxCtx, 0, effect->timer + (i * 3),
                                        (effect->timer + (i * 3)) * 5, 32, 64, 1, 0, 0, 32, 32));

            Matrix_Translate(effect->pos.x, effect->pos.y, effect->pos.z, MTXMODE_NEW);
            func_800D1FD4(&globalCtx->billboardMtxF);
            Matrix_Scale(effect->unk_30, effect->unk_30, 1.0f, MTXMODE_APPLY);

            gSPMatrix(POLY_OPA_DISP++, Matrix_NewMtx(globalCtx->state.gfxCtx, "../z_fishing.c", 2394),
                      G_MTX_NOPUSH | G_MTX_LOAD | G_MTX_MODELVIEW);

            gSPDisplayList(POLY_OPA_DISP++, gFishingWaterDustModelDL);
        }
        effect++;
    }

    effect = firstEffect;
    flag = 0;
    for (i = 0; i < 100; i++) {
        if (effect->type == FS_EFF_BUBBLE) {
            if (flag == 0) {
                gSPDisplayList(POLY_XLU_DISP++, gFishingBubbleMaterialDL);
                gDPSetEnvColor(POLY_XLU_DISP++, 150, 150, 150, 0);
                gDPSetPrimColor(POLY_XLU_DISP++, 0, 0, 255, 255, 255, 255);
                flag++;
            }

            Matrix_Translate(effect->pos.x, effect->pos.y, effect->pos.z, MTXMODE_NEW);
            func_800D1FD4(&globalCtx->billboardMtxF);
            Matrix_Scale(effect->unk_30, effect->unk_30, 1.0f, MTXMODE_APPLY);

            gSPMatrix(POLY_XLU_DISP++, Matrix_NewMtx(globalCtx->state.gfxCtx, "../z_fishing.c", 2423),
                      G_MTX_NOPUSH | G_MTX_LOAD | G_MTX_MODELVIEW);

            gSPDisplayList(POLY_XLU_DISP++, gFishingBubbleModelDL);
        }
        effect++;
    }

    effect = firstEffect + 30;
    flag = 0;
    for (i = 30; i < EFFECT_COUNT; i++) {
        if (effect->type == FS_EFF_RAIN_DROP) {
            if (flag == 0) {
                POLY_XLU_DISP = Gfx_CallSetupDL(POLY_XLU_DISP, 0x14);
                gDPSetCombineMode(POLY_XLU_DISP++, G_CC_PRIMITIVE, G_CC_PRIMITIVE);
                gDPSetPrimColor(POLY_XLU_DISP++, 0, 0, 150, 255, 255, 30);
                flag++;
            }

            Matrix_Translate(effect->pos.x, effect->pos.y, effect->pos.z, MTXMODE_NEW);
            Matrix_RotateY(effect->unk_38, MTXMODE_APPLY);
            Matrix_RotateX(effect->unk_34, MTXMODE_APPLY);
            Matrix_RotateZ(effect->unk_3C, MTXMODE_APPLY);
            Matrix_Scale(0.002f, 1.0f, 0.1f, MTXMODE_APPLY);

            gSPMatrix(POLY_XLU_DISP++, Matrix_NewMtx(globalCtx->state.gfxCtx, "../z_fishing.c", 2467),
                      G_MTX_NOPUSH | G_MTX_LOAD | G_MTX_MODELVIEW);

            gSPDisplayList(POLY_XLU_DISP++, gFishingRainDropModelDL);
        }
        effect++;
    }

    func_80093D84(globalCtx->state.gfxCtx);

    effect = firstEffect + 30;
    flag = 0;
    for (i = 30; i < EFFECT_COUNT; i++) {
        if (effect->type == FS_EFF_RAIN_RIPPLE) {
            if (flag == 0) {
                gSPDisplayList(POLY_XLU_DISP++, gFishingRippleMaterialDL);
                gDPSetEnvColor(POLY_XLU_DISP++, 155, 155, 155, 0);
                gDPSetPrimColor(POLY_XLU_DISP++, 0, 0, 255, 255, 255, 130);
                flag++;
            }

            Matrix_Translate(effect->pos.x, effect->pos.y, effect->pos.z, MTXMODE_NEW);
            Matrix_Scale(effect->unk_30, 1.0f, effect->unk_30, MTXMODE_APPLY);

            gSPMatrix(POLY_XLU_DISP++, Matrix_NewMtx(globalCtx->state.gfxCtx, "../z_fishing.c", 2504),
                      G_MTX_NOPUSH | G_MTX_LOAD | G_MTX_MODELVIEW);

            gSPDisplayList(POLY_XLU_DISP++, gFishingRippleModelDL);
        }
        effect++;
    }

    effect = firstEffect + 30;
    flag = 0;
    for (i = 30; i < EFFECT_COUNT; i++) {
        if (effect->type == FS_EFF_RAIN_SPLASH) {
            if (flag == 0) {
                gSPDisplayList(POLY_XLU_DISP++, gFishingRainSplashMaterialDL);
                gDPSetPrimColor(POLY_XLU_DISP++, 0, 0, 255, 255, 255, KREG(19) + 80);
                flag++;
            }

            if (Rand_ZeroOne() < 0.5f) {
                rotY = 0.0f;
            } else {
                rotY = M_PI;
            }

            Matrix_Translate(effect->pos.x, effect->pos.y, effect->pos.z, MTXMODE_NEW);
            func_800D1FD4(&globalCtx->billboardMtxF);
            Matrix_RotateY(rotY, MTXMODE_APPLY);
            Matrix_Scale(effect->unk_30, effect->unk_30, 1.0f, MTXMODE_APPLY);

            gSPMatrix(POLY_XLU_DISP++, Matrix_NewMtx(globalCtx->state.gfxCtx, "../z_fishing.c", 2541),
                      G_MTX_NOPUSH | G_MTX_LOAD | G_MTX_MODELVIEW);

            gSPDisplayList(POLY_XLU_DISP++, gFishingRainSplashModelDL);
        }
        effect++;
    }

    effect = firstEffect;
    if (effect->type == FS_EFF_OWNER_HAT) {
        Matrix_Translate(effect->pos.x, effect->pos.y, effect->pos.z, MTXMODE_NEW);
        Matrix_RotateY((sEffOwnerHatRot.y * M_PI) / 32768, MTXMODE_APPLY);
        Matrix_RotateX((sEffOwnerHatRot.x * M_PI) / 32768, MTXMODE_APPLY);
        Matrix_RotateZ((sEffOwnerHatRot.z * M_PI) / 32768, MTXMODE_APPLY);
        Matrix_Scale(effect->unk_30, effect->unk_30, effect->unk_30, MTXMODE_APPLY);
        Matrix_Translate(-1250.0f, 0.0f, 0.0f, MTXMODE_APPLY);
        Matrix_RotateX(M_PI / 2, MTXMODE_APPLY);
        gSPMatrix(POLY_OPA_DISP++, Matrix_NewMtx(globalCtx->state.gfxCtx, "../z_fishing.c", 2560),
                  G_MTX_NOPUSH | G_MTX_LOAD | G_MTX_MODELVIEW);

        gSPDisplayList(POLY_OPA_DISP++, gFishingOwnerHatDL);
    }

    Matrix_Pop();

    CLOSE_DISPS(globalCtx->state.gfxCtx, "../z_fishing.c", 2565);
}

void Fishing_DrawStreamSplash(GlobalContext* globalCtx) {
    s32 pad;

    OPEN_DISPS(globalCtx->state.gfxCtx, "../z_fishing.c", 2572);

    gSPSegment(POLY_XLU_DISP++, 0x09,
               Gfx_TwoTexScroll(globalCtx->state.gfxCtx, 0, globalCtx->gameplayFrames * 1,
                                globalCtx->gameplayFrames * 8, 32, 64, 1, -(globalCtx->gameplayFrames * 2), 0, 16, 16));

    gDPSetPrimColor(POLY_XLU_DISP++, 0, 0, 195, 225, 235, 50);

    Matrix_Translate(670.0f, -24.0f, -600.0f, MTXMODE_NEW);
    Matrix_Scale(0.02f, 1.0f, 0.02f, MTXMODE_APPLY);

    gSPMatrix(POLY_XLU_DISP++, Matrix_NewMtx(globalCtx->state.gfxCtx, "../z_fishing.c", 2598),
              G_MTX_NOPUSH | G_MTX_LOAD | G_MTX_MODELVIEW);
    gSPDisplayList(POLY_XLU_DISP++, SEGMENTED_TO_VIRTUAL(gFishingStreamSplashDL));

    CLOSE_DISPS(globalCtx->state.gfxCtx, "../z_fishing.c", 2613);
}

s32 func_80B6C2EC(Vec3f* vec) {
    if (((vec->x >= 110.0f) && (vec->x <= 150.0f) && (vec->z <= 1400.0f) && (vec->z >= 1160.0f)) ||
        ((vec->x >= 110.0f) && (vec->x <= 210.0f) && (vec->z <= 1200.0f) && (vec->z >= 1160.0f))) {
        if (vec->y <= 42.0f) {
            return true;
        }
    }

    return false;
}

void Fishing_UpdateLine(GlobalContext* globalCtx, Vec3f* basePos, Vec3f* pos, Vec3f* rot, Vec3f* unk) {
    s16 i;
    s16 k;
    f32 dx;
    f32 dy;
    f32 dz;
    f32 rx;
    f32 ry;
    f32 dist;
    f32 spD8;
    s16 temp_s2;
    s32 pad;
    f32 temp_f20;
    Vec3f posSrc = { 0.0f, 0.0f, 0.0f };
    Vec3f posStep;
    f32 phi_f18;
    Vec3f spA4;
    Vec3f sp98;
    f32 sp94;
    f32 sp90;
    f32 sp8C;
    f32 sqDistXZ;
    f32 temp_f18;
    f32 phi_f12;
    f32 phi_f2;

    if (D_80B7A6A4 != 0) {
        spA4 = *basePos;
        sp98 = pos[LINE_SEG_COUNT - 1];

        sp94 = sp98.x - spA4.x;
        sp90 = sp98.y - spA4.y;
        sp8C = sp98.z - spA4.z;

        phi_f18 = sqrtf(SQ(sp94) + SQ(sp90) + SQ(sp8C)) * 0.97f;
        if (phi_f18 > 1000.0f) {
            phi_f18 = 1000.0f;
        }

        D_80B7E144 = 200.0f - (phi_f18 * 200.0f * 0.001f);
    }

    temp_s2 = D_80B7E144;
    posSrc.z = 5.0f;

    for (i = 0; i < LINE_SEG_COUNT; i++) {
        if (i <= temp_s2) {
            pos[i] = *basePos;
        } else if (D_80B7A6A4 != 0) {
            temp_f20 = (f32)(i - temp_s2) / (f32)(LINE_SEG_COUNT - temp_s2 + 1);
            Math_ApproachF(&pos[i].x, (sp94 * temp_f20) + spA4.x, 1.0f, 20.0f);
            Math_ApproachF(&pos[i].y, (sp90 * temp_f20) + spA4.y, 1.0f, 20.0f);
            Math_ApproachF(&pos[i].z, (sp8C * temp_f20) + spA4.z, 1.0f, 20.0f);
        }
    }

    for (i = temp_s2 + 1, k = 0; i < LINE_SEG_COUNT; i++, k++) {
        temp_f18 = 2.0f * D_80B7E148;

        dx = (pos + i)->x - (pos + i - 1)->x;
        spD8 = (pos + i)->y;

        sqDistXZ = SQ((pos + i)->x) + SQ((pos + i)->z);

        if (sqDistXZ > SQ(920.0f)) {
            phi_f12 = ((sqrtf(sqDistXZ) - 920.0f) * 0.11f) + WATER_SURFACE_Y(globalCtx);
        } else {
            phi_f12 = WATER_SURFACE_Y(globalCtx);
        }

        if (D_80B7E0B6 == 2) {
            if (spD8 < phi_f12) {
                phi_f12 = ((sqrtf(sqDistXZ) - 920.0f) * 0.147f) + WATER_SURFACE_Y(globalCtx);
                if (spD8 > phi_f12) {
                    phi_f2 = (spD8 - phi_f12) * 0.05f;
                    if (phi_f2 > 0.29999998f) {
                        phi_f2 = 0.29999998f;
                    }
                    if (i >= 100) {
                        phi_f2 *= (i - 100) * 0.02f;
                        spD8 -= phi_f2;
                    }
                }
            } else {
                spD8 -= temp_f18;
            }
        } else if (i > LINE_SEG_COUNT - 10) {
            if (spD8 > phi_f12) {
                phi_f2 = (spD8 - phi_f12) * 0.2f;
                if (phi_f2 > temp_f18) {
                    phi_f2 = temp_f18;
                }
                spD8 -= phi_f2;
            }
        } else {
            if (spD8 > phi_f12) {
                spD8 -= temp_f18;
            }
        }

        if (func_80B6C2EC(&pos[i])) {
            spD8 = 42.0f;
        }

        dy = spD8 - (pos + i - 1)->y;
        dz = (pos + i)->z - (pos + i - 1)->z;

        ry = Math_Atan2F(dz, dx);
        dist = sqrtf(SQ(dx) + SQ(dz));
        rx = -Math_Atan2F(dist, dy);

        (rot + i - 1)->y = ry;
        (rot + i - 1)->x = rx;

        Matrix_RotateY(ry, MTXMODE_NEW);
        Matrix_RotateX(rx, MTXMODE_APPLY);
        Matrix_MultVec3f(&posSrc, &posStep);

        (pos + i)->x = (pos + i - 1)->x + posStep.x;
        (pos + i)->y = (pos + i - 1)->y + posStep.y;
        (pos + i)->z = (pos + i - 1)->z + posStep.z;
    }
}

void Fishing_UpdateLinePos(Vec3f* pos) {
    s16 i;
    f32 dx;
    f32 dy;
    f32 dz;
    f32 rx;
    f32 ry;
    f32 dist;
    Vec3f posSrc = { 0.0f, 0.0f, 0.0f };
    Vec3f posStep;
    s16 min = D_80B7E144;

    posSrc.z = 5.0f;

    for (i = LINE_SEG_COUNT - 2; i > min; i--) {
        dx = (pos + i)->x - (pos + i + 1)->x;
        dy = (pos + i)->y - (pos + i + 1)->y;
        dz = (pos + i)->z - (pos + i + 1)->z;

        ry = Math_Atan2F(dz, dx);
        dist = sqrtf(SQ(dx) + SQ(dz));
        rx = -Math_Atan2F(dist, dy);

        Matrix_RotateY(ry, MTXMODE_NEW);
        Matrix_RotateX(rx, MTXMODE_APPLY);
        Matrix_MultVec3f(&posSrc, &posStep);

        (pos + i)->x = (pos + i + 1)->x + posStep.x;
        (pos + i)->y = (pos + i + 1)->y + posStep.y;
        (pos + i)->z = (pos + i + 1)->z + posStep.z;
    }
}

void Fishing_DrawLureHook(GlobalContext* globalCtx, Vec3f* pos, Vec3f* refPos, u8 hookIndex) {
    f32 dx;
    f32 dy;
    f32 dz;
    f32 rx;
    f32 ry;
    f32 dist;
    f32 offsetY;
    Vec3f posSrc = { 0.0f, 0.0f, 1.0f };
    Vec3f posStep;
    Player* player = GET_PLAYER(globalCtx);

    OPEN_DISPS(globalCtx->state.gfxCtx, "../z_fishing.c", 2963);

    Matrix_Push();

    if ((D_80B7A694 == 3) && ((pos->y > WATER_SURFACE_Y(globalCtx)) || ((D_80B7A68C != 0) && hookIndex))) {
        offsetY = 0.0f;
    } else if (pos->y < WATER_SURFACE_Y(globalCtx)) {
        offsetY = -1.0f;
    } else {
        offsetY = -3.0f;
    }

    dx = refPos->x - pos->x;
    dy = refPos->y - pos->y + offsetY;
    dz = refPos->z - pos->z;

    ry = Math_Atan2F(dz, dx);
    dist = sqrtf(SQ(dx) + SQ(dz));
    rx = -Math_Atan2F(dist, dy);

    Matrix_RotateY(ry, MTXMODE_NEW);
    Matrix_RotateX(rx, MTXMODE_APPLY);
    Matrix_MultVec3f(&posSrc, &posStep);

    refPos->x = pos->x + posStep.x;
    refPos->y = pos->y + posStep.y;
    refPos->z = pos->z + posStep.z;

    Matrix_Translate(pos->x, pos->y, pos->z, MTXMODE_NEW);

    if ((player->actor.speedXZ == 0.0f) && (D_80B7E138 == 0.0f)) {
        Math_ApproachF(&sLureHookRotY[hookIndex], ry, 0.1f, 0.3f);
    } else {
        sLureHookRotY[hookIndex] = ry;
    }

    Matrix_RotateY(sLureHookRotY[hookIndex], MTXMODE_APPLY);
    Matrix_RotateX(rx, MTXMODE_APPLY);
    Matrix_Scale(0.0039999997f, 0.0039999997f, 0.005f, MTXMODE_APPLY);
    Matrix_RotateY(M_PI, MTXMODE_APPLY);

    gSPMatrix(POLY_OPA_DISP++, Matrix_NewMtx(globalCtx->state.gfxCtx, "../z_fishing.c", 3029),
              G_MTX_NOPUSH | G_MTX_LOAD | G_MTX_MODELVIEW);
    gSPDisplayList(POLY_OPA_DISP++, gFishingLureHookDL);

    Matrix_RotateZ(M_PI / 2, MTXMODE_APPLY);

    gSPMatrix(POLY_OPA_DISP++, Matrix_NewMtx(globalCtx->state.gfxCtx, "../z_fishing.c", 3034),
              G_MTX_NOPUSH | G_MTX_LOAD | G_MTX_MODELVIEW);
    gSPDisplayList(POLY_OPA_DISP++, gFishingLureHookDL);

    if ((hookIndex == 1) && (D_80B7A68C != 0)) {
        Matrix_Scale(2.0f, 2.0f, 2.0f, MTXMODE_APPLY);
        Matrix_Translate(250.0f, 0.0f, -1400.0f, MTXMODE_APPLY);
        Matrix_Push();

        if (D_80B7A690 != 0) {
            FishingEffect* effect = globalCtx->specialEffects;
            MtxF mf;

            Matrix_MultVec3f(&sZeroVec, &effect->pos);
            Matrix_Get(&mf);
            Matrix_MtxFToYXZRotS(&mf, &sEffOwnerHatRot, 0);

            D_80B7A690 = 0;
            D_80B7A68C = 0;

            effect->type = FS_EFF_OWNER_HAT;
            effect->unk_2C = 0;
            effect->vel = sZeroVec;
            effect->accel = sZeroVec;
        }

        Matrix_Pop();
        Matrix_Translate(-1250.0f, 0.0f, 0.0f, MTXMODE_APPLY);
        Matrix_RotateX(M_PI / 2, MTXMODE_APPLY);

        gSPMatrix(POLY_OPA_DISP++, Matrix_NewMtx(globalCtx->state.gfxCtx, "../z_fishing.c", 3085),
                  G_MTX_NOPUSH | G_MTX_LOAD | G_MTX_MODELVIEW);
        gSPDisplayList(POLY_OPA_DISP++, gFishingOwnerHatDL);
    }

    Matrix_Pop();

    CLOSE_DISPS(globalCtx->state.gfxCtx, "../z_fishing.c", 3098);
}

void Fishing_UpdateSinkingLure(GlobalContext* globalCtx) {
    s16 i;
    f32 dx;
    f32 dy;
    f32 dz;
    f32 rx;
    f32 ry;
    f32 dist;
    f32 offsetY;
    Vec3f posSrc = { 0.0f, 0.0f, 0.0f };
    Vec3f posStep;
    Vec3f sp94;
    Vec3f sp88;
    f32 offsetX;
    f32 offsetZ;
    Player* player = GET_PLAYER(globalCtx);

    posSrc.z = 0.85f;

    sSinkingLurePos[0] = sLurePos;

    if (D_80B7A6D4 != 0) {
        offsetY = -1.0f;
    } else if (sLurePos.y < WATER_SURFACE_Y(globalCtx)) {
        offsetY = 0.5f;
    } else {
        offsetY = -5.0f;
    }

    if (D_80B7A694 == 5) {
        Matrix_RotateY(player->actor.shape.rot.y * (M_PI / 32768), MTXMODE_NEW);
        sp94.x = 5.0f;
        sp94.y = 0.0f;
        sp94.z = 3.0f;
        Matrix_MultVec3f(&sp94, &sp88);
    }

    for (i = 1; i < SINKING_LURE_SEG_COUNT; i++) {
        Vec3f* pos = sSinkingLurePos;

        if ((i < 10) && (D_80B7A694 == 5)) {
            offsetX = (10 - i) * sp88.x * 0.1f;
            offsetZ = (10 - i) * sp88.z * 0.1f;
        } else {
            offsetX = offsetZ = 0.0f;
        }

        dx = (pos + i)->x - (pos + i - 1)->x + offsetX;
        dy = (pos + i)->y - (pos + i - 1)->y + offsetY;
        dz = (pos + i)->z - (pos + i - 1)->z + offsetZ;

        ry = Math_Atan2F(dz, dx);
        dist = sqrtf(SQ(dx) + SQ(dz));
        rx = -Math_Atan2F(dist, dy);

        Matrix_RotateY(ry, MTXMODE_NEW);
        Matrix_RotateX(rx, MTXMODE_APPLY);
        Matrix_MultVec3f(&posSrc, &posStep);

        (pos + i)->x = (pos + i - 1)->x + posStep.x;
        (pos + i)->y = (pos + i - 1)->y + posStep.y;
        (pos + i)->z = (pos + i - 1)->z + posStep.z;
    }
}

static f32 sSinkingLureSizes[] = {
    1.0f, 1.5f,  1.8f, 2.0f, 1.8f, 1.6f, 1.4f, 1.2f, 1.0f, 1.0f,
    0.9f, 0.85f, 0.8f, 0.7f, 0.8f, 1.0f, 1.2f, 1.1f, 1.0f, 0.8f,
};

void Fishing_DrawSinkingLure(GlobalContext* globalCtx) {
    s16 i;
    f32 scale;

    OPEN_DISPS(globalCtx->state.gfxCtx, "../z_fishing.c", 3209);

    Fishing_UpdateSinkingLure(globalCtx);

    if (sLurePos.y < WATER_SURFACE_Y(globalCtx)) {
        func_80093D18(globalCtx->state.gfxCtx);

        gSPDisplayList(POLY_OPA_DISP++, gFishingSinkingLureSegmentMaterialDL);

        for (i = SINKING_LURE_SEG_COUNT - 1; i >= 0; i--) {
            if ((i + D_80B7FEA0) < SINKING_LURE_SEG_COUNT) {
                Matrix_Translate(sSinkingLurePos[i].x, sSinkingLurePos[i].y, sSinkingLurePos[i].z, MTXMODE_NEW);
                scale = sSinkingLureSizes[i + D_80B7FEA0] * 0.04f;
                Matrix_Scale(scale, scale, scale, MTXMODE_APPLY);
                func_800D1FD4(&globalCtx->billboardMtxF);

                gSPMatrix(POLY_OPA_DISP++, Matrix_NewMtx(globalCtx->state.gfxCtx, "../z_fishing.c", 3239),
                          G_MTX_NOPUSH | G_MTX_LOAD | G_MTX_MODELVIEW);
                gSPDisplayList(POLY_OPA_DISP++, gFishingSinkingLureSegmentModelDL);
            }
        }
    } else {
        func_80093D84(globalCtx->state.gfxCtx);

        gSPDisplayList(POLY_XLU_DISP++, gFishingSinkingLureSegmentMaterialDL);

        for (i = SINKING_LURE_SEG_COUNT - 1; i >= 0; i--) {
            if ((i + D_80B7FEA0) < SINKING_LURE_SEG_COUNT) {
                Matrix_Translate(sSinkingLurePos[i].x, sSinkingLurePos[i].y, sSinkingLurePos[i].z, MTXMODE_NEW);
                scale = sSinkingLureSizes[i + D_80B7FEA0] * 0.04f;
                Matrix_Scale(scale, scale, scale, MTXMODE_APPLY);
                func_800D1FD4(&globalCtx->billboardMtxF);

                gSPMatrix(POLY_XLU_DISP++, Matrix_NewMtx(globalCtx->state.gfxCtx, "../z_fishing.c", 3265),
                          G_MTX_NOPUSH | G_MTX_LOAD | G_MTX_MODELVIEW);
                gSPDisplayList(POLY_XLU_DISP++, gFishingSinkingLureSegmentModelDL);
            }
        }
    }

    CLOSE_DISPS(globalCtx->state.gfxCtx, "../z_fishing.c", 3271);
}

void Fishing_DrawLureAndLine(GlobalContext* globalCtx, Vec3f* linePos, Vec3f* lineRot) {
    Vec3f posSrc;
    Vec3f posStep;
    Vec3f hookPos[2];
    s16 i;
    s16 spB4 = D_80B7E144;
    s32 pad;
    Player* player = GET_PLAYER(globalCtx);

    OPEN_DISPS(globalCtx->state.gfxCtx, "../z_fishing.c", 3287);

    func_80093D18(globalCtx->state.gfxCtx);
    Matrix_Push();

    if (D_80B7A6D4 != 0) {
        Vec3f posTemp = sLurePos;
        sLurePos = sSinkingLureBasePos;
        Fishing_DrawSinkingLure(globalCtx);
        sLurePos = posTemp;
    }

    if ((D_80B7A694 == 4) || (D_80B7A694 == 5)) {
        sLurePos = sFishingHookedFish->fishMouthPos;

        if ((D_80B7A694 == 5) && (D_80B7E0B6 == 2)) {
            Matrix_RotateY(player->actor.shape.rot.y * (M_PI / 32768), MTXMODE_NEW);
            posSrc.x = 2.0f;
            posSrc.y = 0.0f;
            posSrc.z = 0.0f;
            Matrix_MultVec3f(&posSrc, &posStep);
            sLurePos.x += posStep.x;
            sLurePos.z += posStep.z;
        }
    } else if (D_80B7A694 == 0) {
        sLurePos = sReelLinePos[LINE_SEG_COUNT - 1];
        sLureRot.x = sReelLineRot[LINE_SEG_COUNT - 2].x + M_PI;

        if ((player->actor.speedXZ == 0.0f) && (D_80B7E0B0 == 0)) {
            Math_ApproachF(&sLureRot.y, sReelLineRot[LINE_SEG_COUNT - 2].y, 0.1f, 0.2f);
        } else {
            sLureRot.y = sReelLineRot[LINE_SEG_COUNT - 2].y;
        }
    }

    if (D_80B7E0B6 != 2) {
        Matrix_Translate(sLurePos.x, sLurePos.y, sLurePos.z, MTXMODE_NEW);
        Matrix_RotateY(sLureRot.y + D_80B7E104, MTXMODE_APPLY);
        Matrix_RotateX(sLureRot.x, MTXMODE_APPLY);
        Matrix_Scale(0.0039999997f, 0.0039999997f, 0.0039999997f, MTXMODE_APPLY);
        Matrix_Translate(0.0f, 0.0f, D_80B7E108, MTXMODE_APPLY);
        Matrix_RotateZ(M_PI / 2, MTXMODE_APPLY);
        Matrix_RotateY(M_PI / 2, MTXMODE_APPLY);

        func_80093D18(globalCtx->state.gfxCtx);

        gSPMatrix(POLY_OPA_DISP++, Matrix_NewMtx(globalCtx->state.gfxCtx, "../z_fishing.c", 3369),
                  G_MTX_NOPUSH | G_MTX_LOAD | G_MTX_MODELVIEW);
        gSPDisplayList(POLY_OPA_DISP++, gFishingLureFloatDL);

        posSrc.x = -850.0f;
        posSrc.y = 0.0f;
        posSrc.z = 0.0f;
        Matrix_MultVec3f(&posSrc, &D_80B7E0C8);

        posSrc.x = 500.0f;
        posSrc.z = -300.0f;
        Matrix_MultVec3f(&posSrc, &hookPos[0]);
        Fishing_DrawLureHook(globalCtx, &hookPos[0], &sLureHookRefPos[0], 0);

        posSrc.x = 2100.0f;
        posSrc.z = -50.0f;
        Matrix_MultVec3f(&posSrc, &hookPos[1]);
        Fishing_DrawLureHook(globalCtx, &hookPos[1], &sLureHookRefPos[1], 1);
    }

    POLY_XLU_DISP = Gfx_CallSetupDL(POLY_XLU_DISP, 0x14);

    gDPSetCombineMode(POLY_XLU_DISP++, G_CC_PRIMITIVE, G_CC_PRIMITIVE);
    gDPSetPrimColor(POLY_XLU_DISP++, 0, 0, 255, 255, 255, 55);

    if ((D_80B7A694 == 4) && ((D_80B7E124 != 0) || (D_80B7E0B6 != 2))) {
        f32 rx;
        f32 ry;
        f32 dist;
        f32 dx;
        f32 dy;
        f32 dz;

        dx = sLurePos.x - sRodTipPos.x;
        dy = sLurePos.y - sRodTipPos.y;
        dz = sLurePos.z - sRodTipPos.z;

        ry = Math_FAtan2F(dx, dz);
        dist = sqrtf(SQ(dx) + SQ(dz));
        rx = -Math_FAtan2F(dy, dist);

        dist = sqrtf(SQ(dx) + SQ(dy) + SQ(dz)) * 0.001f;

        Matrix_Translate(sRodTipPos.x, sRodTipPos.y, sRodTipPos.z, MTXMODE_NEW);
        Matrix_RotateY(ry, MTXMODE_APPLY);
        Matrix_RotateX(rx, MTXMODE_APPLY);
        Matrix_Scale(D_80B7E14C, 1.0f, dist, MTXMODE_APPLY);

        gSPMatrix(POLY_XLU_DISP++, Matrix_NewMtx(globalCtx->state.gfxCtx, "../z_fishing.c", 3444),
                  G_MTX_NOPUSH | G_MTX_LOAD | G_MTX_MODELVIEW);
        gSPDisplayList(POLY_XLU_DISP++, gFishingLineModelDL);
    } else {
        for (i = spB4; i < LINE_SEG_COUNT - 1; i++) {
            if ((i == LINE_SEG_COUNT - 3) && (D_80B7E0B6 == 0) && (D_80B7A694 == 3)) {
                f32 rx;
                f32 ry;
                f32 dist;
                f32 dx;
                f32 dy;
                f32 dz;

                dx = D_80B7E0C8.x - (linePos + i)->x;
                dy = D_80B7E0C8.y - (linePos + i)->y;
                dz = D_80B7E0C8.z - (linePos + i)->z;

                ry = Math_FAtan2F(dx, dz);
                dist = sqrtf(SQ(dx) + SQ(dz));
                rx = -Math_FAtan2F(dy, dist);

                dist = sqrtf(SQ(dx) + SQ(dy) + SQ(dz)) * 0.001f;

                Matrix_Translate((linePos + i)->x, (linePos + i)->y, (linePos + i)->z, MTXMODE_NEW);
                Matrix_RotateY(ry, MTXMODE_APPLY);
                Matrix_RotateX(rx, MTXMODE_APPLY);
                Matrix_Scale(D_80B7E14C, 1.0f, dist, MTXMODE_APPLY);

                gSPMatrix(POLY_XLU_DISP++, Matrix_NewMtx(globalCtx->state.gfxCtx, "../z_fishing.c", 3475),
                          G_MTX_NOPUSH | G_MTX_LOAD | G_MTX_MODELVIEW);
                gSPDisplayList(POLY_XLU_DISP++, gFishingLineModelDL);
                break;
            }

            Matrix_Translate((linePos + i)->x, (linePos + i)->y, (linePos + i)->z, MTXMODE_NEW);
            Matrix_RotateY((lineRot + i)->y, MTXMODE_APPLY);
            Matrix_RotateX((lineRot + i)->x, MTXMODE_APPLY);
            Matrix_Scale(D_80B7E14C, 1.0f, 0.005f, MTXMODE_APPLY);

            gSPMatrix(POLY_XLU_DISP++, Matrix_NewMtx(globalCtx->state.gfxCtx, "../z_fishing.c", 3492),
                      G_MTX_NOPUSH | G_MTX_LOAD | G_MTX_MODELVIEW);
            gSPDisplayList(POLY_XLU_DISP++, gFishingLineModelDL);
        }
    }

    Matrix_Pop();
    func_80093D84(globalCtx->state.gfxCtx);

    CLOSE_DISPS(globalCtx->state.gfxCtx, "../z_fishing.c", 3500);
}

static f32 sRodScales[22] = {
    1.0f,        1.0f,        1.0f,        0.9625f,     0.925f, 0.8875f,     0.85f,       0.8125f,
    0.775f,      0.73749995f, 0.7f,        0.6625f,     0.625f, 0.5875f,     0.54999995f, 0.5125f,
    0.47499996f, 0.4375f,     0.39999998f, 0.36249995f, 0.325f, 0.28749996f,
};

static f32 sRodBendRatios[22] = {
    0.0f,  0.0f,  0.0f,  0.0f,  0.0f,  0.06f,   0.12f,   0.18f,   0.24f,   0.30f,   0.36f,
    0.42f, 0.48f, 0.54f, 0.60f, 0.60f, 0.5142f, 0.4285f, 0.3428f, 0.2571f, 0.1714f, 0.0857f,
};

static Vec3f sRodTipOffset = { 0.0f, 0.0f, 0.0f };

void Fishing_DrawRod(GlobalContext* globalCtx) {
    s16 i;
    f32 spC8;
    f32 spC4;
    f32 spC0;
    Input* input = &globalCtx->state.input[0];
    Player* player = GET_PLAYER(globalCtx);
    s32 pad;

    OPEN_DISPS(globalCtx->state.gfxCtx, "../z_fishing.c", 3600);

    if (D_80B7FDA8 != 0) {
        D_80B7FDA8--;

        Math_ApproachF(&D_80B7A6C0, 35.0f, 1.0f, 100.0f);
        Math_ApproachF(&D_80B7A6BC, -0.8f, 1.0f, 0.4f);
        Math_ApproachS(&player->actor.shape.rot.x, -4000, 2, 15000);
    } else {
        s16 target = 0;

        if ((D_80B7A694 == 4) && (D_80B7E124 != 0)) {
            target = Math_SinS(D_80B7E0AE * 25600) * 1500.0f;
        } else {
            Math_ApproachZeroF(&D_80B7A6C0, 0.1f, 10.0f);
            Math_ApproachZeroF(&D_80B7A6BC, 1.0f, 0.05f);
        }

        Math_ApproachS(&player->actor.shape.rot.x, target, 5, 1000);
    }

    if ((D_80B7A694 == 3) || (D_80B7A694 == 4)) {
        if ((input->rel.stick_x == 0) && (D_80B7A6C4 != 0)) {
            D_80B7A6B0 = 0.0f;
        }
        if ((input->rel.stick_y == 0) && (D_80B7A6C8 != 0)) {
            D_80B7A6B4 = 0.0f;
        }

        spC8 = player->unk_85C;
        Math_SmoothStepToF(&player->unk_85C, input->rel.stick_y * 0.02f, 0.3f, 5.0f, 0.0f);
        spC8 = player->unk_85C - spC8;

        spC4 = player->unk_858;
        Math_SmoothStepToF(&player->unk_858, input->rel.stick_x * 0.02f, 0.3f, 5.0f, 0.0f);
        spC4 = player->unk_858 - spC4;

        if (player->unk_858 > 1.0f) {
            player->unk_858 = 1.0f;
        }
        if (player->unk_85C > 1.0f) {
            player->unk_85C = 1.0f;
        }
        if (player->unk_858 < -1.0f) {
            player->unk_858 = -1.0f;
        }
        if (player->unk_85C < -1.0f) {
            player->unk_85C = -1.0f;
        }

        Math_ApproachF(&D_80B7A6A8, spC4 * 70.0f * -0.01f, 1.0f, D_80B7A6B0);
        Math_ApproachF(&D_80B7A6B0, 1.0f, 1.0f, 0.1f);
        Math_ApproachF(&D_80B7A6AC, spC8 * 70.0f * 0.01f, 1.0f, D_80B7A6B4);
        Math_ApproachF(&D_80B7A6B4, 1.0f, 1.0f, 0.1f);
        Math_ApproachZeroF(&D_80B7A6B8, 1.0f, 0.05f);
    } else {
        Math_ApproachZeroF(&player->unk_85C, 1.0f, 0.1f);
        Math_ApproachZeroF(&player->unk_858, 1.0f, 0.1f);
        Math_ApproachF(&D_80B7A6AC, (Math_SinS(D_80B7E0AE * 3000) * 0.025f) + -0.03f, 1.0f, 0.05f);
        Math_ApproachZeroF(&D_80B7A6A8, 1.0f, 0.05f);

        if ((D_80B7E0B4 >= 19) && (D_80B7E0B4 <= 24)) {
            Math_ApproachF(&D_80B7A6B8, 0.8f, 1.0f, 0.2f);
        } else {
            Math_ApproachF(&D_80B7A6B8, 0.0f, 1.0f, 0.4f);
        }
    }

    func_80093D18(globalCtx->state.gfxCtx);

    gSPDisplayList(POLY_OPA_DISP++, gFishingRodMaterialDL);

    gDPSetPrimColor(POLY_OPA_DISP++, 0, 0, 255, 155, 0, 255);

    Matrix_Mult(&player->mf_9E0, MTXMODE_NEW);

    if (sLinkAge != 1) {
        Matrix_Translate(0.0f, 400.0f, 0.0f, MTXMODE_APPLY);
    } else {
        Matrix_Translate(0.0f, 230.0f, 0.0f, MTXMODE_APPLY);
    }

    if (D_80B7A694 == 5) {
        Matrix_RotateY(0.56f * M_PI, MTXMODE_APPLY);
    } else {
        Matrix_RotateY(0.41f * M_PI, MTXMODE_APPLY);
    }

    Matrix_RotateX(-M_PI / 5.0000003f, MTXMODE_APPLY);
    Matrix_RotateZ((player->unk_858 * 0.5f) + 3.0f * M_PI / 20.0f, MTXMODE_APPLY);
    Matrix_RotateX((D_80B7A6C0 + 20.0f) * 0.01f * M_PI, MTXMODE_APPLY);
    Matrix_Scale(0.70000005f, 0.70000005f, 0.70000005f, MTXMODE_APPLY);

    spC0 = (D_80B7A6BC * (((player->unk_85C - 1.0f) * -0.25f) + 0.5f)) + (D_80B7A6AC + D_80B7A6B8);

    Matrix_Translate(0.0f, 0.0f, -1300.0f, MTXMODE_APPLY);

    for (i = 0; i < 22; i++) {
        Matrix_RotateY(sRodBendRatios[i] * D_80B7A6A8 * 0.5f, MTXMODE_APPLY);
        Matrix_RotateX(sRodBendRatios[i] * spC0 * 0.5f, MTXMODE_APPLY);

        Matrix_Push();
        Matrix_Scale(sRodScales[i], sRodScales[i], 0.52f, MTXMODE_APPLY);

        gSPMatrix(POLY_OPA_DISP++, Matrix_NewMtx(globalCtx->state.gfxCtx, "../z_fishing.c", 3809),
                  G_MTX_NOPUSH | G_MTX_LOAD | G_MTX_MODELVIEW);

        if (i < 5) {
            gDPLoadTextureBlock(POLY_OPA_DISP++, gFishingRodSegmentBlackTex, G_IM_FMT_RGBA, G_IM_SIZ_16b, 16, 8, 0,
                                G_TX_NOMIRROR | G_TX_WRAP, G_TX_NOMIRROR | G_TX_WRAP, 4, 3, G_TX_NOLOD, G_TX_NOLOD);
        } else if ((i < 8) || ((i % 2) == 0)) {
            gDPLoadTextureBlock(POLY_OPA_DISP++, gFishingRodSegmentWhiteTex, G_IM_FMT_RGBA, G_IM_SIZ_16b, 16, 8, 0,
                                G_TX_NOMIRROR | G_TX_WRAP, G_TX_NOMIRROR | G_TX_WRAP, 4, 3, G_TX_NOLOD, G_TX_NOLOD);
        } else {
            gDPLoadTextureBlock(POLY_OPA_DISP++, gFishingRodSegmentStripTex, G_IM_FMT_RGBA, G_IM_SIZ_16b, 16, 8, 0,
                                G_TX_NOMIRROR | G_TX_WRAP, G_TX_NOMIRROR | G_TX_WRAP, 4, 3, G_TX_NOLOD, G_TX_NOLOD);
        }

        gSPDisplayList(POLY_OPA_DISP++, gFishingRodSegmentDL);

        Matrix_Pop();
        Matrix_Translate(0.0f, 0.0f, 500.0f, MTXMODE_APPLY);

        if (i == 21) {
            Matrix_MultVec3f(&sRodTipOffset, &sRodTipPos);
        }
    }

    CLOSE_DISPS(globalCtx->state.gfxCtx, "../z_fishing.c", 3838);
}

static Vec3f D_80B7AF94 = { 0.0f, 0.0f, 0.0f };

void Fishing_UpdateLure(Fishing* this, GlobalContext* globalCtx) {
    f32 spE4;
    f32 spE0;
    s16 phi_v0;
    s16 spDC;
    f32 spD8;
    f32 spD4;
    f32 spD0;
    f32 phi_f16;
    f32 spC8;
    s16 i;
    Player* player = GET_PLAYER(globalCtx);
    Vec3f zeroVec = { 0.0f, 0.0f, 0.0f };
    Vec3f spA8;
    Vec3f sp9C;
    Vec3f sp90;
    Input* input = &globalCtx->state.input[0];
    Vec3f sp80;
    f32 sp7C;
    f32 sp78;
    f32 phi_f0;
    f32 sp70;
    Vec3f sp64;
    Vec3f sp58;
    s32 pad;

    D_80B7E0AE++;

    if (D_80B7E0B0 != 0) {
        D_80B7E0B0--;
    }

    if (D_80B7E0B2 != 0) {
        D_80B7E0B2--;
    }

    if (D_80B7E0B4 != 0) {
        D_80B7E0B4--;
    }

    if (D_80B7E122 != 0) {
        D_80B7E122--;
    }

    if (D_80B7E150 != 0) {
        D_80B7E150--;
    }

    if (D_80B7A6A4 != 0) {
        D_80B7A6A4--;
    }

    if (D_80B7E0A4 != 0) {
        D_80B7E0A4--;
    }

    if (D_80B7E114 != 0) {
        D_80B7E114--;
    }

    if (D_80B7E0AC == 1) {
        D_80B7E0AC = 2;
        D_80B7E084 = 0;
        D_80B7E082 = 0;
        D_80B7E0B6 = 0;

        if (((sLinkAge == 1) && (HIGH_SCORE(HS_FISHING) & 0x400)) ||
            ((sLinkAge != 1) && (HIGH_SCORE(HS_FISHING) & 0x800))) {
            sSinkingLureLocation = (u8)Rand_ZeroFloat(3.999f) + 1;
        }

        D_80B7E148 = 520.0f;
        D_80B7E144 = 195.0f;

        D_80B7A694 = D_80B7E0B6 = D_80B7E0AE = D_80B7E0B0 = D_80B7E0B2 = D_80B7E0B4 = D_80B7E120 = D_80B7E114 =
            D_80B7E150 = 0;
        D_80B7E104 = D_80B7E154 = D_80B7E108 = 0.0f;

        D_80B7E128 = zeroVec;

        for (i = 0; i < LINE_SEG_COUNT; i++) {
            sReelLinePos[i] = zeroVec;
            sReelLineRot[i] = zeroVec;
            sReelLineUnk[i] = zeroVec;
        }
    }

    SkinMatrix_Vec3fMtxFMultXYZW(&globalCtx->viewProjectionMtxF, &sLurePos, &D_80B7AF94, &sProjectedW);

    if (D_80B7A694 == 0) {
        Math_ApproachF(&D_80B7E108, -800.0f, 1.0f, 20.0f);
    } else {
        Math_ApproachF(&D_80B7E108, 300.0f, 1.0f, 20.0f);
    }

    switch (D_80B7A694) {
        case 0:
            D_80B7FEA0 = 0;

            if (KREG(14) != 0) {
                KREG(14) = 0;
                D_80B7E0B6 = 2 - D_80B7E0B6;
                if (D_80B7E0B6 != 0) {
                    D_80B7E082 = 0;
                }
            }

            Math_ApproachF(&D_80B7E144, 195.0f, 1.0f, 1.0f);

            if (player->stateFlags1 & 0x8000000) {
                D_80B7E0B4 = 0;
                player->unk_860 = 0;
            }

            if (D_80B7E0B4 == 0) {
                if ((D_80B7E0B0 == 0) && (player->unk_860 == 1)) {
                    D_80B7E0B4 = 37;
                    Message_CloseTextbox(globalCtx);
                }
            } else {
                sLureRot.x = sReelLineRot[LINE_SEG_COUNT - 2].x + M_PI;
                sLureRot.y = sReelLineRot[LINE_SEG_COUNT - 2].y;

                if (D_80B7E0B4 == 18) {
                    D_80B7A694 = 1;
                    sLurePos = sRodTipPos;
                    Matrix_RotateY((player->actor.shape.rot.y / 32768.0f) * M_PI, MTXMODE_NEW);
                    sp90.x = 0.0f;
                    sp90.y = 0.0f;
                    sp90.z = 25.0f;
                    Matrix_MultVec3f(&sp90, &D_80B7E0E8);
                    D_80B7E0E8.y = 15.0f;
                    D_80B7E0F8.x = D_80B7E0F8.z = 0.0f;
                    D_80B7E0F8.y = -1.0f;
                    D_80B7E148 = 0.0f;
                    D_80B7E0B2 = 5;
                    D_80B7E11C = 0.5f;
                    D_80B7E118 = Rand_ZeroFloat(1.9f);
                    sFishMouthOffset.y = 500.0f;
                    func_80078914(&D_80B7AF94, NA_SE_IT_SWORD_SWING_HARD);
                }
            }
            break;

        case 1:
            spE0 = sLurePos.y;

            sLurePos.x += D_80B7E0E8.x;
            sLurePos.y += D_80B7E0E8.y;
            sLurePos.z += D_80B7E0E8.z;

            D_80B7E0E8.x += D_80B7E0F8.x;
            D_80B7E0E8.y += D_80B7E0F8.y;
            D_80B7E0E8.z += D_80B7E0F8.z;

            if (CHECK_BTN_ALL(input->cur.button, BTN_A) || (D_80B7A68C != 0)) {
                D_80B7E0E8.x *= 0.9f;
                D_80B7E0E8.z *= 0.9f;
                if (D_80B7A68C == 0) {
                    func_80078884(NA_SE_IT_FISHING_REEL_HIGH - SFX_FLAG);
                }
            }

            spD8 = sLurePos.x - sRodTipPos.x;
            spD4 = sLurePos.y - sRodTipPos.y;
            spD0 = sLurePos.z - sRodTipPos.z;

            if (D_80B7E0B2 != 0) {
                sLureRot.x = sReelLineRot[LINE_SEG_COUNT - 2].x + M_PI;
                sLureRot.y = sReelLineRot[LINE_SEG_COUNT - 2].y;
            } else {
                sLureRot.x = 0.0f;
                sLureRot.y = Math_Atan2F(spD0, spD8) + M_PI;
            }

            phi_f16 = sqrtf(SQ(spD8) + SQ(spD4) + SQ(spD0));
            if (phi_f16 > 1000.0f) {
                phi_f16 = 1000.0f;
            }
            D_80B7E144 = 200.0f - (phi_f16 * 200.0f * 0.001f);

            spC8 = SQ(sLurePos.x) + SQ(sLurePos.z);
            if (spC8 > SQ(920.0f)) {
                if ((KREG(56) != 0) || (sLurePos.y > 160.0f) || (sLurePos.x < 80.0f) || (sLurePos.x > 180.0f) ||
                    (sLurePos.z > 1350.0f) || (sLurePos.z < 1100.0f) || (sLurePos.y < 45.0f)) {
                    sp80 = this->actor.world.pos;
                    this->actor.prevPos = this->actor.world.pos = sLurePos;
                    Actor_UpdateBgCheckInfo(globalCtx, &this->actor, 15.0f, 30.0f, 30.0f, 0x43);
                    this->actor.world.pos = sp80;

                    if (this->actor.bgCheckFlags & 0x10) {
                        D_80B7E0E8.y = -0.5f;
                    }
                    if (this->actor.bgCheckFlags & 8) {
                        if (D_80B7E0E8.y > 0.0f) {
                            D_80B7E0E8.y = 0.0f;
                        }
                        D_80B7E0E8.x = D_80B7E0E8.z = 0.0f;
                    }
                } else {
                    if (func_80B6C2EC(&sLurePos) != 0) {
                        D_80B7A694 = 3;
                        D_80B7E154 = 0.0f;
                    }
                }

                spE4 = ((sqrtf(spC8) - 920.0f) * 0.11f) + WATER_SURFACE_Y(globalCtx);
                if (sLurePos.y <= spE4) {
                    sLurePos.y = spE4;
                    D_80B7E0E8.x = D_80B7E0E8.y = D_80B7E0E8.z = 0.0f;
                    D_80B7A694 = 3;
                    D_80B7E154 = 0.0;
                } else {
                    Math_ApproachF(&D_80B7E148, 0.0f, 1.0f, 0.05f);
                    func_80078914(&D_80B7AF94, NA_SE_EN_FANTOM_FLOAT - SFX_FLAG);
                }
            } else {
                spE4 = WATER_SURFACE_Y(globalCtx);

                if (sLurePos.y <= spE4) {
                    D_80B7A694 = 2;
                    D_80B7E154 = 0.0f;
                    D_80B7E0E8.x = D_80B7E0E8.z = 0.0f;

                    if (D_80B7E0B6 == 2) {
                        D_80B7E0A2 = 0;
                    } else {
                        D_80B7E0A2 = 10;
                    }

                    if ((sLurePos.y <= spE4) && (spE4 < spE0) && (spE4 == WATER_SURFACE_Y(globalCtx))) {
                        D_80B7E114 = 10;
                        func_80078914(&D_80B7AF94, NA_SE_EV_BOMB_DROP_WATER);
                        D_80B7E0F8.y = 0.0f;
                        D_80B7E0E8.y *= 0.2f;

                        for (i = 0; i < 50; i++) {
                            sp7C = Rand_ZeroFloat(1.5f) + 0.5f;
                            sp78 = Rand_ZeroFloat(6.28f);

                            sp9C.x = sinf(sp78) * sp7C;
                            sp9C.z = cosf(sp78) * sp7C;
                            sp9C.y = Rand_ZeroFloat(3.0f) + 3.0f;

                            spA8 = sLurePos;
                            spA8.x += (sp9C.x * 3.0f);
                            spA8.y = WATER_SURFACE_Y(globalCtx);
                            spA8.z += (sp9C.z * 3.0f);
                            Fishing_SpawnDustSplash(NULL, globalCtx->specialEffects, &spA8, &sp9C,
                                                    Rand_ZeroFloat(0.02f) + 0.025f);
                        }

                        spA8 = sLurePos;
                        spA8.y = WATER_SURFACE_Y(globalCtx);
                        Fishing_SpawnRipple(NULL, globalCtx->specialEffects, &spA8, 100.0f, 800.0f, 150, 90);
                    }
                } else {
                    Math_ApproachZeroF(&D_80B7E148, 1.0f, 0.05f);
                    func_80078914(&D_80B7AF94, NA_SE_EN_FANTOM_FLOAT - SFX_FLAG);
                }
            }

            sReelLinePos[LINE_SEG_COUNT - 1].x = sLurePos.x;
            sReelLinePos[LINE_SEG_COUNT - 1].y = sLurePos.y;
            sReelLinePos[LINE_SEG_COUNT - 1].z = sLurePos.z;

            D_80B7E140 = 1.0f;
            D_80B7E10C = 0.5f;
            break;

        case 2:
            if (sLurePos.y <= WATER_SURFACE_Y(globalCtx)) {
                sLurePos.y += D_80B7E0E8.y;

                Math_ApproachZeroF(&D_80B7E0E8.y, 1.0f, 1.0f);

                if (D_80B7E0B6 != 2) {
                    Math_ApproachF(&sLurePos.y, WATER_SURFACE_Y(globalCtx), 0.5f, 1.0f);
                }
            }

            Math_ApproachF(&D_80B7E148, 2.0f, 1.0f, 0.1f);

            if (D_80B7E0A2 == 0) {
                D_80B7A694 = 3;
            } else {
                D_80B7E0A2--;
            }
            break;

        case 3:
            D_80B7FEA0 = 0;

            if ((D_80B7A68C != 0) && ((SQ(sLurePos.x) + SQ(sLurePos.z)) < SQ(500.0f))) {
                D_80B7A690 = 1;
            }

            player->unk_860 = 2;

            if (D_80B7E138 < 3.0f) {
                spD0 = D_80B7E10C * Math_SinS(D_80B7E0AE * 0x1060);
                Math_ApproachF(&sLureRot.x, -M_PI / 6.0f + spD0, 0.3f, D_80B7E110);
                Math_ApproachF(&D_80B7E110, 0.5f, 1.0f, 0.02f);
                Math_ApproachZeroF(&D_80B7E10C, 1.0f, 0.02f);
            } else {
                D_80B7E110 = 0.0f;
            }

            spDC = 0x4000;
            spE4 = WATER_SURFACE_Y(globalCtx);

            spC8 = SQ(sLurePos.x) + SQ(sLurePos.z);
            if (spC8 < SQ(920.0f)) {
                if (sLurePos.y <= (spE4 + 4.0f)) {
                    sp70 = 0.0f;

                    if (D_80B7E150 == 0) {
                        if (fabsf(input->rel.stick_x) > 30.0f) {
                            sp70 = fabsf((input->rel.stick_x - D_80B7A6C4) * (1.0f / 60.0f));
                        } else if (fabsf(input->rel.stick_y) > 30.0f) {
                            sp70 = fabsf((input->rel.stick_y - D_80B7A6C8) * (1.0f / 60.0f));
                        }
                    }

                    if (sp70 > 1.0f) {
                        sp70 = 1.0f;
                    }
                    if (CHECK_BTN_ALL(input->press.button, BTN_B)) {
                        sp70 = 0.5f;
                    }

                    if (D_80B7A68C != 0) {
                        if (sp70 > 0.3f) {
                            sp70 = 0.3f;
                        }
                    }

                    if ((sp70 > 0.2f) && (D_80B7E138 < 4.0f)) {
                        D_80B7E150 = 5;

                        if (sp70 > 0.8f) {
                            D_80B7E120 = 2;
                        } else {
                            D_80B7E120 = 1;
                        }

                        sp90.x = player->actor.world.pos.x - sLurePos.x;
                        sp90.z = player->actor.world.pos.z - sLurePos.z;
                        sp90.y = Math_Atan2F(sp90.z, sp90.x);

                        D_80B7E134 = (sp70 * D_80B7E140) + sp90.y;
                        D_80B7E140 = D_80B7E140 * -1.0f;
                        D_80B7E138 = fabsf(sp70) * 6.0f;
                        sLureRot.x = 0.0f;
                        D_80B7E10C = 0.5f;
                        D_80B7E144 += (fabsf(sp70) * (7.5f + (KREG(25) * 0.1f)));

                        func_800F436C(&D_80B7AF94, NA_SE_EV_LURE_MOVE_W, (sp70 * 1.999f * 0.25f) + 0.75f);

                        if (D_80B7E0B6 == 2) {
                            D_80B7E128.y = 5.0f * sp70;
                            sReelLinePos[LINE_SEG_COUNT - 1].y += D_80B7E128.y;
                            sLurePos.y += D_80B7E128.y;
                        }
                    } else if (CHECK_BTN_ALL(input->cur.button, BTN_A)) {
                        spDC = 0x500;
                        D_80B7E134 = sReelLineRot[LINE_SEG_COUNT - 2].y + M_PI;
                        sLureRot.x = 0.0f;
                        D_80B7E10C = 0.5f;
                        if (D_80B7E0B6 == 2) {
                            D_80B7E128.y = 0.2f;
                            sReelLinePos[LINE_SEG_COUNT - 1].y += D_80B7E128.y;
                            sLurePos.y += D_80B7E128.y;
                        }
                    }
                } else {
                    if (D_80B7E144 > 150.0f) {
                        sLureRot.x = sReelLineRot[LINE_SEG_COUNT - 2].x + M_PI;
                        D_80B7E134 = sReelLineRot[LINE_SEG_COUNT - 2].y + M_PI;
                        D_80B7E144 += 2.0f;
                    }
                }
            } else {
                spE4 = ((sqrtf(spC8) - 920.0f) * 0.11f) + WATER_SURFACE_Y(globalCtx);
                if (sLurePos.y <= spE4) {
                    sLurePos.y = spE4;
                    spDC = 0x500;
                    D_80B7E134 = sReelLineRot[LINE_SEG_COUNT - 2].y + M_PI;
                    sLureRot.x = 0.0f;
                    if (CHECK_BTN_ALL(input->press.button, BTN_B)) {
                        D_80B7E144 += 6.0f;
                        func_80078914(&D_80B7AF94, NA_SE_PL_WALK_SAND);
                    }
                } else {
                    if (D_80B7E144 > 150.0f) {
                        sLureRot.x = sReelLineRot[LINE_SEG_COUNT - 2].x + M_PI;
                        D_80B7E134 = sReelLineRot[LINE_SEG_COUNT - 2].y + M_PI;
                        D_80B7E144 += 2.0f;
                    }
                }
            }

            Math_ApproachZeroF(&D_80B7E138, 1.0f, 0.3f);
            Math_ApproachS(&D_80B7E13C, (D_80B7E134 * 32768.0f) / M_PI, 3, spDC);

            sLureRot.y = (D_80B7E13C / 32768.0f) * M_PI;

            sp90.x = 0.0f;
            sp90.y = 0.0f;
            sp90.z = D_80B7E138;

            Matrix_RotateY(sLureRot.y, MTXMODE_NEW);

            if (D_80B7E0B6 == 2) {
                Matrix_MultVec3f(&sp90, &sp64);
                D_80B7E128.x = sp64.x;
                D_80B7E128.z = sp64.z;
                phi_f0 = 10.0f;
            } else {
                Matrix_MultVec3f(&sp90, &D_80B7E128);
                phi_f0 = 0.0f;
            }

            D_80B7E104 = 0.0f;

            if ((D_80B7E0B6 == 1) && CHECK_BTN_ALL(input->cur.button, BTN_A)) {
                D_80B7E128.y = -2.0f;

                if ((D_80B7E0AE & 1) != 0) {
                    D_80B7E104 = 0.5f;
                } else {
                    D_80B7E104 = -0.5f;
                }
            } else if (sReelLinePos[LINE_SEG_COUNT - 1].y < (WATER_SURFACE_Y(globalCtx) + phi_f0)) {
                if (D_80B7E0B6 == 2) {
                    sp58 = this->actor.world.pos;
                    this->actor.prevPos = this->actor.world.pos = sLurePos;
                    Actor_UpdateBgCheckInfo(globalCtx, &this->actor, 15.0f, 30.0f, 30.0f, 0x44);
                    this->actor.world.pos = sp58;

                    D_80B7E128.y += -0.5f;
                    if (D_80B7E128.y < -1.0f) {
                        D_80B7E128.y = -1.0f;
                    }

                    if (sLurePos.y < (this->actor.floorHeight + 5.0f)) {
                        sReelLinePos[LINE_SEG_COUNT - 1].y = sLurePos.y = this->actor.floorHeight + 5.0f;
                        D_80B7E128.y = 0.0f;
                    } else {
                        D_80B7E120 = 1;
                    }
                } else {
                    D_80B7E128.y = fabsf(sReelLinePos[LINE_SEG_COUNT - 1].y - WATER_SURFACE_Y(globalCtx)) * 0.2f;
                    if (D_80B7E128.y > 1.5f) {
                        D_80B7E128.y = 1.5f;
                    }
                }
            }

            sReelLinePos[LINE_SEG_COUNT - 1].x += D_80B7E128.x;
            sReelLinePos[LINE_SEG_COUNT - 1].y += D_80B7E128.y;
            sReelLinePos[LINE_SEG_COUNT - 1].z += D_80B7E128.z;

            if (sReelLinePos[LINE_SEG_COUNT - 1].y > (spE4 + 6.0f)) {
                sReelLinePos[LINE_SEG_COUNT - 1].y -= 5.0f;
            }

            D_80B7E0E8.x = D_80B7E0E8.y = D_80B7E0E8.z = D_80B7E0F8.y = 0.0f;

            if (CHECK_BTN_ALL(input->cur.button, BTN_A)) {
                if (CHECK_BTN_ALL(input->cur.button, BTN_R)) {
                    D_80B7E144 += 1.5f;
                    func_80078884(NA_SE_IT_FISHING_REEL_HIGH - SFX_FLAG);
                    Math_ApproachF(&D_80B7E154, 1000.0f, 1.0f, 2.0f);
                } else {
                    D_80B7E144 += D_80B7E11C;
                    func_80078884(NA_SE_IT_FISHING_REEL_SLOW - SFX_FLAG);
                    Math_ApproachF(&D_80B7E154, 1000.0f, 1.0f, 0.2f);
                }

                if (sReelLinePos[LINE_SEG_COUNT - 1].y > (WATER_SURFACE_Y(globalCtx) + 4.0f)) {
                    Math_ApproachF(&D_80B7E148, 3.0f, 1.0f, 0.2f);
                } else {
                    Math_ApproachF(&D_80B7E148, 1.0f, 1.0f, 0.2f);
                }
            } else {
                Math_ApproachF(&D_80B7E148, 2.0f, 1.0f, 0.2f);
            }

            Math_ApproachF(&sLurePos.x, sReelLinePos[LINE_SEG_COUNT - 1].x, 1.0f, D_80B7E154);
            Math_ApproachF(&sLurePos.y, sReelLinePos[LINE_SEG_COUNT - 1].y, 1.0f, D_80B7E154);
            Math_ApproachF(&sLurePos.z, sReelLinePos[LINE_SEG_COUNT - 1].z, 1.0f, D_80B7E154);

            if (D_80B7E138 > 1.0f) {
                Math_ApproachF(&D_80B7E154, 1000.0f, 1.0f, 1.0f);
            }

            Math_ApproachF(&D_80B7E154, 1000.0f, 1.0f, 0.1f);

            if (D_80B7E144 >= 195.0f) {
                D_80B7E144 = 195.0f;
                D_80B7A694 = 0;
                D_80B7E148 = 520.0f;
                D_80B7A6CC = 3;
            }

            if ((sLurePos.y <= (WATER_SURFACE_Y(globalCtx) + 4.0f)) &&
                (sLurePos.y >= (WATER_SURFACE_Y(globalCtx) - 4.0f))) {

                phi_v0 = 63;
                if (CHECK_BTN_ALL(input->cur.button, BTN_A) || (D_80B7E138 > 1.0f)) {
                    phi_v0 = 1;
                }

                if ((D_80B7E0AE & phi_v0) == 0) {
                    spA8 = sLurePos;
                    spA8.y = WATER_SURFACE_Y(globalCtx);
                    Fishing_SpawnRipple(NULL, globalCtx->specialEffects, &spA8, 30.0f, 300.0f, 150, 90);
                }
            }
            break;

        case 4:
            if (this->unk_157 != 0) {
                this->unk_157--;
                D_80B7E144 += D_80B7E11C;
            }

            if (CHECK_BTN_ALL(input->cur.button, BTN_A)) {
                if ((SQ(sLurePos.x) + SQ(sLurePos.z)) > SQ(920.0f)) {
                    D_80B7E144 += (1.0f + (KREG(65) * 0.1f));
                } else {
                    D_80B7E144 += D_80B7E11C;
                }
                func_80078884(NA_SE_IT_FISHING_REEL_SLOW - SFX_FLAG);
            }

            if ((D_80B7E0AE & 0x1F) == 0) {
                if ((D_80B7E124 != 0) || (D_80B7E0B6 != 2)) {
                    D_80B7A6A4 = 5;
                }
            }

            Math_ApproachF(&D_80B7E148, 0.0f, 1.0f, 0.2f);
            break;

        case 5:
            D_80B7E14C = 0.0005000001f;
            sReelLinePos[LINE_SEG_COUNT - 1].x = sLurePos.x;
            sReelLinePos[LINE_SEG_COUNT - 1].y = sLurePos.y;
            sReelLinePos[LINE_SEG_COUNT - 1].z = sLurePos.z;
            D_80B7E148 = 2.0f;
            break;
    }
}

s32 func_80B70A2C(Fishing* this, GlobalContext* globalCtx, u8 ignorePosCheck) {
    s16 i;
    s16 count;
    f32 scale;
    Vec3f pos;
    Vec3f vel;
    f32 speedXZ;
    f32 angle;

    if ((this->actor.world.pos.y < (WATER_SURFACE_Y(globalCtx) - 10.0f)) && !ignorePosCheck) {
        return false;
    }

    // Necessary to match
    if (this->unk_1AC) {}

    if (this->unk_1AC >= 40.0f) {
        count = 40;
        scale = 1.2f;
    } else {
        count = 30;
        scale = 1.0f;
    }

    for (i = 0; i < count; i++) {
        speedXZ = (Rand_ZeroFloat(1.5f) + 0.5f) * scale;
        angle = Rand_ZeroFloat(6.28f);

        vel.x = sinf(angle) * speedXZ;
        vel.z = cosf(angle) * speedXZ;
        vel.y = (Rand_ZeroFloat(3.0f) + 3.0f) * scale;

        pos = this->actor.world.pos;
        pos.x += vel.x * 3.0f;
        pos.y = WATER_SURFACE_Y(globalCtx);
        pos.z += vel.z * 3.0f;

        Fishing_SpawnDustSplash(&this->actor.projectedPos, globalCtx->specialEffects, &pos, &vel,
                                (Rand_ZeroFloat(0.02f) + 0.025f) * scale);
    }

    pos = this->actor.world.pos;
    pos.y = WATER_SURFACE_Y(globalCtx);

    Fishing_SpawnRipple(&this->actor.projectedPos, globalCtx->specialEffects, &pos, 100.0f, 800.0f, 150, 90);

    this->unk_151 = 30;

    return true;
}

void func_80B70CF0(Fishing* this, GlobalContext* globalCtx) {
    s16 count;
    s16 i;
    f32 scale;
    Vec3f pos;
    Vec3f vel;
    f32 speedXZ;
    f32 angle;

    // Necessary to match
    if (this->unk_1AC) {}

    if (this->unk_1AC >= 45.0f) {
        count = 30;
        scale = 0.5f;
    } else {
        count = 20;
        scale = 0.3f;
    }

    for (i = 0; i < count; i++) {
        speedXZ = (Rand_ZeroFloat(1.5f) + 0.5f) * scale;
        angle = Rand_ZeroFloat(6.28f);

        vel.x = sinf(angle) * speedXZ;
        vel.z = cosf(angle) * speedXZ;
        vel.y = Rand_ZeroFloat(2.0f) + 2.0f;

        pos = this->actor.world.pos;
        pos.x += (vel.x * 3.0f);
        pos.y += (vel.y * 3.0f);
        pos.z += (vel.z * 3.0f);

        Fishing_SpawnDustSplash(&this->actor.projectedPos, globalCtx->specialEffects, &pos, &vel,
                                (Rand_ZeroFloat(0.02f) + 0.025f) * scale);
    }
}

void func_80B70ED4(Fishing* this, Input* input) {
    Vec3f sp34;
    Vec3f sp28;
    f32 sp24;

    sp34.x = sLurePos.x - this->actor.world.pos.x;
    sp34.y = sLurePos.y - this->actor.world.pos.y;
    sp34.z = sLurePos.z - this->actor.world.pos.z;

    sp24 = SQ(sp34.x) + SQ(sp34.y) + SQ(sp34.z);

    if ((D_80B7A694 == 3) && (this->unk_1A2 == 0) && (D_80B7A68C == 0)) {
        Matrix_RotateY((-this->actor.shape.rot.y / 32768.0f) * M_PI, MTXMODE_NEW);
        Matrix_MultVec3f(&sp34, &sp28);

        if ((sp28.z > 0.0f) || (this->unk_1AC < 40.0f)) {
            if ((this->unk_158 == 7) && (sp24 < SQ(200.0f))) {
                this->unk_158 = 4;
                this->unk_1B4 = sLurePos;
                this->unk_1B0 = 28672.0f;
                this->unk_188 = 5.0f;
            } else {
                if ((CHECK_BTN_ALL(input->cur.button, BTN_A) || (D_80B7E138 > 1.0f)) && (sp24 < SQ(120.0f))) {
                    this->unk_158 = 2;
                    this->unk_15E = 0;
                    this->unk_17A[0] = 0;
                    this->unk_17A[2] = (s16)Rand_ZeroFloat(100.0f) + 100;
                    this->unk_1A8 = sFishInits[this->actor.params - 100].unk_0C;
                    this->unk_1B0 = 0.0f;
                }

                if ((this->unk_17A[1] == 0) && (sp24 < SQ(70.0f))) {
                    this->unk_158 = 2;
                    this->unk_15E = 0;
                    this->unk_17A[0] = 0;
                    this->unk_17A[2] = (s16)Rand_ZeroFloat(100.0f) + 100;
                    this->unk_1A8 = sFishInits[this->actor.params - 100].unk_0C;
                    this->unk_1B0 = 0.0f;
                }
            }
        }
    } else if ((D_80B7A694 == 4) && (D_80B7E124 != 0) && (sp24 < SQ(100.0f)) && (this->unk_158 >= 10)) {
        this->unk_15A = 0;
        this->unk_158 = 1;
        this->unk_1A4 = 1000;
        this->unk_1A2 = 100;
        this->unk_17A[1] = 50;
    }

    if ((D_80B7E0B6 != 2) && (D_80B7E114 != 0) && (this->unk_1AC > 60.0f) && (sp24 < SQ(30.0f)) &&
        (this->unk_158 >= 10)) {
        this->unk_15A = 0;
        this->unk_158 = 1;
        this->unk_1A4 = 1000;
        this->unk_1A2 = 100;
        this->unk_17A[1] = 50;
    }
}

void func_80B71278(Fishing* this, u8 arg1) {
    s16 sfxId;
    u8 temp;

    if (this->unk_150 == 0) {
        temp = this->unk_1AC;
    } else {
        temp = 2.0f * this->unk_1AC;
    }

    if (arg1 == 0) {
        if (temp >= 50) {
            sfxId = NA_SE_EV_DIVE_INTO_WATER;
        } else if (temp >= 40) {
            sfxId = NA_SE_EV_BOMB_DROP_WATER;
        } else {
            sfxId = NA_SE_EV_BOMB_DROP_WATER;
        }
    } else {
        if (temp >= 50) {
            sfxId = NA_SE_EV_JUMP_OUT_WATER;
        } else if (temp >= 40) {
            sfxId = NA_SE_EV_OUT_OF_WATER;
        } else {
            sfxId = NA_SE_EV_OUT_OF_WATER;
        }
    }

    Audio_PlayActorSound2(&this->actor, sfxId);
}

void Fishing_HandleAquariumDialog(Fishing* this, GlobalContext* globalCtx) {
    if (sLinkAge == 1) {
        if ((HIGH_SCORE(HS_FISHING) & 0x7F) != 0) {
            if (HIGH_SCORE(HS_FISHING) & 0x80) {
                this->actor.textId = 0x40B1;
            } else {
                this->actor.textId = 0x4089;
            }
        } else {
            this->actor.textId = 0x40AE;
        }
    } else {
        if ((HIGH_SCORE(HS_FISHING) & 0x7F000000) != 0) {
            if (HIGH_SCORE(HS_FISHING) & 0x80000000) {
                this->actor.textId = 0x40B1;
            } else {
                this->actor.textId = 0x4089;
            }
        } else {
            this->actor.textId = 0x40AE;
        }
    }

    if (this->unk_1D3 == 0) {
        if (this->unk_1D4 == 0) {
            this->actor.flags |= 1;

            if (Actor_ProcessTalkRequest(&this->actor, globalCtx)) {
                D_80B7A678 = D_80B7E078;
                this->unk_1D3 = 1;
            } else {
                func_8002F2F4(&this->actor, globalCtx);
            }
        } else {
            this->unk_1D4--;
            this->actor.flags &= ~1;
        }
    } else if (Actor_TextboxIsClosing(&this->actor, globalCtx)) {
        this->unk_1D3 = 0;
        this->unk_1D4 = 20;
    }
}

void Fishing_UpdateFish(Actor* thisx, GlobalContext* globalCtx2) {
    s16 i;
    s16 sp134 = 10;
    f32 sp130;
    f32 sp12C;
    f32 sp128;
    f32 sp124;
    f32 multiplier;
    f32 sp11C;
    f32 sp118;
    Vec3f sp10C;
    Vec3f sp100;
    s16 spFE;
    s16 spFC;
    s16 spFA;
    s16 phi_v0;
    s16 spF6;
    s16 spF4;
    s16 spF2;
    s16 spF0;
    s16 spEE;
    Fishing* this = THIS;
    GlobalContext* globalCtx = globalCtx2;
    Player* player = GET_PLAYER(globalCtx);
    Input* input = &globalCtx->state.input[0];
    f32 spD8;
    f32 phi_f0;
    f32 phi_f2;
    Vec3f spC4;
    Vec3f spB8;
    u8 phi_v0_2;
    f32 temp_f0;
    f32 temp;
    s32 pad;
    f32 spA4;
    u16 spA2;
    u8 phi_a1;

    this->actor.uncullZoneForward = 700.0f;
    this->actor.uncullZoneScale = 50.0f;

    if (this->unk_150 == 0) {
        sp118 = (player->actor.speedXZ * 0.15f) + 0.25f;
    } else {
        sp118 = (player->actor.speedXZ * 0.3f) + 0.25f;
    }

    if ((D_80B7E0B0 != 0) || (sSubCamId != CAM_ID_MAIN) ||
        ((player->actor.world.pos.z > 1150.0f) && (this->unk_158 != 100))) {
        this->actor.flags &= ~1;
    } else {
        this->actor.flags |= 1;
        if (D_80B7A694 != 0) {
            if (D_80B7E0B2 == 0) {
                this->actor.focus.pos = sLurePos;
            } else if (D_80B7E0B2 == 1) {
                D_80B7A6CC = 1;
                D_80B7FED0 = 0.0f;
                D_80B7E088 = 2;
            }
        }
        this->actor.focus.pos = this->actor.world.pos;
    }

    this->unk_15C++;

    for (i = 0; i < 4; i++) {
        if (this->unk_17A[i] != 0) {
            this->unk_17A[i]--;
        }
    }

    if (this->unk_1A4 != 0) {
        this->unk_1A4--;
    }

    if (this->unk_1A2 != 0) {
        this->unk_1A2--;
    }

    if (this->unk_1A0 != 0) {
        this->unk_1A0--;
    }

    if (this->unk_151 != 0) {
        this->unk_151--;
    }

    Math_ApproachF(&this->unk_198, this->unk_190, 1.0f, 0.2f);

    if (this->unk_158 == 6) {
        Math_ApproachF(&this->unk_19C, this->unk_194, 0.2f, 200.0f);
    } else {
        phi_f0 = 1.0f;
        phi_f2 = 1.0f;
        if (this->actor.world.pos.y > WATER_SURFACE_Y(globalCtx)) {
            phi_f0 = (KREG(64) * 0.1f) + 1.5f;
            phi_f2 = 3.0f;
        }
        Math_ApproachF(&this->unk_19C, this->unk_194 * phi_f0, 1.0f, 500.0f * phi_f2);
    }

    Math_ApproachS(&this->unk_170, 0, 5, 0x1F4);

    if (this->unk_150 == 0) {
        Actor_SetScale(&this->actor, this->unk_1AC * 15.0f * 0.00001f);

        this->unk_18C += this->unk_198;

        temp = cosf(this->unk_18C);
        this->unk_16C = this->unk_16E + (s16)(temp * this->unk_19C);

        temp = cosf(this->unk_18C + -1.2f);
        this->unk_176 = this->unk_16E + (s16)(temp * this->unk_19C * 1.6f);
    } else {
        Actor_SetScale(&this->actor, this->unk_1AC * 65.0f * 0.000001f);

        this->actor.scale.x = this->actor.scale.z * 1.1f;
        this->actor.scale.y = this->actor.scale.z * 1.1f;

        this->unk_18C += this->unk_198 * 0.8f;

        for (i = 0; i < 3; i++) {
            temp = cosf(this->unk_18C + (i * 2.1f));
            this->unk_1CC[i] = this->unk_16E + (s16)(temp * this->unk_19C * 2.0f);
        }

        temp = cosf(this->unk_18C + 0.4f);
        this->unk_16C = (this->unk_19C * temp * 2.0f) * 0.6f;
    }

    sp130 = this->unk_1B4.x - this->actor.world.pos.x;
    sp12C = this->unk_1B4.y - this->actor.world.pos.y;
    sp128 = this->unk_1B4.z - this->actor.world.pos.z;

    spFC = Math_Atan2S(sp128, sp130);
    sp124 = sqrtf(SQ(sp130) + SQ(sp128));

    spFE = Math_Atan2S(sp124, sp12C);
    sp124 = sqrtf(SQ(sp130) + SQ(sp128) + SQ(sp12C));

    if ((this->unk_1A0 != 0) && (this->unk_158 != 2) && (this->unk_158 != 3) && (this->unk_158 != 4)) {
        if ((this->unk_15C & 0x40) != 0) {
            spFC += 0x4000;
        } else {
            spFC -= 0x4000;
        }
        if (((this->unk_15C + 0x20) & 0x40) != 0) {
            spFE += 0x2000;
        } else {
            spFE -= 0x2000;
        }
    }

    switch (this->unk_158) {
        case 100:
            Fishing_HandleAquariumDialog(this, globalCtx);

            this->actor.uncullZoneForward = 500.0f;
            this->actor.uncullZoneScale = 300.0f;

            Lights_PointNoGlowSetInfo(&this->lightInfo, (s16)this->actor.world.pos.x,
                                      (s16)this->actor.world.pos.y + 20.0f, (s16)this->actor.world.pos.z - 50.0f, 255,
                                      255, 255, 255);

            this->unk_1AC = D_80B7E078;
            sp100.y = (f32)Math_SinS(globalCtx->gameplayFrames * 300) * 1;
            sp100.z = (f32)Math_SinS(globalCtx->gameplayFrames * 230) * 2;
            this->actor.world.pos.x = 130.0f;
            this->actor.world.pos.y = 55.0f + sp100.y;
            this->actor.world.pos.z = 1300.0f + sp100.z;
            this->actor.shape.rot.y = -0x8000;

            if ((this->actor.projectedPos.z < 200.0f) && (this->actor.projectedPos.z > 0.0f)) {
                spC4.x = Rand_CenteredFloat(5.0f) + 130.0f;
                spC4.y = 40.0f;
                spC4.z = Rand_CenteredFloat(5.0f) + 1280.0f;
                Fishing_SpawnBubble(NULL, globalCtx->specialEffects, &spC4, Rand_ZeroFloat(0.02f) + 0.03f, 1);
            }

            Math_ApproachS(&this->unk_172, (Math_SinS(this->unk_15C * 0x800) * 2500.0f) + 2500.0f, 2, 0x7D0);
            Math_ApproachS(&this->unk_174, Math_SinS(this->unk_15C * 0xA00) * 1500.0f, 2, 0x7D0);

            this->unk_190 = 0.3f;
            this->unk_194 = 1000.0f / 3.0f;
            return;

        case 10:
            this->unk_1B4 = this->actor.home.pos;

            Math_ApproachF(&this->actor.speedXZ, 2.0f, 1.0f, 0.5f);
            Math_ApproachF(&this->unk_1B0, 4096.0f, 1.0f, 256.0f);

            if (sp124 < 40.0f) {
                this->unk_158 = 11;
                this->unk_190 = 0.4f;
                this->unk_194 = 500.0f;
            }

            func_80B70ED4(this, input);

            if (this->actor.xzDistToPlayer < (250.0f * sp118)) {
                this->unk_15A = this->unk_158 = 0;
                this->unk_1A4 = 1000;
                this->unk_1A2 = 200;
                this->unk_17A[1] = 50;
            }
            break;

        case 11:
            this->unk_1B4 = this->actor.home.pos;

            Math_ApproachF(&this->actor.speedXZ, 0.0f, 1.0f, 0.05f);
            Math_ApproachF(&this->unk_1B0, 0.0f, 1.0f, 256.0f);

            if (sp124 >= 40.0f) {
                this->unk_158 = 10;
                this->unk_190 = 1.0f;
                this->unk_194 = 2000.0f;
            }
            func_80B70ED4(this, input);

            if (this->actor.xzDistToPlayer < (250.0f * sp118)) {
                this->unk_15A = this->unk_158 = 0;
                this->unk_1A4 = 1000;
                this->unk_1A2 = 200;
                this->unk_17A[1] = 50;
            }

            if (Message_GetState(&globalCtx->msgCtx) == TEXT_STATE_NONE) {
                if ((gSaveContext.dayTime >= 0xC000) && (gSaveContext.dayTime <= 0xC01B)) {
                    this->unk_158 = 7;
                    this->unk_17A[3] = (s16)Rand_ZeroFloat(150.0f) + 200;
                }
                if ((gSaveContext.dayTime >= 0x3AAA) && (gSaveContext.dayTime <= 0x3AC5)) {
                    this->unk_158 = 7;
                    this->unk_17A[3] = (s16)Rand_ZeroFloat(150.0f) + 200;
                }
            }

            if (KREG(15) != 0) {
                KREG(15) = 0;
                this->unk_158 = 7;
                this->unk_17A[3] = (s16)Rand_ZeroFloat(150.0f) + 2000;
            }
            break;

        case 0:
            Math_ApproachF(&this->actor.speedXZ, 1.0f, 1.0f, 0.05f);
            Math_ApproachF(&this->unk_1B0, 0.0f, 1.0f, 256.0f);

            if (this->unk_17A[0] == 0) {
                if (this->unk_1A4 == 0) {
                    this->unk_158 = this->unk_15A = 10;
                } else {
                    this->unk_158 = 1;
                    this->unk_17A[0] = (s16)Rand_ZeroFloat(30.0f) + 10;
                    this->unk_1B4.x = Rand_CenteredFloat(300.0f);
                    this->unk_1B4.y = (WATER_SURFACE_Y(globalCtx) - 50.0f) - Rand_ZeroFloat(50.0f);
                    this->unk_1B4.z = Rand_CenteredFloat(300.0f);
                    this->unk_190 = 1.0f;
                    this->unk_194 = 2000.0f;
                }
            }

            if (D_80B7E0B6 == 2) {
                func_80B70ED4(this, input);
            } else {
                this->actor.flags &= ~1;
            }
            break;

        case 1:
            if (this->unk_150 == 1) {
                this->unk_158 = -1;
                this->unk_1A4 = 20000;
                this->unk_1A2 = 20000;
                this->unk_1B4.x = 0.0f;
                this->unk_1B4.y = -140.0f;
                this->unk_1B4.z = 0.0f;
            } else {
                Math_ApproachF(&this->unk_1B0, 4096.0f, 1.0f, 256.0f);

                if ((this->actor.xzDistToPlayer < (250.0f * sp118)) || (this->unk_17A[1] != 0)) {
                    Math_ApproachF(&this->unk_1B0, 8192.0f, 1.0f, 768.0f);
                    Math_ApproachF(&this->actor.speedXZ, 4.2f, 1.0f, 0.75);
                    this->unk_190 = 1.2f;
                    this->unk_194 = 4000.0f;
                    this->unk_17A[0] = 20;
                } else {
                    this->unk_190 = 1.0f;
                    this->unk_194 = 2000.0f;
                    Math_ApproachF(&this->actor.speedXZ, 1.5f, 1.0f, 0.1f);
                }

                if ((this->unk_17A[0] == 0) || (sp124 < 50.0f)) {
                    this->unk_158 = 0;
                    this->unk_17A[0] = (s16)Rand_ZeroFloat(30.0f) + 3;
                    this->unk_190 = 1.0f;
                    this->unk_194 = 500.0f;
                }

                if (D_80B7E0B6 == 2) {
                    func_80B70ED4(this, input);
                } else {
                    this->actor.flags &= ~1;
                }
            }
            break;

        case -1:
            Math_ApproachS(&this->unk_166, 0, 0x14, 0x20);

            if ((this->actor.xzDistToPlayer < (250.0f * sp118)) || (this->unk_17A[1] != 0)) {
                Math_ApproachF(&this->actor.speedXZ, 3.0f, 1.0f, 0.75);
                this->unk_190 = 1.0f;
                this->unk_17A[0] = 20;
                this->unk_194 = 4000.0f;
                Math_ApproachF(&this->unk_1B0, 4096.0f, 1.0f, 256.0f);

                if ((globalCtx->gameplayFrames % 32) == 0) {
                    this->unk_1B4.x = Rand_CenteredFloat(600.0f);
                    this->unk_1B4.z = Rand_CenteredFloat(600.0f);
                    this->unk_1B4.y = -120.0f;
                }
            } else if (sp124 > 50.0f) {
                this->unk_190 = 0.8f;
                this->unk_194 = 1500.0f;
                Math_ApproachF(&this->actor.speedXZ, 1.0f, 1.0f, 0.1f);
                Math_ApproachF(&this->unk_1B0, 2048.0f, 1.0f, 128.0f);
            } else {
                this->unk_190 = 0.4f;
                this->unk_194 = 500.0f;
                Math_ApproachZeroF(&this->actor.speedXZ, 1.0f, 0.02f);
                Math_ApproachF(&this->unk_1B0, 0.0f, 1.0f, 256.0f);
            }

            if (this->unk_1A4 == 0) {
                this->unk_158 = 10;
                this->unk_15A = 10;
            } else if ((KREG(2) != 0) || (((this->unk_1A4 & 0x7FF) == 0) && (this->unk_1A4 < 15000))) {
                KREG(2) = 0;
                this->unk_158 = -2;
                this->actor.world.rot.x = this->actor.shape.rot.x = 0;
                this->unk_1B4.y = WATER_SURFACE_Y(globalCtx) + 10.0f;
                this->unk_1B4.x = Rand_ZeroFloat(50.0f);
                this->unk_1B4.z = Rand_ZeroFloat(50.0f);
            }

            this->actor.flags &= ~1;
            break;

        case -2:
            if ((this->actor.xzDistToPlayer < (250.0f * sp118)) || (this->unk_17A[1] != 0)) {
                this->unk_158 = -1;
                this->unk_1B4.y = -120.0f;
            } else {
                this->unk_190 = 0.6f;
                this->unk_194 = 1000.0f;

                Math_ApproachS(&this->unk_166, -0x1000, 0x14, 0x100);

                if (this->actor.world.pos.y < (WATER_SURFACE_Y(globalCtx) - 20.0f)) {
                    Math_ApproachF(&this->actor.speedXZ, 0.5f, 1.0f, 0.1f);
                } else {
                    Math_ApproachZeroF(&this->actor.speedXZ, 1.0f, 0.01f);

                    if ((this->actor.speedXZ == 0.0f) ||
                        (this->actor.world.pos.y > (WATER_SURFACE_Y(globalCtx) - 5.0f))) {
                        this->unk_1B4.x = Rand_ZeroFloat(300.0f);
                        this->unk_1B4.z = Rand_ZeroFloat(300.0f);
                        this->unk_1B4.y = this->actor.floorHeight + 10.0f;
                        this->unk_158 = -25;
                        this->unk_1B0 = 0.0f;

                        spB8 = this->fishMouthPos;
                        spB8.y = WATER_SURFACE_Y(globalCtx);
                        Fishing_SpawnRipple(&this->actor.projectedPos, globalCtx->specialEffects, &spB8, 10.0f, 300.0f,
                                            150, 90);
                        Fishing_SpawnRipple(&this->actor.projectedPos, globalCtx->specialEffects, &spB8, 30.0f, 400.0f,
                                            150, 90);

                        Audio_PlayActorSound2(&this->actor, NA_SE_PL_CATCH_BOOMERANG);
                        break;
                    }
                }

                Math_ApproachF(&this->unk_1B0, 2048.0f, 1.0f, 128.0f);
                this->actor.flags &= ~1;
            }
            break;

        case -25:
            if ((this->actor.xzDistToPlayer < (250.0f * sp118)) || (this->unk_17A[1] != 0)) {
                this->unk_158 = -1;
                this->unk_1B4.y = -120.0f;
            } else {
                Math_ApproachS(&this->unk_166, 0x1000, 0x14, 0x6A);

                if (sp124 > 40.0f) {
                    this->unk_190 = 0.7f;
                    this->unk_194 = 1200.0f;
                    Math_ApproachF(&this->actor.speedXZ, 0.5f, 1.0f, 0.01f);
                    Math_ApproachF(&this->unk_1B0, 2048.0f, 1.0f, 128.0f);
                } else {
                    this->unk_158 = -1;
                }
            }
            break;

        case 2:
            if (((this->actor.params + D_80B7E118) & 1) != 0) {
                sp10C.x = 10.0f;
            } else {
                sp10C.x = -10.0f;
            }
            sp10C.y = 0.0f;
            sp10C.z = 0.0f;
            Matrix_RotateY(sLureRot.y, MTXMODE_NEW);
            Matrix_MultVec3f(&sp10C, &sp100);

            this->unk_1B4.x = sLurePos.x + sp100.x;
            this->unk_1B4.z = sLurePos.z + sp100.z;

            if (D_80B7E0B6 == 2) {
                this->unk_1B4.y = sLurePos.y;
            } else if (this->unk_150 == 0) {
                this->unk_1B4.y = sLurePos.y - 15.0f;
            } else {
                this->unk_1B4.y = sLurePos.y - 5.0f;
            }

            if (this->unk_1B4.y <= this->actor.floorHeight) {
                this->unk_1B4.y = this->actor.floorHeight + 3.0f;
            }

            if ((D_80B7E0B6 != 2) && (this->unk_1B4.y < this->actor.world.pos.y)) {
                Math_ApproachF(&this->actor.world.pos.y, this->unk_1B4.y, 0.1f,
                               (this->actor.world.pos.y - this->unk_1B4.y) * 0.1f);
            }

            Math_ApproachF(&this->unk_1B0, 8192.0f, 1.0f, (KREG(16) * 128) + 384.0f);
            if (CHECK_BTN_ALL(input->press.button, BTN_A)) {
                this->unk_1A8 += 0.005f;
            }

            if (D_80B7E120 != 0) {
                if (D_80B7E120 == 1) {
                    this->unk_1A8 += 0.01f;
                } else {
                    this->unk_1A8 += 0.05f;
                }
                D_80B7E120 = 0;
            }

            if (CHECK_BTN_ALL(input->press.button, BTN_B)) {
                this->unk_1A8 += 0.008f;
            }

            if (sp124 < ((this->unk_1AC * 0.5f) + 20.0f)) {
                if (this->unk_15E == 0) {
                    this->unk_190 = 1.0f;
                    this->unk_194 = 500.0f;
                    this->unk_17A[0] = (s16)Rand_ZeroFloat(10.0f) + 2;
                }
                Math_ApproachF(&this->actor.speedXZ, -0.2f, 1.0f, 0.1f);
                this->unk_15E = 1;
            } else {
                if (this->unk_15E != 0) {
                    this->unk_190 = 1.0f;
                    this->unk_1B0 = 0.0f;
                    this->unk_194 = 3000.0f;
                }
                Math_ApproachF(&this->actor.speedXZ, 3.0f, 1.0f, 0.15f);
                this->unk_15E = 0;
            }

            if (this->unk_1AC >= 60.0f) {
                multiplier = 0.3f;
            } else if (this->unk_1AC >= 45.0f) {
                multiplier = 0.6f;
            } else {
                multiplier = 1.0f;
            }

            if ((gSaveContext.dayTime >= 0xB555) && (gSaveContext.dayTime <= 0xCAAA)) {
                multiplier *= 1.75f;
            } else if ((gSaveContext.dayTime >= 0x3555) && (gSaveContext.dayTime <= 0x4AAA)) {
                multiplier *= 1.5f;
            } else if (D_80B7E076 != 0) {
                multiplier *= 1.5f;
            } else if ((u8)D_80B7A650 != 0) {
                multiplier *= 3.0f;
            }

            sp11C = 0.03f * multiplier;
            if (D_80B7E0B6 == 2) {
                sp11C *= 5.0f;
            }

            if (((this->unk_17A[0] == 1) || (Rand_ZeroOne() < sp11C)) &&
                ((Rand_ZeroOne() < (this->unk_1A8 * multiplier)) || ((this->unk_150 + 1) == KREG(69)))) {
                if (this->unk_150 == 0) {
                    this->unk_158 = 3;
                    this->unk_190 = 1.2f;
                    this->unk_194 = 5000.0f;
                    this->unk_17A[0] = Rand_ZeroFloat(10.0f);
                } else {
                    this->unk_158 = -3;
                    this->unk_190 = 1.0f;
                    this->unk_194 = 3000.0f;
                    this->unk_17A[0] = 40;
                }
                if (D_80B7E0B6 == 2) {
                    this->unk_188 = Rand_ZeroFloat(1.5f) + 3.0f;
                } else {
                    this->unk_188 = Rand_ZeroFloat(1.5f) + 4.5f;
                }
            }

            if ((D_80B7A694 != 3) || (this->unk_17A[2] == 0) ||
                (sqrtf(SQ(this->actor.world.pos.x) + SQ(this->actor.world.pos.z)) > 800.0f)) {
                this->unk_158 = this->unk_15A;
                this->unk_17A[1] = (s16)Rand_ZeroFloat(30.0f) + 50;
                this->unk_17A[0] = (s16)Rand_ZeroFloat(10.0f) + 5;
                this->unk_190 = 1.0f;
                this->unk_1B0 = 0.0f;
                this->unk_194 = 2000.0f;
            }

            if (this->actor.xzDistToPlayer < (100.0f * sp118)) {
                this->unk_15A = this->unk_158 = 0;
                this->unk_1A4 = 1000;
                this->unk_1A2 = 200;
                this->unk_17A[1] = 50;
            }
            break;

        case 3:
            this->unk_151 = 6;
            sp134 = 2;

            if ((((s16)player->actor.world.pos.x + D_80B7E118) & 1) != 0) {
                sp10C.x = 30.0f;
            } else {
                sp10C.x = -30.0f;
            }
            sp10C.y = 0.0f;
            sp10C.z = 30.0f;

            Matrix_RotateY(sLureRot.y, MTXMODE_NEW);
            Matrix_MultVec3f(&sp10C, &sp100);

            this->unk_1B4.x = sLurePos.x + sp100.x;
            this->unk_1B4.z = sLurePos.z + sp100.z;
            this->unk_1B4.y = sLurePos.y - 10.0f;
            this->unk_1B0 = 4096.0f;
            Math_ApproachF(&this->actor.speedXZ, this->unk_188 * 0.8f, 1.0f, 1.0f);

            if ((D_80B7A694 != 3) || (sLurePos.y > (WATER_SURFACE_Y(globalCtx) + 5.0f)) ||
                (sqrtf(SQ(sLurePos.x) + SQ(sLurePos.z)) > 800.0f)) {
                this->unk_158 = this->unk_15A;
                this->unk_17A[0] = 0;
                this->unk_190 = 1.0f;
                this->unk_194 = 2000.0f;
            } else if ((this->unk_17A[0] == 0) || (sp124 < 30.0f)) {
                this->unk_158 = 4;
                this->unk_1B4 = sLurePos;
                this->unk_1B0 = 16384.0f;
                this->unk_190 = 1.2f;
                this->unk_194 = 5000.0f;
                this->unk_17A[0] = 20;
            }
            break;

        case 4:
            Math_ApproachF(&this->unk_1B0, 16384.0f, 1.0f, 4096.0f);
            Math_ApproachS(&this->unk_170, 0x4E20, 4, 0x1388);

            this->unk_151 = 50;
            sp134 = 2;
            this->unk_1B4 = sLurePos;
            Math_ApproachF(&this->actor.speedXZ, this->unk_188, 1.0f, 1.0f);

            if ((D_80B7A694 != 3) || (this->unk_17A[0] == 0) || (sLurePos.y > (WATER_SURFACE_Y(globalCtx) + 5.0f)) ||
                (sqrtf(SQ(sLurePos.x) + SQ(sLurePos.z)) > 800.0f)) {

                this->unk_17A[0] = 0;
                this->unk_158 = this->unk_15A;
                this->unk_190 = 1.0f;
                this->unk_194 = 2000.0f;
            } else if (sp124 < 10.0f) {
                if (func_80B70A2C(this, globalCtx, false)) {
                    func_80B71278(this, 0);
                }

                this->unk_158 = 5;
                this->unk_190 = 1.2f;
                this->unk_194 = 5000.0f;
                this->unk_17A[1] = 150;
                this->unk_17A[0] = 0;
                this->unk_17A[2] = 0;
                this->unk_17A[3] = 120;

                D_80B7A694 = 4;
                sFishingHookedFish = this;
                sFishMouthOffset.y = 500.0f - Rand_ZeroFloat(400.0f);

                if (D_80B7E0B6 == 2) {
                    if (this->unk_1AC > 70.0f) {
                        phi_v0 = (s16)Rand_ZeroFloat(20.0f) + 10;
                    } else if (this->unk_1AC > 60.0f) {
                        phi_v0 = (s16)Rand_ZeroFloat(30.0f) + 20;
                    } else if (this->unk_1AC > 50.0f) {
                        phi_v0 = (s16)Rand_ZeroFloat(30.0f) + 30;
                    } else {
                        phi_v0 = (s16)Rand_ZeroFloat(40.0f) + 40;
                    }
                    D_80B7E122 = phi_v0;
                    D_80B7E0A4 = phi_v0;
                    func_800A9F6C(0.0f, 60, phi_v0 * 3, 10);
                } else {
                    if (this->unk_1AC > 70.0f) {
                        phi_v0 = (s16)Rand_ZeroFloat(5.0f) + 10;
                    } else if (this->unk_1AC > 60.0f) {
                        phi_v0 = (s16)Rand_ZeroFloat(5.0f) + 15;
                    } else if (this->unk_1AC > 50.0f) {
                        phi_v0 = (s16)Rand_ZeroFloat(5.0f) + 17;
                    } else {
                        phi_v0 = (s16)Rand_ZeroFloat(5.0f) + 25;
                    }
                    D_80B7E122 = phi_v0;
                    D_80B7E0A4 = phi_v0;
                    func_800A9F6C(0.0f, 180, phi_v0 * 3, 10);
                }

                D_80B7E124 = 0;
                D_80B7E116 = 100;
                D_80B7E080 = 0;
            }
            break;

        case -3:
            this->unk_151 = 50;
            this->unk_1B4 = sLurePos;
            Math_ApproachF(&this->actor.speedXZ, 2.0f, 1.0f, 1.0f);

            if ((D_80B7A694 != 3) || (this->unk_17A[0] == 0) || (sLurePos.y > (WATER_SURFACE_Y(globalCtx) + 5.0f)) ||
                (sqrtf(SQ(sLurePos.x) + SQ(sLurePos.z)) > 800.0f)) {

                this->unk_17A[0] = 0;
                this->unk_190 = 1.0f;
                this->unk_158 = this->unk_15A;
                this->unk_194 = 2000.0f;
            } else if (sp124 < 10.0f) {
                if (sLurePos.y > (WATER_SURFACE_Y(globalCtx) - 10.0f)) {
                    Audio_PlayActorSound2(&this->actor, NA_SE_EV_JUMP_OUT_WATER);
                    func_80078884(NA_SE_PL_CATCH_BOOMERANG);
                }

                func_80B70A2C(this, globalCtx, false);
                this->unk_158 = 5;
                this->unk_190 = 1.2f;
                this->unk_194 = 5000.0f;
                this->unk_17A[1] = 150;
                this->unk_17A[0] = 0;
                this->unk_17A[2] = 0;
                this->unk_17A[3] = 120;

                D_80B7A694 = 4;
                sFishingHookedFish = this;

                if (D_80B7E0B6 == 2) {
                    D_80B7E122 = 30;
                    D_80B7E0A4 = 100;
                    func_800A9F6C(0.0f, 60, 90, 10);
                } else {
                    D_80B7E122 = 30;
                    D_80B7E0A4 = 40;
                    func_800A9F6C(0.0f, 180, 90, 10);
                }

                D_80B7E124 = 0;
                D_80B7E116 = 100;
                D_80B7E080 = 0;
            }
            break;

        case 5:
            this->actor.uncullZoneForward = 1200.0f;
            this->actor.uncullZoneScale = 200.0f;

            D_80B7E080++;
            osSyncPrintf("HIT FISH %dcm\n", (u8)this->unk_1AC);

            Math_ApproachS(&this->unk_170, 0x2AF8, 4, 0xBB8);
            sFishingHookedFish = this;
            Math_ApproachS(&player->actor.shape.rot.y, this->actor.yawTowardsPlayer + 0x8000, 5, 0x500);

            if (D_80B7E124 == 0) {
                if ((D_80B7FEA0 < 20) && ((D_80B7E0AE & 3) == 0)) {
                    D_80B7FEA0++;
                    if (1) {}
                }
            }

            if ((D_80B7E122 != 0) && (D_80B7E124 == 0)) {
                if (((input->rel.stick_y < -50) && (D_80B7A6C8 > -40)) || CHECK_BTN_ALL(input->press.button, BTN_A)) {
                    if (input->rel.stick_y < -50) {
                        temp_f0 = 40.0f - ((this->unk_1AC - 30.0f) * 1.333333f);
                        if (temp_f0 > 0.0f) {
                            this->unk_152 = temp_f0;
                            this->unk_154 = this->actor.yawTowardsPlayer - this->actor.shape.rot.y;
                            this->unk_156 = 1;
                        }
                    }

                    this->unk_198 = 1.7f;
                    this->unk_19C = 7000.0f;
                    D_80B7E124 = 1;
                    Audio_QueueSeqCmd(SEQ_PLAYER_BGM_MAIN << 24 | NA_BGM_ENEMY | 0x800);
                    D_80B7E0A6 = 0;

                    if (this->unk_150 == 1) {
                        spA4 = (this->unk_1AC * 3.0f) + 120.0f;
                    } else {
                        spA4 = (2.0f * this->unk_1AC) + 120.0f;
                    }
                    if (spA4 > 255.0f) {
                        spA4 = 255.0f;
                    }

                    func_800A9F6C(0.0f, spA4, 120, 5);
                    D_80B7E0A4 = 40;
                    D_80B7FDA8 = 10;
                    func_80078884(NA_SE_IT_FISHING_HIT);
                }
            }

            if (this->actor.world.pos.y < WATER_SURFACE_Y(globalCtx)) {
                if (this->unk_17A[1] > 30) {
                    phi_v0_2 = 7;
                } else {
                    phi_v0_2 = 0xF;
                }

                if (((this->unk_15C & phi_v0_2) == 0) && (Rand_ZeroOne() < 0.75f) && (D_80B7E0A4 == 0)) {
                    if (this->unk_1AC >= 70.0f) {
                        spA4 = 255.0f;
                    } else if (this->unk_1AC >= 60.0f) {
                        spA4 = 230.0f;
                    } else if (this->unk_1AC >= 50.0f) {
                        spA4 = 200.0f;
                    } else if (this->unk_1AC >= 40.0f) {
                        spA4 = 170.0f;
                    } else {
                        spA4 = 140.0f;
                    }

                    if (phi_v0_2 == 0xF) {
                        spA4 *= 3.0f / 4.0f;
                    }

                    func_800A9F6C(0.0f, spA4, (s16)Rand_ZeroFloat(5.0f) + 10, 5);
                }

                if (this->unk_17A[1] > 30) {
                    if (this->unk_17A[0] == 0) {
                        sp10C.x = 0.0f;
                        sp10C.y = 0.0f;
                        sp10C.z = 200.0f;

                        for (spA2 = 0; spA2 < 100; spA2++) {
                            Matrix_RotateY(Rand_CenteredFloat(3.0f * M_PI / 4.0f) +
                                               (((this->actor.yawTowardsPlayer + 0x8000) / 32768.0f) * M_PI),
                                           MTXMODE_NEW);
                            Matrix_MultVec3f(&sp10C, &sp100);

                            this->unk_1B4.x = this->actor.world.pos.x + sp100.x;
                            this->unk_1B4.z = this->actor.world.pos.z + sp100.z;

                            if ((SQ(this->unk_1B4.x) + SQ(this->unk_1B4.z)) < SQ(750.0f)) {
                                break;
                            }
                        }

                        if ((Rand_ZeroOne() < 0.1f) && (this->unk_17A[3] == 0)) {
                            if (this->unk_1AC >= 60.0f) {
                                phi_a1 = 255;
                            } else if (this->unk_1AC >= 50.0f) {
                                phi_a1 = 200;
                            } else {
                                phi_a1 = 180;
                            }
                            func_800A9F6C(0.0f, phi_a1, 90, 2);
                            this->unk_17A[0] = 20;
                            this->unk_17A[1] = 100;
                            this->unk_17A[2] = 20;
                            this->unk_17A[3] = 100;
                            this->unk_1B4.y = 300.0f;
                            D_80B7E0A4 = 0x28;
                            D_80B7E116 = (s16)Rand_ZeroFloat(30.0f) + 20;
                        } else {
                            this->unk_17A[0] = (s16)Rand_ZeroFloat(10.0f) + 3;
                            this->unk_17A[2] = 0;
                            this->unk_1B4.y = -70.0f - Rand_ZeroFloat(150.0f);
                        }
                    }

                    if (this->unk_17A[2] != 0) {
                        D_80B7E11C = 0.0f;
                        this->unk_190 = 1.6f;
                        this->unk_194 = 6000.0f;
                        Math_ApproachF(&this->actor.speedXZ, 7.5f, 1.0f, 1.0f);
                        Math_ApproachS(&this->unk_170, 0x4E20, 2, 0xFA0);
                    } else {
                        if ((D_80B7E124 == 0) && (D_80B7E0B6 == 2)) {
                            this->unk_190 = 1.0f;
                            this->unk_194 = 2000.0f;
                            Math_ApproachF(&this->actor.speedXZ, 3.0f, 1.0f, 0.2f);
                        } else {
                            this->unk_190 = 1.4f;
                            this->unk_194 = 5000.0f;
                            Math_ApproachF(&this->actor.speedXZ, 5.0f, 1.0f, 0.5f);
                        }

                        if (this->unk_150 == 0) {
                            D_80B7E11C = 1.0f - (this->unk_1AC * 0.00899f);
                        } else {
                            D_80B7E11C = 1.0f - (this->unk_1AC * 0.00899f * 1.4f);
                        }
                    }
                } else {
                    if (((this->unk_17A[1] & 0xF) == 0) && CHECK_BTN_ALL(input->cur.button, BTN_A) &&
                        (!(this->unk_1AC >= 60.0f) || (D_80B7E080 >= 2000))) {
                        this->unk_152 = (s16)Rand_ZeroFloat(30.0f) + 15;
                        this->unk_154 = this->actor.yawTowardsPlayer - this->actor.shape.rot.y;
                    }

                    this->unk_190 = 1.0f;
                    this->unk_194 = 4500.0f;

                    if (this->unk_150 == 0) {
                        D_80B7E11C = 1.3f - (this->unk_1AC * 0.00899f);
                    } else {
                        D_80B7E11C = 1.3f - (this->unk_1AC * 0.00899f * 1.4f);
                    }

                    Math_ApproachF(&this->actor.speedXZ, 2.0f, 1.0f, 0.5f);

                    if (this->unk_17A[1] == 0) {
                        this->unk_152 = 0;

                        if (D_80B7E080 < 2000) {
                            this->unk_17A[1] = (s16)Rand_ZeroFloat(50.0f) + 50;
                        } else if (D_80B7E080 < 3000) {
                            this->unk_17A[1] = (s16)Rand_ZeroFloat(20.0f) + 30;
                        } else {
                            this->unk_17A[1] = (s16)Rand_ZeroFloat(10.0f) + 25;
                        }
                    }
                }
            }

            if (D_80B7E074 != 0) {
                D_80B7E11C = 0.0f;
            }

            if (D_80B7E124 || (D_80B7E0B6 != 2)) {
                if (this->actor.speedXZ < 3.0f) {
                    if ((D_80B7E0AE & 8) != 0) {
                        sp100.x = -0.8f;
                    } else {
                        sp100.x = -0.75f;
                    }
                } else {
                    if ((D_80B7E0AE & 4) != 0) {
                        sp100.x = -0.9f;
                    } else {
                        sp100.x = -0.85f;
                    }
                }

                Math_ApproachF(&D_80B7A6C0, 35.0f, 0.1f, 3.5f);
                Math_ApproachF(&D_80B7A6BC, sp100.x, 0.3f, 0.1f);
            }

            sReelLinePos[LINE_SEG_COUNT - 1] = this->fishMouthPos;
            sp10C.x = sReelLinePos[LINE_SEG_COUNT - 1].x - sReelLinePos[LINE_SEG_COUNT - 2].x;
            sp10C.y = sReelLinePos[LINE_SEG_COUNT - 1].y - sReelLinePos[LINE_SEG_COUNT - 2].y;
            sp10C.z = sReelLinePos[LINE_SEG_COUNT - 1].z - sReelLinePos[LINE_SEG_COUNT - 2].z;

            if ((SQ(sp10C.x) + SQ(sp10C.y) + SQ(sp10C.z)) > SQ(20.0f)) {
                Math_ApproachF(&this->actor.world.pos.x, sReelLinePos[LINE_SEG_COUNT - 2].x, 0.2f,
                               2.0f * (this->actor.speedXZ * 1.5f));
                Math_ApproachF(&this->actor.world.pos.y, sReelLinePos[LINE_SEG_COUNT - 2].y, 0.2f,
                               2.0f * (this->actor.speedXZ * 1.5f) * 5.0f * 0.1f);
                Math_ApproachF(&this->actor.world.pos.z, sReelLinePos[LINE_SEG_COUNT - 2].z, 0.2f,
                               2.0f * (this->actor.speedXZ * 1.5f));
            }

            if (CHECK_BTN_ALL(input->cur.button, BTN_A) || (input->rel.stick_y < -30)) {
                if (D_80B7E116 < 100) {
                    D_80B7E116++;
                }
            } else {
                if (D_80B7E116 != 0) {
                    D_80B7E116--;
                }
            }

            if ((D_80B7A694 < 3) || ((D_80B7E074 != 0) && (D_80B7E080 > 50)) || (D_80B7E080 >= 6000) ||
                ((D_80B7E122 == 0) && (D_80B7E124 == 0)) || (D_80B7E116 == 0) ||
                (((D_80B7E0AE & 0x7F) == 0) && (Rand_ZeroOne() < 0.05f) && (D_80B7E0B6 != 2) && (KREG(69) == 0))) {
                D_80B7A67C = 20;

                if ((D_80B7E122 == 0) && (D_80B7E124 == 0)) {
                    D_80B7E086 = 0x4081;
                    if (((sLinkAge == 1) && (HIGH_SCORE(HS_FISHING) & 0x400)) ||
                        ((sLinkAge != 1) && (HIGH_SCORE(HS_FISHING) & 0x800))) {
                        D_80B7A67C = 0;
                    }
                } else {
                    D_80B7E086 = 0x4082;
                    func_800A9F6C(0.0f, 1, 3, 1);
                    Audio_QueueSeqCmd(0x1 << 28 | SEQ_PLAYER_BGM_MAIN << 24 | 0x0A00FF);
                }

                this->unk_158 = this->unk_15A = 0;
                this->unk_1A4 = 10000;
                this->unk_1A2 = 500;
                this->unk_17A[1] = 50;
                this->unk_17A[0] = 0;
                this->unk_190 = 1.0f;
                this->unk_194 = 3000.0f;

                if (D_80B7A694 == 4) {
                    D_80B7A694 = 3;
                }

                D_80B7E0A6 = 50;
                D_80B7E11C = 0.5f;
                this->unk_152 = 0;
            } else if (this->actor.xzDistToPlayer < (KREG(59) + 50.0f)) {
                this->unk_158 = 6;
                this->unk_17A[0] = 100;
                player->unk_860 = 3;
                func_800A9F6C(0.0f, 1, 3, 1);
                D_80B7E084++;
                func_80064520(globalCtx, &globalCtx->csCtx);
                D_80B7A6CC = 100;
                D_80B7FEC8 = 45.0f;
                D_80B7A694 = 5;
                this->unk_190 = 1.0f;
                this->unk_194 = 500.0f;
                this->unk_19C = 5000.0f;

                if (this->actor.world.pos.y <= WATER_SURFACE_Y(globalCtx)) {
                    func_80B71278(this, 1);
                    func_80B70A2C(this, globalCtx, true);
                }
                goto case_6;
            }
            break;

        case_6:
        case 6:
            Math_ApproachS(&this->unk_170, 0x2AF8, 2, 0xFA0);
            Math_ApproachF(&D_80B7FEC8, 15.0f, 0.05f, 0.75f);

            sp10C.x = D_80B7FEC8;
            if (sLinkAge != 1) {
                sp10C.y = 30.0f;
                sp10C.z = 55.0f;
            } else {
                sp10C.y = 10.0f;
                sp10C.z = 50.0f;
            }
            Matrix_RotateY((player->actor.shape.rot.y / 32768.0f) * M_PI, MTXMODE_NEW);
            Matrix_MultVec3f(&sp10C, &sSubCamEye);

            sSubCamEye.x += player->actor.world.pos.x;
            sSubCamEye.y += player->actor.world.pos.y;
            sSubCamEye.z += player->actor.world.pos.z;

            sSubCamAt = player->actor.world.pos;
            if (sLinkAge != 1) {
                sSubCamAt.y += 40.0f;
            } else {
                sSubCamAt.y += 25.0f;
            }

            if (this->unk_17A[0] == 90) {
                Audio_QueueSeqCmd(SEQ_PLAYER_BGM_MAIN << 24 | NA_BGM_HEART_GET | 0x900);
                D_80B7A67C = 40;

                if (this->unk_150 == 0) {
                    D_80B7A678 = this->unk_1AC;

                    if (D_80B7A678 >= 75) {
                        D_80B7E086 = 0x409F;
                    } else if (D_80B7A678 >= 50) {
                        D_80B7E086 = 0x4091;
                    } else {
                        D_80B7E086 = 0x4083;
                    }
                } else {
                    D_80B7A678 = 2.0f * this->unk_1AC;
                    D_80B7E086 = 0x4099;
                }

                this->unk_1D5 = 0;
            }

            this->unk_160 = -0x4000;
            this->actor.shape.rot.y = player->actor.shape.rot.y + 0x5000;
            this->actor.shape.rot.x = this->actor.shape.rot.z = this->unk_162 = this->unk_164 = this->unk_16E = 0;

            sp10C.x = 4.0f;
            sp10C.y = -10.0f;
            sp10C.z = 5.0f;
            Matrix_MultVec3f(&sp10C, &sp100);
            Math_ApproachF(&this->actor.world.pos.x, player->bodyPartsPos[15].x + sp100.x, 1.0f, 6.0f);
            Math_ApproachF(&this->actor.world.pos.y, player->bodyPartsPos[15].y + sp100.y, 1.0f, 6.0f);
            Math_ApproachF(&this->actor.world.pos.z, player->bodyPartsPos[15].z + sp100.z, 1.0f, 6.0f);

            D_80B7E144 = 188.0f;

            if (this->unk_17A[0] <= 50) {
                switch (this->unk_1D5) {
                    case 0:
                        if ((Message_GetState(&globalCtx->msgCtx) == TEXT_STATE_CHOICE) ||
                            (Message_GetState(&globalCtx->msgCtx) == TEXT_STATE_NONE)) {
                            if (Message_ShouldAdvance(globalCtx)) {
                                Message_CloseTextbox(globalCtx);
                                if (globalCtx->msgCtx.choiceIndex == 0) {
                                    if (D_80B7A670 == 0.0f) {
                                        D_80B7A670 = this->unk_1AC;
                                        D_80B7E07C = this->unk_150;
                                        D_80B7E07E = D_80B7E0B6;
                                        Actor_Kill(&this->actor);
                                    } else if ((this->unk_150 == 0) && (D_80B7E07C == 0) &&
                                               ((s16)this->unk_1AC < (s16)D_80B7A670)) {
                                        this->unk_1D5 = 1;
                                        this->unk_17A[0] = 0x3C;
                                        Message_StartTextbox(globalCtx, 0x4098, NULL);
                                    } else {
                                        f32 temp1 = D_80B7A670;
                                        s16 temp2 = D_80B7E07C;
                                        D_80B7A670 = this->unk_1AC;
                                        D_80B7E07C = this->unk_150;
                                        D_80B7E07E = D_80B7E0B6;
                                        this->unk_1AC = temp1;
                                        this->unk_150 = temp2;
                                    }
                                }
                                if (this->unk_1D5 == 0) {
                                    D_80B7A694 = 0;
                                }
                            }
                        }
                        break;
                    case 1:
                        if ((Message_GetState(&globalCtx->msgCtx) == TEXT_STATE_CHOICE) ||
                            (Message_GetState(&globalCtx->msgCtx) == TEXT_STATE_NONE)) {
                            if (Message_ShouldAdvance(globalCtx)) {
                                Message_CloseTextbox(globalCtx);
                                if (globalCtx->msgCtx.choiceIndex != 0) {
                                    f32 temp1 = D_80B7A670;
                                    s16 temp2 = D_80B7E07C;
                                    D_80B7A670 = this->unk_1AC;
                                    D_80B7E07E = D_80B7E0B6;
                                    this->unk_1AC = temp1;
                                    this->unk_150 = temp2;
                                }
                                D_80B7A694 = 0;
                            }
                        }
                        break;
                }
            }

            if (D_80B7A694 == 0) {
                if (this->actor.update != NULL) {
                    this->unk_158 = this->unk_15A = 0;
                    this->unk_1A4 = 10000;
                    this->unk_1A2 = 500;
                    this->unk_17A[1] = 50;
                    this->unk_17A[0] = 0;
                    this->unk_190 = 1.0f;
                    this->unk_194 = 2000.0f;
                    SkelAnime_Free(&this->skelAnime, globalCtx);

                    if (this->unk_150 == 0) {
                        SkelAnime_InitFlex(globalCtx, &this->skelAnime, &gFishingFishSkel, &gFishingFishAnim, 0, 0, 0);
                        Animation_MorphToLoop(&this->skelAnime, &gFishingFishAnim, 0.0f);
                    } else {
                        SkelAnime_InitFlex(globalCtx, &this->skelAnime, &gFishingLoachSkel, &gFishingLoachAnim, 0, 0,
                                           0);
                        Animation_MorphToLoop(&this->skelAnime, &gFishingLoachAnim, 0.0f);
                    }
                }

                D_80B7E148 = 520.0f;
                D_80B7E144 = 195.0f;
                Audio_QueueSeqCmd(0x1 << 28 | SEQ_PLAYER_BGM_MAIN << 24 | 0xA00FF);
                D_80B7E0A6 = 20;
                D_80B7A6CC = 3;
            }
            break;

        case 7:
            this->unk_151 = 50;
            sp134 = 5;
            this->unk_1B0 = 12288.0f;

            if (this->actor.params < 104) {
                this->unk_1B4 = sGroupFishes[this->actor.params - 100].pos;
                D_80B7A898 = 1;
            } else if (this->actor.params < 108) {
                this->unk_1B4 = sGroupFishes[this->actor.params - 100 + 16].pos;
                D_80B7A898 = 2;
            } else {
                this->unk_1B4 = sGroupFishes[this->actor.params - 100 + 32].pos;
                D_80B7A898 = 3;
            }

            Math_ApproachF(&this->actor.speedXZ, 5.0f, 1.0f, 1.0f);

            if (sp124 < 20.0f) {
                Math_ApproachS(&this->unk_170, 0x4E20, 2, 0xFA0);

                if ((this->unk_17A[2] == 0) && func_80B70A2C(this, globalCtx, false)) {
                    func_80B71278(this, Rand_ZeroFloat(1.99f));
                    this->unk_17A[2] = (s16)Rand_ZeroFloat(20.0f) + 20;
                }
            }

            if (this->unk_17A[3] == 0) {
                this->unk_158 = 10;
                this->unk_15A = 10;
            } else {
                func_80B70ED4(this, input);
                if (this->actor.xzDistToPlayer < (100.0f * sp118)) {
                    this->unk_15A = this->unk_158 = 0;
                    this->unk_1A4 = 500;
                    this->unk_1A2 = 200;
                    this->unk_17A[1] = 50;
                }
            }
            break;
    }

    Math_ApproachS(&this->unk_172, (Math_SinS(this->unk_15C * 0x1000) * 5000.0f) + 5000.0f, 2, 0x7D0);

    if (this->unk_158 != 6) {
        if (this->actor.world.pos.y > WATER_SURFACE_Y(globalCtx)) {
            this->unk_190 = 1.5f;
            this->unk_194 = 5000.0f;

            Math_ApproachS(&this->unk_16E, 0, 5, 0x7D0);

            spF4 = spF0 = spFA = 3;
            spF2 = spEE = 0x2000;

            this->unk_17A[2] = 0;
            this->unk_184 -= 1.0f;
        } else {
            Math_ApproachZeroF(&this->unk_184, 1.0f, 2.0f);
            if ((this->unk_158 != -1) && (this->unk_158 != -2) && (this->unk_158 != -25)) {
                this->unk_166 = 0;
            }

            this->unk_168 = this->unk_16A = 0;
            spF4 = spF0 = spFA = 4;
            spF2 = spEE = 0x2000;

            spF6 = Fishing_SmoothStepToS(&this->actor.world.rot.y, spFC, sp134, this->unk_1B0) * 3.0f;
            Math_ApproachS(&this->actor.world.rot.x, spFE, sp134, this->unk_1B0 * 0.5f);

            if (spF6 > 0x1F40) {
                spF6 = 0x1F40;
            } else if (spF6 < -0x1F40) {
                spF6 = -0x1F40;
            }

            if (this->actor.speedXZ >= 3.2f) {
                Math_ApproachS(&this->unk_16E, spF6, 2, 0x4E20);
            } else {
                Math_ApproachS(&this->unk_16E, spF6, 3, 0xBB8);
            }

            func_8002D908(&this->actor);
        }

        func_8002D7EC(&this->actor);

        this->actor.world.pos.y += (this->unk_184 * 1.5f);

        if (1) {}

        if (this->unk_152 != 0) {
            this->unk_168 = this->unk_154;
            this->unk_152--;
            if (this->unk_156 != 0) {
                spF0 = 5;
                spEE = 0x4000;
            } else {
                spF0 = 10;
                spEE = 0x800;
            }
            this->unk_166 = -0x500 - this->actor.shape.rot.x;
            spF4 = 5;
            spF2 = 0x4000;
        } else {
            this->unk_156 = 0;
        }

        Math_ApproachS(&this->unk_160, this->unk_166, spF4, spF2);
        Math_ApproachS(&this->unk_162, this->unk_168, spF0, spEE);
        Math_ApproachS(&this->unk_164, this->unk_16A, spFA, 0x2000);

        if (this->actor.speedXZ <= 0.5f) {
            Math_ApproachS(&this->actor.shape.rot.x, 0, 10, this->unk_178);
            Math_ApproachS(&this->unk_178, 0x500, 1, 0x20);
        } else {
            Math_ApproachS(&this->actor.shape.rot.x, -this->actor.world.rot.x, 10, 0x1000);
            this->unk_178 = 0;
        }

        this->actor.shape.rot.y = this->actor.world.rot.y;

        if ((this->unk_158 != -1) && (this->unk_158 != -2) && (this->unk_158 != -25)) {
            if ((this->actor.world.pos.y > WATER_SURFACE_Y(globalCtx)) &&
                (this->actor.prevPos.y <= WATER_SURFACE_Y(globalCtx))) {
                func_80B70A2C(this, globalCtx, true);
                func_80B71278(this, 1);
                this->unk_184 = this->actor.velocity.y;
                this->actor.velocity.y = 0.0f;
                this->unk_16A = Rand_CenteredFloat(32768.0f);
            } else if ((this->actor.world.pos.y < WATER_SURFACE_Y(globalCtx)) &&
                       (this->actor.prevPos.y >= WATER_SURFACE_Y(globalCtx))) {
                if (this->unk_184 < -5.0f) {
                    this->unk_184 = -5.0f;
                }
                this->actor.world.rot.x = -0xFA0;
                func_80B70A2C(this, globalCtx, true);
                this->unk_1D2 = 20;
                func_80B71278(this, 0);
            }
        }

        if ((this->actor.world.pos.y < WATER_SURFACE_Y(globalCtx)) &&
            (this->actor.world.pos.y > (WATER_SURFACE_Y(globalCtx) - 10.0f)) && ((this->unk_15C & 1) == 0) &&
            (this->actor.speedXZ > 0.0f)) {
            Vec3f pos = this->actor.world.pos;
            pos.y = WATER_SURFACE_Y(globalCtx);
            Fishing_SpawnRipple(&this->actor.projectedPos, globalCtx->specialEffects, &pos, 80.0f, 500.0f, 150, 90);
        }

        if ((this->actor.speedXZ > 0.0f) || (this->unk_158 == 5)) {
            f32 velocityY = this->actor.velocity.y;

            spD8 = this->unk_1AC * 0.1f;

            this->actor.world.pos.y -= spD8;
            this->actor.prevPos.y -= spD8;
            this->actor.velocity.y = -1.0f;
            Actor_UpdateBgCheckInfo(globalCtx, &this->actor, 30.0f, 30.0f, 100.0f, 0x45);
            this->actor.world.pos.y += spD8;
            this->actor.prevPos.y += spD8;

            this->actor.velocity.y = velocityY;

            if (this->actor.bgCheckFlags & 8) {
                this->unk_1A0 = 20;
            }

            if (this->actor.bgCheckFlags & 1) {
                if (this->actor.world.pos.y > WATER_SURFACE_Y(globalCtx)) {
                    this->unk_184 = Rand_ZeroFloat(3.0f) + 3.0f;
                    this->actor.velocity.x = this->actor.world.pos.x * -0.003f;
                    this->actor.velocity.z = this->actor.world.pos.z * -0.003f;

                    Audio_PlayActorSound2(&this->actor, NA_SE_EV_FISH_LEAP);
                    func_80B70CF0(this, globalCtx);

                    if (Rand_ZeroOne() < 0.5f) {
                        this->unk_16A = 0x4000;
                    } else {
                        this->unk_16A = -0x4000;
                    }

                    if (Rand_ZeroOne() < 0.5f) {
                        this->unk_166 = 0;
                    } else {
                        this->unk_166 = (s16)Rand_CenteredFloat(32.0f) + 0x8000;
                    }

                    this->unk_168 = (s16)Rand_CenteredFloat(16384.0f);
                    this->unk_190 = 1.0f;
                    this->unk_194 = 5000.0f;
                    this->unk_19C = 5000.0f;
                } else {
                    this->unk_184 = 0.0f;

                    if ((this->unk_158 == 5) && ((this->unk_15C & 1) == 0)) {
                        Vec3f pos;

                        pos.x = Rand_CenteredFloat(10.0f) + this->actor.world.pos.x;
                        pos.z = Rand_CenteredFloat(10.0f) + this->actor.world.pos.z;
                        pos.y = this->actor.floorHeight + 5.0f;
                        Fishing_SpawnWaterDust(&this->actor.projectedPos, globalCtx->specialEffects, &pos,
                                               (this->unk_1AC * 0.005f) + 0.15f);
                    }
                }
            }
        }
    }

    if (this->unk_1D2 != 0) {
        s16 i;
        Vec3f pos;
        f32 range = (this->unk_1AC * 0.075f) + 10.0f;

        this->unk_1D2--;

        for (i = 0; i < 2; i++) {
            pos.x = Rand_CenteredFloat(range) + this->actor.world.pos.x;
            pos.y = Rand_CenteredFloat(range) + this->actor.world.pos.y;
            pos.z = Rand_CenteredFloat(range) + this->actor.world.pos.z;
            Fishing_SpawnBubble(&this->actor.projectedPos, globalCtx->specialEffects, &pos,
                                Rand_ZeroFloat(0.035f) + 0.04f, 0);
        }
    }
}

s32 Fishing_FishOverrideLimbDraw(GlobalContext* globalCtx, s32 limbIndex, Gfx** dList, Vec3f* pos, Vec3s* rot,
                                 void* thisx) {
    Fishing* this = THIS;

    if (limbIndex == 0xD) {
        rot->z -= this->unk_170 - 11000;
    } else if ((limbIndex == 2) || (limbIndex == 3)) {
        rot->y += this->unk_16C;
    } else if (limbIndex == 4) {
        rot->y += this->unk_176;
    } else if (limbIndex == 0xE) {
        rot->y -= this->unk_172;
    } else if (limbIndex == 0xF) {
        rot->y += this->unk_172;
    } else if (limbIndex == 8) {
        rot->y += this->unk_174;
    } else if (limbIndex == 9) {
        rot->y -= this->unk_174;
    }

    return 0;
}

void Fishing_FishPostLimbDraw(GlobalContext* globalCtx, s32 limbIndex, Gfx** dList, Vec3s* rot, void* thisx) {
    Fishing* this = THIS;

    if (limbIndex == 0xD) {
        Matrix_MultVec3f(&sFishMouthOffset, &this->fishMouthPos);
    }
}

s32 Fishing_LoachOverrideLimbDraw(GlobalContext* globalCtx, s32 limbIndex, Gfx** dList, Vec3f* pos, Vec3s* rot,
                                  void* thisx) {
    Fishing* this = THIS;

    if (limbIndex == 3) {
        rot->y += this->unk_1CC[0];
    } else if (limbIndex == 4) {
        rot->y += this->unk_1CC[1];
    } else if (limbIndex == 5) {
        rot->y += this->unk_1CC[2];
    }

    return 0;
}

void Fishing_LoachPostLimbDraw(GlobalContext* globalCtx, s32 limbIndex, Gfx** dList, Vec3s* rot, void* thisx) {
    static Vec3f sLoachMouthOffset = { 500.0f, 500.0f, 0.0f };
    Fishing* this = THIS;

    if (limbIndex == 0xB) {
        Matrix_MultVec3f(&sLoachMouthOffset, &this->fishMouthPos);
    }
}

void Fishing_DrawFish(Actor* thisx, GlobalContext* globalCtx) {
    Fishing* this = THIS;

    func_80093D18(globalCtx->state.gfxCtx);

    Matrix_Translate(this->actor.world.pos.x, this->actor.world.pos.y, this->actor.world.pos.z, MTXMODE_NEW);
    Matrix_RotateY(((this->unk_162 + this->actor.shape.rot.y) / 32768.0f) * M_PI, MTXMODE_APPLY);
    Matrix_RotateX(((this->unk_160 + this->actor.shape.rot.x) / 32768.0f) * M_PI, MTXMODE_APPLY);
    Matrix_RotateZ(((this->unk_164 + this->actor.shape.rot.z) / 32768.0f) * M_PI, MTXMODE_APPLY);
    Matrix_Scale(this->actor.scale.x, this->actor.scale.y, this->actor.scale.z, MTXMODE_APPLY);

    if (this->unk_150 == 0) {
        Matrix_RotateY((this->unk_16C * (M_PI / 32768)) - (M_PI / 2), MTXMODE_APPLY);
        Matrix_Translate(0.0f, 0.0f, this->unk_16C * 10.0f * 0.01f, MTXMODE_APPLY);

        SkelAnime_DrawFlexOpa(globalCtx, this->skelAnime.skeleton, this->skelAnime.jointTable,
                              this->skelAnime.dListCount, Fishing_FishOverrideLimbDraw, Fishing_FishPostLimbDraw, this);
    } else {
        Matrix_Translate(0.0f, 0.0f, 3000.0f, MTXMODE_APPLY);
        Matrix_RotateY(this->unk_16C * (M_PI / 32768), MTXMODE_APPLY);
        Matrix_Translate(0.0f, 0.0f, -3000.0f, MTXMODE_APPLY);
        Matrix_RotateY(-(M_PI / 2), MTXMODE_APPLY);

        SkelAnime_DrawFlexOpa(globalCtx, this->skelAnime.skeleton, this->skelAnime.jointTable,
                              this->skelAnime.dListCount, Fishing_LoachOverrideLimbDraw, Fishing_LoachPostLimbDraw,
                              this);
    }
}

void Fishing_HandleReedContact(FishingProp* prop, Vec3f* entityPos) {
    f32 dx = prop->pos.x - entityPos->x;
    f32 dz = prop->pos.z - entityPos->z;
    f32 distXZ = sqrtf(SQ(dx) + SQ(dz));

    if (distXZ <= 20.0f) {
        prop->rotY = Math_Atan2F(dz, dx);

        Math_ApproachF(&prop->rotX, (20.0f - distXZ) * 0.03f, 0.2f, 0.2f);
    }
}

void Fishing_HandleLilyPadContact(FishingProp* prop, Vec3f* entityPos, u8 fishTimer) {
    f32 dx = prop->pos.x - entityPos->x;
    f32 dz = prop->pos.z - entityPos->z;
    f32 distXZ = sqrtf(SQ(dx) + SQ(dz));

    if (distXZ <= 40.0f) {
        Math_ApproachS(&prop->lilyPadAngle, Math_Atan2S(dz, dx), 10, 0x300);
    }

    if (fishTimer && (distXZ <= 60.0f)) {
        f32 heightTarget = 1.0f;

        if (fishTimer >= 21) {
            heightTarget = 1.5f;
        }

        Math_ApproachF(&prop->lilyPadOffset, heightTarget, 0.1f, 0.2f);
    }
}

void Fishing_UpdatePondProps(GlobalContext* globalCtx) {
    FishingProp* prop = &sPondProps[0];
    Player* player = GET_PLAYER(globalCtx);
    Actor* actor;
    s16 i;

    for (i = 0; i < POND_PROP_COUNT; i++) {
        if (prop->type != FS_PROP_NONE) {
            prop->shouldDraw = false;
            prop->timer++;

            SkinMatrix_Vec3fMtxFMultXYZW(&globalCtx->viewProjectionMtxF, &prop->pos, &prop->projectedPos, &sProjectedW);

            if ((prop->projectedPos.z < prop->drawDistance) &&
                (fabsf(prop->projectedPos.x) < (100.0f + prop->projectedPos.z))) {
                prop->shouldDraw = true;
            }

            if ((prop->projectedPos.z < 500.0f) && (fabsf(prop->projectedPos.x) < (100.0f + prop->projectedPos.z))) {
                if (prop->type == FS_PROP_REED) {
                    Fishing_HandleReedContact(prop, &player->actor.world.pos);

                    actor = globalCtx->actorCtx.actorLists[ACTORCAT_NPC].head;
                    while (actor != NULL) {
                        if (!((actor->id == ACTOR_FISHING) && (actor->params >= 100))) {
                            actor = actor->next;
                        } else {
                            Fishing_HandleReedContact(prop, &actor->world.pos);
                            actor = actor->next;
                        }
                    }

                    Math_ApproachZeroF(&prop->rotX, 0.05f, 0.05f);
                } else if (prop->type == FS_PROP_LILY_PAD) {
                    Fishing_HandleLilyPadContact(prop, &player->actor.world.pos, 0);

                    actor = globalCtx->actorCtx.actorLists[ACTORCAT_NPC].head;
                    while (actor != NULL) {
                        if (!((actor->id == ACTOR_FISHING) && (actor->params >= 100))) {
                            actor = actor->next;
                        } else {
                            Fishing_HandleLilyPadContact(prop, &actor->world.pos, ((Fishing*)actor)->unk_151);
                            actor = actor->next;
                        }
                    }

                    Math_ApproachS(&prop->lilyPadAngle, 0, 20, 80);
                    prop->pos.y =
                        (Math_SinS(prop->timer * 0x1000) * prop->lilyPadOffset) + (WATER_SURFACE_Y(globalCtx) + 2.0f);
                    Math_ApproachZeroF(&prop->lilyPadOffset, 0.1f, 0.02f);
                }
            }
        }

        prop++;
    }

    if (sSubCamId == CAM_ID_MAIN) {
        CollisionCheck_SetOC(globalCtx, &globalCtx->colChkCtx, &sFishingMain->collider.base);
    }
}

void Fishing_DrawPondProps(GlobalContext* globalCtx) {
    u8 flag = 0;
    FishingProp* prop = &sPondProps[0];
    s16 i;
    s32 pad;

    OPEN_DISPS(globalCtx->state.gfxCtx, "../z_fishing.c", 7704);

    Matrix_Push();

    for (i = 0; i < POND_PROP_COUNT; i++) {
        if (prop->type == FS_PROP_REED) {
            if (flag == 0) {
                gSPDisplayList(POLY_XLU_DISP++, gFishingReedMaterialDL);
                flag++;
            }

            if (prop->shouldDraw) {
                Matrix_Translate(prop->pos.x, prop->pos.y, prop->pos.z, MTXMODE_NEW);
                Matrix_Scale(prop->scale, prop->scale, prop->scale, MTXMODE_APPLY);
                Matrix_RotateY(prop->rotY, MTXMODE_APPLY);
                Matrix_RotateX(prop->rotX, MTXMODE_APPLY);
                Matrix_RotateY(prop->reedAngle, MTXMODE_APPLY);

                gSPMatrix(POLY_XLU_DISP++, Matrix_NewMtx(globalCtx->state.gfxCtx, "../z_fishing.c", 7726),
                          G_MTX_NOPUSH | G_MTX_LOAD | G_MTX_MODELVIEW);
                gSPDisplayList(POLY_XLU_DISP++, gFishingReedModelDL);
            }
        }

        prop++;
    }

    prop = &sPondProps[0];
    flag = 0;
    for (i = 0; i < POND_PROP_COUNT; i++) {
        if (prop->type == FS_PROP_WOOD_POST) {
            if (flag == 0) {
                gSPDisplayList(POLY_OPA_DISP++, gFishingWoodPostMaterialDL);
                flag++;
            }

            if (prop->shouldDraw) {
                Matrix_Translate(prop->pos.x, prop->pos.y, prop->pos.z, MTXMODE_NEW);
                Matrix_Scale(prop->scale, prop->scale, prop->scale, MTXMODE_APPLY);

                gSPMatrix(POLY_OPA_DISP++, Matrix_NewMtx(globalCtx->state.gfxCtx, "../z_fishing.c", 7748),
                          G_MTX_NOPUSH | G_MTX_LOAD | G_MTX_MODELVIEW);
                gSPDisplayList(POLY_OPA_DISP++, gFishingWoodPostModelDL);
            }
        }

        prop++;
    }

    prop = &sPondProps[0];
    flag = 0;
    for (i = 0; i < POND_PROP_COUNT; i++) {
        if (prop->type == FS_PROP_LILY_PAD) {
            if (flag == 0) {
                gSPDisplayList(POLY_XLU_DISP++, gFishingLilyPadMaterialDL);
                flag++;
            }

            if (prop->shouldDraw) {
                Matrix_Translate(prop->pos.x, prop->pos.y, prop->pos.z, MTXMODE_NEW);
                Matrix_Scale(prop->scale, 1.0f, prop->scale, MTXMODE_APPLY);
                Matrix_RotateY(prop->lilyPadAngle * (M_PI / 32768), MTXMODE_APPLY);
                Matrix_Translate(0.0f, 0.0f, 20.0f, MTXMODE_APPLY);
                Matrix_RotateY(prop->rotY, MTXMODE_APPLY);

                gSPMatrix(POLY_XLU_DISP++, Matrix_NewMtx(globalCtx->state.gfxCtx, "../z_fishing.c", 7774),
                          G_MTX_NOPUSH | G_MTX_LOAD | G_MTX_MODELVIEW);
                gSPDisplayList(POLY_XLU_DISP++, gFishingLilyPadModelDL);
            }
        }

        prop++;
    }

    prop = &sPondProps[0];
    flag = 0;
    for (i = 0; i < POND_PROP_COUNT; i++) {
        if (prop->type == FS_PROP_ROCK) {
            if (flag == 0) {
                gSPDisplayList(POLY_OPA_DISP++, gFishingRockMaterialDL);
                flag++;
            }

            if (prop->shouldDraw) {
                Matrix_Translate(prop->pos.x, prop->pos.y, prop->pos.z, MTXMODE_NEW);
                Matrix_Scale(prop->scale, prop->scale, prop->scale, MTXMODE_APPLY);
                Matrix_RotateY(prop->rotY, MTXMODE_APPLY);

                gSPMatrix(POLY_OPA_DISP++, Matrix_NewMtx(globalCtx->state.gfxCtx, "../z_fishing.c", 7798),
                          G_MTX_NOPUSH | G_MTX_LOAD | G_MTX_MODELVIEW);
                gSPDisplayList(POLY_OPA_DISP++, gFishingRockModelDL);
            }
        }

        prop++;
    }

    Matrix_Pop();

    CLOSE_DISPS(globalCtx->state.gfxCtx, "../z_fishing.c", 7805);
}

void Fishing_UpdateGroupFishes(GlobalContext* globalCtx) {
    s16 groupContactFlags = 0;
    Player* player = GET_PLAYER(globalCtx);
    FishingGroupFish* fish = &sGroupFishes[0];
    f32 dy;
    f32 dx;
    f32 dist;
    f32 dz;
    f32 offset;
    s16 groupIndex;
    s16 groupFlag;
    f32 spD8;
    s16 spD6;
    s16 spD4;
    s16 target;
    s16 i;
    Vec3f basePos[3];
    Vec3f ripplePos;
    Vec3f* refPos;
    f32 temp1;
    f32 temp2;

    if ((D_80B7E114 != 0) || (D_80B7A694 == 4)) {
        refPos = &sLurePos;
    } else {
        refPos = &player->actor.world.pos;
    }

    basePos[0].x = sinf(sFishGroupAngle1) * 720.0f;
    basePos[0].y = -35.0f;
    basePos[0].z = cosf(sFishGroupAngle1) * 720.0f;

    temp1 = refPos->x - basePos[0].x;
    temp2 = refPos->z - basePos[0].z;

    if ((SQ(temp1) + SQ(temp2)) < SQ(50.0f)) {
        sFishGroupAngle1 += 0.3f;
        groupContactFlags |= 1;
    } else if (D_80B7A898 != 0.0f) {
        sFishGroupAngle1 += 0.05f;
        basePos[0].y = WATER_SURFACE_Y(globalCtx) - 5.0f;
    } else {
        Math_ApproachF(&sFishGroupAngle1, 0.7f, 1.0f, 0.001f);
    }

    basePos[1].x = sinf(sFishGroupAngle2) * 720.0f;
    basePos[1].y = -35.0f;
    basePos[1].z = cosf(sFishGroupAngle2) * 720.0f;

    temp1 = refPos->x - basePos[1].x;
    temp2 = refPos->z - basePos[1].z;

    if ((SQ(temp1) + SQ(temp2)) < SQ(50.0f)) {
        sFishGroupAngle2 -= 0.3f;
        groupContactFlags |= 2;
    } else if (D_80B7A898 != 0.0f) {
        sFishGroupAngle2 -= 0.05f;
        basePos[1].y = WATER_SURFACE_Y(globalCtx) - 5.0f;
    } else {
        Math_ApproachF(&sFishGroupAngle2, 2.3f, 1.0f, 0.001f);
    }

    basePos[2].x = sinf(sFishGroupAngle3) * 720.0f;
    basePos[2].y = -35.0f;
    basePos[2].z = cosf(sFishGroupAngle3) * 720.0f;

    temp1 = refPos->x - basePos[2].x;
    temp2 = refPos->z - basePos[2].z;

    if ((SQ(temp1) + SQ(temp2)) < SQ(50.0f)) {
        sFishGroupAngle3 -= 0.3f;
        groupContactFlags |= 4;
    } else if (D_80B7A898 != 0.0f) {
        sFishGroupAngle3 -= 0.05f;
        basePos[2].y = WATER_SURFACE_Y(globalCtx) - 5.0f;
    } else {
        Math_ApproachF(&sFishGroupAngle3, 4.6f, 1.0f, 0.001f);
    }

    if (sLinkAge == 1) {
        spD8 = 0.8f;
    } else {
        spD8 = 1.0f;
    }

    for (i = 0; i < GROUP_FISH_COUNT; i++) {
        if (fish->type != FS_GROUP_FISH_NONE) {
            fish->timer++;

            SkinMatrix_Vec3fMtxFMultXYZW(&globalCtx->viewProjectionMtxF, &fish->pos, &fish->projectedPos, &sProjectedW);

            if ((fish->projectedPos.z < 400.0f) && (fabsf(fish->projectedPos.x) < (100.0f + fish->projectedPos.z))) {
                fish->shouldDraw = true;
            } else {
                fish->shouldDraw = false;
            }

            if (i <= 20) {
                groupIndex = 0;
                groupFlag = 1;
            } else if (i <= 40) {
                groupIndex = 1;
                groupFlag = 2;
            } else {
                groupIndex = 2;
                groupFlag = 4;
            }

            dx = fish->unk_10.x - fish->pos.x;
            dy = fish->unk_10.y - fish->pos.y;
            dz = fish->unk_10.z - fish->pos.z;
            spD4 = Math_Atan2S(dz, dx);
            dist = sqrtf(SQ(dx) + SQ(dz));
            spD6 = Math_Atan2S(dist, dy);

            if ((dist < 10.0f) || (((fish->timer % 32) == 0) && (Rand_ZeroOne() > 0.5f))) {
                fish->unk_10.y = basePos[groupIndex].y + Rand_CenteredFloat(10.0f);

                if (D_80B7A898 != 0.0f) {
                    fish->unk_10.x = basePos[groupIndex].x + Rand_CenteredFloat(200.0f);
                    fish->unk_10.z = basePos[groupIndex].z + Rand_CenteredFloat(200.0f);
                } else {
                    fish->unk_10.x = basePos[groupIndex].x + Rand_CenteredFloat(100.0f);
                    fish->unk_10.z = basePos[groupIndex].z + Rand_CenteredFloat(100.0f);
                }

                ripplePos = fish->pos;
                ripplePos.y = WATER_SURFACE_Y(globalCtx);
                Fishing_SpawnRipple(&fish->projectedPos, globalCtx->specialEffects, &ripplePos, 20.0f,
                                    Rand_ZeroFloat(50.0f) + 100.0f, 150, 90);

                if (fish->unk_28 < 1.5f) {
                    fish->unk_28 = 1.5f;
                }

                fish->unk_34 = 1.5f;
                fish->unk_38 = 1.0f;
            }

            target = Fishing_SmoothStepToS(&fish->unk_3E, spD4, 5, 0x4000) * 3.0f;
            if (target > 0x1F40) {
                target = 0x1F40;
            } else if (target < -0x1F40) {
                target = -0x1F40;
            }

            Math_ApproachS(&fish->unk_42, target, 3, 0x1388);

            offset = fish->unk_42 * -0.0001f;
            Math_ApproachS(&fish->unk_3C, spD6, 5, 0x4000);

            if (groupContactFlags & groupFlag) {
                fish->unk_38 = 1.0f;
                fish->unk_28 = 6.0f;
                fish->unk_34 = 2.0f;
            }

            if (D_80B7A898 != 0.0f) {
                fish->unk_38 = 1.0f;
                fish->unk_28 = 4.0f;
                fish->unk_34 = 2.0f;
            }

            Math_ApproachF(&fish->unk_28, 0.75f, 1.0f, 0.05f);

            temp1 = fish->unk_28 * spD8;
            temp2 = Math_CosS(fish->unk_3C) * temp1;

            fish->pos.x += temp2 * Math_SinS(fish->unk_3E);
            fish->pos.y += temp1 * Math_SinS(fish->unk_3C);
            fish->pos.z += temp2 * Math_CosS(fish->unk_3E);

            if (fish->shouldDraw) {
                Math_ApproachF(&fish->unk_34, 1.0f, 1.0f, 0.1f);
                Math_ApproachF(&fish->unk_38, 0.4f, 1.0f, 0.04f);
                fish->unk_30 += fish->unk_34;
                fish->unk_2C = (cosf(fish->unk_30) * fish->unk_38) + offset;
            }
        }

        fish++;
    }

    D_80B7A898 = 0.0f;
}

void Fishing_DrawGroupFishes(GlobalContext* globalCtx) {
    u8 flag = 0;
    FishingGroupFish* fish = &sGroupFishes[0];
    f32 scale;
    s16 i;
    s32 pad;

    if (sLinkAge == 1) {
        scale = 0.003325f;
    } else {
        scale = 0.00475f;
    }

    if (1) {}

    OPEN_DISPS(globalCtx->state.gfxCtx, "../z_fishing.c", 8048);

    for (i = 0; i < GROUP_FISH_COUNT; i++) {
        if (fish->type != FS_GROUP_FISH_NONE) {
            if (flag == 0) {
                gSPDisplayList(POLY_OPA_DISP++, gFishingGroupFishMaterialDL);
                gDPSetPrimColor(POLY_OPA_DISP++, 0, 0, 155, 155, 155, 255);
                flag++;
            }

            if (fish->shouldDraw) {
                Matrix_Translate(fish->pos.x, fish->pos.y, fish->pos.z, MTXMODE_NEW);
                Matrix_RotateY(((f32)fish->unk_3E * M_PI) / 32768.0f, MTXMODE_APPLY);
                Matrix_RotateX((-(f32)fish->unk_3C * M_PI) / 32768.0f, MTXMODE_APPLY);
                Matrix_Scale(fish->unk_2C * scale, scale, scale, MTXMODE_APPLY);

                gSPMatrix(POLY_OPA_DISP++, Matrix_NewMtx(globalCtx->state.gfxCtx, "../z_fishing.c", 8093),
                          G_MTX_NOPUSH | G_MTX_LOAD | G_MTX_MODELVIEW);
                gSPDisplayList(POLY_OPA_DISP++, gFishingGroupFishModelDL);
            }
        }
        fish++;
    }

    CLOSE_DISPS(globalCtx->state.gfxCtx, "../z_fishing.c", 8099);
}

static u16 D_80B7AFB8[] = { 0x4096, 0x408D, 0x408E, 0x408F, 0x4094, 0x4095 };

void Fishing_HandleOwnerDialog(Fishing* this, GlobalContext* globalCtx) {
    switch (this->unk_15C) {
        case 0:
            if (D_80B7E0AC == 0) {
                if (sLinkAge != 1) {
                    if ((HIGH_SCORE(HS_FISHING) & 0x100) && !(HIGH_SCORE(HS_FISHING) & 0x200)) {
                        this->actor.textId = 0x4093;
                    } else {
                        this->actor.textId = 0x407B;
                    }
                } else {
                    this->actor.textId = 0x407B;
                }
            } else if (D_80B7A68C == 0) {
                this->actor.textId = 0x4084;
            } else {
                this->actor.textId = 0x4097;
            }

            if (Actor_ProcessTalkRequest(&this->actor, globalCtx)) {
                if (D_80B7E0AC == 0) {
                    this->unk_15C = 1;
                    if (sLinkAge != 1) {
                        HIGH_SCORE(HS_FISHING) |= 0x200;
                    } else {
                        HIGH_SCORE(HS_FISHING) |= 0x100;
                    }
                } else {
                    this->unk_15C = 10;
                }
            } else {
                func_8002F2CC(&this->actor, globalCtx, 100.0f);
            }
            break;

        case 1:
            if ((Message_GetState(&globalCtx->msgCtx) == TEXT_STATE_CHOICE) && Message_ShouldAdvance(globalCtx)) {
                Message_CloseTextbox(globalCtx);

                switch (globalCtx->msgCtx.choiceIndex) {
                    case 0:
                        if (gSaveContext.rupees >= 20) {
                            Rupees_ChangeBy(-20);
                            if (func_800AA148() == 0) {
                                this->actor.textId = 0x407C;
                            } else {
                                this->actor.textId = 0x407D;
                            }
                            Message_ContinueTextbox(globalCtx, this->actor.textId);
                            this->unk_15C = 2;
                        } else {
                            Message_ContinueTextbox(globalCtx, 0x407E);
                            this->unk_15C = 3;
                        }
                        break;
                    case 1:
                        Message_ContinueTextbox(globalCtx, 0x2D);
                        this->unk_15C = 3;
                        break;
                }
            }
            break;

        case 2:
            if ((Message_GetState(&globalCtx->msgCtx) == TEXT_STATE_EVENT) && Message_ShouldAdvance(globalCtx)) {
                Message_CloseTextbox(globalCtx);
                Message_ContinueTextbox(globalCtx, 0x407F);
                this->unk_15C = 4;
            }
            break;

        case 3:
            if ((Message_GetState(&globalCtx->msgCtx) == TEXT_STATE_EVENT) && Message_ShouldAdvance(globalCtx)) {
                Message_CloseTextbox(globalCtx);
                this->unk_15C = 0;
            }
            if (Message_GetState(&globalCtx->msgCtx) == TEXT_STATE_DONE) {
                this->unk_15C = 0;
            }
            break;

        case 4:
            if ((Message_GetState(&globalCtx->msgCtx) == TEXT_STATE_CHOICE) && Message_ShouldAdvance(globalCtx)) {
                Message_CloseTextbox(globalCtx);

                switch (globalCtx->msgCtx.choiceIndex) {
                    case 0:
                        D_80B7A678 = D_80B7E078;
                        Message_ContinueTextbox(globalCtx, 0x4080);
                        this->unk_15C = 5;
                        break;
                    case 1:
                        Message_ContinueTextbox(globalCtx, 0x407F);
                        break;
                }
            }
            break;

        case 5:
            if ((Message_GetState(&globalCtx->msgCtx) == TEXT_STATE_EVENT) && Message_ShouldAdvance(globalCtx)) {
                Message_CloseTextbox(globalCtx);

                globalCtx->interfaceCtx.unk_260 = 1;
                globalCtx->startPlayerFishing(globalCtx);
                D_80B7E0AC = 1;
                D_80B7A684 = 20;
                this->unk_15C = 0;

                if ((HIGH_SCORE(HS_FISHING) & 0xFF0000) < 0xFF0000) {
                    HIGH_SCORE(HS_FISHING) += 0x10000;
                }
            }
            break;

        case 10:
            if (D_80B7A68C != 0) {
                if ((Message_GetState(&globalCtx->msgCtx) == TEXT_STATE_CHOICE) && Message_ShouldAdvance(globalCtx)) {
                    Message_CloseTextbox(globalCtx);

                    switch (globalCtx->msgCtx.choiceIndex) {
                        case 0:
                            Message_ContinueTextbox(globalCtx, 0x40B2);
                            D_80B7A688 = 1;
                            D_80B7A68C = 0;
                            this->unk_15C = 20;
                            break;
                        case 1:
                            this->unk_15C = 0;
                            break;
                    }
                }
            } else {
                if ((Message_GetState(&globalCtx->msgCtx) == TEXT_STATE_CHOICE) && Message_ShouldAdvance(globalCtx)) {
                    Message_CloseTextbox(globalCtx);

                    switch (globalCtx->msgCtx.choiceIndex) {
                        case 0:
                            if (D_80B7A670 == 0.0f) {
                                this->actor.textId = 0x408C;
                                this->unk_15C = 20;
                            } else if (D_80B7E07C == 0) {
                                D_80B7A678 = D_80B7A670;
                                if ((s16)D_80B7E078 < (s16)D_80B7A670) {
                                    if (D_80B7E07E == 2) {
                                        this->actor.textId = 0x40B0;
                                    } else {
                                        this->actor.textId = 0x4086;
                                    }
                                    this->unk_15C = 11;
                                } else {
                                    this->actor.textId = 0x408B;
                                    this->unk_15C = 20;
                                }
                            } else {
                                this->actor.textId = 0x409B;
                                this->unk_15C = 11;
                            }
                            Message_ContinueTextbox(globalCtx, this->actor.textId);
                            break;
                        case 1:
                            if (D_80B7A680 > 36000) {
                                D_80B7A680 = 30000;
                                Message_ContinueTextbox(globalCtx, 0x4088);
                            } else {
                                if (D_80B7E076 == 0) {
                                    if (D_80B7E082 == 0) {
                                        D_80B7E082++;
                                    }
                                }

                                if ((D_80B7E0B6 == 2) && (D_80B7AFB8[D_80B7E082] == 0x408D)) {
                                    Message_ContinueTextbox(globalCtx, 0x40AF);
                                } else {
                                    Message_ContinueTextbox(globalCtx, D_80B7AFB8[D_80B7E082]);
                                }

                                D_80B7E082++;

                                if (sLinkAge != 1) {
                                    if (D_80B7E082 >= 6) {
                                        D_80B7E082 = 0;
                                    }
                                } else {
                                    if (D_80B7E082 >= 4) {
                                        D_80B7E082 = 0;
                                    }
                                }
                            }
                            this->unk_15C = 0;
                            break;
                        case 2:
                            if (D_80B7E084 == 0) {
                                Message_ContinueTextbox(globalCtx, 0x4085);
                            } else if (sLinkAge == 1) {
                                Message_ContinueTextbox(globalCtx, 0x4092);
                            }
                            this->unk_15C = 22;
                            break;
                    }
                }
            }
            break;

        case 11:
            if (((Message_GetState(&globalCtx->msgCtx) == TEXT_STATE_EVENT) ||
                 (Message_GetState(&globalCtx->msgCtx) == TEXT_STATE_NONE)) &&
                Message_ShouldAdvance(globalCtx)) {
                s32 getItemId;

                Message_CloseTextbox(globalCtx);

                if (D_80B7E07C == 0) {
                    D_80B7E078 = D_80B7A670;
                    D_80B7A670 = 0.0f;

                    if (sLinkAge == 1) {
                        f32 temp;

                        HIGH_SCORE(HS_FISHING) &= 0xFFFFFF00;
                        HIGH_SCORE(HS_FISHING) |= (s32)D_80B7E078 & 0x7F;

                        temp = (HIGH_SCORE(HS_FISHING) & 0x7F000000) >> 0x18;
                        if (temp < D_80B7E078) {
                            HIGH_SCORE(HS_FISHING) &= 0xFFFFFF;
                            HIGH_SCORE(HS_FISHING) |= ((s32)D_80B7E078 & 0x7F) << 0x18;

                            if (D_80B7E07E == 2) {
                                HIGH_SCORE(HS_FISHING) |= 0x80000000;
                            }
                        }

                        if (D_80B7E07E == 2) {
                            HIGH_SCORE(HS_FISHING) |= 0x80;
                            this->unk_15C = 0;
                            break;
                        }
                    } else {
                        HIGH_SCORE(HS_FISHING) &= 0xFFFFFF;
                        HIGH_SCORE(HS_FISHING) |= ((s32)D_80B7E078 & 0x7F) << 0x18;

                        if (D_80B7E07E == 2) {
                            HIGH_SCORE(HS_FISHING) |= 0x80000000;
                            this->unk_15C = 0;
                            break;
                        }
                    }

                    if (D_80B7E078 >= 60.0f) {
                        getItemId = GI_RUPEE_PURPLE;
                    } else if (D_80B7E078 >= 50.0f) {
                        getItemId = GI_RUPEE_RED;
                    } else if (D_80B7E078 >= 40.0f) {
                        getItemId = GI_RUPEE_BLUE;
                    } else {
                        getItemId = GI_RUPEE_GREEN;
                    }

                    if (sLinkAge == 1) {
                        if ((D_80B7E078 >= 50.0f) && !(HIGH_SCORE(HS_FISHING) & 0x400)) {
                            HIGH_SCORE(HS_FISHING) |= 0x400;
                            getItemId = GI_HEART_PIECE;
                            sSinkingLureLocation = (u8)Rand_ZeroFloat(3.999f) + 1;
                        }
                    } else {
                        if ((D_80B7E078 >= 60.0f) && !(HIGH_SCORE(HS_FISHING) & 0x800)) {
                            HIGH_SCORE(HS_FISHING) |= 0x800;
                            getItemId = GI_SCALE_GOLD;
                            sSinkingLureLocation = (u8)Rand_ZeroFloat(3.999f) + 1;
                        }
                    }
                } else {
                    getItemId = GI_RUPEE_PURPLE;
                    D_80B7A670 = 0.0f;
                }

                this->actor.parent = NULL;
                func_8002F434(&this->actor, globalCtx, getItemId, 2000.0f, 1000.0f);
                this->unk_15C = 23;
            }
            break;

        case 20:
            if ((Message_GetState(&globalCtx->msgCtx) == TEXT_STATE_EVENT) && Message_ShouldAdvance(globalCtx)) {
                Message_CloseTextbox(globalCtx);
                this->unk_15C = 0;
            }
            break;

        case 21:
            if ((Message_GetState(&globalCtx->msgCtx) == TEXT_STATE_CHOICE) && Message_ShouldAdvance(globalCtx)) {
                Message_CloseTextbox(globalCtx);

                switch (globalCtx->msgCtx.choiceIndex) {
                    case 0:
                        this->unk_15C = 0;
                        break;
                    case 1:
                        if (D_80B7E084 == 0) {
                            Message_ContinueTextbox(globalCtx, 0x4085);
                        } else if (sLinkAge == 1) {
                            Message_ContinueTextbox(globalCtx, 0x4092);
                        }
                        this->unk_15C = 22;
                        break;
                }
            }
            break;

        case 22:
            if (globalCtx) {}

            if (Message_GetState(&globalCtx->msgCtx) == TEXT_STATE_NONE) {
                this->unk_15C = 0;
                if (D_80B7A68C != 0) {
                    D_80B7A688 = 1;
                    D_80B7A68C = 0;
                }
                D_80B7E0AC = 0;
                globalCtx->interfaceCtx.unk_260 = 0;
            }
            break;

        case 23:
            D_80B7A674 = false;
            if (Actor_HasParent(&this->actor, globalCtx)) {
                this->unk_15C = 24;
            } else {
                func_8002F434(&this->actor, globalCtx, GI_SCALE_GOLD, 2000.0f, 1000.0f);
            }
            break;

        case 24:
            D_80B7A674 = false;
            if ((Message_GetState(&globalCtx->msgCtx) == TEXT_STATE_DONE) && Message_ShouldAdvance(globalCtx)) {
                if (D_80B7E07C == 0) {
                    this->unk_15C = 0;
                } else {
                    Message_StartTextbox(globalCtx, 0x409C, NULL);
                    this->unk_15C = 20;
                }
            }
            break;
    }
}

static s16 D_80B7AFC4[] = { 0, 1, 2, 2, 1 };

static Vec3f sStreamSoundPos = { 670.0f, 0.0f, -600.0f };

static Vec3s sSinkingLureLocationPos[] = {
    { -364, -30, -269 },
    { 1129, 3, -855 },
    { -480, 0, -1055 },
    { 553, -48, -508 },
};

void Fishing_UpdateOwner(Actor* thisx, GlobalContext* globalCtx2) {
    GlobalContext* globalCtx = globalCtx2;
    Fishing* this = THIS;
    Vec3f sp114;
    Vec3f sp108;
    Vec3f spFC;
    s16 headRotTarget;
    s16 playerShadowAlpha;
    f32 target;
    f32 subCamAtMaxVelFrac;
    f32 lureDistXZ;
    s32 pad;
    Player* player = GET_PLAYER(globalCtx);
    Input* input = &globalCtx->state.input[0];

    if (0) {
        // Strings existing only in rodata
        osSyncPrintf(VT_FGCOL(GREEN));
        osSyncPrintf(VT_FGCOL(YELLOW));
        osSyncPrintf("plays %x\n");
        osSyncPrintf("ys %x\n");
        osSyncPrintf(VT_RST);
    }

    playerShadowAlpha = player->actor.shape.shadowAlpha;

    if ((SQ(player->actor.world.pos.x) + SQ(player->actor.world.pos.z)) < SQ(920.0f)) {
        Math_ApproachS(&playerShadowAlpha, 0, 1, 40);
    } else {
        Math_ApproachS(&playerShadowAlpha, 200, 1, 40);
    }

    player->actor.shape.shadowAlpha = playerShadowAlpha;

    SkelAnime_Update(&this->skelAnime);

    if ((D_80B7A684 != 0) || (Message_GetState(&globalCtx->msgCtx) != TEXT_STATE_NONE)) {
        this->actor.flags &= ~1;
    } else {
        this->actor.flags |= 0x21;
    }

    if ((this->actor.xzDistToPlayer < 120.0f) || (Message_GetState(&globalCtx->msgCtx) != TEXT_STATE_NONE)) {
        headRotTarget = this->actor.shape.rot.y - this->actor.yawTowardsPlayer;
    } else {
        headRotTarget = 0;
    }

    if (headRotTarget > 0x2710) {
        headRotTarget = 0x2710;
    } else if (headRotTarget < -0x2710) {
        headRotTarget = -0x2710;
    }

    Math_ApproachS(&this->unk_164, headRotTarget, 3, 0x1388);

    if (((globalCtx->gameplayFrames % 32) == 0) && (Rand_ZeroOne() < 0.3f)) {
        this->unk_162 = 4;
    }

    this->unk_160 = D_80B7AFC4[this->unk_162];

    if (this->unk_162 != 0) {
        this->unk_162--;
    }

    if (D_80B7A684 != 0) {
        D_80B7A684--;
    }

    if ((D_80B7A68C == 0) && (D_80B7E0B6 != 2) && (D_80B7A694 > 0) && (D_80B7A688 == 1) && (D_80B7A684 == 0)) {
        f32 dx = sOwnerHeadPos.x - sLurePos.x;
        f32 dy = sOwnerHeadPos.y - sLurePos.y;
        f32 dz = sOwnerHeadPos.z - sLurePos.z;

        if ((sqrtf(SQ(dx) + SQ(dy) + SQ(dz)) < 25.0f) || (KREG(77) > 0)) {
            KREG(77) = 0;
            D_80B7A688 = 0;
            D_80B7A68C = 1;
            Message_StartTextbox(globalCtx, 0x4087, NULL);
        }
    }

    if (D_80B7A688 == 0) {
        HIGH_SCORE(HS_FISHING) |= 0x1000;
    } else if (D_80B7A688 == 1) {
        HIGH_SCORE(HS_FISHING) &= ~0x1000;
    }

    if (KREG(77) < 0) {
        KREG(77) = 0;
        D_80B7A690 = 1;
    }

    if (D_80B7A67C != 0) {
        D_80B7A67C--;
        if (D_80B7A67C == 0) {
            Message_StartTextbox(globalCtx, D_80B7E086, NULL);
        }
    }

    Fishing_HandleOwnerDialog(this, globalCtx);

    D_80B7E14C = 0.0015f;
    D_80B7A680++;

    if ((D_80B7E0AC != 0) && D_80B7A674) {
        Fishing_UpdateLure(this, globalCtx);
    }

    Fishing_UpdateEffects(globalCtx->specialEffects, globalCtx);
    Fishing_UpdatePondProps(globalCtx);
    Fishing_UpdateGroupFishes(globalCtx);

    if ((D_80B7E0AC != 0) && (D_80B7A6CC == 0) && (player->actor.world.pos.z > 1360.0f) &&
        (fabsf(player->actor.world.pos.x) < 25.0f)) {
        player->actor.world.pos.z = 1360.0f;
        player->actor.speedXZ = 0.0f;

        if (D_80B7A6D0 == 0) {
            D_80B7A6CC = 10;
        }
    }

    if ((sSinkingLureLocation != 0) &&
        (fabsf(player->actor.world.pos.x - sSinkingLureLocationPos[sSinkingLureLocation - 1].x) < 25.0f) &&
        (fabsf(player->actor.world.pos.y - sSinkingLureLocationPos[sSinkingLureLocation - 1].y) < 10.0f) &&
        (fabsf(player->actor.world.pos.z - sSinkingLureLocationPos[sSinkingLureLocation - 1].z) < 25.0f)) {
        sSinkingLureLocation = 0;
        D_80B7A6CC = 20;
        func_800A9F6C(0.0f, 150, 10, 10);
        func_80078884(NA_SE_SY_TRE_BOX_APPEAR);
        Audio_QueueSeqCmd(0x1 << 28 | SEQ_PLAYER_BGM_MAIN << 24 | 0x1400FF);
    }

    if (KREG(0) != 0) {
        KREG(0) = 0;
        D_80B7E0B6 = 0;
        D_80B7A6CC = 20;
        func_800A9F6C(0.0f, 150, 10, 10);
        func_80078884(NA_SE_SY_TRE_BOX_APPEAR);
        Audio_QueueSeqCmd(0x1 << 28 | SEQ_PLAYER_BGM_MAIN << 24 | 0x1400FF);
    }

    if (D_80B7A6D0 != 0) {
        D_80B7A6D0--;
    }

    switch (D_80B7A6CC) {
        case 0:
            break;

        case 1: {
            Camera* mainCam;

            sSubCamId = Gameplay_CreateSubCamera(globalCtx);
            Gameplay_ChangeCameraStatus(globalCtx, CAM_ID_MAIN, CAM_STAT_WAIT);
            Gameplay_ChangeCameraStatus(globalCtx, sSubCamId, CAM_STAT_ACTIVE);
            mainCam = Gameplay_GetCamera(globalCtx, CAM_ID_MAIN);
            sSubCamEye.x = mainCam->eye.x;
            sSubCamEye.y = mainCam->eye.y;
            sSubCamEye.z = mainCam->eye.z;
            sSubCamAt.x = mainCam->at.x;
            sSubCamAt.y = mainCam->at.y;
            sSubCamAt.z = mainCam->at.z;
            D_80B7A6CC = 2;
            Interface_ChangeAlpha(12);
            sSubCamVelFactor = 0.0f;
            // fallthrough
        }

        case 2:
            ShrinkWindow_SetVal(0x1B);

            spFC.x = sLurePos.x - player->actor.world.pos.x;
            spFC.z = sLurePos.z - player->actor.world.pos.z;
            lureDistXZ = sqrtf(SQXZ(spFC));
            Matrix_RotateY(Math_Atan2F(spFC.z, spFC.x), MTXMODE_NEW);

            sp114.x = 0.0f;
            sp114.y = 0.0f;
            sp114.z = 100.0f;
            Matrix_MultVec3f(&sp114, &spFC);

            if (D_80B7A694 == 1) {
                subCamAtMaxVelFrac = 0.2f;
            } else {
                subCamAtMaxVelFrac = 0.1f;
            }

            Math_ApproachF(&sSubCamAt.x, sLurePos.x, subCamAtMaxVelFrac, fabsf(spFC.x) * sSubCamVelFactor);
            Math_ApproachF(&sSubCamAt.y, sLurePos.y, subCamAtMaxVelFrac, 50.0f * sSubCamVelFactor);
            Math_ApproachF(&sSubCamAt.z, sLurePos.z, subCamAtMaxVelFrac, fabsf(spFC.z) * sSubCamVelFactor);

            sp114.x = 0.0f - D_80B7FED0;
            if (sLinkAge != 1) {
                sp114.y = 80.0f;
            } else {
                sp114.y = 55.0f;
            }
            sp114.z = -80.0f;

            Matrix_MultVec3f(&sp114, &sp108);
            sp108.x += player->actor.world.pos.x;
            sp108.y += player->actor.world.pos.y;
            sp108.z += player->actor.world.pos.z;

            Math_ApproachF(&D_80B7FED0, 30.0f, 0.1f, 0.4f);

            if (CHECK_BTN_ALL(input->press.button, BTN_Z)) {
                if ((D_80B7E088 >= 0) && (D_80B7E122 == 0)) {
                    D_80B7E088++;

                    if (D_80B7E088 >= 4) {
                        D_80B7E088 = 0;
                    }

                    if ((D_80B7E088 == 0) || (D_80B7E088 == 3)) {
                        func_80078884(NA_SE_SY_CAMERA_ZOOM_DOWN);
                    } else {
                        func_80078884(NA_SE_SY_CAMERA_ZOOM_UP);
                    }
                }
            }

            if (D_80B7A694 >= 3) {
                if (lureDistXZ < 110.0f) {
                    D_80B7E088 = -1;
                } else if ((lureDistXZ > 300.0f) && (D_80B7E088 < 0)) {
                    D_80B7E088 = 0;
                }
            }

            if (D_80B7E088 > 0) {
                f32 dist;
                f32 offset;
                f32 factor;

                dist = sqrtf(SQ(spFC.x) + SQ(spFC.z)) * 0.001f;
                if (dist > 1.0f) {
                    dist = 1.0f;
                }
                if (D_80B7E088 == 2) {
                    offset = 0.3f;
                } else {
                    offset = 0.1f;
                }
                factor = 0.4f + offset + (dist * 0.4f);

                sp108.x += (sLurePos.x - sp108.x) * factor;
                sp108.y += ((sLurePos.y - sp108.y) * factor) + 20.0f;
                sp108.z += (sLurePos.z - sp108.z) * factor;
                D_80B7E14C = 0.0005000001f;
            }

            sp114.x = 0.0f;
            sp114.y = 0.0f;
            sp114.z = 100.0f;
            Matrix_MultVec3f(&sp114, &spFC);

            Math_ApproachF(&sSubCamEye.x, sp108.x, 0.3f, fabsf(spFC.x) * sSubCamVelFactor);
            Math_ApproachF(&sSubCamEye.y, sp108.y, 0.3f, 20.0f * sSubCamVelFactor);
            Math_ApproachF(&sSubCamEye.z, sp108.z, 0.3f, fabsf(spFC.z) * sSubCamVelFactor);
            break;

        case 3: {
            Camera* mainCam = Gameplay_GetCamera(globalCtx, CAM_ID_MAIN);

            mainCam->eye = sSubCamEye;
            mainCam->eyeNext = sSubCamEye;
            mainCam->at = sSubCamAt;
            func_800C08AC(globalCtx, sSubCamId, 0);
            func_80064534(globalCtx, &globalCtx->csCtx);
            D_80B7A6CC = 0;
            sSubCamId = CAM_ID_MAIN;
            Environment_EnableUnderwaterLights(globalCtx, 0);
            globalCtx->envCtx.adjFogNear = 0;
            player->unk_860 = -5;
            D_80B7E0B0 = 5;
            break;
        }

        case 10: {
            Camera* mainCam;

            func_80064520(globalCtx, &globalCtx->csCtx);
            sSubCamId = Gameplay_CreateSubCamera(globalCtx);
            Gameplay_ChangeCameraStatus(globalCtx, CAM_ID_MAIN, CAM_STAT_WAIT);
            Gameplay_ChangeCameraStatus(globalCtx, sSubCamId, CAM_STAT_ACTIVE);
            func_8002DF54(globalCtx, &this->actor, 5);
<<<<<<< HEAD
            mainCam = Gameplay_GetCamera(globalCtx, CAM_ID_MAIN);
            sSubCamEye.x = mainCam->eye.x;
            sSubCamEye.y = mainCam->eye.y;
            sSubCamEye.z = mainCam->eye.z;
            sSubCamAt.x = mainCam->at.x;
            sSubCamAt.y = mainCam->at.y;
            sSubCamAt.z = mainCam->at.z;
            func_8010B680(globalCtx, 0x409E, NULL);
=======
            camera = Gameplay_GetCamera(globalCtx, MAIN_CAM);
            sCameraEye.x = camera->eye.x;
            sCameraEye.y = camera->eye.y;
            sCameraEye.z = camera->eye.z;
            sCameraAt.x = camera->at.x;
            sCameraAt.y = camera->at.y;
            sCameraAt.z = camera->at.z;
            Message_StartTextbox(globalCtx, 0x409E, NULL);
>>>>>>> b3d5f549
            D_80B7A6CC = 11;
            func_800A9F6C(0.0f, 150, 10, 10);
            // fallthrough
        }

        case 11:
            player->actor.world.pos.z = 1360.0f;
            player->actor.speedXZ = 0.0f;

<<<<<<< HEAD
            if (func_8010BDBC(&globalCtx->msgCtx) == 0) {
                Camera* mainCam = Gameplay_GetCamera(globalCtx, CAM_ID_MAIN);
=======
            if (Message_GetState(&globalCtx->msgCtx) == TEXT_STATE_NONE) {
                Camera* camera = Gameplay_GetCamera(globalCtx, MAIN_CAM);
>>>>>>> b3d5f549

                mainCam->eye = sSubCamEye;
                mainCam->eyeNext = sSubCamEye;
                mainCam->at = sSubCamAt;
                func_800C08AC(globalCtx, sSubCamId, 0);
                func_80064534(globalCtx, &globalCtx->csCtx);
                func_8002DF54(globalCtx, &this->actor, 7);
                D_80B7A6CC = 0;
                sSubCamId = CAM_ID_MAIN;
                D_80B7A6D0 = 30;
                Environment_EnableUnderwaterLights(globalCtx, 0);
                globalCtx->envCtx.adjFogNear = 0;
            }
            break;

        case 20: {
            Camera* mainCam;

            func_80064520(globalCtx, &globalCtx->csCtx);
            sSubCamId = Gameplay_CreateSubCamera(globalCtx);
            Gameplay_ChangeCameraStatus(globalCtx, CAM_ID_MAIN, CAM_STAT_WAIT);
            Gameplay_ChangeCameraStatus(globalCtx, sSubCamId, CAM_STAT_ACTIVE);
            func_8002DF54(globalCtx, &this->actor, 5);
<<<<<<< HEAD
            mainCam = Gameplay_GetCamera(globalCtx, CAM_ID_MAIN);
            sSubCamEye.x = mainCam->eye.x;
            sSubCamEye.y = mainCam->eye.y;
            sSubCamEye.z = mainCam->eye.z;
            sSubCamAt.x = mainCam->at.x;
            sSubCamAt.y = mainCam->at.y;
            sSubCamAt.z = mainCam->at.z;
            func_8010B680(globalCtx, 0x409A, NULL);
=======
            camera = Gameplay_GetCamera(globalCtx, MAIN_CAM);
            sCameraEye.x = camera->eye.x;
            sCameraEye.y = camera->eye.y;
            sCameraEye.z = camera->eye.z;
            sCameraAt.x = camera->at.x;
            sCameraAt.y = camera->at.y;
            sCameraAt.z = camera->at.z;
            Message_StartTextbox(globalCtx, 0x409A, NULL);
>>>>>>> b3d5f549
            D_80B7A6CC = 21;
            D_80B7FEC8 = 45.0f;
            D_80B7A6D0 = 10;
            // fallthrough
        }

        case 21:
            if ((D_80B7A6D0 == 0) && Message_ShouldAdvance(globalCtx)) {
                D_80B7A6CC = 22;
                D_80B7A6D0 = 40;
                func_8002DF54(globalCtx, &this->actor, 0x1C);
                D_80B7FEE4 = 0.0f;
            }
            break;

        case 22:
            if (D_80B7A6D0 == 30) {
                Audio_QueueSeqCmd(SEQ_PLAYER_BGM_MAIN << 24 | NA_BGM_ITEM_GET | 0x900);
            }

            D_80B7A6D4 = 1;

            Math_ApproachF(&D_80B7FEE4, 71.0f, 0.5f, 3.0f);
            Matrix_RotateY((player->actor.shape.rot.y / 32768.0f) * M_PI, MTXMODE_NEW);

            sp114.x = Math_SinS(globalCtx->gameplayFrames * 0x1000);
            sp114.y = D_80B7FEE4;
            sp114.z = -5.0f;
            if (sLinkAge == 1) {
                sp114.y -= 20.0f;
            }

            Matrix_MultVec3f(&sp114, &sp108);

            sSinkingLureBasePos.x = player->actor.world.pos.x + sp108.x;
            sSinkingLureBasePos.y = player->actor.world.pos.y + sp108.y;
            sSinkingLureBasePos.z = player->actor.world.pos.z + sp108.z;

            Math_ApproachF(&D_80B7FEC8, 15.0f, 0.1f, 0.75f);

            sp114.x = D_80B7FEC8 - 15.0f;

            if (sLinkAge != 1) {
                sp114.y = 60.0f;
                sp114.z = -30.0f;
            } else {
                sp114.y = 40.0f;
                sp114.z = -35.0f;
            }

            Matrix_MultVec3f(&sp114, &sSubCamEye);
            sSubCamEye.x += player->actor.world.pos.x;
            sSubCamEye.y += player->actor.world.pos.y;
            sSubCamEye.z += player->actor.world.pos.z;

            sSubCamAt = player->actor.world.pos;
            if (sLinkAge != 1) {
                sSubCamAt.y += 62.0f;
            } else {
                sSubCamAt.y += 40.0f;
            }

            if (D_80B7A6D0 == 0) {
<<<<<<< HEAD
                if ((func_8010BDBC(&globalCtx->msgCtx) == 4) || (func_8010BDBC(&globalCtx->msgCtx) == 0)) {
                    if (func_80106BC8(globalCtx) != 0) {
                        Camera* mainCam = Gameplay_GetCamera(globalCtx, CAM_ID_MAIN);
=======
                if ((Message_GetState(&globalCtx->msgCtx) == TEXT_STATE_CHOICE) ||
                    (Message_GetState(&globalCtx->msgCtx) == TEXT_STATE_NONE)) {
                    if (Message_ShouldAdvance(globalCtx)) {
                        Camera* camera = Gameplay_GetCamera(globalCtx, MAIN_CAM);
>>>>>>> b3d5f549

                        Message_CloseTextbox(globalCtx);
                        if (globalCtx->msgCtx.choiceIndex == 0) {
                            D_80B7E0B6 = 2;
                            D_80B7E082 = 0;
                        }

                        mainCam->eye = sSubCamEye;
                        mainCam->eyeNext = sSubCamEye;
                        mainCam->at = sSubCamAt;
                        func_800C08AC(globalCtx, sSubCamId, 0);
                        func_80064534(globalCtx, &globalCtx->csCtx);
                        func_8002DF54(globalCtx, &this->actor, 7);
                        D_80B7A6CC = 0;
                        sSubCamId = CAM_ID_MAIN;
                        player->unk_860 = -5;
                        D_80B7E0B0 = 5;
                        D_80B7A6D4 = 0;
                        D_80B7E0A6 = 20;
                        Environment_EnableUnderwaterLights(globalCtx, 0);
                        globalCtx->envCtx.adjFogNear = 0;
                    }
                }
            }
            break;

        case 100:
            break;
    }

    if (sSubCamId != CAM_ID_MAIN) {
        Gameplay_CameraSetAtEye(globalCtx, sSubCamId, &sSubCamAt, &sSubCamEye);
        Math_ApproachF(&sSubCamVelFactor, 1.0f, 1.0f, 0.02f);

        if (sSubCamEye.y <= (WATER_SURFACE_Y(globalCtx) + 1.0f)) {
            Environment_EnableUnderwaterLights(globalCtx, 1);
            if (D_80B7E076 != 0) {
                globalCtx->envCtx.adjFogNear = -0xB2;
            } else {
                globalCtx->envCtx.adjFogNear = -0x2E;
            }
        } else {
            Environment_EnableUnderwaterLights(globalCtx, 0);
            globalCtx->envCtx.adjFogNear = 0;
        }
    }

    if ((player->actor.floorHeight < (WATER_SURFACE_Y(globalCtx) - 3.0f)) &&
        (player->actor.world.pos.y < (player->actor.floorHeight + 3.0f)) && (player->actor.speedXZ > 1.0f) &&
        ((globalCtx->gameplayFrames % 2) == 0)) {
        Vec3f pos;

        pos.x = Rand_CenteredFloat(20.0f) + player->actor.world.pos.x;
        pos.z = Rand_CenteredFloat(20.0f) + player->actor.world.pos.z;
        pos.y = player->actor.floorHeight + 5.0f;
        Fishing_SpawnWaterDust(NULL, globalCtx->specialEffects, &pos, 0.5f);
    }

    if ((player->actor.floorHeight < WATER_SURFACE_Y(globalCtx)) &&
        (player->actor.floorHeight > (WATER_SURFACE_Y(globalCtx) - 10.0f)) && (player->actor.speedXZ >= 4.0f) &&
        ((globalCtx->gameplayFrames % 4) == 0)) {
        s16 i;

        for (i = 0; i < 10; i++) {
            Vec3f pos;
            Vec3f vel;
            f32 speedXZ;
            f32 angle;

            speedXZ = Rand_ZeroFloat(1.5f) + 1.5f;
            angle = Rand_ZeroFloat(6.28f);

            vel.x = sinf(angle) * speedXZ;
            vel.z = cosf(angle) * speedXZ;
            vel.y = Rand_ZeroFloat(3.0f) + 2.0f;

            pos = player->actor.world.pos;
            pos.x += 2.0f * vel.x;
            pos.y = WATER_SURFACE_Y(globalCtx);
            pos.z += 2.0f * vel.z;
            Fishing_SpawnDustSplash(NULL, globalCtx->specialEffects, &pos, &vel, Rand_ZeroFloat(0.01f) + 0.020000001f);
        }
    }

    if (sREG(15) != 0) {
        if (D_80B7A654 != (sREG(15) - 1)) {
            if (D_80B7A654 == 0) {
                globalCtx->envCtx.gloomySkyMode = 1;
            } else {
                globalCtx->envCtx.gloomySkyMode = 2;
            }
        }

        D_80B7A654 = sREG(15) - 1;
    }

    if (sREG(14) == 1) {
        globalCtx->envCtx.gloomySkyMode = 1;
    }
    if (sREG(14) == -1) {
        globalCtx->envCtx.gloomySkyMode = 2;
    }

    sREG(14) = 0;

    osSyncPrintf(VT_FGCOL(GREEN));
    osSyncPrintf("zelda_time %x\n", ((void)0, gSaveContext.dayTime));
    osSyncPrintf(VT_RST);

    if (D_80B7E077 >= 2) {
        D_80B7E077--;
    }

    if ((D_80B7E077 == 1) && (Message_GetState(&globalCtx->msgCtx) == TEXT_STATE_NONE) &&
        ((D_80B7A680 & 0xFFF) == 0xFFF)) {
        D_80B7E077 = 200;

        if (Rand_ZeroOne() < 0.5f) {
            D_80B7A654 = (u8)Rand_ZeroFloat(10.0f) + 5;
            globalCtx->envCtx.gloomySkyMode = 1;
        } else {
            D_80B7A654 = 0;
            globalCtx->envCtx.gloomySkyMode = 2;
        }
    }

    Math_ApproachF(&D_80B7A650, D_80B7A654, 1.0f, 0.05f);

    if (D_80B7A650 > 0.0f) {
        target = (D_80B7A650 * 0.03f) + 0.8f;
        if (target > 1.2f) {
            target = 1.2f;
        }
        Math_ApproachF(&D_80B7A668, target, 1.0f, 0.01f);
    }

    target = (10.0f - D_80B7A650) * 150.1f;
    if (target < 0.0f) {
        target = 0.0f;
    }
    if (1) {}
    if (1) {}
    Math_ApproachF(&D_80B7A65C.z, target, 1.0f, 5.0f);

    if (D_80B7A65C.z < 1500.0f) {
        func_800F436C(&D_80B7A65C, NA_SE_EV_RAIN - SFX_FLAG, D_80B7A668);
    }

    if (D_80B7A654 != 0) {
        Math_ApproachF(&D_80B7A658, -200.0f, 1.0f, 2.0f);
    } else {
        Math_ApproachZeroF(&D_80B7A658, 1.0f, 2.0f);
    }

    globalCtx->envCtx.adjLight1Color[0] = globalCtx->envCtx.adjLight1Color[1] = globalCtx->envCtx.adjLight1Color[2] =
        D_80B7A658;

    if ((u8)D_80B7A650 > 0) {
        s32 pad;
        Camera* mainCam = Gameplay_GetCamera(globalCtx, CAM_ID_MAIN);
        s16 i;
        s32 pad1;
        Vec3f pos;
        Vec3f rot;
        Vec3f projectedPos;
        s32 pad2;

        rot.x = M_PI / 2.0f + 0.1f;
        rot.y = 1.0f;
        rot.z = (Camera_GetInputDirYaw(mainCam) * -(M_PI / 32768)) + rot.y;

        for (i = 0; i < (u8)D_80B7A650; i++) {
            pos.x = Rand_CenteredFloat(700.0f) + globalCtx->view.eye.x;
            pos.y = (Rand_ZeroFloat(100.0f) + 150.0f) - 170.0f;
            pos.z = Rand_CenteredFloat(700.0f) + globalCtx->view.eye.z;

            if (pos.z < 1160.0f) {
                SkinMatrix_Vec3fMtxFMultXYZW(&globalCtx->viewProjectionMtxF, &pos, &projectedPos, &sProjectedW);

                if (projectedPos.z < 0.0f) {
                    i--;
                } else {
                    Fishing_SpawnRainDrop(globalCtx->specialEffects, &pos, &rot);
                }
            }
        }
    }

    SkinMatrix_Vec3fMtxFMultXYZW(&globalCtx->viewProjectionMtxF, &sStreamSoundPos, &sStreamSoundProjectedPos,
                                 &sProjectedW);

    func_80078914(&sStreamSoundProjectedPos, NA_SE_EV_WATER_WALL - SFX_FLAG);

    gSaveContext.minigameScore = (SQ((f32)D_80B7A678) * 0.0036f) + 0.5f;

    if (BREG(26) != 0) {
        BREG(26) = 0;
        Message_StartTextbox(globalCtx, 0x407B + BREG(27), NULL);
    }

    osSyncPrintf("HI_SCORE = %x\n", HIGH_SCORE(HS_FISHING));
}

s32 Fishing_OwnerOverrideLimbDraw(GlobalContext* globalCtx, s32 limbIndex, Gfx** dList, Vec3f* pos, Vec3s* rot,
                                  void* thisx) {
    Fishing* this = THIS;

    if (limbIndex == 8) { // Head
        rot->x -= this->unk_164;
    }

    return 0;
}

void Fishing_OwnerPostLimbDraw(GlobalContext* globalCtx, s32 limbIndex, Gfx** dList, Vec3s* rot, void* thisx) {
    if (limbIndex == 8) { // Head
        OPEN_DISPS(globalCtx->state.gfxCtx, "../z_fishing.c", 9134);
        Matrix_MultVec3f(&sZeroVec, &sOwnerHeadPos);

        if (D_80B7A688 == 1) {
            gSPDisplayList(POLY_OPA_DISP++, SEGMENTED_TO_VIRTUAL(gFishingOwnerHatDL));
        } else if (D_80B7A688 == 2) {
            gSPDisplayList(POLY_OPA_DISP++, SEGMENTED_TO_VIRTUAL(gFishingOwnerHairDL));
        }

        CLOSE_DISPS(globalCtx->state.gfxCtx, "../z_fishing.c", 9142);
    }
}

static void* sFishingOwnerEyeTexs[] = {
    gFishingOwnerEyeOpenTex,
    gFishingOwnerEyeHalfTex,
    gFishingOwnerEyeClosedTex,
};

void Fishing_DrawOwner(Actor* thisx, GlobalContext* globalCtx) {
    s32 pad;
    Fishing* this = THIS;
    Input* input = &globalCtx->state.input[0];

    OPEN_DISPS(globalCtx->state.gfxCtx, "../z_fishing.c", 9156);

    func_80093D18(globalCtx->state.gfxCtx);
    func_80093D84(globalCtx->state.gfxCtx);

    if ((this->actor.projectedPos.z < 1500.0f) &&
        (fabsf(this->actor.projectedPos.x) < (100.0f + this->actor.projectedPos.z))) {
        gSPSegment(POLY_OPA_DISP++, 0x08, SEGMENTED_TO_VIRTUAL(sFishingOwnerEyeTexs[this->unk_160]));

        SkelAnime_DrawFlexOpa(globalCtx, this->skelAnime.skeleton, this->skelAnime.jointTable,
                              this->skelAnime.dListCount, Fishing_OwnerOverrideLimbDraw, Fishing_OwnerPostLimbDraw,
                              this);
    }

    Fishing_DrawPondProps(globalCtx);
    Fishing_DrawEffects(globalCtx->specialEffects, globalCtx);
    Fishing_DrawGroupFishes(globalCtx);
    Fishing_DrawStreamSplash(globalCtx);

    if (D_80B7E0A6 != 0) {
        D_80B7E0A6--;

        if (D_80B7E0A6 == 0) {
            if (sLinkAge != 1) {
                Audio_QueueSeqCmd(SEQ_PLAYER_BGM_MAIN << 24 | NA_BGM_KAKARIKO_ADULT);
            } else {
                Audio_QueueSeqCmd(SEQ_PLAYER_BGM_MAIN << 24 | NA_BGM_KAKARIKO_KID);
            }

            if (sLinkAge != 1) {
                Audio_QueueSeqCmd(SEQ_PLAYER_BGM_MAIN << 24 | NA_BGM_KAKARIKO_ADULT);
            } else {
                Audio_QueueSeqCmd(SEQ_PLAYER_BGM_MAIN << 24 | NA_BGM_KAKARIKO_KID);
            }
        }
    }

    if ((D_80B7E0AC != 0) && D_80B7A674) {
        Fishing_DrawRod(globalCtx);
        Fishing_UpdateLinePos(sReelLinePos);
        Fishing_UpdateLine(globalCtx, &sRodTipPos, sReelLinePos, sReelLineRot, sReelLineUnk);
        Fishing_DrawLureAndLine(globalCtx, sReelLinePos, sReelLineRot);

        D_80B7A6C4 = input->rel.stick_x;
        D_80B7A6C8 = input->rel.stick_y;
    }

    D_80B7A674 = true;

    Matrix_Translate(130.0f, 40.0f, 1300.0f, MTXMODE_NEW);
    Matrix_Scale(0.08f, 0.12f, 0.14f, MTXMODE_APPLY);

    gSPMatrix(POLY_OPA_DISP++, Matrix_NewMtx(globalCtx->state.gfxCtx, "../z_fishing.c", 9297),
              G_MTX_NOPUSH | G_MTX_LOAD | G_MTX_MODELVIEW);
    gSPMatrix(POLY_XLU_DISP++, Matrix_NewMtx(globalCtx->state.gfxCtx, "../z_fishing.c", 9298),
              G_MTX_NOPUSH | G_MTX_LOAD | G_MTX_MODELVIEW);

    gSPDisplayList(POLY_OPA_DISP++, gFishingAquariumBottomDL);
    gSPDisplayList(POLY_XLU_DISP++, gFishingAquariumContainerDL);

    if ((D_80B7E0AC != 0) && (D_80B7E0B6 == 2)) {
        Fishing_DrawSinkingLure(globalCtx);
    }

    CLOSE_DISPS(globalCtx->state.gfxCtx, "../z_fishing.c", 9305);
}<|MERGE_RESOLUTION|>--- conflicted
+++ resolved
@@ -5366,7 +5366,6 @@
             Gameplay_ChangeCameraStatus(globalCtx, CAM_ID_MAIN, CAM_STAT_WAIT);
             Gameplay_ChangeCameraStatus(globalCtx, sSubCamId, CAM_STAT_ACTIVE);
             func_8002DF54(globalCtx, &this->actor, 5);
-<<<<<<< HEAD
             mainCam = Gameplay_GetCamera(globalCtx, CAM_ID_MAIN);
             sSubCamEye.x = mainCam->eye.x;
             sSubCamEye.y = mainCam->eye.y;
@@ -5374,17 +5373,7 @@
             sSubCamAt.x = mainCam->at.x;
             sSubCamAt.y = mainCam->at.y;
             sSubCamAt.z = mainCam->at.z;
-            func_8010B680(globalCtx, 0x409E, NULL);
-=======
-            camera = Gameplay_GetCamera(globalCtx, MAIN_CAM);
-            sCameraEye.x = camera->eye.x;
-            sCameraEye.y = camera->eye.y;
-            sCameraEye.z = camera->eye.z;
-            sCameraAt.x = camera->at.x;
-            sCameraAt.y = camera->at.y;
-            sCameraAt.z = camera->at.z;
             Message_StartTextbox(globalCtx, 0x409E, NULL);
->>>>>>> b3d5f549
             D_80B7A6CC = 11;
             func_800A9F6C(0.0f, 150, 10, 10);
             // fallthrough
@@ -5394,13 +5383,8 @@
             player->actor.world.pos.z = 1360.0f;
             player->actor.speedXZ = 0.0f;
 
-<<<<<<< HEAD
-            if (func_8010BDBC(&globalCtx->msgCtx) == 0) {
+            if (Message_GetState(&globalCtx->msgCtx) == TEXT_STATE_NONE) {
                 Camera* mainCam = Gameplay_GetCamera(globalCtx, CAM_ID_MAIN);
-=======
-            if (Message_GetState(&globalCtx->msgCtx) == TEXT_STATE_NONE) {
-                Camera* camera = Gameplay_GetCamera(globalCtx, MAIN_CAM);
->>>>>>> b3d5f549
 
                 mainCam->eye = sSubCamEye;
                 mainCam->eyeNext = sSubCamEye;
@@ -5424,7 +5408,6 @@
             Gameplay_ChangeCameraStatus(globalCtx, CAM_ID_MAIN, CAM_STAT_WAIT);
             Gameplay_ChangeCameraStatus(globalCtx, sSubCamId, CAM_STAT_ACTIVE);
             func_8002DF54(globalCtx, &this->actor, 5);
-<<<<<<< HEAD
             mainCam = Gameplay_GetCamera(globalCtx, CAM_ID_MAIN);
             sSubCamEye.x = mainCam->eye.x;
             sSubCamEye.y = mainCam->eye.y;
@@ -5432,17 +5415,7 @@
             sSubCamAt.x = mainCam->at.x;
             sSubCamAt.y = mainCam->at.y;
             sSubCamAt.z = mainCam->at.z;
-            func_8010B680(globalCtx, 0x409A, NULL);
-=======
-            camera = Gameplay_GetCamera(globalCtx, MAIN_CAM);
-            sCameraEye.x = camera->eye.x;
-            sCameraEye.y = camera->eye.y;
-            sCameraEye.z = camera->eye.z;
-            sCameraAt.x = camera->at.x;
-            sCameraAt.y = camera->at.y;
-            sCameraAt.z = camera->at.z;
             Message_StartTextbox(globalCtx, 0x409A, NULL);
->>>>>>> b3d5f549
             D_80B7A6CC = 21;
             D_80B7FEC8 = 45.0f;
             D_80B7A6D0 = 10;
@@ -5506,16 +5479,10 @@
             }
 
             if (D_80B7A6D0 == 0) {
-<<<<<<< HEAD
-                if ((func_8010BDBC(&globalCtx->msgCtx) == 4) || (func_8010BDBC(&globalCtx->msgCtx) == 0)) {
-                    if (func_80106BC8(globalCtx) != 0) {
-                        Camera* mainCam = Gameplay_GetCamera(globalCtx, CAM_ID_MAIN);
-=======
                 if ((Message_GetState(&globalCtx->msgCtx) == TEXT_STATE_CHOICE) ||
                     (Message_GetState(&globalCtx->msgCtx) == TEXT_STATE_NONE)) {
                     if (Message_ShouldAdvance(globalCtx)) {
-                        Camera* camera = Gameplay_GetCamera(globalCtx, MAIN_CAM);
->>>>>>> b3d5f549
+                        Camera* mainCam = Gameplay_GetCamera(globalCtx, CAM_ID_MAIN);
 
                         Message_CloseTextbox(globalCtx);
                         if (globalCtx->msgCtx.choiceIndex == 0) {
