--- conflicted
+++ resolved
@@ -5743,24 +5743,14 @@
         D_80B7E0A6--;
 
         if (D_80B7E0A6 == 0) {
-<<<<<<< HEAD
-            if (sLinkAge != 1) {
+            if (sLinkAge != LINK_AGE_CHILD) {
                 AudioSeqCmd_PlaySequence(SEQ_PLAYER_BGM_MAIN, 0, 0, NA_BGM_KAKARIKO_ADULT);
-=======
-            if (sLinkAge != LINK_AGE_CHILD) {
-                Audio_QueueSeqCmd(SEQ_PLAYER_BGM_MAIN << 24 | NA_BGM_KAKARIKO_ADULT);
->>>>>>> eadc4771
             } else {
                 AudioSeqCmd_PlaySequence(SEQ_PLAYER_BGM_MAIN, 0, 0, NA_BGM_KAKARIKO_KID);
             }
 
-<<<<<<< HEAD
-            if (sLinkAge != 1) {
+            if (sLinkAge != LINK_AGE_CHILD) {
                 AudioSeqCmd_PlaySequence(SEQ_PLAYER_BGM_MAIN, 0, 0, NA_BGM_KAKARIKO_ADULT);
-=======
-            if (sLinkAge != LINK_AGE_CHILD) {
-                Audio_QueueSeqCmd(SEQ_PLAYER_BGM_MAIN << 24 | NA_BGM_KAKARIKO_ADULT);
->>>>>>> eadc4771
             } else {
                 AudioSeqCmd_PlaySequence(SEQ_PLAYER_BGM_MAIN, 0, 0, NA_BGM_KAKARIKO_KID);
             }
