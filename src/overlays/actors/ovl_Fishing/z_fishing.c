/*
 * File: z_fishing.c
 * Overlay: ovl_Fishing
 * Description: Fishing Pond Elements (Owner, Fish, Props, Effects...)
 */

#include "z_fishing.h"

#include "overlays/actors/ovl_En_Kanban/z_en_kanban.h"
#include "assets/objects/object_fish/object_fish.h"
#include "libc64/math64.h"
#include "attributes.h"
#include "controller.h"
#include "gfx.h"
#include "gfx_setupdl.h"
#include "ichain.h"
#include "letterbox.h"
#include "rand.h"
#include "regs.h"
#include "rumble.h"
#include "segmented_address.h"
#include "seqcmd.h"
#include "sequence.h"
#include "sfx.h"
#include "sys_math.h"
#include "sys_matrix.h"
#include "terminal.h"
#include "versions.h"
#include "z_lib.h"
#include "z64audio.h"
#include "z64play.h"
#include "z64player.h"
#include "z64save.h"
#include "z64skin_matrix.h"
#if PLATFORM_N64
#include "cic6105.h"
#endif

<<<<<<< HEAD
#pragma increment_block_number "gc-eu:96 gc-eu-mq:96 gc-jp:96 gc-jp-ce:96 gc-jp-mq:96 gc-us:96 gc-us-mq:96 ntsc-1.0:0" \
                               "ntsc-1.1:0 ntsc-1.2:0 pal-1.0:0 pal-1.1:0"
=======
#pragma increment_block_number "gc-eu:128 gc-eu-mq:128 gc-jp:128 gc-jp-ce:128 gc-jp-mq:128 gc-us:128 gc-us-mq:128" \
                               "ntsc-1.0:0 ntsc-1.1:0 ntsc-1.2:0 pal-1.0:0 pal-1.1:0"
>>>>>>> 981af4b6

#define FLAGS ACTOR_FLAG_UPDATE_CULLING_DISABLED

#define WATER_SURFACE_Y(play) play->colCtx.colHeader->waterBoxes->ySurface

#if DEBUG_FEATURES
#define KREG_DEBUG(i) KREG(i)
#else
#define KREG_DEBUG(i) 0
#endif

void Fishing_Init(Actor* thisx, PlayState* play2);
void Fishing_Destroy(Actor* thisx, PlayState* play2);
void Fishing_UpdateFish(Actor* thisx, PlayState* play2);
void Fishing_UpdateOwner(Actor* thisx, PlayState* play2);
void Fishing_DrawFish(Actor* thisx, PlayState* play);
void Fishing_DrawOwner(Actor* thisx, PlayState* play);

typedef struct FishingFishInit {
    /* 0x00 */ u8 isLoach;
    /* 0x02 */ Vec3s pos;
    /* 0x08 */ u8 baseLength;
    /* 0x0C */ f32 perception;
} FishingFishInit; // size = 0x10

typedef enum FishingEffectType {
    /* 0x00 */ FS_EFF_NONE,
    /* 0x01 */ FS_EFF_RIPPLE,
    /* 0x02 */ FS_EFF_DUST_SPLASH,
    /* 0x03 */ FS_EFF_WATER_DUST,
    /* 0x04 */ FS_EFF_BUBBLE,
    /* 0x05 */ FS_EFF_RAIN_DROP,
    /* 0x06 */ FS_EFF_OWNER_HAT,
    /* 0x07 */ FS_EFF_RAIN_RIPPLE,
    /* 0x08 */ FS_EFF_RAIN_SPLASH
} FishingEffectType;

#define FISHING_EFFECT_COUNT 130

typedef struct FishingEffect {
    /* 0x00 */ Vec3f pos;
    /* 0x0C */ Vec3f vel;
    /* 0x18 */ Vec3f accel;
    /* 0x24 */ u8 type;
    /* 0x25 */ u8 timer;
    /* 0x26 */ char unk_26[0x04];
    /* 0x2A */ s16 alpha;
    /* 0x2C */ s16 state;
    /* 0x2E */ s16 alphaMax;
    /* 0x30 */ f32 scale;
    /* 0x34 */ Vec3f rot;
} FishingEffect; // size = 0x40

#define POND_PROP_COUNT 140

typedef enum FishingPropType {
    /* 0x00 */ FS_PROP_NONE,
    /* 0x01 */ FS_PROP_REED,
    /* 0x02 */ FS_PROP_LILY_PAD,
    /* 0x03 */ FS_PROP_ROCK,
    /* 0x04 */ FS_PROP_WOOD_POST,
    /* 0x23 */ FS_PROP_INIT_STOP = 0x23
} FishingPropType;

typedef struct FishingPropInit {
    /* 0x00 */ u8 type;
    /* 0x02 */ Vec3s pos;
} FishingPropInit; // size = 0x08

typedef struct FishingProp {
    /* 0x00 */ Vec3f pos;
    /* 0x0C */ f32 rotX;
    /* 0x10 */ f32 rotY;
    /* 0x14 */ f32 reedAngle;
    /* 0x18 */ Vec3f projectedPos;
    /* 0x24 */ f32 scale;
    /* 0x28 */ s16 lilyPadAngle;
    /* 0x2C */ f32 lilyPadOffset;
    /* 0x30 */ u8 type;
    /* 0x32 */ s16 timer;
    /* 0x34 */ u8 shouldDraw;
    /* 0x38 */ f32 drawDistance;
} FishingProp; // size = 0x3C

typedef enum FishingGroupFishType {
    /* 0x00 */ FS_GROUP_FISH_NONE,
    /* 0x01 */ FS_GROUP_FISH_NORMAL
} FishingGroupFishType;

#define GROUP_FISH_COUNT 60

typedef struct FishingGroupFish {
    /* 0x00 */ u8 type;
    /* 0x02 */ s16 timer;
    /* 0x04 */ Vec3f pos;
    /* 0x10 */ Vec3f homePos;
    /* 0x1C */ Vec3f projectedPos;
    /* 0x28 */ f32 velY;
    /* 0x2C */ f32 scaleX;
    /* 0x30 */ f32 unk_30;
    /* 0x34 */ f32 unk_34;
    /* 0x38 */ f32 unk_38;
    /* 0x3C */ s16 unk_3C;
    /* 0x3E */ s16 unk_3E;
    /* 0x40 */ s16 unk_40;
    /* 0x42 */ s16 unk_42;
    /* 0x44 */ u8 shouldDraw;
} FishingGroupFish; // size = 0x48

typedef enum FishingLureTypes {
    /* 0x00 */ FS_LURE_STOCK,
    /* 0x01 */ FS_LURE_UNK, // hinted at with an "== 1"
    /* 0x02 */ FS_LURE_SINKING
} FishingLureTypes;

#define LINE_SEG_COUNT 200
#define SINKING_LURE_SEG_COUNT 20

ActorProfile Fishing_Profile = {
    /**/ ACTOR_FISHING,
    /**/ ACTORCAT_NPC,
    /**/ FLAGS,
    /**/ OBJECT_FISH,
    /**/ sizeof(Fishing),
    /**/ Fishing_Init,
    /**/ Fishing_Destroy,
    /**/ Fishing_UpdateFish,
    /**/ Fishing_DrawFish,
};

static f32 sStormStrength = 0.0f;

static u8 sStormStrengthTarget = 0;

static f32 sFishingStormShade = 0.0f;

static Vec3f sFishingStormSfxPos = { 0.0f, 0.0f, 0.0f };

static f32 sStormSfxFreqScale = 0.0f;

static u8 sSinkingLureLocation = 0;

static f32 sFishOnHandLength = 0.0f;

static u8 sIsRodVisible = true;

static u16 sFishLengthToWeigh = 0;

static u8 sFishingCaughtTextDelay = 0;

static s32 sFishingTimePlayed = 0;

static s16 sOwnerTheftTimer = 0;

typedef enum FishingOwnerHair {
    /* 0x00 */ FS_OWNER_BALD,
    /* 0x01 */ FS_OWNER_CAPPED,
    /* 0x02 */ FS_OWNER_HAIR
} FishingOwnerHair;

static u8 sOwnerHair = FS_OWNER_BALD;
static u8 sIsOwnersHatHooked = false; // hat is on fishing hook
static u8 sIsOwnersHatSunk = false;   // hat is sinking into pond.

static s16 sRodCastState = 0;

static Vec3f sFishMouthOffset = { 500.0f, 500.0f, 0.0f };

static u8 D_80B7A6A4 = 0;

static f32 sRodBendRotY = 0.0f;
static f32 D_80B7A6AC = 0.0f;
static f32 D_80B7A6B0 = 0.0f;
static f32 D_80B7A6B4 = 0.0f;
static f32 D_80B7A6B8 = 0.0f;
static f32 D_80B7A6BC = 0.0f;
static f32 D_80B7A6C0 = 0.0f;

static s16 sStickAdjXPrev = 0;
static s16 sStickAdjYPrev = 0;

static u8 sFishingPlayerCinematicState = 0;
static u8 sFishingCinematicTimer = 0;
static u8 sSinkingLureFound = false;

static ColliderJntSphElementInit sJntSphElementsInit[12] = {
    {
        {
            ELEM_MATERIAL_UNK0,
            { 0xFFCFFFFF, 0x00, 0x10 },
            { 0xFFCFFFFF, 0x00, 0x00 },
            ATELEM_NONE,
            ACELEM_NONE,
            OCELEM_ON,
        },
        { 0, { { 0, 0, 0 }, 30 }, 100 },
    },
    {
        {
            ELEM_MATERIAL_UNK0,
            { 0xFFCFFFFF, 0x00, 0x10 },
            { 0xFFCFFFFF, 0x00, 0x00 },
            ATELEM_NONE,
            ACELEM_NONE,
            OCELEM_ON,
        },
        { 0, { { 0, 0, 0 }, 30 }, 100 },
    },
    {
        {
            ELEM_MATERIAL_UNK0,
            { 0xFFCFFFFF, 0x00, 0x10 },
            { 0xFFCFFFFF, 0x00, 0x00 },
            ATELEM_NONE,
            ACELEM_NONE,
            OCELEM_ON,
        },
        { 0, { { 0, 0, 0 }, 30 }, 100 },
    },
    {
        {
            ELEM_MATERIAL_UNK0,
            { 0xFFCFFFFF, 0x00, 0x10 },
            { 0xFFCFFFFF, 0x00, 0x00 },
            ATELEM_NONE,
            ACELEM_NONE,
            OCELEM_ON,
        },
        { 0, { { 0, 0, 0 }, 30 }, 100 },
    },
    {
        {
            ELEM_MATERIAL_UNK0,
            { 0xFFCFFFFF, 0x00, 0x10 },
            { 0xFFCFFFFF, 0x00, 0x00 },
            ATELEM_NONE,
            ACELEM_NONE,
            OCELEM_ON,
        },
        { 0, { { 0, 0, 0 }, 30 }, 100 },
    },
    {
        {
            ELEM_MATERIAL_UNK0,
            { 0xFFCFFFFF, 0x00, 0x10 },
            { 0xFFCFFFFF, 0x00, 0x00 },
            ATELEM_NONE,
            ACELEM_NONE,
            OCELEM_ON,
        },
        { 0, { { 0, 0, 0 }, 30 }, 100 },
    },
    {
        {
            ELEM_MATERIAL_UNK0,
            { 0xFFCFFFFF, 0x00, 0x10 },
            { 0xFFCFFFFF, 0x00, 0x00 },
            ATELEM_NONE,
            ACELEM_NONE,
            OCELEM_ON,
        },
        { 0, { { 0, 0, 0 }, 30 }, 100 },
    },
    {
        {
            ELEM_MATERIAL_UNK0,
            { 0xFFCFFFFF, 0x00, 0x10 },
            { 0xFFCFFFFF, 0x00, 0x00 },
            ATELEM_NONE,
            ACELEM_NONE,
            OCELEM_ON,
        },
        { 0, { { 0, 0, 0 }, 30 }, 100 },
    },
    {
        {
            ELEM_MATERIAL_UNK0,
            { 0xFFCFFFFF, 0x00, 0x10 },
            { 0xFFCFFFFF, 0x00, 0x00 },
            ATELEM_NONE,
            ACELEM_NONE,
            OCELEM_ON,
        },
        { 0, { { 0, 0, 0 }, 30 }, 100 },
    },
    {
        {
            ELEM_MATERIAL_UNK0,
            { 0xFFCFFFFF, 0x00, 0x10 },
            { 0xFFCFFFFF, 0x00, 0x00 },
            ATELEM_NONE,
            ACELEM_NONE,
            OCELEM_ON,
        },
        { 0, { { 0, 0, 0 }, 30 }, 100 },
    },
    {
        {
            ELEM_MATERIAL_UNK0,
            { 0xFFCFFFFF, 0x00, 0x10 },
            { 0xFFCFFFFF, 0x00, 0x00 },
            ATELEM_NONE,
            ACELEM_NONE,
            OCELEM_ON,
        },
        { 0, { { 0, 0, 0 }, 30 }, 100 },
    },
    {
        {
            ELEM_MATERIAL_UNK0,
            { 0xFFCFFFFF, 0x00, 0x10 },
            { 0xFFCFFFFF, 0x00, 0x00 },
            ATELEM_NONE,
            ACELEM_NONE,
            OCELEM_ON,
        },
        { 0, { { 0, 0, 0 }, 30 }, 100 },
    },
};

static ColliderJntSphInit sJntSphInit = {
    {
        COL_MATERIAL_NONE,
        AT_TYPE_ENEMY,
        AC_TYPE_PLAYER,
        OC1_ON | OC1_TYPE_PLAYER,
        OC2_TYPE_1,
        COLSHAPE_JNTSPH,
    },
    12,
    sJntSphElementsInit,
};

static f32 sFishGroupVar = 0.0f;

static Vec3f sZeroVec = { 0.0f, 0.0f, 0.0f };
static Vec3f sUnusedVec = { 0.0f, 0.0f, 2000.0f };

static Fishing* sFishingMain;
static u8 sReelLock;
static u8 sLinkAge;
static u8 sFishingFoggy;
static u8 sStormChanceTimer;
static f32 sFishingRecordLength;
static u8 sFishOnHandIsLoach;
static u8 sFishGameNumber; // increments for each purchased play. effects weather
static u8 sLureCaughtWith;
static s16 sFishFightTime;
static u8 sPondOwnerTextIdIndex;
static u16 sFishesCaught;
static u16 sFishingCaughtTextId;
static s8 sLureCameraZoomLevel;
static Vec3f sOwnerHeadPos;
static Vec3s sEffOwnersHatRot;
static u8 sLureMoveDelay; // a small delay between the lure hitting the water, and being able to reel.
static s16 sRumbleDelay;
static s16 sFishingMusicDelay;
static Fishing* sFishingHookedFish;
static s16 sFishingPlayingState;
static s16 sLureTimer; // AND'd for various effects/checks
static s16 D_80B7E0B0;
static s16 D_80B7E0B2;
static s16 sRodCastTimer; // used for the initial line casting
static u8 sLureEquipped;
static Vec3f sLurePos;
static Vec3f sLureDrawPos;
static Vec3f sLureRot;
static Vec3f sLurePosDelta;
static Vec3f sLureCastDelta;
static f32 sLure1Rotate; // lure type 1 is programmed to change this.
static f32 sLurePosZOffset;
static f32 sLureRotXTarget;
static f32 sLureRotXStep;
static s8 D_80B7E114;
static s16 sRodPullback; // holding A+Down to keep the fish on line
static u8 D_80B7E118;
static f32 sRodReelingSpeed;
static u8 sWiggleAttraction;
static s16 sLureBitTimer;
static u8 sLineHooked;
static Vec3f sLureLineSegPosDelta;
static f32 sLureWiggleRotYTarget;
static f32 sLureWigglePosY;
static s16 sLureWiggleRotY;
static f32 sLureWiggleSign; // +/-1.0f
static f32 sRodLineSpooled; // 200 represents the full spool.
static f32 D_80B7E148;
static f32 sFishingLineScale;
static s16 D_80B7E150;
static f32 sReelLinePosStep;
static Vec3f sRodTipPos;
static Vec3f sReelLinePos[LINE_SEG_COUNT];
static Vec3f sReelLineRot[LINE_SEG_COUNT];
static Vec3f sReelLineUnk[LINE_SEG_COUNT];
static Vec3f sLureHookRefPos[2];
static f32 sLureHookRotY[2];
static u8 sRodHitTimer; // brief timer for bending rod when line is snapped
static Vec3f sSinkingLurePos[SINKING_LURE_SEG_COUNT];
static s16 sSinkingLureSegmentIndex;
static f32 sProjectedW;
static Vec3f sSubCamEye;
static Vec3f sSubCamAt;
static s16 sSubCamId;
static f32 sCatchCamX;
static f32 sSubCamVelFactor;
static f32 D_80B7FED0;
static Vec3f sSinkingLureBasePos;
static f32 sSinkingLureHeldY; // the lure going to its mark when being held up.
static s32 sRandSeed0;
static s32 sRandSeed1;
static s32 sRandSeed2;
static FishingProp sPondProps[POND_PROP_COUNT];
static FishingGroupFish sGroupFishes[GROUP_FISH_COUNT];
static f32 sFishGroupAngle1;
static f32 sFishGroupAngle2;
static f32 sFishGroupAngle3;
static FishingEffect sEffects[FISHING_EFFECT_COUNT];

void Fishing_SetColliderElement(s32 index, ColliderJntSph* collider, Vec3f* pos, f32 scale) {
    collider->elements[index].dim.worldSphere.center.x = pos->x;
    collider->elements[index].dim.worldSphere.center.y = pos->y;
    collider->elements[index].dim.worldSphere.center.z = pos->z;
    collider->elements[index].dim.worldSphere.radius =
        collider->elements[index].dim.modelSphere.radius * collider->elements[index].dim.scale * scale * 1.6f;
}

void Fishing_SeedRand(s32 seed0, s32 seed1, s32 seed2) {
    sRandSeed0 = seed0;
    sRandSeed1 = seed1;
    sRandSeed2 = seed2;
}

f32 Fishing_RandZeroOne(void) {
    f32 rand;

    // Wichmann-Hill algorithm
    sRandSeed0 = (sRandSeed0 * 171) % 30269;
    sRandSeed1 = (sRandSeed1 * 172) % 30307;
    sRandSeed2 = (sRandSeed2 * 170) % 30323;

    rand = (sRandSeed0 / 30269.0f) + (sRandSeed1 / 30307.0f) + (sRandSeed2 / 30323.0f);
    while (rand >= 1.0f) {
        rand -= 1.0f;
    }

    return fabsf(rand);
}

s16 Fishing_SmoothStepToS(s16* pValue, s16 target, s16 scale, s16 step) {
    s16 stepSize;
    s16 diff;

    diff = target - *pValue;
    stepSize = diff / scale;

    if (stepSize > step) {
        stepSize = step;
    }

    if (stepSize < -step) {
        stepSize = -step;
    }

    *pValue += stepSize;

    return stepSize;
}

void Fishing_SpawnRipple(Vec3f* projectedPos, FishingEffect* effect, Vec3f* pos, f32 scale, f32 rotX, s16 alpha,
                         s16 countLimit) {
    s16 i;

    if ((projectedPos != NULL) && ((projectedPos->z > 500.0f) || (projectedPos->z < 0.0f))) {
        return;
    }

    for (i = 0; i < countLimit; i++, effect++) {
        if (effect->type == FS_EFF_NONE) {
            effect->type = FS_EFF_RIPPLE;
            effect->pos = *pos;
            effect->vel = sZeroVec;
            effect->accel = sZeroVec;
            effect->scale = scale * 0.0025f;
            effect->rot.x = rotX * 0.0025f;

            if (scale > 300.0f) {
                effect->alpha = 0;
                effect->alphaMax = alpha;
                effect->state = 0;
                effect->rot.y = (effect->rot.x - effect->scale) * 0.05f;
            } else {
                effect->alpha = alpha;
                effect->state = 1;
                effect->rot.y = (effect->rot.x - effect->scale) * 0.1f;
            }
            break;
        }
    }
}

void Fishing_SpawnDustSplash(Vec3f* projectedPos, FishingEffect* effect, Vec3f* pos, Vec3f* vel, f32 scale) {
    s16 i;
    Vec3f accel = { 0.0f, -1.0f, 0.0f };

    if ((projectedPos != NULL) && ((projectedPos->z > 500.0f) || (projectedPos->z < 0.0f))) {
        return;
    }

    for (i = 0; i < 100; i++, effect++) {
        if ((effect->type == FS_EFF_NONE) || (effect->type == FS_EFF_RAIN_DROP) ||
            (effect->type == FS_EFF_RAIN_RIPPLE) || (effect->type == FS_EFF_RAIN_SPLASH)) {
            effect->type = FS_EFF_DUST_SPLASH;
            effect->pos = *pos;
            effect->vel = *vel;
            effect->accel = accel;
            effect->alpha = 100 + (s16)Rand_ZeroFloat(100.0f);
            effect->scale = scale;
            break;
        }
    }
}

void Fishing_SpawnWaterDust(Vec3f* projectedPos, FishingEffect* effect, Vec3f* pos, f32 scale) {
    s16 i;
    Vec3f accel = { 0.0f, 0.05f, 0.0f };

    if ((projectedPos != NULL) && ((projectedPos->z > 500.0f) || (projectedPos->z < 0.0f))) {
        return;
    }

    for (i = 0; i < 90; i++, effect++) {
        if (effect->type == FS_EFF_NONE) {
            effect->type = FS_EFF_WATER_DUST;
            effect->pos = *pos;
            effect->vel = sZeroVec;
            effect->accel = accel;
            effect->alpha = 255;
            effect->timer = (s16)Rand_ZeroFloat(100.0f);
            effect->scale = scale;
            effect->rot.x = 2.0f * scale;
            break;
        }
    }
}

void Fishing_SpawnBubble(Vec3f* projectedPos, FishingEffect* effect, Vec3f* pos, f32 scale, u8 state) {
    s16 i;
    Vec3f vel = { 0.0f, 1.0f, 0.0f };

    if ((projectedPos != NULL) && ((projectedPos->z > 500.0f) || (projectedPos->z < 0.0f))) {
        return;
    }

    for (i = 0; i < 90; i++, effect++) {
        if (effect->type == FS_EFF_NONE) {
            effect->type = FS_EFF_BUBBLE;
            effect->pos = *pos;
            effect->vel = vel;
            effect->accel = sZeroVec;
            effect->timer = (s16)Rand_ZeroFloat(100.0f);
            effect->scale = scale;
            effect->state = state;
            break;
        }
    }
}

void Fishing_SpawnRainDrop(FishingEffect* effect, Vec3f* pos, Vec3f* rot) {
    s16 i;
    Vec3f velSrc;

    velSrc.x = 0.0f;
    velSrc.y = 0.0f;
    velSrc.z = 300.0f;

    effect += 30;

    for (i = 30; i < FISHING_EFFECT_COUNT; i++, effect++) {
        if (effect->type == FS_EFF_NONE) {
            effect->type = FS_EFF_RAIN_DROP;
            effect->pos = *pos;
            effect->accel = sZeroVec;
            effect->rot.x = rot->x;
            effect->rot.y = rot->y;
            effect->rot.z = rot->z;
            Matrix_RotateY(rot->y, MTXMODE_NEW);
            Matrix_RotateX(rot->x, MTXMODE_APPLY);
            Matrix_MultVec3f(&velSrc, &effect->vel);
            break;
        }
    }
}

static FishingPropInit sPondPropInits[POND_PROP_COUNT + 1] = {
    { FS_PROP_ROCK, { 529, -53, -498 } },
    { FS_PROP_ROCK, { 461, -66, -480 } },
    { FS_PROP_ROCK, { 398, -73, -474 } },
    { FS_PROP_ROCK, { -226, -52, -691 } },
    { FS_PROP_ROCK, { -300, -41, -710 } },
    { FS_PROP_ROCK, { -333, -50, -643 } },
    { FS_PROP_ROCK, { -387, -46, -632 } },
    { FS_PROP_ROCK, { -484, -43, -596 } },
    { FS_PROP_ROCK, { -409, -57, -560 } },
    { FS_PROP_WOOD_POST, { 444, -87, -322 } },
    { FS_PROP_WOOD_POST, { 447, -91, -274 } },
    { FS_PROP_WOOD_POST, { 395, -109, -189 } },
    { FS_PROP_REED, { 617, -29, 646 } },
    { FS_PROP_REED, { 698, -26, 584 } },
    { FS_PROP_REED, { 711, -29, 501 } },
    { FS_PROP_REED, { 757, -28, 457 } },
    { FS_PROP_REED, { 812, -29, 341 } },
    { FS_PROP_REED, { 856, -30, 235 } },
    { FS_PROP_REED, { 847, -31, 83 } },
    { FS_PROP_REED, { 900, -26, 119 } },
    { FS_PROP_LILY_PAD, { 861, -22, 137 } },
    { FS_PROP_LILY_PAD, { 836, -22, 150 } },
    { FS_PROP_LILY_PAD, { 829, -22, 200 } },
    { FS_PROP_LILY_PAD, { 788, -22, 232 } },
    { FS_PROP_LILY_PAD, { 803, -22, 319 } },
    { FS_PROP_LILY_PAD, { 756, -22, 348 } },
    { FS_PROP_LILY_PAD, { 731, -22, 377 } },
    { FS_PROP_LILY_PAD, { 700, -22, 392 } },
    { FS_PROP_LILY_PAD, { 706, -22, 351 } },
    { FS_PROP_LILY_PAD, { 677, -22, 286 } },
    { FS_PROP_LILY_PAD, { 691, -22, 250 } },
    { FS_PROP_LILY_PAD, { 744, -22, 290 } },
    { FS_PROP_LILY_PAD, { 766, -22, 201 } },
    { FS_PROP_LILY_PAD, { 781, -22, 128 } },
    { FS_PROP_LILY_PAD, { 817, -22, 46 } },
    { FS_PROP_LILY_PAD, { 857, -22, -50 } },
    { FS_PROP_LILY_PAD, { 724, -22, 110 } },
    { FS_PROP_LILY_PAD, { 723, -22, 145 } },
    { FS_PROP_LILY_PAD, { 728, -22, 202 } },
    { FS_PROP_LILY_PAD, { 721, -22, 237 } },
    { FS_PROP_LILY_PAD, { 698, -22, 312 } },
    { FS_PROP_LILY_PAD, { 660, -22, 349 } },
    { FS_PROP_LILY_PAD, { 662, -22, 388 } },
    { FS_PROP_LILY_PAD, { 667, -22, 432 } },
    { FS_PROP_LILY_PAD, { 732, -22, 429 } },
    { FS_PROP_LILY_PAD, { 606, -22, 366 } },
    { FS_PROP_LILY_PAD, { 604, -22, 286 } },
    { FS_PROP_LILY_PAD, { 620, -22, 217 } },
    { FS_PROP_LILY_PAD, { 663, -22, 159 } },
    { FS_PROP_LILY_PAD, { 682, -22, 73 } },
    { FS_PROP_LILY_PAD, { 777, -22, 83 } },
    { FS_PROP_LILY_PAD, { 766, -22, 158 } },
    { FS_PROP_REED, { 1073, 0, -876 } },
    { FS_PROP_REED, { 970, 0, -853 } },
    { FS_PROP_REED, { 896, 0, -886 } },
    { FS_PROP_REED, { 646, -27, -651 } },
    { FS_PROP_REED, { 597, -29, -657 } },
    { FS_PROP_REED, { 547, -32, -651 } },
    { FS_PROP_REED, { 690, -29, -546 } },
    { FS_PROP_REED, { 720, -29, -490 } },
    { FS_PROP_REED, { -756, -30, -409 } },
    { FS_PROP_REED, { -688, -34, -458 } },
    { FS_PROP_REED, { -613, -34, -581 } },
    { FS_PROP_LILY_PAD, { -593, -22, -479 } },
    { FS_PROP_LILY_PAD, { -602, -22, -421 } },
    { FS_PROP_LILY_PAD, { -664, -22, -371 } },
    { FS_PROP_LILY_PAD, { -708, -22, -316 } },
    { FS_PROP_LILY_PAD, { -718, -22, -237 } },
    { FS_PROP_REED, { -807, -36, -183 } },
    { FS_PROP_REED, { -856, -29, -259 } },
    { FS_PROP_LILY_PAD, { -814, -22, -317 } },
    { FS_PROP_LILY_PAD, { -759, -22, -384 } },
    { FS_PROP_LILY_PAD, { -718, -22, -441 } },
    { FS_PROP_LILY_PAD, { -474, -22, -567 } },
    { FS_PROP_LILY_PAD, { -519, -22, -517 } },
    { FS_PROP_LILY_PAD, { -539, -22, -487 } },
    { FS_PROP_LILY_PAD, { -575, -22, -442 } },
    { FS_PROP_LILY_PAD, { -594, -22, -525 } },
    { FS_PROP_LILY_PAD, { -669, -22, -514 } },
    { FS_PROP_LILY_PAD, { -653, -22, -456 } },
    { FS_PROP_REED, { -663, -28, -606 } },
    { FS_PROP_REED, { -708, -26, -567 } },
    { FS_PROP_REED, { -739, -27, -506 } },
    { FS_PROP_REED, { -752, -28, -464 } },
    { FS_PROP_REED, { -709, -29, -513 } },
    { FS_PROP_LILY_PAD, { -544, -22, -436 } },
    { FS_PROP_LILY_PAD, { -559, -22, -397 } },
    { FS_PROP_LILY_PAD, { -616, -22, -353 } },
    { FS_PROP_LILY_PAD, { -712, -22, -368 } },
    { FS_PROP_LILY_PAD, { -678, -22, -403 } },
    { FS_PROP_LILY_PAD, { -664, -22, -273 } },
    { FS_PROP_LILY_PAD, { -630, -22, -276 } },
    { FS_PROP_LILY_PAD, { -579, -22, -311 } },
    { FS_PROP_LILY_PAD, { -588, -22, -351 } },
    { FS_PROP_LILY_PAD, { -555, -22, -534 } },
    { FS_PROP_LILY_PAD, { -547, -22, -567 } },
    { FS_PROP_LILY_PAD, { -592, -22, -571 } },
    { FS_PROP_LILY_PAD, { -541, -22, -610 } },
    { FS_PROP_LILY_PAD, { -476, -22, -629 } },
    { FS_PROP_LILY_PAD, { -439, -22, -598 } },
    { FS_PROP_LILY_PAD, { -412, -22, -550 } },
    { FS_PROP_LILY_PAD, { -411, -22, -606 } },
    { FS_PROP_LILY_PAD, { -370, -22, -634 } },
    { FS_PROP_LILY_PAD, { -352, -22, -662 } },
    { FS_PROP_LILY_PAD, { -413, -22, -641 } },
    { FS_PROP_LILY_PAD, { -488, -22, -666 } },
    { FS_PROP_LILY_PAD, { -578, -22, -656 } },
    { FS_PROP_LILY_PAD, { -560, -22, -640 } },
    { FS_PROP_LILY_PAD, { -531, -22, -654 } },
    { FS_PROP_LILY_PAD, { -451, -22, -669 } },
    { FS_PROP_LILY_PAD, { -439, -22, -699 } },
    { FS_PROP_LILY_PAD, { -482, -22, -719 } },
    { FS_PROP_LILY_PAD, { -524, -22, -720 } },
    { FS_PROP_LILY_PAD, { -569, -22, -714 } },
    { FS_PROP_REED, { -520, -27, -727 } },
    { FS_PROP_REED, { -572, -28, -686 } },
    { FS_PROP_REED, { -588, -32, -631 } },
    { FS_PROP_REED, { -622, -34, -571 } },
    { FS_PROP_REED, { -628, -36, -510 } },
    { FS_PROP_REED, { -655, -36, -466 } },
    { FS_PROP_REED, { -655, -41, -393 } },
    { FS_PROP_REED, { -661, -47, -328 } },
    { FS_PROP_REED, { -723, -40, -287 } },
    { FS_PROP_REED, { -756, -33, -349 } },
    { FS_PROP_REED, { -755, -43, -210 } },
    { FS_PROP_LILY_PAD, { -770, -22, -281 } },
    { FS_PROP_LILY_PAD, { -750, -22, -313 } },
    { FS_PROP_LILY_PAD, { -736, -22, -341 } },
    { FS_PROP_LILY_PAD, { -620, -22, -418 } },
    { FS_PROP_LILY_PAD, { -601, -22, -371 } },
    { FS_PROP_LILY_PAD, { -635, -22, -383 } },
    { FS_PROP_LILY_PAD, { -627, -22, -311 } },
    { FS_PROP_LILY_PAD, { -665, -22, -327 } },
    { FS_PROP_LILY_PAD, { -524, -22, -537 } },
    { FS_PROP_LILY_PAD, { -514, -22, -579 } },
    { FS_PROP_LILY_PAD, { -512, -22, -623 } },
    { FS_PROP_LILY_PAD, { -576, -22, -582 } },
    { FS_PROP_LILY_PAD, { -600, -22, -608 } },
    { FS_PROP_LILY_PAD, { -657, -22, -531 } },
    { FS_PROP_LILY_PAD, { -641, -22, -547 } },
    { FS_PROP_INIT_STOP, { 0 } },
};

void Fishing_InitPondProps(Fishing* this, PlayState* play) {
    FishingProp* prop = &sPondProps[0];
    Vec3f colliderPos;
    s16 i;

    Fishing_SeedRand(1, 29100, 9786);

    for (i = 0; i < POND_PROP_COUNT; i++, prop++) {
        if (sPondPropInits[i].type == FS_PROP_INIT_STOP) {
            break;
        }

        prop->type = sPondPropInits[i].type;
        prop->pos.x = sPondPropInits[i].pos.x;
        prop->pos.y = sPondPropInits[i].pos.y;
        prop->pos.z = sPondPropInits[i].pos.z;
        prop->rotX = prop->reedAngle = 0.0f;

        prop->timer = Rand_ZeroFloat(100.0f);
        prop->drawDistance = 800.0f;

        if (prop->type == FS_PROP_REED) {
            prop->scale = (Fishing_RandZeroOne() * 0.25f) + 0.75f;
            prop->reedAngle = Rand_ZeroFloat(2 * M_PI);
            if (sLinkAge == LINK_AGE_CHILD) {
                prop->scale *= 0.6f;
            }
            prop->drawDistance = 1200.0f;
        } else if (prop->type == FS_PROP_WOOD_POST) {
            prop->scale = 0.08f;
            prop->drawDistance = 1200.0f;
            colliderPos = prop->pos;
            colliderPos.y += 50.0f;
            Fishing_SetColliderElement(i, &sFishingMain->collider, &colliderPos, prop->scale * 3.5f);
        } else if (prop->type == FS_PROP_LILY_PAD) {
            prop->scale = (Fishing_RandZeroOne() * 0.3f) + 0.5f;
            prop->rotY = Rand_ZeroFloat(2 * M_PI);
            if (sLinkAge == LINK_AGE_CHILD) {
                if ((i % 4) != 0) {
                    prop->scale *= 0.6f;
                } else {
                    prop->type = FS_PROP_NONE;
                }
            }
        } else {
            prop->scale = (Fishing_RandZeroOne() * 0.1f) + 0.3f;
            prop->rotY = Rand_ZeroFloat(2 * M_PI);
            prop->drawDistance = 1000.0f;
            Fishing_SetColliderElement(i, &sFishingMain->collider, &prop->pos, prop->scale);
        }
    }
}

static FishingFishInit sFishInits[] = {
    { 0, { 666, -45, 354 }, 38, 0.1f },    { 0, { 681, -45, 240 }, 36, 0.1f },   { 0, { 670, -45, 90 }, 41, 0.05f },
    { 0, { 615, -45, -450 }, 35, 0.2f },   { 0, { 500, -45, -420 }, 39, 0.1f },  { 0, { 420, -45, -550 }, 44, 0.05f },
    { 0, { -264, -45, -640 }, 40, 0.1f },  { 0, { -470, -45, -540 }, 34, 0.2f }, { 0, { -557, -45, -430 }, 54, 0.01f },
    { 0, { -260, -60, -330 }, 47, 0.05f }, { 0, { -500, -60, 330 }, 42, 0.06f }, { 0, { 428, -40, -283 }, 33, 0.2f },
    { 0, { 409, -70, -230 }, 57, 0.0f },   { 0, { 450, -67, -300 }, 63, 0.0f },  { 0, { -136, -65, -196 }, 71, 0.0f },
    { 1, { -561, -35, -547 }, 45, 0.0f },  { 1, { 667, -35, 317 }, 43, 0.0f },
};

static InitChainEntry sInitChain[] = {
    ICHAIN_U8(attentionRangeType, ATTENTION_RANGE_5, ICHAIN_CONTINUE),
    ICHAIN_F32(lockOnArrowOffset, 0, ICHAIN_STOP),
};

void Fishing_Init(Actor* thisx, PlayState* play2) {
    PlayState* play = play2;
    Fishing* this = (Fishing*)thisx;
    u16 fishCount;
    s16 i;

    Actor_ProcessInitChain(thisx, sInitChain);
    ActorShape_Init(&thisx->shape, 0.0f, NULL, 0.0f);

#if DEBUG_FEATURES
    if (KREG(5) != 0) {
        sLinkAge = LINK_AGE_CHILD;
    } else {
        sLinkAge = gSaveContext.save.linkAge;
    }
#else
    sLinkAge = gSaveContext.save.linkAge;
#endif

    if (thisx->params < EN_FISH_PARAM) {
        s32 pad;

#if PLATFORM_N64
        // Anti-piracy check, if the check fails the line can't be reeled in if
        // a fish is caught and the fish will always let go after 50 frames.
        sReelLock = !(B_80008EE0 == 0xAD090010);
#else
        sReelLock = 0;
#endif

        sFishingMain = this;
        Collider_InitJntSph(play, &sFishingMain->collider);
        Collider_SetJntSph(play, &sFishingMain->collider, thisx, &sJntSphInit, sFishingMain->colliderElements);

        thisx->params = EN_FISH_OWNER;

        SkelAnime_InitFlex(play, &this->skelAnime, &gFishingOwnerSkel, &gFishingOwnerAnim, NULL, NULL, 0);
        Animation_MorphToLoop(&this->skelAnime, &gFishingOwnerAnim, 0.0f);

        thisx->update = Fishing_UpdateOwner;
        thisx->draw = Fishing_DrawOwner;

        thisx->shape.rot.y = -0x6000;
        thisx->world.pos.x = 160.0f;
        thisx->world.pos.y = -2.0f;
        thisx->world.pos.z = 1208.0f;

        Actor_SetScale(thisx, 0.011f);

        thisx->focus.pos = thisx->world.pos;
        thisx->focus.pos.y += 75.0f;
        thisx->flags |= ACTOR_FLAG_ATTENTION_ENABLED | ACTOR_FLAG_FRIENDLY;

        if (sLinkAge != LINK_AGE_CHILD) {
            if (HIGH_SCORE(HS_FISHING) & HS_FISH_STOLE_HAT) {
                sOwnerHair = FS_OWNER_BALD;
            } else {
                sOwnerHair = FS_OWNER_CAPPED;
            }
        } else {
            sOwnerHair = FS_OWNER_HAIR;
        }

        sOwnerTheftTimer = 20;
        play->specialEffects = sEffects;
        gTimeSpeed = 1;
        sFishingPlayingState = 0;
        sFishingMusicDelay = 10;

        SEQCMD_STOP_SEQUENCE(SEQ_PLAYER_BGM_MAIN, 1);

        if (sLinkAge == LINK_AGE_CHILD) {
            if ((HIGH_SCORE(HS_FISHING) & HS_FISH_LENGTH_CHILD) != 0) {
                sFishingRecordLength = HIGH_SCORE(HS_FISHING) & HS_FISH_LENGTH_CHILD;
            } else {
                sFishingRecordLength = 40.0f; // 6 lbs
            }
        } else {
            if ((HIGH_SCORE(HS_FISHING) & HS_FISH_LENGTH_ADULT) != 0) {
                sFishingRecordLength = (HIGH_SCORE(HS_FISHING) & HS_FISH_LENGTH_ADULT) >> 0x18;
            } else {
                sFishingRecordLength = 45.0f; // 7 lbs
            }
        }

        sFishGameNumber = (HIGH_SCORE(HS_FISHING) & (HS_FISH_PLAYED * 255)) >> 0x10;
        if ((sFishGameNumber & 7) == 7) {
            play->roomCtx.drawParams[0] = 90;
            sFishingFoggy = 1;
        } else {
            play->roomCtx.drawParams[0] = 40;
            sFishingFoggy = 0;
        }

#if DEBUG_FEATURES
        if (((sFishGameNumber & 7) == 6) || (KREG(3) != 0))
#else
        if ((sFishGameNumber & 7) == 6)
#endif
        {
            sStormChanceTimer = 100;
#if DEBUG_FEATURES
            if (KREG(3) != 0) {
                KREG(3) = 0;
                HIGH_SCORE(HS_FISHING) &= ~(HS_FISH_PLAYED * 255);
                HIGH_SCORE(HS_FISHING) |= (HS_FISH_PLAYED * 6);
            }
#endif
        } else {
            sStormChanceTimer = 0;
        }

        for (i = 0; i < FISHING_EFFECT_COUNT; i++) {
            sEffects[i].type = FS_EFF_NONE;
        }

        for (i = 0; i < POND_PROP_COUNT; i++) {
            sPondProps[i].type = FS_PROP_NONE;
        }

        sFishGroupAngle1 = 0.7f;
        sFishGroupAngle2 = 2.3f;
        sFishGroupAngle3 = 4.6f;

        for (i = 0; i < GROUP_FISH_COUNT; i++) {
            sGroupFishes[i].type = FS_GROUP_FISH_NORMAL;

            if (i <= 20) {
                sGroupFishes[i].homePos.x = sGroupFishes[i].pos.x = sinf(sFishGroupAngle1) * 720.0f;
                sGroupFishes[i].homePos.z = sGroupFishes[i].pos.z = cosf(sFishGroupAngle1) * 720.0f;
            } else if (i <= 40) {
                sGroupFishes[i].homePos.x = sGroupFishes[i].pos.x = sinf(sFishGroupAngle2) * 720.0f;
                sGroupFishes[i].homePos.z = sGroupFishes[i].pos.z = cosf(sFishGroupAngle2) * 720.0f;
            } else {
                sGroupFishes[i].homePos.x = sGroupFishes[i].pos.x = sinf(sFishGroupAngle3) * 720.0f;
                sGroupFishes[i].homePos.z = sGroupFishes[i].pos.z = cosf(sFishGroupAngle3) * 720.0f;
            }

            sGroupFishes[i].homePos.y = sGroupFishes[i].pos.y = -35.0f;

            sGroupFishes[i].timer = Rand_ZeroFloat(100.0f);

            sGroupFishes[i].unk_3C = 0;
            sGroupFishes[i].unk_3E = 0;
            sGroupFishes[i].unk_40 = 0;

            if (sLinkAge != LINK_AGE_CHILD) {
                if (((i >= 15) && (i < 20)) || ((i >= 35) && (i < 40)) || ((i >= 55) && (i < 60))) {
                    sGroupFishes[i].type = FS_GROUP_FISH_NONE;
                }
            }
        }

        Fishing_InitPondProps(this, play);
        Actor_SpawnAsChild(&play->actorCtx, thisx, play, ACTOR_EN_KANBAN, 53.0f, -17.0f, 982.0f, 0, 0, 0,
                           ENKANBAN_FISHING);
        Actor_Spawn(&play->actorCtx, play, ACTOR_FISHING, 0.0f, 0.0f, 0.0f, 0, 0, 0, 200);

#if DEBUG_FEATURES
        if ((KREG(1) == 1) || ((sFishGameNumber & 3) == 3))
#else
        if ((sFishGameNumber & 3) == 3)
#endif
        {
            if (sLinkAge != LINK_AGE_CHILD) {
                fishCount = 16;
            } else {
                fishCount = 17;
            }
        } else {
            fishCount = 15;
        }

        for (i = 0; i < fishCount; i++) {
            Actor_Spawn(&play->actorCtx, play, ACTOR_FISHING, sFishInits[i].pos.x, sFishInits[i].pos.y,
                        sFishInits[i].pos.z, 0, Rand_ZeroFloat(0x10000), 0, 100 + i);
        }

        return;
    }

    if ((thisx->params < (EN_FISH_PARAM + 15)) || (thisx->params == EN_FISH_AQUARIUM)) {
        SkelAnime_InitFlex(play, &this->skelAnime, &gFishingFishSkel, &gFishingFishAnim, NULL, NULL, 0);
        Animation_MorphToLoop(&this->skelAnime, &gFishingFishAnim, 0.0f);
    } else {
        SkelAnime_InitFlex(play, &this->skelAnime, &gFishingLoachSkel, &gFishingLoachAnim, NULL, NULL, 0);
        Animation_MorphToLoop(&this->skelAnime, &gFishingLoachAnim, 0.0f);
    }

    SkelAnime_Update(&this->skelAnime);

    if (thisx->params == EN_FISH_AQUARIUM) {
        this->fishState = 100;
        Actor_ChangeCategory(play, &play->actorCtx, thisx, ACTORCAT_PROP);
        thisx->attentionRangeType = ATTENTION_RANGE_0;
        thisx->flags |= ACTOR_FLAG_ATTENTION_ENABLED | ACTOR_FLAG_FRIENDLY;
        this->lightNode = LightContext_InsertLight(play2, &play->lightCtx, &this->lightInfo);
    } else {
        this->fishState = 10;
        this->fishStateNext = 10;

        this->isLoach = sFishInits[thisx->params - EN_FISH_PARAM].isLoach;
        this->perception = sFishInits[thisx->params - EN_FISH_PARAM].perception;
        this->fishLength = sFishInits[thisx->params - EN_FISH_PARAM].baseLength;

        this->fishLength += Rand_ZeroFloat(4.99999f);

        // small chance to make big fish even bigger.
        if ((this->fishLength >= 65.0f) && (Rand_ZeroOne() < 0.05f)) {
            this->fishLength += Rand_ZeroFloat(7.99999f);
        }

#if DEBUG_FEATURES
        if (KREG(6) != 0) {
            this->fishLength = KREG(6) + 80.0f;
        }
#endif

        // "Come back when you get older! The fish will be bigger, too!"
        if (sLinkAge == LINK_AGE_CHILD) {
            this->fishLength *= 0.73f;
        }
    }
}

void Fishing_Destroy(Actor* thisx, PlayState* play2) {
    PlayState* play = play2;
    Fishing* this = (Fishing*)thisx;

    SkelAnime_Free(&this->skelAnime, play);

    if (thisx->params == EN_FISH_AQUARIUM) {
        LightContext_RemoveLight(play, &play->lightCtx, this->lightNode);
    } else if (thisx->params == EN_FISH_OWNER) {
        Collider_DestroyJntSph(play, &this->collider);
    }
}

void Fishing_UpdateEffects(FishingEffect* effect, PlayState* play) {
    f32 rippleY;
    s16 i;

    for (i = 0; i < FISHING_EFFECT_COUNT; i++, effect++) {
        if (effect->type) {
            effect->timer++;
            effect->pos.x += effect->vel.x;
            effect->pos.y += effect->vel.y;
            effect->pos.z += effect->vel.z;
            effect->vel.y += effect->accel.y;

            if (effect->type == FS_EFF_RIPPLE) {
                Math_ApproachF(&effect->scale, effect->rot.x, 0.2f, effect->rot.y);

                if (effect->state == 0) {
                    effect->alpha += 20;

                    if (effect->alpha >= effect->alphaMax) {
                        effect->alpha = effect->alphaMax;
                        effect->state++;
                    }
                } else {
                    effect->alpha -= 8;

                    if (effect->alpha <= 0) {
                        effect->type = FS_EFF_NONE;
                    }
                }
            } else if (effect->type == FS_EFF_WATER_DUST) {
                Math_ApproachF(&effect->scale, effect->rot.x, 0.1f, 0.1f);
                effect->alpha -= 10;

                if (effect->pos.y > (WATER_SURFACE_Y(play) - 5.0f)) {
                    effect->vel.y = effect->accel.y = 0.0f;
                    effect->alpha -= 5;
                }

                if (effect->alpha <= 0) {
                    effect->type = FS_EFF_NONE;
                }
            } else if (effect->type == FS_EFF_BUBBLE) {
                if (effect->state == 0) {
                    rippleY = WATER_SURFACE_Y(play);
                } else {
                    rippleY = 69.0f;
                }

                if (effect->pos.y >= rippleY) {
                    effect->type = FS_EFF_NONE;

                    if (Rand_ZeroOne() < 0.3f) {
                        Vec3f pos = effect->pos;
                        pos.y = rippleY;
                        Fishing_SpawnRipple(NULL, play->specialEffects, &pos, 20.0f, 60.0f, 150, 90);
                    }
                }
            } else if (effect->type == FS_EFF_DUST_SPLASH) {
                if (effect->vel.y < -20.0f) {
                    effect->vel.y = -20.0f;
                    effect->accel.y = 0.0f;
                }

                if (effect->pos.y <= WATER_SURFACE_Y(play)) {
                    effect->type = FS_EFF_NONE;
                    if (Rand_ZeroOne() < 0.5f) {
                        Vec3f pos = effect->pos;
                        pos.y = WATER_SURFACE_Y(play);
                        Fishing_SpawnRipple(NULL, play->specialEffects, &pos, 40.0f, 110.0f, 150, 90);
                    }
                }
            } else if (effect->type == FS_EFF_RAIN_DROP) {
                if (effect->pos.y < WATER_SURFACE_Y(play)) {
                    f32 sqDistXZ = SQ(effect->pos.x) + SQ(effect->pos.z);

                    if (sqDistXZ > SQ(920.0f)) {
                        effect->pos.y = WATER_SURFACE_Y(play) + ((sqrtf(sqDistXZ) - 920.0f) * 0.11f);
                        effect->timer = KREG(17) + 2;
                        effect->type = FS_EFF_RAIN_SPLASH;
                        effect->scale = (KREG(18) + 30) * 0.001f;
                    } else {
                        effect->pos.y = WATER_SURFACE_Y(play) + 3.0f;
                        effect->timer = 0;
                        if (Rand_ZeroOne() < 0.75f) {
                            effect->type = FS_EFF_RAIN_RIPPLE;
                            effect->vel = sZeroVec;
                            effect->scale = (KREG(18) + 30) * 0.001f;
                        } else {
                            effect->type = FS_EFF_NONE;
                        }
                    }

                    effect->vel = sZeroVec;
                }
            } else if (effect->type >= FS_EFF_RAIN_RIPPLE) {
                effect->scale += (KREG(18) + 30) * 0.001f;

                if (effect->timer >= 6) {
                    effect->type = FS_EFF_NONE;
                }
            } else if (effect->type == FS_EFF_OWNER_HAT) {
                f32 sqDistXZ;
                f32 bottomY;

                effect->scale = 10 * .001f;

                Math_ApproachS(&sEffOwnersHatRot.y, 0, 20, 100);
                Math_ApproachS(&sEffOwnersHatRot.x, 0, 20, 100);
                Math_ApproachS(&sEffOwnersHatRot.z, -0x4000, 20, 100);

                sqDistXZ = SQ(effect->pos.x) + SQ(effect->pos.z);
                bottomY = WATER_SURFACE_Y(play) + ((sqrtf(sqDistXZ) - 920.0f) * 0.147f);

                if (effect->pos.y > (bottomY - 10.0f)) {
                    effect->pos.y -= 0.1f;
                }

                if ((effect->timer % 16) == 0) {
                    Vec3f pos = effect->pos;
                    pos.y = WATER_SURFACE_Y(play);
                    Fishing_SpawnRipple(NULL, play->specialEffects, &pos, 30.0f, 300.0f, 150, 90);
                }

                if (effect->state >= 0) {
                    effect->state++;
                }

                if (effect->state == 30) {
                    Message_StartTextbox(play, 0x40B3, NULL);
                }

                if ((effect->state >= 100) && (Message_GetState(&play->msgCtx) == TEXT_STATE_EVENT)) {
                    if (Message_ShouldAdvance(play) || (Message_GetState(&play->msgCtx) == TEXT_STATE_NONE)) {
                        Message_CloseTextbox(play);
                        Rupees_ChangeBy(-50);
                        effect->state = -1;
                    }
                }
            }
        }
    }
}

void Fishing_DrawEffects(FishingEffect* effect, PlayState* play2) {
    u8 materialFlag = 0;
    f32 rotY;
    s16 i;
    PlayState* play = (PlayState*)play2;
    FishingEffect* firstEffect = effect;

    OPEN_DISPS(play->state.gfxCtx, "../z_fishing.c", 2271);

    Matrix_Push();

    gDPPipeSync(POLY_XLU_DISP++);

    for (i = 0; i < 100; i++, effect++) {
        if (effect->type == FS_EFF_RIPPLE) {
            if (materialFlag == 0) {
                gSPDisplayList(POLY_XLU_DISP++, gFishingRippleMaterialDL);
                gDPSetEnvColor(POLY_XLU_DISP++, 155, 155, 155, 0);
                materialFlag++;
            }

            gDPSetPrimColor(POLY_XLU_DISP++, 0, 0, 255, 255, 255, effect->alpha);

            Matrix_Translate(effect->pos.x, effect->pos.y, effect->pos.z, MTXMODE_NEW);
            Matrix_Scale(effect->scale, 1.0f, effect->scale, MTXMODE_APPLY);

            MATRIX_FINALIZE_AND_LOAD(POLY_XLU_DISP++, play->state.gfxCtx, "../z_fishing.c", 2305);

            gSPDisplayList(POLY_XLU_DISP++, gFishingRippleModelDL);
        }
    }

    materialFlag = 0;
    effect = firstEffect;
    for (i = 0; i < 100; i++, effect++) {
        if (effect->type == FS_EFF_DUST_SPLASH) {
            if (materialFlag == 0) {
                gSPDisplayList(POLY_XLU_DISP++, gFishingDustSplashMaterialDL);
                gDPSetEnvColor(POLY_XLU_DISP++, 200, 200, 200, 0);
                materialFlag++;
            }

            gDPSetPrimColor(POLY_XLU_DISP++, 0, 0, 180, 180, 180, effect->alpha);

            Matrix_Translate(effect->pos.x, effect->pos.y, effect->pos.z, MTXMODE_NEW);
            Matrix_ReplaceRotation(&play2->billboardMtxF);
            Matrix_Scale(effect->scale, effect->scale, 1.0f, MTXMODE_APPLY);

            MATRIX_FINALIZE_AND_LOAD(POLY_XLU_DISP++, play->state.gfxCtx, "../z_fishing.c", 2346);

            gSPDisplayList(POLY_XLU_DISP++, gFishingDustSplashModelDL);
        }
    }

    materialFlag = 0;
    effect = firstEffect;
    for (i = 0; i < 100; i++, effect++) {
        if (effect->type == FS_EFF_WATER_DUST) {
            if (materialFlag == 0) {
                gSPDisplayList(POLY_OPA_DISP++, gFishingWaterDustMaterialDL);
                gDPSetEnvColor(POLY_OPA_DISP++, 40, 90, 80, 128);
                materialFlag++;
            }

            gDPSetPrimColor(POLY_OPA_DISP++, 0, 0, 40, 90, 80, effect->alpha);

            gSPSegment(POLY_OPA_DISP++, 0x08,
                       Gfx_TwoTexScroll(play->state.gfxCtx, G_TX_RENDERTILE, effect->timer + (i * 3),
                                        (effect->timer + (i * 3)) * 5, 32, 64, 1, 0, 0, 32, 32));

            Matrix_Translate(effect->pos.x, effect->pos.y, effect->pos.z, MTXMODE_NEW);
            Matrix_ReplaceRotation(&play2->billboardMtxF);
            Matrix_Scale(effect->scale, effect->scale, 1.0f, MTXMODE_APPLY);

            MATRIX_FINALIZE_AND_LOAD(POLY_OPA_DISP++, play->state.gfxCtx, "../z_fishing.c", 2394);

            gSPDisplayList(POLY_OPA_DISP++, gFishingWaterDustModelDL);
        }
    }

    materialFlag = 0;
    effect = firstEffect;
    for (i = 0; i < 100; i++, effect++) {
        if (effect->type == FS_EFF_BUBBLE) {
            if (materialFlag == 0) {
                gSPDisplayList(POLY_XLU_DISP++, gFishingBubbleMaterialDL);
                gDPSetEnvColor(POLY_XLU_DISP++, 150, 150, 150, 0);
                gDPSetPrimColor(POLY_XLU_DISP++, 0, 0, 255, 255, 255, 255);
                materialFlag++;
            }

            Matrix_Translate(effect->pos.x, effect->pos.y, effect->pos.z, MTXMODE_NEW);
            Matrix_ReplaceRotation(&play2->billboardMtxF);
            Matrix_Scale(effect->scale, effect->scale, 1.0f, MTXMODE_APPLY);

            MATRIX_FINALIZE_AND_LOAD(POLY_XLU_DISP++, play->state.gfxCtx, "../z_fishing.c", 2423);

            gSPDisplayList(POLY_XLU_DISP++, gFishingBubbleModelDL);
        }
    }

    materialFlag = 0;
    effect = firstEffect;
    effect += 30;
    for (i = 30; i < FISHING_EFFECT_COUNT; i++, effect++) {
        if (effect->type == FS_EFF_RAIN_DROP) {
            if (materialFlag == 0) {
                POLY_XLU_DISP = Gfx_SetupDL(POLY_XLU_DISP, SETUPDL_20);
                gDPSetCombineMode(POLY_XLU_DISP++, G_CC_PRIMITIVE, G_CC_PRIMITIVE);
                gDPSetPrimColor(POLY_XLU_DISP++, 0, 0, 150, 255, 255, 30);
                materialFlag++;
            }

            Matrix_Translate(effect->pos.x, effect->pos.y, effect->pos.z, MTXMODE_NEW);
            Matrix_RotateY(effect->rot.y, MTXMODE_APPLY);
            Matrix_RotateX(effect->rot.x, MTXMODE_APPLY);
            Matrix_RotateZ(effect->rot.z, MTXMODE_APPLY);
            Matrix_Scale(0.002f, 1.0f, 0.1f, MTXMODE_APPLY);

            MATRIX_FINALIZE_AND_LOAD(POLY_XLU_DISP++, play->state.gfxCtx, "../z_fishing.c", 2467);

            gSPDisplayList(POLY_XLU_DISP++, gFishingRainDropModelDL);
        }
    }

    Gfx_SetupDL_25Xlu(play->state.gfxCtx);

    materialFlag = 0;
    effect = firstEffect;
    effect += 30;
    for (i = 30; i < FISHING_EFFECT_COUNT; i++, effect++) {
        if (effect->type == FS_EFF_RAIN_RIPPLE) {
            if (materialFlag == 0) {
                gSPDisplayList(POLY_XLU_DISP++, gFishingRippleMaterialDL);
                gDPSetEnvColor(POLY_XLU_DISP++, 155, 155, 155, 0);
                gDPSetPrimColor(POLY_XLU_DISP++, 0, 0, 255, 255, 255, 130);
                materialFlag++;
            }

            Matrix_Translate(effect->pos.x, effect->pos.y, effect->pos.z, MTXMODE_NEW);
            Matrix_Scale(effect->scale, 1.0f, effect->scale, MTXMODE_APPLY);

            MATRIX_FINALIZE_AND_LOAD(POLY_XLU_DISP++, play->state.gfxCtx, "../z_fishing.c", 2504);

            gSPDisplayList(POLY_XLU_DISP++, gFishingRippleModelDL);
        }
    }

    materialFlag = 0;
    effect = firstEffect;
    effect += 30;
    for (i = 30; i < FISHING_EFFECT_COUNT; i++, effect++) {
        if (effect->type == FS_EFF_RAIN_SPLASH) {
            if (materialFlag == 0) {
                gSPDisplayList(POLY_XLU_DISP++, gFishingRainSplashMaterialDL);
                gDPSetPrimColor(POLY_XLU_DISP++, 0, 0, 255, 255, 255, KREG(19) + 80);
                materialFlag++;
            }

            if (Rand_ZeroOne() < 0.5f) {
                rotY = 0.0f;
            } else {
                rotY = M_PI;
            }

            Matrix_Translate(effect->pos.x, effect->pos.y, effect->pos.z, MTXMODE_NEW);
            Matrix_ReplaceRotation(&play2->billboardMtxF);
            Matrix_RotateY(rotY, MTXMODE_APPLY);
            Matrix_Scale(effect->scale, effect->scale, 1.0f, MTXMODE_APPLY);

            MATRIX_FINALIZE_AND_LOAD(POLY_XLU_DISP++, play->state.gfxCtx, "../z_fishing.c", 2541);

            gSPDisplayList(POLY_XLU_DISP++, gFishingRainSplashModelDL);
        }
    }

    effect = firstEffect;
    if (effect->type == FS_EFF_OWNER_HAT) {
        Matrix_Translate(effect->pos.x, effect->pos.y, effect->pos.z, MTXMODE_NEW);
        Matrix_RotateY(BINANG_TO_RAD_ALT2(sEffOwnersHatRot.y), MTXMODE_APPLY);
        Matrix_RotateX(BINANG_TO_RAD_ALT2(sEffOwnersHatRot.x), MTXMODE_APPLY);
        Matrix_RotateZ(BINANG_TO_RAD_ALT2(sEffOwnersHatRot.z), MTXMODE_APPLY);
        Matrix_Scale(effect->scale, effect->scale, effect->scale, MTXMODE_APPLY);
        Matrix_Translate(-1250.0f, 0.0f, 0.0f, MTXMODE_APPLY);
        Matrix_RotateX(M_PI / 2, MTXMODE_APPLY);
        MATRIX_FINALIZE_AND_LOAD(POLY_OPA_DISP++, play->state.gfxCtx, "../z_fishing.c", 2560);

        gSPDisplayList(POLY_OPA_DISP++, gFishingOwnerHatDL);
    }

    Matrix_Pop();

    CLOSE_DISPS(play->state.gfxCtx, "../z_fishing.c", 2565);
}

void Fishing_DrawStreamSplash(PlayState* play) {
    s32 pad;

    OPEN_DISPS(play->state.gfxCtx, "../z_fishing.c", 2572);

    gSPSegment(POLY_XLU_DISP++, 0x09,
               Gfx_TwoTexScroll(play->state.gfxCtx, G_TX_RENDERTILE, play->gameplayFrames * 1, play->gameplayFrames * 8,
                                32, 64, 1, -(play->gameplayFrames * 2), 0, 16, 16));

    gDPSetPrimColor(POLY_XLU_DISP++, 0, 0, 195, 225, 235, 50);

    Matrix_Translate(670.0f, -24.0f, -600.0f, MTXMODE_NEW);
    Matrix_Scale(0.02f, 1.0f, 0.02f, MTXMODE_APPLY);

    MATRIX_FINALIZE_AND_LOAD(POLY_XLU_DISP++, play->state.gfxCtx, "../z_fishing.c", 2598);
    gSPDisplayList(POLY_XLU_DISP++, SEGMENTED_TO_VIRTUAL(gFishingStreamSplashDL));

    CLOSE_DISPS(play->state.gfxCtx, "../z_fishing.c", 2613);
}

// Checks if postion is above Fishing Pond owner's countertop.
s32 Fishing_IsAboveCounter(Vec3f* vec) {
    if (((vec->x >= 110.0f) && (vec->x <= 150.0f) && (vec->z <= 1400.0f) && (vec->z >= 1160.0f)) ||
        ((vec->x >= 110.0f) && (vec->x <= 210.0f) && (vec->z <= 1200.0f) && (vec->z >= 1160.0f))) {
        if (vec->y <= 42.0f) {
            return true;
        }
    }

    return false;
}

void Fishing_UpdateLine(PlayState* play, Vec3f* basePos, Vec3f* pos, Vec3f* rot, Vec3f* unk) {
    s16 i;
    s16 k;
    f32 dx;
    f32 dy;
    f32 dz;
    f32 rx;
    f32 ry;
    f32 dist;
    f32 spD8;
    s16 spooled;
    f32 segDist;
    f32 temp_f20;
    Vec3f posSrc = { 0.0f, 0.0f, 0.0f };
    Vec3f posStep;
    f32 phi_f12;
    Vec3f tempPos;
    Vec3f segPos;
    f32 sp94;
    f32 sp90;
    f32 sp8C;
    f32 sqDistXZ;
    f32 temp_f18;

    if (D_80B7A6A4 != 0) {
        tempPos = *basePos;
        segPos = pos[LINE_SEG_COUNT - 1];

        sp94 = segPos.x - tempPos.x;
        sp90 = segPos.y - tempPos.y;
        sp8C = segPos.z - tempPos.z;

        segDist = sqrtf(SQ(sp94) + SQ(sp90) + SQ(sp8C)) * 0.97f;
        if (segDist > 1000.0f) {
            segDist = 1000.0f;
        }

        sRodLineSpooled = 200.0f - (segDist * 200.0f * 0.001f);
    }

    spooled = sRodLineSpooled;
    posSrc.z = 5.0f;

    for (i = 0; i < LINE_SEG_COUNT; i++) {
        if (i <= spooled) {
            pos[i] = *basePos;
        } else if (D_80B7A6A4 != 0) {
            temp_f20 = (f32)(i - spooled) / (f32)(LINE_SEG_COUNT - spooled + 1);
            Math_ApproachF(&pos[i].x, tempPos.x + (sp94 * temp_f20), 1.0f, 20.0f);
            Math_ApproachF(&pos[i].y, tempPos.y + (sp90 * temp_f20), 1.0f, 20.0f);
            Math_ApproachF(&pos[i].z, tempPos.z + (sp8C * temp_f20), 1.0f, 20.0f);
        }
    }

    for (i = spooled + 1, k = 0; i < LINE_SEG_COUNT; i++, k++) {
        dx = (pos + i)->x - (pos + i - 1)->x;
        spD8 = (pos + i)->y;

        temp_f18 = 2.0f * D_80B7E148;

        sqDistXZ = SQ((pos + i)->x) + SQ((pos + i)->z);

        if (sqDistXZ > SQ(920.0f)) {
            phi_f12 = WATER_SURFACE_Y(play) + ((sqrtf(sqDistXZ) - 920.0f) * 0.11f);
        } else {
            phi_f12 = WATER_SURFACE_Y(play);
        }

        if (sLureEquipped == FS_LURE_SINKING) {
            s32 pad;

            if (spD8 < phi_f12) {
                phi_f12 = WATER_SURFACE_Y(play) + ((sqrtf(sqDistXZ) - 920.0f) * 0.147f);
                if (spD8 > phi_f12) {
                    f32 phi_f2 = (spD8 - phi_f12) * 0.05f;

                    if (phi_f2 > 0.29999998f) {
                        phi_f2 = 0.29999998f;
                    }
                    if (i >= 100) {
                        phi_f2 *= (i - 100) * 0.02f;
                        spD8 -= phi_f2;
                    }
                }
            } else {
                spD8 -= temp_f18;
            }
        } else if (i > LINE_SEG_COUNT - 10) {
            if (spD8 > phi_f12) {
                f32 phi_f2 = (spD8 - phi_f12) * 0.2f;

                if (phi_f2 > temp_f18) {
                    phi_f2 = temp_f18;
                }
                spD8 -= phi_f2;
            }
        } else {
            if (spD8 > phi_f12) {
                spD8 -= temp_f18;
            }
        }

        if (Fishing_IsAboveCounter(&pos[i])) {
            spD8 = 42.0f;
        }

        dy = spD8 - (pos + i - 1)->y;
        dz = (pos + i)->z - (pos + i - 1)->z;

        ry = Math_Atan2F(dz, dx);
        dist = sqrtf(SQ(dx) + SQ(dz));
        rx = -Math_Atan2F(dist, dy);

        (rot + i - 1)->y = ry;
        (rot + i - 1)->x = rx;

        Matrix_RotateY(ry, MTXMODE_NEW);
        Matrix_RotateX(rx, MTXMODE_APPLY);
        Matrix_MultVec3f(&posSrc, &posStep);

        (pos + i)->x = (pos + i - 1)->x + posStep.x;
        (pos + i)->y = (pos + i - 1)->y + posStep.y;
        (pos + i)->z = (pos + i - 1)->z + posStep.z;
    }
}

void Fishing_UpdateLinePos(Vec3f* pos) {
    s16 i;
    f32 dx;
    f32 dy;
    f32 dz;
    f32 rx;
    f32 ry;
    f32 dist;
    Vec3f posSrc = { 0.0f, 0.0f, 0.0f };
    Vec3f posStep;
    s16 spooled = sRodLineSpooled;

    posSrc.z = 5.0f;

    for (i = LINE_SEG_COUNT - 2; i > spooled; i--) {
        dx = (pos + i)->x - (pos + i + 1)->x;
        dy = (pos + i)->y - (pos + i + 1)->y;
        dz = (pos + i)->z - (pos + i + 1)->z;

        ry = Math_Atan2F(dz, dx);
        dist = sqrtf(SQ(dx) + SQ(dz));
        rx = -Math_Atan2F(dist, dy);

        Matrix_RotateY(ry, MTXMODE_NEW);
        Matrix_RotateX(rx, MTXMODE_APPLY);
        Matrix_MultVec3f(&posSrc, &posStep);

        (pos + i)->x = (pos + i + 1)->x + posStep.x;
        (pos + i)->y = (pos + i + 1)->y + posStep.y;
        (pos + i)->z = (pos + i + 1)->z + posStep.z;
    }
}

void Fishing_DrawLureHook(PlayState* play, Vec3f* pos, Vec3f* refPos, u8 hookIndex) {
    f32 dx;
    f32 dy;
    f32 dz;
    f32 rx;
    f32 ry;
    f32 dist;
    f32 offsetY;
    Vec3f posSrc = { 0.0f, 0.0f, 1.0f };
    Vec3f posStep;
    Player* player = GET_PLAYER(play);

    OPEN_DISPS(play->state.gfxCtx, "../z_fishing.c", 2963);

    Matrix_Push();

    if ((sRodCastState == 3) && ((pos->y > WATER_SURFACE_Y(play)) || (sIsOwnersHatHooked && hookIndex))) {
        offsetY = 0.0f;
    } else if (pos->y < WATER_SURFACE_Y(play)) {
        offsetY = -1.0f;
    } else {
        offsetY = -3.0f;
    }

    dx = refPos->x - pos->x;
    dy = refPos->y - pos->y + offsetY;
    dz = refPos->z - pos->z;

    ry = Math_Atan2F(dz, dx);
    dist = sqrtf(SQ(dx) + SQ(dz));
    rx = -Math_Atan2F(dist, dy);

    Matrix_RotateY(ry, MTXMODE_NEW);
    Matrix_RotateX(rx, MTXMODE_APPLY);
    Matrix_MultVec3f(&posSrc, &posStep);

    refPos->x = pos->x + posStep.x;
    refPos->y = pos->y + posStep.y;
    refPos->z = pos->z + posStep.z;

    Matrix_Translate(pos->x, pos->y, pos->z, MTXMODE_NEW);

    if ((player->actor.speed == 0.0f) && (sLureWigglePosY == 0.0f)) {
        Math_ApproachF(&sLureHookRotY[hookIndex], ry, 0.1f, 0.3f);
    } else {
        sLureHookRotY[hookIndex] = ry;
    }

    Matrix_RotateY(sLureHookRotY[hookIndex], MTXMODE_APPLY);
    Matrix_RotateX(rx, MTXMODE_APPLY);
    Matrix_Scale(0.0039999997f, 0.0039999997f, 0.005f, MTXMODE_APPLY);
    Matrix_RotateY(M_PI, MTXMODE_APPLY);

    MATRIX_FINALIZE_AND_LOAD(POLY_OPA_DISP++, play->state.gfxCtx, "../z_fishing.c", 3029);
    gSPDisplayList(POLY_OPA_DISP++, gFishingLureHookDL);

    Matrix_RotateZ(M_PI / 2, MTXMODE_APPLY);

    MATRIX_FINALIZE_AND_LOAD(POLY_OPA_DISP++, play->state.gfxCtx, "../z_fishing.c", 3034);
    gSPDisplayList(POLY_OPA_DISP++, gFishingLureHookDL);

    if ((hookIndex == 1) && (sIsOwnersHatHooked)) {
        Matrix_Scale(2.0f, 2.0f, 2.0f, MTXMODE_APPLY);
        Matrix_Translate(250.0f, 0.0f, -1400.0f, MTXMODE_APPLY);
        Matrix_Push();

        if (sIsOwnersHatSunk) {
            FishingEffect* effect = play->specialEffects;
            MtxF mf;

            Matrix_MultVec3f(&sZeroVec, &effect->pos);
            Matrix_Get(&mf);
            Matrix_MtxFToYXZRotS(&mf, &sEffOwnersHatRot, 0);

            sIsOwnersHatSunk = false;
            sIsOwnersHatHooked = false;

            effect->type = FS_EFF_OWNER_HAT;
            effect->state = 0;
            effect->vel = sZeroVec;
            effect->accel = sZeroVec;
        }

        Matrix_Pop();
        Matrix_Translate(-1250.0f, 0.0f, 0.0f, MTXMODE_APPLY);
        Matrix_RotateX(M_PI / 2, MTXMODE_APPLY);

        MATRIX_FINALIZE_AND_LOAD(POLY_OPA_DISP++, play->state.gfxCtx, "../z_fishing.c", 3085);
        gSPDisplayList(POLY_OPA_DISP++, gFishingOwnerHatDL);
    }

    Matrix_Pop();

    CLOSE_DISPS(play->state.gfxCtx, "../z_fishing.c", 3098);
}

void Fishing_UpdateSinkingLure(PlayState* play) {
    s16 i;
    f32 dx;
    f32 dy;
    f32 dz;
    f32 rx;
    f32 ry;
    f32 dist;
    f32 offsetY;
    Vec3f posSrc = { 0.0f, 0.0f, 0.0f };
    Vec3f posStep;
    Vec3f sp94;
    Vec3f sp88;
    Vec3f offset;
    Player* player = GET_PLAYER(play);
    Vec3f* pos;

    posSrc.z = 0.85f;

    sSinkingLurePos[0] = sLurePos;

    if (sSinkingLureFound) {
        offsetY = -1.0f;
    } else if (sLurePos.y < WATER_SURFACE_Y(play)) {
        offsetY = 0.5f;
    } else {
        offsetY = -5.0f;
    }

    if (sRodCastState == 5) {
        Matrix_RotateY(BINANG_TO_RAD(player->actor.shape.rot.y), MTXMODE_NEW);
        sp94.x = 5.0f;
        sp94.y = 0.0f;
        sp94.z = 3.0f;
        Matrix_MultVec3f(&sp94, &sp88);
    }

    for (i = 1; i < SINKING_LURE_SEG_COUNT; i++) {
        pos = sSinkingLurePos;

        if ((i < 10) && (sRodCastState == 5)) {
            offset.x = sp88.x * (10 - i) * 0.1f;
            offset.z = sp88.z * (10 - i) * 0.1f;
        } else {
            offset.x = offset.z = 0.0f;
        }

        dx = (pos + i)->x - (pos + i - 1)->x + offset.x;
        dy = (pos + i)->y - (pos + i - 1)->y + offsetY;
        dz = (pos + i)->z - (pos + i - 1)->z + offset.z;

        ry = Math_Atan2F(dz, dx);
        dist = sqrtf(SQ(dx) + SQ(dz));
        rx = -Math_Atan2F(dist, dy);

        Matrix_RotateY(ry, MTXMODE_NEW);
        Matrix_RotateX(rx, MTXMODE_APPLY);
        Matrix_MultVec3f(&posSrc, &posStep);

        (pos + i)->x = (pos + i - 1)->x + posStep.x;
        (pos + i)->y = (pos + i - 1)->y + posStep.y;
        (pos + i)->z = (pos + i - 1)->z + posStep.z;
    }
}

static f32 sSinkingLureSizes[] = {
    1.0f, 1.5f,  1.8f, 2.0f, 1.8f, 1.6f, 1.4f, 1.2f, 1.0f, 1.0f,
    0.9f, 0.85f, 0.8f, 0.7f, 0.8f, 1.0f, 1.2f, 1.1f, 1.0f, 0.8f,
};

void Fishing_DrawSinkingLure(PlayState* play2) {
    PlayState* play = (PlayState*)play2;
    s16 i;

    OPEN_DISPS(play->state.gfxCtx, "../z_fishing.c", 3209);

    Fishing_UpdateSinkingLure(play2);

    if (sLurePos.y < WATER_SURFACE_Y(play2)) {
        Gfx_SetupDL_25Opa(play->state.gfxCtx);

        gSPDisplayList(POLY_OPA_DISP++, gFishingSinkingLureSegmentMaterialDL);

        for (i = SINKING_LURE_SEG_COUNT - 1; i >= 0; i--) {
            if ((i + sSinkingLureSegmentIndex) < SINKING_LURE_SEG_COUNT) {
                Matrix_Translate(sSinkingLurePos[i].x, sSinkingLurePos[i].y, sSinkingLurePos[i].z, MTXMODE_NEW);
                Matrix_Scale(sSinkingLureSizes[i + sSinkingLureSegmentIndex] * 0.04f,
                             sSinkingLureSizes[i + sSinkingLureSegmentIndex] * 0.04f,
                             sSinkingLureSizes[i + sSinkingLureSegmentIndex] * 0.04f, MTXMODE_APPLY);
                Matrix_ReplaceRotation(&play2->billboardMtxF);

                MATRIX_FINALIZE_AND_LOAD(POLY_OPA_DISP++, play->state.gfxCtx, "../z_fishing.c", 3239);
                gSPDisplayList(POLY_OPA_DISP++, gFishingSinkingLureSegmentModelDL);
            }
        }
    } else {
        Gfx_SetupDL_25Xlu(play->state.gfxCtx);

        gSPDisplayList(POLY_XLU_DISP++, gFishingSinkingLureSegmentMaterialDL);

        for (i = SINKING_LURE_SEG_COUNT - 1; i >= 0; i--) {
            if ((i + sSinkingLureSegmentIndex) < SINKING_LURE_SEG_COUNT) {
                Matrix_Translate(sSinkingLurePos[i].x, sSinkingLurePos[i].y, sSinkingLurePos[i].z, MTXMODE_NEW);
                Matrix_Scale(sSinkingLureSizes[i + sSinkingLureSegmentIndex] * 0.04f,
                             sSinkingLureSizes[i + sSinkingLureSegmentIndex] * 0.04f,
                             sSinkingLureSizes[i + sSinkingLureSegmentIndex] * 0.04f, MTXMODE_APPLY);
                Matrix_ReplaceRotation(&play2->billboardMtxF);

                MATRIX_FINALIZE_AND_LOAD(POLY_XLU_DISP++, play->state.gfxCtx, "../z_fishing.c", 3265);
                gSPDisplayList(POLY_XLU_DISP++, gFishingSinkingLureSegmentModelDL);
            }
        }
    }

    CLOSE_DISPS(play->state.gfxCtx, "../z_fishing.c", 3271);
}

void Fishing_DrawLureAndLine(PlayState* play, Vec3f* linePos, Vec3f* lineRot) {
    Vec3f posSrc;
    Vec3f posStep;
    Vec3f hookPos[2];
    s16 i;
    s16 spooled = sRodLineSpooled;
    s32 pad;
    Player* player = GET_PLAYER(play);

    OPEN_DISPS(play->state.gfxCtx, "../z_fishing.c", 3287);

    Gfx_SetupDL_25Opa(play->state.gfxCtx);
    Matrix_Push();

    if (sSinkingLureFound) {
        Vec3f posTemp = sLurePos;
        sLurePos = sSinkingLureBasePos;
        Fishing_DrawSinkingLure(play);
        sLurePos = posTemp;
    }

    if ((sRodCastState == 4) || (sRodCastState == 5)) {
        sLurePos = sFishingHookedFish->fishMouthPos;

        if ((sRodCastState == 5) && (sLureEquipped == FS_LURE_SINKING)) {
            Matrix_RotateY(BINANG_TO_RAD(player->actor.shape.rot.y), MTXMODE_NEW);
            posSrc.x = 2.0f;
            posSrc.y = 0.0f;
            posSrc.z = 0.0f;
            Matrix_MultVec3f(&posSrc, &posStep);
            sLurePos.x += posStep.x;
            sLurePos.z += posStep.z;
        }
    } else if (sRodCastState == 0) {
        sLurePos = sReelLinePos[LINE_SEG_COUNT - 1];
        sLureRot.x = sReelLineRot[LINE_SEG_COUNT - 2].x + M_PI;

        if ((player->actor.speed == 0.0f) && (D_80B7E0B0 == 0)) {
            Math_ApproachF(&sLureRot.y, sReelLineRot[LINE_SEG_COUNT - 2].y, 0.1f, 0.2f);
        } else {
            sLureRot.y = sReelLineRot[LINE_SEG_COUNT - 2].y;
        }
    }

    if (sLureEquipped != FS_LURE_SINKING) {
        Matrix_Translate(sLurePos.x, sLurePos.y, sLurePos.z, MTXMODE_NEW);
        Matrix_RotateY(sLureRot.y + sLure1Rotate, MTXMODE_APPLY);
        Matrix_RotateX(sLureRot.x, MTXMODE_APPLY);
        Matrix_Scale(0.0039999997f, 0.0039999997f, 0.0039999997f, MTXMODE_APPLY);
        Matrix_Translate(0.0f, 0.0f, sLurePosZOffset, MTXMODE_APPLY);
        Matrix_RotateZ(M_PI / 2, MTXMODE_APPLY);
        Matrix_RotateY(M_PI / 2, MTXMODE_APPLY);

        Gfx_SetupDL_25Opa(play->state.gfxCtx);

        MATRIX_FINALIZE_AND_LOAD(POLY_OPA_DISP++, play->state.gfxCtx, "../z_fishing.c", 3369);
        gSPDisplayList(POLY_OPA_DISP++, gFishingLureFloatDL);

        posSrc.x = -850.0f;
        posSrc.y = 0.0f;
        posSrc.z = 0.0f;
        Matrix_MultVec3f(&posSrc, &sLureDrawPos);

        posSrc.x = 500.0f;
        posSrc.z = -300.0f;
        Matrix_MultVec3f(&posSrc, &hookPos[0]);
        Fishing_DrawLureHook(play, &hookPos[0], &sLureHookRefPos[0], 0);

        posSrc.x = 2100.0f;
        posSrc.z = -50.0f;
        Matrix_MultVec3f(&posSrc, &hookPos[1]);
        Fishing_DrawLureHook(play, &hookPos[1], &sLureHookRefPos[1], 1);
    }

    POLY_XLU_DISP = Gfx_SetupDL(POLY_XLU_DISP, SETUPDL_20);

    gDPSetCombineMode(POLY_XLU_DISP++, G_CC_PRIMITIVE, G_CC_PRIMITIVE);
    gDPSetPrimColor(POLY_XLU_DISP++, 0, 0, 255, 255, 255, 55);

    if ((sRodCastState == 4) && ((sLineHooked != 0) || (sLureEquipped != FS_LURE_SINKING))) {
        f32 rx;
        f32 ry;
        f32 dist;
        f32 dx;
        f32 dy;
        f32 dz;

        dx = sLurePos.x - sRodTipPos.x;
        dy = sLurePos.y - sRodTipPos.y;
        dz = sLurePos.z - sRodTipPos.z;

        ry = Math_FAtan2F(dx, dz);
        dist = sqrtf(SQ(dx) + SQ(dz));
        rx = -Math_FAtan2F(dy, dist);

        dist = sqrtf(SQ(dx) + SQ(dy) + SQ(dz)) * 0.001f;

        Matrix_Translate(sRodTipPos.x, sRodTipPos.y, sRodTipPos.z, MTXMODE_NEW);
        Matrix_RotateY(ry, MTXMODE_APPLY);
        Matrix_RotateX(rx, MTXMODE_APPLY);
        Matrix_Scale(sFishingLineScale, 1.0f, dist, MTXMODE_APPLY);

        MATRIX_FINALIZE_AND_LOAD(POLY_XLU_DISP++, play->state.gfxCtx, "../z_fishing.c", 3444);
        gSPDisplayList(POLY_XLU_DISP++, gFishingLineModelDL);
    } else {
        for (i = spooled; i < LINE_SEG_COUNT - 1; i++) {
            if ((i == LINE_SEG_COUNT - 3) && (sLureEquipped == FS_LURE_STOCK) && (sRodCastState == 3)) {
                f32 rx;
                f32 ry;
                f32 dist;
                f32 dx;
                f32 dy;
                f32 dz;

                dx = sLureDrawPos.x - (linePos + i)->x;
                dy = sLureDrawPos.y - (linePos + i)->y;
                dz = sLureDrawPos.z - (linePos + i)->z;

                ry = Math_FAtan2F(dx, dz);
                dist = sqrtf(SQ(dx) + SQ(dz));
                rx = -Math_FAtan2F(dy, dist);

                dist = sqrtf(SQ(dx) + SQ(dy) + SQ(dz)) * 0.001f;

                Matrix_Translate((linePos + i)->x, (linePos + i)->y, (linePos + i)->z, MTXMODE_NEW);
                Matrix_RotateY(ry, MTXMODE_APPLY);
                Matrix_RotateX(rx, MTXMODE_APPLY);
                Matrix_Scale(sFishingLineScale, 1.0f, dist, MTXMODE_APPLY);

                MATRIX_FINALIZE_AND_LOAD(POLY_XLU_DISP++, play->state.gfxCtx, "../z_fishing.c", 3475);
                gSPDisplayList(POLY_XLU_DISP++, gFishingLineModelDL);
                break;
            }

            Matrix_Translate((linePos + i)->x, (linePos + i)->y, (linePos + i)->z, MTXMODE_NEW);
            Matrix_RotateY((lineRot + i)->y, MTXMODE_APPLY);
            Matrix_RotateX((lineRot + i)->x, MTXMODE_APPLY);
            Matrix_Scale(sFishingLineScale, 1.0f, 0.005f, MTXMODE_APPLY);

            MATRIX_FINALIZE_AND_LOAD(POLY_XLU_DISP++, play->state.gfxCtx, "../z_fishing.c", 3492);
            gSPDisplayList(POLY_XLU_DISP++, gFishingLineModelDL);
        }
    }

    Matrix_Pop();
    Gfx_SetupDL_25Xlu(play->state.gfxCtx);

    CLOSE_DISPS(play->state.gfxCtx, "../z_fishing.c", 3500);
}

static f32 sRodScales[22] = {
    1.0f,        1.0f,        1.0f,        0.9625f,     0.925f, 0.8875f,     0.85f,       0.8125f,
    0.775f,      0.73749995f, 0.7f,        0.6625f,     0.625f, 0.5875f,     0.54999995f, 0.5125f,
    0.47499996f, 0.4375f,     0.39999998f, 0.36249995f, 0.325f, 0.28749996f,
};

static f32 sRodBendRatios[22] = {
    0.0f,  0.0f,  0.0f,  0.0f,  0.0f,  0.06f,   0.12f,   0.18f,   0.24f,   0.30f,   0.36f,
    0.42f, 0.48f, 0.54f, 0.60f, 0.60f, 0.5142f, 0.4285f, 0.3428f, 0.2571f, 0.1714f, 0.0857f,
};

static Vec3f sRodTipOffset = { 0.0f, 0.0f, 0.0f };

void Fishing_DrawRod(PlayState* play2) {
    s16 i;
    f32 lureXZLen;
    f32 spC4;
    f32 spC0;
    PlayState* play = (PlayState*)play2;
    Player* player = GET_PLAYER(play);
    Input* input = &play->state.input[0];

    OPEN_DISPS(play->state.gfxCtx, "../z_fishing.c", 3600);

    if (sRodHitTimer != 0) {
        sRodHitTimer--;

        Math_ApproachF(&D_80B7A6C0, 35.0f, 1.0f, 100.0f);
        Math_ApproachF(&D_80B7A6BC, -0.8f, 1.0f, 0.4f);
        Math_ApproachS(&player->actor.shape.rot.x, -4000, 2, 15000);
    } else {
        s16 target = 0;

        if ((sRodCastState == 4) && sLineHooked) {
            target = Math_SinS(sLureTimer * 25600) * 1500.0f;
        } else {
            Math_ApproachZeroF(&D_80B7A6C0, 0.1f, 10.0f);
            Math_ApproachZeroF(&D_80B7A6BC, 1.0f, 0.05f);
        }

        Math_ApproachS(&player->actor.shape.rot.x, target, 5, 1000);
    }

    if ((sRodCastState == 3) || (sRodCastState == 4)) {
        if ((input->rel.stick_x == 0) && (sStickAdjXPrev != 0)) {
            D_80B7A6B0 = 0.0f;
        }
        if ((input->rel.stick_y == 0) && (sStickAdjYPrev != 0)) {
            D_80B7A6B4 = 0.0f;
        }

        lureXZLen = player->unk_85C;
        Math_SmoothStepToF(&player->unk_85C, input->rel.stick_y * 0.02f, 0.3f, 5.0f, 0.0f);
        lureXZLen = player->unk_85C - lureXZLen;

        spC4 = player->unk_858;
        Math_SmoothStepToF(&player->unk_858, input->rel.stick_x * 0.02f, 0.3f, 5.0f, 0.0f);
        spC4 = player->unk_858 - spC4;

        if (player->unk_858 > 1.0f) {
            player->unk_858 = 1.0f;
        }
        if (player->unk_85C > 1.0f) {
            player->unk_85C = 1.0f;
        }
        if (player->unk_858 < -1.0f) {
            player->unk_858 = -1.0f;
        }
        if (player->unk_85C < -1.0f) {
            player->unk_85C = -1.0f;
        }

        Math_ApproachF(&sRodBendRotY, spC4 * 70.0f * -0.01f, 1.0f, D_80B7A6B0);
        Math_ApproachF(&D_80B7A6B0, 1.0f, 1.0f, 0.1f);
        Math_ApproachF(&D_80B7A6AC, lureXZLen * 70.0f * 0.01f, 1.0f, D_80B7A6B4);
        Math_ApproachF(&D_80B7A6B4, 1.0f, 1.0f, 0.1f);
        Math_ApproachZeroF(&D_80B7A6B8, 1.0f, 0.05f);
    } else {
        Math_ApproachZeroF(&player->unk_85C, 1.0f, 0.1f);
        Math_ApproachZeroF(&player->unk_858, 1.0f, 0.1f);
        Math_ApproachF(&D_80B7A6AC, (Math_SinS(sLureTimer * 3000) * 0.025f) + -0.03f, 1.0f, 0.05f);
        Math_ApproachZeroF(&sRodBendRotY, 1.0f, 0.05f);

        if ((sRodCastTimer > 18) && (sRodCastTimer < 25)) {
            Math_ApproachF(&D_80B7A6B8, 0.8f, 1.0f, 0.2f);
        } else {
            Math_ApproachF(&D_80B7A6B8, 0.0f, 1.0f, 0.4f);
        }
    }

    Gfx_SetupDL_25Opa(play->state.gfxCtx);

    gSPDisplayList(POLY_OPA_DISP++, gFishingRodMaterialDL);

    gDPSetPrimColor(POLY_OPA_DISP++, 0, 0, 255, 155, 0, 255);

    Matrix_Mult(&player->mf_9E0, MTXMODE_NEW);

    if (sLinkAge != LINK_AGE_CHILD) {
        Matrix_Translate(0.0f, 400.0f, 0.0f, MTXMODE_APPLY);
    } else {
        Matrix_Translate(0.0f, 230.0f, 0.0f, MTXMODE_APPLY);
    }

    if (sRodCastState == 5) {
        Matrix_RotateY(0.56f * M_PI, MTXMODE_APPLY);
    } else {
        Matrix_RotateY(0.41f * M_PI, MTXMODE_APPLY);
    }

    Matrix_RotateX(-M_PI / 5.0000003f, MTXMODE_APPLY);
    Matrix_RotateZ((player->unk_858 * 0.5f) + 3.0f * M_PI / 20.0f, MTXMODE_APPLY);
    Matrix_RotateX((D_80B7A6C0 + 20.0f) * 0.01f * M_PI, MTXMODE_APPLY);
    Matrix_Scale(0.70000005f, 0.70000005f, 0.70000005f, MTXMODE_APPLY);

    spC0 = D_80B7A6AC + D_80B7A6B8 + (D_80B7A6BC * ((((*player).unk_85C - 1.0f) * -0.25f) + 0.5f));

    Matrix_Translate(0.0f, 0.0f, -1300.0f, MTXMODE_APPLY);

    for (i = 0; i < 22; i++) {
        Matrix_RotateY(sRodBendRotY * sRodBendRatios[i] * 0.5f, MTXMODE_APPLY);
        Matrix_RotateX(spC0 * sRodBendRatios[i] * 0.5f, MTXMODE_APPLY);

        Matrix_Push();
        Matrix_Scale(sRodScales[i], sRodScales[i], 0.52f, MTXMODE_APPLY);

        MATRIX_FINALIZE_AND_LOAD(POLY_OPA_DISP++, play->state.gfxCtx, "../z_fishing.c", 3809);

        if (i < 5) {
            gDPLoadTextureBlock(POLY_OPA_DISP++, gFishingRodSegmentBlackTex, G_IM_FMT_RGBA, G_IM_SIZ_16b, 16, 8, 0,
                                G_TX_NOMIRROR | G_TX_WRAP, G_TX_NOMIRROR | G_TX_WRAP, 4, 3, G_TX_NOLOD, G_TX_NOLOD);
        } else if ((i < 8) || ((i % 2) == 0)) {
            gDPLoadTextureBlock(POLY_OPA_DISP++, gFishingRodSegmentWhiteTex, G_IM_FMT_RGBA, G_IM_SIZ_16b, 16, 8, 0,
                                G_TX_NOMIRROR | G_TX_WRAP, G_TX_NOMIRROR | G_TX_WRAP, 4, 3, G_TX_NOLOD, G_TX_NOLOD);
        } else {
            gDPLoadTextureBlock(POLY_OPA_DISP++, gFishingRodSegmentStripTex, G_IM_FMT_RGBA, G_IM_SIZ_16b, 16, 8, 0,
                                G_TX_NOMIRROR | G_TX_WRAP, G_TX_NOMIRROR | G_TX_WRAP, 4, 3, G_TX_NOLOD, G_TX_NOLOD);
        }

        gSPDisplayList(POLY_OPA_DISP++, gFishingRodSegmentDL);

        Matrix_Pop();
        Matrix_Translate(0.0f, 0.0f, 500.0f, MTXMODE_APPLY);

        if (i == 21) {
            Matrix_MultVec3f(&sRodTipOffset, &sRodTipPos);
        }
    }

    CLOSE_DISPS(play->state.gfxCtx, "../z_fishing.c", 3838);
}

static Vec3f sSoundPos = { 0.0f, 0.0f, 0.0f };

void Fishing_UpdateLure(Fishing* this, PlayState* play) {
    f32 spE4;
    f32 spE0;
    s16 i;
    s16 spDC;
    f32 spD8;
    f32 spD4;
    f32 spD0;
    f32 lengthCasted;
    f32 lureXZLen;
    f32 phi_f0;
    Player* player = GET_PLAYER(play);
    Vec3f zeroVec = { 0.0f, 0.0f, 0.0f };
    Vec3f spA8;
    Vec3f sp9C;
    Vec3f sp90;
    Input* input = &play->state.input[0];

    sLureTimer++;

    if (D_80B7E0B0 != 0) {
        D_80B7E0B0--;
    }

    if (D_80B7E0B2 != 0) {
        D_80B7E0B2--;
    }

    if (sRodCastTimer != 0) {
        sRodCastTimer--;
    }

    if (sLureBitTimer != 0) {
        sLureBitTimer--;
    }

    if (D_80B7E150 != 0) {
        D_80B7E150--;
    }

    if (D_80B7A6A4 != 0) {
        D_80B7A6A4--;
    }

    if (sRumbleDelay != 0) {
        sRumbleDelay--;
    }

    if (D_80B7E114 != 0) {
        D_80B7E114--;
    }

    if (sFishingPlayingState == 1) {
        sFishingPlayingState = 2;
        sFishesCaught = 0;
        sPondOwnerTextIdIndex = 0;
        sLureEquipped = FS_LURE_STOCK;

        // if prize item won as child or adult, set the sinking lure location.
        if (((sLinkAge == LINK_AGE_CHILD) && (HIGH_SCORE(HS_FISHING) & HS_FISH_PRIZE_CHILD)) ||
            ((sLinkAge != LINK_AGE_CHILD) && (HIGH_SCORE(HS_FISHING) & HS_FISH_PRIZE_ADULT))) {
            sSinkingLureLocation = (u8)Rand_ZeroFloat(3.999f) + 1;
        }

        D_80B7E148 = 520.0f;
        sRodLineSpooled = 195.0f;

        sRodCastState = sLureEquipped = sLureTimer = D_80B7E0B0 = D_80B7E0B2 = sRodCastTimer = sWiggleAttraction =
            D_80B7E114 = D_80B7E150 = 0;
        sLure1Rotate = sReelLinePosStep = sLurePosZOffset = 0.0f;

        sLureLineSegPosDelta = zeroVec;

        for (i = 0; i < LINE_SEG_COUNT; i++) {
            sReelLinePos[i] = zeroVec;
            sReelLineRot[i] = zeroVec;
            sReelLineUnk[i] = zeroVec;
        }
    }

    SkinMatrix_Vec3fMtxFMultXYZW(&play->viewProjectionMtxF, &sLurePos, &sSoundPos, &sProjectedW);

    if (sRodCastState == 0) {
        Math_ApproachF(&sLurePosZOffset, -800.0f, 1.0f, 20.0f);
    } else {
        Math_ApproachF(&sLurePosZOffset, 300.0f, 1.0f, 20.0f);
    }

    switch (sRodCastState) {
        case 0:
            sSinkingLureSegmentIndex = 0;

#if DEBUG_FEATURES
            if (KREG(14) != 0) {
                KREG(14) = 0;
                sLureEquipped = FS_LURE_SINKING - sLureEquipped;
                if (sLureEquipped != FS_LURE_STOCK) {
                    sPondOwnerTextIdIndex = 0;
                }
            }
#endif

            Math_ApproachF(&sRodLineSpooled, 195.0f, 1.0f, 1.0f);

            if (player->stateFlags1 & PLAYER_STATE1_27) {
                sRodCastTimer = 0;
                player->unk_860 = 0;
            }

            if (sRodCastTimer == 0) {
                if ((D_80B7E0B0 == 0) && (player->unk_860 == 1)) {
                    sRodCastTimer = 37;
                    Message_CloseTextbox(play);
                }
            } else {
                sLureRot.x = sReelLineRot[LINE_SEG_COUNT - 2].x + M_PI;
                sLureRot.y = sReelLineRot[LINE_SEG_COUNT - 2].y;

                if (sRodCastTimer == 18) {
                    sRodCastState = 1;
                    sLurePos = sRodTipPos;
                    Matrix_RotateY(BINANG_TO_RAD_ALT(player->actor.shape.rot.y), MTXMODE_NEW);
                    sp90.x = 0.0f;
                    sp90.y = 0.0f;
                    sp90.z = 25.0f;
                    Matrix_MultVec3f(&sp90, &sLurePosDelta);
                    sLurePosDelta.y = 15.0f;
                    sLureCastDelta.x = sLureCastDelta.z = 0.0f;
                    sLureCastDelta.y = -1.0f;
                    D_80B7E148 = 0.0f;
                    D_80B7E0B2 = 5;
                    sRodReelingSpeed = 0.5f;
                    D_80B7E118 = Rand_ZeroFloat(1.9f);
                    sFishMouthOffset.y = 500.0f;
                    Sfx_PlaySfxAtPos(&sSoundPos, NA_SE_IT_SWORD_SWING_HARD);
                }
            }
            break;

        case 1: // casting the line
            spE0 = sLurePos.y;

            sLurePos.x += sLurePosDelta.x;
            sLurePos.y += sLurePosDelta.y;
            sLurePos.z += sLurePosDelta.z;

            sLurePosDelta.x += sLureCastDelta.x;
            sLurePosDelta.y += sLureCastDelta.y;
            sLurePosDelta.z += sLureCastDelta.z;
            // air drag by hat or reeling during cast.
            if (CHECK_BTN_ALL(input->cur.button, BTN_A) || sIsOwnersHatHooked) {
                sLurePosDelta.x *= 0.9f;
                sLurePosDelta.z *= 0.9f;
                if (!sIsOwnersHatHooked) {
                    Sfx_PlaySfxCentered(NA_SE_IT_FISHING_REEL_HIGH - SFX_FLAG);
                }
            }

            spD8 = sLurePos.x - sRodTipPos.x;
            spD4 = sLurePos.y - sRodTipPos.y;
            spD0 = sLurePos.z - sRodTipPos.z;

            if (D_80B7E0B2 != 0) {
                sLureRot.x = sReelLineRot[LINE_SEG_COUNT - 2].x + M_PI;
                sLureRot.y = sReelLineRot[LINE_SEG_COUNT - 2].y;
            } else {
                sLureRot.x = 0.0f;
                sLureRot.y = Math_Atan2F(spD0, spD8) + M_PI;
            }

            lengthCasted = sqrtf(SQ(spD8) + SQ(spD4) + SQ(spD0));
            if (lengthCasted > 1000.0f) {
                lengthCasted = 1000.0f;
            }
            sRodLineSpooled = 200.0f - (lengthCasted * 200.0f * 0.001f);

            lureXZLen = SQ(sLurePos.x) + SQ(sLurePos.z);
            if (lureXZLen > SQ(920.0f)) {
                if ((KREG_DEBUG(56) != 0) || (sLurePos.y > 160.0f) || (sLurePos.x < 80.0f) || (sLurePos.x > 180.0f) ||
                    (sLurePos.z > 1350.0f) || (sLurePos.z < 1100.0f) || (sLurePos.y < 45.0f)) {
                    Vec3f sp80 = this->actor.world.pos;

                    this->actor.prevPos = this->actor.world.pos = sLurePos;
                    Actor_UpdateBgCheckInfo(play, &this->actor, 15.0f, 30.0f, 30.0f,
                                            UPDBGCHECKINFO_FLAG_0 | UPDBGCHECKINFO_FLAG_1 | UPDBGCHECKINFO_FLAG_6);
                    this->actor.world.pos = sp80;

                    if (this->actor.bgCheckFlags & BGCHECKFLAG_CEILING) {
                        sLurePosDelta.y = -0.5f;
                    }
                    if (this->actor.bgCheckFlags & BGCHECKFLAG_WALL) {
                        if (sLurePosDelta.y > 0.0f) {
                            sLurePosDelta.y = 0.0f;
                        }
                        sLurePosDelta.x = sLurePosDelta.z = 0.0f;
                    }
                } else {
                    if (Fishing_IsAboveCounter(&sLurePos)) {
                        sRodCastState = 3;
                        sReelLinePosStep = 0.0f;
                    }
                }

                spE4 = WATER_SURFACE_Y(play) + ((sqrtf(lureXZLen) - 920.0f) * 0.11f);
                if (sLurePos.y <= spE4) {
                    sLurePos.y = spE4;
                    sLurePosDelta.x = sLurePosDelta.y = sLurePosDelta.z = 0.0f;
                    sRodCastState = 3;
                    sReelLinePosStep = 0.0;
                } else {
                    Math_ApproachF(&D_80B7E148, 0.0f, 1.0f, 0.05f);
                    Sfx_PlaySfxAtPos(&sSoundPos, NA_SE_EN_FANTOM_FLOAT - SFX_FLAG);
                }
            } else {
                spE4 = WATER_SURFACE_Y(play);

                if (sLurePos.y <= spE4) {
                    sRodCastState = 2;
                    sReelLinePosStep = 0.0f;
                    sLurePosDelta.x = sLurePosDelta.z = 0.0f;

                    if (sLureEquipped == FS_LURE_SINKING) {
                        sLureMoveDelay = 0;
                    } else {
                        sLureMoveDelay = 10;
                    }

                    if ((sLurePos.y <= spE4) && (spE4 < spE0) && (spE4 == WATER_SURFACE_Y(play))) {
                        D_80B7E114 = 10;
                        Sfx_PlaySfxAtPos(&sSoundPos, NA_SE_EV_BOMB_DROP_WATER);
                        sLureCastDelta.y = 0.0f;
                        sLurePosDelta.y *= 0.2f;

                        for (i = 0; i < 50; i++) {
                            f32 sp7C = Rand_ZeroFloat(1.5f) + 0.5f;
                            f32 sp78 = Rand_ZeroFloat(6.28f);

                            sp9C.x = sinf(sp78) * sp7C;
                            sp9C.z = cosf(sp78) * sp7C;
                            sp9C.y = Rand_ZeroFloat(3.0f) + 3.0f;

                            spA8 = sLurePos;
                            spA8.x += (sp9C.x * 3.0f);
                            spA8.y = WATER_SURFACE_Y(play);
                            spA8.z += (sp9C.z * 3.0f);
                            Fishing_SpawnDustSplash(NULL, play->specialEffects, &spA8, &sp9C,
                                                    Rand_ZeroFloat(0.02f) + 0.025f);
                        }

                        spA8 = sLurePos;
                        spA8.y = WATER_SURFACE_Y(play);
                        Fishing_SpawnRipple(NULL, play->specialEffects, &spA8, 100.0f, 800.0f, 150, 90);
                    }
                } else {
                    Math_ApproachZeroF(&D_80B7E148, 1.0f, 0.05f);
                    Sfx_PlaySfxAtPos(&sSoundPos, NA_SE_EN_FANTOM_FLOAT - SFX_FLAG);
                }
            }

            sReelLinePos[LINE_SEG_COUNT - 1].x = sLurePos.x;
            sReelLinePos[LINE_SEG_COUNT - 1].y = sLurePos.y;
            sReelLinePos[LINE_SEG_COUNT - 1].z = sLurePos.z;

            sLureWiggleSign = 1.0f;
            sLureRotXTarget = 0.5f;
            break;

        case 2:
            if (sLurePos.y <= WATER_SURFACE_Y(play)) {
                sLurePos.y += sLurePosDelta.y;

                Math_ApproachZeroF(&sLurePosDelta.y, 1.0f, 1.0f);

                if (sLureEquipped != FS_LURE_SINKING) {
                    Math_ApproachF(&sLurePos.y, WATER_SURFACE_Y(play), 0.5f, 1.0f);
                }
            }

            Math_ApproachF(&D_80B7E148, 2.0f, 1.0f, 0.1f);

            if (sLureMoveDelay == 0) {
                sRodCastState = 3;
            } else {
                sLureMoveDelay--;
            }
            break;

        case 3:
            sSinkingLureSegmentIndex = 0;

            if (sIsOwnersHatHooked && ((SQ(sLurePos.x) + SQ(sLurePos.z)) < SQ(500.0f))) {
                sIsOwnersHatSunk = true;
            }

            player->unk_860 = 2;

            if (sLureWigglePosY < 3.0f) {
                lureXZLen = Math_SinS(sLureTimer * 0x1060) * sLureRotXTarget;
                Math_ApproachF(&sLureRot.x, -M_PI / 6.0f + lureXZLen, 0.3f, sLureRotXStep);
                Math_ApproachF(&sLureRotXStep, 0.5f, 1.0f, 0.02f);
                Math_ApproachZeroF(&sLureRotXTarget, 1.0f, 0.02f);
            } else {
                sLureRotXStep = 0.0f;
            }

            spDC = 0x4000;
            spE4 = WATER_SURFACE_Y(play);

            lureXZLen = SQ(sLurePos.x) + SQ(sLurePos.z);
            if (lureXZLen < SQ(920.0f)) {
                if (sLurePos.y <= spE4 + 4) {
                    Input* input2 = &play->state.input[0];
                    f32 wiggle = 0.0f;

                    if (D_80B7E150 == 0) {
                        if (fabsf(input2->rel.stick_x) > 30.0f) {
                            wiggle = fabsf((input2->rel.stick_x - sStickAdjXPrev) * (1.0f / 60.0f));
                        } else if (fabsf(input2->rel.stick_y) > 30.0f) {
                            wiggle = fabsf((input2->rel.stick_y - sStickAdjYPrev) * (1.0f / 60.0f));
                        }
                    }

                    if (wiggle > 1.0f) {
                        wiggle = 1.0f;
                    }
                    if (CHECK_BTN_ALL(input2->press.button, BTN_B)) {
                        wiggle = 0.5f;
                    }

                    if (sIsOwnersHatHooked) {
                        if (wiggle > 0.3f) {
                            wiggle = 0.3f;
                        }
                    }

                    if ((wiggle > 0.2f) && (sLureWigglePosY < 4.0f)) {
                        D_80B7E150 = 5;

                        if (wiggle > 0.8f) {
                            sWiggleAttraction = 2;
                        } else {
                            sWiggleAttraction = 1;
                        }

                        sp90.x = player->actor.world.pos.x - sLurePos.x;
                        sp90.z = player->actor.world.pos.z - sLurePos.z;
                        sp90.y = Math_Atan2F(sp90.z, sp90.x);

                        sLureWiggleRotYTarget = sp90.y + (wiggle * sLureWiggleSign);
                        sLureWiggleSign *= -1.0f;
                        sLureWigglePosY = fabsf(wiggle) * 6.0f;
                        sLureRot.x = 0.0f;
                        sLureRotXTarget = 0.5f;
                        sRodLineSpooled += (fabsf(wiggle) * (7.5f + (KREG_DEBUG(25) * 0.1f)));

                        func_800F436C(&sSoundPos, NA_SE_EV_LURE_MOVE_W, (wiggle * 1.999f * 0.25f) + 0.75f);

                        if (sLureEquipped == FS_LURE_SINKING) {
                            sLureLineSegPosDelta.y = 5.0f * wiggle;
                            sReelLinePos[LINE_SEG_COUNT - 1].y += sLureLineSegPosDelta.y;
                            sLurePos.y += sLureLineSegPosDelta.y;
                        }
                    } else if (CHECK_BTN_ALL(input2->cur.button, BTN_A)) {
                        spDC = 0x500;
                        sLureWiggleRotYTarget = sReelLineRot[LINE_SEG_COUNT - 2].y + M_PI;
                        sLureRot.x = 0.0f;
                        sLureRotXTarget = 0.5f;
                        if (sLureEquipped == FS_LURE_SINKING) {
                            sLureLineSegPosDelta.y = 0.2f;
                            sReelLinePos[LINE_SEG_COUNT - 1].y += sLureLineSegPosDelta.y;
                            sLurePos.y += sLureLineSegPosDelta.y;
                        }
                    }
                } else {
                    if (sRodLineSpooled > 150.0f) {
                        sLureRot.x = sReelLineRot[LINE_SEG_COUNT - 2].x + M_PI;
                        sLureWiggleRotYTarget = sReelLineRot[LINE_SEG_COUNT - 2].y + M_PI;
                        sRodLineSpooled += 2.0f;
                    }
                }
            } else {
                spE4 = WATER_SURFACE_Y(play) + ((sqrtf(lureXZLen) - 920.0f) * 0.11f);
                if (sLurePos.y <= spE4) {
                    sLurePos.y = spE4;
                    spDC = 0x500;
                    sLureWiggleRotYTarget = sReelLineRot[LINE_SEG_COUNT - 2].y + M_PI;
                    sLureRot.x = 0.0f;
                    // lure hopping on land
                    if (CHECK_BTN_ALL(input->press.button, BTN_B)) {
                        sRodLineSpooled += 6.0f;
                        Sfx_PlaySfxAtPos(&sSoundPos, NA_SE_PL_WALK_GROUND + SURFACE_SFX_OFFSET_SAND);
                    }
                } else {
                    if (sRodLineSpooled > 150.0f) {
                        sLureRot.x = sReelLineRot[LINE_SEG_COUNT - 2].x + M_PI;
                        sLureWiggleRotYTarget = sReelLineRot[LINE_SEG_COUNT - 2].y + M_PI;
                        sRodLineSpooled += 2.0f;
                    }
                }
            }

            Math_ApproachZeroF(&sLureWigglePosY, 1.0f, 0.3f);
            Math_ApproachS(&sLureWiggleRotY, (sLureWiggleRotYTarget * 32768.0f) / M_PI, 3, spDC);

            sLureRot.y = BINANG_TO_RAD_ALT(sLureWiggleRotY);

            sp90.x = 0.0f;
            sp90.y = 0.0f;
            sp90.z = sLureWigglePosY;

            Matrix_RotateY(sLureRot.y, MTXMODE_NEW);

            if (sLureEquipped == FS_LURE_SINKING) {
                Vec3f sp64;

                Matrix_MultVec3f(&sp90, &sp64);
                sLureLineSegPosDelta.x = sp64.x;
                sLureLineSegPosDelta.z = sp64.z;
                phi_f0 = 10.0f;
            } else {
                Matrix_MultVec3f(&sp90, &sLureLineSegPosDelta);
                phi_f0 = 0.0f;
            }

            sLure1Rotate = 0.0f;

            if ((sLureEquipped == FS_LURE_UNK) && CHECK_BTN_ALL(input->cur.button, BTN_A)) {
                sLureLineSegPosDelta.y = -2.0f;

                if ((sLureTimer & 1) != 0) {
                    sLure1Rotate = 0.5f;
                } else {
                    sLure1Rotate = -0.5f;
                }
            } else if (sReelLinePos[LINE_SEG_COUNT - 1].y < (WATER_SURFACE_Y(play) + phi_f0)) {
                if (sLureEquipped == FS_LURE_SINKING) {
                    Vec3f sp58 = this->actor.world.pos;

                    this->actor.prevPos = this->actor.world.pos = sLurePos;
                    Actor_UpdateBgCheckInfo(play, &this->actor, 15.0f, 30.0f, 30.0f,
                                            UPDBGCHECKINFO_FLAG_2 | UPDBGCHECKINFO_FLAG_6);
                    this->actor.world.pos = sp58;

                    sLureLineSegPosDelta.y += -0.5f;
                    if (sLureLineSegPosDelta.y < -1.0f) {
                        sLureLineSegPosDelta.y = -1.0f;
                    }

                    if (sLurePos.y < (this->actor.floorHeight + 5.0f)) {
                        sReelLinePos[LINE_SEG_COUNT - 1].y = sLurePos.y = this->actor.floorHeight + 5.0f;
                        sLureLineSegPosDelta.y = 0.0f;
                    } else {
                        sWiggleAttraction = 1;
                    }
                } else {
                    sLureLineSegPosDelta.y = fabsf(sReelLinePos[LINE_SEG_COUNT - 1].y - WATER_SURFACE_Y(play)) * 0.2f;
                    if (sLureLineSegPosDelta.y > 1.5f) {
                        sLureLineSegPosDelta.y = 1.5f;
                    }
                }
            }

            sReelLinePos[LINE_SEG_COUNT - 1].x += sLureLineSegPosDelta.x;
            sReelLinePos[LINE_SEG_COUNT - 1].y += sLureLineSegPosDelta.y;
            sReelLinePos[LINE_SEG_COUNT - 1].z += sLureLineSegPosDelta.z;

            if (sReelLinePos[LINE_SEG_COUNT - 1].y > (spE4 + 6.0f)) {
                sReelLinePos[LINE_SEG_COUNT - 1].y -= 5.0f;
            }

            sLurePosDelta.x = sLurePosDelta.y = sLurePosDelta.z = sLureCastDelta.y = 0.0f;

            if (CHECK_BTN_ALL(input->cur.button, BTN_A)) {
                if (CHECK_BTN_ALL(input->cur.button, BTN_R)) {
                    sRodLineSpooled += 1.5f;
                    Sfx_PlaySfxCentered(NA_SE_IT_FISHING_REEL_HIGH - SFX_FLAG);
                    Math_ApproachF(&sReelLinePosStep, 1000.0f, 1.0f, 2.0f);
                } else {
                    sRodLineSpooled += sRodReelingSpeed;
                    Sfx_PlaySfxCentered(NA_SE_IT_FISHING_REEL_SLOW - SFX_FLAG);
                    Math_ApproachF(&sReelLinePosStep, 1000.0f, 1.0f, 0.2f);
                }

                if (sReelLinePos[LINE_SEG_COUNT - 1].y > (WATER_SURFACE_Y(play) + 4.0f)) {
                    Math_ApproachF(&D_80B7E148, 3.0f, 1.0f, 0.2f);
                } else {
                    Math_ApproachF(&D_80B7E148, 1.0f, 1.0f, 0.2f);
                }
            } else {
                Math_ApproachF(&D_80B7E148, 2.0f, 1.0f, 0.2f);
            }

            Math_ApproachF(&sLurePos.x, sReelLinePos[LINE_SEG_COUNT - 1].x, 1.0f, sReelLinePosStep);
            Math_ApproachF(&sLurePos.y, sReelLinePos[LINE_SEG_COUNT - 1].y, 1.0f, sReelLinePosStep);
            Math_ApproachF(&sLurePos.z, sReelLinePos[LINE_SEG_COUNT - 1].z, 1.0f, sReelLinePosStep);

            if (sLureWigglePosY > 1.0f) {
                Math_ApproachF(&sReelLinePosStep, 1000.0f, 1.0f, 1.0f);
            }

            Math_ApproachF(&sReelLinePosStep, 1000.0f, 1.0f, 0.1f);

            if (sRodLineSpooled >= 195.0f) {
                sRodLineSpooled = 195.0f;
                sRodCastState = 0;
                D_80B7E148 = 520.0f;
                sFishingPlayerCinematicState = 3;
            }

            if ((sLurePos.y <= (WATER_SURFACE_Y(play) + 4.0f)) && (sLurePos.y >= (WATER_SURFACE_Y(play) - 4.0f))) {
                s16 timer = 63;

                if (CHECK_BTN_ALL(input->cur.button, BTN_A) || (sLureWigglePosY > 1.0f)) {
                    timer = 1;
                }

                if ((sLureTimer & timer) == 0) {
                    spA8 = sLurePos;
                    spA8.y = WATER_SURFACE_Y(play);
                    Fishing_SpawnRipple(NULL, play->specialEffects, &spA8, 30.0f, 300.0f, 150, 90);
                }
            }
            break;

        case 4:
            if (this->unk_157 != 0) {
                this->unk_157--;
                sRodLineSpooled += sRodReelingSpeed;
            }

            if (CHECK_BTN_ALL(input->cur.button, BTN_A)) {
                if ((SQ(sLurePos.x) + SQ(sLurePos.z)) > SQ(920.0f)) {
                    sRodLineSpooled += (1.0f + (KREG_DEBUG(65) * 0.1f));
                } else {
                    sRodLineSpooled += sRodReelingSpeed;
                }
                Sfx_PlaySfxCentered(NA_SE_IT_FISHING_REEL_SLOW - SFX_FLAG);
            }

            if ((sLureTimer & 0x1F) == 0) {
                if (sLineHooked || (sLureEquipped != FS_LURE_SINKING)) {
                    D_80B7A6A4 = 5;
                }
            }

            Math_ApproachF(&D_80B7E148, 0.0f, 1.0f, 0.2f);
            break;

        case 5:
            sFishingLineScale = 0.0005000001f;
            sReelLinePos[LINE_SEG_COUNT - 1].x = sLurePos.x;
            sReelLinePos[LINE_SEG_COUNT - 1].y = sLurePos.y;
            sReelLinePos[LINE_SEG_COUNT - 1].z = sLurePos.z;
            D_80B7E148 = 2.0f;
            break;
    }
}

s32 Fishing_SplashBySize(Fishing* this, PlayState* play, u8 ignorePosCheck) {
    s16 i;
    s16 count;
    f32 scale;
    Vec3f pos;
    Vec3f vel;
    f32 speedXZ;
    f32 angle;

    if ((this->actor.world.pos.y < (WATER_SURFACE_Y(play) - 10.0f)) && !ignorePosCheck) {
        return false;
    }

    if (this->fishLength >= 60.0f) {
        // Unknown optimized-out code
        count = 0;
        scale = 0.0f;
    }

    //! @bug Probably intended to be an else-if.
    if (this->fishLength >= 50.0f) {
        // Unknown optimized-out code
        count = 0;
        scale = 0.0f;
    }

    //! @bug Probably intended to be an else-if.
    if (this->fishLength >= 40.0f) {
        count = 40;
        scale = 1.2f;
    } else {
        count = 30;
        scale = 1.0f;
    }

    for (i = 0; i < count; i++) {
        speedXZ = (Rand_ZeroFloat(1.5f) + 0.5f) * scale;
        angle = Rand_ZeroFloat(6.28f);

        vel.x = sinf(angle) * speedXZ;
        vel.z = cosf(angle) * speedXZ;
        vel.y = (Rand_ZeroFloat(3.0f) + 3.0f) * scale;

        pos = this->actor.world.pos;
        pos.x += vel.x * 3.0f;
        pos.y = WATER_SURFACE_Y(play);
        pos.z += vel.z * 3.0f;

        Fishing_SpawnDustSplash(&this->actor.projectedPos, play->specialEffects, &pos, &vel,
                                (Rand_ZeroFloat(0.02f) + 0.025f) * scale);
    }

    pos = this->actor.world.pos;
    pos.y = WATER_SURFACE_Y(play);

    Fishing_SpawnRipple(&this->actor.projectedPos, play->specialEffects, &pos, 100.0f, 800.0f, 150, 90);

    this->lilyTimer = 30;

    return true;
}

void Fishing_SplashBySize2(Fishing* this, PlayState* play) {
    s16 count;
    s16 i;
    f32 scale;
    Vec3f pos;
    Vec3f vel;
    f32 speedXZ;
    f32 angle;

    if (this->fishLength >= 60.0f) {
        // Unknown optimized-out code
        count = 0;
        scale = 0.0f;
    }

    //! @bug Probably intended to be an else-if.
    if (this->fishLength >= 45.0f) {
        count = 30;
        scale = 0.5f;
    } else {
        count = 20;
        scale = 0.3f;
    }

    for (i = 0; i < count; i++) {
        speedXZ = (Rand_ZeroFloat(1.5f) + 0.5f) * scale;
        angle = Rand_ZeroFloat(6.28f);

        vel.x = sinf(angle) * speedXZ;
        vel.z = cosf(angle) * speedXZ;
        vel.y = Rand_ZeroFloat(2.0f) + 2.0f;

        pos = this->actor.world.pos;
        pos.x += (vel.x * 3.0f);
        pos.y += (vel.y * 3.0f);
        pos.z += (vel.z * 3.0f);

        Fishing_SpawnDustSplash(&this->actor.projectedPos, play->specialEffects, &pos, &vel,
                                (Rand_ZeroFloat(0.02f) + 0.025f) * scale);
    }
}

void func_80B70ED4(Fishing* this, Input* input) {
    Vec3f lineVec;
    Vec3f sp28;
    f32 lineLengthSQ;

    lineVec.x = sLurePos.x - this->actor.world.pos.x;
    lineVec.y = sLurePos.y - this->actor.world.pos.y;
    lineVec.z = sLurePos.z - this->actor.world.pos.z;

    lineLengthSQ = SQ(lineVec.x) + SQ(lineVec.y) + SQ(lineVec.z);

    if ((sRodCastState == 3) && (this->unk_1A2 == 0) && !sIsOwnersHatHooked) {
        Matrix_RotateY(BINANG_TO_RAD_ALT(-this->actor.shape.rot.y), MTXMODE_NEW);
        Matrix_MultVec3f(&lineVec, &sp28);

        if ((sp28.z > 0.0f) || (this->fishLength < 40.0f)) {
            if ((this->fishState == 7) && (lineLengthSQ < SQ(200.0f))) {
                this->fishState = 4;
                this->fishTargetPos = sLurePos;
                this->rotationStep = 28672.0f;
                this->speedTarget = 5.0f;
            } else {
                if ((CHECK_BTN_ALL(input->cur.button, BTN_A) || (sLureWigglePosY > 1.0f)) &&
                    (lineLengthSQ < SQ(120.0f))) {
                    this->fishState = 2;
                    this->unk_15E = 0;
                    this->timerArray[0] = 0;
                    this->timerArray[2] = (s16)Rand_ZeroFloat(100.0f) + 100;
                    this->perception = sFishInits[this->actor.params - EN_FISH_PARAM].perception;
                    this->rotationStep = 0.0f;
                }

                if ((this->timerArray[1] == 0) && (lineLengthSQ < SQ(70.0f))) {
                    this->fishState = 2;
                    this->unk_15E = 0;
                    this->timerArray[0] = 0;
                    this->timerArray[2] = (s16)Rand_ZeroFloat(100.0f) + 100;
                    this->perception = sFishInits[this->actor.params - EN_FISH_PARAM].perception;
                    this->rotationStep = 0.0f;
                }
            }
        }
    } else if ((sRodCastState == 4) && sLineHooked && (lineLengthSQ < SQ(100.0f)) && (this->fishState >= 10)) {
        this->fishStateNext = 0;
        this->fishState = 1;
        this->unk_1A4 = 1000;
        this->unk_1A2 = 100;
        this->timerArray[1] = 50;
    }

    if ((sLureEquipped != FS_LURE_SINKING) && (D_80B7E114 != 0) && (this->fishLength > 60.0f) &&
        (lineLengthSQ < SQ(30.0f)) && (this->fishState >= 10)) {
        this->fishStateNext = 0;
        this->fishState = 1;
        this->unk_1A4 = 1000;
        this->unk_1A2 = 100;
        this->timerArray[1] = 50;
    }
}

void Fishing_FishLeapSfx(Fishing* this, u8 outOfWater) {
    s16 sfxId;
    u8 length;

    if (this->isLoach == 0) {
        length = this->fishLength;
    } else {
        length = 2.0f * this->fishLength;
    }

    if (outOfWater == false) {
        if (length >= 50) {
            sfxId = NA_SE_EV_DIVE_INTO_WATER;
        } else if (length >= 40) {
            sfxId = NA_SE_EV_BOMB_DROP_WATER;
        } else {
            sfxId = NA_SE_EV_BOMB_DROP_WATER;
        }
    } else {
        if (length >= 50) {
            sfxId = NA_SE_EV_JUMP_OUT_WATER;
        } else if (length >= 40) {
            sfxId = NA_SE_EV_OUT_OF_WATER;
        } else {
            sfxId = NA_SE_EV_OUT_OF_WATER;
        }
    }

    Actor_PlaySfx(&this->actor, sfxId);
}

void Fishing_HandleAquariumDialog(Fishing* this, PlayState* play) {
    if (sLinkAge == LINK_AGE_CHILD) {
        if ((HIGH_SCORE(HS_FISHING) & HS_FISH_LENGTH_CHILD) != 0) {
            if (HIGH_SCORE(HS_FISHING) & HS_FISH_CHEAT_CHILD) {
                this->actor.textId = 0x40B1;
            } else {
                this->actor.textId = 0x4089;
            }
        } else {
            this->actor.textId = 0x40AE;
        }
    } else {
        if ((HIGH_SCORE(HS_FISHING) & HS_FISH_LENGTH_ADULT) != 0) {
            if (HIGH_SCORE(HS_FISHING) & HS_FISH_CHEAT_ADULT) {
                this->actor.textId = 0x40B1;
            } else {
                this->actor.textId = 0x4089;
            }
        } else {
            this->actor.textId = 0x40AE;
        }
    }

    if (!this->isAquariumMessage) {
        if (this->aquariumWaitTimer == 0) {
            this->actor.flags |= ACTOR_FLAG_ATTENTION_ENABLED;

            if (Actor_TalkOfferAccepted(&this->actor, play)) {
                sFishLengthToWeigh = sFishingRecordLength;
                this->isAquariumMessage = true;
            } else {
                Actor_OfferTalkNearColChkInfoCylinder(&this->actor, play);
            }
        } else {
            this->aquariumWaitTimer--;
            this->actor.flags &= ~ACTOR_FLAG_ATTENTION_ENABLED;
        }
    } else if (Actor_TextboxIsClosing(&this->actor, play)) {
        this->isAquariumMessage = false;
        this->aquariumWaitTimer = 20;
    }
}

void Fishing_UpdateFish(Actor* thisx, PlayState* play2) {
    s16 i;
    s16 rotXYScale = 10;
    f32 distX;
    f32 distY;
    f32 distZ;
    f32 distToTarget;
    f32 multiplier;
    f32 chance;
    f32 playerSpeedMod;
    Vec3f multiVecSrc;
    Vec3f targetPosOffset;
    s16 rotXTarget;
    s16 rotYtarget;
    s16 rotZScale;
    u8 phi_v0_2;
    s16 spF6;
    s16 rotXScale;
    s16 rotXStep;
    s16 rotYScale;
    s16 rotYStep;
    Fishing* this = (Fishing*)thisx;
    PlayState* play = play2;
    Player* player = GET_PLAYER(play);
    Input* input = &play->state.input[0];
    f32 spD8;
    f32 phi_f0;
    f32 phi_f2;
    Vec3f bubblePos;

    this->actor.cullingVolumeDistance = 700.0f;
    this->actor.cullingVolumeScale = 50.0f;

    if (this->isLoach == 0) {
        playerSpeedMod = (player->actor.speed * 0.15f) + 0.25f;
    } else {
        playerSpeedMod = (player->actor.speed * 0.3f) + 0.25f;
    }

    if ((D_80B7E0B0 != 0) || (sSubCamId != SUB_CAM_ID_DONE) ||
        ((player->actor.world.pos.z > 1150.0f) && (this->fishState != 100))) {
        this->actor.flags &= ~ACTOR_FLAG_ATTENTION_ENABLED;
    } else {
        this->actor.flags |= ACTOR_FLAG_ATTENTION_ENABLED;
        if (sRodCastState != 0) {
            if (D_80B7E0B2 == 0) {
                this->actor.focus.pos = sLurePos;
            } else if (D_80B7E0B2 == 1) {
                sFishingPlayerCinematicState = 1;
                D_80B7FED0 = 0.0f;
                sLureCameraZoomLevel = 2;
            }
        }
        this->actor.focus.pos = this->actor.world.pos;
    }

    this->stateAndTimer++;

    for (i = 0; i < 4; i++) {
        if (this->timerArray[i] != 0) {
            this->timerArray[i]--;
        }
    }

    if (this->unk_1A4 != 0) {
        this->unk_1A4--;
    }

    if (this->unk_1A2 != 0) {
        this->unk_1A2--;
    }

    if (this->bumpTimer != 0) {
        this->bumpTimer--;
    }

    if (this->lilyTimer != 0) {
        this->lilyTimer--;
    }

    Math_ApproachF(&this->fishLimbRotPhaseStep, this->unk_190, 1.0f, 0.2f);

    if (this->fishState == 6) {
        Math_ApproachF(&this->fishLimbRotPhaseMag, this->unk_194, 0.2f, 200.0f);
    } else {
        phi_f0 = 1.0f;
        phi_f2 = 1.0f;
        if (this->actor.world.pos.y > WATER_SURFACE_Y(play)) {
            phi_f0 = (KREG_DEBUG(64) * 0.1f) + 1.5f;
            phi_f2 = 3.0f;
        }
        Math_ApproachF(&this->fishLimbRotPhaseMag, this->unk_194 * phi_f0, 1.0f, 500.0f * phi_f2);
    }

    Math_ApproachS(&this->fishLimbDRotZDelta, 0, 5, 500);

    if (this->isLoach == 0) {
        Actor_SetScale(&this->actor, this->fishLength * 15.0f * 0.00001f);

        this->fishLimbRotPhase += this->fishLimbRotPhaseStep;

        this->fishLimb23RotYDelta = (s16)(cosf(this->fishLimbRotPhase) * this->fishLimbRotPhaseMag) + (*this).unk_16E;

        this->fishLimb4RotYDelta =
            (s16)(cosf(this->fishLimbRotPhase + -1.2f) * this->fishLimbRotPhaseMag * 1.6f) + (*this).unk_16E;
    } else {
        Actor_SetScale(&this->actor, this->fishLength * 65.0f * 0.000001f);

        this->actor.scale.x = this->actor.scale.z * 1.1f;
        this->actor.scale.y = this->actor.scale.z * 1.1f;

        this->fishLimbRotPhase += this->fishLimbRotPhaseStep * 0.8f;

        for (i = 0; i < 3; i++) {
            this->loachRotYDelta[i] =
                (s16)(cosf(this->fishLimbRotPhase + (i * 2.1f)) * this->fishLimbRotPhaseMag * 2.0f) + (*this).unk_16E;
        }

        this->fishLimb23RotYDelta = (cosf(this->fishLimbRotPhase + 0.4f) * (*this).fishLimbRotPhaseMag * 2.0f) * 0.6f;
    }

    distX = this->fishTargetPos.x - this->actor.world.pos.x;
    distY = this->fishTargetPos.y - this->actor.world.pos.y;
    distZ = this->fishTargetPos.z - this->actor.world.pos.z;

    rotYtarget = Math_Atan2S(distZ, distX);
    distToTarget = sqrtf(SQ(distX) + SQ(distZ));

    rotXTarget = Math_Atan2S(distToTarget, distY);
    distToTarget = sqrtf(SQ(distX) + SQ(distZ) + SQ(distY));

    if ((this->bumpTimer != 0) && (this->fishState != 2) && (this->fishState != 3) && (this->fishState != 4)) {
        if ((this->stateAndTimer & 0x40) != 0) {
            rotYtarget += 0x4000;
        } else {
            rotYtarget -= 0x4000;
        }
        if (((this->stateAndTimer + 0x20) & 0x40) != 0) {
            rotXTarget += 0x2000;
        } else {
            rotXTarget -= 0x2000;
        }
    }

    switch (this->fishState) {
        case 100:
            Fishing_HandleAquariumDialog(this, play);

            this->actor.cullingVolumeDistance = 500.0f;
            this->actor.cullingVolumeScale = 300.0f;

            Lights_PointNoGlowSetInfo(&this->lightInfo, (s16)this->actor.world.pos.x,
                                      (s16)this->actor.world.pos.y + 20.0f, (s16)this->actor.world.pos.z - 50.0f, 255,
                                      255, 255, 255);

            this->fishLength = sFishingRecordLength;
            targetPosOffset.y = (f32)Math_SinS(play->gameplayFrames * 300) * 1;
            targetPosOffset.z = (f32)Math_SinS(play->gameplayFrames * 230) * 2;
            this->actor.world.pos.x = 130.0f;
            this->actor.world.pos.y = 55.0f + targetPosOffset.y;
            this->actor.world.pos.z = 1300.0f + targetPosOffset.z;
            this->actor.shape.rot.y = -0x8000;

            if ((this->actor.projectedPos.z < 200.0f) && (this->actor.projectedPos.z > 0.0f)) {
                bubblePos.x = Rand_CenteredFloat(5.0f) + 130.0f;
                bubblePos.y = 40.0f;
                bubblePos.z = Rand_CenteredFloat(5.0f) + 1280.0f;
                Fishing_SpawnBubble(NULL, play->specialEffects, &bubblePos, Rand_ZeroFloat(0.02f) + 0.03f, 1);
            }

            Math_ApproachS(&this->fishLimbEFRotYDelta, (Math_SinS(this->stateAndTimer * 0x800) * 2500.0f) + 2500.0f, 2,
                           0x7D0);
            Math_ApproachS(&this->fishLimb89RotYDelta, Math_SinS(this->stateAndTimer * 0xA00) * 1500.0f, 2, 0x7D0);

            this->unk_190 = 0.3f;
            this->unk_194 = 1000.0f / 3.0f;
            return;

        case 10:
            this->fishTargetPos = this->actor.home.pos;

            Math_ApproachF(&this->actor.speed, 2.0f, 1.0f, 0.5f);
            Math_ApproachF(&this->rotationStep, 4096.0f, 1.0f, 256.0f);

            if (distToTarget < 40.0f) {
                this->fishState = 11;
                this->unk_190 = 0.4f;
                this->unk_194 = 500.0f;
            }

            func_80B70ED4(this, input);

            if (this->actor.xzDistToPlayer < (250.0f * playerSpeedMod)) {
                this->fishStateNext = this->fishState = 0;
                this->unk_1A4 = 1000;
                this->unk_1A2 = 200;
                this->timerArray[1] = 50;
            }
            break;

        case 11:
            this->fishTargetPos = this->actor.home.pos;

            Math_ApproachF(&this->actor.speed, 0.0f, 1.0f, 0.05f);
            Math_ApproachF(&this->rotationStep, 0.0f, 1.0f, 256.0f);

            if (distToTarget >= 40.0f) {
                this->fishState = 10;
                this->unk_190 = 1.0f;
                this->unk_194 = 2000.0f;
            }
            func_80B70ED4(this, input);

            if (this->actor.xzDistToPlayer < (250.0f * playerSpeedMod)) {
                this->fishStateNext = this->fishState = 0;
                this->unk_1A4 = 1000;
                this->unk_1A2 = 200;
                this->timerArray[1] = 50;
            }

            if (Message_GetState(&play->msgCtx) == TEXT_STATE_NONE) {
                if ((gSaveContext.save.dayTime >= CLOCK_TIME(18, 0)) &&
                    (gSaveContext.save.dayTime <= CLOCK_TIME(18, 0) + 27)) {
                    this->fishState = 7;
                    this->timerArray[3] = (s16)Rand_ZeroFloat(150.0f) + 200;
                }
                if ((gSaveContext.save.dayTime >= CLOCK_TIME(5, 30) - 1) &&
                    (gSaveContext.save.dayTime < CLOCK_TIME(5, 30) + 27)) {
                    this->fishState = 7;
                    this->timerArray[3] = (s16)Rand_ZeroFloat(150.0f) + 200;
                }
            }

#if DEBUG_FEATURES
            if (KREG(15) != 0) {
                KREG(15) = 0;
                this->fishState = 7;
                this->timerArray[3] = (s16)Rand_ZeroFloat(150.0f) + 2000;
            }
#endif
            break;

        case 0:
            Math_ApproachF(&this->actor.speed, 1.0f, 1.0f, 0.05f);
            Math_ApproachF(&this->rotationStep, 0.0f, 1.0f, 256.0f);

            if (this->timerArray[0] == 0) {
                if (this->unk_1A4 == 0) {
                    this->fishState = this->fishStateNext = 10;
                } else {
                    this->fishState = 1;
                    this->timerArray[0] = (s16)Rand_ZeroFloat(30.0f) + 10;
                    this->fishTargetPos.x = Rand_CenteredFloat(300.0f);
                    this->fishTargetPos.y = (WATER_SURFACE_Y(play) - 50.0f) - Rand_ZeroFloat(50.0f);
                    this->fishTargetPos.z = Rand_CenteredFloat(300.0f);
                    this->unk_190 = 1.0f;
                    this->unk_194 = 2000.0f;
                }
            }

            if (sLureEquipped == FS_LURE_SINKING) {
                func_80B70ED4(this, input);
            } else {
                this->actor.flags &= ~ACTOR_FLAG_ATTENTION_ENABLED;
            }
            break;

        case 1:
            if (this->isLoach == 1) {
                this->fishState = -1;
                this->unk_1A4 = 20000;
                this->unk_1A2 = 20000;
                this->fishTargetPos.x = 0.0f;
                this->fishTargetPos.y = -140.0f;
                this->fishTargetPos.z = 0.0f;
            } else {
                Math_ApproachF(&this->rotationStep, 4096.0f, 1.0f, 256.0f);

                if ((this->actor.xzDistToPlayer < (250.0f * playerSpeedMod)) || (this->timerArray[1] != 0)) {
                    Math_ApproachF(&this->rotationStep, 8192.0f, 1.0f, 768.0f);
                    Math_ApproachF(&this->actor.speed, 4.2f, 1.0f, 0.75);
                    this->unk_190 = 1.2f;
                    this->unk_194 = 4000.0f;
                    this->timerArray[0] = 20;
                } else {
                    this->unk_190 = 1.0f;
                    this->unk_194 = 2000.0f;
                    Math_ApproachF(&this->actor.speed, 1.5f, 1.0f, 0.1f);
                }

                if ((this->timerArray[0] == 0) || (distToTarget < 50.0f)) {
                    this->fishState = 0;
                    this->timerArray[0] = (s16)Rand_ZeroFloat(30.0f) + 3;
                    this->unk_190 = 1.0f;
                    this->unk_194 = 500.0f;
                }

                if (sLureEquipped == FS_LURE_SINKING) {
                    func_80B70ED4(this, input);
                } else {
                    this->actor.flags &= ~ACTOR_FLAG_ATTENTION_ENABLED;
                }
            }
            break;

        case -1: // loach state 1
            Math_ApproachS(&this->rotationTarget.x, 0, 0x14, 0x20);

            if ((this->actor.xzDistToPlayer < (250.0f * playerSpeedMod)) || (this->timerArray[1] != 0)) {
                Math_ApproachF(&this->actor.speed, 3.0f, 1.0f, 0.75);
                this->unk_190 = 1.0f;
                this->timerArray[0] = 20;
                this->unk_194 = 4000.0f;
                Math_ApproachF(&this->rotationStep, 4096.0f, 1.0f, 256.0f);

                if ((play->gameplayFrames % 32) == 0) {
                    this->fishTargetPos.x = Rand_CenteredFloat(600.0f);
                    this->fishTargetPos.z = Rand_CenteredFloat(600.0f);
                    this->fishTargetPos.y = -120.0f;
                }
            } else if (distToTarget > 50.0f) {
                this->unk_190 = 0.8f;
                this->unk_194 = 1500.0f;
                Math_ApproachF(&this->actor.speed, 1.0f, 1.0f, 0.1f);
                Math_ApproachF(&this->rotationStep, 2048.0f, 1.0f, 128.0f);
            } else {
                this->unk_190 = 0.4f;
                this->unk_194 = 500.0f;
                Math_ApproachZeroF(&this->actor.speed, 1.0f, 0.02f);
                Math_ApproachF(&this->rotationStep, 0.0f, 1.0f, 256.0f);
            }

            if (this->unk_1A4 == 0) {
                this->fishState = 10;
                this->fishStateNext = 10;
            } else if ((KREG_DEBUG(2) != 0) || (((this->unk_1A4 & 0x7FF) == 0) && (this->unk_1A4 < 15000))) {
#if DEBUG_FEATURES
                KREG(2) = 0;
#endif
                this->fishState = -2;
                this->actor.world.rot.x = this->actor.shape.rot.x = 0;
                this->fishTargetPos.y = WATER_SURFACE_Y(play) + 10.0f;
                this->fishTargetPos.x = Rand_ZeroFloat(50.0f);
                this->fishTargetPos.z = Rand_ZeroFloat(50.0f);
            }

            this->actor.flags &= ~ACTOR_FLAG_ATTENTION_ENABLED;
            break;

        case -2:
            if ((this->actor.xzDistToPlayer < (250.0f * playerSpeedMod)) || (this->timerArray[1] != 0)) {
                this->fishState = -1;
                this->fishTargetPos.y = -120.0f;
            } else {
                this->unk_190 = 0.6f;
                this->unk_194 = 1000.0f;

                Math_ApproachS(&this->rotationTarget.x, -0x1000, 0x14, 0x100);

                if (this->actor.world.pos.y < (WATER_SURFACE_Y(play) - 20.0f)) {
                    Math_ApproachF(&this->actor.speed, 0.5f, 1.0f, 0.1f);
                } else {
                    Math_ApproachZeroF(&this->actor.speed, 1.0f, 0.01f);

                    if ((this->actor.speed == 0.0f) || (this->actor.world.pos.y > (WATER_SURFACE_Y(play) - 5.0f))) {
                        Vec3f spB8;

                        this->fishTargetPos.x = Rand_ZeroFloat(300.0f);
                        this->fishTargetPos.z = Rand_ZeroFloat(300.0f);
                        this->fishTargetPos.y = this->actor.floorHeight + 10.0f;
                        this->fishState = -25;
                        this->rotationStep = 0.0f;

                        spB8 = this->fishMouthPos;
                        spB8.y = WATER_SURFACE_Y(play);
                        Fishing_SpawnRipple(&this->actor.projectedPos, play->specialEffects, &spB8, 10.0f, 300.0f, 150,
                                            90);
                        Fishing_SpawnRipple(&this->actor.projectedPos, play->specialEffects, &spB8, 30.0f, 400.0f, 150,
                                            90);

                        Actor_PlaySfx(&this->actor, NA_SE_PL_CATCH_BOOMERANG);
                        break;
                    }
                }

                Math_ApproachF(&this->rotationStep, 2048.0f, 1.0f, 128.0f);
                this->actor.flags &= ~ACTOR_FLAG_ATTENTION_ENABLED;
            }
            break;

        case -25:
            if ((this->actor.xzDistToPlayer < (250.0f * playerSpeedMod)) || (this->timerArray[1] != 0)) {
                this->fishState = -1;
                this->fishTargetPos.y = -120.0f;
            } else {
                Math_ApproachS(&this->rotationTarget.x, 0x1000, 0x14, 0x6A);

                if (distToTarget > 40.0f) {
                    this->unk_190 = 0.7f;
                    this->unk_194 = 1200.0f;
                    Math_ApproachF(&this->actor.speed, 0.5f, 1.0f, 0.01f);
                    Math_ApproachF(&this->rotationStep, 2048.0f, 1.0f, 128.0f);
                } else {
                    this->fishState = -1;
                }
            }
            break;

        case 2:
            if (((this->actor.params + D_80B7E118) & 1) != 0) {
                multiVecSrc.x = 10.0f;
            } else {
                multiVecSrc.x = -10.0f;
            }
            multiVecSrc.y = 0.0f;
            multiVecSrc.z = 0.0f;
            Matrix_RotateY(sLureRot.y, MTXMODE_NEW);
            Matrix_MultVec3f(&multiVecSrc, &targetPosOffset);

            this->fishTargetPos.x = sLurePos.x + targetPosOffset.x;
            this->fishTargetPos.z = sLurePos.z + targetPosOffset.z;

            if (sLureEquipped == FS_LURE_SINKING) {
                this->fishTargetPos.y = sLurePos.y + 0.0f;
            } else if (this->isLoach == 0) {
                this->fishTargetPos.y = sLurePos.y - 15.0f;
            } else {
                this->fishTargetPos.y = sLurePos.y - 5.0f;
            }

            if (this->fishTargetPos.y <= this->actor.floorHeight) {
                this->fishTargetPos.y = this->actor.floorHeight + 3.0f;
            }

            if ((sLureEquipped != FS_LURE_SINKING) && (this->actor.world.pos.y > this->fishTargetPos.y)) {
                Math_ApproachF(&this->actor.world.pos.y, this->fishTargetPos.y, 0.1f,
                               (this->actor.world.pos.y - this->fishTargetPos.y) * 0.1f);
            }

            Math_ApproachF(&this->rotationStep, 8192.0f, 1.0f, (KREG_DEBUG(16) * 128) + 384.0f);
            if (CHECK_BTN_ALL(input->press.button, BTN_A)) {
                this->perception += 0.005f;
            }

            if (sWiggleAttraction != 0) {
                if (sWiggleAttraction == 1) {
                    this->perception += 0.01f;
                } else {
                    this->perception += 0.05f;
                }
                sWiggleAttraction = 0;
            }

            if (CHECK_BTN_ALL(input->press.button, BTN_B)) {
                this->perception += 0.008f;
            }

            if (distToTarget < ((this->fishLength * 0.5f) + 20.0f)) {
                if (this->unk_15E == 0) {
                    this->unk_190 = 1.0f;
                    this->unk_194 = 500.0f;
                    this->timerArray[0] = (s16)Rand_ZeroFloat(10.0f) + 2;
                }
                Math_ApproachF(&this->actor.speed, -0.2f, 1.0f, 0.1f);
                this->unk_15E = 1;
            } else {
                if (this->unk_15E != 0) {
                    this->unk_190 = 1.0f;
                    this->rotationStep = 0.0f;
                    this->unk_194 = 3000.0f;
                }
                Math_ApproachF(&this->actor.speed, 3.0f, 1.0f, 0.15f);
                this->unk_15E = 0;
            }

            if (this->fishLength >= 60.0f) {
                multiplier = 0.3f;
            } else if (this->fishLength >= 45.0f) {
                multiplier = 0.6f;
            } else {
                multiplier = 1.0f;
            }

            if ((gSaveContext.save.dayTime >= CLOCK_TIME(17, 0)) && (gSaveContext.save.dayTime < CLOCK_TIME(19, 0))) {
                multiplier *= 1.75f;
            } else if ((gSaveContext.save.dayTime >= CLOCK_TIME(5, 0)) &&
                       (gSaveContext.save.dayTime < CLOCK_TIME(7, 0))) {
                multiplier *= 1.5f;
            } else if (sFishingFoggy != 0) {
                multiplier *= 1.5f;
            } else if ((u8)sStormStrength != 0) {
                multiplier *= 3.0f;
            }

            chance = 0.03f * multiplier;
            if (sLureEquipped == FS_LURE_SINKING) {
                chance *= 5.0f;
            }

#if DEBUG_FEATURES
            if (((this->timerArray[0] == 1) || (Rand_ZeroOne() < chance)) &&
                ((Rand_ZeroOne() < (this->perception * multiplier)) || ((this->isLoach + 1) == KREG(69))))
#else
            if (((this->timerArray[0] == 1) || (Rand_ZeroOne() < chance)) &&
                (Rand_ZeroOne() < (this->perception * multiplier)))
#endif
            {
                if (this->isLoach == 0) {
                    this->fishState = 3;
                    this->unk_190 = 1.2f;
                    this->unk_194 = 5000.0f;
                    this->timerArray[0] = Rand_ZeroFloat(10.0f);
                } else {
                    this->fishState = -3;
                    this->unk_190 = 1.0f;
                    this->unk_194 = 3000.0f;
                    this->timerArray[0] = 40;
                }
                if (sLureEquipped == FS_LURE_SINKING) {
                    this->speedTarget = Rand_ZeroFloat(1.5f) + 3.0f;
                } else {
                    this->speedTarget = Rand_ZeroFloat(1.5f) + 4.5f;
                }
            }

            if ((sRodCastState != 3) || (this->timerArray[2] == 0) ||
                (sqrtf(SQ(this->actor.world.pos.x) + SQ(this->actor.world.pos.z)) > 800.0f)) {
                this->fishState = this->fishStateNext;
                this->timerArray[1] = (s16)Rand_ZeroFloat(30.0f) + 50;
                this->timerArray[0] = (s16)Rand_ZeroFloat(10.0f) + 5;
                this->unk_190 = 1.0f;
                this->rotationStep = 0.0f;
                this->unk_194 = 2000.0f;
            }

            if (this->actor.xzDistToPlayer < (100.0f * playerSpeedMod)) {
                this->fishStateNext = this->fishState = 0;
                this->unk_1A4 = 1000;
                this->unk_1A2 = 200;
                this->timerArray[1] = 50;
            }
            break;

        case 3:
            this->lilyTimer = 6;
            rotXYScale = 2;

            if ((((s16)player->actor.world.pos.x + D_80B7E118) & 1) != 0) {
                multiVecSrc.x = 30.0f;
            } else {
                multiVecSrc.x = -30.0f;
            }
            multiVecSrc.y = 0.0f;
            multiVecSrc.z = 30.0f;

            Matrix_RotateY(sLureRot.y, MTXMODE_NEW);
            Matrix_MultVec3f(&multiVecSrc, &targetPosOffset);

            this->fishTargetPos.x = sLurePos.x + targetPosOffset.x;
            this->fishTargetPos.z = sLurePos.z + targetPosOffset.z;
            this->fishTargetPos.y = sLurePos.y - 10.0f;
            this->rotationStep = 4096.0f;
            Math_ApproachF(&this->actor.speed, this->speedTarget * 0.8f, 1.0f, 1.0f);

            if ((sRodCastState != 3) || (sLurePos.y > (WATER_SURFACE_Y(play) + 5.0f)) ||
                (sqrtf(SQ(sLurePos.x) + SQ(sLurePos.z)) > 800.0f)) {
                this->fishState = this->fishStateNext;
                this->timerArray[0] = 0;
                this->unk_190 = 1.0f;
                this->unk_194 = 2000.0f;
            } else if ((this->timerArray[0] == 0) || (distToTarget < 30.0f)) {
                this->fishState = 4;
                this->fishTargetPos = sLurePos;
                this->rotationStep = 16384.0f;
                this->unk_190 = 1.2f;
                this->unk_194 = 5000.0f;
                this->timerArray[0] = 20;
            }
            break;

        case 4:
            Math_ApproachF(&this->rotationStep, 16384.0f, 1.0f, 4096.0f);
            Math_ApproachS(&this->fishLimbDRotZDelta, 0x4E20, 4, 0x1388);

            this->lilyTimer = 50;
            rotXYScale = 2;
            this->fishTargetPos = sLurePos;
            Math_ApproachF(&this->actor.speed, this->speedTarget, 1.0f, 1.0f);

            if ((sRodCastState != 3) || (this->timerArray[0] == 0) || (sLurePos.y > (WATER_SURFACE_Y(play) + 5.0f)) ||
                (sqrtf(SQ(sLurePos.x) + SQ(sLurePos.z)) > 800.0f)) {

                this->timerArray[0] = 0;
                this->fishState = this->fishStateNext;
                this->unk_190 = 1.0f;
                this->unk_194 = 2000.0f;
            } else if (distToTarget < 10.0f) {
                s16 timer;

                if (Fishing_SplashBySize(this, play, false)) {
                    Fishing_FishLeapSfx(this, false);
                }

                this->fishState = 5;
                this->unk_190 = 1.2f;
                this->unk_194 = 5000.0f;
                this->timerArray[1] = 150;
                this->timerArray[0] = 0;
                this->timerArray[2] = 0;
                this->timerArray[3] = 120;

                sRodCastState = 4;
                sFishingHookedFish = this;
                sFishMouthOffset.y = 500.0f - Rand_ZeroFloat(400.0f);

                // get rumble time based on size and lure used.
                if (sLureEquipped == FS_LURE_SINKING) {
                    if (this->fishLength > 70.0f) {
                        timer = (s16)Rand_ZeroFloat(20.0f) + 10;
                    } else if (this->fishLength > 60.0f) {
                        timer = (s16)Rand_ZeroFloat(30.0f) + 20;
                    } else if (this->fishLength > 50.0f) {
                        timer = (s16)Rand_ZeroFloat(30.0f) + 30;
                    } else {
                        timer = (s16)Rand_ZeroFloat(40.0f) + 40;
                    }
                    sLureBitTimer = timer;
                    sRumbleDelay = timer;
                    Rumble_Override(0.0f, 60, timer * 3, 10);
                } else {
                    if (this->fishLength > 70.0f) {
                        timer = (s16)Rand_ZeroFloat(5.0f) + 10;
                    } else if (this->fishLength > 60.0f) {
                        timer = (s16)Rand_ZeroFloat(5.0f) + 15;
                    } else if (this->fishLength > 50.0f) {
                        timer = (s16)Rand_ZeroFloat(5.0f) + 17;
                    } else {
                        timer = (s16)Rand_ZeroFloat(5.0f) + 25;
                    }
                    sLureBitTimer = timer;
                    sRumbleDelay = timer;
                    Rumble_Override(0.0f, 180, timer * 3, 10);
                }

                sLineHooked = 0;
                sRodPullback = 100;
                sFishFightTime = 0;
            }
            break;

        case -3:
            this->lilyTimer = 50;
            this->fishTargetPos = sLurePos;
            Math_ApproachF(&this->actor.speed, 2.0f, 1.0f, 1.0f);

            if ((sRodCastState != 3) || (this->timerArray[0] == 0) || (sLurePos.y > (WATER_SURFACE_Y(play) + 5.0f)) ||
                (sqrtf(SQ(sLurePos.x) + SQ(sLurePos.z)) > 800.0f)) {

                this->timerArray[0] = 0;
                this->fishState = this->fishStateNext;
                this->unk_190 = 1.0f;
                this->unk_194 = 2000.0f;
            } else if (distToTarget < 10.0f) {
                if (sLurePos.y > (WATER_SURFACE_Y(play) - 10.0f)) {
                    Actor_PlaySfx(&this->actor, NA_SE_EV_JUMP_OUT_WATER);
                    Sfx_PlaySfxCentered(NA_SE_PL_CATCH_BOOMERANG);
                }

                Fishing_SplashBySize(this, play, false);
                this->fishState = 5;
                this->unk_190 = 1.2f;
                this->unk_194 = 5000.0f;
                this->timerArray[1] = 150;
                this->timerArray[0] = 0;
                this->timerArray[2] = 0;
                this->timerArray[3] = 120;

                sRodCastState = 4;
                sFishingHookedFish = this;

                if (sLureEquipped == FS_LURE_SINKING) {
                    sLureBitTimer = 30;
                    sRumbleDelay = 100;
                    Rumble_Override(0.0f, 60, 90, 10);
                } else {
                    sLureBitTimer = 30;
                    sRumbleDelay = 40;
                    Rumble_Override(0.0f, 180, 90, 10);
                }

                sLineHooked = false;
                sRodPullback = 100;
                sFishFightTime = 0;
            }
            break;

        case 5:
            this->actor.cullingVolumeDistance = 1200.0f;
            this->actor.cullingVolumeScale = 200.0f;

            sFishFightTime++;
            PRINTF("HIT FISH %dcm\n", (u8)this->fishLength);

            Math_ApproachS(&this->fishLimbDRotZDelta, 0x2AF8, 4, 0xBB8);
            sFishingHookedFish = this;
            Math_ApproachS(&player->actor.shape.rot.y, this->actor.yawTowardsPlayer + 0x8000, 5, 0x500);

            if (sLineHooked == 0) {
                if ((sSinkingLureSegmentIndex < 20) && ((sLureTimer & 3) == 0)) {
                    sSinkingLureSegmentIndex++;
                }
            }

            if ((sLureBitTimer != 0) && (sLineHooked == 0)) { // pull the line to hook it
                if (((input->rel.stick_y < -50) && (sStickAdjYPrev > -40)) ||
                    CHECK_BTN_ALL(input->press.button, BTN_A)) {
                    f32 temp_f0;
                    s32 pad;
                    f32 rumbleStrength;

                    if (input->rel.stick_y < -50) {
                        temp_f0 = 40.0f - ((this->fishLength - 30.0f) * 1.333333f);
                        if (temp_f0 > 0.0f) {
                            this->unk_152 = temp_f0;
                            this->unk_154 = this->actor.yawTowardsPlayer - this->actor.shape.rot.y;
                            this->unk_156 = 1;
                        }
                    }

                    this->fishLimbRotPhaseStep = 1.7f;
                    this->fishLimbRotPhaseMag = 7000.0f;
                    sLineHooked = 1;
                    SEQCMD_PLAY_SEQUENCE(SEQ_PLAYER_BGM_MAIN, 0, 8, NA_BGM_ENEMY);
                    sFishingMusicDelay = 0;

                    if (this->isLoach == 1) {
                        rumbleStrength = (this->fishLength * 3.0f) + 120.0f;
                    } else {
                        rumbleStrength = (2.0f * this->fishLength) + 120.0f;
                    }
                    if (rumbleStrength > 255.0f) {
                        rumbleStrength = 255.0f;
                    }

                    Rumble_Override(0.0f, rumbleStrength, 120, 5);
                    sRumbleDelay = 40;
                    sRodHitTimer = 10;
                    Sfx_PlaySfxCentered(NA_SE_IT_FISHING_HIT);
                }
            }

            if (this->actor.world.pos.y < WATER_SURFACE_Y(play)) {
                f32 rumbleStrength;

                if (this->timerArray[1] > 30) {
                    phi_v0_2 = 7;
                } else {
                    phi_v0_2 = 0xF;
                }

                if (((this->stateAndTimer & phi_v0_2) == 0) && (Rand_ZeroOne() < 0.75f) && (sRumbleDelay == 0)) {

                    if (this->fishLength >= 70.0f) {
                        rumbleStrength = 255.0f;
                    } else if (this->fishLength >= 60.0f) {
                        rumbleStrength = 230.0f;
                    } else if (this->fishLength >= 50.0f) {
                        rumbleStrength = 200.0f;
                    } else if (this->fishLength >= 40.0f) {
                        rumbleStrength = 170.0f;
                    } else {
                        rumbleStrength = 140.0f;
                    }

                    if (phi_v0_2 == 0xF) {
                        rumbleStrength *= 3.0f / 4.0f;
                    }

                    Rumble_Override(0.0f, rumbleStrength, (s16)Rand_ZeroFloat(5.0f) + 10, 5);
                }

                if (this->timerArray[1] > 30) {
                    if (this->timerArray[0] == 0) {
                        u16 attempts;

                        multiVecSrc.x = 0.0f;
                        multiVecSrc.y = 0.0f;
                        multiVecSrc.z = 200.0f;

                        for (attempts = 0; attempts < 100; attempts++) {
                            Matrix_RotateY(Rand_CenteredFloat(3.0f * M_PI / 4.0f) +
                                               BINANG_TO_RAD_ALT(this->actor.yawTowardsPlayer + 0x8000),
                                           MTXMODE_NEW);
                            Matrix_MultVec3f(&multiVecSrc, &targetPosOffset);

                            this->fishTargetPos.x = this->actor.world.pos.x + targetPosOffset.x;
                            this->fishTargetPos.z = this->actor.world.pos.z + targetPosOffset.z;

                            if ((SQ(this->fishTargetPos.x) + SQ(this->fishTargetPos.z)) < SQ(750.0f)) {
                                break;
                            }
                        }

                        if ((Rand_ZeroOne() < 0.1f) && (this->timerArray[3] == 0)) {
                            u8 rumbleStrength8;

                            if (this->fishLength >= 60.0f) {
                                rumbleStrength8 = 255;
                            } else if (this->fishLength >= 50.0f) {
                                rumbleStrength8 = 200;
                            } else {
                                rumbleStrength8 = 180;
                            }
                            Rumble_Override(0.0f, rumbleStrength8, 90, 2);
                            this->timerArray[0] = 20;
                            this->timerArray[1] = 100;
                            this->timerArray[2] = 20;
                            this->timerArray[3] = 100;
                            this->fishTargetPos.y = 300.0f;
                            sRumbleDelay = 40;
                            sRodPullback = (s16)Rand_ZeroFloat(30.0f) + 20;
                        } else {
                            this->timerArray[0] = (s16)Rand_ZeroFloat(10.0f) + 3;
                            this->timerArray[2] = 0;
                            this->fishTargetPos.y = -70.0f - Rand_ZeroFloat(150.0f);
                        }
                    }

                    if (this->timerArray[2] != 0) {
                        sRodReelingSpeed = 0.0f;
                        this->unk_190 = 1.6f;
                        this->unk_194 = 6000.0f;
                        Math_ApproachF(&this->actor.speed, 7.5f, 1.0f, 1.0f);
                        Math_ApproachS(&this->fishLimbDRotZDelta, 20000, 2, 4000);
                    } else {
                        if ((sLineHooked == 0) && (sLureEquipped == FS_LURE_SINKING)) {
                            this->unk_190 = 1.0f;
                            this->unk_194 = 2000.0f;
                            Math_ApproachF(&this->actor.speed, 3.0f, 1.0f, 0.2f);
                        } else {
                            this->unk_190 = 1.4f;
                            this->unk_194 = 5000.0f;
                            Math_ApproachF(&this->actor.speed, 5.0f, 1.0f, 0.5f);
                        }

                        if (this->isLoach == 0) {
                            sRodReelingSpeed = 1.0f - (this->fishLength * 0.00899f);
                        } else {
                            sRodReelingSpeed = 1.0f - (this->fishLength * 0.00899f * 1.4f);
                        }
                    }
                } else {
                    if (((this->timerArray[1] & 0xF) == 0) && CHECK_BTN_ALL(input->cur.button, BTN_A) &&
                        (!(this->fishLength >= 60.0f) || (sFishFightTime >= 2000))) {
                        this->unk_152 = (s16)Rand_ZeroFloat(30.0f) + 15;
                        this->unk_154 = this->actor.yawTowardsPlayer - this->actor.shape.rot.y;
                    }

                    this->unk_190 = 1.0f;
                    this->unk_194 = 4500.0f;

                    if (this->isLoach == 0) {
                        sRodReelingSpeed = 1.3f - (this->fishLength * 0.00899f);
                    } else {
                        sRodReelingSpeed = 1.3f - (this->fishLength * 0.00899f * 1.4f);
                    }

                    Math_ApproachF(&this->actor.speed, 2.0f, 1.0f, 0.5f);

                    if (this->timerArray[1] == 0) {
                        this->unk_152 = 0;

                        if (sFishFightTime < 2000) {
                            this->timerArray[1] = (s16)Rand_ZeroFloat(50.0f) + 50;
                        } else if (sFishFightTime < 3000) {
                            this->timerArray[1] = (s16)Rand_ZeroFloat(20.0f) + 30;
                        } else {
                            this->timerArray[1] = (s16)Rand_ZeroFloat(10.0f) + 25;
                        }
                    }
                }
            }

            if (sReelLock != 0) {
                sRodReelingSpeed = 0.0f;
            }

            if (sLineHooked || (sLureEquipped != FS_LURE_SINKING)) {
                if (this->actor.speed < 3.0f) {
                    if ((sLureTimer & 8) != 0) {
                        targetPosOffset.x = -0.8f;
                    } else {
                        targetPosOffset.x = -0.75f;
                    }
                } else {
                    if ((sLureTimer & 4) != 0) {
                        targetPosOffset.x = -0.9f;
                    } else {
                        targetPosOffset.x = -0.85f;
                    }
                }

                Math_ApproachF(&D_80B7A6C0, 35.0f, 0.1f, 3.5f);
                Math_ApproachF(&D_80B7A6BC, targetPosOffset.x, 0.3f, 0.1f);
            }

            sReelLinePos[LINE_SEG_COUNT - 1] = this->fishMouthPos;
            multiVecSrc.x = sReelLinePos[LINE_SEG_COUNT - 1].x - sReelLinePos[LINE_SEG_COUNT - 2].x;
            multiVecSrc.y = sReelLinePos[LINE_SEG_COUNT - 1].y - sReelLinePos[LINE_SEG_COUNT - 2].y;
            multiVecSrc.z = sReelLinePos[LINE_SEG_COUNT - 1].z - sReelLinePos[LINE_SEG_COUNT - 2].z;

            if ((SQ(multiVecSrc.x) + SQ(multiVecSrc.y) + SQ(multiVecSrc.z)) > SQ(20.0f)) {
                Math_ApproachF(&this->actor.world.pos.x, sReelLinePos[LINE_SEG_COUNT - 2].x, 0.2f,
                               2.0f * (this->actor.speed * 1.5f));
                Math_ApproachF(&this->actor.world.pos.y, sReelLinePos[LINE_SEG_COUNT - 2].y, 0.2f,
                               2.0f * (this->actor.speed * 1.5f) * 5.0f * 0.1f);
                Math_ApproachF(&this->actor.world.pos.z, sReelLinePos[LINE_SEG_COUNT - 2].z, 0.2f,
                               2.0f * (this->actor.speed * 1.5f));
            }

            if (CHECK_BTN_ALL(input->cur.button, BTN_A) || (input->rel.stick_y < -30)) {
                if (sRodPullback < 100) {
                    sRodPullback++;
                }
            } else {
                if (sRodPullback != 0) {
                    sRodPullback--;
                }
            }

            if ((sRodCastState < 3) || ((sReelLock != 0) && (sFishFightTime > 50)) || (sFishFightTime >= 6000) ||
                ((sLureBitTimer == 0) && (sLineHooked == 0)) || (sRodPullback == 0) ||
                (((sLureTimer & 0x7F) == 0) && (Rand_ZeroOne() < 0.05f) && (sLureEquipped != FS_LURE_SINKING) &&
                 (KREG_DEBUG(69) == 0))) {
                sFishingCaughtTextDelay = 20;

                if ((sLureBitTimer == 0) && (sLineHooked == 0)) {
                    sFishingCaughtTextId = 0x4081;
                    if (((sLinkAge == LINK_AGE_CHILD) && (HIGH_SCORE(HS_FISHING) & HS_FISH_PRIZE_CHILD)) ||
                        ((sLinkAge != LINK_AGE_CHILD) && (HIGH_SCORE(HS_FISHING) & HS_FISH_PRIZE_ADULT))) {
                        sFishingCaughtTextDelay = 0;
                    }
                } else {
                    sFishingCaughtTextId = 0x4082;
                    Rumble_Override(0.0f, 1, 3, 1);
                    SEQCMD_STOP_SEQUENCE(SEQ_PLAYER_BGM_MAIN, 10);
                }

                this->fishState = this->fishStateNext = 0;
                this->unk_1A4 = 10000;
                this->unk_1A2 = 500;
                this->timerArray[1] = 50;
                this->timerArray[0] = 0;
                this->unk_190 = 1.0f;
                this->unk_194 = 3000.0f;

                if (sRodCastState == 4) {
                    sRodCastState = 3;
                }

                sFishingMusicDelay = 50;
                sRodReelingSpeed = 0.5f;
                this->unk_152 = 0;
            } else if (this->actor.xzDistToPlayer < (KREG_DEBUG(59) + 50.0f)) {
                this->fishState = 6;
                this->timerArray[0] = 100;
                player->unk_860 = 3;
                Rumble_Override(0.0f, 1, 3, 1);
                sFishesCaught++;
                Cutscene_StartManual(play, &play->csCtx);
                sFishingPlayerCinematicState = 100;
                sCatchCamX = 45.0f;
                sRodCastState = 5;
                this->unk_190 = 1.0f;
                this->unk_194 = 500.0f;
                this->fishLimbRotPhaseMag = 5000.0f;

                if (this->actor.world.pos.y <= WATER_SURFACE_Y(play)) {
                    Fishing_FishLeapSfx(this, true);
                    Fishing_SplashBySize(this, play, true);
                }
                goto hoistCatch;
            }
            break;

        hoistCatch:
        case 6:
            Math_ApproachS(&this->fishLimbDRotZDelta, 11000, 2, 4000);
            Math_ApproachF(&sCatchCamX, 15.0f, 0.05f, 0.75f);

            multiVecSrc.x = sCatchCamX + 0.0f;
            if (sLinkAge != LINK_AGE_CHILD) {
                multiVecSrc.y = 30.0f;
                multiVecSrc.z = 55.0f;
            } else {
                multiVecSrc.y = 10.0f;
                multiVecSrc.z = 50.0f;
            }
            Matrix_RotateY(BINANG_TO_RAD_ALT(player->actor.shape.rot.y), MTXMODE_NEW);
            Matrix_MultVec3f(&multiVecSrc, &sSubCamEye);

            sSubCamEye.x += player->actor.world.pos.x;
            sSubCamEye.y += player->actor.world.pos.y;
            sSubCamEye.z += player->actor.world.pos.z;

            sSubCamAt = player->actor.world.pos;
            if (sLinkAge != LINK_AGE_CHILD) {
                sSubCamAt.y += 40.0f;
            } else {
                sSubCamAt.y += 25.0f;
            }

            if (this->timerArray[0] == 90) {
                SEQCMD_PLAY_SEQUENCE(SEQ_PLAYER_BGM_MAIN, 0, 9, NA_BGM_HEART_GET);
                sFishingCaughtTextDelay = 40;

                if (this->isLoach == 0) {
                    sFishLengthToWeigh = this->fishLength;

                    if (sFishLengthToWeigh >= 75) {
                        sFishingCaughtTextId = 0x409F;
                    } else if (sFishLengthToWeigh >= 50) {
                        sFishingCaughtTextId = 0x4091;
                    } else {
                        sFishingCaughtTextId = 0x4083;
                    }
                } else {
                    sFishLengthToWeigh = 2.0f * this->fishLength;
                    sFishingCaughtTextId = 0x4099;
                }

                this->keepState = 0;
            }

            this->unk_160 = -0x4000;
            this->actor.shape.rot.y = player->actor.shape.rot.y + 0x5000;
            this->actor.shape.rot.x = this->actor.shape.rot.z = this->unk_162 = this->unk_164 = this->unk_16E = 0;

            multiVecSrc.x = 4.0f;
            multiVecSrc.y = -10.0f;
            multiVecSrc.z = 5.0f;
            Matrix_MultVec3f(&multiVecSrc, &targetPosOffset);
            Math_ApproachF(&this->actor.world.pos.x, player->bodyPartsPos[PLAYER_BODYPART_R_HAND].x + targetPosOffset.x,
                           1.0f, 6.0f);
            Math_ApproachF(&this->actor.world.pos.y, player->bodyPartsPos[PLAYER_BODYPART_R_HAND].y + targetPosOffset.y,
                           1.0f, 6.0f);
            Math_ApproachF(&this->actor.world.pos.z, player->bodyPartsPos[PLAYER_BODYPART_R_HAND].z + targetPosOffset.z,
                           1.0f, 6.0f);

            sRodLineSpooled = 188.0f;

            if (this->timerArray[0] <= 50) {
                switch (this->keepState) {
                    case 0:
                        if ((Message_GetState(&play->msgCtx) == TEXT_STATE_CHOICE) ||
                            (Message_GetState(&play->msgCtx) == TEXT_STATE_NONE)) {
                            if (Message_ShouldAdvance(play)) {
                                Message_CloseTextbox(play);
                                if (play->msgCtx.choiceIndex == 0) {
                                    if (sFishOnHandLength == 0.0f) {
                                        sFishOnHandLength = this->fishLength;
                                        sFishOnHandIsLoach = this->isLoach;
                                        sLureCaughtWith = sLureEquipped;
                                        Actor_Kill(&this->actor);
                                    } else if ((this->isLoach == 0) && (sFishOnHandIsLoach == 0) &&
                                               ((s16)sFishOnHandLength > (s16)this->fishLength)) {
                                        this->keepState = 1;
                                        this->timerArray[0] = 0x3C;

                                        Message_StartTextbox(play, 0x4098, NULL);
                                    } else {
                                        f32 lengthTemp = sFishOnHandLength;
                                        s16 loachTemp = sFishOnHandIsLoach;
                                        sFishOnHandLength = this->fishLength;
                                        sFishOnHandIsLoach = this->isLoach;
                                        sLureCaughtWith = sLureEquipped;
                                        this->fishLength = lengthTemp;
                                        this->isLoach = loachTemp;
                                    }
                                }
                                if (this->keepState == 0) {
                                    sRodCastState = 0;
                                }
                            }
                        }
                        break;
                    case 1:
                        if ((Message_GetState(&play->msgCtx) == TEXT_STATE_CHOICE) ||
                            (Message_GetState(&play->msgCtx) == TEXT_STATE_NONE)) {
                            if (Message_ShouldAdvance(play)) {
                                Message_CloseTextbox(play);
                                if (play->msgCtx.choiceIndex != 0) {
                                    f32 temp1 = sFishOnHandLength;
                                    s16 temp2 = sFishOnHandIsLoach;
                                    sFishOnHandLength = this->fishLength;
                                    sLureCaughtWith = sLureEquipped;
                                    this->fishLength = temp1;
                                    this->isLoach = temp2;
                                }
                                sRodCastState = 0;
                            }
                        }
                        break;
                }
            }

            if (sRodCastState == 0) {
                if (this->actor.update != NULL) {
                    this->fishState = this->fishStateNext = 0;
                    this->unk_1A4 = 10000;
                    this->unk_1A2 = 500;
                    this->timerArray[1] = 50;
                    this->timerArray[0] = 0;
                    this->unk_190 = 1.0f;
                    this->unk_194 = 2000.0f;
                    SkelAnime_Free(&this->skelAnime, play);

                    if (this->isLoach == 0) {
                        SkelAnime_InitFlex(play, &this->skelAnime, &gFishingFishSkel, &gFishingFishAnim, NULL, NULL, 0);
                        Animation_MorphToLoop(&this->skelAnime, &gFishingFishAnim, 0.0f);
                    } else {
                        SkelAnime_InitFlex(play, &this->skelAnime, &gFishingLoachSkel, &gFishingLoachAnim, NULL, NULL,
                                           0);
                        Animation_MorphToLoop(&this->skelAnime, &gFishingLoachAnim, 0.0f);
                    }
                }

                D_80B7E148 = 520.0f;
                sRodLineSpooled = 195.0f;
                SEQCMD_STOP_SEQUENCE(SEQ_PLAYER_BGM_MAIN, 10);
                sFishingMusicDelay = 20;
                sFishingPlayerCinematicState = 3;
            }
            break;

        case 7:
            this->lilyTimer = 50;
            rotXYScale = 5;
            this->rotationStep = 12288.0f;

            if (this->actor.params < (EN_FISH_PARAM + 4)) {
                this->fishTargetPos = sGroupFishes[this->actor.params - EN_FISH_PARAM].pos;
                sFishGroupVar = 1;
            } else if (this->actor.params < (EN_FISH_PARAM + 8)) {
                this->fishTargetPos = sGroupFishes[this->actor.params - EN_FISH_PARAM + 16].pos;
                sFishGroupVar = 2;
            } else {
                this->fishTargetPos = sGroupFishes[this->actor.params - EN_FISH_PARAM + 32].pos;
                sFishGroupVar = 3;
            }

            Math_ApproachF(&this->actor.speed, 5.0f, 1.0f, 1.0f);

            if (distToTarget < 20.0f) {
                Math_ApproachS(&this->fishLimbDRotZDelta, 20000, 2, 4000);

                if ((this->timerArray[2] == 0) && Fishing_SplashBySize(this, play, false)) {
                    Fishing_FishLeapSfx(this, Rand_ZeroFloat(1.99f));
                    this->timerArray[2] = (s16)Rand_ZeroFloat(20.0f) + 20;
                }
            }

            if (this->timerArray[3] == 0) {
                this->fishState = 10;
                this->fishStateNext = 10;
            } else {
                func_80B70ED4(this, input);
                if (this->actor.xzDistToPlayer < (100.0f * playerSpeedMod)) {
                    this->fishStateNext = this->fishState = 0;
                    this->unk_1A4 = 500;
                    this->unk_1A2 = 200;
                    this->timerArray[1] = 50;
                }
            }
            break;
    }

    Math_ApproachS(&this->fishLimbEFRotYDelta, (Math_SinS(this->stateAndTimer * 0x1000) * 5000.0f) + 5000.0f, 2, 0x7D0);

    if (this->fishState != 6) {
        if (this->actor.world.pos.y > WATER_SURFACE_Y(play)) {
            this->unk_190 = 1.5f;
            this->unk_194 = 5000.0f;

            Math_ApproachS(&this->unk_16E, 0, 5, 0x7D0);

            rotXScale = rotYScale = rotZScale = 3;
            rotXStep = rotYStep = 0x2000;

            this->timerArray[2] = 0;
            this->unk_184 -= 1.0f;
        } else {
            Math_ApproachZeroF(&this->unk_184, 1.0f, 2.0f);
            // check for Loach states
            if ((this->fishState != -1) && (this->fishState != -2) && (this->fishState != -25)) {
                this->rotationTarget.x = 0;
            }

            this->rotationTarget.y = this->rotationTarget.z = 0;
            rotXScale = rotYScale = rotZScale = 4;
            rotXStep = rotYStep = 0x2000;

            spF6 = Fishing_SmoothStepToS(&this->actor.world.rot.y, rotYtarget, rotXYScale, this->rotationStep) * 3.0f;
            Math_ApproachS(&this->actor.world.rot.x, rotXTarget, rotXYScale, this->rotationStep * 0.5f);

            if (spF6 > 8000) {
                spF6 = 8000;
            } else if (spF6 < -8000) {
                spF6 = -8000;
            }

            if (this->actor.speed >= 3.2f) {
                Math_ApproachS(&this->unk_16E, spF6, 2, 20000);
            } else {
                Math_ApproachS(&this->unk_16E, spF6, 3, 3000);
            }

            Actor_UpdateVelocityXYZ(&this->actor);
        }

        Actor_UpdatePos(&this->actor);

        this->actor.world.pos.y += (this->unk_184 * 1.5f);

        if (this->unk_152 != 0) {
            this->rotationTarget.y = this->unk_154;
            this->unk_152--;
            if (this->unk_156 != 0) {
                rotYScale = 5;
                rotYStep = 0x4000;
            } else {
                rotYScale = 10;
                rotYStep = 0x800;
            }
            this->rotationTarget.x = -0x500 - this->actor.shape.rot.x;
            rotXScale = 5;
            rotXStep = 0x4000;
        } else {
            this->unk_156 = 0;
        }

        Math_ApproachS(&this->unk_160, this->rotationTarget.x, rotXScale, rotXStep);
        Math_ApproachS(&this->unk_162, this->rotationTarget.y, rotYScale, rotYStep);
        Math_ApproachS(&this->unk_164, this->rotationTarget.z, rotZScale, 0x2000);

        if (this->actor.speed <= 0.5f) {
            Math_ApproachS(&this->actor.shape.rot.x, 0, 10, this->unk_178);
            Math_ApproachS(&this->unk_178, 0x500, 1, 0x20);
        } else {
            Math_ApproachS(&this->actor.shape.rot.x, -this->actor.world.rot.x, 10, 0x1000);
            this->unk_178 = 0;
        }

        this->actor.shape.rot.y = this->actor.world.rot.y;

        if ((this->fishState != -1) && (this->fishState != -2) && (this->fishState != -25)) {
            if ((this->actor.world.pos.y > WATER_SURFACE_Y(play)) && (this->actor.prevPos.y <= WATER_SURFACE_Y(play))) {
                Fishing_SplashBySize(this, play, true);
                Fishing_FishLeapSfx(this, true);
                this->unk_184 = this->actor.velocity.y;
                this->actor.velocity.y = 0.0f;
                this->rotationTarget.z = Rand_CenteredFloat(32768.0f);
            } else if ((this->actor.world.pos.y < WATER_SURFACE_Y(play)) &&
                       (this->actor.prevPos.y >= WATER_SURFACE_Y(play))) {
                if (this->unk_184 < -5.0f) {
                    this->unk_184 = -5.0f;
                }
                this->actor.world.rot.x = -0xFA0;
                Fishing_SplashBySize(this, play, true);
                this->bubbleTime = 20;
                Fishing_FishLeapSfx(this, 0);
            }
        }

        if ((this->actor.world.pos.y < WATER_SURFACE_Y(play)) &&
            (this->actor.world.pos.y > (WATER_SURFACE_Y(play) - 10.0f))) {
            if (((this->stateAndTimer & 1) == 0) && (this->actor.speed > 0.0f)) {
                Vec3f pos = this->actor.world.pos;

                pos.y = WATER_SURFACE_Y(play);
                Fishing_SpawnRipple(&this->actor.projectedPos, play->specialEffects, &pos, 80.0f, 500.0f, 150, 90);
            }
        }

        if ((this->actor.speed > 0.0f) || (this->fishState == 5)) {
            f32 velocityY = this->actor.velocity.y;

            spD8 = this->fishLength * 0.1f;

            this->actor.world.pos.y -= spD8;
            this->actor.prevPos.y -= spD8;
            this->actor.velocity.y = -1.0f;
            Actor_UpdateBgCheckInfo(play, &this->actor, 30.0f, 30.0f, 100.0f,
                                    UPDBGCHECKINFO_FLAG_0 | UPDBGCHECKINFO_FLAG_2 | UPDBGCHECKINFO_FLAG_6);
            this->actor.world.pos.y += spD8;
            this->actor.prevPos.y += spD8;

            this->actor.velocity.y = velocityY;

            if (this->actor.bgCheckFlags & BGCHECKFLAG_WALL) {
                this->bumpTimer = 20;
            }

            if (this->actor.bgCheckFlags & BGCHECKFLAG_GROUND) {
                if (this->actor.world.pos.y > WATER_SURFACE_Y(play)) {
                    this->unk_184 = Rand_ZeroFloat(3.0f) + 3.0f;
                    this->actor.velocity.x = this->actor.world.pos.x * -0.003f;
                    this->actor.velocity.z = this->actor.world.pos.z * -0.003f;

                    Actor_PlaySfx(&this->actor, NA_SE_EV_FISH_LEAP);
                    Fishing_SplashBySize2(this, play);

                    if (Rand_ZeroOne() < 0.5f) {
                        this->rotationTarget.z = 0x4000;
                    } else {
                        this->rotationTarget.z = -0x4000;
                    }

                    if (Rand_ZeroOne() < 0.5f) {
                        this->rotationTarget.x = 0;
                    } else {
                        this->rotationTarget.x = (s16)Rand_CenteredFloat(32.0f) + 0x8000;
                    }

                    this->rotationTarget.y = (s16)Rand_CenteredFloat(16384.0f);
                    this->unk_190 = 1.0f;
                    this->unk_194 = 5000.0f;
                    this->fishLimbRotPhaseMag = 5000.0f;
                } else {
                    this->unk_184 = 0.0f;

                    if ((this->fishState == 5) && ((this->stateAndTimer & 1) == 0)) {
                        Vec3f pos;

                        pos.x = this->actor.world.pos.x + Rand_CenteredFloat(10.0f);
                        pos.z = this->actor.world.pos.z + Rand_CenteredFloat(10.0f);
                        pos.y = this->actor.floorHeight + 5.0f;
                        Fishing_SpawnWaterDust(&this->actor.projectedPos, play->specialEffects, &pos,
                                               (this->fishLength * 0.005f) + 0.15f);
                    }
                }
            }
        }
    }

    if (this->bubbleTime != 0) {
        s16 i;
        Vec3f pos;
        f32 range = (this->fishLength * 0.075f) + 10.0f;

        this->bubbleTime--;

        for (i = 0; i < 2; i++) {
            pos.x = this->actor.world.pos.x + Rand_CenteredFloat(range);
            pos.y = this->actor.world.pos.y + Rand_CenteredFloat(range);
            pos.z = this->actor.world.pos.z + Rand_CenteredFloat(range);
            Fishing_SpawnBubble(&this->actor.projectedPos, play->specialEffects, &pos, Rand_ZeroFloat(0.035f) + 0.04f,
                                0);
        }
    }
}

s32 Fishing_FishOverrideLimbDraw(PlayState* play, s32 limbIndex, Gfx** dList, Vec3f* pos, Vec3s* rot, void* thisx) {
    Fishing* this = (Fishing*)thisx;

    if (limbIndex == 0xD) {
        rot->z -= this->fishLimbDRotZDelta - 11000;
    } else if ((limbIndex == 2) || (limbIndex == 3)) {
        rot->y += this->fishLimb23RotYDelta;
    } else if (limbIndex == 4) {
        rot->y += this->fishLimb4RotYDelta;
    } else if (limbIndex == 0xE) {
        rot->y -= this->fishLimbEFRotYDelta;
    } else if (limbIndex == 0xF) {
        rot->y += this->fishLimbEFRotYDelta;
    } else if (limbIndex == 8) {
        rot->y += this->fishLimb89RotYDelta;
    } else if (limbIndex == 9) {
        rot->y -= this->fishLimb89RotYDelta;
    }

    return 0;
}

void Fishing_FishPostLimbDraw(PlayState* play, s32 limbIndex, Gfx** dList, Vec3s* rot, void* thisx) {
    Fishing* this = (Fishing*)thisx;

    if (limbIndex == 0xD) {
        Matrix_MultVec3f(&sFishMouthOffset, &this->fishMouthPos);
    }
}

s32 Fishing_LoachOverrideLimbDraw(PlayState* play, s32 limbIndex, Gfx** dList, Vec3f* pos, Vec3s* rot, void* thisx) {
    Fishing* this = (Fishing*)thisx;

    if (limbIndex == 3) {
        rot->y += this->loachRotYDelta[0];
    } else if (limbIndex == 4) {
        rot->y += this->loachRotYDelta[1];
    } else if (limbIndex == 5) {
        rot->y += this->loachRotYDelta[2];
    }

    return 0;
}

void Fishing_LoachPostLimbDraw(PlayState* play, s32 limbIndex, Gfx** dList, Vec3s* rot, void* thisx) {
    static Vec3f sLoachMouthOffset = { 500.0f, 500.0f, 0.0f };
    Fishing* this = (Fishing*)thisx;

    if (limbIndex == 0xB) {
        Matrix_MultVec3f(&sLoachMouthOffset, &this->fishMouthPos);
    }
}

void Fishing_DrawFish(Actor* thisx, PlayState* play) {
    Fishing* this = (Fishing*)thisx;

    Gfx_SetupDL_25Opa(play->state.gfxCtx);

    Matrix_Translate(this->actor.world.pos.x, this->actor.world.pos.y, this->actor.world.pos.z, MTXMODE_NEW);
    Matrix_RotateY(BINANG_TO_RAD_ALT(this->actor.shape.rot.y + (*this).unk_162), MTXMODE_APPLY);
    Matrix_RotateX(BINANG_TO_RAD_ALT(this->actor.shape.rot.x + (*this).unk_160), MTXMODE_APPLY);
    Matrix_RotateZ(BINANG_TO_RAD_ALT(this->actor.shape.rot.z + (*this).unk_164), MTXMODE_APPLY);
    Matrix_Scale(this->actor.scale.x, this->actor.scale.y, this->actor.scale.z, MTXMODE_APPLY);

    if (this->isLoach == 0) {
        Matrix_RotateY(BINANG_TO_RAD(this->fishLimb23RotYDelta) - (M_PI / 2), MTXMODE_APPLY);
        Matrix_Translate(0.0f, 0.0f, this->fishLimb23RotYDelta * 10.0f * 0.01f, MTXMODE_APPLY);

        SkelAnime_DrawFlexOpa(play, this->skelAnime.skeleton, this->skelAnime.jointTable, this->skelAnime.dListCount,
                              Fishing_FishOverrideLimbDraw, Fishing_FishPostLimbDraw, this);
    } else {
        Matrix_Translate(0.0f, 0.0f, 3000.0f, MTXMODE_APPLY);
        Matrix_RotateY(BINANG_TO_RAD(this->fishLimb23RotYDelta), MTXMODE_APPLY);
        Matrix_Translate(0.0f, 0.0f, -3000.0f, MTXMODE_APPLY);
        Matrix_RotateY(-(M_PI / 2), MTXMODE_APPLY);

        SkelAnime_DrawFlexOpa(play, this->skelAnime.skeleton, this->skelAnime.jointTable, this->skelAnime.dListCount,
                              Fishing_LoachOverrideLimbDraw, Fishing_LoachPostLimbDraw, this);
    }
}

void Fishing_HandleReedContact(FishingProp* prop, Vec3f* entityPos) {
    f32 dx = prop->pos.x - entityPos->x;
    f32 dz = prop->pos.z - entityPos->z;
    f32 distXZ = sqrtf(SQ(dx) + SQ(dz));

    if (distXZ <= 20.0f) {
        prop->rotY = Math_Atan2F(dz, dx);

        Math_ApproachF(&prop->rotX, (20.0f - distXZ) * 0.03f, 0.2f, 0.2f);
    }
}

void Fishing_HandleLilyPadContact(FishingProp* prop, Vec3f* entityPos, u8 fishTimer) {
    f32 dx = prop->pos.x - entityPos->x;
    f32 dz = prop->pos.z - entityPos->z;
    f32 distXZ = sqrtf(SQ(dx) + SQ(dz));

    if (distXZ <= 40.0f) {
        Math_ApproachS(&prop->lilyPadAngle, Math_Atan2S(dz, dx), 10, 0x300);
    }

    if (fishTimer && (distXZ <= 60.0f)) {
        f32 heightTarget = 1.0f;

        if (fishTimer >= 21) {
            heightTarget = 1.5f;
        }

        Math_ApproachF(&prop->lilyPadOffset, heightTarget, 0.1f, 0.2f);
    }
}

void Fishing_UpdatePondProps(PlayState* play) {
    FishingProp* prop = &sPondProps[0];
    Player* player = GET_PLAYER(play);
    Actor* actor;
    s16 i;

    for (i = 0; i < POND_PROP_COUNT; i++, prop++) {
        if (prop->type != FS_PROP_NONE) {
            prop->shouldDraw = false;
            prop->timer++;

            SkinMatrix_Vec3fMtxFMultXYZW(&play->viewProjectionMtxF, &prop->pos, &prop->projectedPos, &sProjectedW);

            if ((prop->projectedPos.z < prop->drawDistance) &&
                (fabsf(prop->projectedPos.x) < (100.0f + prop->projectedPos.z))) {
                prop->shouldDraw = true;
            }

            if ((prop->projectedPos.z < 500.0f) && (fabsf(prop->projectedPos.x) < (100.0f + prop->projectedPos.z))) {
                if (prop->type == FS_PROP_REED) {
                    Fishing_HandleReedContact(prop, &player->actor.world.pos);

                    actor = play->actorCtx.actorLists[ACTORCAT_NPC].head;
                    while (actor != NULL) {
                        if (!((actor->id == ACTOR_FISHING) && (actor->params >= EN_FISH_PARAM))) {
                            actor = actor->next;
                        } else {
                            Fishing_HandleReedContact(prop, &actor->world.pos);
                            actor = actor->next;
                        }
                    }

                    Math_ApproachZeroF(&prop->rotX, 0.05f, 0.05f);
                } else if (prop->type == FS_PROP_LILY_PAD) {
                    Fishing_HandleLilyPadContact(prop, &player->actor.world.pos, 0);

                    actor = play->actorCtx.actorLists[ACTORCAT_NPC].head;
                    while (actor != NULL) {
                        if (!((actor->id == ACTOR_FISHING) && (actor->params >= EN_FISH_PARAM))) {
                            actor = actor->next;
                        } else {
                            Fishing_HandleLilyPadContact(prop, &actor->world.pos, ((Fishing*)actor)->lilyTimer);
                            actor = actor->next;
                        }
                    }

                    Math_ApproachS(&prop->lilyPadAngle, 0, 20, 80);
                    prop->pos.y =
                        WATER_SURFACE_Y(play) + 2.0f + (Math_SinS(prop->timer * 0x1000) * prop->lilyPadOffset);
                    Math_ApproachZeroF(&prop->lilyPadOffset, 0.1f, 0.02f);
                }
            }
        }
    }

    if (sSubCamId == SUB_CAM_ID_DONE) {
        CollisionCheck_SetOC(play, &play->colChkCtx, &sFishingMain->collider.base);
    }
}

void Fishing_DrawPondProps(PlayState* play) {
    u8 materialFlag = 0;
    FishingProp* prop = &sPondProps[0];
    s16 i;
    s32 pad;

    OPEN_DISPS(play->state.gfxCtx, "../z_fishing.c", 7704);

    Matrix_Push();

    for (i = 0; i < POND_PROP_COUNT; i++, prop++) {
        if (prop->type == FS_PROP_REED) {
            if (materialFlag == 0) {
                gSPDisplayList(POLY_XLU_DISP++, gFishingReedMaterialDL);
                materialFlag++;
            }

            if (prop->shouldDraw) {
                Matrix_Translate(prop->pos.x, prop->pos.y, prop->pos.z, MTXMODE_NEW);
                Matrix_Scale(prop->scale, prop->scale, prop->scale, MTXMODE_APPLY);
                Matrix_RotateY(prop->rotY, MTXMODE_APPLY);
                Matrix_RotateX(prop->rotX, MTXMODE_APPLY);
                Matrix_RotateY(prop->reedAngle, MTXMODE_APPLY);

                MATRIX_FINALIZE_AND_LOAD(POLY_XLU_DISP++, play->state.gfxCtx, "../z_fishing.c", 7726);
                gSPDisplayList(POLY_XLU_DISP++, gFishingReedModelDL);
            }
        }
    }

    materialFlag = 0;
    prop = &sPondProps[0];
    for (i = 0; i < POND_PROP_COUNT; i++, prop++) {
        if (prop->type == FS_PROP_WOOD_POST) {
            if (materialFlag == 0) {
                gSPDisplayList(POLY_OPA_DISP++, gFishingWoodPostMaterialDL);
                materialFlag++;
            }

            if (prop->shouldDraw) {
                Matrix_Translate(prop->pos.x, prop->pos.y, prop->pos.z, MTXMODE_NEW);
                Matrix_Scale(prop->scale, prop->scale, prop->scale, MTXMODE_APPLY);

                MATRIX_FINALIZE_AND_LOAD(POLY_OPA_DISP++, play->state.gfxCtx, "../z_fishing.c", 7748);
                gSPDisplayList(POLY_OPA_DISP++, gFishingWoodPostModelDL);
            }
        }
    }

    materialFlag = 0;
    prop = &sPondProps[0];
    for (i = 0; i < POND_PROP_COUNT; i++, prop++) {
        if (prop->type == FS_PROP_LILY_PAD) {
            if (materialFlag == 0) {
                gSPDisplayList(POLY_XLU_DISP++, gFishingLilyPadMaterialDL);
                materialFlag++;
            }

            if (prop->shouldDraw) {
                Matrix_Translate(prop->pos.x, prop->pos.y, prop->pos.z, MTXMODE_NEW);
                Matrix_Scale(prop->scale, 1.0f, prop->scale, MTXMODE_APPLY);
                Matrix_RotateY(BINANG_TO_RAD(prop->lilyPadAngle), MTXMODE_APPLY);
                Matrix_Translate(0.0f, 0.0f, 20.0f, MTXMODE_APPLY);
                Matrix_RotateY(prop->rotY, MTXMODE_APPLY);

                MATRIX_FINALIZE_AND_LOAD(POLY_XLU_DISP++, play->state.gfxCtx, "../z_fishing.c", 7774);
                gSPDisplayList(POLY_XLU_DISP++, gFishingLilyPadModelDL);
            }
        }
    }

    materialFlag = 0;
    prop = &sPondProps[0];
    for (i = 0; i < POND_PROP_COUNT; i++, prop++) {
        if (prop->type == FS_PROP_ROCK) {
            if (materialFlag == 0) {
                gSPDisplayList(POLY_OPA_DISP++, gFishingRockMaterialDL);
                materialFlag++;
            }

            if (prop->shouldDraw) {
                Matrix_Translate(prop->pos.x, prop->pos.y, prop->pos.z, MTXMODE_NEW);
                Matrix_Scale(prop->scale, prop->scale, prop->scale, MTXMODE_APPLY);
                Matrix_RotateY(prop->rotY, MTXMODE_APPLY);

                MATRIX_FINALIZE_AND_LOAD(POLY_OPA_DISP++, play->state.gfxCtx, "../z_fishing.c", 7798);
                gSPDisplayList(POLY_OPA_DISP++, gFishingRockModelDL);
            }
        }
    }

    Matrix_Pop();

    CLOSE_DISPS(play->state.gfxCtx, "../z_fishing.c", 7805);
}

void Fishing_UpdateGroupFishes(PlayState* play) {
    s16 groupContactFlags = 0;
    Player* player = GET_PLAYER(play);
    FishingGroupFish* fish = &sGroupFishes[0];
    f32 dy;
    f32 dx;
    f32 dist;
    f32 dz;
    f32 offset;
    s16 groupIndex;
    s16 groupFlag;
    f32 spD8;
    s16 spD6;
    s16 spD4;
    s16 target;
    s16 i;
    Vec3f basePos[3];
    Vec3f ripplePos;
    Vec3f* refPos;
    f32 temp1;
    f32 temp2;

    if ((D_80B7E114 != 0) || (sRodCastState == 4)) {
        refPos = &sLurePos;
    } else {
        refPos = &player->actor.world.pos;
    }

    basePos[0].x = sinf(sFishGroupAngle1) * 720.0f;
    basePos[0].y = -35.0f;
    basePos[0].z = cosf(sFishGroupAngle1) * 720.0f;

    dx = refPos->x - basePos[0].x;
    dz = refPos->z - basePos[0].z;

    if ((SQ(dx) + SQ(dz)) < SQ(50.0f)) {
        sFishGroupAngle1 += 0.3f;
        groupContactFlags |= 1;
    } else if (sFishGroupVar != 0.0f) {
        sFishGroupAngle1 += 0.05f;
        basePos[0].y = WATER_SURFACE_Y(play) - 5.0f;
    } else {
        Math_ApproachF(&sFishGroupAngle1, 0.7f, 1.0f, 0.001f);
    }

    basePos[1].x = sinf(sFishGroupAngle2) * 720.0f;
    basePos[1].y = -35.0f;
    basePos[1].z = cosf(sFishGroupAngle2) * 720.0f;

    dx = refPos->x - basePos[1].x;
    dz = refPos->z - basePos[1].z;

    if ((SQ(dx) + SQ(dz)) < SQ(50.0f)) {
        sFishGroupAngle2 -= 0.3f;
        groupContactFlags |= 2;
    } else if (sFishGroupVar != 0.0f) {
        sFishGroupAngle2 -= 0.05f;
        basePos[1].y = WATER_SURFACE_Y(play) - 5.0f;
    } else {
        Math_ApproachF(&sFishGroupAngle2, 2.3f, 1.0f, 0.001f);
    }

    basePos[2].x = sinf(sFishGroupAngle3) * 720.0f;
    basePos[2].y = -35.0f;
    basePos[2].z = cosf(sFishGroupAngle3) * 720.0f;

    dx = refPos->x - basePos[2].x;
    dz = refPos->z - basePos[2].z;

    if ((SQ(dx) + SQ(dz)) < SQ(50.0f)) {
        sFishGroupAngle3 -= 0.3f;
        groupContactFlags |= 4;
    } else if (sFishGroupVar != 0.0f) {
        sFishGroupAngle3 -= 0.05f;
        basePos[2].y = WATER_SURFACE_Y(play) - 5.0f;
    } else {
        Math_ApproachF(&sFishGroupAngle3, 4.6f, 1.0f, 0.001f);
    }

    if (sLinkAge == LINK_AGE_CHILD) {
        spD8 = 0.8f;
    } else {
        spD8 = 1.0f;
    }

    for (i = 0; i < GROUP_FISH_COUNT; i++, fish++) {
        if (fish->type != FS_GROUP_FISH_NONE) {
            fish->timer++;

            SkinMatrix_Vec3fMtxFMultXYZW(&play->viewProjectionMtxF, &fish->pos, &fish->projectedPos, &sProjectedW);

            if ((fish->projectedPos.z < 400.0f) && (fabsf(fish->projectedPos.x) < (100.0f + fish->projectedPos.z))) {
                fish->shouldDraw = true;
            } else {
                fish->shouldDraw = false;
            }

            if (i <= 20) {
                groupIndex = 0;
                groupFlag = 1;
            } else if (i <= 40) {
                groupIndex = 1;
                groupFlag = 2;
            } else {
                groupIndex = 2;
                groupFlag = 4;
            }

            dx = fish->homePos.x - fish->pos.x;
            dy = fish->homePos.y - fish->pos.y;
            dz = fish->homePos.z - fish->pos.z;
            spD4 = Math_Atan2S(dz, dx);
            dist = sqrtf(SQ(dx) + SQ(dz));
            spD6 = Math_Atan2S(dist, dy);

            if ((dist < 10.0f) || (((fish->timer % 32) == 0) && (Rand_ZeroOne() > 0.5f))) {
                fish->homePos.y = basePos[groupIndex].y + Rand_CenteredFloat(10.0f);

                if (sFishGroupVar != 0.0f) {
                    fish->homePos.x = basePos[groupIndex].x + Rand_CenteredFloat(200.0f);
                    fish->homePos.z = basePos[groupIndex].z + Rand_CenteredFloat(200.0f);
                } else {
                    fish->homePos.x = basePos[groupIndex].x + Rand_CenteredFloat(100.0f);
                    fish->homePos.z = basePos[groupIndex].z + Rand_CenteredFloat(100.0f);
                }

                ripplePos = fish->pos;
                ripplePos.y = WATER_SURFACE_Y(play);
                Fishing_SpawnRipple(&fish->projectedPos, play->specialEffects, &ripplePos, 20.0f,
                                    Rand_ZeroFloat(50.0f) + 100.0f, 150, 90);

                if (fish->velY < 1.5f) {
                    fish->velY = 1.5f;
                }

                fish->unk_34 = 1.5f;
                fish->unk_38 = 1.0f;
            }

            target = Fishing_SmoothStepToS(&fish->unk_3E, spD4, 5, 0x4000) * 3.0f;
            if (target > 8000) {
                target = 8000;
            } else if (target < -8000) {
                target = -8000;
            }

            Math_ApproachS(&fish->unk_42, target, 3, 5000);

            offset = fish->unk_42 * -0.0001f;
            Math_ApproachS(&fish->unk_3C, spD6, 5, 0x4000);

            if (groupContactFlags & groupFlag) {
                fish->unk_38 = 1.0f;
                fish->velY = 6.0f;
                fish->unk_34 = 2.0f;
            }

            if (sFishGroupVar != 0.0f) {
                fish->unk_38 = 1.0f;
                fish->velY = 4.0f;
                fish->unk_34 = 2.0f;
            }

            Math_ApproachF(&fish->velY, 0.75f, 1.0f, 0.05f);

            temp1 = fish->velY * spD8;
            temp2 = temp1 * Math_CosS(fish->unk_3C);

            fish->pos.x += temp2 * Math_SinS(fish->unk_3E);
            fish->pos.y += temp1 * Math_SinS(fish->unk_3C);
            fish->pos.z += temp2 * Math_CosS(fish->unk_3E);

            if (fish->shouldDraw) {
                Math_ApproachF(&fish->unk_34, 1.0f, 1.0f, 0.1f);
                Math_ApproachF(&fish->unk_38, 0.4f, 1.0f, 0.04f);
                fish->unk_30 += fish->unk_34;
                fish->scaleX = (cosf(fish->unk_30) * fish->unk_38) + offset;
            }
        }
    }

    sFishGroupVar = 0.0f;
}

void Fishing_DrawGroupFishes(PlayState* play) {
    u8 materialFlag = 0;
    FishingGroupFish* fish = &sGroupFishes[0];
    f32 scale;
    s16 i;
    s32 pad;

    if (sLinkAge == LINK_AGE_CHILD) {
        scale = 0.003325f;
    } else {
        scale = 0.00475f;
    }

    OPEN_DISPS(play->state.gfxCtx, "../z_fishing.c", 8048);

    for (i = 0; i < GROUP_FISH_COUNT; i++, fish++) {
        if (fish->type != FS_GROUP_FISH_NONE) {
            if (!materialFlag) {
                gSPDisplayList(POLY_OPA_DISP++, gFishingGroupFishMaterialDL);
                gDPSetPrimColor(POLY_OPA_DISP++, 0, 0, 155, 155, 155, 255);
                materialFlag++;
            }

            if (fish->shouldDraw) {
                Matrix_Translate(fish->pos.x, fish->pos.y, fish->pos.z, MTXMODE_NEW);
                Matrix_RotateY(BINANG_TO_RAD_ALT2((f32)fish->unk_3E), MTXMODE_APPLY);
                Matrix_RotateX(BINANG_TO_RAD_ALT2(-(f32)fish->unk_3C), MTXMODE_APPLY);
                Matrix_Scale(scale * fish->scaleX, scale, scale, MTXMODE_APPLY);

                MATRIX_FINALIZE_AND_LOAD(POLY_OPA_DISP++, play->state.gfxCtx, "../z_fishing.c", 8093);
                gSPDisplayList(POLY_OPA_DISP++, gFishingGroupFishModelDL);
            }
        }
    }

    CLOSE_DISPS(play->state.gfxCtx, "../z_fishing.c", 8099);
}

static u16 sPondOwnerTextIds[] = { 0x4096, 0x408D, 0x408E, 0x408F, 0x4094, 0x4095 };

void Fishing_HandleOwnerDialog(Fishing* this, PlayState* play) {
    switch (this->stateAndTimer) {
        case 0:
            if (sFishingPlayingState == 0) {
                if (sLinkAge != LINK_AGE_CHILD) {
                    if ((HIGH_SCORE(HS_FISHING) & HS_FISH_PLAYED_CHILD) &&
                        !(HIGH_SCORE(HS_FISHING) & HS_FISH_PLAYED_ADULT)) {
                        this->actor.textId = 0x4093;
                    } else {
                        this->actor.textId = 0x407B;
                    }
                } else {
                    this->actor.textId = 0x407B;
                }
            } else if (!sIsOwnersHatHooked) {
                this->actor.textId = 0x4084;
            } else {
                this->actor.textId = 0x4097;
            }

            if (Actor_TalkOfferAccepted(&this->actor, play)) {
                if (sFishingPlayingState == 0) {
                    this->stateAndTimer = 1;
                    if (sLinkAge != LINK_AGE_CHILD) {
                        HIGH_SCORE(HS_FISHING) |= HS_FISH_PLAYED_ADULT;
                    } else {
                        HIGH_SCORE(HS_FISHING) |= HS_FISH_PLAYED_CHILD;
                    }
                } else {
                    this->stateAndTimer = 10;
                }
            } else {
                Actor_OfferTalk(&this->actor, play, 100.0f);
            }
            break;

        case 1:
            if ((Message_GetState(&play->msgCtx) == TEXT_STATE_CHOICE) && Message_ShouldAdvance(play)) {
                Message_CloseTextbox(play);

                switch (play->msgCtx.choiceIndex) {
                    case 0:
                        if (gSaveContext.save.info.playerData.rupees >= 20) {
                            Rupees_ChangeBy(-20);
                            if (!Rumble_Controller1HasRumblePak()) {
                                this->actor.textId = 0x407C;
                            } else {
                                this->actor.textId = 0x407D;
                            }
                            Message_ContinueTextbox(play, this->actor.textId);
                            this->stateAndTimer = 2;
                        } else {
                            Message_ContinueTextbox(play, 0x407E);
                            this->stateAndTimer = 3;
                        }
                        break;
                    case 1:
                        Message_ContinueTextbox(play, 0x2D);
                        this->stateAndTimer = 3;
                        break;
                }
            }
            break;

        case 2:
            if ((Message_GetState(&play->msgCtx) == TEXT_STATE_EVENT) && Message_ShouldAdvance(play)) {
                Message_CloseTextbox(play);
                Message_ContinueTextbox(play, 0x407F);
                this->stateAndTimer = 4;
            }
            break;

        case 3:
            if ((Message_GetState(&play->msgCtx) == TEXT_STATE_EVENT) && Message_ShouldAdvance(play)) {
                Message_CloseTextbox(play);
                this->stateAndTimer = 0;
            }
            if (Message_GetState(&play->msgCtx) == TEXT_STATE_DONE) {
                this->stateAndTimer = 0;
            }
            break;

        case 4:
            if ((Message_GetState(&play->msgCtx) == TEXT_STATE_CHOICE) && Message_ShouldAdvance(play)) {
                Message_CloseTextbox(play);

                switch (play->msgCtx.choiceIndex) {
                    case 0:
                        sFishLengthToWeigh = sFishingRecordLength;
                        Message_ContinueTextbox(play, 0x4080);
                        this->stateAndTimer = 5;
                        break;
                    case 1:
                        Message_ContinueTextbox(play, 0x407F);
                        break;
                }
            }
            break;

        case 5:
            if ((Message_GetState(&play->msgCtx) == TEXT_STATE_EVENT) && Message_ShouldAdvance(play)) {
                Message_CloseTextbox(play);

                play->interfaceCtx.unk_260 = 1;
                play->startPlayerFishing(play);
                sFishingPlayingState = 1;
                sOwnerTheftTimer = 20;
                this->stateAndTimer = 0;

                if ((HIGH_SCORE(HS_FISHING) & 0xFF0000) < 0xFF0000) {
                    HIGH_SCORE(HS_FISHING) += HS_FISH_PLAYED;
                }
            }
            break;

        case 10:
            if (sIsOwnersHatHooked) { // owner asks for hat back
                if ((Message_GetState(&play->msgCtx) == TEXT_STATE_CHOICE) && Message_ShouldAdvance(play)) {
                    Message_CloseTextbox(play);

                    switch (play->msgCtx.choiceIndex) {
                        case 0:
                            Message_ContinueTextbox(play, 0x40B2);
                            sOwnerHair = FS_OWNER_CAPPED;
                            sIsOwnersHatHooked = false;
                            this->stateAndTimer = 20;
                            break;
                        case 1:
                            this->stateAndTimer = 0;
                            break;
                    }
                }
            } else {
                if ((Message_GetState(&play->msgCtx) == TEXT_STATE_CHOICE) && Message_ShouldAdvance(play)) {
                    Message_CloseTextbox(play);

                    switch (play->msgCtx.choiceIndex) {
                        case 0:
                            if (sFishOnHandLength == 0.0f) {
                                this->actor.textId = 0x408C;
                                this->stateAndTimer = 20;
                            } else if (sFishOnHandIsLoach == 0) {
                                sFishLengthToWeigh = sFishOnHandLength;
                                if ((s16)sFishingRecordLength < (s16)sFishOnHandLength) {
                                    if (sLureCaughtWith == FS_LURE_SINKING) {
                                        this->actor.textId = 0x40B0;
                                    } else {
                                        this->actor.textId = 0x4086;
                                    }
                                    this->stateAndTimer = 11;
                                } else {
                                    this->actor.textId = 0x408B;
                                    this->stateAndTimer = 20;
                                }
                            } else {
                                this->actor.textId = 0x409B;
                                this->stateAndTimer = 11;
                            }
                            Message_ContinueTextbox(play, this->actor.textId);
                            break;
                        case 1:
                            if (sFishingTimePlayed > 36000) {
                                sFishingTimePlayed = 30000;
                                Message_ContinueTextbox(play, 0x4088);
                            } else {
                                if (sFishingFoggy == 0) {
                                    if (sPondOwnerTextIdIndex == 0) {
                                        sPondOwnerTextIdIndex++;
                                    }
                                }

                                if ((sLureEquipped == FS_LURE_SINKING) &&
                                    (sPondOwnerTextIds[sPondOwnerTextIdIndex] == 0x408D)) {
                                    Message_ContinueTextbox(play, 0x40AF);
                                } else {
                                    Message_ContinueTextbox(play, sPondOwnerTextIds[sPondOwnerTextIdIndex]);
                                }

                                sPondOwnerTextIdIndex++;

                                if (sLinkAge != LINK_AGE_CHILD) {
                                    if (sPondOwnerTextIdIndex >= 6) {
                                        sPondOwnerTextIdIndex = 0;
                                    }
                                } else {
                                    if (sPondOwnerTextIdIndex >= 4) {
                                        sPondOwnerTextIdIndex = 0;
                                    }
                                }
                            }
                            this->stateAndTimer = 0;
                            break;
                        case 2:
                            if (sFishesCaught == 0) {
                                Message_ContinueTextbox(play, 0x4085);
                            } else if (sLinkAge == LINK_AGE_CHILD) {
                                Message_ContinueTextbox(play, 0x4092);
                            }
                            this->stateAndTimer = 22;
                            break;
                    }
                }
            }
            break;

        case 11: // collect prize, update record.
            if (((Message_GetState(&play->msgCtx) == TEXT_STATE_EVENT) ||
                 (Message_GetState(&play->msgCtx) == TEXT_STATE_NONE)) &&
                Message_ShouldAdvance(play)) {
                s32 getItemId;

                Message_CloseTextbox(play);

                if (sFishOnHandIsLoach == 0) {
                    sFishingRecordLength = sFishOnHandLength;
                    sFishOnHandLength = 0.0f;

                    if (sLinkAge == LINK_AGE_CHILD) {
                        f32 temp;

                        HIGH_SCORE(HS_FISHING) &= 0xFFFFFF00;
                        HIGH_SCORE(HS_FISHING) |= (s32)sFishingRecordLength & HS_FISH_LENGTH_CHILD;

                        temp = (HIGH_SCORE(HS_FISHING) & HS_FISH_LENGTH_ADULT) >> 0x18;
                        if (temp < sFishingRecordLength) {
                            HIGH_SCORE(HS_FISHING) &= 0xFFFFFF;
                            HIGH_SCORE(HS_FISHING) |= ((s32)sFishingRecordLength & HS_FISH_LENGTH_CHILD) << 0x18;

                            if (sLureCaughtWith == FS_LURE_SINKING) {
                                HIGH_SCORE(HS_FISHING) |= HS_FISH_CHEAT_ADULT;
                            }
                        }

                        if (sLureCaughtWith == FS_LURE_SINKING) {
                            HIGH_SCORE(HS_FISHING) |= HS_FISH_CHEAT_CHILD;
                            this->stateAndTimer = 0;
                            break;
                        }
                    } else {
                        HIGH_SCORE(HS_FISHING) &= 0xFFFFFF;
                        HIGH_SCORE(HS_FISHING) |= ((s32)sFishingRecordLength & HS_FISH_LENGTH_CHILD) << 0x18;

                        if (sLureCaughtWith == FS_LURE_SINKING) {
                            HIGH_SCORE(HS_FISHING) |= HS_FISH_CHEAT_ADULT;
                            this->stateAndTimer = 0;
                            break;
                        }
                    }

                    if (sFishingRecordLength >= 60.0f) { // 13 lbs
                        getItemId = GI_RUPEE_PURPLE;
                    } else if (sFishingRecordLength >= 50.0f) { // 9 lbs
                        getItemId = GI_RUPEE_RED;
                    } else if (sFishingRecordLength >= 40.0f) { // 6 lbs
                        getItemId = GI_RUPEE_BLUE;
                    } else {
                        getItemId = GI_RUPEE_GREEN;
                    }

                    if (sLinkAge == LINK_AGE_CHILD) { // 9 lbs
                        if ((sFishingRecordLength >= 50.0f) && !(HIGH_SCORE(HS_FISHING) & HS_FISH_PRIZE_CHILD)) {
                            HIGH_SCORE(HS_FISHING) |= HS_FISH_PRIZE_CHILD;
                            getItemId = GI_HEART_PIECE;
                            sSinkingLureLocation = (u8)Rand_ZeroFloat(3.999f) + 1;
                        }
                    } else { // 13 lbs
                        if ((sFishingRecordLength >= 60.0f) && !(HIGH_SCORE(HS_FISHING) & HS_FISH_PRIZE_ADULT)) {
                            HIGH_SCORE(HS_FISHING) |= HS_FISH_PRIZE_ADULT;
                            getItemId = GI_SCALE_GOLDEN;
                            sSinkingLureLocation = (u8)Rand_ZeroFloat(3.999f) + 1;
                        }
                    }
                } else {
                    sFishOnHandLength = 0.0f; // doesn't record loach
                    getItemId = GI_RUPEE_PURPLE;
                }

                this->actor.parent = NULL;

                Actor_OfferGetItem(&this->actor, play, getItemId, 2000.0f, 1000.0f);
                this->stateAndTimer = 23;
            }
            break;

        case 20:
            if ((Message_GetState(&play->msgCtx) == TEXT_STATE_EVENT) && Message_ShouldAdvance(play)) {
                Message_CloseTextbox(play);
                this->stateAndTimer = 0;
            }
            break;

        case 21:
            if ((Message_GetState(&play->msgCtx) == TEXT_STATE_CHOICE) && Message_ShouldAdvance(play)) {
                Message_CloseTextbox(play);

                switch (play->msgCtx.choiceIndex) {
                    case 0:
                        this->stateAndTimer = 0;
                        break;
                    case 1:
                        if (sFishesCaught == 0) {
                            Message_ContinueTextbox(play, 0x4085);
                        } else if (sLinkAge == LINK_AGE_CHILD) {
                            Message_ContinueTextbox(play, 0x4092);
                        }
                        this->stateAndTimer = 22;
                        break;
                }
            }
            break;

        case 22:
#if DEBUG_FEATURES
            if (play) {}
#endif

            if (Message_GetState(&play->msgCtx) == TEXT_STATE_NONE) {
                this->stateAndTimer = 0;
                if (sIsOwnersHatHooked) {
                    sOwnerHair = FS_OWNER_CAPPED;
                    sIsOwnersHatHooked = false;
                }
                sFishingPlayingState = 0;
                play->interfaceCtx.unk_260 = 0;
            }
            break;

        case 23:
            sIsRodVisible = false;
            if (Actor_HasParent(&this->actor, play)) {
                this->stateAndTimer = 24;
            } else {
                Actor_OfferGetItem(&this->actor, play, GI_SCALE_GOLDEN, 2000.0f, 1000.0f);
            }
            break;

        case 24:
            sIsRodVisible = false;
            if ((Message_GetState(&play->msgCtx) == TEXT_STATE_DONE) && Message_ShouldAdvance(play)) {
                if (sFishOnHandIsLoach == 0) {
                    this->stateAndTimer = 0;
                } else {
                    Message_StartTextbox(play, 0x409C, NULL);
                    this->stateAndTimer = 20;
                }
            }
            break;
    }
}

static s16 sOwnerBlinkIndex[] = { 0, 1, 2, 2, 1 };

static Vec3f sStreamSfxPos = { 670.0f, 0.0f, -600.0f };

static Vec3s sSinkingLureLocations[] = {
    { -364, -30, -269 }, // in the pond, log past the lilies.
    { 1129, 3, -855 },   // rock next to stream
    { -480, 0, -1055 },  // wall opposite of entrance
    { 553, -48, -508 },  // tip of log beside 3 posts
};

void Fishing_UpdateOwner(Actor* thisx, PlayState* play2) {
    static Vec3f sStreamSfxProjectedPos;
    PlayState* play = play2;
    Fishing* this = (Fishing*)thisx;
    Vec3f multiVecSrc;
    Vec3f eyeTarget;
    Vec3f lureDist;
    s16 headRotTarget;
    s16 playerShadowAlpha;
    f32 target;
    f32 subCamAtMaxVelFrac;
    f32 lureDistXZ;
    Camera* mainCam;
    Player* player = GET_PLAYER(play);
    Input* input = &play->state.input[0];

#if DEBUG_FEATURES
    if (0) {
        // Strings existing only in rodata
        PRINTF_COLOR_GREEN();
        PRINTF_COLOR_YELLOW();
        PRINTF("plays %x\n");
        PRINTF("ys %x\n");
        PRINTF_RST();
    }
#endif

    playerShadowAlpha = player->actor.shape.shadowAlpha;

    if ((SQ(player->actor.world.pos.x) + SQ(player->actor.world.pos.z)) < SQ(920.0f)) {
        Math_ApproachS(&playerShadowAlpha, 0, 1, 40);
    } else {
        Math_ApproachS(&playerShadowAlpha, 200, 1, 40);
    }

    player->actor.shape.shadowAlpha = playerShadowAlpha;

    SkelAnime_Update(&this->skelAnime);

    if ((sOwnerTheftTimer != 0) || (Message_GetState(&play->msgCtx) != TEXT_STATE_NONE)) {
        this->actor.flags &= ~ACTOR_FLAG_ATTENTION_ENABLED;
    } else {
        this->actor.flags |= ACTOR_FLAG_ATTENTION_ENABLED | ACTOR_FLAG_DRAW_CULLING_DISABLED;
    }

    if ((this->actor.xzDistToPlayer < 120.0f) || (Message_GetState(&play->msgCtx) != TEXT_STATE_NONE)) {
        headRotTarget = this->actor.shape.rot.y - this->actor.yawTowardsPlayer;
    } else {
        headRotTarget = 0;
    }

    if (headRotTarget > 10000) {
        headRotTarget = 10000;
    } else if (headRotTarget < -10000) {
        headRotTarget = -10000;
    }

    Math_ApproachS(&this->unk_164, headRotTarget, 3, 5000);

    if (((play->gameplayFrames % 32) == 0) && (Rand_ZeroOne() < 0.3f)) {
        this->unk_162 = 4;
    }

    this->unk_160 = sOwnerBlinkIndex[this->unk_162];

    if (this->unk_162 != 0) {
        this->unk_162--;
    }

    if (sOwnerTheftTimer != 0) {
        sOwnerTheftTimer--;
    }

    // steal the owner's hat
    if (!sIsOwnersHatHooked && (sLureEquipped != FS_LURE_SINKING) && (sRodCastState > 0) &&
        (sOwnerHair == FS_OWNER_CAPPED) && (sOwnerTheftTimer == 0)) {
        f32 dx = sOwnerHeadPos.x - sLurePos.x;
        f32 dy = sOwnerHeadPos.y - sLurePos.y;
        f32 dz = sOwnerHeadPos.z - sLurePos.z;

        if ((sqrtf(SQ(dx) + SQ(dy) + SQ(dz)) < 25.0f) || (KREG_DEBUG(77) > 0)) {
#if DEBUG_FEATURES
            KREG(77) = 0;
#endif
            sOwnerHair = FS_OWNER_BALD;
            sIsOwnersHatHooked = true;
            Message_StartTextbox(play, 0x4087, NULL);
        }
    }

    // update hat flag.
    if (sOwnerHair == FS_OWNER_BALD) {
        HIGH_SCORE(HS_FISHING) |= HS_FISH_STOLE_HAT;
    } else if (sOwnerHair == FS_OWNER_CAPPED) {
        HIGH_SCORE(HS_FISHING) &= ~HS_FISH_STOLE_HAT;
    }

#if DEBUG_FEATURES
    if (KREG(77) < 0) {
        KREG(77) = 0;
        sIsOwnersHatSunk = true;
    }
#endif

    if (sFishingCaughtTextDelay != 0) {
        sFishingCaughtTextDelay--;
        if (sFishingCaughtTextDelay == 0) {
            Message_StartTextbox(play, sFishingCaughtTextId, NULL);
        }
    }

    Fishing_HandleOwnerDialog(this, play);

    sFishingLineScale = 0.0015f;
    sFishingTimePlayed++;

    if ((sFishingPlayingState != 0) && sIsRodVisible) {
        Fishing_UpdateLure(this, play);
    }

    Fishing_UpdateEffects(play->specialEffects, play);
    Fishing_UpdatePondProps(play);
    Fishing_UpdateGroupFishes(play);
    // can't leave with the rod
    if ((sFishingPlayingState != 0) && (sFishingPlayerCinematicState == 0) && (player->actor.world.pos.z > 1360.0f) &&
        (fabsf(player->actor.world.pos.x) < 25.0f)) {
        player->actor.world.pos.z = 1360.0f;
        player->actor.speed = 0.0f;

        if (sFishingCinematicTimer == 0) {
            sFishingPlayerCinematicState = 10;
        }
    }

    // check if can/have found sinking lure.
    if ((sSinkingLureLocation != 0) &&
        (fabsf(player->actor.world.pos.x - sSinkingLureLocations[sSinkingLureLocation - 1].x) < 25.0f) &&
        (fabsf(player->actor.world.pos.y - sSinkingLureLocations[sSinkingLureLocation - 1].y) < 10.0f) &&
        (fabsf(player->actor.world.pos.z - sSinkingLureLocations[sSinkingLureLocation - 1].z) < 25.0f)) {
        sSinkingLureLocation = 0;
        sFishingPlayerCinematicState = 20;
        Rumble_Override(0.0f, 150, 10, 10);
        Sfx_PlaySfxCentered(NA_SE_SY_TRE_BOX_APPEAR);
        SEQCMD_STOP_SEQUENCE(SEQ_PLAYER_BGM_MAIN, 20);
    }

#if DEBUG_FEATURES
    if (KREG(0) != 0) {
        s32 pad[3];

        KREG(0) = 0;
        sLureEquipped = FS_LURE_STOCK;
        sFishingPlayerCinematicState = 20;
        Rumble_Override(0.0f, 150, 10, 10);
        Sfx_PlaySfxCentered(NA_SE_SY_TRE_BOX_APPEAR);
        SEQCMD_STOP_SEQUENCE(SEQ_PLAYER_BGM_MAIN, 20);
    }
#endif

    if (sFishingCinematicTimer != 0) {
        sFishingCinematicTimer--;
    }

    // handle cinematics (i.e.: catching fish, finding sinking lure)
    switch (sFishingPlayerCinematicState) {
        case 0:
            break;

        case 1:
            sSubCamId = Play_CreateSubCamera(play);
            Play_ChangeCameraStatus(play, CAM_ID_MAIN, CAM_STAT_WAIT);
            Play_ChangeCameraStatus(play, sSubCamId, CAM_STAT_ACTIVE);
            mainCam = Play_GetCamera(play, CAM_ID_MAIN);
            sSubCamEye.x = mainCam->eye.x;
            sSubCamEye.y = mainCam->eye.y;
            sSubCamEye.z = mainCam->eye.z;
            sSubCamAt.x = mainCam->at.x;
            sSubCamAt.y = mainCam->at.y;
            sSubCamAt.z = mainCam->at.z;
            sFishingPlayerCinematicState = 2;
            Interface_ChangeHudVisibilityMode(HUD_VISIBILITY_A_B_MINIMAP);
            sSubCamVelFactor = 0.0f;
            FALLTHROUGH;

        case 2:
            Letterbox_SetSizeTarget(27);

            lureDist.x = sLurePos.x - player->actor.world.pos.x;
            lureDist.z = sLurePos.z - player->actor.world.pos.z;
            lureDistXZ = sqrtf(SQXZ(lureDist));
            Matrix_RotateY(Math_Atan2F(lureDist.z, lureDist.x), MTXMODE_NEW);

            multiVecSrc.x = 0.0f;
            multiVecSrc.y = 0.0f;
            multiVecSrc.z = 100.0f;
            Matrix_MultVec3f(&multiVecSrc, &lureDist);

            if (sRodCastState == 1) {
                subCamAtMaxVelFrac = 0.2f;
            } else {
                subCamAtMaxVelFrac = 0.1f;
            }

            Math_ApproachF(&sSubCamAt.x, sLurePos.x, subCamAtMaxVelFrac, fabsf(lureDist.x) * sSubCamVelFactor);
            Math_ApproachF(&sSubCamAt.y, sLurePos.y, subCamAtMaxVelFrac, 50.0f * sSubCamVelFactor);
            Math_ApproachF(&sSubCamAt.z, sLurePos.z, subCamAtMaxVelFrac, fabsf(lureDist.z) * sSubCamVelFactor);

            multiVecSrc.x = -30.0f;
            multiVecSrc.x = 0.0f - D_80B7FED0;
            if (sLinkAge != LINK_AGE_CHILD) {
                multiVecSrc.y = 80.0f;
            } else {
                multiVecSrc.y = 55.0f;
            }
            multiVecSrc.z = -80.0f;

            Matrix_MultVec3f(&multiVecSrc, &eyeTarget);
            eyeTarget.x += player->actor.world.pos.x;
            eyeTarget.y += player->actor.world.pos.y;
            eyeTarget.z += player->actor.world.pos.z;

            Math_ApproachF(&D_80B7FED0, 30.0f, 0.1f, 0.4f);

            if (CHECK_BTN_ALL(input->press.button, BTN_Z)) { // zoom in/out from the lure
                if ((sLureCameraZoomLevel >= 0) && (sLureBitTimer == 0)) {
                    sLureCameraZoomLevel++;

                    if (sLureCameraZoomLevel >= 4) {
                        sLureCameraZoomLevel = 0;
                    }

                    if ((sLureCameraZoomLevel == 0) || (sLureCameraZoomLevel == 3)) {
                        Sfx_PlaySfxCentered(NA_SE_SY_CAMERA_ZOOM_DOWN);
                    } else {
                        Sfx_PlaySfxCentered(NA_SE_SY_CAMERA_ZOOM_UP);
                    }
                }
            }

            if (sRodCastState >= 3) {
                if (lureDistXZ < 110.0f) {
                    sLureCameraZoomLevel = -1;
                } else if ((lureDistXZ > 300.0f) && (sLureCameraZoomLevel < 0)) {
                    sLureCameraZoomLevel = 0;
                }
            }

            if (sLureCameraZoomLevel > 0) {
                f32 dist;
                f32 offset;
                f32 factor;

                dist = sqrtf(SQ(lureDist.x) + SQ(lureDist.z)) * 0.001f;
                if (dist > 1.0f) {
                    dist = 1.0f;
                }
                if (sLureCameraZoomLevel == 2) {
                    offset = 0.3f;
                } else {
                    offset = 0.1f;
                }
                factor = 0.4f + offset + (dist * 0.4f);

                eyeTarget.x += (sLurePos.x - eyeTarget.x) * factor;
                eyeTarget.y += ((sLurePos.y - eyeTarget.y) * factor) + 20.0f;
                eyeTarget.z += (sLurePos.z - eyeTarget.z) * factor;
                sFishingLineScale = 0.0005000001f;
            }

            multiVecSrc.x = 0.0f;
            multiVecSrc.y = 0.0f;
            multiVecSrc.z = 100.0f;
            Matrix_MultVec3f(&multiVecSrc, &lureDist);

            Math_ApproachF(&sSubCamEye.x, eyeTarget.x, 0.3f, fabsf(lureDist.x) * sSubCamVelFactor);
            Math_ApproachF(&sSubCamEye.y, eyeTarget.y, 0.3f, 20.0f * sSubCamVelFactor);
            Math_ApproachF(&sSubCamEye.z, eyeTarget.z, 0.3f, fabsf(lureDist.z) * sSubCamVelFactor);
            break;

        case 3: {
            Camera* mainCam = Play_GetCamera(play, CAM_ID_MAIN);

            mainCam->eye = sSubCamEye;
            mainCam->eyeNext = sSubCamEye;
            mainCam->at = sSubCamAt;
        }
            Play_ReturnToMainCam(play, sSubCamId, 0);
            Cutscene_StopManual(play, &play->csCtx);
            sFishingPlayerCinematicState = 0;
            sSubCamId = SUB_CAM_ID_DONE;
            Environment_EnableUnderwaterLights(play, 0);
            play->envCtx.adjFogNear = 0;
            player->unk_860 = -5;
            D_80B7E0B0 = 5;
            break;

        case 10: // owner tells you to return the rod.
            Cutscene_StartManual(play, &play->csCtx);
            sSubCamId = Play_CreateSubCamera(play);
            Play_ChangeCameraStatus(play, CAM_ID_MAIN, CAM_STAT_WAIT);
            Play_ChangeCameraStatus(play, sSubCamId, CAM_STAT_ACTIVE);
            Player_SetCsActionWithHaltedActors(play, &this->actor, PLAYER_CSACTION_5);
            mainCam = Play_GetCamera(play, CAM_ID_MAIN);
            sSubCamEye.x = mainCam->eye.x;
            sSubCamEye.y = mainCam->eye.y;
            sSubCamEye.z = mainCam->eye.z;
            sSubCamAt.x = mainCam->at.x;
            sSubCamAt.y = mainCam->at.y;
            sSubCamAt.z = mainCam->at.z;
            Message_StartTextbox(play, 0x409E, NULL);
            sFishingPlayerCinematicState = 11;
            Rumble_Override(0.0f, 150, 10, 10);
            FALLTHROUGH;

        case 11:
            player->actor.world.pos.z = 1360.0f;
            player->actor.speed = 0.0f;

            if (Message_GetState(&play->msgCtx) == TEXT_STATE_NONE) {
                Camera* mainCam = Play_GetCamera(play, CAM_ID_MAIN);

                mainCam->eye = sSubCamEye;
                mainCam->eyeNext = sSubCamEye;
                mainCam->at = sSubCamAt;
                Play_ReturnToMainCam(play, sSubCamId, 0);
                Cutscene_StopManual(play, &play->csCtx);
                Player_SetCsActionWithHaltedActors(play, &this->actor, PLAYER_CSACTION_7);
                sFishingPlayerCinematicState = 0;

                sSubCamId = SUB_CAM_ID_DONE;
                sFishingCinematicTimer = 30;
                Environment_EnableUnderwaterLights(play, 0);
                play->envCtx.adjFogNear = 0;
            }
            break;

        case 20: // found the sinking lure
            Cutscene_StartManual(play, &play->csCtx);
            sSubCamId = Play_CreateSubCamera(play);
            Play_ChangeCameraStatus(play, CAM_ID_MAIN, CAM_STAT_WAIT);
            Play_ChangeCameraStatus(play, sSubCamId, CAM_STAT_ACTIVE);
            Player_SetCsActionWithHaltedActors(play, &this->actor, PLAYER_CSACTION_5);
            mainCam = Play_GetCamera(play, CAM_ID_MAIN);
            sSubCamEye.x = mainCam->eye.x;
            sSubCamEye.y = mainCam->eye.y;
            sSubCamEye.z = mainCam->eye.z;
            sSubCamAt.x = mainCam->at.x;
            sSubCamAt.y = mainCam->at.y;
            sSubCamAt.z = mainCam->at.z;
            Message_StartTextbox(play, 0x409A, NULL);
            sFishingPlayerCinematicState = 21;
            sCatchCamX = 45.0f;
            sFishingCinematicTimer = 10;
            FALLTHROUGH;

        case 21:
            if ((sFishingCinematicTimer == 0) && Message_ShouldAdvance(play)) {
                sFishingPlayerCinematicState = 22;
                sFishingCinematicTimer = 40;
                Player_SetCsActionWithHaltedActors(play, &this->actor, PLAYER_CSACTION_28);
                sSinkingLureHeldY = 0.0f;
            }
            break;

        case 22:
            if (sFishingCinematicTimer == 30) {
                SEQCMD_PLAY_SEQUENCE(SEQ_PLAYER_BGM_MAIN, 0, 9, NA_BGM_ITEM_GET);
            }

            sSinkingLureFound = true;

            Math_ApproachF(&sSinkingLureHeldY, 71.0f, 0.5f, 3.0f);
            Matrix_RotateY(BINANG_TO_RAD_ALT(player->actor.shape.rot.y), MTXMODE_NEW);

            multiVecSrc.x = Math_SinS(play->gameplayFrames * 0x1000);
            multiVecSrc.y = sSinkingLureHeldY;
            multiVecSrc.z = -5.0f;
            if (sLinkAge == LINK_AGE_CHILD) {
                multiVecSrc.y -= 20.0f;
            }

            Matrix_MultVec3f(&multiVecSrc, &eyeTarget);

            sSinkingLureBasePos.x = player->actor.world.pos.x + eyeTarget.x;
            sSinkingLureBasePos.y = player->actor.world.pos.y + eyeTarget.y;
            sSinkingLureBasePos.z = player->actor.world.pos.z + eyeTarget.z;

            Math_ApproachF(&sCatchCamX, 15.0f, 0.1f, 0.75f);

            multiVecSrc.x = sCatchCamX + 0.0f - 15.0f;

            if (sLinkAge != LINK_AGE_CHILD) {
                multiVecSrc.y = 60.0f;
                multiVecSrc.z = -30.0f;
            } else {
                multiVecSrc.y = 40.0f;
                multiVecSrc.z = -35.0f;
            }

            Matrix_MultVec3f(&multiVecSrc, &sSubCamEye);
            sSubCamEye.x += player->actor.world.pos.x;
            sSubCamEye.y += player->actor.world.pos.y;
            sSubCamEye.z += player->actor.world.pos.z;

            sSubCamAt = player->actor.world.pos;
            if (sLinkAge != LINK_AGE_CHILD) {
                sSubCamAt.y += 62.0f;
            } else {
                sSubCamAt.y += 40.0f;
            }

            if (sFishingCinematicTimer == 0) {
                if ((Message_GetState(&play->msgCtx) == TEXT_STATE_CHOICE) ||
                    (Message_GetState(&play->msgCtx) == TEXT_STATE_NONE)) {
                    if (Message_ShouldAdvance(play)) {
                        Camera* mainCam = Play_GetCamera(play, CAM_ID_MAIN);

                        Message_CloseTextbox(play);
                        if (play->msgCtx.choiceIndex == 0) {
                            sLureEquipped = FS_LURE_SINKING;
                            sPondOwnerTextIdIndex = 0;
                        }

                        mainCam->eye = sSubCamEye;
                        mainCam->eyeNext = sSubCamEye;
                        mainCam->at = sSubCamAt;
                        Play_ReturnToMainCam(play, sSubCamId, 0);
                        Cutscene_StopManual(play, &play->csCtx);
                        Player_SetCsActionWithHaltedActors(play, &this->actor, PLAYER_CSACTION_7);
                        sFishingPlayerCinematicState = 0;

                        sSubCamId = SUB_CAM_ID_DONE;
                        player->unk_860 = -5;
                        D_80B7E0B0 = 5;
                        sSinkingLureFound = false;
                        sFishingMusicDelay = 20;
                        Environment_EnableUnderwaterLights(play, 0);
                        play->envCtx.adjFogNear = 0;
                    }
                }
            }
            break;

        case 100:
            break;
    }

    if (sSubCamId != SUB_CAM_ID_DONE) {
        Play_SetCameraAtEye(play, sSubCamId, &sSubCamAt, &sSubCamEye);
        Math_ApproachF(&sSubCamVelFactor, 1.0f, 1.0f, 0.02f);

        if (sSubCamEye.y <= (WATER_SURFACE_Y(play) + 1.0f)) {
            Environment_EnableUnderwaterLights(play, 1);
            if (sFishingFoggy != 0) {
                play->envCtx.adjFogNear = -178;
            } else {
                play->envCtx.adjFogNear = -46;
            }
        } else {
            Environment_EnableUnderwaterLights(play, 0);
            play->envCtx.adjFogNear = 0;
        }
    }

    if ((player->actor.floorHeight < (WATER_SURFACE_Y(play) - 3.0f)) &&
        (player->actor.world.pos.y < (player->actor.floorHeight + 3.0f)) && (player->actor.speed > 1.0f) &&
        ((play->gameplayFrames % 2) == 0)) {
        Vec3f pos;

        pos.x = player->actor.world.pos.x + Rand_CenteredFloat(20.0f);
        pos.z = player->actor.world.pos.z + Rand_CenteredFloat(20.0f);
        pos.y = player->actor.floorHeight + 5.0f;
        Fishing_SpawnWaterDust(NULL, play->specialEffects, &pos, 0.5f);
    }

    if ((player->actor.floorHeight < WATER_SURFACE_Y(play)) &&
        (player->actor.floorHeight > (WATER_SURFACE_Y(play) - 10.0f)) && (player->actor.speed >= 4.0f) &&
        ((play->gameplayFrames % 4) == 0)) {
        s16 i;

        for (i = 0; i < 10; i++) {
            Vec3f pos;
            Vec3f vel;
            f32 speedXZ;
            f32 angle;

            speedXZ = Rand_ZeroFloat(1.5f) + 1.5f;
            angle = Rand_ZeroFloat(6.28f);

            vel.x = sinf(angle) * speedXZ;
            vel.z = cosf(angle) * speedXZ;
            vel.y = Rand_ZeroFloat(3.0f) + 2.0f;

            pos = player->actor.world.pos;
            pos.x += 2.0f * vel.x;
            pos.y = WATER_SURFACE_Y(play);
            pos.z += 2.0f * vel.z;
            Fishing_SpawnDustSplash(NULL, play->specialEffects, &pos, &vel, Rand_ZeroFloat(0.01f) + 0.020000001f);
        }
    }

#if DEBUG_FEATURES
    if (sREG(15) != 0) {
        if (sStormStrengthTarget != (sREG(15) - 1)) {
            if (sStormStrengthTarget == 0) {
                play->envCtx.stormRequest = STORM_REQUEST_START;
            } else {
                play->envCtx.stormRequest = STORM_REQUEST_STOP;
            }
        }

        sStormStrengthTarget = sREG(15) - 1;
    }

    if (sREG(14) == 1) {
        play->envCtx.stormRequest = STORM_REQUEST_START;
    }
    if (sREG(14) == -1) {
        play->envCtx.stormRequest = STORM_REQUEST_STOP;
    }

    sREG(14) = 0;

    PRINTF_COLOR_GREEN();
    PRINTF("zelda_time %x\n", ((void)0, gSaveContext.save.dayTime));
    PRINTF_RST();
#endif

    if (sStormChanceTimer >= 2) {
        sStormChanceTimer--;
    }

    if ((sStormChanceTimer == 1) && (Message_GetState(&play->msgCtx) == TEXT_STATE_NONE) &&
        ((sFishingTimePlayed & 0xFFF) == 0xFFF)) {
        sStormChanceTimer = 200;

        if (Rand_ZeroOne() < 0.5f) {
            sStormStrengthTarget = (u8)Rand_ZeroFloat(10.0f) + 5;
            play->envCtx.stormRequest = STORM_REQUEST_START;
        } else {
            sStormStrengthTarget = 0;
            play->envCtx.stormRequest = STORM_REQUEST_STOP;
        }
    }

    Math_ApproachF(&sStormStrength, sStormStrengthTarget, 1.0f, 0.05f);

    if (sStormStrength > 0.0f) {
        target = (sStormStrength * 0.03f) + 0.8f;
        if (target > 1.2f) {
            target = 1.2f;
        }
        Math_ApproachF(&sStormSfxFreqScale, target, 1.0f, 0.01f);
    }

    target = (10.0f - sStormStrength) * 150.1f;
    if (target < 0.0f) {
        target = 0.0f;
    }
    if (1) {}
    if (1) {}
    Math_ApproachF(&sFishingStormSfxPos.z, target, 1.0f, 5.0f);

    if (sFishingStormSfxPos.z < 1500.0f) {
        func_800F436C(&sFishingStormSfxPos, NA_SE_EV_RAIN - SFX_FLAG, sStormSfxFreqScale);
    }

    if (sStormStrengthTarget != 0) {
        Math_ApproachF(&sFishingStormShade, -200.0f, 1.0f, 2.0f);
    } else {
        Math_ApproachZeroF(&sFishingStormShade, 1.0f, 2.0f);
    }

    play->envCtx.adjLight1Color[0] = play->envCtx.adjLight1Color[1] = play->envCtx.adjLight1Color[2] =
        sFishingStormShade;

    if ((u8)sStormStrength > 0) {
        s32 pad;
        Camera* mainCam = Play_GetCamera(play, CAM_ID_MAIN);
        s16 i;
        s32 pad1;
        Vec3f pos;
        Vec3f rot;
        Vec3f projectedPos;
        s32 pad2;

        rot.x = M_PI / 2.0f + 0.1f;
        rot.y = 1.0f;
        rot.z = (Camera_GetInputDirYaw(mainCam) * -(M_PI / 0x8000)) + rot.y;

        for (i = 0; i < (u8)sStormStrength; i++) {
            pos.x = play->view.eye.x + Rand_CenteredFloat(700.0f);
            pos.y = (Rand_ZeroFloat(100.0f) + 150.0f) - 170.0f;
            pos.z = play->view.eye.z + Rand_CenteredFloat(700.0f);

            if (pos.z < 1160.0f) {
                SkinMatrix_Vec3fMtxFMultXYZW(&play->viewProjectionMtxF, &pos, &projectedPos, &sProjectedW);

                if (projectedPos.z < 0.0f) {
                    i--;
                } else {
                    Fishing_SpawnRainDrop(play->specialEffects, &pos, &rot);
                }
            }
        }
    }

    SkinMatrix_Vec3fMtxFMultXYZW(&play->viewProjectionMtxF, &sStreamSfxPos, &sStreamSfxProjectedPos, &sProjectedW);

    Sfx_PlaySfxAtPos(&sStreamSfxProjectedPos, NA_SE_EV_WATER_WALL - SFX_FLAG);

#if OOT_NTSC
    if (gSaveContext.language == LANGUAGE_JPN) {
        gSaveContext.minigameScore = sFishLengthToWeigh;
    } else {
        // Convert length to weight. Theoretical max of 59 lbs (127^2*.0036+.5)
        gSaveContext.minigameScore = (SQ((f32)sFishLengthToWeigh) * 0.0036f) + 0.5f;
    }
#else
    // Same as above, but for PAL
    gSaveContext.minigameScore = (SQ((f32)sFishLengthToWeigh) * 0.0036f) + 0.5f;
#endif

#if DEBUG_FEATURES
    if (BREG(26) != 0) {
        BREG(26) = 0;
        Message_StartTextbox(play, 0x407B + BREG(27), NULL);
    }

    PRINTF("HI_SCORE = %x\n", HIGH_SCORE(HS_FISHING));
#endif
}

s32 Fishing_OwnerOverrideLimbDraw(PlayState* play, s32 limbIndex, Gfx** dList, Vec3f* pos, Vec3s* rot, void* thisx) {
    Fishing* this = (Fishing*)thisx;

    if (limbIndex == 8) { // Head
        rot->x -= this->unk_164;
    }

    return 0;
}

void Fishing_OwnerPostLimbDraw(PlayState* play, s32 limbIndex, Gfx** dList, Vec3s* rot, void* thisx) {
    if (limbIndex == 8) { // Head
        OPEN_DISPS(play->state.gfxCtx, "../z_fishing.c", 9134);
        Matrix_MultVec3f(&sZeroVec, &sOwnerHeadPos);

        if (sOwnerHair == FS_OWNER_CAPPED) {
            gSPDisplayList(POLY_OPA_DISP++, SEGMENTED_TO_VIRTUAL(gFishingOwnerHatDL));
        } else if (sOwnerHair == FS_OWNER_HAIR) {
            gSPDisplayList(POLY_OPA_DISP++, SEGMENTED_TO_VIRTUAL(gFishingOwnerHairDL));
        }

        CLOSE_DISPS(play->state.gfxCtx, "../z_fishing.c", 9142);
    }
}

static void* sFishingOwnerEyeTexs[] = {
    gFishingOwnerEyeOpenTex,
    gFishingOwnerEyeHalfTex,
    gFishingOwnerEyeClosedTex,
};

void Fishing_DrawOwner(Actor* thisx, PlayState* play) {
    PlayState* play2 = (PlayState*)play;
    Fishing* this = (Fishing*)thisx;
    Input* input = &play->state.input[0];

    OPEN_DISPS(play->state.gfxCtx, "../z_fishing.c", 9156);

    Gfx_SetupDL_25Opa(play->state.gfxCtx);
    Gfx_SetupDL_25Xlu(play->state.gfxCtx);

    if ((thisx->projectedPos.z < 1500.0f) && (fabsf(thisx->projectedPos.x) < (100.0f + thisx->projectedPos.z))) {
        gSPSegment(POLY_OPA_DISP++, 0x08, SEGMENTED_TO_VIRTUAL(sFishingOwnerEyeTexs[this->unk_160]));

        SkelAnime_DrawFlexOpa(play, this->skelAnime.skeleton, this->skelAnime.jointTable, this->skelAnime.dListCount,
                              Fishing_OwnerOverrideLimbDraw, Fishing_OwnerPostLimbDraw, this);
    }

    Fishing_DrawPondProps(play2);
    Fishing_DrawEffects(play2->specialEffects, play2);
    Fishing_DrawGroupFishes(play2);
    Fishing_DrawStreamSplash(play2);

    if (sFishingMusicDelay != 0) {
        sFishingMusicDelay--;

        if (sFishingMusicDelay == 0) {
            if (sLinkAge != LINK_AGE_CHILD) {
                SEQCMD_PLAY_SEQUENCE(SEQ_PLAYER_BGM_MAIN, 0, 0, NA_BGM_KAKARIKO_ADULT);
            } else {
                SEQCMD_PLAY_SEQUENCE(SEQ_PLAYER_BGM_MAIN, 0, 0, NA_BGM_KAKARIKO_KID);
            }

            if (sLinkAge != LINK_AGE_CHILD) {
                SEQCMD_PLAY_SEQUENCE(SEQ_PLAYER_BGM_MAIN, 0, 0, NA_BGM_KAKARIKO_ADULT);
            } else {
                SEQCMD_PLAY_SEQUENCE(SEQ_PLAYER_BGM_MAIN, 0, 0, NA_BGM_KAKARIKO_KID);
            }
        }
    }

    if ((sFishingPlayingState != 0) && sIsRodVisible) {
        Fishing_DrawRod(play2);
        Fishing_UpdateLinePos(sReelLinePos);
        Fishing_UpdateLine(play2, &sRodTipPos, sReelLinePos, sReelLineRot, sReelLineUnk);
        Fishing_DrawLureAndLine(play2, sReelLinePos, sReelLineRot);

        sStickAdjXPrev = input->rel.stick_x;
        sStickAdjYPrev = input->rel.stick_y;
    }

    sIsRodVisible = true;

    Matrix_Translate(130.0f, 40.0f, 1300.0f, MTXMODE_NEW);
    Matrix_Scale(0.08f, 0.12f, 0.14f, MTXMODE_APPLY);

    MATRIX_FINALIZE_AND_LOAD(POLY_OPA_DISP++, play->state.gfxCtx, "../z_fishing.c", 9297);
    MATRIX_FINALIZE_AND_LOAD(POLY_XLU_DISP++, play->state.gfxCtx, "../z_fishing.c", 9298);

    gSPDisplayList(POLY_OPA_DISP++, gFishingAquariumBottomDL);
    gSPDisplayList(POLY_XLU_DISP++, gFishingAquariumContainerDL);

    if ((sFishingPlayingState != 0) && (sLureEquipped == FS_LURE_SINKING)) {
        Fishing_DrawSinkingLure(play2);
    }

    CLOSE_DISPS(play->state.gfxCtx, "../z_fishing.c", 9305);
}<|MERGE_RESOLUTION|>--- conflicted
+++ resolved
@@ -36,13 +36,8 @@
 #include "cic6105.h"
 #endif
 
-<<<<<<< HEAD
-#pragma increment_block_number "gc-eu:96 gc-eu-mq:96 gc-jp:96 gc-jp-ce:96 gc-jp-mq:96 gc-us:96 gc-us-mq:96 ntsc-1.0:0" \
-                               "ntsc-1.1:0 ntsc-1.2:0 pal-1.0:0 pal-1.1:0"
-=======
 #pragma increment_block_number "gc-eu:128 gc-eu-mq:128 gc-jp:128 gc-jp-ce:128 gc-jp-mq:128 gc-us:128 gc-us-mq:128" \
                                "ntsc-1.0:0 ntsc-1.1:0 ntsc-1.2:0 pal-1.0:0 pal-1.1:0"
->>>>>>> 981af4b6
 
 #define FLAGS ACTOR_FLAG_UPDATE_CULLING_DISABLED
 
