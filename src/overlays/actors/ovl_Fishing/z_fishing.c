--- conflicted
+++ resolved
@@ -2490,15 +2490,10 @@
                     spDC = 0x500;
                     sLureWiggleRotYTarget = sReelLineRot[LINE_SEG_COUNT - 2].y + M_PI;
                     sLureRot.x = 0.0f;
-<<<<<<< HEAD
+
                     if (CHECK_BTN_ALL(input->press.button, BTN_B)) { // lure hopping on land
                         sRodLineSpooled += 6.0f;
-                        func_80078914(&sSoundPos, NA_SE_PL_WALK_SAND);
-=======
-                    if (CHECK_BTN_ALL(input->press.button, BTN_B)) {
-                        D_80B7E144 += 6.0f;
-                        func_80078914(&D_80B7AF94, NA_SE_PL_WALK_GROUND + SURFACE_SFX_OFFSET_SAND);
->>>>>>> 9bad1d10
+                        func_80078914(&sSoundPos, NA_SE_PL_WALK_GROUND + SURFACE_SFX_OFFSET_SAND);
                     }
                 } else {
                     if (sRodLineSpooled > 150.0f) {
