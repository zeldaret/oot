/*
 * File: z_fishing.c
 * Overlay: ovl_Fishing
 * Description: Fishing Pond Elements (Owner, Fish, Props, Effects...)
 */

#include "z_fishing.h"

#include "overlays/actors/ovl_En_Kanban/z_en_kanban.h"
#include "assets/objects/object_fish/object_fish.h"
#include "terminal.h"

#define FLAGS ACTOR_FLAG_4

#define WATER_SURFACE_Y(play) play->colCtx.colHeader->waterBoxes->ySurface

void Fishing_Init(Actor* thisx, PlayState* play2);
void Fishing_Destroy(Actor* thisx, PlayState* play2);
void Fishing_UpdateFish(Actor* thisx, PlayState* play2);
void Fishing_UpdateOwner(Actor* thisx, PlayState* play2);
void Fishing_DrawFish(Actor* thisx, PlayState* play);
void Fishing_DrawOwner(Actor* thisx, PlayState* play);

typedef struct {
    /* 0x00 */ u8 isLoach;
    /* 0x02 */ Vec3s pos;
    /* 0x08 */ u8 baseLength;
    /* 0x0C */ f32 perception;
} FishingFishInit; // size = 0x10

typedef enum {
    /* 0x00 */ FS_EFF_NONE,
    /* 0x01 */ FS_EFF_RIPPLE,
    /* 0x02 */ FS_EFF_DUST_SPLASH,
    /* 0x03 */ FS_EFF_WATER_DUST,
    /* 0x04 */ FS_EFF_BUBBLE,
    /* 0x05 */ FS_EFF_RAIN_DROP,
    /* 0x06 */ FS_EFF_OWNER_HAT,
    /* 0x07 */ FS_EFF_RAIN_RIPPLE,
    /* 0x08 */ FS_EFF_RAIN_SPLASH
} FishingEffectType;

#define FISHING_EFFECT_COUNT 130

typedef struct {
    /* 0x00 */ Vec3f pos;
    /* 0x0C */ Vec3f vel;
    /* 0x18 */ Vec3f accel;
    /* 0x24 */ u8 type;
    /* 0x25 */ u8 timer;
    /* 0x26 */ char unk_26[0x04];
    /* 0x2A */ s16 alpha;
    /* 0x2C */ s16 state;
    /* 0x2E */ s16 alphaMax;
    /* 0x30 */ f32 scale;
    /* 0x34 */ Vec3f rot;
} FishingEffect; // size = 0x40

#define POND_PROP_COUNT 140

typedef enum {
    /* 0x00 */ FS_PROP_NONE,
    /* 0x01 */ FS_PROP_REED,
    /* 0x02 */ FS_PROP_LILY_PAD,
    /* 0x03 */ FS_PROP_ROCK,
    /* 0x04 */ FS_PROP_WOOD_POST,
    /* 0x23 */ FS_PROP_INIT_STOP = 0x23
} FishingPropType;

typedef struct {
    /* 0x00 */ u8 type;
    /* 0x02 */ Vec3s pos;
} FishingPropInit; // size = 0x08

typedef struct {
    /* 0x00 */ Vec3f pos;
    /* 0x0C */ f32 rotX;
    /* 0x10 */ f32 rotY;
    /* 0x14 */ f32 reedAngle;
    /* 0x18 */ Vec3f projectedPos;
    /* 0x24 */ f32 scale;
    /* 0x28 */ s16 lilyPadAngle;
    /* 0x2C */ f32 lilyPadOffset;
    /* 0x30 */ u8 type;
    /* 0x32 */ s16 timer;
    /* 0x34 */ u8 shouldDraw;
    /* 0x38 */ f32 drawDistance;
} FishingProp; // size = 0x3C

typedef enum {
    /* 0x00 */ FS_GROUP_FISH_NONE,
    /* 0x01 */ FS_GROUP_FISH_NORMAL
} FishingGroupFishType;

#define GROUP_FISH_COUNT 60

typedef struct {
    /* 0x00 */ u8 type;
    /* 0x02 */ s16 timer;
    /* 0x04 */ Vec3f pos;
    /* 0x10 */ Vec3f homePos;
    /* 0x1C */ Vec3f projectedPos;
    /* 0x28 */ f32 velY;
    /* 0x2C */ f32 scaleX;
    /* 0x30 */ f32 unk_30;
    /* 0x34 */ f32 unk_34;
    /* 0x38 */ f32 unk_38;
    /* 0x3C */ s16 unk_3C;
    /* 0x3E */ s16 unk_3E;
    /* 0x40 */ s16 unk_40;
    /* 0x42 */ s16 unk_42;
    /* 0x44 */ u8 shouldDraw;
} FishingGroupFish; // size = 0x48

typedef enum {
    /* 0x00 */ FS_LURE_STOCK,
    /* 0x01 */ FS_LURE_UNK, // hinted at with an "== 1"
    /* 0x02 */ FS_LURE_SINKING
} FishingLureTypes;

#define LINE_SEG_COUNT 200
#define SINKING_LURE_SEG_COUNT 20

ActorInit Fishing_InitVars = {
    ACTOR_FISHING,
    ACTORCAT_NPC,
    FLAGS,
    OBJECT_FISH,
    sizeof(Fishing),
    (ActorFunc)Fishing_Init,
    (ActorFunc)Fishing_Destroy,
    (ActorFunc)Fishing_UpdateFish,
    (ActorFunc)Fishing_DrawFish,
};

static f32 sStormStrength = 0.0f;

static u8 sStormStrengthTarget = 0;

static f32 sFishingStormShade = 0.0f;

static Vec3f sFishingStormSfxPos = { 0.0f, 0.0f, 0.0f };

static f32 sStormSfxFreqScale = 0.0f;

static u8 sSinkingLureLocation = 0;

static f32 sFishOnHandLength = 0.0f;

static u8 sIsRodVisible = true;

static u16 sFishLengthToWeigh = 0;

static u8 sFishingCaughtTextDelay = 0;

static s32 sFishingTimePlayed = 0;

static s16 sOwnerUnkTimer = 0;

typedef enum {
    /* 0x00 */ FS_OWNER_BALD,
    /* 0x01 */ FS_OWNER_CAPPED,
    /* 0x02 */ FS_OWNER_HAIR
} FishingOwnerHair;

static u8 sOwnerHair = FS_OWNER_BALD;
static u8 sIsOwnersHatHooked = false;
static u8 sIsOwnersHatSunk = false;

static s16 sRodCastState = 0;

static Vec3f sFishMouthOffset = { 500.0f, 500.0f, 0.0f };

static u8 D_80B7A6A4 = 0;

static f32 sRodBendRotY = 0.0f;
static f32 D_80B7A6AC = 0.0f;
static f32 D_80B7A6B0 = 0.0f;
static f32 D_80B7A6B4 = 0.0f;
static f32 D_80B7A6B8 = 0.0f;
static f32 D_80B7A6BC = 0.0f;
static f32 D_80B7A6C0 = 0.0f;

static s16 sStickAdjXPrev = 0;
static s16 sStickAdjYPrev = 0;

static u8 sFishingPlayerCinematicState = 0;
static u8 sFishingCinematicTimer = 0;
static u8 sSinkingLureFound = false;

static ColliderJntSphElementInit sJntSphElementsInit[12] = {
    {
        {
            ELEMTYPE_UNK0,
            { 0xFFCFFFFF, 0x00, 0x10 },
            { 0xFFCFFFFF, 0x00, 0x00 },
            TOUCH_NONE,
            BUMP_NONE,
            OCELEM_ON,
        },
        { 0, { { 0, 0, 0 }, 30 }, 100 },
    },
    {
        {
            ELEMTYPE_UNK0,
            { 0xFFCFFFFF, 0x00, 0x10 },
            { 0xFFCFFFFF, 0x00, 0x00 },
            TOUCH_NONE,
            BUMP_NONE,
            OCELEM_ON,
        },
        { 0, { { 0, 0, 0 }, 30 }, 100 },
    },
    {
        {
            ELEMTYPE_UNK0,
            { 0xFFCFFFFF, 0x00, 0x10 },
            { 0xFFCFFFFF, 0x00, 0x00 },
            TOUCH_NONE,
            BUMP_NONE,
            OCELEM_ON,
        },
        { 0, { { 0, 0, 0 }, 30 }, 100 },
    },
    {
        {
            ELEMTYPE_UNK0,
            { 0xFFCFFFFF, 0x00, 0x10 },
            { 0xFFCFFFFF, 0x00, 0x00 },
            TOUCH_NONE,
            BUMP_NONE,
            OCELEM_ON,
        },
        { 0, { { 0, 0, 0 }, 30 }, 100 },
    },
    {
        {
            ELEMTYPE_UNK0,
            { 0xFFCFFFFF, 0x00, 0x10 },
            { 0xFFCFFFFF, 0x00, 0x00 },
            TOUCH_NONE,
            BUMP_NONE,
            OCELEM_ON,
        },
        { 0, { { 0, 0, 0 }, 30 }, 100 },
    },
    {
        {
            ELEMTYPE_UNK0,
            { 0xFFCFFFFF, 0x00, 0x10 },
            { 0xFFCFFFFF, 0x00, 0x00 },
            TOUCH_NONE,
            BUMP_NONE,
            OCELEM_ON,
        },
        { 0, { { 0, 0, 0 }, 30 }, 100 },
    },
    {
        {
            ELEMTYPE_UNK0,
            { 0xFFCFFFFF, 0x00, 0x10 },
            { 0xFFCFFFFF, 0x00, 0x00 },
            TOUCH_NONE,
            BUMP_NONE,
            OCELEM_ON,
        },
        { 0, { { 0, 0, 0 }, 30 }, 100 },
    },
    {
        {
            ELEMTYPE_UNK0,
            { 0xFFCFFFFF, 0x00, 0x10 },
            { 0xFFCFFFFF, 0x00, 0x00 },
            TOUCH_NONE,
            BUMP_NONE,
            OCELEM_ON,
        },
        { 0, { { 0, 0, 0 }, 30 }, 100 },
    },
    {
        {
            ELEMTYPE_UNK0,
            { 0xFFCFFFFF, 0x00, 0x10 },
            { 0xFFCFFFFF, 0x00, 0x00 },
            TOUCH_NONE,
            BUMP_NONE,
            OCELEM_ON,
        },
        { 0, { { 0, 0, 0 }, 30 }, 100 },
    },
    {
        {
            ELEMTYPE_UNK0,
            { 0xFFCFFFFF, 0x00, 0x10 },
            { 0xFFCFFFFF, 0x00, 0x00 },
            TOUCH_NONE,
            BUMP_NONE,
            OCELEM_ON,
        },
        { 0, { { 0, 0, 0 }, 30 }, 100 },
    },
    {
        {
            ELEMTYPE_UNK0,
            { 0xFFCFFFFF, 0x00, 0x10 },
            { 0xFFCFFFFF, 0x00, 0x00 },
            TOUCH_NONE,
            BUMP_NONE,
            OCELEM_ON,
        },
        { 0, { { 0, 0, 0 }, 30 }, 100 },
    },
    {
        {
            ELEMTYPE_UNK0,
            { 0xFFCFFFFF, 0x00, 0x10 },
            { 0xFFCFFFFF, 0x00, 0x00 },
            TOUCH_NONE,
            BUMP_NONE,
            OCELEM_ON,
        },
        { 0, { { 0, 0, 0 }, 30 }, 100 },
    },
};

static ColliderJntSphInit sJntSphInit = {
    {
        COLTYPE_NONE,
        AT_TYPE_ENEMY,
        AC_TYPE_PLAYER,
        OC1_ON | OC1_TYPE_PLAYER,
        OC2_TYPE_1,
        COLSHAPE_JNTSPH,
    },
    12,
    sJntSphElementsInit,
};

static f32 sFishGroupVar = 0.0f;

static Vec3f sZeroVec = { 0.0f, 0.0f, 0.0f };
static Vec3f D_80B7A8A8 = { 0.0f, 0.0f, 2000.0f };

static Fishing* sFishingMain;
static u8 sReelLock;
static u8 sLinkAge;
static u8 sFishingFoggy;
static u8 sStormChanceTimer;
static f32 sFishingRecordLength;
static u8 sFishOnHandIsLoach;
static u8 sFishGameNumber; // increments for each purchased play. effects weather
static u8 sLureCaughtWith;
static s16 sFishFightTime;
static u8 sPondOwnerTextIdIndex;
static u16 sFishesCaught;
static u16 sFishingCaughtTextId;
static s8 sLureCameraZoomLevel;
static Vec3f sOwnerHeadPos;
static Vec3s sEffOwnersHatRot;
static u8 sLureMoveDelay; // a small delay between the lure hitting the water, and being able to reel.
static s16 sRumbleDelay;
static s16 sFishingMusicDelay;
static Fishing* sFishingHookedFish;
static s16 sFishingPlayingState;
static s16 sLureTimer; // AND'd for various effects/checks
static s16 D_80B7E0B0;
static s16 D_80B7E0B2;
static s16 D_80B7E0B4;
static u8 sLureEquipped;
static Vec3f sLurePos;
static Vec3f D_80B7E0C8;
static Vec3f sLureRot;
static Vec3f sLurePosDelta;
static Vec3f sLureCastDelta;
static f32 sLure1Rotate; // lure type 1 is programmed to change this.
static f32 D_80B7E108;
static f32 sLureRotXTarget;
static f32 sLureRotXStep;
static s8 D_80B7E114;
static s16 sRodPullback; // holding A+Down to keep the fish on line
static u8 D_80B7E118;
static f32 sRodReelingSpeed;
static u8 sWiggleAttraction;
static s16 sLureBitTimer;
static u8 sLineHooked;
static Vec3f sLureLineSegPosDelta;
static f32 sLureWiggleRotYTarget;
static f32 sLureWigglePosY;
static s16 sLureWiggleRotY;
static f32 sLureWiggleSign; // +/-1.0f
static f32 sRodLineSpooled; // 200 represents the full spool.
static f32 D_80B7E148;
static f32 sFishingLineScale;
static s16 D_80B7E150;
static f32 sReelLinePosStep;
static Vec3f sRodTipPos;
static Vec3f sReelLinePos[LINE_SEG_COUNT];
static Vec3f sReelLineRot[LINE_SEG_COUNT];
static Vec3f sReelLineUnk[LINE_SEG_COUNT];
static Vec3f sLureHookRefPos[2];
static f32 sLureHookRotY[2];
static u8 D_80B7FDA8;
static Vec3f sSinkingLurePos[SINKING_LURE_SEG_COUNT];
static s16 sSinkingLureSegmentIndex;
static f32 sProjectedW;
static Vec3f sSubCamEye;
static Vec3f sSubCamAt;
static s16 sSubCamId;
static f32 sCatchCamX;
static f32 sSubCamVelFactor;
static f32 D_80B7FED0;
static Vec3f sSinkingLureBasePos;
static f32 sSinkingLureHeldY; // the lure going to its mark when being held up.
static s32 sRandSeed0;
static s32 sRandSeed1;
static s32 sRandSeed2;
static FishingProp sPondProps[POND_PROP_COUNT];
static FishingGroupFish sGroupFishes[GROUP_FISH_COUNT];
static f32 sFishGroupAngle1;
static f32 sFishGroupAngle2;
static f32 sFishGroupAngle3;
static FishingEffect sEffects[FISHING_EFFECT_COUNT];
static Vec3f sStreamSfxProjectedPos;

void Fishing_SetColliderElement(s32 index, ColliderJntSph* collider, Vec3f* pos, f32 scale) {
    collider->elements[index].dim.worldSphere.center.x = pos->x;
    collider->elements[index].dim.worldSphere.center.y = pos->y;
    collider->elements[index].dim.worldSphere.center.z = pos->z;
    collider->elements[index].dim.worldSphere.radius =
        collider->elements[index].dim.modelSphere.radius * collider->elements[index].dim.scale * scale * 1.6f;
}

void Fishing_SeedRand(s32 seed0, s32 seed1, s32 seed2) {
    sRandSeed0 = seed0;
    sRandSeed1 = seed1;
    sRandSeed2 = seed2;
}

f32 Fishing_RandZeroOne(void) {
    f32 rand;

    // Wichmann-Hill algorithm
    sRandSeed0 = (sRandSeed0 * 171) % 30269;
    sRandSeed1 = (sRandSeed1 * 172) % 30307;
    sRandSeed2 = (sRandSeed2 * 170) % 30323;

    rand = (sRandSeed0 / 30269.0f) + (sRandSeed1 / 30307.0f) + (sRandSeed2 / 30323.0f);
    while (rand >= 1.0f) {
        rand -= 1.0f;
    }

    return fabsf(rand);
}

s16 Fishing_SmoothStepToS(s16* pValue, s16 target, s16 scale, s16 step) {
    s16 stepSize;
    s16 diff;

    diff = target - *pValue;
    stepSize = diff / scale;

    if (stepSize > step) {
        stepSize = step;
    }

    if (stepSize < -step) {
        stepSize = -step;
    }

    *pValue += stepSize;

    return stepSize;
}

void Fishing_SpawnRipple(Vec3f* projectedPos, FishingEffect* effect, Vec3f* pos, f32 scale, f32 rotX, s16 alpha,
                         s16 countLimit) {
    s16 i;

    if ((projectedPos != NULL) && ((projectedPos->z > 500.0f) || (projectedPos->z < 0.0f))) {
        return;
    }

    for (i = 0; i < countLimit; i++) {
        if (effect->type == FS_EFF_NONE) {
            effect->type = FS_EFF_RIPPLE;
            effect->pos = *pos;
            effect->vel = sZeroVec;
            effect->accel = sZeroVec;
            effect->scale = scale * 0.0025f;
            effect->rot.x = rotX * 0.0025f;

            if (scale > 300.0f) {
                effect->alpha = 0;
                effect->alphaMax = alpha;
                effect->state = 0;
                effect->rot.y = (effect->rot.x - effect->scale) * 0.05f;
            } else {
                effect->alpha = alpha;
                effect->state = 1;
                effect->rot.y = (effect->rot.x - effect->scale) * 0.1f;
            }
            break;
        }

        effect++;
    }
}

void Fishing_SpawnDustSplash(Vec3f* projectedPos, FishingEffect* effect, Vec3f* pos, Vec3f* vel, f32 scale) {
    s16 i;
    Vec3f accel = { 0.0f, -1.0f, 0.0f };

    if ((projectedPos != NULL) && ((projectedPos->z > 500.0f) || (projectedPos->z < 0.0f))) {
        return;
    }

    for (i = 0; i < 100; i++) {
        if ((effect->type == FS_EFF_NONE) || (effect->type == FS_EFF_RAIN_DROP) ||
            (effect->type == FS_EFF_RAIN_RIPPLE) || (effect->type == FS_EFF_RAIN_SPLASH)) {
            effect->type = FS_EFF_DUST_SPLASH;
            effect->pos = *pos;
            effect->vel = *vel;
            effect->accel = accel;
            effect->alpha = 100 + (s16)Rand_ZeroFloat(100.0f);
            effect->scale = scale;
            break;
        }

        effect++;
    }
}

void Fishing_SpawnWaterDust(Vec3f* projectedPos, FishingEffect* effect, Vec3f* pos, f32 scale) {
    s16 i;
    Vec3f accel = { 0.0f, 0.05f, 0.0f };

    if ((projectedPos != NULL) && ((projectedPos->z > 500.0f) || (projectedPos->z < 0.0f))) {
        return;
    }

    for (i = 0; i < 90; i++) {
        if (effect->type == FS_EFF_NONE) {
            effect->type = FS_EFF_WATER_DUST;
            effect->pos = *pos;
            effect->vel = sZeroVec;
            effect->accel = accel;
            effect->alpha = 255;
            effect->timer = (s16)Rand_ZeroFloat(100.0f);
            effect->scale = scale;
            effect->rot.x = 2.0f * scale;
            break;
        }

        effect++;
    }
}

void Fishing_SpawnBubble(Vec3f* projectedPos, FishingEffect* effect, Vec3f* pos, f32 scale, u8 state) {
    s16 i;
    Vec3f vel = { 0.0f, 1.0f, 0.0f };

    if ((projectedPos != NULL) && ((projectedPos->z > 500.0f) || (projectedPos->z < 0.0f))) {
        return;
    }

    for (i = 0; i < 90; i++) {
        if (effect->type == FS_EFF_NONE) {
            effect->type = FS_EFF_BUBBLE;
            effect->pos = *pos;
            effect->vel = vel;
            effect->accel = sZeroVec;
            effect->timer = (s16)Rand_ZeroFloat(100.0f);
            effect->scale = scale;
            effect->state = state;
            break;
        }

        effect++;
    }
}

void Fishing_SpawnRainDrop(FishingEffect* effect, Vec3f* pos, Vec3f* rot) {
    s16 i;
    Vec3f velSrc;

    velSrc.x = 0.0f;
    velSrc.y = 0.0f;
    velSrc.z = 300.0f;

    effect += 30;

    for (i = 30; i < FISHING_EFFECT_COUNT; i++) {
        if (effect->type == FS_EFF_NONE) {
            effect->type = FS_EFF_RAIN_DROP;
            effect->pos = *pos;
            effect->accel = sZeroVec;
            effect->rot.x = rot->x;
            effect->rot.y = rot->y;
            effect->rot.z = rot->z;
            Matrix_RotateY(rot->y, MTXMODE_NEW);
            Matrix_RotateX(rot->x, MTXMODE_APPLY);
            Matrix_MultVec3f(&velSrc, &effect->vel);
            break;
        }

        effect++;
    }
}

static FishingPropInit sPondPropInits[POND_PROP_COUNT + 1] = {
    { FS_PROP_ROCK, { 529, -53, -498 } },
    { FS_PROP_ROCK, { 461, -66, -480 } },
    { FS_PROP_ROCK, { 398, -73, -474 } },
    { FS_PROP_ROCK, { -226, -52, -691 } },
    { FS_PROP_ROCK, { -300, -41, -710 } },
    { FS_PROP_ROCK, { -333, -50, -643 } },
    { FS_PROP_ROCK, { -387, -46, -632 } },
    { FS_PROP_ROCK, { -484, -43, -596 } },
    { FS_PROP_ROCK, { -409, -57, -560 } },
    { FS_PROP_WOOD_POST, { 444, -87, -322 } },
    { FS_PROP_WOOD_POST, { 447, -91, -274 } },
    { FS_PROP_WOOD_POST, { 395, -109, -189 } },
    { FS_PROP_REED, { 617, -29, 646 } },
    { FS_PROP_REED, { 698, -26, 584 } },
    { FS_PROP_REED, { 711, -29, 501 } },
    { FS_PROP_REED, { 757, -28, 457 } },
    { FS_PROP_REED, { 812, -29, 341 } },
    { FS_PROP_REED, { 856, -30, 235 } },
    { FS_PROP_REED, { 847, -31, 83 } },
    { FS_PROP_REED, { 900, -26, 119 } },
    { FS_PROP_LILY_PAD, { 861, -22, 137 } },
    { FS_PROP_LILY_PAD, { 836, -22, 150 } },
    { FS_PROP_LILY_PAD, { 829, -22, 200 } },
    { FS_PROP_LILY_PAD, { 788, -22, 232 } },
    { FS_PROP_LILY_PAD, { 803, -22, 319 } },
    { FS_PROP_LILY_PAD, { 756, -22, 348 } },
    { FS_PROP_LILY_PAD, { 731, -22, 377 } },
    { FS_PROP_LILY_PAD, { 700, -22, 392 } },
    { FS_PROP_LILY_PAD, { 706, -22, 351 } },
    { FS_PROP_LILY_PAD, { 677, -22, 286 } },
    { FS_PROP_LILY_PAD, { 691, -22, 250 } },
    { FS_PROP_LILY_PAD, { 744, -22, 290 } },
    { FS_PROP_LILY_PAD, { 766, -22, 201 } },
    { FS_PROP_LILY_PAD, { 781, -22, 128 } },
    { FS_PROP_LILY_PAD, { 817, -22, 46 } },
    { FS_PROP_LILY_PAD, { 857, -22, -50 } },
    { FS_PROP_LILY_PAD, { 724, -22, 110 } },
    { FS_PROP_LILY_PAD, { 723, -22, 145 } },
    { FS_PROP_LILY_PAD, { 728, -22, 202 } },
    { FS_PROP_LILY_PAD, { 721, -22, 237 } },
    { FS_PROP_LILY_PAD, { 698, -22, 312 } },
    { FS_PROP_LILY_PAD, { 660, -22, 349 } },
    { FS_PROP_LILY_PAD, { 662, -22, 388 } },
    { FS_PROP_LILY_PAD, { 667, -22, 432 } },
    { FS_PROP_LILY_PAD, { 732, -22, 429 } },
    { FS_PROP_LILY_PAD, { 606, -22, 366 } },
    { FS_PROP_LILY_PAD, { 604, -22, 286 } },
    { FS_PROP_LILY_PAD, { 620, -22, 217 } },
    { FS_PROP_LILY_PAD, { 663, -22, 159 } },
    { FS_PROP_LILY_PAD, { 682, -22, 73 } },
    { FS_PROP_LILY_PAD, { 777, -22, 83 } },
    { FS_PROP_LILY_PAD, { 766, -22, 158 } },
    { FS_PROP_REED, { 1073, 0, -876 } },
    { FS_PROP_REED, { 970, 0, -853 } },
    { FS_PROP_REED, { 896, 0, -886 } },
    { FS_PROP_REED, { 646, -27, -651 } },
    { FS_PROP_REED, { 597, -29, -657 } },
    { FS_PROP_REED, { 547, -32, -651 } },
    { FS_PROP_REED, { 690, -29, -546 } },
    { FS_PROP_REED, { 720, -29, -490 } },
    { FS_PROP_REED, { -756, -30, -409 } },
    { FS_PROP_REED, { -688, -34, -458 } },
    { FS_PROP_REED, { -613, -34, -581 } },
    { FS_PROP_LILY_PAD, { -593, -22, -479 } },
    { FS_PROP_LILY_PAD, { -602, -22, -421 } },
    { FS_PROP_LILY_PAD, { -664, -22, -371 } },
    { FS_PROP_LILY_PAD, { -708, -22, -316 } },
    { FS_PROP_LILY_PAD, { -718, -22, -237 } },
    { FS_PROP_REED, { -807, -36, -183 } },
    { FS_PROP_REED, { -856, -29, -259 } },
    { FS_PROP_LILY_PAD, { -814, -22, -317 } },
    { FS_PROP_LILY_PAD, { -759, -22, -384 } },
    { FS_PROP_LILY_PAD, { -718, -22, -441 } },
    { FS_PROP_LILY_PAD, { -474, -22, -567 } },
    { FS_PROP_LILY_PAD, { -519, -22, -517 } },
    { FS_PROP_LILY_PAD, { -539, -22, -487 } },
    { FS_PROP_LILY_PAD, { -575, -22, -442 } },
    { FS_PROP_LILY_PAD, { -594, -22, -525 } },
    { FS_PROP_LILY_PAD, { -669, -22, -514 } },
    { FS_PROP_LILY_PAD, { -653, -22, -456 } },
    { FS_PROP_REED, { -663, -28, -606 } },
    { FS_PROP_REED, { -708, -26, -567 } },
    { FS_PROP_REED, { -739, -27, -506 } },
    { FS_PROP_REED, { -752, -28, -464 } },
    { FS_PROP_REED, { -709, -29, -513 } },
    { FS_PROP_LILY_PAD, { -544, -22, -436 } },
    { FS_PROP_LILY_PAD, { -559, -22, -397 } },
    { FS_PROP_LILY_PAD, { -616, -22, -353 } },
    { FS_PROP_LILY_PAD, { -712, -22, -368 } },
    { FS_PROP_LILY_PAD, { -678, -22, -403 } },
    { FS_PROP_LILY_PAD, { -664, -22, -273 } },
    { FS_PROP_LILY_PAD, { -630, -22, -276 } },
    { FS_PROP_LILY_PAD, { -579, -22, -311 } },
    { FS_PROP_LILY_PAD, { -588, -22, -351 } },
    { FS_PROP_LILY_PAD, { -555, -22, -534 } },
    { FS_PROP_LILY_PAD, { -547, -22, -567 } },
    { FS_PROP_LILY_PAD, { -592, -22, -571 } },
    { FS_PROP_LILY_PAD, { -541, -22, -610 } },
    { FS_PROP_LILY_PAD, { -476, -22, -629 } },
    { FS_PROP_LILY_PAD, { -439, -22, -598 } },
    { FS_PROP_LILY_PAD, { -412, -22, -550 } },
    { FS_PROP_LILY_PAD, { -411, -22, -606 } },
    { FS_PROP_LILY_PAD, { -370, -22, -634 } },
    { FS_PROP_LILY_PAD, { -352, -22, -662 } },
    { FS_PROP_LILY_PAD, { -413, -22, -641 } },
    { FS_PROP_LILY_PAD, { -488, -22, -666 } },
    { FS_PROP_LILY_PAD, { -578, -22, -656 } },
    { FS_PROP_LILY_PAD, { -560, -22, -640 } },
    { FS_PROP_LILY_PAD, { -531, -22, -654 } },
    { FS_PROP_LILY_PAD, { -451, -22, -669 } },
    { FS_PROP_LILY_PAD, { -439, -22, -699 } },
    { FS_PROP_LILY_PAD, { -482, -22, -719 } },
    { FS_PROP_LILY_PAD, { -524, -22, -720 } },
    { FS_PROP_LILY_PAD, { -569, -22, -714 } },
    { FS_PROP_REED, { -520, -27, -727 } },
    { FS_PROP_REED, { -572, -28, -686 } },
    { FS_PROP_REED, { -588, -32, -631 } },
    { FS_PROP_REED, { -622, -34, -571 } },
    { FS_PROP_REED, { -628, -36, -510 } },
    { FS_PROP_REED, { -655, -36, -466 } },
    { FS_PROP_REED, { -655, -41, -393 } },
    { FS_PROP_REED, { -661, -47, -328 } },
    { FS_PROP_REED, { -723, -40, -287 } },
    { FS_PROP_REED, { -756, -33, -349 } },
    { FS_PROP_REED, { -755, -43, -210 } },
    { FS_PROP_LILY_PAD, { -770, -22, -281 } },
    { FS_PROP_LILY_PAD, { -750, -22, -313 } },
    { FS_PROP_LILY_PAD, { -736, -22, -341 } },
    { FS_PROP_LILY_PAD, { -620, -22, -418 } },
    { FS_PROP_LILY_PAD, { -601, -22, -371 } },
    { FS_PROP_LILY_PAD, { -635, -22, -383 } },
    { FS_PROP_LILY_PAD, { -627, -22, -311 } },
    { FS_PROP_LILY_PAD, { -665, -22, -327 } },
    { FS_PROP_LILY_PAD, { -524, -22, -537 } },
    { FS_PROP_LILY_PAD, { -514, -22, -579 } },
    { FS_PROP_LILY_PAD, { -512, -22, -623 } },
    { FS_PROP_LILY_PAD, { -576, -22, -582 } },
    { FS_PROP_LILY_PAD, { -600, -22, -608 } },
    { FS_PROP_LILY_PAD, { -657, -22, -531 } },
    { FS_PROP_LILY_PAD, { -641, -22, -547 } },
    { FS_PROP_INIT_STOP, { 0 } },
};

void Fishing_InitPondProps(Fishing* this, PlayState* play) {
    FishingProp* prop = &sPondProps[0];
    Vec3f colliderPos;
    s16 i;

    Fishing_SeedRand(1, 29100, 9786);

    for (i = 0; i < POND_PROP_COUNT; i++) {
        if (sPondPropInits[i].type == FS_PROP_INIT_STOP) {
            break;
        }

        prop->type = sPondPropInits[i].type;
        prop->pos.x = sPondPropInits[i].pos.x;
        prop->pos.y = sPondPropInits[i].pos.y;
        prop->pos.z = sPondPropInits[i].pos.z;
        prop->rotX = 0.0f;
        prop->reedAngle = 0.0f;

        prop->timer = Rand_ZeroFloat(100.0f);
        prop->drawDistance = 800.0f;

        if (prop->type == FS_PROP_REED) {
            prop->scale = (Fishing_RandZeroOne() * 0.25f) + 0.75f;
            prop->reedAngle = Rand_ZeroFloat(2 * M_PI);
            if (sLinkAge == LINK_AGE_CHILD) {
                prop->scale *= 0.6f;
            }
            prop->drawDistance = 1200.0f;
        } else if (prop->type == FS_PROP_WOOD_POST) {
            prop->scale = 0.08f;
            prop->drawDistance = 1200.0f;
            colliderPos = prop->pos;
            colliderPos.y += 50.0f;
            Fishing_SetColliderElement(i, &sFishingMain->collider, &colliderPos, prop->scale * 3.5f);
        } else if (prop->type == FS_PROP_LILY_PAD) {
            prop->scale = (Fishing_RandZeroOne() * 0.3f) + 0.5f;
            prop->rotY = Rand_ZeroFloat(2 * M_PI);
            if (sLinkAge == LINK_AGE_CHILD) {
                if ((i % 4) != 0) {
                    prop->scale *= 0.6f;
                } else {
                    prop->type = FS_PROP_NONE;
                }
            }
        } else {
            prop->scale = (Fishing_RandZeroOne() * 0.1f) + 0.3f;
            prop->rotY = Rand_ZeroFloat(2 * M_PI);
            prop->drawDistance = 1000.0f;
            Fishing_SetColliderElement(i, &sFishingMain->collider, &prop->pos, prop->scale);
        }

        prop++;
    }
}

static FishingFishInit sFishInits[] = {
    { 0, { 666, -45, 354 }, 38, 0.1f },    { 0, { 681, -45, 240 }, 36, 0.1f },   { 0, { 670, -45, 90 }, 41, 0.05f },
    { 0, { 615, -45, -450 }, 35, 0.2f },   { 0, { 500, -45, -420 }, 39, 0.1f },  { 0, { 420, -45, -550 }, 44, 0.05f },
    { 0, { -264, -45, -640 }, 40, 0.1f },  { 0, { -470, -45, -540 }, 34, 0.2f }, { 0, { -557, -45, -430 }, 54, 0.01f },
    { 0, { -260, -60, -330 }, 47, 0.05f }, { 0, { -500, -60, 330 }, 42, 0.06f }, { 0, { 428, -40, -283 }, 33, 0.2f },
    { 0, { 409, -70, -230 }, 57, 0.0f },   { 0, { 450, -67, -300 }, 63, 0.0f },  { 0, { -136, -65, -196 }, 71, 0.0f },
    { 1, { -561, -35, -547 }, 45, 0.0f },  { 1, { 667, -35, 317 }, 43, 0.0f },
};

static InitChainEntry sInitChain[] = {
    ICHAIN_U8(targetMode, 5, ICHAIN_CONTINUE),
    ICHAIN_F32(targetArrowOffset, 0, ICHAIN_STOP),
};

void Fishing_Init(Actor* thisx, PlayState* play2) {
    PlayState* play = play2;
    Fishing* this = (Fishing*)thisx;
    u16 fishCount;
    s16 i;

    Actor_ProcessInitChain(thisx, sInitChain);
    ActorShape_Init(&thisx->shape, 0.0f, NULL, 0.0f);

    if (KREG(5) != 0) {
        sLinkAge = LINK_AGE_CHILD;
    } else {
        sLinkAge = gSaveContext.linkAge;
    }

    if (thisx->params < 100) {
        sReelLock = 0;
        sFishingMain = this;
        Collider_InitJntSph(play, &sFishingMain->collider);
        Collider_SetJntSph(play, &sFishingMain->collider, thisx, &sJntSphInit, sFishingMain->colliderElements);

        thisx->params = 1;

        SkelAnime_InitFlex(play, &this->skelAnime, &gFishingOwnerSkel, &gFishingOwnerAnim, NULL, NULL, 0);
        Animation_MorphToLoop(&this->skelAnime, &gFishingOwnerAnim, 0.0f);

        thisx->update = Fishing_UpdateOwner;
        thisx->draw = Fishing_DrawOwner;

        thisx->shape.rot.y = -0x6000;
        thisx->world.pos.x = 160.0f;
        thisx->world.pos.y = -2.0f;
        thisx->world.pos.z = 1208.0f;

        Actor_SetScale(thisx, 0.011f);

        thisx->focus.pos = thisx->world.pos;
        thisx->focus.pos.y += 75.0f;
        thisx->flags |= ACTOR_FLAG_0 | ACTOR_FLAG_3;

        if (sLinkAge != LINK_AGE_CHILD) {
            if (HIGH_SCORE(HS_FISHING) & HS_FISH_STOLE_HAT) {
                sOwnerHair = FS_OWNER_BALD;
            } else {
                sOwnerHair = FS_OWNER_CAPPED;
            }
        } else {
            sOwnerHair = FS_OWNER_HAIR;
        }

        sOwnerUnkTimer = 20;
        play->specialEffects = sEffects;
        gTimeSpeed = 1;
        sFishingPlayingState = 0;
        sFishingMusicDelay = 10;

        SEQCMD_STOP_SEQUENCE(SEQ_PLAYER_BGM_MAIN, 1);

        if (sLinkAge == LINK_AGE_CHILD) {
            if ((HIGH_SCORE(HS_FISHING) & HS_FISH_LENGTH_CHILD) != 0) {
                sFishingRecordLength = HIGH_SCORE(HS_FISHING) & HS_FISH_LENGTH_CHILD;
            } else {
                sFishingRecordLength = 40.0f; // 6 lbs
            }
        } else {
            if ((HIGH_SCORE(HS_FISHING) & HS_FISH_LENGTH_ADULT) != 0) {
                sFishingRecordLength = (HIGH_SCORE(HS_FISHING) & HS_FISH_LENGTH_ADULT) >> 0x18;
            } else {
                sFishingRecordLength = 45.0f; // 7 lbs
            }
        }

        sFishGameNumber = (HIGH_SCORE(HS_FISHING) & (HS_FISH_PLAYED * 255)) >> 0x10;
        if ((sFishGameNumber & 7) == 7) {
            play->roomCtx.unk_74[0] = 90;
            sFishingFoggy = 1;
        } else {
            play->roomCtx.unk_74[0] = 40;
            sFishingFoggy = 0;
        }

        if (((sFishGameNumber & 7) == 6) || (KREG(3) != 0)) {
            sStormChanceTimer = 100;
            if (KREG(3) != 0) {
                KREG(3) = 0;
                HIGH_SCORE(HS_FISHING) &= ~(HS_FISH_PLAYED * 255);
                HIGH_SCORE(HS_FISHING) |= (HS_FISH_PLAYED * 6);
            }
        } else {
            sStormChanceTimer = 0;
        }

        for (i = 0; i < FISHING_EFFECT_COUNT; i++) {
            sEffects[i].type = FS_EFF_NONE;
        }

        for (i = 0; i < POND_PROP_COUNT; i++) {
            sPondProps[i].type = FS_PROP_NONE;
        }

        sFishGroupAngle1 = 0.7f;
        sFishGroupAngle2 = 2.3f;
        sFishGroupAngle3 = 4.6f;

        for (i = 0; i < GROUP_FISH_COUNT; i++) {
            FishingGroupFish* fish = &sGroupFishes[i];

            fish->type = FS_GROUP_FISH_NORMAL;

            if (i <= 20) {
                fish->homePos.x = fish->pos.x = sinf(sFishGroupAngle1) * 720.0f;
                fish->homePos.z = fish->pos.z = cosf(sFishGroupAngle1) * 720.0f;
            } else if (i <= 40) {
                fish->homePos.x = fish->pos.x = sinf(sFishGroupAngle2) * 720.0f;
                fish->homePos.z = fish->pos.z = cosf(sFishGroupAngle2) * 720.0f;
            } else {
                fish->homePos.x = fish->pos.x = sinf(sFishGroupAngle3) * 720.0f;
                fish->homePos.z = fish->pos.z = cosf(sFishGroupAngle3) * 720.0f;
            }

            fish->homePos.y = fish->pos.y = -35.0f;

            fish->timer = Rand_ZeroFloat(100.0f);

            fish->unk_3C = 0;
            fish->unk_3E = 0;
            fish->unk_40 = 0;

            if (sLinkAge != LINK_AGE_CHILD) {
                if (((i >= 15) && (i < 20)) || ((i >= 35) && (i < 40)) || ((i >= 55) && (i < 60))) {
                    fish->type = FS_GROUP_FISH_NONE;
                }
            }
        }

        Fishing_InitPondProps(this, play);
        Actor_SpawnAsChild(&play->actorCtx, thisx, play, ACTOR_EN_KANBAN, 53.0f, -17.0f, 982.0f, 0, 0, 0,
                           ENKANBAN_FISHING);
        Actor_Spawn(&play->actorCtx, play, ACTOR_FISHING, 0.0f, 0.0f, 0.0f, 0, 0, 0, 200);

        if ((KREG(1) == 1) || ((sFishGameNumber & 3) == 3)) {
            if (sLinkAge != LINK_AGE_CHILD) {
                fishCount = 16;
            } else {
                fishCount = 17;
            }
        } else {
            fishCount = 15;
        }

        for (i = 0; i < fishCount; i++) {
            Actor_Spawn(&play->actorCtx, play, ACTOR_FISHING, sFishInits[i].pos.x, sFishInits[i].pos.y,
                        sFishInits[i].pos.z, 0, Rand_ZeroFloat(0x10000), 0, 100 + i);
        }
    } else {
        if ((thisx->params < 115) || (thisx->params == 200)) {
            SkelAnime_InitFlex(play, &this->skelAnime, &gFishingFishSkel, &gFishingFishAnim, NULL, NULL, 0);
            Animation_MorphToLoop(&this->skelAnime, &gFishingFishAnim, 0.0f);
        } else {
            SkelAnime_InitFlex(play, &this->skelAnime, &gFishingLoachSkel, &gFishingLoachAnim, NULL, NULL, 0);
            Animation_MorphToLoop(&this->skelAnime, &gFishingLoachAnim, 0.0f);
        }

        SkelAnime_Update(&this->skelAnime);

        if (thisx->params == 200) { // fish in tank
            this->fishState = 100;
            Actor_ChangeCategory(play, &play->actorCtx, thisx, ACTORCAT_PROP);
            thisx->targetMode = 0;
            thisx->flags |= ACTOR_FLAG_0 | ACTOR_FLAG_3;
            this->lightNode = LightContext_InsertLight(play, &play->lightCtx, &this->lightInfo);
        } else {
            this->fishState = 10;
            this->fishStateNext = 10;

            this->isLoach = sFishInits[thisx->params - 100].isLoach;
            this->perception = sFishInits[thisx->params - 100].perception;
            this->fishLength = sFishInits[thisx->params - 100].baseLength;

            this->fishLength += Rand_ZeroFloat(4.99999f);

            if ((this->fishLength >= 65.0f) && (Rand_ZeroOne() < 0.05f)) {
                this->fishLength += Rand_ZeroFloat(7.99999f);
            }

            if (KREG(6) != 0) {
                this->fishLength = KREG(6) + 80.0f;
            }

            if (sLinkAge == LINK_AGE_CHILD) {
                this->fishLength *= 0.73f;
            }
        }
    }
}

void Fishing_Destroy(Actor* thisx, PlayState* play2) {
    PlayState* play = play2;
    Fishing* this = (Fishing*)thisx;

    SkelAnime_Free(&this->skelAnime, play);

    if (thisx->params == 200) {
        LightContext_RemoveLight(play, &play->lightCtx, this->lightNode);
    } else if (thisx->params == 1) {
        Collider_DestroyJntSph(play, &this->collider);
    }
}

void Fishing_UpdateEffects(FishingEffect* effect, PlayState* play) {
    f32 rippleY;
    s16 i;

    for (i = 0; i < FISHING_EFFECT_COUNT; i++) {
        if (effect->type) {
            effect->timer++;
            effect->pos.x += effect->vel.x;
            effect->pos.y += effect->vel.y;
            effect->pos.z += effect->vel.z;
            effect->vel.y += effect->accel.y;

            if (effect->type == FS_EFF_RIPPLE) {
                Math_ApproachF(&effect->scale, effect->rot.x, 0.2f, effect->rot.y);

                if (effect->state == 0) {
                    effect->alpha += 20;

                    if (effect->alpha >= effect->alphaMax) {
                        effect->alpha = effect->alphaMax;
                        effect->state++;
                    }
                } else {
                    effect->alpha -= 8;

                    if (effect->alpha <= 0) {
                        effect->type = FS_EFF_NONE;
                    }
                }
            } else if (effect->type == FS_EFF_WATER_DUST) {
                Math_ApproachF(&effect->scale, effect->rot.x, 0.1f, 0.1f);
                effect->alpha -= 10;

                if (effect->pos.y > (WATER_SURFACE_Y(play) - 5.0f)) {
                    effect->accel.y = 0.0f;
                    effect->vel.y = 0.0f;
                    effect->alpha -= 5;
                }

                if (effect->alpha <= 0) {
                    effect->type = FS_EFF_NONE;
                }
            } else if (effect->type == FS_EFF_BUBBLE) {
                if (effect->state == 0) {
                    rippleY = WATER_SURFACE_Y(play);
                } else {
                    rippleY = 69.0f;
                }

                if (effect->pos.y >= rippleY) {
                    effect->type = FS_EFF_NONE;

                    if (Rand_ZeroOne() < 0.3f) {
                        Vec3f pos = effect->pos;
                        pos.y = rippleY;
                        Fishing_SpawnRipple(NULL, play->specialEffects, &pos, 20.0f, 60.0f, 150, 90);
                    }
                }
            } else if (effect->type == FS_EFF_DUST_SPLASH) {
                if (effect->vel.y < -20.0f) {
                    effect->vel.y = -20.0f;
                    effect->accel.y = 0.0f;
                }

                if (effect->pos.y <= WATER_SURFACE_Y(play)) {
                    effect->type = FS_EFF_NONE;
                    if (Rand_ZeroOne() < 0.5f) {
                        Vec3f pos = effect->pos;
                        pos.y = WATER_SURFACE_Y(play);
                        Fishing_SpawnRipple(NULL, play->specialEffects, &pos, 40.0f, 110.0f, 150, 90);
                    }
                }
            } else if (effect->type == FS_EFF_RAIN_DROP) {
                if (effect->pos.y < WATER_SURFACE_Y(play)) {
                    f32 sqDistXZ = SQ(effect->pos.x) + SQ(effect->pos.z);

                    if (sqDistXZ > SQ(920.0f)) {
                        effect->pos.y = WATER_SURFACE_Y(play) + ((sqrtf(sqDistXZ) - 920.0f) * 0.11f);
                        effect->timer = KREG(17) + 2;
                        effect->type = FS_EFF_RAIN_SPLASH;
                        effect->scale = (KREG(18) + 30) * 0.001f;
                    } else {
                        effect->pos.y = WATER_SURFACE_Y(play) + 3.0f;
                        effect->timer = 0;
                        if (Rand_ZeroOne() < 0.75f) {
                            effect->type = FS_EFF_RAIN_RIPPLE;
                            effect->vel = sZeroVec;
                            effect->scale = (KREG(18) + 30) * 0.001f;
                        } else {
                            effect->type = FS_EFF_NONE;
                        }
                    }

                    effect->vel = sZeroVec;
                }
            } else if (effect->type >= FS_EFF_RAIN_RIPPLE) {
                effect->scale += (KREG(18) + 30) * 0.001f;

                if (effect->timer >= 6) {
                    effect->type = FS_EFF_NONE;
                }
            } else if (effect->type == FS_EFF_OWNER_HAT) {
                f32 sqDistXZ;
                f32 bottomY;

                effect->scale = 10 * .001f;

                Math_ApproachS(&sEffOwnersHatRot.y, 0, 20, 100);
                Math_ApproachS(&sEffOwnersHatRot.x, 0, 20, 100);
                Math_ApproachS(&sEffOwnersHatRot.z, -0x4000, 20, 100);

                sqDistXZ = SQ(effect->pos.x) + SQ(effect->pos.z);
                bottomY = WATER_SURFACE_Y(play) + ((sqrtf(sqDistXZ) - 920.0f) * 0.147f);

                if (effect->pos.y > (bottomY - 10.0f)) {
                    effect->pos.y -= 0.1f;
                }

                if ((effect->timer % 16) == 0) {
                    Vec3f pos = effect->pos;
                    pos.y = WATER_SURFACE_Y(play);
                    Fishing_SpawnRipple(NULL, play->specialEffects, &pos, 30.0f, 300.0f, 150, 90);
                }

                if (effect->state >= 0) {
                    effect->state++;
                }

                if (effect->state == 30) {
                    Message_StartTextbox(play, 0x40B3, NULL);
                }

                if ((effect->state >= 100) && (Message_GetState(&play->msgCtx) == TEXT_STATE_EVENT)) {
                    if (Message_ShouldAdvance(play) || (Message_GetState(&play->msgCtx) == TEXT_STATE_NONE)) {
                        Message_CloseTextbox(play);
                        Rupees_ChangeBy(-50);
                        effect->state = -1;
                    }
                }
            }
        }

        effect++;
    }
}

void Fishing_DrawEffects(FishingEffect* effect, PlayState* play) {
    u8 materialFlag = 0;
    f32 rotY;
    s16 i;
    s32 pad;
    FishingEffect* firstEffect = effect;

    OPEN_DISPS(play->state.gfxCtx, "../z_fishing.c", 2271);

    Matrix_Push();

    gDPPipeSync(POLY_XLU_DISP++);

    for (i = 0; i < 100; i++) {
        if (effect->type == FS_EFF_RIPPLE) {
            if (materialFlag == 0) {
                gSPDisplayList(POLY_XLU_DISP++, gFishingRippleMaterialDL);
                gDPSetEnvColor(POLY_XLU_DISP++, 155, 155, 155, 0);
                materialFlag++;
            }

            gDPSetPrimColor(POLY_XLU_DISP++, 0, 0, 255, 255, 255, effect->alpha);

            Matrix_Translate(effect->pos.x, effect->pos.y, effect->pos.z, MTXMODE_NEW);
            Matrix_Scale(effect->scale, 1.0f, effect->scale, MTXMODE_APPLY);

            gSPMatrix(POLY_XLU_DISP++, Matrix_NewMtx(play->state.gfxCtx, "../z_fishing.c", 2305),
                      G_MTX_NOPUSH | G_MTX_LOAD | G_MTX_MODELVIEW);

            gSPDisplayList(POLY_XLU_DISP++, gFishingRippleModelDL);
        }
        effect++;
    }

    effect = firstEffect;
    materialFlag = 0;
    for (i = 0; i < 100; i++) {
        if (effect->type == FS_EFF_DUST_SPLASH) {
            if (materialFlag == 0) {
                gSPDisplayList(POLY_XLU_DISP++, gFishingDustSplashMaterialDL);
                gDPSetEnvColor(POLY_XLU_DISP++, 200, 200, 200, 0);
                materialFlag++;
            }

            gDPSetPrimColor(POLY_XLU_DISP++, 0, 0, 180, 180, 180, effect->alpha);

            Matrix_Translate(effect->pos.x, effect->pos.y, effect->pos.z, MTXMODE_NEW);
            Matrix_ReplaceRotation(&play->billboardMtxF);
            Matrix_Scale(effect->scale, effect->scale, 1.0f, MTXMODE_APPLY);

            gSPMatrix(POLY_XLU_DISP++, Matrix_NewMtx(play->state.gfxCtx, "../z_fishing.c", 2346),
                      G_MTX_NOPUSH | G_MTX_LOAD | G_MTX_MODELVIEW);

            gSPDisplayList(POLY_XLU_DISP++, gFishingDustSplashModelDL);
        }
        effect++;
    }

    effect = firstEffect;
    materialFlag = 0;
    for (i = 0; i < 100; i++) {
        if (effect->type == FS_EFF_WATER_DUST) {
            if (materialFlag == 0) {
                gSPDisplayList(POLY_OPA_DISP++, gFishingWaterDustMaterialDL);
                gDPSetEnvColor(POLY_OPA_DISP++, 40, 90, 80, 128);
                materialFlag++;
            }

            gDPSetPrimColor(POLY_OPA_DISP++, 0, 0, 40, 90, 80, effect->alpha);

            gSPSegment(POLY_OPA_DISP++, 0x08,
                       Gfx_TwoTexScroll(play->state.gfxCtx, G_TX_RENDERTILE, effect->timer + (i * 3),
                                        (effect->timer + (i * 3)) * 5, 32, 64, 1, 0, 0, 32, 32));

            Matrix_Translate(effect->pos.x, effect->pos.y, effect->pos.z, MTXMODE_NEW);
            Matrix_ReplaceRotation(&play->billboardMtxF);
            Matrix_Scale(effect->scale, effect->scale, 1.0f, MTXMODE_APPLY);

            gSPMatrix(POLY_OPA_DISP++, Matrix_NewMtx(play->state.gfxCtx, "../z_fishing.c", 2394),
                      G_MTX_NOPUSH | G_MTX_LOAD | G_MTX_MODELVIEW);

            gSPDisplayList(POLY_OPA_DISP++, gFishingWaterDustModelDL);
        }
        effect++;
    }

    effect = firstEffect;
    materialFlag = 0;
    for (i = 0; i < 100; i++) {
        if (effect->type == FS_EFF_BUBBLE) {
            if (materialFlag == 0) {
                gSPDisplayList(POLY_XLU_DISP++, gFishingBubbleMaterialDL);
                gDPSetEnvColor(POLY_XLU_DISP++, 150, 150, 150, 0);
                gDPSetPrimColor(POLY_XLU_DISP++, 0, 0, 255, 255, 255, 255);
                materialFlag++;
            }

            Matrix_Translate(effect->pos.x, effect->pos.y, effect->pos.z, MTXMODE_NEW);
            Matrix_ReplaceRotation(&play->billboardMtxF);
            Matrix_Scale(effect->scale, effect->scale, 1.0f, MTXMODE_APPLY);

            gSPMatrix(POLY_XLU_DISP++, Matrix_NewMtx(play->state.gfxCtx, "../z_fishing.c", 2423),
                      G_MTX_NOPUSH | G_MTX_LOAD | G_MTX_MODELVIEW);

            gSPDisplayList(POLY_XLU_DISP++, gFishingBubbleModelDL);
        }
        effect++;
    }

    effect = firstEffect + 30;
    materialFlag = 0;
    for (i = 30; i < FISHING_EFFECT_COUNT; i++) {
        if (effect->type == FS_EFF_RAIN_DROP) {
            if (materialFlag == 0) {
                POLY_XLU_DISP = Gfx_SetupDL(POLY_XLU_DISP, SETUPDL_20);
                gDPSetCombineMode(POLY_XLU_DISP++, G_CC_PRIMITIVE, G_CC_PRIMITIVE);
                gDPSetPrimColor(POLY_XLU_DISP++, 0, 0, 150, 255, 255, 30);
                materialFlag++;
            }

            Matrix_Translate(effect->pos.x, effect->pos.y, effect->pos.z, MTXMODE_NEW);
            Matrix_RotateY(effect->rot.y, MTXMODE_APPLY);
            Matrix_RotateX(effect->rot.x, MTXMODE_APPLY);
            Matrix_RotateZ(effect->rot.z, MTXMODE_APPLY);
            Matrix_Scale(0.002f, 1.0f, 0.1f, MTXMODE_APPLY);

            gSPMatrix(POLY_XLU_DISP++, Matrix_NewMtx(play->state.gfxCtx, "../z_fishing.c", 2467),
                      G_MTX_NOPUSH | G_MTX_LOAD | G_MTX_MODELVIEW);

            gSPDisplayList(POLY_XLU_DISP++, gFishingRainDropModelDL);
        }
        effect++;
    }

    Gfx_SetupDL_25Xlu(play->state.gfxCtx);

    effect = firstEffect + 30;
    materialFlag = 0;
    for (i = 30; i < FISHING_EFFECT_COUNT; i++) {
        if (effect->type == FS_EFF_RAIN_RIPPLE) {
            if (materialFlag == 0) {
                gSPDisplayList(POLY_XLU_DISP++, gFishingRippleMaterialDL);
                gDPSetEnvColor(POLY_XLU_DISP++, 155, 155, 155, 0);
                gDPSetPrimColor(POLY_XLU_DISP++, 0, 0, 255, 255, 255, 130);
                materialFlag++;
            }

            Matrix_Translate(effect->pos.x, effect->pos.y, effect->pos.z, MTXMODE_NEW);
            Matrix_Scale(effect->scale, 1.0f, effect->scale, MTXMODE_APPLY);

            gSPMatrix(POLY_XLU_DISP++, Matrix_NewMtx(play->state.gfxCtx, "../z_fishing.c", 2504),
                      G_MTX_NOPUSH | G_MTX_LOAD | G_MTX_MODELVIEW);

            gSPDisplayList(POLY_XLU_DISP++, gFishingRippleModelDL);
        }
        effect++;
    }

    effect = firstEffect + 30;
    materialFlag = 0;
    for (i = 30; i < FISHING_EFFECT_COUNT; i++) {
        if (effect->type == FS_EFF_RAIN_SPLASH) {
            if (materialFlag == 0) {
                gSPDisplayList(POLY_XLU_DISP++, gFishingRainSplashMaterialDL);
                gDPSetPrimColor(POLY_XLU_DISP++, 0, 0, 255, 255, 255, KREG(19) + 80);
                materialFlag++;
            }

            if (Rand_ZeroOne() < 0.5f) {
                rotY = 0.0f;
            } else {
                rotY = M_PI;
            }

            Matrix_Translate(effect->pos.x, effect->pos.y, effect->pos.z, MTXMODE_NEW);
            Matrix_ReplaceRotation(&play->billboardMtxF);
            Matrix_RotateY(rotY, MTXMODE_APPLY);
            Matrix_Scale(effect->scale, effect->scale, 1.0f, MTXMODE_APPLY);

            gSPMatrix(POLY_XLU_DISP++, Matrix_NewMtx(play->state.gfxCtx, "../z_fishing.c", 2541),
                      G_MTX_NOPUSH | G_MTX_LOAD | G_MTX_MODELVIEW);

            gSPDisplayList(POLY_XLU_DISP++, gFishingRainSplashModelDL);
        }
        effect++;
    }

    effect = firstEffect;
    if (effect->type == FS_EFF_OWNER_HAT) {
        Matrix_Translate(effect->pos.x, effect->pos.y, effect->pos.z, MTXMODE_NEW);
        Matrix_RotateY(BINANG_TO_RAD_ALT2(sEffOwnersHatRot.y), MTXMODE_APPLY);
        Matrix_RotateX(BINANG_TO_RAD_ALT2(sEffOwnersHatRot.x), MTXMODE_APPLY);
        Matrix_RotateZ(BINANG_TO_RAD_ALT2(sEffOwnersHatRot.z), MTXMODE_APPLY);
        Matrix_Scale(effect->scale, effect->scale, effect->scale, MTXMODE_APPLY);
        Matrix_Translate(-1250.0f, 0.0f, 0.0f, MTXMODE_APPLY);
        Matrix_RotateX(M_PI / 2, MTXMODE_APPLY);
        gSPMatrix(POLY_OPA_DISP++, Matrix_NewMtx(play->state.gfxCtx, "../z_fishing.c", 2560),
                  G_MTX_NOPUSH | G_MTX_LOAD | G_MTX_MODELVIEW);

        gSPDisplayList(POLY_OPA_DISP++, gFishingOwnerHatDL);
    }

    Matrix_Pop();

    CLOSE_DISPS(play->state.gfxCtx, "../z_fishing.c", 2565);
}

void Fishing_DrawStreamSplash(PlayState* play) {
    s32 pad;

    OPEN_DISPS(play->state.gfxCtx, "../z_fishing.c", 2572);

    gSPSegment(POLY_XLU_DISP++, 0x09,
               Gfx_TwoTexScroll(play->state.gfxCtx, G_TX_RENDERTILE, play->gameplayFrames * 1, play->gameplayFrames * 8,
                                32, 64, 1, -(play->gameplayFrames * 2), 0, 16, 16));

    gDPSetPrimColor(POLY_XLU_DISP++, 0, 0, 195, 225, 235, 50);

    Matrix_Translate(670.0f, -24.0f, -600.0f, MTXMODE_NEW);
    Matrix_Scale(0.02f, 1.0f, 0.02f, MTXMODE_APPLY);

    gSPMatrix(POLY_XLU_DISP++, Matrix_NewMtx(play->state.gfxCtx, "../z_fishing.c", 2598),
              G_MTX_NOPUSH | G_MTX_LOAD | G_MTX_MODELVIEW);
    gSPDisplayList(POLY_XLU_DISP++, SEGMENTED_TO_VIRTUAL(gFishingStreamSplashDL));

    CLOSE_DISPS(play->state.gfxCtx, "../z_fishing.c", 2613);
}

s32 Fishing_IsAboveCounter(Vec3f* vec) {
    // coordinates of volume above countertop
    if (((vec->x >= 110.0f) && (vec->x <= 150.0f) && (vec->z <= 1400.0f) && (vec->z >= 1160.0f)) ||
        ((vec->x >= 110.0f) && (vec->x <= 210.0f) && (vec->z <= 1200.0f) && (vec->z >= 1160.0f))) {
        if (vec->y <= 42.0f) {
            return true;
        }
    }

    return false;
}

void Fishing_UpdateLine(PlayState* play, Vec3f* basePos, Vec3f* pos, Vec3f* rot, Vec3f* unk) {
    s16 i;
    s16 k;
    f32 dx;
    f32 dy;
    f32 dz;
    f32 rx;
    f32 ry;
    f32 dist;
    f32 spD8;
    s16 spooled;
    s32 pad;
    f32 temp_f20;
    Vec3f posSrc = { 0.0f, 0.0f, 0.0f };
    Vec3f posStep;
    f32 lineLength;
    Vec3f tempPos;
    Vec3f segPos;
    f32 sp94;
    f32 sp90;
    f32 sp8C;
    f32 sqDistXZ;
    f32 temp_f18;
    f32 phi_f12;
    f32 phi_f2;

    if (D_80B7A6A4 != 0) {
        tempPos = *basePos;
        segPos = pos[LINE_SEG_COUNT - 1];

        sp94 = segPos.x - tempPos.x;
        sp90 = segPos.y - tempPos.y;
        sp8C = segPos.z - tempPos.z;

        lineLength = sqrtf(SQ(sp94) + SQ(sp90) + SQ(sp8C)) * 0.97f;
        if (lineLength > 1000.0f) {
            lineLength = 1000.0f;
        }

        sRodLineSpooled = 200.0f - (lineLength * 200.0f * 0.001f);
    }

    spooled = sRodLineSpooled;
    posSrc.z = 5.0f;

    for (i = 0; i < LINE_SEG_COUNT; i++) {
        if (i <= spooled) {
            pos[i] = *basePos;
        } else if (D_80B7A6A4 != 0) {
            temp_f20 = (f32)(i - spooled) / (f32)(LINE_SEG_COUNT - spooled + 1);
            Math_ApproachF(&pos[i].x, (sp94 * temp_f20) + tempPos.x, 1.0f, 20.0f);
            Math_ApproachF(&pos[i].y, (sp90 * temp_f20) + tempPos.y, 1.0f, 20.0f);
            Math_ApproachF(&pos[i].z, (sp8C * temp_f20) + tempPos.z, 1.0f, 20.0f);
        }
    }

    for (i = spooled + 1, k = 0; i < LINE_SEG_COUNT; i++, k++) {
        temp_f18 = 2.0f * D_80B7E148;

        dx = (pos + i)->x - (pos + i - 1)->x;
        spD8 = (pos + i)->y;

        sqDistXZ = SQ((pos + i)->x) + SQ((pos + i)->z);

        if (sqDistXZ > SQ(920.0f)) {
            phi_f12 = ((sqrtf(sqDistXZ) - 920.0f) * 0.11f) + WATER_SURFACE_Y(play);
        } else {
            phi_f12 = WATER_SURFACE_Y(play);
        }

        if (sLureEquipped == FS_LURE_SINKING) {
            if (spD8 < phi_f12) {
                phi_f12 = ((sqrtf(sqDistXZ) - 920.0f) * 0.147f) + WATER_SURFACE_Y(play);
                if (spD8 > phi_f12) {
                    phi_f2 = (spD8 - phi_f12) * 0.05f;
                    if (phi_f2 > 0.29999998f) {
                        phi_f2 = 0.29999998f;
                    }
                    if (i >= 100) {
                        phi_f2 *= (i - 100) * 0.02f;
                        spD8 -= phi_f2;
                    }
                }
            } else {
                spD8 -= temp_f18;
            }
        } else if (i > LINE_SEG_COUNT - 10) {
            if (spD8 > phi_f12) {
                phi_f2 = (spD8 - phi_f12) * 0.2f;
                if (phi_f2 > temp_f18) {
                    phi_f2 = temp_f18;
                }
                spD8 -= phi_f2;
            }
        } else {
            if (spD8 > phi_f12) {
                spD8 -= temp_f18;
            }
        }

        if (Fishing_IsAboveCounter(&pos[i])) {
            spD8 = 42.0f;
        }

        dy = spD8 - (pos + i - 1)->y;
        dz = (pos + i)->z - (pos + i - 1)->z;

        ry = Math_Atan2F(dz, dx);
        dist = sqrtf(SQ(dx) + SQ(dz));
        rx = -Math_Atan2F(dist, dy);

        (rot + i - 1)->y = ry;
        (rot + i - 1)->x = rx;

        Matrix_RotateY(ry, MTXMODE_NEW);
        Matrix_RotateX(rx, MTXMODE_APPLY);
        Matrix_MultVec3f(&posSrc, &posStep);

        (pos + i)->x = (pos + i - 1)->x + posStep.x;
        (pos + i)->y = (pos + i - 1)->y + posStep.y;
        (pos + i)->z = (pos + i - 1)->z + posStep.z;
    }
}

void Fishing_UpdateLinePos(Vec3f* pos) {
    s16 i;
    f32 dx;
    f32 dy;
    f32 dz;
    f32 rx;
    f32 ry;
    f32 dist;
    Vec3f posSrc = { 0.0f, 0.0f, 0.0f };
    Vec3f posStep;
    s16 spooled = sRodLineSpooled;

    posSrc.z = 5.0f;

    for (i = LINE_SEG_COUNT - 2; i > spooled; i--) {
        dx = (pos + i)->x - (pos + i + 1)->x;
        dy = (pos + i)->y - (pos + i + 1)->y;
        dz = (pos + i)->z - (pos + i + 1)->z;

        ry = Math_Atan2F(dz, dx);
        dist = sqrtf(SQ(dx) + SQ(dz));
        rx = -Math_Atan2F(dist, dy);

        Matrix_RotateY(ry, MTXMODE_NEW);
        Matrix_RotateX(rx, MTXMODE_APPLY);
        Matrix_MultVec3f(&posSrc, &posStep);

        (pos + i)->x = (pos + i + 1)->x + posStep.x;
        (pos + i)->y = (pos + i + 1)->y + posStep.y;
        (pos + i)->z = (pos + i + 1)->z + posStep.z;
    }
}

void Fishing_DrawLureHook(PlayState* play, Vec3f* pos, Vec3f* refPos, u8 hookIndex) {
    f32 dx;
    f32 dy;
    f32 dz;
    f32 rx;
    f32 ry;
    f32 dist;
    f32 offsetY;
    Vec3f posSrc = { 0.0f, 0.0f, 1.0f };
    Vec3f posStep;
    Player* player = GET_PLAYER(play);

    OPEN_DISPS(play->state.gfxCtx, "../z_fishing.c", 2963);

    Matrix_Push();

    if ((sRodCastState == 3) && ((pos->y > WATER_SURFACE_Y(play)) || (sIsOwnersHatHooked && hookIndex))) {
        offsetY = 0.0f;
    } else if (pos->y < WATER_SURFACE_Y(play)) {
        offsetY = -1.0f;
    } else {
        offsetY = -3.0f;
    }

    dx = refPos->x - pos->x;
    dy = refPos->y - pos->y + offsetY;
    dz = refPos->z - pos->z;

    ry = Math_Atan2F(dz, dx);
    dist = sqrtf(SQ(dx) + SQ(dz));
    rx = -Math_Atan2F(dist, dy);

    Matrix_RotateY(ry, MTXMODE_NEW);
    Matrix_RotateX(rx, MTXMODE_APPLY);
    Matrix_MultVec3f(&posSrc, &posStep);

    refPos->x = pos->x + posStep.x;
    refPos->y = pos->y + posStep.y;
    refPos->z = pos->z + posStep.z;

    Matrix_Translate(pos->x, pos->y, pos->z, MTXMODE_NEW);

<<<<<<< HEAD
    if ((player->actor.speedXZ == 0.0f) && (sLureWigglePosY == 0.0f)) {
=======
    if ((player->actor.speed == 0.0f) && (D_80B7E138 == 0.0f)) {
>>>>>>> b4c97ce1
        Math_ApproachF(&sLureHookRotY[hookIndex], ry, 0.1f, 0.3f);
    } else {
        sLureHookRotY[hookIndex] = ry;
    }

    Matrix_RotateY(sLureHookRotY[hookIndex], MTXMODE_APPLY);
    Matrix_RotateX(rx, MTXMODE_APPLY);
    Matrix_Scale(0.0039999997f, 0.0039999997f, 0.005f, MTXMODE_APPLY);
    Matrix_RotateY(M_PI, MTXMODE_APPLY);

    gSPMatrix(POLY_OPA_DISP++, Matrix_NewMtx(play->state.gfxCtx, "../z_fishing.c", 3029),
              G_MTX_NOPUSH | G_MTX_LOAD | G_MTX_MODELVIEW);
    gSPDisplayList(POLY_OPA_DISP++, gFishingLureHookDL);

    Matrix_RotateZ(M_PI / 2, MTXMODE_APPLY);

    gSPMatrix(POLY_OPA_DISP++, Matrix_NewMtx(play->state.gfxCtx, "../z_fishing.c", 3034),
              G_MTX_NOPUSH | G_MTX_LOAD | G_MTX_MODELVIEW);
    gSPDisplayList(POLY_OPA_DISP++, gFishingLureHookDL);

    if ((hookIndex == 1) && (sIsOwnersHatHooked)) {
        Matrix_Scale(2.0f, 2.0f, 2.0f, MTXMODE_APPLY);
        Matrix_Translate(250.0f, 0.0f, -1400.0f, MTXMODE_APPLY);
        Matrix_Push();

        if (sIsOwnersHatSunk) {
            FishingEffect* effect = play->specialEffects;
            MtxF mf;

            Matrix_MultVec3f(&sZeroVec, &effect->pos);
            Matrix_Get(&mf);
            Matrix_MtxFToYXZRotS(&mf, &sEffOwnersHatRot, 0);

            sIsOwnersHatSunk = false;
            sIsOwnersHatHooked = false;

            effect->type = FS_EFF_OWNER_HAT;
            effect->state = 0;
            effect->vel = sZeroVec;
            effect->accel = sZeroVec;
        }

        Matrix_Pop();
        Matrix_Translate(-1250.0f, 0.0f, 0.0f, MTXMODE_APPLY);
        Matrix_RotateX(M_PI / 2, MTXMODE_APPLY);

        gSPMatrix(POLY_OPA_DISP++, Matrix_NewMtx(play->state.gfxCtx, "../z_fishing.c", 3085),
                  G_MTX_NOPUSH | G_MTX_LOAD | G_MTX_MODELVIEW);
        gSPDisplayList(POLY_OPA_DISP++, gFishingOwnerHatDL);
    }

    Matrix_Pop();

    CLOSE_DISPS(play->state.gfxCtx, "../z_fishing.c", 3098);
}

void Fishing_UpdateSinkingLure(PlayState* play) {
    s16 i;
    f32 dx;
    f32 dy;
    f32 dz;
    f32 rx;
    f32 ry;
    f32 dist;
    f32 offsetY;
    Vec3f posSrc = { 0.0f, 0.0f, 0.0f };
    Vec3f posStep;
    Vec3f sp94;
    Vec3f sp88;
    f32 offsetX;
    f32 offsetZ;
    Player* player = GET_PLAYER(play);

    posSrc.z = 0.85f;

    sSinkingLurePos[0] = sLurePos;

    if (sSinkingLureFound) {
        offsetY = -1.0f;
    } else if (sLurePos.y < WATER_SURFACE_Y(play)) {
        offsetY = 0.5f;
    } else {
        offsetY = -5.0f;
    }

    if (sRodCastState == 5) {
        Matrix_RotateY(BINANG_TO_RAD(player->actor.shape.rot.y), MTXMODE_NEW);
        sp94.x = 5.0f;
        sp94.y = 0.0f;
        sp94.z = 3.0f;
        Matrix_MultVec3f(&sp94, &sp88);
    }

    for (i = 1; i < SINKING_LURE_SEG_COUNT; i++) {
        Vec3f* pos = sSinkingLurePos;

        if ((i < 10) && (sRodCastState == 5)) {
            offsetX = (10 - i) * sp88.x * 0.1f;
            offsetZ = (10 - i) * sp88.z * 0.1f;
        } else {
            offsetX = offsetZ = 0.0f;
        }

        dx = (pos + i)->x - (pos + i - 1)->x + offsetX;
        dy = (pos + i)->y - (pos + i - 1)->y + offsetY;
        dz = (pos + i)->z - (pos + i - 1)->z + offsetZ;

        ry = Math_Atan2F(dz, dx);
        dist = sqrtf(SQ(dx) + SQ(dz));
        rx = -Math_Atan2F(dist, dy);

        Matrix_RotateY(ry, MTXMODE_NEW);
        Matrix_RotateX(rx, MTXMODE_APPLY);
        Matrix_MultVec3f(&posSrc, &posStep);

        (pos + i)->x = (pos + i - 1)->x + posStep.x;
        (pos + i)->y = (pos + i - 1)->y + posStep.y;
        (pos + i)->z = (pos + i - 1)->z + posStep.z;
    }
}

static f32 sSinkingLureSizes[] = {
    1.0f, 1.5f,  1.8f, 2.0f, 1.8f, 1.6f, 1.4f, 1.2f, 1.0f, 1.0f,
    0.9f, 0.85f, 0.8f, 0.7f, 0.8f, 1.0f, 1.2f, 1.1f, 1.0f, 0.8f,
};

void Fishing_DrawSinkingLure(PlayState* play) {
    s16 i;
    f32 scale;

    OPEN_DISPS(play->state.gfxCtx, "../z_fishing.c", 3209);

    Fishing_UpdateSinkingLure(play);

    if (sLurePos.y < WATER_SURFACE_Y(play)) {
        Gfx_SetupDL_25Opa(play->state.gfxCtx);

        gSPDisplayList(POLY_OPA_DISP++, gFishingSinkingLureSegmentMaterialDL);

        for (i = SINKING_LURE_SEG_COUNT - 1; i >= 0; i--) {
            if ((i + sSinkingLureSegmentIndex) < SINKING_LURE_SEG_COUNT) {
                Matrix_Translate(sSinkingLurePos[i].x, sSinkingLurePos[i].y, sSinkingLurePos[i].z, MTXMODE_NEW);
                scale = sSinkingLureSizes[i + sSinkingLureSegmentIndex] * 0.04f;
                Matrix_Scale(scale, scale, scale, MTXMODE_APPLY);
                Matrix_ReplaceRotation(&play->billboardMtxF);

                gSPMatrix(POLY_OPA_DISP++, Matrix_NewMtx(play->state.gfxCtx, "../z_fishing.c", 3239),
                          G_MTX_NOPUSH | G_MTX_LOAD | G_MTX_MODELVIEW);
                gSPDisplayList(POLY_OPA_DISP++, gFishingSinkingLureSegmentModelDL);
            }
        }
    } else {
        Gfx_SetupDL_25Xlu(play->state.gfxCtx);

        gSPDisplayList(POLY_XLU_DISP++, gFishingSinkingLureSegmentMaterialDL);

        for (i = SINKING_LURE_SEG_COUNT - 1; i >= 0; i--) {
            if ((i + sSinkingLureSegmentIndex) < SINKING_LURE_SEG_COUNT) {
                Matrix_Translate(sSinkingLurePos[i].x, sSinkingLurePos[i].y, sSinkingLurePos[i].z, MTXMODE_NEW);
                scale = sSinkingLureSizes[i + sSinkingLureSegmentIndex] * 0.04f;
                Matrix_Scale(scale, scale, scale, MTXMODE_APPLY);
                Matrix_ReplaceRotation(&play->billboardMtxF);

                gSPMatrix(POLY_XLU_DISP++, Matrix_NewMtx(play->state.gfxCtx, "../z_fishing.c", 3265),
                          G_MTX_NOPUSH | G_MTX_LOAD | G_MTX_MODELVIEW);
                gSPDisplayList(POLY_XLU_DISP++, gFishingSinkingLureSegmentModelDL);
            }
        }
    }

    CLOSE_DISPS(play->state.gfxCtx, "../z_fishing.c", 3271);
}

void Fishing_DrawLureAndLine(PlayState* play, Vec3f* linePos, Vec3f* lineRot) {
    Vec3f posSrc;
    Vec3f posStep;
    Vec3f hookPos[2];
    s16 i;
    s16 spooled = sRodLineSpooled;
    s32 pad;
    Player* player = GET_PLAYER(play);

    OPEN_DISPS(play->state.gfxCtx, "../z_fishing.c", 3287);

    Gfx_SetupDL_25Opa(play->state.gfxCtx);
    Matrix_Push();

    if (sSinkingLureFound) {
        Vec3f posTemp = sLurePos;
        sLurePos = sSinkingLureBasePos;
        Fishing_DrawSinkingLure(play);
        sLurePos = posTemp;
    }

    if ((sRodCastState == 4) || (sRodCastState == 5)) {
        sLurePos = sFishingHookedFish->fishMouthPos;

        if ((sRodCastState == 5) && (sLureEquipped == FS_LURE_SINKING)) {
            Matrix_RotateY(BINANG_TO_RAD(player->actor.shape.rot.y), MTXMODE_NEW);
            posSrc.x = 2.0f;
            posSrc.y = 0.0f;
            posSrc.z = 0.0f;
            Matrix_MultVec3f(&posSrc, &posStep);
            sLurePos.x += posStep.x;
            sLurePos.z += posStep.z;
        }
    } else if (sRodCastState == 0) {
        sLurePos = sReelLinePos[LINE_SEG_COUNT - 1];
        sLureRot.x = sReelLineRot[LINE_SEG_COUNT - 2].x + M_PI;

        if ((player->actor.speed == 0.0f) && (D_80B7E0B0 == 0)) {
            Math_ApproachF(&sLureRot.y, sReelLineRot[LINE_SEG_COUNT - 2].y, 0.1f, 0.2f);
        } else {
            sLureRot.y = sReelLineRot[LINE_SEG_COUNT - 2].y;
        }
    }

    if (sLureEquipped != FS_LURE_SINKING) {
        Matrix_Translate(sLurePos.x, sLurePos.y, sLurePos.z, MTXMODE_NEW);
        Matrix_RotateY(sLureRot.y + sLure1Rotate, MTXMODE_APPLY);
        Matrix_RotateX(sLureRot.x, MTXMODE_APPLY);
        Matrix_Scale(0.0039999997f, 0.0039999997f, 0.0039999997f, MTXMODE_APPLY);
        Matrix_Translate(0.0f, 0.0f, D_80B7E108, MTXMODE_APPLY);
        Matrix_RotateZ(M_PI / 2, MTXMODE_APPLY);
        Matrix_RotateY(M_PI / 2, MTXMODE_APPLY);

        Gfx_SetupDL_25Opa(play->state.gfxCtx);

        gSPMatrix(POLY_OPA_DISP++, Matrix_NewMtx(play->state.gfxCtx, "../z_fishing.c", 3369),
                  G_MTX_NOPUSH | G_MTX_LOAD | G_MTX_MODELVIEW);
        gSPDisplayList(POLY_OPA_DISP++, gFishingLureFloatDL);

        posSrc.x = -850.0f;
        posSrc.y = 0.0f;
        posSrc.z = 0.0f;
        Matrix_MultVec3f(&posSrc, &D_80B7E0C8);

        posSrc.x = 500.0f;
        posSrc.z = -300.0f;
        Matrix_MultVec3f(&posSrc, &hookPos[0]);
        Fishing_DrawLureHook(play, &hookPos[0], &sLureHookRefPos[0], 0);

        posSrc.x = 2100.0f;
        posSrc.z = -50.0f;
        Matrix_MultVec3f(&posSrc, &hookPos[1]);
        Fishing_DrawLureHook(play, &hookPos[1], &sLureHookRefPos[1], 1);
    }

    POLY_XLU_DISP = Gfx_SetupDL(POLY_XLU_DISP, SETUPDL_20);

    gDPSetCombineMode(POLY_XLU_DISP++, G_CC_PRIMITIVE, G_CC_PRIMITIVE);
    gDPSetPrimColor(POLY_XLU_DISP++, 0, 0, 255, 255, 255, 55);

    if ((sRodCastState == 4) && ((sLineHooked != 0) || (sLureEquipped != FS_LURE_SINKING))) {
        f32 rx;
        f32 ry;
        f32 dist;
        f32 dx;
        f32 dy;
        f32 dz;

        dx = sLurePos.x - sRodTipPos.x;
        dy = sLurePos.y - sRodTipPos.y;
        dz = sLurePos.z - sRodTipPos.z;

        ry = Math_FAtan2F(dx, dz);
        dist = sqrtf(SQ(dx) + SQ(dz));
        rx = -Math_FAtan2F(dy, dist);

        dist = sqrtf(SQ(dx) + SQ(dy) + SQ(dz)) * 0.001f;

        Matrix_Translate(sRodTipPos.x, sRodTipPos.y, sRodTipPos.z, MTXMODE_NEW);
        Matrix_RotateY(ry, MTXMODE_APPLY);
        Matrix_RotateX(rx, MTXMODE_APPLY);
        Matrix_Scale(sFishingLineScale, 1.0f, dist, MTXMODE_APPLY);

        gSPMatrix(POLY_XLU_DISP++, Matrix_NewMtx(play->state.gfxCtx, "../z_fishing.c", 3444),
                  G_MTX_NOPUSH | G_MTX_LOAD | G_MTX_MODELVIEW);
        gSPDisplayList(POLY_XLU_DISP++, gFishingLineModelDL);
    } else {
        for (i = spooled; i < LINE_SEG_COUNT - 1; i++) {
            if ((i == LINE_SEG_COUNT - 3) && (sLureEquipped == FS_LURE_STOCK) && (sRodCastState == 3)) {
                f32 rx;
                f32 ry;
                f32 dist;
                f32 dx;
                f32 dy;
                f32 dz;

                dx = D_80B7E0C8.x - (linePos + i)->x;
                dy = D_80B7E0C8.y - (linePos + i)->y;
                dz = D_80B7E0C8.z - (linePos + i)->z;

                ry = Math_FAtan2F(dx, dz);
                dist = sqrtf(SQ(dx) + SQ(dz));
                rx = -Math_FAtan2F(dy, dist);

                dist = sqrtf(SQ(dx) + SQ(dy) + SQ(dz)) * 0.001f;

                Matrix_Translate((linePos + i)->x, (linePos + i)->y, (linePos + i)->z, MTXMODE_NEW);
                Matrix_RotateY(ry, MTXMODE_APPLY);
                Matrix_RotateX(rx, MTXMODE_APPLY);
                Matrix_Scale(sFishingLineScale, 1.0f, dist, MTXMODE_APPLY);

                gSPMatrix(POLY_XLU_DISP++, Matrix_NewMtx(play->state.gfxCtx, "../z_fishing.c", 3475),
                          G_MTX_NOPUSH | G_MTX_LOAD | G_MTX_MODELVIEW);
                gSPDisplayList(POLY_XLU_DISP++, gFishingLineModelDL);
                break;
            }

            Matrix_Translate((linePos + i)->x, (linePos + i)->y, (linePos + i)->z, MTXMODE_NEW);
            Matrix_RotateY((lineRot + i)->y, MTXMODE_APPLY);
            Matrix_RotateX((lineRot + i)->x, MTXMODE_APPLY);
            Matrix_Scale(sFishingLineScale, 1.0f, 0.005f, MTXMODE_APPLY);

            gSPMatrix(POLY_XLU_DISP++, Matrix_NewMtx(play->state.gfxCtx, "../z_fishing.c", 3492),
                      G_MTX_NOPUSH | G_MTX_LOAD | G_MTX_MODELVIEW);
            gSPDisplayList(POLY_XLU_DISP++, gFishingLineModelDL);
        }
    }

    Matrix_Pop();
    Gfx_SetupDL_25Xlu(play->state.gfxCtx);

    CLOSE_DISPS(play->state.gfxCtx, "../z_fishing.c", 3500);
}

static f32 sRodScales[22] = {
    1.0f,        1.0f,        1.0f,        0.9625f,     0.925f, 0.8875f,     0.85f,       0.8125f,
    0.775f,      0.73749995f, 0.7f,        0.6625f,     0.625f, 0.5875f,     0.54999995f, 0.5125f,
    0.47499996f, 0.4375f,     0.39999998f, 0.36249995f, 0.325f, 0.28749996f,
};

static f32 sRodBendRatios[22] = {
    0.0f,  0.0f,  0.0f,  0.0f,  0.0f,  0.06f,   0.12f,   0.18f,   0.24f,   0.30f,   0.36f,
    0.42f, 0.48f, 0.54f, 0.60f, 0.60f, 0.5142f, 0.4285f, 0.3428f, 0.2571f, 0.1714f, 0.0857f,
};

static Vec3f sRodTipOffset = { 0.0f, 0.0f, 0.0f };

void Fishing_DrawRod(PlayState* play) {
    s16 i;
    f32 lureXZLen;
    f32 spC4;
    f32 spC0;
    Input* input = &play->state.input[0];
    Player* player = GET_PLAYER(play);
    s32 pad;

    OPEN_DISPS(play->state.gfxCtx, "../z_fishing.c", 3600);

    if (D_80B7FDA8 != 0) {
        D_80B7FDA8--;

        Math_ApproachF(&D_80B7A6C0, 35.0f, 1.0f, 100.0f);
        Math_ApproachF(&D_80B7A6BC, -0.8f, 1.0f, 0.4f);
        Math_ApproachS(&player->actor.shape.rot.x, -4000, 2, 15000);
    } else {
        s16 target = 0;

        if ((sRodCastState == 4) && sLineHooked) {
            target = Math_SinS(sLureTimer * 25600) * 1500.0f;
        } else {
            Math_ApproachZeroF(&D_80B7A6C0, 0.1f, 10.0f);
            Math_ApproachZeroF(&D_80B7A6BC, 1.0f, 0.05f);
        }

        Math_ApproachS(&player->actor.shape.rot.x, target, 5, 1000);
    }

    if ((sRodCastState == 3) || (sRodCastState == 4)) {
        if ((input->rel.stick_x == 0) && (sStickAdjXPrev != 0)) {
            D_80B7A6B0 = 0.0f;
        }
        if ((input->rel.stick_y == 0) && (sStickAdjYPrev != 0)) {
            D_80B7A6B4 = 0.0f;
        }

        lureXZLen = player->unk_85C;
        Math_SmoothStepToF(&player->unk_85C, input->rel.stick_y * 0.02f, 0.3f, 5.0f, 0.0f);
        lureXZLen = player->unk_85C - lureXZLen;

        spC4 = player->unk_858;
        Math_SmoothStepToF(&player->unk_858, input->rel.stick_x * 0.02f, 0.3f, 5.0f, 0.0f);
        spC4 = player->unk_858 - spC4;

        if (player->unk_858 > 1.0f) {
            player->unk_858 = 1.0f;
        }
        if (player->unk_85C > 1.0f) {
            player->unk_85C = 1.0f;
        }
        if (player->unk_858 < -1.0f) {
            player->unk_858 = -1.0f;
        }
        if (player->unk_85C < -1.0f) {
            player->unk_85C = -1.0f;
        }

        Math_ApproachF(&sRodBendRotY, spC4 * 70.0f * -0.01f, 1.0f, D_80B7A6B0);
        Math_ApproachF(&D_80B7A6B0, 1.0f, 1.0f, 0.1f);
        Math_ApproachF(&D_80B7A6AC, lureXZLen * 70.0f * 0.01f, 1.0f, D_80B7A6B4);
        Math_ApproachF(&D_80B7A6B4, 1.0f, 1.0f, 0.1f);
        Math_ApproachZeroF(&D_80B7A6B8, 1.0f, 0.05f);
    } else {
        Math_ApproachZeroF(&player->unk_85C, 1.0f, 0.1f);
        Math_ApproachZeroF(&player->unk_858, 1.0f, 0.1f);
        Math_ApproachF(&D_80B7A6AC, (Math_SinS(sLureTimer * 3000) * 0.025f) + -0.03f, 1.0f, 0.05f);
        Math_ApproachZeroF(&sRodBendRotY, 1.0f, 0.05f);

        if ((D_80B7E0B4 >= 19) && (D_80B7E0B4 <= 24)) {
            Math_ApproachF(&D_80B7A6B8, 0.8f, 1.0f, 0.2f);
        } else {
            Math_ApproachF(&D_80B7A6B8, 0.0f, 1.0f, 0.4f);
        }
    }

    Gfx_SetupDL_25Opa(play->state.gfxCtx);

    gSPDisplayList(POLY_OPA_DISP++, gFishingRodMaterialDL);

    gDPSetPrimColor(POLY_OPA_DISP++, 0, 0, 255, 155, 0, 255);

    Matrix_Mult(&player->mf_9E0, MTXMODE_NEW);

    if (sLinkAge != LINK_AGE_CHILD) {
        Matrix_Translate(0.0f, 400.0f, 0.0f, MTXMODE_APPLY);
    } else {
        Matrix_Translate(0.0f, 230.0f, 0.0f, MTXMODE_APPLY);
    }

    if (sRodCastState == 5) {
        Matrix_RotateY(0.56f * M_PI, MTXMODE_APPLY);
    } else {
        Matrix_RotateY(0.41f * M_PI, MTXMODE_APPLY);
    }

    Matrix_RotateX(-M_PI / 5.0000003f, MTXMODE_APPLY);
    Matrix_RotateZ((player->unk_858 * 0.5f) + 3.0f * M_PI / 20.0f, MTXMODE_APPLY);
    Matrix_RotateX((D_80B7A6C0 + 20.0f) * 0.01f * M_PI, MTXMODE_APPLY);
    Matrix_Scale(0.70000005f, 0.70000005f, 0.70000005f, MTXMODE_APPLY);

    spC0 = (D_80B7A6BC * (((player->unk_85C - 1.0f) * -0.25f) + 0.5f)) + (D_80B7A6AC + D_80B7A6B8);

    Matrix_Translate(0.0f, 0.0f, -1300.0f, MTXMODE_APPLY);

    for (i = 0; i < 22; i++) {
        Matrix_RotateY(sRodBendRatios[i] * sRodBendRotY * 0.5f, MTXMODE_APPLY);
        Matrix_RotateX(sRodBendRatios[i] * spC0 * 0.5f, MTXMODE_APPLY);

        Matrix_Push();
        Matrix_Scale(sRodScales[i], sRodScales[i], 0.52f, MTXMODE_APPLY);

        gSPMatrix(POLY_OPA_DISP++, Matrix_NewMtx(play->state.gfxCtx, "../z_fishing.c", 3809),
                  G_MTX_NOPUSH | G_MTX_LOAD | G_MTX_MODELVIEW);

        if (i < 5) {
            gDPLoadTextureBlock(POLY_OPA_DISP++, gFishingRodSegmentBlackTex, G_IM_FMT_RGBA, G_IM_SIZ_16b, 16, 8, 0,
                                G_TX_NOMIRROR | G_TX_WRAP, G_TX_NOMIRROR | G_TX_WRAP, 4, 3, G_TX_NOLOD, G_TX_NOLOD);
        } else if ((i < 8) || ((i % 2) == 0)) {
            gDPLoadTextureBlock(POLY_OPA_DISP++, gFishingRodSegmentWhiteTex, G_IM_FMT_RGBA, G_IM_SIZ_16b, 16, 8, 0,
                                G_TX_NOMIRROR | G_TX_WRAP, G_TX_NOMIRROR | G_TX_WRAP, 4, 3, G_TX_NOLOD, G_TX_NOLOD);
        } else {
            gDPLoadTextureBlock(POLY_OPA_DISP++, gFishingRodSegmentStripTex, G_IM_FMT_RGBA, G_IM_SIZ_16b, 16, 8, 0,
                                G_TX_NOMIRROR | G_TX_WRAP, G_TX_NOMIRROR | G_TX_WRAP, 4, 3, G_TX_NOLOD, G_TX_NOLOD);
        }

        gSPDisplayList(POLY_OPA_DISP++, gFishingRodSegmentDL);

        Matrix_Pop();
        Matrix_Translate(0.0f, 0.0f, 500.0f, MTXMODE_APPLY);

        if (i == 21) {
            Matrix_MultVec3f(&sRodTipOffset, &sRodTipPos);
        }
    }

    CLOSE_DISPS(play->state.gfxCtx, "../z_fishing.c", 3838);
}

static Vec3f sSoundPos = { 0.0f, 0.0f, 0.0f };

void Fishing_UpdateLure(Fishing* this, PlayState* play) {
    f32 spE4;
    f32 spE0;
    s16 phi_v0;
    s16 spDC;
    f32 spD8;
    f32 spD4;
    f32 spD0;
    f32 lengthCasted;
    f32 lureXZLen;
    s16 i;
    Player* player = GET_PLAYER(play);
    Vec3f zeroVec = { 0.0f, 0.0f, 0.0f };
    Vec3f spA8;
    Vec3f sp9C;
    Vec3f sp90;
    Input* input = &play->state.input[0];
    Vec3f sp80;
    f32 sp7C;
    f32 sp78;
    f32 phi_f0;
    f32 wiggle;
    Vec3f sp64;
    Vec3f sp58;
    s32 pad;

    sLureTimer++;

    if (D_80B7E0B0 != 0) {
        D_80B7E0B0--;
    }

    if (D_80B7E0B2 != 0) {
        D_80B7E0B2--;
    }

    if (D_80B7E0B4 != 0) {
        D_80B7E0B4--;
    }

    if (sLureBitTimer != 0) {
        sLureBitTimer--;
    }

    if (D_80B7E150 != 0) {
        D_80B7E150--;
    }

    if (D_80B7A6A4 != 0) {
        D_80B7A6A4--;
    }

    if (sRumbleDelay != 0) {
        sRumbleDelay--;
    }

    if (D_80B7E114 != 0) {
        D_80B7E114--;
    }

    if (sFishingPlayingState == 1) {
        sFishingPlayingState = 2;
        sFishesCaught = 0;
        sPondOwnerTextIdIndex = 0;
        sLureEquipped = FS_LURE_STOCK;

        if (((sLinkAge == LINK_AGE_CHILD) && (HIGH_SCORE(HS_FISHING) & HS_FISH_PRIZE_CHILD)) ||
            ((sLinkAge != LINK_AGE_CHILD) && (HIGH_SCORE(HS_FISHING) & HS_FISH_PRIZE_ADULT))) {
            sSinkingLureLocation = (u8)Rand_ZeroFloat(3.999f) + 1;
        }

        D_80B7E148 = 520.0f;
        sRodLineSpooled = 195.0f;

        sRodCastState = sLureEquipped = sLureTimer = D_80B7E0B0 = D_80B7E0B2 = D_80B7E0B4 = sWiggleAttraction = D_80B7E114 =
            D_80B7E150 = 0;
        sLure1Rotate = sReelLinePosStep = D_80B7E108 = 0.0f;

        sLureLineSegPosDelta = zeroVec;

        for (i = 0; i < LINE_SEG_COUNT; i++) {
            sReelLinePos[i] = zeroVec;
            sReelLineRot[i] = zeroVec;
            sReelLineUnk[i] = zeroVec;
        }
    }

    SkinMatrix_Vec3fMtxFMultXYZW(&play->viewProjectionMtxF, &sLurePos, &sSoundPos, &sProjectedW);

    if (sRodCastState == 0) {
        Math_ApproachF(&D_80B7E108, -800.0f, 1.0f, 20.0f);
    } else {
        Math_ApproachF(&D_80B7E108, 300.0f, 1.0f, 20.0f);
    }

    switch (sRodCastState) {
        case 0:
            sSinkingLureSegmentIndex = 0;

            if (KREG(14) != 0) {
                KREG(14) = 0;
                sLureEquipped = FS_LURE_SINKING - sLureEquipped;
                if (sLureEquipped != FS_LURE_STOCK) {
                    sPondOwnerTextIdIndex = 0;
                }
            }

            Math_ApproachF(&sRodLineSpooled, 195.0f, 1.0f, 1.0f);

            if (player->stateFlags1 & PLAYER_STATE1_27) {
                D_80B7E0B4 = 0;
                player->unk_860 = 0;
            }

            if (D_80B7E0B4 == 0) {
                if ((D_80B7E0B0 == 0) && (player->unk_860 == 1)) {
                    D_80B7E0B4 = 37;
                    Message_CloseTextbox(play);
                }
            } else {
                sLureRot.x = sReelLineRot[LINE_SEG_COUNT - 2].x + M_PI;
                sLureRot.y = sReelLineRot[LINE_SEG_COUNT - 2].y;

                if (D_80B7E0B4 == 18) {
                    sRodCastState = 1;
                    sLurePos = sRodTipPos;
                    Matrix_RotateY(BINANG_TO_RAD_ALT(player->actor.shape.rot.y), MTXMODE_NEW);
                    sp90.x = 0.0f;
                    sp90.y = 0.0f;
                    sp90.z = 25.0f;
                    Matrix_MultVec3f(&sp90, &sLurePosDelta);
                    sLurePosDelta.y = 15.0f;
                    sLureCastDelta.x = sLureCastDelta.z = 0.0f;
                    sLureCastDelta.y = -1.0f;
                    D_80B7E148 = 0.0f;
                    D_80B7E0B2 = 5;
                    sRodReelingSpeed = 0.5f;
                    D_80B7E118 = Rand_ZeroFloat(1.9f);
                    sFishMouthOffset.y = 500.0f;
                    func_80078914(&sSoundPos, NA_SE_IT_SWORD_SWING_HARD);
                }
            }
            break;

        case 1: // casting the line
            spE0 = sLurePos.y;

            sLurePos.x += sLurePosDelta.x;
            sLurePos.y += sLurePosDelta.y;
            sLurePos.z += sLurePosDelta.z;

            sLurePosDelta.x += sLureCastDelta.x;
            sLurePosDelta.y += sLureCastDelta.y;
            sLurePosDelta.z += sLureCastDelta.z;
            // air drag by hat or reeling during cast.
            if (CHECK_BTN_ALL(input->cur.button, BTN_A) || sIsOwnersHatHooked) {
                sLurePosDelta.x *= 0.9f;
                sLurePosDelta.z *= 0.9f;
                if (!sIsOwnersHatHooked) {
                    func_80078884(NA_SE_IT_FISHING_REEL_HIGH - SFX_FLAG);
                }
            }

            spD8 = sLurePos.x - sRodTipPos.x;
            spD4 = sLurePos.y - sRodTipPos.y;
            spD0 = sLurePos.z - sRodTipPos.z;

            if (D_80B7E0B2 != 0) {
                sLureRot.x = sReelLineRot[LINE_SEG_COUNT - 2].x + M_PI;
                sLureRot.y = sReelLineRot[LINE_SEG_COUNT - 2].y;
            } else {
                sLureRot.x = 0.0f;
                sLureRot.y = Math_Atan2F(spD0, spD8) + M_PI;
            }

            lengthCasted = sqrtf(SQ(spD8) + SQ(spD4) + SQ(spD0));
            if (lengthCasted > 1000.0f) {
                lengthCasted = 1000.0f;
            }
            sRodLineSpooled = 200.0f - (lengthCasted * 200.0f * 0.001f);

            lureXZLen = SQ(sLurePos.x) + SQ(sLurePos.z);
            if (lureXZLen > SQ(920.0f)) {
                if ((KREG(56) != 0) || (sLurePos.y > 160.0f) || (sLurePos.x < 80.0f) || (sLurePos.x > 180.0f) ||
                    (sLurePos.z > 1350.0f) || (sLurePos.z < 1100.0f) || (sLurePos.y < 45.0f)) {
                    sp80 = this->actor.world.pos;
                    this->actor.prevPos = this->actor.world.pos = sLurePos;
                    Actor_UpdateBgCheckInfo(play, &this->actor, 15.0f, 30.0f, 30.0f,
                                            UPDBGCHECKINFO_FLAG_0 | UPDBGCHECKINFO_FLAG_1 | UPDBGCHECKINFO_FLAG_6);
                    this->actor.world.pos = sp80;

                    if (this->actor.bgCheckFlags & BGCHECKFLAG_CEILING) {
                        sLurePosDelta.y = -0.5f;
                    }
                    if (this->actor.bgCheckFlags & BGCHECKFLAG_WALL) {
                        if (sLurePosDelta.y > 0.0f) {
                            sLurePosDelta.y = 0.0f;
                        }
                        sLurePosDelta.x = sLurePosDelta.z = 0.0f;
                    }
                } else {
                    if (Fishing_IsAboveCounter(&sLurePos)) {
                        sRodCastState = 3;
                        sReelLinePosStep = 0.0f;
                    }
                }

                spE4 = ((sqrtf(lureXZLen) - 920.0f) * 0.11f) + WATER_SURFACE_Y(play);
                if (sLurePos.y <= spE4) {
                    sLurePos.y = spE4;
                    sLurePosDelta.x = sLurePosDelta.y = sLurePosDelta.z = 0.0f;
                    sRodCastState = 3;
                    sReelLinePosStep = 0.0;
                } else {
                    Math_ApproachF(&D_80B7E148, 0.0f, 1.0f, 0.05f);
                    func_80078914(&sSoundPos, NA_SE_EN_FANTOM_FLOAT - SFX_FLAG);
                }
            } else {
                spE4 = WATER_SURFACE_Y(play);

                if (sLurePos.y <= spE4) {
                    sRodCastState = 2;
                    sReelLinePosStep = 0.0f;
                    sLurePosDelta.x = sLurePosDelta.z = 0.0f;

                    if (sLureEquipped == FS_LURE_SINKING) {
                        sLureMoveDelay = 0;
                    } else {
                        sLureMoveDelay = 10;
                    }

                    if ((sLurePos.y <= spE4) && (spE4 < spE0) && (spE4 == WATER_SURFACE_Y(play))) {
                        D_80B7E114 = 10;
                        func_80078914(&sSoundPos, NA_SE_EV_BOMB_DROP_WATER);
                        sLureCastDelta.y = 0.0f;
                        sLurePosDelta.y *= 0.2f;

                        for (i = 0; i < 50; i++) {
                            sp7C = Rand_ZeroFloat(1.5f) + 0.5f;
                            sp78 = Rand_ZeroFloat(6.28f);

                            sp9C.x = sinf(sp78) * sp7C;
                            sp9C.z = cosf(sp78) * sp7C;
                            sp9C.y = Rand_ZeroFloat(3.0f) + 3.0f;

                            spA8 = sLurePos;
                            spA8.x += (sp9C.x * 3.0f);
                            spA8.y = WATER_SURFACE_Y(play);
                            spA8.z += (sp9C.z * 3.0f);
                            Fishing_SpawnDustSplash(NULL, play->specialEffects, &spA8, &sp9C,
                                                    Rand_ZeroFloat(0.02f) + 0.025f);
                        }

                        spA8 = sLurePos;
                        spA8.y = WATER_SURFACE_Y(play);
                        Fishing_SpawnRipple(NULL, play->specialEffects, &spA8, 100.0f, 800.0f, 150, 90);
                    }
                } else {
                    Math_ApproachZeroF(&D_80B7E148, 1.0f, 0.05f);
                    func_80078914(&sSoundPos, NA_SE_EN_FANTOM_FLOAT - SFX_FLAG);
                }
            }

            sReelLinePos[LINE_SEG_COUNT - 1].x = sLurePos.x;
            sReelLinePos[LINE_SEG_COUNT - 1].y = sLurePos.y;
            sReelLinePos[LINE_SEG_COUNT - 1].z = sLurePos.z;

            sLureWiggleSign = 1.0f;
            sLureRotXTarget = 0.5f;
            break;

        case 2:
            if (sLurePos.y <= WATER_SURFACE_Y(play)) {
                sLurePos.y += sLurePosDelta.y;

                Math_ApproachZeroF(&sLurePosDelta.y, 1.0f, 1.0f);

                if (sLureEquipped != FS_LURE_SINKING) {
                    Math_ApproachF(&sLurePos.y, WATER_SURFACE_Y(play), 0.5f, 1.0f);
                }
            }

            Math_ApproachF(&D_80B7E148, 2.0f, 1.0f, 0.1f);

            if (sLureMoveDelay == 0) {
                sRodCastState = 3;
            } else {
                sLureMoveDelay--;
            }
            break;

        case 3:
            sSinkingLureSegmentIndex = 0;

            if (sIsOwnersHatHooked && ((SQ(sLurePos.x) + SQ(sLurePos.z)) < SQ(500.0f))) {
                sIsOwnersHatSunk = true;
            }

            player->unk_860 = 2;

            if (sLureWigglePosY < 3.0f) {
                spD0 = sLureRotXTarget * Math_SinS(sLureTimer * 0x1060);
                Math_ApproachF(&sLureRot.x, -M_PI / 6.0f + spD0, 0.3f, sLureRotXStep);
                Math_ApproachF(&sLureRotXStep, 0.5f, 1.0f, 0.02f);
                Math_ApproachZeroF(&sLureRotXTarget, 1.0f, 0.02f);
            } else {
                sLureRotXStep = 0.0f;
            }

            spDC = 0x4000;
            spE4 = WATER_SURFACE_Y(play);

            lureXZLen = SQ(sLurePos.x) + SQ(sLurePos.z);
            if (lureXZLen < SQ(920.0f)) {
                if (sLurePos.y <= (spE4 + 4.0f)) {
                    wiggle = 0.0f;

                    if (D_80B7E150 == 0) {
                        if (fabsf(input->rel.stick_x) > 30.0f) {
                            wiggle = fabsf((input->rel.stick_x - sStickAdjXPrev) * (1.0f / 60.0f));
                        } else if (fabsf(input->rel.stick_y) > 30.0f) {
                            wiggle = fabsf((input->rel.stick_y - sStickAdjYPrev) * (1.0f / 60.0f));
                        }
                    }

                    if (wiggle > 1.0f) {
                        wiggle = 1.0f;
                    }
                    if (CHECK_BTN_ALL(input->press.button, BTN_B)) {
                        wiggle = 0.5f;
                    }

                    if (sIsOwnersHatHooked) {
                        if (wiggle > 0.3f) {
                            wiggle = 0.3f;
                        }
                    }

                    if ((wiggle > 0.2f) && (sLureWigglePosY < 4.0f)) {
                        D_80B7E150 = 5;

                        if (wiggle > 0.8f) {
                            sWiggleAttraction = 2;
                        } else {
                            sWiggleAttraction = 1;
                        }

                        sp90.x = player->actor.world.pos.x - sLurePos.x;
                        sp90.z = player->actor.world.pos.z - sLurePos.z;
                        sp90.y = Math_Atan2F(sp90.z, sp90.x);

                        sLureWiggleRotYTarget = (wiggle * sLureWiggleSign) + sp90.y;
                        sLureWiggleSign *= -1.0f;
                        sLureWigglePosY = fabsf(wiggle) * 6.0f;
                        sLureRot.x = 0.0f;
                        sLureRotXTarget = 0.5f;
                        sRodLineSpooled += (fabsf(wiggle) * (7.5f + (KREG(25) * 0.1f)));

                        func_800F436C(&sSoundPos, NA_SE_EV_LURE_MOVE_W, (wiggle * 1.999f * 0.25f) + 0.75f);

                        if (sLureEquipped == FS_LURE_SINKING) {
                            sLureLineSegPosDelta.y = 5.0f * wiggle;
                            sReelLinePos[LINE_SEG_COUNT - 1].y += sLureLineSegPosDelta.y;
                            sLurePos.y += sLureLineSegPosDelta.y;
                        }
                    } else if (CHECK_BTN_ALL(input->cur.button, BTN_A)) {
                        spDC = 0x500;
                        sLureWiggleRotYTarget = sReelLineRot[LINE_SEG_COUNT - 2].y + M_PI;
                        sLureRot.x = 0.0f;
                        sLureRotXTarget = 0.5f;
                        if (sLureEquipped == FS_LURE_SINKING) {
                            sLureLineSegPosDelta.y = 0.2f;
                            sReelLinePos[LINE_SEG_COUNT - 1].y += sLureLineSegPosDelta.y;
                            sLurePos.y += sLureLineSegPosDelta.y;
                        }
                    }
                } else {
                    if (sRodLineSpooled > 150.0f) {
                        sLureRot.x = sReelLineRot[LINE_SEG_COUNT - 2].x + M_PI;
                        sLureWiggleRotYTarget = sReelLineRot[LINE_SEG_COUNT - 2].y + M_PI;
                        sRodLineSpooled += 2.0f;
                    }
                }
            } else {
                spE4 = ((sqrtf(lureXZLen) - 920.0f) * 0.11f) + WATER_SURFACE_Y(play);
                if (sLurePos.y <= spE4) {
                    sLurePos.y = spE4;
                    spDC = 0x500;
                    sLureWiggleRotYTarget = sReelLineRot[LINE_SEG_COUNT - 2].y + M_PI;
                    sLureRot.x = 0.0f;

                    if (CHECK_BTN_ALL(input->press.button, BTN_B)) { // lure hopping on land
                        sRodLineSpooled += 6.0f;
                        func_80078914(&sSoundPos, NA_SE_PL_WALK_GROUND + SURFACE_SFX_OFFSET_SAND);
                    }
                } else {
                    if (sRodLineSpooled > 150.0f) {
                        sLureRot.x = sReelLineRot[LINE_SEG_COUNT - 2].x + M_PI;
                        sLureWiggleRotYTarget = sReelLineRot[LINE_SEG_COUNT - 2].y + M_PI;
                        sRodLineSpooled += 2.0f;
                    }
                }
            }

            Math_ApproachZeroF(&sLureWigglePosY, 1.0f, 0.3f);
            Math_ApproachS(&sLureWiggleRotY, (sLureWiggleRotYTarget * 32768.0f) / M_PI, 3, spDC);

            sLureRot.y = BINANG_TO_RAD_ALT(sLureWiggleRotY);

            sp90.x = 0.0f;
            sp90.y = 0.0f;
            sp90.z = sLureWigglePosY;

            Matrix_RotateY(sLureRot.y, MTXMODE_NEW);

            if (sLureEquipped == FS_LURE_SINKING) {
                Matrix_MultVec3f(&sp90, &sp64);
                sLureLineSegPosDelta.x = sp64.x;
                sLureLineSegPosDelta.z = sp64.z;
                phi_f0 = 10.0f;
            } else {
                Matrix_MultVec3f(&sp90, &sLureLineSegPosDelta);
                phi_f0 = 0.0f;
            }

            sLure1Rotate = 0.0f;

            if ((sLureEquipped == FS_LURE_UNK) && CHECK_BTN_ALL(input->cur.button, BTN_A)) {
                sLureLineSegPosDelta.y = -2.0f;

                if ((sLureTimer & 1) != 0) {
                    sLure1Rotate = 0.5f;
                } else {
                    sLure1Rotate = -0.5f;
                }
            } else if (sReelLinePos[LINE_SEG_COUNT - 1].y < (WATER_SURFACE_Y(play) + phi_f0)) {
                if (sLureEquipped == FS_LURE_SINKING) {
                    sp58 = this->actor.world.pos;
                    this->actor.prevPos = this->actor.world.pos = sLurePos;
                    Actor_UpdateBgCheckInfo(play, &this->actor, 15.0f, 30.0f, 30.0f,
                                            UPDBGCHECKINFO_FLAG_2 | UPDBGCHECKINFO_FLAG_6);
                    this->actor.world.pos = sp58;

                    sLureLineSegPosDelta.y += -0.5f;
                    if (sLureLineSegPosDelta.y < -1.0f) {
                        sLureLineSegPosDelta.y = -1.0f;
                    }

                    if (sLurePos.y < (this->actor.floorHeight + 5.0f)) {
                        sReelLinePos[LINE_SEG_COUNT - 1].y = sLurePos.y = this->actor.floorHeight + 5.0f;
                        sLureLineSegPosDelta.y = 0.0f;
                    } else {
                        sWiggleAttraction = 1;
                    }
                } else {
                    sLureLineSegPosDelta.y = fabsf(sReelLinePos[LINE_SEG_COUNT - 1].y - WATER_SURFACE_Y(play)) * 0.2f;
                    if (sLureLineSegPosDelta.y > 1.5f) {
                        sLureLineSegPosDelta.y = 1.5f;
                    }
                }
            }

            sReelLinePos[LINE_SEG_COUNT - 1].x += sLureLineSegPosDelta.x;
            sReelLinePos[LINE_SEG_COUNT - 1].y += sLureLineSegPosDelta.y;
            sReelLinePos[LINE_SEG_COUNT - 1].z += sLureLineSegPosDelta.z;

            if (sReelLinePos[LINE_SEG_COUNT - 1].y > (spE4 + 6.0f)) {
                sReelLinePos[LINE_SEG_COUNT - 1].y -= 5.0f;
            }

            sLurePosDelta.x = sLurePosDelta.y = sLurePosDelta.z = sLureCastDelta.y = 0.0f;

            if (CHECK_BTN_ALL(input->cur.button, BTN_A)) {
                if (CHECK_BTN_ALL(input->cur.button, BTN_R)) {
                    sRodLineSpooled += 1.5f;
                    func_80078884(NA_SE_IT_FISHING_REEL_HIGH - SFX_FLAG);
                    Math_ApproachF(&sReelLinePosStep, 1000.0f, 1.0f, 2.0f);
                } else {
                    sRodLineSpooled += sRodReelingSpeed;
                    func_80078884(NA_SE_IT_FISHING_REEL_SLOW - SFX_FLAG);
                    Math_ApproachF(&sReelLinePosStep, 1000.0f, 1.0f, 0.2f);
                }

                if (sReelLinePos[LINE_SEG_COUNT - 1].y > (WATER_SURFACE_Y(play) + 4.0f)) {
                    Math_ApproachF(&D_80B7E148, 3.0f, 1.0f, 0.2f);
                } else {
                    Math_ApproachF(&D_80B7E148, 1.0f, 1.0f, 0.2f);
                }
            } else {
                Math_ApproachF(&D_80B7E148, 2.0f, 1.0f, 0.2f);
            }

            Math_ApproachF(&sLurePos.x, sReelLinePos[LINE_SEG_COUNT - 1].x, 1.0f, sReelLinePosStep);
            Math_ApproachF(&sLurePos.y, sReelLinePos[LINE_SEG_COUNT - 1].y, 1.0f, sReelLinePosStep);
            Math_ApproachF(&sLurePos.z, sReelLinePos[LINE_SEG_COUNT - 1].z, 1.0f, sReelLinePosStep);

            if (sLureWigglePosY > 1.0f) {
                Math_ApproachF(&sReelLinePosStep, 1000.0f, 1.0f, 1.0f);
            }

            Math_ApproachF(&sReelLinePosStep, 1000.0f, 1.0f, 0.1f);

            if (sRodLineSpooled >= 195.0f) {
                sRodLineSpooled = 195.0f;
                sRodCastState = 0;
                D_80B7E148 = 520.0f;
                sFishingPlayerCinematicState = 3;
            }

            if ((sLurePos.y <= (WATER_SURFACE_Y(play) + 4.0f)) && (sLurePos.y >= (WATER_SURFACE_Y(play) - 4.0f))) {

                phi_v0 = 63;
                if (CHECK_BTN_ALL(input->cur.button, BTN_A) || (sLureWigglePosY > 1.0f)) {
                    phi_v0 = 1;
                }

                if ((sLureTimer & phi_v0) == 0) {
                    spA8 = sLurePos;
                    spA8.y = WATER_SURFACE_Y(play);
                    Fishing_SpawnRipple(NULL, play->specialEffects, &spA8, 30.0f, 300.0f, 150, 90);
                }
            }
            break;

        case 4:
            if (this->unk_157 != 0) {
                this->unk_157--;
                sRodLineSpooled += sRodReelingSpeed;
            }

            if (CHECK_BTN_ALL(input->cur.button, BTN_A)) {
                if ((SQ(sLurePos.x) + SQ(sLurePos.z)) > SQ(920.0f)) {
                    sRodLineSpooled += (1.0f + (KREG(65) * 0.1f));
                } else {
                    sRodLineSpooled += sRodReelingSpeed;
                }
                func_80078884(NA_SE_IT_FISHING_REEL_SLOW - SFX_FLAG);
            }

            if ((sLureTimer & 0x1F) == 0) {
                if (sLineHooked || (sLureEquipped != FS_LURE_SINKING)) {
                    D_80B7A6A4 = 5;
                }
            }

            Math_ApproachF(&D_80B7E148, 0.0f, 1.0f, 0.2f);
            break;

        case 5:
            sFishingLineScale = 0.0005000001f;
            sReelLinePos[LINE_SEG_COUNT - 1].x = sLurePos.x;
            sReelLinePos[LINE_SEG_COUNT - 1].y = sLurePos.y;
            sReelLinePos[LINE_SEG_COUNT - 1].z = sLurePos.z;
            D_80B7E148 = 2.0f;
            break;
    }
}

s32 Fishing_SplashBySize(Fishing* this, PlayState* play, u8 ignorePosCheck) {
    s16 i;
    s16 count;
    f32 scale;
    Vec3f pos;
    Vec3f vel;
    f32 speedXZ;
    f32 angle;

    if ((this->actor.world.pos.y < (WATER_SURFACE_Y(play) - 10.0f)) && !ignorePosCheck) {
        return false;
    }

    // Necessary to match
    if (this->fishLength) {}

    if (this->fishLength >= 40.0f) {
        count = 40;
        scale = 1.2f;
    } else {
        count = 30;
        scale = 1.0f;
    }

    for (i = 0; i < count; i++) {
        speedXZ = (Rand_ZeroFloat(1.5f) + 0.5f) * scale;
        angle = Rand_ZeroFloat(6.28f);

        vel.x = sinf(angle) * speedXZ;
        vel.z = cosf(angle) * speedXZ;
        vel.y = (Rand_ZeroFloat(3.0f) + 3.0f) * scale;

        pos = this->actor.world.pos;
        pos.x += vel.x * 3.0f;
        pos.y = WATER_SURFACE_Y(play);
        pos.z += vel.z * 3.0f;

        Fishing_SpawnDustSplash(&this->actor.projectedPos, play->specialEffects, &pos, &vel,
                                (Rand_ZeroFloat(0.02f) + 0.025f) * scale);
    }

    pos = this->actor.world.pos;
    pos.y = WATER_SURFACE_Y(play);

    Fishing_SpawnRipple(&this->actor.projectedPos, play->specialEffects, &pos, 100.0f, 800.0f, 150, 90);

    this->lilyTimer = 30;

    return true;
}

void Fishing_SplashBySize2(Fishing* this, PlayState* play) {
    s16 count;
    s16 i;
    f32 scale;
    Vec3f pos;
    Vec3f vel;
    f32 speedXZ;
    f32 angle;

    // Necessary to match
    if (this->fishLength) {}

    if (this->fishLength >= 45.0f) {
        count = 30;
        scale = 0.5f;
    } else {
        count = 20;
        scale = 0.3f;
    }

    for (i = 0; i < count; i++) {
        speedXZ = (Rand_ZeroFloat(1.5f) + 0.5f) * scale;
        angle = Rand_ZeroFloat(6.28f);

        vel.x = sinf(angle) * speedXZ;
        vel.z = cosf(angle) * speedXZ;
        vel.y = Rand_ZeroFloat(2.0f) + 2.0f;

        pos = this->actor.world.pos;
        pos.x += (vel.x * 3.0f);
        pos.y += (vel.y * 3.0f);
        pos.z += (vel.z * 3.0f);

        Fishing_SpawnDustSplash(&this->actor.projectedPos, play->specialEffects, &pos, &vel,
                                (Rand_ZeroFloat(0.02f) + 0.025f) * scale);
    }
}

void func_80B70ED4(Fishing* this, Input* input) {
    Vec3f lineVec;
    Vec3f sp28;
    f32 lineLengthSQ;

    lineVec.x = sLurePos.x - this->actor.world.pos.x;
    lineVec.y = sLurePos.y - this->actor.world.pos.y;
    lineVec.z = sLurePos.z - this->actor.world.pos.z;

    lineLengthSQ = SQ(lineVec.x) + SQ(lineVec.y) + SQ(lineVec.z);

    if ((sRodCastState == 3) && (this->unk_1A2 == 0) && !sIsOwnersHatHooked) {
        Matrix_RotateY(BINANG_TO_RAD_ALT(-this->actor.shape.rot.y), MTXMODE_NEW);
        Matrix_MultVec3f(&lineVec, &sp28);

        if ((sp28.z > 0.0f) || (this->fishLength < 40.0f)) {
            if ((this->fishState == 7) && (lineLengthSQ < SQ(200.0f))) {
                this->fishState = 4;
                this->fishTargetPos = sLurePos;
                this->rotationStep = 28672.0f;
                this->speedTarget = 5.0f;
            } else {
                if ((CHECK_BTN_ALL(input->cur.button, BTN_A) || (sLureWigglePosY > 1.0f)) && (lineLengthSQ < SQ(120.0f))) {
                    this->fishState = 2;
                    this->unk_15E = 0;
                    this->timerArray[0] = 0;
                    this->timerArray[2] = (s16)Rand_ZeroFloat(100.0f) + 100;
                    this->perception = sFishInits[this->actor.params - 100].perception;
                    this->rotationStep = 0.0f;
                }

                if ((this->timerArray[1] == 0) && (lineLengthSQ < SQ(70.0f))) {
                    this->fishState = 2;
                    this->unk_15E = 0;
                    this->timerArray[0] = 0;
                    this->timerArray[2] = (s16)Rand_ZeroFloat(100.0f) + 100;
                    this->perception = sFishInits[this->actor.params - 100].perception;
                    this->rotationStep = 0.0f;
                }
            }
        }
    } else if ((sRodCastState == 4) && sLineHooked && (lineLengthSQ < SQ(100.0f)) && (this->fishState >= 10)) {
        this->fishStateNext = 0;
        this->fishState = 1;
        this->unk_1A4 = 1000;
        this->unk_1A2 = 100;
        this->timerArray[1] = 50;
    }

    if ((sLureEquipped != FS_LURE_SINKING) && (D_80B7E114 != 0) && (this->fishLength > 60.0f) &&
        (lineLengthSQ < SQ(30.0f)) && (this->fishState >= 10)) {
        this->fishStateNext = 0;
        this->fishState = 1;
        this->unk_1A4 = 1000;
        this->unk_1A2 = 100;
        this->timerArray[1] = 50;
    }
}

void Fishing_FishLeapSfx(Fishing* this, u8 outOfWater) {
    s16 sfxId;
    u8 length;

    if (this->isLoach == 0) {
        length = this->fishLength;
    } else {
        length = 2.0f * this->fishLength;
    }

    if (outOfWater == false) {
        if (length >= 50) {
            sfxId = NA_SE_EV_DIVE_INTO_WATER;
        } else if (length >= 40) {
            sfxId = NA_SE_EV_BOMB_DROP_WATER;
        } else {
            sfxId = NA_SE_EV_BOMB_DROP_WATER;
        }
    } else {
        if (length >= 50) {
            sfxId = NA_SE_EV_JUMP_OUT_WATER;
        } else if (length >= 40) {
            sfxId = NA_SE_EV_OUT_OF_WATER;
        } else {
            sfxId = NA_SE_EV_OUT_OF_WATER;
        }
    }

    Actor_PlaySfx(&this->actor, sfxId);
}

void Fishing_HandleAquariumDialog(Fishing* this, PlayState* play) {
    if (sLinkAge == LINK_AGE_CHILD) {
        if ((HIGH_SCORE(HS_FISHING) & HS_FISH_LENGTH_CHILD) != 0) {
            if (HIGH_SCORE(HS_FISHING) & HS_FISH_CHEAT_CHILD) {
                this->actor.textId = 0x40B1;
            } else {
                this->actor.textId = 0x4089;
            }
        } else {
            this->actor.textId = 0x40AE;
        }
    } else {
        if ((HIGH_SCORE(HS_FISHING) & HS_FISH_LENGTH_ADULT) != 0) {
            if (HIGH_SCORE(HS_FISHING) & HS_FISH_CHEAT_ADULT) {
                this->actor.textId = 0x40B1;
            } else {
                this->actor.textId = 0x4089;
            }
        } else {
            this->actor.textId = 0x40AE;
        }
    }

    if (this->isAquariumMessage == 0) {
        if (this->aquariumWaitTimer == 0) {
            this->actor.flags |= ACTOR_FLAG_0;

            if (Actor_ProcessTalkRequest(&this->actor, play)) {
                sFishLengthToWeigh = sFishingRecordLength;
                this->isAquariumMessage = 1;
            } else {
                func_8002F2F4(&this->actor, play);
            }
        } else {
            this->aquariumWaitTimer--;
            this->actor.flags &= ~ACTOR_FLAG_0;
        }
    } else if (Actor_TextboxIsClosing(&this->actor, play)) {
        this->isAquariumMessage = 0;
        this->aquariumWaitTimer = 20;
    }
}

void Fishing_UpdateFish(Actor* thisx, PlayState* play2) {
    s16 i;
    s16 sp134 = 10;
    f32 sp130;
    f32 sp12C;
    f32 sp128;
    f32 distToTarget;
    f32 multiplier;
    f32 sp11C;
    f32 playerSpeedMod;
    Vec3f sp10C;
    Vec3f targetPosOffset;
    s16 spFE;
    s16 rotYtarget;
    s16 spFA;
    s16 phi_v0;
    s16 spF6;
    s16 spF4;
    s16 spF2;
    s16 spF0;
    s16 spEE;
    Fishing* this = (Fishing*)thisx;
    PlayState* play = play2;
    Player* player = GET_PLAYER(play);
    Input* input = &play->state.input[0];
    f32 spD8;
    f32 phi_f0;
    f32 phi_f2;
    Vec3f bubblePos;
    Vec3f spB8;
    u8 phi_v0_2;
    f32 temp_f0;
    f32 temp;
    s32 pad;
    f32 rumbleStrength;
    u16 spA2;
    u8 rumbleStrength8;

    this->actor.uncullZoneForward = 700.0f;
    this->actor.uncullZoneScale = 50.0f;

<<<<<<< HEAD
    if (this->isLoach == 0) {
        playerSpeedMod = (player->actor.speedXZ * 0.15f) + 0.25f;
    } else {
        playerSpeedMod = (player->actor.speedXZ * 0.3f) + 0.25f;
=======
    if (this->unk_150 == 0) {
        sp118 = (player->actor.speed * 0.15f) + 0.25f;
    } else {
        sp118 = (player->actor.speed * 0.3f) + 0.25f;
>>>>>>> b4c97ce1
    }

    if ((D_80B7E0B0 != 0) || (sSubCamId != SUB_CAM_ID_DONE) ||
        ((player->actor.world.pos.z > 1150.0f) && (this->fishState != 100))) {
        this->actor.flags &= ~ACTOR_FLAG_0;
    } else {
        this->actor.flags |= ACTOR_FLAG_0;
        if (sRodCastState != 0) {
            if (D_80B7E0B2 == 0) {
                this->actor.focus.pos = sLurePos;
            } else if (D_80B7E0B2 == 1) {
                sFishingPlayerCinematicState = 1;
                D_80B7FED0 = 0.0f;
                sLureCameraZoomLevel = 2;
            }
        }
        this->actor.focus.pos = this->actor.world.pos;
    }

    this->stateAndTimer++;

    for (i = 0; i < 4; i++) {
        if (this->timerArray[i] != 0) {
            this->timerArray[i]--;
        }
    }

    if (this->unk_1A4 != 0) {
        this->unk_1A4--;
    }

    if (this->unk_1A2 != 0) {
        this->unk_1A2--;
    }

    if (this->bumpTimer != 0) {
        this->bumpTimer--;
    }

    if (this->lilyTimer != 0) {
        this->lilyTimer--;
    }

    Math_ApproachF(&this->fishLimbRotPhaseStep, this->unk_190, 1.0f, 0.2f);

    if (this->fishState == 6) {
        Math_ApproachF(&this->fishLimbRotPhaseMag, this->unk_194, 0.2f, 200.0f);
    } else {
        phi_f0 = 1.0f;
        phi_f2 = 1.0f;
        if (this->actor.world.pos.y > WATER_SURFACE_Y(play)) {
            phi_f0 = (KREG(64) * 0.1f) + 1.5f;
            phi_f2 = 3.0f;
        }
        Math_ApproachF(&this->fishLimbRotPhaseMag, this->unk_194 * phi_f0, 1.0f, 500.0f * phi_f2);
    }

    Math_ApproachS(&this->fishLimbDRotZDelta, 0, 5, 500);

    if (this->isLoach == 0) {
        Actor_SetScale(&this->actor, this->fishLength * 15.0f * 0.00001f);

        this->fishLimbRotPhase += this->fishLimbRotPhaseStep;

        temp = cosf(this->fishLimbRotPhase);
        this->fishLimb23RotYDelta = this->unk_16E + (s16)(temp * this->fishLimbRotPhaseMag);

        temp = cosf(this->fishLimbRotPhase + -1.2f);
        this->fishLimb4RotYDelta = this->unk_16E + (s16)(temp * this->fishLimbRotPhaseMag * 1.6f);
    } else {
        Actor_SetScale(&this->actor, this->fishLength * 65.0f * 0.000001f);

        this->actor.scale.x = this->actor.scale.z * 1.1f;
        this->actor.scale.y = this->actor.scale.z * 1.1f;

        this->fishLimbRotPhase += this->fishLimbRotPhaseStep * 0.8f;

        for (i = 0; i < 3; i++) {
            temp = cosf(this->fishLimbRotPhase + (i * 2.1f));
            this->loachRotYDelta[i] = this->unk_16E + (s16)(temp * this->fishLimbRotPhaseMag * 2.0f);
        }

        temp = cosf(this->fishLimbRotPhase + 0.4f);
        this->fishLimb23RotYDelta = (this->fishLimbRotPhaseMag * temp * 2.0f) * 0.6f;
    }

    sp130 = this->fishTargetPos.x - this->actor.world.pos.x;
    sp12C = this->fishTargetPos.y - this->actor.world.pos.y;
    sp128 = this->fishTargetPos.z - this->actor.world.pos.z;

    rotYtarget = Math_Atan2S(sp128, sp130);
    distToTarget = sqrtf(SQ(sp130) + SQ(sp128));

    spFE = Math_Atan2S(distToTarget, sp12C);
    distToTarget = sqrtf(SQ(sp130) + SQ(sp128) + SQ(sp12C));

    if ((this->bumpTimer != 0) && (this->fishState != 2) && (this->fishState != 3) && (this->fishState != 4)) {
        if ((this->stateAndTimer & 0x40) != 0) {
            rotYtarget += 0x4000;
        } else {
            rotYtarget -= 0x4000;
        }
        if (((this->stateAndTimer + 0x20) & 0x40) != 0) {
            spFE += 0x2000;
        } else {
            spFE -= 0x2000;
        }
    }

    switch (this->fishState) {
        case 100:
            Fishing_HandleAquariumDialog(this, play);

            this->actor.uncullZoneForward = 500.0f;
            this->actor.uncullZoneScale = 300.0f;

            Lights_PointNoGlowSetInfo(&this->lightInfo, (s16)this->actor.world.pos.x,
                                      (s16)this->actor.world.pos.y + 20.0f, (s16)this->actor.world.pos.z - 50.0f, 255,
                                      255, 255, 255);

            this->fishLength = sFishingRecordLength;
            targetPosOffset.y = (f32)Math_SinS(play->gameplayFrames * 300) * 1;
            targetPosOffset.z = (f32)Math_SinS(play->gameplayFrames * 230) * 2;
            this->actor.world.pos.x = 130.0f;
            this->actor.world.pos.y = 55.0f + targetPosOffset.y;
            this->actor.world.pos.z = 1300.0f + targetPosOffset.z;
            this->actor.shape.rot.y = -0x8000;

            if ((this->actor.projectedPos.z < 200.0f) && (this->actor.projectedPos.z > 0.0f)) {
                bubblePos.x = Rand_CenteredFloat(5.0f) + 130.0f;
                bubblePos.y = 40.0f;
                bubblePos.z = Rand_CenteredFloat(5.0f) + 1280.0f;
                Fishing_SpawnBubble(NULL, play->specialEffects, &bubblePos, Rand_ZeroFloat(0.02f) + 0.03f, 1);
            }

            Math_ApproachS(&this->fishLimbEFRotYDelta, (Math_SinS(this->stateAndTimer * 0x800) * 2500.0f) + 2500.0f, 2, 0x7D0);
            Math_ApproachS(&this->fishLimb89RotYDelta, Math_SinS(this->stateAndTimer * 0xA00) * 1500.0f, 2, 0x7D0);

            this->unk_190 = 0.3f;
            this->unk_194 = 1000.0f / 3.0f;
            return;

        case 10:
            this->fishTargetPos = this->actor.home.pos;

<<<<<<< HEAD
            Math_ApproachF(&this->actor.speedXZ, 2.0f, 1.0f, 0.5f);
            Math_ApproachF(&this->rotationStep, 4096.0f, 1.0f, 256.0f);
=======
            Math_ApproachF(&this->actor.speed, 2.0f, 1.0f, 0.5f);
            Math_ApproachF(&this->unk_1B0, 4096.0f, 1.0f, 256.0f);
>>>>>>> b4c97ce1

            if (distToTarget < 40.0f) {
                this->fishState = 11;
                this->unk_190 = 0.4f;
                this->unk_194 = 500.0f;
            }

            func_80B70ED4(this, input);

            if (this->actor.xzDistToPlayer < (250.0f * playerSpeedMod)) {
                this->fishStateNext = this->fishState = 0;
                this->unk_1A4 = 1000;
                this->unk_1A2 = 200;
                this->timerArray[1] = 50;
            }
            break;

        case 11:
            this->fishTargetPos = this->actor.home.pos;

<<<<<<< HEAD
            Math_ApproachF(&this->actor.speedXZ, 0.0f, 1.0f, 0.05f);
            Math_ApproachF(&this->rotationStep, 0.0f, 1.0f, 256.0f);
=======
            Math_ApproachF(&this->actor.speed, 0.0f, 1.0f, 0.05f);
            Math_ApproachF(&this->unk_1B0, 0.0f, 1.0f, 256.0f);
>>>>>>> b4c97ce1

            if (distToTarget >= 40.0f) {
                this->fishState = 10;
                this->unk_190 = 1.0f;
                this->unk_194 = 2000.0f;
            }
            func_80B70ED4(this, input);

            if (this->actor.xzDistToPlayer < (250.0f * playerSpeedMod)) {
                this->fishStateNext = this->fishState = 0;
                this->unk_1A4 = 1000;
                this->unk_1A2 = 200;
                this->timerArray[1] = 50;
            }

            if (Message_GetState(&play->msgCtx) == TEXT_STATE_NONE) {
                if ((gSaveContext.dayTime >= CLOCK_TIME(18, 0)) && (gSaveContext.dayTime <= CLOCK_TIME(18, 0) + 27)) {
                    this->fishState = 7;
                    this->timerArray[3] = (s16)Rand_ZeroFloat(150.0f) + 200;
                }
                if ((gSaveContext.dayTime >= CLOCK_TIME(5, 30) - 1) &&
                    (gSaveContext.dayTime < CLOCK_TIME(5, 30) + 27)) {
                    this->fishState = 7;
                    this->timerArray[3] = (s16)Rand_ZeroFloat(150.0f) + 200;
                }
            }

            if (KREG(15) != 0) {
                KREG(15) = 0;
                this->fishState = 7;
                this->timerArray[3] = (s16)Rand_ZeroFloat(150.0f) + 2000;
            }
            break;

        case 0:
<<<<<<< HEAD
            Math_ApproachF(&this->actor.speedXZ, 1.0f, 1.0f, 0.05f);
            Math_ApproachF(&this->rotationStep, 0.0f, 1.0f, 256.0f);
=======
            Math_ApproachF(&this->actor.speed, 1.0f, 1.0f, 0.05f);
            Math_ApproachF(&this->unk_1B0, 0.0f, 1.0f, 256.0f);
>>>>>>> b4c97ce1

            if (this->timerArray[0] == 0) {
                if (this->unk_1A4 == 0) {
                    this->fishState = this->fishStateNext = 10;
                } else {
                    this->fishState = 1;
                    this->timerArray[0] = (s16)Rand_ZeroFloat(30.0f) + 10;
                    this->fishTargetPos.x = Rand_CenteredFloat(300.0f);
                    this->fishTargetPos.y = (WATER_SURFACE_Y(play) - 50.0f) - Rand_ZeroFloat(50.0f);
                    this->fishTargetPos.z = Rand_CenteredFloat(300.0f);
                    this->unk_190 = 1.0f;
                    this->unk_194 = 2000.0f;
                }
            }

            if (sLureEquipped == FS_LURE_SINKING) {
                func_80B70ED4(this, input);
            } else {
                this->actor.flags &= ~ACTOR_FLAG_0;
            }
            break;

        case 1:
            if (this->isLoach == 1) {
                this->fishState = -1;
                this->unk_1A4 = 20000;
                this->unk_1A2 = 20000;
                this->fishTargetPos.x = 0.0f;
                this->fishTargetPos.y = -140.0f;
                this->fishTargetPos.z = 0.0f;
            } else {
                Math_ApproachF(&this->rotationStep, 4096.0f, 1.0f, 256.0f);

<<<<<<< HEAD
                if ((this->actor.xzDistToPlayer < (250.0f * playerSpeedMod)) || (this->timerArray[1] != 0)) {
                    Math_ApproachF(&this->rotationStep, 8192.0f, 1.0f, 768.0f);
                    Math_ApproachF(&this->actor.speedXZ, 4.2f, 1.0f, 0.75);
=======
                if ((this->actor.xzDistToPlayer < (250.0f * sp118)) || (this->unk_17A[1] != 0)) {
                    Math_ApproachF(&this->unk_1B0, 8192.0f, 1.0f, 768.0f);
                    Math_ApproachF(&this->actor.speed, 4.2f, 1.0f, 0.75);
>>>>>>> b4c97ce1
                    this->unk_190 = 1.2f;
                    this->unk_194 = 4000.0f;
                    this->timerArray[0] = 20;
                } else {
                    this->unk_190 = 1.0f;
                    this->unk_194 = 2000.0f;
                    Math_ApproachF(&this->actor.speed, 1.5f, 1.0f, 0.1f);
                }

                if ((this->timerArray[0] == 0) || (distToTarget < 50.0f)) {
                    this->fishState = 0;
                    this->timerArray[0] = (s16)Rand_ZeroFloat(30.0f) + 3;
                    this->unk_190 = 1.0f;
                    this->unk_194 = 500.0f;
                }

                if (sLureEquipped == FS_LURE_SINKING) {
                    func_80B70ED4(this, input);
                } else {
                    this->actor.flags &= ~ACTOR_FLAG_0;
                }
            }
            break;

        case -1:
            Math_ApproachS(&this->rotationTarget.x, 0, 0x14, 0x20);

<<<<<<< HEAD
            if ((this->actor.xzDistToPlayer < (250.0f * playerSpeedMod)) || (this->timerArray[1] != 0)) {
                Math_ApproachF(&this->actor.speedXZ, 3.0f, 1.0f, 0.75);
=======
            if ((this->actor.xzDistToPlayer < (250.0f * sp118)) || (this->unk_17A[1] != 0)) {
                Math_ApproachF(&this->actor.speed, 3.0f, 1.0f, 0.75);
>>>>>>> b4c97ce1
                this->unk_190 = 1.0f;
                this->timerArray[0] = 20;
                this->unk_194 = 4000.0f;
                Math_ApproachF(&this->rotationStep, 4096.0f, 1.0f, 256.0f);

                if ((play->gameplayFrames % 32) == 0) {
                    this->fishTargetPos.x = Rand_CenteredFloat(600.0f);
                    this->fishTargetPos.z = Rand_CenteredFloat(600.0f);
                    this->fishTargetPos.y = -120.0f;
                }
            } else if (distToTarget > 50.0f) {
                this->unk_190 = 0.8f;
                this->unk_194 = 1500.0f;
<<<<<<< HEAD
                Math_ApproachF(&this->actor.speedXZ, 1.0f, 1.0f, 0.1f);
                Math_ApproachF(&this->rotationStep, 2048.0f, 1.0f, 128.0f);
            } else {
                this->unk_190 = 0.4f;
                this->unk_194 = 500.0f;
                Math_ApproachZeroF(&this->actor.speedXZ, 1.0f, 0.02f);
                Math_ApproachF(&this->rotationStep, 0.0f, 1.0f, 256.0f);
=======
                Math_ApproachF(&this->actor.speed, 1.0f, 1.0f, 0.1f);
                Math_ApproachF(&this->unk_1B0, 2048.0f, 1.0f, 128.0f);
            } else {
                this->unk_190 = 0.4f;
                this->unk_194 = 500.0f;
                Math_ApproachZeroF(&this->actor.speed, 1.0f, 0.02f);
                Math_ApproachF(&this->unk_1B0, 0.0f, 1.0f, 256.0f);
>>>>>>> b4c97ce1
            }

            if (this->unk_1A4 == 0) {
                this->fishState = 10;
                this->fishStateNext = 10;
            } else if ((KREG(2) != 0) || (((this->unk_1A4 & 0x7FF) == 0) && (this->unk_1A4 < 15000))) {
                KREG(2) = 0;
                this->fishState = -2;
                this->actor.world.rot.x = this->actor.shape.rot.x = 0;
                this->fishTargetPos.y = WATER_SURFACE_Y(play) + 10.0f;
                this->fishTargetPos.x = Rand_ZeroFloat(50.0f);
                this->fishTargetPos.z = Rand_ZeroFloat(50.0f);
            }

            this->actor.flags &= ~ACTOR_FLAG_0;
            break;

        case -2:
            if ((this->actor.xzDistToPlayer < (250.0f * playerSpeedMod)) || (this->timerArray[1] != 0)) {
                this->fishState = -1;
                this->fishTargetPos.y = -120.0f;
            } else {
                this->unk_190 = 0.6f;
                this->unk_194 = 1000.0f;

                Math_ApproachS(&this->rotationTarget.x, -0x1000, 0x14, 0x100);

                if (this->actor.world.pos.y < (WATER_SURFACE_Y(play) - 20.0f)) {
                    Math_ApproachF(&this->actor.speed, 0.5f, 1.0f, 0.1f);
                } else {
                    Math_ApproachZeroF(&this->actor.speed, 1.0f, 0.01f);

<<<<<<< HEAD
                    if ((this->actor.speedXZ == 0.0f) || (this->actor.world.pos.y > (WATER_SURFACE_Y(play) - 5.0f))) {
                        this->fishTargetPos.x = Rand_ZeroFloat(300.0f);
                        this->fishTargetPos.z = Rand_ZeroFloat(300.0f);
                        this->fishTargetPos.y = this->actor.floorHeight + 10.0f;
                        this->fishState = -25;
                        this->rotationStep = 0.0f;
=======
                    if ((this->actor.speed == 0.0f) || (this->actor.world.pos.y > (WATER_SURFACE_Y(play) - 5.0f))) {
                        this->unk_1B4.x = Rand_ZeroFloat(300.0f);
                        this->unk_1B4.z = Rand_ZeroFloat(300.0f);
                        this->unk_1B4.y = this->actor.floorHeight + 10.0f;
                        this->unk_158 = -25;
                        this->unk_1B0 = 0.0f;
>>>>>>> b4c97ce1

                        spB8 = this->fishMouthPos;
                        spB8.y = WATER_SURFACE_Y(play);
                        Fishing_SpawnRipple(&this->actor.projectedPos, play->specialEffects, &spB8, 10.0f, 300.0f, 150,
                                            90);
                        Fishing_SpawnRipple(&this->actor.projectedPos, play->specialEffects, &spB8, 30.0f, 400.0f, 150,
                                            90);

                        Actor_PlaySfx(&this->actor, NA_SE_PL_CATCH_BOOMERANG);
                        break;
                    }
                }

                Math_ApproachF(&this->rotationStep, 2048.0f, 1.0f, 128.0f);
                this->actor.flags &= ~ACTOR_FLAG_0;
            }
            break;

        case -25:
            if ((this->actor.xzDistToPlayer < (250.0f * playerSpeedMod)) || (this->timerArray[1] != 0)) {
                this->fishState = -1;
                this->fishTargetPos.y = -120.0f;
            } else {
                Math_ApproachS(&this->rotationTarget.x, 0x1000, 0x14, 0x6A);

                if (distToTarget > 40.0f) {
                    this->unk_190 = 0.7f;
                    this->unk_194 = 1200.0f;
<<<<<<< HEAD
                    Math_ApproachF(&this->actor.speedXZ, 0.5f, 1.0f, 0.01f);
                    Math_ApproachF(&this->rotationStep, 2048.0f, 1.0f, 128.0f);
=======
                    Math_ApproachF(&this->actor.speed, 0.5f, 1.0f, 0.01f);
                    Math_ApproachF(&this->unk_1B0, 2048.0f, 1.0f, 128.0f);
>>>>>>> b4c97ce1
                } else {
                    this->fishState = -1;
                }
            }
            break;

        case 2:
            if (((this->actor.params + D_80B7E118) & 1) != 0) {
                sp10C.x = 10.0f;
            } else {
                sp10C.x = -10.0f;
            }
            sp10C.y = 0.0f;
            sp10C.z = 0.0f;
            Matrix_RotateY(sLureRot.y, MTXMODE_NEW);
            Matrix_MultVec3f(&sp10C, &targetPosOffset);

            this->fishTargetPos.x = sLurePos.x + targetPosOffset.x;
            this->fishTargetPos.z = sLurePos.z + targetPosOffset.z;

            if (sLureEquipped == FS_LURE_SINKING) {
                this->fishTargetPos.y = sLurePos.y;
            } else if (this->isLoach == 0) {
                this->fishTargetPos.y = sLurePos.y - 15.0f;
            } else {
                this->fishTargetPos.y = sLurePos.y - 5.0f;
            }

            if (this->fishTargetPos.y <= this->actor.floorHeight) {
                this->fishTargetPos.y = this->actor.floorHeight + 3.0f;
            }

            if ((sLureEquipped != FS_LURE_SINKING) && (this->fishTargetPos.y < this->actor.world.pos.y)) {
                Math_ApproachF(&this->actor.world.pos.y, this->fishTargetPos.y, 0.1f,
                               (this->actor.world.pos.y - this->fishTargetPos.y) * 0.1f);
            }

            Math_ApproachF(&this->rotationStep, 8192.0f, 1.0f, (KREG(16) * 128) + 384.0f);
            if (CHECK_BTN_ALL(input->press.button, BTN_A)) {
                this->perception += 0.005f;
            }

            if (sWiggleAttraction != 0) {
                if (sWiggleAttraction == 1) {
                    this->perception += 0.01f;
                } else {
                    this->perception += 0.05f;
                }
                sWiggleAttraction = 0;
            }

            if (CHECK_BTN_ALL(input->press.button, BTN_B)) {
                this->perception += 0.008f;
            }

            if (distToTarget < ((this->fishLength * 0.5f) + 20.0f)) {
                if (this->unk_15E == 0) {
                    this->unk_190 = 1.0f;
                    this->unk_194 = 500.0f;
                    this->timerArray[0] = (s16)Rand_ZeroFloat(10.0f) + 2;
                }
                Math_ApproachF(&this->actor.speed, -0.2f, 1.0f, 0.1f);
                this->unk_15E = 1;
            } else {
                if (this->unk_15E != 0) {
                    this->unk_190 = 1.0f;
                    this->rotationStep = 0.0f;
                    this->unk_194 = 3000.0f;
                }
                Math_ApproachF(&this->actor.speed, 3.0f, 1.0f, 0.15f);
                this->unk_15E = 0;
            }

            if (this->fishLength >= 60.0f) {
                multiplier = 0.3f;
            } else if (this->fishLength >= 45.0f) {
                multiplier = 0.6f;
            } else {
                multiplier = 1.0f;
            }

            if ((gSaveContext.dayTime >= CLOCK_TIME(17, 0)) && (gSaveContext.dayTime < CLOCK_TIME(19, 0))) {
                multiplier *= 1.75f;
            } else if ((gSaveContext.dayTime >= CLOCK_TIME(5, 0)) && (gSaveContext.dayTime < CLOCK_TIME(7, 0))) {
                multiplier *= 1.5f;
            } else if (sFishingFoggy != 0) {
                multiplier *= 1.5f;
            } else if ((u8)sStormStrength != 0) {
                multiplier *= 3.0f;
            }

            sp11C = 0.03f * multiplier;
            if (sLureEquipped == FS_LURE_SINKING) {
                sp11C *= 5.0f;
            }

            if (((this->timerArray[0] == 1) || (Rand_ZeroOne() < sp11C)) &&
                ((Rand_ZeroOne() < (this->perception * multiplier)) || ((this->isLoach + 1) == KREG(69)))) {
                if (this->isLoach == 0) {
                    this->fishState = 3;
                    this->unk_190 = 1.2f;
                    this->unk_194 = 5000.0f;
                    this->timerArray[0] = Rand_ZeroFloat(10.0f);
                } else {
                    this->fishState = -3;
                    this->unk_190 = 1.0f;
                    this->unk_194 = 3000.0f;
                    this->timerArray[0] = 40;
                }
                if (sLureEquipped == FS_LURE_SINKING) {
                    this->speedTarget = Rand_ZeroFloat(1.5f) + 3.0f;
                } else {
                    this->speedTarget = Rand_ZeroFloat(1.5f) + 4.5f;
                }
            }

            if ((sRodCastState != 3) || (this->timerArray[2] == 0) ||
                (sqrtf(SQ(this->actor.world.pos.x) + SQ(this->actor.world.pos.z)) > 800.0f)) {
                this->fishState = this->fishStateNext;
                this->timerArray[1] = (s16)Rand_ZeroFloat(30.0f) + 50;
                this->timerArray[0] = (s16)Rand_ZeroFloat(10.0f) + 5;
                this->unk_190 = 1.0f;
                this->rotationStep = 0.0f;
                this->unk_194 = 2000.0f;
            }

            if (this->actor.xzDistToPlayer < (100.0f * playerSpeedMod)) {
                this->fishStateNext = this->fishState = 0;
                this->unk_1A4 = 1000;
                this->unk_1A2 = 200;
                this->timerArray[1] = 50;
            }
            break;

        case 3:
            this->lilyTimer = 6;
            sp134 = 2;

            if ((((s16)player->actor.world.pos.x + D_80B7E118) & 1) != 0) {
                sp10C.x = 30.0f;
            } else {
                sp10C.x = -30.0f;
            }
            sp10C.y = 0.0f;
            sp10C.z = 30.0f;

            Matrix_RotateY(sLureRot.y, MTXMODE_NEW);
            Matrix_MultVec3f(&sp10C, &targetPosOffset);

<<<<<<< HEAD
            this->fishTargetPos.x = sLurePos.x + targetPosOffset.x;
            this->fishTargetPos.z = sLurePos.z + targetPosOffset.z;
            this->fishTargetPos.y = sLurePos.y - 10.0f;
            this->rotationStep = 4096.0f;
            Math_ApproachF(&this->actor.speedXZ, this->speedTarget * 0.8f, 1.0f, 1.0f);
=======
            this->unk_1B4.x = sLurePos.x + sp100.x;
            this->unk_1B4.z = sLurePos.z + sp100.z;
            this->unk_1B4.y = sLurePos.y - 10.0f;
            this->unk_1B0 = 4096.0f;
            Math_ApproachF(&this->actor.speed, this->unk_188 * 0.8f, 1.0f, 1.0f);
>>>>>>> b4c97ce1

            if ((sRodCastState != 3) || (sLurePos.y > (WATER_SURFACE_Y(play) + 5.0f)) ||
                (sqrtf(SQ(sLurePos.x) + SQ(sLurePos.z)) > 800.0f)) {
                this->fishState = this->fishStateNext;
                this->timerArray[0] = 0;
                this->unk_190 = 1.0f;
                this->unk_194 = 2000.0f;
            } else if ((this->timerArray[0] == 0) || (distToTarget < 30.0f)) {
                this->fishState = 4;
                this->fishTargetPos = sLurePos;
                this->rotationStep = 16384.0f;
                this->unk_190 = 1.2f;
                this->unk_194 = 5000.0f;
                this->timerArray[0] = 20;
            }
            break;

        case 4:
            Math_ApproachF(&this->rotationStep, 16384.0f, 1.0f, 4096.0f);
            Math_ApproachS(&this->fishLimbDRotZDelta, 0x4E20, 4, 0x1388);

            this->lilyTimer = 50;
            sp134 = 2;
<<<<<<< HEAD
            this->fishTargetPos = sLurePos;
            Math_ApproachF(&this->actor.speedXZ, this->speedTarget, 1.0f, 1.0f);
=======
            this->unk_1B4 = sLurePos;
            Math_ApproachF(&this->actor.speed, this->unk_188, 1.0f, 1.0f);
>>>>>>> b4c97ce1

            if ((sRodCastState != 3) || (this->timerArray[0] == 0) || (sLurePos.y > (WATER_SURFACE_Y(play) + 5.0f)) ||
                (sqrtf(SQ(sLurePos.x) + SQ(sLurePos.z)) > 800.0f)) {

                this->timerArray[0] = 0;
                this->fishState = this->fishStateNext;
                this->unk_190 = 1.0f;
                this->unk_194 = 2000.0f;
            } else if (distToTarget < 10.0f) {
                if (Fishing_SplashBySize(this, play, false)) {
                    Fishing_FishLeapSfx(this, false);
                }

                this->fishState = 5;
                this->unk_190 = 1.2f;
                this->unk_194 = 5000.0f;
                this->timerArray[1] = 150;
                this->timerArray[0] = 0;
                this->timerArray[2] = 0;
                this->timerArray[3] = 120;

                sRodCastState = 4;
                sFishingHookedFish = this;
                sFishMouthOffset.y = 500.0f - Rand_ZeroFloat(400.0f);

                if (sLureEquipped == FS_LURE_SINKING) {
                    if (this->fishLength > 70.0f) {
                        phi_v0 = (s16)Rand_ZeroFloat(20.0f) + 10;
                    } else if (this->fishLength > 60.0f) {
                        phi_v0 = (s16)Rand_ZeroFloat(30.0f) + 20;
                    } else if (this->fishLength > 50.0f) {
                        phi_v0 = (s16)Rand_ZeroFloat(30.0f) + 30;
                    } else {
                        phi_v0 = (s16)Rand_ZeroFloat(40.0f) + 40;
                    }
                    sLureBitTimer = phi_v0;
                    sRumbleDelay = phi_v0;
                    Rumble_Override(0.0f, 60, phi_v0 * 3, 10);
                } else {
                    if (this->fishLength > 70.0f) {
                        phi_v0 = (s16)Rand_ZeroFloat(5.0f) + 10;
                    } else if (this->fishLength > 60.0f) {
                        phi_v0 = (s16)Rand_ZeroFloat(5.0f) + 15;
                    } else if (this->fishLength > 50.0f) {
                        phi_v0 = (s16)Rand_ZeroFloat(5.0f) + 17;
                    } else {
                        phi_v0 = (s16)Rand_ZeroFloat(5.0f) + 25;
                    }
                    sLureBitTimer = phi_v0;
                    sRumbleDelay = phi_v0;
                    Rumble_Override(0.0f, 180, phi_v0 * 3, 10);
                }

                sLineHooked = 0;
                sRodPullback = 100;
                sFishFightTime = 0;
            }
            break;

        case -3:
<<<<<<< HEAD
            this->lilyTimer = 50;
            this->fishTargetPos = sLurePos;
            Math_ApproachF(&this->actor.speedXZ, 2.0f, 1.0f, 1.0f);
=======
            this->unk_151 = 50;
            this->unk_1B4 = sLurePos;
            Math_ApproachF(&this->actor.speed, 2.0f, 1.0f, 1.0f);
>>>>>>> b4c97ce1

            if ((sRodCastState != 3) || (this->timerArray[0] == 0) || (sLurePos.y > (WATER_SURFACE_Y(play) + 5.0f)) ||
                (sqrtf(SQ(sLurePos.x) + SQ(sLurePos.z)) > 800.0f)) {

                this->timerArray[0] = 0;
                this->unk_190 = 1.0f;
                this->fishState = this->fishStateNext;
                this->unk_194 = 2000.0f;
            } else if (distToTarget < 10.0f) {
                if (sLurePos.y > (WATER_SURFACE_Y(play) - 10.0f)) {
                    Actor_PlaySfx(&this->actor, NA_SE_EV_JUMP_OUT_WATER);
                    func_80078884(NA_SE_PL_CATCH_BOOMERANG);
                }

                Fishing_SplashBySize(this, play, false);
                this->fishState = 5;
                this->unk_190 = 1.2f;
                this->unk_194 = 5000.0f;
                this->timerArray[1] = 150;
                this->timerArray[0] = 0;
                this->timerArray[2] = 0;
                this->timerArray[3] = 120;

                sRodCastState = 4;
                sFishingHookedFish = this;

                if (sLureEquipped == FS_LURE_SINKING) {
                    sLureBitTimer = 30;
                    sRumbleDelay = 100;
                    Rumble_Override(0.0f, 60, 90, 10);
                } else {
                    sLureBitTimer = 30;
                    sRumbleDelay = 40;
                    Rumble_Override(0.0f, 180, 90, 10);
                }

                sLineHooked = false;
                sRodPullback = 100;
                sFishFightTime = 0;
            }
            break;

        case 5:
            this->actor.uncullZoneForward = 1200.0f;
            this->actor.uncullZoneScale = 200.0f;

            sFishFightTime++;
            osSyncPrintf("HIT FISH %dcm\n", (u8)this->fishLength);

            Math_ApproachS(&this->fishLimbDRotZDelta, 0x2AF8, 4, 0xBB8);
            sFishingHookedFish = this;
            Math_ApproachS(&player->actor.shape.rot.y, this->actor.yawTowardsPlayer + 0x8000, 5, 0x500);

            if (sLineHooked == 0) {
                if ((sSinkingLureSegmentIndex < 20) && ((sLureTimer & 3) == 0)) {
                    sSinkingLureSegmentIndex++;
                }
            }

            if ((sLureBitTimer != 0) && (sLineHooked == 0)) { // pull the line to hook it
                if (((input->rel.stick_y < -50) && (sStickAdjYPrev > -40)) ||
                    CHECK_BTN_ALL(input->press.button, BTN_A)) {
                    if (input->rel.stick_y < -50) {
                        temp_f0 = 40.0f - ((this->fishLength - 30.0f) * 1.333333f);
                        if (temp_f0 > 0.0f) {
                            this->unk_152 = temp_f0;
                            this->unk_154 = this->actor.yawTowardsPlayer - this->actor.shape.rot.y;
                            this->unk_156 = 1;
                        }
                    }

                    this->fishLimbRotPhaseStep = 1.7f;
                    this->fishLimbRotPhaseMag = 7000.0f;
                    sLineHooked = 1;
                    SEQCMD_PLAY_SEQUENCE(SEQ_PLAYER_BGM_MAIN, 0, 8, NA_BGM_ENEMY);
                    sFishingMusicDelay = 0;

                    if (this->isLoach == 1) {
                        rumbleStrength = (this->fishLength * 3.0f) + 120.0f;
                    } else {
                        rumbleStrength = (2.0f * this->fishLength) + 120.0f;
                    }
                    if (rumbleStrength > 255.0f) {
                        rumbleStrength = 255.0f;
                    }

                    Rumble_Override(0.0f, rumbleStrength, 120, 5);
                    sRumbleDelay = 40;
                    D_80B7FDA8 = 10;
                    func_80078884(NA_SE_IT_FISHING_HIT);
                }
            }

            if (this->actor.world.pos.y < WATER_SURFACE_Y(play)) {
                if (this->timerArray[1] > 30) {
                    phi_v0_2 = 7;
                } else {
                    phi_v0_2 = 0xF;
                }

                if (((this->stateAndTimer & phi_v0_2) == 0) && (Rand_ZeroOne() < 0.75f) && (sRumbleDelay == 0)) {
                    if (this->fishLength >= 70.0f) {
                        rumbleStrength = 255.0f;
                    } else if (this->fishLength >= 60.0f) {
                        rumbleStrength = 230.0f;
                    } else if (this->fishLength >= 50.0f) {
                        rumbleStrength = 200.0f;
                    } else if (this->fishLength >= 40.0f) {
                        rumbleStrength = 170.0f;
                    } else {
                        rumbleStrength = 140.0f;
                    }

                    if (phi_v0_2 == 0xF) {
                        rumbleStrength *= 3.0f / 4.0f;
                    }

                    Rumble_Override(0.0f, rumbleStrength, (s16)Rand_ZeroFloat(5.0f) + 10, 5);
                }

                if (this->timerArray[1] > 30) {
                    if (this->timerArray[0] == 0) {
                        sp10C.x = 0.0f;
                        sp10C.y = 0.0f;
                        sp10C.z = 200.0f;

                        for (spA2 = 0; spA2 < 100; spA2++) {
                            Matrix_RotateY(Rand_CenteredFloat(3.0f * M_PI / 4.0f) +
                                               BINANG_TO_RAD_ALT(this->actor.yawTowardsPlayer + 0x8000),
                                           MTXMODE_NEW);
                            Matrix_MultVec3f(&sp10C, &targetPosOffset);

                            this->fishTargetPos.x = this->actor.world.pos.x + targetPosOffset.x;
                            this->fishTargetPos.z = this->actor.world.pos.z + targetPosOffset.z;

                            if ((SQ(this->fishTargetPos.x) + SQ(this->fishTargetPos.z)) < SQ(750.0f)) {
                                break;
                            }
                        }

                        if ((Rand_ZeroOne() < 0.1f) && (this->timerArray[3] == 0)) {
                            if (this->fishLength >= 60.0f) {
                                rumbleStrength8 = 255;
                            } else if (this->fishLength >= 50.0f) {
                                rumbleStrength8 = 200;
                            } else {
                                rumbleStrength8 = 180;
                            }
                            Rumble_Override(0.0f, rumbleStrength8, 90, 2);
                            this->timerArray[0] = 20;
                            this->timerArray[1] = 100;
                            this->timerArray[2] = 20;
                            this->timerArray[3] = 100;
                            this->fishTargetPos.y = 300.0f;
                            sRumbleDelay = 40;
                            sRodPullback = (s16)Rand_ZeroFloat(30.0f) + 20;
                        } else {
                            this->timerArray[0] = (s16)Rand_ZeroFloat(10.0f) + 3;
                            this->timerArray[2] = 0;
                            this->fishTargetPos.y = -70.0f - Rand_ZeroFloat(150.0f);
                        }
                    }

                    if (this->timerArray[2] != 0) {
                        sRodReelingSpeed = 0.0f;
                        this->unk_190 = 1.6f;
                        this->unk_194 = 6000.0f;
<<<<<<< HEAD
                        Math_ApproachF(&this->actor.speedXZ, 7.5f, 1.0f, 1.0f);
                        Math_ApproachS(&this->fishLimbDRotZDelta, 20000, 2, 4000);
=======
                        Math_ApproachF(&this->actor.speed, 7.5f, 1.0f, 1.0f);
                        Math_ApproachS(&this->unk_170, 0x4E20, 2, 0xFA0);
>>>>>>> b4c97ce1
                    } else {
                        if ((sLineHooked == 0) && (sLureEquipped == FS_LURE_SINKING)) {
                            this->unk_190 = 1.0f;
                            this->unk_194 = 2000.0f;
                            Math_ApproachF(&this->actor.speed, 3.0f, 1.0f, 0.2f);
                        } else {
                            this->unk_190 = 1.4f;
                            this->unk_194 = 5000.0f;
                            Math_ApproachF(&this->actor.speed, 5.0f, 1.0f, 0.5f);
                        }

                        if (this->isLoach == 0) {
                            sRodReelingSpeed = 1.0f - (this->fishLength * 0.00899f);
                        } else {
                            sRodReelingSpeed = 1.0f - (this->fishLength * 0.00899f * 1.4f);
                        }
                    }
                } else {
                    if (((this->timerArray[1] & 0xF) == 0) && CHECK_BTN_ALL(input->cur.button, BTN_A) &&
                        (!(this->fishLength >= 60.0f) || (sFishFightTime >= 2000))) {
                        this->unk_152 = (s16)Rand_ZeroFloat(30.0f) + 15;
                        this->unk_154 = this->actor.yawTowardsPlayer - this->actor.shape.rot.y;
                    }

                    this->unk_190 = 1.0f;
                    this->unk_194 = 4500.0f;

                    if (this->isLoach == 0) {
                        sRodReelingSpeed = 1.3f - (this->fishLength * 0.00899f);
                    } else {
                        sRodReelingSpeed = 1.3f - (this->fishLength * 0.00899f * 1.4f);
                    }

                    Math_ApproachF(&this->actor.speed, 2.0f, 1.0f, 0.5f);

                    if (this->timerArray[1] == 0) {
                        this->unk_152 = 0;

                        if (sFishFightTime < 2000) {
                            this->timerArray[1] = (s16)Rand_ZeroFloat(50.0f) + 50;
                        } else if (sFishFightTime < 3000) {
                            this->timerArray[1] = (s16)Rand_ZeroFloat(20.0f) + 30;
                        } else {
                            this->timerArray[1] = (s16)Rand_ZeroFloat(10.0f) + 25;
                        }
                    }
                }
            }

            if (sReelLock != 0) {
                sRodReelingSpeed = 0.0f;
            }

<<<<<<< HEAD
            if (sLineHooked || (sLureEquipped != FS_LURE_SINKING)) {
                if (this->actor.speedXZ < 3.0f) {
                    if ((sLureTimer & 8) != 0) {
                        targetPosOffset.x = -0.8f;
=======
            if (D_80B7E124 || (D_80B7E0B6 != 2)) {
                if (this->actor.speed < 3.0f) {
                    if ((D_80B7E0AE & 8) != 0) {
                        sp100.x = -0.8f;
>>>>>>> b4c97ce1
                    } else {
                        targetPosOffset.x = -0.75f;
                    }
                } else {
                    if ((sLureTimer & 4) != 0) {
                        targetPosOffset.x = -0.9f;
                    } else {
                        targetPosOffset.x = -0.85f;
                    }
                }

                Math_ApproachF(&D_80B7A6C0, 35.0f, 0.1f, 3.5f);
                Math_ApproachF(&D_80B7A6BC, targetPosOffset.x, 0.3f, 0.1f);
            }

            sReelLinePos[LINE_SEG_COUNT - 1] = this->fishMouthPos;
            sp10C.x = sReelLinePos[LINE_SEG_COUNT - 1].x - sReelLinePos[LINE_SEG_COUNT - 2].x;
            sp10C.y = sReelLinePos[LINE_SEG_COUNT - 1].y - sReelLinePos[LINE_SEG_COUNT - 2].y;
            sp10C.z = sReelLinePos[LINE_SEG_COUNT - 1].z - sReelLinePos[LINE_SEG_COUNT - 2].z;

            if ((SQ(sp10C.x) + SQ(sp10C.y) + SQ(sp10C.z)) > SQ(20.0f)) {
                Math_ApproachF(&this->actor.world.pos.x, sReelLinePos[LINE_SEG_COUNT - 2].x, 0.2f,
                               2.0f * (this->actor.speed * 1.5f));
                Math_ApproachF(&this->actor.world.pos.y, sReelLinePos[LINE_SEG_COUNT - 2].y, 0.2f,
                               2.0f * (this->actor.speed * 1.5f) * 5.0f * 0.1f);
                Math_ApproachF(&this->actor.world.pos.z, sReelLinePos[LINE_SEG_COUNT - 2].z, 0.2f,
                               2.0f * (this->actor.speed * 1.5f));
            }

            if (CHECK_BTN_ALL(input->cur.button, BTN_A) || (input->rel.stick_y < -30)) {
                if (sRodPullback < 100) {
                    sRodPullback++;
                }
            } else {
                if (sRodPullback != 0) {
                    sRodPullback--;
                }
            }

            if ((sRodCastState < 3) || ((sReelLock != 0) && (sFishFightTime > 50)) || (sFishFightTime >= 6000) ||
                ((sLureBitTimer == 0) && (sLineHooked == 0)) || (sRodPullback == 0) ||
                (((sLureTimer & 0x7F) == 0) && (Rand_ZeroOne() < 0.05f) && (sLureEquipped != FS_LURE_SINKING) &&
                 (KREG(69) == 0))) {
                sFishingCaughtTextDelay = 20;

                if ((sLureBitTimer == 0) && (sLineHooked == 0)) {
                    sFishingCaughtTextId = 0x4081;
                    if (((sLinkAge == LINK_AGE_CHILD) && (HIGH_SCORE(HS_FISHING) & HS_FISH_PRIZE_CHILD)) ||
                        ((sLinkAge != LINK_AGE_CHILD) && (HIGH_SCORE(HS_FISHING) & HS_FISH_PRIZE_ADULT))) {
                        sFishingCaughtTextDelay = 0;
                    }
                } else {
                    sFishingCaughtTextId = 0x4082;
                    Rumble_Override(0.0f, 1, 3, 1);
                    SEQCMD_STOP_SEQUENCE(SEQ_PLAYER_BGM_MAIN, 10);
                }

                this->fishState = this->fishStateNext = 0;
                this->unk_1A4 = 10000;
                this->unk_1A2 = 500;
                this->timerArray[1] = 50;
                this->timerArray[0] = 0;
                this->unk_190 = 1.0f;
                this->unk_194 = 3000.0f;

                if (sRodCastState == 4) {
                    sRodCastState = 3;
                }

                sFishingMusicDelay = 50;
                sRodReelingSpeed = 0.5f;
                this->unk_152 = 0;
            } else if (this->actor.xzDistToPlayer < (KREG(59) + 50.0f)) {
                this->fishState = 6;
                this->timerArray[0] = 100;
                player->unk_860 = 3;
                Rumble_Override(0.0f, 1, 3, 1);
<<<<<<< HEAD
                sFishesCaught++;
                func_80064520(play, &play->csCtx);
                sFishingPlayerCinematicState = 100;
                sCatchCamX = 45.0f;
                sRodCastState = 5;
=======
                D_80B7E084++;
                Cutscene_StartManual(play, &play->csCtx);
                D_80B7A6CC = 100;
                D_80B7FEC8 = 45.0f;
                D_80B7A694 = 5;
>>>>>>> b4c97ce1
                this->unk_190 = 1.0f;
                this->unk_194 = 500.0f;
                this->fishLimbRotPhaseMag = 5000.0f;

                if (this->actor.world.pos.y <= WATER_SURFACE_Y(play)) {
                    Fishing_FishLeapSfx(this, true);
                    Fishing_SplashBySize(this, play, true);
                }
                goto hoistCatch;
            }
            break;

        hoistCatch:
        case 6:
            Math_ApproachS(&this->fishLimbDRotZDelta, 11000, 2, 4000);
            Math_ApproachF(&sCatchCamX, 15.0f, 0.05f, 0.75f);

            sp10C.x = sCatchCamX;
            if (sLinkAge != LINK_AGE_CHILD) {
                sp10C.y = 30.0f;
                sp10C.z = 55.0f;
            } else {
                sp10C.y = 10.0f;
                sp10C.z = 50.0f;
            }
            Matrix_RotateY(BINANG_TO_RAD_ALT(player->actor.shape.rot.y), MTXMODE_NEW);
            Matrix_MultVec3f(&sp10C, &sSubCamEye);

            sSubCamEye.x += player->actor.world.pos.x;
            sSubCamEye.y += player->actor.world.pos.y;
            sSubCamEye.z += player->actor.world.pos.z;

            sSubCamAt = player->actor.world.pos;
            if (sLinkAge != LINK_AGE_CHILD) {
                sSubCamAt.y += 40.0f;
            } else {
                sSubCamAt.y += 25.0f;
            }

            if (this->timerArray[0] == 90) {
                SEQCMD_PLAY_SEQUENCE(SEQ_PLAYER_BGM_MAIN, 0, 9, NA_BGM_HEART_GET);
                sFishingCaughtTextDelay = 40;

                if (this->isLoach == 0) {
                    sFishLengthToWeigh = this->fishLength;

                    if (sFishLengthToWeigh >= 75) {
                        sFishingCaughtTextId = 0x409F;
                    } else if (sFishLengthToWeigh >= 50) {
                        sFishingCaughtTextId = 0x4091;
                    } else {
                        sFishingCaughtTextId = 0x4083;
                    }
                } else {
                    sFishLengthToWeigh = 2.0f * this->fishLength;
                    sFishingCaughtTextId = 0x4099;
                }

                this->keepState = 0;
            }

            this->unk_160 = -0x4000;
            this->actor.shape.rot.y = player->actor.shape.rot.y + 0x5000;
            this->actor.shape.rot.x = this->actor.shape.rot.z = this->unk_162 = this->unk_164 = this->unk_16E = 0;

            sp10C.x = 4.0f;
            sp10C.y = -10.0f;
            sp10C.z = 5.0f;
            Matrix_MultVec3f(&sp10C, &targetPosOffset);
            Math_ApproachF(&this->actor.world.pos.x, player->bodyPartsPos[PLAYER_BODYPART_R_HAND].x + targetPosOffset.x, 1.0f,
                           6.0f);
            Math_ApproachF(&this->actor.world.pos.y, player->bodyPartsPos[PLAYER_BODYPART_R_HAND].y + targetPosOffset.y, 1.0f,
                           6.0f);
            Math_ApproachF(&this->actor.world.pos.z, player->bodyPartsPos[PLAYER_BODYPART_R_HAND].z + targetPosOffset.z, 1.0f,
                           6.0f);

            sRodLineSpooled = 188.0f;

            if (this->timerArray[0] <= 50) {
                switch (this->keepState) {
                    case 0:
                        if ((Message_GetState(&play->msgCtx) == TEXT_STATE_CHOICE) ||
                            (Message_GetState(&play->msgCtx) == TEXT_STATE_NONE)) {
                            if (Message_ShouldAdvance(play)) {
                                Message_CloseTextbox(play);
                                if (play->msgCtx.choiceIndex == 0) {
                                    if (sFishOnHandLength == 0.0f) {
                                        sFishOnHandLength = this->fishLength;
                                        sFishOnHandIsLoach = this->isLoach;
                                        sLureCaughtWith = sLureEquipped;
                                        Actor_Kill(&this->actor);
                                    } else if ((this->isLoach == 0) && (sFishOnHandIsLoach == 0) &&
                                               ((s16)this->fishLength < (s16)sFishOnHandLength)) {
                                        this->keepState = 1;
                                        this->timerArray[0] = 0x3C;

                                        Message_StartTextbox(play, 0x4098, NULL);
                                    } else {
                                        f32 temp1 = sFishOnHandLength;
                                        s16 temp2 = sFishOnHandIsLoach;
                                        sFishOnHandLength = this->fishLength;
                                        sFishOnHandIsLoach = this->isLoach;
                                        sLureCaughtWith = sLureEquipped;
                                        this->fishLength = temp1;
                                        this->isLoach = temp2;
                                    }
                                }
                                if (this->keepState == 0) {
                                    sRodCastState = 0;
                                }
                            }
                        }
                        break;
                    case 1:
                        if ((Message_GetState(&play->msgCtx) == TEXT_STATE_CHOICE) ||
                            (Message_GetState(&play->msgCtx) == TEXT_STATE_NONE)) {
                            if (Message_ShouldAdvance(play)) {
                                Message_CloseTextbox(play);
                                if (play->msgCtx.choiceIndex != 0) {
                                    f32 temp1 = sFishOnHandLength;
                                    s16 temp2 = sFishOnHandIsLoach;
                                    sFishOnHandLength = this->fishLength;
                                    sLureCaughtWith = sLureEquipped;
                                    this->fishLength = temp1;
                                    this->isLoach = temp2;
                                }
                                sRodCastState = 0;
                            }
                        }
                        break;
                }
            }

            if (sRodCastState == 0) {
                if (this->actor.update != NULL) {
                    this->fishState = this->fishStateNext = 0;
                    this->unk_1A4 = 10000;
                    this->unk_1A2 = 500;
                    this->timerArray[1] = 50;
                    this->timerArray[0] = 0;
                    this->unk_190 = 1.0f;
                    this->unk_194 = 2000.0f;
                    SkelAnime_Free(&this->skelAnime, play);

                    if (this->isLoach == 0) {
                        SkelAnime_InitFlex(play, &this->skelAnime, &gFishingFishSkel, &gFishingFishAnim, NULL, NULL, 0);
                        Animation_MorphToLoop(&this->skelAnime, &gFishingFishAnim, 0.0f);
                    } else {
                        SkelAnime_InitFlex(play, &this->skelAnime, &gFishingLoachSkel, &gFishingLoachAnim, NULL, NULL,
                                           0);
                        Animation_MorphToLoop(&this->skelAnime, &gFishingLoachAnim, 0.0f);
                    }
                }

                D_80B7E148 = 520.0f;
                sRodLineSpooled = 195.0f;
                SEQCMD_STOP_SEQUENCE(SEQ_PLAYER_BGM_MAIN, 10);
                sFishingMusicDelay = 20;
                sFishingPlayerCinematicState = 3;
            }
            break;

        case 7:
            this->lilyTimer = 50;
            sp134 = 5;
            this->rotationStep = 12288.0f;

            if (this->actor.params < 104) {
                this->fishTargetPos = sGroupFishes[this->actor.params - 100].pos;
                sFishGroupVar = 1;
            } else if (this->actor.params < 108) {
                this->fishTargetPos = sGroupFishes[this->actor.params - 100 + 16].pos;
                sFishGroupVar = 2;
            } else {
                this->fishTargetPos = sGroupFishes[this->actor.params - 100 + 32].pos;
                sFishGroupVar = 3;
            }

            Math_ApproachF(&this->actor.speed, 5.0f, 1.0f, 1.0f);

            if (distToTarget < 20.0f) {
                Math_ApproachS(&this->fishLimbDRotZDelta, 20000, 2, 4000);

                if ((this->timerArray[2] == 0) && Fishing_SplashBySize(this, play, false)) {
                    Fishing_FishLeapSfx(this, Rand_ZeroFloat(1.99f));
                    this->timerArray[2] = (s16)Rand_ZeroFloat(20.0f) + 20;
                }
            }

            if (this->timerArray[3] == 0) {
                this->fishState = 10;
                this->fishStateNext = 10;
            } else {
                func_80B70ED4(this, input);
                if (this->actor.xzDistToPlayer < (100.0f * playerSpeedMod)) {
                    this->fishStateNext = this->fishState = 0;
                    this->unk_1A4 = 500;
                    this->unk_1A2 = 200;
                    this->timerArray[1] = 50;
                }
            }
            break;
    }

    Math_ApproachS(&this->fishLimbEFRotYDelta, (Math_SinS(this->stateAndTimer * 0x1000) * 5000.0f) + 5000.0f, 2, 0x7D0);

    if (this->fishState != 6) {
        if (this->actor.world.pos.y > WATER_SURFACE_Y(play)) {
            this->unk_190 = 1.5f;
            this->unk_194 = 5000.0f;

            Math_ApproachS(&this->unk_16E, 0, 5, 0x7D0);

            spF4 = spF0 = spFA = 3;
            spF2 = spEE = 0x2000;

            this->timerArray[2] = 0;
            this->unk_184 -= 1.0f;
        } else {
            Math_ApproachZeroF(&this->unk_184, 1.0f, 2.0f);
            if ((this->fishState != -1) && (this->fishState != -2) && (this->fishState != -25)) {
                this->rotationTarget.x = 0;
            }

            this->rotationTarget.y = this->rotationTarget.z = 0;
            spF4 = spF0 = spFA = 4;
            spF2 = spEE = 0x2000;

            spF6 = Fishing_SmoothStepToS(&this->actor.world.rot.y, rotYtarget, sp134, this->rotationStep) * 3.0f;
            Math_ApproachS(&this->actor.world.rot.x, spFE, sp134, this->rotationStep * 0.5f);

            if (spF6 > 8000) {
                spF6 = 8000;
            } else if (spF6 < -8000) {
                spF6 = -8000;
            }

<<<<<<< HEAD
            if (this->actor.speedXZ >= 3.2f) {
                Math_ApproachS(&this->unk_16E, spF6, 2, 20000);
=======
            if (this->actor.speed >= 3.2f) {
                Math_ApproachS(&this->unk_16E, spF6, 2, 0x4E20);
>>>>>>> b4c97ce1
            } else {
                Math_ApproachS(&this->unk_16E, spF6, 3, 3000);
            }

            Actor_UpdateVelocityXYZ(&this->actor);
        }

        Actor_UpdatePos(&this->actor);

        this->actor.world.pos.y += (this->unk_184 * 1.5f);

        if (this->unk_152 != 0) {
            this->rotationTarget.y = this->unk_154;
            this->unk_152--;
            if (this->unk_156 != 0) {
                spF0 = 5;
                spEE = 0x4000;
            } else {
                spF0 = 10;
                spEE = 0x800;
            }
            this->rotationTarget.x = -0x500 - this->actor.shape.rot.x;
            spF4 = 5;
            spF2 = 0x4000;
        } else {
            this->unk_156 = 0;
        }

        Math_ApproachS(&this->unk_160, this->rotationTarget.x, spF4, spF2);
        Math_ApproachS(&this->unk_162, this->rotationTarget.y, spF0, spEE);
        Math_ApproachS(&this->unk_164, this->rotationTarget.z, spFA, 0x2000);

        if (this->actor.speed <= 0.5f) {
            Math_ApproachS(&this->actor.shape.rot.x, 0, 10, this->unk_178);
            Math_ApproachS(&this->unk_178, 0x500, 1, 0x20);
        } else {
            Math_ApproachS(&this->actor.shape.rot.x, -this->actor.world.rot.x, 10, 0x1000);
            this->unk_178 = 0;
        }

        this->actor.shape.rot.y = this->actor.world.rot.y;

        if ((this->fishState != -1) && (this->fishState != -2) && (this->fishState != -25)) {
            if ((this->actor.world.pos.y > WATER_SURFACE_Y(play)) && (this->actor.prevPos.y <= WATER_SURFACE_Y(play))) {
                Fishing_SplashBySize(this, play, true);
                Fishing_FishLeapSfx(this, true);
                this->unk_184 = this->actor.velocity.y;
                this->actor.velocity.y = 0.0f;
                this->rotationTarget.z = Rand_CenteredFloat(32768.0f);
            } else if ((this->actor.world.pos.y < WATER_SURFACE_Y(play)) &&
                       (this->actor.prevPos.y >= WATER_SURFACE_Y(play))) {
                if (this->unk_184 < -5.0f) {
                    this->unk_184 = -5.0f;
                }
                this->actor.world.rot.x = -0xFA0;
                Fishing_SplashBySize(this, play, true);
                this->bubbleTime = 20;
                Fishing_FishLeapSfx(this, 0);
            }
        }

        if ((this->actor.world.pos.y < WATER_SURFACE_Y(play)) &&
<<<<<<< HEAD
            (this->actor.world.pos.y > (WATER_SURFACE_Y(play) - 10.0f)) && ((this->stateAndTimer & 1) == 0) &&
            (this->actor.speedXZ > 0.0f)) {
=======
            (this->actor.world.pos.y > (WATER_SURFACE_Y(play) - 10.0f)) && ((this->unk_15C & 1) == 0) &&
            (this->actor.speed > 0.0f)) {
>>>>>>> b4c97ce1
            Vec3f pos = this->actor.world.pos;
            pos.y = WATER_SURFACE_Y(play);
            Fishing_SpawnRipple(&this->actor.projectedPos, play->specialEffects, &pos, 80.0f, 500.0f, 150, 90);
        }

<<<<<<< HEAD
        if ((this->actor.speedXZ > 0.0f) || (this->fishState == 5)) {
=======
        if ((this->actor.speed > 0.0f) || (this->unk_158 == 5)) {
>>>>>>> b4c97ce1
            f32 velocityY = this->actor.velocity.y;

            spD8 = this->fishLength * 0.1f;

            this->actor.world.pos.y -= spD8;
            this->actor.prevPos.y -= spD8;
            this->actor.velocity.y = -1.0f;
            Actor_UpdateBgCheckInfo(play, &this->actor, 30.0f, 30.0f, 100.0f,
                                    UPDBGCHECKINFO_FLAG_0 | UPDBGCHECKINFO_FLAG_2 | UPDBGCHECKINFO_FLAG_6);
            this->actor.world.pos.y += spD8;
            this->actor.prevPos.y += spD8;

            this->actor.velocity.y = velocityY;

            if (this->actor.bgCheckFlags & BGCHECKFLAG_WALL) {
                this->bumpTimer = 20;
            }

            if (this->actor.bgCheckFlags & BGCHECKFLAG_GROUND) {
                if (this->actor.world.pos.y > WATER_SURFACE_Y(play)) {
                    this->unk_184 = Rand_ZeroFloat(3.0f) + 3.0f;
                    this->actor.velocity.x = this->actor.world.pos.x * -0.003f;
                    this->actor.velocity.z = this->actor.world.pos.z * -0.003f;

                    Actor_PlaySfx(&this->actor, NA_SE_EV_FISH_LEAP);
                    Fishing_SplashBySize2(this, play);


                    if (Rand_ZeroOne() < 0.5f) {
                        this->rotationTarget.z = 0x4000;
                    } else {
                        this->rotationTarget.z = -0x4000;
                    }

                    if (Rand_ZeroOne() < 0.5f) {
                        this->rotationTarget.x = 0;
                    } else {
                        this->rotationTarget.x = (s16)Rand_CenteredFloat(32.0f) + 0x8000;
                    }

                    this->rotationTarget.y = (s16)Rand_CenteredFloat(16384.0f);
                    this->unk_190 = 1.0f;
                    this->unk_194 = 5000.0f;
                    this->fishLimbRotPhaseMag = 5000.0f;
                } else {
                    this->unk_184 = 0.0f;

                    if ((this->fishState == 5) && ((this->stateAndTimer & 1) == 0)) {
                        Vec3f pos;

                        pos.x = Rand_CenteredFloat(10.0f) + this->actor.world.pos.x;
                        pos.z = Rand_CenteredFloat(10.0f) + this->actor.world.pos.z;
                        pos.y = this->actor.floorHeight + 5.0f;
                        Fishing_SpawnWaterDust(&this->actor.projectedPos, play->specialEffects, &pos,
                                               (this->fishLength * 0.005f) + 0.15f);
                    }
                }
            }
        }
    }

    if (this->bubbleTime != 0) {
        s16 i;
        Vec3f pos;
        f32 range = (this->fishLength * 0.075f) + 10.0f;

        this->bubbleTime--;

        for (i = 0; i < 2; i++) {
            pos.x = Rand_CenteredFloat(range) + this->actor.world.pos.x;
            pos.y = Rand_CenteredFloat(range) + this->actor.world.pos.y;
            pos.z = Rand_CenteredFloat(range) + this->actor.world.pos.z;
            Fishing_SpawnBubble(&this->actor.projectedPos, play->specialEffects, &pos, Rand_ZeroFloat(0.035f) + 0.04f,
                                0);
        }
    }
}

s32 Fishing_FishOverrideLimbDraw(PlayState* play, s32 limbIndex, Gfx** dList, Vec3f* pos, Vec3s* rot, void* thisx) {
    Fishing* this = (Fishing*)thisx;

    if (limbIndex == 0xD) {
        rot->z -= this->fishLimbDRotZDelta - 11000;
    } else if ((limbIndex == 2) || (limbIndex == 3)) {
        rot->y += this->fishLimb23RotYDelta;
    } else if (limbIndex == 4) {
        rot->y += this->fishLimb4RotYDelta;
    } else if (limbIndex == 0xE) {
        rot->y -= this->fishLimbEFRotYDelta;
    } else if (limbIndex == 0xF) {
        rot->y += this->fishLimbEFRotYDelta;
    } else if (limbIndex == 8) {
        rot->y += this->fishLimb89RotYDelta;
    } else if (limbIndex == 9) {
        rot->y -= this->fishLimb89RotYDelta;
    }

    return 0;
}

void Fishing_FishPostLimbDraw(PlayState* play, s32 limbIndex, Gfx** dList, Vec3s* rot, void* thisx) {
    Fishing* this = (Fishing*)thisx;

    if (limbIndex == 0xD) {
        Matrix_MultVec3f(&sFishMouthOffset, &this->fishMouthPos);
    }
}

s32 Fishing_LoachOverrideLimbDraw(PlayState* play, s32 limbIndex, Gfx** dList, Vec3f* pos, Vec3s* rot, void* thisx) {
    Fishing* this = (Fishing*)thisx;

    if (limbIndex == 3) {
        rot->y += this->loachRotYDelta[0];
    } else if (limbIndex == 4) {
        rot->y += this->loachRotYDelta[1];
    } else if (limbIndex == 5) {
        rot->y += this->loachRotYDelta[2];
    }

    return 0;
}

void Fishing_LoachPostLimbDraw(PlayState* play, s32 limbIndex, Gfx** dList, Vec3s* rot, void* thisx) {
    static Vec3f sLoachMouthOffset = { 500.0f, 500.0f, 0.0f };
    Fishing* this = (Fishing*)thisx;

    if (limbIndex == 0xB) {
        Matrix_MultVec3f(&sLoachMouthOffset, &this->fishMouthPos);
    }
}

void Fishing_DrawFish(Actor* thisx, PlayState* play) {
    Fishing* this = (Fishing*)thisx;

    Gfx_SetupDL_25Opa(play->state.gfxCtx);

    Matrix_Translate(this->actor.world.pos.x, this->actor.world.pos.y, this->actor.world.pos.z, MTXMODE_NEW);
    Matrix_RotateY(BINANG_TO_RAD_ALT(this->unk_162 + this->actor.shape.rot.y), MTXMODE_APPLY);
    Matrix_RotateX(BINANG_TO_RAD_ALT(this->unk_160 + this->actor.shape.rot.x), MTXMODE_APPLY);
    Matrix_RotateZ(BINANG_TO_RAD_ALT(this->unk_164 + this->actor.shape.rot.z), MTXMODE_APPLY);
    Matrix_Scale(this->actor.scale.x, this->actor.scale.y, this->actor.scale.z, MTXMODE_APPLY);

    if (this->isLoach == 0) {
        Matrix_RotateY(BINANG_TO_RAD(this->fishLimb23RotYDelta) - (M_PI / 2), MTXMODE_APPLY);
        Matrix_Translate(0.0f, 0.0f, this->fishLimb23RotYDelta * 10.0f * 0.01f, MTXMODE_APPLY);

        SkelAnime_DrawFlexOpa(play, this->skelAnime.skeleton, this->skelAnime.jointTable, this->skelAnime.dListCount,
                              Fishing_FishOverrideLimbDraw, Fishing_FishPostLimbDraw, this);
    } else {
        Matrix_Translate(0.0f, 0.0f, 3000.0f, MTXMODE_APPLY);
        Matrix_RotateY(BINANG_TO_RAD(this->fishLimb23RotYDelta), MTXMODE_APPLY);
        Matrix_Translate(0.0f, 0.0f, -3000.0f, MTXMODE_APPLY);
        Matrix_RotateY(-(M_PI / 2), MTXMODE_APPLY);

        SkelAnime_DrawFlexOpa(play, this->skelAnime.skeleton, this->skelAnime.jointTable, this->skelAnime.dListCount,
                              Fishing_LoachOverrideLimbDraw, Fishing_LoachPostLimbDraw, this);
    }
}

void Fishing_HandleReedContact(FishingProp* prop, Vec3f* entityPos) {
    f32 dx = prop->pos.x - entityPos->x;
    f32 dz = prop->pos.z - entityPos->z;
    f32 distXZ = sqrtf(SQ(dx) + SQ(dz));

    if (distXZ <= 20.0f) {
        prop->rotY = Math_Atan2F(dz, dx);

        Math_ApproachF(&prop->rotX, (20.0f - distXZ) * 0.03f, 0.2f, 0.2f);
    }
}

void Fishing_HandleLilyPadContact(FishingProp* prop, Vec3f* entityPos, u8 fishTimer) {
    f32 dx = prop->pos.x - entityPos->x;
    f32 dz = prop->pos.z - entityPos->z;
    f32 distXZ = sqrtf(SQ(dx) + SQ(dz));

    if (distXZ <= 40.0f) {
        Math_ApproachS(&prop->lilyPadAngle, Math_Atan2S(dz, dx), 10, 0x300);
    }

    if (fishTimer && (distXZ <= 60.0f)) {
        f32 heightTarget = 1.0f;

        if (fishTimer >= 21) {
            heightTarget = 1.5f;
        }

        Math_ApproachF(&prop->lilyPadOffset, heightTarget, 0.1f, 0.2f);
    }
}

void Fishing_UpdatePondProps(PlayState* play) {
    FishingProp* prop = &sPondProps[0];
    Player* player = GET_PLAYER(play);
    Actor* actor;
    s16 i;

    for (i = 0; i < POND_PROP_COUNT; i++) {
        if (prop->type != FS_PROP_NONE) {
            prop->shouldDraw = false;
            prop->timer++;

            SkinMatrix_Vec3fMtxFMultXYZW(&play->viewProjectionMtxF, &prop->pos, &prop->projectedPos, &sProjectedW);

            if ((prop->projectedPos.z < prop->drawDistance) &&
                (fabsf(prop->projectedPos.x) < (100.0f + prop->projectedPos.z))) {
                prop->shouldDraw = true;
            }

            if ((prop->projectedPos.z < 500.0f) && (fabsf(prop->projectedPos.x) < (100.0f + prop->projectedPos.z))) {
                if (prop->type == FS_PROP_REED) {
                    Fishing_HandleReedContact(prop, &player->actor.world.pos);

                    actor = play->actorCtx.actorLists[ACTORCAT_NPC].head;
                    while (actor != NULL) {
                        if (!((actor->id == ACTOR_FISHING) && (actor->params >= 100))) {
                            actor = actor->next;
                        } else {
                            Fishing_HandleReedContact(prop, &actor->world.pos);
                            actor = actor->next;
                        }
                    }

                    Math_ApproachZeroF(&prop->rotX, 0.05f, 0.05f);
                } else if (prop->type == FS_PROP_LILY_PAD) {
                    Fishing_HandleLilyPadContact(prop, &player->actor.world.pos, 0);

                    actor = play->actorCtx.actorLists[ACTORCAT_NPC].head;
                    while (actor != NULL) {
                        if (!((actor->id == ACTOR_FISHING) && (actor->params >= 100))) {
                            actor = actor->next;
                        } else {
                            Fishing_HandleLilyPadContact(prop, &actor->world.pos, ((Fishing*)actor)->lilyTimer);
                            actor = actor->next;
                        }
                    }

                    Math_ApproachS(&prop->lilyPadAngle, 0, 20, 80);
                    prop->pos.y =
                        (Math_SinS(prop->timer * 0x1000) * prop->lilyPadOffset) + (WATER_SURFACE_Y(play) + 2.0f);
                    Math_ApproachZeroF(&prop->lilyPadOffset, 0.1f, 0.02f);
                }
            }
        }

        prop++;
    }

    if (sSubCamId == SUB_CAM_ID_DONE) {
        CollisionCheck_SetOC(play, &play->colChkCtx, &sFishingMain->collider.base);
    }
}

void Fishing_DrawPondProps(PlayState* play) {
    u8 materialFlag = 0;
    FishingProp* prop = &sPondProps[0];
    s16 i;
    s32 pad;

    OPEN_DISPS(play->state.gfxCtx, "../z_fishing.c", 7704);

    Matrix_Push();

    for (i = 0; i < POND_PROP_COUNT; i++) {
        if (prop->type == FS_PROP_REED) {
            if (materialFlag == 0) {
                gSPDisplayList(POLY_XLU_DISP++, gFishingReedMaterialDL);
                materialFlag++;
            }

            if (prop->shouldDraw) {
                Matrix_Translate(prop->pos.x, prop->pos.y, prop->pos.z, MTXMODE_NEW);
                Matrix_Scale(prop->scale, prop->scale, prop->scale, MTXMODE_APPLY);
                Matrix_RotateY(prop->rotY, MTXMODE_APPLY);
                Matrix_RotateX(prop->rotX, MTXMODE_APPLY);
                Matrix_RotateY(prop->reedAngle, MTXMODE_APPLY);

                gSPMatrix(POLY_XLU_DISP++, Matrix_NewMtx(play->state.gfxCtx, "../z_fishing.c", 7726),
                          G_MTX_NOPUSH | G_MTX_LOAD | G_MTX_MODELVIEW);
                gSPDisplayList(POLY_XLU_DISP++, gFishingReedModelDL);
            }
        }

        prop++;
    }

    prop = &sPondProps[0];
    materialFlag = 0;
    for (i = 0; i < POND_PROP_COUNT; i++) {
        if (prop->type == FS_PROP_WOOD_POST) {
            if (materialFlag == 0) {
                gSPDisplayList(POLY_OPA_DISP++, gFishingWoodPostMaterialDL);
                materialFlag++;
            }

            if (prop->shouldDraw) {
                Matrix_Translate(prop->pos.x, prop->pos.y, prop->pos.z, MTXMODE_NEW);
                Matrix_Scale(prop->scale, prop->scale, prop->scale, MTXMODE_APPLY);

                gSPMatrix(POLY_OPA_DISP++, Matrix_NewMtx(play->state.gfxCtx, "../z_fishing.c", 7748),
                          G_MTX_NOPUSH | G_MTX_LOAD | G_MTX_MODELVIEW);
                gSPDisplayList(POLY_OPA_DISP++, gFishingWoodPostModelDL);
            }
        }

        prop++;
    }

    prop = &sPondProps[0];
    materialFlag = 0;
    for (i = 0; i < POND_PROP_COUNT; i++) {
        if (prop->type == FS_PROP_LILY_PAD) {
            if (materialFlag == 0) {
                gSPDisplayList(POLY_XLU_DISP++, gFishingLilyPadMaterialDL);
                materialFlag++;
            }

            if (prop->shouldDraw) {
                Matrix_Translate(prop->pos.x, prop->pos.y, prop->pos.z, MTXMODE_NEW);
                Matrix_Scale(prop->scale, 1.0f, prop->scale, MTXMODE_APPLY);
                Matrix_RotateY(BINANG_TO_RAD(prop->lilyPadAngle), MTXMODE_APPLY);
                Matrix_Translate(0.0f, 0.0f, 20.0f, MTXMODE_APPLY);
                Matrix_RotateY(prop->rotY, MTXMODE_APPLY);

                gSPMatrix(POLY_XLU_DISP++, Matrix_NewMtx(play->state.gfxCtx, "../z_fishing.c", 7774),
                          G_MTX_NOPUSH | G_MTX_LOAD | G_MTX_MODELVIEW);
                gSPDisplayList(POLY_XLU_DISP++, gFishingLilyPadModelDL);
            }
        }

        prop++;
    }

    prop = &sPondProps[0];
    materialFlag = 0;
    for (i = 0; i < POND_PROP_COUNT; i++) {
        if (prop->type == FS_PROP_ROCK) {
            if (materialFlag == 0) {
                gSPDisplayList(POLY_OPA_DISP++, gFishingRockMaterialDL);
                materialFlag++;
            }

            if (prop->shouldDraw) {
                Matrix_Translate(prop->pos.x, prop->pos.y, prop->pos.z, MTXMODE_NEW);
                Matrix_Scale(prop->scale, prop->scale, prop->scale, MTXMODE_APPLY);
                Matrix_RotateY(prop->rotY, MTXMODE_APPLY);

                gSPMatrix(POLY_OPA_DISP++, Matrix_NewMtx(play->state.gfxCtx, "../z_fishing.c", 7798),
                          G_MTX_NOPUSH | G_MTX_LOAD | G_MTX_MODELVIEW);
                gSPDisplayList(POLY_OPA_DISP++, gFishingRockModelDL);
            }
        }

        prop++;
    }

    Matrix_Pop();

    CLOSE_DISPS(play->state.gfxCtx, "../z_fishing.c", 7805);
}

void Fishing_UpdateGroupFishes(PlayState* play) {
    s16 groupContactFlags = 0;
    Player* player = GET_PLAYER(play);
    FishingGroupFish* fish = &sGroupFishes[0];
    f32 dy;
    f32 dx;
    f32 dist;
    f32 dz;
    f32 offset;
    s16 groupIndex;
    s16 groupFlag;
    f32 spD8;
    s16 spD6;
    s16 spD4;
    s16 target;
    s16 i;
    Vec3f basePos[3];
    Vec3f ripplePos;
    Vec3f* refPos;
    f32 temp1;
    f32 temp2;

    if ((D_80B7E114 != 0) || (sRodCastState == 4)) {
        refPos = &sLurePos;
    } else {
        refPos = &player->actor.world.pos;
    }

    basePos[0].x = sinf(sFishGroupAngle1) * 720.0f;
    basePos[0].y = -35.0f;
    basePos[0].z = cosf(sFishGroupAngle1) * 720.0f;

    temp1 = refPos->x - basePos[0].x;
    temp2 = refPos->z - basePos[0].z;

    if ((SQ(temp1) + SQ(temp2)) < SQ(50.0f)) {
        sFishGroupAngle1 += 0.3f;
        groupContactFlags |= 1;
    } else if (sFishGroupVar != 0.0f) {
        sFishGroupAngle1 += 0.05f;
        basePos[0].y = WATER_SURFACE_Y(play) - 5.0f;
    } else {
        Math_ApproachF(&sFishGroupAngle1, 0.7f, 1.0f, 0.001f);
    }

    basePos[1].x = sinf(sFishGroupAngle2) * 720.0f;
    basePos[1].y = -35.0f;
    basePos[1].z = cosf(sFishGroupAngle2) * 720.0f;

    temp1 = refPos->x - basePos[1].x;
    temp2 = refPos->z - basePos[1].z;

    if ((SQ(temp1) + SQ(temp2)) < SQ(50.0f)) {
        sFishGroupAngle2 -= 0.3f;
        groupContactFlags |= 2;
    } else if (sFishGroupVar != 0.0f) {
        sFishGroupAngle2 -= 0.05f;
        basePos[1].y = WATER_SURFACE_Y(play) - 5.0f;
    } else {
        Math_ApproachF(&sFishGroupAngle2, 2.3f, 1.0f, 0.001f);
    }

    basePos[2].x = sinf(sFishGroupAngle3) * 720.0f;
    basePos[2].y = -35.0f;
    basePos[2].z = cosf(sFishGroupAngle3) * 720.0f;

    temp1 = refPos->x - basePos[2].x;
    temp2 = refPos->z - basePos[2].z;

    if ((SQ(temp1) + SQ(temp2)) < SQ(50.0f)) {
        sFishGroupAngle3 -= 0.3f;
        groupContactFlags |= 4;
    } else if (sFishGroupVar != 0.0f) {
        sFishGroupAngle3 -= 0.05f;
        basePos[2].y = WATER_SURFACE_Y(play) - 5.0f;
    } else {
        Math_ApproachF(&sFishGroupAngle3, 4.6f, 1.0f, 0.001f);
    }

    if (sLinkAge == LINK_AGE_CHILD) {
        spD8 = 0.8f;
    } else {
        spD8 = 1.0f;
    }

    for (i = 0; i < GROUP_FISH_COUNT; i++) {
        if (fish->type != FS_GROUP_FISH_NONE) {
            fish->timer++;

            SkinMatrix_Vec3fMtxFMultXYZW(&play->viewProjectionMtxF, &fish->pos, &fish->projectedPos, &sProjectedW);

            if ((fish->projectedPos.z < 400.0f) && (fabsf(fish->projectedPos.x) < (100.0f + fish->projectedPos.z))) {
                fish->shouldDraw = true;
            } else {
                fish->shouldDraw = false;
            }

            if (i <= 20) {
                groupIndex = 0;
                groupFlag = 1;
            } else if (i <= 40) {
                groupIndex = 1;
                groupFlag = 2;
            } else {
                groupIndex = 2;
                groupFlag = 4;
            }

            dx = fish->homePos.x - fish->pos.x;
            dy = fish->homePos.y - fish->pos.y;
            dz = fish->homePos.z - fish->pos.z;
            spD4 = Math_Atan2S(dz, dx);
            dist = sqrtf(SQ(dx) + SQ(dz));
            spD6 = Math_Atan2S(dist, dy);

            if ((dist < 10.0f) || (((fish->timer % 32) == 0) && (Rand_ZeroOne() > 0.5f))) {
                fish->homePos.y = basePos[groupIndex].y + Rand_CenteredFloat(10.0f);

                if (sFishGroupVar != 0.0f) {
                    fish->homePos.x = basePos[groupIndex].x + Rand_CenteredFloat(200.0f);
                    fish->homePos.z = basePos[groupIndex].z + Rand_CenteredFloat(200.0f);
                } else {
                    fish->homePos.x = basePos[groupIndex].x + Rand_CenteredFloat(100.0f);
                    fish->homePos.z = basePos[groupIndex].z + Rand_CenteredFloat(100.0f);
                }

                ripplePos = fish->pos;
                ripplePos.y = WATER_SURFACE_Y(play);
                Fishing_SpawnRipple(&fish->projectedPos, play->specialEffects, &ripplePos, 20.0f,
                                    Rand_ZeroFloat(50.0f) + 100.0f, 150, 90);

                if (fish->velY < 1.5f) {
                    fish->velY = 1.5f;
                }

                fish->unk_34 = 1.5f;
                fish->unk_38 = 1.0f;
            }

            target = Fishing_SmoothStepToS(&fish->unk_3E, spD4, 5, 0x4000) * 3.0f;
            if (target > 8000) {
                target = 8000;
            } else if (target < -8000) {
                target = -8000;
            }

            Math_ApproachS(&fish->unk_42, target, 3, 5000);

            offset = fish->unk_42 * -0.0001f;
            Math_ApproachS(&fish->unk_3C, spD6, 5, 0x4000);

            if (groupContactFlags & groupFlag) {
                fish->unk_38 = 1.0f;
                fish->velY = 6.0f;
                fish->unk_34 = 2.0f;
            }

            if (sFishGroupVar != 0.0f) {
                fish->unk_38 = 1.0f;
                fish->velY = 4.0f;
                fish->unk_34 = 2.0f;
            }

            Math_ApproachF(&fish->velY, 0.75f, 1.0f, 0.05f);

            temp1 = fish->velY * spD8;
            temp2 = Math_CosS(fish->unk_3C) * temp1;

            fish->pos.x += temp2 * Math_SinS(fish->unk_3E);
            fish->pos.y += temp1 * Math_SinS(fish->unk_3C);
            fish->pos.z += temp2 * Math_CosS(fish->unk_3E);

            if (fish->shouldDraw) {
                Math_ApproachF(&fish->unk_34, 1.0f, 1.0f, 0.1f);
                Math_ApproachF(&fish->unk_38, 0.4f, 1.0f, 0.04f);
                fish->unk_30 += fish->unk_34;
                fish->scaleX = (cosf(fish->unk_30) * fish->unk_38) + offset;
            }
        }

        fish++;
    }

    sFishGroupVar = 0.0f;
}

void Fishing_DrawGroupFishes(PlayState* play) {
    u8 materialFlag = 0;
    FishingGroupFish* fish = &sGroupFishes[0];
    f32 scale;
    s16 i;
    s32 pad;

    if (sLinkAge == LINK_AGE_CHILD) {
        scale = 0.003325f;
    } else {
        scale = 0.00475f;
    }

    if (1) {}

    OPEN_DISPS(play->state.gfxCtx, "../z_fishing.c", 8048);

    for (i = 0; i < GROUP_FISH_COUNT; i++) {
        if (fish->type != FS_GROUP_FISH_NONE) {
            if (materialFlag == 0) {
                gSPDisplayList(POLY_OPA_DISP++, gFishingGroupFishMaterialDL);
                gDPSetPrimColor(POLY_OPA_DISP++, 0, 0, 155, 155, 155, 255);
                materialFlag++;
            }

            if (fish->shouldDraw) {
                Matrix_Translate(fish->pos.x, fish->pos.y, fish->pos.z, MTXMODE_NEW);
                Matrix_RotateY(BINANG_TO_RAD_ALT2((f32)fish->unk_3E), MTXMODE_APPLY);
                Matrix_RotateX(BINANG_TO_RAD_ALT2(-(f32)fish->unk_3C), MTXMODE_APPLY);
                Matrix_Scale(fish->scaleX * scale, scale, scale, MTXMODE_APPLY);

                gSPMatrix(POLY_OPA_DISP++, Matrix_NewMtx(play->state.gfxCtx, "../z_fishing.c", 8093),
                          G_MTX_NOPUSH | G_MTX_LOAD | G_MTX_MODELVIEW);
                gSPDisplayList(POLY_OPA_DISP++, gFishingGroupFishModelDL);
            }
        }
        fish++;
    }

    CLOSE_DISPS(play->state.gfxCtx, "../z_fishing.c", 8099);
}

static u16 sPondOwnerTextIds[] = { 0x4096, 0x408D, 0x408E, 0x408F, 0x4094, 0x4095 };

void Fishing_HandleOwnerDialog(Fishing* this, PlayState* play) {
    switch (this->stateAndTimer) {
        case 0:
            if (sFishingPlayingState == 0) {
                if (sLinkAge != LINK_AGE_CHILD) {
                    if ((HIGH_SCORE(HS_FISHING) & HS_FISH_PLAYED_CHILD) &&
                        !(HIGH_SCORE(HS_FISHING) & HS_FISH_PLAYED_ADULT)) {
                        this->actor.textId = 0x4093;
                    } else {
                        this->actor.textId = 0x407B;
                    }
                } else {
                    this->actor.textId = 0x407B;
                }
            } else if (!sIsOwnersHatHooked) {
                this->actor.textId = 0x4084;
            } else {
                this->actor.textId = 0x4097;
            }

            if (Actor_ProcessTalkRequest(&this->actor, play)) {
                if (sFishingPlayingState == 0) {
                    this->stateAndTimer = 1;
                    if (sLinkAge != LINK_AGE_CHILD) {
                        HIGH_SCORE(HS_FISHING) |= HS_FISH_PLAYED_ADULT;
                    } else {
                        HIGH_SCORE(HS_FISHING) |= HS_FISH_PLAYED_CHILD;
                    }
                } else {
                    this->stateAndTimer = 10;
                }
            } else {
                func_8002F2CC(&this->actor, play, 100.0f);
            }
            break;

        case 1:
            if ((Message_GetState(&play->msgCtx) == TEXT_STATE_CHOICE) && Message_ShouldAdvance(play)) {
                Message_CloseTextbox(play);

                switch (play->msgCtx.choiceIndex) {
                    case 0:
                        if (gSaveContext.rupees >= 20) {
                            Rupees_ChangeBy(-20);
                            if (!Rumble_Controller1HasRumblePak()) {
                                this->actor.textId = 0x407C;
                            } else {
                                this->actor.textId = 0x407D;
                            }
                            Message_ContinueTextbox(play, this->actor.textId);
                            this->stateAndTimer = 2;
                        } else {
                            Message_ContinueTextbox(play, 0x407E);
                            this->stateAndTimer = 3;
                        }
                        break;
                    case 1:
                        Message_ContinueTextbox(play, 0x2D);
                        this->stateAndTimer = 3;
                        break;
                }
            }
            break;

        case 2:
            if ((Message_GetState(&play->msgCtx) == TEXT_STATE_EVENT) && Message_ShouldAdvance(play)) {
                Message_CloseTextbox(play);
                Message_ContinueTextbox(play, 0x407F);
                this->stateAndTimer = 4;
            }
            break;

        case 3:
            if ((Message_GetState(&play->msgCtx) == TEXT_STATE_EVENT) && Message_ShouldAdvance(play)) {
                Message_CloseTextbox(play);
                this->stateAndTimer = 0;
            }
            if (Message_GetState(&play->msgCtx) == TEXT_STATE_DONE) {
                this->stateAndTimer = 0;
            }
            break;

        case 4:
            if ((Message_GetState(&play->msgCtx) == TEXT_STATE_CHOICE) && Message_ShouldAdvance(play)) {
                Message_CloseTextbox(play);

                switch (play->msgCtx.choiceIndex) {
                    case 0:
                        sFishLengthToWeigh = sFishingRecordLength;
                        Message_ContinueTextbox(play, 0x4080);
                        this->stateAndTimer = 5;
                        break;
                    case 1:
                        Message_ContinueTextbox(play, 0x407F);
                        break;
                }
            }
            break;

        case 5:
            if ((Message_GetState(&play->msgCtx) == TEXT_STATE_EVENT) && Message_ShouldAdvance(play)) {
                Message_CloseTextbox(play);

                play->interfaceCtx.unk_260 = 1;
                play->startPlayerFishing(play);
                sFishingPlayingState = 1;
                sOwnerUnkTimer = 20;
                this->stateAndTimer = 0;

                if ((HIGH_SCORE(HS_FISHING) & 0xFF0000) < 0xFF0000) {
                    HIGH_SCORE(HS_FISHING) += HS_FISH_PLAYED;
                }
            }
            break;

        case 10:
            if (sIsOwnersHatHooked) { // owner asks for hat back
                if ((Message_GetState(&play->msgCtx) == TEXT_STATE_CHOICE) && Message_ShouldAdvance(play)) {
                    Message_CloseTextbox(play);

                    switch (play->msgCtx.choiceIndex) {
                        case 0:
                            Message_ContinueTextbox(play, 0x40B2);
                            sOwnerHair = FS_OWNER_CAPPED;
                            sIsOwnersHatHooked = false;
                            this->stateAndTimer = 20;
                            break;
                        case 1:
                            this->stateAndTimer = 0;
                            break;
                    }
                }
            } else {
                if ((Message_GetState(&play->msgCtx) == TEXT_STATE_CHOICE) && Message_ShouldAdvance(play)) {
                    Message_CloseTextbox(play);

                    switch (play->msgCtx.choiceIndex) {
                        case 0:
                            if (sFishOnHandLength == 0.0f) {
                                this->actor.textId = 0x408C;
                                this->stateAndTimer = 20;
                            } else if (sFishOnHandIsLoach == 0) {
                                sFishLengthToWeigh = sFishOnHandLength;
                                if ((s16)sFishingRecordLength < (s16)sFishOnHandLength) {
                                    if (sLureCaughtWith == FS_LURE_SINKING) {
                                        this->actor.textId = 0x40B0;
                                    } else {
                                        this->actor.textId = 0x4086;
                                    }
                                    this->stateAndTimer = 11;
                                } else {
                                    this->actor.textId = 0x408B;
                                    this->stateAndTimer = 20;
                                }
                            } else {
                                this->actor.textId = 0x409B;
                                this->stateAndTimer = 11;
                            }
                            Message_ContinueTextbox(play, this->actor.textId);
                            break;
                        case 1:
                            if (sFishingTimePlayed > 36000) {
                                sFishingTimePlayed = 30000;
                                Message_ContinueTextbox(play, 0x4088);
                            } else {
                                if (sFishingFoggy == 0) {
                                    if (sPondOwnerTextIdIndex == 0) {
                                        sPondOwnerTextIdIndex++;
                                    }
                                }

                                if ((sLureEquipped == FS_LURE_SINKING) &&
                                    (sPondOwnerTextIds[sPondOwnerTextIdIndex] == 0x408D)) {
                                    Message_ContinueTextbox(play, 0x40AF);
                                } else {
                                    Message_ContinueTextbox(play, sPondOwnerTextIds[sPondOwnerTextIdIndex]);
                                }

                                sPondOwnerTextIdIndex++;

                                if (sLinkAge != LINK_AGE_CHILD) {
                                    if (sPondOwnerTextIdIndex >= 6) {
                                        sPondOwnerTextIdIndex = 0;
                                    }
                                } else {
                                    if (sPondOwnerTextIdIndex >= 4) {
                                        sPondOwnerTextIdIndex = 0;
                                    }
                                }
                            }
                            this->stateAndTimer = 0;
                            break;
                        case 2:
                            if (sFishesCaught == 0) {
                                Message_ContinueTextbox(play, 0x4085);
                            } else if (sLinkAge == LINK_AGE_CHILD) {
                                Message_ContinueTextbox(play, 0x4092);
                            }
                            this->stateAndTimer = 22;
                            break;
                    }
                }
            }
            break;

        case 11: // collect prize, update record.
            if (((Message_GetState(&play->msgCtx) == TEXT_STATE_EVENT) ||
                 (Message_GetState(&play->msgCtx) == TEXT_STATE_NONE)) &&
                Message_ShouldAdvance(play)) {
                s32 getItemId;

                Message_CloseTextbox(play);

                if (sFishOnHandIsLoach == 0) {
                    sFishingRecordLength = sFishOnHandLength;
                    sFishOnHandLength = 0.0f;

                    if (sLinkAge == LINK_AGE_CHILD) {
                        f32 temp;

                        HIGH_SCORE(HS_FISHING) &= 0xFFFFFF00;
                        HIGH_SCORE(HS_FISHING) |= (s32)sFishingRecordLength & HS_FISH_LENGTH_CHILD;

                        temp = (HIGH_SCORE(HS_FISHING) & HS_FISH_LENGTH_ADULT) >> 0x18;
                        if (temp < sFishingRecordLength) {
                            HIGH_SCORE(HS_FISHING) &= 0xFFFFFF;
                            HIGH_SCORE(HS_FISHING) |= ((s32)sFishingRecordLength & HS_FISH_LENGTH_CHILD) << 0x18;

                            if (sLureCaughtWith == FS_LURE_SINKING) {
                                HIGH_SCORE(HS_FISHING) |= HS_FISH_CHEAT_ADULT;
                            }
                        }

                        if (sLureCaughtWith == FS_LURE_SINKING) {
                            HIGH_SCORE(HS_FISHING) |= HS_FISH_CHEAT_CHILD;
                            this->stateAndTimer = 0;
                            break;
                        }
                    } else {
                        HIGH_SCORE(HS_FISHING) &= 0xFFFFFF;
                        HIGH_SCORE(HS_FISHING) |= ((s32)sFishingRecordLength & HS_FISH_LENGTH_CHILD) << 0x18;

                        if (sLureCaughtWith == FS_LURE_SINKING) {
                            HIGH_SCORE(HS_FISHING) |= HS_FISH_CHEAT_ADULT;
                            this->stateAndTimer = 0;
                            break;
                        }
                    }

                    if (sFishingRecordLength >= 60.0f) { // 13 lbs
                        getItemId = GI_RUPEE_PURPLE;
                    } else if (sFishingRecordLength >= 50.0f) { // 9 lbs
                        getItemId = GI_RUPEE_RED;
                    } else if (sFishingRecordLength >= 40.0f) { // 6 lbs
                        getItemId = GI_RUPEE_BLUE;
                    } else {
                        getItemId = GI_RUPEE_GREEN;
                    }

                    if (sLinkAge == LINK_AGE_CHILD) { // 9 lbs
                        if ((sFishingRecordLength >= 50.0f) && !(HIGH_SCORE(HS_FISHING) & HS_FISH_PRIZE_CHILD)) {
                            HIGH_SCORE(HS_FISHING) |= HS_FISH_PRIZE_CHILD;
                            getItemId = GI_HEART_PIECE;
                            sSinkingLureLocation = (u8)Rand_ZeroFloat(3.999f) + 1;
                        }
                    } else { // 13 lbs
                        if ((sFishingRecordLength >= 60.0f) && !(HIGH_SCORE(HS_FISHING) & HS_FISH_PRIZE_ADULT)) {
                            HIGH_SCORE(HS_FISHING) |= HS_FISH_PRIZE_ADULT;
                            getItemId = GI_SCALE_GOLDEN;
                            sSinkingLureLocation = (u8)Rand_ZeroFloat(3.999f) + 1;
                        }
                    }
                } else {
                    getItemId = GI_RUPEE_PURPLE;
                    sFishOnHandLength = 0.0f; // doesn't record loach
                }

                this->actor.parent = NULL;

                Actor_OfferGetItem(&this->actor, play, getItemId, 2000.0f, 1000.0f);
                this->stateAndTimer = 23;
            }
            break;

        case 20:
            if ((Message_GetState(&play->msgCtx) == TEXT_STATE_EVENT) && Message_ShouldAdvance(play)) {
                Message_CloseTextbox(play);
                this->stateAndTimer = 0;
            }
            break;

        case 21:
            if ((Message_GetState(&play->msgCtx) == TEXT_STATE_CHOICE) && Message_ShouldAdvance(play)) {
                Message_CloseTextbox(play);

                switch (play->msgCtx.choiceIndex) {
                    case 0:
                        this->stateAndTimer = 0;
                        break;
                    case 1:
                        if (sFishesCaught == 0) {
                            Message_ContinueTextbox(play, 0x4085);
                        } else if (sLinkAge == LINK_AGE_CHILD) {
                            Message_ContinueTextbox(play, 0x4092);
                        }
                        this->stateAndTimer = 22;
                        break;
                }
            }
            break;

        case 22:
            if (play) {}

            if (Message_GetState(&play->msgCtx) == TEXT_STATE_NONE) {
                this->stateAndTimer = 0;
                if (sIsOwnersHatHooked) {
                    sOwnerHair = FS_OWNER_CAPPED;
                    sIsOwnersHatHooked = false;
                }
                sFishingPlayingState = 0;
                play->interfaceCtx.unk_260 = 0;
            }
            break;

        case 23:
            sIsRodVisible = false;
            if (Actor_HasParent(&this->actor, play)) {
                this->stateAndTimer = 24;
            } else {
                Actor_OfferGetItem(&this->actor, play, GI_SCALE_GOLDEN, 2000.0f, 1000.0f);
            }
            break;

        case 24:
            sIsRodVisible = false;
            if ((Message_GetState(&play->msgCtx) == TEXT_STATE_DONE) && Message_ShouldAdvance(play)) {
                if (sFishOnHandIsLoach == 0) {
                    this->stateAndTimer = 0;
                } else {
                    Message_StartTextbox(play, 0x409C, NULL);
                    this->stateAndTimer = 20;
                }
            }
            break;
    }
}

static s16 sOwnerBlinkIndex[] = { 0, 1, 2, 2, 1 };

static Vec3f sStreamSfxPos = { 670.0f, 0.0f, -600.0f };

static Vec3s sSinkingLureLocationPos[] = {
    { -364, -30, -269 }, // in the pond, log past the lilies.
    { 1129, 3, -855 },   // rock next to stream
    { -480, 0, -1055 },  // wall opposite of entrance
    { 553, -48, -508 },  // tip of log beside 3 posts
};

void Fishing_UpdateOwner(Actor* thisx, PlayState* play2) {
    PlayState* play = play2;
    Fishing* this = (Fishing*)thisx;
    Vec3f sp114;
    Vec3f eyeTarget;
    Vec3f lureDist;
    s16 headRotTarget;
    s16 playerShadowAlpha;
    f32 target;
    f32 subCamAtMaxVelFrac;
    f32 lureDistXZ;
    s32 pad;
    Player* player = GET_PLAYER(play);
    Input* input = &play->state.input[0];

    if (0) {
        // Strings existing only in rodata
        osSyncPrintf(VT_FGCOL(GREEN));
        osSyncPrintf(VT_FGCOL(YELLOW));
        osSyncPrintf("plays %x\n");
        osSyncPrintf("ys %x\n");
        osSyncPrintf(VT_RST);
    }

    playerShadowAlpha = player->actor.shape.shadowAlpha;

    if ((SQ(player->actor.world.pos.x) + SQ(player->actor.world.pos.z)) < SQ(920.0f)) {
        Math_ApproachS(&playerShadowAlpha, 0, 1, 40);
    } else {
        Math_ApproachS(&playerShadowAlpha, 200, 1, 40);
    }

    player->actor.shape.shadowAlpha = playerShadowAlpha;

    SkelAnime_Update(&this->skelAnime);

    if ((sOwnerUnkTimer != 0) || (Message_GetState(&play->msgCtx) != TEXT_STATE_NONE)) {
        this->actor.flags &= ~ACTOR_FLAG_0;
    } else {
        this->actor.flags |= ACTOR_FLAG_0 | ACTOR_FLAG_5;
    }

    if ((this->actor.xzDistToPlayer < 120.0f) || (Message_GetState(&play->msgCtx) != TEXT_STATE_NONE)) {
        headRotTarget = this->actor.shape.rot.y - this->actor.yawTowardsPlayer;
    } else {
        headRotTarget = 0;
    }

    if (headRotTarget > 10000) {
        headRotTarget = 10000;
    } else if (headRotTarget < -10000) {
        headRotTarget = -10000;
    }

    Math_ApproachS(&this->unk_164, headRotTarget, 3, 0x1388);

    if (((play->gameplayFrames % 32) == 0) && (Rand_ZeroOne() < 0.3f)) {
        this->unk_162 = 4;
    }

    this->unk_160 = sOwnerBlinkIndex[this->unk_162];

    if (this->unk_162 != 0) {
        this->unk_162--;
    }

    if (sOwnerUnkTimer != 0) {
        sOwnerUnkTimer--;
    }

    // steal the owner's hat
    if (!sIsOwnersHatHooked && (sLureEquipped != FS_LURE_SINKING) && (sRodCastState > 0) &&
        (sOwnerHair == FS_OWNER_CAPPED) && (sOwnerUnkTimer == 0)) {
        f32 dx = sOwnerHeadPos.x - sLurePos.x;
        f32 dy = sOwnerHeadPos.y - sLurePos.y;
        f32 dz = sOwnerHeadPos.z - sLurePos.z;

        if ((sqrtf(SQ(dx) + SQ(dy) + SQ(dz)) < 25.0f) || (KREG(77) > 0)) {
            KREG(77) = 0;
            sOwnerHair = FS_OWNER_BALD;
            sIsOwnersHatHooked = true;
            Message_StartTextbox(play, 0x4087, NULL);
        }
    }

    if (sOwnerHair == FS_OWNER_BALD) {
        HIGH_SCORE(HS_FISHING) |= HS_FISH_STOLE_HAT;
    } else if (sOwnerHair == FS_OWNER_CAPPED) {
        HIGH_SCORE(HS_FISHING) &= ~HS_FISH_STOLE_HAT;
    }

    if (KREG(77) < 0) {
        KREG(77) = 0;
        sIsOwnersHatSunk = true;
    }

    if (sFishingCaughtTextDelay != 0) {
        sFishingCaughtTextDelay--;
        if (sFishingCaughtTextDelay == 0) {
            Message_StartTextbox(play, sFishingCaughtTextId, NULL);
        }
    }

    Fishing_HandleOwnerDialog(this, play);

    sFishingLineScale = 0.0015f;
    sFishingTimePlayed++;

    if ((sFishingPlayingState != 0) && sIsRodVisible) {
        Fishing_UpdateLure(this, play);
    }

    Fishing_UpdateEffects(play->specialEffects, play);
    Fishing_UpdatePondProps(play);
    Fishing_UpdateGroupFishes(play);
    // can't leave with the rod
    if ((sFishingPlayingState != 0) && (sFishingPlayerCinematicState == 0) && (player->actor.world.pos.z > 1360.0f) &&
        (fabsf(player->actor.world.pos.x) < 25.0f)) {
        player->actor.world.pos.z = 1360.0f;
        player->actor.speed = 0.0f;

        if (sFishingCinematicTimer == 0) {
            sFishingPlayerCinematicState = 10;
        }
    }

    if ((sSinkingLureLocation != 0) &&
        (fabsf(player->actor.world.pos.x - sSinkingLureLocationPos[sSinkingLureLocation - 1].x) < 25.0f) &&
        (fabsf(player->actor.world.pos.y - sSinkingLureLocationPos[sSinkingLureLocation - 1].y) < 10.0f) &&
        (fabsf(player->actor.world.pos.z - sSinkingLureLocationPos[sSinkingLureLocation - 1].z) < 25.0f)) {
        sSinkingLureLocation = 0;
        sFishingPlayerCinematicState = 20;
        Rumble_Override(0.0f, 150, 10, 10);
        func_80078884(NA_SE_SY_TRE_BOX_APPEAR);
        SEQCMD_STOP_SEQUENCE(SEQ_PLAYER_BGM_MAIN, 20);
    }

    if (KREG(0) != 0) {
        KREG(0) = 0;
        sLureEquipped = FS_LURE_STOCK;
        sFishingPlayerCinematicState = 20;
        Rumble_Override(0.0f, 150, 10, 10);
        func_80078884(NA_SE_SY_TRE_BOX_APPEAR);
        SEQCMD_STOP_SEQUENCE(SEQ_PLAYER_BGM_MAIN, 20);
    }

    if (sFishingCinematicTimer != 0) {
        sFishingCinematicTimer--;
    }

    switch (sFishingPlayerCinematicState) {
        case 0:
            break;

        case 1: {
            Camera* mainCam;

            sSubCamId = Play_CreateSubCamera(play);
            Play_ChangeCameraStatus(play, CAM_ID_MAIN, CAM_STAT_WAIT);
            Play_ChangeCameraStatus(play, sSubCamId, CAM_STAT_ACTIVE);
            mainCam = Play_GetCamera(play, CAM_ID_MAIN);
            sSubCamEye.x = mainCam->eye.x;
            sSubCamEye.y = mainCam->eye.y;
            sSubCamEye.z = mainCam->eye.z;
            sSubCamAt.x = mainCam->at.x;
            sSubCamAt.y = mainCam->at.y;
            sSubCamAt.z = mainCam->at.z;
            sFishingPlayerCinematicState = 2;
            Interface_ChangeHudVisibilityMode(HUD_VISIBILITY_A_B_MINIMAP);
            sSubCamVelFactor = 0.0f;
            FALLTHROUGH;
        }

        case 2:
            Letterbox_SetSizeTarget(27);

            lureDist.x = sLurePos.x - player->actor.world.pos.x;
            lureDist.z = sLurePos.z - player->actor.world.pos.z;
            lureDistXZ = sqrtf(SQXZ(lureDist));
            Matrix_RotateY(Math_Atan2F(lureDist.z, lureDist.x), MTXMODE_NEW);

            sp114.x = 0.0f;
            sp114.y = 0.0f;
            sp114.z = 100.0f;
            Matrix_MultVec3f(&sp114, &lureDist);

            if (sRodCastState == 1) {
                subCamAtMaxVelFrac = 0.2f;
            } else {
                subCamAtMaxVelFrac = 0.1f;
            }

            Math_ApproachF(&sSubCamAt.x, sLurePos.x, subCamAtMaxVelFrac, fabsf(lureDist.x) * sSubCamVelFactor);
            Math_ApproachF(&sSubCamAt.y, sLurePos.y, subCamAtMaxVelFrac, 50.0f * sSubCamVelFactor);
            Math_ApproachF(&sSubCamAt.z, sLurePos.z, subCamAtMaxVelFrac, fabsf(lureDist.z) * sSubCamVelFactor);

            sp114.x = 0.0f - D_80B7FED0;
            if (sLinkAge != LINK_AGE_CHILD) {
                sp114.y = 80.0f;
            } else {
                sp114.y = 55.0f;
            }
            sp114.z = -80.0f;

            Matrix_MultVec3f(&sp114, &eyeTarget);
            eyeTarget.x += player->actor.world.pos.x;
            eyeTarget.y += player->actor.world.pos.y;
            eyeTarget.z += player->actor.world.pos.z;

            Math_ApproachF(&D_80B7FED0, 30.0f, 0.1f, 0.4f);

            if (CHECK_BTN_ALL(input->press.button, BTN_Z)) { // zoom in/out from the lure
                if ((sLureCameraZoomLevel >= 0) && (sLureBitTimer == 0)) {
                    sLureCameraZoomLevel++;

                    if (sLureCameraZoomLevel >= 4) {
                        sLureCameraZoomLevel = 0;
                    }

                    if ((sLureCameraZoomLevel == 0) || (sLureCameraZoomLevel == 3)) {
                        func_80078884(NA_SE_SY_CAMERA_ZOOM_DOWN);
                    } else {
                        func_80078884(NA_SE_SY_CAMERA_ZOOM_UP);
                    }
                }
            }

            if (sRodCastState >= 3) {
                if (lureDistXZ < 110.0f) {
                    sLureCameraZoomLevel = -1;
                } else if ((lureDistXZ > 300.0f) && (sLureCameraZoomLevel < 0)) {
                    sLureCameraZoomLevel = 0;
                }
            }

            if (sLureCameraZoomLevel > 0) {
                f32 dist;
                f32 offset;
                f32 factor;

                dist = sqrtf(SQ(lureDist.x) + SQ(lureDist.z)) * 0.001f;
                if (dist > 1.0f) {
                    dist = 1.0f;
                }
                if (sLureCameraZoomLevel == 2) {
                    offset = 0.3f;
                } else {
                    offset = 0.1f;
                }
                factor = 0.4f + offset + (dist * 0.4f);

                eyeTarget.x += (sLurePos.x - eyeTarget.x) * factor;
                eyeTarget.y += ((sLurePos.y - eyeTarget.y) * factor) + 20.0f;
                eyeTarget.z += (sLurePos.z - eyeTarget.z) * factor;
                sFishingLineScale = 0.0005000001f;
            }

            sp114.x = 0.0f;
            sp114.y = 0.0f;
            sp114.z = 100.0f;
            Matrix_MultVec3f(&sp114, &lureDist);

            Math_ApproachF(&sSubCamEye.x, eyeTarget.x, 0.3f, fabsf(lureDist.x) * sSubCamVelFactor);
            Math_ApproachF(&sSubCamEye.y, eyeTarget.y, 0.3f, 20.0f * sSubCamVelFactor);
            Math_ApproachF(&sSubCamEye.z, eyeTarget.z, 0.3f, fabsf(lureDist.z) * sSubCamVelFactor);
            break;

        case 3: {
            Camera* mainCam = Play_GetCamera(play, CAM_ID_MAIN);

            mainCam->eye = sSubCamEye;
            mainCam->eyeNext = sSubCamEye;
            mainCam->at = sSubCamAt;
            Play_ReturnToMainCam(play, sSubCamId, 0);
<<<<<<< HEAD
            func_80064534(play, &play->csCtx);
            sFishingPlayerCinematicState = 0;
=======
            Cutscene_StopManual(play, &play->csCtx);
            D_80B7A6CC = 0;
>>>>>>> b4c97ce1
            sSubCamId = SUB_CAM_ID_DONE;
            Environment_EnableUnderwaterLights(play, 0);
            play->envCtx.adjFogNear = 0;
            player->unk_860 = -5;
            D_80B7E0B0 = 5;
            break;
        }

        case 10: { // owner tells you to return the rod.
            Camera* mainCam;

            Cutscene_StartManual(play, &play->csCtx);
            sSubCamId = Play_CreateSubCamera(play);
            Play_ChangeCameraStatus(play, CAM_ID_MAIN, CAM_STAT_WAIT);
            Play_ChangeCameraStatus(play, sSubCamId, CAM_STAT_ACTIVE);
            func_8002DF54(play, &this->actor, PLAYER_CSMODE_5);
            mainCam = Play_GetCamera(play, CAM_ID_MAIN);
            sSubCamEye.x = mainCam->eye.x;
            sSubCamEye.y = mainCam->eye.y;
            sSubCamEye.z = mainCam->eye.z;
            sSubCamAt.x = mainCam->at.x;
            sSubCamAt.y = mainCam->at.y;
            sSubCamAt.z = mainCam->at.z;
            Message_StartTextbox(play, 0x409E, NULL);
            sFishingPlayerCinematicState = 11;
            Rumble_Override(0.0f, 150, 10, 10);
            FALLTHROUGH;
        }

        case 11:
            player->actor.world.pos.z = 1360.0f;
            player->actor.speed = 0.0f;

            if (Message_GetState(&play->msgCtx) == TEXT_STATE_NONE) {
                Camera* mainCam = Play_GetCamera(play, CAM_ID_MAIN);

                mainCam->eye = sSubCamEye;
                mainCam->eyeNext = sSubCamEye;
                mainCam->at = sSubCamAt;
                Play_ReturnToMainCam(play, sSubCamId, 0);
                Cutscene_StopManual(play, &play->csCtx);
                func_8002DF54(play, &this->actor, PLAYER_CSMODE_7);
                sFishingPlayerCinematicState = 0;

                sSubCamId = SUB_CAM_ID_DONE;
                sFishingCinematicTimer = 30;
                Environment_EnableUnderwaterLights(play, 0);
                play->envCtx.adjFogNear = 0;
            }
            break;

        case 20: { // found the sinking lure
            Camera* mainCam;

            Cutscene_StartManual(play, &play->csCtx);
            sSubCamId = Play_CreateSubCamera(play);
            Play_ChangeCameraStatus(play, CAM_ID_MAIN, CAM_STAT_WAIT);
            Play_ChangeCameraStatus(play, sSubCamId, CAM_STAT_ACTIVE);
            func_8002DF54(play, &this->actor, PLAYER_CSMODE_5);
            mainCam = Play_GetCamera(play, CAM_ID_MAIN);
            sSubCamEye.x = mainCam->eye.x;
            sSubCamEye.y = mainCam->eye.y;
            sSubCamEye.z = mainCam->eye.z;
            sSubCamAt.x = mainCam->at.x;
            sSubCamAt.y = mainCam->at.y;
            sSubCamAt.z = mainCam->at.z;
            Message_StartTextbox(play, 0x409A, NULL);
            sFishingPlayerCinematicState = 21;
            sCatchCamX = 45.0f;
            sFishingCinematicTimer = 10;
            FALLTHROUGH;
        }

        case 21:
            if ((sFishingCinematicTimer == 0) && Message_ShouldAdvance(play)) {
                sFishingPlayerCinematicState = 22;
                sFishingCinematicTimer = 40;
                func_8002DF54(play, &this->actor, PLAYER_CSMODE_28);
                sSinkingLureHeldY = 0.0f;
            }
            break;

        case 22:
            if (sFishingCinematicTimer == 30) {
                SEQCMD_PLAY_SEQUENCE(SEQ_PLAYER_BGM_MAIN, 0, 9, NA_BGM_ITEM_GET);
            }

            sSinkingLureFound = true;

            Math_ApproachF(&sSinkingLureHeldY, 71.0f, 0.5f, 3.0f);
            Matrix_RotateY(BINANG_TO_RAD_ALT(player->actor.shape.rot.y), MTXMODE_NEW);

            sp114.x = Math_SinS(play->gameplayFrames * 0x1000);
            sp114.y = sSinkingLureHeldY;
            sp114.z = -5.0f;
            if (sLinkAge == LINK_AGE_CHILD) {
                sp114.y -= 20.0f;
            }

            Matrix_MultVec3f(&sp114, &eyeTarget);

            sSinkingLureBasePos.x = player->actor.world.pos.x + eyeTarget.x;
            sSinkingLureBasePos.y = player->actor.world.pos.y + eyeTarget.y;
            sSinkingLureBasePos.z = player->actor.world.pos.z + eyeTarget.z;

            Math_ApproachF(&sCatchCamX, 15.0f, 0.1f, 0.75f);

            sp114.x = sCatchCamX - 15.0f;

            if (sLinkAge != LINK_AGE_CHILD) {
                sp114.y = 60.0f;
                sp114.z = -30.0f;
            } else {
                sp114.y = 40.0f;
                sp114.z = -35.0f;
            }

            Matrix_MultVec3f(&sp114, &sSubCamEye);
            sSubCamEye.x += player->actor.world.pos.x;
            sSubCamEye.y += player->actor.world.pos.y;
            sSubCamEye.z += player->actor.world.pos.z;

            sSubCamAt = player->actor.world.pos;
            if (sLinkAge != LINK_AGE_CHILD) {
                sSubCamAt.y += 62.0f;
            } else {
                sSubCamAt.y += 40.0f;
            }

            if (sFishingCinematicTimer == 0) {
                if ((Message_GetState(&play->msgCtx) == TEXT_STATE_CHOICE) ||
                    (Message_GetState(&play->msgCtx) == TEXT_STATE_NONE)) {
                    if (Message_ShouldAdvance(play)) {
                        Camera* mainCam = Play_GetCamera(play, CAM_ID_MAIN);

                        Message_CloseTextbox(play);
                        if (play->msgCtx.choiceIndex == 0) {
                            sLureEquipped = FS_LURE_SINKING;
                            sPondOwnerTextIdIndex = 0;
                        }

                        mainCam->eye = sSubCamEye;
                        mainCam->eyeNext = sSubCamEye;
                        mainCam->at = sSubCamAt;
                        Play_ReturnToMainCam(play, sSubCamId, 0);
                        Cutscene_StopManual(play, &play->csCtx);
                        func_8002DF54(play, &this->actor, PLAYER_CSMODE_7);
                        sFishingPlayerCinematicState = 0;

                        sSubCamId = SUB_CAM_ID_DONE;
                        player->unk_860 = -5;
                        D_80B7E0B0 = 5;
                        sSinkingLureFound = false;
                        sFishingMusicDelay = 20;
                        Environment_EnableUnderwaterLights(play, 0);
                        play->envCtx.adjFogNear = 0;
                    }
                }
            }
            break;

        case 100:
            break;
    }

    if (sSubCamId != SUB_CAM_ID_DONE) {
        Play_SetCameraAtEye(play, sSubCamId, &sSubCamAt, &sSubCamEye);
        Math_ApproachF(&sSubCamVelFactor, 1.0f, 1.0f, 0.02f);

        if (sSubCamEye.y <= (WATER_SURFACE_Y(play) + 1.0f)) {
            Environment_EnableUnderwaterLights(play, 1);
            if (sFishingFoggy != 0) {
                play->envCtx.adjFogNear = -178;
            } else {
                play->envCtx.adjFogNear = -46;
            }
        } else {
            Environment_EnableUnderwaterLights(play, 0);
            play->envCtx.adjFogNear = 0;
        }
    }

    if ((player->actor.floorHeight < (WATER_SURFACE_Y(play) - 3.0f)) &&
        (player->actor.world.pos.y < (player->actor.floorHeight + 3.0f)) && (player->actor.speed > 1.0f) &&
        ((play->gameplayFrames % 2) == 0)) {
        Vec3f pos;

        pos.x = Rand_CenteredFloat(20.0f) + player->actor.world.pos.x;
        pos.z = Rand_CenteredFloat(20.0f) + player->actor.world.pos.z;
        pos.y = player->actor.floorHeight + 5.0f;
        Fishing_SpawnWaterDust(NULL, play->specialEffects, &pos, 0.5f);
    }

    if ((player->actor.floorHeight < WATER_SURFACE_Y(play)) &&
        (player->actor.floorHeight > (WATER_SURFACE_Y(play) - 10.0f)) && (player->actor.speed >= 4.0f) &&
        ((play->gameplayFrames % 4) == 0)) {
        s16 i;

        for (i = 0; i < 10; i++) {
            Vec3f pos;
            Vec3f vel;
            f32 speedXZ;
            f32 angle;

            speedXZ = Rand_ZeroFloat(1.5f) + 1.5f;
            angle = Rand_ZeroFloat(6.28f);

            vel.x = sinf(angle) * speedXZ;
            vel.z = cosf(angle) * speedXZ;
            vel.y = Rand_ZeroFloat(3.0f) + 2.0f;

            pos = player->actor.world.pos;
            pos.x += 2.0f * vel.x;
            pos.y = WATER_SURFACE_Y(play);
            pos.z += 2.0f * vel.z;
            Fishing_SpawnDustSplash(NULL, play->specialEffects, &pos, &vel, Rand_ZeroFloat(0.01f) + 0.020000001f);
        }
    }

    if (sREG(15) != 0) {
        if (sStormStrengthTarget != (sREG(15) - 1)) {
            if (sStormStrengthTarget == 0) {
                play->envCtx.stormRequest = STORM_REQUEST_START;
            } else {
                play->envCtx.stormRequest = STORM_REQUEST_STOP;
            }
        }

        sStormStrengthTarget = sREG(15) - 1;
    }

    if (sREG(14) == 1) {
        play->envCtx.stormRequest = STORM_REQUEST_START;
    }
    if (sREG(14) == -1) {
        play->envCtx.stormRequest = STORM_REQUEST_STOP;
    }

    sREG(14) = 0;

    osSyncPrintf(VT_FGCOL(GREEN));
    osSyncPrintf("zelda_time %x\n", ((void)0, gSaveContext.dayTime));
    osSyncPrintf(VT_RST);

    if (sStormChanceTimer >= 2) {
        sStormChanceTimer--;
    }

    if ((sStormChanceTimer == 1) && (Message_GetState(&play->msgCtx) == TEXT_STATE_NONE) &&
        ((sFishingTimePlayed & 0xFFF) == 0xFFF)) {
        sStormChanceTimer = 200;

        if (Rand_ZeroOne() < 0.5f) {
            sStormStrengthTarget = (u8)Rand_ZeroFloat(10.0f) + 5;
            play->envCtx.stormRequest = STORM_REQUEST_START;
        } else {
            sStormStrengthTarget = 0;
            play->envCtx.stormRequest = STORM_REQUEST_STOP;
        }
    }

    Math_ApproachF(&sStormStrength, sStormStrengthTarget, 1.0f, 0.05f);

    if (sStormStrength > 0.0f) {
        target = (sStormStrength * 0.03f) + 0.8f;
        if (target > 1.2f) {
            target = 1.2f;
        }
        Math_ApproachF(&sStormSfxFreqScale, target, 1.0f, 0.01f);
    }

    target = (10.0f - sStormStrength) * 150.1f;
    if (target < 0.0f) {
        target = 0.0f;
    }
    if (1) {}
    if (1) {}
    Math_ApproachF(&sFishingStormSfxPos.z, target, 1.0f, 5.0f);

    if (sFishingStormSfxPos.z < 1500.0f) {
        func_800F436C(&sFishingStormSfxPos, NA_SE_EV_RAIN - SFX_FLAG, sStormSfxFreqScale);
    }

    if (sStormStrengthTarget != 0) {
        Math_ApproachF(&sFishingStormShade, -200.0f, 1.0f, 2.0f);
    } else {
        Math_ApproachZeroF(&sFishingStormShade, 1.0f, 2.0f);
    }

    play->envCtx.adjLight1Color[0] = play->envCtx.adjLight1Color[1] = play->envCtx.adjLight1Color[2] =
        sFishingStormShade;

    if ((u8)sStormStrength > 0) {
        s32 pad;
        Camera* mainCam = Play_GetCamera(play, CAM_ID_MAIN);
        s16 i;
        s32 pad1;
        Vec3f pos;
        Vec3f rot;
        Vec3f projectedPos;
        s32 pad2;

        rot.x = M_PI / 2.0f + 0.1f;
        rot.y = 1.0f;
        rot.z = (Camera_GetInputDirYaw(mainCam) * -(M_PI / 0x8000)) + rot.y;

        for (i = 0; i < (u8)sStormStrength; i++) {
            pos.x = Rand_CenteredFloat(700.0f) + play->view.eye.x;
            pos.y = (Rand_ZeroFloat(100.0f) + 150.0f) - 170.0f;
            pos.z = Rand_CenteredFloat(700.0f) + play->view.eye.z;

            if (pos.z < 1160.0f) {
                SkinMatrix_Vec3fMtxFMultXYZW(&play->viewProjectionMtxF, &pos, &projectedPos, &sProjectedW);

                if (projectedPos.z < 0.0f) {
                    i--;
                } else {
                    Fishing_SpawnRainDrop(play->specialEffects, &pos, &rot);
                }
            }
        }
    }

    SkinMatrix_Vec3fMtxFMultXYZW(&play->viewProjectionMtxF, &sStreamSfxPos, &sStreamSfxProjectedPos, &sProjectedW);

    func_80078914(&sStreamSfxProjectedPos, NA_SE_EV_WATER_WALL - SFX_FLAG);
    // convert length to weight. Theoretical max of 59 lbs (127^2*.0036+.5)
    gSaveContext.minigameScore = (SQ((f32)sFishLengthToWeigh) * 0.0036f) + 0.5f;

    if (BREG(26) != 0) {
        BREG(26) = 0;
        Message_StartTextbox(play, 0x407B + BREG(27), NULL);
    }

    osSyncPrintf("HI_SCORE = %x\n", HIGH_SCORE(HS_FISHING));
}

s32 Fishing_OwnerOverrideLimbDraw(PlayState* play, s32 limbIndex, Gfx** dList, Vec3f* pos, Vec3s* rot, void* thisx) {
    Fishing* this = (Fishing*)thisx;

    if (limbIndex == 8) { // Head
        rot->x -= this->unk_164;
    }

    return 0;
}

void Fishing_OwnerPostLimbDraw(PlayState* play, s32 limbIndex, Gfx** dList, Vec3s* rot, void* thisx) {
    if (limbIndex == 8) { // Head
        OPEN_DISPS(play->state.gfxCtx, "../z_fishing.c", 9134);
        Matrix_MultVec3f(&sZeroVec, &sOwnerHeadPos);

        if (sOwnerHair == FS_OWNER_CAPPED) {
            gSPDisplayList(POLY_OPA_DISP++, SEGMENTED_TO_VIRTUAL(gFishingOwnerHatDL));
        } else if (sOwnerHair == FS_OWNER_HAIR) {
            gSPDisplayList(POLY_OPA_DISP++, SEGMENTED_TO_VIRTUAL(gFishingOwnerHairDL));
        }

        CLOSE_DISPS(play->state.gfxCtx, "../z_fishing.c", 9142);
    }
}

static void* sFishingOwnerEyeTexs[] = {
    gFishingOwnerEyeOpenTex,
    gFishingOwnerEyeHalfTex,
    gFishingOwnerEyeClosedTex,
};

void Fishing_DrawOwner(Actor* thisx, PlayState* play) {
    s32 pad;
    Fishing* this = (Fishing*)thisx;
    Input* input = &play->state.input[0];

    OPEN_DISPS(play->state.gfxCtx, "../z_fishing.c", 9156);

    Gfx_SetupDL_25Opa(play->state.gfxCtx);
    Gfx_SetupDL_25Xlu(play->state.gfxCtx);

    if ((this->actor.projectedPos.z < 1500.0f) &&
        (fabsf(this->actor.projectedPos.x) < (100.0f + this->actor.projectedPos.z))) {
        gSPSegment(POLY_OPA_DISP++, 0x08, SEGMENTED_TO_VIRTUAL(sFishingOwnerEyeTexs[this->unk_160]));

        SkelAnime_DrawFlexOpa(play, this->skelAnime.skeleton, this->skelAnime.jointTable, this->skelAnime.dListCount,
                              Fishing_OwnerOverrideLimbDraw, Fishing_OwnerPostLimbDraw, this);
    }

    Fishing_DrawPondProps(play);
    Fishing_DrawEffects(play->specialEffects, play);
    Fishing_DrawGroupFishes(play);
    Fishing_DrawStreamSplash(play);

    if (sFishingMusicDelay != 0) {
        sFishingMusicDelay--;

        if (sFishingMusicDelay == 0) {
            if (sLinkAge != LINK_AGE_CHILD) {
                SEQCMD_PLAY_SEQUENCE(SEQ_PLAYER_BGM_MAIN, 0, 0, NA_BGM_KAKARIKO_ADULT);
            } else {
                SEQCMD_PLAY_SEQUENCE(SEQ_PLAYER_BGM_MAIN, 0, 0, NA_BGM_KAKARIKO_KID);
            }

            if (sLinkAge != LINK_AGE_CHILD) {
                SEQCMD_PLAY_SEQUENCE(SEQ_PLAYER_BGM_MAIN, 0, 0, NA_BGM_KAKARIKO_ADULT);
            } else {
                SEQCMD_PLAY_SEQUENCE(SEQ_PLAYER_BGM_MAIN, 0, 0, NA_BGM_KAKARIKO_KID);
            }
        }
    }

    if ((sFishingPlayingState != 0) && sIsRodVisible) {
        Fishing_DrawRod(play);
        Fishing_UpdateLinePos(sReelLinePos);
        Fishing_UpdateLine(play, &sRodTipPos, sReelLinePos, sReelLineRot, sReelLineUnk);
        Fishing_DrawLureAndLine(play, sReelLinePos, sReelLineRot);

        sStickAdjXPrev = input->rel.stick_x;
        sStickAdjYPrev = input->rel.stick_y;
    }

    sIsRodVisible = true;

    Matrix_Translate(130.0f, 40.0f, 1300.0f, MTXMODE_NEW);
    Matrix_Scale(0.08f, 0.12f, 0.14f, MTXMODE_APPLY);

    gSPMatrix(POLY_OPA_DISP++, Matrix_NewMtx(play->state.gfxCtx, "../z_fishing.c", 9297),
              G_MTX_NOPUSH | G_MTX_LOAD | G_MTX_MODELVIEW);
    gSPMatrix(POLY_XLU_DISP++, Matrix_NewMtx(play->state.gfxCtx, "../z_fishing.c", 9298),
              G_MTX_NOPUSH | G_MTX_LOAD | G_MTX_MODELVIEW);

    gSPDisplayList(POLY_OPA_DISP++, gFishingAquariumBottomDL);
    gSPDisplayList(POLY_XLU_DISP++, gFishingAquariumContainerDL);

    if ((sFishingPlayingState != 0) && (sLureEquipped == FS_LURE_SINKING)) {
        Fishing_DrawSinkingLure(play);
    }

    CLOSE_DISPS(play->state.gfxCtx, "../z_fishing.c", 9305);
}<|MERGE_RESOLUTION|>--- conflicted
+++ resolved
@@ -1615,11 +1615,7 @@
 
     Matrix_Translate(pos->x, pos->y, pos->z, MTXMODE_NEW);
 
-<<<<<<< HEAD
-    if ((player->actor.speedXZ == 0.0f) && (sLureWigglePosY == 0.0f)) {
-=======
-    if ((player->actor.speed == 0.0f) && (D_80B7E138 == 0.0f)) {
->>>>>>> b4c97ce1
+    if ((player->actor.speed == 0.0f) && (sLureWigglePosY == 0.0f)) {
         Math_ApproachF(&sLureHookRotY[hookIndex], ry, 0.1f, 0.3f);
     } else {
         sLureHookRotY[hookIndex] = ry;
@@ -2923,17 +2919,10 @@
     this->actor.uncullZoneForward = 700.0f;
     this->actor.uncullZoneScale = 50.0f;
 
-<<<<<<< HEAD
     if (this->isLoach == 0) {
-        playerSpeedMod = (player->actor.speedXZ * 0.15f) + 0.25f;
+        playerSpeedMod = (player->actor.speed * 0.15f) + 0.25f;
     } else {
-        playerSpeedMod = (player->actor.speedXZ * 0.3f) + 0.25f;
-=======
-    if (this->unk_150 == 0) {
-        sp118 = (player->actor.speed * 0.15f) + 0.25f;
-    } else {
-        sp118 = (player->actor.speed * 0.3f) + 0.25f;
->>>>>>> b4c97ce1
+        playerSpeedMod = (player->actor.speed * 0.3f) + 0.25f;
     }
 
     if ((D_80B7E0B0 != 0) || (sSubCamId != SUB_CAM_ID_DONE) ||
@@ -3079,13 +3068,8 @@
         case 10:
             this->fishTargetPos = this->actor.home.pos;
 
-<<<<<<< HEAD
-            Math_ApproachF(&this->actor.speedXZ, 2.0f, 1.0f, 0.5f);
+            Math_ApproachF(&this->actor.speed, 2.0f, 1.0f, 0.5f);
             Math_ApproachF(&this->rotationStep, 4096.0f, 1.0f, 256.0f);
-=======
-            Math_ApproachF(&this->actor.speed, 2.0f, 1.0f, 0.5f);
-            Math_ApproachF(&this->unk_1B0, 4096.0f, 1.0f, 256.0f);
->>>>>>> b4c97ce1
 
             if (distToTarget < 40.0f) {
                 this->fishState = 11;
@@ -3106,13 +3090,8 @@
         case 11:
             this->fishTargetPos = this->actor.home.pos;
 
-<<<<<<< HEAD
-            Math_ApproachF(&this->actor.speedXZ, 0.0f, 1.0f, 0.05f);
+            Math_ApproachF(&this->actor.speed, 0.0f, 1.0f, 0.05f);
             Math_ApproachF(&this->rotationStep, 0.0f, 1.0f, 256.0f);
-=======
-            Math_ApproachF(&this->actor.speed, 0.0f, 1.0f, 0.05f);
-            Math_ApproachF(&this->unk_1B0, 0.0f, 1.0f, 256.0f);
->>>>>>> b4c97ce1
 
             if (distToTarget >= 40.0f) {
                 this->fishState = 10;
@@ -3148,13 +3127,8 @@
             break;
 
         case 0:
-<<<<<<< HEAD
-            Math_ApproachF(&this->actor.speedXZ, 1.0f, 1.0f, 0.05f);
+            Math_ApproachF(&this->actor.speed, 1.0f, 1.0f, 0.05f);
             Math_ApproachF(&this->rotationStep, 0.0f, 1.0f, 256.0f);
-=======
-            Math_ApproachF(&this->actor.speed, 1.0f, 1.0f, 0.05f);
-            Math_ApproachF(&this->unk_1B0, 0.0f, 1.0f, 256.0f);
->>>>>>> b4c97ce1
 
             if (this->timerArray[0] == 0) {
                 if (this->unk_1A4 == 0) {
@@ -3188,15 +3162,9 @@
             } else {
                 Math_ApproachF(&this->rotationStep, 4096.0f, 1.0f, 256.0f);
 
-<<<<<<< HEAD
                 if ((this->actor.xzDistToPlayer < (250.0f * playerSpeedMod)) || (this->timerArray[1] != 0)) {
                     Math_ApproachF(&this->rotationStep, 8192.0f, 1.0f, 768.0f);
-                    Math_ApproachF(&this->actor.speedXZ, 4.2f, 1.0f, 0.75);
-=======
-                if ((this->actor.xzDistToPlayer < (250.0f * sp118)) || (this->unk_17A[1] != 0)) {
-                    Math_ApproachF(&this->unk_1B0, 8192.0f, 1.0f, 768.0f);
                     Math_ApproachF(&this->actor.speed, 4.2f, 1.0f, 0.75);
->>>>>>> b4c97ce1
                     this->unk_190 = 1.2f;
                     this->unk_194 = 4000.0f;
                     this->timerArray[0] = 20;
@@ -3224,13 +3192,8 @@
         case -1:
             Math_ApproachS(&this->rotationTarget.x, 0, 0x14, 0x20);
 
-<<<<<<< HEAD
             if ((this->actor.xzDistToPlayer < (250.0f * playerSpeedMod)) || (this->timerArray[1] != 0)) {
-                Math_ApproachF(&this->actor.speedXZ, 3.0f, 1.0f, 0.75);
-=======
-            if ((this->actor.xzDistToPlayer < (250.0f * sp118)) || (this->unk_17A[1] != 0)) {
                 Math_ApproachF(&this->actor.speed, 3.0f, 1.0f, 0.75);
->>>>>>> b4c97ce1
                 this->unk_190 = 1.0f;
                 this->timerArray[0] = 20;
                 this->unk_194 = 4000.0f;
@@ -3244,23 +3207,13 @@
             } else if (distToTarget > 50.0f) {
                 this->unk_190 = 0.8f;
                 this->unk_194 = 1500.0f;
-<<<<<<< HEAD
-                Math_ApproachF(&this->actor.speedXZ, 1.0f, 1.0f, 0.1f);
+                Math_ApproachF(&this->actor.speed, 1.0f, 1.0f, 0.1f);
                 Math_ApproachF(&this->rotationStep, 2048.0f, 1.0f, 128.0f);
             } else {
                 this->unk_190 = 0.4f;
                 this->unk_194 = 500.0f;
-                Math_ApproachZeroF(&this->actor.speedXZ, 1.0f, 0.02f);
+                Math_ApproachZeroF(&this->actor.speed, 1.0f, 0.02f);
                 Math_ApproachF(&this->rotationStep, 0.0f, 1.0f, 256.0f);
-=======
-                Math_ApproachF(&this->actor.speed, 1.0f, 1.0f, 0.1f);
-                Math_ApproachF(&this->unk_1B0, 2048.0f, 1.0f, 128.0f);
-            } else {
-                this->unk_190 = 0.4f;
-                this->unk_194 = 500.0f;
-                Math_ApproachZeroF(&this->actor.speed, 1.0f, 0.02f);
-                Math_ApproachF(&this->unk_1B0, 0.0f, 1.0f, 256.0f);
->>>>>>> b4c97ce1
             }
 
             if (this->unk_1A4 == 0) {
@@ -3293,21 +3246,12 @@
                 } else {
                     Math_ApproachZeroF(&this->actor.speed, 1.0f, 0.01f);
 
-<<<<<<< HEAD
-                    if ((this->actor.speedXZ == 0.0f) || (this->actor.world.pos.y > (WATER_SURFACE_Y(play) - 5.0f))) {
+                    if ((this->actor.speed == 0.0f) || (this->actor.world.pos.y > (WATER_SURFACE_Y(play) - 5.0f))) {
                         this->fishTargetPos.x = Rand_ZeroFloat(300.0f);
                         this->fishTargetPos.z = Rand_ZeroFloat(300.0f);
                         this->fishTargetPos.y = this->actor.floorHeight + 10.0f;
                         this->fishState = -25;
                         this->rotationStep = 0.0f;
-=======
-                    if ((this->actor.speed == 0.0f) || (this->actor.world.pos.y > (WATER_SURFACE_Y(play) - 5.0f))) {
-                        this->unk_1B4.x = Rand_ZeroFloat(300.0f);
-                        this->unk_1B4.z = Rand_ZeroFloat(300.0f);
-                        this->unk_1B4.y = this->actor.floorHeight + 10.0f;
-                        this->unk_158 = -25;
-                        this->unk_1B0 = 0.0f;
->>>>>>> b4c97ce1
 
                         spB8 = this->fishMouthPos;
                         spB8.y = WATER_SURFACE_Y(play);
@@ -3336,13 +3280,8 @@
                 if (distToTarget > 40.0f) {
                     this->unk_190 = 0.7f;
                     this->unk_194 = 1200.0f;
-<<<<<<< HEAD
-                    Math_ApproachF(&this->actor.speedXZ, 0.5f, 1.0f, 0.01f);
+                    Math_ApproachF(&this->actor.speed, 0.5f, 1.0f, 0.01f);
                     Math_ApproachF(&this->rotationStep, 2048.0f, 1.0f, 128.0f);
-=======
-                    Math_ApproachF(&this->actor.speed, 0.5f, 1.0f, 0.01f);
-                    Math_ApproachF(&this->unk_1B0, 2048.0f, 1.0f, 128.0f);
->>>>>>> b4c97ce1
                 } else {
                     this->fishState = -1;
                 }
@@ -3492,19 +3431,11 @@
             Matrix_RotateY(sLureRot.y, MTXMODE_NEW);
             Matrix_MultVec3f(&sp10C, &targetPosOffset);
 
-<<<<<<< HEAD
             this->fishTargetPos.x = sLurePos.x + targetPosOffset.x;
             this->fishTargetPos.z = sLurePos.z + targetPosOffset.z;
             this->fishTargetPos.y = sLurePos.y - 10.0f;
             this->rotationStep = 4096.0f;
-            Math_ApproachF(&this->actor.speedXZ, this->speedTarget * 0.8f, 1.0f, 1.0f);
-=======
-            this->unk_1B4.x = sLurePos.x + sp100.x;
-            this->unk_1B4.z = sLurePos.z + sp100.z;
-            this->unk_1B4.y = sLurePos.y - 10.0f;
-            this->unk_1B0 = 4096.0f;
-            Math_ApproachF(&this->actor.speed, this->unk_188 * 0.8f, 1.0f, 1.0f);
->>>>>>> b4c97ce1
+            Math_ApproachF(&this->actor.speed, this->speedTarget * 0.8f, 1.0f, 1.0f);
 
             if ((sRodCastState != 3) || (sLurePos.y > (WATER_SURFACE_Y(play) + 5.0f)) ||
                 (sqrtf(SQ(sLurePos.x) + SQ(sLurePos.z)) > 800.0f)) {
@@ -3528,13 +3459,8 @@
 
             this->lilyTimer = 50;
             sp134 = 2;
-<<<<<<< HEAD
             this->fishTargetPos = sLurePos;
-            Math_ApproachF(&this->actor.speedXZ, this->speedTarget, 1.0f, 1.0f);
-=======
-            this->unk_1B4 = sLurePos;
-            Math_ApproachF(&this->actor.speed, this->unk_188, 1.0f, 1.0f);
->>>>>>> b4c97ce1
+            Math_ApproachF(&this->actor.speed, this->speedTarget, 1.0f, 1.0f);
 
             if ((sRodCastState != 3) || (this->timerArray[0] == 0) || (sLurePos.y > (WATER_SURFACE_Y(play) + 5.0f)) ||
                 (sqrtf(SQ(sLurePos.x) + SQ(sLurePos.z)) > 800.0f)) {
@@ -3595,15 +3521,9 @@
             break;
 
         case -3:
-<<<<<<< HEAD
             this->lilyTimer = 50;
             this->fishTargetPos = sLurePos;
-            Math_ApproachF(&this->actor.speedXZ, 2.0f, 1.0f, 1.0f);
-=======
-            this->unk_151 = 50;
-            this->unk_1B4 = sLurePos;
             Math_ApproachF(&this->actor.speed, 2.0f, 1.0f, 1.0f);
->>>>>>> b4c97ce1
 
             if ((sRodCastState != 3) || (this->timerArray[0] == 0) || (sLurePos.y > (WATER_SURFACE_Y(play) + 5.0f)) ||
                 (sqrtf(SQ(sLurePos.x) + SQ(sLurePos.z)) > 800.0f)) {
@@ -3771,13 +3691,8 @@
                         sRodReelingSpeed = 0.0f;
                         this->unk_190 = 1.6f;
                         this->unk_194 = 6000.0f;
-<<<<<<< HEAD
-                        Math_ApproachF(&this->actor.speedXZ, 7.5f, 1.0f, 1.0f);
+                        Math_ApproachF(&this->actor.speed, 7.5f, 1.0f, 1.0f);
                         Math_ApproachS(&this->fishLimbDRotZDelta, 20000, 2, 4000);
-=======
-                        Math_ApproachF(&this->actor.speed, 7.5f, 1.0f, 1.0f);
-                        Math_ApproachS(&this->unk_170, 0x4E20, 2, 0xFA0);
->>>>>>> b4c97ce1
                     } else {
                         if ((sLineHooked == 0) && (sLureEquipped == FS_LURE_SINKING)) {
                             this->unk_190 = 1.0f;
@@ -3831,17 +3746,10 @@
                 sRodReelingSpeed = 0.0f;
             }
 
-<<<<<<< HEAD
             if (sLineHooked || (sLureEquipped != FS_LURE_SINKING)) {
-                if (this->actor.speedXZ < 3.0f) {
+                if (this->actor.speed < 3.0f) {
                     if ((sLureTimer & 8) != 0) {
                         targetPosOffset.x = -0.8f;
-=======
-            if (D_80B7E124 || (D_80B7E0B6 != 2)) {
-                if (this->actor.speed < 3.0f) {
-                    if ((D_80B7E0AE & 8) != 0) {
-                        sp100.x = -0.8f;
->>>>>>> b4c97ce1
                     } else {
                         targetPosOffset.x = -0.75f;
                     }
@@ -3919,19 +3827,11 @@
                 this->timerArray[0] = 100;
                 player->unk_860 = 3;
                 Rumble_Override(0.0f, 1, 3, 1);
-<<<<<<< HEAD
                 sFishesCaught++;
                 func_80064520(play, &play->csCtx);
                 sFishingPlayerCinematicState = 100;
                 sCatchCamX = 45.0f;
                 sRodCastState = 5;
-=======
-                D_80B7E084++;
-                Cutscene_StartManual(play, &play->csCtx);
-                D_80B7A6CC = 100;
-                D_80B7FEC8 = 45.0f;
-                D_80B7A694 = 5;
->>>>>>> b4c97ce1
                 this->unk_190 = 1.0f;
                 this->unk_194 = 500.0f;
                 this->fishLimbRotPhaseMag = 5000.0f;
@@ -4169,13 +4069,8 @@
                 spF6 = -8000;
             }
 
-<<<<<<< HEAD
-            if (this->actor.speedXZ >= 3.2f) {
+            if (this->actor.speed >= 3.2f) {
                 Math_ApproachS(&this->unk_16E, spF6, 2, 20000);
-=======
-            if (this->actor.speed >= 3.2f) {
-                Math_ApproachS(&this->unk_16E, spF6, 2, 0x4E20);
->>>>>>> b4c97ce1
             } else {
                 Math_ApproachS(&this->unk_16E, spF6, 3, 3000);
             }
@@ -4238,23 +4133,14 @@
         }
 
         if ((this->actor.world.pos.y < WATER_SURFACE_Y(play)) &&
-<<<<<<< HEAD
             (this->actor.world.pos.y > (WATER_SURFACE_Y(play) - 10.0f)) && ((this->stateAndTimer & 1) == 0) &&
-            (this->actor.speedXZ > 0.0f)) {
-=======
-            (this->actor.world.pos.y > (WATER_SURFACE_Y(play) - 10.0f)) && ((this->unk_15C & 1) == 0) &&
             (this->actor.speed > 0.0f)) {
->>>>>>> b4c97ce1
             Vec3f pos = this->actor.world.pos;
             pos.y = WATER_SURFACE_Y(play);
             Fishing_SpawnRipple(&this->actor.projectedPos, play->specialEffects, &pos, 80.0f, 500.0f, 150, 90);
         }
 
-<<<<<<< HEAD
-        if ((this->actor.speedXZ > 0.0f) || (this->fishState == 5)) {
-=======
-        if ((this->actor.speed > 0.0f) || (this->unk_158 == 5)) {
->>>>>>> b4c97ce1
+        if ((this->actor.speed > 0.0f) || (this->fishState == 5)) {
             f32 velocityY = this->actor.velocity.y;
 
             spD8 = this->fishLength * 0.1f;
@@ -5479,13 +5365,8 @@
             mainCam->eyeNext = sSubCamEye;
             mainCam->at = sSubCamAt;
             Play_ReturnToMainCam(play, sSubCamId, 0);
-<<<<<<< HEAD
-            func_80064534(play, &play->csCtx);
+            Cutscene_StopManual(play, &play->csCtx);
             sFishingPlayerCinematicState = 0;
-=======
-            Cutscene_StopManual(play, &play->csCtx);
-            D_80B7A6CC = 0;
->>>>>>> b4c97ce1
             sSubCamId = SUB_CAM_ID_DONE;
             Environment_EnableUnderwaterLights(play, 0);
             play->envCtx.adjFogNear = 0;
