--- conflicted
+++ resolved
@@ -16,12 +16,7 @@
 #include "cic6105.h"
 #endif
 
-<<<<<<< HEAD
-// For retail BSS ordering, the block number of sStreamSfxProjectedPos must be 0.
-#pragma increment_block_number 195
-=======
-#pragma increment_block_number "gc-eu:125 gc-eu-mq:125 gc-jp:127 gc-jp-ce:127 gc-jp-mq:127 gc-us:127 gc-us-mq:127"
->>>>>>> 56981d52
+#pragma increment_block_number "gc-eu:125 gc-eu-mq:125 gc-jp:127 gc-jp-ce:124 gc-jp-mq:127 gc-us:127 gc-us-mq:127"
 
 #define FLAGS ACTOR_FLAG_4
 
