--- conflicted
+++ resolved
@@ -348,11 +348,7 @@
     }
 
     this->dyna.actor.colorFilterTimer = 0;
-<<<<<<< HEAD
-    Actor_PlayDeathFx(globalCtx, &this->dyna.actor);
-=======
     Enemy_StartFinishingBlow(globalCtx, &this->dyna.actor);
->>>>>>> e632b9a1
     EnAm_SetupAction(this, EnAm_RecoilFromDamage);
 }
 
