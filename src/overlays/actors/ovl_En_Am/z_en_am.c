--- conflicted
+++ resolved
@@ -54,8 +54,6 @@
     (ActorFunc)EnAm_Update,
     (ActorFunc)EnAm_Draw,
 };
-<<<<<<< HEAD
-=======
 
 static ColliderCylinderInit D_809AFF80 = {
     {
@@ -116,94 +114,49 @@
     },
     { { { 0.0f, 0.0f, 0.0f }, { 0.0f, 0.0f, 0.0f }, { 0.0f, 0.0f, 0.0f }, { 0.0f, 0.0f, 0.0f } } },
 };
-*/
-#pragma GLOBAL_ASM("asm/non_matchings/overlays/actors/ovl_En_Am/func_809ADF20.s")
-
-#pragma GLOBAL_ASM("asm/non_matchings/overlays/actors/ovl_En_Am/func_809ADF28.s")
-
-#pragma GLOBAL_ASM("asm/non_matchings/overlays/actors/ovl_En_Am/EnAm_Init.s")
-
-#pragma GLOBAL_ASM("asm/non_matchings/overlays/actors/ovl_En_Am/EnAm_Destroy.s")
-
-#pragma GLOBAL_ASM("asm/non_matchings/overlays/actors/ovl_En_Am/func_809AE270.s")
-
-#pragma GLOBAL_ASM("asm/non_matchings/overlays/actors/ovl_En_Am/func_809AE40C.s")
-
-#pragma GLOBAL_ASM("asm/non_matchings/overlays/actors/ovl_En_Am/func_809AE4A8.s")
-
-#pragma GLOBAL_ASM("asm/non_matchings/overlays/actors/ovl_En_Am/func_809AE538.s")
-
-#pragma GLOBAL_ASM("asm/non_matchings/overlays/actors/ovl_En_Am/func_809AE59C.s")
-
-#pragma GLOBAL_ASM("asm/non_matchings/overlays/actors/ovl_En_Am/func_809AE608.s")
-
-#pragma GLOBAL_ASM("asm/non_matchings/overlays/actors/ovl_En_Am/func_809AE664.s")
-
-#pragma GLOBAL_ASM("asm/non_matchings/overlays/actors/ovl_En_Am/func_809AE6C0.s")
-
-#pragma GLOBAL_ASM("asm/non_matchings/overlays/actors/ovl_En_Am/func_809AE71C.s")
->>>>>>> 02994f53
-
-ColliderCylinderInit D_809AFF80 = {
-    { COLTYPE_UNK5, 0x00, 0x09, 0x39, 0x10, COLSHAPE_CYLINDER },
-    { 0x00, { 0x00000000, 0x00, 0x00 }, { 0xFFCFFFFF, 0x00, 0x00 }, 0x00, 0x01, 0x01 },
-    { 15, 70, 0, { 0, 0, 0 } },
-};
-
-ColliderCylinderInit D_809AFFAC = {
-    { COLTYPE_METAL_SHIELD, 0x00, 0x0D, 0x00, 0x00, COLSHAPE_CYLINDER },
-    { 0x00, { 0x00000000, 0x00, 0x00 }, { 0x00400106, 0x00, 0x00 }, 0x00, 0x01, 0x00 },
-    { 15, 70, 0, { 0, 0, 0 } },
-};
-
-ColliderQuadInit D_809AFFD8 = {
-    { COLTYPE_UNK10, 0x11, 0x00, 0x00, 0x00, COLSHAPE_QUAD },
-    { 0x00, { 0xFFCFFFFF, 0x00, 0x08 }, { 0x00000000, 0x00, 0x00 }, 0x01, 0x00, 0x00 },
-    { { { 0.0f, 0.0f, 0.0f }, { 0.0f, 0.0f, 0.0f }, { 0.0f, 0.0f, 0.0f }, { 0.0f, 0.0f, 0.0f } } },
-};
 
 typedef enum {
     /* 00 */ AM_DMGEFF_NONE, // used by anything that cant kill the armos
     /* 01 */ AM_DMGEFF_NUT,
     /* 06 */ AM_DMGEFF_STUN = 6, // doesnt include deku nuts
     /* 13 */ AM_DMGEFF_ICE = 13,
-    /* 14 */ AM_DMGEFF_NON_ICE_MAGIC,
+    /* 14 */ AM_DMGEFF_MAGIC_FIRE_LIGHT,
     /* 15 */ AM_DMGEFF_KILL // any damage source that can kill the armos (and isnt a special case)
 } ArmosDamageEffect;
 
 static DamageTable D_809B0028 = {
-    /* Deku nut      */ 0x10,
-    /* Deku stick    */ 0x02,
-    /* Slingshot     */ 0x01,
-    /* Explosive     */ 0xF2,
-    /* Boomerang     */ 0x60,
-    /* Normal arrow  */ 0xF2,
-    /* Hammer swing  */ 0xF2,
-    /* Hookshot      */ 0x60,
-    /* Kokiri sword  */ 0x01,
-    /* Master sword  */ 0xF2,
-    /* Giant's Knife */ 0xF4,
-    /* Fire arrow    */ 0xF2,
-    /* Ice arrow     */ 0xD4,
-    /* Light arrow   */ 0xF2,
-    /* Wind arrow    */ 0x02,
-    /* Shadow arrow  */ 0x02,
-    /* Spirit arrow  */ 0x02,
-    /* Fire magic    */ 0xE0,
-    /* Ice magic     */ 0xD3,
-    /* Light magic   */ 0xE0,
-    /* Shield        */ 0x00,
-    /* Mirror Ray    */ 0x00,
-    /* Kokiri spin   */ 0x01,
-    /* Giant spin    */ 0xF4,
-    /* Master spin   */ 0xF2,
-    /* Kokiri jump   */ 0x02,
-    /* Giant jump    */ 0xF8,
-    /* Master jump   */ 0xF4,
-    /* Unknown 1     */ 0x00,
-    /* Unblockable   */ 0x00,
-    /* Hammer jump   */ 0xF4,
-    /* Unknown 2     */ 0x00,
+    /* Deku nut      */ DMG_ENTRY(0, AM_DMGEFF_NUT),
+    /* Deku stick    */ DMG_ENTRY(2, AM_DMGEFF_NONE),
+    /* Slingshot     */ DMG_ENTRY(1, AM_DMGEFF_NONE),
+    /* Explosive     */ DMG_ENTRY(2, AM_DMGEFF_KILL),
+    /* Boomerang     */ DMG_ENTRY(0, AM_DMGEFF_STUN),
+    /* Normal arrow  */ DMG_ENTRY(2, AM_DMGEFF_KILL),
+    /* Hammer swing  */ DMG_ENTRY(2, AM_DMGEFF_KILL),
+    /* Hookshot      */ DMG_ENTRY(0, AM_DMGEFF_STUN),
+    /* Kokiri sword  */ DMG_ENTRY(1, AM_DMGEFF_NONE),
+    /* Master sword  */ DMG_ENTRY(2, AM_DMGEFF_KILL),
+    /* Giant's Knife */ DMG_ENTRY(4, AM_DMGEFF_KILL),
+    /* Fire arrow    */ DMG_ENTRY(2, AM_DMGEFF_KILL),
+    /* Ice arrow     */ DMG_ENTRY(4, AM_DMGEFF_ICE),
+    /* Light arrow   */ DMG_ENTRY(2, AM_DMGEFF_KILL),
+    /* Unk arrow 1   */ DMG_ENTRY(2, AM_DMGEFF_NONE),
+    /* Unk arrow 2   */ DMG_ENTRY(2, AM_DMGEFF_NONE),
+    /* Unk arrow 3   */ DMG_ENTRY(2, AM_DMGEFF_NONE),
+    /* Fire magic    */ DMG_ENTRY(0, AM_DMGEFF_MAGIC_FIRE_LIGHT),
+    /* Ice magic     */ DMG_ENTRY(3, AM_DMGEFF_ICE),
+    /* Light magic   */ DMG_ENTRY(0, AM_DMGEFF_MAGIC_FIRE_LIGHT),
+    /* Shield        */ DMG_ENTRY(0, AM_DMGEFF_NONE),
+    /* Mirror Ray    */ DMG_ENTRY(0, AM_DMGEFF_NONE),
+    /* Kokiri spin   */ DMG_ENTRY(1, AM_DMGEFF_NONE),
+    /* Giant spin    */ DMG_ENTRY(4, AM_DMGEFF_KILL),
+    /* Master spin   */ DMG_ENTRY(2, AM_DMGEFF_KILL),
+    /* Kokiri jump   */ DMG_ENTRY(2, AM_DMGEFF_NONE),
+    /* Giant jump    */ DMG_ENTRY(8, AM_DMGEFF_KILL),
+    /* Master jump   */ DMG_ENTRY(4, AM_DMGEFF_KILL),
+    /* Unknown 1     */ DMG_ENTRY(0, AM_DMGEFF_NONE),
+    /* Unblockable   */ DMG_ENTRY(0, AM_DMGEFF_NONE),
+    /* Hammer jump   */ DMG_ENTRY(4, AM_DMGEFF_KILL),
+    /* Unknown 2     */ DMG_ENTRY(0, AM_DMGEFF_NONE),
 };
 
 InitChainEntry D_809B0048[] = {
@@ -282,8 +235,8 @@
     if (this->dyna.actor.params == ARMOS_STATUE) {
         this->dyna.actor.colChkInfo.health = 1;
         Collider_SetCylinder(globalCtx, &this->cylinder2, &this->dyna.actor, &D_809AFF80);
-        this->cylinder1.base.maskA = 0x35;
-        this->cylinder2.base.maskA = 0xD;
+        this->cylinder1.base.ocFlags1 = (OC1_ON | OC1_NO_PUSH | OC1_TYPE_1 | OC1_TYPE_2);
+        this->cylinder2.base.ocFlags1 = (OC1_ON | OC1_NO_PUSH | OC1_TYPE_PLAYER);
         CollisionHeader_GetVirtual(&D_06000118, &colHeader);
         this->dyna.bgId = DynaPoly_SetBgActor(globalCtx, &globalCtx->colCtx.dyna, &this->dyna.actor, colHeader);
         Actor_ChangeType(globalCtx, &globalCtx->actorCtx, &this->dyna.actor, ACTORTYPE_BG);
@@ -439,9 +392,10 @@
     f32 sin;
     Player* player = PLAYER;
 
-    if ((this->unk_258 != 0) || ((this->cylinder1.base.maskA & 2) && (this->cylinder1.base.oc == &player->actor)) ||
-        (this->cylinder1.base.acFlags & 2)) {
-        this->cylinder1.base.acFlags &= ~2;
+    if ((this->unk_258 != 0) ||
+        ((this->cylinder1.base.ocFlags1 & OC1_HIT) && (this->cylinder1.base.oc == &player->actor)) ||
+        (this->cylinder1.base.acFlags & AC_HIT)) {
+        this->cylinder1.base.acFlags &= ~AC_HIT;
 
         if (this->textureBlend == 0) {
             Audio_PlayActorSound2(&this->dyna.actor, NA_SE_EN_AMOS_WAVE);
@@ -747,14 +701,14 @@
             temp158f = this->dyna.unk_158 + 0x8000;
         }
 
-        if (this->cylinder1.base.maskA & 2) {
+        if (this->cylinder1.base.ocFlags1 & OC1_HIT) {
             moveDir = Math_Vec3f_Yaw(&this->dyna.actor.posRot.pos, &this->cylinder1.base.oc->posRot.pos) - temp158f;
         }
 
         if ((this->dyna.unk_150 == 0.0f) || (this->unk_258 == 0) || !(this->dyna.actor.bgCheckFlags & 1) ||
             !func_800435D8(globalCtx, &this->dyna, 0x14,
                            (Math_SinS(this->unk_258) * (this->dyna.unk_150 * 0.5f)) + 40.0f, 0xA) ||
-            ((this->cylinder1.base.maskA & 2) && (ABS(moveDir) <= 0x2000))) {
+            ((this->cylinder1.base.ocFlags1 & OC1_HIT) && (ABS(moveDir) <= 0x2000))) {
 
             this->unk_258 = 0;
             player->stateFlags2 &= ~0x151;
@@ -843,8 +797,8 @@
     Matrix_MultVec3f(&D_809B008C, &this->hitCollider.dim.quad[3]);
     Matrix_MultVec3f(&D_809B0098, &this->hitCollider.dim.quad[2]);
 
-    func_80062734(&this->hitCollider, &this->hitCollider.dim.quad[0], &this->hitCollider.dim.quad[1],
-                  &this->hitCollider.dim.quad[2], &this->hitCollider.dim.quad[3]);
+    Collider_SetQuadVertices(&this->hitCollider, &this->hitCollider.dim.quad[0], &this->hitCollider.dim.quad[1],
+                             &this->hitCollider.dim.quad[2], &this->hitCollider.dim.quad[3]);
 }
 
 void EnAm_UpdateDamage(EnAm* this, GlobalContext* globalCtx) {
@@ -863,10 +817,10 @@
             if ((this->cylinder1.base.acFlags & 2) && (this->behavior >= 5)) {
                 this->cylinder1.base.acFlags &= ~2;
 
-                if (this->dyna.actor.colChkInfo.damageEffect != AM_DMGEFF_NON_ICE_MAGIC) {
+                if (this->dyna.actor.colChkInfo.damageEffect != AM_DMGEFF_MAGIC_FIRE_LIGHT) {
                     this->unk_264 = 0;
                     this->damageEffect = this->dyna.actor.colChkInfo.damageEffect;
-                    func_80035650(&this->dyna.actor, &this->cylinder1.body, 0);
+                    func_80035650(&this->dyna.actor, &this->cylinder1.info, 0);
 
                     if ((this->dyna.actor.colChkInfo.damageEffect == AM_DMGEFF_NUT) ||
                         (this->dyna.actor.colChkInfo.damageEffect == AM_DMGEFF_STUN) ||
@@ -880,7 +834,7 @@
                         } else if (this->dyna.actor.colChkInfo.damageEffect == AM_DMGEFF_STUN) {
                             sparkPos = this->dyna.actor.posRot.pos;
                             sparkPos.y += 50.0f;
-                            func_80062D60(globalCtx, &sparkPos);
+                            CollisionCheck_SpawnShieldParticlesMetal(globalCtx, &sparkPos);
                         }
                     } else {
                         if ((this->dyna.actor.colChkInfo.damageEffect == AM_DMGEFF_KILL) ||
@@ -914,7 +868,7 @@
         EnAm_UpdateDamage(this, globalCtx);
     }
 
-    if (this->dyna.actor.colChkInfo.damageEffect != AM_DMGEFF_NON_ICE_MAGIC) {
+    if (this->dyna.actor.colChkInfo.damageEffect != AM_DMGEFF_MAGIC_FIRE_LIGHT) {
         if (this->attackTimer != 0) {
             this->attackTimer--;
         }
@@ -960,8 +914,8 @@
         func_8002E4B4(globalCtx, &this->dyna.actor, 20.0f, 28.0f, 80.0f, 0x1D);
     }
 
-    Collider_CylinderUpdate(&this->dyna.actor, &this->cylinder1);
-    Collider_CylinderUpdate(&this->dyna.actor, &this->cylinder2);
+    Collider_UpdateCylinder(&this->dyna.actor, &this->cylinder1);
+    Collider_UpdateCylinder(&this->dyna.actor, &this->cylinder2);
     CollisionCheck_SetOC(globalCtx, &globalCtx->colChkCtx, &this->cylinder1.base);
 
     if (this->dyna.actor.params != ARMOS_STATUE) {
