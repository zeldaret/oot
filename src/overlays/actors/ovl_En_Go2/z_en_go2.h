--- conflicted
+++ resolved
@@ -71,13 +71,8 @@
     /* 0x021C */ char unk_21C[0x04];
     /* 0x0220 */ f32 shadownAlpha;
     /* 0x0224 */ s16 blinkTimer;
-<<<<<<< HEAD
-    /* 0x0226 */ s16 unk_226[GORON_LIMB_MAX]; // Remains unknown
-    /* 0x024A */ s16 unk_24A[GORON_LIMB_MAX]; // Remains unknown
-=======
-    /* 0x0226 */ s16 fidgetTableY[18];
-    /* 0x024A */ s16 fidgetTableZ[18];
->>>>>>> cddca304
+    /* 0x0226 */ s16 fidgetTableY[GORON_LIMB_MAX];
+    /* 0x024A */ s16 fidgetTableZ[GORON_LIMB_MAX];
     /* 0x026E */ u16 trackingMode;
     /* 0x0270 */ EnGoEffect effects[EN_GO2_EFFECT_COUNT];
     /* 0x04A0 */ Vec3f subCamEye;
