#ifndef Z_EN_GO2_H
#define Z_EN_GO2_H

#include "ultra64.h"
#include "global.h"
#include "overlays/actors/ovl_En_Go/z_en_go.h"

struct EnGo2;

typedef void (*EnGo2ActionFunc)(struct EnGo2*, GlobalContext*);

typedef enum {
    /* 0x00 */ GORON_CITY_ROLLING_BIG,
    /* 0x01 */ GORON_CITY_LINK,
    /* 0x02 */ GORON_DMT_BIGGORON,
    /* 0x03 */ GORON_FIRE_GENERIC,
    /* 0x04 */ GORON_DMT_BOMB_FLOWER,
    /* 0x05 */ GORON_DMT_ROLLING_SMALL,
    /* 0x06 */ GORON_DMT_DC_ENTRANCE,
    /* 0x07 */ GORON_CITY_ENTRANCE,
    /* 0x08 */ GORON_CITY_ISLAND,
    /* 0x09 */ GORON_CITY_LOWEST_FLOOR,
    /* 0x0A */ GORON_CITY_STAIRWELL,
    /* 0x0B */ GORON_CITY_LOST_WOODS,
    /* 0x0C */ GORON_DMT_FAIRY_HINT,
    /* 0x0D */ GORON_MARKET_BAZAAR
} GoronType;

// WIP fire temple type docs
// /* 0x00 */ UNUSED
// /* 0x01 */ GORON_FIRE_LAVA_ROOM_OPEN
// /* 0x02 */ GORON_FIRE_LAVA_ROOM_BOMB
// /* 0x03 */ GORON_FIRE_MAZE_LOWER
// /* 0x04 */ GORON_FIRE_MAZE_SHORTCUT
// /* 0x05 */ GORON_FIRE_MAZE_SIDE_ROOM
// /* 0x06 */ GORON_FIRE_BOSS_KEY
// /* 0x07 */ GORON_FIRE_BOSS_KEY
// /* 0x08 */ GORON_FIRE_NEAR_BOSS
// /* 0x09 */ GORON_FIRE_BOSS_KEY
// /* 0x0A */ GORON_FIRE_MAZE_UPPER,
// /* 0x0B */ GORON_FIRE_HIGHEST


typedef struct {
    s16 unused;
    s16 yDist;
    s16 xzDist;
    s16 radius;
    s16 height;
} EnGo2DataStruct1; // size = 0xA

typedef struct {
    f32 shape_unk_10;
    f32 scale;
    s8 actor_unk_1F;
    f32 unk_218;
} EnGo2DataStruct2; // size = 0x10

typedef struct {
    u8 initialTimer;
    f32 scale;
    f32 scaleStep;
    s32 numDustEffects;
    f32 radius;
    f32 yAccel;
} EnGo2DustEffectData; // size = 0x18

#define EN_GO2_EFFECT_COUNT 10

typedef struct EnGo2 {
    /* 0x0000 */ Actor actor;
    /* 0x014C */ SkelAnime skelAnime;
    /* 0x0190 */ EnGo2ActionFunc actionFunc;
    /* 0x0194 */ struct_80034A14_arg1 unk_194;
    /* 0x01BC */ ColliderCylinder collider;
    /* 0x0208 */ Path* path;
    /* 0x020C */ u8 unk_20C; // counter for GORON_CITY_LINK animation
    /* 0x020D */ u8 dialogState;
    /* 0x020E */ u8 reverse;
    /* 0x020F */ u8 isAwake; // Conditional
    /* 0x0210 */ s8 waypoint;
    /* 0x0211 */ u8 unk_211; // Conditional
    // goron link: 0 - rolling, 1 - frozen
    // biggoron: 0 - give eyedrops, 1 - applying eyedrops, 2 - getting claimcheck
    // generic fire: 0 -
    /* 0x0212 */ u8 goronState;
    /* 0x0213 */ u8 eyeMouthTexState; // 0, 1, 2, 3
    /* 0x0214 */ u8 eyeTexIndex;
    /* 0x0215 */ u8 mouthTexIndex;
    /* 0x0216 */ u8 unk_216; // Set to z rotation, checked by waypoint
    /* 0x0218 */ f32 unk_218;
    /* 0x021C */ char unk_21C[0x04];
    /* 0x0220 */ f32 alpha; // Set to 0, used by func_80A45360, smoothed to this->actor.shape.unk_14 from either 0 or 255.0f
    /* 0x0224 */ s16 blinkTimer;
    /* 0x0226 */ s16 unk_226[18]; // Remains unknown
    /* 0x024A */ s16 unk_24A[18]; // Remains unknown
    /* 0x026E */ u16 unk_26E; // Remains unknown = 1, 2, or 4: used in func_80034A14
<<<<<<< HEAD
    /* 0x0270 */ EnGoEffect dustEffects[10];
    /* 0x04A0 */ Vec3f subCamEye;
    /* 0x04AC */ Vec3f subCamAt;
=======
    /* 0x0270 */ EnGoEffect effects[EN_GO2_EFFECT_COUNT];
    /* 0x04A0 */ Vec3f eye;
    /* 0x04AC */ Vec3f at;
>>>>>>> 32e66c2d
    /* 0x04B8 */ Vec3s jointTable[18];
    /* 0x0524 */ Vec3s morphTable[18];
    /* 0x0590 */ s16 unk_590; // timer
    /* 0x0592 */ s16 animTimer; // animTimer. Plays NA_SE_EN_MORIBLIN_WALK, NA_SE_EV_IRON_DOOR_OPEN, NA_SE_EV_IRON_DOOR_CLOSE
    /* 0x0594 */ s32 getItemId;
    /* 0x0598 */ char unk_598[0x02];
    /* 0x059A */ s16 subCamId;
    /* 0x059C */ s16 unk_59C;
} EnGo2; // size = 0x05A0

#endif<|MERGE_RESOLUTION|>--- conflicted
+++ resolved
@@ -95,15 +95,9 @@
     /* 0x0226 */ s16 unk_226[18]; // Remains unknown
     /* 0x024A */ s16 unk_24A[18]; // Remains unknown
     /* 0x026E */ u16 unk_26E; // Remains unknown = 1, 2, or 4: used in func_80034A14
-<<<<<<< HEAD
-    /* 0x0270 */ EnGoEffect dustEffects[10];
+    /* 0x0270 */ EnGoEffect effects[EN_GO2_EFFECT_COUNT];
     /* 0x04A0 */ Vec3f subCamEye;
     /* 0x04AC */ Vec3f subCamAt;
-=======
-    /* 0x0270 */ EnGoEffect effects[EN_GO2_EFFECT_COUNT];
-    /* 0x04A0 */ Vec3f eye;
-    /* 0x04AC */ Vec3f at;
->>>>>>> 32e66c2d
     /* 0x04B8 */ Vec3s jointTable[18];
     /* 0x0524 */ Vec3s morphTable[18];
     /* 0x0590 */ s16 unk_590; // timer
