--- conflicted
+++ resolved
@@ -39,11 +39,7 @@
 //     /* 0x09 */ GORON_FIRE_BOSS_KEY
 //     /* 0x0A */ GORON_FIRE_MAZE_UPPER, 
 //     /* 0x0B */ GORON_FIRE_HIGHEST
-<<<<<<< HEAD
 // } GoronFireTempleType;
-=======
-// } GoronFireTemple;
->>>>>>> e8f88360
 
 typedef struct {
     s16 unused;
@@ -51,22 +47,14 @@
     s16 xzDist;
     s16 radius;
     s16 height;
-<<<<<<< HEAD
 } EnGo2DataStruct1; // size = 0xA
-=======
-} EnGo2DataStruct1; // size 0xA
->>>>>>> e8f88360
 
 typedef struct {
     f32 shape_unk_10;
     f32 scale;
     s8 actor_unk_1F;
     f32 unk_218;
-<<<<<<< HEAD
 } EnGo2DataStruct2; // size = 0x10
-=======
-} EnGo2DataStruct2; // size 0x10
->>>>>>> e8f88360
 
 typedef struct {
     u8 initialTimer;
@@ -75,11 +63,7 @@
     s32 numDustEffects;
     f32 radius;
     f32 yAccel;
-<<<<<<< HEAD
 } EnGo2DustEffectData; // size = 0x18
-=======
-} EnGo2DustEffectData; // size 0x18
->>>>>>> e8f88360
 
 typedef struct EnGo2 {
     /* 0x0000 */ Actor actor;
@@ -112,13 +96,8 @@
     /* 0x0270 */ EnGoEffect dustEffects[10];
     /* 0x04A0 */ Vec3f eye;
     /* 0x04AC */ Vec3f at;
-<<<<<<< HEAD
-    /* 0x04B8 */ Vec3s limbDrawTable[18];
-    /* 0x0524 */ Vec3s transitionDrawTable[18];
-=======
     /* 0x04B8 */ Vec3s jointTable[18];
     /* 0x0524 */ Vec3s morphTable[18];
->>>>>>> e8f88360
     /* 0x0590 */ s16 unk_590; // timer
     /* 0x0592 */ s16 animTimer; // animTimer. Plays NA_SE_EN_MORIBLIN_WALK, NA_SE_EV_IRON_DOOR_OPEN, NA_SE_EV_IRON_DOOR_CLOSE
     /* 0x0594 */ s32 getItemID;
