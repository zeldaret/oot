--- conflicted
+++ resolved
@@ -818,16 +818,11 @@
 }
 
 s32 func_80A44790(EnGo2* this, PlayState* play) {
-<<<<<<< HEAD
-    if (PARAMS_GET2(this->actor.params, 0, 5) != GORON_DMT_BIGGORON && PARAMS_GET2(this->actor.params, 0, 5) != GORON_CITY_ROLLING_BIG) {
-        return func_800343CC(play, &this->actor, &this->unk_194.unk_00, this->unk_218, EnGo2_GetTextId, EnGo2_GetState);
-    } else if ((PARAMS_GET2(this->actor.params, 0, 5) == GORON_DMT_BIGGORON) &&
-=======
-    if ((this->actor.params & 0x1F) != GORON_DMT_BIGGORON && (this->actor.params & 0x1F) != GORON_CITY_ROLLING_BIG) {
+    if (PARAMS_GET2(this->actor.params, 0, 5) != GORON_DMT_BIGGORON &&
+        PARAMS_GET2(this->actor.params, 0, 5) != GORON_CITY_ROLLING_BIG) {
         return Npc_UpdateTalking(play, &this->actor, &this->interactInfo.talkState, this->interactRange,
                                  EnGo2_GetTextId, EnGo2_UpdateTalkState);
-    } else if (((this->actor.params & 0x1F) == GORON_DMT_BIGGORON) &&
->>>>>>> 8913c4fa
+    } else if ((PARAMS_GET2(this->actor.params, 0, 5) == GORON_DMT_BIGGORON) &&
                !(this->collider.base.ocFlags2 & OC2_HIT_PLAYER)) {
         return false;
     } else {
@@ -1010,14 +1005,9 @@
     }
 
     if (this->unk_59C >= 2) {
-<<<<<<< HEAD
-        Audio_PlayActorSfx2(&this->actor, PARAMS_GET2(this->actor.params, 0, 5) == GORON_CITY_ROLLING_BIG
-                                              ? NA_SE_EN_GOLON_LAND_BIG
-                                              : NA_SE_EN_DODO_M_GND);
-=======
-        Actor_PlaySfx(&this->actor, (this->actor.params & 0x1F) == GORON_CITY_ROLLING_BIG ? NA_SE_EN_GOLON_LAND_BIG
-                                                                                          : NA_SE_EN_DODO_M_GND);
->>>>>>> 8913c4fa
+        Actor_PlaySfx(&this->actor, (PARAMS_GET2(this->actor.params, 0, 5) == GORON_CITY_ROLLING_BIG)
+                                        ? NA_SE_EN_GOLON_LAND_BIG
+                                        : NA_SE_EN_DODO_M_GND);
     }
 
     this->unk_59C--;
@@ -1039,13 +1029,8 @@
 void EnGo2_BiggoronSetTextId(EnGo2* this, PlayState* play, Player* player) {
     u16 textId;
 
-<<<<<<< HEAD
     if (PARAMS_GET2(this->actor.params, 0, 5) == GORON_DMT_BIGGORON) {
-        if (gSaveContext.bgsFlag) {
-=======
-    if ((this->actor.params & 0x1F) == GORON_DMT_BIGGORON) {
         if (gSaveContext.save.info.playerData.bgsFlag) {
->>>>>>> 8913c4fa
             if (func_8002F368(play) == EXCH_ITEM_CLAIM_CHECK) {
                 this->actor.textId = 0x3003;
             } else {
@@ -1106,16 +1091,10 @@
     Player* player = GET_PLAYER(play);
 
     if (this->actionFunc != EnGo2_GoronFireGenericAction) {
-<<<<<<< HEAD
-        this->unk_194.unk_18 = player->actor.world.pos;
-        this->unk_194.unk_14 = D_80A482D8[PARAMS_GET2(this->actor.params, 0, 5)][((void)0, gSaveContext.linkAge)];
-        func_80034A14(&this->actor, &this->unk_194, 4, this->unk_26E);
-=======
         this->interactInfo.trackPos = player->actor.world.pos;
         this->interactInfo.yOffset =
-            sPlayerTrackingYOffsets[this->actor.params & 0x1F][((void)0, gSaveContext.save.linkAge)];
+            sPlayerTrackingYOffsets[PARAMS_GET2(this->actor.params, 0, 5)][((void)0, gSaveContext.save.linkAge)];
         Npc_TrackPoint(&this->actor, &this->interactInfo, 4, this->trackingMode);
->>>>>>> 8913c4fa
     }
     if ((this->actionFunc != EnGo2_SetGetItem) && (this->isAwake == true)) {
         if (func_80A44790(this, play)) {
@@ -1193,8 +1172,10 @@
         }
     }
 
-    if (PARAMS_GET2(this->actor.params, 0, 5) == GORON_FIRE_GENERIC || PARAMS_GET2(this->actor.params, 0, 5) == GORON_CITY_ROLLING_BIG ||
-        PARAMS_GET2(this->actor.params, 0, 5) == GORON_CITY_STAIRWELL || PARAMS_GET2(this->actor.params, 0, 5) == GORON_DMT_BIGGORON ||
+    if (PARAMS_GET2(this->actor.params, 0, 5) == GORON_FIRE_GENERIC ||
+        PARAMS_GET2(this->actor.params, 0, 5) == GORON_CITY_ROLLING_BIG ||
+        PARAMS_GET2(this->actor.params, 0, 5) == GORON_CITY_STAIRWELL ||
+        PARAMS_GET2(this->actor.params, 0, 5) == GORON_DMT_BIGGORON ||
         PARAMS_GET2(this->actor.params, 0, 5) == GORON_MARKET_BAZAAR) {
         return true;
     } else if (!CHECK_QUEST_ITEM(QUEST_MEDALLION_FIRE) && CHECK_OWNED_EQUIP(EQUIP_TYPE_TUNIC, EQUIP_INV_TUNIC_GORON)) {
@@ -1297,13 +1278,8 @@
 void EnGo2_SitDownAnimation(EnGo2* this) {
     if ((this->skelAnime.playSpeed != 0.0f) && (this->skelAnime.animation == &gGoronAnim_004930)) {
         if (this->skelAnime.playSpeed > 0.0f && this->skelAnime.curFrame == 14.0f) {
-<<<<<<< HEAD
             if (PARAMS_GET2(this->actor.params, 0, 5) != GORON_DMT_BIGGORON) {
-                Audio_PlayActorSfx2(&this->actor, NA_SE_EN_GOLON_SIT_DOWN);
-=======
-            if ((this->actor.params & 0x1F) != GORON_DMT_BIGGORON) {
                 Actor_PlaySfx(&this->actor, NA_SE_EN_GOLON_SIT_DOWN);
->>>>>>> 8913c4fa
             } else {
                 func_800F4524(&gSfxDefaultPos, NA_SE_EN_GOLON_SIT_DOWN, 60);
             }
@@ -1345,13 +1321,8 @@
 
 void EnGo2_WakeUp(EnGo2* this, PlayState* play) {
     if (this->skelAnime.playSpeed == 0.0f) {
-<<<<<<< HEAD
         if (PARAMS_GET2(this->actor.params, 0, 5) != GORON_DMT_BIGGORON) {
-            Audio_PlayActorSfx2(&this->actor, NA_SE_EN_GOLON_WAKE_UP);
-=======
-        if ((this->actor.params & 0x1F) != GORON_DMT_BIGGORON) {
             Actor_PlaySfx(&this->actor, NA_SE_EN_GOLON_WAKE_UP);
->>>>>>> 8913c4fa
         } else {
             func_800F4524(&gSfxDefaultPos, NA_SE_EN_GOLON_WAKE_UP, 60);
         }
@@ -1377,7 +1348,8 @@
 }
 
 void EnGo2_SetupRolling(EnGo2* this, PlayState* play) {
-    if (PARAMS_GET2(this->actor.params, 0, 5) == GORON_CITY_ROLLING_BIG || PARAMS_GET2(this->actor.params, 0, 5) == GORON_CITY_LINK) {
+    if (PARAMS_GET2(this->actor.params, 0, 5) == GORON_CITY_ROLLING_BIG ||
+        PARAMS_GET2(this->actor.params, 0, 5) == GORON_CITY_LINK) {
         this->collider.info.bumperFlags = BUMP_ON;
         this->actor.speed = GET_INFTABLE(INFTABLE_11E) ? 6.0f : 3.6000001f;
     } else {
@@ -1393,7 +1365,8 @@
 void EnGo2_StopRolling(EnGo2* this, PlayState* play) {
     EnBom* bomb;
 
-    if ((PARAMS_GET2(this->actor.params, 0, 5) != GORON_CITY_ROLLING_BIG) && (PARAMS_GET2(this->actor.params, 0, 5) != GORON_CITY_LINK)) {
+    if ((PARAMS_GET2(this->actor.params, 0, 5) != GORON_CITY_ROLLING_BIG) &&
+        (PARAMS_GET2(this->actor.params, 0, 5) != GORON_CITY_LINK)) {
         if (PARAMS_GET2(this->actor.params, 0, 5) == GORON_DMT_ROLLING_SMALL) {
             bomb = (EnBom*)Actor_Spawn(&play->actorCtx, play, ACTOR_EN_BOM, this->actor.world.pos.x,
                                        this->actor.world.pos.y, this->actor.world.pos.z, 0, 0, 0, 0);
@@ -1427,11 +1400,8 @@
 }
 
 s32 EnGo2_IsGoronDmtBombFlower(EnGo2* this) {
-<<<<<<< HEAD
-    if (PARAMS_GET2(this->actor.params, 0, 5) != GORON_DMT_BOMB_FLOWER || this->unk_194.unk_00 != 2) {
-=======
-    if ((this->actor.params & 0x1F) != GORON_DMT_BOMB_FLOWER || this->interactInfo.talkState != NPC_TALK_STATE_ACTION) {
->>>>>>> 8913c4fa
+    if (PARAMS_GET2(this->actor.params, 0, 5) != GORON_DMT_BOMB_FLOWER ||
+        this->interactInfo.talkState != NPC_TALK_STATE_ACTION) {
         return false;
     }
 
@@ -1444,12 +1414,8 @@
 }
 
 s32 EnGo2_IsGoronRollingBig(EnGo2* this, PlayState* play) {
-<<<<<<< HEAD
-    if (PARAMS_GET2(this->actor.params, 0, 5) != GORON_CITY_ROLLING_BIG || (this->unk_194.unk_00 != 2)) {
-=======
-    if ((this->actor.params & 0x1F) != GORON_CITY_ROLLING_BIG ||
+    if (PARAMS_GET2(this->actor.params, 0, 5) != GORON_CITY_ROLLING_BIG ||
         (this->interactInfo.talkState != NPC_TALK_STATE_ACTION)) {
->>>>>>> 8913c4fa
         return false;
     }
     this->interactInfo.talkState = NPC_TALK_STATE_IDLE;
@@ -1459,11 +1425,8 @@
 }
 
 s32 EnGo2_IsGoronFireGeneric(EnGo2* this) {
-<<<<<<< HEAD
-    if (PARAMS_GET2(this->actor.params, 0, 5) != GORON_FIRE_GENERIC || this->unk_194.unk_00 == 0) {
-=======
-    if ((this->actor.params & 0x1F) != GORON_FIRE_GENERIC || this->interactInfo.talkState == NPC_TALK_STATE_IDLE) {
->>>>>>> 8913c4fa
+    if (PARAMS_GET2(this->actor.params, 0, 5) != GORON_FIRE_GENERIC ||
+        this->interactInfo.talkState == NPC_TALK_STATE_IDLE) {
         return false;
     }
     this->actionFunc = EnGo2_GoronFireGenericAction;
@@ -1546,13 +1509,9 @@
 }
 
 void EnGo2_BiggoronAnimation(EnGo2* this) {
-<<<<<<< HEAD
-    if (INV_CONTENT(ITEM_TRADE_ADULT) >= ITEM_SWORD_BROKEN && INV_CONTENT(ITEM_TRADE_ADULT) <= ITEM_EYEDROPS &&
-        PARAMS_GET2(this->actor.params, 0, 5) == GORON_DMT_BIGGORON && this->unk_194.unk_00 == 0) {
-=======
     if (INV_CONTENT(ITEM_TRADE_ADULT) >= ITEM_BROKEN_GORONS_SWORD && INV_CONTENT(ITEM_TRADE_ADULT) <= ITEM_EYE_DROPS &&
-        (this->actor.params & 0x1F) == GORON_DMT_BIGGORON && this->interactInfo.talkState == NPC_TALK_STATE_IDLE) {
->>>>>>> 8913c4fa
+        PARAMS_GET2(this->actor.params, 0, 5) == GORON_DMT_BIGGORON &&
+        this->interactInfo.talkState == NPC_TALK_STATE_IDLE) {
         if (DECR(this->animTimer) == 0) {
             this->animTimer = Rand_S16Offset(30, 30);
             func_800F4524(&gSfxDefaultPos, NA_SE_EN_GOLON_EYE_BIG, 60);
@@ -1598,15 +1557,9 @@
     this->goronState = 0;
     this->waypoint = 0;
     this->unk_216 = this->actor.shape.rot.z;
-<<<<<<< HEAD
-    this->unk_26E = 1;
+    this->trackingMode = NPC_TRACKING_NONE;
     this->path = Path_GetByIndex(play, PARAMS_GET2(this->actor.params, 5, 5), 0x1F);
     switch (PARAMS_GET2(this->actor.params, 0, 5)) {
-=======
-    this->trackingMode = NPC_TRACKING_NONE;
-    this->path = Path_GetByIndex(play, (this->actor.params & 0x3E0) >> 5, 0x1F);
-    switch (this->actor.params & 0x1F) {
->>>>>>> 8913c4fa
         case GORON_CITY_ENTRANCE:
         case GORON_CITY_ISLAND:
         case GORON_CITY_LOWEST_FLOOR:
@@ -1687,19 +1640,11 @@
     s32 quakeIndex;
 
     if (Animation_OnFrame(&this->skelAnime, this->skelAnime.endFrame)) {
-<<<<<<< HEAD
         if (PARAMS_GET2(this->actor.params, 0, 5) == GORON_DMT_BIGGORON) {
-            quake = Quake_Add(GET_ACTIVE_CAM(play), 3);
-            Quake_SetSpeed(quake, -0x3CB0);
-            Quake_SetQuakeValues(quake, 8, 0, 0, 0);
-            Quake_SetCountdown(quake, 16);
-=======
-        if ((this->actor.params & 0x1F) == GORON_DMT_BIGGORON) {
             quakeIndex = Quake_Request(GET_ACTIVE_CAM(play), QUAKE_TYPE_3);
             Quake_SetSpeed(quakeIndex, -0x3CB0);
             Quake_SetPerturbations(quakeIndex, 8, 0, 0, 0);
             Quake_SetDuration(quakeIndex, 16);
->>>>>>> 8913c4fa
         } else {
             EnGo2_GetDustData(this, 1);
         }
@@ -1779,7 +1724,8 @@
 void EnGo2_ContinueRolling(EnGo2* this, PlayState* play) {
     f32 float1 = 1000.0f;
 
-    if ((PARAMS_GET2(this->actor.params, 0, 5) != GORON_DMT_ROLLING_SMALL || !(this->actor.xyzDistToPlayerSq > SQ(float1))) &&
+    if ((PARAMS_GET2(this->actor.params, 0, 5) != GORON_DMT_ROLLING_SMALL ||
+         !(this->actor.xyzDistToPlayerSq > SQ(float1))) &&
         DECR(this->animTimer) == 0) {
         this->actionFunc = EnGo2_SlowRolling;
         this->actor.speed *= 0.5f; // slowdown
@@ -2000,17 +1946,10 @@
                 Actor_MoveXZGravity(&this->actor);
             } else {
                 this->animTimer = 0;
-<<<<<<< HEAD
-                this->actor.speedXZ = 0.0f;
+                this->actor.speed = 0.0f;
                 if ((PARAMS_GET2(this->actor.params, 10, 6) != 1) && (PARAMS_GET2(this->actor.params, 10, 6) != 2) &&
                     (PARAMS_GET2(this->actor.params, 10, 6) != 4) && (PARAMS_GET2(this->actor.params, 10, 6) != 5) &&
                     (PARAMS_GET2(this->actor.params, 10, 6) != 9) && (PARAMS_GET2(this->actor.params, 10, 6) != 11)) {
-=======
-                this->actor.speed = 0.0f;
-                if ((((this->actor.params & 0xFC00) >> 0xA) != 1) && (((this->actor.params & 0xFC00) >> 0xA) != 2) &&
-                    (((this->actor.params & 0xFC00) >> 0xA) != 4) && (((this->actor.params & 0xFC00) >> 0xA) != 5) &&
-                    (((this->actor.params & 0xFC00) >> 0xA) != 9) && (((this->actor.params & 0xFC00) >> 0xA) != 11)) {
->>>>>>> 8913c4fa
                     this->goronState++;
                 }
                 this->goronState++;
