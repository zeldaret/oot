--- conflicted
+++ resolved
@@ -577,13 +577,8 @@
     }
 }
 
-<<<<<<< HEAD
-s16 EnGo2_GetStateGoronDmtBiggoron(PlayState* play, EnGo2* this) {
+s16 EnGo2_UpdateTalkStateGoronDmtBiggoron(PlayState* play, EnGo2* this) {
     STACK_PAD(s32);
-=======
-s16 EnGo2_UpdateTalkStateGoronDmtBiggoron(PlayState* play, EnGo2* this) {
-    s32 unusedPad;
->>>>>>> bedf07d5
     u8 dialogState = this->dialogState;
 
     switch (EnGo2_GetDialogState(this, play)) {
