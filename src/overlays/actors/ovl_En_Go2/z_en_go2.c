#include "z_en_go2.h"
#include "overlays/actors/ovl_En_Bom/z_en_bom.h"
#include "objects/gameplay_keep/gameplay_keep.h"
#include "objects/object_oF1d_map/object_oF1d_map.h"

#define FLAGS (ACTOR_FLAG_0 | ACTOR_FLAG_3 | ACTOR_FLAG_4 | ACTOR_FLAG_5)

/*
FLAGS

EVENTCHKINF_23 - DC entrance boulder blown up as child

InfTable

INFTABLE_B4
INFTABLE_E0 - Talked to DMT Goron at DC entrance (Before DC is opened as child)
INFTABLE_E3 - Talked to GC Goron in bottom level stairwell
INFTABLE_E6 - Talked to GC Goron at LW entrance (Before LW shortcut is opened)
INFTABLE_EB - Talked to DMT Goron at Bomb Flower with goron bracelet
INFTABLE_F0 - Talked to Goron at GC Entrance (Before goron ruby is obtained)
INFTABLE_F4 - Talked to Goron at GC Island (Before goron ruby is obtained)
INFTABLE_F8 - (not on cloud modding) Talked to GC Goron outside Darunias door (after opening door,
before getting goron bracelet)
INFTABLE_109 - Obtained Fire Tunic from Goron Link
INFTABLE_10A - (not on cloud modding)
INFTABLE_10B - Spoke to Goron Link About Volvagia
INFTABLE_10C - Stopped Goron Link's Rolling
INFTABLE_10D - EnGo Exclusive
INFTABLE_10E - Spoke to Goron Link
INFTABLE_10F - (not on cloud modding)

INFTABLE_11E - Bomb bag upgrade obtained from rolling Goron

EnGo
pathIndex: this->actor.params & 0xF
Goron: this->actor.params & 0xF0

EnGo2
(this->actor.params & 0x3E0) >> 5
(this->actor.params & 0xFC00) >> 0xA - Gorons in Fire Temple
this->actor.params & 0x1F

Gorons only move when this->unk_194.unk_00 == 0
*/

void EnGo2_Init(Actor* thisx, GlobalContext* globalCtx);
void EnGo2_Destroy(Actor* thisx, GlobalContext* globalCtx);
void EnGo2_Update(Actor* thisx, GlobalContext* globalCtx);
void EnGo2_Draw(Actor* thisx, GlobalContext* globalCtx);

void EnGo2_StopRolling(EnGo2* this, GlobalContext* globalCtx);
void EnGo2_CurledUp(EnGo2* this, GlobalContext* globalCtx);

void func_80A46B40(EnGo2* this, GlobalContext* globalCtx);
void EnGo2_GoronDmtBombFlowerAnimation(EnGo2* this, GlobalContext* globalCtx);
void EnGo2_GoronRollingBigContinueRolling(EnGo2* this, GlobalContext* globalCtx);
void EnGo2_ContinueRolling(EnGo2* this, GlobalContext* globalCtx);
void EnGo2_SlowRolling(EnGo2* this, GlobalContext* globalCtx);
void EnGo2_GroundRolling(EnGo2* this, GlobalContext* globalCtx);

void EnGo2_ReverseRolling(EnGo2* this, GlobalContext* globalCtx);
void EnGo2_SetupGetItem(EnGo2* this, GlobalContext* globalCtx);
void EnGo2_SetGetItem(EnGo2* this, GlobalContext* globalCtx);
void EnGo2_BiggoronEyedrops(EnGo2* this, GlobalContext* globalCtx);
void EnGo2_GoronLinkStopRolling(EnGo2* this, GlobalContext* globalCtx);
void EnGo2_GoronFireGenericAction(EnGo2* this, GlobalContext* globalCtx);

static void* sDustTex[] = { gDust8Tex, gDust7Tex, gDust6Tex, gDust5Tex, gDust4Tex, gDust3Tex, gDust2Tex, gDust1Tex };

static Vec3f sPos = { 0.0f, 0.0f, 0.0f };
static Vec3f sVelocity = { 0.0f, 0.0f, 0.0f };
static Vec3f sAccel = { 0.0f, 0.3f, 0.0f };

static ColliderCylinderInit sCylinderInit = {
    {
        COLTYPE_NONE,
        AT_NONE,
        AC_ON | AC_TYPE_PLAYER,
        OC1_ON | OC1_TYPE_ALL,
        OC2_TYPE_2,
        COLSHAPE_CYLINDER,
    },
    {
        ELEMTYPE_UNK0,
        { 0x00000000, 0x00, 0x00 },
        { 0x00000008, 0x00, 0x00 },
        TOUCH_NONE,
        BUMP_NONE,
        OCELEM_ON,
    },
    { 40, 65, 0, { 0, 0, 0 } },
};

static CollisionCheckInfoInit2 sColChkInfoInit = {
    0, 0, 0, 0, MASS_IMMOVABLE,
};

const ActorInit En_Go2_InitVars = {
    ACTOR_EN_GO2,
    ACTORCAT_NPC,
    FLAGS,
    OBJECT_OF1D_MAP,
    sizeof(EnGo2),
    (ActorFunc)EnGo2_Init,
    (ActorFunc)EnGo2_Destroy,
    (ActorFunc)EnGo2_Update,
    (ActorFunc)EnGo2_Draw,
};

static EnGo2DataStruct1 D_80A4816C[14] = {
    { 0, 0, 0, 68, 148 }, { 0, 0, 0, 24, 52 }, { 0, 320, 380, 400, 120 }, { 0, 0, 0, 30, 68 }, { 0, 0, 0, 46, 90 },
    { 0, 0, 0, 30, 68 },  { 0, 0, 0, 30, 68 }, { 0, 0, 0, 30, 68 },       { 0, 0, 0, 30, 68 }, { 0, 0, 0, 30, 68 },
    { 0, 0, 0, 30, 68 },  { 0, 0, 0, 30, 68 }, { 0, 0, 0, 30, 68 },       { 0, 0, 0, 30, 68 },
};

static EnGo2DataStruct2 D_80A481F8[14] = {
    { 30.0f, 0.026f, 6, 60.0f }, { 24.0f, 0.008f, 6, 30.0f }, { 28.0f, 0.16f, 5, 380.0f }, { 28.0f, 0.01f, 7, 40.0f },
    { 30.0f, 0.015f, 6, 30.0f }, { 28.0f, 0.01f, 6, 30.0f },  { 28.0f, 0.01f, 6, 30.0f },  { 28.0f, 0.01f, 6, 30.0f },
    { 28.0f, 0.01f, 6, 30.0f },  { 28.0f, 0.01f, 6, 30.0f },  { 28.0f, 0.01f, 6, 30.0f },  { 28.0f, 0.01f, 6, 30.0f },
    { 28.0f, 0.01f, 6, 30.0f },  { 28.0f, 0.01f, 6, 30.0f },
};

static f32 D_80A482D8[14][2] = {
    { 80.0f, 80.0f }, { -10.0f, -10.0f }, { 800.0f, 800.0f }, { 0.0f, 0.0f },   { 20.0f, 40.0f },
    { 20.0f, 20.0f }, { 20.0f, 20.0f },   { 20.0f, 20.0f },   { 20.0f, 20.0f }, { 20.0f, 20.0f },
    { 20.0f, 20.0f }, { 20.0f, 20.0f },   { 20.0f, 20.0f },   { 20.0f, 20.0f },
};

typedef enum {
    /*  0 */ ENGO2_ANIM_0,
    /*  1 */ ENGO2_ANIM_1,
    /*  2 */ ENGO2_ANIM_2,
    /*  3 */ ENGO2_ANIM_3,
    /*  4 */ ENGO2_ANIM_4,
    /*  5 */ ENGO2_ANIM_5,
    /*  6 */ ENGO2_ANIM_6,
    /*  7 */ ENGO2_ANIM_7,
    /*  8 */ ENGO2_ANIM_8,
    /*  9 */ ENGO2_ANIM_9,
    /* 10 */ ENGO2_ANIM_10,
    /* 11 */ ENGO2_ANIM_11,
    /* 12 */ ENGO2_ANIM_12
} EnGo2Animation;

static AnimationInfo sAnimationInfo[] = {
    { &gGoronAnim_004930, 0.0f, 0.0f, -1.0f, 0x00, 0.0f },  { &gGoronAnim_004930, 0.0f, 0.0f, -1.0f, 0x00, -8.0f },
    { &gGoronAnim_0029A8, 1.0f, 0.0f, -1.0f, 0x00, -8.0f }, { &gGoronAnim_010590, 1.0f, 0.0f, -1.0f, 0x00, -8.0f },
    { &gGoronAnim_003768, 1.0f, 0.0f, -1.0f, 0x00, -8.0f }, { &gGoronAnim_0038E4, 1.0f, 0.0f, -1.0f, 0x02, -8.0f },
    { &gGoronAnim_002D80, 1.0f, 0.0f, -1.0f, 0x02, -8.0f }, { &gGoronAnim_00161C, 1.0f, 0.0f, -1.0f, 0x00, -8.0f },
    { &gGoronAnim_001A00, 1.0f, 0.0f, -1.0f, 0x00, -8.0f }, { &gGoronAnim_0021D0, 1.0f, 0.0f, -1.0f, 0x00, -8.0f },
    { &gGoronAnim_004930, 0.0f, 0.0f, -1.0f, 0x01, -8.0f }, { &gGoronAnim_000750, 1.0f, 0.0f, -1.0f, 0x00, -8.0f },
    { &gGoronAnim_000D5C, 1.0f, 0.0f, -1.0f, 0x00, -8.0f },
};

static EnGo2DustEffectData sDustEffectData[2][4] = {
    {
        { 12, 0.2f, 0.2f, 1, 18.0f, 0.0f },
        { 12, 0.1f, 0.2f, 12, 26.0f, 0.0f },
        { 12, 0.1f, 0.3f, 4, 10.0f, 0.0f },
        { 12, 0.2f, 0.2f, 1, 18.0f, 0.0f },
    },
    {
        { 12, 0.5f, 0.4f, 3, 42.0f, 0.0f },
        { 12, 0.5f, 0.4f, 3, 42.0f, 0.0f },
        { 12, 0.5f, 0.4f, 3, 42.0f, 0.0f },
        { 12, 0.5f, 0.4f, 3, 42.0f, 0.0f },
    },
};

static Vec3f sZeroVec = { 0.0f, 0.0f, 0.0f };

void EnGo2_SpawnEffectDust(EnGo2* this, Vec3f* pos, Vec3f* velocity, Vec3f* accel, u8 initialTimer, f32 scale,
                           f32 scaleStep) {
    EnGoEffect* dustEffect = this->effects;
    s16 i;
    s16 timer;

    for (i = 0; i < EN_GO2_EFFECT_COUNT; i++, dustEffect++) {
        if (dustEffect->type != 1) {
            dustEffect->scale = scale;
            dustEffect->scaleStep = scaleStep;
            if (1) {}
            timer = initialTimer;
            dustEffect->timer = timer;
            dustEffect->type = 1;
            dustEffect->initialTimer = initialTimer;
            dustEffect->pos = *pos;
            dustEffect->accel = *accel;
            dustEffect->velocity = *velocity;
            return;
        }
    }
}

void EnGo2_UpdateEffects(EnGo2* this) {
    EnGoEffect* dustEffect = this->effects;
    f32 randomNumber;
    s16 i;

    for (i = 0; i < EN_GO2_EFFECT_COUNT; i++, dustEffect++) {
        if (dustEffect->type) {
            dustEffect->timer--;
            if (dustEffect->timer == 0) {
                dustEffect->type = 0;
            }
            dustEffect->accel.x = (Rand_ZeroOne() * 0.4f) - 0.2f;
            randomNumber = Rand_ZeroOne() * 0.4f;
            dustEffect->accel.z = randomNumber - 0.2f;
            dustEffect->pos.x += dustEffect->velocity.x;
            dustEffect->pos.y += dustEffect->velocity.y;
            dustEffect->pos.z += dustEffect->velocity.z;
            dustEffect->velocity.x += dustEffect->accel.x;
            dustEffect->velocity.y += dustEffect->accel.y;
            dustEffect->velocity.z += randomNumber - 0.2f;
            dustEffect->scale += dustEffect->scaleStep;
        }
    }
}

void EnGo2_DrawEffects(EnGo2* this, GlobalContext* globalCtx) {
    EnGoEffect* dustEffect = this->effects;
    s16 alpha;
    s16 materialFlag;
    s16 index;
    s16 i;

    OPEN_DISPS(globalCtx->state.gfxCtx, "../z_en_go2_eff.c", 111);

    materialFlag = false;
    func_80093D84(globalCtx->state.gfxCtx);
    if (1) {}

    for (i = 0; i < EN_GO2_EFFECT_COUNT; i++, dustEffect++) {
        if (dustEffect->type) {
            if (!materialFlag) {
                POLY_XLU_DISP = Gfx_CallSetupDL(POLY_XLU_DISP, 0);
                gSPDisplayList(POLY_XLU_DISP++, gGoronDL_00FD40);
                gDPSetEnvColor(POLY_XLU_DISP++, 100, 60, 20, 0);
                materialFlag = true;
            }

            alpha = dustEffect->timer * (255.0f / dustEffect->initialTimer);
            gDPSetPrimColor(POLY_XLU_DISP++, 0, 0, 170, 130, 90, alpha);
            gDPPipeSync(POLY_XLU_DISP++);
            Matrix_Translate(dustEffect->pos.x, dustEffect->pos.y, dustEffect->pos.z, MTXMODE_NEW);
            Matrix_ReplaceRotation(&globalCtx->billboardMtxF);
            Matrix_Scale(dustEffect->scale, dustEffect->scale, 1.0f, MTXMODE_APPLY);
            gSPMatrix(POLY_XLU_DISP++, Matrix_NewMtx(globalCtx->state.gfxCtx, "../z_en_go2_eff.c", 137),
                      G_MTX_NOPUSH | G_MTX_LOAD | G_MTX_MODELVIEW);
            index = dustEffect->timer * (8.0f / dustEffect->initialTimer);
            gSPSegment(POLY_XLU_DISP++, 0x08, SEGMENTED_TO_VIRTUAL(sDustTex[index]));
            gSPDisplayList(POLY_XLU_DISP++, gGoronDL_00FD50);
        }
    }

    CLOSE_DISPS(globalCtx->state.gfxCtx, "../z_en_go2_eff.c", 151);
}

s32 EnGo2_SpawnDust(EnGo2* this, u8 initialTimer, f32 scale, f32 scaleStep, s32 numDustEffects, f32 radius,
                    f32 yAccel) {
    Vec3f pos = sPos;
    Vec3f velocity = sVelocity;
    Vec3f accel = sAccel;
    s32 i;
    s16 angle;

    pos = this->actor.world.pos; // overwrites sPos data
    pos.y = this->actor.floorHeight;
    angle = (Rand_ZeroOne() - 0.5f) * 0x10000;
    i = numDustEffects;
    while (i >= 0) {
        accel.y += Rand_ZeroOne() * yAccel;
        pos.x = (Math_SinS(angle) * radius) + this->actor.world.pos.x;
        pos.z = (Math_CosS(angle) * radius) + this->actor.world.pos.z;
        EnGo2_SpawnEffectDust(this, &pos, &velocity, &accel, initialTimer, scale, scaleStep);
        angle += (s16)(0x10000 / numDustEffects);
        i--;
    }
    return 0;
}

void EnGo2_GetItem(EnGo2* this, GlobalContext* globalCtx, s32 getItemId) {
    this->getItemId = getItemId;
    func_8002F434(&this->actor, globalCtx, getItemId, this->actor.xzDistToPlayer + 1.0f,
                  fabsf(this->actor.yDistToPlayer) + 1.0f);
}

s32 EnGo2_GetDialogState(EnGo2* this, GlobalContext* globalCtx) {
    s16 dialogState = Message_GetState(&globalCtx->msgCtx);

    if ((this->dialogState == TEXT_STATE_AWAITING_NEXT) || (this->dialogState == TEXT_STATE_EVENT) ||
        (this->dialogState == TEXT_STATE_CLOSING) || (this->dialogState == TEXT_STATE_DONE_HAS_NEXT)) {
        if (dialogState != this->dialogState) {
            this->unk_20C++;
        }
    }

    this->dialogState = dialogState;
    return dialogState;
}

u16 EnGo2_GoronFireGenericGetTextId(EnGo2* this) {
    switch ((this->actor.params & 0xFC00) >> 0xA) {
        case 3:
            return 0x3069;
        case 5:
            return 0x306A;
        case 4:
            return 0x306B;
        case 2:
            return 0x306C;
        case 10:
            return 0x306D;
        case 8:
            return 0x306E;
        case 11:
            return 0x306F;
        case 1:
            return 0x3070;
        default:
            return 0x3052;
    }
}

u16 EnGo2_GetTextIdGoronCityRollingBig(GlobalContext* globalCtx, EnGo2* this) {
    if (GET_INFTABLE(INFTABLE_11E)) {
        return 0x3013;
    } else if (CUR_CAPACITY(UPG_BOMB_BAG) >= 20 && this->waypoint > 7 && this->waypoint < 12) {
        return 0x3012;
    } else {
        return 0x3011;
    }
}

s16 EnGo2_GetStateGoronCityRollingBig(GlobalContext* globalCtx, EnGo2* this) {
    s32 bombBagUpgrade;

    switch (Message_GetState(&globalCtx->msgCtx)) {
        case TEXT_STATE_CLOSING:
            return 2;
        case TEXT_STATE_EVENT:
            if (Message_ShouldAdvance(globalCtx)) {
                if (this->actor.textId == 0x3012) {
                    this->actionFunc = EnGo2_SetupGetItem;
                    bombBagUpgrade = CUR_CAPACITY(UPG_BOMB_BAG) == 30 ? GI_BOMB_BAG_40 : GI_BOMB_BAG_30;
                    EnGo2_GetItem(this, globalCtx, bombBagUpgrade);
                    Message_CloseTextbox(globalCtx);
                    SET_INFTABLE(INFTABLE_11E);
                    return 2;
                } else {
                    return 2;
                }
            }
        default:
            return 1;
    }
}

u16 EnGo2_GetTextIdGoronDmtBombFlower(GlobalContext* globalCtx, EnGo2* this) {
    return CHECK_QUEST_ITEM(QUEST_GORON_RUBY) ? 0x3027 : 0x300A;
}

// DMT Goron by Bomb Flower Choice
s16 EnGo2_GetStateGoronDmtBombFlower(GlobalContext* globalCtx, EnGo2* this) {
    switch (Message_GetState(&globalCtx->msgCtx)) {
        case TEXT_STATE_CLOSING:
            if ((this->actor.textId == 0x300B) && !GET_INFTABLE(INFTABLE_EB)) {
                SET_INFTABLE(INFTABLE_EB);
                return 2;
            } else {
                return 0;
            }
        case TEXT_STATE_CHOICE:
            if (Message_ShouldAdvance(globalCtx)) {
                // Ask question to DMT Goron by bomb flower
                if (this->actor.textId == 0x300A) {
                    if (globalCtx->msgCtx.choiceIndex == 0) {
                        this->actor.textId = CUR_UPG_VALUE(UPG_STRENGTH) != 0 ? 0x300B : 0x300C;
                    } else {
                        this->actor.textId = 0x300D;
                    }
                    Message_ContinueTextbox(globalCtx, this->actor.textId);
                }
                return 1;
            }
        default:
            return 1;
    }
}

u16 EnGo2_GetTextIdGoronDmtRollingSmall(GlobalContext* globalCtx, EnGo2* this) {
    if (CHECK_QUEST_ITEM(QUEST_GORON_RUBY)) {
        return 0x3027;
    } else {
        return GET_EVENTCHKINF(EVENTCHKINF_23) ? 0x3026 : 0x3009;
    }
}

s16 EnGo2_GetStateGoronDmtRollingSmall(GlobalContext* globalCtx, EnGo2* this) {
    if (Message_GetState(&globalCtx->msgCtx) == TEXT_STATE_CLOSING) {
        return 0;
    } else {
        return 1;
    }
}

u16 EnGo2_GetTextIdGoronDmtDcEntrance(GlobalContext* globalCtx, EnGo2* this) {
    if (CHECK_QUEST_ITEM(QUEST_MEDALLION_FIRE) && LINK_IS_ADULT) {
        return 0x3043;
    } else if (CHECK_QUEST_ITEM(QUEST_GORON_RUBY)) {
        return 0x3027;
    } else {
        return GET_EVENTCHKINF(EVENTCHKINF_23) ? 0x3021 : GET_INFTABLE(INFTABLE_E0) ? 0x302A : 0x3008;
    }
}

s16 EnGo2_GetStateGoronDmtDcEntrance(GlobalContext* globalCtx, EnGo2* this) {
    if (Message_GetState(&globalCtx->msgCtx) == TEXT_STATE_CLOSING) {
        if (this->actor.textId == 0x3008) {
            SET_INFTABLE(INFTABLE_E0);
        }
        return 0;
    } else {
        return 1;
    }
}

u16 EnGo2_GetTextIdGoronCityEntrance(GlobalContext* globalCtx, EnGo2* this) {
    if (CHECK_QUEST_ITEM(QUEST_MEDALLION_FIRE) && LINK_IS_ADULT) {
        return 0x3043;
    } else if (CHECK_QUEST_ITEM(QUEST_GORON_RUBY)) {
        return 0x3027;
    } else {
        return GET_INFTABLE(INFTABLE_F0) ? 0x3015 : 0x3014;
    }
}

s16 EnGo2_GetStateGoronCityEntrance(GlobalContext* globalCtx, EnGo2* this) {
    if (Message_GetState(&globalCtx->msgCtx) == TEXT_STATE_CLOSING) {
        if (this->actor.textId == 0x3014) {
            SET_INFTABLE(INFTABLE_F0);
        }
        return 0;
    } else {
        return 1;
    }
}

u16 EnGo2_GetTextIdGoronCityIsland(GlobalContext* globalCtx, EnGo2* this) {
    if (CHECK_QUEST_ITEM(QUEST_MEDALLION_FIRE) && LINK_IS_ADULT) {
        return 0x3043;
    } else if (CHECK_QUEST_ITEM(QUEST_GORON_RUBY)) {
        return 0x3067;
    } else {
        return GET_INFTABLE(INFTABLE_F4) ? 0x3017 : 0x3016;
    }
}

s16 EnGo2_GetStateGoronCityIsland(GlobalContext* globalCtx, EnGo2* this) {
    if (Message_GetState(&globalCtx->msgCtx) == TEXT_STATE_CLOSING) {
        if (this->actor.textId == 0x3016) {
            SET_INFTABLE(INFTABLE_F4);
        }
        return 0;
    } else {
        return 1;
    }
}

u16 EnGo2_GetTextIdGoronCityLowestFloor(GlobalContext* globalCtx, EnGo2* this) {
    if (CHECK_QUEST_ITEM(QUEST_MEDALLION_FIRE) && LINK_IS_ADULT) {
        return 0x3043;
    } else if (CHECK_QUEST_ITEM(QUEST_GORON_RUBY)) {
        return 0x3027;
    } else {
        return CUR_UPG_VALUE(UPG_STRENGTH) != 0    ? 0x302C
               : !Flags_GetSwitch(globalCtx, 0x1B) ? 0x3017
               : GET_INFTABLE(INFTABLE_F8)         ? 0x3019
                                                   : 0x3018;
    }
}

s16 EnGo2_GetStateGoronCityLowestFloor(GlobalContext* globalCtx, EnGo2* this) {
    if (Message_GetState(&globalCtx->msgCtx) == TEXT_STATE_CLOSING) {
        if (this->actor.textId == 0x3018) {
            SET_INFTABLE(INFTABLE_F8);
        }
        return 0;
    } else {
        return 1;
    }
}

u16 EnGo2_GetTextIdGoronCityLink(GlobalContext* globalCtx, EnGo2* this) {
    if (CHECK_QUEST_ITEM(QUEST_MEDALLION_FIRE)) {
        return GET_INFTABLE(INFTABLE_10F) ? 0x3042 : 0x3041;
    } else if (CHECK_OWNED_EQUIP(EQUIP_TYPE_TUNIC, EQUIP_INV_TUNIC_GORON)) {
        return GET_INFTABLE(INFTABLE_10E) ? 0x3038 : 0x3037;
    } else if (GET_INFTABLE(INFTABLE_10C)) {
        this->unk_20C = 0;
        this->dialogState = TEXT_STATE_NONE;
        return GET_INFTABLE(INFTABLE_10A) ? 0x3033 : 0x3032;
    } else {
        return 0x3030;
    }
}

s16 EnGo2_GetStateGoronCityLink(GlobalContext* globalCtx, EnGo2* this) {
    switch (EnGo2_GetDialogState(this, globalCtx)) {
        case TEXT_STATE_CLOSING:
            switch (this->actor.textId) {
                case 0x3036:
                    EnGo2_GetItem(this, globalCtx, GI_TUNIC_GORON);
                    this->actionFunc = EnGo2_SetupGetItem;
                    return 2;
                case 0x3037:
                    SET_INFTABLE(INFTABLE_10E);
                default:
                    return 0;
            }
        case TEXT_STATE_CHOICE:
            if (Message_ShouldAdvance(globalCtx)) {
                if (this->actor.textId == 0x3034) {
                    if (globalCtx->msgCtx.choiceIndex == 0) {
                        this->actor.textId = GET_INFTABLE(INFTABLE_10B) ? 0x3033 : 0x3035;
                        if (this->actor.textId == 0x3035) {
                            Audio_StopSfxById(NA_SE_EN_GOLON_CRY);
                        }
                    } else {
                        this->actor.textId = GET_INFTABLE(INFTABLE_10B) ? 0x3036 : 0x3033;
                        if (this->actor.textId == 0x3036) {
                            Audio_StopSfxById(NA_SE_EN_GOLON_CRY);
                        }
                    }
                    Message_ContinueTextbox(globalCtx, this->actor.textId);
                    this->unk_20C = 0;
                }
            } else {
                break;
            }
            return 1;
        case TEXT_STATE_EVENT:
            if (Message_ShouldAdvance(globalCtx)) {
                switch (this->actor.textId) {
                    case 0x3035:
                        SET_INFTABLE(INFTABLE_10B);
                    case 0x3032:
                    case 0x3033:
                        this->actor.textId = 0x3034;
                        Message_ContinueTextbox(globalCtx, this->actor.textId);
                        return 1;
                    default:
                        return 2;
                }
            }
    }
    return 1;
}

u16 EnGo2_GetTextIdGoronDmtBiggoron(GlobalContext* globalCtx, EnGo2* this) {
    Player* player = GET_PLAYER(globalCtx);

    if (gSaveContext.bgsFlag) {
        player->exchangeItemId = EXCH_ITEM_CLAIM_CHECK;
        return 0x305E;
    } else if (INV_CONTENT(ITEM_TRADE_ADULT) >= ITEM_CLAIM_CHECK) {
        player->exchangeItemId = EXCH_ITEM_CLAIM_CHECK;
        return 0x305E;
    } else if (INV_CONTENT(ITEM_TRADE_ADULT) >= ITEM_PRESCRIPTION) {
        player->exchangeItemId = EXCH_ITEM_EYEDROPS;
        return 0x3058;
    } else {
        player->exchangeItemId = EXCH_ITEM_SWORD_BROKEN;
        return 0x3053;
    }
}

s16 EnGo2_GetStateGoronDmtBiggoron(GlobalContext* globalCtx, EnGo2* this) {
    s32 unusedPad;
    u8 dialogState = this->dialogState;

    switch (EnGo2_GetDialogState(this, globalCtx)) {
        case TEXT_STATE_DONE:
            if (this->actor.textId == 0x305E) {
                if (!gSaveContext.bgsFlag) {
                    EnGo2_GetItem(this, globalCtx, GI_SWORD_BGS);
                    this->actionFunc = EnGo2_SetupGetItem;
                    return 2;
                } else {
                    return 0;
                }
            } else {
                return 0;
            }
        case TEXT_STATE_DONE_FADING:
            switch (this->actor.textId) {
                case 0x305E:
                    if (func_8002F368(globalCtx) != EXCH_ITEM_CLAIM_CHECK) {
                        break;
                    }
                case 0x3059:
                    if (dialogState == TEXT_STATE_NONE) {
                        func_800F4524(&gSfxDefaultPos, NA_SE_EN_GOLON_WAKE_UP, 60);
                    }
                case 0x3054:
                    if (dialogState == TEXT_STATE_NONE) {
                        Audio_PlaySoundGeneral(NA_SE_SY_TRE_BOX_APPEAR, &gSfxDefaultPos, 4, &gSfxDefaultFreqAndVolScale,
                                               &gSfxDefaultFreqAndVolScale, &gSfxDefaultReverb);
                    }
            }
            return 1;
        case TEXT_STATE_CHOICE:
            if (Message_ShouldAdvance(globalCtx)) {
                if ((this->actor.textId == 0x3054) || (this->actor.textId == 0x3055)) {
                    if (globalCtx->msgCtx.choiceIndex == 0) {
                        EnGo2_GetItem(this, globalCtx, GI_PRESCRIPTION);
                        this->actionFunc = EnGo2_SetupGetItem;
                        return 2;
                    }
                    this->actor.textId = 0x3056;
                    Message_ContinueTextbox(globalCtx, this->actor.textId);
                }
                return 1;
            }
            break;
        case TEXT_STATE_EVENT:
            if (Message_ShouldAdvance(globalCtx)) {
                if (this->actor.textId == 0x3059) {
                    globalCtx->msgCtx.msgMode = MSGMODE_PAUSED;
                    this->actionFunc = EnGo2_BiggoronEyedrops;
                }
                return 2;
            }
    }
    return 1;
}

u16 EnGo2_GetTextIdGoronFireGeneric(GlobalContext* globalCtx, EnGo2* this) {
    if (Flags_GetSwitch(globalCtx, (this->actor.params & 0xFC00) >> 0xA)) {
        return 0x3071;
    } else {
        return 0x3051;
    }
}

s16 EnGo2_GetStateGoronFireGeneric(GlobalContext* globalCtx, EnGo2* this) {
    switch (Message_GetState(&globalCtx->msgCtx)) {
        case TEXT_STATE_CLOSING:
            return 0;
        case TEXT_STATE_EVENT:
            if (Message_ShouldAdvance(globalCtx)) {
                if (this->actor.textId == 0x3071) {
                    this->actor.textId = EnGo2_GoronFireGenericGetTextId(this);
                    Message_ContinueTextbox(globalCtx, this->actor.textId);
                }
                return 1;
            }
        default:
            return 1;
    }
}

u16 EnGo2_GetTextIdGoronCityStairwell(GlobalContext* globalCtx, EnGo2* this) {
    return !LINK_IS_ADULT ? GET_INFTABLE(INFTABLE_E3) ? 0x3022 : 0x300E : 0x3043;
}

s16 EnGo2_GetStateGoronCityStairwell(GlobalContext* globalCtx, EnGo2* this) {
    if (Message_GetState(&globalCtx->msgCtx) == TEXT_STATE_CLOSING) {
        if (this->actor.textId == 0x300E) {
            SET_INFTABLE(INFTABLE_E3);
        }
        return 0;
    } else {
        return 1;
    }
}

// Goron in child market bazaar after obtaining Goron Ruby
u16 EnGo2_GetTextIdGoronMarketBazaar(GlobalContext* globalCtx, EnGo2* this) {
    return 0x7122;
}

s16 EnGo2_GetStateGoronMarketBazaar(GlobalContext* globalCtx, EnGo2* this) {
    if (Message_GetState(&globalCtx->msgCtx) == TEXT_STATE_CLOSING) {
        return 0;
    } else {
        return 1;
    }
}

u16 EnGo2_GetTextIdGoronCityLostWoods(GlobalContext* globalCtx, EnGo2* this) {
    if (!LINK_IS_ADULT) {
        if (Flags_GetSwitch(globalCtx, 0x1C)) {
            return 0x302F;
        } else {
            return GET_INFTABLE(INFTABLE_E6) ? 0x3025 : 0x3024;
        }
    } else {
        return 0x3043;
    }
}

s16 EnGo2_GetStateGoronCityLostWoods(GlobalContext* globalCtx, EnGo2* this) {
    if (Message_GetState(&globalCtx->msgCtx) == TEXT_STATE_CLOSING) {
        if (this->actor.textId == 0x3024) {
            SET_INFTABLE(INFTABLE_E6);
        }
        return 0;
    } else {
        return 1;
    }
}

// Goron at base of DMT summit
u16 EnGo2_GetTextIdGoronDmtFairyHint(GlobalContext* globalCtx, EnGo2* this) {
    if (!LINK_IS_ADULT) {
        return CHECK_QUEST_ITEM(QUEST_GORON_RUBY) ? 0x3065 : 0x3064;
    } else {
        return 0x3043;
    }
}

s16 EnGo2_GetStateGoronDmtFairyHint(GlobalContext* globalCtx, EnGo2* this) {
    if (Message_GetState(&globalCtx->msgCtx) == TEXT_STATE_CLOSING) {
        return 0;
    } else {
        return 1;
    }
}

u16 EnGo2_GetTextId(GlobalContext* globalCtx, Actor* thisx) {
    EnGo2* this = (EnGo2*)thisx;
    u16 faceReaction = Text_GetFaceReaction(globalCtx, 0x20);

    if (faceReaction) {
        return faceReaction;
    } else {
        switch (this->actor.params & 0x1F) {
            case GORON_CITY_ROLLING_BIG:
                return EnGo2_GetTextIdGoronCityRollingBig(globalCtx, this);
            case GORON_CITY_LINK:
                return EnGo2_GetTextIdGoronCityLink(globalCtx, this);
            case GORON_DMT_BIGGORON:
                return EnGo2_GetTextIdGoronDmtBiggoron(globalCtx, this);
            case GORON_FIRE_GENERIC:
                return EnGo2_GetTextIdGoronFireGeneric(globalCtx, this);
            case GORON_DMT_BOMB_FLOWER:
                return EnGo2_GetTextIdGoronDmtBombFlower(globalCtx, this);
            case GORON_DMT_ROLLING_SMALL:
                return EnGo2_GetTextIdGoronDmtRollingSmall(globalCtx, this);
            case GORON_DMT_DC_ENTRANCE:
                return EnGo2_GetTextIdGoronDmtDcEntrance(globalCtx, this);
            case GORON_CITY_ENTRANCE:
                return EnGo2_GetTextIdGoronCityEntrance(globalCtx, this);
            case GORON_CITY_ISLAND:
                return EnGo2_GetTextIdGoronCityIsland(globalCtx, this);
            case GORON_CITY_LOWEST_FLOOR:
                return EnGo2_GetTextIdGoronCityLowestFloor(globalCtx, this);
            case GORON_CITY_STAIRWELL:
                return EnGo2_GetTextIdGoronCityStairwell(globalCtx, this);
            case GORON_CITY_LOST_WOODS:
                return EnGo2_GetTextIdGoronCityLostWoods(globalCtx, this);
            case GORON_DMT_FAIRY_HINT:
                return EnGo2_GetTextIdGoronDmtFairyHint(globalCtx, this);
            case GORON_MARKET_BAZAAR:
                return EnGo2_GetTextIdGoronMarketBazaar(globalCtx, this);
        }
    }
}

s16 EnGo2_GetState(GlobalContext* globalCtx, Actor* thisx) {
    EnGo2* this = (EnGo2*)thisx;
    switch (this->actor.params & 0x1F) {
        case GORON_CITY_ROLLING_BIG:
            return EnGo2_GetStateGoronCityRollingBig(globalCtx, this);
        case GORON_CITY_LINK:
            return EnGo2_GetStateGoronCityLink(globalCtx, this);
        case GORON_DMT_BIGGORON:
            return EnGo2_GetStateGoronDmtBiggoron(globalCtx, this);
        case GORON_FIRE_GENERIC:
            return EnGo2_GetStateGoronFireGeneric(globalCtx, this);
        case GORON_DMT_BOMB_FLOWER:
            return EnGo2_GetStateGoronDmtBombFlower(globalCtx, this);
        case GORON_DMT_ROLLING_SMALL:
            return EnGo2_GetStateGoronDmtRollingSmall(globalCtx, this);
        case GORON_DMT_DC_ENTRANCE:
            return EnGo2_GetStateGoronDmtDcEntrance(globalCtx, this);
        case GORON_CITY_ENTRANCE:
            return EnGo2_GetStateGoronCityEntrance(globalCtx, this);
        case GORON_CITY_ISLAND:
            return EnGo2_GetStateGoronCityIsland(globalCtx, this);
        case GORON_CITY_LOWEST_FLOOR:
            return EnGo2_GetStateGoronCityLowestFloor(globalCtx, this);
        case GORON_CITY_STAIRWELL:
            return EnGo2_GetStateGoronCityStairwell(globalCtx, this);
        case GORON_CITY_LOST_WOODS:
            return EnGo2_GetStateGoronCityLostWoods(globalCtx, this);
        case GORON_DMT_FAIRY_HINT:
            return EnGo2_GetStateGoronDmtFairyHint(globalCtx, this);
        case GORON_MARKET_BAZAAR:
            return EnGo2_GetStateGoronMarketBazaar(globalCtx, this);
    }
}

s32 func_80A44790(EnGo2* this, GlobalContext* globalCtx) {
    if ((this->actor.params & 0x1F) != GORON_DMT_BIGGORON && (this->actor.params & 0x1F) != GORON_CITY_ROLLING_BIG) {
        return func_800343CC(globalCtx, &this->actor, &this->unk_194.unk_00, this->unk_218, EnGo2_GetTextId,
                             EnGo2_GetState);
    } else if (((this->actor.params & 0x1F) == GORON_DMT_BIGGORON) && ((this->collider.base.ocFlags2 & 1) == 0)) {
        return false;
    } else {
        if (Actor_ProcessTalkRequest(&this->actor, globalCtx)) {
            this->unk_194.unk_00 = 1;
            return true;
        } else if (this->unk_194.unk_00 != 0) {
            this->unk_194.unk_00 = EnGo2_GetState(globalCtx, &this->actor);
            return false;
        } else if (func_8002F2CC(&this->actor, globalCtx, this->unk_218)) {
            this->actor.textId = EnGo2_GetTextId(globalCtx, &this->actor);
        }
        return false;
    }
}

void EnGo2_SetColliderDim(EnGo2* this) {
    u8 index = this->actor.params & 0x1F;

    this->collider.dim.radius = D_80A4816C[index].radius;
    this->collider.dim.height = D_80A4816C[index].height;
}

void EnGo2_SetShape(EnGo2* this) {
    u8 index = this->actor.params & 0x1F;

    this->actor.shape.shadowScale = D_80A481F8[index].shape_unk_10;
    Actor_SetScale(&this->actor, D_80A481F8[index].scale);
    this->actor.targetMode = D_80A481F8[index].actor_unk_1F;
    this->unk_218 = D_80A481F8[index].unk_218;
    this->unk_218 += this->collider.dim.radius;
}

void EnGo2_CheckCollision(EnGo2* this, GlobalContext* globalCtx) {
    Vec3s pos;
    f32 xzDist;

    pos.x = this->actor.world.pos.x;
    pos.y = this->actor.world.pos.y;
    pos.z = this->actor.world.pos.z;
    xzDist = D_80A4816C[this->actor.params & 0x1F].xzDist;
    pos.x += (s16)(xzDist * Math_SinS(this->actor.shape.rot.y));
    pos.z += (s16)(xzDist * Math_CosS(this->actor.shape.rot.y));
    pos.y += D_80A4816C[this->actor.params & 0x1F].yDist;
    this->collider.dim.pos = pos;
    CollisionCheck_SetOC(globalCtx, &globalCtx->colChkCtx, &this->collider.base);
    CollisionCheck_SetAC(globalCtx, &globalCtx->colChkCtx, &this->collider.base);
}

void EnGo2_SwapInitialFrameAnimFrameCount(EnGo2* this) {
    f32 initialFrame;

    initialFrame = this->skelAnime.startFrame;
    this->skelAnime.startFrame = this->skelAnime.endFrame;
    this->skelAnime.endFrame = initialFrame;
}

s32 func_80A44AB0(EnGo2* this, GlobalContext* globalCtx) {
    Player* player = GET_PLAYER(globalCtx);
    f32 arg2;

    if ((this->actor.params & 0x1F) == GORON_DMT_BIGGORON) {
        return false;
    } else {
        if ((this->actionFunc != EnGo2_SlowRolling) && (this->actionFunc != EnGo2_ReverseRolling) &&
            (this->actionFunc != EnGo2_ContinueRolling)) {
            return false;
        } else {
            if (this->collider.base.acFlags & 2) {
                Audio_PlaySoundGeneral(NA_SE_SY_CORRECT_CHIME, &gSfxDefaultPos, 4, &gSfxDefaultFreqAndVolScale,
                                       &gSfxDefaultFreqAndVolScale, &gSfxDefaultReverb);
                this->actor.flags &= ~ACTOR_FLAG_24;
                this->collider.base.acFlags &= ~0x2;
                EnGo2_StopRolling(this, globalCtx);
                return true;
            }
            if (player->invincibilityTimer <= 0) {
                this->collider.base.ocFlags1 |= 8;
            } else {
                return false;
            }
            if (this->collider.base.ocFlags2 & 1) {
                this->collider.base.ocFlags2 &= ~1;

                arg2 = this->actionFunc == EnGo2_ContinueRolling ? 1.5f : this->actor.speedXZ * 1.5f;

                globalCtx->damagePlayer(globalCtx, -4);
                func_8002F71C(globalCtx, &this->actor, arg2, this->actor.yawTowardsPlayer, 6.0f);
                Audio_PlayActorSound2(&player->actor, NA_SE_PL_BODY_HIT);
                this->collider.base.ocFlags1 &= ~0x8;
            }
        }
    }
    return false;
}

s32 EnGo2_UpdateWaypoint(EnGo2* this, GlobalContext* globalCtx) {
    s32 change;

    if (this->path == NULL) {
        return 0;
    }

    change = (u8)(this->path->count - 1);
    if (this->reverse) {
        this->waypoint--;
        if (this->waypoint < 0) {
            this->waypoint = change - 1;
        }
    } else {
        this->waypoint++;
        if (this->waypoint >= change) {
            this->waypoint = 0;
        }
    }

    return 1;
}

s32 EnGo2_Orient(EnGo2* this, GlobalContext* globalCtx) {
    s16 targetYaw;
    f32 waypointDistSq = Path_OrientAndGetDistSq(&this->actor, this->path, this->waypoint, &targetYaw);

    Math_SmoothStepToS(&this->actor.world.rot.y, targetYaw, 6, 4000, 1);
    if (waypointDistSq > 0.0f && waypointDistSq < SQ(30.0f)) {
        return EnGo2_UpdateWaypoint(this, globalCtx);
    } else {
        return 0;
    }
}

s32 func_80A44D84(EnGo2* this) {
    s16 targetYaw;

    Path_OrientAndGetDistSq(&this->actor, this->path, this->waypoint, &targetYaw);
    this->actor.world.rot.y = targetYaw;
    return 1;
}

s32 EnGo2_IsWakingUp(EnGo2* this) {
    s16 yawDiff;
    f32 xyzDist = (this->actor.params & 0x1F) == GORON_DMT_BIGGORON ? 800.0f : 200.0f;
    f32 yDist = (this->actor.params & 0x1F) == GORON_DMT_BIGGORON ? 400.0f : 60.0f;
    s16 yawDiffAbs;

    if ((this->actor.params & 0x1F) == GORON_DMT_BIGGORON) {
        if ((this->collider.base.ocFlags2 & 1) == 0) {
            this->actor.flags &= ~ACTOR_FLAG_0;
            return false;
        } else {
            this->actor.flags |= ACTOR_FLAG_0;
            return true;
        }
    }

    xyzDist = SQ(xyzDist);
    yawDiff = (f32)this->actor.yawTowardsPlayer - (f32)this->actor.shape.rot.y;
    yawDiffAbs = ABS(yawDiff);
    if (this->actor.xyzDistToPlayerSq <= xyzDist && fabsf(this->actor.yDistToPlayer) < yDist && yawDiffAbs < 0x2AA8) {
        return true;
    } else {
        return false;
    }
}

s32 EnGo2_IsRollingOnGround(EnGo2* this, s16 arg1, f32 arg2, s16 arg3) {
    if (!(this->actor.bgCheckFlags & BGCHECKFLAG_GROUND) || this->actor.velocity.y > 0.0f) {
        return false;
    }

    if (DECR(this->unk_590)) {
        if (!arg3) {
            return true;
        } else {
            this->actor.world.pos.y =
                (this->unk_590 & 1) ? this->actor.world.pos.y + 1.5f : this->actor.world.pos.y - 1.5f;
            Audio_PlayActorSound2(&this->actor, NA_SE_EV_BIGBALL_ROLL - SFX_FLAG);
            return true;
        }
    }

    if (this->unk_59C >= 2) {
        Audio_PlayActorSound2(&this->actor, (this->actor.params & 0x1F) == GORON_CITY_ROLLING_BIG
                                                ? NA_SE_EN_GOLON_LAND_BIG
                                                : NA_SE_EN_DODO_M_GND);
    }

    this->unk_59C--;
    if (this->unk_59C <= 0) {
        if (this->unk_59C == 0) {
            this->unk_590 = Rand_S16Offset(60, 30);
            this->unk_59C = 0;
            this->actor.velocity.y = 0.0f;
            return true;
        } else {
            this->unk_59C = arg1;
        }
    }

    this->actor.velocity.y = ((f32)this->unk_59C / (f32)arg1) * arg2;
    return true;
}

void EnGo2_BiggoronSetTextId(EnGo2* this, GlobalContext* globalCtx, Player* player) {
    u16 textId;

    if ((this->actor.params & 0x1F) == GORON_DMT_BIGGORON) {
        if (gSaveContext.bgsFlag) {
            if (func_8002F368(globalCtx) == EXCH_ITEM_CLAIM_CHECK) {
                this->actor.textId = 0x3003;
            } else {
                this->actor.textId = 0x305E;
            }
            player->actor.textId = this->actor.textId;

        } else if (!gSaveContext.bgsFlag && (INV_CONTENT(ITEM_TRADE_ADULT) == ITEM_CLAIM_CHECK)) {
            if (func_8002F368(globalCtx) == EXCH_ITEM_CLAIM_CHECK) {
                if (Environment_GetBgsDayCount() >= 3) {
                    textId = 0x305E;
                } else {
                    textId = 0x305D;
                }
                this->actor.textId = textId;
            } else {
                if (Environment_GetBgsDayCount() >= 3) {
                    textId = 0x3002;
                } else {
                    textId = 0x305D;
                }
                this->actor.textId = textId;
            }
            player->actor.textId = this->actor.textId;

        } else if ((INV_CONTENT(ITEM_TRADE_ADULT) >= ITEM_PRESCRIPTION) &&
                   (INV_CONTENT(ITEM_TRADE_ADULT) <= ITEM_CLAIM_CHECK)) {
            if (func_8002F368(globalCtx) == EXCH_ITEM_EYEDROPS) {
                this->actor.textId = 0x3059;
            } else {
                this->actor.textId = 0x3058;
            }
            if (this->actor.textId == 0x3059) {
                gSaveContext.timer2State = 0;
            }
            player->actor.textId = this->actor.textId;

        } else if (INV_CONTENT(ITEM_TRADE_ADULT) <= ITEM_SWORD_BROKEN) {
            if (func_8002F368(globalCtx) == EXCH_ITEM_SWORD_BROKEN) {
                if (GET_INFTABLE(INFTABLE_B4)) {
                    textId = 0x3055;
                } else {
                    textId = 0x3054;
                }
                this->actor.textId = textId;
            } else {
                this->actor.textId = 0x3053;
            }
            player->actor.textId = this->actor.textId;
        } else {
            this->actor.textId = 0x3053;
            player->actor.textId = this->actor.textId;
        }
    }
}

void func_80A45288(EnGo2* this, GlobalContext* globalCtx) {
    Player* player = GET_PLAYER(globalCtx);

    if (this->actionFunc != EnGo2_GoronFireGenericAction) {
        this->unk_194.unk_18 = player->actor.world.pos;
        this->unk_194.unk_14 = D_80A482D8[this->actor.params & 0x1F][((void)0, gSaveContext.linkAge)];
        func_80034A14(&this->actor, &this->unk_194, 4, this->unk_26E);
    }
    if ((this->actionFunc != EnGo2_SetGetItem) && (this->isAwake == true)) {
        if (func_80A44790(this, globalCtx)) {
            EnGo2_BiggoronSetTextId(this, globalCtx, player);
        }
    }
}

void func_80A45360(EnGo2* this, f32* alpha) {
    f32 alphaTarget =
        (this->skelAnime.animation == &gGoronAnim_004930) && (this->skelAnime.curFrame <= 32.0f) ? 0.0f : 255.0f;

    Math_ApproachF(alpha, alphaTarget, 0.4f, 100.0f);
    this->actor.shape.shadowAlpha = (u8)(u32)*alpha;
}

void EnGo2_RollForward(EnGo2* this) {
    f32 speedXZ = this->actor.speedXZ;

    if (this->unk_194.unk_00 != 0) {
        this->actor.speedXZ = 0.0f;
    }

    if (this->actionFunc != EnGo2_ContinueRolling) {
        Actor_MoveForward(&this->actor);
    }

    this->actor.speedXZ = speedXZ;
}

void func_80A454CC(EnGo2* this) {
    switch (this->actor.params & 0x1F) {
        case GORON_CITY_ROLLING_BIG:
        case GORON_DMT_DC_ENTRANCE:
        case GORON_CITY_ENTRANCE:
        case GORON_CITY_STAIRWELL:
        case GORON_DMT_FAIRY_HINT:
            Animation_ChangeByInfo(&this->skelAnime, sAnimationInfo, ENGO2_ANIM_9);
            break;
        case GORON_DMT_BIGGORON:
            if (INV_CONTENT(ITEM_TRADE_ADULT) >= ITEM_SWORD_BROKEN && INV_CONTENT(ITEM_TRADE_ADULT) <= ITEM_EYEDROPS) {
                Animation_ChangeByInfo(&this->skelAnime, sAnimationInfo, ENGO2_ANIM_4);
                break;
            }
        default:
            this->skelAnime.playSpeed = 0.0f;
            break;
    }
}

f32 EnGo2_GetTargetXZSpeed(EnGo2* this) {
    f32 yDist = (this->actor.params & 0x1F) == GORON_DMT_BIGGORON ? 400.0f : 60.0f;
    s32 index = this->actor.params & 0x1F;

    if (index == GORON_CITY_LINK && (fabsf(this->actor.yDistToPlayer) < yDist) &&
        (this->actor.xzDistToPlayer < 400.0f)) {
        return 9.0f;
    } else {
        return index == GORON_CITY_ROLLING_BIG ? 3.6000001f : 6.0f;
    }
}

s32 EnGo2_IsCameraModified(EnGo2* this, GlobalContext* globalCtx) {
    Camera* mainCam = globalCtx->cameraPtrs[CAM_ID_MAIN];

    if ((this->actor.params & 0x1F) == GORON_DMT_BIGGORON) {
        if (EnGo2_IsWakingUp(this)) {
<<<<<<< HEAD
            Camera_ChangeSetting(camera, CAM_SET_DIRECTED_YAW);
            func_8005AD1C(camera, CAM_STATE2_4);
        } else if (!EnGo2_IsWakingUp(this) && (camera->setting == CAM_SET_DIRECTED_YAW)) {
            Camera_ChangeSetting(camera, CAM_SET_DUNGEON1);
            func_8005ACFC(camera, CAM_STATE2_4);
=======
            Camera_ChangeSetting(mainCam, CAM_SET_DIRECTED_YAW);
            func_8005AD1C(mainCam, 4);
        } else if (!EnGo2_IsWakingUp(this) && (mainCam->setting == CAM_SET_DIRECTED_YAW)) {
            Camera_ChangeSetting(mainCam, CAM_SET_DUNGEON1);
            func_8005ACFC(mainCam, 4);
>>>>>>> bf56c94f
        }
    }

    if ((this->actor.params & 0x1F) == GORON_FIRE_GENERIC || (this->actor.params & 0x1F) == GORON_CITY_ROLLING_BIG ||
        (this->actor.params & 0x1F) == GORON_CITY_STAIRWELL || (this->actor.params & 0x1F) == GORON_DMT_BIGGORON ||
        (this->actor.params & 0x1F) == GORON_MARKET_BAZAAR) {
        return true;
    } else if (!CHECK_QUEST_ITEM(QUEST_MEDALLION_FIRE) && CHECK_OWNED_EQUIP(EQUIP_TYPE_TUNIC, EQUIP_INV_TUNIC_GORON)) {
        return true;
    } else {
        return false;
    }
}

void EnGo2_DefaultWakingUp(EnGo2* this) {
    if (EnGo2_IsWakingUp(this)) {
        this->unk_26E = 2;
    } else {
        this->unk_26E = 1;
    }

    if (this->unk_194.unk_00 != 0) {
        this->unk_26E = 4;
    }

    this->isAwake = true;
}

void EnGo2_WakingUp(EnGo2* this) {
    f32 xyzDist = (this->actor.params & 0x1F) == GORON_DMT_BIGGORON ? 800.0f : 200.0f;
    s32 isTrue = true;

    xyzDist = SQ(xyzDist);
    this->unk_26E = 1;
    if ((this->actor.xyzDistToPlayerSq <= xyzDist) || (this->unk_194.unk_00 != 0)) {
        this->unk_26E = 4;
    }

    this->isAwake = isTrue;
}

void EnGo2_BiggoronWakingUp(EnGo2* this) {
    if (EnGo2_IsWakingUp(this) || this->unk_194.unk_00 != 0) {
        this->unk_26E = 2;
        this->isAwake = true;
    } else {
        this->unk_26E = 1;
        this->isAwake = false;
    }
}

void EnGo2_SelectGoronWakingUp(EnGo2* this) {
    switch (this->actor.params & 0x1F) {
        case GORON_DMT_BOMB_FLOWER:
            this->isAwake = true;
            this->unk_26E = EnGo2_IsWakingUp(this) ? 2 : 1;
            break;
        case GORON_FIRE_GENERIC:
            EnGo2_WakingUp(this);
            break;
        case GORON_DMT_BIGGORON:
            EnGo2_BiggoronWakingUp(this);
            break;
        case GORON_CITY_LINK:
            if (!CHECK_QUEST_ITEM(QUEST_MEDALLION_FIRE) && CHECK_OWNED_EQUIP(EQUIP_TYPE_TUNIC, EQUIP_INV_TUNIC_GORON)) {
                EnGo2_WakingUp(this);
                break;
            }
        default:
            EnGo2_DefaultWakingUp(this);
    }
}

void EnGo2_EyeMouthTexState(EnGo2* this) {
    switch (this->eyeMouthTexState) {
        case 1:
            this->blinkTimer = 0;
            this->eyeTexIndex = 0;
            this->mouthTexIndex = 0;
            break;
        case 2:
            this->blinkTimer = 0;
            this->eyeTexIndex = 1;
            this->mouthTexIndex = 0;
            break;
        // case 3 only when biggoron is given eyedrops. Biggoron smiles. (only use of second mouth texture)
        case 3:
            this->blinkTimer = 0;
            this->eyeTexIndex = 0;
            this->mouthTexIndex = 1;
            break;
        default:
            if (DECR(this->blinkTimer) == 0) {
                this->eyeTexIndex++;
                if (this->eyeTexIndex >= 4) {
                    this->blinkTimer = Rand_S16Offset(30, 30);
                    this->eyeTexIndex = 1;
                }
            }
    }
}

void EnGo2_SitDownAnimation(EnGo2* this) {
    if ((this->skelAnime.playSpeed != 0.0f) && (this->skelAnime.animation == &gGoronAnim_004930)) {
        if (this->skelAnime.playSpeed > 0.0f && this->skelAnime.curFrame == 14.0f) {
            if ((this->actor.params & 0x1F) != GORON_DMT_BIGGORON) {
                Audio_PlayActorSound2(&this->actor, NA_SE_EN_GOLON_SIT_DOWN);
            } else {
                func_800F4524(&gSfxDefaultPos, NA_SE_EN_GOLON_SIT_DOWN, 60);
            }
        }
        if (this->skelAnime.playSpeed < 0.0f) {
            if (this->skelAnime.curFrame == 1.0f) {
                Audio_PlayActorSound2(&this->actor, NA_SE_EN_DODO_M_GND);
            }
            if (this->skelAnime.curFrame == 40.0f) {
                Audio_PlayActorSound2(&this->actor, NA_SE_EN_GOLON_SIT_DOWN);
            }
        }
    }
}

void EnGo2_GetDustData(EnGo2* this, s32 index2) {
    s32 index1 = (this->actor.params & 0x1F) == GORON_CITY_ROLLING_BIG ? 1 : 0;
    EnGo2DustEffectData* dustEffectData = &sDustEffectData[index1][index2];

    EnGo2_SpawnDust(this, dustEffectData->initialTimer, dustEffectData->scale, dustEffectData->scaleStep,
                    dustEffectData->numDustEffects, dustEffectData->radius, dustEffectData->yAccel);
}

void EnGo2_RollingAnimation(EnGo2* this, GlobalContext* globalCtx) {
    if ((this->actor.params & 0x1F) == GORON_DMT_BIGGORON) {
        this->actor.flags &= ~ACTOR_FLAG_0;
        Animation_ChangeByInfo(&this->skelAnime, sAnimationInfo, ENGO2_ANIM_10);
        this->skelAnime.playSpeed = -0.5f;
    } else {
        Animation_ChangeByInfo(&this->skelAnime, sAnimationInfo, ENGO2_ANIM_1);
        this->skelAnime.playSpeed = -1.0f;
    }
    EnGo2_SwapInitialFrameAnimFrameCount(this);
    this->unk_26E = 1;
    this->unk_211 = false;
    this->isAwake = false;
    this->actionFunc = EnGo2_CurledUp;
}

void EnGo2_WakeUp(EnGo2* this, GlobalContext* globalCtx) {
    if (this->skelAnime.playSpeed == 0.0f) {
        if ((this->actor.params & 0x1F) != GORON_DMT_BIGGORON) {
            Audio_PlayActorSound2(&this->actor, NA_SE_EN_GOLON_WAKE_UP);
        } else {
            func_800F4524(&gSfxDefaultPos, NA_SE_EN_GOLON_WAKE_UP, 60);
        }
    }
    if ((this->actor.params & 0x1F) == GORON_DMT_BIGGORON) {
        OnePointCutscene_Init(globalCtx, 4200, -99, &this->actor, CAM_ID_MAIN);
        Animation_ChangeByInfo(&this->skelAnime, sAnimationInfo, ENGO2_ANIM_10);
        this->skelAnime.playSpeed = 0.5f;
    } else {
        Animation_ChangeByInfo(&this->skelAnime, sAnimationInfo, ENGO2_ANIM_1);
        this->skelAnime.playSpeed = 1.0f;
    }
    this->actionFunc = func_80A46B40;
}

void EnGo2_GetItemAnimation(EnGo2* this, GlobalContext* globalCtx) {
    Animation_ChangeByInfo(&this->skelAnime, sAnimationInfo, ENGO2_ANIM_1);
    this->unk_211 = true;
    this->actionFunc = func_80A46B40;
    this->skelAnime.playSpeed = 0.0f;
    this->actor.speedXZ = 0.0f;
    this->skelAnime.curFrame = this->skelAnime.endFrame;
}

void EnGo2_SetupRolling(EnGo2* this, GlobalContext* globalCtx) {
    if ((this->actor.params & 0x1F) == GORON_CITY_ROLLING_BIG || (this->actor.params & 0x1F) == GORON_CITY_LINK) {
        this->collider.info.bumperFlags = 1;
        this->actor.speedXZ = GET_INFTABLE(INFTABLE_11E) ? 6.0f : 3.6000001f;
    } else {
        this->actor.speedXZ = 6.0f;
    }
    this->actor.flags |= ACTOR_FLAG_24;
    this->animTimer = 10;
    this->actor.shape.yOffset = 1800.0f;
    this->actor.speedXZ += this->actor.speedXZ; // Speeding up
    this->actionFunc = EnGo2_ContinueRolling;
}

void EnGo2_StopRolling(EnGo2* this, GlobalContext* globalCtx) {
    EnBom* bomb;

    if (((this->actor.params & 0x1F) != GORON_CITY_ROLLING_BIG) && ((this->actor.params & 0x1F) != GORON_CITY_LINK)) {
        if ((this->actor.params & 0x1F) == GORON_DMT_ROLLING_SMALL) {
            bomb = (EnBom*)Actor_Spawn(&globalCtx->actorCtx, globalCtx, ACTOR_EN_BOM, this->actor.world.pos.x,
                                       this->actor.world.pos.y, this->actor.world.pos.z, 0, 0, 0, 0);
            if (bomb != NULL) {
                bomb->timer = 0;
            }
        }
    } else {
        this->collider.info.bumperFlags = 0;
    }

    this->actor.shape.rot = this->actor.world.rot;
    this->unk_59C = 0;
    this->unk_590 = 0;
    this->actionFunc = EnGo2_GroundRolling;
    this->actor.shape.yOffset = 0.0f;
    this->actor.speedXZ = 0.0f;
}

s32 EnGo2_IsFreeingGoronInFire(EnGo2* this, GlobalContext* globalCtx) {
    if ((this->actor.params & 0x1F) != GORON_FIRE_GENERIC) {
        return false;
    }

    // shaking curled up
    this->actor.world.pos.x += (globalCtx->state.frames & 1) ? 1.0f : -1.0f;
    if (Flags_GetSwitch(globalCtx, (this->actor.params & 0xFC00) >> 0xA)) {
        return true;
    }
    return false;
}

s32 EnGo2_IsGoronDmtBombFlower(EnGo2* this) {
    if ((this->actor.params & 0x1F) != GORON_DMT_BOMB_FLOWER || this->unk_194.unk_00 != 2) {
        return false;
    }

    Animation_ChangeByInfo(&this->skelAnime, sAnimationInfo, ENGO2_ANIM_3);
    this->unk_194.unk_00 = 0;
    this->isAwake = false;
    this->unk_26E = 1;
    this->actionFunc = EnGo2_GoronDmtBombFlowerAnimation;
    return true;
}

s32 EnGo2_IsGoronRollingBig(EnGo2* this, GlobalContext* globalCtx) {
    if ((this->actor.params & 0x1F) != GORON_CITY_ROLLING_BIG || (this->unk_194.unk_00 != 2)) {
        return false;
    }
    this->unk_194.unk_00 = 0;
    EnGo2_RollingAnimation(this, globalCtx);
    this->actionFunc = EnGo2_GoronRollingBigContinueRolling;
    return true;
}

s32 EnGo2_IsGoronFireGeneric(EnGo2* this) {
    if ((this->actor.params & 0x1F) != GORON_FIRE_GENERIC || this->unk_194.unk_00 == 0) {
        return false;
    }
    this->actionFunc = EnGo2_GoronFireGenericAction;
    return true;
}

s32 EnGo2_IsGoronLinkReversing(EnGo2* this) {
    if ((this->actor.params & 0x1F) != GORON_CITY_LINK || (this->waypoint >= this->unk_216) ||
        !EnGo2_IsWakingUp(this)) {
        return false;
    }
    return true;
}

s32 EnGo2_IsRolling(EnGo2* this) {
    if (this->unk_194.unk_00 == 0 || this->actor.speedXZ < 1.0f) {
        return false;
    }
    if (EnGo2_IsRollingOnGround(this, 2, 20.0 / 3.0f, 0)) {
        if ((this->unk_590 >= 9) && (this->unk_59C == 0)) {
            this->unk_590 = 8;
        }
        EnGo2_GetDustData(this, 0);
    }
    return true;
}

void EnGo2_GoronLinkAnimation(EnGo2* this, GlobalContext* globalCtx) {
    s32 animation = ARRAY_COUNT(sAnimationInfo);

    if ((this->actor.params & 0x1F) == GORON_CITY_LINK) {
        if ((this->actor.textId == 0x3035 && this->unk_20C == 0) ||
            (this->actor.textId == 0x3036 && this->unk_20C == 0)) {
            if (this->skelAnime.animation != &gGoronAnim_000D5C) {
                animation = ENGO2_ANIM_12;
                this->eyeMouthTexState = 0;
            }
        }

        if ((this->actor.textId == 0x3032 && this->unk_20C == 12) || (this->actor.textId == 0x3033) ||
            (this->actor.textId == 0x3035 && this->unk_20C == 6)) {
            if (this->skelAnime.animation != &gGoronAnim_000750) {
                animation = ENGO2_ANIM_11;
                this->eyeMouthTexState = 1;
            }
        }

        if (this->skelAnime.animation == &gGoronAnim_000750) {
            if (this->skelAnime.curFrame == 20.0f) {
                Audio_PlayActorSound2(&this->actor, NA_SE_EN_GOLON_CRY);
            }
        }

        if (animation != ARRAY_COUNT(sAnimationInfo)) {
            Animation_ChangeByInfo(&this->skelAnime, sAnimationInfo, animation);
        }
    }
}

void EnGo2_GoronFireCamera(EnGo2* this, GlobalContext* globalCtx) {
    s16 yaw;

    this->subCamId = Gameplay_CreateSubCamera(globalCtx);
    Gameplay_ChangeCameraStatus(globalCtx, CAM_ID_MAIN, CAM_STAT_WAIT);
    Gameplay_ChangeCameraStatus(globalCtx, this->subCamId, CAM_STAT_ACTIVE);
    Path_CopyLastPoint(this->path, &this->subCamAt);
    yaw = Math_Vec3f_Yaw(&this->actor.world.pos, &this->subCamAt) + 0xE38;
    this->subCamEye.x = Math_SinS(yaw) * 100.0f + this->actor.world.pos.x;
    this->subCamEye.z = Math_CosS(yaw) * 100.0f + this->actor.world.pos.z;
    this->subCamEye.y = this->actor.world.pos.y + 20.0f;
    this->subCamAt.x = this->actor.world.pos.x;
    this->subCamAt.y = this->actor.world.pos.y + 40.0f;
    this->subCamAt.z = this->actor.world.pos.z;
    Gameplay_CameraSetAtEye(globalCtx, this->subCamId, &this->subCamAt, &this->subCamEye);
}

void EnGo2_GoronFireClearCamera(EnGo2* this, GlobalContext* globalCtx) {
    Gameplay_ChangeCameraStatus(globalCtx, CAM_ID_MAIN, CAM_STAT_ACTIVE);
    Gameplay_ClearCamera(globalCtx, this->subCamId);
}

void EnGo2_BiggoronAnimation(EnGo2* this) {
    if (INV_CONTENT(ITEM_TRADE_ADULT) >= ITEM_SWORD_BROKEN && INV_CONTENT(ITEM_TRADE_ADULT) <= ITEM_EYEDROPS &&
        (this->actor.params & 0x1F) == GORON_DMT_BIGGORON && this->unk_194.unk_00 == 0) {
        if (DECR(this->animTimer) == 0) {
            this->animTimer = Rand_S16Offset(30, 30);
            func_800F4524(&gSfxDefaultPos, NA_SE_EN_GOLON_EYE_BIG, 60);
        }
    }
}

void EnGo2_Init(Actor* thisx, GlobalContext* globalCtx) {
    EnGo2* this = (EnGo2*)thisx;
    s32 pad;

    ActorShape_Init(&this->actor.shape, 0.0f, ActorShadow_DrawCircle, 28.0f);
    SkelAnime_InitFlex(globalCtx, &this->skelAnime, &gGoronSkel, NULL, this->jointTable, this->morphTable, 18);
    Collider_InitCylinder(globalCtx, &this->collider);
    Collider_SetCylinder(globalCtx, &this->collider, &this->actor, &sCylinderInit);
    CollisionCheck_SetInfo2(&this->actor.colChkInfo, NULL, &sColChkInfoInit);

    // Not GORON_CITY_ROLLING_BIG, GORON_CITY_LINK, GORON_DMT_BIGGORON
    switch (this->actor.params & 0x1F) {
        case GORON_FIRE_GENERIC:
        case GORON_DMT_BOMB_FLOWER:
        case GORON_DMT_ROLLING_SMALL:
        case GORON_DMT_DC_ENTRANCE:
        case GORON_CITY_ENTRANCE:
        case GORON_CITY_ISLAND:
        case GORON_CITY_LOWEST_FLOOR:
        case GORON_CITY_STAIRWELL:
        case GORON_CITY_LOST_WOODS:
        case GORON_DMT_FAIRY_HINT:
        case GORON_MARKET_BAZAAR:
            this->actor.flags &= ~ACTOR_FLAG_4;
            this->actor.flags &= ~ACTOR_FLAG_5;
    }

    EnGo2_SetColliderDim(this);
    EnGo2_SetShape(this);
    Animation_ChangeByInfo(&this->skelAnime, sAnimationInfo, ENGO2_ANIM_0);
    this->actor.gravity = -1.0f;
    this->alpha = this->actor.shape.shadowAlpha = 0;
    this->reverse = 0;
    this->isAwake = false;
    this->unk_211 = false;
    this->goronState = 0;
    this->waypoint = 0;
    this->unk_216 = this->actor.shape.rot.z;
    this->unk_26E = 1;
    this->path = Path_GetByIndex(globalCtx, (this->actor.params & 0x3E0) >> 5, 0x1F);
    switch (this->actor.params & 0x1F) {
        case GORON_CITY_ENTRANCE:
        case GORON_CITY_ISLAND:
        case GORON_CITY_LOWEST_FLOOR:
        case GORON_CITY_STAIRWELL:
        case GORON_CITY_LOST_WOODS:
            if (!CHECK_QUEST_ITEM(QUEST_MEDALLION_FIRE) && LINK_IS_ADULT) {
                Actor_Kill(&this->actor);
            }
            this->actionFunc = EnGo2_CurledUp;
            break;
        case GORON_MARKET_BAZAAR:
            if ((LINK_IS_ADULT) || !CHECK_QUEST_ITEM(QUEST_GORON_RUBY)) {
                Actor_Kill(&this->actor);
            }
            EnGo2_GetItemAnimation(this, globalCtx);
            break;
        case GORON_CITY_LINK:
            if (GET_INFTABLE(INFTABLE_109)) {
                Path_CopyLastPoint(this->path, &this->actor.world.pos);
                this->actor.home.pos = this->actor.world.pos;
                if (!CHECK_QUEST_ITEM(QUEST_MEDALLION_FIRE) &&
                    CHECK_OWNED_EQUIP(EQUIP_TYPE_TUNIC, EQUIP_INV_TUNIC_GORON)) {
                    EnGo2_GetItemAnimation(this, globalCtx);
                } else {
                    this->actionFunc = EnGo2_CurledUp;
                }
            } else {
                CLEAR_INFTABLE(INFTABLE_10C);
                this->collider.dim.height = (D_80A4816C[this->actor.params & 0x1F].height * 0.6f);
                EnGo2_SetupRolling(this, globalCtx);
                this->isAwake = true;
            }
            break;
        case GORON_CITY_ROLLING_BIG:
        case GORON_DMT_ROLLING_SMALL:
            this->collider.dim.height = (D_80A4816C[this->actor.params & 0x1F].height * 0.6f);
            EnGo2_SetupRolling(this, globalCtx);
            break;
        case GORON_FIRE_GENERIC:
            if (Flags_GetSwitch(globalCtx, (this->actor.params & 0xFC00) >> 0xA)) {
                Actor_Kill(&this->actor);
            } else {
                this->isAwake = true;
                this->actionFunc = EnGo2_CurledUp;
            }
            break;
        case GORON_DMT_BIGGORON:
            this->actor.shape.shadowDraw = NULL;
            this->actor.flags &= ~ACTOR_FLAG_0;
            if ((INV_CONTENT(ITEM_TRADE_ADULT) >= ITEM_SWORD_BROKEN) &&
                (INV_CONTENT(ITEM_TRADE_ADULT) <= ITEM_EYEDROPS)) {
                this->eyeMouthTexState = 1;
            }
            this->collider.base.acFlags = 0;
            this->collider.base.ocFlags1 = 0xD; // OC_PLAYER | OC_NO_PUSH | OC_ON
            this->actionFunc = EnGo2_CurledUp;
            break;
        case GORON_DMT_BOMB_FLOWER:
            if (GET_INFTABLE(INFTABLE_EB)) {
                Path_CopyLastPoint(this->path, &this->actor.world.pos);
                this->actor.home.pos = this->actor.world.pos;
            }
        case GORON_DMT_DC_ENTRANCE:
        case GORON_DMT_FAIRY_HINT:
        default:
            this->actionFunc = EnGo2_CurledUp;
    }
}

void EnGo2_Destroy(Actor* thisx, GlobalContext* globalCtx) {
}

void EnGo2_CurledUp(EnGo2* this, GlobalContext* globalCtx) {
    u8 index = this->actor.params & 0x1F;
    s16 height;
    s32 quake;

    if (Animation_OnFrame(&this->skelAnime, this->skelAnime.endFrame)) {
        if ((this->actor.params & 0x1F) == GORON_DMT_BIGGORON) {
            quake = Quake_Add(GET_ACTIVE_CAM(globalCtx), 3);
            Quake_SetSpeed(quake, -0x3CB0);
            Quake_SetQuakeValues(quake, 8, 0, 0, 0);
            Quake_SetCountdown(quake, 16);
        } else {
            EnGo2_GetDustData(this, 1);
        }
        this->skelAnime.playSpeed = 0.0f;
    }

    if ((s32)this->skelAnime.curFrame == 0) {
        this->collider.dim.height = (D_80A4816C[index].height * 0.6f);
    } else {
        height = D_80A4816C[index].height;
        this->collider.dim.height =
            ((D_80A4816C[index].height * 0.4f * (this->skelAnime.curFrame / this->skelAnime.startFrame)) +
             (height * 0.6f));
    }
    if (EnGo2_IsFreeingGoronInFire(this, globalCtx)) {
        this->isAwake = false;
        EnGo2_WakeUp(this, globalCtx);
    }
    if (((this->actor.params & 0x1F) != GORON_FIRE_GENERIC) && EnGo2_IsWakingUp(this)) {
        EnGo2_WakeUp(this, globalCtx);
    }
}

void func_80A46B40(EnGo2* this, GlobalContext* globalCtx) {
    u8 index = (this->actor.params & 0x1F);
    f32 height;

    if (this->unk_211 == true) {
        EnGo2_BiggoronAnimation(this);
        EnGo2_GoronLinkAnimation(this, globalCtx);
        EnGo2_SelectGoronWakingUp(this);

        if (!EnGo2_IsGoronRollingBig(this, globalCtx) && !EnGo2_IsGoronFireGeneric(this)) {
            if (EnGo2_IsGoronDmtBombFlower(this)) {
                return;
            }
        } else {
            return;
        }
    } else {
        if (Animation_OnFrame(&this->skelAnime, this->skelAnime.endFrame)) {
            if ((this->actor.params & 0x1F) == GORON_DMT_BIGGORON) {
                this->actor.flags |= ACTOR_FLAG_0;
            }
            func_80A454CC(this);
            this->unk_211 = true;
            this->collider.dim.height = D_80A4816C[index].height;
        } else {
            height = D_80A4816C[index].height;
            this->collider.dim.height =
                (s16)((height * 0.4f * (this->skelAnime.curFrame / this->skelAnime.endFrame)) + (height * 0.6f));
        }
    }
    if ((!EnGo2_IsCameraModified(this, globalCtx)) && (!EnGo2_IsWakingUp(this))) {
        EnGo2_RollingAnimation(this, globalCtx);
    }
}

void EnGo2_GoronDmtBombFlowerAnimation(EnGo2* this, GlobalContext* globalCtx) {
    f32 float1 = this->skelAnime.endFrame;
    f32 float2 = this->skelAnime.curFrame * ((f32)0x8000 / float1);

    this->actor.speedXZ = Math_SinS(float2);
    if ((EnGo2_Orient(this, globalCtx)) && (this->waypoint == 0)) {
        EnGo2_GetItemAnimation(this, globalCtx);
    }
}

void EnGo2_GoronRollingBigContinueRolling(EnGo2* this, GlobalContext* globalCtx) {
    if (Animation_OnFrame(&this->skelAnime, this->skelAnime.endFrame)) {
        EnGo2_GetDustData(this, 1);
        this->skelAnime.playSpeed = 0.0f;
        EnGo2_SetupRolling(this, globalCtx);
    }
}

void EnGo2_ContinueRolling(EnGo2* this, GlobalContext* globalCtx) {
    f32 float1 = 1000.0f;

    if (((this->actor.params & 0x1F) != GORON_DMT_ROLLING_SMALL || !(this->actor.xyzDistToPlayerSq > SQ(float1))) &&
        DECR(this->animTimer) == 0) {
        this->actionFunc = EnGo2_SlowRolling;
        this->actor.speedXZ *= 0.5f; // slowdown
    }
    EnGo2_GetDustData(this, 2);
}

void EnGo2_SlowRolling(EnGo2* this, GlobalContext* globalCtx) {
    s32 orientation;
    s32 index;

    if (!EnGo2_IsRolling(this)) {
        if (EnGo2_IsRollingOnGround(this, 4, 8.0f, 1) == true) {
            if (EnGo2_IsGoronLinkReversing(this)) {
                this->actionFunc = EnGo2_ReverseRolling;
                return;
            }
            EnGo2_GetDustData(this, 3);
        }
        orientation = EnGo2_Orient(this, globalCtx);
        index = this->actor.params & 0x1F;
        if (index != GORON_CITY_LINK) {
            if ((index == GORON_DMT_ROLLING_SMALL) && (orientation == 1) && (this->waypoint == 0)) {
                EnGo2_StopRolling(this, globalCtx);
                return;
            }
        } else if ((orientation == 2) && (this->waypoint == 1)) {
            EnGo2_StopRolling(this, globalCtx);
            return;
        }
        Math_ApproachF(&this->actor.speedXZ, EnGo2_GetTargetXZSpeed(this), 0.4f, 0.6f);
        this->actor.shape.rot = this->actor.world.rot;
    }
}

void EnGo2_GroundRolling(EnGo2* this, GlobalContext* globalCtx) {
    if (EnGo2_IsRollingOnGround(this, 4, 8.0f, 0)) {
        EnGo2_GetDustData(this, 0);
        if (this->unk_59C == 0) {
            switch (this->actor.params & 0x1F) {
                case GORON_CITY_LINK:
                    this->goronState = 0;
                    this->actionFunc = EnGo2_GoronLinkStopRolling;
                    break;
                case GORON_CITY_ROLLING_BIG:
                    EnGo2_WakeUp(this, globalCtx);
                    break;
                default:
                    this->actionFunc = EnGo2_CurledUp;
            }
        }
    }
}

void EnGo2_ReverseRolling(EnGo2* this, GlobalContext* globalCtx) {
    if (!EnGo2_IsRolling(this)) {
        Math_ApproachF(&this->actor.speedXZ, 0.0f, 0.6f, 0.8f);
        if (this->actor.speedXZ >= 1.0f) {
            EnGo2_GetDustData(this, 3);
        }
        if ((s32)this->actor.speedXZ == 0) {
            this->actor.world.rot.y ^= 0x8000;
            this->actor.shape.rot.y = this->actor.world.rot.y;
            this->reverse ^= 1;
            EnGo2_UpdateWaypoint(this, globalCtx);
            EnGo2_SetupRolling(this, globalCtx);
        }
    }
}

void EnGo2_SetupGetItem(EnGo2* this, GlobalContext* globalCtx) {
    if (Actor_HasParent(&this->actor, globalCtx)) {
        this->actor.parent = NULL;
        this->actionFunc = EnGo2_SetGetItem;
    } else {
        func_8002F434(&this->actor, globalCtx, this->getItemId, this->actor.xzDistToPlayer + 1.0f,
                      fabsf(this->actor.yDistToPlayer) + 1.0f);
    }
}

void EnGo2_SetGetItem(EnGo2* this, GlobalContext* globalCtx) {
    if ((Message_GetState(&globalCtx->msgCtx) == TEXT_STATE_DONE) && Message_ShouldAdvance(globalCtx)) {
        this->unk_194.unk_00 = 0;
        switch (this->getItemId) {
            case GI_CLAIM_CHECK:
                Environment_ClearBgsDayCount();
                EnGo2_GetItemAnimation(this, globalCtx);
                return;
            case GI_TUNIC_GORON:
                SET_INFTABLE(INFTABLE_109);
                EnGo2_GetItemAnimation(this, globalCtx);
                return;
            case GI_SWORD_BGS:
                gSaveContext.bgsFlag = true;
                break;
            case GI_BOMB_BAG_30:
            case GI_BOMB_BAG_40:
                EnGo2_RollingAnimation(this, globalCtx);
                this->actionFunc = EnGo2_GoronRollingBigContinueRolling;
                return;
        }
        this->actionFunc = func_80A46B40;
    }
}

void EnGo2_BiggoronEyedrops(EnGo2* this, GlobalContext* globalCtx) {
    switch (this->goronState) {
        case 0:
            Animation_ChangeByInfo(&this->skelAnime, sAnimationInfo, ENGO2_ANIM_5);
            this->actor.flags &= ~ACTOR_FLAG_0;
            this->actor.shape.rot.y += 0x5B0;
            this->unk_26E = 1;
            this->animTimer = this->skelAnime.endFrame + 60.0f + 60.0f; // eyeDrops animation timer
            this->eyeMouthTexState = 2;
            this->unk_20C = 0;
            this->goronState++;
            func_800F483C(0x28, 5);
            OnePointCutscene_Init(globalCtx, 4190, -99, &this->actor, CAM_ID_MAIN);
            break;
        case 1:
            if (DECR(this->animTimer)) {
                if (this->animTimer == 60 || this->animTimer == 120) {
                    func_8005B1A4(GET_ACTIVE_CAM(globalCtx));
                    func_800F4524(&gSfxDefaultPos, NA_SE_EV_GORON_WATER_DROP, 60);
                }
            } else {
                func_800F4524(&gSfxDefaultPos, NA_SE_EN_GOLON_GOOD_BIG, 60);
                Animation_ChangeByInfo(&this->skelAnime, sAnimationInfo, ENGO2_ANIM_6);
                Message_ContinueTextbox(globalCtx, 0x305A);
                this->eyeMouthTexState = 3;
                this->goronState++;
                func_800F483C(0x7F, 5);
            }
            break;
        case 2:
            if (Animation_OnFrame(&this->skelAnime, this->skelAnime.endFrame)) {
                this->eyeMouthTexState = 0;
            }
            if (Message_GetState(&globalCtx->msgCtx) == TEXT_STATE_CLOSING) {
                Animation_ChangeByInfo(&this->skelAnime, sAnimationInfo, ENGO2_ANIM_1);
                this->actor.flags |= ACTOR_FLAG_0;
                this->unk_26E = 2;
                this->skelAnime.playSpeed = 0.0f;
                this->skelAnime.curFrame = this->skelAnime.endFrame;
                EnGo2_GetItem(this, globalCtx, GI_CLAIM_CHECK);
                this->actionFunc = EnGo2_SetupGetItem;
                this->goronState = 0;
            }
            break;
    }
}

void EnGo2_GoronLinkStopRolling(EnGo2* this, GlobalContext* globalCtx) {
    Player* player = GET_PLAYER(globalCtx);

    switch (this->goronState) {
        case 0:
            if (Message_GetState(&globalCtx->msgCtx) != TEXT_STATE_NONE) {
                return;
            } else {
                Message_StartTextbox(globalCtx, 0x3031, NULL);
                player->actor.freezeTimer = 10;
                this->goronState++;
            }
        case 1:
            break;
        default:
            return;
    }

    if (Message_GetState(&globalCtx->msgCtx) != TEXT_STATE_CLOSING) {
        player->actor.freezeTimer = 10;
    } else {
        SET_INFTABLE(INFTABLE_10C);
        this->unk_26E = 1;
        this->unk_211 = false;
        this->isAwake = false;
        this->actionFunc = EnGo2_CurledUp;
    }
}

void EnGo2_GoronFireGenericAction(EnGo2* this, GlobalContext* globalCtx) {
    Player* player = GET_PLAYER(globalCtx);
    Vec3s D_80A4854C = { 0x00, 0x00, 0x00 };

    switch (this->goronState) {
        case 0: // Wake up
            if (Message_GetState(&globalCtx->msgCtx) == TEXT_STATE_CLOSING) {
                EnGo2_GoronFireCamera(this, globalCtx);
                globalCtx->msgCtx.msgMode = MSGMODE_PAUSED;
                Animation_ChangeByInfo(&this->skelAnime, sAnimationInfo, ENGO2_ANIM_2);
                this->waypoint = 1;
                this->skelAnime.playSpeed = 2.0f;
                func_80A44D84(this);
                this->actor.shape.rot = this->actor.world.rot;
                this->animTimer = 60;
                this->actor.gravity = 0.0f;
                this->actor.speedXZ = 2.0f;
                this->unk_194.unk_08 = D_80A4854C;
                this->unk_194.unk_0E = D_80A4854C;
                this->goronState++;
                this->goronState++;
                player->actor.world.rot.y = this->actor.world.rot.y;
                player->actor.shape.rot.y = this->actor.world.rot.y;
                player->actor.world.pos.x =
                    (f32)((Math_SinS(this->actor.world.rot.y) * -30.0f) + this->actor.world.pos.x);
                player->actor.world.pos.z =
                    (f32)((Math_CosS(this->actor.world.rot.y) * -30.0f) + this->actor.world.pos.z);
                func_8002DF54(globalCtx, &this->actor, 8);
                Audio_PlayFanfare(NA_BGM_APPEAR);
            }
            break;
        case 2: // Walking away
            if (DECR(this->animTimer)) {
                if (!(this->animTimer % 8)) {
                    Audio_PlayActorSound2(&this->actor, NA_SE_EN_MORIBLIN_WALK);
                }
                Actor_MoveForward(&this->actor);
            } else {
                this->animTimer = 0;
                this->actor.speedXZ = 0.0f;
                if ((((this->actor.params & 0xFC00) >> 0xA) != 1) && (((this->actor.params & 0xFC00) >> 0xA) != 2) &&
                    (((this->actor.params & 0xFC00) >> 0xA) != 4) && (((this->actor.params & 0xFC00) >> 0xA) != 5) &&
                    (((this->actor.params & 0xFC00) >> 0xA) != 9) && (((this->actor.params & 0xFC00) >> 0xA) != 11)) {
                    this->goronState++;
                }
                this->goronState++;
            }
            break;
        case 3: // Walking away
            this->animTimer++;
            if (!(this->animTimer % 8) && (this->animTimer < 10)) {
                Audio_PlayActorSound2(&this->actor, NA_SE_EN_MORIBLIN_WALK);
            }
            if (this->animTimer == 10) {
                Audio_PlayActorSound2(&this->actor, NA_SE_EV_IRON_DOOR_OPEN);
            }
            if (this->animTimer > 44) {
                SoundSource_PlaySfxAtFixedWorldPos(globalCtx, &this->actor.world.pos, 20, NA_SE_EV_IRON_DOOR_CLOSE);
            } else {
                break;
            }
        case 4: // Finalize walking away
            Message_CloseTextbox(globalCtx);
            EnGo2_GoronFireClearCamera(this, globalCtx);
            func_8002DF54(globalCtx, &this->actor, 7);
            Actor_Kill(&this->actor);
            break;
        case 1:
            break;
    }
}

void EnGo2_Update(Actor* thisx, GlobalContext* globalCtx) {
    EnGo2* this = (EnGo2*)thisx;

    func_80A45360(this, &this->alpha);
    EnGo2_SitDownAnimation(this);
    SkelAnime_Update(&this->skelAnime);
    EnGo2_RollForward(this);
    Actor_UpdateBgCheckInfo(globalCtx, &this->actor, (f32)this->collider.dim.height * 0.5f,
                            (f32)this->collider.dim.radius * 0.6f, 0.0f, UPDBGCHECKINFO_FLAG_0 | UPDBGCHECKINFO_FLAG_2);
    if (this->unk_194.unk_00 == 0) {
        func_80A44AB0(this, globalCtx);
    }
    this->actionFunc(this, globalCtx);
    if (this->unk_211 == true) {
        func_80034F54(globalCtx, this->unk_226, this->unk_24A, 18);
    }
    func_80A45288(this, globalCtx);
    EnGo2_EyeMouthTexState(this);
    EnGo2_CheckCollision(this, globalCtx);
}

s32 EnGo2_DrawCurledUp(EnGo2* this, GlobalContext* globalCtx) {
    Vec3f D_80A48554 = { 0.0f, 0.0f, 0.0f };

    OPEN_DISPS(globalCtx->state.gfxCtx, "../z_en_go2.c", 2881);
    func_80093D18(globalCtx->state.gfxCtx);
    gSPMatrix(POLY_OPA_DISP++, Matrix_NewMtx(globalCtx->state.gfxCtx, "../z_en_go2.c", 2884),
              G_MTX_NOPUSH | G_MTX_LOAD | G_MTX_MODELVIEW);
    gSPDisplayList(POLY_OPA_DISP++, gGoronDL_00BD80);
    CLOSE_DISPS(globalCtx->state.gfxCtx, "../z_en_go2.c", 2889);
    Matrix_MultVec3f(&D_80A48554, &this->actor.focus.pos);

    return 1;
}

s32 EnGo2_DrawRolling(EnGo2* this, GlobalContext* globalCtx) {
    s32 pad;
    Vec3f D_80A48560 = { 0.0f, 0.0f, 0.0f };
    f32 speedXZ;

    OPEN_DISPS(globalCtx->state.gfxCtx, "../z_en_go2.c", 2914);
    func_80093D18(globalCtx->state.gfxCtx);
    speedXZ = this->actionFunc == EnGo2_ReverseRolling ? 0.0f : this->actor.speedXZ;
    Matrix_RotateZYX((globalCtx->state.frames * ((s16)speedXZ * 1400)), 0, this->actor.shape.rot.z, MTXMODE_APPLY);
    gSPMatrix(POLY_OPA_DISP++, Matrix_NewMtx(globalCtx->state.gfxCtx, "../z_en_go2.c", 2926),
              G_MTX_NOPUSH | G_MTX_LOAD | G_MTX_MODELVIEW);
    gSPDisplayList(POLY_OPA_DISP++, gGoronDL_00C140);
    CLOSE_DISPS(globalCtx->state.gfxCtx, "../z_en_go2.c", 2930);
    Matrix_MultVec3f(&D_80A48560, &this->actor.focus.pos);
    return 1;
}

s32 EnGo2_OverrideLimbDraw(GlobalContext* globalCtx, s32 limb, Gfx** dList, Vec3f* pos, Vec3s* rot, void* thisx) {
    EnGo2* this = (EnGo2*)thisx;
    Vec3s vec1;
    f32 float1;

    if (limb == 17) {
        Matrix_Translate(2800.0f, 0.0f, 0.0f, MTXMODE_APPLY);
        vec1 = this->unk_194.unk_08;
        float1 = BINANG_TO_RAD_ALT(vec1.y);
        Matrix_RotateX(float1, MTXMODE_APPLY);
        float1 = BINANG_TO_RAD_ALT(vec1.x);
        Matrix_RotateZ(float1, MTXMODE_APPLY);
        Matrix_Translate(-2800.0f, 0.0f, 0.0f, MTXMODE_APPLY);
    }
    if (limb == 10) {
        vec1 = this->unk_194.unk_0E;
        float1 = BINANG_TO_RAD_ALT(vec1.y);
        Matrix_RotateY(float1, MTXMODE_APPLY);
        float1 = BINANG_TO_RAD_ALT(vec1.x);
        Matrix_RotateX(float1, MTXMODE_APPLY);
    }
    if ((limb == 10) || (limb == 11) || (limb == 14)) {
        float1 = Math_SinS(this->unk_226[limb]);
        rot->y += float1 * 200.0f;
        float1 = Math_CosS(this->unk_24A[limb]);
        rot->z += float1 * 200.0f;
    }
    return 0;
}

void EnGo2_PostLimbDraw(GlobalContext* globalCtx, s32 limbIndex, Gfx** dList, Vec3s* rot, void* thisx) {
    EnGo2* this = (EnGo2*)thisx;
    Vec3f D_80A4856C = { 600.0f, 0.0f, 0.0f };

    if (limbIndex == 17) {
        Matrix_MultVec3f(&D_80A4856C, &this->actor.focus.pos);
    }
}

void EnGo2_Draw(Actor* thisx, GlobalContext* globalCtx) {
    EnGo2* this = (EnGo2*)thisx;
    void* eyeTextures[] = { gGoronCsEyeClosed2Tex, gGoronCsEyeOpenTex, gGoronCsEyeHalfTex, gGoronCsEyeClosedTex };
    void* mouthTextures[] = { gGoronCsMouthNeutralTex, gGoronCsMouthSmileTex };

    EnGo2_UpdateEffects(this);
    Matrix_Push();
    EnGo2_DrawEffects(this, globalCtx);
    Matrix_Pop();

    if ((this->actionFunc == EnGo2_CurledUp) && (this->skelAnime.playSpeed == 0.0f) &&
        (this->skelAnime.curFrame == 0.0f)) {
        if (1) {}
        EnGo2_DrawCurledUp(this, globalCtx);
    } else if (this->actionFunc == EnGo2_SlowRolling || this->actionFunc == EnGo2_ReverseRolling ||
               this->actionFunc == EnGo2_ContinueRolling) {
        EnGo2_DrawRolling(this, globalCtx);
    } else {
        OPEN_DISPS(globalCtx->state.gfxCtx, "../z_en_go2.c", 3063);
        func_80093D18(globalCtx->state.gfxCtx);

        gSPSegment(POLY_OPA_DISP++, 0x08, SEGMENTED_TO_VIRTUAL(eyeTextures[this->eyeTexIndex]));
        gSPSegment(POLY_OPA_DISP++, 0x09, SEGMENTED_TO_VIRTUAL(mouthTextures[this->mouthTexIndex]));

        SkelAnime_DrawFlexOpa(globalCtx, this->skelAnime.skeleton, this->skelAnime.jointTable,
                              this->skelAnime.dListCount, EnGo2_OverrideLimbDraw, EnGo2_PostLimbDraw, this);
        CLOSE_DISPS(globalCtx->state.gfxCtx, "../z_en_go2.c", 3081);
    }
}<|MERGE_RESOLUTION|>--- conflicted
+++ resolved
@@ -1144,19 +1144,11 @@
 
     if ((this->actor.params & 0x1F) == GORON_DMT_BIGGORON) {
         if (EnGo2_IsWakingUp(this)) {
-<<<<<<< HEAD
-            Camera_ChangeSetting(camera, CAM_SET_DIRECTED_YAW);
-            func_8005AD1C(camera, CAM_STATE2_4);
-        } else if (!EnGo2_IsWakingUp(this) && (camera->setting == CAM_SET_DIRECTED_YAW)) {
-            Camera_ChangeSetting(camera, CAM_SET_DUNGEON1);
-            func_8005ACFC(camera, CAM_STATE2_4);
-=======
             Camera_ChangeSetting(mainCam, CAM_SET_DIRECTED_YAW);
-            func_8005AD1C(mainCam, 4);
+            func_8005AD1C(mainCam, CAM_STATE2_4);
         } else if (!EnGo2_IsWakingUp(this) && (mainCam->setting == CAM_SET_DIRECTED_YAW)) {
             Camera_ChangeSetting(mainCam, CAM_SET_DUNGEON1);
-            func_8005ACFC(mainCam, 4);
->>>>>>> bf56c94f
+            func_8005ACFC(mainCam, CAM_STATE2_4);
         }
     }
 
