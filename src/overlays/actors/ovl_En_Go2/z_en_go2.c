#include "z_en_go2.h"
#include "overlays/actors/ovl_En_Bom/z_en_bom.h"
#include "objects/gameplay_keep/gameplay_keep.h"
#include "objects/object_oF1d_map/object_oF1d_map.h"

#define FLAGS (ACTOR_FLAG_0 | ACTOR_FLAG_3 | ACTOR_FLAG_4 | ACTOR_FLAG_5)

/*
FLAGS

EVENTCHKINF_23 - DC entrance boulder blown up as child

InfTable

INFTABLE_B4
INFTABLE_E0 - Talked to DMT Goron at DC entrance (Before DC is opened as child)
INFTABLE_E3 - Talked to GC Goron in bottom level stairwell
INFTABLE_E6 - Talked to GC Goron at LW entrance (Before LW shortcut is opened)
INFTABLE_EB - Talked to DMT Goron at Bomb Flower with goron bracelet
INFTABLE_F0 - Talked to Goron at GC Entrance (Before goron ruby is obtained)
INFTABLE_F4 - Talked to Goron at GC Island (Before goron ruby is obtained)
INFTABLE_F8 - (not on cloud modding) Talked to GC Goron outside Darunias door (after opening door,
before getting goron bracelet)
INFTABLE_109 - Obtained Fire Tunic from Goron Link
INFTABLE_10A - (not on cloud modding)
INFTABLE_10B - Spoke to Goron Link About Volvagia
INFTABLE_10C - Stopped Goron Link's Rolling
INFTABLE_10D - EnGo Exclusive
INFTABLE_10E - Spoke to Goron Link
INFTABLE_10F - (not on cloud modding)

INFTABLE_11E - Bomb bag upgrade obtained from rolling Goron

EnGo
pathIndex: this->actor.params & 0xF
Goron: this->actor.params & 0xF0

EnGo2
(this->actor.params & 0x3E0) >> 5
(this->actor.params & 0xFC00) >> 0xA - Gorons in Fire Temple
this->actor.params & 0x1F

Gorons only move when this->unk_194.unk_00 == 0
*/

void EnGo2_Init(Actor* thisx, GlobalContext* globalCtx);
void EnGo2_Destroy(Actor* thisx, GlobalContext* globalCtx);
void EnGo2_Update(Actor* thisx, GlobalContext* globalCtx);
void EnGo2_Draw(Actor* thisx, GlobalContext* globalCtx);

void EnGo2_StopRolling(EnGo2* this, GlobalContext* globalCtx);
void EnGo2_CurledUp(EnGo2* this, GlobalContext* globalCtx);

void func_80A46B40(EnGo2* this, GlobalContext* globalCtx);
void EnGo2_GoronDmtBombFlowerAnimation(EnGo2* this, GlobalContext* globalCtx);
void EnGo2_GoronRollingBigContinueRolling(EnGo2* this, GlobalContext* globalCtx);
void EnGo2_ContinueRolling(EnGo2* this, GlobalContext* globalCtx);
void EnGo2_SlowRolling(EnGo2* this, GlobalContext* globalCtx);
void EnGo2_GroundRolling(EnGo2* this, GlobalContext* globalCtx);

void EnGo2_ReverseRolling(EnGo2* this, GlobalContext* globalCtx);
void EnGo2_SetupGetItem(EnGo2* this, GlobalContext* globalCtx);
void EnGo2_SetGetItem(EnGo2* this, GlobalContext* globalCtx);
void EnGo2_BiggoronEyedrops(EnGo2* this, GlobalContext* globalCtx);
void EnGo2_GoronLinkStopRolling(EnGo2* this, GlobalContext* globalCtx);
void EnGo2_GoronFireGenericAction(EnGo2* this, GlobalContext* globalCtx);

static void* sDustTex[] = { gDust8Tex, gDust7Tex, gDust6Tex, gDust5Tex, gDust4Tex, gDust3Tex, gDust2Tex, gDust1Tex };

static Vec3f sPos = { 0.0f, 0.0f, 0.0f };
static Vec3f sVelocity = { 0.0f, 0.0f, 0.0f };
static Vec3f sAccel = { 0.0f, 0.3f, 0.0f };

static ColliderCylinderInit sCylinderInit = {
    {
        COLTYPE_NONE,
        AT_NONE,
        AC_ON | AC_TYPE_PLAYER,
        OC1_ON | OC1_TYPE_ALL,
        OC2_TYPE_2,
        COLSHAPE_CYLINDER,
    },
    {
        ELEMTYPE_UNK0,
        { 0x00000000, 0x00, 0x00 },
        { 0x00000008, 0x00, 0x00 },
        TOUCH_NONE,
        BUMP_NONE,
        OCELEM_ON,
    },
    { 40, 65, 0, { 0, 0, 0 } },
};

static CollisionCheckInfoInit2 sColChkInfoInit = {
    0, 0, 0, 0, MASS_IMMOVABLE,
};

const ActorInit En_Go2_InitVars = {
    ACTOR_EN_GO2,
    ACTORCAT_NPC,
    FLAGS,
    OBJECT_OF1D_MAP,
    sizeof(EnGo2),
    (ActorFunc)EnGo2_Init,
    (ActorFunc)EnGo2_Destroy,
    (ActorFunc)EnGo2_Update,
    (ActorFunc)EnGo2_Draw,
};

static EnGo2DataStruct1 D_80A4816C[14] = {
    { 0, 0, 0, 68, 148 }, { 0, 0, 0, 24, 52 }, { 0, 320, 380, 400, 120 }, { 0, 0, 0, 30, 68 }, { 0, 0, 0, 46, 90 },
    { 0, 0, 0, 30, 68 },  { 0, 0, 0, 30, 68 }, { 0, 0, 0, 30, 68 },       { 0, 0, 0, 30, 68 }, { 0, 0, 0, 30, 68 },
    { 0, 0, 0, 30, 68 },  { 0, 0, 0, 30, 68 }, { 0, 0, 0, 30, 68 },       { 0, 0, 0, 30, 68 },
};

static EnGo2DataStruct2 D_80A481F8[14] = {
    { 30.0f, 0.026f, 6, 60.0f }, { 24.0f, 0.008f, 6, 30.0f }, { 28.0f, 0.16f, 5, 380.0f }, { 28.0f, 0.01f, 7, 40.0f },
    { 30.0f, 0.015f, 6, 30.0f }, { 28.0f, 0.01f, 6, 30.0f },  { 28.0f, 0.01f, 6, 30.0f },  { 28.0f, 0.01f, 6, 30.0f },
    { 28.0f, 0.01f, 6, 30.0f },  { 28.0f, 0.01f, 6, 30.0f },  { 28.0f, 0.01f, 6, 30.0f },  { 28.0f, 0.01f, 6, 30.0f },
    { 28.0f, 0.01f, 6, 30.0f },  { 28.0f, 0.01f, 6, 30.0f },
};

static f32 D_80A482D8[14][2] = {
    { 80.0f, 80.0f }, { -10.0f, -10.0f }, { 800.0f, 800.0f }, { 0.0f, 0.0f },   { 20.0f, 40.0f },
    { 20.0f, 20.0f }, { 20.0f, 20.0f },   { 20.0f, 20.0f },   { 20.0f, 20.0f }, { 20.0f, 20.0f },
    { 20.0f, 20.0f }, { 20.0f, 20.0f },   { 20.0f, 20.0f },   { 20.0f, 20.0f },
};

typedef enum {
    /*  0 */ ENGO2_ANIM_0,
    /*  1 */ ENGO2_ANIM_1,
    /*  2 */ ENGO2_ANIM_2,
    /*  3 */ ENGO2_ANIM_3,
    /*  4 */ ENGO2_ANIM_4,
    /*  5 */ ENGO2_ANIM_5,
    /*  6 */ ENGO2_ANIM_6,
    /*  7 */ ENGO2_ANIM_7,
    /*  8 */ ENGO2_ANIM_8,
    /*  9 */ ENGO2_ANIM_9,
    /* 10 */ ENGO2_ANIM_10,
    /* 11 */ ENGO2_ANIM_11,
    /* 12 */ ENGO2_ANIM_12
} EnGo2Animation;

static AnimationInfo sAnimationInfo[] = {
    { &gGoronAnim_004930, 0.0f, 0.0f, -1.0f, 0x00, 0.0f },  { &gGoronAnim_004930, 0.0f, 0.0f, -1.0f, 0x00, -8.0f },
    { &gGoronAnim_0029A8, 1.0f, 0.0f, -1.0f, 0x00, -8.0f }, { &gGoronAnim_010590, 1.0f, 0.0f, -1.0f, 0x00, -8.0f },
    { &gGoronAnim_003768, 1.0f, 0.0f, -1.0f, 0x00, -8.0f }, { &gGoronAnim_0038E4, 1.0f, 0.0f, -1.0f, 0x02, -8.0f },
    { &gGoronAnim_002D80, 1.0f, 0.0f, -1.0f, 0x02, -8.0f }, { &gGoronAnim_00161C, 1.0f, 0.0f, -1.0f, 0x00, -8.0f },
    { &gGoronAnim_001A00, 1.0f, 0.0f, -1.0f, 0x00, -8.0f }, { &gGoronAnim_0021D0, 1.0f, 0.0f, -1.0f, 0x00, -8.0f },
    { &gGoronAnim_004930, 0.0f, 0.0f, -1.0f, 0x01, -8.0f }, { &gGoronAnim_000750, 1.0f, 0.0f, -1.0f, 0x00, -8.0f },
    { &gGoronAnim_000D5C, 1.0f, 0.0f, -1.0f, 0x00, -8.0f },
};

static EnGo2DustEffectData sDustEffectData[2][4] = {
    {
        { 12, 0.2f, 0.2f, 1, 18.0f, 0.0f },
        { 12, 0.1f, 0.2f, 12, 26.0f, 0.0f },
        { 12, 0.1f, 0.3f, 4, 10.0f, 0.0f },
        { 12, 0.2f, 0.2f, 1, 18.0f, 0.0f },
    },
    {
        { 12, 0.5f, 0.4f, 3, 42.0f, 0.0f },
        { 12, 0.5f, 0.4f, 3, 42.0f, 0.0f },
        { 12, 0.5f, 0.4f, 3, 42.0f, 0.0f },
        { 12, 0.5f, 0.4f, 3, 42.0f, 0.0f },
    },
};

static Vec3f sZeroVec = { 0.0f, 0.0f, 0.0f };

void EnGo2_SpawnEffectDust(EnGo2* this, Vec3f* pos, Vec3f* velocity, Vec3f* accel, u8 initialTimer, f32 scale,
                           f32 scaleStep) {
    EnGoEffect* dustEffect = this->effects;
    s16 i;
    s16 timer;

    for (i = 0; i < EN_GO2_EFFECT_COUNT; i++, dustEffect++) {
        if (dustEffect->type != 1) {
            dustEffect->scale = scale;
            dustEffect->scaleStep = scaleStep;
            if (1) {}
            timer = initialTimer;
            dustEffect->timer = timer;
            dustEffect->type = 1;
            dustEffect->initialTimer = initialTimer;
            dustEffect->pos = *pos;
            dustEffect->accel = *accel;
            dustEffect->velocity = *velocity;
            return;
        }
    }
}

void EnGo2_UpdateEffects(EnGo2* this) {
    EnGoEffect* dustEffect = this->effects;
    f32 randomNumber;
    s16 i;

    for (i = 0; i < EN_GO2_EFFECT_COUNT; i++, dustEffect++) {
        if (dustEffect->type) {
            dustEffect->timer--;
            if (dustEffect->timer == 0) {
                dustEffect->type = 0;
            }
            dustEffect->accel.x = (Rand_ZeroOne() * 0.4f) - 0.2f;
            randomNumber = Rand_ZeroOne() * 0.4f;
            dustEffect->accel.z = randomNumber - 0.2f;
            dustEffect->pos.x += dustEffect->velocity.x;
            dustEffect->pos.y += dustEffect->velocity.y;
            dustEffect->pos.z += dustEffect->velocity.z;
            dustEffect->velocity.x += dustEffect->accel.x;
            dustEffect->velocity.y += dustEffect->accel.y;
            dustEffect->velocity.z += randomNumber - 0.2f;
            dustEffect->scale += dustEffect->scaleStep;
        }
    }
}

void EnGo2_DrawEffects(EnGo2* this, GlobalContext* globalCtx) {
    EnGoEffect* dustEffect = this->effects;
    s16 alpha;
    s16 materialFlag;
    s16 index;
    s16 i;

    OPEN_DISPS(globalCtx->state.gfxCtx, "../z_en_go2_eff.c", 111);

    materialFlag = false;
    func_80093D84(globalCtx->state.gfxCtx);
    if (1) {}

    for (i = 0; i < EN_GO2_EFFECT_COUNT; i++, dustEffect++) {
        if (dustEffect->type) {
            if (!materialFlag) {
                POLY_XLU_DISP = Gfx_CallSetupDL(POLY_XLU_DISP, 0);
                gSPDisplayList(POLY_XLU_DISP++, gGoronDL_00FD40);
                gDPSetEnvColor(POLY_XLU_DISP++, 100, 60, 20, 0);
                materialFlag = true;
            }

            alpha = dustEffect->timer * (255.0f / dustEffect->initialTimer);
            gDPSetPrimColor(POLY_XLU_DISP++, 0, 0, 170, 130, 90, alpha);
            gDPPipeSync(POLY_XLU_DISP++);
            Matrix_Translate(dustEffect->pos.x, dustEffect->pos.y, dustEffect->pos.z, MTXMODE_NEW);
            Matrix_ReplaceRotation(&globalCtx->billboardMtxF);
            Matrix_Scale(dustEffect->scale, dustEffect->scale, 1.0f, MTXMODE_APPLY);
            gSPMatrix(POLY_XLU_DISP++, Matrix_NewMtx(globalCtx->state.gfxCtx, "../z_en_go2_eff.c", 137),
                      G_MTX_NOPUSH | G_MTX_LOAD | G_MTX_MODELVIEW);
            index = dustEffect->timer * (8.0f / dustEffect->initialTimer);
            gSPSegment(POLY_XLU_DISP++, 0x08, SEGMENTED_TO_VIRTUAL(sDustTex[index]));
            gSPDisplayList(POLY_XLU_DISP++, gGoronDL_00FD50);
        }
    }

    CLOSE_DISPS(globalCtx->state.gfxCtx, "../z_en_go2_eff.c", 151);
}

s32 EnGo2_SpawnDust(EnGo2* this, u8 initialTimer, f32 scale, f32 scaleStep, s32 numDustEffects, f32 radius,
                    f32 yAccel) {
    Vec3f pos = sPos;
    Vec3f velocity = sVelocity;
    Vec3f accel = sAccel;
    s32 i;
    s16 angle;

    pos = this->actor.world.pos; // overwrites sPos data
    pos.y = this->actor.floorHeight;
    angle = (Rand_ZeroOne() - 0.5f) * 0x10000;
    i = numDustEffects;
    while (i >= 0) {
        accel.y += Rand_ZeroOne() * yAccel;
        pos.x = (Math_SinS(angle) * radius) + this->actor.world.pos.x;
        pos.z = (Math_CosS(angle) * radius) + this->actor.world.pos.z;
        EnGo2_SpawnEffectDust(this, &pos, &velocity, &accel, initialTimer, scale, scaleStep);
        angle += (s16)(0x10000 / numDustEffects);
        i--;
    }
    return 0;
}

void EnGo2_GetItem(EnGo2* this, GlobalContext* globalCtx, s32 getItemId) {
    this->getItemId = getItemId;
    func_8002F434(&this->actor, globalCtx, getItemId, this->actor.xzDistToPlayer + 1.0f,
                  fabsf(this->actor.yDistToPlayer) + 1.0f);
}

s32 EnGo2_GetDialogState(EnGo2* this, GlobalContext* globalCtx) {
    s16 dialogState = Message_GetState(&globalCtx->msgCtx);

    if ((this->dialogState == TEXT_STATE_AWAITING_NEXT) || (this->dialogState == TEXT_STATE_EVENT) ||
        (this->dialogState == TEXT_STATE_CLOSING) || (this->dialogState == TEXT_STATE_DONE_HAS_NEXT)) {
        if (dialogState != this->dialogState) {
            this->unk_20C++;
        }
    }

    this->dialogState = dialogState;
    return dialogState;
}

u16 EnGo2_GoronFireGenericGetTextId(EnGo2* this) {
    switch ((this->actor.params & 0xFC00) >> 0xA) {
        case 3:
            return 0x3069;
        case 5:
            return 0x306A;
        case 4:
            return 0x306B;
        case 2:
            return 0x306C;
        case 10:
            return 0x306D;
        case 8:
            return 0x306E;
        case 11:
            return 0x306F;
        case 1:
            return 0x3070;
        default:
            return 0x3052;
    }
}

u16 EnGo2_GetTextIdGoronCityRollingBig(GlobalContext* globalCtx, EnGo2* this) {
    if (GET_INFTABLE(INFTABLE_11E)) {
        return 0x3013;
    } else if (CUR_CAPACITY(UPG_BOMB_BAG) >= 20 && this->waypoint > 7 && this->waypoint < 12) {
        return 0x3012;
    } else {
        return 0x3011;
    }
}

s16 EnGo2_GetStateGoronCityRollingBig(GlobalContext* globalCtx, EnGo2* this) {
    s32 bombBagUpgrade;

    switch (Message_GetState(&globalCtx->msgCtx)) {
        case TEXT_STATE_CLOSING:
            return 2;
        case TEXT_STATE_EVENT:
            if (Message_ShouldAdvance(globalCtx)) {
                if (this->actor.textId == 0x3012) {
                    this->actionFunc = EnGo2_SetupGetItem;
                    bombBagUpgrade = CUR_CAPACITY(UPG_BOMB_BAG) == 30 ? GI_BOMB_BAG_40 : GI_BOMB_BAG_30;
                    EnGo2_GetItem(this, globalCtx, bombBagUpgrade);
                    Message_CloseTextbox(globalCtx);
                    SET_INFTABLE(INFTABLE_11E);
                    return 2;
                } else {
                    return 2;
                }
            }
        default:
            return 1;
    }
}

u16 EnGo2_GetTextIdGoronDmtBombFlower(GlobalContext* globalCtx, EnGo2* this) {
    return CHECK_QUEST_ITEM(QUEST_GORON_RUBY) ? 0x3027 : 0x300A;
}

// DMT Goron by Bomb Flower Choice
s16 EnGo2_GetStateGoronDmtBombFlower(GlobalContext* globalCtx, EnGo2* this) {
    switch (Message_GetState(&globalCtx->msgCtx)) {
        case TEXT_STATE_CLOSING:
            if ((this->actor.textId == 0x300B) && !GET_INFTABLE(INFTABLE_EB)) {
                SET_INFTABLE(INFTABLE_EB);
                return 2;
            } else {
                return 0;
            }
        case TEXT_STATE_CHOICE:
            if (Message_ShouldAdvance(globalCtx)) {
                // Ask question to DMT Goron by bomb flower
                if (this->actor.textId == 0x300A) {
                    if (globalCtx->msgCtx.choiceIndex == 0) {
                        this->actor.textId = CUR_UPG_VALUE(UPG_STRENGTH) != 0 ? 0x300B : 0x300C;
                    } else {
                        this->actor.textId = 0x300D;
                    }
                    Message_ContinueTextbox(globalCtx, this->actor.textId);
                }
                return 1;
            }
        default:
            return 1;
    }
}

u16 EnGo2_GetTextIdGoronDmtRollingSmall(GlobalContext* globalCtx, EnGo2* this) {
    if (CHECK_QUEST_ITEM(QUEST_GORON_RUBY)) {
        return 0x3027;
    } else {
        return GET_EVENTCHKINF(EVENTCHKINF_23) ? 0x3026 : 0x3009;
    }
}

s16 EnGo2_GetStateGoronDmtRollingSmall(GlobalContext* globalCtx, EnGo2* this) {
    if (Message_GetState(&globalCtx->msgCtx) == TEXT_STATE_CLOSING) {
        return 0;
    } else {
        return 1;
    }
}

u16 EnGo2_GetTextIdGoronDmtDcEntrance(GlobalContext* globalCtx, EnGo2* this) {
    if (CHECK_QUEST_ITEM(QUEST_MEDALLION_FIRE) && LINK_IS_ADULT) {
        return 0x3043;
    } else if (CHECK_QUEST_ITEM(QUEST_GORON_RUBY)) {
        return 0x3027;
    } else {
        return GET_EVENTCHKINF(EVENTCHKINF_23) ? 0x3021 : GET_INFTABLE(INFTABLE_E0) ? 0x302A : 0x3008;
    }
}

s16 EnGo2_GetStateGoronDmtDcEntrance(GlobalContext* globalCtx, EnGo2* this) {
    if (Message_GetState(&globalCtx->msgCtx) == TEXT_STATE_CLOSING) {
        if (this->actor.textId == 0x3008) {
            SET_INFTABLE(INFTABLE_E0);
        }
        return 0;
    } else {
        return 1;
    }
}

u16 EnGo2_GetTextIdGoronCityEntrance(GlobalContext* globalCtx, EnGo2* this) {
    if (CHECK_QUEST_ITEM(QUEST_MEDALLION_FIRE) && LINK_IS_ADULT) {
        return 0x3043;
    } else if (CHECK_QUEST_ITEM(QUEST_GORON_RUBY)) {
        return 0x3027;
    } else {
        return GET_INFTABLE(INFTABLE_F0) ? 0x3015 : 0x3014;
    }
}

s16 EnGo2_GetStateGoronCityEntrance(GlobalContext* globalCtx, EnGo2* this) {
    if (Message_GetState(&globalCtx->msgCtx) == TEXT_STATE_CLOSING) {
        if (this->actor.textId == 0x3014) {
            SET_INFTABLE(INFTABLE_F0);
        }
        return 0;
    } else {
        return 1;
    }
}

u16 EnGo2_GetTextIdGoronCityIsland(GlobalContext* globalCtx, EnGo2* this) {
    if (CHECK_QUEST_ITEM(QUEST_MEDALLION_FIRE) && LINK_IS_ADULT) {
        return 0x3043;
    } else if (CHECK_QUEST_ITEM(QUEST_GORON_RUBY)) {
        return 0x3067;
    } else {
        return GET_INFTABLE(INFTABLE_F4) ? 0x3017 : 0x3016;
    }
}

s16 EnGo2_GetStateGoronCityIsland(GlobalContext* globalCtx, EnGo2* this) {
    if (Message_GetState(&globalCtx->msgCtx) == TEXT_STATE_CLOSING) {
        if (this->actor.textId == 0x3016) {
            SET_INFTABLE(INFTABLE_F4);
        }
        return 0;
    } else {
        return 1;
    }
}

u16 EnGo2_GetTextIdGoronCityLowestFloor(GlobalContext* globalCtx, EnGo2* this) {
    if (CHECK_QUEST_ITEM(QUEST_MEDALLION_FIRE) && LINK_IS_ADULT) {
        return 0x3043;
    } else if (CHECK_QUEST_ITEM(QUEST_GORON_RUBY)) {
        return 0x3027;
    } else {
        return CUR_UPG_VALUE(UPG_STRENGTH) != 0    ? 0x302C
               : !Flags_GetSwitch(globalCtx, 0x1B) ? 0x3017
               : GET_INFTABLE(INFTABLE_F8)         ? 0x3019
                                                   : 0x3018;
    }
}

s16 EnGo2_GetStateGoronCityLowestFloor(GlobalContext* globalCtx, EnGo2* this) {
    if (Message_GetState(&globalCtx->msgCtx) == TEXT_STATE_CLOSING) {
        if (this->actor.textId == 0x3018) {
            SET_INFTABLE(INFTABLE_F8);
        }
        return 0;
    } else {
        return 1;
    }
}

u16 EnGo2_GetTextIdGoronCityLink(GlobalContext* globalCtx, EnGo2* this) {
    if (CHECK_QUEST_ITEM(QUEST_MEDALLION_FIRE)) {
<<<<<<< HEAD
        return gSaveContext.infTable[16] & 0x8000 ? 0x3042 : 0x3041;
    } else if (CHECK_OWNED_EQUIP(EQUIP_TYPE_TUNIC, EQUIP_INV_TUNIC_GORON)) {
        return gSaveContext.infTable[16] & 0x4000 ? 0x3038 : 0x3037;
    } else if (gSaveContext.infTable[16] & 0x1000) {
=======
        return GET_INFTABLE(INFTABLE_10F) ? 0x3042 : 0x3041;
    } else if (CHECK_OWNED_EQUIP(EQUIP_TUNIC, 1)) {
        return GET_INFTABLE(INFTABLE_10E) ? 0x3038 : 0x3037;
    } else if (GET_INFTABLE(INFTABLE_10C)) {
>>>>>>> 8ad90df2
        this->unk_20C = 0;
        this->dialogState = TEXT_STATE_NONE;
        return GET_INFTABLE(INFTABLE_10A) ? 0x3033 : 0x3032;
    } else {
        return 0x3030;
    }
}

s16 EnGo2_GetStateGoronCityLink(GlobalContext* globalCtx, EnGo2* this) {
    switch (EnGo2_GetDialogState(this, globalCtx)) {
        case TEXT_STATE_CLOSING:
            switch (this->actor.textId) {
                case 0x3036:
                    EnGo2_GetItem(this, globalCtx, GI_TUNIC_GORON);
                    this->actionFunc = EnGo2_SetupGetItem;
                    return 2;
                case 0x3037:
                    SET_INFTABLE(INFTABLE_10E);
                default:
                    return 0;
            }
        case TEXT_STATE_CHOICE:
            if (Message_ShouldAdvance(globalCtx)) {
                if (this->actor.textId == 0x3034) {
                    if (globalCtx->msgCtx.choiceIndex == 0) {
                        this->actor.textId = GET_INFTABLE(INFTABLE_10B) ? 0x3033 : 0x3035;
                        if (this->actor.textId == 0x3035) {
                            Audio_StopSfxById(NA_SE_EN_GOLON_CRY);
                        }
                    } else {
                        this->actor.textId = GET_INFTABLE(INFTABLE_10B) ? 0x3036 : 0x3033;
                        if (this->actor.textId == 0x3036) {
                            Audio_StopSfxById(NA_SE_EN_GOLON_CRY);
                        }
                    }
                    Message_ContinueTextbox(globalCtx, this->actor.textId);
                    this->unk_20C = 0;
                }
            } else {
                break;
            }
            return 1;
        case TEXT_STATE_EVENT:
            if (Message_ShouldAdvance(globalCtx)) {
                switch (this->actor.textId) {
                    case 0x3035:
                        SET_INFTABLE(INFTABLE_10B);
                    case 0x3032:
                    case 0x3033:
                        this->actor.textId = 0x3034;
                        Message_ContinueTextbox(globalCtx, this->actor.textId);
                        return 1;
                    default:
                        return 2;
                }
            }
    }
    return 1;
}

u16 EnGo2_GetTextIdGoronDmtBiggoron(GlobalContext* globalCtx, EnGo2* this) {
    Player* player = GET_PLAYER(globalCtx);

    if (gSaveContext.bgsFlag) {
        player->exchangeItemId = EXCH_ITEM_CLAIM_CHECK;
        return 0x305E;
    } else if (INV_CONTENT(ITEM_TRADE_ADULT) >= ITEM_CLAIM_CHECK) {
        player->exchangeItemId = EXCH_ITEM_CLAIM_CHECK;
        return 0x305E;
    } else if (INV_CONTENT(ITEM_TRADE_ADULT) >= ITEM_PRESCRIPTION) {
        player->exchangeItemId = EXCH_ITEM_EYEDROPS;
        return 0x3058;
    } else {
        player->exchangeItemId = EXCH_ITEM_SWORD_BROKEN;
        return 0x3053;
    }
}

s16 EnGo2_GetStateGoronDmtBiggoron(GlobalContext* globalCtx, EnGo2* this) {
    s32 unusedPad;
    u8 dialogState = this->dialogState;

    switch (EnGo2_GetDialogState(this, globalCtx)) {
        case TEXT_STATE_DONE:
            if (this->actor.textId == 0x305E) {
                if (!gSaveContext.bgsFlag) {
                    EnGo2_GetItem(this, globalCtx, GI_SWORD_BGS);
                    this->actionFunc = EnGo2_SetupGetItem;
                    return 2;
                } else {
                    return 0;
                }
            } else {
                return 0;
            }
        case TEXT_STATE_DONE_FADING:
            switch (this->actor.textId) {
                case 0x305E:
                    if (func_8002F368(globalCtx) != EXCH_ITEM_CLAIM_CHECK) {
                        break;
                    }
                case 0x3059:
                    if (dialogState == TEXT_STATE_NONE) {
                        func_800F4524(&gSfxDefaultPos, NA_SE_EN_GOLON_WAKE_UP, 60);
                    }
                case 0x3054:
                    if (dialogState == TEXT_STATE_NONE) {
                        Audio_PlaySoundGeneral(NA_SE_SY_TRE_BOX_APPEAR, &gSfxDefaultPos, 4, &gSfxDefaultFreqAndVolScale,
                                               &gSfxDefaultFreqAndVolScale, &gSfxDefaultReverb);
                    }
            }
            return 1;
        case TEXT_STATE_CHOICE:
            if (Message_ShouldAdvance(globalCtx)) {
                if ((this->actor.textId == 0x3054) || (this->actor.textId == 0x3055)) {
                    if (globalCtx->msgCtx.choiceIndex == 0) {
                        EnGo2_GetItem(this, globalCtx, GI_PRESCRIPTION);
                        this->actionFunc = EnGo2_SetupGetItem;
                        return 2;
                    }
                    this->actor.textId = 0x3056;
                    Message_ContinueTextbox(globalCtx, this->actor.textId);
                }
                return 1;
            }
            break;
        case TEXT_STATE_EVENT:
            if (Message_ShouldAdvance(globalCtx)) {
                if (this->actor.textId == 0x3059) {
                    globalCtx->msgCtx.msgMode = MSGMODE_PAUSED;
                    this->actionFunc = EnGo2_BiggoronEyedrops;
                }
                return 2;
            }
    }
    return 1;
}

u16 EnGo2_GetTextIdGoronFireGeneric(GlobalContext* globalCtx, EnGo2* this) {
    if (Flags_GetSwitch(globalCtx, (this->actor.params & 0xFC00) >> 0xA)) {
        return 0x3071;
    } else {
        return 0x3051;
    }
}

s16 EnGo2_GetStateGoronFireGeneric(GlobalContext* globalCtx, EnGo2* this) {
    switch (Message_GetState(&globalCtx->msgCtx)) {
        case TEXT_STATE_CLOSING:
            return 0;
        case TEXT_STATE_EVENT:
            if (Message_ShouldAdvance(globalCtx)) {
                if (this->actor.textId == 0x3071) {
                    this->actor.textId = EnGo2_GoronFireGenericGetTextId(this);
                    Message_ContinueTextbox(globalCtx, this->actor.textId);
                }
                return 1;
            }
        default:
            return 1;
    }
}

u16 EnGo2_GetTextIdGoronCityStairwell(GlobalContext* globalCtx, EnGo2* this) {
    return !LINK_IS_ADULT ? GET_INFTABLE(INFTABLE_E3) ? 0x3022 : 0x300E : 0x3043;
}

s16 EnGo2_GetStateGoronCityStairwell(GlobalContext* globalCtx, EnGo2* this) {
    if (Message_GetState(&globalCtx->msgCtx) == TEXT_STATE_CLOSING) {
        if (this->actor.textId == 0x300E) {
            SET_INFTABLE(INFTABLE_E3);
        }
        return 0;
    } else {
        return 1;
    }
}

// Goron in child market bazaar after obtaining Goron Ruby
u16 EnGo2_GetTextIdGoronMarketBazaar(GlobalContext* globalCtx, EnGo2* this) {
    return 0x7122;
}

s16 EnGo2_GetStateGoronMarketBazaar(GlobalContext* globalCtx, EnGo2* this) {
    if (Message_GetState(&globalCtx->msgCtx) == TEXT_STATE_CLOSING) {
        return 0;
    } else {
        return 1;
    }
}

u16 EnGo2_GetTextIdGoronCityLostWoods(GlobalContext* globalCtx, EnGo2* this) {
    if (!LINK_IS_ADULT) {
        if (Flags_GetSwitch(globalCtx, 0x1C)) {
            return 0x302F;
        } else {
            return GET_INFTABLE(INFTABLE_E6) ? 0x3025 : 0x3024;
        }
    } else {
        return 0x3043;
    }
}

s16 EnGo2_GetStateGoronCityLostWoods(GlobalContext* globalCtx, EnGo2* this) {
    if (Message_GetState(&globalCtx->msgCtx) == TEXT_STATE_CLOSING) {
        if (this->actor.textId == 0x3024) {
            SET_INFTABLE(INFTABLE_E6);
        }
        return 0;
    } else {
        return 1;
    }
}

// Goron at base of DMT summit
u16 EnGo2_GetTextIdGoronDmtFairyHint(GlobalContext* globalCtx, EnGo2* this) {
    if (!LINK_IS_ADULT) {
        return CHECK_QUEST_ITEM(QUEST_GORON_RUBY) ? 0x3065 : 0x3064;
    } else {
        return 0x3043;
    }
}

s16 EnGo2_GetStateGoronDmtFairyHint(GlobalContext* globalCtx, EnGo2* this) {
    if (Message_GetState(&globalCtx->msgCtx) == TEXT_STATE_CLOSING) {
        return 0;
    } else {
        return 1;
    }
}

u16 EnGo2_GetTextId(GlobalContext* globalCtx, Actor* thisx) {
    EnGo2* this = (EnGo2*)thisx;
    u16 faceReaction = Text_GetFaceReaction(globalCtx, 0x20);

    if (faceReaction) {
        return faceReaction;
    } else {
        switch (this->actor.params & 0x1F) {
            case GORON_CITY_ROLLING_BIG:
                return EnGo2_GetTextIdGoronCityRollingBig(globalCtx, this);
            case GORON_CITY_LINK:
                return EnGo2_GetTextIdGoronCityLink(globalCtx, this);
            case GORON_DMT_BIGGORON:
                return EnGo2_GetTextIdGoronDmtBiggoron(globalCtx, this);
            case GORON_FIRE_GENERIC:
                return EnGo2_GetTextIdGoronFireGeneric(globalCtx, this);
            case GORON_DMT_BOMB_FLOWER:
                return EnGo2_GetTextIdGoronDmtBombFlower(globalCtx, this);
            case GORON_DMT_ROLLING_SMALL:
                return EnGo2_GetTextIdGoronDmtRollingSmall(globalCtx, this);
            case GORON_DMT_DC_ENTRANCE:
                return EnGo2_GetTextIdGoronDmtDcEntrance(globalCtx, this);
            case GORON_CITY_ENTRANCE:
                return EnGo2_GetTextIdGoronCityEntrance(globalCtx, this);
            case GORON_CITY_ISLAND:
                return EnGo2_GetTextIdGoronCityIsland(globalCtx, this);
            case GORON_CITY_LOWEST_FLOOR:
                return EnGo2_GetTextIdGoronCityLowestFloor(globalCtx, this);
            case GORON_CITY_STAIRWELL:
                return EnGo2_GetTextIdGoronCityStairwell(globalCtx, this);
            case GORON_CITY_LOST_WOODS:
                return EnGo2_GetTextIdGoronCityLostWoods(globalCtx, this);
            case GORON_DMT_FAIRY_HINT:
                return EnGo2_GetTextIdGoronDmtFairyHint(globalCtx, this);
            case GORON_MARKET_BAZAAR:
                return EnGo2_GetTextIdGoronMarketBazaar(globalCtx, this);
        }
    }
}

s16 EnGo2_GetState(GlobalContext* globalCtx, Actor* thisx) {
    EnGo2* this = (EnGo2*)thisx;
    switch (this->actor.params & 0x1F) {
        case GORON_CITY_ROLLING_BIG:
            return EnGo2_GetStateGoronCityRollingBig(globalCtx, this);
        case GORON_CITY_LINK:
            return EnGo2_GetStateGoronCityLink(globalCtx, this);
        case GORON_DMT_BIGGORON:
            return EnGo2_GetStateGoronDmtBiggoron(globalCtx, this);
        case GORON_FIRE_GENERIC:
            return EnGo2_GetStateGoronFireGeneric(globalCtx, this);
        case GORON_DMT_BOMB_FLOWER:
            return EnGo2_GetStateGoronDmtBombFlower(globalCtx, this);
        case GORON_DMT_ROLLING_SMALL:
            return EnGo2_GetStateGoronDmtRollingSmall(globalCtx, this);
        case GORON_DMT_DC_ENTRANCE:
            return EnGo2_GetStateGoronDmtDcEntrance(globalCtx, this);
        case GORON_CITY_ENTRANCE:
            return EnGo2_GetStateGoronCityEntrance(globalCtx, this);
        case GORON_CITY_ISLAND:
            return EnGo2_GetStateGoronCityIsland(globalCtx, this);
        case GORON_CITY_LOWEST_FLOOR:
            return EnGo2_GetStateGoronCityLowestFloor(globalCtx, this);
        case GORON_CITY_STAIRWELL:
            return EnGo2_GetStateGoronCityStairwell(globalCtx, this);
        case GORON_CITY_LOST_WOODS:
            return EnGo2_GetStateGoronCityLostWoods(globalCtx, this);
        case GORON_DMT_FAIRY_HINT:
            return EnGo2_GetStateGoronDmtFairyHint(globalCtx, this);
        case GORON_MARKET_BAZAAR:
            return EnGo2_GetStateGoronMarketBazaar(globalCtx, this);
    }
}

s32 func_80A44790(EnGo2* this, GlobalContext* globalCtx) {
    if ((this->actor.params & 0x1F) != GORON_DMT_BIGGORON && (this->actor.params & 0x1F) != GORON_CITY_ROLLING_BIG) {
        return func_800343CC(globalCtx, &this->actor, &this->unk_194.unk_00, this->unk_218, EnGo2_GetTextId,
                             EnGo2_GetState);
    } else if (((this->actor.params & 0x1F) == GORON_DMT_BIGGORON) && ((this->collider.base.ocFlags2 & 1) == 0)) {
        return false;
    } else {
        if (Actor_ProcessTalkRequest(&this->actor, globalCtx)) {
            this->unk_194.unk_00 = 1;
            return true;
        } else if (this->unk_194.unk_00 != 0) {
            this->unk_194.unk_00 = EnGo2_GetState(globalCtx, &this->actor);
            return false;
        } else if (func_8002F2CC(&this->actor, globalCtx, this->unk_218)) {
            this->actor.textId = EnGo2_GetTextId(globalCtx, &this->actor);
        }
        return false;
    }
}

void EnGo2_SetColliderDim(EnGo2* this) {
    u8 index = this->actor.params & 0x1F;

    this->collider.dim.radius = D_80A4816C[index].radius;
    this->collider.dim.height = D_80A4816C[index].height;
}

void EnGo2_SetShape(EnGo2* this) {
    u8 index = this->actor.params & 0x1F;

    this->actor.shape.shadowScale = D_80A481F8[index].shape_unk_10;
    Actor_SetScale(&this->actor, D_80A481F8[index].scale);
    this->actor.targetMode = D_80A481F8[index].actor_unk_1F;
    this->unk_218 = D_80A481F8[index].unk_218;
    this->unk_218 += this->collider.dim.radius;
}

void EnGo2_CheckCollision(EnGo2* this, GlobalContext* globalCtx) {
    Vec3s pos;
    f32 xzDist;

    pos.x = this->actor.world.pos.x;
    pos.y = this->actor.world.pos.y;
    pos.z = this->actor.world.pos.z;
    xzDist = D_80A4816C[this->actor.params & 0x1F].xzDist;
    pos.x += (s16)(xzDist * Math_SinS(this->actor.shape.rot.y));
    pos.z += (s16)(xzDist * Math_CosS(this->actor.shape.rot.y));
    pos.y += D_80A4816C[this->actor.params & 0x1F].yDist;
    this->collider.dim.pos = pos;
    CollisionCheck_SetOC(globalCtx, &globalCtx->colChkCtx, &this->collider.base);
    CollisionCheck_SetAC(globalCtx, &globalCtx->colChkCtx, &this->collider.base);
}

void EnGo2_SwapInitialFrameAnimFrameCount(EnGo2* this) {
    f32 initialFrame;

    initialFrame = this->skelAnime.startFrame;
    this->skelAnime.startFrame = this->skelAnime.endFrame;
    this->skelAnime.endFrame = initialFrame;
}

s32 func_80A44AB0(EnGo2* this, GlobalContext* globalCtx) {
    Player* player = GET_PLAYER(globalCtx);
    f32 arg2;

    if ((this->actor.params & 0x1F) == GORON_DMT_BIGGORON) {
        return false;
    } else {
        if ((this->actionFunc != EnGo2_SlowRolling) && (this->actionFunc != EnGo2_ReverseRolling) &&
            (this->actionFunc != EnGo2_ContinueRolling)) {
            return false;
        } else {
            if (this->collider.base.acFlags & 2) {
                Audio_PlaySoundGeneral(NA_SE_SY_CORRECT_CHIME, &gSfxDefaultPos, 4, &gSfxDefaultFreqAndVolScale,
                                       &gSfxDefaultFreqAndVolScale, &gSfxDefaultReverb);
                this->actor.flags &= ~ACTOR_FLAG_24;
                this->collider.base.acFlags &= ~0x2;
                EnGo2_StopRolling(this, globalCtx);
                return true;
            }
            if (player->invincibilityTimer <= 0) {
                this->collider.base.ocFlags1 |= 8;
            } else {
                return false;
            }
            if (this->collider.base.ocFlags2 & 1) {
                this->collider.base.ocFlags2 &= ~1;

                arg2 = this->actionFunc == EnGo2_ContinueRolling ? 1.5f : this->actor.speedXZ * 1.5f;

                globalCtx->damagePlayer(globalCtx, -4);
                func_8002F71C(globalCtx, &this->actor, arg2, this->actor.yawTowardsPlayer, 6.0f);
                Audio_PlayActorSound2(&player->actor, NA_SE_PL_BODY_HIT);
                this->collider.base.ocFlags1 &= ~0x8;
            }
        }
    }
    return false;
}

s32 EnGo2_UpdateWaypoint(EnGo2* this, GlobalContext* globalCtx) {
    s32 change;

    if (this->path == NULL) {
        return 0;
    }

    change = (u8)(this->path->count - 1);
    if (this->reverse) {
        this->waypoint--;
        if (this->waypoint < 0) {
            this->waypoint = change - 1;
        }
    } else {
        this->waypoint++;
        if (this->waypoint >= change) {
            this->waypoint = 0;
        }
    }

    return 1;
}

s32 EnGo2_Orient(EnGo2* this, GlobalContext* globalCtx) {
    s16 targetYaw;
    f32 waypointDistSq = Path_OrientAndGetDistSq(&this->actor, this->path, this->waypoint, &targetYaw);

    Math_SmoothStepToS(&this->actor.world.rot.y, targetYaw, 6, 4000, 1);
    if (waypointDistSq > 0.0f && waypointDistSq < SQ(30.0f)) {
        return EnGo2_UpdateWaypoint(this, globalCtx);
    } else {
        return 0;
    }
}

s32 func_80A44D84(EnGo2* this) {
    s16 targetYaw;

    Path_OrientAndGetDistSq(&this->actor, this->path, this->waypoint, &targetYaw);
    this->actor.world.rot.y = targetYaw;
    return 1;
}

s32 EnGo2_IsWakingUp(EnGo2* this) {
    s16 yawDiff;
    f32 xyzDist = (this->actor.params & 0x1F) == GORON_DMT_BIGGORON ? 800.0f : 200.0f;
    f32 yDist = (this->actor.params & 0x1F) == GORON_DMT_BIGGORON ? 400.0f : 60.0f;
    s16 yawDiffAbs;

    if ((this->actor.params & 0x1F) == GORON_DMT_BIGGORON) {
        if ((this->collider.base.ocFlags2 & 1) == 0) {
            this->actor.flags &= ~ACTOR_FLAG_0;
            return false;
        } else {
            this->actor.flags |= ACTOR_FLAG_0;
            return true;
        }
    }

    xyzDist = SQ(xyzDist);
    yawDiff = (f32)this->actor.yawTowardsPlayer - (f32)this->actor.shape.rot.y;
    yawDiffAbs = ABS(yawDiff);
    if (this->actor.xyzDistToPlayerSq <= xyzDist && fabsf(this->actor.yDistToPlayer) < yDist && yawDiffAbs < 0x2AA8) {
        return true;
    } else {
        return false;
    }
}

s32 EnGo2_IsRollingOnGround(EnGo2* this, s16 arg1, f32 arg2, s16 arg3) {
    if (!(this->actor.bgCheckFlags & BGCHECKFLAG_GROUND) || this->actor.velocity.y > 0.0f) {
        return false;
    }

    if (DECR(this->unk_590)) {
        if (!arg3) {
            return true;
        } else {
            this->actor.world.pos.y =
                (this->unk_590 & 1) ? this->actor.world.pos.y + 1.5f : this->actor.world.pos.y - 1.5f;
            Audio_PlayActorSound2(&this->actor, NA_SE_EV_BIGBALL_ROLL - SFX_FLAG);
            return true;
        }
    }

    if (this->unk_59C >= 2) {
        Audio_PlayActorSound2(&this->actor, (this->actor.params & 0x1F) == GORON_CITY_ROLLING_BIG
                                                ? NA_SE_EN_GOLON_LAND_BIG
                                                : NA_SE_EN_DODO_M_GND);
    }

    this->unk_59C--;
    if (this->unk_59C <= 0) {
        if (this->unk_59C == 0) {
            this->unk_590 = Rand_S16Offset(60, 30);
            this->unk_59C = 0;
            this->actor.velocity.y = 0.0f;
            return true;
        } else {
            this->unk_59C = arg1;
        }
    }

    this->actor.velocity.y = ((f32)this->unk_59C / (f32)arg1) * arg2;
    return true;
}

void EnGo2_BiggoronSetTextId(EnGo2* this, GlobalContext* globalCtx, Player* player) {
    u16 textId;

    if ((this->actor.params & 0x1F) == GORON_DMT_BIGGORON) {
        if (gSaveContext.bgsFlag) {
            if (func_8002F368(globalCtx) == EXCH_ITEM_CLAIM_CHECK) {
                this->actor.textId = 0x3003;
            } else {
                this->actor.textId = 0x305E;
            }
            player->actor.textId = this->actor.textId;

        } else if (!gSaveContext.bgsFlag && (INV_CONTENT(ITEM_TRADE_ADULT) == ITEM_CLAIM_CHECK)) {
            if (func_8002F368(globalCtx) == EXCH_ITEM_CLAIM_CHECK) {
                if (Environment_GetBgsDayCount() >= 3) {
                    textId = 0x305E;
                } else {
                    textId = 0x305D;
                }
                this->actor.textId = textId;
            } else {
                if (Environment_GetBgsDayCount() >= 3) {
                    textId = 0x3002;
                } else {
                    textId = 0x305D;
                }
                this->actor.textId = textId;
            }
            player->actor.textId = this->actor.textId;

        } else if ((INV_CONTENT(ITEM_TRADE_ADULT) >= ITEM_PRESCRIPTION) &&
                   (INV_CONTENT(ITEM_TRADE_ADULT) <= ITEM_CLAIM_CHECK)) {
            if (func_8002F368(globalCtx) == EXCH_ITEM_EYEDROPS) {
                this->actor.textId = 0x3059;
            } else {
                this->actor.textId = 0x3058;
            }
            if (this->actor.textId == 0x3059) {
                gSaveContext.timer2State = 0;
            }
            player->actor.textId = this->actor.textId;

        } else if (INV_CONTENT(ITEM_TRADE_ADULT) <= ITEM_SWORD_BROKEN) {
            if (func_8002F368(globalCtx) == EXCH_ITEM_SWORD_BROKEN) {
                if (GET_INFTABLE(INFTABLE_B4)) {
                    textId = 0x3055;
                } else {
                    textId = 0x3054;
                }
                this->actor.textId = textId;
            } else {
                this->actor.textId = 0x3053;
            }
            player->actor.textId = this->actor.textId;
        } else {
            this->actor.textId = 0x3053;
            player->actor.textId = this->actor.textId;
        }
    }
}

void func_80A45288(EnGo2* this, GlobalContext* globalCtx) {
    Player* player = GET_PLAYER(globalCtx);
    s32 linkAge;

    if (this->actionFunc != EnGo2_GoronFireGenericAction) {
        this->unk_194.unk_18 = player->actor.world.pos;
        linkAge = gSaveContext.linkAge;
        this->unk_194.unk_14 = D_80A482D8[this->actor.params & 0x1F][linkAge];
        func_80034A14(&this->actor, &this->unk_194, 4, this->unk_26E);
    }
    if ((this->actionFunc != EnGo2_SetGetItem) && (this->isAwake == true)) {
        if (func_80A44790(this, globalCtx)) {
            EnGo2_BiggoronSetTextId(this, globalCtx, player);
        }
    }
}

void func_80A45360(EnGo2* this, f32* alpha) {
    f32 alphaTarget =
        (this->skelAnime.animation == &gGoronAnim_004930) && (this->skelAnime.curFrame <= 32.0f) ? 0.0f : 255.0f;

    Math_ApproachF(alpha, alphaTarget, 0.4f, 100.0f);
    this->actor.shape.shadowAlpha = (u8)(u32)*alpha;
}

void EnGo2_RollForward(EnGo2* this) {
    f32 speedXZ = this->actor.speedXZ;

    if (this->unk_194.unk_00 != 0) {
        this->actor.speedXZ = 0.0f;
    }

    if (this->actionFunc != EnGo2_ContinueRolling) {
        Actor_MoveForward(&this->actor);
    }

    this->actor.speedXZ = speedXZ;
}

void func_80A454CC(EnGo2* this) {
    switch (this->actor.params & 0x1F) {
        case GORON_CITY_ROLLING_BIG:
        case GORON_DMT_DC_ENTRANCE:
        case GORON_CITY_ENTRANCE:
        case GORON_CITY_STAIRWELL:
        case GORON_DMT_FAIRY_HINT:
            Animation_ChangeByInfo(&this->skelAnime, sAnimationInfo, ENGO2_ANIM_9);
            break;
        case GORON_DMT_BIGGORON:
            if (INV_CONTENT(ITEM_TRADE_ADULT) >= ITEM_SWORD_BROKEN && INV_CONTENT(ITEM_TRADE_ADULT) <= ITEM_EYEDROPS) {
                Animation_ChangeByInfo(&this->skelAnime, sAnimationInfo, ENGO2_ANIM_4);
                break;
            }
        default:
            this->skelAnime.playSpeed = 0.0f;
            break;
    }
}

f32 EnGo2_GetTargetXZSpeed(EnGo2* this) {
    f32 yDist = (this->actor.params & 0x1F) == GORON_DMT_BIGGORON ? 400.0f : 60.0f;
    s32 index = this->actor.params & 0x1F;

    if (index == GORON_CITY_LINK && (fabsf(this->actor.yDistToPlayer) < yDist) &&
        (this->actor.xzDistToPlayer < 400.0f)) {
        return 9.0f;
    } else {
        return index == GORON_CITY_ROLLING_BIG ? 3.6000001f : 6.0f;
    }
}

s32 EnGo2_IsCameraModified(EnGo2* this, GlobalContext* globalCtx) {
    Camera* camera = globalCtx->cameraPtrs[MAIN_CAM];

    if ((this->actor.params & 0x1F) == GORON_DMT_BIGGORON) {
        if (EnGo2_IsWakingUp(this)) {
            Camera_ChangeSetting(camera, CAM_SET_DIRECTED_YAW);
            func_8005AD1C(camera, 4);
        } else if (!EnGo2_IsWakingUp(this) && (camera->setting == CAM_SET_DIRECTED_YAW)) {
            Camera_ChangeSetting(camera, CAM_SET_DUNGEON1);
            func_8005ACFC(camera, 4);
        }
    }

    if ((this->actor.params & 0x1F) == GORON_FIRE_GENERIC || (this->actor.params & 0x1F) == GORON_CITY_ROLLING_BIG ||
        (this->actor.params & 0x1F) == GORON_CITY_STAIRWELL || (this->actor.params & 0x1F) == GORON_DMT_BIGGORON ||
        (this->actor.params & 0x1F) == GORON_MARKET_BAZAAR) {
        return true;
    } else if (!CHECK_QUEST_ITEM(QUEST_MEDALLION_FIRE) && CHECK_OWNED_EQUIP(EQUIP_TYPE_TUNIC, EQUIP_INV_TUNIC_GORON)) {
        return true;
    } else {
        return false;
    }
}

void EnGo2_DefaultWakingUp(EnGo2* this) {
    if (EnGo2_IsWakingUp(this)) {
        this->unk_26E = 2;
    } else {
        this->unk_26E = 1;
    }

    if (this->unk_194.unk_00 != 0) {
        this->unk_26E = 4;
    }

    this->isAwake = true;
}

void EnGo2_WakingUp(EnGo2* this) {
    f32 xyzDist = (this->actor.params & 0x1F) == GORON_DMT_BIGGORON ? 800.0f : 200.0f;
    s32 isTrue = true;

    xyzDist = SQ(xyzDist);
    this->unk_26E = 1;
    if ((this->actor.xyzDistToPlayerSq <= xyzDist) || (this->unk_194.unk_00 != 0)) {
        this->unk_26E = 4;
    }

    this->isAwake = isTrue;
}

void EnGo2_BiggoronWakingUp(EnGo2* this) {
    if (EnGo2_IsWakingUp(this) || this->unk_194.unk_00 != 0) {
        this->unk_26E = 2;
        this->isAwake = true;
    } else {
        this->unk_26E = 1;
        this->isAwake = false;
    }
}

void EnGo2_SelectGoronWakingUp(EnGo2* this) {
    switch (this->actor.params & 0x1F) {
        case GORON_DMT_BOMB_FLOWER:
            this->isAwake = true;
            this->unk_26E = EnGo2_IsWakingUp(this) ? 2 : 1;
            break;
        case GORON_FIRE_GENERIC:
            EnGo2_WakingUp(this);
            break;
        case GORON_DMT_BIGGORON:
            EnGo2_BiggoronWakingUp(this);
            break;
        case GORON_CITY_LINK:
            if (!CHECK_QUEST_ITEM(QUEST_MEDALLION_FIRE) && CHECK_OWNED_EQUIP(EQUIP_TYPE_TUNIC, EQUIP_INV_TUNIC_GORON)) {
                EnGo2_WakingUp(this);
                break;
            }
        default:
            EnGo2_DefaultWakingUp(this);
    }
}

void EnGo2_EyeMouthTexState(EnGo2* this) {
    switch (this->eyeMouthTexState) {
        case 1:
            this->blinkTimer = 0;
            this->eyeTexIndex = 0;
            this->mouthTexIndex = 0;
            break;
        case 2:
            this->blinkTimer = 0;
            this->eyeTexIndex = 1;
            this->mouthTexIndex = 0;
            break;
        // case 3 only when biggoron is given eyedrops. Biggoron smiles. (only use of second mouth texture)
        case 3:
            this->blinkTimer = 0;
            this->eyeTexIndex = 0;
            this->mouthTexIndex = 1;
            break;
        default:
            if (DECR(this->blinkTimer) == 0) {
                this->eyeTexIndex++;
                if (this->eyeTexIndex >= 4) {
                    this->blinkTimer = Rand_S16Offset(30, 30);
                    this->eyeTexIndex = 1;
                }
            }
    }
}

void EnGo2_SitDownAnimation(EnGo2* this) {
    if ((this->skelAnime.playSpeed != 0.0f) && (this->skelAnime.animation == &gGoronAnim_004930)) {
        if (this->skelAnime.playSpeed > 0.0f && this->skelAnime.curFrame == 14.0f) {
            if ((this->actor.params & 0x1F) != GORON_DMT_BIGGORON) {
                Audio_PlayActorSound2(&this->actor, NA_SE_EN_GOLON_SIT_DOWN);
            } else {
                func_800F4524(&gSfxDefaultPos, NA_SE_EN_GOLON_SIT_DOWN, 60);
            }
        }
        if (this->skelAnime.playSpeed < 0.0f) {
            if (this->skelAnime.curFrame == 1.0f) {
                Audio_PlayActorSound2(&this->actor, NA_SE_EN_DODO_M_GND);
            }
            if (this->skelAnime.curFrame == 40.0f) {
                Audio_PlayActorSound2(&this->actor, NA_SE_EN_GOLON_SIT_DOWN);
            }
        }
    }
}

void EnGo2_GetDustData(EnGo2* this, s32 index2) {
    s32 index1 = (this->actor.params & 0x1F) == GORON_CITY_ROLLING_BIG ? 1 : 0;
    EnGo2DustEffectData* dustEffectData = &sDustEffectData[index1][index2];

    EnGo2_SpawnDust(this, dustEffectData->initialTimer, dustEffectData->scale, dustEffectData->scaleStep,
                    dustEffectData->numDustEffects, dustEffectData->radius, dustEffectData->yAccel);
}

void EnGo2_RollingAnimation(EnGo2* this, GlobalContext* globalCtx) {
    if ((this->actor.params & 0x1F) == GORON_DMT_BIGGORON) {
        this->actor.flags &= ~ACTOR_FLAG_0;
        Animation_ChangeByInfo(&this->skelAnime, sAnimationInfo, ENGO2_ANIM_10);
        this->skelAnime.playSpeed = -0.5f;
    } else {
        Animation_ChangeByInfo(&this->skelAnime, sAnimationInfo, ENGO2_ANIM_1);
        this->skelAnime.playSpeed = -1.0f;
    }
    EnGo2_SwapInitialFrameAnimFrameCount(this);
    this->unk_26E = 1;
    this->unk_211 = false;
    this->isAwake = false;
    this->actionFunc = EnGo2_CurledUp;
}

void EnGo2_WakeUp(EnGo2* this, GlobalContext* globalCtx) {
    if (this->skelAnime.playSpeed == 0.0f) {
        if ((this->actor.params & 0x1F) != GORON_DMT_BIGGORON) {
            Audio_PlayActorSound2(&this->actor, NA_SE_EN_GOLON_WAKE_UP);
        } else {
            func_800F4524(&gSfxDefaultPos, NA_SE_EN_GOLON_WAKE_UP, 60);
        }
    }
    if ((this->actor.params & 0x1F) == GORON_DMT_BIGGORON) {
        OnePointCutscene_Init(globalCtx, 4200, -99, &this->actor, MAIN_CAM);
        Animation_ChangeByInfo(&this->skelAnime, sAnimationInfo, ENGO2_ANIM_10);
        this->skelAnime.playSpeed = 0.5f;
    } else {
        Animation_ChangeByInfo(&this->skelAnime, sAnimationInfo, ENGO2_ANIM_1);
        this->skelAnime.playSpeed = 1.0f;
    }
    this->actionFunc = func_80A46B40;
}

void EnGo2_GetItemAnimation(EnGo2* this, GlobalContext* globalCtx) {
    Animation_ChangeByInfo(&this->skelAnime, sAnimationInfo, ENGO2_ANIM_1);
    this->unk_211 = true;
    this->actionFunc = func_80A46B40;
    this->skelAnime.playSpeed = 0.0f;
    this->actor.speedXZ = 0.0f;
    this->skelAnime.curFrame = this->skelAnime.endFrame;
}

void EnGo2_SetupRolling(EnGo2* this, GlobalContext* globalCtx) {
    if ((this->actor.params & 0x1F) == GORON_CITY_ROLLING_BIG || (this->actor.params & 0x1F) == GORON_CITY_LINK) {
        this->collider.info.bumperFlags = 1;
        this->actor.speedXZ = GET_INFTABLE(INFTABLE_11E) ? 6.0f : 3.6000001f;
    } else {
        this->actor.speedXZ = 6.0f;
    }
    this->actor.flags |= ACTOR_FLAG_24;
    this->animTimer = 10;
    this->actor.shape.yOffset = 1800.0f;
    this->actor.speedXZ += this->actor.speedXZ; // Speeding up
    this->actionFunc = EnGo2_ContinueRolling;
}

void EnGo2_StopRolling(EnGo2* this, GlobalContext* globalCtx) {
    EnBom* bomb;

    if (((this->actor.params & 0x1F) != GORON_CITY_ROLLING_BIG) && ((this->actor.params & 0x1F) != GORON_CITY_LINK)) {
        if ((this->actor.params & 0x1F) == GORON_DMT_ROLLING_SMALL) {
            bomb = (EnBom*)Actor_Spawn(&globalCtx->actorCtx, globalCtx, ACTOR_EN_BOM, this->actor.world.pos.x,
                                       this->actor.world.pos.y, this->actor.world.pos.z, 0, 0, 0, 0);
            if (bomb != NULL) {
                bomb->timer = 0;
            }
        }
    } else {
        this->collider.info.bumperFlags = 0;
    }

    this->actor.shape.rot = this->actor.world.rot;
    this->unk_59C = 0;
    this->unk_590 = 0;
    this->actionFunc = EnGo2_GroundRolling;
    this->actor.shape.yOffset = 0.0f;
    this->actor.speedXZ = 0.0f;
}

s32 EnGo2_IsFreeingGoronInFire(EnGo2* this, GlobalContext* globalCtx) {
    if ((this->actor.params & 0x1F) != GORON_FIRE_GENERIC) {
        return false;
    }

    // shaking curled up
    this->actor.world.pos.x += (globalCtx->state.frames & 1) ? 1.0f : -1.0f;
    if (Flags_GetSwitch(globalCtx, (this->actor.params & 0xFC00) >> 0xA)) {
        return true;
    }
    return false;
}

s32 EnGo2_IsGoronDmtBombFlower(EnGo2* this) {
    if ((this->actor.params & 0x1F) != GORON_DMT_BOMB_FLOWER || this->unk_194.unk_00 != 2) {
        return false;
    }

    Animation_ChangeByInfo(&this->skelAnime, sAnimationInfo, ENGO2_ANIM_3);
    this->unk_194.unk_00 = 0;
    this->isAwake = false;
    this->unk_26E = 1;
    this->actionFunc = EnGo2_GoronDmtBombFlowerAnimation;
    return true;
}

s32 EnGo2_IsGoronRollingBig(EnGo2* this, GlobalContext* globalCtx) {
    if ((this->actor.params & 0x1F) != GORON_CITY_ROLLING_BIG || (this->unk_194.unk_00 != 2)) {
        return false;
    }
    this->unk_194.unk_00 = 0;
    EnGo2_RollingAnimation(this, globalCtx);
    this->actionFunc = EnGo2_GoronRollingBigContinueRolling;
    return true;
}

s32 EnGo2_IsGoronFireGeneric(EnGo2* this) {
    if ((this->actor.params & 0x1F) != GORON_FIRE_GENERIC || this->unk_194.unk_00 == 0) {
        return false;
    }
    this->actionFunc = EnGo2_GoronFireGenericAction;
    return true;
}

s32 EnGo2_IsGoronLinkReversing(EnGo2* this) {
    if ((this->actor.params & 0x1F) != GORON_CITY_LINK || (this->waypoint >= this->unk_216) ||
        !EnGo2_IsWakingUp(this)) {
        return false;
    }
    return true;
}

s32 EnGo2_IsRolling(EnGo2* this) {
    if (this->unk_194.unk_00 == 0 || this->actor.speedXZ < 1.0f) {
        return false;
    }
    if (EnGo2_IsRollingOnGround(this, 2, 20.0 / 3.0f, 0)) {
        if ((this->unk_590 >= 9) && (this->unk_59C == 0)) {
            this->unk_590 = 8;
        }
        EnGo2_GetDustData(this, 0);
    }
    return true;
}

void EnGo2_GoronLinkAnimation(EnGo2* this, GlobalContext* globalCtx) {
    s32 animation = ARRAY_COUNT(sAnimationInfo);

    if ((this->actor.params & 0x1F) == GORON_CITY_LINK) {
        if ((this->actor.textId == 0x3035 && this->unk_20C == 0) ||
            (this->actor.textId == 0x3036 && this->unk_20C == 0)) {
            if (this->skelAnime.animation != &gGoronAnim_000D5C) {
                animation = ENGO2_ANIM_12;
                this->eyeMouthTexState = 0;
            }
        }

        if ((this->actor.textId == 0x3032 && this->unk_20C == 12) || (this->actor.textId == 0x3033) ||
            (this->actor.textId == 0x3035 && this->unk_20C == 6)) {
            if (this->skelAnime.animation != &gGoronAnim_000750) {
                animation = ENGO2_ANIM_11;
                this->eyeMouthTexState = 1;
            }
        }

        if (this->skelAnime.animation == &gGoronAnim_000750) {
            if (this->skelAnime.curFrame == 20.0f) {
                Audio_PlayActorSound2(&this->actor, NA_SE_EN_GOLON_CRY);
            }
        }

        if (animation != ARRAY_COUNT(sAnimationInfo)) {
            Animation_ChangeByInfo(&this->skelAnime, sAnimationInfo, animation);
        }
    }
}

void EnGo2_GoronFireCamera(EnGo2* this, GlobalContext* globalCtx) {
    s16 yaw;

    this->camId = Gameplay_CreateSubCamera(globalCtx);
    Gameplay_ChangeCameraStatus(globalCtx, MAIN_CAM, CAM_STAT_WAIT);
    Gameplay_ChangeCameraStatus(globalCtx, this->camId, CAM_STAT_ACTIVE);
    Path_CopyLastPoint(this->path, &this->at);
    yaw = Math_Vec3f_Yaw(&this->actor.world.pos, &this->at) + 0xE38;
    this->eye.x = Math_SinS(yaw) * 100.0f + this->actor.world.pos.x;
    this->eye.z = Math_CosS(yaw) * 100.0f + this->actor.world.pos.z;
    this->eye.y = this->actor.world.pos.y + 20.0f;
    this->at.x = this->actor.world.pos.x;
    this->at.y = this->actor.world.pos.y + 40.0f;
    this->at.z = this->actor.world.pos.z;
    Gameplay_CameraSetAtEye(globalCtx, this->camId, &this->at, &this->eye);
}

void EnGo2_GoronFireClearCamera(EnGo2* this, GlobalContext* globalCtx) {
    Gameplay_ChangeCameraStatus(globalCtx, MAIN_CAM, CAM_STAT_ACTIVE);
    Gameplay_ClearCamera(globalCtx, this->camId);
}

void EnGo2_BiggoronAnimation(EnGo2* this) {
    if (INV_CONTENT(ITEM_TRADE_ADULT) >= ITEM_SWORD_BROKEN && INV_CONTENT(ITEM_TRADE_ADULT) <= ITEM_EYEDROPS &&
        (this->actor.params & 0x1F) == GORON_DMT_BIGGORON && this->unk_194.unk_00 == 0) {
        if (DECR(this->animTimer) == 0) {
            this->animTimer = Rand_S16Offset(30, 30);
            func_800F4524(&gSfxDefaultPos, NA_SE_EN_GOLON_EYE_BIG, 60);
        }
    }
}

void EnGo2_Init(Actor* thisx, GlobalContext* globalCtx) {
    EnGo2* this = (EnGo2*)thisx;
    s32 pad;

    ActorShape_Init(&this->actor.shape, 0.0f, ActorShadow_DrawCircle, 28.0f);
    SkelAnime_InitFlex(globalCtx, &this->skelAnime, &gGoronSkel, NULL, this->jointTable, this->morphTable, 18);
    Collider_InitCylinder(globalCtx, &this->collider);
    Collider_SetCylinder(globalCtx, &this->collider, &this->actor, &sCylinderInit);
    CollisionCheck_SetInfo2(&this->actor.colChkInfo, NULL, &sColChkInfoInit);

    // Not GORON_CITY_ROLLING_BIG, GORON_CITY_LINK, GORON_DMT_BIGGORON
    switch (this->actor.params & 0x1F) {
        case GORON_FIRE_GENERIC:
        case GORON_DMT_BOMB_FLOWER:
        case GORON_DMT_ROLLING_SMALL:
        case GORON_DMT_DC_ENTRANCE:
        case GORON_CITY_ENTRANCE:
        case GORON_CITY_ISLAND:
        case GORON_CITY_LOWEST_FLOOR:
        case GORON_CITY_STAIRWELL:
        case GORON_CITY_LOST_WOODS:
        case GORON_DMT_FAIRY_HINT:
        case GORON_MARKET_BAZAAR:
            this->actor.flags &= ~ACTOR_FLAG_4;
            this->actor.flags &= ~ACTOR_FLAG_5;
    }

    EnGo2_SetColliderDim(this);
    EnGo2_SetShape(this);
    Animation_ChangeByInfo(&this->skelAnime, sAnimationInfo, ENGO2_ANIM_0);
    this->actor.gravity = -1.0f;
    this->alpha = this->actor.shape.shadowAlpha = 0;
    this->reverse = 0;
    this->isAwake = false;
    this->unk_211 = false;
    this->goronState = 0;
    this->waypoint = 0;
    this->unk_216 = this->actor.shape.rot.z;
    this->unk_26E = 1;
    this->path = Path_GetByIndex(globalCtx, (this->actor.params & 0x3E0) >> 5, 0x1F);
    switch (this->actor.params & 0x1F) {
        case GORON_CITY_ENTRANCE:
        case GORON_CITY_ISLAND:
        case GORON_CITY_LOWEST_FLOOR:
        case GORON_CITY_STAIRWELL:
        case GORON_CITY_LOST_WOODS:
            if (!CHECK_QUEST_ITEM(QUEST_MEDALLION_FIRE) && LINK_IS_ADULT) {
                Actor_Kill(&this->actor);
            }
            this->actionFunc = EnGo2_CurledUp;
            break;
        case GORON_MARKET_BAZAAR:
            if ((LINK_IS_ADULT) || !CHECK_QUEST_ITEM(QUEST_GORON_RUBY)) {
                Actor_Kill(&this->actor);
            }
            EnGo2_GetItemAnimation(this, globalCtx);
            break;
        case GORON_CITY_LINK:
            if (GET_INFTABLE(INFTABLE_109)) {
                Path_CopyLastPoint(this->path, &this->actor.world.pos);
                this->actor.home.pos = this->actor.world.pos;
                if (!CHECK_QUEST_ITEM(QUEST_MEDALLION_FIRE) &&
                    CHECK_OWNED_EQUIP(EQUIP_TYPE_TUNIC, EQUIP_INV_TUNIC_GORON)) {
                    EnGo2_GetItemAnimation(this, globalCtx);
                } else {
                    this->actionFunc = EnGo2_CurledUp;
                }
            } else {
                CLEAR_INFTABLE(INFTABLE_10C);
                this->collider.dim.height = (D_80A4816C[this->actor.params & 0x1F].height * 0.6f);
                EnGo2_SetupRolling(this, globalCtx);
                this->isAwake = true;
            }
            break;
        case GORON_CITY_ROLLING_BIG:
        case GORON_DMT_ROLLING_SMALL:
            this->collider.dim.height = (D_80A4816C[this->actor.params & 0x1F].height * 0.6f);
            EnGo2_SetupRolling(this, globalCtx);
            break;
        case GORON_FIRE_GENERIC:
            if (Flags_GetSwitch(globalCtx, (this->actor.params & 0xFC00) >> 0xA)) {
                Actor_Kill(&this->actor);
            } else {
                this->isAwake = true;
                this->actionFunc = EnGo2_CurledUp;
            }
            break;
        case GORON_DMT_BIGGORON:
            this->actor.shape.shadowDraw = NULL;
            this->actor.flags &= ~ACTOR_FLAG_0;
            if ((INV_CONTENT(ITEM_TRADE_ADULT) >= ITEM_SWORD_BROKEN) &&
                (INV_CONTENT(ITEM_TRADE_ADULT) <= ITEM_EYEDROPS)) {
                this->eyeMouthTexState = 1;
            }
            this->collider.base.acFlags = 0;
            this->collider.base.ocFlags1 = 0xD; // OC_PLAYER | OC_NO_PUSH | OC_ON
            this->actionFunc = EnGo2_CurledUp;
            break;
        case GORON_DMT_BOMB_FLOWER:
            if (GET_INFTABLE(INFTABLE_EB)) {
                Path_CopyLastPoint(this->path, &this->actor.world.pos);
                this->actor.home.pos = this->actor.world.pos;
            }
        case GORON_DMT_DC_ENTRANCE:
        case GORON_DMT_FAIRY_HINT:
        default:
            this->actionFunc = EnGo2_CurledUp;
    }
}

void EnGo2_Destroy(Actor* thisx, GlobalContext* globalCtx) {
}

void EnGo2_CurledUp(EnGo2* this, GlobalContext* globalCtx) {
    u8 index = this->actor.params & 0x1F;
    s16 height;
    s32 quake;

    if (Animation_OnFrame(&this->skelAnime, this->skelAnime.endFrame)) {
        if ((this->actor.params & 0x1F) == GORON_DMT_BIGGORON) {
            quake = Quake_Add(GET_ACTIVE_CAM(globalCtx), 3);
            Quake_SetSpeed(quake, -0x3CB0);
            Quake_SetQuakeValues(quake, 8, 0, 0, 0);
            Quake_SetCountdown(quake, 16);
        } else {
            EnGo2_GetDustData(this, 1);
        }
        this->skelAnime.playSpeed = 0.0f;
    }

    if ((s32)this->skelAnime.curFrame == 0) {
        this->collider.dim.height = (D_80A4816C[index].height * 0.6f);
    } else {
        height = D_80A4816C[index].height;
        this->collider.dim.height =
            ((D_80A4816C[index].height * 0.4f * (this->skelAnime.curFrame / this->skelAnime.startFrame)) +
             (height * 0.6f));
    }
    if (EnGo2_IsFreeingGoronInFire(this, globalCtx)) {
        this->isAwake = false;
        EnGo2_WakeUp(this, globalCtx);
    }
    if (((this->actor.params & 0x1F) != GORON_FIRE_GENERIC) && EnGo2_IsWakingUp(this)) {
        EnGo2_WakeUp(this, globalCtx);
    }
}

void func_80A46B40(EnGo2* this, GlobalContext* globalCtx) {
    u8 index = (this->actor.params & 0x1F);
    f32 height;

    if (this->unk_211 == true) {
        EnGo2_BiggoronAnimation(this);
        EnGo2_GoronLinkAnimation(this, globalCtx);
        EnGo2_SelectGoronWakingUp(this);

        if (!EnGo2_IsGoronRollingBig(this, globalCtx) && !EnGo2_IsGoronFireGeneric(this)) {
            if (EnGo2_IsGoronDmtBombFlower(this)) {
                return;
            }
        } else {
            return;
        }
    } else {
        if (Animation_OnFrame(&this->skelAnime, this->skelAnime.endFrame)) {
            if ((this->actor.params & 0x1F) == GORON_DMT_BIGGORON) {
                this->actor.flags |= ACTOR_FLAG_0;
            }
            func_80A454CC(this);
            this->unk_211 = true;
            this->collider.dim.height = D_80A4816C[index].height;
        } else {
            height = D_80A4816C[index].height;
            this->collider.dim.height =
                (s16)((height * 0.4f * (this->skelAnime.curFrame / this->skelAnime.endFrame)) + (height * 0.6f));
        }
    }
    if ((!EnGo2_IsCameraModified(this, globalCtx)) && (!EnGo2_IsWakingUp(this))) {
        EnGo2_RollingAnimation(this, globalCtx);
    }
}

void EnGo2_GoronDmtBombFlowerAnimation(EnGo2* this, GlobalContext* globalCtx) {
    f32 float1 = this->skelAnime.endFrame;
    f32 float2 = this->skelAnime.curFrame * ((f32)0x8000 / float1);

    this->actor.speedXZ = Math_SinS(float2);
    if ((EnGo2_Orient(this, globalCtx)) && (this->waypoint == 0)) {
        EnGo2_GetItemAnimation(this, globalCtx);
    }
}

void EnGo2_GoronRollingBigContinueRolling(EnGo2* this, GlobalContext* globalCtx) {
    if (Animation_OnFrame(&this->skelAnime, this->skelAnime.endFrame)) {
        EnGo2_GetDustData(this, 1);
        this->skelAnime.playSpeed = 0.0f;
        EnGo2_SetupRolling(this, globalCtx);
    }
}

void EnGo2_ContinueRolling(EnGo2* this, GlobalContext* globalCtx) {
    f32 float1 = 1000.0f;

    if (((this->actor.params & 0x1F) != GORON_DMT_ROLLING_SMALL || !(this->actor.xyzDistToPlayerSq > SQ(float1))) &&
        DECR(this->animTimer) == 0) {
        this->actionFunc = EnGo2_SlowRolling;
        this->actor.speedXZ *= 0.5f; // slowdown
    }
    EnGo2_GetDustData(this, 2);
}

void EnGo2_SlowRolling(EnGo2* this, GlobalContext* globalCtx) {
    s32 orientation;
    s32 index;

    if (!EnGo2_IsRolling(this)) {
        if (EnGo2_IsRollingOnGround(this, 4, 8.0f, 1) == true) {
            if (EnGo2_IsGoronLinkReversing(this)) {
                this->actionFunc = EnGo2_ReverseRolling;
                return;
            }
            EnGo2_GetDustData(this, 3);
        }
        orientation = EnGo2_Orient(this, globalCtx);
        index = this->actor.params & 0x1F;
        if (index != GORON_CITY_LINK) {
            if ((index == GORON_DMT_ROLLING_SMALL) && (orientation == 1) && (this->waypoint == 0)) {
                EnGo2_StopRolling(this, globalCtx);
                return;
            }
        } else if ((orientation == 2) && (this->waypoint == 1)) {
            EnGo2_StopRolling(this, globalCtx);
            return;
        }
        Math_ApproachF(&this->actor.speedXZ, EnGo2_GetTargetXZSpeed(this), 0.4f, 0.6f);
        this->actor.shape.rot = this->actor.world.rot;
    }
}

void EnGo2_GroundRolling(EnGo2* this, GlobalContext* globalCtx) {
    if (EnGo2_IsRollingOnGround(this, 4, 8.0f, 0)) {
        EnGo2_GetDustData(this, 0);
        if (this->unk_59C == 0) {
            switch (this->actor.params & 0x1F) {
                case GORON_CITY_LINK:
                    this->goronState = 0;
                    this->actionFunc = EnGo2_GoronLinkStopRolling;
                    break;
                case GORON_CITY_ROLLING_BIG:
                    EnGo2_WakeUp(this, globalCtx);
                    break;
                default:
                    this->actionFunc = EnGo2_CurledUp;
            }
        }
    }
}

void EnGo2_ReverseRolling(EnGo2* this, GlobalContext* globalCtx) {
    if (!EnGo2_IsRolling(this)) {
        Math_ApproachF(&this->actor.speedXZ, 0.0f, 0.6f, 0.8f);
        if (this->actor.speedXZ >= 1.0f) {
            EnGo2_GetDustData(this, 3);
        }
        if ((s32)this->actor.speedXZ == 0) {
            this->actor.world.rot.y ^= 0x8000;
            this->actor.shape.rot.y = this->actor.world.rot.y;
            this->reverse ^= 1;
            EnGo2_UpdateWaypoint(this, globalCtx);
            EnGo2_SetupRolling(this, globalCtx);
        }
    }
}

void EnGo2_SetupGetItem(EnGo2* this, GlobalContext* globalCtx) {
    if (Actor_HasParent(&this->actor, globalCtx)) {
        this->actor.parent = NULL;
        this->actionFunc = EnGo2_SetGetItem;
    } else {
        func_8002F434(&this->actor, globalCtx, this->getItemId, this->actor.xzDistToPlayer + 1.0f,
                      fabsf(this->actor.yDistToPlayer) + 1.0f);
    }
}

void EnGo2_SetGetItem(EnGo2* this, GlobalContext* globalCtx) {
    if ((Message_GetState(&globalCtx->msgCtx) == TEXT_STATE_DONE) && Message_ShouldAdvance(globalCtx)) {
        this->unk_194.unk_00 = 0;
        switch (this->getItemId) {
            case GI_CLAIM_CHECK:
                Environment_ClearBgsDayCount();
                EnGo2_GetItemAnimation(this, globalCtx);
                return;
            case GI_TUNIC_GORON:
                SET_INFTABLE(INFTABLE_109);
                EnGo2_GetItemAnimation(this, globalCtx);
                return;
            case GI_SWORD_BGS:
                gSaveContext.bgsFlag = true;
                break;
            case GI_BOMB_BAG_30:
            case GI_BOMB_BAG_40:
                EnGo2_RollingAnimation(this, globalCtx);
                this->actionFunc = EnGo2_GoronRollingBigContinueRolling;
                return;
        }
        this->actionFunc = func_80A46B40;
    }
}

void EnGo2_BiggoronEyedrops(EnGo2* this, GlobalContext* globalCtx) {
    switch (this->goronState) {
        case 0:
            Animation_ChangeByInfo(&this->skelAnime, sAnimationInfo, ENGO2_ANIM_5);
            this->actor.flags &= ~ACTOR_FLAG_0;
            this->actor.shape.rot.y += 0x5B0;
            this->unk_26E = 1;
            this->animTimer = this->skelAnime.endFrame + 60.0f + 60.0f; // eyeDrops animation timer
            this->eyeMouthTexState = 2;
            this->unk_20C = 0;
            this->goronState++;
            func_800F483C(0x28, 5);
            OnePointCutscene_Init(globalCtx, 4190, -99, &this->actor, MAIN_CAM);
            break;
        case 1:
            if (DECR(this->animTimer)) {
                if (this->animTimer == 60 || this->animTimer == 120) {
                    func_8005B1A4(GET_ACTIVE_CAM(globalCtx));
                    func_800F4524(&gSfxDefaultPos, NA_SE_EV_GORON_WATER_DROP, 60);
                }
            } else {
                func_800F4524(&gSfxDefaultPos, NA_SE_EN_GOLON_GOOD_BIG, 60);
                Animation_ChangeByInfo(&this->skelAnime, sAnimationInfo, ENGO2_ANIM_6);
                Message_ContinueTextbox(globalCtx, 0x305A);
                this->eyeMouthTexState = 3;
                this->goronState++;
                func_800F483C(0x7F, 5);
            }
            break;
        case 2:
            if (Animation_OnFrame(&this->skelAnime, this->skelAnime.endFrame)) {
                this->eyeMouthTexState = 0;
            }
            if (Message_GetState(&globalCtx->msgCtx) == TEXT_STATE_CLOSING) {
                Animation_ChangeByInfo(&this->skelAnime, sAnimationInfo, ENGO2_ANIM_1);
                this->actor.flags |= ACTOR_FLAG_0;
                this->unk_26E = 2;
                this->skelAnime.playSpeed = 0.0f;
                this->skelAnime.curFrame = this->skelAnime.endFrame;
                EnGo2_GetItem(this, globalCtx, GI_CLAIM_CHECK);
                this->actionFunc = EnGo2_SetupGetItem;
                this->goronState = 0;
            }
            break;
    }
}

void EnGo2_GoronLinkStopRolling(EnGo2* this, GlobalContext* globalCtx) {
    Player* player = GET_PLAYER(globalCtx);

    switch (this->goronState) {
        case 0:
            if (Message_GetState(&globalCtx->msgCtx) != TEXT_STATE_NONE) {
                return;
            } else {
                Message_StartTextbox(globalCtx, 0x3031, NULL);
                player->actor.freezeTimer = 10;
                this->goronState++;
            }
        case 1:
            break;
        default:
            return;
    }

    if (Message_GetState(&globalCtx->msgCtx) != TEXT_STATE_CLOSING) {
        player->actor.freezeTimer = 10;
    } else {
        SET_INFTABLE(INFTABLE_10C);
        this->unk_26E = 1;
        this->unk_211 = false;
        this->isAwake = false;
        this->actionFunc = EnGo2_CurledUp;
    }
}

void EnGo2_GoronFireGenericAction(EnGo2* this, GlobalContext* globalCtx) {
    Player* player = GET_PLAYER(globalCtx);
    Vec3s D_80A4854C = { 0x00, 0x00, 0x00 };

    switch (this->goronState) {
        case 0: // Wake up
            if (Message_GetState(&globalCtx->msgCtx) == TEXT_STATE_CLOSING) {
                EnGo2_GoronFireCamera(this, globalCtx);
                globalCtx->msgCtx.msgMode = MSGMODE_PAUSED;
                Animation_ChangeByInfo(&this->skelAnime, sAnimationInfo, ENGO2_ANIM_2);
                this->waypoint = 1;
                this->skelAnime.playSpeed = 2.0f;
                func_80A44D84(this);
                this->actor.shape.rot = this->actor.world.rot;
                this->animTimer = 60;
                this->actor.gravity = 0.0f;
                this->actor.speedXZ = 2.0f;
                this->unk_194.unk_08 = D_80A4854C;
                this->unk_194.unk_0E = D_80A4854C;
                this->goronState++;
                this->goronState++;
                player->actor.world.rot.y = this->actor.world.rot.y;
                player->actor.shape.rot.y = this->actor.world.rot.y;
                player->actor.world.pos.x =
                    (f32)((Math_SinS(this->actor.world.rot.y) * -30.0f) + this->actor.world.pos.x);
                player->actor.world.pos.z =
                    (f32)((Math_CosS(this->actor.world.rot.y) * -30.0f) + this->actor.world.pos.z);
                func_8002DF54(globalCtx, &this->actor, 8);
                Audio_PlayFanfare(NA_BGM_APPEAR);
            }
            break;
        case 2: // Walking away
            if (DECR(this->animTimer)) {
                if (!(this->animTimer % 8)) {
                    Audio_PlayActorSound2(&this->actor, NA_SE_EN_MORIBLIN_WALK);
                }
                Actor_MoveForward(&this->actor);
            } else {
                this->animTimer = 0;
                this->actor.speedXZ = 0.0f;
                if ((((this->actor.params & 0xFC00) >> 0xA) != 1) && (((this->actor.params & 0xFC00) >> 0xA) != 2) &&
                    (((this->actor.params & 0xFC00) >> 0xA) != 4) && (((this->actor.params & 0xFC00) >> 0xA) != 5) &&
                    (((this->actor.params & 0xFC00) >> 0xA) != 9) && (((this->actor.params & 0xFC00) >> 0xA) != 11)) {
                    this->goronState++;
                }
                this->goronState++;
            }
            break;
        case 3: // Walking away
            this->animTimer++;
            if (!(this->animTimer % 8) && (this->animTimer < 10)) {
                Audio_PlayActorSound2(&this->actor, NA_SE_EN_MORIBLIN_WALK);
            }
            if (this->animTimer == 10) {
                Audio_PlayActorSound2(&this->actor, NA_SE_EV_IRON_DOOR_OPEN);
            }
            if (this->animTimer > 44) {
                SoundSource_PlaySfxAtFixedWorldPos(globalCtx, &this->actor.world.pos, 20, NA_SE_EV_IRON_DOOR_CLOSE);
            } else {
                break;
            }
        case 4: // Finalize walking away
            Message_CloseTextbox(globalCtx);
            EnGo2_GoronFireClearCamera(this, globalCtx);
            func_8002DF54(globalCtx, &this->actor, 7);
            Actor_Kill(&this->actor);
            break;
        case 1:
            break;
    }
}

void EnGo2_Update(Actor* thisx, GlobalContext* globalCtx) {
    EnGo2* this = (EnGo2*)thisx;

    func_80A45360(this, &this->alpha);
    EnGo2_SitDownAnimation(this);
    SkelAnime_Update(&this->skelAnime);
    EnGo2_RollForward(this);
    Actor_UpdateBgCheckInfo(globalCtx, &this->actor, (f32)this->collider.dim.height * 0.5f,
                            (f32)this->collider.dim.radius * 0.6f, 0.0f, UPDBGCHECKINFO_FLAG_0 | UPDBGCHECKINFO_FLAG_2);
    if (this->unk_194.unk_00 == 0) {
        func_80A44AB0(this, globalCtx);
    }
    this->actionFunc(this, globalCtx);
    if (this->unk_211 == true) {
        func_80034F54(globalCtx, this->unk_226, this->unk_24A, 18);
    }
    func_80A45288(this, globalCtx);
    EnGo2_EyeMouthTexState(this);
    EnGo2_CheckCollision(this, globalCtx);
}

s32 EnGo2_DrawCurledUp(EnGo2* this, GlobalContext* globalCtx) {
    Vec3f D_80A48554 = { 0.0f, 0.0f, 0.0f };

    OPEN_DISPS(globalCtx->state.gfxCtx, "../z_en_go2.c", 2881);
    func_80093D18(globalCtx->state.gfxCtx);
    gSPMatrix(POLY_OPA_DISP++, Matrix_NewMtx(globalCtx->state.gfxCtx, "../z_en_go2.c", 2884),
              G_MTX_NOPUSH | G_MTX_LOAD | G_MTX_MODELVIEW);
    gSPDisplayList(POLY_OPA_DISP++, gGoronDL_00BD80);
    CLOSE_DISPS(globalCtx->state.gfxCtx, "../z_en_go2.c", 2889);
    Matrix_MultVec3f(&D_80A48554, &this->actor.focus.pos);

    return 1;
}

s32 EnGo2_DrawRolling(EnGo2* this, GlobalContext* globalCtx) {
    s32 pad;
    Vec3f D_80A48560 = { 0.0f, 0.0f, 0.0f };
    f32 speedXZ;

    OPEN_DISPS(globalCtx->state.gfxCtx, "../z_en_go2.c", 2914);
    func_80093D18(globalCtx->state.gfxCtx);
    speedXZ = this->actionFunc == EnGo2_ReverseRolling ? 0.0f : this->actor.speedXZ;
    Matrix_RotateZYX((globalCtx->state.frames * ((s16)speedXZ * 1400)), 0, this->actor.shape.rot.z, MTXMODE_APPLY);
    gSPMatrix(POLY_OPA_DISP++, Matrix_NewMtx(globalCtx->state.gfxCtx, "../z_en_go2.c", 2926),
              G_MTX_NOPUSH | G_MTX_LOAD | G_MTX_MODELVIEW);
    gSPDisplayList(POLY_OPA_DISP++, gGoronDL_00C140);
    CLOSE_DISPS(globalCtx->state.gfxCtx, "../z_en_go2.c", 2930);
    Matrix_MultVec3f(&D_80A48560, &this->actor.focus.pos);
    return 1;
}

s32 EnGo2_OverrideLimbDraw(GlobalContext* globalCtx, s32 limb, Gfx** dList, Vec3f* pos, Vec3s* rot, void* thisx) {
    EnGo2* this = (EnGo2*)thisx;
    Vec3s vec1;
    f32 float1;

    if (limb == 17) {
        Matrix_Translate(2800.0f, 0.0f, 0.0f, MTXMODE_APPLY);
        vec1 = this->unk_194.unk_08;
        float1 = BINANG_TO_RAD_ALT(vec1.y);
        Matrix_RotateX(float1, MTXMODE_APPLY);
        float1 = BINANG_TO_RAD_ALT(vec1.x);
        Matrix_RotateZ(float1, MTXMODE_APPLY);
        Matrix_Translate(-2800.0f, 0.0f, 0.0f, MTXMODE_APPLY);
    }
    if (limb == 10) {
        vec1 = this->unk_194.unk_0E;
        float1 = BINANG_TO_RAD_ALT(vec1.y);
        Matrix_RotateY(float1, MTXMODE_APPLY);
        float1 = BINANG_TO_RAD_ALT(vec1.x);
        Matrix_RotateX(float1, MTXMODE_APPLY);
    }
    if ((limb == 10) || (limb == 11) || (limb == 14)) {
        float1 = Math_SinS(this->unk_226[limb]);
        rot->y += float1 * 200.0f;
        float1 = Math_CosS(this->unk_24A[limb]);
        rot->z += float1 * 200.0f;
    }
    return 0;
}

void EnGo2_PostLimbDraw(GlobalContext* globalCtx, s32 limbIndex, Gfx** dList, Vec3s* rot, void* thisx) {
    EnGo2* this = (EnGo2*)thisx;
    Vec3f D_80A4856C = { 600.0f, 0.0f, 0.0f };

    if (limbIndex == 17) {
        Matrix_MultVec3f(&D_80A4856C, &this->actor.focus.pos);
    }
}

void EnGo2_Draw(Actor* thisx, GlobalContext* globalCtx) {
    EnGo2* this = (EnGo2*)thisx;
    void* eyeTextures[] = { gGoronCsEyeClosed2Tex, gGoronCsEyeOpenTex, gGoronCsEyeHalfTex, gGoronCsEyeClosedTex };
    void* mouthTextures[] = { gGoronCsMouthNeutralTex, gGoronCsMouthSmileTex };

    EnGo2_UpdateEffects(this);
    Matrix_Push();
    EnGo2_DrawEffects(this, globalCtx);
    Matrix_Pop();

    if ((this->actionFunc == EnGo2_CurledUp) && (this->skelAnime.playSpeed == 0.0f) &&
        (this->skelAnime.curFrame == 0.0f)) {
        if (1) {}
        EnGo2_DrawCurledUp(this, globalCtx);
    } else if (this->actionFunc == EnGo2_SlowRolling || this->actionFunc == EnGo2_ReverseRolling ||
               this->actionFunc == EnGo2_ContinueRolling) {
        EnGo2_DrawRolling(this, globalCtx);
    } else {
        OPEN_DISPS(globalCtx->state.gfxCtx, "../z_en_go2.c", 3063);
        func_80093D18(globalCtx->state.gfxCtx);

        gSPSegment(POLY_OPA_DISP++, 0x08, SEGMENTED_TO_VIRTUAL(eyeTextures[this->eyeTexIndex]));
        gSPSegment(POLY_OPA_DISP++, 0x09, SEGMENTED_TO_VIRTUAL(mouthTextures[this->mouthTexIndex]));

        SkelAnime_DrawFlexOpa(globalCtx, this->skelAnime.skeleton, this->skelAnime.jointTable,
                              this->skelAnime.dListCount, EnGo2_OverrideLimbDraw, EnGo2_PostLimbDraw, this);
        CLOSE_DISPS(globalCtx->state.gfxCtx, "../z_en_go2.c", 3081);
    }
}<|MERGE_RESOLUTION|>--- conflicted
+++ resolved
@@ -493,17 +493,10 @@
 
 u16 EnGo2_GetTextIdGoronCityLink(GlobalContext* globalCtx, EnGo2* this) {
     if (CHECK_QUEST_ITEM(QUEST_MEDALLION_FIRE)) {
-<<<<<<< HEAD
-        return gSaveContext.infTable[16] & 0x8000 ? 0x3042 : 0x3041;
+        return GET_INFTABLE(INFTABLE_10F) ? 0x3042 : 0x3041;
     } else if (CHECK_OWNED_EQUIP(EQUIP_TYPE_TUNIC, EQUIP_INV_TUNIC_GORON)) {
-        return gSaveContext.infTable[16] & 0x4000 ? 0x3038 : 0x3037;
-    } else if (gSaveContext.infTable[16] & 0x1000) {
-=======
-        return GET_INFTABLE(INFTABLE_10F) ? 0x3042 : 0x3041;
-    } else if (CHECK_OWNED_EQUIP(EQUIP_TUNIC, 1)) {
         return GET_INFTABLE(INFTABLE_10E) ? 0x3038 : 0x3037;
     } else if (GET_INFTABLE(INFTABLE_10C)) {
->>>>>>> 8ad90df2
         this->unk_20C = 0;
         this->dialogState = TEXT_STATE_NONE;
         return GET_INFTABLE(INFTABLE_10A) ? 0x3033 : 0x3032;
