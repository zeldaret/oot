--- conflicted
+++ resolved
@@ -1090,15 +1090,9 @@
     Player* player = GET_PLAYER(play);
 
     if (this->actionFunc != EnGo2_GoronFireGenericAction) {
-<<<<<<< HEAD
-        this->unk_194.unk_18 = player->actor.world.pos;
-        this->unk_194.unk_14 = D_80A482D8[this->actor.params & 0x1F][((void)0, gSaveContext.save.linkAge)];
-        func_80034A14(&this->actor, &this->unk_194, 4, this->unk_26E);
-=======
         this->interactInfo.trackPos = player->actor.world.pos;
-        this->interactInfo.yOffset = D_80A482D8[this->actor.params & 0x1F][((void)0, gSaveContext.linkAge)];
+        this->interactInfo.yOffset = D_80A482D8[this->actor.params & 0x1F][((void)0, gSaveContext.save.linkAge)];
         Npc_TrackPoint(&this->actor, &this->interactInfo, 4, this->trackingMode);
->>>>>>> eb0a82c5
     }
     if ((this->actionFunc != EnGo2_SetGetItem) && (this->isAwake == true)) {
         if (func_80A44790(this, play)) {
