#include "z_en_go2.h"
#include "overlays/actors/ovl_En_Bom/z_en_bom.h"
#include "assets/objects/gameplay_keep/gameplay_keep.h"
#include "assets/objects/object_oF1d_map/object_oF1d_map.h"

#define FLAGS (ACTOR_FLAG_0 | ACTOR_FLAG_3 | ACTOR_FLAG_4 | ACTOR_FLAG_5)

/*
FLAGS

EVENTCHKINF_23 - DC entrance boulder blown up as child

InfTable

INFTABLE_B4
INFTABLE_E0 - Talked to DMT Goron at DC entrance (Before DC is opened as child)
INFTABLE_E3 - Talked to GC Goron in bottom level stairwell
INFTABLE_E6 - Talked to GC Goron at LW entrance (Before LW shortcut is opened)
INFTABLE_EB - Talked to DMT Goron at Bomb Flower with goron bracelet
INFTABLE_F0 - Talked to Goron at GC Entrance (Before goron ruby is obtained)
INFTABLE_F4 - Talked to Goron at GC Island (Before goron ruby is obtained)
INFTABLE_F8 - (not on cloud modding) Talked to GC Goron outside Darunias door (after opening door,
before getting goron bracelet)
INFTABLE_109 - Obtained Fire Tunic from Goron Link
INFTABLE_10A - (not on cloud modding)
INFTABLE_10B - Spoke to Goron Link About Volvagia
INFTABLE_10C - Stopped Goron Link's Rolling
INFTABLE_10D - EnGo Exclusive
INFTABLE_10E - Spoke to Goron Link
INFTABLE_10F - (not on cloud modding)

INFTABLE_11E - Bomb bag upgrade obtained from rolling Goron

EnGo
pathIndex: PARAMS_GET2(this->actor.params, 0, 4)
Goron: PARAMS_GET_NOSHIFT(this->actor.params, 4, 4)

EnGo2
PARAMS_GET2(this->actor.params, 5, 5)
PARAMS_GET2(this->actor.params, 10, 6) - Gorons in Fire Temple
PARAMS_GET2(this->actor.params, 0, 5)

Gorons only move when this->unk_194.unk_00 == 0
*/

void EnGo2_Init(Actor* thisx, PlayState* play);
void EnGo2_Destroy(Actor* thisx, PlayState* play);
void EnGo2_Update(Actor* thisx, PlayState* play);
void EnGo2_Draw(Actor* thisx, PlayState* play);

void EnGo2_StopRolling(EnGo2* this, PlayState* play);
void EnGo2_CurledUp(EnGo2* this, PlayState* play);

void func_80A46B40(EnGo2* this, PlayState* play);
void EnGo2_GoronDmtBombFlowerAnimation(EnGo2* this, PlayState* play);
void EnGo2_GoronRollingBigContinueRolling(EnGo2* this, PlayState* play);
void EnGo2_ContinueRolling(EnGo2* this, PlayState* play);
void EnGo2_SlowRolling(EnGo2* this, PlayState* play);
void EnGo2_GroundRolling(EnGo2* this, PlayState* play);

void EnGo2_ReverseRolling(EnGo2* this, PlayState* play);
void EnGo2_SetupGetItem(EnGo2* this, PlayState* play);
void EnGo2_SetGetItem(EnGo2* this, PlayState* play);
void EnGo2_BiggoronEyedrops(EnGo2* this, PlayState* play);
void EnGo2_GoronLinkStopRolling(EnGo2* this, PlayState* play);
void EnGo2_GoronFireGenericAction(EnGo2* this, PlayState* play);

static void* sDustTex[] = { gDust8Tex, gDust7Tex, gDust6Tex, gDust5Tex, gDust4Tex, gDust3Tex, gDust2Tex, gDust1Tex };

static Vec3f sPos = { 0.0f, 0.0f, 0.0f };
static Vec3f sVelocity = { 0.0f, 0.0f, 0.0f };
static Vec3f sAccel = { 0.0f, 0.3f, 0.0f };

static ColliderCylinderInit sCylinderInit = {
    {
        COLTYPE_NONE,
        AT_NONE,
        AC_ON | AC_TYPE_PLAYER,
        OC1_ON | OC1_TYPE_ALL,
        OC2_TYPE_2,
        COLSHAPE_CYLINDER,
    },
    {
        ELEMTYPE_UNK0,
        { 0x00000000, 0x00, 0x00 },
        { 0x00000008, 0x00, 0x00 },
        TOUCH_NONE,
        BUMP_NONE,
        OCELEM_ON,
    },
    { 40, 65, 0, { 0, 0, 0 } },
};

static CollisionCheckInfoInit2 sColChkInfoInit = {
    0, 0, 0, 0, MASS_IMMOVABLE,
};

const ActorInit En_Go2_InitVars = {
    ACTOR_EN_GO2,
    ACTORCAT_NPC,
    FLAGS,
    OBJECT_OF1D_MAP,
    sizeof(EnGo2),
    (ActorFunc)EnGo2_Init,
    (ActorFunc)EnGo2_Destroy,
    (ActorFunc)EnGo2_Update,
    (ActorFunc)EnGo2_Draw,
};

static EnGo2DataStruct1 D_80A4816C[14] = {
    { 0, 0, 0, 68, 148 }, { 0, 0, 0, 24, 52 }, { 0, 320, 380, 400, 120 }, { 0, 0, 0, 30, 68 }, { 0, 0, 0, 46, 90 },
    { 0, 0, 0, 30, 68 },  { 0, 0, 0, 30, 68 }, { 0, 0, 0, 30, 68 },       { 0, 0, 0, 30, 68 }, { 0, 0, 0, 30, 68 },
    { 0, 0, 0, 30, 68 },  { 0, 0, 0, 30, 68 }, { 0, 0, 0, 30, 68 },       { 0, 0, 0, 30, 68 },
};

static EnGo2DataStruct2 D_80A481F8[14] = {
    { 30.0f, 0.026f, 6, 60.0f }, { 24.0f, 0.008f, 6, 30.0f }, { 28.0f, 0.16f, 5, 380.0f }, { 28.0f, 0.01f, 7, 40.0f },
    { 30.0f, 0.015f, 6, 30.0f }, { 28.0f, 0.01f, 6, 30.0f },  { 28.0f, 0.01f, 6, 30.0f },  { 28.0f, 0.01f, 6, 30.0f },
    { 28.0f, 0.01f, 6, 30.0f },  { 28.0f, 0.01f, 6, 30.0f },  { 28.0f, 0.01f, 6, 30.0f },  { 28.0f, 0.01f, 6, 30.0f },
    { 28.0f, 0.01f, 6, 30.0f },  { 28.0f, 0.01f, 6, 30.0f },
};

static f32 D_80A482D8[14][2] = {
    { 80.0f, 80.0f }, { -10.0f, -10.0f }, { 800.0f, 800.0f }, { 0.0f, 0.0f },   { 20.0f, 40.0f },
    { 20.0f, 20.0f }, { 20.0f, 20.0f },   { 20.0f, 20.0f },   { 20.0f, 20.0f }, { 20.0f, 20.0f },
    { 20.0f, 20.0f }, { 20.0f, 20.0f },   { 20.0f, 20.0f },   { 20.0f, 20.0f },
};

typedef enum {
    /*  0 */ ENGO2_ANIM_0,
    /*  1 */ ENGO2_ANIM_1,
    /*  2 */ ENGO2_ANIM_2,
    /*  3 */ ENGO2_ANIM_3,
    /*  4 */ ENGO2_ANIM_4,
    /*  5 */ ENGO2_ANIM_5,
    /*  6 */ ENGO2_ANIM_6,
    /*  7 */ ENGO2_ANIM_7,
    /*  8 */ ENGO2_ANIM_8,
    /*  9 */ ENGO2_ANIM_9,
    /* 10 */ ENGO2_ANIM_10,
    /* 11 */ ENGO2_ANIM_11,
    /* 12 */ ENGO2_ANIM_12
} EnGo2Animation;

static AnimationInfo sAnimationInfo[] = {
    { &gGoronAnim_004930, 0.0f, 0.0f, -1.0f, 0x00, 0.0f },  { &gGoronAnim_004930, 0.0f, 0.0f, -1.0f, 0x00, -8.0f },
    { &gGoronAnim_0029A8, 1.0f, 0.0f, -1.0f, 0x00, -8.0f }, { &gGoronAnim_010590, 1.0f, 0.0f, -1.0f, 0x00, -8.0f },
    { &gGoronAnim_003768, 1.0f, 0.0f, -1.0f, 0x00, -8.0f }, { &gGoronAnim_0038E4, 1.0f, 0.0f, -1.0f, 0x02, -8.0f },
    { &gGoronAnim_002D80, 1.0f, 0.0f, -1.0f, 0x02, -8.0f }, { &gGoronAnim_00161C, 1.0f, 0.0f, -1.0f, 0x00, -8.0f },
    { &gGoronAnim_001A00, 1.0f, 0.0f, -1.0f, 0x00, -8.0f }, { &gGoronAnim_0021D0, 1.0f, 0.0f, -1.0f, 0x00, -8.0f },
    { &gGoronAnim_004930, 0.0f, 0.0f, -1.0f, 0x01, -8.0f }, { &gGoronAnim_000750, 1.0f, 0.0f, -1.0f, 0x00, -8.0f },
    { &gGoronAnim_000D5C, 1.0f, 0.0f, -1.0f, 0x00, -8.0f },
};

static EnGo2DustEffectData sDustEffectData[2][4] = {
    {
        { 12, 0.2f, 0.2f, 1, 18.0f, 0.0f },
        { 12, 0.1f, 0.2f, 12, 26.0f, 0.0f },
        { 12, 0.1f, 0.3f, 4, 10.0f, 0.0f },
        { 12, 0.2f, 0.2f, 1, 18.0f, 0.0f },
    },
    {
        { 12, 0.5f, 0.4f, 3, 42.0f, 0.0f },
        { 12, 0.5f, 0.4f, 3, 42.0f, 0.0f },
        { 12, 0.5f, 0.4f, 3, 42.0f, 0.0f },
        { 12, 0.5f, 0.4f, 3, 42.0f, 0.0f },
    },
};

static Vec3f sZeroVec = { 0.0f, 0.0f, 0.0f };

void EnGo2_SpawnEffectDust(EnGo2* this, Vec3f* pos, Vec3f* velocity, Vec3f* accel, u8 initialTimer, f32 scale,
                           f32 scaleStep) {
    EnGoEffect* dustEffect = this->effects;
    s16 i;
    s16 timer;

    for (i = 0; i < EN_GO2_EFFECT_COUNT; i++, dustEffect++) {
        if (dustEffect->type != 1) {
            dustEffect->scale = scale;
            dustEffect->scaleStep = scaleStep;
            if (1) {}
            timer = initialTimer;
            dustEffect->timer = timer;
            dustEffect->type = 1;
            dustEffect->initialTimer = initialTimer;
            dustEffect->pos = *pos;
            dustEffect->accel = *accel;
            dustEffect->velocity = *velocity;
            return;
        }
    }
}

void EnGo2_UpdateEffects(EnGo2* this) {
    EnGoEffect* dustEffect = this->effects;
    f32 randomNumber;
    s16 i;

    for (i = 0; i < EN_GO2_EFFECT_COUNT; i++, dustEffect++) {
        if (dustEffect->type) {
            dustEffect->timer--;
            if (dustEffect->timer == 0) {
                dustEffect->type = 0;
            }
            dustEffect->accel.x = (Rand_ZeroOne() * 0.4f) - 0.2f;
            randomNumber = Rand_ZeroOne() * 0.4f;
            dustEffect->accel.z = randomNumber - 0.2f;
            dustEffect->pos.x += dustEffect->velocity.x;
            dustEffect->pos.y += dustEffect->velocity.y;
            dustEffect->pos.z += dustEffect->velocity.z;
            dustEffect->velocity.x += dustEffect->accel.x;
            dustEffect->velocity.y += dustEffect->accel.y;
            dustEffect->velocity.z += randomNumber - 0.2f;
            dustEffect->scale += dustEffect->scaleStep;
        }
    }
}

void EnGo2_DrawEffects(EnGo2* this, PlayState* play) {
    EnGoEffect* dustEffect = this->effects;
    s16 alpha;
    s16 materialFlag;
    s16 index;
    s16 i;

    OPEN_DISPS(play->state.gfxCtx, "../z_en_go2_eff.c", 111);

    materialFlag = false;
    Gfx_SetupDL_25Xlu(play->state.gfxCtx);
    if (1) {}

    for (i = 0; i < EN_GO2_EFFECT_COUNT; i++, dustEffect++) {
        if (dustEffect->type) {
            if (!materialFlag) {
                POLY_XLU_DISP = Gfx_SetupDL(POLY_XLU_DISP, SETUPDL_0);
                gSPDisplayList(POLY_XLU_DISP++, gGoronDL_00FD40);
                gDPSetEnvColor(POLY_XLU_DISP++, 100, 60, 20, 0);
                materialFlag = true;
            }

            alpha = dustEffect->timer * (255.0f / dustEffect->initialTimer);
            gDPSetPrimColor(POLY_XLU_DISP++, 0, 0, 170, 130, 90, alpha);
            gDPPipeSync(POLY_XLU_DISP++);
            Matrix_Translate(dustEffect->pos.x, dustEffect->pos.y, dustEffect->pos.z, MTXMODE_NEW);
            Matrix_ReplaceRotation(&play->billboardMtxF);
            Matrix_Scale(dustEffect->scale, dustEffect->scale, 1.0f, MTXMODE_APPLY);
            gSPMatrix(POLY_XLU_DISP++, Matrix_NewMtx(play->state.gfxCtx, "../z_en_go2_eff.c", 137),
                      G_MTX_NOPUSH | G_MTX_LOAD | G_MTX_MODELVIEW);
            index = dustEffect->timer * (8.0f / dustEffect->initialTimer);
            gSPSegment(POLY_XLU_DISP++, 0x08, SEGMENTED_TO_VIRTUAL(sDustTex[index]));
            gSPDisplayList(POLY_XLU_DISP++, gGoronDL_00FD50);
        }
    }

    CLOSE_DISPS(play->state.gfxCtx, "../z_en_go2_eff.c", 151);
}

s32 EnGo2_SpawnDust(EnGo2* this, u8 initialTimer, f32 scale, f32 scaleStep, s32 numDustEffects, f32 radius,
                    f32 yAccel) {
    Vec3f pos = sPos;
    Vec3f velocity = sVelocity;
    Vec3f accel = sAccel;
    s32 i;
    s16 angle;

    pos = this->actor.world.pos; // overwrites sPos data
    pos.y = this->actor.floorHeight;
    angle = (Rand_ZeroOne() - 0.5f) * 0x10000;
    i = numDustEffects;
    while (i >= 0) {
        accel.y += Rand_ZeroOne() * yAccel;
        pos.x = (Math_SinS(angle) * radius) + this->actor.world.pos.x;
        pos.z = (Math_CosS(angle) * radius) + this->actor.world.pos.z;
        EnGo2_SpawnEffectDust(this, &pos, &velocity, &accel, initialTimer, scale, scaleStep);
        angle += (s16)(0x10000 / numDustEffects);
        i--;
    }
    return 0;
}

void EnGo2_GetItem(EnGo2* this, PlayState* play, s32 getItemId) {
    this->getItemId = getItemId;
    func_8002F434(&this->actor, play, getItemId, this->actor.xzDistToPlayer + 1.0f,
                  fabsf(this->actor.yDistToPlayer) + 1.0f);
}

s32 EnGo2_GetDialogState(EnGo2* this, PlayState* play) {
    s16 dialogState = Message_GetState(&play->msgCtx);

    if ((this->dialogState == TEXT_STATE_AWAITING_NEXT) || (this->dialogState == TEXT_STATE_EVENT) ||
        (this->dialogState == TEXT_STATE_CLOSING) || (this->dialogState == TEXT_STATE_DONE_HAS_NEXT)) {
        if (dialogState != this->dialogState) {
            this->unk_20C++;
        }
    }

    this->dialogState = dialogState;
    return dialogState;
}

u16 EnGo2_GoronFireGenericGetTextId(EnGo2* this) {
    switch (PARAMS_GET2(this->actor.params, 10, 6)) {
        case 3:
            return 0x3069;
        case 5:
            return 0x306A;
        case 4:
            return 0x306B;
        case 2:
            return 0x306C;
        case 10:
            return 0x306D;
        case 8:
            return 0x306E;
        case 11:
            return 0x306F;
        case 1:
            return 0x3070;
        default:
            return 0x3052;
    }
}

u16 EnGo2_GetTextIdGoronCityRollingBig(PlayState* play, EnGo2* this) {
    if (GET_INFTABLE(INFTABLE_11E)) {
        return 0x3013;
    } else if (CUR_CAPACITY(UPG_BOMB_BAG) >= 20 && this->waypoint > 7 && this->waypoint < 12) {
        return 0x3012;
    } else {
        return 0x3011;
    }
}

s16 EnGo2_GetStateGoronCityRollingBig(PlayState* play, EnGo2* this) {
    s32 bombBagUpgrade;

    switch (Message_GetState(&play->msgCtx)) {
        case TEXT_STATE_CLOSING:
            return 2;
        case TEXT_STATE_EVENT:
            if (Message_ShouldAdvance(play)) {
                if (this->actor.textId == 0x3012) {
                    this->actionFunc = EnGo2_SetupGetItem;
                    bombBagUpgrade = CUR_CAPACITY(UPG_BOMB_BAG) == 30 ? GI_BOMB_BAG_40 : GI_BOMB_BAG_30;
                    EnGo2_GetItem(this, play, bombBagUpgrade);
                    Message_CloseTextbox(play);
                    SET_INFTABLE(INFTABLE_11E);
                    return 2;
                } else {
                    return 2;
                }
            }
            FALLTHROUGH;
        default:
            return 1;
    }
}

u16 EnGo2_GetTextIdGoronDmtBombFlower(PlayState* play, EnGo2* this) {
    return CHECK_QUEST_ITEM(QUEST_GORON_RUBY) ? 0x3027 : 0x300A;
}

// DMT Goron by Bomb Flower Choice
s16 EnGo2_GetStateGoronDmtBombFlower(PlayState* play, EnGo2* this) {
    switch (Message_GetState(&play->msgCtx)) {
        case TEXT_STATE_CLOSING:
            if ((this->actor.textId == 0x300B) && !GET_INFTABLE(INFTABLE_EB)) {
                SET_INFTABLE(INFTABLE_EB);
                return 2;
            } else {
                return 0;
            }
        case TEXT_STATE_CHOICE:
            if (Message_ShouldAdvance(play)) {
                // Ask question to DMT Goron by bomb flower
                if (this->actor.textId == 0x300A) {
                    if (play->msgCtx.choiceIndex == 0) {
                        this->actor.textId = CUR_UPG_VALUE(UPG_STRENGTH) != 0 ? 0x300B : 0x300C;
                    } else {
                        this->actor.textId = 0x300D;
                    }
                    Message_ContinueTextbox(play, this->actor.textId);
                }
                return 1;
            }
            FALLTHROUGH;
        default:
            return 1;
    }
}

u16 EnGo2_GetTextIdGoronDmtRollingSmall(PlayState* play, EnGo2* this) {
    if (CHECK_QUEST_ITEM(QUEST_GORON_RUBY)) {
        return 0x3027;
    } else {
        return GET_EVENTCHKINF(EVENTCHKINF_23) ? 0x3026 : 0x3009;
    }
}

s16 EnGo2_GetStateGoronDmtRollingSmall(PlayState* play, EnGo2* this) {
    if (Message_GetState(&play->msgCtx) == TEXT_STATE_CLOSING) {
        return 0;
    } else {
        return 1;
    }
}

u16 EnGo2_GetTextIdGoronDmtDcEntrance(PlayState* play, EnGo2* this) {
    if (CHECK_QUEST_ITEM(QUEST_MEDALLION_FIRE) && LINK_IS_ADULT) {
        return 0x3043;
    } else if (CHECK_QUEST_ITEM(QUEST_GORON_RUBY)) {
        return 0x3027;
    } else {
        return GET_EVENTCHKINF(EVENTCHKINF_23) ? 0x3021 : GET_INFTABLE(INFTABLE_E0) ? 0x302A : 0x3008;
    }
}

s16 EnGo2_GetStateGoronDmtDcEntrance(PlayState* play, EnGo2* this) {
    if (Message_GetState(&play->msgCtx) == TEXT_STATE_CLOSING) {
        if (this->actor.textId == 0x3008) {
            SET_INFTABLE(INFTABLE_E0);
        }
        return 0;
    } else {
        return 1;
    }
}

u16 EnGo2_GetTextIdGoronCityEntrance(PlayState* play, EnGo2* this) {
    if (CHECK_QUEST_ITEM(QUEST_MEDALLION_FIRE) && LINK_IS_ADULT) {
        return 0x3043;
    } else if (CHECK_QUEST_ITEM(QUEST_GORON_RUBY)) {
        return 0x3027;
    } else {
        return GET_INFTABLE(INFTABLE_F0) ? 0x3015 : 0x3014;
    }
}

s16 EnGo2_GetStateGoronCityEntrance(PlayState* play, EnGo2* this) {
    if (Message_GetState(&play->msgCtx) == TEXT_STATE_CLOSING) {
        if (this->actor.textId == 0x3014) {
            SET_INFTABLE(INFTABLE_F0);
        }
        return 0;
    } else {
        return 1;
    }
}

u16 EnGo2_GetTextIdGoronCityIsland(PlayState* play, EnGo2* this) {
    if (CHECK_QUEST_ITEM(QUEST_MEDALLION_FIRE) && LINK_IS_ADULT) {
        return 0x3043;
    } else if (CHECK_QUEST_ITEM(QUEST_GORON_RUBY)) {
        return 0x3067;
    } else {
        return GET_INFTABLE(INFTABLE_F4) ? 0x3017 : 0x3016;
    }
}

s16 EnGo2_GetStateGoronCityIsland(PlayState* play, EnGo2* this) {
    if (Message_GetState(&play->msgCtx) == TEXT_STATE_CLOSING) {
        if (this->actor.textId == 0x3016) {
            SET_INFTABLE(INFTABLE_F4);
        }
        return 0;
    } else {
        return 1;
    }
}

u16 EnGo2_GetTextIdGoronCityLowestFloor(PlayState* play, EnGo2* this) {
    if (CHECK_QUEST_ITEM(QUEST_MEDALLION_FIRE) && LINK_IS_ADULT) {
        return 0x3043;
    } else if (CHECK_QUEST_ITEM(QUEST_GORON_RUBY)) {
        return 0x3027;
    } else {
        return CUR_UPG_VALUE(UPG_STRENGTH) != 0 ? 0x302C
               : !Flags_GetSwitch(play, 0x1B)   ? 0x3017
               : GET_INFTABLE(INFTABLE_F8)      ? 0x3019
                                                : 0x3018;
    }
}

s16 EnGo2_GetStateGoronCityLowestFloor(PlayState* play, EnGo2* this) {
    if (Message_GetState(&play->msgCtx) == TEXT_STATE_CLOSING) {
        if (this->actor.textId == 0x3018) {
            SET_INFTABLE(INFTABLE_F8);
        }
        return 0;
    } else {
        return 1;
    }
}

u16 EnGo2_GetTextIdGoronCityLink(PlayState* play, EnGo2* this) {
    if (CHECK_QUEST_ITEM(QUEST_MEDALLION_FIRE)) {
        return GET_INFTABLE(INFTABLE_10F) ? 0x3042 : 0x3041;
    } else if (CHECK_OWNED_EQUIP(EQUIP_TYPE_TUNIC, EQUIP_INV_TUNIC_GORON)) {
        return GET_INFTABLE(INFTABLE_10E) ? 0x3038 : 0x3037;
    } else if (GET_INFTABLE(INFTABLE_10C)) {
        this->unk_20C = 0;
        this->dialogState = TEXT_STATE_NONE;
        return GET_INFTABLE(INFTABLE_10A) ? 0x3033 : 0x3032;
    } else {
        return 0x3030;
    }
}

s16 EnGo2_GetStateGoronCityLink(PlayState* play, EnGo2* this) {
    switch (EnGo2_GetDialogState(this, play)) {
        case TEXT_STATE_CLOSING:
            switch (this->actor.textId) {
                case 0x3036:
                    EnGo2_GetItem(this, play, GI_TUNIC_GORON);
                    this->actionFunc = EnGo2_SetupGetItem;
                    return 2;
                case 0x3037:
                    SET_INFTABLE(INFTABLE_10E);
                    FALLTHROUGH;
                default:
                    return 0;
            }
        case TEXT_STATE_CHOICE:
            if (Message_ShouldAdvance(play)) {
                if (this->actor.textId == 0x3034) {
                    if (play->msgCtx.choiceIndex == 0) {
                        this->actor.textId = GET_INFTABLE(INFTABLE_10B) ? 0x3033 : 0x3035;
                        if (this->actor.textId == 0x3035) {
                            Audio_StopSfxById(NA_SE_EN_GOLON_CRY);
                        }
                    } else {
                        this->actor.textId = GET_INFTABLE(INFTABLE_10B) ? 0x3036 : 0x3033;
                        if (this->actor.textId == 0x3036) {
                            Audio_StopSfxById(NA_SE_EN_GOLON_CRY);
                        }
                    }
                    Message_ContinueTextbox(play, this->actor.textId);
                    this->unk_20C = 0;
                }
            } else {
                break;
            }
            return 1;
        case TEXT_STATE_EVENT:
            if (Message_ShouldAdvance(play)) {
                switch (this->actor.textId) {
                    case 0x3035:
                        SET_INFTABLE(INFTABLE_10B);
                        FALLTHROUGH;
                    case 0x3032:
                    case 0x3033:
                        this->actor.textId = 0x3034;
                        Message_ContinueTextbox(play, this->actor.textId);
                        return 1;
                    default:
                        return 2;
                }
            }
            break;
    }
    return 1;
}

u16 EnGo2_GetTextIdGoronDmtBiggoron(PlayState* play, EnGo2* this) {
    Player* player = GET_PLAYER(play);

    if (gSaveContext.bgsFlag) {
        player->exchangeItemId = EXCH_ITEM_CLAIM_CHECK;
        return 0x305E;
    } else if (INV_CONTENT(ITEM_TRADE_ADULT) >= ITEM_CLAIM_CHECK) {
        player->exchangeItemId = EXCH_ITEM_CLAIM_CHECK;
        return 0x305E;
    } else if (INV_CONTENT(ITEM_TRADE_ADULT) >= ITEM_PRESCRIPTION) {
        player->exchangeItemId = EXCH_ITEM_EYEDROPS;
        return 0x3058;
    } else {
        player->exchangeItemId = EXCH_ITEM_SWORD_BROKEN;
        return 0x3053;
    }
}

s16 EnGo2_GetStateGoronDmtBiggoron(PlayState* play, EnGo2* this) {
    s32 unusedPad;
    u8 dialogState = this->dialogState;

    switch (EnGo2_GetDialogState(this, play)) {
        case TEXT_STATE_DONE:
            if (this->actor.textId == 0x305E) {
                if (!gSaveContext.bgsFlag) {
                    EnGo2_GetItem(this, play, GI_SWORD_BGS);
                    this->actionFunc = EnGo2_SetupGetItem;
                    return 2;
                } else {
                    return 0;
                }
            } else {
                return 0;
            }
        case TEXT_STATE_DONE_FADING:
            switch (this->actor.textId) {
                case 0x305E:
                    if (func_8002F368(play) != EXCH_ITEM_CLAIM_CHECK) {
                        break;
                    }
                    FALLTHROUGH;
                case 0x3059:
                    if (dialogState == TEXT_STATE_NONE) {
                        func_800F4524(&gSfxDefaultPos, NA_SE_EN_GOLON_WAKE_UP, 60);
                    }
                    FALLTHROUGH;
                case 0x3054:
                    if (dialogState == TEXT_STATE_NONE) {
                        Audio_PlaySfxGeneral(NA_SE_SY_TRE_BOX_APPEAR, &gSfxDefaultPos, 4, &gSfxDefaultFreqAndVolScale,
                                             &gSfxDefaultFreqAndVolScale, &gSfxDefaultReverb);
                    }
                    break;
            }
            return 1;
        case TEXT_STATE_CHOICE:
            if (Message_ShouldAdvance(play)) {
                if ((this->actor.textId == 0x3054) || (this->actor.textId == 0x3055)) {
                    if (play->msgCtx.choiceIndex == 0) {
                        EnGo2_GetItem(this, play, GI_PRESCRIPTION);
                        this->actionFunc = EnGo2_SetupGetItem;
                        return 2;
                    }
                    this->actor.textId = 0x3056;
                    Message_ContinueTextbox(play, this->actor.textId);
                }
                return 1;
            }
            break;
        case TEXT_STATE_EVENT:
            if (Message_ShouldAdvance(play)) {
                if (this->actor.textId == 0x3059) {
                    play->msgCtx.msgMode = MSGMODE_PAUSED;
                    this->actionFunc = EnGo2_BiggoronEyedrops;
                }
                return 2;
            }
            break;
    }
    return 1;
}

u16 EnGo2_GetTextIdGoronFireGeneric(PlayState* play, EnGo2* this) {
    if (Flags_GetSwitch(play, PARAMS_GET2(this->actor.params, 10, 6))) {
        return 0x3071;
    } else {
        return 0x3051;
    }
}

s16 EnGo2_GetStateGoronFireGeneric(PlayState* play, EnGo2* this) {
    switch (Message_GetState(&play->msgCtx)) {
        case TEXT_STATE_CLOSING:
            return 0;
        case TEXT_STATE_EVENT:
            if (Message_ShouldAdvance(play)) {
                if (this->actor.textId == 0x3071) {
                    this->actor.textId = EnGo2_GoronFireGenericGetTextId(this);
                    Message_ContinueTextbox(play, this->actor.textId);
                }
                return 1;
            }
            FALLTHROUGH;
        default:
            return 1;
    }
}

u16 EnGo2_GetTextIdGoronCityStairwell(PlayState* play, EnGo2* this) {
    return !LINK_IS_ADULT ? GET_INFTABLE(INFTABLE_E3) ? 0x3022 : 0x300E : 0x3043;
}

s16 EnGo2_GetStateGoronCityStairwell(PlayState* play, EnGo2* this) {
    if (Message_GetState(&play->msgCtx) == TEXT_STATE_CLOSING) {
        if (this->actor.textId == 0x300E) {
            SET_INFTABLE(INFTABLE_E3);
        }
        return 0;
    } else {
        return 1;
    }
}

// Goron in child market bazaar after obtaining Goron Ruby
u16 EnGo2_GetTextIdGoronMarketBazaar(PlayState* play, EnGo2* this) {
    return 0x7122;
}

s16 EnGo2_GetStateGoronMarketBazaar(PlayState* play, EnGo2* this) {
    if (Message_GetState(&play->msgCtx) == TEXT_STATE_CLOSING) {
        return 0;
    } else {
        return 1;
    }
}

u16 EnGo2_GetTextIdGoronCityLostWoods(PlayState* play, EnGo2* this) {
    if (!LINK_IS_ADULT) {
        if (Flags_GetSwitch(play, 0x1C)) {
            return 0x302F;
        } else {
            return GET_INFTABLE(INFTABLE_E6) ? 0x3025 : 0x3024;
        }
    } else {
        return 0x3043;
    }
}

s16 EnGo2_GetStateGoronCityLostWoods(PlayState* play, EnGo2* this) {
    if (Message_GetState(&play->msgCtx) == TEXT_STATE_CLOSING) {
        if (this->actor.textId == 0x3024) {
            SET_INFTABLE(INFTABLE_E6);
        }
        return 0;
    } else {
        return 1;
    }
}

// Goron at base of DMT summit
u16 EnGo2_GetTextIdGoronDmtFairyHint(PlayState* play, EnGo2* this) {
    if (!LINK_IS_ADULT) {
        return CHECK_QUEST_ITEM(QUEST_GORON_RUBY) ? 0x3065 : 0x3064;
    } else {
        return 0x3043;
    }
}

s16 EnGo2_GetStateGoronDmtFairyHint(PlayState* play, EnGo2* this) {
    if (Message_GetState(&play->msgCtx) == TEXT_STATE_CLOSING) {
        return 0;
    } else {
        return 1;
    }
}

u16 EnGo2_GetTextId(PlayState* play, Actor* thisx) {
    EnGo2* this = (EnGo2*)thisx;
    u16 faceReaction = Text_GetFaceReaction(play, 0x20);

    if (faceReaction != 0) {
        return faceReaction;
    } else {
        switch (PARAMS_GET2(this->actor.params, 0, 5)) {
            case GORON_CITY_ROLLING_BIG:
                return EnGo2_GetTextIdGoronCityRollingBig(play, this);
            case GORON_CITY_LINK:
                return EnGo2_GetTextIdGoronCityLink(play, this);
            case GORON_DMT_BIGGORON:
                return EnGo2_GetTextIdGoronDmtBiggoron(play, this);
            case GORON_FIRE_GENERIC:
                return EnGo2_GetTextIdGoronFireGeneric(play, this);
            case GORON_DMT_BOMB_FLOWER:
                return EnGo2_GetTextIdGoronDmtBombFlower(play, this);
            case GORON_DMT_ROLLING_SMALL:
                return EnGo2_GetTextIdGoronDmtRollingSmall(play, this);
            case GORON_DMT_DC_ENTRANCE:
                return EnGo2_GetTextIdGoronDmtDcEntrance(play, this);
            case GORON_CITY_ENTRANCE:
                return EnGo2_GetTextIdGoronCityEntrance(play, this);
            case GORON_CITY_ISLAND:
                return EnGo2_GetTextIdGoronCityIsland(play, this);
            case GORON_CITY_LOWEST_FLOOR:
                return EnGo2_GetTextIdGoronCityLowestFloor(play, this);
            case GORON_CITY_STAIRWELL:
                return EnGo2_GetTextIdGoronCityStairwell(play, this);
            case GORON_CITY_LOST_WOODS:
                return EnGo2_GetTextIdGoronCityLostWoods(play, this);
            case GORON_DMT_FAIRY_HINT:
                return EnGo2_GetTextIdGoronDmtFairyHint(play, this);
            case GORON_MARKET_BAZAAR:
                return EnGo2_GetTextIdGoronMarketBazaar(play, this);
        }
    }
#ifdef AVOID_UB
    return faceReaction; // faceReaction is always in the v0 return value register at this point
#endif
}

s16 EnGo2_GetState(PlayState* play, Actor* thisx) {
    EnGo2* this = (EnGo2*)thisx;
    switch (PARAMS_GET2(this->actor.params, 0, 5)) {
        case GORON_CITY_ROLLING_BIG:
            return EnGo2_GetStateGoronCityRollingBig(play, this);
        case GORON_CITY_LINK:
            return EnGo2_GetStateGoronCityLink(play, this);
        case GORON_DMT_BIGGORON:
            return EnGo2_GetStateGoronDmtBiggoron(play, this);
        case GORON_FIRE_GENERIC:
            return EnGo2_GetStateGoronFireGeneric(play, this);
        case GORON_DMT_BOMB_FLOWER:
            return EnGo2_GetStateGoronDmtBombFlower(play, this);
        case GORON_DMT_ROLLING_SMALL:
            return EnGo2_GetStateGoronDmtRollingSmall(play, this);
        case GORON_DMT_DC_ENTRANCE:
            return EnGo2_GetStateGoronDmtDcEntrance(play, this);
        case GORON_CITY_ENTRANCE:
            return EnGo2_GetStateGoronCityEntrance(play, this);
        case GORON_CITY_ISLAND:
            return EnGo2_GetStateGoronCityIsland(play, this);
        case GORON_CITY_LOWEST_FLOOR:
            return EnGo2_GetStateGoronCityLowestFloor(play, this);
        case GORON_CITY_STAIRWELL:
            return EnGo2_GetStateGoronCityStairwell(play, this);
        case GORON_CITY_LOST_WOODS:
            return EnGo2_GetStateGoronCityLostWoods(play, this);
        case GORON_DMT_FAIRY_HINT:
            return EnGo2_GetStateGoronDmtFairyHint(play, this);
        case GORON_MARKET_BAZAAR:
            return EnGo2_GetStateGoronMarketBazaar(play, this);
    }
#ifdef AVOID_UB
    // The v0 register isn't set in this function, the last value in v0 is the return value of Actor_ProcessTalkRequest
    // called in the function below, which must be false for this function to be called
    return false;
#endif
}

s32 func_80A44790(EnGo2* this, PlayState* play) {
    if (PARAMS_GET2(this->actor.params, 0, 5) != GORON_DMT_BIGGORON && PARAMS_GET2(this->actor.params, 0, 5) != GORON_CITY_ROLLING_BIG) {
        return func_800343CC(play, &this->actor, &this->unk_194.unk_00, this->unk_218, EnGo2_GetTextId, EnGo2_GetState);
    } else if ((PARAMS_GET2(this->actor.params, 0, 5) == GORON_DMT_BIGGORON) &&
               !(this->collider.base.ocFlags2 & OC2_HIT_PLAYER)) {
        return false;
    } else {
        if (Actor_ProcessTalkRequest(&this->actor, play)) {
            this->unk_194.unk_00 = 1;
            return true;
        } else if (this->unk_194.unk_00 != 0) {
            this->unk_194.unk_00 = EnGo2_GetState(play, &this->actor);
            return false;
        } else if (func_8002F2CC(&this->actor, play, this->unk_218)) {
            this->actor.textId = EnGo2_GetTextId(play, &this->actor);
        }
        return false;
    }
}

void EnGo2_SetColliderDim(EnGo2* this) {
    u8 index = PARAMS_GET2(this->actor.params, 0, 5);

    this->collider.dim.radius = D_80A4816C[index].radius;
    this->collider.dim.height = D_80A4816C[index].height;
}

void EnGo2_SetShape(EnGo2* this) {
    u8 index = PARAMS_GET2(this->actor.params, 0, 5);

    this->actor.shape.shadowScale = D_80A481F8[index].shape_unk_10;
    Actor_SetScale(&this->actor, D_80A481F8[index].scale);
    this->actor.targetMode = D_80A481F8[index].actor_unk_1F;
    this->unk_218 = D_80A481F8[index].unk_218;
    this->unk_218 += this->collider.dim.radius;
}

void EnGo2_CheckCollision(EnGo2* this, PlayState* play) {
    Vec3s pos;
    f32 xzDist;

    pos.x = this->actor.world.pos.x;
    pos.y = this->actor.world.pos.y;
    pos.z = this->actor.world.pos.z;
    xzDist = D_80A4816C[PARAMS_GET2(this->actor.params, 0, 5)].xzDist;
    pos.x += (s16)(xzDist * Math_SinS(this->actor.shape.rot.y));
    pos.z += (s16)(xzDist * Math_CosS(this->actor.shape.rot.y));
    pos.y += D_80A4816C[PARAMS_GET2(this->actor.params, 0, 5)].yDist;
    this->collider.dim.pos = pos;
    CollisionCheck_SetOC(play, &play->colChkCtx, &this->collider.base);
    CollisionCheck_SetAC(play, &play->colChkCtx, &this->collider.base);
}

void EnGo2_SwapInitialFrameAnimFrameCount(EnGo2* this) {
    f32 initialFrame;

    initialFrame = this->skelAnime.startFrame;
    this->skelAnime.startFrame = this->skelAnime.endFrame;
    this->skelAnime.endFrame = initialFrame;
}

s32 func_80A44AB0(EnGo2* this, PlayState* play) {
    Player* player = GET_PLAYER(play);
    f32 arg2;

    if (PARAMS_GET2(this->actor.params, 0, 5) == GORON_DMT_BIGGORON) {
        return false;
    } else {
        if ((this->actionFunc != EnGo2_SlowRolling) && (this->actionFunc != EnGo2_ReverseRolling) &&
            (this->actionFunc != EnGo2_ContinueRolling)) {
            return false;
        } else {
            if (this->collider.base.acFlags & AC_HIT) {
                Audio_PlaySfxGeneral(NA_SE_SY_CORRECT_CHIME, &gSfxDefaultPos, 4, &gSfxDefaultFreqAndVolScale,
                                     &gSfxDefaultFreqAndVolScale, &gSfxDefaultReverb);
                this->actor.flags &= ~ACTOR_FLAG_24;
                this->collider.base.acFlags &= ~AC_HIT;
                EnGo2_StopRolling(this, play);
                return true;
            }
            if (player->invincibilityTimer <= 0) {
                this->collider.base.ocFlags1 |= OC1_TYPE_PLAYER;
            } else {
                return false;
            }
            if (this->collider.base.ocFlags2 & OC2_HIT_PLAYER) {
                this->collider.base.ocFlags2 &= ~OC2_HIT_PLAYER;

                arg2 = this->actionFunc == EnGo2_ContinueRolling ? 1.5f : this->actor.speedXZ * 1.5f;

                play->damagePlayer(play, -4);
                func_8002F71C(play, &this->actor, arg2, this->actor.yawTowardsPlayer, 6.0f);
                Audio_PlayActorSfx2(&player->actor, NA_SE_PL_BODY_HIT);
                this->collider.base.ocFlags1 &= ~OC1_TYPE_PLAYER;
            }
        }
    }
    return false;
}

s32 EnGo2_UpdateWaypoint(EnGo2* this, PlayState* play) {
    s32 change;

    if (this->path == NULL) {
        return 0;
    }

    change = (u8)(this->path->count - 1);
    if (this->reverse) {
        this->waypoint--;
        if (this->waypoint < 0) {
            this->waypoint = change - 1;
        }
    } else {
        this->waypoint++;
        if (this->waypoint >= change) {
            this->waypoint = 0;
        }
    }

    return 1;
}

s32 EnGo2_Orient(EnGo2* this, PlayState* play) {
    s16 targetYaw;
    f32 waypointDistSq = Path_OrientAndGetDistSq(&this->actor, this->path, this->waypoint, &targetYaw);

    Math_SmoothStepToS(&this->actor.world.rot.y, targetYaw, 6, 4000, 1);
    if (waypointDistSq > 0.0f && waypointDistSq < SQ(30.0f)) {
        return EnGo2_UpdateWaypoint(this, play);
    } else {
        return 0;
    }
}

s32 func_80A44D84(EnGo2* this) {
    s16 targetYaw;

    Path_OrientAndGetDistSq(&this->actor, this->path, this->waypoint, &targetYaw);
    this->actor.world.rot.y = targetYaw;
    return 1;
}

s32 EnGo2_IsWakingUp(EnGo2* this) {
    s16 yawDiff;
    f32 xyzDist = PARAMS_GET2(this->actor.params, 0, 5) == GORON_DMT_BIGGORON ? 800.0f : 200.0f;
    f32 yDist = PARAMS_GET2(this->actor.params, 0, 5) == GORON_DMT_BIGGORON ? 400.0f : 60.0f;
    s16 yawDiffAbs;

    if (PARAMS_GET2(this->actor.params, 0, 5) == GORON_DMT_BIGGORON) {
        if (!(this->collider.base.ocFlags2 & OC2_HIT_PLAYER)) {
            this->actor.flags &= ~ACTOR_FLAG_0;
            return false;
        } else {
            this->actor.flags |= ACTOR_FLAG_0;
            return true;
        }
    }

    xyzDist = SQ(xyzDist);
    yawDiff = (f32)this->actor.yawTowardsPlayer - (f32)this->actor.shape.rot.y;
    yawDiffAbs = ABS(yawDiff);
    if (this->actor.xyzDistToPlayerSq <= xyzDist && fabsf(this->actor.yDistToPlayer) < yDist && yawDiffAbs < 0x2AA8) {
        return true;
    } else {
        return false;
    }
}

s32 EnGo2_IsRollingOnGround(EnGo2* this, s16 arg1, f32 arg2, s16 arg3) {
    if (!(this->actor.bgCheckFlags & BGCHECKFLAG_GROUND) || this->actor.velocity.y > 0.0f) {
        return false;
    }

    if (DECR(this->unk_590)) {
        if (!arg3) {
            return true;
        } else {
            this->actor.world.pos.y =
                (this->unk_590 & 1) ? this->actor.world.pos.y + 1.5f : this->actor.world.pos.y - 1.5f;
            Audio_PlayActorSfx2(&this->actor, NA_SE_EV_BIGBALL_ROLL - SFX_FLAG);
            return true;
        }
    }

    if (this->unk_59C >= 2) {
<<<<<<< HEAD
        Audio_PlayActorSound2(&this->actor, PARAMS_GET2(this->actor.params, 0, 5) == GORON_CITY_ROLLING_BIG
                                                ? NA_SE_EN_GOLON_LAND_BIG
                                                : NA_SE_EN_DODO_M_GND);
=======
        Audio_PlayActorSfx2(&this->actor, (this->actor.params & 0x1F) == GORON_CITY_ROLLING_BIG
                                              ? NA_SE_EN_GOLON_LAND_BIG
                                              : NA_SE_EN_DODO_M_GND);
>>>>>>> d7ea63c7
    }

    this->unk_59C--;
    if (this->unk_59C <= 0) {
        if (this->unk_59C == 0) {
            this->unk_590 = Rand_S16Offset(60, 30);
            this->unk_59C = 0;
            this->actor.velocity.y = 0.0f;
            return true;
        } else {
            this->unk_59C = arg1;
        }
    }

    this->actor.velocity.y = ((f32)this->unk_59C / (f32)arg1) * arg2;
    return true;
}

void EnGo2_BiggoronSetTextId(EnGo2* this, PlayState* play, Player* player) {
    u16 textId;

    if (PARAMS_GET2(this->actor.params, 0, 5) == GORON_DMT_BIGGORON) {
        if (gSaveContext.bgsFlag) {
            if (func_8002F368(play) == EXCH_ITEM_CLAIM_CHECK) {
                this->actor.textId = 0x3003;
            } else {
                this->actor.textId = 0x305E;
            }
            player->actor.textId = this->actor.textId;

        } else if (!gSaveContext.bgsFlag && (INV_CONTENT(ITEM_TRADE_ADULT) == ITEM_CLAIM_CHECK)) {
            if (func_8002F368(play) == EXCH_ITEM_CLAIM_CHECK) {
                if (Environment_GetBgsDayCount() >= 3) {
                    textId = 0x305E;
                } else {
                    textId = 0x305D;
                }
                this->actor.textId = textId;
            } else {
                if (Environment_GetBgsDayCount() >= 3) {
                    textId = 0x3002;
                } else {
                    textId = 0x305D;
                }
                this->actor.textId = textId;
            }
            player->actor.textId = this->actor.textId;

        } else if ((INV_CONTENT(ITEM_TRADE_ADULT) >= ITEM_PRESCRIPTION) &&
                   (INV_CONTENT(ITEM_TRADE_ADULT) <= ITEM_CLAIM_CHECK)) {
            if (func_8002F368(play) == EXCH_ITEM_EYEDROPS) {
                this->actor.textId = 0x3059;
            } else {
                this->actor.textId = 0x3058;
            }
            if (this->actor.textId == 0x3059) {
                gSaveContext.timer2State = 0;
            }
            player->actor.textId = this->actor.textId;

        } else if (INV_CONTENT(ITEM_TRADE_ADULT) <= ITEM_SWORD_BROKEN) {
            if (func_8002F368(play) == EXCH_ITEM_SWORD_BROKEN) {
                if (GET_INFTABLE(INFTABLE_B4)) {
                    textId = 0x3055;
                } else {
                    textId = 0x3054;
                }
                this->actor.textId = textId;
            } else {
                this->actor.textId = 0x3053;
            }
            player->actor.textId = this->actor.textId;
        } else {
            this->actor.textId = 0x3053;
            player->actor.textId = this->actor.textId;
        }
    }
}

void func_80A45288(EnGo2* this, PlayState* play) {
    Player* player = GET_PLAYER(play);

    if (this->actionFunc != EnGo2_GoronFireGenericAction) {
        this->unk_194.unk_18 = player->actor.world.pos;
        this->unk_194.unk_14 = D_80A482D8[PARAMS_GET2(this->actor.params, 0, 5)][((void)0, gSaveContext.linkAge)];
        func_80034A14(&this->actor, &this->unk_194, 4, this->unk_26E);
    }
    if ((this->actionFunc != EnGo2_SetGetItem) && (this->isAwake == true)) {
        if (func_80A44790(this, play)) {
            EnGo2_BiggoronSetTextId(this, play, player);
        }
    }
}

void func_80A45360(EnGo2* this, f32* alpha) {
    f32 alphaTarget =
        (this->skelAnime.animation == &gGoronAnim_004930) && (this->skelAnime.curFrame <= 32.0f) ? 0.0f : 255.0f;

    Math_ApproachF(alpha, alphaTarget, 0.4f, 100.0f);
    this->actor.shape.shadowAlpha = (u8)(u32)*alpha;
}

void EnGo2_RollForward(EnGo2* this) {
    f32 speedXZ = this->actor.speedXZ;

    if (this->unk_194.unk_00 != 0) {
        this->actor.speedXZ = 0.0f;
    }

    if (this->actionFunc != EnGo2_ContinueRolling) {
        Actor_MoveForward(&this->actor);
    }

    this->actor.speedXZ = speedXZ;
}

void func_80A454CC(EnGo2* this) {
    switch (PARAMS_GET2(this->actor.params, 0, 5)) {
        case GORON_CITY_ROLLING_BIG:
        case GORON_DMT_DC_ENTRANCE:
        case GORON_CITY_ENTRANCE:
        case GORON_CITY_STAIRWELL:
        case GORON_DMT_FAIRY_HINT:
            Animation_ChangeByInfo(&this->skelAnime, sAnimationInfo, ENGO2_ANIM_9);
            break;
        case GORON_DMT_BIGGORON:
            if (INV_CONTENT(ITEM_TRADE_ADULT) >= ITEM_SWORD_BROKEN && INV_CONTENT(ITEM_TRADE_ADULT) <= ITEM_EYEDROPS) {
                Animation_ChangeByInfo(&this->skelAnime, sAnimationInfo, ENGO2_ANIM_4);
                break;
            }
            FALLTHROUGH;
        default:
            this->skelAnime.playSpeed = 0.0f;
            break;
    }
}

f32 EnGo2_GetTargetXZSpeed(EnGo2* this) {
    f32 yDist = PARAMS_GET2(this->actor.params, 0, 5) == GORON_DMT_BIGGORON ? 400.0f : 60.0f;
    s32 index = PARAMS_GET2(this->actor.params, 0, 5);

    if (index == GORON_CITY_LINK && (fabsf(this->actor.yDistToPlayer) < yDist) &&
        (this->actor.xzDistToPlayer < 400.0f)) {
        return 9.0f;
    } else {
        return index == GORON_CITY_ROLLING_BIG ? 3.6000001f : 6.0f;
    }
}

s32 EnGo2_IsCameraModified(EnGo2* this, PlayState* play) {
    Camera* mainCam = play->cameraPtrs[CAM_ID_MAIN];

    if (PARAMS_GET2(this->actor.params, 0, 5) == GORON_DMT_BIGGORON) {
        if (EnGo2_IsWakingUp(this)) {
            Camera_ChangeSetting(mainCam, CAM_SET_DIRECTED_YAW);
            func_8005AD1C(mainCam, 4);
        } else if (!EnGo2_IsWakingUp(this) && (mainCam->setting == CAM_SET_DIRECTED_YAW)) {
            Camera_ChangeSetting(mainCam, CAM_SET_DUNGEON1);
            func_8005ACFC(mainCam, 4);
        }
    }

    if (PARAMS_GET2(this->actor.params, 0, 5) == GORON_FIRE_GENERIC || PARAMS_GET2(this->actor.params, 0, 5) == GORON_CITY_ROLLING_BIG ||
        PARAMS_GET2(this->actor.params, 0, 5) == GORON_CITY_STAIRWELL || PARAMS_GET2(this->actor.params, 0, 5) == GORON_DMT_BIGGORON ||
        PARAMS_GET2(this->actor.params, 0, 5) == GORON_MARKET_BAZAAR) {
        return true;
    } else if (!CHECK_QUEST_ITEM(QUEST_MEDALLION_FIRE) && CHECK_OWNED_EQUIP(EQUIP_TYPE_TUNIC, EQUIP_INV_TUNIC_GORON)) {
        return true;
    } else {
        return false;
    }
}

void EnGo2_DefaultWakingUp(EnGo2* this) {
    if (EnGo2_IsWakingUp(this)) {
        this->unk_26E = 2;
    } else {
        this->unk_26E = 1;
    }

    if (this->unk_194.unk_00 != 0) {
        this->unk_26E = 4;
    }

    this->isAwake = true;
}

void EnGo2_WakingUp(EnGo2* this) {
    f32 xyzDist = PARAMS_GET2(this->actor.params, 0, 5) == GORON_DMT_BIGGORON ? 800.0f : 200.0f;
    s32 isTrue = true;

    xyzDist = SQ(xyzDist);
    this->unk_26E = 1;
    if ((this->actor.xyzDistToPlayerSq <= xyzDist) || (this->unk_194.unk_00 != 0)) {
        this->unk_26E = 4;
    }

    this->isAwake = isTrue;
}

void EnGo2_BiggoronWakingUp(EnGo2* this) {
    if (EnGo2_IsWakingUp(this) || this->unk_194.unk_00 != 0) {
        this->unk_26E = 2;
        this->isAwake = true;
    } else {
        this->unk_26E = 1;
        this->isAwake = false;
    }
}

void EnGo2_SelectGoronWakingUp(EnGo2* this) {
    switch (PARAMS_GET2(this->actor.params, 0, 5)) {
        case GORON_DMT_BOMB_FLOWER:
            this->isAwake = true;
            this->unk_26E = EnGo2_IsWakingUp(this) ? 2 : 1;
            break;
        case GORON_FIRE_GENERIC:
            EnGo2_WakingUp(this);
            break;
        case GORON_DMT_BIGGORON:
            EnGo2_BiggoronWakingUp(this);
            break;
        case GORON_CITY_LINK:
            if (!CHECK_QUEST_ITEM(QUEST_MEDALLION_FIRE) && CHECK_OWNED_EQUIP(EQUIP_TYPE_TUNIC, EQUIP_INV_TUNIC_GORON)) {
                EnGo2_WakingUp(this);
                break;
            }
            FALLTHROUGH;
        default:
            EnGo2_DefaultWakingUp(this);
            break;
    }
}

void EnGo2_EyeMouthTexState(EnGo2* this) {
    switch (this->eyeMouthTexState) {
        case 1:
            this->blinkTimer = 0;
            this->eyeTexIndex = 0;
            this->mouthTexIndex = 0;
            break;
        case 2:
            this->blinkTimer = 0;
            this->eyeTexIndex = 1;
            this->mouthTexIndex = 0;
            break;
        // case 3 only when biggoron is given eyedrops. Biggoron smiles. (only use of second mouth texture)
        case 3:
            this->blinkTimer = 0;
            this->eyeTexIndex = 0;
            this->mouthTexIndex = 1;
            break;
        default:
            if (DECR(this->blinkTimer) == 0) {
                this->eyeTexIndex++;
                if (this->eyeTexIndex >= 4) {
                    this->blinkTimer = Rand_S16Offset(30, 30);
                    this->eyeTexIndex = 1;
                }
            }
    }
}

void EnGo2_SitDownAnimation(EnGo2* this) {
    if ((this->skelAnime.playSpeed != 0.0f) && (this->skelAnime.animation == &gGoronAnim_004930)) {
        if (this->skelAnime.playSpeed > 0.0f && this->skelAnime.curFrame == 14.0f) {
<<<<<<< HEAD
            if (PARAMS_GET2(this->actor.params, 0, 5) != GORON_DMT_BIGGORON) {
                Audio_PlayActorSound2(&this->actor, NA_SE_EN_GOLON_SIT_DOWN);
=======
            if ((this->actor.params & 0x1F) != GORON_DMT_BIGGORON) {
                Audio_PlayActorSfx2(&this->actor, NA_SE_EN_GOLON_SIT_DOWN);
>>>>>>> d7ea63c7
            } else {
                func_800F4524(&gSfxDefaultPos, NA_SE_EN_GOLON_SIT_DOWN, 60);
            }
        }
        if (this->skelAnime.playSpeed < 0.0f) {
            if (this->skelAnime.curFrame == 1.0f) {
                Audio_PlayActorSfx2(&this->actor, NA_SE_EN_DODO_M_GND);
            }
            if (this->skelAnime.curFrame == 40.0f) {
                Audio_PlayActorSfx2(&this->actor, NA_SE_EN_GOLON_SIT_DOWN);
            }
        }
    }
}

void EnGo2_GetDustData(EnGo2* this, s32 index2) {
    s32 index1 = PARAMS_GET2(this->actor.params, 0, 5) == GORON_CITY_ROLLING_BIG ? 1 : 0;
    EnGo2DustEffectData* dustEffectData = &sDustEffectData[index1][index2];

    EnGo2_SpawnDust(this, dustEffectData->initialTimer, dustEffectData->scale, dustEffectData->scaleStep,
                    dustEffectData->numDustEffects, dustEffectData->radius, dustEffectData->yAccel);
}

void EnGo2_RollingAnimation(EnGo2* this, PlayState* play) {
    if (PARAMS_GET2(this->actor.params, 0, 5) == GORON_DMT_BIGGORON) {
        this->actor.flags &= ~ACTOR_FLAG_0;
        Animation_ChangeByInfo(&this->skelAnime, sAnimationInfo, ENGO2_ANIM_10);
        this->skelAnime.playSpeed = -0.5f;
    } else {
        Animation_ChangeByInfo(&this->skelAnime, sAnimationInfo, ENGO2_ANIM_1);
        this->skelAnime.playSpeed = -1.0f;
    }
    EnGo2_SwapInitialFrameAnimFrameCount(this);
    this->unk_26E = 1;
    this->unk_211 = false;
    this->isAwake = false;
    this->actionFunc = EnGo2_CurledUp;
}

void EnGo2_WakeUp(EnGo2* this, PlayState* play) {
    if (this->skelAnime.playSpeed == 0.0f) {
<<<<<<< HEAD
        if (PARAMS_GET2(this->actor.params, 0, 5) != GORON_DMT_BIGGORON) {
            Audio_PlayActorSound2(&this->actor, NA_SE_EN_GOLON_WAKE_UP);
=======
        if ((this->actor.params & 0x1F) != GORON_DMT_BIGGORON) {
            Audio_PlayActorSfx2(&this->actor, NA_SE_EN_GOLON_WAKE_UP);
>>>>>>> d7ea63c7
        } else {
            func_800F4524(&gSfxDefaultPos, NA_SE_EN_GOLON_WAKE_UP, 60);
        }
    }
    if (PARAMS_GET2(this->actor.params, 0, 5) == GORON_DMT_BIGGORON) {
        OnePointCutscene_Init(play, 4200, -99, &this->actor, CAM_ID_MAIN);
        Animation_ChangeByInfo(&this->skelAnime, sAnimationInfo, ENGO2_ANIM_10);
        this->skelAnime.playSpeed = 0.5f;
    } else {
        Animation_ChangeByInfo(&this->skelAnime, sAnimationInfo, ENGO2_ANIM_1);
        this->skelAnime.playSpeed = 1.0f;
    }
    this->actionFunc = func_80A46B40;
}

void EnGo2_GetItemAnimation(EnGo2* this, PlayState* play) {
    Animation_ChangeByInfo(&this->skelAnime, sAnimationInfo, ENGO2_ANIM_1);
    this->unk_211 = true;
    this->actionFunc = func_80A46B40;
    this->skelAnime.playSpeed = 0.0f;
    this->actor.speedXZ = 0.0f;
    this->skelAnime.curFrame = this->skelAnime.endFrame;
}

void EnGo2_SetupRolling(EnGo2* this, PlayState* play) {
    if (PARAMS_GET2(this->actor.params, 0, 5) == GORON_CITY_ROLLING_BIG || PARAMS_GET2(this->actor.params, 0, 5) == GORON_CITY_LINK) {
        this->collider.info.bumperFlags = BUMP_ON;
        this->actor.speedXZ = GET_INFTABLE(INFTABLE_11E) ? 6.0f : 3.6000001f;
    } else {
        this->actor.speedXZ = 6.0f;
    }
    this->actor.flags |= ACTOR_FLAG_24;
    this->animTimer = 10;
    this->actor.shape.yOffset = 1800.0f;
    this->actor.speedXZ += this->actor.speedXZ; // Speeding up
    this->actionFunc = EnGo2_ContinueRolling;
}

void EnGo2_StopRolling(EnGo2* this, PlayState* play) {
    EnBom* bomb;

    if ((PARAMS_GET2(this->actor.params, 0, 5) != GORON_CITY_ROLLING_BIG) && (PARAMS_GET2(this->actor.params, 0, 5) != GORON_CITY_LINK)) {
        if (PARAMS_GET2(this->actor.params, 0, 5) == GORON_DMT_ROLLING_SMALL) {
            bomb = (EnBom*)Actor_Spawn(&play->actorCtx, play, ACTOR_EN_BOM, this->actor.world.pos.x,
                                       this->actor.world.pos.y, this->actor.world.pos.z, 0, 0, 0, 0);
            if (bomb != NULL) {
                bomb->timer = 0;
            }
        }
    } else {
        this->collider.info.bumperFlags = BUMP_NONE;
    }

    this->actor.shape.rot = this->actor.world.rot;
    this->unk_59C = 0;
    this->unk_590 = 0;
    this->actionFunc = EnGo2_GroundRolling;
    this->actor.shape.yOffset = 0.0f;
    this->actor.speedXZ = 0.0f;
}

s32 EnGo2_IsFreeingGoronInFire(EnGo2* this, PlayState* play) {
    if (PARAMS_GET2(this->actor.params, 0, 5) != GORON_FIRE_GENERIC) {
        return false;
    }

    // shaking curled up
    this->actor.world.pos.x += (play->state.frames & 1) ? 1.0f : -1.0f;
    if (Flags_GetSwitch(play, PARAMS_GET2(this->actor.params, 10, 6))) {
        return true;
    }
    return false;
}

s32 EnGo2_IsGoronDmtBombFlower(EnGo2* this) {
    if (PARAMS_GET2(this->actor.params, 0, 5) != GORON_DMT_BOMB_FLOWER || this->unk_194.unk_00 != 2) {
        return false;
    }

    Animation_ChangeByInfo(&this->skelAnime, sAnimationInfo, ENGO2_ANIM_3);
    this->unk_194.unk_00 = 0;
    this->isAwake = false;
    this->unk_26E = 1;
    this->actionFunc = EnGo2_GoronDmtBombFlowerAnimation;
    return true;
}

s32 EnGo2_IsGoronRollingBig(EnGo2* this, PlayState* play) {
    if (PARAMS_GET2(this->actor.params, 0, 5) != GORON_CITY_ROLLING_BIG || (this->unk_194.unk_00 != 2)) {
        return false;
    }
    this->unk_194.unk_00 = 0;
    EnGo2_RollingAnimation(this, play);
    this->actionFunc = EnGo2_GoronRollingBigContinueRolling;
    return true;
}

s32 EnGo2_IsGoronFireGeneric(EnGo2* this) {
    if (PARAMS_GET2(this->actor.params, 0, 5) != GORON_FIRE_GENERIC || this->unk_194.unk_00 == 0) {
        return false;
    }
    this->actionFunc = EnGo2_GoronFireGenericAction;
    return true;
}

s32 EnGo2_IsGoronLinkReversing(EnGo2* this) {
    if (PARAMS_GET2(this->actor.params, 0, 5) != GORON_CITY_LINK || (this->waypoint >= this->unk_216) ||
        !EnGo2_IsWakingUp(this)) {
        return false;
    }
    return true;
}

s32 EnGo2_IsRolling(EnGo2* this) {
    if (this->unk_194.unk_00 == 0 || this->actor.speedXZ < 1.0f) {
        return false;
    }
    if (EnGo2_IsRollingOnGround(this, 2, 20.0 / 3.0f, 0)) {
        if ((this->unk_590 >= 9) && (this->unk_59C == 0)) {
            this->unk_590 = 8;
        }
        EnGo2_GetDustData(this, 0);
    }
    return true;
}

void EnGo2_GoronLinkAnimation(EnGo2* this, PlayState* play) {
    s32 animation = ARRAY_COUNT(sAnimationInfo);

    if (PARAMS_GET2(this->actor.params, 0, 5) == GORON_CITY_LINK) {
        if ((this->actor.textId == 0x3035 && this->unk_20C == 0) ||
            (this->actor.textId == 0x3036 && this->unk_20C == 0)) {
            if (this->skelAnime.animation != &gGoronAnim_000D5C) {
                animation = ENGO2_ANIM_12;
                this->eyeMouthTexState = 0;
            }
        }

        if ((this->actor.textId == 0x3032 && this->unk_20C == 12) || (this->actor.textId == 0x3033) ||
            (this->actor.textId == 0x3035 && this->unk_20C == 6)) {
            if (this->skelAnime.animation != &gGoronAnim_000750) {
                animation = ENGO2_ANIM_11;
                this->eyeMouthTexState = 1;
            }
        }

        if (this->skelAnime.animation == &gGoronAnim_000750) {
            if (this->skelAnime.curFrame == 20.0f) {
                Audio_PlayActorSfx2(&this->actor, NA_SE_EN_GOLON_CRY);
            }
        }

        if (animation != ARRAY_COUNT(sAnimationInfo)) {
            Animation_ChangeByInfo(&this->skelAnime, sAnimationInfo, animation);
        }
    }
}

void EnGo2_GoronFireCamera(EnGo2* this, PlayState* play) {
    s16 yaw;

    this->subCamId = Play_CreateSubCamera(play);
    Play_ChangeCameraStatus(play, CAM_ID_MAIN, CAM_STAT_WAIT);
    Play_ChangeCameraStatus(play, this->subCamId, CAM_STAT_ACTIVE);
    Path_CopyLastPoint(this->path, &this->subCamAt);
    yaw = Math_Vec3f_Yaw(&this->actor.world.pos, &this->subCamAt) + 0xE38;
    this->subCamEye.x = Math_SinS(yaw) * 100.0f + this->actor.world.pos.x;
    this->subCamEye.z = Math_CosS(yaw) * 100.0f + this->actor.world.pos.z;
    this->subCamEye.y = this->actor.world.pos.y + 20.0f;
    this->subCamAt.x = this->actor.world.pos.x;
    this->subCamAt.y = this->actor.world.pos.y + 40.0f;
    this->subCamAt.z = this->actor.world.pos.z;
    Play_CameraSetAtEye(play, this->subCamId, &this->subCamAt, &this->subCamEye);
}

void EnGo2_GoronFireClearCamera(EnGo2* this, PlayState* play) {
    Play_ChangeCameraStatus(play, CAM_ID_MAIN, CAM_STAT_ACTIVE);
    Play_ClearCamera(play, this->subCamId);
}

void EnGo2_BiggoronAnimation(EnGo2* this) {
    if (INV_CONTENT(ITEM_TRADE_ADULT) >= ITEM_SWORD_BROKEN && INV_CONTENT(ITEM_TRADE_ADULT) <= ITEM_EYEDROPS &&
        PARAMS_GET2(this->actor.params, 0, 5) == GORON_DMT_BIGGORON && this->unk_194.unk_00 == 0) {
        if (DECR(this->animTimer) == 0) {
            this->animTimer = Rand_S16Offset(30, 30);
            func_800F4524(&gSfxDefaultPos, NA_SE_EN_GOLON_EYE_BIG, 60);
        }
    }
}

void EnGo2_Init(Actor* thisx, PlayState* play) {
    EnGo2* this = (EnGo2*)thisx;
    s32 pad;

    ActorShape_Init(&this->actor.shape, 0.0f, ActorShadow_DrawCircle, 28.0f);
    SkelAnime_InitFlex(play, &this->skelAnime, &gGoronSkel, NULL, this->jointTable, this->morphTable, 18);
    Collider_InitCylinder(play, &this->collider);
    Collider_SetCylinder(play, &this->collider, &this->actor, &sCylinderInit);
    CollisionCheck_SetInfo2(&this->actor.colChkInfo, NULL, &sColChkInfoInit);

    // Not GORON_CITY_ROLLING_BIG, GORON_CITY_LINK, GORON_DMT_BIGGORON
    switch (PARAMS_GET2(this->actor.params, 0, 5)) {
        case GORON_FIRE_GENERIC:
        case GORON_DMT_BOMB_FLOWER:
        case GORON_DMT_ROLLING_SMALL:
        case GORON_DMT_DC_ENTRANCE:
        case GORON_CITY_ENTRANCE:
        case GORON_CITY_ISLAND:
        case GORON_CITY_LOWEST_FLOOR:
        case GORON_CITY_STAIRWELL:
        case GORON_CITY_LOST_WOODS:
        case GORON_DMT_FAIRY_HINT:
        case GORON_MARKET_BAZAAR:
            this->actor.flags &= ~ACTOR_FLAG_4;
            this->actor.flags &= ~ACTOR_FLAG_5;
    }

    EnGo2_SetColliderDim(this);
    EnGo2_SetShape(this);
    Animation_ChangeByInfo(&this->skelAnime, sAnimationInfo, ENGO2_ANIM_0);
    this->actor.gravity = -1.0f;
    this->alpha = this->actor.shape.shadowAlpha = 0;
    this->reverse = 0;
    this->isAwake = false;
    this->unk_211 = false;
    this->goronState = 0;
    this->waypoint = 0;
    this->unk_216 = this->actor.shape.rot.z;
    this->unk_26E = 1;
    this->path = Path_GetByIndex(play, PARAMS_GET2(this->actor.params, 5, 5), 0x1F);
    switch (PARAMS_GET2(this->actor.params, 0, 5)) {
        case GORON_CITY_ENTRANCE:
        case GORON_CITY_ISLAND:
        case GORON_CITY_LOWEST_FLOOR:
        case GORON_CITY_STAIRWELL:
        case GORON_CITY_LOST_WOODS:
            if (!CHECK_QUEST_ITEM(QUEST_MEDALLION_FIRE) && LINK_IS_ADULT) {
                Actor_Kill(&this->actor);
            }
            this->actionFunc = EnGo2_CurledUp;
            break;
        case GORON_MARKET_BAZAAR:
            if ((LINK_IS_ADULT) || !CHECK_QUEST_ITEM(QUEST_GORON_RUBY)) {
                Actor_Kill(&this->actor);
            }
            EnGo2_GetItemAnimation(this, play);
            break;
        case GORON_CITY_LINK:
            if (GET_INFTABLE(INFTABLE_109)) {
                Path_CopyLastPoint(this->path, &this->actor.world.pos);
                this->actor.home.pos = this->actor.world.pos;
                if (!CHECK_QUEST_ITEM(QUEST_MEDALLION_FIRE) &&
                    CHECK_OWNED_EQUIP(EQUIP_TYPE_TUNIC, EQUIP_INV_TUNIC_GORON)) {
                    EnGo2_GetItemAnimation(this, play);
                } else {
                    this->actionFunc = EnGo2_CurledUp;
                }
            } else {
                CLEAR_INFTABLE(INFTABLE_10C);
                this->collider.dim.height = (D_80A4816C[PARAMS_GET2(this->actor.params, 0, 5)].height * 0.6f);
                EnGo2_SetupRolling(this, play);
                this->isAwake = true;
            }
            break;
        case GORON_CITY_ROLLING_BIG:
        case GORON_DMT_ROLLING_SMALL:
            this->collider.dim.height = (D_80A4816C[PARAMS_GET2(this->actor.params, 0, 5)].height * 0.6f);
            EnGo2_SetupRolling(this, play);
            break;
        case GORON_FIRE_GENERIC:
            if (Flags_GetSwitch(play, PARAMS_GET2(this->actor.params, 10, 6))) {
                Actor_Kill(&this->actor);
            } else {
                this->isAwake = true;
                this->actionFunc = EnGo2_CurledUp;
            }
            break;
        case GORON_DMT_BIGGORON:
            this->actor.shape.shadowDraw = NULL;
            this->actor.flags &= ~ACTOR_FLAG_0;
            if ((INV_CONTENT(ITEM_TRADE_ADULT) >= ITEM_SWORD_BROKEN) &&
                (INV_CONTENT(ITEM_TRADE_ADULT) <= ITEM_EYEDROPS)) {
                this->eyeMouthTexState = 1;
            }
            this->collider.base.acFlags = AC_NONE;
            this->collider.base.ocFlags1 = OC1_ON | OC1_NO_PUSH | OC1_TYPE_PLAYER;
            this->actionFunc = EnGo2_CurledUp;
            break;
        case GORON_DMT_BOMB_FLOWER:
            if (GET_INFTABLE(INFTABLE_EB)) {
                Path_CopyLastPoint(this->path, &this->actor.world.pos);
                this->actor.home.pos = this->actor.world.pos;
            }
            FALLTHROUGH;
        case GORON_DMT_DC_ENTRANCE:
        case GORON_DMT_FAIRY_HINT:
        default:
            this->actionFunc = EnGo2_CurledUp;
            break;
    }
}

void EnGo2_Destroy(Actor* thisx, PlayState* play) {
}

void EnGo2_CurledUp(EnGo2* this, PlayState* play) {
    u8 index = PARAMS_GET2(this->actor.params, 0, 5);
    s16 height;
    s32 quake;

    if (Animation_OnFrame(&this->skelAnime, this->skelAnime.endFrame)) {
        if (PARAMS_GET2(this->actor.params, 0, 5) == GORON_DMT_BIGGORON) {
            quake = Quake_Add(GET_ACTIVE_CAM(play), 3);
            Quake_SetSpeed(quake, -0x3CB0);
            Quake_SetQuakeValues(quake, 8, 0, 0, 0);
            Quake_SetCountdown(quake, 16);
        } else {
            EnGo2_GetDustData(this, 1);
        }
        this->skelAnime.playSpeed = 0.0f;
    }

    if ((s32)this->skelAnime.curFrame == 0) {
        this->collider.dim.height = (D_80A4816C[index].height * 0.6f);
    } else {
        height = D_80A4816C[index].height;
        this->collider.dim.height =
            ((D_80A4816C[index].height * 0.4f * (this->skelAnime.curFrame / this->skelAnime.startFrame)) +
             (height * 0.6f));
    }
    if (EnGo2_IsFreeingGoronInFire(this, play)) {
        this->isAwake = false;
        EnGo2_WakeUp(this, play);
    }
    if ((PARAMS_GET2(this->actor.params, 0, 5) != GORON_FIRE_GENERIC) && EnGo2_IsWakingUp(this)) {
        EnGo2_WakeUp(this, play);
    }
}

void func_80A46B40(EnGo2* this, PlayState* play) {
    u8 index = PARAMS_GET2(this->actor.params, 0, 5);
    f32 height;

    if (this->unk_211 == true) {
        EnGo2_BiggoronAnimation(this);
        EnGo2_GoronLinkAnimation(this, play);
        EnGo2_SelectGoronWakingUp(this);

        if (!EnGo2_IsGoronRollingBig(this, play) && !EnGo2_IsGoronFireGeneric(this)) {
            if (EnGo2_IsGoronDmtBombFlower(this)) {
                return;
            }
        } else {
            return;
        }
    } else {
        if (Animation_OnFrame(&this->skelAnime, this->skelAnime.endFrame)) {
            if (PARAMS_GET2(this->actor.params, 0, 5) == GORON_DMT_BIGGORON) {
                this->actor.flags |= ACTOR_FLAG_0;
            }
            func_80A454CC(this);
            this->unk_211 = true;
            this->collider.dim.height = D_80A4816C[index].height;
        } else {
            height = D_80A4816C[index].height;
            this->collider.dim.height =
                (s16)((height * 0.4f * (this->skelAnime.curFrame / this->skelAnime.endFrame)) + (height * 0.6f));
        }
    }
    if ((!EnGo2_IsCameraModified(this, play)) && (!EnGo2_IsWakingUp(this))) {
        EnGo2_RollingAnimation(this, play);
    }
}

void EnGo2_GoronDmtBombFlowerAnimation(EnGo2* this, PlayState* play) {
    f32 float1 = this->skelAnime.endFrame;
    f32 float2 = this->skelAnime.curFrame * ((f32)0x8000 / float1);

    this->actor.speedXZ = Math_SinS(float2);
    if ((EnGo2_Orient(this, play)) && (this->waypoint == 0)) {
        EnGo2_GetItemAnimation(this, play);
    }
}

void EnGo2_GoronRollingBigContinueRolling(EnGo2* this, PlayState* play) {
    if (Animation_OnFrame(&this->skelAnime, this->skelAnime.endFrame)) {
        EnGo2_GetDustData(this, 1);
        this->skelAnime.playSpeed = 0.0f;
        EnGo2_SetupRolling(this, play);
    }
}

void EnGo2_ContinueRolling(EnGo2* this, PlayState* play) {
    f32 float1 = 1000.0f;

    if ((PARAMS_GET2(this->actor.params, 0, 5) != GORON_DMT_ROLLING_SMALL || !(this->actor.xyzDistToPlayerSq > SQ(float1))) &&
        DECR(this->animTimer) == 0) {
        this->actionFunc = EnGo2_SlowRolling;
        this->actor.speedXZ *= 0.5f; // slowdown
    }
    EnGo2_GetDustData(this, 2);
}

void EnGo2_SlowRolling(EnGo2* this, PlayState* play) {
    s32 orientation;
    s32 index;

    if (!EnGo2_IsRolling(this)) {
        if (EnGo2_IsRollingOnGround(this, 4, 8.0f, 1) == true) {
            if (EnGo2_IsGoronLinkReversing(this)) {
                this->actionFunc = EnGo2_ReverseRolling;
                return;
            }
            EnGo2_GetDustData(this, 3);
        }
        orientation = EnGo2_Orient(this, play);
        index = PARAMS_GET2(this->actor.params, 0, 5);
        if (index != GORON_CITY_LINK) {
            if ((index == GORON_DMT_ROLLING_SMALL) && (orientation == 1) && (this->waypoint == 0)) {
                EnGo2_StopRolling(this, play);
                return;
            }
        } else if ((orientation == 2) && (this->waypoint == 1)) {
            EnGo2_StopRolling(this, play);
            return;
        }
        Math_ApproachF(&this->actor.speedXZ, EnGo2_GetTargetXZSpeed(this), 0.4f, 0.6f);
        this->actor.shape.rot = this->actor.world.rot;
    }
}

void EnGo2_GroundRolling(EnGo2* this, PlayState* play) {
    if (EnGo2_IsRollingOnGround(this, 4, 8.0f, 0)) {
        EnGo2_GetDustData(this, 0);
        if (this->unk_59C == 0) {
            switch (PARAMS_GET2(this->actor.params, 0, 5)) {
                case GORON_CITY_LINK:
                    this->goronState = 0;
                    this->actionFunc = EnGo2_GoronLinkStopRolling;
                    break;
                case GORON_CITY_ROLLING_BIG:
                    EnGo2_WakeUp(this, play);
                    break;
                default:
                    this->actionFunc = EnGo2_CurledUp;
            }
        }
    }
}

void EnGo2_ReverseRolling(EnGo2* this, PlayState* play) {
    if (!EnGo2_IsRolling(this)) {
        Math_ApproachF(&this->actor.speedXZ, 0.0f, 0.6f, 0.8f);
        if (this->actor.speedXZ >= 1.0f) {
            EnGo2_GetDustData(this, 3);
        }
        if ((s32)this->actor.speedXZ == 0) {
            this->actor.world.rot.y ^= 0x8000;
            this->actor.shape.rot.y = this->actor.world.rot.y;
            this->reverse ^= 1;
            EnGo2_UpdateWaypoint(this, play);
            EnGo2_SetupRolling(this, play);
        }
    }
}

void EnGo2_SetupGetItem(EnGo2* this, PlayState* play) {
    if (Actor_HasParent(&this->actor, play)) {
        this->actor.parent = NULL;
        this->actionFunc = EnGo2_SetGetItem;
    } else {
        func_8002F434(&this->actor, play, this->getItemId, this->actor.xzDistToPlayer + 1.0f,
                      fabsf(this->actor.yDistToPlayer) + 1.0f);
    }
}

void EnGo2_SetGetItem(EnGo2* this, PlayState* play) {
    if ((Message_GetState(&play->msgCtx) == TEXT_STATE_DONE) && Message_ShouldAdvance(play)) {
        this->unk_194.unk_00 = 0;
        switch (this->getItemId) {
            case GI_CLAIM_CHECK:
                Environment_ClearBgsDayCount();
                EnGo2_GetItemAnimation(this, play);
                return;
            case GI_TUNIC_GORON:
                SET_INFTABLE(INFTABLE_109);
                EnGo2_GetItemAnimation(this, play);
                return;
            case GI_SWORD_BGS:
                gSaveContext.bgsFlag = true;
                break;
            case GI_BOMB_BAG_30:
            case GI_BOMB_BAG_40:
                EnGo2_RollingAnimation(this, play);
                this->actionFunc = EnGo2_GoronRollingBigContinueRolling;
                return;
        }
        this->actionFunc = func_80A46B40;
    }
}

void EnGo2_BiggoronEyedrops(EnGo2* this, PlayState* play) {
    switch (this->goronState) {
        case 0:
            Animation_ChangeByInfo(&this->skelAnime, sAnimationInfo, ENGO2_ANIM_5);
            this->actor.flags &= ~ACTOR_FLAG_0;
            this->actor.shape.rot.y += 0x5B0;
            this->unk_26E = 1;
            this->animTimer = this->skelAnime.endFrame + 60.0f + 60.0f; // eyeDrops animation timer
            this->eyeMouthTexState = 2;
            this->unk_20C = 0;
            this->goronState++;
            func_800F483C(0x28, 5);
            OnePointCutscene_Init(play, 4190, -99, &this->actor, CAM_ID_MAIN);
            break;
        case 1:
            if (DECR(this->animTimer)) {
                if (this->animTimer == 60 || this->animTimer == 120) {
                    func_8005B1A4(GET_ACTIVE_CAM(play));
                    func_800F4524(&gSfxDefaultPos, NA_SE_EV_GORON_WATER_DROP, 60);
                }
            } else {
                func_800F4524(&gSfxDefaultPos, NA_SE_EN_GOLON_GOOD_BIG, 60);
                Animation_ChangeByInfo(&this->skelAnime, sAnimationInfo, ENGO2_ANIM_6);
                Message_ContinueTextbox(play, 0x305A);
                this->eyeMouthTexState = 3;
                this->goronState++;
                func_800F483C(0x7F, 5);
            }
            break;
        case 2:
            if (Animation_OnFrame(&this->skelAnime, this->skelAnime.endFrame)) {
                this->eyeMouthTexState = 0;
            }
            if (Message_GetState(&play->msgCtx) == TEXT_STATE_CLOSING) {
                Animation_ChangeByInfo(&this->skelAnime, sAnimationInfo, ENGO2_ANIM_1);
                this->actor.flags |= ACTOR_FLAG_0;
                this->unk_26E = 2;
                this->skelAnime.playSpeed = 0.0f;
                this->skelAnime.curFrame = this->skelAnime.endFrame;
                EnGo2_GetItem(this, play, GI_CLAIM_CHECK);
                this->actionFunc = EnGo2_SetupGetItem;
                this->goronState = 0;
            }
            break;
    }
}

void EnGo2_GoronLinkStopRolling(EnGo2* this, PlayState* play) {
    Player* player = GET_PLAYER(play);

    switch (this->goronState) {
        case 0:
            if (Message_GetState(&play->msgCtx) != TEXT_STATE_NONE) {
                return;
            } else {
                Message_StartTextbox(play, 0x3031, NULL);
                player->actor.freezeTimer = 10;
                this->goronState++;
            }
        case 1:
            break;
        default:
            return;
    }

    if (Message_GetState(&play->msgCtx) != TEXT_STATE_CLOSING) {
        player->actor.freezeTimer = 10;
    } else {
        SET_INFTABLE(INFTABLE_10C);
        this->unk_26E = 1;
        this->unk_211 = false;
        this->isAwake = false;
        this->actionFunc = EnGo2_CurledUp;
    }
}

void EnGo2_GoronFireGenericAction(EnGo2* this, PlayState* play) {
    Player* player = GET_PLAYER(play);
    Vec3s D_80A4854C = { 0x00, 0x00, 0x00 };

    switch (this->goronState) {
        case 0: // Wake up
            if (Message_GetState(&play->msgCtx) == TEXT_STATE_CLOSING) {
                EnGo2_GoronFireCamera(this, play);
                play->msgCtx.msgMode = MSGMODE_PAUSED;
                Animation_ChangeByInfo(&this->skelAnime, sAnimationInfo, ENGO2_ANIM_2);
                this->waypoint = 1;
                this->skelAnime.playSpeed = 2.0f;
                func_80A44D84(this);
                this->actor.shape.rot = this->actor.world.rot;
                this->animTimer = 60;
                this->actor.gravity = 0.0f;
                this->actor.speedXZ = 2.0f;
                this->unk_194.unk_08 = D_80A4854C;
                this->unk_194.unk_0E = D_80A4854C;
                this->goronState++;
                this->goronState++;
                player->actor.world.rot.y = this->actor.world.rot.y;
                player->actor.shape.rot.y = this->actor.world.rot.y;
                player->actor.world.pos.x =
                    (f32)((Math_SinS(this->actor.world.rot.y) * -30.0f) + this->actor.world.pos.x);
                player->actor.world.pos.z =
                    (f32)((Math_CosS(this->actor.world.rot.y) * -30.0f) + this->actor.world.pos.z);
                func_8002DF54(play, &this->actor, 8);
                Audio_PlayFanfare(NA_BGM_APPEAR);
            }
            break;
        case 2: // Walking away
            if (DECR(this->animTimer)) {
                if (!(this->animTimer % 8)) {
                    Audio_PlayActorSfx2(&this->actor, NA_SE_EN_MORIBLIN_WALK);
                }
                Actor_MoveForward(&this->actor);
            } else {
                this->animTimer = 0;
                this->actor.speedXZ = 0.0f;
                if ((PARAMS_GET2(this->actor.params, 10, 6) != 1) && (PARAMS_GET2(this->actor.params, 10, 6) != 2) &&
                    (PARAMS_GET2(this->actor.params, 10, 6) != 4) && (PARAMS_GET2(this->actor.params, 10, 6) != 5) &&
                    (PARAMS_GET2(this->actor.params, 10, 6) != 9) && (PARAMS_GET2(this->actor.params, 10, 6) != 11)) {
                    this->goronState++;
                }
                this->goronState++;
            }
            break;
        case 3: // Walking away
            this->animTimer++;
            if (!(this->animTimer % 8) && (this->animTimer < 10)) {
                Audio_PlayActorSfx2(&this->actor, NA_SE_EN_MORIBLIN_WALK);
            }
            if (this->animTimer == 10) {
                Audio_PlayActorSfx2(&this->actor, NA_SE_EV_IRON_DOOR_OPEN);
            }
            if (this->animTimer > 44) {
                SfxSource_PlaySfxAtFixedWorldPos(play, &this->actor.world.pos, 20, NA_SE_EV_IRON_DOOR_CLOSE);
            } else {
                break;
            }
        case 4: // Finalize walking away
            Message_CloseTextbox(play);
            EnGo2_GoronFireClearCamera(this, play);
            func_8002DF54(play, &this->actor, 7);
            Actor_Kill(&this->actor);
            break;
        case 1:
            break;
    }
}

void EnGo2_Update(Actor* thisx, PlayState* play) {
    EnGo2* this = (EnGo2*)thisx;

    func_80A45360(this, &this->alpha);
    EnGo2_SitDownAnimation(this);
    SkelAnime_Update(&this->skelAnime);
    EnGo2_RollForward(this);
    Actor_UpdateBgCheckInfo(play, &this->actor, (f32)this->collider.dim.height * 0.5f,
                            (f32)this->collider.dim.radius * 0.6f, 0.0f, UPDBGCHECKINFO_FLAG_0 | UPDBGCHECKINFO_FLAG_2);
    if (this->unk_194.unk_00 == 0) {
        func_80A44AB0(this, play);
    }
    this->actionFunc(this, play);
    if (this->unk_211 == true) {
        func_80034F54(play, this->unk_226, this->unk_24A, 18);
    }
    func_80A45288(this, play);
    EnGo2_EyeMouthTexState(this);
    EnGo2_CheckCollision(this, play);
}

s32 EnGo2_DrawCurledUp(EnGo2* this, PlayState* play) {
    Vec3f D_80A48554 = { 0.0f, 0.0f, 0.0f };

    OPEN_DISPS(play->state.gfxCtx, "../z_en_go2.c", 2881);
    Gfx_SetupDL_25Opa(play->state.gfxCtx);
    gSPMatrix(POLY_OPA_DISP++, Matrix_NewMtx(play->state.gfxCtx, "../z_en_go2.c", 2884),
              G_MTX_NOPUSH | G_MTX_LOAD | G_MTX_MODELVIEW);
    gSPDisplayList(POLY_OPA_DISP++, gGoronDL_00BD80);
    CLOSE_DISPS(play->state.gfxCtx, "../z_en_go2.c", 2889);
    Matrix_MultVec3f(&D_80A48554, &this->actor.focus.pos);

    return 1;
}

s32 EnGo2_DrawRolling(EnGo2* this, PlayState* play) {
    s32 pad;
    Vec3f D_80A48560 = { 0.0f, 0.0f, 0.0f };
    f32 speedXZ;

    OPEN_DISPS(play->state.gfxCtx, "../z_en_go2.c", 2914);
    Gfx_SetupDL_25Opa(play->state.gfxCtx);
    speedXZ = this->actionFunc == EnGo2_ReverseRolling ? 0.0f : this->actor.speedXZ;
    Matrix_RotateZYX((play->state.frames * ((s16)speedXZ * 1400)), 0, this->actor.shape.rot.z, MTXMODE_APPLY);
    gSPMatrix(POLY_OPA_DISP++, Matrix_NewMtx(play->state.gfxCtx, "../z_en_go2.c", 2926),
              G_MTX_NOPUSH | G_MTX_LOAD | G_MTX_MODELVIEW);
    gSPDisplayList(POLY_OPA_DISP++, gGoronDL_00C140);
    CLOSE_DISPS(play->state.gfxCtx, "../z_en_go2.c", 2930);
    Matrix_MultVec3f(&D_80A48560, &this->actor.focus.pos);
    return 1;
}

s32 EnGo2_OverrideLimbDraw(PlayState* play, s32 limb, Gfx** dList, Vec3f* pos, Vec3s* rot, void* thisx) {
    EnGo2* this = (EnGo2*)thisx;
    Vec3s vec1;
    f32 float1;

    if (limb == 17) {
        Matrix_Translate(2800.0f, 0.0f, 0.0f, MTXMODE_APPLY);
        vec1 = this->unk_194.unk_08;
        float1 = BINANG_TO_RAD_ALT(vec1.y);
        Matrix_RotateX(float1, MTXMODE_APPLY);
        float1 = BINANG_TO_RAD_ALT(vec1.x);
        Matrix_RotateZ(float1, MTXMODE_APPLY);
        Matrix_Translate(-2800.0f, 0.0f, 0.0f, MTXMODE_APPLY);
    }
    if (limb == 10) {
        vec1 = this->unk_194.unk_0E;
        float1 = BINANG_TO_RAD_ALT(vec1.y);
        Matrix_RotateY(float1, MTXMODE_APPLY);
        float1 = BINANG_TO_RAD_ALT(vec1.x);
        Matrix_RotateX(float1, MTXMODE_APPLY);
    }
    if ((limb == 10) || (limb == 11) || (limb == 14)) {
        float1 = Math_SinS(this->unk_226[limb]);
        rot->y += float1 * 200.0f;
        float1 = Math_CosS(this->unk_24A[limb]);
        rot->z += float1 * 200.0f;
    }
    return 0;
}

void EnGo2_PostLimbDraw(PlayState* play, s32 limbIndex, Gfx** dList, Vec3s* rot, void* thisx) {
    EnGo2* this = (EnGo2*)thisx;
    Vec3f D_80A4856C = { 600.0f, 0.0f, 0.0f };

    if (limbIndex == 17) {
        Matrix_MultVec3f(&D_80A4856C, &this->actor.focus.pos);
    }
}

void EnGo2_Draw(Actor* thisx, PlayState* play) {
    EnGo2* this = (EnGo2*)thisx;
    void* eyeTextures[] = { gGoronCsEyeClosed2Tex, gGoronCsEyeOpenTex, gGoronCsEyeHalfTex, gGoronCsEyeClosedTex };
    void* mouthTextures[] = { gGoronCsMouthNeutralTex, gGoronCsMouthSmileTex };

    EnGo2_UpdateEffects(this);
    Matrix_Push();
    EnGo2_DrawEffects(this, play);
    Matrix_Pop();

    if ((this->actionFunc == EnGo2_CurledUp) && (this->skelAnime.playSpeed == 0.0f) &&
        (this->skelAnime.curFrame == 0.0f)) {
        if (1) {}
        EnGo2_DrawCurledUp(this, play);
    } else if (this->actionFunc == EnGo2_SlowRolling || this->actionFunc == EnGo2_ReverseRolling ||
               this->actionFunc == EnGo2_ContinueRolling) {
        EnGo2_DrawRolling(this, play);
    } else {
        OPEN_DISPS(play->state.gfxCtx, "../z_en_go2.c", 3063);
        Gfx_SetupDL_25Opa(play->state.gfxCtx);

        gSPSegment(POLY_OPA_DISP++, 0x08, SEGMENTED_TO_VIRTUAL(eyeTextures[this->eyeTexIndex]));
        gSPSegment(POLY_OPA_DISP++, 0x09, SEGMENTED_TO_VIRTUAL(mouthTextures[this->mouthTexIndex]));

        SkelAnime_DrawFlexOpa(play, this->skelAnime.skeleton, this->skelAnime.jointTable, this->skelAnime.dListCount,
                              EnGo2_OverrideLimbDraw, EnGo2_PostLimbDraw, this);
        CLOSE_DISPS(play->state.gfxCtx, "../z_en_go2.c", 3081);
    }
}<|MERGE_RESOLUTION|>--- conflicted
+++ resolved
@@ -1006,15 +1006,9 @@
     }
 
     if (this->unk_59C >= 2) {
-<<<<<<< HEAD
-        Audio_PlayActorSound2(&this->actor, PARAMS_GET2(this->actor.params, 0, 5) == GORON_CITY_ROLLING_BIG
-                                                ? NA_SE_EN_GOLON_LAND_BIG
-                                                : NA_SE_EN_DODO_M_GND);
-=======
-        Audio_PlayActorSfx2(&this->actor, (this->actor.params & 0x1F) == GORON_CITY_ROLLING_BIG
+        Audio_PlayActorSfx2(&this->actor, PARAMS_GET2(this->actor.params, 0, 5) == GORON_CITY_ROLLING_BIG
                                               ? NA_SE_EN_GOLON_LAND_BIG
                                               : NA_SE_EN_DODO_M_GND);
->>>>>>> d7ea63c7
     }
 
     this->unk_59C--;
@@ -1281,13 +1275,8 @@
 void EnGo2_SitDownAnimation(EnGo2* this) {
     if ((this->skelAnime.playSpeed != 0.0f) && (this->skelAnime.animation == &gGoronAnim_004930)) {
         if (this->skelAnime.playSpeed > 0.0f && this->skelAnime.curFrame == 14.0f) {
-<<<<<<< HEAD
             if (PARAMS_GET2(this->actor.params, 0, 5) != GORON_DMT_BIGGORON) {
-                Audio_PlayActorSound2(&this->actor, NA_SE_EN_GOLON_SIT_DOWN);
-=======
-            if ((this->actor.params & 0x1F) != GORON_DMT_BIGGORON) {
                 Audio_PlayActorSfx2(&this->actor, NA_SE_EN_GOLON_SIT_DOWN);
->>>>>>> d7ea63c7
             } else {
                 func_800F4524(&gSfxDefaultPos, NA_SE_EN_GOLON_SIT_DOWN, 60);
             }
@@ -1329,13 +1318,8 @@
 
 void EnGo2_WakeUp(EnGo2* this, PlayState* play) {
     if (this->skelAnime.playSpeed == 0.0f) {
-<<<<<<< HEAD
         if (PARAMS_GET2(this->actor.params, 0, 5) != GORON_DMT_BIGGORON) {
-            Audio_PlayActorSound2(&this->actor, NA_SE_EN_GOLON_WAKE_UP);
-=======
-        if ((this->actor.params & 0x1F) != GORON_DMT_BIGGORON) {
             Audio_PlayActorSfx2(&this->actor, NA_SE_EN_GOLON_WAKE_UP);
->>>>>>> d7ea63c7
         } else {
             func_800F4524(&gSfxDefaultPos, NA_SE_EN_GOLON_WAKE_UP, 60);
         }
