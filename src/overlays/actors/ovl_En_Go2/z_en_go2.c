--- conflicted
+++ resolved
@@ -2042,13 +2042,8 @@
     }
 #endif
     this->actionFunc(this, play);
-<<<<<<< HEAD
     if (this->isUncurled == true) {
-        func_80034F54(play, this->unk_226, this->unk_24A, GORON_LIMB_MAX);
-=======
-    if (this->unk_211 == true) {
-        Actor_UpdateFidgetTables(play, this->fidgetTableY, this->fidgetTableZ, 18);
->>>>>>> cddca304
+        Actor_UpdateFidgetTables(play, this->fidgetTableY, this->fidgetTableZ, GORON_LIMB_MAX);
     }
     EnGo2_TrackPlayer(this, play);
     EnGo2_EyeMouthTexState(this);
@@ -2100,15 +2095,9 @@
         Matrix_RotateY(BINANG_TO_RAD_ALT(limbRot.y), MTXMODE_APPLY);
         Matrix_RotateX(BINANG_TO_RAD_ALT(limbRot.x), MTXMODE_APPLY);
     }
-<<<<<<< HEAD
     if ((limb == GORON_LIMB_TORSO) || (limb == GORON_LIMB_LEFT_ARM) || (limb == GORON_LIMB_RIGHT_ARM)) {
-        rot->y += Math_SinS(this->unk_226[limb]) * 200.0f;
-        rot->z += Math_CosS(this->unk_24A[limb]) * 200.0f;
-=======
-    if ((limb == 10) || (limb == 11) || (limb == 14)) {
         rot->y += Math_SinS(this->fidgetTableY[limb]) * FIDGET_AMPLITUDE;
         rot->z += Math_CosS(this->fidgetTableZ[limb]) * FIDGET_AMPLITUDE;
->>>>>>> cddca304
     }
     return 0;
 }
