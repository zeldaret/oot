#include "z_en_go2.h"
#include "overlays/actors/ovl_En_Bom/z_en_bom.h"
#include "assets/objects/gameplay_keep/gameplay_keep.h"
#include "assets/objects/object_oF1d_map/object_oF1d_map.h"
#include "quake.h"

#define FLAGS (ACTOR_FLAG_0 | ACTOR_FLAG_3 | ACTOR_FLAG_4 | ACTOR_FLAG_5)

/*
FLAGS

EVENTCHKINF_23 - DC entrance boulder blown up as child

InfTable

INFTABLE_B4
INFTABLE_E0 - Talked to DMT Goron at DC entrance (Before DC is opened as child)
INFTABLE_E3 - Talked to GC Goron in bottom level stairwell
INFTABLE_E6 - Talked to GC Goron at LW entrance (Before LW shortcut is opened)
INFTABLE_EB - Talked to DMT Goron at Bomb Flower with goron bracelet
INFTABLE_F0 - Talked to Goron at GC Entrance (Before goron ruby is obtained)
INFTABLE_F4 - Talked to Goron at GC Island (Before goron ruby is obtained)
INFTABLE_F8 - (not on cloud modding) Talked to GC Goron outside Darunias door (after opening door,
before getting goron bracelet)
INFTABLE_109 - Obtained Fire Tunic from Goron Link
INFTABLE_10A - (not on cloud modding)
INFTABLE_10B - Spoke to Goron Link About Volvagia
INFTABLE_10C - Stopped Goron Link's Rolling
INFTABLE_10D - EnGo Exclusive
INFTABLE_10E - Spoke to Goron Link
INFTABLE_10F - (not on cloud modding)

INFTABLE_11E - Bomb bag upgrade obtained from rolling Goron

EnGo
pathIndex: this->actor.params & 0xF
Goron: this->actor.params & 0xF0

EnGo2
(this->actor.params & 0x3E0) >> 5
(this->actor.params & 0xFC00) >> 0xA - Gorons in Fire Temple
this->actor.params & 0x1F

Gorons only move when this->interactInfo.talkState == NPC_TALK_STATE_IDLE
*/

void EnGo2_Init(Actor* thisx, PlayState* play);
void EnGo2_Destroy(Actor* thisx, PlayState* play);
void EnGo2_Update(Actor* thisx, PlayState* play);
void EnGo2_Draw(Actor* thisx, PlayState* play);

void EnGo2_StopRolling(EnGo2* this, PlayState* play);
void EnGo2_CurledUp(EnGo2* this, PlayState* play);

void func_80A46B40(EnGo2* this, PlayState* play);
void EnGo2_GoronDmtBombFlowerAnimation(EnGo2* this, PlayState* play);
void EnGo2_GoronRollingBigContinueRolling(EnGo2* this, PlayState* play);
void EnGo2_ContinueRolling(EnGo2* this, PlayState* play);
void EnGo2_SlowRolling(EnGo2* this, PlayState* play);
void EnGo2_GroundRolling(EnGo2* this, PlayState* play);

void EnGo2_ReverseRolling(EnGo2* this, PlayState* play);
void EnGo2_SetupGetItem(EnGo2* this, PlayState* play);
void EnGo2_SetGetItem(EnGo2* this, PlayState* play);
void EnGo2_BiggoronEyedrops(EnGo2* this, PlayState* play);
void EnGo2_GoronLinkStopRolling(EnGo2* this, PlayState* play);
void EnGo2_GoronFireGenericAction(EnGo2* this, PlayState* play);

static void* sDustTex[] = { gDust8Tex, gDust7Tex, gDust6Tex, gDust5Tex, gDust4Tex, gDust3Tex, gDust2Tex, gDust1Tex };

static Vec3f sPos = { 0.0f, 0.0f, 0.0f };
static Vec3f sVelocity = { 0.0f, 0.0f, 0.0f };
static Vec3f sAccel = { 0.0f, 0.3f, 0.0f };

static ColliderCylinderInit sCylinderInit = {
    {
        COLTYPE_NONE,
        AT_NONE,
        AC_ON | AC_TYPE_PLAYER,
        OC1_ON | OC1_TYPE_ALL,
        OC2_TYPE_2,
        COLSHAPE_CYLINDER,
    },
    {
        ELEMTYPE_UNK0,
        { 0x00000000, 0x00, 0x00 },
        { 0x00000008, 0x00, 0x00 },
        TOUCH_NONE,
        BUMP_NONE,
        OCELEM_ON,
    },
    { 40, 65, 0, { 0, 0, 0 } },
};

static CollisionCheckInfoInit2 sColChkInfoInit = {
    0, 0, 0, 0, MASS_IMMOVABLE,
};

ActorInit En_Go2_InitVars = {
    ACTOR_EN_GO2,
    ACTORCAT_NPC,
    FLAGS,
    OBJECT_OF1D_MAP,
    sizeof(EnGo2),
    (ActorFunc)EnGo2_Init,
    (ActorFunc)EnGo2_Destroy,
    (ActorFunc)EnGo2_Update,
    (ActorFunc)EnGo2_Draw,
};

static EnGo2DataStruct1 D_80A4816C[14] = {
    { 0, 0, 0, 68, 148 }, { 0, 0, 0, 24, 52 }, { 0, 320, 380, 400, 120 }, { 0, 0, 0, 30, 68 }, { 0, 0, 0, 46, 90 },
    { 0, 0, 0, 30, 68 },  { 0, 0, 0, 30, 68 }, { 0, 0, 0, 30, 68 },       { 0, 0, 0, 30, 68 }, { 0, 0, 0, 30, 68 },
    { 0, 0, 0, 30, 68 },  { 0, 0, 0, 30, 68 }, { 0, 0, 0, 30, 68 },       { 0, 0, 0, 30, 68 },
};

static EnGo2DataStruct2 D_80A481F8[14] = {
    { 30.0f, 0.026f, 6, 60.0f }, { 24.0f, 0.008f, 6, 30.0f }, { 28.0f, 0.16f, 5, 380.0f }, { 28.0f, 0.01f, 7, 40.0f },
    { 30.0f, 0.015f, 6, 30.0f }, { 28.0f, 0.01f, 6, 30.0f },  { 28.0f, 0.01f, 6, 30.0f },  { 28.0f, 0.01f, 6, 30.0f },
    { 28.0f, 0.01f, 6, 30.0f },  { 28.0f, 0.01f, 6, 30.0f },  { 28.0f, 0.01f, 6, 30.0f },  { 28.0f, 0.01f, 6, 30.0f },
    { 28.0f, 0.01f, 6, 30.0f },  { 28.0f, 0.01f, 6, 30.0f },
};

static f32 D_80A482D8[14][2] = {
    { 80.0f, 80.0f }, { -10.0f, -10.0f }, { 800.0f, 800.0f }, { 0.0f, 0.0f },   { 20.0f, 40.0f },
    { 20.0f, 20.0f }, { 20.0f, 20.0f },   { 20.0f, 20.0f },   { 20.0f, 20.0f }, { 20.0f, 20.0f },
    { 20.0f, 20.0f }, { 20.0f, 20.0f },   { 20.0f, 20.0f },   { 20.0f, 20.0f },
};

typedef enum {
    /*  0 */ ENGO2_ANIM_0,
    /*  1 */ ENGO2_ANIM_1,
    /*  2 */ ENGO2_ANIM_2,
    /*  3 */ ENGO2_ANIM_3,
    /*  4 */ ENGO2_ANIM_4,
    /*  5 */ ENGO2_ANIM_5,
    /*  6 */ ENGO2_ANIM_6,
    /*  7 */ ENGO2_ANIM_7,
    /*  8 */ ENGO2_ANIM_8,
    /*  9 */ ENGO2_ANIM_9,
    /* 10 */ ENGO2_ANIM_10,
    /* 11 */ ENGO2_ANIM_11,
    /* 12 */ ENGO2_ANIM_12
} EnGo2Animation;

static AnimationInfo sAnimationInfo[] = {
    { &gGoronAnim_004930, 0.0f, 0.0f, -1.0f, 0x00, 0.0f },  { &gGoronAnim_004930, 0.0f, 0.0f, -1.0f, 0x00, -8.0f },
    { &gGoronAnim_0029A8, 1.0f, 0.0f, -1.0f, 0x00, -8.0f }, { &gGoronAnim_010590, 1.0f, 0.0f, -1.0f, 0x00, -8.0f },
    { &gGoronAnim_003768, 1.0f, 0.0f, -1.0f, 0x00, -8.0f }, { &gGoronAnim_0038E4, 1.0f, 0.0f, -1.0f, 0x02, -8.0f },
    { &gGoronAnim_002D80, 1.0f, 0.0f, -1.0f, 0x02, -8.0f }, { &gGoronAnim_00161C, 1.0f, 0.0f, -1.0f, 0x00, -8.0f },
    { &gGoronAnim_001A00, 1.0f, 0.0f, -1.0f, 0x00, -8.0f }, { &gGoronAnim_0021D0, 1.0f, 0.0f, -1.0f, 0x00, -8.0f },
    { &gGoronAnim_004930, 0.0f, 0.0f, -1.0f, 0x01, -8.0f }, { &gGoronAnim_000750, 1.0f, 0.0f, -1.0f, 0x00, -8.0f },
    { &gGoronAnim_000D5C, 1.0f, 0.0f, -1.0f, 0x00, -8.0f },
};

static EnGo2DustEffectData sDustEffectData[2][4] = {
    {
        { 12, 0.2f, 0.2f, 1, 18.0f, 0.0f },
        { 12, 0.1f, 0.2f, 12, 26.0f, 0.0f },
        { 12, 0.1f, 0.3f, 4, 10.0f, 0.0f },
        { 12, 0.2f, 0.2f, 1, 18.0f, 0.0f },
    },
    {
        { 12, 0.5f, 0.4f, 3, 42.0f, 0.0f },
        { 12, 0.5f, 0.4f, 3, 42.0f, 0.0f },
        { 12, 0.5f, 0.4f, 3, 42.0f, 0.0f },
        { 12, 0.5f, 0.4f, 3, 42.0f, 0.0f },
    },
};

static Vec3f sZeroVec = { 0.0f, 0.0f, 0.0f };

void EnGo2_SpawnEffectDust(EnGo2* this, Vec3f* pos, Vec3f* velocity, Vec3f* accel, u8 initialTimer, f32 scale,
                           f32 scaleStep) {
    EnGoEffect* dustEffect = this->effects;
    s16 i;

    for (i = 0; i < EN_GO2_EFFECT_COUNT; i++, dustEffect++) {
        if (dustEffect->type != 1) {
            dustEffect->scale = scale;
            dustEffect->scaleStep = scaleStep;
            dustEffect->initialTimer = dustEffect->timer = initialTimer;
            dustEffect->type = 1;
            dustEffect->pos = *pos;
            dustEffect->accel = *accel;
            dustEffect->velocity = *velocity;
            break;
        }
    }
}

void EnGo2_UpdateEffects(EnGo2* this) {
    EnGoEffect* dustEffect = this->effects;
    f32 randomNumber;
    s16 i;

    for (i = 0; i < EN_GO2_EFFECT_COUNT; i++, dustEffect++) {
        if (dustEffect->type) {
            dustEffect->timer--;
            if (dustEffect->timer == 0) {
                dustEffect->type = 0;
            }
            dustEffect->accel.x = (Rand_ZeroOne() * 0.4f) - 0.2f;
            randomNumber = Rand_ZeroOne() * 0.4f;
            dustEffect->accel.z = randomNumber - 0.2f;
            dustEffect->pos.x += dustEffect->velocity.x;
            dustEffect->pos.y += dustEffect->velocity.y;
            dustEffect->pos.z += dustEffect->velocity.z;
            dustEffect->velocity.x += dustEffect->accel.x;
            dustEffect->velocity.y += dustEffect->accel.y;
            dustEffect->velocity.z += randomNumber - 0.2f;
            dustEffect->scale += dustEffect->scaleStep;
        }
    }
}

void EnGo2_DrawEffects(EnGo2* this, PlayState* play) {
    EnGoEffect* dustEffect = this->effects;
    s16 alpha;
    s16 materialFlag;
    s16 index;
    s16 i;

    OPEN_DISPS(play->state.gfxCtx, "../z_en_go2_eff.c", 111);

    materialFlag = false;
    Gfx_SetupDL_25Xlu(play->state.gfxCtx);
    if (1) {}

    for (i = 0; i < EN_GO2_EFFECT_COUNT; i++, dustEffect++) {
        if (dustEffect->type) {
            if (!materialFlag) {
                POLY_XLU_DISP = Gfx_SetupDL(POLY_XLU_DISP, SETUPDL_0);
                gSPDisplayList(POLY_XLU_DISP++, gGoronDL_00FD40);
                gDPSetEnvColor(POLY_XLU_DISP++, 100, 60, 20, 0);
                materialFlag = true;
            }

            alpha = dustEffect->timer * (255.0f / dustEffect->initialTimer);
            gDPSetPrimColor(POLY_XLU_DISP++, 0, 0, 170, 130, 90, alpha);
            gDPPipeSync(POLY_XLU_DISP++);
            Matrix_Translate(dustEffect->pos.x, dustEffect->pos.y, dustEffect->pos.z, MTXMODE_NEW);
            Matrix_ReplaceRotation(&play->billboardMtxF);
            Matrix_Scale(dustEffect->scale, dustEffect->scale, 1.0f, MTXMODE_APPLY);
            gSPMatrix(POLY_XLU_DISP++, Matrix_NewMtx(play->state.gfxCtx, "../z_en_go2_eff.c", 137),
                      G_MTX_NOPUSH | G_MTX_LOAD | G_MTX_MODELVIEW);
            index = dustEffect->timer * (8.0f / dustEffect->initialTimer);
            gSPSegment(POLY_XLU_DISP++, 0x08, SEGMENTED_TO_VIRTUAL(sDustTex[index]));
            gSPDisplayList(POLY_XLU_DISP++, gGoronDL_00FD50);
        }
    }

    CLOSE_DISPS(play->state.gfxCtx, "../z_en_go2_eff.c", 151);
}

s32 EnGo2_SpawnDust(EnGo2* this, u8 initialTimer, f32 scale, f32 scaleStep, s32 numDustEffects, f32 radius,
                    f32 yAccel) {
    Vec3f pos = sPos;
    Vec3f velocity = sVelocity;
    Vec3f accel = sAccel;
    s32 i;
    s16 angle;

    pos = this->actor.world.pos; // overwrites sPos data
    pos.y = this->actor.floorHeight;
    angle = (Rand_ZeroOne() - 0.5f) * 0x10000;
    i = numDustEffects;
    while (i >= 0) {
        accel.y += Rand_ZeroOne() * yAccel;
        pos.x = (Math_SinS(angle) * radius) + this->actor.world.pos.x;
        pos.z = (Math_CosS(angle) * radius) + this->actor.world.pos.z;
        EnGo2_SpawnEffectDust(this, &pos, &velocity, &accel, initialTimer, scale, scaleStep);
        angle += (s16)(0x10000 / numDustEffects);
        i--;
    }
    return 0;
}

void EnGo2_GetItem(EnGo2* this, PlayState* play, s32 getItemId) {
    this->getItemId = getItemId;
    func_8002F434(&this->actor, play, getItemId, this->actor.xzDistToPlayer + 1.0f,
                  fabsf(this->actor.yDistToPlayer) + 1.0f);
}

s32 EnGo2_GetDialogState(EnGo2* this, PlayState* play) {
    s16 dialogState = Message_GetState(&play->msgCtx);

    if ((this->dialogState == TEXT_STATE_AWAITING_NEXT) || (this->dialogState == TEXT_STATE_EVENT) ||
        (this->dialogState == TEXT_STATE_CLOSING) || (this->dialogState == TEXT_STATE_DONE_HAS_NEXT)) {
        if (dialogState != this->dialogState) {
            this->unk_20C++;
        }
    }

    this->dialogState = dialogState;
    return dialogState;
}

u16 EnGo2_GoronFireGenericGetTextId(EnGo2* this) {
    switch ((this->actor.params & 0xFC00) >> 0xA) {
        case 3:
            return 0x3069;
        case 5:
            return 0x306A;
        case 4:
            return 0x306B;
        case 2:
            return 0x306C;
        case 10:
            return 0x306D;
        case 8:
            return 0x306E;
        case 11:
            return 0x306F;
        case 1:
            return 0x3070;
        default:
            return 0x3052;
    }
}

u16 EnGo2_GetTextIdGoronCityRollingBig(PlayState* play, EnGo2* this) {
    if (GET_INFTABLE(INFTABLE_11E)) {
        return 0x3013;
    } else if (CUR_CAPACITY(UPG_BOMB_BAG) >= 20 && this->waypoint > 7 && this->waypoint < 12) {
        return 0x3012;
    } else {
        return 0x3011;
    }
}

s16 EnGo2_UpdateTalkStateGoronCityRollingBig(PlayState* play, EnGo2* this) {
    s32 bombBagUpgrade;

    switch (Message_GetState(&play->msgCtx)) {
        case TEXT_STATE_CLOSING:
            return NPC_TALK_STATE_ACTION;
        case TEXT_STATE_EVENT:
            if (Message_ShouldAdvance(play)) {
                if (this->actor.textId == 0x3012) {
                    this->actionFunc = EnGo2_SetupGetItem;
                    bombBagUpgrade = CUR_CAPACITY(UPG_BOMB_BAG) == 30 ? GI_BOMB_BAG_40 : GI_BOMB_BAG_30;
                    EnGo2_GetItem(this, play, bombBagUpgrade);
                    Message_CloseTextbox(play);
                    SET_INFTABLE(INFTABLE_11E);
                    return NPC_TALK_STATE_ACTION;
                } else {
                    return NPC_TALK_STATE_ACTION;
                }
            }
            FALLTHROUGH;
        default:
            return NPC_TALK_STATE_TALKING;
    }
}

u16 EnGo2_GetTextIdGoronDmtBombFlower(PlayState* play, EnGo2* this) {
    return CHECK_QUEST_ITEM(QUEST_GORON_RUBY) ? 0x3027 : 0x300A;
}

// DMT Goron by Bomb Flower Choice
s16 EnGo2_UpdateTalkStateGoronDmtBombFlower(PlayState* play, EnGo2* this) {
    switch (Message_GetState(&play->msgCtx)) {
        case TEXT_STATE_CLOSING:
            if ((this->actor.textId == 0x300B) && !GET_INFTABLE(INFTABLE_EB)) {
                SET_INFTABLE(INFTABLE_EB);
                return NPC_TALK_STATE_ACTION;
            } else {
                return NPC_TALK_STATE_IDLE;
            }
        case TEXT_STATE_CHOICE:
            if (Message_ShouldAdvance(play)) {
                // Ask question to DMT Goron by bomb flower
                if (this->actor.textId == 0x300A) {
                    if (play->msgCtx.choiceIndex == 0) {
                        this->actor.textId = CUR_UPG_VALUE(UPG_STRENGTH) != 0 ? 0x300B : 0x300C;
                    } else {
                        this->actor.textId = 0x300D;
                    }
                    Message_ContinueTextbox(play, this->actor.textId);
                }
                return NPC_TALK_STATE_TALKING;
            }
            FALLTHROUGH;
        default:
            return NPC_TALK_STATE_TALKING;
    }
}

u16 EnGo2_GetTextIdGoronDmtRollingSmall(PlayState* play, EnGo2* this) {
    if (CHECK_QUEST_ITEM(QUEST_GORON_RUBY)) {
        return 0x3027;
    } else {
        return GET_EVENTCHKINF(EVENTCHKINF_23) ? 0x3026 : 0x3009;
    }
}

s16 EnGo2_UpdateTalkStateGoronDmtRollingSmall(PlayState* play, EnGo2* this) {
    if (Message_GetState(&play->msgCtx) == TEXT_STATE_CLOSING) {
        return NPC_TALK_STATE_IDLE;
    } else {
        return NPC_TALK_STATE_TALKING;
    }
}

u16 EnGo2_GetTextIdGoronDmtDcEntrance(PlayState* play, EnGo2* this) {
    if (CHECK_QUEST_ITEM(QUEST_MEDALLION_FIRE) && LINK_IS_ADULT) {
        return 0x3043;
    } else if (CHECK_QUEST_ITEM(QUEST_GORON_RUBY)) {
        return 0x3027;
    } else {
        return GET_EVENTCHKINF(EVENTCHKINF_23) ? 0x3021 : GET_INFTABLE(INFTABLE_E0) ? 0x302A : 0x3008;
    }
}

s16 EnGo2_UpdateTalkStateGoronDmtDcEntrance(PlayState* play, EnGo2* this) {
    if (Message_GetState(&play->msgCtx) == TEXT_STATE_CLOSING) {
        if (this->actor.textId == 0x3008) {
            SET_INFTABLE(INFTABLE_E0);
        }
        return NPC_TALK_STATE_IDLE;
    } else {
        return NPC_TALK_STATE_TALKING;
    }
}

u16 EnGo2_GetTextIdGoronCityEntrance(PlayState* play, EnGo2* this) {
    if (CHECK_QUEST_ITEM(QUEST_MEDALLION_FIRE) && LINK_IS_ADULT) {
        return 0x3043;
    } else if (CHECK_QUEST_ITEM(QUEST_GORON_RUBY)) {
        return 0x3027;
    } else {
        return GET_INFTABLE(INFTABLE_F0) ? 0x3015 : 0x3014;
    }
}

s16 EnGo2_UpdateTalkStateGoronCityEntrance(PlayState* play, EnGo2* this) {
    if (Message_GetState(&play->msgCtx) == TEXT_STATE_CLOSING) {
        if (this->actor.textId == 0x3014) {
            SET_INFTABLE(INFTABLE_F0);
        }
        return NPC_TALK_STATE_IDLE;
    } else {
        return NPC_TALK_STATE_TALKING;
    }
}

u16 EnGo2_GetTextIdGoronCityIsland(PlayState* play, EnGo2* this) {
    if (CHECK_QUEST_ITEM(QUEST_MEDALLION_FIRE) && LINK_IS_ADULT) {
        return 0x3043;
    } else if (CHECK_QUEST_ITEM(QUEST_GORON_RUBY)) {
        return 0x3067;
    } else {
        return GET_INFTABLE(INFTABLE_F4) ? 0x3017 : 0x3016;
    }
}

s16 EnGo2_UpdateTalkStateGoronCityIsland(PlayState* play, EnGo2* this) {
    if (Message_GetState(&play->msgCtx) == TEXT_STATE_CLOSING) {
        if (this->actor.textId == 0x3016) {
            SET_INFTABLE(INFTABLE_F4);
        }
        return NPC_TALK_STATE_IDLE;
    } else {
        return NPC_TALK_STATE_TALKING;
    }
}

u16 EnGo2_GetTextIdGoronCityLowestFloor(PlayState* play, EnGo2* this) {
    if (CHECK_QUEST_ITEM(QUEST_MEDALLION_FIRE) && LINK_IS_ADULT) {
        return 0x3043;
    } else if (CHECK_QUEST_ITEM(QUEST_GORON_RUBY)) {
        return 0x3027;
    } else {
        return CUR_UPG_VALUE(UPG_STRENGTH) != 0 ? 0x302C
               : !Flags_GetSwitch(play, 0x1B)   ? 0x3017
               : GET_INFTABLE(INFTABLE_F8)      ? 0x3019
                                                : 0x3018;
    }
}

s16 EnGo2_UpdateTalkStateGoronCityLowestFloor(PlayState* play, EnGo2* this) {
    if (Message_GetState(&play->msgCtx) == TEXT_STATE_CLOSING) {
        if (this->actor.textId == 0x3018) {
            SET_INFTABLE(INFTABLE_F8);
        }
        return NPC_TALK_STATE_IDLE;
    } else {
        return NPC_TALK_STATE_TALKING;
    }
}

u16 EnGo2_GetTextIdGoronCityLink(PlayState* play, EnGo2* this) {
    if (CHECK_QUEST_ITEM(QUEST_MEDALLION_FIRE)) {
        return GET_INFTABLE(INFTABLE_10F) ? 0x3042 : 0x3041;
    } else if (CHECK_OWNED_EQUIP(EQUIP_TYPE_TUNIC, EQUIP_INV_TUNIC_GORON)) {
        return GET_INFTABLE(INFTABLE_10E) ? 0x3038 : 0x3037;
    } else if (GET_INFTABLE(INFTABLE_10C)) {
        this->unk_20C = 0;
        this->dialogState = TEXT_STATE_NONE;
        return GET_INFTABLE(INFTABLE_10A) ? 0x3033 : 0x3032;
    } else {
        return 0x3030;
    }
}

s16 EnGo2_UpdateTalkStateGoronCityLink(PlayState* play, EnGo2* this) {
    switch (EnGo2_GetDialogState(this, play)) {
        case TEXT_STATE_CLOSING:
            switch (this->actor.textId) {
                case 0x3036:
                    EnGo2_GetItem(this, play, GI_TUNIC_GORON);
                    this->actionFunc = EnGo2_SetupGetItem;
                    return NPC_TALK_STATE_ACTION;
                case 0x3037:
                    SET_INFTABLE(INFTABLE_10E);
                    FALLTHROUGH;
                default:
                    return NPC_TALK_STATE_IDLE;
            }
        case TEXT_STATE_CHOICE:
            if (Message_ShouldAdvance(play)) {
                if (this->actor.textId == 0x3034) {
                    if (play->msgCtx.choiceIndex == 0) {
                        this->actor.textId = GET_INFTABLE(INFTABLE_10B) ? 0x3033 : 0x3035;
                        if (this->actor.textId == 0x3035) {
                            Audio_StopSfxById(NA_SE_EN_GOLON_CRY);
                        }
                    } else {
                        this->actor.textId = GET_INFTABLE(INFTABLE_10B) ? 0x3036 : 0x3033;
                        if (this->actor.textId == 0x3036) {
                            Audio_StopSfxById(NA_SE_EN_GOLON_CRY);
                        }
                    }
                    Message_ContinueTextbox(play, this->actor.textId);
                    this->unk_20C = 0;
                }
            } else {
                break;
            }
            return NPC_TALK_STATE_TALKING;
        case TEXT_STATE_EVENT:
            if (Message_ShouldAdvance(play)) {
                switch (this->actor.textId) {
                    case 0x3035:
                        SET_INFTABLE(INFTABLE_10B);
                        FALLTHROUGH;
                    case 0x3032:
                    case 0x3033:
                        this->actor.textId = 0x3034;
                        Message_ContinueTextbox(play, this->actor.textId);
                        return NPC_TALK_STATE_TALKING;
                    default:
                        return NPC_TALK_STATE_ACTION;
                }
            }
            break;
    }
    return NPC_TALK_STATE_TALKING;
}

u16 EnGo2_GetTextIdGoronDmtBiggoron(PlayState* play, EnGo2* this) {
    Player* player = GET_PLAYER(play);

    if (gSaveContext.bgsFlag) {
        player->exchangeItemId = EXCH_ITEM_CLAIM_CHECK;
        return 0x305E;
    } else if (INV_CONTENT(ITEM_TRADE_ADULT) >= ITEM_CLAIM_CHECK) {
        player->exchangeItemId = EXCH_ITEM_CLAIM_CHECK;
        return 0x305E;
    } else if (INV_CONTENT(ITEM_TRADE_ADULT) >= ITEM_PRESCRIPTION) {
        player->exchangeItemId = EXCH_ITEM_EYE_DROPS;
        return 0x3058;
    } else {
        player->exchangeItemId = EXCH_ITEM_BROKEN_GORONS_SWORD;
        return 0x3053;
    }
}

s16 EnGo2_UpdateTalkStateGoronDmtBiggoron(PlayState* play, EnGo2* this) {
    s32 unusedPad;
    u8 dialogState = this->dialogState;

    switch (EnGo2_GetDialogState(this, play)) {
        case TEXT_STATE_DONE:
            if (this->actor.textId == 0x305E) {
                if (!gSaveContext.bgsFlag) {
                    EnGo2_GetItem(this, play, GI_SWORD_BIGGORON);
                    this->actionFunc = EnGo2_SetupGetItem;
                    return NPC_TALK_STATE_ACTION;
                } else {
                    return NPC_TALK_STATE_IDLE;
                }
            } else {
                return NPC_TALK_STATE_IDLE;
            }
        case TEXT_STATE_DONE_FADING:
            switch (this->actor.textId) {
                case 0x305E:
                    if (func_8002F368(play) != EXCH_ITEM_CLAIM_CHECK) {
                        break;
                    }
                    FALLTHROUGH;
                case 0x3059:
                    if (dialogState == TEXT_STATE_NONE) {
                        func_800F4524(&gSfxDefaultPos, NA_SE_EN_GOLON_WAKE_UP, 60);
                    }
                    FALLTHROUGH;
                case 0x3054:
                    if (dialogState == TEXT_STATE_NONE) {
                        Audio_PlaySfxGeneral(NA_SE_SY_TRE_BOX_APPEAR, &gSfxDefaultPos, 4, &gSfxDefaultFreqAndVolScale,
                                             &gSfxDefaultFreqAndVolScale, &gSfxDefaultReverb);
                    }
                    break;
            }
            return NPC_TALK_STATE_TALKING;
        case TEXT_STATE_CHOICE:
            if (Message_ShouldAdvance(play)) {
                if ((this->actor.textId == 0x3054) || (this->actor.textId == 0x3055)) {
                    if (play->msgCtx.choiceIndex == 0) {
                        EnGo2_GetItem(this, play, GI_PRESCRIPTION);
                        this->actionFunc = EnGo2_SetupGetItem;
                        return NPC_TALK_STATE_ACTION;
                    }
                    this->actor.textId = 0x3056;
                    Message_ContinueTextbox(play, this->actor.textId);
                }
                return NPC_TALK_STATE_TALKING;
            }
            break;
        case TEXT_STATE_EVENT:
            if (Message_ShouldAdvance(play)) {
                if (this->actor.textId == 0x3059) {
                    play->msgCtx.msgMode = MSGMODE_PAUSED;
                    this->actionFunc = EnGo2_BiggoronEyedrops;
                }
                return NPC_TALK_STATE_ACTION;
            }
            break;
    }
    return NPC_TALK_STATE_TALKING;
}

u16 EnGo2_GetTextIdGoronFireGeneric(PlayState* play, EnGo2* this) {
    if (Flags_GetSwitch(play, (this->actor.params & 0xFC00) >> 0xA)) {
        return 0x3071;
    } else {
        return 0x3051;
    }
}

s16 EnGo2_UpdateTalkStateGoronFireGeneric(PlayState* play, EnGo2* this) {
    switch (Message_GetState(&play->msgCtx)) {
        case TEXT_STATE_CLOSING:
            return NPC_TALK_STATE_IDLE;
        case TEXT_STATE_EVENT:
            if (Message_ShouldAdvance(play)) {
                if (this->actor.textId == 0x3071) {
                    this->actor.textId = EnGo2_GoronFireGenericGetTextId(this);
                    Message_ContinueTextbox(play, this->actor.textId);
                }
                return NPC_TALK_STATE_TALKING;
            }
            FALLTHROUGH;
        default:
            return NPC_TALK_STATE_TALKING;
    }
}

u16 EnGo2_GetTextIdGoronCityStairwell(PlayState* play, EnGo2* this) {
    return !LINK_IS_ADULT ? GET_INFTABLE(INFTABLE_E3) ? 0x3022 : 0x300E : 0x3043;
}

s16 EnGo2_UpdateTalkStateGoronCityStairwell(PlayState* play, EnGo2* this) {
    if (Message_GetState(&play->msgCtx) == TEXT_STATE_CLOSING) {
        if (this->actor.textId == 0x300E) {
            SET_INFTABLE(INFTABLE_E3);
        }
        return NPC_TALK_STATE_IDLE;
    } else {
        return NPC_TALK_STATE_TALKING;
    }
}

// Goron in child market bazaar after obtaining Goron Ruby
u16 EnGo2_GetTextIdGoronMarketBazaar(PlayState* play, EnGo2* this) {
    return 0x7122;
}

s16 EnGo2_UpdateTalkStateGoronMarketBazaar(PlayState* play, EnGo2* this) {
    if (Message_GetState(&play->msgCtx) == TEXT_STATE_CLOSING) {
        return NPC_TALK_STATE_IDLE;
    } else {
        return NPC_TALK_STATE_TALKING;
    }
}

u16 EnGo2_GetTextIdGoronCityLostWoods(PlayState* play, EnGo2* this) {
    if (!LINK_IS_ADULT) {
        if (Flags_GetSwitch(play, 0x1C)) {
            return 0x302F;
        } else {
            return GET_INFTABLE(INFTABLE_E6) ? 0x3025 : 0x3024;
        }
    } else {
        return 0x3043;
    }
}

s16 EnGo2_UpdateTalkStateGoronCityLostWoods(PlayState* play, EnGo2* this) {
    if (Message_GetState(&play->msgCtx) == TEXT_STATE_CLOSING) {
        if (this->actor.textId == 0x3024) {
            SET_INFTABLE(INFTABLE_E6);
        }
        return NPC_TALK_STATE_IDLE;
    } else {
        return NPC_TALK_STATE_TALKING;
    }
}

// Goron at base of DMT summit
u16 EnGo2_GetTextIdGoronDmtFairyHint(PlayState* play, EnGo2* this) {
    if (!LINK_IS_ADULT) {
        return CHECK_QUEST_ITEM(QUEST_GORON_RUBY) ? 0x3065 : 0x3064;
    } else {
        return 0x3043;
    }
}

s16 EnGo2_UpdateTalkStateGoronDmtFairyHint(PlayState* play, EnGo2* this) {
    if (Message_GetState(&play->msgCtx) == TEXT_STATE_CLOSING) {
        return NPC_TALK_STATE_IDLE;
    } else {
        return NPC_TALK_STATE_TALKING;
    }
}

u16 EnGo2_GetTextId(PlayState* play, Actor* thisx) {
    EnGo2* this = (EnGo2*)thisx;
    u16 faceReaction = Text_GetFaceReaction(play, 0x20);

    if (faceReaction != 0) {
        return faceReaction;
    } else {
        switch (this->actor.params & 0x1F) {
            case GORON_CITY_ROLLING_BIG:
                return EnGo2_GetTextIdGoronCityRollingBig(play, this);
            case GORON_CITY_LINK:
                return EnGo2_GetTextIdGoronCityLink(play, this);
            case GORON_DMT_BIGGORON:
                return EnGo2_GetTextIdGoronDmtBiggoron(play, this);
            case GORON_FIRE_GENERIC:
                return EnGo2_GetTextIdGoronFireGeneric(play, this);
            case GORON_DMT_BOMB_FLOWER:
                return EnGo2_GetTextIdGoronDmtBombFlower(play, this);
            case GORON_DMT_ROLLING_SMALL:
                return EnGo2_GetTextIdGoronDmtRollingSmall(play, this);
            case GORON_DMT_DC_ENTRANCE:
                return EnGo2_GetTextIdGoronDmtDcEntrance(play, this);
            case GORON_CITY_ENTRANCE:
                return EnGo2_GetTextIdGoronCityEntrance(play, this);
            case GORON_CITY_ISLAND:
                return EnGo2_GetTextIdGoronCityIsland(play, this);
            case GORON_CITY_LOWEST_FLOOR:
                return EnGo2_GetTextIdGoronCityLowestFloor(play, this);
            case GORON_CITY_STAIRWELL:
                return EnGo2_GetTextIdGoronCityStairwell(play, this);
            case GORON_CITY_LOST_WOODS:
                return EnGo2_GetTextIdGoronCityLostWoods(play, this);
            case GORON_DMT_FAIRY_HINT:
                return EnGo2_GetTextIdGoronDmtFairyHint(play, this);
            case GORON_MARKET_BAZAAR:
                return EnGo2_GetTextIdGoronMarketBazaar(play, this);
        }
    }
#ifdef AVOID_UB
    return faceReaction; // faceReaction is always in the v0 return value register at this point
#endif
}

s16 EnGo2_UpdateTalkState(PlayState* play, Actor* thisx) {
    EnGo2* this = (EnGo2*)thisx;
    switch (this->actor.params & 0x1F) {
        case GORON_CITY_ROLLING_BIG:
            return EnGo2_UpdateTalkStateGoronCityRollingBig(play, this);
        case GORON_CITY_LINK:
            return EnGo2_UpdateTalkStateGoronCityLink(play, this);
        case GORON_DMT_BIGGORON:
            return EnGo2_UpdateTalkStateGoronDmtBiggoron(play, this);
        case GORON_FIRE_GENERIC:
            return EnGo2_UpdateTalkStateGoronFireGeneric(play, this);
        case GORON_DMT_BOMB_FLOWER:
            return EnGo2_UpdateTalkStateGoronDmtBombFlower(play, this);
        case GORON_DMT_ROLLING_SMALL:
            return EnGo2_UpdateTalkStateGoronDmtRollingSmall(play, this);
        case GORON_DMT_DC_ENTRANCE:
            return EnGo2_UpdateTalkStateGoronDmtDcEntrance(play, this);
        case GORON_CITY_ENTRANCE:
            return EnGo2_UpdateTalkStateGoronCityEntrance(play, this);
        case GORON_CITY_ISLAND:
            return EnGo2_UpdateTalkStateGoronCityIsland(play, this);
        case GORON_CITY_LOWEST_FLOOR:
            return EnGo2_UpdateTalkStateGoronCityLowestFloor(play, this);
        case GORON_CITY_STAIRWELL:
            return EnGo2_UpdateTalkStateGoronCityStairwell(play, this);
        case GORON_CITY_LOST_WOODS:
            return EnGo2_UpdateTalkStateGoronCityLostWoods(play, this);
        case GORON_DMT_FAIRY_HINT:
            return EnGo2_UpdateTalkStateGoronDmtFairyHint(play, this);
        case GORON_MARKET_BAZAAR:
            return EnGo2_UpdateTalkStateGoronMarketBazaar(play, this);
    }
#ifdef AVOID_UB
    // The v0 register isn't set in this function, the last value in v0 is the return value of Actor_ProcessTalkRequest
    // called in the function below, which must be false for this function to be called
    return false;
#endif
}

s32 func_80A44790(EnGo2* this, PlayState* play) {
    if ((this->actor.params & 0x1F) != GORON_DMT_BIGGORON && (this->actor.params & 0x1F) != GORON_CITY_ROLLING_BIG) {
        return Npc_UpdateTalking(play, &this->actor, &this->interactInfo.talkState, this->unk_218, EnGo2_GetTextId,
                                 EnGo2_UpdateTalkState);
    } else if (((this->actor.params & 0x1F) == GORON_DMT_BIGGORON) &&
               !(this->collider.base.ocFlags2 & OC2_HIT_PLAYER)) {
        return false;
    } else {
        if (Actor_ProcessTalkRequest(&this->actor, play)) {
            this->interactInfo.talkState = NPC_TALK_STATE_TALKING;
            return true;
        } else if (this->interactInfo.talkState != NPC_TALK_STATE_IDLE) {
            this->interactInfo.talkState = EnGo2_UpdateTalkState(play, &this->actor);
            return false;
        } else if (func_8002F2CC(&this->actor, play, this->unk_218)) {
            this->actor.textId = EnGo2_GetTextId(play, &this->actor);
        }
        return false;
    }
}

void EnGo2_SetColliderDim(EnGo2* this) {
    u8 index = this->actor.params & 0x1F;

    this->collider.dim.radius = D_80A4816C[index].radius;
    this->collider.dim.height = D_80A4816C[index].height;
}

void EnGo2_SetShape(EnGo2* this) {
    u8 index = this->actor.params & 0x1F;

    this->actor.shape.shadowScale = D_80A481F8[index].shape_unk_10;
    Actor_SetScale(&this->actor, D_80A481F8[index].scale);
    this->actor.targetMode = D_80A481F8[index].actor_unk_1F;
    this->unk_218 = D_80A481F8[index].unk_218;
    this->unk_218 += this->collider.dim.radius;
}

void EnGo2_CheckCollision(EnGo2* this, PlayState* play) {
    Vec3s pos;
    f32 xzDist;

    pos.x = this->actor.world.pos.x;
    pos.y = this->actor.world.pos.y;
    pos.z = this->actor.world.pos.z;
    xzDist = D_80A4816C[this->actor.params & 0x1F].xzDist;
    pos.x += (s16)(xzDist * Math_SinS(this->actor.shape.rot.y));
    pos.z += (s16)(xzDist * Math_CosS(this->actor.shape.rot.y));
    pos.y += D_80A4816C[this->actor.params & 0x1F].yDist;
    this->collider.dim.pos = pos;
    CollisionCheck_SetOC(play, &play->colChkCtx, &this->collider.base);
    CollisionCheck_SetAC(play, &play->colChkCtx, &this->collider.base);
}

void EnGo2_SwapInitialFrameAnimFrameCount(EnGo2* this) {
    f32 initialFrame;

    initialFrame = this->skelAnime.startFrame;
    this->skelAnime.startFrame = this->skelAnime.endFrame;
    this->skelAnime.endFrame = initialFrame;
}

s32 func_80A44AB0(EnGo2* this, PlayState* play) {
    Player* player = GET_PLAYER(play);
    f32 arg2;

    if ((this->actor.params & 0x1F) == GORON_DMT_BIGGORON) {
        return false;
    } else {
        if ((this->actionFunc != EnGo2_SlowRolling) && (this->actionFunc != EnGo2_ReverseRolling) &&
            (this->actionFunc != EnGo2_ContinueRolling)) {
            return false;
        } else {
            if (this->collider.base.acFlags & AC_HIT) {
                Audio_PlaySfxGeneral(NA_SE_SY_CORRECT_CHIME, &gSfxDefaultPos, 4, &gSfxDefaultFreqAndVolScale,
                                     &gSfxDefaultFreqAndVolScale, &gSfxDefaultReverb);
                this->actor.flags &= ~ACTOR_FLAG_24;
                this->collider.base.acFlags &= ~AC_HIT;
                EnGo2_StopRolling(this, play);
                return true;
            }
            if (player->invincibilityTimer <= 0) {
                this->collider.base.ocFlags1 |= OC1_TYPE_PLAYER;
            } else {
                return false;
            }
            if (this->collider.base.ocFlags2 & OC2_HIT_PLAYER) {
                this->collider.base.ocFlags2 &= ~OC2_HIT_PLAYER;

                arg2 = this->actionFunc == EnGo2_ContinueRolling ? 1.5f : this->actor.speedXZ * 1.5f;

                play->damagePlayer(play, -4);
                func_8002F71C(play, &this->actor, arg2, this->actor.yawTowardsPlayer, 6.0f);
                Audio_PlayActorSfx2(&player->actor, NA_SE_PL_BODY_HIT);
                this->collider.base.ocFlags1 &= ~OC1_TYPE_PLAYER;
            }
        }
    }
    return false;
}

s32 EnGo2_UpdateWaypoint(EnGo2* this, PlayState* play) {
    s32 change;

    if (this->path == NULL) {
        return 0;
    }

    change = (u8)(this->path->count - 1);
    if (this->reverse) {
        this->waypoint--;
        if (this->waypoint < 0) {
            this->waypoint = change - 1;
        }
    } else {
        this->waypoint++;
        if (this->waypoint >= change) {
            this->waypoint = 0;
        }
    }

    return 1;
}

s32 EnGo2_Orient(EnGo2* this, PlayState* play) {
    s16 targetYaw;
    f32 waypointDistSq = Path_OrientAndGetDistSq(&this->actor, this->path, this->waypoint, &targetYaw);

    Math_SmoothStepToS(&this->actor.world.rot.y, targetYaw, 6, 4000, 1);
    if (waypointDistSq > 0.0f && waypointDistSq < SQ(30.0f)) {
        return EnGo2_UpdateWaypoint(this, play);
    } else {
        return 0;
    }
}

s32 func_80A44D84(EnGo2* this) {
    s16 targetYaw;

    Path_OrientAndGetDistSq(&this->actor, this->path, this->waypoint, &targetYaw);
    this->actor.world.rot.y = targetYaw;
    return 1;
}

s32 EnGo2_IsWakingUp(EnGo2* this) {
    s16 yawDiff;
    f32 xyzDist = (this->actor.params & 0x1F) == GORON_DMT_BIGGORON ? 800.0f : 200.0f;
    f32 yDist = (this->actor.params & 0x1F) == GORON_DMT_BIGGORON ? 400.0f : 60.0f;
    s16 yawDiffAbs;

    if ((this->actor.params & 0x1F) == GORON_DMT_BIGGORON) {
        if (!(this->collider.base.ocFlags2 & OC2_HIT_PLAYER)) {
            this->actor.flags &= ~ACTOR_FLAG_0;
            return false;
        } else {
            this->actor.flags |= ACTOR_FLAG_0;
            return true;
        }
    }

    xyzDist = SQ(xyzDist);
    yawDiff = (f32)this->actor.yawTowardsPlayer - (f32)this->actor.shape.rot.y;
    yawDiffAbs = ABS(yawDiff);
    if (this->actor.xyzDistToPlayerSq <= xyzDist && fabsf(this->actor.yDistToPlayer) < yDist && yawDiffAbs < 0x2AA8) {
        return true;
    } else {
        return false;
    }
}

s32 EnGo2_IsRollingOnGround(EnGo2* this, s16 arg1, f32 arg2, s16 arg3) {
    if (!(this->actor.bgCheckFlags & BGCHECKFLAG_GROUND) || this->actor.velocity.y > 0.0f) {
        return false;
    }

    if (DECR(this->unk_590)) {
        if (!arg3) {
            return true;
        } else {
            this->actor.world.pos.y =
                (this->unk_590 & 1) ? this->actor.world.pos.y + 1.5f : this->actor.world.pos.y - 1.5f;
            Audio_PlayActorSfx2(&this->actor, NA_SE_EV_BIGBALL_ROLL - SFX_FLAG);
            return true;
        }
    }

    if (this->unk_59C >= 2) {
        Audio_PlayActorSfx2(&this->actor, (this->actor.params & 0x1F) == GORON_CITY_ROLLING_BIG
                                              ? NA_SE_EN_GOLON_LAND_BIG
                                              : NA_SE_EN_DODO_M_GND);
    }

    this->unk_59C--;
    if (this->unk_59C <= 0) {
        if (this->unk_59C == 0) {
            this->unk_590 = Rand_S16Offset(60, 30);
            this->unk_59C = 0;
            this->actor.velocity.y = 0.0f;
            return true;
        } else {
            this->unk_59C = arg1;
        }
    }

    this->actor.velocity.y = ((f32)this->unk_59C / (f32)arg1) * arg2;
    return true;
}

void EnGo2_BiggoronSetTextId(EnGo2* this, PlayState* play, Player* player) {
    u16 textId;

    if ((this->actor.params & 0x1F) == GORON_DMT_BIGGORON) {
        if (gSaveContext.bgsFlag) {
            if (func_8002F368(play) == EXCH_ITEM_CLAIM_CHECK) {
                this->actor.textId = 0x3003;
            } else {
                this->actor.textId = 0x305E;
            }
            player->actor.textId = this->actor.textId;

        } else if (!gSaveContext.bgsFlag && (INV_CONTENT(ITEM_TRADE_ADULT) == ITEM_CLAIM_CHECK)) {
            if (func_8002F368(play) == EXCH_ITEM_CLAIM_CHECK) {
                if (Environment_GetBgsDayCount() >= 3) {
                    textId = 0x305E;
                } else {
                    textId = 0x305D;
                }
                this->actor.textId = textId;
            } else {
                if (Environment_GetBgsDayCount() >= 3) {
                    textId = 0x3002;
                } else {
                    textId = 0x305D;
                }
                this->actor.textId = textId;
            }
            player->actor.textId = this->actor.textId;

        } else if ((INV_CONTENT(ITEM_TRADE_ADULT) >= ITEM_PRESCRIPTION) &&
                   (INV_CONTENT(ITEM_TRADE_ADULT) <= ITEM_CLAIM_CHECK)) {
            if (func_8002F368(play) == EXCH_ITEM_EYE_DROPS) {
                this->actor.textId = 0x3059;
            } else {
                this->actor.textId = 0x3058;
            }
            if (this->actor.textId == 0x3059) {
                gSaveContext.subTimerState = SUBTIMER_STATE_OFF;
            }
            player->actor.textId = this->actor.textId;

        } else if (INV_CONTENT(ITEM_TRADE_ADULT) <= ITEM_BROKEN_GORONS_SWORD) {
            if (func_8002F368(play) == EXCH_ITEM_BROKEN_GORONS_SWORD) {
                if (GET_INFTABLE(INFTABLE_B4)) {
                    textId = 0x3055;
                } else {
                    textId = 0x3054;
                }
                this->actor.textId = textId;
            } else {
                this->actor.textId = 0x3053;
            }
            player->actor.textId = this->actor.textId;
        } else {
            this->actor.textId = 0x3053;
            player->actor.textId = this->actor.textId;
        }
    }
}

void func_80A45288(EnGo2* this, PlayState* play) {
    Player* player = GET_PLAYER(play);

    if (this->actionFunc != EnGo2_GoronFireGenericAction) {
        this->interactInfo.trackPos = player->actor.world.pos;
        this->interactInfo.yPosOffset = D_80A482D8[this->actor.params & 0x1F][((void)0, gSaveContext.linkAge)];
        Npc_TrackPoint(&this->actor, &this->interactInfo, 4, this->trackingMode);
    }
    if ((this->actionFunc != EnGo2_SetGetItem) && (this->isAwake == true)) {
        if (func_80A44790(this, play)) {
            EnGo2_BiggoronSetTextId(this, play, player);
        }
    }
}

void func_80A45360(EnGo2* this, f32* alpha) {
    f32 alphaTarget =
        (this->skelAnime.animation == &gGoronAnim_004930) && (this->skelAnime.curFrame <= 32.0f) ? 0.0f : 255.0f;

    Math_ApproachF(alpha, alphaTarget, 0.4f, 100.0f);
    this->actor.shape.shadowAlpha = (u8)(u32)*alpha;
}

void EnGo2_RollForward(EnGo2* this) {
    f32 speedXZ = this->actor.speedXZ;

    if (this->interactInfo.talkState != NPC_TALK_STATE_IDLE) {
        this->actor.speedXZ = 0.0f;
    }

    if (this->actionFunc != EnGo2_ContinueRolling) {
        Actor_MoveForward(&this->actor);
    }

    this->actor.speedXZ = speedXZ;
}

void func_80A454CC(EnGo2* this) {
    switch (this->actor.params & 0x1F) {
        case GORON_CITY_ROLLING_BIG:
        case GORON_DMT_DC_ENTRANCE:
        case GORON_CITY_ENTRANCE:
        case GORON_CITY_STAIRWELL:
        case GORON_DMT_FAIRY_HINT:
            Animation_ChangeByInfo(&this->skelAnime, sAnimationInfo, ENGO2_ANIM_9);
            break;
        case GORON_DMT_BIGGORON:
            if (INV_CONTENT(ITEM_TRADE_ADULT) >= ITEM_BROKEN_GORONS_SWORD &&
                INV_CONTENT(ITEM_TRADE_ADULT) <= ITEM_EYE_DROPS) {
                Animation_ChangeByInfo(&this->skelAnime, sAnimationInfo, ENGO2_ANIM_4);
                break;
            }
            FALLTHROUGH;
        default:
            this->skelAnime.playSpeed = 0.0f;
            break;
    }
}

f32 EnGo2_GetTargetXZSpeed(EnGo2* this) {
    f32 yDist = (this->actor.params & 0x1F) == GORON_DMT_BIGGORON ? 400.0f : 60.0f;
    s32 index = this->actor.params & 0x1F;

    if (index == GORON_CITY_LINK && (fabsf(this->actor.yDistToPlayer) < yDist) &&
        (this->actor.xzDistToPlayer < 400.0f)) {
        return 9.0f;
    } else {
        return index == GORON_CITY_ROLLING_BIG ? 3.6000001f : 6.0f;
    }
}

s32 EnGo2_IsCameraModified(EnGo2* this, PlayState* play) {
    Camera* mainCam = play->cameraPtrs[CAM_ID_MAIN];

    if ((this->actor.params & 0x1F) == GORON_DMT_BIGGORON) {
        if (EnGo2_IsWakingUp(this)) {
            Camera_ChangeSetting(mainCam, CAM_SET_DIRECTED_YAW);
            func_8005AD1C(mainCam, 4);
        } else if (!EnGo2_IsWakingUp(this) && (mainCam->setting == CAM_SET_DIRECTED_YAW)) {
            Camera_ChangeSetting(mainCam, CAM_SET_DUNGEON1);
            func_8005ACFC(mainCam, 4);
        }
    }

    if ((this->actor.params & 0x1F) == GORON_FIRE_GENERIC || (this->actor.params & 0x1F) == GORON_CITY_ROLLING_BIG ||
        (this->actor.params & 0x1F) == GORON_CITY_STAIRWELL || (this->actor.params & 0x1F) == GORON_DMT_BIGGORON ||
        (this->actor.params & 0x1F) == GORON_MARKET_BAZAAR) {
        return true;
    } else if (!CHECK_QUEST_ITEM(QUEST_MEDALLION_FIRE) && CHECK_OWNED_EQUIP(EQUIP_TYPE_TUNIC, EQUIP_INV_TUNIC_GORON)) {
        return true;
    } else {
        return false;
    }
}

void EnGo2_DefaultWakingUp(EnGo2* this) {
    if (EnGo2_IsWakingUp(this)) {
        this->trackingMode = NPC_TRACKING_HEAD_AND_TORSO;
    } else {
        this->trackingMode = NPC_TRACKING_NONE;
    }

    if (this->interactInfo.talkState != NPC_TALK_STATE_IDLE) {
        this->trackingMode = NPC_TRACKING_FULL_BODY;
    }

    this->isAwake = true;
}

void EnGo2_WakingUp(EnGo2* this) {
    f32 xyzDist = (this->actor.params & 0x1F) == GORON_DMT_BIGGORON ? 800.0f : 200.0f;
    s32 isTrue = true;

    xyzDist = SQ(xyzDist);
    this->trackingMode = NPC_TRACKING_NONE;
    if ((this->actor.xyzDistToPlayerSq <= xyzDist) || (this->interactInfo.talkState != NPC_TALK_STATE_IDLE)) {
        this->trackingMode = NPC_TRACKING_FULL_BODY;
    }

    this->isAwake = isTrue;
}

void EnGo2_BiggoronWakingUp(EnGo2* this) {
    if (EnGo2_IsWakingUp(this) || this->interactInfo.talkState != NPC_TALK_STATE_IDLE) {
        this->trackingMode = NPC_TRACKING_HEAD_AND_TORSO;
        this->isAwake = true;
    } else {
        this->trackingMode = NPC_TRACKING_NONE;
        this->isAwake = false;
    }
}

void EnGo2_SelectGoronWakingUp(EnGo2* this) {
    switch (this->actor.params & 0x1F) {
        case GORON_DMT_BOMB_FLOWER:
            this->isAwake = true;
            this->trackingMode = EnGo2_IsWakingUp(this) ? NPC_TRACKING_HEAD_AND_TORSO : NPC_TRACKING_NONE;
            break;
        case GORON_FIRE_GENERIC:
            EnGo2_WakingUp(this);
            break;
        case GORON_DMT_BIGGORON:
            EnGo2_BiggoronWakingUp(this);
            break;
        case GORON_CITY_LINK:
            if (!CHECK_QUEST_ITEM(QUEST_MEDALLION_FIRE) && CHECK_OWNED_EQUIP(EQUIP_TYPE_TUNIC, EQUIP_INV_TUNIC_GORON)) {
                EnGo2_WakingUp(this);
                break;
            }
            FALLTHROUGH;
        default:
            EnGo2_DefaultWakingUp(this);
            break;
    }
}

void EnGo2_EyeMouthTexState(EnGo2* this) {
    switch (this->eyeMouthTexState) {
        case 1:
            this->blinkTimer = 0;
            this->eyeTexIndex = 0;
            this->mouthTexIndex = 0;
            break;
        case 2:
            this->blinkTimer = 0;
            this->eyeTexIndex = 1;
            this->mouthTexIndex = 0;
            break;
        // case 3 only when biggoron is given eyedrops. Biggoron smiles. (only use of second mouth texture)
        case 3:
            this->blinkTimer = 0;
            this->eyeTexIndex = 0;
            this->mouthTexIndex = 1;
            break;
        default:
            if (DECR(this->blinkTimer) == 0) {
                this->eyeTexIndex++;
                if (this->eyeTexIndex >= 4) {
                    this->blinkTimer = Rand_S16Offset(30, 30);
                    this->eyeTexIndex = 1;
                }
            }
    }
}

void EnGo2_SitDownAnimation(EnGo2* this) {
    if ((this->skelAnime.playSpeed != 0.0f) && (this->skelAnime.animation == &gGoronAnim_004930)) {
        if (this->skelAnime.playSpeed > 0.0f && this->skelAnime.curFrame == 14.0f) {
            if ((this->actor.params & 0x1F) != GORON_DMT_BIGGORON) {
                Audio_PlayActorSfx2(&this->actor, NA_SE_EN_GOLON_SIT_DOWN);
            } else {
                func_800F4524(&gSfxDefaultPos, NA_SE_EN_GOLON_SIT_DOWN, 60);
            }
        }
        if (this->skelAnime.playSpeed < 0.0f) {
            if (this->skelAnime.curFrame == 1.0f) {
                Audio_PlayActorSfx2(&this->actor, NA_SE_EN_DODO_M_GND);
            }
            if (this->skelAnime.curFrame == 40.0f) {
                Audio_PlayActorSfx2(&this->actor, NA_SE_EN_GOLON_SIT_DOWN);
            }
        }
    }
}

void EnGo2_GetDustData(EnGo2* this, s32 index2) {
    s32 index1 = (this->actor.params & 0x1F) == GORON_CITY_ROLLING_BIG ? 1 : 0;
    EnGo2DustEffectData* dustEffectData = &sDustEffectData[index1][index2];

    EnGo2_SpawnDust(this, dustEffectData->initialTimer, dustEffectData->scale, dustEffectData->scaleStep,
                    dustEffectData->numDustEffects, dustEffectData->radius, dustEffectData->yAccel);
}

void EnGo2_RollingAnimation(EnGo2* this, PlayState* play) {
    if ((this->actor.params & 0x1F) == GORON_DMT_BIGGORON) {
        this->actor.flags &= ~ACTOR_FLAG_0;
        Animation_ChangeByInfo(&this->skelAnime, sAnimationInfo, ENGO2_ANIM_10);
        this->skelAnime.playSpeed = -0.5f;
    } else {
        Animation_ChangeByInfo(&this->skelAnime, sAnimationInfo, ENGO2_ANIM_1);
        this->skelAnime.playSpeed = -1.0f;
    }
    EnGo2_SwapInitialFrameAnimFrameCount(this);
    this->trackingMode = NPC_TRACKING_NONE;
    this->unk_211 = false;
    this->isAwake = false;
    this->actionFunc = EnGo2_CurledUp;
}

void EnGo2_WakeUp(EnGo2* this, PlayState* play) {
    if (this->skelAnime.playSpeed == 0.0f) {
        if ((this->actor.params & 0x1F) != GORON_DMT_BIGGORON) {
            Audio_PlayActorSfx2(&this->actor, NA_SE_EN_GOLON_WAKE_UP);
        } else {
            func_800F4524(&gSfxDefaultPos, NA_SE_EN_GOLON_WAKE_UP, 60);
        }
    }
    if ((this->actor.params & 0x1F) == GORON_DMT_BIGGORON) {
        OnePointCutscene_Init(play, 4200, -99, &this->actor, CAM_ID_MAIN);
        Animation_ChangeByInfo(&this->skelAnime, sAnimationInfo, ENGO2_ANIM_10);
        this->skelAnime.playSpeed = 0.5f;
    } else {
        Animation_ChangeByInfo(&this->skelAnime, sAnimationInfo, ENGO2_ANIM_1);
        this->skelAnime.playSpeed = 1.0f;
    }
    this->actionFunc = func_80A46B40;
}

void EnGo2_GetItemAnimation(EnGo2* this, PlayState* play) {
    Animation_ChangeByInfo(&this->skelAnime, sAnimationInfo, ENGO2_ANIM_1);
    this->unk_211 = true;
    this->actionFunc = func_80A46B40;
    this->skelAnime.playSpeed = 0.0f;
    this->actor.speedXZ = 0.0f;
    this->skelAnime.curFrame = this->skelAnime.endFrame;
}

void EnGo2_SetupRolling(EnGo2* this, PlayState* play) {
    if ((this->actor.params & 0x1F) == GORON_CITY_ROLLING_BIG || (this->actor.params & 0x1F) == GORON_CITY_LINK) {
        this->collider.info.bumperFlags = BUMP_ON;
        this->actor.speedXZ = GET_INFTABLE(INFTABLE_11E) ? 6.0f : 3.6000001f;
    } else {
        this->actor.speedXZ = 6.0f;
    }
    this->actor.flags |= ACTOR_FLAG_24;
    this->animTimer = 10;
    this->actor.shape.yOffset = 1800.0f;
    this->actor.speedXZ += this->actor.speedXZ; // Speeding up
    this->actionFunc = EnGo2_ContinueRolling;
}

void EnGo2_StopRolling(EnGo2* this, PlayState* play) {
    EnBom* bomb;

    if (((this->actor.params & 0x1F) != GORON_CITY_ROLLING_BIG) && ((this->actor.params & 0x1F) != GORON_CITY_LINK)) {
        if ((this->actor.params & 0x1F) == GORON_DMT_ROLLING_SMALL) {
            bomb = (EnBom*)Actor_Spawn(&play->actorCtx, play, ACTOR_EN_BOM, this->actor.world.pos.x,
                                       this->actor.world.pos.y, this->actor.world.pos.z, 0, 0, 0, 0);
            if (bomb != NULL) {
                bomb->timer = 0;
            }
        }
    } else {
        this->collider.info.bumperFlags = BUMP_NONE;
    }

    this->actor.shape.rot = this->actor.world.rot;
    this->unk_59C = 0;
    this->unk_590 = 0;
    this->actionFunc = EnGo2_GroundRolling;
    this->actor.shape.yOffset = 0.0f;
    this->actor.speedXZ = 0.0f;
}

s32 EnGo2_IsFreeingGoronInFire(EnGo2* this, PlayState* play) {
    if ((this->actor.params & 0x1F) != GORON_FIRE_GENERIC) {
        return false;
    }

    // shaking curled up
    this->actor.world.pos.x += (play->state.frames & 1) ? 1.0f : -1.0f;
    if (Flags_GetSwitch(play, (this->actor.params & 0xFC00) >> 0xA)) {
        return true;
    }
    return false;
}

s32 EnGo2_IsGoronDmtBombFlower(EnGo2* this) {
    if ((this->actor.params & 0x1F) != GORON_DMT_BOMB_FLOWER || this->interactInfo.talkState != NPC_TALK_STATE_ACTION) {
        return false;
    }

    Animation_ChangeByInfo(&this->skelAnime, sAnimationInfo, ENGO2_ANIM_3);
    this->interactInfo.talkState = NPC_TALK_STATE_IDLE;
    this->isAwake = false;
    this->trackingMode = NPC_TRACKING_NONE;
    this->actionFunc = EnGo2_GoronDmtBombFlowerAnimation;
    return true;
}

s32 EnGo2_IsGoronRollingBig(EnGo2* this, PlayState* play) {
    if ((this->actor.params & 0x1F) != GORON_CITY_ROLLING_BIG ||
        (this->interactInfo.talkState != NPC_TALK_STATE_ACTION)) {
        return false;
    }
    this->interactInfo.talkState = NPC_TALK_STATE_IDLE;
    EnGo2_RollingAnimation(this, play);
    this->actionFunc = EnGo2_GoronRollingBigContinueRolling;
    return true;
}

s32 EnGo2_IsGoronFireGeneric(EnGo2* this) {
    if ((this->actor.params & 0x1F) != GORON_FIRE_GENERIC || this->interactInfo.talkState == NPC_TALK_STATE_IDLE) {
        return false;
    }
    this->actionFunc = EnGo2_GoronFireGenericAction;
    return true;
}

s32 EnGo2_IsGoronLinkReversing(EnGo2* this) {
    if ((this->actor.params & 0x1F) != GORON_CITY_LINK || (this->waypoint >= this->unk_216) ||
        !EnGo2_IsWakingUp(this)) {
        return false;
    }
    return true;
}

s32 EnGo2_IsRolling(EnGo2* this) {
    if (this->interactInfo.talkState == NPC_TALK_STATE_IDLE || this->actor.speedXZ < 1.0f) {
        return false;
    }
    if (EnGo2_IsRollingOnGround(this, 2, 20.0 / 3.0f, 0)) {
        if ((this->unk_590 >= 9) && (this->unk_59C == 0)) {
            this->unk_590 = 8;
        }
        EnGo2_GetDustData(this, 0);
    }
    return true;
}

void EnGo2_GoronLinkAnimation(EnGo2* this, PlayState* play) {
    s32 animation = ARRAY_COUNT(sAnimationInfo);

    if ((this->actor.params & 0x1F) == GORON_CITY_LINK) {
        if ((this->actor.textId == 0x3035 && this->unk_20C == 0) ||
            (this->actor.textId == 0x3036 && this->unk_20C == 0)) {
            if (this->skelAnime.animation != &gGoronAnim_000D5C) {
                animation = ENGO2_ANIM_12;
                this->eyeMouthTexState = 0;
            }
        }

        if ((this->actor.textId == 0x3032 && this->unk_20C == 12) || (this->actor.textId == 0x3033) ||
            (this->actor.textId == 0x3035 && this->unk_20C == 6)) {
            if (this->skelAnime.animation != &gGoronAnim_000750) {
                animation = ENGO2_ANIM_11;
                this->eyeMouthTexState = 1;
            }
        }

        if (this->skelAnime.animation == &gGoronAnim_000750) {
            if (this->skelAnime.curFrame == 20.0f) {
                Audio_PlayActorSfx2(&this->actor, NA_SE_EN_GOLON_CRY);
            }
        }

        if (animation != ARRAY_COUNT(sAnimationInfo)) {
            Animation_ChangeByInfo(&this->skelAnime, sAnimationInfo, animation);
        }
    }
}

void EnGo2_GoronFireCamera(EnGo2* this, PlayState* play) {
    s16 yaw;

    this->subCamId = Play_CreateSubCamera(play);
    Play_ChangeCameraStatus(play, CAM_ID_MAIN, CAM_STAT_WAIT);
    Play_ChangeCameraStatus(play, this->subCamId, CAM_STAT_ACTIVE);
    Path_CopyLastPoint(this->path, &this->subCamAt);
    yaw = Math_Vec3f_Yaw(&this->actor.world.pos, &this->subCamAt) + 0xE38;
    this->subCamEye.x = Math_SinS(yaw) * 100.0f + this->actor.world.pos.x;
    this->subCamEye.z = Math_CosS(yaw) * 100.0f + this->actor.world.pos.z;
    this->subCamEye.y = this->actor.world.pos.y + 20.0f;
    this->subCamAt.x = this->actor.world.pos.x;
    this->subCamAt.y = this->actor.world.pos.y + 40.0f;
    this->subCamAt.z = this->actor.world.pos.z;
    Play_CameraSetAtEye(play, this->subCamId, &this->subCamAt, &this->subCamEye);
}

void EnGo2_GoronFireClearCamera(EnGo2* this, PlayState* play) {
    Play_ChangeCameraStatus(play, CAM_ID_MAIN, CAM_STAT_ACTIVE);
    Play_ClearCamera(play, this->subCamId);
}

void EnGo2_BiggoronAnimation(EnGo2* this) {
<<<<<<< HEAD
    if (INV_CONTENT(ITEM_TRADE_ADULT) >= ITEM_SWORD_BROKEN && INV_CONTENT(ITEM_TRADE_ADULT) <= ITEM_EYEDROPS &&
        (this->actor.params & 0x1F) == GORON_DMT_BIGGORON && this->interactInfo.talkState == NPC_TALK_STATE_IDLE) {
=======
    if (INV_CONTENT(ITEM_TRADE_ADULT) >= ITEM_BROKEN_GORONS_SWORD && INV_CONTENT(ITEM_TRADE_ADULT) <= ITEM_EYE_DROPS &&
        (this->actor.params & 0x1F) == GORON_DMT_BIGGORON && this->unk_194.unk_00 == 0) {
>>>>>>> 39e4e63b
        if (DECR(this->animTimer) == 0) {
            this->animTimer = Rand_S16Offset(30, 30);
            func_800F4524(&gSfxDefaultPos, NA_SE_EN_GOLON_EYE_BIG, 60);
        }
    }
}

void EnGo2_Init(Actor* thisx, PlayState* play) {
    EnGo2* this = (EnGo2*)thisx;
    s32 pad;

    ActorShape_Init(&this->actor.shape, 0.0f, ActorShadow_DrawCircle, 28.0f);
    SkelAnime_InitFlex(play, &this->skelAnime, &gGoronSkel, NULL, this->jointTable, this->morphTable, 18);
    Collider_InitCylinder(play, &this->collider);
    Collider_SetCylinder(play, &this->collider, &this->actor, &sCylinderInit);
    CollisionCheck_SetInfo2(&this->actor.colChkInfo, NULL, &sColChkInfoInit);

    // Not GORON_CITY_ROLLING_BIG, GORON_CITY_LINK, GORON_DMT_BIGGORON
    switch (this->actor.params & 0x1F) {
        case GORON_FIRE_GENERIC:
        case GORON_DMT_BOMB_FLOWER:
        case GORON_DMT_ROLLING_SMALL:
        case GORON_DMT_DC_ENTRANCE:
        case GORON_CITY_ENTRANCE:
        case GORON_CITY_ISLAND:
        case GORON_CITY_LOWEST_FLOOR:
        case GORON_CITY_STAIRWELL:
        case GORON_CITY_LOST_WOODS:
        case GORON_DMT_FAIRY_HINT:
        case GORON_MARKET_BAZAAR:
            this->actor.flags &= ~ACTOR_FLAG_4;
            this->actor.flags &= ~ACTOR_FLAG_5;
    }

    EnGo2_SetColliderDim(this);
    EnGo2_SetShape(this);
    Animation_ChangeByInfo(&this->skelAnime, sAnimationInfo, ENGO2_ANIM_0);
    this->actor.gravity = -1.0f;
    this->alpha = this->actor.shape.shadowAlpha = 0;
    this->reverse = 0;
    this->isAwake = false;
    this->unk_211 = false;
    this->goronState = 0;
    this->waypoint = 0;
    this->unk_216 = this->actor.shape.rot.z;
    this->trackingMode = NPC_TRACKING_NONE;
    this->path = Path_GetByIndex(play, (this->actor.params & 0x3E0) >> 5, 0x1F);
    switch (this->actor.params & 0x1F) {
        case GORON_CITY_ENTRANCE:
        case GORON_CITY_ISLAND:
        case GORON_CITY_LOWEST_FLOOR:
        case GORON_CITY_STAIRWELL:
        case GORON_CITY_LOST_WOODS:
            if (!CHECK_QUEST_ITEM(QUEST_MEDALLION_FIRE) && LINK_IS_ADULT) {
                Actor_Kill(&this->actor);
            }
            this->actionFunc = EnGo2_CurledUp;
            break;
        case GORON_MARKET_BAZAAR:
            if ((LINK_IS_ADULT) || !CHECK_QUEST_ITEM(QUEST_GORON_RUBY)) {
                Actor_Kill(&this->actor);
            }
            EnGo2_GetItemAnimation(this, play);
            break;
        case GORON_CITY_LINK:
            if (GET_INFTABLE(INFTABLE_109)) {
                Path_CopyLastPoint(this->path, &this->actor.world.pos);
                this->actor.home.pos = this->actor.world.pos;
                if (!CHECK_QUEST_ITEM(QUEST_MEDALLION_FIRE) &&
                    CHECK_OWNED_EQUIP(EQUIP_TYPE_TUNIC, EQUIP_INV_TUNIC_GORON)) {
                    EnGo2_GetItemAnimation(this, play);
                } else {
                    this->actionFunc = EnGo2_CurledUp;
                }
            } else {
                CLEAR_INFTABLE(INFTABLE_10C);
                this->collider.dim.height = (D_80A4816C[this->actor.params & 0x1F].height * 0.6f);
                EnGo2_SetupRolling(this, play);
                this->isAwake = true;
            }
            break;
        case GORON_CITY_ROLLING_BIG:
        case GORON_DMT_ROLLING_SMALL:
            this->collider.dim.height = (D_80A4816C[this->actor.params & 0x1F].height * 0.6f);
            EnGo2_SetupRolling(this, play);
            break;
        case GORON_FIRE_GENERIC:
            if (Flags_GetSwitch(play, (this->actor.params & 0xFC00) >> 0xA)) {
                Actor_Kill(&this->actor);
            } else {
                this->isAwake = true;
                this->actionFunc = EnGo2_CurledUp;
            }
            break;
        case GORON_DMT_BIGGORON:
            this->actor.shape.shadowDraw = NULL;
            this->actor.flags &= ~ACTOR_FLAG_0;
            if ((INV_CONTENT(ITEM_TRADE_ADULT) >= ITEM_BROKEN_GORONS_SWORD) &&
                (INV_CONTENT(ITEM_TRADE_ADULT) <= ITEM_EYE_DROPS)) {
                this->eyeMouthTexState = 1;
            }
            this->collider.base.acFlags = AC_NONE;
            this->collider.base.ocFlags1 = OC1_ON | OC1_NO_PUSH | OC1_TYPE_PLAYER;
            this->actionFunc = EnGo2_CurledUp;
            break;
        case GORON_DMT_BOMB_FLOWER:
            if (GET_INFTABLE(INFTABLE_EB)) {
                Path_CopyLastPoint(this->path, &this->actor.world.pos);
                this->actor.home.pos = this->actor.world.pos;
            }
            FALLTHROUGH;
        case GORON_DMT_DC_ENTRANCE:
        case GORON_DMT_FAIRY_HINT:
        default:
            this->actionFunc = EnGo2_CurledUp;
            break;
    }
}

void EnGo2_Destroy(Actor* thisx, PlayState* play) {
}

void EnGo2_CurledUp(EnGo2* this, PlayState* play) {
    u8 index = this->actor.params & 0x1F;
    s16 height;
    s32 quakeIndex;

    if (Animation_OnFrame(&this->skelAnime, this->skelAnime.endFrame)) {
        if ((this->actor.params & 0x1F) == GORON_DMT_BIGGORON) {
            quakeIndex = Quake_Request(GET_ACTIVE_CAM(play), QUAKE_TYPE_3);
            Quake_SetSpeed(quakeIndex, -0x3CB0);
            Quake_SetPerturbations(quakeIndex, 8, 0, 0, 0);
            Quake_SetDuration(quakeIndex, 16);
        } else {
            EnGo2_GetDustData(this, 1);
        }
        this->skelAnime.playSpeed = 0.0f;
    }

    if ((s32)this->skelAnime.curFrame == 0) {
        this->collider.dim.height = (D_80A4816C[index].height * 0.6f);
    } else {
        height = D_80A4816C[index].height;
        this->collider.dim.height =
            ((D_80A4816C[index].height * 0.4f * (this->skelAnime.curFrame / this->skelAnime.startFrame)) +
             (height * 0.6f));
    }
    if (EnGo2_IsFreeingGoronInFire(this, play)) {
        this->isAwake = false;
        EnGo2_WakeUp(this, play);
    }
    if (((this->actor.params & 0x1F) != GORON_FIRE_GENERIC) && EnGo2_IsWakingUp(this)) {
        EnGo2_WakeUp(this, play);
    }
}

void func_80A46B40(EnGo2* this, PlayState* play) {
    u8 index = (this->actor.params & 0x1F);
    f32 height;

    if (this->unk_211 == true) {
        EnGo2_BiggoronAnimation(this);
        EnGo2_GoronLinkAnimation(this, play);
        EnGo2_SelectGoronWakingUp(this);

        if (!EnGo2_IsGoronRollingBig(this, play) && !EnGo2_IsGoronFireGeneric(this)) {
            if (EnGo2_IsGoronDmtBombFlower(this)) {
                return;
            }
        } else {
            return;
        }
    } else {
        if (Animation_OnFrame(&this->skelAnime, this->skelAnime.endFrame)) {
            if ((this->actor.params & 0x1F) == GORON_DMT_BIGGORON) {
                this->actor.flags |= ACTOR_FLAG_0;
            }
            func_80A454CC(this);
            this->unk_211 = true;
            this->collider.dim.height = D_80A4816C[index].height;
        } else {
            height = D_80A4816C[index].height;
            this->collider.dim.height =
                (s16)((height * 0.4f * (this->skelAnime.curFrame / this->skelAnime.endFrame)) + (height * 0.6f));
        }
    }
    if ((!EnGo2_IsCameraModified(this, play)) && (!EnGo2_IsWakingUp(this))) {
        EnGo2_RollingAnimation(this, play);
    }
}

void EnGo2_GoronDmtBombFlowerAnimation(EnGo2* this, PlayState* play) {
    f32 float1 = this->skelAnime.endFrame;
    f32 float2 = this->skelAnime.curFrame * ((f32)0x8000 / float1);

    this->actor.speedXZ = Math_SinS(float2);
    if ((EnGo2_Orient(this, play)) && (this->waypoint == 0)) {
        EnGo2_GetItemAnimation(this, play);
    }
}

void EnGo2_GoronRollingBigContinueRolling(EnGo2* this, PlayState* play) {
    if (Animation_OnFrame(&this->skelAnime, this->skelAnime.endFrame)) {
        EnGo2_GetDustData(this, 1);
        this->skelAnime.playSpeed = 0.0f;
        EnGo2_SetupRolling(this, play);
    }
}

void EnGo2_ContinueRolling(EnGo2* this, PlayState* play) {
    f32 float1 = 1000.0f;

    if (((this->actor.params & 0x1F) != GORON_DMT_ROLLING_SMALL || !(this->actor.xyzDistToPlayerSq > SQ(float1))) &&
        DECR(this->animTimer) == 0) {
        this->actionFunc = EnGo2_SlowRolling;
        this->actor.speedXZ *= 0.5f; // slowdown
    }
    EnGo2_GetDustData(this, 2);
}

void EnGo2_SlowRolling(EnGo2* this, PlayState* play) {
    s32 orientation;
    s32 index;

    if (!EnGo2_IsRolling(this)) {
        if (EnGo2_IsRollingOnGround(this, 4, 8.0f, 1) == true) {
            if (EnGo2_IsGoronLinkReversing(this)) {
                this->actionFunc = EnGo2_ReverseRolling;
                return;
            }
            EnGo2_GetDustData(this, 3);
        }
        orientation = EnGo2_Orient(this, play);
        index = this->actor.params & 0x1F;
        if (index != GORON_CITY_LINK) {
            if ((index == GORON_DMT_ROLLING_SMALL) && (orientation == 1) && (this->waypoint == 0)) {
                EnGo2_StopRolling(this, play);
                return;
            }
        } else if ((orientation == 2) && (this->waypoint == 1)) {
            EnGo2_StopRolling(this, play);
            return;
        }
        Math_ApproachF(&this->actor.speedXZ, EnGo2_GetTargetXZSpeed(this), 0.4f, 0.6f);
        this->actor.shape.rot = this->actor.world.rot;
    }
}

void EnGo2_GroundRolling(EnGo2* this, PlayState* play) {
    if (EnGo2_IsRollingOnGround(this, 4, 8.0f, 0)) {
        EnGo2_GetDustData(this, 0);
        if (this->unk_59C == 0) {
            switch (this->actor.params & 0x1F) {
                case GORON_CITY_LINK:
                    this->goronState = 0;
                    this->actionFunc = EnGo2_GoronLinkStopRolling;
                    break;
                case GORON_CITY_ROLLING_BIG:
                    EnGo2_WakeUp(this, play);
                    break;
                default:
                    this->actionFunc = EnGo2_CurledUp;
            }
        }
    }
}

void EnGo2_ReverseRolling(EnGo2* this, PlayState* play) {
    if (!EnGo2_IsRolling(this)) {
        Math_ApproachF(&this->actor.speedXZ, 0.0f, 0.6f, 0.8f);
        if (this->actor.speedXZ >= 1.0f) {
            EnGo2_GetDustData(this, 3);
        }
        if ((s32)this->actor.speedXZ == 0) {
            this->actor.world.rot.y ^= 0x8000;
            this->actor.shape.rot.y = this->actor.world.rot.y;
            this->reverse ^= 1;
            EnGo2_UpdateWaypoint(this, play);
            EnGo2_SetupRolling(this, play);
        }
    }
}

void EnGo2_SetupGetItem(EnGo2* this, PlayState* play) {
    if (Actor_HasParent(&this->actor, play)) {
        this->actor.parent = NULL;
        this->actionFunc = EnGo2_SetGetItem;
    } else {
        func_8002F434(&this->actor, play, this->getItemId, this->actor.xzDistToPlayer + 1.0f,
                      fabsf(this->actor.yDistToPlayer) + 1.0f);
    }
}

void EnGo2_SetGetItem(EnGo2* this, PlayState* play) {
    if ((Message_GetState(&play->msgCtx) == TEXT_STATE_DONE) && Message_ShouldAdvance(play)) {
        this->interactInfo.talkState = NPC_TALK_STATE_IDLE;
        switch (this->getItemId) {
            case GI_CLAIM_CHECK:
                Environment_ClearBgsDayCount();
                EnGo2_GetItemAnimation(this, play);
                return;
            case GI_TUNIC_GORON:
                SET_INFTABLE(INFTABLE_109);
                EnGo2_GetItemAnimation(this, play);
                return;
            case GI_SWORD_BIGGORON:
                gSaveContext.bgsFlag = true;
                break;
            case GI_BOMB_BAG_30:
            case GI_BOMB_BAG_40:
                EnGo2_RollingAnimation(this, play);
                this->actionFunc = EnGo2_GoronRollingBigContinueRolling;
                return;
        }
        this->actionFunc = func_80A46B40;
    }
}

void EnGo2_BiggoronEyedrops(EnGo2* this, PlayState* play) {
    switch (this->goronState) {
        case 0:
            Animation_ChangeByInfo(&this->skelAnime, sAnimationInfo, ENGO2_ANIM_5);
            this->actor.flags &= ~ACTOR_FLAG_0;
            this->actor.shape.rot.y += 0x5B0;
            this->trackingMode = NPC_TRACKING_NONE;
            this->animTimer = this->skelAnime.endFrame + 60.0f + 60.0f; // eyeDrops animation timer
            this->eyeMouthTexState = 2;
            this->unk_20C = 0;
            this->goronState++;
            Audio_SetMainBgmVolume(0x28, 5);
            OnePointCutscene_Init(play, 4190, -99, &this->actor, CAM_ID_MAIN);
            break;
        case 1:
            if (DECR(this->animTimer)) {
                if (this->animTimer == 60 || this->animTimer == 120) {
                    func_8005B1A4(GET_ACTIVE_CAM(play));
                    func_800F4524(&gSfxDefaultPos, NA_SE_EV_GORON_WATER_DROP, 60);
                }
            } else {
                func_800F4524(&gSfxDefaultPos, NA_SE_EN_GOLON_GOOD_BIG, 60);
                Animation_ChangeByInfo(&this->skelAnime, sAnimationInfo, ENGO2_ANIM_6);
                Message_ContinueTextbox(play, 0x305A);
                this->eyeMouthTexState = 3;
                this->goronState++;
                Audio_SetMainBgmVolume(0x7F, 5);
            }
            break;
        case 2:
            if (Animation_OnFrame(&this->skelAnime, this->skelAnime.endFrame)) {
                this->eyeMouthTexState = 0;
            }
            if (Message_GetState(&play->msgCtx) == TEXT_STATE_CLOSING) {
                Animation_ChangeByInfo(&this->skelAnime, sAnimationInfo, ENGO2_ANIM_1);
                this->actor.flags |= ACTOR_FLAG_0;
                this->trackingMode = NPC_TRACKING_HEAD_AND_TORSO;
                this->skelAnime.playSpeed = 0.0f;
                this->skelAnime.curFrame = this->skelAnime.endFrame;
                EnGo2_GetItem(this, play, GI_CLAIM_CHECK);
                this->actionFunc = EnGo2_SetupGetItem;
                this->goronState = 0;
            }
            break;
    }
}

void EnGo2_GoronLinkStopRolling(EnGo2* this, PlayState* play) {
    Player* player = GET_PLAYER(play);

    switch (this->goronState) {
        case 0:
            if (Message_GetState(&play->msgCtx) != TEXT_STATE_NONE) {
                return;
            } else {
                Message_StartTextbox(play, 0x3031, NULL);
                player->actor.freezeTimer = 10;
                this->goronState++;
            }
        case 1:
            break;
        default:
            return;
    }

    if (Message_GetState(&play->msgCtx) != TEXT_STATE_CLOSING) {
        player->actor.freezeTimer = 10;
    } else {
        SET_INFTABLE(INFTABLE_10C);
        this->trackingMode = NPC_TRACKING_NONE;
        this->unk_211 = false;
        this->isAwake = false;
        this->actionFunc = EnGo2_CurledUp;
    }
}

void EnGo2_GoronFireGenericAction(EnGo2* this, PlayState* play) {
    Player* player = GET_PLAYER(play);
    Vec3s D_80A4854C = { 0x00, 0x00, 0x00 };

    switch (this->goronState) {
        case 0: // Wake up
            if (Message_GetState(&play->msgCtx) == TEXT_STATE_CLOSING) {
                EnGo2_GoronFireCamera(this, play);
                play->msgCtx.msgMode = MSGMODE_PAUSED;
                Animation_ChangeByInfo(&this->skelAnime, sAnimationInfo, ENGO2_ANIM_2);
                this->waypoint = 1;
                this->skelAnime.playSpeed = 2.0f;
                func_80A44D84(this);
                this->actor.shape.rot = this->actor.world.rot;
                this->animTimer = 60;
                this->actor.gravity = 0.0f;
                this->actor.speedXZ = 2.0f;
                this->interactInfo.headRot = D_80A4854C;
                this->interactInfo.torsoRot = D_80A4854C;
                this->goronState++;
                this->goronState++;
                player->actor.world.rot.y = this->actor.world.rot.y;
                player->actor.shape.rot.y = this->actor.world.rot.y;
                player->actor.world.pos.x =
                    (f32)((Math_SinS(this->actor.world.rot.y) * -30.0f) + this->actor.world.pos.x);
                player->actor.world.pos.z =
                    (f32)((Math_CosS(this->actor.world.rot.y) * -30.0f) + this->actor.world.pos.z);
                func_8002DF54(play, &this->actor, 8);
                Audio_PlayFanfare(NA_BGM_APPEAR);
            }
            break;
        case 2: // Walking away
            if (DECR(this->animTimer)) {
                if (!(this->animTimer % 8)) {
                    Audio_PlayActorSfx2(&this->actor, NA_SE_EN_MORIBLIN_WALK);
                }
                Actor_MoveForward(&this->actor);
            } else {
                this->animTimer = 0;
                this->actor.speedXZ = 0.0f;
                if ((((this->actor.params & 0xFC00) >> 0xA) != 1) && (((this->actor.params & 0xFC00) >> 0xA) != 2) &&
                    (((this->actor.params & 0xFC00) >> 0xA) != 4) && (((this->actor.params & 0xFC00) >> 0xA) != 5) &&
                    (((this->actor.params & 0xFC00) >> 0xA) != 9) && (((this->actor.params & 0xFC00) >> 0xA) != 11)) {
                    this->goronState++;
                }
                this->goronState++;
            }
            break;
        case 3: // Walking away
            this->animTimer++;
            if (!(this->animTimer % 8) && (this->animTimer < 10)) {
                Audio_PlayActorSfx2(&this->actor, NA_SE_EN_MORIBLIN_WALK);
            }
            if (this->animTimer == 10) {
                Audio_PlayActorSfx2(&this->actor, NA_SE_EV_IRON_DOOR_OPEN);
            }
            if (this->animTimer > 44) {
                SfxSource_PlaySfxAtFixedWorldPos(play, &this->actor.world.pos, 20, NA_SE_EV_IRON_DOOR_CLOSE);
            } else {
                break;
            }
        case 4: // Finalize walking away
            Message_CloseTextbox(play);
            EnGo2_GoronFireClearCamera(this, play);
            func_8002DF54(play, &this->actor, 7);
            Actor_Kill(&this->actor);
            break;
        case 1:
            break;
    }
}

void EnGo2_Update(Actor* thisx, PlayState* play) {
    EnGo2* this = (EnGo2*)thisx;

    func_80A45360(this, &this->alpha);
    EnGo2_SitDownAnimation(this);
    SkelAnime_Update(&this->skelAnime);
    EnGo2_RollForward(this);
    Actor_UpdateBgCheckInfo(play, &this->actor, (f32)this->collider.dim.height * 0.5f,
                            (f32)this->collider.dim.radius * 0.6f, 0.0f, UPDBGCHECKINFO_FLAG_0 | UPDBGCHECKINFO_FLAG_2);
    if (this->interactInfo.talkState == NPC_TALK_STATE_IDLE) {
        func_80A44AB0(this, play);
    }
    this->actionFunc(this, play);
    if (this->unk_211 == true) {
        func_80034F54(play, this->unk_226, this->unk_24A, 18);
    }
    func_80A45288(this, play);
    EnGo2_EyeMouthTexState(this);
    EnGo2_CheckCollision(this, play);
}

s32 EnGo2_DrawCurledUp(EnGo2* this, PlayState* play) {
    Vec3f D_80A48554 = { 0.0f, 0.0f, 0.0f };

    OPEN_DISPS(play->state.gfxCtx, "../z_en_go2.c", 2881);
    Gfx_SetupDL_25Opa(play->state.gfxCtx);
    gSPMatrix(POLY_OPA_DISP++, Matrix_NewMtx(play->state.gfxCtx, "../z_en_go2.c", 2884),
              G_MTX_NOPUSH | G_MTX_LOAD | G_MTX_MODELVIEW);
    gSPDisplayList(POLY_OPA_DISP++, gGoronDL_00BD80);
    CLOSE_DISPS(play->state.gfxCtx, "../z_en_go2.c", 2889);
    Matrix_MultVec3f(&D_80A48554, &this->actor.focus.pos);

    return 1;
}

s32 EnGo2_DrawRolling(EnGo2* this, PlayState* play) {
    s32 pad;
    Vec3f D_80A48560 = { 0.0f, 0.0f, 0.0f };
    f32 speedXZ;

    OPEN_DISPS(play->state.gfxCtx, "../z_en_go2.c", 2914);
    Gfx_SetupDL_25Opa(play->state.gfxCtx);
    speedXZ = this->actionFunc == EnGo2_ReverseRolling ? 0.0f : this->actor.speedXZ;
    Matrix_RotateZYX((play->state.frames * ((s16)speedXZ * 1400)), 0, this->actor.shape.rot.z, MTXMODE_APPLY);
    gSPMatrix(POLY_OPA_DISP++, Matrix_NewMtx(play->state.gfxCtx, "../z_en_go2.c", 2926),
              G_MTX_NOPUSH | G_MTX_LOAD | G_MTX_MODELVIEW);
    gSPDisplayList(POLY_OPA_DISP++, gGoronDL_00C140);
    CLOSE_DISPS(play->state.gfxCtx, "../z_en_go2.c", 2930);
    Matrix_MultVec3f(&D_80A48560, &this->actor.focus.pos);
    return 1;
}

s32 EnGo2_OverrideLimbDraw(PlayState* play, s32 limb, Gfx** dList, Vec3f* pos, Vec3s* rot, void* thisx) {
    EnGo2* this = (EnGo2*)thisx;
    Vec3s vec1;
    f32 float1;

    if (limb == 17) {
        Matrix_Translate(2800.0f, 0.0f, 0.0f, MTXMODE_APPLY);
        vec1 = this->interactInfo.headRot;
        float1 = BINANG_TO_RAD_ALT(vec1.y);
        Matrix_RotateX(float1, MTXMODE_APPLY);
        float1 = BINANG_TO_RAD_ALT(vec1.x);
        Matrix_RotateZ(float1, MTXMODE_APPLY);
        Matrix_Translate(-2800.0f, 0.0f, 0.0f, MTXMODE_APPLY);
    }
    if (limb == 10) {
        vec1 = this->interactInfo.torsoRot;
        float1 = BINANG_TO_RAD_ALT(vec1.y);
        Matrix_RotateY(float1, MTXMODE_APPLY);
        float1 = BINANG_TO_RAD_ALT(vec1.x);
        Matrix_RotateX(float1, MTXMODE_APPLY);
    }
    if ((limb == 10) || (limb == 11) || (limb == 14)) {
        float1 = Math_SinS(this->unk_226[limb]);
        rot->y += float1 * 200.0f;
        float1 = Math_CosS(this->unk_24A[limb]);
        rot->z += float1 * 200.0f;
    }
    return 0;
}

void EnGo2_PostLimbDraw(PlayState* play, s32 limbIndex, Gfx** dList, Vec3s* rot, void* thisx) {
    EnGo2* this = (EnGo2*)thisx;
    Vec3f D_80A4856C = { 600.0f, 0.0f, 0.0f };

    if (limbIndex == 17) {
        Matrix_MultVec3f(&D_80A4856C, &this->actor.focus.pos);
    }
}

void EnGo2_Draw(Actor* thisx, PlayState* play) {
    EnGo2* this = (EnGo2*)thisx;
    void* eyeTextures[] = { gGoronCsEyeClosed2Tex, gGoronCsEyeOpenTex, gGoronCsEyeHalfTex, gGoronCsEyeClosedTex };
    void* mouthTextures[] = { gGoronCsMouthNeutralTex, gGoronCsMouthSmileTex };

    EnGo2_UpdateEffects(this);
    Matrix_Push();
    EnGo2_DrawEffects(this, play);
    Matrix_Pop();

    if ((this->actionFunc == EnGo2_CurledUp) && (this->skelAnime.playSpeed == 0.0f) &&
        (this->skelAnime.curFrame == 0.0f)) {
        if (1) {}
        EnGo2_DrawCurledUp(this, play);
    } else if (this->actionFunc == EnGo2_SlowRolling || this->actionFunc == EnGo2_ReverseRolling ||
               this->actionFunc == EnGo2_ContinueRolling) {
        EnGo2_DrawRolling(this, play);
    } else {
        OPEN_DISPS(play->state.gfxCtx, "../z_en_go2.c", 3063);
        Gfx_SetupDL_25Opa(play->state.gfxCtx);

        gSPSegment(POLY_OPA_DISP++, 0x08, SEGMENTED_TO_VIRTUAL(eyeTextures[this->eyeTexIndex]));
        gSPSegment(POLY_OPA_DISP++, 0x09, SEGMENTED_TO_VIRTUAL(mouthTextures[this->mouthTexIndex]));

        SkelAnime_DrawFlexOpa(play, this->skelAnime.skeleton, this->skelAnime.jointTable, this->skelAnime.dListCount,
                              EnGo2_OverrideLimbDraw, EnGo2_PostLimbDraw, this);
        CLOSE_DISPS(play->state.gfxCtx, "../z_en_go2.c", 3081);
    }
}<|MERGE_RESOLUTION|>--- conflicted
+++ resolved
@@ -1501,13 +1501,8 @@
 }
 
 void EnGo2_BiggoronAnimation(EnGo2* this) {
-<<<<<<< HEAD
-    if (INV_CONTENT(ITEM_TRADE_ADULT) >= ITEM_SWORD_BROKEN && INV_CONTENT(ITEM_TRADE_ADULT) <= ITEM_EYEDROPS &&
+    if (INV_CONTENT(ITEM_TRADE_ADULT) >= ITEM_BROKEN_GORONS_SWORD && INV_CONTENT(ITEM_TRADE_ADULT) <= ITEM_EYE_DROPS &&
         (this->actor.params & 0x1F) == GORON_DMT_BIGGORON && this->interactInfo.talkState == NPC_TALK_STATE_IDLE) {
-=======
-    if (INV_CONTENT(ITEM_TRADE_ADULT) >= ITEM_BROKEN_GORONS_SWORD && INV_CONTENT(ITEM_TRADE_ADULT) <= ITEM_EYE_DROPS &&
-        (this->actor.params & 0x1F) == GORON_DMT_BIGGORON && this->unk_194.unk_00 == 0) {
->>>>>>> 39e4e63b
         if (DECR(this->animTimer) == 0) {
             this->animTimer = Rand_S16Offset(30, 30);
             func_800F4524(&gSfxDefaultPos, NA_SE_EN_GOLON_EYE_BIG, 60);
