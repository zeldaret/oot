/*
 * File: z_en_ko.c
 * Overlay: ovl_En_Ko
 * Description: Kokiri children, and Fado
 */

#include "z_en_ko.h"
#include "assets/objects/object_fa/object_fa.h"
#include "assets/objects/object_os_anime/object_os_anime.h"
#include "assets/objects/object_km1/object_km1.h"
#include "assets/objects/object_kw1/object_kw1.h"
#include "terminal.h"

#define FLAGS (ACTOR_FLAG_0 | ACTOR_FLAG_3 | ACTOR_FLAG_4)

#define ENKO_TYPE (this->actor.params & 0xFF)
#define ENKO_PATH ((this->actor.params & 0xFF00) >> 8)

void EnKo_Init(Actor* thisx, PlayState* play);
void EnKo_Destroy(Actor* thisx, PlayState* play);
void EnKo_Update(Actor* thisx, PlayState* play);
void EnKo_Draw(Actor* thisx, PlayState* play);

void func_80A99048(EnKo* this, PlayState* play);
void func_80A995CC(EnKo* this, PlayState* play);
void func_80A99384(EnKo* this, PlayState* play);
void func_80A99438(EnKo* this, PlayState* play);
void func_80A99504(EnKo* this, PlayState* play);
void func_80A99560(EnKo* this, PlayState* play);

s32 func_80A98ECC(EnKo* this, PlayState* play);

ActorInit En_Ko_InitVars = {
    ACTOR_EN_KO,
    ACTORCAT_NPC,
    FLAGS,
    OBJECT_GAMEPLAY_KEEP,
    sizeof(EnKo),
    (ActorFunc)EnKo_Init,
    (ActorFunc)EnKo_Destroy,
    (ActorFunc)EnKo_Update,
    (ActorFunc)EnKo_Draw,
};

static ColliderCylinderInit sCylinderInit = {
    {
        COLTYPE_NONE,
        AT_NONE,
        AC_NONE,
        OC1_ON | OC1_TYPE_ALL,
        OC2_TYPE_2,
        COLSHAPE_CYLINDER,
    },
    {
        ELEMTYPE_UNK0,
        { 0x00000000, 0x00, 0x00 },
        { 0x00000000, 0x00, 0x00 },
        TOUCH_NONE,
        BUMP_NONE,
        OCELEM_ON,
    },
    { 20, 46, 0, { 0, 0, 0 } },
};

static CollisionCheckInfoInit2 sColChkInfoInit = { 0, 0, 0, 0, MASS_IMMOVABLE };

static void* sFaEyes[] = { gFaEyeOpenTex, gFaEyeHalfTex, gFaEyeClosedTex, NULL };
static void* sKw1Eyes[] = { gKw1EyeOpenTex, gKw1EyeHalfTex, gKw1EyeClosedTex, NULL };

typedef struct {
    /* 0x0 */ s16 objectId;
    /* 0x4 */ Gfx* dList;
    /* 0x8 */ void** eyeTextures;
} EnKoHead; // size = 0xC

static EnKoHead sHead[] = {
    { OBJECT_KM1, gKm1DL, NULL },
    { OBJECT_KW1, object_kw1_DL_002C10, sKw1Eyes },
    { OBJECT_FA, gFaDL, sFaEyes },
};

typedef struct {
    /* 0x0 */ s16 objectId;
    /* 0x4 */ FlexSkeletonHeader* flexSkeletonHeader;
} EnKoSkeleton; // size = 0x8

static EnKoSkeleton sSkeleton[2] = {
    { OBJECT_KM1, &gKm1Skel },
    { OBJECT_KW1, &gKw1Skel },
};

typedef enum {
    /*  0 */ ENKO_ANIM_BLOCKING_NOMORPH,
    /*  1 */ ENKO_ANIM_BLOCKING_NOMORPH_STATIC,
    /*  2 */ ENKO_ANIM_STANDUP_1,
    /*  3 */ ENKO_ANIM_STANDUP_2,
    /*  4 */ ENKO_ANIM_STANDUP_3,
    /*  5 */ ENKO_ANIM_IDLE_NOMORPH,
    /*  6 */ ENKO_ANIM_IDLE,
    /*  7 */ ENKO_ANIM_LAUGHING,
    /*  8 */ ENKO_ANIM_LIFTING_ROCK_NOMORPH,
    /*  9 */ ENKO_ANIM_RECLINED_STANDING,
    /* 10 */ ENKO_ANIM_RECLINED_SITTING_UP,
    /* 11 */ ENKO_ANIM_PUNCHING_NOMORPH,
    /* 12 */ ENKO_ANIM_STANDING_HAND_ON_CHEST,
    /* 13 */ ENKO_ANIM_STANDING_HANDS_ON_HIPS,
    /* 14 */ ENKO_ANIM_SITTING,
    /* 15 */ ENKO_ANIM_SITTING_CROSSED_ARMS_LEGS,
    /* 16 */ ENKO_ANIM_STANDING_APPREHENSIVE,
    /* 17 */ ENKO_ANIM_LEANING_ON_ARMS,
    /* 18 */ ENKO_ANIM_RECLINED_LEANING_BACK,
    /* 19 */ ENKO_ANIM_CUTTING_GRASS_NOMORPH,
    /* 20 */ ENKO_ANIM_BACKFLIP,
    /* 21 */ ENKO_ANIM_LEANING_FORWARD,
    /* 22 */ ENKO_ANIM_STANDING_RIGHT_ARM_UP,
    /* 23 */ ENKO_ANIM_STANDING_ARMS_BEHIND_BACK,
    /* 24 */ ENKO_ANIM_STANDING,
    /* 25 */ ENKO_ANIM_SITTING_CROSSED_LEGS,
    /* 26 */ ENKO_ANIM_SITTING_ARMS_UP,
    /* 27 */ ENKO_ANIM_SITTING_HEAD_ON_HAND,
    /* 28 */ ENKO_ANIM_SITTING_DIGGING,
    /* 29 */ ENKO_ANIM_BLOCKING_STATIC,
    /* 30 */ ENKO_ANIM_CUTTING_GRASS,
    /* 31 */ ENKO_ANIM_PUNCHING,
    /* 32 */ ENKO_ANIM_WIPING_FOREHEAD,
    /* 33 */ ENKO_ANIM_LIFTING_ROCK
} EnKoAnimation;

static AnimationInfo sAnimationInfo[] = {
    { &gKokiriBlockingAnim, 1.0f, 2.0f, 14.0f, ANIMMODE_LOOP_PARTIAL, 0.0f },
    { &gKokiriBlockingAnim, 0.0f, 1.0f, 1.0f, ANIMMODE_LOOP_PARTIAL, 0.0f },
    { &gKokiriStandUpAnim, 0.0f, 0.0f, 0.0f, ANIMMODE_ONCE, 0.0f },
    { &gKokiriStandUpAnim, 0.0f, 1.0f, 1.0f, ANIMMODE_ONCE, 0.0f },
    { &gKokiriStandUpAnim, 0.0f, 2.0f, 2.0f, ANIMMODE_ONCE, 0.0f },
    { &gKokiriIdleAnim, 1.0f, 0.0f, -1.0f, ANIMMODE_LOOP, 0.0f },
    { &gKokiriIdleAnim, 1.0f, 0.0f, -1.0f, ANIMMODE_LOOP, -10.0f },
    { &gKokiriLaughingAnim, 1.0f, 0.0f, -1.0f, ANIMMODE_LOOP, -10.0f },
    { &gKokiriLiftingRockAnim, 1.0f, 0.0f, -1.0f, ANIMMODE_LOOP, 0.0f },
    { &gKokiriRecliningStandingAnim, 1.0f, 0.0f, -1.0f, ANIMMODE_LOOP, 0.0f },
    { &gKokiriRecliningSittingUpAnim, 1.0f, 0.0f, -1.0f, ANIMMODE_LOOP, 0.0f },
    { &gKokiriPunchingAnim, 1.0f, 0.0f, -1.0f, ANIMMODE_LOOP, 0.0f },
    { &gKokiriStandingHandOnChestAnim, 1.0f, 0.0f, -1.0f, ANIMMODE_LOOP, 0.0f },
    { &gKokiriStandingHandsOnHipsAnim, 1.0f, 0.0f, -1.0f, ANIMMODE_LOOP, 0.0f },
    { &gKokiriSittingAnim, 1.0f, 0.0f, -1.0f, ANIMMODE_LOOP, 0.0f },
    { &gKokiriSittingCrossedArmsLegsAnim, 1.0f, 0.0f, -1.0f, ANIMMODE_LOOP, 0.0f },
    { &gKokiriStandingApprehensiveAnim, 1.0f, 0.0f, -1.0f, ANIMMODE_LOOP, 0.0f },
    { &gKokiriLeaningOnArmsAnim, 1.0f, 0.0f, -1.0f, ANIMMODE_LOOP, 0.0f },
    { &gKokiriRecliningLeaningBackAnim, 1.0f, 0.0f, -1.0f, ANIMMODE_LOOP, 0.0f },
    { &gKokiriCuttingGrassAnim, 1.0f, 0.0f, -1.0f, ANIMMODE_LOOP, 0.0f },
    { &gKokiriBackflipAnim, 1.0f, 0.0f, -1.0f, ANIMMODE_LOOP, 0.0f },
    { &gKokiriLeaningForwardAnim, 1.0f, 0.0f, -1.0f, ANIMMODE_LOOP, 0.0f },
    { &gKokiriStandingRightArmUpAnim, 1.0f, 0.0f, -1.0f, ANIMMODE_LOOP, 0.0f },
    { &gKokiriStandingArmsBehindBackAnim, 1.0f, 0.0f, -1.0f, ANIMMODE_LOOP, 0.0f },
    { &gKokiriStandingAnim, 1.0f, 0.0f, -1.0f, ANIMMODE_LOOP, 0.0f },
    { &gKokiriSittingCrossedLegsAnim, 1.0f, 0.0f, -1.0f, ANIMMODE_LOOP, 0.0f },
    { &gKokiriSittingArmsUpAnim, 1.0f, 0.0f, -1.0f, ANIMMODE_LOOP, 0.0f },
    { &gKokiriSittingHeadOnHandAnim, 1.0f, 0.0f, -1.0f, ANIMMODE_LOOP, 0.0f },
    { &gKokiriSittingDiggingAnim, 1.0f, 0.0f, -1.0f, ANIMMODE_LOOP, 0.0f },
    { &gKokiriBlockingAnim, 0.0f, 1.0f, 1.0f, ANIMMODE_LOOP_PARTIAL, -8.0f },
    { &gKokiriCuttingGrassAnim, 1.0f, 0.0f, -1.0f, ANIMMODE_LOOP, -8.0f },
    { &gKokiriPunchingAnim, 1.0f, 0.0f, -1.0f, ANIMMODE_LOOP, -8.0f },
    { &gKokiriWipingForeheadAnim, 1.0f, 0.0f, -1.0f, ANIMMODE_LOOP, -8.0f },
    { &gKokiriLiftingRockAnim, 1.0f, 0.0f, -1.0f, ANIMMODE_LOOP, -8.0f },
};

static u8 sOsAnimeLookup[13][5] = {
    /* ENKO_TYPE_CHILD_0    */ { ENKO_ANIM_LIFTING_ROCK_NOMORPH, ENKO_ANIM_RECLINED_STANDING,
                                 ENKO_ANIM_RECLINED_STANDING, ENKO_ANIM_SITTING, ENKO_ANIM_PUNCHING_NOMORPH },
    /* ENKO_TYPE_CHILD_1    */
    { ENKO_ANIM_STANDUP_1, ENKO_ANIM_STANDING_HAND_ON_CHEST, ENKO_ANIM_STANDUP_1, ENKO_ANIM_STANDING_HANDS_ON_HIPS,
      ENKO_ANIM_STANDING_HANDS_ON_HIPS },
    /* ENKO_TYPE_CHILD_2    */
    { ENKO_ANIM_PUNCHING_NOMORPH, ENKO_ANIM_PUNCHING_NOMORPH, ENKO_ANIM_PUNCHING_NOMORPH,
      ENKO_ANIM_SITTING_CROSSED_ARMS_LEGS, ENKO_ANIM_RECLINED_STANDING },
    /* ENKO_TYPE_CHILD_3    */
    { ENKO_ANIM_BLOCKING_NOMORPH, ENKO_ANIM_STANDING_APPREHENSIVE, ENKO_ANIM_STANDING_APPREHENSIVE,
      ENKO_ANIM_LEANING_ON_ARMS, ENKO_ANIM_RECLINED_LEANING_BACK },
    /* ENKO_TYPE_CHILD_4    */
    { ENKO_ANIM_CUTTING_GRASS_NOMORPH, ENKO_ANIM_CUTTING_GRASS_NOMORPH, ENKO_ANIM_BACKFLIP,
      ENKO_ANIM_RECLINED_SITTING_UP, ENKO_ANIM_RECLINED_STANDING },
    /* ENKO_TYPE_CHILD_5    */
    { ENKO_ANIM_STANDUP_2, ENKO_ANIM_STANDUP_2, ENKO_ANIM_STANDUP_2, ENKO_ANIM_STANDUP_2, ENKO_ANIM_STANDUP_2 },
    /* ENKO_TYPE_CHILD_6    */
    { ENKO_ANIM_STANDUP_3, ENKO_ANIM_STANDING_RIGHT_ARM_UP, ENKO_ANIM_STANDING_RIGHT_ARM_UP, ENKO_ANIM_STANDUP_3,
      ENKO_ANIM_STANDING_ARMS_BEHIND_BACK },
    /* ENKO_TYPE_CHILD_7    */
    { ENKO_ANIM_STANDING, ENKO_ANIM_STANDING_APPREHENSIVE, ENKO_ANIM_STANDING_APPREHENSIVE,
      ENKO_ANIM_SITTING_CROSSED_LEGS, ENKO_ANIM_STANDING_APPREHENSIVE },
    /* ENKO_TYPE_CHILD_8    */
    { ENKO_ANIM_SITTING_ARMS_UP, ENKO_ANIM_SITTING_CROSSED_ARMS_LEGS, ENKO_ANIM_SITTING_CROSSED_ARMS_LEGS,
      ENKO_ANIM_SITTING_ARMS_UP, ENKO_ANIM_SITTING_CROSSED_ARMS_LEGS },
    /* ENKO_TYPE_CHILD_9    */
    { ENKO_ANIM_STANDUP_2, ENKO_ANIM_STANDUP_2, ENKO_ANIM_STANDUP_2, ENKO_ANIM_SITTING_HEAD_ON_HAND,
      ENKO_ANIM_SITTING_HEAD_ON_HAND },
    /* ENKO_TYPE_CHILD_10   */
    { ENKO_ANIM_STANDUP_1, ENKO_ANIM_STANDUP_1, ENKO_ANIM_STANDUP_1, ENKO_ANIM_STANDUP_1,
      ENKO_ANIM_STANDING_RIGHT_ARM_UP },
    /* ENKO_TYPE_CHILD_11   */
    { ENKO_ANIM_SITTING, ENKO_ANIM_SITTING, ENKO_ANIM_SITTING, ENKO_ANIM_SITTING, ENKO_ANIM_SITTING },
    /* ENKO_TYPE_CHILD_FADO */
    { ENKO_ANIM_IDLE_NOMORPH, ENKO_ANIM_IDLE_NOMORPH, ENKO_ANIM_IDLE_NOMORPH, ENKO_ANIM_IDLE_NOMORPH,
      ENKO_ANIM_IDLE_NOMORPH },
};

typedef struct {
    /* 0x0 */ u8 headId;
    /* 0x1 */ u8 bodyId;
    /* 0x4 */ Color_RGBA8 tunicColor;
    /* 0x8 */ u8 legsId;
    /* 0xC */ Color_RGBA8 bootsColor;
} EnKoModelInfo; // size = 0x10

typedef enum {
    /* 0 */ KO_BOY,
    /* 1 */ KO_GIRL,
    /* 2 */ KO_FADO
} KokiriGender;

static EnKoModelInfo sModelInfo[] = {
    /* ENKO_TYPE_CHILD_0    */ { KO_BOY, KO_BOY, { 0, 130, 70, 255 }, KO_BOY, { 110, 170, 20, 255 } },
    /* ENKO_TYPE_CHILD_1    */ { KO_GIRL, KO_GIRL, { 70, 190, 60, 255 }, KO_GIRL, { 100, 30, 0, 255 } },
    /* ENKO_TYPE_CHILD_2    */ { KO_BOY, KO_BOY, { 0, 130, 70, 255 }, KO_BOY, { 110, 170, 20, 255 } },
    /* ENKO_TYPE_CHILD_3    */ { KO_BOY, KO_BOY, { 0, 130, 70, 255 }, KO_BOY, { 110, 170, 20, 255 } },
    /* ENKO_TYPE_CHILD_4    */ { KO_BOY, KO_BOY, { 0, 130, 70, 255 }, KO_BOY, { 110, 170, 20, 255 } },
    /* ENKO_TYPE_CHILD_5    */ { KO_GIRL, KO_GIRL, { 70, 190, 60, 255 }, KO_GIRL, { 100, 30, 0, 255 } },
    /* ENKO_TYPE_CHILD_6    */ { KO_GIRL, KO_GIRL, { 70, 190, 60, 255 }, KO_GIRL, { 100, 30, 0, 255 } },
    /* ENKO_TYPE_CHILD_7    */ { KO_BOY, KO_BOY, { 0, 130, 70, 255 }, KO_BOY, { 110, 170, 20, 255 } },
    /* ENKO_TYPE_CHILD_8    */ { KO_BOY, KO_BOY, { 0, 130, 70, 255 }, KO_BOY, { 110, 170, 20, 255 } },
    /* ENKO_TYPE_CHILD_9    */ { KO_GIRL, KO_GIRL, { 70, 190, 60, 255 }, KO_GIRL, { 100, 30, 0, 255 } },
    /* ENKO_TYPE_CHILD_10   */ { KO_GIRL, KO_GIRL, { 70, 190, 60, 255 }, KO_GIRL, { 100, 30, 0, 255 } },
    /* ENKO_TYPE_CHILD_11   */ { KO_BOY, KO_BOY, { 0, 130, 70, 255 }, KO_BOY, { 110, 170, 20, 255 } },
    /* ENKO_TYPE_CHILD_FADO */ { KO_FADO, KO_GIRL, { 70, 190, 60, 255 }, KO_GIRL, { 100, 30, 0, 255 } },
};

typedef struct {
    /* 0x0 */ s8 targetMode;
    /* 0x4 */ f32 lookDist; // extended by collider radius
    /* 0x8 */ f32 appearDist;
} EnKoInteractInfo; // size = 0xC

static EnKoInteractInfo sInteractInfo[] = {
    /* ENKO_TYPE_CHILD_0    */ { 6, 30.0f, 180.0f },
    /* ENKO_TYPE_CHILD_1    */ { 6, 30.0f, 180.0f },
    /* ENKO_TYPE_CHILD_2    */ { 6, 30.0f, 180.0f },
    /* ENKO_TYPE_CHILD_3    */ { 6, 30.0f, 180.0f },
    /* ENKO_TYPE_CHILD_4    */ { 6, 30.0f, 180.0f },
    /* ENKO_TYPE_CHILD_5    */ { 1, 30.0f, 240.0f },
    /* ENKO_TYPE_CHILD_6    */ { 6, 30.0f, 180.0f },
    /* ENKO_TYPE_CHILD_7    */ { 6, 30.0f, 180.0f },
    /* ENKO_TYPE_CHILD_8    */ { 6, 30.0f, 180.0f },
    /* ENKO_TYPE_CHILD_9    */ { 6, 30.0f, 180.0f },
    /* ENKO_TYPE_CHILD_10   */ { 6, 30.0f, 180.0f },
    /* ENKO_TYPE_CHILD_11   */ { 6, 30.0f, 180.0f },
    /* ENKO_TYPE_CHILD_FADO */ { 6, 30.0f, 180.0f },
};

s32 EnKo_AreObjectsAvailable(EnKo* this, PlayState* play) {
    u8 headId = sModelInfo[ENKO_TYPE].headId;
    u8 bodyId = sModelInfo[ENKO_TYPE].bodyId;
    u8 legsId = sModelInfo[ENKO_TYPE].legsId;

    this->legsObjectBankIdx = Object_GetIndex(&play->objectCtx, sSkeleton[legsId].objectId);
    if (this->legsObjectBankIdx < 0) {
        return false;
    }

    this->bodyObjectBankIdx = Object_GetIndex(&play->objectCtx, sSkeleton[bodyId].objectId);
    if (this->bodyObjectBankIdx < 0) {
        return false;
    }

    this->headObjectBankIdx = Object_GetIndex(&play->objectCtx, sHead[headId].objectId);
    if (this->headObjectBankIdx < 0) {
        return false;
    }
    return true;
}

s32 EnKo_AreObjectsLoaded(EnKo* this, PlayState* play) {
    if (!Object_IsLoaded(&play->objectCtx, this->legsObjectBankIdx)) {
        return false;
    }
    if (!Object_IsLoaded(&play->objectCtx, this->bodyObjectBankIdx)) {
        return false;
    }
    if (!Object_IsLoaded(&play->objectCtx, this->headObjectBankIdx)) {
        return false;
    }
    return true;
}

s32 EnKo_IsOsAnimeAvailable(EnKo* this, PlayState* play) {
    this->osAnimeBankIndex = Object_GetIndex(&play->objectCtx, OBJECT_OS_ANIME);
    if (this->osAnimeBankIndex < 0) {
        return false;
    }
    return true;
}

s32 EnKo_IsOsAnimeLoaded(EnKo* this, PlayState* play) {
    if (!Object_IsLoaded(&play->objectCtx, this->osAnimeBankIndex)) {
        return false;
    }
    return true;
}

u16 func_80A96FD0(PlayState* play, Actor* thisx) {
    EnKo* this = (EnKo*)thisx;
    switch (ENKO_TYPE) {
        case ENKO_TYPE_CHILD_FADO:
            if (GET_EVENTCHKINF(EVENTCHKINF_40)) {
                return 0x10DA;
            }
            if (CHECK_QUEST_ITEM(QUEST_KOKIRI_EMERALD)) {
                return 0x10D9;
            }
            return GET_INFTABLE(INFTABLE_B7) ? 0x10D8 : 0x10D7;
        case ENKO_TYPE_CHILD_0:
            if (GET_EVENTCHKINF(EVENTCHKINF_40)) {
                return 0x1025;
            }
            if (CHECK_QUEST_ITEM(QUEST_KOKIRI_EMERALD)) {
                return 0x1042;
            }
            return 0x1004;
        case ENKO_TYPE_CHILD_1:
            if (GET_EVENTCHKINF(EVENTCHKINF_40)) {
                return 0x1023;
            }
            if (CHECK_QUEST_ITEM(QUEST_KOKIRI_EMERALD)) {
                return 0x1043;
            }
            if (GET_INFTABLE(INFTABLE_1E)) {
                return 0x1006;
            }
            return 0x1005;
        case ENKO_TYPE_CHILD_2:
            if (GET_EVENTCHKINF(EVENTCHKINF_40)) {
                return 0x1022;
            }
            return 0x1007;
        case ENKO_TYPE_CHILD_3:
            if (GET_EVENTCHKINF(EVENTCHKINF_40)) {
                return 0x1021;
            }
            if (CHECK_QUEST_ITEM(QUEST_KOKIRI_EMERALD)) {
                return 0x1044;
            }
            if (GET_INFTABLE(INFTABLE_22)) {
                return 0x1009;
            }
            return 0x1008;
        case ENKO_TYPE_CHILD_4:
            if (GET_EVENTCHKINF(EVENTCHKINF_40)) {
                return 0x1097;
            }
            if (CHECK_QUEST_ITEM(QUEST_KOKIRI_EMERALD)) {
                return 0x1042;
            }
            if (GET_INFTABLE(INFTABLE_24)) {
                return 0x100B;
            }
            return 0x100A;
        case ENKO_TYPE_CHILD_5:
            if (GET_EVENTCHKINF(EVENTCHKINF_40)) {
                return 0x10B0;
            }
            if (CHECK_QUEST_ITEM(QUEST_KOKIRI_EMERALD)) {
                return 0x1043;
            }
            if (GET_INFTABLE(INFTABLE_26)) {
                return 0x100D;
            }
            return 0x100C;
        case ENKO_TYPE_CHILD_6:
            if (GET_EVENTCHKINF(EVENTCHKINF_40)) {
                return 0x10B5;
            }
            if (CHECK_QUEST_ITEM(QUEST_KOKIRI_EMERALD)) {
                return 0x1043;
            }
            if (GET_INFTABLE(INFTABLE_28)) {
                return 0x1019;
            }
            return 0x100E;
        case ENKO_TYPE_CHILD_7:
            return 0x1035;
        case ENKO_TYPE_CHILD_8:
            return 0x1038;
        case ENKO_TYPE_CHILD_9:
            if (CHECK_QUEST_ITEM(QUEST_KOKIRI_EMERALD)) {
                return 0x104B;
            }
            return 0x103C;
        case ENKO_TYPE_CHILD_10:
            if (CHECK_QUEST_ITEM(QUEST_KOKIRI_EMERALD)) {
                return 0x104C;
            }
            return 0x103D;
        case ENKO_TYPE_CHILD_11:
            return 0x103E;
    }
    return 0;
}

u16 func_80A97338(PlayState* play, Actor* thisx) {
    Player* player = GET_PLAYER(play);
    EnKo* this = (EnKo*)thisx;

    switch (ENKO_TYPE) {
        case ENKO_TYPE_CHILD_FADO:
            player->exchangeItemId = EXCH_ITEM_ODD_POTION;
            return 0x10B9;
        case ENKO_TYPE_CHILD_0:
            if (CHECK_QUEST_ITEM(QUEST_MEDALLION_FOREST)) {
                return 0x1072;
            }
            if (GET_INFTABLE(INFTABLE_41)) {
                return 0x1056;
            }
            return 0x1055;
        case ENKO_TYPE_CHILD_1:
            if (CHECK_QUEST_ITEM(QUEST_MEDALLION_FOREST)) {
                return 0x1073;
            }
            return 0x105A;
        case ENKO_TYPE_CHILD_2:
            if (CHECK_QUEST_ITEM(QUEST_MEDALLION_FOREST)) {
                return 0x1074;
            }
            if (GET_INFTABLE(INFTABLE_47)) {
                return 0x105E;
            }
            return 0x105D;
        case ENKO_TYPE_CHILD_3:
            if (CHECK_QUEST_ITEM(QUEST_MEDALLION_FOREST)) {
                return 0x1075;
            }
            return 0x105B;
        case ENKO_TYPE_CHILD_4:
            if (CHECK_QUEST_ITEM(QUEST_MEDALLION_FOREST)) {
                return 0x1076;
            }
            return 0x105F;
        case ENKO_TYPE_CHILD_5:
            return 0x1057;
        case ENKO_TYPE_CHILD_6:
            if (CHECK_QUEST_ITEM(QUEST_MEDALLION_FOREST)) {
                return 0x1077;
            }
            if (GET_INFTABLE(INFTABLE_51)) {
                return 0x1059;
            }
            return 0x1058;
        case ENKO_TYPE_CHILD_7:
            if (CHECK_QUEST_ITEM(QUEST_MEDALLION_FOREST)) {
                return 0x1079;
            }
            return 0x104E;
        case ENKO_TYPE_CHILD_8:
            if (CHECK_QUEST_ITEM(QUEST_MEDALLION_FOREST)) {
                return 0x107A;
            }
            if (GET_INFTABLE(INFTABLE_59)) {
                return 0x1050;
            }
            return 0x104F;
        case ENKO_TYPE_CHILD_9:
            if (CHECK_QUEST_ITEM(QUEST_MEDALLION_FOREST)) {
                return 0x107B;
            }
            return 0x1051;
        case ENKO_TYPE_CHILD_10:
            if (CHECK_QUEST_ITEM(QUEST_MEDALLION_FOREST)) {
                return 0x107C;
            }
            return 0x1052;
        case ENKO_TYPE_CHILD_11:
            if (CHECK_QUEST_ITEM(QUEST_MEDALLION_FOREST)) {
                return 0x107C;
            }
            if (GET_INFTABLE(INFTABLE_61)) {
                return 0x1054;
            }
            return 0x1053;
        default:
            return 0;
    }
}

u16 func_80A97610(PlayState* play, Actor* thisx) {
    u16 faceReaction;
    EnKo* this = (EnKo*)thisx;

    if (ENKO_TYPE == ENKO_TYPE_CHILD_0 || ENKO_TYPE == ENKO_TYPE_CHILD_2 || ENKO_TYPE == ENKO_TYPE_CHILD_3 ||
        ENKO_TYPE == ENKO_TYPE_CHILD_4 || ENKO_TYPE == ENKO_TYPE_CHILD_7 || ENKO_TYPE == ENKO_TYPE_CHILD_8 ||
        ENKO_TYPE == ENKO_TYPE_CHILD_11) {
        faceReaction = Text_GetFaceReaction(play, 0x13);
    }
    if (ENKO_TYPE == ENKO_TYPE_CHILD_1 || ENKO_TYPE == ENKO_TYPE_CHILD_5 || ENKO_TYPE == ENKO_TYPE_CHILD_6 ||
        ENKO_TYPE == ENKO_TYPE_CHILD_9 || ENKO_TYPE == ENKO_TYPE_CHILD_10) {
        faceReaction = Text_GetFaceReaction(play, 0x14);
    }
    if (ENKO_TYPE == ENKO_TYPE_CHILD_FADO) {
        faceReaction = Text_GetFaceReaction(play, 0x12);
    }
    if (faceReaction != 0) {
        return faceReaction;
    }
    if (LINK_IS_ADULT) {
        return func_80A97338(play, thisx);
    }
    return func_80A96FD0(play, thisx);
}

s16 func_80A97738(PlayState* play, Actor* thisx) {
    EnKo* this = (EnKo*)thisx;

    switch (Message_GetState(&play->msgCtx)) {
        case TEXT_STATE_CLOSING:
            switch (this->actor.textId) {
                case 0x1005:
                    SET_INFTABLE(INFTABLE_1E);
                    break;
                case 0x1008:
                    SET_INFTABLE(INFTABLE_22);
                    break;
                case 0x100A:
                    SET_INFTABLE(INFTABLE_24);
                    break;
                case 0x100C:
                    SET_INFTABLE(INFTABLE_26);
                    break;
                case 0x100E:
                    SET_INFTABLE(INFTABLE_28);
                    break;
                case 0x104F:
                    SET_INFTABLE(INFTABLE_59);
                    break;
                case 0x1053:
                    SET_INFTABLE(INFTABLE_61);
                    break;
                case 0x1055:
                    SET_INFTABLE(INFTABLE_41);
                    break;
                case 0x1058:
                    SET_INFTABLE(INFTABLE_51);
                    break;
                case 0x105D:
                    SET_INFTABLE(INFTABLE_47);
                    break;
                case 0x10D7:
                    SET_INFTABLE(INFTABLE_B7);
                    break;
                case 0x10BA:
                    return NPC_TALK_STATE_TALKING;
            }
            return NPC_TALK_STATE_IDLE;
        case TEXT_STATE_DONE_FADING:
            switch (this->actor.textId) {
                case 0x10B7:
                case 0x10B8:
                    if (this->unk_210 == 0) {
                        Audio_PlaySfxGeneral(NA_SE_SY_TRE_BOX_APPEAR, &gSfxDefaultPos, 4, &gSfxDefaultFreqAndVolScale,
                                             &gSfxDefaultFreqAndVolScale, &gSfxDefaultReverb);
                        this->unk_210 = 1;
                    }
            }
            return NPC_TALK_STATE_TALKING;
        case TEXT_STATE_CHOICE:
            if (Message_ShouldAdvance(play)) {
                switch (this->actor.textId) {
                    case 0x1035:
                        this->actor.textId = (play->msgCtx.choiceIndex == 0) ? 0x1036 : 0x1037;
                        Message_ContinueTextbox(play, this->actor.textId);
                        break;
                    case 0x1038:
                        this->actor.textId = (play->msgCtx.choiceIndex != 0)
                                                 ? (play->msgCtx.choiceIndex == 1) ? 0x103A : 0x103B
                                                 : 0x1039;
                        Message_ContinueTextbox(play, this->actor.textId);
                        break;
                    case 0x103E:
                        this->actor.textId = (play->msgCtx.choiceIndex == 0) ? 0x103F : 0x1040;
                        Message_ContinueTextbox(play, this->actor.textId);
                        break;
                    case 0x10B7:
                        SET_INFTABLE(INFTABLE_BC);
                        FALLTHROUGH;
                    case 0x10B8:
                        this->actor.textId = (play->msgCtx.choiceIndex == 0) ? 0x10BA : 0x10B9;
                        return (play->msgCtx.choiceIndex == 0) ? NPC_TALK_STATE_ACTION : NPC_TALK_STATE_TALKING;
                }
                return NPC_TALK_STATE_TALKING;
            }
            break;
        case TEXT_STATE_DONE:
            if (Message_ShouldAdvance(play)) {
                return NPC_TALK_STATE_ITEM_GIVEN;
            }
    }
    return NPC_TALK_STATE_TALKING;
}

s32 EnKo_GetForestQuestState(EnKo* this) {
    s32 result;

    if (!LINK_IS_ADULT) {
        // Obtained Zelda's Letter
        if (GET_EVENTCHKINF(EVENTCHKINF_40)) {
            return ENKO_FQS_CHILD_SARIA;
        }
        if (CHECK_QUEST_ITEM(QUEST_KOKIRI_EMERALD)) {
            return ENKO_FQS_CHILD_STONE;
        }
        return ENKO_FQS_CHILD_START;
    }

    if (CHECK_QUEST_ITEM(QUEST_MEDALLION_FOREST)) {
        result = ENKO_FQS_ADULT_SAVED;
    } else {
        result = ENKO_FQS_ADULT_ENEMY;
    }
    return result;
}

f32 func_80A97BC0(EnKo* this) {
    f32 D_80A9A62C[13][5] = {
        /* ENKO_TYPE_CHILD_0    */ { 0.0f, 0.0f, 0.0f, -30.0f, -20.0f },
        /* ENKO_TYPE_CHILD_1    */ { 0.0f, 0.0f, 0.0f, -20.0f, -10.0f },
        /* ENKO_TYPE_CHILD_2    */ { 0.0f, 0.0f, 0.0f, -30.0f, -20.0f },
        /* ENKO_TYPE_CHILD_3    */ { -10.0f, 10.0f, 10.0f, -10.0f, -30.0f },
        /* ENKO_TYPE_CHILD_4    */ { 0.0f, 0.0f, 0.0f, -10.0f, -20.0f },
        /* ENKO_TYPE_CHILD_5    */ { 0.0f, 0.0f, 0.0f, -20.0f, -20.0f },
        /* ENKO_TYPE_CHILD_6    */ { 0.0f, 0.0f, 0.0f, -10.0f, -20.0f },
        /* ENKO_TYPE_CHILD_7    */ { 10.0f, 10.0f, 10.0f, -60.0f, -20.0f },
        /* ENKO_TYPE_CHILD_8    */ { -10.0f, -10.0f, -20.0f, -30.0f, -30.0f },
        /* ENKO_TYPE_CHILD_9    */ { -10.0f, -10.0f, -10.0f, -40.0f, -40.0f },
        /* ENKO_TYPE_CHILD_10   */ { 0.0f, 0.0f, 0.0f, -10.0f, -20.0f },
        /* ENKO_TYPE_CHILD_11   */ { -10.0f, -10.0f, -20.0f, -30.0f, -30.0f },
        /* ENKO_TYPE_CHILD_FADO */ { 0.0f, 0.0f, 0.0f, -20.0f, -20.0f },
    };

    if (LINK_IS_ADULT && ENKO_TYPE == ENKO_TYPE_CHILD_FADO) {
        return -20.0f;
    }
    return D_80A9A62C[ENKO_TYPE][EnKo_GetForestQuestState(this)];
}

u8 func_80A97C7C(EnKo* this) {
    u8 D_80A9A730[13][5] = {
        /* ENKO_TYPE_CHILD_0    */ { 1, 1, 1, 0, 1 },
        /* ENKO_TYPE_CHILD_1    */ { 1, 1, 1, 1, 1 },
        /* ENKO_TYPE_CHILD_2    */ { 1, 1, 1, 0, 1 },
        /* ENKO_TYPE_CHILD_3    */ { 1, 1, 1, 0, 1 },
        /* ENKO_TYPE_CHILD_4    */ { 1, 1, 1, 0, 1 },
        /* ENKO_TYPE_CHILD_5    */ { 0, 0, 0, 0, 0 },
        /* ENKO_TYPE_CHILD_6    */ { 1, 1, 1, 1, 1 },
        /* ENKO_TYPE_CHILD_7    */ { 1, 1, 1, 0, 1 },
        /* ENKO_TYPE_CHILD_8    */ { 0, 0, 0, 0, 0 },
        /* ENKO_TYPE_CHILD_9    */ { 0, 0, 0, 0, 0 },
        /* ENKO_TYPE_CHILD_10   */ { 1, 1, 1, 1, 1 },
        /* ENKO_TYPE_CHILD_11   */ { 0, 0, 0, 0, 0 },
        /* ENKO_TYPE_CHILD_FADO */ { 1, 1, 1, 1, 1 },
    };

    return D_80A9A730[ENKO_TYPE][EnKo_GetForestQuestState(this)];
}

s32 EnKo_IsWithinTalkAngle(EnKo* this) {
    s16 yawDiff;
    s16 yawDiffAbs;
    s32 result;

    yawDiff = this->actor.yawTowardsPlayer - (f32)this->actor.shape.rot.y;
    yawDiffAbs = ABS(yawDiff);

    if (yawDiffAbs < 0x3FFC) {
        result = true;
    } else {
        result = false;
    }
    return result;
}

s32 func_80A97D68(EnKo* this, PlayState* play) {
    s16 trackingMode;

<<<<<<< HEAD
    if (this->interactInfo.talkState != NPC_TALK_STATE_IDLE) {
        if ((this->skelAnime.animation == &gObjOsAnim_6A60) == false) {
            Animation_ChangeByInfo(&this->skelAnime, sAnimationInfo, ENKO_ANIM_32);
=======
    if (this->unk_1E8.unk_00 != 0) {
        if ((this->skelAnime.animation == &gKokiriWipingForeheadAnim) == false) {
            Animation_ChangeByInfo(&this->skelAnime, sAnimationInfo, ENKO_ANIM_WIPING_FOREHEAD);
>>>>>>> 9c35716f
        }
        trackingMode = NPC_TRACKING_HEAD_AND_TORSO;
    } else {
        if ((this->skelAnime.animation == &gKokiriLiftingRockAnim) == false) {
            Animation_ChangeByInfo(&this->skelAnime, sAnimationInfo, ENKO_ANIM_LIFTING_ROCK);
        }
        trackingMode = NPC_TRACKING_NONE;
    }
    Npc_TrackPoint(&this->actor, &this->interactInfo, 2, trackingMode);
    return EnKo_IsWithinTalkAngle(this);
}

s32 func_80A97E18(EnKo* this, PlayState* play) {
    s16 trackingMode;

    func_80034F54(play, this->unk_2E4, this->unk_304, 16);
    if (EnKo_IsWithinTalkAngle(this) == true) {
        trackingMode = NPC_TRACKING_HEAD_AND_TORSO;
    } else {
        trackingMode = NPC_TRACKING_NONE;
    }
    if (this->interactInfo.talkState != NPC_TALK_STATE_IDLE) {
        trackingMode = NPC_TRACKING_FULL_BODY;
    } else if (this->lookDist < this->actor.xzDistToPlayer) {
        trackingMode = NPC_TRACKING_NONE;
    }
    Npc_TrackPoint(&this->actor, &this->interactInfo, 2, trackingMode);
    return 1;
}

s32 func_80A97EB0(EnKo* this, PlayState* play) {
    s16 trackingMode;
    s32 result;

    func_80034F54(play, this->unk_2E4, this->unk_304, 16);
    result = EnKo_IsWithinTalkAngle(this);
    trackingMode = (result == true) ? NPC_TRACKING_HEAD_AND_TORSO : NPC_TRACKING_NONE;
    Npc_TrackPoint(&this->actor, &this->interactInfo, 2, trackingMode);
    return result;
}

s32 func_80A97F20(EnKo* this, PlayState* play) {
    func_80034F54(play, this->unk_2E4, this->unk_304, 16);
    Npc_TrackPoint(&this->actor, &this->interactInfo, 2, NPC_TRACKING_FULL_BODY);
    return 1;
}

s32 func_80A97F70(EnKo* this, PlayState* play) {
    s16 trackingMode;

<<<<<<< HEAD
    if (this->interactInfo.talkState != NPC_TALK_STATE_IDLE) {
        if ((this->skelAnime.animation == &gObjOsAnim_8F6C) == false) {
            Animation_ChangeByInfo(&this->skelAnime, sAnimationInfo, ENKO_ANIM_29);
=======
    if (this->unk_1E8.unk_00 != 0) {
        if ((this->skelAnime.animation == &gKokiriBlockingAnim) == false) {
            Animation_ChangeByInfo(&this->skelAnime, sAnimationInfo, ENKO_ANIM_BLOCKING_STATIC);
>>>>>>> 9c35716f
        }
        func_80034F54(play, this->unk_2E4, this->unk_304, 16);
        trackingMode = NPC_TRACKING_HEAD_AND_TORSO;
    } else {
        if ((this->skelAnime.animation == &gKokiriCuttingGrassAnim) == false) {
            Animation_ChangeByInfo(&this->skelAnime, sAnimationInfo, ENKO_ANIM_CUTTING_GRASS);
        }
        trackingMode = NPC_TRACKING_NONE;
    }
    Npc_TrackPoint(&this->actor, &this->interactInfo, 5, trackingMode);
    return EnKo_IsWithinTalkAngle(this);
}

s32 func_80A98034(EnKo* this, PlayState* play) {
    s16 trackingMode;
    s32 result;

<<<<<<< HEAD
    if (this->interactInfo.talkState != NPC_TALK_STATE_IDLE) {
        if ((this->skelAnime.animation == &gObjOsAnim_8F6C) == false) {
            Animation_ChangeByInfo(&this->skelAnime, sAnimationInfo, ENKO_ANIM_29);
=======
    if (this->unk_1E8.unk_00 != 0) {
        if ((this->skelAnime.animation == &gKokiriBlockingAnim) == false) {
            Animation_ChangeByInfo(&this->skelAnime, sAnimationInfo, ENKO_ANIM_BLOCKING_STATIC);
>>>>>>> 9c35716f
        }
        func_80034F54(play, this->unk_2E4, this->unk_304, 16);
        result = EnKo_IsWithinTalkAngle(this);
        trackingMode = (result == true) ? NPC_TRACKING_HEAD_AND_TORSO : NPC_TRACKING_NONE;
    } else {
        if ((this->skelAnime.animation == &gKokiriPunchingAnim) == false) {
            Animation_ChangeByInfo(&this->skelAnime, sAnimationInfo, ENKO_ANIM_PUNCHING);
        }
        trackingMode = NPC_TRACKING_NONE;
        result = EnKo_IsWithinTalkAngle(this);
    }
    Npc_TrackPoint(&this->actor, &this->interactInfo, 5, trackingMode);
    return result;
}

// Same as func_80A97F20
s32 func_80A98124(EnKo* this, PlayState* play) {
    func_80034F54(play, this->unk_2E4, this->unk_304, 16);
    Npc_TrackPoint(&this->actor, &this->interactInfo, 2, NPC_TRACKING_FULL_BODY);
    return 1;
}

s32 func_80A98174(EnKo* this, PlayState* play) {
    if (this->interactInfo.talkState != NPC_TALK_STATE_IDLE) {
        if (Animation_OnFrame(&this->skelAnime, 18.0f)) {
            this->skelAnime.playSpeed = 0.0f;
        }
    } else if (this->skelAnime.playSpeed != 1.0f) {
        this->skelAnime.playSpeed = 1.0f;
    }
    if (this->skelAnime.playSpeed == 0.0f) {
        func_80034F54(play, this->unk_2E4, this->unk_304, 16);
    }
    Npc_TrackPoint(&this->actor, &this->interactInfo, 2,
                   (this->skelAnime.playSpeed == 0.0f) ? NPC_TRACKING_HEAD_AND_TORSO : NPC_TRACKING_NONE);
    return EnKo_IsWithinTalkAngle(this);
}

s32 EnKo_ChildStart(EnKo* this, PlayState* play) {
    switch (ENKO_TYPE) {
        case ENKO_TYPE_CHILD_0:
            return func_80A97D68(this, play);
        case ENKO_TYPE_CHILD_1:
            return func_80A97E18(this, play);
        case ENKO_TYPE_CHILD_2:
            return func_80A98034(this, play);
        case ENKO_TYPE_CHILD_3:
            return func_80A97E18(this, play);
        case ENKO_TYPE_CHILD_4:
            return func_80A97F70(this, play);
        case ENKO_TYPE_CHILD_5:
            return func_80A97EB0(this, play);
        case ENKO_TYPE_CHILD_6:
            return func_80A97F20(this, play);
        case ENKO_TYPE_CHILD_7:
            return func_80A97EB0(this, play);
        case ENKO_TYPE_CHILD_8:
            return func_80A97EB0(this, play);
        case ENKO_TYPE_CHILD_9:
            return func_80A97EB0(this, play);
        case ENKO_TYPE_CHILD_10:
            return func_80A97E18(this, play);
        case ENKO_TYPE_CHILD_11:
            return func_80A97EB0(this, play);
        case ENKO_TYPE_CHILD_FADO:
            return func_80A97E18(this, play);
    }
}

s32 EnKo_ChildStone(EnKo* this, PlayState* play) {
    switch (ENKO_TYPE) {
        case ENKO_TYPE_CHILD_0:
            return func_80A98124(this, play);
        case ENKO_TYPE_CHILD_1:
            return func_80A98124(this, play);
        case ENKO_TYPE_CHILD_2:
            return func_80A98034(this, play);
        case ENKO_TYPE_CHILD_3:
            return func_80A97EB0(this, play);
        case ENKO_TYPE_CHILD_4:
            return func_80A97F70(this, play);
        case ENKO_TYPE_CHILD_5:
            return func_80A97EB0(this, play);
        case ENKO_TYPE_CHILD_6:
            return func_80A97F20(this, play);
        case ENKO_TYPE_CHILD_7:
            return func_80A97EB0(this, play);
        case ENKO_TYPE_CHILD_8:
            return func_80A97EB0(this, play);
        case ENKO_TYPE_CHILD_9:
            return func_80A97EB0(this, play);
        case ENKO_TYPE_CHILD_10:
            return func_80A97E18(this, play);
        case ENKO_TYPE_CHILD_11:
            return func_80A97EB0(this, play);
        case ENKO_TYPE_CHILD_FADO:
            return func_80A97E18(this, play);
    }
}

s32 EnKo_ChildSaria(EnKo* this, PlayState* play) {
    switch (ENKO_TYPE) {
        case ENKO_TYPE_CHILD_0:
            return func_80A98124(this, play);
        case ENKO_TYPE_CHILD_1:
            return func_80A98124(this, play);
        case ENKO_TYPE_CHILD_2:
            return func_80A98034(this, play);
        case ENKO_TYPE_CHILD_3:
            return func_80A97EB0(this, play);
        case ENKO_TYPE_CHILD_4:
            return func_80A98174(this, play);
        case ENKO_TYPE_CHILD_5:
            return func_80A97EB0(this, play);
        case ENKO_TYPE_CHILD_6:
            return func_80A97F20(this, play);
        case ENKO_TYPE_CHILD_7:
            return func_80A97EB0(this, play);
        case ENKO_TYPE_CHILD_8:
            return func_80A97EB0(this, play);
        case ENKO_TYPE_CHILD_9:
            return func_80A97EB0(this, play);
        case ENKO_TYPE_CHILD_10:
            return func_80A97E18(this, play);
        case ENKO_TYPE_CHILD_11:
            return func_80A97EB0(this, play);
        case ENKO_TYPE_CHILD_FADO:
            return func_80A97E18(this, play);
    }
}

s32 EnKo_AdultEnemy(EnKo* this, PlayState* play) {
    switch (ENKO_TYPE) {
        case ENKO_TYPE_CHILD_0:
            return func_80A97EB0(this, play);
        case ENKO_TYPE_CHILD_1:
            return func_80A98124(this, play);
        case ENKO_TYPE_CHILD_2:
            return func_80A97EB0(this, play);
        case ENKO_TYPE_CHILD_3:
            return func_80A97EB0(this, play);
        case ENKO_TYPE_CHILD_4:
            return func_80A97EB0(this, play);
        case ENKO_TYPE_CHILD_5:
            return func_80A97EB0(this, play);
        case ENKO_TYPE_CHILD_6:
            return func_80A97F20(this, play);
        case ENKO_TYPE_CHILD_7:
            return func_80A97EB0(this, play);
        case ENKO_TYPE_CHILD_8:
            return func_80A97EB0(this, play);
        case ENKO_TYPE_CHILD_9:
            return func_80A97EB0(this, play);
        case ENKO_TYPE_CHILD_10:
            return func_80A97E18(this, play);
        case ENKO_TYPE_CHILD_11:
            return func_80A97EB0(this, play);
        case ENKO_TYPE_CHILD_FADO:
            return func_80A97E18(this, play);
    }
}

s32 EnKo_AdultSaved(EnKo* this, PlayState* play) {
    switch (ENKO_TYPE) {
        case ENKO_TYPE_CHILD_0:
            return func_80A98034(this, play);
        case ENKO_TYPE_CHILD_1:
            return func_80A97E18(this, play);
        case ENKO_TYPE_CHILD_2:
            return func_80A97E18(this, play);
        case ENKO_TYPE_CHILD_3:
            return func_80A97EB0(this, play);
        case ENKO_TYPE_CHILD_4:
            return func_80A97E18(this, play);
        case ENKO_TYPE_CHILD_5:
            return func_80A97EB0(this, play);
        case ENKO_TYPE_CHILD_6:
            return func_80A97F20(this, play);
        case ENKO_TYPE_CHILD_7:
            return func_80A97EB0(this, play);
        case ENKO_TYPE_CHILD_8:
            return func_80A97EB0(this, play);
        case ENKO_TYPE_CHILD_9:
            return func_80A97EB0(this, play);
        case ENKO_TYPE_CHILD_10:
            return func_80A97E18(this, play);
        case ENKO_TYPE_CHILD_11:
            return func_80A97EB0(this, play);
        case ENKO_TYPE_CHILD_FADO:
            return func_80A97E18(this, play);
    }
}
void func_80A9877C(EnKo* this, PlayState* play) {
    Player* player = GET_PLAYER(play);

    if ((play->csCtx.state != 0) || (gDbgCamEnabled != 0)) {
        this->interactInfo.trackPos = play->view.eye;
        this->interactInfo.yPosOffset = 40.0f;
        if (ENKO_TYPE != ENKO_TYPE_CHILD_0) {
            Npc_TrackPoint(&this->actor, &this->interactInfo, 2, NPC_TRACKING_HEAD_AND_TORSO);
        }
    } else {
        this->interactInfo.trackPos = player->actor.world.pos;
        this->interactInfo.yPosOffset = func_80A97BC0(this);
        if ((func_80A98ECC(this, play) == 0) && (this->interactInfo.talkState == NPC_TALK_STATE_IDLE)) {
            return;
        }
    }
    if (Npc_UpdateTalking(play, &this->actor, &this->interactInfo.talkState, this->lookDist, func_80A97610,
                          func_80A97738) &&
        ENKO_TYPE == ENKO_TYPE_CHILD_FADO && play->sceneId == SCENE_SPOT10) {
        this->actor.textId = INV_CONTENT(ITEM_TRADE_ADULT) > ITEM_ODD_POTION ? 0x10B9 : 0x10DF;

        if (func_8002F368(play) == EXCH_ITEM_ODD_POTION) {
            this->actor.textId = GET_INFTABLE(INFTABLE_BC) ? 0x10B8 : 0x10B7;
            this->unk_210 = 0;
        }
        player->actor.textId = this->actor.textId;
    }
}

// Checks if the Kokiri should spawn based on quest progress
s32 EnKo_CanSpawn(EnKo* this, PlayState* play) {
    switch (play->sceneId) {
        case SCENE_SPOT04:
            if (ENKO_TYPE >= ENKO_TYPE_CHILD_7 && ENKO_TYPE != ENKO_TYPE_CHILD_FADO) {
                return false;
            }
            if (!CHECK_QUEST_ITEM(QUEST_MEDALLION_FOREST) && LINK_IS_ADULT) {
                return false;
            }
            return true;
        case SCENE_KOKIRI_HOME:
            if (ENKO_TYPE != ENKO_TYPE_CHILD_7 && ENKO_TYPE != ENKO_TYPE_CHILD_8 && ENKO_TYPE != ENKO_TYPE_CHILD_11) {
                return false;
            } else {
                return true;
            }
        case SCENE_KOKIRI_HOME3:
            if (LINK_IS_ADULT && !CHECK_QUEST_ITEM(QUEST_MEDALLION_FOREST)) {
                if (ENKO_TYPE != ENKO_TYPE_CHILD_1 && ENKO_TYPE != ENKO_TYPE_CHILD_9) {
                    return false;
                } else {
                    return true;
                }
            }
            if (ENKO_TYPE != ENKO_TYPE_CHILD_9) {
                return false;
            } else {
                return true;
            }
        case SCENE_KOKIRI_HOME4:
            if (LINK_IS_ADULT && !CHECK_QUEST_ITEM(QUEST_MEDALLION_FOREST)) {
                if (ENKO_TYPE != ENKO_TYPE_CHILD_0 && ENKO_TYPE != ENKO_TYPE_CHILD_4) {
                    return false;
                } else {
                    return true;
                }
            } else {
                return false;
            }
        case SCENE_KOKIRI_HOME5:
            if (LINK_IS_ADULT && !CHECK_QUEST_ITEM(QUEST_MEDALLION_FOREST)) {
                if (ENKO_TYPE != ENKO_TYPE_CHILD_6) {
                    return false;
                } else {
                    return true;
                }
            } else {
                return false;
            }

        case SCENE_KOKIRI_SHOP:
            if (LINK_IS_ADULT && !CHECK_QUEST_ITEM(QUEST_MEDALLION_FOREST)) {
                if (ENKO_TYPE != ENKO_TYPE_CHILD_5 && ENKO_TYPE != ENKO_TYPE_CHILD_10) {
                    return false;
                } else {
                    return true;
                }
            } else if (ENKO_TYPE != ENKO_TYPE_CHILD_10) {
                return false;
            } else {
                return true;
            }

        case SCENE_SPOT10:
            return (INV_CONTENT(ITEM_TRADE_ADULT) == ITEM_ODD_POTION) ? true : false;
        default:
            return false;
    }
}

void EnKo_Blink(EnKo* this) {
    void** eyeTextures;
    s32 headId;

    if (DECR(this->blinkTimer) == 0) {
        headId = sModelInfo[ENKO_TYPE].headId;
        this->eyeTextureIndex++;
        eyeTextures = sHead[headId].eyeTextures;
        if (eyeTextures != NULL && eyeTextures[this->eyeTextureIndex] == NULL) {
            this->blinkTimer = Rand_S16Offset(30, 30);
            this->eyeTextureIndex = 0;
        }
    }
}

void func_80A98CD8(EnKo* this) {
    s32 type = ENKO_TYPE;
    EnKoInteractInfo* info = &sInteractInfo[type];

    this->actor.targetMode = info->targetMode;
    this->lookDist = info->lookDist;
    this->lookDist += this->collider.dim.radius;
    this->appearDist = info->appearDist;
}

// Used to fetch actor animation?
s32 EnKo_GetForestQuestState2(EnKo* this) {
    if (LINK_IS_ADULT) {
        return CHECK_QUEST_ITEM(QUEST_MEDALLION_FOREST) ? ENKO_FQS_ADULT_SAVED : ENKO_FQS_ADULT_ENEMY;
    }
    if (CHECK_QUEST_ITEM(QUEST_KOKIRI_EMERALD)) {
        return GET_EVENTCHKINF(EVENTCHKINF_40) ? ENKO_FQS_CHILD_SARIA : ENKO_FQS_CHILD_STONE;
    }
    return ENKO_FQS_CHILD_START;
}

void func_80A98DB4(EnKo* this, PlayState* play) {
    f32 dist;

    if (play->sceneId != SCENE_SPOT10 && play->sceneId != SCENE_SPOT04) {
        this->modelAlpha = 255.0f;
        return;
    }
    if (play->csCtx.state != 0 || gDbgCamEnabled != 0) {
        dist = Math_Vec3f_DistXYZ(&this->actor.world.pos, &play->view.eye) * 0.25f;
    } else {
        dist = this->actor.xzDistToPlayer;
    }

    Math_SmoothStepToF(&this->modelAlpha, (this->appearDist < dist) ? 0.0f : 255.0f, 0.3f, 40.0f, 1.0f);
    if (this->modelAlpha < 10.0f) {
        this->actor.flags &= ~ACTOR_FLAG_0;
    } else {
        this->actor.flags |= ACTOR_FLAG_0;
    }
}

s32 func_80A98ECC(EnKo* this, PlayState* play) {
    if (play->sceneId == SCENE_SPOT10 && ENKO_TYPE == ENKO_TYPE_CHILD_FADO) {
        return func_80A97E18(this, play);
    }
    switch (EnKo_GetForestQuestState(this)) {
        case ENKO_FQS_CHILD_START:
            return EnKo_ChildStart(this, play);
        case ENKO_FQS_CHILD_STONE:
            return EnKo_ChildStone(this, play);
        case ENKO_FQS_CHILD_SARIA:
            return EnKo_ChildSaria(this, play);
        case ENKO_FQS_ADULT_ENEMY:
            return EnKo_AdultEnemy(this, play);
        case ENKO_FQS_ADULT_SAVED:
            return EnKo_AdultSaved(this, play);
    }
}

void EnKo_Init(Actor* thisx, PlayState* play) {
    EnKo* this = (EnKo*)thisx;

    if (ENKO_TYPE >= ENKO_TYPE_CHILD_MAX || !EnKo_IsOsAnimeAvailable(this, play) ||
        !EnKo_AreObjectsAvailable(this, play)) {
        Actor_Kill(thisx);
    }
    if (!EnKo_CanSpawn(this, play)) {
        Actor_Kill(thisx);
    }
    this->actionFunc = func_80A99048;
}

void EnKo_Destroy(Actor* thisx, PlayState* play) {
    EnKo* this = (EnKo*)thisx;
    Collider_DestroyCylinder(play, &this->collider);
}

void func_80A99048(EnKo* this, PlayState* play) {
    if (EnKo_IsOsAnimeLoaded(this, play) && EnKo_AreObjectsLoaded(this, play)) {
        this->actor.flags &= ~ACTOR_FLAG_4;
        this->actor.objBankIndex = this->legsObjectBankIdx;
        gSegments[6] = VIRTUAL_TO_PHYSICAL(play->objectCtx.status[this->actor.objBankIndex].segment);
        SkelAnime_InitFlex(play, &this->skelAnime, sSkeleton[sModelInfo[ENKO_TYPE].legsId].flexSkeletonHeader, NULL,
                           this->jointTable, this->morphTable, 16);
        ActorShape_Init(&this->actor.shape, 0.0f, ActorShadow_DrawCircle, 18.0f);
        gSegments[6] = VIRTUAL_TO_PHYSICAL(play->objectCtx.status[this->osAnimeBankIndex].segment);
        Collider_InitCylinder(play, &this->collider);
        Collider_SetCylinder(play, &this->collider, &this->actor, &sCylinderInit);
        CollisionCheck_SetInfo2(&this->actor.colChkInfo, NULL, &sColChkInfoInit);
        if (ENKO_TYPE == ENKO_TYPE_CHILD_7) {
            // "Angle Z"
            osSyncPrintf(VT_BGCOL(BLUE) "  アングルＺ->(%d)\n" VT_RST, this->actor.shape.rot.z);
            if (LINK_IS_ADULT && !CHECK_QUEST_ITEM(QUEST_MEDALLION_FOREST)) {
                if (this->actor.shape.rot.z != 1) {
                    Actor_Kill(&this->actor);
                    return;
                }
            } else if (this->actor.shape.rot.z != 0) {
                Actor_Kill(&this->actor);
                return;
            }
        }
        if (ENKO_TYPE == ENKO_TYPE_CHILD_5) {
            this->collider.base.ocFlags1 |= 0x40;
        }
        this->forestQuestState = EnKo_GetForestQuestState2(this);
        Animation_ChangeByInfo(&this->skelAnime, sAnimationInfo, sOsAnimeLookup[ENKO_TYPE][this->forestQuestState]);
        Actor_SetScale(&this->actor, 0.01f);
        func_80A98CD8(this);
        this->modelAlpha = 0.0f;
        this->path = Path_GetByIndex(play, ENKO_PATH, 0xFF);
        Actor_SpawnAsChild(&play->actorCtx, &this->actor, play, ACTOR_EN_ELF, this->actor.world.pos.x,
                           this->actor.world.pos.y, this->actor.world.pos.z, 0, 0, 0, 3);
        if (ENKO_TYPE == ENKO_TYPE_CHILD_3) {
            if (!CHECK_QUEST_ITEM(QUEST_KOKIRI_EMERALD)) {
                this->collider.dim.height += 200;
                this->actionFunc = func_80A995CC;
                return;
            }
            Path_CopyLastPoint(this->path, &this->actor.world.pos);
        }
        this->actionFunc = func_80A99384;
    }
}

void func_80A99384(EnKo* this, PlayState* play) {
<<<<<<< HEAD
    if (ENKO_TYPE == ENKO_TYPE_CHILD_FADO && this->interactInfo.talkState != NPC_TALK_STATE_IDLE &&
        this->actor.textId == 0x10B9) {
        Animation_ChangeByInfo(&this->skelAnime, sAnimationInfo, ENKO_ANIM_7);
=======
    if (ENKO_TYPE == ENKO_TYPE_CHILD_FADO && this->unk_1E8.unk_00 != 0 && this->actor.textId == 0x10B9) {
        Animation_ChangeByInfo(&this->skelAnime, sAnimationInfo, ENKO_ANIM_LAUGHING);
>>>>>>> 9c35716f
        this->actionFunc = func_80A99438;
    } else if (ENKO_TYPE == ENKO_TYPE_CHILD_FADO && this->interactInfo.talkState == NPC_TALK_STATE_ACTION) {
        this->actionFunc = func_80A99504;
        play->msgCtx.stateTimer = 4;
        play->msgCtx.msgMode = MSGMODE_TEXT_CLOSING;
    }
}

void func_80A99438(EnKo* this, PlayState* play) {
<<<<<<< HEAD
    if (ENKO_TYPE == ENKO_TYPE_CHILD_FADO && this->interactInfo.talkState == NPC_TALK_STATE_ACTION) {
        Animation_ChangeByInfo(&this->skelAnime, sAnimationInfo, ENKO_ANIM_6);
        this->actionFunc = func_80A99504;
        play->msgCtx.stateTimer = 4;
        play->msgCtx.msgMode = MSGMODE_TEXT_CLOSING;
    } else if (this->interactInfo.talkState == NPC_TALK_STATE_IDLE || this->actor.textId != 0x10B9) {
        Animation_ChangeByInfo(&this->skelAnime, sAnimationInfo, ENKO_ANIM_6);
=======
    if (ENKO_TYPE == ENKO_TYPE_CHILD_FADO && this->unk_1E8.unk_00 == 2) {
        Animation_ChangeByInfo(&this->skelAnime, sAnimationInfo, ENKO_ANIM_IDLE);
        this->actionFunc = func_80A99504;
        play->msgCtx.stateTimer = 4;
        play->msgCtx.msgMode = MSGMODE_TEXT_CLOSING;
    } else if (this->unk_1E8.unk_00 == 0 || this->actor.textId != 0x10B9) {
        Animation_ChangeByInfo(&this->skelAnime, sAnimationInfo, ENKO_ANIM_IDLE);
>>>>>>> 9c35716f
        this->actionFunc = func_80A99384;
    }
}

void func_80A99504(EnKo* this, PlayState* play) {
    if (Actor_HasParent(&this->actor, play)) {
        this->actor.parent = NULL;
        this->actionFunc = func_80A99560;
    } else {
        func_8002F434(&this->actor, play, GI_POACHERS_SAW, 120.0f, 10.0f);
    }
}

void func_80A99560(EnKo* this, PlayState* play) {
    if (this->interactInfo.talkState == NPC_TALK_STATE_ITEM_GIVEN) {
        this->actor.textId = 0x10B9;
        Message_ContinueTextbox(play, this->actor.textId);
        this->interactInfo.talkState = NPC_TALK_STATE_TALKING;
        SET_ITEMGETINF(ITEMGETINF_31);
        this->actionFunc = func_80A99384;
    }
}

void func_80A995CC(EnKo* this, PlayState* play) {
    Player* player = GET_PLAYER(play);
    f32 temp_f2;
    f32 phi_f0;
    s16 homeYawToPlayer = Math_Vec3f_Yaw(&this->actor.home.pos, &player->actor.world.pos);

    this->actor.world.pos.x = this->actor.home.pos.x;
    this->actor.world.pos.x += 80.0f * Math_SinS(homeYawToPlayer);
    this->actor.world.pos.z = this->actor.home.pos.z;
    this->actor.world.pos.z += 80.0f * Math_CosS(homeYawToPlayer);
    this->actor.shape.rot.y = this->actor.world.rot.y = this->actor.yawTowardsPlayer;

    if (this->interactInfo.talkState == NPC_TALK_STATE_IDLE || !this->actor.isTargeted) {
        temp_f2 = fabsf((f32)this->actor.yawTowardsPlayer - homeYawToPlayer) * 0.001f * 3.0f;
        if (temp_f2 < 1.0f) {
            this->skelAnime.playSpeed = 1.0f;
        } else {
            phi_f0 = CLAMP_MAX(temp_f2, 3.0f);
            this->skelAnime.playSpeed = phi_f0;
        }
    } else {
        this->skelAnime.playSpeed = 1.0f;
    }
}

void EnKo_Update(Actor* thisx, PlayState* play) {
    ColliderCylinder* collider;
    EnKo* this = (EnKo*)thisx;
    s32 pad;

    if (this->actionFunc != func_80A99048) {
        if ((s32)this->modelAlpha != 0) {
            gSegments[6] = VIRTUAL_TO_PHYSICAL(play->objectCtx.status[this->osAnimeBankIndex].segment);
            SkelAnime_Update(&this->skelAnime);
            func_80A98DB4(this, play);
            EnKo_Blink(this);
        } else {
            func_80A98DB4(this, play);
        }
    }
    if (this->interactInfo.talkState == NPC_TALK_STATE_IDLE) {
        Actor_MoveForward(&this->actor);
    }
    if (func_80A97C7C(this)) {
        Actor_UpdateBgCheckInfo(play, &this->actor, 0.0f, 0.0f, 0.0f, UPDBGCHECKINFO_FLAG_2);
        this->actor.gravity = -1.0f;
    } else {
        this->actor.gravity = 0.0f;
    }
    this->actionFunc(this, play);
    func_80A9877C(this, play);
    collider = &this->collider;
    Collider_UpdateCylinder(&this->actor, collider);
    CollisionCheck_SetOC(play, &play->colChkCtx, &collider->base);
}

s32 EnKo_OverrideLimbDraw(PlayState* play, s32 limbIndex, Gfx** dList, Vec3f* pos, Vec3s* rot, void* thisx, Gfx** gfx) {
    EnKo* this = (EnKo*)thisx;
    void* eyeTexture;
    Vec3s sp40;
    u8 headId;
    s32 pad;

    if (limbIndex == 15) {
        gSPSegment((*gfx)++, 0x06, play->objectCtx.status[this->headObjectBankIdx].segment);
        gSegments[6] = VIRTUAL_TO_PHYSICAL(play->objectCtx.status[this->headObjectBankIdx].segment);

        headId = sModelInfo[ENKO_TYPE].headId;
        *dList = sHead[headId].dList;
        if (sHead[headId].eyeTextures != NULL) {
            eyeTexture = sHead[headId].eyeTextures[this->eyeTextureIndex];
            gSPSegment((*gfx)++, 0x0A, SEGMENTED_TO_VIRTUAL(eyeTexture));
        }
        gSegments[6] = VIRTUAL_TO_PHYSICAL(play->objectCtx.status[this->legsObjectBankIdx].segment);
    }
    if (limbIndex == 8) {
        sp40 = this->interactInfo.torsoRot;
        Matrix_RotateX(BINANG_TO_RAD_ALT(-sp40.y), MTXMODE_APPLY);
        Matrix_RotateZ(BINANG_TO_RAD_ALT(sp40.x), MTXMODE_APPLY);
    }
    if (limbIndex == 15) {
        Matrix_Translate(1200.0f, 0.0f, 0.0f, MTXMODE_APPLY);
        sp40 = this->interactInfo.headRot;
        Matrix_RotateX(BINANG_TO_RAD_ALT(sp40.y), MTXMODE_APPLY);
        Matrix_RotateZ(BINANG_TO_RAD_ALT(sp40.x), MTXMODE_APPLY);
        Matrix_Translate(-1200.0f, 0.0f, 0.0f, MTXMODE_APPLY);
    }
    if (limbIndex == 8 || limbIndex == 9 || limbIndex == 12) {
        rot->y += Math_SinS(this->unk_2E4[limbIndex]) * 200.0f;
        rot->z += Math_CosS(this->unk_304[limbIndex]) * 200.0f;
    }
    return false;
}

void EnKo_PostLimbDraw(PlayState* play2, s32 limbIndex, Gfx** dList, Vec3s* rot, void* thisx, Gfx** gfx) {
    PlayState* play = play2;
    EnKo* this = (EnKo*)thisx;
    Vec3f D_80A9A774 = { 0.0f, 0.0f, 0.0f };

    if (limbIndex == 7) {
        gSPSegment((*gfx)++, 0x06, play->objectCtx.status[this->bodyObjectBankIdx].segment);
        gSegments[6] = VIRTUAL_TO_PHYSICAL(play->objectCtx.status[this->bodyObjectBankIdx].segment);
    }
    if (limbIndex == 15) {
        Matrix_MultVec3f(&D_80A9A774, &this->actor.focus.pos);
    }
}

Gfx* EnKo_SetEnvColor(GraphicsContext* gfxCtx, u8 r, u8 g, u8 b, u8 a) {
    Gfx* dList = Graph_Alloc(gfxCtx, sizeof(Gfx) * 2);

    gDPSetEnvColor(dList, r, g, b, a);
    gSPEndDisplayList(dList + 1);
    return dList;
}

void EnKo_Draw(Actor* thisx, PlayState* play) {
    EnKo* this = (EnKo*)thisx;
    Color_RGBA8 tunicColor = sModelInfo[ENKO_TYPE].tunicColor;
    Color_RGBA8 bootsColor = sModelInfo[ENKO_TYPE].bootsColor;

    this->actor.shape.shadowAlpha = this->modelAlpha;

    OPEN_DISPS(play->state.gfxCtx, "../z_en_ko.c", 2095);
    if ((s16)this->modelAlpha == 255) {
        gSPSegment(POLY_OPA_DISP++, 0x08,
                   EnKo_SetEnvColor(play->state.gfxCtx, tunicColor.r, tunicColor.g, tunicColor.b, 255));
        gSPSegment(POLY_OPA_DISP++, 0x09,
                   EnKo_SetEnvColor(play->state.gfxCtx, bootsColor.r, bootsColor.g, bootsColor.b, 255));
        func_80034BA0(play, &this->skelAnime, EnKo_OverrideLimbDraw, EnKo_PostLimbDraw, &this->actor, this->modelAlpha);
    } else if ((s16)this->modelAlpha != 0) {
        tunicColor.a = this->modelAlpha;
        bootsColor.a = this->modelAlpha;
        gSPSegment(POLY_XLU_DISP++, 0x08,
                   EnKo_SetEnvColor(play->state.gfxCtx, tunicColor.r, tunicColor.g, tunicColor.b, tunicColor.a));
        gSPSegment(POLY_XLU_DISP++, 0x09,
                   EnKo_SetEnvColor(play->state.gfxCtx, bootsColor.r, bootsColor.g, bootsColor.b, bootsColor.a));
        func_80034CC4(play, &this->skelAnime, EnKo_OverrideLimbDraw, EnKo_PostLimbDraw, &this->actor, this->modelAlpha);
    }
    CLOSE_DISPS(play->state.gfxCtx, "../z_en_ko.c", 2136);
}<|MERGE_RESOLUTION|>--- conflicted
+++ resolved
@@ -686,15 +686,9 @@
 s32 func_80A97D68(EnKo* this, PlayState* play) {
     s16 trackingMode;
 
-<<<<<<< HEAD
     if (this->interactInfo.talkState != NPC_TALK_STATE_IDLE) {
-        if ((this->skelAnime.animation == &gObjOsAnim_6A60) == false) {
-            Animation_ChangeByInfo(&this->skelAnime, sAnimationInfo, ENKO_ANIM_32);
-=======
-    if (this->unk_1E8.unk_00 != 0) {
         if ((this->skelAnime.animation == &gKokiriWipingForeheadAnim) == false) {
             Animation_ChangeByInfo(&this->skelAnime, sAnimationInfo, ENKO_ANIM_WIPING_FOREHEAD);
->>>>>>> 9c35716f
         }
         trackingMode = NPC_TRACKING_HEAD_AND_TORSO;
     } else {
@@ -745,15 +739,9 @@
 s32 func_80A97F70(EnKo* this, PlayState* play) {
     s16 trackingMode;
 
-<<<<<<< HEAD
     if (this->interactInfo.talkState != NPC_TALK_STATE_IDLE) {
-        if ((this->skelAnime.animation == &gObjOsAnim_8F6C) == false) {
-            Animation_ChangeByInfo(&this->skelAnime, sAnimationInfo, ENKO_ANIM_29);
-=======
-    if (this->unk_1E8.unk_00 != 0) {
         if ((this->skelAnime.animation == &gKokiriBlockingAnim) == false) {
             Animation_ChangeByInfo(&this->skelAnime, sAnimationInfo, ENKO_ANIM_BLOCKING_STATIC);
->>>>>>> 9c35716f
         }
         func_80034F54(play, this->unk_2E4, this->unk_304, 16);
         trackingMode = NPC_TRACKING_HEAD_AND_TORSO;
@@ -771,15 +759,9 @@
     s16 trackingMode;
     s32 result;
 
-<<<<<<< HEAD
     if (this->interactInfo.talkState != NPC_TALK_STATE_IDLE) {
-        if ((this->skelAnime.animation == &gObjOsAnim_8F6C) == false) {
-            Animation_ChangeByInfo(&this->skelAnime, sAnimationInfo, ENKO_ANIM_29);
-=======
-    if (this->unk_1E8.unk_00 != 0) {
         if ((this->skelAnime.animation == &gKokiriBlockingAnim) == false) {
             Animation_ChangeByInfo(&this->skelAnime, sAnimationInfo, ENKO_ANIM_BLOCKING_STATIC);
->>>>>>> 9c35716f
         }
         func_80034F54(play, this->unk_2E4, this->unk_304, 16);
         result = EnKo_IsWithinTalkAngle(this);
@@ -1214,14 +1196,9 @@
 }
 
 void func_80A99384(EnKo* this, PlayState* play) {
-<<<<<<< HEAD
     if (ENKO_TYPE == ENKO_TYPE_CHILD_FADO && this->interactInfo.talkState != NPC_TALK_STATE_IDLE &&
         this->actor.textId == 0x10B9) {
-        Animation_ChangeByInfo(&this->skelAnime, sAnimationInfo, ENKO_ANIM_7);
-=======
-    if (ENKO_TYPE == ENKO_TYPE_CHILD_FADO && this->unk_1E8.unk_00 != 0 && this->actor.textId == 0x10B9) {
         Animation_ChangeByInfo(&this->skelAnime, sAnimationInfo, ENKO_ANIM_LAUGHING);
->>>>>>> 9c35716f
         this->actionFunc = func_80A99438;
     } else if (ENKO_TYPE == ENKO_TYPE_CHILD_FADO && this->interactInfo.talkState == NPC_TALK_STATE_ACTION) {
         this->actionFunc = func_80A99504;
@@ -1231,23 +1208,13 @@
 }
 
 void func_80A99438(EnKo* this, PlayState* play) {
-<<<<<<< HEAD
     if (ENKO_TYPE == ENKO_TYPE_CHILD_FADO && this->interactInfo.talkState == NPC_TALK_STATE_ACTION) {
-        Animation_ChangeByInfo(&this->skelAnime, sAnimationInfo, ENKO_ANIM_6);
+        Animation_ChangeByInfo(&this->skelAnime, sAnimationInfo, ENKO_ANIM_IDLE);
         this->actionFunc = func_80A99504;
         play->msgCtx.stateTimer = 4;
         play->msgCtx.msgMode = MSGMODE_TEXT_CLOSING;
     } else if (this->interactInfo.talkState == NPC_TALK_STATE_IDLE || this->actor.textId != 0x10B9) {
-        Animation_ChangeByInfo(&this->skelAnime, sAnimationInfo, ENKO_ANIM_6);
-=======
-    if (ENKO_TYPE == ENKO_TYPE_CHILD_FADO && this->unk_1E8.unk_00 == 2) {
         Animation_ChangeByInfo(&this->skelAnime, sAnimationInfo, ENKO_ANIM_IDLE);
-        this->actionFunc = func_80A99504;
-        play->msgCtx.stateTimer = 4;
-        play->msgCtx.msgMode = MSGMODE_TEXT_CLOSING;
-    } else if (this->unk_1E8.unk_00 == 0 || this->actor.textId != 0x10B9) {
-        Animation_ChangeByInfo(&this->skelAnime, sAnimationInfo, ENKO_ANIM_IDLE);
->>>>>>> 9c35716f
         this->actionFunc = func_80A99384;
     }
 }
