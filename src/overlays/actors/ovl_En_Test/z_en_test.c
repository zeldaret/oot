--- conflicted
+++ resolved
@@ -568,11 +568,7 @@
 void EnTest_WalkAndBlock(EnTest* this, PlayState* play) {
     STACK_PAD(s32);
     f32 checkDist = 0.0f;
-<<<<<<< HEAD
-    STACK_PAD(s32);
-=======
     s32 absPlaySpeed;
->>>>>>> bf3339a1
     s32 prevFrame;
     s32 beforeCurFrame;
     f32 playSpeed;
@@ -604,7 +600,7 @@
         }
 
         if (ABS(this->actor.speed) < 3.0f) {
-            s32 pad;
+            STACK_PAD(s32);
 
             Animation_Change(&this->skelAnime, &gStalfosSlowAdvanceAnim, 0.0f, this->skelAnime.curFrame,
                              Animation_GetLastFrame(&gStalfosSlowAdvanceAnim), 0, -6.0f);
@@ -1826,11 +1822,7 @@
 
 s32 EnTest_OverrideLimbDraw(PlayState* play2, s32 limbIndex, Gfx** dList, Vec3f* pos, Vec3s* rot, void* thisx) {
     EnTest* this = (EnTest*)thisx;
-<<<<<<< HEAD
-    STACK_PAD(s32);
-=======
     PlayState* play = (PlayState*)play2;
->>>>>>> bf3339a1
 
     if (limbIndex == STALFOS_LIMB_HEAD_ROOT) {
         rot->x += this->headRot.y;
