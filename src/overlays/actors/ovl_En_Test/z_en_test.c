--- conflicted
+++ resolved
@@ -43,7 +43,6 @@
 void func_8086318C(EnTest* this, GlobalContext* globalCtx);
 void func_80863294(EnTest* this, GlobalContext* globalCtx);
 
-<<<<<<< HEAD
 void func_8085FDD0(EnTest* this);
 void func_8085FF28(EnTest* this);
 void func_8086194C(EnTest* this);
@@ -63,27 +62,6 @@
     0x00, 0x00, 0x00, 0x00, 0x00, 0x00, 0x00, 0x00, 0x00, 0x00, 0x00, 0x00, 0x00, 0x00, 0x00, 0x00,
 };
 
-=======
-extern UNK_TYPE D_06000444;
-extern UNK_TYPE D_06001420;
-extern UNK_TYPE D_06001978;
-extern UNK_TYPE D_06001C20;
-extern UNK_TYPE D_060026D4;
-extern UNK_TYPE D_0600316C;
-extern UNK_TYPE D_06007C28;
-extern UNK_TYPE D_060081B4;
-extern UNK_TYPE D_06008604;
-extern UNK_TYPE D_06009A90;
-extern UNK_TYPE D_0600A324;
-extern UNK_TYPE D_0600A99C;
-extern UNK_TYPE D_0600B00C;
-extern UNK_TYPE D_0600B4E4;
-extern UNK_TYPE D_0600BE4C;
-extern UNK_TYPE D_0600C438;
-extern UNK_TYPE D_0600E2B0;
-
-/*
->>>>>>> 8b57f36d
 const ActorInit En_Test_InitVars = {
     ACTOR_EN_TEST,
     ACTORCAT_ENEMY,
@@ -95,8 +73,6 @@
     (ActorFunc)EnTest_Update,
     (ActorFunc)EnTest_Draw,
 };
-<<<<<<< HEAD
-=======
 
 static ColliderCylinderInit D_80864570 = {
     {
@@ -157,29 +133,7 @@
     },
     { { { 0.0f, 0.0f, 0.0f }, { 0.0f, 0.0f, 0.0f }, { 0.0f, 0.0f, 0.0f }, { 0.0f, 0.0f, 0.0f } } },
 };
-*/
->>>>>>> 8b57f36d
-
-// sBodyCylinderInit
-ColliderCylinderInit D_80864570 = {
-    { COLTYPE_UNK5, 0x00, 0x09, 0x39, 0x10, COLSHAPE_CYLINDER },
-    { 0x00, { 0x00000000, 0x00, 0x00 }, { 0xFFCFFFFF, 0x00, 0x00 }, 0x00, 0x01, 0x01 },
-    { 25, 65, 0, { 0, 0, 0 } },
-};
-
-// sShieldCylinderInit
-ColliderCylinderInit D_8086459C = {
-    { COLTYPE_METAL_SHIELD, 0x00, 0x0D, 0x00, 0x00, COLSHAPE_CYLINDER },
-    { 0x00, { 0x00000000, 0x00, 0x00 }, { 0xFFC1FFFF, 0x00, 0x00 }, 0x00, 0x01, 0x00 },
-    { 20, 70, -50, { 0, 0, 0 } },
-};
-
-// sQuadInit
-ColliderQuadInit D_808645C8 = {
-    { COLTYPE_UNK10, 0x11, 0x00, 0x00, 0x00, COLSHAPE_QUAD },
-    { 0x00, { 0xFFCFFFFF, 0x00, 0x10 }, { 0x00000000, 0x00, 0x00 }, 0x81, 0x00, 0x00 },
-    { { { 0.0f, 0.0f, 0.0f }, { 0.0f, 0.0f, 0.0f }, { 0.0f, 0.0f, 0.0f }, { 0.0f, 0.0f, 0.0f } } },
-};
+
 
 // sDamageTable
 DamageTable D_80864618[] = {
@@ -189,7 +143,7 @@
 
 // sInitChain
 InitChainEntry D_80864638[] = {
-    ICHAIN_S8(naviEnemyId, 27, ICHAIN_CONTINUE),      ICHAIN_F32(unk_4C, 500, ICHAIN_CONTINUE),
+    ICHAIN_S8(naviEnemyId, 27, ICHAIN_CONTINUE),      ICHAIN_F32(targetArrowOffset, 500, ICHAIN_CONTINUE),
     ICHAIN_VEC3F_DIV1000(scale, 15, ICHAIN_CONTINUE), ICHAIN_F32(scale.y, 0, ICHAIN_CONTINUE),
     ICHAIN_F32_DIV1000(gravity, 64036, ICHAIN_STOP),
 };
@@ -221,6 +175,12 @@
 extern AnimationHeader D_060081B4; // walk forward?
 extern AnimationHeader D_06001C20; // block
 extern AnimationHeader D_060026D4; //?
+extern UNK_TYPE D_06000444;
+extern UNK_TYPE D_06001420;
+extern UNK_TYPE D_06008604;
+extern UNK_TYPE D_06009A90;
+extern UNK_TYPE D_0600C438;
+
 
 void EnTest_SetupAction(EnTest* this, EnTestActionFunc* actionFunc) {
     this->actionFunc = actionFunc;
@@ -237,12 +197,12 @@
     SkelAnime_Init(globalCtx, &this->skelAnime_4A8, &D_06007C28, &D_0600316C, this->limbDrawTable_4EC,
                    this->transitionTbl_65A, 61);
 
-    ActorShape_Init(&this->actor.shape, 0.0f, ActorShadow_DrawFunc_Teardrop, 90.0f);
-
-    this->actor.colChkInfo.unk_10 = 0x28;
-    this->actor.colChkInfo.unk_12 = 0x64;
-    this->actor.posRot2.pos = this->actor.posRot.pos;
-    this->actor.posRot2.pos.y += 45.0f;
+    ActorShape_Init(&this->actor.shape, 0.0f, ActorShadow_DrawTeardrop, 90.0f);
+
+    this->actor.colChkInfo.cylRadius = 0x28;
+    this->actor.colChkInfo.cylHeight = 0x64;
+    this->actor.focus.pos = this->actor.world.pos;
+    this->actor.focus.pos.y += 45.0f;
     this->actor.colChkInfo.damageTable = D_80864618;
 
     Collider_InitCylinder(globalCtx, &this->collider);
@@ -291,24 +251,24 @@
 
 // wait in ground
 void func_8085FDD0(EnTest* this) {
-    SkelAnime_ChangeAnimDefaultRepeat(&this->skelAnime_188, &D_0600316C);
+    Animation_PlayLoop(&this->skelAnime_188, &D_0600316C);
     this->unk_7C8 = 0;
     this->timer = 15;
     this->actor.scale.y = 0.0f;
-    this->actor.posRot.pos.y = this->actor.initPosRot.pos.y - 3.5f;
+    this->actor.world.pos.y = this->actor.home.pos.y - 3.5f;
     this->actor.flags &= ~1;
     EnTest_SetupAction(this, func_8085FE48);
 }
 
 // wait to start battle
 void func_8085FE48(EnTest* this, GlobalContext* globalCtx) {
-    SkelAnime_FrameUpdateMatrix(&this->skelAnime_188);
+    SkelAnime_Update(&this->skelAnime_188);
 
     if ((this->timer == 0) && (ABS(this->actor.yDistFromLink) < 150.0f)) {
         this->unk_7C8 = 3;
         EnTest_SetupAction(this, func_80863360);
-        this->actor.posRot.rot.y = this->actor.yawTowardsLink;
-        this->actor.shape.rot.y = this->actor.yawTowardsLink;
+        this->actor.world.rot.y = this->actor.yawTowardsPlayer;
+        this->actor.shape.rot.y = this->actor.yawTowardsPlayer;
         if (this->actor.params != 2) {
             func_800F5ACC(0x38); // play miniboss music
         }
@@ -316,15 +276,15 @@
         if (this->timer != 0) {
             this->timer--;
         }
-        this->actor.posRot.pos.y = this->actor.initPosRot.pos.y - 3.5f;
+        this->actor.world.pos.y = this->actor.home.pos.y - 3.5f;
     }
 }
 
 // wait above
 void func_8085FF28(EnTest* this) {
-    SkelAnime_ChangeAnimDefaultRepeat(&this->skelAnime_188, &D_0600316C);
+    Animation_PlayLoop(&this->skelAnime_188, &D_0600316C);
     this->unk_7C8 = 0;
-    this->actor.posRot.pos.y = this->actor.initPosRot.pos.y + 150.0f;
+    this->actor.world.pos.y = this->actor.home.pos.y + 150.0f;
     Actor_SetScale(&this->actor, 0.0f);
     this->actor.flags &= ~1;
     EnTest_SetupAction(this, func_8085FF9C);
@@ -334,11 +294,11 @@
 
 // setup wait after jump back (and after jumpslash apparently)
 void func_80860068(EnTest* this) {
-    SkelAnime_ChangeAnimDefaultRepeat(&this->skelAnime_188, &D_0600316C);
+    Animation_PlayLoop(&this->skelAnime_188, &D_0600316C);
     this->unk_7C8 = 0xA;
-    this->timer = (Math_Rand_ZeroOne() * 10.0f) + 5.0f;
+    this->timer = (Rand_ZeroOne() * 10.0f) + 5.0f;
     this->actor.speedXZ = 0.0f;
-    this->actor.posRot.rot.y = this->actor.shape.rot.y;
+    this->actor.world.rot.y = this->actor.shape.rot.y;
     EnTest_SetupAction(this, func_808600EC);
 }
 
@@ -347,16 +307,16 @@
     Player* player = PLAYER;
     s16 yawDiff;
 
-    SkelAnime_FrameUpdateMatrix(&this->skelAnime_188);
+    SkelAnime_Update(&this->skelAnime_188);
 
     if (func_808641E8(globalCtx, this) == 0) {
         yawDiff = player->actor.shape.rot.y - this->actor.shape.rot.y;
 
         if (this->actor.xzDistFromLink < 100.0f) {
             if ((player->swordState != 0) && (ABS(yawDiff) >= 0x1F40)) {
-                this->actor.shape.rot.y = this->actor.posRot.rot.y = this->actor.yawTowardsLink;
-
-                if (Math_Rand_ZeroOne() > 0.7f && player->swordAnimation != 0x11) {
+                this->actor.shape.rot.y = this->actor.world.rot.y = this->actor.yawTowardsPlayer;
+
+                if (Rand_ZeroOne() > 0.7f && player->swordAnimation != 0x11) {
                     func_8086194C(this);
                 } else {
                     func_808627C4(this, globalCtx);
@@ -370,7 +330,7 @@
         } else {
             if (func_8002E084(this, 0x1555) != 0) {
                 if ((this->actor.xzDistFromLink < 220.0f) && (this->actor.xzDistFromLink > 160.0f) &&
-                    (Math_Rand_ZeroOne() < 0.3f)) {
+                    (Rand_ZeroOne() < 0.3f)) {
                     // player is targeting this stalfos
                     if (func_80033A84(globalCtx, this) != 0) {
                         func_80861B94(this);
@@ -378,14 +338,14 @@
                         func_808627C4(this, globalCtx);
                     }
                 } else {
-                    if ((Math_Rand_ZeroOne() > 0.3f)) {
+                    if ((Rand_ZeroOne() > 0.3f)) {
                         func_80860438(this);
                     } else {
                         func_808627C4(this, globalCtx);
                     }
                 }
             } else {
-                if (Math_Rand_ZeroOne() > 0.7f) {
+                if (Rand_ZeroOne() > 0.7f) {
                     func_80860BDC(this);
                 } else {
                     func_8085FAB0(this, globalCtx);
@@ -401,12 +361,12 @@
 
 // block and start walking?
 void func_80860438(EnTest* this) {
-    SkelAnime_ChangeAnim(&this->skelAnime_4A8, &D_06001C20, 2.0f, 0.0f,
-                         SkelAnime_GetFrameCount(&D_06001C20.genericHeader), 2, 2.0f);
-    SkelAnime_ChangeAnimDefaultRepeat(&this->skelAnime_188, &D_060081B4);
-    this->timer = (s16)(Math_Rand_ZeroOne() * 5.0f);
+    Animation_Change(&this->skelAnime_4A8, &D_06001C20, 2.0f, 0.0f,
+                         Animation_GetLastFrame(&D_06001C20.genericHeader), 2, 2.0f);
+    Animation_PlayLoop(&this->skelAnime_188, &D_060081B4);
+    this->timer = (s16)(Rand_ZeroOne() * 5.0f);
     this->unk_7C8 = 0xD;
-    this->actor.posRot.rot.y = this->actor.shape.rot.y;
+    this->actor.world.rot.y = this->actor.shape.rot.y;
     EnTest_SetupAction(this, func_808604FC);
 }
 
@@ -453,28 +413,28 @@
         }
 
         if (this->actor.xzDistFromLink <= (80.0f + distOffset)) {
-            Math_SmoothScaleMaxMinF(&this->actor.speedXZ, -5.0f, 1.0f, 0.8f, 0.0f);
+            Math_SmoothStepToF(&this->actor.speedXZ, -5.0f, 1.0f, 0.8f, 0.0f);
         } else if (this->actor.xzDistFromLink > (110.0f + distOffset)) {
-            Math_SmoothScaleMaxMinF(&this->actor.speedXZ, 5.0f, 1.0f, 0.8f, 0.0f);
+            Math_SmoothStepToF(&this->actor.speedXZ, 5.0f, 1.0f, 0.8f, 0.0f);
         }
 
         // not actually clamp, need to fix
         this->actor.speedXZ = CLAMP(this->actor.speedXZ, -5.0f, 5.0f);
 
         if (this->actor.params == 3) {
-            if (func_800339B8(this, globalCtx, this->actor.speedXZ, this->actor.posRot.rot.y) == 0) {
+            if (func_800339B8(this, globalCtx, this->actor.speedXZ, this->actor.world.rot.y) == 0) {
                 this->actor.speedXZ *= -1.0f;
             }
         }
 
         // not abs maybe?
         if (ABS(this->actor.speedXZ) < 3.0f) {
-            SkelAnime_ChangeAnim(&this->skelAnime_188, &D_060081B4, 0.0f, this->skelAnime_188.animCurrentFrame,
-                                 SkelAnime_GetFrameCount(&D_060081B4.genericHeader), 0, -6.0f);
+            Animation_Change(&this->skelAnime_188, &D_060081B4, 0.0f, this->skelAnime_188.animCurrentFrame,
+                                 Animation_GetLastFrame(&D_060081B4.genericHeader), 0, -6.0f);
             playbackSpeed = this->actor.speedXZ * 10.0f;
         } else {
-            SkelAnime_ChangeAnim(&this->skelAnime_188, &D_060026D4, 0.0f, this->skelAnime_188.animCurrentFrame,
-                                 SkelAnime_GetFrameCount(&D_060026D4.genericHeader), 0, -4.0f);
+            Animation_Change(&this->skelAnime_188, &D_060026D4, 0.0f, this->skelAnime_188.animCurrentFrame,
+                                 Animation_GetLastFrame(&D_060026D4.genericHeader), 0, -4.0f);
             playbackSpeed = (this->actor.speedXZ * 10.0f) * 0.02f;
         }
 
@@ -491,9 +451,9 @@
         yawDiff = player->actor.shape.rot.y - this->actor.shape.rot.y;
 
         if ((this->actor.xzDistFromLink < 100.0f) && (player->swordState != 0) && (ABS(yawDiff) >= 0x1F40)) {
-            this->actor.posRot.rot.y = this->actor.shape.rot.y = this->actor.yawTowardsLink;
+            this->actor.world.rot.y = this->actor.shape.rot.y = this->actor.yawTowardsPlayer;
             // might be backwards?
-            if ((Math_Rand_ZeroOne() > 0.7f) && (player->swordAnimation != 0x11)) {
+            if ((Rand_ZeroOne() > 0.7f) && (player->swordAnimation != 0x11)) {
                 func_8086194C(this);
             } else {
                 func_80861EC0(this);
@@ -502,7 +462,7 @@
         }
 
         oldFrame = this->skelAnime_188.animCurrentFrame;
-        SkelAnime_FrameUpdateMatrix(&this->skelAnime_188);
+        SkelAnime_Update(&this->skelAnime_188);
         speed1 = this->skelAnime_188.animPlaybackSpeed;
         if (0.0f <= speed1) {
             speedAbs = speed1;
@@ -532,13 +492,13 @@
 
         if ((this->timer & 0x1F) == 0) {
             Audio_PlayActorSound2(this, NA_SE_EN_STAL_WARAU);
-            this->timer += (s16)(Math_Rand_ZeroOne() * 5.0f);
+            this->timer += (s16)(Rand_ZeroOne() * 5.0f);
         }
 
         if ((this->actor.xzDistFromLink < 220.0f) && (this->actor.xzDistFromLink > 160.0f)) {
             if (func_8002E084(this, 0x71C)) {
                 if (func_80033A84(globalCtx, this)) {
-                    if (Math_Rand_ZeroOne() < 0.1f) {
+                    if (Rand_ZeroOne() < 0.1f) {
                         func_80861B94(this);
                         return;
                     }
@@ -559,18 +519,18 @@
             }
         }
 
-        if (Math_Rand_ZeroOne() < 0.4f) {
-            this->actor.posRot.rot.y = this->actor.shape.rot.y = this->actor.yawTowardsLink;
+        if (Rand_ZeroOne() < 0.4f) {
+            this->actor.world.rot.y = this->actor.shape.rot.y = this->actor.yawTowardsPlayer;
         }
 
         if (func_8002E084(this, 0x11C7) == 0) {
             func_80860068(this);
-            this->timer = (Math_Rand_ZeroOne() * 10.0f) + 10.0f;
+            this->timer = (Rand_ZeroOne() * 10.0f) + 10.0f;
             return;
         }
         if (this->actor.xzDistFromLink < 110.0f) {
             // flip?
-            if (!(0.2f < Math_Rand_ZeroOne())) {
+            if (!(0.2f < Rand_ZeroOne())) {
                 func_80861EC0(this);
                 return;
             }
@@ -585,7 +545,7 @@
             func_80861418(this);
             return;
         }
-        if (Math_Rand_ZeroOne() < 0.1f) {
+        if (Rand_ZeroOne() < 0.1f) {
             this->actor.speedXZ = 5.0f;
         }
     }
@@ -598,12 +558,12 @@
 //#pragma GLOBAL_ASM("asm/non_matchings/overlays/actors/ovl_En_Test/func_80860EC0.s")
 void func_80860EC0(EnTest* this) {
 
-    SkelAnime_ChangeAnimDefaultRepeat(&this->skelAnime_188, &D_0600E2B0);
+    Animation_PlayLoop(&this->skelAnime_188, &D_0600E2B0);
     this->unk_7C8 = 0xF;
-    this->actor.speedXZ = (Math_Rand_ZeroOne() > 0.5f) ? -0.5f : 0.5f;
-    this->timer = (Math_Rand_ZeroOne() * 15.0f) + 25.0f;
+    this->actor.speedXZ = (Rand_ZeroOne() > 0.5f) ? -0.5f : 0.5f;
+    this->timer = (Rand_ZeroOne() * 15.0f) + 25.0f;
     this->unk_7EC = 0.0f;
-    this->actor.posRot.rot.y = this->actor.shape.rot.y;
+    this->actor.world.rot.y = this->actor.shape.rot.y;
     EnTest_SetupAction(this, func_80860F84);
 }
 
@@ -612,13 +572,13 @@
 
 // setup slash
 void func_80861418(EnTest* this) {
-    SkelAnime_ChangeAnimDefaultStop(&this->skelAnime_188, &D_0600B00C);
+    Animation_PlayOnce(&this->skelAnime_188, &D_0600B00C);
     func_800F8A44(&this->actor.projectedPos, NA_SE_EN_STAL_WARAU);
     this->swordCollider.base.atFlags &= ~4;
     this->unk_7C8 = 0x10;
     this->actor.speedXZ = 0.0f;
     EnTest_SetupAction(this, func_8086149C);
-    this->swordCollider.body.toucher.damage = 16;
+    this->swordCollider.info.toucher.damage = 16;
 
     if (this->unk_7DE != 0) {
         this->unk_7DE = 3;
@@ -630,7 +590,7 @@
     this->actor.speedXZ = 0.0f;
 
     if ((s32)this->skelAnime_188.animCurrentFrame < 4) {
-        Math_SmoothScaleMaxMinS(&this->actor.shape.rot.y, this->actor.yawTowardsLink, 1, 0xBB8, 0);
+        Math_SmoothStepToS(&this->actor.shape.rot.y, this->actor.yawTowardsPlayer, 1, 0xBB8, 0);
     }
 
     if ((s32)this->skelAnime_188.animCurrentFrame == 7) {
@@ -643,7 +603,7 @@
         this->atOn = false;
     }
 
-    if (SkelAnime_FrameUpdateMatrix(&this->skelAnime_188) != 0) {
+    if (SkelAnime_Update(&this->skelAnime_188) != 0) {
         if (globalCtx->gameplayFrames & 1) {
             func_808615A4(this);
         } else {
@@ -654,7 +614,7 @@
 
 // slash 1 end
 void func_808615A4(EnTest* this) {
-    SkelAnime_ChangeAnimDefaultStop(&this->skelAnime_188, &D_0600B4E4);
+    Animation_PlayOnce(&this->skelAnime_188, &D_0600B4E4);
     this->unk_7C8 = 0x12;
     this->actor.speedXZ = 0.0f;
     EnTest_SetupAction(this, func_808615F4);
@@ -665,7 +625,7 @@
     Player* player = PLAYER;
     s16 yawDiff;
 
-    if (SkelAnime_FrameUpdateMatrix(&this->skelAnime_188) != 0) {
+    if (SkelAnime_Update(&this->skelAnime_188) != 0) {
         if (this->swordCollider.base.atFlags & 2) {
             this->swordCollider.base.atFlags &= ~2;
             if (this->actor.params != 3) {
@@ -674,15 +634,15 @@
             }
         }
 
-        if (Math_Rand_ZeroOne() > 0.7f) {
+        if (Rand_ZeroOne() > 0.7f) {
             func_80860068(this);
-            this->timer = (Math_Rand_ZeroOne() * 5.0f) + 5.0f;
+            this->timer = (Rand_ZeroOne() * 5.0f) + 5.0f;
             return;
         }
 
-        this->actor.posRot.rot.y = func_8002DA78(this, player);
-
-        if (Math_Rand_ZeroOne() > 0.7f) {
+        this->actor.world.rot.y = Actor_WorldYawTowardActor(this, player);
+
+        if (Rand_ZeroOne() > 0.7f) {
             if (this->actor.params != 3) {
                 func_8086194C(this);
                 return;
@@ -690,9 +650,9 @@
         }
         yawDiff = player->actor.shape.rot.y - this->actor.shape.rot.y;
         if (ABS(yawDiff) <= 0x2710) {
-            yawDiff = this->actor.yawTowardsLink - this->actor.shape.rot.y;
+            yawDiff = this->actor.yawTowardsPlayer - this->actor.shape.rot.y;
             if ((ABS(yawDiff) > 0x3E80) && (this->actor.params != 3)) {
-                this->actor.posRot.rot.y = this->actor.yawTowardsLink;
+                this->actor.world.rot.y = this->actor.yawTowardsPlayer;
                 func_8086194C(this);
             } else {
                 if (player->stateFlags1 & 0x10) {
@@ -717,10 +677,10 @@
 
 // setup slash 2
 void func_8086181C(EnTest* this) {
-    SkelAnime_ChangeAnimDefaultStop(&this->skelAnime_188, &D_0600BE4C);
+    Animation_PlayOnce(&this->skelAnime_188, &D_0600BE4C);
     this->swordCollider.base.atFlags &= ~4;
     this->unk_7C8 = 0x11;
-    this->swordCollider.body.toucher.damage = 16;
+    this->swordCollider.info.toucher.damage = 16;
     this->actor.speedXZ = 0.0f;
     EnTest_SetupAction(this, func_80861898);
 
@@ -743,14 +703,14 @@
         this->atOn = false;
     }
 
-    if (SkelAnime_FrameUpdateMatrix(&this->skelAnime_188) != 0) {
+    if (SkelAnime_Update(&this->skelAnime_188) != 0) {
         func_80861418(this);
     }
 }
 
 // setup jump back
 void func_8086194C(EnTest* this) {
-    SkelAnime_ChangeAnimDefaultStop(&this->skelAnime_188, &D_06001978);
+    Animation_PlayOnce(&this->skelAnime_188, &D_06001978);
     Audio_PlayActorSound2(&this->actor, NA_SE_EN_STAL_JUMP);
     this->unk_7C8 = 0x14;
     this->timer = 5;
@@ -769,7 +729,7 @@
 
 // jump back
 void func_808619EC(EnTest* this, GlobalContext* globalCtx) {
-    Math_SmoothScaleMaxMinS(&this->actor.shape.rot.y, this->actor.yawTowardsLink, 1, 0xBB8, 1);
+    Math_SmoothStepToS(&this->actor.shape.rot.y, this->actor.yawTowardsPlayer, 1, 0xBB8, 1);
 
     if (this->timer == 0) {
         Audio_PlayActorSound2(this, NA_SE_EN_STAL_WARAU); // laugh
@@ -777,21 +737,21 @@
         this->timer--;
     }
 
-    if (SkelAnime_FrameUpdateMatrix(&this->skelAnime_188) != 0) {
+    if (SkelAnime_Update(&this->skelAnime_188) != 0) {
         if (func_808641E8(globalCtx, this) == 0) {
             if (this->actor.xzDistFromLink <= 100.0f) {
                 if (func_8002E084(this, 0x1555)) {
                     func_80861418(this);
                 } else {
                     func_80860068(this);
-                    this->timer = (Math_Rand_ZeroOne() * 5.0f) + 5.0f;
+                    this->timer = (Rand_ZeroOne() * 5.0f) + 5.0f;
                 }
             } else {
                 if ((this->actor.xzDistFromLink <= 220.0f) && func_8002E084(this, 0xE38)) {
                     func_80861B94(this);
                 } else {
                     func_80860068(this);
-                    this->timer = (Math_Rand_ZeroOne() * 5.0f) + 5.0f;
+                    this->timer = (Rand_ZeroOne() * 5.0f) + 5.0f;
                 }
             }
             this->actor.flags |= 1;
@@ -805,17 +765,17 @@
 
 // setup jumpslash
 void func_80861B94(EnTest* this) {
-    SkelAnime_ChangeAnimDefaultStop(&this->skelAnime_188, &D_0600A324);
+    Animation_PlayOnce(&this->skelAnime_188, &D_0600A324);
     func_800F8A44(&this->actor.projectedPos, NA_SE_EN_STAL_WARAU);
     this->timer = 0;
     this->unk_7C8 = 0x17;
     this->actor.velocity.y = 10.0f;
     this->actor.speedXZ = 8.0f;
     Audio_PlayActorSound2(&this->actor, NA_SE_EN_STAL_JUMP);
-    this->actor.posRot.rot.y = this->actor.shape.rot.y;
+    this->actor.world.rot.y = this->actor.shape.rot.y;
     this->swordCollider.base.atFlags &= ~4;
     EnTest_SetupAction(this, func_80861C40);
-    this->swordCollider.body.toucher.damage = 32;
+    this->swordCollider.info.toucher.damage = 32;
 
     if (this->unk_7DE != 0) {
         this->unk_7DE = 3;
@@ -824,9 +784,9 @@
 
 //#pragma GLOBAL_ASM("asm/non_matchings/overlays/actors/ovl_En_Test/func_80861C40.s")
 void func_80861C40(EnTest* this, GlobalContext* globalCtx) {
-    if (SkelAnime_FrameUpdateMatrix(&this->skelAnime_188) != 0) {
+    if (SkelAnime_Update(&this->skelAnime_188) != 0) {
         if (this->timer == 0) {
-            SkelAnime_ChangeAnimDefaultStop(&this->skelAnime_188, &D_0600A99C);
+            Animation_PlayOnce(&this->skelAnime_188, &D_0600A99C);
             this->timer = 1;
             this->atOn = true;
             Audio_PlayActorSound2(this, NA_SE_EN_STAL_SAKEBI);
@@ -841,11 +801,11 @@
         this->atOn = false;
     }
 
-    if (this->actor.posRot.pos.y <= this->actor.groundY) {
+    if (this->actor.world.pos.y <= this->actor.floorHeight) {
         if (0.0f != this->actor.speedXZ) {
             Audio_PlayActorSound2(this, NA_SE_EN_DODO_M_GND);
         }
-        this->actor.posRot.pos.y = this->actor.groundY;
+        this->actor.world.pos.y = this->actor.floorHeight;
         this->actor.velocity.y = 0.0f;
         this->actor.speedXZ = 0.0f;
     }
@@ -883,11 +843,11 @@
         return;
     }
 
-    SkelAnime_ChangeAnimTransitionRepeat(&this->skelAnime_188, &D_0600E2B0, -2.0f);
-    Math_SmoothScaleMaxMinS(&this->actor.shape.rot.y, this->actor.yawTowardsLink, 1, 0xFA0, 1);
+    Animation_MorphToLoop(&this->skelAnime_188, &D_0600E2B0, -2.0f);
+    Math_SmoothStepToS(&this->actor.shape.rot.y, this->actor.yawTowardsPlayer, 1, 0xFA0, 1);
     this->actor.speedXZ = (globalCtx->gameplayFrames & 1) ? -4.0f : 4.0f;
-    this->actor.posRot.rot.y = this->actor.shape.rot.y + 0x3FFF;
-    this->timer = (Math_Rand_ZeroOne() * 20.0f) + 20.0f;
+    this->actor.world.rot.y = this->actor.shape.rot.y + 0x3FFF;
+    this->timer = (Rand_ZeroOne() * 20.0f) + 20.0f;
     this->unk_7C8 = 0x18;
     EnTest_SetupAction(this, func_808628C8);
     this->unk_7EC = 0.0f;
@@ -914,13 +874,13 @@
 
 // rise from the ground
 void func_80863360(EnTest* this, GlobalContext* globalCtx) {
-    SkelAnime_FrameUpdateMatrix(&this->skelAnime_188);
+    SkelAnime_Update(&this->skelAnime_188);
 
     if (this->actor.scale.y < 0.015f) {
         this->actor.scale.y += 0.002f;
-        this->actor.posRot.pos.y = this->actor.initPosRot.pos.y - 3.5f;
+        this->actor.world.pos.y = this->actor.home.pos.y - 3.5f;
     } else {
-        this->actor.posRot.pos.y = this->actor.initPosRot.pos.y;
+        this->actor.world.pos.y = this->actor.home.pos.y;
         func_8086194C(this);
     }
 }
@@ -970,14 +930,14 @@
     projectile = func_80033780(globalCtx, &this->actor, 300.0f);
 
     if (projectile != NULL) {
-        projectileYawDiff = func_8002DA78(&this->actor, &projectile->actor) - this->actor.shape.rot.y;
+        projectileYawDiff = Actor_WorldYawTowardActor(&this->actor, &projectile->actor) - this->actor.shape.rot.y;
         touchingWall = false;
         if (this->actor.bgCheckFlags & 8) {
-            wallYawDiff = this->actor.wallPolyRot - this->actor.shape.rot.y;
+            wallYawDiff = this->actor.wallYaw - this->actor.shape.rot.y;
             touchingWall = true;
         }
 
-        if (Math_Vec3f_DistXYZ(&this->actor.posRot.pos, &projectile->actor.posRot.pos) < 200.0f) {
+        if (Math_Vec3f_DistXYZ(&this->actor.world.pos, &projectile->actor.world.pos) < 200.0f) {
             if (!func_80033A84(globalCtx, &this->actor) || projectile->actor.id != ACTOR_ARMS_HOOK) {
                 if (ABS(projectileYawDiff) >= 0x2000) {
                     if (ABS(projectileYawDiff) >= 0x6000) {
@@ -1003,7 +963,7 @@
 
 
 
-        if (!(Math_Vec3f_DistXYZ(&this->actor.posRot.pos, &projectile->actor.posRot.pos) < 200.0f)) {
+        if (!(Math_Vec3f_DistXYZ(&this->actor.world.pos, &projectile->actor.world.pos) < 200.0f)) {
             wallYawDiff = wallYawDiff;
             this = this;
             // stalfos is not targeted and player is not targeting an enemy
