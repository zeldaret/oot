--- conflicted
+++ resolved
@@ -995,13 +995,8 @@
     Animation_PlayOnce(&this->skelAnime, &gStalfosUpSlashAnim);
     this->swordCollider.base.atFlags &= ~AT_BOUNCED;
     this->unk_7C8 = 0x11;
-<<<<<<< HEAD
     this->swordCollider.elem.toucher.damage = 16;
-    this->actor.speedXZ = 0.0f;
-=======
-    this->swordCollider.info.toucher.damage = 16;
     this->actor.speed = 0.0f;
->>>>>>> 7927e7b3
     EnTest_SetupAction(this, EnTest_SlashUp);
 
     if (this->unk_7DE != 0) {
