--- conflicted
+++ resolved
@@ -64,7 +64,7 @@
 
     this->sizeIndex = ((this->type == 2) || (this->type == 4)) ? 1 : 0;
     hcParams = &sHCParams[this->sizeIndex];
-    this->chestFlag = (thisx->params >> 6) & 0x3F;
+    this->treasureFlag = (thisx->params >> 6) & 0x3F;
     this->actor.params &= 0x3F;
 
     if ((this->actor.params < 0) || (this->actor.params > 0x3F)) {
@@ -90,13 +90,8 @@
             this->actor.posRot.pos.y = this->actor.initPosRot.pos.y - hcParams->riseDist;
         }
     }
-<<<<<<< HEAD
-    if (((this->type == 1) && Flags_GetTreasure(globalCtx, this->chestFlag)) ||
+    if (((this->type == 1) && Flags_GetTreasure(globalCtx, this->treasureFlag)) ||
         (((this->type == 0) || (this->type == 6)) && Flags_GetClear(globalCtx, this->actor.room))) {
-=======
-    if(((this->type == 1) && Flags_GetTreasure(globalCtx, this->treasureFlag))
-        || (((this->type == 0) || (this->type == 6)) && Flags_GetClear(globalCtx, this->actor.room))) {
->>>>>>> 10a4238d
         Actor_Kill(&this->actor);
     }
     this->texScroll = Math_Rand_ZeroOne() * 15.0f;
@@ -220,7 +215,7 @@
             if (gSaveContext.sceneSetupIndex <= 3) {
                 func_8002F974(&this->actor, NA_SE_EV_FIRE_PILLAR_S - SFX_FLAG);
             }
-        } else if ((this->type == 1) && Flags_GetTreasure(globalCtx2, this->chestFlag)) {
+        } else if ((this->type == 1) && Flags_GetTreasure(globalCtx2, this->treasureFlag)) {
             Actor_Kill(&this->actor);
         }
         this->texScroll++;
