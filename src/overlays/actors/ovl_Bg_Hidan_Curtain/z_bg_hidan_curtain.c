--- conflicted
+++ resolved
@@ -74,7 +74,7 @@
     BgHidanCurtainParams* hcParams;
 
     osSyncPrintf("Curtain (arg_data 0x%04x)\n", this->actor.params);
-    Actor_SetHeight(&this->actor, 20.0f);
+    Actor_SetFocusToWorld(&this->actor, 20.0f);
     this->type = (thisx->params >> 0xC) & 0xF;
     if (this->type > 6) {
         // Type is not set
@@ -211,15 +211,9 @@
     if ((globalCtx->cameraPtrs[0]->setting == 0x28) || (globalCtx->cameraPtrs[0]->setting == 0x38)) {
         this->collider.base.atFlags &= ~AT_HIT;
     } else {
-<<<<<<< HEAD
-        if (this->collider.base.atFlags & 2) {
-            this->collider.base.atFlags &= ~2;
-            func_8002F71C(globalCtx, &this->actor, 5.0f, this->actor.yawTowardsPlayer, 1.0f);
-=======
         if (this->collider.base.atFlags & AT_HIT) {
             this->collider.base.atFlags &= ~AT_HIT;
-            func_8002F71C(globalCtx, &this->actor, 5.0f, this->actor.yawTowardsLink, 1.0f);
->>>>>>> 20206fba
+            func_8002F71C(globalCtx, &this->actor, 5.0f, this->actor.yawTowardsPlayer, 1.0f);
         }
         if ((this->type == 4) || (this->type == 5)) {
             this->actor.world.pos.y = (2.0f * this->actor.home.pos.y) - hcParams->riseDist - this->actor.world.pos.y;
