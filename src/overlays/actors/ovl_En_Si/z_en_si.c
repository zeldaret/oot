/*
 * File: z_en_si.c
 * Overlay: En_Si
 * Description: Gold Skulltula token
 */

#include "z_en_si.h"

#define FLAGS 0x00000201

#define THIS ((EnSi*)thisx)

void EnSi_Init(Actor* thisx, GlobalContext* globalCtx);
void EnSi_Destroy(Actor* thisx, GlobalContext* globalCtx);
void EnSi_Update(Actor* thisx, GlobalContext* globalCtx);
void EnSi_Draw(Actor* thisx, GlobalContext* globalCtx);

s32 func_80AFB748(EnSi* this, GlobalContext* globalCtx);
void func_80AFB768(EnSi* this, GlobalContext* globalCtx);
void func_80AFB89C(EnSi* this, GlobalContext* globalCtx);
void func_80AFB950(EnSi* this, GlobalContext* globalCtx);

static ColliderCylinderInit sCylinderInit = {
    {
        COLTYPE_NONE,
        AT_NONE,
        AC_ON | AC_TYPE_PLAYER,
        OC1_ON | OC1_NO_PUSH | OC1_TYPE_ALL,
        OC2_TYPE_1,
        COLSHAPE_CYLINDER,
    },
    {
        ELEMTYPE_UNK0,
        { 0x00000000, 0x00, 0x00 },
        { 0x00000090, 0x00, 0x00 },
        TOUCH_NONE,
        BUMP_ON | BUMP_HOOKABLE,
        OCELEM_ON,
    },
    { 20, 18, 2, { 0, 0, 0 } },
};

static CollisionCheckInfoInit2 D_80AFBADC = { 0, 0, 0, 0, MASS_IMMOVABLE };

const ActorInit En_Si_InitVars = {
    ACTOR_EN_SI,
    ACTORCAT_ITEMACTION,
    FLAGS,
    OBJECT_ST,
    sizeof(EnSi),
    (ActorFunc)EnSi_Init,
    (ActorFunc)EnSi_Destroy,
    (ActorFunc)EnSi_Update,
    (ActorFunc)EnSi_Draw,
};

void EnSi_Init(Actor* thisx, GlobalContext* globalCtx) {
    EnSi* this = THIS;

    Collider_InitCylinder(globalCtx, &this->collider);
    Collider_SetCylinder(globalCtx, &this->collider, &this->actor, &sCylinderInit);
    CollisionCheck_SetInfo2(&this->actor.colChkInfo, NULL, &D_80AFBADC);
    Actor_SetScale(&this->actor, 0.025f);
    this->unk_19C = 0;
    this->actionFunc = func_80AFB768;
    this->actor.shape.yOffset = 42.0f;
}

void EnSi_Destroy(Actor* thisx, GlobalContext* globalCtx) {
    EnSi* this = THIS;

    Collider_DestroyCylinder(globalCtx, &this->collider);
}

s32 func_80AFB748(EnSi* this, GlobalContext* globalCtx) {
    if (this->collider.base.acFlags & AC_HIT) {
        this->collider.base.acFlags &= ~AC_HIT;
    }
    return 0;
}

void func_80AFB768(EnSi* this, GlobalContext* globalCtx) {
    Player* player = GET_PLAYER(globalCtx);

    if ((this->actor.flags & 0x2000) == 0x2000) {
        this->actionFunc = func_80AFB89C;
    } else {
        Math_SmoothStepToF(&this->actor.scale.x, 0.25f, 0.4f, 1.0f, 0.0f);
        Actor_SetScale(&this->actor, this->actor.scale.x);
        this->actor.shape.rot.y += 0x400;

        if (!Player_InCsMode(globalCtx)) {
            func_80AFB748(this, globalCtx);

            if (this->collider.base.ocFlags2 & OC2_HIT_PLAYER) {
                this->collider.base.ocFlags2 &= ~OC2_HIT_PLAYER;
                Item_Give(globalCtx, ITEM_SKULL_TOKEN);
                player->actor.freezeTimer = 10;
<<<<<<< HEAD
                Message_StartTextbox(globalCtx, 0xB4, 0);
                Audio_PlayFanfare(0x39);
=======
                func_8010B680(globalCtx, 0xB4, 0);
                func_800F5C64(NA_BGM_SMALL_ITEM_GET);
>>>>>>> 03636166
                this->actionFunc = func_80AFB950;
            } else {
                Collider_UpdateCylinder(&this->actor, &this->collider);
                CollisionCheck_SetAC(globalCtx, &globalCtx->colChkCtx, &this->collider.base);
                CollisionCheck_SetOC(globalCtx, &globalCtx->colChkCtx, &this->collider.base);
            }
        }
    }
}

void func_80AFB89C(EnSi* this, GlobalContext* globalCtx) {
    Player* player = GET_PLAYER(globalCtx);

    Math_SmoothStepToF(&this->actor.scale.x, 0.25f, 0.4f, 1.0f, 0.0f);
    Actor_SetScale(&this->actor, this->actor.scale.x);
    this->actor.shape.rot.y += 0x400;

    if ((this->actor.flags & 0x2000) != 0x2000) {
        Item_Give(globalCtx, ITEM_SKULL_TOKEN);
        player->actor.freezeTimer = 10;
<<<<<<< HEAD
        Message_StartTextbox(globalCtx, 0xB4, 0);
        Audio_PlayFanfare(0x39);
=======
        func_8010B680(globalCtx, 0xB4, 0);
        func_800F5C64(NA_BGM_SMALL_ITEM_GET);
>>>>>>> 03636166
        this->actionFunc = func_80AFB950;
    }
}

void func_80AFB950(EnSi* this, GlobalContext* globalCtx) {
    Player* player = GET_PLAYER(globalCtx);

    if (Message_GetState(&globalCtx->msgCtx) != TEXT_STATE_CLOSING) {
        player->actor.freezeTimer = 10;
    } else {
        SET_GS_FLAGS((this->actor.params & 0x1F00) >> 8, this->actor.params & 0xFF);
        Actor_Kill(&this->actor);
    }
}

void EnSi_Update(Actor* thisx, GlobalContext* globalCtx) {
    EnSi* this = THIS;

    Actor_MoveForward(&this->actor);
    Actor_UpdateBgCheckInfo(globalCtx, &this->actor, 0.0f, 0.0f, 0.0f, 4);
    this->actionFunc(this, globalCtx);
    Actor_SetFocus(&this->actor, 16.0f);
}

void EnSi_Draw(Actor* thisx, GlobalContext* globalCtx) {
    EnSi* this = THIS;

    if (this->actionFunc != func_80AFB950) {
        func_8002ED80(&this->actor, globalCtx, 0);
        func_8002EBCC(&this->actor, globalCtx, 0);
        GetItem_Draw(globalCtx, GID_SKULL_TOKEN_2);
    }
}<|MERGE_RESOLUTION|>--- conflicted
+++ resolved
@@ -96,13 +96,8 @@
                 this->collider.base.ocFlags2 &= ~OC2_HIT_PLAYER;
                 Item_Give(globalCtx, ITEM_SKULL_TOKEN);
                 player->actor.freezeTimer = 10;
-<<<<<<< HEAD
-                Message_StartTextbox(globalCtx, 0xB4, 0);
-                Audio_PlayFanfare(0x39);
-=======
-                func_8010B680(globalCtx, 0xB4, 0);
-                func_800F5C64(NA_BGM_SMALL_ITEM_GET);
->>>>>>> 03636166
+                Message_StartTextbox(globalCtx, 0xB4, NULL);
+                Audio_PlayFanfare(NA_BGM_SMALL_ITEM_GET);
                 this->actionFunc = func_80AFB950;
             } else {
                 Collider_UpdateCylinder(&this->actor, &this->collider);
@@ -123,13 +118,8 @@
     if ((this->actor.flags & 0x2000) != 0x2000) {
         Item_Give(globalCtx, ITEM_SKULL_TOKEN);
         player->actor.freezeTimer = 10;
-<<<<<<< HEAD
-        Message_StartTextbox(globalCtx, 0xB4, 0);
-        Audio_PlayFanfare(0x39);
-=======
-        func_8010B680(globalCtx, 0xB4, 0);
-        func_800F5C64(NA_BGM_SMALL_ITEM_GET);
->>>>>>> 03636166
+        Message_StartTextbox(globalCtx, 0xB4, NULL);
+        Audio_PlayFanfare(NA_BGM_SMALL_ITEM_GET);
         this->actionFunc = func_80AFB950;
     }
 }
