--- conflicted
+++ resolved
@@ -126,12 +126,7 @@
         case DOOR_KILLER_DOOR:
             // `jointTable` is used for both the `jointTable` and `morphTable` args here. Because this actor doesn't
             // play any animations it does not cause problems, but it would need to be changed otherwise.
-<<<<<<< HEAD
-            SkelAnime_InitFlex(globalCtx2, &this->skelAnime, &object_door_killer_Skel_001BC8, NULL, this->jointTable,
-                               this->jointTable, 9);
-=======
-            SkelAnime_InitFlex(globalCtx, &this->skelAnime, &D_06001BC8, NULL, this->jointTable, this->jointTable, 9);
->>>>>>> 18c84b0b
+            SkelAnime_InitFlex(globalCtx, &this->skelAnime, &object_door_killer_Skel_001BC8, NULL, this->jointTable, this->jointTable, 9);
             this->actionFunc = DoorKiller_SetProperties;
             DoorKiller_SetProperties(this, globalCtx);
 
