/*
 * File: z_demo_go.c
 * Overlay: Demo_Go
 * Description: Gorons (Cutscene)
 */

#include "z_demo_go.h"
#include "assets/objects/object_oF1d_map/object_oF1d_map.h"
#include "terminal.h"

#define FLAGS ACTOR_FLAG_4

void DemoGo_Init(Actor* thisx, PlayState* play);
void DemoGo_Destroy(Actor* thisx, PlayState* play);
void DemoGo_Update(Actor* thisx, PlayState* play);
void DemoGo_Draw(Actor* thisx, PlayState* play);

void func_8097CE10(DemoGo* this, PlayState* play);
void func_8097CFDC(DemoGo* this, PlayState* play);
void func_8097CFFC(DemoGo* this, PlayState* play);
void func_8097D01C(DemoGo* this, PlayState* play);
void func_8097D058(DemoGo* this, PlayState* play);
void func_8097D088(DemoGo* this, PlayState* play);
void func_8097D0D0(DemoGo* this, PlayState* play);
void func_8097D130(DemoGo* this, PlayState* play);
void func_8097D290(DemoGo* this, PlayState* play);
void func_8097D29C(DemoGo* this, PlayState* play);

static void* sEyeTextures[] = { gGoronCsEyeOpenTex, gGoronCsEyeHalfTex, gGoronCsEyeClosedTex };

static DemoGoActionFunc D_8097D44C[] = {
    func_8097CFDC, func_8097CFFC, func_8097D01C, func_8097D058, func_8097D088, func_8097D0D0, func_8097D130,
};

static DemoGoDrawFunc D_8097D468[] = {
    func_8097D290,
    func_8097D29C,
};

const ActorInit Demo_Go_InitVars = {
    ACTOR_DEMO_GO,
    ACTORCAT_NPC,
    FLAGS,
    OBJECT_OF1D_MAP,
    sizeof(DemoGo),
    (ActorFunc)DemoGo_Init,
    (ActorFunc)DemoGo_Destroy,
    (ActorFunc)DemoGo_Update,
    (ActorFunc)DemoGo_Draw,
};

s32 func_8097C870(DemoGo* this) {
    s32 ret;

    switch (this->actor.params) {
        case 0:
            ret = 3;
            break;
        case 1:
            ret = 4;
            break;
        default:
            if (1) {
                ret = 5;
            }
            break;
    }
    return ret;
}

void func_8097C8A8(DemoGo* this, PlayState* play) {
    Actor* thisx = &this->actor;
    Vec3f sp20;
    f32 sp1C;

    if ((thisx->params == 0) || (thisx->params == 1)) {
        SkinMatrix_Vec3fMtxFMultXYZW(&play->viewProjectionMtxF, &thisx->world.pos, &sp20, &sp1C);
        SfxSource_PlaySfxAtFixedWorldPos(play, &sp20, 20, NA_SE_EV_OBJECT_FALL);
    }
}

void DemoGo_Destroy(Actor* thisx, PlayState* play) {
    DemoGo* this = (DemoGo*)thisx;

    SkelAnime_Free(&this->skelAnime, play);
}

void func_8097C930(DemoGo* this) {
    s16* something = &this->unk_192;
    s16* other = &this->unk_190;
    s32 pad[3];

    if (DECR(*something) == 0) {
        *something = Rand_S16Offset(60, 60);
    }
    *other = *something;
    if (*other >= 3) {
        *other = 0;
    }
}

void func_8097C9B8(DemoGo* this) {
    func_80078914(&this->actor.projectedPos, NA_SE_EN_DODO_M_GND);
}

void func_8097C9DC(DemoGo* this) {
    s32 pad[2];

    if (Animation_OnFrame(&this->skelAnime, 12.0f) || Animation_OnFrame(&this->skelAnime, 25.0f)) {
        func_80078914(&this->actor.projectedPos, NA_SE_EN_MORIBLIN_WALK);
    }
}

void func_8097CA30(DemoGo* this, PlayState* play) {
    Actor_UpdateBgCheckInfo(play, &this->actor, 75.0f, 30.0f, 30.0f, UPDBGCHECKINFO_FLAG_0 | UPDBGCHECKINFO_FLAG_2);
}

void func_8097CA78(DemoGo* this, PlayState* play) {
    s16 pad;
    Vec3f vec = this->actor.world.pos;
    func_80033480(play, &vec, kREG(11) + 100.0f, kREG(12) + 0xA, kREG(13) + 0x12C, kREG(14), 0);
    func_8097C9B8(this);
}

void func_8097CB0C(DemoGo* this, PlayState* play) {
    Actor* thisx = &this->actor;
    PosRot* world = &thisx->world;
    CutsceneContext* csCtx = &play->csCtx;
    CsCmdActorAction* npcAction;
    f32 temp_ret;
    s32 pad;
    Vec3f startPos;
    Vec3f endPos;

    if (play->csCtx.state != CS_STATE_IDLE) {
        npcAction = csCtx->npcActions[func_8097C870(this)];
        if (npcAction != NULL) {
            temp_ret = Environment_LerpWeight(npcAction->endFrame, npcAction->startFrame, csCtx->frames);
            startPos.x = npcAction->startPos.x;
            startPos.y = npcAction->startPos.y;
            startPos.z = npcAction->startPos.z;
            endPos.x = npcAction->endPos.x;
            endPos.y = npcAction->endPos.y;
            endPos.z = npcAction->endPos.z;
            world->pos.x = (endPos.x - startPos.x) * temp_ret + startPos.x;
            world->pos.y = (endPos.y - startPos.y) * temp_ret + startPos.y;
            world->pos.z = (endPos.z - startPos.z) * temp_ret + startPos.z;
            world->rot.y = thisx->shape.rot.y = npcAction->rot.y;
        }
    }
}

void func_8097CC08(DemoGo* this) {
    f32 something = this->unk_19C;

    if (something < 8.0f) {
        this->actor.speedXZ = (((kREG(15) * 0.01f) + 1.2f) / 8.0f) * something;
    } else {
        this->actor.speedXZ = (kREG(15) * 0.01f) + 1.2f;
    }
    Actor_MoveForward(&this->actor);
}

void func_8097CCC0(DemoGo* this) {
    Actor_MoveForward(&this->actor);
}

void func_8097CCE0(DemoGo* this, PlayState* play) {
    CsCmdActorAction* npcAction;
    Actor* thisx = &this->actor;
    s32 rotYDelta;
    s32 newRotY;
    s32 thisRotY;

    if (play->csCtx.state != CS_STATE_IDLE) {
        npcAction = play->csCtx.npcActions[func_8097C870(this)];
        if (npcAction != NULL) {
            thisRotY = thisx->world.rot.y;
            rotYDelta = npcAction->rot.y - thisRotY;
            if ((rotYDelta > -(kREG(16) + 0x96)) && (rotYDelta < kREG(16) + 0x96)) {
                newRotY = npcAction->rot.y;
            } else if (rotYDelta > 0) {
                newRotY = (thisRotY + kREG(16)) + 0x96;
            } else {
                newRotY = (thisRotY - kREG(16)) - 0x96;
            }
            thisx->shape.rot.y = newRotY;
            thisx->world.rot.y = newRotY;
        }
    }
}

s32 DemoGo_UpdateSkelAnime(DemoGo* this) {
    return SkelAnime_Update(&this->skelAnime);
}

s32 func_8097CDB0(DemoGo* this, PlayState* play, u16 npcAction) {
    CutsceneContext* csCtx = &play->csCtx;
    s32 actionIdx = func_8097C870(this);

    if ((csCtx->state != CS_STATE_IDLE) && (csCtx->npcActions[actionIdx] != NULL) &&
        (csCtx->npcActions[actionIdx]->action == npcAction)) {
        return 1;
    }
    return 0;
}

void func_8097CE10(DemoGo* this, PlayState* play) {
    this->action = 1;
}

void func_8097CE20(DemoGo* this, PlayState* play) {
    if (func_8097CDB0(this, play, 2)) {
        this->action = 2;
        this->drawConfig = 1;
        func_8097CB0C(this, play);
        func_8097C8A8(this, play);
    }
}

void func_8097CE78(DemoGo* this, PlayState* play) {
    CutsceneContext* csCtx = &play->csCtx;
    CsCmdActorAction* npcAction;

    if (play->csCtx.state != CS_STATE_IDLE) {
        npcAction = csCtx->npcActions[func_8097C870(this)];
        if (npcAction != NULL && csCtx->frames >= npcAction->endFrame) {
            func_8097CA78(this, play);
            this->action = 3;
        }
    }
}

void func_8097CEEC(DemoGo* this, PlayState* play) {
    if (func_8097CDB0(this, play, 3)) {
        this->action = 4;
    }
}

void func_8097CF20(DemoGo* this, PlayState* play, s32 arg2) {
    AnimationHeader* animation = &gGoronAnim_0029A8;
    if (arg2 != 0) {
        Animation_Change(&this->skelAnime, animation, 1.0f, 0.0f, Animation_GetLastFrame(animation), ANIMMODE_LOOP,
                         -8.0f);
        this->action = 5;
        this->unk_19C = 0.0f;
    }
}

void func_8097CF9C(DemoGo* this) {
    this->unk_19C += 1.0f;
    if (this->unk_19C >= 8.0f) {
        this->action = 6;
    }
}

void func_8097CFDC(DemoGo* this, PlayState* play) {
    func_8097CE10(this, play);
}

void func_8097CFFC(DemoGo* this, PlayState* play) {
    func_8097CE20(this, play);
}

void func_8097D01C(DemoGo* this, PlayState* play) {
    func_8097CB0C(this, play);
    func_8097CA30(this, play);
    func_8097CE78(this, play);
}

void func_8097D058(DemoGo* this, PlayState* play) {
    func_8097CA30(this, play);
    func_8097CEEC(this, play);
}

void func_8097D088(DemoGo* this, PlayState* play) {
    s32 something;

    func_8097CA30(this, play);
    something = DemoGo_UpdateSkelAnime(this);
    func_8097C930(this);
    func_8097CF20(this, play, something);
}

void func_8097D0D0(DemoGo* this, PlayState* play) {
    func_8097CCE0(this, play);
    func_8097CCC0(this);
    func_8097CA30(this, play);
    DemoGo_UpdateSkelAnime(this);
    func_8097C930(this);
    func_8097C9DC(this);
    func_8097CF9C(this);
}
void func_8097D130(DemoGo* this, PlayState* play) {
    func_8097CCE0(this, play);
    func_8097CC08(this);
    func_8097CA30(this, play);
    DemoGo_UpdateSkelAnime(this);
    func_8097C930(this);
    func_8097C9DC(this);
}

void DemoGo_Update(Actor* thisx, PlayState* play) {
    DemoGo* this = (DemoGo*)thisx;

<<<<<<< HEAD
    if (this->action < 0 || this->action >= 7 || D_8097D44C[this->action] == 0) {
        osSyncPrintf(TE_FGCOL(RED) "メインモードがおかしい!!!!!!!!!!!!!!!!!!!!!!!!!\n" TE_RST);
=======
    if (this->action < 0 || this->action >= 7 || D_8097D44C[this->action] == NULL) {
        osSyncPrintf(VT_FGCOL(RED) "メインモードがおかしい!!!!!!!!!!!!!!!!!!!!!!!!!\n" VT_RST);
>>>>>>> 1cb00350
        return;
    }
    D_8097D44C[this->action](this, play);
}

void DemoGo_Init(Actor* thisx, PlayState* play) {
    DemoGo* this = (DemoGo*)thisx;
    AnimationHeader* animation = &gGoronAnim_004930;

    ActorShape_Init(&this->actor.shape, 0.0f, ActorShadow_DrawCircle, 30.0f);
    SkelAnime_InitFlex(play, &this->skelAnime, &gGoronSkel, NULL, NULL, NULL, 0);
    Animation_Change(&this->skelAnime, animation, 1.0f, 0.0f, Animation_GetLastFrame(animation), ANIMMODE_ONCE, 0.0f);
    this->action = 0;
}

void func_8097D290(DemoGo* this, PlayState* play) {
}

void func_8097D29C(DemoGo* this, PlayState* play) {
    s32 pad;
    s16 eyeTexIdx = this->unk_190;
    SkelAnime* skelAnime = &this->skelAnime;
    void* eyeTexture = sEyeTextures[eyeTexIdx];
    void* mouthTexture = gGoronCsMouthSmileTex;

    OPEN_DISPS(play->state.gfxCtx, "../z_demo_go.c", 732);

    Gfx_SetupDL_25Opa(play->state.gfxCtx);
    gSPSegment(POLY_OPA_DISP++, 0x08, SEGMENTED_TO_VIRTUAL(eyeTexture));
    gSPSegment(POLY_OPA_DISP++, 0x09, SEGMENTED_TO_VIRTUAL(mouthTexture));

    SkelAnime_DrawFlexOpa(play, skelAnime->skeleton, skelAnime->jointTable, skelAnime->dListCount, NULL, NULL, this);

    CLOSE_DISPS(play->state.gfxCtx, "../z_demo_go.c", 746);
}

void DemoGo_Draw(Actor* thisx, PlayState* play) {
    DemoGo* this = (DemoGo*)thisx;

    if (this->drawConfig < 0 || this->drawConfig >= 2 || D_8097D468[this->drawConfig] == NULL) {
        osSyncPrintf(TE_FGCOL(RED) "描画モードがおかしい!!!!!!!!!!!!!!!!!!!!!!!!!\n" TE_RST);
        return;
    }
    D_8097D468[this->drawConfig](this, play);
}<|MERGE_RESOLUTION|>--- conflicted
+++ resolved
@@ -303,13 +303,8 @@
 void DemoGo_Update(Actor* thisx, PlayState* play) {
     DemoGo* this = (DemoGo*)thisx;
 
-<<<<<<< HEAD
-    if (this->action < 0 || this->action >= 7 || D_8097D44C[this->action] == 0) {
+    if (this->action < 0 || this->action >= 7 || D_8097D44C[this->action] == NULL) {
         osSyncPrintf(TE_FGCOL(RED) "メインモードがおかしい!!!!!!!!!!!!!!!!!!!!!!!!!\n" TE_RST);
-=======
-    if (this->action < 0 || this->action >= 7 || D_8097D44C[this->action] == NULL) {
-        osSyncPrintf(VT_FGCOL(RED) "メインモードがおかしい!!!!!!!!!!!!!!!!!!!!!!!!!\n" VT_RST);
->>>>>>> 1cb00350
         return;
     }
     D_8097D44C[this->action](this, play);
