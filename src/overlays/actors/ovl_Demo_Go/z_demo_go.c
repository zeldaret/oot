--- conflicted
+++ resolved
@@ -76,13 +76,8 @@
     f32 sp1C;
 
     if ((thisx->params == 0) || (thisx->params == 1)) {
-<<<<<<< HEAD
-        SkinMatrix_Vec3fMtxFMultXYZW(&globalCtx->mf_11D60, &thisx->world.pos, &sp20, &sp1C);
+        SkinMatrix_Vec3fMtxFMultXYZW(&globalCtx->viewProjectionMtxF, &thisx->world.pos, &sp20, &sp1C);
         SoundSource_PlaySoundByPosition(globalCtx, &sp20, 20, NA_SE_EV_OBJECT_FALL);
-=======
-        SkinMatrix_Vec3fMtxFMultXYZW(&globalCtx->viewProjectionMtxF, &thisx->world.pos, &sp20, &sp1C);
-        Audio_PlaySoundAtPosition(globalCtx, &sp20, 20, NA_SE_EV_OBJECT_FALL);
->>>>>>> b3d5f549
     }
 }
 
