/*
 * File: z_demo_go.c
 * Overlay: Demo_Go
 * Description: Gorons (Cutscene)
 */

#include "z_demo_go.h"

#include <vt.h>

#define FLAGS 0x00000010

#define THIS ((DemoGo*)thisx)

void DemoGo_Init(Actor* thisx, GlobalContext* globalCtx);
void DemoGo_Destroy(Actor* thisx, GlobalContext* globalCtx);
void DemoGo_Update(Actor* thisx, GlobalContext* globalCtx);
void DemoGo_Draw(Actor* thisx, GlobalContext* globalCtx);

void func_8097CE10(DemoGo* this, GlobalContext* globalCtx);
void func_8097CFDC(DemoGo* this, GlobalContext* globalCtx);
void func_8097CFFC(DemoGo* this, GlobalContext* globalCtx);
void func_8097D01C(DemoGo* this, GlobalContext* globalCtx);
void func_8097D058(DemoGo* this, GlobalContext* globalCtx);
void func_8097D088(DemoGo* this, GlobalContext* globalCtx);
void func_8097D0D0(DemoGo* this, GlobalContext* globalCtx);
void func_8097D130(DemoGo* this, GlobalContext* globalCtx);
void func_8097D290(DemoGo* this, GlobalContext* globalCtx);
void func_8097D29C(DemoGo* this, GlobalContext* globalCtx);

UNK_PTR D_8097D440[] = { 0x0600CE80, 0x0600D280, 0x0600D680 };

DemoGoActionFunc D_8097D44C[] = {
    func_8097CFDC, func_8097CFFC, func_8097D01C, func_8097D058, func_8097D088, func_8097D0D0, func_8097D130,
};

DemoGoDrawFunc D_8097D468[] = {
    func_8097D290,
    func_8097D29C,
};

const ActorInit Demo_Go_InitVars = {
    ACTOR_DEMO_GO,
    ACTORTYPE_NPC,
    FLAGS,
    OBJECT_OF1D_MAP,
    sizeof(DemoGo),
    (ActorFunc)DemoGo_Init,
    (ActorFunc)DemoGo_Destroy,
    (ActorFunc)DemoGo_Update,
    (ActorFunc)DemoGo_Draw,
};

extern AnimationHeader D_060029A8;
extern AnimationHeader D_06004930;
extern UNK_TYPE D_0600E680;
extern SkeletonHeader D_0600FEF0;

UNK_TYPE func_8097C870(DemoGo* this) {
    s32 ret;

    switch (this->actor.params) {
        case 0:
            ret = 3;
            break;
        case 1:
            ret = 4;
            break;
        default:
            if (1) {
                ret = 5;
            }
            break;
    }
    return ret;
}

void func_8097C8A8(DemoGo* this, GlobalContext* globalCtx) {
    s32 pad[2];
    Actor* thisx = &this->actor;
    Vec3f* sp20;
    Vec3f* sp1C;

    if ((thisx->params == 0) || (thisx->params == 1)) {
        func_800A6E10(&globalCtx->mf_11D60, &thisx->posRot.pos, &sp20, &sp1C);
        Audio_PlaySoundAtPosition(globalCtx, &sp20, 20, 0x28A0);
    }
}

void DemoGo_Destroy(Actor* thisx, GlobalContext* globalCtx) {
    DemoGo* this = THIS;

    SkelAnime_Free(&this->skelAnime, globalCtx);
}

void func_8097C930(DemoGo* this) {
    s16* something = &this->unk_192;
    s16* other = &this->unk_190;
    s32 pad[3];

    if (DECR(*something) == 0) {
        *something = Math_Rand_S16Offset(0x3C, 0x3C);
    }
    *other = *something;
    if (*other >= 3) {
        *other = 0;
    }
}

void func_8097C9B8(DemoGo* this) {
    func_80078914(&this->actor.unk_E4, NA_SE_EN_DODO_M_GND);
}

void func_8097C9DC(DemoGo* this) {
    s32 pad[2];
    if (func_800A56C8(&this->skelAnime, 12.0f) || func_800A56C8(&this->skelAnime, 25.0f)) {
        func_80078914(&this->actor.unk_E4, NA_SE_EN_MORIBLIN_WALK);
    }
}

void func_8097CA30(DemoGo* this, GlobalContext* globalCtx) {
    func_8002E4B4(globalCtx, &this->actor, 75.0f, 30.0f, 30.0f, 5);
}

void func_8097CA78(DemoGo* this, GlobalContext* globalCtx) {
    s16 pad;
    Vec3f vec = this->actor.posRot.pos;
    func_80033480(globalCtx, &vec, kREG(11) + 100.0f, kREG(12) + 0xA, kREG(13) + 0x12C, kREG(14), 0);
    func_8097C9B8(this);
}

void func_8097CB0C(DemoGo* this, GlobalContext* globalCtx) {
    Actor* thisx = &this->actor;
    PosRot* posRot = &thisx->posRot;
    CutsceneContext* csCtx = &globalCtx->csCtx;
    CsCmdActorAction* npcAction;
    f32 temp_ret;
    s32 pad;
    Vec3f startPos;
    Vec3f endPos;

    if (globalCtx->csCtx.state != 0) {
        npcAction = csCtx->npcActions[func_8097C870(this)];
        if (npcAction != NULL) {
            temp_ret = func_8006F93C(npcAction->endFrame, npcAction->startFrame, csCtx->frames);
            startPos.x = npcAction->startPos.x;
            startPos.y = npcAction->startPos.y;
            startPos.z = npcAction->startPos.z;
            endPos.x = npcAction->endPos.x;
            endPos.y = npcAction->endPos.y;
            endPos.z = npcAction->endPos.z;
            posRot->pos.x = (((endPos.x - startPos.x) * temp_ret) + startPos.x);
            posRot->pos.y = (((endPos.y - startPos.y) * temp_ret) + startPos.y);
            posRot->pos.z = (((endPos.z - startPos.z) * temp_ret) + startPos.z);
<<<<<<< HEAD
            posRot->rot.y = thisx->shape.rot.y = (s16)actorAction->pitch;
=======
            posRot->rot.y = thisx->shape.rot.y = npcAction->rot.y;
>>>>>>> 229e0c86
        }
    }
}

void func_8097CC08(DemoGo* this) {
    f32 something = this->unk_19C;
    if (something < 8.0f) {
        this->actor.speedXZ = (((kREG(15) * 0.01f) + 1.2f) * 0.125f) * something;
    } else {
        this->actor.speedXZ = (kREG(15) * 0.01f) + 1.2f;
    }
    Actor_MoveForward(&this->actor);
}

void func_8097CCC0(DemoGo* this) {
    Actor_MoveForward(&this->actor);
}

void func_8097CCE0(DemoGo* this, GlobalContext* globalCtx) {
    CsCmdActorAction* npcAction;
    Actor* thisx = &this->actor;
    s32 rotYDelta;
    s32 newRotY;
    s32 thisRotY;

    if (globalCtx->csCtx.state != 0) {
        npcAction = globalCtx->csCtx.npcActions[func_8097C870(this)];
        if (npcAction != NULL) {
            thisRotY = thisx->posRot.rot.y;
<<<<<<< HEAD
            rotYDelta = (s16)actorAction->pitch - thisRotY;
            if ((rotYDelta > -(kREG(16) + 0x96)) && (rotYDelta < kREG(16) + 0x96)) {
                newRotY = (s16)actorAction->pitch;
=======
            rotYDelta = npcAction->rot.y - thisRotY;
            if ((rotYDelta > -(kREG(16) + 0x96)) && (rotYDelta < kREG(16) + 0x96)) {
                newRotY = npcAction->rot.y;
>>>>>>> 229e0c86
            } else if (rotYDelta > 0) {
                newRotY = (thisRotY + kREG(16)) + 0x96;
            } else {
                newRotY = (thisRotY - kREG(16)) - 0x96;
            }
            thisx->shape.rot.y = newRotY;
            thisx->posRot.rot.y = newRotY;
        }
    }
}

UNK_TYPE DemoGo_FrameUpdateMatrix(DemoGo* this) {
    return SkelAnime_FrameUpdateMatrix(&this->skelAnime);
}

#ifdef NON_MATCHING
// return value isn't produced in the same way
s32 func_8097CDB0(DemoGo* this, GlobalContext* globalCtx, u16 csCmdNPCAction) {
    CutsceneContext* csCtx = &globalCtx->csCtx;
    CsCmdActorAction* npcAction = csCtx->npcActions[func_8097C870(this)];
    if (csCtx->state != 0) {
        if (npcAction != NULL && npcAction->action == csCmdNPCAction) {
            return 1;
        }
    }
    return 0;
}
#else
#pragma GLOBAL_ASM("asm/non_matchings/overlays/actors/ovl_Demo_Go/func_8097CDB0.s")
#endif

void func_8097CE10(DemoGo* this, GlobalContext* globalCtx) {
    this->action = 1;
}

void func_8097CE20(DemoGo* this, GlobalContext* globalCtx) {
    if (func_8097CDB0(this, globalCtx, 2)) {
        this->action = 2;
        this->drawConfig = 1;
        func_8097CB0C(this, globalCtx);
        func_8097C8A8(this, globalCtx);
    }
}

void func_8097CE78(DemoGo* this, GlobalContext* globalCtx) {
    CutsceneContext* csCtx = &globalCtx->csCtx;
    CsCmdActorAction* npcAction;

    if (globalCtx->csCtx.state != 0) {
        npcAction = csCtx->npcActions[func_8097C870(this)];
        if (npcAction != NULL && csCtx->frames >= npcAction->endFrame) {
            func_8097CA78(this, globalCtx);
            this->action = 3;
        }
    }
}

void func_8097CEEC(DemoGo* this, GlobalContext* globalCtx) {
    if (func_8097CDB0(this, globalCtx, 3)) {
        this->action = 4;
    }
}

void func_8097CF20(DemoGo* this, GlobalContext* globalCtx, UNK_TYPE arg2) {
    AnimationHeader* animation = &D_060029A8;
    if (arg2 != 0) {
        SkelAnime_ChangeAnim(&this->skelAnime, animation, 1.0f, 0.0f,
                             SkelAnime_GetFrameCount(&animation->genericHeader), 0, -8.0f);
        this->action = 5;
        this->unk_19C = 0.0f;
    }
}

void func_8097CF9C(DemoGo* this) {
    this->unk_19C += 1.0f;
    if (this->unk_19C >= 8.0f) {
        this->action = 6;
    }
}

void func_8097CFDC(DemoGo* this, GlobalContext* globalCtx) {
    func_8097CE10(this, globalCtx);
}

void func_8097CFFC(DemoGo* this, GlobalContext* globalCtx) {
    func_8097CE20(this, globalCtx);
}

void func_8097D01C(DemoGo* this, GlobalContext* globalCtx) {
    func_8097CB0C(this, globalCtx);
    func_8097CA30(this, globalCtx);
    func_8097CE78(this, globalCtx);
}

void func_8097D058(DemoGo* this, GlobalContext* globalCtx) {
    func_8097CA30(this, globalCtx);
    func_8097CEEC(this, globalCtx);
}

void func_8097D088(DemoGo* this, GlobalContext* globalCtx) {
    UNK_TYPE something;
    func_8097CA30(this, globalCtx);
    something = DemoGo_FrameUpdateMatrix(this);
    func_8097C930(this);
    func_8097CF20(this, globalCtx, something);
}

void func_8097D0D0(DemoGo* this, GlobalContext* globalCtx) {
    func_8097CCE0(this, globalCtx);
    func_8097CCC0(this);
    func_8097CA30(this, globalCtx);
    DemoGo_FrameUpdateMatrix(this);
    func_8097C930(this);
    func_8097C9DC(this);
    func_8097CF9C(this);
}
void func_8097D130(DemoGo* this, GlobalContext* globalCtx) {
    func_8097CCE0(this, globalCtx);
    func_8097CC08(this);
    func_8097CA30(this, globalCtx);
    DemoGo_FrameUpdateMatrix(this);
    func_8097C930(this);
    func_8097C9DC(this);
}

void DemoGo_Update(Actor* thisx, GlobalContext* globalCtx) {
    DemoGo* this = THIS;

    if (this->action < 0 || this->action >= 7 || D_8097D44C[this->action] == 0) {
        osSyncPrintf(VT_FGCOL(RED) "メインモードがおかしい!!!!!!!!!!!!!!!!!!!!!!!!!\n" VT_RST);
        return;
    }
    D_8097D44C[this->action](this, globalCtx);
}

void DemoGo_Init(Actor* thisx, GlobalContext* globalCtx) {
    DemoGo* this = THIS;
    AnimationHeader* animation = &D_06004930;

    ActorShape_Init(&this->actor.shape, 0.0f, ActorShadow_DrawFunc_Circle, 30.0f);
    SkelAnime_InitSV(globalCtx, &this->skelAnime, &D_0600FEF0, NULL, NULL, NULL, 0);
    SkelAnime_ChangeAnim(&this->skelAnime, animation, 1.0f, 0.0f, SkelAnime_GetFrameCount(&animation->genericHeader), 2,
                         0.0f);
    this->action = 0;
}

void func_8097D290(DemoGo* this, GlobalContext* globalCtx) {
}

void func_8097D29C(DemoGo* this, GlobalContext* globalCtx) {
    s32 pad;
    s16 temp = this->unk_190;
    SkelAnime* skelAnime = &this->skelAnime;
    void* srcSegment8 = D_8097D440[temp];
    void* srcSegment9 = &D_0600E680;
    GraphicsContext* gfxCtx = globalCtx->state.gfxCtx;
    Gfx* dispRefs[4];

    Graph_OpenDisps(dispRefs, globalCtx->state.gfxCtx, "../z_demo_go.c", 732);

    func_80093D18(globalCtx->state.gfxCtx);
    gSPSegment(gfxCtx->polyOpa.p++, 0x08, SEGMENTED_TO_VIRTUAL(srcSegment8));
    gSPSegment(gfxCtx->polyOpa.p++, 0x09, SEGMENTED_TO_VIRTUAL(srcSegment9));

    SkelAnime_DrawSV(globalCtx, skelAnime->skeleton, skelAnime->limbDrawTbl, skelAnime->dListCount, NULL, NULL,
                     &this->actor);

    Graph_CloseDisps(dispRefs, globalCtx->state.gfxCtx, "../z_demo_go.c", 746);
}

void DemoGo_Draw(Actor* thisx, GlobalContext* globalCtx) {
    DemoGo* this = THIS;

    if (this->drawConfig < 0 || this->drawConfig >= 2 || D_8097D468[this->drawConfig] == 0) {
        osSyncPrintf(VT_FGCOL(RED) "描画モードがおかしい!!!!!!!!!!!!!!!!!!!!!!!!!\n" VT_RST);
        return;
    }
    D_8097D468[this->drawConfig](this, globalCtx);
}<|MERGE_RESOLUTION|>--- conflicted
+++ resolved
@@ -152,11 +152,7 @@
             posRot->pos.x = (((endPos.x - startPos.x) * temp_ret) + startPos.x);
             posRot->pos.y = (((endPos.y - startPos.y) * temp_ret) + startPos.y);
             posRot->pos.z = (((endPos.z - startPos.z) * temp_ret) + startPos.z);
-<<<<<<< HEAD
-            posRot->rot.y = thisx->shape.rot.y = (s16)actorAction->pitch;
-=======
             posRot->rot.y = thisx->shape.rot.y = npcAction->rot.y;
->>>>>>> 229e0c86
         }
     }
 }
@@ -186,15 +182,9 @@
         npcAction = globalCtx->csCtx.npcActions[func_8097C870(this)];
         if (npcAction != NULL) {
             thisRotY = thisx->posRot.rot.y;
-<<<<<<< HEAD
-            rotYDelta = (s16)actorAction->pitch - thisRotY;
-            if ((rotYDelta > -(kREG(16) + 0x96)) && (rotYDelta < kREG(16) + 0x96)) {
-                newRotY = (s16)actorAction->pitch;
-=======
             rotYDelta = npcAction->rot.y - thisRotY;
             if ((rotYDelta > -(kREG(16) + 0x96)) && (rotYDelta < kREG(16) + 0x96)) {
                 newRotY = npcAction->rot.y;
->>>>>>> 229e0c86
             } else if (rotYDelta > 0) {
                 newRotY = (thisRotY + kREG(16)) + 0x96;
             } else {
