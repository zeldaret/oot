/*
 * File: z_demo_go.c
 * Overlay: Demo_Go
 * Description: Gorons (Cutscene)
 */

#include "z_demo_go.h"
#include "assets/objects/object_oF1d_map/object_oF1d_map.h"
#include "terminal.h"

#define FLAGS ACTOR_FLAG_4

void DemoGo_Init(Actor* thisx, PlayState* play);
void DemoGo_Destroy(Actor* thisx, PlayState* play);
void DemoGo_Update(Actor* thisx, PlayState* play);
void DemoGo_Draw(Actor* thisx, PlayState* play);

void func_8097CE10(DemoGo* this, PlayState* play);
void func_8097CFDC(DemoGo* this, PlayState* play);
void func_8097CFFC(DemoGo* this, PlayState* play);
void func_8097D01C(DemoGo* this, PlayState* play);
void func_8097D058(DemoGo* this, PlayState* play);
void func_8097D088(DemoGo* this, PlayState* play);
void func_8097D0D0(DemoGo* this, PlayState* play);
void func_8097D130(DemoGo* this, PlayState* play);
void func_8097D290(DemoGo* this, PlayState* play);
void func_8097D29C(DemoGo* this, PlayState* play);

static void* sEyeTextures[] = { gGoronCsEyeOpenTex, gGoronCsEyeHalfTex, gGoronCsEyeClosedTex };

static DemoGoActionFunc D_8097D44C[] = {
    func_8097CFDC, func_8097CFFC, func_8097D01C, func_8097D058, func_8097D088, func_8097D0D0, func_8097D130,
};

static DemoGoDrawFunc D_8097D468[] = {
    func_8097D290,
    func_8097D29C,
};

ActorInit Demo_Go_InitVars = {
    ACTOR_DEMO_GO,
    ACTORCAT_NPC,
    FLAGS,
    OBJECT_OF1D_MAP,
    sizeof(DemoGo),
    (ActorFunc)DemoGo_Init,
    (ActorFunc)DemoGo_Destroy,
    (ActorFunc)DemoGo_Update,
    (ActorFunc)DemoGo_Draw,
};

s32 DemoGo_GetCueChannel(DemoGo* this) {
    s32 ret;

    switch (this->actor.params) {
        case 0:
            ret = 3;
            break;

        case 1:
            ret = 4;
            break;

        default:
            if (1) {
                ret = 5;
            }
            break;
    }

    return ret;
}

void func_8097C8A8(DemoGo* this, PlayState* play) {
    Actor* thisx = &this->actor;
    Vec3f sp20;
    f32 sp1C;

    if ((thisx->params == 0) || (thisx->params == 1)) {
        SkinMatrix_Vec3fMtxFMultXYZW(&play->viewProjectionMtxF, &thisx->world.pos, &sp20, &sp1C);
        SfxSource_PlaySfxAtFixedWorldPos(play, &sp20, 20, NA_SE_EV_OBJECT_FALL);
    }
}

void DemoGo_Destroy(Actor* thisx, PlayState* play) {
    DemoGo* this = (DemoGo*)thisx;

    SkelAnime_Free(&this->skelAnime, play);
}

void func_8097C930(DemoGo* this) {
    s16* something = &this->unk_192;
    s16* other = &this->unk_190;
    STACK_PADS(s32, 3);

    if (DECR(*something) == 0) {
        *something = Rand_S16Offset(60, 60);
    }
    *other = *something;
    if (*other >= 3) {
        *other = 0;
    }
}

void func_8097C9B8(DemoGo* this) {
    Sfx_PlaySfxAtPos(&this->actor.projectedPos, NA_SE_EN_DODO_M_GND);
}

void func_8097C9DC(DemoGo* this) {
    STACK_PADS(s32, 2);

    if (Animation_OnFrame(&this->skelAnime, 12.0f) || Animation_OnFrame(&this->skelAnime, 25.0f)) {
        Sfx_PlaySfxAtPos(&this->actor.projectedPos, NA_SE_EN_MORIBLIN_WALK);
    }
}

void func_8097CA30(DemoGo* this, PlayState* play) {
    Actor_UpdateBgCheckInfo(play, &this->actor, 75.0f, 30.0f, 30.0f, UPDBGCHECKINFO_FLAG_0 | UPDBGCHECKINFO_FLAG_2);
}

void func_8097CA78(DemoGo* this, PlayState* play) {
    STACK_PAD(s16);
    Vec3f vec = this->actor.world.pos;
    func_80033480(play, &vec, kREG(11) + 100.0f, kREG(12) + 0xA, kREG(13) + 0x12C, kREG(14), 0);
    func_8097C9B8(this);
}

void func_8097CB0C(DemoGo* this, PlayState* play) {
    Actor* thisx = &this->actor;
    PosRot* world = &thisx->world;
    CutsceneContext* csCtx = &play->csCtx;
<<<<<<< HEAD
    CsCmdActorAction* npcAction;
    f32 temp_ret;
    STACK_PAD(s32);
=======
    CsCmdActorCue* cue;
    f32 lerp;
    s32 pad;
>>>>>>> bedf07d5
    Vec3f startPos;
    Vec3f endPos;

    if (play->csCtx.state != CS_STATE_IDLE) {
        cue = csCtx->actorCues[DemoGo_GetCueChannel(this)];

        if (cue != NULL) {
            lerp = Environment_LerpWeight(cue->endFrame, cue->startFrame, csCtx->curFrame);

            startPos.x = cue->startPos.x;
            startPos.y = cue->startPos.y;
            startPos.z = cue->startPos.z;

            endPos.x = cue->endPos.x;
            endPos.y = cue->endPos.y;
            endPos.z = cue->endPos.z;

            world->pos.x = (endPos.x - startPos.x) * lerp + startPos.x;
            world->pos.y = (endPos.y - startPos.y) * lerp + startPos.y;
            world->pos.z = (endPos.z - startPos.z) * lerp + startPos.z;

            world->rot.y = thisx->shape.rot.y = cue->rot.y;
        }
    }
}

void func_8097CC08(DemoGo* this) {
    f32 something = this->unk_19C;

    if (something < 8.0f) {
        this->actor.speed = (((kREG(15) * 0.01f) + 1.2f) / 8.0f) * something;
    } else {
        this->actor.speed = (kREG(15) * 0.01f) + 1.2f;
    }
    Actor_MoveXZGravity(&this->actor);
}

void func_8097CCC0(DemoGo* this) {
    Actor_MoveXZGravity(&this->actor);
}

void func_8097CCE0(DemoGo* this, PlayState* play) {
    CsCmdActorCue* cue;
    Actor* thisx = &this->actor;
    s32 rotYDelta;
    s32 newRotY;
    s32 thisRotY;

    if (play->csCtx.state != CS_STATE_IDLE) {
        cue = play->csCtx.actorCues[DemoGo_GetCueChannel(this)];

        if (cue != NULL) {
            thisRotY = thisx->world.rot.y;
            rotYDelta = (s16)cue->rot.y - thisRotY;

            if ((rotYDelta > -(kREG(16) + 0x96)) && (rotYDelta < kREG(16) + 0x96)) {
                newRotY = (s16)cue->rot.y;
            } else if (rotYDelta > 0) {
                newRotY = (thisRotY + kREG(16)) + 0x96;
            } else {
                newRotY = (thisRotY - kREG(16)) - 0x96;
            }

            thisx->shape.rot.y = newRotY;
            thisx->world.rot.y = newRotY;
        }
    }
}

s32 DemoGo_UpdateSkelAnime(DemoGo* this) {
    return SkelAnime_Update(&this->skelAnime);
}

s32 func_8097CDB0(DemoGo* this, PlayState* play, u16 cueId) {
    CutsceneContext* csCtx = &play->csCtx;
    s32 cueChannel = DemoGo_GetCueChannel(this);

    if ((csCtx->state != CS_STATE_IDLE) && (csCtx->actorCues[cueChannel] != NULL) &&
        (csCtx->actorCues[cueChannel]->id == cueId)) {
        return true;
    }

    return false;
}

void func_8097CE10(DemoGo* this, PlayState* play) {
    this->action = 1;
}

void func_8097CE20(DemoGo* this, PlayState* play) {
    if (func_8097CDB0(this, play, 2)) {
        this->action = 2;
        this->drawConfig = 1;
        func_8097CB0C(this, play);
        func_8097C8A8(this, play);
    }
}

void func_8097CE78(DemoGo* this, PlayState* play) {
    CutsceneContext* csCtx = &play->csCtx;
    CsCmdActorCue* cue;

    if (play->csCtx.state != CS_STATE_IDLE) {
        cue = csCtx->actorCues[DemoGo_GetCueChannel(this)];

        if (cue != NULL && csCtx->curFrame >= cue->endFrame) {
            func_8097CA78(this, play);
            this->action = 3;
        }
    }
}

void func_8097CEEC(DemoGo* this, PlayState* play) {
    if (func_8097CDB0(this, play, 3)) {
        this->action = 4;
    }
}

void func_8097CF20(DemoGo* this, PlayState* play, s32 arg2) {
    AnimationHeader* animation = &gGoronAnim_0029A8;
    if (arg2 != 0) {
        Animation_Change(&this->skelAnime, animation, 1.0f, 0.0f, Animation_GetLastFrame(animation), ANIMMODE_LOOP,
                         -8.0f);
        this->action = 5;
        this->unk_19C = 0.0f;
    }
}

void func_8097CF9C(DemoGo* this) {
    this->unk_19C += 1.0f;
    if (this->unk_19C >= 8.0f) {
        this->action = 6;
    }
}

void func_8097CFDC(DemoGo* this, PlayState* play) {
    func_8097CE10(this, play);
}

void func_8097CFFC(DemoGo* this, PlayState* play) {
    func_8097CE20(this, play);
}

void func_8097D01C(DemoGo* this, PlayState* play) {
    func_8097CB0C(this, play);
    func_8097CA30(this, play);
    func_8097CE78(this, play);
}

void func_8097D058(DemoGo* this, PlayState* play) {
    func_8097CA30(this, play);
    func_8097CEEC(this, play);
}

void func_8097D088(DemoGo* this, PlayState* play) {
    s32 something;

    func_8097CA30(this, play);
    something = DemoGo_UpdateSkelAnime(this);
    func_8097C930(this);
    func_8097CF20(this, play, something);
}

void func_8097D0D0(DemoGo* this, PlayState* play) {
    func_8097CCE0(this, play);
    func_8097CCC0(this);
    func_8097CA30(this, play);
    DemoGo_UpdateSkelAnime(this);
    func_8097C930(this);
    func_8097C9DC(this);
    func_8097CF9C(this);
}
void func_8097D130(DemoGo* this, PlayState* play) {
    func_8097CCE0(this, play);
    func_8097CC08(this);
    func_8097CA30(this, play);
    DemoGo_UpdateSkelAnime(this);
    func_8097C930(this);
    func_8097C9DC(this);
}

void DemoGo_Update(Actor* thisx, PlayState* play) {
    DemoGo* this = (DemoGo*)thisx;

    if (this->action < 0 || this->action >= 7 || D_8097D44C[this->action] == NULL) {
        osSyncPrintf(VT_FGCOL(RED) "メインモードがおかしい!!!!!!!!!!!!!!!!!!!!!!!!!\n" VT_RST);
        return;
    }
    D_8097D44C[this->action](this, play);
}

void DemoGo_Init(Actor* thisx, PlayState* play) {
    DemoGo* this = (DemoGo*)thisx;
    AnimationHeader* animation = &gGoronAnim_004930;

    ActorShape_Init(&this->actor.shape, 0.0f, ActorShadow_DrawCircle, 30.0f);
    SkelAnime_InitFlex(play, &this->skelAnime, &gGoronSkel, NULL, NULL, NULL, 0);
    Animation_Change(&this->skelAnime, animation, 1.0f, 0.0f, Animation_GetLastFrame(animation), ANIMMODE_ONCE, 0.0f);
    this->action = 0;
}

void func_8097D290(DemoGo* this, PlayState* play) {
}

void func_8097D29C(DemoGo* this, PlayState* play) {
    STACK_PAD(s32);
    s16 eyeTexIdx = this->unk_190;
    SkelAnime* skelAnime = &this->skelAnime;
    void* eyeTexture = sEyeTextures[eyeTexIdx];
    void* mouthTexture = gGoronCsMouthSmileTex;

    OPEN_DISPS(play->state.gfxCtx, "../z_demo_go.c", 732);

    Gfx_SetupDL_25Opa(play->state.gfxCtx);
    gSPSegment(POLY_OPA_DISP++, 0x08, SEGMENTED_TO_VIRTUAL(eyeTexture));
    gSPSegment(POLY_OPA_DISP++, 0x09, SEGMENTED_TO_VIRTUAL(mouthTexture));

    SkelAnime_DrawFlexOpa(play, skelAnime->skeleton, skelAnime->jointTable, skelAnime->dListCount, NULL, NULL, this);

    CLOSE_DISPS(play->state.gfxCtx, "../z_demo_go.c", 746);
}

void DemoGo_Draw(Actor* thisx, PlayState* play) {
    DemoGo* this = (DemoGo*)thisx;

    if (this->drawConfig < 0 || this->drawConfig >= 2 || D_8097D468[this->drawConfig] == NULL) {
        osSyncPrintf(VT_FGCOL(RED) "描画モードがおかしい!!!!!!!!!!!!!!!!!!!!!!!!!\n" VT_RST);
        return;
    }
    D_8097D468[this->drawConfig](this, play);
}<|MERGE_RESOLUTION|>--- conflicted
+++ resolved
@@ -129,15 +129,9 @@
     Actor* thisx = &this->actor;
     PosRot* world = &thisx->world;
     CutsceneContext* csCtx = &play->csCtx;
-<<<<<<< HEAD
-    CsCmdActorAction* npcAction;
-    f32 temp_ret;
-    STACK_PAD(s32);
-=======
     CsCmdActorCue* cue;
     f32 lerp;
-    s32 pad;
->>>>>>> bedf07d5
+    STACK_PAD(s32);
     Vec3f startPos;
     Vec3f endPos;
 
