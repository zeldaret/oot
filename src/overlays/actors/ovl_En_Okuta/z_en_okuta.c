#include "z_en_okuta.h"

#define FLAGS 0x00000005

#define THIS ((EnOkuta*)thisx)

void EnOkuta_Init(Actor* thisx, GlobalContext* globalCtx);
void EnOkuta_Destroy(Actor* thisx, GlobalContext* globalCtx);
void EnOkuta_Update(Actor* thisx, GlobalContext* globalCtx);
void EnOkuta_Draw(Actor* thisx, GlobalContext* globalCtx);

void EnOkuta_SetupWaitToAppear(EnOkuta* this);
void EnOkuta_WaitToAppear(EnOkuta* this, GlobalContext* globalCtx);
void EnOkuta_Appear(EnOkuta* this, GlobalContext* globalCtx);
void EnOkuta_Hide(EnOkuta* this, GlobalContext* globalCtx);
void EnOkuta_WaitToShoot(EnOkuta* this, GlobalContext* globalCtx);
void EnOkuta_Shoot(EnOkuta* this, GlobalContext* globalCtx);
void EnOkuta_WaitToDie(EnOkuta* this, GlobalContext* globalCtx);
void EnOkuta_Die(EnOkuta* this, GlobalContext* globalCtx);
void EnOkuta_Freeze(EnOkuta* this, GlobalContext* globalCtx);
void EnOkuta_ProjectileFly(EnOkuta* this, GlobalContext* globalCtx);

const ActorInit En_Okuta_InitVars = {
    ACTOR_EN_OKUTA,
    ACTORTYPE_ENEMY,
    FLAGS,
    OBJECT_OKUTA,
    sizeof(EnOkuta),
    (ActorFunc)EnOkuta_Init,
    (ActorFunc)EnOkuta_Destroy,
    (ActorFunc)EnOkuta_Update,
    (ActorFunc)EnOkuta_Draw,
};

extern AnimationHeader D_06000344;
extern AnimationHeader D_060008FC;
extern AnimationHeader D_06000AC0;
extern AnimationHeader D_06000DDC;
extern Gfx D_06003380[];
extern SkeletonHeader D_06003660;
extern AnimationHeader D_06003910;
extern AnimationHeader D_06003C64;

static ColliderCylinderInit sProjectileColliderInit = {
    {
        COLTYPE_NONE,
        AT_ON | AT_ENEMY,
        AC_ON | AC_PLAYER,
        OC_ON | OC_ALL,
        OT_TYPE2,
        COLSHAPE_CYLINDER,
    },
    {
        ELEMTYPE_UNK0,
        { 0xFFCFFFFF, 0x00, 0x08 },
        { 0xFFCFFFFF, 0x00, 0x00 },
        TOUCH_ON | TOUCH_SFX_HARD,
        BUMP_ON,
        OCELEM_ON,
    },
    { 13, 20, 0, { 0, 0, 0 } },
};

static ColliderCylinderInit sOctorockColliderInit = {
    {
        COLTYPE_HIT0,
        AT_OFF,
        AC_ON | AC_PLAYER,
        OC_ON | OC_ALL,
        OT_TYPE1,
        COLSHAPE_CYLINDER,
    },
    {
        ELEMTYPE_UNK1,
        { 0x00000000, 0x00, 0x00 },
        { 0xFFCFFFFF, 0x00, 0x00 },
        TOUCH_OFF,
        BUMP_ON,
        OCELEM_ON,
    },
    { 20, 40, -30, { 0, 0, 0 } },
};

static CollisionCheckInfoInit sColChkInfoInit = { 1, 15, 60, 100 };

static DamageTable sDamageTable = {
    /* Deku nut      */ DMG_ENTRY(0, 0x0),
    /* Deku stick    */ DMG_ENTRY(2, 0x0),
    /* Slingshot     */ DMG_ENTRY(1, 0x0),
    /* Explosive     */ DMG_ENTRY(2, 0x0),
    /* Boomerang     */ DMG_ENTRY(1, 0x0),
    /* Normal arrow  */ DMG_ENTRY(2, 0x0),
    /* Hammer swing  */ DMG_ENTRY(2, 0x0),
    /* Hookshot      */ DMG_ENTRY(2, 0x0),
    /* Kokiri sword  */ DMG_ENTRY(1, 0x0),
    /* Master sword  */ DMG_ENTRY(2, 0x0),
    /* Giant's Knife */ DMG_ENTRY(4, 0x0),
    /* Fire arrow    */ DMG_ENTRY(2, 0x0),
    /* Ice arrow     */ DMG_ENTRY(4, 0x3),
    /* Light arrow   */ DMG_ENTRY(2, 0x0),
    /* Wind arrow    */ DMG_ENTRY(2, 0x0),
    /* Shadow arrow  */ DMG_ENTRY(2, 0x0),
    /* Spirit arrow  */ DMG_ENTRY(2, 0x0),
    /* Fire magic    */ DMG_ENTRY(0, 0x0),
    /* Ice magic     */ DMG_ENTRY(0, 0x0),
    /* Light magic   */ DMG_ENTRY(0, 0x0),
    /* Shield        */ DMG_ENTRY(0, 0x0),
    /* Mirror Ray    */ DMG_ENTRY(0, 0x0),
    /* Kokiri spin   */ DMG_ENTRY(1, 0x0),
    /* Giant spin    */ DMG_ENTRY(4, 0x0),
    /* Master spin   */ DMG_ENTRY(2, 0x0),
    /* Kokiri jump   */ DMG_ENTRY(2, 0x0),
    /* Giant jump    */ DMG_ENTRY(8, 0x0),
    /* Master jump   */ DMG_ENTRY(4, 0x0),
    /* Unknown 1     */ DMG_ENTRY(0, 0x0),
    /* Unblockable   */ DMG_ENTRY(0, 0x0),
    /* Hammer jump   */ DMG_ENTRY(4, 0x0),
    /* Unknown 2     */ DMG_ENTRY(0, 0x0),
};

static InitChainEntry sInitChain[] = {
    ICHAIN_S8(naviEnemyId, 66, ICHAIN_CONTINUE),
    ICHAIN_F32(unk_4C, 6500, ICHAIN_STOP),
};

void EnOkuta_Init(Actor* thisx, GlobalContext* globalCtx) {
    EnOkuta* this = THIS;
    s32 pad;
    WaterBox* outWaterBox;
    f32 ySurface;
    UNK_TYPE sp30;

    Actor_ProcessInitChain(thisx, sInitChain);
    this->numShots = (thisx->params >> 8) & 0xFF;
    thisx->params &= 0xFF;
    if (thisx->params == 0) {
        SkelAnime_Init(globalCtx, &this->skelAnime, &D_06003660, &D_06003C64, this->jointTable, this->morphTable, 38);
        Collider_InitCylinder(globalCtx, &this->collider);
        Collider_SetCylinder(globalCtx, &this->collider, thisx, &sOctorockColliderInit);
        CollisionCheck_SetInfo(&thisx->colChkInfo, &sDamageTable, &sColChkInfoInit);
        if ((this->numShots == 0xFF) || (this->numShots == 0)) {
            this->numShots = 1;
        }
        thisx->groundY =
            BgCheck_EntityRaycastFloor4(&globalCtx->colCtx, &thisx->floorPoly, &sp30, thisx, &thisx->posRot.pos);
        //! @bug calls WaterBox_GetSurfaceImpl directly
        if (!WaterBox_GetSurfaceImpl(globalCtx, &globalCtx->colCtx, thisx->posRot.pos.x, thisx->posRot.pos.z, &ySurface,
                                     &outWaterBox) ||
            (ySurface <= thisx->groundY)) {
            Actor_Kill(thisx);
        } else {
            thisx->initPosRot.pos.y = ySurface;
        }
        EnOkuta_SetupWaitToAppear(this);
    } else {
        ActorShape_Init(&thisx->shape, 1100.0f, ActorShadow_DrawFunc_Circle, 18.0f);
        thisx->flags &= ~1;
        thisx->flags |= 0x10;
        Collider_InitCylinder(globalCtx, &this->collider);
        Collider_SetCylinder(globalCtx, &this->collider, thisx, &sProjectileColliderInit);
        Actor_ChangeType(globalCtx, &globalCtx->actorCtx, thisx, ACTORTYPE_PROP);
        this->timer = 30;
        thisx->shape.rot.y = 0;
        this->actionFunc = EnOkuta_ProjectileFly;
        thisx->speedXZ = 10.0f;
    }
}

void EnOkuta_Destroy(Actor* thisx, GlobalContext* globalCtx) {
    EnOkuta* this = THIS;

    Collider_DestroyCylinder(globalCtx, &this->collider);
}

void EnOkuta_SpawnBubbles(EnOkuta* this, GlobalContext* globalCtx) {
    s32 i;

    for (i = 0; i < 10; i++) {
        EffectSsBubble_Spawn(globalCtx, &this->actor.posRot.pos, -10.0f, 10.0f, 30.0f, 0.25f);
    }
}

void EnOkuta_SpawnDust(Vec3f* pos, Vec3f* velocity, s16 scaleStep, GlobalContext* globalCtx) {
    static Vec3f accel = { 0.0f, 0.0f, 0.0f };
    static Color_RGBA8 primColor = { 255, 255, 255, 255 };
    static Color_RGBA8 envColor = { 150, 150, 150, 255 };

    func_8002829C(globalCtx, pos, velocity, &accel, &primColor, &envColor, 0x190, scaleStep);
}

void EnOkuta_SpawnSplash(EnOkuta* this, GlobalContext* globalCtx) {
    EffectSsGSplash_Spawn(globalCtx, &this->actor.initPosRot.pos, NULL, NULL, 0, 1300);
}

void EnOkuta_SpawnRipple(EnOkuta* this, GlobalContext* globalCtx) {
    Vec3f pos;

    pos.x = this->actor.posRot.pos.x;
    pos.y = this->actor.initPosRot.pos.y;
    pos.z = this->actor.posRot.pos.z;
    if ((globalCtx->gameplayFrames % 7) == 0 &&
        ((this->actionFunc != EnOkuta_Shoot) || ((this->actor.posRot.pos.y - this->actor.initPosRot.pos.y) < 50.0f))) {
        EffectSsGRipple_Spawn(globalCtx, &pos, 250, 650, 0);
    }
}

void EnOkuta_SetupWaitToAppear(EnOkuta* this) {
    this->actor.draw = NULL;
    this->actor.flags &= ~1;
    this->actionFunc = EnOkuta_WaitToAppear;
    this->actor.posRot.pos.y = this->actor.initPosRot.pos.y;
}

void EnOkuta_SetupAppear(EnOkuta* this, GlobalContext* globalCtx) {
    this->actor.draw = EnOkuta_Draw;
    this->actor.shape.rot.y = this->actor.yawTowardsLink;
    this->actor.flags |= 1;
    Animation_PlayOnce(&this->skelAnime, &D_06003C64);
    EnOkuta_SpawnBubbles(this, globalCtx);
    this->actionFunc = EnOkuta_Appear;
}

void EnOkuta_SetupHide(EnOkuta* this) {
    Animation_PlayOnce(&this->skelAnime, &D_06000AC0);
    this->actionFunc = EnOkuta_Hide;
}

void EnOkuta_SetupWaitToShoot(EnOkuta* this) {
    Animation_PlayLoop(&this->skelAnime, &D_06000DDC);
    this->timer = (this->actionFunc == EnOkuta_Shoot) ? 2 : 0;
    this->actionFunc = EnOkuta_WaitToShoot;
}

void EnOkuta_SetupShoot(EnOkuta* this, GlobalContext* globalCtx) {
    Animation_PlayOnce(&this->skelAnime, &D_06000344);
    if (this->actionFunc != EnOkuta_Shoot) {
        this->timer = this->numShots;
    }
    this->jumpHeight = this->actor.yDistToLink + 20.0f;
    this->jumpHeight = CLAMP_MIN(this->jumpHeight, 10.0f);
    if (this->jumpHeight > 50.0f) {
        EnOkuta_SpawnSplash(this, globalCtx);
    }
    if (this->jumpHeight > 50.0f) {
        Audio_PlayActorSound2(&this->actor, NA_SE_EN_OCTAROCK_JUMP);
    }
    this->actionFunc = EnOkuta_Shoot;
}

void EnOkuta_SetupWaitToDie(EnOkuta* this) {
    Animation_MorphToPlayOnce(&this->skelAnime, &D_06003910, -5.0f);
    func_8003426C(&this->actor, 0x4000, 0xFF, 0, 0xB);
    this->collider.base.acFlags &= ~AC_HIT;
    Actor_SetScale(&this->actor, 0.01f);
    Audio_PlayActorSound2(&this->actor, NA_SE_EN_OCTAROCK_DEAD1);
    this->actionFunc = EnOkuta_WaitToDie;
}

void EnOkuta_SetupDie(EnOkuta* this) {
    Animation_MorphToPlayOnce(&this->skelAnime, &D_060008FC, -3.0f);
    this->timer = 0;
    this->actionFunc = EnOkuta_Die;
}

void EnOkuta_SetupFreeze(EnOkuta* this) {
    this->timer = 80;
    func_8003426C(&this->actor, 0, 0xFF, 0, 0x50);
    this->actionFunc = EnOkuta_Freeze;
}

void EnOkuta_SpawnProjectile(EnOkuta* this, GlobalContext* globalCtx) {
    Vec3f pos;
    Vec3f velocity;
    f32 sin = Math_SinS(this->actor.shape.rot.y);
    f32 cos = Math_CosS(this->actor.shape.rot.y);

    pos.x = this->actor.posRot.pos.x + (25.0f * sin);
    pos.y = this->actor.posRot.pos.y - 6.0f;
    pos.z = this->actor.posRot.pos.z + (25.0f * cos);
    if (Actor_Spawn(&globalCtx->actorCtx, globalCtx, ACTOR_EN_OKUTA, pos.x, pos.y, pos.z, this->actor.shape.rot.x,
                    this->actor.shape.rot.y, this->actor.shape.rot.z, 0x10) != NULL) {
        pos.x = this->actor.posRot.pos.x + (40.0f * sin);
        pos.z = this->actor.posRot.pos.z + (40.0f * cos);
        pos.y = this->actor.posRot.pos.y;
        velocity.x = 1.5f * sin;
        velocity.y = 0.0f;
        velocity.z = 1.5f * cos;
        EnOkuta_SpawnDust(&pos, &velocity, 20, globalCtx);
    }
    Audio_PlayActorSound2(&this->actor, NA_SE_EN_NUTS_THROW);
}

void EnOkuta_WaitToAppear(EnOkuta* this, GlobalContext* globalCtx) {
    this->actor.posRot.pos.y = this->actor.initPosRot.pos.y;
    if ((this->actor.xzDistToLink < 480.0f) && (this->actor.xzDistToLink > 200.0f)) {
        EnOkuta_SetupAppear(this, globalCtx);
    }
}

void EnOkuta_Appear(EnOkuta* this, GlobalContext* globalCtx) {
    s32 pad;

    if (SkelAnime_Update(&this->skelAnime)) {
        if (this->actor.xzDistToLink < 160.0f) {
            EnOkuta_SetupHide(this);
        } else {
            EnOkuta_SetupWaitToShoot(this);
        }
    } else if (this->skelAnime.curFrame <= 4.0f) {
        Actor_SetScale(&this->actor, this->skelAnime.curFrame * 0.25f * 0.01f);
    } else if (Animation_OnFrame(&this->skelAnime, 5.0f)) {
        Actor_SetScale(&this->actor, 0.01f);
    }
    if (Animation_OnFrame(&this->skelAnime, 2.0f)) {
        Audio_PlayActorSound2(&this->actor, NA_SE_EN_OCTAROCK_JUMP);
    }
    if (Animation_OnFrame(&this->skelAnime, 12.0f)) {
        Audio_PlayActorSound2(&this->actor, NA_SE_EN_OCTAROCK_LAND);
    }
    if (Animation_OnFrame(&this->skelAnime, 3.0f) || Animation_OnFrame(&this->skelAnime, 15.0f)) {
        EnOkuta_SpawnSplash(this, globalCtx);
    }
}

void EnOkuta_Hide(EnOkuta* this, GlobalContext* globalCtx) {
    s32 pad;

    Math_ApproachF(&this->actor.posRot.pos.y, this->actor.initPosRot.pos.y, 0.5f, 30.0f);
    if (SkelAnime_Update(&this->skelAnime)) {
        Audio_PlayActorSound2(&this->actor, NA_SE_EN_OCTAROCK_BUBLE);
        EnOkuta_SpawnBubbles(this, globalCtx);
        EnOkuta_SetupWaitToAppear(this);
    } else if (this->skelAnime.curFrame >= 4.0f) {
        Actor_SetScale(&this->actor, (6.0f - this->skelAnime.curFrame) * 0.5f * 0.01f);
    }
    if (Animation_OnFrame(&this->skelAnime, 2.0f)) {
        Audio_PlayActorSound2(&this->actor, NA_SE_EN_OCTAROCK_SINK);
    }
    if (Animation_OnFrame(&this->skelAnime, 4.0f)) {
        EnOkuta_SpawnSplash(this, globalCtx);
    }
}

void EnOkuta_WaitToShoot(EnOkuta* this, GlobalContext* globalCtx) {
    s16 temp_v0_2;
    s32 phi_v1;

    this->actor.posRot.pos.y = this->actor.initPosRot.pos.y;
    SkelAnime_Update(&this->skelAnime);
    if (Animation_OnFrame(&this->skelAnime, 0.0f)) {
        if (this->timer != 0) {
            this->timer--;
        }
    }
    if (Animation_OnFrame(&this->skelAnime, 0.5f)) {
        Audio_PlayActorSound2(&this->actor, NA_SE_EN_OCTAROCK_FLOAT);
    }
    if (this->actor.xzDistToLink < 160.0f || this->actor.xzDistToLink > 560.0f) {
        EnOkuta_SetupHide(this);
    } else {
        temp_v0_2 = Math_SmoothStepToS(&this->actor.shape.rot.y, this->actor.yawTowardsLink, 3, 0x71C, 0x38E);
        phi_v1 = ABS(temp_v0_2);
        if ((phi_v1 < 0x38E) && (this->timer == 0) && (this->actor.yDistToLink < 200.0f)) {
            EnOkuta_SetupShoot(this, globalCtx);
        }
    }
}

void EnOkuta_Shoot(EnOkuta* this, GlobalContext* globalCtx) {
    Math_ApproachS(&this->actor.shape.rot.y, this->actor.yawTowardsLink, 3, 0x71C);
    if (SkelAnime_Update(&this->skelAnime)) {
        if (this->timer != 0) {
            this->timer--;
        }
        if (this->timer == 0) {
            EnOkuta_SetupWaitToShoot(this);
        } else {
            EnOkuta_SetupShoot(this, globalCtx);
        }
    } else {
        f32 curFrame = this->skelAnime.curFrame;

        if (curFrame < 13.0f) {
            this->actor.posRot.pos.y =
                (sinf((0.08333f * M_PI) * curFrame) * this->jumpHeight) + this->actor.initPosRot.pos.y;
        }
        if (Animation_OnFrame(&this->skelAnime, 6.0f)) {
            EnOkuta_SpawnProjectile(this, globalCtx);
        }
        if ((this->jumpHeight > 50.0f) && Animation_OnFrame(&this->skelAnime, 13.0f)) {
            EnOkuta_SpawnSplash(this, globalCtx);
        }
        if ((this->jumpHeight > 50.0f) && Animation_OnFrame(&this->skelAnime, 13.0f)) {
            Audio_PlayActorSound2(&this->actor, NA_SE_EN_OCTAROCK_LAND);
        }
    }
    if (this->actor.xzDistToLink < 160.0f) {
        EnOkuta_SetupHide(this);
    }
}

void EnOkuta_WaitToDie(EnOkuta* this, GlobalContext* globalCtx) {
    if (SkelAnime_Update(&this->skelAnime)) {
        EnOkuta_SetupDie(this);
    }
    Math_ApproachF(&this->actor.posRot.pos.y, this->actor.initPosRot.pos.y, 0.5f, 5.0f);
}

void EnOkuta_Die(EnOkuta* this, GlobalContext* globalCtx) {
    static Vec3f accel = { 0.0f, -0.5f, 0.0f };
    static Color_RGBA8 primColor = { 255, 255, 255, 255 };
    static Color_RGBA8 envColor = { 150, 150, 150, 0 };
    Vec3f velocity;
    Vec3f pos;
    s32 i;

    if (SkelAnime_Update(&this->skelAnime)) {
        this->timer++;
    }
    Math_ApproachF(&this->actor.posRot.pos.y, this->actor.initPosRot.pos.y, 0.5f, 5.0f);
    if (this->timer == 5) {
        pos.x = this->actor.posRot.pos.x;
        pos.y = this->actor.posRot.pos.y + 40.0f;
        pos.z = this->actor.posRot.pos.z;
        velocity.x = 0.0f;
        velocity.y = -0.5f;
        velocity.z = 0.0f;
        EnOkuta_SpawnDust(&pos, &velocity, -0x14, globalCtx);
        Audio_PlayActorSound2(&this->actor, NA_SE_EN_OCTAROCK_DEAD2);
    }
    if (Animation_OnFrame(&this->skelAnime, 15.0f)) {
        EnOkuta_SpawnSplash(this, globalCtx);
        Audio_PlayActorSound2(&this->actor, NA_SE_EN_OCTAROCK_LAND);
    }
    if (this->timer < 3) {
        Actor_SetScale(&this->actor, ((this->timer * 0.25f) + 1.0f) * 0.01f);
    } else if (this->timer < 6) {
        Actor_SetScale(&this->actor, (1.5f - ((this->timer - 2) * 0.2333f)) * 0.01f);
    } else if (this->timer < 11) {
        Actor_SetScale(&this->actor, (((this->timer - 5) * 0.04f) + 0.8f) * 0.01f);
    } else {
        if (Math_StepToF(&this->actor.scale.x, 0.0f, 0.0005f)) {
            Audio_PlaySoundAtPosition(globalCtx, &this->actor.posRot.pos, 30, NA_SE_EN_OCTAROCK_BUBLE);
            Item_DropCollectibleRandom(globalCtx, &this->actor, &this->actor.posRot.pos, 0x70);
            for (i = 0; i < 20; i++) {
                velocity.x = (Rand_ZeroOne() - 0.5f) * 7.0f;
                velocity.y = Rand_ZeroOne() * 7.0f;
                velocity.z = (Rand_ZeroOne() - 0.5f) * 7.0f;
                EffectSsDtBubble_SpawnCustomColor(globalCtx, &this->actor.posRot.pos, &velocity, &accel, &primColor,
                                                  &envColor, Rand_S16Offset(100, 50), 25, 0);
            }
            Actor_Kill(&this->actor);
        }
        this->actor.scale.y = this->actor.scale.z = this->actor.scale.x;
    }
}

void EnOkuta_Freeze(EnOkuta* this, GlobalContext* globalCtx) {
    Vec3f pos;
    s16 temp_v1;

    if (this->timer != 0) {
        this->timer--;
    }
    if (this->timer == 0) {
        EnOkuta_SetupDie(this);
    }
    if ((this->timer >= 64) && (this->timer & 1)) {
        temp_v1 = (this->timer - 64) >> 1;
        pos.y = (this->actor.posRot.pos.y - 32.0f) + (8.0f * (8 - temp_v1));
        pos.x = this->actor.posRot.pos.x + ((temp_v1 & 2) ? 10.0f : -10.0f);
        pos.z = this->actor.posRot.pos.z + ((temp_v1 & 1) ? 10.0f : -10.0f);
        EffectSsEnIce_SpawnFlyingVec3f(globalCtx, &this->actor, &pos, 150, 150, 150, 250, 235, 245, 255,
                                       (Rand_ZeroOne() * 0.2f) + 1.9f);
    }
    Math_ApproachF(&this->actor.posRot.pos.y, this->actor.initPosRot.pos.y, 0.5f, 5.0f);
}

void EnOkuta_ProjectileFly(EnOkuta* this, GlobalContext* globalCtx) {
    Vec3f pos;
    Player* player = PLAYER;
    Vec3s sp40;

    this->timer--;
    if (this->timer == 0) {
        this->actor.gravity = -1.0f;
    }
    this->actor.initPosRot.rot.z += 0x1554;
    if (this->actor.bgCheckFlags & 0x20) {
        this->actor.gravity = -1.0f;
        this->actor.speedXZ -= 0.1f;
        this->actor.speedXZ = CLAMP_MIN(this->actor.speedXZ, 1.0f);
    }
<<<<<<< HEAD
    if ((this->actor.bgCheckFlags & 8) || (this->actor.bgCheckFlags & 1) || (this->collider.base.atFlags & AT_HIT) ||
        this->collider.base.acFlags & AC_HIT || this->collider.base.ocFlags & OC_HIT ||
        this->actor.groundY == -32000.0f) {
=======
    if ((this->actor.bgCheckFlags & 8) || (this->actor.bgCheckFlags & 1) || (this->collider.base.atFlags & 2) ||
        this->collider.base.acFlags & 2 || this->collider.base.maskA & 2 || this->actor.groundY == BGCHECK_Y_MIN) {
>>>>>>> 1ff2f0f8
        if ((player->currentShield == PLAYER_SHIELD_DEKU ||
             (player->currentShield == PLAYER_SHIELD_HYLIAN && LINK_IS_ADULT)) &&
            this->collider.base.atFlags & AT_HIT && this->collider.base.atFlags & AT_ENEMY &&
            this->collider.base.atFlags & AT_BOUNCED) {
            this->collider.base.atFlags &= ~(AT_HIT | AT_BOUNCED | AT_ENEMY);
            this->collider.base.atFlags |= AT_PLAYER;
            this->collider.info.toucher.dmgFlags = 2;
            func_800D20CC(&player->shieldMf, &sp40, 0);
            this->actor.posRot.rot.y = sp40.y + 0x8000;
            this->timer = 30;
        } else {
            pos.x = this->actor.posRot.pos.x;
            pos.y = this->actor.posRot.pos.y + 11.0f;
            pos.z = this->actor.posRot.pos.z;
            EffectSsHahen_SpawnBurst(globalCtx, &pos, 6.0f, 0, 1, 2, 15, 7, 10, D_06003380);
            Audio_PlaySoundAtPosition(globalCtx, &this->actor.posRot.pos, 20, NA_SE_EN_OCTAROCK_ROCK);
            Actor_Kill(&this->actor);
        }
    } else if (this->timer == -300) {
        Actor_Kill(&this->actor);
    }
}

void EnOkuta_UpdateHeadScale(EnOkuta* this) {
    f32 curFrame = this->skelAnime.curFrame;

    if (this->actionFunc == EnOkuta_Appear) {
        if (curFrame < 8.0f) {
            this->headScale.x = this->headScale.y = this->headScale.z = 1.0f;
        } else if (curFrame < 10.0f) {
            this->headScale.x = this->headScale.z = 1.0f;
            this->headScale.y = ((curFrame - 7.0f) * 0.4f) + 1.0f;
        } else if (curFrame < 14.0f) {
            this->headScale.x = this->headScale.z = ((curFrame - 9.0f) * 0.075f) + 1.0f;
            this->headScale.y = 1.8f - ((curFrame - 9.0f) * 0.25f);
        } else {
            this->headScale.x = this->headScale.z = 1.3f - ((curFrame - 13.0f) * 0.05f);
            this->headScale.y = ((curFrame - 13.0f) * 0.0333f) + 0.8f;
        }
    } else if (this->actionFunc == EnOkuta_Hide) {
        if (curFrame < 3.0f) {
            this->headScale.y = 1.0f;
        } else if (curFrame < 4.0f) {
            this->headScale.y = (curFrame - 2.0f) + 1.0f;
        } else {
            this->headScale.y = 2.0f - ((curFrame - 3.0f) * 0.333f);
        }
        this->headScale.x = this->headScale.z = 1.0f;
    } else if (this->actionFunc == EnOkuta_Shoot) {
        if (curFrame < 5.0f) {
            this->headScale.x = this->headScale.y = this->headScale.z = (curFrame * 0.125f) + 1.0f;
        } else if (curFrame < 7.0f) {
            this->headScale.x = this->headScale.y = this->headScale.z = 1.5f - ((curFrame - 4.0f) * 0.35f);
        } else if (curFrame < 17.0f) {
            this->headScale.x = this->headScale.z = ((curFrame - 6.0f) * 0.05f) + 0.8f;
            this->headScale.y = 0.8f;
        } else {
            this->headScale.x = this->headScale.z = 1.3f - ((curFrame - 16.0f) * 0.1f);
            this->headScale.y = ((curFrame - 16.0f) * 0.0666f) + 0.8f;
        }
    } else if (this->actionFunc == EnOkuta_WaitToShoot) {
        this->headScale.x = this->headScale.z = 1.0f;
        this->headScale.y = (sinf((M_PI / 16) * curFrame) * 0.2f) + 1.0f;
    } else {
        this->headScale.x = this->headScale.y = this->headScale.z = 1.0f;
    }
}

void EnOkuta_ColliderCheck(EnOkuta* this, GlobalContext* globalCtx) {
    if (this->collider.base.acFlags & AC_HIT) {
        this->collider.base.acFlags &= ~AC_HIT;
        func_80035650(&this->actor, &this->collider.info, 1);
        if ((this->actor.colChkInfo.damageEffect != 0) || (this->actor.colChkInfo.damage != 0)) {
            func_80032C7C(globalCtx, &this->actor);
            this->actor.colChkInfo.health = 0;
            this->actor.flags &= ~1;
            if (this->actor.colChkInfo.damageEffect == 3) {
                EnOkuta_SetupFreeze(this);
            } else {
                EnOkuta_SetupWaitToDie(this);
            }
        }
    }
}

void EnOkuta_Update(Actor* thisx, GlobalContext* globalCtx) {
    EnOkuta* this = THIS;
    Player* player = PLAYER;
    GlobalContext* globalCtx2 = globalCtx;
    WaterBox* outWaterBox;
    f32 ySurface;
    Vec3f sp38;
    s32 sp34;

    if (!(player->stateFlags1 & 0x300000C0)) {
        if (this->actor.params == 0) {
            EnOkuta_ColliderCheck(this, globalCtx2);
            if (!WaterBox_GetSurfaceImpl(globalCtx2, &globalCtx2->colCtx, this->actor.posRot.pos.x,
                                         this->actor.posRot.pos.z, &ySurface, &outWaterBox) ||
                (ySurface < this->actor.groundY)) {
                if (this->actor.colChkInfo.health != 0) {
                    Actor_Kill(&this->actor);
                    return;
                }
            } else {
                this->actor.initPosRot.pos.y = ySurface;
            }
        }
        this->actionFunc(this, globalCtx2);
        if (this->actor.params == 0) {
            EnOkuta_UpdateHeadScale(this);
            this->collider.dim.height =
                (((sOctorockColliderInit.dim.height * this->headScale.y) - this->collider.dim.yShift) *
                 this->actor.scale.y * 100.0f);
        } else {
            sp34 = false;
            Actor_MoveForward(&this->actor);
            Math_Vec3f_Copy(&sp38, &this->actor.posRot.pos);
            func_8002E4B4(globalCtx2, &this->actor, 10.0f, 15.0f, 30.0f, 5);
            if ((this->actor.bgCheckFlags & 8) &&
                SurfaceType_IsIgnoredByProjectiles(&globalCtx2->colCtx, this->actor.wallPoly,
                                                   this->actor.wallPolySource)) {
                sp34 = true;
                this->actor.bgCheckFlags &= ~8;
            }
            if ((this->actor.bgCheckFlags & 1) &&
                SurfaceType_IsIgnoredByProjectiles(&globalCtx2->colCtx, this->actor.floorPoly,
                                                   this->actor.floorPolySource)) {
                sp34 = true;
                this->actor.bgCheckFlags &= ~1;
            }
            if (sp34 && !(this->actor.bgCheckFlags & 9)) {
                Math_Vec3f_Copy(&this->actor.posRot.pos, &sp38);
            }
        }
        Collider_UpdateCylinder(&this->actor, &this->collider);
        if ((this->actionFunc == EnOkuta_Appear) || (this->actionFunc == EnOkuta_Hide)) {
            this->collider.dim.pos.y = this->actor.posRot.pos.y + (this->skelAnime.jointTable->y * this->actor.scale.y);
            this->collider.dim.radius = sOctorockColliderInit.dim.radius * this->actor.scale.x * 100.0f;
        }
        if (this->actor.params == 0x10) {
            this->actor.flags |= 0x1000000;
            CollisionCheck_SetAT(globalCtx2, &globalCtx2->colChkCtx, &this->collider.base);
        }
        if (this->actionFunc != EnOkuta_WaitToAppear) {
            if ((this->actionFunc != EnOkuta_Die) && (this->actionFunc != EnOkuta_WaitToDie) &&
                (this->actionFunc != EnOkuta_Freeze)) {
                CollisionCheck_SetAC(globalCtx2, &globalCtx2->colChkCtx, &this->collider.base);
            }
            CollisionCheck_SetOC(globalCtx2, &globalCtx2->colChkCtx, &this->collider.base);
        }
        Actor_SetHeight(&this->actor, 15.0f);
        if ((this->actor.params == 0) && (this->actor.draw != NULL)) {
            EnOkuta_SpawnRipple(this, globalCtx2);
        }
    }
}

s32 EnOkuta_GetSnoutScale(EnOkuta* this, f32 curFrame, Vec3f* scale) {
    if (this->actionFunc == EnOkuta_WaitToShoot) {
        scale->x = scale->z = 1.0f;
        scale->y = (sinf((M_PI / 16) * curFrame) * 0.4f) + 1.0f;
    } else if (this->actionFunc == EnOkuta_Shoot) {
        if (curFrame < 5.0f) {
            scale->x = 1.0f;
            scale->y = scale->z = (curFrame * 0.25f) + 1.0f;
        } else if (curFrame < 7.0f) {
            scale->x = (curFrame - 4.0f) * 0.5f + 1.0f;
            scale->y = scale->z = 2.0f - (curFrame - 4.0f) * 0.5f;
        } else {
            scale->x = 2.0f - ((curFrame - 6.0f) * 0.0769f);
            scale->y = scale->z = 1.0f;
        }
    } else if (this->actionFunc == EnOkuta_Die) {
        if (curFrame >= 35.0f || curFrame < 25.0f) {
            return false;
        }
        if (curFrame < 27.0f) {
            scale->x = 1.0f;
            scale->y = scale->z = ((curFrame - 24.0f) * 0.5f) + 1.0f;
        } else if (curFrame < 30.0f) {
            scale->x = (curFrame - 26.0f) * 0.333f + 1.0f;
            scale->y = scale->z = 2.0f - (curFrame - 26.0f) * 0.333f;
        } else {
            scale->x = 2.0f - ((curFrame - 29.0f) * 0.2f);
            scale->y = scale->z = 1.0f;
        }
    } else {
        return false;
    }

    return true;
}

s32 EnOkuta_OverrideLimbDraw(GlobalContext* globalCtx, s32 limbIndex, Gfx** dList, Vec3f* pos, Vec3s* rot,
                             void* thisx) {
    EnOkuta* this = THIS;
    f32 curFrame = this->skelAnime.curFrame;
    Vec3f scale;
    s32 doScale = false;

    if (this->actionFunc == EnOkuta_Die) {
        curFrame += this->timer;
    }
    if (limbIndex == 5) {
        if ((this->headScale.x != 1.0f) || (this->headScale.y != 1.0f) || (this->headScale.z != 1.0f)) {
            scale = this->headScale;
            doScale = true;
        }
    } else if (limbIndex == 8) {
        doScale = EnOkuta_GetSnoutScale(this, curFrame, &scale);
    }
    if (doScale) {
        Matrix_Scale(scale.x, scale.y, scale.z, MTXMODE_APPLY);
    }
    return false;
}

void EnOkuta_Draw(Actor* thisx, GlobalContext* globalCtx) {
    EnOkuta* this = THIS;
    s32 pad;

    func_80093D18(globalCtx->state.gfxCtx);

    if (this->actor.params == 0) {
        SkelAnime_DrawOpa(globalCtx, this->skelAnime.skeleton, this->skelAnime.jointTable, EnOkuta_OverrideLimbDraw,
                          NULL, this);
    } else {
        OPEN_DISPS(globalCtx->state.gfxCtx, "../z_en_okuta.c", 1653);

        Matrix_Mult(&globalCtx->mf_11DA0, MTXMODE_APPLY);
        Matrix_RotateZ(this->actor.initPosRot.rot.z * (M_PI / 0x8000), MTXMODE_APPLY);
        gSPMatrix(POLY_OPA_DISP++, Matrix_NewMtx(globalCtx->state.gfxCtx, "../z_en_okuta.c", 1657),
                  G_MTX_NOPUSH | G_MTX_LOAD | G_MTX_MODELVIEW);
        gSPDisplayList(POLY_OPA_DISP++, D_06003380);

        CLOSE_DISPS(globalCtx->state.gfxCtx, "../z_en_okuta.c", 1662);
    }
}<|MERGE_RESOLUTION|>--- conflicted
+++ resolved
@@ -491,14 +491,9 @@
         this->actor.speedXZ -= 0.1f;
         this->actor.speedXZ = CLAMP_MIN(this->actor.speedXZ, 1.0f);
     }
-<<<<<<< HEAD
     if ((this->actor.bgCheckFlags & 8) || (this->actor.bgCheckFlags & 1) || (this->collider.base.atFlags & AT_HIT) ||
         this->collider.base.acFlags & AC_HIT || this->collider.base.ocFlags & OC_HIT ||
-        this->actor.groundY == -32000.0f) {
-=======
-    if ((this->actor.bgCheckFlags & 8) || (this->actor.bgCheckFlags & 1) || (this->collider.base.atFlags & 2) ||
-        this->collider.base.acFlags & 2 || this->collider.base.maskA & 2 || this->actor.groundY == BGCHECK_Y_MIN) {
->>>>>>> 1ff2f0f8
+        this->actor.groundY == BGCHECK_Y_MIN) {
         if ((player->currentShield == PLAYER_SHIELD_DEKU ||
              (player->currentShield == PLAYER_SHIELD_HYLIAN && LINK_IS_ADULT)) &&
             this->collider.base.atFlags & AT_HIT && this->collider.base.atFlags & AT_ENEMY &&
