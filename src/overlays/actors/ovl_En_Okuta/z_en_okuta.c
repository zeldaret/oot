--- conflicted
+++ resolved
@@ -120,7 +120,7 @@
 
 static InitChainEntry sInitChain[] = {
     ICHAIN_S8(naviEnemyId, 66, ICHAIN_CONTINUE),
-    ICHAIN_F32(arrowOffset, 6500, ICHAIN_STOP),
+    ICHAIN_F32(targetArrowOffset, 6500, ICHAIN_STOP),
 };
 
 void EnOkuta_Init(Actor* thisx, GlobalContext* globalCtx) {
@@ -490,14 +490,9 @@
         this->actor.speedXZ -= 0.1f;
         this->actor.speedXZ = CLAMP_MIN(this->actor.speedXZ, 1.0f);
     }
-<<<<<<< HEAD
-    if ((this->actor.bgCheckFlags & 8) || (this->actor.bgCheckFlags & 1) || (this->collider.base.atFlags & 2) ||
-        this->collider.base.acFlags & 2 || this->collider.base.maskA & 2 || this->actor.floorHeight == BGCHECK_Y_MIN) {
-=======
     if ((this->actor.bgCheckFlags & 8) || (this->actor.bgCheckFlags & 1) || (this->collider.base.atFlags & AT_HIT) ||
         this->collider.base.acFlags & AC_HIT || this->collider.base.ocFlags1 & OC1_HIT ||
-        this->actor.groundY == BGCHECK_Y_MIN) {
->>>>>>> 20206fba
+        this->actor.floorHeight == BGCHECK_Y_MIN) {
         if ((player->currentShield == PLAYER_SHIELD_DEKU ||
              (player->currentShield == PLAYER_SHIELD_HYLIAN && LINK_IS_ADULT)) &&
             this->collider.base.atFlags & AT_HIT && this->collider.base.atFlags & AT_TYPE_ENEMY &&
@@ -647,7 +642,7 @@
             }
             CollisionCheck_SetOC(globalCtx2, &globalCtx2->colChkCtx, &this->collider.base);
         }
-        Actor_SetHeight(&this->actor, 15.0f);
+        Actor_SetFocusToWorld(&this->actor, 15.0f);
         if ((this->actor.params == 0) && (this->actor.draw != NULL)) {
             EnOkuta_SpawnRipple(this, globalCtx2);
         }
