#include "z_en_okuta.h"
#include "objects/object_okuta/object_okuta.h"

#define FLAGS (ACTOR_FLAG_0 | ACTOR_FLAG_2)

void EnOkuta_Init(Actor* thisx, GlobalContext* globalCtx);
void EnOkuta_Destroy(Actor* thisx, GlobalContext* globalCtx);
void EnOkuta_Update(Actor* thisx, GlobalContext* globalCtx);
void EnOkuta_Draw(Actor* thisx, GlobalContext* globalCtx);

void EnOkuta_SetupWaitToAppear(EnOkuta* this);
void EnOkuta_WaitToAppear(EnOkuta* this, GlobalContext* globalCtx);
void EnOkuta_Appear(EnOkuta* this, GlobalContext* globalCtx);
void EnOkuta_Hide(EnOkuta* this, GlobalContext* globalCtx);
void EnOkuta_WaitToShoot(EnOkuta* this, GlobalContext* globalCtx);
void EnOkuta_Shoot(EnOkuta* this, GlobalContext* globalCtx);
void EnOkuta_WaitToDie(EnOkuta* this, GlobalContext* globalCtx);
void EnOkuta_Die(EnOkuta* this, GlobalContext* globalCtx);
void EnOkuta_Freeze(EnOkuta* this, GlobalContext* globalCtx);
void EnOkuta_ProjectileFly(EnOkuta* this, GlobalContext* globalCtx);

const ActorInit En_Okuta_InitVars = {
    ACTOR_EN_OKUTA,
    ACTORCAT_ENEMY,
    FLAGS,
    OBJECT_OKUTA,
    sizeof(EnOkuta),
    (ActorFunc)EnOkuta_Init,
    (ActorFunc)EnOkuta_Destroy,
    (ActorFunc)EnOkuta_Update,
    (ActorFunc)EnOkuta_Draw,
};

static ColliderCylinderInit sProjectileColliderInit = {
    {
        COLTYPE_NONE,
        AT_ON | AT_TYPE_ENEMY,
        AC_ON | AC_TYPE_PLAYER,
        OC1_ON | OC1_TYPE_ALL,
        OC2_TYPE_2,
        COLSHAPE_CYLINDER,
    },
    {
        ELEMTYPE_UNK0,
        { 0xFFCFFFFF, 0x00, 0x08 },
        { 0xFFCFFFFF, 0x00, 0x00 },
        TOUCH_ON | TOUCH_SFX_HARD,
        BUMP_ON,
        OCELEM_ON,
    },
    { 13, 20, 0, { 0, 0, 0 } },
};

static ColliderCylinderInit sOctorockColliderInit = {
    {
        COLTYPE_HIT0,
        AT_NONE,
        AC_ON | AC_TYPE_PLAYER,
        OC1_ON | OC1_TYPE_ALL,
        OC2_TYPE_1,
        COLSHAPE_CYLINDER,
    },
    {
        ELEMTYPE_UNK1,
        { 0x00000000, 0x00, 0x00 },
        { 0xFFCFFFFF, 0x00, 0x00 },
        TOUCH_NONE,
        BUMP_ON,
        OCELEM_ON,
    },
    { 20, 40, -30, { 0, 0, 0 } },
};

static CollisionCheckInfoInit sColChkInfoInit = { 1, 15, 60, 100 };

static DamageTable sDamageTable = {
    /* Deku nut      */ DMG_ENTRY(0, 0x0),
    /* Deku stick    */ DMG_ENTRY(2, 0x0),
    /* Slingshot     */ DMG_ENTRY(1, 0x0),
    /* Explosive     */ DMG_ENTRY(2, 0x0),
    /* Boomerang     */ DMG_ENTRY(1, 0x0),
    /* Normal arrow  */ DMG_ENTRY(2, 0x0),
    /* Hammer swing  */ DMG_ENTRY(2, 0x0),
    /* Hookshot      */ DMG_ENTRY(2, 0x0),
    /* Kokiri sword  */ DMG_ENTRY(1, 0x0),
    /* Master sword  */ DMG_ENTRY(2, 0x0),
    /* Giant's Knife */ DMG_ENTRY(4, 0x0),
    /* Fire arrow    */ DMG_ENTRY(2, 0x0),
    /* Ice arrow     */ DMG_ENTRY(4, 0x3),
    /* Light arrow   */ DMG_ENTRY(2, 0x0),
    /* Unk arrow 1   */ DMG_ENTRY(2, 0x0),
    /* Unk arrow 2   */ DMG_ENTRY(2, 0x0),
    /* Unk arrow 3   */ DMG_ENTRY(2, 0x0),
    /* Fire magic    */ DMG_ENTRY(0, 0x0),
    /* Ice magic     */ DMG_ENTRY(0, 0x0),
    /* Light magic   */ DMG_ENTRY(0, 0x0),
    /* Shield        */ DMG_ENTRY(0, 0x0),
    /* Mirror Ray    */ DMG_ENTRY(0, 0x0),
    /* Kokiri spin   */ DMG_ENTRY(1, 0x0),
    /* Giant spin    */ DMG_ENTRY(4, 0x0),
    /* Master spin   */ DMG_ENTRY(2, 0x0),
    /* Kokiri jump   */ DMG_ENTRY(2, 0x0),
    /* Giant jump    */ DMG_ENTRY(8, 0x0),
    /* Master jump   */ DMG_ENTRY(4, 0x0),
    /* Unknown 1     */ DMG_ENTRY(0, 0x0),
    /* Unblockable   */ DMG_ENTRY(0, 0x0),
    /* Hammer jump   */ DMG_ENTRY(4, 0x0),
    /* Unknown 2     */ DMG_ENTRY(0, 0x0),
};

static InitChainEntry sInitChain[] = {
    ICHAIN_S8(naviEnemyId, 0x42, ICHAIN_CONTINUE),
    ICHAIN_F32(targetArrowOffset, 6500, ICHAIN_STOP),
};

void EnOkuta_Init(Actor* thisx, GlobalContext* globalCtx) {
    EnOkuta* this = (EnOkuta*)thisx;
    s32 pad;
    WaterBox* outWaterBox;
    f32 ySurface;
    s32 sp30;

    Actor_ProcessInitChain(thisx, sInitChain);
    this->numShots = (thisx->params >> 8) & 0xFF;
    thisx->params &= 0xFF;
    if (thisx->params == 0) {
        SkelAnime_Init(globalCtx, &this->skelAnime, &gOctorokSkel, &gOctorokAppearAnim, this->jointTable,
                       this->morphTable, 38);
        Collider_InitCylinder(globalCtx, &this->collider);
        Collider_SetCylinder(globalCtx, &this->collider, thisx, &sOctorockColliderInit);
        CollisionCheck_SetInfo(&thisx->colChkInfo, &sDamageTable, &sColChkInfoInit);
        if ((this->numShots == 0xFF) || (this->numShots == 0)) {
            this->numShots = 1;
        }
        thisx->floorHeight =
            BgCheck_EntityRaycastFloor4(&globalCtx->colCtx, &thisx->floorPoly, &sp30, thisx, &thisx->world.pos);
        //! @bug calls WaterBox_GetSurfaceImpl directly
        if (!WaterBox_GetSurfaceImpl(globalCtx, &globalCtx->colCtx, thisx->world.pos.x, thisx->world.pos.z, &ySurface,
                                     &outWaterBox) ||
            (ySurface <= thisx->floorHeight)) {
            Actor_Kill(thisx);
        } else {
            thisx->home.pos.y = ySurface;
        }
        EnOkuta_SetupWaitToAppear(this);
    } else {
        ActorShape_Init(&thisx->shape, 1100.0f, ActorShadow_DrawCircle, 18.0f);
        thisx->flags &= ~ACTOR_FLAG_0;
        thisx->flags |= ACTOR_FLAG_4;
        Collider_InitCylinder(globalCtx, &this->collider);
        Collider_SetCylinder(globalCtx, &this->collider, thisx, &sProjectileColliderInit);
        Actor_ChangeCategory(globalCtx, &globalCtx->actorCtx, thisx, ACTORCAT_PROP);
        this->timer = 30;
        thisx->shape.rot.y = 0;
        this->actionFunc = EnOkuta_ProjectileFly;
        thisx->speedXZ = 10.0f;
    }
}

void EnOkuta_Destroy(Actor* thisx, GlobalContext* globalCtx) {
    EnOkuta* this = (EnOkuta*)thisx;

    Collider_DestroyCylinder(globalCtx, &this->collider);
}

void EnOkuta_SpawnBubbles(EnOkuta* this, GlobalContext* globalCtx) {
    s32 i;

    for (i = 0; i < 10; i++) {
        EffectSsBubble_Spawn(globalCtx, &this->actor.world.pos, -10.0f, 10.0f, 30.0f, 0.25f);
    }
}

void EnOkuta_SpawnDust(Vec3f* pos, Vec3f* velocity, s16 scaleStep, GlobalContext* globalCtx) {
    static Vec3f accel = { 0.0f, 0.0f, 0.0f };
    static Color_RGBA8 primColor = { 255, 255, 255, 255 };
    static Color_RGBA8 envColor = { 150, 150, 150, 255 };

    func_8002829C(globalCtx, pos, velocity, &accel, &primColor, &envColor, 0x190, scaleStep);
}

void EnOkuta_SpawnSplash(EnOkuta* this, GlobalContext* globalCtx) {
    EffectSsGSplash_Spawn(globalCtx, &this->actor.home.pos, NULL, NULL, 0, 1300);
}

void EnOkuta_SpawnRipple(EnOkuta* this, GlobalContext* globalCtx) {
    Vec3f pos;

    pos.x = this->actor.world.pos.x;
    pos.y = this->actor.home.pos.y;
    pos.z = this->actor.world.pos.z;
    if ((globalCtx->gameplayFrames % 7) == 0 &&
        ((this->actionFunc != EnOkuta_Shoot) || ((this->actor.world.pos.y - this->actor.home.pos.y) < 50.0f))) {
        EffectSsGRipple_Spawn(globalCtx, &pos, 250, 650, 0);
    }
}

void EnOkuta_SetupWaitToAppear(EnOkuta* this) {
    this->actor.draw = NULL;
    this->actor.flags &= ~ACTOR_FLAG_0;
    this->actionFunc = EnOkuta_WaitToAppear;
    this->actor.world.pos.y = this->actor.home.pos.y;
}

void EnOkuta_SetupAppear(EnOkuta* this, GlobalContext* globalCtx) {
    this->actor.draw = EnOkuta_Draw;
    this->actor.shape.rot.y = this->actor.yawTowardsPlayer;
    this->actor.flags |= ACTOR_FLAG_0;
    Animation_PlayOnce(&this->skelAnime, &gOctorokAppearAnim);
    EnOkuta_SpawnBubbles(this, globalCtx);
    this->actionFunc = EnOkuta_Appear;
}

void EnOkuta_SetupHide(EnOkuta* this) {
    Animation_PlayOnce(&this->skelAnime, &gOctorokHideAnim);
    this->actionFunc = EnOkuta_Hide;
}

void EnOkuta_SetupWaitToShoot(EnOkuta* this) {
    Animation_PlayLoop(&this->skelAnime, &gOctorokFloatAnim);
    this->timer = (this->actionFunc == EnOkuta_Shoot) ? 2 : 0;
    this->actionFunc = EnOkuta_WaitToShoot;
}

void EnOkuta_SetupShoot(EnOkuta* this, GlobalContext* globalCtx) {
    Animation_PlayOnce(&this->skelAnime, &gOctorokShootAnim);
    if (this->actionFunc != EnOkuta_Shoot) {
        this->timer = this->numShots;
    }
    this->jumpHeight = this->actor.yDistToPlayer + 20.0f;
    this->jumpHeight = CLAMP_MIN(this->jumpHeight, 10.0f);
    if (this->jumpHeight > 50.0f) {
        EnOkuta_SpawnSplash(this, globalCtx);
    }
    if (this->jumpHeight > 50.0f) {
        Audio_PlayActorSound2(&this->actor, NA_SE_EN_OCTAROCK_JUMP);
    }
    this->actionFunc = EnOkuta_Shoot;
}

void EnOkuta_SetupWaitToDie(EnOkuta* this) {
    Animation_MorphToPlayOnce(&this->skelAnime, &gOctorokHitAnim, -5.0f);
    Actor_SetColorFilter(&this->actor, 0x4000, 0xFF, 0, 0xB);
    this->collider.base.acFlags &= ~AC_HIT;
    Actor_SetScale(&this->actor, 0.01f);
    Audio_PlayActorSound2(&this->actor, NA_SE_EN_OCTAROCK_DEAD1);
    this->actionFunc = EnOkuta_WaitToDie;
}

void EnOkuta_SetupDie(EnOkuta* this) {
    Animation_MorphToPlayOnce(&this->skelAnime, &gOctorokDieAnim, -3.0f);
    this->timer = 0;
    this->actionFunc = EnOkuta_Die;
}

void EnOkuta_SetupFreeze(EnOkuta* this) {
    this->timer = 80;
    Actor_SetColorFilter(&this->actor, 0, 0xFF, 0, 0x50);
    this->actionFunc = EnOkuta_Freeze;
}

void EnOkuta_SpawnProjectile(EnOkuta* this, GlobalContext* globalCtx) {
    Vec3f pos;
    Vec3f velocity;
    f32 sin = Math_SinS(this->actor.shape.rot.y);
    f32 cos = Math_CosS(this->actor.shape.rot.y);

    pos.x = this->actor.world.pos.x + (25.0f * sin);
    pos.y = this->actor.world.pos.y - 6.0f;
    pos.z = this->actor.world.pos.z + (25.0f * cos);
    if (Actor_Spawn(&globalCtx->actorCtx, globalCtx, ACTOR_EN_OKUTA, pos.x, pos.y, pos.z, this->actor.shape.rot.x,
                    this->actor.shape.rot.y, this->actor.shape.rot.z, 0x10) != NULL) {
        pos.x = this->actor.world.pos.x + (40.0f * sin);
        pos.z = this->actor.world.pos.z + (40.0f * cos);
        pos.y = this->actor.world.pos.y;
        velocity.x = 1.5f * sin;
        velocity.y = 0.0f;
        velocity.z = 1.5f * cos;
        EnOkuta_SpawnDust(&pos, &velocity, 20, globalCtx);
    }
    Audio_PlayActorSound2(&this->actor, NA_SE_EN_NUTS_THROW);
}

void EnOkuta_WaitToAppear(EnOkuta* this, GlobalContext* globalCtx) {
    this->actor.world.pos.y = this->actor.home.pos.y;
    if ((this->actor.xzDistToPlayer < 480.0f) && (this->actor.xzDistToPlayer > 200.0f)) {
        EnOkuta_SetupAppear(this, globalCtx);
    }
}

void EnOkuta_Appear(EnOkuta* this, GlobalContext* globalCtx) {
    s32 pad;

    if (SkelAnime_Update(&this->skelAnime)) {
        if (this->actor.xzDistToPlayer < 160.0f) {
            EnOkuta_SetupHide(this);
        } else {
            EnOkuta_SetupWaitToShoot(this);
        }
    } else if (this->skelAnime.curFrame <= 4.0f) {
        Actor_SetScale(&this->actor, this->skelAnime.curFrame * 0.25f * 0.01f);
    } else if (Animation_OnFrame(&this->skelAnime, 5.0f)) {
        Actor_SetScale(&this->actor, 0.01f);
    }
    if (Animation_OnFrame(&this->skelAnime, 2.0f)) {
        Audio_PlayActorSound2(&this->actor, NA_SE_EN_OCTAROCK_JUMP);
    }
    if (Animation_OnFrame(&this->skelAnime, 12.0f)) {
        Audio_PlayActorSound2(&this->actor, NA_SE_EN_OCTAROCK_LAND);
    }
    if (Animation_OnFrame(&this->skelAnime, 3.0f) || Animation_OnFrame(&this->skelAnime, 15.0f)) {
        EnOkuta_SpawnSplash(this, globalCtx);
    }
}

void EnOkuta_Hide(EnOkuta* this, GlobalContext* globalCtx) {
    s32 pad;

    Math_ApproachF(&this->actor.world.pos.y, this->actor.home.pos.y, 0.5f, 30.0f);
    if (SkelAnime_Update(&this->skelAnime)) {
        Audio_PlayActorSound2(&this->actor, NA_SE_EN_OCTAROCK_BUBLE);
        EnOkuta_SpawnBubbles(this, globalCtx);
        EnOkuta_SetupWaitToAppear(this);
    } else if (this->skelAnime.curFrame >= 4.0f) {
        Actor_SetScale(&this->actor, (6.0f - this->skelAnime.curFrame) * 0.5f * 0.01f);
    }
    if (Animation_OnFrame(&this->skelAnime, 2.0f)) {
        Audio_PlayActorSound2(&this->actor, NA_SE_EN_OCTAROCK_SINK);
    }
    if (Animation_OnFrame(&this->skelAnime, 4.0f)) {
        EnOkuta_SpawnSplash(this, globalCtx);
    }
}

void EnOkuta_WaitToShoot(EnOkuta* this, GlobalContext* globalCtx) {
    s16 temp_v0_2;
    s32 phi_v1;

    this->actor.world.pos.y = this->actor.home.pos.y;
    SkelAnime_Update(&this->skelAnime);
    if (Animation_OnFrame(&this->skelAnime, 0.0f)) {
        if (this->timer != 0) {
            this->timer--;
        }
    }
    if (Animation_OnFrame(&this->skelAnime, 0.5f)) {
        Audio_PlayActorSound2(&this->actor, NA_SE_EN_OCTAROCK_FLOAT);
    }
    if (this->actor.xzDistToPlayer < 160.0f || this->actor.xzDistToPlayer > 560.0f) {
        EnOkuta_SetupHide(this);
    } else {
        temp_v0_2 = Math_SmoothStepToS(&this->actor.shape.rot.y, this->actor.yawTowardsPlayer, 3, 0x71C, 0x38E);
        phi_v1 = ABS(temp_v0_2);
        if ((phi_v1 < 0x38E) && (this->timer == 0) && (this->actor.yDistToPlayer < 200.0f)) {
            EnOkuta_SetupShoot(this, globalCtx);
        }
    }
}

void EnOkuta_Shoot(EnOkuta* this, GlobalContext* globalCtx) {
    Math_ApproachS(&this->actor.shape.rot.y, this->actor.yawTowardsPlayer, 3, 0x71C);
    if (SkelAnime_Update(&this->skelAnime)) {
        if (this->timer != 0) {
            this->timer--;
        }
        if (this->timer == 0) {
            EnOkuta_SetupWaitToShoot(this);
        } else {
            EnOkuta_SetupShoot(this, globalCtx);
        }
    } else {
        f32 curFrame = this->skelAnime.curFrame;

        if (curFrame < 13.0f) {
            this->actor.world.pos.y = (sinf((0.08333f * M_PI) * curFrame) * this->jumpHeight) + this->actor.home.pos.y;
        }
        if (Animation_OnFrame(&this->skelAnime, 6.0f)) {
            EnOkuta_SpawnProjectile(this, globalCtx);
        }
        if ((this->jumpHeight > 50.0f) && Animation_OnFrame(&this->skelAnime, 13.0f)) {
            EnOkuta_SpawnSplash(this, globalCtx);
        }
        if ((this->jumpHeight > 50.0f) && Animation_OnFrame(&this->skelAnime, 13.0f)) {
            Audio_PlayActorSound2(&this->actor, NA_SE_EN_OCTAROCK_LAND);
        }
    }
    if (this->actor.xzDistToPlayer < 160.0f) {
        EnOkuta_SetupHide(this);
    }
}

void EnOkuta_WaitToDie(EnOkuta* this, GlobalContext* globalCtx) {
    if (SkelAnime_Update(&this->skelAnime)) {
        EnOkuta_SetupDie(this);
    }
    Math_ApproachF(&this->actor.world.pos.y, this->actor.home.pos.y, 0.5f, 5.0f);
}

void EnOkuta_Die(EnOkuta* this, GlobalContext* globalCtx) {
    static Vec3f accel = { 0.0f, -0.5f, 0.0f };
    static Color_RGBA8 primColor = { 255, 255, 255, 255 };
    static Color_RGBA8 envColor = { 150, 150, 150, 0 };
    Vec3f velocity;
    Vec3f pos;
    s32 i;

    if (SkelAnime_Update(&this->skelAnime)) {
        this->timer++;
    }
    Math_ApproachF(&this->actor.world.pos.y, this->actor.home.pos.y, 0.5f, 5.0f);
    if (this->timer == 5) {
        pos.x = this->actor.world.pos.x;
        pos.y = this->actor.world.pos.y + 40.0f;
        pos.z = this->actor.world.pos.z;
        velocity.x = 0.0f;
        velocity.y = -0.5f;
        velocity.z = 0.0f;
        EnOkuta_SpawnDust(&pos, &velocity, -0x14, globalCtx);
        Audio_PlayActorSound2(&this->actor, NA_SE_EN_OCTAROCK_DEAD2);
    }
    if (Animation_OnFrame(&this->skelAnime, 15.0f)) {
        EnOkuta_SpawnSplash(this, globalCtx);
        Audio_PlayActorSound2(&this->actor, NA_SE_EN_OCTAROCK_LAND);
    }
    if (this->timer < 3) {
        Actor_SetScale(&this->actor, ((this->timer * 0.25f) + 1.0f) * 0.01f);
    } else if (this->timer < 6) {
        Actor_SetScale(&this->actor, (1.5f - ((this->timer - 2) * 0.2333f)) * 0.01f);
    } else if (this->timer < 11) {
        Actor_SetScale(&this->actor, (((this->timer - 5) * 0.04f) + 0.8f) * 0.01f);
    } else {
        if (Math_StepToF(&this->actor.scale.x, 0.0f, 0.0005f)) {
            SoundSource_PlaySfxAtFixedWorldPos(globalCtx, &this->actor.world.pos, 30, NA_SE_EN_OCTAROCK_BUBLE);
            Item_DropCollectibleRandom(globalCtx, &this->actor, &this->actor.world.pos, 0x70);
            for (i = 0; i < 20; i++) {
                velocity.x = (Rand_ZeroOne() - 0.5f) * 7.0f;
                velocity.y = Rand_ZeroOne() * 7.0f;
                velocity.z = (Rand_ZeroOne() - 0.5f) * 7.0f;
                EffectSsDtBubble_SpawnCustomColor(globalCtx, &this->actor.world.pos, &velocity, &accel, &primColor,
                                                  &envColor, Rand_S16Offset(100, 50), 25, 0);
            }
            Actor_Kill(&this->actor);
        }
        this->actor.scale.y = this->actor.scale.z = this->actor.scale.x;
    }
}

void EnOkuta_Freeze(EnOkuta* this, GlobalContext* globalCtx) {
    Vec3f pos;
    s16 temp_v1;

    if (this->timer != 0) {
        this->timer--;
    }
    if (this->timer == 0) {
        EnOkuta_SetupDie(this);
    }
    if ((this->timer >= 64) && (this->timer & 1)) {
        temp_v1 = (this->timer - 64) >> 1;
        pos.y = (this->actor.world.pos.y - 32.0f) + (8.0f * (8 - temp_v1));
        pos.x = this->actor.world.pos.x + ((temp_v1 & 2) ? 10.0f : -10.0f);
        pos.z = this->actor.world.pos.z + ((temp_v1 & 1) ? 10.0f : -10.0f);
        EffectSsEnIce_SpawnFlyingVec3f(globalCtx, &this->actor, &pos, 150, 150, 150, 250, 235, 245, 255,
                                       (Rand_ZeroOne() * 0.2f) + 1.9f);
    }
    Math_ApproachF(&this->actor.world.pos.y, this->actor.home.pos.y, 0.5f, 5.0f);
}

void EnOkuta_ProjectileFly(EnOkuta* this, GlobalContext* globalCtx) {
    Vec3f pos;
    Player* player = GET_PLAYER(globalCtx);
    Vec3s sp40;

    this->timer--;
    if (this->timer == 0) {
        this->actor.gravity = -1.0f;
    }
    this->actor.home.rot.z += 0x1554;
    if (this->actor.bgCheckFlags & BGCHECKFLAG_WATER) {
        this->actor.gravity = -1.0f;
        this->actor.speedXZ -= 0.1f;
        this->actor.speedXZ = CLAMP_MIN(this->actor.speedXZ, 1.0f);
    }
    if ((this->actor.bgCheckFlags & BGCHECKFLAG_WALL) || (this->actor.bgCheckFlags & BGCHECKFLAG_GROUND) ||
        (this->collider.base.atFlags & AT_HIT) || this->collider.base.acFlags & AC_HIT ||
        this->collider.base.ocFlags1 & OC1_HIT || this->actor.floorHeight == BGCHECK_Y_MIN) {
        if ((player->currentShield == PLAYER_SHIELD_DEKU ||
             (player->currentShield == PLAYER_SHIELD_HYLIAN && LINK_IS_ADULT)) &&
            this->collider.base.atFlags & AT_HIT && this->collider.base.atFlags & AT_TYPE_ENEMY &&
            this->collider.base.atFlags & AT_BOUNCED) {
            this->collider.base.atFlags &= ~(AT_HIT | AT_BOUNCED | AT_TYPE_ENEMY);
            this->collider.base.atFlags |= AT_TYPE_PLAYER;
            this->collider.info.toucher.dmgFlags = 2;
            Matrix_MtxFToYXZRotS(&player->shieldMf, &sp40, 0);
            this->actor.world.rot.y = sp40.y + 0x8000;
            this->timer = 30;
        } else {
            pos.x = this->actor.world.pos.x;
            pos.y = this->actor.world.pos.y + 11.0f;
            pos.z = this->actor.world.pos.z;
            EffectSsHahen_SpawnBurst(globalCtx, &pos, 6.0f, 0, 1, 2, 15, 7, 10, gOctorokProjectileDL);
            SoundSource_PlaySfxAtFixedWorldPos(globalCtx, &this->actor.world.pos, 20, NA_SE_EN_OCTAROCK_ROCK);
            Actor_Kill(&this->actor);
        }
    } else if (this->timer == -300) {
        Actor_Kill(&this->actor);
    }
}

void EnOkuta_UpdateHeadScale(EnOkuta* this) {
    f32 curFrame = this->skelAnime.curFrame;

    if (this->actionFunc == EnOkuta_Appear) {
        if (curFrame < 8.0f) {
            this->headScale.x = this->headScale.y = this->headScale.z = 1.0f;
        } else if (curFrame < 10.0f) {
            this->headScale.x = this->headScale.z = 1.0f;
            this->headScale.y = ((curFrame - 7.0f) * 0.4f) + 1.0f;
        } else if (curFrame < 14.0f) {
            this->headScale.x = this->headScale.z = ((curFrame - 9.0f) * 0.075f) + 1.0f;
            this->headScale.y = 1.8f - ((curFrame - 9.0f) * 0.25f);
        } else {
            this->headScale.x = this->headScale.z = 1.3f - ((curFrame - 13.0f) * 0.05f);
            this->headScale.y = ((curFrame - 13.0f) * 0.0333f) + 0.8f;
        }
    } else if (this->actionFunc == EnOkuta_Hide) {
        if (curFrame < 3.0f) {
            this->headScale.y = 1.0f;
        } else if (curFrame < 4.0f) {
            this->headScale.y = (curFrame - 2.0f) + 1.0f;
        } else {
            this->headScale.y = 2.0f - ((curFrame - 3.0f) * 0.333f);
        }
        this->headScale.x = this->headScale.z = 1.0f;
    } else if (this->actionFunc == EnOkuta_Shoot) {
        if (curFrame < 5.0f) {
            this->headScale.x = this->headScale.y = this->headScale.z = (curFrame * 0.125f) + 1.0f;
        } else if (curFrame < 7.0f) {
            this->headScale.x = this->headScale.y = this->headScale.z = 1.5f - ((curFrame - 4.0f) * 0.35f);
        } else if (curFrame < 17.0f) {
            this->headScale.x = this->headScale.z = ((curFrame - 6.0f) * 0.05f) + 0.8f;
            this->headScale.y = 0.8f;
        } else {
            this->headScale.x = this->headScale.z = 1.3f - ((curFrame - 16.0f) * 0.1f);
            this->headScale.y = ((curFrame - 16.0f) * 0.0666f) + 0.8f;
        }
    } else if (this->actionFunc == EnOkuta_WaitToShoot) {
        this->headScale.x = this->headScale.z = 1.0f;
        this->headScale.y = (sinf((M_PI / 16) * curFrame) * 0.2f) + 1.0f;
    } else {
        this->headScale.x = this->headScale.y = this->headScale.z = 1.0f;
    }
}

void EnOkuta_ColliderCheck(EnOkuta* this, GlobalContext* globalCtx) {
    if (this->collider.base.acFlags & AC_HIT) {
        this->collider.base.acFlags &= ~AC_HIT;
        Actor_SetDropFlag(&this->actor, &this->collider.info, 1);
        if ((this->actor.colChkInfo.damageEffect != 0) || (this->actor.colChkInfo.damage != 0)) {
            Enemy_StartFinishingBlow(globalCtx, &this->actor);
            this->actor.colChkInfo.health = 0;
            this->actor.flags &= ~ACTOR_FLAG_0;
            if (this->actor.colChkInfo.damageEffect == 3) {
                EnOkuta_SetupFreeze(this);
            } else {
                EnOkuta_SetupWaitToDie(this);
            }
        }
    }
}

void EnOkuta_Update(Actor* thisx, GlobalContext* globalCtx2) {
    EnOkuta* this = (EnOkuta*)thisx;
    GlobalContext* globalCtx = globalCtx2;
    Player* player = GET_PLAYER(globalCtx);
    WaterBox* outWaterBox;
    f32 ySurface;
    Vec3f sp38;
    s32 sp34;

    if (!(player->stateFlags1 & (PLAYER_STATE1_6 | PLAYER_STATE1_7 | PLAYER_STATE1_28 | PLAYER_STATE1_29))) {
        if (this->actor.params == 0) {
            EnOkuta_ColliderCheck(this, globalCtx);
            if (!WaterBox_GetSurfaceImpl(globalCtx, &globalCtx->colCtx, this->actor.world.pos.x,
                                         this->actor.world.pos.z, &ySurface, &outWaterBox) ||
                (ySurface < this->actor.floorHeight)) {
                if (this->actor.colChkInfo.health != 0) {
                    Actor_Kill(&this->actor);
                    return;
                }
            } else {
                this->actor.home.pos.y = ySurface;
            }
        }
        this->actionFunc(this, globalCtx);
        if (this->actor.params == 0) {
            EnOkuta_UpdateHeadScale(this);
            this->collider.dim.height =
                (((sOctorockColliderInit.dim.height * this->headScale.y) - this->collider.dim.yShift) *
                 this->actor.scale.y * 100.0f);
        } else {
            sp34 = false;
            Actor_MoveForward(&this->actor);
            Math_Vec3f_Copy(&sp38, &this->actor.world.pos);
<<<<<<< HEAD
            Actor_UpdateBgCheckInfo(globalCtx, &this->actor, 10.0f, 15.0f, 30.0f,
                                    UPDBGCHECKINFO_FLAG_0 | UPDBGCHECKINFO_FLAG_2);
            if ((this->actor.bgCheckFlags & 8) &&
=======
            Actor_UpdateBgCheckInfo(globalCtx, &this->actor, 10.0f, 15.0f, 30.0f, 5);
            if ((this->actor.bgCheckFlags & BGCHECKFLAG_WALL) &&
>>>>>>> 67f29477
                SurfaceType_IsIgnoredByProjectiles(&globalCtx->colCtx, this->actor.wallPoly, this->actor.wallBgId)) {
                sp34 = true;
                this->actor.bgCheckFlags &= ~BGCHECKFLAG_WALL;
            }
            if ((this->actor.bgCheckFlags & BGCHECKFLAG_GROUND) &&
                SurfaceType_IsIgnoredByProjectiles(&globalCtx->colCtx, this->actor.floorPoly, this->actor.floorBgId)) {
                sp34 = true;
                this->actor.bgCheckFlags &= ~BGCHECKFLAG_GROUND;
            }
            if (sp34 && !(this->actor.bgCheckFlags & (BGCHECKFLAG_GROUND | BGCHECKFLAG_WALL))) {
                Math_Vec3f_Copy(&this->actor.world.pos, &sp38);
            }
        }
        Collider_UpdateCylinder(&this->actor, &this->collider);
        if ((this->actionFunc == EnOkuta_Appear) || (this->actionFunc == EnOkuta_Hide)) {
            this->collider.dim.pos.y = this->actor.world.pos.y + (this->skelAnime.jointTable->y * this->actor.scale.y);
            this->collider.dim.radius = sOctorockColliderInit.dim.radius * this->actor.scale.x * 100.0f;
        }
        if (this->actor.params == 0x10) {
            this->actor.flags |= ACTOR_FLAG_24;
            CollisionCheck_SetAT(globalCtx, &globalCtx->colChkCtx, &this->collider.base);
        }
        if (this->actionFunc != EnOkuta_WaitToAppear) {
            if ((this->actionFunc != EnOkuta_Die) && (this->actionFunc != EnOkuta_WaitToDie) &&
                (this->actionFunc != EnOkuta_Freeze)) {
                CollisionCheck_SetAC(globalCtx, &globalCtx->colChkCtx, &this->collider.base);
            }
            CollisionCheck_SetOC(globalCtx, &globalCtx->colChkCtx, &this->collider.base);
        }
        Actor_SetFocus(&this->actor, 15.0f);
        if ((this->actor.params == 0) && (this->actor.draw != NULL)) {
            EnOkuta_SpawnRipple(this, globalCtx);
        }
    }
}

s32 EnOkuta_GetSnoutScale(EnOkuta* this, f32 curFrame, Vec3f* scale) {
    if (this->actionFunc == EnOkuta_WaitToShoot) {
        scale->x = scale->z = 1.0f;
        scale->y = (sinf((M_PI / 16) * curFrame) * 0.4f) + 1.0f;
    } else if (this->actionFunc == EnOkuta_Shoot) {
        if (curFrame < 5.0f) {
            scale->x = 1.0f;
            scale->y = scale->z = (curFrame * 0.25f) + 1.0f;
        } else if (curFrame < 7.0f) {
            scale->x = (curFrame - 4.0f) * 0.5f + 1.0f;
            scale->y = scale->z = 2.0f - (curFrame - 4.0f) * 0.5f;
        } else {
            scale->x = 2.0f - ((curFrame - 6.0f) * 0.0769f);
            scale->y = scale->z = 1.0f;
        }
    } else if (this->actionFunc == EnOkuta_Die) {
        if (curFrame >= 35.0f || curFrame < 25.0f) {
            return false;
        }
        if (curFrame < 27.0f) {
            scale->x = 1.0f;
            scale->y = scale->z = ((curFrame - 24.0f) * 0.5f) + 1.0f;
        } else if (curFrame < 30.0f) {
            scale->x = (curFrame - 26.0f) * 0.333f + 1.0f;
            scale->y = scale->z = 2.0f - (curFrame - 26.0f) * 0.333f;
        } else {
            scale->x = 2.0f - ((curFrame - 29.0f) * 0.2f);
            scale->y = scale->z = 1.0f;
        }
    } else {
        return false;
    }

    return true;
}

s32 EnOkuta_OverrideLimbDraw(GlobalContext* globalCtx, s32 limbIndex, Gfx** dList, Vec3f* pos, Vec3s* rot,
                             void* thisx) {
    EnOkuta* this = (EnOkuta*)thisx;
    f32 curFrame = this->skelAnime.curFrame;
    Vec3f scale;
    s32 doScale = false;

    if (this->actionFunc == EnOkuta_Die) {
        curFrame += this->timer;
    }
    if (limbIndex == 5) {
        if ((this->headScale.x != 1.0f) || (this->headScale.y != 1.0f) || (this->headScale.z != 1.0f)) {
            scale = this->headScale;
            doScale = true;
        }
    } else if (limbIndex == 8) {
        doScale = EnOkuta_GetSnoutScale(this, curFrame, &scale);
    }
    if (doScale) {
        Matrix_Scale(scale.x, scale.y, scale.z, MTXMODE_APPLY);
    }
    return false;
}

void EnOkuta_Draw(Actor* thisx, GlobalContext* globalCtx) {
    EnOkuta* this = (EnOkuta*)thisx;
    s32 pad;

    func_80093D18(globalCtx->state.gfxCtx);

    if (this->actor.params == 0) {
        SkelAnime_DrawOpa(globalCtx, this->skelAnime.skeleton, this->skelAnime.jointTable, EnOkuta_OverrideLimbDraw,
                          NULL, this);
    } else {
        OPEN_DISPS(globalCtx->state.gfxCtx, "../z_en_okuta.c", 1653);

        Matrix_Mult(&globalCtx->billboardMtxF, MTXMODE_APPLY);
        Matrix_RotateZ(this->actor.home.rot.z * (M_PI / 0x8000), MTXMODE_APPLY);
        gSPMatrix(POLY_OPA_DISP++, Matrix_NewMtx(globalCtx->state.gfxCtx, "../z_en_okuta.c", 1657),
                  G_MTX_NOPUSH | G_MTX_LOAD | G_MTX_MODELVIEW);
        gSPDisplayList(POLY_OPA_DISP++, gOctorokProjectileDL);

        CLOSE_DISPS(globalCtx->state.gfxCtx, "../z_en_okuta.c", 1662);
    }
}<|MERGE_RESOLUTION|>--- conflicted
+++ resolved
@@ -602,14 +602,9 @@
             sp34 = false;
             Actor_MoveForward(&this->actor);
             Math_Vec3f_Copy(&sp38, &this->actor.world.pos);
-<<<<<<< HEAD
             Actor_UpdateBgCheckInfo(globalCtx, &this->actor, 10.0f, 15.0f, 30.0f,
                                     UPDBGCHECKINFO_FLAG_0 | UPDBGCHECKINFO_FLAG_2);
-            if ((this->actor.bgCheckFlags & 8) &&
-=======
-            Actor_UpdateBgCheckInfo(globalCtx, &this->actor, 10.0f, 15.0f, 30.0f, 5);
             if ((this->actor.bgCheckFlags & BGCHECKFLAG_WALL) &&
->>>>>>> 67f29477
                 SurfaceType_IsIgnoredByProjectiles(&globalCtx->colCtx, this->actor.wallPoly, this->actor.wallBgId)) {
                 sp34 = true;
                 this->actor.bgCheckFlags &= ~BGCHECKFLAG_WALL;
