#include "z_en_okuta.h"
#include "objects/object_okuta/object_okuta.h"

#define FLAGS 0x00000005

#define THIS ((EnOkuta*)thisx)

void EnOkuta_Init(Actor* thisx, GlobalContext* globalCtx);
void EnOkuta_Destroy(Actor* thisx, GlobalContext* globalCtx);
void EnOkuta_Update(Actor* thisx, GlobalContext* globalCtx);
void EnOkuta_Draw(Actor* thisx, GlobalContext* globalCtx);

void EnOkuta_SetupWaitToAppear(EnOkuta* this);
void EnOkuta_WaitToAppear(EnOkuta* this, GlobalContext* globalCtx);
void EnOkuta_Appear(EnOkuta* this, GlobalContext* globalCtx);
void EnOkuta_Hide(EnOkuta* this, GlobalContext* globalCtx);
void EnOkuta_WaitToShoot(EnOkuta* this, GlobalContext* globalCtx);
void EnOkuta_Shoot(EnOkuta* this, GlobalContext* globalCtx);
void EnOkuta_WaitToDie(EnOkuta* this, GlobalContext* globalCtx);
void EnOkuta_Die(EnOkuta* this, GlobalContext* globalCtx);
void EnOkuta_Freeze(EnOkuta* this, GlobalContext* globalCtx);
void EnOkuta_ProjectileFly(EnOkuta* this, GlobalContext* globalCtx);

const ActorInit En_Okuta_InitVars = {
    ACTOR_EN_OKUTA,
    ACTORCAT_ENEMY,
    FLAGS,
    OBJECT_OKUTA,
    sizeof(EnOkuta),
    (ActorFunc)EnOkuta_Init,
    (ActorFunc)EnOkuta_Destroy,
    (ActorFunc)EnOkuta_Update,
    (ActorFunc)EnOkuta_Draw,
};

static ColliderCylinderInit sProjectileColliderInit = {
    {
        COLTYPE_NONE,
        AT_ON | AT_TYPE_ENEMY,
        AC_ON | AC_TYPE_PLAYER,
        OC1_ON | OC1_TYPE_ALL,
        OC2_TYPE_2,
        COLSHAPE_CYLINDER,
    },
    {
        ELEMTYPE_UNK0,
        { 0xFFCFFFFF, 0x00, 0x08 },
        { 0xFFCFFFFF, 0x00, 0x00 },
        TOUCH_ON | TOUCH_SFX_HARD,
        BUMP_ON,
        OCELEM_ON,
    },
    { 13, 20, 0, { 0, 0, 0 } },
};

static ColliderCylinderInit sOctorockColliderInit = {
    {
        COLTYPE_HIT0,
        AT_NONE,
        AC_ON | AC_TYPE_PLAYER,
        OC1_ON | OC1_TYPE_ALL,
        OC2_TYPE_1,
        COLSHAPE_CYLINDER,
    },
    {
        ELEMTYPE_UNK1,
        { 0x00000000, 0x00, 0x00 },
        { 0xFFCFFFFF, 0x00, 0x00 },
        TOUCH_NONE,
        BUMP_ON,
        OCELEM_ON,
    },
    { 20, 40, -30, { 0, 0, 0 } },
};

static CollisionCheckInfoInit sColChkInfoInit = { 1, 15, 60, 100 };

static DamageTable sDamageTable = {
    /* Deku nut      */ DMG_ENTRY(0, 0x0),
    /* Deku stick    */ DMG_ENTRY(2, 0x0),
    /* Slingshot     */ DMG_ENTRY(1, 0x0),
    /* Explosive     */ DMG_ENTRY(2, 0x0),
    /* Boomerang     */ DMG_ENTRY(1, 0x0),
    /* Normal arrow  */ DMG_ENTRY(2, 0x0),
    /* Hammer swing  */ DMG_ENTRY(2, 0x0),
    /* Hookshot      */ DMG_ENTRY(2, 0x0),
    /* Kokiri sword  */ DMG_ENTRY(1, 0x0),
    /* Master sword  */ DMG_ENTRY(2, 0x0),
    /* Giant's Knife */ DMG_ENTRY(4, 0x0),
    /* Fire arrow    */ DMG_ENTRY(2, 0x0),
    /* Ice arrow     */ DMG_ENTRY(4, 0x3),
    /* Light arrow   */ DMG_ENTRY(2, 0x0),
    /* Unk arrow 1   */ DMG_ENTRY(2, 0x0),
    /* Unk arrow 2   */ DMG_ENTRY(2, 0x0),
    /* Unk arrow 3   */ DMG_ENTRY(2, 0x0),
    /* Fire magic    */ DMG_ENTRY(0, 0x0),
    /* Ice magic     */ DMG_ENTRY(0, 0x0),
    /* Light magic   */ DMG_ENTRY(0, 0x0),
    /* Shield        */ DMG_ENTRY(0, 0x0),
    /* Mirror Ray    */ DMG_ENTRY(0, 0x0),
    /* Kokiri spin   */ DMG_ENTRY(1, 0x0),
    /* Giant spin    */ DMG_ENTRY(4, 0x0),
    /* Master spin   */ DMG_ENTRY(2, 0x0),
    /* Kokiri jump   */ DMG_ENTRY(2, 0x0),
    /* Giant jump    */ DMG_ENTRY(8, 0x0),
    /* Master jump   */ DMG_ENTRY(4, 0x0),
    /* Unknown 1     */ DMG_ENTRY(0, 0x0),
    /* Unblockable   */ DMG_ENTRY(0, 0x0),
    /* Hammer jump   */ DMG_ENTRY(4, 0x0),
    /* Unknown 2     */ DMG_ENTRY(0, 0x0),
};

static InitChainEntry sInitChain[] = {
    ICHAIN_S8(naviEnemyId, 66, ICHAIN_CONTINUE),
    ICHAIN_F32(targetArrowOffset, 6500, ICHAIN_STOP),
};

void EnOkuta_Init(Actor* thisx, GlobalContext* globalCtx) {
    EnOkuta* this = THIS;
    s32 pad;
    WaterBox* outWaterBox;
    f32 ySurface;
    UNK_TYPE sp30;

    Actor_ProcessInitChain(thisx, sInitChain);
    this->numShots = (thisx->params >> 8) & 0xFF;
    thisx->params &= 0xFF;
    if (thisx->params == 0) {
        SkelAnime_Init(globalCtx, &this->skelAnime, &gOctorokSkel, &gOctorokAppearAnim, this->jointTable,
                       this->morphTable, 38);
        Collider_InitCylinder(globalCtx, &this->collider);
        Collider_SetCylinder(globalCtx, &this->collider, thisx, &sOctorockColliderInit);
        CollisionCheck_SetInfo(&thisx->colChkInfo, &sDamageTable, &sColChkInfoInit);
        if ((this->numShots == 0xFF) || (this->numShots == 0)) {
            this->numShots = 1;
        }
        thisx->floorHeight =
            BgCheck_EntityRaycastFloor4(&globalCtx->colCtx, &thisx->floorPoly, &sp30, thisx, &thisx->world.pos);
        //! @bug calls WaterBox_GetSurfaceImpl directly
        if (!WaterBox_GetSurfaceImpl(globalCtx, &globalCtx->colCtx, thisx->world.pos.x, thisx->world.pos.z, &ySurface,
                                     &outWaterBox) ||
            (ySurface <= thisx->floorHeight)) {
            Actor_Kill(thisx);
        } else {
            thisx->home.pos.y = ySurface;
        }
        EnOkuta_SetupWaitToAppear(this);
    } else {
        ActorShape_Init(&thisx->shape, 1100.0f, ActorShadow_DrawCircle, 18.0f);
        thisx->flags &= ~1;
        thisx->flags |= 0x10;
        Collider_InitCylinder(globalCtx, &this->collider);
        Collider_SetCylinder(globalCtx, &this->collider, thisx, &sProjectileColliderInit);
        Actor_ChangeCategory(globalCtx, &globalCtx->actorCtx, thisx, ACTORCAT_PROP);
        this->timer = 30;
        thisx->shape.rot.y = 0;
        this->actionFunc = EnOkuta_ProjectileFly;
        thisx->speedXZ = 10.0f;
    }
}

void EnOkuta_Destroy(Actor* thisx, GlobalContext* globalCtx) {
    EnOkuta* this = THIS;

    Collider_DestroyCylinder(globalCtx, &this->collider);
}

void EnOkuta_SpawnBubbles(EnOkuta* this, GlobalContext* globalCtx) {
    s32 i;

    for (i = 0; i < 10; i++) {
        EffectSsBubble_Spawn(globalCtx, &this->actor.world.pos, -10.0f, 10.0f, 30.0f, 0.25f);
    }
}

void EnOkuta_SpawnDust(Vec3f* pos, Vec3f* velocity, s16 scaleStep, GlobalContext* globalCtx) {
    static Vec3f accel = { 0.0f, 0.0f, 0.0f };
    static Color_RGBA8 primColor = { 255, 255, 255, 255 };
    static Color_RGBA8 envColor = { 150, 150, 150, 255 };

    func_8002829C(globalCtx, pos, velocity, &accel, &primColor, &envColor, 0x190, scaleStep);
}

void EnOkuta_SpawnSplash(EnOkuta* this, GlobalContext* globalCtx) {
    EffectSsGSplash_Spawn(globalCtx, &this->actor.home.pos, NULL, NULL, 0, 1300);
}

void EnOkuta_SpawnRipple(EnOkuta* this, GlobalContext* globalCtx) {
    Vec3f pos;

    pos.x = this->actor.world.pos.x;
    pos.y = this->actor.home.pos.y;
    pos.z = this->actor.world.pos.z;
    if ((globalCtx->gameplayFrames % 7) == 0 &&
        ((this->actionFunc != EnOkuta_Shoot) || ((this->actor.world.pos.y - this->actor.home.pos.y) < 50.0f))) {
        EffectSsGRipple_Spawn(globalCtx, &pos, 250, 650, 0);
    }
}

void EnOkuta_SetupWaitToAppear(EnOkuta* this) {
    this->actor.draw = NULL;
    this->actor.flags &= ~1;
    this->actionFunc = EnOkuta_WaitToAppear;
    this->actor.world.pos.y = this->actor.home.pos.y;
}

void EnOkuta_SetupAppear(EnOkuta* this, GlobalContext* globalCtx) {
    this->actor.draw = EnOkuta_Draw;
    this->actor.shape.rot.y = this->actor.yawTowardsPlayer;
    this->actor.flags |= 1;
    Animation_PlayOnce(&this->skelAnime, &gOctorokAppearAnim);
    EnOkuta_SpawnBubbles(this, globalCtx);
    this->actionFunc = EnOkuta_Appear;
}

void EnOkuta_SetupHide(EnOkuta* this) {
    Animation_PlayOnce(&this->skelAnime, &gOctorokHideAnim);
    this->actionFunc = EnOkuta_Hide;
}

void EnOkuta_SetupWaitToShoot(EnOkuta* this) {
    Animation_PlayLoop(&this->skelAnime, &gOctorokFloatAnim);
    this->timer = (this->actionFunc == EnOkuta_Shoot) ? 2 : 0;
    this->actionFunc = EnOkuta_WaitToShoot;
}

void EnOkuta_SetupShoot(EnOkuta* this, GlobalContext* globalCtx) {
    Animation_PlayOnce(&this->skelAnime, &gOctorokShootAnim);
    if (this->actionFunc != EnOkuta_Shoot) {
        this->timer = this->numShots;
    }
    this->jumpHeight = this->actor.yDistToPlayer + 20.0f;
    this->jumpHeight = CLAMP_MIN(this->jumpHeight, 10.0f);
    if (this->jumpHeight > 50.0f) {
        EnOkuta_SpawnSplash(this, globalCtx);
    }
    if (this->jumpHeight > 50.0f) {
        Audio_PlayActorSound2(&this->actor, NA_SE_EN_OCTAROCK_JUMP);
    }
    this->actionFunc = EnOkuta_Shoot;
}

void EnOkuta_SetupWaitToDie(EnOkuta* this) {
    Animation_MorphToPlayOnce(&this->skelAnime, &gOctorokHitAnim, -5.0f);
    Actor_SetColorFilter(&this->actor, 0x4000, 0xFF, 0, 0xB);
    this->collider.base.acFlags &= ~AC_HIT;
    Actor_SetScale(&this->actor, 0.01f);
    Audio_PlayActorSound2(&this->actor, NA_SE_EN_OCTAROCK_DEAD1);
    this->actionFunc = EnOkuta_WaitToDie;
}

void EnOkuta_SetupDie(EnOkuta* this) {
    Animation_MorphToPlayOnce(&this->skelAnime, &gOctorokDieAnim, -3.0f);
    this->timer = 0;
    this->actionFunc = EnOkuta_Die;
}

void EnOkuta_SetupFreeze(EnOkuta* this) {
    this->timer = 80;
    Actor_SetColorFilter(&this->actor, 0, 0xFF, 0, 0x50);
    this->actionFunc = EnOkuta_Freeze;
}

void EnOkuta_SpawnProjectile(EnOkuta* this, GlobalContext* globalCtx) {
    Vec3f pos;
    Vec3f velocity;
    f32 sin = Math_SinS(this->actor.shape.rot.y);
    f32 cos = Math_CosS(this->actor.shape.rot.y);

    pos.x = this->actor.world.pos.x + (25.0f * sin);
    pos.y = this->actor.world.pos.y - 6.0f;
    pos.z = this->actor.world.pos.z + (25.0f * cos);
    if (Actor_Spawn(&globalCtx->actorCtx, globalCtx, ACTOR_EN_OKUTA, pos.x, pos.y, pos.z, this->actor.shape.rot.x,
                    this->actor.shape.rot.y, this->actor.shape.rot.z, 0x10) != NULL) {
        pos.x = this->actor.world.pos.x + (40.0f * sin);
        pos.z = this->actor.world.pos.z + (40.0f * cos);
        pos.y = this->actor.world.pos.y;
        velocity.x = 1.5f * sin;
        velocity.y = 0.0f;
        velocity.z = 1.5f * cos;
        EnOkuta_SpawnDust(&pos, &velocity, 20, globalCtx);
    }
    Audio_PlayActorSound2(&this->actor, NA_SE_EN_NUTS_THROW);
}

void EnOkuta_WaitToAppear(EnOkuta* this, GlobalContext* globalCtx) {
    this->actor.world.pos.y = this->actor.home.pos.y;
    if ((this->actor.xzDistToPlayer < 480.0f) && (this->actor.xzDistToPlayer > 200.0f)) {
        EnOkuta_SetupAppear(this, globalCtx);
    }
}

void EnOkuta_Appear(EnOkuta* this, GlobalContext* globalCtx) {
    s32 pad;

    if (SkelAnime_Update(&this->skelAnime)) {
        if (this->actor.xzDistToPlayer < 160.0f) {
            EnOkuta_SetupHide(this);
        } else {
            EnOkuta_SetupWaitToShoot(this);
        }
    } else if (this->skelAnime.curFrame <= 4.0f) {
        Actor_SetScale(&this->actor, this->skelAnime.curFrame * 0.25f * 0.01f);
    } else if (Animation_OnFrame(&this->skelAnime, 5.0f)) {
        Actor_SetScale(&this->actor, 0.01f);
    }
    if (Animation_OnFrame(&this->skelAnime, 2.0f)) {
        Audio_PlayActorSound2(&this->actor, NA_SE_EN_OCTAROCK_JUMP);
    }
    if (Animation_OnFrame(&this->skelAnime, 12.0f)) {
        Audio_PlayActorSound2(&this->actor, NA_SE_EN_OCTAROCK_LAND);
    }
    if (Animation_OnFrame(&this->skelAnime, 3.0f) || Animation_OnFrame(&this->skelAnime, 15.0f)) {
        EnOkuta_SpawnSplash(this, globalCtx);
    }
}

void EnOkuta_Hide(EnOkuta* this, GlobalContext* globalCtx) {
    s32 pad;

    Math_ApproachF(&this->actor.world.pos.y, this->actor.home.pos.y, 0.5f, 30.0f);
    if (SkelAnime_Update(&this->skelAnime)) {
        Audio_PlayActorSound2(&this->actor, NA_SE_EN_OCTAROCK_BUBLE);
        EnOkuta_SpawnBubbles(this, globalCtx);
        EnOkuta_SetupWaitToAppear(this);
    } else if (this->skelAnime.curFrame >= 4.0f) {
        Actor_SetScale(&this->actor, (6.0f - this->skelAnime.curFrame) * 0.5f * 0.01f);
    }
    if (Animation_OnFrame(&this->skelAnime, 2.0f)) {
        Audio_PlayActorSound2(&this->actor, NA_SE_EN_OCTAROCK_SINK);
    }
    if (Animation_OnFrame(&this->skelAnime, 4.0f)) {
        EnOkuta_SpawnSplash(this, globalCtx);
    }
}

void EnOkuta_WaitToShoot(EnOkuta* this, GlobalContext* globalCtx) {
    s16 temp_v0_2;
    s32 phi_v1;

    this->actor.world.pos.y = this->actor.home.pos.y;
    SkelAnime_Update(&this->skelAnime);
    if (Animation_OnFrame(&this->skelAnime, 0.0f)) {
        if (this->timer != 0) {
            this->timer--;
        }
    }
    if (Animation_OnFrame(&this->skelAnime, 0.5f)) {
        Audio_PlayActorSound2(&this->actor, NA_SE_EN_OCTAROCK_FLOAT);
    }
    if (this->actor.xzDistToPlayer < 160.0f || this->actor.xzDistToPlayer > 560.0f) {
        EnOkuta_SetupHide(this);
    } else {
        temp_v0_2 = Math_SmoothStepToS(&this->actor.shape.rot.y, this->actor.yawTowardsPlayer, 3, 0x71C, 0x38E);
        phi_v1 = ABS(temp_v0_2);
        if ((phi_v1 < 0x38E) && (this->timer == 0) && (this->actor.yDistToPlayer < 200.0f)) {
            EnOkuta_SetupShoot(this, globalCtx);
        }
    }
}

void EnOkuta_Shoot(EnOkuta* this, GlobalContext* globalCtx) {
    Math_ApproachS(&this->actor.shape.rot.y, this->actor.yawTowardsPlayer, 3, 0x71C);
    if (SkelAnime_Update(&this->skelAnime)) {
        if (this->timer != 0) {
            this->timer--;
        }
        if (this->timer == 0) {
            EnOkuta_SetupWaitToShoot(this);
        } else {
            EnOkuta_SetupShoot(this, globalCtx);
        }
    } else {
        f32 curFrame = this->skelAnime.curFrame;

        if (curFrame < 13.0f) {
            this->actor.world.pos.y = (sinf((0.08333f * M_PI) * curFrame) * this->jumpHeight) + this->actor.home.pos.y;
        }
        if (Animation_OnFrame(&this->skelAnime, 6.0f)) {
            EnOkuta_SpawnProjectile(this, globalCtx);
        }
        if ((this->jumpHeight > 50.0f) && Animation_OnFrame(&this->skelAnime, 13.0f)) {
            EnOkuta_SpawnSplash(this, globalCtx);
        }
        if ((this->jumpHeight > 50.0f) && Animation_OnFrame(&this->skelAnime, 13.0f)) {
            Audio_PlayActorSound2(&this->actor, NA_SE_EN_OCTAROCK_LAND);
        }
    }
    if (this->actor.xzDistToPlayer < 160.0f) {
        EnOkuta_SetupHide(this);
    }
}

void EnOkuta_WaitToDie(EnOkuta* this, GlobalContext* globalCtx) {
    if (SkelAnime_Update(&this->skelAnime)) {
        EnOkuta_SetupDie(this);
    }
    Math_ApproachF(&this->actor.world.pos.y, this->actor.home.pos.y, 0.5f, 5.0f);
}

void EnOkuta_Die(EnOkuta* this, GlobalContext* globalCtx) {
    static Vec3f accel = { 0.0f, -0.5f, 0.0f };
    static Color_RGBA8 primColor = { 255, 255, 255, 255 };
    static Color_RGBA8 envColor = { 150, 150, 150, 0 };
    Vec3f velocity;
    Vec3f pos;
    s32 i;

    if (SkelAnime_Update(&this->skelAnime)) {
        this->timer++;
    }
    Math_ApproachF(&this->actor.world.pos.y, this->actor.home.pos.y, 0.5f, 5.0f);
    if (this->timer == 5) {
        pos.x = this->actor.world.pos.x;
        pos.y = this->actor.world.pos.y + 40.0f;
        pos.z = this->actor.world.pos.z;
        velocity.x = 0.0f;
        velocity.y = -0.5f;
        velocity.z = 0.0f;
        EnOkuta_SpawnDust(&pos, &velocity, -0x14, globalCtx);
        Audio_PlayActorSound2(&this->actor, NA_SE_EN_OCTAROCK_DEAD2);
    }
    if (Animation_OnFrame(&this->skelAnime, 15.0f)) {
        EnOkuta_SpawnSplash(this, globalCtx);
        Audio_PlayActorSound2(&this->actor, NA_SE_EN_OCTAROCK_LAND);
    }
    if (this->timer < 3) {
        Actor_SetScale(&this->actor, ((this->timer * 0.25f) + 1.0f) * 0.01f);
    } else if (this->timer < 6) {
        Actor_SetScale(&this->actor, (1.5f - ((this->timer - 2) * 0.2333f)) * 0.01f);
    } else if (this->timer < 11) {
        Actor_SetScale(&this->actor, (((this->timer - 5) * 0.04f) + 0.8f) * 0.01f);
    } else {
        if (Math_StepToF(&this->actor.scale.x, 0.0f, 0.0005f)) {
            Audio_PlaySoundAtPosition(globalCtx, &this->actor.world.pos, 30, NA_SE_EN_OCTAROCK_BUBLE);
            Item_DropCollectibleRandom(globalCtx, &this->actor, &this->actor.world.pos, 0x70);
            for (i = 0; i < 20; i++) {
                velocity.x = (Rand_ZeroOne() - 0.5f) * 7.0f;
                velocity.y = Rand_ZeroOne() * 7.0f;
                velocity.z = (Rand_ZeroOne() - 0.5f) * 7.0f;
                EffectSsDtBubble_SpawnCustomColor(globalCtx, &this->actor.world.pos, &velocity, &accel, &primColor,
                                                  &envColor, Rand_S16Offset(100, 50), 25, 0);
            }
            Actor_Kill(&this->actor);
        }
        this->actor.scale.y = this->actor.scale.z = this->actor.scale.x;
    }
}

void EnOkuta_Freeze(EnOkuta* this, GlobalContext* globalCtx) {
    Vec3f pos;
    s16 temp_v1;

    if (this->timer != 0) {
        this->timer--;
    }
    if (this->timer == 0) {
        EnOkuta_SetupDie(this);
    }
    if ((this->timer >= 64) && (this->timer & 1)) {
        temp_v1 = (this->timer - 64) >> 1;
        pos.y = (this->actor.world.pos.y - 32.0f) + (8.0f * (8 - temp_v1));
        pos.x = this->actor.world.pos.x + ((temp_v1 & 2) ? 10.0f : -10.0f);
        pos.z = this->actor.world.pos.z + ((temp_v1 & 1) ? 10.0f : -10.0f);
        EffectSsEnIce_SpawnFlyingVec3f(globalCtx, &this->actor, &pos, 150, 150, 150, 250, 235, 245, 255,
                                       (Rand_ZeroOne() * 0.2f) + 1.9f);
    }
    Math_ApproachF(&this->actor.world.pos.y, this->actor.home.pos.y, 0.5f, 5.0f);
}

void EnOkuta_ProjectileFly(EnOkuta* this, GlobalContext* globalCtx) {
    Vec3f pos;
    Player* player = PLAYER;
    Vec3s sp40;

    this->timer--;
    if (this->timer == 0) {
        this->actor.gravity = -1.0f;
    }
    this->actor.home.rot.z += 0x1554;
    if (this->actor.bgCheckFlags & 0x20) {
        this->actor.gravity = -1.0f;
        this->actor.speedXZ -= 0.1f;
        this->actor.speedXZ = CLAMP_MIN(this->actor.speedXZ, 1.0f);
    }
    if ((this->actor.bgCheckFlags & 8) || (this->actor.bgCheckFlags & 1) || (this->collider.base.atFlags & AT_HIT) ||
        this->collider.base.acFlags & AC_HIT || this->collider.base.ocFlags1 & OC1_HIT ||
        this->actor.floorHeight == BGCHECK_Y_MIN) {
        if ((player->currentShield == PLAYER_SHIELD_DEKU ||
             (player->currentShield == PLAYER_SHIELD_HYLIAN && LINK_IS_ADULT)) &&
            this->collider.base.atFlags & AT_HIT && this->collider.base.atFlags & AT_TYPE_ENEMY &&
            this->collider.base.atFlags & AT_BOUNCED) {
            this->collider.base.atFlags &= ~(AT_HIT | AT_BOUNCED | AT_TYPE_ENEMY);
            this->collider.base.atFlags |= AT_TYPE_PLAYER;
            this->collider.info.toucher.dmgFlags = 2;
            func_800D20CC(&player->shieldMf, &sp40, 0);
            this->actor.world.rot.y = sp40.y + 0x8000;
            this->timer = 30;
        } else {
            pos.x = this->actor.world.pos.x;
            pos.y = this->actor.world.pos.y + 11.0f;
            pos.z = this->actor.world.pos.z;
            EffectSsHahen_SpawnBurst(globalCtx, &pos, 6.0f, 0, 1, 2, 15, 7, 10, gOctorokProjectileDL);
            Audio_PlaySoundAtPosition(globalCtx, &this->actor.world.pos, 20, NA_SE_EN_OCTAROCK_ROCK);
            Actor_Kill(&this->actor);
        }
    } else if (this->timer == -300) {
        Actor_Kill(&this->actor);
    }
}

void EnOkuta_UpdateHeadScale(EnOkuta* this) {
    f32 curFrame = this->skelAnime.curFrame;

    if (this->actionFunc == EnOkuta_Appear) {
        if (curFrame < 8.0f) {
            this->headScale.x = this->headScale.y = this->headScale.z = 1.0f;
        } else if (curFrame < 10.0f) {
            this->headScale.x = this->headScale.z = 1.0f;
            this->headScale.y = ((curFrame - 7.0f) * 0.4f) + 1.0f;
        } else if (curFrame < 14.0f) {
            this->headScale.x = this->headScale.z = ((curFrame - 9.0f) * 0.075f) + 1.0f;
            this->headScale.y = 1.8f - ((curFrame - 9.0f) * 0.25f);
        } else {
            this->headScale.x = this->headScale.z = 1.3f - ((curFrame - 13.0f) * 0.05f);
            this->headScale.y = ((curFrame - 13.0f) * 0.0333f) + 0.8f;
        }
    } else if (this->actionFunc == EnOkuta_Hide) {
        if (curFrame < 3.0f) {
            this->headScale.y = 1.0f;
        } else if (curFrame < 4.0f) {
            this->headScale.y = (curFrame - 2.0f) + 1.0f;
        } else {
            this->headScale.y = 2.0f - ((curFrame - 3.0f) * 0.333f);
        }
        this->headScale.x = this->headScale.z = 1.0f;
    } else if (this->actionFunc == EnOkuta_Shoot) {
        if (curFrame < 5.0f) {
            this->headScale.x = this->headScale.y = this->headScale.z = (curFrame * 0.125f) + 1.0f;
        } else if (curFrame < 7.0f) {
            this->headScale.x = this->headScale.y = this->headScale.z = 1.5f - ((curFrame - 4.0f) * 0.35f);
        } else if (curFrame < 17.0f) {
            this->headScale.x = this->headScale.z = ((curFrame - 6.0f) * 0.05f) + 0.8f;
            this->headScale.y = 0.8f;
        } else {
            this->headScale.x = this->headScale.z = 1.3f - ((curFrame - 16.0f) * 0.1f);
            this->headScale.y = ((curFrame - 16.0f) * 0.0666f) + 0.8f;
        }
    } else if (this->actionFunc == EnOkuta_WaitToShoot) {
        this->headScale.x = this->headScale.z = 1.0f;
        this->headScale.y = (sinf((M_PI / 16) * curFrame) * 0.2f) + 1.0f;
    } else {
        this->headScale.x = this->headScale.y = this->headScale.z = 1.0f;
    }
}

void EnOkuta_ColliderCheck(EnOkuta* this, GlobalContext* globalCtx) {
    if (this->collider.base.acFlags & AC_HIT) {
        this->collider.base.acFlags &= ~AC_HIT;
        Actor_SetDropFlag(&this->actor, &this->collider.info, 1);
        if ((this->actor.colChkInfo.damageEffect != 0) || (this->actor.colChkInfo.damage != 0)) {
<<<<<<< HEAD
            Actor_PlayDeathFx(globalCtx, &this->actor);
=======
            Enemy_StartFinishingBlow(globalCtx, &this->actor);
>>>>>>> e632b9a1
            this->actor.colChkInfo.health = 0;
            this->actor.flags &= ~1;
            if (this->actor.colChkInfo.damageEffect == 3) {
                EnOkuta_SetupFreeze(this);
            } else {
                EnOkuta_SetupWaitToDie(this);
            }
        }
    }
}

void EnOkuta_Update(Actor* thisx, GlobalContext* globalCtx) {
    EnOkuta* this = THIS;
    Player* player = PLAYER;
    GlobalContext* globalCtx2 = globalCtx;
    WaterBox* outWaterBox;
    f32 ySurface;
    Vec3f sp38;
    s32 sp34;

    if (!(player->stateFlags1 & 0x300000C0)) {
        if (this->actor.params == 0) {
            EnOkuta_ColliderCheck(this, globalCtx2);
            if (!WaterBox_GetSurfaceImpl(globalCtx2, &globalCtx2->colCtx, this->actor.world.pos.x,
                                         this->actor.world.pos.z, &ySurface, &outWaterBox) ||
                (ySurface < this->actor.floorHeight)) {
                if (this->actor.colChkInfo.health != 0) {
                    Actor_Kill(&this->actor);
                    return;
                }
            } else {
                this->actor.home.pos.y = ySurface;
            }
        }
        this->actionFunc(this, globalCtx2);
        if (this->actor.params == 0) {
            EnOkuta_UpdateHeadScale(this);
            this->collider.dim.height =
                (((sOctorockColliderInit.dim.height * this->headScale.y) - this->collider.dim.yShift) *
                 this->actor.scale.y * 100.0f);
        } else {
            sp34 = false;
            Actor_MoveForward(&this->actor);
            Math_Vec3f_Copy(&sp38, &this->actor.world.pos);
            Actor_UpdateBgCheckInfo(globalCtx2, &this->actor, 10.0f, 15.0f, 30.0f, 5);
            if ((this->actor.bgCheckFlags & 8) &&
                SurfaceType_IsIgnoredByProjectiles(&globalCtx2->colCtx, this->actor.wallPoly, this->actor.wallBgId)) {
                sp34 = true;
                this->actor.bgCheckFlags &= ~8;
            }
            if ((this->actor.bgCheckFlags & 1) &&
                SurfaceType_IsIgnoredByProjectiles(&globalCtx2->colCtx, this->actor.floorPoly, this->actor.floorBgId)) {
                sp34 = true;
                this->actor.bgCheckFlags &= ~1;
            }
            if (sp34 && !(this->actor.bgCheckFlags & 9)) {
                Math_Vec3f_Copy(&this->actor.world.pos, &sp38);
            }
        }
        Collider_UpdateCylinder(&this->actor, &this->collider);
        if ((this->actionFunc == EnOkuta_Appear) || (this->actionFunc == EnOkuta_Hide)) {
            this->collider.dim.pos.y = this->actor.world.pos.y + (this->skelAnime.jointTable->y * this->actor.scale.y);
            this->collider.dim.radius = sOctorockColliderInit.dim.radius * this->actor.scale.x * 100.0f;
        }
        if (this->actor.params == 0x10) {
            this->actor.flags |= 0x1000000;
            CollisionCheck_SetAT(globalCtx2, &globalCtx2->colChkCtx, &this->collider.base);
        }
        if (this->actionFunc != EnOkuta_WaitToAppear) {
            if ((this->actionFunc != EnOkuta_Die) && (this->actionFunc != EnOkuta_WaitToDie) &&
                (this->actionFunc != EnOkuta_Freeze)) {
                CollisionCheck_SetAC(globalCtx2, &globalCtx2->colChkCtx, &this->collider.base);
            }
            CollisionCheck_SetOC(globalCtx2, &globalCtx2->colChkCtx, &this->collider.base);
        }
        Actor_SetFocus(&this->actor, 15.0f);
        if ((this->actor.params == 0) && (this->actor.draw != NULL)) {
            EnOkuta_SpawnRipple(this, globalCtx2);
        }
    }
}

s32 EnOkuta_GetSnoutScale(EnOkuta* this, f32 curFrame, Vec3f* scale) {
    if (this->actionFunc == EnOkuta_WaitToShoot) {
        scale->x = scale->z = 1.0f;
        scale->y = (sinf((M_PI / 16) * curFrame) * 0.4f) + 1.0f;
    } else if (this->actionFunc == EnOkuta_Shoot) {
        if (curFrame < 5.0f) {
            scale->x = 1.0f;
            scale->y = scale->z = (curFrame * 0.25f) + 1.0f;
        } else if (curFrame < 7.0f) {
            scale->x = (curFrame - 4.0f) * 0.5f + 1.0f;
            scale->y = scale->z = 2.0f - (curFrame - 4.0f) * 0.5f;
        } else {
            scale->x = 2.0f - ((curFrame - 6.0f) * 0.0769f);
            scale->y = scale->z = 1.0f;
        }
    } else if (this->actionFunc == EnOkuta_Die) {
        if (curFrame >= 35.0f || curFrame < 25.0f) {
            return false;
        }
        if (curFrame < 27.0f) {
            scale->x = 1.0f;
            scale->y = scale->z = ((curFrame - 24.0f) * 0.5f) + 1.0f;
        } else if (curFrame < 30.0f) {
            scale->x = (curFrame - 26.0f) * 0.333f + 1.0f;
            scale->y = scale->z = 2.0f - (curFrame - 26.0f) * 0.333f;
        } else {
            scale->x = 2.0f - ((curFrame - 29.0f) * 0.2f);
            scale->y = scale->z = 1.0f;
        }
    } else {
        return false;
    }

    return true;
}

s32 EnOkuta_OverrideLimbDraw(GlobalContext* globalCtx, s32 limbIndex, Gfx** dList, Vec3f* pos, Vec3s* rot,
                             void* thisx) {
    EnOkuta* this = THIS;
    f32 curFrame = this->skelAnime.curFrame;
    Vec3f scale;
    s32 doScale = false;

    if (this->actionFunc == EnOkuta_Die) {
        curFrame += this->timer;
    }
    if (limbIndex == 5) {
        if ((this->headScale.x != 1.0f) || (this->headScale.y != 1.0f) || (this->headScale.z != 1.0f)) {
            scale = this->headScale;
            doScale = true;
        }
    } else if (limbIndex == 8) {
        doScale = EnOkuta_GetSnoutScale(this, curFrame, &scale);
    }
    if (doScale) {
        Matrix_Scale(scale.x, scale.y, scale.z, MTXMODE_APPLY);
    }
    return false;
}

void EnOkuta_Draw(Actor* thisx, GlobalContext* globalCtx) {
    EnOkuta* this = THIS;
    s32 pad;

    func_80093D18(globalCtx->state.gfxCtx);

    if (this->actor.params == 0) {
        SkelAnime_DrawOpa(globalCtx, this->skelAnime.skeleton, this->skelAnime.jointTable, EnOkuta_OverrideLimbDraw,
                          NULL, this);
    } else {
        OPEN_DISPS(globalCtx->state.gfxCtx, "../z_en_okuta.c", 1653);

        Matrix_Mult(&globalCtx->mf_11DA0, MTXMODE_APPLY);
        Matrix_RotateZ(this->actor.home.rot.z * (M_PI / 0x8000), MTXMODE_APPLY);
        gSPMatrix(POLY_OPA_DISP++, Matrix_NewMtx(globalCtx->state.gfxCtx, "../z_en_okuta.c", 1657),
                  G_MTX_NOPUSH | G_MTX_LOAD | G_MTX_MODELVIEW);
        gSPDisplayList(POLY_OPA_DISP++, gOctorokProjectileDL);

        CLOSE_DISPS(globalCtx->state.gfxCtx, "../z_en_okuta.c", 1662);
    }
}<|MERGE_RESOLUTION|>--- conflicted
+++ resolved
@@ -559,11 +559,7 @@
         this->collider.base.acFlags &= ~AC_HIT;
         Actor_SetDropFlag(&this->actor, &this->collider.info, 1);
         if ((this->actor.colChkInfo.damageEffect != 0) || (this->actor.colChkInfo.damage != 0)) {
-<<<<<<< HEAD
-            Actor_PlayDeathFx(globalCtx, &this->actor);
-=======
             Enemy_StartFinishingBlow(globalCtx, &this->actor);
->>>>>>> e632b9a1
             this->actor.colChkInfo.health = 0;
             this->actor.flags &= ~1;
             if (this->actor.colChkInfo.damageEffect == 3) {
