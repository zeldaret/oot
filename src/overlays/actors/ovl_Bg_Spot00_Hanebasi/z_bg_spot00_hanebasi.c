/*
 * File: z_bg_spot00_hanebasi.c
 * Overlay: ovl_Bg_Spot00_Hanebasi
 * Description: Hyrule Field Drawbridge and Torches
 */

#include "z_bg_spot00_hanebasi.h"
#include "objects/gameplay_keep/gameplay_keep.h"

#define FLAGS 0x00000010

#define THIS ((BgSpot00Hanebasi*)thisx)

typedef enum {
    /* -1 */ DT_DRAWBRIDGE = -1,
    /*  0 */ DT_CHAIN_1,
    /*  1 */ DT_CHAIN_2
} DrawbridgeType;

void BgSpot00Hanebasi_Init(Actor* thisx, GlobalContext* globalCtx);
void BgSpot00Hanebasi_Destroy(Actor* thisx, GlobalContext* globalCtx);
void BgSpot00Hanebasi_Update(Actor* thisx, GlobalContext* globalCtx);
void BgSpot00Hanebasi_Draw(Actor* thisx, GlobalContext* globalCtx);

void BgSpot00Hanebasi_DrawbridgeWait(BgSpot00Hanebasi* this, GlobalContext* globalCtx);
void BgSpot00Hanebasi_DrawbridgeRiseAndFall(BgSpot00Hanebasi* this, GlobalContext* globalCtx);
void BgSpot00Hanebasi_SetTorchLightInfo(BgSpot00Hanebasi* this, GlobalContext* globalCtx);

extern Gfx D_060000C0[];           // bridge chains
extern CollisionHeader D_06000280; // chains collision
extern Gfx D_06000430[];           // drawbridge
extern CollisionHeader D_060005E0; // drawbridge collision

const ActorInit Bg_Spot00_Hanebasi_InitVars = {
    ACTOR_BG_SPOT00_HANEBASI,
    ACTORCAT_BG,
    FLAGS,
    OBJECT_SPOT00_OBJECTS,
    sizeof(BgSpot00Hanebasi),
    (ActorFunc)BgSpot00Hanebasi_Init,
    (ActorFunc)BgSpot00Hanebasi_Destroy,
    (ActorFunc)BgSpot00Hanebasi_Update,
    (ActorFunc)BgSpot00Hanebasi_Draw,
};

static f32 sTorchFlameScale = 0.0f;

static InitChainEntry sInitChain[] = {
    ICHAIN_F32(uncullZoneScale, 550, ICHAIN_CONTINUE),
    ICHAIN_F32(uncullZoneDownward, 2000, ICHAIN_CONTINUE),
    ICHAIN_F32(uncullZoneForward, 5000, ICHAIN_CONTINUE),
    ICHAIN_VEC3F_DIV1000(scale, 1000, ICHAIN_STOP),
};

void BgSpot00Hanebasi_Init(Actor* thisx, GlobalContext* globalCtx) {
    BgSpot00Hanebasi* this = THIS;
    s32 pad;
    Vec3f chainPos;
    CollisionHeader* colHeader = NULL;

    Actor_ProcessInitChain(&this->dyna.actor, sInitChain);
    DynaPolyActor_Init(&this->dyna, 1);

    if (this->dyna.actor.params == DT_DRAWBRIDGE) {
        CollisionHeader_GetVirtual(&D_060005E0, &colHeader);
    } else {
        CollisionHeader_GetVirtual(&D_06000280, &colHeader);
    }

    this->dyna.bgId = DynaPoly_SetBgActor(globalCtx, &globalCtx->colCtx.dyna, &this->dyna.actor, colHeader);

    if (this->dyna.actor.params == DT_DRAWBRIDGE) {
        if ((LINK_IS_ADULT) && (gSaveContext.sceneSetupIndex < 4)) {
            Actor_Kill(&this->dyna.actor);
            return;
        }

        if ((gSaveContext.sceneSetupIndex != 6) &&
            ((gSaveContext.sceneSetupIndex == 4) || (gSaveContext.sceneSetupIndex == 5) ||
             ((LINK_IS_CHILD) && IS_NIGHT))) {
            this->dyna.actor.shape.rot.x = -0x4000;
        } else {
            this->dyna.actor.shape.rot.x = 0;
        }

        if (gSaveContext.sceneSetupIndex != 6) {
            if ((CHECK_QUEST_ITEM(QUEST_KOKIRI_EMERALD)) && (CHECK_QUEST_ITEM(QUEST_GORON_RUBY)) &&
                (CHECK_QUEST_ITEM(QUEST_ZORA_SAPPHIRE)) && (!(gSaveContext.eventChkInf[8] & 1))) {
                this->dyna.actor.shape.rot.x = -0x4000;
            }
        }

        chainPos.y =
            (10.0f * Math_CosS(this->dyna.actor.shape.rot.x)) - (Math_SinS(this->dyna.actor.shape.rot.x) * 400.0f);
        chainPos.z =
            (10.0f * Math_SinS(this->dyna.actor.shape.rot.x)) - (Math_CosS(this->dyna.actor.shape.rot.x) * 400.0f);
        chainPos.x =
            (158.0f * Math_CosS(this->dyna.actor.shape.rot.y)) + (Math_SinS(this->dyna.actor.shape.rot.y) * chainPos.z);
        chainPos.z = (-158.0f * Math_SinS(this->dyna.actor.shape.rot.y)) +
                     (Math_CosS(this->dyna.actor.shape.rot.y) * chainPos.z);

        if (Actor_SpawnAsChild(&globalCtx->actorCtx, &this->dyna.actor, globalCtx, ACTOR_BG_SPOT00_HANEBASI,
                               this->dyna.actor.world.pos.x + chainPos.x, this->dyna.actor.world.pos.y + chainPos.y,
                               this->dyna.actor.world.pos.z + chainPos.z,
                               ((this->dyna.actor.shape.rot.x == 0) ? 0 : 0xF020), this->dyna.actor.shape.rot.y, 0,
                               DT_CHAIN_1) == NULL) {
            Actor_Kill(&this->dyna.actor);
        }

        this->actionFunc = BgSpot00Hanebasi_DrawbridgeWait;
        this->destAngle = 40;
    } else if (this->dyna.actor.params == DT_CHAIN_1) {
        if (Actor_SpawnAsChild(&globalCtx->actorCtx, &this->dyna.actor, globalCtx, ACTOR_BG_SPOT00_HANEBASI,
                               this->dyna.actor.world.pos.x - (Math_CosS(this->dyna.actor.shape.rot.y) * 316.0f),
                               this->dyna.actor.world.pos.y,
                               this->dyna.actor.world.pos.z + (Math_SinS(this->dyna.actor.shape.rot.y) * 316.0f),
                               this->dyna.actor.shape.rot.x, this->dyna.actor.shape.rot.y, 0, DT_CHAIN_2) == NULL) {
            Actor_Kill(&this->dyna.actor);
            Actor_Kill(this->dyna.actor.parent);
        }

        this->actionFunc = BgSpot00Hanebasi_SetTorchLightInfo;
    } else {
        this->actionFunc = BgSpot00Hanebasi_SetTorchLightInfo;
    }

    if (this->dyna.actor.params >= DT_CHAIN_1) {
        this->lightNode = LightContext_InsertLight(globalCtx, &globalCtx->lightCtx, &this->lightInfo);
        Lights_PointGlowSetInfo(&this->lightInfo, ((this->dyna.actor.params == DT_CHAIN_1) ? 260.0f : -260.0f), 168,
                                690, 255, 255, 0, 0);
    }
}

void BgSpot00Hanebasi_Destroy(Actor* thisx, GlobalContext* globalCtx) {
    BgSpot00Hanebasi* this = THIS;

    DynaPoly_DeleteBgActor(globalCtx, &globalCtx->colCtx.dyna, this->dyna.bgId);

    if (this->dyna.actor.params >= DT_CHAIN_1) {
        LightContext_RemoveLight(globalCtx, &globalCtx->lightCtx, this->lightNode);
    }
}

void BgSpot00Hanebasi_DrawbridgeWait(BgSpot00Hanebasi* this, GlobalContext* globalCtx) {
    BgSpot00Hanebasi* child = (BgSpot00Hanebasi*)this->dyna.actor.child;

    if ((gSaveContext.sceneSetupIndex >= 4) || (!(CHECK_QUEST_ITEM(QUEST_KOKIRI_EMERALD))) ||
        (!(CHECK_QUEST_ITEM(QUEST_GORON_RUBY))) || (!(CHECK_QUEST_ITEM(QUEST_ZORA_SAPPHIRE))) ||
        (gSaveContext.eventChkInf[8] & 1)) {
        if (this->dyna.actor.shape.rot.x != 0) {
<<<<<<< HEAD
            if (Flags_GetEnv(globalCtx, 0) || ((gSaveContext.sceneSetupIndex < 4) && IS_DAY)) {
                this->actionFunc = BgSpot00Hanebasi_DrawBridgeRiseAndFall;
=======
            if (Flags_GetEnv(globalCtx, 0) || ((gSaveContext.sceneSetupIndex < 4) && (gSaveContext.nightFlag == 0))) {
                this->actionFunc = BgSpot00Hanebasi_DrawbridgeRiseAndFall;
>>>>>>> 58813216
                this->destAngle = 0;
                child->destAngle = 0;
                return;
            }

            if (this) {} // required to match
        }

<<<<<<< HEAD
        if ((this->dyna.actor.shape.rot.x == 0) && (gSaveContext.sceneSetupIndex < 4) && (LINK_IS_CHILD) && IS_NIGHT) {
            this->actionFunc = BgSpot00Hanebasi_DrawBridgeRiseAndFall;
=======
        if ((this->dyna.actor.shape.rot.x == 0) && (gSaveContext.sceneSetupIndex < 4) && (LINK_IS_CHILD) &&
            (gSaveContext.nightFlag != 0)) {
            this->actionFunc = BgSpot00Hanebasi_DrawbridgeRiseAndFall;
>>>>>>> 58813216
            this->destAngle = -0x4000;
            child->destAngle = -0xFE0;
        }
    }
}

void BgSpot00Hanebasi_DoNothing(BgSpot00Hanebasi* this, GlobalContext* globalCtx) {
}

void BgSpot00Hanebasi_DrawbridgeRiseAndFall(BgSpot00Hanebasi* this, GlobalContext* globalCtx) {
    BgSpot00Hanebasi* child;
    Actor* childsChild;
    s16 angle = 80;

    if (Math_ScaledStepToS(&this->dyna.actor.shape.rot.x, this->destAngle, 80)) {
        this->actionFunc = BgSpot00Hanebasi_DrawbridgeWait;
    }

    if (this->dyna.actor.shape.rot.x >= -0x27D8) {
        child = (BgSpot00Hanebasi*)this->dyna.actor.child;
        angle *= 0.4f;
        Math_ScaledStepToS(&child->dyna.actor.shape.rot.x, child->destAngle, angle);
        childsChild = child->dyna.actor.child;
        Math_ScaledStepToS(&childsChild->shape.rot.x, child->destAngle, angle);
    }

    if (this->destAngle < 0) {
        if (this->actionFunc == BgSpot00Hanebasi_DrawbridgeWait) {
            Audio_PlayActorSound2(&this->dyna.actor, NA_SE_EV_BRIDGE_CLOSE_STOP);
        } else {
            func_8002F974(&this->dyna.actor, NA_SE_EV_BRIDGE_CLOSE - SFX_FLAG);
        }
    } else {
        if (this->actionFunc == BgSpot00Hanebasi_DrawbridgeWait) {
            Audio_PlayActorSound2(&this->dyna.actor, NA_SE_EV_BRIDGE_OPEN_STOP);
        } else {
            func_8002F974(&this->dyna.actor, NA_SE_EV_BRIDGE_OPEN - SFX_FLAG);
        }
    }
}

void BgSpot00Hanebasi_SetTorchLightInfo(BgSpot00Hanebasi* this, GlobalContext* globalCtx) {
    u8 lightColor = (u8)(Rand_ZeroOne() * 127.0f) + 128; // intensity of the red and green channels

    Lights_PointGlowSetInfo(&this->lightInfo, (this->dyna.actor.params == DT_CHAIN_1) ? 260.0f : -260.0f,
                            (5000.0f * sTorchFlameScale) + 128.0f, 690, lightColor, lightColor, 0,
                            sTorchFlameScale * 37500.0f);
}

void BgSpot00Hanebasi_Update(Actor* thisx, GlobalContext* globalCtx) {
    BgSpot00Hanebasi* this = THIS;
    s32 pad;

    this->actionFunc(this, globalCtx);

    if (this->dyna.actor.params == DT_DRAWBRIDGE) {
        if (globalCtx->sceneNum == SCENE_SPOT00) {
            if ((CHECK_QUEST_ITEM(QUEST_KOKIRI_EMERALD)) && (CHECK_QUEST_ITEM(QUEST_GORON_RUBY)) &&
                (CHECK_QUEST_ITEM(QUEST_ZORA_SAPPHIRE)) && (!(gSaveContext.eventChkInf[8] & 1)) &&
                (LINK_IS_NOT_ADULT)) {
                Player* player = PLAYER;

                if ((player->actor.world.pos.x > -450.0f) && (player->actor.world.pos.x < 450.0f) &&
                    (player->actor.world.pos.z > 1080.0f) && (player->actor.world.pos.z < 1700.0f) &&
                    (!(Gameplay_InCsMode(globalCtx)))) {
                    gSaveContext.eventChkInf[8] |= 1;
                    Flags_SetEventChkInf(0x82);
                    this->actionFunc = BgSpot00Hanebasi_DoNothing;
                    func_8002DF54(globalCtx, &player->actor, 8);
                    globalCtx->nextEntranceIndex = 0x00CD;
                    gSaveContext.nextCutsceneIndex = 0xFFF1;
                    globalCtx->sceneLoadFlag = 0x14;
                    globalCtx->fadeTransition = 4;
                } else if (func_8002E12C(&this->dyna.actor, 3000.0f, 30000)) {
                    globalCtx->envCtx.gloomySkyEvent = 1;
                }
            }
        }

        if (gSaveContext.sceneSetupIndex == 5) {
            u16 dayTime;
            s32 tmp;

            if (D_8011FB40 == 50) {
                tmp = 0xD556;

                if (gSaveContext.dayTime >= 0xD557) {
                    tmp = 0x1D556;
                }

                D_8011FB40 = (tmp - gSaveContext.dayTime) * (1.0f / 350.0f);
            }

            dayTime = gSaveContext.dayTime;

            if ((dayTime >= 0x2AAC) && (dayTime < 0x3000) && (gSaveContext.sceneSetupIndex == 5)) {
                D_8011FB40 = 0;
            }
        }
    }
}

void BgSpot00Hanebasi_DrawTorches(Actor* thisx, GlobalContext* globalCtx2) {
    GlobalContext* globalCtx = globalCtx2;
    f32 angle;
    s32 i;

    OPEN_DISPS(globalCtx->state.gfxCtx, "../z_bg_spot00_hanebasi.c", 633);

    func_80093D84(globalCtx->state.gfxCtx);

    if (gSaveContext.sceneSetupIndex >= 4) {
        sTorchFlameScale = 0.008f;
    } else {
        sTorchFlameScale = ((thisx->shape.rot.x * -1) - 0x2000) * (1.0f / 1024000.0f);
    }

    angle = (s16)(Camera_GetCamDirYaw(ACTIVE_CAM) + 0x8000) * (M_PI / 32768.0f);
    gDPSetPrimColor(POLY_XLU_DISP++, 128, 128, 255, 255, 0, 255);
    gDPSetEnvColor(POLY_XLU_DISP++, 255, 0, 0, 0);

    for (i = 0; i < 2; i++) {
        gSPSegment(POLY_XLU_DISP++, 0x08,
                   Gfx_TwoTexScroll(globalCtx->state.gfxCtx, 0, 0, 0, 32, 64, 1, 0,
                                    ((globalCtx->gameplayFrames + i) * -20) & 0x1FF, 32, 128));

        Matrix_Translate((i == 0) ? 260.0f : -260.0f, 128.0f, 690.0f, MTXMODE_NEW);
        Matrix_RotateY(angle, MTXMODE_APPLY);
        Matrix_Scale(sTorchFlameScale, sTorchFlameScale, sTorchFlameScale, MTXMODE_APPLY);

        gSPMatrix(POLY_XLU_DISP++, Matrix_NewMtx(globalCtx->state.gfxCtx, "../z_bg_spot00_hanebasi.c", 674),
                  G_MTX_NOPUSH | G_MTX_LOAD | G_MTX_MODELVIEW);
        gSPDisplayList(POLY_XLU_DISP++, gEffFire1DL);
    }

    CLOSE_DISPS(globalCtx->state.gfxCtx, "../z_bg_spot00_hanebasi.c", 681);
}

void BgSpot00Hanebasi_Draw(Actor* thisx, GlobalContext* globalCtx) {
    Vec3f basePos = { 158.0f, 10.0f, 400.0f };
    Vec3f newPos;

    OPEN_DISPS(globalCtx->state.gfxCtx, "../z_bg_spot00_hanebasi.c", 698);

    func_80093D18(globalCtx->state.gfxCtx);

    gSPMatrix(POLY_OPA_DISP++, Matrix_NewMtx(globalCtx->state.gfxCtx, "../z_bg_spot00_hanebasi.c", 702),
              G_MTX_NOPUSH | G_MTX_LOAD | G_MTX_MODELVIEW);

    if (thisx->params == DT_DRAWBRIDGE) {
        gSPDisplayList(POLY_OPA_DISP++, D_06000430);

        Matrix_MultVec3f(&basePos, &newPos);
        thisx->child->world.pos.x = newPos.x;
        thisx->child->world.pos.y = newPos.y;
        thisx->child->world.pos.z = newPos.z;
        basePos.x *= -1.0f;

        Matrix_MultVec3f(&basePos, &newPos);
        thisx->child->child->world.pos.x = newPos.x;
        thisx->child->child->world.pos.y = newPos.y;
        thisx->child->child->world.pos.z = newPos.z;

        if (gSaveContext.sceneSetupIndex != 12) {
            if ((gSaveContext.sceneSetupIndex >= 4) || ((LINK_IS_CHILD) && (thisx->shape.rot.x < -0x2000))) {
                BgSpot00Hanebasi_DrawTorches(thisx, globalCtx);
            } else {
                sTorchFlameScale = 0.0f;
            }
        }
    } else {
        gSPDisplayList(POLY_OPA_DISP++, D_060000C0);
    }

    CLOSE_DISPS(globalCtx->state.gfxCtx, "../z_bg_spot00_hanebasi.c", 733);
}<|MERGE_RESOLUTION|>--- conflicted
+++ resolved
@@ -148,13 +148,8 @@
         (!(CHECK_QUEST_ITEM(QUEST_GORON_RUBY))) || (!(CHECK_QUEST_ITEM(QUEST_ZORA_SAPPHIRE))) ||
         (gSaveContext.eventChkInf[8] & 1)) {
         if (this->dyna.actor.shape.rot.x != 0) {
-<<<<<<< HEAD
-            if (Flags_GetEnv(globalCtx, 0) || ((gSaveContext.sceneSetupIndex < 4) && IS_DAY)) {
-                this->actionFunc = BgSpot00Hanebasi_DrawBridgeRiseAndFall;
-=======
             if (Flags_GetEnv(globalCtx, 0) || ((gSaveContext.sceneSetupIndex < 4) && (gSaveContext.nightFlag == 0))) {
                 this->actionFunc = BgSpot00Hanebasi_DrawbridgeRiseAndFall;
->>>>>>> 58813216
                 this->destAngle = 0;
                 child->destAngle = 0;
                 return;
@@ -162,15 +157,9 @@
 
             if (this) {} // required to match
         }
-
-<<<<<<< HEAD
-        if ((this->dyna.actor.shape.rot.x == 0) && (gSaveContext.sceneSetupIndex < 4) && (LINK_IS_CHILD) && IS_NIGHT) {
-            this->actionFunc = BgSpot00Hanebasi_DrawBridgeRiseAndFall;
-=======
         if ((this->dyna.actor.shape.rot.x == 0) && (gSaveContext.sceneSetupIndex < 4) && (LINK_IS_CHILD) &&
             (gSaveContext.nightFlag != 0)) {
             this->actionFunc = BgSpot00Hanebasi_DrawbridgeRiseAndFall;
->>>>>>> 58813216
             this->destAngle = -0x4000;
             child->destAngle = -0xFE0;
         }
