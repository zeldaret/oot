/*
 * File: z_bg_spot00_hanebasi.c
 * Overlay: ovl_Bg_Spot00_Hanebasi
 * Description: Hyrule Field Drawbridge and Torches
 */

#include "z_bg_spot00_hanebasi.h"
#include "assets/objects/object_spot00_objects/object_spot00_objects.h"
#include "assets/objects/gameplay_keep/gameplay_keep.h"

#define FLAGS ACTOR_FLAG_4

typedef enum {
    /* -1 */ DT_DRAWBRIDGE = -1,
    /*  0 */ DT_CHAIN_1,
    /*  1 */ DT_CHAIN_2
} DrawbridgeType;

void BgSpot00Hanebasi_Init(Actor* thisx, PlayState* play);
void BgSpot00Hanebasi_Destroy(Actor* thisx, PlayState* play);
void BgSpot00Hanebasi_Update(Actor* thisx, PlayState* play);
void BgSpot00Hanebasi_Draw(Actor* thisx, PlayState* play);

void BgSpot00Hanebasi_DrawbridgeWait(BgSpot00Hanebasi* this, PlayState* play);
void BgSpot00Hanebasi_DrawbridgeRiseAndFall(BgSpot00Hanebasi* this, PlayState* play);
void BgSpot00Hanebasi_SetTorchLightInfo(BgSpot00Hanebasi* this, PlayState* play);

ActorInit Bg_Spot00_Hanebasi_InitVars = {
    /**/ ACTOR_BG_SPOT00_HANEBASI,
    /**/ ACTORCAT_BG,
    /**/ FLAGS,
    /**/ OBJECT_SPOT00_OBJECTS,
    /**/ sizeof(BgSpot00Hanebasi),
    /**/ BgSpot00Hanebasi_Init,
    /**/ BgSpot00Hanebasi_Destroy,
    /**/ BgSpot00Hanebasi_Update,
    /**/ BgSpot00Hanebasi_Draw,
};

static f32 sTorchFlameScale = 0.0f;

static InitChainEntry sInitChain[] = {
    ICHAIN_F32(uncullZoneScale, 550, ICHAIN_CONTINUE),
    ICHAIN_F32(uncullZoneDownward, 2000, ICHAIN_CONTINUE),
    ICHAIN_F32(uncullZoneForward, 5000, ICHAIN_CONTINUE),
    ICHAIN_VEC3F_DIV1000(scale, 1000, ICHAIN_STOP),
};

void BgSpot00Hanebasi_Init(Actor* thisx, PlayState* play) {
    BgSpot00Hanebasi* this = (BgSpot00Hanebasi*)thisx;
    STACK_PAD(s32);
    Vec3f chainPos;
    CollisionHeader* colHeader = NULL;

    Actor_ProcessInitChain(&this->dyna.actor, sInitChain);
    DynaPolyActor_Init(&this->dyna, DYNA_TRANSFORM_POS);

    if (this->dyna.actor.params == DT_DRAWBRIDGE) {
        CollisionHeader_GetVirtual(&gHyruleFieldCastleDrawbridgeCol, &colHeader);
    } else {
        CollisionHeader_GetVirtual(&gHyruleFieldCastleDrawbridgeChainsCol, &colHeader);
    }

    this->dyna.bgId = DynaPoly_SetBgActor(play, &play->colCtx.dyna, &this->dyna.actor, colHeader);

    if (this->dyna.actor.params == DT_DRAWBRIDGE) {
        if (LINK_IS_ADULT && !IS_CUTSCENE_LAYER) {
            Actor_Kill(&this->dyna.actor);
            return;
        }

        if ((gSaveContext.sceneLayer != 6) &&
            ((gSaveContext.sceneLayer == 4) || (gSaveContext.sceneLayer == 5) || (!LINK_IS_ADULT && !IS_DAY))) {
            this->dyna.actor.shape.rot.x = -0x4000;
        } else {
            this->dyna.actor.shape.rot.x = 0;
        }

        if (gSaveContext.sceneLayer != 6) {
            if (CHECK_QUEST_ITEM(QUEST_KOKIRI_EMERALD) && CHECK_QUEST_ITEM(QUEST_GORON_RUBY) &&
                CHECK_QUEST_ITEM(QUEST_ZORA_SAPPHIRE) && !GET_EVENTCHKINF(EVENTCHKINF_80)) {
                this->dyna.actor.shape.rot.x = -0x4000;
            }
        }

        chainPos.y =
            (10.0f * Math_CosS(this->dyna.actor.shape.rot.x)) - (Math_SinS(this->dyna.actor.shape.rot.x) * 400.0f);
        chainPos.z =
            (10.0f * Math_SinS(this->dyna.actor.shape.rot.x)) - (Math_CosS(this->dyna.actor.shape.rot.x) * 400.0f);
        chainPos.x =
            (158.0f * Math_CosS(this->dyna.actor.shape.rot.y)) + (Math_SinS(this->dyna.actor.shape.rot.y) * chainPos.z);
        chainPos.z = (-158.0f * Math_SinS(this->dyna.actor.shape.rot.y)) +
                     (Math_CosS(this->dyna.actor.shape.rot.y) * chainPos.z);

        if (Actor_SpawnAsChild(&play->actorCtx, &this->dyna.actor, play, ACTOR_BG_SPOT00_HANEBASI,
                               this->dyna.actor.world.pos.x + chainPos.x, this->dyna.actor.world.pos.y + chainPos.y,
                               this->dyna.actor.world.pos.z + chainPos.z,
                               ((this->dyna.actor.shape.rot.x == 0) ? 0 : 0xF020), this->dyna.actor.shape.rot.y, 0,
                               DT_CHAIN_1) == NULL) {
            Actor_Kill(&this->dyna.actor);
        }

        this->actionFunc = BgSpot00Hanebasi_DrawbridgeWait;
        this->destAngle = 40;
    } else if (this->dyna.actor.params == DT_CHAIN_1) {
        if (Actor_SpawnAsChild(&play->actorCtx, &this->dyna.actor, play, ACTOR_BG_SPOT00_HANEBASI,
                               this->dyna.actor.world.pos.x - (Math_CosS(this->dyna.actor.shape.rot.y) * 316.0f),
                               this->dyna.actor.world.pos.y,
                               this->dyna.actor.world.pos.z + (Math_SinS(this->dyna.actor.shape.rot.y) * 316.0f),
                               this->dyna.actor.shape.rot.x, this->dyna.actor.shape.rot.y, 0, DT_CHAIN_2) == NULL) {
            Actor_Kill(&this->dyna.actor);
            Actor_Kill(this->dyna.actor.parent);
        }

        this->actionFunc = BgSpot00Hanebasi_SetTorchLightInfo;
    } else {
        this->actionFunc = BgSpot00Hanebasi_SetTorchLightInfo;
    }

    if (this->dyna.actor.params >= DT_CHAIN_1) {
        this->lightNode = LightContext_InsertLight(play, &play->lightCtx, &this->lightInfo);
        Lights_PointGlowSetInfo(&this->lightInfo, ((this->dyna.actor.params == DT_CHAIN_1) ? 260.0f : -260.0f), 168,
                                690, 255, 255, 0, 0);
    }
}

void BgSpot00Hanebasi_Destroy(Actor* thisx, PlayState* play) {
    BgSpot00Hanebasi* this = (BgSpot00Hanebasi*)thisx;

    DynaPoly_DeleteBgActor(play, &play->colCtx.dyna, this->dyna.bgId);

    if (this->dyna.actor.params >= DT_CHAIN_1) {
        LightContext_RemoveLight(play, &play->lightCtx, this->lightNode);
    }
}

void BgSpot00Hanebasi_DrawbridgeWait(BgSpot00Hanebasi* this, PlayState* play) {
    BgSpot00Hanebasi* child = (BgSpot00Hanebasi*)this->dyna.actor.child;

    if (!IS_CUTSCENE_LAYER && CHECK_QUEST_ITEM(QUEST_KOKIRI_EMERALD) && CHECK_QUEST_ITEM(QUEST_GORON_RUBY) &&
        CHECK_QUEST_ITEM(QUEST_ZORA_SAPPHIRE) && !GET_EVENTCHKINF(EVENTCHKINF_80)) {
        return;
    }

    if ((this->dyna.actor.shape.rot.x != 0) && (CutsceneFlags_Get(play, 0) || (!IS_CUTSCENE_LAYER && IS_DAY))) {
        this->actionFunc = BgSpot00Hanebasi_DrawbridgeRiseAndFall;
        this->destAngle = 0;
        child->destAngle = 0;
    } else if ((this->dyna.actor.shape.rot.x == 0) && !IS_CUTSCENE_LAYER && !LINK_IS_ADULT && !IS_DAY) {
        this->actionFunc = BgSpot00Hanebasi_DrawbridgeRiseAndFall;
        this->destAngle = -0x4000;
        child->destAngle = -0xFE0;
    }
}

void BgSpot00Hanebasi_DoNothing(BgSpot00Hanebasi* this, PlayState* play) {
}

void BgSpot00Hanebasi_DrawbridgeRiseAndFall(BgSpot00Hanebasi* this, PlayState* play) {
    BgSpot00Hanebasi* child;
    Actor* childsChild;
    s16 angle = 80;

    if (Math_ScaledStepToS(&this->dyna.actor.shape.rot.x, this->destAngle, 80)) {
        this->actionFunc = BgSpot00Hanebasi_DrawbridgeWait;
    }

    if (this->dyna.actor.shape.rot.x >= -0x27D8) {
        child = (BgSpot00Hanebasi*)this->dyna.actor.child;
        angle *= 0.4f;
        Math_ScaledStepToS(&child->dyna.actor.shape.rot.x, child->destAngle, angle);
        childsChild = child->dyna.actor.child;
        Math_ScaledStepToS(&childsChild->shape.rot.x, child->destAngle, angle);
    }

    if (this->destAngle < 0) {
        if (this->actionFunc == BgSpot00Hanebasi_DrawbridgeWait) {
            Actor_PlaySfx(&this->dyna.actor, NA_SE_EV_BRIDGE_CLOSE_STOP);
        } else {
            func_8002F974(&this->dyna.actor, NA_SE_EV_BRIDGE_CLOSE - SFX_FLAG);
        }
    } else {
        if (this->actionFunc == BgSpot00Hanebasi_DrawbridgeWait) {
            Actor_PlaySfx(&this->dyna.actor, NA_SE_EV_BRIDGE_OPEN_STOP);
        } else {
            func_8002F974(&this->dyna.actor, NA_SE_EV_BRIDGE_OPEN - SFX_FLAG);
        }
    }
}

void BgSpot00Hanebasi_SetTorchLightInfo(BgSpot00Hanebasi* this, PlayState* play) {
    u8 lightColor = (u8)(Rand_ZeroOne() * 127.0f) + 128; // intensity of the red and green channels

    Lights_PointGlowSetInfo(&this->lightInfo, (this->dyna.actor.params == DT_CHAIN_1) ? 260.0f : -260.0f,
                            (5000.0f * sTorchFlameScale) + 128.0f, 690, lightColor, lightColor, 0,
                            sTorchFlameScale * 37500.0f);
}

void BgSpot00Hanebasi_Update(Actor* thisx, PlayState* play) {
<<<<<<< HEAD
    BgSpot00Hanebasi* this = (BgSpot00Hanebasi*)thisx;
    STACK_PAD(s32);
=======
    s32 pad;
    BgSpot00Hanebasi* this = (BgSpot00Hanebasi*)thisx;
    Player* player;
>>>>>>> bf3339a1

    this->actionFunc(this, play);

    if (this->dyna.actor.params == DT_DRAWBRIDGE) {
        if (play->sceneId == SCENE_HYRULE_FIELD) {
            if (CHECK_QUEST_ITEM(QUEST_KOKIRI_EMERALD) && CHECK_QUEST_ITEM(QUEST_GORON_RUBY) &&
                CHECK_QUEST_ITEM(QUEST_ZORA_SAPPHIRE) && !GET_EVENTCHKINF(EVENTCHKINF_80) && LINK_IS_CHILD) {
                player = GET_PLAYER(play);

                if ((player->actor.world.pos.x > -450.0f) && (player->actor.world.pos.x < 450.0f) &&
                    (player->actor.world.pos.z > 1080.0f) && (player->actor.world.pos.z < 1700.0f) &&
                    (!(Play_InCsMode(play)))) {
                    SET_EVENTCHKINF(EVENTCHKINF_80);
                    Flags_SetEventChkInf(EVENTCHKINF_82);
                    this->actionFunc = BgSpot00Hanebasi_DoNothing;
                    Player_SetCsActionWithHaltedActors(play, &player->actor, PLAYER_CSACTION_8);
                    play->nextEntranceIndex = ENTR_HYRULE_FIELD_0;
                    gSaveContext.nextCutsceneIndex = 0xFFF1;
                    play->transitionTrigger = TRANS_TRIGGER_START;
                    play->transitionType = TRANS_TYPE_FADE_BLACK_FAST;
                } else if (Actor_IsFacingAndNearPlayer(&this->dyna.actor, 3000.0f, 0x7530)) {
                    play->envCtx.stormRequest = STORM_REQUEST_START;
                }
            }
        }

        if (gSaveContext.sceneLayer == 5) {
            u16 dayTime;
            s32 tmp;

            if (gTimeSpeed == 50) {
                tmp = CLOCK_TIME(20, 0) + 1;

                if (gSaveContext.save.dayTime > CLOCK_TIME(20, 0) + 1) {
                    tmp = CLOCK_TIME(20, 0) + 1 + 0x10000;
                }

                gTimeSpeed = (tmp - gSaveContext.save.dayTime) * (1.0f / 350.0f);
            }

            dayTime = gSaveContext.save.dayTime;

            if ((dayTime > CLOCK_TIME(4, 0)) && (dayTime < CLOCK_TIME(4, 30)) && (gSaveContext.sceneLayer == 5)) {
                gTimeSpeed = 0;
            }
        }
    }
}

void BgSpot00Hanebasi_DrawTorches(Actor* thisx, PlayState* play2) {
    PlayState* play = play2;
    f32 angle;
    s32 i;

    OPEN_DISPS(play->state.gfxCtx, "../z_bg_spot00_hanebasi.c", 633);

    Gfx_SetupDL_25Xlu(play->state.gfxCtx);

    if (IS_CUTSCENE_LAYER) {
        sTorchFlameScale = 0.008f;
    } else {
        sTorchFlameScale = ((thisx->shape.rot.x * -1) - 0x2000) * (1.0f / 1024000.0f);
    }

    angle = BINANG_TO_RAD((s16)(Camera_GetCamDirYaw(GET_ACTIVE_CAM(play)) + 0x8000));
    gDPSetPrimColor(POLY_XLU_DISP++, 128, 128, 255, 255, 0, 255);
    gDPSetEnvColor(POLY_XLU_DISP++, 255, 0, 0, 0);

    for (i = 0; i < 2; i++) {
        gSPSegment(POLY_XLU_DISP++, 0x08,
                   Gfx_TwoTexScroll(play->state.gfxCtx, G_TX_RENDERTILE, 0, 0, 32, 64, 1, 0,
                                    ((play->gameplayFrames + i) * -20) & 0x1FF, 32, 128));

        Matrix_Translate((i == 0) ? 260.0f : -260.0f, 128.0f, 690.0f, MTXMODE_NEW);
        Matrix_RotateY(angle, MTXMODE_APPLY);
        Matrix_Scale(sTorchFlameScale, sTorchFlameScale, sTorchFlameScale, MTXMODE_APPLY);

        gSPMatrix(POLY_XLU_DISP++, MATRIX_NEW(play->state.gfxCtx, "../z_bg_spot00_hanebasi.c", 674),
                  G_MTX_NOPUSH | G_MTX_LOAD | G_MTX_MODELVIEW);
        gSPDisplayList(POLY_XLU_DISP++, gEffFire1DL);
    }

    CLOSE_DISPS(play->state.gfxCtx, "../z_bg_spot00_hanebasi.c", 681);
}

void BgSpot00Hanebasi_Draw(Actor* thisx, PlayState* play) {
    Vec3f basePos = { 158.0f, 10.0f, 400.0f };
    Vec3f newPos;

    OPEN_DISPS(play->state.gfxCtx, "../z_bg_spot00_hanebasi.c", 698);

    Gfx_SetupDL_25Opa(play->state.gfxCtx);

    gSPMatrix(POLY_OPA_DISP++, MATRIX_NEW(play->state.gfxCtx, "../z_bg_spot00_hanebasi.c", 702),
              G_MTX_NOPUSH | G_MTX_LOAD | G_MTX_MODELVIEW);

    if (thisx->params == DT_DRAWBRIDGE) {
        gSPDisplayList(POLY_OPA_DISP++, gHyruleFieldCastleDrawbridgeDL);

        Matrix_MultVec3f(&basePos, &newPos);
        thisx->child->world.pos.x = newPos.x;
        thisx->child->world.pos.y = newPos.y;
        thisx->child->world.pos.z = newPos.z;
        basePos.x *= -1.0f;

        Matrix_MultVec3f(&basePos, &newPos);
        thisx->child->child->world.pos.x = newPos.x;
        thisx->child->child->world.pos.y = newPos.y;
        thisx->child->child->world.pos.z = newPos.z;

        if (gSaveContext.sceneLayer != 12) {
            if (IS_CUTSCENE_LAYER || (!LINK_IS_ADULT && (thisx->shape.rot.x < -0x2000))) {
                BgSpot00Hanebasi_DrawTorches(thisx, play);
            } else {
                sTorchFlameScale = 0.0f;
            }
        }
    } else {
        gSPDisplayList(POLY_OPA_DISP++, gHyruleFieldCastleDrawbridgeChainsDL);
    }

    CLOSE_DISPS(play->state.gfxCtx, "../z_bg_spot00_hanebasi.c", 733);
}<|MERGE_RESOLUTION|>--- conflicted
+++ resolved
@@ -197,14 +197,9 @@
 }
 
 void BgSpot00Hanebasi_Update(Actor* thisx, PlayState* play) {
-<<<<<<< HEAD
-    BgSpot00Hanebasi* this = (BgSpot00Hanebasi*)thisx;
     STACK_PAD(s32);
-=======
-    s32 pad;
     BgSpot00Hanebasi* this = (BgSpot00Hanebasi*)thisx;
     Player* player;
->>>>>>> bf3339a1
 
     this->actionFunc(this, play);
 
