/*
 * File: z_en_horse_link_child.c
 * Overlay: ovl_En_Horse_Link_Child
 * Description: Young Epona
 */

#include "z_en_horse_link_child.h"

#define FLAGS 0x02000010

#define THIS ((EnHorseLinkChild*)thisx)

void EnHorseLinkChild_Init(Actor* thisx, GlobalContext* globalCtx);
void EnHorseLinkChild_Destroy(Actor* thisx, GlobalContext* globalCtx);
void EnHorseLinkChild_Update(Actor* thisx, GlobalContext* globalCtx);
void EnHorseLinkChild_Draw(Actor* thisx, GlobalContext* globalCtx);

void func_80A69B7C(EnHorseLinkChild* this);
void func_80A69EC0(EnHorseLinkChild* this);
void func_80A6A4DC(EnHorseLinkChild* this);
void func_80A6A724(EnHorseLinkChild* this);

const ActorInit En_Horse_Link_Child_InitVars = {
    ACTOR_EN_HORSE_LINK_CHILD,
    ACTORTYPE_BG,
    FLAGS,
    OBJECT_HORSE_LINK_CHILD,
    sizeof(EnHorseLinkChild),
    (ActorFunc)EnHorseLinkChild_Init,
    (ActorFunc)EnHorseLinkChild_Destroy,
    (ActorFunc)EnHorseLinkChild_Update,
    (ActorFunc)EnHorseLinkChild_Draw,
};

static AnimationHeader* sAnimations[] = { 0x060043E4, 0x06004B08, 0x060053F0, 0x0600360C, 0x06002F98 };
static ColliderCylinderInit_Set3 sCylinderInit = {
    { COLTYPE_UNK10, 0x00, 0x00, 0x39, COLSHAPE_CYLINDER },
    { 0x00, { 0x00000000, 0x00, 0x00 }, { 0x00000000, 0x00, 0x00 }, 0x00, 0x00, 0x01 },
    { 20, 100, 0, { 0, 0, 0 } }
};
static ColliderJntSphItemInit sJntSphItemInit[] = {
    { { 0x00, { 0x00000000, 0x00, 0x00 }, { 0x00000000, 0x00, 0x00 }, 0x00, 0x00, 0x01 },
      { 0xD, { { 0, 0, 0 }, 10 }, 100 } }
};
static ColliderJntSphInit sJntSphInit = { { COLTYPE_UNK10, 0x00, 0x09, 0x39, 0x12, COLSHAPE_JNTSPH },
                                          ARRAY_COUNT(sJntSphItemInit),
                                          sJntSphItemInit };
static CollisionCheckInfoInit sColCheckInfoInit = { 10, 35, 100, 0xFE };

extern AnimationHeader D_06002F98;
extern SkeletonHeader D_06007B20;

void func_80A693D0(EnHorseLinkChild* this) {
    static s32 D_80A6AF5C[] = { 1, 19 };

    if ((this->skin.skelAnime.curFrame > D_80A6AF5C[this->unk_1F0]) &&
        !((this->unk_1F0 == 0) && (this->skin.skelAnime.curFrame > D_80A6AF5C[1]))) {
        Audio_PlaySoundGeneral(NA_SE_EV_KID_HORSE_WALK, &this->actor.projectedPos, 4, &D_801333E0, &D_801333E0,
                               &D_801333E8);
        this->unk_1F0++;
        if (this->unk_1F0 >= ARRAY_COUNT(D_80A6AF5C)) {
            this->unk_1F0 = 0;
        }
    }
}

void func_80A6948C(EnHorseLinkChild* this) {
    if (this->animationIdx == 2) {
        func_80A693D0(this);
    } else if (this->skin.skelAnime.curFrame == 0.0f) {
        if ((this->animationIdx == 3) || (this->animationIdx == 4)) {
            Audio_PlaySoundGeneral(NA_SE_EV_KID_HORSE_RUN, &this->actor.projectedPos, 4, &D_801333E0, &D_801333E0,
                                   &D_801333E8);
        } else if (this->animationIdx == 1) {
            if (Rand_ZeroOne() > 0.5f) {
                Audio_PlaySoundGeneral(NA_SE_EV_KID_HORSE_GROAN, &this->actor.projectedPos, 4, &D_801333E0, &D_801333E0,
                                       &D_801333E8);
            } else {
                Audio_PlaySoundGeneral(NA_SE_EV_KID_HORSE_NEIGH, &this->actor.projectedPos, 4, &D_801333E0, &D_801333E0,
                                       &D_801333E8);
            }
        }
    }
}

static f32 D_80A6AF64[] = { 1.0f, 1.0f, 1.5f, 1.5f, 1.5f };

f32 func_80A695A4(EnHorseLinkChild* this) {
    f32 result;

    if (this->animationIdx == 2) {
        result = D_80A6AF64[this->animationIdx] * this->actor.speedXZ * (1.0f / 2.0f);
    } else if (this->animationIdx == 3) {
        result = D_80A6AF64[this->animationIdx] * this->actor.speedXZ * (1.0f / 3.0f);
    } else if (this->animationIdx == 4) {
        result = D_80A6AF64[this->animationIdx] * this->actor.speedXZ * (1.0f / 5.0f);
    } else {
        result = D_80A6AF64[this->animationIdx];
    }

    return result;
}

static InitChainEntry sInitChain[] = {
    ICHAIN_F32(uncullZoneScale, 1200, ICHAIN_STOP),
};

void EnHorseLinkChild_Init(Actor* thisx, GlobalContext* globalCtx) {
    EnHorseLinkChild* this = THIS;
    s32 pad;

    Actor_ProcessInitChain(&this->actor, sInitChain);
    Actor_SetScale(&this->actor, 0.005f);
    this->actor.gravity = -3.5f;
    ActorShape_Init(&this->actor.shape, 0.0f, ActorShadow_DrawFunc_Squiggly, 20.0f);
    this->actor.speedXZ = 0.0f;
    this->action = 1;
    this->actor.posRot2.pos = this->actor.posRot.pos;
    this->actor.posRot2.pos.y += 70.0f;
    func_800A663C(globalCtx, &this->skin, &D_06007B20, &D_06002F98);
    this->animationIdx = 0;
    Animation_PlayOnce(&this->skin.skelAnime, sAnimations[0]);
    Collider_InitCylinder(globalCtx, &this->bodyCollider);
    Collider_SetCylinder_Set3(globalCtx, &this->bodyCollider, &this->actor, &sCylinderInit);
    Collider_InitJntSph(globalCtx, &this->headCollider);
    Collider_SetJntSph(globalCtx, &this->headCollider, &this->actor, &sJntSphInit, this->headColliderItems);
    func_80061ED4(&this->actor.colChkInfo, NULL, &sColCheckInfoInit);
    this->unk_1F0 = 0;
    this->unk_1EC = 0;

    if (gSaveContext.sceneSetupIndex > 3) {
        func_80A69EC0(this);
    } else if (globalCtx->sceneNum == SCENE_SPOT20) {
        if (!Flags_GetEventChkInf(0x14)) {
            Actor_Kill(&this->actor);
            return;
        }
        this->unk_2A0 = gSaveContext.eventChkInf[1] & 0x40;
        func_80A69EC0(this);
    } else {
        func_80A69EC0(this);
    }

    this->actor.initPosRot.rot.z = this->actor.posRot.rot.z = this->actor.shape.rot.z = 0;
}

void EnHorseLinkChild_Destroy(Actor* thisx, GlobalContext* globalCtx) {
    EnHorseLinkChild* this = THIS;

    func_800A6888(globalCtx, &this->skin);
    Collider_DestroyCylinder(globalCtx, &this->bodyCollider);
    Collider_DestroyJntSph(globalCtx, &this->headCollider);
}

void func_80A6988C(EnHorseLinkChild* this) {
    this->action = 0;
    this->animationIdx++;
    if (this->animationIdx >= ARRAY_COUNT(sAnimations)) {
        this->animationIdx = 0;
    }

    Animation_PlayOnce(&this->skin.skelAnime, sAnimations[this->animationIdx]);
    this->skin.skelAnime.playSpeed = func_80A695A4(this);
}

void func_80A698F4(EnHorseLinkChild* this, GlobalContext* globalCtx) {
    this->actor.speedXZ = 0.0f;
    if (SkelAnime_Update(&this->skin.skelAnime)) {
        func_80A6988C(this);
    }
}

void func_80A6993C(EnHorseLinkChild* this, s32 newAnimationIdx) {
    this->action = 2;
    this->actor.speedXZ = 0.0f;

    if (!((newAnimationIdx == 0) || (newAnimationIdx == 1))) {
        newAnimationIdx = 0;
    }

    if (this->animationIdx != newAnimationIdx) {
        this->animationIdx = newAnimationIdx;
        Animation_Change(&this->skin.skelAnime, sAnimations[this->animationIdx], func_80A695A4(this), 0.0f,
                         Animation_LastFrame(sAnimations[this->animationIdx]), 2, -5.0f);
    }
}

void func_80A699FC(EnHorseLinkChild* this, GlobalContext* globalCtx) {
    f32 distFromLink;
    s32 newAnimationIdx;

    distFromLink = func_8002DB8C(&this->actor, &PLAYER->actor);

    if (SkelAnime_Update(&this->skin.skelAnime)) {
        if ((distFromLink < 1000.0f) && (distFromLink > 70.0f)) {
            func_80A69B7C(this);
        } else {
            newAnimationIdx = this->animationIdx == 1 ? 0 : 1;
            if (this->animationIdx != newAnimationIdx) {
                this->animationIdx = newAnimationIdx;
                Animation_Change(&this->skin.skelAnime, sAnimations[this->animationIdx], func_80A695A4(this), 0.0f,
                                 Animation_LastFrame(sAnimations[this->animationIdx]), 2, -5.0f);
            } else {
                Animation_Change(&this->skin.skelAnime, sAnimations[this->animationIdx], func_80A695A4(this), 0.0f,
                                 Animation_LastFrame(sAnimations[this->animationIdx]), 2, 0.0);
            }
        }
    }
}

void func_80A69B7C(EnHorseLinkChild* this) {
    this->action = 1;
    this->animationIdx = 0;
    this->actor.speedXZ = 0.0f;
    Animation_Change(&this->skin.skelAnime, sAnimations[this->animationIdx], func_80A695A4(this), 0.0f,
                     Animation_LastFrame(sAnimations[this->animationIdx]), 2, -5.0f);
}

void func_80A69C18(EnHorseLinkChild* this, GlobalContext* globalCtx) {
    s16 yawDiff;
    f32 distFromLink;
    s32 newAnimationIdx;

    if ((this->animationIdx == 4) || (this->animationIdx == 3) || (this->animationIdx == 2)) {
        yawDiff = func_8002DA78(&this->actor, &PLAYER->actor) - this->actor.posRot.rot.y;

        if (yawDiff > 0x12C) {
            this->actor.posRot.rot.y += 0x12C;
        } else if (yawDiff < -0x12C) {
            this->actor.posRot.rot.y -= 0x12C;
        } else {
            this->actor.posRot.rot.y += yawDiff;
        }

        this->actor.shape.rot.y = this->actor.posRot.rot.y;
    }

    if (SkelAnime_Update(&this->skin.skelAnime)) {
        distFromLink = func_8002DB8C(&this->actor, &PLAYER->actor);

        if (distFromLink > 1000.0f) {
            func_80A6993C(this, 0);
            return;
        } else if ((distFromLink < 1000.0f) && (distFromLink >= 300.0f)) {
            newAnimationIdx = 4;
            this->actor.speedXZ = 6.0f;
        } else if ((distFromLink < 300.0f) && (distFromLink >= 150.0f)) {
            newAnimationIdx = 3;
            this->actor.speedXZ = 4.0f;
        } else if ((distFromLink < 150.0f) && (distFromLink >= 70.0f)) {
            newAnimationIdx = 2;
            this->actor.speedXZ = 2.0f;
            this->unk_1F0 = 0;
        } else {
            func_80A6993C(this, 1);
            return;
        }

        if (this->animationIdx != newAnimationIdx) {
            this->animationIdx = newAnimationIdx;
            Animation_Change(&this->skin.skelAnime, sAnimations[this->animationIdx], func_80A695A4(this), 0.0f,
                             Animation_LastFrame(sAnimations[this->animationIdx]), 2, -5.0f);
        } else {
            Animation_Change(&this->skin.skelAnime, sAnimations[this->animationIdx], func_80A695A4(this), 0.0f,
                             Animation_LastFrame(sAnimations[this->animationIdx]), 2, 0.0f);
        }
    }
}

void func_80A69EC0(EnHorseLinkChild* this) {
    this->action = 3;
    this->animationIdx = 0;
    this->actor.speedXZ = 0.0f;
    Animation_Change(&this->skin.skelAnime, sAnimations[this->animationIdx], func_80A695A4(this), 0.0f,
                     Animation_LastFrame(sAnimations[this->animationIdx]), 2, -5.0f);
}

void func_80A69F5C(EnHorseLinkChild* this, GlobalContext* globalCtx) {
    Player* player;
    s16 yawDiff;
    s32 yawSign;
    s32 yawOffset;

    if ((this->animationIdx == 4) || (this->animationIdx == 3) || (this->animationIdx == 2)) {
        player = PLAYER;

        if (Math3D_Vec3f_DistXYZ(&player->actor.posRot.pos, &this->actor.initPosRot.pos) < 250.0f) {
            yawDiff = player->actor.shape.rot.y;
            yawSign = func_8002DA78(&this->actor, &player->actor) > 0 ? 1 : -1;
            yawOffset = yawSign << 0xE;
            yawDiff += yawOffset;
        } else {
            yawDiff = Math_Vec3f_Yaw(&this->actor.posRot.pos, &this->actor.initPosRot.pos) - this->actor.posRot.rot.y;
        }

        if (yawDiff > 0x12C) {
            this->actor.posRot.rot.y += 0x12C;
        } else if (yawDiff < -0x12C) {
            this->actor.posRot.rot.y -= 0x12C;
        } else {
            this->actor.posRot.rot.y += yawDiff;
        }

        this->actor.shape.rot.y = this->actor.posRot.rot.y;
    }
}

void func_80A6A068(EnHorseLinkChild* this, GlobalContext* globalCtx) {
    Player* player;
    f32 distFromLink;
    s32 animationEnded;
    s32 newAnimationIdx;
    f32 distFromHome;
    f32 distLinkFromHome;

    func_80A69F5C(this, globalCtx);
    player = PLAYER;
    distFromLink = func_8002DB8C(&this->actor, &player->actor);

    if (gSaveContext.entranceIndex == 0x2AE) {
        Audio_PlaySoundGeneral(NA_SE_EV_KID_HORSE_NEIGH, &this->actor.projectedPos, 4, &D_801333E0, &D_801333E0,
                               &D_801333E8);
        func_80A6A724(this);
        return;
    }

    if (((gSaveContext.eventChkInf[1] & 0x40) && (DREG(53) != 0)) ||
        ((globalCtx->sceneNum == SCENE_SPOT20) && (gSaveContext.cutsceneIndex == 0xFFF1))) {
        func_80A6A4DC(this);
    } else {
        this->unk_2A0 = gSaveContext.eventChkInf[1] & 0x40;
    }

    newAnimationIdx = this->animationIdx;
    animationEnded = SkelAnime_Update(&this->skin.skelAnime);
    if (animationEnded || (this->animationIdx == 1) || (this->animationIdx == 0)) {
        if (gSaveContext.eventChkInf[1] & 0x20) {
            distFromHome = Math3D_Vec3f_DistXYZ(&this->actor.posRot.pos, &this->actor.initPosRot.pos);
            distLinkFromHome = Math3D_Vec3f_DistXYZ(&player->actor.posRot.pos, &this->actor.initPosRot.pos);
            if (distLinkFromHome > 250.0f) {
                if (distFromHome >= 300.0f) {
                    newAnimationIdx = 4;
                    this->actor.speedXZ = 6.0f;
                } else if ((distFromHome < 300.0f) && (distFromHome >= 150.0f)) {
                    newAnimationIdx = 3;
                    this->actor.speedXZ = 4.0f;
                } else if ((distFromHome < 150.0f) && (distFromHome >= 70.0f)) {
                    newAnimationIdx = 2;
                    this->actor.speedXZ = 2.0f;
                    this->unk_1F0 = 0;
                } else {
                    this->actor.speedXZ = 0.0f;
                    if (this->animationIdx == 0) {
                        newAnimationIdx = animationEnded == true ? 1 : 0;
                    } else {
                        newAnimationIdx = animationEnded == true ? 0 : 1;
                    }
                }
            } else {
                if (distFromLink < 200.0f) {
                    newAnimationIdx = 4;
                    this->actor.speedXZ = 6.0f;
                } else if (distFromLink < 300.0f) {
                    newAnimationIdx = 3;
                    this->actor.speedXZ = 4.0f;
                } else if (distFromLink < 400.0f) {
                    newAnimationIdx = 2;
                    this->actor.speedXZ = 2.0f;
                    this->unk_1F0 = 0;
                } else {
                    this->actor.speedXZ = 0.0f;
                    if (this->animationIdx == 0) {
                        newAnimationIdx = animationEnded == true ? 1 : 0;
                    } else {
                        newAnimationIdx = animationEnded == true ? 0 : 1;
                    }
                }
            }
        } else {
            this->actor.speedXZ = 0.0f;
            if (this->animationIdx == 0) {
                newAnimationIdx = animationEnded == true ? 1 : 0;
            } else {
                newAnimationIdx = animationEnded == true ? 0 : 1;
            }
        }
    }

    if ((this->animationIdx != newAnimationIdx) || (animationEnded == true)) {
        this->animationIdx = newAnimationIdx;
        Animation_Change(&this->skin.skelAnime, sAnimations[this->animationIdx], func_80A695A4(this), 0.0f,
                         Animation_LastFrame(sAnimations[this->animationIdx]), 2, -5.0f);
    } else {
        Animation_Change(&this->skin.skelAnime, sAnimations[this->animationIdx], func_80A695A4(this),
                         this->skin.skelAnime.curFrame, Animation_LastFrame(sAnimations[this->animationIdx]), 2, 0.0f);
    }
}

void func_80A6A4DC(EnHorseLinkChild* this) {
    this->action = 5;
    this->animationIdx = Rand_ZeroOne() > 0.5f ? 0 : 1;
    DREG(53) = 0;
    Animation_Change(&this->skin.skelAnime, sAnimations[this->animationIdx], func_80A695A4(this), 0.0f,
                     Animation_LastFrame(sAnimations[this->animationIdx]), 2, 0.0f);
}

void func_80A6A5A4(EnHorseLinkChild* this, GlobalContext* globalCtx) {
    s16 yawDiff;

    if (DREG(53) != 0) {
        DREG(53) = 0;
        Audio_PlaySoundGeneral(NA_SE_EV_KID_HORSE_NEIGH, &this->actor.projectedPos, 4, &D_801333E0, &D_801333E0,
                               &D_801333E8);
        func_80A6A724(this);
    } else {
        this->actor.speedXZ = 0.0f;
        yawDiff = func_8002DA78(&this->actor, &PLAYER->actor) - this->actor.posRot.rot.y;
        // 0.7071 = cos(pi/4)
        if ((Math_CosS(yawDiff) < 0.7071f) && (this->animationIdx == 2)) {
            func_8006DD9C(&this->actor, &PLAYER->actor.posRot.pos, 300);
        }

<<<<<<< HEAD
        if (SkelAnime_Update(&this->skin.skelAnime)) {
            if (Math_Coss(yawDiff) < 0.0f) {
=======
        if (SkelAnime_FrameUpdateMatrix(&this->skin.skelAnime)) {
            if (Math_CosS(yawDiff) < 0.0f) {
>>>>>>> b95643b3
                this->animationIdx = 2;
                Animation_Change(&this->skin.skelAnime, sAnimations[this->animationIdx], D_80A6AF64[this->animationIdx],
                                 0.0f, Animation_LastFrame(sAnimations[this->animationIdx]), 2, -5.0f);
            } else {
                func_80A6A4DC(this);
            }
        }
    }
}

void func_80A6A724(EnHorseLinkChild* this) {
    this->timer = 0;
    this->action = 4;
    this->animationIdx = 2;
    this->unk_1E8 = false;
    this->actor.speedXZ = 2.0f;
    Animation_Change(&this->skin.skelAnime, sAnimations[this->animationIdx], func_80A695A4(this), 0.0f,
                     Animation_LastFrame(sAnimations[this->animationIdx]), 2, -5.0f);
}

void func_80A6A7D0(EnHorseLinkChild* this, GlobalContext* globalCtx) {
    Player* player = PLAYER;
    f32 dist;
    s32 newAnimationIdx;

    this->timer++;
    if (this->timer > 300) {
        this->unk_1E8 = true;
    }

    if ((this->animationIdx == 4) || (this->animationIdx == 3) || (this->animationIdx == 2)) {
        if (!this->unk_1E8) {
            func_8006DD9C(&this->actor, &player->actor.posRot.pos, 300);
        } else {
            func_8006DD9C(&this->actor, &this->actor.initPosRot.pos, 300);
        }
    }

    if (SkelAnime_Update(&this->skin.skelAnime)) {
        if (!this->unk_1E8) {
            dist = func_8002DB8C(&this->actor, &PLAYER->actor);
        } else {
            dist = Math3D_Vec3f_DistXYZ(&this->actor.posRot.pos, &this->actor.initPosRot.pos);
        }

        if (!this->unk_1E8) {
            if (dist >= 300.0f) {
                newAnimationIdx = 4;
                this->actor.speedXZ = 6.0f;
            } else if (dist >= 150.0f) {
                newAnimationIdx = 3;
                this->actor.speedXZ = 4.0f;
            } else {
                newAnimationIdx = 2;
                this->actor.speedXZ = 2.0f;
                this->unk_1F0 = 0;
            }
        } else {
            if (dist >= 300.0f) {
                newAnimationIdx = 4;
                this->actor.speedXZ = 6.0f;
            } else if (dist >= 150.0f) {
                newAnimationIdx = 3;
                this->actor.speedXZ = 4.0f;
            } else if (dist >= 70.0f) {
                newAnimationIdx = 2;
                this->actor.speedXZ = 2.0f;
                this->unk_1F0 = 0;
            } else {
                func_80A6A4DC(this);
                return;
            }
        }

        if (this->animationIdx != newAnimationIdx) {
            this->animationIdx = newAnimationIdx;
            Animation_Change(&this->skin.skelAnime, sAnimations[this->animationIdx], func_80A695A4(this), 0.0f,
                             Animation_LastFrame(sAnimations[this->animationIdx]), 2, -5.0f);
        } else {
            Animation_Change(&this->skin.skelAnime, sAnimations[this->animationIdx], func_80A695A4(this), 0.0f,
                             Animation_LastFrame(sAnimations[this->animationIdx]), 2, 0.0f);
        }
    }
}

static EnHorseLinkChildActionFunc sActionFuncs[] = {
    func_80A698F4, func_80A69C18, func_80A699FC, func_80A6A068, func_80A6A7D0, func_80A6A5A4,
};
static UNK_PTR D_80A6AF94[] = { 0x06001D28, 0x06001928, 0x06001B28 };
static u8 D_80A6AFA0[] = { 0, 1, 2, 1 };

void EnHorseLinkChild_Update(Actor* thisx, GlobalContext* globalCtx) {
    EnHorseLinkChild* this = THIS;
    s32 pad;

    sActionFuncs[this->action](this, globalCtx);
    Actor_MoveForward(&this->actor);
    func_8002E4B4(globalCtx, &this->actor, 20.0f, 55.0f, 100.0f, 0x1D);

    if ((globalCtx->sceneNum == SCENE_SPOT20) && (this->actor.posRot.pos.z < -2400.0f)) {
        this->actor.posRot.pos.z = -2400.0f;
    }

    this->actor.posRot2.pos = this->actor.posRot.pos;
    this->actor.posRot2.pos.y += 70.0f;

    if ((Rand_ZeroOne() < 0.025f) && (this->unk_1EC == 0)) {
        this->unk_1EC++;
    } else if (this->unk_1EC > 0) {
        this->unk_1EC++;
        if (this->unk_1EC >= ARRAY_COUNT(D_80A6AFA0)) {
            this->unk_1EC = 0;
        }
    }

    Collider_CylinderUpdate(&this->actor, &this->bodyCollider);
    CollisionCheck_SetOC(globalCtx, &globalCtx->colChkCtx, &this->bodyCollider.base);
    func_80A6948C(this);
}

void func_80A6ABF8(Actor* thisx, GlobalContext* globalCtx, PSkinAwb* skin) {
    Vec3f center;
    Vec3f newCenter;
    EnHorseLinkChild* this = THIS;
    s32 i;

    for (i = 0; i < this->headCollider.count; i++) {
        center.x = this->headCollider.list[i].dim.modelSphere.center.x;
        center.y = this->headCollider.list[i].dim.modelSphere.center.y;
        center.z = this->headCollider.list[i].dim.modelSphere.center.z;
        func_800A6408(skin, this->headCollider.list[i].dim.joint, &center, &newCenter);
        this->headCollider.list[i].dim.worldSphere.center.x = newCenter.x;
        this->headCollider.list[i].dim.worldSphere.center.y = newCenter.y;
        this->headCollider.list[i].dim.worldSphere.center.z = newCenter.z;
        this->headCollider.list[i].dim.worldSphere.radius =
            this->headCollider.list[i].dim.modelSphere.radius * this->headCollider.list[i].dim.scale;
    }

    CollisionCheck_SetOC(globalCtx, &globalCtx->colChkCtx, &this->headCollider.base);
}

s32 func_80A6AD84(Actor* thisx, GlobalContext* globalCtx, s32 arg2, s32 arg3) {
    EnHorseLinkChild* this = THIS;

    OPEN_DISPS(globalCtx->state.gfxCtx, "../z_en_horse_link_child.c", 1467);

    if (arg2 == 0xD) {
        u8 index = D_80A6AFA0[this->unk_1EC];
        gSPSegment(POLY_OPA_DISP++, 0x08, SEGMENTED_TO_VIRTUAL(D_80A6AF94[index]));
    }

    CLOSE_DISPS(globalCtx->state.gfxCtx, "../z_en_horse_link_child.c", 1479);

    return 1;
}

void EnHorseLinkChild_Draw(Actor* thisx, GlobalContext* globalCtx) {
    EnHorseLinkChild* this = THIS;

    func_80093D18(globalCtx->state.gfxCtx);
    func_800A6360(&this->actor, globalCtx, &this->skin, func_80A6ABF8, func_80A6AD84, 1);
}<|MERGE_RESOLUTION|>--- conflicted
+++ resolved
@@ -420,13 +420,8 @@
             func_8006DD9C(&this->actor, &PLAYER->actor.posRot.pos, 300);
         }
 
-<<<<<<< HEAD
         if (SkelAnime_Update(&this->skin.skelAnime)) {
-            if (Math_Coss(yawDiff) < 0.0f) {
-=======
-        if (SkelAnime_FrameUpdateMatrix(&this->skin.skelAnime)) {
             if (Math_CosS(yawDiff) < 0.0f) {
->>>>>>> b95643b3
                 this->animationIdx = 2;
                 Animation_Change(&this->skin.skelAnime, sAnimations[this->animationIdx], D_80A6AF64[this->animationIdx],
                                  0.0f, Animation_LastFrame(sAnimations[this->animationIdx]), 2, -5.0f);
