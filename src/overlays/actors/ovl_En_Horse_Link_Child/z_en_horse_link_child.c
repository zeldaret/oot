--- conflicted
+++ resolved
@@ -351,11 +351,7 @@
     player = GET_PLAYER(play);
     distFromLink = Actor_WorldDistXZToActor(&this->actor, &player->actor);
 
-<<<<<<< HEAD
-    if (gSaveContext.save.entranceIndex == ENTR_SPOT20_1) {
-=======
-    if (gSaveContext.entranceIndex == ENTR_LON_LON_RANCH_1) {
->>>>>>> 186ecc72
+    if (gSaveContext.save.entranceIndex == ENTR_LON_LON_RANCH_1) {
         Audio_PlaySfxGeneral(NA_SE_EV_KID_HORSE_NEIGH, &this->actor.projectedPos, 4, &gSfxDefaultFreqAndVolScale,
                              &gSfxDefaultFreqAndVolScale, &gSfxDefaultReverb);
         func_80A6A724(this);
@@ -363,11 +359,7 @@
     }
 
     if ((GET_EVENTCHKINF(EVENTCHKINF_16) && (DREG(53) != 0)) ||
-<<<<<<< HEAD
-        ((play->sceneId == SCENE_SPOT20) && (gSaveContext.save.cutsceneIndex == 0xFFF1))) {
-=======
-        ((play->sceneId == SCENE_LON_LON_RANCH) && (gSaveContext.cutsceneIndex == 0xFFF1))) {
->>>>>>> 186ecc72
+        ((play->sceneId == SCENE_LON_LON_RANCH) && (gSaveContext.save.cutsceneIndex == 0xFFF1))) {
         func_80A6A4DC(this);
     } else {
         this->unk_2A0 = GET_EVENTCHKINF(EVENTCHKINF_16);
