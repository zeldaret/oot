--- conflicted
+++ resolved
@@ -31,7 +31,8 @@
     (ActorFunc)EnHorseLinkChild_Update,
     (ActorFunc)EnHorseLinkChild_Draw,
 };
-<<<<<<< HEAD
+
+static AnimationHeader* sAnimations[] = { 0x060043E4, 0x06004B08, 0x060053F0, 0x0600360C, 0x06002F98 };
 
 static ColliderCylinderInit_Set3 sCylinderInit = {
     { COLTYPE_NONE, AT_OFF, AC_OFF, OC_ALL | OC_ON, COLSHAPE_CYLINDER },
@@ -39,35 +40,18 @@
     { 20, 100, 0, { 0, 0, 0 } },
 };
 
-static ColliderJntSphElementInit  D_80A6AF20[1] = {
+static ColliderJntSphElementInit sJntSphItemInit[1] = {
     {
         { ELEMTYPE_UNK0, { 0x00000000, 0x00, 0x00 }, { 0x00000000, 0x00, 0x00 }, TOUCH_OFF, BUMP_OFF, OCELEM_ON },
         { 13, { { 0, 0, 0 }, 10 }, 100 },
     },
 };
 
-static ColliderJntSphInit D_80A6AF44 = {
+static ColliderJntSphInit sJntSphInit = {
     { COLTYPE_NONE, AT_OFF, AC_PLAYER | AC_ON, OC_ALL | OC_ON, OT_TYPE1 | OT_UNK1, COLSHAPE_JNTSPH },
-    1, D_80A6AF20,
+    1, sJntSphItemInit,
 };
-*/
-#pragma GLOBAL_ASM("asm/non_matchings/overlays/actors/ovl_En_Horse_Link_Child/func_80A693D0.s")
-=======
->>>>>>> cf24a76f
-
-static AnimationHeader* sAnimations[] = { 0x060043E4, 0x06004B08, 0x060053F0, 0x0600360C, 0x06002F98 };
-static ColliderCylinderInit_Set3 sCylinderInit = {
-    { COLTYPE_UNK10, 0x00, 0x00, 0x39, COLSHAPE_CYLINDER },
-    { 0x00, { 0x00000000, 0x00, 0x00 }, { 0x00000000, 0x00, 0x00 }, 0x00, 0x00, 0x01 },
-    { 20, 100, 0, { 0, 0, 0 } }
-};
-static ColliderJntSphItemInit sJntSphItemInit[] = {
-    { { 0x00, { 0x00000000, 0x00, 0x00 }, { 0x00000000, 0x00, 0x00 }, 0x00, 0x00, 0x01 },
-      { 0xD, { { 0, 0, 0 }, 10 }, 100 } }
-};
-static ColliderJntSphInit sJntSphInit = { { COLTYPE_UNK10, 0x00, 0x09, 0x39, 0x12, COLSHAPE_JNTSPH },
-                                          ARRAY_COUNT(sJntSphItemInit),
-                                          sJntSphItemInit };
+
 static CollisionCheckInfoInit sColCheckInfoInit = { 10, 35, 100, 0xFE };
 
 extern AnimationHeader D_06002F98;
