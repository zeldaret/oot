/*
 * File: z_en_horse_link_child.c
 * Overlay: ovl_En_Horse_Link_Child
 * Description: Young Epona
 */

#include "z_en_horse_link_child.h"
#include "objects/object_horse_link_child/object_horse_link_child.h"

#define FLAGS (ACTOR_FLAG_4 | ACTOR_FLAG_25)

void EnHorseLinkChild_Init(Actor* thisx, GlobalContext* globalCtx);
void EnHorseLinkChild_Destroy(Actor* thisx, GlobalContext* globalCtx);
void EnHorseLinkChild_Update(Actor* thisx, GlobalContext* globalCtx);
void EnHorseLinkChild_Draw(Actor* thisx, GlobalContext* globalCtx);

void func_80A69B7C(EnHorseLinkChild* this);
void func_80A69EC0(EnHorseLinkChild* this);
void func_80A6A4DC(EnHorseLinkChild* this);
void func_80A6A724(EnHorseLinkChild* this);

const ActorInit En_Horse_Link_Child_InitVars = {
    ACTOR_EN_HORSE_LINK_CHILD,
    ACTORCAT_BG,
    FLAGS,
    OBJECT_HORSE_LINK_CHILD,
    sizeof(EnHorseLinkChild),
    (ActorFunc)EnHorseLinkChild_Init,
    (ActorFunc)EnHorseLinkChild_Destroy,
    (ActorFunc)EnHorseLinkChild_Update,
    (ActorFunc)EnHorseLinkChild_Draw,
};

static AnimationHeader* sAnimations[] = {
    &gChildEponaIdleAnim,     &gChildEponaWhinnyAnim,    &gChildEponaWalkingAnim,
    &gChildEponaTrottingAnim, &gChildEponaGallopingAnim,
};

static ColliderCylinderInitType1 sCylinderInit = {
    {
        COLTYPE_NONE,
        AT_NONE,
        AC_NONE,
        OC1_ON | OC1_TYPE_ALL,
        COLSHAPE_CYLINDER,
    },
    {
        ELEMTYPE_UNK0,
        { 0x00000000, 0x00, 0x00 },
        { 0x00000000, 0x00, 0x00 },
        TOUCH_NONE,
        BUMP_NONE,
        OCELEM_ON,
    },
    { 20, 100, 0, { 0, 0, 0 } },
};

static ColliderJntSphElementInit sJntSphElementInit[1] = {
    {
        {
            ELEMTYPE_UNK0,
            { 0x00000000, 0x00, 0x00 },
            { 0x00000000, 0x00, 0x00 },
            TOUCH_NONE,
            BUMP_NONE,
            OCELEM_ON,
        },
        { 13, { { 0, 0, 0 }, 10 }, 100 },
    },
};

static ColliderJntSphInit sJntSphInit = {
    {
        COLTYPE_NONE,
        AT_NONE,
        AC_ON | AC_TYPE_PLAYER,
        OC1_ON | OC1_TYPE_ALL,
        OC2_TYPE_1 | OC2_UNK1,
        COLSHAPE_JNTSPH,
    },
    1,
    sJntSphElementInit,
};

static CollisionCheckInfoInit sColCheckInfoInit = { 10, 35, 100, MASS_HEAVY };

void func_80A693D0(EnHorseLinkChild* this) {
    static s32 D_80A6AF5C[] = { 1, 19 };

    if ((this->skin.skelAnime.curFrame > D_80A6AF5C[this->unk_1F0]) &&
        !((this->unk_1F0 == 0) && (this->skin.skelAnime.curFrame > D_80A6AF5C[1]))) {
        Audio_PlaySoundGeneral(NA_SE_EV_KID_HORSE_WALK, &this->actor.projectedPos, 4, &D_801333E0, &D_801333E0,
                               &D_801333E8);
        this->unk_1F0++;
        if (this->unk_1F0 >= ARRAY_COUNT(D_80A6AF5C)) {
            this->unk_1F0 = 0;
        }
    }
}

void func_80A6948C(EnHorseLinkChild* this) {
    if (this->animationIdx == 2) {
        func_80A693D0(this);
    } else if (this->skin.skelAnime.curFrame == 0.0f) {
        if ((this->animationIdx == 3) || (this->animationIdx == 4)) {
            Audio_PlaySoundGeneral(NA_SE_EV_KID_HORSE_RUN, &this->actor.projectedPos, 4, &D_801333E0, &D_801333E0,
                                   &D_801333E8);
        } else if (this->animationIdx == 1) {
            if (Rand_ZeroOne() > 0.5f) {
                Audio_PlaySoundGeneral(NA_SE_EV_KID_HORSE_GROAN, &this->actor.projectedPos, 4, &D_801333E0, &D_801333E0,
                                       &D_801333E8);
            } else {
                Audio_PlaySoundGeneral(NA_SE_EV_KID_HORSE_NEIGH, &this->actor.projectedPos, 4, &D_801333E0, &D_801333E0,
                                       &D_801333E8);
            }
        }
    }
}

static f32 D_80A6AF64[] = { 1.0f, 1.0f, 1.5f, 1.5f, 1.5f };

f32 func_80A695A4(EnHorseLinkChild* this) {
    f32 result;

    if (this->animationIdx == 2) {
        result = D_80A6AF64[this->animationIdx] * this->actor.speedXZ * (1.0f / 2.0f);
    } else if (this->animationIdx == 3) {
        result = D_80A6AF64[this->animationIdx] * this->actor.speedXZ * (1.0f / 3.0f);
    } else if (this->animationIdx == 4) {
        result = D_80A6AF64[this->animationIdx] * this->actor.speedXZ * (1.0f / 5.0f);
    } else {
        result = D_80A6AF64[this->animationIdx];
    }

    return result;
}

static InitChainEntry sInitChain[] = {
    ICHAIN_F32(uncullZoneScale, 1200, ICHAIN_STOP),
};

void EnHorseLinkChild_Init(Actor* thisx, GlobalContext* globalCtx) {
    EnHorseLinkChild* this = (EnHorseLinkChild*)thisx;
    s32 pad;

    Actor_ProcessInitChain(&this->actor, sInitChain);
    Actor_SetScale(&this->actor, 0.005f);
    this->actor.gravity = -3.5f;
    ActorShape_Init(&this->actor.shape, 0.0f, ActorShadow_DrawHorse, 20.0f);
    this->actor.speedXZ = 0.0f;
    this->action = 1;
    this->actor.focus.pos = this->actor.world.pos;
    this->actor.focus.pos.y += 70.0f;
    Skin_Init(globalCtx, &this->skin, &gChildEponaSkel, &gChildEponaGallopingAnim);
    this->animationIdx = 0;
    Animation_PlayOnce(&this->skin.skelAnime, sAnimations[0]);
    Collider_InitCylinder(globalCtx, &this->bodyCollider);
    Collider_SetCylinderType1(globalCtx, &this->bodyCollider, &this->actor, &sCylinderInit);
    Collider_InitJntSph(globalCtx, &this->headCollider);
    Collider_SetJntSph(globalCtx, &this->headCollider, &this->actor, &sJntSphInit, this->headElements);
    CollisionCheck_SetInfo(&this->actor.colChkInfo, NULL, &sColCheckInfoInit);
    this->unk_1F0 = 0;
    this->eyeTexIndex = 0;

    if (gSaveContext.sceneSetupIndex > 3) {
        func_80A69EC0(this);
    } else if (globalCtx->sceneNum == SCENE_SPOT20) {
        if (!Flags_GetEventChkInf(0x14)) {
            Actor_Kill(&this->actor);
            return;
        }
        this->unk_2A0 = gSaveContext.eventChkInf[1] & 0x40;
        func_80A69EC0(this);
    } else {
        func_80A69EC0(this);
    }

    this->actor.home.rot.z = this->actor.world.rot.z = this->actor.shape.rot.z = 0;
}

void EnHorseLinkChild_Destroy(Actor* thisx, GlobalContext* globalCtx) {
    EnHorseLinkChild* this = (EnHorseLinkChild*)thisx;

    Skin_Free(globalCtx, &this->skin);
    Collider_DestroyCylinder(globalCtx, &this->bodyCollider);
    Collider_DestroyJntSph(globalCtx, &this->headCollider);
}

void func_80A6988C(EnHorseLinkChild* this) {
    this->action = 0;
    this->animationIdx++;
    if (this->animationIdx >= ARRAY_COUNT(sAnimations)) {
        this->animationIdx = 0;
    }

    Animation_PlayOnce(&this->skin.skelAnime, sAnimations[this->animationIdx]);
    this->skin.skelAnime.playSpeed = func_80A695A4(this);
}

void func_80A698F4(EnHorseLinkChild* this, GlobalContext* globalCtx) {
    this->actor.speedXZ = 0.0f;
    if (SkelAnime_Update(&this->skin.skelAnime)) {
        func_80A6988C(this);
    }
}

void func_80A6993C(EnHorseLinkChild* this, s32 newAnimationIdx) {
    this->action = 2;
    this->actor.speedXZ = 0.0f;

    if (!((newAnimationIdx == 0) || (newAnimationIdx == 1))) {
        newAnimationIdx = 0;
    }

    if (this->animationIdx != newAnimationIdx) {
        this->animationIdx = newAnimationIdx;
        Animation_Change(&this->skin.skelAnime, sAnimations[this->animationIdx], func_80A695A4(this), 0.0f,
                         Animation_GetLastFrame(sAnimations[this->animationIdx]), ANIMMODE_ONCE, -5.0f);
    }
}

void func_80A699FC(EnHorseLinkChild* this, GlobalContext* globalCtx) {
    f32 distFromLink;
    s32 newAnimationIdx;

    distFromLink = Actor_WorldDistXZToActor(&this->actor, &GET_PLAYER(globalCtx)->actor);

    if (SkelAnime_Update(&this->skin.skelAnime)) {
        if ((distFromLink < 1000.0f) && (distFromLink > 70.0f)) {
            func_80A69B7C(this);
        } else {
            newAnimationIdx = this->animationIdx == 1 ? 0 : 1;
            if (this->animationIdx != newAnimationIdx) {
                this->animationIdx = newAnimationIdx;
                Animation_Change(&this->skin.skelAnime, sAnimations[this->animationIdx], func_80A695A4(this), 0.0f,
                                 Animation_GetLastFrame(sAnimations[this->animationIdx]), ANIMMODE_ONCE, -5.0f);
            } else {
                Animation_Change(&this->skin.skelAnime, sAnimations[this->animationIdx], func_80A695A4(this), 0.0f,
                                 Animation_GetLastFrame(sAnimations[this->animationIdx]), ANIMMODE_ONCE, 0.0);
            }
        }
    }
}

void func_80A69B7C(EnHorseLinkChild* this) {
    this->action = 1;
    this->animationIdx = 0;
    this->actor.speedXZ = 0.0f;
    Animation_Change(&this->skin.skelAnime, sAnimations[this->animationIdx], func_80A695A4(this), 0.0f,
                     Animation_GetLastFrame(sAnimations[this->animationIdx]), ANIMMODE_ONCE, -5.0f);
}

void func_80A69C18(EnHorseLinkChild* this, GlobalContext* globalCtx) {
    s16 yawDiff;
    f32 distFromLink;
    s32 newAnimationIdx;

    if ((this->animationIdx == 4) || (this->animationIdx == 3) || (this->animationIdx == 2)) {
        yawDiff = Actor_WorldYawTowardActor(&this->actor, &GET_PLAYER(globalCtx)->actor) - this->actor.world.rot.y;

        if (yawDiff > 0x12C) {
            this->actor.world.rot.y += 0x12C;
        } else if (yawDiff < -0x12C) {
            this->actor.world.rot.y -= 0x12C;
        } else {
            this->actor.world.rot.y += yawDiff;
        }

        this->actor.shape.rot.y = this->actor.world.rot.y;
    }

    if (SkelAnime_Update(&this->skin.skelAnime)) {
        distFromLink = Actor_WorldDistXZToActor(&this->actor, &GET_PLAYER(globalCtx)->actor);

        if (distFromLink > 1000.0f) {
            func_80A6993C(this, 0);
            return;
        } else if ((distFromLink < 1000.0f) && (distFromLink >= 300.0f)) {
            newAnimationIdx = 4;
            this->actor.speedXZ = 6.0f;
        } else if ((distFromLink < 300.0f) && (distFromLink >= 150.0f)) {
            newAnimationIdx = 3;
            this->actor.speedXZ = 4.0f;
        } else if ((distFromLink < 150.0f) && (distFromLink >= 70.0f)) {
            newAnimationIdx = 2;
            this->actor.speedXZ = 2.0f;
            this->unk_1F0 = 0;
        } else {
            func_80A6993C(this, 1);
            return;
        }

        if (this->animationIdx != newAnimationIdx) {
            this->animationIdx = newAnimationIdx;
            Animation_Change(&this->skin.skelAnime, sAnimations[this->animationIdx], func_80A695A4(this), 0.0f,
                             Animation_GetLastFrame(sAnimations[this->animationIdx]), ANIMMODE_ONCE, -5.0f);
        } else {
            Animation_Change(&this->skin.skelAnime, sAnimations[this->animationIdx], func_80A695A4(this), 0.0f,
                             Animation_GetLastFrame(sAnimations[this->animationIdx]), ANIMMODE_ONCE, 0.0f);
        }
    }
}

void func_80A69EC0(EnHorseLinkChild* this) {
    this->action = 3;
    this->animationIdx = 0;
    this->actor.speedXZ = 0.0f;
    Animation_Change(&this->skin.skelAnime, sAnimations[this->animationIdx], func_80A695A4(this), 0.0f,
                     Animation_GetLastFrame(sAnimations[this->animationIdx]), ANIMMODE_ONCE, -5.0f);
}

void func_80A69F5C(EnHorseLinkChild* this, GlobalContext* globalCtx) {
    Player* player;
    s16 yawDiff;
    s32 yawSign;
    s32 yawOffset;

    if ((this->animationIdx == 4) || (this->animationIdx == 3) || (this->animationIdx == 2)) {
        player = GET_PLAYER(globalCtx);

        if (Math3D_Vec3f_DistXYZ(&player->actor.world.pos, &this->actor.home.pos) < 250.0f) {
            yawDiff = player->actor.shape.rot.y;
            yawSign = Actor_WorldYawTowardActor(&this->actor, &player->actor) > 0 ? 1 : -1;
            yawOffset = yawSign << 0xE;
            yawDiff += yawOffset;
        } else {
            yawDiff = Math_Vec3f_Yaw(&this->actor.world.pos, &this->actor.home.pos) - this->actor.world.rot.y;
        }

        if (yawDiff > 0x12C) {
            this->actor.world.rot.y += 0x12C;
        } else if (yawDiff < -0x12C) {
            this->actor.world.rot.y -= 0x12C;
        } else {
            this->actor.world.rot.y += yawDiff;
        }

        this->actor.shape.rot.y = this->actor.world.rot.y;
    }
}

void func_80A6A068(EnHorseLinkChild* this, GlobalContext* globalCtx) {
    Player* player;
    f32 distFromLink;
    s32 animationEnded;
    s32 newAnimationIdx;
    f32 distFromHome;
    f32 distLinkFromHome;

    func_80A69F5C(this, globalCtx);
    player = GET_PLAYER(globalCtx);
    distFromLink = Actor_WorldDistXZToActor(&this->actor, &player->actor);

    if (gSaveContext.entranceIndex == 0x2AE) {
        Audio_PlaySoundGeneral(NA_SE_EV_KID_HORSE_NEIGH, &this->actor.projectedPos, 4, &D_801333E0, &D_801333E0,
                               &D_801333E8);
        func_80A6A724(this);
        return;
    }

    if (((gSaveContext.eventChkInf[1] & 0x40) && (DREG(53) != 0)) ||
        ((globalCtx->sceneNum == SCENE_SPOT20) && (gSaveContext.cutsceneIndex == 0xFFF1))) {
        func_80A6A4DC(this);
    } else {
        this->unk_2A0 = gSaveContext.eventChkInf[1] & 0x40;
    }

    newAnimationIdx = this->animationIdx;
    animationEnded = SkelAnime_Update(&this->skin.skelAnime);
    if (animationEnded || (this->animationIdx == 1) || (this->animationIdx == 0)) {
        if (gSaveContext.eventChkInf[1] & 0x20) {
            distFromHome = Math3D_Vec3f_DistXYZ(&this->actor.world.pos, &this->actor.home.pos);
            distLinkFromHome = Math3D_Vec3f_DistXYZ(&player->actor.world.pos, &this->actor.home.pos);
            if (distLinkFromHome > 250.0f) {
                if (distFromHome >= 300.0f) {
                    newAnimationIdx = 4;
                    this->actor.speedXZ = 6.0f;
                } else if ((distFromHome < 300.0f) && (distFromHome >= 150.0f)) {
                    newAnimationIdx = 3;
                    this->actor.speedXZ = 4.0f;
                } else if ((distFromHome < 150.0f) && (distFromHome >= 70.0f)) {
                    newAnimationIdx = 2;
                    this->actor.speedXZ = 2.0f;
                    this->unk_1F0 = 0;
                } else {
                    this->actor.speedXZ = 0.0f;
                    if (this->animationIdx == 0) {
                        newAnimationIdx = animationEnded == true ? 1 : 0;
                    } else {
                        newAnimationIdx = animationEnded == true ? 0 : 1;
                    }
                }
            } else {
                if (distFromLink < 200.0f) {
                    newAnimationIdx = 4;
                    this->actor.speedXZ = 6.0f;
                } else if (distFromLink < 300.0f) {
                    newAnimationIdx = 3;
                    this->actor.speedXZ = 4.0f;
                } else if (distFromLink < 400.0f) {
                    newAnimationIdx = 2;
                    this->actor.speedXZ = 2.0f;
                    this->unk_1F0 = 0;
                } else {
                    this->actor.speedXZ = 0.0f;
                    if (this->animationIdx == 0) {
                        newAnimationIdx = animationEnded == true ? 1 : 0;
                    } else {
                        newAnimationIdx = animationEnded == true ? 0 : 1;
                    }
                }
            }
        } else {
            this->actor.speedXZ = 0.0f;
            if (this->animationIdx == 0) {
                newAnimationIdx = animationEnded == true ? 1 : 0;
            } else {
                newAnimationIdx = animationEnded == true ? 0 : 1;
            }
        }
    }

    if ((this->animationIdx != newAnimationIdx) || (animationEnded == true)) {
        this->animationIdx = newAnimationIdx;
        Animation_Change(&this->skin.skelAnime, sAnimations[this->animationIdx], func_80A695A4(this), 0.0f,
                         Animation_GetLastFrame(sAnimations[this->animationIdx]), ANIMMODE_ONCE, -5.0f);
    } else {
        Animation_Change(&this->skin.skelAnime, sAnimations[this->animationIdx], func_80A695A4(this),
                         this->skin.skelAnime.curFrame, Animation_GetLastFrame(sAnimations[this->animationIdx]), 2,
                         0.0f);
    }
}

void func_80A6A4DC(EnHorseLinkChild* this) {
    this->action = 5;
    this->animationIdx = Rand_ZeroOne() > 0.5f ? 0 : 1;
    DREG(53) = 0;
    Animation_Change(&this->skin.skelAnime, sAnimations[this->animationIdx], func_80A695A4(this), 0.0f,
                     Animation_GetLastFrame(sAnimations[this->animationIdx]), ANIMMODE_ONCE, 0.0f);
}

void func_80A6A5A4(EnHorseLinkChild* this, GlobalContext* globalCtx) {
    s16 yawDiff;

    if (DREG(53) != 0) {
        DREG(53) = 0;
        Audio_PlaySoundGeneral(NA_SE_EV_KID_HORSE_NEIGH, &this->actor.projectedPos, 4, &D_801333E0, &D_801333E0,
                               &D_801333E8);
        func_80A6A724(this);
    } else {
        this->actor.speedXZ = 0.0f;
        yawDiff = Actor_WorldYawTowardActor(&this->actor, &GET_PLAYER(globalCtx)->actor) - this->actor.world.rot.y;
        // 0.7071 = cos(pi/4)
        if ((Math_CosS(yawDiff) < 0.7071f) && (this->animationIdx == 2)) {
            func_8006DD9C(&this->actor, &GET_PLAYER(globalCtx)->actor.world.pos, 300);
        }

        if (SkelAnime_Update(&this->skin.skelAnime)) {
            if (Math_CosS(yawDiff) < 0.0f) {
                this->animationIdx = 2;
                Animation_Change(&this->skin.skelAnime, sAnimations[this->animationIdx], D_80A6AF64[this->animationIdx],
                                 0.0f, Animation_GetLastFrame(sAnimations[this->animationIdx]), ANIMMODE_ONCE, -5.0f);
            } else {
                func_80A6A4DC(this);
            }
        }
    }
}

void func_80A6A724(EnHorseLinkChild* this) {
    this->timer = 0;
    this->action = 4;
    this->animationIdx = 2;
    this->unk_1E8 = false;
    this->actor.speedXZ = 2.0f;
    Animation_Change(&this->skin.skelAnime, sAnimations[this->animationIdx], func_80A695A4(this), 0.0f,
                     Animation_GetLastFrame(sAnimations[this->animationIdx]), ANIMMODE_ONCE, -5.0f);
}

void func_80A6A7D0(EnHorseLinkChild* this, GlobalContext* globalCtx) {
    Player* player = GET_PLAYER(globalCtx);
    f32 dist;
    s32 newAnimationIdx;

    this->timer++;
    if (this->timer > 300) {
        this->unk_1E8 = true;
    }

    if ((this->animationIdx == 4) || (this->animationIdx == 3) || (this->animationIdx == 2)) {
        if (!this->unk_1E8) {
            func_8006DD9C(&this->actor, &player->actor.world.pos, 300);
        } else {
            func_8006DD9C(&this->actor, &this->actor.home.pos, 300);
        }
    }

    if (SkelAnime_Update(&this->skin.skelAnime)) {
        if (!this->unk_1E8) {
            dist = Actor_WorldDistXZToActor(&this->actor, &GET_PLAYER(globalCtx)->actor);
        } else {
            dist = Math3D_Vec3f_DistXYZ(&this->actor.world.pos, &this->actor.home.pos);
        }

        if (!this->unk_1E8) {
            if (dist >= 300.0f) {
                newAnimationIdx = 4;
                this->actor.speedXZ = 6.0f;
            } else if (dist >= 150.0f) {
                newAnimationIdx = 3;
                this->actor.speedXZ = 4.0f;
            } else {
                newAnimationIdx = 2;
                this->actor.speedXZ = 2.0f;
                this->unk_1F0 = 0;
            }
        } else {
            if (dist >= 300.0f) {
                newAnimationIdx = 4;
                this->actor.speedXZ = 6.0f;
            } else if (dist >= 150.0f) {
                newAnimationIdx = 3;
                this->actor.speedXZ = 4.0f;
            } else if (dist >= 70.0f) {
                newAnimationIdx = 2;
                this->actor.speedXZ = 2.0f;
                this->unk_1F0 = 0;
            } else {
                func_80A6A4DC(this);
                return;
            }
        }

        if (this->animationIdx != newAnimationIdx) {
            this->animationIdx = newAnimationIdx;
            Animation_Change(&this->skin.skelAnime, sAnimations[this->animationIdx], func_80A695A4(this), 0.0f,
                             Animation_GetLastFrame(sAnimations[this->animationIdx]), ANIMMODE_ONCE, -5.0f);
        } else {
            Animation_Change(&this->skin.skelAnime, sAnimations[this->animationIdx], func_80A695A4(this), 0.0f,
                             Animation_GetLastFrame(sAnimations[this->animationIdx]), ANIMMODE_ONCE, 0.0f);
        }
    }
}

static EnHorseLinkChildActionFunc sActionFuncs[] = {
    func_80A698F4, func_80A69C18, func_80A699FC, func_80A6A068, func_80A6A7D0, func_80A6A5A4,
};

static void* sEyeTextures[] = { gChildEponaEyeOpenTex, gChildEponaEyeHalfTex, gChildEponaEyeCloseTex };
static u8 sEyeIndexOrder[] = { 0, 1, 2, 1 };

void EnHorseLinkChild_Update(Actor* thisx, GlobalContext* globalCtx) {
    EnHorseLinkChild* this = (EnHorseLinkChild*)thisx;
    s32 pad;

    sActionFuncs[this->action](this, globalCtx);
    Actor_MoveForward(&this->actor);
    Actor_UpdateBgCheckInfo(globalCtx, &this->actor, 20.0f, 55.0f, 100.0f, 0x1D);

    if ((globalCtx->sceneNum == SCENE_SPOT20) && (this->actor.world.pos.z < -2400.0f)) {
        this->actor.world.pos.z = -2400.0f;
    }

    this->actor.focus.pos = this->actor.world.pos;
    this->actor.focus.pos.y += 70.0f;

    if ((Rand_ZeroOne() < 0.025f) && (this->eyeTexIndex == 0)) {
        this->eyeTexIndex++;
    } else if (this->eyeTexIndex > 0) {
        this->eyeTexIndex++;
        if (this->eyeTexIndex >= ARRAY_COUNT(sEyeIndexOrder)) {
            this->eyeTexIndex = 0;
        }
    }

    Collider_UpdateCylinder(&this->actor, &this->bodyCollider);
    CollisionCheck_SetOC(globalCtx, &globalCtx->colChkCtx, &this->bodyCollider.base);
    func_80A6948C(this);
}

void EnHorseLinkChild_PostLimbDraw(Actor* thisx, GlobalContext* globalCtx, PSkinAwb* skin) {
    Vec3f center;
    Vec3f newCenter;
    EnHorseLinkChild* this = (EnHorseLinkChild*)thisx;
    s32 i;

    for (i = 0; i < this->headCollider.count; i++) {
        center.x = this->headCollider.elements[i].dim.modelSphere.center.x;
        center.y = this->headCollider.elements[i].dim.modelSphere.center.y;
        center.z = this->headCollider.elements[i].dim.modelSphere.center.z;
        func_800A6408(skin, this->headCollider.elements[i].dim.limb, &center, &newCenter);
        this->headCollider.elements[i].dim.worldSphere.center.x = newCenter.x;
        this->headCollider.elements[i].dim.worldSphere.center.y = newCenter.y;
        this->headCollider.elements[i].dim.worldSphere.center.z = newCenter.z;
        this->headCollider.elements[i].dim.worldSphere.radius =
            this->headCollider.elements[i].dim.modelSphere.radius * this->headCollider.elements[i].dim.scale;
    }

    //! @bug see relevant comment in `EnHorse_SkinCallback1`
    CollisionCheck_SetOC(globalCtx, &globalCtx->colChkCtx, &this->headCollider.base);
}

<<<<<<< HEAD
s32 EnHorseLinkChild_OverrideLimbDraw(Actor* thisx, GlobalContext* globalCtx, s32 arg2, PSkinAwb* arg3) {
    EnHorseLinkChild* this = THIS;
=======
s32 func_80A6AD84(Actor* thisx, GlobalContext* globalCtx, s32 arg2, PSkinAwb* arg3) {
    EnHorseLinkChild* this = (EnHorseLinkChild*)thisx;
>>>>>>> 05b2cbfc

    OPEN_DISPS(globalCtx->state.gfxCtx, "../z_en_horse_link_child.c", 1467);

    if (arg2 == 0xD) {
        u8 index = sEyeIndexOrder[this->eyeTexIndex];

        gSPSegment(POLY_OPA_DISP++, 0x08, SEGMENTED_TO_VIRTUAL(sEyeTextures[index]));
    }

    CLOSE_DISPS(globalCtx->state.gfxCtx, "../z_en_horse_link_child.c", 1479);

    return 1;
}

void EnHorseLinkChild_Draw(Actor* thisx, GlobalContext* globalCtx) {
    EnHorseLinkChild* this = (EnHorseLinkChild*)thisx;

    func_80093D18(globalCtx->state.gfxCtx);
    func_800A6360(&this->actor, globalCtx, &this->skin, EnHorseLinkChild_PostLimbDraw,
                  EnHorseLinkChild_OverrideLimbDraw, 1);
}<|MERGE_RESOLUTION|>--- conflicted
+++ resolved
@@ -600,13 +600,8 @@
     CollisionCheck_SetOC(globalCtx, &globalCtx->colChkCtx, &this->headCollider.base);
 }
 
-<<<<<<< HEAD
 s32 EnHorseLinkChild_OverrideLimbDraw(Actor* thisx, GlobalContext* globalCtx, s32 arg2, PSkinAwb* arg3) {
-    EnHorseLinkChild* this = THIS;
-=======
-s32 func_80A6AD84(Actor* thisx, GlobalContext* globalCtx, s32 arg2, PSkinAwb* arg3) {
     EnHorseLinkChild* this = (EnHorseLinkChild*)thisx;
->>>>>>> 05b2cbfc
 
     OPEN_DISPS(globalCtx->state.gfxCtx, "../z_en_horse_link_child.c", 1467);
 
