--- conflicted
+++ resolved
@@ -158,13 +158,8 @@
     }
 }
 
-<<<<<<< HEAD
-int EnDs_CheckRupeesAndBottle() {
+s32 EnDs_CheckRupeesAndBottle() {
     if (gSaveContext.memory.information.sub_1C.rupees < 100) {
-=======
-s32 EnDs_CheckRupeesAndBottle() {
-    if (gSaveContext.rupees < 100) {
->>>>>>> 9bfad1eb
         return 0;
     } else if (Inventory_HasEmptyBottle() == 0) {
         return 1;
