--- conflicted
+++ resolved
@@ -112,13 +112,8 @@
         func_8010B720(globalCtx, 0x504D);
     }
 
-<<<<<<< HEAD
-    Math_ApproxF(&this->unk_1E4, 0, 0.03f);
+    Math_StepToF(&this->unk_1E4, 0, 0.03f);
     Kankyo_AdjustLights(globalCtx, this->unk_1E4 * (2.0f - this->unk_1E4), 0.0f, 0.1f, 1.0f);
-=======
-    Math_StepToF(&this->unk_1E4, 0, 0.03f);
-    func_800773A8(globalCtx, this->unk_1E4 * (2.0f - this->unk_1E4), 0.0f, 0.1f, 1.0f);
->>>>>>> e53081df
 }
 
 void EnDs_BrewOddPotion2(EnDs* this, GlobalContext* globalCtx) {
@@ -139,13 +134,8 @@
         this->brewTimer = 20;
     }
 
-<<<<<<< HEAD
-    Math_ApproxF(&this->unk_1E4, 1.0f, 0.01f);
+    Math_StepToF(&this->unk_1E4, 1.0f, 0.01f);
     Kankyo_AdjustLights(globalCtx, this->unk_1E4 * (2.0f - this->unk_1E4), 0.0f, 0.1f, 1.0f);
-=======
-    Math_StepToF(&this->unk_1E4, 1.0f, 0.01f);
-    func_800773A8(globalCtx, this->unk_1E4 * (2.0f - this->unk_1E4), 0.0f, 0.1f, 1.0f);
->>>>>>> e53081df
 }
 
 void EnDs_OfferOddPotion(EnDs* this, GlobalContext* globalCtx) {
