/*
 * File: z_en_ds.c
 * Overlay: ovl_En_Ds
 * Description: Potion Shop Granny
 */

#include "z_en_ds.h"

#define FLAGS 0x00000009

#define THIS ((EnDs*)thisx)

void EnDs_Init(Actor* thisx, GlobalContext* globalCtx);
void EnDs_Destroy(Actor* thisx, GlobalContext* globalCtx);
void EnDs_Update(Actor* thisx, GlobalContext* globalCtx);
void EnDs_Draw(Actor* thisx, GlobalContext* globalCtx);

void EnDs_Wait(EnDs* this, GlobalContext* globalCtx);

const ActorInit En_Ds_InitVars = {
    ACTOR_EN_DS,
    ACTORTYPE_NPC,
    FLAGS,
    OBJECT_DS,
    sizeof(EnDs),
    (ActorFunc)EnDs_Init,
    (ActorFunc)EnDs_Destroy,
    (ActorFunc)EnDs_Update,
    (ActorFunc)EnDs_Draw,
};

extern SkeletonHeader D_06004768;
extern AnimationHeader D_0600039C;

void EnDs_Init(Actor* thisx, GlobalContext* globalCtx) {
    EnDs* this = THIS;

    ActorShape_Init(&this->actor.shape, 0.0f, ActorShadow_DrawFunc_Circle, 36.0f);
    SkelAnime_InitSV(globalCtx, &this->skelAnime, &D_06004768, &D_0600039C, &this->limbDrawTable, &this->unk_1B4, 6);
    SkelAnime_ChangeAnimDefaultStop(&this->skelAnime, &D_0600039C);

    this->actor.colChkInfo.mass = 0xFF;

    Actor_SetScale(this, 0.013f);

    this->actionFunc = EnDs_Wait;
    this->actor.unk_1F = 1;
    this->unk_1E8 = 0;
    this->actor.flags &= ~0x1;
    this->unk_1E4 = 0.0f;
}

void EnDs_Destroy(Actor* thisx, GlobalContext* globalCtx) {
}

void EnDs_Talk(EnDs* this, GlobalContext* globalCtx) {
    if (func_8002F334(&this->actor, globalCtx) != 0) {
        this->actionFunc = EnDs_Wait;
        this->actor.flags &= ~0x10000;
    }
    this->unk_1E8 |= 1;
}

void EnDs_TalkNoEmptyBottle(EnDs* this, GlobalContext* globalCtx) {
    if ((func_8010BDBC(&globalCtx->msgCtx) == 5) && (func_80106BC8(globalCtx) != 0)) {
        func_80106CCC(globalCtx);
        this->actionFunc = EnDs_Wait;
    }
    this->unk_1E8 |= 1;
}

void EnDs_TalkAfterGiveOddPotion(EnDs* this, GlobalContext* globalCtx) {
    if (func_8002F194(&this->actor, globalCtx) != 0) {
        this->actionFunc = EnDs_Talk;
    } else {
        this->actor.flags |= 0x10000;
        func_8002F2CC(&this->actor, globalCtx, 1000.0f);
    }
}

void EnDs_DisplayOddPotionText(EnDs* this, GlobalContext* globalCtx) {
    if (func_8002F334(&this->actor, globalCtx) != 0) {
        this->actor.textId = 0x504F;
        this->actionFunc = EnDs_TalkAfterGiveOddPotion;
        this->actor.flags &= ~0x100;
        gSaveContext.memory.information.itemGetInf[3] |= 1;
    }
}

void EnDs_GiveOddPotion(EnDs* this, GlobalContext* globalCtx) {
    if (Actor_HasParent(&this->actor, globalCtx)) {
        this->actor.parent = NULL;
        this->actionFunc = EnDs_DisplayOddPotionText;
        gSaveContext.timer2State = 0;
    } else {
        func_8002F434(&this->actor, globalCtx, GI_ODD_POTION, 10000.0f, 50.0f);
    }
}

void EnDs_TalkAfterBrewOddPotion(EnDs* this, GlobalContext* globalCtx) {
    if ((func_8010BDBC(&globalCtx->msgCtx) == 5) && (func_80106BC8(globalCtx) != 0)) {
        func_80106CCC(globalCtx);
        this->actionFunc = EnDs_GiveOddPotion;
        func_8002F434(&this->actor, globalCtx, GI_ODD_POTION, 10000.0f, 50.0f);
    }
}

void EnDs_BrewOddPotion3(EnDs* this, GlobalContext* globalCtx) {
    if (this->brewTimer > 0) {
        this->brewTimer -= 1;
    } else {
        this->actionFunc = EnDs_TalkAfterBrewOddPotion;
        func_8010B720(globalCtx, 0x504D);
    }

    Math_ApproxF(&this->unk_1E4, 0, 0.03f);
    func_800773A8(globalCtx, this->unk_1E4 * (2.0f - this->unk_1E4), 0.0f, 0.1f, 1.0f);
}

void EnDs_BrewOddPotion2(EnDs* this, GlobalContext* globalCtx) {
    if (this->brewTimer > 0) {
        this->brewTimer -= 1;
    } else {
        this->actionFunc = EnDs_BrewOddPotion3;
        this->brewTimer = 60;
        Flags_UnsetSwitch(globalCtx, 0x3F);
    }
}

void EnDs_BrewOddPotion1(EnDs* this, GlobalContext* globalCtx) {
    if (this->brewTimer > 0) {
        this->brewTimer -= 1;
    } else {
        this->actionFunc = EnDs_BrewOddPotion2;
        this->brewTimer = 20;
    }

    Math_ApproxF(&this->unk_1E4, 1.0f, 0.01f);
    func_800773A8(globalCtx, this->unk_1E4 * (2.0f - this->unk_1E4), 0.0f, 0.1f, 1.0f);
}

void EnDs_OfferOddPotion(EnDs* this, GlobalContext* globalCtx) {
    Player* player = PLAYER;

    if ((func_8010BDBC(&globalCtx->msgCtx) == 4) && (func_80106BC8(globalCtx) != 0)) {
        switch (globalCtx->msgCtx.choiceIndex) {
            case 0: // yes
                this->actionFunc = EnDs_BrewOddPotion1;
                this->brewTimer = 60;
                Flags_SetSwitch(globalCtx, 0x3F);
                globalCtx->msgCtx.msgMode = 0x37;
                player->exchangeItemId = EXCH_ITEM_NONE;
                break;
            case 1: // no
                func_8010B720(globalCtx, 0x504C);
                this->actionFunc = EnDs_Talk;
        }
    }
}

<<<<<<< HEAD
int EnDs_CheckRupeesAndBottle() {
    if (gSaveContext.memory.information.sub_1C.rupees < 100) {
=======
s32 EnDs_CheckRupeesAndBottle() {
    if (gSaveContext.rupees < 100) {
>>>>>>> 9bfad1eb
        return 0;
    } else if (Inventory_HasEmptyBottle() == 0) {
        return 1;
    } else {
        return 2;
    }
}

void EnDs_GiveBluePotion(EnDs* this, GlobalContext* globalCtx) {
    if (Actor_HasParent(&this->actor, globalCtx)) {
        this->actor.parent = NULL;
        this->actionFunc = EnDs_Talk;
    } else {
        func_8002F434(&this->actor, globalCtx, GI_POTION_BLUE, 10000.0f, 50.0f);
    }
}

void EnDs_OfferBluePotion(EnDs* this, GlobalContext* globalCtx) {
    if ((func_8010BDBC(&globalCtx->msgCtx) == 4) && (func_80106BC8(globalCtx) != 0)) {
        switch (globalCtx->msgCtx.choiceIndex) {
            case 0: // yes
                switch (EnDs_CheckRupeesAndBottle()) {
                    case 0: // have less than 100 rupees
                        func_8010B720(globalCtx, 0x500E);
                        break;
                    case 1: // have 100 rupees but no empty bottle
                        func_8010B720(globalCtx, 0x96);
                        this->actionFunc = EnDs_TalkNoEmptyBottle;
                        return;
                    case 2: // have 100 rupees and empty bottle
                        Rupees_ChangeBy(-100);
                        this->actor.flags &= ~0x10000;
                        func_8002F434(this, globalCtx, GI_POTION_BLUE, 10000.0f, 50.0f);
                        this->actionFunc = EnDs_GiveBluePotion;
                        return;
                }
                break;
            case 1: // no
                func_8010B720(globalCtx, 0x500D);
        }
        this->actionFunc = EnDs_Talk;
    }
}

void EnDs_Wait(EnDs* this, GlobalContext* globalCtx) {
    Player* player = PLAYER;
    s16 yawDiff;

    if (func_8002F194(&this->actor, globalCtx) != 0) {
        if (func_8002F368(globalCtx) == EXCH_ITEM_ODD_MUSHROOM) {
            Audio_PlaySoundGeneral(NA_SE_SY_TRE_BOX_APPEAR, &D_801333D4, 4, &D_801333E0, &D_801333E0, &D_801333E8);
            player->actor.textId = 0x504A;
            this->actionFunc = EnDs_OfferOddPotion;
        } else if (gSaveContext.memory.information.itemGetInf[3] & 1) {
            player->actor.textId = 0x500C;
            this->actionFunc = EnDs_OfferBluePotion;
        } else {
            if (INV_CONTENT(ITEM_ODD_MUSHROOM) == ITEM_ODD_MUSHROOM) {
                player->actor.textId = 0x5049;
            } else {
                player->actor.textId = 0x5048;
            }
            this->actionFunc = EnDs_Talk;
        }
    } else {
        yawDiff = this->actor.yawTowardsLink - this->actor.shape.rot.y;
        this->actor.textId = 0x5048;

        if ((ABS(yawDiff) < 0x2151) && (this->actor.xzDistFromLink < 200.0f)) {
            func_8002F298(this, globalCtx, 100.0f, EXCH_ITEM_ODD_MUSHROOM);
            this->unk_1E8 |= 1;
        }
    }
}

void EnDs_Update(Actor* thisx, GlobalContext* globalCtx) {
    EnDs* this = THIS;

    if (SkelAnime_FrameUpdateMatrix(&this->skelAnime) != 0) {
        this->skelAnime.animCurrentFrame = 0.0f;
    }

    this->actionFunc(this, globalCtx);

    if (this->unk_1E8 & 1) {
        func_80038290(globalCtx, this, &this->unk_1D8, &this->unk_1DE, this->actor.posRot2.pos);
    } else {
        Math_SmoothScaleMaxMinS(&this->unk_1D8.x, 0, 6, 0x1838, 100);
        Math_SmoothScaleMaxMinS(&this->unk_1D8.y, 0, 6, 0x1838, 100);
        Math_SmoothScaleMaxMinS(&this->unk_1DE.x, 0, 6, 0x1838, 100);
        Math_SmoothScaleMaxMinS(&this->unk_1DE.y, 0, 6, 0x1838, 100);
    }
}

s32 EnDs_OverrideLimbDraw(GlobalContext* globalCtx, s32 limbIndex, Gfx** dList, Vec3f* pos, Vec3s* rot, Actor* thisx) {
    EnDs* this = THIS;

    if (limbIndex == 5) {
        rot->x += this->unk_1D8.y;
        rot->z += this->unk_1D8.x;
    }
    return 0;
}

void EnDs_PostLimbDraw(GlobalContext* globalCtx, s32 limbIndex, Gfx** dList, Vec3s* rot, Actor* thisx) {
    static Vec3f sMultVec = { 1100.0f, 500.0f, 0.0f };

    if (limbIndex == 5) {
        Matrix_MultVec3f(&sMultVec, &thisx->posRot2.pos);
    }
}

void EnDs_Draw(Actor* thisx, GlobalContext* globalCtx) {
    EnDs* this = THIS;

    func_800943C8(globalCtx->state.gfxCtx);
    SkelAnime_DrawSV(globalCtx, this->skelAnime.skeleton, this->skelAnime.limbDrawTbl, this->skelAnime.dListCount,
                     EnDs_OverrideLimbDraw, EnDs_PostLimbDraw, this);
}<|MERGE_RESOLUTION|>--- conflicted
+++ resolved
@@ -83,7 +83,7 @@
         this->actor.textId = 0x504F;
         this->actionFunc = EnDs_TalkAfterGiveOddPotion;
         this->actor.flags &= ~0x100;
-        gSaveContext.memory.information.itemGetInf[3] |= 1;
+        gSaveContext.save.info.itemGetInf[3] |= 1;
     }
 }
 
@@ -158,13 +158,8 @@
     }
 }
 
-<<<<<<< HEAD
-int EnDs_CheckRupeesAndBottle() {
-    if (gSaveContext.memory.information.sub_1C.rupees < 100) {
-=======
 s32 EnDs_CheckRupeesAndBottle() {
-    if (gSaveContext.rupees < 100) {
->>>>>>> 9bfad1eb
+    if (gSaveContext.save.info.sub_1C.rupees < 100) {
         return 0;
     } else if (Inventory_HasEmptyBottle() == 0) {
         return 1;
@@ -218,7 +213,7 @@
             Audio_PlaySoundGeneral(NA_SE_SY_TRE_BOX_APPEAR, &D_801333D4, 4, &D_801333E0, &D_801333E0, &D_801333E8);
             player->actor.textId = 0x504A;
             this->actionFunc = EnDs_OfferOddPotion;
-        } else if (gSaveContext.memory.information.itemGetInf[3] & 1) {
+        } else if (gSaveContext.save.info.itemGetInf[3] & 1) {
             player->actor.textId = 0x500C;
             this->actionFunc = EnDs_OfferBluePotion;
         } else {
