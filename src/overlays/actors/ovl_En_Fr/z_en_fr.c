--- conflicted
+++ resolved
@@ -393,13 +393,8 @@
 
 void EnFr_SetupJumpingOutOfWater(EnFr* this, GlobalContext* globalCtx) {
     if (sEnFrPointers.flags == sTimerJumpingOutOfWater[this->actor.params - 1]) {
-<<<<<<< HEAD
-        Animation_Change(&this->skelAnime, &object_fr_Anim_0007BC, 1.0f, 0.0f,
-                         Animation_GetLastFrame(&object_fr_Anim_0007BC), 2, 0.0f);
-=======
-        Animation_Change(&this->skelAnime, &D_060007BC, 1.0f, 0.0f, Animation_GetLastFrame(&D_060007BC), ANIMMODE_ONCE,
+        Animation_Change(&this->skelAnime, &object_fr_Anim_0007BC, 1.0f, 0.0f, Animation_GetLastFrame(&object_fr_Anim_0007BC), ANIMMODE_ONCE,
                          0.0f);
->>>>>>> 18c84b0b
         EnFr_DrawActive(this);
         this->actionFunc = EnFr_JumpingOutOfWater;
     }
@@ -447,34 +442,20 @@
     if ((rotYRemaining == 0) && (this->skelAnime.curFrame == this->skelAnime.endFrame)) {
         sEnFrPointers.flags++;
         this->actionFunc = EnFr_ChooseJumpFromLogSpot;
-<<<<<<< HEAD
-        Animation_Change(&this->skelAnime, &object_fr_Anim_001534, 1.0f, 0.0f,
-                         Animation_GetLastFrame(&object_fr_Anim_001534), 0, 0.0f);
-=======
-        Animation_Change(&this->skelAnime, &D_06001534, 1.0f, 0.0f, Animation_GetLastFrame(&D_06001534), ANIMMODE_LOOP,
+        Animation_Change(&this->skelAnime, &object_fr_Anim_001534, 1.0f, 0.0f, Animation_GetLastFrame(&object_fr_Anim_001534), ANIMMODE_LOOP,
                          0.0f);
->>>>>>> 18c84b0b
     }
 }
 
 void EnFr_ChooseJumpFromLogSpot(EnFr* this, GlobalContext* globalCtx) {
     if (sEnFrPointers.flags == 12) {
         this->actor.world.rot.y = ((f32)0x8000 / M_PI) * sLogSpotToFromWater[this->actor.params].yaw;
-<<<<<<< HEAD
-        Animation_Change(&this->skelAnime, &object_fr_Anim_0007BC, 1.0f, 0.0f,
-                         Animation_GetLastFrame(&object_fr_Anim_0007BC), 2, 0.0f);
-        this->actionFunc = EnFr_JumpingBackIntoWater;
-    } else if (this->isJumpingUp) {
-        Animation_Change(&this->skelAnime, &object_fr_Anim_0007BC, 1.0f, 0.0f,
-                         Animation_GetLastFrame(&object_fr_Anim_0007BC), 2, 0.0f);
-=======
-        Animation_Change(&this->skelAnime, &D_060007BC, 1.0f, 0.0f, Animation_GetLastFrame(&D_060007BC), ANIMMODE_ONCE,
+        Animation_Change(&this->skelAnime, &object_fr_Anim_0007BC, 1.0f, 0.0f, Animation_GetLastFrame(&object_fr_Anim_0007BC), ANIMMODE_ONCE,
                          0.0f);
         this->actionFunc = EnFr_JumpingBackIntoWater;
     } else if (this->isJumpingUp) {
-        Animation_Change(&this->skelAnime, &D_060007BC, 1.0f, 0.0f, Animation_GetLastFrame(&D_060007BC), ANIMMODE_ONCE,
+        Animation_Change(&this->skelAnime, &object_fr_Anim_0007BC, 1.0f, 0.0f, Animation_GetLastFrame(&object_fr_Anim_0007BC), ANIMMODE_ONCE,
                          0.0f);
->>>>>>> 18c84b0b
         this->actionFunc = EnFr_JumpingUp;
     }
 }
@@ -496,13 +477,8 @@
     if (EnFr_IsBelowLogSpot(this, &yDistToLogSpot)) {
         this->isJumpingUp = false;
         this->actor.gravity = 0.0f;
-<<<<<<< HEAD
-        Animation_Change(&this->skelAnime, &object_fr_Anim_0011C0, 1.0f, 0.0f,
-                         Animation_GetLastFrame(&object_fr_Anim_0011C0), 0, 0.0f);
-=======
-        Animation_Change(&this->skelAnime, &D_060011C0, 1.0f, 0.0f, Animation_GetLastFrame(&D_060011C0), ANIMMODE_LOOP,
+        Animation_Change(&this->skelAnime, &object_fr_Anim_0011C0, 1.0f, 0.0f, Animation_GetLastFrame(&object_fr_Anim_0011C0), ANIMMODE_LOOP,
                          0.0f);
->>>>>>> 18c84b0b
         this->actionFunc = EnFr_ChooseJumpFromLogSpot;
     } else if ((this->actor.velocity.y <= 0.0f) && (yDistToLogSpot < 40.0f)) {
         this->skelAnime.playSpeed = 1.0f;
@@ -523,13 +499,8 @@
 
     // Final Spot Reached
     if ((this->actor.velocity.y < 0.0f) && (this->actor.world.pos.y < yUnderwater)) {
-<<<<<<< HEAD
-        Animation_Change(&this->skelAnime, &object_fr_Anim_001534, 1.0f, 0.0f,
-                         Animation_GetLastFrame(&object_fr_Anim_001534), 0, 0.0f);
-=======
-        Animation_Change(&this->skelAnime, &D_06001534, 1.0f, 0.0f, Animation_GetLastFrame(&D_06001534), ANIMMODE_LOOP,
+        Animation_Change(&this->skelAnime, &object_fr_Anim_001534, 1.0f, 0.0f, Animation_GetLastFrame(&object_fr_Anim_001534), ANIMMODE_LOOP,
                          0.0f);
->>>>>>> 18c84b0b
         this->actionFunc = EnFr_SetupJumpingOutOfWater;
         EnFr_DrawIdle(this);
         this->isDeactivating = true;
