--- conflicted
+++ resolved
@@ -604,13 +604,8 @@
             globalCtx->msgCtx.ocarinaMode = OCARINA_MODE_00;
         }
 
-<<<<<<< HEAD
         OnePointCutscene_Init(globalCtx, 4110, ~0x62, &this->actor, CAM_ID_MAIN);
-        globalCtx->msgCtx.msgMode = 0x37;
-=======
-        OnePointCutscene_Init(globalCtx, 4110, ~0x62, &this->actor, MAIN_CAM);
         globalCtx->msgCtx.msgMode = MSGMODE_PAUSED;
->>>>>>> b3d5f549
         player->actor.world.pos.x = this->actor.world.pos.x; // x = 990.0f
         player->actor.world.pos.y = this->actor.world.pos.y; // y = 205.0f
         player->actor.world.pos.z = this->actor.world.pos.z; // z = -1220.0f
