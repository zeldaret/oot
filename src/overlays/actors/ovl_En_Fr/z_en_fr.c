#include "z_en_fr.h"
#include "assets/objects/gameplay_field_keep/gameplay_field_keep.h"
#include "terminal.h"
#include "assets/objects/object_fr/object_fr.h"

#define FLAGS                                                                                  \
    (ACTOR_FLAG_ATTENTION_ENABLED | ACTOR_FLAG_FRIENDLY | ACTOR_FLAG_UPDATE_CULLING_DISABLED | \
     ACTOR_FLAG_UPDATE_DURING_OCARINA)

void EnFr_Init(Actor* thisx, PlayState* play);
void EnFr_Destroy(Actor* thisx, PlayState* play);
void EnFr_Update(Actor* thisx, PlayState* play);
void EnFr_UpdateIdle(Actor* thisx, PlayState* play);
void EnFr_UpdateActive(Actor* thisx, PlayState* play);
void EnFr_Draw(Actor* thisx, PlayState* play);

// Animation Functions
void EnFr_SetupJumpingOutOfWater(EnFr* this, PlayState* play);
void EnFr_JumpingOutOfWater(EnFr* this, PlayState* play);
void EnFr_OrientOnLogSpot(EnFr* this, PlayState* play);
void EnFr_ChooseJumpFromLogSpot(EnFr* this, PlayState* play);
void EnFr_JumpingUp(EnFr* this, PlayState* play);
void EnFr_JumpingBackIntoWater(EnFr* this, PlayState* play);
void EnFr_DecrementBlinkTimerUpdate(EnFr* this);

// Activation
void EnFr_Idle(EnFr* this, PlayState* play);
void EnFr_Activate(EnFr* this, PlayState* play);
void EnFr_ActivateCheckFrogSong(EnFr* this, PlayState* play);

// Listening for Child Songs
void func_80A1BE98(EnFr* this, PlayState* play);
void EnFr_ListeningToOcarinaNotes(EnFr* this, PlayState* play);
void EnFr_ChildSong(EnFr* this, PlayState* play);
void EnFr_ChildSongFirstTime(EnFr* this, PlayState* play);

// Frog Song for HP Functions
void EnFr_TalkBeforeFrogSong(EnFr* this, PlayState* play);
void EnFr_SetupFrogSong(EnFr* this, PlayState* play);
void EnFr_ContinueFrogSong(EnFr* this, PlayState* play);
void EnFr_OcarinaMistake(EnFr* this, PlayState* play);

// Reward Functions
void EnFr_SetupReward(EnFr* this, PlayState* play, u8 unkCondition);
void EnFr_PrintTextBox(EnFr* this, PlayState* play);
void EnFr_TalkBeforeReward(EnFr* this, PlayState* play);
void EnFr_SetReward(EnFr* this, PlayState* play);

// Deactivate
void EnFr_Deactivate(EnFr* this, PlayState* play);
void EnFr_GiveReward(EnFr* this, PlayState* play);
void EnFr_SetIdle(EnFr* this, PlayState* play);

/*
Frogs params WIP docs

Represents 6 Actor Instances for frogs:
    - 1 Prop actor instance set to where Link plays Ocarina, manages 5 frogs
    - 5 NPC actor instances for the frogs themselves

0: Prop Actor Instance (located where link detects ocarina, interacts with Link)
1: Frog 0 (Yellow)
2: Frog 1 (Blue)
3: Frog 2 (Red)
4: Frog 3 (Purple)
5: Frog 4 (White)

Note that because of the Prop Actor, actor.params is 1 shifted from frogIndex
Therefore, frogIndex = actor.params - 1


sEnFrPointers.flags = 1
     - Activate frogs, frogs will jump out of the water

sEnFrPointers.flags = 1 to 11:
     - Counter: Frogs will sequentially jump out based on counter:
         - 1: Frog 1 (Blue)
         - 3: frog 3 (Purple)
         - 5: frog 0 (Yellow)
         - 7: frog 2 (Red)
         - 9: frog 4 (White)
     - Will proceed when counter reaches 11

sEnFrPointers.flags = 12
     - Deactivate frogs, frogs will jump back into the water
*/

typedef struct EnFrPointers {
    u8 flags;
    EnFr* frogs[5];
} EnFrPointers;

typedef struct LogSpotToFromWater {
    f32 xzDist;
    f32 yaw;
    f32 yDist;
} LogSpotToFromWater;

static EnFrPointers sEnFrPointers = {
    0x00,
    {
        NULL,
        NULL,
        NULL,
        NULL,
        NULL,
    },
};

#define FROG_HAS_SONG_BEEN_PLAYED(frogSongIndex)                             \
    (gSaveContext.save.info.eventChkInf[EVENTCHKINF_INDEX_SONGS_FOR_FROGS] & \
     sFrogSongIndexToEventChkInfSongsForFrogsMask[frogSongIndex])

#define FROG_SET_SONG_PLAYED(frogSongIndex)                                  \
    gSaveContext.save.info.eventChkInf[EVENTCHKINF_INDEX_SONGS_FOR_FROGS] |= \
        sFrogSongIndexToEventChkInfSongsForFrogsMask[frogSongIndex];

static u16 sFrogSongIndexToEventChkInfSongsForFrogsMask[] = {
<<<<<<< HEAD
    GET_EVENTCHKINF_MASK(EVENTCHKINF_SONGS_FOR_FROGS_ZL),     // FROG_ZL
    GET_EVENTCHKINF_MASK(EVENTCHKINF_SONGS_FOR_FROGS_EPONA),  // FROG_EPONA
    GET_EVENTCHKINF_MASK(EVENTCHKINF_SONGS_FOR_FROGS_SARIA),  // FROG_SARIA
    GET_EVENTCHKINF_MASK(EVENTCHKINF_SONGS_FOR_FROGS_SUNS),   // FROG_SUNS
    GET_EVENTCHKINF_MASK(EVENTCHKINF_SONGS_FOR_FROGS_SOT),    // FROG_SOT
    GET_EVENTCHKINF_MASK(EVENTCHKINF_SONGS_FOR_FROGS_STORMS), // FROG_STORMS
    GET_EVENTCHKINF_MASK(EVENTCHKINF_SONGS_FOR_FROGS_CHOIR),  // FROG_CHOIR_SONG
    0,                                                        // FROG_NO_SONG
=======
    EVENTCHKINF_MASK(EVENTCHKINF_SONGS_FOR_FROGS_ZL),     // FROG_ZL
    EVENTCHKINF_MASK(EVENTCHKINF_SONGS_FOR_FROGS_EPONA),  // FROG_EPONA
    EVENTCHKINF_MASK(EVENTCHKINF_SONGS_FOR_FROGS_SARIA),  // FROG_SARIA
    EVENTCHKINF_MASK(EVENTCHKINF_SONGS_FOR_FROGS_SUNS),   // FROG_SUNS
    EVENTCHKINF_MASK(EVENTCHKINF_SONGS_FOR_FROGS_SOT),    // FROG_SOT
    EVENTCHKINF_MASK(EVENTCHKINF_SONGS_FOR_FROGS_STORMS), // FROG_STORMS
    EVENTCHKINF_MASK(EVENTCHKINF_SONGS_FOR_FROGS_CHOIR),  // FROG_CHOIR_SONG
    0,                                                    // FROG_NO_SONG
>>>>>>> 970639b3
};

static u8 sFrogToFrogSongIndex[] = {
    FROG_SARIA, FROG_SUNS, FROG_SOT, FROG_ZL, FROG_EPONA,
};

// Song to Frog Index Mapping
static s32 sSongToFrog[] = {
    FROG_PURPLE, FROG_WHITE, FROG_YELLOW, FROG_BLUE, FROG_RED,
};

ActorProfile En_Fr_Profile = {
    /**/ ACTOR_EN_FR,
    /**/ ACTORCAT_NPC,
    /**/ FLAGS,
    /**/ OBJECT_FR,
    /**/ sizeof(EnFr),
    /**/ EnFr_Init,
    /**/ EnFr_Destroy,
    /**/ EnFr_Update,
    /**/ NULL,
};

static Color_RGBA8 sEnFrColor[] = {
    { 200, 170, 0, 255 }, { 0, 170, 200, 255 }, { 210, 120, 100, 255 }, { 120, 130, 230, 255 }, { 190, 190, 190, 255 },
};

// Jumping back into water frog animation
//      sLogSpotToFromWater[frog].xzDist is magnitude of xz distance frog travels
//      sLogSpotToFromWater[frog].yaw is rot around y-axis of jumping back into water
//      sLogSpotToFromWater[frog].yDist is change in y distance frog travels
static LogSpotToFromWater sLogSpotToFromWater[] = {
    { 0.0f, 0.0f, 0.0f },              // Prop   (Where link pulls ocarina)
    { 80.0f, -0.375f * M_PI, -80.0f }, // FROG_YELLOW
    { 80.0f, -0.5f * M_PI, -80.0f },   // FROG_BLUE
    { 80.0f, -0.25f * M_PI, -80.0f },  // FROG_RED
    { 80.0f, 0.875f * M_PI, -80.0f },  // FROG_PURPLE
    { 80.0f, 0.5f * M_PI, -80.0f },    // FROG_WHITE
};

// Timer values for the frog choir song
static s16 sTimerFrogSong[] = {
    40, 20, 15, 12, 12,
};

static InitChainEntry sInitChain[] = {
    ICHAIN_U8(attentionRangeType, ATTENTION_RANGE_2, ICHAIN_CONTINUE),
    ICHAIN_F32(lockOnArrowOffset, 30, ICHAIN_STOP),
};

// Counter to Coordinate Frog jumping out of water one at a time
// Used as part of sEnFrPointers.flags
static u8 sTimerJumpingOutOfWater[] = {
    5, 1, 7, 3, 9,
};

// targetScale (default = 150.0) Actor scale target for Math_ApproachF
// Used as a frog grows from hearing a new child song
static f32 sGrowingScale[] = {
    180.0f,
    210.0f,
    240.0f,
    270.0f,
};

static u8 sSmallFrogNotes[] = {
    5,  // C-Down Ocarina
    2,  // A Button Ocarina
    9,  // C-Right Ocarina
    11, // C-Left Ocarina
    14, // C Up Ocarina
};

static s8 sLargeFrogNotes[] = {
    -7,  // C-Down Ocarina
    -10, // A Button Ocarina
    -3,  // C-Right Ocarina
    -1,  // C-Left Ocarina
    2,   // C Up Ocarina
};

static u8 sJumpOrder[] = {
    FROG_BLUE, FROG_YELLOW, FROG_RED, FROG_PURPLE, FROG_WHITE, FROG_BLUE, FROG_YELLOW, FROG_RED,
};

static u8 sOcarinaNotes[] = {
    OCARINA_BTN_A, OCARINA_BTN_C_DOWN, OCARINA_BTN_C_RIGHT, OCARINA_BTN_C_LEFT, OCARINA_BTN_C_UP,
};

void EnFr_OrientUnderwater(EnFr* this) {
    Vec3f vec1;
    Vec3f vec2;

    vec1.x = vec1.y = 0.0f;
    vec1.z = this->xzDistToLogSpot = sLogSpotToFromWater[this->actor.params].xzDist;
    Matrix_RotateY(sLogSpotToFromWater[this->actor.params].yaw, MTXMODE_NEW);
    Matrix_MultVec3f(&vec1, &vec2);
    this->actor.world.pos.x = this->posLogSpot.x + vec2.x;
    this->actor.world.pos.z = this->posLogSpot.z + vec2.z;
    this->actor.world.pos.y = sLogSpotToFromWater[this->actor.params].yDist + this->posLogSpot.y;
    this->actor.world.rot.y = this->actor.shape.rot.y =
        RAD_TO_BINANG(sLogSpotToFromWater[this->actor.params].yaw) + 0x8000;
    this->actor.speed = 0.0f;
    this->actor.velocity.y = 0.0f;
    this->actor.gravity = 0.0f;
}

void EnFr_Init(Actor* thisx, PlayState* play) {
    EnFr* this = (EnFr*)thisx;

    if (this->actor.params == 0) {
        this->actor.destroy = NULL;
        this->actor.draw = NULL;
        this->actor.update = EnFr_UpdateIdle;
        this->actor.flags &= ~(ACTOR_FLAG_ATTENTION_ENABLED | ACTOR_FLAG_UPDATE_CULLING_DISABLED);
        this->actor.flags &= ~0;
        Actor_ChangeCategory(play, &play->actorCtx, &this->actor, ACTORCAT_PROP);
        this->actor.textId = 0x40AC;
        this->actionFunc = EnFr_Idle;
    } else {
        if ((this->actor.params >= 6) || (this->actor.params < 0)) {
            PRINTF(VT_COL(RED, WHITE));
            // "The argument is wrong!!"
            PRINTF("%s[%d] : 引数が間違っている！！(%d)\n", "../z_en_fr.c", 370, this->actor.params);
            PRINTF(VT_RST);
            ASSERT(0, "0", "../z_en_fr.c", 372);
        }

        this->requiredObjectSlot = Object_GetSlot(&play->objectCtx, OBJECT_GAMEPLAY_FIELD_KEEP);
        if (this->requiredObjectSlot < 0) {
            Actor_Kill(&this->actor);
            PRINTF(VT_COL(RED, WHITE));
            // "There is no bank!!"
            PRINTF("%s[%d] : バンクが無いよ！！\n", "../z_en_fr.c", 380);
            PRINTF(VT_RST);
            ASSERT(0, "0", "../z_en_fr.c", 382);
        }
    }
}

// Draw only the purple frog when ocarina is not pulled out on the log spot
void EnFr_DrawIdle(EnFr* this) {
    this->actor.draw = (this->actor.params - 1) != FROG_PURPLE ? NULL : EnFr_Draw;
}

void EnFr_DrawActive(EnFr* this) {
    this->actor.draw = EnFr_Draw;
}

void EnFr_Update(Actor* thisx, PlayState* play) {
    EnFr* this = (EnFr*)thisx;
    s32 pad;
    s32 frogIndex;
    s32 pad2;

    if (Object_IsLoaded(&play->objectCtx, this->requiredObjectSlot)) {
        this->actor.flags &= ~ACTOR_FLAG_UPDATE_CULLING_DISABLED;
        frogIndex = this->actor.params - 1;
        sEnFrPointers.frogs[frogIndex] = this;
        Actor_ProcessInitChain(&this->actor, sInitChain);
        // frog
        SkelAnime_InitFlex(play, &this->skelAnime, &object_fr_Skel_00B498, &object_fr_Anim_001534, this->jointTable,
                           this->morphTable, 24);
        // butterfly
        SkelAnime_Init(play, &this->skelAnimeButterfly, &gButterflySkel, &gButterflyAnim, this->jointTableButterfly,
                       this->morphTableButterfly, 8);
        // When playing the song for the HP, the frog with the next note and the butterfly turns on its lightsource
        this->lightNode = LightContext_InsertLight(play, &play->lightCtx, &this->lightInfo);
        Lights_PointNoGlowSetInfo(&this->lightInfo, this->actor.home.pos.x, this->actor.home.pos.y,
                                  this->actor.home.pos.z, 255, 255, 255, -1);
        // Check to see if the song for a particular frog has been played.
        // If it has, the frog is larger. If not, the frog is smaller
        this->scale = FROG_HAS_SONG_BEEN_PLAYED(sFrogToFrogSongIndex[frogIndex]) ? 270.0f : 150.0f;
        // When the frogs are not active (link doesn't have his ocarina out),
        // Then shrink the frogs down by a factor of 10,000
        Actor_SetScale(&this->actor, this->scale * 0.0001f);
        this->actor.minVelocityY = -9999.0f;
        Actor_SetFocus(&this->actor, 10.0f);
        this->eyeTexIndex = 1;
        this->blinkTimer = (s16)(Rand_ZeroFloat(60.0f) + 20.0f);
        this->blinkFunc = EnFr_DecrementBlinkTimerUpdate;
        this->isBelowWaterSurfacePrevious = this->isBelowWaterSurfaceCurrent = false;
        this->isJumpingUp = false;
        this->posLogSpot = this->actor.world.pos;
        this->actionFunc = EnFr_SetupJumpingOutOfWater;
        this->isDeactivating = false;
        this->growingScaleIndex = 0;
        this->isActive = false;
        this->isJumpingToFrogSong = false;
        this->songIndex = FROG_NO_SONG;
        this->unusedButterflyActor = NULL;
        EnFr_OrientUnderwater(this);
        EnFr_DrawIdle(this);
        this->actor.update = EnFr_UpdateActive;
        this->isButterflyDrawn = false;
        this->xyAngleButterfly = 0x1000 * (s16)Rand_ZeroFloat(255.0f);
        this->posButterflyLight.x = this->posButterfly.x = this->posLogSpot.x;
        this->posButterflyLight.y = this->posButterfly.y = this->posLogSpot.y + 50.0f;
        this->posButterflyLight.z = this->posButterfly.z = this->posLogSpot.z;
        this->actor.flags &= ~ACTOR_FLAG_ATTENTION_ENABLED;
    }
}

void EnFr_Destroy(Actor* thisx, PlayState* play) {
    EnFr* this = (EnFr*)thisx;

    LightContext_RemoveLight(play, &play->lightCtx, this->lightNode);
}

void EnFr_IsDivingIntoWater(EnFr* this, PlayState* play) {
    WaterBox* waterBox;
    f32 waterSurface;

    if (WaterBox_GetSurfaceImpl(play, &play->colCtx, this->actor.world.pos.x, this->actor.world.pos.z, &waterSurface,
                                &waterBox)) {
        this->isBelowWaterSurfacePrevious = this->isBelowWaterSurfaceCurrent;
        this->isBelowWaterSurfaceCurrent = this->actor.world.pos.y <= waterSurface ? true : false;
    }
}

void EnFr_DivingIntoWater(EnFr* this, PlayState* play) {
    Vec3f vec;

    // Jumping into or out of water
    if (this->isBelowWaterSurfaceCurrent != this->isBelowWaterSurfacePrevious) {
        vec.x = this->actor.world.pos.x;
        vec.y = this->actor.world.pos.y - 10.0f;
        vec.z = this->actor.world.pos.z;
        EffectSsGSplash_Spawn(play, &vec, NULL, NULL, 1, 1);

        if (!this->isBelowWaterSurfaceCurrent) {
            Actor_PlaySfx(&this->actor, NA_SE_EV_DIVE_INTO_WATER_L);
        } else {
            Actor_PlaySfx(&this->actor, NA_SE_EV_BOMB_DROP_WATER);
        }
    }
}

s32 EnFr_IsBelowLogSpot(EnFr* this, f32* yDistToLogSpot) {
    yDistToLogSpot[0] = this->actor.world.pos.y - this->posLogSpot.y;
    if ((this->actor.velocity.y < 0.0f) && (yDistToLogSpot[0] <= 0.0f)) {
        this->actor.velocity.y = 0.0f;
        this->actor.world.pos.y = this->posLogSpot.y;
        return true;
    } else {
        return false;
    }
}

int EnFr_IsAboveAndWithin30DistXZ(Player* player, EnFr* this) {
    f32 xDistToPlayer = player->actor.world.pos.x - this->actor.world.pos.x;
    f32 zDistToPlayer = player->actor.world.pos.z - this->actor.world.pos.z;
    f32 yDistToPlayer = player->actor.world.pos.y - this->actor.world.pos.y;

    return ((SQ(xDistToPlayer) + SQ(zDistToPlayer)) <= SQ(30.0f)) && (yDistToPlayer >= 0.0f);
}

void EnFr_DecrementBlinkTimer(EnFr* this) {
    if (this->blinkTimer != 0) {
        this->blinkTimer--;
    } else {
        this->blinkFunc = EnFr_DecrementBlinkTimerUpdate;
    }
}

void EnFr_DecrementBlinkTimerUpdate(EnFr* this) {
    if (this->blinkTimer != 0) {
        this->blinkTimer--;
    } else if (this->eyeTexIndex) {
        this->eyeTexIndex = 0;
        this->blinkTimer = (s16)(Rand_ZeroFloat(60.0f) + 20.0f);
        this->blinkFunc = EnFr_DecrementBlinkTimer;
    } else {
        this->eyeTexIndex = 1;
        this->blinkTimer = 1;
    }
}

void EnFr_SetupJumpingOutOfWater(EnFr* this, PlayState* play) {
    if (sEnFrPointers.flags == sTimerJumpingOutOfWater[this->actor.params - 1]) {
        Animation_Change(&this->skelAnime, &object_fr_Anim_0007BC, 1.0f, 0.0f,
                         Animation_GetLastFrame(&object_fr_Anim_0007BC), ANIMMODE_ONCE, 0.0f);
        EnFr_DrawActive(this);
        this->actionFunc = EnFr_JumpingOutOfWater;
    }
}

void EnFr_JumpingOutOfWater(EnFr* this, PlayState* play) {
    Vec3f vec1;
    Vec3f vec2;

    if (this->skelAnime.curFrame == 6.0f) {
        sEnFrPointers.flags++;
        this->skelAnime.playSpeed = 0.0f;
    } else if (this->skelAnime.curFrame == 3.0f) {
        this->actor.gravity = -10.0f;
        this->actor.speed = 0.0f;
        this->actor.velocity.y = 47.0f;
    }

    vec1.x = vec1.y = 0.0f;
    vec1.z = this->xzDistToLogSpot;
    Matrix_RotateY(BINANG_TO_RAD_ALT(this->actor.world.rot.y + 0x8000), MTXMODE_NEW);
    Matrix_MultVec3f(&vec1, &vec2);
    this->actor.world.pos.x = this->posLogSpot.x + vec2.x;
    this->actor.world.pos.z = this->posLogSpot.z + vec2.z;
    if (this->skelAnime.curFrame >= 3.0f) {
        Math_ApproachF(&this->xzDistToLogSpot, 0.0f, 1.0f, 10.0f);
    }

    if (EnFr_IsBelowLogSpot(this, &vec2.y)) {
        this->actor.gravity = 0.0f;
        this->actionFunc = EnFr_OrientOnLogSpot;
        this->unusedFloat = 0.0f;
    }

    if ((this->actor.velocity.y <= 0.0f) && (vec2.y < 40.0f)) {
        this->skelAnime.playSpeed = 1.0f;
    }
}

void EnFr_OrientOnLogSpot(EnFr* this, PlayState* play) {
    s16 rotYRemaining = Math_SmoothStepToS(&this->actor.shape.rot.y, this->actor.yawTowardsPlayer, 2, 10000, 100);

    this->actor.world.rot.y = this->actor.shape.rot.y;

    if ((rotYRemaining == 0) && (this->skelAnime.curFrame == this->skelAnime.endFrame)) {
        sEnFrPointers.flags++;
        this->actionFunc = EnFr_ChooseJumpFromLogSpot;
        Animation_Change(&this->skelAnime, &object_fr_Anim_001534, 1.0f, 0.0f,
                         Animation_GetLastFrame(&object_fr_Anim_001534), ANIMMODE_LOOP, 0.0f);
    }
}

void EnFr_ChooseJumpFromLogSpot(EnFr* this, PlayState* play) {
    if (sEnFrPointers.flags == 12) {
        this->actor.world.rot.y = RAD_TO_BINANG(sLogSpotToFromWater[this->actor.params].yaw);
        Animation_Change(&this->skelAnime, &object_fr_Anim_0007BC, 1.0f, 0.0f,
                         Animation_GetLastFrame(&object_fr_Anim_0007BC), ANIMMODE_ONCE, 0.0f);
        this->actionFunc = EnFr_JumpingBackIntoWater;
    } else if (this->isJumpingUp) {
        Animation_Change(&this->skelAnime, &object_fr_Anim_0007BC, 1.0f, 0.0f,
                         Animation_GetLastFrame(&object_fr_Anim_0007BC), ANIMMODE_ONCE, 0.0f);
        this->actionFunc = EnFr_JumpingUp;
    }
}

void EnFr_JumpingUp(EnFr* this, PlayState* play) {
    f32 yDistToLogSpot;

    if (this->skelAnime.curFrame == 6.0f) {
        this->skelAnime.playSpeed = 0.0f;
    } else if (this->skelAnime.curFrame == 3.0f) {
        this->actor.gravity = -10.0f;
        this->actor.velocity.y = 25.0f;
        if (this->isJumpingToFrogSong) {
            this->isJumpingToFrogSong = false;
            Actor_PlaySfx(&this->actor, NA_SE_EN_DODO_M_EAT);
        }
    }

    if (EnFr_IsBelowLogSpot(this, &yDistToLogSpot)) {
        this->isJumpingUp = false;
        this->actor.gravity = 0.0f;
        Animation_Change(&this->skelAnime, &object_fr_Anim_0011C0, 1.0f, 0.0f,
                         Animation_GetLastFrame(&object_fr_Anim_0011C0), ANIMMODE_LOOP, 0.0f);
        this->actionFunc = EnFr_ChooseJumpFromLogSpot;
    } else if ((this->actor.velocity.y <= 0.0f) && (yDistToLogSpot < 40.0f)) {
        this->skelAnime.playSpeed = 1.0f;
    }
}

void EnFr_JumpingBackIntoWater(EnFr* this, PlayState* play) {
    f32 yUnderwater = sLogSpotToFromWater[this->actor.params].yDist + this->posLogSpot.y;

    Math_SmoothStepToS(&this->actor.shape.rot.y, this->actor.world.rot.y, 2, 10000, 100);
    if (this->skelAnime.curFrame == 6.0f) {
        this->skelAnime.playSpeed = 0.0f;
    } else if (this->skelAnime.curFrame == 3.0f) {
        this->actor.speed = 6.0f;
        this->actor.gravity = -10.0f;
        this->actor.velocity.y = 25.0f;
    }

    // Final Spot Reached
    if ((this->actor.velocity.y < 0.0f) && (this->actor.world.pos.y < yUnderwater)) {
        Animation_Change(&this->skelAnime, &object_fr_Anim_001534, 1.0f, 0.0f,
                         Animation_GetLastFrame(&object_fr_Anim_001534), ANIMMODE_LOOP, 0.0f);
        this->actionFunc = EnFr_SetupJumpingOutOfWater;
        EnFr_DrawIdle(this);
        this->isDeactivating = true;
        EnFr_OrientUnderwater(this);
    }
}

void EnFr_SetScaleActive(EnFr* this, PlayState* play) {
    switch (this->isGrowing) {
        case false:
            Math_ApproachF(&this->scale, sGrowingScale[this->growingScaleIndex], 2.0f, 25.0f);
            if (this->scale >= sGrowingScale[this->growingScaleIndex]) {
                this->scale = sGrowingScale[this->growingScaleIndex];
                if (this->growingScaleIndex < 3) {
                    this->isGrowing = true;
                } else {
                    this->isJumpingUp = false;
                    this->isActive = false;
                }
            }
            break;
        case true:
            Math_ApproachF(&this->scale, 150.0f, 2.0f, 25.0f);
            if (this->scale <= 150.0f) {
                this->scale = 150.0f;
                this->growingScaleIndex++;
                if (this->growingScaleIndex >= 4) {
                    this->growingScaleIndex = 3;
                }
                this->isGrowing = false;
            }
            break;
    }
}

void EnFr_ButterflyPath(EnFr* this, PlayState* play) {
    s16 rotY = this->actor.shape.rot.y;
    f32 sin;
    Vec3f vec1;
    Vec3f vec2;

    this->xyAngleButterfly += 0x1000;
    Matrix_Translate(this->actor.world.pos.x, this->actor.world.pos.y, this->actor.world.pos.z, MTXMODE_NEW);
    Matrix_RotateZYX(this->actor.world.rot.x, this->actor.world.rot.y, this->actor.world.rot.z, MTXMODE_APPLY);
    vec1.x = vec1.y = 0.0f;
    vec1.z = 25.0f;
    Matrix_MultVec3f(&vec1, &vec2);
    sin = Math_SinS(this->xyAngleButterfly * 2) * 5.0f;
    this->posButterfly.x = (Math_SinS(rotY) * sin) + vec2.x;
    this->posButterfly.y = (2.0f * Math_CosS(this->xyAngleButterfly)) + (this->posLogSpot.y + 50.0f);
    this->posButterfly.z = (Math_CosS(rotY) * sin) + vec2.z;
    Matrix_Translate(this->posButterfly.x, this->posButterfly.y, this->posButterfly.z, MTXMODE_NEW);
    Matrix_RotateZYX(this->actor.world.rot.x, this->actor.world.rot.y, this->actor.world.rot.z, MTXMODE_APPLY);
    vec1.x = 0.0f;
    vec1.y = -15.0f;
    vec1.z = 20.0f;
    Matrix_MultVec3f(&vec1, &this->posButterflyLight);
}

void EnFr_UpdateActive(Actor* thisx, PlayState* play) {
    EnFr* this = (EnFr*)thisx;

    this->jumpCounter++;
    Actor_SetScale(&this->actor, this->scale * 0.0001f);

    if (this->isActive) {
        EnFr_SetScaleActive(this, play);
    } else {
        Actor_SetFocus(&this->actor, 10.0f);
        this->blinkFunc(this);
        this->actionFunc(this, play);
        EnFr_IsDivingIntoWater(this, play);
        EnFr_DivingIntoWater(this, play);
        SkelAnime_Update(&this->skelAnime);
        SkelAnime_Update(&this->skelAnimeButterfly);
        EnFr_ButterflyPath(this, play);
        Actor_MoveXZGravity(&this->actor);
    }
}

s32 EnFr_SetupJumpingUp(EnFr* this, s32 frogIndex) {
    EnFr* frog = sEnFrPointers.frogs[frogIndex];
    u8 semitone;

    if ((frog != NULL) && !frog->isJumpingUp) {
        semitone = frog->growingScaleIndex == 3 ? sLargeFrogNotes[frogIndex] : sSmallFrogNotes[frogIndex];
        if (this->songIndex == FROG_CHOIR_SONG) {
            frog->isJumpingToFrogSong = true;
        }
        frog->isJumpingUp = true;
        Audio_PlaySfxTransposed(&frog->actor.projectedPos, NA_SE_EV_FROG_JUMP, semitone);
        return true;
    } else {
        return false;
    }
}

void EnFr_Idle(EnFr* this, PlayState* play) {
    Player* player = GET_PLAYER(play);

    if (player->stateFlags2 & PLAYER_STATE2_25) {
        if (play->msgCtx.ocarinaMode == OCARINA_MODE_04) {
            play->msgCtx.ocarinaMode = OCARINA_MODE_00;
        }

        OnePointCutscene_Init(play, 4110, ~0x62, &this->actor, CAM_ID_MAIN);
        play->msgCtx.msgMode = MSGMODE_PAUSED;
        player->actor.world.pos.x = this->actor.world.pos.x; // x = 990.0f
        player->actor.world.pos.y = this->actor.world.pos.y; // y = 205.0f
        player->actor.world.pos.z = this->actor.world.pos.z; // z = -1220.0f
        player->yaw = player->actor.world.rot.y = player->actor.shape.rot.y = this->actor.world.rot.y;
        this->reward = GI_NONE;
        this->actionFunc = EnFr_Activate;
    } else if (EnFr_IsAboveAndWithin30DistXZ(player, this)) {
        player->unk_6A8 = &this->actor;
    }
}

void EnFr_Activate(EnFr* this, PlayState* play) {
    if (play->msgCtx.msgMode == MSGMODE_OCARINA_PLAYING) {
        play->msgCtx.msgMode = MSGMODE_PAUSED;
        sEnFrPointers.flags = 1;
        this->actionFunc = EnFr_ActivateCheckFrogSong;
    } else if (play->msgCtx.msgMode == MSGMODE_PAUSED) { // Goes to Frogs 2 Song
        sEnFrPointers.flags = 1;
        this->actionFunc = EnFr_ActivateCheckFrogSong;
    }
}

void EnFr_ActivateCheckFrogSong(EnFr* this, PlayState* play) {
    if (sEnFrPointers.flags == 11) {
        // Check if all 6 child songs have been played for the frogs
        if (GET_EVENTCHKINF(EVENTCHKINF_SONGS_FOR_FROGS_ZL) && GET_EVENTCHKINF(EVENTCHKINF_SONGS_FOR_FROGS_EPONA) &&
            GET_EVENTCHKINF(EVENTCHKINF_SONGS_FOR_FROGS_SARIA) && GET_EVENTCHKINF(EVENTCHKINF_SONGS_FOR_FROGS_SUNS) &&
            GET_EVENTCHKINF(EVENTCHKINF_SONGS_FOR_FROGS_SOT) && GET_EVENTCHKINF(EVENTCHKINF_SONGS_FOR_FROGS_STORMS)) {
            this->actionFunc = EnFr_TalkBeforeFrogSong;
            this->songIndex = FROG_CHOIR_SONG;
            Message_StartTextbox(play, 0x40AB, &this->actor);
        } else {
            this->songIndex = FROG_ZL;
            this->actionFunc = func_80A1BE98;
        }
    }
}

void func_80A1BE98(EnFr* this, PlayState* play) {
    EnFr* frog;
    s32 frogIndex;

    for (frogIndex = 0; frogIndex < ARRAY_COUNT(sEnFrPointers.frogs); frogIndex++) {
        frog = sEnFrPointers.frogs[frogIndex];
        if (frog != NULL && frog->actionFunc == EnFr_ChooseJumpFromLogSpot) {
            continue;
        } else {
            return;
        }
    }

    Message_StartOcarina(play, OCARINA_ACTION_CHECK_NOWARP);
    this->actionFunc = EnFr_ListeningToOcarinaNotes;
}

void EnFr_ListeningToOcarinaNotes(EnFr* this, PlayState* play) {
    this->songIndex = FROG_NO_SONG;
    switch (play->msgCtx.ocarinaMode) { // Ocarina Song played
        case OCARINA_MODE_07:
            this->songIndex = FROG_ZL;
            break;
        case OCARINA_MODE_06:
            this->songIndex = FROG_EPONA;
            break;
        case OCARINA_MODE_05:
            this->songIndex = FROG_SARIA;
            break;
        case OCARINA_MODE_08:
            this->songIndex = FROG_SUNS;
            break;
        case OCARINA_MODE_09:
            this->songIndex = FROG_SOT;
            break;
        case OCARINA_MODE_0A:
            this->songIndex = FROG_STORMS;
            break;
        case OCARINA_MODE_04:
            EnFr_OcarinaMistake(this, play);
            break;
        case OCARINA_MODE_01: // Ocarina note played, but no song played
            switch (play->msgCtx.lastOcarinaButtonIndex) {
                // Jumping frogs in open ocarina based on ocarina note played
                case OCARINA_BTN_A:
                    EnFr_SetupJumpingUp(this, FROG_BLUE);
                    break;
                case OCARINA_BTN_C_DOWN:
                    EnFr_SetupJumpingUp(this, FROG_YELLOW);
                    break;
                case OCARINA_BTN_C_RIGHT:
                    EnFr_SetupJumpingUp(this, FROG_RED);
                    break;
                case OCARINA_BTN_C_LEFT:
                    EnFr_SetupJumpingUp(this, FROG_PURPLE);
                    break;
                case OCARINA_BTN_C_UP:
                    EnFr_SetupJumpingUp(this, FROG_WHITE);
                    break;
            }
    }
    if (this->songIndex != FROG_NO_SONG) {
        this->jumpCounter = 0;
        this->actionFunc = EnFr_ChildSong;
    }
}

void EnFr_ChildSong(EnFr* this, PlayState* play) {
    if (this->jumpCounter < 48) {
        if (this->jumpCounter % 4 == 0) {
            EnFr_SetupJumpingUp(this, sJumpOrder[(this->jumpCounter >> 2) & 7]);
        }
    } else {
        if (this->songIndex == FROG_STORMS) {
            this->actor.textId = 0x40AA;
            EnFr_SetupReward(this, play, false);
        } else if (!FROG_HAS_SONG_BEEN_PLAYED(this->songIndex)) {
            EnFr* frog = sEnFrPointers.frogs[sSongToFrog[this->songIndex]];

            Sfx_PlaySfxCentered(NA_SE_SY_CORRECT_CHIME);
            if (frog->actionFunc == EnFr_ChooseJumpFromLogSpot) {
                frog->isJumpingUp = true;
                frog->isActive = true;
                Actor_PlaySfx(&frog->actor, NA_SE_EV_FROG_GROW_UP);
                this->actionFunc = EnFr_ChildSongFirstTime;
            } else {
                this->jumpCounter = 48;
            }
        } else {
            this->actor.textId = 0x40A9;
            EnFr_SetupReward(this, play, true);
        }
    }
}

void EnFr_ChildSongFirstTime(EnFr* this, PlayState* play) {
    EnFr* frog = sEnFrPointers.frogs[sSongToFrog[this->songIndex]];

    if (!frog->isActive) {
        this->actor.textId = 0x40A9;
        EnFr_SetupReward(this, play, true);
    }
}

void EnFr_TalkBeforeFrogSong(EnFr* this, PlayState* play) {
    if ((Message_GetState(&play->msgCtx) == TEXT_STATE_EVENT) && Message_ShouldAdvance(play)) {
        Message_CloseTextbox(play);
        this->frogSongTimer = 2;
        this->actionFunc = EnFr_SetupFrogSong;
    }
}

void EnFr_CheckOcarinaInputFrogSong(u8 ocarinaNote) {
    EnFr* frog;
    s32 frogIndexButterfly;
    s32 frogIndex;

    switch (ocarinaNote) {
        case OCARINA_BTN_A:
            frogIndexButterfly = FROG_BLUE;
            break;
        case OCARINA_BTN_C_DOWN:
            frogIndexButterfly = FROG_YELLOW;
            break;
        case OCARINA_BTN_C_RIGHT:
            frogIndexButterfly = FROG_RED;
            break;
        case OCARINA_BTN_C_LEFT:
            frogIndexButterfly = FROG_PURPLE;
            break;
        case OCARINA_BTN_C_UP:
            frogIndexButterfly = FROG_WHITE;
    }
    // Turn on or off butterfly above frog
    for (frogIndex = 0; frogIndex < ARRAY_COUNT(sEnFrPointers.frogs); frogIndex++) {
        frog = sEnFrPointers.frogs[frogIndex];
        frog->isButterflyDrawn = frogIndex == frogIndexButterfly ? true : false;
    }
}

void EnFr_DeactivateButterfly(void) {
    s32 frogIndex;

    for (frogIndex = 0; frogIndex < ARRAY_COUNT(sEnFrPointers.frogs); frogIndex++) {
        EnFr* frog = sEnFrPointers.frogs[frogIndex];

        frog->isButterflyDrawn = false;
    }
}

u8 EnFr_GetNextNoteFrogSong(u8 ocarinaNoteIndex) {
    if (!GET_EVENTCHKINF(EVENTCHKINF_SONGS_FOR_FROGS_CHOIR)) {
        return gFrogsSongPtr[ocarinaNoteIndex];
    } else {
        return sOcarinaNotes[(s32)Rand_ZeroFloat(60.0f) % 5];
    }
}

void EnFr_SetupFrogSong(EnFr* this, PlayState* play) {
    if (this->frogSongTimer != 0) {
        this->frogSongTimer--;
    } else {
        this->frogSongTimer = 40;
        this->ocarinaNoteIndex = 0;
        Message_StartOcarina(play, OCARINA_ACTION_FROGS);
        this->ocarinaNote = EnFr_GetNextNoteFrogSong(this->ocarinaNoteIndex);
        EnFr_CheckOcarinaInputFrogSong(this->ocarinaNote);
        this->actionFunc = EnFr_ContinueFrogSong;
    }
}

s32 EnFr_IsFrogSongComplete(EnFr* this, PlayState* play) {
    u8 index;
    u8 ocarinaNote;
    MessageContext* msgCtx = &play->msgCtx;
    u8 ocarinaNoteIndex;

    if (this->ocarinaNote == (*msgCtx).lastOcarinaButtonIndex) { // required to match, possibly an array?
        this->ocarinaNoteIndex++;
        ocarinaNoteIndex = this->ocarinaNoteIndex;
        if (ocarinaNoteIndex >= 14) { // Frog Song is completed
            this->ocarinaNoteIndex = 13;
            return true;
        }
        // The first four notes have more frames to receive an input
        index = ocarinaNoteIndex < 4 ? (s32)ocarinaNoteIndex : 4;
        ocarinaNote = EnFr_GetNextNoteFrogSong(ocarinaNoteIndex);
        this->ocarinaNote = ocarinaNote;
        EnFr_CheckOcarinaInputFrogSong(ocarinaNote);
        this->frogSongTimer = sTimerFrogSong[index];
    }
    return false;
}

void EnFr_OcarinaMistake(EnFr* this, PlayState* play) {
    Message_CloseTextbox(play);
    this->reward = GI_NONE;
    Sfx_PlaySfxCentered(NA_SE_SY_OCARINA_ERROR);
    AudioOcarina_SetInstrument(OCARINA_INSTRUMENT_OFF);
    sEnFrPointers.flags = 12;
    EnFr_DeactivateButterfly();
    this->actionFunc = EnFr_Deactivate;
}

void EnFr_ContinueFrogSong(EnFr* this, PlayState* play) {
    if (this->frogSongTimer == 0) {
        EnFr_OcarinaMistake(this, play);
    } else {
        this->frogSongTimer--;
        if (play->msgCtx.msgMode == MSGMODE_FROGS_PLAYING) {
            s32 counter = 0;
            s32 i;

            for (i = 0; i < ARRAY_COUNT(sEnFrPointers.frogs); i++) {
                EnFr* frog = sEnFrPointers.frogs[i];

                if (frog == NULL || frog->actionFunc != EnFr_ChooseJumpFromLogSpot) {
                    counter++;
                }
            }
            if (counter == 0 && CHECK_BTN_ALL(play->state.input[0].press.button, BTN_B)) {
                EnFr_OcarinaMistake(this, play);
                return;
            }
        }

        if (play->msgCtx.msgMode == MSGMODE_FROGS_WAITING) {
            play->msgCtx.msgMode = MSGMODE_FROGS_START;
            switch (play->msgCtx.lastOcarinaButtonIndex) {
                case OCARINA_BTN_A:
                    EnFr_SetupJumpingUp(this, FROG_BLUE);
                    break;
                case OCARINA_BTN_C_DOWN:
                    EnFr_SetupJumpingUp(this, FROG_YELLOW);
                    break;
                case OCARINA_BTN_C_RIGHT:
                    EnFr_SetupJumpingUp(this, FROG_RED);
                    break;
                case OCARINA_BTN_C_LEFT:
                    EnFr_SetupJumpingUp(this, FROG_PURPLE);
                    break;
                case OCARINA_BTN_C_UP:
                    EnFr_SetupJumpingUp(this, FROG_WHITE);
            }
            if (EnFr_IsFrogSongComplete(this, play)) {
                this->actor.textId = 0x40AC;
                EnFr_SetupReward(this, play, false);
            }
        }
    }
}

void EnFr_SetupReward(EnFr* this, PlayState* play, u8 unkCondition) {
    EnFr_DeactivateButterfly();
    if (unkCondition) {
        Sfx_PlaySfxCentered(NA_SE_SY_TRE_BOX_APPEAR);
    } else {
        Sfx_PlaySfxCentered(NA_SE_SY_CORRECT_CHIME);
    }

    AudioOcarina_SetInstrument(OCARINA_INSTRUMENT_OFF);
    play->msgCtx.msgMode = MSGMODE_PAUSED;
    this->actionFunc = EnFr_PrintTextBox;
}

void EnFr_PrintTextBox(EnFr* this, PlayState* play) {
    Message_StartTextbox(play, this->actor.textId, &this->actor);
    this->actionFunc = EnFr_TalkBeforeReward;
}

void EnFr_TalkBeforeReward(EnFr* this, PlayState* play) {
    if ((Message_GetState(&play->msgCtx) == TEXT_STATE_EVENT) && Message_ShouldAdvance(play)) {
        this->frogSongTimer = 100;
        Message_CloseTextbox(play);
        this->actionFunc = EnFr_SetReward;
    }
}

void EnFr_SetReward(EnFr* this, PlayState* play) {
    u16 songIndex;

    sEnFrPointers.flags = 12;
    songIndex = this->songIndex;
    this->actionFunc = EnFr_Deactivate;
    this->reward = GI_NONE;
    if ((songIndex >= FROG_ZL) && (songIndex <= FROG_SOT)) {
        if (!FROG_HAS_SONG_BEEN_PLAYED(songIndex)) {
            FROG_SET_SONG_PLAYED(songIndex);
            this->reward = GI_RUPEE_PURPLE;
        } else {
            this->reward = GI_RUPEE_BLUE;
        }
    } else if (songIndex == FROG_STORMS) {
        if (!FROG_HAS_SONG_BEEN_PLAYED(songIndex)) {
            FROG_SET_SONG_PLAYED(songIndex);
            this->reward = GI_HEART_PIECE;
        } else {
            this->reward = GI_RUPEE_BLUE;
        }
    } else if (songIndex == FROG_CHOIR_SONG) {
        if (!FROG_HAS_SONG_BEEN_PLAYED(songIndex)) {
            FROG_SET_SONG_PLAYED(songIndex);
            this->reward = GI_HEART_PIECE;
        } else {
            this->reward = GI_RUPEE_PURPLE;
        }
    }
}

void EnFr_Deactivate(EnFr* this, PlayState* play) {
    s32 frogIndex;

    // Originally was going to have separate butterfly actor
    // Changed to include butterfly as part of frog actor
    // This unused code would have frozen the butterfly actor above frog
    if (this->unusedButterflyActor != NULL) {
        this->unusedButterflyActor->freezeTimer = 10;
    }

    for (frogIndex = 0; frogIndex < ARRAY_COUNT(sEnFrPointers.frogs); frogIndex++) {
        EnFr* frog = sEnFrPointers.frogs[frogIndex];

        if (frog == NULL) {
            PRINTF(VT_COL(RED, WHITE));
            // "There are no frogs!?"
            PRINTF("%s[%d]カエルがいない！？\n", "../z_en_fr.c", 1604);
            PRINTF(VT_RST);
            return;
        } else if (frog->isDeactivating != true) {
            return;
        }
    }

    for (frogIndex = 0; frogIndex < ARRAY_COUNT(sEnFrPointers.frogs); frogIndex++) {
        EnFr* frog = sEnFrPointers.frogs[frogIndex];

        if (frog == NULL) {
            PRINTF(VT_COL(RED, WHITE));
            // "There are no frogs!?"
            PRINTF("%s[%d]カエルがいない！？\n", "../z_en_fr.c", 1618);
            PRINTF(VT_RST);
            return;
        }
        frog->isDeactivating = false;
    }

    play->msgCtx.ocarinaMode = OCARINA_MODE_04;
    Actor_PlaySfx(&this->actor, NA_SE_EV_FROG_CRY_0);
    if (this->reward == GI_NONE) {
        this->actionFunc = EnFr_Idle;
    } else {
        this->actionFunc = EnFr_GiveReward;
        Actor_OfferGetItem(&this->actor, play, this->reward, 30.0f, 100.0f);
    }
}

void EnFr_GiveReward(EnFr* this, PlayState* play) {
    if (Actor_HasParent(&this->actor, play)) {
        this->actor.parent = NULL;
        this->actionFunc = EnFr_SetIdle;
    } else {
        Actor_OfferGetItem(&this->actor, play, this->reward, 30.0f, 100.0f);
    }
}

void EnFr_SetIdle(EnFr* this, PlayState* play) {
    if ((Message_GetState(&play->msgCtx) == TEXT_STATE_DONE) && Message_ShouldAdvance(play)) {
        this->actionFunc = EnFr_Idle;
    }
}

void EnFr_UpdateIdle(Actor* thisx, PlayState* play) {
    EnFr* this = (EnFr*)thisx;

    if (DEBUG_FEATURES && BREG(0) != 0) {
        DebugDisplay_AddObject(this->actor.world.pos.x, this->actor.world.pos.y, this->actor.world.pos.z,
                               this->actor.world.rot.x, this->actor.world.rot.y, this->actor.world.rot.z, 1.0f, 1.0f,
                               1.0f, 255, 0, 0, 255, 4, play->state.gfxCtx);
    }

    this->jumpCounter++;
    this->actionFunc(this, play);
}

s32 EnFr_OverrideLimbDraw(PlayState* play, s32 limbIndex, Gfx** dList, Vec3f* pos, Vec3s* rot, void* thisx) {
    if ((limbIndex == 7) || (limbIndex == 8)) {
        *dList = NULL;
    }
    return 0;
}

void EnFr_PostLimbDraw(PlayState* play, s32 limbIndex, Gfx** dList, Vec3s* rot, void* thisx) {
    EnFr* this = (EnFr*)thisx;

    if ((limbIndex == 7) || (limbIndex == 8)) {
        OPEN_DISPS(play->state.gfxCtx, "../z_en_fr.c", 1735);
        Matrix_Push();
        Matrix_ReplaceRotation(&play->billboardMtxF);
        MATRIX_FINALIZE_AND_LOAD(POLY_OPA_DISP++, play->state.gfxCtx, "../z_en_fr.c", 1738);
        gSPDisplayList(POLY_OPA_DISP++, *dList);
        Matrix_Pop();
        CLOSE_DISPS(play->state.gfxCtx, "../z_en_fr.c", 1741);
    }
}

void EnFr_Draw(Actor* thisx, PlayState* play) {
    static void* eyeTextures[] = {
        object_fr_Tex_0059A0,
        object_fr_Tex_005BA0,
    };
    s16 lightRadius;
    EnFr* this = (EnFr*)thisx;
    s16 frogIndex = this->actor.params - 1;

    OPEN_DISPS(play->state.gfxCtx, "../z_en_fr.c", 1754);
    Gfx_SetupDL_25Opa(play->state.gfxCtx);
    // For the frogs 2 HP, the frog with the next note and the butterfly lights up
    lightRadius = this->isButterflyDrawn ? 95 : -1;
    gDPPipeSync(POLY_OPA_DISP++);
    gDPSetEnvColor(POLY_OPA_DISP++, 255, 255, 255, 255);
    Lights_PointNoGlowSetInfo(&this->lightInfo, this->posButterflyLight.x, this->posButterflyLight.y,
                              this->posButterflyLight.z, 255, 255, 255, lightRadius);
    gDPSetEnvColor(POLY_OPA_DISP++, sEnFrColor[frogIndex].r, sEnFrColor[frogIndex].g, sEnFrColor[frogIndex].b, 255);
    gSPSegment(POLY_OPA_DISP++, 0x08, SEGMENTED_TO_VIRTUAL(eyeTextures[this->eyeTexIndex]));
    gSPSegment(POLY_OPA_DISP++, 0x09, SEGMENTED_TO_VIRTUAL(eyeTextures[this->eyeTexIndex]));
    SkelAnime_DrawFlexOpa(play, this->skelAnime.skeleton, this->skelAnime.jointTable, this->skelAnime.dListCount,
                          EnFr_OverrideLimbDraw, EnFr_PostLimbDraw, this);
    if (this->isButterflyDrawn) {
        Matrix_Translate(this->posButterfly.x, this->posButterfly.y, this->posButterfly.z, MTXMODE_NEW);
        Matrix_Scale(0.015f, 0.015f, 0.015f, MTXMODE_APPLY);
        Matrix_RotateZYX(this->actor.shape.rot.x, this->actor.shape.rot.y, this->actor.shape.rot.z, MTXMODE_APPLY);
        SkelAnime_DrawOpa(play, this->skelAnimeButterfly.skeleton, this->skelAnimeButterfly.jointTable, NULL, NULL,
                          NULL);
    }
    CLOSE_DISPS(play->state.gfxCtx, "../z_en_fr.c", 1816);
}<|MERGE_RESOLUTION|>--- conflicted
+++ resolved
@@ -116,16 +116,6 @@
         sFrogSongIndexToEventChkInfSongsForFrogsMask[frogSongIndex];
 
 static u16 sFrogSongIndexToEventChkInfSongsForFrogsMask[] = {
-<<<<<<< HEAD
-    GET_EVENTCHKINF_MASK(EVENTCHKINF_SONGS_FOR_FROGS_ZL),     // FROG_ZL
-    GET_EVENTCHKINF_MASK(EVENTCHKINF_SONGS_FOR_FROGS_EPONA),  // FROG_EPONA
-    GET_EVENTCHKINF_MASK(EVENTCHKINF_SONGS_FOR_FROGS_SARIA),  // FROG_SARIA
-    GET_EVENTCHKINF_MASK(EVENTCHKINF_SONGS_FOR_FROGS_SUNS),   // FROG_SUNS
-    GET_EVENTCHKINF_MASK(EVENTCHKINF_SONGS_FOR_FROGS_SOT),    // FROG_SOT
-    GET_EVENTCHKINF_MASK(EVENTCHKINF_SONGS_FOR_FROGS_STORMS), // FROG_STORMS
-    GET_EVENTCHKINF_MASK(EVENTCHKINF_SONGS_FOR_FROGS_CHOIR),  // FROG_CHOIR_SONG
-    0,                                                        // FROG_NO_SONG
-=======
     EVENTCHKINF_MASK(EVENTCHKINF_SONGS_FOR_FROGS_ZL),     // FROG_ZL
     EVENTCHKINF_MASK(EVENTCHKINF_SONGS_FOR_FROGS_EPONA),  // FROG_EPONA
     EVENTCHKINF_MASK(EVENTCHKINF_SONGS_FOR_FROGS_SARIA),  // FROG_SARIA
@@ -134,7 +124,6 @@
     EVENTCHKINF_MASK(EVENTCHKINF_SONGS_FOR_FROGS_STORMS), // FROG_STORMS
     EVENTCHKINF_MASK(EVENTCHKINF_SONGS_FOR_FROGS_CHOIR),  // FROG_CHOIR_SONG
     0,                                                    // FROG_NO_SONG
->>>>>>> 970639b3
 };
 
 static u8 sFrogToFrogSongIndex[] = {
