/*
 * File: z_bg_haka_megane.c
 * Overlay: ovl_Bg_Haka_Megane
 * Description: Shadow Temple Fake Walls
 */

#include "z_bg_haka_megane.h"

#define FLAGS 0x000000B0

#define THIS ((BgHakaMegane*)thisx)

void BgHakaMegane_Init(Actor* thisx, GlobalContext* globalCtx);
void BgHakaMegane_Destroy(Actor* thisx, GlobalContext* globalCtx);
void BgHakaMegane_Update(Actor* thisx, GlobalContext* globalCtx);
void BgHakaMegane_Draw(Actor* thisx, GlobalContext* globalCtx);

void func_8087DB24(BgHakaMegane* this, GlobalContext* globalCtx);
void func_8087DBF0(BgHakaMegane* this, GlobalContext* globalCtx);
void BgHakaMegane_DoNothing(BgHakaMegane* this, GlobalContext* globalCtx);

const ActorInit Bg_Haka_Megane_InitVars = {
    ACTOR_BG_HAKA_MEGANE,
    ACTORTYPE_PROP,
    FLAGS,
    OBJECT_GAMEPLAY_KEEP,
    sizeof(BgHakaMegane),
    (ActorFunc)BgHakaMegane_Init,
    (ActorFunc)BgHakaMegane_Destroy,
    (ActorFunc)BgHakaMegane_Update,
    NULL,
};

static InitChainEntry sInitChain[] = {
    ICHAIN_VEC3F_DIV1000(scale, 100, ICHAIN_STOP),
};

static UNK_PTR sDynaAllocArg0[] = {
    0x06001830, 0x06001AB8, 0x00000000, 0x06004330, 0x060044D0, 0x00000000, 0x06004780,
    0x06004940, 0x00000000, 0x06004B00, 0x00000000, 0x06004CC0, 0x00000000,
};

static Gfx* sDLists[] = {
    0x06001060, 0x06001920, 0x060003F0, 0x060040F0, 0x060043B0, 0x06001120, 0x060045A0,
    0x060047F0, 0x060018F0, 0x060049B0, 0x06003CF0, 0x06004B70, 0x06002ED0,
};

extern Gfx D_06001250[];

void BgHakaMegane_Init(Actor* thisx, GlobalContext* globalCtx) {
    BgHakaMegane* this = THIS;

<<<<<<< HEAD
    Actor_ProcessInitChain(thisx, initChain);
    func_80043480(thisx, 0);
=======
    Actor_ProcessInitChain(thisx, sInitChain);
    DynaPolyInfo_SetActorMove(&this->dyna, 0);
>>>>>>> c5892858

    if (thisx->params < 3) {
        this->objBankIndex = Object_GetIndex(&globalCtx->objectCtx, OBJECT_HAKACH_OBJECTS);
    } else {
        this->objBankIndex = Object_GetIndex(&globalCtx->objectCtx, OBJECT_HAKA_OBJECTS);
    }

    if (this->objBankIndex < 0) {
        Actor_Kill(thisx);
    } else {
        this->actionFunc = func_8087DB24;
    }
}

<<<<<<< HEAD
void BgHakaMegane_Destroy(BgHakaMegane* this, GlobalContext* globalCtx) {
    func_8003ED58(globalCtx, &globalCtx->colCtx.dyna, this->dyna.dynaPolyId);
=======
void BgHakaMegane_Destroy(Actor* thisx, GlobalContext* globalCtx) {
    BgHakaMegane* this = THIS;

    DynaPolyInfo_Free(globalCtx, &globalCtx->colCtx.dyna, this->dyna.dynaPolyId);
>>>>>>> c5892858
}

void func_8087DB24(BgHakaMegane* this, GlobalContext* globalCtx) {
    s32 localC;
    UNK_TYPE arg0;

    if (Object_IsLoaded(&globalCtx->objectCtx, this->objBankIndex)) {
        this->dyna.actor.objBankIndex = this->objBankIndex;
        this->dyna.actor.draw = BgHakaMegane_Draw;
        Actor_SetObjectDependency(globalCtx, &this->dyna.actor);
        if (globalCtx->roomCtx.curRoom.showInvisActors) {
<<<<<<< HEAD
            this->actionFunc = (ActorFunc)func_8087DBF0;
            collision = collisions[this->dyna.actor.params];
            if (collision != 0) {
                func_80041880(collision, &localC);
=======
            this->actionFunc = func_8087DBF0;
            arg0 = sDynaAllocArg0[this->dyna.actor.params];
            if (arg0 != 0) {
                DynaPolyInfo_Alloc(arg0, &localC);
>>>>>>> c5892858
                this->dyna.dynaPolyId =
                    func_8003EA74(globalCtx, &globalCtx->colCtx.dyna, &this->dyna.actor, localC);
            }
        } else {
            this->actionFunc = BgHakaMegane_DoNothing;
        }
    }
}

void func_8087DBF0(BgHakaMegane* this, GlobalContext* globalCtx) {
    Actor* thisx = &this->dyna.actor;

    if (globalCtx->actorCtx.unk_03 != 0) {
        thisx->flags |= 0x80;
        func_8003EBF8(globalCtx, &globalCtx->colCtx.dyna, this->dyna.dynaPolyId);
    } else {
        thisx->flags &= ~0x80;
        func_8003EC50(globalCtx, &globalCtx->colCtx.dyna, this->dyna.dynaPolyId);
    }
}

void BgHakaMegane_DoNothing(BgHakaMegane* this, GlobalContext* globalCtx) {
}

void BgHakaMegane_Update(Actor* thisx, GlobalContext* globalCtx) {
    BgHakaMegane* this = THIS;

    this->actionFunc(this, globalCtx);
}

void BgHakaMegane_Draw(Actor* thisx, GlobalContext* globalCtx) {
    BgHakaMegane* this = THIS;

    if ((thisx->flags & 0x80) == 0x80) {
        Gfx_DrawDListXlu(globalCtx, sDLists[thisx->params]);
    } else {
        Gfx_DrawDListOpa(globalCtx, sDLists[thisx->params]);
    }

    if (thisx->params == 0) {
        Gfx_DrawDListXlu(globalCtx, D_06001250);
    }
}<|MERGE_RESOLUTION|>--- conflicted
+++ resolved
@@ -50,13 +50,8 @@
 void BgHakaMegane_Init(Actor* thisx, GlobalContext* globalCtx) {
     BgHakaMegane* this = THIS;
 
-<<<<<<< HEAD
-    Actor_ProcessInitChain(thisx, initChain);
-    func_80043480(thisx, 0);
-=======
     Actor_ProcessInitChain(thisx, sInitChain);
     DynaPolyInfo_SetActorMove(&this->dyna, 0);
->>>>>>> c5892858
 
     if (thisx->params < 3) {
         this->objBankIndex = Object_GetIndex(&globalCtx->objectCtx, OBJECT_HAKACH_OBJECTS);
@@ -71,37 +66,25 @@
     }
 }
 
-<<<<<<< HEAD
-void BgHakaMegane_Destroy(BgHakaMegane* this, GlobalContext* globalCtx) {
-    func_8003ED58(globalCtx, &globalCtx->colCtx.dyna, this->dyna.dynaPolyId);
-=======
 void BgHakaMegane_Destroy(Actor* thisx, GlobalContext* globalCtx) {
     BgHakaMegane* this = THIS;
 
     DynaPolyInfo_Free(globalCtx, &globalCtx->colCtx.dyna, this->dyna.dynaPolyId);
->>>>>>> c5892858
 }
 
 void func_8087DB24(BgHakaMegane* this, GlobalContext* globalCtx) {
-    s32 localC;
-    UNK_TYPE arg0;
+    CollisionHeader* localC;
+    UNK_PTR arg0;
 
     if (Object_IsLoaded(&globalCtx->objectCtx, this->objBankIndex)) {
         this->dyna.actor.objBankIndex = this->objBankIndex;
         this->dyna.actor.draw = BgHakaMegane_Draw;
         Actor_SetObjectDependency(globalCtx, &this->dyna.actor);
         if (globalCtx->roomCtx.curRoom.showInvisActors) {
-<<<<<<< HEAD
-            this->actionFunc = (ActorFunc)func_8087DBF0;
-            collision = collisions[this->dyna.actor.params];
-            if (collision != 0) {
-                func_80041880(collision, &localC);
-=======
             this->actionFunc = func_8087DBF0;
             arg0 = sDynaAllocArg0[this->dyna.actor.params];
-            if (arg0 != 0) {
+            if (arg0 != NULL) {
                 DynaPolyInfo_Alloc(arg0, &localC);
->>>>>>> c5892858
                 this->dyna.dynaPolyId =
                     func_8003EA74(globalCtx, &globalCtx->colCtx.dyna, &this->dyna.actor, localC);
             }
