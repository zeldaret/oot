/*
 * File: z_bg_haka_megane.c
 * Overlay: ovl_Bg_Haka_Megane
 * Description: Shadow Temple Fake Walls
 */

#include "z_bg_haka_megane.h"
#include "objects/object_hakach_objects/object_hakach_objects.h"
#include "objects/object_haka_objects/object_haka_objects.h"

#define FLAGS (ACTOR_FLAG_4 | ACTOR_FLAG_5 | ACTOR_FLAG_7)

void BgHakaMegane_Init(Actor* thisx, PlayState* play);
void BgHakaMegane_Destroy(Actor* thisx, PlayState* play);
void BgHakaMegane_Update(Actor* thisx, PlayState* play);
void BgHakaMegane_Draw(Actor* thisx, PlayState* play);

void func_8087DB24(BgHakaMegane* this, PlayState* play);
void func_8087DBF0(BgHakaMegane* this, PlayState* play);
void BgHakaMegane_DoNothing(BgHakaMegane* this, PlayState* play);

const ActorInit Bg_Haka_Megane_InitVars = {
    ACTOR_BG_HAKA_MEGANE,
    ACTORCAT_PROP,
    FLAGS,
    OBJECT_GAMEPLAY_KEEP,
    sizeof(BgHakaMegane),
    (ActorFunc)BgHakaMegane_Init,
    (ActorFunc)BgHakaMegane_Destroy,
    (ActorFunc)BgHakaMegane_Update,
    NULL,
};

static InitChainEntry sInitChain[] = {
    ICHAIN_VEC3F_DIV1000(scale, 100, ICHAIN_STOP),
};

static CollisionHeader* sCollisionHeaders[] = {
    &gBotw1Col,
    &gBotw2Col,
    NULL,
    &object_haka_objects_Col_004330,
    &object_haka_objects_Col_0044D0,
    NULL,
    &object_haka_objects_Col_004780,
    &object_haka_objects_Col_004940,
    NULL,
    &object_haka_objects_Col_004B00,
    NULL,
    &object_haka_objects_Col_004CC0,
    NULL,
};

static Gfx* sDLists[] = {
    gBotwFakeWallsAndFloorsDL,     gBotwThreeFakeFloorsDL,        gBotwHoleTrap2DL,
    object_haka_objects_DL_0040F0, object_haka_objects_DL_0043B0, object_haka_objects_DL_001120,
    object_haka_objects_DL_0045A0, object_haka_objects_DL_0047F0, object_haka_objects_DL_0018F0,
    object_haka_objects_DL_0049B0, object_haka_objects_DL_003CF0, object_haka_objects_DL_004B70,
    object_haka_objects_DL_002ED0,
};

void BgHakaMegane_Init(Actor* thisx, PlayState* play) {
    BgHakaMegane* this = (BgHakaMegane*)thisx;

    Actor_ProcessInitChain(thisx, sInitChain);
    DynaPolyActor_Init(&this->dyna, DPM_UNK);

    if (thisx->params < 3) {
        this->objBankIndex = Object_GetIndex(&play->objectCtx, OBJECT_HAKACH_OBJECTS);
    } else {
        this->objBankIndex = Object_GetIndex(&play->objectCtx, OBJECT_HAKA_OBJECTS);
    }

    if (this->objBankIndex < 0) {
        Actor_Kill(thisx);
    } else {
        this->actionFunc = func_8087DB24;
    }
}

void BgHakaMegane_Destroy(Actor* thisx, PlayState* play) {
    BgHakaMegane* this = (BgHakaMegane*)thisx;

    DynaPoly_DeleteBgActor(play, &play->colCtx.dyna, this->dyna.bgId);
}

void func_8087DB24(BgHakaMegane* this, PlayState* play) {
    CollisionHeader* colHeader;
    CollisionHeader* collision;

    if (Object_IsLoaded(&play->objectCtx, this->objBankIndex)) {
        this->dyna.actor.objBankIndex = this->objBankIndex;
        this->dyna.actor.draw = BgHakaMegane_Draw;
<<<<<<< HEAD
        Actor_SetObjectDependency(play, &this->dyna.actor);
        if (play->roomCtx.curRoom.showInvisActors) {
=======
        Actor_SetObjectDependency(globalCtx, &this->dyna.actor);
        if (globalCtx->roomCtx.curRoom.lensMode != LENS_MODE_HIDE_ACTORS) {
>>>>>>> 154f44b6
            this->actionFunc = func_8087DBF0;
            collision = sCollisionHeaders[this->dyna.actor.params];
            if (collision != NULL) {
                CollisionHeader_GetVirtual(collision, &colHeader);
                this->dyna.bgId = DynaPoly_SetBgActor(play, &play->colCtx.dyna, &this->dyna.actor, colHeader);
            }
        } else {
            this->actionFunc = BgHakaMegane_DoNothing;
        }
    }
}

void func_8087DBF0(BgHakaMegane* this, PlayState* play) {
    Actor* thisx = &this->dyna.actor;

    if (play->actorCtx.lensActive) {
        thisx->flags |= ACTOR_FLAG_7;
        func_8003EBF8(play, &play->colCtx.dyna, this->dyna.bgId);
    } else {
        thisx->flags &= ~ACTOR_FLAG_7;
        func_8003EC50(play, &play->colCtx.dyna, this->dyna.bgId);
    }
}

void BgHakaMegane_DoNothing(BgHakaMegane* this, PlayState* play) {
}

void BgHakaMegane_Update(Actor* thisx, PlayState* play) {
    BgHakaMegane* this = (BgHakaMegane*)thisx;

    this->actionFunc(this, play);
}

void BgHakaMegane_Draw(Actor* thisx, PlayState* play) {
    BgHakaMegane* this = (BgHakaMegane*)thisx;

    if (CHECK_FLAG_ALL(thisx->flags, ACTOR_FLAG_7)) {
        Gfx_DrawDListXlu(play, sDLists[thisx->params]);
    } else {
        Gfx_DrawDListOpa(play, sDLists[thisx->params]);
    }

    if (thisx->params == 0) {
        Gfx_DrawDListXlu(play, gBotwBloodSplatterDL);
    }
}<|MERGE_RESOLUTION|>--- conflicted
+++ resolved
@@ -91,13 +91,8 @@
     if (Object_IsLoaded(&play->objectCtx, this->objBankIndex)) {
         this->dyna.actor.objBankIndex = this->objBankIndex;
         this->dyna.actor.draw = BgHakaMegane_Draw;
-<<<<<<< HEAD
         Actor_SetObjectDependency(play, &this->dyna.actor);
-        if (play->roomCtx.curRoom.showInvisActors) {
-=======
-        Actor_SetObjectDependency(globalCtx, &this->dyna.actor);
-        if (globalCtx->roomCtx.curRoom.lensMode != LENS_MODE_HIDE_ACTORS) {
->>>>>>> 154f44b6
+        if (play->roomCtx.curRoom.lensMode != LENS_MODE_HIDE_ACTORS) {
             this->actionFunc = func_8087DBF0;
             collision = sCollisionHeaders[this->dyna.actor.params];
             if (collision != NULL) {
