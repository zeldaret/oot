--- conflicted
+++ resolved
@@ -108,13 +108,8 @@
 void func_8087DBF0(BgHakaMegane* this, GlobalContext* globalCtx) {
     Actor* thisx = &this->dyna.actor;
 
-<<<<<<< HEAD
-    if (globalCtx->actorCtx.unk_03 != 0) {
+    if (globalCtx->actorCtx.lensActive) {
         thisx->flags |= ACTOR_FLAG_REACT_TO_LENS;
-=======
-    if (globalCtx->actorCtx.lensActive) {
-        thisx->flags |= ACTOR_FLAG_7;
->>>>>>> 82cedcc3
         func_8003EBF8(globalCtx, &globalCtx->colCtx.dyna, this->dyna.bgId);
     } else {
         thisx->flags &= ~ACTOR_FLAG_REACT_TO_LENS;
