--- conflicted
+++ resolved
@@ -194,12 +194,8 @@
     if (this->dyna.actor.params != HAKA_TRAP_PROPELLER) {
         if (this->dyna.actor.params != HAKA_TRAP_GUILLOTINE_SLOW) {
             DynaPoly_DeleteBgActor(globalCtx, &globalCtx->colCtx.dyna, this->dyna.bgId);
-<<<<<<< HEAD
-            if ((this->dyna.actor.params == HAKA_TRAP_SPIKED_WALL) || (this->dyna.actor.params == HAKA_TRAP_SPIKED_WALL_2)) {
-=======
             if ((this->dyna.actor.params == HAKA_TRAP_SPIKED_WALL) ||
                 (this->dyna.actor.params == HAKA_TRAP_SPIKED_WALL_2)) {
->>>>>>> cf06b27b
                 Collider_DestroyTris(globalCtx, &this->colliderSpikes);
             }
         }
