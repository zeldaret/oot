#ifndef _Z_BOSS_GANONDROF_H_
#define _Z_BOSS_GANONDROF_H_

#include "ultra64.h"
#include "global.h"

struct BossGanondrof;

typedef void (*BossGanondrofActionFunc)(struct BossGanondrof*, GlobalContext*);

typedef struct BossGanondrof {
    /* 0x0000 */ Actor actor;
<<<<<<< HEAD
    /* 0x014C */ SkelAnime skelAnime;
    /* 0x0190 */ BossGanondrofActionFunc actionFunc;
    /* 0x0194 */ s16 varianceTimer;
    /* 0x0196 */ char unk_196[0x6]; // Unusued?
    /* 0x019C */ s16 unk_19C; // Unused?
    /* 0x019E */ s16 unk_19E; // Unused?
    /* 0x01A0 */ s16 invincibilityTimer;
    /* 0x01A2 */ s16 animeIndex;
    /* 0x01A4 */ s16 throwSpeed; // Something to do with distinguishing fast and slow pitch animations
    /* 0x01A6 */ s16 throwCount;
    /* 0x01A8 */ s16 cutsceneMaskOff;
    /* 0x01AA */ s16 eyeState;
    /* 0x01AC */ s16 chargeParticleAngle;
    /* 0x01AE */ s16 bodyDecay;
    /* 0x01B0 */ s16 unk_1B0;
    /* 0x01B2 */ s16 unk_1B2; // These are all death cutscene variables
    /* 0x01B4 */ s16 unk_1B4;
    /* 0x01B6 */ s16 unk_1B6;
    /* 0x01B8 */ char unk_1B8[0x4]; // Unused?
    /* 0x01BC */ s16 timers[5];
    /* 0x01C6 */ u8 killActor;
    /* 0x01C7 */ u8 volleyCount;
    /* 0x01C8 */ u8 electricityTimer;
    /* 0x01C9 */ u8 actionState;
    /* 0x01CA */ u8 returnSuccess;  //Set by fhg_Fire
    /* 0x01CC */ f32 unk_1CC; //Indirectly controls his erratic floating.
    /* 0x01D0 */ f32 unk_1D0;
    /* 0x01D4 */ f32 unk_1D4;
    /* 0x01D8 */ f32 unk_1D8;
    /* 0x01DC */ f32 unk_1DC;
    /* 0x01E0 */ f32 unk_1E0;
    /* 0x01E4 */ char unk_1E4[0x1C];
    /* 0x0200 */ Vec3f spearPos;
    /* 0x020C */ Vec3f unk_20C;
    /* 0x020C */ Vec3f unk_210[25]; // unk size, fix me
    /* 0x0344 */ char unk_344[0x18];
    /* 0x035C */ s16 unk_35C;
    /* 0x035E */ s16 unk_35E;
    /* 0x0360 */ Vec3f unk_360;
    /* 0x036C */ Vec3f unk_36C;
    /* 0x0378 */ f32 unk_378;
    /* 0x037C */ f32 unk_37C;
    /* 0x0380 */ f32 unk_380;
    /* 0x0384 */ f32 unk_384;
    /* 0x0388 */ f32 unk_388;
    /* 0x038C */ f32 unk_38C;
    /* 0x0390 */ f32 unk_390;
    /* 0x0394 */ f32 unk_394;
    /* 0x0398 */ f32 unk_398;
    /* 0x039C */ f32 unk_39C;
    /* 0x03A0 */ f32 unk_3A0;
    /* 0x03A4 */ f32 unk_3A4;
    /* 0x03A8 */ f32 unk_3A8;
    /* 0x03AC */ f32 unk_3AC;
    /* 0x03B0 */ f32 unk_3B0;
    /* 0x03B4 */ f32 unk_3B4;
    /* 0x03B8 */ f32 unk_3B8;
    /* 0x03BC */ f32 unk_3BC;
    /* 0x03C0 */ f32 unk_3C0;
    /* 0x03C4 */ f32 unk_3C4;
    /* 0x03C8 */ f32 unk_3C8;
    /* 0x03CC */ f32 unk_3CC;
    /* 0x03D0 */ f32 unk_3D0;
    /* 0x03D4 */ f32 unk_3D4;
    /* 0x03D8 */ f32 unk_3D8;
    /* 0x03DC */ f32 unk_3DC[30];
    /* 0x0454 */ f32 unk_454[30];
    /* 0x04CC */ LightNode* unk_4CC;
    /* 0x04D0 */ LightInfo unk_4D0;
    /* 0x04E0 */ ColliderCylinder collider1;
    /* 0x052C */ ColliderCylinder collider2;
=======
    /* 0x014C */ char unk_14C[0xCC];
    /* 0x0218 */ Vec3f bodyPartsPos[24];
    /* 0x03C8 */ char unk_3C8[0x1B0];
>>>>>>> 9bfad1eb
} BossGanondrof; // size = 0x0578

extern const ActorInit Boss_Ganondrof_InitVars;

#endif<|MERGE_RESOLUTION|>--- conflicted
+++ resolved
@@ -10,7 +10,6 @@
 
 typedef struct BossGanondrof {
     /* 0x0000 */ Actor actor;
-<<<<<<< HEAD
     /* 0x014C */ SkelAnime skelAnime;
     /* 0x0190 */ BossGanondrofActionFunc actionFunc;
     /* 0x0194 */ s16 varianceTimer;
@@ -45,7 +44,7 @@
     /* 0x01E4 */ char unk_1E4[0x1C];
     /* 0x0200 */ Vec3f spearPos;
     /* 0x020C */ Vec3f unk_20C;
-    /* 0x020C */ Vec3f unk_210[25]; // unk size, fix me
+    /* 0x0218 */ Vec3f bodyPartsPos[25]; // unk size, fix me
     /* 0x0344 */ char unk_344[0x18];
     /* 0x035C */ s16 unk_35C;
     /* 0x035E */ s16 unk_35E;
@@ -82,11 +81,6 @@
     /* 0x04D0 */ LightInfo unk_4D0;
     /* 0x04E0 */ ColliderCylinder collider1;
     /* 0x052C */ ColliderCylinder collider2;
-=======
-    /* 0x014C */ char unk_14C[0xCC];
-    /* 0x0218 */ Vec3f bodyPartsPos[24];
-    /* 0x03C8 */ char unk_3C8[0x1B0];
->>>>>>> 9bfad1eb
 } BossGanondrof; // size = 0x0578
 
 extern const ActorInit Boss_Ganondrof_InitVars;
