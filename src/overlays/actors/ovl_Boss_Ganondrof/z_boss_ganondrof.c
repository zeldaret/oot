/*
 * File: z_boss_ganondrof.c
 * Overlay: ovl_Boss_Ganondrof
 * Description: Phantom Ganon
 */

#include "z_boss_ganondrof.h"
#include "objects/object_gnd/object_gnd.h"
#include "overlays/actors/ovl_En_fHG/z_en_fhg.h"
#include "overlays/actors/ovl_En_Fhg_Fire/z_en_fhg_fire.h"
#include "overlays/effects/ovl_Effect_Ss_Fhg_Flash/z_eff_ss_fhg_flash.h"
#include "overlays/effects/ovl_Effect_Ss_Hahen/z_eff_ss_hahen.h"
#include "overlays/actors/ovl_Door_Warp1/z_door_warp1.h"

#define FLAGS (ACTOR_FLAG_0 | ACTOR_FLAG_2 | ACTOR_FLAG_4 | ACTOR_FLAG_5)

typedef enum {
    /* 0 */ NOT_DEAD,
    /* 1 */ DEATH_START,
    /* 2 */ DEATH_THROES,
    /* 3 */ DEATH_WARP,
    /* 4 */ DEATH_SCREAM,
    /* 5 */ DEATH_DISINTEGRATE,
    /* 6 */ DEATH_FINISH
} BossGanondrofDeathState;

typedef enum {
    /* 0 */ THROW_NORMAL,
    /* 1 */ THROW_SLOW
} BossGanondrofThrowAction;

typedef enum {
    /* 0 */ STUNNED_FALL,
    /* 1 */ STUNNED_GROUND
} BossGanondrofStunnedAction;

typedef enum {
    /* 0 */ CHARGE_WINDUP,
    /* 1 */ CHARGE_START,
    /* 2 */ CHARGE_ATTACK,
    /* 3 */ CHARGE_FINISH
} BossGanondrofChargeAction;

typedef enum {
    /* 0 */ DEATH_SPASM,
    /* 1 */ DEATH_LIMP,
    /* 2 */ DEATH_HUNCHED
} BossGanondrofDeathAction;

void BossGanondrof_Init(Actor* thisx, PlayState* play);
void BossGanondrof_Destroy(Actor* thisx, PlayState* play);
void BossGanondrof_Update(Actor* thisx, PlayState* play);
void BossGanondrof_Draw(Actor* thisx, PlayState* play);

void BossGanondrof_SetupIntro(BossGanondrof* this, PlayState* play);
void BossGanondrof_Intro(BossGanondrof* this, PlayState* play);
void BossGanondrof_SetupPaintings(BossGanondrof* this);
void BossGanondrof_Paintings(BossGanondrof* this, PlayState* play);
void BossGanondrof_SetupNeutral(BossGanondrof* this, f32 arg1);
void BossGanondrof_Neutral(BossGanondrof* this, PlayState* play);
void BossGanondrof_SetupThrow(BossGanondrof* this, PlayState* play);
void BossGanondrof_Throw(BossGanondrof* this, PlayState* play);
void BossGanondrof_SetupBlock(BossGanondrof* this, PlayState* play);
void BossGanondrof_Block(BossGanondrof* this, PlayState* play);
void BossGanondrof_SetupReturn(BossGanondrof* this, PlayState* play);
void BossGanondrof_Return(BossGanondrof* this, PlayState* play);
void BossGanondrof_SetupCharge(BossGanondrof* this, PlayState* play);
void BossGanondrof_Charge(BossGanondrof* this, PlayState* play);
void BossGanondrof_Stunned(BossGanondrof* this, PlayState* play);
void BossGanondrof_Death(BossGanondrof* this, PlayState* play);

const ActorInit Boss_Ganondrof_InitVars = {
    ACTOR_BOSS_GANONDROF,
    ACTORCAT_BOSS,
    FLAGS,
    OBJECT_GND,
    sizeof(BossGanondrof),
    (ActorFunc)BossGanondrof_Init,
    (ActorFunc)BossGanondrof_Destroy,
    (ActorFunc)BossGanondrof_Update,
    (ActorFunc)BossGanondrof_Draw,
};

static ColliderCylinderInit sCylinderInitBody = {
    {
        COLTYPE_HIT3,
        AT_ON | AT_TYPE_ENEMY,
        AC_ON | AC_TYPE_PLAYER,
        OC1_ON | OC1_TYPE_ALL,
        OC2_TYPE_1,
        COLSHAPE_CYLINDER,
    },
    {
        ELEMTYPE_UNK0,
        { 0xFFCFFFFF, 0x00, 0x10 },
        { 0xFFCFFFFE, 0x00, 0x00 },
        TOUCH_ON | TOUCH_SFX_NORMAL,
        BUMP_ON | BUMP_HOOKABLE,
        OCELEM_ON,
    },
    { 30, 90, -50, { 0, 0, 0 } },
};

static ColliderCylinderInit sCylinderInitSpear = {
    {
        COLTYPE_HIT3,
        AT_ON | AT_TYPE_ENEMY,
        AC_ON | AC_TYPE_PLAYER,
        OC1_ON | OC1_TYPE_ALL,
        OC2_TYPE_1,
        COLSHAPE_CYLINDER,
    },
    {
        ELEMTYPE_UNK0,
        { 0xFFCFFFFF, 0x00, 0x30 },
        { 0xFFCFFFFF, 0x00, 0x00 },
        TOUCH_ON | TOUCH_SFX_NORMAL,
        BUMP_ON,
        OCELEM_ON,
    },
    { 20, 30, -20, { 0, 0, 0 } },
};

// clang-format off
static u8 sDecayMaskHigh[16 * 16] = {
    1,1,1,1,1,1,1,1,1,1,1,1,1,1,1,1,
    1,0,0,0,0,0,0,1,1,1,1,1,1,1,1,1,
    1,0,1,1,0,0,0,0,1,1,1,1,1,1,0,1,
    1,0,1,1,1,0,0,0,0,1,1,1,1,1,0,1,
    1,0,0,1,1,1,1,0,0,0,1,1,1,0,0,1,
    1,0,0,1,1,1,1,1,0,0,0,1,1,0,0,1,
    1,0,1,1,1,1,0,0,0,0,0,1,0,0,0,1,
    1,1,1,1,1,1,1,1,0,0,0,0,1,1,0,1,
    1,0,1,1,1,1,1,0,0,0,0,1,1,1,0,1,
    1,0,0,1,1,1,0,0,0,1,1,1,1,1,0,1,
    1,0,0,0,0,0,0,0,0,0,1,1,1,1,0,1,
    1,0,0,0,1,1,0,0,0,1,1,1,1,1,1,1,
    1,0,0,1,1,1,1,0,1,1,1,1,1,1,1,1,
    1,0,1,1,1,1,1,0,0,1,1,1,1,1,0,1,
    1,1,1,1,1,1,1,0,0,1,1,1,0,0,0,1,
    1,1,1,1,1,1,1,1,1,1,1,1,1,1,1,1,
};

static u8 sDecayMaskLow[16 * 16] = {
    1,1,1,0,1,0,0,1,0,0,1,1,1,1,1,1,
    0,0,0,0,0,0,0,0,1,1,1,0,0,1,1,0,
    1,0,1,1,0,0,0,0,0,1,1,0,0,1,0,0,
    1,0,0,1,1,0,0,0,0,0,1,1,1,0,0,0,
    0,0,0,1,1,1,0,0,0,0,0,1,1,0,0,1,
    0,0,0,1,0,0,1,0,0,0,0,0,1,0,0,1,
    1,0,1,1,1,0,0,0,0,0,0,0,0,0,0,0,
    1,0,0,0,1,0,0,0,0,0,0,0,0,0,0,0,
    1,0,0,0,1,0,0,0,0,0,0,0,1,0,0,1,
    0,0,0,0,0,0,0,0,0,0,0,0,1,0,0,1,
    0,0,0,0,0,0,0,0,0,0,0,0,1,0,0,1,
    1,0,0,0,0,1,0,0,0,0,0,1,1,1,0,0,
    1,0,0,0,0,1,0,0,0,0,1,0,1,1,0,0,
    0,0,0,0,1,0,0,0,0,0,0,0,1,0,0,0,
    1,0,0,0,1,0,1,0,0,0,1,1,0,0,0,1,
    1,0,0,1,1,1,0,0,0,1,1,1,0,0,0,1,
};

static u8 sDecayMaskTotal[16 * 16] = {
    1,1,1,1,1,1,1,1,1,1,1,1,1,1,1,1,
    1,1,1,1,1,1,1,1,1,1,1,1,1,1,1,1,
    1,1,1,1,1,1,1,1,1,1,1,1,1,1,1,1,
    1,1,1,1,1,1,1,1,1,1,1,1,1,1,1,1,
    1,1,1,1,1,1,1,1,1,1,1,1,1,1,1,1,
    1,1,1,1,1,1,1,1,1,1,1,1,1,1,1,1,
    1,1,1,1,1,1,1,1,1,1,1,1,1,1,1,1,
    1,1,1,1,1,1,1,1,1,1,1,1,1,1,1,1,
    1,1,1,1,1,1,1,1,1,1,1,1,1,1,1,1,
    1,1,1,1,1,1,1,1,1,1,1,1,1,1,1,1,
    1,1,1,1,1,1,1,1,1,1,1,1,1,1,1,1,
    1,1,1,1,1,1,1,1,1,1,1,1,1,1,1,1,
    1,1,1,1,1,1,1,1,1,1,1,1,1,1,1,1,
    1,1,1,1,1,1,1,1,1,1,1,1,1,1,1,1,
    1,1,1,1,1,1,1,1,1,1,1,1,1,1,1,1,
    1,1,1,1,1,1,1,1,1,1,1,1,1,1,1,1,
};
// clang-format on

// These are Phantom Ganon's body textures, but I don't know which is which.
static void* sLimbTex_rgba16_8x8[] = {
    gPhantomGanonLimbTex_00A800, gPhantomGanonLimbTex_00AE80, gPhantomGanonLimbTex_00AF00,
    gPhantomGanonLimbTex_00C180, gPhantomGanonLimbTex_00C400,
};
static void* sLimbTex_rgba16_16x8[] = {
    gPhantomGanonLimbTex_00B980, gPhantomGanonLimbTex_00C480, gPhantomGanonLimbTex_00BC80,
    gPhantomGanonLimbTex_00BD80, gPhantomGanonLimbTex_00C080,
};
static void* sLimbTex_rgba16_16x16[] = {
    gPhantomGanonLimbTex_00C200, gPhantomGanonLimbTex_00A000, gPhantomGanonLimbTex_00A200,
    gPhantomGanonLimbTex_00A400, gPhantomGanonLimbTex_00A600, gPhantomGanonLimbTex_00A880,
    gPhantomGanonLimbTex_00B780, gPhantomGanonLimbTex_00BA80, gPhantomGanonLimbTex_00BE80,
};
static void* sLimbTex_rgba16_16x32[] = { gPhantomGanonLimbTex_00AA80, gPhantomGanonLimbTex_00AF80 };

static void* sMouthTex_ci8_16x16[] = { gPhantomGanonMouthTex, gPhantomGanonSmileTex };

static InitChainEntry sInitChain[] = {
    ICHAIN_U8(targetMode, 5, ICHAIN_CONTINUE),
    ICHAIN_S8(naviEnemyId, NAVI_ENEMY_PHANTOM_GANON_PHASE_1, ICHAIN_CONTINUE),
    ICHAIN_F32_DIV1000(gravity, 0, ICHAIN_CONTINUE),
    ICHAIN_F32(targetArrowOffset, 0, ICHAIN_STOP),
};

static Vec3f sAudioVec = { 0.0f, 0.0f, 50.0f };

void BossGanondrof_ClearPixels8x8(s16* texture, u8* mask, s16 index) {
    if (mask[index]) {
        texture[index / 4] = 0;
    }
}

void BossGanondrof_ClearPixels16x8(s16* texture, u8* mask, s16 index) {
    if (mask[index]) {
        texture[index / 2] = 0;
    }
}

void BossGanondrof_ClearPixels16x16(s16* texture, u8* mask, s16 index) {
    if (mask[index]) {
        texture[index] = 0;
    }
}

void BossGanondrof_ClearPixels32x16(s16* texture, u8* mask, s16 index) {
    if (mask[index]) {
        s16 i = (index & 0xF) + ((index & 0xF0) << 1);

        texture[i + 0x10] = 0;
        texture[i] = 0;
    }
}

void BossGanondrof_ClearPixels16x32(s16* texture, u8* mask, s16 index) {
    if (mask[index]) {
        s16 i = ((index & 0xF) * 2) + ((index & 0xF0) * 2);

        texture[i + 1] = 0;
        texture[i] = 0;
    }
}

void BossGanondrof_ClearPixels(u8* mask, s16 index) {
    s16 i;

    for (i = 0; i < 5; i++) {
        // ARRAY_COUNT can't be used here because the arrays aren't guaranteed to be the same size.
        BossGanondrof_ClearPixels8x8(SEGMENTED_TO_VIRTUAL(sLimbTex_rgba16_8x8[i]), mask, index);
        BossGanondrof_ClearPixels16x8(SEGMENTED_TO_VIRTUAL(sLimbTex_rgba16_16x8[i]), mask, index);
    }

    for (i = 0; i < ARRAY_COUNT(sLimbTex_rgba16_16x16); i++) {
        BossGanondrof_ClearPixels16x16(SEGMENTED_TO_VIRTUAL(sLimbTex_rgba16_16x16[i]), mask, index);
    }

    for (i = 0; i < ARRAY_COUNT(sLimbTex_rgba16_16x32); i++) {
        BossGanondrof_ClearPixels16x32(SEGMENTED_TO_VIRTUAL(sLimbTex_rgba16_16x32[i]), mask, index);
    }

    BossGanondrof_ClearPixels32x16(SEGMENTED_TO_VIRTUAL(gPhantomGanonLimbTex_00B380), mask, index);
    BossGanondrof_ClearPixels16x32(SEGMENTED_TO_VIRTUAL(gPhantomGanonEyeTex), mask, index);
    for (i = 0; i < ARRAY_COUNT(sMouthTex_ci8_16x16); i++) {
        BossGanondrof_ClearPixels16x16(SEGMENTED_TO_VIRTUAL(sMouthTex_ci8_16x16[i]), mask, index);
    }
}

void BossGanondrof_SetColliderPos(Vec3f* pos, ColliderCylinder* collider) {
    collider->dim.pos.x = pos->x;
    collider->dim.pos.y = pos->y;
    collider->dim.pos.z = pos->z;
}

void BossGanondrof_Init(Actor* thisx, PlayState* play) {
    s32 pad;
    BossGanondrof* this = (BossGanondrof*)thisx;

    Actor_ProcessInitChain(&this->actor, sInitChain);
    ActorShape_Init(&this->actor.shape, 0.0f, NULL, 0.0f);
    Actor_SetScale(&this->actor, 0.01f);
    SkelAnime_Init(play, &this->skelAnime, &gPhantomGanonSkel, &gPhantomGanonRideAnim, NULL, NULL, 0);
    if (this->actor.params < GND_FAKE_BOSS) {
        this->actor.params = GND_REAL_BOSS;
        this->actor.colChkInfo.health = 30;
        this->lightNode = LightContext_InsertLight(play, &play->lightCtx, &this->lightInfo);
        Lights_PointNoGlowSetInfo(&this->lightInfo, this->actor.world.pos.x, this->actor.world.pos.y,
                                  this->actor.world.pos.z, 255, 255, 255, 255);
        BossGanondrof_SetupIntro(this, play);
    } else {
        BossGanondrof_SetupPaintings(this);
    }

    Collider_InitCylinder(play, &this->colliderBody);
    Collider_InitCylinder(play, &this->colliderSpear);
    Collider_SetCylinder(play, &this->colliderBody, &this->actor, &sCylinderInitBody);
    Collider_SetCylinder(play, &this->colliderSpear, &this->actor, &sCylinderInitSpear);
    this->actor.flags &= ~ACTOR_FLAG_0;
    if (Flags_GetClear(play, play->roomCtx.curRoom.num)) {
        Actor_Kill(&this->actor);
        Actor_Spawn(&play->actorCtx, play, ACTOR_DOOR_WARP1, GND_BOSSROOM_CENTER_X, GND_BOSSROOM_CENTER_Y,
                    GND_BOSSROOM_CENTER_Z, 0, 0, 0, WARP_DUNGEON_ADULT);
        Actor_Spawn(&play->actorCtx, play, ACTOR_ITEM_B_HEART, 200.0f + GND_BOSSROOM_CENTER_X, GND_BOSSROOM_CENTER_Y,
                    GND_BOSSROOM_CENTER_Z, 0, 0, 0, 0);
    } else {
        Actor_SpawnAsChild(&play->actorCtx, &this->actor, play, ACTOR_EN_FHG, this->actor.world.pos.x,
                           this->actor.world.pos.y, this->actor.world.pos.z, 0, 0, 0, this->actor.params);
    }
}

void BossGanondrof_Destroy(Actor* thisx, PlayState* play) {
    s32 pad;
    BossGanondrof* this = (BossGanondrof*)thisx;

    osSyncPrintf("DT1\n");
    SkelAnime_Free(&this->skelAnime, play);
    Collider_DestroyCylinder(play, &this->colliderBody);
    Collider_DestroyCylinder(play, &this->colliderSpear);
    if (this->actor.params == GND_REAL_BOSS) {
        LightContext_RemoveLight(play, &play->lightCtx, this->lightNode);
    }

    osSyncPrintf("DT2\n");
}

void BossGanondrof_SetupIntro(BossGanondrof* this, PlayState* play) {
    Animation_PlayLoop(&this->skelAnime, &gPhantomGanonRidePoseAnim);
    this->actionFunc = BossGanondrof_Intro;
    this->work[GND_MASK_OFF] = true;
}

void BossGanondrof_Intro(BossGanondrof* this, PlayState* play) {
    s16 i;
    s32 pad;
    EnfHG* horse = (EnfHG*)this->actor.child;

    SkelAnime_Update(&this->skelAnime);
    this->actor.world.pos = horse->actor.world.pos;
    this->actor.shape.rot.y = this->actor.world.rot.y = horse->actor.world.rot.y;

    osSyncPrintf("SW %d------------------------------------------------\n", horse->bossGndSignal);

    if ((this->timers[1] != 0) && (this->timers[1] < 25)) {
        Vec3f pos;
        Vec3f vel = { 0.0f, 0.0f, 0.0f };
        Vec3f accel = { 0.0f, 0.0f, 0.0f };

        pos.x = this->bodyPartsPos[14].x + Rand_CenteredFloat(10.0f);
        pos.y = this->bodyPartsPos[14].y + Rand_ZeroFloat(-5.0f);
        pos.z = this->bodyPartsPos[14].z + Rand_CenteredFloat(10.0f) + 5.0f;
        accel.y = 0.03f;
        EffectSsKFire_Spawn(play, &pos, &vel, &accel, (s16)Rand_ZeroFloat(10.0f) + 5, 0);
    }

    if (this->timers[1] == 20) {
        this->work[GND_MASK_OFF] = false;
    }

    if (this->timers[1] == 30) {
        func_80078914(&sAudioVec, NA_SE_EN_FANTOM_TRANSFORM);
    }

    if (horse->bossGndSignal == FHG_LIGHTNING) {
        Animation_Change(&this->skelAnime, &gPhantomGanonMaskOnAnim, 0.5f, 0.0f,
                         Animation_GetLastFrame(&gPhantomGanonMaskOnAnim), ANIMMODE_ONCE_INTERP, 0.0f);
        this->timers[1] = 40;
    }

    if (horse->bossGndSignal == FHG_REAR) {
        Animation_MorphToPlayOnce(&this->skelAnime, &gPhantomGanonHorseRearingAnim, -3.0f);
    }

    if (horse->bossGndSignal == FHG_RIDE) {
        Animation_MorphToLoop(&this->skelAnime, &gPhantomGanonRidePoseAnim, -13.0f);
    }

    if (horse->bossGndSignal == FHG_SPUR) {
        EnfHG* horseTemp;

        Animation_MorphToPlayOnce(&this->skelAnime, &gPhantomGanonRideSpearRaiseAnim, -7.0f);
        horseTemp = (EnfHG*)this->actor.child;
        Actor_SpawnAsChild(&play->actorCtx, &this->actor, play, ACTOR_EN_FHG_FIRE, this->spearTip.x, this->spearTip.y,
                           this->spearTip.z, 50, FHGFIRE_LIGHT_GREEN, 0, FHGFIRE_SPEAR_LIGHT);
        this->actor.child = &horseTemp->actor;
    }

    if (horse->bossGndSignal == FHG_FINISH) {
        Animation_MorphToPlayOnce(&this->skelAnime, &gPhantomGanonRideSpearResetAnim, -5.0f);
    }

    switch (this->work[GND_EYE_STATE]) {
        case GND_EYESTATE_FADE:
            this->fwork[GND_EYE_ALPHA] += 40.0f;
            if (this->fwork[GND_EYE_ALPHA] >= 255.0f) {
                this->fwork[GND_EYE_ALPHA] = 255.0f;
            }
            break;

        case GND_EYESTATE_BRIGHTEN:
            this->fwork[GND_EYE_BRIGHTNESS] += 20.0f;
            if (this->fwork[GND_EYE_BRIGHTNESS] > 255.0f) {
                this->fwork[GND_EYE_BRIGHTNESS] = 255.0f;
            }
            break;
    }

    this->armRotY = Math_SinS(this->work[GND_VARIANCE_TIMER] * 0x6E8) * 0;
    this->armRotZ = Math_CosS(this->work[GND_VARIANCE_TIMER] * 0x8DC) * 300.0f;
    for (i = 0; i < 30; i++) {
        this->rideRotY[i] = Math_SinS(this->work[GND_VARIANCE_TIMER] * ((i * 50) + 0x7B0)) * 100.0f;
        this->rideRotZ[i] = Math_CosS(this->work[GND_VARIANCE_TIMER] * ((i * 50) + 0x8DC)) * 100.0f;
    }

    if (horse->bossGndSignal == FHG_START_FIGHT) {
        BossGanondrof_SetupPaintings(this);
        for (i = 0; i < 30; i++) {
            this->rideRotY[i] = this->rideRotZ[i] = 0.0f;
        }
    }

    horse->bossGndSignal = FHG_NO_SIGNAL;
}

void BossGanondrof_SetupPaintings(BossGanondrof* this) {
    Animation_MorphToLoop(&this->skelAnime, &gPhantomGanonRideAnim, -5.0f);
    this->actionFunc = BossGanondrof_Paintings;
}

void BossGanondrof_Paintings(BossGanondrof* this, PlayState* play) {
    EnfHG* horse = (EnfHG*)this->actor.child;

    osSyncPrintf("RUN 1\n");
    SkelAnime_Update(&this->skelAnime);
    osSyncPrintf("RUN 2\n");

    if (horse->bossGndSignal == FHG_RAISE_SPEAR) {
        EnfHG* horseTemp;

        Animation_MorphToPlayOnce(&this->skelAnime, &gPhantomGanonRideSpearRaiseAnim, -2.0f);
        this->actor.flags |= ACTOR_FLAG_0;
        horseTemp = (EnfHG*)this->actor.child;
        Actor_SpawnAsChild(&play->actorCtx, &this->actor, play, ACTOR_EN_FHG_FIRE, this->spearTip.x, this->spearTip.y,
                           this->spearTip.z, 30, FHGFIRE_LIGHT_GREEN, 0, FHGFIRE_SPEAR_LIGHT);
        this->actor.child = &horseTemp->actor;
    } else if (horse->bossGndSignal == FHG_LIGHTNING) {
        Animation_MorphToPlayOnce(&this->skelAnime, &gPhantomGanonRideSpearStrikeAnim, -2.0f);
    } else if (horse->bossGndSignal == FHG_RESET) {
        Animation_MorphToPlayOnce(&this->skelAnime, &gPhantomGanonRideSpearResetAnim, -2.0f);
    } else if (horse->bossGndSignal == FHG_RIDE) {
        Animation_MorphToLoop(&this->skelAnime, &gPhantomGanonRideAnim, -2.0f);
        this->actor.flags &= ~ACTOR_FLAG_0;
    }

    osSyncPrintf("RUN 3\n");
    this->actor.world.pos = horse->actor.world.pos;
    this->actor.world.pos.y = horse->actor.world.pos.y;
    this->actor.shape.rot.y = this->actor.world.rot.y = horse->actor.world.rot.y;
    if (this->flyMode != GND_FLY_PAINTING) {
        BossGanondrof_SetupNeutral(this, -20.0f);
        this->timers[0] = 100;
        this->colliderBody.dim.radius = 20;
        this->colliderBody.dim.height = 60;
        this->colliderBody.dim.yShift = -33;
        Audio_PlayActorSound2(&this->actor, NA_SE_EN_FANTOM_LAUGH);
        this->actor.naviEnemyId = NAVI_ENEMY_PHANTOM_GANON_PHASE_2;
    } else {
        horse->bossGndSignal = FHG_NO_SIGNAL;
        this->actor.scale.x = horse->actor.scale.x / 1.15f;
        this->actor.scale.y = horse->actor.scale.y / 1.15f;
        this->actor.scale.z = horse->actor.scale.z / 1.15f;
        osSyncPrintf("RUN 4\n");
    }
}

void BossGanondrof_SetupNeutral(BossGanondrof* this, f32 arg1) {
    Animation_MorphToLoop(&this->skelAnime, &gPhantomGanonNeutralAnim, arg1);
    this->actionFunc = BossGanondrof_Neutral;
    this->actor.flags |= ACTOR_FLAG_0;
    this->fwork[GND_FLOAT_SPEED] = 0.0f;
    this->timers[0] = (s16)(Rand_ZeroOne() * 64.0f) + 30;
}

void BossGanondrof_Neutral(BossGanondrof* this, PlayState* play) {
    f32 targetX;
    f32 targetY;
    f32 targetZ;
    Player* player = GET_PLAYER(play);
    Actor* playerx = &player->actor;
    Actor* thisx = &this->actor;
    f32 rand01;
    s16 i;

    SkelAnime_Update(&this->skelAnime);
    switch (this->flyMode) {
        case GND_FLY_NEUTRAL:
            if (this->timers[0] == 0) {
                this->timers[0] = (s16)(Rand_ZeroOne() * 64.0f) + 30;
                rand01 = Rand_ZeroOne();
                if (thisx->colChkInfo.health < 5) {
                    if (rand01 < 0.25f) {
                        BossGanondrof_SetupThrow(this, play);
                    } else if (rand01 >= 0.8f) {
                        this->flyMode = GND_FLY_CHARGE;
                        this->timers[0] = 60;
                        this->fwork[GND_FLOAT_SPEED] = 0.0f;
                        Audio_PlayActorSound2(thisx, NA_SE_EN_FANTOM_LAUGH);
                    } else {
                        this->flyMode = GND_FLY_VOLLEY;
                        this->timers[0] = 60;
                        this->fwork[GND_FLOAT_SPEED] = 0.0f;
                        Audio_PlayActorSound2(thisx, NA_SE_EN_FANTOM_LAUGH);
                    }
                } else if ((rand01 < 0.5f) || (this->work[GND_THROW_COUNT] < 5)) {
                    BossGanondrof_SetupThrow(this, play);
                } else {
                    this->flyMode = GND_FLY_VOLLEY;
                    this->timers[0] = 60;
                    this->fwork[GND_FLOAT_SPEED] = 0.0f;
                    Audio_PlayActorSound2(thisx, NA_SE_EN_FANTOM_LAUGH);
                }
            }

            if (this->timers[1] != 0) {
                targetX = GND_BOSSROOM_CENTER_X;
                targetZ = GND_BOSSROOM_CENTER_Z;
            } else {
                targetX = playerx->world.pos.x + (180.0f * Math_SinS(playerx->shape.rot.y));
                targetZ = playerx->world.pos.z + (180.0f * Math_CosS(playerx->shape.rot.y));
                if (sqrtf(SQ(targetX - GND_BOSSROOM_CENTER_X) + SQ(targetZ - GND_BOSSROOM_CENTER_Z)) > 280.0f) {
                    this->timers[1] = 50;
                    this->fwork[GND_FLOAT_SPEED] = 0.0f;
                }
            }

            targetY = playerx->world.pos.y + 100.0f + 0.0f;
            targetX += Math_SinS(this->work[GND_VARIANCE_TIMER] * 0x500) * 100.0f;
            targetZ += Math_CosS(this->work[GND_VARIANCE_TIMER] * 0x700) * 100.0f;
            break;
        case GND_FLY_VOLLEY:
            targetX = GND_BOSSROOM_CENTER_X - 14.0f;
            targetZ = GND_BOSSROOM_CENTER_Z + 265.0f;

            targetY = playerx->world.pos.y + 100.0f + 100.0f;
            targetX += Math_SinS(this->work[GND_VARIANCE_TIMER] * 0x500) * 100.0f;
            targetZ += Math_CosS(this->work[GND_VARIANCE_TIMER] * 0x700) * 100.0f;
            if (this->timers[0] == 0) {
                this->flyMode = GND_FLY_RETURN;
                this->returnSuccess = false;
                BossGanondrof_SetupThrow(this, play);
                this->timers[0] = 80;
            }
            break;
        case GND_FLY_RETURN:
            targetX = GND_BOSSROOM_CENTER_X - 14.0f;
            targetZ = GND_BOSSROOM_CENTER_Z + 265.0f;

            targetY = playerx->world.pos.y + 100.0f + 100.0f;
            targetX += Math_SinS(this->work[GND_VARIANCE_TIMER] * 0x500) * 50.0f;
            targetZ += Math_CosS(this->work[GND_VARIANCE_TIMER] * 0x700) * 50.0f;
            if (this->returnSuccess) {
                this->returnSuccess = false;
                BossGanondrof_SetupReturn(this, play);
                this->timers[0] = 80;
            }

            if (this->timers[0] == 0) {
                this->flyMode = GND_FLY_NEUTRAL;
            }
            break;
        case GND_FLY_CHARGE:
            targetX = GND_BOSSROOM_CENTER_X - 14.0f;
            targetZ = GND_BOSSROOM_CENTER_Z + 215.0f;

            targetY = playerx->world.pos.y + 100.0f + 50.0f;
            targetX += Math_SinS(this->work[GND_VARIANCE_TIMER] * 0x500) * 100.0f;
            targetZ += Math_CosS(this->work[GND_VARIANCE_TIMER] * 0x700) * 100.0f;
            if (this->timers[0] == 0) {
                BossGanondrof_SetupCharge(this, play);
            }
            break;
    }

    Math_ApproachF(&thisx->world.pos.x, targetX, 0.05f, this->fwork[GND_FLOAT_SPEED]);
    if (this->timers[2] != 0) {
        Math_ApproachF(&thisx->world.pos.y, targetY + 100.0f, 0.1f, 50.0f);
    } else {
        Math_ApproachF(&thisx->world.pos.y, targetY, 0.05f, 10.0f);
    }

    Math_ApproachF(&thisx->world.pos.z, targetZ, 0.05f, this->fwork[GND_FLOAT_SPEED]);
    Math_ApproachF(&this->fwork[GND_FLOAT_SPEED], 50.0f, 1.0f, 0.5f);
    thisx->velocity.x = thisx->world.pos.x - thisx->prevPos.x;
    thisx->velocity.z = thisx->world.pos.z - thisx->prevPos.z;
    thisx->world.pos.y += 2.0f * Math_SinS(this->work[GND_VARIANCE_TIMER] * 1500);
    Math_ApproachS(&thisx->shape.rot.y, thisx->yawTowardsPlayer, 5, 0xBB8);
    if ((this->work[GND_VARIANCE_TIMER] & 1) == 0) {
        Vec3f pos;
        Vec3f vel = { 0.0f, 0.0f, 0.0f };
        Vec3f accel = { 0.0f, 0.0f, 0.0f };

        for (i = 0; i < 3; i++) {
            pos.x = Rand_CenteredFloat(20.0f) + this->spearTip.x;
            pos.y = Rand_CenteredFloat(20.0f) + this->spearTip.y;
            pos.z = Rand_CenteredFloat(20.0f) + this->spearTip.z;
            accel.y = -0.08f;
            EffectSsFhgFlash_SpawnLightBall(play, &pos, &vel, &accel, (s16)(Rand_ZeroOne() * 80.0f) + 150,
                                            FHGFLASH_LIGHTBALL_GREEN);
        }
    }

    if (player->unk_A73 != 0) {
        BossGanondrof_SetupBlock(this, play);
    }

    Audio_PlayActorSound2(thisx, NA_SE_EN_FANTOM_FLOAT - SFX_FLAG);
}

void BossGanondrof_SetupThrow(BossGanondrof* this, PlayState* play) {
    EnfHG* horseTemp;
    s16 lightTime;

    this->fwork[GND_END_FRAME] = Animation_GetLastFrame(&gPhantomGanonThrowAnim);
    Animation_MorphToPlayOnce(&this->skelAnime, &gPhantomGanonThrowAnim, -5.0f);
    this->actionFunc = BossGanondrof_Throw;
    if ((Rand_ZeroOne() <= 0.1f) && (this->work[GND_THROW_COUNT] >= 10) && (this->flyMode == GND_FLY_NEUTRAL)) {
        this->work[GND_ACTION_STATE] = THROW_SLOW;
        this->work[GND_THROW_FRAME] = 1000;
        lightTime = 32;
    } else {
        this->work[GND_ACTION_STATE] = THROW_NORMAL;
        this->work[GND_THROW_FRAME] = 25;
        lightTime = 25;
    }

    horseTemp = (EnfHG*)this->actor.child;
    Actor_SpawnAsChild(&play->actorCtx, &this->actor, play, ACTOR_EN_FHG_FIRE, this->spearTip.x, this->spearTip.y,
                       this->spearTip.z, lightTime, FHGFIRE_LIGHT_GREEN, 0, FHGFIRE_SPEAR_LIGHT);
    this->actor.child = &horseTemp->actor;
    this->work[GND_THROW_COUNT]++;
    Audio_PlayActorSound2(&this->actor, NA_SE_EN_FANTOM_STICK);
}

void BossGanondrof_Throw(BossGanondrof* this, PlayState* play) {
    SkelAnime_Update(&this->skelAnime);
    osSyncPrintf("this->fwork[GND_END_FRAME] = %d\n", (s16)this->fwork[GND_END_FRAME]);
    osSyncPrintf("this->work[GND_SHOT_FRAME] = %d\n", this->work[GND_THROW_FRAME]);
    if (Animation_OnFrame(&this->skelAnime, this->fwork[GND_END_FRAME])) {
        BossGanondrof_SetupNeutral(this, -6.0f);
    }

    if ((this->work[GND_ACTION_STATE] != THROW_NORMAL) && Animation_OnFrame(&this->skelAnime, 21.0f)) {
        this->fwork[GND_END_FRAME] = Animation_GetLastFrame(&gPhantomGanonThrowEndAnim);
        Animation_MorphToPlayOnce(&this->skelAnime, &gPhantomGanonThrowEndAnim, 0.0f);
        this->work[GND_THROW_FRAME] = 10;
    }

    if (Animation_OnFrame(&this->skelAnime, this->work[GND_THROW_FRAME])) {
        if (this->flyMode <= GND_FLY_NEUTRAL) {
            Audio_PlayActorSound2(&this->actor, NA_SE_EN_FANTOM_MASIC2);
        } else {
            Audio_PlayActorSound2(&this->actor, NA_SE_EN_FANTOM_MASIC1);
        }

        Audio_PlayActorSound2(&this->actor, NA_SE_EN_FANTOM_VOICE);
    }

    if (Animation_OnFrame(&this->skelAnime, this->work[GND_THROW_FRAME])) {
        EnfHG* horseTemp = (EnfHG*)this->actor.child;

        Actor_SpawnAsChild(&play->actorCtx, &this->actor, play, ACTOR_EN_FHG_FIRE, this->spearTip.x, this->spearTip.y,
                           this->spearTip.z, this->work[GND_ACTION_STATE], 0, 0, FHGFIRE_ENERGY_BALL);
        this->actor.child = &horseTemp->actor;
    }

    Math_ApproachS(&this->actor.shape.rot.y, this->actor.yawTowardsPlayer, 5, 0x7D0);
    this->actor.world.pos.x += this->actor.velocity.x;
    this->actor.world.pos.z += this->actor.velocity.z;
    Math_ApproachZeroF(&this->actor.velocity.x, 1.0f, 0.5f);
    Math_ApproachZeroF(&this->actor.velocity.z, 1.0f, 0.5f);
    this->actor.world.pos.y += 2.0f * Math_SinS(this->work[GND_VARIANCE_TIMER] * 1500);
}

void BossGanondrof_SetupReturn(BossGanondrof* this, PlayState* play) {
    static AnimationHeader* returnAnim[] = { &gPhantomGanonReturn1Anim, &gPhantomGanonReturn2Anim };
    s16 rand = Rand_ZeroOne() * 1.99f;

    this->fwork[GND_END_FRAME] = Animation_GetLastFrame(returnAnim[rand]);
    Animation_MorphToPlayOnce(&this->skelAnime, returnAnim[rand], 0.0f);
    this->actionFunc = BossGanondrof_Return;
}

void BossGanondrof_Return(BossGanondrof* this, PlayState* play) {
    SkelAnime_Update(&this->skelAnime);
    if (Animation_OnFrame(&this->skelAnime, 5.0f)) {
        Audio_PlayActorSound2(&this->actor, NA_SE_EN_FANTOM_VOICE);
        osSyncPrintf("VOISE               2  !!!!!!!!!!!!!!!!!!!!!!!!!!!!!!!!!\n");
        osSyncPrintf("VOISE               2  !!!!!!!!!!!!!!!!!!!!!!!!!!!!!!!!!\n");
    }

    if (Animation_OnFrame(&this->skelAnime, this->fwork[GND_END_FRAME])) {
        BossGanondrof_SetupNeutral(this, 0.0f);
    }

    this->actor.world.pos.x += this->actor.velocity.x;
    this->actor.world.pos.z += this->actor.velocity.z;
    Math_ApproachZeroF(&this->actor.velocity.x, 1.0f, 0.5f);
    Math_ApproachZeroF(&this->actor.velocity.z, 1.0f, 0.5f);
    this->actor.world.pos.y += 2.0f * Math_SinS(this->work[GND_VARIANCE_TIMER] * 1500);
    if (this->returnSuccess) {
        this->returnSuccess = false;
        BossGanondrof_SetupReturn(this, play);
        this->timers[0] = 80;
    }
}

void BossGanondrof_SetupStunned(BossGanondrof* this, PlayState* play) {
    if (this->actionFunc != BossGanondrof_Stunned) {
        this->fwork[GND_END_FRAME] = Animation_GetLastFrame(&gPhantomGanonAirDamageAnim);
        Animation_MorphToLoop(&this->skelAnime, &gPhantomGanonAirDamageAnim, 0.0f);
        this->timers[0] = 50;
        this->shockTimer = 60;
    } else {
        this->fwork[GND_END_FRAME] = Animation_GetLastFrame(&gPhantomGanonGroundDamageAnim);
        Animation_MorphToLoop(&this->skelAnime, &gPhantomGanonGroundDamageAnim, 0.0f);
    }

    this->actionFunc = BossGanondrof_Stunned;
    this->work[GND_ACTION_STATE] = STUNNED_FALL;
    this->actor.velocity.x = 0.0f;
    this->actor.velocity.z = 0.0f;
}

void BossGanondrof_Stunned(BossGanondrof* this, PlayState* play) {
    osSyncPrintf("DAMAGE   .................................\n");
    SkelAnime_Update(&this->skelAnime);
    this->actor.gravity = -0.2f;
    if (this->actor.world.pos.y <= 5.0f) {
        if (this->work[GND_ACTION_STATE] == STUNNED_FALL) {
            this->fwork[GND_END_FRAME] = Animation_GetLastFrame(&gPhantomGanonStunnedAnim);
            Animation_MorphToLoop(&this->skelAnime, &gPhantomGanonStunnedAnim, -10.0f);
            this->work[GND_ACTION_STATE] = STUNNED_GROUND;
        }

        this->actor.velocity.y = 0.0f;
        this->actor.gravity = 0.0f;
        if (Animation_OnFrame(&this->skelAnime, this->fwork[GND_END_FRAME])) {
            Audio_PlayActorSound2(&this->actor, NA_SE_EN_FANTOM_DAMAGE2);
        }

        this->actor.flags |= ACTOR_FLAG_10;
    }

    osSyncPrintf("TIME0 %d ********************************************\n", this->timers[0]);
    if (this->timers[0] == 0) {
        BossGanondrof_SetupNeutral(this, -5.0f);
        this->timers[0] = 30;
        this->timers[2] = 30;
        this->flyMode = GND_FLY_NEUTRAL;
        this->actor.velocity.y = 0.0f;
        this->actor.gravity = 0.0f;
    }

    Actor_MoveForward(&this->actor);
}

void BossGanondrof_SetupBlock(BossGanondrof* this, PlayState* play) {
    this->fwork[GND_END_FRAME] = Animation_GetLastFrame(&gPhantomGanonBlockAnim);
    Animation_MorphToLoop(&this->skelAnime, &gPhantomGanonBlockAnim, -3.0f);
    this->actionFunc = BossGanondrof_Block;
    this->timers[0] = 10;
    Audio_PlayActorSound2(&this->actor, NA_SE_EN_FANTOM_STICK);
}

void BossGanondrof_Block(BossGanondrof* this, PlayState* play) {
    this->colliderBody.base.colType = COLTYPE_METAL;
    SkelAnime_Update(&this->skelAnime);
    this->actor.world.pos.x += this->actor.velocity.x;
    this->actor.world.pos.z += this->actor.velocity.z;
    Math_ApproachZeroF(&this->actor.velocity.x, 1.0f, 0.5f);
    Math_ApproachZeroF(&this->actor.velocity.z, 1.0f, 0.5f);
    this->actor.world.pos.y += 2.0f * Math_SinS(this->work[GND_VARIANCE_TIMER] * 1500);
    if (this->timers[0] == 0) {
        BossGanondrof_SetupNeutral(this, -5.0f);
        this->timers[0] = 10;
        this->flyMode = GND_FLY_NEUTRAL;
    }
}

void BossGanondrof_SetupCharge(BossGanondrof* this, PlayState* play) {
    this->fwork[GND_END_FRAME] = Animation_GetLastFrame(&gPhantomGanonChargeWindupAnim);
    Animation_MorphToLoop(&this->skelAnime, &gPhantomGanonChargeWindupAnim, -3.0f);
    this->actionFunc = BossGanondrof_Charge;
    this->timers[0] = 20;
    this->work[GND_ACTION_STATE] = CHARGE_WINDUP;
}

void BossGanondrof_Charge(BossGanondrof* this, PlayState* play) {
    Player* player = GET_PLAYER(play);
    Actor* playerx = &player->actor;
    Actor* thisx = &this->actor;
    f32 dxCenter = thisx->world.pos.x - GND_BOSSROOM_CENTER_X;
    f32 dzCenter = thisx->world.pos.z - GND_BOSSROOM_CENTER_Z;

    this->colliderBody.base.colType = COLTYPE_METAL;
    SkelAnime_Update(&this->skelAnime);
    switch (this->work[GND_ACTION_STATE]) {
        case CHARGE_WINDUP:
            if (this->timers[0] == 218) {
                Audio_PlayActorSound2(thisx, NA_SE_EN_FANTOM_STICK);
            }

            if (this->timers[0] == 19) {
                Audio_PlayActorSound2(thisx, NA_SE_EN_FANTOM_ATTACK);
            }

            thisx->world.pos.x += thisx->velocity.x;
            thisx->world.pos.z += thisx->velocity.z;
            Math_ApproachZeroF(&thisx->velocity.x, 1.0f, 0.5f);
            Math_ApproachZeroF(&thisx->velocity.z, 1.0f, 0.5f);
            if (this->timers[0] == 0) {
                this->work[GND_ACTION_STATE] = CHARGE_START;
                this->timers[0] = 10;
                thisx->speedXZ = 0.0f;
                this->fwork[GND_END_FRAME] = Animation_GetLastFrame(&gPhantomGanonChargeStartAnim);
                Animation_MorphToPlayOnce(&this->skelAnime, &gPhantomGanonChargeStartAnim, 0.0f);
            }

            Math_ApproachS(&thisx->shape.rot.y, thisx->yawTowardsPlayer, 5, 0x7D0);
            break;
        case CHARGE_START:
            if (Animation_OnFrame(&this->skelAnime, this->fwork[GND_END_FRAME])) {
                this->fwork[GND_END_FRAME] = Animation_GetLastFrame(&gPhantomGanonChargeAnim);
                Animation_MorphToLoop(&this->skelAnime, &gPhantomGanonChargeAnim, 0.0f);
                this->work[GND_ACTION_STATE] = CHARGE_ATTACK;
            }
        case CHARGE_ATTACK:
            if (this->timers[0] != 0) {
                Vec3f vecToLink;

                Math_ApproachS(&thisx->shape.rot.y, thisx->yawTowardsPlayer, 5, 0x7D0);
                vecToLink.x = playerx->world.pos.x - thisx->world.pos.x;
                vecToLink.y = playerx->world.pos.y + 40.0f - thisx->world.pos.y;
                vecToLink.z = playerx->world.pos.z - thisx->world.pos.z;
                thisx->world.rot.y = thisx->shape.rot.y;
                thisx->world.rot.x = RAD_TO_BINANG(Math_FAtan2F(vecToLink.y, sqrtf(SQ(vecToLink.x) + SQ(vecToLink.z))));
            }

            func_8002D908(thisx);
            func_8002D7EC(thisx);
            Math_ApproachF(&thisx->speedXZ, 10.0f, 1.0f, 0.5f);
            if ((sqrtf(SQ(dxCenter) + SQ(dzCenter)) > 280.0f) || (thisx->xyzDistToPlayerSq < SQ(100.0f))) {
                this->work[GND_ACTION_STATE] = CHARGE_FINISH;
                this->timers[0] = 20;
            }
            break;
        case CHARGE_FINISH:
            thisx->gravity = 0.2f;
            Actor_MoveForward(thisx);
            osSyncPrintf("YP %f @@@@@@@@@@@@@@@@@@@@@@@@@@@@@@@@@@@@\n", thisx->world.pos.y);
            if (thisx->world.pos.y < 5.0f) {
                thisx->world.pos.y = 5.0f;
                thisx->velocity.y = 0.0f;
            }

            if (sqrtf(SQ(dxCenter) + SQ(dzCenter)) > 280.0f) {
                Math_ApproachZeroF(&thisx->speedXZ, 1.0f, 2.0f);
                this->timers[0] = 0;
            }

            if (this->timers[0] == 0) {
                Math_ApproachZeroF(&thisx->speedXZ, 1.0f, 2.0f);
                Math_ApproachZeroF(&thisx->velocity.y, 1.0f, 2.0f);
                Math_ApproachS(&thisx->shape.rot.y, thisx->yawTowardsPlayer, 5, 0x7D0);
                if ((thisx->speedXZ <= 0.5f) && (fabsf(thisx->velocity.y) <= 0.1f)) {
                    BossGanondrof_SetupNeutral(this, -10.0f);
                    this->timers[0] = 30;
                    this->flyMode = GND_FLY_NEUTRAL;
                }
            }
            break;
    }

    if (thisx->world.pos.y > (GND_BOSSROOM_CENTER_Y + 83.0f)) {
        thisx->world.pos.y += 2.0f * Math_SinS(this->work[GND_VARIANCE_TIMER] * 1500);
    }
    {
        s16 i;
        Vec3f pos;
        Vec3f vel = { 0.0f, 0.0f, 0.0f };
        Vec3f accel = { 0.0f, 0.0f, 0.0f };
        Vec3f baseOffset = { 0.0f, 50.0f, 0.0f };
        Vec3f offset;

        baseOffset.y = 10.0f;
        for (i = 0; i < 10; i++) {
            Matrix_Push();
            Matrix_RotateY(BINANG_TO_RAD_ALT(thisx->shape.rot.y), MTXMODE_NEW);
            Matrix_RotateX(BINANG_TO_RAD_ALT(thisx->shape.rot.x), MTXMODE_APPLY);
            Matrix_RotateZ(BINANG_TO_RAD_ALT(this->work[GND_EFFECT_ANGLE]), MTXMODE_APPLY);
            Matrix_MultVec3f(&baseOffset, &offset);
            Matrix_Pop();
            pos.x = this->spearTip.x + offset.x;
            pos.y = this->spearTip.y + offset.y;
            pos.z = this->spearTip.z + offset.z;
            vel.x = (offset.x * 500.0f) / 1000.0f;
            vel.y = (offset.y * 500.0f) / 1000.0f;
            vel.z = (offset.z * 500.0f) / 1000.0f;
            accel.x = (offset.x * -50.0f) / 1000.0f;
            accel.y = (offset.y * -50.0f) / 1000.0f;
            accel.z = (offset.z * -50.0f) / 1000.0f;
            EffectSsFhgFlash_SpawnLightBall(play, &pos, &vel, &accel, 150, i % 7);
            this->work[GND_EFFECT_ANGLE] += 0x1A5C;
        }
    }

    if (!(this->work[GND_VARIANCE_TIMER] & 7)) {
        EnfHG* horse = (EnfHG*)thisx->child;

        Actor_SpawnAsChild(&play->actorCtx, thisx, play, ACTOR_EN_FHG_FIRE, this->spearTip.x, this->spearTip.y,
                           this->spearTip.z, 8, FHGFIRE_LIGHT_BLUE, 0, FHGFIRE_SPEAR_LIGHT);
        thisx->child = &horse->actor;
    }
}

void BossGanondrof_SetupDeath(BossGanondrof* this, PlayState* play) {
    Animation_PlayOnce(&this->skelAnime, &gPhantomGanonDeathBlowAnim);
    this->fwork[GND_END_FRAME] = Animation_GetLastFrame(&gPhantomGanonDeathBlowAnim);
    this->actionFunc = BossGanondrof_Death;
    SEQCMD_STOP_SEQUENCE(SEQ_PLAYER_BGM_MAIN, 1);
    Audio_PlayActorSound2(&this->actor, NA_SE_EN_FANTOM_DEAD);
    this->deathState = DEATH_START;
    this->actor.flags &= ~ACTOR_FLAG_0;
    this->work[GND_VARIANCE_TIMER] = 0;
    this->shockTimer = 50;
}

void BossGanondrof_Death(BossGanondrof* this, PlayState* play) {
    u8 holdCamera = false;
    u8 bodyDecayLevel = 0;
    f32 camX;
    f32 camZ;
    f32 pad;
    Player* player = GET_PLAYER(play);
    Camera* mainCam = Play_GetCamera(play, CAM_ID_MAIN);

    osSyncPrintf("PYP %f\n", player->actor.floorHeight);
    SkelAnime_Update(&this->skelAnime);
    this->work[GND_DEATH_SFX_TIMER]++;
    if (((60 < this->work[GND_DEATH_SFX_TIMER]) && (this->work[GND_DEATH_SFX_TIMER] < 500)) ||
        ((501 < this->work[GND_DEATH_SFX_TIMER]) && (this->work[GND_DEATH_SFX_TIMER] < 620))) {
        Audio_PlayActorSound2(&this->actor, NA_SE_EN_GOMA_LAST - SFX_FLAG);
    }

    switch (this->deathState) {
        case DEATH_START:
            func_80064520(play, &play->csCtx);
            func_8002DF54(play, &this->actor, 1);
            this->subCamId = Play_CreateSubCamera(play);
            Play_ChangeCameraStatus(play, CAM_ID_MAIN, CAM_STAT_WAIT);
            osSyncPrintf("7\n");
            Play_ChangeCameraStatus(play, this->subCamId, CAM_STAT_ACTIVE);
            osSyncPrintf("8\n");
            this->deathState = DEATH_THROES;
            player->actor.speedXZ = 0.0f;
            this->timers[0] = 50;
            this->subCamEye = mainCam->eye;
            this->subCamAt = mainCam->at;
            this->subCamEyeNext.x = this->targetPos.x;
            this->subCamEyeNext.y = GND_BOSSROOM_CENTER_Y + 83.0f;
            this->subCamEyeNext.z = (this->targetPos.z + 100.0f) + 50;
            this->subCamAtNext.x = this->targetPos.x;
            this->subCamAtNext.y = this->targetPos.y - 10.0f;
            this->subCamAtNext.z = this->targetPos.z;
            this->subCamEyeVel.x = fabsf(mainCam->eye.x - this->subCamEyeNext.x);
            this->subCamEyeVel.y = fabsf(mainCam->eye.y - this->subCamEyeNext.y);
            this->subCamEyeVel.z = fabsf(mainCam->eye.z - this->subCamEyeNext.z);
            this->subCamAtVel.x = fabsf(mainCam->at.x - this->subCamAtNext.x);
            this->subCamAtVel.y = fabsf(mainCam->at.y - this->subCamAtNext.y);
            this->subCamAtVel.z = fabsf(mainCam->at.z - this->subCamAtNext.z);
            this->subCamAccel = 0.02f;
            this->subCamEyeMaxVelFrac.x = this->subCamEyeMaxVelFrac.y = this->subCamEyeMaxVelFrac.z = 0.05f;
            this->work[GND_ACTION_STATE] = DEATH_SPASM;
            this->timers[0] = 150;
            this->subCamAtMaxVelFrac.x = 0.2f;
            this->subCamAtMaxVelFrac.y = 0.2f;
            this->subCamAtMaxVelFrac.z = 0.2f;
        case DEATH_THROES:
            switch (this->work[GND_ACTION_STATE]) {
                case DEATH_SPASM:
                    if (Animation_OnFrame(&this->skelAnime, this->fwork[GND_END_FRAME])) {
                        this->fwork[GND_END_FRAME] = Animation_GetLastFrame(&gPhantomGanonAirDamageAnim);
                        Animation_Change(&this->skelAnime, &gPhantomGanonAirDamageAnim, 0.5f, 0.0f,
                                         this->fwork[GND_END_FRAME], ANIMMODE_ONCE_INTERP, 0.0f);
                        this->work[GND_ACTION_STATE] = DEATH_LIMP;
                    }
                    break;
                case DEATH_LIMP:
                    if (Animation_OnFrame(&this->skelAnime, this->fwork[GND_END_FRAME])) {
                        this->fwork[GND_END_FRAME] = Animation_GetLastFrame(&gPhantomGanonLimpAnim);
                        Animation_MorphToLoop(&this->skelAnime, &gPhantomGanonLimpAnim, -20.0f);
                        this->work[GND_ACTION_STATE] = DEATH_HUNCHED;
                    }
                case DEATH_HUNCHED:
                    bodyDecayLevel = 1;
                    break;
            }
            Math_ApproachS(&this->actor.shape.rot.y, this->work[GND_VARIANCE_TIMER] * -100, 5, 0xBB8);
            Math_ApproachF(&this->subCamEyeNext.z, this->targetPos.z + 60.0f, 0.02f, 0.5f);
            Math_ApproachF(&this->actor.world.pos.y, GND_BOSSROOM_CENTER_Y + 133.0f, 0.05f, 100.0f);
            this->actor.world.pos.y += Math_SinS(this->work[GND_VARIANCE_TIMER] * 1500);
            this->subCamAtNext.x = this->targetPos.x;
            this->subCamAtNext.y = this->targetPos.y - 10.0f;
            this->subCamAtNext.z = this->targetPos.z;
            if (this->timers[0] == 0) {
                this->deathState = DEATH_WARP;
                this->timers[0] = 350;
                this->timers[1] = 50;
                this->fwork[GND_CAMERA_ZOOM] = 300.0f;
                this->subCamEyeNext.y = GND_BOSSROOM_CENTER_Y + 233.0f;
                player->actor.world.pos.x = GND_BOSSROOM_CENTER_X - 200.0f;
                player->actor.world.pos.z = GND_BOSSROOM_CENTER_Z;
                holdCamera = true;
                bodyDecayLevel = 1;
            }
            break;
        case DEATH_WARP:
            if (this->timers[1] == 1) {
                EnfHG* horseTemp = (EnfHG*)this->actor.child;

                Actor_SpawnAsChild(&play->actorCtx, &this->actor, play, ACTOR_EN_FHG_FIRE, GND_BOSSROOM_CENTER_X,
                                   GND_BOSSROOM_CENTER_Y + 3.0f, GND_BOSSROOM_CENTER_Z, 0x4000, 0, 0,
                                   FHGFIRE_WARP_DEATH);
                this->actor.child = &horseTemp->actor;
                Message_StartTextbox(play, 0x108E, NULL);
            }

            this->actor.shape.rot.y -= 0xC8;
            this->actor.world.pos.y += Math_SinS(this->work[GND_VARIANCE_TIMER] * 1500);
            this->fwork[GND_CAMERA_ANGLE] += 0x78;
            camX = Math_SinS(this->fwork[GND_CAMERA_ANGLE]) * this->fwork[GND_CAMERA_ZOOM];
            camZ = Math_CosS(this->fwork[GND_CAMERA_ANGLE]) * this->fwork[GND_CAMERA_ZOOM];
            this->subCamEye.x = GND_BOSSROOM_CENTER_X + camX;
            this->subCamEye.y = this->subCamEyeNext.y;
            this->subCamEye.z = GND_BOSSROOM_CENTER_Z + camZ;
            this->subCamAt.x = GND_BOSSROOM_CENTER_X;
            this->subCamAt.y = GND_BOSSROOM_CENTER_Y + 23.0f;
            this->subCamAt.z = GND_BOSSROOM_CENTER_Z;
            Math_ApproachF(&this->subCamEyeNext.y, GND_BOSSROOM_CENTER_Y + 33.0f, 0.05f, 0.5f);
            Math_ApproachF(&this->fwork[GND_CAMERA_ZOOM], 170.0f, 0.05f, 1.0f);
            Math_ApproachF(&this->actor.world.pos.x, GND_BOSSROOM_CENTER_X, 0.05f, 1.5f);
            Math_ApproachF(&this->actor.world.pos.y, GND_BOSSROOM_CENTER_Y + 83.0f, 0.05f, 1.0f);
            Math_ApproachF(&this->actor.world.pos.z, GND_BOSSROOM_CENTER_Z, 0.05f, 1.5f);
            if (this->timers[0] == 0) {
                this->deathState = DEATH_SCREAM;
                this->timers[0] = 50;
                Animation_MorphToLoop(&this->skelAnime, &gPhantomGanonScreamAnim, -10.0f);
                this->actor.world.pos.x = GND_BOSSROOM_CENTER_X;
                this->actor.world.pos.y = GND_BOSSROOM_CENTER_Y + 83.0f;
                this->actor.world.pos.z = GND_BOSSROOM_CENTER_Z;
                this->actor.shape.rot.y = 0;
                this->work[GND_BODY_DECAY_INDEX] = 0;
                Audio_PlayActorSound2(&this->actor, NA_SE_EN_FANTOM_LAST);
            }

            holdCamera = true;
            bodyDecayLevel = 1;
            break;
        case DEATH_SCREAM:
            holdCamera = true;
            bodyDecayLevel = 2;
            this->actor.world.pos.y = GND_BOSSROOM_CENTER_Y + 83.0f;
            this->subCamEye.x = GND_BOSSROOM_CENTER_X;
            this->subCamEye.y = GND_BOSSROOM_CENTER_Y + 83.0f;
            this->subCamEye.z = GND_BOSSROOM_CENTER_Z + 50.0f;
            this->subCamAt.x = GND_BOSSROOM_CENTER_X;
            this->subCamAt.y = GND_BOSSROOM_CENTER_Y + 103.0f;
            this->subCamAt.z = GND_BOSSROOM_CENTER_Z;
            if (this->timers[0] == 0) {
                this->deathState = DEATH_DISINTEGRATE;
                Animation_MorphToPlayOnce(&this->skelAnime, &gPhantomGanonLastPoseAnim, -10.0f);
                this->work[GND_BODY_DECAY_INDEX] = 0;
                this->timers[0] = 40;
            }
            break;
        case DEATH_DISINTEGRATE:
            holdCamera = true;
            bodyDecayLevel = 3;
            Math_ApproachZeroF(&this->subCamEye.y, 0.05f, 1.0f); // approaches GND_BOSSROOM_CENTER_Y + 33.0f
            Math_ApproachF(&this->subCamEye.z, GND_BOSSROOM_CENTER_Z + 170.0f, 0.05f, 2.0f);
            Math_ApproachF(&this->subCamAt.y, GND_BOSSROOM_CENTER_Y + 53.0f, 0.05f, 1.0f);
            if (this->timers[0] == 0) {
                this->timers[0] = 250;
                this->deathState = DEATH_FINISH;
            }
            break;
        case DEATH_FINISH:
            holdCamera = true;
            bodyDecayLevel = 10;
            if (this->timers[0] == 150) {
<<<<<<< HEAD
                SEQCMD_PLAY_SEQUENCE(SEQ_PLAYER_BGM_MAIN, 0, 0, NA_BGM_BOSS_CLEAR);
                Actor_Spawn(&globalCtx->actorCtx, globalCtx, ACTOR_DOOR_WARP1, GND_BOSSROOM_CENTER_X,
                            GND_BOSSROOM_CENTER_Y, GND_BOSSROOM_CENTER_Z, 0, 0, 0, WARP_DUNGEON_ADULT);
=======
                Audio_QueueSeqCmd(SEQ_PLAYER_BGM_MAIN << 24 | NA_BGM_BOSS_CLEAR);
                Actor_Spawn(&play->actorCtx, play, ACTOR_DOOR_WARP1, GND_BOSSROOM_CENTER_X, GND_BOSSROOM_CENTER_Y,
                            GND_BOSSROOM_CENTER_Z, 0, 0, 0, WARP_DUNGEON_ADULT);
>>>>>>> 2e6279bc
            }

            Math_ApproachZeroF(&this->subCamEye.y, 0.05f, 1.0f); // GND_BOSSROOM_CENTER_Y + 33.0f
            Math_ApproachF(&this->subCamEye.z, GND_BOSSROOM_CENTER_Z + 170.0f, 0.05f, 2.0f);
            Math_ApproachF(&this->subCamAt.y, GND_BOSSROOM_CENTER_Y + 53.0f, 0.05f, 1.0f);
            if (this->timers[0] == 0) {
                EnfHG* horse = (EnfHG*)this->actor.child;

                mainCam->eye = this->subCamEye;
                mainCam->eyeNext = this->subCamEye;
                mainCam->at = this->subCamAt;
                func_800C08AC(play, this->subCamId, 0);
                this->subCamId = SUB_CAM_ID_DONE;
                func_80064534(play, &play->csCtx);
                func_8002DF54(play, &this->actor, 7);
                Actor_Spawn(&play->actorCtx, play, ACTOR_ITEM_B_HEART, GND_BOSSROOM_CENTER_X, GND_BOSSROOM_CENTER_Y,
                            GND_BOSSROOM_CENTER_Z + 200.0f, 0, 0, 0, 0);
                this->actor.child = &horse->actor;
                this->killActor = true;
                horse->killActor = true;
                Flags_SetClear(play, play->roomCtx.curRoom.num);
                Flags_SetSwitch(play, 0x22);
            }
            break;
    }

    if (bodyDecayLevel) {
        Vec3f pos;
        Vec3f vel = { 0.0f, 0.0f, 0.0f };
        Vec3f accelKFire = { 0.0f, 0.0f, 0.0f };
        Vec3f accelHahen = { 0.0f, -0.5f, 0.0f };
        s16 limbDecayIndex;
        s16 i;

        vel.x = this->actor.world.pos.x - this->actor.prevPos.x;
        vel.z = this->actor.world.pos.z - this->actor.prevPos.z;
        if (bodyDecayLevel < 10) {
            if (this->work[GND_DEATH_ENV_TIMER] == 0) {
                if (play->envCtx.lightSettingOverride == 0) {
                    play->envCtx.lightSettingOverride = 3;
                    this->work[GND_DEATH_ENV_TIMER] = (s16)Rand_ZeroFloat(5.0f) + 4.0f;
                    play->envCtx.lightBlendRateOverride = 40;
                } else {
                    play->envCtx.lightSettingOverride = 0;
                    this->work[GND_DEATH_ENV_TIMER] = (s16)Rand_ZeroFloat(2.0f) + 2.0f;
                    play->envCtx.lightBlendRateOverride = 20;
                }
            } else {
                this->work[GND_DEATH_ENV_TIMER]--;
            }

            for (i = 0; i <= 0; i++) {
                limbDecayIndex = this->work[GND_LIMB_DECAY_INDEX];
                this->work[GND_LIMB_DECAY_INDEX]++;
                this->work[GND_LIMB_DECAY_INDEX] %= 25;
                pos.x = this->bodyPartsPos[limbDecayIndex].x + Rand_CenteredFloat(5.0f);
                pos.y = this->bodyPartsPos[limbDecayIndex].y + Rand_CenteredFloat(5.0f);
                pos.z = this->bodyPartsPos[limbDecayIndex].z + Rand_CenteredFloat(5.0f);
                accelKFire.y = 0.0f;

                if (bodyDecayLevel == 3) {
                    accelKFire.y = -0.2f;
                    accelKFire.x = (GND_BOSSROOM_CENTER_X - pos.x) * 0.002f;
                    accelKFire.z = (GND_BOSSROOM_CENTER_Z - pos.z) * 0.002f;
                    accelHahen.x = (GND_BOSSROOM_CENTER_X - pos.x) * 0.001f;
                    accelHahen.y = -1.0f;
                    accelHahen.z = (GND_BOSSROOM_CENTER_Z - pos.z) * 0.001f;
                }

                EffectSsKFire_Spawn(play, &pos, &vel, &accelKFire, (s16)Rand_ZeroFloat(20.0f) + 15, bodyDecayLevel);
                if ((Rand_ZeroOne() < 0.5f) || (bodyDecayLevel == 3)) {
                    EffectSsHahen_Spawn(play, &pos, &vel, &accelHahen, 0, (s16)Rand_ZeroFloat(4.0f) + 7,
                                        HAHEN_OBJECT_DEFAULT, 10, NULL);
                }
            }
        } else {
            play->envCtx.lightSettingOverride = 0;
            play->envCtx.lightBlendRateOverride = 20;
        }

        this->work[GND_BODY_DECAY_FLAG] = true;
        for (i = 0; i < 5; i++) {
            if (bodyDecayLevel == 1) {
                BossGanondrof_ClearPixels(sDecayMaskLow, this->work[GND_BODY_DECAY_INDEX]);
            } else if (bodyDecayLevel == 2) {
                BossGanondrof_ClearPixels(sDecayMaskHigh, this->work[GND_BODY_DECAY_INDEX]);
            } else {
                BossGanondrof_ClearPixels(sDecayMaskTotal, this->work[GND_BODY_DECAY_INDEX]);
            }

            if (this->work[GND_BODY_DECAY_INDEX] < 0x100) {
                this->work[GND_BODY_DECAY_INDEX]++;
            }
        }
    }

    if (this->subCamId != SUB_CAM_ID_DONE) {
        if (!holdCamera) {
            Math_ApproachF(&this->subCamEye.x, this->subCamEyeNext.x, this->subCamEyeMaxVelFrac.x,
                           this->subCamEyeVel.x * this->subCamVelFactor);
            Math_ApproachF(&this->subCamEye.y, this->subCamEyeNext.y, this->subCamEyeMaxVelFrac.y,
                           this->subCamEyeVel.y * this->subCamVelFactor);
            Math_ApproachF(&this->subCamEye.z, this->subCamEyeNext.z, this->subCamEyeMaxVelFrac.z,
                           this->subCamEyeVel.z * this->subCamVelFactor);
            Math_ApproachF(&this->subCamAt.x, this->subCamAtNext.x, this->subCamAtMaxVelFrac.x,
                           this->subCamAtVel.x * this->subCamVelFactor);
            Math_ApproachF(&this->subCamAt.y, this->subCamAtNext.y, this->subCamAtMaxVelFrac.y,
                           this->subCamAtVel.y * this->subCamVelFactor);
            Math_ApproachF(&this->subCamAt.z, this->subCamAtNext.z, this->subCamAtMaxVelFrac.z,
                           this->subCamAtVel.z * this->subCamVelFactor);
            Math_ApproachF(&this->subCamVelFactor, 1.0f, 1.0f, this->subCamAccel);
        }

        Play_CameraSetAtEye(play, this->subCamId, &this->subCamAt, &this->subCamEye);
    }
}

void BossGanondrof_CollisionCheck(BossGanondrof* this, PlayState* play) {
    s32 acHit;
    EnfHG* horse = (EnfHG*)this->actor.child;
    ColliderInfo* hurtbox;

    if (this->work[GND_INVINC_TIMER] != 0) {
        this->work[GND_INVINC_TIMER]--;
        this->returnCount = 0;
        this->colliderBody.base.acFlags &= ~AC_HIT;
    } else {
        acHit = this->colliderBody.base.acFlags & AC_HIT;
        if ((acHit && ((s8)this->actor.colChkInfo.health > 0)) || (this->returnCount != 0)) {
            if (acHit) {
                this->colliderBody.base.acFlags &= ~AC_HIT;
                hurtbox = this->colliderBody.info.acHitInfo;
            }
            if (this->flyMode != GND_FLY_PAINTING) {
                if (acHit && (this->actionFunc != BossGanondrof_Stunned) && (hurtbox->toucher.dmgFlags & 0x0001F8A4)) {
                    Audio_PlayActorSound2(&this->actor, NA_SE_PL_WALK_GROUND - SFX_FLAG);
                    osSyncPrintf("hit != 0 \n");
                } else if (this->actionFunc != BossGanondrof_Charge) {
                    if (this->returnCount == 0) {
                        u8 dmg;
                        u8 canKill = false;
                        s32 dmgFlags = hurtbox->toucher.dmgFlags;

                        if (dmgFlags & 0x80) {
                            return;
                        }
                        dmg = CollisionCheck_GetSwordDamage(dmgFlags);
                        (dmg == 0) ? (dmg = 2) : (canKill = true);
                        if (((s8)this->actor.colChkInfo.health > 2) || canKill) {
                            this->actor.colChkInfo.health -= dmg;
                        }

                        if ((s8)this->actor.colChkInfo.health <= 0) {
                            BossGanondrof_SetupDeath(this, play);
                            Enemy_StartFinishingBlow(play, &this->actor);
                            return;
                        }
                    }
                    BossGanondrof_SetupStunned(this, play);
                    if (this->returnCount >= 2) {
                        this->timers[0] = 120;
                    }
                    this->work[GND_INVINC_TIMER] = 10;
                    horse->hitTimer = 20;
                    Audio_PlayActorSound2(&this->actor, NA_SE_EN_FANTOM_DAMAGE);
                } else {
                    Audio_PlayActorSound2(&this->actor, NA_SE_PL_WALK_GROUND - SFX_FLAG);
                }
            } else if (acHit && (hurtbox->toucher.dmgFlags & 0x0001F8A4)) {
                this->work[GND_INVINC_TIMER] = 10;
                this->actor.colChkInfo.health -= 2;
                horse->hitTimer = 20;
                Audio_PlayActorSound2(&this->actor, NA_SE_EN_FANTOM_DAMAGE);
            }
            this->returnCount = 0;
        }
    }
}

void BossGanondrof_Update(Actor* thisx, PlayState* play) {
    f32 cs;
    f32 sn;
    f32 legRotTargetY;
    f32 legRotTargetZ;
    f32 legSplitTarget;
    s32 pad2;
    s16 i;
    s32 pad;
    BossGanondrof* this = (BossGanondrof*)thisx;
    EnfHG* horse;

    osSyncPrintf("MOVE START %d\n", this->actor.params);
    this->actor.flags &= ~ACTOR_FLAG_10;
    this->colliderBody.base.colType = COLTYPE_HIT3;
    if (this->killActor) {
        Actor_Kill(&this->actor);
        return;
    }
    this->work[GND_VARIANCE_TIMER]++;
    horse = (EnfHG*)this->actor.child;
    osSyncPrintf("MOVE START EEEEEEEEEEEEEEEEEEEEEE%d\n", this->actor.params);

    this->actionFunc(this, play);

    for (i = 0; i < ARRAY_COUNT(this->timers); i++) {
        if (this->timers[i]) {
            this->timers[i]--;
        }
    }
    if (this->work[GND_UNKTIMER_1]) {
        this->work[GND_UNKTIMER_1]--;
    }
    if (this->work[GND_UNKTIMER_2]) {
        this->work[GND_UNKTIMER_2]--;
    }

    if (this->actionFunc != BossGanondrof_Death) {
        BossGanondrof_CollisionCheck(this, play);
    }

    osSyncPrintf("MOVE END\n");
    BossGanondrof_SetColliderPos(&this->targetPos, &this->colliderBody);
    BossGanondrof_SetColliderPos(&this->spearTip, &this->colliderSpear);
    if ((this->flyMode == GND_FLY_PAINTING) && !horse->bossGndInPainting) {
        CollisionCheck_SetAC(play, &play->colChkCtx, &this->colliderBody.base);
    }
    if ((this->actionFunc == BossGanondrof_Stunned) && (this->timers[0] > 1)) {
        CollisionCheck_SetAC(play, &play->colChkCtx, &this->colliderBody.base);
        CollisionCheck_SetOC(play, &play->colChkCtx, &this->colliderBody.base);
    } else if (this->actionFunc == BossGanondrof_Block) {
        CollisionCheck_SetAC(play, &play->colChkCtx, &this->colliderBody.base);
    } else if (this->actionFunc == BossGanondrof_Charge) {
        CollisionCheck_SetAC(play, &play->colChkCtx, &this->colliderBody.base);
        CollisionCheck_SetAT(play, &play->colChkCtx, &this->colliderBody.base);
        CollisionCheck_SetAT(play, &play->colChkCtx, &this->colliderSpear.base);
    }

    this->actor.focus.pos = this->targetPos;

    sn = Math_SinS(-this->actor.shape.rot.y);
    cs = Math_CosS(-this->actor.shape.rot.y);
    legRotTargetY = ((sn * this->actor.velocity.z) + (cs * this->actor.velocity.x)) * 300.0f;
    legRotTargetZ = ((-sn * this->actor.velocity.x) + (cs * this->actor.velocity.z)) * 300.0f;
    Math_ApproachF(&this->legRotY, legRotTargetY, 1.0f, 600.0f);
    Math_ApproachF(&this->legRotZ, legRotTargetZ, 1.0f, 600.0f);
    if ((this->flyMode != GND_FLY_PAINTING) && (this->actionFunc != BossGanondrof_Stunned) &&
        (this->deathState == NOT_DEAD)) {
        legSplitTarget = (Math_SinS(this->work[GND_VARIANCE_TIMER] * 0x8DC) * -500.0f) - 500.0f;
    } else {
        legSplitTarget = 0.0f;
    }

    Math_ApproachF(&this->legSplitY, legSplitTarget, 1.0f, 100.0f);
    if (this->shockTimer != 0) {
        s16 j;

        this->shockTimer--;
        osSyncPrintf("F 1\n");
        for (j = 0; j < 7; j++) {
            osSyncPrintf("F 15\n");
            EffectSsFhgFlash_SpawnShock(play, &this->actor, &this->actor.world.pos, 45, FHGFLASH_SHOCK_PG);
        }
        osSyncPrintf("F 2\n");
    }

    if (this->actor.params == GND_REAL_BOSS) {
        Lights_PointNoGlowSetInfo(&this->lightInfo, this->spearTip.x, this->spearTip.y, this->spearTip.z, 255, 255, 255,
                                  200);
    }
}

s32 BossGanondrof_OverrideLimbDraw(PlayState* play, s32 limbIndex, Gfx** dList, Vec3f* pos, Vec3s* rot, void* thisx) {
    BossGanondrof* this = (BossGanondrof*)thisx;

    switch (limbIndex) {
        case 15:
            if ((this->actionFunc == BossGanondrof_Intro) && this->work[GND_MASK_OFF]) {
                *dList = gPhantomGanonFaceDL;
            }
            rot->y += this->rideRotY[limbIndex];
            rot->z += this->rideRotZ[limbIndex];
            break;

        case 19:
            rot->y += this->legRotY + this->legSplitY;
            rot->z += this->legRotZ;
            break;

        case 20:
            rot->y += this->legRotY + this->legSplitY;
            rot->z += this->legRotZ;
            break;

        case 21:
            rot->y += this->legRotY + this->legSplitY;
            rot->z += this->legRotZ;
            break;

        case 23:
            rot->y += this->legRotY - this->legSplitY;
            rot->z += this->legRotZ;
            break;

        case 24:
            rot->y += this->legRotY - this->legSplitY;
            rot->z += this->legRotZ;
            break;

        case 25:
            rot->y += this->legRotY - this->legSplitY;
            rot->z += this->legRotZ;
            break;

        case 5:
        case 6:
        case 7:
            rot->y += this->armRotY;
            rot->z += this->armRotZ;
            break;

        case 8:
        case 9:
        case 10:
            rot->y += this->armRotY;
            rot->z += this->armRotZ;
            break;

        case 13:
            if (this->deathState != NOT_DEAD) {
                *dList = NULL;
            }
        default:
            rot->y += this->rideRotY[limbIndex];
            rot->z += this->rideRotZ[limbIndex];
            break;
    }

    return 0;
}

void BossGanondrof_PostLimbDraw(PlayState* play, s32 limbIndex, Gfx** dList, Vec3s* rot, void* thisx) {
    static Vec3f zeroVec = { 0.0f, 0.0f, 0.0f };
    static Vec3f spearVec = { 0.0f, 0.0f, 6000.0f };

    BossGanondrof* this = (BossGanondrof*)thisx;

    if (limbIndex == 14) {
        Matrix_MultVec3f(&zeroVec, &this->targetPos);
    } else if (limbIndex == 13) {
        Matrix_MultVec3f(&spearVec, &this->spearTip);
    }

    if (((this->flyMode != GND_FLY_PAINTING) || (this->actionFunc == BossGanondrof_Intro)) && (limbIndex <= 25)) {
        Matrix_MultVec3f(&zeroVec, &this->bodyPartsPos[limbIndex - 1]);
    }
}

Gfx* BossGanondrof_GetClearPixelDList(GraphicsContext* gfxCtx) {
    Gfx* dList = (Gfx*)Graph_Alloc(gfxCtx, sizeof(Gfx) * 4);
    Gfx* dListHead = dList;

    gDPPipeSync(dListHead++);
    gDPSetRenderMode(dListHead++, G_RM_FOG_SHADE_A, G_RM_AA_ZB_TEX_EDGE2);
    gSPClearGeometryMode(dListHead++, G_CULL_BACK);
    gSPEndDisplayList(dListHead++);

    return dList;
}

Gfx* BossGanondrof_EmptyDList(GraphicsContext* gfxCtx) {
    Gfx* dList = (Gfx*)Graph_Alloc(gfxCtx, sizeof(Gfx) * 1);
    Gfx* dListHead = dList;

    gSPEndDisplayList(dListHead++);
    return dList;
}

void BossGanondrof_Draw(Actor* thisx, PlayState* play) {
    s32 pad;
    BossGanondrof* this = (BossGanondrof*)thisx;
    EnfHG* horse;

    OPEN_DISPS(play->state.gfxCtx, "../z_boss_ganondrof.c", 3716);
    osSyncPrintf("MOVE P = %x\n", this->actor.update);
    osSyncPrintf("STOP TIMER = %d ==============\n", this->actor.freezeTimer);
    horse = (EnfHG*)this->actor.child;
    if (this->flyMode == GND_FLY_PAINTING) {
        Matrix_RotateY((horse->turnRot * 3.1416f) / (f32)0x8000, MTXMODE_APPLY);
    }

    osSyncPrintf("YP %f\n", this->actor.world.pos.y);
    func_80093D18(play->state.gfxCtx);
    if (this->work[GND_INVINC_TIMER] & 4) {
        POLY_OPA_DISP = Gfx_SetFog(POLY_OPA_DISP, 255, 50, 0, 0, 900, 1099);
    } else {
        POLY_OPA_DISP = Gfx_SetFog(POLY_OPA_DISP, (u32)horse->warpColorFilterR, (u32)horse->warpColorFilterG,
                                   (u32)horse->warpColorFilterB, 0, (s32)horse->warpColorFilterUnk1 + 995,
                                   (s32)horse->warpColorFilterUnk2 + 1000);
    }

    osSyncPrintf("DRAW 11\n");
    osSyncPrintf("EYE_COL %d\n", (s16)this->fwork[GND_EYE_BRIGHTNESS]);
    gDPSetEnvColor(POLY_OPA_DISP++, (s16)this->fwork[GND_EYE_BRIGHTNESS], (s16)this->fwork[GND_EYE_BRIGHTNESS],
                   (s16)this->fwork[GND_EYE_BRIGHTNESS], (s16)this->fwork[GND_EYE_ALPHA]);
    if (this->work[GND_BODY_DECAY_FLAG]) {
        gSPSegment(POLY_OPA_DISP++, 0x08, BossGanondrof_GetClearPixelDList(play->state.gfxCtx));
    } else {
        gSPSegment(POLY_OPA_DISP++, 0x08, BossGanondrof_EmptyDList(play->state.gfxCtx));
    }

    SkelAnime_DrawOpa(play, this->skelAnime.skeleton, this->skelAnime.jointTable, BossGanondrof_OverrideLimbDraw,
                      BossGanondrof_PostLimbDraw, this);
    osSyncPrintf("DRAW 22\n");
    POLY_OPA_DISP = Play_SetFog(play, POLY_OPA_DISP);
    CLOSE_DISPS(play->state.gfxCtx, "../z_boss_ganondrof.c", 3814);
    osSyncPrintf("DRAW END %d\n", this->actor.params);
}<|MERGE_RESOLUTION|>--- conflicted
+++ resolved
@@ -1098,15 +1098,9 @@
             holdCamera = true;
             bodyDecayLevel = 10;
             if (this->timers[0] == 150) {
-<<<<<<< HEAD
                 SEQCMD_PLAY_SEQUENCE(SEQ_PLAYER_BGM_MAIN, 0, 0, NA_BGM_BOSS_CLEAR);
-                Actor_Spawn(&globalCtx->actorCtx, globalCtx, ACTOR_DOOR_WARP1, GND_BOSSROOM_CENTER_X,
+                Actor_Spawn(&play->actorCtx, play, ACTOR_DOOR_WARP1, GND_BOSSROOM_CENTER_X,
                             GND_BOSSROOM_CENTER_Y, GND_BOSSROOM_CENTER_Z, 0, 0, 0, WARP_DUNGEON_ADULT);
-=======
-                Audio_QueueSeqCmd(SEQ_PLAYER_BGM_MAIN << 24 | NA_BGM_BOSS_CLEAR);
-                Actor_Spawn(&play->actorCtx, play, ACTOR_DOOR_WARP1, GND_BOSSROOM_CENTER_X, GND_BOSSROOM_CENTER_Y,
-                            GND_BOSSROOM_CENTER_Z, 0, 0, 0, WARP_DUNGEON_ADULT);
->>>>>>> 2e6279bc
             }
 
             Math_ApproachZeroF(&this->subCamEye.y, 0.05f, 1.0f); // GND_BOSSROOM_CENTER_Y + 33.0f
