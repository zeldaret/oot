--- conflicted
+++ resolved
@@ -896,15 +896,9 @@
         baseOffset.y = 10.0f;
         for (i = 0; i < 10; i++) {
             Matrix_Push();
-<<<<<<< HEAD
-            Matrix_RotateY((thisx->shape.rot.y / (f32)0x8000) * M_PI, MTXMODE_NEW);
-            Matrix_RotateX((thisx->shape.rot.x / (f32)0x8000) * M_PI, MTXMODE_APPLY);
-            Matrix_RotateZ((this->work[GND_EFFECT_ANGLE] / (f32)0x8000) * M_PI, MTXMODE_APPLY);
-=======
             Matrix_RotateY(BINANG_TO_RAD_ALT(thisx->shape.rot.y), MTXMODE_NEW);
             Matrix_RotateX(BINANG_TO_RAD_ALT(thisx->shape.rot.x), MTXMODE_APPLY);
-            Matrix_RotateZ(BINANG_TO_RAD_ALT(this->work[GND_PARTICLE_ANGLE]), MTXMODE_APPLY);
->>>>>>> c42c172e
+            Matrix_RotateZ(BINANG_TO_RAD_ALT(this->work[GND_EFFECT_ANGLE]), MTXMODE_APPLY);
             Matrix_MultVec3f(&baseOffset, &offset);
             Matrix_Pop();
             pos.x = this->spearTip.x + offset.x;
