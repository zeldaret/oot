--- conflicted
+++ resolved
@@ -108,10 +108,8 @@
     (ActorFunc)BossGanondrof_Update,
     (ActorFunc)BossGanondrof_Draw,
 };
-<<<<<<< HEAD
-=======
-
-static ColliderCylinderInit D_80914CD0 = {
+
+static ColliderCylinderInit sCylinderInitBody = {
     {
         COLTYPE_HIT3,
         AT_ON | AT_TYPE_ENEMY,
@@ -131,7 +129,7 @@
     { 30, 90, -50, { 0, 0, 0 } },
 };
 
-static ColliderCylinderInit D_80914CFC = {
+static ColliderCylinderInit sCylinderInitSpear = {
     {
         COLTYPE_HIT3,
         AT_ON | AT_TYPE_ENEMY,
@@ -150,21 +148,6 @@
     },
     { 20, 30, -20, { 0, 0, 0 } },
 };
-*/
-#pragma GLOBAL_ASM("asm/non_matchings/overlays/actors/ovl_Boss_Ganondrof/func_80910640.s")
->>>>>>> 02994f53
-
-static ColliderCylinderInit sCylinderInitBody = {
-    { COLTYPE_UNK3, 0x11, 0x09, 0x39, 0x10, COLSHAPE_CYLINDER },
-    { 0x00, { 0xFFCFFFFF, 0x00, 0x10 }, { 0xFFCFFFFE, 0x00, 0x00 }, 0x01, 0x05, 0x01 },
-    { 30, 90, -50, { 0, 0, 0 } },
-};
-
-static ColliderCylinderInit sCylinderInitSpear = {
-    { COLTYPE_UNK3, 0x11, 0x09, 0x39, 0x10, COLSHAPE_CYLINDER },
-    { 0x00, { 0xFFCFFFFF, 0x00, 0x30 }, { 0xFFCFFFFF, 0x00, 0x00 }, 0x01, 0x01, 0x01 },
-    { 20, 30, -20, { 0, 0, 0 } },
-};
 
 // clang-format off
 static u8 sDecayMaskHigh[16 * 16] = {
@@ -227,13 +210,17 @@
 
 // These appear to be Phantom Ganon's body textures, but I don't know which is which.
 static UNK_PTR D_80915028_8x8[] = {
-    &gPhantomGanonUnknown_00A800, &gPhantomGanonUnknown_00AE80, &gPhantomGanonUnknown_00AF00, &gPhantomGanonUnknown_00C180, &gPhantomGanonUnknown_00C400,
+    &gPhantomGanonUnknown_00A800, &gPhantomGanonUnknown_00AE80, &gPhantomGanonUnknown_00AF00,
+    &gPhantomGanonUnknown_00C180, &gPhantomGanonUnknown_00C400,
 };
 static UNK_PTR D_8091503C_16x8[] = {
-    &gPhantomGanonUnknown_00B980, &gPhantomGanonUnknown_00C480, &gPhantomGanonUnknown_00BC80, &gPhantomGanonUnknown_00BD80, &gPhantomGanonUnknown_00C080,
+    &gPhantomGanonUnknown_00B980, &gPhantomGanonUnknown_00C480, &gPhantomGanonUnknown_00BC80,
+    &gPhantomGanonUnknown_00BD80, &gPhantomGanonUnknown_00C080,
 };
 static UNK_PTR D_80915050_16x16[] = {
-    &gPhantomGanonUnknown_00C200, &gPhantomGanonUnknown_00A000, &gPhantomGanonUnknown_00A200, &gPhantomGanonUnknown_00A400, &gPhantomGanonUnknown_00A600, &gPhantomGanonUnknown_00A880, &gPhantomGanonUnknown_00B780, &gPhantomGanonUnknown_00BA80, &gPhantomGanonUnknown_00BE80,
+    &gPhantomGanonUnknown_00C200, &gPhantomGanonUnknown_00A000, &gPhantomGanonUnknown_00A200,
+    &gPhantomGanonUnknown_00A400, &gPhantomGanonUnknown_00A600, &gPhantomGanonUnknown_00A880,
+    &gPhantomGanonUnknown_00B780, &gPhantomGanonUnknown_00BA80, &gPhantomGanonUnknown_00BE80,
 };
 static UNK_PTR D_80915074_16x32[] = { &gPhantomGanonUnknown_00AA80, &gPhantomGanonUnknown_00AF80 };
 static UNK_PTR D_8091507C_16x16[] = { &gPhantomGanonUnknown_0040B0, &gPhantomGanonUnknown_003FB0 };
@@ -401,7 +388,7 @@
 
     if (horse->bossFhgSignal == FHG_LIGHTNING) {
         Animation_Change(&this->skelAnime, &gPhantomGanonAnim_001144, 0.5f, 0.0f,
-                             Animation_GetLastFrame(&gPhantomGanonAnim_001144), 3, 0.0f);
+                         Animation_GetLastFrame(&gPhantomGanonAnim_001144), 3, 0.0f);
         this->timers[1] = 40;
     }
 
@@ -812,7 +799,7 @@
 }
 
 void BossGanondrof_Block(BossGanondrof* this, GlobalContext* globalCtx) {
-    this->colliderBody.base.type = 9;
+    this->colliderBody.base.colType = COLTYPE_METAL;
     SkelAnime_Update(&this->skelAnime);
     this->actor.posRot.pos.x += this->actor.velocity.x;
     this->actor.posRot.pos.z += this->actor.velocity.z;
@@ -841,7 +828,7 @@
     f32 dxCenter = thisx->posRot.pos.x - 14.0f;
     f32 dzCenter = thisx->posRot.pos.z - -3315.0f;
 
-    this->colliderBody.base.type = 9;
+    this->colliderBody.base.colType = COLTYPE_METAL;
     SkelAnime_Update(&this->skelAnime);
     switch (this->actionState) {
         case CHARGE_WINDUP:
@@ -1030,7 +1017,8 @@
                 case DEATH_SPASM:
                     if (Animation_OnFrame(&this->skelAnime, this->endFrame)) {
                         this->endFrame = Animation_GetLastFrame(&gPhantomGanonAnim_0108D8);
-                        Animation_Change(&this->skelAnime, &gPhantomGanonAnim_0108D8, 0.5f, 0.0f, this->endFrame, 3, 0.0f);
+                        Animation_Change(&this->skelAnime, &gPhantomGanonAnim_0108D8, 0.5f, 0.0f, this->endFrame, 3,
+                                         0.0f);
                         this->actionState = DEATH_LIMP;
                     }
                     break;
@@ -1206,8 +1194,7 @@
                     sp70.z = (-3315.0f - sp94.z) * 0.001f;
                 }
 
-                EffectSsKFire_Spawn(globalCtx, &sp94, &sp88, &sp7C, (s16)Rand_ZeroFloat(20.0f) + 15,
-                                    bodyDecayLevel);
+                EffectSsKFire_Spawn(globalCtx, &sp94, &sp88, &sp7C, (s16)Rand_ZeroFloat(20.0f) + 15, bodyDecayLevel);
                 if ((Rand_ZeroOne() < 0.5f) || (bodyDecayLevel == 3)) {
                     EffectSsHahen_Spawn(globalCtx, &sp94, &sp88, &sp70, 0, (s16)Rand_ZeroFloat(4.0f) + 7,
                                         HAHEN_OBJECT_DEFAULT, 10, 0);
@@ -1237,17 +1224,17 @@
     if (this->deathCamera != 0) {
         if (!holdCamera) {
             Math_ApproachF(&this->cameraEye.x, this->cameraNextEye.x, this->cameraEyeMaxVel.x,
-                                 this->cameraEyeVel.x * this->cameraSpeedMod);
+                           this->cameraEyeVel.x * this->cameraSpeedMod);
             Math_ApproachF(&this->cameraEye.y, this->cameraNextEye.y, this->cameraEyeMaxVel.y,
-                                 this->cameraEyeVel.y * this->cameraSpeedMod);
+                           this->cameraEyeVel.y * this->cameraSpeedMod);
             Math_ApproachF(&this->cameraEye.z, this->cameraNextEye.z, this->cameraEyeMaxVel.z,
-                                 this->cameraEyeVel.z * this->cameraSpeedMod);
+                           this->cameraEyeVel.z * this->cameraSpeedMod);
             Math_ApproachF(&this->cameraAt.x, this->cameraNextAt.x, this->cameraAtMaxVel.x,
-                                 this->cameraAtVel.x * this->cameraSpeedMod);
+                           this->cameraAtVel.x * this->cameraSpeedMod);
             Math_ApproachF(&this->cameraAt.y, this->cameraNextAt.y, this->cameraAtMaxVel.y,
-                                 this->cameraAtVel.y * this->cameraSpeedMod);
+                           this->cameraAtVel.y * this->cameraSpeedMod);
             Math_ApproachF(&this->cameraAt.z, this->cameraNextAt.z, this->cameraAtMaxVel.z,
-                                 this->cameraAtVel.z * this->cameraSpeedMod);
+                           this->cameraAtVel.z * this->cameraSpeedMod);
             Math_ApproachF(&this->cameraSpeedMod, 1.0f, 1.0f, this->cameraAccel);
         }
 
@@ -1256,36 +1243,35 @@
 }
 
 void BossGanondrof_CollisionCheck(BossGanondrof* this, GlobalContext* globalCtx) {
-    s32 acFlagCheck;
+    s32 acHit;
     EnfHG* horse = (EnfHG*)this->actor.child;
-    ColliderBody* hurtbox;
+    ColliderInfo* hurtbox;
 
     if (this->invincibilityTimer != 0) {
         this->invincibilityTimer--;
         this->returnCount = 0;
-        this->colliderBody.base.acFlags &= ~2;
+        this->colliderBody.base.acFlags &= ~AC_HIT;
     } else {
-        acFlagCheck = this->colliderBody.base.acFlags & 2;
-        if ((acFlagCheck && ((s8)this->actor.colChkInfo.health > 0)) || (this->returnCount != 0)) {
-            if (acFlagCheck) {
-                this->colliderBody.base.acFlags &= ~2;
-                hurtbox = this->colliderBody.body.acHitItem;
+        acHit = this->colliderBody.base.acFlags & AC_HIT;
+        if ((acHit && ((s8)this->actor.colChkInfo.health > 0)) || (this->returnCount != 0)) {
+            if (acHit) {
+                this->colliderBody.base.acFlags &= ~AC_HIT;
+                hurtbox = this->colliderBody.info.acHitInfo;
             }
             if (this->flyMode != FHG_FLY_PAINTING) {
-                if (acFlagCheck && (this->actionFunc != BossGanondrof_Stunned) &&
-                    (hurtbox->toucher.flags & 0x0001F8A4)) {
+                if (acHit && (this->actionFunc != BossGanondrof_Stunned) && (hurtbox->toucher.dmgFlags & 0x0001F8A4)) {
                     Audio_PlayActorSound2(&this->actor, NA_SE_PL_WALK_GROUND - SFX_FLAG);
                     osSyncPrintf("hit != 0 \n");
                 } else if (this->actionFunc != BossGanondrof_Charge) {
                     if (this->returnCount == 0) {
                         u8 dmg;
                         u8 canKill = false;
-                        s32 flags = hurtbox->toucher.flags;
-
-                        if (flags & 0x80) {
+                        s32 dmgFlags = hurtbox->toucher.dmgFlags;
+
+                        if (dmgFlags & 0x80) {
                             return;
                         }
-                        dmg = func_800635D0(flags);
+                        dmg = CollisionCheck_GetSwordDamage(dmgFlags);
                         (dmg == 0) ? (dmg = 2) : (canKill = true);
                         if (((s8)this->actor.colChkInfo.health > 2) || canKill) {
                             this->actor.colChkInfo.health -= dmg;
@@ -1307,7 +1293,7 @@
                 } else {
                     Audio_PlayActorSound2(&this->actor, NA_SE_PL_WALK_GROUND - SFX_FLAG);
                 }
-            } else if (acFlagCheck && (hurtbox->toucher.flags & 0x1F8A4)) {
+            } else if (acHit && (hurtbox->toucher.dmgFlags & 0x1F8A4)) {
                 this->invincibilityTimer = 10;
                 this->actor.colChkInfo.health -= 2;
                 horse->hitTimer = 20;
@@ -1334,7 +1320,7 @@
 
     osSyncPrintf("MOVE START %d\n", this->actor.params);
     this->actor.flags &= ~0x400;
-    this->colliderBody.base.type = 3;
+    this->colliderBody.base.colType = COLTYPE_HIT3;
     if (this->killActor) {
         Actor_Kill(&this->actor);
         return;
@@ -1345,7 +1331,7 @@
 
     this->actionFunc(this, globalCtx);
 
-    for (i = 0; i < 5; i++) {
+    for (i = 0; i < ARRAY_COUNT(this->timers); i++) {
         DECR(this->timers[i]);
     }
     DECR(this->unkTimer1);
@@ -1533,9 +1519,8 @@
     if (this->invincibilityTimer & 4) {
         POLY_OPA_DISP = Gfx_SetFog(POLY_OPA_DISP, 255, 50, 0, 0, 900, 1099);
     } else {
-        POLY_OPA_DISP =
-            Gfx_SetFog(POLY_OPA_DISP, (u32)horse->warpFogR, (u32)horse->warpFogG, (u32)horse->warpFogB, 0,
-                       (s32)horse->warpFogUnk1 + 995, (s32)horse->warpFogUnk2 + 1000);
+        POLY_OPA_DISP = Gfx_SetFog(POLY_OPA_DISP, (u32)horse->warpFogR, (u32)horse->warpFogG, (u32)horse->warpFogB, 0,
+                                   (s32)horse->warpFogUnk1 + 995, (s32)horse->warpFogUnk2 + 1000);
     }
 
     osSyncPrintf("DRAW 11\n");
@@ -1549,7 +1534,7 @@
     }
 
     SkelAnime_DrawOpa(globalCtx, this->skelAnime.skeleton, this->skelAnime.jointTable, BossGanondrof_OverrideLimbDraw,
-                   BossGanondrof_PostLimbDraw, this);
+                      BossGanondrof_PostLimbDraw, this);
     osSyncPrintf("DRAW 22\n");
     POLY_OPA_DISP = func_800BC8A0(globalCtx, POLY_OPA_DISP);
     CLOSE_DISPS(globalCtx->state.gfxCtx, "../z_boss_ganondrof.c", 3814);
