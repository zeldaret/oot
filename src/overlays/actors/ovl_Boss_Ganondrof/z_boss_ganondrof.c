--- conflicted
+++ resolved
@@ -1258,11 +1258,7 @@
 
                         if ((s8)this->actor.colChkInfo.health <= 0) {
                             BossGanondrof_SetupDeath(this, globalCtx);
-<<<<<<< HEAD
-                            Actor_PlayDeathFx(globalCtx, &this->actor);
-=======
                             Enemy_StartFinishingBlow(globalCtx, &this->actor);
->>>>>>> e632b9a1
                             return;
                         }
                     }
