/*
 * File: z_boss_ganondrof.c
 * Overlay: ovl_Boss_Ganondrof
 * Description: Phantom Ganon
 */

#include "z_boss_ganondrof.h"
#include "assets/objects/object_gnd/object_gnd.h"
#include "overlays/actors/ovl_En_fHG/z_en_fhg.h"
#include "overlays/actors/ovl_En_Fhg_Fire/z_en_fhg_fire.h"
#include "overlays/effects/ovl_Effect_Ss_Fhg_Flash/z_eff_ss_fhg_flash.h"
#include "overlays/effects/ovl_Effect_Ss_Hahen/z_eff_ss_hahen.h"
#include "overlays/actors/ovl_Door_Warp1/z_door_warp1.h"

#define FLAGS (ACTOR_FLAG_0 | ACTOR_FLAG_2 | ACTOR_FLAG_4 | ACTOR_FLAG_5)

typedef enum {
    /* 0 */ NOT_DEAD,
    /* 1 */ DEATH_START,
    /* 2 */ DEATH_THROES,
    /* 3 */ DEATH_WARP,
    /* 4 */ DEATH_SCREAM,
    /* 5 */ DEATH_DISINTEGRATE,
    /* 6 */ DEATH_FINISH
} BossGanondrofDeathState;

typedef enum {
    /* 0 */ THROW_NORMAL,
    /* 1 */ THROW_SLOW
} BossGanondrofThrowAction;

typedef enum {
    /* 0 */ STUNNED_FALL,
    /* 1 */ STUNNED_GROUND
} BossGanondrofStunnedAction;

typedef enum {
    /* 0 */ CHARGE_WINDUP,
    /* 1 */ CHARGE_START,
    /* 2 */ CHARGE_ATTACK,
    /* 3 */ CHARGE_FINISH
} BossGanondrofChargeAction;

typedef enum {
    /* 0 */ DEATH_SPASM,
    /* 1 */ DEATH_LIMP,
    /* 2 */ DEATH_HUNCHED
} BossGanondrofDeathAction;

void BossGanondrof_Init(Actor* thisx, PlayState* play);
void BossGanondrof_Destroy(Actor* thisx, PlayState* play);
void BossGanondrof_Update(Actor* thisx, PlayState* play);
void BossGanondrof_Draw(Actor* thisx, PlayState* play);

void BossGanondrof_SetupIntro(BossGanondrof* this, PlayState* play);
void BossGanondrof_Intro(BossGanondrof* this, PlayState* play);
void BossGanondrof_SetupPaintings(BossGanondrof* this);
void BossGanondrof_Paintings(BossGanondrof* this, PlayState* play);
void BossGanondrof_SetupNeutral(BossGanondrof* this, f32 arg1);
void BossGanondrof_Neutral(BossGanondrof* this, PlayState* play);
void BossGanondrof_SetupThrow(BossGanondrof* this, PlayState* play);
void BossGanondrof_Throw(BossGanondrof* this, PlayState* play);
void BossGanondrof_SetupBlock(BossGanondrof* this, PlayState* play);
void BossGanondrof_Block(BossGanondrof* this, PlayState* play);
void BossGanondrof_SetupReturn(BossGanondrof* this, PlayState* play);
void BossGanondrof_Return(BossGanondrof* this, PlayState* play);
void BossGanondrof_SetupCharge(BossGanondrof* this, PlayState* play);
void BossGanondrof_Charge(BossGanondrof* this, PlayState* play);
void BossGanondrof_Stunned(BossGanondrof* this, PlayState* play);
void BossGanondrof_Death(BossGanondrof* this, PlayState* play);

const ActorInit Boss_Ganondrof_InitVars = {
    ACTOR_BOSS_GANONDROF,
    ACTORCAT_BOSS,
    FLAGS,
    OBJECT_GND,
    sizeof(BossGanondrof),
    (ActorFunc)BossGanondrof_Init,
    (ActorFunc)BossGanondrof_Destroy,
    (ActorFunc)BossGanondrof_Update,
    (ActorFunc)BossGanondrof_Draw,
};

static ColliderCylinderInit sCylinderInitBody = {
    {
        COLTYPE_HIT3,
        AT_ON | AT_TYPE_ENEMY,
        AC_ON | AC_TYPE_PLAYER,
        OC1_ON | OC1_TYPE_ALL,
        OC2_TYPE_1,
        COLSHAPE_CYLINDER,
    },
    {
        ELEMTYPE_UNK0,
        { 0xFFCFFFFF, 0x00, 0x10 },
        { 0xFFCFFFFE, 0x00, 0x00 },
        TOUCH_ON | TOUCH_SFX_NORMAL,
        BUMP_ON | BUMP_HOOKABLE,
        OCELEM_ON,
    },
    { 30, 90, -50, { 0, 0, 0 } },
};

static ColliderCylinderInit sCylinderInitSpear = {
    {
        COLTYPE_HIT3,
        AT_ON | AT_TYPE_ENEMY,
        AC_ON | AC_TYPE_PLAYER,
        OC1_ON | OC1_TYPE_ALL,
        OC2_TYPE_1,
        COLSHAPE_CYLINDER,
    },
    {
        ELEMTYPE_UNK0,
        { 0xFFCFFFFF, 0x00, 0x30 },
        { 0xFFCFFFFF, 0x00, 0x00 },
        TOUCH_ON | TOUCH_SFX_NORMAL,
        BUMP_ON,
        OCELEM_ON,
    },
    { 20, 30, -20, { 0, 0, 0 } },
};

// clang-format off
static u8 sDecayMaskHigh[16 * 16] = {
    1,1,1,1,1,1,1,1,1,1,1,1,1,1,1,1,
    1,0,0,0,0,0,0,1,1,1,1,1,1,1,1,1,
    1,0,1,1,0,0,0,0,1,1,1,1,1,1,0,1,
    1,0,1,1,1,0,0,0,0,1,1,1,1,1,0,1,
    1,0,0,1,1,1,1,0,0,0,1,1,1,0,0,1,
    1,0,0,1,1,1,1,1,0,0,0,1,1,0,0,1,
    1,0,1,1,1,1,0,0,0,0,0,1,0,0,0,1,
    1,1,1,1,1,1,1,1,0,0,0,0,1,1,0,1,
    1,0,1,1,1,1,1,0,0,0,0,1,1,1,0,1,
    1,0,0,1,1,1,0,0,0,1,1,1,1,1,0,1,
    1,0,0,0,0,0,0,0,0,0,1,1,1,1,0,1,
    1,0,0,0,1,1,0,0,0,1,1,1,1,1,1,1,
    1,0,0,1,1,1,1,0,1,1,1,1,1,1,1,1,
    1,0,1,1,1,1,1,0,0,1,1,1,1,1,0,1,
    1,1,1,1,1,1,1,0,0,1,1,1,0,0,0,1,
    1,1,1,1,1,1,1,1,1,1,1,1,1,1,1,1,
};

static u8 sDecayMaskLow[16 * 16] = {
    1,1,1,0,1,0,0,1,0,0,1,1,1,1,1,1,
    0,0,0,0,0,0,0,0,1,1,1,0,0,1,1,0,
    1,0,1,1,0,0,0,0,0,1,1,0,0,1,0,0,
    1,0,0,1,1,0,0,0,0,0,1,1,1,0,0,0,
    0,0,0,1,1,1,0,0,0,0,0,1,1,0,0,1,
    0,0,0,1,0,0,1,0,0,0,0,0,1,0,0,1,
    1,0,1,1,1,0,0,0,0,0,0,0,0,0,0,0,
    1,0,0,0,1,0,0,0,0,0,0,0,0,0,0,0,
    1,0,0,0,1,0,0,0,0,0,0,0,1,0,0,1,
    0,0,0,0,0,0,0,0,0,0,0,0,1,0,0,1,
    0,0,0,0,0,0,0,0,0,0,0,0,1,0,0,1,
    1,0,0,0,0,1,0,0,0,0,0,1,1,1,0,0,
    1,0,0,0,0,1,0,0,0,0,1,0,1,1,0,0,
    0,0,0,0,1,0,0,0,0,0,0,0,1,0,0,0,
    1,0,0,0,1,0,1,0,0,0,1,1,0,0,0,1,
    1,0,0,1,1,1,0,0,0,1,1,1,0,0,0,1,
};

static u8 sDecayMaskTotal[16 * 16] = {
    1,1,1,1,1,1,1,1,1,1,1,1,1,1,1,1,
    1,1,1,1,1,1,1,1,1,1,1,1,1,1,1,1,
    1,1,1,1,1,1,1,1,1,1,1,1,1,1,1,1,
    1,1,1,1,1,1,1,1,1,1,1,1,1,1,1,1,
    1,1,1,1,1,1,1,1,1,1,1,1,1,1,1,1,
    1,1,1,1,1,1,1,1,1,1,1,1,1,1,1,1,
    1,1,1,1,1,1,1,1,1,1,1,1,1,1,1,1,
    1,1,1,1,1,1,1,1,1,1,1,1,1,1,1,1,
    1,1,1,1,1,1,1,1,1,1,1,1,1,1,1,1,
    1,1,1,1,1,1,1,1,1,1,1,1,1,1,1,1,
    1,1,1,1,1,1,1,1,1,1,1,1,1,1,1,1,
    1,1,1,1,1,1,1,1,1,1,1,1,1,1,1,1,
    1,1,1,1,1,1,1,1,1,1,1,1,1,1,1,1,
    1,1,1,1,1,1,1,1,1,1,1,1,1,1,1,1,
    1,1,1,1,1,1,1,1,1,1,1,1,1,1,1,1,
    1,1,1,1,1,1,1,1,1,1,1,1,1,1,1,1,
};
// clang-format on

// These are Phantom Ganon's body textures, but I don't know which is which.
static void* sLimbTex_rgba16_8x8[] = {
    gPhantomGanonLimbTex_00A800, gPhantomGanonLimbTex_00AE80, gPhantomGanonLimbTex_00AF00,
    gPhantomGanonLimbTex_00C180, gPhantomGanonLimbTex_00C400,
};
static void* sLimbTex_rgba16_16x8[] = {
    gPhantomGanonLimbTex_00B980, gPhantomGanonLimbTex_00C480, gPhantomGanonLimbTex_00BC80,
    gPhantomGanonLimbTex_00BD80, gPhantomGanonLimbTex_00C080,
};
static void* sLimbTex_rgba16_16x16[] = {
    gPhantomGanonLimbTex_00C200, gPhantomGanonLimbTex_00A000, gPhantomGanonLimbTex_00A200,
    gPhantomGanonLimbTex_00A400, gPhantomGanonLimbTex_00A600, gPhantomGanonLimbTex_00A880,
    gPhantomGanonLimbTex_00B780, gPhantomGanonLimbTex_00BA80, gPhantomGanonLimbTex_00BE80,
};
static void* sLimbTex_rgba16_16x32[] = { gPhantomGanonLimbTex_00AA80, gPhantomGanonLimbTex_00AF80 };

static void* sMouthTex_ci8_16x16[] = { gPhantomGanonMouthTex, gPhantomGanonSmileTex };

static InitChainEntry sInitChain[] = {
    ICHAIN_U8(targetMode, 5, ICHAIN_CONTINUE),
    ICHAIN_S8(naviEnemyId, NAVI_ENEMY_PHANTOM_GANON_PHASE_1, ICHAIN_CONTINUE),
    ICHAIN_F32_DIV1000(gravity, 0, ICHAIN_CONTINUE),
    ICHAIN_F32(targetArrowOffset, 0, ICHAIN_STOP),
};

static Vec3f sAudioVec = { 0.0f, 0.0f, 50.0f };

void BossGanondrof_ClearPixels8x8(s16* texture, u8* mask, s16 index) {
    if (mask[index]) {
        texture[index / 4] = 0;
    }
}

void BossGanondrof_ClearPixels16x8(s16* texture, u8* mask, s16 index) {
    if (mask[index]) {
        texture[index / 2] = 0;
    }
}

void BossGanondrof_ClearPixels16x16(s16* texture, u8* mask, s16 index) {
    if (mask[index]) {
        texture[index] = 0;
    }
}

void BossGanondrof_ClearPixels32x16(s16* texture, u8* mask, s16 index) {
    if (mask[index]) {
        s16 i = (index & 0xF) + ((index & 0xF0) << 1);

        texture[i + 0x10] = 0;
        texture[i] = 0;
    }
}

void BossGanondrof_ClearPixels16x32(s16* texture, u8* mask, s16 index) {
    if (mask[index]) {
        s16 i = ((index & 0xF) * 2) + ((index & 0xF0) * 2);

        texture[i + 1] = 0;
        texture[i] = 0;
    }
}

void BossGanondrof_ClearPixels(u8* mask, s16 index) {
    s16 i;

    for (i = 0; i < 5; i++) {
        // ARRAY_COUNT can't be used here because the arrays aren't guaranteed to be the same size.
        BossGanondrof_ClearPixels8x8(SEGMENTED_TO_VIRTUAL(sLimbTex_rgba16_8x8[i]), mask, index);
        BossGanondrof_ClearPixels16x8(SEGMENTED_TO_VIRTUAL(sLimbTex_rgba16_16x8[i]), mask, index);
    }

    for (i = 0; i < ARRAY_COUNT(sLimbTex_rgba16_16x16); i++) {
        BossGanondrof_ClearPixels16x16(SEGMENTED_TO_VIRTUAL(sLimbTex_rgba16_16x16[i]), mask, index);
    }

    for (i = 0; i < ARRAY_COUNT(sLimbTex_rgba16_16x32); i++) {
        BossGanondrof_ClearPixels16x32(SEGMENTED_TO_VIRTUAL(sLimbTex_rgba16_16x32[i]), mask, index);
    }

    BossGanondrof_ClearPixels32x16(SEGMENTED_TO_VIRTUAL(gPhantomGanonLimbTex_00B380), mask, index);
    BossGanondrof_ClearPixels16x32(SEGMENTED_TO_VIRTUAL(gPhantomGanonEyeTex), mask, index);
    for (i = 0; i < ARRAY_COUNT(sMouthTex_ci8_16x16); i++) {
        BossGanondrof_ClearPixels16x16(SEGMENTED_TO_VIRTUAL(sMouthTex_ci8_16x16[i]), mask, index);
    }
}

void BossGanondrof_SetColliderPos(Vec3f* pos, ColliderCylinder* collider) {
    collider->dim.pos.x = pos->x;
    collider->dim.pos.y = pos->y;
    collider->dim.pos.z = pos->z;
}

void BossGanondrof_Init(Actor* thisx, PlayState* play) {
    s32 pad;
    BossGanondrof* this = (BossGanondrof*)thisx;

    Actor_ProcessInitChain(&this->actor, sInitChain);
    ActorShape_Init(&this->actor.shape, 0.0f, NULL, 0.0f);
    Actor_SetScale(&this->actor, 0.01f);
    SkelAnime_Init(play, &this->skelAnime, &gPhantomGanonSkel, &gPhantomGanonRideAnim, NULL, NULL, 0);
    if (this->actor.params < GND_FAKE_BOSS) {
        this->actor.params = GND_REAL_BOSS;
        this->actor.colChkInfo.health = 30;
        this->lightNode = LightContext_InsertLight(play, &play->lightCtx, &this->lightInfo);
        Lights_PointNoGlowSetInfo(&this->lightInfo, this->actor.world.pos.x, this->actor.world.pos.y,
                                  this->actor.world.pos.z, 255, 255, 255, 255);
        BossGanondrof_SetupIntro(this, play);
    } else {
        BossGanondrof_SetupPaintings(this);
    }

    Collider_InitCylinder(play, &this->colliderBody);
    Collider_InitCylinder(play, &this->colliderSpear);
    Collider_SetCylinder(play, &this->colliderBody, &this->actor, &sCylinderInitBody);
    Collider_SetCylinder(play, &this->colliderSpear, &this->actor, &sCylinderInitSpear);
    this->actor.flags &= ~ACTOR_FLAG_0;
    if (Flags_GetClear(play, play->roomCtx.curRoom.num)) {
        Actor_Kill(&this->actor);
        Actor_Spawn(&play->actorCtx, play, ACTOR_DOOR_WARP1, GND_BOSSROOM_CENTER_X, GND_BOSSROOM_CENTER_Y,
                    GND_BOSSROOM_CENTER_Z, 0, 0, 0, WARP_DUNGEON_ADULT);
        Actor_Spawn(&play->actorCtx, play, ACTOR_ITEM_B_HEART, 200.0f + GND_BOSSROOM_CENTER_X, GND_BOSSROOM_CENTER_Y,
                    GND_BOSSROOM_CENTER_Z, 0, 0, 0, 0);
    } else {
        Actor_SpawnAsChild(&play->actorCtx, &this->actor, play, ACTOR_EN_FHG, this->actor.world.pos.x,
                           this->actor.world.pos.y, this->actor.world.pos.z, 0, 0, 0, this->actor.params);
    }
}

void BossGanondrof_Destroy(Actor* thisx, PlayState* play) {
    s32 pad;
    BossGanondrof* this = (BossGanondrof*)thisx;

    osSyncPrintf("DT1\n");
    SkelAnime_Free(&this->skelAnime, play);
    Collider_DestroyCylinder(play, &this->colliderBody);
    Collider_DestroyCylinder(play, &this->colliderSpear);
    if (this->actor.params == GND_REAL_BOSS) {
        LightContext_RemoveLight(play, &play->lightCtx, this->lightNode);
    }

    osSyncPrintf("DT2\n");
}

void BossGanondrof_SetupIntro(BossGanondrof* this, PlayState* play) {
    Animation_PlayLoop(&this->skelAnime, &gPhantomGanonRidePoseAnim);
    this->actionFunc = BossGanondrof_Intro;
    this->work[GND_MASK_OFF] = true;
}

void BossGanondrof_Intro(BossGanondrof* this, PlayState* play) {
    s16 i;
    s32 pad;
    EnfHG* horse = (EnfHG*)this->actor.child;

    SkelAnime_Update(&this->skelAnime);
    this->actor.world.pos = horse->actor.world.pos;
    this->actor.shape.rot.y = this->actor.world.rot.y = horse->actor.world.rot.y;

    osSyncPrintf("SW %d------------------------------------------------\n", horse->bossGndSignal);

    if ((this->timers[1] != 0) && (this->timers[1] < 25)) {
        Vec3f pos;
        Vec3f vel = { 0.0f, 0.0f, 0.0f };
        Vec3f accel = { 0.0f, 0.0f, 0.0f };

        pos.x = this->bodyPartsPos[14].x + Rand_CenteredFloat(10.0f);
        pos.y = this->bodyPartsPos[14].y + Rand_ZeroFloat(-5.0f);
        pos.z = this->bodyPartsPos[14].z + Rand_CenteredFloat(10.0f) + 5.0f;
        accel.y = 0.03f;
        EffectSsKFire_Spawn(play, &pos, &vel, &accel, (s16)Rand_ZeroFloat(10.0f) + 5, 0);
    }

    if (this->timers[1] == 20) {
        this->work[GND_MASK_OFF] = false;
    }

    if (this->timers[1] == 30) {
        func_80078914(&sAudioVec, NA_SE_EN_FANTOM_TRANSFORM);
    }

    if (horse->bossGndSignal == FHG_LIGHTNING) {
        Animation_Change(&this->skelAnime, &gPhantomGanonMaskOnAnim, 0.5f, 0.0f,
                         Animation_GetLastFrame(&gPhantomGanonMaskOnAnim), ANIMMODE_ONCE_INTERP, 0.0f);
        this->timers[1] = 40;
    }

    if (horse->bossGndSignal == FHG_REAR) {
        Animation_MorphToPlayOnce(&this->skelAnime, &gPhantomGanonHorseRearingAnim, -3.0f);
    }

    if (horse->bossGndSignal == FHG_RIDE) {
        Animation_MorphToLoop(&this->skelAnime, &gPhantomGanonRidePoseAnim, -13.0f);
    }

    if (horse->bossGndSignal == FHG_SPUR) {
        EnfHG* horseTemp;

        Animation_MorphToPlayOnce(&this->skelAnime, &gPhantomGanonRideSpearRaiseAnim, -7.0f);
        horseTemp = (EnfHG*)this->actor.child;
        Actor_SpawnAsChild(&play->actorCtx, &this->actor, play, ACTOR_EN_FHG_FIRE, this->spearTip.x, this->spearTip.y,
                           this->spearTip.z, 50, FHGFIRE_LIGHT_GREEN, 0, FHGFIRE_SPEAR_LIGHT);
        this->actor.child = &horseTemp->actor;
    }

    if (horse->bossGndSignal == FHG_FINISH) {
        Animation_MorphToPlayOnce(&this->skelAnime, &gPhantomGanonRideSpearResetAnim, -5.0f);
    }

    switch (this->work[GND_EYE_STATE]) {
        case GND_EYESTATE_FADE:
            this->fwork[GND_EYE_ALPHA] += 40.0f;
            if (this->fwork[GND_EYE_ALPHA] >= 255.0f) {
                this->fwork[GND_EYE_ALPHA] = 255.0f;
            }
            break;

        case GND_EYESTATE_BRIGHTEN:
            this->fwork[GND_EYE_BRIGHTNESS] += 20.0f;
            if (this->fwork[GND_EYE_BRIGHTNESS] > 255.0f) {
                this->fwork[GND_EYE_BRIGHTNESS] = 255.0f;
            }
            break;
    }

    this->armRotY = Math_SinS(this->work[GND_VARIANCE_TIMER] * 0x6E8) * 0;
    this->armRotZ = Math_CosS(this->work[GND_VARIANCE_TIMER] * 0x8DC) * 300.0f;
    for (i = 0; i < 30; i++) {
        this->rideRotY[i] = Math_SinS(this->work[GND_VARIANCE_TIMER] * ((i * 50) + 0x7B0)) * 100.0f;
        this->rideRotZ[i] = Math_CosS(this->work[GND_VARIANCE_TIMER] * ((i * 50) + 0x8DC)) * 100.0f;
    }

    if (horse->bossGndSignal == FHG_START_FIGHT) {
        BossGanondrof_SetupPaintings(this);
        for (i = 0; i < 30; i++) {
            this->rideRotY[i] = this->rideRotZ[i] = 0.0f;
        }
    }

    horse->bossGndSignal = FHG_NO_SIGNAL;
}

void BossGanondrof_SetupPaintings(BossGanondrof* this) {
    Animation_MorphToLoop(&this->skelAnime, &gPhantomGanonRideAnim, -5.0f);
    this->actionFunc = BossGanondrof_Paintings;
}

void BossGanondrof_Paintings(BossGanondrof* this, PlayState* play) {
    EnfHG* horse = (EnfHG*)this->actor.child;

    osSyncPrintf("RUN 1\n");
    SkelAnime_Update(&this->skelAnime);
    osSyncPrintf("RUN 2\n");

    if (horse->bossGndSignal == FHG_RAISE_SPEAR) {
        EnfHG* horseTemp;

        Animation_MorphToPlayOnce(&this->skelAnime, &gPhantomGanonRideSpearRaiseAnim, -2.0f);
        this->actor.flags |= ACTOR_FLAG_0;
        horseTemp = (EnfHG*)this->actor.child;
        Actor_SpawnAsChild(&play->actorCtx, &this->actor, play, ACTOR_EN_FHG_FIRE, this->spearTip.x, this->spearTip.y,
                           this->spearTip.z, 30, FHGFIRE_LIGHT_GREEN, 0, FHGFIRE_SPEAR_LIGHT);
        this->actor.child = &horseTemp->actor;
    } else if (horse->bossGndSignal == FHG_LIGHTNING) {
        Animation_MorphToPlayOnce(&this->skelAnime, &gPhantomGanonRideSpearStrikeAnim, -2.0f);
    } else if (horse->bossGndSignal == FHG_RESET) {
        Animation_MorphToPlayOnce(&this->skelAnime, &gPhantomGanonRideSpearResetAnim, -2.0f);
    } else if (horse->bossGndSignal == FHG_RIDE) {
        Animation_MorphToLoop(&this->skelAnime, &gPhantomGanonRideAnim, -2.0f);
        this->actor.flags &= ~ACTOR_FLAG_0;
    }

    osSyncPrintf("RUN 3\n");
    this->actor.world.pos = horse->actor.world.pos;
    this->actor.world.pos.y = horse->actor.world.pos.y;
    this->actor.shape.rot.y = this->actor.world.rot.y = horse->actor.world.rot.y;
    if (this->flyMode != GND_FLY_PAINTING) {
        BossGanondrof_SetupNeutral(this, -20.0f);
        this->timers[0] = 100;
        this->colliderBody.dim.radius = 20;
        this->colliderBody.dim.height = 60;
        this->colliderBody.dim.yShift = -33;
        Audio_PlayActorSfx2(&this->actor, NA_SE_EN_FANTOM_LAUGH);
        this->actor.naviEnemyId = NAVI_ENEMY_PHANTOM_GANON_PHASE_2;
    } else {
        horse->bossGndSignal = FHG_NO_SIGNAL;
        this->actor.scale.x = horse->actor.scale.x / 1.15f;
        this->actor.scale.y = horse->actor.scale.y / 1.15f;
        this->actor.scale.z = horse->actor.scale.z / 1.15f;
        osSyncPrintf("RUN 4\n");
    }
}

void BossGanondrof_SetupNeutral(BossGanondrof* this, f32 arg1) {
    Animation_MorphToLoop(&this->skelAnime, &gPhantomGanonNeutralAnim, arg1);
    this->actionFunc = BossGanondrof_Neutral;
    this->actor.flags |= ACTOR_FLAG_0;
    this->fwork[GND_FLOAT_SPEED] = 0.0f;
    this->timers[0] = (s16)(Rand_ZeroOne() * 64.0f) + 30;
}

void BossGanondrof_Neutral(BossGanondrof* this, PlayState* play) {
    f32 targetX;
    f32 targetY;
    f32 targetZ;
    Player* player = GET_PLAYER(play);
    Actor* playerx = &player->actor;
    Actor* thisx = &this->actor;
    f32 rand01;
    s16 i;

    SkelAnime_Update(&this->skelAnime);
    switch (this->flyMode) {
        case GND_FLY_NEUTRAL:
            if (this->timers[0] == 0) {
                this->timers[0] = (s16)(Rand_ZeroOne() * 64.0f) + 30;
                rand01 = Rand_ZeroOne();
                if (thisx->colChkInfo.health < 5) {
                    if (rand01 < 0.25f) {
                        BossGanondrof_SetupThrow(this, play);
                    } else if (rand01 >= 0.8f) {
                        this->flyMode = GND_FLY_CHARGE;
                        this->timers[0] = 60;
                        this->fwork[GND_FLOAT_SPEED] = 0.0f;
                        Audio_PlayActorSfx2(thisx, NA_SE_EN_FANTOM_LAUGH);
                    } else {
                        this->flyMode = GND_FLY_VOLLEY;
                        this->timers[0] = 60;
                        this->fwork[GND_FLOAT_SPEED] = 0.0f;
                        Audio_PlayActorSfx2(thisx, NA_SE_EN_FANTOM_LAUGH);
                    }
                } else if ((rand01 < 0.5f) || (this->work[GND_THROW_COUNT] < 5)) {
                    BossGanondrof_SetupThrow(this, play);
                } else {
                    this->flyMode = GND_FLY_VOLLEY;
                    this->timers[0] = 60;
                    this->fwork[GND_FLOAT_SPEED] = 0.0f;
                    Audio_PlayActorSfx2(thisx, NA_SE_EN_FANTOM_LAUGH);
                }
            }

            if (this->timers[1] != 0) {
                targetX = GND_BOSSROOM_CENTER_X;
                targetZ = GND_BOSSROOM_CENTER_Z;
            } else {
                targetX = playerx->world.pos.x + (180.0f * Math_SinS(playerx->shape.rot.y));
                targetZ = playerx->world.pos.z + (180.0f * Math_CosS(playerx->shape.rot.y));
                if (sqrtf(SQ(targetX - GND_BOSSROOM_CENTER_X) + SQ(targetZ - GND_BOSSROOM_CENTER_Z)) > 280.0f) {
                    this->timers[1] = 50;
                    this->fwork[GND_FLOAT_SPEED] = 0.0f;
                }
            }

            targetY = playerx->world.pos.y + 100.0f + 0.0f;
            targetX += Math_SinS(this->work[GND_VARIANCE_TIMER] * 0x500) * 100.0f;
            targetZ += Math_CosS(this->work[GND_VARIANCE_TIMER] * 0x700) * 100.0f;
            break;
        case GND_FLY_VOLLEY:
            targetX = GND_BOSSROOM_CENTER_X - 14.0f;
            targetZ = GND_BOSSROOM_CENTER_Z + 265.0f;

            targetY = playerx->world.pos.y + 100.0f + 100.0f;
            targetX += Math_SinS(this->work[GND_VARIANCE_TIMER] * 0x500) * 100.0f;
            targetZ += Math_CosS(this->work[GND_VARIANCE_TIMER] * 0x700) * 100.0f;
            if (this->timers[0] == 0) {
                this->flyMode = GND_FLY_RETURN;
                this->returnSuccess = false;
                BossGanondrof_SetupThrow(this, play);
                this->timers[0] = 80;
            }
            break;
        case GND_FLY_RETURN:
            targetX = GND_BOSSROOM_CENTER_X - 14.0f;
            targetZ = GND_BOSSROOM_CENTER_Z + 265.0f;

            targetY = playerx->world.pos.y + 100.0f + 100.0f;
            targetX += Math_SinS(this->work[GND_VARIANCE_TIMER] * 0x500) * 50.0f;
            targetZ += Math_CosS(this->work[GND_VARIANCE_TIMER] * 0x700) * 50.0f;
            if (this->returnSuccess) {
                this->returnSuccess = false;
                BossGanondrof_SetupReturn(this, play);
                this->timers[0] = 80;
            }

            if (this->timers[0] == 0) {
                this->flyMode = GND_FLY_NEUTRAL;
            }
            break;
        case GND_FLY_CHARGE:
            targetX = GND_BOSSROOM_CENTER_X - 14.0f;
            targetZ = GND_BOSSROOM_CENTER_Z + 215.0f;

            targetY = playerx->world.pos.y + 100.0f + 50.0f;
            targetX += Math_SinS(this->work[GND_VARIANCE_TIMER] * 0x500) * 100.0f;
            targetZ += Math_CosS(this->work[GND_VARIANCE_TIMER] * 0x700) * 100.0f;
            if (this->timers[0] == 0) {
                BossGanondrof_SetupCharge(this, play);
            }
            break;
    }

    Math_ApproachF(&thisx->world.pos.x, targetX, 0.05f, this->fwork[GND_FLOAT_SPEED]);
    if (this->timers[2] != 0) {
        Math_ApproachF(&thisx->world.pos.y, targetY + 100.0f, 0.1f, 50.0f);
    } else {
        Math_ApproachF(&thisx->world.pos.y, targetY, 0.05f, 10.0f);
    }

    Math_ApproachF(&thisx->world.pos.z, targetZ, 0.05f, this->fwork[GND_FLOAT_SPEED]);
    Math_ApproachF(&this->fwork[GND_FLOAT_SPEED], 50.0f, 1.0f, 0.5f);
    thisx->velocity.x = thisx->world.pos.x - thisx->prevPos.x;
    thisx->velocity.z = thisx->world.pos.z - thisx->prevPos.z;
    thisx->world.pos.y += 2.0f * Math_SinS(this->work[GND_VARIANCE_TIMER] * 1500);
    Math_ApproachS(&thisx->shape.rot.y, thisx->yawTowardsPlayer, 5, 0xBB8);
    if ((this->work[GND_VARIANCE_TIMER] & 1) == 0) {
        Vec3f pos;
        Vec3f vel = { 0.0f, 0.0f, 0.0f };
        Vec3f accel = { 0.0f, 0.0f, 0.0f };

        for (i = 0; i < 3; i++) {
            pos.x = Rand_CenteredFloat(20.0f) + this->spearTip.x;
            pos.y = Rand_CenteredFloat(20.0f) + this->spearTip.y;
            pos.z = Rand_CenteredFloat(20.0f) + this->spearTip.z;
            accel.y = -0.08f;
            EffectSsFhgFlash_SpawnLightBall(play, &pos, &vel, &accel, (s16)(Rand_ZeroOne() * 80.0f) + 150,
                                            FHGFLASH_LIGHTBALL_GREEN);
        }
    }

    if (player->unk_A73 != 0) {
        BossGanondrof_SetupBlock(this, play);
    }

    Audio_PlayActorSfx2(thisx, NA_SE_EN_FANTOM_FLOAT - SFX_FLAG);
}

void BossGanondrof_SetupThrow(BossGanondrof* this, PlayState* play) {
    EnfHG* horseTemp;
    s16 lightTime;

    this->fwork[GND_END_FRAME] = Animation_GetLastFrame(&gPhantomGanonThrowAnim);
    Animation_MorphToPlayOnce(&this->skelAnime, &gPhantomGanonThrowAnim, -5.0f);
    this->actionFunc = BossGanondrof_Throw;
    if ((Rand_ZeroOne() <= 0.1f) && (this->work[GND_THROW_COUNT] >= 10) && (this->flyMode == GND_FLY_NEUTRAL)) {
        this->work[GND_ACTION_STATE] = THROW_SLOW;
        this->work[GND_THROW_FRAME] = 1000;
        lightTime = 32;
    } else {
        this->work[GND_ACTION_STATE] = THROW_NORMAL;
        this->work[GND_THROW_FRAME] = 25;
        lightTime = 25;
    }

    horseTemp = (EnfHG*)this->actor.child;
    Actor_SpawnAsChild(&play->actorCtx, &this->actor, play, ACTOR_EN_FHG_FIRE, this->spearTip.x, this->spearTip.y,
                       this->spearTip.z, lightTime, FHGFIRE_LIGHT_GREEN, 0, FHGFIRE_SPEAR_LIGHT);
    this->actor.child = &horseTemp->actor;
    this->work[GND_THROW_COUNT]++;
    Audio_PlayActorSfx2(&this->actor, NA_SE_EN_FANTOM_STICK);
}

void BossGanondrof_Throw(BossGanondrof* this, PlayState* play) {
    SkelAnime_Update(&this->skelAnime);
    osSyncPrintf("this->fwork[GND_END_FRAME] = %d\n", (s16)this->fwork[GND_END_FRAME]);
    osSyncPrintf("this->work[GND_SHOT_FRAME] = %d\n", this->work[GND_THROW_FRAME]);
    if (Animation_OnFrame(&this->skelAnime, this->fwork[GND_END_FRAME])) {
        BossGanondrof_SetupNeutral(this, -6.0f);
    }

    if ((this->work[GND_ACTION_STATE] != THROW_NORMAL) && Animation_OnFrame(&this->skelAnime, 21.0f)) {
        this->fwork[GND_END_FRAME] = Animation_GetLastFrame(&gPhantomGanonThrowEndAnim);
        Animation_MorphToPlayOnce(&this->skelAnime, &gPhantomGanonThrowEndAnim, 0.0f);
        this->work[GND_THROW_FRAME] = 10;
    }

    if (Animation_OnFrame(&this->skelAnime, this->work[GND_THROW_FRAME])) {
        if (this->flyMode <= GND_FLY_NEUTRAL) {
            Audio_PlayActorSfx2(&this->actor, NA_SE_EN_FANTOM_MASIC2);
        } else {
            Audio_PlayActorSfx2(&this->actor, NA_SE_EN_FANTOM_MASIC1);
        }

        Audio_PlayActorSfx2(&this->actor, NA_SE_EN_FANTOM_VOICE);
    }

    if (Animation_OnFrame(&this->skelAnime, this->work[GND_THROW_FRAME])) {
        EnfHG* horseTemp = (EnfHG*)this->actor.child;

        Actor_SpawnAsChild(&play->actorCtx, &this->actor, play, ACTOR_EN_FHG_FIRE, this->spearTip.x, this->spearTip.y,
                           this->spearTip.z, this->work[GND_ACTION_STATE], 0, 0, FHGFIRE_ENERGY_BALL);
        this->actor.child = &horseTemp->actor;
    }

    Math_ApproachS(&this->actor.shape.rot.y, this->actor.yawTowardsPlayer, 5, 0x7D0);
    this->actor.world.pos.x += this->actor.velocity.x;
    this->actor.world.pos.z += this->actor.velocity.z;
    Math_ApproachZeroF(&this->actor.velocity.x, 1.0f, 0.5f);
    Math_ApproachZeroF(&this->actor.velocity.z, 1.0f, 0.5f);
    this->actor.world.pos.y += 2.0f * Math_SinS(this->work[GND_VARIANCE_TIMER] * 1500);
}

void BossGanondrof_SetupReturn(BossGanondrof* this, PlayState* play) {
    static AnimationHeader* returnAnim[] = { &gPhantomGanonReturn1Anim, &gPhantomGanonReturn2Anim };
    s16 rand = Rand_ZeroOne() * 1.99f;

    this->fwork[GND_END_FRAME] = Animation_GetLastFrame(returnAnim[rand]);
    Animation_MorphToPlayOnce(&this->skelAnime, returnAnim[rand], 0.0f);
    this->actionFunc = BossGanondrof_Return;
}

void BossGanondrof_Return(BossGanondrof* this, PlayState* play) {
    SkelAnime_Update(&this->skelAnime);
    if (Animation_OnFrame(&this->skelAnime, 5.0f)) {
        Audio_PlayActorSfx2(&this->actor, NA_SE_EN_FANTOM_VOICE);
        osSyncPrintf("VOISE               2  !!!!!!!!!!!!!!!!!!!!!!!!!!!!!!!!!\n");
        osSyncPrintf("VOISE               2  !!!!!!!!!!!!!!!!!!!!!!!!!!!!!!!!!\n");
    }

    if (Animation_OnFrame(&this->skelAnime, this->fwork[GND_END_FRAME])) {
        BossGanondrof_SetupNeutral(this, 0.0f);
    }

    this->actor.world.pos.x += this->actor.velocity.x;
    this->actor.world.pos.z += this->actor.velocity.z;
    Math_ApproachZeroF(&this->actor.velocity.x, 1.0f, 0.5f);
    Math_ApproachZeroF(&this->actor.velocity.z, 1.0f, 0.5f);
    this->actor.world.pos.y += 2.0f * Math_SinS(this->work[GND_VARIANCE_TIMER] * 1500);
    if (this->returnSuccess) {
        this->returnSuccess = false;
        BossGanondrof_SetupReturn(this, play);
        this->timers[0] = 80;
    }
}

void BossGanondrof_SetupStunned(BossGanondrof* this, PlayState* play) {
    if (this->actionFunc != BossGanondrof_Stunned) {
        this->fwork[GND_END_FRAME] = Animation_GetLastFrame(&gPhantomGanonAirDamageAnim);
        Animation_MorphToLoop(&this->skelAnime, &gPhantomGanonAirDamageAnim, 0.0f);
        this->timers[0] = 50;
        this->shockTimer = 60;
    } else {
        this->fwork[GND_END_FRAME] = Animation_GetLastFrame(&gPhantomGanonGroundDamageAnim);
        Animation_MorphToLoop(&this->skelAnime, &gPhantomGanonGroundDamageAnim, 0.0f);
    }

    this->actionFunc = BossGanondrof_Stunned;
    this->work[GND_ACTION_STATE] = STUNNED_FALL;
    this->actor.velocity.x = 0.0f;
    this->actor.velocity.z = 0.0f;
}

void BossGanondrof_Stunned(BossGanondrof* this, PlayState* play) {
    osSyncPrintf("DAMAGE   .................................\n");
    SkelAnime_Update(&this->skelAnime);
    this->actor.gravity = -0.2f;
    if (this->actor.world.pos.y <= 5.0f) {
        if (this->work[GND_ACTION_STATE] == STUNNED_FALL) {
            this->fwork[GND_END_FRAME] = Animation_GetLastFrame(&gPhantomGanonStunnedAnim);
            Animation_MorphToLoop(&this->skelAnime, &gPhantomGanonStunnedAnim, -10.0f);
            this->work[GND_ACTION_STATE] = STUNNED_GROUND;
        }

        this->actor.velocity.y = 0.0f;
        this->actor.gravity = 0.0f;
        if (Animation_OnFrame(&this->skelAnime, this->fwork[GND_END_FRAME])) {
            Audio_PlayActorSfx2(&this->actor, NA_SE_EN_FANTOM_DAMAGE2);
        }

        this->actor.flags |= ACTOR_FLAG_10;
    }

    osSyncPrintf("TIME0 %d ********************************************\n", this->timers[0]);
    if (this->timers[0] == 0) {
        BossGanondrof_SetupNeutral(this, -5.0f);
        this->timers[0] = 30;
        this->timers[2] = 30;
        this->flyMode = GND_FLY_NEUTRAL;
        this->actor.velocity.y = 0.0f;
        this->actor.gravity = 0.0f;
    }

    Actor_MoveForward(&this->actor);
}

void BossGanondrof_SetupBlock(BossGanondrof* this, PlayState* play) {
    this->fwork[GND_END_FRAME] = Animation_GetLastFrame(&gPhantomGanonBlockAnim);
    Animation_MorphToLoop(&this->skelAnime, &gPhantomGanonBlockAnim, -3.0f);
    this->actionFunc = BossGanondrof_Block;
    this->timers[0] = 10;
    Audio_PlayActorSfx2(&this->actor, NA_SE_EN_FANTOM_STICK);
}

void BossGanondrof_Block(BossGanondrof* this, PlayState* play) {
    this->colliderBody.base.colType = COLTYPE_METAL;
    SkelAnime_Update(&this->skelAnime);
    this->actor.world.pos.x += this->actor.velocity.x;
    this->actor.world.pos.z += this->actor.velocity.z;
    Math_ApproachZeroF(&this->actor.velocity.x, 1.0f, 0.5f);
    Math_ApproachZeroF(&this->actor.velocity.z, 1.0f, 0.5f);
    this->actor.world.pos.y += 2.0f * Math_SinS(this->work[GND_VARIANCE_TIMER] * 1500);
    if (this->timers[0] == 0) {
        BossGanondrof_SetupNeutral(this, -5.0f);
        this->timers[0] = 10;
        this->flyMode = GND_FLY_NEUTRAL;
    }
}

void BossGanondrof_SetupCharge(BossGanondrof* this, PlayState* play) {
    this->fwork[GND_END_FRAME] = Animation_GetLastFrame(&gPhantomGanonChargeWindupAnim);
    Animation_MorphToLoop(&this->skelAnime, &gPhantomGanonChargeWindupAnim, -3.0f);
    this->actionFunc = BossGanondrof_Charge;
    this->timers[0] = 20;
    this->work[GND_ACTION_STATE] = CHARGE_WINDUP;
}

void BossGanondrof_Charge(BossGanondrof* this, PlayState* play) {
    Player* player = GET_PLAYER(play);
    Actor* playerx = &player->actor;
    Actor* thisx = &this->actor;
    f32 dxCenter = thisx->world.pos.x - GND_BOSSROOM_CENTER_X;
    f32 dzCenter = thisx->world.pos.z - GND_BOSSROOM_CENTER_Z;

    this->colliderBody.base.colType = COLTYPE_METAL;
    SkelAnime_Update(&this->skelAnime);
    switch (this->work[GND_ACTION_STATE]) {
        case CHARGE_WINDUP:
            if (this->timers[0] == 218) {
                Audio_PlayActorSfx2(thisx, NA_SE_EN_FANTOM_STICK);
            }

            if (this->timers[0] == 19) {
                Audio_PlayActorSfx2(thisx, NA_SE_EN_FANTOM_ATTACK);
            }

            thisx->world.pos.x += thisx->velocity.x;
            thisx->world.pos.z += thisx->velocity.z;
            Math_ApproachZeroF(&thisx->velocity.x, 1.0f, 0.5f);
            Math_ApproachZeroF(&thisx->velocity.z, 1.0f, 0.5f);
            if (this->timers[0] == 0) {
                this->work[GND_ACTION_STATE] = CHARGE_START;
                this->timers[0] = 10;
                thisx->speedXZ = 0.0f;
                this->fwork[GND_END_FRAME] = Animation_GetLastFrame(&gPhantomGanonChargeStartAnim);
                Animation_MorphToPlayOnce(&this->skelAnime, &gPhantomGanonChargeStartAnim, 0.0f);
            }

            Math_ApproachS(&thisx->shape.rot.y, thisx->yawTowardsPlayer, 5, 0x7D0);
            break;
        case CHARGE_START:
            if (Animation_OnFrame(&this->skelAnime, this->fwork[GND_END_FRAME])) {
                this->fwork[GND_END_FRAME] = Animation_GetLastFrame(&gPhantomGanonChargeAnim);
                Animation_MorphToLoop(&this->skelAnime, &gPhantomGanonChargeAnim, 0.0f);
                this->work[GND_ACTION_STATE] = CHARGE_ATTACK;
            }
            FALLTHROUGH;
        case CHARGE_ATTACK:
            if (this->timers[0] != 0) {
                Vec3f vecToLink;

                Math_ApproachS(&thisx->shape.rot.y, thisx->yawTowardsPlayer, 5, 0x7D0);
                vecToLink.x = playerx->world.pos.x - thisx->world.pos.x;
                vecToLink.y = playerx->world.pos.y + 40.0f - thisx->world.pos.y;
                vecToLink.z = playerx->world.pos.z - thisx->world.pos.z;
                thisx->world.rot.y = thisx->shape.rot.y;
                thisx->world.rot.x = RAD_TO_BINANG(Math_FAtan2F(vecToLink.y, sqrtf(SQ(vecToLink.x) + SQ(vecToLink.z))));
            }

            func_8002D908(thisx);
            func_8002D7EC(thisx);
            Math_ApproachF(&thisx->speedXZ, 10.0f, 1.0f, 0.5f);
            if ((sqrtf(SQ(dxCenter) + SQ(dzCenter)) > 280.0f) || (thisx->xyzDistToPlayerSq < SQ(100.0f))) {
                this->work[GND_ACTION_STATE] = CHARGE_FINISH;
                this->timers[0] = 20;
            }
            break;
        case CHARGE_FINISH:
            thisx->gravity = 0.2f;
            Actor_MoveForward(thisx);
            osSyncPrintf("YP %f @@@@@@@@@@@@@@@@@@@@@@@@@@@@@@@@@@@@\n", thisx->world.pos.y);
            if (thisx->world.pos.y < 5.0f) {
                thisx->world.pos.y = 5.0f;
                thisx->velocity.y = 0.0f;
            }

            if (sqrtf(SQ(dxCenter) + SQ(dzCenter)) > 280.0f) {
                Math_ApproachZeroF(&thisx->speedXZ, 1.0f, 2.0f);
                this->timers[0] = 0;
            }

            if (this->timers[0] == 0) {
                Math_ApproachZeroF(&thisx->speedXZ, 1.0f, 2.0f);
                Math_ApproachZeroF(&thisx->velocity.y, 1.0f, 2.0f);
                Math_ApproachS(&thisx->shape.rot.y, thisx->yawTowardsPlayer, 5, 0x7D0);
                if ((thisx->speedXZ <= 0.5f) && (fabsf(thisx->velocity.y) <= 0.1f)) {
                    BossGanondrof_SetupNeutral(this, -10.0f);
                    this->timers[0] = 30;
                    this->flyMode = GND_FLY_NEUTRAL;
                }
            }
            break;
    }

    if (thisx->world.pos.y > (GND_BOSSROOM_CENTER_Y + 83.0f)) {
        thisx->world.pos.y += 2.0f * Math_SinS(this->work[GND_VARIANCE_TIMER] * 1500);
    }
    {
        s16 i;
        Vec3f pos;
        Vec3f vel = { 0.0f, 0.0f, 0.0f };
        Vec3f accel = { 0.0f, 0.0f, 0.0f };
        Vec3f baseOffset = { 0.0f, 50.0f, 0.0f };
        Vec3f offset;

        baseOffset.y = 10.0f;
        for (i = 0; i < 10; i++) {
            Matrix_Push();
            Matrix_RotateY(BINANG_TO_RAD_ALT(thisx->shape.rot.y), MTXMODE_NEW);
            Matrix_RotateX(BINANG_TO_RAD_ALT(thisx->shape.rot.x), MTXMODE_APPLY);
            Matrix_RotateZ(BINANG_TO_RAD_ALT(this->work[GND_EFFECT_ANGLE]), MTXMODE_APPLY);
            Matrix_MultVec3f(&baseOffset, &offset);
            Matrix_Pop();
            pos.x = this->spearTip.x + offset.x;
            pos.y = this->spearTip.y + offset.y;
            pos.z = this->spearTip.z + offset.z;
            vel.x = (offset.x * 500.0f) / 1000.0f;
            vel.y = (offset.y * 500.0f) / 1000.0f;
            vel.z = (offset.z * 500.0f) / 1000.0f;
            accel.x = (offset.x * -50.0f) / 1000.0f;
            accel.y = (offset.y * -50.0f) / 1000.0f;
            accel.z = (offset.z * -50.0f) / 1000.0f;
            EffectSsFhgFlash_SpawnLightBall(play, &pos, &vel, &accel, 150, i % 7);
            this->work[GND_EFFECT_ANGLE] += 0x1A5C;
        }
    }

    if (!(this->work[GND_VARIANCE_TIMER] & 7)) {
        EnfHG* horse = (EnfHG*)thisx->child;

        Actor_SpawnAsChild(&play->actorCtx, thisx, play, ACTOR_EN_FHG_FIRE, this->spearTip.x, this->spearTip.y,
                           this->spearTip.z, 8, FHGFIRE_LIGHT_BLUE, 0, FHGFIRE_SPEAR_LIGHT);
        thisx->child = &horse->actor;
    }
}

void BossGanondrof_SetupDeath(BossGanondrof* this, PlayState* play) {
    Animation_PlayOnce(&this->skelAnime, &gPhantomGanonDeathBlowAnim);
    this->fwork[GND_END_FRAME] = Animation_GetLastFrame(&gPhantomGanonDeathBlowAnim);
    this->actionFunc = BossGanondrof_Death;
<<<<<<< HEAD
    SEQCMD_STOP_SEQUENCE(SEQ_PLAYER_BGM_MAIN, 1);
    Audio_PlayActorSound2(&this->actor, NA_SE_EN_FANTOM_DEAD);
=======
    Audio_QueueSeqCmd(0x1 << 28 | SEQ_PLAYER_BGM_MAIN << 24 | 0x100FF);
    Audio_PlayActorSfx2(&this->actor, NA_SE_EN_FANTOM_DEAD);
>>>>>>> fec5cd84
    this->deathState = DEATH_START;
    this->actor.flags &= ~ACTOR_FLAG_0;
    this->work[GND_VARIANCE_TIMER] = 0;
    this->shockTimer = 50;
}

void BossGanondrof_Death(BossGanondrof* this, PlayState* play) {
    u8 holdCamera = false;
    u8 bodyDecayLevel = 0;
    f32 camX;
    f32 camZ;
    f32 pad;
    Player* player = GET_PLAYER(play);
    Camera* mainCam = Play_GetCamera(play, CAM_ID_MAIN);

    osSyncPrintf("PYP %f\n", player->actor.floorHeight);
    SkelAnime_Update(&this->skelAnime);
    this->work[GND_DEATH_SFX_TIMER]++;
    if (((60 < this->work[GND_DEATH_SFX_TIMER]) && (this->work[GND_DEATH_SFX_TIMER] < 500)) ||
        ((501 < this->work[GND_DEATH_SFX_TIMER]) && (this->work[GND_DEATH_SFX_TIMER] < 620))) {
        Audio_PlayActorSfx2(&this->actor, NA_SE_EN_GOMA_LAST - SFX_FLAG);
    }

    switch (this->deathState) {
        case DEATH_START:
            func_80064520(play, &play->csCtx);
            func_8002DF54(play, &this->actor, 1);
            this->subCamId = Play_CreateSubCamera(play);
            Play_ChangeCameraStatus(play, CAM_ID_MAIN, CAM_STAT_WAIT);
            osSyncPrintf("7\n");
            Play_ChangeCameraStatus(play, this->subCamId, CAM_STAT_ACTIVE);
            osSyncPrintf("8\n");
            this->deathState = DEATH_THROES;
            player->actor.speedXZ = 0.0f;
            this->timers[0] = 50;
            this->subCamEye = mainCam->eye;
            this->subCamAt = mainCam->at;
            this->subCamEyeNext.x = this->targetPos.x;
            this->subCamEyeNext.y = GND_BOSSROOM_CENTER_Y + 83.0f;
            this->subCamEyeNext.z = (this->targetPos.z + 100.0f) + 50;
            this->subCamAtNext.x = this->targetPos.x;
            this->subCamAtNext.y = this->targetPos.y - 10.0f;
            this->subCamAtNext.z = this->targetPos.z;
            this->subCamEyeVel.x = fabsf(mainCam->eye.x - this->subCamEyeNext.x);
            this->subCamEyeVel.y = fabsf(mainCam->eye.y - this->subCamEyeNext.y);
            this->subCamEyeVel.z = fabsf(mainCam->eye.z - this->subCamEyeNext.z);
            this->subCamAtVel.x = fabsf(mainCam->at.x - this->subCamAtNext.x);
            this->subCamAtVel.y = fabsf(mainCam->at.y - this->subCamAtNext.y);
            this->subCamAtVel.z = fabsf(mainCam->at.z - this->subCamAtNext.z);
            this->subCamAccel = 0.02f;
            this->subCamEyeMaxVelFrac.x = this->subCamEyeMaxVelFrac.y = this->subCamEyeMaxVelFrac.z = 0.05f;
            this->work[GND_ACTION_STATE] = DEATH_SPASM;
            this->timers[0] = 150;
            this->subCamAtMaxVelFrac.x = 0.2f;
            this->subCamAtMaxVelFrac.y = 0.2f;
            this->subCamAtMaxVelFrac.z = 0.2f;
            FALLTHROUGH;
        case DEATH_THROES:
            switch (this->work[GND_ACTION_STATE]) {
                case DEATH_SPASM:
                    if (Animation_OnFrame(&this->skelAnime, this->fwork[GND_END_FRAME])) {
                        this->fwork[GND_END_FRAME] = Animation_GetLastFrame(&gPhantomGanonAirDamageAnim);
                        Animation_Change(&this->skelAnime, &gPhantomGanonAirDamageAnim, 0.5f, 0.0f,
                                         this->fwork[GND_END_FRAME], ANIMMODE_ONCE_INTERP, 0.0f);
                        this->work[GND_ACTION_STATE] = DEATH_LIMP;
                    }
                    break;
                case DEATH_LIMP:
                    if (Animation_OnFrame(&this->skelAnime, this->fwork[GND_END_FRAME])) {
                        this->fwork[GND_END_FRAME] = Animation_GetLastFrame(&gPhantomGanonLimpAnim);
                        Animation_MorphToLoop(&this->skelAnime, &gPhantomGanonLimpAnim, -20.0f);
                        this->work[GND_ACTION_STATE] = DEATH_HUNCHED;
                    }
                    FALLTHROUGH;
                case DEATH_HUNCHED:
                    bodyDecayLevel = 1;
                    break;
            }
            Math_ApproachS(&this->actor.shape.rot.y, this->work[GND_VARIANCE_TIMER] * -100, 5, 0xBB8);
            Math_ApproachF(&this->subCamEyeNext.z, this->targetPos.z + 60.0f, 0.02f, 0.5f);
            Math_ApproachF(&this->actor.world.pos.y, GND_BOSSROOM_CENTER_Y + 133.0f, 0.05f, 100.0f);
            this->actor.world.pos.y += Math_SinS(this->work[GND_VARIANCE_TIMER] * 1500);
            this->subCamAtNext.x = this->targetPos.x;
            this->subCamAtNext.y = this->targetPos.y - 10.0f;
            this->subCamAtNext.z = this->targetPos.z;
            if (this->timers[0] == 0) {
                this->deathState = DEATH_WARP;
                this->timers[0] = 350;
                this->timers[1] = 50;
                this->fwork[GND_CAMERA_ZOOM] = 300.0f;
                this->subCamEyeNext.y = GND_BOSSROOM_CENTER_Y + 233.0f;
                player->actor.world.pos.x = GND_BOSSROOM_CENTER_X - 200.0f;
                player->actor.world.pos.z = GND_BOSSROOM_CENTER_Z;
                holdCamera = true;
                bodyDecayLevel = 1;
            }
            break;
        case DEATH_WARP:
            if (this->timers[1] == 1) {
                EnfHG* horseTemp = (EnfHG*)this->actor.child;

                Actor_SpawnAsChild(&play->actorCtx, &this->actor, play, ACTOR_EN_FHG_FIRE, GND_BOSSROOM_CENTER_X,
                                   GND_BOSSROOM_CENTER_Y + 3.0f, GND_BOSSROOM_CENTER_Z, 0x4000, 0, 0,
                                   FHGFIRE_WARP_DEATH);
                this->actor.child = &horseTemp->actor;
                Message_StartTextbox(play, 0x108E, NULL);
            }

            this->actor.shape.rot.y -= 0xC8;
            this->actor.world.pos.y += Math_SinS(this->work[GND_VARIANCE_TIMER] * 1500);
            this->fwork[GND_CAMERA_ANGLE] += 0x78;
            camX = Math_SinS(this->fwork[GND_CAMERA_ANGLE]) * this->fwork[GND_CAMERA_ZOOM];
            camZ = Math_CosS(this->fwork[GND_CAMERA_ANGLE]) * this->fwork[GND_CAMERA_ZOOM];
            this->subCamEye.x = GND_BOSSROOM_CENTER_X + camX;
            this->subCamEye.y = this->subCamEyeNext.y;
            this->subCamEye.z = GND_BOSSROOM_CENTER_Z + camZ;
            this->subCamAt.x = GND_BOSSROOM_CENTER_X;
            this->subCamAt.y = GND_BOSSROOM_CENTER_Y + 23.0f;
            this->subCamAt.z = GND_BOSSROOM_CENTER_Z;
            Math_ApproachF(&this->subCamEyeNext.y, GND_BOSSROOM_CENTER_Y + 33.0f, 0.05f, 0.5f);
            Math_ApproachF(&this->fwork[GND_CAMERA_ZOOM], 170.0f, 0.05f, 1.0f);
            Math_ApproachF(&this->actor.world.pos.x, GND_BOSSROOM_CENTER_X, 0.05f, 1.5f);
            Math_ApproachF(&this->actor.world.pos.y, GND_BOSSROOM_CENTER_Y + 83.0f, 0.05f, 1.0f);
            Math_ApproachF(&this->actor.world.pos.z, GND_BOSSROOM_CENTER_Z, 0.05f, 1.5f);
            if (this->timers[0] == 0) {
                this->deathState = DEATH_SCREAM;
                this->timers[0] = 50;
                Animation_MorphToLoop(&this->skelAnime, &gPhantomGanonScreamAnim, -10.0f);
                this->actor.world.pos.x = GND_BOSSROOM_CENTER_X;
                this->actor.world.pos.y = GND_BOSSROOM_CENTER_Y + 83.0f;
                this->actor.world.pos.z = GND_BOSSROOM_CENTER_Z;
                this->actor.shape.rot.y = 0;
                this->work[GND_BODY_DECAY_INDEX] = 0;
                Audio_PlayActorSfx2(&this->actor, NA_SE_EN_FANTOM_LAST);
            }

            holdCamera = true;
            bodyDecayLevel = 1;
            break;
        case DEATH_SCREAM:
            holdCamera = true;
            bodyDecayLevel = 2;
            this->actor.world.pos.y = GND_BOSSROOM_CENTER_Y + 83.0f;
            this->subCamEye.x = GND_BOSSROOM_CENTER_X;
            this->subCamEye.y = GND_BOSSROOM_CENTER_Y + 83.0f;
            this->subCamEye.z = GND_BOSSROOM_CENTER_Z + 50.0f;
            this->subCamAt.x = GND_BOSSROOM_CENTER_X;
            this->subCamAt.y = GND_BOSSROOM_CENTER_Y + 103.0f;
            this->subCamAt.z = GND_BOSSROOM_CENTER_Z;
            if (this->timers[0] == 0) {
                this->deathState = DEATH_DISINTEGRATE;
                Animation_MorphToPlayOnce(&this->skelAnime, &gPhantomGanonLastPoseAnim, -10.0f);
                this->work[GND_BODY_DECAY_INDEX] = 0;
                this->timers[0] = 40;
            }
            break;
        case DEATH_DISINTEGRATE:
            holdCamera = true;
            bodyDecayLevel = 3;
            Math_ApproachZeroF(&this->subCamEye.y, 0.05f, 1.0f); // approaches GND_BOSSROOM_CENTER_Y + 33.0f
            Math_ApproachF(&this->subCamEye.z, GND_BOSSROOM_CENTER_Z + 170.0f, 0.05f, 2.0f);
            Math_ApproachF(&this->subCamAt.y, GND_BOSSROOM_CENTER_Y + 53.0f, 0.05f, 1.0f);
            if (this->timers[0] == 0) {
                this->timers[0] = 250;
                this->deathState = DEATH_FINISH;
            }
            break;
        case DEATH_FINISH:
            holdCamera = true;
            bodyDecayLevel = 10;
            if (this->timers[0] == 150) {
                SEQCMD_PLAY_SEQUENCE(SEQ_PLAYER_BGM_MAIN, 0, 0, NA_BGM_BOSS_CLEAR);
                Actor_Spawn(&play->actorCtx, play, ACTOR_DOOR_WARP1, GND_BOSSROOM_CENTER_X, GND_BOSSROOM_CENTER_Y,
                            GND_BOSSROOM_CENTER_Z, 0, 0, 0, WARP_DUNGEON_ADULT);
            }

            Math_ApproachZeroF(&this->subCamEye.y, 0.05f, 1.0f); // GND_BOSSROOM_CENTER_Y + 33.0f
            Math_ApproachF(&this->subCamEye.z, GND_BOSSROOM_CENTER_Z + 170.0f, 0.05f, 2.0f);
            Math_ApproachF(&this->subCamAt.y, GND_BOSSROOM_CENTER_Y + 53.0f, 0.05f, 1.0f);
            if (this->timers[0] == 0) {
                EnfHG* horse = (EnfHG*)this->actor.child;

                mainCam->eye = this->subCamEye;
                mainCam->eyeNext = this->subCamEye;
                mainCam->at = this->subCamAt;
                func_800C08AC(play, this->subCamId, 0);
                this->subCamId = SUB_CAM_ID_DONE;
                func_80064534(play, &play->csCtx);
                func_8002DF54(play, &this->actor, 7);
                Actor_Spawn(&play->actorCtx, play, ACTOR_ITEM_B_HEART, GND_BOSSROOM_CENTER_X, GND_BOSSROOM_CENTER_Y,
                            GND_BOSSROOM_CENTER_Z + 200.0f, 0, 0, 0, 0);
                this->actor.child = &horse->actor;
                this->killActor = true;
                horse->killActor = true;
                Flags_SetClear(play, play->roomCtx.curRoom.num);
                Flags_SetSwitch(play, 0x22);
            }
            break;
    }

    if (bodyDecayLevel) {
        Vec3f pos;
        Vec3f vel = { 0.0f, 0.0f, 0.0f };
        Vec3f accelKFire = { 0.0f, 0.0f, 0.0f };
        Vec3f accelHahen = { 0.0f, -0.5f, 0.0f };
        s16 limbDecayIndex;
        s16 i;

        vel.x = this->actor.world.pos.x - this->actor.prevPos.x;
        vel.z = this->actor.world.pos.z - this->actor.prevPos.z;
        if (bodyDecayLevel < 10) {
            if (this->work[GND_DEATH_ENV_TIMER] == 0) {
                if (play->envCtx.lightSettingOverride == 0) {
                    play->envCtx.lightSettingOverride = 3;
                    this->work[GND_DEATH_ENV_TIMER] = (s16)Rand_ZeroFloat(5.0f) + 4.0f;
                    play->envCtx.lightBlendRateOverride = 40;
                } else {
                    play->envCtx.lightSettingOverride = 0;
                    this->work[GND_DEATH_ENV_TIMER] = (s16)Rand_ZeroFloat(2.0f) + 2.0f;
                    play->envCtx.lightBlendRateOverride = 20;
                }
            } else {
                this->work[GND_DEATH_ENV_TIMER]--;
            }

            for (i = 0; i <= 0; i++) {
                limbDecayIndex = this->work[GND_LIMB_DECAY_INDEX];
                this->work[GND_LIMB_DECAY_INDEX]++;
                this->work[GND_LIMB_DECAY_INDEX] %= 25;
                pos.x = this->bodyPartsPos[limbDecayIndex].x + Rand_CenteredFloat(5.0f);
                pos.y = this->bodyPartsPos[limbDecayIndex].y + Rand_CenteredFloat(5.0f);
                pos.z = this->bodyPartsPos[limbDecayIndex].z + Rand_CenteredFloat(5.0f);
                accelKFire.y = 0.0f;

                if (bodyDecayLevel == 3) {
                    accelKFire.y = -0.2f;
                    accelKFire.x = (GND_BOSSROOM_CENTER_X - pos.x) * 0.002f;
                    accelKFire.z = (GND_BOSSROOM_CENTER_Z - pos.z) * 0.002f;
                    accelHahen.x = (GND_BOSSROOM_CENTER_X - pos.x) * 0.001f;
                    accelHahen.y = -1.0f;
                    accelHahen.z = (GND_BOSSROOM_CENTER_Z - pos.z) * 0.001f;
                }

                EffectSsKFire_Spawn(play, &pos, &vel, &accelKFire, (s16)Rand_ZeroFloat(20.0f) + 15, bodyDecayLevel);
                if ((Rand_ZeroOne() < 0.5f) || (bodyDecayLevel == 3)) {
                    EffectSsHahen_Spawn(play, &pos, &vel, &accelHahen, 0, (s16)Rand_ZeroFloat(4.0f) + 7,
                                        HAHEN_OBJECT_DEFAULT, 10, NULL);
                }
            }
        } else {
            play->envCtx.lightSettingOverride = 0;
            play->envCtx.lightBlendRateOverride = 20;
        }

        this->work[GND_BODY_DECAY_FLAG] = true;
        for (i = 0; i < 5; i++) {
            if (bodyDecayLevel == 1) {
                BossGanondrof_ClearPixels(sDecayMaskLow, this->work[GND_BODY_DECAY_INDEX]);
            } else if (bodyDecayLevel == 2) {
                BossGanondrof_ClearPixels(sDecayMaskHigh, this->work[GND_BODY_DECAY_INDEX]);
            } else {
                BossGanondrof_ClearPixels(sDecayMaskTotal, this->work[GND_BODY_DECAY_INDEX]);
            }

            if (this->work[GND_BODY_DECAY_INDEX] < 0x100) {
                this->work[GND_BODY_DECAY_INDEX]++;
            }
        }
    }

    if (this->subCamId != SUB_CAM_ID_DONE) {
        if (!holdCamera) {
            Math_ApproachF(&this->subCamEye.x, this->subCamEyeNext.x, this->subCamEyeMaxVelFrac.x,
                           this->subCamEyeVel.x * this->subCamVelFactor);
            Math_ApproachF(&this->subCamEye.y, this->subCamEyeNext.y, this->subCamEyeMaxVelFrac.y,
                           this->subCamEyeVel.y * this->subCamVelFactor);
            Math_ApproachF(&this->subCamEye.z, this->subCamEyeNext.z, this->subCamEyeMaxVelFrac.z,
                           this->subCamEyeVel.z * this->subCamVelFactor);
            Math_ApproachF(&this->subCamAt.x, this->subCamAtNext.x, this->subCamAtMaxVelFrac.x,
                           this->subCamAtVel.x * this->subCamVelFactor);
            Math_ApproachF(&this->subCamAt.y, this->subCamAtNext.y, this->subCamAtMaxVelFrac.y,
                           this->subCamAtVel.y * this->subCamVelFactor);
            Math_ApproachF(&this->subCamAt.z, this->subCamAtNext.z, this->subCamAtMaxVelFrac.z,
                           this->subCamAtVel.z * this->subCamVelFactor);
            Math_ApproachF(&this->subCamVelFactor, 1.0f, 1.0f, this->subCamAccel);
        }

        Play_CameraSetAtEye(play, this->subCamId, &this->subCamAt, &this->subCamEye);
    }
}

void BossGanondrof_CollisionCheck(BossGanondrof* this, PlayState* play) {
    s32 acHit;
    EnfHG* horse = (EnfHG*)this->actor.child;
    ColliderInfo* hurtbox;

    if (this->work[GND_INVINC_TIMER] != 0) {
        this->work[GND_INVINC_TIMER]--;
        this->returnCount = 0;
        this->colliderBody.base.acFlags &= ~AC_HIT;
    } else {
        acHit = this->colliderBody.base.acFlags & AC_HIT;
        if ((acHit && ((s8)this->actor.colChkInfo.health > 0)) || (this->returnCount != 0)) {
            if (acHit) {
                this->colliderBody.base.acFlags &= ~AC_HIT;
                hurtbox = this->colliderBody.info.acHitInfo;
            }
            if (this->flyMode != GND_FLY_PAINTING) {
                if (acHit && (this->actionFunc != BossGanondrof_Stunned) && (hurtbox->toucher.dmgFlags & DMG_RANGED)) {
                    Audio_PlayActorSfx2(&this->actor, NA_SE_PL_WALK_GROUND - SFX_FLAG);
                    osSyncPrintf("hit != 0 \n");
                } else if (this->actionFunc != BossGanondrof_Charge) {
                    if (this->returnCount == 0) {
                        u8 dmg;
                        u8 canKill = false;
                        s32 dmgFlags = hurtbox->toucher.dmgFlags;

                        if (dmgFlags & DMG_HOOKSHOT) {
                            return;
                        }
                        dmg = CollisionCheck_GetSwordDamage(dmgFlags);
                        (dmg == 0) ? (dmg = 2) : (canKill = true);
                        if (((s8)this->actor.colChkInfo.health > 2) || canKill) {
                            this->actor.colChkInfo.health -= dmg;
                        }

                        if ((s8)this->actor.colChkInfo.health <= 0) {
                            BossGanondrof_SetupDeath(this, play);
                            Enemy_StartFinishingBlow(play, &this->actor);
                            return;
                        }
                    }
                    BossGanondrof_SetupStunned(this, play);
                    if (this->returnCount >= 2) {
                        this->timers[0] = 120;
                    }
                    this->work[GND_INVINC_TIMER] = 10;
                    horse->hitTimer = 20;
                    Audio_PlayActorSfx2(&this->actor, NA_SE_EN_FANTOM_DAMAGE);
                } else {
                    Audio_PlayActorSfx2(&this->actor, NA_SE_PL_WALK_GROUND - SFX_FLAG);
                }
            } else if (acHit && (hurtbox->toucher.dmgFlags & DMG_RANGED)) {
                this->work[GND_INVINC_TIMER] = 10;
                this->actor.colChkInfo.health -= 2;
                horse->hitTimer = 20;
                Audio_PlayActorSfx2(&this->actor, NA_SE_EN_FANTOM_DAMAGE);
            }
            this->returnCount = 0;
        }
    }
}

void BossGanondrof_Update(Actor* thisx, PlayState* play) {
    f32 cs;
    f32 sn;
    f32 legRotTargetY;
    f32 legRotTargetZ;
    f32 legSplitTarget;
    s32 pad2;
    s16 i;
    s32 pad;
    BossGanondrof* this = (BossGanondrof*)thisx;
    EnfHG* horse;

    osSyncPrintf("MOVE START %d\n", this->actor.params);
    this->actor.flags &= ~ACTOR_FLAG_10;
    this->colliderBody.base.colType = COLTYPE_HIT3;
    if (this->killActor) {
        Actor_Kill(&this->actor);
        return;
    }
    this->work[GND_VARIANCE_TIMER]++;
    horse = (EnfHG*)this->actor.child;
    osSyncPrintf("MOVE START EEEEEEEEEEEEEEEEEEEEEE%d\n", this->actor.params);

    this->actionFunc(this, play);

    for (i = 0; i < ARRAY_COUNT(this->timers); i++) {
        if (this->timers[i]) {
            this->timers[i]--;
        }
    }
    if (this->work[GND_UNKTIMER_1]) {
        this->work[GND_UNKTIMER_1]--;
    }
    if (this->work[GND_UNKTIMER_2]) {
        this->work[GND_UNKTIMER_2]--;
    }

    if (this->actionFunc != BossGanondrof_Death) {
        BossGanondrof_CollisionCheck(this, play);
    }

    osSyncPrintf("MOVE END\n");
    BossGanondrof_SetColliderPos(&this->targetPos, &this->colliderBody);
    BossGanondrof_SetColliderPos(&this->spearTip, &this->colliderSpear);
    if ((this->flyMode == GND_FLY_PAINTING) && !horse->bossGndInPainting) {
        CollisionCheck_SetAC(play, &play->colChkCtx, &this->colliderBody.base);
    }
    if ((this->actionFunc == BossGanondrof_Stunned) && (this->timers[0] > 1)) {
        CollisionCheck_SetAC(play, &play->colChkCtx, &this->colliderBody.base);
        CollisionCheck_SetOC(play, &play->colChkCtx, &this->colliderBody.base);
    } else if (this->actionFunc == BossGanondrof_Block) {
        CollisionCheck_SetAC(play, &play->colChkCtx, &this->colliderBody.base);
    } else if (this->actionFunc == BossGanondrof_Charge) {
        CollisionCheck_SetAC(play, &play->colChkCtx, &this->colliderBody.base);
        CollisionCheck_SetAT(play, &play->colChkCtx, &this->colliderBody.base);
        CollisionCheck_SetAT(play, &play->colChkCtx, &this->colliderSpear.base);
    }

    this->actor.focus.pos = this->targetPos;

    sn = Math_SinS(-this->actor.shape.rot.y);
    cs = Math_CosS(-this->actor.shape.rot.y);
    legRotTargetY = ((sn * this->actor.velocity.z) + (cs * this->actor.velocity.x)) * 300.0f;
    legRotTargetZ = ((-sn * this->actor.velocity.x) + (cs * this->actor.velocity.z)) * 300.0f;
    Math_ApproachF(&this->legRotY, legRotTargetY, 1.0f, 600.0f);
    Math_ApproachF(&this->legRotZ, legRotTargetZ, 1.0f, 600.0f);
    if ((this->flyMode != GND_FLY_PAINTING) && (this->actionFunc != BossGanondrof_Stunned) &&
        (this->deathState == NOT_DEAD)) {
        legSplitTarget = (Math_SinS(this->work[GND_VARIANCE_TIMER] * 0x8DC) * -500.0f) - 500.0f;
    } else {
        legSplitTarget = 0.0f;
    }

    Math_ApproachF(&this->legSplitY, legSplitTarget, 1.0f, 100.0f);
    if (this->shockTimer != 0) {
        s16 j;

        this->shockTimer--;
        osSyncPrintf("F 1\n");
        for (j = 0; j < 7; j++) {
            osSyncPrintf("F 15\n");
            EffectSsFhgFlash_SpawnShock(play, &this->actor, &this->actor.world.pos, 45, FHGFLASH_SHOCK_PG);
        }
        osSyncPrintf("F 2\n");
    }

    if (this->actor.params == GND_REAL_BOSS) {
        Lights_PointNoGlowSetInfo(&this->lightInfo, this->spearTip.x, this->spearTip.y, this->spearTip.z, 255, 255, 255,
                                  200);
    }
}

s32 BossGanondrof_OverrideLimbDraw(PlayState* play, s32 limbIndex, Gfx** dList, Vec3f* pos, Vec3s* rot, void* thisx) {
    BossGanondrof* this = (BossGanondrof*)thisx;

    switch (limbIndex) {
        case 15:
            if ((this->actionFunc == BossGanondrof_Intro) && this->work[GND_MASK_OFF]) {
                *dList = gPhantomGanonFaceDL;
            }
            rot->y += this->rideRotY[limbIndex];
            rot->z += this->rideRotZ[limbIndex];
            break;

        case 19:
            rot->y += this->legRotY + this->legSplitY;
            rot->z += this->legRotZ;
            break;

        case 20:
            rot->y += this->legRotY + this->legSplitY;
            rot->z += this->legRotZ;
            break;

        case 21:
            rot->y += this->legRotY + this->legSplitY;
            rot->z += this->legRotZ;
            break;

        case 23:
            rot->y += this->legRotY - this->legSplitY;
            rot->z += this->legRotZ;
            break;

        case 24:
            rot->y += this->legRotY - this->legSplitY;
            rot->z += this->legRotZ;
            break;

        case 25:
            rot->y += this->legRotY - this->legSplitY;
            rot->z += this->legRotZ;
            break;

        case 5:
        case 6:
        case 7:
            rot->y += this->armRotY;
            rot->z += this->armRotZ;
            break;

        case 8:
        case 9:
        case 10:
            rot->y += this->armRotY;
            rot->z += this->armRotZ;
            break;

        case 13:
            if (this->deathState != NOT_DEAD) {
                *dList = NULL;
            }
            FALLTHROUGH;
        default:
            rot->y += this->rideRotY[limbIndex];
            rot->z += this->rideRotZ[limbIndex];
            break;
    }

    return 0;
}

void BossGanondrof_PostLimbDraw(PlayState* play, s32 limbIndex, Gfx** dList, Vec3s* rot, void* thisx) {
    static Vec3f zeroVec = { 0.0f, 0.0f, 0.0f };
    static Vec3f spearVec = { 0.0f, 0.0f, 6000.0f };

    BossGanondrof* this = (BossGanondrof*)thisx;

    if (limbIndex == 14) {
        Matrix_MultVec3f(&zeroVec, &this->targetPos);
    } else if (limbIndex == 13) {
        Matrix_MultVec3f(&spearVec, &this->spearTip);
    }

    if (((this->flyMode != GND_FLY_PAINTING) || (this->actionFunc == BossGanondrof_Intro)) && (limbIndex <= 25)) {
        Matrix_MultVec3f(&zeroVec, &this->bodyPartsPos[limbIndex - 1]);
    }
}

Gfx* BossGanondrof_GetClearPixelDList(GraphicsContext* gfxCtx) {
    Gfx* dList = (Gfx*)Graph_Alloc(gfxCtx, sizeof(Gfx) * 4);
    Gfx* dListHead = dList;

    gDPPipeSync(dListHead++);
    gDPSetRenderMode(dListHead++, G_RM_FOG_SHADE_A, G_RM_AA_ZB_TEX_EDGE2);
    gSPClearGeometryMode(dListHead++, G_CULL_BACK);
    gSPEndDisplayList(dListHead++);

    return dList;
}

Gfx* BossGanondrof_EmptyDList(GraphicsContext* gfxCtx) {
    Gfx* dList = (Gfx*)Graph_Alloc(gfxCtx, sizeof(Gfx) * 1);
    Gfx* dListHead = dList;

    gSPEndDisplayList(dListHead++);
    return dList;
}

void BossGanondrof_Draw(Actor* thisx, PlayState* play) {
    s32 pad;
    BossGanondrof* this = (BossGanondrof*)thisx;
    EnfHG* horse;

    OPEN_DISPS(play->state.gfxCtx, "../z_boss_ganondrof.c", 3716);
    osSyncPrintf("MOVE P = %x\n", this->actor.update);
    osSyncPrintf("STOP TIMER = %d ==============\n", this->actor.freezeTimer);
    horse = (EnfHG*)this->actor.child;
    if (this->flyMode == GND_FLY_PAINTING) {
        Matrix_RotateY((horse->turnRot * 3.1416f) / (f32)0x8000, MTXMODE_APPLY);
    }

    osSyncPrintf("YP %f\n", this->actor.world.pos.y);
    Gfx_SetupDL_25Opa(play->state.gfxCtx);
    if (this->work[GND_INVINC_TIMER] & 4) {
        POLY_OPA_DISP = Gfx_SetFog(POLY_OPA_DISP, 255, 50, 0, 0, 900, 1099);
    } else {
        POLY_OPA_DISP = Gfx_SetFog(POLY_OPA_DISP, (u32)horse->warpColorFilterR, (u32)horse->warpColorFilterG,
                                   (u32)horse->warpColorFilterB, 0, (s32)horse->warpColorFilterUnk1 + 995,
                                   (s32)horse->warpColorFilterUnk2 + 1000);
    }

    osSyncPrintf("DRAW 11\n");
    osSyncPrintf("EYE_COL %d\n", (s16)this->fwork[GND_EYE_BRIGHTNESS]);
    gDPSetEnvColor(POLY_OPA_DISP++, (s16)this->fwork[GND_EYE_BRIGHTNESS], (s16)this->fwork[GND_EYE_BRIGHTNESS],
                   (s16)this->fwork[GND_EYE_BRIGHTNESS], (s16)this->fwork[GND_EYE_ALPHA]);
    if (this->work[GND_BODY_DECAY_FLAG]) {
        gSPSegment(POLY_OPA_DISP++, 0x08, BossGanondrof_GetClearPixelDList(play->state.gfxCtx));
    } else {
        gSPSegment(POLY_OPA_DISP++, 0x08, BossGanondrof_EmptyDList(play->state.gfxCtx));
    }

    SkelAnime_DrawOpa(play, this->skelAnime.skeleton, this->skelAnime.jointTable, BossGanondrof_OverrideLimbDraw,
                      BossGanondrof_PostLimbDraw, this);
    osSyncPrintf("DRAW 22\n");
    POLY_OPA_DISP = Play_SetFog(play, POLY_OPA_DISP);
    CLOSE_DISPS(play->state.gfxCtx, "../z_boss_ganondrof.c", 3814);
    osSyncPrintf("DRAW END %d\n", this->actor.params);
}<|MERGE_RESOLUTION|>--- conflicted
+++ resolved
@@ -928,13 +928,8 @@
     Animation_PlayOnce(&this->skelAnime, &gPhantomGanonDeathBlowAnim);
     this->fwork[GND_END_FRAME] = Animation_GetLastFrame(&gPhantomGanonDeathBlowAnim);
     this->actionFunc = BossGanondrof_Death;
-<<<<<<< HEAD
     SEQCMD_STOP_SEQUENCE(SEQ_PLAYER_BGM_MAIN, 1);
-    Audio_PlayActorSound2(&this->actor, NA_SE_EN_FANTOM_DEAD);
-=======
-    Audio_QueueSeqCmd(0x1 << 28 | SEQ_PLAYER_BGM_MAIN << 24 | 0x100FF);
     Audio_PlayActorSfx2(&this->actor, NA_SE_EN_FANTOM_DEAD);
->>>>>>> fec5cd84
     this->deathState = DEATH_START;
     this->actor.flags &= ~ACTOR_FLAG_0;
     this->work[GND_VARIANCE_TIMER] = 0;
