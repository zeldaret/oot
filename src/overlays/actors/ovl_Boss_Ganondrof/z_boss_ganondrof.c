--- conflicted
+++ resolved
@@ -182,36 +182,20 @@
 // clang-format on
 
 // These are Phantom Ganon's body textures, but I don't know which is which.
-<<<<<<< HEAD
-static void* sLimbTex_rgb5a1_8x8[] = {
+static void* sLimbTex_rgba16_8x8[] = {
     gPhantomGanonLimbTex_00A800, gPhantomGanonLimbTex_00AE80, gPhantomGanonLimbTex_00AF00,
     gPhantomGanonLimbTex_00C180, gPhantomGanonLimbTex_00C400,
 };
-static void* sLimbTex_rgb5a1_16x8[] = {
+static void* sLimbTex_rgba16_16x8[] = {
     gPhantomGanonLimbTex_00B980, gPhantomGanonLimbTex_00C480, gPhantomGanonLimbTex_00BC80,
     gPhantomGanonLimbTex_00BD80, gPhantomGanonLimbTex_00C080,
 };
-static void* sLimbTex_rgb5a1_16x16[] = {
-=======
-static u64* sLimbTex_rgba16_8x8[] = {
-    gPhantomGanonLimbTex_00A800, gPhantomGanonLimbTex_00AE80, gPhantomGanonLimbTex_00AF00,
-    gPhantomGanonLimbTex_00C180, gPhantomGanonLimbTex_00C400,
-};
-static u64* sLimbTex_rgba16_16x8[] = {
-    gPhantomGanonLimbTex_00B980, gPhantomGanonLimbTex_00C480, gPhantomGanonLimbTex_00BC80,
-    gPhantomGanonLimbTex_00BD80, gPhantomGanonLimbTex_00C080,
-};
-static u64* sLimbTex_rgba16_16x16[] = {
->>>>>>> 8ecd77a8
+static void* sLimbTex_rgba16_16x16[] = {
     gPhantomGanonLimbTex_00C200, gPhantomGanonLimbTex_00A000, gPhantomGanonLimbTex_00A200,
     gPhantomGanonLimbTex_00A400, gPhantomGanonLimbTex_00A600, gPhantomGanonLimbTex_00A880,
     gPhantomGanonLimbTex_00B780, gPhantomGanonLimbTex_00BA80, gPhantomGanonLimbTex_00BE80,
 };
-<<<<<<< HEAD
-static void* sLimbTex_rgb5a1_16x32[] = { gPhantomGanonLimbTex_00AA80, gPhantomGanonLimbTex_00AF80 };
-=======
-static u64* sLimbTex_rgba16_16x32[] = { gPhantomGanonLimbTex_00AA80, gPhantomGanonLimbTex_00AF80 };
->>>>>>> 8ecd77a8
+static void* sLimbTex_rgba16_16x32[] = { gPhantomGanonLimbTex_00AA80, gPhantomGanonLimbTex_00AF80 };
 
 static void* sMouthTex_ci8_16x16[] = { gPhantomGanonMouthTex, gPhantomGanonSmileTex };
 
