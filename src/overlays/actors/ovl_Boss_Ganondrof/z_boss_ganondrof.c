/*
 * File: z_boss_ganondrof.c
 * Overlay: ovl_Boss_Ganondrof
 * Description: Phantom Ganon
 */

#include "z_boss_ganondrof.h"
#include "objects/object_gnd/object_gnd.h"
#include "overlays/actors/ovl_En_fHG/z_en_fhg.h"
#include "overlays/actors/ovl_En_Fhg_Fire/z_en_fhg_fire.h"
#include "overlays/effects/ovl_Effect_Ss_Fhg_Flash/z_eff_ss_fhg_flash.h"
#include "overlays/effects/ovl_Effect_Ss_Hahen/z_eff_ss_hahen.h"
#include "overlays/actors/ovl_Door_Warp1/z_door_warp1.h"

#define FLAGS (ACTOR_FLAG_0 | ACTOR_FLAG_2 | ACTOR_FLAG_4 | ACTOR_FLAG_5)

typedef enum {
    /* 0 */ NOT_DEAD,
    /* 1 */ DEATH_START,
    /* 2 */ DEATH_THROES,
    /* 3 */ DEATH_WARP,
    /* 4 */ DEATH_SCREAM,
    /* 5 */ DEATH_DISINTEGRATE,
    /* 6 */ DEATH_FINISH
} BossGanondrofDeathState;

typedef enum {
    /* 0 */ THROW_NORMAL,
    /* 1 */ THROW_SLOW
} BossGanondrofThrowAction;

typedef enum {
    /* 0 */ STUNNED_FALL,
    /* 1 */ STUNNED_GROUND
} BossGanondrofStunnedAction;

typedef enum {
    /* 0 */ CHARGE_WINDUP,
    /* 1 */ CHARGE_START,
    /* 2 */ CHARGE_ATTACK,
    /* 3 */ CHARGE_FINISH
} BossGanondrofChargeAction;

typedef enum {
    /* 0 */ DEATH_SPASM,
    /* 1 */ DEATH_LIMP,
    /* 2 */ DEATH_HUNCHED
} BossGanondrofDeathAction;

void BossGanondrof_Init(Actor* thisx, PlayState* play);
void BossGanondrof_Destroy(Actor* thisx, PlayState* play);
void BossGanondrof_Update(Actor* thisx, PlayState* play);
void BossGanondrof_Draw(Actor* thisx, PlayState* play);

void BossGanondrof_SetupIntro(BossGanondrof* this, PlayState* play);
void BossGanondrof_Intro(BossGanondrof* this, PlayState* play);
void BossGanondrof_SetupPaintings(BossGanondrof* this);
void BossGanondrof_Paintings(BossGanondrof* this, PlayState* play);
void BossGanondrof_SetupNeutral(BossGanondrof* this, f32 arg1);
void BossGanondrof_Neutral(BossGanondrof* this, PlayState* play);
void BossGanondrof_SetupThrow(BossGanondrof* this, PlayState* play);
void BossGanondrof_Throw(BossGanondrof* this, PlayState* play);
void BossGanondrof_SetupBlock(BossGanondrof* this, PlayState* play);
void BossGanondrof_Block(BossGanondrof* this, PlayState* play);
void BossGanondrof_SetupReturn(BossGanondrof* this, PlayState* play);
void BossGanondrof_Return(BossGanondrof* this, PlayState* play);
void BossGanondrof_SetupCharge(BossGanondrof* this, PlayState* play);
void BossGanondrof_Charge(BossGanondrof* this, PlayState* play);
void BossGanondrof_Stunned(BossGanondrof* this, PlayState* play);
void BossGanondrof_Death(BossGanondrof* this, PlayState* play);

const ActorInit Boss_Ganondrof_InitVars = {
    ACTOR_BOSS_GANONDROF,
    ACTORCAT_BOSS,
    FLAGS,
    OBJECT_GND,
    sizeof(BossGanondrof),
    (ActorFunc)BossGanondrof_Init,
    (ActorFunc)BossGanondrof_Destroy,
    (ActorFunc)BossGanondrof_Update,
    (ActorFunc)BossGanondrof_Draw,
};

static ColliderCylinderInit sCylinderInitBody = {
    {
        COLTYPE_HIT3,
        AT_ON | AT_TYPE_ENEMY,
        AC_ON | AC_TYPE_PLAYER,
        OC1_ON | OC1_TYPE_ALL,
        OC2_TYPE_1,
        COLSHAPE_CYLINDER,
    },
    {
        ELEMTYPE_UNK0,
        { 0xFFCFFFFF, 0x00, 0x10 },
        { 0xFFCFFFFE, 0x00, 0x00 },
        TOUCH_ON | TOUCH_SFX_NORMAL,
        BUMP_ON | BUMP_HOOKABLE,
        OCELEM_ON,
    },
    { 30, 90, -50, { 0, 0, 0 } },
};

static ColliderCylinderInit sCylinderInitSpear = {
    {
        COLTYPE_HIT3,
        AT_ON | AT_TYPE_ENEMY,
        AC_ON | AC_TYPE_PLAYER,
        OC1_ON | OC1_TYPE_ALL,
        OC2_TYPE_1,
        COLSHAPE_CYLINDER,
    },
    {
        ELEMTYPE_UNK0,
        { 0xFFCFFFFF, 0x00, 0x30 },
        { 0xFFCFFFFF, 0x00, 0x00 },
        TOUCH_ON | TOUCH_SFX_NORMAL,
        BUMP_ON,
        OCELEM_ON,
    },
    { 20, 30, -20, { 0, 0, 0 } },
};

// clang-format off
static u8 sDecayMaskHigh[16 * 16] = {
    1,1,1,1,1,1,1,1,1,1,1,1,1,1,1,1,
    1,0,0,0,0,0,0,1,1,1,1,1,1,1,1,1,
    1,0,1,1,0,0,0,0,1,1,1,1,1,1,0,1,
    1,0,1,1,1,0,0,0,0,1,1,1,1,1,0,1,
    1,0,0,1,1,1,1,0,0,0,1,1,1,0,0,1,
    1,0,0,1,1,1,1,1,0,0,0,1,1,0,0,1,
    1,0,1,1,1,1,0,0,0,0,0,1,0,0,0,1,
    1,1,1,1,1,1,1,1,0,0,0,0,1,1,0,1,
    1,0,1,1,1,1,1,0,0,0,0,1,1,1,0,1,
    1,0,0,1,1,1,0,0,0,1,1,1,1,1,0,1,
    1,0,0,0,0,0,0,0,0,0,1,1,1,1,0,1,
    1,0,0,0,1,1,0,0,0,1,1,1,1,1,1,1,
    1,0,0,1,1,1,1,0,1,1,1,1,1,1,1,1,
    1,0,1,1,1,1,1,0,0,1,1,1,1,1,0,1,
    1,1,1,1,1,1,1,0,0,1,1,1,0,0,0,1,
    1,1,1,1,1,1,1,1,1,1,1,1,1,1,1,1,
};

static u8 sDecayMaskLow[16 * 16] = {
    1,1,1,0,1,0,0,1,0,0,1,1,1,1,1,1,
    0,0,0,0,0,0,0,0,1,1,1,0,0,1,1,0,
    1,0,1,1,0,0,0,0,0,1,1,0,0,1,0,0,
    1,0,0,1,1,0,0,0,0,0,1,1,1,0,0,0,
    0,0,0,1,1,1,0,0,0,0,0,1,1,0,0,1,
    0,0,0,1,0,0,1,0,0,0,0,0,1,0,0,1,
    1,0,1,1,1,0,0,0,0,0,0,0,0,0,0,0,
    1,0,0,0,1,0,0,0,0,0,0,0,0,0,0,0,
    1,0,0,0,1,0,0,0,0,0,0,0,1,0,0,1,
    0,0,0,0,0,0,0,0,0,0,0,0,1,0,0,1,
    0,0,0,0,0,0,0,0,0,0,0,0,1,0,0,1,
    1,0,0,0,0,1,0,0,0,0,0,1,1,1,0,0,
    1,0,0,0,0,1,0,0,0,0,1,0,1,1,0,0,
    0,0,0,0,1,0,0,0,0,0,0,0,1,0,0,0,
    1,0,0,0,1,0,1,0,0,0,1,1,0,0,0,1,
    1,0,0,1,1,1,0,0,0,1,1,1,0,0,0,1,
};

static u8 sDecayMaskTotal[16 * 16] = {
    1,1,1,1,1,1,1,1,1,1,1,1,1,1,1,1,
    1,1,1,1,1,1,1,1,1,1,1,1,1,1,1,1,
    1,1,1,1,1,1,1,1,1,1,1,1,1,1,1,1,
    1,1,1,1,1,1,1,1,1,1,1,1,1,1,1,1,
    1,1,1,1,1,1,1,1,1,1,1,1,1,1,1,1,
    1,1,1,1,1,1,1,1,1,1,1,1,1,1,1,1,
    1,1,1,1,1,1,1,1,1,1,1,1,1,1,1,1,
    1,1,1,1,1,1,1,1,1,1,1,1,1,1,1,1,
    1,1,1,1,1,1,1,1,1,1,1,1,1,1,1,1,
    1,1,1,1,1,1,1,1,1,1,1,1,1,1,1,1,
    1,1,1,1,1,1,1,1,1,1,1,1,1,1,1,1,
    1,1,1,1,1,1,1,1,1,1,1,1,1,1,1,1,
    1,1,1,1,1,1,1,1,1,1,1,1,1,1,1,1,
    1,1,1,1,1,1,1,1,1,1,1,1,1,1,1,1,
    1,1,1,1,1,1,1,1,1,1,1,1,1,1,1,1,
    1,1,1,1,1,1,1,1,1,1,1,1,1,1,1,1,
};
// clang-format on

// These are Phantom Ganon's body textures, but I don't know which is which.
static void* sLimbTex_rgba16_8x8[] = {
    gPhantomGanonLimbTex_00A800, gPhantomGanonLimbTex_00AE80, gPhantomGanonLimbTex_00AF00,
    gPhantomGanonLimbTex_00C180, gPhantomGanonLimbTex_00C400,
};
static void* sLimbTex_rgba16_16x8[] = {
    gPhantomGanonLimbTex_00B980, gPhantomGanonLimbTex_00C480, gPhantomGanonLimbTex_00BC80,
    gPhantomGanonLimbTex_00BD80, gPhantomGanonLimbTex_00C080,
};
static void* sLimbTex_rgba16_16x16[] = {
    gPhantomGanonLimbTex_00C200, gPhantomGanonLimbTex_00A000, gPhantomGanonLimbTex_00A200,
    gPhantomGanonLimbTex_00A400, gPhantomGanonLimbTex_00A600, gPhantomGanonLimbTex_00A880,
    gPhantomGanonLimbTex_00B780, gPhantomGanonLimbTex_00BA80, gPhantomGanonLimbTex_00BE80,
};
static void* sLimbTex_rgba16_16x32[] = { gPhantomGanonLimbTex_00AA80, gPhantomGanonLimbTex_00AF80 };

static void* sMouthTex_ci8_16x16[] = { gPhantomGanonMouthTex, gPhantomGanonSmileTex };

static InitChainEntry sInitChain[] = {
    ICHAIN_U8(targetMode, 5, ICHAIN_CONTINUE),
    ICHAIN_S8(naviEnemyId, NAVI_ENEMY_PHANTOM_GANON_PHASE_1, ICHAIN_CONTINUE),
    ICHAIN_F32_DIV1000(gravity, 0, ICHAIN_CONTINUE),
    ICHAIN_F32(targetArrowOffset, 0, ICHAIN_STOP),
};

static Vec3f sAudioVec = { 0.0f, 0.0f, 50.0f };

void BossGanondrof_ClearPixels8x8(s16* texture, u8* mask, s16 index) {
    if (mask[index]) {
        texture[index / 4] = 0;
    }
}

void BossGanondrof_ClearPixels16x8(s16* texture, u8* mask, s16 index) {
    if (mask[index]) {
        texture[index / 2] = 0;
    }
}

void BossGanondrof_ClearPixels16x16(s16* texture, u8* mask, s16 index) {
    if (mask[index]) {
        texture[index] = 0;
    }
}

void BossGanondrof_ClearPixels32x16(s16* texture, u8* mask, s16 index) {
    if (mask[index]) {
        s16 i = (index & 0xF) + ((index & 0xF0) << 1);

        texture[i + 0x10] = 0;
        texture[i] = 0;
    }
}

void BossGanondrof_ClearPixels16x32(s16* texture, u8* mask, s16 index) {
    if (mask[index]) {
        s16 i = ((index & 0xF) * 2) + ((index & 0xF0) * 2);

        texture[i + 1] = 0;
        texture[i] = 0;
    }
}

void BossGanondrof_ClearPixels(u8* mask, s16 index) {
    s16 i;

    for (i = 0; i < 5; i++) {
        // ARRAY_COUNT can't be used here because the arrays aren't guaranteed to be the same size.
        BossGanondrof_ClearPixels8x8(SEGMENTED_TO_VIRTUAL(sLimbTex_rgba16_8x8[i]), mask, index);
        BossGanondrof_ClearPixels16x8(SEGMENTED_TO_VIRTUAL(sLimbTex_rgba16_16x8[i]), mask, index);
    }

    for (i = 0; i < ARRAY_COUNT(sLimbTex_rgba16_16x16); i++) {
        BossGanondrof_ClearPixels16x16(SEGMENTED_TO_VIRTUAL(sLimbTex_rgba16_16x16[i]), mask, index);
    }

    for (i = 0; i < ARRAY_COUNT(sLimbTex_rgba16_16x32); i++) {
        BossGanondrof_ClearPixels16x32(SEGMENTED_TO_VIRTUAL(sLimbTex_rgba16_16x32[i]), mask, index);
    }

    BossGanondrof_ClearPixels32x16(SEGMENTED_TO_VIRTUAL(gPhantomGanonLimbTex_00B380), mask, index);
    BossGanondrof_ClearPixels16x32(SEGMENTED_TO_VIRTUAL(gPhantomGanonEyeTex), mask, index);
    for (i = 0; i < ARRAY_COUNT(sMouthTex_ci8_16x16); i++) {
        BossGanondrof_ClearPixels16x16(SEGMENTED_TO_VIRTUAL(sMouthTex_ci8_16x16[i]), mask, index);
    }
}

void BossGanondrof_SetColliderPos(Vec3f* pos, ColliderCylinder* collider) {
    collider->dim.pos.x = pos->x;
    collider->dim.pos.y = pos->y;
    collider->dim.pos.z = pos->z;
}

void BossGanondrof_Init(Actor* thisx, PlayState* play) {
    s32 pad;
    BossGanondrof* this = (BossGanondrof*)thisx;

    Actor_ProcessInitChain(&this->actor, sInitChain);
    ActorShape_Init(&this->actor.shape, 0.0f, NULL, 0.0f);
    Actor_SetScale(&this->actor, 0.01f);
    SkelAnime_Init(play, &this->skelAnime, &gPhantomGanonSkel, &gPhantomGanonRideAnim, NULL, NULL, 0);
    if (this->actor.params < GND_FAKE_BOSS) {
        this->actor.params = GND_REAL_BOSS;
        this->actor.colChkInfo.health = 30;
        this->lightNode = LightContext_InsertLight(play, &play->lightCtx, &this->lightInfo);
        Lights_PointNoGlowSetInfo(&this->lightInfo, this->actor.world.pos.x, this->actor.world.pos.y,
                                  this->actor.world.pos.z, 255, 255, 255, 255);
        BossGanondrof_SetupIntro(this, play);
    } else {
        BossGanondrof_SetupPaintings(this);
    }

    Collider_InitCylinder(play, &this->colliderBody);
    Collider_InitCylinder(play, &this->colliderSpear);
    Collider_SetCylinder(play, &this->colliderBody, &this->actor, &sCylinderInitBody);
    Collider_SetCylinder(play, &this->colliderSpear, &this->actor, &sCylinderInitSpear);
    this->actor.flags &= ~ACTOR_FLAG_0;
    if (Flags_GetClear(play, play->roomCtx.curRoom.num)) {
        Actor_Kill(&this->actor);
        Actor_Spawn(&play->actorCtx, play, ACTOR_DOOR_WARP1, GND_BOSSROOM_CENTER_X, GND_BOSSROOM_CENTER_Y,
                    GND_BOSSROOM_CENTER_Z, 0, 0, 0, WARP_DUNGEON_ADULT);
        Actor_Spawn(&play->actorCtx, play, ACTOR_ITEM_B_HEART, 200.0f + GND_BOSSROOM_CENTER_X, GND_BOSSROOM_CENTER_Y,
                    GND_BOSSROOM_CENTER_Z, 0, 0, 0, 0);
    } else {
        Actor_SpawnAsChild(&play->actorCtx, &this->actor, play, ACTOR_EN_FHG, this->actor.world.pos.x,
                           this->actor.world.pos.y, this->actor.world.pos.z, 0, 0, 0, this->actor.params);
    }
}

void BossGanondrof_Destroy(Actor* thisx, PlayState* play) {
    s32 pad;
    BossGanondrof* this = (BossGanondrof*)thisx;

    osSyncPrintf("DT1\n");
    SkelAnime_Free(&this->skelAnime, play);
    Collider_DestroyCylinder(play, &this->colliderBody);
    Collider_DestroyCylinder(play, &this->colliderSpear);
    if (this->actor.params == GND_REAL_BOSS) {
        LightContext_RemoveLight(play, &play->lightCtx, this->lightNode);
    }

    osSyncPrintf("DT2\n");
}

void BossGanondrof_SetupIntro(BossGanondrof* this, PlayState* play) {
    Animation_PlayLoop(&this->skelAnime, &gPhantomGanonRidePoseAnim);
    this->actionFunc = BossGanondrof_Intro;
    this->work[GND_MASK_OFF] = true;
}

void BossGanondrof_Intro(BossGanondrof* this, PlayState* play) {
    s16 i;
    s32 pad;
    EnfHG* horse = (EnfHG*)this->actor.child;

    SkelAnime_Update(&this->skelAnime);
    this->actor.world.pos = horse->actor.world.pos;
    this->actor.shape.rot.y = this->actor.world.rot.y = horse->actor.world.rot.y;

    osSyncPrintf("SW %d------------------------------------------------\n", horse->bossGndSignal);

    if ((this->timers[1] != 0) && (this->timers[1] < 25)) {
        Vec3f pos;
        Vec3f vel = { 0.0f, 0.0f, 0.0f };
        Vec3f accel = { 0.0f, 0.0f, 0.0f };

        pos.x = this->bodyPartsPos[14].x + Rand_CenteredFloat(10.0f);
        pos.y = this->bodyPartsPos[14].y + Rand_ZeroFloat(-5.0f);
        pos.z = this->bodyPartsPos[14].z + Rand_CenteredFloat(10.0f) + 5.0f;
        accel.y = 0.03f;
        EffectSsKFire_Spawn(play, &pos, &vel, &accel, (s16)Rand_ZeroFloat(10.0f) + 5, 0);
    }

    if (this->timers[1] == 20) {
        this->work[GND_MASK_OFF] = false;
    }

    if (this->timers[1] == 30) {
        func_80078914(&sAudioVec, NA_SE_EN_FANTOM_TRANSFORM);
    }

    if (horse->bossGndSignal == FHG_LIGHTNING) {
        Animation_Change(&this->skelAnime, &gPhantomGanonMaskOnAnim, 0.5f, 0.0f,
                         Animation_GetLastFrame(&gPhantomGanonMaskOnAnim), ANIMMODE_ONCE_INTERP, 0.0f);
        this->timers[1] = 40;
    }

    if (horse->bossGndSignal == FHG_REAR) {
        Animation_MorphToPlayOnce(&this->skelAnime, &gPhantomGanonHorseRearingAnim, -3.0f);
    }

    if (horse->bossGndSignal == FHG_RIDE) {
        Animation_MorphToLoop(&this->skelAnime, &gPhantomGanonRidePoseAnim, -13.0f);
    }

    if (horse->bossGndSignal == FHG_SPUR) {
        EnfHG* horseTemp;

        Animation_MorphToPlayOnce(&this->skelAnime, &gPhantomGanonRideSpearRaiseAnim, -7.0f);
        horseTemp = (EnfHG*)this->actor.child;
        Actor_SpawnAsChild(&play->actorCtx, &this->actor, play, ACTOR_EN_FHG_FIRE, this->spearTip.x, this->spearTip.y,
                           this->spearTip.z, 50, FHGFIRE_LIGHT_GREEN, 0, FHGFIRE_SPEAR_LIGHT);
        this->actor.child = &horseTemp->actor;
    }

    if (horse->bossGndSignal == FHG_FINISH) {
        Animation_MorphToPlayOnce(&this->skelAnime, &gPhantomGanonRideSpearResetAnim, -5.0f);
    }

    switch (this->work[GND_EYE_STATE]) {
        case GND_EYESTATE_FADE:
            this->fwork[GND_EYE_ALPHA] += 40.0f;
            if (this->fwork[GND_EYE_ALPHA] >= 255.0f) {
                this->fwork[GND_EYE_ALPHA] = 255.0f;
            }
            break;

        case GND_EYESTATE_BRIGHTEN:
            this->fwork[GND_EYE_BRIGHTNESS] += 20.0f;
            if (this->fwork[GND_EYE_BRIGHTNESS] > 255.0f) {
                this->fwork[GND_EYE_BRIGHTNESS] = 255.0f;
            }
            break;
    }

    this->armRotY = Math_SinS(this->work[GND_VARIANCE_TIMER] * 0x6E8) * 0;
    this->armRotZ = Math_CosS(this->work[GND_VARIANCE_TIMER] * 0x8DC) * 300.0f;
    for (i = 0; i < 30; i++) {
        this->rideRotY[i] = Math_SinS(this->work[GND_VARIANCE_TIMER] * ((i * 50) + 0x7B0)) * 100.0f;
        this->rideRotZ[i] = Math_CosS(this->work[GND_VARIANCE_TIMER] * ((i * 50) + 0x8DC)) * 100.0f;
    }

    if (horse->bossGndSignal == FHG_START_FIGHT) {
        BossGanondrof_SetupPaintings(this);
        for (i = 0; i < 30; i++) {
            this->rideRotY[i] = this->rideRotZ[i] = 0.0f;
        }
    }

    horse->bossGndSignal = FHG_NO_SIGNAL;
}

void BossGanondrof_SetupPaintings(BossGanondrof* this) {
    Animation_MorphToLoop(&this->skelAnime, &gPhantomGanonRideAnim, -5.0f);
    this->actionFunc = BossGanondrof_Paintings;
}

void BossGanondrof_Paintings(BossGanondrof* this, PlayState* play) {
    EnfHG* horse = (EnfHG*)this->actor.child;

    osSyncPrintf("RUN 1\n");
    SkelAnime_Update(&this->skelAnime);
    osSyncPrintf("RUN 2\n");

    if (horse->bossGndSignal == FHG_RAISE_SPEAR) {
        EnfHG* horseTemp;

        Animation_MorphToPlayOnce(&this->skelAnime, &gPhantomGanonRideSpearRaiseAnim, -2.0f);
        this->actor.flags |= ACTOR_FLAG_0;
        horseTemp = (EnfHG*)this->actor.child;
        Actor_SpawnAsChild(&play->actorCtx, &this->actor, play, ACTOR_EN_FHG_FIRE, this->spearTip.x, this->spearTip.y,
                           this->spearTip.z, 30, FHGFIRE_LIGHT_GREEN, 0, FHGFIRE_SPEAR_LIGHT);
        this->actor.child = &horseTemp->actor;
    } else if (horse->bossGndSignal == FHG_LIGHTNING) {
        Animation_MorphToPlayOnce(&this->skelAnime, &gPhantomGanonRideSpearStrikeAnim, -2.0f);
    } else if (horse->bossGndSignal == FHG_RESET) {
        Animation_MorphToPlayOnce(&this->skelAnime, &gPhantomGanonRideSpearResetAnim, -2.0f);
    } else if (horse->bossGndSignal == FHG_RIDE) {
        Animation_MorphToLoop(&this->skelAnime, &gPhantomGanonRideAnim, -2.0f);
        this->actor.flags &= ~ACTOR_FLAG_0;
    }

    osSyncPrintf("RUN 3\n");
    this->actor.world.pos = horse->actor.world.pos;
    this->actor.world.pos.y = horse->actor.world.pos.y;
    this->actor.shape.rot.y = this->actor.world.rot.y = horse->actor.world.rot.y;
    if (this->flyMode != GND_FLY_PAINTING) {
        BossGanondrof_SetupNeutral(this, -20.0f);
        this->timers[0] = 100;
        this->colliderBody.dim.radius = 20;
        this->colliderBody.dim.height = 60;
        this->colliderBody.dim.yShift = -33;
        Audio_PlayActorSound2(&this->actor, NA_SE_EN_FANTOM_LAUGH);
        this->actor.naviEnemyId = NAVI_ENEMY_PHANTOM_GANON_PHASE_2;
    } else {
        horse->bossGndSignal = FHG_NO_SIGNAL;
        this->actor.scale.x = horse->actor.scale.x / 1.15f;
        this->actor.scale.y = horse->actor.scale.y / 1.15f;
        this->actor.scale.z = horse->actor.scale.z / 1.15f;
        osSyncPrintf("RUN 4\n");
    }
}

void BossGanondrof_SetupNeutral(BossGanondrof* this, f32 arg1) {
    Animation_MorphToLoop(&this->skelAnime, &gPhantomGanonNeutralAnim, arg1);
    this->actionFunc = BossGanondrof_Neutral;
    this->actor.flags |= ACTOR_FLAG_0;
    this->fwork[GND_FLOAT_SPEED] = 0.0f;
    this->timers[0] = (s16)(Rand_ZeroOne() * 64.0f) + 30;
}

void BossGanondrof_Neutral(BossGanondrof* this, PlayState* play) {
    f32 targetX;
    f32 targetY;
    f32 targetZ;
    Player* player = GET_PLAYER(play);
    Actor* playerx = &player->actor;
    Actor* thisx = &this->actor;
    f32 rand01;
    s16 i;

    SkelAnime_Update(&this->skelAnime);
    switch (this->flyMode) {
        case GND_FLY_NEUTRAL:
            if (this->timers[0] == 0) {
                this->timers[0] = (s16)(Rand_ZeroOne() * 64.0f) + 30;
                rand01 = Rand_ZeroOne();
                if (thisx->colChkInfo.health < 5) {
                    if (rand01 < 0.25f) {
                        BossGanondrof_SetupThrow(this, play);
                    } else if (rand01 >= 0.8f) {
                        this->flyMode = GND_FLY_CHARGE;
                        this->timers[0] = 60;
                        this->fwork[GND_FLOAT_SPEED] = 0.0f;
                        Audio_PlayActorSound2(thisx, NA_SE_EN_FANTOM_LAUGH);
                    } else {
                        this->flyMode = GND_FLY_VOLLEY;
                        this->timers[0] = 60;
                        this->fwork[GND_FLOAT_SPEED] = 0.0f;
                        Audio_PlayActorSound2(thisx, NA_SE_EN_FANTOM_LAUGH);
                    }
                } else if ((rand01 < 0.5f) || (this->work[GND_THROW_COUNT] < 5)) {
                    BossGanondrof_SetupThrow(this, play);
                } else {
                    this->flyMode = GND_FLY_VOLLEY;
                    this->timers[0] = 60;
                    this->fwork[GND_FLOAT_SPEED] = 0.0f;
                    Audio_PlayActorSound2(thisx, NA_SE_EN_FANTOM_LAUGH);
                }
            }

            if (this->timers[1] != 0) {
                targetX = GND_BOSSROOM_CENTER_X;
                targetZ = GND_BOSSROOM_CENTER_Z;
            } else {
                targetX = playerx->world.pos.x + (180.0f * Math_SinS(playerx->shape.rot.y));
                targetZ = playerx->world.pos.z + (180.0f * Math_CosS(playerx->shape.rot.y));
                if (sqrtf(SQ(targetX - GND_BOSSROOM_CENTER_X) + SQ(targetZ - GND_BOSSROOM_CENTER_Z)) > 280.0f) {
                    this->timers[1] = 50;
                    this->fwork[GND_FLOAT_SPEED] = 0.0f;
                }
            }

            targetY = playerx->world.pos.y + 100.0f + 0.0f;
            targetX += Math_SinS(this->work[GND_VARIANCE_TIMER] * 0x500) * 100.0f;
            targetZ += Math_CosS(this->work[GND_VARIANCE_TIMER] * 0x700) * 100.0f;
            break;
        case GND_FLY_VOLLEY:
            targetX = GND_BOSSROOM_CENTER_X - 14.0f;
            targetZ = GND_BOSSROOM_CENTER_Z + 265.0f;

            targetY = playerx->world.pos.y + 100.0f + 100.0f;
            targetX += Math_SinS(this->work[GND_VARIANCE_TIMER] * 0x500) * 100.0f;
            targetZ += Math_CosS(this->work[GND_VARIANCE_TIMER] * 0x700) * 100.0f;
            if (this->timers[0] == 0) {
                this->flyMode = GND_FLY_RETURN;
                this->returnSuccess = false;
                BossGanondrof_SetupThrow(this, play);
                this->timers[0] = 80;
            }
            break;
        case GND_FLY_RETURN:
            targetX = GND_BOSSROOM_CENTER_X - 14.0f;
            targetZ = GND_BOSSROOM_CENTER_Z + 265.0f;

            targetY = playerx->world.pos.y + 100.0f + 100.0f;
            targetX += Math_SinS(this->work[GND_VARIANCE_TIMER] * 0x500) * 50.0f;
            targetZ += Math_CosS(this->work[GND_VARIANCE_TIMER] * 0x700) * 50.0f;
            if (this->returnSuccess) {
                this->returnSuccess = false;
                BossGanondrof_SetupReturn(this, play);
                this->timers[0] = 80;
            }

            if (this->timers[0] == 0) {
                this->flyMode = GND_FLY_NEUTRAL;
            }
            break;
        case GND_FLY_CHARGE:
            targetX = GND_BOSSROOM_CENTER_X - 14.0f;
            targetZ = GND_BOSSROOM_CENTER_Z + 215.0f;

            targetY = playerx->world.pos.y + 100.0f + 50.0f;
            targetX += Math_SinS(this->work[GND_VARIANCE_TIMER] * 0x500) * 100.0f;
            targetZ += Math_CosS(this->work[GND_VARIANCE_TIMER] * 0x700) * 100.0f;
            if (this->timers[0] == 0) {
                BossGanondrof_SetupCharge(this, play);
            }
            break;
    }

    Math_ApproachF(&thisx->world.pos.x, targetX, 0.05f, this->fwork[GND_FLOAT_SPEED]);
    if (this->timers[2] != 0) {
        Math_ApproachF(&thisx->world.pos.y, targetY + 100.0f, 0.1f, 50.0f);
    } else {
        Math_ApproachF(&thisx->world.pos.y, targetY, 0.05f, 10.0f);
    }

    Math_ApproachF(&thisx->world.pos.z, targetZ, 0.05f, this->fwork[GND_FLOAT_SPEED]);
    Math_ApproachF(&this->fwork[GND_FLOAT_SPEED], 50.0f, 1.0f, 0.5f);
    thisx->velocity.x = thisx->world.pos.x - thisx->prevPos.x;
    thisx->velocity.z = thisx->world.pos.z - thisx->prevPos.z;
    thisx->world.pos.y += 2.0f * Math_SinS(this->work[GND_VARIANCE_TIMER] * 1500);
    Math_ApproachS(&thisx->shape.rot.y, thisx->yawTowardsPlayer, 5, 0xBB8);
    if ((this->work[GND_VARIANCE_TIMER] & 1) == 0) {
        Vec3f pos;
        Vec3f vel = { 0.0f, 0.0f, 0.0f };
        Vec3f accel = { 0.0f, 0.0f, 0.0f };

        for (i = 0; i < 3; i++) {
            pos.x = Rand_CenteredFloat(20.0f) + this->spearTip.x;
            pos.y = Rand_CenteredFloat(20.0f) + this->spearTip.y;
            pos.z = Rand_CenteredFloat(20.0f) + this->spearTip.z;
            accel.y = -0.08f;
            EffectSsFhgFlash_SpawnLightBall(play, &pos, &vel, &accel, (s16)(Rand_ZeroOne() * 80.0f) + 150,
                                            FHGFLASH_LIGHTBALL_GREEN);
        }
    }

    if (player->unk_A73 != 0) {
        BossGanondrof_SetupBlock(this, play);
    }

    Audio_PlayActorSound2(thisx, NA_SE_EN_FANTOM_FLOAT - SFX_FLAG);
}

void BossGanondrof_SetupThrow(BossGanondrof* this, PlayState* play) {
    EnfHG* horseTemp;
    s16 lightTime;

    this->fwork[GND_END_FRAME] = Animation_GetLastFrame(&gPhantomGanonThrowAnim);
    Animation_MorphToPlayOnce(&this->skelAnime, &gPhantomGanonThrowAnim, -5.0f);
    this->actionFunc = BossGanondrof_Throw;
    if ((Rand_ZeroOne() <= 0.1f) && (this->work[GND_THROW_COUNT] >= 10) && (this->flyMode == GND_FLY_NEUTRAL)) {
        this->work[GND_ACTION_STATE] = THROW_SLOW;
        this->work[GND_THROW_FRAME] = 1000;
        lightTime = 32;
    } else {
        this->work[GND_ACTION_STATE] = THROW_NORMAL;
        this->work[GND_THROW_FRAME] = 25;
        lightTime = 25;
    }

    horseTemp = (EnfHG*)this->actor.child;
    Actor_SpawnAsChild(&play->actorCtx, &this->actor, play, ACTOR_EN_FHG_FIRE, this->spearTip.x, this->spearTip.y,
                       this->spearTip.z, lightTime, FHGFIRE_LIGHT_GREEN, 0, FHGFIRE_SPEAR_LIGHT);
    this->actor.child = &horseTemp->actor;
    this->work[GND_THROW_COUNT]++;
    Audio_PlayActorSound2(&this->actor, NA_SE_EN_FANTOM_STICK);
}

void BossGanondrof_Throw(BossGanondrof* this, PlayState* play) {
    SkelAnime_Update(&this->skelAnime);
    osSyncPrintf("this->fwork[GND_END_FRAME] = %d\n", (s16)this->fwork[GND_END_FRAME]);
    osSyncPrintf("this->work[GND_SHOT_FRAME] = %d\n", this->work[GND_THROW_FRAME]);
    if (Animation_OnFrame(&this->skelAnime, this->fwork[GND_END_FRAME])) {
        BossGanondrof_SetupNeutral(this, -6.0f);
    }

    if ((this->work[GND_ACTION_STATE] != THROW_NORMAL) && Animation_OnFrame(&this->skelAnime, 21.0f)) {
        this->fwork[GND_END_FRAME] = Animation_GetLastFrame(&gPhantomGanonThrowEndAnim);
        Animation_MorphToPlayOnce(&this->skelAnime, &gPhantomGanonThrowEndAnim, 0.0f);
        this->work[GND_THROW_FRAME] = 10;
    }

    if (Animation_OnFrame(&this->skelAnime, this->work[GND_THROW_FRAME])) {
        if (this->flyMode <= GND_FLY_NEUTRAL) {
            Audio_PlayActorSound2(&this->actor, NA_SE_EN_FANTOM_MASIC2);
        } else {
            Audio_PlayActorSound2(&this->actor, NA_SE_EN_FANTOM_MASIC1);
        }

        Audio_PlayActorSound2(&this->actor, NA_SE_EN_FANTOM_VOICE);
    }

    if (Animation_OnFrame(&this->skelAnime, this->work[GND_THROW_FRAME])) {
        EnfHG* horseTemp = (EnfHG*)this->actor.child;

        Actor_SpawnAsChild(&play->actorCtx, &this->actor, play, ACTOR_EN_FHG_FIRE, this->spearTip.x, this->spearTip.y,
                           this->spearTip.z, this->work[GND_ACTION_STATE], 0, 0, FHGFIRE_ENERGY_BALL);
        this->actor.child = &horseTemp->actor;
    }

    Math_ApproachS(&this->actor.shape.rot.y, this->actor.yawTowardsPlayer, 5, 0x7D0);
    this->actor.world.pos.x += this->actor.velocity.x;
    this->actor.world.pos.z += this->actor.velocity.z;
    Math_ApproachZeroF(&this->actor.velocity.x, 1.0f, 0.5f);
    Math_ApproachZeroF(&this->actor.velocity.z, 1.0f, 0.5f);
    this->actor.world.pos.y += 2.0f * Math_SinS(this->work[GND_VARIANCE_TIMER] * 1500);
}

void BossGanondrof_SetupReturn(BossGanondrof* this, PlayState* play) {
    static AnimationHeader* returnAnim[] = { &gPhantomGanonReturn1Anim, &gPhantomGanonReturn2Anim };
    s16 rand = Rand_ZeroOne() * 1.99f;

    this->fwork[GND_END_FRAME] = Animation_GetLastFrame(returnAnim[rand]);
    Animation_MorphToPlayOnce(&this->skelAnime, returnAnim[rand], 0.0f);
    this->actionFunc = BossGanondrof_Return;
}

void BossGanondrof_Return(BossGanondrof* this, PlayState* play) {
    SkelAnime_Update(&this->skelAnime);
    if (Animation_OnFrame(&this->skelAnime, 5.0f)) {
        Audio_PlayActorSound2(&this->actor, NA_SE_EN_FANTOM_VOICE);
        osSyncPrintf("VOISE               2  !!!!!!!!!!!!!!!!!!!!!!!!!!!!!!!!!\n");
        osSyncPrintf("VOISE               2  !!!!!!!!!!!!!!!!!!!!!!!!!!!!!!!!!\n");
    }

    if (Animation_OnFrame(&this->skelAnime, this->fwork[GND_END_FRAME])) {
        BossGanondrof_SetupNeutral(this, 0.0f);
    }

    this->actor.world.pos.x += this->actor.velocity.x;
    this->actor.world.pos.z += this->actor.velocity.z;
    Math_ApproachZeroF(&this->actor.velocity.x, 1.0f, 0.5f);
    Math_ApproachZeroF(&this->actor.velocity.z, 1.0f, 0.5f);
    this->actor.world.pos.y += 2.0f * Math_SinS(this->work[GND_VARIANCE_TIMER] * 1500);
    if (this->returnSuccess) {
        this->returnSuccess = false;
        BossGanondrof_SetupReturn(this, play);
        this->timers[0] = 80;
    }
}

void BossGanondrof_SetupStunned(BossGanondrof* this, PlayState* play) {
    if (this->actionFunc != BossGanondrof_Stunned) {
        this->fwork[GND_END_FRAME] = Animation_GetLastFrame(&gPhantomGanonAirDamageAnim);
        Animation_MorphToLoop(&this->skelAnime, &gPhantomGanonAirDamageAnim, 0.0f);
        this->timers[0] = 50;
        this->shockTimer = 60;
    } else {
        this->fwork[GND_END_FRAME] = Animation_GetLastFrame(&gPhantomGanonGroundDamageAnim);
        Animation_MorphToLoop(&this->skelAnime, &gPhantomGanonGroundDamageAnim, 0.0f);
    }

    this->actionFunc = BossGanondrof_Stunned;
    this->work[GND_ACTION_STATE] = STUNNED_FALL;
    this->actor.velocity.x = 0.0f;
    this->actor.velocity.z = 0.0f;
}

void BossGanondrof_Stunned(BossGanondrof* this, PlayState* play) {
    osSyncPrintf("DAMAGE   .................................\n");
    SkelAnime_Update(&this->skelAnime);
    this->actor.gravity = -0.2f;
    if (this->actor.world.pos.y <= 5.0f) {
        if (this->work[GND_ACTION_STATE] == STUNNED_FALL) {
            this->fwork[GND_END_FRAME] = Animation_GetLastFrame(&gPhantomGanonStunnedAnim);
            Animation_MorphToLoop(&this->skelAnime, &gPhantomGanonStunnedAnim, -10.0f);
            this->work[GND_ACTION_STATE] = STUNNED_GROUND;
        }

        this->actor.velocity.y = 0.0f;
        this->actor.gravity = 0.0f;
        if (Animation_OnFrame(&this->skelAnime, this->fwork[GND_END_FRAME])) {
            Audio_PlayActorSound2(&this->actor, NA_SE_EN_FANTOM_DAMAGE2);
        }

        this->actor.flags |= ACTOR_FLAG_10;
    }

    osSyncPrintf("TIME0 %d ********************************************\n", this->timers[0]);
    if (this->timers[0] == 0) {
        BossGanondrof_SetupNeutral(this, -5.0f);
        this->timers[0] = 30;
        this->timers[2] = 30;
        this->flyMode = GND_FLY_NEUTRAL;
        this->actor.velocity.y = 0.0f;
        this->actor.gravity = 0.0f;
    }

    Actor_MoveForward(&this->actor);
}

void BossGanondrof_SetupBlock(BossGanondrof* this, PlayState* play) {
    this->fwork[GND_END_FRAME] = Animation_GetLastFrame(&gPhantomGanonBlockAnim);
    Animation_MorphToLoop(&this->skelAnime, &gPhantomGanonBlockAnim, -3.0f);
    this->actionFunc = BossGanondrof_Block;
    this->timers[0] = 10;
    Audio_PlayActorSound2(&this->actor, NA_SE_EN_FANTOM_STICK);
}

void BossGanondrof_Block(BossGanondrof* this, PlayState* play) {
    this->colliderBody.base.colType = COLTYPE_METAL;
    SkelAnime_Update(&this->skelAnime);
    this->actor.world.pos.x += this->actor.velocity.x;
    this->actor.world.pos.z += this->actor.velocity.z;
    Math_ApproachZeroF(&this->actor.velocity.x, 1.0f, 0.5f);
    Math_ApproachZeroF(&this->actor.velocity.z, 1.0f, 0.5f);
    this->actor.world.pos.y += 2.0f * Math_SinS(this->work[GND_VARIANCE_TIMER] * 1500);
    if (this->timers[0] == 0) {
        BossGanondrof_SetupNeutral(this, -5.0f);
        this->timers[0] = 10;
        this->flyMode = GND_FLY_NEUTRAL;
    }
}

void BossGanondrof_SetupCharge(BossGanondrof* this, PlayState* play) {
    this->fwork[GND_END_FRAME] = Animation_GetLastFrame(&gPhantomGanonChargeWindupAnim);
    Animation_MorphToLoop(&this->skelAnime, &gPhantomGanonChargeWindupAnim, -3.0f);
    this->actionFunc = BossGanondrof_Charge;
    this->timers[0] = 20;
    this->work[GND_ACTION_STATE] = CHARGE_WINDUP;
}

void BossGanondrof_Charge(BossGanondrof* this, PlayState* play) {
    Player* player = GET_PLAYER(play);
    Actor* playerx = &player->actor;
    Actor* thisx = &this->actor;
    f32 dxCenter = thisx->world.pos.x - GND_BOSSROOM_CENTER_X;
    f32 dzCenter = thisx->world.pos.z - GND_BOSSROOM_CENTER_Z;

    this->colliderBody.base.colType = COLTYPE_METAL;
    SkelAnime_Update(&this->skelAnime);
    switch (this->work[GND_ACTION_STATE]) {
        case CHARGE_WINDUP:
            if (this->timers[0] == 218) {
                Audio_PlayActorSound2(thisx, NA_SE_EN_FANTOM_STICK);
            }

            if (this->timers[0] == 19) {
                Audio_PlayActorSound2(thisx, NA_SE_EN_FANTOM_ATTACK);
            }

            thisx->world.pos.x += thisx->velocity.x;
            thisx->world.pos.z += thisx->velocity.z;
            Math_ApproachZeroF(&thisx->velocity.x, 1.0f, 0.5f);
            Math_ApproachZeroF(&thisx->velocity.z, 1.0f, 0.5f);
            if (this->timers[0] == 0) {
                this->work[GND_ACTION_STATE] = CHARGE_START;
                this->timers[0] = 10;
                thisx->speedXZ = 0.0f;
                this->fwork[GND_END_FRAME] = Animation_GetLastFrame(&gPhantomGanonChargeStartAnim);
                Animation_MorphToPlayOnce(&this->skelAnime, &gPhantomGanonChargeStartAnim, 0.0f);
            }

            Math_ApproachS(&thisx->shape.rot.y, thisx->yawTowardsPlayer, 5, 0x7D0);
            break;
        case CHARGE_START:
            if (Animation_OnFrame(&this->skelAnime, this->fwork[GND_END_FRAME])) {
                this->fwork[GND_END_FRAME] = Animation_GetLastFrame(&gPhantomGanonChargeAnim);
                Animation_MorphToLoop(&this->skelAnime, &gPhantomGanonChargeAnim, 0.0f);
                this->work[GND_ACTION_STATE] = CHARGE_ATTACK;
            }
        case CHARGE_ATTACK:
            if (this->timers[0] != 0) {
                Vec3f vecToLink;

                Math_ApproachS(&thisx->shape.rot.y, thisx->yawTowardsPlayer, 5, 0x7D0);
                vecToLink.x = playerx->world.pos.x - thisx->world.pos.x;
                vecToLink.y = playerx->world.pos.y + 40.0f - thisx->world.pos.y;
                vecToLink.z = playerx->world.pos.z - thisx->world.pos.z;
                thisx->world.rot.y = thisx->shape.rot.y;
                thisx->world.rot.x = RAD_TO_BINANG(Math_FAtan2F(vecToLink.y, sqrtf(SQ(vecToLink.x) + SQ(vecToLink.z))));
            }

            func_8002D908(thisx);
            func_8002D7EC(thisx);
            Math_ApproachF(&thisx->speedXZ, 10.0f, 1.0f, 0.5f);
            if ((sqrtf(SQ(dxCenter) + SQ(dzCenter)) > 280.0f) || (thisx->xyzDistToPlayerSq < SQ(100.0f))) {
                this->work[GND_ACTION_STATE] = CHARGE_FINISH;
                this->timers[0] = 20;
            }
            break;
        case CHARGE_FINISH:
            thisx->gravity = 0.2f;
            Actor_MoveForward(thisx);
            osSyncPrintf("YP %f @@@@@@@@@@@@@@@@@@@@@@@@@@@@@@@@@@@@\n", thisx->world.pos.y);
            if (thisx->world.pos.y < 5.0f) {
                thisx->world.pos.y = 5.0f;
                thisx->velocity.y = 0.0f;
            }

            if (sqrtf(SQ(dxCenter) + SQ(dzCenter)) > 280.0f) {
                Math_ApproachZeroF(&thisx->speedXZ, 1.0f, 2.0f);
                this->timers[0] = 0;
            }

            if (this->timers[0] == 0) {
                Math_ApproachZeroF(&thisx->speedXZ, 1.0f, 2.0f);
                Math_ApproachZeroF(&thisx->velocity.y, 1.0f, 2.0f);
                Math_ApproachS(&thisx->shape.rot.y, thisx->yawTowardsPlayer, 5, 0x7D0);
                if ((thisx->speedXZ <= 0.5f) && (fabsf(thisx->velocity.y) <= 0.1f)) {
                    BossGanondrof_SetupNeutral(this, -10.0f);
                    this->timers[0] = 30;
                    this->flyMode = GND_FLY_NEUTRAL;
                }
            }
            break;
    }

    if (thisx->world.pos.y > (GND_BOSSROOM_CENTER_Y + 83.0f)) {
        thisx->world.pos.y += 2.0f * Math_SinS(this->work[GND_VARIANCE_TIMER] * 1500);
    }
    {
        s16 i;
        Vec3f pos;
        Vec3f vel = { 0.0f, 0.0f, 0.0f };
        Vec3f accel = { 0.0f, 0.0f, 0.0f };
        Vec3f baseOffset = { 0.0f, 50.0f, 0.0f };
        Vec3f offset;

        baseOffset.y = 10.0f;
        for (i = 0; i < 10; i++) {
            Matrix_Push();
            Matrix_RotateY(BINANG_TO_RAD_ALT(thisx->shape.rot.y), MTXMODE_NEW);
            Matrix_RotateX(BINANG_TO_RAD_ALT(thisx->shape.rot.x), MTXMODE_APPLY);
            Matrix_RotateZ(BINANG_TO_RAD_ALT(this->work[GND_EFFECT_ANGLE]), MTXMODE_APPLY);
            Matrix_MultVec3f(&baseOffset, &offset);
            Matrix_Pop();
            pos.x = this->spearTip.x + offset.x;
            pos.y = this->spearTip.y + offset.y;
            pos.z = this->spearTip.z + offset.z;
            vel.x = (offset.x * 500.0f) / 1000.0f;
            vel.y = (offset.y * 500.0f) / 1000.0f;
            vel.z = (offset.z * 500.0f) / 1000.0f;
            accel.x = (offset.x * -50.0f) / 1000.0f;
            accel.y = (offset.y * -50.0f) / 1000.0f;
            accel.z = (offset.z * -50.0f) / 1000.0f;
            EffectSsFhgFlash_SpawnLightBall(play, &pos, &vel, &accel, 150, i % 7);
            this->work[GND_EFFECT_ANGLE] += 0x1A5C;
        }
    }

    if (!(this->work[GND_VARIANCE_TIMER] & 7)) {
        EnfHG* horse = (EnfHG*)thisx->child;

        Actor_SpawnAsChild(&play->actorCtx, thisx, play, ACTOR_EN_FHG_FIRE, this->spearTip.x, this->spearTip.y,
                           this->spearTip.z, 8, FHGFIRE_LIGHT_BLUE, 0, FHGFIRE_SPEAR_LIGHT);
        thisx->child = &horse->actor;
    }
}

void BossGanondrof_SetupDeath(BossGanondrof* this, PlayState* play) {
    Animation_PlayOnce(&this->skelAnime, &gPhantomGanonDeathBlowAnim);
    this->fwork[GND_END_FRAME] = Animation_GetLastFrame(&gPhantomGanonDeathBlowAnim);
    this->actionFunc = BossGanondrof_Death;
    Audio_QueueSeqCmd(0x1 << 28 | SEQ_PLAYER_BGM_MAIN << 24 | 0x100FF);
    Audio_PlayActorSound2(&this->actor, NA_SE_EN_FANTOM_DEAD);
    this->deathState = DEATH_START;
    this->actor.flags &= ~ACTOR_FLAG_0;
    this->work[GND_VARIANCE_TIMER] = 0;
    this->shockTimer = 50;
}

void BossGanondrof_Death(BossGanondrof* this, PlayState* play) {
    u8 holdCamera = false;
    u8 bodyDecayLevel = 0;
    f32 camX;
    f32 camZ;
    f32 pad;
    Player* player = GET_PLAYER(play);
    Camera* mainCam = Play_GetCamera(play, CAM_ID_MAIN);

    osSyncPrintf("PYP %f\n", player->actor.floorHeight);
    SkelAnime_Update(&this->skelAnime);
    this->work[GND_DEATH_SFX_TIMER]++;
    if (((60 < this->work[GND_DEATH_SFX_TIMER]) && (this->work[GND_DEATH_SFX_TIMER] < 500)) ||
        ((501 < this->work[GND_DEATH_SFX_TIMER]) && (this->work[GND_DEATH_SFX_TIMER] < 620))) {
        Audio_PlayActorSound2(&this->actor, NA_SE_EN_GOMA_LAST - SFX_FLAG);
    }

    switch (this->deathState) {
        case DEATH_START:
            func_80064520(play, &play->csCtx);
            func_8002DF54(play, &this->actor, 1);
            this->subCamId = Play_CreateSubCamera(play);
            Play_ChangeCameraStatus(play, CAM_ID_MAIN, CAM_STAT_WAIT);
            osSyncPrintf("7\n");
            Play_ChangeCameraStatus(play, this->subCamId, CAM_STAT_ACTIVE);
            osSyncPrintf("8\n");
            this->deathState = DEATH_THROES;
            player->actor.speedXZ = 0.0f;
            this->timers[0] = 50;
            this->subCamEye = mainCam->eye;
            this->subCamAt = mainCam->at;
            this->subCamEyeNext.x = this->targetPos.x;
            this->subCamEyeNext.y = GND_BOSSROOM_CENTER_Y + 83.0f;
            this->subCamEyeNext.z = (this->targetPos.z + 100.0f) + 50;
            this->subCamAtNext.x = this->targetPos.x;
            this->subCamAtNext.y = this->targetPos.y - 10.0f;
            this->subCamAtNext.z = this->targetPos.z;
            this->subCamEyeVel.x = fabsf(mainCam->eye.x - this->subCamEyeNext.x);
            this->subCamEyeVel.y = fabsf(mainCam->eye.y - this->subCamEyeNext.y);
            this->subCamEyeVel.z = fabsf(mainCam->eye.z - this->subCamEyeNext.z);
            this->subCamAtVel.x = fabsf(mainCam->at.x - this->subCamAtNext.x);
            this->subCamAtVel.y = fabsf(mainCam->at.y - this->subCamAtNext.y);
            this->subCamAtVel.z = fabsf(mainCam->at.z - this->subCamAtNext.z);
            this->subCamAccel = 0.02f;
            this->subCamEyeMaxVelFrac.x = this->subCamEyeMaxVelFrac.y = this->subCamEyeMaxVelFrac.z = 0.05f;
            this->work[GND_ACTION_STATE] = DEATH_SPASM;
            this->timers[0] = 150;
            this->subCamAtMaxVelFrac.x = 0.2f;
            this->subCamAtMaxVelFrac.y = 0.2f;
            this->subCamAtMaxVelFrac.z = 0.2f;
        case DEATH_THROES:
            switch (this->work[GND_ACTION_STATE]) {
                case DEATH_SPASM:
                    if (Animation_OnFrame(&this->skelAnime, this->fwork[GND_END_FRAME])) {
                        this->fwork[GND_END_FRAME] = Animation_GetLastFrame(&gPhantomGanonAirDamageAnim);
                        Animation_Change(&this->skelAnime, &gPhantomGanonAirDamageAnim, 0.5f, 0.0f,
                                         this->fwork[GND_END_FRAME], ANIMMODE_ONCE_INTERP, 0.0f);
                        this->work[GND_ACTION_STATE] = DEATH_LIMP;
                    }
                    break;
                case DEATH_LIMP:
                    if (Animation_OnFrame(&this->skelAnime, this->fwork[GND_END_FRAME])) {
                        this->fwork[GND_END_FRAME] = Animation_GetLastFrame(&gPhantomGanonLimpAnim);
                        Animation_MorphToLoop(&this->skelAnime, &gPhantomGanonLimpAnim, -20.0f);
                        this->work[GND_ACTION_STATE] = DEATH_HUNCHED;
                    }
                case DEATH_HUNCHED:
                    bodyDecayLevel = 1;
                    break;
            }
            Math_ApproachS(&this->actor.shape.rot.y, this->work[GND_VARIANCE_TIMER] * -100, 5, 0xBB8);
            Math_ApproachF(&this->subCamEyeNext.z, this->targetPos.z + 60.0f, 0.02f, 0.5f);
            Math_ApproachF(&this->actor.world.pos.y, GND_BOSSROOM_CENTER_Y + 133.0f, 0.05f, 100.0f);
            this->actor.world.pos.y += Math_SinS(this->work[GND_VARIANCE_TIMER] * 1500);
            this->subCamAtNext.x = this->targetPos.x;
            this->subCamAtNext.y = this->targetPos.y - 10.0f;
            this->subCamAtNext.z = this->targetPos.z;
            if (this->timers[0] == 0) {
                this->deathState = DEATH_WARP;
                this->timers[0] = 350;
                this->timers[1] = 50;
                this->fwork[GND_CAMERA_ZOOM] = 300.0f;
                this->subCamEyeNext.y = GND_BOSSROOM_CENTER_Y + 233.0f;
                player->actor.world.pos.x = GND_BOSSROOM_CENTER_X - 200.0f;
                player->actor.world.pos.z = GND_BOSSROOM_CENTER_Z;
                holdCamera = true;
                bodyDecayLevel = 1;
            }
            break;
        case DEATH_WARP:
            if (this->timers[1] == 1) {
                EnfHG* horseTemp = (EnfHG*)this->actor.child;

                Actor_SpawnAsChild(&play->actorCtx, &this->actor, play, ACTOR_EN_FHG_FIRE, GND_BOSSROOM_CENTER_X,
                                   GND_BOSSROOM_CENTER_Y + 3.0f, GND_BOSSROOM_CENTER_Z, 0x4000, 0, 0,
                                   FHGFIRE_WARP_DEATH);
                this->actor.child = &horseTemp->actor;
                Message_StartTextbox(play, 0x108E, NULL);
            }

            this->actor.shape.rot.y -= 0xC8;
            this->actor.world.pos.y += Math_SinS(this->work[GND_VARIANCE_TIMER] * 1500);
            this->fwork[GND_CAMERA_ANGLE] += 0x78;
            camX = Math_SinS(this->fwork[GND_CAMERA_ANGLE]) * this->fwork[GND_CAMERA_ZOOM];
            camZ = Math_CosS(this->fwork[GND_CAMERA_ANGLE]) * this->fwork[GND_CAMERA_ZOOM];
            this->subCamEye.x = GND_BOSSROOM_CENTER_X + camX;
            this->subCamEye.y = this->subCamEyeNext.y;
            this->subCamEye.z = GND_BOSSROOM_CENTER_Z + camZ;
            this->subCamAt.x = GND_BOSSROOM_CENTER_X;
            this->subCamAt.y = GND_BOSSROOM_CENTER_Y + 23.0f;
            this->subCamAt.z = GND_BOSSROOM_CENTER_Z;
            Math_ApproachF(&this->subCamEyeNext.y, GND_BOSSROOM_CENTER_Y + 33.0f, 0.05f, 0.5f);
            Math_ApproachF(&this->fwork[GND_CAMERA_ZOOM], 170.0f, 0.05f, 1.0f);
            Math_ApproachF(&this->actor.world.pos.x, GND_BOSSROOM_CENTER_X, 0.05f, 1.5f);
            Math_ApproachF(&this->actor.world.pos.y, GND_BOSSROOM_CENTER_Y + 83.0f, 0.05f, 1.0f);
            Math_ApproachF(&this->actor.world.pos.z, GND_BOSSROOM_CENTER_Z, 0.05f, 1.5f);
            if (this->timers[0] == 0) {
                this->deathState = DEATH_SCREAM;
                this->timers[0] = 50;
                Animation_MorphToLoop(&this->skelAnime, &gPhantomGanonScreamAnim, -10.0f);
                this->actor.world.pos.x = GND_BOSSROOM_CENTER_X;
                this->actor.world.pos.y = GND_BOSSROOM_CENTER_Y + 83.0f;
                this->actor.world.pos.z = GND_BOSSROOM_CENTER_Z;
                this->actor.shape.rot.y = 0;
                this->work[GND_BODY_DECAY_INDEX] = 0;
                Audio_PlayActorSound2(&this->actor, NA_SE_EN_FANTOM_LAST);
            }

            holdCamera = true;
            bodyDecayLevel = 1;
            break;
        case DEATH_SCREAM:
            holdCamera = true;
            bodyDecayLevel = 2;
            this->actor.world.pos.y = GND_BOSSROOM_CENTER_Y + 83.0f;
            this->subCamEye.x = GND_BOSSROOM_CENTER_X;
            this->subCamEye.y = GND_BOSSROOM_CENTER_Y + 83.0f;
            this->subCamEye.z = GND_BOSSROOM_CENTER_Z + 50.0f;
            this->subCamAt.x = GND_BOSSROOM_CENTER_X;
            this->subCamAt.y = GND_BOSSROOM_CENTER_Y + 103.0f;
            this->subCamAt.z = GND_BOSSROOM_CENTER_Z;
            if (this->timers[0] == 0) {
                this->deathState = DEATH_DISINTEGRATE;
                Animation_MorphToPlayOnce(&this->skelAnime, &gPhantomGanonLastPoseAnim, -10.0f);
                this->work[GND_BODY_DECAY_INDEX] = 0;
                this->timers[0] = 40;
            }
            break;
        case DEATH_DISINTEGRATE:
            holdCamera = true;
            bodyDecayLevel = 3;
            Math_ApproachZeroF(&this->subCamEye.y, 0.05f, 1.0f); // approaches GND_BOSSROOM_CENTER_Y + 33.0f
            Math_ApproachF(&this->subCamEye.z, GND_BOSSROOM_CENTER_Z + 170.0f, 0.05f, 2.0f);
            Math_ApproachF(&this->subCamAt.y, GND_BOSSROOM_CENTER_Y + 53.0f, 0.05f, 1.0f);
            if (this->timers[0] == 0) {
                this->timers[0] = 250;
                this->deathState = DEATH_FINISH;
            }
            break;
        case DEATH_FINISH:
            holdCamera = true;
            bodyDecayLevel = 10;
            if (this->timers[0] == 150) {
                Audio_QueueSeqCmd(SEQ_PLAYER_BGM_MAIN << 24 | NA_BGM_BOSS_CLEAR);
                Actor_Spawn(&play->actorCtx, play, ACTOR_DOOR_WARP1, GND_BOSSROOM_CENTER_X, GND_BOSSROOM_CENTER_Y,
                            GND_BOSSROOM_CENTER_Z, 0, 0, 0, WARP_DUNGEON_ADULT);
            }

            Math_ApproachZeroF(&this->subCamEye.y, 0.05f, 1.0f); // GND_BOSSROOM_CENTER_Y + 33.0f
            Math_ApproachF(&this->subCamEye.z, GND_BOSSROOM_CENTER_Z + 170.0f, 0.05f, 2.0f);
            Math_ApproachF(&this->subCamAt.y, GND_BOSSROOM_CENTER_Y + 53.0f, 0.05f, 1.0f);
            if (this->timers[0] == 0) {
                EnfHG* horse = (EnfHG*)this->actor.child;

                mainCam->eye = this->subCamEye;
                mainCam->eyeNext = this->subCamEye;
                mainCam->at = this->subCamAt;
                func_800C08AC(play, this->subCamId, 0);
                this->subCamId = SUB_CAM_ID_DONE;
                func_80064534(play, &play->csCtx);
                func_8002DF54(play, &this->actor, 7);
                Actor_Spawn(&play->actorCtx, play, ACTOR_ITEM_B_HEART, GND_BOSSROOM_CENTER_X, GND_BOSSROOM_CENTER_Y,
                            GND_BOSSROOM_CENTER_Z + 200.0f, 0, 0, 0, 0);
                this->actor.child = &horse->actor;
                this->killActor = true;
                horse->killActor = true;
                Flags_SetClear(play, play->roomCtx.curRoom.num);
                Flags_SetSwitch(play, 0x22);
            }
            break;
    }

    if (bodyDecayLevel) {
        Vec3f pos;
        Vec3f vel = { 0.0f, 0.0f, 0.0f };
        Vec3f accelKFire = { 0.0f, 0.0f, 0.0f };
        Vec3f accelHahen = { 0.0f, -0.5f, 0.0f };
        s16 limbDecayIndex;
        s16 i;

        vel.x = this->actor.world.pos.x - this->actor.prevPos.x;
        vel.z = this->actor.world.pos.z - this->actor.prevPos.z;
        if (bodyDecayLevel < 10) {
            if (this->work[GND_DEATH_ENV_TIMER] == 0) {
<<<<<<< HEAD
                if (play->envCtx.unk_BF == 0) {
                    play->envCtx.unk_BF = 3;
                    this->work[GND_DEATH_ENV_TIMER] = (s16)Rand_ZeroFloat(5.0f) + 4.0f;
                    play->envCtx.unk_D6 = 0x28;
                } else {
                    play->envCtx.unk_BF = 0;
                    this->work[GND_DEATH_ENV_TIMER] = (s16)Rand_ZeroFloat(2.0f) + 2.0f;
                    play->envCtx.unk_D6 = 0x14;
=======
                if (globalCtx->envCtx.lightSettingOverride == 0) {
                    globalCtx->envCtx.lightSettingOverride = 3;
                    this->work[GND_DEATH_ENV_TIMER] = (s16)Rand_ZeroFloat(5.0f) + 4.0f;
                    globalCtx->envCtx.lightBlendRateOverride = 40;
                } else {
                    globalCtx->envCtx.lightSettingOverride = 0;
                    this->work[GND_DEATH_ENV_TIMER] = (s16)Rand_ZeroFloat(2.0f) + 2.0f;
                    globalCtx->envCtx.lightBlendRateOverride = 20;
>>>>>>> 4f0018bf
                }
            } else {
                this->work[GND_DEATH_ENV_TIMER]--;
            }

            for (i = 0; i <= 0; i++) {
                limbDecayIndex = this->work[GND_LIMB_DECAY_INDEX];
                this->work[GND_LIMB_DECAY_INDEX]++;
                this->work[GND_LIMB_DECAY_INDEX] %= 25;
                pos.x = this->bodyPartsPos[limbDecayIndex].x + Rand_CenteredFloat(5.0f);
                pos.y = this->bodyPartsPos[limbDecayIndex].y + Rand_CenteredFloat(5.0f);
                pos.z = this->bodyPartsPos[limbDecayIndex].z + Rand_CenteredFloat(5.0f);
                accelKFire.y = 0.0f;

                if (bodyDecayLevel == 3) {
                    accelKFire.y = -0.2f;
                    accelKFire.x = (GND_BOSSROOM_CENTER_X - pos.x) * 0.002f;
                    accelKFire.z = (GND_BOSSROOM_CENTER_Z - pos.z) * 0.002f;
                    accelHahen.x = (GND_BOSSROOM_CENTER_X - pos.x) * 0.001f;
                    accelHahen.y = -1.0f;
                    accelHahen.z = (GND_BOSSROOM_CENTER_Z - pos.z) * 0.001f;
                }

                EffectSsKFire_Spawn(play, &pos, &vel, &accelKFire, (s16)Rand_ZeroFloat(20.0f) + 15, bodyDecayLevel);
                if ((Rand_ZeroOne() < 0.5f) || (bodyDecayLevel == 3)) {
                    EffectSsHahen_Spawn(play, &pos, &vel, &accelHahen, 0, (s16)Rand_ZeroFloat(4.0f) + 7,
                                        HAHEN_OBJECT_DEFAULT, 10, NULL);
                }
            }
        } else {
<<<<<<< HEAD
            play->envCtx.unk_BF = 0;
            play->envCtx.unk_D6 = 0x14;
=======
            globalCtx->envCtx.lightSettingOverride = 0;
            globalCtx->envCtx.lightBlendRateOverride = 20;
>>>>>>> 4f0018bf
        }

        this->work[GND_BODY_DECAY_FLAG] = true;
        for (i = 0; i < 5; i++) {
            if (bodyDecayLevel == 1) {
                BossGanondrof_ClearPixels(sDecayMaskLow, this->work[GND_BODY_DECAY_INDEX]);
            } else if (bodyDecayLevel == 2) {
                BossGanondrof_ClearPixels(sDecayMaskHigh, this->work[GND_BODY_DECAY_INDEX]);
            } else {
                BossGanondrof_ClearPixels(sDecayMaskTotal, this->work[GND_BODY_DECAY_INDEX]);
            }

            if (this->work[GND_BODY_DECAY_INDEX] < 0x100) {
                this->work[GND_BODY_DECAY_INDEX]++;
            }
        }
    }

    if (this->subCamId != SUB_CAM_ID_DONE) {
        if (!holdCamera) {
            Math_ApproachF(&this->subCamEye.x, this->subCamEyeNext.x, this->subCamEyeMaxVelFrac.x,
                           this->subCamEyeVel.x * this->subCamVelFactor);
            Math_ApproachF(&this->subCamEye.y, this->subCamEyeNext.y, this->subCamEyeMaxVelFrac.y,
                           this->subCamEyeVel.y * this->subCamVelFactor);
            Math_ApproachF(&this->subCamEye.z, this->subCamEyeNext.z, this->subCamEyeMaxVelFrac.z,
                           this->subCamEyeVel.z * this->subCamVelFactor);
            Math_ApproachF(&this->subCamAt.x, this->subCamAtNext.x, this->subCamAtMaxVelFrac.x,
                           this->subCamAtVel.x * this->subCamVelFactor);
            Math_ApproachF(&this->subCamAt.y, this->subCamAtNext.y, this->subCamAtMaxVelFrac.y,
                           this->subCamAtVel.y * this->subCamVelFactor);
            Math_ApproachF(&this->subCamAt.z, this->subCamAtNext.z, this->subCamAtMaxVelFrac.z,
                           this->subCamAtVel.z * this->subCamVelFactor);
            Math_ApproachF(&this->subCamVelFactor, 1.0f, 1.0f, this->subCamAccel);
        }

        Play_CameraSetAtEye(play, this->subCamId, &this->subCamAt, &this->subCamEye);
    }
}

void BossGanondrof_CollisionCheck(BossGanondrof* this, PlayState* play) {
    s32 acHit;
    EnfHG* horse = (EnfHG*)this->actor.child;
    ColliderInfo* hurtbox;

    if (this->work[GND_INVINC_TIMER] != 0) {
        this->work[GND_INVINC_TIMER]--;
        this->returnCount = 0;
        this->colliderBody.base.acFlags &= ~AC_HIT;
    } else {
        acHit = this->colliderBody.base.acFlags & AC_HIT;
        if ((acHit && ((s8)this->actor.colChkInfo.health > 0)) || (this->returnCount != 0)) {
            if (acHit) {
                this->colliderBody.base.acFlags &= ~AC_HIT;
                hurtbox = this->colliderBody.info.acHitInfo;
            }
            if (this->flyMode != GND_FLY_PAINTING) {
                if (acHit && (this->actionFunc != BossGanondrof_Stunned) && (hurtbox->toucher.dmgFlags & 0x0001F8A4)) {
                    Audio_PlayActorSound2(&this->actor, NA_SE_PL_WALK_GROUND - SFX_FLAG);
                    osSyncPrintf("hit != 0 \n");
                } else if (this->actionFunc != BossGanondrof_Charge) {
                    if (this->returnCount == 0) {
                        u8 dmg;
                        u8 canKill = false;
                        s32 dmgFlags = hurtbox->toucher.dmgFlags;

                        if (dmgFlags & 0x80) {
                            return;
                        }
                        dmg = CollisionCheck_GetSwordDamage(dmgFlags);
                        (dmg == 0) ? (dmg = 2) : (canKill = true);
                        if (((s8)this->actor.colChkInfo.health > 2) || canKill) {
                            this->actor.colChkInfo.health -= dmg;
                        }

                        if ((s8)this->actor.colChkInfo.health <= 0) {
                            BossGanondrof_SetupDeath(this, play);
                            Enemy_StartFinishingBlow(play, &this->actor);
                            return;
                        }
                    }
                    BossGanondrof_SetupStunned(this, play);
                    if (this->returnCount >= 2) {
                        this->timers[0] = 120;
                    }
                    this->work[GND_INVINC_TIMER] = 10;
                    horse->hitTimer = 20;
                    Audio_PlayActorSound2(&this->actor, NA_SE_EN_FANTOM_DAMAGE);
                } else {
                    Audio_PlayActorSound2(&this->actor, NA_SE_PL_WALK_GROUND - SFX_FLAG);
                }
            } else if (acHit && (hurtbox->toucher.dmgFlags & 0x0001F8A4)) {
                this->work[GND_INVINC_TIMER] = 10;
                this->actor.colChkInfo.health -= 2;
                horse->hitTimer = 20;
                Audio_PlayActorSound2(&this->actor, NA_SE_EN_FANTOM_DAMAGE);
            }
            this->returnCount = 0;
        }
    }
}

void BossGanondrof_Update(Actor* thisx, PlayState* play) {
    f32 cs;
    f32 sn;
    f32 legRotTargetY;
    f32 legRotTargetZ;
    f32 legSplitTarget;
    s32 pad2;
    s16 i;
    s32 pad;
    BossGanondrof* this = (BossGanondrof*)thisx;
    EnfHG* horse;

    osSyncPrintf("MOVE START %d\n", this->actor.params);
    this->actor.flags &= ~ACTOR_FLAG_10;
    this->colliderBody.base.colType = COLTYPE_HIT3;
    if (this->killActor) {
        Actor_Kill(&this->actor);
        return;
    }
    this->work[GND_VARIANCE_TIMER]++;
    horse = (EnfHG*)this->actor.child;
    osSyncPrintf("MOVE START EEEEEEEEEEEEEEEEEEEEEE%d\n", this->actor.params);

    this->actionFunc(this, play);

    for (i = 0; i < ARRAY_COUNT(this->timers); i++) {
        if (this->timers[i]) {
            this->timers[i]--;
        }
    }
    if (this->work[GND_UNKTIMER_1]) {
        this->work[GND_UNKTIMER_1]--;
    }
    if (this->work[GND_UNKTIMER_2]) {
        this->work[GND_UNKTIMER_2]--;
    }

    if (this->actionFunc != BossGanondrof_Death) {
        BossGanondrof_CollisionCheck(this, play);
    }

    osSyncPrintf("MOVE END\n");
    BossGanondrof_SetColliderPos(&this->targetPos, &this->colliderBody);
    BossGanondrof_SetColliderPos(&this->spearTip, &this->colliderSpear);
    if ((this->flyMode == GND_FLY_PAINTING) && !horse->bossGndInPainting) {
        CollisionCheck_SetAC(play, &play->colChkCtx, &this->colliderBody.base);
    }
    if ((this->actionFunc == BossGanondrof_Stunned) && (this->timers[0] > 1)) {
        CollisionCheck_SetAC(play, &play->colChkCtx, &this->colliderBody.base);
        CollisionCheck_SetOC(play, &play->colChkCtx, &this->colliderBody.base);
    } else if (this->actionFunc == BossGanondrof_Block) {
        CollisionCheck_SetAC(play, &play->colChkCtx, &this->colliderBody.base);
    } else if (this->actionFunc == BossGanondrof_Charge) {
        CollisionCheck_SetAC(play, &play->colChkCtx, &this->colliderBody.base);
        CollisionCheck_SetAT(play, &play->colChkCtx, &this->colliderBody.base);
        CollisionCheck_SetAT(play, &play->colChkCtx, &this->colliderSpear.base);
    }

    this->actor.focus.pos = this->targetPos;

    sn = Math_SinS(-this->actor.shape.rot.y);
    cs = Math_CosS(-this->actor.shape.rot.y);
    legRotTargetY = ((sn * this->actor.velocity.z) + (cs * this->actor.velocity.x)) * 300.0f;
    legRotTargetZ = ((-sn * this->actor.velocity.x) + (cs * this->actor.velocity.z)) * 300.0f;
    Math_ApproachF(&this->legRotY, legRotTargetY, 1.0f, 600.0f);
    Math_ApproachF(&this->legRotZ, legRotTargetZ, 1.0f, 600.0f);
    if ((this->flyMode != GND_FLY_PAINTING) && (this->actionFunc != BossGanondrof_Stunned) &&
        (this->deathState == NOT_DEAD)) {
        legSplitTarget = (Math_SinS(this->work[GND_VARIANCE_TIMER] * 0x8DC) * -500.0f) - 500.0f;
    } else {
        legSplitTarget = 0.0f;
    }

    Math_ApproachF(&this->legSplitY, legSplitTarget, 1.0f, 100.0f);
    if (this->shockTimer != 0) {
        s16 j;

        this->shockTimer--;
        osSyncPrintf("F 1\n");
        for (j = 0; j < 7; j++) {
            osSyncPrintf("F 15\n");
            EffectSsFhgFlash_SpawnShock(play, &this->actor, &this->actor.world.pos, 45, FHGFLASH_SHOCK_PG);
        }
        osSyncPrintf("F 2\n");
    }

    if (this->actor.params == GND_REAL_BOSS) {
        Lights_PointNoGlowSetInfo(&this->lightInfo, this->spearTip.x, this->spearTip.y, this->spearTip.z, 255, 255, 255,
                                  200);
    }
}

s32 BossGanondrof_OverrideLimbDraw(PlayState* play, s32 limbIndex, Gfx** dList, Vec3f* pos, Vec3s* rot, void* thisx) {
    BossGanondrof* this = (BossGanondrof*)thisx;

    switch (limbIndex) {
        case 15:
            if ((this->actionFunc == BossGanondrof_Intro) && this->work[GND_MASK_OFF]) {
                *dList = gPhantomGanonFaceDL;
            }
            rot->y += this->rideRotY[limbIndex];
            rot->z += this->rideRotZ[limbIndex];
            break;

        case 19:
            rot->y += this->legRotY + this->legSplitY;
            rot->z += this->legRotZ;
            break;

        case 20:
            rot->y += this->legRotY + this->legSplitY;
            rot->z += this->legRotZ;
            break;

        case 21:
            rot->y += this->legRotY + this->legSplitY;
            rot->z += this->legRotZ;
            break;

        case 23:
            rot->y += this->legRotY - this->legSplitY;
            rot->z += this->legRotZ;
            break;

        case 24:
            rot->y += this->legRotY - this->legSplitY;
            rot->z += this->legRotZ;
            break;

        case 25:
            rot->y += this->legRotY - this->legSplitY;
            rot->z += this->legRotZ;
            break;

        case 5:
        case 6:
        case 7:
            rot->y += this->armRotY;
            rot->z += this->armRotZ;
            break;

        case 8:
        case 9:
        case 10:
            rot->y += this->armRotY;
            rot->z += this->armRotZ;
            break;

        case 13:
            if (this->deathState != NOT_DEAD) {
                *dList = NULL;
            }
        default:
            rot->y += this->rideRotY[limbIndex];
            rot->z += this->rideRotZ[limbIndex];
            break;
    }

    return 0;
}

void BossGanondrof_PostLimbDraw(PlayState* play, s32 limbIndex, Gfx** dList, Vec3s* rot, void* thisx) {
    static Vec3f zeroVec = { 0.0f, 0.0f, 0.0f };
    static Vec3f spearVec = { 0.0f, 0.0f, 6000.0f };

    BossGanondrof* this = (BossGanondrof*)thisx;

    if (limbIndex == 14) {
        Matrix_MultVec3f(&zeroVec, &this->targetPos);
    } else if (limbIndex == 13) {
        Matrix_MultVec3f(&spearVec, &this->spearTip);
    }

    if (((this->flyMode != GND_FLY_PAINTING) || (this->actionFunc == BossGanondrof_Intro)) && (limbIndex <= 25)) {
        Matrix_MultVec3f(&zeroVec, &this->bodyPartsPos[limbIndex - 1]);
    }
}

Gfx* BossGanondrof_GetClearPixelDList(GraphicsContext* gfxCtx) {
    Gfx* dList = (Gfx*)Graph_Alloc(gfxCtx, sizeof(Gfx) * 4);
    Gfx* dListHead = dList;

    gDPPipeSync(dListHead++);
    gDPSetRenderMode(dListHead++, G_RM_FOG_SHADE_A, G_RM_AA_ZB_TEX_EDGE2);
    gSPClearGeometryMode(dListHead++, G_CULL_BACK);
    gSPEndDisplayList(dListHead++);

    return dList;
}

Gfx* BossGanondrof_EmptyDList(GraphicsContext* gfxCtx) {
    Gfx* dList = (Gfx*)Graph_Alloc(gfxCtx, sizeof(Gfx) * 1);
    Gfx* dListHead = dList;

    gSPEndDisplayList(dListHead++);
    return dList;
}

void BossGanondrof_Draw(Actor* thisx, PlayState* play) {
    s32 pad;
    BossGanondrof* this = (BossGanondrof*)thisx;
    EnfHG* horse;

    OPEN_DISPS(play->state.gfxCtx, "../z_boss_ganondrof.c", 3716);
    osSyncPrintf("MOVE P = %x\n", this->actor.update);
    osSyncPrintf("STOP TIMER = %d ==============\n", this->actor.freezeTimer);
    horse = (EnfHG*)this->actor.child;
    if (this->flyMode == GND_FLY_PAINTING) {
        Matrix_RotateY((horse->turnRot * 3.1416f) / (f32)0x8000, MTXMODE_APPLY);
    }

    osSyncPrintf("YP %f\n", this->actor.world.pos.y);
    func_80093D18(play->state.gfxCtx);
    if (this->work[GND_INVINC_TIMER] & 4) {
        POLY_OPA_DISP = Gfx_SetFog(POLY_OPA_DISP, 255, 50, 0, 0, 900, 1099);
    } else {
        POLY_OPA_DISP = Gfx_SetFog(POLY_OPA_DISP, (u32)horse->warpColorFilterR, (u32)horse->warpColorFilterG,
                                   (u32)horse->warpColorFilterB, 0, (s32)horse->warpColorFilterUnk1 + 995,
                                   (s32)horse->warpColorFilterUnk2 + 1000);
    }

    osSyncPrintf("DRAW 11\n");
    osSyncPrintf("EYE_COL %d\n", (s16)this->fwork[GND_EYE_BRIGHTNESS]);
    gDPSetEnvColor(POLY_OPA_DISP++, (s16)this->fwork[GND_EYE_BRIGHTNESS], (s16)this->fwork[GND_EYE_BRIGHTNESS],
                   (s16)this->fwork[GND_EYE_BRIGHTNESS], (s16)this->fwork[GND_EYE_ALPHA]);
    if (this->work[GND_BODY_DECAY_FLAG]) {
        gSPSegment(POLY_OPA_DISP++, 0x08, BossGanondrof_GetClearPixelDList(play->state.gfxCtx));
    } else {
        gSPSegment(POLY_OPA_DISP++, 0x08, BossGanondrof_EmptyDList(play->state.gfxCtx));
    }

    SkelAnime_DrawOpa(play, this->skelAnime.skeleton, this->skelAnime.jointTable, BossGanondrof_OverrideLimbDraw,
                      BossGanondrof_PostLimbDraw, this);
    osSyncPrintf("DRAW 22\n");
    POLY_OPA_DISP = Play_SetFog(play, POLY_OPA_DISP);
    CLOSE_DISPS(play->state.gfxCtx, "../z_boss_ganondrof.c", 3814);
    osSyncPrintf("DRAW END %d\n", this->actor.params);
}<|MERGE_RESOLUTION|>--- conflicted
+++ resolved
@@ -1139,25 +1139,14 @@
         vel.z = this->actor.world.pos.z - this->actor.prevPos.z;
         if (bodyDecayLevel < 10) {
             if (this->work[GND_DEATH_ENV_TIMER] == 0) {
-<<<<<<< HEAD
-                if (play->envCtx.unk_BF == 0) {
-                    play->envCtx.unk_BF = 3;
+                if (play->envCtx.lightSettingOverride == 0) {
+                    play->envCtx.lightSettingOverride = 3;
                     this->work[GND_DEATH_ENV_TIMER] = (s16)Rand_ZeroFloat(5.0f) + 4.0f;
-                    play->envCtx.unk_D6 = 0x28;
+                    play->envCtx.lightBlendRateOverride = 40;
                 } else {
-                    play->envCtx.unk_BF = 0;
+                    play->envCtx.lightSettingOverride = 0;
                     this->work[GND_DEATH_ENV_TIMER] = (s16)Rand_ZeroFloat(2.0f) + 2.0f;
-                    play->envCtx.unk_D6 = 0x14;
-=======
-                if (globalCtx->envCtx.lightSettingOverride == 0) {
-                    globalCtx->envCtx.lightSettingOverride = 3;
-                    this->work[GND_DEATH_ENV_TIMER] = (s16)Rand_ZeroFloat(5.0f) + 4.0f;
-                    globalCtx->envCtx.lightBlendRateOverride = 40;
-                } else {
-                    globalCtx->envCtx.lightSettingOverride = 0;
-                    this->work[GND_DEATH_ENV_TIMER] = (s16)Rand_ZeroFloat(2.0f) + 2.0f;
-                    globalCtx->envCtx.lightBlendRateOverride = 20;
->>>>>>> 4f0018bf
+                    play->envCtx.lightBlendRateOverride = 20;
                 }
             } else {
                 this->work[GND_DEATH_ENV_TIMER]--;
@@ -1188,13 +1177,8 @@
                 }
             }
         } else {
-<<<<<<< HEAD
-            play->envCtx.unk_BF = 0;
-            play->envCtx.unk_D6 = 0x14;
-=======
-            globalCtx->envCtx.lightSettingOverride = 0;
-            globalCtx->envCtx.lightBlendRateOverride = 20;
->>>>>>> 4f0018bf
+            play->envCtx.lightSettingOverride = 0;
+            play->envCtx.lightBlendRateOverride = 20;
         }
 
         this->work[GND_BODY_DECAY_FLAG] = true;
