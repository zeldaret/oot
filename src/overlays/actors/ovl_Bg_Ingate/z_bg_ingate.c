--- conflicted
+++ resolved
@@ -51,13 +51,8 @@
     }
 
     Actor_SetScale(&this->dyna.actor, 0.1f);
-<<<<<<< HEAD
     if ((PARAMS_GET(this->dyna.actor.params, 0, 1) != 0) && (GET_EVENTINF_HORSES_STATE() == EVENTINF_HORSES_STATE_6)) {
-        play->csCtx.frames = 0;
-=======
-    if (((this->dyna.actor.params & 1) != 0) && (GET_EVENTINF_HORSES_STATE() == EVENTINF_HORSES_STATE_6)) {
         play->csCtx.curFrame = 0;
->>>>>>> 8913c4fa
         BgInGate_SetupAction(this, func_80892890);
     } else {
         BgInGate_SetupAction(this, BgInGate_DoNothing);
