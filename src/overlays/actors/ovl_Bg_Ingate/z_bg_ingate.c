--- conflicted
+++ resolved
@@ -44,13 +44,8 @@
 
     this->dyna.bgId = DynaPoly_SetBgActor(play, &play->colCtx.dyna, &this->dyna.actor, colHeader);
 
-<<<<<<< HEAD
-    if ((play->sceneId != SCENE_SPOT20 || !LINK_IS_ADULT) ||
+    if ((play->sceneId != SCENE_LON_LON_RANCH || !LINK_IS_ADULT) ||
         (GET_EVENTCHKINF(EVENTCHKINF_EPONA_OBTAINED) && (gSaveContext.save.cutsceneIndex != 0xFFF0))) {
-=======
-    if ((play->sceneId != SCENE_LON_LON_RANCH || !LINK_IS_ADULT) ||
-        (GET_EVENTCHKINF(EVENTCHKINF_EPONA_OBTAINED) && (gSaveContext.cutsceneIndex != 0xFFF0))) {
->>>>>>> 186ecc72
         Actor_Kill(&this->dyna.actor);
         return;
     }
