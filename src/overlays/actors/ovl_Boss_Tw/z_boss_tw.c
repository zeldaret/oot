--- conflicted
+++ resolved
@@ -697,15 +697,9 @@
     Math_ApproachS(&this->actor.shape.rot.y, yawTarget, 0xA, this->rotateSpeed);
     Math_ApproachS(&this->actor.shape.rot.x, pitchTarget, 0xA, this->rotateSpeed);
     Math_ApproachF(&this->rotateSpeed, 4096.0f, 1.0f, 100.0f);
-<<<<<<< HEAD
-    Math_ApproachF(&this->actor.speedXZ, 10.0f, 1.0f, 1.0f);
+    Math_ApproachF(&this->actor.speed, 10.0f, 1.0f, 1.0f);
     Actor_UpdateVelocityXYZ(&this->actor);
     Actor_UpdatePos(&this->actor);
-=======
-    Math_ApproachF(&this->actor.speed, 10.0f, 1.0f, 1.0f);
-    func_8002D908(&this->actor);
-    func_8002D7EC(&this->actor);
->>>>>>> 92e03cf7
 
     if ((this->timers[0] == 0) || (xzDist < 70.0f)) {
         BossTw_SetupTurnToPlayer(this, play);
@@ -5409,13 +5403,8 @@
     Math_ApproachS(&this->actor.world.rot.y, yaw, 0xA, this->rotateSpeed);
     Math_ApproachS(&this->actor.shape.rot.y, yaw, 0xA, this->rotateSpeed);
     Math_ApproachF(&this->rotateSpeed, 2000.0f, 1.0f, 100.0f);
-<<<<<<< HEAD
-    Math_ApproachF(&this->actor.speedXZ, 30.0f, 1.0f, 2.0f);
+    Math_ApproachF(&this->actor.speed, 30.0f, 1.0f, 2.0f);
     Actor_UpdateVelocityXYZ(&this->actor);
-=======
-    Math_ApproachF(&this->actor.speed, 30.0f, 1.0f, 2.0f);
-    func_8002D908(&this->actor);
->>>>>>> 92e03cf7
     Math_ApproachF(&this->actor.world.pos.x, this->targetPos.x, 0.1f, fabsf(this->actor.velocity.x) * 1.5f);
     Math_ApproachF(&this->actor.world.pos.y, this->targetPos.y, 0.1f, fabsf(this->actor.velocity.y) * 1.5f);
     Math_ApproachF(&this->targetPos.y, 380.0f, 1.0f, 2.0f);
