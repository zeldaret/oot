#include "z_boss_tw.h"
#include "objects/gameplay_keep/gameplay_keep.h"
#include "objects/object_tw/object_tw.h"
#include "overlays/actors/ovl_Door_Warp1/z_door_warp1.h"

#define FLAGS (ACTOR_FLAG_0 | ACTOR_FLAG_2 | ACTOR_FLAG_4 | ACTOR_FLAG_5)

typedef enum {
    /*  0 */ TWEFF_NONE,
    /*  1 */ TWEFF_DOT,
    /*  2 */ TWEFF_2,
    /*  3 */ TWEFF_3,
    /*  4 */ TWEFF_RING,
    /*  5 */ TWEFF_PLYR_FRZ,
    /*  6 */ TWEFF_FLAME,
    /*  7 */ TWEFF_MERGEFLAME,
    /*  8 */ TWEFF_SHLD_BLST,
    /*  9 */ TWEFF_SHLD_DEFL,
    /* 10 */ TWEFF_SHLD_HIT
} TwEffType;

typedef enum {
    /* 0 */ EFF_ARGS,
    /* 1 */ EFF_UNKS1,
    /* 2 */ EFF_WORK_MAX
} EffectWork;

typedef enum {
    /* 0 */ EFF_SCALE,
    /* 1 */ EFF_DIST,
    /* 2 */ EFF_ROLL,
    /* 3 */ EFF_YAW,
    /* 4 */ EFF_FWORK_MAX
} EffectFWork;

typedef enum {
    /* 0x00 */ TW_KOTAKE,
    /* 0x01 */ TW_KOUME,
    /* 0x02 */ TW_TWINROVA,
    /* 0x64 */ TW_FIRE_BLAST = 0x64,
    /* 0x65 */ TW_FIRE_BLAST_GROUND,
    /* 0x66 */ TW_ICE_BLAST,
    /* 0x67 */ TW_ICE_BLAST_GROUND,
    /* 0x68 */ TW_DEATHBALL_KOTAKE,
    /* 0x69 */ TW_DEATHBALL_KOUME
} TwinrovaType;

#define BOSS_TW_EFFECT_COUNT 150

typedef struct {
    /* 0x0000 */ u8 type;
    /* 0x0001 */ u8 frame;
    /* 0x0004 */ Vec3f pos;
    /* 0x0010 */ Vec3f curSpeed;
    /* 0x001C */ Vec3f accel;
    /* 0x0028 */ Color_RGB8 color;
    /* 0x002C */ s16 alpha;
    /* 0x002E */ s16 work[EFF_WORK_MAX];
    /* 0x0034 */ f32 workf[EFF_FWORK_MAX];
    /* 0x0044 */ Actor* target;
} BossTwEffect;

void BossTw_Init(Actor* thisx, PlayState* play);
void BossTw_Destroy(Actor* thisx, PlayState* play);
void BossTw_Update(Actor* thisx, PlayState* play);
void BossTw_Draw(Actor* thisx, PlayState* play);

void BossTw_TwinrovaDamage(BossTw* this, PlayState* play, u8 arg2);
void BossTw_TwinrovaSetupFly(BossTw* this, PlayState* play);
void BossTw_DrawEffects(PlayState* play);
void BossTw_TwinrovaLaugh(BossTw* this, PlayState* play);
void BossTw_TwinrovaFly(BossTw* this, PlayState* play);
void BossTw_TwinrovaGetUp(BossTw* this, PlayState* play);
void BossTw_TwinrovaSetupGetUp(BossTw* this, PlayState* play);
void BossTw_TwinrovaSetupLaugh(BossTw* this, PlayState* play);
void BossTw_TwinrovaDoneBlastShoot(BossTw* this, PlayState* play);
void BossTw_TwinrovaSetupDoneBlastShoot(BossTw* this, PlayState* play);
void BossTw_TwinrovaSetupShootBlast(BossTw* this, PlayState* play);
void BossTw_TwinrovaSetupChargeBlast(BossTw* this, PlayState* play);
void BossTw_TwinrovaArriveAtTarget(BossTw* this, PlayState* play);
void BossTw_TwinrovaDeathCS(BossTw* this, PlayState* play);
void BossTw_TwinrovaIntroCS(BossTw* this, PlayState* play);
void BossTw_CSWait(BossTw* this, PlayState* play);
void BossTw_DeathCS(BossTw* this, PlayState* play);
void BossTw_TwinrovaMergeCS(BossTw* this, PlayState* play);
void BossTw_TwinrovaSetupMergeCS(BossTw* this, PlayState* play);
void BossTw_MergeCS(BossTw* this, PlayState* play);
void BossTw_Spin(BossTw* this, PlayState* play);
void BossTw_Laugh(BossTw* this, PlayState* play);
void BossTw_SetupLaugh(BossTw* this, PlayState* play);
void BossTw_FinishBeamShoot(BossTw* this, PlayState* play);
void BossTw_SetupFinishBeamShoot(BossTw* this, PlayState* play);
void BossTw_SetupHitByBeam(BossTw* this, PlayState* play);
void BossTw_HitByBeam(BossTw* this, PlayState* play);
void BossTw_Wait(BossTw* this, PlayState* play);
void BossTw_ShootBeam(BossTw* this, PlayState* play);
void BossTw_FlyTo(BossTw* this, PlayState* play);
void BossTw_SetupShootBeam(BossTw* this, PlayState* play);
void BossTw_TurnToPlayer(BossTw* this, PlayState* play);
void BossTw_TwinrovaUpdate(Actor* thisx, PlayState* play);
void BossTw_TwinrovaDraw(Actor* thisx, PlayState* play);
void BossTw_SetupWait(BossTw* this, PlayState* play);
void BossTw_TwinrovaSetupIntroCS(BossTw* this, PlayState* play);
void BossTw_SetupFlyTo(BossTw* this, PlayState* play);
void BossTw_SetupCSWait(BossTw* this, PlayState* play);
void BossTw_BlastUpdate(Actor* thisx, PlayState* play);
void BossTw_BlastDraw(Actor* thisx, PlayState* play);
void BossTw_BlastFire(BossTw* this, PlayState* play);
void BossTw_BlastIce(BossTw* this, PlayState* play);
void BossTw_DeathBall(BossTw* this, PlayState* play);
void BossTw_DrawDeathBall(Actor* thisx, PlayState* play);
void BossTw_TwinrovaStun(BossTw* this, PlayState* play);
void BossTw_TwinrovaSpin(BossTw* this, PlayState* play);
void BossTw_TwinrovaShootBlast(BossTw* this, PlayState* play);
void BossTw_TwinrovaChargeBlast(BossTw* this, PlayState* play);
void BossTw_TwinrovaSetupSpin(BossTw* this, PlayState* play);
void BossTw_UpdateEffects(PlayState* play);

const ActorInit Boss_Tw_InitVars = {
    ACTOR_BOSS_TW,
    ACTORCAT_BOSS,
    FLAGS,
    OBJECT_TW,
    sizeof(BossTw),
    (ActorFunc)BossTw_Init,
    (ActorFunc)BossTw_Destroy,
    (ActorFunc)BossTw_Update,
    (ActorFunc)BossTw_Draw,
};

static Vec3f D_8094A7D0 = { 0.0f, 0.0f, 1000.0f };
static Vec3f sZeroVector = { 0.0f, 0.0f, 0.0f };

static ColliderCylinderInit sCylinderInitBlasts = {
    {
        COLTYPE_NONE,
        AT_ON | AT_TYPE_ALL,
        AC_ON | AC_TYPE_PLAYER,
        OC1_ON | OC1_TYPE_PLAYER,
        OC2_TYPE_1,
        COLSHAPE_CYLINDER,
    },
    {
        ELEMTYPE_UNK0,
        { 0xFFCFFFFF, 0x00, 0x30 },
        { 0x00100000, 0x00, 0x00 },
        TOUCH_ON | TOUCH_SFX_NORMAL,
        BUMP_ON,
        OCELEM_ON,
    },
    { 25, 35, -17, { 0, 0, 0 } },
};

static ColliderCylinderInit sCylinderInitKoumeKotake = {
    {
        COLTYPE_HIT3,
        AT_ON | AT_TYPE_ENEMY,
        AC_ON | AC_TYPE_PLAYER,
        OC1_ON | OC1_TYPE_PLAYER,
        OC2_TYPE_1,
        COLSHAPE_CYLINDER,
    },
    {
        ELEMTYPE_UNK0,
        { 0xFFCFFFFF, 0x00, 0x20 },
        { 0xFFCDFFFE, 0x00, 0x00 },
        TOUCH_ON | TOUCH_SFX_NORMAL,
        BUMP_ON,
        OCELEM_ON,
    },
    { 45, 120, -30, { 0, 0, 0 } },
};

static ColliderCylinderInit sCylinderInitTwinrova = {
    {
        COLTYPE_HIT3,
        AT_ON | AT_TYPE_ENEMY,
        AC_ON | AC_TYPE_PLAYER,
        OC1_ON | OC1_TYPE_ALL,
        OC2_TYPE_1,
        COLSHAPE_CYLINDER,
    },
    {
        ELEMTYPE_UNK0,
        { 0xFFCFFFFF, 0x00, 0x20 },
        { 0xFFCDFFFE, 0x00, 0x00 },
        TOUCH_ON | TOUCH_SFX_NORMAL,
        BUMP_ON | BUMP_HOOKABLE,
        OCELEM_ON,
    },
    { 45, 120, -30, { 0, 0, 0 } },
};

static Vec3f sTwinrovaPillarPos[] = {
    { 580.0f, 380.0f, 0.0f },
    { 0.0f, 380.0f, 580.0f },
    { -580.0f, 380.0f, 0.0f },
    { 0.0f, 380.0f, -580.0f },
};

static u8 sTwInitalized = false;

static InitChainEntry sInitChain[] = {
    ICHAIN_U8(targetMode, 5, ICHAIN_CONTINUE),
    ICHAIN_F32_DIV1000(gravity, 0, ICHAIN_CONTINUE),
    ICHAIN_F32(targetArrowOffset, 0, ICHAIN_STOP),
};

static s8 sEnvType;
static u8 sGroundBlastType;
static BossTw* sKotakePtr;
static BossTw* sKoumePtr;
static BossTw* sTwinrovaPtr;
static u8 sShieldFireCharge;
static u8 sShieldIceCharge;
static f32 D_8094C854;
static f32 D_8094C858;
static u8 sTwinrovaBlastType;
static u8 sFixedBlastType;
static u8 sFixedBlatSeq;
static u8 sFreezeState;
static Vec3f sShieldHitPos;
static s16 sShieldHitYaw;
static u8 sBeamDivertTimer;
static u8 D_8094C86F;
static u8 D_8094C870;
static s16 D_8094C872;
static s16 D_8094C874;
static s16 D_8094C876;
static u8 D_8094C878;
static s16 D_8094C87A;
static s16 D_8094C87C;
static u8 D_8094C87E;
static BossTwEffect sEffects[BOSS_TW_EFFECT_COUNT];

void BossTw_AddDotEffect(PlayState* play, Vec3f* initalPos, Vec3f* initalSpeed, Vec3f* accel, f32 scale, s16 args,
                         s16 countLimit) {
    s16 i;
    BossTwEffect* eff;

    for (i = 0, eff = play->specialEffects; i < countLimit; i++, eff++) {
        if (eff->type == TWEFF_NONE) {
            eff->type = TWEFF_DOT;
            eff->pos = *initalPos;
            eff->curSpeed = *initalSpeed;
            eff->accel = *accel;
            eff->workf[EFF_SCALE] = scale / 1000.0f;
            eff->alpha = 255;
            eff->frame = (s16)Rand_ZeroFloat(10.0f);
            eff->work[EFF_ARGS] = args;
            break;
        }
    }
}

void BossTw_AddDmgCloud(PlayState* play, s16 type, Vec3f* initialPos, Vec3f* initalSpeed, Vec3f* accel, f32 scale,
                        s16 alpha, s16 args, s16 countLimit) {
    s16 i;
    BossTwEffect* eff;

    for (i = 0, eff = play->specialEffects; i < countLimit; i++, eff++) {
        if (eff->type == TWEFF_NONE) {
            eff->type = type;
            eff->pos = *initialPos;
            eff->curSpeed = *initalSpeed;
            eff->accel = *accel;
            eff->workf[EFF_SCALE] = scale / 1000.0f;
            eff->work[EFF_ARGS] = args;
            eff->alpha = alpha;
            eff->frame = (s16)Rand_ZeroFloat(100.0f);
            break;
        }
    }
}

void BossTw_AddRingEffect(PlayState* play, Vec3f* initalPos, f32 scale, f32 arg3, s16 alpha, s16 args, s16 arg6,
                          s16 countLimit) {
    s16 i;
    BossTwEffect* eff;

    for (i = 0, eff = play->specialEffects; i < countLimit; i++, eff++) {
        if (eff->type == TWEFF_NONE) {
            eff->type = TWEFF_RING;
            eff->pos = *initalPos;
            eff->curSpeed = sZeroVector;
            eff->accel = sZeroVector;
            eff->workf[EFF_SCALE] = scale * 0.0025f;
            eff->workf[EFF_DIST] = arg3 * 0.0025f;
            eff->work[EFF_ARGS] = args;
            eff->work[EFF_UNKS1] = arg6;
            eff->alpha = alpha;
            eff->workf[EFF_ROLL] = Rand_ZeroFloat(M_PI);
            eff->frame = 0;
            break;
        }
    }
}

void BossTw_AddPlayerFreezeEffect(PlayState* play, Actor* target) {
    BossTwEffect* eff;
    s16 i;

    for (eff = play->specialEffects, i = 0; i < BOSS_TW_EFFECT_COUNT; i++, eff++) {
        if (eff->type == TWEFF_NONE) {
            eff->type = TWEFF_PLYR_FRZ;
            eff->curSpeed = sZeroVector;
            eff->accel = sZeroVector;
            eff->frame = 0;
            eff->target = target;
            eff->workf[EFF_DIST] = 0.0f;
            eff->workf[EFF_SCALE] = 0.0f;
            eff->workf[EFF_ROLL] = 0.0f;
            if (target == NULL) {
                eff->work[EFF_ARGS] = 100;
            } else {
                eff->work[EFF_ARGS] = 20;
            }
            break;
        }
    }
}

void BossTw_AddFlameEffect(PlayState* play, Vec3f* initalPos, Vec3f* initalSpeed, Vec3f* accel, f32 scale, s16 args) {
    s16 i;
    BossTwEffect* eff;

    for (i = 0, eff = play->specialEffects; i < BOSS_TW_EFFECT_COUNT; i++, eff++) {
        if (eff->type == TWEFF_NONE) {
            eff->type = TWEFF_FLAME;
            eff->pos = *initalPos;
            eff->curSpeed = *initalSpeed;
            eff->accel = *accel;
            eff->workf[EFF_SCALE] = scale / 1000.0f;
            eff->work[EFF_ARGS] = args;
            eff->work[EFF_UNKS1] = 0;
            eff->alpha = 0;
            eff->frame = (s16)Rand_ZeroFloat(1000.0f);
            break;
        }
    }
}

void BossTw_AddMergeFlameEffect(PlayState* play, Vec3f* initialPos, f32 scale, f32 dist, s16 args) {
    s16 i;
    BossTwEffect* eff;

    for (i = 0, eff = play->specialEffects; i < BOSS_TW_EFFECT_COUNT; i++, eff++) {
        if (eff->type == TWEFF_NONE) {
            eff->type = TWEFF_MERGEFLAME;
            eff->pos = *initialPos;
            eff->curSpeed = sZeroVector;
            eff->accel = sZeroVector;
            eff->workf[EFF_SCALE] = scale / 1000.0f;
            eff->work[EFF_ARGS] = args;
            eff->work[EFF_UNKS1] = 0;
            eff->workf[EFF_DIST] = dist;
            eff->workf[EFF_ROLL] = Rand_ZeroFloat(2.0f * M_PI);
            eff->alpha = 0;
            eff->frame = (s16)Rand_ZeroFloat(1000.0f);
            break;
        }
    }
}

void BossTw_AddShieldBlastEffect(PlayState* play, Vec3f* initalPos, Vec3f* initalSpeed, Vec3f* accel, f32 scale,
                                 f32 arg5, s16 alpha, s16 args) {
    s16 i;
    BossTwEffect* eff;

    for (i = 0, eff = play->specialEffects; i < BOSS_TW_EFFECT_COUNT; i++, eff++) {
        if (eff->type == TWEFF_NONE) {
            eff->type = TWEFF_SHLD_BLST;
            eff->pos = *initalPos;
            eff->curSpeed = *initalSpeed;
            eff->accel = *accel;
            eff->workf[EFF_SCALE] = scale / 1000.0f;
            eff->workf[EFF_DIST] = arg5 / 1000.0f;
            eff->work[EFF_ARGS] = args;
            eff->work[EFF_UNKS1] = 0;
            eff->alpha = alpha;
            eff->frame = (s16)Rand_ZeroFloat(1000.0f);
            break;
        }
    }
}

void BossTw_AddShieldDeflectEffect(PlayState* play, f32 arg1, s16 arg2) {
    s16 i;
    s16 j;
    BossTwEffect* eff;
    Player* player = GET_PLAYER(play);

    sShieldHitPos = player->bodyPartsPos[PLAYER_BODYPART_R_HAND];
    sShieldHitYaw = player->actor.shape.rot.y;

    for (i = 0; i < 8; i++) {
        for (eff = play->specialEffects, j = 0; j < BOSS_TW_EFFECT_COUNT; j++, eff++) {
            if (eff->type == TWEFF_NONE) {
                eff->type = TWEFF_SHLD_DEFL;
                eff->pos = sShieldHitPos;
                eff->curSpeed = sZeroVector;
                eff->accel = sZeroVector;
                eff->workf[EFF_ROLL] = i * (M_PI / 4.0f);
                eff->workf[EFF_YAW] = M_PI / 2.0f;
                eff->workf[EFF_DIST] = 0.0f;
                eff->workf[EFF_SCALE] = arg1 / 1000.0f;
                eff->work[EFF_ARGS] = arg2;
                eff->work[EFF_UNKS1] = 0;
                eff->alpha = 255;
                eff->frame = (s16)Rand_ZeroFloat(1000.0f);
                break;
            }
        }
    }
}

void BossTw_AddShieldHitEffect(PlayState* play, f32 arg1, s16 arg2) {
    s16 i;
    s16 j;
    BossTwEffect* eff;
    Player* player = GET_PLAYER(play);

    sShieldHitPos = player->bodyPartsPos[PLAYER_BODYPART_R_HAND];
    sShieldHitYaw = player->actor.shape.rot.y;

    for (i = 0; i < 8; i++) {
        for (eff = play->specialEffects, j = 0; j < BOSS_TW_EFFECT_COUNT; j++, eff++) {
            if (eff->type == TWEFF_NONE) {
                eff->type = TWEFF_SHLD_HIT;
                eff->pos = sShieldHitPos;
                eff->curSpeed = sZeroVector;
                eff->accel = sZeroVector;
                eff->workf[EFF_ROLL] = i * (M_PI / 4.0f);
                eff->workf[EFF_YAW] = M_PI / 2.0f;
                eff->workf[EFF_DIST] = 0.0f;
                eff->workf[EFF_SCALE] = arg1 / 1000.0f;
                eff->work[EFF_ARGS] = arg2;
                eff->work[EFF_UNKS1] = 0;
                eff->alpha = 255;
                eff->frame = (s16)Rand_ZeroFloat(1000.0f);
                break;
            }
        }
    }
}

void BossTw_Init(Actor* thisx, PlayState* play2) {
    PlayState* play = play2;
    BossTw* this = (BossTw*)thisx;
    s16 i;

    Actor_ProcessInitChain(&this->actor, sInitChain);
    ActorShape_Init(&this->actor.shape, 0.0f, NULL, 0.0f);

    if (this->actor.params >= TW_FIRE_BLAST) {
        // Blasts
        Actor_SetScale(&this->actor, 0.01f);
        this->actor.update = BossTw_BlastUpdate;
        this->actor.draw = BossTw_BlastDraw;
        this->actor.flags &= ~ACTOR_FLAG_0;

        Collider_InitCylinder(play, &this->collider);
        Collider_SetCylinder(play, &this->collider, &this->actor, &sCylinderInitBlasts);

        if (this->actor.params == TW_FIRE_BLAST || this->actor.params == TW_FIRE_BLAST_GROUND) {
            this->actionFunc = BossTw_BlastFire;
            this->collider.info.toucher.effect = 1;
        } else if (this->actor.params == TW_ICE_BLAST || this->actor.params == TW_ICE_BLAST_GROUND) {
            this->actionFunc = BossTw_BlastIce;
        } else if (this->actor.params >= TW_DEATHBALL_KOTAKE) {
            this->actionFunc = BossTw_DeathBall;
            this->actor.draw = BossTw_DrawDeathBall;
            this->workf[TAIL_ALPHA] = 128.0f;

            if (thisx->params == TW_DEATHBALL_KOTAKE) {
                thisx->world.rot.y = sTwinrovaPtr->actor.world.rot.y + 0x4000;
            } else {
                thisx->world.rot.y = sTwinrovaPtr->actor.world.rot.y - 0x4000;
            }
        }

        this->timers[1] = 150;
        return;
    }

    Actor_SetScale(&this->actor, 2.5 * 0.01f);
    this->actor.colChkInfo.mass = 255;
    this->actor.colChkInfo.health = 0;
    Collider_InitCylinder(play, &this->collider);

    if (!sTwInitalized) {
        sTwInitalized = true;
<<<<<<< HEAD
        play->envCtx.unk_BF = 1;
        play->envCtx.unk_BE = 1;
        play->envCtx.unk_BD = 1;
        play->envCtx.unk_D8 = 0.0f;
=======
        globalCtx->envCtx.lightSettingOverride = 1;
        globalCtx->envCtx.prevLightSetting = 1;
        globalCtx->envCtx.lightSetting = 1;
        globalCtx->envCtx.lightBlend = 0.0f;
>>>>>>> 4f0018bf

        D_8094C874 = D_8094C876 = D_8094C878 = D_8094C87A = D_8094C87C = D_8094C87E = D_8094C870 = D_8094C86F =
            D_8094C872 = sBeamDivertTimer = sEnvType = sGroundBlastType = sFreezeState = sTwinrovaBlastType =
                sFixedBlatSeq = sShieldFireCharge = sShieldIceCharge = 0;

        D_8094C858 = D_8094C854 = 0.0f;
        sFixedBlastType = Rand_ZeroFloat(1.99f);
        play->specialEffects = sEffects;

        for (i = 0; i < BOSS_TW_EFFECT_COUNT; i++) {
            sEffects[i].type = TWEFF_NONE;
        }
    }

    if (this->actor.params == TW_KOTAKE) {
        Collider_SetCylinder(play, &this->collider, &this->actor, &sCylinderInitKoumeKotake);
        this->actor.naviEnemyId = NAVI_ENEMY_TWINROVA_KOTAKE;
        SkelAnime_InitFlex(play, &this->skelAnime, &object_tw_Skel_0070E0, &object_tw_Anim_006F28, NULL, NULL, 0);

        if (GET_EVENTCHKINF(EVENTCHKINF_75)) {
            // began twinrova battle
            BossTw_SetupFlyTo(this, play);
            this->actor.world.pos.x = -600.0f;
            this->actor.world.pos.y = 400.0f;
            this->actor.world.pos.z = 0.0f;
            Audio_QueueSeqCmd(SEQ_PLAYER_BGM_MAIN << 24 | NA_BGM_BOSS);
        } else {
            BossTw_SetupCSWait(this, play);
        }

        Animation_MorphToLoop(&this->skelAnime, &object_tw_Anim_006F28, -3.0f);
        this->visible = true;
    } else if (this->actor.params == TW_KOUME) {
        Collider_SetCylinder(play, &this->collider, &this->actor, &sCylinderInitKoumeKotake);
        this->actor.naviEnemyId = NAVI_ENEMY_TWINROVA_KOUME;
        SkelAnime_InitFlex(play, &this->skelAnime, &object_tw_Skel_01F888, &object_tw_Anim_006F28, NULL, NULL, 0);

        if (GET_EVENTCHKINF(EVENTCHKINF_75)) {
            // began twinrova battle
            BossTw_SetupFlyTo(this, play);
            this->actor.world.pos.x = 600.0f;
            this->actor.world.pos.y = 400.0f;
            this->actor.world.pos.z = 0.0f;
        } else {
            BossTw_SetupCSWait(this, play);
        }

        Animation_MorphToLoop(&this->skelAnime, &object_tw_Anim_006F28, -3.0f);
        this->visible = true;
    } else {
        // Twinrova
        Collider_SetCylinder(play, &this->collider, &this->actor, &sCylinderInitTwinrova);
        this->actor.naviEnemyId = NAVI_ENEMY_TWINROVA;
        this->actor.colChkInfo.health = 24;
        this->actor.update = BossTw_TwinrovaUpdate;
        this->actor.draw = BossTw_TwinrovaDraw;
        SkelAnime_InitFlex(play, &this->skelAnime, &object_tw_Skel_032020, &object_tw_Anim_0244B4, NULL, NULL, 0);
        Animation_MorphToLoop(&this->skelAnime, &object_tw_Anim_0244B4, -3.0f);

        if (GET_EVENTCHKINF(EVENTCHKINF_75)) {
            // began twinrova battle
            BossTw_SetupWait(this, play);
        } else {
            BossTw_TwinrovaSetupIntroCS(this, play);
            this->actor.world.pos.x = 0.0f;
            this->actor.world.pos.y = 1000.0f;
            this->actor.world.pos.z = 0.0f;
        }

        this->actor.params = TW_TWINROVA;
        sTwinrovaPtr = this;

        if (Flags_GetClear(play, play->roomCtx.curRoom.num)) {
            // twinrova has been defeated.
            Actor_Kill(&this->actor);
            Actor_SpawnAsChild(&play->actorCtx, &this->actor, play, ACTOR_DOOR_WARP1, 600.0f, 230.0f, 0.0f, 0, 0, 0,
                               WARP_DUNGEON_ADULT);
            Actor_Spawn(&play->actorCtx, play, ACTOR_ITEM_B_HEART, -600.0f, 230.0f, 0.0f, 0, 0, 0, 0);
        } else {
            sKotakePtr =
                (BossTw*)Actor_SpawnAsChild(&play->actorCtx, &this->actor, play, ACTOR_BOSS_TW, this->actor.world.pos.x,
                                            this->actor.world.pos.y, this->actor.world.pos.z, 0, 0, 0, TW_KOTAKE);
            sKoumePtr =
                (BossTw*)Actor_SpawnAsChild(&play->actorCtx, &this->actor, play, ACTOR_BOSS_TW, this->actor.world.pos.x,
                                            this->actor.world.pos.y, this->actor.world.pos.z, 0, 0, 0, TW_KOUME);
            sKotakePtr->actor.parent = &sKoumePtr->actor;
            sKoumePtr->actor.parent = &sKotakePtr->actor;
        }
    }

    this->fogR = play->lightCtx.fogColor[0];
    this->fogG = play->lightCtx.fogColor[1];
    this->fogB = play->lightCtx.fogColor[2];
    this->fogNear = play->lightCtx.fogNear;
    this->fogFar = 1000.0f;
}

void BossTw_Destroy(Actor* thisx, PlayState* play) {
    BossTw* this = (BossTw*)thisx;

    Collider_DestroyCylinder(play, &this->collider);
    if (thisx->params < TW_FIRE_BLAST) {
        SkelAnime_Free(&this->skelAnime, play);
    }

    if (thisx->params == TW_TWINROVA) {
        sTwInitalized = false;
    }
}

void BossTw_SetupTurnToPlayer(BossTw* this, PlayState* play) {
    BossTw* otherTw = (BossTw*)this->actor.parent;

    this->actionFunc = BossTw_TurnToPlayer;

    if ((otherTw != NULL) && (otherTw->actionFunc == BossTw_ShootBeam)) {
        this->timers[0] = 40;
    } else {
        this->timers[0] = 60;
    }

    this->rotateSpeed = 0.0f;
}

void BossTw_TurnToPlayer(BossTw* this, PlayState* play) {
    BossTw* otherTw = (BossTw*)this->actor.parent;

    SkelAnime_Update(&this->skelAnime);
    Math_ApproachF(&this->actor.speedXZ, 0.0f, 1.0f, 1.0f);
    Math_ApproachS(&this->actor.shape.rot.y, this->actor.yawTowardsPlayer, 5, this->rotateSpeed);
    Math_ApproachS(&this->actor.shape.rot.x, 0, 5, this->rotateSpeed);
    Math_ApproachF(&this->rotateSpeed, 4096.0f, 1.0f, 200.0f);
    func_8002D908(&this->actor);
    func_8002D7EC(&this->actor);
    if (this->timers[0] == 0) {
        if ((otherTw->actionFunc != BossTw_ShootBeam) && this->work[CAN_SHOOT]) {
            this->work[CAN_SHOOT] = false;
            BossTw_SetupShootBeam(this, play);
            this->actor.speedXZ = 0.0f;
        } else {
            BossTw_SetupFlyTo(this, play);
        }
    }
}

void BossTw_SetupFlyTo(BossTw* this, PlayState* play) {
    static Vec3f sPillarPositions[] = {
        { 600.0f, 400.0f, 0.0f }, { 0.0f, 400.0f, 600.0f }, { -600.0f, 400.0f, 0.0f }, { 0.0f, 400.0f, -600.0f }
    };
    BossTw* otherTw = (BossTw*)this->actor.parent;

    this->unk_5F8 = 1;
    this->actor.flags |= ACTOR_FLAG_0;
    this->actionFunc = BossTw_FlyTo;
    this->rotateSpeed = 0.0f;
    Animation_MorphToLoop(&this->skelAnime, &object_tw_Anim_006F28, -10.0f);
    if ((Rand_ZeroOne() < 0.5f) && (otherTw != NULL && otherTw->actionFunc == BossTw_ShootBeam)) {
        // Other Sister is shooting a beam, go near them.
        this->targetPos.x = otherTw->actor.world.pos.x + Rand_CenteredFloat(200.0f);
        this->targetPos.y = Rand_ZeroFloat(200.0f) + 340.0f;
        this->targetPos.z = otherTw->actor.world.pos.z + Rand_CenteredFloat(200.0f);
        this->timers[0] = (s16)Rand_ZeroFloat(50.0f) + 50;
    } else if (Rand_ZeroOne() < 0.5f) {
        // Fly to a random spot.
        this->targetPos.x = Rand_CenteredFloat(800.0f);
        this->targetPos.y = Rand_ZeroFloat(200.0f) + 340.0f;
        this->targetPos.z = Rand_CenteredFloat(800.0f);
        this->timers[0] = (s16)Rand_ZeroFloat(50.0f) + 50;
    } else {
        // fly to a random pillar.
        s16 idx = Rand_ZeroFloat(ARRAY_COUNT(sPillarPositions) - 0.01f);

        this->targetPos = sPillarPositions[idx];
        this->timers[0] = 200;
        this->work[CAN_SHOOT] = true;
    }
}

void BossTw_FlyTo(BossTw* this, PlayState* play) {
    f32 xDiff;
    f32 yDiff;
    f32 zDiff;
    f32 pitchTarget;
    f32 yawTarget;
    f32 xzDist;

    Audio_PlayActorSound2(&this->actor, NA_SE_EN_TWINROBA_FLY - SFX_FLAG);
    Math_ApproachF(&this->scepterAlpha, 0.0f, 1.0f, 10.0f);
    SkelAnime_Update(&this->skelAnime);

    xDiff = this->targetPos.x - this->actor.world.pos.x;
    yDiff = this->targetPos.y - this->actor.world.pos.y;
    zDiff = this->targetPos.z - this->actor.world.pos.z;

    yawTarget = RAD_TO_BINANG(Math_FAtan2F(xDiff, zDiff));
    xzDist = sqrtf(SQ(xDiff) + SQ(zDiff));
    pitchTarget = RAD_TO_BINANG(Math_FAtan2F(yDiff, xzDist));

    Math_ApproachS(&this->actor.world.rot.x, pitchTarget, 0xA, this->rotateSpeed);
    Math_ApproachS(&this->actor.world.rot.y, yawTarget, 0xA, this->rotateSpeed);
    Math_ApproachS(&this->actor.shape.rot.y, yawTarget, 0xA, this->rotateSpeed);
    Math_ApproachS(&this->actor.shape.rot.x, pitchTarget, 0xA, this->rotateSpeed);
    Math_ApproachF(&this->rotateSpeed, 4096.0f, 1.0f, 100.0f);
    Math_ApproachF(&this->actor.speedXZ, 10.0f, 1.0f, 1.0f);
    func_8002D908(&this->actor);
    func_8002D7EC(&this->actor);

    if ((this->timers[0] == 0) || (xzDist < 70.0f)) {
        BossTw_SetupTurnToPlayer(this, play);
    }
}

void BossTw_SetupShootBeam(BossTw* this, PlayState* play) {
    Player* player = GET_PLAYER(play);

    this->actionFunc = BossTw_ShootBeam;
    Animation_MorphToPlayOnce(&this->skelAnime, &object_tw_Anim_007688, -5.0f);
    this->workf[ANIM_SW_TGT] = Animation_GetLastFrame(&object_tw_Anim_007688);
    this->timers[1] = 70;
    this->targetPos = player->actor.world.pos;
    this->csState1 = 0;
    this->beamDist = 0.0f;
    this->beamReflectionDist = 0.0f;
    this->beamShootState = -1;
    this->beamScale = 0.01f;
    this->beamReflectionOrigin = this->beamOrigin;
    this->flameAlpha = 0.0f;
    this->spawnPortalAlpha = 0.0f;
    this->spawnPortalScale = 2000.0f;
    this->updateRate1 = 0.0f;
    this->portalRotation = 0.0f;
    this->updateRate2 = 0.0f;
}

void BossTw_SpawnGroundBlast(BossTw* this, PlayState* play, s16 blastType) {
    BossTw* groundBlast;
    s16 i;
    Vec3f pos;
    Vec3f velocity;
    Vec3f accel;

    for (i = 0; i < BOSS_TW_EFFECT_COUNT; i++) {
        velocity.x = Rand_CenteredFloat(20.0f);
        velocity.y = Rand_ZeroFloat(10.0f);
        velocity.z = Rand_CenteredFloat(20.0f);
        accel.y = 0.2f;
        accel.x = Rand_CenteredFloat(0.25f);
        accel.z = Rand_CenteredFloat(0.25f);
        pos = this->groundBlastPos;
        BossTw_AddDotEffect(play, &pos, &velocity, &accel, (s16)Rand_ZeroFloat(2.0f) + 8, blastType, 75);
    }

    if (blastType == 1) {
        sGroundBlastType = 1;
        groundBlast =
            (BossTw*)Actor_SpawnAsChild(&play->actorCtx, &this->actor, play, ACTOR_BOSS_TW, this->groundBlastPos.x,
                                        this->groundBlastPos.y, this->groundBlastPos.z, 0, 0, 0, TW_FIRE_BLAST_GROUND);
        if (groundBlast != NULL) {
            if (sTwinrovaPtr->actionFunc == BossTw_Wait) {
                groundBlast->timers[0] = 100;
            } else {
                groundBlast->timers[0] = 50;
            }
            sKoumePtr->workf[KM_GD_FLM_A] = sKoumePtr->workf[KM_GD_SMOKE_A] = sKoumePtr->workf[KM_GRND_CRTR_A] = 255.0f;
            sKoumePtr->workf[KM_GD_FLM_SCL] = 1.0f;
            sKoumePtr->workf[KM_GD_CRTR_SCL] = 0.005f;
            sKoumePtr->groundBlastPos2 = groundBlast->actor.world.pos;
            sEnvType = 4;
        }
    } else {
        sGroundBlastType = 2;
        groundBlast =
            (BossTw*)Actor_SpawnAsChild(&play->actorCtx, &this->actor, play, ACTOR_BOSS_TW, this->groundBlastPos.x,
                                        this->groundBlastPos.y, this->groundBlastPos.z, 0, 0, 0, TW_ICE_BLAST_GROUND);
        if (groundBlast != NULL) {
            if (sTwinrovaPtr->actionFunc == BossTw_Wait) {
                groundBlast->timers[0] = 100;
            } else {
                groundBlast->timers[0] = 50;
            }

            sKotakePtr->workf[UNK_F11] = 50.0f;
            sKotakePtr->workf[UNK_F9] = 250.0f;
            sKotakePtr->workf[UNK_F12] = 0.005f;
            sKotakePtr->workf[UNK_F14] = 1.0f;
            sKotakePtr->workf[UNK_F16] = 70.0f;
            sKotakePtr->groundBlastPos2 = groundBlast->actor.world.pos;
            sEnvType = 3;
        }
    }
}

s32 BossTw_BeamHitPlayerCheck(BossTw* this, PlayState* play) {
    Vec3f offset;
    Vec3f beamDistFromPlayer;
    Player* player = GET_PLAYER(play);
    s16 i;

    offset.x = player->actor.world.pos.x - this->beamOrigin.x;
    offset.y = player->actor.world.pos.y - this->beamOrigin.y;
    offset.z = player->actor.world.pos.z - this->beamOrigin.z;

    Matrix_RotateX(-this->beamPitch, MTXMODE_NEW);
    Matrix_RotateY(-this->beamYaw, MTXMODE_APPLY);
    Matrix_MultVec3f(&offset, &beamDistFromPlayer);

    if (fabsf(beamDistFromPlayer.x) < 20.0f && fabsf(beamDistFromPlayer.y) < 50.0f && beamDistFromPlayer.z > 100.0f &&
        beamDistFromPlayer.z <= this->beamDist) {
        if (sTwinrovaPtr->timers[2] == 0) {
            sTwinrovaPtr->timers[2] = 150;
            this->beamDist = sqrtf(SQ(offset.x) + SQ(offset.y) + SQ(offset.z));
            func_8002F6D4(play, &this->actor, 3.0f, this->actor.shape.rot.y, 0.0f, 0x20);

            if (this->actor.params == 0) {
                if (sFreezeState == 0) {
                    sFreezeState = 1;
                }
            } else if (!player->isBurning) {
                for (i = 0; i < PLAYER_BODYPART_MAX; i++) {
                    player->flameTimers[i] = Rand_S16Offset(0, 200);
                }

                player->isBurning = true;
                func_8002F7DC(&player->actor, player->ageProperties->unk_92 + NA_SE_VO_LI_DEMO_DAMAGE);
            }
        }

        return true;
    }
    return false;
}

/**
 * Checks if the beam shot by `this` will be reflected
 * returns 0 if the beam will not be reflected,
 * returns 1 if the beam will be reflected,
 * and returns 2 if the beam will be diverted backwards
 */
s32 BossTw_CheckBeamReflection(BossTw* this, PlayState* play) {
    Vec3f offset;
    Vec3f vec;
    Player* player = GET_PLAYER(play);

    if (player->stateFlags1 & PLAYER_STATE1_22 &&
        (s16)(player->actor.shape.rot.y - this->actor.shape.rot.y + 0x8000) < 0x2000 &&
        (s16)(player->actor.shape.rot.y - this->actor.shape.rot.y + 0x8000) > -0x2000) {
        // player is shielding and facing angles are less than 45 degrees in either direction
        offset.x = 0.0f;
        offset.y = 0.0f;
        offset.z = 10.0f;

        // set beam check point to 10 units in front of link.
        Matrix_RotateY(player->actor.shape.rot.y / (f32)0x8000 * M_PI, MTXMODE_NEW);
        Matrix_MultVec3f(&offset, &vec);

        // calculates a vector where the origin is at the beams origin,
        // and the positive z axis is pointing in the direction the beam
        // is shooting
        offset.x = player->actor.world.pos.x + vec.x - this->beamOrigin.x;
        offset.y = player->actor.world.pos.y + vec.y - this->beamOrigin.y;
        offset.z = player->actor.world.pos.z + vec.z - this->beamOrigin.z;

        Matrix_RotateX(-this->beamPitch, MTXMODE_NEW);
        Matrix_RotateY(-this->beamYaw, MTXMODE_APPLY);
        Matrix_MultVec3f(&offset, &vec);

        if (fabsf(vec.x) < 30.0f && fabsf(vec.y) < 70.0f && vec.z > 100.0f && vec.z <= this->beamDist) {
            // if the beam's origin is within 30 x units, 70 y units, is farther than 100 units
            // and the distance from the beams origin to 10 units in front of link is less than the beams
            // current distance (the distance of the beam is equal to or longer than the distance to 10 units
            // in front of link)
            if (Player_HasMirrorShieldEquipped(play)) {
                // player has mirror shield equipped
                this->beamDist = sqrtf(SQ(offset.x) + SQ(offset.y) + SQ(offset.z));
                return 1;
            }

            if (sBeamDivertTimer > 10) {
                return 0;
            }

            if (sBeamDivertTimer == 0) {
                // beam hit the shield, normal shield equipped,
                // divert the beam backwards from link's Y rotation
<<<<<<< HEAD
                BossTw_AddShieldDeflectEffect(play, 10.0f, this->actor.params);
                play->envCtx.unk_D8 = 1.0f;
=======
                BossTw_AddShieldDeflectEffect(globalCtx, 10.0f, this->actor.params);
                globalCtx->envCtx.lightBlend = 1.0f;
>>>>>>> 4f0018bf
                this->timers[0] = 10;
                func_80078884(NA_SE_IT_SHIELD_REFLECT_MG2);
            }

            sBeamDivertTimer++;
            this->beamDist = sqrtf(SQ(offset.x) + SQ(offset.y) + SQ(offset.z));
            return 2;
        }
    }

    return 0;
}

s32 BossTw_BeamReflHitCheck(BossTw* this, Vec3f* pos) {
    Vec3f offset;
    Vec3f beamDistFromTarget;

    offset.x = pos->x - this->beamReflectionOrigin.x;
    offset.y = pos->y - this->beamReflectionOrigin.y;
    offset.z = pos->z - this->beamReflectionOrigin.z;

    Matrix_RotateX(-this->beamReflectionPitch, MTXMODE_NEW);
    Matrix_RotateY(-this->beamReflectionYaw, MTXMODE_APPLY);
    Matrix_MultVec3f(&offset, &beamDistFromTarget);

    if (fabsf(beamDistFromTarget.x) < 50.0f && fabsf(beamDistFromTarget.y) < 50.0f && beamDistFromTarget.z > 100.0f &&
        beamDistFromTarget.z <= this->beamReflectionDist) {
        this->beamReflectionDist = sqrtf(SQ(offset.x) + SQ(offset.y) + SQ(offset.z)) * 1.1f;
        return true;
    } else {
        return false;
    }
}

f32 BossTw_GetFloorY(Vec3f* pos) {
    Vec3f posRotated;

    if (fabsf(pos->x) < 350.0f && fabsf(pos->z) < 350.0f && pos->y < 240.0f) {
        if (pos->y > 200.0f) {
            return 240.0f;
        }
        return 35.0f;
    }

    if (fabsf(pos->x) < 110.0f && ((fabsf(pos->z - 600.0f) < 110.0f) || (fabsf(pos->z + 600.0f) < 110.0f)) &&
        (pos->y < 230.0f)) {
        if (pos->y > 190.0f) {
            return 230.0f;
        }
        return 35.0f;
    }

    if (fabsf(pos->z) < 110.0f && ((fabsf(pos->x - 600.0f) < 110.0f) || (fabsf(pos->x + 600.0f) < 110.0f)) &&
        (pos->y < 230.0f)) {
        if (pos->y > 190.0f) {
            return 230.0f;
        }
        return 35.0f;
    }

    if (pos->y < -20.0f) {
        return 0.0f;
    }

    if (fabsf(pos->x) > 1140.0f || fabsf(pos->z) > 1140.0f) {
        return 35.0f;
    }

    Matrix_Push();
    Matrix_RotateY(M_PI / 4, MTXMODE_NEW);
    Matrix_MultVec3f(pos, &posRotated);
    Matrix_Pop();

    if (fabsf(posRotated.x) > 920.0f || fabsf(posRotated.z) > 920.0f) {
        return 35.0f;
    }

    return -100.0f;
}

void BossTw_ShootBeam(BossTw* this, PlayState* play) {
    s16 i;
    f32 xDiff;
    f32 yDiff;
    f32 zDiff;
    f32 floorY;
    Vec3f sp130;
    Vec3s sp128;
    Player* player = GET_PLAYER(play);
    BossTw* otherTw = (BossTw*)this->actor.parent;
    Input* input = &play->state.input[0];

    Math_ApproachF(&this->actor.world.pos.y, 400.0f, 0.05f, this->actor.speedXZ);
    Math_ApproachF(&this->actor.speedXZ, 5.0f, 1.0f, 0.25f);
    SkelAnime_Update(&this->skelAnime);
    this->beamRoll += -0.3f;

    if (this->timers[1] != 0) {
        Math_ApproachS(&this->actor.shape.rot.y, this->actor.yawTowardsPlayer, 5, this->rotateSpeed);
        if ((player->stateFlags1 & PLAYER_STATE1_22) &&
            ((s16)((player->actor.shape.rot.y - this->actor.shape.rot.y) + 0x8000) < 0x2000) &&
            ((s16)((player->actor.shape.rot.y - this->actor.shape.rot.y) + 0x8000) > -0x2000)) {
            Math_ApproachF(&this->targetPos.x, player->bodyPartsPos[PLAYER_BODYPART_R_HAND].x, 1.0f, 400.0f);
            Math_ApproachF(&this->targetPos.y, player->bodyPartsPos[PLAYER_BODYPART_R_HAND].y, 1.0f, 400.0f);
            Math_ApproachF(&this->targetPos.z, player->bodyPartsPos[PLAYER_BODYPART_R_HAND].z, 1.0f, 400.0f);
        } else {
            Math_ApproachF(&this->targetPos.x, player->actor.world.pos.x, 1.0f, 400.0f);
            Math_ApproachF(&this->targetPos.y, player->actor.world.pos.y + 30.0f, 1.0f, 400.0f);
            Math_ApproachF(&this->targetPos.z, player->actor.world.pos.z, 1.0f, 400.0f);
        }

        this->timers[0] = 70;
        this->groundBlastPos.x = this->groundBlastPos.y = this->groundBlastPos.z = 0.0f;
        this->portalRotation += this->updateRate2 * 0.0025f;
        Math_ApproachF(&this->spawnPortalAlpha, 255.0f, 1.0f, 10.0f);
        Math_ApproachF(&this->updateRate2, 50.0f, 1.0f, 2.0f);

        if (this->timers[1] < 50) {
            if (this->timers[1] < 10) {
                if (this->timers[1] == 9) {
<<<<<<< HEAD
                    play->envCtx.unk_D8 = 0.5f;
                    play->envCtx.unk_BD = 3 - this->actor.params;
=======
                    globalCtx->envCtx.lightBlend = 0.5f;
                    globalCtx->envCtx.lightSetting = 3 - this->actor.params;
>>>>>>> 4f0018bf
                    Audio_PlayActorSound2(&this->actor, NA_SE_EN_TWINROBA_MASIC_SET);
                }

                if (this->timers[1] == 5) {
                    this->scepterAlpha = 255;
                }

                if (this->timers[1] > 4) {
                    s16 j;
                    for (j = 0; j < 2; j++) {
                        for (i = 0; i < ARRAY_COUNT(this->scepterFlamePos); i++) {
                            Vec3f pos;
                            Vec3f velocity;
                            Vec3f accel;

                            pos.x = this->scepterFlamePos[i].x;
                            pos.y = this->scepterFlamePos[i].y;
                            pos.z = this->scepterFlamePos[i].z;
                            velocity.x = Rand_CenteredFloat(10.0f);
                            velocity.y = Rand_CenteredFloat(10.0f);
                            velocity.z = Rand_CenteredFloat(10.0f);
                            accel.x = 0.0f;
                            accel.y = 0.0f;
                            accel.z = 0.0f;
                            BossTw_AddFlameEffect(play, &pos, &velocity, &accel, Rand_ZeroFloat(10.0f) + 25.0f,
                                                  this->actor.params);
                        }
                    }
                }
            }

            if (this->timers[1] < 20) {
                Math_ApproachF(&this->flameAlpha, 0, 1.0f, 20.0f);
                Math_ApproachF(&this->spawnPortalAlpha, 0, 1.0f, 30.0f);
            } else {
                Math_ApproachF(&this->flameAlpha, 255.0f, 1.0f, 10.0f);
                if (this->actor.params == 1) {
                    Audio_PlayActorSound2(&this->actor, NA_SE_EN_TWINROBA_MS_FIRE - SFX_FLAG);
                } else {
                    Audio_PlayActorSound2(&this->actor, NA_SE_EN_TWINROBA_MS_FREEZE - SFX_FLAG);
                }
            }

            this->flameRotation += this->updateRate1 * 0.0025f;
            Math_ApproachF(&this->spawnPortalScale, 0.0f, 0.1f, this->updateRate1);
            Math_ApproachF(&this->updateRate1, 50.0f, 1.0f, 2.0f);
        }

        if (Animation_OnFrame(&this->skelAnime, this->workf[ANIM_SW_TGT])) {
            Animation_MorphToLoop(&this->skelAnime, &object_tw_Anim_009398, 0.0f);
            this->workf[ANIM_SW_TGT] = 10000.0f;
        }

        if (this->timers[1] == 1) {
            Animation_MorphToPlayOnce(&this->skelAnime, &object_tw_Anim_003614, 0.0f);
            this->workf[ANIM_SW_TGT] = Animation_GetLastFrame(&object_tw_Anim_003614);
            this->unk_4DC = 0.0f;
            this->spawnPortalAlpha = 0.0f;
            this->flameAlpha = 0.0f;
            sBeamDivertTimer = 0;
        }
    } else {
        if (Animation_OnFrame(&this->skelAnime, this->workf[ANIM_SW_TGT])) {
            Animation_MorphToLoop(&this->skelAnime, &object_tw_Anim_003E34, 0.0f);
            this->workf[ANIM_SW_TGT] = 10000.0f;
        }

        if (Animation_OnFrame(&this->skelAnime, this->workf[ANIM_SW_TGT] - 5.0f)) {
            this->beamShootState = 0;
            sEnvType = this->actor.params + 1;
        }

        if (Animation_OnFrame(&this->skelAnime, this->workf[ANIM_SW_TGT] - 13.0f)) {
            Audio_PlayActorSound2(&this->actor, NA_SE_EN_TWINROBA_THROW_MASIC);
            Audio_PlayActorSound2(&this->actor, NA_SE_EN_TWINROBA_SHOOT_VOICE);
        }

        xDiff = this->targetPos.x - this->beamOrigin.x;
        yDiff = this->targetPos.y - this->beamOrigin.y;
        zDiff = this->targetPos.z - this->beamOrigin.z;

        this->beamYaw = Math_FAtan2F(xDiff, zDiff);
        this->beamPitch = -Math_FAtan2F(yDiff, sqrtf(SQ(xDiff) + SQ(zDiff)));

        switch (this->beamShootState) {
            case -1:
                break;
            case 0:
                if (this->timers[0] != 0) {
                    s32 beamReflection = BossTw_CheckBeamReflection(this, play);

                    if (beamReflection == 1) {
                        Vec3f pos;
                        Vec3f velocity;
                        Vec3f accel = { 0.0f, 0.0f, 0.0f };

                        for (i = 0; i < 150; i++) {
                            velocity.x = Rand_CenteredFloat(15.0f);
                            velocity.y = Rand_CenteredFloat(15.0f);
                            velocity.z = Rand_CenteredFloat(15.0f);
                            pos = player->bodyPartsPos[PLAYER_BODYPART_R_HAND];
                            BossTw_AddDotEffect(play, &pos, &velocity, &accel, (s16)Rand_ZeroFloat(2.0f) + 5,
                                                this->actor.params, 150);
                        }

                        this->beamShootState = 1;
                        func_80078914(&player->actor.projectedPos, NA_SE_IT_SHIELD_REFLECT_MG);
                        Matrix_MtxFToYXZRotS(&player->shieldMf, &sp128, 0);
                        sp128.y += 0x8000;
                        sp128.x = -sp128.x;
                        this->magicDir.x = sp128.x;
                        this->magicDir.y = sp128.y;
                        this->groundBlastPos.x = 0.0f;
                        this->groundBlastPos.y = 0.0f;
                        this->groundBlastPos.z = 0.0f;
<<<<<<< HEAD
                        play->envCtx.unk_D8 = 1.0f;
=======
                        globalCtx->envCtx.lightBlend = 1.0f;
>>>>>>> 4f0018bf
                        func_800AA000(0.0f, 0x64, 5, 4);
                    } else if (beamReflection == 0) {
                        BossTw_BeamHitPlayerCheck(this, play);

                        if (this->csState1 == 0) {
                            Math_ApproachF(&this->beamDist, 2.0f * sqrtf(SQ(xDiff) + SQ(yDiff) + SQ(zDiff)), 1.0f,
                                           40.0f);
                        }
                    }
                }

                SkinMatrix_Vec3fMtxFMultXYZW(&play->viewProjectionMtxF, &this->beamReflectionOrigin, &this->unk_54C,
                                             &this->actor.projectedW);

                if (this->actor.params == 1) {
                    Audio_PlaySoundGeneral(NA_SE_EN_TWINROBA_SHOOT_FIRE - SFX_FLAG, &this->unk_54C, 4,
                                           &gSfxDefaultFreqAndVolScale, &gSfxDefaultFreqAndVolScale,
                                           &gSfxDefaultReverb);
                } else {
                    Audio_PlaySoundGeneral(NA_SE_EN_TWINROBA_SHOOT_FREEZE - SFX_FLAG, &this->unk_54C, 4,
                                           &gSfxDefaultFreqAndVolScale, &gSfxDefaultFreqAndVolScale,
                                           &gSfxDefaultReverb);
                }
                break;

            case 1:
                if (CHECK_BTN_ALL(input->cur.button, BTN_R)) {
                    Player* player = GET_PLAYER(play);

                    this->beamDist = sqrtf(SQ(xDiff) + SQ(yDiff) + SQ(zDiff));
                    Math_ApproachF(&this->beamReflectionDist, 2000.0f, 1.0f, 40.0f);
                    Math_ApproachF(&this->targetPos.x, player->bodyPartsPos[PLAYER_BODYPART_R_HAND].x, 1.0f, 400.0f);
                    Math_ApproachF(&this->targetPos.y, player->bodyPartsPos[PLAYER_BODYPART_R_HAND].y, 1.0f, 400.0f);
                    Math_ApproachF(&this->targetPos.z, player->bodyPartsPos[PLAYER_BODYPART_R_HAND].z, 1.0f, 400.0f);
                    if ((this->work[CS_TIMER_1] % 4) == 0) {
                        BossTw_AddRingEffect(play, &player->bodyPartsPos[PLAYER_BODYPART_R_HAND], 0.5f, 3.0f, 0xFF,
                                             this->actor.params, 1, BOSS_TW_EFFECT_COUNT);
                    }
                } else {
                    this->beamShootState = 0;
                    this->beamReflectionDist = 0.0f;
                }

                SkinMatrix_Vec3fMtxFMultXYZW(&play->viewProjectionMtxF, &this->unk_530, &this->unk_558,
                                             &this->actor.projectedW);

                if (this->actor.params == 1) {
                    Audio_PlaySoundGeneral(NA_SE_EN_TWINROBA_SHOOT_FIRE - SFX_FLAG, &this->unk_558, 4U,
                                           &gSfxDefaultFreqAndVolScale, &gSfxDefaultFreqAndVolScale,
                                           &gSfxDefaultReverb);
                    Audio_PlaySoundGeneral(NA_SE_EN_TWINROBA_REFL_FIRE - SFX_FLAG, &this->unk_558, 4,
                                           &gSfxDefaultFreqAndVolScale, &gSfxDefaultFreqAndVolScale,
                                           &gSfxDefaultReverb);
                } else {
                    Audio_PlaySoundGeneral(NA_SE_EN_TWINROBA_SHOOT_FREEZE - SFX_FLAG, &this->unk_558, 4,
                                           &gSfxDefaultFreqAndVolScale, &gSfxDefaultFreqAndVolScale,
                                           &gSfxDefaultReverb);
                    Audio_PlaySoundGeneral(NA_SE_EN_TWINROBA_REFL_FREEZE - SFX_FLAG, &this->unk_558, 4,
                                           &gSfxDefaultFreqAndVolScale, &gSfxDefaultFreqAndVolScale,
                                           &gSfxDefaultReverb);
                }
                break;
        }

        if (this->timers[0] == 0 && (sEnvType == 1 || sEnvType == 2)) {
            sEnvType = 0;
        }

        if (this->timers[0] == 0) {
            Math_ApproachF(&this->beamScale, 0.0f, 1.0f, 0.0005f);

            if (this->beamScale == 0.0f) {
                BossTw_SetupFinishBeamShoot(this, play);
                this->beamReflectionDist = 0.0f;
                this->beamDist = 0.0f;
            }
        }
    }

    Matrix_Translate(this->beamOrigin.x, this->beamOrigin.y, this->beamOrigin.z, MTXMODE_NEW);
    Matrix_RotateY(this->beamYaw, MTXMODE_APPLY);
    Matrix_RotateX(this->beamPitch, MTXMODE_APPLY);

    sp130.x = 0.0f;
    sp130.y = 0.0f;
    sp130.z = this->beamDist + -5.0f;

    Matrix_MultVec3f(&sp130, &this->beamReflectionOrigin);

    if ((this->csState1 == 0) && (this->beamShootState == 0) && (this->timers[0] != 0)) {
        this->groundBlastPos.y = BossTw_GetFloorY(&this->beamReflectionOrigin);

        if (this->groundBlastPos.y >= 0.0f) {
            this->csState1 = 1;
            this->groundBlastPos.x = this->beamReflectionOrigin.x;
            this->groundBlastPos.z = this->beamReflectionOrigin.z;
            BossTw_SpawnGroundBlast(this, play, this->actor.params);
            this->timers[0] = 20;
        }
    }

    if (this->beamShootState == 1) {
        if (this->csState1 == 0) {
            Matrix_MtxFToYXZRotS(&player->shieldMf, &sp128, 0);
            sp128.y += 0x8000;
            sp128.x = -sp128.x;
            Math_ApproachS(&this->magicDir.x, sp128.x, 5, 0x2000);
            Math_ApproachS(&this->magicDir.y, sp128.y, 5, 0x2000);
            this->beamReflectionPitch = BINANG_TO_RAD_ALT(this->magicDir.x);
            this->beamReflectionYaw = BINANG_TO_RAD_ALT(this->magicDir.y);
        }

        Matrix_Translate(this->beamReflectionOrigin.x, this->beamReflectionOrigin.y, this->beamReflectionOrigin.z,
                         MTXMODE_NEW);
        Matrix_RotateY(this->beamReflectionYaw, MTXMODE_APPLY);
        Matrix_RotateX(this->beamReflectionPitch, MTXMODE_APPLY);

        sp130.x = 0.0f;
        sp130.y = 0.0f;
        sp130.z = this->beamReflectionDist + -170.0f;

        Matrix_MultVec3f(&sp130, &this->unk_530);

        if (this->csState1 == 0) {
            sp130.z = 0.0f;

            for (i = 0; i < 200; i++) {
                Vec3f spBC;

                Matrix_MultVec3f(&sp130, &spBC);
                floorY = BossTw_GetFloorY(&spBC);
                this->groundBlastPos.y = floorY;

                if (floorY >= 0.0f) {
                    if ((this->groundBlastPos.y != 35.0f) && (0.0f < this->beamReflectionPitch) &&
                        (this->timers[0] != 0)) {
                        this->csState1 = 1;
                        this->groundBlastPos.x = spBC.x;
                        this->groundBlastPos.z = spBC.z;
                        BossTw_SpawnGroundBlast(this, play, this->actor.params);
                        this->timers[0] = 20;
                    } else {
                        for (i = 0; i < 5; i++) {
                            Vec3f velocity;
                            Vec3f accel;

                            velocity.x = Rand_CenteredFloat(20.0f);
                            velocity.y = Rand_CenteredFloat(20.0f);
                            velocity.z = Rand_CenteredFloat(20.0f);

                            accel.x = 0.0f;
                            accel.y = 0.0f;
                            accel.z = 0.0f;

                            BossTw_AddFlameEffect(play, &this->unk_530, &velocity, &accel,
                                                  Rand_ZeroFloat(10.0f) + 25.0f, this->actor.params);
                        }

                        this->beamReflectionDist = sp130.z;
<<<<<<< HEAD
                        Math_ApproachF(&play->envCtx.unk_D8, 0.8f, 1.0f, 0.2f);
=======
                        Math_ApproachF(&globalCtx->envCtx.lightBlend, 0.8f, 1.0f, 0.2f);
>>>>>>> 4f0018bf
                    }
                    break;
                }

                sp130.z += 20.0f;

                if (this->beamReflectionDist < sp130.z) {
                    break;
                }
            }
        }

        if (BossTw_BeamReflHitCheck(this, &this->actor.world.pos) && (this->work[CS_TIMER_1] % 4) == 0) {
            BossTw_AddRingEffect(play, &this->unk_530, 0.5f, 3.0f, 255, this->actor.params, 1, BOSS_TW_EFFECT_COUNT);
        }

        if (BossTw_BeamReflHitCheck(this, &otherTw->actor.world.pos) && otherTw->actionFunc != BossTw_HitByBeam) {
            for (i = 0; i < 50; i++) {
                Vec3f pos;
                Vec3f velocity;
                Vec3f accel;

                pos.x = otherTw->actor.world.pos.x + Rand_CenteredFloat(50.0f);
                pos.y = otherTw->actor.world.pos.y + Rand_CenteredFloat(50.0f);
                pos.z = otherTw->actor.world.pos.z + Rand_CenteredFloat(50.0f);

                velocity.x = Rand_CenteredFloat(20.0f);
                velocity.y = Rand_CenteredFloat(20.0f);
                velocity.z = Rand_CenteredFloat(20.0f);

                accel.x = 0.0f;
                accel.y = 0.0f;
                accel.z = 0.0f;

                BossTw_AddFlameEffect(play, &pos, &velocity, &accel, Rand_ZeroFloat(10.0f) + 25.0f, this->actor.params);
            }

            BossTw_SetupHitByBeam(otherTw, play);
            Audio_PlayActorSound2(&otherTw->actor, NA_SE_EN_TWINROBA_DAMAGE_VOICE);
<<<<<<< HEAD
            play->envCtx.unk_D8 = 1.0f;
=======
            globalCtx->envCtx.lightBlend = 1.0f;
>>>>>>> 4f0018bf
            otherTw->actor.colChkInfo.health++;
        }
    }
}

void BossTw_SetupFinishBeamShoot(BossTw* this, PlayState* play) {
    this->actionFunc = BossTw_FinishBeamShoot;
    Animation_MorphToPlayOnce(&this->skelAnime, &object_tw_Anim_004548, 0.0f);
    this->workf[ANIM_SW_TGT] = Animation_GetLastFrame(&object_tw_Anim_004548);
}

void BossTw_FinishBeamShoot(BossTw* this, PlayState* play) {
    SkelAnime_Update(&this->skelAnime);
    Math_ApproachF(&this->scepterAlpha, 0.0f, 1.0f, 10.0f);

    if (Animation_OnFrame(&this->skelAnime, this->workf[ANIM_SW_TGT])) {
        if (sTwinrovaPtr->timers[2] == 0) {
            BossTw_SetupFlyTo(this, play);
        } else {
            BossTw_SetupLaugh(this, play);
        }

        this->scepterAlpha = 0.0f;
    }
}

void BossTw_SetupHitByBeam(BossTw* this, PlayState* play) {
    this->actionFunc = BossTw_HitByBeam;
    Animation_MorphToPlayOnce(&this->skelAnime, &object_tw_Anim_00578C, 0.0f);
    this->timers[0] = 53;
    this->actor.speedXZ = 0.0f;

    if (this->actor.params == 0) {
        this->work[FOG_TIMER] = 20;
    }
}

void BossTw_HitByBeam(BossTw* this, PlayState* play) {
    SkelAnime_Update(&this->skelAnime);

    if ((this->work[CS_TIMER_1] % 4) == 0) {
        Vec3f pos;
        Vec3f velocity;
        Vec3f accel;

        pos.x = this->actor.world.pos.x + Rand_CenteredFloat(80.0f);
        pos.y = this->actor.world.pos.y + Rand_CenteredFloat(80.0f);
        pos.z = this->actor.world.pos.z + Rand_CenteredFloat(80.0f);

        velocity.x = 0.0f;
        velocity.y = 0.0f;
        velocity.z = 0.0f;

        accel.x = 0.0f;
        accel.y = 0.1f;
        accel.z = 0.0f;

        BossTw_AddDmgCloud(play, this->actor.params + 2, &pos, &velocity, &accel, Rand_ZeroFloat(10.0f) + 15.0f, 0, 0,
                           150);
    }

    if (this->actor.params == 1) {
        Math_ApproachF(&this->fogR, 255.0f, 1.0f, 30.0f);
        Math_ApproachF(&this->fogG, 255.0f, 1.0f, 30.0f);
        Math_ApproachF(&this->fogB, 255.0f, 1.0f, 30.0f);
        Math_ApproachF(&this->fogNear, 900.0f, 1.0f, 30.0f);
        Math_ApproachF(&this->fogFar, 1099.0f, 1.0f, 30.0f);
    }

    Math_ApproachF(&this->actor.world.pos.y, ((Math_SinS(this->work[CS_TIMER_1] * 1500) * 20.0f) + 350.0f) + 50.0f,
                   0.1f, this->actor.speedXZ);
    Math_ApproachF(&this->actor.speedXZ, 5.0f, 1.0f, 1.0f);

    this->actor.world.pos.y -= 50.0f;
    Actor_UpdateBgCheckInfo(play, &this->actor, 50.0f, 50.0f, 100.0f, UPDBGCHECKINFO_FLAG_2);
    this->actor.world.pos.y += 50.0f;

    if (this->actor.bgCheckFlags & BGCHECKFLAG_GROUND) {
        this->actor.speedXZ = 0.0f;
    }

    if (this->timers[0] == 1) {
        Animation_MorphToPlayOnce(&this->skelAnime, &object_tw_Anim_006530, 0.0f);
        this->workf[ANIM_SW_TGT] = Animation_GetLastFrame(&object_tw_Anim_006530);
    }

    if ((this->timers[0] == 0) && Animation_OnFrame(&this->skelAnime, this->workf[ANIM_SW_TGT])) {
        BossTw_SetupFlyTo(this, play);
    }
}

void BossTw_SetupLaugh(BossTw* this, PlayState* play) {
    this->actionFunc = BossTw_Laugh;
    Animation_MorphToPlayOnce(&this->skelAnime, &object_tw_Anim_0088C8, 0.0f);
    this->workf[ANIM_SW_TGT] = Animation_GetLastFrame(&object_tw_Anim_0088C8);
    this->actor.speedXZ = 0.0f;
}

void BossTw_Laugh(BossTw* this, PlayState* play) {
    SkelAnime_Update(&this->skelAnime);

    if (Animation_OnFrame(&this->skelAnime, 10.0f)) {
        if (this->actor.params == TW_KOUME) {
            Audio_PlayActorSound2(&this->actor, NA_SE_EN_TWINROBA_LAUGH);
        } else {
            Audio_PlayActorSound2(&this->actor, NA_SE_EN_TWINROBA_LAUGH2);
        }
    }

    if (Animation_OnFrame(&this->skelAnime, this->workf[ANIM_SW_TGT])) {
        BossTw_SetupFlyTo(this, play);
    }
}

void BossTw_SetupSpin(BossTw* this, PlayState* play) {
    this->actionFunc = BossTw_Spin;
    Animation_MorphToPlayOnce(&this->skelAnime, &object_tw_Anim_007CA8, -3.0f);
    this->workf[ANIM_SW_TGT] = Animation_GetLastFrame(&object_tw_Anim_007CA8);
    this->actor.speedXZ = 0.0f;
    SkelAnime_Update(&this->skelAnime);
    this->timers[0] = 20;
}

void BossTw_Spin(BossTw* this, PlayState* play) {
    if (this->timers[0] != 0) {
        this->collider.base.colType = COLTYPE_METAL;
        this->actor.shape.rot.y -= 0x3000;

        if ((this->timers[0] % 4) == 0) {
            Audio_PlayActorSound2(&this->actor, NA_SE_EN_TWINROBA_ROLL);
        }
    } else {
        SkelAnime_Update(&this->skelAnime);
        Math_ApproachS(&this->actor.shape.rot.y, this->actor.world.rot.y, 3, 0x2000);

        if (Animation_OnFrame(&this->skelAnime, this->workf[ANIM_SW_TGT])) {
            BossTw_SetupFlyTo(this, play);
        }
    }
}

void BossTw_SetupMergeCS(BossTw* this, PlayState* play) {
    this->actionFunc = BossTw_MergeCS;
    this->rotateSpeed = 0.0f;
    this->actor.speedXZ = 0.0f;
    Animation_MorphToLoop(&this->skelAnime, &object_tw_Anim_006F28, -10.0f);
}

void BossTw_MergeCS(BossTw* this, PlayState* play) {
    Math_ApproachF(&this->scepterAlpha, 0.0f, 1.0f, 10.0f);
    SkelAnime_Update(&this->skelAnime);
}

void BossTw_SetupWait(BossTw* this, PlayState* play) {
    this->actionFunc = BossTw_Wait;
    this->visible = false;
    this->actor.world.pos.y = -2000.0f;
    this->actor.flags &= ~ACTOR_FLAG_0;
}

void BossTw_Wait(BossTw* this, PlayState* play) {
    if ((this->actor.params == TW_TWINROVA) && (sKoumePtr->actionFunc == BossTw_FlyTo) &&
        (sKotakePtr->actionFunc == BossTw_FlyTo) &&
        ((sKoumePtr->actor.colChkInfo.health + sKotakePtr->actor.colChkInfo.health) >= 4)) {

        BossTw_TwinrovaSetupMergeCS(this, play);
        BossTw_SetupMergeCS(sKotakePtr, play);
        BossTw_SetupMergeCS(sKoumePtr, play);
    }
}

void BossTw_TwinrovaSetupMergeCS(BossTw* this, PlayState* play) {
    this->actionFunc = BossTw_TwinrovaMergeCS;
    this->csState2 = 0;
    this->csState1 = 0;
}

void BossTw_TwinrovaMergeCS(BossTw* this, PlayState* play) {
    s16 i;
    Vec3f spB0;
    Vec3f spA4;
    Player* player = GET_PLAYER(play);

    switch (this->csState2) {
        case 0:
            this->csState2 = 1;
            func_80064520(play, &play->csCtx);
            func_8002DF54(play, &this->actor, 0x39);
            this->subCamId = Play_CreateSubCamera(play);
            Play_ChangeCameraStatus(play, CAM_ID_MAIN, CAM_STAT_WAIT);
            Play_ChangeCameraStatus(play, this->subCamId, CAM_STAT_ACTIVE);
            this->subCamDist = 800.0f;
            this->subCamYaw = M_PI;
            sKoumePtr->actor.world.rot.x = 0;
            sKoumePtr->actor.shape.rot.x = 0;
            sKotakePtr->actor.world.rot.x = 0;
            sKotakePtr->actor.shape.rot.x = 0;
            this->workf[UNK_F9] = 0.0f;
            this->workf[UNK_F10] = 0.0f;
            this->workf[UNK_F11] = 600.0f;
            Audio_QueueSeqCmd(0x1 << 28 | SEQ_PLAYER_BGM_MAIN << 24 | 0xC800FF);
            this->work[CS_TIMER_2] = 0;
            // fallthrough
        case 1:
            if (this->work[CS_TIMER_2] == 20) {
                Message_StartTextbox(play, 0x6059, NULL);
            }

            if (this->work[CS_TIMER_2] == 80) {
                Message_StartTextbox(play, 0x605A, NULL);
            }

            this->subCamAt.x = 0.0f;
            this->subCamAt.y = 440.0f;
            this->subCamAt.z = 0.0f;

            spB0.x = 0.0f;
            spB0.y = 0.0f;
            spB0.z = this->subCamDist;

            Matrix_RotateY(this->subCamYaw, MTXMODE_NEW);
            Matrix_MultVec3f(&spB0, &spA4);

            this->subCamEye.x = spA4.x;
            this->subCamEye.y = 300.0f;
            this->subCamEye.z = spA4.z;

            Math_ApproachF(&this->subCamYaw, 0.3f, 0.02f, 0.03f);
            Math_ApproachF(&this->subCamDist, 200.0f, 0.1f, 5.0f);
            break;

        case 2:
            spB0.x = 0.0f;
            spB0.y = 0.0f;
            spB0.z = this->subCamDist;
            Matrix_RotateY(this->subCamYaw, MTXMODE_NEW);
            Matrix_MultVec3f(&spB0, &spA4);
            this->subCamEye.x = spA4.x;
            this->subCamEye.z = spA4.z;
            Math_ApproachF(&this->subCamEye.y, 420.0f, 0.1f, this->subCamUpdateRate * 20.0f);
            Math_ApproachF(&this->subCamAt.y, 470.0f, 0.1f, this->subCamUpdateRate * 6.0f);
            Math_ApproachF(&this->subCamYaw, 0.3f, 0.02f, 0.03f);
            Math_ApproachF(&this->subCamDist, 60.0f, 0.1f, this->subCamUpdateRate * 32.0f);
            Math_ApproachF(&this->subCamUpdateRate, 1, 1, 0.1f);
            break;
    }

    if (this->subCamId != SUB_CAM_ID_DONE) {
        if (this->unk_5F9 == 0) {
            Play_CameraSetAtEye(play, this->subCamId, &this->subCamAt, &this->subCamEye);
        } else {
            Play_CameraSetAtEye(play, this->subCamId, &this->subCamAt2, &this->subCamEye2);
        }
    }

    switch (this->csState1) {
        case 0:
            Audio_PlayActorSound2(&sKotakePtr->actor, NA_SE_EN_TWINROBA_FLY - SFX_FLAG);
            Audio_PlayActorSound2(&sKoumePtr->actor, NA_SE_EN_TWINROBA_FLY - SFX_FLAG);
            spB0.x = this->workf[UNK_F11];
            spB0.y = 400.0f;
            spB0.z = 0.0f;
            Matrix_RotateY(this->workf[UNK_F9], MTXMODE_NEW);
            Matrix_MultVec3f(&spB0, &spA4);
            sKoumePtr->actor.world.pos.x = spA4.x;
            sKoumePtr->actor.world.pos.y = spA4.y;
            sKoumePtr->actor.world.pos.z = spA4.z;
            sKoumePtr->actor.shape.rot.y = (this->workf[UNK_F9] / M_PI) * (f32)0x8000;
            sKotakePtr->actor.world.pos.x = -spA4.x;
            sKotakePtr->actor.world.pos.y = spA4.y;
            sKotakePtr->actor.world.pos.z = -spA4.z;
            sKotakePtr->actor.shape.rot.y = ((this->workf[UNK_F9] / M_PI) * (f32)0x8000) + (f32)0x8000;
            Math_ApproachF(&this->workf[UNK_F11], 0.0f, 0.1f, 7.0f);
            this->workf[UNK_F9] -= this->workf[UNK_F10];
            Math_ApproachF(&this->workf[UNK_F10], 0.5f, 1, 0.0039999997f);
            if (this->workf[UNK_F11] < 10.0f) {
                if (!this->work[PLAYED_CHRG_SFX]) {
                    Audio_PlayActorSound2(&sKoumePtr->actor, NA_SE_EN_TWINROBA_POWERUP);
                    this->work[PLAYED_CHRG_SFX] = true;
                }

                Math_ApproachF(&sKoumePtr->actor.scale.x, 0.005000001f, 1, 0.0003750001f);

                for (i = 0; i < 4; i++) {
                    Vec3f pos;
                    f32 yOffset;
                    f32 xScale;

                    xScale = sKoumePtr->actor.scale.x * 3000.0f;
                    yOffset = Rand_CenteredFloat(xScale * 2.0f);
                    pos.x = 3000.0f;
                    pos.y = 400.0f + yOffset;
                    pos.z = 0.0f;
                    BossTw_AddMergeFlameEffect(play, &pos, Rand_ZeroFloat(5.0f) + 10.0f,
                                               sqrtf(SQ(xScale) - SQ(yOffset)), Rand_ZeroFloat(1.99f));
                }

                if (sKoumePtr->actor.scale.x <= 0.0051f) {
                    Vec3f pos;
                    Vec3f velocity;
                    Vec3f accel;

                    this->actor.world.pos.y = 400.0f;

                    for (i = 0; i < 50; i++) {
                        pos = this->actor.world.pos;
                        velocity.x = Rand_CenteredFloat(20.0f);
                        velocity.y = Rand_CenteredFloat(20.0f);
                        velocity.z = Rand_CenteredFloat(20.0f);
                        pos.x += velocity.x;
                        pos.y += velocity.y;
                        pos.z += velocity.z;
                        accel.z = accel.y = accel.x = 0.0f;
                        BossTw_AddFlameEffect(play, &pos, &velocity, &accel, Rand_ZeroFloat(10.0f) + 25.0f,
                                              velocity.x < 0.0f);
                    }

                    this->csState1 = 1;
                    this->visible = true;
                    this->actor.flags |= ACTOR_FLAG_0;
                    this->actor.shape.rot.y = 0;
                    BossTw_SetupWait(sKotakePtr, play);
                    BossTw_SetupWait(sKoumePtr, play);
                    Actor_SetScale(&this->actor, 0.0f);
                    Animation_MorphToPlayOnce(&this->skelAnime, &object_tw_Anim_038E2C, 0.0f);
                    this->workf[ANIM_SW_TGT] = Animation_GetLastFrame(&object_tw_Anim_038E2C);
                    this->timers[0] = 50;
                    func_8002DF54(play, &this->actor, 2);
                    Audio_PlayActorSound2(&this->actor, NA_SE_EN_TWINROBA_TRANSFORM);
                    Audio_QueueSeqCmd(SEQ_PLAYER_BGM_MAIN << 24 | NA_BGM_BOSS);
                }
            }

            sKotakePtr->actor.scale.x = sKotakePtr->actor.scale.y = sKotakePtr->actor.scale.z =
                sKoumePtr->actor.scale.y = sKoumePtr->actor.scale.z = sKoumePtr->actor.scale.x;
            break;

        case 1:
            if (Animation_OnFrame(&this->skelAnime, this->workf[ANIM_SW_TGT])) {
                Animation_MorphToLoop(&this->skelAnime, &object_tw_Anim_032BF8, -15.0f);
            }

            sEnvType = -1;
<<<<<<< HEAD
            play->envCtx.unk_BD = 4;
            Math_ApproachF(&play->envCtx.unk_D8, 1, 1, 0.1f);
=======
            globalCtx->envCtx.lightSetting = 4;
            Math_ApproachF(&globalCtx->envCtx.lightBlend, 1, 1, 0.1f);
>>>>>>> 4f0018bf
            // fallthrough
        case 2:
            SkelAnime_Update(&this->skelAnime);
            Math_ApproachF(&this->actor.scale.x, 0.0069999993f, 1, 0.0006999999f);
            this->actor.scale.y = this->actor.scale.z = this->actor.scale.x;

            if (this->timers[0] == 1) {
                this->csState2 = 2;
                this->subCamUpdateRate = 0.0f;
                this->timers[1] = 65;
                this->timers[2] = 90;
                this->timers[3] = 50;
                player->actor.world.pos.x = 0.0f;
                player->actor.world.pos.y = 240.0f;
                player->actor.world.pos.z = 270.0f;
                player->actor.world.rot.y = player->actor.shape.rot.y = -0x8000;
                this->subCamEye2.x = 0.0f;
                this->subCamEye2.y = 290.0f;
                this->subCamEye2.z = 222.0f;
                this->subCamAt2.x = player->actor.world.pos.x;
                this->subCamAt2.y = player->actor.world.pos.y + 54.0f;
                this->subCamAt2.z = player->actor.world.pos.z;
            }

            if (this->timers[3] == 19) {
                func_8002DF54(play, &this->actor, 5);
            }

            if (this->timers[3] == 16) {
                func_8002F7DC(&player->actor, player->ageProperties->unk_92 + NA_SE_VO_LI_SURPRISE);
            }

            if ((this->timers[3] != 0) && (this->timers[3] < 20)) {
                this->unk_5F9 = 1;
                Math_ApproachF(&this->subCamEye2.z, 242.0f, 0.2f, 100.0f);
            } else {
                this->unk_5F9 = 0;
            }

            if (this->timers[1] == 8) {
                this->work[TW_BLINK_IDX] = 8;
                func_80078884(NA_SE_EN_TWINROBA_YOUNG_WINK);
            }
            if (this->timers[2] == 4) {
                sEnvType = 0;
<<<<<<< HEAD
                play->envCtx.unk_BE = 5;
=======
                globalCtx->envCtx.prevLightSetting = 5;
>>>>>>> 4f0018bf
            }

            if (this->timers[2] == 1) {
                Camera* mainCam = Play_GetCamera(play, CAM_ID_MAIN);

                mainCam->eye = this->subCamEye;
                mainCam->eyeNext = this->subCamEye;
                mainCam->at = this->subCamAt;
                func_800C08AC(play, this->subCamId, 0);
                this->subCamId = SUB_CAM_ID_DONE;
                this->csState2 = this->subCamId;
                func_80064534(play, &play->csCtx);
                func_8002DF54(play, &this->actor, 7);
                this->work[TW_PLLR_IDX] = 0;
                this->targetPos = sTwinrovaPillarPos[0];
                BossTw_TwinrovaSetupFly(this, play);
            }
            break;
    }
}

void BossTw_SetupDeathCS(BossTw* this, PlayState* play) {
    this->actionFunc = BossTw_DeathCS;
    Animation_MorphToLoop(&this->skelAnime, &object_tw_Anim_0004A4, -3.0f);
    this->unk_5F8 = 0;
    this->work[CS_TIMER_2] = Rand_ZeroFloat(20.0f);
}

void BossTw_DeathCS(BossTw* this, PlayState* play) {
    if (this->timers[0] == 0) {
        SkelAnime_Update(&this->skelAnime);
    }

    Math_ApproachS(&this->actor.shape.rot.y, this->work[YAW_TGT], 5, this->rotateSpeed);
    Math_ApproachF(&this->rotateSpeed, 20480.0f, 1.0f, 1000.0f);

    if (sTwinrovaPtr->work[CS_TIMER_2] > 140) {
        Math_ApproachF(&this->fogR, 100.0f, 1.0f, 15.0f);
        Math_ApproachF(&this->fogG, 255.0f, 1.0f, 15.0f);
        Math_ApproachF(&this->fogB, 255.0f, 1.0f, 15.0f);
        Math_ApproachF(&this->fogNear, 850.0f, 1.0f, 15.0f);
        Math_ApproachF(&this->fogFar, 1099.0f, 1.0f, 15.0f);
    }
}

void BossTw_SetupCSWait(BossTw* this, PlayState* play) {
    this->actionFunc = BossTw_CSWait;
    this->visible = false;
    this->actor.world.pos.y = -2000.0f;
    this->actor.flags &= ~ACTOR_FLAG_0;
}

/**
 * Do nothing while waiting for the inital cutscene to start
 */
void BossTw_CSWait(BossTw* this, PlayState* play) {
}

void BossTw_TwinrovaSetupIntroCS(BossTw* this, PlayState* play) {
    this->actionFunc = BossTw_TwinrovaIntroCS;
    this->visible = false;
    this->actor.world.pos.y = -2000.0f;
    this->actor.flags &= ~ACTOR_FLAG_0;
}

void BossTw_TwinrovaIntroCS(BossTw* this, PlayState* play) {
    u8 updateCam = false;
    s16 i;
    Vec3f sp90;
    Vec3f sp84;
    Player* player = GET_PLAYER(play);

    if (this->csSfxTimer > 220 && this->csSfxTimer < 630) {
        func_80078884(NA_SE_EN_TWINROBA_UNARI - SFX_FLAG);
    }

    if (this->csSfxTimer == 180) {
        func_80078914(&D_8094A7D0, NA_SE_EN_TWINROBA_LAUGH);
        func_80078914(&D_8094A7D0, NA_SE_EN_TWINROBA_LAUGH2);
        Audio_QueueSeqCmd(SEQ_PLAYER_BGM_MAIN << 24 | NA_BGM_KOTAKE_KOUME);
    }

    this->csSfxTimer++;

    switch (this->csState2) {
        case 0:
            this->csSfxTimer = 0;

            if (SQ(player->actor.world.pos.x) + SQ(player->actor.world.pos.z) < SQ(150.0f)) {
                player->actor.world.pos.x = player->actor.world.pos.z = .0f;
                this->csState2 = 1;
                func_80064520(play, &play->csCtx);
                func_8002DF54(play, &this->actor, 0x39);
                this->subCamId = Play_CreateSubCamera(play);
                Play_ChangeCameraStatus(play, CAM_ID_MAIN, CAM_STAT_WAIT);
                Play_ChangeCameraStatus(play, this->subCamId, CAM_STAT_ACTIVE);
                this->subCamEye.x = 0.0f;
                this->subCamEye.y = 350;
                this->subCamEye.z = 200;

                this->subCamEyeNext.x = 450;
                this->subCamEyeNext.y = 900;

                this->subCamAt.x = 0;
                this->subCamAt.y = 270;
                this->subCamAt.z = 0;

                this->subCamAtNext.x = 0;
                this->subCamAtNext.y = 240;
                this->subCamAtNext.z = 140;

                this->subCamEyeNext.z = 530;
                this->subCamEyeVel.x = fabsf(this->subCamEyeNext.x - this->subCamEye.x);
                this->subCamEyeVel.y = fabsf(this->subCamEyeNext.y - this->subCamEye.y);
                this->subCamEyeVel.z = fabsf(this->subCamEyeNext.z - this->subCamEye.z);
                this->subCamAtVel.x = fabsf(this->subCamAtNext.x - this->subCamAt.x);
                this->subCamAtVel.y = fabsf(this->subCamAtNext.y - this->subCamAt.y);
                this->subCamAtVel.z = fabsf(this->subCamAtNext.z - this->subCamAt.z);

                this->subCamDistStep = 0.05f;
                this->work[CS_TIMER_1] = 0;
            }
            break;

        case 1:
            updateCam = true;

            if (this->work[CS_TIMER_1] == 30) {
                Message_StartTextbox(play, 0x6048, NULL);
            }

            Math_ApproachF(&this->subCamUpdateRate, 0.01f, 1.0f, 0.0001f);

            if (this->work[CS_TIMER_1] > 100) {
<<<<<<< HEAD
                play->envCtx.unk_BD = 0;
                Math_ApproachF(&play->envCtx.unk_D8, 1.0f, 1.0f, 0.03f);
=======
                globalCtx->envCtx.lightSetting = 0;
                Math_ApproachF(&globalCtx->envCtx.lightBlend, 1.0f, 1.0f, 0.03f);
>>>>>>> 4f0018bf
            }

            if (this->work[CS_TIMER_1] == 180) {
                func_80078884(NA_SE_EN_TWINROBA_APPEAR_MS);
            }

            if (this->work[CS_TIMER_1] > 180) {
                this->spawnPortalScale = 0.05f;
                Math_ApproachF(&this->spawnPortalAlpha, 255.0f, 1.0f, 5.f);

                if (this->work[CS_TIMER_1] >= 236) {
                    this->csState2 = 2;
                    sKoumePtr->visible = 1;
                    Animation_MorphToLoop(&sKoumePtr->skelAnime, &object_tw_Anim_0004A4, 0.0f);
                    sKoumePtr->actor.world.pos.x = 0.0f;
                    sKoumePtr->actor.world.pos.y = 80.0f;
                    sKoumePtr->actor.world.pos.z = 600.0f;
                    sKoumePtr->actor.shape.rot.y = sKoumePtr->actor.world.rot.y = -0x8000;

                    this->subCamEye.x = -30;
                    this->subCamEye.y = 260;
                    this->subCamEye.z = 470;

                    this->subCamAt.x = 0.0F;
                    this->subCamAt.y = 270;
                    this->subCamAt.z = 600.0F;

                    this->work[CS_TIMER_1] = 0;

                    Actor_SetScale(&sKoumePtr->actor, 0.014999999f);
                }
            }
            break;

        case 2:
            SkelAnime_Update(&sKoumePtr->skelAnime);
            Math_ApproachF(&sKoumePtr->actor.world.pos.y, 240.0f, 0.05f, 5.0f);
            this->subCamEye.x -= 0.2f;
            this->subCamEye.z += 0.2f;

            if (this->work[CS_TIMER_1] > 50) {
                this->csState2 = 3;

                this->subCamEyeNext.x = -30;
                this->subCamEyeNext.y = 260;
                this->subCamEyeNext.z = 530;

                this->subCamAtNext.x = 0.0f;
                this->subCamAtNext.y = 265;
                this->subCamAtNext.z = 580;

                this->subCamEyeVel.x = fabsf(this->subCamEyeNext.x - this->subCamEye.x);
                this->subCamEyeVel.y = fabsf(this->subCamEyeNext.y - this->subCamEye.y);
                this->subCamEyeVel.z = fabsf(this->subCamEyeNext.z - this->subCamEye.z);
                this->subCamAtVel.x = fabsf(this->subCamAtNext.x - this->subCamAt.x);
                this->subCamAtVel.y = fabsf(this->subCamAtNext.y - this->subCamAt.y);
                this->subCamAtVel.z = fabsf(this->subCamAtNext.z - this->subCamAt.z);
                this->subCamUpdateRate = 0;
                this->subCamDistStep = 0.1f;
                this->work[CS_TIMER_1] = 0;
            }
            break;

        case 3:
            SkelAnime_Update(&sKoumePtr->skelAnime);
            updateCam = true;
            Math_ApproachF(&sKoumePtr->actor.world.pos.y, 240.0f, 0.05f, 5.0f);
            Math_ApproachF(&this->subCamUpdateRate, 1.0f, 1.0f, 0.02f);

            if (this->work[CS_TIMER_1] == 30) {
                Message_StartTextbox(play, 0x6049, NULL);
            }

            if (this->work[CS_TIMER_1] > 80) {
                this->csState2 = 4;
                this->actor.speedXZ = 0;

                this->subCamEyeNext.x = -80.0f;
                this->subCamEyeNext.y = 260.0f;
                this->subCamEyeNext.z = 430.0f;

                this->subCamAtNext.x = sKoumePtr->actor.world.pos.x;
                this->subCamAtNext.y = sKoumePtr->actor.world.pos.y + 20.0f;
                this->subCamAtNext.z = sKoumePtr->actor.world.pos.z;

                this->subCamEyeVel.x = fabsf(this->subCamEyeNext.x - this->subCamEye.x);
                this->subCamEyeVel.y = fabsf(this->subCamEyeNext.y - this->subCamEye.y);
                this->subCamEyeVel.z = fabsf(this->subCamEyeNext.z - this->subCamEye.z);
                this->subCamAtVel.x = fabsf(this->subCamAtNext.x - this->subCamAt.x);
                this->subCamAtVel.y = fabsf(this->subCamAtNext.y - this->subCamAt.y);
                this->subCamAtVel.z = fabsf(this->subCamAtNext.z - this->subCamAt.z);
                this->subCamUpdateRate = 0.0f;
                this->subCamDistStep = 0.05f;
                Animation_MorphToPlayOnce(&sKoumePtr->skelAnime, &object_tw_Anim_000AAC, 0.0f);
                this->workf[ANIM_SW_TGT] = Animation_GetLastFrame(&object_tw_Anim_000AAC);
                this->work[CS_TIMER_1] = 0;
            }
            break;

        case 4:
            updateCam = true;
            SkelAnime_Update(&sKoumePtr->skelAnime);
            this->subCamAtNext.y = 20.0f + sKoumePtr->actor.world.pos.y;
            Math_ApproachF(&sKoumePtr->actor.world.pos.y, 350, 0.1f, this->actor.speedXZ);
            Math_ApproachF(&this->actor.speedXZ, 9.0f, 1.0f, 0.9f);
            Math_ApproachF(&this->subCamUpdateRate, 1.0f, 1.0f, 0.02f);

            if (this->work[CS_TIMER_1] >= 30) {
                if (this->work[CS_TIMER_1] < 45) {
<<<<<<< HEAD
                    play->envCtx.unk_BE = 0;
                    play->envCtx.unk_BD = 2;
                    play->envCtx.unk_D8 = 1.0f;
                } else {
                    Math_ApproachZeroF(&play->envCtx.unk_D8, 1.0f, 0.1f);
=======
                    globalCtx->envCtx.prevLightSetting = 0;
                    globalCtx->envCtx.lightSetting = 2;
                    globalCtx->envCtx.lightBlend = 1.0f;
                } else {
                    Math_ApproachZeroF(&globalCtx->envCtx.lightBlend, 1.0f, 0.1f);
>>>>>>> 4f0018bf
                }

                if (this->work[CS_TIMER_1] == 30) {
                    for (i = 0; i < 50; i++) {
                        Vec3f pos;
                        Vec3f velocity;

                        pos.x = sKoumePtr->actor.world.pos.x + Rand_CenteredFloat(50.0f);
                        pos.y = sKoumePtr->actor.world.pos.y + Rand_CenteredFloat(50.0f);
                        pos.z = sKoumePtr->actor.world.pos.z + Rand_CenteredFloat(50.0f);
                        velocity.x = Rand_CenteredFloat(20.0f);
                        velocity.y = Rand_CenteredFloat(20.0f);
                        velocity.z = Rand_CenteredFloat(20.0f);
                        BossTw_AddFlameEffect(play, &pos, &velocity, &sZeroVector, Rand_ZeroFloat(10.0f) + 25.0f, 1);
                    }

                    Audio_PlayActorSound2(&sKoumePtr->actor, NA_SE_EN_TWINROBA_TRANSFORM);
<<<<<<< HEAD
                    play->envCtx.unk_D8 = 0;
=======
                    globalCtx->envCtx.lightBlend = 0;
>>>>>>> 4f0018bf
                }

                if (this->work[CS_TIMER_1] >= 35) {
                    if (this->work[CS_TIMER_1] < 50) {
                        Math_ApproachF(&sKoumePtr->actor.scale.x,
                                       ((Math_SinS(this->work[CS_TIMER_1] * 0x4200) * 20.0f) / 10000.0f) + 0.024999999f,
                                       1.0f, 0.005f);
                    } else {
                        if (this->work[CS_TIMER_1] == 50) {
                            Animation_MorphToPlayOnce(&sKoumePtr->skelAnime, &object_tw_Anim_0088C8, -5);
                            this->workf[ANIM_SW_TGT] = Animation_GetLastFrame(&object_tw_Anim_0088C8);
                        }

                        if (this->work[CS_TIMER_1] == 60) {
                            Audio_PlayActorSound2(&sKoumePtr->actor, NA_SE_EN_TWINROBA_LAUGH);
                        }

                        if (Animation_OnFrame(&sKoumePtr->skelAnime, this->workf[ANIM_SW_TGT])) {
                            Animation_MorphToLoop(&sKoumePtr->skelAnime, &object_tw_Anim_006F28, 0.f);
                            this->workf[ANIM_SW_TGT] = 1000.0f;
                        }

                        Math_ApproachF(&sKoumePtr->actor.scale.x, 0.024999999f, 0.1f, 0.005f);
                    }

                    Actor_SetScale(&sKoumePtr->actor, sKoumePtr->actor.scale.x);
                    sKoumePtr->actor.shape.rot.y = -0x8000;
                    sKoumePtr->unk_5F8 = 1;

                    if (this->work[CS_TIMER_1] == 0x64) {
                        this->csState2 = 10;
                        this->work[CS_TIMER_1] = 0;
                        this->subCamYawStep = 0.0f;
                        sKotakePtr->visible = 1;
                        Animation_MorphToLoop(&sKotakePtr->skelAnime, &object_tw_Anim_0004A4, 0.0f);
                        sKotakePtr->actor.world.pos.x = 0.0f;
                        sKotakePtr->actor.world.pos.y = 80.0f;
                        sKotakePtr->actor.world.pos.z = -600.0f;
                        sKotakePtr->actor.shape.rot.y = sKotakePtr->actor.world.rot.y = 0;
                        this->work[CS_TIMER_1] = 0;

                        this->subCamEye.x = -30.0f;
                        this->subCamEye.y = 260.0f;
                        this->subCamEye.z = -470.0f;

                        this->subCamAt.x = 0;
                        this->subCamAt.y = 270.0f;
                        this->subCamAt.z = -600.0f;
                        Actor_SetScale(&sKotakePtr->actor, 0.014999999f);
                    }
                } else {
                    sKoumePtr->actor.shape.rot.y = sKoumePtr->actor.shape.rot.y + (s16)this->subCamYawStep;
                }
            } else {
                if ((this->work[CS_TIMER_1] % 8) == 0) {
                    Audio_PlayActorSound2(&sKoumePtr->actor, NA_SE_EN_TWINROBA_ROLL);
                }

                sKoumePtr->actor.shape.rot.y = sKoumePtr->actor.shape.rot.y + (s16)this->subCamYawStep;
                Math_ApproachF(&this->subCamYawStep, 12288.0f, 1.0f, 384.0f);

                if (Animation_OnFrame(&sKoumePtr->skelAnime, this->workf[ANIM_SW_TGT])) {
                    Animation_MorphToLoop(&sKoumePtr->skelAnime, &object_tw_Anim_006F28, 0.0f);
                    this->workf[ANIM_SW_TGT] = 1000.0f;
                }
            }
            break;

        case 10:
            SkelAnime_Update(&sKotakePtr->skelAnime);
            Math_ApproachF(&sKotakePtr->actor.world.pos.y, 240.0f, 0.05f, 5.0f);
            this->subCamEye.x -= 0.2f;
            this->subCamEye.z -= 0.2f;

            if (this->work[CS_TIMER_1] >= 0x33) {
                this->csState2 = 11;
                this->subCamEyeNext.x = -30;
                this->subCamEyeNext.y = 260;
                this->subCamEyeNext.z = -530;
                this->subCamAtNext.x = 0;
                this->subCamAtNext.y = 265;
                this->subCamAtNext.z = -580;
                this->subCamEyeVel.x = fabsf(this->subCamEyeNext.x - this->subCamEye.x);
                this->subCamEyeVel.y = fabsf(this->subCamEyeNext.y - this->subCamEye.y);
                this->subCamEyeVel.z = fabsf(this->subCamEyeNext.z - this->subCamEye.z);
                this->subCamAtVel.x = fabsf(this->subCamAtNext.x - this->subCamAt.x);
                this->subCamAtVel.y = fabsf(this->subCamAtNext.y - this->subCamAt.y);
                this->subCamAtVel.z = fabsf(this->subCamAtNext.z - this->subCamAt.z);
                this->subCamUpdateRate = 0;
                this->subCamDistStep = 0.1f;
                this->work[CS_TIMER_1] = 0;
            }
            break;

        case 11:
            SkelAnime_Update(&sKotakePtr->skelAnime);
            updateCam = true;
            Math_ApproachF(&sKotakePtr->actor.world.pos.y, 240.0f, 0.05f, 5.0f);
            Math_ApproachF(&this->subCamUpdateRate, 1.0f, 1.0f, 0.02f);

            if (this->work[CS_TIMER_1] == 30) {
                Message_StartTextbox(play, 0x604A, NULL);
            }

            if (this->work[CS_TIMER_1] > 80) {
                this->csState2 = 12;
                this->actor.speedXZ = 0;

                this->subCamEyeNext.y = 260.0f;
                this->subCamEyeNext.x = -80.0f;
                this->subCamEyeNext.z = -430.0f;

                this->subCamAtNext.x = sKotakePtr->actor.world.pos.x;
                this->subCamAtNext.y = sKotakePtr->actor.world.pos.y + 20.0f;
                this->subCamAtNext.z = sKotakePtr->actor.world.pos.z;

                this->subCamEyeVel.x = fabsf(this->subCamEyeNext.x - this->subCamEye.x);
                this->subCamEyeVel.y = fabsf(this->subCamEyeNext.y - this->subCamEye.y);
                this->subCamEyeVel.z = fabsf(this->subCamEyeNext.z - this->subCamEye.z);
                this->subCamAtVel.x = fabsf(this->subCamAtNext.x - this->subCamAt.x);
                this->subCamAtVel.y = fabsf(this->subCamAtNext.y - this->subCamAt.y);
                this->subCamAtVel.z = fabsf(this->subCamAtNext.z - this->subCamAt.z);
                this->subCamUpdateRate = 0;
                this->subCamDistStep = 0.05f;
                Animation_MorphToPlayOnce(&sKotakePtr->skelAnime, &object_tw_Anim_000AAC, 0);
                this->workf[ANIM_SW_TGT] = Animation_GetLastFrame(&object_tw_Anim_000AAC);
                this->work[CS_TIMER_1] = 0;
            }
            break;

        case 12:
            updateCam = true;
            SkelAnime_Update(&sKotakePtr->skelAnime);
            this->subCamAtNext.y = sKotakePtr->actor.world.pos.y + 20.0f;
            Math_ApproachF(&sKotakePtr->actor.world.pos.y, 350, 0.1f, this->actor.speedXZ);
            Math_ApproachF(&this->actor.speedXZ, 9.0f, 1.0f, 0.9f);
            Math_ApproachF(&this->subCamUpdateRate, 1.0f, 1.0f, 0.02f);

            if (this->work[CS_TIMER_1] >= 30) {
                if (this->work[CS_TIMER_1] < 45) {
<<<<<<< HEAD
                    play->envCtx.unk_BD = 3;
                    play->envCtx.unk_D8 = 1.0f;
                } else {
                    Math_ApproachZeroF(&play->envCtx.unk_D8, 1.0f, 0.1f);
=======
                    globalCtx->envCtx.lightSetting = 3;
                    globalCtx->envCtx.lightBlend = 1.0f;
                } else {
                    Math_ApproachZeroF(&globalCtx->envCtx.lightBlend, 1.0f, 0.1f);
>>>>>>> 4f0018bf
                }

                if (this->work[CS_TIMER_1] == 30) {
                    for (i = 0; i < 50; i++) {
                        Vec3f pos;
                        Vec3f velocity;
                        pos.x = sKotakePtr->actor.world.pos.x + Rand_CenteredFloat(50.0f);
                        pos.y = sKotakePtr->actor.world.pos.y + Rand_CenteredFloat(50.0f);
                        pos.z = sKotakePtr->actor.world.pos.z + Rand_CenteredFloat(50.0f);
                        velocity.x = Rand_CenteredFloat(20.0f);
                        velocity.y = Rand_CenteredFloat(20.0f);
                        velocity.z = Rand_CenteredFloat(20.0f);
                        BossTw_AddFlameEffect(play, &pos, &velocity, &sZeroVector, Rand_ZeroFloat(10.f) + 25.0f, 0);
                    }

                    Audio_PlayActorSound2(&sKotakePtr->actor, NA_SE_EN_TWINROBA_TRANSFORM);
<<<<<<< HEAD
                    play->envCtx.unk_D8 = 0.0f;
=======
                    globalCtx->envCtx.lightBlend = 0.0f;
>>>>>>> 4f0018bf
                }

                if (this->work[CS_TIMER_1] >= 35) {
                    if (this->work[CS_TIMER_1] < 50) {
                        Math_ApproachF(&sKotakePtr->actor.scale.x,
                                       ((Math_SinS(this->work[CS_TIMER_1] * 0x4200) * 20.0f) / 10000.0f) + 0.024999999f,
                                       1.0f, 0.005f);
                    } else {
                        if (this->work[CS_TIMER_1] == 50) {
                            Animation_MorphToPlayOnce(&sKotakePtr->skelAnime, &object_tw_Anim_0088C8, -5.0f);
                            this->workf[ANIM_SW_TGT] = Animation_GetLastFrame(&object_tw_Anim_0088C8);
                        }

                        if (this->work[CS_TIMER_1] == 60) {
                            Audio_PlayActorSound2(&sKotakePtr->actor, NA_SE_EN_TWINROBA_LAUGH2);
                        }

                        if (Animation_OnFrame(&sKotakePtr->skelAnime, this->workf[ANIM_SW_TGT])) {
                            Animation_MorphToLoop(&sKotakePtr->skelAnime, &object_tw_Anim_006F28, 0.0f);
                            this->workf[ANIM_SW_TGT] = 1000.0f;
                        }

                        Math_ApproachF(&sKotakePtr->actor.scale.x, 0.024999999f, 0.1f, 0.005f);
                    }

                    Actor_SetScale(&sKotakePtr->actor, sKotakePtr->actor.scale.x);
                    sKotakePtr->actor.shape.rot.y = 0;
                    sKotakePtr->unk_5F8 = 1;

                    if (this->work[CS_TIMER_1] == 100) {
                        this->csState2 = 20;
                        this->work[CS_TIMER_1] = 0;

                        this->workf[UNK_F11] = 600.0f;

                        this->subCamEye.x = 800.0f;
                        this->subCamEye.y = 300.0f;
                        this->subCamEye.z = 0;

                        this->subCamAt.x = 0.0f;
                        this->subCamAt.y = 400.0f;
                        this->subCamAt.z = 0;

                        this->workf[UNK_F9] = -M_PI / 2.0f;
                        this->workf[UNK_F10] = 0.0f;

                        this->subCamEyeVel.x = 0.0f;
                        this->spawnPortalAlpha = 0.0f;
                    }
                } else {
                    sKotakePtr->actor.shape.rot.y = sKotakePtr->actor.shape.rot.y + (s16)this->subCamYawStep;
                }
            } else {
                if ((this->work[CS_TIMER_1] % 8) == 0) {
                    Audio_PlayActorSound2(&sKotakePtr->actor, NA_SE_EN_TWINROBA_ROLL);
                }

                sKotakePtr->actor.shape.rot.y = sKotakePtr->actor.shape.rot.y + (s16)this->subCamYawStep;
                Math_ApproachF(&this->subCamYawStep, 12288.0f, 1.0f, 384.0f);

                if (Animation_OnFrame(&sKotakePtr->skelAnime, this->workf[ANIM_SW_TGT])) {
                    Animation_MorphToLoop(&sKotakePtr->skelAnime, &object_tw_Anim_006F28, 0.0f);
                    this->workf[ANIM_SW_TGT] = 1000.0f;
                }
            }
            break;

        case 20:
            if (this->work[CS_TIMER_1] > 20 && this->work[CS_TIMER_1] < 120) {
<<<<<<< HEAD
                play->envCtx.unk_BD = 1;
                Math_ApproachF(&play->envCtx.unk_D8, 1.0f, 1.0f, 0.015f);
=======
                globalCtx->envCtx.lightSetting = 1;
                Math_ApproachF(&globalCtx->envCtx.lightBlend, 1.0f, 1.0f, 0.015f);
>>>>>>> 4f0018bf
            }

            if (this->work[CS_TIMER_1] == 90) {
                Audio_QueueSeqCmd(0x1 << 28 | SEQ_PLAYER_BGM_MAIN << 24 | 0x5A00FF);
            }

            if (this->work[CS_TIMER_1] == 120) {
                sEnvType = 0;
<<<<<<< HEAD
                play->envCtx.unk_BE = 1;
                play->envCtx.unk_BD = 1;
                play->envCtx.unk_D8 = 0.0f;
                TitleCard_InitBossName(play, &play->actorCtx.titleCtx, SEGMENTED_TO_VIRTUAL(object_tw_Blob_02E170),
                                       0xA0, 0xB4, 0x80, 0x28);
=======
                globalCtx->envCtx.prevLightSetting = 1;
                globalCtx->envCtx.lightSetting = 1;
                globalCtx->envCtx.lightBlend = 0.0f;
                TitleCard_InitBossName(globalCtx, &globalCtx->actorCtx.titleCtx,
                                       SEGMENTED_TO_VIRTUAL(object_tw_Blob_02E170), 0xA0, 0xB4, 0x80, 0x28);
>>>>>>> 4f0018bf
                SET_EVENTCHKINF(EVENTCHKINF_75);
                Audio_QueueSeqCmd(SEQ_PLAYER_BGM_MAIN << 24 | NA_BGM_BOSS);
            }

            if (this->work[CS_TIMER_1] >= 160) {
                if (this->work[CS_TIMER_1] == 160) {
                    this->subCamEyeVel.x = 0.0f;
                }
                Math_ApproachF(&this->subCamEye.x, 0.0f, 0.05f, this->subCamEyeVel.x * 0.5f);
                Math_ApproachF(&this->subCamEye.z, 1000.0f, 0.05f, this->subCamEyeVel.x);
                Math_ApproachF(&this->subCamEyeVel.x, 40.0f, 1.0f, 1);
            } else {
                Math_ApproachF(&this->subCamEye.x, 300.0f, 0.05f, this->subCamEyeVel.x);
                Math_ApproachF(&this->subCamEyeVel.x, 5.0f, 1.0f, 0.5f);
            }

            if (this->work[CS_TIMER_1] < 200) {
                Audio_PlayActorSound2(&sKoumePtr->actor, NA_SE_EN_TWINROBA_FLY - SFX_FLAG);
                Audio_PlayActorSound2(&sKotakePtr->actor, NA_SE_EN_TWINROBA_FLY - SFX_FLAG);
                sp90.x = this->workf[UNK_F11];
                sp90.y = 400.0f;
                sp90.z = 0.0f;
                Matrix_RotateY(this->workf[UNK_F9], MTXMODE_NEW);
                Matrix_MultVec3f(&sp90, &sp84);
                sKoumePtr->actor.world.pos.x = sp84.x;
                sKoumePtr->actor.world.pos.y = sp84.y;
                sKoumePtr->actor.world.pos.z = sp84.z;
                sKoumePtr->actor.world.rot.y = sKoumePtr->actor.shape.rot.y =
                    (this->workf[UNK_F9] / M_PI) * (f32)0x8000;
                sKotakePtr->actor.world.pos.x = -sp84.x;
                sKotakePtr->actor.world.pos.y = sp84.y;
                sKotakePtr->actor.world.pos.z = -sp84.z;
                sKotakePtr->actor.shape.rot.y = sKotakePtr->actor.world.rot.y =
                    ((this->workf[UNK_F9] / M_PI) * (f32)0x8000) + (f32)0x8000;
                Math_ApproachF(&this->workf[UNK_F11], 80.0f, 0.1f, 5.0f);
                this->workf[UNK_F9] -= this->workf[UNK_F10];
                Math_ApproachF(&this->workf[UNK_F10], 0.19999999f, 1.0f, 0.0019999994f);
            }

            if (this->work[CS_TIMER_1] == 200) {
                sKoumePtr->actionFunc = BossTw_FlyTo;
                sKotakePtr->actionFunc = BossTw_FlyTo;
                sKoumePtr->targetPos.x = 600.0f;
                sKoumePtr->targetPos.y = 400.0f;
                sKoumePtr->targetPos.z = 0.0f;
                sKoumePtr->timers[0] = 100;
                sKotakePtr->targetPos.x = -600.0f;
                sKotakePtr->targetPos.y = 400.0f;
                sKotakePtr->targetPos.z = 0.0f;
                sKotakePtr->timers[0] = 100;
            }

            if (this->work[CS_TIMER_1] == 260) {
                Camera* mainCam = Play_GetCamera(play, CAM_ID_MAIN);

                mainCam->eye = this->subCamEye;
                mainCam->eyeNext = this->subCamEye;
                mainCam->at = this->subCamAt;
                func_800C08AC(play, this->subCamId, 0);
                this->subCamId = SUB_CAM_ID_DONE;
                this->csState2 = this->subCamId;
                func_80064534(play, &play->csCtx);
                func_8002DF54(play, &this->actor, 7);
                BossTw_SetupWait(this, play);
            }
            break;
    }

    if (this->subCamId != SUB_CAM_ID_DONE) {
        if (updateCam) {
            Math_ApproachF(&this->subCamEye.x, this->subCamEyeNext.x, this->subCamDistStep,
                           this->subCamEyeVel.x * this->subCamUpdateRate);
            Math_ApproachF(&this->subCamEye.y, this->subCamEyeNext.y, this->subCamDistStep,
                           this->subCamEyeVel.y * this->subCamUpdateRate);
            Math_ApproachF(&this->subCamEye.z, this->subCamEyeNext.z, this->subCamDistStep,
                           this->subCamEyeVel.z * this->subCamUpdateRate);
            Math_ApproachF(&this->subCamAt.x, this->subCamAtNext.x, this->subCamDistStep,
                           this->subCamAtVel.x * this->subCamUpdateRate);
            Math_ApproachF(&this->subCamAt.y, this->subCamAtNext.y, this->subCamDistStep,
                           this->subCamAtVel.y * this->subCamUpdateRate);
            Math_ApproachF(&this->subCamAt.z, this->subCamAtNext.z, this->subCamDistStep,
                           this->subCamAtVel.z * this->subCamUpdateRate);
        }

        Play_CameraSetAtEye(play, this->subCamId, &this->subCamAt, &this->subCamEye);
    }
}

void BossTw_DeathBall(BossTw* this, PlayState* play) {
    f32 xDiff;
    f32 yDiff;
    f32 zDiff;
    s32 pad;
    s16 i;
    s16 yaw;

    if ((this->work[CS_TIMER_1] % 16) == 0) {
        Audio_PlayActorSound2(&this->actor, NA_SE_EN_TWINROBA_FB_FLY);
    }

    if (sTwinrovaPtr->csState2 < 2) {
        if (this->timers[0] == 0) {
            this->timers[0] = 20;
            this->targetPos.x = Rand_CenteredFloat(100.0f) + sTwinrovaPtr->actor.world.pos.x;
            this->targetPos.y = Rand_CenteredFloat(50.0f) + 400.0f;
            this->targetPos.z = Rand_CenteredFloat(100.0f) + sTwinrovaPtr->actor.world.pos.z;
        }

        this->timers[1] = 10;
        this->rotateSpeed = 8192.0f;
        this->actor.speedXZ = 5.0f;
    } else {
        if (this->timers[1] == 9) {
            this->targetPos.y = 413.0f;
            this->actor.world.pos.z = 0.0f;
            this->actor.world.pos.x = 0.0f;
            for (i = 0; i < ARRAY_COUNT(this->blastTailPos); i++) {
                this->blastTailPos[i] = this->actor.world.pos;
            }
        }

        if (this->actor.params == 0x69) {
            this->targetPos.x = sKoumePtr->actor.world.pos.x;
            this->targetPos.z = sKoumePtr->actor.world.pos.z;
        } else {
            this->targetPos.x = sKotakePtr->actor.world.pos.x;
            this->targetPos.z = sKotakePtr->actor.world.pos.z;
        }

        Math_ApproachF(&this->targetPos.y, 263.0f, 1.0f, 2.0f);

        if (this->targetPos.y == 263.0f) {
            Math_ApproachF(&this->actor.speedXZ, 0.0f, 1.0f, 0.2f);
            if (sTwinrovaPtr->csState2 == 3) {
                Actor_Kill(&this->actor);
            }
        }
    }

    xDiff = this->targetPos.x - this->actor.world.pos.x;
    yDiff = this->targetPos.y - this->actor.world.pos.y;
    zDiff = this->targetPos.z - this->actor.world.pos.z;

    yaw = RAD_TO_BINANG(Math_FAtan2F(xDiff, zDiff));
    Math_ApproachS(&this->actor.world.rot.x, RAD_TO_BINANG(Math_FAtan2F(yDiff, sqrtf(SQ(xDiff) + SQ(zDiff)))), 5,
                   this->rotateSpeed);
    Math_ApproachS(&this->actor.world.rot.y, yaw, 5, this->rotateSpeed);
    func_8002D908(&this->actor);
    func_8002D7EC(&this->actor);
}

void BossTw_TwinrovaSetupDeathCS(BossTw* this, PlayState* play) {
    this->actionFunc = BossTw_TwinrovaDeathCS;
    Animation_MorphToLoop(&this->skelAnime, &object_tw_Anim_024374, -3.0f);
    this->actor.world.rot.y = this->actor.shape.rot.y;
    this->actor.flags &= ~ACTOR_FLAG_0;
    this->csState2 = this->csState1 = 0;
    this->work[CS_TIMER_1] = this->work[CS_TIMER_2] = 0;
    this->work[INVINC_TIMER] = 10000;
    BossTw_SetupDeathCS(sKoumePtr, play);
    BossTw_SetupDeathCS(sKotakePtr, play);
    sKotakePtr->timers[0] = 8;
    this->workf[UNK_F19] = 1.0f;
}

void BossTw_DeathCSMsgSfx(BossTw* this, PlayState* play) {
    s32 pad;
    s32 pad2;
    s32 pad3;
    s16 msgId2;
    s16 msgId1;
    u8 kotakeAnim;
    u8 koumeAnim;
    u8 sp35;

    msgId2 = 0;
    msgId1 = 0;
    kotakeAnim = 0;
    koumeAnim = 0;
    sp35 = 0;

    if (this->work[CS_TIMER_2] == 80) {
        koumeAnim = 1;
    }

    if (this->work[CS_TIMER_2] == 80) {
        msgId2 = 0x604B;
        sp35 = 50;
    }

    if (this->work[CS_TIMER_2] == 140) {
        kotakeAnim = koumeAnim = 2;
    }

    if (this->work[CS_TIMER_2] == 170) {
        kotakeAnim = 3;
        sKotakePtr->work[YAW_TGT] = -0x4000;
        sKotakePtr->rotateSpeed = 0.0f;
        Audio_PlayActorSound2(&sKotakePtr->actor, NA_SE_EN_TWINROBA_SENSE);
        msgId2 = 0x604C;
    }

    if (this->work[CS_TIMER_2] == 210) {
        D_8094C874 = 30;
    }

    if (this->work[CS_TIMER_2] == 270) {
        koumeAnim = 3;
        sKoumePtr->work[YAW_TGT] = 0x4000;
        sKoumePtr->rotateSpeed = 0.0f;
        Audio_PlayActorSound2(&sKoumePtr->actor, NA_SE_EN_TWINROBA_SENSE);
    }

    if (this->work[CS_TIMER_2] == 290) {
        msgId2 = 0x604D;
        sp35 = 35;
    }

    if (this->work[CS_TIMER_2] == 350) {
        koumeAnim = kotakeAnim = 2;
        sKoumePtr->work[YAW_TGT] = sKotakePtr->work[YAW_TGT] = 0;
        sKoumePtr->rotateSpeed = sKotakePtr->rotateSpeed = 0.0f;
    }

    if (this->work[CS_TIMER_2] == 380) {
        koumeAnim = kotakeAnim = 3;
    }

    if (this->work[CS_TIMER_2] == 400) {
        koumeAnim = kotakeAnim = 2;
    }

    if (this->work[CS_TIMER_2] == 430) {
        koumeAnim = 4;
        D_8094C874 = 435;
        D_8094C878 = 1;
    }

    if (this->work[CS_TIMER_2] > 440 && this->work[CS_TIMER_2] < 860) {
        func_80078884(NA_SE_EN_TWINROBA_FIGHT - SFX_FLAG);
    }

    if (this->work[CS_TIMER_2] == 430) {
        msgId2 = 0x604E;
    }

    if (this->work[CS_TIMER_2] == 480) {
        kotakeAnim = 4;
        sKotakePtr->work[YAW_TGT] = -0x4000;
    }

    if (this->work[CS_TIMER_2] == 500) {
        koumeAnim = 2;
    }

    if (this->work[CS_TIMER_2] == 480) {
        msgId1 = 0x604F;
    }

    if (this->work[CS_TIMER_2] == 530) {
        koumeAnim = 4;
        sKoumePtr->work[YAW_TGT] = 0x4000;
        D_8094C87A = 335;
        D_8094C87E = 1;
    }

    if (this->work[CS_TIMER_2] == 530) {
        msgId2 = 0x6050;
    }

    if (this->work[CS_TIMER_2] == 580) {
        msgId1 = 0x6051;
    }

    if (this->work[CS_TIMER_2] == 620) {
        msgId2 = 0x6052;
    }

    if (this->work[CS_TIMER_2] == 660) {
        msgId1 = 0x6053;
    }

    if (this->work[CS_TIMER_2] == 700) {
        msgId2 = 0x6054;
    }

    if (this->work[CS_TIMER_2] == 740) {
        msgId1 = 0x6055;
    }

    if (this->work[CS_TIMER_2] == 780) {
        msgId2 = 0x6056;
    }

    if (this->work[CS_TIMER_2] == 820) {
        msgId1 = 0x6057;
        Audio_QueueSeqCmd(0x1 << 28 | SEQ_PLAYER_BGM_MAIN << 24 | 0x5000FF);
    }

    if (this->work[CS_TIMER_2] == 860) {
        koumeAnim = kotakeAnim = 3;
    }

    if (this->work[CS_TIMER_2] == 900) {
        Audio_PlayActorSound2(&sKoumePtr->actor, NA_SE_EN_TWINROBA_DIE);
        Audio_PlayActorSound2(&sKotakePtr->actor, NA_SE_EN_TWINROBA_DIE);
    }

    if (this->work[CS_TIMER_2] == 930) {
        msgId2 = 0x6058;
    }

    if (msgId2 != 0) {
        Message_StartTextbox(play, msgId2, NULL);

        if (sp35) {
            D_8094C876 = 10;
            D_8094C874 = sp35;
            D_8094C878 = 0;
        }
    }

    if (msgId1 != 0) {
        Message_StartTextbox(play, msgId1, NULL);
    }

    switch (kotakeAnim) {
        case 1:
            Animation_MorphToLoop(&sKotakePtr->skelAnime, &object_tw_Anim_00230C, -5.0f);
            break;
        case 2:
            Animation_MorphToLoop(&sKotakePtr->skelAnime, &object_tw_Anim_001D10, -5.0f);
            break;
        case 3:
            Animation_MorphToLoop(&sKotakePtr->skelAnime, &object_tw_Anim_0017E0, -5.0f);
            break;
        case 4:
            Animation_MorphToLoop(&sKotakePtr->skelAnime, &object_tw_Anim_0012A4, -5.0f);
            break;
    }

    switch (koumeAnim) {
        case 1:
            Animation_MorphToLoop(&sKoumePtr->skelAnime, &object_tw_Anim_00230C, -5.0f);
            break;
        case 2:
            Animation_MorphToLoop(&sKoumePtr->skelAnime, &object_tw_Anim_001D10, -5.0f);
            break;
        case 3:
            Animation_MorphToLoop(&sKoumePtr->skelAnime, &object_tw_Anim_0017E0, -5.0f);
            break;
        case 4:
            Animation_MorphToLoop(&sKoumePtr->skelAnime, &object_tw_Anim_0012A4, -5.0f);
            break;
    }

    if (this->work[CS_TIMER_2] >= 120 && this->work[CS_TIMER_2] < 500) {
        Math_ApproachF(&this->workf[UNK_F18], 255.0f, 0.1f, 5.0f);
    }

    if (this->work[CS_TIMER_2] >= 150) {
        Math_ApproachF(&sKoumePtr->workf[UNK_F17], (Math_SinS(this->work[CS_TIMER_1] * 2000) * 0.05f) + 0.4f, 0.1f,
                       0.01f);
        Math_ApproachF(&sKotakePtr->workf[UNK_F17], (Math_CosS(this->work[CS_TIMER_1] * 1700) * 0.05f) + 0.4f, 0.1f,
                       0.01f);

        if (this->work[CS_TIMER_2] >= 880) {
            Math_ApproachF(&sKotakePtr->actor.world.pos.y, 2000.0f, 1.0f, this->actor.speedXZ);
            Math_ApproachF(&sKoumePtr->actor.world.pos.y, 2000.0f, 1.0f, this->actor.speedXZ);
            Math_ApproachF(&this->actor.speedXZ, 10.0f, 1.0f, 0.25f);

            if (this->work[CS_TIMER_2] >= 930) {
                Math_ApproachF(&this->workf[UNK_F19], 5.0f, 1.0f, 0.05f);
                Math_ApproachF(&this->workf[UNK_F18], 0.0f, 1.0f, 3.0f);
            }

            Audio_PlayActorSound2(&this->actor, NA_SE_EV_GOTO_HEAVEN - SFX_FLAG);
        } else {
            f32 yTarget = Math_CosS(this->work[CS_TIMER_2] * 1700) * 4.0f;
            Math_ApproachF(&sKotakePtr->actor.world.pos.y, 20.0f + (263.0f + yTarget), 0.1f, this->actor.speedXZ);
            yTarget = Math_SinS(this->work[CS_TIMER_2] * 1500) * 4.0f;
            Math_ApproachF(&sKoumePtr->actor.world.pos.y, 20.0f + (263.0f + yTarget), 0.1f, this->actor.speedXZ);
            Math_ApproachF(&this->actor.speedXZ, 1.0f, 1.0f, 0.05f);
        }
    }
}

void BossTw_TwinrovaDeathCS(BossTw* this, PlayState* play) {
    s16 i;
    Vec3f spD0;
    Player* player = GET_PLAYER(play);
    Camera* mainCam = Play_GetCamera(play, CAM_ID_MAIN);

    SkelAnime_Update(&this->skelAnime);
    this->work[UNK_S8] += 20;

    if (this->work[UNK_S8] > 255) {
        this->work[UNK_S8] = 255;
    }

    Math_ApproachF(&this->workf[UNK_F12], 0.0f, 1.0f, 0.05f);
    this->unk_5F8 = 1;

    switch (this->csState1) {
        case 0:
            if (this->work[CS_TIMER_1] == 15) {
                Animation_MorphToPlayOnce(&this->skelAnime, &object_tw_Anim_0216DC, -3.0f);
            }

            if (this->work[CS_TIMER_1] >= 15) {
                Math_ApproachF(&this->actor.world.pos.y, 400.0f, 0.05f, 10.0f);
            }

            if (this->work[CS_TIMER_1] >= 55) {
                if (this->work[CS_TIMER_1] == 55) {
<<<<<<< HEAD
                    play->envCtx.unk_D8 = 0;
                }

                sEnvType = -1;
                play->envCtx.unk_BE = 5;
                play->envCtx.unk_BD = 0;
                Math_ApproachF(&play->envCtx.unk_D8, 1.0f, 1.0f, 0.015f);
=======
                    globalCtx->envCtx.lightBlend = 0;
                }

                sEnvType = -1;
                globalCtx->envCtx.prevLightSetting = 5;
                globalCtx->envCtx.lightSetting = 0;
                Math_ApproachF(&globalCtx->envCtx.lightBlend, 1.0f, 1.0f, 0.015f);
>>>>>>> 4f0018bf
                Math_ApproachF(&this->actor.scale.x, 0.00024999998f, 0.1f, 0.00005f);
                this->actor.shape.rot.y += (s16)this->actor.speedXZ;
                this->workf[UNK_F13] += this->actor.speedXZ;
                if (this->workf[UNK_F13] > 65536.0f) {
                    this->workf[UNK_F13] -= 65536.0f;
                    Audio_PlayActorSound2(&this->actor, NA_SE_EN_TWINROBA_ROLL);
                }
                Math_ApproachF(&this->actor.speedXZ, 12288.0f, 1.0f, 256.0f);
                if (this->work[CS_TIMER_1] == 135) {
                    Vec3f spBC;
                    Vec3f spB0;
                    Vec3f spA4 = { 0.0f, 0.0f, 0.0f };
                    func_80078884(NA_SE_EN_TWINROBA_TRANSFORM);
                    for (i = 0; i < 100; i++) {
                        spB0.x = Rand_CenteredFloat(5.0f);
                        spB0.y = Rand_CenteredFloat(5.0f);
                        spB0.z = Rand_CenteredFloat(5.0f);
                        spBC = this->actor.world.pos;
                        spBC.x += spB0.x;
                        spBC.y += spB0.y;
                        spBC.z += spB0.z;
                        BossTw_AddFlameEffect(play, &spBC, &spB0, &spA4, Rand_ZeroFloat(2.0f) + 5,
                                              Rand_ZeroFloat(1.99f));
                    }
                    this->csState1 = 1;
                    this->visible = false;
                    this->actor.scale.x = 0.0f;
                    Actor_SpawnAsChild(&play->actorCtx, &this->actor, play, ACTOR_BOSS_TW, this->actor.world.pos.x,
                                       this->actor.world.pos.y, this->actor.world.pos.z, 0, 0, 0, TW_DEATHBALL_KOUME);
                    Actor_SpawnAsChild(&play->actorCtx, &this->actor, play, ACTOR_BOSS_TW, this->actor.world.pos.x,
                                       this->actor.world.pos.y, this->actor.world.pos.z, 0, 0, 0, TW_DEATHBALL_KOTAKE);
                    this->actor.flags &= ~ACTOR_FLAG_0;
                }
            }
            Actor_SetScale(&this->actor, this->actor.scale.x);
            break;
        case 1:
            break;
    }

    switch (this->csState2) {
        case 0:
            this->csState2 = 1;
            func_80064520(play, &play->csCtx);
            func_8002DF54(play, &this->actor, 8);
            this->subCamId = Play_CreateSubCamera(play);
            Play_ChangeCameraStatus(play, CAM_ID_MAIN, CAM_STAT_WAIT);
            Play_ChangeCameraStatus(play, this->subCamId, CAM_STAT_ACTIVE);
            this->subCamEye = mainCam->eye;
            this->subCamAt = mainCam->at;
            Audio_QueueSeqCmd(0x1 << 28 | SEQ_PLAYER_BGM_MAIN << 24 | 0x100FF);
            break;
        case 1:
            spD0.x = Math_SinS(this->actor.world.rot.y) * 200.0f;
            spD0.z = Math_CosS(this->actor.world.rot.y) * 200.0f;
            Math_ApproachF(&this->subCamEye.x, spD0.x + this->actor.world.pos.x, 0.1f, 50.0f);
            Math_ApproachF(&this->subCamEye.y, 300.0f, 0.1f, 50.0f);
            Math_ApproachF(&this->subCamEye.z, spD0.z + this->actor.world.pos.z, 0.1f, 50.0f);
            Math_ApproachF(&this->subCamAt.x, this->actor.world.pos.x, 0.1f, 50.0f);
            Math_ApproachF(&this->subCamAt.y, this->actor.world.pos.y, 0.1f, 50.0f);
            Math_ApproachF(&this->subCamAt.z, this->actor.world.pos.z, 0.1f, 50.0f);
            if (this->work[CS_TIMER_1] == 170) {
                this->csState2 = 2;
                this->work[CS_TIMER_2] = 0;
                this->subCamEye.z = 170.0f;
                this->subCamDist = 170.0f;
                this->subCamEye.x = 0.0f;
                this->subCamAt.x = 0.0f;
                this->subCamAt.z = 0.0f;
                this->subCamEye.y = 260.0f;
                player->actor.shape.rot.y = -0x8000;
                player->actor.world.pos.x = -40.0f;
                player->actor.world.pos.y = 240.0f;
                player->actor.world.pos.z = 90.0f;
                sKoumePtr->actor.world.pos.x = -37.0f;
                sKotakePtr->actor.world.pos.x = 37.0f;
                sKotakePtr->actor.world.pos.y = 263.0f;
                sKoumePtr->actor.world.pos.y = sKotakePtr->actor.world.pos.y;
                this->subCamAt.y = sKoumePtr->actor.world.pos.y + 17.0f;
                sKotakePtr->actor.world.pos.z = 0.0f;
                sKoumePtr->actor.world.pos.z = sKotakePtr->actor.world.pos.z;
                sKoumePtr->work[YAW_TGT] = sKotakePtr->work[YAW_TGT] = sKoumePtr->actor.shape.rot.x =
                    sKotakePtr->actor.shape.rot.x = sKoumePtr->actor.shape.rot.y = sKotakePtr->actor.shape.rot.y = 0;
                func_8002DF54(play, &sKoumePtr->actor, 1);
                sKoumePtr->actor.flags |= ACTOR_FLAG_0;
            }
            break;
        case 2:
            if (this->work[CS_TIMER_2] == 100) {
                Vec3f pos;
                Vec3f velocity;
                Vec3f accel = { 0.0f, 0.0f, 0.0f };
                s32 zero = 0;

                for (i = 0; i < 50; i++) {
                    velocity.x = Rand_CenteredFloat(3.0f);
                    velocity.y = Rand_CenteredFloat(3.0f);
                    velocity.z = Rand_CenteredFloat(3.0f);
                    pos = sKoumePtr->actor.world.pos;
                    pos.x += velocity.x * 2.0f;
                    pos.y += velocity.y * 2.0f;
                    pos.z += velocity.z * 2.0f;
                    BossTw_AddFlameEffect(play, &pos, &velocity, &accel, Rand_ZeroFloat(2.0f) + 5, 1);

                    // fake code needed to match, tricks the compiler into allocating more stack
                    if (1) {}
                    if (zero) {
                        accel.x *= 2.0;
                    }

                    velocity.x = Rand_CenteredFloat(3.0f);
                    velocity.y = Rand_CenteredFloat(3.0f);
                    velocity.z = Rand_CenteredFloat(3.0f);
                    pos = sKotakePtr->actor.world.pos;
                    pos.x += velocity.x * 2.0f;
                    pos.y += velocity.y * 2.0f;
                    pos.z += velocity.z * 2.0f;
                    BossTw_AddFlameEffect(play, &pos, &velocity, &accel, Rand_ZeroFloat(2.0f) + 5, 0);
                }

                Actor_SetScale(&sKoumePtr->actor, 0.0f);
                Actor_SetScale(&sKotakePtr->actor, 0.0f);
                sKoumePtr->visible = 1;
                sKotakePtr->visible = 1;
                func_80078884(NA_SE_EN_TWINROBA_TRANSFORM);
                Audio_QueueSeqCmd(SEQ_PLAYER_BGM_MAIN << 24 | NA_BGM_KOTAKE_KOUME);
                this->csState2 = 3;
                this->work[CS_TIMER_2] = 0;
                this->subCamYaw = this->subCamYawStep = this->actor.speedXZ = this->subCamDistStep = 0.0f;
            }
            break;
        case 3:
            BossTw_DeathCSMsgSfx(this, play);
            if (this->work[CS_TIMER_2] < 150) {
<<<<<<< HEAD
                play->envCtx.unk_BE = 1;
                play->envCtx.unk_BD = 0;
                Math_ApproachZeroF(&play->envCtx.unk_D8, 1.0f, 0.1f);
            } else {
                play->envCtx.unk_BE = 1;
                play->envCtx.unk_BD = 6;
                Math_ApproachF(&play->envCtx.unk_D8, (Math_SinS(this->work[CS_TIMER_2] * 4096) / 4.0f) + 0.75f, 1.0f,
                               0.1f);
=======
                globalCtx->envCtx.prevLightSetting = 1;
                globalCtx->envCtx.lightSetting = 0;
                Math_ApproachZeroF(&globalCtx->envCtx.lightBlend, 1.0f, 0.1f);
            } else {
                globalCtx->envCtx.prevLightSetting = 1;
                globalCtx->envCtx.lightSetting = 6;
                Math_ApproachF(&globalCtx->envCtx.lightBlend, (Math_SinS(this->work[CS_TIMER_2] * 4096) / 4.0f) + 0.75f,
                               1.0f, 0.1f);
>>>>>>> 4f0018bf
            }

            Math_ApproachF(&this->subCamAt.y, sKoumePtr->actor.world.pos.y + 17.0f, 0.05f, 10.0f);

            if (this->work[CS_TIMER_2] >= 50) {
                Math_ApproachF(&this->subCamDist, 110.0f, 0.05f, this->subCamDistStep);
                Math_ApproachF(&this->subCamDistStep, 1.0f, 1.0f, 0.025f);
                this->subCamEye.x = this->subCamDist * sinf(this->subCamYaw);
                this->subCamEye.z = this->subCamDist * cosf(this->subCamYaw);
                if (this->work[CS_TIMER_2] >= 151) {
                    this->subCamYaw += this->subCamYawStep;
                    if (this->work[CS_TIMER_2] >= 800) {
                        Math_ApproachF(&this->subCamYawStep, 0.0f, 1.0f, 0.0001f);
                    } else {
                        Math_ApproachF(&this->subCamYawStep, 0.015f, 1.0f, 0.0001f);
                    }
                }
            }
            Math_ApproachF(&sKoumePtr->actor.scale.x, 0.009999999f, 0.1f, 0.001f);
            Actor_SetScale(&sKoumePtr->actor, sKoumePtr->actor.scale.x);
            Actor_SetScale(&sKotakePtr->actor, sKoumePtr->actor.scale.x);
            if (this->work[CS_TIMER_2] >= 1020) {
                mainCam = Play_GetCamera(play, CAM_ID_MAIN);
                mainCam->eye = this->subCamEye;
                mainCam->eyeNext = this->subCamEye;
                mainCam->at = this->subCamAt;
                func_800C08AC(play, this->subCamId, 0);
                this->csState2 = 4;
                this->subCamId = SUB_CAM_ID_DONE;
                func_80064534(play, &play->csCtx);
                func_8002DF54(play, &this->actor, 7);
                Audio_QueueSeqCmd(SEQ_PLAYER_BGM_MAIN << 24 | NA_BGM_BOSS_CLEAR);
                Actor_SpawnAsChild(&play->actorCtx, &this->actor, play, ACTOR_DOOR_WARP1, 600.0f, 230.0f, 0.0f, 0, 0, 0,
                                   WARP_DUNGEON_ADULT);
                Actor_Spawn(&play->actorCtx, play, ACTOR_ITEM_B_HEART, -600.0f, 230.f, 0.0f, 0, 0, 0, 0);
                this->actor.world.pos.y = -2000.0f;
                this->workf[UNK_F18] = 0.0f;
                sKoumePtr->visible = sKotakePtr->visible = false;
                if (&this->subCamEye) {} // fixes regalloc, may be fake
                Flags_SetClear(play, play->roomCtx.curRoom.num);
            }
            break;
        case 4:
            sEnvType = 0;
            break;
    }

    if (this->subCamId != SUB_CAM_ID_DONE) {
        if (1) {}
        Play_CameraSetAtEye(play, this->subCamId, &this->subCamAt, &this->subCamEye);
    }
}

static s16 D_8094A900[] = {
    0, 1, 2, 2, 1,
};

static s16 D_8094A90C[] = {
    0, 1, 2, 2, 2, 2, 2, 2, 1,
};

void BossTw_Update(Actor* thisx, PlayState* play) {
    BossTw* this = (BossTw*)thisx;
    Player* player = GET_PLAYER(play);
    s16 i;
    s32 pad;

    this->collider.base.colType = COLTYPE_HIT3;
    Math_ApproachF(&this->fogR, play->lightCtx.fogColor[0], 1.0f, 10.0f);
    Math_ApproachF(&this->fogG, play->lightCtx.fogColor[1], 1.0f, 10.0f);
    Math_ApproachF(&this->fogB, play->lightCtx.fogColor[2], 1.0f, 10.0f);
    Math_ApproachF(&this->fogNear, play->lightCtx.fogNear, 1.0f, 10.0f);
    Math_ApproachF(&this->fogFar, 1000.0f, 1.0f, 10.0f);
    this->work[CS_TIMER_1]++;
    this->work[CS_TIMER_2]++;
    this->work[TAIL_IDX]++;

    if (this->work[TAIL_IDX] >= ARRAY_COUNT(this->blastTailPos)) {
        this->work[TAIL_IDX] = 0;
    }

    this->blastTailPos[this->work[TAIL_IDX]] = this->actor.world.pos;

    if (1) {}
    if (1) {}

    for (i = 0; i < 5; i++) {
        if (this->timers[i] != 0) {
            this->timers[i]--;
        }
    }

    if (this->work[INVINC_TIMER] != 0) {
        this->work[INVINC_TIMER]--;
    }

    if (this->work[FOG_TIMER] != 0) {
        this->work[FOG_TIMER]--;
    }

    if (this->actionFunc == BossTw_FlyTo || this->actionFunc == BossTw_Spin ||
        this->actionFunc == BossTw_TurnToPlayer) {
        if ((s16)(player->actor.shape.rot.y - this->actor.yawTowardsPlayer + 0x8000) < 0x1000 &&
            (s16)(player->actor.shape.rot.y - this->actor.yawTowardsPlayer + 0x8000) > -0x1000 && player->unk_A73) {
            BossTw_SetupSpin(this, play);
        }
    }

    this->actionFunc(this, play);

    if (this->actionFunc != BossTw_Wait) {
        this->collider.dim.radius = 45;

        if (this->actionFunc == BossTw_Spin) {
            this->collider.dim.radius *= 2;
        }

        this->collider.dim.height = 120;
        this->collider.dim.yShift = -30;

        if (this->work[INVINC_TIMER] == 0) {
            if (this->collider.base.acFlags & AC_HIT) {
                this->collider.base.acFlags &= ~AC_HIT;
            }

            Collider_UpdateCylinder(&this->actor, &this->collider);
            CollisionCheck_SetAC(play, &play->colChkCtx, &this->collider.base);
            CollisionCheck_SetAT(play, &play->colChkCtx, &this->collider.base);
        }

        if (this->actor.params == 0) {
            this->workf[OUTR_CRWN_TX_X2] += 1.0f;
            this->workf[OUTR_CRWN_TX_Y2] -= 7.0f;
            this->workf[INNR_CRWN_TX_Y1] += 1.0f;
        } else {
            this->workf[OUTR_CRWN_TX_X2] += 0.0f;
            this->workf[INNR_CRWN_TX_X2] += 0.0f;
            this->workf[OUTR_CRWN_TX_Y2] += -15.0f;
            this->workf[INNR_CRWN_TX_Y2] += -10.0f;
        }

        if (((this->work[CS_TIMER_2] % 32) == 0) && (Rand_ZeroOne() < 0.3f)) {
            this->work[BLINK_IDX] = 4;
        }

        this->eyeTexIdx = D_8094A900[this->work[BLINK_IDX]];

        if (this->work[BLINK_IDX] != 0) {
            this->work[BLINK_IDX]--;
        }

        if (this->actionFunc != BossTw_MergeCS && this->unk_5F8 != 0) {
            Vec3f pos;
            Vec3f velocity = { 0.0f, 0.0f, 0.0f };
            Vec3f accel = { 0.0f, 0.0f, 0.0f };

            if (this->scepterAlpha > 0.0f) {
                for (i = 0; i <= 0; i++) {
                    pos = this->scepterFlamePos[0];
                    pos.x += Rand_CenteredFloat(70.0f);
                    pos.y += Rand_CenteredFloat(70.0f);
                    pos.z += Rand_CenteredFloat(70.0f);
                    accel.y = 0.4f;
                    accel.x = Rand_CenteredFloat(0.5f);
                    accel.z = Rand_CenteredFloat(0.5f);
                    BossTw_AddDotEffect(play, &pos, &velocity, &accel, (s16)Rand_ZeroFloat(2.0f) + 8,
                                        this->actor.params, 37);
                }
            }

            for (i = 0; i <= 0; i++) {
                pos = this->crownPos;
                pos.x += Rand_CenteredFloat(70.0f);
                pos.y += Rand_CenteredFloat(70.0f);
                pos.z += Rand_CenteredFloat(70.0f);
                accel.y = 0.4f;
                accel.x = Rand_CenteredFloat(0.5f);
                accel.z = Rand_CenteredFloat(0.5f);
                BossTw_AddDotEffect(play, &pos, &velocity, &accel, (s16)Rand_ZeroFloat(2.0f) + 8, this->actor.params,
                                    37);
            }
        }
    }
}

void BossTw_TwinrovaUpdate(Actor* thisx, PlayState* play2) {
    s16 i;
    PlayState* play = play2;
    BossTw* this = (BossTw*)thisx;
    Player* player = GET_PLAYER(play);

    this->actor.flags &= ~ACTOR_FLAG_10;
    this->unk_5F8 = 0;
    this->collider.base.colType = COLTYPE_HIT3;

    Math_ApproachF(&this->fogR, play->lightCtx.fogColor[0], 1.0f, 10.0f);
    Math_ApproachF(&this->fogG, play->lightCtx.fogColor[1], 1.0f, 10.0f);
    Math_ApproachF(&this->fogB, play->lightCtx.fogColor[2], 1.0f, 10.0f);
    Math_ApproachF(&this->fogNear, play->lightCtx.fogNear, 1.0f, 10.0f);
    Math_ApproachF(&this->fogFar, 1000.0f, 1.0f, 10.0f);

    this->work[CS_TIMER_1]++;
    this->work[CS_TIMER_2]++;

    for (i = 0; i < 5; i++) {
        if (this->timers[i] != 0) {
            this->timers[i]--;
        }
    }

    if (this->work[INVINC_TIMER] != 0) {
        this->work[INVINC_TIMER]--;
    }

    if (this->work[FOG_TIMER] != 0) {
        this->work[FOG_TIMER]--;
    }

    this->actionFunc(this, play);

    if (this->actionFunc != BossTw_TwinrovaShootBlast && this->actionFunc != BossTw_TwinrovaChargeBlast &&
        this->visible && this->unk_5F8 == 0 &&
        (s16)(player->actor.shape.rot.y - this->actor.yawTowardsPlayer + 0x8000) < 0x1000 &&
        (s16)(player->actor.shape.rot.y - this->actor.yawTowardsPlayer + 0x8000) > -0x1000 && player->unk_A73 != 0) {
        BossTw_TwinrovaSetupSpin(this, play);
    }

    this->eyeTexIdx = D_8094A900[this->work[BLINK_IDX]];
    if (this->work[BLINK_IDX] != 0) {
        this->work[BLINK_IDX]--;
    }

    if ((this->work[CS_TIMER_2] % 32) == 0) {
        if (this->actionFunc != BossTw_TwinrovaMergeCS) {
            if (Rand_ZeroOne() < 0.3f) {
                this->work[BLINK_IDX] = 4;
            }
        }
    }

    if (this->actionFunc == BossTw_TwinrovaMergeCS) {
        this->leftEyeTexIdx = D_8094A90C[this->work[TW_BLINK_IDX]];
        if (this->work[TW_BLINK_IDX] != 0) {
            this->work[TW_BLINK_IDX]--;
        }
    } else {
        if (this->actionFunc == BossTw_TwinrovaStun) {
            this->eyeTexIdx = 1;
        }

        if (this->actionFunc == BossTw_TwinrovaDeathCS) {
            this->eyeTexIdx = 2;
        }

        this->leftEyeTexIdx = this->eyeTexIdx;
    }

    if (this->visible && this->unk_5F8 == 0) {
        Vec3f pos;
        Vec3f velocity = { 0.0f, 0.0f, 0.0f };
        Vec3f accel;

        if (this->work[UNK_S8] != 0) {
            this->work[UNK_S8] -= 20;
            if (this->work[UNK_S8] < 0) {
                this->work[UNK_S8] = 0;
            }
        }

        Math_ApproachF(&this->workf[UNK_F12], 1.0f, 1.0f, 0.05f);
        accel.y = 0.4f;

        for (i = 0; i < 2; i++) {
            pos = this->leftScepterPos;
            pos.x += Rand_CenteredFloat(30.0f);
            pos.y += Rand_CenteredFloat(30.0f);
            pos.z += Rand_CenteredFloat(30.0f);
            accel.x = Rand_CenteredFloat(0.5f);
            accel.z = Rand_CenteredFloat(0.5f);
            BossTw_AddDotEffect(play, &pos, &velocity, &accel, (s16)Rand_ZeroFloat(2.0f) + 7, 0, 75);
        }

        for (i = 0; i < 2; i++) {
            pos = this->rightScepterPos;
            pos.x += Rand_CenteredFloat(30.0f);
            pos.y += Rand_CenteredFloat(30.0f);
            pos.z += Rand_CenteredFloat(30.0f);
            accel.x = Rand_CenteredFloat(0.5f);
            accel.z = Rand_CenteredFloat(0.5f);
            BossTw_AddDotEffect(play, &pos, &velocity, &accel, (s16)Rand_ZeroFloat(2.0f) + 7, 1, 75);
        }
    }

    this->collider.dim.radius = 35;

    if (this->actionFunc == BossTw_TwinrovaSpin) {
        this->collider.dim.radius *= 2;
    }

    this->collider.dim.height = 150;
    this->collider.dim.yShift = -60;
    Collider_UpdateCylinder(&this->actor, &this->collider);

    if (this->work[INVINC_TIMER] == 0) {
        if (this->actionFunc != BossTw_TwinrovaStun) {
            if (this->twinrovaStun != 0) {
                this->twinrovaStun = 0;
                this->work[FOG_TIMER] = 10;
                BossTw_TwinrovaDamage(this, play, 0);
                Audio_PlayActorSound2(&this->actor, NA_SE_EN_TWINROBA_YOUNG_DAMAGE);
            } else if (this->collider.base.acFlags & AC_HIT) {
                ColliderInfo* info = this->collider.info.acHitInfo;

                this->collider.base.acFlags &= ~AC_HIT;
                if (info->toucher.dmgFlags & (DMG_SLINGSHOT | DMG_ARROW)) {}
            }
        } else if (this->collider.base.acFlags & AC_HIT) {
            u8 damage;
            u8 swordDamage;
            ColliderInfo* info = this->collider.info.acHitInfo;

            this->collider.base.acFlags &= ~AC_HIT;
            swordDamage = false;
            damage = CollisionCheck_GetSwordDamage(info->toucher.dmgFlags);

            if (damage == 0) {
                damage = 2;
            } else {
                swordDamage = true;
            }

            if (!(info->toucher.dmgFlags & DMG_HOOKSHOT)) {
                if (((s8)this->actor.colChkInfo.health < 3) && !swordDamage) {
                    damage = 0;
                }

                BossTw_TwinrovaDamage(this, play, damage);
            }
        }
    }

    CollisionCheck_SetAC(play, &play->colChkCtx, &this->collider.base);
    osSyncPrintf("OooooooooooooooooooooooooooooooooCC\n");
    CollisionCheck_SetOC(play, &play->colChkCtx, &this->collider.base);

<<<<<<< HEAD
    play->envCtx.unk_DC = 2;

    switch (sEnvType) {
        case 0:
            Math_ApproachZeroF(&play->envCtx.unk_D8, 1.0f, 0.02f);
            break;
        case 1:
            play->envCtx.unk_BD = 3;
            Math_ApproachF(&play->envCtx.unk_D8, 0.5f, 1.0f, 0.05f);
            break;
        case 2:
            play->envCtx.unk_BD = 2;
            Math_ApproachF(&play->envCtx.unk_D8, (Math_SinS(this->work[CS_TIMER_1] * 0x3000) * 0.03f) + 0.5f, 1.0f,
                           0.05f);
            break;
        case 3:
            play->envCtx.unk_BD = 3;
            Math_ApproachF(&play->envCtx.unk_D8, 1.0f, 1.0f, 0.1f);
            break;
        case 4:
            play->envCtx.unk_BD = 2;
            Math_ApproachF(&play->envCtx.unk_D8, (Math_SinS(this->work[CS_TIMER_1] * 0x3E00) * 0.05f) + 0.95f, 1.0f,
                           0.1f);
            break;
        case 5:
            play->envCtx.unk_BD = 0;
            Math_ApproachF(&play->envCtx.unk_D8, 1.0f, 1.0f, 0.05f);
=======
    globalCtx->envCtx.lightBlendOverride = LIGHT_BLEND_OVERRIDE_FULL_CONTROL;

    switch (sEnvType) {
        case 0:
            Math_ApproachZeroF(&globalCtx->envCtx.lightBlend, 1.0f, 0.02f);
            break;
        case 1:
            globalCtx->envCtx.lightSetting = 3;
            Math_ApproachF(&globalCtx->envCtx.lightBlend, 0.5f, 1.0f, 0.05f);
            break;
        case 2:
            globalCtx->envCtx.lightSetting = 2;
            Math_ApproachF(&globalCtx->envCtx.lightBlend, (Math_SinS(this->work[CS_TIMER_1] * 0x3000) * 0.03f) + 0.5f,
                           1.0f, 0.05f);
            break;
        case 3:
            globalCtx->envCtx.lightSetting = 3;
            Math_ApproachF(&globalCtx->envCtx.lightBlend, 1.0f, 1.0f, 0.1f);
            break;
        case 4:
            globalCtx->envCtx.lightSetting = 2;
            Math_ApproachF(&globalCtx->envCtx.lightBlend, (Math_SinS(this->work[CS_TIMER_1] * 0x3E00) * 0.05f) + 0.95f,
                           1.0f, 0.1f);
            break;
        case 5:
            globalCtx->envCtx.lightSetting = 0;
            Math_ApproachF(&globalCtx->envCtx.lightBlend, 1.0f, 1.0f, 0.05f);
>>>>>>> 4f0018bf
            break;
        case -1:
            break;
    }

    BossTw_UpdateEffects(play);

    if (sFreezeState == 1) {
        sFreezeState = 2;
        BossTw_AddPlayerFreezeEffect(play, NULL);
        func_80078914(&player->actor.projectedPos, NA_SE_VO_LI_FREEZE);
        func_80078914(&player->actor.projectedPos, NA_SE_PL_FREEZE);

        if (sShieldFireCharge != 0) {
            sShieldFireCharge = 4;
        }
    }

    if (player->isBurning && sShieldIceCharge != 0) {
        sShieldIceCharge = 4;
    }
}

s32 BossTw_OverrideLimbDraw(PlayState* play, s32 limbIndex, Gfx** dList, Vec3f* pos, Vec3s* rot, void* thisx) {
    BossTw* this = (BossTw*)thisx;

    if (limbIndex == 21) {
        if (this->unk_5F8 == 0) {
            if (this->actor.params == 0) {
                *dList = object_tw_DL_012CE0;
            } else {
                *dList = object_tw_DL_0134B8;
            }
        }
    }

    if (limbIndex == 14) {
        if (this->actionFunc == BossTw_DeathCS) {
            *dList = NULL;
        } else if (this->scepterAlpha == 0.0f) {
            if (this->actor.params == 0) {
                *dList = object_tw_DL_012B38;
            } else {
                *dList = object_tw_DL_013310;
            }
        }
    }

    return false;
}

void BossTw_PostLimbDraw(PlayState* play, s32 limbIndex, Gfx** dList, Vec3s* rot, void* thisx) {
    static Vec3f D_8094A944 = { 0.0f, 0.0f, 0.0f };
    static Vec3f D_8094A950 = { 0.0f, 2000.0f, -2000.0f };
    static Vec3f D_8094A95C[] = {
        { 0.0f, 0.0f, -10000.0f }, { 0.0f, 0.0f, -8000.0f },  { 0.0f, 0.0f, -9000.0f },
        { 0.0f, 0.0f, -11000.0f }, { 0.0f, 0.0f, -12000.0f },
    };
    BossTw* this = (BossTw*)thisx;

    OPEN_DISPS(play->state.gfxCtx, "../z_boss_tw.c", 6168);

    switch (limbIndex) {
        case 21:
            Matrix_MultVec3f(&D_8094A944, &this->actor.focus.pos);
            Matrix_MultVec3f(&D_8094A950, &this->crownPos);

            if (this->unk_5F8 != 0) {
                gSPMatrix(POLY_XLU_DISP++, Matrix_NewMtx(play->state.gfxCtx, "../z_boss_tw.c", 6190),
                          G_MTX_LOAD | G_MTX_MODELVIEW | G_MTX_NOPUSH);
                if (this->actor.params == 0) {
                    gSPDisplayList(POLY_XLU_DISP++, SEGMENTED_TO_VIRTUAL(object_tw_DL_013AE8));
                } else {
                    gSPDisplayList(POLY_XLU_DISP++, SEGMENTED_TO_VIRTUAL(object_tw_DL_013D68));
                }
            }
            break;
        case 14:
            Matrix_MultVec3f(&D_8094A95C[0], &this->scepterFlamePos[0]);
            Matrix_MultVec3f(&D_8094A95C[1], &this->scepterFlamePos[1]);
            Matrix_MultVec3f(&D_8094A95C[2], &this->scepterFlamePos[2]);
            Matrix_MultVec3f(&D_8094A95C[3], &this->scepterFlamePos[3]);
            Matrix_MultVec3f(&D_8094A95C[4], &this->scepterFlamePos[4]);

            if (this->scepterAlpha > 0.0f) {
                gSPMatrix(POLY_XLU_DISP++, Matrix_NewMtx(play->state.gfxCtx, "../z_boss_tw.c", 6221),
                          G_MTX_LOAD | G_MTX_MODELVIEW | G_MTX_NOPUSH);
                if (this->actor.params == 0) {
                    gDPSetPrimColor(POLY_XLU_DISP++, 0, 0, 255, 225, 255, (s16)this->scepterAlpha);
                    gSPDisplayList(POLY_XLU_DISP++, SEGMENTED_TO_VIRTUAL(object_tw_DL_013E98));
                    gDPSetPrimColor(POLY_XLU_DISP++, 0, 0, 195, 225, 235, (s16)this->scepterAlpha);
                    gSPDisplayList(POLY_XLU_DISP++, SEGMENTED_TO_VIRTUAL(object_tw_DL_013F98));
                } else {
                    gDPSetPrimColor(POLY_XLU_DISP++, 0, 0, 100, 20, 0, (s16)this->scepterAlpha);
                    gSPDisplayList(POLY_XLU_DISP++, SEGMENTED_TO_VIRTUAL(object_tw_DL_014070));
                    gDPSetPrimColor(POLY_XLU_DISP++, 0, 0, 255, 70, 0, (s16)this->scepterAlpha);
                    gSPDisplayList(POLY_XLU_DISP++, SEGMENTED_TO_VIRTUAL(object_tw_DL_014158));
                }
            }
            break;
    }

    CLOSE_DISPS(play->state.gfxCtx, "../z_boss_tw.c", 6236);
}

void func_80941BC0(BossTw* this, PlayState* play) {
    s32 pad;

    OPEN_DISPS(play->state.gfxCtx, "../z_boss_tw.c", 6341);

    Matrix_Push();
    func_80093D84(play->state.gfxCtx);
    Matrix_Translate(this->groundBlastPos2.x, this->groundBlastPos2.y, this->groundBlastPos2.z, MTXMODE_NEW);
    Matrix_Scale(this->workf[UNK_F12], this->workf[UNK_F12], this->workf[UNK_F12], MTXMODE_APPLY);
    gSPMatrix(POLY_XLU_DISP++, Matrix_NewMtx(play->state.gfxCtx, "../z_boss_tw.c", 6358),
              G_MTX_LOAD | G_MTX_MODELVIEW | G_MTX_NOPUSH);
    gDPSetPrimColor(POLY_XLU_DISP++, 0, 0, 255, 255, 255, (s16)this->workf[UNK_F11]);
    gDPSetEnvColor(POLY_XLU_DISP++, 0, 40, 30, 80);
    gSPDisplayList(POLY_XLU_DISP++, SEGMENTED_TO_VIRTUAL(object_tw_DL_01BC00));
    gDPSetPrimColor(POLY_XLU_DISP++, 0, 0, 215, 215, 215, (s16)this->workf[UNK_F11] * this->workf[UNK_F14]);
    gDPSetEnvColor(POLY_XLU_DISP++, 255, 255, 255, 128);
    gSPSegment(POLY_XLU_DISP++, 8,
               Gfx_TwoTexScroll(play->state.gfxCtx, 0, 0, 0, 0x20, 0x40, 1, (u32)this->workf[UNK_F16] & 0x3F,
                                (this->work[CS_TIMER_2] * 4) & 0x3F, 0x10, 0x10));
    Matrix_Push();
    Matrix_RotateY(this->workf[UNK_F15], MTXMODE_APPLY);
    gSPMatrix(POLY_XLU_DISP++, Matrix_NewMtx(play->state.gfxCtx, "../z_boss_tw.c", 6423),
              G_MTX_LOAD | G_MTX_MODELVIEW | G_MTX_NOPUSH);
    gSPDisplayList(POLY_XLU_DISP++, SEGMENTED_TO_VIRTUAL(object_tw_DL_01C1C0));
    Matrix_Pop();
    gSPMatrix(POLY_XLU_DISP++, Matrix_NewMtx(play->state.gfxCtx, "../z_boss_tw.c", 6427),
              G_MTX_LOAD | G_MTX_MODELVIEW | G_MTX_NOPUSH);
    gSPSegment(POLY_XLU_DISP++, 0xD,
               Gfx_TwoTexScroll(play->state.gfxCtx, 0, this->work[CS_TIMER_2] & 0x7F,
                                (this->work[CS_TIMER_2] * 8) & 0xFF, 0x20, 0x40, 1,
                                (-this->work[CS_TIMER_2] * 2) & 0x3F, 0, 0x10, 0x10));
    gDPSetPrimColor(POLY_XLU_DISP++, 0, 0, 195, 225, 235, (s16)this->workf[UNK_F9]);
    gDPSetEnvColor(POLY_XLU_DISP++, 255, 255, 255, 128);
    gDPSetRenderMode(POLY_XLU_DISP++,
                     Z_CMP | IM_RD | CVG_DST_SAVE | ZMODE_DEC | FORCE_BL |
                         GBL_c1(G_BL_CLR_FOG, G_BL_A_SHADE, G_BL_CLR_IN, G_BL_1MA),
                     G_RM_ZB_OVL_SURF2);
    gSPSetGeometryMode(POLY_XLU_DISP++, G_CULL_BACK | G_FOG);
    gSPDisplayList(POLY_XLU_DISP++, SEGMENTED_TO_VIRTUAL(object_tw_DL_01A790));
    Matrix_Pop();

    CLOSE_DISPS(play->state.gfxCtx, "../z_boss_tw.c", 6461);
}

void func_80942180(BossTw* this, PlayState* play) {
    s32 pad;

    OPEN_DISPS(play->state.gfxCtx, "../z_boss_tw.c", 6468);

    Matrix_Push();

    func_80093D84(play->state.gfxCtx);
    Matrix_Translate(this->groundBlastPos2.x, this->groundBlastPos2.y, this->groundBlastPos2.z, MTXMODE_NEW);
    Matrix_Scale(this->workf[KM_GD_CRTR_SCL], this->workf[KM_GD_CRTR_SCL], this->workf[KM_GD_CRTR_SCL], MTXMODE_APPLY);
    gSPSegment(POLY_XLU_DISP++, 8,
               Gfx_TwoTexScroll(play->state.gfxCtx, 0, (-this->work[CS_TIMER_1]) & 0x7F, 0, 0x20, 0x20, 1,
                                (this->work[CS_TIMER_1] * 2) & 0x7F, 0, 0x20, 0x20));
    gSPMatrix(POLY_XLU_DISP++, Matrix_NewMtx(play->state.gfxCtx, "../z_boss_tw.c", 6497),
              G_MTX_LOAD | G_MTX_MODELVIEW | G_MTX_NOPUSH);
    gDPSetPrimColor(POLY_XLU_DISP++, 0, 0, 100, 40, 00, (s16)this->workf[KM_GRND_CRTR_A]);
    gDPPipeSync(POLY_XLU_DISP++);
    gDPSetEnvColor(POLY_XLU_DISP++, 255, 245, 255, 128);
    gSPDisplayList(POLY_XLU_DISP++, SEGMENTED_TO_VIRTUAL(object_tw_DL_019D40));

    Matrix_ReplaceRotation(&play->billboardMtxF);
    gSPMatrix(POLY_XLU_DISP++, Matrix_NewMtx(play->state.gfxCtx, "../z_boss_tw.c", 6514),
              G_MTX_LOAD | G_MTX_MODELVIEW | G_MTX_NOPUSH);
    gSPSegment(POLY_XLU_DISP++, 8,
               Gfx_TwoTexScroll(play->state.gfxCtx, 0, this->work[CS_TIMER_1] & 0x7F,
                                (-this->work[CS_TIMER_1] * 6) & 0xFF, 0x20, 0x40, 1,
                                (this->work[CS_TIMER_1] * 2) & 0x7F, (-this->work[CS_TIMER_1] * 6) & 0xFF, 0x20, 0x40));
    gDPSetPrimColor(POLY_XLU_DISP++, 0, 0, 80, 0, 0, (s16)this->workf[KM_GD_SMOKE_A]);
    gDPPipeSync(POLY_XLU_DISP++);
    gDPSetEnvColor(POLY_XLU_DISP++, 0, 0, 0, 100);
    gSPDisplayList(POLY_XLU_DISP++, SEGMENTED_TO_VIRTUAL(object_tw_DL_018FC0));

    gSPSegment(POLY_XLU_DISP++, 8,
               Gfx_TwoTexScroll(play->state.gfxCtx, 0, (-this->work[CS_TIMER_1] * 3) & 0x7F, 0, 0x20, 0x20, 1, 0,
                                (-this->work[CS_TIMER_1] * 10) & 0xFF, 0x20, 0x40));
    gDPSetPrimColor(POLY_XLU_DISP++, 0, 0, 100, 50, 0, (s16)(this->workf[KM_GD_FLM_A] * 0.7f));
    gDPPipeSync(POLY_XLU_DISP++);
    gDPSetEnvColor(POLY_XLU_DISP++, 200, 235, 240, 128);
    Matrix_Scale(this->workf[KM_GD_FLM_SCL], this->workf[KM_GD_FLM_SCL], this->workf[KM_GD_FLM_SCL], MTXMODE_APPLY);
    gSPMatrix(POLY_XLU_DISP++, Matrix_NewMtx(play->state.gfxCtx, "../z_boss_tw.c", 6575),
              G_MTX_LOAD | G_MTX_MODELVIEW | G_MTX_NOPUSH);
    gSPDisplayList(POLY_XLU_DISP++, SEGMENTED_TO_VIRTUAL(object_tw_DL_019938));

    Matrix_Pop();

    CLOSE_DISPS(play->state.gfxCtx, "../z_boss_tw.c", 6579);
}

void func_809426F0(BossTw* this, PlayState* play) {
    s32 pad;
    s16 i;

    OPEN_DISPS(play->state.gfxCtx, "../z_boss_tw.c", 6587);

    gSPSegment(POLY_XLU_DISP++, 8,
               Gfx_TwoTexScroll(play->state.gfxCtx, 0, 0, (u8)(-this->work[CS_TIMER_2] * 15), 0x20, 0x40, 1, 0, 0, 0x40,
                                0x40));
    Matrix_Push();
    Matrix_Translate(0.0f, 0.0f, 5000.0f, MTXMODE_APPLY);
    Matrix_Scale(this->spawnPortalScale / 2000.0f, this->spawnPortalScale / 2000.0f, this->spawnPortalScale / 2000.0f,
                 MTXMODE_APPLY);
    Matrix_RotateZ(this->portalRotation, MTXMODE_APPLY);
    gSPMatrix(POLY_XLU_DISP++, Matrix_NewMtx(play->state.gfxCtx, "../z_boss_tw.c", 6614),
              G_MTX_LOAD | G_MTX_MODELVIEW | G_MTX_NOPUSH);

    if (this->actor.params == 0) {
        gDPSetPrimColor(POLY_XLU_DISP++, 0, 0, 135, 175, 165, (s16)this->spawnPortalAlpha);
        gSPDisplayList(POLY_XLU_DISP++, SEGMENTED_TO_VIRTUAL(object_tw_DL_01CEE0));
    } else {
        gDPSetPrimColor(POLY_XLU_DISP++, 0, 0, 255, 255, 0, (s16)this->spawnPortalAlpha);
        gSPDisplayList(POLY_XLU_DISP++, SEGMENTED_TO_VIRTUAL(object_tw_DL_01DBE8));
    }

    Matrix_Pop();

    if (this->actor.params == 0) {
        gDPSetPrimColor(POLY_XLU_DISP++, 0, 0, 195, 225, 235, (s16)this->flameAlpha);
        gSPDisplayList(POLY_XLU_DISP++, SEGMENTED_TO_VIRTUAL(object_tw_DL_01A998));
    } else {
        gDPSetPrimColor(POLY_XLU_DISP++, 0, 0, 200, 20, 0, (s16)this->flameAlpha);
        gDPSetEnvColor(POLY_XLU_DISP++, 255, 215, 255, 128);
    }

    for (i = 0; i < 8; i++) {
        Matrix_Push();
        Matrix_Translate(0.0f, 0.0f, 5000.0f, MTXMODE_APPLY);
        Matrix_RotateZ(((i * M_PI) * 2.0f * 0.125f) + this->flameRotation, MTXMODE_APPLY);
        Matrix_Translate(0.0f, this->spawnPortalScale * 1.5f, 0.0f, MTXMODE_APPLY);
        gSPSegment(POLY_XLU_DISP++, 8,
                   Gfx_TwoTexScroll(play->state.gfxCtx, 0, ((this->work[CS_TIMER_2] * 3) + (i * 10)) & 0x7F,
                                    (u8)((-this->work[CS_TIMER_2] * 15) + (i * 50)), 0x20, 0x40, 1, 0, 0, 0x20, 0x20));
        Matrix_Scale(0.4f, 0.4f, 0.4f, MTXMODE_APPLY);
        Matrix_ReplaceRotation(&play->billboardMtxF);
        gSPMatrix(POLY_XLU_DISP++, Matrix_NewMtx(play->state.gfxCtx, "../z_boss_tw.c", 6751),
                  G_MTX_LOAD | G_MTX_MODELVIEW | G_MTX_NOPUSH);
        gSPDisplayList(POLY_XLU_DISP++, SEGMENTED_TO_VIRTUAL(object_tw_DL_01A430));
        Matrix_Pop();
    }

    CLOSE_DISPS(play->state.gfxCtx, "../z_boss_tw.c", 6756);
}

void func_80942C70(Actor* thisx, PlayState* play) {
    BossTw* this = (BossTw*)thisx;
    s16 alpha;

    OPEN_DISPS(play->state.gfxCtx, "../z_boss_tw.c", 6765);

    if (this->beamDist != 0.0f) {
        Matrix_Push();
        gSPSegment(POLY_XLU_DISP++, 0xC,
                   Gfx_TexScroll(play->state.gfxCtx, 0, (u8)(this->work[CS_TIMER_1] * -0xF), 0x20, 0x40));
        alpha = this->beamScale * 100.0f * 255.0f;

        if (this->actor.params == 1) {
            gDPSetPrimColor(POLY_XLU_DISP++, 0, 0, 255, 255, 60, alpha);
            gDPSetEnvColor(POLY_XLU_DISP++, 255, 0, 0, 128);
        } else {
            gDPSetPrimColor(POLY_XLU_DISP++, 0, 0, 255, 255, 255, alpha);
            gDPSetEnvColor(POLY_XLU_DISP++, 100, 100, 255, 128);
        }

        Matrix_Translate(this->beamOrigin.x, this->beamOrigin.y, this->beamOrigin.z, MTXMODE_NEW);
        Matrix_RotateY(this->beamYaw, MTXMODE_APPLY);
        Matrix_RotateX(this->beamPitch, MTXMODE_APPLY);
        Matrix_RotateZ(this->beamRoll, MTXMODE_APPLY);
        Matrix_Scale(this->beamScale, this->beamScale, (this->beamDist * 0.01f * 98.0f) / 20000.0f, MTXMODE_APPLY);
        gSPMatrix(POLY_XLU_DISP++, Matrix_NewMtx(play->state.gfxCtx, "../z_boss_tw.c", 6846),
                  G_MTX_LOAD | G_MTX_MODELVIEW | G_MTX_NOPUSH);
        gSPDisplayList(POLY_XLU_DISP++, SEGMENTED_TO_VIRTUAL(object_tw_DL_01DDF0));

        if (this->beamReflectionDist > 10.0f) {
            Matrix_Translate(this->beamReflectionOrigin.x, this->beamReflectionOrigin.y, this->beamReflectionOrigin.z,
                             MTXMODE_NEW);
            Matrix_RotateY(this->beamReflectionYaw, MTXMODE_APPLY);
            Matrix_RotateX(this->beamReflectionPitch, MTXMODE_APPLY);
            Matrix_RotateZ(this->beamRoll, MTXMODE_APPLY);
            Matrix_Scale(this->beamScale, this->beamScale, (this->beamReflectionDist * 0.01f * 100.0f) / 20000.0f,
                         MTXMODE_APPLY);
            gSPMatrix(POLY_XLU_DISP++, Matrix_NewMtx(play->state.gfxCtx, "../z_boss_tw.c", 6870),
                      G_MTX_LOAD | G_MTX_MODELVIEW | G_MTX_NOPUSH);
            gSPDisplayList(POLY_XLU_DISP++, SEGMENTED_TO_VIRTUAL(object_tw_DL_01DDF0));
        }

        Matrix_Pop();
    }

    CLOSE_DISPS(play->state.gfxCtx, "../z_boss_tw.c", 6878);
}

void func_80943028(Actor* thisx, PlayState* play) {
    BossTw* this = (BossTw*)thisx;

    OPEN_DISPS(play->state.gfxCtx, "../z_boss_tw.c", 6885);

    Matrix_Push();
    Matrix_Translate(this->actor.world.pos.x, this->actor.world.pos.y + 57.0f, this->actor.world.pos.z, MTXMODE_NEW);
    Matrix_Scale(this->workf[UNK_F17], this->workf[UNK_F17], this->workf[UNK_F17], MTXMODE_APPLY);
    gDPSetPrimColor(POLY_XLU_DISP++, 0, 0, 255, 255, 255, 255);
    gSPMatrix(POLY_XLU_DISP++, Matrix_NewMtx(play->state.gfxCtx, "../z_boss_tw.c", 6908),
              G_MTX_NOPUSH | G_MTX_LOAD | G_MTX_MODELVIEW);
    gSPDisplayList(POLY_XLU_DISP++, SEGMENTED_TO_VIRTUAL(object_tw_DL_01F608));
    func_80094044(play->state.gfxCtx);
    gDPSetPrimColor(POLY_XLU_DISP++, 0, 0, 0, 0, 0, 200);
    Matrix_Translate(this->actor.world.pos.x, 240.0f, this->actor.world.pos.z, MTXMODE_NEW);
    Matrix_Scale((this->actor.scale.x * 4000.0f) / 100.0f, 1.0f, (this->actor.scale.x * 4000.0f) / 100.0f,
                 MTXMODE_APPLY);
    gSPMatrix(POLY_XLU_DISP++, Matrix_NewMtx(play->state.gfxCtx, "../z_boss_tw.c", 6926),
              G_MTX_NOPUSH | G_MTX_LOAD | G_MTX_MODELVIEW);
    gSPDisplayList(POLY_XLU_DISP++, SEGMENTED_TO_VIRTUAL(gCircleShadowDL));
    Matrix_Pop();

    CLOSE_DISPS(play->state.gfxCtx, "../z_boss_tw.c", 6933);
}

static void* sEyeTextures[] = {
    object_tw_Tex_00A438,
    object_tw_Tex_00B238,
    object_tw_Tex_00B638,
};

void BossTw_Draw(Actor* thisx, PlayState* play2) {
    static Vec3f D_8094A9A4 = { 0.0f, 200.0f, 2000.0f };
    PlayState* play = play2;
    BossTw* this = (BossTw*)thisx;
    Player* player = GET_PLAYER(play);

    OPEN_DISPS(play->state.gfxCtx, "../z_boss_tw.c", 6947);

    if (this->visible) {
        gSPSegment(POLY_OPA_DISP++, 10, SEGMENTED_TO_VIRTUAL(sEyeTextures[this->eyeTexIdx]));
        gSPSegment(POLY_XLU_DISP++, 10, SEGMENTED_TO_VIRTUAL(sEyeTextures[this->eyeTexIdx]));
        gSPSegment(POLY_XLU_DISP++, 8,
                   Gfx_TwoTexScroll(play->state.gfxCtx, 0, (s16)this->workf[OUTR_CRWN_TX_X1] & 0x7F,
                                    (s16)this->workf[OUTR_CRWN_TX_Y1] & 0x7F, 0x20, 0x20, 1,
                                    (s16)this->workf[OUTR_CRWN_TX_X2] & 0x7F, (s16)this->workf[OUTR_CRWN_TX_Y2] & 0xFF,
                                    0x20, 0x40));

        if (this->actor.params == TW_KOTAKE) {
            gSPSegment(POLY_XLU_DISP++, 9,
                       Gfx_TexScroll(play->state.gfxCtx, (s16)this->workf[INNR_CRWN_TX_X1] & 0x7F,
                                     (s16)this->workf[INNR_CRWN_TX_Y1] & 0xFF, 0x20, 0x40));
        } else {
            gSPSegment(POLY_XLU_DISP++, 9,
                       Gfx_TwoTexScroll(play->state.gfxCtx, 0, (s16)this->workf[INNR_CRWN_TX_X1] & 0x7F,
                                        (s16)this->workf[INNR_CRWN_TX_Y1] & 0x7F, 0x20, 0x20, 1,
                                        (s16)this->workf[INNR_CRWN_TX_X2] & 0x7F,
                                        (s16)this->workf[INNR_CRWN_TX_Y2] & 0xFF, 0x20, 0x40));
        }

        func_80093D18(play->state.gfxCtx);
        func_80093D84(play->state.gfxCtx);

        if (this->work[FOG_TIMER] & 2) {
            POLY_OPA_DISP = Gfx_SetFog(POLY_OPA_DISP, 255, 50, 0, 0, 900, 1099);
        } else {
            POLY_OPA_DISP = Gfx_SetFog(POLY_OPA_DISP, (u32)this->fogR, (u32)this->fogG, (u32)this->fogB, 0,
                                       this->fogNear, this->fogFar);
        }

        Matrix_Push();
        SkelAnime_DrawFlexOpa(play, this->skelAnime.skeleton, this->skelAnime.jointTable, this->skelAnime.dListCount,
                              BossTw_OverrideLimbDraw, BossTw_PostLimbDraw, this);
        Matrix_Pop();
        POLY_OPA_DISP = Play_SetFog(play, POLY_OPA_DISP);
    }

    if (this->actor.params == TW_KOTAKE) {
        if (this->workf[UNK_F9] > 0.0f) {
            if (this->workf[UNK_F11] > 0.0f) {
                Vec3f diff;
                diff.x = this->groundBlastPos2.x - player->actor.world.pos.x;
                diff.y = this->groundBlastPos2.y - player->actor.world.pos.y;
                diff.z = this->groundBlastPos2.z - player->actor.world.pos.z;

                if ((fabsf(diff.y) < 10.0f) && (player->actor.bgCheckFlags & BGCHECKFLAG_GROUND) &&
                    (sqrtf(SQ(diff.x) + SQ(diff.z)) < (this->workf[UNK_F12] * 4600.0f)) && (sFreezeState == 0) &&
                    (this->workf[UNK_F11] > 200.0f)) {
                    sFreezeState = 1;
                    sTwinrovaPtr->timers[2] = 100;
                }
            }

            func_80941BC0(this, play);
        }
    } else {
        func_80942180(this, play);
    }

    if (this->visible) {
        if (this->actionFunc == BossTw_DeathCS) {
            func_80943028(&this->actor, play);
        } else {
            func_809426F0(this, play);
            Matrix_MultVec3f(&D_8094A9A4, &this->beamOrigin);
            func_80942C70(&this->actor, play);
        }
    }

    CLOSE_DISPS(play->state.gfxCtx, "../z_boss_tw.c", 7123);
}

void* D_8094A9B0[] = {
    object_tw_Tex_02A9B0,
    object_tw_Tex_02A070,
    object_tw_Tex_02A470,
};

s32 BossTw_TwinrovaOverrideLimbDraw(PlayState* play, s32 limbIndex, Gfx** dList, Vec3f* pos, Vec3s* rot, void* thisx) {
    BossTw* this = (BossTw*)thisx;

    OPEN_DISPS(play->state.gfxCtx, "../z_boss_tw.c", 7139);

    switch (limbIndex) {
        case 21:
            gSPSegment(POLY_OPA_DISP++, 0xC,
                       Gfx_TexScroll(play->state.gfxCtx, 0, (s16)(f32)this->work[CS_TIMER_1], 8, 8));
            gSPSegment(POLY_OPA_DISP++, 8, SEGMENTED_TO_VIRTUAL(D_8094A9B0[this->eyeTexIdx]));
            gSPSegment(POLY_OPA_DISP++, 9, SEGMENTED_TO_VIRTUAL(D_8094A9B0[this->leftEyeTexIdx]));
            gDPSetEnvColor(POLY_OPA_DISP++, 255, 255, 255, this->work[UNK_S8]);
            break;
        case 17:
        case 41:
            *dList = NULL;
            gSPSegment(POLY_XLU_DISP++, 0xA,
                       Gfx_TwoTexScroll(play->state.gfxCtx, 0, 0, 0, 0x20, 0x20, 1, 0, -this->work[CS_TIMER_1] * 0xF,
                                        0x20, 0x40));
            break;
        case 18:
        case 42:
            *dList = NULL;
            gSPSegment(POLY_XLU_DISP++, 0xB,
                       Gfx_TwoTexScroll(play->state.gfxCtx, 0, 0, 0, 0x20, 0x20, 1, 0, -this->work[CS_TIMER_1] * 0xA,
                                        0x20, 0x40));
            break;
        case 16:
        case 32:
            *dList = NULL;
            gSPSegment(POLY_XLU_DISP++, 8,
                       Gfx_TwoTexScroll(play->state.gfxCtx, 0, 0, 0, 0x20, 0x20, 1, this->work[CS_TIMER_1],
                                        -this->work[CS_TIMER_1] * 7, 0x20, 0x40));
            break;
        case 15:
        case 31:
            *dList = NULL;
            gSPSegment(POLY_XLU_DISP++, 9, Gfx_TexScroll(play->state.gfxCtx, 0, this->work[CS_TIMER_1], 0x20, 0x40));
            break;
        case 19:
            if (this->unk_5F8 != 0) {
                *dList = object_tw_DL_02D940;
            }
            break;

        case 20:
            if (this->unk_5F8 != 0) {
                *dList = object_tw_DL_02D890;
            }
            break;
    }

    if (this->unk_5F8 != 0 && ((limbIndex == 34) || (limbIndex == 40))) {
        *dList = NULL;
    }

    CLOSE_DISPS(play->state.gfxCtx, "../z_boss_tw.c", 7251);

    return false;
}

void BossTw_TwinrovaPostLimbDraw(PlayState* play, s32 limbIndex, Gfx** dList, Vec3s* rot, void* thisx) {
    static Vec3f D_8094A9BC = { 0.0f, 0.0f, 0.0f };
    static Vec3f D_8094A9C8 = { 0.0f, 2000.0f, -2000.0f };
    static Vec3f D_8094A9D4 = { 13000.0f, 0.0f, 0.0f };
    static Vec3f D_8094A9E0 = { 13000.0f, 0.0f, 0.0f };

    BossTw* this = (BossTw*)thisx;

    OPEN_DISPS(play->state.gfxCtx, "../z_boss_tw.c", 7262);

    switch (limbIndex) {
        case 34:
            Matrix_MultVec3f(&D_8094A9D4, &this->leftScepterPos);
            break;
        case 40:
            Matrix_MultVec3f(&D_8094A9E0, &this->rightScepterPos);
            break;
        case 21:
            Matrix_MultVec3f(&D_8094A9BC, &this->actor.focus.pos);
            Matrix_MultVec3f(&D_8094A9C8, &this->crownPos);
            break;
        case 15:
        case 16:
        case 17:
        case 18:
        case 31:
        case 32:
        case 41:
        case 42:
            Matrix_Push();
            Matrix_Scale(this->workf[UNK_F12], this->workf[UNK_F12], this->workf[UNK_F12], MTXMODE_APPLY);
            gSPMatrix(POLY_XLU_DISP++, Matrix_NewMtx(play->state.gfxCtx, "../z_boss_tw.c", 7295),
                      G_MTX_LOAD | G_MTX_MODELVIEW | G_MTX_NOPUSH);
            Matrix_Pop();
            gSPDisplayList(POLY_XLU_DISP++, *dList);
            break;
    }

    CLOSE_DISPS(play->state.gfxCtx, "../z_boss_tw.c", 7301);
}

void BossTw_ShieldChargeDraw(BossTw* this, PlayState* play) {
    s32 pad;
    Player* player = GET_PLAYER(play);
    s16 temp_t0;
    s16 temp_a0;

    OPEN_DISPS(play->state.gfxCtx, "../z_boss_tw.c", 7311);

    Matrix_Push();

    temp_t0 = sShieldFireCharge | sShieldIceCharge;

    if (temp_t0 == 1) {
        func_80078884(NA_SE_IT_SHIELD_CHARGE_LV1 & ~SFX_FLAG);
    } else if (temp_t0 == 2) {
        func_80078884(NA_SE_IT_SHIELD_CHARGE_LV2 & ~SFX_FLAG);
    } else if (temp_t0 == 3) {
        func_80078884(NA_SE_IT_SHIELD_CHARGE_LV3 & ~SFX_FLAG);
    }

    if (temp_t0 != 0 && temp_t0 < 4) {
        Math_ApproachF(&D_8094C854, 255.0f, 1.0f, 20.0f);
        if (temp_t0 == 3) {
            temp_t0 *= 3;
        }
    } else if (temp_t0 == 0) {
        D_8094C854 = 0.0f;
    } else {
        Math_ApproachF(&D_8094C854, 0.0f, 1.0f, 10.0f);
        if (D_8094C854 == 0.0f) {
            sShieldIceCharge = 0;
            sShieldFireCharge = 0;
        }

        temp_t0 = 1;
    }

    if (Player_HasMirrorShieldEquipped(play)) {
        if (temp_t0 != 0) {
            Matrix_Mult(&player->shieldMf, MTXMODE_NEW);
            Matrix_RotateX(M_PI / 2.0f, MTXMODE_APPLY);
            gSPMatrix(POLY_XLU_DISP++, Matrix_NewMtx(play->state.gfxCtx, "../z_boss_tw.c", 7362),
                      G_MTX_LOAD | G_MTX_MODELVIEW | G_MTX_NOPUSH);
            temp_a0 = (Math_SinS(this->work[CS_TIMER_1] * 2730 * temp_t0) * D_8094C854 * 0.5f) + (D_8094C854 * 0.5f);
            if (sShieldFireCharge != 0) {
                gDPSetEnvColor(POLY_XLU_DISP++, 255, 245, 255, temp_a0);
                gSPDisplayList(POLY_XLU_DISP++, SEGMENTED_TO_VIRTUAL(object_tw_DL_01E0E0));
                gSPSegment(POLY_XLU_DISP++, 8,
                           Gfx_TwoTexScroll(play->state.gfxCtx, 0, (this->work[CS_TIMER_1] * 2) * temp_t0, 0, 0x20,
                                            0x20, 1, (-this->work[CS_TIMER_1] * 2) * temp_t0, 0, 0x20, 0x20));
                gDPSetPrimColor(POLY_XLU_DISP++, 0, 0, 100, 20, 0, (s16)D_8094C854);
                gSPDisplayList(POLY_XLU_DISP++, SEGMENTED_TO_VIRTUAL(object_tw_DL_01E020));
            } else {
                gDPSetEnvColor(POLY_XLU_DISP++, 225, 255, 255, temp_a0);
                gSPDisplayList(POLY_XLU_DISP++, SEGMENTED_TO_VIRTUAL(object_tw_DL_01E3A0));
                gSPSegment(POLY_XLU_DISP++, 8,
                           Gfx_TwoTexScroll(play->state.gfxCtx, 0, 0, (-this->work[CS_TIMER_1] * 5) * temp_t0, 0x20,
                                            0x40, 1, (this->work[CS_TIMER_1] * 4) * temp_t0, 0, 0x20, 0x20));
                gDPSetPrimColor(POLY_XLU_DISP++, 0, 0, 175, 205, 195, (s16)D_8094C854);
                gSPDisplayList(POLY_XLU_DISP++, SEGMENTED_TO_VIRTUAL(object_tw_DL_01E2C0));
            }
        }
    }

    if (D_8094C86F != 0) {
        f32 step = D_8094C872 > 0 ? 100.0f : 60.0f;

        D_8094C86F--;
        Math_ApproachF(&D_8094C858, 255.0f, 1.0f, step);
    } else {
        f32 step = D_8094C872 > 0 ? 40.0f : 20.0f;

        Math_ApproachF(&D_8094C858, 0.0f, 1.0f, step);
    }

    if (Player_HasMirrorShieldEquipped(play) && D_8094C858 > 0.0f) {
        f32 scale = D_8094C872 > 0 ? 1.3f : 1.0f;

        Matrix_Mult(&player->shieldMf, MTXMODE_NEW);
        Matrix_RotateX(M_PI / 2.0f, MTXMODE_APPLY);
        Matrix_Scale(scale, scale, scale, MTXMODE_APPLY);
        gSPMatrix(POLY_XLU_DISP++, Matrix_NewMtx(play->state.gfxCtx, "../z_boss_tw.c", 7486),
                  G_MTX_LOAD | G_MTX_MODELVIEW | G_MTX_NOPUSH);
        if (sShieldFireCharge != 0) {
            gDPSetPrimColor(POLY_XLU_DISP++, 0, 0, 255, 220, 20, (s16)D_8094C858);
            gDPSetEnvColor(POLY_XLU_DISP++, 255, 0, 20, 110);
        } else {
            gDPSetPrimColor(POLY_XLU_DISP++, 0, 0, 255, 255, 255, (s16)D_8094C858);
            gDPSetEnvColor(POLY_XLU_DISP++, 185, 225, 205, 150);
        }

        gSPSegment(POLY_XLU_DISP++, 8,
                   Gfx_TwoTexScroll(play->state.gfxCtx, 0, 0, this->work[CS_TIMER_1] * D_8094C872, 0x20, 0x40, 1, 0,
                                    this->work[CS_TIMER_1] * D_8094C872, 0x20, 0x20));
        gSPDisplayList(POLY_XLU_DISP++, SEGMENTED_TO_VIRTUAL(object_tw_DL_01E9F0));
    }

    Matrix_Pop();

    CLOSE_DISPS(play->state.gfxCtx, "../z_boss_tw.c", 7531);
}

void BossTw_SpawnPortalDraw(BossTw* this, PlayState* play) {
    s32 pad;

    OPEN_DISPS(play->state.gfxCtx, "../z_boss_tw.c", 7546);

    func_80093D84(play->state.gfxCtx);
    gSPSegment(
        POLY_XLU_DISP++, 8,
        Gfx_TwoTexScroll(play->state.gfxCtx, 0, 0, -this->work[CS_TIMER_1] * 15, 0x20, 0x40, 1, 0, 0, 0x40, 0x40));

    Matrix_Push();

    Matrix_Translate(0.0f, 232.0f, -600.0f, MTXMODE_NEW);
    Matrix_Scale(this->spawnPortalScale, this->spawnPortalScale, this->spawnPortalScale, MTXMODE_APPLY);
    gDPSetPrimColor(POLY_XLU_DISP++, 0, 0, 0, 0, 0, (s16)this->spawnPortalAlpha);
    gSPMatrix(POLY_XLU_DISP++, Matrix_NewMtx(play->state.gfxCtx, "../z_boss_tw.c", 7582),
              G_MTX_LOAD | G_MTX_MODELVIEW | G_MTX_NOPUSH);
    gSPDisplayList(POLY_XLU_DISP++, SEGMENTED_TO_VIRTUAL(object_tw_DL_01EC68));

    gDPSetPrimColor(POLY_XLU_DISP++, 0, 0, 135, 175, 165, (s16)this->spawnPortalAlpha);
    Matrix_Translate(0.0f, 2.0f, 0.0f, MTXMODE_APPLY);
    Matrix_RotateX(M_PI / 2.0f, MTXMODE_APPLY);
    gSPMatrix(POLY_XLU_DISP++, Matrix_NewMtx(play->state.gfxCtx, "../z_boss_tw.c", 7596),
              G_MTX_LOAD | G_MTX_MODELVIEW | G_MTX_NOPUSH);
    gSPDisplayList(POLY_XLU_DISP++, SEGMENTED_TO_VIRTUAL(object_tw_DL_01CEE0));

    Matrix_Translate(0.0f, 232.0f, 600.0f, MTXMODE_NEW);
    Matrix_Scale(this->spawnPortalScale, this->spawnPortalScale, this->spawnPortalScale, MTXMODE_APPLY);
    gDPSetPrimColor(POLY_XLU_DISP++, 0, 0, 0, 0, 0, (s16)this->spawnPortalAlpha);
    gSPMatrix(POLY_XLU_DISP++, Matrix_NewMtx(play->state.gfxCtx, "../z_boss_tw.c", 7617),
              G_MTX_LOAD | G_MTX_MODELVIEW | G_MTX_NOPUSH);
    gSPDisplayList(POLY_XLU_DISP++, SEGMENTED_TO_VIRTUAL(object_tw_DL_01EC68));

    gDPSetPrimColor(POLY_XLU_DISP++, 0, 0, 255, 255, 0, (s16)this->spawnPortalAlpha);
    Matrix_Translate(0.0f, 2.0f, 0.0f, MTXMODE_APPLY);
    Matrix_RotateX(M_PI / 2.0f, MTXMODE_APPLY);
    gSPMatrix(POLY_XLU_DISP++, Matrix_NewMtx(play->state.gfxCtx, "../z_boss_tw.c", 7631),
              G_MTX_LOAD | G_MTX_MODELVIEW | G_MTX_NOPUSH);
    gSPDisplayList(POLY_XLU_DISP++, SEGMENTED_TO_VIRTUAL(object_tw_DL_01DBE8));

    Matrix_Pop();

    CLOSE_DISPS(play->state.gfxCtx, "../z_boss_tw.c", 7635);
}

void func_80944C50(BossTw* this, PlayState* play) {
    s32 pad;
    f32 scale;

    OPEN_DISPS(play->state.gfxCtx, "../z_boss_tw.c", 7645);

    Matrix_Push();
    Matrix_Translate(0.0f, 750.0f, 0.0f, MTXMODE_NEW);
    Matrix_Scale(0.35f, 0.35f, 0.35f, MTXMODE_APPLY);
    Matrix_Push();
    Matrix_Scale(this->workf[UNK_F19], this->workf[UNK_F19], this->workf[UNK_F19], MTXMODE_APPLY);
    gSPMatrix(POLY_XLU_DISP++, Matrix_NewMtx(play->state.gfxCtx, "../z_boss_tw.c", 7671),
              G_MTX_LOAD | G_MTX_MODELVIEW | G_MTX_NOPUSH);
    gSPDisplayList(POLY_XLU_DISP++, SEGMENTED_TO_VIRTUAL(object_tw_DL_01F390));

    Matrix_Pop();
    gSPSegment(POLY_XLU_DISP++, 8,
               Gfx_TwoTexScroll(play->state.gfxCtx, 0, -sKoumePtr->work[CS_TIMER_1] * 2, 0, 0x20, 0x20, 1,
                                -sKoumePtr->work[CS_TIMER_1] * 2, 0, 0x20, 0x40));
    gDPSetPrimColor(POLY_XLU_DISP++, 0, 0, 255, 255, 255, (s16)this->workf[UNK_F18] / 2);
    gSPMatrix(POLY_XLU_DISP++, Matrix_NewMtx(play->state.gfxCtx, "../z_boss_tw.c", 7694),
              G_MTX_LOAD | G_MTX_MODELVIEW | G_MTX_NOPUSH);
    gSPDisplayList(POLY_XLU_DISP++, SEGMENTED_TO_VIRTUAL(object_tw_DL_01F238));

    gSPSegment(POLY_XLU_DISP++, 8,
               Gfx_TwoTexScroll(play->state.gfxCtx, 0, -sKoumePtr->work[CS_TIMER_1] * 5,
                                -sKoumePtr->work[CS_TIMER_1] * 2, 0x20, 0x40, 1, 0, -sKoumePtr->work[CS_TIMER_1] * 2,
                                0x10, 0x10));
    gDPSetPrimColor(POLY_XLU_DISP++, 0, 0, 255, 255, 255, (s16)(this->workf[UNK_F18] * 0.3f));

    scale = this->workf[UNK_F18] / 150.0f;
    scale = CLAMP_MAX(scale, 1.0f);

    Matrix_Scale(scale, 1.0f, scale, MTXMODE_APPLY);
    gSPMatrix(POLY_XLU_DISP++, Matrix_NewMtx(play->state.gfxCtx, "../z_boss_tw.c", 7728),
              G_MTX_LOAD | G_MTX_MODELVIEW | G_MTX_NOPUSH);
    gSPDisplayList(POLY_XLU_DISP++, SEGMENTED_TO_VIRTUAL(object_tw_DL_01EEB0));
    Matrix_Pop();

    CLOSE_DISPS(play->state.gfxCtx, "../z_boss_tw.c", 7732);
}

void BossTw_TwinrovaDraw(Actor* thisx, PlayState* play2) {
    static Vec3f D_8094A9EC = { 0.0f, 200.0f, 2000.0f };
    PlayState* play = play2;
    BossTw* this = (BossTw*)thisx;

    OPEN_DISPS(play->state.gfxCtx, "../z_boss_tw.c", 7748);

    if (this->visible) {
        func_80093D18(play->state.gfxCtx);
        func_80093D84(play->state.gfxCtx);

        POLY_OPA_DISP = (this->work[FOG_TIMER] & 2) ? Gfx_SetFog2(POLY_OPA_DISP, 255, 50, 0, 0, 900, 1099)
                                                    : Gfx_SetFog2(POLY_OPA_DISP, (u32)this->fogR, (u32)this->fogG,
                                                                  (u32)this->fogB, 0, this->fogNear, this->fogFar);

        Matrix_Push();
        SkelAnime_DrawFlexOpa(play, this->skelAnime.skeleton, this->skelAnime.jointTable, this->skelAnime.dListCount,
                              BossTw_TwinrovaOverrideLimbDraw, BossTw_TwinrovaPostLimbDraw, thisx);
        Matrix_Pop();

        Matrix_MultVec3f(&D_8094A9EC, &this->beamOrigin);
        POLY_OPA_DISP = Gfx_SetFog2(POLY_OPA_DISP, play->lightCtx.fogColor[0], play->lightCtx.fogColor[1],
                                    play->lightCtx.fogColor[2], 0, play->lightCtx.fogNear, 1000);
    }

    BossTw_DrawEffects(play);
    BossTw_ShieldChargeDraw(this, play);

    if (this->spawnPortalAlpha > 0.0f) {
        BossTw_SpawnPortalDraw(this, play);
    }

    if (this->workf[UNK_F18] > 0.0f) {
        func_80944C50(this, play);
    }

    CLOSE_DISPS(play->state.gfxCtx, "../z_boss_tw.c", 7804);
}

void BossTw_BlastFire(BossTw* this, PlayState* play) {
    s16 i;
    f32 xDiff;
    f32 yDiff;
    f32 zDiff;
    f32 distXZ;
    Player* player = GET_PLAYER(play);
    Player* player2 = player;

    switch (this->actor.params) {
        case TW_FIRE_BLAST:
            switch (this->csState1) {
                case 0:
                    Actor_SetScale(&this->actor, 0.03f);
                    this->csState1 = 1;
                    xDiff = player->actor.world.pos.x - this->actor.world.pos.x;
                    yDiff = (player->actor.world.pos.y + 30.0f) - this->actor.world.pos.y;
                    zDiff = player->actor.world.pos.z - this->actor.world.pos.z;
                    // yaw
                    this->actor.world.rot.y = RAD_TO_BINANG(Math_FAtan2F(xDiff, zDiff));
                    // pitch
                    distXZ = sqrtf(SQ(xDiff) + SQ(zDiff));
                    this->actor.world.rot.x = RAD_TO_BINANG(Math_FAtan2F(yDiff, distXZ));
                    this->actor.speedXZ = 20.0f;

                    for (i = 0; i < 50; i++) {
                        this->blastTailPos[i] = this->actor.world.pos;
                    }
                    this->workf[TAIL_ALPHA] = 255.0f;
                    // fallthrough
                case 1:
                case 10:
                    this->blastActive = true;
                    if (this->timers[0] == 0) {
                        func_8002D908(&this->actor);
                        func_8002D7EC(&this->actor);
                        Audio_PlayActorSound2(&this->actor, NA_SE_EN_TWINROBA_SHOOT_FIRE & ~SFX_FLAG);
                    } else {
                        Vec3f velocity;
                        Vec3f velDir;
                        Vec3s blastDir;
                        s16 alpha;

                        this->actor.world.pos = player2->bodyPartsPos[PLAYER_BODYPART_R_HAND];
                        this->actor.world.pos.y = -2000.0f;
                        Matrix_MtxFToYXZRotS(&player2->shieldMf, &blastDir, 0);
                        blastDir.x = -blastDir.x;
                        blastDir.y = blastDir.y + 0x8000;
                        Math_ApproachS(&this->magicDir.x, blastDir.x, 0xA, 0x800);
                        Math_ApproachS(&this->magicDir.y, blastDir.y, 0xA, 0x800);

                        if (this->timers[0] == 50) {
                            D_8094C86F = 10;
                            D_8094C872 = 7;
<<<<<<< HEAD
                            play->envCtx.unk_D8 = 1.0f;
=======
                            globalCtx->envCtx.lightBlend = 1.0f;
>>>>>>> 4f0018bf
                        }

                        if (this->timers[0] <= 50) {
                            Audio_PlayActorSound2(&this->actor, NA_SE_EN_TWINROBA_SHOOT_FIRE & ~SFX_FLAG);
                            Audio_PlayActorSound2(&this->actor, NA_SE_EN_TWINROBA_REFL_FIRE & ~SFX_FLAG);
                            Matrix_RotateY((this->magicDir.y / 32678.0f) * M_PI, MTXMODE_NEW);
                            Matrix_RotateX((this->magicDir.x / 32678.0f) * M_PI, MTXMODE_APPLY);
                            velDir.x = 0.0f;
                            velDir.y = 0.0f;
                            velDir.z = 50.0f;
                            Matrix_MultVec3f(&velDir, &velocity);
                            alpha = this->timers[0] * 10;
                            alpha = CLAMP_MAX(alpha, 255);

                            BossTw_AddShieldBlastEffect(play, &player2->bodyPartsPos[PLAYER_BODYPART_R_HAND], &velocity,
                                                        &sZeroVector, 10.0f, 80.0f, alpha, 1);
                        }

                        if (this->timers[0] == 1) {
                            sEnvType = 0;
                            sShieldFireCharge++;
                            Actor_Kill(&this->actor);
                        }

                        return;
                    }

                    this->groundBlastPos.y = BossTw_GetFloorY(&this->actor.world.pos);

                    if (this->groundBlastPos.y >= 0.0f) {
                        if (this->groundBlastPos.y != 35.0f) {
                            this->groundBlastPos.x = this->actor.world.pos.x;
                            this->groundBlastPos.z = this->actor.world.pos.z;
                            BossTw_SpawnGroundBlast(this, play, 1);
                        } else {
                            Vec3f velocity;
                            Vec3f accel;

                            for (i = 0; i < 50; i++) {
                                velocity.x = Rand_CenteredFloat(20.0f);
                                velocity.y = Rand_CenteredFloat(20.0f);
                                velocity.z = Rand_CenteredFloat(20.0f);
                                accel.x = 0.0f;
                                accel.y = 0.0f;
                                accel.z = 0.0f;
                                BossTw_AddFlameEffect(play, &this->actor.world.pos, &velocity, &accel,
                                                      Rand_ZeroFloat(10.0f) + 25.0f, this->blastType);
                            }

<<<<<<< HEAD
                            play->envCtx.unk_D8 = 0.5f;
=======
                            globalCtx->envCtx.lightBlend = 0.5f;
>>>>>>> 4f0018bf
                        }

                        this->csState1 = 2;
                        this->timers[0] = 20;
                    } else {
                        Vec3f pos;
                        Vec3f velocity = { 0.0f, 0.0f, 0.0f };
                        Vec3f accel = { 0.0f, 0.0f, 0.0f };

                        for (i = 0; i < 10; i++) {
                            pos = this->blastTailPos[(s16)Rand_ZeroFloat(29.9f)];
                            pos.x += Rand_CenteredFloat(40.0f);
                            pos.y += Rand_CenteredFloat(40.0f);
                            pos.z += Rand_CenteredFloat(40.0f);
                            accel.y = 0.4f;
                            accel.x = Rand_CenteredFloat(0.5f);
                            accel.z = Rand_CenteredFloat(0.5f);
                            BossTw_AddDotEffect(play, &pos, &velocity, &accel, (s16)Rand_ZeroFloat(2.0f) + 8, 1, 75);
                        }
                    }
                    break;
                case 2:
                    Math_ApproachF(&this->workf[TAIL_ALPHA], 0.0f, 1.0f, 15.0f);
                    if (this->timers[0] == 0) {
                        Actor_Kill(&this->actor);
                    }
                    break;
            }
            break;

        case TW_FIRE_BLAST_GROUND:
            if (this->timers[0] != 0) {
                if (this->timers[0] == 1) {
                    sEnvType = 0;
                }

                if (sGroundBlastType == 2) {
                    this->timers[0] = 0;
                }

                Audio_PlayActorSound2(&this->actor, NA_SE_EN_TWINROBA_FIRE_EXP - SFX_FLAG);

                xDiff = sKoumePtr->groundBlastPos2.x - player->actor.world.pos.x;
                yDiff = sKoumePtr->groundBlastPos2.y - player->actor.world.pos.y;
                zDiff = sKoumePtr->groundBlastPos2.z - player->actor.world.pos.z;

                if (!player->isBurning && (player->actor.bgCheckFlags & BGCHECKFLAG_GROUND) && (fabsf(yDiff) < 10.0f) &&
                    (sqrtf(SQ(xDiff) + SQ(zDiff)) < (sKoumePtr->workf[UNK_F13] * 4550.0f))) {
                    s16 j;

                    for (j = 0; j < 18; j++) {
                        player->flameTimers[j] = Rand_S16Offset(0, 200);
                    }

                    player->isBurning = 1;

                    if (this->work[BURN_TMR] == 0) {
                        func_8002F7DC(&player->actor, player->ageProperties->unk_92 + NA_SE_VO_LI_DEMO_DAMAGE);
                        this->work[BURN_TMR] = 40;
                    }

                    sTwinrovaPtr->timers[2] = 100;
                }

                Math_ApproachF(&sKoumePtr->workf[UNK_F13], 0.04f, 0.1f, 0.002f);
                break;
            }

            {
                f32 sp4C = sGroundBlastType == 2 ? 3.0f : 1.0f;

                Math_ApproachF(&sKoumePtr->workf[UNK_F9], 0.0f, 1.0f, 10.0f * sp4C);
                Math_ApproachF(&sKoumePtr->workf[UNK_F12], 0.0f, 1.0f, 0.03f * sp4C);
                Math_ApproachF(&sKoumePtr->workf[TAIL_ALPHA], 0.0f, 1.0f, 3.0f * sp4C);
                Math_ApproachF(&sKoumePtr->workf[UNK_F11], 0.0f, 1.0f, 6.0f * sp4C);
            }

            if (sKoumePtr->workf[TAIL_ALPHA] <= 0.0f) {
                Actor_Kill(&this->actor);
            }

            break;
    }
}

void BossTw_BlastIce(BossTw* this, PlayState* play) {
    s16 i;
    f32 xDiff;
    f32 yDiff;
    f32 zDiff;
    f32 xzDist;
    Player* player = GET_PLAYER(play);
    Player* player2 = player;

    switch (this->actor.params) {
        case TW_ICE_BLAST:
            switch (this->csState1) {
                case 0:
                    Actor_SetScale(&this->actor, 0.03f);
                    this->csState1 = 1;
                    xDiff = player->actor.world.pos.x - this->actor.world.pos.x;
                    yDiff = (player->actor.world.pos.y + 30.0f) - this->actor.world.pos.y;
                    zDiff = player->actor.world.pos.z - this->actor.world.pos.z;
                    this->actor.world.rot.y = RAD_TO_BINANG(Math_FAtan2F(xDiff, zDiff));
                    xzDist = sqrtf(SQ(xDiff) + SQ(zDiff));
                    this->actor.world.rot.x = RAD_TO_BINANG(Math_FAtan2F(yDiff, xzDist));
                    this->actor.speedXZ = 20.0f;
                    for (i = 0; i < 50; i++) {
                        this->blastTailPos[i] = this->actor.world.pos;
                    }

                    this->workf[TAIL_ALPHA] = 255.0f;
                    // fallthrough
                case 1:
                case 10:
                    this->blastActive = true;

                    if (this->timers[0] == 0) {
                        func_8002D908(&this->actor);
                        func_8002D7EC(&this->actor);
                        Audio_PlayActorSound2(&this->actor, NA_SE_EN_TWINROBA_SHOOT_FREEZE - SFX_FLAG);
                    } else {
                        Vec3f velocity;
                        Vec3f spF4;
                        Vec3s reflDir;
                        s16 alpha;

                        this->actor.world.pos = player2->bodyPartsPos[PLAYER_BODYPART_R_HAND];
                        this->actor.world.pos.y = -2000.0f;
                        Matrix_MtxFToYXZRotS(&player2->shieldMf, &reflDir, 0);
                        reflDir.x = -reflDir.x;
                        reflDir.y += 0x8000;
                        Math_ApproachS(&this->magicDir.x, reflDir.x, 0xA, 0x800);
                        Math_ApproachS(&this->magicDir.y, reflDir.y, 0xA, 0x800);

                        if (this->timers[0] == 50) {
                            D_8094C86F = 10;
                            D_8094C872 = 7;
<<<<<<< HEAD
                            play->envCtx.unk_D8 = 1.0f;
=======
                            globalCtx->envCtx.lightBlend = 1.0f;
>>>>>>> 4f0018bf
                        }

                        if (this->timers[0] <= 50) {
                            Audio_PlayActorSound2(&this->actor, NA_SE_EN_TWINROBA_SHOOT_FREEZE - SFX_FLAG);
                            Audio_PlayActorSound2(&this->actor, NA_SE_EN_TWINROBA_REFL_FREEZE - SFX_FLAG);
                            Matrix_RotateY((this->magicDir.y / 32678.0f) * M_PI, MTXMODE_NEW);
                            Matrix_RotateX((this->magicDir.x / 32678.0f) * M_PI, MTXMODE_APPLY);
                            spF4.x = 0.0f;
                            spF4.y = 0.0f;
                            spF4.z = 50.0f;
                            Matrix_MultVec3f(&spF4, &velocity);
                            alpha = this->timers[0] * 10;
                            alpha = CLAMP_MAX(alpha, 255);

                            BossTw_AddShieldBlastEffect(play, &player2->bodyPartsPos[PLAYER_BODYPART_R_HAND], &velocity,
                                                        &sZeroVector, 10.0f, 80.0f, alpha, 0);
                        }

                        if (this->timers[0] == 1) {
                            sEnvType = 0;
                            sShieldIceCharge++;
                            Actor_Kill(&this->actor);
                        }

                        break;
                    }

                    this->groundBlastPos.y = BossTw_GetFloorY(&this->actor.world.pos);

                    if (this->groundBlastPos.y >= 0.0f) {
                        if (this->groundBlastPos.y != 35.0f) {
                            this->groundBlastPos.x = this->actor.world.pos.x;
                            this->groundBlastPos.z = this->actor.world.pos.z;
                            BossTw_SpawnGroundBlast(this, play, 0);
                        } else {
                            for (i = 0; i < 50; i++) {
                                Vec3f velocity;
                                Vec3f accel;

                                velocity.x = Rand_CenteredFloat(20.0f);
                                velocity.y = Rand_CenteredFloat(20.0f);
                                velocity.z = Rand_CenteredFloat(20.0f);
                                accel.x = 0.0f;
                                accel.y = 0.0f;
                                accel.z = 0.0f;
                                BossTw_AddFlameEffect(play, &this->actor.world.pos, &velocity, &accel,
                                                      Rand_ZeroFloat(10.0f) + 25.0f, this->blastType);
                            }

<<<<<<< HEAD
                            play->envCtx.unk_D8 = 0.5f;
=======
                            globalCtx->envCtx.lightBlend = 0.5f;
>>>>>>> 4f0018bf
                        }

                        this->csState1 = 2;
                        this->timers[0] = 20;
                    } else {
                        Vec3f pos;
                        Vec3f velocity = { 0.0f, 0.0f, 0.0f };
                        Vec3f accel = { 0.0f, 0.0f, 0.0f };

                        for (i = 0; i < 10; i++) {
                            pos = this->blastTailPos[(s16)Rand_ZeroFloat(29.9f)];
                            pos.x += Rand_CenteredFloat(40.0f);
                            pos.y += Rand_CenteredFloat(40.0f);
                            pos.z += Rand_CenteredFloat(40.0f);
                            accel.y = 0.4f;
                            accel.x = Rand_CenteredFloat(0.5f);
                            accel.z = Rand_CenteredFloat(0.5f);
                            BossTw_AddDotEffect(play, &pos, &velocity, &accel, ((s16)Rand_ZeroFloat(2.0f) + 8), 0, 75);
                        }
                    }
                    break;

                case 2:
                    Math_ApproachF(&this->workf[TAIL_ALPHA], 0.0f, 1.0f, 15.0f);
                    if (this->timers[0] == 0) {
                        Actor_Kill(&this->actor);
                    }
                    break;
            }
            break;

        case TW_ICE_BLAST_GROUND:
            if (this->timers[0] != 0) {
                if (this->timers[0] == 1) {
                    sEnvType = 0;
                }

                if (sGroundBlastType == 1) {
                    this->timers[0] = 0;
                }

                Audio_PlayActorSound2(&this->actor, NA_SE_EV_ICE_FREEZE - SFX_FLAG);

                if (this->timers[0] > (sTwinrovaPtr->actionFunc == BossTw_Wait ? 70 : 20)) {
                    s32 pad;
                    Vec3f pos;
                    Vec3f velocity;
                    Vec3f accel;

                    pos.x = sKotakePtr->groundBlastPos2.x + Rand_CenteredFloat(320.0f);
                    pos.z = sKotakePtr->groundBlastPos2.z + Rand_CenteredFloat(320.0f);
                    pos.y = sKotakePtr->groundBlastPos2.y;
                    velocity.x = 0.0f;
                    velocity.y = 0.0f;
                    velocity.z = 0.0f;
                    accel.x = 0.0f;
                    accel.y = 0.13f;
                    accel.z = 0.0f;
                    BossTw_AddDmgCloud(play, 3, &pos, &velocity, &accel, Rand_ZeroFloat(5.0f) + 20.0f, 0, 0, 80);
                    velocity.x = Rand_CenteredFloat(10.0f);
                    velocity.z = Rand_CenteredFloat(10.0f);
                    velocity.y = Rand_ZeroFloat(3.0f) + 3.0f;
                    pos.x = sKotakePtr->groundBlastPos2.x + (velocity.x * 0.5f);
                    pos.z = sKotakePtr->groundBlastPos2.z + (velocity.z * 0.5f);
                    BossTw_AddDmgCloud(play, 3, &pos, &velocity, &accel, Rand_ZeroFloat(5.0f) + 15.0f, 255, 2, 130);
                }

                Math_ApproachF(&sKotakePtr->workf[UNK_F9], 80.0f, 1.0f, 3.0f);
                Math_ApproachF(&sKotakePtr->workf[UNK_F11], 255.0f, 1.0f, 10.0f);
                Math_ApproachF(&sKotakePtr->workf[UNK_F12], 0.04f, 0.1f, 0.002f);
                Math_ApproachF(&sKotakePtr->workf[UNK_F16], 70.0f, 1.0f, 5.0f);

                if ((this->timers[0] == 70) || (this->timers[0] == 30)) {
                    sKotakePtr->workf[UNK_F16] = 10.0f;
                }

                if ((this->timers[0] % 4) == 0) {
                    sKotakePtr->workf[UNK_F15] = (2.0f * (s16)Rand_ZeroFloat(9.9f) * M_PI) / 10.0f;
                }
            } else {
                f32 sp80;

                if (sGroundBlastType == 1) {
                    if (sKotakePtr->workf[UNK_F11] > 1.0f) {
                        for (i = 0; i < 3; i++) {
                            Vec3f pos;
                            Vec3f velocity;
                            Vec3f accel;
                            pos.x = Rand_CenteredFloat(280.0f) + sKotakePtr->groundBlastPos2.x;
                            pos.z = Rand_CenteredFloat(280.0f) + sKotakePtr->groundBlastPos2.z;
                            pos.y = sKotakePtr->groundBlastPos2.y + 30.0f;
                            velocity.x = 0.0f;
                            velocity.y = 0.0f;
                            velocity.z = 0.0f;
                            accel.x = 0.0f;
                            accel.y = 0.13f;
                            accel.z = 0.0f;
                            BossTw_AddDmgCloud(play, 3, &pos, &velocity, &accel, Rand_ZeroFloat(5.0f) + 20, 0, 0, 80);
                        }
                    }
                    sp80 = 3.0f;
                } else {
                    sp80 = 1.0f;
                }

                Math_ApproachF(&sKotakePtr->workf[UNK_F14], 0.0f, 1.0f, 0.2f * sp80);
                Math_ApproachF(&sKotakePtr->workf[UNK_F11], 0.0f, 1.0f, 5.0f * sp80);
                Math_ApproachF(&sKotakePtr->workf[UNK_F9], 0.0f, 1.0f, sp80);

                if (sKotakePtr->workf[UNK_F9] <= 0.0f) {
                    Actor_Kill(&this->actor);
                }
            }
            break;
    }
}

s32 BossTw_BlastShieldCheck(BossTw* this, PlayState* play) {
    Player* player = GET_PLAYER(play);
    s32 ret = false;
    ColliderInfo* info;

    if (1) {}

    if (this->csState1 == 1) {
        if (this->collider.base.acFlags & AC_HIT) {
            this->collider.base.acFlags &= ~AC_HIT;
            this->collider.base.atFlags &= ~AT_HIT;
            info = this->collider.info.acHitInfo;

            if (info->toucher.dmgFlags & DMG_SHIELD) {
                this->work[INVINC_TIMER] = 7;
<<<<<<< HEAD
                play->envCtx.unk_D8 = 1.0f;
=======
                globalCtx->envCtx.lightBlend = 1.0f;
>>>>>>> 4f0018bf
                func_800AA000(0.0f, 100, 5, 4);

                if (Player_HasMirrorShieldEquipped(play)) {
                    if (this->blastType == 1) {
                        if (sShieldIceCharge != 0) {
                            sShieldIceCharge = 0;
                            BossTw_AddShieldDeflectEffect(play, 10.0f, 1);
                        } else {
                            BossTw_AddShieldHitEffect(play, 10.0f, 1);
                            sShieldFireCharge++;
                            D_8094C86F = (sShieldFireCharge * 2) + 8;
                            D_8094C872 = -7;
                        }
                    } else {
                        if (sShieldFireCharge != 0) {
                            sShieldFireCharge = 0;
                            if (1) {}
                            BossTw_AddShieldDeflectEffect(play, 10.0f, 0);
                        } else {
                            BossTw_AddShieldHitEffect(play, 10.0f, 0);
                            sShieldIceCharge++;
                            D_8094C86F = (sShieldIceCharge * 2) + 8;
                            D_8094C872 = -7;
                        }
                    }

                    if ((sShieldIceCharge >= 3) || (sShieldFireCharge >= 3)) {
                        this->timers[0] = 80;
                        this->csState1 = 10;
                        Matrix_MtxFToYXZRotS(&player->shieldMf, &this->magicDir, 0);
                        this->magicDir.y += 0x8000;
                        this->magicDir.x = -this->magicDir.x;
                        D_8094C86F = 8;
                    } else {
                        this->csState1 = 2;
                        this->timers[0] = 20;
                        sEnvType = 0;
                    }
                } else {
                    BossTw_AddShieldDeflectEffect(play, 10.0f, this->blastType);
                    this->csState1 = 2;
                    this->timers[0] = 20;
                    sEnvType = 0;
                    sShieldIceCharge = 0;
                    sShieldFireCharge = 0;
                    func_80078884(NA_SE_IT_SHIELD_REFLECT_MG2);
                }

                ret = true;
            }
        }
    }

    return ret;
}

void BossTw_BlastUpdate(Actor* thisx, PlayState* play) {
    BossTw* this = (BossTw*)thisx;
    ColliderCylinder* collider;
    s16 i;

    this->work[CS_TIMER_1]++;
    this->work[CS_TIMER_2]++;
    this->work[TAIL_IDX]++;

    if (this->work[TAIL_IDX] > 29) {
        this->work[TAIL_IDX] = 0;
    }

    this->blastTailPos[this->work[TAIL_IDX]] = this->actor.world.pos;

    this->actionFunc(this, play);

    for (i = 0; i < 5; i++) {
        if (this->timers[i] != 0) {
            this->timers[i]--;
        }
    }

    if (this->work[INVINC_TIMER] != 0) {
        this->work[INVINC_TIMER]--;
    }

    if (this->work[BURN_TMR] != 0) {
        this->work[BURN_TMR]--;
    }

    this->actor.focus.pos = this->actor.world.pos;
    collider = &this->collider;
    Collider_UpdateCylinder(&this->actor, collider);

    if (this->blastActive && this->work[INVINC_TIMER] == 0 && !BossTw_BlastShieldCheck(this, play)) {
        CollisionCheck_SetAC(play, &play->colChkCtx, &collider->base);
        CollisionCheck_SetAT(play, &play->colChkCtx, &collider->base);
    }

    this->blastActive = false;
}

void BossTw_BlastDraw(Actor* thisx, PlayState* play2) {
    PlayState* play = play2;
    BossTw* this = (BossTw*)thisx;
    f32 scaleFactor;
    s16 tailIdx;
    s16 i;

    OPEN_DISPS(play->state.gfxCtx, "../z_boss_tw.c", 8818);

    func_80093D84(play->state.gfxCtx);

    switch (this->actor.params) {
        case TW_FIRE_BLAST:
            gDPSetPrimColor(POLY_XLU_DISP++, 0, 0, 200, 20, 0, (s8)this->workf[TAIL_ALPHA]);
            gDPSetEnvColor(POLY_XLU_DISP++, 255, 215, 255, 128);
            for (i = 9; i >= 0; i--) {
                gSPSegment(POLY_XLU_DISP++, 8,
                           Gfx_TwoTexScroll(play->state.gfxCtx, 0, ((this->work[CS_TIMER_1] * 3) + (i * 10)) & 0x7F,
                                            ((-this->work[CS_TIMER_1] * 15) + (i * 50)) & 0xFF, 0x20, 0x40, 1, 0, 0,
                                            0x20, 0x20));
                tailIdx = ((this->work[TAIL_IDX] - i) + 30) % 30;
                Matrix_Translate(this->blastTailPos[tailIdx].x, this->blastTailPos[tailIdx].y,
                                 this->blastTailPos[tailIdx].z, MTXMODE_NEW);
                scaleFactor = 1.0f - (i * 0.09f);
                Matrix_Scale(this->actor.scale.x * scaleFactor, this->actor.scale.y * scaleFactor,
                             this->actor.scale.z * scaleFactor, MTXMODE_APPLY);
                Matrix_ReplaceRotation(&play->billboardMtxF);
                gSPMatrix(POLY_XLU_DISP++, Matrix_NewMtx(play->state.gfxCtx, "../z_boss_tw.c", 8865),
                          G_MTX_NOPUSH | G_MTX_LOAD | G_MTX_MODELVIEW);
                gSPDisplayList(POLY_XLU_DISP++, SEGMENTED_TO_VIRTUAL(object_tw_DL_01A430));
            }
            break;

        case TW_FIRE_BLAST_GROUND:
            break;

        case TW_ICE_BLAST:
            gDPSetPrimColor(POLY_XLU_DISP++, 0, 0, 195, 225, 235, (s8)this->workf[TAIL_ALPHA]);
            gSPDisplayList(POLY_XLU_DISP++, SEGMENTED_TO_VIRTUAL(object_tw_DL_01A998));
            for (i = 9; i >= 0; i--) {
                gSPSegment(POLY_XLU_DISP++, 8,
                           Gfx_TwoTexScroll(play->state.gfxCtx, 0, ((this->work[CS_TIMER_1] * 3) + (i * 0xA)) & 0x7F,
                                            (u8)((-this->work[CS_TIMER_1] * 0xF) + (i * 50)), 0x20, 0x40, 1, 0, 0, 0x20,
                                            0x20));
                tailIdx = ((this->work[TAIL_IDX] - i) + 30) % 30;
                Matrix_Translate(this->blastTailPos[tailIdx].x, this->blastTailPos[tailIdx].y,
                                 this->blastTailPos[tailIdx].z, MTXMODE_NEW);
                scaleFactor = 1.0f - (i * 0.09f);
                Matrix_Scale(this->actor.scale.x * scaleFactor, this->actor.scale.y * scaleFactor,
                             this->actor.scale.z * scaleFactor, MTXMODE_APPLY);
                Matrix_ReplaceRotation(&play->billboardMtxF);
                gSPMatrix(POLY_XLU_DISP++, Matrix_NewMtx(play->state.gfxCtx, "../z_boss_tw.c", 9004),
                          G_MTX_NOPUSH | G_MTX_LOAD | G_MTX_MODELVIEW);
                gSPDisplayList(POLY_XLU_DISP++, SEGMENTED_TO_VIRTUAL(object_tw_DL_01AB00));
            }
            break;

        case TW_ICE_BLAST_GROUND:
            break;
    }

    CLOSE_DISPS(play->state.gfxCtx, "../z_boss_tw.c", 9013);
}

void BossTw_DrawDeathBall(Actor* thisx, PlayState* play2) {
    PlayState* play = play2;
    BossTw* this = (BossTw*)thisx;
    f32 scaleFactor;
    s16 tailIdx;
    s16 i;

    OPEN_DISPS(play->state.gfxCtx, "../z_boss_tw.c", 9028);

    func_80093D84(play->state.gfxCtx);

    if (this->actor.params == TW_DEATHBALL_KOUME) {
        gDPSetPrimColor(POLY_XLU_DISP++, 0, 0, 200, 20, 0, (s8)this->workf[TAIL_ALPHA]);
        gDPSetEnvColor(POLY_XLU_DISP++, 255, 215, 255, 128);

        for (i = 9; i >= 0; i--) {
            gSPSegment(POLY_XLU_DISP++, 8,
                       Gfx_TwoTexScroll(play->state.gfxCtx, 0, (((this->work[CS_TIMER_1] * 3) + (i * 0xA))) & 0x7F,
                                        (u8)((-this->work[CS_TIMER_1] * 0xF) + (i * 50)), 0x20, 0x40, 1, 0, 0, 0x20,
                                        0x20));
            tailIdx = ((this->work[TAIL_IDX] - i) + 30) % 30;
            Matrix_Translate(this->blastTailPos[tailIdx].x, this->blastTailPos[tailIdx].y,
                             this->blastTailPos[tailIdx].z, MTXMODE_NEW);
            scaleFactor = (1.0f - (i * 0.09f));
            Matrix_Scale(this->actor.scale.x * scaleFactor, this->actor.scale.y * scaleFactor,
                         this->actor.scale.z * scaleFactor, MTXMODE_APPLY);
            Matrix_ReplaceRotation(&play->billboardMtxF);
            gSPMatrix(POLY_XLU_DISP++, Matrix_NewMtx(play->state.gfxCtx, "../z_boss_tw.c", 9071),
                      G_MTX_NOPUSH | G_MTX_LOAD | G_MTX_MODELVIEW);
            gSPDisplayList(POLY_XLU_DISP++, SEGMENTED_TO_VIRTUAL(object_tw_DL_01A430));
        }
    } else {
        gDPSetPrimColor(POLY_XLU_DISP++, 0, 0, 195, 225, 235, (s8)this->workf[TAIL_ALPHA]);
        gSPDisplayList(POLY_XLU_DISP++, SEGMENTED_TO_VIRTUAL(object_tw_DL_01A998));

        for (i = 9; i >= 0; i--) {
            gSPSegment(POLY_XLU_DISP++, 8,
                       Gfx_TwoTexScroll(play->state.gfxCtx, 0, (((this->work[CS_TIMER_1] * 3) + (i * 0xA))) & 0x7F,
                                        (u8)((-this->work[CS_TIMER_1] * 0xF) + (i * 50)), 0x20, 0x40, 1, 0, 0, 0x20,
                                        0x20));
            tailIdx = ((this->work[TAIL_IDX] - i) + 30) % 30;
            Matrix_Translate(this->blastTailPos[tailIdx].x, this->blastTailPos[tailIdx].y,
                             this->blastTailPos[tailIdx].z, MTXMODE_NEW);
            scaleFactor = (1.0f - (i * 0.09f));
            Matrix_Scale(this->actor.scale.x * scaleFactor, this->actor.scale.y * scaleFactor,
                         this->actor.scale.z * scaleFactor, MTXMODE_APPLY);
            Matrix_ReplaceRotation(&play->billboardMtxF);
            gSPMatrix(POLY_XLU_DISP++, Matrix_NewMtx(play->state.gfxCtx, "../z_boss_tw.c", 9107),
                      G_MTX_NOPUSH | G_MTX_LOAD | G_MTX_MODELVIEW);
            gSPDisplayList(POLY_XLU_DISP++, SEGMENTED_TO_VIRTUAL(object_tw_DL_01AB00));
        }
    }

    CLOSE_DISPS(play->state.gfxCtx, "../z_boss_tw.c", 9111);
}

void BossTw_UpdateEffects(PlayState* play) {
    static Color_RGB8 sDotColors[] = {
        { 255, 128, 0 },   { 255, 0, 0 },     { 255, 255, 0 },   { 255, 0, 0 },
        { 100, 100, 100 }, { 255, 255, 255 }, { 150, 150, 150 }, { 255, 255, 255 },
    };
    Vec3f sp11C;
    BossTwEffect* eff = play->specialEffects;
    Player* player = GET_PLAYER(play);
    u8 sp113 = 0;
    s16 i;
    s16 j;
    s16 colorIdx;
    Vec3f off;
    Vec3f spF4;
    Vec3f spE8;
    Vec3f spDC;
    Vec3f spD0;
    f32 phi_f22;
    Vec3f spC0;
    Vec3f spB4;
    Vec3f spA8;
    s16 spA6;
    f32 phi_f0;
    Actor* unk44;

    for (i = 0; i < BOSS_TW_EFFECT_COUNT; i++) {
        if (eff->type != 0) {
            eff->pos.x += eff->curSpeed.x;
            eff->pos.y += eff->curSpeed.y;
            eff->pos.z += eff->curSpeed.z;
            eff->frame++;
            eff->curSpeed.x += eff->accel.x;
            eff->curSpeed.y += eff->accel.y;
            eff->curSpeed.z += eff->accel.z;

            if (eff->type == 1) {
                colorIdx = eff->frame % 4;

                if (eff->work[EFF_ARGS] == 0) {
                    colorIdx += 4;
                }

                eff->color.r = sDotColors[colorIdx].r;
                eff->color.g = sDotColors[colorIdx].g;
                eff->color.b = sDotColors[colorIdx].b;
                eff->alpha -= 20;

                if (eff->alpha <= 0) {
                    eff->alpha = 0;
                    eff->type = TWEFF_NONE;
                }

            } else if ((eff->type == 3) || (eff->type == 2)) {
                if (eff->work[EFF_ARGS] == 2) {
                    eff->alpha -= 20;
                    if (eff->alpha <= 0) {
                        eff->alpha = 0;
                        eff->type = TWEFF_NONE;
                    }
                } else if (eff->work[EFF_ARGS] == 0) {
                    eff->alpha += 10;
                    if (eff->alpha >= 100) {
                        eff->work[EFF_ARGS]++;
                    }
                } else {
                    eff->alpha -= 3;
                    if (eff->alpha <= 0) {
                        eff->alpha = 0;
                        eff->type = TWEFF_NONE;
                    }
                }
            } else if (eff->type == TWEFF_FLAME) {
                if (eff->work[EFF_UNKS1] != 0) {
                    eff->alpha = (eff->alpha - (i & 7)) - 0xD;
                    if (eff->alpha <= 0) {
                        eff->alpha = 0;
                        eff->type = TWEFF_NONE;
                    }
                } else {
                    eff->alpha += 300;
                    if (eff->alpha >= 255) {
                        eff->alpha = 255;
                        eff->work[EFF_UNKS1]++;
                    }
                }
            } else if (eff->type == TWEFF_SHLD_BLST) {
                D_8094C870 = 1;
                eff->work[EFF_UNKS1]++;
                if (eff->work[EFF_UNKS1] > 30) {
                    eff->alpha -= 10;
                    if (eff->alpha <= 0) {
                        eff->alpha = 0;
                        eff->type = TWEFF_NONE;
                    }
                }

                Math_ApproachF(&eff->workf[EFF_SCALE], eff->workf[EFF_DIST], 0.1f, 0.003f);
                off.x = sTwinrovaPtr->actor.world.pos.x - eff->pos.x;
                off.y = (sTwinrovaPtr->actor.world.pos.y - eff->pos.y) * 0.5f;
                off.z = sTwinrovaPtr->actor.world.pos.z - eff->pos.z;

                if (sTwinrovaPtr->actionFunc != BossTw_TwinrovaStun) {
                    if ((SQ(off.x) + SQ(off.y) + SQ(off.z)) < SQ(60.0f)) {
                        for (j = 0; j < 50; j++) {
                            spF4.x = sTwinrovaPtr->actor.world.pos.x + Rand_CenteredFloat(35.0f);
                            spF4.y = sTwinrovaPtr->actor.world.pos.y + Rand_CenteredFloat(70.0f);
                            spF4.z = sTwinrovaPtr->actor.world.pos.z + Rand_CenteredFloat(35.0f);
                            spE8.x = Rand_CenteredFloat(20.0f);
                            spE8.y = Rand_CenteredFloat(20.0f);
                            spE8.z = Rand_CenteredFloat(20.0f);
                            spDC.x = 0.0f;
                            spDC.y = 0.0f;
                            spDC.z = 0.0f;
                            BossTw_AddFlameEffect(play, &spF4, &spE8, &spDC, Rand_ZeroFloat(10.0f) + 25.0f,
                                                  eff->work[EFF_ARGS]);
                        }

                        sTwinrovaPtr->twinrovaStun = 1;
<<<<<<< HEAD
                        play->envCtx.unk_D8 = 1.0f;
=======
                        globalCtx->envCtx.lightBlend = 1.0f;
>>>>>>> 4f0018bf
                        eff->type = TWEFF_NONE;
                    }
                }
            } else if (eff->type == TWEFF_MERGEFLAME) {
                sp11C.x = 0.0f;
                sp11C.y = eff->pos.y;
                sp11C.z = eff->workf[EFF_DIST];
                Matrix_RotateY(sTwinrovaPtr->workf[UNK_F9] + eff->workf[EFF_ROLL], MTXMODE_NEW);
                Matrix_MultVec3f(&sp11C, &eff->pos);

                if (eff->work[EFF_UNKS1] != 0) {
                    eff->alpha -= 60;
                    if (eff->alpha <= 0) {
                        eff->alpha = 0;
                        eff->type = TWEFF_NONE;
                    }
                } else {
                    eff->alpha += 60;
                    if (eff->alpha >= 255) {
                        eff->alpha = 255;
                        eff->work[EFF_UNKS1]++;
                    }
                }
            } else if (eff->type == TWEFF_SHLD_DEFL) {
                eff->work[EFF_UNKS1]++;
                sp11C.x = 0.0f;
                sp11C.y = 0.0f;
                sp11C.z = -eff->workf[EFF_DIST];
                Matrix_RotateY(BINANG_TO_RAD_ALT(sShieldHitYaw), MTXMODE_NEW);
                Matrix_RotateX(-0.2f, MTXMODE_APPLY);
                Matrix_RotateZ(eff->workf[EFF_ROLL], MTXMODE_APPLY);
                Matrix_RotateY(eff->workf[EFF_YAW], MTXMODE_APPLY);
                Matrix_MultVec3f(&sp11C, &eff->pos);
                eff->pos.x += sShieldHitPos.x;
                eff->pos.y += sShieldHitPos.y;
                eff->pos.z += sShieldHitPos.z;

                if (eff->work[EFF_UNKS1] < 10) {
                    Math_ApproachF(&eff->workf[EFF_DIST], 50.0f, 0.5f, 100.0f);
                } else {
                    Math_ApproachF(&eff->workf[EFF_YAW], 0.0f, 0.5f, 10.0f);
                    Math_ApproachF(&eff->workf[EFF_DIST], 1000.0f, 1.0f, 10.0f);
                    if (eff->work[EFF_UNKS1] >= 0x10) {
                        if ((eff->work[EFF_UNKS1] == 16) && (sp113 == 0)) {
                            sp113 = 1;
                            spD0 = eff->pos;
                            if (eff->pos.y > 40.0f) {
                                spD0.y = 220.0f;
                            } else {
                                spD0.y = -50.0f;
                            }
                            sTwinrovaPtr->groundBlastPos.y = phi_f0 = BossTw_GetFloorY(&spD0);
                            if (phi_f0 >= 0.0f) {
                                if (sTwinrovaPtr->groundBlastPos.y != 35.0f) {
                                    sTwinrovaPtr->groundBlastPos.x = eff->pos.x;
                                    sTwinrovaPtr->groundBlastPos.z = eff->pos.z;
                                    BossTw_SpawnGroundBlast(sTwinrovaPtr, play, eff->work[EFF_ARGS]);
                                }
                            }
                        }
                        eff->alpha -= 300;
                        if (eff->alpha <= 0) {
                            eff->alpha = 0;
                            eff->type = TWEFF_NONE;
                        }
                    }
                }

                BossTw_AddFlameEffect(play, &eff->pos, &sZeroVector, &sZeroVector, 10, eff->work[EFF_ARGS]);
            } else if (eff->type == TWEFF_SHLD_HIT) {
                eff->work[EFF_UNKS1]++;
                sp11C.x = 0.0f;
                sp11C.y = 0.0f;
                sp11C.z = -eff->workf[EFF_DIST];
                Matrix_RotateY(BINANG_TO_RAD_ALT(sShieldHitYaw), MTXMODE_NEW);
                Matrix_RotateX(-0.2f, MTXMODE_APPLY);
                Matrix_RotateZ(eff->workf[EFF_ROLL], MTXMODE_APPLY);
                Matrix_RotateY(eff->workf[EFF_YAW], MTXMODE_APPLY);
                Matrix_MultVec3f(&sp11C, &eff->pos);
                eff->pos.x += sShieldHitPos.x;
                eff->pos.y += sShieldHitPos.y;
                eff->pos.z += sShieldHitPos.z;

                if (eff->work[EFF_UNKS1] < 5) {
                    Math_ApproachF(&eff->workf[EFF_DIST], 40.0f, 0.5f, 100.0f);
                } else {
                    Math_ApproachF(&eff->workf[EFF_DIST], 0.0f, 0.2f, 5.0f);
                    if (eff->work[EFF_UNKS1] >= 11) {
                        eff->alpha -= 30;
                        if (eff->alpha <= 0) {
                            eff->alpha = 0;
                            eff->type = TWEFF_NONE;
                        }
                    }
                }

                BossTw_AddFlameEffect(play, &eff->pos, &sZeroVector, &sZeroVector, 10, eff->work[EFF_ARGS]);
            } else if (eff->type == 4) {
                if (eff->work[EFF_UNKS1] == 0) {
                    Math_ApproachF(&eff->workf[EFF_SCALE], eff->workf[EFF_DIST], 0.05f, 1.0f);

                    if (eff->frame >= 16) {
                        eff->alpha -= 10;
                        if (eff->alpha <= 0) {
                            eff->alpha = 0;
                            eff->type = TWEFF_NONE;
                        }
                    }
                } else {
                    Math_ApproachF(&eff->workf[EFF_SCALE], eff->workf[EFF_DIST], 0.1f, 2.0f);
                    eff->alpha -= 15;

                    if (eff->alpha <= 0) {
                        eff->alpha = 0;
                        eff->type = TWEFF_NONE;
                    }
                }
            } else if (eff->type == TWEFF_PLYR_FRZ) {
                if (eff->work[EFF_ARGS] < eff->frame) {
                    phi_f0 = 1.0f;

                    if (eff->target != NULL || sGroundBlastType == 1) {
                        phi_f0 *= 3.0f;
                    }

                    Math_ApproachF(&eff->workf[EFF_SCALE], 0.0f, 1.0f, 0.0005f * phi_f0);

                    if (eff->workf[EFF_SCALE] == 0.0f) {
                        eff->type = TWEFF_NONE;
                        if (eff->target == NULL) {
                            player->stateFlags2 &= ~PLAYER_STATE2_15;
                            sFreezeState = 0;
                        }
                    }
                } else {
                    if (sGroundBlastType == 1) {
                        eff->frame = 100;
                    }
                    Math_ApproachF(&eff->workf[EFF_DIST], 0.8f, 0.2f, 0.04f);

                    if (eff->target == NULL) {
                        Math_ApproachF(&eff->workf[EFF_SCALE], 0.012f, 1.0f, 0.002f);
                        eff->workf[EFF_ROLL] += eff->workf[EFF_DIST];

                        if (eff->workf[EFF_ROLL] >= 0.8f) {
                            eff->workf[EFF_ROLL] -= 0.8f;
                            player->stateFlags2 |= PLAYER_STATE2_15;
                        } else {
                            player->stateFlags2 &= ~PLAYER_STATE2_15;
                        }

                        if ((sKotakePtr->workf[UNK_F11] > 10.0f) && (sKotakePtr->workf[UNK_F11] < 200.0f)) {
                            eff->frame = 100;
                        }

                        if (!(play->gameplayFrames & 1)) {
                            play->damagePlayer(play, -1);
                        }
                    } else {
                        Math_ApproachF(&eff->workf[EFF_SCALE], 0.042f, 1.0f, 0.002f);
                    }

                    if ((eff->workf[EFF_DIST] > 0.4f) && ((eff->frame & 7) == 0)) {
                        spA6 = Rand_ZeroFloat(PLAYER_BODYPART_MAX - 0.1f);

                        if (eff->target == NULL) {
                            spC0.x = player->bodyPartsPos[spA6].x + Rand_CenteredFloat(5.0f);
                            spC0.y = player->bodyPartsPos[spA6].y + Rand_CenteredFloat(5.0f);
                            spC0.z = player->bodyPartsPos[spA6].z + Rand_CenteredFloat(5.0f);
                            phi_f22 = 10.0f;
                        } else {
                            unk44 = eff->target;
                            spC0.x = unk44->world.pos.x + Rand_CenteredFloat(40.0f);
                            spC0.y = unk44->world.pos.y + Rand_CenteredFloat(40.0f);
                            spC0.z = unk44->world.pos.z + Rand_CenteredFloat(40.0f);
                            phi_f22 = 20.0f;
                        }

                        spB4.x = 0.0f;
                        spB4.y = 0.0f;
                        spB4.z = 0.0f;
                        spA8.x = 0.0f;
                        spA8.y = 0.1f;
                        spA8.z = 0.0f;

                        BossTw_AddDmgCloud(play, 3, &spC0, &spB4, &spA8, phi_f22 + Rand_ZeroFloat(phi_f22 * 0.5f), 0, 0,
                                           150);
                    }
                }
            }
        }
        eff++;
    }
}

static s32 sRandSeed0;
static s32 sRandSeed1;
static s32 sRandSeed2;

void BossTw_InitRand(s32 seed0, s32 seed1, s32 seed2) {
    sRandSeed0 = seed0;
    sRandSeed1 = seed1;
    sRandSeed2 = seed2;
}

f32 BossTw_RandZeroOne(void) {
    f32 rand;

    // Wichmann-Hill algorithm
    sRandSeed0 = (sRandSeed0 * 171) % 30269;
    sRandSeed1 = (sRandSeed1 * 172) % 30307;
    sRandSeed2 = (sRandSeed2 * 170) % 30323;

    rand = (sRandSeed0 / 30269.0f) + (sRandSeed1 / 30307.0f) + (sRandSeed2 / 30323.0f);
    while (rand >= 1.0f) {
        rand -= 1.0f;
    }

    return fabsf(rand);
}

void BossTw_DrawEffects(PlayState* play) {
    u8 materialFlag = 0;
    s16 i;
    s16 j;
    s32 pad;
    Player* player = GET_PLAYER(play);
    s16 phi_s4;
    BossTwEffect* currentEffect = play->specialEffects;
    BossTwEffect* effectHead;
    GraphicsContext* gfxCtx = play->state.gfxCtx;

    effectHead = currentEffect;

    OPEN_DISPS(gfxCtx, "../z_boss_tw.c", 9592);

    func_80093D84(play->state.gfxCtx);

    for (i = 0; i < BOSS_TW_EFFECT_COUNT; i++) {
        if (currentEffect->type == 1) {
            if (materialFlag == 0) {
                gSPDisplayList(POLY_XLU_DISP++, object_tw_DL_01A528);
                materialFlag++;
            }

            gDPSetPrimColor(POLY_XLU_DISP++, 0, 0, currentEffect->color.r, currentEffect->color.g,
                            currentEffect->color.b, currentEffect->alpha);
            Matrix_Translate(currentEffect->pos.x, currentEffect->pos.y, currentEffect->pos.z, MTXMODE_NEW);
            Matrix_ReplaceRotation(&play->billboardMtxF);
            Matrix_Scale(currentEffect->workf[EFF_SCALE], currentEffect->workf[EFF_SCALE], 1.0f, MTXMODE_APPLY);
            gSPMatrix(POLY_XLU_DISP++, Matrix_NewMtx(gfxCtx, "../z_boss_tw.c", 9617),
                      G_MTX_NOPUSH | G_MTX_LOAD | G_MTX_MODELVIEW);
            gSPDisplayList(POLY_XLU_DISP++, object_tw_DL_01A5A8);
        }

        currentEffect++;
    }

    materialFlag = 0;
    currentEffect = effectHead;

    for (i = 0; i < BOSS_TW_EFFECT_COUNT; i++) {
        if (currentEffect->type == 3) {
            if (materialFlag == 0) {
                gSPDisplayList(POLY_XLU_DISP++, SEGMENTED_TO_VIRTUAL(object_tw_DL_01A998));
                materialFlag++;
            }

            gDPSetPrimColor(POLY_XLU_DISP++, 0, 0, 195, 225, 235, currentEffect->alpha);
            gSPSegment(POLY_XLU_DISP++, 8,
                       Gfx_TwoTexScroll(play->state.gfxCtx, 0, (currentEffect->frame * 3) & 0x7F,
                                        (currentEffect->frame * 15) & 0xFF, 0x20, 0x40, 1, 0, 0, 0x20, 0x20));
            Matrix_Translate(currentEffect->pos.x, currentEffect->pos.y, currentEffect->pos.z, MTXMODE_NEW);
            Matrix_ReplaceRotation(&play->billboardMtxF);
            Matrix_Scale(currentEffect->workf[EFF_SCALE], currentEffect->workf[EFF_SCALE], 1.0f, MTXMODE_APPLY);
            gSPMatrix(POLY_XLU_DISP++, Matrix_NewMtx(gfxCtx, "../z_boss_tw.c", 9660),
                      G_MTX_NOPUSH | G_MTX_LOAD | G_MTX_MODELVIEW);
            gSPDisplayList(POLY_XLU_DISP++, SEGMENTED_TO_VIRTUAL(object_tw_DL_01AB00));
        }
        currentEffect++;
    }

    materialFlag = 0;
    currentEffect = effectHead;

    for (i = 0; i < BOSS_TW_EFFECT_COUNT; i++) {
        if (currentEffect->type == 2) {
            if (materialFlag == 0) {
                gDPPipeSync(POLY_XLU_DISP++);
                gDPSetEnvColor(POLY_XLU_DISP++, 255, 215, 255, 128);
                materialFlag++;
            }

            gDPSetPrimColor(POLY_XLU_DISP++, 0, 0, 200, 20, 0, currentEffect->alpha);
            gSPSegment(POLY_XLU_DISP++, 8,
                       Gfx_TwoTexScroll(play->state.gfxCtx, 0, (currentEffect->frame * 3) & 0x7F,
                                        (currentEffect->frame * 15) & 0xFF, 0x20, 0x40, 1, 0, 0, 0x20, 0x20));
            Matrix_Translate(currentEffect->pos.x, currentEffect->pos.y, currentEffect->pos.z, MTXMODE_NEW);
            Matrix_ReplaceRotation(&play->billboardMtxF);
            Matrix_Scale(currentEffect->workf[EFF_SCALE], currentEffect->workf[EFF_SCALE], 1.0f, MTXMODE_APPLY);
            gSPMatrix(POLY_XLU_DISP++, Matrix_NewMtx(gfxCtx, "../z_boss_tw.c", 9709),
                      G_MTX_NOPUSH | G_MTX_LOAD | G_MTX_MODELVIEW);
            gSPDisplayList(POLY_XLU_DISP++, SEGMENTED_TO_VIRTUAL(object_tw_DL_01A430));
        }

        currentEffect++;
    }

    materialFlag = 0;
    currentEffect = effectHead;

    for (i = 0; i < BOSS_TW_EFFECT_COUNT; i++) {
        if (currentEffect->type == 4) {
            if (materialFlag == 0) {
                materialFlag++;
            }

            gSPSegment(POLY_XLU_DISP++, 0xD,
                       Gfx_TwoTexScroll(play->state.gfxCtx, 0, currentEffect->frame & 0x7F,
                                        (currentEffect->frame * 8) & 0xFF, 0x20, 0x40, 1,
                                        (currentEffect->frame * -2) & 0x7F, 0, 0x10, 0x10));

            if (currentEffect->work[EFF_ARGS] == 1) {
                gDPSetPrimColor(POLY_XLU_DISP++, 0, 0, 255, 65, 0, currentEffect->alpha);
                gDPPipeSync(POLY_XLU_DISP++);
                gDPSetEnvColor(POLY_XLU_DISP++, 255, 255, 0, 128);
            } else {
                gDPSetPrimColor(POLY_XLU_DISP++, 0, 0, 195, 225, 235, currentEffect->alpha);
                gDPSetEnvColor(POLY_XLU_DISP++, 255, 255, 255, 128);
            }

            Matrix_Translate(currentEffect->pos.x, currentEffect->pos.y, currentEffect->pos.z, MTXMODE_NEW);
            Matrix_ReplaceRotation(&play->billboardMtxF);

            if (currentEffect->work[EFF_UNKS1] == 0) {
                Matrix_Translate(0.0f, 0.0f, 60.0f, MTXMODE_APPLY);
            } else {
                Matrix_Translate(0.0f, 0.0f, 0.0f, MTXMODE_APPLY);
            }

            Matrix_RotateZ(currentEffect->workf[EFF_ROLL], MTXMODE_APPLY);
            Matrix_RotateX(M_PI / 2.0f, MTXMODE_APPLY);
            Matrix_Scale(currentEffect->workf[EFF_SCALE], 1.0f, currentEffect->workf[EFF_SCALE], MTXMODE_APPLY);
            gSPMatrix(POLY_XLU_DISP++, Matrix_NewMtx(gfxCtx, "../z_boss_tw.c", 9775),
                      G_MTX_NOPUSH | G_MTX_LOAD | G_MTX_MODELVIEW);
            gDPSetRenderMode(POLY_XLU_DISP++, G_RM_PASS, G_RM_AA_ZB_XLU_SURF2);
            gSPClearGeometryMode(POLY_XLU_DISP++, G_CULL_BACK | G_FOG);
            gSPDisplayList(POLY_XLU_DISP++, SEGMENTED_TO_VIRTUAL(object_tw_DL_01A790));
        }

        currentEffect++;
    }

    materialFlag = 0;
    currentEffect = effectHead;

    for (i = 0; i < BOSS_TW_EFFECT_COUNT; i++) {
        Actor* actor;
        Vec3f off;

        if (currentEffect->type == TWEFF_PLYR_FRZ) {
            if (materialFlag == 0) {
                gSPDisplayList(POLY_XLU_DISP++, SEGMENTED_TO_VIRTUAL(object_tw_DL_01AA50));
                gDPSetPrimColor(POLY_XLU_DISP++, 0, 0, 195, 225, 235, 255);
                gSPSegment(POLY_XLU_DISP++, 8,
                           Gfx_TwoTexScroll(play->state.gfxCtx, 0, 0, 0, 0x20, 0x40, 1, 0, 0, 0x20, 0x20));
                materialFlag++;
                BossTw_InitRand(1, 0x71AC, 0x263A);
            }

            actor = currentEffect->target;
            phi_s4 = actor == NULL ? 70 : 20;

            for (j = 0; j < phi_s4; j++) {
                off.x = (BossTw_RandZeroOne() - 0.5f) * 30.0f;
                off.y = currentEffect->workf[EFF_DIST] * j;
                off.z = (BossTw_RandZeroOne() - 0.5f) * 30.0f;

                if (actor != NULL) {
                    Matrix_Translate(actor->world.pos.x + off.x, actor->world.pos.y + off.y, actor->world.pos.z + off.z,
                                     MTXMODE_NEW);
                } else {
                    Matrix_Translate(player->actor.world.pos.x + off.x, player->actor.world.pos.y + off.y,
                                     player->actor.world.pos.z + off.z, MTXMODE_NEW);
                }

                Matrix_Scale(currentEffect->workf[EFF_SCALE], currentEffect->workf[EFF_SCALE],
                             currentEffect->workf[EFF_SCALE], MTXMODE_APPLY);
                Matrix_RotateY(BossTw_RandZeroOne() * M_PI, MTXMODE_APPLY);
                Matrix_RotateX((BossTw_RandZeroOne() - 0.5f) * M_PI * 0.5f, MTXMODE_APPLY);
                gSPMatrix(POLY_XLU_DISP++, Matrix_NewMtx(gfxCtx, "../z_boss_tw.c", 9855),
                          G_MTX_NOPUSH | G_MTX_LOAD | G_MTX_MODELVIEW);
                gSPDisplayList(POLY_XLU_DISP++, SEGMENTED_TO_VIRTUAL(object_tw_DL_01AB00));
            }
        }

        currentEffect++;
    }

    materialFlag = 0;
    currentEffect = effectHead;

    for (i = 0; i < BOSS_TW_EFFECT_COUNT; i++) {
        if (currentEffect->type >= 6) {
            if (currentEffect->work[EFF_ARGS] == 0) {
                gDPSetPrimColor(POLY_XLU_DISP++, 0, 0, 195, 225, 235, currentEffect->alpha);
                gSPDisplayList(POLY_XLU_DISP++, SEGMENTED_TO_VIRTUAL(object_tw_DL_01A998));
            } else {
                gDPSetPrimColor(POLY_XLU_DISP++, 0, 0, 200, 20, 0, currentEffect->alpha);
                gDPPipeSync(POLY_XLU_DISP++);
                gDPSetEnvColor(POLY_XLU_DISP++, 255, 215, 255, 128);
            }

            gSPSegment(POLY_XLU_DISP++, 8,
                       Gfx_TwoTexScroll(play->state.gfxCtx, 0, (currentEffect->frame * 3) & 0x7F,
                                        (-currentEffect->frame * 15) & 0xFF, 0x20, 0x40, 1, 0, 0, 0x20, 0x20));
            Matrix_Translate(currentEffect->pos.x, currentEffect->pos.y, currentEffect->pos.z, MTXMODE_NEW);
            Matrix_ReplaceRotation(&play->billboardMtxF);
            Matrix_Scale(currentEffect->workf[EFF_SCALE], currentEffect->workf[EFF_SCALE], 1.0f, MTXMODE_APPLY);
            gSPMatrix(POLY_XLU_DISP++, Matrix_NewMtx(gfxCtx, "../z_boss_tw.c", 9911),
                      G_MTX_NOPUSH | G_MTX_LOAD | G_MTX_MODELVIEW);

            if (currentEffect->work[EFF_ARGS] == 0) {
                gSPDisplayList(POLY_XLU_DISP++, SEGMENTED_TO_VIRTUAL(object_tw_DL_01AB00));
            } else {
                gSPDisplayList(POLY_XLU_DISP++, SEGMENTED_TO_VIRTUAL(object_tw_DL_01A430));
            }
        }

        currentEffect++;
    }

    CLOSE_DISPS(gfxCtx, "../z_boss_tw.c", 9920);
}

void BossTw_TwinrovaSetupArriveAtTarget(BossTw* this, PlayState* play) {
    this->actionFunc = BossTw_TwinrovaArriveAtTarget;
    Animation_MorphToLoop(&this->skelAnime, &object_tw_Anim_032BF8, -3.0f);
    this->work[CS_TIMER_1] = Rand_ZeroFloat(100.0f);
    this->timers[1] = 25;
    this->rotateSpeed = 0.0f;
}

void BossTw_TwinrovaArriveAtTarget(BossTw* this, PlayState* play) {
    SkelAnime_Update(&this->skelAnime);
    Math_ApproachF(&this->actor.world.pos.x, this->targetPos.x, 0.1f, fabsf(this->actor.velocity.x) * 1.5f);
    Math_ApproachF(&this->actor.world.pos.y, this->targetPos.y, 0.1f, fabsf(this->actor.velocity.y) * 1.5f);
    Math_ApproachF(&this->targetPos.y, 380.0f, 1.0f, 2.0f);
    Math_ApproachF(&this->actor.world.pos.z, this->targetPos.z, 0.1f, fabsf(this->actor.velocity.z) * 1.5f);

    if (this->timers[1] == 1) {
        BossTw_TwinrovaSetupChargeBlast(this, play);
    }

    Math_ApproachS(&this->actor.shape.rot.y, this->actor.yawTowardsPlayer, 5, this->rotateSpeed);
    Math_ApproachF(&this->rotateSpeed, 4096.0f, 1.0f, 350.0f);
}

void BossTw_TwinrovaSetupChargeBlast(BossTw* this, PlayState* play) {
    this->actionFunc = BossTw_TwinrovaChargeBlast;
    Animation_MorphToPlayOnce(&this->skelAnime, &object_tw_Anim_036FBC, -5.0f);
    this->workf[ANIM_SW_TGT] = Animation_GetLastFrame(&object_tw_Anim_036FBC);
    this->csState1 = 0;
}

void BossTw_TwinrovaChargeBlast(BossTw* this, PlayState* play) {
    SkelAnime_Update(&this->skelAnime);

    Math_ApproachF(&this->actor.world.pos.x, this->targetPos.x, 0.03f, fabsf(this->actor.velocity.x) * 1.5f);
    Math_ApproachF(&this->actor.world.pos.y, this->targetPos.y, 0.03f, fabsf(this->actor.velocity.y) * 1.5f);
    Math_ApproachF(&this->actor.world.pos.z, this->targetPos.z, 0.03f, fabsf(this->actor.velocity.z) * 1.5f);
    Math_ApproachS(&this->actor.shape.rot.y, this->actor.yawTowardsPlayer, 5, 0x1000);

    if (Animation_OnFrame(&this->skelAnime, this->workf[ANIM_SW_TGT])) {
        if ((s8)this->actor.colChkInfo.health < 10) {
            sTwinrovaBlastType = Rand_ZeroFloat(1.99f);
        } else {
            if (++sFixedBlatSeq >= 4) {
                sFixedBlatSeq = 1;
                sFixedBlastType = !sFixedBlastType;
            }

            sTwinrovaBlastType = sFixedBlastType;
        }

        BossTw_TwinrovaSetupShootBlast(this, play);
    }
}

void BossTw_TwinrovaSetupShootBlast(BossTw* this, PlayState* play) {
    this->actionFunc = BossTw_TwinrovaShootBlast;

    if (sTwinrovaBlastType == 0) {
        Animation_MorphToPlayOnce(&this->skelAnime, &object_tw_Anim_022700, 0.0f);
    } else {
        Animation_MorphToPlayOnce(&this->skelAnime, &object_tw_Anim_023750, 0.0f);
    }

    this->workf[ANIM_SW_TGT] = Animation_GetLastFrame(&object_tw_Anim_023750);
}

void BossTw_TwinrovaShootBlast(BossTw* this, PlayState* play) {
    BossTw* twMagic;
    Vec3f* magicSpawnPos;
    s32 magicParams;
    s16 i;

    SkelAnime_Update(&this->skelAnime);

    if (Animation_OnFrame(&this->skelAnime, 8.0f)) {
        Audio_PlayActorSound2(&this->actor, NA_SE_EN_TWINROBA_THROW_MASIC);
        Audio_PlayActorSound2(&this->actor, NA_SE_EN_TWINROBA_YOUNG_SHOOTVC);
    }

    if (Animation_OnFrame(&this->skelAnime, 12.0f)) {
        if (sTwinrovaBlastType != 0) {
            magicParams = TW_FIRE_BLAST;
            magicSpawnPos = &this->rightScepterPos;
        } else {
            magicParams = TW_ICE_BLAST;
            magicSpawnPos = &this->leftScepterPos;
        }

        twMagic = (BossTw*)Actor_SpawnAsChild(&play->actorCtx, &this->actor, play, ACTOR_BOSS_TW, magicSpawnPos->x,
                                              magicSpawnPos->y, magicSpawnPos->z, 0, 0, 0, magicParams);

        if (twMagic != NULL) {
            twMagic->blastType = magicParams == TW_ICE_BLAST ? 0 : 1;
        }

        sEnvType = twMagic->blastType + 1;

        {
            Vec3f velocity = { 0.0f, 0.0f, 0.0f };
            Vec3f accel = { 0.0f, 0.0f, 0.0f };

            for (i = 0; i < 100; i++) {
                velocity.x = Rand_CenteredFloat(30.0f);
                velocity.y = Rand_CenteredFloat(30.0f);
                velocity.z = Rand_CenteredFloat(30.0f);
                BossTw_AddDotEffect(play, magicSpawnPos, &velocity, &accel, (s16)Rand_ZeroFloat(2.0f) + 11,
                                    twMagic->blastType, 75);
            }
        }
    }

    if (Animation_OnFrame(&this->skelAnime, this->workf[ANIM_SW_TGT])) {
        BossTw_TwinrovaSetupDoneBlastShoot(this, play);
    }

    Math_ApproachS(&this->actor.shape.rot.y, this->actor.yawTowardsPlayer, 5, 0x1000);
}

void BossTw_TwinrovaSetupDoneBlastShoot(BossTw* this, PlayState* play) {
    this->actionFunc = BossTw_TwinrovaDoneBlastShoot;
    Animation_MorphToLoop(&this->skelAnime, &object_tw_Anim_032BF8, -10.0f);
    this->timers[1] = 60;
}

void BossTw_TwinrovaDoneBlastShoot(BossTw* this, PlayState* play) {
    SkelAnime_Update(&this->skelAnime);

    if (this->timers[1] == 0 && D_8094C870 == 0) {
        if (sTwinrovaPtr->timers[2] == 0) {
            BossTw_TwinrovaSetupFly(this, play);
        } else {
            BossTw_TwinrovaSetupLaugh(this, play);
        }
    }

    D_8094C870 = 0;
    Math_ApproachS(&this->actor.shape.rot.y, this->actor.yawTowardsPlayer, 5, 0x1000);
}

void BossTw_TwinrovaDamage(BossTw* this, PlayState* play, u8 damage) {
    if (this->actionFunc != BossTw_TwinrovaStun) {
        Animation_MorphToPlayOnce(&this->skelAnime, &object_tw_Anim_0338F0, -15.0f);
        this->timers[0] = 150;
        this->timers[1] = 20;
        this->csState1 = 0;
        this->actor.velocity.y = 0.0f;
    } else {
        this->work[FOG_TIMER] = 10;
        this->work[INVINC_TIMER] = 20;
        Animation_MorphToPlayOnce(&this->skelAnime, &object_tw_Anim_024374, -3.0f);
        this->workf[ANIM_SW_TGT] = Animation_GetLastFrame(&object_tw_Anim_024374);
        this->csState1 = 1;

        if ((s8)(this->actor.colChkInfo.health -= damage) < 0) {
            this->actor.colChkInfo.health = 0;
        }

        if ((s8)this->actor.colChkInfo.health <= 0) {
            BossTw_TwinrovaSetupDeathCS(this, play);
            Enemy_StartFinishingBlow(play, &this->actor);
            Audio_PlayActorSound2(&this->actor, NA_SE_EN_TWINROBA_YOUNG_DEAD);
            return;
        }

        Audio_PlayActorSound2(&this->actor, NA_SE_EN_TWINROBA_YOUNG_DAMAGE2);
        Audio_PlayActorSound2(&this->actor, NA_SE_EN_TWINROBA_CUTBODY);
    }

    this->actionFunc = BossTw_TwinrovaStun;
}

void BossTw_TwinrovaStun(BossTw* this, PlayState* play) {
    s16 cloudType;

    this->unk_5F8 = 1;
    this->actor.flags |= ACTOR_FLAG_10;

    cloudType = sTwinrovaBlastType == 0 ? 3 : 2;

    if ((this->work[CS_TIMER_1] % 8) == 0) {
        Vec3f pos;
        Vec3f velocity;
        Vec3f accel;
        pos.x = this->actor.world.pos.x + Rand_CenteredFloat(20.0f);
        pos.y = this->actor.world.pos.y + Rand_CenteredFloat(40.0f) + 20;
        pos.z = this->actor.world.pos.z + Rand_CenteredFloat(20.0f);
        velocity.x = 0.0f;
        velocity.y = 0.0f;
        velocity.z = 0.0f;
        accel.x = 0.0f;
        accel.y = 0.1f;
        accel.z = 0.0f;
        BossTw_AddDmgCloud(play, cloudType, &pos, &velocity, &accel, Rand_ZeroFloat(5.0f) + 10.0f, 0, 0, 150);
    }

    SkelAnime_Update(&this->skelAnime);
    this->work[UNK_S8] += 20;

    if (this->work[UNK_S8] > 255) {
        this->work[UNK_S8] = 255;
    }

    Math_ApproachF(&this->workf[UNK_F12], 0.0f, 1.0f, 0.05f);
    this->actor.world.pos.y += this->actor.velocity.y;
    Math_ApproachF(&this->actor.velocity.y, -5.0f, 1.0f, 0.5f);
    this->actor.world.pos.y -= 30.0f;
    Actor_UpdateBgCheckInfo(play, &this->actor, 50.0f, 50.0f, 100.0f, UPDBGCHECKINFO_FLAG_2);
    this->actor.world.pos.y += 30.0f;

    if (this->csState1 == 0) {
        if (this->timers[1] == 0) {
            this->csState1 = 1;
            this->workf[ANIM_SW_TGT] = Animation_GetLastFrame(&object_tw_Anim_0343B4);
            Animation_Change(&this->skelAnime, &object_tw_Anim_0343B4, 1.0f, 0.0f, this->workf[ANIM_SW_TGT], 3, 0.0f);
        }
    } else if (Animation_OnFrame(&this->skelAnime, this->workf[ANIM_SW_TGT])) {
        this->workf[ANIM_SW_TGT] = 1000.0f;
        Animation_MorphToLoop(&this->skelAnime, &object_tw_Anim_035030, 0.0f);
    }

    if (this->actor.bgCheckFlags & BGCHECKFLAG_GROUND) {
        this->actor.velocity.y = 0.0f;
    }

    if (this->timers[0] == 0) {
        BossTw_TwinrovaSetupGetUp(this, play);
    }
}

void BossTw_TwinrovaSetupGetUp(BossTw* this, PlayState* play) {
    Animation_MorphToPlayOnce(&this->skelAnime, &object_tw_Anim_035988, 0.0f);
    this->workf[ANIM_SW_TGT] = Animation_GetLastFrame(&object_tw_Anim_035988);
    this->actionFunc = BossTw_TwinrovaGetUp;
    this->timers[0] = 50;
}

void BossTw_TwinrovaGetUp(BossTw* this, PlayState* play) {
    SkelAnime_Update(&this->skelAnime);
    Math_ApproachF(&this->actor.world.pos.y, this->targetPos.y, 0.05f, 5.0f);

    if (Animation_OnFrame(&this->skelAnime, this->workf[ANIM_SW_TGT])) {
        this->workf[ANIM_SW_TGT] = 1000.0f;
        Animation_MorphToLoop(&this->skelAnime, &object_tw_Anim_032BF8, 0.0f);
    }

    if (this->timers[0] == 0) {
        BossTw_TwinrovaSetupFly(this, play);
    }
}

void BossTw_TwinrovaSetupFly(BossTw* this, PlayState* play) {
    f32 xDiff;
    f32 zDiff;
    f32 yDiff;
    f32 xzDist;
    Player* player = GET_PLAYER(play);

    do {
        this->work[TW_PLLR_IDX] += (s16)(((s16)Rand_ZeroFloat(2.99f)) + 1);
        this->work[TW_PLLR_IDX] %= 4;
        this->targetPos = sTwinrovaPillarPos[this->work[TW_PLLR_IDX]];
        xDiff = this->targetPos.x - player->actor.world.pos.x;
        zDiff = this->targetPos.z - player->actor.world.pos.z;
        xzDist = SQ(xDiff) + SQ(zDiff);
    } while (!(xzDist > SQ(300.0f)));

    this->targetPos.y = 480.0f;
    xDiff = this->targetPos.x - this->actor.world.pos.x;
    yDiff = this->targetPos.y - this->actor.world.pos.y;
    zDiff = this->targetPos.z - this->actor.world.pos.z;
    this->actionFunc = BossTw_TwinrovaFly;
    this->rotateSpeed = 0.0f;
    this->actor.speedXZ = 0.0f;
    this->actor.world.rot.y = RAD_TO_BINANG(Math_FAtan2F(xDiff, zDiff));
    xzDist = sqrtf(SQ(xDiff) + SQ(zDiff));
    this->actor.world.rot.x = RAD_TO_BINANG(Math_FAtan2F(yDiff, xzDist));
    Animation_MorphToLoop(&this->skelAnime, &object_tw_Anim_032BF8, -10.0f);
}

void BossTw_TwinrovaFly(BossTw* this, PlayState* play) {
    f32 xDiff;
    f32 yDiff;
    f32 zDiff;
    s32 pad;
    f32 yaw;
    f32 xzDist;

    Audio_PlayActorSound2(&this->actor, NA_SE_EN_TWINROBA_FLY - SFX_FLAG);
    SkelAnime_Update(&this->skelAnime);
    xDiff = this->targetPos.x - this->actor.world.pos.x;
    yDiff = this->targetPos.y - this->actor.world.pos.y;
    zDiff = this->targetPos.z - this->actor.world.pos.z;
    yaw = RAD_TO_BINANG(Math_FAtan2F(xDiff, zDiff));
    xzDist = sqrtf(SQ(xDiff) + SQ(zDiff));
    Math_ApproachS(&this->actor.world.rot.x, (f32)RAD_TO_BINANG(Math_FAtan2F(yDiff, xzDist)), 0xA, this->rotateSpeed);
    Math_ApproachS(&this->actor.world.rot.y, yaw, 0xA, this->rotateSpeed);
    Math_ApproachS(&this->actor.shape.rot.y, yaw, 0xA, this->rotateSpeed);
    Math_ApproachF(&this->rotateSpeed, 2000.0f, 1.0f, 100.0f);
    Math_ApproachF(&this->actor.speedXZ, 30.0f, 1.0f, 2.0f);
    func_8002D908(&this->actor);
    Math_ApproachF(&this->actor.world.pos.x, this->targetPos.x, 0.1f, fabsf(this->actor.velocity.x) * 1.5f);
    Math_ApproachF(&this->actor.world.pos.y, this->targetPos.y, 0.1f, fabsf(this->actor.velocity.y) * 1.5f);
    Math_ApproachF(&this->targetPos.y, 380.0f, 1.0f, 2.0f);
    Math_ApproachF(&this->actor.world.pos.z, this->targetPos.z, 0.1f, fabsf(this->actor.velocity.z) * 1.5f);

    if (xzDist < 200.0f) {
        BossTw_TwinrovaSetupArriveAtTarget(this, play);
    }
}

void BossTw_TwinrovaSetupSpin(BossTw* this, PlayState* play) {
    this->actionFunc = BossTw_TwinrovaSpin;
    Animation_MorphToLoop(&this->skelAnime, &object_tw_Anim_032BF8, 0.0f);
    this->timers[0] = 20;
    this->actor.speedXZ = 0.0f;
}

void BossTw_TwinrovaSpin(BossTw* this, PlayState* play) {
    SkelAnime_Update(&this->skelAnime);
    if (this->timers[0] != 0) {
        this->collider.base.colType = COLTYPE_METAL;
        this->actor.shape.rot.y -= 0x3000;

        if ((this->timers[0] % 4) == 0) {
            Audio_PlayActorSound2(&this->actor, NA_SE_EN_TWINROBA_ROLL);
        }
    } else {
        BossTw_TwinrovaSetupFly(this, play);
    }
}

void BossTw_TwinrovaSetupLaugh(BossTw* this, PlayState* play) {
    this->actionFunc = BossTw_TwinrovaLaugh;
    Animation_MorphToPlayOnce(&this->skelAnime, &object_tw_Anim_03A2D0, 0.0f);
    this->workf[ANIM_SW_TGT] = Animation_GetLastFrame(&object_tw_Anim_03A2D0);
    this->actor.speedXZ = 0.0f;
}

void BossTw_TwinrovaLaugh(BossTw* this, PlayState* play) {
    SkelAnime_Update(&this->skelAnime);

    if (Animation_OnFrame(&this->skelAnime, 10.0f)) {
        Audio_PlayActorSound2(&this->actor, NA_SE_EN_TWINROBA_YOUNG_LAUGH);
    }

    if (Animation_OnFrame(&this->skelAnime, this->workf[ANIM_SW_TGT])) {
        BossTw_TwinrovaSetupFly(this, play);
    }
}<|MERGE_RESOLUTION|>--- conflicted
+++ resolved
@@ -490,17 +490,10 @@
 
     if (!sTwInitalized) {
         sTwInitalized = true;
-<<<<<<< HEAD
-        play->envCtx.unk_BF = 1;
-        play->envCtx.unk_BE = 1;
-        play->envCtx.unk_BD = 1;
-        play->envCtx.unk_D8 = 0.0f;
-=======
-        globalCtx->envCtx.lightSettingOverride = 1;
-        globalCtx->envCtx.prevLightSetting = 1;
-        globalCtx->envCtx.lightSetting = 1;
-        globalCtx->envCtx.lightBlend = 0.0f;
->>>>>>> 4f0018bf
+        play->envCtx.lightSettingOverride = 1;
+        play->envCtx.prevLightSetting = 1;
+        play->envCtx.lightSetting = 1;
+        play->envCtx.lightBlend = 0.0f;
 
         D_8094C874 = D_8094C876 = D_8094C878 = D_8094C87A = D_8094C87C = D_8094C87E = D_8094C870 = D_8094C86F =
             D_8094C872 = sBeamDivertTimer = sEnvType = sGroundBlastType = sFreezeState = sTwinrovaBlastType =
@@ -885,13 +878,8 @@
             if (sBeamDivertTimer == 0) {
                 // beam hit the shield, normal shield equipped,
                 // divert the beam backwards from link's Y rotation
-<<<<<<< HEAD
                 BossTw_AddShieldDeflectEffect(play, 10.0f, this->actor.params);
-                play->envCtx.unk_D8 = 1.0f;
-=======
-                BossTw_AddShieldDeflectEffect(globalCtx, 10.0f, this->actor.params);
-                globalCtx->envCtx.lightBlend = 1.0f;
->>>>>>> 4f0018bf
+                play->envCtx.lightBlend = 1.0f;
                 this->timers[0] = 10;
                 func_80078884(NA_SE_IT_SHIELD_REFLECT_MG2);
             }
@@ -1012,13 +1000,8 @@
         if (this->timers[1] < 50) {
             if (this->timers[1] < 10) {
                 if (this->timers[1] == 9) {
-<<<<<<< HEAD
-                    play->envCtx.unk_D8 = 0.5f;
-                    play->envCtx.unk_BD = 3 - this->actor.params;
-=======
-                    globalCtx->envCtx.lightBlend = 0.5f;
-                    globalCtx->envCtx.lightSetting = 3 - this->actor.params;
->>>>>>> 4f0018bf
+                    play->envCtx.lightBlend = 0.5f;
+                    play->envCtx.lightSetting = 3 - this->actor.params;
                     Audio_PlayActorSound2(&this->actor, NA_SE_EN_TWINROBA_MASIC_SET);
                 }
 
@@ -1134,11 +1117,7 @@
                         this->groundBlastPos.x = 0.0f;
                         this->groundBlastPos.y = 0.0f;
                         this->groundBlastPos.z = 0.0f;
-<<<<<<< HEAD
-                        play->envCtx.unk_D8 = 1.0f;
-=======
-                        globalCtx->envCtx.lightBlend = 1.0f;
->>>>>>> 4f0018bf
+                        play->envCtx.lightBlend = 1.0f;
                         func_800AA000(0.0f, 0x64, 5, 4);
                     } else if (beamReflection == 0) {
                         BossTw_BeamHitPlayerCheck(this, play);
@@ -1298,11 +1277,7 @@
                         }
 
                         this->beamReflectionDist = sp130.z;
-<<<<<<< HEAD
-                        Math_ApproachF(&play->envCtx.unk_D8, 0.8f, 1.0f, 0.2f);
-=======
-                        Math_ApproachF(&globalCtx->envCtx.lightBlend, 0.8f, 1.0f, 0.2f);
->>>>>>> 4f0018bf
+                        Math_ApproachF(&play->envCtx.lightBlend, 0.8f, 1.0f, 0.2f);
                     }
                     break;
                 }
@@ -1342,11 +1317,7 @@
 
             BossTw_SetupHitByBeam(otherTw, play);
             Audio_PlayActorSound2(&otherTw->actor, NA_SE_EN_TWINROBA_DAMAGE_VOICE);
-<<<<<<< HEAD
-            play->envCtx.unk_D8 = 1.0f;
-=======
-            globalCtx->envCtx.lightBlend = 1.0f;
->>>>>>> 4f0018bf
+            play->envCtx.lightBlend = 1.0f;
             otherTw->actor.colChkInfo.health++;
         }
     }
@@ -1690,13 +1661,8 @@
             }
 
             sEnvType = -1;
-<<<<<<< HEAD
-            play->envCtx.unk_BD = 4;
-            Math_ApproachF(&play->envCtx.unk_D8, 1, 1, 0.1f);
-=======
-            globalCtx->envCtx.lightSetting = 4;
-            Math_ApproachF(&globalCtx->envCtx.lightBlend, 1, 1, 0.1f);
->>>>>>> 4f0018bf
+            play->envCtx.lightSetting = 4;
+            Math_ApproachF(&play->envCtx.lightBlend, 1, 1, 0.1f);
             // fallthrough
         case 2:
             SkelAnime_Update(&this->skelAnime);
@@ -1742,11 +1708,7 @@
             }
             if (this->timers[2] == 4) {
                 sEnvType = 0;
-<<<<<<< HEAD
-                play->envCtx.unk_BE = 5;
-=======
-                globalCtx->envCtx.prevLightSetting = 5;
->>>>>>> 4f0018bf
+                play->envCtx.prevLightSetting = 5;
             }
 
             if (this->timers[2] == 1) {
@@ -1881,13 +1843,8 @@
             Math_ApproachF(&this->subCamUpdateRate, 0.01f, 1.0f, 0.0001f);
 
             if (this->work[CS_TIMER_1] > 100) {
-<<<<<<< HEAD
-                play->envCtx.unk_BD = 0;
-                Math_ApproachF(&play->envCtx.unk_D8, 1.0f, 1.0f, 0.03f);
-=======
-                globalCtx->envCtx.lightSetting = 0;
-                Math_ApproachF(&globalCtx->envCtx.lightBlend, 1.0f, 1.0f, 0.03f);
->>>>>>> 4f0018bf
+                play->envCtx.lightSetting = 0;
+                Math_ApproachF(&play->envCtx.lightBlend, 1.0f, 1.0f, 0.03f);
             }
 
             if (this->work[CS_TIMER_1] == 180) {
@@ -1997,19 +1954,11 @@
 
             if (this->work[CS_TIMER_1] >= 30) {
                 if (this->work[CS_TIMER_1] < 45) {
-<<<<<<< HEAD
-                    play->envCtx.unk_BE = 0;
-                    play->envCtx.unk_BD = 2;
-                    play->envCtx.unk_D8 = 1.0f;
+                    play->envCtx.prevLightSetting = 0;
+                    play->envCtx.lightSetting = 2;
+                    play->envCtx.lightBlend = 1.0f;
                 } else {
-                    Math_ApproachZeroF(&play->envCtx.unk_D8, 1.0f, 0.1f);
-=======
-                    globalCtx->envCtx.prevLightSetting = 0;
-                    globalCtx->envCtx.lightSetting = 2;
-                    globalCtx->envCtx.lightBlend = 1.0f;
-                } else {
-                    Math_ApproachZeroF(&globalCtx->envCtx.lightBlend, 1.0f, 0.1f);
->>>>>>> 4f0018bf
+                    Math_ApproachZeroF(&play->envCtx.lightBlend, 1.0f, 0.1f);
                 }
 
                 if (this->work[CS_TIMER_1] == 30) {
@@ -2027,11 +1976,7 @@
                     }
 
                     Audio_PlayActorSound2(&sKoumePtr->actor, NA_SE_EN_TWINROBA_TRANSFORM);
-<<<<<<< HEAD
-                    play->envCtx.unk_D8 = 0;
-=======
-                    globalCtx->envCtx.lightBlend = 0;
->>>>>>> 4f0018bf
+                    play->envCtx.lightBlend = 0;
                 }
 
                 if (this->work[CS_TIMER_1] >= 35) {
@@ -2172,17 +2117,10 @@
 
             if (this->work[CS_TIMER_1] >= 30) {
                 if (this->work[CS_TIMER_1] < 45) {
-<<<<<<< HEAD
-                    play->envCtx.unk_BD = 3;
-                    play->envCtx.unk_D8 = 1.0f;
+                    play->envCtx.lightSetting = 3;
+                    play->envCtx.lightBlend = 1.0f;
                 } else {
-                    Math_ApproachZeroF(&play->envCtx.unk_D8, 1.0f, 0.1f);
-=======
-                    globalCtx->envCtx.lightSetting = 3;
-                    globalCtx->envCtx.lightBlend = 1.0f;
-                } else {
-                    Math_ApproachZeroF(&globalCtx->envCtx.lightBlend, 1.0f, 0.1f);
->>>>>>> 4f0018bf
+                    Math_ApproachZeroF(&play->envCtx.lightBlend, 1.0f, 0.1f);
                 }
 
                 if (this->work[CS_TIMER_1] == 30) {
@@ -2199,11 +2137,7 @@
                     }
 
                     Audio_PlayActorSound2(&sKotakePtr->actor, NA_SE_EN_TWINROBA_TRANSFORM);
-<<<<<<< HEAD
-                    play->envCtx.unk_D8 = 0.0f;
-=======
-                    globalCtx->envCtx.lightBlend = 0.0f;
->>>>>>> 4f0018bf
+                    play->envCtx.lightBlend = 0.0f;
                 }
 
                 if (this->work[CS_TIMER_1] >= 35) {
@@ -2273,13 +2207,8 @@
 
         case 20:
             if (this->work[CS_TIMER_1] > 20 && this->work[CS_TIMER_1] < 120) {
-<<<<<<< HEAD
-                play->envCtx.unk_BD = 1;
-                Math_ApproachF(&play->envCtx.unk_D8, 1.0f, 1.0f, 0.015f);
-=======
-                globalCtx->envCtx.lightSetting = 1;
-                Math_ApproachF(&globalCtx->envCtx.lightBlend, 1.0f, 1.0f, 0.015f);
->>>>>>> 4f0018bf
+                play->envCtx.lightSetting = 1;
+                Math_ApproachF(&play->envCtx.lightBlend, 1.0f, 1.0f, 0.015f);
             }
 
             if (this->work[CS_TIMER_1] == 90) {
@@ -2288,19 +2217,11 @@
 
             if (this->work[CS_TIMER_1] == 120) {
                 sEnvType = 0;
-<<<<<<< HEAD
-                play->envCtx.unk_BE = 1;
-                play->envCtx.unk_BD = 1;
-                play->envCtx.unk_D8 = 0.0f;
+                play->envCtx.prevLightSetting = 1;
+                play->envCtx.lightSetting = 1;
+                play->envCtx.lightBlend = 0.0f;
                 TitleCard_InitBossName(play, &play->actorCtx.titleCtx, SEGMENTED_TO_VIRTUAL(object_tw_Blob_02E170),
                                        0xA0, 0xB4, 0x80, 0x28);
-=======
-                globalCtx->envCtx.prevLightSetting = 1;
-                globalCtx->envCtx.lightSetting = 1;
-                globalCtx->envCtx.lightBlend = 0.0f;
-                TitleCard_InitBossName(globalCtx, &globalCtx->actorCtx.titleCtx,
-                                       SEGMENTED_TO_VIRTUAL(object_tw_Blob_02E170), 0xA0, 0xB4, 0x80, 0x28);
->>>>>>> 4f0018bf
                 SET_EVENTCHKINF(EVENTCHKINF_75);
                 Audio_QueueSeqCmd(SEQ_PLAYER_BGM_MAIN << 24 | NA_BGM_BOSS);
             }
@@ -2716,23 +2637,13 @@
 
             if (this->work[CS_TIMER_1] >= 55) {
                 if (this->work[CS_TIMER_1] == 55) {
-<<<<<<< HEAD
-                    play->envCtx.unk_D8 = 0;
+                    play->envCtx.lightBlend = 0;
                 }
 
                 sEnvType = -1;
-                play->envCtx.unk_BE = 5;
-                play->envCtx.unk_BD = 0;
-                Math_ApproachF(&play->envCtx.unk_D8, 1.0f, 1.0f, 0.015f);
-=======
-                    globalCtx->envCtx.lightBlend = 0;
-                }
-
-                sEnvType = -1;
-                globalCtx->envCtx.prevLightSetting = 5;
-                globalCtx->envCtx.lightSetting = 0;
-                Math_ApproachF(&globalCtx->envCtx.lightBlend, 1.0f, 1.0f, 0.015f);
->>>>>>> 4f0018bf
+                play->envCtx.prevLightSetting = 5;
+                play->envCtx.lightSetting = 0;
+                Math_ApproachF(&play->envCtx.lightBlend, 1.0f, 1.0f, 0.015f);
                 Math_ApproachF(&this->actor.scale.x, 0.00024999998f, 0.1f, 0.00005f);
                 this->actor.shape.rot.y += (s16)this->actor.speedXZ;
                 this->workf[UNK_F13] += this->actor.speedXZ;
@@ -2867,25 +2778,14 @@
         case 3:
             BossTw_DeathCSMsgSfx(this, play);
             if (this->work[CS_TIMER_2] < 150) {
-<<<<<<< HEAD
-                play->envCtx.unk_BE = 1;
-                play->envCtx.unk_BD = 0;
-                Math_ApproachZeroF(&play->envCtx.unk_D8, 1.0f, 0.1f);
+                play->envCtx.prevLightSetting = 1;
+                play->envCtx.lightSetting = 0;
+                Math_ApproachZeroF(&play->envCtx.lightBlend, 1.0f, 0.1f);
             } else {
-                play->envCtx.unk_BE = 1;
-                play->envCtx.unk_BD = 6;
-                Math_ApproachF(&play->envCtx.unk_D8, (Math_SinS(this->work[CS_TIMER_2] * 4096) / 4.0f) + 0.75f, 1.0f,
-                               0.1f);
-=======
-                globalCtx->envCtx.prevLightSetting = 1;
-                globalCtx->envCtx.lightSetting = 0;
-                Math_ApproachZeroF(&globalCtx->envCtx.lightBlend, 1.0f, 0.1f);
-            } else {
-                globalCtx->envCtx.prevLightSetting = 1;
-                globalCtx->envCtx.lightSetting = 6;
-                Math_ApproachF(&globalCtx->envCtx.lightBlend, (Math_SinS(this->work[CS_TIMER_2] * 4096) / 4.0f) + 0.75f,
+                play->envCtx.prevLightSetting = 1;
+                play->envCtx.lightSetting = 6;
+                Math_ApproachF(&play->envCtx.lightBlend, (Math_SinS(this->work[CS_TIMER_2] * 4096) / 4.0f) + 0.75f,
                                1.0f, 0.1f);
->>>>>>> 4f0018bf
             }
 
             Math_ApproachF(&this->subCamAt.y, sKoumePtr->actor.world.pos.y + 17.0f, 0.05f, 10.0f);
@@ -3231,63 +3131,33 @@
     osSyncPrintf("OooooooooooooooooooooooooooooooooCC\n");
     CollisionCheck_SetOC(play, &play->colChkCtx, &this->collider.base);
 
-<<<<<<< HEAD
-    play->envCtx.unk_DC = 2;
+    play->envCtx.lightBlendOverride = LIGHT_BLEND_OVERRIDE_FULL_CONTROL;
 
     switch (sEnvType) {
         case 0:
-            Math_ApproachZeroF(&play->envCtx.unk_D8, 1.0f, 0.02f);
+            Math_ApproachZeroF(&play->envCtx.lightBlend, 1.0f, 0.02f);
             break;
         case 1:
-            play->envCtx.unk_BD = 3;
-            Math_ApproachF(&play->envCtx.unk_D8, 0.5f, 1.0f, 0.05f);
+            play->envCtx.lightSetting = 3;
+            Math_ApproachF(&play->envCtx.lightBlend, 0.5f, 1.0f, 0.05f);
             break;
         case 2:
-            play->envCtx.unk_BD = 2;
-            Math_ApproachF(&play->envCtx.unk_D8, (Math_SinS(this->work[CS_TIMER_1] * 0x3000) * 0.03f) + 0.5f, 1.0f,
+            play->envCtx.lightSetting = 2;
+            Math_ApproachF(&play->envCtx.lightBlend, (Math_SinS(this->work[CS_TIMER_1] * 0x3000) * 0.03f) + 0.5f, 1.0f,
                            0.05f);
             break;
         case 3:
-            play->envCtx.unk_BD = 3;
-            Math_ApproachF(&play->envCtx.unk_D8, 1.0f, 1.0f, 0.1f);
+            play->envCtx.lightSetting = 3;
+            Math_ApproachF(&play->envCtx.lightBlend, 1.0f, 1.0f, 0.1f);
             break;
         case 4:
-            play->envCtx.unk_BD = 2;
-            Math_ApproachF(&play->envCtx.unk_D8, (Math_SinS(this->work[CS_TIMER_1] * 0x3E00) * 0.05f) + 0.95f, 1.0f,
+            play->envCtx.lightSetting = 2;
+            Math_ApproachF(&play->envCtx.lightBlend, (Math_SinS(this->work[CS_TIMER_1] * 0x3E00) * 0.05f) + 0.95f, 1.0f,
                            0.1f);
             break;
         case 5:
-            play->envCtx.unk_BD = 0;
-            Math_ApproachF(&play->envCtx.unk_D8, 1.0f, 1.0f, 0.05f);
-=======
-    globalCtx->envCtx.lightBlendOverride = LIGHT_BLEND_OVERRIDE_FULL_CONTROL;
-
-    switch (sEnvType) {
-        case 0:
-            Math_ApproachZeroF(&globalCtx->envCtx.lightBlend, 1.0f, 0.02f);
-            break;
-        case 1:
-            globalCtx->envCtx.lightSetting = 3;
-            Math_ApproachF(&globalCtx->envCtx.lightBlend, 0.5f, 1.0f, 0.05f);
-            break;
-        case 2:
-            globalCtx->envCtx.lightSetting = 2;
-            Math_ApproachF(&globalCtx->envCtx.lightBlend, (Math_SinS(this->work[CS_TIMER_1] * 0x3000) * 0.03f) + 0.5f,
-                           1.0f, 0.05f);
-            break;
-        case 3:
-            globalCtx->envCtx.lightSetting = 3;
-            Math_ApproachF(&globalCtx->envCtx.lightBlend, 1.0f, 1.0f, 0.1f);
-            break;
-        case 4:
-            globalCtx->envCtx.lightSetting = 2;
-            Math_ApproachF(&globalCtx->envCtx.lightBlend, (Math_SinS(this->work[CS_TIMER_1] * 0x3E00) * 0.05f) + 0.95f,
-                           1.0f, 0.1f);
-            break;
-        case 5:
-            globalCtx->envCtx.lightSetting = 0;
-            Math_ApproachF(&globalCtx->envCtx.lightBlend, 1.0f, 1.0f, 0.05f);
->>>>>>> 4f0018bf
+            play->envCtx.lightSetting = 0;
+            Math_ApproachF(&play->envCtx.lightBlend, 1.0f, 1.0f, 0.05f);
             break;
         case -1:
             break;
@@ -4089,11 +3959,7 @@
                         if (this->timers[0] == 50) {
                             D_8094C86F = 10;
                             D_8094C872 = 7;
-<<<<<<< HEAD
-                            play->envCtx.unk_D8 = 1.0f;
-=======
-                            globalCtx->envCtx.lightBlend = 1.0f;
->>>>>>> 4f0018bf
+                            play->envCtx.lightBlend = 1.0f;
                         }
 
                         if (this->timers[0] <= 50) {
@@ -4143,11 +4009,7 @@
                                                       Rand_ZeroFloat(10.0f) + 25.0f, this->blastType);
                             }
 
-<<<<<<< HEAD
-                            play->envCtx.unk_D8 = 0.5f;
-=======
-                            globalCtx->envCtx.lightBlend = 0.5f;
->>>>>>> 4f0018bf
+                            play->envCtx.lightBlend = 0.5f;
                         }
 
                         this->csState1 = 2;
@@ -4286,11 +4148,7 @@
                         if (this->timers[0] == 50) {
                             D_8094C86F = 10;
                             D_8094C872 = 7;
-<<<<<<< HEAD
-                            play->envCtx.unk_D8 = 1.0f;
-=======
-                            globalCtx->envCtx.lightBlend = 1.0f;
->>>>>>> 4f0018bf
+                            play->envCtx.lightBlend = 1.0f;
                         }
 
                         if (this->timers[0] <= 50) {
@@ -4340,11 +4198,7 @@
                                                       Rand_ZeroFloat(10.0f) + 25.0f, this->blastType);
                             }
 
-<<<<<<< HEAD
-                            play->envCtx.unk_D8 = 0.5f;
-=======
-                            globalCtx->envCtx.lightBlend = 0.5f;
->>>>>>> 4f0018bf
+                            play->envCtx.lightBlend = 0.5f;
                         }
 
                         this->csState1 = 2;
@@ -4477,11 +4331,7 @@
 
             if (info->toucher.dmgFlags & DMG_SHIELD) {
                 this->work[INVINC_TIMER] = 7;
-<<<<<<< HEAD
-                play->envCtx.unk_D8 = 1.0f;
-=======
-                globalCtx->envCtx.lightBlend = 1.0f;
->>>>>>> 4f0018bf
+                play->envCtx.lightBlend = 1.0f;
                 func_800AA000(0.0f, 100, 5, 4);
 
                 if (Player_HasMirrorShieldEquipped(play)) {
@@ -4819,11 +4669,7 @@
                         }
 
                         sTwinrovaPtr->twinrovaStun = 1;
-<<<<<<< HEAD
-                        play->envCtx.unk_D8 = 1.0f;
-=======
-                        globalCtx->envCtx.lightBlend = 1.0f;
->>>>>>> 4f0018bf
+                        play->envCtx.lightBlend = 1.0f;
                         eff->type = TWEFF_NONE;
                     }
                 }
