#include "z_boss_tw.h"
#include "objects/gameplay_keep/gameplay_keep.h"
#include "objects/object_tw/object_tw.h"
#include "overlays/actors/ovl_Door_Warp1/z_door_warp1.h"

#define FLAGS (ACTOR_FLAG_0 | ACTOR_FLAG_2 | ACTOR_FLAG_4 | ACTOR_FLAG_5)

typedef enum {
    /*  0 */ TWEFF_NONE,
    /*  1 */ TWEFF_DOT,
    /*  2 */ TWEFF_2,
    /*  3 */ TWEFF_3,
    /*  4 */ TWEFF_RING,
    /*  5 */ TWEFF_PLYR_FRZ,
    /*  6 */ TWEFF_FLAME,
    /*  7 */ TWEFF_MERGEFLAME,
    /*  8 */ TWEFF_SHLD_BLST,
    /*  9 */ TWEFF_SHLD_DEFL,
    /* 10 */ TWEFF_SHLD_HIT
} TwEffType;

typedef enum {
    /* 0 */ EFF_ARGS,
    /* 1 */ EFF_UNKS1,
    /* 2 */ EFF_WORK_MAX
} EffectWork;

typedef enum {
    /* 0 */ EFF_SCALE,
    /* 1 */ EFF_DIST,
    /* 2 */ EFF_ROLL,
    /* 3 */ EFF_YAW,
    /* 4 */ EFF_FWORK_MAX
} EffectFWork;

typedef enum {
    /* 0x00 */ TW_KOTAKE,
    /* 0x01 */ TW_KOUME,
    /* 0x02 */ TW_TWINROVA,
    /* 0x64 */ TW_FIRE_BLAST = 0x64,
    /* 0x65 */ TW_FIRE_BLAST_GROUND,
    /* 0x66 */ TW_ICE_BLAST,
    /* 0x67 */ TW_ICE_BLAST_GROUND,
    /* 0x68 */ TW_DEATHBALL_KOTAKE,
    /* 0x69 */ TW_DEATHBALL_KOUME
} TwinrovaType;

#define BOSS_TW_EFFECT_COUNT 150

typedef struct {
    /* 0x0000 */ u8 type;
    /* 0x0001 */ u8 frame;
    /* 0x0004 */ Vec3f pos;
    /* 0x0010 */ Vec3f curSpeed;
    /* 0x001C */ Vec3f accel;
    /* 0x0028 */ Color_RGB8 color;
    /* 0x002C */ s16 alpha;
    /* 0x002E */ s16 work[EFF_WORK_MAX];
    /* 0x0034 */ f32 workf[EFF_FWORK_MAX];
    /* 0x0044 */ Actor* target;
} BossTwEffect;

void BossTw_Init(Actor* thisx, GlobalContext* globalCtx);
void BossTw_Destroy(Actor* thisx, GlobalContext* globalCtx);
void BossTw_Update(Actor* thisx, GlobalContext* globalCtx);
void BossTw_Draw(Actor* thisx, GlobalContext* globalCtx);

void BossTw_TwinrovaDamage(BossTw* this, GlobalContext* globalCtx, u8 arg2);
void BossTw_TwinrovaSetupFly(BossTw* this, GlobalContext* globalCtx);
void BossTw_DrawEffects(GlobalContext* globalCtx);
void BossTw_TwinrovaLaugh(BossTw* this, GlobalContext* globalCtx);
void BossTw_TwinrovaFly(BossTw* this, GlobalContext* globalCtx);
void BossTw_TwinrovaGetUp(BossTw* this, GlobalContext* globalCtx);
void BossTw_TwinrovaSetupGetUp(BossTw* this, GlobalContext* globalCtx);
void BossTw_TwinrovaSetupLaugh(BossTw* this, GlobalContext* globalCtx);
void BossTw_TwinrovaDoneBlastShoot(BossTw* this, GlobalContext* globalCtx);
void BossTw_TwinrovaSetupDoneBlastShoot(BossTw* this, GlobalContext* globalCtx);
void BossTw_TwinrovaSetupShootBlast(BossTw* this, GlobalContext* globalCtx);
void BossTw_TwinrovaSetupChargeBlast(BossTw* this, GlobalContext* globalCtx);
void BossTw_TwinrovaArriveAtTarget(BossTw* this, GlobalContext* globalCtx);
void BossTw_TwinrovaDeathCS(BossTw* this, GlobalContext* globalCtx);
void BossTw_TwinrovaIntroCS(BossTw* this, GlobalContext* globalCtx);
void BossTw_CSWait(BossTw* this, GlobalContext* globalCtx);
void BossTw_DeathCS(BossTw* this, GlobalContext* globalCtx);
void BossTw_TwinrovaMergeCS(BossTw* this, GlobalContext* globalCtx);
void BossTw_TwinrovaSetupMergeCS(BossTw* this, GlobalContext* globalCtx);
void BossTw_MergeCS(BossTw* this, GlobalContext* globalCtx);
void BossTw_Spin(BossTw* this, GlobalContext* globalCtx);
void BossTw_Laugh(BossTw* this, GlobalContext* globalCtx);
void BossTw_SetupLaugh(BossTw* this, GlobalContext* globalCtx);
void BossTw_FinishBeamShoot(BossTw* this, GlobalContext* globalCtx);
void BossTw_SetupFinishBeamShoot(BossTw* this, GlobalContext* globalCtx);
void BossTw_SetupHitByBeam(BossTw* this, GlobalContext* globalCtx);
void BossTw_HitByBeam(BossTw* this, GlobalContext* globalCtx);
void BossTw_Wait(BossTw* this, GlobalContext* globalCtx);
void BossTw_ShootBeam(BossTw* this, GlobalContext* globalCtx);
void BossTw_FlyTo(BossTw* this, GlobalContext* globalCtx);
void BossTw_SetupShootBeam(BossTw* this, GlobalContext* globalCtx);
void BossTw_TurnToPlayer(BossTw* this, GlobalContext* globalCtx);
void BossTw_TwinrovaUpdate(Actor* thisx, GlobalContext* globalCtx);
void BossTw_TwinrovaDraw(Actor* thisx, GlobalContext* globalCtx);
void BossTw_SetupWait(BossTw* this, GlobalContext* globalCtx);
void BossTw_TwinrovaSetupIntroCS(BossTw* this, GlobalContext* globalCtx);
void BossTw_SetupFlyTo(BossTw* this, GlobalContext* globalCtx);
void BossTw_SetupCSWait(BossTw* this, GlobalContext* globalCtx);
void BossTw_BlastUpdate(Actor* thisx, GlobalContext* globalCtx);
void BossTw_BlastDraw(Actor* thisx, GlobalContext* globalCtx);
void BossTw_BlastFire(BossTw* this, GlobalContext* globalCtx);
void BossTw_BlastIce(BossTw* this, GlobalContext* globalCtx);
void BossTw_DeathBall(BossTw* this, GlobalContext* globalCtx);
void BossTw_DrawDeathBall(Actor* thisx, GlobalContext* globalCtx);
void BossTw_TwinrovaStun(BossTw* this, GlobalContext* globalCtx);
void BossTw_TwinrovaSpin(BossTw* this, GlobalContext* globalCtx);
void BossTw_TwinrovaShootBlast(BossTw* this, GlobalContext* globalCtx);
void BossTw_TwinrovaChargeBlast(BossTw* this, GlobalContext* globalCtx);
void BossTw_TwinrovaSetupSpin(BossTw* this, GlobalContext* globalCtx);
void BossTw_UpdateEffects(GlobalContext* globalCtx);

const ActorInit Boss_Tw_InitVars = {
    ACTOR_BOSS_TW,
    ACTORCAT_BOSS,
    FLAGS,
    OBJECT_TW,
    sizeof(BossTw),
    (ActorFunc)BossTw_Init,
    (ActorFunc)BossTw_Destroy,
    (ActorFunc)BossTw_Update,
    (ActorFunc)BossTw_Draw,
};

static Vec3f D_8094A7D0 = { 0.0f, 0.0f, 1000.0f };
static Vec3f sZeroVector = { 0.0f, 0.0f, 0.0f };

static ColliderCylinderInit sCylinderInitBlasts = {
    {
        COLTYPE_NONE,
        AT_ON | AT_TYPE_ALL,
        AC_ON | AC_TYPE_PLAYER,
        OC1_ON | OC1_TYPE_PLAYER,
        OC2_TYPE_1,
        COLSHAPE_CYLINDER,
    },
    {
        ELEMTYPE_UNK0,
        { 0xFFCFFFFF, 0x00, 0x30 },
        { 0x00100000, 0x00, 0x00 },
        TOUCH_ON | TOUCH_SFX_NORMAL,
        BUMP_ON,
        OCELEM_ON,
    },
    { 25, 35, -17, { 0, 0, 0 } },
};

static ColliderCylinderInit sCylinderInitKoumeKotake = {
    {
        COLTYPE_HIT3,
        AT_ON | AT_TYPE_ENEMY,
        AC_ON | AC_TYPE_PLAYER,
        OC1_ON | OC1_TYPE_PLAYER,
        OC2_TYPE_1,
        COLSHAPE_CYLINDER,
    },
    {
        ELEMTYPE_UNK0,
        { 0xFFCFFFFF, 0x00, 0x20 },
        { 0xFFCDFFFE, 0x00, 0x00 },
        TOUCH_ON | TOUCH_SFX_NORMAL,
        BUMP_ON,
        OCELEM_ON,
    },
    { 45, 120, -30, { 0, 0, 0 } },
};

static ColliderCylinderInit sCylinderInitTwinrova = {
    {
        COLTYPE_HIT3,
        AT_ON | AT_TYPE_ENEMY,
        AC_ON | AC_TYPE_PLAYER,
        OC1_ON | OC1_TYPE_ALL,
        OC2_TYPE_1,
        COLSHAPE_CYLINDER,
    },
    {
        ELEMTYPE_UNK0,
        { 0xFFCFFFFF, 0x00, 0x20 },
        { 0xFFCDFFFE, 0x00, 0x00 },
        TOUCH_ON | TOUCH_SFX_NORMAL,
        BUMP_ON | BUMP_HOOKABLE,
        OCELEM_ON,
    },
    { 45, 120, -30, { 0, 0, 0 } },
};

static Vec3f sTwinrovaPillarPos[] = {
    { 580.0f, 380.0f, 0.0f },
    { 0.0f, 380.0f, 580.0f },
    { -580.0f, 380.0f, 0.0f },
    { 0.0f, 380.0f, -580.0f },
};

static u8 sTwInitalized = false;

static InitChainEntry sInitChain[] = {
    ICHAIN_U8(targetMode, 5, ICHAIN_CONTINUE),
    ICHAIN_F32_DIV1000(gravity, 0, ICHAIN_CONTINUE),
    ICHAIN_F32(targetArrowOffset, 0, ICHAIN_STOP),
};

static s8 sEnvType;
static u8 sGroundBlastType;
static BossTw* sKotakePtr;
static BossTw* sKoumePtr;
static BossTw* sTwinrovaPtr;
static u8 sShieldFireCharge;
static u8 sShieldIceCharge;
static f32 D_8094C854;
static f32 D_8094C858;
static u8 sTwinrovaBlastType;
static u8 sFixedBlastType;
static u8 sFixedBlatSeq;
static u8 sFreezeState;
static Vec3f sShieldHitPos;
static s16 sShieldHitYaw;
static u8 sBeamDivertTimer;
static u8 D_8094C86F;
static u8 D_8094C870;
static s16 D_8094C872;
static s16 D_8094C874;
static s16 D_8094C876;
static u8 D_8094C878;
static s16 D_8094C87A;
static s16 D_8094C87C;
static u8 D_8094C87E;
static BossTwEffect sEffects[BOSS_TW_EFFECT_COUNT];

void BossTw_AddDotEffect(GlobalContext* globalCtx, Vec3f* initalPos, Vec3f* initalSpeed, Vec3f* accel, f32 scale,
                         s16 args, s16 countLimit) {
    s16 i;
    BossTwEffect* eff;

    for (i = 0, eff = globalCtx->specialEffects; i < countLimit; i++, eff++) {
        if (eff->type == TWEFF_NONE) {
            eff->type = TWEFF_DOT;
            eff->pos = *initalPos;
            eff->curSpeed = *initalSpeed;
            eff->accel = *accel;
            eff->workf[EFF_SCALE] = scale / 1000.0f;
            eff->alpha = 255;
            eff->frame = (s16)Rand_ZeroFloat(10.0f);
            eff->work[EFF_ARGS] = args;
            break;
        }
    }
}

void BossTw_AddDmgCloud(GlobalContext* globalCtx, s16 type, Vec3f* initialPos, Vec3f* initalSpeed, Vec3f* accel,
                        f32 scale, s16 alpha, s16 args, s16 countLimit) {
    s16 i;
    BossTwEffect* eff;

    for (i = 0, eff = globalCtx->specialEffects; i < countLimit; i++, eff++) {
        if (eff->type == TWEFF_NONE) {
            eff->type = type;
            eff->pos = *initialPos;
            eff->curSpeed = *initalSpeed;
            eff->accel = *accel;
            eff->workf[EFF_SCALE] = scale / 1000.0f;
            eff->work[EFF_ARGS] = args;
            eff->alpha = alpha;
            eff->frame = (s16)Rand_ZeroFloat(100.0f);
            break;
        }
    }
}

void BossTw_AddRingEffect(GlobalContext* globalCtx, Vec3f* initalPos, f32 scale, f32 arg3, s16 alpha, s16 args,
                          s16 arg6, s16 countLimit) {
    s16 i;
    BossTwEffect* eff;

    for (i = 0, eff = globalCtx->specialEffects; i < countLimit; i++, eff++) {
        if (eff->type == TWEFF_NONE) {
            eff->type = TWEFF_RING;
            eff->pos = *initalPos;
            eff->curSpeed = sZeroVector;
            eff->accel = sZeroVector;
            eff->workf[EFF_SCALE] = scale * 0.0025f;
            eff->workf[EFF_DIST] = arg3 * 0.0025f;
            eff->work[EFF_ARGS] = args;
            eff->work[EFF_UNKS1] = arg6;
            eff->alpha = alpha;
            eff->workf[EFF_ROLL] = Rand_ZeroFloat(M_PI);
            eff->frame = 0;
            break;
        }
    }
}

void BossTw_AddPlayerFreezeEffect(GlobalContext* globalCtx, Actor* target) {
    BossTwEffect* eff;
    s16 i;

    for (eff = globalCtx->specialEffects, i = 0; i < BOSS_TW_EFFECT_COUNT; i++, eff++) {
        if (eff->type == TWEFF_NONE) {
            eff->type = TWEFF_PLYR_FRZ;
            eff->curSpeed = sZeroVector;
            eff->accel = sZeroVector;
            eff->frame = 0;
            eff->target = target;
            eff->workf[EFF_DIST] = 0.0f;
            eff->workf[EFF_SCALE] = 0.0f;
            eff->workf[EFF_ROLL] = 0.0f;
            if (target == NULL) {
                eff->work[EFF_ARGS] = 100;
            } else {
                eff->work[EFF_ARGS] = 20;
            }
            break;
        }
    }
}

void BossTw_AddFlameEffect(GlobalContext* globalCtx, Vec3f* initalPos, Vec3f* initalSpeed, Vec3f* accel, f32 scale,
                           s16 args) {
    s16 i;
    BossTwEffect* eff;

    for (i = 0, eff = globalCtx->specialEffects; i < BOSS_TW_EFFECT_COUNT; i++, eff++) {
        if (eff->type == TWEFF_NONE) {
            eff->type = TWEFF_FLAME;
            eff->pos = *initalPos;
            eff->curSpeed = *initalSpeed;
            eff->accel = *accel;
            eff->workf[EFF_SCALE] = scale / 1000.0f;
            eff->work[EFF_ARGS] = args;
            eff->work[EFF_UNKS1] = 0;
            eff->alpha = 0;
            eff->frame = (s16)Rand_ZeroFloat(1000.0f);
            break;
        }
    }
}

void BossTw_AddMergeFlameEffect(GlobalContext* globalCtx, Vec3f* initialPos, f32 scale, f32 dist, s16 args) {
    s16 i;
    BossTwEffect* eff;

    for (i = 0, eff = globalCtx->specialEffects; i < BOSS_TW_EFFECT_COUNT; i++, eff++) {
        if (eff->type == TWEFF_NONE) {
            eff->type = TWEFF_MERGEFLAME;
            eff->pos = *initialPos;
            eff->curSpeed = sZeroVector;
            eff->accel = sZeroVector;
            eff->workf[EFF_SCALE] = scale / 1000.0f;
            eff->work[EFF_ARGS] = args;
            eff->work[EFF_UNKS1] = 0;
            eff->workf[EFF_DIST] = dist;
            eff->workf[EFF_ROLL] = Rand_ZeroFloat(2.0f * M_PI);
            eff->alpha = 0;
            eff->frame = (s16)Rand_ZeroFloat(1000.0f);
            break;
        }
    }
}

void BossTw_AddShieldBlastEffect(GlobalContext* globalCtx, Vec3f* initalPos, Vec3f* initalSpeed, Vec3f* accel,
                                 f32 scale, f32 arg5, s16 alpha, s16 args) {
    s16 i;
    BossTwEffect* eff;

    for (i = 0, eff = globalCtx->specialEffects; i < BOSS_TW_EFFECT_COUNT; i++, eff++) {
        if (eff->type == TWEFF_NONE) {
            eff->type = TWEFF_SHLD_BLST;
            eff->pos = *initalPos;
            eff->curSpeed = *initalSpeed;
            eff->accel = *accel;
            eff->workf[EFF_SCALE] = scale / 1000.0f;
            eff->workf[EFF_DIST] = arg5 / 1000.0f;
            eff->work[EFF_ARGS] = args;
            eff->work[EFF_UNKS1] = 0;
            eff->alpha = alpha;
            eff->frame = (s16)Rand_ZeroFloat(1000.0f);
            break;
        }
    }
}

void BossTw_AddShieldDeflectEffect(GlobalContext* globalCtx, f32 arg1, s16 arg2) {
    s16 i;
    s16 j;
    BossTwEffect* eff;
    Player* player = GET_PLAYER(globalCtx);

    sShieldHitPos = player->bodyPartsPos[PLAYER_BODYPART_R_HAND];
    sShieldHitYaw = player->actor.shape.rot.y;

    for (i = 0; i < 8; i++) {
        for (eff = globalCtx->specialEffects, j = 0; j < BOSS_TW_EFFECT_COUNT; j++, eff++) {
            if (eff->type == TWEFF_NONE) {
                eff->type = TWEFF_SHLD_DEFL;
                eff->pos = sShieldHitPos;
                eff->curSpeed = sZeroVector;
                eff->accel = sZeroVector;
                eff->workf[EFF_ROLL] = i * (M_PI / 4.0f);
                eff->workf[EFF_YAW] = M_PI / 2.0f;
                eff->workf[EFF_DIST] = 0.0f;
                eff->workf[EFF_SCALE] = arg1 / 1000.0f;
                eff->work[EFF_ARGS] = arg2;
                eff->work[EFF_UNKS1] = 0;
                eff->alpha = 255;
                eff->frame = (s16)Rand_ZeroFloat(1000.0f);
                break;
            }
        }
    }
}

void BossTw_AddShieldHitEffect(GlobalContext* globalCtx, f32 arg1, s16 arg2) {
    s16 i;
    s16 j;
    BossTwEffect* eff;
    Player* player = GET_PLAYER(globalCtx);

    sShieldHitPos = player->bodyPartsPos[PLAYER_BODYPART_R_HAND];
    sShieldHitYaw = player->actor.shape.rot.y;

    for (i = 0; i < 8; i++) {
        for (eff = globalCtx->specialEffects, j = 0; j < BOSS_TW_EFFECT_COUNT; j++, eff++) {
            if (eff->type == TWEFF_NONE) {
                eff->type = TWEFF_SHLD_HIT;
                eff->pos = sShieldHitPos;
                eff->curSpeed = sZeroVector;
                eff->accel = sZeroVector;
                eff->workf[EFF_ROLL] = i * (M_PI / 4.0f);
                eff->workf[EFF_YAW] = M_PI / 2.0f;
                eff->workf[EFF_DIST] = 0.0f;
                eff->workf[EFF_SCALE] = arg1 / 1000.0f;
                eff->work[EFF_ARGS] = arg2;
                eff->work[EFF_UNKS1] = 0;
                eff->alpha = 255;
                eff->frame = (s16)Rand_ZeroFloat(1000.0f);
                break;
            }
        }
    }
}

void BossTw_Init(Actor* thisx, GlobalContext* globalCtx2) {
    GlobalContext* globalCtx = globalCtx2;
    BossTw* this = (BossTw*)thisx;
    s16 i;

    Actor_ProcessInitChain(&this->actor, sInitChain);
    ActorShape_Init(&this->actor.shape, 0.0f, NULL, 0.0f);

    if (this->actor.params >= TW_FIRE_BLAST) {
        // Blasts
        Actor_SetScale(&this->actor, 0.01f);
        this->actor.update = BossTw_BlastUpdate;
        this->actor.draw = BossTw_BlastDraw;
        this->actor.flags &= ~ACTOR_FLAG_0;

        Collider_InitCylinder(globalCtx, &this->collider);
        Collider_SetCylinder(globalCtx, &this->collider, &this->actor, &sCylinderInitBlasts);

        if (this->actor.params == TW_FIRE_BLAST || this->actor.params == TW_FIRE_BLAST_GROUND) {
            this->actionFunc = BossTw_BlastFire;
            this->collider.info.toucher.effect = 1;
        } else if (this->actor.params == TW_ICE_BLAST || this->actor.params == TW_ICE_BLAST_GROUND) {
            this->actionFunc = BossTw_BlastIce;
        } else if (this->actor.params >= TW_DEATHBALL_KOTAKE) {
            this->actionFunc = BossTw_DeathBall;
            this->actor.draw = BossTw_DrawDeathBall;
            this->workf[TAIL_ALPHA] = 128.0f;

            if (thisx->params == TW_DEATHBALL_KOTAKE) {
                thisx->world.rot.y = sTwinrovaPtr->actor.world.rot.y + 0x4000;
            } else {
                thisx->world.rot.y = sTwinrovaPtr->actor.world.rot.y - 0x4000;
            }
        }

        this->timers[1] = 150;
        return;
    }

    Actor_SetScale(&this->actor, 2.5 * 0.01f);
    this->actor.colChkInfo.mass = 255;
    this->actor.colChkInfo.health = 0;
    Collider_InitCylinder(globalCtx, &this->collider);

    if (!sTwInitalized) {
        sTwInitalized = true;
        globalCtx->envCtx.unk_BF = 1;
        globalCtx->envCtx.unk_BE = 1;
        globalCtx->envCtx.unk_BD = 1;
        globalCtx->envCtx.unk_D8 = 0.0f;

        D_8094C874 = D_8094C876 = D_8094C878 = D_8094C87A = D_8094C87C = D_8094C87E = D_8094C870 = D_8094C86F =
            D_8094C872 = sBeamDivertTimer = sEnvType = sGroundBlastType = sFreezeState = sTwinrovaBlastType =
                sFixedBlatSeq = sShieldFireCharge = sShieldIceCharge = 0;

        D_8094C858 = D_8094C854 = 0.0f;
        sFixedBlastType = Rand_ZeroFloat(1.99f);
        globalCtx->specialEffects = sEffects;

        for (i = 0; i < BOSS_TW_EFFECT_COUNT; i++) {
            sEffects[i].type = TWEFF_NONE;
        }
    }

    if (this->actor.params == TW_KOTAKE) {
        Collider_SetCylinder(globalCtx, &this->collider, &this->actor, &sCylinderInitKoumeKotake);
        this->actor.naviEnemyId = NAVI_ENEMY_TWINROVA_KOTAKE;
        SkelAnime_InitFlex(globalCtx, &this->skelAnime, &object_tw_Skel_0070E0, &object_tw_Anim_006F28, NULL, NULL, 0);

        if (GET_EVENTCHKINF(EVENTCHKINF_75)) {
            // began twinrova battle
            BossTw_SetupFlyTo(this, globalCtx);
            this->actor.world.pos.x = -600.0f;
            this->actor.world.pos.y = 400.0f;
            this->actor.world.pos.z = 0.0f;
            AudioSeqCmd_PlaySequence(SEQ_PLAYER_BGM_MAIN, 0, 0, NA_BGM_BOSS);
        } else {
            BossTw_SetupCSWait(this, globalCtx);
        }

        Animation_MorphToLoop(&this->skelAnime, &object_tw_Anim_006F28, -3.0f);
        this->visible = true;
    } else if (this->actor.params == TW_KOUME) {
        Collider_SetCylinder(globalCtx, &this->collider, &this->actor, &sCylinderInitKoumeKotake);
        this->actor.naviEnemyId = NAVI_ENEMY_TWINROVA_KOUME;
        SkelAnime_InitFlex(globalCtx, &this->skelAnime, &object_tw_Skel_01F888, &object_tw_Anim_006F28, NULL, NULL, 0);

        if (GET_EVENTCHKINF(EVENTCHKINF_75)) {
            // began twinrova battle
            BossTw_SetupFlyTo(this, globalCtx);
            this->actor.world.pos.x = 600.0f;
            this->actor.world.pos.y = 400.0f;
            this->actor.world.pos.z = 0.0f;
        } else {
            BossTw_SetupCSWait(this, globalCtx);
        }

        Animation_MorphToLoop(&this->skelAnime, &object_tw_Anim_006F28, -3.0f);
        this->visible = true;
    } else {
        // Twinrova
        Collider_SetCylinder(globalCtx, &this->collider, &this->actor, &sCylinderInitTwinrova);
        this->actor.naviEnemyId = NAVI_ENEMY_TWINROVA;
        this->actor.colChkInfo.health = 24;
        this->actor.update = BossTw_TwinrovaUpdate;
        this->actor.draw = BossTw_TwinrovaDraw;
        SkelAnime_InitFlex(globalCtx, &this->skelAnime, &object_tw_Skel_032020, &object_tw_Anim_0244B4, NULL, NULL, 0);
        Animation_MorphToLoop(&this->skelAnime, &object_tw_Anim_0244B4, -3.0f);

        if (GET_EVENTCHKINF(EVENTCHKINF_75)) {
            // began twinrova battle
            BossTw_SetupWait(this, globalCtx);
        } else {
            BossTw_TwinrovaSetupIntroCS(this, globalCtx);
            this->actor.world.pos.x = 0.0f;
            this->actor.world.pos.y = 1000.0f;
            this->actor.world.pos.z = 0.0f;
        }

        this->actor.params = TW_TWINROVA;
        sTwinrovaPtr = this;

        if (Flags_GetClear(globalCtx, globalCtx->roomCtx.curRoom.num)) {
            // twinrova has been defeated.
            Actor_Kill(&this->actor);
            Actor_SpawnAsChild(&globalCtx->actorCtx, &this->actor, globalCtx, ACTOR_DOOR_WARP1, 600.0f, 230.0f, 0.0f, 0,
                               0, 0, WARP_DUNGEON_ADULT);
            Actor_Spawn(&globalCtx->actorCtx, globalCtx, ACTOR_ITEM_B_HEART, -600.0f, 230.0f, 0.0f, 0, 0, 0, 0);
        } else {
            sKotakePtr = (BossTw*)Actor_SpawnAsChild(&globalCtx->actorCtx, &this->actor, globalCtx, ACTOR_BOSS_TW,
                                                     this->actor.world.pos.x, this->actor.world.pos.y,
                                                     this->actor.world.pos.z, 0, 0, 0, TW_KOTAKE);
            sKoumePtr = (BossTw*)Actor_SpawnAsChild(&globalCtx->actorCtx, &this->actor, globalCtx, ACTOR_BOSS_TW,
                                                    this->actor.world.pos.x, this->actor.world.pos.y,
                                                    this->actor.world.pos.z, 0, 0, 0, TW_KOUME);
            sKotakePtr->actor.parent = &sKoumePtr->actor;
            sKoumePtr->actor.parent = &sKotakePtr->actor;
        }
    }

    this->fogR = globalCtx->lightCtx.fogColor[0];
    this->fogG = globalCtx->lightCtx.fogColor[1];
    this->fogB = globalCtx->lightCtx.fogColor[2];
    this->fogNear = globalCtx->lightCtx.fogNear;
    this->fogFar = 1000.0f;
}

void BossTw_Destroy(Actor* thisx, GlobalContext* globalCtx) {
    BossTw* this = (BossTw*)thisx;

    Collider_DestroyCylinder(globalCtx, &this->collider);
    if (thisx->params < TW_FIRE_BLAST) {
        SkelAnime_Free(&this->skelAnime, globalCtx);
    }

    if (thisx->params == TW_TWINROVA) {
        sTwInitalized = false;
    }
}

void BossTw_SetupTurnToPlayer(BossTw* this, GlobalContext* globalCtx) {
    BossTw* otherTw = (BossTw*)this->actor.parent;

    this->actionFunc = BossTw_TurnToPlayer;

    if ((otherTw != NULL) && (otherTw->actionFunc == BossTw_ShootBeam)) {
        this->timers[0] = 40;
    } else {
        this->timers[0] = 60;
    }

    this->rotateSpeed = 0.0f;
}

void BossTw_TurnToPlayer(BossTw* this, GlobalContext* globalCtx) {
    BossTw* otherTw = (BossTw*)this->actor.parent;

    SkelAnime_Update(&this->skelAnime);
    Math_ApproachF(&this->actor.speedXZ, 0.0f, 1.0f, 1.0f);
    Math_ApproachS(&this->actor.shape.rot.y, this->actor.yawTowardsPlayer, 5, this->rotateSpeed);
    Math_ApproachS(&this->actor.shape.rot.x, 0, 5, this->rotateSpeed);
    Math_ApproachF(&this->rotateSpeed, 4096.0f, 1.0f, 200.0f);
    func_8002D908(&this->actor);
    func_8002D7EC(&this->actor);
    if (this->timers[0] == 0) {
        if ((otherTw->actionFunc != BossTw_ShootBeam) && this->work[CAN_SHOOT]) {
            this->work[CAN_SHOOT] = false;
            BossTw_SetupShootBeam(this, globalCtx);
            this->actor.speedXZ = 0.0f;
        } else {
            BossTw_SetupFlyTo(this, globalCtx);
        }
    }
}

void BossTw_SetupFlyTo(BossTw* this, GlobalContext* globalCtx) {
    static Vec3f sPillarPositions[] = {
        { 600.0f, 400.0f, 0.0f }, { 0.0f, 400.0f, 600.0f }, { -600.0f, 400.0f, 0.0f }, { 0.0f, 400.0f, -600.0f }
    };
    BossTw* otherTw = (BossTw*)this->actor.parent;

    this->unk_5F8 = 1;
    this->actor.flags |= ACTOR_FLAG_0;
    this->actionFunc = BossTw_FlyTo;
    this->rotateSpeed = 0.0f;
    Animation_MorphToLoop(&this->skelAnime, &object_tw_Anim_006F28, -10.0f);
    if ((Rand_ZeroOne() < 0.5f) && (otherTw != NULL && otherTw->actionFunc == BossTw_ShootBeam)) {
        // Other Sister is shooting a beam, go near them.
        this->targetPos.x = otherTw->actor.world.pos.x + Rand_CenteredFloat(200.0f);
        this->targetPos.y = Rand_ZeroFloat(200.0f) + 340.0f;
        this->targetPos.z = otherTw->actor.world.pos.z + Rand_CenteredFloat(200.0f);
        this->timers[0] = (s16)Rand_ZeroFloat(50.0f) + 50;
    } else if (Rand_ZeroOne() < 0.5f) {
        // Fly to a random spot.
        this->targetPos.x = Rand_CenteredFloat(800.0f);
        this->targetPos.y = Rand_ZeroFloat(200.0f) + 340.0f;
        this->targetPos.z = Rand_CenteredFloat(800.0f);
        this->timers[0] = (s16)Rand_ZeroFloat(50.0f) + 50;
    } else {
        // fly to a random pillar.
        s16 idx = Rand_ZeroFloat(ARRAY_COUNT(sPillarPositions) - 0.01f);

        this->targetPos = sPillarPositions[idx];
        this->timers[0] = 200;
        this->work[CAN_SHOOT] = true;
    }
}

void BossTw_FlyTo(BossTw* this, GlobalContext* globalCtx) {
    f32 xDiff;
    f32 yDiff;
    f32 zDiff;
    f32 pitchTarget;
    f32 yawTarget;
    f32 xzDist;

    Audio_PlayActorSound2(&this->actor, NA_SE_EN_TWINROBA_FLY - SFX_FLAG);
    Math_ApproachF(&this->scepterAlpha, 0.0f, 1.0f, 10.0f);
    SkelAnime_Update(&this->skelAnime);

    xDiff = this->targetPos.x - this->actor.world.pos.x;
    yDiff = this->targetPos.y - this->actor.world.pos.y;
    zDiff = this->targetPos.z - this->actor.world.pos.z;

    yawTarget = RAD_TO_BINANG(Math_FAtan2F(xDiff, zDiff));
    xzDist = sqrtf(SQ(xDiff) + SQ(zDiff));
    pitchTarget = RAD_TO_BINANG(Math_FAtan2F(yDiff, xzDist));

    Math_ApproachS(&this->actor.world.rot.x, pitchTarget, 0xA, this->rotateSpeed);
    Math_ApproachS(&this->actor.world.rot.y, yawTarget, 0xA, this->rotateSpeed);
    Math_ApproachS(&this->actor.shape.rot.y, yawTarget, 0xA, this->rotateSpeed);
    Math_ApproachS(&this->actor.shape.rot.x, pitchTarget, 0xA, this->rotateSpeed);
    Math_ApproachF(&this->rotateSpeed, 4096.0f, 1.0f, 100.0f);
    Math_ApproachF(&this->actor.speedXZ, 10.0f, 1.0f, 1.0f);
    func_8002D908(&this->actor);
    func_8002D7EC(&this->actor);

    if ((this->timers[0] == 0) || (xzDist < 70.0f)) {
        BossTw_SetupTurnToPlayer(this, globalCtx);
    }
}

void BossTw_SetupShootBeam(BossTw* this, GlobalContext* globalCtx) {
    Player* player = GET_PLAYER(globalCtx);

    this->actionFunc = BossTw_ShootBeam;
    Animation_MorphToPlayOnce(&this->skelAnime, &object_tw_Anim_007688, -5.0f);
    this->workf[ANIM_SW_TGT] = Animation_GetLastFrame(&object_tw_Anim_007688);
    this->timers[1] = 70;
    this->targetPos = player->actor.world.pos;
    this->csState1 = 0;
    this->beamDist = 0.0f;
    this->beamReflectionDist = 0.0f;
    this->beamShootState = -1;
    this->beamScale = 0.01f;
    this->beamReflectionOrigin = this->beamOrigin;
    this->flameAlpha = 0.0f;
    this->spawnPortalAlpha = 0.0f;
    this->spawnPortalScale = 2000.0f;
    this->updateRate1 = 0.0f;
    this->portalRotation = 0.0f;
    this->updateRate2 = 0.0f;
}

void BossTw_SpawnGroundBlast(BossTw* this, GlobalContext* globalCtx, s16 blastType) {
    BossTw* groundBlast;
    s16 i;
    Vec3f pos;
    Vec3f velocity;
    Vec3f accel;

    for (i = 0; i < BOSS_TW_EFFECT_COUNT; i++) {
        velocity.x = Rand_CenteredFloat(20.0f);
        velocity.y = Rand_ZeroFloat(10.0f);
        velocity.z = Rand_CenteredFloat(20.0f);
        accel.y = 0.2f;
        accel.x = Rand_CenteredFloat(0.25f);
        accel.z = Rand_CenteredFloat(0.25f);
        pos = this->groundBlastPos;
        BossTw_AddDotEffect(globalCtx, &pos, &velocity, &accel, (s16)Rand_ZeroFloat(2.0f) + 8, blastType, 75);
    }

    if (blastType == 1) {
        sGroundBlastType = 1;
        groundBlast = (BossTw*)Actor_SpawnAsChild(&globalCtx->actorCtx, &this->actor, globalCtx, ACTOR_BOSS_TW,
                                                  this->groundBlastPos.x, this->groundBlastPos.y,
                                                  this->groundBlastPos.z, 0, 0, 0, TW_FIRE_BLAST_GROUND);
        if (groundBlast != NULL) {
            if (sTwinrovaPtr->actionFunc == BossTw_Wait) {
                groundBlast->timers[0] = 100;
            } else {
                groundBlast->timers[0] = 50;
            }
            sKoumePtr->workf[KM_GD_FLM_A] = sKoumePtr->workf[KM_GD_SMOKE_A] = sKoumePtr->workf[KM_GRND_CRTR_A] = 255.0f;
            sKoumePtr->workf[KM_GD_FLM_SCL] = 1.0f;
            sKoumePtr->workf[KM_GD_CRTR_SCL] = 0.005f;
            sKoumePtr->groundBlastPos2 = groundBlast->actor.world.pos;
            sEnvType = 4;
        }
    } else {
        sGroundBlastType = 2;
        groundBlast = (BossTw*)Actor_SpawnAsChild(&globalCtx->actorCtx, &this->actor, globalCtx, ACTOR_BOSS_TW,
                                                  this->groundBlastPos.x, this->groundBlastPos.y,
                                                  this->groundBlastPos.z, 0, 0, 0, TW_ICE_BLAST_GROUND);
        if (groundBlast != NULL) {
            if (sTwinrovaPtr->actionFunc == BossTw_Wait) {
                groundBlast->timers[0] = 100;
            } else {
                groundBlast->timers[0] = 50;
            }

            sKotakePtr->workf[UNK_F11] = 50.0f;
            sKotakePtr->workf[UNK_F9] = 250.0f;
            sKotakePtr->workf[UNK_F12] = 0.005f;
            sKotakePtr->workf[UNK_F14] = 1.0f;
            sKotakePtr->workf[UNK_F16] = 70.0f;
            sKotakePtr->groundBlastPos2 = groundBlast->actor.world.pos;
            sEnvType = 3;
        }
    }
}

s32 BossTw_BeamHitPlayerCheck(BossTw* this, GlobalContext* globalCtx) {
    Vec3f offset;
    Vec3f beamDistFromPlayer;
    Player* player = GET_PLAYER(globalCtx);
    s16 i;

    offset.x = player->actor.world.pos.x - this->beamOrigin.x;
    offset.y = player->actor.world.pos.y - this->beamOrigin.y;
    offset.z = player->actor.world.pos.z - this->beamOrigin.z;

    Matrix_RotateX(-this->beamPitch, MTXMODE_NEW);
    Matrix_RotateY(-this->beamYaw, MTXMODE_APPLY);
    Matrix_MultVec3f(&offset, &beamDistFromPlayer);

    if (fabsf(beamDistFromPlayer.x) < 20.0f && fabsf(beamDistFromPlayer.y) < 50.0f && beamDistFromPlayer.z > 100.0f &&
        beamDistFromPlayer.z <= this->beamDist) {
        if (sTwinrovaPtr->timers[2] == 0) {
            sTwinrovaPtr->timers[2] = 150;
            this->beamDist = sqrtf(SQ(offset.x) + SQ(offset.y) + SQ(offset.z));
            func_8002F6D4(globalCtx, &this->actor, 3.0f, this->actor.shape.rot.y, 0.0f, 0x20);

            if (this->actor.params == 0) {
                if (sFreezeState == 0) {
                    sFreezeState = 1;
                }
            } else if (!player->isBurning) {
                for (i = 0; i < PLAYER_BODYPART_MAX; i++) {
                    player->flameTimers[i] = Rand_S16Offset(0, 200);
                }

                player->isBurning = true;
                func_8002F7DC(&player->actor, player->ageProperties->unk_92 + NA_SE_VO_LI_DEMO_DAMAGE);
            }
        }

        return true;
    }
    return false;
}

/**
 * Checks if the beam shot by `this` will be reflected
 * returns 0 if the beam will not be reflected,
 * returns 1 if the beam will be reflected,
 * and returns 2 if the beam will be diverted backwards
 */
s32 BossTw_CheckBeamReflection(BossTw* this, GlobalContext* globalCtx) {
    Vec3f offset;
    Vec3f vec;
    Player* player = GET_PLAYER(globalCtx);

    if (player->stateFlags1 & PLAYER_STATE1_22 &&
        (s16)(player->actor.shape.rot.y - this->actor.shape.rot.y + 0x8000) < 0x2000 &&
        (s16)(player->actor.shape.rot.y - this->actor.shape.rot.y + 0x8000) > -0x2000) {
        // player is shielding and facing angles are less than 45 degrees in either direction
        offset.x = 0.0f;
        offset.y = 0.0f;
        offset.z = 10.0f;

        // set beam check point to 10 units in front of link.
        Matrix_RotateY(player->actor.shape.rot.y / (f32)0x8000 * M_PI, MTXMODE_NEW);
        Matrix_MultVec3f(&offset, &vec);

        // calculates a vector where the origin is at the beams origin,
        // and the positive z axis is pointing in the direction the beam
        // is shooting
        offset.x = player->actor.world.pos.x + vec.x - this->beamOrigin.x;
        offset.y = player->actor.world.pos.y + vec.y - this->beamOrigin.y;
        offset.z = player->actor.world.pos.z + vec.z - this->beamOrigin.z;

        Matrix_RotateX(-this->beamPitch, MTXMODE_NEW);
        Matrix_RotateY(-this->beamYaw, MTXMODE_APPLY);
        Matrix_MultVec3f(&offset, &vec);

        if (fabsf(vec.x) < 30.0f && fabsf(vec.y) < 70.0f && vec.z > 100.0f && vec.z <= this->beamDist) {
            // if the beam's origin is within 30 x units, 70 y units, is farther than 100 units
            // and the distance from the beams origin to 10 units in front of link is less than the beams
            // current distance (the distance of the beam is equal to or longer than the distance to 10 units
            // in front of link)
            if (Player_HasMirrorShieldEquipped(globalCtx)) {
                // player has mirror shield equipped
                this->beamDist = sqrtf(SQ(offset.x) + SQ(offset.y) + SQ(offset.z));
                return 1;
            }

            if (sBeamDivertTimer > 10) {
                return 0;
            }

            if (sBeamDivertTimer == 0) {
                // beam hit the shield, normal shield equipped,
                // divert the beam backwards from link's Y rotation
                BossTw_AddShieldDeflectEffect(globalCtx, 10.0f, this->actor.params);
                globalCtx->envCtx.unk_D8 = 1.0f;
                this->timers[0] = 10;
                func_80078884(NA_SE_IT_SHIELD_REFLECT_MG2);
            }

            sBeamDivertTimer++;
            this->beamDist = sqrtf(SQ(offset.x) + SQ(offset.y) + SQ(offset.z));
            return 2;
        }
    }

    return 0;
}

s32 BossTw_BeamReflHitCheck(BossTw* this, Vec3f* pos) {
    Vec3f offset;
    Vec3f beamDistFromTarget;

    offset.x = pos->x - this->beamReflectionOrigin.x;
    offset.y = pos->y - this->beamReflectionOrigin.y;
    offset.z = pos->z - this->beamReflectionOrigin.z;

    Matrix_RotateX(-this->beamReflectionPitch, MTXMODE_NEW);
    Matrix_RotateY(-this->beamReflectionYaw, MTXMODE_APPLY);
    Matrix_MultVec3f(&offset, &beamDistFromTarget);

    if (fabsf(beamDistFromTarget.x) < 50.0f && fabsf(beamDistFromTarget.y) < 50.0f && beamDistFromTarget.z > 100.0f &&
        beamDistFromTarget.z <= this->beamReflectionDist) {
        this->beamReflectionDist = sqrtf(SQ(offset.x) + SQ(offset.y) + SQ(offset.z)) * 1.1f;
        return true;
    } else {
        return false;
    }
}

f32 BossTw_GetFloorY(Vec3f* pos) {
    Vec3f posRotated;

    if (fabsf(pos->x) < 350.0f && fabsf(pos->z) < 350.0f && pos->y < 240.0f) {
        if (pos->y > 200.0f) {
            return 240.0f;
        }
        return 35.0f;
    }

    if (fabsf(pos->x) < 110.0f && ((fabsf(pos->z - 600.0f) < 110.0f) || (fabsf(pos->z + 600.0f) < 110.0f)) &&
        (pos->y < 230.0f)) {
        if (pos->y > 190.0f) {
            return 230.0f;
        }
        return 35.0f;
    }

    if (fabsf(pos->z) < 110.0f && ((fabsf(pos->x - 600.0f) < 110.0f) || (fabsf(pos->x + 600.0f) < 110.0f)) &&
        (pos->y < 230.0f)) {
        if (pos->y > 190.0f) {
            return 230.0f;
        }
        return 35.0f;
    }

    if (pos->y < -20.0f) {
        return 0.0f;
    }

    if (fabsf(pos->x) > 1140.0f || fabsf(pos->z) > 1140.0f) {
        return 35.0f;
    }

    Matrix_Push();
    Matrix_RotateY(M_PI / 4, MTXMODE_NEW);
    Matrix_MultVec3f(pos, &posRotated);
    Matrix_Pop();

    if (fabsf(posRotated.x) > 920.0f || fabsf(posRotated.z) > 920.0f) {
        return 35.0f;
    }

    return -100.0f;
}

void BossTw_ShootBeam(BossTw* this, GlobalContext* globalCtx) {
    s16 i;
    f32 xDiff;
    f32 yDiff;
    f32 zDiff;
    f32 floorY;
    Vec3f sp130;
    Vec3s sp128;
    Player* player = GET_PLAYER(globalCtx);
    BossTw* otherTw = (BossTw*)this->actor.parent;
    Input* input = &globalCtx->state.input[0];

    Math_ApproachF(&this->actor.world.pos.y, 400.0f, 0.05f, this->actor.speedXZ);
    Math_ApproachF(&this->actor.speedXZ, 5.0f, 1.0f, 0.25f);
    SkelAnime_Update(&this->skelAnime);
    this->beamRoll += -0.3f;

    if (this->timers[1] != 0) {
        Math_ApproachS(&this->actor.shape.rot.y, this->actor.yawTowardsPlayer, 5, this->rotateSpeed);
        if ((player->stateFlags1 & PLAYER_STATE1_22) &&
            ((s16)((player->actor.shape.rot.y - this->actor.shape.rot.y) + 0x8000) < 0x2000) &&
            ((s16)((player->actor.shape.rot.y - this->actor.shape.rot.y) + 0x8000) > -0x2000)) {
            Math_ApproachF(&this->targetPos.x, player->bodyPartsPos[PLAYER_BODYPART_R_HAND].x, 1.0f, 400.0f);
            Math_ApproachF(&this->targetPos.y, player->bodyPartsPos[PLAYER_BODYPART_R_HAND].y, 1.0f, 400.0f);
            Math_ApproachF(&this->targetPos.z, player->bodyPartsPos[PLAYER_BODYPART_R_HAND].z, 1.0f, 400.0f);
        } else {
            Math_ApproachF(&this->targetPos.x, player->actor.world.pos.x, 1.0f, 400.0f);
            Math_ApproachF(&this->targetPos.y, player->actor.world.pos.y + 30.0f, 1.0f, 400.0f);
            Math_ApproachF(&this->targetPos.z, player->actor.world.pos.z, 1.0f, 400.0f);
        }

        this->timers[0] = 70;
        this->groundBlastPos.x = this->groundBlastPos.y = this->groundBlastPos.z = 0.0f;
        this->portalRotation += this->updateRate2 * 0.0025f;
        Math_ApproachF(&this->spawnPortalAlpha, 255.0f, 1.0f, 10.0f);
        Math_ApproachF(&this->updateRate2, 50.0f, 1.0f, 2.0f);

        if (this->timers[1] < 50) {
            if (this->timers[1] < 10) {
                if (this->timers[1] == 9) {
                    globalCtx->envCtx.unk_D8 = 0.5f;
                    globalCtx->envCtx.unk_BD = 3 - this->actor.params;
                    Audio_PlayActorSound2(&this->actor, NA_SE_EN_TWINROBA_MASIC_SET);
                }

                if (this->timers[1] == 5) {
                    this->scepterAlpha = 255;
                }

                if (this->timers[1] > 4) {
                    s16 j;
                    for (j = 0; j < 2; j++) {
                        for (i = 0; i < ARRAY_COUNT(this->scepterFlamePos); i++) {
                            Vec3f pos;
                            Vec3f velocity;
                            Vec3f accel;

                            pos.x = this->scepterFlamePos[i].x;
                            pos.y = this->scepterFlamePos[i].y;
                            pos.z = this->scepterFlamePos[i].z;
                            velocity.x = Rand_CenteredFloat(10.0f);
                            velocity.y = Rand_CenteredFloat(10.0f);
                            velocity.z = Rand_CenteredFloat(10.0f);
                            accel.x = 0.0f;
                            accel.y = 0.0f;
                            accel.z = 0.0f;
                            BossTw_AddFlameEffect(globalCtx, &pos, &velocity, &accel, Rand_ZeroFloat(10.0f) + 25.0f,
                                                  this->actor.params);
                        }
                    }
                }
            }

            if (this->timers[1] < 20) {
                Math_ApproachF(&this->flameAlpha, 0, 1.0f, 20.0f);
                Math_ApproachF(&this->spawnPortalAlpha, 0, 1.0f, 30.0f);
            } else {
                Math_ApproachF(&this->flameAlpha, 255.0f, 1.0f, 10.0f);
                if (this->actor.params == 1) {
                    Audio_PlayActorSound2(&this->actor, NA_SE_EN_TWINROBA_MS_FIRE - SFX_FLAG);
                } else {
                    Audio_PlayActorSound2(&this->actor, NA_SE_EN_TWINROBA_MS_FREEZE - SFX_FLAG);
                }
            }

            this->flameRotation += this->updateRate1 * 0.0025f;
            Math_ApproachF(&this->spawnPortalScale, 0.0f, 0.1f, this->updateRate1);
            Math_ApproachF(&this->updateRate1, 50.0f, 1.0f, 2.0f);
        }

        if (Animation_OnFrame(&this->skelAnime, this->workf[ANIM_SW_TGT])) {
            Animation_MorphToLoop(&this->skelAnime, &object_tw_Anim_009398, 0.0f);
            this->workf[ANIM_SW_TGT] = 10000.0f;
        }

        if (this->timers[1] == 1) {
            Animation_MorphToPlayOnce(&this->skelAnime, &object_tw_Anim_003614, 0.0f);
            this->workf[ANIM_SW_TGT] = Animation_GetLastFrame(&object_tw_Anim_003614);
            this->unk_4DC = 0.0f;
            this->spawnPortalAlpha = 0.0f;
            this->flameAlpha = 0.0f;
            sBeamDivertTimer = 0;
        }
    } else {
        if (Animation_OnFrame(&this->skelAnime, this->workf[ANIM_SW_TGT])) {
            Animation_MorphToLoop(&this->skelAnime, &object_tw_Anim_003E34, 0.0f);
            this->workf[ANIM_SW_TGT] = 10000.0f;
        }

        if (Animation_OnFrame(&this->skelAnime, this->workf[ANIM_SW_TGT] - 5.0f)) {
            this->beamShootState = 0;
            sEnvType = this->actor.params + 1;
        }

        if (Animation_OnFrame(&this->skelAnime, this->workf[ANIM_SW_TGT] - 13.0f)) {
            Audio_PlayActorSound2(&this->actor, NA_SE_EN_TWINROBA_THROW_MASIC);
            Audio_PlayActorSound2(&this->actor, NA_SE_EN_TWINROBA_SHOOT_VOICE);
        }

        xDiff = this->targetPos.x - this->beamOrigin.x;
        yDiff = this->targetPos.y - this->beamOrigin.y;
        zDiff = this->targetPos.z - this->beamOrigin.z;

        this->beamYaw = Math_FAtan2F(xDiff, zDiff);
        this->beamPitch = -Math_FAtan2F(yDiff, sqrtf(SQ(xDiff) + SQ(zDiff)));

        switch (this->beamShootState) {
            case -1:
                break;
            case 0:
                if (this->timers[0] != 0) {
                    s32 beamReflection = BossTw_CheckBeamReflection(this, globalCtx);

                    if (beamReflection == 1) {
                        Vec3f pos;
                        Vec3f velocity;
                        Vec3f accel = { 0.0f, 0.0f, 0.0f };

                        for (i = 0; i < 150; i++) {
                            velocity.x = Rand_CenteredFloat(15.0f);
                            velocity.y = Rand_CenteredFloat(15.0f);
                            velocity.z = Rand_CenteredFloat(15.0f);
                            pos = player->bodyPartsPos[PLAYER_BODYPART_R_HAND];
                            BossTw_AddDotEffect(globalCtx, &pos, &velocity, &accel, (s16)Rand_ZeroFloat(2.0f) + 5,
                                                this->actor.params, 150);
                        }

                        this->beamShootState = 1;
                        func_80078914(&player->actor.projectedPos, NA_SE_IT_SHIELD_REFLECT_MG);
                        Matrix_MtxFToYXZRotS(&player->shieldMf, &sp128, 0);
                        sp128.y += 0x8000;
                        sp128.x = -sp128.x;
                        this->magicDir.x = sp128.x;
                        this->magicDir.y = sp128.y;
                        this->groundBlastPos.x = 0.0f;
                        this->groundBlastPos.y = 0.0f;
                        this->groundBlastPos.z = 0.0f;
                        globalCtx->envCtx.unk_D8 = 1.0f;
                        func_800AA000(0.0f, 0x64, 5, 4);
                    } else if (beamReflection == 0) {
                        BossTw_BeamHitPlayerCheck(this, globalCtx);

                        if (this->csState1 == 0) {
                            Math_ApproachF(&this->beamDist, 2.0f * sqrtf(SQ(xDiff) + SQ(yDiff) + SQ(zDiff)), 1.0f,
                                           40.0f);
                        }
                    }
                }

                SkinMatrix_Vec3fMtxFMultXYZW(&globalCtx->viewProjectionMtxF, &this->beamReflectionOrigin,
                                             &this->unk_54C, &this->actor.projectedW);

                if (this->actor.params == 1) {
                    Audio_PlaySoundGeneral(NA_SE_EN_TWINROBA_SHOOT_FIRE - SFX_FLAG, &this->unk_54C, 4,
                                           &gSfxDefaultFreqAndVolScale, &gSfxDefaultFreqAndVolScale,
                                           &gSfxDefaultReverb);
                } else {
                    Audio_PlaySoundGeneral(NA_SE_EN_TWINROBA_SHOOT_FREEZE - SFX_FLAG, &this->unk_54C, 4,
                                           &gSfxDefaultFreqAndVolScale, &gSfxDefaultFreqAndVolScale,
                                           &gSfxDefaultReverb);
                }
                break;

            case 1:
                if (CHECK_BTN_ALL(input->cur.button, BTN_R)) {
                    Player* player = GET_PLAYER(globalCtx);

                    this->beamDist = sqrtf(SQ(xDiff) + SQ(yDiff) + SQ(zDiff));
                    Math_ApproachF(&this->beamReflectionDist, 2000.0f, 1.0f, 40.0f);
                    Math_ApproachF(&this->targetPos.x, player->bodyPartsPos[PLAYER_BODYPART_R_HAND].x, 1.0f, 400.0f);
                    Math_ApproachF(&this->targetPos.y, player->bodyPartsPos[PLAYER_BODYPART_R_HAND].y, 1.0f, 400.0f);
                    Math_ApproachF(&this->targetPos.z, player->bodyPartsPos[PLAYER_BODYPART_R_HAND].z, 1.0f, 400.0f);
                    if ((this->work[CS_TIMER_1] % 4) == 0) {
                        BossTw_AddRingEffect(globalCtx, &player->bodyPartsPos[PLAYER_BODYPART_R_HAND], 0.5f, 3.0f, 0xFF,
                                             this->actor.params, 1, BOSS_TW_EFFECT_COUNT);
                    }
                } else {
                    this->beamShootState = 0;
                    this->beamReflectionDist = 0.0f;
                }

                SkinMatrix_Vec3fMtxFMultXYZW(&globalCtx->viewProjectionMtxF, &this->unk_530, &this->unk_558,
                                             &this->actor.projectedW);

                if (this->actor.params == 1) {
                    Audio_PlaySoundGeneral(NA_SE_EN_TWINROBA_SHOOT_FIRE - SFX_FLAG, &this->unk_558, 4U,
                                           &gSfxDefaultFreqAndVolScale, &gSfxDefaultFreqAndVolScale,
                                           &gSfxDefaultReverb);
                    Audio_PlaySoundGeneral(NA_SE_EN_TWINROBA_REFL_FIRE - SFX_FLAG, &this->unk_558, 4,
                                           &gSfxDefaultFreqAndVolScale, &gSfxDefaultFreqAndVolScale,
                                           &gSfxDefaultReverb);
                } else {
                    Audio_PlaySoundGeneral(NA_SE_EN_TWINROBA_SHOOT_FREEZE - SFX_FLAG, &this->unk_558, 4,
                                           &gSfxDefaultFreqAndVolScale, &gSfxDefaultFreqAndVolScale,
                                           &gSfxDefaultReverb);
                    Audio_PlaySoundGeneral(NA_SE_EN_TWINROBA_REFL_FREEZE - SFX_FLAG, &this->unk_558, 4,
                                           &gSfxDefaultFreqAndVolScale, &gSfxDefaultFreqAndVolScale,
                                           &gSfxDefaultReverb);
                }
                break;
        }

        if (this->timers[0] == 0 && (sEnvType == 1 || sEnvType == 2)) {
            sEnvType = 0;
        }

        if (this->timers[0] == 0) {
            Math_ApproachF(&this->beamScale, 0.0f, 1.0f, 0.0005f);

            if (this->beamScale == 0.0f) {
                BossTw_SetupFinishBeamShoot(this, globalCtx);
                this->beamReflectionDist = 0.0f;
                this->beamDist = 0.0f;
            }
        }
    }

    Matrix_Translate(this->beamOrigin.x, this->beamOrigin.y, this->beamOrigin.z, MTXMODE_NEW);
    Matrix_RotateY(this->beamYaw, MTXMODE_APPLY);
    Matrix_RotateX(this->beamPitch, MTXMODE_APPLY);

    sp130.x = 0.0f;
    sp130.y = 0.0f;
    sp130.z = this->beamDist + -5.0f;

    Matrix_MultVec3f(&sp130, &this->beamReflectionOrigin);

    if ((this->csState1 == 0) && (this->beamShootState == 0) && (this->timers[0] != 0)) {
        this->groundBlastPos.y = BossTw_GetFloorY(&this->beamReflectionOrigin);

        if (this->groundBlastPos.y >= 0.0f) {
            this->csState1 = 1;
            this->groundBlastPos.x = this->beamReflectionOrigin.x;
            this->groundBlastPos.z = this->beamReflectionOrigin.z;
            BossTw_SpawnGroundBlast(this, globalCtx, this->actor.params);
            this->timers[0] = 20;
        }
    }

    if (this->beamShootState == 1) {
        if (this->csState1 == 0) {
            Matrix_MtxFToYXZRotS(&player->shieldMf, &sp128, 0);
            sp128.y += 0x8000;
            sp128.x = -sp128.x;
            Math_ApproachS(&this->magicDir.x, sp128.x, 5, 0x2000);
            Math_ApproachS(&this->magicDir.y, sp128.y, 5, 0x2000);
            this->beamReflectionPitch = BINANG_TO_RAD_ALT(this->magicDir.x);
            this->beamReflectionYaw = BINANG_TO_RAD_ALT(this->magicDir.y);
        }

        Matrix_Translate(this->beamReflectionOrigin.x, this->beamReflectionOrigin.y, this->beamReflectionOrigin.z,
                         MTXMODE_NEW);
        Matrix_RotateY(this->beamReflectionYaw, MTXMODE_APPLY);
        Matrix_RotateX(this->beamReflectionPitch, MTXMODE_APPLY);

        sp130.x = 0.0f;
        sp130.y = 0.0f;
        sp130.z = this->beamReflectionDist + -170.0f;

        Matrix_MultVec3f(&sp130, &this->unk_530);

        if (this->csState1 == 0) {
            sp130.z = 0.0f;

            for (i = 0; i < 200; i++) {
                Vec3f spBC;

                Matrix_MultVec3f(&sp130, &spBC);
                floorY = BossTw_GetFloorY(&spBC);
                this->groundBlastPos.y = floorY;

                if (floorY >= 0.0f) {
                    if ((this->groundBlastPos.y != 35.0f) && (0.0f < this->beamReflectionPitch) &&
                        (this->timers[0] != 0)) {
                        this->csState1 = 1;
                        this->groundBlastPos.x = spBC.x;
                        this->groundBlastPos.z = spBC.z;
                        BossTw_SpawnGroundBlast(this, globalCtx, this->actor.params);
                        this->timers[0] = 20;
                    } else {
                        for (i = 0; i < 5; i++) {
                            Vec3f velocity;
                            Vec3f accel;

                            velocity.x = Rand_CenteredFloat(20.0f);
                            velocity.y = Rand_CenteredFloat(20.0f);
                            velocity.z = Rand_CenteredFloat(20.0f);

                            accel.x = 0.0f;
                            accel.y = 0.0f;
                            accel.z = 0.0f;

                            BossTw_AddFlameEffect(globalCtx, &this->unk_530, &velocity, &accel,
                                                  Rand_ZeroFloat(10.0f) + 25.0f, this->actor.params);
                        }

                        this->beamReflectionDist = sp130.z;
                        Math_ApproachF(&globalCtx->envCtx.unk_D8, 0.8f, 1.0f, 0.2f);
                    }
                    break;
                }

                sp130.z += 20.0f;

                if (this->beamReflectionDist < sp130.z) {
                    break;
                }
            }
        }

        if (BossTw_BeamReflHitCheck(this, &this->actor.world.pos) && (this->work[CS_TIMER_1] % 4) == 0) {
            BossTw_AddRingEffect(globalCtx, &this->unk_530, 0.5f, 3.0f, 255, this->actor.params, 1,
                                 BOSS_TW_EFFECT_COUNT);
        }

        if (BossTw_BeamReflHitCheck(this, &otherTw->actor.world.pos) && otherTw->actionFunc != BossTw_HitByBeam) {
            for (i = 0; i < 50; i++) {
                Vec3f pos;
                Vec3f velocity;
                Vec3f accel;

                pos.x = otherTw->actor.world.pos.x + Rand_CenteredFloat(50.0f);
                pos.y = otherTw->actor.world.pos.y + Rand_CenteredFloat(50.0f);
                pos.z = otherTw->actor.world.pos.z + Rand_CenteredFloat(50.0f);

                velocity.x = Rand_CenteredFloat(20.0f);
                velocity.y = Rand_CenteredFloat(20.0f);
                velocity.z = Rand_CenteredFloat(20.0f);

                accel.x = 0.0f;
                accel.y = 0.0f;
                accel.z = 0.0f;

                BossTw_AddFlameEffect(globalCtx, &pos, &velocity, &accel, Rand_ZeroFloat(10.0f) + 25.0f,
                                      this->actor.params);
            }

            BossTw_SetupHitByBeam(otherTw, globalCtx);
            Audio_PlayActorSound2(&otherTw->actor, NA_SE_EN_TWINROBA_DAMAGE_VOICE);
            globalCtx->envCtx.unk_D8 = 1.0f;
            otherTw->actor.colChkInfo.health++;
        }
    }
}

void BossTw_SetupFinishBeamShoot(BossTw* this, GlobalContext* globalCtx) {
    this->actionFunc = BossTw_FinishBeamShoot;
    Animation_MorphToPlayOnce(&this->skelAnime, &object_tw_Anim_004548, 0.0f);
    this->workf[ANIM_SW_TGT] = Animation_GetLastFrame(&object_tw_Anim_004548);
}

void BossTw_FinishBeamShoot(BossTw* this, GlobalContext* globalCtx) {
    SkelAnime_Update(&this->skelAnime);
    Math_ApproachF(&this->scepterAlpha, 0.0f, 1.0f, 10.0f);

    if (Animation_OnFrame(&this->skelAnime, this->workf[ANIM_SW_TGT])) {
        if (sTwinrovaPtr->timers[2] == 0) {
            BossTw_SetupFlyTo(this, globalCtx);
        } else {
            BossTw_SetupLaugh(this, globalCtx);
        }

        this->scepterAlpha = 0.0f;
    }
}

void BossTw_SetupHitByBeam(BossTw* this, GlobalContext* globalCtx) {
    this->actionFunc = BossTw_HitByBeam;
    Animation_MorphToPlayOnce(&this->skelAnime, &object_tw_Anim_00578C, 0.0f);
    this->timers[0] = 53;
    this->actor.speedXZ = 0.0f;

    if (this->actor.params == 0) {
        this->work[FOG_TIMER] = 20;
    }
}

void BossTw_HitByBeam(BossTw* this, GlobalContext* globalCtx) {
    SkelAnime_Update(&this->skelAnime);

    if ((this->work[CS_TIMER_1] % 4) == 0) {
        Vec3f pos;
        Vec3f velocity;
        Vec3f accel;

        pos.x = this->actor.world.pos.x + Rand_CenteredFloat(80.0f);
        pos.y = this->actor.world.pos.y + Rand_CenteredFloat(80.0f);
        pos.z = this->actor.world.pos.z + Rand_CenteredFloat(80.0f);

        velocity.x = 0.0f;
        velocity.y = 0.0f;
        velocity.z = 0.0f;

        accel.x = 0.0f;
        accel.y = 0.1f;
        accel.z = 0.0f;

        BossTw_AddDmgCloud(globalCtx, this->actor.params + 2, &pos, &velocity, &accel, Rand_ZeroFloat(10.0f) + 15.0f, 0,
                           0, 150);
    }

    if (this->actor.params == 1) {
        Math_ApproachF(&this->fogR, 255.0f, 1.0f, 30.0f);
        Math_ApproachF(&this->fogG, 255.0f, 1.0f, 30.0f);
        Math_ApproachF(&this->fogB, 255.0f, 1.0f, 30.0f);
        Math_ApproachF(&this->fogNear, 900.0f, 1.0f, 30.0f);
        Math_ApproachF(&this->fogFar, 1099.0f, 1.0f, 30.0f);
    }

    Math_ApproachF(&this->actor.world.pos.y, ((Math_SinS(this->work[CS_TIMER_1] * 1500) * 20.0f) + 350.0f) + 50.0f,
                   0.1f, this->actor.speedXZ);
    Math_ApproachF(&this->actor.speedXZ, 5.0f, 1.0f, 1.0f);

    this->actor.world.pos.y -= 50.0f;
    Actor_UpdateBgCheckInfo(globalCtx, &this->actor, 50.0f, 50.0f, 100.0f, UPDBGCHECKINFO_FLAG_2);
    this->actor.world.pos.y += 50.0f;

    if (this->actor.bgCheckFlags & BGCHECKFLAG_GROUND) {
        this->actor.speedXZ = 0.0f;
    }

    if (this->timers[0] == 1) {
        Animation_MorphToPlayOnce(&this->skelAnime, &object_tw_Anim_006530, 0.0f);
        this->workf[ANIM_SW_TGT] = Animation_GetLastFrame(&object_tw_Anim_006530);
    }

    if ((this->timers[0] == 0) && Animation_OnFrame(&this->skelAnime, this->workf[ANIM_SW_TGT])) {
        BossTw_SetupFlyTo(this, globalCtx);
    }
}

void BossTw_SetupLaugh(BossTw* this, GlobalContext* globalCtx) {
    this->actionFunc = BossTw_Laugh;
    Animation_MorphToPlayOnce(&this->skelAnime, &object_tw_Anim_0088C8, 0.0f);
    this->workf[ANIM_SW_TGT] = Animation_GetLastFrame(&object_tw_Anim_0088C8);
    this->actor.speedXZ = 0.0f;
}

void BossTw_Laugh(BossTw* this, GlobalContext* globalCtx) {
    SkelAnime_Update(&this->skelAnime);

    if (Animation_OnFrame(&this->skelAnime, 10.0f)) {
        if (this->actor.params == TW_KOUME) {
            Audio_PlayActorSound2(&this->actor, NA_SE_EN_TWINROBA_LAUGH);
        } else {
            Audio_PlayActorSound2(&this->actor, NA_SE_EN_TWINROBA_LAUGH2);
        }
    }

    if (Animation_OnFrame(&this->skelAnime, this->workf[ANIM_SW_TGT])) {
        BossTw_SetupFlyTo(this, globalCtx);
    }
}

void BossTw_SetupSpin(BossTw* this, GlobalContext* globalCtx) {
    this->actionFunc = BossTw_Spin;
    Animation_MorphToPlayOnce(&this->skelAnime, &object_tw_Anim_007CA8, -3.0f);
    this->workf[ANIM_SW_TGT] = Animation_GetLastFrame(&object_tw_Anim_007CA8);
    this->actor.speedXZ = 0.0f;
    SkelAnime_Update(&this->skelAnime);
    this->timers[0] = 20;
}

void BossTw_Spin(BossTw* this, GlobalContext* globalCtx) {
    if (this->timers[0] != 0) {
        this->collider.base.colType = COLTYPE_METAL;
        this->actor.shape.rot.y -= 0x3000;

        if ((this->timers[0] % 4) == 0) {
            Audio_PlayActorSound2(&this->actor, NA_SE_EN_TWINROBA_ROLL);
        }
    } else {
        SkelAnime_Update(&this->skelAnime);
        Math_ApproachS(&this->actor.shape.rot.y, this->actor.world.rot.y, 3, 0x2000);

        if (Animation_OnFrame(&this->skelAnime, this->workf[ANIM_SW_TGT])) {
            BossTw_SetupFlyTo(this, globalCtx);
        }
    }
}

void BossTw_SetupMergeCS(BossTw* this, GlobalContext* globalCtx) {
    this->actionFunc = BossTw_MergeCS;
    this->rotateSpeed = 0.0f;
    this->actor.speedXZ = 0.0f;
    Animation_MorphToLoop(&this->skelAnime, &object_tw_Anim_006F28, -10.0f);
}

void BossTw_MergeCS(BossTw* this, GlobalContext* globalCtx) {
    Math_ApproachF(&this->scepterAlpha, 0.0f, 1.0f, 10.0f);
    SkelAnime_Update(&this->skelAnime);
}

void BossTw_SetupWait(BossTw* this, GlobalContext* globalCtx) {
    this->actionFunc = BossTw_Wait;
    this->visible = false;
    this->actor.world.pos.y = -2000.0f;
    this->actor.flags &= ~ACTOR_FLAG_0;
}

void BossTw_Wait(BossTw* this, GlobalContext* globalCtx) {
    if ((this->actor.params == TW_TWINROVA) && (sKoumePtr->actionFunc == BossTw_FlyTo) &&
        (sKotakePtr->actionFunc == BossTw_FlyTo) &&
        ((sKoumePtr->actor.colChkInfo.health + sKotakePtr->actor.colChkInfo.health) >= 4)) {

        BossTw_TwinrovaSetupMergeCS(this, globalCtx);
        BossTw_SetupMergeCS(sKotakePtr, globalCtx);
        BossTw_SetupMergeCS(sKoumePtr, globalCtx);
    }
}

void BossTw_TwinrovaSetupMergeCS(BossTw* this, GlobalContext* globalCtx) {
    this->actionFunc = BossTw_TwinrovaMergeCS;
    this->csState2 = 0;
    this->csState1 = 0;
}

void BossTw_TwinrovaMergeCS(BossTw* this, GlobalContext* globalCtx) {
    s16 i;
    Vec3f spB0;
    Vec3f spA4;
    Player* player = GET_PLAYER(globalCtx);

    switch (this->csState2) {
        case 0:
            this->csState2 = 1;
            func_80064520(globalCtx, &globalCtx->csCtx);
            func_8002DF54(globalCtx, &this->actor, 0x39);
            this->subCamId = Gameplay_CreateSubCamera(globalCtx);
            Gameplay_ChangeCameraStatus(globalCtx, 0, CAM_STAT_WAIT);
            Gameplay_ChangeCameraStatus(globalCtx, this->subCamId, CAM_STAT_ACTIVE);
            this->subCamDist = 800.0f;
            this->subCamYaw = M_PI;
            sKoumePtr->actor.world.rot.x = 0;
            sKoumePtr->actor.shape.rot.x = 0;
            sKotakePtr->actor.world.rot.x = 0;
            sKotakePtr->actor.shape.rot.x = 0;
            this->workf[UNK_F9] = 0.0f;
            this->workf[UNK_F10] = 0.0f;
            this->workf[UNK_F11] = 600.0f;
            AudioSeqCmd_StopSequence(SEQ_PLAYER_BGM_MAIN, 200);
            this->work[CS_TIMER_2] = 0;
            // fallthrough
        case 1:
            if (this->work[CS_TIMER_2] == 20) {
                Message_StartTextbox(globalCtx, 0x6059, NULL);
            }

            if (this->work[CS_TIMER_2] == 80) {
                Message_StartTextbox(globalCtx, 0x605A, NULL);
            }

            this->subCamAt.x = 0.0f;
            this->subCamAt.y = 440.0f;
            this->subCamAt.z = 0.0f;

            spB0.x = 0.0f;
            spB0.y = 0.0f;
            spB0.z = this->subCamDist;

            Matrix_RotateY(this->subCamYaw, MTXMODE_NEW);
            Matrix_MultVec3f(&spB0, &spA4);

            this->subCamEye.x = spA4.x;
            this->subCamEye.y = 300.0f;
            this->subCamEye.z = spA4.z;

            Math_ApproachF(&this->subCamYaw, 0.3f, 0.02f, 0.03f);
            Math_ApproachF(&this->subCamDist, 200.0f, 0.1f, 5.0f);
            break;

        case 2:
            spB0.x = 0.0f;
            spB0.y = 0.0f;
            spB0.z = this->subCamDist;
            Matrix_RotateY(this->subCamYaw, MTXMODE_NEW);
            Matrix_MultVec3f(&spB0, &spA4);
            this->subCamEye.x = spA4.x;
            this->subCamEye.z = spA4.z;
            Math_ApproachF(&this->subCamEye.y, 420.0f, 0.1f, this->subCamUpdateRate * 20.0f);
            Math_ApproachF(&this->subCamAt.y, 470.0f, 0.1f, this->subCamUpdateRate * 6.0f);
            Math_ApproachF(&this->subCamYaw, 0.3f, 0.02f, 0.03f);
            Math_ApproachF(&this->subCamDist, 60.0f, 0.1f, this->subCamUpdateRate * 32.0f);
            Math_ApproachF(&this->subCamUpdateRate, 1, 1, 0.1f);
            break;
    }

    if (this->subCamId != 0) {
        if (this->unk_5F9 == 0) {
            Gameplay_CameraSetAtEye(globalCtx, this->subCamId, &this->subCamAt, &this->subCamEye);
        } else {
            Gameplay_CameraSetAtEye(globalCtx, this->subCamId, &this->subCamAt2, &this->subCamEye2);
        }
    }

    switch (this->csState1) {
        case 0:
            Audio_PlayActorSound2(&sKotakePtr->actor, NA_SE_EN_TWINROBA_FLY - SFX_FLAG);
            Audio_PlayActorSound2(&sKoumePtr->actor, NA_SE_EN_TWINROBA_FLY - SFX_FLAG);
            spB0.x = this->workf[UNK_F11];
            spB0.y = 400.0f;
            spB0.z = 0.0f;
            Matrix_RotateY(this->workf[UNK_F9], MTXMODE_NEW);
            Matrix_MultVec3f(&spB0, &spA4);
            sKoumePtr->actor.world.pos.x = spA4.x;
            sKoumePtr->actor.world.pos.y = spA4.y;
            sKoumePtr->actor.world.pos.z = spA4.z;
            sKoumePtr->actor.shape.rot.y = (this->workf[UNK_F9] / M_PI) * (f32)0x8000;
            sKotakePtr->actor.world.pos.x = -spA4.x;
            sKotakePtr->actor.world.pos.y = spA4.y;
            sKotakePtr->actor.world.pos.z = -spA4.z;
            sKotakePtr->actor.shape.rot.y = ((this->workf[UNK_F9] / M_PI) * (f32)0x8000) + (f32)0x8000;
            Math_ApproachF(&this->workf[UNK_F11], 0.0f, 0.1f, 7.0f);
            this->workf[UNK_F9] -= this->workf[UNK_F10];
            Math_ApproachF(&this->workf[UNK_F10], 0.5f, 1, 0.0039999997f);
            if (this->workf[UNK_F11] < 10.0f) {
                if (!this->work[PLAYED_CHRG_SFX]) {
                    Audio_PlayActorSound2(&sKoumePtr->actor, NA_SE_EN_TWINROBA_POWERUP);
                    this->work[PLAYED_CHRG_SFX] = true;
                }

                Math_ApproachF(&sKoumePtr->actor.scale.x, 0.005000001f, 1, 0.0003750001f);

                for (i = 0; i < 4; i++) {
                    Vec3f pos;
                    f32 yOffset;
                    f32 xScale;

                    xScale = sKoumePtr->actor.scale.x * 3000.0f;
                    yOffset = Rand_CenteredFloat(xScale * 2.0f);
                    pos.x = 3000.0f;
                    pos.y = 400.0f + yOffset;
                    pos.z = 0.0f;
                    BossTw_AddMergeFlameEffect(globalCtx, &pos, Rand_ZeroFloat(5.0f) + 10.0f,
                                               sqrtf(SQ(xScale) - SQ(yOffset)), Rand_ZeroFloat(1.99f));
                }

                if (sKoumePtr->actor.scale.x <= 0.0051f) {
                    Vec3f pos;
                    Vec3f velocity;
                    Vec3f accel;

                    this->actor.world.pos.y = 400.0f;

                    for (i = 0; i < 50; i++) {
                        pos = this->actor.world.pos;
                        velocity.x = Rand_CenteredFloat(20.0f);
                        velocity.y = Rand_CenteredFloat(20.0f);
                        velocity.z = Rand_CenteredFloat(20.0f);
                        pos.x += velocity.x;
                        pos.y += velocity.y;
                        pos.z += velocity.z;
                        accel.z = accel.y = accel.x = 0.0f;
                        BossTw_AddFlameEffect(globalCtx, &pos, &velocity, &accel, Rand_ZeroFloat(10.0f) + 25.0f,
                                              velocity.x < 0.0f);
                    }

                    this->csState1 = 1;
                    this->visible = true;
                    this->actor.flags |= ACTOR_FLAG_0;
                    this->actor.shape.rot.y = 0;
                    BossTw_SetupWait(sKotakePtr, globalCtx);
                    BossTw_SetupWait(sKoumePtr, globalCtx);
                    Actor_SetScale(&this->actor, 0.0f);
                    Animation_MorphToPlayOnce(&this->skelAnime, &object_tw_Anim_038E2C, 0.0f);
                    this->workf[ANIM_SW_TGT] = Animation_GetLastFrame(&object_tw_Anim_038E2C);
                    this->timers[0] = 50;
                    func_8002DF54(globalCtx, &this->actor, 2);
                    Audio_PlayActorSound2(&this->actor, NA_SE_EN_TWINROBA_TRANSFORM);
                    AudioSeqCmd_PlaySequence(SEQ_PLAYER_BGM_MAIN, 0, 0, NA_BGM_BOSS);
                }
            }

            sKotakePtr->actor.scale.x = sKotakePtr->actor.scale.y = sKotakePtr->actor.scale.z =
                sKoumePtr->actor.scale.y = sKoumePtr->actor.scale.z = sKoumePtr->actor.scale.x;
            break;

        case 1:
            if (Animation_OnFrame(&this->skelAnime, this->workf[ANIM_SW_TGT])) {
                Animation_MorphToLoop(&this->skelAnime, &object_tw_Anim_032BF8, -15.0f);
            }

            sEnvType = -1;
            globalCtx->envCtx.unk_BD = 4;
            Math_ApproachF(&globalCtx->envCtx.unk_D8, 1, 1, 0.1f);
            // fallthrough
        case 2:
            SkelAnime_Update(&this->skelAnime);
            Math_ApproachF(&this->actor.scale.x, 0.0069999993f, 1, 0.0006999999f);
            this->actor.scale.y = this->actor.scale.z = this->actor.scale.x;

            if (this->timers[0] == 1) {
                this->csState2 = 2;
                this->subCamUpdateRate = 0.0f;
                this->timers[1] = 65;
                this->timers[2] = 90;
                this->timers[3] = 50;
                player->actor.world.pos.x = 0.0f;
                player->actor.world.pos.y = 240.0f;
                player->actor.world.pos.z = 270.0f;
                player->actor.world.rot.y = player->actor.shape.rot.y = -0x8000;
                this->subCamEye2.x = 0.0f;
                this->subCamEye2.y = 290.0f;
                this->subCamEye2.z = 222.0f;
                this->subCamAt2.x = player->actor.world.pos.x;
                this->subCamAt2.y = player->actor.world.pos.y + 54.0f;
                this->subCamAt2.z = player->actor.world.pos.z;
            }

            if (this->timers[3] == 19) {
                func_8002DF54(globalCtx, &this->actor, 5);
            }

            if (this->timers[3] == 16) {
                func_8002F7DC(&player->actor, player->ageProperties->unk_92 + NA_SE_VO_LI_SURPRISE);
            }

            if ((this->timers[3] != 0) && (this->timers[3] < 20)) {
                this->unk_5F9 = 1;
                Math_ApproachF(&this->subCamEye2.z, 242.0f, 0.2f, 100.0f);
            } else {
                this->unk_5F9 = 0;
            }

            if (this->timers[1] == 8) {
                this->work[TW_BLINK_IDX] = 8;
                func_80078884(NA_SE_EN_TWINROBA_YOUNG_WINK);
            }
            if (this->timers[2] == 4) {
                sEnvType = 0;
                globalCtx->envCtx.unk_BE = 5;
            }

            if (this->timers[2] == 1) {
                Camera* cam = Gameplay_GetCamera(globalCtx, MAIN_CAM);

                cam->eye = this->subCamEye;
                cam->eyeNext = this->subCamEye;
                cam->at = this->subCamAt;
                func_800C08AC(globalCtx, this->subCamId, 0);
                this->subCamId = 0;
                this->csState2 = this->subCamId;
                func_80064534(globalCtx, &globalCtx->csCtx);
                func_8002DF54(globalCtx, &this->actor, 7);
                this->work[TW_PLLR_IDX] = 0;
                this->targetPos = sTwinrovaPillarPos[0];
                BossTw_TwinrovaSetupFly(this, globalCtx);
            }
            break;
    }
}

void BossTw_SetupDeathCS(BossTw* this, GlobalContext* globalCtx) {
    this->actionFunc = BossTw_DeathCS;
    Animation_MorphToLoop(&this->skelAnime, &object_tw_Anim_0004A4, -3.0f);
    this->unk_5F8 = 0;
    this->work[CS_TIMER_2] = Rand_ZeroFloat(20.0f);
}

void BossTw_DeathCS(BossTw* this, GlobalContext* globalCtx) {
    if (this->timers[0] == 0) {
        SkelAnime_Update(&this->skelAnime);
    }

    Math_ApproachS(&this->actor.shape.rot.y, this->work[YAW_TGT], 5, this->rotateSpeed);
    Math_ApproachF(&this->rotateSpeed, 20480.0f, 1.0f, 1000.0f);

    if (sTwinrovaPtr->work[CS_TIMER_2] > 140) {
        Math_ApproachF(&this->fogR, 100.0f, 1.0f, 15.0f);
        Math_ApproachF(&this->fogG, 255.0f, 1.0f, 15.0f);
        Math_ApproachF(&this->fogB, 255.0f, 1.0f, 15.0f);
        Math_ApproachF(&this->fogNear, 850.0f, 1.0f, 15.0f);
        Math_ApproachF(&this->fogFar, 1099.0f, 1.0f, 15.0f);
    }
}

void BossTw_SetupCSWait(BossTw* this, GlobalContext* globalCtx) {
    this->actionFunc = BossTw_CSWait;
    this->visible = false;
    this->actor.world.pos.y = -2000.0f;
    this->actor.flags &= ~ACTOR_FLAG_0;
}

/**
 * Do nothing while waiting for the inital cutscene to start
 */
void BossTw_CSWait(BossTw* this, GlobalContext* globalCtx) {
}

void BossTw_TwinrovaSetupIntroCS(BossTw* this, GlobalContext* globalCtx) {
    this->actionFunc = BossTw_TwinrovaIntroCS;
    this->visible = false;
    this->actor.world.pos.y = -2000.0f;
    this->actor.flags &= ~ACTOR_FLAG_0;
}

void BossTw_TwinrovaIntroCS(BossTw* this, GlobalContext* globalCtx) {
    u8 updateCam = 0;
    s16 i;
    Vec3f sp90;
    Vec3f sp84;
    Player* player = GET_PLAYER(globalCtx);

    if (this->csSfxTimer > 220 && this->csSfxTimer < 630) {
        func_80078884(NA_SE_EN_TWINROBA_UNARI - SFX_FLAG);
    }

    if (this->csSfxTimer == 180) {
        func_80078914(&D_8094A7D0, NA_SE_EN_TWINROBA_LAUGH);
        func_80078914(&D_8094A7D0, NA_SE_EN_TWINROBA_LAUGH2);
        AudioSeqCmd_PlaySequence(SEQ_PLAYER_BGM_MAIN, 0, 0, NA_BGM_KOTAKE_KOUME);
    }

    this->csSfxTimer++;

    switch (this->csState2) {
        case 0:
            this->csSfxTimer = 0;

            if (SQ(player->actor.world.pos.x) + SQ(player->actor.world.pos.z) < SQ(150.0f)) {
                player->actor.world.pos.x = player->actor.world.pos.z = .0f;
                this->csState2 = 1;
                func_80064520(globalCtx, &globalCtx->csCtx);
                func_8002DF54(globalCtx, &this->actor, 0x39);
                this->subCamId = Gameplay_CreateSubCamera(globalCtx);
                Gameplay_ChangeCameraStatus(globalCtx, 0, CAM_STAT_WAIT);
                Gameplay_ChangeCameraStatus(globalCtx, this->subCamId, CAM_STAT_ACTIVE);
                this->subCamEye.x = 0.0f;
                this->subCamEye.y = 350;
                this->subCamEye.z = 200;

                this->subCamEyeTarget.x = 450;
                this->subCamEyeTarget.y = 900;

                this->subCamAt.x = 0;
                this->subCamAt.y = 270;
                this->subCamAt.z = 0;

                this->subCamAtTarget.x = 0;
                this->subCamAtTarget.y = 240;
                this->subCamAtTarget.z = 140;

                this->subCamEyeTarget.z = 530;
                this->subCamEyeStep.x = fabsf(this->subCamEyeTarget.x - this->subCamEye.x);
                this->subCamEyeStep.y = fabsf(this->subCamEyeTarget.y - this->subCamEye.y);
                this->subCamEyeStep.z = fabsf(this->subCamEyeTarget.z - this->subCamEye.z);
                this->subCamAtStep.x = fabsf(this->subCamAtTarget.x - this->subCamAt.x);
                this->subCamAtStep.y = fabsf(this->subCamAtTarget.y - this->subCamAt.y);
                this->subCamAtStep.z = fabsf(this->subCamAtTarget.z - this->subCamAt.z);

                this->subCamDistStep = 0.05f;
                this->work[CS_TIMER_1] = 0;
            }
            break;

        case 1:
            updateCam = 1;

            if (this->work[CS_TIMER_1] == 30) {
                Message_StartTextbox(globalCtx, 0x6048, NULL);
            }

            Math_ApproachF(&this->subCamUpdateRate, 0.01f, 1.0f, 0.0001f);

            if (this->work[CS_TIMER_1] > 100) {
                globalCtx->envCtx.unk_BD = 0;
                Math_ApproachF(&globalCtx->envCtx.unk_D8, 1.0f, 1.0f, 0.03f);
            }

            if (this->work[CS_TIMER_1] == 180) {
                func_80078884(NA_SE_EN_TWINROBA_APPEAR_MS);
            }

            if (this->work[CS_TIMER_1] > 180) {
                this->spawnPortalScale = 0.05f;
                Math_ApproachF(&this->spawnPortalAlpha, 255.0f, 1.0f, 5.f);

                if (this->work[CS_TIMER_1] >= 236) {
                    this->csState2 = 2;
                    sKoumePtr->visible = 1;
                    Animation_MorphToLoop(&sKoumePtr->skelAnime, &object_tw_Anim_0004A4, 0.0f);
                    sKoumePtr->actor.world.pos.x = 0.0f;
                    sKoumePtr->actor.world.pos.y = 80.0f;
                    sKoumePtr->actor.world.pos.z = 600.0f;
                    sKoumePtr->actor.shape.rot.y = sKoumePtr->actor.world.rot.y = -0x8000;

                    this->subCamEye.x = -30;
                    this->subCamEye.y = 260;
                    this->subCamEye.z = 470;

                    this->subCamAt.x = 0.0F;
                    this->subCamAt.y = 270;
                    this->subCamAt.z = 600.0F;

                    this->work[CS_TIMER_1] = 0;

                    Actor_SetScale(&sKoumePtr->actor, 0.014999999f);
                }
            }
            break;

        case 2:
            SkelAnime_Update(&sKoumePtr->skelAnime);
            Math_ApproachF(&sKoumePtr->actor.world.pos.y, 240.0f, 0.05f, 5.0f);
            this->subCamEye.x -= 0.2f;
            this->subCamEye.z += 0.2f;

            if (this->work[CS_TIMER_1] > 50) {
                this->csState2 = 3;

                this->subCamEyeTarget.x = -30;
                this->subCamEyeTarget.y = 260;
                this->subCamEyeTarget.z = 530;

                this->subCamAtTarget.x = 0.0f;
                this->subCamAtTarget.y = 265;
                this->subCamAtTarget.z = 580;

                this->subCamEyeStep.x = fabsf(this->subCamEyeTarget.x - this->subCamEye.x);
                this->subCamEyeStep.y = fabsf(this->subCamEyeTarget.y - this->subCamEye.y);
                this->subCamEyeStep.z = fabsf(this->subCamEyeTarget.z - this->subCamEye.z);
                this->subCamAtStep.x = fabsf(this->subCamAtTarget.x - this->subCamAt.x);
                this->subCamAtStep.y = fabsf(this->subCamAtTarget.y - this->subCamAt.y);
                this->subCamAtStep.z = fabsf(this->subCamAtTarget.z - this->subCamAt.z);
                this->subCamUpdateRate = 0;
                this->subCamDistStep = 0.1f;
                this->work[CS_TIMER_1] = 0;
            }
            break;

        case 3:
            SkelAnime_Update(&sKoumePtr->skelAnime);
            updateCam = 1;
            Math_ApproachF(&sKoumePtr->actor.world.pos.y, 240.0f, 0.05f, 5.0f);
            Math_ApproachF(&this->subCamUpdateRate, 1.0f, 1.0f, 0.02f);

            if (this->work[CS_TIMER_1] == 30) {
                Message_StartTextbox(globalCtx, 0x6049, NULL);
            }

            if (this->work[CS_TIMER_1] > 80) {
                this->csState2 = 4;
                this->actor.speedXZ = 0;

                this->subCamEyeTarget.x = -80.0f;
                this->subCamEyeTarget.y = 260.0f;
                this->subCamEyeTarget.z = 430.0f;

                this->subCamAtTarget.x = sKoumePtr->actor.world.pos.x;
                this->subCamAtTarget.y = sKoumePtr->actor.world.pos.y + 20.0f;
                this->subCamAtTarget.z = sKoumePtr->actor.world.pos.z;

                this->subCamEyeStep.x = fabsf(this->subCamEyeTarget.x - this->subCamEye.x);
                this->subCamEyeStep.y = fabsf(this->subCamEyeTarget.y - this->subCamEye.y);
                this->subCamEyeStep.z = fabsf(this->subCamEyeTarget.z - this->subCamEye.z);
                this->subCamAtStep.x = fabsf(this->subCamAtTarget.x - this->subCamAt.x);
                this->subCamAtStep.y = fabsf(this->subCamAtTarget.y - this->subCamAt.y);
                this->subCamAtStep.z = fabsf(this->subCamAtTarget.z - this->subCamAt.z);
                this->subCamUpdateRate = 0.0f;
                this->subCamDistStep = 0.05f;
                Animation_MorphToPlayOnce(&sKoumePtr->skelAnime, &object_tw_Anim_000AAC, 0.0f);
                this->workf[ANIM_SW_TGT] = Animation_GetLastFrame(&object_tw_Anim_000AAC);
                this->work[CS_TIMER_1] = 0;
            }
            break;

        case 4:
            updateCam = 1;
            SkelAnime_Update(&sKoumePtr->skelAnime);
            this->subCamAtTarget.y = 20.0f + sKoumePtr->actor.world.pos.y;
            Math_ApproachF(&sKoumePtr->actor.world.pos.y, 350, 0.1f, this->actor.speedXZ);
            Math_ApproachF(&this->actor.speedXZ, 9.0f, 1.0f, 0.9f);
            Math_ApproachF(&this->subCamUpdateRate, 1.0f, 1.0f, 0.02f);

            if (this->work[CS_TIMER_1] >= 30) {
                if (this->work[CS_TIMER_1] < 45) {
                    globalCtx->envCtx.unk_BE = 0;
                    globalCtx->envCtx.unk_BD = 2;
                    globalCtx->envCtx.unk_D8 = 1.0f;
                } else {
                    Math_ApproachZeroF(&globalCtx->envCtx.unk_D8, 1.0f, 0.1f);
                }

                if (this->work[CS_TIMER_1] == 30) {
                    for (i = 0; i < 50; i++) {
                        Vec3f pos;
                        Vec3f velocity;

                        pos.x = sKoumePtr->actor.world.pos.x + Rand_CenteredFloat(50.0f);
                        pos.y = sKoumePtr->actor.world.pos.y + Rand_CenteredFloat(50.0f);
                        pos.z = sKoumePtr->actor.world.pos.z + Rand_CenteredFloat(50.0f);
                        velocity.x = Rand_CenteredFloat(20.0f);
                        velocity.y = Rand_CenteredFloat(20.0f);
                        velocity.z = Rand_CenteredFloat(20.0f);
                        BossTw_AddFlameEffect(globalCtx, &pos, &velocity, &sZeroVector, Rand_ZeroFloat(10.0f) + 25.0f,
                                              1);
                    }

                    Audio_PlayActorSound2(&sKoumePtr->actor, NA_SE_EN_TWINROBA_TRANSFORM);
                    globalCtx->envCtx.unk_D8 = 0;
                }

                if (this->work[CS_TIMER_1] >= 35) {
                    if (this->work[CS_TIMER_1] < 50) {
                        Math_ApproachF(&sKoumePtr->actor.scale.x,
                                       ((Math_SinS(this->work[CS_TIMER_1] * 0x4200) * 20.0f) / 10000.0f) + 0.024999999f,
                                       1.0f, 0.005f);
                    } else {
                        if (this->work[CS_TIMER_1] == 50) {
                            Animation_MorphToPlayOnce(&sKoumePtr->skelAnime, &object_tw_Anim_0088C8, -5);
                            this->workf[ANIM_SW_TGT] = Animation_GetLastFrame(&object_tw_Anim_0088C8);
                        }

                        if (this->work[CS_TIMER_1] == 60) {
                            Audio_PlayActorSound2(&sKoumePtr->actor, NA_SE_EN_TWINROBA_LAUGH);
                        }

                        if (Animation_OnFrame(&sKoumePtr->skelAnime, this->workf[ANIM_SW_TGT])) {
                            Animation_MorphToLoop(&sKoumePtr->skelAnime, &object_tw_Anim_006F28, 0.f);
                            this->workf[ANIM_SW_TGT] = 1000.0f;
                        }

                        Math_ApproachF(&sKoumePtr->actor.scale.x, 0.024999999f, 0.1f, 0.005f);
                    }

                    Actor_SetScale(&sKoumePtr->actor, sKoumePtr->actor.scale.x);
                    sKoumePtr->actor.shape.rot.y = -0x8000;
                    sKoumePtr->unk_5F8 = 1;

                    if (this->work[CS_TIMER_1] == 0x64) {
                        this->csState2 = 10;
                        this->work[CS_TIMER_1] = 0;
                        this->subCamYawStep = 0.0f;
                        sKotakePtr->visible = 1;
                        Animation_MorphToLoop(&sKotakePtr->skelAnime, &object_tw_Anim_0004A4, 0.0f);
                        sKotakePtr->actor.world.pos.x = 0.0f;
                        sKotakePtr->actor.world.pos.y = 80.0f;
                        sKotakePtr->actor.world.pos.z = -600.0f;
                        sKotakePtr->actor.shape.rot.y = sKotakePtr->actor.world.rot.y = 0;
                        this->work[CS_TIMER_1] = 0;

                        this->subCamEye.x = -30.0f;
                        this->subCamEye.y = 260.0f;
                        this->subCamEye.z = -470.0f;

                        this->subCamAt.x = 0;
                        this->subCamAt.y = 270.0f;
                        this->subCamAt.z = -600.0f;
                        Actor_SetScale(&sKotakePtr->actor, 0.014999999f);
                    }
                } else {
                    sKoumePtr->actor.shape.rot.y = sKoumePtr->actor.shape.rot.y + (s16)this->subCamYawStep;
                }
            } else {
                if ((this->work[CS_TIMER_1] % 8) == 0) {
                    Audio_PlayActorSound2(&sKoumePtr->actor, NA_SE_EN_TWINROBA_ROLL);
                }

                sKoumePtr->actor.shape.rot.y = sKoumePtr->actor.shape.rot.y + (s16)this->subCamYawStep;
                Math_ApproachF(&this->subCamYawStep, 12288.0f, 1.0f, 384.0f);

                if (Animation_OnFrame(&sKoumePtr->skelAnime, this->workf[ANIM_SW_TGT])) {
                    Animation_MorphToLoop(&sKoumePtr->skelAnime, &object_tw_Anim_006F28, 0.0f);
                    this->workf[ANIM_SW_TGT] = 1000.0f;
                }
            }
            break;

        case 10:
            SkelAnime_Update(&sKotakePtr->skelAnime);
            Math_ApproachF(&sKotakePtr->actor.world.pos.y, 240.0f, 0.05f, 5.0f);
            this->subCamEye.x -= 0.2f;
            this->subCamEye.z -= 0.2f;

            if (this->work[CS_TIMER_1] >= 0x33) {
                this->csState2 = 11;
                this->subCamEyeTarget.x = -30;
                this->subCamEyeTarget.y = 260;
                this->subCamEyeTarget.z = -530;
                this->subCamAtTarget.x = 0;
                this->subCamAtTarget.y = 265;
                this->subCamAtTarget.z = -580;
                this->subCamEyeStep.x = fabsf(this->subCamEyeTarget.x - this->subCamEye.x);
                this->subCamEyeStep.y = fabsf(this->subCamEyeTarget.y - this->subCamEye.y);
                this->subCamEyeStep.z = fabsf(this->subCamEyeTarget.z - this->subCamEye.z);
                this->subCamAtStep.x = fabsf(this->subCamAtTarget.x - this->subCamAt.x);
                this->subCamAtStep.y = fabsf(this->subCamAtTarget.y - this->subCamAt.y);
                this->subCamAtStep.z = fabsf(this->subCamAtTarget.z - this->subCamAt.z);
                this->subCamUpdateRate = 0;
                this->subCamDistStep = 0.1f;
                this->work[CS_TIMER_1] = 0;
            }
            break;

        case 11:
            SkelAnime_Update(&sKotakePtr->skelAnime);
            updateCam = 1;
            Math_ApproachF(&sKotakePtr->actor.world.pos.y, 240.0f, 0.05f, 5.0f);
            Math_ApproachF(&this->subCamUpdateRate, 1.0f, 1.0f, 0.02f);

            if (this->work[CS_TIMER_1] == 30) {
                Message_StartTextbox(globalCtx, 0x604A, NULL);
            }

            if (this->work[CS_TIMER_1] > 80) {
                this->csState2 = 12;
                this->actor.speedXZ = 0;

                this->subCamEyeTarget.y = 260.0f;
                this->subCamEyeTarget.x = -80.0f;
                this->subCamEyeTarget.z = -430.0f;

                this->subCamAtTarget.x = sKotakePtr->actor.world.pos.x;
                this->subCamAtTarget.y = sKotakePtr->actor.world.pos.y + 20.0f;
                this->subCamAtTarget.z = sKotakePtr->actor.world.pos.z;

                this->subCamEyeStep.x = fabsf(this->subCamEyeTarget.x - this->subCamEye.x);
                this->subCamEyeStep.y = fabsf(this->subCamEyeTarget.y - this->subCamEye.y);
                this->subCamEyeStep.z = fabsf(this->subCamEyeTarget.z - this->subCamEye.z);
                this->subCamAtStep.x = fabsf(this->subCamAtTarget.x - this->subCamAt.x);
                this->subCamAtStep.y = fabsf(this->subCamAtTarget.y - this->subCamAt.y);
                this->subCamAtStep.z = fabsf(this->subCamAtTarget.z - this->subCamAt.z);
                this->subCamUpdateRate = 0;
                this->subCamDistStep = 0.05f;
                Animation_MorphToPlayOnce(&sKotakePtr->skelAnime, &object_tw_Anim_000AAC, 0);
                this->workf[ANIM_SW_TGT] = Animation_GetLastFrame(&object_tw_Anim_000AAC);
                this->work[CS_TIMER_1] = 0;
            }
            break;

        case 12:
            updateCam = 1;
            SkelAnime_Update(&sKotakePtr->skelAnime);
            this->subCamAtTarget.y = sKotakePtr->actor.world.pos.y + 20.0f;
            Math_ApproachF(&sKotakePtr->actor.world.pos.y, 350, 0.1f, this->actor.speedXZ);
            Math_ApproachF(&this->actor.speedXZ, 9.0f, 1.0f, 0.9f);
            Math_ApproachF(&this->subCamUpdateRate, 1.0f, 1.0f, 0.02f);

            if (this->work[CS_TIMER_1] >= 30) {
                if (this->work[CS_TIMER_1] < 45) {
                    globalCtx->envCtx.unk_BD = 3;
                    globalCtx->envCtx.unk_D8 = 1.0f;
                } else {
                    Math_ApproachZeroF(&globalCtx->envCtx.unk_D8, 1.0f, 0.1f);
                }

                if (this->work[CS_TIMER_1] == 30) {
                    for (i = 0; i < 50; i++) {
                        Vec3f pos;
                        Vec3f velocity;
                        pos.x = sKotakePtr->actor.world.pos.x + Rand_CenteredFloat(50.0f);
                        pos.y = sKotakePtr->actor.world.pos.y + Rand_CenteredFloat(50.0f);
                        pos.z = sKotakePtr->actor.world.pos.z + Rand_CenteredFloat(50.0f);
                        velocity.x = Rand_CenteredFloat(20.0f);
                        velocity.y = Rand_CenteredFloat(20.0f);
                        velocity.z = Rand_CenteredFloat(20.0f);
                        BossTw_AddFlameEffect(globalCtx, &pos, &velocity, &sZeroVector, Rand_ZeroFloat(10.f) + 25.0f,
                                              0);
                    }

                    Audio_PlayActorSound2(&sKotakePtr->actor, NA_SE_EN_TWINROBA_TRANSFORM);
                    globalCtx->envCtx.unk_D8 = 0.0f;
                }

                if (this->work[CS_TIMER_1] >= 35) {
                    if (this->work[CS_TIMER_1] < 50) {
                        Math_ApproachF(&sKotakePtr->actor.scale.x,
                                       ((Math_SinS(this->work[CS_TIMER_1] * 0x4200) * 20.0f) / 10000.0f) + 0.024999999f,
                                       1.0f, 0.005f);
                    } else {
                        if (this->work[CS_TIMER_1] == 50) {
                            Animation_MorphToPlayOnce(&sKotakePtr->skelAnime, &object_tw_Anim_0088C8, -5.0f);
                            this->workf[ANIM_SW_TGT] = Animation_GetLastFrame(&object_tw_Anim_0088C8);
                        }

                        if (this->work[CS_TIMER_1] == 60) {
                            Audio_PlayActorSound2(&sKotakePtr->actor, NA_SE_EN_TWINROBA_LAUGH2);
                        }

                        if (Animation_OnFrame(&sKotakePtr->skelAnime, this->workf[ANIM_SW_TGT])) {
                            Animation_MorphToLoop(&sKotakePtr->skelAnime, &object_tw_Anim_006F28, 0.0f);
                            this->workf[ANIM_SW_TGT] = 1000.0f;
                        }

                        Math_ApproachF(&sKotakePtr->actor.scale.x, 0.024999999f, 0.1f, 0.005f);
                    }

                    Actor_SetScale(&sKotakePtr->actor, sKotakePtr->actor.scale.x);
                    sKotakePtr->actor.shape.rot.y = 0;
                    sKotakePtr->unk_5F8 = 1;

                    if (this->work[CS_TIMER_1] == 100) {
                        this->csState2 = 20;
                        this->work[CS_TIMER_1] = 0;

                        this->workf[UNK_F11] = 600.0f;

                        this->subCamEye.x = 800.0f;
                        this->subCamEye.y = 300.0f;
                        this->subCamEye.z = 0;

                        this->subCamAt.x = 0.0f;
                        this->subCamAt.y = 400.0f;
                        this->subCamAt.z = 0;

                        this->workf[UNK_F9] = -M_PI / 2.0f;
                        this->workf[UNK_F10] = 0.0f;

                        this->subCamEyeStep.x = 0.0f;
                        this->spawnPortalAlpha = 0.0f;
                    }
                } else {
                    sKotakePtr->actor.shape.rot.y = sKotakePtr->actor.shape.rot.y + (s16)this->subCamYawStep;
                }
            } else {
                if ((this->work[CS_TIMER_1] % 8) == 0) {
                    Audio_PlayActorSound2(&sKotakePtr->actor, NA_SE_EN_TWINROBA_ROLL);
                }

                sKotakePtr->actor.shape.rot.y = sKotakePtr->actor.shape.rot.y + (s16)this->subCamYawStep;
                Math_ApproachF(&this->subCamYawStep, 12288.0f, 1.0f, 384.0f);

                if (Animation_OnFrame(&sKotakePtr->skelAnime, this->workf[ANIM_SW_TGT])) {
                    Animation_MorphToLoop(&sKotakePtr->skelAnime, &object_tw_Anim_006F28, 0.0f);
                    this->workf[ANIM_SW_TGT] = 1000.0f;
                }
            }
            break;

        case 20:
            if (this->work[CS_TIMER_1] > 20 && this->work[CS_TIMER_1] < 120) {
                globalCtx->envCtx.unk_BD = 1;
                Math_ApproachF(&globalCtx->envCtx.unk_D8, 1.0f, 1.0f, 0.015f);
            }

            if (this->work[CS_TIMER_1] == 90) {
                AudioSeqCmd_StopSequence(SEQ_PLAYER_BGM_MAIN, 90);
            }

            if (this->work[CS_TIMER_1] == 120) {
                sEnvType = 0;
                globalCtx->envCtx.unk_BE = 1;
                globalCtx->envCtx.unk_BD = 1;
                globalCtx->envCtx.unk_D8 = 0.0f;
                TitleCard_InitBossName(globalCtx, &globalCtx->actorCtx.titleCtx,
                                       SEGMENTED_TO_VIRTUAL(object_tw_Blob_02E170), 0xA0, 0xB4, 0x80, 0x28);
<<<<<<< HEAD
                gSaveContext.eventChkInf[7] |= 0x20;
                AudioSeqCmd_PlaySequence(SEQ_PLAYER_BGM_MAIN, 0, 0, NA_BGM_BOSS);
=======
                SET_EVENTCHKINF(EVENTCHKINF_75);
                Audio_QueueSeqCmd(SEQ_PLAYER_BGM_MAIN << 24 | NA_BGM_BOSS);
>>>>>>> ca77b26c
            }

            if (this->work[CS_TIMER_1] >= 160) {
                if (this->work[CS_TIMER_1] == 160) {
                    this->subCamEyeStep.x = 0.0f;
                }
                Math_ApproachF(&this->subCamEye.x, 0.0f, 0.05f, this->subCamEyeStep.x * 0.5f);
                Math_ApproachF(&this->subCamEye.z, 1000.0f, 0.05f, this->subCamEyeStep.x);
                Math_ApproachF(&this->subCamEyeStep.x, 40.0f, 1.0f, 1);
            } else {
                Math_ApproachF(&this->subCamEye.x, 300.0f, 0.05f, this->subCamEyeStep.x);
                Math_ApproachF(&this->subCamEyeStep.x, 5.0f, 1.0f, 0.5f);
            }

            if (this->work[CS_TIMER_1] < 200) {
                Audio_PlayActorSound2(&sKoumePtr->actor, NA_SE_EN_TWINROBA_FLY - SFX_FLAG);
                Audio_PlayActorSound2(&sKotakePtr->actor, NA_SE_EN_TWINROBA_FLY - SFX_FLAG);
                sp90.x = this->workf[UNK_F11];
                sp90.y = 400.0f;
                sp90.z = 0.0f;
                Matrix_RotateY(this->workf[UNK_F9], MTXMODE_NEW);
                Matrix_MultVec3f(&sp90, &sp84);
                sKoumePtr->actor.world.pos.x = sp84.x;
                sKoumePtr->actor.world.pos.y = sp84.y;
                sKoumePtr->actor.world.pos.z = sp84.z;
                sKoumePtr->actor.world.rot.y = sKoumePtr->actor.shape.rot.y =
                    (this->workf[UNK_F9] / M_PI) * (f32)0x8000;
                sKotakePtr->actor.world.pos.x = -sp84.x;
                sKotakePtr->actor.world.pos.y = sp84.y;
                sKotakePtr->actor.world.pos.z = -sp84.z;
                sKotakePtr->actor.shape.rot.y = sKotakePtr->actor.world.rot.y =
                    ((this->workf[UNK_F9] / M_PI) * (f32)0x8000) + (f32)0x8000;
                Math_ApproachF(&this->workf[UNK_F11], 80.0f, 0.1f, 5.0f);
                this->workf[UNK_F9] -= this->workf[UNK_F10];
                Math_ApproachF(&this->workf[UNK_F10], 0.19999999f, 1.0f, 0.0019999994f);
            }

            if (this->work[CS_TIMER_1] == 200) {
                sKoumePtr->actionFunc = BossTw_FlyTo;
                sKotakePtr->actionFunc = BossTw_FlyTo;
                sKoumePtr->targetPos.x = 600.0f;
                sKoumePtr->targetPos.y = 400.0f;
                sKoumePtr->targetPos.z = 0.0f;
                sKoumePtr->timers[0] = 100;
                sKotakePtr->targetPos.x = -600.0f;
                sKotakePtr->targetPos.y = 400.0f;
                sKotakePtr->targetPos.z = 0.0f;
                sKotakePtr->timers[0] = 100;
            }

            if (this->work[CS_TIMER_1] == 260) {
                Camera* cam = Gameplay_GetCamera(globalCtx, MAIN_CAM);

                cam->eye = this->subCamEye;
                cam->eyeNext = this->subCamEye;
                cam->at = this->subCamAt;
                func_800C08AC(globalCtx, this->subCamId, 0);
                this->subCamId = 0;
                this->csState2 = this->subCamId;
                func_80064534(globalCtx, &globalCtx->csCtx);
                func_8002DF54(globalCtx, &this->actor, 7);
                BossTw_SetupWait(this, globalCtx);
            }
            break;
    }

    if (this->subCamId != 0) {
        if (updateCam) {
            Math_ApproachF(&this->subCamEye.x, this->subCamEyeTarget.x, this->subCamDistStep,
                           this->subCamEyeStep.x * this->subCamUpdateRate);
            Math_ApproachF(&this->subCamEye.y, this->subCamEyeTarget.y, this->subCamDistStep,
                           this->subCamEyeStep.y * this->subCamUpdateRate);
            Math_ApproachF(&this->subCamEye.z, this->subCamEyeTarget.z, this->subCamDistStep,
                           this->subCamEyeStep.z * this->subCamUpdateRate);
            Math_ApproachF(&this->subCamAt.x, this->subCamAtTarget.x, this->subCamDistStep,
                           this->subCamAtStep.x * this->subCamUpdateRate);
            Math_ApproachF(&this->subCamAt.y, this->subCamAtTarget.y, this->subCamDistStep,
                           this->subCamAtStep.y * this->subCamUpdateRate);
            Math_ApproachF(&this->subCamAt.z, this->subCamAtTarget.z, this->subCamDistStep,
                           this->subCamAtStep.z * this->subCamUpdateRate);
        }

        Gameplay_CameraSetAtEye(globalCtx, this->subCamId, &this->subCamAt, &this->subCamEye);
    }
}

void BossTw_DeathBall(BossTw* this, GlobalContext* globalCtx) {
    f32 xDiff;
    f32 yDiff;
    f32 zDiff;
    s32 pad;
    s16 i;
    s16 yaw;

    if ((this->work[CS_TIMER_1] % 16) == 0) {
        Audio_PlayActorSound2(&this->actor, NA_SE_EN_TWINROBA_FB_FLY);
    }

    if (sTwinrovaPtr->csState2 < 2) {
        if (this->timers[0] == 0) {
            this->timers[0] = 20;
            this->targetPos.x = Rand_CenteredFloat(100.0f) + sTwinrovaPtr->actor.world.pos.x;
            this->targetPos.y = Rand_CenteredFloat(50.0f) + 400.0f;
            this->targetPos.z = Rand_CenteredFloat(100.0f) + sTwinrovaPtr->actor.world.pos.z;
        }

        this->timers[1] = 10;
        this->rotateSpeed = 8192.0f;
        this->actor.speedXZ = 5.0f;
    } else {
        if (this->timers[1] == 9) {
            this->targetPos.y = 413.0f;
            this->actor.world.pos.z = 0.0f;
            this->actor.world.pos.x = 0.0f;
            for (i = 0; i < ARRAY_COUNT(this->blastTailPos); i++) {
                this->blastTailPos[i] = this->actor.world.pos;
            }
        }

        if (this->actor.params == 0x69) {
            this->targetPos.x = sKoumePtr->actor.world.pos.x;
            this->targetPos.z = sKoumePtr->actor.world.pos.z;
        } else {
            this->targetPos.x = sKotakePtr->actor.world.pos.x;
            this->targetPos.z = sKotakePtr->actor.world.pos.z;
        }

        Math_ApproachF(&this->targetPos.y, 263.0f, 1.0f, 2.0f);

        if (this->targetPos.y == 263.0f) {
            Math_ApproachF(&this->actor.speedXZ, 0.0f, 1.0f, 0.2f);
            if (sTwinrovaPtr->csState2 == 3) {
                Actor_Kill(&this->actor);
            }
        }
    }

    xDiff = this->targetPos.x - this->actor.world.pos.x;
    yDiff = this->targetPos.y - this->actor.world.pos.y;
    zDiff = this->targetPos.z - this->actor.world.pos.z;

    yaw = RAD_TO_BINANG(Math_FAtan2F(xDiff, zDiff));
    Math_ApproachS(&this->actor.world.rot.x, RAD_TO_BINANG(Math_FAtan2F(yDiff, sqrtf(SQ(xDiff) + SQ(zDiff)))), 5,
                   this->rotateSpeed);
    Math_ApproachS(&this->actor.world.rot.y, yaw, 5, this->rotateSpeed);
    func_8002D908(&this->actor);
    func_8002D7EC(&this->actor);
}

void BossTw_TwinrovaSetupDeathCS(BossTw* this, GlobalContext* globalCtx) {
    this->actionFunc = BossTw_TwinrovaDeathCS;
    Animation_MorphToLoop(&this->skelAnime, &object_tw_Anim_024374, -3.0f);
    this->actor.world.rot.y = this->actor.shape.rot.y;
    this->actor.flags &= ~ACTOR_FLAG_0;
    this->csState2 = this->csState1 = 0;
    this->work[CS_TIMER_1] = this->work[CS_TIMER_2] = 0;
    this->work[INVINC_TIMER] = 10000;
    BossTw_SetupDeathCS(sKoumePtr, globalCtx);
    BossTw_SetupDeathCS(sKotakePtr, globalCtx);
    sKotakePtr->timers[0] = 8;
    this->workf[UNK_F19] = 1.0f;
}

void BossTw_DeathCSMsgSfx(BossTw* this, GlobalContext* globalCtx) {
    s32 pad;
    s32 pad2;
    s32 pad3;
    s16 msgId2;
    s16 msgId1;
    u8 kotakeAnim;
    u8 koumeAnim;
    u8 sp35;

    msgId2 = 0;
    msgId1 = 0;
    kotakeAnim = 0;
    koumeAnim = 0;
    sp35 = 0;

    if (this->work[CS_TIMER_2] == 80) {
        koumeAnim = 1;
    }

    if (this->work[CS_TIMER_2] == 80) {
        msgId2 = 0x604B;
        sp35 = 50;
    }

    if (this->work[CS_TIMER_2] == 140) {
        kotakeAnim = koumeAnim = 2;
    }

    if (this->work[CS_TIMER_2] == 170) {
        kotakeAnim = 3;
        sKotakePtr->work[YAW_TGT] = -0x4000;
        sKotakePtr->rotateSpeed = 0.0f;
        Audio_PlayActorSound2(&sKotakePtr->actor, NA_SE_EN_TWINROBA_SENSE);
        msgId2 = 0x604C;
    }

    if (this->work[CS_TIMER_2] == 210) {
        D_8094C874 = 30;
    }

    if (this->work[CS_TIMER_2] == 270) {
        koumeAnim = 3;
        sKoumePtr->work[YAW_TGT] = 0x4000;
        sKoumePtr->rotateSpeed = 0.0f;
        Audio_PlayActorSound2(&sKoumePtr->actor, NA_SE_EN_TWINROBA_SENSE);
    }

    if (this->work[CS_TIMER_2] == 290) {
        msgId2 = 0x604D;
        sp35 = 35;
    }

    if (this->work[CS_TIMER_2] == 350) {
        koumeAnim = kotakeAnim = 2;
        sKoumePtr->work[YAW_TGT] = sKotakePtr->work[YAW_TGT] = 0;
        sKoumePtr->rotateSpeed = sKotakePtr->rotateSpeed = 0.0f;
    }

    if (this->work[CS_TIMER_2] == 380) {
        koumeAnim = kotakeAnim = 3;
    }

    if (this->work[CS_TIMER_2] == 400) {
        koumeAnim = kotakeAnim = 2;
    }

    if (this->work[CS_TIMER_2] == 430) {
        koumeAnim = 4;
        D_8094C874 = 435;
        D_8094C878 = 1;
    }

    if (this->work[CS_TIMER_2] > 440 && this->work[CS_TIMER_2] < 860) {
        func_80078884(NA_SE_EN_TWINROBA_FIGHT - SFX_FLAG);
    }

    if (this->work[CS_TIMER_2] == 430) {
        msgId2 = 0x604E;
    }

    if (this->work[CS_TIMER_2] == 480) {
        kotakeAnim = 4;
        sKotakePtr->work[YAW_TGT] = -0x4000;
    }

    if (this->work[CS_TIMER_2] == 500) {
        koumeAnim = 2;
    }

    if (this->work[CS_TIMER_2] == 480) {
        msgId1 = 0x604F;
    }

    if (this->work[CS_TIMER_2] == 530) {
        koumeAnim = 4;
        sKoumePtr->work[YAW_TGT] = 0x4000;
        D_8094C87A = 335;
        D_8094C87E = 1;
    }

    if (this->work[CS_TIMER_2] == 530) {
        msgId2 = 0x6050;
    }

    if (this->work[CS_TIMER_2] == 580) {
        msgId1 = 0x6051;
    }

    if (this->work[CS_TIMER_2] == 620) {
        msgId2 = 0x6052;
    }

    if (this->work[CS_TIMER_2] == 660) {
        msgId1 = 0x6053;
    }

    if (this->work[CS_TIMER_2] == 700) {
        msgId2 = 0x6054;
    }

    if (this->work[CS_TIMER_2] == 740) {
        msgId1 = 0x6055;
    }

    if (this->work[CS_TIMER_2] == 780) {
        msgId2 = 0x6056;
    }

    if (this->work[CS_TIMER_2] == 820) {
        msgId1 = 0x6057;
        AudioSeqCmd_StopSequence(SEQ_PLAYER_BGM_MAIN, 80);
    }

    if (this->work[CS_TIMER_2] == 860) {
        koumeAnim = kotakeAnim = 3;
    }

    if (this->work[CS_TIMER_2] == 900) {
        Audio_PlayActorSound2(&sKoumePtr->actor, NA_SE_EN_TWINROBA_DIE);
        Audio_PlayActorSound2(&sKotakePtr->actor, NA_SE_EN_TWINROBA_DIE);
    }

    if (this->work[CS_TIMER_2] == 930) {
        msgId2 = 0x6058;
    }

    if (msgId2 != 0) {
        Message_StartTextbox(globalCtx, msgId2, NULL);

        if (sp35) {
            D_8094C876 = 10;
            D_8094C874 = sp35;
            D_8094C878 = 0;
        }
    }

    if (msgId1 != 0) {
        Message_StartTextbox(globalCtx, msgId1, NULL);
    }

    switch (kotakeAnim) {
        case 1:
            Animation_MorphToLoop(&sKotakePtr->skelAnime, &object_tw_Anim_00230C, -5.0f);
            break;
        case 2:
            Animation_MorphToLoop(&sKotakePtr->skelAnime, &object_tw_Anim_001D10, -5.0f);
            break;
        case 3:
            Animation_MorphToLoop(&sKotakePtr->skelAnime, &object_tw_Anim_0017E0, -5.0f);
            break;
        case 4:
            Animation_MorphToLoop(&sKotakePtr->skelAnime, &object_tw_Anim_0012A4, -5.0f);
            break;
    }

    switch (koumeAnim) {
        case 1:
            Animation_MorphToLoop(&sKoumePtr->skelAnime, &object_tw_Anim_00230C, -5.0f);
            break;
        case 2:
            Animation_MorphToLoop(&sKoumePtr->skelAnime, &object_tw_Anim_001D10, -5.0f);
            break;
        case 3:
            Animation_MorphToLoop(&sKoumePtr->skelAnime, &object_tw_Anim_0017E0, -5.0f);
            break;
        case 4:
            Animation_MorphToLoop(&sKoumePtr->skelAnime, &object_tw_Anim_0012A4, -5.0f);
            break;
    }

    if (this->work[CS_TIMER_2] >= 120 && this->work[CS_TIMER_2] < 500) {
        Math_ApproachF(&this->workf[UNK_F18], 255.0f, 0.1f, 5.0f);
    }

    if (this->work[CS_TIMER_2] >= 150) {
        Math_ApproachF(&sKoumePtr->workf[UNK_F17], (Math_SinS(this->work[CS_TIMER_1] * 2000) * 0.05f) + 0.4f, 0.1f,
                       0.01f);
        Math_ApproachF(&sKotakePtr->workf[UNK_F17], (Math_CosS(this->work[CS_TIMER_1] * 1700) * 0.05f) + 0.4f, 0.1f,
                       0.01f);

        if (this->work[CS_TIMER_2] >= 880) {
            Math_ApproachF(&sKotakePtr->actor.world.pos.y, 2000.0f, 1.0f, this->actor.speedXZ);
            Math_ApproachF(&sKoumePtr->actor.world.pos.y, 2000.0f, 1.0f, this->actor.speedXZ);
            Math_ApproachF(&this->actor.speedXZ, 10.0f, 1.0f, 0.25f);

            if (this->work[CS_TIMER_2] >= 930) {
                Math_ApproachF(&this->workf[UNK_F19], 5.0f, 1.0f, 0.05f);
                Math_ApproachF(&this->workf[UNK_F18], 0.0f, 1.0f, 3.0f);
            }

            Audio_PlayActorSound2(&this->actor, NA_SE_EV_GOTO_HEAVEN - SFX_FLAG);
        } else {
            f32 yTarget = Math_CosS(this->work[CS_TIMER_2] * 1700) * 4.0f;
            Math_ApproachF(&sKotakePtr->actor.world.pos.y, 20.0f + (263.0f + yTarget), 0.1f, this->actor.speedXZ);
            yTarget = Math_SinS(this->work[CS_TIMER_2] * 1500) * 4.0f;
            Math_ApproachF(&sKoumePtr->actor.world.pos.y, 20.0f + (263.0f + yTarget), 0.1f, this->actor.speedXZ);
            Math_ApproachF(&this->actor.speedXZ, 1.0f, 1.0f, 0.05f);
        }
    }
}

void BossTw_TwinrovaDeathCS(BossTw* this, GlobalContext* globalCtx) {
    s16 i;
    Vec3f spD0;
    Player* player = GET_PLAYER(globalCtx);
    Camera* mainCam = Gameplay_GetCamera(globalCtx, MAIN_CAM);

    SkelAnime_Update(&this->skelAnime);
    this->work[UNK_S8] += 20;

    if (this->work[UNK_S8] > 255) {
        this->work[UNK_S8] = 255;
    }

    Math_ApproachF(&this->workf[UNK_F12], 0.0f, 1.0f, 0.05f);
    this->unk_5F8 = 1;

    switch (this->csState1) {
        case 0:
            if (this->work[CS_TIMER_1] == 15) {
                Animation_MorphToPlayOnce(&this->skelAnime, &object_tw_Anim_0216DC, -3.0f);
            }

            if (this->work[CS_TIMER_1] >= 15) {
                Math_ApproachF(&this->actor.world.pos.y, 400.0f, 0.05f, 10.0f);
            }

            if (this->work[CS_TIMER_1] >= 55) {
                if (this->work[CS_TIMER_1] == 55) {
                    globalCtx->envCtx.unk_D8 = 0;
                }

                sEnvType = -1;
                globalCtx->envCtx.unk_BE = 5;
                globalCtx->envCtx.unk_BD = 0;
                Math_ApproachF(&globalCtx->envCtx.unk_D8, 1.0f, 1.0f, 0.015f);
                Math_ApproachF(&this->actor.scale.x, 0.00024999998f, 0.1f, 0.00005f);
                this->actor.shape.rot.y += (s16)this->actor.speedXZ;
                this->workf[UNK_F13] += this->actor.speedXZ;
                if (this->workf[UNK_F13] > 65536.0f) {
                    this->workf[UNK_F13] -= 65536.0f;
                    Audio_PlayActorSound2(&this->actor, NA_SE_EN_TWINROBA_ROLL);
                }
                Math_ApproachF(&this->actor.speedXZ, 12288.0f, 1.0f, 256.0f);
                if (this->work[CS_TIMER_1] == 135) {
                    Vec3f spBC;
                    Vec3f spB0;
                    Vec3f spA4 = { 0.0f, 0.0f, 0.0f };
                    func_80078884(NA_SE_EN_TWINROBA_TRANSFORM);
                    for (i = 0; i < 100; i++) {
                        spB0.x = Rand_CenteredFloat(5.0f);
                        spB0.y = Rand_CenteredFloat(5.0f);
                        spB0.z = Rand_CenteredFloat(5.0f);
                        spBC = this->actor.world.pos;
                        spBC.x += spB0.x;
                        spBC.y += spB0.y;
                        spBC.z += spB0.z;
                        BossTw_AddFlameEffect(globalCtx, &spBC, &spB0, &spA4, Rand_ZeroFloat(2.0f) + 5,
                                              Rand_ZeroFloat(1.99f));
                    }
                    this->csState1 = 1;
                    this->visible = false;
                    this->actor.scale.x = 0.0f;
                    Actor_SpawnAsChild(&globalCtx->actorCtx, &this->actor, globalCtx, ACTOR_BOSS_TW,
                                       this->actor.world.pos.x, this->actor.world.pos.y, this->actor.world.pos.z, 0, 0,
                                       0, TW_DEATHBALL_KOUME);
                    Actor_SpawnAsChild(&globalCtx->actorCtx, &this->actor, globalCtx, ACTOR_BOSS_TW,
                                       this->actor.world.pos.x, this->actor.world.pos.y, this->actor.world.pos.z, 0, 0,
                                       0, TW_DEATHBALL_KOTAKE);
                    this->actor.flags &= ~ACTOR_FLAG_0;
                }
            }
            Actor_SetScale(&this->actor, this->actor.scale.x);
            break;
        case 1:
            break;
    }

    switch (this->csState2) {
        case 0:
            this->csState2 = 1;
            func_80064520(globalCtx, &globalCtx->csCtx);
            func_8002DF54(globalCtx, &this->actor, 8);
            this->subCamId = Gameplay_CreateSubCamera(globalCtx);
            Gameplay_ChangeCameraStatus(globalCtx, 0, CAM_STAT_WAIT);
            Gameplay_ChangeCameraStatus(globalCtx, this->subCamId, CAM_STAT_ACTIVE);
            this->subCamEye = mainCam->eye;
            this->subCamAt = mainCam->at;
            AudioSeqCmd_StopSequence(SEQ_PLAYER_BGM_MAIN, 1);
            break;
        case 1:
            spD0.x = Math_SinS(this->actor.world.rot.y) * 200.0f;
            spD0.z = Math_CosS(this->actor.world.rot.y) * 200.0f;
            Math_ApproachF(&this->subCamEye.x, spD0.x + this->actor.world.pos.x, 0.1f, 50.0f);
            Math_ApproachF(&this->subCamEye.y, 300.0f, 0.1f, 50.0f);
            Math_ApproachF(&this->subCamEye.z, spD0.z + this->actor.world.pos.z, 0.1f, 50.0f);
            Math_ApproachF(&this->subCamAt.x, this->actor.world.pos.x, 0.1f, 50.0f);
            Math_ApproachF(&this->subCamAt.y, this->actor.world.pos.y, 0.1f, 50.0f);
            Math_ApproachF(&this->subCamAt.z, this->actor.world.pos.z, 0.1f, 50.0f);
            if (this->work[CS_TIMER_1] == 170) {
                this->csState2 = 2;
                this->work[CS_TIMER_2] = 0;
                this->subCamEye.z = 170.0f;
                this->subCamDist = 170.0f;
                this->subCamEye.x = 0.0f;
                this->subCamAt.x = 0.0f;
                this->subCamAt.z = 0.0f;
                this->subCamEye.y = 260.0f;
                player->actor.shape.rot.y = -0x8000;
                player->actor.world.pos.x = -40.0f;
                player->actor.world.pos.y = 240.0f;
                player->actor.world.pos.z = 90.0f;
                sKoumePtr->actor.world.pos.x = -37.0f;
                sKotakePtr->actor.world.pos.x = 37.0f;
                sKotakePtr->actor.world.pos.y = 263.0f;
                sKoumePtr->actor.world.pos.y = sKotakePtr->actor.world.pos.y;
                this->subCamAt.y = sKoumePtr->actor.world.pos.y + 17.0f;
                sKotakePtr->actor.world.pos.z = 0.0f;
                sKoumePtr->actor.world.pos.z = sKotakePtr->actor.world.pos.z;
                sKoumePtr->work[YAW_TGT] = sKotakePtr->work[YAW_TGT] = sKoumePtr->actor.shape.rot.x =
                    sKotakePtr->actor.shape.rot.x = sKoumePtr->actor.shape.rot.y = sKotakePtr->actor.shape.rot.y = 0;
                func_8002DF54(globalCtx, &sKoumePtr->actor, 1);
                sKoumePtr->actor.flags |= ACTOR_FLAG_0;
            }
            break;
        case 2:
            if (this->work[CS_TIMER_2] == 100) {
                Vec3f pos;
                Vec3f velocity;
                Vec3f accel = { 0.0f, 0.0f, 0.0f };
                s32 zero = 0;

                for (i = 0; i < 50; i++) {
                    velocity.x = Rand_CenteredFloat(3.0f);
                    velocity.y = Rand_CenteredFloat(3.0f);
                    velocity.z = Rand_CenteredFloat(3.0f);
                    pos = sKoumePtr->actor.world.pos;
                    pos.x += velocity.x * 2.0f;
                    pos.y += velocity.y * 2.0f;
                    pos.z += velocity.z * 2.0f;
                    BossTw_AddFlameEffect(globalCtx, &pos, &velocity, &accel, Rand_ZeroFloat(2.0f) + 5, 1);

                    // fake code needed to match, tricks the compiler into allocating more stack
                    if (1) {}
                    if (zero) {
                        accel.x *= 2.0;
                    }

                    velocity.x = Rand_CenteredFloat(3.0f);
                    velocity.y = Rand_CenteredFloat(3.0f);
                    velocity.z = Rand_CenteredFloat(3.0f);
                    pos = sKotakePtr->actor.world.pos;
                    pos.x += velocity.x * 2.0f;
                    pos.y += velocity.y * 2.0f;
                    pos.z += velocity.z * 2.0f;
                    BossTw_AddFlameEffect(globalCtx, &pos, &velocity, &accel, Rand_ZeroFloat(2.0f) + 5, 0);
                }

                Actor_SetScale(&sKoumePtr->actor, 0.0f);
                Actor_SetScale(&sKotakePtr->actor, 0.0f);
                sKoumePtr->visible = 1;
                sKotakePtr->visible = 1;
                func_80078884(NA_SE_EN_TWINROBA_TRANSFORM);
                AudioSeqCmd_PlaySequence(SEQ_PLAYER_BGM_MAIN, 0, 0, NA_BGM_KOTAKE_KOUME);
                this->csState2 = 3;
                this->work[CS_TIMER_2] = 0;
                this->subCamYaw = this->subCamYawStep = this->actor.speedXZ = this->subCamDistStep = 0.0f;
            }
            break;
        case 3:
            BossTw_DeathCSMsgSfx(this, globalCtx);
            if (this->work[CS_TIMER_2] < 150) {
                globalCtx->envCtx.unk_BE = 1;
                globalCtx->envCtx.unk_BD = 0;
                Math_ApproachZeroF(&globalCtx->envCtx.unk_D8, 1.0f, 0.1f);
            } else {
                globalCtx->envCtx.unk_BE = 1;
                globalCtx->envCtx.unk_BD = 6;
                Math_ApproachF(&globalCtx->envCtx.unk_D8, (Math_SinS(this->work[CS_TIMER_2] * 4096) / 4.0f) + 0.75f,
                               1.0f, 0.1f);
            }

            Math_ApproachF(&this->subCamAt.y, sKoumePtr->actor.world.pos.y + 17.0f, 0.05f, 10.0f);

            if (this->work[CS_TIMER_2] >= 50) {
                Math_ApproachF(&this->subCamDist, 110.0f, 0.05f, this->subCamDistStep);
                Math_ApproachF(&this->subCamDistStep, 1.0f, 1.0f, 0.025f);
                this->subCamEye.x = this->subCamDist * sinf(this->subCamYaw);
                this->subCamEye.z = this->subCamDist * cosf(this->subCamYaw);
                if (this->work[CS_TIMER_2] >= 151) {
                    this->subCamYaw += this->subCamYawStep;
                    if (this->work[CS_TIMER_2] >= 800) {
                        Math_ApproachF(&this->subCamYawStep, 0.0f, 1.0f, 0.0001f);
                    } else {
                        Math_ApproachF(&this->subCamYawStep, 0.015f, 1.0f, 0.0001f);
                    }
                }
            }
            Math_ApproachF(&sKoumePtr->actor.scale.x, 0.009999999f, 0.1f, 0.001f);
            Actor_SetScale(&sKoumePtr->actor, sKoumePtr->actor.scale.x);
            Actor_SetScale(&sKotakePtr->actor, sKoumePtr->actor.scale.x);
            if (this->work[CS_TIMER_2] >= 1020) {
                mainCam = Gameplay_GetCamera(globalCtx, MAIN_CAM);
                mainCam->eye = this->subCamEye;
                mainCam->eyeNext = this->subCamEye;
                mainCam->at = this->subCamAt;
                func_800C08AC(globalCtx, this->subCamId, 0);
                this->csState2 = 4;
                this->subCamId = 0;
                func_80064534(globalCtx, &globalCtx->csCtx);
                func_8002DF54(globalCtx, &this->actor, 7);
                AudioSeqCmd_PlaySequence(SEQ_PLAYER_BGM_MAIN, 0, 0, NA_BGM_BOSS_CLEAR);
                Actor_SpawnAsChild(&globalCtx->actorCtx, &this->actor, globalCtx, ACTOR_DOOR_WARP1, 600.0f, 230.0f,
                                   0.0f, 0, 0, 0, WARP_DUNGEON_ADULT);
                Actor_Spawn(&globalCtx->actorCtx, globalCtx, ACTOR_ITEM_B_HEART, -600.0f, 230.f, 0.0f, 0, 0, 0, 0);
                this->actor.world.pos.y = -2000.0f;
                this->workf[UNK_F18] = 0.0f;
                sKoumePtr->visible = sKotakePtr->visible = false;
                if (&this->subCamEye) {} // fixes regalloc, may be fake
                Flags_SetClear(globalCtx, globalCtx->roomCtx.curRoom.num);
            }
            break;
        case 4:
            sEnvType = 0;
            break;
    }

    if (this->subCamId) {
        if (1) {}
        Gameplay_CameraSetAtEye(globalCtx, this->subCamId, &this->subCamAt, &this->subCamEye);
    }
}

static s16 D_8094A900[] = {
    0, 1, 2, 2, 1,
};

static s16 D_8094A90C[] = {
    0, 1, 2, 2, 2, 2, 2, 2, 1,
};

void BossTw_Update(Actor* thisx, GlobalContext* globalCtx) {
    BossTw* this = (BossTw*)thisx;
    Player* player = GET_PLAYER(globalCtx);
    s16 i;
    s32 pad;

    this->collider.base.colType = COLTYPE_HIT3;
    Math_ApproachF(&this->fogR, globalCtx->lightCtx.fogColor[0], 1.0f, 10.0f);
    Math_ApproachF(&this->fogG, globalCtx->lightCtx.fogColor[1], 1.0f, 10.0f);
    Math_ApproachF(&this->fogB, globalCtx->lightCtx.fogColor[2], 1.0f, 10.0f);
    Math_ApproachF(&this->fogNear, globalCtx->lightCtx.fogNear, 1.0f, 10.0f);
    Math_ApproachF(&this->fogFar, 1000.0f, 1.0f, 10.0f);
    this->work[CS_TIMER_1]++;
    this->work[CS_TIMER_2]++;
    this->work[TAIL_IDX]++;

    if (this->work[TAIL_IDX] >= ARRAY_COUNT(this->blastTailPos)) {
        this->work[TAIL_IDX] = 0;
    }

    this->blastTailPos[this->work[TAIL_IDX]] = this->actor.world.pos;

    if (1) {}
    if (1) {}

    for (i = 0; i < 5; i++) {
        if (this->timers[i] != 0) {
            this->timers[i]--;
        }
    }

    if (this->work[INVINC_TIMER] != 0) {
        this->work[INVINC_TIMER]--;
    }

    if (this->work[FOG_TIMER] != 0) {
        this->work[FOG_TIMER]--;
    }

    if (this->actionFunc == BossTw_FlyTo || this->actionFunc == BossTw_Spin ||
        this->actionFunc == BossTw_TurnToPlayer) {
        if ((s16)(player->actor.shape.rot.y - this->actor.yawTowardsPlayer + 0x8000) < 0x1000 &&
            (s16)(player->actor.shape.rot.y - this->actor.yawTowardsPlayer + 0x8000) > -0x1000 && player->unk_A73) {
            BossTw_SetupSpin(this, globalCtx);
        }
    }

    this->actionFunc(this, globalCtx);

    if (this->actionFunc != BossTw_Wait) {
        this->collider.dim.radius = 45;

        if (this->actionFunc == BossTw_Spin) {
            this->collider.dim.radius *= 2;
        }

        this->collider.dim.height = 120;
        this->collider.dim.yShift = -30;

        if (this->work[INVINC_TIMER] == 0) {
            if (this->collider.base.acFlags & AC_HIT) {
                this->collider.base.acFlags &= ~AC_HIT;
            }

            Collider_UpdateCylinder(&this->actor, &this->collider);
            CollisionCheck_SetAC(globalCtx, &globalCtx->colChkCtx, &this->collider.base);
            CollisionCheck_SetAT(globalCtx, &globalCtx->colChkCtx, &this->collider.base);
        }

        if (this->actor.params == 0) {
            this->workf[OUTR_CRWN_TX_X2] += 1.0f;
            this->workf[OUTR_CRWN_TX_Y2] -= 7.0f;
            this->workf[INNR_CRWN_TX_Y1] += 1.0f;
        } else {
            this->workf[OUTR_CRWN_TX_X2] += 0.0f;
            this->workf[INNR_CRWN_TX_X2] += 0.0f;
            this->workf[OUTR_CRWN_TX_Y2] += -15.0f;
            this->workf[INNR_CRWN_TX_Y2] += -10.0f;
        }

        if (((this->work[CS_TIMER_2] % 32) == 0) && (Rand_ZeroOne() < 0.3f)) {
            this->work[BLINK_IDX] = 4;
        }

        this->eyeTexIdx = D_8094A900[this->work[BLINK_IDX]];

        if (this->work[BLINK_IDX] != 0) {
            this->work[BLINK_IDX]--;
        }

        if (this->actionFunc != BossTw_MergeCS && this->unk_5F8 != 0) {
            Vec3f pos;
            Vec3f velocity = { 0.0f, 0.0f, 0.0f };
            Vec3f accel = { 0.0f, 0.0f, 0.0f };

            if (this->scepterAlpha > 0.0f) {
                for (i = 0; i <= 0; i++) {
                    pos = this->scepterFlamePos[0];
                    pos.x += Rand_CenteredFloat(70.0f);
                    pos.y += Rand_CenteredFloat(70.0f);
                    pos.z += Rand_CenteredFloat(70.0f);
                    accel.y = 0.4f;
                    accel.x = Rand_CenteredFloat(0.5f);
                    accel.z = Rand_CenteredFloat(0.5f);
                    BossTw_AddDotEffect(globalCtx, &pos, &velocity, &accel, (s16)Rand_ZeroFloat(2.0f) + 8,
                                        this->actor.params, 37);
                }
            }

            for (i = 0; i <= 0; i++) {
                pos = this->crownPos;
                pos.x += Rand_CenteredFloat(70.0f);
                pos.y += Rand_CenteredFloat(70.0f);
                pos.z += Rand_CenteredFloat(70.0f);
                accel.y = 0.4f;
                accel.x = Rand_CenteredFloat(0.5f);
                accel.z = Rand_CenteredFloat(0.5f);
                BossTw_AddDotEffect(globalCtx, &pos, &velocity, &accel, (s16)Rand_ZeroFloat(2.0f) + 8,
                                    this->actor.params, 37);
            }
        }
    }
}

void BossTw_TwinrovaUpdate(Actor* thisx, GlobalContext* globalCtx2) {
    s16 i;
    GlobalContext* globalCtx = globalCtx2;
    BossTw* this = (BossTw*)thisx;
    Player* player = GET_PLAYER(globalCtx);

    this->actor.flags &= ~ACTOR_FLAG_10;
    this->unk_5F8 = 0;
    this->collider.base.colType = COLTYPE_HIT3;

    Math_ApproachF(&this->fogR, globalCtx->lightCtx.fogColor[0], 1.0f, 10.0f);
    Math_ApproachF(&this->fogG, globalCtx->lightCtx.fogColor[1], 1.0f, 10.0f);
    Math_ApproachF(&this->fogB, globalCtx->lightCtx.fogColor[2], 1.0f, 10.0f);
    Math_ApproachF(&this->fogNear, globalCtx->lightCtx.fogNear, 1.0f, 10.0f);
    Math_ApproachF(&this->fogFar, 1000.0f, 1.0f, 10.0f);

    this->work[CS_TIMER_1]++;
    this->work[CS_TIMER_2]++;

    for (i = 0; i < 5; i++) {
        if (this->timers[i] != 0) {
            this->timers[i]--;
        }
    }

    if (this->work[INVINC_TIMER] != 0) {
        this->work[INVINC_TIMER]--;
    }

    if (this->work[FOG_TIMER] != 0) {
        this->work[FOG_TIMER]--;
    }

    this->actionFunc(this, globalCtx);

    if (this->actionFunc != BossTw_TwinrovaShootBlast && this->actionFunc != BossTw_TwinrovaChargeBlast &&
        this->visible && this->unk_5F8 == 0 &&
        (s16)(player->actor.shape.rot.y - this->actor.yawTowardsPlayer + 0x8000) < 0x1000 &&
        (s16)(player->actor.shape.rot.y - this->actor.yawTowardsPlayer + 0x8000) > -0x1000 && player->unk_A73 != 0) {
        BossTw_TwinrovaSetupSpin(this, globalCtx);
    }

    this->eyeTexIdx = D_8094A900[this->work[BLINK_IDX]];
    if (this->work[BLINK_IDX] != 0) {
        this->work[BLINK_IDX]--;
    }

    if ((this->work[CS_TIMER_2] % 32) == 0) {
        if (this->actionFunc != BossTw_TwinrovaMergeCS) {
            if (Rand_ZeroOne() < 0.3f) {
                this->work[BLINK_IDX] = 4;
            }
        }
    }

    if (this->actionFunc == BossTw_TwinrovaMergeCS) {
        this->leftEyeTexIdx = D_8094A90C[this->work[TW_BLINK_IDX]];
        if (this->work[TW_BLINK_IDX] != 0) {
            this->work[TW_BLINK_IDX]--;
        }
    } else {
        if (this->actionFunc == BossTw_TwinrovaStun) {
            this->eyeTexIdx = 1;
        }

        if (this->actionFunc == BossTw_TwinrovaDeathCS) {
            this->eyeTexIdx = 2;
        }

        this->leftEyeTexIdx = this->eyeTexIdx;
    }

    if (this->visible && this->unk_5F8 == 0) {
        Vec3f pos;
        Vec3f velocity = { 0.0f, 0.0f, 0.0f };
        Vec3f accel;

        if (this->work[UNK_S8] != 0) {
            this->work[UNK_S8] -= 20;
            if (this->work[UNK_S8] < 0) {
                this->work[UNK_S8] = 0;
            }
        }

        Math_ApproachF(&this->workf[UNK_F12], 1.0f, 1.0f, 0.05f);
        accel.y = 0.4f;

        for (i = 0; i < 2; i++) {
            pos = this->leftScepterPos;
            pos.x += Rand_CenteredFloat(30.0f);
            pos.y += Rand_CenteredFloat(30.0f);
            pos.z += Rand_CenteredFloat(30.0f);
            accel.x = Rand_CenteredFloat(0.5f);
            accel.z = Rand_CenteredFloat(0.5f);
            BossTw_AddDotEffect(globalCtx, &pos, &velocity, &accel, (s16)Rand_ZeroFloat(2.0f) + 7, 0, 75);
        }

        for (i = 0; i < 2; i++) {
            pos = this->rightScepterPos;
            pos.x += Rand_CenteredFloat(30.0f);
            pos.y += Rand_CenteredFloat(30.0f);
            pos.z += Rand_CenteredFloat(30.0f);
            accel.x = Rand_CenteredFloat(0.5f);
            accel.z = Rand_CenteredFloat(0.5f);
            BossTw_AddDotEffect(globalCtx, &pos, &velocity, &accel, (s16)Rand_ZeroFloat(2.0f) + 7, 1, 75);
        }
    }

    this->collider.dim.radius = 35;

    if (this->actionFunc == BossTw_TwinrovaSpin) {
        this->collider.dim.radius *= 2;
    }

    this->collider.dim.height = 150;
    this->collider.dim.yShift = -60;
    Collider_UpdateCylinder(&this->actor, &this->collider);

    if (this->work[INVINC_TIMER] == 0) {
        if (this->actionFunc != BossTw_TwinrovaStun) {
            if (this->twinrovaStun != 0) {
                this->twinrovaStun = 0;
                this->work[FOG_TIMER] = 10;
                BossTw_TwinrovaDamage(this, globalCtx, 0);
                Audio_PlayActorSound2(&this->actor, NA_SE_EN_TWINROBA_YOUNG_DAMAGE);
            } else if (this->collider.base.acFlags & AC_HIT) {
                ColliderInfo* info = this->collider.info.acHitInfo;

                this->collider.base.acFlags &= ~AC_HIT;
                if (info->toucher.dmgFlags & (DMG_SLINGSHOT | DMG_ARROW)) {}
            }
        } else if (this->collider.base.acFlags & AC_HIT) {
            u8 damage;
            u8 swordDamage;
            ColliderInfo* info = this->collider.info.acHitInfo;

            this->collider.base.acFlags &= ~AC_HIT;
            swordDamage = false;
            damage = CollisionCheck_GetSwordDamage(info->toucher.dmgFlags);

            if (damage == 0) {
                damage = 2;
            } else {
                swordDamage = true;
            }

            if (!(info->toucher.dmgFlags & DMG_HOOKSHOT)) {
                if (((s8)this->actor.colChkInfo.health < 3) && !swordDamage) {
                    damage = 0;
                }

                BossTw_TwinrovaDamage(this, globalCtx, damage);
            }
        }
    }

    CollisionCheck_SetAC(globalCtx, &globalCtx->colChkCtx, &this->collider.base);
    osSyncPrintf("OooooooooooooooooooooooooooooooooCC\n");
    CollisionCheck_SetOC(globalCtx, &globalCtx->colChkCtx, &this->collider.base);

    globalCtx->envCtx.unk_DC = 2;

    switch (sEnvType) {
        case 0:
            Math_ApproachZeroF(&globalCtx->envCtx.unk_D8, 1.0f, 0.02f);
            break;
        case 1:
            globalCtx->envCtx.unk_BD = 3;
            Math_ApproachF(&globalCtx->envCtx.unk_D8, 0.5f, 1.0f, 0.05f);
            break;
        case 2:
            globalCtx->envCtx.unk_BD = 2;
            Math_ApproachF(&globalCtx->envCtx.unk_D8, (Math_SinS(this->work[CS_TIMER_1] * 0x3000) * 0.03f) + 0.5f, 1.0f,
                           0.05f);
            break;
        case 3:
            globalCtx->envCtx.unk_BD = 3;
            Math_ApproachF(&globalCtx->envCtx.unk_D8, 1.0f, 1.0f, 0.1f);
            break;
        case 4:
            globalCtx->envCtx.unk_BD = 2;
            Math_ApproachF(&globalCtx->envCtx.unk_D8, (Math_SinS(this->work[CS_TIMER_1] * 0x3E00) * 0.05f) + 0.95f,
                           1.0f, 0.1f);
            break;
        case 5:
            globalCtx->envCtx.unk_BD = 0;
            Math_ApproachF(&globalCtx->envCtx.unk_D8, 1.0f, 1.0f, 0.05f);
            break;
        case -1:
            break;
    }

    BossTw_UpdateEffects(globalCtx);

    if (sFreezeState == 1) {
        sFreezeState = 2;
        BossTw_AddPlayerFreezeEffect(globalCtx, NULL);
        func_80078914(&player->actor.projectedPos, NA_SE_VO_LI_FREEZE);
        func_80078914(&player->actor.projectedPos, NA_SE_PL_FREEZE);

        if (sShieldFireCharge != 0) {
            sShieldFireCharge = 4;
        }
    }

    if (player->isBurning && sShieldIceCharge != 0) {
        sShieldIceCharge = 4;
    }
}

s32 BossTw_OverrideLimbDraw(GlobalContext* globalCtx, s32 limbIndex, Gfx** dList, Vec3f* pos, Vec3s* rot, void* thisx) {
    BossTw* this = (BossTw*)thisx;

    if (limbIndex == 21) {
        if (this->unk_5F8 == 0) {
            if (this->actor.params == 0) {
                *dList = object_tw_DL_012CE0;
            } else {
                *dList = object_tw_DL_0134B8;
            }
        }
    }

    if (limbIndex == 14) {
        if (this->actionFunc == BossTw_DeathCS) {
            *dList = NULL;
        } else if (this->scepterAlpha == 0.0f) {
            if (this->actor.params == 0) {
                *dList = object_tw_DL_012B38;
            } else {
                *dList = object_tw_DL_013310;
            }
        }
    }

    return false;
}

void BossTw_PostLimbDraw(GlobalContext* globalCtx, s32 limbIndex, Gfx** dList, Vec3s* rot, void* thisx) {
    static Vec3f D_8094A944 = { 0.0f, 0.0f, 0.0f };
    static Vec3f D_8094A950 = { 0.0f, 2000.0f, -2000.0f };
    static Vec3f D_8094A95C[] = {
        { 0.0f, 0.0f, -10000.0f }, { 0.0f, 0.0f, -8000.0f },  { 0.0f, 0.0f, -9000.0f },
        { 0.0f, 0.0f, -11000.0f }, { 0.0f, 0.0f, -12000.0f },
    };
    BossTw* this = (BossTw*)thisx;

    OPEN_DISPS(globalCtx->state.gfxCtx, "../z_boss_tw.c", 6168);

    switch (limbIndex) {
        case 21:
            Matrix_MultVec3f(&D_8094A944, &this->actor.focus.pos);
            Matrix_MultVec3f(&D_8094A950, &this->crownPos);

            if (this->unk_5F8 != 0) {
                gSPMatrix(POLY_XLU_DISP++, Matrix_NewMtx(globalCtx->state.gfxCtx, "../z_boss_tw.c", 6190),
                          G_MTX_LOAD | G_MTX_MODELVIEW | G_MTX_NOPUSH);
                if (this->actor.params == 0) {
                    gSPDisplayList(POLY_XLU_DISP++, SEGMENTED_TO_VIRTUAL(object_tw_DL_013AE8));
                } else {
                    gSPDisplayList(POLY_XLU_DISP++, SEGMENTED_TO_VIRTUAL(object_tw_DL_013D68));
                }
            }
            break;
        case 14:
            Matrix_MultVec3f(&D_8094A95C[0], &this->scepterFlamePos[0]);
            Matrix_MultVec3f(&D_8094A95C[1], &this->scepterFlamePos[1]);
            Matrix_MultVec3f(&D_8094A95C[2], &this->scepterFlamePos[2]);
            Matrix_MultVec3f(&D_8094A95C[3], &this->scepterFlamePos[3]);
            Matrix_MultVec3f(&D_8094A95C[4], &this->scepterFlamePos[4]);

            if (this->scepterAlpha > 0.0f) {
                gSPMatrix(POLY_XLU_DISP++, Matrix_NewMtx(globalCtx->state.gfxCtx, "../z_boss_tw.c", 6221),
                          G_MTX_LOAD | G_MTX_MODELVIEW | G_MTX_NOPUSH);
                if (this->actor.params == 0) {
                    gDPSetPrimColor(POLY_XLU_DISP++, 0, 0, 255, 225, 255, (s16)this->scepterAlpha);
                    gSPDisplayList(POLY_XLU_DISP++, SEGMENTED_TO_VIRTUAL(object_tw_DL_013E98));
                    gDPSetPrimColor(POLY_XLU_DISP++, 0, 0, 195, 225, 235, (s16)this->scepterAlpha);
                    gSPDisplayList(POLY_XLU_DISP++, SEGMENTED_TO_VIRTUAL(object_tw_DL_013F98));
                } else {
                    gDPSetPrimColor(POLY_XLU_DISP++, 0, 0, 100, 20, 0, (s16)this->scepterAlpha);
                    gSPDisplayList(POLY_XLU_DISP++, SEGMENTED_TO_VIRTUAL(object_tw_DL_014070));
                    gDPSetPrimColor(POLY_XLU_DISP++, 0, 0, 255, 70, 0, (s16)this->scepterAlpha);
                    gSPDisplayList(POLY_XLU_DISP++, SEGMENTED_TO_VIRTUAL(object_tw_DL_014158));
                }
            }
            break;
    }

    CLOSE_DISPS(globalCtx->state.gfxCtx, "../z_boss_tw.c", 6236);
}

void func_80941BC0(BossTw* this, GlobalContext* globalCtx) {
    s32 pad;

    OPEN_DISPS(globalCtx->state.gfxCtx, "../z_boss_tw.c", 6341);

    Matrix_Push();
    func_80093D84(globalCtx->state.gfxCtx);
    Matrix_Translate(this->groundBlastPos2.x, this->groundBlastPos2.y, this->groundBlastPos2.z, MTXMODE_NEW);
    Matrix_Scale(this->workf[UNK_F12], this->workf[UNK_F12], this->workf[UNK_F12], MTXMODE_APPLY);
    gSPMatrix(POLY_XLU_DISP++, Matrix_NewMtx(globalCtx->state.gfxCtx, "../z_boss_tw.c", 6358),
              G_MTX_LOAD | G_MTX_MODELVIEW | G_MTX_NOPUSH);
    gDPSetPrimColor(POLY_XLU_DISP++, 0, 0, 255, 255, 255, (s16)this->workf[UNK_F11]);
    gDPSetEnvColor(POLY_XLU_DISP++, 0, 40, 30, 80);
    gSPDisplayList(POLY_XLU_DISP++, SEGMENTED_TO_VIRTUAL(object_tw_DL_01BC00));
    gDPSetPrimColor(POLY_XLU_DISP++, 0, 0, 215, 215, 215, (s16)this->workf[UNK_F11] * this->workf[UNK_F14]);
    gDPSetEnvColor(POLY_XLU_DISP++, 255, 255, 255, 128);
    gSPSegment(POLY_XLU_DISP++, 8,
               Gfx_TwoTexScroll(globalCtx->state.gfxCtx, 0, 0, 0, 0x20, 0x40, 1, (u32)this->workf[UNK_F16] & 0x3F,
                                (this->work[CS_TIMER_2] * 4) & 0x3F, 0x10, 0x10));
    Matrix_Push();
    Matrix_RotateY(this->workf[UNK_F15], MTXMODE_APPLY);
    gSPMatrix(POLY_XLU_DISP++, Matrix_NewMtx(globalCtx->state.gfxCtx, "../z_boss_tw.c", 6423),
              G_MTX_LOAD | G_MTX_MODELVIEW | G_MTX_NOPUSH);
    gSPDisplayList(POLY_XLU_DISP++, SEGMENTED_TO_VIRTUAL(object_tw_DL_01C1C0));
    Matrix_Pop();
    gSPMatrix(POLY_XLU_DISP++, Matrix_NewMtx(globalCtx->state.gfxCtx, "../z_boss_tw.c", 6427),
              G_MTX_LOAD | G_MTX_MODELVIEW | G_MTX_NOPUSH);
    gSPSegment(POLY_XLU_DISP++, 0xD,
               Gfx_TwoTexScroll(globalCtx->state.gfxCtx, 0, this->work[CS_TIMER_2] & 0x7F,
                                (this->work[CS_TIMER_2] * 8) & 0xFF, 0x20, 0x40, 1,
                                (-this->work[CS_TIMER_2] * 2) & 0x3F, 0, 0x10, 0x10));
    gDPSetPrimColor(POLY_XLU_DISP++, 0, 0, 195, 225, 235, (s16)this->workf[UNK_F9]);
    gDPSetEnvColor(POLY_XLU_DISP++, 255, 255, 255, 128);
    gDPSetRenderMode(POLY_XLU_DISP++,
                     Z_CMP | IM_RD | CVG_DST_SAVE | ZMODE_DEC | FORCE_BL |
                         GBL_c1(G_BL_CLR_FOG, G_BL_A_SHADE, G_BL_CLR_IN, G_BL_1MA),
                     G_RM_ZB_OVL_SURF2);
    gSPSetGeometryMode(POLY_XLU_DISP++, G_CULL_BACK | G_FOG);
    gSPDisplayList(POLY_XLU_DISP++, SEGMENTED_TO_VIRTUAL(object_tw_DL_01A790));
    Matrix_Pop();

    CLOSE_DISPS(globalCtx->state.gfxCtx, "../z_boss_tw.c", 6461);
}

void func_80942180(BossTw* this, GlobalContext* globalCtx) {
    s32 pad;

    OPEN_DISPS(globalCtx->state.gfxCtx, "../z_boss_tw.c", 6468);

    Matrix_Push();

    func_80093D84(globalCtx->state.gfxCtx);
    Matrix_Translate(this->groundBlastPos2.x, this->groundBlastPos2.y, this->groundBlastPos2.z, MTXMODE_NEW);
    Matrix_Scale(this->workf[KM_GD_CRTR_SCL], this->workf[KM_GD_CRTR_SCL], this->workf[KM_GD_CRTR_SCL], MTXMODE_APPLY);
    gSPSegment(POLY_XLU_DISP++, 8,
               Gfx_TwoTexScroll(globalCtx->state.gfxCtx, 0, (-this->work[CS_TIMER_1]) & 0x7F, 0, 0x20, 0x20, 1,
                                (this->work[CS_TIMER_1] * 2) & 0x7F, 0, 0x20, 0x20));
    gSPMatrix(POLY_XLU_DISP++, Matrix_NewMtx(globalCtx->state.gfxCtx, "../z_boss_tw.c", 6497),
              G_MTX_LOAD | G_MTX_MODELVIEW | G_MTX_NOPUSH);
    gDPSetPrimColor(POLY_XLU_DISP++, 0, 0, 100, 40, 00, (s16)this->workf[KM_GRND_CRTR_A]);
    gDPPipeSync(POLY_XLU_DISP++);
    gDPSetEnvColor(POLY_XLU_DISP++, 255, 245, 255, 128);
    gSPDisplayList(POLY_XLU_DISP++, SEGMENTED_TO_VIRTUAL(object_tw_DL_019D40));

    Matrix_ReplaceRotation(&globalCtx->billboardMtxF);
    gSPMatrix(POLY_XLU_DISP++, Matrix_NewMtx(globalCtx->state.gfxCtx, "../z_boss_tw.c", 6514),
              G_MTX_LOAD | G_MTX_MODELVIEW | G_MTX_NOPUSH);
    gSPSegment(POLY_XLU_DISP++, 8,
               Gfx_TwoTexScroll(globalCtx->state.gfxCtx, 0, this->work[CS_TIMER_1] & 0x7F,
                                (-this->work[CS_TIMER_1] * 6) & 0xFF, 0x20, 0x40, 1,
                                (this->work[CS_TIMER_1] * 2) & 0x7F, (-this->work[CS_TIMER_1] * 6) & 0xFF, 0x20, 0x40));
    gDPSetPrimColor(POLY_XLU_DISP++, 0, 0, 80, 0, 0, (s16)this->workf[KM_GD_SMOKE_A]);
    gDPPipeSync(POLY_XLU_DISP++);
    gDPSetEnvColor(POLY_XLU_DISP++, 0, 0, 0, 100);
    gSPDisplayList(POLY_XLU_DISP++, SEGMENTED_TO_VIRTUAL(object_tw_DL_018FC0));

    gSPSegment(POLY_XLU_DISP++, 8,
               Gfx_TwoTexScroll(globalCtx->state.gfxCtx, 0, (-this->work[CS_TIMER_1] * 3) & 0x7F, 0, 0x20, 0x20, 1, 0,
                                (-this->work[CS_TIMER_1] * 10) & 0xFF, 0x20, 0x40));
    gDPSetPrimColor(POLY_XLU_DISP++, 0, 0, 100, 50, 0, (s16)(this->workf[KM_GD_FLM_A] * 0.7f));
    gDPPipeSync(POLY_XLU_DISP++);
    gDPSetEnvColor(POLY_XLU_DISP++, 200, 235, 240, 128);
    Matrix_Scale(this->workf[KM_GD_FLM_SCL], this->workf[KM_GD_FLM_SCL], this->workf[KM_GD_FLM_SCL], MTXMODE_APPLY);
    gSPMatrix(POLY_XLU_DISP++, Matrix_NewMtx(globalCtx->state.gfxCtx, "../z_boss_tw.c", 6575),
              G_MTX_LOAD | G_MTX_MODELVIEW | G_MTX_NOPUSH);
    gSPDisplayList(POLY_XLU_DISP++, SEGMENTED_TO_VIRTUAL(object_tw_DL_019938));

    Matrix_Pop();

    CLOSE_DISPS(globalCtx->state.gfxCtx, "../z_boss_tw.c", 6579);
}

void func_809426F0(BossTw* this, GlobalContext* globalCtx) {
    s32 pad;
    s16 i;

    OPEN_DISPS(globalCtx->state.gfxCtx, "../z_boss_tw.c", 6587);

    gSPSegment(POLY_XLU_DISP++, 8,
               Gfx_TwoTexScroll(globalCtx->state.gfxCtx, 0, 0, (u8)(-this->work[CS_TIMER_2] * 15), 0x20, 0x40, 1, 0, 0,
                                0x40, 0x40));
    Matrix_Push();
    Matrix_Translate(0.0f, 0.0f, 5000.0f, MTXMODE_APPLY);
    Matrix_Scale(this->spawnPortalScale / 2000.0f, this->spawnPortalScale / 2000.0f, this->spawnPortalScale / 2000.0f,
                 MTXMODE_APPLY);
    Matrix_RotateZ(this->portalRotation, MTXMODE_APPLY);
    gSPMatrix(POLY_XLU_DISP++, Matrix_NewMtx(globalCtx->state.gfxCtx, "../z_boss_tw.c", 6614),
              G_MTX_LOAD | G_MTX_MODELVIEW | G_MTX_NOPUSH);

    if (this->actor.params == 0) {
        gDPSetPrimColor(POLY_XLU_DISP++, 0, 0, 135, 175, 165, (s16)this->spawnPortalAlpha);
        gSPDisplayList(POLY_XLU_DISP++, SEGMENTED_TO_VIRTUAL(object_tw_DL_01CEE0));
    } else {
        gDPSetPrimColor(POLY_XLU_DISP++, 0, 0, 255, 255, 0, (s16)this->spawnPortalAlpha);
        gSPDisplayList(POLY_XLU_DISP++, SEGMENTED_TO_VIRTUAL(object_tw_DL_01DBE8));
    }

    Matrix_Pop();

    if (this->actor.params == 0) {
        gDPSetPrimColor(POLY_XLU_DISP++, 0, 0, 195, 225, 235, (s16)this->flameAlpha);
        gSPDisplayList(POLY_XLU_DISP++, SEGMENTED_TO_VIRTUAL(object_tw_DL_01A998));
    } else {
        gDPSetPrimColor(POLY_XLU_DISP++, 0, 0, 200, 20, 0, (s16)this->flameAlpha);
        gDPSetEnvColor(POLY_XLU_DISP++, 255, 215, 255, 128);
    }

    for (i = 0; i < 8; i++) {
        Matrix_Push();
        Matrix_Translate(0.0f, 0.0f, 5000.0f, MTXMODE_APPLY);
        Matrix_RotateZ(((i * M_PI) * 2.0f * 0.125f) + this->flameRotation, MTXMODE_APPLY);
        Matrix_Translate(0.0f, this->spawnPortalScale * 1.5f, 0.0f, MTXMODE_APPLY);
        gSPSegment(POLY_XLU_DISP++, 8,
                   Gfx_TwoTexScroll(globalCtx->state.gfxCtx, 0, ((this->work[CS_TIMER_2] * 3) + (i * 10)) & 0x7F,
                                    (u8)((-this->work[CS_TIMER_2] * 15) + (i * 50)), 0x20, 0x40, 1, 0, 0, 0x20, 0x20));
        Matrix_Scale(0.4f, 0.4f, 0.4f, MTXMODE_APPLY);
        Matrix_ReplaceRotation(&globalCtx->billboardMtxF);
        gSPMatrix(POLY_XLU_DISP++, Matrix_NewMtx(globalCtx->state.gfxCtx, "../z_boss_tw.c", 6751),
                  G_MTX_LOAD | G_MTX_MODELVIEW | G_MTX_NOPUSH);
        gSPDisplayList(POLY_XLU_DISP++, SEGMENTED_TO_VIRTUAL(object_tw_DL_01A430));
        Matrix_Pop();
    }

    CLOSE_DISPS(globalCtx->state.gfxCtx, "../z_boss_tw.c", 6756);
}

void func_80942C70(Actor* thisx, GlobalContext* globalCtx) {
    BossTw* this = (BossTw*)thisx;
    s16 alpha;

    OPEN_DISPS(globalCtx->state.gfxCtx, "../z_boss_tw.c", 6765);

    if (this->beamDist != 0.0f) {
        Matrix_Push();
        gSPSegment(POLY_XLU_DISP++, 0xC,
                   Gfx_TexScroll(globalCtx->state.gfxCtx, 0, (u8)(this->work[CS_TIMER_1] * -0xF), 0x20, 0x40));
        alpha = this->beamScale * 100.0f * 255.0f;

        if (this->actor.params == 1) {
            gDPSetPrimColor(POLY_XLU_DISP++, 0, 0, 255, 255, 60, alpha);
            gDPSetEnvColor(POLY_XLU_DISP++, 255, 0, 0, 128);
        } else {
            gDPSetPrimColor(POLY_XLU_DISP++, 0, 0, 255, 255, 255, alpha);
            gDPSetEnvColor(POLY_XLU_DISP++, 100, 100, 255, 128);
        }

        Matrix_Translate(this->beamOrigin.x, this->beamOrigin.y, this->beamOrigin.z, MTXMODE_NEW);
        Matrix_RotateY(this->beamYaw, MTXMODE_APPLY);
        Matrix_RotateX(this->beamPitch, MTXMODE_APPLY);
        Matrix_RotateZ(this->beamRoll, MTXMODE_APPLY);
        Matrix_Scale(this->beamScale, this->beamScale, (this->beamDist * 0.01f * 98.0f) / 20000.0f, MTXMODE_APPLY);
        gSPMatrix(POLY_XLU_DISP++, Matrix_NewMtx(globalCtx->state.gfxCtx, "../z_boss_tw.c", 6846),
                  G_MTX_LOAD | G_MTX_MODELVIEW | G_MTX_NOPUSH);
        gSPDisplayList(POLY_XLU_DISP++, SEGMENTED_TO_VIRTUAL(object_tw_DL_01DDF0));

        if (this->beamReflectionDist > 10.0f) {
            Matrix_Translate(this->beamReflectionOrigin.x, this->beamReflectionOrigin.y, this->beamReflectionOrigin.z,
                             MTXMODE_NEW);
            Matrix_RotateY(this->beamReflectionYaw, MTXMODE_APPLY);
            Matrix_RotateX(this->beamReflectionPitch, MTXMODE_APPLY);
            Matrix_RotateZ(this->beamRoll, MTXMODE_APPLY);
            Matrix_Scale(this->beamScale, this->beamScale, (this->beamReflectionDist * 0.01f * 100.0f) / 20000.0f,
                         MTXMODE_APPLY);
            gSPMatrix(POLY_XLU_DISP++, Matrix_NewMtx(globalCtx->state.gfxCtx, "../z_boss_tw.c", 6870),
                      G_MTX_LOAD | G_MTX_MODELVIEW | G_MTX_NOPUSH);
            gSPDisplayList(POLY_XLU_DISP++, SEGMENTED_TO_VIRTUAL(object_tw_DL_01DDF0));
        }

        Matrix_Pop();
    }

    CLOSE_DISPS(globalCtx->state.gfxCtx, "../z_boss_tw.c", 6878);
}

void func_80943028(Actor* thisx, GlobalContext* globalCtx) {
    BossTw* this = (BossTw*)thisx;

    OPEN_DISPS(globalCtx->state.gfxCtx, "../z_boss_tw.c", 6885);

    Matrix_Push();
    Matrix_Translate(this->actor.world.pos.x, this->actor.world.pos.y + 57.0f, this->actor.world.pos.z, MTXMODE_NEW);
    Matrix_Scale(this->workf[UNK_F17], this->workf[UNK_F17], this->workf[UNK_F17], MTXMODE_APPLY);
    gDPSetPrimColor(POLY_XLU_DISP++, 0, 0, 255, 255, 255, 255);
    gSPMatrix(POLY_XLU_DISP++, Matrix_NewMtx(globalCtx->state.gfxCtx, "../z_boss_tw.c", 6908),
              G_MTX_NOPUSH | G_MTX_LOAD | G_MTX_MODELVIEW);
    gSPDisplayList(POLY_XLU_DISP++, SEGMENTED_TO_VIRTUAL(object_tw_DL_01F608));
    func_80094044(globalCtx->state.gfxCtx);
    gDPSetPrimColor(POLY_XLU_DISP++, 0, 0, 0, 0, 0, 200);
    Matrix_Translate(this->actor.world.pos.x, 240.0f, this->actor.world.pos.z, MTXMODE_NEW);
    Matrix_Scale((this->actor.scale.x * 4000.0f) / 100.0f, 1.0f, (this->actor.scale.x * 4000.0f) / 100.0f,
                 MTXMODE_APPLY);
    gSPMatrix(POLY_XLU_DISP++, Matrix_NewMtx(globalCtx->state.gfxCtx, "../z_boss_tw.c", 6926),
              G_MTX_NOPUSH | G_MTX_LOAD | G_MTX_MODELVIEW);
    gSPDisplayList(POLY_XLU_DISP++, SEGMENTED_TO_VIRTUAL(gCircleShadowDL));
    Matrix_Pop();

    CLOSE_DISPS(globalCtx->state.gfxCtx, "../z_boss_tw.c", 6933);
}

static void* sEyeTextures[] = {
    object_tw_Tex_00A438,
    object_tw_Tex_00B238,
    object_tw_Tex_00B638,
};

void BossTw_Draw(Actor* thisx, GlobalContext* globalCtx2) {
    static Vec3f D_8094A9A4 = { 0.0f, 200.0f, 2000.0f };
    GlobalContext* globalCtx = globalCtx2;
    BossTw* this = (BossTw*)thisx;
    Player* player = GET_PLAYER(globalCtx);

    OPEN_DISPS(globalCtx->state.gfxCtx, "../z_boss_tw.c", 6947);

    if (this->visible) {
        gSPSegment(POLY_OPA_DISP++, 10, SEGMENTED_TO_VIRTUAL(sEyeTextures[this->eyeTexIdx]));
        gSPSegment(POLY_XLU_DISP++, 10, SEGMENTED_TO_VIRTUAL(sEyeTextures[this->eyeTexIdx]));
        gSPSegment(POLY_XLU_DISP++, 8,
                   Gfx_TwoTexScroll(globalCtx->state.gfxCtx, 0, (s16)this->workf[OUTR_CRWN_TX_X1] & 0x7F,
                                    (s16)this->workf[OUTR_CRWN_TX_Y1] & 0x7F, 0x20, 0x20, 1,
                                    (s16)this->workf[OUTR_CRWN_TX_X2] & 0x7F, (s16)this->workf[OUTR_CRWN_TX_Y2] & 0xFF,
                                    0x20, 0x40));

        if (this->actor.params == TW_KOTAKE) {
            gSPSegment(POLY_XLU_DISP++, 9,
                       Gfx_TexScroll(globalCtx->state.gfxCtx, (s16)this->workf[INNR_CRWN_TX_X1] & 0x7F,
                                     (s16)this->workf[INNR_CRWN_TX_Y1] & 0xFF, 0x20, 0x40));
        } else {
            gSPSegment(POLY_XLU_DISP++, 9,
                       Gfx_TwoTexScroll(globalCtx->state.gfxCtx, 0, (s16)this->workf[INNR_CRWN_TX_X1] & 0x7F,
                                        (s16)this->workf[INNR_CRWN_TX_Y1] & 0x7F, 0x20, 0x20, 1,
                                        (s16)this->workf[INNR_CRWN_TX_X2] & 0x7F,
                                        (s16)this->workf[INNR_CRWN_TX_Y2] & 0xFF, 0x20, 0x40));
        }

        func_80093D18(globalCtx->state.gfxCtx);
        func_80093D84(globalCtx->state.gfxCtx);

        if (this->work[FOG_TIMER] & 2) {
            POLY_OPA_DISP = Gfx_SetFog(POLY_OPA_DISP, 255, 50, 0, 0, 900, 1099);
        } else {
            POLY_OPA_DISP = Gfx_SetFog(POLY_OPA_DISP, (u32)this->fogR, (u32)this->fogG, (u32)this->fogB, 0,
                                       this->fogNear, this->fogFar);
        }

        Matrix_Push();
        SkelAnime_DrawFlexOpa(globalCtx, this->skelAnime.skeleton, this->skelAnime.jointTable,
                              this->skelAnime.dListCount, BossTw_OverrideLimbDraw, BossTw_PostLimbDraw, this);
        Matrix_Pop();
        POLY_OPA_DISP = Gameplay_SetFog(globalCtx, POLY_OPA_DISP);
    }

    if (this->actor.params == TW_KOTAKE) {
        if (this->workf[UNK_F9] > 0.0f) {
            if (this->workf[UNK_F11] > 0.0f) {
                Vec3f diff;
                diff.x = this->groundBlastPos2.x - player->actor.world.pos.x;
                diff.y = this->groundBlastPos2.y - player->actor.world.pos.y;
                diff.z = this->groundBlastPos2.z - player->actor.world.pos.z;

                if ((fabsf(diff.y) < 10.0f) && (player->actor.bgCheckFlags & BGCHECKFLAG_GROUND) &&
                    (sqrtf(SQ(diff.x) + SQ(diff.z)) < (this->workf[UNK_F12] * 4600.0f)) && (sFreezeState == 0) &&
                    (this->workf[UNK_F11] > 200.0f)) {
                    sFreezeState = 1;
                    sTwinrovaPtr->timers[2] = 100;
                }
            }

            func_80941BC0(this, globalCtx);
        }
    } else {
        func_80942180(this, globalCtx);
    }

    if (this->visible) {
        if (this->actionFunc == BossTw_DeathCS) {
            func_80943028(&this->actor, globalCtx);
        } else {
            func_809426F0(this, globalCtx);
            Matrix_MultVec3f(&D_8094A9A4, &this->beamOrigin);
            func_80942C70(&this->actor, globalCtx);
        }
    }

    CLOSE_DISPS(globalCtx->state.gfxCtx, "../z_boss_tw.c", 7123);
}

void* D_8094A9B0[] = {
    object_tw_Tex_02A9B0,
    object_tw_Tex_02A070,
    object_tw_Tex_02A470,
};

s32 BossTw_TwinrovaOverrideLimbDraw(GlobalContext* globalCtx, s32 limbIndex, Gfx** dList, Vec3f* pos, Vec3s* rot,
                                    void* thisx) {
    BossTw* this = (BossTw*)thisx;

    OPEN_DISPS(globalCtx->state.gfxCtx, "../z_boss_tw.c", 7139);

    switch (limbIndex) {
        case 21:
            gSPSegment(POLY_OPA_DISP++, 0xC,
                       Gfx_TexScroll(globalCtx->state.gfxCtx, 0, (s16)(f32)this->work[CS_TIMER_1], 8, 8));
            gSPSegment(POLY_OPA_DISP++, 8, SEGMENTED_TO_VIRTUAL(D_8094A9B0[this->eyeTexIdx]));
            gSPSegment(POLY_OPA_DISP++, 9, SEGMENTED_TO_VIRTUAL(D_8094A9B0[this->leftEyeTexIdx]));
            gDPSetEnvColor(POLY_OPA_DISP++, 255, 255, 255, this->work[UNK_S8]);
            break;
        case 17:
        case 41:
            *dList = NULL;
            gSPSegment(POLY_XLU_DISP++, 0xA,
                       Gfx_TwoTexScroll(globalCtx->state.gfxCtx, 0, 0, 0, 0x20, 0x20, 1, 0,
                                        -this->work[CS_TIMER_1] * 0xF, 0x20, 0x40));
            break;
        case 18:
        case 42:
            *dList = NULL;
            gSPSegment(POLY_XLU_DISP++, 0xB,
                       Gfx_TwoTexScroll(globalCtx->state.gfxCtx, 0, 0, 0, 0x20, 0x20, 1, 0,
                                        -this->work[CS_TIMER_1] * 0xA, 0x20, 0x40));
            break;
        case 16:
        case 32:
            *dList = NULL;
            gSPSegment(POLY_XLU_DISP++, 8,
                       Gfx_TwoTexScroll(globalCtx->state.gfxCtx, 0, 0, 0, 0x20, 0x20, 1, this->work[CS_TIMER_1],
                                        -this->work[CS_TIMER_1] * 7, 0x20, 0x40));
            break;
        case 15:
        case 31:
            *dList = NULL;
            gSPSegment(POLY_XLU_DISP++, 9,
                       Gfx_TexScroll(globalCtx->state.gfxCtx, 0, this->work[CS_TIMER_1], 0x20, 0x40));
            break;
        case 19:
            if (this->unk_5F8 != 0) {
                *dList = object_tw_DL_02D940;
            }
            break;

        case 20:
            if (this->unk_5F8 != 0) {
                *dList = object_tw_DL_02D890;
            }
            break;
    }

    if (this->unk_5F8 != 0 && ((limbIndex == 34) || (limbIndex == 40))) {
        *dList = NULL;
    }

    CLOSE_DISPS(globalCtx->state.gfxCtx, "../z_boss_tw.c", 7251);

    return false;
}

void BossTw_TwinrovaPostLimbDraw(GlobalContext* globalCtx, s32 limbIndex, Gfx** dList, Vec3s* rot, void* thisx) {
    static Vec3f D_8094A9BC = { 0.0f, 0.0f, 0.0f };
    static Vec3f D_8094A9C8 = { 0.0f, 2000.0f, -2000.0f };
    static Vec3f D_8094A9D4 = { 13000.0f, 0.0f, 0.0f };
    static Vec3f D_8094A9E0 = { 13000.0f, 0.0f, 0.0f };

    BossTw* this = (BossTw*)thisx;

    OPEN_DISPS(globalCtx->state.gfxCtx, "../z_boss_tw.c", 7262);

    switch (limbIndex) {
        case 34:
            Matrix_MultVec3f(&D_8094A9D4, &this->leftScepterPos);
            break;
        case 40:
            Matrix_MultVec3f(&D_8094A9E0, &this->rightScepterPos);
            break;
        case 21:
            Matrix_MultVec3f(&D_8094A9BC, &this->actor.focus.pos);
            Matrix_MultVec3f(&D_8094A9C8, &this->crownPos);
            break;
        case 15:
        case 16:
        case 17:
        case 18:
        case 31:
        case 32:
        case 41:
        case 42:
            Matrix_Push();
            Matrix_Scale(this->workf[UNK_F12], this->workf[UNK_F12], this->workf[UNK_F12], MTXMODE_APPLY);
            gSPMatrix(POLY_XLU_DISP++, Matrix_NewMtx(globalCtx->state.gfxCtx, "../z_boss_tw.c", 7295),
                      G_MTX_LOAD | G_MTX_MODELVIEW | G_MTX_NOPUSH);
            Matrix_Pop();
            gSPDisplayList(POLY_XLU_DISP++, *dList);
            break;
    }

    CLOSE_DISPS(globalCtx->state.gfxCtx, "../z_boss_tw.c", 7301);
}

void BossTw_ShieldChargeDraw(BossTw* this, GlobalContext* globalCtx) {
    s32 pad;
    Player* player = GET_PLAYER(globalCtx);
    s16 temp_t0;
    s16 temp_a0;

    OPEN_DISPS(globalCtx->state.gfxCtx, "../z_boss_tw.c", 7311);

    Matrix_Push();

    temp_t0 = sShieldFireCharge | sShieldIceCharge;

    if (temp_t0 == 1) {
        func_80078884(NA_SE_IT_SHIELD_CHARGE_LV1 & ~SFX_FLAG);
    } else if (temp_t0 == 2) {
        func_80078884(NA_SE_IT_SHIELD_CHARGE_LV2 & ~SFX_FLAG);
    } else if (temp_t0 == 3) {
        func_80078884(NA_SE_IT_SHIELD_CHARGE_LV3 & ~SFX_FLAG);
    }

    if (temp_t0 != 0 && temp_t0 < 4) {
        Math_ApproachF(&D_8094C854, 255.0f, 1.0f, 20.0f);
        if (temp_t0 == 3) {
            temp_t0 *= 3;
        }
    } else if (temp_t0 == 0) {
        D_8094C854 = 0.0f;
    } else {
        Math_ApproachF(&D_8094C854, 0.0f, 1.0f, 10.0f);
        if (D_8094C854 == 0.0f) {
            sShieldIceCharge = 0;
            sShieldFireCharge = 0;
        }

        temp_t0 = 1;
    }

    if (Player_HasMirrorShieldEquipped(globalCtx)) {
        if (temp_t0 != 0) {
            Matrix_Mult(&player->shieldMf, MTXMODE_NEW);
            Matrix_RotateX(M_PI / 2.0f, MTXMODE_APPLY);
            gSPMatrix(POLY_XLU_DISP++, Matrix_NewMtx(globalCtx->state.gfxCtx, "../z_boss_tw.c", 7362),
                      G_MTX_LOAD | G_MTX_MODELVIEW | G_MTX_NOPUSH);
            temp_a0 = (Math_SinS(this->work[CS_TIMER_1] * 2730 * temp_t0) * D_8094C854 * 0.5f) + (D_8094C854 * 0.5f);
            if (sShieldFireCharge != 0) {
                gDPSetEnvColor(POLY_XLU_DISP++, 255, 245, 255, temp_a0);
                gSPDisplayList(POLY_XLU_DISP++, SEGMENTED_TO_VIRTUAL(object_tw_DL_01E0E0));
                gSPSegment(POLY_XLU_DISP++, 8,
                           Gfx_TwoTexScroll(globalCtx->state.gfxCtx, 0, (this->work[CS_TIMER_1] * 2) * temp_t0, 0, 0x20,
                                            0x20, 1, (-this->work[CS_TIMER_1] * 2) * temp_t0, 0, 0x20, 0x20));
                gDPSetPrimColor(POLY_XLU_DISP++, 0, 0, 100, 20, 0, (s16)D_8094C854);
                gSPDisplayList(POLY_XLU_DISP++, SEGMENTED_TO_VIRTUAL(object_tw_DL_01E020));
            } else {
                gDPSetEnvColor(POLY_XLU_DISP++, 225, 255, 255, temp_a0);
                gSPDisplayList(POLY_XLU_DISP++, SEGMENTED_TO_VIRTUAL(object_tw_DL_01E3A0));
                gSPSegment(POLY_XLU_DISP++, 8,
                           Gfx_TwoTexScroll(globalCtx->state.gfxCtx, 0, 0, (-this->work[CS_TIMER_1] * 5) * temp_t0,
                                            0x20, 0x40, 1, (this->work[CS_TIMER_1] * 4) * temp_t0, 0, 0x20, 0x20));
                gDPSetPrimColor(POLY_XLU_DISP++, 0, 0, 175, 205, 195, (s16)D_8094C854);
                gSPDisplayList(POLY_XLU_DISP++, SEGMENTED_TO_VIRTUAL(object_tw_DL_01E2C0));
            }
        }
    }

    if (D_8094C86F != 0) {
        f32 step = D_8094C872 > 0 ? 100.0f : 60.0f;

        D_8094C86F--;
        Math_ApproachF(&D_8094C858, 255.0f, 1.0f, step);
    } else {
        f32 step = D_8094C872 > 0 ? 40.0f : 20.0f;

        Math_ApproachF(&D_8094C858, 0.0f, 1.0f, step);
    }

    if (Player_HasMirrorShieldEquipped(globalCtx) && D_8094C858 > 0.0f) {
        f32 scale = D_8094C872 > 0 ? 1.3f : 1.0f;

        Matrix_Mult(&player->shieldMf, MTXMODE_NEW);
        Matrix_RotateX(M_PI / 2.0f, MTXMODE_APPLY);
        Matrix_Scale(scale, scale, scale, MTXMODE_APPLY);
        gSPMatrix(POLY_XLU_DISP++, Matrix_NewMtx(globalCtx->state.gfxCtx, "../z_boss_tw.c", 7486),
                  G_MTX_LOAD | G_MTX_MODELVIEW | G_MTX_NOPUSH);
        if (sShieldFireCharge != 0) {
            gDPSetPrimColor(POLY_XLU_DISP++, 0, 0, 255, 220, 20, (s16)D_8094C858);
            gDPSetEnvColor(POLY_XLU_DISP++, 255, 0, 20, 110);
        } else {
            gDPSetPrimColor(POLY_XLU_DISP++, 0, 0, 255, 255, 255, (s16)D_8094C858);
            gDPSetEnvColor(POLY_XLU_DISP++, 185, 225, 205, 150);
        }

        gSPSegment(POLY_XLU_DISP++, 8,
                   Gfx_TwoTexScroll(globalCtx->state.gfxCtx, 0, 0, this->work[CS_TIMER_1] * D_8094C872, 0x20, 0x40, 1,
                                    0, this->work[CS_TIMER_1] * D_8094C872, 0x20, 0x20));
        gSPDisplayList(POLY_XLU_DISP++, SEGMENTED_TO_VIRTUAL(object_tw_DL_01E9F0));
    }

    Matrix_Pop();

    CLOSE_DISPS(globalCtx->state.gfxCtx, "../z_boss_tw.c", 7531);
}

void BossTw_SpawnPortalDraw(BossTw* this, GlobalContext* globalCtx) {
    s32 pad;

    OPEN_DISPS(globalCtx->state.gfxCtx, "../z_boss_tw.c", 7546);

    func_80093D84(globalCtx->state.gfxCtx);
    gSPSegment(
        POLY_XLU_DISP++, 8,
        Gfx_TwoTexScroll(globalCtx->state.gfxCtx, 0, 0, -this->work[CS_TIMER_1] * 15, 0x20, 0x40, 1, 0, 0, 0x40, 0x40));

    Matrix_Push();

    Matrix_Translate(0.0f, 232.0f, -600.0f, MTXMODE_NEW);
    Matrix_Scale(this->spawnPortalScale, this->spawnPortalScale, this->spawnPortalScale, MTXMODE_APPLY);
    gDPSetPrimColor(POLY_XLU_DISP++, 0, 0, 0, 0, 0, (s16)this->spawnPortalAlpha);
    gSPMatrix(POLY_XLU_DISP++, Matrix_NewMtx(globalCtx->state.gfxCtx, "../z_boss_tw.c", 7582),
              G_MTX_LOAD | G_MTX_MODELVIEW | G_MTX_NOPUSH);
    gSPDisplayList(POLY_XLU_DISP++, SEGMENTED_TO_VIRTUAL(object_tw_DL_01EC68));

    gDPSetPrimColor(POLY_XLU_DISP++, 0, 0, 135, 175, 165, (s16)this->spawnPortalAlpha);
    Matrix_Translate(0.0f, 2.0f, 0.0f, MTXMODE_APPLY);
    Matrix_RotateX(M_PI / 2.0f, MTXMODE_APPLY);
    gSPMatrix(POLY_XLU_DISP++, Matrix_NewMtx(globalCtx->state.gfxCtx, "../z_boss_tw.c", 7596),
              G_MTX_LOAD | G_MTX_MODELVIEW | G_MTX_NOPUSH);
    gSPDisplayList(POLY_XLU_DISP++, SEGMENTED_TO_VIRTUAL(object_tw_DL_01CEE0));

    Matrix_Translate(0.0f, 232.0f, 600.0f, MTXMODE_NEW);
    Matrix_Scale(this->spawnPortalScale, this->spawnPortalScale, this->spawnPortalScale, MTXMODE_APPLY);
    gDPSetPrimColor(POLY_XLU_DISP++, 0, 0, 0, 0, 0, (s16)this->spawnPortalAlpha);
    gSPMatrix(POLY_XLU_DISP++, Matrix_NewMtx(globalCtx->state.gfxCtx, "../z_boss_tw.c", 7617),
              G_MTX_LOAD | G_MTX_MODELVIEW | G_MTX_NOPUSH);
    gSPDisplayList(POLY_XLU_DISP++, SEGMENTED_TO_VIRTUAL(object_tw_DL_01EC68));

    gDPSetPrimColor(POLY_XLU_DISP++, 0, 0, 255, 255, 0, (s16)this->spawnPortalAlpha);
    Matrix_Translate(0.0f, 2.0f, 0.0f, MTXMODE_APPLY);
    Matrix_RotateX(M_PI / 2.0f, MTXMODE_APPLY);
    gSPMatrix(POLY_XLU_DISP++, Matrix_NewMtx(globalCtx->state.gfxCtx, "../z_boss_tw.c", 7631),
              G_MTX_LOAD | G_MTX_MODELVIEW | G_MTX_NOPUSH);
    gSPDisplayList(POLY_XLU_DISP++, SEGMENTED_TO_VIRTUAL(object_tw_DL_01DBE8));

    Matrix_Pop();

    CLOSE_DISPS(globalCtx->state.gfxCtx, "../z_boss_tw.c", 7635);
}

void func_80944C50(BossTw* this, GlobalContext* globalCtx) {
    s32 pad;
    f32 scale;

    OPEN_DISPS(globalCtx->state.gfxCtx, "../z_boss_tw.c", 7645);

    Matrix_Push();
    Matrix_Translate(0.0f, 750.0f, 0.0f, MTXMODE_NEW);
    Matrix_Scale(0.35f, 0.35f, 0.35f, MTXMODE_APPLY);
    Matrix_Push();
    Matrix_Scale(this->workf[UNK_F19], this->workf[UNK_F19], this->workf[UNK_F19], MTXMODE_APPLY);
    gSPMatrix(POLY_XLU_DISP++, Matrix_NewMtx(globalCtx->state.gfxCtx, "../z_boss_tw.c", 7671),
              G_MTX_LOAD | G_MTX_MODELVIEW | G_MTX_NOPUSH);
    gSPDisplayList(POLY_XLU_DISP++, SEGMENTED_TO_VIRTUAL(object_tw_DL_01F390));

    Matrix_Pop();
    gSPSegment(POLY_XLU_DISP++, 8,
               Gfx_TwoTexScroll(globalCtx->state.gfxCtx, 0, -sKoumePtr->work[CS_TIMER_1] * 2, 0, 0x20, 0x20, 1,
                                -sKoumePtr->work[CS_TIMER_1] * 2, 0, 0x20, 0x40));
    gDPSetPrimColor(POLY_XLU_DISP++, 0, 0, 255, 255, 255, (s16)this->workf[UNK_F18] / 2);
    gSPMatrix(POLY_XLU_DISP++, Matrix_NewMtx(globalCtx->state.gfxCtx, "../z_boss_tw.c", 7694),
              G_MTX_LOAD | G_MTX_MODELVIEW | G_MTX_NOPUSH);
    gSPDisplayList(POLY_XLU_DISP++, SEGMENTED_TO_VIRTUAL(object_tw_DL_01F238));

    gSPSegment(POLY_XLU_DISP++, 8,
               Gfx_TwoTexScroll(globalCtx->state.gfxCtx, 0, -sKoumePtr->work[CS_TIMER_1] * 5,
                                -sKoumePtr->work[CS_TIMER_1] * 2, 0x20, 0x40, 1, 0, -sKoumePtr->work[CS_TIMER_1] * 2,
                                0x10, 0x10));
    gDPSetPrimColor(POLY_XLU_DISP++, 0, 0, 255, 255, 255, (s16)(this->workf[UNK_F18] * 0.3f));

    scale = this->workf[UNK_F18] / 150.0f;
    scale = CLAMP_MAX(scale, 1.0f);

    Matrix_Scale(scale, 1.0f, scale, MTXMODE_APPLY);
    gSPMatrix(POLY_XLU_DISP++, Matrix_NewMtx(globalCtx->state.gfxCtx, "../z_boss_tw.c", 7728),
              G_MTX_LOAD | G_MTX_MODELVIEW | G_MTX_NOPUSH);
    gSPDisplayList(POLY_XLU_DISP++, SEGMENTED_TO_VIRTUAL(object_tw_DL_01EEB0));
    Matrix_Pop();

    CLOSE_DISPS(globalCtx->state.gfxCtx, "../z_boss_tw.c", 7732);
}

void BossTw_TwinrovaDraw(Actor* thisx, GlobalContext* globalCtx2) {
    static Vec3f D_8094A9EC = { 0.0f, 200.0f, 2000.0f };
    GlobalContext* globalCtx = globalCtx2;
    BossTw* this = (BossTw*)thisx;

    OPEN_DISPS(globalCtx->state.gfxCtx, "../z_boss_tw.c", 7748);

    if (this->visible) {
        func_80093D18(globalCtx->state.gfxCtx);
        func_80093D84(globalCtx->state.gfxCtx);

        POLY_OPA_DISP = (this->work[FOG_TIMER] & 2) ? Gfx_SetFog2(POLY_OPA_DISP, 255, 50, 0, 0, 900, 1099)
                                                    : Gfx_SetFog2(POLY_OPA_DISP, (u32)this->fogR, (u32)this->fogG,
                                                                  (u32)this->fogB, 0, this->fogNear, this->fogFar);

        Matrix_Push();
        SkelAnime_DrawFlexOpa(globalCtx, this->skelAnime.skeleton, this->skelAnime.jointTable,
                              this->skelAnime.dListCount, BossTw_TwinrovaOverrideLimbDraw, BossTw_TwinrovaPostLimbDraw,
                              thisx);
        Matrix_Pop();

        Matrix_MultVec3f(&D_8094A9EC, &this->beamOrigin);
        POLY_OPA_DISP = Gfx_SetFog2(POLY_OPA_DISP, globalCtx->lightCtx.fogColor[0], globalCtx->lightCtx.fogColor[1],
                                    globalCtx->lightCtx.fogColor[2], 0, globalCtx->lightCtx.fogNear, 1000);
    }

    BossTw_DrawEffects(globalCtx);
    BossTw_ShieldChargeDraw(this, globalCtx);

    if (this->spawnPortalAlpha > 0.0f) {
        BossTw_SpawnPortalDraw(this, globalCtx);
    }

    if (this->workf[UNK_F18] > 0.0f) {
        func_80944C50(this, globalCtx);
    }

    CLOSE_DISPS(globalCtx->state.gfxCtx, "../z_boss_tw.c", 7804);
}

void BossTw_BlastFire(BossTw* this, GlobalContext* globalCtx) {
    s16 i;
    f32 xDiff;
    f32 yDiff;
    f32 zDiff;
    f32 distXZ;
    Player* player = GET_PLAYER(globalCtx);
    Player* player2 = player;

    switch (this->actor.params) {
        case TW_FIRE_BLAST:
            switch (this->csState1) {
                case 0:
                    Actor_SetScale(&this->actor, 0.03f);
                    this->csState1 = 1;
                    xDiff = player->actor.world.pos.x - this->actor.world.pos.x;
                    yDiff = (player->actor.world.pos.y + 30.0f) - this->actor.world.pos.y;
                    zDiff = player->actor.world.pos.z - this->actor.world.pos.z;
                    // yaw
                    this->actor.world.rot.y = RAD_TO_BINANG(Math_FAtan2F(xDiff, zDiff));
                    // pitch
                    distXZ = sqrtf(SQ(xDiff) + SQ(zDiff));
                    this->actor.world.rot.x = RAD_TO_BINANG(Math_FAtan2F(yDiff, distXZ));
                    this->actor.speedXZ = 20.0f;

                    for (i = 0; i < 50; i++) {
                        this->blastTailPos[i] = this->actor.world.pos;
                    }
                    this->workf[TAIL_ALPHA] = 255.0f;
                    // fallthrough
                case 1:
                case 10:
                    this->blastActive = true;
                    if (this->timers[0] == 0) {
                        func_8002D908(&this->actor);
                        func_8002D7EC(&this->actor);
                        Audio_PlayActorSound2(&this->actor, NA_SE_EN_TWINROBA_SHOOT_FIRE & ~SFX_FLAG);
                    } else {
                        Vec3f velocity;
                        Vec3f velDir;
                        Vec3s blastDir;
                        s16 alpha;

                        this->actor.world.pos = player2->bodyPartsPos[PLAYER_BODYPART_R_HAND];
                        this->actor.world.pos.y = -2000.0f;
                        Matrix_MtxFToYXZRotS(&player2->shieldMf, &blastDir, 0);
                        blastDir.x = -blastDir.x;
                        blastDir.y = blastDir.y + 0x8000;
                        Math_ApproachS(&this->magicDir.x, blastDir.x, 0xA, 0x800);
                        Math_ApproachS(&this->magicDir.y, blastDir.y, 0xA, 0x800);

                        if (this->timers[0] == 50) {
                            D_8094C86F = 10;
                            D_8094C872 = 7;
                            globalCtx->envCtx.unk_D8 = 1.0f;
                        }

                        if (this->timers[0] <= 50) {
                            Audio_PlayActorSound2(&this->actor, NA_SE_EN_TWINROBA_SHOOT_FIRE & ~SFX_FLAG);
                            Audio_PlayActorSound2(&this->actor, NA_SE_EN_TWINROBA_REFL_FIRE & ~SFX_FLAG);
                            Matrix_RotateY((this->magicDir.y / 32678.0f) * M_PI, MTXMODE_NEW);
                            Matrix_RotateX((this->magicDir.x / 32678.0f) * M_PI, MTXMODE_APPLY);
                            velDir.x = 0.0f;
                            velDir.y = 0.0f;
                            velDir.z = 50.0f;
                            Matrix_MultVec3f(&velDir, &velocity);
                            alpha = this->timers[0] * 10;
                            alpha = CLAMP_MAX(alpha, 255);

                            BossTw_AddShieldBlastEffect(globalCtx, &player2->bodyPartsPos[PLAYER_BODYPART_R_HAND],
                                                        &velocity, &sZeroVector, 10.0f, 80.0f, alpha, 1);
                        }

                        if (this->timers[0] == 1) {
                            sEnvType = 0;
                            sShieldFireCharge++;
                            Actor_Kill(&this->actor);
                        }

                        return;
                    }

                    this->groundBlastPos.y = BossTw_GetFloorY(&this->actor.world.pos);

                    if (this->groundBlastPos.y >= 0.0f) {
                        if (this->groundBlastPos.y != 35.0f) {
                            this->groundBlastPos.x = this->actor.world.pos.x;
                            this->groundBlastPos.z = this->actor.world.pos.z;
                            BossTw_SpawnGroundBlast(this, globalCtx, 1);
                        } else {
                            Vec3f velocity;
                            Vec3f accel;

                            for (i = 0; i < 50; i++) {
                                velocity.x = Rand_CenteredFloat(20.0f);
                                velocity.y = Rand_CenteredFloat(20.0f);
                                velocity.z = Rand_CenteredFloat(20.0f);
                                accel.x = 0.0f;
                                accel.y = 0.0f;
                                accel.z = 0.0f;
                                BossTw_AddFlameEffect(globalCtx, &this->actor.world.pos, &velocity, &accel,
                                                      Rand_ZeroFloat(10.0f) + 25.0f, this->blastType);
                            }

                            globalCtx->envCtx.unk_D8 = 0.5f;
                        }

                        this->csState1 = 2;
                        this->timers[0] = 20;
                    } else {
                        Vec3f pos;
                        Vec3f velocity = { 0.0f, 0.0f, 0.0f };
                        Vec3f accel = { 0.0f, 0.0f, 0.0f };

                        for (i = 0; i < 10; i++) {
                            pos = this->blastTailPos[(s16)Rand_ZeroFloat(29.9f)];
                            pos.x += Rand_CenteredFloat(40.0f);
                            pos.y += Rand_CenteredFloat(40.0f);
                            pos.z += Rand_CenteredFloat(40.0f);
                            accel.y = 0.4f;
                            accel.x = Rand_CenteredFloat(0.5f);
                            accel.z = Rand_CenteredFloat(0.5f);
                            BossTw_AddDotEffect(globalCtx, &pos, &velocity, &accel, (s16)Rand_ZeroFloat(2.0f) + 8, 1,
                                                75);
                        }
                    }
                    break;
                case 2:
                    Math_ApproachF(&this->workf[TAIL_ALPHA], 0.0f, 1.0f, 15.0f);
                    if (this->timers[0] == 0) {
                        Actor_Kill(&this->actor);
                    }
                    break;
            }
            break;

        case TW_FIRE_BLAST_GROUND:
            if (this->timers[0] != 0) {
                if (this->timers[0] == 1) {
                    sEnvType = 0;
                }

                if (sGroundBlastType == 2) {
                    this->timers[0] = 0;
                }

                Audio_PlayActorSound2(&this->actor, NA_SE_EN_TWINROBA_FIRE_EXP - SFX_FLAG);

                xDiff = sKoumePtr->groundBlastPos2.x - player->actor.world.pos.x;
                yDiff = sKoumePtr->groundBlastPos2.y - player->actor.world.pos.y;
                zDiff = sKoumePtr->groundBlastPos2.z - player->actor.world.pos.z;

                if (!player->isBurning && (player->actor.bgCheckFlags & BGCHECKFLAG_GROUND) && (fabsf(yDiff) < 10.0f) &&
                    (sqrtf(SQ(xDiff) + SQ(zDiff)) < (sKoumePtr->workf[UNK_F13] * 4550.0f))) {
                    s16 j;

                    for (j = 0; j < 18; j++) {
                        player->flameTimers[j] = Rand_S16Offset(0, 200);
                    }

                    player->isBurning = 1;

                    if (this->work[BURN_TMR] == 0) {
                        func_8002F7DC(&player->actor, player->ageProperties->unk_92 + NA_SE_VO_LI_DEMO_DAMAGE);
                        this->work[BURN_TMR] = 40;
                    }

                    sTwinrovaPtr->timers[2] = 100;
                }

                Math_ApproachF(&sKoumePtr->workf[UNK_F13], 0.04f, 0.1f, 0.002f);
                break;
            }

            {
                f32 sp4C = sGroundBlastType == 2 ? 3.0f : 1.0f;

                Math_ApproachF(&sKoumePtr->workf[UNK_F9], 0.0f, 1.0f, 10.0f * sp4C);
                Math_ApproachF(&sKoumePtr->workf[UNK_F12], 0.0f, 1.0f, 0.03f * sp4C);
                Math_ApproachF(&sKoumePtr->workf[TAIL_ALPHA], 0.0f, 1.0f, 3.0f * sp4C);
                Math_ApproachF(&sKoumePtr->workf[UNK_F11], 0.0f, 1.0f, 6.0f * sp4C);
            }

            if (sKoumePtr->workf[TAIL_ALPHA] <= 0.0f) {
                Actor_Kill(&this->actor);
            }

            break;
    }
}

void BossTw_BlastIce(BossTw* this, GlobalContext* globalCtx) {
    s16 i;
    f32 xDiff;
    f32 yDiff;
    f32 zDiff;
    f32 xzDist;
    Player* player = GET_PLAYER(globalCtx);
    Player* player2 = player;

    switch (this->actor.params) {
        case TW_ICE_BLAST:
            switch (this->csState1) {
                case 0:
                    Actor_SetScale(&this->actor, 0.03f);
                    this->csState1 = 1;
                    xDiff = player->actor.world.pos.x - this->actor.world.pos.x;
                    yDiff = (player->actor.world.pos.y + 30.0f) - this->actor.world.pos.y;
                    zDiff = player->actor.world.pos.z - this->actor.world.pos.z;
                    this->actor.world.rot.y = RAD_TO_BINANG(Math_FAtan2F(xDiff, zDiff));
                    xzDist = sqrtf(SQ(xDiff) + SQ(zDiff));
                    this->actor.world.rot.x = RAD_TO_BINANG(Math_FAtan2F(yDiff, xzDist));
                    this->actor.speedXZ = 20.0f;
                    for (i = 0; i < 50; i++) {
                        this->blastTailPos[i] = this->actor.world.pos;
                    }

                    this->workf[TAIL_ALPHA] = 255.0f;
                    // fallthrough
                case 1:
                case 10:
                    this->blastActive = true;

                    if (this->timers[0] == 0) {
                        func_8002D908(&this->actor);
                        func_8002D7EC(&this->actor);
                        Audio_PlayActorSound2(&this->actor, NA_SE_EN_TWINROBA_SHOOT_FREEZE - SFX_FLAG);
                    } else {
                        Vec3f velocity;
                        Vec3f spF4;
                        Vec3s reflDir;
                        s16 alpha;

                        this->actor.world.pos = player2->bodyPartsPos[PLAYER_BODYPART_R_HAND];
                        this->actor.world.pos.y = -2000.0f;
                        Matrix_MtxFToYXZRotS(&player2->shieldMf, &reflDir, 0);
                        reflDir.x = -reflDir.x;
                        reflDir.y += 0x8000;
                        Math_ApproachS(&this->magicDir.x, reflDir.x, 0xA, 0x800);
                        Math_ApproachS(&this->magicDir.y, reflDir.y, 0xA, 0x800);

                        if (this->timers[0] == 50) {
                            D_8094C86F = 10;
                            D_8094C872 = 7;
                            globalCtx->envCtx.unk_D8 = 1.0f;
                        }

                        if (this->timers[0] <= 50) {
                            Audio_PlayActorSound2(&this->actor, NA_SE_EN_TWINROBA_SHOOT_FREEZE - SFX_FLAG);
                            Audio_PlayActorSound2(&this->actor, NA_SE_EN_TWINROBA_REFL_FREEZE - SFX_FLAG);
                            Matrix_RotateY((this->magicDir.y / 32678.0f) * M_PI, MTXMODE_NEW);
                            Matrix_RotateX((this->magicDir.x / 32678.0f) * M_PI, MTXMODE_APPLY);
                            spF4.x = 0.0f;
                            spF4.y = 0.0f;
                            spF4.z = 50.0f;
                            Matrix_MultVec3f(&spF4, &velocity);
                            alpha = this->timers[0] * 10;
                            alpha = CLAMP_MAX(alpha, 255);

                            BossTw_AddShieldBlastEffect(globalCtx, &player2->bodyPartsPos[PLAYER_BODYPART_R_HAND],
                                                        &velocity, &sZeroVector, 10.0f, 80.0f, alpha, 0);
                        }

                        if (this->timers[0] == 1) {
                            sEnvType = 0;
                            sShieldIceCharge++;
                            Actor_Kill(&this->actor);
                        }

                        break;
                    }

                    this->groundBlastPos.y = BossTw_GetFloorY(&this->actor.world.pos);

                    if (this->groundBlastPos.y >= 0.0f) {
                        if (this->groundBlastPos.y != 35.0f) {
                            this->groundBlastPos.x = this->actor.world.pos.x;
                            this->groundBlastPos.z = this->actor.world.pos.z;
                            BossTw_SpawnGroundBlast(this, globalCtx, 0);
                        } else {
                            for (i = 0; i < 50; i++) {
                                Vec3f velocity;
                                Vec3f accel;

                                velocity.x = Rand_CenteredFloat(20.0f);
                                velocity.y = Rand_CenteredFloat(20.0f);
                                velocity.z = Rand_CenteredFloat(20.0f);
                                accel.x = 0.0f;
                                accel.y = 0.0f;
                                accel.z = 0.0f;
                                BossTw_AddFlameEffect(globalCtx, &this->actor.world.pos, &velocity, &accel,
                                                      Rand_ZeroFloat(10.0f) + 25.0f, this->blastType);
                            }

                            globalCtx->envCtx.unk_D8 = 0.5f;
                        }

                        this->csState1 = 2;
                        this->timers[0] = 20;
                    } else {
                        Vec3f pos;
                        Vec3f velocity = { 0.0f, 0.0f, 0.0f };
                        Vec3f accel = { 0.0f, 0.0f, 0.0f };

                        for (i = 0; i < 10; i++) {
                            pos = this->blastTailPos[(s16)Rand_ZeroFloat(29.9f)];
                            pos.x += Rand_CenteredFloat(40.0f);
                            pos.y += Rand_CenteredFloat(40.0f);
                            pos.z += Rand_CenteredFloat(40.0f);
                            accel.y = 0.4f;
                            accel.x = Rand_CenteredFloat(0.5f);
                            accel.z = Rand_CenteredFloat(0.5f);
                            BossTw_AddDotEffect(globalCtx, &pos, &velocity, &accel, ((s16)Rand_ZeroFloat(2.0f) + 8), 0,
                                                75);
                        }
                    }
                    break;

                case 2:
                    Math_ApproachF(&this->workf[TAIL_ALPHA], 0.0f, 1.0f, 15.0f);
                    if (this->timers[0] == 0) {
                        Actor_Kill(&this->actor);
                    }
                    break;
            }
            break;

        case TW_ICE_BLAST_GROUND:
            if (this->timers[0] != 0) {
                if (this->timers[0] == 1) {
                    sEnvType = 0;
                }

                if (sGroundBlastType == 1) {
                    this->timers[0] = 0;
                }

                Audio_PlayActorSound2(&this->actor, NA_SE_EV_ICE_FREEZE - SFX_FLAG);

                if (this->timers[0] > (sTwinrovaPtr->actionFunc == BossTw_Wait ? 70 : 20)) {
                    s32 pad;
                    Vec3f pos;
                    Vec3f velocity;
                    Vec3f accel;

                    pos.x = sKotakePtr->groundBlastPos2.x + Rand_CenteredFloat(320.0f);
                    pos.z = sKotakePtr->groundBlastPos2.z + Rand_CenteredFloat(320.0f);
                    pos.y = sKotakePtr->groundBlastPos2.y;
                    velocity.x = 0.0f;
                    velocity.y = 0.0f;
                    velocity.z = 0.0f;
                    accel.x = 0.0f;
                    accel.y = 0.13f;
                    accel.z = 0.0f;
                    BossTw_AddDmgCloud(globalCtx, 3, &pos, &velocity, &accel, Rand_ZeroFloat(5.0f) + 20.0f, 0, 0, 80);
                    velocity.x = Rand_CenteredFloat(10.0f);
                    velocity.z = Rand_CenteredFloat(10.0f);
                    velocity.y = Rand_ZeroFloat(3.0f) + 3.0f;
                    pos.x = sKotakePtr->groundBlastPos2.x + (velocity.x * 0.5f);
                    pos.z = sKotakePtr->groundBlastPos2.z + (velocity.z * 0.5f);
                    BossTw_AddDmgCloud(globalCtx, 3, &pos, &velocity, &accel, Rand_ZeroFloat(5.0f) + 15.0f, 255, 2,
                                       130);
                }

                Math_ApproachF(&sKotakePtr->workf[UNK_F9], 80.0f, 1.0f, 3.0f);
                Math_ApproachF(&sKotakePtr->workf[UNK_F11], 255.0f, 1.0f, 10.0f);
                Math_ApproachF(&sKotakePtr->workf[UNK_F12], 0.04f, 0.1f, 0.002f);
                Math_ApproachF(&sKotakePtr->workf[UNK_F16], 70.0f, 1.0f, 5.0f);

                if ((this->timers[0] == 70) || (this->timers[0] == 30)) {
                    sKotakePtr->workf[UNK_F16] = 10.0f;
                }

                if ((this->timers[0] % 4) == 0) {
                    sKotakePtr->workf[UNK_F15] = (2.0f * (s16)Rand_ZeroFloat(9.9f) * M_PI) / 10.0f;
                }
            } else {
                f32 sp80;

                if (sGroundBlastType == 1) {
                    if (sKotakePtr->workf[UNK_F11] > 1.0f) {
                        for (i = 0; i < 3; i++) {
                            Vec3f pos;
                            Vec3f velocity;
                            Vec3f accel;
                            pos.x = Rand_CenteredFloat(280.0f) + sKotakePtr->groundBlastPos2.x;
                            pos.z = Rand_CenteredFloat(280.0f) + sKotakePtr->groundBlastPos2.z;
                            pos.y = sKotakePtr->groundBlastPos2.y + 30.0f;
                            velocity.x = 0.0f;
                            velocity.y = 0.0f;
                            velocity.z = 0.0f;
                            accel.x = 0.0f;
                            accel.y = 0.13f;
                            accel.z = 0.0f;
                            BossTw_AddDmgCloud(globalCtx, 3, &pos, &velocity, &accel, Rand_ZeroFloat(5.0f) + 20, 0, 0,
                                               80);
                        }
                    }
                    sp80 = 3.0f;
                } else {
                    sp80 = 1.0f;
                }

                Math_ApproachF(&sKotakePtr->workf[UNK_F14], 0.0f, 1.0f, 0.2f * sp80);
                Math_ApproachF(&sKotakePtr->workf[UNK_F11], 0.0f, 1.0f, 5.0f * sp80);
                Math_ApproachF(&sKotakePtr->workf[UNK_F9], 0.0f, 1.0f, sp80);

                if (sKotakePtr->workf[UNK_F9] <= 0.0f) {
                    Actor_Kill(&this->actor);
                }
            }
            break;
    }
}

s32 BossTw_BlastShieldCheck(BossTw* this, GlobalContext* globalCtx) {
    Player* player = GET_PLAYER(globalCtx);
    s32 ret = false;
    ColliderInfo* info;

    if (1) {}

    if (this->csState1 == 1) {
        if (this->collider.base.acFlags & AC_HIT) {
            this->collider.base.acFlags &= ~AC_HIT;
            this->collider.base.atFlags &= ~AT_HIT;
            info = this->collider.info.acHitInfo;

            if (info->toucher.dmgFlags & DMG_SHIELD) {
                this->work[INVINC_TIMER] = 7;
                globalCtx->envCtx.unk_D8 = 1.0f;
                func_800AA000(0.0f, 100, 5, 4);

                if (Player_HasMirrorShieldEquipped(globalCtx)) {
                    if (this->blastType == 1) {
                        if (sShieldIceCharge != 0) {
                            sShieldIceCharge = 0;
                            BossTw_AddShieldDeflectEffect(globalCtx, 10.0f, 1);
                        } else {
                            BossTw_AddShieldHitEffect(globalCtx, 10.0f, 1);
                            sShieldFireCharge++;
                            D_8094C86F = (sShieldFireCharge * 2) + 8;
                            D_8094C872 = -7;
                        }
                    } else {
                        if (sShieldFireCharge != 0) {
                            sShieldFireCharge = 0;
                            if (1) {}
                            BossTw_AddShieldDeflectEffect(globalCtx, 10.0f, 0);
                        } else {
                            BossTw_AddShieldHitEffect(globalCtx, 10.0f, 0);
                            sShieldIceCharge++;
                            D_8094C86F = (sShieldIceCharge * 2) + 8;
                            D_8094C872 = -7;
                        }
                    }

                    if ((sShieldIceCharge >= 3) || (sShieldFireCharge >= 3)) {
                        this->timers[0] = 80;
                        this->csState1 = 10;
                        Matrix_MtxFToYXZRotS(&player->shieldMf, &this->magicDir, 0);
                        this->magicDir.y += 0x8000;
                        this->magicDir.x = -this->magicDir.x;
                        D_8094C86F = 8;
                    } else {
                        this->csState1 = 2;
                        this->timers[0] = 20;
                        sEnvType = 0;
                    }
                } else {
                    BossTw_AddShieldDeflectEffect(globalCtx, 10.0f, this->blastType);
                    this->csState1 = 2;
                    this->timers[0] = 20;
                    sEnvType = 0;
                    sShieldIceCharge = 0;
                    sShieldFireCharge = 0;
                    func_80078884(NA_SE_IT_SHIELD_REFLECT_MG2);
                }

                ret = true;
            }
        }
    }

    return ret;
}

void BossTw_BlastUpdate(Actor* thisx, GlobalContext* globalCtx) {
    BossTw* this = (BossTw*)thisx;
    ColliderCylinder* collider;
    s16 i;

    this->work[CS_TIMER_1]++;
    this->work[CS_TIMER_2]++;
    this->work[TAIL_IDX]++;

    if (this->work[TAIL_IDX] > 29) {
        this->work[TAIL_IDX] = 0;
    }

    this->blastTailPos[this->work[TAIL_IDX]] = this->actor.world.pos;

    this->actionFunc(this, globalCtx);

    for (i = 0; i < 5; i++) {
        if (this->timers[i] != 0) {
            this->timers[i]--;
        }
    }

    if (this->work[INVINC_TIMER] != 0) {
        this->work[INVINC_TIMER]--;
    }

    if (this->work[BURN_TMR] != 0) {
        this->work[BURN_TMR]--;
    }

    this->actor.focus.pos = this->actor.world.pos;
    collider = &this->collider;
    Collider_UpdateCylinder(&this->actor, collider);

    if (this->blastActive && this->work[INVINC_TIMER] == 0 && !BossTw_BlastShieldCheck(this, globalCtx)) {
        CollisionCheck_SetAC(globalCtx, &globalCtx->colChkCtx, &collider->base);
        CollisionCheck_SetAT(globalCtx, &globalCtx->colChkCtx, &collider->base);
    }

    this->blastActive = false;
}

void BossTw_BlastDraw(Actor* thisx, GlobalContext* globalCtx2) {
    GlobalContext* globalCtx = globalCtx2;
    BossTw* this = (BossTw*)thisx;
    f32 scaleFactor;
    s16 tailIdx;
    s16 i;

    OPEN_DISPS(globalCtx->state.gfxCtx, "../z_boss_tw.c", 8818);

    func_80093D84(globalCtx->state.gfxCtx);

    switch (this->actor.params) {
        case TW_FIRE_BLAST:
            gDPSetPrimColor(POLY_XLU_DISP++, 0, 0, 200, 20, 0, (s8)this->workf[TAIL_ALPHA]);
            gDPSetEnvColor(POLY_XLU_DISP++, 255, 215, 255, 128);
            for (i = 9; i >= 0; i--) {
                gSPSegment(POLY_XLU_DISP++, 8,
                           Gfx_TwoTexScroll(
                               globalCtx->state.gfxCtx, 0, ((this->work[CS_TIMER_1] * 3) + (i * 10)) & 0x7F,
                               ((-this->work[CS_TIMER_1] * 15) + (i * 50)) & 0xFF, 0x20, 0x40, 1, 0, 0, 0x20, 0x20));
                tailIdx = ((this->work[TAIL_IDX] - i) + 30) % 30;
                Matrix_Translate(this->blastTailPos[tailIdx].x, this->blastTailPos[tailIdx].y,
                                 this->blastTailPos[tailIdx].z, MTXMODE_NEW);
                scaleFactor = 1.0f - (i * 0.09f);
                Matrix_Scale(this->actor.scale.x * scaleFactor, this->actor.scale.y * scaleFactor,
                             this->actor.scale.z * scaleFactor, MTXMODE_APPLY);
                Matrix_ReplaceRotation(&globalCtx->billboardMtxF);
                gSPMatrix(POLY_XLU_DISP++, Matrix_NewMtx(globalCtx->state.gfxCtx, "../z_boss_tw.c", 8865),
                          G_MTX_NOPUSH | G_MTX_LOAD | G_MTX_MODELVIEW);
                gSPDisplayList(POLY_XLU_DISP++, SEGMENTED_TO_VIRTUAL(object_tw_DL_01A430));
            }
            break;

        case TW_FIRE_BLAST_GROUND:
            break;

        case TW_ICE_BLAST:
            gDPSetPrimColor(POLY_XLU_DISP++, 0, 0, 195, 225, 235, (s8)this->workf[TAIL_ALPHA]);
            gSPDisplayList(POLY_XLU_DISP++, SEGMENTED_TO_VIRTUAL(object_tw_DL_01A998));
            for (i = 9; i >= 0; i--) {
                gSPSegment(POLY_XLU_DISP++, 8,
                           Gfx_TwoTexScroll(
                               globalCtx->state.gfxCtx, 0, ((this->work[CS_TIMER_1] * 3) + (i * 0xA)) & 0x7F,
                               (u8)((-this->work[CS_TIMER_1] * 0xF) + (i * 50)), 0x20, 0x40, 1, 0, 0, 0x20, 0x20));
                tailIdx = ((this->work[TAIL_IDX] - i) + 30) % 30;
                Matrix_Translate(this->blastTailPos[tailIdx].x, this->blastTailPos[tailIdx].y,
                                 this->blastTailPos[tailIdx].z, MTXMODE_NEW);
                scaleFactor = 1.0f - (i * 0.09f);
                Matrix_Scale(this->actor.scale.x * scaleFactor, this->actor.scale.y * scaleFactor,
                             this->actor.scale.z * scaleFactor, MTXMODE_APPLY);
                Matrix_ReplaceRotation(&globalCtx->billboardMtxF);
                gSPMatrix(POLY_XLU_DISP++, Matrix_NewMtx(globalCtx->state.gfxCtx, "../z_boss_tw.c", 9004),
                          G_MTX_NOPUSH | G_MTX_LOAD | G_MTX_MODELVIEW);
                gSPDisplayList(POLY_XLU_DISP++, SEGMENTED_TO_VIRTUAL(object_tw_DL_01AB00));
            }
            break;

        case TW_ICE_BLAST_GROUND:
            break;
    }

    CLOSE_DISPS(globalCtx->state.gfxCtx, "../z_boss_tw.c", 9013);
}

void BossTw_DrawDeathBall(Actor* thisx, GlobalContext* globalCtx2) {
    GlobalContext* globalCtx = globalCtx2;
    BossTw* this = (BossTw*)thisx;
    f32 scaleFactor;
    s16 tailIdx;
    s16 i;

    OPEN_DISPS(globalCtx->state.gfxCtx, "../z_boss_tw.c", 9028);

    func_80093D84(globalCtx->state.gfxCtx);

    if (this->actor.params == TW_DEATHBALL_KOUME) {
        gDPSetPrimColor(POLY_XLU_DISP++, 0, 0, 200, 20, 0, (s8)this->workf[TAIL_ALPHA]);
        gDPSetEnvColor(POLY_XLU_DISP++, 255, 215, 255, 128);

        for (i = 9; i >= 0; i--) {
            gSPSegment(POLY_XLU_DISP++, 8,
                       Gfx_TwoTexScroll(globalCtx->state.gfxCtx, 0, (((this->work[CS_TIMER_1] * 3) + (i * 0xA))) & 0x7F,
                                        (u8)((-this->work[CS_TIMER_1] * 0xF) + (i * 50)), 0x20, 0x40, 1, 0, 0, 0x20,
                                        0x20));
            tailIdx = ((this->work[TAIL_IDX] - i) + 30) % 30;
            Matrix_Translate(this->blastTailPos[tailIdx].x, this->blastTailPos[tailIdx].y,
                             this->blastTailPos[tailIdx].z, MTXMODE_NEW);
            scaleFactor = (1.0f - (i * 0.09f));
            Matrix_Scale(this->actor.scale.x * scaleFactor, this->actor.scale.y * scaleFactor,
                         this->actor.scale.z * scaleFactor, MTXMODE_APPLY);
            Matrix_ReplaceRotation(&globalCtx->billboardMtxF);
            gSPMatrix(POLY_XLU_DISP++, Matrix_NewMtx(globalCtx->state.gfxCtx, "../z_boss_tw.c", 9071),
                      G_MTX_NOPUSH | G_MTX_LOAD | G_MTX_MODELVIEW);
            gSPDisplayList(POLY_XLU_DISP++, SEGMENTED_TO_VIRTUAL(object_tw_DL_01A430));
        }
    } else {
        gDPSetPrimColor(POLY_XLU_DISP++, 0, 0, 195, 225, 235, (s8)this->workf[TAIL_ALPHA]);
        gSPDisplayList(POLY_XLU_DISP++, SEGMENTED_TO_VIRTUAL(object_tw_DL_01A998));

        for (i = 9; i >= 0; i--) {
            gSPSegment(POLY_XLU_DISP++, 8,
                       Gfx_TwoTexScroll(globalCtx->state.gfxCtx, 0, (((this->work[CS_TIMER_1] * 3) + (i * 0xA))) & 0x7F,
                                        (u8)((-this->work[CS_TIMER_1] * 0xF) + (i * 50)), 0x20, 0x40, 1, 0, 0, 0x20,
                                        0x20));
            tailIdx = ((this->work[TAIL_IDX] - i) + 30) % 30;
            Matrix_Translate(this->blastTailPos[tailIdx].x, this->blastTailPos[tailIdx].y,
                             this->blastTailPos[tailIdx].z, MTXMODE_NEW);
            scaleFactor = (1.0f - (i * 0.09f));
            Matrix_Scale(this->actor.scale.x * scaleFactor, this->actor.scale.y * scaleFactor,
                         this->actor.scale.z * scaleFactor, MTXMODE_APPLY);
            Matrix_ReplaceRotation(&globalCtx->billboardMtxF);
            gSPMatrix(POLY_XLU_DISP++, Matrix_NewMtx(globalCtx->state.gfxCtx, "../z_boss_tw.c", 9107),
                      G_MTX_NOPUSH | G_MTX_LOAD | G_MTX_MODELVIEW);
            gSPDisplayList(POLY_XLU_DISP++, SEGMENTED_TO_VIRTUAL(object_tw_DL_01AB00));
        }
    }

    CLOSE_DISPS(globalCtx->state.gfxCtx, "../z_boss_tw.c", 9111);
}

void BossTw_UpdateEffects(GlobalContext* globalCtx) {
    static Color_RGB8 sDotColors[] = {
        { 255, 128, 0 },   { 255, 0, 0 },     { 255, 255, 0 },   { 255, 0, 0 },
        { 100, 100, 100 }, { 255, 255, 255 }, { 150, 150, 150 }, { 255, 255, 255 },
    };
    Vec3f sp11C;
    BossTwEffect* eff = globalCtx->specialEffects;
    Player* player = GET_PLAYER(globalCtx);
    u8 sp113 = 0;
    s16 i;
    s16 j;
    s16 colorIdx;
    Vec3f off;
    Vec3f spF4;
    Vec3f spE8;
    Vec3f spDC;
    Vec3f spD0;
    f32 phi_f22;
    Vec3f spC0;
    Vec3f spB4;
    Vec3f spA8;
    s16 spA6;
    f32 phi_f0;
    Actor* unk44;

    for (i = 0; i < BOSS_TW_EFFECT_COUNT; i++) {
        if (eff->type != 0) {
            eff->pos.x += eff->curSpeed.x;
            eff->pos.y += eff->curSpeed.y;
            eff->pos.z += eff->curSpeed.z;
            eff->frame++;
            eff->curSpeed.x += eff->accel.x;
            eff->curSpeed.y += eff->accel.y;
            eff->curSpeed.z += eff->accel.z;

            if (eff->type == 1) {
                colorIdx = eff->frame % 4;

                if (eff->work[EFF_ARGS] == 0) {
                    colorIdx += 4;
                }

                eff->color.r = sDotColors[colorIdx].r;
                eff->color.g = sDotColors[colorIdx].g;
                eff->color.b = sDotColors[colorIdx].b;
                eff->alpha -= 20;

                if (eff->alpha <= 0) {
                    eff->alpha = 0;
                    eff->type = TWEFF_NONE;
                }

            } else if ((eff->type == 3) || (eff->type == 2)) {
                if (eff->work[EFF_ARGS] == 2) {
                    eff->alpha -= 20;
                    if (eff->alpha <= 0) {
                        eff->alpha = 0;
                        eff->type = TWEFF_NONE;
                    }
                } else if (eff->work[EFF_ARGS] == 0) {
                    eff->alpha += 10;
                    if (eff->alpha >= 100) {
                        eff->work[EFF_ARGS]++;
                    }
                } else {
                    eff->alpha -= 3;
                    if (eff->alpha <= 0) {
                        eff->alpha = 0;
                        eff->type = TWEFF_NONE;
                    }
                }
            } else if (eff->type == TWEFF_FLAME) {
                if (eff->work[EFF_UNKS1] != 0) {
                    eff->alpha = (eff->alpha - (i & 7)) - 0xD;
                    if (eff->alpha <= 0) {
                        eff->alpha = 0;
                        eff->type = TWEFF_NONE;
                    }
                } else {
                    eff->alpha += 300;
                    if (eff->alpha >= 255) {
                        eff->alpha = 255;
                        eff->work[EFF_UNKS1]++;
                    }
                }
            } else if (eff->type == TWEFF_SHLD_BLST) {
                D_8094C870 = 1;
                eff->work[EFF_UNKS1]++;
                if (eff->work[EFF_UNKS1] > 30) {
                    eff->alpha -= 10;
                    if (eff->alpha <= 0) {
                        eff->alpha = 0;
                        eff->type = TWEFF_NONE;
                    }
                }

                Math_ApproachF(&eff->workf[EFF_SCALE], eff->workf[EFF_DIST], 0.1f, 0.003f);
                off.x = sTwinrovaPtr->actor.world.pos.x - eff->pos.x;
                off.y = (sTwinrovaPtr->actor.world.pos.y - eff->pos.y) * 0.5f;
                off.z = sTwinrovaPtr->actor.world.pos.z - eff->pos.z;

                if (sTwinrovaPtr->actionFunc != BossTw_TwinrovaStun) {
                    if ((SQ(off.x) + SQ(off.y) + SQ(off.z)) < SQ(60.0f)) {
                        for (j = 0; j < 50; j++) {
                            spF4.x = sTwinrovaPtr->actor.world.pos.x + Rand_CenteredFloat(35.0f);
                            spF4.y = sTwinrovaPtr->actor.world.pos.y + Rand_CenteredFloat(70.0f);
                            spF4.z = sTwinrovaPtr->actor.world.pos.z + Rand_CenteredFloat(35.0f);
                            spE8.x = Rand_CenteredFloat(20.0f);
                            spE8.y = Rand_CenteredFloat(20.0f);
                            spE8.z = Rand_CenteredFloat(20.0f);
                            spDC.x = 0.0f;
                            spDC.y = 0.0f;
                            spDC.z = 0.0f;
                            BossTw_AddFlameEffect(globalCtx, &spF4, &spE8, &spDC, Rand_ZeroFloat(10.0f) + 25.0f,
                                                  eff->work[EFF_ARGS]);
                        }

                        sTwinrovaPtr->twinrovaStun = 1;
                        globalCtx->envCtx.unk_D8 = 1.0f;
                        eff->type = TWEFF_NONE;
                    }
                }
            } else if (eff->type == TWEFF_MERGEFLAME) {
                sp11C.x = 0.0f;
                sp11C.y = eff->pos.y;
                sp11C.z = eff->workf[EFF_DIST];
                Matrix_RotateY(sTwinrovaPtr->workf[UNK_F9] + eff->workf[EFF_ROLL], MTXMODE_NEW);
                Matrix_MultVec3f(&sp11C, &eff->pos);

                if (eff->work[EFF_UNKS1] != 0) {
                    eff->alpha -= 60;
                    if (eff->alpha <= 0) {
                        eff->alpha = 0;
                        eff->type = TWEFF_NONE;
                    }
                } else {
                    eff->alpha += 60;
                    if (eff->alpha >= 255) {
                        eff->alpha = 255;
                        eff->work[EFF_UNKS1]++;
                    }
                }
            } else if (eff->type == TWEFF_SHLD_DEFL) {
                eff->work[EFF_UNKS1]++;
                sp11C.x = 0.0f;
                sp11C.y = 0.0f;
                sp11C.z = -eff->workf[EFF_DIST];
                Matrix_RotateY(BINANG_TO_RAD_ALT(sShieldHitYaw), MTXMODE_NEW);
                Matrix_RotateX(-0.2f, MTXMODE_APPLY);
                Matrix_RotateZ(eff->workf[EFF_ROLL], MTXMODE_APPLY);
                Matrix_RotateY(eff->workf[EFF_YAW], MTXMODE_APPLY);
                Matrix_MultVec3f(&sp11C, &eff->pos);
                eff->pos.x += sShieldHitPos.x;
                eff->pos.y += sShieldHitPos.y;
                eff->pos.z += sShieldHitPos.z;

                if (eff->work[EFF_UNKS1] < 10) {
                    Math_ApproachF(&eff->workf[EFF_DIST], 50.0f, 0.5f, 100.0f);
                } else {
                    Math_ApproachF(&eff->workf[EFF_YAW], 0.0f, 0.5f, 10.0f);
                    Math_ApproachF(&eff->workf[EFF_DIST], 1000.0f, 1.0f, 10.0f);
                    if (eff->work[EFF_UNKS1] >= 0x10) {
                        if ((eff->work[EFF_UNKS1] == 16) && (sp113 == 0)) {
                            sp113 = 1;
                            spD0 = eff->pos;
                            if (eff->pos.y > 40.0f) {
                                spD0.y = 220.0f;
                            } else {
                                spD0.y = -50.0f;
                            }
                            sTwinrovaPtr->groundBlastPos.y = phi_f0 = BossTw_GetFloorY(&spD0);
                            if (phi_f0 >= 0.0f) {
                                if (sTwinrovaPtr->groundBlastPos.y != 35.0f) {
                                    sTwinrovaPtr->groundBlastPos.x = eff->pos.x;
                                    sTwinrovaPtr->groundBlastPos.z = eff->pos.z;
                                    BossTw_SpawnGroundBlast(sTwinrovaPtr, globalCtx, eff->work[EFF_ARGS]);
                                }
                            }
                        }
                        eff->alpha -= 300;
                        if (eff->alpha <= 0) {
                            eff->alpha = 0;
                            eff->type = TWEFF_NONE;
                        }
                    }
                }

                BossTw_AddFlameEffect(globalCtx, &eff->pos, &sZeroVector, &sZeroVector, 10, eff->work[EFF_ARGS]);
            } else if (eff->type == TWEFF_SHLD_HIT) {
                eff->work[EFF_UNKS1]++;
                sp11C.x = 0.0f;
                sp11C.y = 0.0f;
                sp11C.z = -eff->workf[EFF_DIST];
                Matrix_RotateY(BINANG_TO_RAD_ALT(sShieldHitYaw), MTXMODE_NEW);
                Matrix_RotateX(-0.2f, MTXMODE_APPLY);
                Matrix_RotateZ(eff->workf[EFF_ROLL], MTXMODE_APPLY);
                Matrix_RotateY(eff->workf[EFF_YAW], MTXMODE_APPLY);
                Matrix_MultVec3f(&sp11C, &eff->pos);
                eff->pos.x += sShieldHitPos.x;
                eff->pos.y += sShieldHitPos.y;
                eff->pos.z += sShieldHitPos.z;

                if (eff->work[EFF_UNKS1] < 5) {
                    Math_ApproachF(&eff->workf[EFF_DIST], 40.0f, 0.5f, 100.0f);
                } else {
                    Math_ApproachF(&eff->workf[EFF_DIST], 0.0f, 0.2f, 5.0f);
                    if (eff->work[EFF_UNKS1] >= 11) {
                        eff->alpha -= 30;
                        if (eff->alpha <= 0) {
                            eff->alpha = 0;
                            eff->type = TWEFF_NONE;
                        }
                    }
                }

                BossTw_AddFlameEffect(globalCtx, &eff->pos, &sZeroVector, &sZeroVector, 10, eff->work[EFF_ARGS]);
            } else if (eff->type == 4) {
                if (eff->work[EFF_UNKS1] == 0) {
                    Math_ApproachF(&eff->workf[EFF_SCALE], eff->workf[EFF_DIST], 0.05f, 1.0f);

                    if (eff->frame >= 16) {
                        eff->alpha -= 10;
                        if (eff->alpha <= 0) {
                            eff->alpha = 0;
                            eff->type = TWEFF_NONE;
                        }
                    }
                } else {
                    Math_ApproachF(&eff->workf[EFF_SCALE], eff->workf[EFF_DIST], 0.1f, 2.0f);
                    eff->alpha -= 15;

                    if (eff->alpha <= 0) {
                        eff->alpha = 0;
                        eff->type = TWEFF_NONE;
                    }
                }
            } else if (eff->type == TWEFF_PLYR_FRZ) {
                if (eff->work[EFF_ARGS] < eff->frame) {
                    phi_f0 = 1.0f;

                    if (eff->target != NULL || sGroundBlastType == 1) {
                        phi_f0 *= 3.0f;
                    }

                    Math_ApproachF(&eff->workf[EFF_SCALE], 0.0f, 1.0f, 0.0005f * phi_f0);

                    if (eff->workf[EFF_SCALE] == 0.0f) {
                        eff->type = TWEFF_NONE;
                        if (eff->target == NULL) {
                            player->stateFlags2 &= ~PLAYER_STATE2_15;
                            sFreezeState = 0;
                        }
                    }
                } else {
                    if (sGroundBlastType == 1) {
                        eff->frame = 100;
                    }
                    Math_ApproachF(&eff->workf[EFF_DIST], 0.8f, 0.2f, 0.04f);

                    if (eff->target == NULL) {
                        Math_ApproachF(&eff->workf[EFF_SCALE], 0.012f, 1.0f, 0.002f);
                        eff->workf[EFF_ROLL] += eff->workf[EFF_DIST];

                        if (eff->workf[EFF_ROLL] >= 0.8f) {
                            eff->workf[EFF_ROLL] -= 0.8f;
                            player->stateFlags2 |= PLAYER_STATE2_15;
                        } else {
                            player->stateFlags2 &= ~PLAYER_STATE2_15;
                        }

                        if ((sKotakePtr->workf[UNK_F11] > 10.0f) && (sKotakePtr->workf[UNK_F11] < 200.0f)) {
                            eff->frame = 100;
                        }

                        if (!(globalCtx->gameplayFrames & 1)) {
                            globalCtx->damagePlayer(globalCtx, -1);
                        }
                    } else {
                        Math_ApproachF(&eff->workf[EFF_SCALE], 0.042f, 1.0f, 0.002f);
                    }

                    if ((eff->workf[EFF_DIST] > 0.4f) && ((eff->frame & 7) == 0)) {
                        spA6 = Rand_ZeroFloat(PLAYER_BODYPART_MAX - 0.1f);

                        if (eff->target == NULL) {
                            spC0.x = player->bodyPartsPos[spA6].x + Rand_CenteredFloat(5.0f);
                            spC0.y = player->bodyPartsPos[spA6].y + Rand_CenteredFloat(5.0f);
                            spC0.z = player->bodyPartsPos[spA6].z + Rand_CenteredFloat(5.0f);
                            phi_f22 = 10.0f;
                        } else {
                            unk44 = eff->target;
                            spC0.x = unk44->world.pos.x + Rand_CenteredFloat(40.0f);
                            spC0.y = unk44->world.pos.y + Rand_CenteredFloat(40.0f);
                            spC0.z = unk44->world.pos.z + Rand_CenteredFloat(40.0f);
                            phi_f22 = 20.0f;
                        }

                        spB4.x = 0.0f;
                        spB4.y = 0.0f;
                        spB4.z = 0.0f;
                        spA8.x = 0.0f;
                        spA8.y = 0.1f;
                        spA8.z = 0.0f;

                        BossTw_AddDmgCloud(globalCtx, 3, &spC0, &spB4, &spA8, phi_f22 + Rand_ZeroFloat(phi_f22 * 0.5f),
                                           0, 0, 150);
                    }
                }
            }
        }
        eff++;
    }
}

static s32 sRandSeed0;
static s32 sRandSeed1;
static s32 sRandSeed2;

void BossTw_InitRand(s32 seed0, s32 seed1, s32 seed2) {
    sRandSeed0 = seed0;
    sRandSeed1 = seed1;
    sRandSeed2 = seed2;
}

f32 BossTw_RandZeroOne(void) {
    f32 rand;

    // Wichmann-Hill algorithm
    sRandSeed0 = (sRandSeed0 * 171) % 30269;
    sRandSeed1 = (sRandSeed1 * 172) % 30307;
    sRandSeed2 = (sRandSeed2 * 170) % 30323;

    rand = (sRandSeed0 / 30269.0f) + (sRandSeed1 / 30307.0f) + (sRandSeed2 / 30323.0f);
    while (rand >= 1.0f) {
        rand -= 1.0f;
    }

    return fabsf(rand);
}

void BossTw_DrawEffects(GlobalContext* globalCtx) {
    u8 materialFlag = 0;
    s16 i;
    s16 j;
    s32 pad;
    Player* player = GET_PLAYER(globalCtx);
    s16 phi_s4;
    BossTwEffect* currentEffect = globalCtx->specialEffects;
    BossTwEffect* effectHead;
    GraphicsContext* gfxCtx = globalCtx->state.gfxCtx;

    effectHead = currentEffect;

    OPEN_DISPS(gfxCtx, "../z_boss_tw.c", 9592);

    func_80093D84(globalCtx->state.gfxCtx);

    for (i = 0; i < BOSS_TW_EFFECT_COUNT; i++) {
        if (currentEffect->type == 1) {
            if (materialFlag == 0) {
                gSPDisplayList(POLY_XLU_DISP++, object_tw_DL_01A528);
                materialFlag++;
            }

            gDPSetPrimColor(POLY_XLU_DISP++, 0, 0, currentEffect->color.r, currentEffect->color.g,
                            currentEffect->color.b, currentEffect->alpha);
            Matrix_Translate(currentEffect->pos.x, currentEffect->pos.y, currentEffect->pos.z, MTXMODE_NEW);
            Matrix_ReplaceRotation(&globalCtx->billboardMtxF);
            Matrix_Scale(currentEffect->workf[EFF_SCALE], currentEffect->workf[EFF_SCALE], 1.0f, MTXMODE_APPLY);
            gSPMatrix(POLY_XLU_DISP++, Matrix_NewMtx(gfxCtx, "../z_boss_tw.c", 9617),
                      G_MTX_NOPUSH | G_MTX_LOAD | G_MTX_MODELVIEW);
            gSPDisplayList(POLY_XLU_DISP++, object_tw_DL_01A5A8);
        }

        currentEffect++;
    }

    materialFlag = 0;
    currentEffect = effectHead;

    for (i = 0; i < BOSS_TW_EFFECT_COUNT; i++) {
        if (currentEffect->type == 3) {
            if (materialFlag == 0) {
                gSPDisplayList(POLY_XLU_DISP++, SEGMENTED_TO_VIRTUAL(object_tw_DL_01A998));
                materialFlag++;
            }

            gDPSetPrimColor(POLY_XLU_DISP++, 0, 0, 195, 225, 235, currentEffect->alpha);
            gSPSegment(POLY_XLU_DISP++, 8,
                       Gfx_TwoTexScroll(globalCtx->state.gfxCtx, 0, (currentEffect->frame * 3) & 0x7F,
                                        (currentEffect->frame * 15) & 0xFF, 0x20, 0x40, 1, 0, 0, 0x20, 0x20));
            Matrix_Translate(currentEffect->pos.x, currentEffect->pos.y, currentEffect->pos.z, MTXMODE_NEW);
            Matrix_ReplaceRotation(&globalCtx->billboardMtxF);
            Matrix_Scale(currentEffect->workf[EFF_SCALE], currentEffect->workf[EFF_SCALE], 1.0f, MTXMODE_APPLY);
            gSPMatrix(POLY_XLU_DISP++, Matrix_NewMtx(gfxCtx, "../z_boss_tw.c", 9660),
                      G_MTX_NOPUSH | G_MTX_LOAD | G_MTX_MODELVIEW);
            gSPDisplayList(POLY_XLU_DISP++, SEGMENTED_TO_VIRTUAL(object_tw_DL_01AB00));
        }
        currentEffect++;
    }

    materialFlag = 0;
    currentEffect = effectHead;

    for (i = 0; i < BOSS_TW_EFFECT_COUNT; i++) {
        if (currentEffect->type == 2) {
            if (materialFlag == 0) {
                gDPPipeSync(POLY_XLU_DISP++);
                gDPSetEnvColor(POLY_XLU_DISP++, 255, 215, 255, 128);
                materialFlag++;
            }

            gDPSetPrimColor(POLY_XLU_DISP++, 0, 0, 200, 20, 0, currentEffect->alpha);
            gSPSegment(POLY_XLU_DISP++, 8,
                       Gfx_TwoTexScroll(globalCtx->state.gfxCtx, 0, (currentEffect->frame * 3) & 0x7F,
                                        (currentEffect->frame * 15) & 0xFF, 0x20, 0x40, 1, 0, 0, 0x20, 0x20));
            Matrix_Translate(currentEffect->pos.x, currentEffect->pos.y, currentEffect->pos.z, MTXMODE_NEW);
            Matrix_ReplaceRotation(&globalCtx->billboardMtxF);
            Matrix_Scale(currentEffect->workf[EFF_SCALE], currentEffect->workf[EFF_SCALE], 1.0f, MTXMODE_APPLY);
            gSPMatrix(POLY_XLU_DISP++, Matrix_NewMtx(gfxCtx, "../z_boss_tw.c", 9709),
                      G_MTX_NOPUSH | G_MTX_LOAD | G_MTX_MODELVIEW);
            gSPDisplayList(POLY_XLU_DISP++, SEGMENTED_TO_VIRTUAL(object_tw_DL_01A430));
        }

        currentEffect++;
    }

    materialFlag = 0;
    currentEffect = effectHead;

    for (i = 0; i < BOSS_TW_EFFECT_COUNT; i++) {
        if (currentEffect->type == 4) {
            if (materialFlag == 0) {
                materialFlag++;
            }

            gSPSegment(POLY_XLU_DISP++, 0xD,
                       Gfx_TwoTexScroll(globalCtx->state.gfxCtx, 0, currentEffect->frame & 0x7F,
                                        (currentEffect->frame * 8) & 0xFF, 0x20, 0x40, 1,
                                        (currentEffect->frame * -2) & 0x7F, 0, 0x10, 0x10));

            if (currentEffect->work[EFF_ARGS] == 1) {
                gDPSetPrimColor(POLY_XLU_DISP++, 0, 0, 255, 65, 0, currentEffect->alpha);
                gDPPipeSync(POLY_XLU_DISP++);
                gDPSetEnvColor(POLY_XLU_DISP++, 255, 255, 0, 128);
            } else {
                gDPSetPrimColor(POLY_XLU_DISP++, 0, 0, 195, 225, 235, currentEffect->alpha);
                gDPSetEnvColor(POLY_XLU_DISP++, 255, 255, 255, 128);
            }

            Matrix_Translate(currentEffect->pos.x, currentEffect->pos.y, currentEffect->pos.z, MTXMODE_NEW);
            Matrix_ReplaceRotation(&globalCtx->billboardMtxF);

            if (currentEffect->work[EFF_UNKS1] == 0) {
                Matrix_Translate(0.0f, 0.0f, 60.0f, MTXMODE_APPLY);
            } else {
                Matrix_Translate(0.0f, 0.0f, 0.0f, MTXMODE_APPLY);
            }

            Matrix_RotateZ(currentEffect->workf[EFF_ROLL], MTXMODE_APPLY);
            Matrix_RotateX(M_PI / 2.0f, MTXMODE_APPLY);
            Matrix_Scale(currentEffect->workf[EFF_SCALE], 1.0f, currentEffect->workf[EFF_SCALE], MTXMODE_APPLY);
            gSPMatrix(POLY_XLU_DISP++, Matrix_NewMtx(gfxCtx, "../z_boss_tw.c", 9775),
                      G_MTX_NOPUSH | G_MTX_LOAD | G_MTX_MODELVIEW);
            gDPSetRenderMode(POLY_XLU_DISP++, G_RM_PASS, G_RM_AA_ZB_XLU_SURF2);
            gSPClearGeometryMode(POLY_XLU_DISP++, G_CULL_BACK | G_FOG);
            gSPDisplayList(POLY_XLU_DISP++, SEGMENTED_TO_VIRTUAL(object_tw_DL_01A790));
        }

        currentEffect++;
    }

    materialFlag = 0;
    currentEffect = effectHead;

    for (i = 0; i < BOSS_TW_EFFECT_COUNT; i++) {
        Actor* actor;
        Vec3f off;

        if (currentEffect->type == TWEFF_PLYR_FRZ) {
            if (materialFlag == 0) {
                gSPDisplayList(POLY_XLU_DISP++, SEGMENTED_TO_VIRTUAL(object_tw_DL_01AA50));
                gDPSetPrimColor(POLY_XLU_DISP++, 0, 0, 195, 225, 235, 255);
                gSPSegment(POLY_XLU_DISP++, 8,
                           Gfx_TwoTexScroll(globalCtx->state.gfxCtx, 0, 0, 0, 0x20, 0x40, 1, 0, 0, 0x20, 0x20));
                materialFlag++;
                BossTw_InitRand(1, 0x71AC, 0x263A);
            }

            actor = currentEffect->target;
            phi_s4 = actor == NULL ? 70 : 20;

            for (j = 0; j < phi_s4; j++) {
                off.x = (BossTw_RandZeroOne() - 0.5f) * 30.0f;
                off.y = currentEffect->workf[EFF_DIST] * j;
                off.z = (BossTw_RandZeroOne() - 0.5f) * 30.0f;

                if (actor != NULL) {
                    Matrix_Translate(actor->world.pos.x + off.x, actor->world.pos.y + off.y, actor->world.pos.z + off.z,
                                     MTXMODE_NEW);
                } else {
                    Matrix_Translate(player->actor.world.pos.x + off.x, player->actor.world.pos.y + off.y,
                                     player->actor.world.pos.z + off.z, MTXMODE_NEW);
                }

                Matrix_Scale(currentEffect->workf[EFF_SCALE], currentEffect->workf[EFF_SCALE],
                             currentEffect->workf[EFF_SCALE], MTXMODE_APPLY);
                Matrix_RotateY(BossTw_RandZeroOne() * M_PI, MTXMODE_APPLY);
                Matrix_RotateX((BossTw_RandZeroOne() - 0.5f) * M_PI * 0.5f, MTXMODE_APPLY);
                gSPMatrix(POLY_XLU_DISP++, Matrix_NewMtx(gfxCtx, "../z_boss_tw.c", 9855),
                          G_MTX_NOPUSH | G_MTX_LOAD | G_MTX_MODELVIEW);
                gSPDisplayList(POLY_XLU_DISP++, SEGMENTED_TO_VIRTUAL(object_tw_DL_01AB00));
            }
        }

        currentEffect++;
    }

    materialFlag = 0;
    currentEffect = effectHead;

    for (i = 0; i < BOSS_TW_EFFECT_COUNT; i++) {
        if (currentEffect->type >= 6) {
            if (currentEffect->work[EFF_ARGS] == 0) {
                gDPSetPrimColor(POLY_XLU_DISP++, 0, 0, 195, 225, 235, currentEffect->alpha);
                gSPDisplayList(POLY_XLU_DISP++, SEGMENTED_TO_VIRTUAL(object_tw_DL_01A998));
            } else {
                gDPSetPrimColor(POLY_XLU_DISP++, 0, 0, 200, 20, 0, currentEffect->alpha);
                gDPPipeSync(POLY_XLU_DISP++);
                gDPSetEnvColor(POLY_XLU_DISP++, 255, 215, 255, 128);
            }

            gSPSegment(POLY_XLU_DISP++, 8,
                       Gfx_TwoTexScroll(globalCtx->state.gfxCtx, 0, (currentEffect->frame * 3) & 0x7F,
                                        (-currentEffect->frame * 15) & 0xFF, 0x20, 0x40, 1, 0, 0, 0x20, 0x20));
            Matrix_Translate(currentEffect->pos.x, currentEffect->pos.y, currentEffect->pos.z, MTXMODE_NEW);
            Matrix_ReplaceRotation(&globalCtx->billboardMtxF);
            Matrix_Scale(currentEffect->workf[EFF_SCALE], currentEffect->workf[EFF_SCALE], 1.0f, MTXMODE_APPLY);
            gSPMatrix(POLY_XLU_DISP++, Matrix_NewMtx(gfxCtx, "../z_boss_tw.c", 9911),
                      G_MTX_NOPUSH | G_MTX_LOAD | G_MTX_MODELVIEW);

            if (currentEffect->work[EFF_ARGS] == 0) {
                gSPDisplayList(POLY_XLU_DISP++, SEGMENTED_TO_VIRTUAL(object_tw_DL_01AB00));
            } else {
                gSPDisplayList(POLY_XLU_DISP++, SEGMENTED_TO_VIRTUAL(object_tw_DL_01A430));
            }
        }

        currentEffect++;
    }

    CLOSE_DISPS(gfxCtx, "../z_boss_tw.c", 9920);
}

void BossTw_TwinrovaSetupArriveAtTarget(BossTw* this, GlobalContext* globalCtx) {
    this->actionFunc = BossTw_TwinrovaArriveAtTarget;
    Animation_MorphToLoop(&this->skelAnime, &object_tw_Anim_032BF8, -3.0f);
    this->work[CS_TIMER_1] = Rand_ZeroFloat(100.0f);
    this->timers[1] = 25;
    this->rotateSpeed = 0.0f;
}

void BossTw_TwinrovaArriveAtTarget(BossTw* this, GlobalContext* globalCtx) {
    SkelAnime_Update(&this->skelAnime);
    Math_ApproachF(&this->actor.world.pos.x, this->targetPos.x, 0.1f, fabsf(this->actor.velocity.x) * 1.5f);
    Math_ApproachF(&this->actor.world.pos.y, this->targetPos.y, 0.1f, fabsf(this->actor.velocity.y) * 1.5f);
    Math_ApproachF(&this->targetPos.y, 380.0f, 1.0f, 2.0f);
    Math_ApproachF(&this->actor.world.pos.z, this->targetPos.z, 0.1f, fabsf(this->actor.velocity.z) * 1.5f);

    if (this->timers[1] == 1) {
        BossTw_TwinrovaSetupChargeBlast(this, globalCtx);
    }

    Math_ApproachS(&this->actor.shape.rot.y, this->actor.yawTowardsPlayer, 5, this->rotateSpeed);
    Math_ApproachF(&this->rotateSpeed, 4096.0f, 1.0f, 350.0f);
}

void BossTw_TwinrovaSetupChargeBlast(BossTw* this, GlobalContext* globalCtx) {
    this->actionFunc = BossTw_TwinrovaChargeBlast;
    Animation_MorphToPlayOnce(&this->skelAnime, &object_tw_Anim_036FBC, -5.0f);
    this->workf[ANIM_SW_TGT] = Animation_GetLastFrame(&object_tw_Anim_036FBC);
    this->csState1 = 0;
}

void BossTw_TwinrovaChargeBlast(BossTw* this, GlobalContext* globalCtx) {
    SkelAnime_Update(&this->skelAnime);

    Math_ApproachF(&this->actor.world.pos.x, this->targetPos.x, 0.03f, fabsf(this->actor.velocity.x) * 1.5f);
    Math_ApproachF(&this->actor.world.pos.y, this->targetPos.y, 0.03f, fabsf(this->actor.velocity.y) * 1.5f);
    Math_ApproachF(&this->actor.world.pos.z, this->targetPos.z, 0.03f, fabsf(this->actor.velocity.z) * 1.5f);
    Math_ApproachS(&this->actor.shape.rot.y, this->actor.yawTowardsPlayer, 5, 0x1000);

    if (Animation_OnFrame(&this->skelAnime, this->workf[ANIM_SW_TGT])) {
        if ((s8)this->actor.colChkInfo.health < 10) {
            sTwinrovaBlastType = Rand_ZeroFloat(1.99f);
        } else {
            if (++sFixedBlatSeq >= 4) {
                sFixedBlatSeq = 1;
                sFixedBlastType = !sFixedBlastType;
            }

            sTwinrovaBlastType = sFixedBlastType;
        }

        BossTw_TwinrovaSetupShootBlast(this, globalCtx);
    }
}

void BossTw_TwinrovaSetupShootBlast(BossTw* this, GlobalContext* globalCtx) {
    this->actionFunc = BossTw_TwinrovaShootBlast;

    if (sTwinrovaBlastType == 0) {
        Animation_MorphToPlayOnce(&this->skelAnime, &object_tw_Anim_022700, 0.0f);
    } else {
        Animation_MorphToPlayOnce(&this->skelAnime, &object_tw_Anim_023750, 0.0f);
    }

    this->workf[ANIM_SW_TGT] = Animation_GetLastFrame(&object_tw_Anim_023750);
}

void BossTw_TwinrovaShootBlast(BossTw* this, GlobalContext* globalCtx) {
    BossTw* twMagic;
    Vec3f* magicSpawnPos;
    s32 magicParams;
    s16 i;

    SkelAnime_Update(&this->skelAnime);

    if (Animation_OnFrame(&this->skelAnime, 8.0f)) {
        Audio_PlayActorSound2(&this->actor, NA_SE_EN_TWINROBA_THROW_MASIC);
        Audio_PlayActorSound2(&this->actor, NA_SE_EN_TWINROBA_YOUNG_SHOOTVC);
    }

    if (Animation_OnFrame(&this->skelAnime, 12.0f)) {
        if (sTwinrovaBlastType != 0) {
            magicParams = TW_FIRE_BLAST;
            magicSpawnPos = &this->rightScepterPos;
        } else {
            magicParams = TW_ICE_BLAST;
            magicSpawnPos = &this->leftScepterPos;
        }

        twMagic =
            (BossTw*)Actor_SpawnAsChild(&globalCtx->actorCtx, &this->actor, globalCtx, ACTOR_BOSS_TW, magicSpawnPos->x,
                                        magicSpawnPos->y, magicSpawnPos->z, 0, 0, 0, magicParams);

        if (twMagic != NULL) {
            twMagic->blastType = magicParams == TW_ICE_BLAST ? 0 : 1;
        }

        sEnvType = twMagic->blastType + 1;

        {
            Vec3f velocity = { 0.0f, 0.0f, 0.0f };
            Vec3f accel = { 0.0f, 0.0f, 0.0f };

            for (i = 0; i < 100; i++) {
                velocity.x = Rand_CenteredFloat(30.0f);
                velocity.y = Rand_CenteredFloat(30.0f);
                velocity.z = Rand_CenteredFloat(30.0f);
                BossTw_AddDotEffect(globalCtx, magicSpawnPos, &velocity, &accel, (s16)Rand_ZeroFloat(2.0f) + 11,
                                    twMagic->blastType, 75);
            }
        }
    }

    if (Animation_OnFrame(&this->skelAnime, this->workf[ANIM_SW_TGT])) {
        BossTw_TwinrovaSetupDoneBlastShoot(this, globalCtx);
    }

    Math_ApproachS(&this->actor.shape.rot.y, this->actor.yawTowardsPlayer, 5, 0x1000);
}

void BossTw_TwinrovaSetupDoneBlastShoot(BossTw* this, GlobalContext* globalCtx) {
    this->actionFunc = BossTw_TwinrovaDoneBlastShoot;
    Animation_MorphToLoop(&this->skelAnime, &object_tw_Anim_032BF8, -10.0f);
    this->timers[1] = 60;
}

void BossTw_TwinrovaDoneBlastShoot(BossTw* this, GlobalContext* globalCtx) {
    SkelAnime_Update(&this->skelAnime);

    if (this->timers[1] == 0 && D_8094C870 == 0) {
        if (sTwinrovaPtr->timers[2] == 0) {
            BossTw_TwinrovaSetupFly(this, globalCtx);
        } else {
            BossTw_TwinrovaSetupLaugh(this, globalCtx);
        }
    }

    D_8094C870 = 0;
    Math_ApproachS(&this->actor.shape.rot.y, this->actor.yawTowardsPlayer, 5, 0x1000);
}

void BossTw_TwinrovaDamage(BossTw* this, GlobalContext* globalCtx, u8 damage) {
    if (this->actionFunc != BossTw_TwinrovaStun) {
        Animation_MorphToPlayOnce(&this->skelAnime, &object_tw_Anim_0338F0, -15.0f);
        this->timers[0] = 150;
        this->timers[1] = 20;
        this->csState1 = 0;
        this->actor.velocity.y = 0.0f;
    } else {
        this->work[FOG_TIMER] = 10;
        this->work[INVINC_TIMER] = 20;
        Animation_MorphToPlayOnce(&this->skelAnime, &object_tw_Anim_024374, -3.0f);
        this->workf[ANIM_SW_TGT] = Animation_GetLastFrame(&object_tw_Anim_024374);
        this->csState1 = 1;

        if ((s8)(this->actor.colChkInfo.health -= damage) < 0) {
            this->actor.colChkInfo.health = 0;
        }

        if ((s8)this->actor.colChkInfo.health <= 0) {
            BossTw_TwinrovaSetupDeathCS(this, globalCtx);
            Enemy_StartFinishingBlow(globalCtx, &this->actor);
            Audio_PlayActorSound2(&this->actor, NA_SE_EN_TWINROBA_YOUNG_DEAD);
            return;
        }

        Audio_PlayActorSound2(&this->actor, NA_SE_EN_TWINROBA_YOUNG_DAMAGE2);
        Audio_PlayActorSound2(&this->actor, NA_SE_EN_TWINROBA_CUTBODY);
    }

    this->actionFunc = BossTw_TwinrovaStun;
}

void BossTw_TwinrovaStun(BossTw* this, GlobalContext* globalCtx) {
    s16 cloudType;

    this->unk_5F8 = 1;
    this->actor.flags |= ACTOR_FLAG_10;

    cloudType = sTwinrovaBlastType == 0 ? 3 : 2;

    if ((this->work[CS_TIMER_1] % 8) == 0) {
        Vec3f pos;
        Vec3f velocity;
        Vec3f accel;
        pos.x = this->actor.world.pos.x + Rand_CenteredFloat(20.0f);
        pos.y = this->actor.world.pos.y + Rand_CenteredFloat(40.0f) + 20;
        pos.z = this->actor.world.pos.z + Rand_CenteredFloat(20.0f);
        velocity.x = 0.0f;
        velocity.y = 0.0f;
        velocity.z = 0.0f;
        accel.x = 0.0f;
        accel.y = 0.1f;
        accel.z = 0.0f;
        BossTw_AddDmgCloud(globalCtx, cloudType, &pos, &velocity, &accel, Rand_ZeroFloat(5.0f) + 10.0f, 0, 0, 150);
    }

    SkelAnime_Update(&this->skelAnime);
    this->work[UNK_S8] += 20;

    if (this->work[UNK_S8] > 255) {
        this->work[UNK_S8] = 255;
    }

    Math_ApproachF(&this->workf[UNK_F12], 0.0f, 1.0f, 0.05f);
    this->actor.world.pos.y += this->actor.velocity.y;
    Math_ApproachF(&this->actor.velocity.y, -5.0f, 1.0f, 0.5f);
    this->actor.world.pos.y -= 30.0f;
    Actor_UpdateBgCheckInfo(globalCtx, &this->actor, 50.0f, 50.0f, 100.0f, UPDBGCHECKINFO_FLAG_2);
    this->actor.world.pos.y += 30.0f;

    if (this->csState1 == 0) {
        if (this->timers[1] == 0) {
            this->csState1 = 1;
            this->workf[ANIM_SW_TGT] = Animation_GetLastFrame(&object_tw_Anim_0343B4);
            Animation_Change(&this->skelAnime, &object_tw_Anim_0343B4, 1.0f, 0.0f, this->workf[ANIM_SW_TGT], 3, 0.0f);
        }
    } else if (Animation_OnFrame(&this->skelAnime, this->workf[ANIM_SW_TGT])) {
        this->workf[ANIM_SW_TGT] = 1000.0f;
        Animation_MorphToLoop(&this->skelAnime, &object_tw_Anim_035030, 0.0f);
    }

    if (this->actor.bgCheckFlags & BGCHECKFLAG_GROUND) {
        this->actor.velocity.y = 0.0f;
    }

    if (this->timers[0] == 0) {
        BossTw_TwinrovaSetupGetUp(this, globalCtx);
    }
}

void BossTw_TwinrovaSetupGetUp(BossTw* this, GlobalContext* globalCtx) {
    Animation_MorphToPlayOnce(&this->skelAnime, &object_tw_Anim_035988, 0.0f);
    this->workf[ANIM_SW_TGT] = Animation_GetLastFrame(&object_tw_Anim_035988);
    this->actionFunc = BossTw_TwinrovaGetUp;
    this->timers[0] = 50;
}

void BossTw_TwinrovaGetUp(BossTw* this, GlobalContext* globalCtx) {
    SkelAnime_Update(&this->skelAnime);
    Math_ApproachF(&this->actor.world.pos.y, this->targetPos.y, 0.05f, 5.0f);

    if (Animation_OnFrame(&this->skelAnime, this->workf[ANIM_SW_TGT])) {
        this->workf[ANIM_SW_TGT] = 1000.0f;
        Animation_MorphToLoop(&this->skelAnime, &object_tw_Anim_032BF8, 0.0f);
    }

    if (this->timers[0] == 0) {
        BossTw_TwinrovaSetupFly(this, globalCtx);
    }
}

void BossTw_TwinrovaSetupFly(BossTw* this, GlobalContext* globalCtx) {
    f32 xDiff;
    f32 zDiff;
    f32 yDiff;
    f32 xzDist;
    Player* player = GET_PLAYER(globalCtx);

    do {
        this->work[TW_PLLR_IDX] += (s16)(((s16)Rand_ZeroFloat(2.99f)) + 1);
        this->work[TW_PLLR_IDX] %= 4;
        this->targetPos = sTwinrovaPillarPos[this->work[TW_PLLR_IDX]];
        xDiff = this->targetPos.x - player->actor.world.pos.x;
        zDiff = this->targetPos.z - player->actor.world.pos.z;
        xzDist = SQ(xDiff) + SQ(zDiff);
    } while (!(xzDist > SQ(300.0f)));

    this->targetPos.y = 480.0f;
    xDiff = this->targetPos.x - this->actor.world.pos.x;
    yDiff = this->targetPos.y - this->actor.world.pos.y;
    zDiff = this->targetPos.z - this->actor.world.pos.z;
    this->actionFunc = BossTw_TwinrovaFly;
    this->rotateSpeed = 0.0f;
    this->actor.speedXZ = 0.0f;
    this->actor.world.rot.y = RAD_TO_BINANG(Math_FAtan2F(xDiff, zDiff));
    xzDist = sqrtf(SQ(xDiff) + SQ(zDiff));
    this->actor.world.rot.x = RAD_TO_BINANG(Math_FAtan2F(yDiff, xzDist));
    Animation_MorphToLoop(&this->skelAnime, &object_tw_Anim_032BF8, -10.0f);
}

void BossTw_TwinrovaFly(BossTw* this, GlobalContext* globalCtx) {
    f32 xDiff;
    f32 yDiff;
    f32 zDiff;
    s32 pad;
    f32 yaw;
    f32 xzDist;

    Audio_PlayActorSound2(&this->actor, NA_SE_EN_TWINROBA_FLY - SFX_FLAG);
    SkelAnime_Update(&this->skelAnime);
    xDiff = this->targetPos.x - this->actor.world.pos.x;
    yDiff = this->targetPos.y - this->actor.world.pos.y;
    zDiff = this->targetPos.z - this->actor.world.pos.z;
    yaw = RAD_TO_BINANG(Math_FAtan2F(xDiff, zDiff));
    xzDist = sqrtf(SQ(xDiff) + SQ(zDiff));
    Math_ApproachS(&this->actor.world.rot.x, (f32)RAD_TO_BINANG(Math_FAtan2F(yDiff, xzDist)), 0xA, this->rotateSpeed);
    Math_ApproachS(&this->actor.world.rot.y, yaw, 0xA, this->rotateSpeed);
    Math_ApproachS(&this->actor.shape.rot.y, yaw, 0xA, this->rotateSpeed);
    Math_ApproachF(&this->rotateSpeed, 2000.0f, 1.0f, 100.0f);
    Math_ApproachF(&this->actor.speedXZ, 30.0f, 1.0f, 2.0f);
    func_8002D908(&this->actor);
    Math_ApproachF(&this->actor.world.pos.x, this->targetPos.x, 0.1f, fabsf(this->actor.velocity.x) * 1.5f);
    Math_ApproachF(&this->actor.world.pos.y, this->targetPos.y, 0.1f, fabsf(this->actor.velocity.y) * 1.5f);
    Math_ApproachF(&this->targetPos.y, 380.0f, 1.0f, 2.0f);
    Math_ApproachF(&this->actor.world.pos.z, this->targetPos.z, 0.1f, fabsf(this->actor.velocity.z) * 1.5f);

    if (xzDist < 200.0f) {
        BossTw_TwinrovaSetupArriveAtTarget(this, globalCtx);
    }
}

void BossTw_TwinrovaSetupSpin(BossTw* this, GlobalContext* globalCtx) {
    this->actionFunc = BossTw_TwinrovaSpin;
    Animation_MorphToLoop(&this->skelAnime, &object_tw_Anim_032BF8, 0.0f);
    this->timers[0] = 20;
    this->actor.speedXZ = 0.0f;
}

void BossTw_TwinrovaSpin(BossTw* this, GlobalContext* globalCtx) {
    SkelAnime_Update(&this->skelAnime);
    if (this->timers[0] != 0) {
        this->collider.base.colType = COLTYPE_METAL;
        this->actor.shape.rot.y -= 0x3000;

        if ((this->timers[0] % 4) == 0) {
            Audio_PlayActorSound2(&this->actor, NA_SE_EN_TWINROBA_ROLL);
        }
    } else {
        BossTw_TwinrovaSetupFly(this, globalCtx);
    }
}

void BossTw_TwinrovaSetupLaugh(BossTw* this, GlobalContext* globalCtx) {
    this->actionFunc = BossTw_TwinrovaLaugh;
    Animation_MorphToPlayOnce(&this->skelAnime, &object_tw_Anim_03A2D0, 0.0f);
    this->workf[ANIM_SW_TGT] = Animation_GetLastFrame(&object_tw_Anim_03A2D0);
    this->actor.speedXZ = 0.0f;
}

void BossTw_TwinrovaLaugh(BossTw* this, GlobalContext* globalCtx) {
    SkelAnime_Update(&this->skelAnime);

    if (Animation_OnFrame(&this->skelAnime, 10.0f)) {
        Audio_PlayActorSound2(&this->actor, NA_SE_EN_TWINROBA_YOUNG_LAUGH);
    }

    if (Animation_OnFrame(&this->skelAnime, this->workf[ANIM_SW_TGT])) {
        BossTw_TwinrovaSetupFly(this, globalCtx);
    }
}<|MERGE_RESOLUTION|>--- conflicted
+++ resolved
@@ -2227,13 +2227,8 @@
                 globalCtx->envCtx.unk_D8 = 0.0f;
                 TitleCard_InitBossName(globalCtx, &globalCtx->actorCtx.titleCtx,
                                        SEGMENTED_TO_VIRTUAL(object_tw_Blob_02E170), 0xA0, 0xB4, 0x80, 0x28);
-<<<<<<< HEAD
-                gSaveContext.eventChkInf[7] |= 0x20;
+                SET_EVENTCHKINF(EVENTCHKINF_75);
                 AudioSeqCmd_PlaySequence(SEQ_PLAYER_BGM_MAIN, 0, 0, NA_BGM_BOSS);
-=======
-                SET_EVENTCHKINF(EVENTCHKINF_75);
-                Audio_QueueSeqCmd(SEQ_PLAYER_BGM_MAIN << 24 | NA_BGM_BOSS);
->>>>>>> ca77b26c
             }
 
             if (this->work[CS_TIMER_1] >= 160) {
