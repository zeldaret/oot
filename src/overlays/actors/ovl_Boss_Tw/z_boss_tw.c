#include "z_boss_tw.h"
#include "assets/objects/gameplay_keep/gameplay_keep.h"
#include "assets/objects/object_tw/object_tw.h"
#include "overlays/actors/ovl_Door_Warp1/z_door_warp1.h"

#define FLAGS (ACTOR_FLAG_ATTENTION_ENABLED | ACTOR_FLAG_HOSTILE | ACTOR_FLAG_4 | ACTOR_FLAG_5)

typedef enum TwEffType {
    /*  0 */ TWEFF_NONE,
    /*  1 */ TWEFF_DOT,
    /*  2 */ TWEFF_2,
    /*  3 */ TWEFF_3,
    /*  4 */ TWEFF_RING,
    /*  5 */ TWEFF_PLYR_FRZ,
    /*  6 */ TWEFF_FLAME,
    /*  7 */ TWEFF_MERGEFLAME,
    /*  8 */ TWEFF_SHLD_BLST,
    /*  9 */ TWEFF_SHLD_DEFL,
    /* 10 */ TWEFF_SHLD_HIT
} TwEffType;

typedef enum EffectWork {
    /* 0 */ EFF_ARGS,
    /* 1 */ EFF_UNKS1,
    /* 2 */ EFF_WORK_MAX
} EffectWork;

typedef enum EffectFWork {
    /* 0 */ EFF_SCALE,
    /* 1 */ EFF_DIST,
    /* 2 */ EFF_ROLL,
    /* 3 */ EFF_YAW,
    /* 4 */ EFF_FWORK_MAX
} EffectFWork;

typedef enum TwinrovaType {
    /* 0x00 */ TW_KOTAKE,
    /* 0x01 */ TW_KOUME,
    /* 0x02 */ TW_TWINROVA,
    /* 0x64 */ TW_FIRE_BLAST = 0x64,
    /* 0x65 */ TW_FIRE_BLAST_GROUND,
    /* 0x66 */ TW_ICE_BLAST,
    /* 0x67 */ TW_ICE_BLAST_GROUND,
    /* 0x68 */ TW_DEATHBALL_KOTAKE,
    /* 0x69 */ TW_DEATHBALL_KOUME
} TwinrovaType;

#define BOSS_TW_EFFECT_COUNT 150

typedef struct BossTwEffect {
    /* 0x0000 */ u8 type;
    /* 0x0001 */ u8 frame;
    /* 0x0004 */ Vec3f pos;
    /* 0x0010 */ Vec3f curSpeed;
    /* 0x001C */ Vec3f accel;
    /* 0x0028 */ Color_RGB8 color;
    /* 0x002C */ s16 alpha;
    /* 0x002E */ s16 work[EFF_WORK_MAX];
    /* 0x0034 */ f32 workf[EFF_FWORK_MAX];
    /* 0x0044 */ Actor* target;
} BossTwEffect;

void BossTw_Init(Actor* thisx, PlayState* play2);
void BossTw_Destroy(Actor* thisx, PlayState* play);
void BossTw_Update(Actor* thisx, PlayState* play);
void BossTw_Draw(Actor* thisx, PlayState* play2);

void BossTw_TwinrovaDamage(BossTw* this, PlayState* play, u8 damage);
void BossTw_TwinrovaSetupFly(BossTw* this, PlayState* play);
void BossTw_DrawEffects(PlayState* play);
void BossTw_TwinrovaLaugh(BossTw* this, PlayState* play);
void BossTw_TwinrovaFly(BossTw* this, PlayState* play);
void BossTw_TwinrovaGetUp(BossTw* this, PlayState* play);
void BossTw_TwinrovaSetupGetUp(BossTw* this, PlayState* play);
void BossTw_TwinrovaSetupLaugh(BossTw* this, PlayState* play);
void BossTw_TwinrovaDoneBlastShoot(BossTw* this, PlayState* play);
void BossTw_TwinrovaSetupDoneBlastShoot(BossTw* this, PlayState* play);
void BossTw_TwinrovaSetupShootBlast(BossTw* this, PlayState* play);
void BossTw_TwinrovaSetupChargeBlast(BossTw* this, PlayState* play);
void BossTw_TwinrovaArriveAtTarget(BossTw* this, PlayState* play);
void BossTw_TwinrovaDeathCS(BossTw* this, PlayState* play);
void BossTw_TwinrovaIntroCS(BossTw* this, PlayState* play);
void BossTw_CSWait(BossTw* this, PlayState* play);
void BossTw_DeathCS(BossTw* this, PlayState* play);
void BossTw_TwinrovaMergeCS(BossTw* this, PlayState* play);
void BossTw_TwinrovaSetupMergeCS(BossTw* this, PlayState* play);
void BossTw_MergeCS(BossTw* this, PlayState* play);
void BossTw_Spin(BossTw* this, PlayState* play);
void BossTw_Laugh(BossTw* this, PlayState* play);
void BossTw_SetupLaugh(BossTw* this, PlayState* play);
void BossTw_FinishBeamShoot(BossTw* this, PlayState* play);
void BossTw_SetupFinishBeamShoot(BossTw* this, PlayState* play);
void BossTw_SetupHitByBeam(BossTw* this, PlayState* play);
void BossTw_HitByBeam(BossTw* this, PlayState* play);
void BossTw_Wait(BossTw* this, PlayState* play);
void BossTw_ShootBeam(BossTw* this, PlayState* play);
void BossTw_FlyTo(BossTw* this, PlayState* play);
void BossTw_SetupShootBeam(BossTw* this, PlayState* play);
void BossTw_TurnToPlayer(BossTw* this, PlayState* play);
void BossTw_TwinrovaUpdate(Actor* thisx, PlayState* play2);
void BossTw_TwinrovaDraw(Actor* thisx, PlayState* play2);
void BossTw_SetupWait(BossTw* this, PlayState* play);
void BossTw_TwinrovaSetupIntroCS(BossTw* this, PlayState* play);
void BossTw_SetupFlyTo(BossTw* this, PlayState* play);
void BossTw_SetupCSWait(BossTw* this, PlayState* play);
void BossTw_BlastUpdate(Actor* thisx, PlayState* play);
void BossTw_BlastDraw(Actor* thisx, PlayState* play2);
void BossTw_BlastFire(BossTw* this, PlayState* play);
void BossTw_BlastIce(BossTw* this, PlayState* play);
void BossTw_DeathBall(BossTw* this, PlayState* play);
void BossTw_DrawDeathBall(Actor* thisx, PlayState* play2);
void BossTw_TwinrovaStun(BossTw* this, PlayState* play);
void BossTw_TwinrovaSpin(BossTw* this, PlayState* play);
void BossTw_TwinrovaShootBlast(BossTw* this, PlayState* play);
void BossTw_TwinrovaChargeBlast(BossTw* this, PlayState* play);
void BossTw_TwinrovaSetupSpin(BossTw* this, PlayState* play);
void BossTw_UpdateEffects(PlayState* play);

ActorProfile Boss_Tw_Profile = {
    /**/ ACTOR_BOSS_TW,
    /**/ ACTORCAT_BOSS,
    /**/ FLAGS,
    /**/ OBJECT_TW,
    /**/ sizeof(BossTw),
    /**/ BossTw_Init,
    /**/ BossTw_Destroy,
    /**/ BossTw_Update,
    /**/ BossTw_Draw,
};

static Vec3f D_8094A7D0 = { 0.0f, 0.0f, 1000.0f };
static Vec3f sZeroVector = { 0.0f, 0.0f, 0.0f };

static ColliderCylinderInit sCylinderInitBlasts = {
    {
        COLTYPE_NONE,
        AT_ON | AT_TYPE_ALL,
        AC_ON | AC_TYPE_PLAYER,
        OC1_ON | OC1_TYPE_PLAYER,
        OC2_TYPE_1,
        COLSHAPE_CYLINDER,
    },
    {
        ELEMTYPE_UNK0,
        { 0xFFCFFFFF, 0x00, 0x30 },
        { 0x00100000, 0x00, 0x00 },
        ATELEM_ON | ATELEM_SFX_NORMAL,
        ACELEM_ON,
        OCELEM_ON,
    },
    { 25, 35, -17, { 0, 0, 0 } },
};

static ColliderCylinderInit sCylinderInitKoumeKotake = {
    {
        COLTYPE_HIT3,
        AT_ON | AT_TYPE_ENEMY,
        AC_ON | AC_TYPE_PLAYER,
        OC1_ON | OC1_TYPE_PLAYER,
        OC2_TYPE_1,
        COLSHAPE_CYLINDER,
    },
    {
        ELEMTYPE_UNK0,
        { 0xFFCFFFFF, 0x00, 0x20 },
        { 0xFFCDFFFE, 0x00, 0x00 },
        ATELEM_ON | ATELEM_SFX_NORMAL,
        ACELEM_ON,
        OCELEM_ON,
    },
    { 45, 120, -30, { 0, 0, 0 } },
};

static ColliderCylinderInit sCylinderInitTwinrova = {
    {
        COLTYPE_HIT3,
        AT_ON | AT_TYPE_ENEMY,
        AC_ON | AC_TYPE_PLAYER,
        OC1_ON | OC1_TYPE_ALL,
        OC2_TYPE_1,
        COLSHAPE_CYLINDER,
    },
    {
        ELEMTYPE_UNK0,
        { 0xFFCFFFFF, 0x00, 0x20 },
        { 0xFFCDFFFE, 0x00, 0x00 },
        ATELEM_ON | ATELEM_SFX_NORMAL,
        ACELEM_ON | ACELEM_HOOKABLE,
        OCELEM_ON,
    },
    { 45, 120, -30, { 0, 0, 0 } },
};

static Vec3f sTwinrovaPillarPos[] = {
    { 580.0f, 380.0f, 0.0f },
    { 0.0f, 380.0f, 580.0f },
    { -580.0f, 380.0f, 0.0f },
    { 0.0f, 380.0f, -580.0f },
};

static u8 sTwInitialized = false;

static InitChainEntry sInitChain[] = {
    ICHAIN_U8(attentionRangeType, ATTENTION_RANGE_5, ICHAIN_CONTINUE),
    ICHAIN_F32_DIV1000(gravity, 0, ICHAIN_CONTINUE),
    ICHAIN_F32(lockOnArrowOffset, 0, ICHAIN_STOP),
};

static s8 sEnvType;
static u8 sGroundBlastType;
static BossTw* sKotakePtr;
static BossTw* sKoumePtr;
static BossTw* sTwinrovaPtr;
static u8 sShieldFireCharge;
static u8 sShieldIceCharge;
static f32 D_8094C854;
static f32 D_8094C858;
static u8 sTwinrovaBlastType;
static u8 sFixedBlastType;
static u8 sFixedBlatSeq;
static u8 sFreezeState;
static Vec3f sShieldHitPos;
static s16 sShieldHitYaw;
static u8 sBeamDivertTimer;
static u8 D_8094C86F;
static u8 D_8094C870;
static s16 D_8094C872;
static s16 D_8094C874;
static s16 D_8094C876;
static u8 D_8094C878;
static s16 D_8094C87A;
static s16 D_8094C87C;
static u8 D_8094C87E;
static BossTwEffect sEffects[BOSS_TW_EFFECT_COUNT];

void BossTw_AddDotEffect(PlayState* play, Vec3f* initalPos, Vec3f* initalSpeed, Vec3f* accel, f32 scale, s16 args,
                         s16 countLimit) {
    s16 i;
    BossTwEffect* eff;

    for (i = 0, eff = play->specialEffects; i < countLimit; i++, eff++) {
        if (eff->type == TWEFF_NONE) {
            eff->type = TWEFF_DOT;
            eff->pos = *initalPos;
            eff->curSpeed = *initalSpeed;
            eff->accel = *accel;
            eff->workf[EFF_SCALE] = scale / 1000.0f;
            eff->alpha = 255;
            eff->frame = (s16)Rand_ZeroFloat(10.0f);
            eff->work[EFF_ARGS] = args;
            break;
        }
    }
}

void BossTw_AddDmgCloud(PlayState* play, s16 type, Vec3f* initialPos, Vec3f* initalSpeed, Vec3f* accel, f32 scale,
                        s16 alpha, s16 args, s16 countLimit) {
    s16 i;
    BossTwEffect* eff;

    for (i = 0, eff = play->specialEffects; i < countLimit; i++, eff++) {
        if (eff->type == TWEFF_NONE) {
            eff->type = type;
            eff->pos = *initialPos;
            eff->curSpeed = *initalSpeed;
            eff->accel = *accel;
            eff->workf[EFF_SCALE] = scale / 1000.0f;
            eff->work[EFF_ARGS] = args;
            eff->alpha = alpha;
            eff->frame = (s16)Rand_ZeroFloat(100.0f);
            break;
        }
    }
}

void BossTw_AddRingEffect(PlayState* play, Vec3f* initalPos, f32 scale, f32 arg3, s16 alpha, s16 args, s16 arg6,
                          s16 countLimit) {
    s16 i;
    BossTwEffect* eff;

    for (i = 0, eff = play->specialEffects; i < countLimit; i++, eff++) {
        if (eff->type == TWEFF_NONE) {
            eff->type = TWEFF_RING;
            eff->pos = *initalPos;
            eff->curSpeed = sZeroVector;
            eff->accel = sZeroVector;
            eff->workf[EFF_SCALE] = scale * 0.0025f;
            eff->workf[EFF_DIST] = arg3 * 0.0025f;
            eff->work[EFF_ARGS] = args;
            eff->work[EFF_UNKS1] = arg6;
            eff->alpha = alpha;
            eff->workf[EFF_ROLL] = Rand_ZeroFloat(M_PI);
            eff->frame = 0;
            break;
        }
    }
}

void BossTw_AddPlayerFreezeEffect(PlayState* play, Actor* target) {
    BossTwEffect* eff;
    s16 i;

    for (eff = play->specialEffects, i = 0; i < BOSS_TW_EFFECT_COUNT; i++, eff++) {
        if (eff->type == TWEFF_NONE) {
            eff->type = TWEFF_PLYR_FRZ;
            eff->curSpeed = sZeroVector;
            eff->accel = sZeroVector;
            eff->frame = 0;
            eff->target = target;
            eff->workf[EFF_DIST] = 0.0f;
            eff->workf[EFF_SCALE] = 0.0f;
            eff->workf[EFF_ROLL] = 0.0f;
            if (target == NULL) {
                eff->work[EFF_ARGS] = 100;
            } else {
                eff->work[EFF_ARGS] = 20;
            }
            break;
        }
    }
}

void BossTw_AddFlameEffect(PlayState* play, Vec3f* initalPos, Vec3f* initalSpeed, Vec3f* accel, f32 scale, s16 args) {
    s16 i;
    BossTwEffect* eff;

    for (i = 0, eff = play->specialEffects; i < BOSS_TW_EFFECT_COUNT; i++, eff++) {
        if (eff->type == TWEFF_NONE) {
            eff->type = TWEFF_FLAME;
            eff->pos = *initalPos;
            eff->curSpeed = *initalSpeed;
            eff->accel = *accel;
            eff->workf[EFF_SCALE] = scale / 1000.0f;
            eff->work[EFF_ARGS] = args;
            eff->work[EFF_UNKS1] = 0;
            eff->alpha = 0;
            eff->frame = (s16)Rand_ZeroFloat(1000.0f);
            break;
        }
    }
}

void BossTw_AddMergeFlameEffect(PlayState* play, Vec3f* initialPos, f32 scale, f32 dist, s16 args) {
    s16 i;
    BossTwEffect* eff;

    for (i = 0, eff = play->specialEffects; i < BOSS_TW_EFFECT_COUNT; i++, eff++) {
        if (eff->type == TWEFF_NONE) {
            eff->type = TWEFF_MERGEFLAME;
            eff->pos = *initialPos;
            eff->curSpeed = sZeroVector;
            eff->accel = sZeroVector;
            eff->workf[EFF_SCALE] = scale / 1000.0f;
            eff->work[EFF_ARGS] = args;
            eff->work[EFF_UNKS1] = 0;
            eff->workf[EFF_DIST] = dist;
            eff->workf[EFF_ROLL] = Rand_ZeroFloat(2.0f * M_PI);
            eff->alpha = 0;
            eff->frame = (s16)Rand_ZeroFloat(1000.0f);
            break;
        }
    }
}

void BossTw_AddShieldBlastEffect(PlayState* play, Vec3f* initalPos, Vec3f* initalSpeed, Vec3f* accel, f32 scale,
                                 f32 arg5, s16 alpha, s16 args) {
    s16 i;
    BossTwEffect* eff;

    for (i = 0, eff = play->specialEffects; i < BOSS_TW_EFFECT_COUNT; i++, eff++) {
        if (eff->type == TWEFF_NONE) {
            eff->type = TWEFF_SHLD_BLST;
            eff->pos = *initalPos;
            eff->curSpeed = *initalSpeed;
            eff->accel = *accel;
            eff->workf[EFF_SCALE] = scale / 1000.0f;
            eff->workf[EFF_DIST] = arg5 / 1000.0f;
            eff->work[EFF_ARGS] = args;
            eff->work[EFF_UNKS1] = 0;
            eff->alpha = alpha;
            eff->frame = (s16)Rand_ZeroFloat(1000.0f);
            break;
        }
    }
}

void BossTw_AddShieldDeflectEffect(PlayState* play, f32 arg1, s16 arg2) {
    s16 i;
    s16 j;
    BossTwEffect* eff;
    Player* player = GET_PLAYER(play);

    sShieldHitPos = player->bodyPartsPos[PLAYER_BODYPART_R_HAND];
    sShieldHitYaw = player->actor.shape.rot.y;

    for (i = 0; i < 8; i++) {
        for (eff = play->specialEffects, j = 0; j < BOSS_TW_EFFECT_COUNT; j++, eff++) {
            if (eff->type == TWEFF_NONE) {
                eff->type = TWEFF_SHLD_DEFL;
                eff->pos = sShieldHitPos;
                eff->curSpeed = sZeroVector;
                eff->accel = sZeroVector;
                eff->workf[EFF_ROLL] = i * (M_PI / 4.0f);
                eff->workf[EFF_YAW] = M_PI / 2.0f;
                eff->workf[EFF_DIST] = 0.0f;
                eff->workf[EFF_SCALE] = arg1 / 1000.0f;
                eff->work[EFF_ARGS] = arg2;
                eff->work[EFF_UNKS1] = 0;
                eff->alpha = 255;
                eff->frame = (s16)Rand_ZeroFloat(1000.0f);
                break;
            }
        }
    }
}

void BossTw_AddShieldHitEffect(PlayState* play, f32 arg1, s16 arg2) {
    s16 i;
    s16 j;
    BossTwEffect* eff;
    Player* player = GET_PLAYER(play);

    sShieldHitPos = player->bodyPartsPos[PLAYER_BODYPART_R_HAND];
    sShieldHitYaw = player->actor.shape.rot.y;

    for (i = 0; i < 8; i++) {
        for (eff = play->specialEffects, j = 0; j < BOSS_TW_EFFECT_COUNT; j++, eff++) {
            if (eff->type == TWEFF_NONE) {
                eff->type = TWEFF_SHLD_HIT;
                eff->pos = sShieldHitPos;
                eff->curSpeed = sZeroVector;
                eff->accel = sZeroVector;
                eff->workf[EFF_ROLL] = i * (M_PI / 4.0f);
                eff->workf[EFF_YAW] = M_PI / 2.0f;
                eff->workf[EFF_DIST] = 0.0f;
                eff->workf[EFF_SCALE] = arg1 / 1000.0f;
                eff->work[EFF_ARGS] = arg2;
                eff->work[EFF_UNKS1] = 0;
                eff->alpha = 255;
                eff->frame = (s16)Rand_ZeroFloat(1000.0f);
                break;
            }
        }
    }
}

void BossTw_Init(Actor* thisx, PlayState* play2) {
    PlayState* play = play2;
    BossTw* this = (BossTw*)thisx;
    s16 i;

    Actor_ProcessInitChain(&this->actor, sInitChain);
    ActorShape_Init(&this->actor.shape, 0.0f, NULL, 0.0f);

    if (this->actor.params >= TW_FIRE_BLAST) {
        // Blasts
        Actor_SetScale(&this->actor, 0.01f);
        this->actor.update = BossTw_BlastUpdate;
        this->actor.draw = BossTw_BlastDraw;
        this->actor.flags &= ~ACTOR_FLAG_ATTENTION_ENABLED;

        Collider_InitCylinder(play, &this->collider);
        Collider_SetCylinder(play, &this->collider, &this->actor, &sCylinderInitBlasts);

        if (this->actor.params == TW_FIRE_BLAST || this->actor.params == TW_FIRE_BLAST_GROUND) {
            this->actionFunc = BossTw_BlastFire;
            this->collider.elem.atDmgInfo.effect = 1;
        } else if (this->actor.params == TW_ICE_BLAST || this->actor.params == TW_ICE_BLAST_GROUND) {
            this->actionFunc = BossTw_BlastIce;
        } else if (this->actor.params >= TW_DEATHBALL_KOTAKE) {
            this->actionFunc = BossTw_DeathBall;
            this->actor.draw = BossTw_DrawDeathBall;
            this->workf[TAIL_ALPHA] = 128.0f;

            if (thisx->params == TW_DEATHBALL_KOTAKE) {
                thisx->world.rot.y = sTwinrovaPtr->actor.world.rot.y + 0x4000;
            } else {
                thisx->world.rot.y = sTwinrovaPtr->actor.world.rot.y - 0x4000;
            }
        }

        this->timers[1] = 150;
        return;
    }

    Actor_SetScale(&this->actor, 2.5 * 0.01f);
    this->actor.colChkInfo.mass = 255;
    this->actor.colChkInfo.health = 0;
    Collider_InitCylinder(play, &this->collider);

    if (!sTwInitialized) {
        sTwInitialized = true;
        play->envCtx.lightSettingOverride = 1;
        play->envCtx.prevLightSetting = 1;
        play->envCtx.lightSetting = 1;
        play->envCtx.lightBlend = 0.0f;

        D_8094C874 = D_8094C876 = D_8094C878 = D_8094C87A = D_8094C87C = D_8094C87E = D_8094C870 = D_8094C86F =
            D_8094C872 = sBeamDivertTimer = sEnvType = sGroundBlastType = sFreezeState = sTwinrovaBlastType =
                sFixedBlatSeq = sShieldFireCharge = sShieldIceCharge = 0;

        D_8094C858 = D_8094C854 = 0.0f;
        sFixedBlastType = Rand_ZeroFloat(1.99f);
        play->specialEffects = sEffects;

        for (i = 0; i < BOSS_TW_EFFECT_COUNT; i++) {
            sEffects[i].type = TWEFF_NONE;
        }
    }

    if (this->actor.params == TW_KOTAKE) {
        Collider_SetCylinder(play, &this->collider, &this->actor, &sCylinderInitKoumeKotake);
        this->actor.naviEnemyId = NAVI_ENEMY_TWINROVA_KOTAKE;
        SkelAnime_InitFlex(play, &this->skelAnime, &gTwinrovaKotakeSkel, &gTwinrovaKotakeKoumeFlyAnim, NULL, NULL, 0);

        if (GET_EVENTCHKINF(EVENTCHKINF_75)) {
            // began twinrova battle
            BossTw_SetupFlyTo(this, play);
            this->actor.world.pos.x = -600.0f;
            this->actor.world.pos.y = 400.0f;
            this->actor.world.pos.z = 0.0f;
            SEQCMD_PLAY_SEQUENCE(SEQ_PLAYER_BGM_MAIN, 0, 0, NA_BGM_BOSS);
        } else {
            BossTw_SetupCSWait(this, play);
        }

        Animation_MorphToLoop(&this->skelAnime, &gTwinrovaKotakeKoumeFlyAnim, -3.0f);
        this->visible = true;
    } else if (this->actor.params == TW_KOUME) {
        Collider_SetCylinder(play, &this->collider, &this->actor, &sCylinderInitKoumeKotake);
        this->actor.naviEnemyId = NAVI_ENEMY_TWINROVA_KOUME;
        SkelAnime_InitFlex(play, &this->skelAnime, &gTwinrovaKoumeSkel, &gTwinrovaKotakeKoumeFlyAnim, NULL, NULL, 0);

        if (GET_EVENTCHKINF(EVENTCHKINF_75)) {
            // began twinrova battle
            BossTw_SetupFlyTo(this, play);
            this->actor.world.pos.x = 600.0f;
            this->actor.world.pos.y = 400.0f;
            this->actor.world.pos.z = 0.0f;
        } else {
            BossTw_SetupCSWait(this, play);
        }

        Animation_MorphToLoop(&this->skelAnime, &gTwinrovaKotakeKoumeFlyAnim, -3.0f);
        this->visible = true;
    } else {
        // Twinrova
        Collider_SetCylinder(play, &this->collider, &this->actor, &sCylinderInitTwinrova);
        this->actor.naviEnemyId = NAVI_ENEMY_TWINROVA;
        this->actor.colChkInfo.health = 24;
        this->actor.update = BossTw_TwinrovaUpdate;
        this->actor.draw = BossTw_TwinrovaDraw;
        SkelAnime_InitFlex(play, &this->skelAnime, &gTwinrovaSkel, &gTwinrovaTPoseAnim, NULL, NULL, 0);
        Animation_MorphToLoop(&this->skelAnime, &gTwinrovaTPoseAnim, -3.0f);

        if (GET_EVENTCHKINF(EVENTCHKINF_75)) {
            // began twinrova battle
            BossTw_SetupWait(this, play);
        } else {
            BossTw_TwinrovaSetupIntroCS(this, play);
            this->actor.world.pos.x = 0.0f;
            this->actor.world.pos.y = 1000.0f;
            this->actor.world.pos.z = 0.0f;
        }

        this->actor.params = TW_TWINROVA;
        sTwinrovaPtr = this;

        if (Flags_GetClear(play, play->roomCtx.curRoom.num)) {
            // twinrova has been defeated.
            Actor_Kill(&this->actor);
            Actor_SpawnAsChild(&play->actorCtx, &this->actor, play, ACTOR_DOOR_WARP1, 600.0f, 230.0f, 0.0f, 0, 0, 0,
                               WARP_DUNGEON_ADULT);
            Actor_Spawn(&play->actorCtx, play, ACTOR_ITEM_B_HEART, -600.0f, 230.0f, 0.0f, 0, 0, 0, 0);
        } else {
            sKotakePtr =
                (BossTw*)Actor_SpawnAsChild(&play->actorCtx, &this->actor, play, ACTOR_BOSS_TW, this->actor.world.pos.x,
                                            this->actor.world.pos.y, this->actor.world.pos.z, 0, 0, 0, TW_KOTAKE);
            sKoumePtr =
                (BossTw*)Actor_SpawnAsChild(&play->actorCtx, &this->actor, play, ACTOR_BOSS_TW, this->actor.world.pos.x,
                                            this->actor.world.pos.y, this->actor.world.pos.z, 0, 0, 0, TW_KOUME);
            sKotakePtr->actor.parent = &sKoumePtr->actor;
            sKoumePtr->actor.parent = &sKotakePtr->actor;
        }
    }

    this->fogR = play->lightCtx.fogColor[0];
    this->fogG = play->lightCtx.fogColor[1];
    this->fogB = play->lightCtx.fogColor[2];
    this->fogNear = play->lightCtx.fogNear;
    this->fogFar = 1000.0f;
}

void BossTw_Destroy(Actor* thisx, PlayState* play) {
    BossTw* this = (BossTw*)thisx;

    Collider_DestroyCylinder(play, &this->collider);
    if (thisx->params < TW_FIRE_BLAST) {
        SkelAnime_Free(&this->skelAnime, play);
    }

    if (thisx->params == TW_TWINROVA) {
        sTwInitialized = false;
    }
}

void BossTw_SetupTurnToPlayer(BossTw* this, PlayState* play) {
    BossTw* otherTw = (BossTw*)this->actor.parent;

    this->actionFunc = BossTw_TurnToPlayer;

    if ((otherTw != NULL) && (otherTw->actionFunc == BossTw_ShootBeam)) {
        this->timers[0] = 40;
    } else {
        this->timers[0] = 60;
    }

    this->rotateSpeed = 0.0f;
}

void BossTw_TurnToPlayer(BossTw* this, PlayState* play) {
    BossTw* otherTw = (BossTw*)this->actor.parent;

    SkelAnime_Update(&this->skelAnime);
    Math_ApproachF(&this->actor.speed, 0.0f, 1.0f, 1.0f);
    Math_ApproachS(&this->actor.shape.rot.y, this->actor.yawTowardsPlayer, 5, this->rotateSpeed);
    Math_ApproachS(&this->actor.shape.rot.x, 0, 5, this->rotateSpeed);
    Math_ApproachF(&this->rotateSpeed, 4096.0f, 1.0f, 200.0f);
    Actor_UpdateVelocityXYZ(&this->actor);
    Actor_UpdatePos(&this->actor);
    if (this->timers[0] == 0) {
        if ((otherTw->actionFunc != BossTw_ShootBeam) && this->work[CAN_SHOOT]) {
            this->work[CAN_SHOOT] = false;
            BossTw_SetupShootBeam(this, play);
            this->actor.speed = 0.0f;
        } else {
            BossTw_SetupFlyTo(this, play);
        }
    }
}

void BossTw_SetupFlyTo(BossTw* this, PlayState* play) {
    static Vec3f sPillarPositions[] = {
        { 600.0f, 400.0f, 0.0f }, { 0.0f, 400.0f, 600.0f }, { -600.0f, 400.0f, 0.0f }, { 0.0f, 400.0f, -600.0f }
    };
    BossTw* otherTw = (BossTw*)this->actor.parent;

    this->unk_5F8 = 1;
    this->actor.flags |= ACTOR_FLAG_ATTENTION_ENABLED;
    this->actionFunc = BossTw_FlyTo;
    this->rotateSpeed = 0.0f;
    Animation_MorphToLoop(&this->skelAnime, &gTwinrovaKotakeKoumeFlyAnim, -10.0f);
    if ((Rand_ZeroOne() < 0.5f) && (otherTw != NULL && otherTw->actionFunc == BossTw_ShootBeam)) {
        // Other Sister is shooting a beam, go near them.
        this->targetPos.x = otherTw->actor.world.pos.x + Rand_CenteredFloat(200.0f);
        this->targetPos.y = Rand_ZeroFloat(200.0f) + 340.0f;
        this->targetPos.z = otherTw->actor.world.pos.z + Rand_CenteredFloat(200.0f);
        this->timers[0] = (s16)Rand_ZeroFloat(50.0f) + 50;
    } else if (Rand_ZeroOne() < 0.5f) {
        // Fly to a random spot.
        this->targetPos.x = Rand_CenteredFloat(800.0f);
        this->targetPos.y = Rand_ZeroFloat(200.0f) + 340.0f;
        this->targetPos.z = Rand_CenteredFloat(800.0f);
        this->timers[0] = (s16)Rand_ZeroFloat(50.0f) + 50;
    } else {
        // fly to a random pillar.
        s16 idx = Rand_ZeroFloat(ARRAY_COUNT(sPillarPositions) - 0.01f);

        this->targetPos = sPillarPositions[idx];
        this->timers[0] = 200;
        this->work[CAN_SHOOT] = true;
    }
}

void BossTw_FlyTo(BossTw* this, PlayState* play) {
    f32 xDiff;
    f32 yDiff;
    f32 zDiff;
    f32 pitchTarget;
    f32 yawTarget;
    f32 xzDist;

    Actor_PlaySfx(&this->actor, NA_SE_EN_TWINROBA_FLY - SFX_FLAG);
    Math_ApproachF(&this->scepterAlpha, 0.0f, 1.0f, 10.0f);
    SkelAnime_Update(&this->skelAnime);

    xDiff = this->targetPos.x - this->actor.world.pos.x;
    yDiff = this->targetPos.y - this->actor.world.pos.y;
    zDiff = this->targetPos.z - this->actor.world.pos.z;

    yawTarget = RAD_TO_BINANG(Math_FAtan2F(xDiff, zDiff));
    xzDist = sqrtf(SQ(xDiff) + SQ(zDiff));
    pitchTarget = RAD_TO_BINANG(Math_FAtan2F(yDiff, xzDist));

    Math_ApproachS(&this->actor.world.rot.x, pitchTarget, 0xA, this->rotateSpeed);
    Math_ApproachS(&this->actor.world.rot.y, yawTarget, 0xA, this->rotateSpeed);
    Math_ApproachS(&this->actor.shape.rot.y, yawTarget, 0xA, this->rotateSpeed);
    Math_ApproachS(&this->actor.shape.rot.x, pitchTarget, 0xA, this->rotateSpeed);
    Math_ApproachF(&this->rotateSpeed, 4096.0f, 1.0f, 100.0f);
    Math_ApproachF(&this->actor.speed, 10.0f, 1.0f, 1.0f);
    Actor_UpdateVelocityXYZ(&this->actor);
    Actor_UpdatePos(&this->actor);

    if ((this->timers[0] == 0) || (xzDist < 70.0f)) {
        BossTw_SetupTurnToPlayer(this, play);
    }
}

void BossTw_SetupShootBeam(BossTw* this, PlayState* play) {
    Player* player = GET_PLAYER(play);

    this->actionFunc = BossTw_ShootBeam;
    Animation_MorphToPlayOnce(&this->skelAnime, &gTwinrovaKotakeKoumeChargeUpAttackStartAnim, -5.0f);
    this->workf[ANIM_SW_TGT] = Animation_GetLastFrame(&gTwinrovaKotakeKoumeChargeUpAttackStartAnim);
    this->timers[1] = 70;
    this->targetPos = player->actor.world.pos;
    this->csState1 = 0;
    this->beamDist = 0.0f;
    this->beamReflectionDist = 0.0f;
    this->beamShootState = -1;
    this->beamScale = 0.01f;
    this->beamReflectionOrigin = this->beamOrigin;
    this->flameAlpha = 0.0f;
    this->spawnPortalAlpha = 0.0f;
    this->spawnPortalScale = 2000.0f;
    this->updateRate1 = 0.0f;
    this->portalRotation = 0.0f;
    this->updateRate2 = 0.0f;
}

void BossTw_SpawnGroundBlast(BossTw* this, PlayState* play, s16 blastType) {
    BossTw* groundBlast;
    s16 i;
    Vec3f pos;
    Vec3f velocity;
    Vec3f accel;

    for (i = 0; i < BOSS_TW_EFFECT_COUNT; i++) {
        velocity.x = Rand_CenteredFloat(20.0f);
        velocity.y = Rand_ZeroFloat(10.0f);
        velocity.z = Rand_CenteredFloat(20.0f);
        accel.y = 0.2f;
        accel.x = Rand_CenteredFloat(0.25f);
        accel.z = Rand_CenteredFloat(0.25f);
        pos = this->groundBlastPos;
        BossTw_AddDotEffect(play, &pos, &velocity, &accel, (s16)Rand_ZeroFloat(2.0f) + 8, blastType, 75);
    }

    if (blastType == 1) {
        sGroundBlastType = 1;
        groundBlast =
            (BossTw*)Actor_SpawnAsChild(&play->actorCtx, &this->actor, play, ACTOR_BOSS_TW, this->groundBlastPos.x,
                                        this->groundBlastPos.y, this->groundBlastPos.z, 0, 0, 0, TW_FIRE_BLAST_GROUND);
        if (groundBlast != NULL) {
            if (sTwinrovaPtr->actionFunc == BossTw_Wait) {
                groundBlast->timers[0] = 100;
            } else {
                groundBlast->timers[0] = 50;
            }
            sKoumePtr->workf[KM_GD_FLM_A] = sKoumePtr->workf[KM_GD_SMOKE_A] = sKoumePtr->workf[KM_GRND_CRTR_A] = 255.0f;
            sKoumePtr->workf[KM_GD_FLM_SCL] = 1.0f;
            sKoumePtr->workf[KM_GD_CRTR_SCL] = 0.005f;
            sKoumePtr->groundBlastPos2 = groundBlast->actor.world.pos;
            sEnvType = 4;
        }
    } else {
        sGroundBlastType = 2;
        groundBlast =
            (BossTw*)Actor_SpawnAsChild(&play->actorCtx, &this->actor, play, ACTOR_BOSS_TW, this->groundBlastPos.x,
                                        this->groundBlastPos.y, this->groundBlastPos.z, 0, 0, 0, TW_ICE_BLAST_GROUND);
        if (groundBlast != NULL) {
            if (sTwinrovaPtr->actionFunc == BossTw_Wait) {
                groundBlast->timers[0] = 100;
            } else {
                groundBlast->timers[0] = 50;
            }

            sKotakePtr->workf[UNK_F11] = 50.0f;
            sKotakePtr->workf[UNK_F9] = 250.0f;
            sKotakePtr->workf[UNK_F12] = 0.005f;
            sKotakePtr->workf[UNK_F14] = 1.0f;
            sKotakePtr->workf[UNK_F16] = 70.0f;
            sKotakePtr->groundBlastPos2 = groundBlast->actor.world.pos;
            sEnvType = 3;
        }
    }
}

s32 BossTw_BeamHitPlayerCheck(BossTw* this, PlayState* play) {
    Vec3f offset;
    Vec3f beamDistFromPlayer;
    Player* player = GET_PLAYER(play);

    offset.x = player->actor.world.pos.x - this->beamOrigin.x;
    offset.y = player->actor.world.pos.y - this->beamOrigin.y;
    offset.z = player->actor.world.pos.z - this->beamOrigin.z;

    Matrix_RotateX(-this->beamPitch, MTXMODE_NEW);
    Matrix_RotateY(-this->beamYaw, MTXMODE_APPLY);
    Matrix_MultVec3f(&offset, &beamDistFromPlayer);

    if (fabsf(beamDistFromPlayer.x) < 20.0f && fabsf(beamDistFromPlayer.y) < 50.0f && beamDistFromPlayer.z > 100.0f &&
        beamDistFromPlayer.z <= this->beamDist) {
        if (sTwinrovaPtr->timers[2] == 0) {
            sTwinrovaPtr->timers[2] = 150;
            this->beamDist = sqrtf(SQ(offset.x) + SQ(offset.y) + SQ(offset.z));
            func_8002F6D4(play, &this->actor, 3.0f, this->actor.shape.rot.y, 0.0f, 0x20);

            if (this->actor.params == TW_KOTAKE) {
                if (sFreezeState == 0) {
                    sFreezeState = 1;
                }
            } else if (!player->bodyIsBurning) {
                s16 i;

                for (i = 0; i < PLAYER_BODYPART_MAX; i++) {
                    player->bodyFlameTimers[i] = Rand_S16Offset(0, 200);
                }

                player->bodyIsBurning = true;
                Player_PlaySfx(player, player->ageProperties->unk_92 + NA_SE_VO_LI_DEMO_DAMAGE);
            }
        }

        return true;
    }
    return false;
}

/**
 * Checks if the beam shot by `this` will be reflected
 * returns 0 if the beam will not be reflected,
 * returns 1 if the beam will be reflected,
 * and returns 2 if the beam will be diverted backwards
 */
s32 BossTw_CheckBeamReflection(BossTw* this, PlayState* play) {
    Vec3f offset;
    Vec3f vec;
    Player* player = GET_PLAYER(play);

    if (player->stateFlags1 & PLAYER_STATE1_22 &&
        (s16)(player->actor.shape.rot.y - this->actor.shape.rot.y + 0x8000) < 0x2000 &&
        (s16)(player->actor.shape.rot.y - this->actor.shape.rot.y + 0x8000) > -0x2000) {
        // player is shielding and facing angles are less than 45 degrees in either direction
        offset.x = 0.0f;
        offset.y = 0.0f;
        offset.z = 10.0f;

        // set beam check point to 10 units in front of link.
        Matrix_RotateY(player->actor.shape.rot.y / (f32)0x8000 * M_PI, MTXMODE_NEW);
        Matrix_MultVec3f(&offset, &vec);

        // calculates a vector where the origin is at the beams origin,
        // and the positive z axis is pointing in the direction the beam
        // is shooting
        offset.x = player->actor.world.pos.x + vec.x - this->beamOrigin.x;
        offset.y = player->actor.world.pos.y + vec.y - this->beamOrigin.y;
        offset.z = player->actor.world.pos.z + vec.z - this->beamOrigin.z;

        Matrix_RotateX(-this->beamPitch, MTXMODE_NEW);
        Matrix_RotateY(-this->beamYaw, MTXMODE_APPLY);
        Matrix_MultVec3f(&offset, &vec);

        if (fabsf(vec.x) < 30.0f && fabsf(vec.y) < 70.0f && vec.z > 100.0f && vec.z <= this->beamDist) {
            // if the beam's origin is within 30 x units, 70 y units, is farther than 100 units
            // and the distance from the beams origin to 10 units in front of link is less than the beams
            // current distance (the distance of the beam is equal to or longer than the distance to 10 units
            // in front of link)
            if (Player_HasMirrorShieldEquipped(play)) {
                // player has mirror shield equipped
                this->beamDist = sqrtf(SQ(offset.x) + SQ(offset.y) + SQ(offset.z));
                return 1;
            }

            if (sBeamDivertTimer > 10) {
                return 0;
            }

            if (sBeamDivertTimer == 0) {
                // beam hit the shield, normal shield equipped,
                // divert the beam backwards from link's Y rotation
                BossTw_AddShieldDeflectEffect(play, 10.0f, this->actor.params);
                play->envCtx.lightBlend = 1.0f;
                this->timers[0] = 10;
                Sfx_PlaySfxCentered(NA_SE_IT_SHIELD_REFLECT_MG2);
            }

            sBeamDivertTimer++;
            this->beamDist = sqrtf(SQ(offset.x) + SQ(offset.y) + SQ(offset.z));
            return 2;
        }
    }

    return 0;
}

s32 BossTw_BeamReflHitCheck(BossTw* this, Vec3f* pos) {
    Vec3f offset;
    Vec3f beamDistFromTarget;

    offset.x = pos->x - this->beamReflectionOrigin.x;
    offset.y = pos->y - this->beamReflectionOrigin.y;
    offset.z = pos->z - this->beamReflectionOrigin.z;

    Matrix_RotateX(-this->beamReflectionPitch, MTXMODE_NEW);
    Matrix_RotateY(-this->beamReflectionYaw, MTXMODE_APPLY);
    Matrix_MultVec3f(&offset, &beamDistFromTarget);

    if (fabsf(beamDistFromTarget.x) < 50.0f && fabsf(beamDistFromTarget.y) < 50.0f && beamDistFromTarget.z > 100.0f &&
        beamDistFromTarget.z <= this->beamReflectionDist) {
        this->beamReflectionDist = sqrtf(SQ(offset.x) + SQ(offset.y) + SQ(offset.z)) * 1.1f;
        return true;
    } else {
        return false;
    }
}

f32 BossTw_GetFloorY(Vec3f* pos) {
    Vec3f posRotated;

    if (fabsf(pos->x) < 350.0f && fabsf(pos->z) < 350.0f && pos->y < 240.0f) {
        if (pos->y > 200.0f) {
            return 240.0f;
        }
        return 35.0f;
    }

    if (fabsf(pos->x) < 110.0f && ((fabsf(pos->z - 600.0f) < 110.0f) || (fabsf(pos->z + 600.0f) < 110.0f)) &&
        (pos->y < 230.0f)) {
        if (pos->y > 190.0f) {
            return 230.0f;
        }
        return 35.0f;
    }

    if (fabsf(pos->z) < 110.0f && ((fabsf(pos->x - 600.0f) < 110.0f) || (fabsf(pos->x + 600.0f) < 110.0f)) &&
        (pos->y < 230.0f)) {
        if (pos->y > 190.0f) {
            return 230.0f;
        }
        return 35.0f;
    }

    if (pos->y < -20.0f) {
        return 0.0f;
    }

    if (fabsf(pos->x) > 1140.0f || fabsf(pos->z) > 1140.0f) {
        return 35.0f;
    }

    Matrix_Push();
    Matrix_RotateY(M_PI / 4, MTXMODE_NEW);
    Matrix_MultVec3f(pos, &posRotated);
    Matrix_Pop();

    if (fabsf(posRotated.x) > 920.0f || fabsf(posRotated.z) > 920.0f) {
        return 35.0f;
    }

    return -100.0f;
}

void BossTw_ShootBeam(BossTw* this, PlayState* play) {
    s16 i;
    f32 xDiff;
    f32 yDiff;
    f32 zDiff;
    f32 floorY;
    Vec3f sp130;
    Vec3s sp128;
    Player* player = GET_PLAYER(play);
    BossTw* otherTw = (BossTw*)this->actor.parent;
    Input* input = &play->state.input[0];

    Math_ApproachF(&this->actor.world.pos.y, 400.0f, 0.05f, this->actor.speed);
    Math_ApproachF(&this->actor.speed, 5.0f, 1.0f, 0.25f);
    SkelAnime_Update(&this->skelAnime);
    this->beamRoll += -0.3f;

    if (this->timers[1] != 0) {
        Math_ApproachS(&this->actor.shape.rot.y, this->actor.yawTowardsPlayer, 5, this->rotateSpeed);
        if ((player->stateFlags1 & PLAYER_STATE1_22) &&
            ((s16)((player->actor.shape.rot.y - this->actor.shape.rot.y) + 0x8000) < 0x2000) &&
            ((s16)((player->actor.shape.rot.y - this->actor.shape.rot.y) + 0x8000) > -0x2000)) {
            Math_ApproachF(&this->targetPos.x, player->bodyPartsPos[PLAYER_BODYPART_R_HAND].x, 1.0f, 400.0f);
            Math_ApproachF(&this->targetPos.y, player->bodyPartsPos[PLAYER_BODYPART_R_HAND].y, 1.0f, 400.0f);
            Math_ApproachF(&this->targetPos.z, player->bodyPartsPos[PLAYER_BODYPART_R_HAND].z, 1.0f, 400.0f);
        } else {
            Math_ApproachF(&this->targetPos.x, player->actor.world.pos.x, 1.0f, 400.0f);
            Math_ApproachF(&this->targetPos.y, player->actor.world.pos.y + 30.0f, 1.0f, 400.0f);
            Math_ApproachF(&this->targetPos.z, player->actor.world.pos.z, 1.0f, 400.0f);
        }

        this->timers[0] = 70;
        this->groundBlastPos.x = this->groundBlastPos.y = this->groundBlastPos.z = 0.0f;
        this->portalRotation += this->updateRate2 * 0.0025f;
        Math_ApproachF(&this->spawnPortalAlpha, 255.0f, 1.0f, 10.0f);
        Math_ApproachF(&this->updateRate2, 50.0f, 1.0f, 2.0f);

        if (this->timers[1] < 50) {
            if (this->timers[1] < 10) {
                if (this->timers[1] == 9) {
                    play->envCtx.lightBlend = 0.5f;
                    play->envCtx.lightSetting = 3 - this->actor.params;
                    Actor_PlaySfx(&this->actor, NA_SE_EN_TWINROBA_MASIC_SET);
                }

                if (this->timers[1] == 5) {
                    this->scepterAlpha = 255;
                }

                if (this->timers[1] > 4) {
                    s16 j;
                    for (j = 0; j < 2; j++) {
                        for (i = 0; i < ARRAY_COUNT(this->scepterFlamePos); i++) {
                            Vec3f pos;
                            Vec3f velocity;
                            Vec3f accel;

                            pos.x = this->scepterFlamePos[i].x;
                            pos.y = this->scepterFlamePos[i].y;
                            pos.z = this->scepterFlamePos[i].z;
                            velocity.x = Rand_CenteredFloat(10.0f);
                            velocity.y = Rand_CenteredFloat(10.0f);
                            velocity.z = Rand_CenteredFloat(10.0f);
                            accel.x = 0.0f;
                            accel.y = 0.0f;
                            accel.z = 0.0f;
                            BossTw_AddFlameEffect(play, &pos, &velocity, &accel, Rand_ZeroFloat(10.0f) + 25.0f,
                                                  this->actor.params);
                        }
                    }
                }
            }

            if (this->timers[1] < 20) {
                Math_ApproachF(&this->flameAlpha, 0, 1.0f, 20.0f);
                Math_ApproachF(&this->spawnPortalAlpha, 0, 1.0f, 30.0f);
            } else {
                Math_ApproachF(&this->flameAlpha, 255.0f, 1.0f, 10.0f);
                if (this->actor.params == TW_KOUME) {
                    Actor_PlaySfx(&this->actor, NA_SE_EN_TWINROBA_MS_FIRE - SFX_FLAG);
                } else {
                    Actor_PlaySfx(&this->actor, NA_SE_EN_TWINROBA_MS_FREEZE - SFX_FLAG);
                }
            }

            this->flameRotation += this->updateRate1 * 0.0025f;
            Math_ApproachF(&this->spawnPortalScale, 0.0f, 0.1f, this->updateRate1);
            Math_ApproachF(&this->updateRate1, 50.0f, 1.0f, 2.0f);
        }

        if (Animation_OnFrame(&this->skelAnime, this->workf[ANIM_SW_TGT])) {
            Animation_MorphToLoop(&this->skelAnime, &gTwinrovaKotakeKoumeChargeUpAttackLoopAnim, 0.0f);
            this->workf[ANIM_SW_TGT] = 10000.0f;
        }

        if (this->timers[1] == 1) {
            Animation_MorphToPlayOnce(&this->skelAnime, &gTwinrovaKotakeKoumeAttackStartAnim, 0.0f);
            this->workf[ANIM_SW_TGT] = Animation_GetLastFrame(&gTwinrovaKotakeKoumeAttackStartAnim);
            this->unk_4DC = 0.0f;
            this->spawnPortalAlpha = 0.0f;
            this->flameAlpha = 0.0f;
            sBeamDivertTimer = 0;
        }
    } else {
        if (Animation_OnFrame(&this->skelAnime, this->workf[ANIM_SW_TGT])) {
            Animation_MorphToLoop(&this->skelAnime, &gTwinrovaKotakeKoumeAttackLoopAnim, 0.0f);
            this->workf[ANIM_SW_TGT] = 10000.0f;
        }

        if (Animation_OnFrame(&this->skelAnime, this->workf[ANIM_SW_TGT] - 5.0f)) {
            this->beamShootState = 0;
            sEnvType = this->actor.params + 1;
        }

        if (Animation_OnFrame(&this->skelAnime, this->workf[ANIM_SW_TGT] - 13.0f)) {
            Actor_PlaySfx(&this->actor, NA_SE_EN_TWINROBA_THROW_MASIC);
            Actor_PlaySfx(&this->actor, NA_SE_EN_TWINROBA_SHOOT_VOICE);
        }

        xDiff = this->targetPos.x - this->beamOrigin.x;
        yDiff = this->targetPos.y - this->beamOrigin.y;
        zDiff = this->targetPos.z - this->beamOrigin.z;

        this->beamYaw = Math_FAtan2F(xDiff, zDiff);
        this->beamPitch = -Math_FAtan2F(yDiff, sqrtf(SQ(xDiff) + SQ(zDiff)));

        switch (this->beamShootState) {
            case -1:
                break;
            case 0:
                if (this->timers[0] != 0) {
                    s32 beamReflection = BossTw_CheckBeamReflection(this, play);

                    if (beamReflection == 1) {
                        Vec3f pos;
                        Vec3f velocity;
                        Vec3f accel = { 0.0f, 0.0f, 0.0f };

                        for (i = 0; i < 150; i++) {
                            velocity.x = Rand_CenteredFloat(15.0f);
                            velocity.y = Rand_CenteredFloat(15.0f);
                            velocity.z = Rand_CenteredFloat(15.0f);
                            pos = player->bodyPartsPos[PLAYER_BODYPART_R_HAND];
                            BossTw_AddDotEffect(play, &pos, &velocity, &accel, (s16)Rand_ZeroFloat(2.0f) + 5,
                                                this->actor.params, 150);
                        }

                        this->beamShootState = 1;
                        Sfx_PlaySfxAtPos(&player->actor.projectedPos, NA_SE_IT_SHIELD_REFLECT_MG);
                        Matrix_MtxFToYXZRotS(&player->shieldMf, &sp128, 0);
                        sp128.y += 0x8000;
                        sp128.x = -sp128.x;
                        this->magicDir.x = sp128.x;
                        this->magicDir.y = sp128.y;
                        this->groundBlastPos.x = 0.0f;
                        this->groundBlastPos.y = 0.0f;
                        this->groundBlastPos.z = 0.0f;
                        play->envCtx.lightBlend = 1.0f;
                        Rumble_Request(0.0f, 100, 5, 4);
                    } else if (beamReflection == 0) {
                        BossTw_BeamHitPlayerCheck(this, play);

                        if (this->csState1 == 0) {
                            Math_ApproachF(&this->beamDist, 2.0f * sqrtf(SQ(xDiff) + SQ(yDiff) + SQ(zDiff)), 1.0f,
                                           40.0f);
                        }
                    }
                }

                SkinMatrix_Vec3fMtxFMultXYZW(&play->viewProjectionMtxF, &this->beamReflectionOrigin, &this->unk_54C,
                                             &this->actor.projectedW);

                if (this->actor.params == TW_KOUME) {
                    Audio_PlaySfxGeneral(NA_SE_EN_TWINROBA_SHOOT_FIRE - SFX_FLAG, &this->unk_54C, 4,
                                         &gSfxDefaultFreqAndVolScale, &gSfxDefaultFreqAndVolScale, &gSfxDefaultReverb);
                } else {
                    Audio_PlaySfxGeneral(NA_SE_EN_TWINROBA_SHOOT_FREEZE - SFX_FLAG, &this->unk_54C, 4,
                                         &gSfxDefaultFreqAndVolScale, &gSfxDefaultFreqAndVolScale, &gSfxDefaultReverb);
                }
                break;

            case 1:
                if (CHECK_BTN_ALL(input->cur.button, BTN_R)) {
                    Player* player = GET_PLAYER(play);

                    this->beamDist = sqrtf(SQ(xDiff) + SQ(yDiff) + SQ(zDiff));
                    Math_ApproachF(&this->beamReflectionDist, 2000.0f, 1.0f, 40.0f);
                    Math_ApproachF(&this->targetPos.x, player->bodyPartsPos[PLAYER_BODYPART_R_HAND].x, 1.0f, 400.0f);
                    Math_ApproachF(&this->targetPos.y, player->bodyPartsPos[PLAYER_BODYPART_R_HAND].y, 1.0f, 400.0f);
                    Math_ApproachF(&this->targetPos.z, player->bodyPartsPos[PLAYER_BODYPART_R_HAND].z, 1.0f, 400.0f);
                    if ((this->work[CS_TIMER_1] % 4) == 0) {
                        BossTw_AddRingEffect(play, &player->bodyPartsPos[PLAYER_BODYPART_R_HAND], 0.5f, 3.0f, 0xFF,
                                             this->actor.params, 1, BOSS_TW_EFFECT_COUNT);
                    }
                } else {
                    this->beamShootState = 0;
                    this->beamReflectionDist = 0.0f;
                }

                SkinMatrix_Vec3fMtxFMultXYZW(&play->viewProjectionMtxF, &this->unk_530, &this->unk_558,
                                             &this->actor.projectedW);

                if (this->actor.params == TW_KOUME) {
                    Audio_PlaySfxGeneral(NA_SE_EN_TWINROBA_SHOOT_FIRE - SFX_FLAG, &this->unk_558, 4U,
                                         &gSfxDefaultFreqAndVolScale, &gSfxDefaultFreqAndVolScale, &gSfxDefaultReverb);
                    Audio_PlaySfxGeneral(NA_SE_EN_TWINROBA_REFL_FIRE - SFX_FLAG, &this->unk_558, 4,
                                         &gSfxDefaultFreqAndVolScale, &gSfxDefaultFreqAndVolScale, &gSfxDefaultReverb);
                } else {
                    Audio_PlaySfxGeneral(NA_SE_EN_TWINROBA_SHOOT_FREEZE - SFX_FLAG, &this->unk_558, 4,
                                         &gSfxDefaultFreqAndVolScale, &gSfxDefaultFreqAndVolScale, &gSfxDefaultReverb);
                    Audio_PlaySfxGeneral(NA_SE_EN_TWINROBA_REFL_FREEZE - SFX_FLAG, &this->unk_558, 4,
                                         &gSfxDefaultFreqAndVolScale, &gSfxDefaultFreqAndVolScale, &gSfxDefaultReverb);
                }
                break;
        }

        if (this->timers[0] == 0 && (sEnvType == 1 || sEnvType == 2)) {
            sEnvType = 0;
        }

        if (this->timers[0] == 0) {
            Math_ApproachF(&this->beamScale, 0.0f, 1.0f, 0.0005f);

            if (this->beamScale == 0.0f) {
                BossTw_SetupFinishBeamShoot(this, play);
                this->beamReflectionDist = 0.0f;
                this->beamDist = 0.0f;
            }
        }
    }

    Matrix_Translate(this->beamOrigin.x, this->beamOrigin.y, this->beamOrigin.z, MTXMODE_NEW);
    Matrix_RotateY(this->beamYaw, MTXMODE_APPLY);
    Matrix_RotateX(this->beamPitch, MTXMODE_APPLY);

    sp130.x = 0.0f;
    sp130.y = 0.0f;
    sp130.z = this->beamDist + -5.0f;

    Matrix_MultVec3f(&sp130, &this->beamReflectionOrigin);

    if ((this->csState1 == 0) && (this->beamShootState == 0) && (this->timers[0] != 0)) {
        this->groundBlastPos.y = BossTw_GetFloorY(&this->beamReflectionOrigin);

        if (this->groundBlastPos.y >= 0.0f) {
            this->csState1 = 1;
            this->groundBlastPos.x = this->beamReflectionOrigin.x;
            this->groundBlastPos.z = this->beamReflectionOrigin.z;
            BossTw_SpawnGroundBlast(this, play, this->actor.params);
            this->timers[0] = 20;
        }
    }

    if (this->beamShootState == 1) {
        if (this->csState1 == 0) {
            Matrix_MtxFToYXZRotS(&player->shieldMf, &sp128, 0);
            sp128.y += 0x8000;
            sp128.x = -sp128.x;
            Math_ApproachS(&this->magicDir.x, sp128.x, 5, 0x2000);
            Math_ApproachS(&this->magicDir.y, sp128.y, 5, 0x2000);
            this->beamReflectionPitch = BINANG_TO_RAD_ALT(this->magicDir.x);
            this->beamReflectionYaw = BINANG_TO_RAD_ALT(this->magicDir.y);
        }

        Matrix_Translate(this->beamReflectionOrigin.x, this->beamReflectionOrigin.y, this->beamReflectionOrigin.z,
                         MTXMODE_NEW);
        Matrix_RotateY(this->beamReflectionYaw, MTXMODE_APPLY);
        Matrix_RotateX(this->beamReflectionPitch, MTXMODE_APPLY);

        sp130.x = 0.0f;
        sp130.y = 0.0f;
        sp130.z = this->beamReflectionDist + -170.0f;

        Matrix_MultVec3f(&sp130, &this->unk_530);

        if (this->csState1 == 0) {
            sp130.z = 0.0f;

            for (i = 0; i < 200; i++) {
                Vec3f spBC;

                Matrix_MultVec3f(&sp130, &spBC);
                floorY = BossTw_GetFloorY(&spBC);
                this->groundBlastPos.y = floorY;

                if (floorY >= 0.0f) {
                    if ((this->groundBlastPos.y != 35.0f) && (0.0f < this->beamReflectionPitch) &&
                        (this->timers[0] != 0)) {
                        this->csState1 = 1;
                        this->groundBlastPos.x = spBC.x;
                        this->groundBlastPos.z = spBC.z;
                        BossTw_SpawnGroundBlast(this, play, this->actor.params);
                        this->timers[0] = 20;
                    } else {
                        for (i = 0; i < 5; i++) {
                            Vec3f velocity;
                            Vec3f accel;

                            velocity.x = Rand_CenteredFloat(20.0f);
                            velocity.y = Rand_CenteredFloat(20.0f);
                            velocity.z = Rand_CenteredFloat(20.0f);

                            accel.x = 0.0f;
                            accel.y = 0.0f;
                            accel.z = 0.0f;

                            BossTw_AddFlameEffect(play, &this->unk_530, &velocity, &accel,
                                                  Rand_ZeroFloat(10.0f) + 25.0f, this->actor.params);
                        }

                        this->beamReflectionDist = sp130.z;
                        Math_ApproachF(&play->envCtx.lightBlend, 0.8f, 1.0f, 0.2f);
                    }
                    break;
                }

                sp130.z += 20.0f;

                if (this->beamReflectionDist < sp130.z) {
                    break;
                }
            }
        }

        if (BossTw_BeamReflHitCheck(this, &this->actor.world.pos) && (this->work[CS_TIMER_1] % 4) == 0) {
            BossTw_AddRingEffect(play, &this->unk_530, 0.5f, 3.0f, 255, this->actor.params, 1, BOSS_TW_EFFECT_COUNT);
        }

        if (BossTw_BeamReflHitCheck(this, &otherTw->actor.world.pos) && otherTw->actionFunc != BossTw_HitByBeam) {
            for (i = 0; i < 50; i++) {
                Vec3f pos;
                Vec3f velocity;
                Vec3f accel;

                pos.x = otherTw->actor.world.pos.x + Rand_CenteredFloat(50.0f);
                pos.y = otherTw->actor.world.pos.y + Rand_CenteredFloat(50.0f);
                pos.z = otherTw->actor.world.pos.z + Rand_CenteredFloat(50.0f);

                velocity.x = Rand_CenteredFloat(20.0f);
                velocity.y = Rand_CenteredFloat(20.0f);
                velocity.z = Rand_CenteredFloat(20.0f);

                accel.x = 0.0f;
                accel.y = 0.0f;
                accel.z = 0.0f;

                BossTw_AddFlameEffect(play, &pos, &velocity, &accel, Rand_ZeroFloat(10.0f) + 25.0f, this->actor.params);
            }

            BossTw_SetupHitByBeam(otherTw, play);
            Actor_PlaySfx(&otherTw->actor, NA_SE_EN_TWINROBA_DAMAGE_VOICE);
            play->envCtx.lightBlend = 1.0f;
            otherTw->actor.colChkInfo.health++;
        }
    }
}

void BossTw_SetupFinishBeamShoot(BossTw* this, PlayState* play) {
    this->actionFunc = BossTw_FinishBeamShoot;
    Animation_MorphToPlayOnce(&this->skelAnime, &gTwinrovaKotakeKoumeAttackEndAnim, 0.0f);
    this->workf[ANIM_SW_TGT] = Animation_GetLastFrame(&gTwinrovaKotakeKoumeAttackEndAnim);
}

void BossTw_FinishBeamShoot(BossTw* this, PlayState* play) {
    SkelAnime_Update(&this->skelAnime);
    Math_ApproachF(&this->scepterAlpha, 0.0f, 1.0f, 10.0f);

    if (Animation_OnFrame(&this->skelAnime, this->workf[ANIM_SW_TGT])) {
        if (sTwinrovaPtr->timers[2] == 0) {
            BossTw_SetupFlyTo(this, play);
        } else {
            BossTw_SetupLaugh(this, play);
        }

        this->scepterAlpha = 0.0f;
    }
}

void BossTw_SetupHitByBeam(BossTw* this, PlayState* play) {
    this->actionFunc = BossTw_HitByBeam;
    Animation_MorphToPlayOnce(&this->skelAnime, &gTwinrovaKotakeKoumeDamageStartAnim, 0.0f);
    this->timers[0] = 53;
    this->actor.speed = 0.0f;

    if (this->actor.params == TW_KOTAKE) {
        this->work[FOG_TIMER] = 20;
    }
}

void BossTw_HitByBeam(BossTw* this, PlayState* play) {
    SkelAnime_Update(&this->skelAnime);

    if ((this->work[CS_TIMER_1] % 4) == 0) {
        Vec3f pos;
        Vec3f velocity;
        Vec3f accel;

        pos.x = this->actor.world.pos.x + Rand_CenteredFloat(80.0f);
        pos.y = this->actor.world.pos.y + Rand_CenteredFloat(80.0f);
        pos.z = this->actor.world.pos.z + Rand_CenteredFloat(80.0f);

        velocity.x = 0.0f;
        velocity.y = 0.0f;
        velocity.z = 0.0f;

        accel.x = 0.0f;
        accel.y = 0.1f;
        accel.z = 0.0f;

        BossTw_AddDmgCloud(play, this->actor.params + TWEFF_2, &pos, &velocity, &accel, Rand_ZeroFloat(10.0f) + 15.0f,
                           0, 0, 150);
    }

    if (this->actor.params == TW_KOUME) {
        Math_ApproachF(&this->fogR, 255.0f, 1.0f, 30.0f);
        Math_ApproachF(&this->fogG, 255.0f, 1.0f, 30.0f);
        Math_ApproachF(&this->fogB, 255.0f, 1.0f, 30.0f);
        Math_ApproachF(&this->fogNear, 900.0f, 1.0f, 30.0f);
        Math_ApproachF(&this->fogFar, 1099.0f, 1.0f, 30.0f);
    }

    Math_ApproachF(&this->actor.world.pos.y, ((Math_SinS(this->work[CS_TIMER_1] * 1500) * 20.0f) + 350.0f) + 50.0f,
                   0.1f, this->actor.speed);
    Math_ApproachF(&this->actor.speed, 5.0f, 1.0f, 1.0f);

    this->actor.world.pos.y -= 50.0f;
    Actor_UpdateBgCheckInfo(play, &this->actor, 50.0f, 50.0f, 100.0f, UPDBGCHECKINFO_FLAG_2);
    this->actor.world.pos.y += 50.0f;

    if (this->actor.bgCheckFlags & BGCHECKFLAG_GROUND) {
        this->actor.speed = 0.0f;
    }

    if (this->timers[0] == 1) {
        Animation_MorphToPlayOnce(&this->skelAnime, &gTwinrovaKotakeKoumeDamageEndAnim, 0.0f);
        this->workf[ANIM_SW_TGT] = Animation_GetLastFrame(&gTwinrovaKotakeKoumeDamageEndAnim);
    }

    if ((this->timers[0] == 0) && Animation_OnFrame(&this->skelAnime, this->workf[ANIM_SW_TGT])) {
        BossTw_SetupFlyTo(this, play);
    }
}

void BossTw_SetupLaugh(BossTw* this, PlayState* play) {
    this->actionFunc = BossTw_Laugh;
    Animation_MorphToPlayOnce(&this->skelAnime, &gTwinrovaKotakeKoumeLaughAnim, 0.0f);
    this->workf[ANIM_SW_TGT] = Animation_GetLastFrame(&gTwinrovaKotakeKoumeLaughAnim);
    this->actor.speed = 0.0f;
}

void BossTw_Laugh(BossTw* this, PlayState* play) {
    SkelAnime_Update(&this->skelAnime);

    if (Animation_OnFrame(&this->skelAnime, 10.0f)) {
        if (this->actor.params == TW_KOUME) {
            Actor_PlaySfx(&this->actor, NA_SE_EN_TWINROBA_LAUGH);
        } else {
            Actor_PlaySfx(&this->actor, NA_SE_EN_TWINROBA_LAUGH2);
        }
    }

    if (Animation_OnFrame(&this->skelAnime, this->workf[ANIM_SW_TGT])) {
        BossTw_SetupFlyTo(this, play);
    }
}

void BossTw_SetupSpin(BossTw* this, PlayState* play) {
    this->actionFunc = BossTw_Spin;
    Animation_MorphToPlayOnce(&this->skelAnime, &gTwinrovaKotakeKoumeSpinAnim, -3.0f);
    this->workf[ANIM_SW_TGT] = Animation_GetLastFrame(&gTwinrovaKotakeKoumeSpinAnim);
    this->actor.speed = 0.0f;
    SkelAnime_Update(&this->skelAnime);
    this->timers[0] = 20;
}

void BossTw_Spin(BossTw* this, PlayState* play) {
    if (this->timers[0] != 0) {
        this->collider.base.colType = COLTYPE_METAL;
        this->actor.shape.rot.y -= 0x3000;

        if ((this->timers[0] % 4) == 0) {
            Actor_PlaySfx(&this->actor, NA_SE_EN_TWINROBA_ROLL);
        }
    } else {
        SkelAnime_Update(&this->skelAnime);
        Math_ApproachS(&this->actor.shape.rot.y, this->actor.world.rot.y, 3, 0x2000);

        if (Animation_OnFrame(&this->skelAnime, this->workf[ANIM_SW_TGT])) {
            BossTw_SetupFlyTo(this, play);
        }
    }
}

void BossTw_SetupMergeCS(BossTw* this, PlayState* play) {
    this->actionFunc = BossTw_MergeCS;
    this->rotateSpeed = 0.0f;
    this->actor.speed = 0.0f;
    Animation_MorphToLoop(&this->skelAnime, &gTwinrovaKotakeKoumeFlyAnim, -10.0f);
}

void BossTw_MergeCS(BossTw* this, PlayState* play) {
    Math_ApproachF(&this->scepterAlpha, 0.0f, 1.0f, 10.0f);
    SkelAnime_Update(&this->skelAnime);
}

void BossTw_SetupWait(BossTw* this, PlayState* play) {
    this->actionFunc = BossTw_Wait;
    this->visible = false;
    this->actor.world.pos.y = -2000.0f;
    this->actor.flags &= ~ACTOR_FLAG_ATTENTION_ENABLED;
}

void BossTw_Wait(BossTw* this, PlayState* play) {
    if ((this->actor.params == TW_TWINROVA) && (sKoumePtr->actionFunc == BossTw_FlyTo) &&
        (sKotakePtr->actionFunc == BossTw_FlyTo) &&
        ((sKoumePtr->actor.colChkInfo.health + sKotakePtr->actor.colChkInfo.health) >= 4)) {

        BossTw_TwinrovaSetupMergeCS(this, play);
        BossTw_SetupMergeCS(sKotakePtr, play);
        BossTw_SetupMergeCS(sKoumePtr, play);
    }
}

void BossTw_TwinrovaSetupMergeCS(BossTw* this, PlayState* play) {
    this->actionFunc = BossTw_TwinrovaMergeCS;
    this->csState2 = 0;
    this->csState1 = 0;
}

void BossTw_TwinrovaMergeCS(BossTw* this, PlayState* play) {
    s16 i;
    Vec3f spB0;
    Vec3f spA4;
    Player* player = GET_PLAYER(play);

    switch (this->csState2) {
        case 0:
            this->csState2 = 1;
            Cutscene_StartManual(play, &play->csCtx);
            Player_SetCsActionWithHaltedActors(play, &this->actor, PLAYER_CSACTION_57);
            this->subCamId = Play_CreateSubCamera(play);
            Play_ChangeCameraStatus(play, CAM_ID_MAIN, CAM_STAT_WAIT);
            Play_ChangeCameraStatus(play, this->subCamId, CAM_STAT_ACTIVE);
            this->subCamDist = 800.0f;
            this->subCamYaw = M_PI;
            sKoumePtr->actor.world.rot.x = 0;
            sKoumePtr->actor.shape.rot.x = 0;
            sKotakePtr->actor.world.rot.x = 0;
            sKotakePtr->actor.shape.rot.x = 0;
            this->workf[UNK_F9] = 0.0f;
            this->workf[UNK_F10] = 0.0f;
            this->workf[UNK_F11] = 600.0f;
            SEQCMD_STOP_SEQUENCE(SEQ_PLAYER_BGM_MAIN, 200);
            this->work[CS_TIMER_2] = 0;
            FALLTHROUGH;
        case 1:
            if (this->work[CS_TIMER_2] == 20) {
                Message_StartTextbox(play, 0x6059, NULL);
            }

            if (this->work[CS_TIMER_2] == 80) {
                Message_StartTextbox(play, 0x605A, NULL);
            }

            this->subCamAt.x = 0.0f;
            this->subCamAt.y = 440.0f;
            this->subCamAt.z = 0.0f;

            spB0.x = 0.0f;
            spB0.y = 0.0f;
            spB0.z = this->subCamDist;

            Matrix_RotateY(this->subCamYaw, MTXMODE_NEW);
            Matrix_MultVec3f(&spB0, &spA4);

            this->subCamEye.x = spA4.x;
            this->subCamEye.y = 300.0f;
            this->subCamEye.z = spA4.z;

            Math_ApproachF(&this->subCamYaw, 0.3f, 0.02f, 0.03f);
            Math_ApproachF(&this->subCamDist, 200.0f, 0.1f, 5.0f);
            break;

        case 2:
            spB0.x = 0.0f;
            spB0.y = 0.0f;
            spB0.z = this->subCamDist;
            Matrix_RotateY(this->subCamYaw, MTXMODE_NEW);
            Matrix_MultVec3f(&spB0, &spA4);
            this->subCamEye.x = spA4.x;
            this->subCamEye.z = spA4.z;
            Math_ApproachF(&this->subCamEye.y, 420.0f, 0.1f, this->subCamUpdateRate * 20.0f);
            Math_ApproachF(&this->subCamAt.y, 470.0f, 0.1f, this->subCamUpdateRate * 6.0f);
            Math_ApproachF(&this->subCamYaw, 0.3f, 0.02f, 0.03f);
            Math_ApproachF(&this->subCamDist, 60.0f, 0.1f, this->subCamUpdateRate * 32.0f);
            Math_ApproachF(&this->subCamUpdateRate, 1, 1, 0.1f);
            break;
    }

    if (this->subCamId != SUB_CAM_ID_DONE) {
        if (this->unk_5F9 == 0) {
            Play_SetCameraAtEye(play, this->subCamId, &this->subCamAt, &this->subCamEye);
        } else {
            Play_SetCameraAtEye(play, this->subCamId, &this->subCamAt2, &this->subCamEye2);
        }
    }

    switch (this->csState1) {
        case 0:
            Actor_PlaySfx(&sKotakePtr->actor, NA_SE_EN_TWINROBA_FLY - SFX_FLAG);
            Actor_PlaySfx(&sKoumePtr->actor, NA_SE_EN_TWINROBA_FLY - SFX_FLAG);
            spB0.x = this->workf[UNK_F11];
            spB0.y = 400.0f;
            spB0.z = 0.0f;
            Matrix_RotateY(this->workf[UNK_F9], MTXMODE_NEW);
            Matrix_MultVec3f(&spB0, &spA4);
            sKoumePtr->actor.world.pos.x = spA4.x;
            sKoumePtr->actor.world.pos.y = spA4.y;
            sKoumePtr->actor.world.pos.z = spA4.z;
            sKoumePtr->actor.shape.rot.y = (this->workf[UNK_F9] / M_PI) * (f32)0x8000;
            sKotakePtr->actor.world.pos.x = -spA4.x;
            sKotakePtr->actor.world.pos.y = spA4.y;
            sKotakePtr->actor.world.pos.z = -spA4.z;
            sKotakePtr->actor.shape.rot.y = ((this->workf[UNK_F9] / M_PI) * (f32)0x8000) + (f32)0x8000;
            Math_ApproachF(&this->workf[UNK_F11], 0.0f, 0.1f, 7.0f);
            this->workf[UNK_F9] -= this->workf[UNK_F10];
            Math_ApproachF(&this->workf[UNK_F10], 0.5f, 1, 0.0039999997f);
            if (this->workf[UNK_F11] < 10.0f) {
                if (!this->work[PLAYED_CHRG_SFX]) {
                    Actor_PlaySfx(&sKoumePtr->actor, NA_SE_EN_TWINROBA_POWERUP);
                    this->work[PLAYED_CHRG_SFX] = true;
                }

                Math_ApproachF(&sKoumePtr->actor.scale.x, 0.005000001f, 1, 0.0003750001f);

                for (i = 0; i < 4; i++) {
                    Vec3f pos;
                    f32 yOffset;
                    f32 xScale;

                    xScale = sKoumePtr->actor.scale.x * 3000.0f;
                    yOffset = Rand_CenteredFloat(xScale * 2.0f);
                    pos.x = 3000.0f;
                    pos.y = 400.0f + yOffset;
                    pos.z = 0.0f;
                    BossTw_AddMergeFlameEffect(play, &pos, Rand_ZeroFloat(5.0f) + 10.0f,
                                               sqrtf(SQ(xScale) - SQ(yOffset)), Rand_ZeroFloat(1.99f));
                }

                if (sKoumePtr->actor.scale.x <= 0.0051f) {
                    Vec3f pos;
                    Vec3f velocity;
                    Vec3f accel;

                    this->actor.world.pos.y = 400.0f;

                    for (i = 0; i < 50; i++) {
                        pos = this->actor.world.pos;
                        velocity.x = Rand_CenteredFloat(20.0f);
                        velocity.y = Rand_CenteredFloat(20.0f);
                        velocity.z = Rand_CenteredFloat(20.0f);
                        pos.x += velocity.x;
                        pos.y += velocity.y;
                        pos.z += velocity.z;
                        accel.z = accel.y = accel.x = 0.0f;
                        BossTw_AddFlameEffect(play, &pos, &velocity, &accel, Rand_ZeroFloat(10.0f) + 25.0f,
                                              velocity.x < 0.0f);
                    }

                    this->csState1 = 1;
                    this->visible = true;
                    this->actor.flags |= ACTOR_FLAG_ATTENTION_ENABLED;
                    this->actor.shape.rot.y = 0;
                    BossTw_SetupWait(sKotakePtr, play);
                    BossTw_SetupWait(sKoumePtr, play);
                    Actor_SetScale(&this->actor, 0.0f);
                    Animation_MorphToPlayOnce(&this->skelAnime, &gTwinrovaIntroAnim, 0.0f);
                    this->workf[ANIM_SW_TGT] = Animation_GetLastFrame(&gTwinrovaIntroAnim);
                    this->timers[0] = 50;
                    Player_SetCsActionWithHaltedActors(play, &this->actor, PLAYER_CSACTION_2);
                    Actor_PlaySfx(&this->actor, NA_SE_EN_TWINROBA_TRANSFORM);
                    SEQCMD_PLAY_SEQUENCE(SEQ_PLAYER_BGM_MAIN, 0, 0, NA_BGM_BOSS);
                }
            }

            sKotakePtr->actor.scale.x = sKotakePtr->actor.scale.y = sKotakePtr->actor.scale.z =
                sKoumePtr->actor.scale.y = sKoumePtr->actor.scale.z = sKoumePtr->actor.scale.x;
            break;

        case 1:
            if (Animation_OnFrame(&this->skelAnime, this->workf[ANIM_SW_TGT])) {
                Animation_MorphToLoop(&this->skelAnime, &gTwinrovaHoverAnim, -15.0f);
            }

            sEnvType = -1;
            play->envCtx.lightSetting = 4;
            Math_ApproachF(&play->envCtx.lightBlend, 1, 1, 0.1f);
            FALLTHROUGH;
        case 2:
            SkelAnime_Update(&this->skelAnime);
            Math_ApproachF(&this->actor.scale.x, 0.0069999993f, 1, 0.0006999999f);
            this->actor.scale.y = this->actor.scale.z = this->actor.scale.x;

            if (this->timers[0] == 1) {
                this->csState2 = 2;
                this->subCamUpdateRate = 0.0f;
                this->timers[1] = 65;
                this->timers[2] = 90;
                this->timers[3] = 50;
                player->actor.world.pos.x = 0.0f;
                player->actor.world.pos.y = 240.0f;
                player->actor.world.pos.z = 270.0f;
                player->actor.world.rot.y = player->actor.shape.rot.y = -0x8000;
                this->subCamEye2.x = 0.0f;
                this->subCamEye2.y = 290.0f;
                this->subCamEye2.z = 222.0f;
                this->subCamAt2.x = player->actor.world.pos.x;
                this->subCamAt2.y = player->actor.world.pos.y + 54.0f;
                this->subCamAt2.z = player->actor.world.pos.z;
            }

            if (this->timers[3] == 19) {
                Player_SetCsActionWithHaltedActors(play, &this->actor, PLAYER_CSACTION_5);
            }

            if (this->timers[3] == 16) {
                Player_PlaySfx(player, player->ageProperties->unk_92 + NA_SE_VO_LI_SURPRISE);
            }

            if ((this->timers[3] != 0) && (this->timers[3] < 20)) {
                this->unk_5F9 = 1;
                Math_ApproachF(&this->subCamEye2.z, 242.0f, 0.2f, 100.0f);
            } else {
                this->unk_5F9 = 0;
            }

            if (this->timers[1] == 8) {
                this->work[TW_BLINK_IDX] = 8;
                Sfx_PlaySfxCentered(NA_SE_EN_TWINROBA_YOUNG_WINK);
            }
            if (this->timers[2] == 4) {
                sEnvType = 0;
                play->envCtx.prevLightSetting = 5;
            }

            if (this->timers[2] == 1) {
                Camera* mainCam = Play_GetCamera(play, CAM_ID_MAIN);

                mainCam->eye = this->subCamEye;
                mainCam->eyeNext = this->subCamEye;
                mainCam->at = this->subCamAt;
                Play_ReturnToMainCam(play, this->subCamId, 0);
                this->subCamId = SUB_CAM_ID_DONE;
                this->csState2 = this->subCamId;
                Cutscene_StopManual(play, &play->csCtx);
                Player_SetCsActionWithHaltedActors(play, &this->actor, PLAYER_CSACTION_7);
                this->work[TW_PLLR_IDX] = 0;
                this->targetPos = sTwinrovaPillarPos[0];
                BossTw_TwinrovaSetupFly(this, play);
            }
            break;
    }
}

void BossTw_SetupDeathCS(BossTw* this, PlayState* play) {
    this->actionFunc = BossTw_DeathCS;
    Animation_MorphToLoop(&this->skelAnime, &gTwinrovaKotakeKoumeIdleLoopAnim, -3.0f);
    this->unk_5F8 = 0;
    this->work[CS_TIMER_2] = Rand_ZeroFloat(20.0f);
}

void BossTw_DeathCS(BossTw* this, PlayState* play) {
    if (this->timers[0] == 0) {
        SkelAnime_Update(&this->skelAnime);
    }

    Math_ApproachS(&this->actor.shape.rot.y, this->work[YAW_TGT], 5, this->rotateSpeed);
    Math_ApproachF(&this->rotateSpeed, 20480.0f, 1.0f, 1000.0f);

    if (sTwinrovaPtr->work[CS_TIMER_2] > 140) {
        Math_ApproachF(&this->fogR, 100.0f, 1.0f, 15.0f);
        Math_ApproachF(&this->fogG, 255.0f, 1.0f, 15.0f);
        Math_ApproachF(&this->fogB, 255.0f, 1.0f, 15.0f);
        Math_ApproachF(&this->fogNear, 850.0f, 1.0f, 15.0f);
        Math_ApproachF(&this->fogFar, 1099.0f, 1.0f, 15.0f);
    }
}

void BossTw_SetupCSWait(BossTw* this, PlayState* play) {
    this->actionFunc = BossTw_CSWait;
    this->visible = false;
    this->actor.world.pos.y = -2000.0f;
    this->actor.flags &= ~ACTOR_FLAG_ATTENTION_ENABLED;
}

/**
 * Do nothing while waiting for the inital cutscene to start
 */
void BossTw_CSWait(BossTw* this, PlayState* play) {
}

void BossTw_TwinrovaSetupIntroCS(BossTw* this, PlayState* play) {
    this->actionFunc = BossTw_TwinrovaIntroCS;
    this->visible = false;
    this->actor.world.pos.y = -2000.0f;
    this->actor.flags &= ~ACTOR_FLAG_ATTENTION_ENABLED;
}

void BossTw_TwinrovaIntroCS(BossTw* this, PlayState* play) {
    u8 updateCam = false;
    s16 i;
    Vec3f sp90;
    Vec3f sp84;
    Player* player = GET_PLAYER(play);

    if (this->csSfxTimer > 220 && this->csSfxTimer < 630) {
        Sfx_PlaySfxCentered(NA_SE_EN_TWINROBA_UNARI - SFX_FLAG);
    }

    if (this->csSfxTimer == 180) {
        Sfx_PlaySfxAtPos(&D_8094A7D0, NA_SE_EN_TWINROBA_LAUGH);
        Sfx_PlaySfxAtPos(&D_8094A7D0, NA_SE_EN_TWINROBA_LAUGH2);
        SEQCMD_PLAY_SEQUENCE(SEQ_PLAYER_BGM_MAIN, 0, 0, NA_BGM_KOTAKE_KOUME);
    }

    this->csSfxTimer++;

    switch (this->csState2) {
        case 0:
            this->csSfxTimer = 0;

            if (SQ(player->actor.world.pos.x) + SQ(player->actor.world.pos.z) < SQ(150.0f)) {
                player->actor.world.pos.x = player->actor.world.pos.z = .0f;
                this->csState2 = 1;
                Cutscene_StartManual(play, &play->csCtx);
                Player_SetCsActionWithHaltedActors(play, &this->actor, PLAYER_CSACTION_57);
                this->subCamId = Play_CreateSubCamera(play);
                Play_ChangeCameraStatus(play, CAM_ID_MAIN, CAM_STAT_WAIT);
                Play_ChangeCameraStatus(play, this->subCamId, CAM_STAT_ACTIVE);
                this->subCamEye.x = 0.0f;
                this->subCamEye.y = 350;
                this->subCamEye.z = 200;

                this->subCamEyeNext.x = 450;
                this->subCamEyeNext.y = 900;

                this->subCamAt.x = 0;
                this->subCamAt.y = 270;
                this->subCamAt.z = 0;

                this->subCamAtNext.x = 0;
                this->subCamAtNext.y = 240;
                this->subCamAtNext.z = 140;

                this->subCamEyeNext.z = 530;
                this->subCamEyeVel.x = fabsf(this->subCamEyeNext.x - this->subCamEye.x);
                this->subCamEyeVel.y = fabsf(this->subCamEyeNext.y - this->subCamEye.y);
                this->subCamEyeVel.z = fabsf(this->subCamEyeNext.z - this->subCamEye.z);
                this->subCamAtVel.x = fabsf(this->subCamAtNext.x - this->subCamAt.x);
                this->subCamAtVel.y = fabsf(this->subCamAtNext.y - this->subCamAt.y);
                this->subCamAtVel.z = fabsf(this->subCamAtNext.z - this->subCamAt.z);

                this->subCamDistStep = 0.05f;
                this->work[CS_TIMER_1] = 0;
            }
            break;

        case 1:
            updateCam = true;

            if (this->work[CS_TIMER_1] == 30) {
                Message_StartTextbox(play, 0x6048, NULL);
            }

            Math_ApproachF(&this->subCamUpdateRate, 0.01f, 1.0f, 0.0001f);

            if (this->work[CS_TIMER_1] > 100) {
                play->envCtx.lightSetting = 0;
                Math_ApproachF(&play->envCtx.lightBlend, 1.0f, 1.0f, 0.03f);
            }

            if (this->work[CS_TIMER_1] == 180) {
                Sfx_PlaySfxCentered(NA_SE_EN_TWINROBA_APPEAR_MS);
            }

            if (this->work[CS_TIMER_1] > 180) {
                this->spawnPortalScale = 0.05f;
                Math_ApproachF(&this->spawnPortalAlpha, 255.0f, 1.0f, 5.f);

                if (this->work[CS_TIMER_1] >= 236) {
                    this->csState2 = 2;
                    sKoumePtr->visible = 1;
                    Animation_MorphToLoop(&sKoumePtr->skelAnime, &gTwinrovaKotakeKoumeIdleLoopAnim, 0.0f);
                    sKoumePtr->actor.world.pos.x = 0.0f;
                    sKoumePtr->actor.world.pos.y = 80.0f;
                    sKoumePtr->actor.world.pos.z = 600.0f;
                    sKoumePtr->actor.shape.rot.y = sKoumePtr->actor.world.rot.y = -0x8000;

                    this->subCamEye.x = -30;
                    this->subCamEye.y = 260;
                    this->subCamEye.z = 470;

                    this->subCamAt.x = 0.0F;
                    this->subCamAt.y = 270;
                    this->subCamAt.z = 600.0F;

                    this->work[CS_TIMER_1] = 0;

                    Actor_SetScale(&sKoumePtr->actor, 0.014999999f);
                }
            }
            break;

        case 2:
            SkelAnime_Update(&sKoumePtr->skelAnime);
            Math_ApproachF(&sKoumePtr->actor.world.pos.y, 240.0f, 0.05f, 5.0f);
            this->subCamEye.x -= 0.2f;
            this->subCamEye.z += 0.2f;

            if (this->work[CS_TIMER_1] > 50) {
                this->csState2 = 3;

                this->subCamEyeNext.x = -30;
                this->subCamEyeNext.y = 260;
                this->subCamEyeNext.z = 530;

                this->subCamAtNext.x = 0.0f;
                this->subCamAtNext.y = 265;
                this->subCamAtNext.z = 580;

                this->subCamEyeVel.x = fabsf(this->subCamEyeNext.x - this->subCamEye.x);
                this->subCamEyeVel.y = fabsf(this->subCamEyeNext.y - this->subCamEye.y);
                this->subCamEyeVel.z = fabsf(this->subCamEyeNext.z - this->subCamEye.z);
                this->subCamAtVel.x = fabsf(this->subCamAtNext.x - this->subCamAt.x);
                this->subCamAtVel.y = fabsf(this->subCamAtNext.y - this->subCamAt.y);
                this->subCamAtVel.z = fabsf(this->subCamAtNext.z - this->subCamAt.z);
                this->subCamUpdateRate = 0;
                this->subCamDistStep = 0.1f;
                this->work[CS_TIMER_1] = 0;
            }
            break;

        case 3:
            SkelAnime_Update(&sKoumePtr->skelAnime);
            updateCam = true;
            Math_ApproachF(&sKoumePtr->actor.world.pos.y, 240.0f, 0.05f, 5.0f);
            Math_ApproachF(&this->subCamUpdateRate, 1.0f, 1.0f, 0.02f);

            if (this->work[CS_TIMER_1] == 30) {
                Message_StartTextbox(play, 0x6049, NULL);
            }

            if (this->work[CS_TIMER_1] > 80) {
                this->csState2 = 4;
                this->actor.speed = 0;

                this->subCamEyeNext.x = -80.0f;
                this->subCamEyeNext.y = 260.0f;
                this->subCamEyeNext.z = 430.0f;

                this->subCamAtNext.x = sKoumePtr->actor.world.pos.x;
                this->subCamAtNext.y = sKoumePtr->actor.world.pos.y + 20.0f;
                this->subCamAtNext.z = sKoumePtr->actor.world.pos.z;

                this->subCamEyeVel.x = fabsf(this->subCamEyeNext.x - this->subCamEye.x);
                this->subCamEyeVel.y = fabsf(this->subCamEyeNext.y - this->subCamEye.y);
                this->subCamEyeVel.z = fabsf(this->subCamEyeNext.z - this->subCamEye.z);
                this->subCamAtVel.x = fabsf(this->subCamAtNext.x - this->subCamAt.x);
                this->subCamAtVel.y = fabsf(this->subCamAtNext.y - this->subCamAt.y);
                this->subCamAtVel.z = fabsf(this->subCamAtNext.z - this->subCamAt.z);
                this->subCamUpdateRate = 0.0f;
                this->subCamDistStep = 0.05f;
                Animation_MorphToPlayOnce(&sKoumePtr->skelAnime, &gTwinrovaKotakeKoumeIdleEndAnim, 0.0f);
                this->workf[ANIM_SW_TGT] = Animation_GetLastFrame(&gTwinrovaKotakeKoumeIdleEndAnim);
                this->work[CS_TIMER_1] = 0;
            }
            break;

        case 4:
            updateCam = true;
            SkelAnime_Update(&sKoumePtr->skelAnime);
            this->subCamAtNext.y = 20.0f + sKoumePtr->actor.world.pos.y;
            Math_ApproachF(&sKoumePtr->actor.world.pos.y, 350, 0.1f, this->actor.speed);
            Math_ApproachF(&this->actor.speed, 9.0f, 1.0f, 0.9f);
            Math_ApproachF(&this->subCamUpdateRate, 1.0f, 1.0f, 0.02f);

            if (this->work[CS_TIMER_1] >= 30) {
                if (this->work[CS_TIMER_1] < 45) {
                    play->envCtx.prevLightSetting = 0;
                    play->envCtx.lightSetting = 2;
                    play->envCtx.lightBlend = 1.0f;
                } else {
                    Math_ApproachZeroF(&play->envCtx.lightBlend, 1.0f, 0.1f);
                }

                if (this->work[CS_TIMER_1] == 30) {
                    for (i = 0; i < 50; i++) {
                        Vec3f pos;
                        Vec3f velocity;

                        pos.x = sKoumePtr->actor.world.pos.x + Rand_CenteredFloat(50.0f);
                        pos.y = sKoumePtr->actor.world.pos.y + Rand_CenteredFloat(50.0f);
                        pos.z = sKoumePtr->actor.world.pos.z + Rand_CenteredFloat(50.0f);
                        velocity.x = Rand_CenteredFloat(20.0f);
                        velocity.y = Rand_CenteredFloat(20.0f);
                        velocity.z = Rand_CenteredFloat(20.0f);
                        BossTw_AddFlameEffect(play, &pos, &velocity, &sZeroVector, Rand_ZeroFloat(10.0f) + 25.0f, 1);
                    }

                    Actor_PlaySfx(&sKoumePtr->actor, NA_SE_EN_TWINROBA_TRANSFORM);
                    play->envCtx.lightBlend = 0;
                }

                if (this->work[CS_TIMER_1] >= 35) {
                    if (this->work[CS_TIMER_1] < 50) {
                        Math_ApproachF(&sKoumePtr->actor.scale.x,
                                       ((Math_SinS(this->work[CS_TIMER_1] * 0x4200) * 20.0f) / 10000.0f) + 0.024999999f,
                                       1.0f, 0.005f);
                    } else {
                        if (this->work[CS_TIMER_1] == 50) {
                            Animation_MorphToPlayOnce(&sKoumePtr->skelAnime, &gTwinrovaKotakeKoumeLaughAnim, -5);
                            this->workf[ANIM_SW_TGT] = Animation_GetLastFrame(&gTwinrovaKotakeKoumeLaughAnim);
                        }

                        if (this->work[CS_TIMER_1] == 60) {
                            Actor_PlaySfx(&sKoumePtr->actor, NA_SE_EN_TWINROBA_LAUGH);
                        }

                        if (Animation_OnFrame(&sKoumePtr->skelAnime, this->workf[ANIM_SW_TGT])) {
                            Animation_MorphToLoop(&sKoumePtr->skelAnime, &gTwinrovaKotakeKoumeFlyAnim, 0.f);
                            this->workf[ANIM_SW_TGT] = 1000.0f;
                        }

                        Math_ApproachF(&sKoumePtr->actor.scale.x, 0.024999999f, 0.1f, 0.005f);
                    }

                    Actor_SetScale(&sKoumePtr->actor, sKoumePtr->actor.scale.x);
                    sKoumePtr->actor.shape.rot.y = -0x8000;
                    sKoumePtr->unk_5F8 = 1;

                    if (this->work[CS_TIMER_1] == 0x64) {
                        this->csState2 = 10;
                        this->work[CS_TIMER_1] = 0;
                        this->subCamYawStep = 0.0f;
                        sKotakePtr->visible = 1;
                        Animation_MorphToLoop(&sKotakePtr->skelAnime, &gTwinrovaKotakeKoumeIdleLoopAnim, 0.0f);
                        sKotakePtr->actor.world.pos.x = 0.0f;
                        sKotakePtr->actor.world.pos.y = 80.0f;
                        sKotakePtr->actor.world.pos.z = -600.0f;
                        sKotakePtr->actor.shape.rot.y = sKotakePtr->actor.world.rot.y = 0;
                        this->work[CS_TIMER_1] = 0;

                        this->subCamEye.x = -30.0f;
                        this->subCamEye.y = 260.0f;
                        this->subCamEye.z = -470.0f;

                        this->subCamAt.x = 0;
                        this->subCamAt.y = 270.0f;
                        this->subCamAt.z = -600.0f;
                        Actor_SetScale(&sKotakePtr->actor, 0.014999999f);
                    }
                } else {
                    sKoumePtr->actor.shape.rot.y += (s16)this->subCamYawStep;
                }
            } else {
                if ((this->work[CS_TIMER_1] % 8) == 0) {
                    Actor_PlaySfx(&sKoumePtr->actor, NA_SE_EN_TWINROBA_ROLL);
                }

                sKoumePtr->actor.shape.rot.y += (s16)this->subCamYawStep;
                Math_ApproachF(&this->subCamYawStep, 12288.0f, 1.0f, 384.0f);

                if (Animation_OnFrame(&sKoumePtr->skelAnime, this->workf[ANIM_SW_TGT])) {
                    Animation_MorphToLoop(&sKoumePtr->skelAnime, &gTwinrovaKotakeKoumeFlyAnim, 0.0f);
                    this->workf[ANIM_SW_TGT] = 1000.0f;
                }
            }
            break;

        case 10:
            SkelAnime_Update(&sKotakePtr->skelAnime);
            Math_ApproachF(&sKotakePtr->actor.world.pos.y, 240.0f, 0.05f, 5.0f);
            this->subCamEye.x -= 0.2f;
            this->subCamEye.z -= 0.2f;

            if (this->work[CS_TIMER_1] >= 0x33) {
                this->csState2 = 11;
                this->subCamEyeNext.x = -30;
                this->subCamEyeNext.y = 260;
                this->subCamEyeNext.z = -530;
                this->subCamAtNext.x = 0;
                this->subCamAtNext.y = 265;
                this->subCamAtNext.z = -580;
                this->subCamEyeVel.x = fabsf(this->subCamEyeNext.x - this->subCamEye.x);
                this->subCamEyeVel.y = fabsf(this->subCamEyeNext.y - this->subCamEye.y);
                this->subCamEyeVel.z = fabsf(this->subCamEyeNext.z - this->subCamEye.z);
                this->subCamAtVel.x = fabsf(this->subCamAtNext.x - this->subCamAt.x);
                this->subCamAtVel.y = fabsf(this->subCamAtNext.y - this->subCamAt.y);
                this->subCamAtVel.z = fabsf(this->subCamAtNext.z - this->subCamAt.z);
                this->subCamUpdateRate = 0;
                this->subCamDistStep = 0.1f;
                this->work[CS_TIMER_1] = 0;
            }
            break;

        case 11:
            SkelAnime_Update(&sKotakePtr->skelAnime);
            updateCam = true;
            Math_ApproachF(&sKotakePtr->actor.world.pos.y, 240.0f, 0.05f, 5.0f);
            Math_ApproachF(&this->subCamUpdateRate, 1.0f, 1.0f, 0.02f);

            if (this->work[CS_TIMER_1] == 30) {
                Message_StartTextbox(play, 0x604A, NULL);
            }

            if (this->work[CS_TIMER_1] > 80) {
                this->csState2 = 12;
                this->actor.speed = 0;

                this->subCamEyeNext.y = 260.0f;
                this->subCamEyeNext.x = -80.0f;
                this->subCamEyeNext.z = -430.0f;

                this->subCamAtNext.x = sKotakePtr->actor.world.pos.x;
                this->subCamAtNext.y = sKotakePtr->actor.world.pos.y + 20.0f;
                this->subCamAtNext.z = sKotakePtr->actor.world.pos.z;

                this->subCamEyeVel.x = fabsf(this->subCamEyeNext.x - this->subCamEye.x);
                this->subCamEyeVel.y = fabsf(this->subCamEyeNext.y - this->subCamEye.y);
                this->subCamEyeVel.z = fabsf(this->subCamEyeNext.z - this->subCamEye.z);
                this->subCamAtVel.x = fabsf(this->subCamAtNext.x - this->subCamAt.x);
                this->subCamAtVel.y = fabsf(this->subCamAtNext.y - this->subCamAt.y);
                this->subCamAtVel.z = fabsf(this->subCamAtNext.z - this->subCamAt.z);
                this->subCamUpdateRate = 0;
                this->subCamDistStep = 0.05f;
                Animation_MorphToPlayOnce(&sKotakePtr->skelAnime, &gTwinrovaKotakeKoumeIdleEndAnim, 0);
                this->workf[ANIM_SW_TGT] = Animation_GetLastFrame(&gTwinrovaKotakeKoumeIdleEndAnim);
                this->work[CS_TIMER_1] = 0;
            }
            break;

        case 12:
            updateCam = true;
            SkelAnime_Update(&sKotakePtr->skelAnime);
            this->subCamAtNext.y = sKotakePtr->actor.world.pos.y + 20.0f;
            Math_ApproachF(&sKotakePtr->actor.world.pos.y, 350, 0.1f, this->actor.speed);
            Math_ApproachF(&this->actor.speed, 9.0f, 1.0f, 0.9f);
            Math_ApproachF(&this->subCamUpdateRate, 1.0f, 1.0f, 0.02f);

            if (this->work[CS_TIMER_1] >= 30) {
                if (this->work[CS_TIMER_1] < 45) {
                    play->envCtx.lightSetting = 3;
                    play->envCtx.lightBlend = 1.0f;
                } else {
                    Math_ApproachZeroF(&play->envCtx.lightBlend, 1.0f, 0.1f);
                }

                if (this->work[CS_TIMER_1] == 30) {
                    for (i = 0; i < 50; i++) {
                        Vec3f pos;
                        Vec3f velocity;
                        pos.x = sKotakePtr->actor.world.pos.x + Rand_CenteredFloat(50.0f);
                        pos.y = sKotakePtr->actor.world.pos.y + Rand_CenteredFloat(50.0f);
                        pos.z = sKotakePtr->actor.world.pos.z + Rand_CenteredFloat(50.0f);
                        velocity.x = Rand_CenteredFloat(20.0f);
                        velocity.y = Rand_CenteredFloat(20.0f);
                        velocity.z = Rand_CenteredFloat(20.0f);
                        BossTw_AddFlameEffect(play, &pos, &velocity, &sZeroVector, Rand_ZeroFloat(10.f) + 25.0f, 0);
                    }

                    Actor_PlaySfx(&sKotakePtr->actor, NA_SE_EN_TWINROBA_TRANSFORM);
                    play->envCtx.lightBlend = 0.0f;
                }

                if (this->work[CS_TIMER_1] >= 35) {
                    if (this->work[CS_TIMER_1] < 50) {
                        Math_ApproachF(&sKotakePtr->actor.scale.x,
                                       ((Math_SinS(this->work[CS_TIMER_1] * 0x4200) * 20.0f) / 10000.0f) + 0.024999999f,
                                       1.0f, 0.005f);
                    } else {
                        if (this->work[CS_TIMER_1] == 50) {
                            Animation_MorphToPlayOnce(&sKotakePtr->skelAnime, &gTwinrovaKotakeKoumeLaughAnim, -5.0f);
                            this->workf[ANIM_SW_TGT] = Animation_GetLastFrame(&gTwinrovaKotakeKoumeLaughAnim);
                        }

                        if (this->work[CS_TIMER_1] == 60) {
                            Actor_PlaySfx(&sKotakePtr->actor, NA_SE_EN_TWINROBA_LAUGH2);
                        }

                        if (Animation_OnFrame(&sKotakePtr->skelAnime, this->workf[ANIM_SW_TGT])) {
                            Animation_MorphToLoop(&sKotakePtr->skelAnime, &gTwinrovaKotakeKoumeFlyAnim, 0.0f);
                            this->workf[ANIM_SW_TGT] = 1000.0f;
                        }

                        Math_ApproachF(&sKotakePtr->actor.scale.x, 0.024999999f, 0.1f, 0.005f);
                    }

                    Actor_SetScale(&sKotakePtr->actor, sKotakePtr->actor.scale.x);
                    sKotakePtr->actor.shape.rot.y = 0;
                    sKotakePtr->unk_5F8 = 1;

                    if (this->work[CS_TIMER_1] == 100) {
                        this->csState2 = 20;
                        this->work[CS_TIMER_1] = 0;

                        this->workf[UNK_F11] = 600.0f;

                        this->subCamEye.x = 800.0f;
                        this->subCamEye.y = 300.0f;
                        this->subCamEye.z = 0;

                        this->subCamAt.x = 0.0f;
                        this->subCamAt.y = 400.0f;
                        this->subCamAt.z = 0;

                        this->workf[UNK_F9] = -M_PI / 2.0f;
                        this->workf[UNK_F10] = 0.0f;

                        this->subCamEyeVel.x = 0.0f;
                        this->spawnPortalAlpha = 0.0f;
                    }
                } else {
                    sKotakePtr->actor.shape.rot.y += (s16)this->subCamYawStep;
                }
            } else {
                if ((this->work[CS_TIMER_1] % 8) == 0) {
                    Actor_PlaySfx(&sKotakePtr->actor, NA_SE_EN_TWINROBA_ROLL);
                }

                sKotakePtr->actor.shape.rot.y += (s16)this->subCamYawStep;
                Math_ApproachF(&this->subCamYawStep, 12288.0f, 1.0f, 384.0f);

                if (Animation_OnFrame(&sKotakePtr->skelAnime, this->workf[ANIM_SW_TGT])) {
                    Animation_MorphToLoop(&sKotakePtr->skelAnime, &gTwinrovaKotakeKoumeFlyAnim, 0.0f);
                    this->workf[ANIM_SW_TGT] = 1000.0f;
                }
            }
            break;

        case 20:
            if (this->work[CS_TIMER_1] > 20 && this->work[CS_TIMER_1] < 120) {
                play->envCtx.lightSetting = 1;
                Math_ApproachF(&play->envCtx.lightBlend, 1.0f, 1.0f, 0.015f);
            }

            if (this->work[CS_TIMER_1] == 90) {
                SEQCMD_STOP_SEQUENCE(SEQ_PLAYER_BGM_MAIN, 90);
            }

            if (this->work[CS_TIMER_1] == 120) {
                sEnvType = 0;
                play->envCtx.prevLightSetting = 1;
                play->envCtx.lightSetting = 1;
                play->envCtx.lightBlend = 0.0f;
                TitleCard_InitBossName(play, &play->actorCtx.titleCtx, SEGMENTED_TO_VIRTUAL(gTwinrovaTitleCardTex), 160,
                                       180, 128, 40);
                SET_EVENTCHKINF(EVENTCHKINF_75);
                SEQCMD_PLAY_SEQUENCE(SEQ_PLAYER_BGM_MAIN, 0, 0, NA_BGM_BOSS);
            }

            if (this->work[CS_TIMER_1] >= 160) {
                if (this->work[CS_TIMER_1] == 160) {
                    this->subCamEyeVel.x = 0.0f;
                }
                Math_ApproachF(&this->subCamEye.x, 0.0f, 0.05f, this->subCamEyeVel.x * 0.5f);
                Math_ApproachF(&this->subCamEye.z, 1000.0f, 0.05f, this->subCamEyeVel.x);
                Math_ApproachF(&this->subCamEyeVel.x, 40.0f, 1.0f, 1);
            } else {
                Math_ApproachF(&this->subCamEye.x, 300.0f, 0.05f, this->subCamEyeVel.x);
                Math_ApproachF(&this->subCamEyeVel.x, 5.0f, 1.0f, 0.5f);
            }

            if (this->work[CS_TIMER_1] < 200) {
                Actor_PlaySfx(&sKoumePtr->actor, NA_SE_EN_TWINROBA_FLY - SFX_FLAG);
                Actor_PlaySfx(&sKotakePtr->actor, NA_SE_EN_TWINROBA_FLY - SFX_FLAG);
                sp90.x = this->workf[UNK_F11];
                sp90.y = 400.0f;
                sp90.z = 0.0f;
                Matrix_RotateY(this->workf[UNK_F9], MTXMODE_NEW);
                Matrix_MultVec3f(&sp90, &sp84);
                sKoumePtr->actor.world.pos.x = sp84.x;
                sKoumePtr->actor.world.pos.y = sp84.y;
                sKoumePtr->actor.world.pos.z = sp84.z;
                sKoumePtr->actor.world.rot.y = sKoumePtr->actor.shape.rot.y =
                    (this->workf[UNK_F9] / M_PI) * (f32)0x8000;
                sKotakePtr->actor.world.pos.x = -sp84.x;
                sKotakePtr->actor.world.pos.y = sp84.y;
                sKotakePtr->actor.world.pos.z = -sp84.z;
                sKotakePtr->actor.shape.rot.y = sKotakePtr->actor.world.rot.y =
                    ((this->workf[UNK_F9] / M_PI) * (f32)0x8000) + (f32)0x8000;
                Math_ApproachF(&this->workf[UNK_F11], 80.0f, 0.1f, 5.0f);
                this->workf[UNK_F9] -= this->workf[UNK_F10];
                Math_ApproachF(&this->workf[UNK_F10], 0.19999999f, 1.0f, 0.0019999994f);
            }

            if (this->work[CS_TIMER_1] == 200) {
                sKoumePtr->actionFunc = BossTw_FlyTo;
                sKotakePtr->actionFunc = BossTw_FlyTo;
                sKoumePtr->targetPos.x = 600.0f;
                sKoumePtr->targetPos.y = 400.0f;
                sKoumePtr->targetPos.z = 0.0f;
                sKoumePtr->timers[0] = 100;
                sKotakePtr->targetPos.x = -600.0f;
                sKotakePtr->targetPos.y = 400.0f;
                sKotakePtr->targetPos.z = 0.0f;
                sKotakePtr->timers[0] = 100;
            }

            if (this->work[CS_TIMER_1] == 260) {
                Camera* mainCam = Play_GetCamera(play, CAM_ID_MAIN);

                mainCam->eye = this->subCamEye;
                mainCam->eyeNext = this->subCamEye;
                mainCam->at = this->subCamAt;
                Play_ReturnToMainCam(play, this->subCamId, 0);
                this->subCamId = SUB_CAM_ID_DONE;
                this->csState2 = this->subCamId;
                Cutscene_StopManual(play, &play->csCtx);
                Player_SetCsActionWithHaltedActors(play, &this->actor, PLAYER_CSACTION_7);
                BossTw_SetupWait(this, play);
            }
            break;
    }

    if (this->subCamId != SUB_CAM_ID_DONE) {
        if (updateCam) {
            Math_ApproachF(&this->subCamEye.x, this->subCamEyeNext.x, this->subCamDistStep,
                           this->subCamEyeVel.x * this->subCamUpdateRate);
            Math_ApproachF(&this->subCamEye.y, this->subCamEyeNext.y, this->subCamDistStep,
                           this->subCamEyeVel.y * this->subCamUpdateRate);
            Math_ApproachF(&this->subCamEye.z, this->subCamEyeNext.z, this->subCamDistStep,
                           this->subCamEyeVel.z * this->subCamUpdateRate);
            Math_ApproachF(&this->subCamAt.x, this->subCamAtNext.x, this->subCamDistStep,
                           this->subCamAtVel.x * this->subCamUpdateRate);
            Math_ApproachF(&this->subCamAt.y, this->subCamAtNext.y, this->subCamDistStep,
                           this->subCamAtVel.y * this->subCamUpdateRate);
            Math_ApproachF(&this->subCamAt.z, this->subCamAtNext.z, this->subCamDistStep,
                           this->subCamAtVel.z * this->subCamUpdateRate);
        }

        Play_SetCameraAtEye(play, this->subCamId, &this->subCamAt, &this->subCamEye);
    }
}

void BossTw_DeathBall(BossTw* this, PlayState* play) {
    f32 xDiff;
    f32 yDiff;
    f32 zDiff;
    s32 pad;
    s16 i;
    s16 yaw;

    if ((this->work[CS_TIMER_1] % 16) == 0) {
        Actor_PlaySfx(&this->actor, NA_SE_EN_TWINROBA_FB_FLY);
    }

    if (sTwinrovaPtr->csState2 < 2) {
        if (this->timers[0] == 0) {
            this->timers[0] = 20;
            this->targetPos.x = Rand_CenteredFloat(100.0f) + sTwinrovaPtr->actor.world.pos.x;
            this->targetPos.y = Rand_CenteredFloat(50.0f) + 400.0f;
            this->targetPos.z = Rand_CenteredFloat(100.0f) + sTwinrovaPtr->actor.world.pos.z;
        }

        this->timers[1] = 10;
        this->rotateSpeed = 8192.0f;
        this->actor.speed = 5.0f;
    } else {
        if (this->timers[1] == 9) {
            this->targetPos.y = 413.0f;
            this->actor.world.pos.z = 0.0f;
            this->actor.world.pos.x = 0.0f;
            for (i = 0; i < ARRAY_COUNT(this->blastTailPos); i++) {
                this->blastTailPos[i] = this->actor.world.pos;
            }
        }

        if (this->actor.params == TW_DEATHBALL_KOUME) {
            this->targetPos.x = sKoumePtr->actor.world.pos.x;
            this->targetPos.z = sKoumePtr->actor.world.pos.z;
        } else {
            this->targetPos.x = sKotakePtr->actor.world.pos.x;
            this->targetPos.z = sKotakePtr->actor.world.pos.z;
        }

        Math_ApproachF(&this->targetPos.y, 263.0f, 1.0f, 2.0f);

        if (this->targetPos.y == 263.0f) {
            Math_ApproachF(&this->actor.speed, 0.0f, 1.0f, 0.2f);
            if (sTwinrovaPtr->csState2 == 3) {
                Actor_Kill(&this->actor);
            }
        }
    }

    xDiff = this->targetPos.x - this->actor.world.pos.x;
    yDiff = this->targetPos.y - this->actor.world.pos.y;
    zDiff = this->targetPos.z - this->actor.world.pos.z;

    yaw = RAD_TO_BINANG(Math_FAtan2F(xDiff, zDiff));
    Math_ApproachS(&this->actor.world.rot.x, RAD_TO_BINANG(Math_FAtan2F(yDiff, sqrtf(SQ(xDiff) + SQ(zDiff)))), 5,
                   this->rotateSpeed);
    Math_ApproachS(&this->actor.world.rot.y, yaw, 5, this->rotateSpeed);
    Actor_UpdateVelocityXYZ(&this->actor);
    Actor_UpdatePos(&this->actor);
}

void BossTw_TwinrovaSetupDeathCS(BossTw* this, PlayState* play) {
    this->actionFunc = BossTw_TwinrovaDeathCS;
    Animation_MorphToLoop(&this->skelAnime, &gTwinrovaDamageAnim, -3.0f);
    this->actor.world.rot.y = this->actor.shape.rot.y;
    this->actor.flags &= ~ACTOR_FLAG_ATTENTION_ENABLED;
    this->csState2 = this->csState1 = 0;
    this->work[CS_TIMER_1] = this->work[CS_TIMER_2] = 0;
    this->work[INVINC_TIMER] = 10000;
    BossTw_SetupDeathCS(sKoumePtr, play);
    BossTw_SetupDeathCS(sKotakePtr, play);
    sKotakePtr->timers[0] = 8;
    this->workf[UNK_F19] = 1.0f;
}

void BossTw_DeathCSMsgSfx(BossTw* this, PlayState* play) {
    s32 pad;
    s32 pad2;
    s32 pad3;
    s16 msgId2;
    s16 msgId1;
    u8 kotakeAnim;
    u8 koumeAnim;
    u8 sp35;

    msgId2 = 0;
    msgId1 = 0;
    kotakeAnim = 0;
    koumeAnim = 0;
    sp35 = 0;

    if (this->work[CS_TIMER_2] == 80) {
        koumeAnim = 1;
    }

    if (this->work[CS_TIMER_2] == 80) {
        msgId2 = 0x604B;
        sp35 = 50;
    }

    if (this->work[CS_TIMER_2] == 140) {
        kotakeAnim = koumeAnim = 2;
    }

    if (this->work[CS_TIMER_2] == 170) {
        kotakeAnim = 3;
        sKotakePtr->work[YAW_TGT] = -0x4000;
        sKotakePtr->rotateSpeed = 0.0f;
        Actor_PlaySfx(&sKotakePtr->actor, NA_SE_EN_TWINROBA_SENSE);
        msgId2 = 0x604C;
    }

    if (this->work[CS_TIMER_2] == 210) {
        D_8094C874 = 30;
    }

    if (this->work[CS_TIMER_2] == 270) {
        koumeAnim = 3;
        sKoumePtr->work[YAW_TGT] = 0x4000;
        sKoumePtr->rotateSpeed = 0.0f;
        Actor_PlaySfx(&sKoumePtr->actor, NA_SE_EN_TWINROBA_SENSE);
    }

    if (this->work[CS_TIMER_2] == 290) {
        msgId2 = 0x604D;
        sp35 = 35;
    }

    if (this->work[CS_TIMER_2] == 350) {
        koumeAnim = kotakeAnim = 2;
        sKoumePtr->work[YAW_TGT] = sKotakePtr->work[YAW_TGT] = 0;
        sKoumePtr->rotateSpeed = sKotakePtr->rotateSpeed = 0.0f;
    }

    if (this->work[CS_TIMER_2] == 380) {
        koumeAnim = kotakeAnim = 3;
    }

    if (this->work[CS_TIMER_2] == 400) {
        koumeAnim = kotakeAnim = 2;
    }

    if (this->work[CS_TIMER_2] == 430) {
        koumeAnim = 4;
        D_8094C874 = 435;
        D_8094C878 = 1;
    }

    if (this->work[CS_TIMER_2] > 440 && this->work[CS_TIMER_2] < 860) {
        Sfx_PlaySfxCentered(NA_SE_EN_TWINROBA_FIGHT - SFX_FLAG);
    }

    if (this->work[CS_TIMER_2] == 430) {
        msgId2 = 0x604E;
    }

    if (this->work[CS_TIMER_2] == 480) {
        kotakeAnim = 4;
        sKotakePtr->work[YAW_TGT] = -0x4000;
    }

    if (this->work[CS_TIMER_2] == 500) {
        koumeAnim = 2;
    }

    if (this->work[CS_TIMER_2] == 480) {
        msgId1 = 0x604F;
    }

    if (this->work[CS_TIMER_2] == 530) {
        koumeAnim = 4;
        sKoumePtr->work[YAW_TGT] = 0x4000;
        D_8094C87A = 335;
        D_8094C87E = 1;
    }

    if (this->work[CS_TIMER_2] == 530) {
        msgId2 = 0x6050;
    }

    if (this->work[CS_TIMER_2] == 580) {
        msgId1 = 0x6051;
    }

    if (this->work[CS_TIMER_2] == 620) {
        msgId2 = 0x6052;
    }

    if (this->work[CS_TIMER_2] == 660) {
        msgId1 = 0x6053;
    }

    if (this->work[CS_TIMER_2] == 700) {
        msgId2 = 0x6054;
    }

    if (this->work[CS_TIMER_2] == 740) {
        msgId1 = 0x6055;
    }

    if (this->work[CS_TIMER_2] == 780) {
        msgId2 = 0x6056;
    }

    if (this->work[CS_TIMER_2] == 820) {
        msgId1 = 0x6057;
        SEQCMD_STOP_SEQUENCE(SEQ_PLAYER_BGM_MAIN, 80);
    }

    if (this->work[CS_TIMER_2] == 860) {
        koumeAnim = kotakeAnim = 3;
    }

    if (this->work[CS_TIMER_2] == 900) {
        Actor_PlaySfx(&sKoumePtr->actor, NA_SE_EN_TWINROBA_DIE);
        Actor_PlaySfx(&sKotakePtr->actor, NA_SE_EN_TWINROBA_DIE);
    }

    if (this->work[CS_TIMER_2] == 930) {
        msgId2 = 0x6058;
    }

    if (msgId2 != 0) {
        Message_StartTextbox(play, msgId2, NULL);

        if (sp35) {
            D_8094C876 = 10;
            D_8094C874 = sp35;
            D_8094C878 = 0;
        }
    }

    if (msgId1 != 0) {
        Message_StartTextbox(play, msgId1, NULL);
    }

    switch (kotakeAnim) {
        case 1:
            Animation_MorphToLoop(&sKotakePtr->skelAnime, &gTwinrovaKotakeKoumeShakeHandAnim, -5.0f);
            break;
        case 2:
            Animation_MorphToLoop(&sKotakePtr->skelAnime, &gTwinrovaKotakeKoumeFloatLookForwardAnim, -5.0f);
            break;
        case 3:
            Animation_MorphToLoop(&sKotakePtr->skelAnime, &gTwinrovaKotakeKoumeFloatLookUpAnim, -5.0f);
            break;
        case 4:
            Animation_MorphToLoop(&sKotakePtr->skelAnime, &gTwinrovaKotakeKoumeBickerAnim, -5.0f);
            break;
    }

    switch (koumeAnim) {
        case 1:
            Animation_MorphToLoop(&sKoumePtr->skelAnime, &gTwinrovaKotakeKoumeShakeHandAnim, -5.0f);
            break;
        case 2:
            Animation_MorphToLoop(&sKoumePtr->skelAnime, &gTwinrovaKotakeKoumeFloatLookForwardAnim, -5.0f);
            break;
        case 3:
            Animation_MorphToLoop(&sKoumePtr->skelAnime, &gTwinrovaKotakeKoumeFloatLookUpAnim, -5.0f);
            break;
        case 4:
            Animation_MorphToLoop(&sKoumePtr->skelAnime, &gTwinrovaKotakeKoumeBickerAnim, -5.0f);
            break;
    }

    if (this->work[CS_TIMER_2] >= 120 && this->work[CS_TIMER_2] < 500) {
        Math_ApproachF(&this->workf[UNK_F18], 255.0f, 0.1f, 5.0f);
    }

    if (this->work[CS_TIMER_2] >= 150) {
        Math_ApproachF(&sKoumePtr->workf[UNK_F17], (Math_SinS(this->work[CS_TIMER_1] * 2000) * 0.05f) + 0.4f, 0.1f,
                       0.01f);
        Math_ApproachF(&sKotakePtr->workf[UNK_F17], (Math_CosS(this->work[CS_TIMER_1] * 1700) * 0.05f) + 0.4f, 0.1f,
                       0.01f);

        if (this->work[CS_TIMER_2] >= 880) {
            Math_ApproachF(&sKotakePtr->actor.world.pos.y, 2000.0f, 1.0f, this->actor.speed);
            Math_ApproachF(&sKoumePtr->actor.world.pos.y, 2000.0f, 1.0f, this->actor.speed);
            Math_ApproachF(&this->actor.speed, 10.0f, 1.0f, 0.25f);

            if (this->work[CS_TIMER_2] >= 930) {
                Math_ApproachF(&this->workf[UNK_F19], 5.0f, 1.0f, 0.05f);
                Math_ApproachF(&this->workf[UNK_F18], 0.0f, 1.0f, 3.0f);
            }

            Actor_PlaySfx(&this->actor, NA_SE_EV_GOTO_HEAVEN - SFX_FLAG);
        } else {
            f32 yTarget = Math_CosS(this->work[CS_TIMER_2] * 1700) * 4.0f;
            Math_ApproachF(&sKotakePtr->actor.world.pos.y, 20.0f + (263.0f + yTarget), 0.1f, this->actor.speed);
            yTarget = Math_SinS(this->work[CS_TIMER_2] * 1500) * 4.0f;
            Math_ApproachF(&sKoumePtr->actor.world.pos.y, 20.0f + (263.0f + yTarget), 0.1f, this->actor.speed);
            Math_ApproachF(&this->actor.speed, 1.0f, 1.0f, 0.05f);
        }
    }
}

void BossTw_TwinrovaDeathCS(BossTw* this, PlayState* play) {
    s16 i;
    Vec3f spD0;
    Player* player = GET_PLAYER(play);
    Camera* mainCam = Play_GetCamera(play, CAM_ID_MAIN);

    SkelAnime_Update(&this->skelAnime);
    this->work[UNK_S8] += 20;

    if (this->work[UNK_S8] > 255) {
        this->work[UNK_S8] = 255;
    }

    Math_ApproachF(&this->workf[UNK_F12], 0.0f, 1.0f, 0.05f);
    this->unk_5F8 = 1;

    switch (this->csState1) {
        case 0:
            if (this->work[CS_TIMER_1] == 15) {
                Animation_MorphToPlayOnce(&this->skelAnime, &gTwinrovaDeathAnim, -3.0f);
            }

            if (this->work[CS_TIMER_1] >= 15) {
                Math_ApproachF(&this->actor.world.pos.y, 400.0f, 0.05f, 10.0f);
            }

            if (this->work[CS_TIMER_1] >= 55) {
                if (this->work[CS_TIMER_1] == 55) {
                    play->envCtx.lightBlend = 0;
                }

                sEnvType = -1;
                play->envCtx.prevLightSetting = 5;
                play->envCtx.lightSetting = 0;
                Math_ApproachF(&play->envCtx.lightBlend, 1.0f, 1.0f, 0.015f);
                Math_ApproachF(&this->actor.scale.x, 0.00024999998f, 0.1f, 0.00005f);
                this->actor.shape.rot.y += (s16)this->actor.speed;
                this->workf[UNK_F13] += this->actor.speed;
                if (this->workf[UNK_F13] > 65536.0f) {
                    this->workf[UNK_F13] -= 65536.0f;
                    Actor_PlaySfx(&this->actor, NA_SE_EN_TWINROBA_ROLL);
                }
                Math_ApproachF(&this->actor.speed, 12288.0f, 1.0f, 256.0f);
                if (this->work[CS_TIMER_1] == 135) {
                    Vec3f spBC;
                    Vec3f spB0;
                    Vec3f spA4 = { 0.0f, 0.0f, 0.0f };
                    Sfx_PlaySfxCentered(NA_SE_EN_TWINROBA_TRANSFORM);
                    for (i = 0; i < 100; i++) {
                        spB0.x = Rand_CenteredFloat(5.0f);
                        spB0.y = Rand_CenteredFloat(5.0f);
                        spB0.z = Rand_CenteredFloat(5.0f);
                        spBC = this->actor.world.pos;
                        spBC.x += spB0.x;
                        spBC.y += spB0.y;
                        spBC.z += spB0.z;
                        BossTw_AddFlameEffect(play, &spBC, &spB0, &spA4, Rand_ZeroFloat(2.0f) + 5,
                                              Rand_ZeroFloat(1.99f));
                    }
                    this->csState1 = 1;
                    this->visible = false;
                    this->actor.scale.x = 0.0f;
                    Actor_SpawnAsChild(&play->actorCtx, &this->actor, play, ACTOR_BOSS_TW, this->actor.world.pos.x,
                                       this->actor.world.pos.y, this->actor.world.pos.z, 0, 0, 0, TW_DEATHBALL_KOUME);
                    Actor_SpawnAsChild(&play->actorCtx, &this->actor, play, ACTOR_BOSS_TW, this->actor.world.pos.x,
                                       this->actor.world.pos.y, this->actor.world.pos.z, 0, 0, 0, TW_DEATHBALL_KOTAKE);
                    this->actor.flags &= ~ACTOR_FLAG_ATTENTION_ENABLED;
                }
            }
            Actor_SetScale(&this->actor, this->actor.scale.x);
            break;
        case 1:
            break;
    }

    switch (this->csState2) {
        case 0:
            this->csState2 = 1;
            Cutscene_StartManual(play, &play->csCtx);
            Player_SetCsActionWithHaltedActors(play, &this->actor, PLAYER_CSACTION_8);
            this->subCamId = Play_CreateSubCamera(play);
            Play_ChangeCameraStatus(play, CAM_ID_MAIN, CAM_STAT_WAIT);
            Play_ChangeCameraStatus(play, this->subCamId, CAM_STAT_ACTIVE);
            this->subCamEye = mainCam->eye;
            this->subCamAt = mainCam->at;
            SEQCMD_STOP_SEQUENCE(SEQ_PLAYER_BGM_MAIN, 1);
            break;
        case 1:
            spD0.x = Math_SinS(this->actor.world.rot.y) * 200.0f;
            spD0.z = Math_CosS(this->actor.world.rot.y) * 200.0f;
            Math_ApproachF(&this->subCamEye.x, spD0.x + this->actor.world.pos.x, 0.1f, 50.0f);
            Math_ApproachF(&this->subCamEye.y, 300.0f, 0.1f, 50.0f);
            Math_ApproachF(&this->subCamEye.z, spD0.z + this->actor.world.pos.z, 0.1f, 50.0f);
            Math_ApproachF(&this->subCamAt.x, this->actor.world.pos.x, 0.1f, 50.0f);
            Math_ApproachF(&this->subCamAt.y, this->actor.world.pos.y, 0.1f, 50.0f);
            Math_ApproachF(&this->subCamAt.z, this->actor.world.pos.z, 0.1f, 50.0f);
            if (this->work[CS_TIMER_1] == 170) {
                this->csState2 = 2;
                this->work[CS_TIMER_2] = 0;
                this->subCamEye.z = 170.0f;
                this->subCamDist = 170.0f;
                this->subCamEye.x = 0.0f;
                this->subCamAt.x = 0.0f;
                this->subCamAt.z = 0.0f;
                this->subCamEye.y = 260.0f;
                player->actor.shape.rot.y = -0x8000;
                player->actor.world.pos.x = -40.0f;
                player->actor.world.pos.y = 240.0f;
                player->actor.world.pos.z = 90.0f;
                sKoumePtr->actor.world.pos.x = -37.0f;
                sKotakePtr->actor.world.pos.x = 37.0f;
                sKotakePtr->actor.world.pos.y = 263.0f;
                sKoumePtr->actor.world.pos.y = sKotakePtr->actor.world.pos.y;
                this->subCamAt.y = sKoumePtr->actor.world.pos.y + 17.0f;
                sKotakePtr->actor.world.pos.z = 0.0f;
                sKoumePtr->actor.world.pos.z = sKotakePtr->actor.world.pos.z;
                sKoumePtr->work[YAW_TGT] = sKotakePtr->work[YAW_TGT] = sKoumePtr->actor.shape.rot.x =
                    sKotakePtr->actor.shape.rot.x = sKoumePtr->actor.shape.rot.y = sKotakePtr->actor.shape.rot.y = 0;
                Player_SetCsActionWithHaltedActors(play, &sKoumePtr->actor, PLAYER_CSACTION_1);
                sKoumePtr->actor.flags |= ACTOR_FLAG_ATTENTION_ENABLED;
            }
            break;
        case 2:
            if (this->work[CS_TIMER_2] == 100) {
                Vec3f pos;
                Vec3f velocity;
                Vec3f accel = { 0.0f, 0.0f, 0.0f };
                s32 zero = 0;

                for (i = 0; i < 50; i++) {
                    velocity.x = Rand_CenteredFloat(3.0f);
                    velocity.y = Rand_CenteredFloat(3.0f);
                    velocity.z = Rand_CenteredFloat(3.0f);
                    pos = sKoumePtr->actor.world.pos;
                    pos.x += velocity.x * 2.0f;
                    pos.y += velocity.y * 2.0f;
                    pos.z += velocity.z * 2.0f;
                    BossTw_AddFlameEffect(play, &pos, &velocity, &accel, Rand_ZeroFloat(2.0f) + 5, 1);

                    // fake code needed to match, tricks the compiler into allocating more stack
                    if (1) {}
                    if (zero) {
                        accel.x *= 2.0;
                    }

                    velocity.x = Rand_CenteredFloat(3.0f);
                    velocity.y = Rand_CenteredFloat(3.0f);
                    velocity.z = Rand_CenteredFloat(3.0f);
                    pos = sKotakePtr->actor.world.pos;
                    pos.x += velocity.x * 2.0f;
                    pos.y += velocity.y * 2.0f;
                    pos.z += velocity.z * 2.0f;
                    BossTw_AddFlameEffect(play, &pos, &velocity, &accel, Rand_ZeroFloat(2.0f) + 5, 0);
                }

                Actor_SetScale(&sKoumePtr->actor, 0.0f);
                Actor_SetScale(&sKotakePtr->actor, 0.0f);
                sKoumePtr->visible = 1;
                sKotakePtr->visible = 1;
                Sfx_PlaySfxCentered(NA_SE_EN_TWINROBA_TRANSFORM);
                SEQCMD_PLAY_SEQUENCE(SEQ_PLAYER_BGM_MAIN, 0, 0, NA_BGM_KOTAKE_KOUME);
                this->csState2 = 3;
                this->work[CS_TIMER_2] = 0;
                this->subCamYaw = this->subCamYawStep = this->actor.speed = this->subCamDistStep = 0.0f;
            }
            break;
        case 3:
            BossTw_DeathCSMsgSfx(this, play);
            if (this->work[CS_TIMER_2] < 150) {
                play->envCtx.prevLightSetting = 1;
                play->envCtx.lightSetting = 0;
                Math_ApproachZeroF(&play->envCtx.lightBlend, 1.0f, 0.1f);
            } else {
                play->envCtx.prevLightSetting = 1;
                play->envCtx.lightSetting = 6;
                Math_ApproachF(&play->envCtx.lightBlend, (Math_SinS(this->work[CS_TIMER_2] * 4096) / 4.0f) + 0.75f,
                               1.0f, 0.1f);
            }

            Math_ApproachF(&this->subCamAt.y, sKoumePtr->actor.world.pos.y + 17.0f, 0.05f, 10.0f);

            if (this->work[CS_TIMER_2] >= 50) {
                Math_ApproachF(&this->subCamDist, 110.0f, 0.05f, this->subCamDistStep);
                Math_ApproachF(&this->subCamDistStep, 1.0f, 1.0f, 0.025f);
                this->subCamEye.x = this->subCamDist * sinf(this->subCamYaw);
                this->subCamEye.z = this->subCamDist * cosf(this->subCamYaw);
                if (this->work[CS_TIMER_2] >= 151) {
                    this->subCamYaw += this->subCamYawStep;
                    if (this->work[CS_TIMER_2] >= 800) {
                        Math_ApproachF(&this->subCamYawStep, 0.0f, 1.0f, 0.0001f);
                    } else {
                        Math_ApproachF(&this->subCamYawStep, 0.015f, 1.0f, 0.0001f);
                    }
                }
            }
            Math_ApproachF(&sKoumePtr->actor.scale.x, 0.009999999f, 0.1f, 0.001f);
            Actor_SetScale(&sKoumePtr->actor, sKoumePtr->actor.scale.x);
            Actor_SetScale(&sKotakePtr->actor, sKoumePtr->actor.scale.x);
            if (this->work[CS_TIMER_2] >= 1020) {
                mainCam = Play_GetCamera(play, CAM_ID_MAIN);
                mainCam->eye = this->subCamEye;
                mainCam->eyeNext = this->subCamEye;
                mainCam->at = this->subCamAt;
                Play_ReturnToMainCam(play, this->subCamId, 0);
                this->csState2 = 4;
                this->subCamId = SUB_CAM_ID_DONE;
                Cutscene_StopManual(play, &play->csCtx);
                Player_SetCsActionWithHaltedActors(play, &this->actor, PLAYER_CSACTION_7);
                SEQCMD_PLAY_SEQUENCE(SEQ_PLAYER_BGM_MAIN, 0, 0, NA_BGM_BOSS_CLEAR);
                Actor_SpawnAsChild(&play->actorCtx, &this->actor, play, ACTOR_DOOR_WARP1, 600.0f, 230.0f, 0.0f, 0, 0, 0,
                                   WARP_DUNGEON_ADULT);
                Actor_Spawn(&play->actorCtx, play, ACTOR_ITEM_B_HEART, -600.0f, 230.f, 0.0f, 0, 0, 0, 0);
                this->actor.world.pos.y = -2000.0f;
                this->workf[UNK_F18] = 0.0f;
                sKoumePtr->visible = sKotakePtr->visible = false;
                if (&this->subCamEye) {} // fixes regalloc, may be fake
                Flags_SetClear(play, play->roomCtx.curRoom.num);
            }
            break;
        case 4:
            sEnvType = 0;
            break;
    }

    if (this->subCamId != SUB_CAM_ID_DONE) {
        if (1) {}
        Play_SetCameraAtEye(play, this->subCamId, &this->subCamAt, &this->subCamEye);
    }
}

static s16 D_8094A900[] = {
    0, 1, 2, 2, 1,
};

static s16 D_8094A90C[] = {
    0, 1, 2, 2, 2, 2, 2, 2, 1,
};

void BossTw_Update(Actor* thisx, PlayState* play) {
    BossTw* this = (BossTw*)thisx;
    Player* player = GET_PLAYER(play);
    s16 i;
    s32 pad;

    this->collider.base.colType = COLTYPE_HIT3;
    Math_ApproachF(&this->fogR, play->lightCtx.fogColor[0], 1.0f, 10.0f);
    Math_ApproachF(&this->fogG, play->lightCtx.fogColor[1], 1.0f, 10.0f);
    Math_ApproachF(&this->fogB, play->lightCtx.fogColor[2], 1.0f, 10.0f);
    Math_ApproachF(&this->fogNear, play->lightCtx.fogNear, 1.0f, 10.0f);
    Math_ApproachF(&this->fogFar, 1000.0f, 1.0f, 10.0f);
    this->work[CS_TIMER_1]++;
    this->work[CS_TIMER_2]++;
    this->work[TAIL_IDX]++;

    if (this->work[TAIL_IDX] >= ARRAY_COUNT(this->blastTailPos)) {
        this->work[TAIL_IDX] = 0;
    }

    this->blastTailPos[this->work[TAIL_IDX]] = this->actor.world.pos;

    for (i = 0; i < 5; i++) {
        if (this->timers[i] != 0) {
            this->timers[i]--;
        }
    }

    if (this->work[INVINC_TIMER] != 0) {
        this->work[INVINC_TIMER]--;
    }

    if (this->work[FOG_TIMER] != 0) {
        this->work[FOG_TIMER]--;
    }

    if (this->actionFunc == BossTw_FlyTo || this->actionFunc == BossTw_Spin ||
        this->actionFunc == BossTw_TurnToPlayer) {
        if ((s16)(player->actor.shape.rot.y - this->actor.yawTowardsPlayer + 0x8000) < 0x1000 &&
            (s16)(player->actor.shape.rot.y - this->actor.yawTowardsPlayer + 0x8000) > -0x1000 && player->unk_A73) {
            BossTw_SetupSpin(this, play);
        }
    }

    this->actionFunc(this, play);

    if (this->actionFunc == BossTw_Wait) {
        return;
    }

    this->collider.dim.radius = 45;

    if (this->actionFunc == BossTw_Spin) {
        this->collider.dim.radius *= 2;
    }

    this->collider.dim.height = 120;
    this->collider.dim.yShift = -30;

    if (this->work[INVINC_TIMER] == 0) {
        if (this->collider.base.acFlags & AC_HIT) {
            this->collider.base.acFlags &= ~AC_HIT;
        }

        Collider_UpdateCylinder(&this->actor, &this->collider);
        CollisionCheck_SetAC(play, &play->colChkCtx, &this->collider.base);
        CollisionCheck_SetAT(play, &play->colChkCtx, &this->collider.base);
    }

    if (this->actor.params == TW_KOTAKE) {
        this->workf[OUTR_CRWN_TX_X2] += 1.0f;
        this->workf[OUTR_CRWN_TX_Y2] -= 7.0f;
        this->workf[INNR_CRWN_TX_Y1] += 1.0f;
    } else {
        this->workf[OUTR_CRWN_TX_X2] += 0.0f;
        this->workf[INNR_CRWN_TX_X2] += 0.0f;
        this->workf[OUTR_CRWN_TX_Y2] += -15.0f;
        this->workf[INNR_CRWN_TX_Y2] += -10.0f;
    }

    if (((this->work[CS_TIMER_2] % 32) == 0) && (Rand_ZeroOne() < 0.3f)) {
        this->work[BLINK_IDX] = 4;
    }

    this->eyeTexIdx = D_8094A900[this->work[BLINK_IDX]];

    if (this->work[BLINK_IDX] != 0) {
        this->work[BLINK_IDX]--;
    }

    if ((this->actionFunc == BossTw_MergeCS) || (this->unk_5F8 == 0)) {
        return;
    }

    {
        Vec3f pos;
        Vec3f velocity = { 0.0f, 0.0f, 0.0f };
        Vec3f accel = { 0.0f, 0.0f, 0.0f };

        if (this->scepterAlpha > 0.0f) {
            for (i = 0; i <= 0; i++) {
                pos = this->scepterFlamePos[0];
                pos.x += Rand_CenteredFloat(70.0f);
                pos.y += Rand_CenteredFloat(70.0f);
                pos.z += Rand_CenteredFloat(70.0f);
                accel.y = 0.4f;
                accel.x = Rand_CenteredFloat(0.5f);
                accel.z = Rand_CenteredFloat(0.5f);
                BossTw_AddDotEffect(play, &pos, &velocity, &accel, (s16)Rand_ZeroFloat(2.0f) + 8, this->actor.params,
                                    37);
            }
        }

        for (i = 0; i <= 0; i++) {
            pos = this->crownPos;
            pos.x += Rand_CenteredFloat(70.0f);
            pos.y += Rand_CenteredFloat(70.0f);
            pos.z += Rand_CenteredFloat(70.0f);
            accel.y = 0.4f;
            accel.x = Rand_CenteredFloat(0.5f);
            accel.z = Rand_CenteredFloat(0.5f);
            BossTw_AddDotEffect(play, &pos, &velocity, &accel, (s16)Rand_ZeroFloat(2.0f) + 8, this->actor.params, 37);
        }
    }
}

void BossTw_TwinrovaUpdate(Actor* thisx, PlayState* play2) {
    s16 i;
    PlayState* play = play2;
    BossTw* this = (BossTw*)thisx;
    Player* player = GET_PLAYER(play);

    this->actor.flags &= ~ACTOR_FLAG_10;
    this->unk_5F8 = 0;
    this->collider.base.colType = COLTYPE_HIT3;

    Math_ApproachF(&this->fogR, play->lightCtx.fogColor[0], 1.0f, 10.0f);
    Math_ApproachF(&this->fogG, play->lightCtx.fogColor[1], 1.0f, 10.0f);
    Math_ApproachF(&this->fogB, play->lightCtx.fogColor[2], 1.0f, 10.0f);
    Math_ApproachF(&this->fogNear, play->lightCtx.fogNear, 1.0f, 10.0f);
    Math_ApproachF(&this->fogFar, 1000.0f, 1.0f, 10.0f);

    this->work[CS_TIMER_1]++;
    this->work[CS_TIMER_2]++;

    for (i = 0; i < 5; i++) {
        if (this->timers[i] != 0) {
            this->timers[i]--;
        }
    }

    if (this->work[INVINC_TIMER] != 0) {
        this->work[INVINC_TIMER]--;
    }

    if (this->work[FOG_TIMER] != 0) {
        this->work[FOG_TIMER]--;
    }

    this->actionFunc(this, play);

    if (this->actionFunc != BossTw_TwinrovaShootBlast && this->actionFunc != BossTw_TwinrovaChargeBlast &&
        this->visible && this->unk_5F8 == 0 &&
        (s16)(player->actor.shape.rot.y - this->actor.yawTowardsPlayer + 0x8000) < 0x1000 &&
        (s16)(player->actor.shape.rot.y - this->actor.yawTowardsPlayer + 0x8000) > -0x1000 && player->unk_A73 != 0) {
        BossTw_TwinrovaSetupSpin(this, play);
    }

    this->eyeTexIdx = D_8094A900[this->work[BLINK_IDX]];
    if (this->work[BLINK_IDX] != 0) {
        this->work[BLINK_IDX]--;
    }

    if ((this->work[CS_TIMER_2] % 32) == 0) {
        if (this->actionFunc != BossTw_TwinrovaMergeCS) {
            if (Rand_ZeroOne() < 0.3f) {
                this->work[BLINK_IDX] = 4;
            }
        }
    }

    if (this->actionFunc == BossTw_TwinrovaMergeCS) {
        this->leftEyeTexIdx = D_8094A90C[this->work[TW_BLINK_IDX]];
        if (this->work[TW_BLINK_IDX] != 0) {
            this->work[TW_BLINK_IDX]--;
        }
    } else {
        if (this->actionFunc == BossTw_TwinrovaStun) {
            this->eyeTexIdx = 1;
        }

        if (this->actionFunc == BossTw_TwinrovaDeathCS) {
            this->eyeTexIdx = 2;
        }

        this->leftEyeTexIdx = this->eyeTexIdx;
    }

    if (this->visible && this->unk_5F8 == 0) {
        Vec3f pos;
        Vec3f velocity = { 0.0f, 0.0f, 0.0f };
        Vec3f accel;

        if (this->work[UNK_S8] != 0) {
            this->work[UNK_S8] -= 20;
            if (this->work[UNK_S8] < 0) {
                this->work[UNK_S8] = 0;
            }
        }

        Math_ApproachF(&this->workf[UNK_F12], 1.0f, 1.0f, 0.05f);
        accel.y = 0.4f;

        for (i = 0; i < 2; i++) {
            pos = this->leftScepterPos;
            pos.x += Rand_CenteredFloat(30.0f);
            pos.y += Rand_CenteredFloat(30.0f);
            pos.z += Rand_CenteredFloat(30.0f);
            accel.x = Rand_CenteredFloat(0.5f);
            accel.z = Rand_CenteredFloat(0.5f);
            BossTw_AddDotEffect(play, &pos, &velocity, &accel, (s16)Rand_ZeroFloat(2.0f) + 7, 0, 75);
        }

        for (i = 0; i < 2; i++) {
            pos = this->rightScepterPos;
            pos.x += Rand_CenteredFloat(30.0f);
            pos.y += Rand_CenteredFloat(30.0f);
            pos.z += Rand_CenteredFloat(30.0f);
            accel.x = Rand_CenteredFloat(0.5f);
            accel.z = Rand_CenteredFloat(0.5f);
            BossTw_AddDotEffect(play, &pos, &velocity, &accel, (s16)Rand_ZeroFloat(2.0f) + 7, 1, 75);
        }
    }

    this->collider.dim.radius = 35;

    if (this->actionFunc == BossTw_TwinrovaSpin) {
        this->collider.dim.radius *= 2;
    }

    this->collider.dim.height = 150;
    this->collider.dim.yShift = -60;
    Collider_UpdateCylinder(&this->actor, &this->collider);

    if (this->work[INVINC_TIMER] == 0) {
        if (this->actionFunc != BossTw_TwinrovaStun) {
            if (this->twinrovaStun != 0) {
                this->twinrovaStun = 0;
                this->work[FOG_TIMER] = 10;
                BossTw_TwinrovaDamage(this, play, 0);
                Actor_PlaySfx(&this->actor, NA_SE_EN_TWINROBA_YOUNG_DAMAGE);
            } else if (this->collider.base.acFlags & AC_HIT) {
                ColliderElement* acHitElem = this->collider.elem.acHitElem;

                this->collider.base.acFlags &= ~AC_HIT;
                if (acHitElem->atDmgInfo.dmgFlags & (DMG_SLINGSHOT | DMG_ARROW)) {}
            }
        } else if (this->collider.base.acFlags & AC_HIT) {
            u8 damage;
            u8 swordDamage;
            ColliderElement* acHitElem = this->collider.elem.acHitElem;

            this->collider.base.acFlags &= ~AC_HIT;
            swordDamage = false;
            damage = CollisionCheck_GetSwordDamage(acHitElem->atDmgInfo.dmgFlags);

            if (damage == 0) {
                damage = 2;
            } else {
                swordDamage = true;
            }

            if (!(acHitElem->atDmgInfo.dmgFlags & DMG_HOOKSHOT)) {
                if (((s8)this->actor.colChkInfo.health < 3) && !swordDamage) {
                    damage = 0;
                }

                BossTw_TwinrovaDamage(this, play, damage);
            }
        }
    }

    CollisionCheck_SetAC(play, &play->colChkCtx, &this->collider.base);
    PRINTF("OooooooooooooooooooooooooooooooooCC\n");
    CollisionCheck_SetOC(play, &play->colChkCtx, &this->collider.base);

    play->envCtx.lightBlendOverride = LIGHT_BLEND_OVERRIDE_FULL_CONTROL;

    switch (sEnvType) {
        case 0:
            Math_ApproachZeroF(&play->envCtx.lightBlend, 1.0f, 0.02f);
            break;
        case 1:
            play->envCtx.lightSetting = 3;
            Math_ApproachF(&play->envCtx.lightBlend, 0.5f, 1.0f, 0.05f);
            break;
        case 2:
            play->envCtx.lightSetting = 2;
            Math_ApproachF(&play->envCtx.lightBlend, (Math_SinS(this->work[CS_TIMER_1] * 0x3000) * 0.03f) + 0.5f, 1.0f,
                           0.05f);
            break;
        case 3:
            play->envCtx.lightSetting = 3;
            Math_ApproachF(&play->envCtx.lightBlend, 1.0f, 1.0f, 0.1f);
            break;
        case 4:
            play->envCtx.lightSetting = 2;
            Math_ApproachF(&play->envCtx.lightBlend, (Math_SinS(this->work[CS_TIMER_1] * 0x3E00) * 0.05f) + 0.95f, 1.0f,
                           0.1f);
            break;
        case 5:
            play->envCtx.lightSetting = 0;
            Math_ApproachF(&play->envCtx.lightBlend, 1.0f, 1.0f, 0.05f);
            break;
        case -1:
            break;
    }

    BossTw_UpdateEffects(play);

    if (sFreezeState == 1) {
        sFreezeState = 2;
        BossTw_AddPlayerFreezeEffect(play, NULL);
        Sfx_PlaySfxAtPos(&player->actor.projectedPos, NA_SE_VO_LI_FREEZE);
        Sfx_PlaySfxAtPos(&player->actor.projectedPos, NA_SE_PL_FREEZE);

        if (sShieldFireCharge != 0) {
            sShieldFireCharge = 4;
        }
    }

    if (player->bodyIsBurning && sShieldIceCharge != 0) {
        sShieldIceCharge = 4;
    }
}

s32 BossTw_OverrideLimbDraw(PlayState* play, s32 limbIndex, Gfx** dList, Vec3f* pos, Vec3s* rot, void* thisx) {
    BossTw* this = (BossTw*)thisx;

    if (limbIndex == TWINROVA_KOTAKE_KOUME_LIMB_HEAD) {
        if (this->unk_5F8 == 0) {
            if (this->actor.params == TW_KOTAKE) {
                *dList = gTwinrovaKotakeHeadDL;
            } else {
                *dList = gTwinrovaKoumeHeadDL;
            }
        }
    }

    if (limbIndex == TWINROVA_KOTAKE_KOUME_LIMB_BROOM) {
        if (this->actionFunc == BossTw_DeathCS) {
            *dList = NULL;
        } else if (this->scepterAlpha == 0.0f) {
            if (this->actor.params == TW_KOTAKE) {
                *dList = gTwinrovaKotakeBroomDL;
            } else {
                *dList = gTwinrovaKoumeBroomDL;
            }
        }
    }

    return false;
}

void BossTw_PostLimbDraw(PlayState* play, s32 limbIndex, Gfx** dList, Vec3s* rot, void* thisx) {
    static Vec3f D_8094A944 = { 0.0f, 0.0f, 0.0f };
    static Vec3f D_8094A950 = { 0.0f, 2000.0f, -2000.0f };
    static Vec3f D_8094A95C[] = {
        { 0.0f, 0.0f, -10000.0f }, { 0.0f, 0.0f, -8000.0f },  { 0.0f, 0.0f, -9000.0f },
        { 0.0f, 0.0f, -11000.0f }, { 0.0f, 0.0f, -12000.0f },
    };
    BossTw* this = (BossTw*)thisx;

    OPEN_DISPS(play->state.gfxCtx, "../z_boss_tw.c", 6168);

    switch (limbIndex) {
        case TWINROVA_KOTAKE_KOUME_LIMB_HEAD:
            Matrix_MultVec3f(&D_8094A944, &this->actor.focus.pos);
            Matrix_MultVec3f(&D_8094A950, &this->crownPos);

            if (this->unk_5F8 != 0) {
                MATRIX_FINALIZE_AND_LOAD(POLY_XLU_DISP++, play->state.gfxCtx, "../z_boss_tw.c", 6190);
                if (this->actor.params == TW_KOTAKE) {
                    gSPDisplayList(POLY_XLU_DISP++, SEGMENTED_TO_VIRTUAL(gTwinrovaKotakeIceHairDL));
                } else {
                    gSPDisplayList(POLY_XLU_DISP++, SEGMENTED_TO_VIRTUAL(gTwinrovaKoumeFireHairDL));
                }
            }
            break;

        case TWINROVA_KOTAKE_KOUME_LIMB_BROOM:
            Matrix_MultVec3f(&D_8094A95C[0], &this->scepterFlamePos[0]);
            Matrix_MultVec3f(&D_8094A95C[1], &this->scepterFlamePos[1]);
            Matrix_MultVec3f(&D_8094A95C[2], &this->scepterFlamePos[2]);
            Matrix_MultVec3f(&D_8094A95C[3], &this->scepterFlamePos[3]);
            Matrix_MultVec3f(&D_8094A95C[4], &this->scepterFlamePos[4]);

            if (this->scepterAlpha > 0.0f) {
                MATRIX_FINALIZE_AND_LOAD(POLY_XLU_DISP++, play->state.gfxCtx, "../z_boss_tw.c", 6221);
                if (this->actor.params == TW_KOTAKE) {
                    gDPSetPrimColor(POLY_XLU_DISP++, 0, 0, 255, 225, 255, (s16)this->scepterAlpha);
                    gSPDisplayList(POLY_XLU_DISP++, SEGMENTED_TO_VIRTUAL(gTwinrovaKotakeIceBroomHeadDL));
                    gDPSetPrimColor(POLY_XLU_DISP++, 0, 0, 195, 225, 235, (s16)this->scepterAlpha);
                    gSPDisplayList(POLY_XLU_DISP++, SEGMENTED_TO_VIRTUAL(gTwinrovaKotakeIceBroomHeadOuterDL));
                } else {
                    gDPSetPrimColor(POLY_XLU_DISP++, 0, 0, 100, 20, 0, (s16)this->scepterAlpha);
                    gSPDisplayList(POLY_XLU_DISP++, SEGMENTED_TO_VIRTUAL(gTwinrovaKotakeFireBroomHeadDL));
                    gDPSetPrimColor(POLY_XLU_DISP++, 0, 0, 255, 70, 0, (s16)this->scepterAlpha);
                    gSPDisplayList(POLY_XLU_DISP++, SEGMENTED_TO_VIRTUAL(gTwinrovaKotakeFireBroomHeadOuterDL));
                }
            }
            break;
    }

    CLOSE_DISPS(play->state.gfxCtx, "../z_boss_tw.c", 6236);
}

void func_80941BC0(BossTw* this, PlayState* play) {
    s32 pad;

    OPEN_DISPS(play->state.gfxCtx, "../z_boss_tw.c", 6341);

    Matrix_Push();
    Gfx_SetupDL_25Xlu(play->state.gfxCtx);
    Matrix_Translate(this->groundBlastPos2.x, this->groundBlastPos2.y, this->groundBlastPos2.z, MTXMODE_NEW);
    Matrix_Scale(this->workf[UNK_F12], this->workf[UNK_F12], this->workf[UNK_F12], MTXMODE_APPLY);
    MATRIX_FINALIZE_AND_LOAD(POLY_XLU_DISP++, play->state.gfxCtx, "../z_boss_tw.c", 6358);
    gDPSetPrimColor(POLY_XLU_DISP++, 0, 0, 255, 255, 255, (s16)this->workf[UNK_F11]);
    gDPSetEnvColor(POLY_XLU_DISP++, 0, 40, 30, 80);
    gSPDisplayList(POLY_XLU_DISP++, SEGMENTED_TO_VIRTUAL(gTwinrovaIcePoolDL));
    gDPSetPrimColor(POLY_XLU_DISP++, 0, 0, 215, 215, 215, (s16)this->workf[UNK_F11] * this->workf[UNK_F14]);
    gDPSetEnvColor(POLY_XLU_DISP++, 255, 255, 255, 128);
    gSPSegment(POLY_XLU_DISP++, 8,
               Gfx_TwoTexScroll(play->state.gfxCtx, G_TX_RENDERTILE, 0, 0, 0x20, 0x40, 1,
                                (u32)this->workf[UNK_F16] & 0x3F, (this->work[CS_TIMER_2] * 4) & 0x3F, 0x10, 0x10));
    Matrix_Push();
    Matrix_RotateY(this->workf[UNK_F15], MTXMODE_APPLY);
    MATRIX_FINALIZE_AND_LOAD(POLY_XLU_DISP++, play->state.gfxCtx, "../z_boss_tw.c", 6423);
    gSPDisplayList(POLY_XLU_DISP++, SEGMENTED_TO_VIRTUAL(gTwinrovaIcePoolShineDL));
    Matrix_Pop();
    MATRIX_FINALIZE_AND_LOAD(POLY_XLU_DISP++, play->state.gfxCtx, "../z_boss_tw.c", 6427);
    gSPSegment(POLY_XLU_DISP++, 0xD,
               Gfx_TwoTexScroll(play->state.gfxCtx, G_TX_RENDERTILE, this->work[CS_TIMER_2] & 0x7F,
                                (this->work[CS_TIMER_2] * 8) & 0xFF, 0x20, 0x40, 1,
                                (-this->work[CS_TIMER_2] * 2) & 0x3F, 0, 0x10, 0x10));
    gDPSetPrimColor(POLY_XLU_DISP++, 0, 0, 195, 225, 235, (s16)this->workf[UNK_F9]);
    gDPSetEnvColor(POLY_XLU_DISP++, 255, 255, 255, 128);
    gDPSetRenderMode(POLY_XLU_DISP++, G_RM_FOG_SHADE_A, G_RM_ZB_OVL_SURF2);
    gSPSetGeometryMode(POLY_XLU_DISP++, G_CULL_BACK | G_FOG);
    gSPDisplayList(POLY_XLU_DISP++, SEGMENTED_TO_VIRTUAL(gTwinrovaEffectHaloDL));
    Matrix_Pop();

    CLOSE_DISPS(play->state.gfxCtx, "../z_boss_tw.c", 6461);
}

void func_80942180(BossTw* this, PlayState* play) {
    s32 pad;

    OPEN_DISPS(play->state.gfxCtx, "../z_boss_tw.c", 6468);

    Matrix_Push();

    Gfx_SetupDL_25Xlu(play->state.gfxCtx);
    Matrix_Translate(this->groundBlastPos2.x, this->groundBlastPos2.y, this->groundBlastPos2.z, MTXMODE_NEW);
    Matrix_Scale(this->workf[KM_GD_CRTR_SCL], this->workf[KM_GD_CRTR_SCL], this->workf[KM_GD_CRTR_SCL], MTXMODE_APPLY);
    gSPSegment(POLY_XLU_DISP++, 8,
               Gfx_TwoTexScroll(play->state.gfxCtx, G_TX_RENDERTILE, (-this->work[CS_TIMER_1]) & 0x7F, 0, 0x20, 0x20, 1,
                                (this->work[CS_TIMER_1] * 2) & 0x7F, 0, 0x20, 0x20));
    MATRIX_FINALIZE_AND_LOAD(POLY_XLU_DISP++, play->state.gfxCtx, "../z_boss_tw.c", 6497);
    gDPSetPrimColor(POLY_XLU_DISP++, 0, 0, 100, 40, 00, (s16)this->workf[KM_GRND_CRTR_A]);
    gDPPipeSync(POLY_XLU_DISP++);
    gDPSetEnvColor(POLY_XLU_DISP++, 255, 245, 255, 128);
    gSPDisplayList(POLY_XLU_DISP++, SEGMENTED_TO_VIRTUAL(gTwinrovaFirePoolDL));

    Matrix_ReplaceRotation(&play->billboardMtxF);
    MATRIX_FINALIZE_AND_LOAD(POLY_XLU_DISP++, play->state.gfxCtx, "../z_boss_tw.c", 6514);
    gSPSegment(POLY_XLU_DISP++, 8,
               Gfx_TwoTexScroll(play->state.gfxCtx, G_TX_RENDERTILE, this->work[CS_TIMER_1] & 0x7F,
                                (-this->work[CS_TIMER_1] * 6) & 0xFF, 0x20, 0x40, 1,
                                (this->work[CS_TIMER_1] * 2) & 0x7F, (-this->work[CS_TIMER_1] * 6) & 0xFF, 0x20, 0x40));
    gDPSetPrimColor(POLY_XLU_DISP++, 0, 0, 80, 0, 0, (s16)this->workf[KM_GD_SMOKE_A]);
    gDPPipeSync(POLY_XLU_DISP++);
    gDPSetEnvColor(POLY_XLU_DISP++, 0, 0, 0, 100);
    gSPDisplayList(POLY_XLU_DISP++, SEGMENTED_TO_VIRTUAL(gTwinrovaFireSmokeDL));

    gSPSegment(POLY_XLU_DISP++, 8,
               Gfx_TwoTexScroll(play->state.gfxCtx, G_TX_RENDERTILE, (-this->work[CS_TIMER_1] * 3) & 0x7F, 0, 0x20,
                                0x20, 1, 0, (-this->work[CS_TIMER_1] * 10) & 0xFF, 0x20, 0x40));
    gDPSetPrimColor(POLY_XLU_DISP++, 0, 0, 100, 50, 0, (s16)(this->workf[KM_GD_FLM_A] * 0.7f));
    gDPPipeSync(POLY_XLU_DISP++);
    gDPSetEnvColor(POLY_XLU_DISP++, 200, 235, 240, 128);
    Matrix_Scale(this->workf[KM_GD_FLM_SCL], this->workf[KM_GD_FLM_SCL], this->workf[KM_GD_FLM_SCL], MTXMODE_APPLY);
    MATRIX_FINALIZE_AND_LOAD(POLY_XLU_DISP++, play->state.gfxCtx, "../z_boss_tw.c", 6575);
    gSPDisplayList(POLY_XLU_DISP++, SEGMENTED_TO_VIRTUAL(gTwinrovaBigFlameDL));

    Matrix_Pop();

    CLOSE_DISPS(play->state.gfxCtx, "../z_boss_tw.c", 6579);
}

void func_809426F0(BossTw* this, PlayState* play) {
    s32 pad;
    s16 i;

    OPEN_DISPS(play->state.gfxCtx, "../z_boss_tw.c", 6587);

    gSPSegment(POLY_XLU_DISP++, 8,
               Gfx_TwoTexScroll(play->state.gfxCtx, G_TX_RENDERTILE, 0, (u8)(-this->work[CS_TIMER_2] * 15), 0x20, 0x40,
                                1, 0, 0, 0x40, 0x40));
    Matrix_Push();
    Matrix_Translate(0.0f, 0.0f, 5000.0f, MTXMODE_APPLY);
    Matrix_Scale(this->spawnPortalScale / 2000.0f, this->spawnPortalScale / 2000.0f, this->spawnPortalScale / 2000.0f,
                 MTXMODE_APPLY);
    Matrix_RotateZ(this->portalRotation, MTXMODE_APPLY);
    MATRIX_FINALIZE_AND_LOAD(POLY_XLU_DISP++, play->state.gfxCtx, "../z_boss_tw.c", 6614);

    if (this->actor.params == TW_KOTAKE) {
        gDPSetPrimColor(POLY_XLU_DISP++, 0, 0, 135, 175, 165, (s16)this->spawnPortalAlpha);
        gSPDisplayList(POLY_XLU_DISP++, SEGMENTED_TO_VIRTUAL(gTwinrovaKotakeMagicSigilDL));
    } else {
        gDPSetPrimColor(POLY_XLU_DISP++, 0, 0, 255, 255, 0, (s16)this->spawnPortalAlpha);
        gSPDisplayList(POLY_XLU_DISP++, SEGMENTED_TO_VIRTUAL(gTwinrovaKoumeMagicSigilDL));
    }

    Matrix_Pop();

    if (this->actor.params == TW_KOTAKE) {
        gDPSetPrimColor(POLY_XLU_DISP++, 0, 0, 195, 225, 235, (s16)this->flameAlpha);
        gSPDisplayList(POLY_XLU_DISP++, SEGMENTED_TO_VIRTUAL(gTwinrovaIceMaterialDL));
    } else {
        gDPSetPrimColor(POLY_XLU_DISP++, 0, 0, 200, 20, 0, (s16)this->flameAlpha);
        gDPSetEnvColor(POLY_XLU_DISP++, 255, 215, 255, 128);
    }

    for (i = 0; i < 8; i++) {
        Matrix_Push();
        Matrix_Translate(0.0f, 0.0f, 5000.0f, MTXMODE_APPLY);
        Matrix_RotateZ(((i * M_PI) * 2.0f * 0.125f) + this->flameRotation, MTXMODE_APPLY);
        Matrix_Translate(0.0f, this->spawnPortalScale * 1.5f, 0.0f, MTXMODE_APPLY);
        gSPSegment(POLY_XLU_DISP++, 8,
                   Gfx_TwoTexScroll(play->state.gfxCtx, G_TX_RENDERTILE,
                                    ((this->work[CS_TIMER_2] * 3) + (i * 10)) & 0x7F,
                                    (u8)((-this->work[CS_TIMER_2] * 15) + (i * 50)), 0x20, 0x40, 1, 0, 0, 0x20, 0x20));
        Matrix_Scale(0.4f, 0.4f, 0.4f, MTXMODE_APPLY);
        Matrix_ReplaceRotation(&play->billboardMtxF);
        MATRIX_FINALIZE_AND_LOAD(POLY_XLU_DISP++, play->state.gfxCtx, "../z_boss_tw.c", 6751);
        gSPDisplayList(POLY_XLU_DISP++, SEGMENTED_TO_VIRTUAL(gTwinrovaFireDL));
        Matrix_Pop();
    }

    CLOSE_DISPS(play->state.gfxCtx, "../z_boss_tw.c", 6756);
}

void func_80942C70(Actor* thisx, PlayState* play) {
    BossTw* this = (BossTw*)thisx;
    s16 alpha;

    OPEN_DISPS(play->state.gfxCtx, "../z_boss_tw.c", 6765);

    if (this->beamDist == 0.0f) {
        goto close_disps;
    }

    Matrix_Push();
    gSPSegment(POLY_XLU_DISP++, 0xC,
               Gfx_TexScroll(play->state.gfxCtx, 0, (u8)(this->work[CS_TIMER_1] * -0xF), 0x20, 0x40));
    alpha = this->beamScale * 100.0f * 255.0f;

    if (this->actor.params == TW_KOUME) {
        gDPSetPrimColor(POLY_XLU_DISP++, 0, 0, 255, 255, 60, alpha);
        gDPSetEnvColor(POLY_XLU_DISP++, 255, 0, 0, 128);
    } else {
        gDPSetPrimColor(POLY_XLU_DISP++, 0, 0, 255, 255, 255, alpha);
        gDPSetEnvColor(POLY_XLU_DISP++, 100, 100, 255, 128);
    }

    Matrix_Translate(this->beamOrigin.x, this->beamOrigin.y, this->beamOrigin.z, MTXMODE_NEW);
    Matrix_RotateY(this->beamYaw, MTXMODE_APPLY);
    Matrix_RotateX(this->beamPitch, MTXMODE_APPLY);
    Matrix_RotateZ(this->beamRoll, MTXMODE_APPLY);
    Matrix_Scale(this->beamScale, this->beamScale, (this->beamDist * 0.01f * 98.0f) / 20000.0f, MTXMODE_APPLY);
    gSPMatrix(POLY_XLU_DISP++, MATRIX_NEW(play->state.gfxCtx, "../z_boss_tw.c", 6846),
              G_MTX_LOAD | G_MTX_MODELVIEW | G_MTX_NOPUSH);
    gSPDisplayList(POLY_XLU_DISP++, SEGMENTED_TO_VIRTUAL(gTwinrovaBeamDL));

    if (this->beamReflectionDist > 10.0f) {
        Matrix_Translate(this->beamReflectionOrigin.x, this->beamReflectionOrigin.y, this->beamReflectionOrigin.z,
                         MTXMODE_NEW);
        Matrix_RotateY(this->beamReflectionYaw, MTXMODE_APPLY);
        Matrix_RotateX(this->beamReflectionPitch, MTXMODE_APPLY);
        Matrix_RotateZ(this->beamRoll, MTXMODE_APPLY);
<<<<<<< HEAD
        Matrix_Scale(this->beamScale, this->beamScale, (this->beamDist * 0.01f * 98.0f) / 20000.0f, MTXMODE_APPLY);
        MATRIX_FINALIZE_AND_LOAD(POLY_XLU_DISP++, play->state.gfxCtx, "../z_boss_tw.c", 6846);
        gSPDisplayList(POLY_XLU_DISP++, SEGMENTED_TO_VIRTUAL(gTwinrovaBeamDL));

        if (this->beamReflectionDist > 10.0f) {
            Matrix_Translate(this->beamReflectionOrigin.x, this->beamReflectionOrigin.y, this->beamReflectionOrigin.z,
                             MTXMODE_NEW);
            Matrix_RotateY(this->beamReflectionYaw, MTXMODE_APPLY);
            Matrix_RotateX(this->beamReflectionPitch, MTXMODE_APPLY);
            Matrix_RotateZ(this->beamRoll, MTXMODE_APPLY);
            Matrix_Scale(this->beamScale, this->beamScale, (this->beamReflectionDist * 0.01f * 100.0f) / 20000.0f,
                         MTXMODE_APPLY);
            MATRIX_FINALIZE_AND_LOAD(POLY_XLU_DISP++, play->state.gfxCtx, "../z_boss_tw.c", 6870);
            gSPDisplayList(POLY_XLU_DISP++, SEGMENTED_TO_VIRTUAL(gTwinrovaBeamDL));
        }

        Matrix_Pop();
=======
        Matrix_Scale(this->beamScale, this->beamScale, (this->beamReflectionDist * 0.01f * 100.0f) / 20000.0f,
                     MTXMODE_APPLY);
        gSPMatrix(POLY_XLU_DISP++, MATRIX_NEW(play->state.gfxCtx, "../z_boss_tw.c", 6870),
                  G_MTX_LOAD | G_MTX_MODELVIEW | G_MTX_NOPUSH);
        gSPDisplayList(POLY_XLU_DISP++, SEGMENTED_TO_VIRTUAL(gTwinrovaBeamDL));
>>>>>>> 2e79b83b
    }

    Matrix_Pop();

close_disps:
    CLOSE_DISPS(play->state.gfxCtx, "../z_boss_tw.c", 6878);
}

void func_80943028(Actor* thisx, PlayState* play) {
    BossTw* this = (BossTw*)thisx;

    OPEN_DISPS(play->state.gfxCtx, "../z_boss_tw.c", 6885);

    Matrix_Push();
    Matrix_Translate(this->actor.world.pos.x, this->actor.world.pos.y + 57.0f, this->actor.world.pos.z, MTXMODE_NEW);
    Matrix_Scale(this->workf[UNK_F17], this->workf[UNK_F17], this->workf[UNK_F17], MTXMODE_APPLY);
    gDPSetPrimColor(POLY_XLU_DISP++, 0, 0, 255, 255, 255, 255);
    MATRIX_FINALIZE_AND_LOAD(POLY_XLU_DISP++, play->state.gfxCtx, "../z_boss_tw.c", 6908);
    gSPDisplayList(POLY_XLU_DISP++, SEGMENTED_TO_VIRTUAL(gTwinrovaHaloDL));
    Gfx_SetupDL_44Xlu(play->state.gfxCtx);
    gDPSetPrimColor(POLY_XLU_DISP++, 0, 0, 0, 0, 0, 200);
    Matrix_Translate(this->actor.world.pos.x, 240.0f, this->actor.world.pos.z, MTXMODE_NEW);
    Matrix_Scale((this->actor.scale.x * 4000.0f) / 100.0f, 1.0f, (this->actor.scale.x * 4000.0f) / 100.0f,
                 MTXMODE_APPLY);
    MATRIX_FINALIZE_AND_LOAD(POLY_XLU_DISP++, play->state.gfxCtx, "../z_boss_tw.c", 6926);
    gSPDisplayList(POLY_XLU_DISP++, SEGMENTED_TO_VIRTUAL(gCircleShadowDL));
    Matrix_Pop();

    CLOSE_DISPS(play->state.gfxCtx, "../z_boss_tw.c", 6933);
}

static void* sEyeTextures[] = {
    gTwinrovaKotakeKoumeEyeOpenTex,
    gTwinrovaKotakeKoumeEyeHalfTex,
    gTwinrovaKotakeKoumeEyeClosedTex,
};

void BossTw_Draw(Actor* thisx, PlayState* play2) {
    static Vec3f D_8094A9A4 = { 0.0f, 200.0f, 2000.0f };
    PlayState* play = play2;
    BossTw* this = (BossTw*)thisx;
    Player* player = GET_PLAYER(play);

    OPEN_DISPS(play->state.gfxCtx, "../z_boss_tw.c", 6947);

    if (this->visible) {
        gSPSegment(POLY_OPA_DISP++, 10, SEGMENTED_TO_VIRTUAL(sEyeTextures[this->eyeTexIdx]));
        gSPSegment(POLY_XLU_DISP++, 10, SEGMENTED_TO_VIRTUAL(sEyeTextures[this->eyeTexIdx]));
        gSPSegment(POLY_XLU_DISP++, 8,
                   Gfx_TwoTexScroll(play->state.gfxCtx, G_TX_RENDERTILE, (s16)this->workf[OUTR_CRWN_TX_X1] & 0x7F,
                                    (s16)this->workf[OUTR_CRWN_TX_Y1] & 0x7F, 0x20, 0x20, 1,
                                    (s16)this->workf[OUTR_CRWN_TX_X2] & 0x7F, (s16)this->workf[OUTR_CRWN_TX_Y2] & 0xFF,
                                    0x20, 0x40));

        if (this->actor.params == TW_KOTAKE) {
            gSPSegment(POLY_XLU_DISP++, 9,
                       Gfx_TexScroll(play->state.gfxCtx, (s16)this->workf[INNR_CRWN_TX_X1] & 0x7F,
                                     (s16)this->workf[INNR_CRWN_TX_Y1] & 0xFF, 0x20, 0x40));
        } else {
            gSPSegment(POLY_XLU_DISP++, 9,
                       Gfx_TwoTexScroll(play->state.gfxCtx, G_TX_RENDERTILE, (s16)this->workf[INNR_CRWN_TX_X1] & 0x7F,
                                        (s16)this->workf[INNR_CRWN_TX_Y1] & 0x7F, 0x20, 0x20, 1,
                                        (s16)this->workf[INNR_CRWN_TX_X2] & 0x7F,
                                        (s16)this->workf[INNR_CRWN_TX_Y2] & 0xFF, 0x20, 0x40));
        }

        Gfx_SetupDL_25Opa(play->state.gfxCtx);
        Gfx_SetupDL_25Xlu(play->state.gfxCtx);

        if (this->work[FOG_TIMER] & 2) {
            POLY_OPA_DISP = Gfx_SetFog(POLY_OPA_DISP, 255, 50, 0, 0, 900, 1099);
        } else {
            POLY_OPA_DISP = Gfx_SetFog(POLY_OPA_DISP, (u32)this->fogR, (u32)this->fogG, (u32)this->fogB, 0,
                                       this->fogNear, this->fogFar);
        }

        Matrix_Push();
        SkelAnime_DrawFlexOpa(play, this->skelAnime.skeleton, this->skelAnime.jointTable, this->skelAnime.dListCount,
                              BossTw_OverrideLimbDraw, BossTw_PostLimbDraw, this);
        Matrix_Pop();
        POLY_OPA_DISP = Play_SetFog(play, POLY_OPA_DISP);
    }

    if (this->actor.params == TW_KOTAKE) {
        Vec3f diff;

        if (this->workf[UNK_F9] > 0.0f) {
            if (this->workf[UNK_F11] > 0.0f) {
                diff.x = this->groundBlastPos2.x - player->actor.world.pos.x;
                diff.y = this->groundBlastPos2.y - player->actor.world.pos.y;
                diff.z = this->groundBlastPos2.z - player->actor.world.pos.z;

                if ((fabsf(diff.y) < 10.0f) && (player->actor.bgCheckFlags & BGCHECKFLAG_GROUND) &&
                    (sqrtf(SQ(diff.x) + SQ(diff.z)) < (this->workf[UNK_F12] * 4600.0f)) && (sFreezeState == 0) &&
                    (this->workf[UNK_F11] > 200.0f)) {
                    sFreezeState = 1;
                    sTwinrovaPtr->timers[2] = 100;
                }
            }

            func_80941BC0(this, play);
        }
    } else {
        func_80942180(this, play);
    }

    if (this->visible) {
        if (this->actionFunc == BossTw_DeathCS) {
            func_80943028(&this->actor, play);
        } else {
            func_809426F0(this, play);
            Matrix_MultVec3f(&D_8094A9A4, &this->beamOrigin);
            func_80942C70(&this->actor, play);
        }
    }

    CLOSE_DISPS(play->state.gfxCtx, "../z_boss_tw.c", 7123);
}

void* sTwinrovaEyeTextures[] = {
    gTwinrovaEyeOpenTex,
    gTwinrovaEyeHalfTex,
    gTwinrovaEyeClosedTex,
};

s32 BossTw_TwinrovaOverrideLimbDraw(PlayState* play, s32 limbIndex, Gfx** dList, Vec3f* pos, Vec3s* rot, void* thisx) {
    BossTw* this = (BossTw*)thisx;

    OPEN_DISPS(play->state.gfxCtx, "../z_boss_tw.c", 7139);

    switch (limbIndex) {
        case TWINROVA_LIMB_HEAD:
            gSPSegment(POLY_OPA_DISP++, 0xC,
                       Gfx_TexScroll(play->state.gfxCtx, 0, (s16)(f32)this->work[CS_TIMER_1], 8, 8));
            gSPSegment(POLY_OPA_DISP++, 8, SEGMENTED_TO_VIRTUAL(sTwinrovaEyeTextures[this->eyeTexIdx]));
            gSPSegment(POLY_OPA_DISP++, 9, SEGMENTED_TO_VIRTUAL(sTwinrovaEyeTextures[this->leftEyeTexIdx]));
            gDPSetEnvColor(POLY_OPA_DISP++, 255, 255, 255, this->work[UNK_S8]);
            break;
        case TWINROVA_LIMB_HAIR_FIRE_JET:
        case TWINROVA_LIMB_BROOM_FIRE_JET:
            *dList = NULL;
            gSPSegment(POLY_XLU_DISP++, 0xA,
                       Gfx_TwoTexScroll(play->state.gfxCtx, G_TX_RENDERTILE, 0, 0, 0x20, 0x20, 1, 0,
                                        -this->work[CS_TIMER_1] * 0xF, 0x20, 0x40));
            break;
        case TWINROVA_LIMB_HAIR_FIRE_TRAIL:
        case TWINROVA_LIMB_BROOM_FIRE_TRAIL:
            *dList = NULL;
            gSPSegment(POLY_XLU_DISP++, 0xB,
                       Gfx_TwoTexScroll(play->state.gfxCtx, G_TX_RENDERTILE, 0, 0, 0x20, 0x20, 1, 0,
                                        -this->work[CS_TIMER_1] * 0xA, 0x20, 0x40));
            break;
        case TWINROVA_LIMB_HAIR_ICE_JET:
        case TWINROVA_LIMB_BROOM_ICE_JET:
            *dList = NULL;
            gSPSegment(POLY_XLU_DISP++, 8,
                       Gfx_TwoTexScroll(play->state.gfxCtx, G_TX_RENDERTILE, 0, 0, 0x20, 0x20, 1,
                                        this->work[CS_TIMER_1], -this->work[CS_TIMER_1] * 7, 0x20, 0x40));
            break;
        case TWINROVA_LIMB_HAIR_ICE_TRAIL:
        case TWINROVA_LIMB_BROOM_ICE_TRAIL:
            *dList = NULL;
            gSPSegment(POLY_XLU_DISP++, 9, Gfx_TexScroll(play->state.gfxCtx, 0, this->work[CS_TIMER_1], 0x20, 0x40));
            break;
        case TWINROVA_LIMB_LEFT_HAIR_BUN:
            if (this->unk_5F8 != 0) {
                *dList = gTwinrovaLeftHairBunDL;
            }
            break;

        case TWINROVA_LIMB_RIGHT_HAIR_BUN:
            if (this->unk_5F8 != 0) {
                *dList = gTwinrovaRightHairBunDL;
            }
            break;
    }

    if ((this->unk_5F8 != 0) && ((limbIndex == TWINROVA_LIMB_LEFT_BROOM) || (limbIndex == TWINROVA_LIMB_RIGHT_BROOM))) {
        *dList = NULL;
    }

    CLOSE_DISPS(play->state.gfxCtx, "../z_boss_tw.c", 7251);

    return false;
}

void BossTw_TwinrovaPostLimbDraw(PlayState* play, s32 limbIndex, Gfx** dList, Vec3s* rot, void* thisx) {
    static Vec3f D_8094A9BC = { 0.0f, 0.0f, 0.0f };
    static Vec3f D_8094A9C8 = { 0.0f, 2000.0f, -2000.0f };
    static Vec3f D_8094A9D4 = { 13000.0f, 0.0f, 0.0f };
    static Vec3f D_8094A9E0 = { 13000.0f, 0.0f, 0.0f };

    BossTw* this = (BossTw*)thisx;

    OPEN_DISPS(play->state.gfxCtx, "../z_boss_tw.c", 7262);

    switch (limbIndex) {
        case TWINROVA_LIMB_LEFT_BROOM:
            Matrix_MultVec3f(&D_8094A9D4, &this->leftScepterPos);
            break;
        case TWINROVA_LIMB_RIGHT_BROOM:
            Matrix_MultVec3f(&D_8094A9E0, &this->rightScepterPos);
            break;
        case TWINROVA_LIMB_HEAD:
            Matrix_MultVec3f(&D_8094A9BC, &this->actor.focus.pos);
            Matrix_MultVec3f(&D_8094A9C8, &this->crownPos);
            break;
        case TWINROVA_LIMB_HAIR_ICE_TRAIL:
        case TWINROVA_LIMB_HAIR_ICE_JET:
        case TWINROVA_LIMB_HAIR_FIRE_JET:
        case TWINROVA_LIMB_HAIR_FIRE_TRAIL:
        case TWINROVA_LIMB_BROOM_ICE_TRAIL:
        case TWINROVA_LIMB_BROOM_ICE_JET:
        case TWINROVA_LIMB_BROOM_FIRE_JET:
        case TWINROVA_LIMB_BROOM_FIRE_TRAIL:
            Matrix_Push();
            Matrix_Scale(this->workf[UNK_F12], this->workf[UNK_F12], this->workf[UNK_F12], MTXMODE_APPLY);
            MATRIX_FINALIZE_AND_LOAD(POLY_XLU_DISP++, play->state.gfxCtx, "../z_boss_tw.c", 7295);
            Matrix_Pop();
            gSPDisplayList(POLY_XLU_DISP++, *dList);
            break;
    }

    CLOSE_DISPS(play->state.gfxCtx, "../z_boss_tw.c", 7301);
}

void BossTw_ShieldChargeDraw(BossTw* this, PlayState* play) {
    s32 pad;
    Player* player = GET_PLAYER(play);
    s16 temp_t0;
    s16 temp_a0;

    OPEN_DISPS(play->state.gfxCtx, "../z_boss_tw.c", 7311);

    Matrix_Push();

    temp_t0 = sShieldFireCharge | sShieldIceCharge;

    if (temp_t0 == 1) {
        Sfx_PlaySfxCentered(NA_SE_IT_SHIELD_CHARGE_LV1 & ~SFX_FLAG);
    } else if (temp_t0 == 2) {
        Sfx_PlaySfxCentered(NA_SE_IT_SHIELD_CHARGE_LV2 & ~SFX_FLAG);
    } else if (temp_t0 == 3) {
        Sfx_PlaySfxCentered(NA_SE_IT_SHIELD_CHARGE_LV3 & ~SFX_FLAG);
    }

    if (temp_t0 != 0 && temp_t0 < 4) {
        Math_ApproachF(&D_8094C854, 255.0f, 1.0f, 20.0f);
        if (temp_t0 == 3) {
            temp_t0 *= 3;
        }
    } else if (temp_t0 == 0) {
        D_8094C854 = 0.0f;
    } else {
        Math_ApproachF(&D_8094C854, 0.0f, 1.0f, 10.0f);
        if (D_8094C854 == 0.0f) {
            sShieldIceCharge = 0;
            sShieldFireCharge = 0;
        }

        temp_t0 = 1;
    }

    if (Player_HasMirrorShieldEquipped(play)) {
        if (temp_t0 != 0) {
            Matrix_Mult(&player->shieldMf, MTXMODE_NEW);
            Matrix_RotateX(M_PI / 2.0f, MTXMODE_APPLY);
            MATRIX_FINALIZE_AND_LOAD(POLY_XLU_DISP++, play->state.gfxCtx, "../z_boss_tw.c", 7362);
            temp_a0 = (Math_SinS(this->work[CS_TIMER_1] * 2730 * temp_t0) * D_8094C854 * 0.5f) + (D_8094C854 * 0.5f);
            if (sShieldFireCharge != 0) {
                gDPSetEnvColor(POLY_XLU_DISP++, 255, 245, 255, temp_a0);
                gSPDisplayList(POLY_XLU_DISP++, SEGMENTED_TO_VIRTUAL(gTwinrovaMirrorShieldFireChargeSidesDL));
                gSPSegment(POLY_XLU_DISP++, 8,
                           Gfx_TwoTexScroll(play->state.gfxCtx, G_TX_RENDERTILE, (this->work[CS_TIMER_1] * 2) * temp_t0,
                                            0, 0x20, 0x20, 1, (-this->work[CS_TIMER_1] * 2) * temp_t0, 0, 0x20, 0x20));
                gDPSetPrimColor(POLY_XLU_DISP++, 0, 0, 100, 20, 0, (s16)D_8094C854);
                gSPDisplayList(POLY_XLU_DISP++, SEGMENTED_TO_VIRTUAL(gTwinrovaMirrorShieldFireChargeCenterDL));
            } else {
                gDPSetEnvColor(POLY_XLU_DISP++, 225, 255, 255, temp_a0);
                gSPDisplayList(POLY_XLU_DISP++, SEGMENTED_TO_VIRTUAL(gTwinrovaMirrorShieldIceChargeSidesDL));
                gSPSegment(POLY_XLU_DISP++, 8,
                           Gfx_TwoTexScroll(play->state.gfxCtx, G_TX_RENDERTILE, 0,
                                            (-this->work[CS_TIMER_1] * 5) * temp_t0, 0x20, 0x40, 1,
                                            (this->work[CS_TIMER_1] * 4) * temp_t0, 0, 0x20, 0x20));
                gDPSetPrimColor(POLY_XLU_DISP++, 0, 0, 175, 205, 195, (s16)D_8094C854);
                gSPDisplayList(POLY_XLU_DISP++, SEGMENTED_TO_VIRTUAL(gTwinrovaMirrorShieldIceChargeCenterDL));
            }
        }
    }

    if (D_8094C86F != 0) {
        f32 step = D_8094C872 > 0 ? 100.0f : 60.0f;

        D_8094C86F--;
        Math_ApproachF(&D_8094C858, 255.0f, 1.0f, step);
    } else {
        f32 step = D_8094C872 > 0 ? 40.0f : 20.0f;

        Math_ApproachF(&D_8094C858, 0.0f, 1.0f, step);
    }

    if (Player_HasMirrorShieldEquipped(play) && D_8094C858 > 0.0f) {
        f32 scale = D_8094C872 > 0 ? 1.3f : 1.0f;

        Matrix_Mult(&player->shieldMf, MTXMODE_NEW);
        Matrix_RotateX(M_PI / 2.0f, MTXMODE_APPLY);
        Matrix_Scale(scale, scale, scale, MTXMODE_APPLY);
        MATRIX_FINALIZE_AND_LOAD(POLY_XLU_DISP++, play->state.gfxCtx, "../z_boss_tw.c", 7486);
        if (sShieldFireCharge != 0) {
            gDPSetPrimColor(POLY_XLU_DISP++, 0, 0, 255, 220, 20, (s16)D_8094C858);
            gDPSetEnvColor(POLY_XLU_DISP++, 255, 0, 20, 110);
        } else {
            gDPSetPrimColor(POLY_XLU_DISP++, 0, 0, 255, 255, 255, (s16)D_8094C858);
            gDPSetEnvColor(POLY_XLU_DISP++, 185, 225, 205, 150);
        }

        gSPSegment(POLY_XLU_DISP++, 8,
                   Gfx_TwoTexScroll(play->state.gfxCtx, G_TX_RENDERTILE, 0, this->work[CS_TIMER_1] * D_8094C872, 0x20,
                                    0x40, 1, 0, this->work[CS_TIMER_1] * D_8094C872, 0x20, 0x20));
        gSPDisplayList(POLY_XLU_DISP++, SEGMENTED_TO_VIRTUAL(gTwinrovaShieldAbsorbAndReflectEffectDL));
    }

    Matrix_Pop();

    CLOSE_DISPS(play->state.gfxCtx, "../z_boss_tw.c", 7531);
}

void BossTw_SpawnPortalDraw(BossTw* this, PlayState* play) {
    s32 pad;

    OPEN_DISPS(play->state.gfxCtx, "../z_boss_tw.c", 7546);

    Gfx_SetupDL_25Xlu(play->state.gfxCtx);
    gSPSegment(POLY_XLU_DISP++, 8,
               Gfx_TwoTexScroll(play->state.gfxCtx, G_TX_RENDERTILE, 0, -this->work[CS_TIMER_1] * 15, 0x20, 0x40, 1, 0,
                                0, 0x40, 0x40));

    Matrix_Push();

    Matrix_Translate(0.0f, 232.0f, -600.0f, MTXMODE_NEW);
    Matrix_Scale(this->spawnPortalScale, this->spawnPortalScale, this->spawnPortalScale, MTXMODE_APPLY);
    gDPSetPrimColor(POLY_XLU_DISP++, 0, 0, 0, 0, 0, (s16)this->spawnPortalAlpha);
    MATRIX_FINALIZE_AND_LOAD(POLY_XLU_DISP++, play->state.gfxCtx, "../z_boss_tw.c", 7582);
    gSPDisplayList(POLY_XLU_DISP++, SEGMENTED_TO_VIRTUAL(gTwinrovaSpawnPortalShadowDL));

    gDPSetPrimColor(POLY_XLU_DISP++, 0, 0, 135, 175, 165, (s16)this->spawnPortalAlpha);
    Matrix_Translate(0.0f, 2.0f, 0.0f, MTXMODE_APPLY);
    Matrix_RotateX(M_PI / 2.0f, MTXMODE_APPLY);
    MATRIX_FINALIZE_AND_LOAD(POLY_XLU_DISP++, play->state.gfxCtx, "../z_boss_tw.c", 7596);
    gSPDisplayList(POLY_XLU_DISP++, SEGMENTED_TO_VIRTUAL(gTwinrovaKotakeMagicSigilDL));

    Matrix_Translate(0.0f, 232.0f, 600.0f, MTXMODE_NEW);
    Matrix_Scale(this->spawnPortalScale, this->spawnPortalScale, this->spawnPortalScale, MTXMODE_APPLY);
    gDPSetPrimColor(POLY_XLU_DISP++, 0, 0, 0, 0, 0, (s16)this->spawnPortalAlpha);
    MATRIX_FINALIZE_AND_LOAD(POLY_XLU_DISP++, play->state.gfxCtx, "../z_boss_tw.c", 7617);
    gSPDisplayList(POLY_XLU_DISP++, SEGMENTED_TO_VIRTUAL(gTwinrovaSpawnPortalShadowDL));

    gDPSetPrimColor(POLY_XLU_DISP++, 0, 0, 255, 255, 0, (s16)this->spawnPortalAlpha);
    Matrix_Translate(0.0f, 2.0f, 0.0f, MTXMODE_APPLY);
    Matrix_RotateX(M_PI / 2.0f, MTXMODE_APPLY);
    MATRIX_FINALIZE_AND_LOAD(POLY_XLU_DISP++, play->state.gfxCtx, "../z_boss_tw.c", 7631);
    gSPDisplayList(POLY_XLU_DISP++, SEGMENTED_TO_VIRTUAL(gTwinrovaKoumeMagicSigilDL));

    Matrix_Pop();

    CLOSE_DISPS(play->state.gfxCtx, "../z_boss_tw.c", 7635);
}

void func_80944C50(BossTw* this, PlayState* play) {
    s32 pad;
    f32 scale;

    OPEN_DISPS(play->state.gfxCtx, "../z_boss_tw.c", 7645);

    Matrix_Push();
    Matrix_Translate(0.0f, 750.0f, 0.0f, MTXMODE_NEW);
    Matrix_Scale(0.35f, 0.35f, 0.35f, MTXMODE_APPLY);
    Matrix_Push();
    Matrix_Scale(this->workf[UNK_F19], this->workf[UNK_F19], this->workf[UNK_F19], MTXMODE_APPLY);
    MATRIX_FINALIZE_AND_LOAD(POLY_XLU_DISP++, play->state.gfxCtx, "../z_boss_tw.c", 7671);
    gSPDisplayList(POLY_XLU_DISP++, SEGMENTED_TO_VIRTUAL(gTwinrovaLightCircleDL));

    Matrix_Pop();
    gSPSegment(POLY_XLU_DISP++, 8,
               Gfx_TwoTexScroll(play->state.gfxCtx, G_TX_RENDERTILE, -sKoumePtr->work[CS_TIMER_1] * 2, 0, 0x20, 0x20, 1,
                                -sKoumePtr->work[CS_TIMER_1] * 2, 0, 0x20, 0x40));
    gDPSetPrimColor(POLY_XLU_DISP++, 0, 0, 255, 255, 255, (s16)this->workf[UNK_F18] / 2);
    MATRIX_FINALIZE_AND_LOAD(POLY_XLU_DISP++, play->state.gfxCtx, "../z_boss_tw.c", 7694);
    gSPDisplayList(POLY_XLU_DISP++, SEGMENTED_TO_VIRTUAL(gTwinrovaLightRaysDL));

    gSPSegment(POLY_XLU_DISP++, 8,
               Gfx_TwoTexScroll(play->state.gfxCtx, G_TX_RENDERTILE, -sKoumePtr->work[CS_TIMER_1] * 5,
                                -sKoumePtr->work[CS_TIMER_1] * 2, 0x20, 0x40, 1, 0, -sKoumePtr->work[CS_TIMER_1] * 2,
                                0x10, 0x10));
    gDPSetPrimColor(POLY_XLU_DISP++, 0, 0, 255, 255, 255, (s16)(this->workf[UNK_F18] * 0.3f));

    scale = this->workf[UNK_F18] / 150.0f;
    scale = CLAMP_MAX(scale, 1.0f);

    Matrix_Scale(scale, 1.0f, scale, MTXMODE_APPLY);
    MATRIX_FINALIZE_AND_LOAD(POLY_XLU_DISP++, play->state.gfxCtx, "../z_boss_tw.c", 7728);
    gSPDisplayList(POLY_XLU_DISP++, SEGMENTED_TO_VIRTUAL(gTwinrovaLightPillarDL));
    Matrix_Pop();

    CLOSE_DISPS(play->state.gfxCtx, "../z_boss_tw.c", 7732);
}

void BossTw_TwinrovaDraw(Actor* thisx, PlayState* play2) {
    static Vec3f D_8094A9EC = { 0.0f, 200.0f, 2000.0f };
    PlayState* play = play2;
    BossTw* this = (BossTw*)thisx;

    OPEN_DISPS(play->state.gfxCtx, "../z_boss_tw.c", 7748);

    if (this->visible) {
        Gfx_SetupDL_25Opa(play->state.gfxCtx);
        Gfx_SetupDL_25Xlu(play->state.gfxCtx);

        POLY_OPA_DISP = (this->work[FOG_TIMER] & 2) ? Gfx_SetFog2(POLY_OPA_DISP, 255, 50, 0, 0, 900, 1099)
                                                    : Gfx_SetFog2(POLY_OPA_DISP, (u32)this->fogR, (u32)this->fogG,
                                                                  (u32)this->fogB, 0, this->fogNear, this->fogFar);

        Matrix_Push();
        SkelAnime_DrawFlexOpa(play, this->skelAnime.skeleton, this->skelAnime.jointTable, this->skelAnime.dListCount,
                              BossTw_TwinrovaOverrideLimbDraw, BossTw_TwinrovaPostLimbDraw, thisx);
        Matrix_Pop();

        Matrix_MultVec3f(&D_8094A9EC, &this->beamOrigin);
        POLY_OPA_DISP = Gfx_SetFog2(POLY_OPA_DISP, play->lightCtx.fogColor[0], play->lightCtx.fogColor[1],
                                    play->lightCtx.fogColor[2], 0, play->lightCtx.fogNear, 1000);
    }

    BossTw_DrawEffects(play);
    BossTw_ShieldChargeDraw(this, play);

    if (this->spawnPortalAlpha > 0.0f) {
        BossTw_SpawnPortalDraw(this, play);
    }

    if (this->workf[UNK_F18] > 0.0f) {
        func_80944C50(this, play);
    }

    CLOSE_DISPS(play->state.gfxCtx, "../z_boss_tw.c", 7804);
}

void BossTw_BlastFire(BossTw* this, PlayState* play) {
    s16 i;
    f32 xDiff;
    f32 yDiff;
    f32 zDiff;
    f32 distXZ;
    Player* player = GET_PLAYER(play);
    Player* player2 = player;

    switch (this->actor.params) {
        case TW_FIRE_BLAST:
            switch (this->csState1) {
                case 0:
                    Actor_SetScale(&this->actor, 0.03f);
                    this->csState1 = 1;
                    xDiff = player->actor.world.pos.x - this->actor.world.pos.x;
                    yDiff = (player->actor.world.pos.y + 30.0f) - this->actor.world.pos.y;
                    zDiff = player->actor.world.pos.z - this->actor.world.pos.z;
                    // yaw
                    this->actor.world.rot.y = RAD_TO_BINANG(Math_FAtan2F(xDiff, zDiff));
                    // pitch
                    distXZ = sqrtf(SQ(xDiff) + SQ(zDiff));
                    this->actor.world.rot.x = RAD_TO_BINANG(Math_FAtan2F(yDiff, distXZ));
                    this->actor.speed = 20.0f;

                    for (i = 0; i < 50; i++) {
                        this->blastTailPos[i] = this->actor.world.pos;
                    }
                    this->workf[TAIL_ALPHA] = 255.0f;
                    FALLTHROUGH;
                case 1:
                case 10:
                    this->blastActive = true;
                    if (this->timers[0] == 0) {
                        Actor_UpdateVelocityXYZ(&this->actor);
                        Actor_UpdatePos(&this->actor);
                        Actor_PlaySfx(&this->actor, NA_SE_EN_TWINROBA_SHOOT_FIRE & ~SFX_FLAG);
                    } else {
                        Vec3f velocity;
                        Vec3f velDir;
                        Vec3s blastDir;
                        s16 alpha;

                        this->actor.world.pos = player2->bodyPartsPos[PLAYER_BODYPART_R_HAND];
                        this->actor.world.pos.y = -2000.0f;
                        Matrix_MtxFToYXZRotS(&player2->shieldMf, &blastDir, 0);
                        blastDir.x = -blastDir.x;
                        blastDir.y += 0x8000;
                        Math_ApproachS(&this->magicDir.x, blastDir.x, 0xA, 0x800);
                        Math_ApproachS(&this->magicDir.y, blastDir.y, 0xA, 0x800);

                        if (this->timers[0] == 50) {
                            D_8094C86F = 10;
                            D_8094C872 = 7;
                            play->envCtx.lightBlend = 1.0f;
                        }

                        if (this->timers[0] <= 50) {
                            Actor_PlaySfx(&this->actor, NA_SE_EN_TWINROBA_SHOOT_FIRE & ~SFX_FLAG);
                            Actor_PlaySfx(&this->actor, NA_SE_EN_TWINROBA_REFL_FIRE & ~SFX_FLAG);
                            Matrix_RotateY((this->magicDir.y / 32678.0f) * M_PI, MTXMODE_NEW);
                            Matrix_RotateX((this->magicDir.x / 32678.0f) * M_PI, MTXMODE_APPLY);
                            velDir.x = 0.0f;
                            velDir.y = 0.0f;
                            velDir.z = 50.0f;
                            Matrix_MultVec3f(&velDir, &velocity);
                            alpha = this->timers[0] * 10;
                            alpha = CLAMP_MAX(alpha, 255);

                            BossTw_AddShieldBlastEffect(play, &player2->bodyPartsPos[PLAYER_BODYPART_R_HAND], &velocity,
                                                        &sZeroVector, 10.0f, 80.0f, alpha, 1);
                        }

                        if (this->timers[0] == 1) {
                            sEnvType = 0;
                            sShieldFireCharge++;
                            Actor_Kill(&this->actor);
                        }

                        return;
                    }

                    this->groundBlastPos.y = BossTw_GetFloorY(&this->actor.world.pos);

                    if (this->groundBlastPos.y >= 0.0f) {
                        if (this->groundBlastPos.y != 35.0f) {
                            this->groundBlastPos.x = this->actor.world.pos.x;
                            this->groundBlastPos.z = this->actor.world.pos.z;
                            BossTw_SpawnGroundBlast(this, play, 1);
                        } else {
                            Vec3f velocity;
                            Vec3f accel;

                            for (i = 0; i < 50; i++) {
                                velocity.x = Rand_CenteredFloat(20.0f);
                                velocity.y = Rand_CenteredFloat(20.0f);
                                velocity.z = Rand_CenteredFloat(20.0f);
                                accel.x = 0.0f;
                                accel.y = 0.0f;
                                accel.z = 0.0f;
                                BossTw_AddFlameEffect(play, &this->actor.world.pos, &velocity, &accel,
                                                      Rand_ZeroFloat(10.0f) + 25.0f, this->blastType);
                            }

                            play->envCtx.lightBlend = 0.5f;
                        }

                        this->csState1 = 2;
                        this->timers[0] = 20;
                    } else {
                        Vec3f pos;
                        Vec3f velocity = { 0.0f, 0.0f, 0.0f };
                        Vec3f accel = { 0.0f, 0.0f, 0.0f };

                        for (i = 0; i < 10; i++) {
                            pos = this->blastTailPos[(s16)Rand_ZeroFloat(29.9f)];
                            pos.x += Rand_CenteredFloat(40.0f);
                            pos.y += Rand_CenteredFloat(40.0f);
                            pos.z += Rand_CenteredFloat(40.0f);
                            accel.y = 0.4f;
                            accel.x = Rand_CenteredFloat(0.5f);
                            accel.z = Rand_CenteredFloat(0.5f);
                            BossTw_AddDotEffect(play, &pos, &velocity, &accel, (s16)Rand_ZeroFloat(2.0f) + 8, 1, 75);
                        }
                    }
                    break;
                case 2:
                    Math_ApproachF(&this->workf[TAIL_ALPHA], 0.0f, 1.0f, 15.0f);
                    if (this->timers[0] == 0) {
                        Actor_Kill(&this->actor);
                    }
                    break;
            }
            break;

        case TW_FIRE_BLAST_GROUND:
            if (this->timers[0] != 0) {
                if (this->timers[0] == 1) {
                    sEnvType = 0;
                }

                if (sGroundBlastType == 2) {
                    this->timers[0] = 0;
                }

                Actor_PlaySfx(&this->actor, NA_SE_EN_TWINROBA_FIRE_EXP - SFX_FLAG);

                xDiff = sKoumePtr->groundBlastPos2.x - player->actor.world.pos.x;
                yDiff = sKoumePtr->groundBlastPos2.y - player->actor.world.pos.y;
                zDiff = sKoumePtr->groundBlastPos2.z - player->actor.world.pos.z;

                if (!player->bodyIsBurning && (player->actor.bgCheckFlags & BGCHECKFLAG_GROUND) &&
                    (fabsf(yDiff) < 10.0f) && (sqrtf(SQ(xDiff) + SQ(zDiff)) < (sKoumePtr->workf[UNK_F13] * 4550.0f))) {
                    s16 j;

                    for (j = 0; j < 18; j++) {
                        player->bodyFlameTimers[j] = Rand_S16Offset(0, 200);
                    }

                    player->bodyIsBurning = true;

                    if (this->work[BURN_TMR] == 0) {
                        Player_PlaySfx(player, player->ageProperties->unk_92 + NA_SE_VO_LI_DEMO_DAMAGE);
                        this->work[BURN_TMR] = 40;
                    }

                    sTwinrovaPtr->timers[2] = 100;
                }

                Math_ApproachF(&sKoumePtr->workf[UNK_F13], 0.04f, 0.1f, 0.002f);
                break;
            }

            if (1) {
                f32 sp4C = sGroundBlastType == 2 ? 3.0f : 1.0f;

                Math_ApproachF(&sKoumePtr->workf[UNK_F9], 0.0f, 1.0f, 10.0f * sp4C);
                Math_ApproachF(&sKoumePtr->workf[UNK_F12], 0.0f, 1.0f, 0.03f * sp4C);
                Math_ApproachF(&sKoumePtr->workf[TAIL_ALPHA], 0.0f, 1.0f, 3.0f * sp4C);
                Math_ApproachF(&sKoumePtr->workf[UNK_F11], 0.0f, 1.0f, 6.0f * sp4C);
            }

            if (sKoumePtr->workf[TAIL_ALPHA] <= 0.0f) {
                Actor_Kill(&this->actor);
            }

            break;
    }
}

void BossTw_BlastIce(BossTw* this, PlayState* play) {
    s16 i;
    f32 xDiff;
    f32 yDiff;
    f32 zDiff;
    f32 xzDist;
    Player* player = GET_PLAYER(play);
    Player* player2 = player;

    switch (this->actor.params) {
        case TW_ICE_BLAST:
            switch (this->csState1) {
                case 0:
                    Actor_SetScale(&this->actor, 0.03f);
                    this->csState1 = 1;
                    xDiff = player->actor.world.pos.x - this->actor.world.pos.x;
                    yDiff = (player->actor.world.pos.y + 30.0f) - this->actor.world.pos.y;
                    zDiff = player->actor.world.pos.z - this->actor.world.pos.z;
                    this->actor.world.rot.y = RAD_TO_BINANG(Math_FAtan2F(xDiff, zDiff));
                    xzDist = sqrtf(SQ(xDiff) + SQ(zDiff));
                    this->actor.world.rot.x = RAD_TO_BINANG(Math_FAtan2F(yDiff, xzDist));
                    this->actor.speed = 20.0f;
                    for (i = 0; i < 50; i++) {
                        this->blastTailPos[i] = this->actor.world.pos;
                    }

                    this->workf[TAIL_ALPHA] = 255.0f;
                    FALLTHROUGH;
                case 1:
                case 10:
                    this->blastActive = true;

                    if (this->timers[0] == 0) {
                        Actor_UpdateVelocityXYZ(&this->actor);
                        Actor_UpdatePos(&this->actor);
                        Actor_PlaySfx(&this->actor, NA_SE_EN_TWINROBA_SHOOT_FREEZE - SFX_FLAG);
                    } else {
                        Vec3f velocity;
                        Vec3f spF4;
                        Vec3s reflDir;
                        s16 alpha;

                        this->actor.world.pos = player2->bodyPartsPos[PLAYER_BODYPART_R_HAND];
                        this->actor.world.pos.y = -2000.0f;
                        Matrix_MtxFToYXZRotS(&player2->shieldMf, &reflDir, 0);
                        reflDir.x = -reflDir.x;
                        reflDir.y += 0x8000;
                        Math_ApproachS(&this->magicDir.x, reflDir.x, 0xA, 0x800);
                        Math_ApproachS(&this->magicDir.y, reflDir.y, 0xA, 0x800);

                        if (this->timers[0] == 50) {
                            D_8094C86F = 10;
                            D_8094C872 = 7;
                            play->envCtx.lightBlend = 1.0f;
                        }

                        if (this->timers[0] <= 50) {
                            Actor_PlaySfx(&this->actor, NA_SE_EN_TWINROBA_SHOOT_FREEZE - SFX_FLAG);
                            Actor_PlaySfx(&this->actor, NA_SE_EN_TWINROBA_REFL_FREEZE - SFX_FLAG);
                            Matrix_RotateY((this->magicDir.y / 32678.0f) * M_PI, MTXMODE_NEW);
                            Matrix_RotateX((this->magicDir.x / 32678.0f) * M_PI, MTXMODE_APPLY);
                            spF4.x = 0.0f;
                            spF4.y = 0.0f;
                            spF4.z = 50.0f;
                            Matrix_MultVec3f(&spF4, &velocity);
                            alpha = this->timers[0] * 10;
                            alpha = CLAMP_MAX(alpha, 255);

                            BossTw_AddShieldBlastEffect(play, &player2->bodyPartsPos[PLAYER_BODYPART_R_HAND], &velocity,
                                                        &sZeroVector, 10.0f, 80.0f, alpha, 0);
                        }

                        if (this->timers[0] == 1) {
                            sEnvType = 0;
                            sShieldIceCharge++;
                            Actor_Kill(&this->actor);
                        }

                        break;
                    }

                    this->groundBlastPos.y = BossTw_GetFloorY(&this->actor.world.pos);

                    if (this->groundBlastPos.y >= 0.0f) {
                        if (this->groundBlastPos.y != 35.0f) {
                            this->groundBlastPos.x = this->actor.world.pos.x;
                            this->groundBlastPos.z = this->actor.world.pos.z;
                            BossTw_SpawnGroundBlast(this, play, 0);
                        } else {
                            for (i = 0; i < 50; i++) {
                                Vec3f velocity;
                                Vec3f accel;

                                velocity.x = Rand_CenteredFloat(20.0f);
                                velocity.y = Rand_CenteredFloat(20.0f);
                                velocity.z = Rand_CenteredFloat(20.0f);
                                accel.x = 0.0f;
                                accel.y = 0.0f;
                                accel.z = 0.0f;
                                BossTw_AddFlameEffect(play, &this->actor.world.pos, &velocity, &accel,
                                                      Rand_ZeroFloat(10.0f) + 25.0f, this->blastType);
                            }

                            play->envCtx.lightBlend = 0.5f;
                        }

                        this->csState1 = 2;
                        this->timers[0] = 20;
                    } else {
                        Vec3f pos;
                        Vec3f velocity = { 0.0f, 0.0f, 0.0f };
                        Vec3f accel = { 0.0f, 0.0f, 0.0f };

                        for (i = 0; i < 10; i++) {
                            pos = this->blastTailPos[(s16)Rand_ZeroFloat(29.9f)];
                            pos.x += Rand_CenteredFloat(40.0f);
                            pos.y += Rand_CenteredFloat(40.0f);
                            pos.z += Rand_CenteredFloat(40.0f);
                            accel.y = 0.4f;
                            accel.x = Rand_CenteredFloat(0.5f);
                            accel.z = Rand_CenteredFloat(0.5f);
                            BossTw_AddDotEffect(play, &pos, &velocity, &accel, ((s16)Rand_ZeroFloat(2.0f) + 8), 0, 75);
                        }
                    }
                    break;

                case 2:
                    Math_ApproachF(&this->workf[TAIL_ALPHA], 0.0f, 1.0f, 15.0f);
                    if (this->timers[0] == 0) {
                        Actor_Kill(&this->actor);
                    }
                    break;
            }
            break;

        case TW_ICE_BLAST_GROUND:
            if (this->timers[0] != 0) {
                s32 pad;

                if (this->timers[0] == 1) {
                    sEnvType = 0;
                }

                if (sGroundBlastType == 1) {
                    this->timers[0] = 0;
                }

                Actor_PlaySfx(&this->actor, NA_SE_EV_ICE_FREEZE - SFX_FLAG);

                if (this->timers[0] > (sTwinrovaPtr->actionFunc == BossTw_Wait ? 70 : 20)) {
                    Vec3f pos;
                    Vec3f velocity;
                    Vec3f accel;

                    pos.x = sKotakePtr->groundBlastPos2.x + Rand_CenteredFloat(320.0f);
                    pos.z = sKotakePtr->groundBlastPos2.z + Rand_CenteredFloat(320.0f);
                    pos.y = sKotakePtr->groundBlastPos2.y;
                    velocity.x = 0.0f;
                    velocity.y = 0.0f;
                    velocity.z = 0.0f;
                    accel.x = 0.0f;
                    accel.y = 0.13f;
                    accel.z = 0.0f;
                    BossTw_AddDmgCloud(play, TWEFF_3, &pos, &velocity, &accel, Rand_ZeroFloat(5.0f) + 20.0f, 0, 0, 80);
                    velocity.x = Rand_CenteredFloat(10.0f);
                    velocity.z = Rand_CenteredFloat(10.0f);
                    velocity.y = Rand_ZeroFloat(3.0f) + 3.0f;
                    pos.x = sKotakePtr->groundBlastPos2.x + (velocity.x * 0.5f);
                    pos.z = sKotakePtr->groundBlastPos2.z + (velocity.z * 0.5f);
                    BossTw_AddDmgCloud(play, TWEFF_3, &pos, &velocity, &accel, Rand_ZeroFloat(5.0f) + 15.0f, 255, 2,
                                       130);
                }

                Math_ApproachF(&sKotakePtr->workf[UNK_F9], 80.0f, 1.0f, 3.0f);
                Math_ApproachF(&sKotakePtr->workf[UNK_F11], 255.0f, 1.0f, 10.0f);
                Math_ApproachF(&sKotakePtr->workf[UNK_F12], 0.04f, 0.1f, 0.002f);
                Math_ApproachF(&sKotakePtr->workf[UNK_F16], 70.0f, 1.0f, 5.0f);

                if ((this->timers[0] == 70) || (this->timers[0] == 30)) {
                    sKotakePtr->workf[UNK_F16] = 10.0f;
                }

                if ((this->timers[0] % 4) == 0) {
                    sKotakePtr->workf[UNK_F15] = (2.0f * (s16)Rand_ZeroFloat(9.9f) * M_PI) / 10.0f;
                }
            } else {
                f32 sp80;

                if (sGroundBlastType == 1) {
                    if (sKotakePtr->workf[UNK_F11] > 1.0f) {
                        for (i = 0; i < 3; i++) {
                            Vec3f pos;
                            Vec3f velocity;
                            Vec3f accel;
                            pos.x = Rand_CenteredFloat(280.0f) + sKotakePtr->groundBlastPos2.x;
                            pos.z = Rand_CenteredFloat(280.0f) + sKotakePtr->groundBlastPos2.z;
                            pos.y = sKotakePtr->groundBlastPos2.y + 30.0f;
                            velocity.x = 0.0f;
                            velocity.y = 0.0f;
                            velocity.z = 0.0f;
                            accel.x = 0.0f;
                            accel.y = 0.13f;
                            accel.z = 0.0f;
                            BossTw_AddDmgCloud(play, TWEFF_3, &pos, &velocity, &accel, Rand_ZeroFloat(5.0f) + 20, 0, 0,
                                               80);
                        }
                    }
                    sp80 = 3.0f;
                } else {
                    sp80 = 1.0f;
                }

                Math_ApproachF(&sKotakePtr->workf[UNK_F14], 0.0f, 1.0f, 0.2f * sp80);
                Math_ApproachF(&sKotakePtr->workf[UNK_F11], 0.0f, 1.0f, 5.0f * sp80);
                Math_ApproachF(&sKotakePtr->workf[UNK_F9], 0.0f, 1.0f, sp80);

                if (sKotakePtr->workf[UNK_F9] <= 0.0f) {
                    Actor_Kill(&this->actor);
                }
            }
            break;
    }
}

s32 BossTw_BlastShieldCheck(BossTw* this, PlayState* play) {
    Player* player = GET_PLAYER(play);
    s32 ret = false;

    if (1) {}

    if (this->csState1 == 1) {
        if (this->collider.base.acFlags & AC_HIT) {
            ColliderElement* acHitElem;

            this->collider.base.acFlags &= ~AC_HIT;
            this->collider.base.atFlags &= ~AT_HIT;
            acHitElem = this->collider.elem.acHitElem;

            if (acHitElem->atDmgInfo.dmgFlags & DMG_SHIELD) {
                this->work[INVINC_TIMER] = 7;
                play->envCtx.lightBlend = 1.0f;
                Rumble_Request(0.0f, 100, 5, 4);

                if (Player_HasMirrorShieldEquipped(play)) {
                    if (this->blastType == 1) {
                        if (sShieldIceCharge != 0) {
                            sShieldIceCharge = 0;
                            BossTw_AddShieldDeflectEffect(play, 10.0f, 1);
                        } else {
                            BossTw_AddShieldHitEffect(play, 10.0f, 1);
                            sShieldFireCharge++;
                            D_8094C86F = (sShieldFireCharge * 2) + 8;
                            D_8094C872 = -7;
                        }
                    } else {
                        if (sShieldFireCharge != 0) {
                            sShieldFireCharge = 0;
                            if (1) {}
                            BossTw_AddShieldDeflectEffect(play, 10.0f, 0);
                        } else {
                            BossTw_AddShieldHitEffect(play, 10.0f, 0);
                            sShieldIceCharge++;
                            D_8094C86F = (sShieldIceCharge * 2) + 8;
                            D_8094C872 = -7;
                        }
                    }

                    if ((sShieldIceCharge >= 3) || (sShieldFireCharge >= 3)) {
                        this->timers[0] = 80;
                        this->csState1 = 10;
                        Matrix_MtxFToYXZRotS(&player->shieldMf, &this->magicDir, 0);
                        this->magicDir.y += 0x8000;
                        this->magicDir.x = -this->magicDir.x;
                        D_8094C86F = 8;
                    } else {
                        this->csState1 = 2;
                        this->timers[0] = 20;
                        sEnvType = 0;
                    }
                } else {
                    BossTw_AddShieldDeflectEffect(play, 10.0f, this->blastType);
                    this->csState1 = 2;
                    this->timers[0] = 20;
                    sEnvType = 0;
                    sShieldIceCharge = 0;
                    sShieldFireCharge = 0;
                    Sfx_PlaySfxCentered(NA_SE_IT_SHIELD_REFLECT_MG2);
                }

                ret = true;
            }
        }
    }

    return ret;
}

void BossTw_BlastUpdate(Actor* thisx, PlayState* play) {
    BossTw* this = (BossTw*)thisx;
    ColliderCylinder* collider;
    s16 i;

    this->work[CS_TIMER_1]++;
    this->work[CS_TIMER_2]++;
    this->work[TAIL_IDX]++;

    if (this->work[TAIL_IDX] > 29) {
        this->work[TAIL_IDX] = 0;
    }

    this->blastTailPos[this->work[TAIL_IDX]] = this->actor.world.pos;

    this->actionFunc(this, play);

    for (i = 0; i < 5; i++) {
        if (this->timers[i] != 0) {
            this->timers[i]--;
        }
    }

    if (this->work[INVINC_TIMER] != 0) {
        this->work[INVINC_TIMER]--;
    }

    if (this->work[BURN_TMR] != 0) {
        this->work[BURN_TMR]--;
    }

    this->actor.focus.pos = this->actor.world.pos;
    collider = &this->collider;
    Collider_UpdateCylinder(&this->actor, collider);

    if (this->blastActive && this->work[INVINC_TIMER] == 0 && !BossTw_BlastShieldCheck(this, play)) {
        CollisionCheck_SetAC(play, &play->colChkCtx, &collider->base);
        CollisionCheck_SetAT(play, &play->colChkCtx, &collider->base);
    }

    this->blastActive = false;
}

void BossTw_BlastDraw(Actor* thisx, PlayState* play2) {
    PlayState* play = play2;
    BossTw* this = (BossTw*)thisx;
    f32 scaleFactor;
    s16 tailIdx;
    s16 i;

    OPEN_DISPS(play->state.gfxCtx, "../z_boss_tw.c", 8818);

    Gfx_SetupDL_25Xlu(play->state.gfxCtx);

    switch (this->actor.params) {
        case TW_FIRE_BLAST:
            gDPSetPrimColor(POLY_XLU_DISP++, 0, 0, 200, 20, 0, (s8)this->workf[TAIL_ALPHA]);
            gDPSetEnvColor(POLY_XLU_DISP++, 255, 215, 255, 128);
            for (i = 9; i >= 0; i--) {
                gSPSegment(POLY_XLU_DISP++, 8,
                           Gfx_TwoTexScroll(
                               play->state.gfxCtx, G_TX_RENDERTILE, ((this->work[CS_TIMER_1] * 3) + (i * 10)) & 0x7F,
                               ((-this->work[CS_TIMER_1] * 15) + (i * 50)) & 0xFF, 0x20, 0x40, 1, 0, 0, 0x20, 0x20));
                tailIdx = ((this->work[TAIL_IDX] - i) + 30) % 30;
                Matrix_Translate(this->blastTailPos[tailIdx].x, this->blastTailPos[tailIdx].y,
                                 this->blastTailPos[tailIdx].z, MTXMODE_NEW);
                scaleFactor = 1.0f - (i * 0.09f);
                Matrix_Scale(this->actor.scale.x * scaleFactor, this->actor.scale.y * scaleFactor,
                             this->actor.scale.z * scaleFactor, MTXMODE_APPLY);
                Matrix_ReplaceRotation(&play->billboardMtxF);
                MATRIX_FINALIZE_AND_LOAD(POLY_XLU_DISP++, play->state.gfxCtx, "../z_boss_tw.c", 8865);
                gSPDisplayList(POLY_XLU_DISP++, SEGMENTED_TO_VIRTUAL(gTwinrovaFireDL));
            }
            break;

        case TW_FIRE_BLAST_GROUND:
            break;

        case TW_ICE_BLAST:
            gDPSetPrimColor(POLY_XLU_DISP++, 0, 0, 195, 225, 235, (s8)this->workf[TAIL_ALPHA]);
            gSPDisplayList(POLY_XLU_DISP++, SEGMENTED_TO_VIRTUAL(gTwinrovaIceMaterialDL));
            for (i = 9; i >= 0; i--) {
                gSPSegment(POLY_XLU_DISP++, 8,
                           Gfx_TwoTexScroll(
                               play->state.gfxCtx, G_TX_RENDERTILE, ((this->work[CS_TIMER_1] * 3) + (i * 0xA)) & 0x7F,
                               (u8)((-this->work[CS_TIMER_1] * 0xF) + (i * 50)), 0x20, 0x40, 1, 0, 0, 0x20, 0x20));
                tailIdx = ((this->work[TAIL_IDX] - i) + 30) % 30;
                Matrix_Translate(this->blastTailPos[tailIdx].x, this->blastTailPos[tailIdx].y,
                                 this->blastTailPos[tailIdx].z, MTXMODE_NEW);
                scaleFactor = 1.0f - (i * 0.09f);
                Matrix_Scale(this->actor.scale.x * scaleFactor, this->actor.scale.y * scaleFactor,
                             this->actor.scale.z * scaleFactor, MTXMODE_APPLY);
                Matrix_ReplaceRotation(&play->billboardMtxF);
                MATRIX_FINALIZE_AND_LOAD(POLY_XLU_DISP++, play->state.gfxCtx, "../z_boss_tw.c", 9004);
                gSPDisplayList(POLY_XLU_DISP++, SEGMENTED_TO_VIRTUAL(gTwinrovaIceModelDL));
            }
            break;

        case TW_ICE_BLAST_GROUND:
            break;
    }

    CLOSE_DISPS(play->state.gfxCtx, "../z_boss_tw.c", 9013);
}

void BossTw_DrawDeathBall(Actor* thisx, PlayState* play2) {
    PlayState* play = play2;
    BossTw* this = (BossTw*)thisx;
    f32 scaleFactor;
    s16 tailIdx;
    s16 i;

    OPEN_DISPS(play->state.gfxCtx, "../z_boss_tw.c", 9028);

    Gfx_SetupDL_25Xlu(play->state.gfxCtx);

    if (this->actor.params == TW_DEATHBALL_KOUME) {
        gDPSetPrimColor(POLY_XLU_DISP++, 0, 0, 200, 20, 0, (s8)this->workf[TAIL_ALPHA]);
        gDPSetEnvColor(POLY_XLU_DISP++, 255, 215, 255, 128);

        for (i = 9; i >= 0; i--) {
            gSPSegment(POLY_XLU_DISP++, 8,
                       Gfx_TwoTexScroll(
                           play->state.gfxCtx, G_TX_RENDERTILE, (((this->work[CS_TIMER_1] * 3) + (i * 0xA))) & 0x7F,
                           (u8)((-this->work[CS_TIMER_1] * 0xF) + (i * 50)), 0x20, 0x40, 1, 0, 0, 0x20, 0x20));
            tailIdx = ((this->work[TAIL_IDX] - i) + 30) % 30;
            Matrix_Translate(this->blastTailPos[tailIdx].x, this->blastTailPos[tailIdx].y,
                             this->blastTailPos[tailIdx].z, MTXMODE_NEW);
            scaleFactor = (1.0f - (i * 0.09f));
            Matrix_Scale(this->actor.scale.x * scaleFactor, this->actor.scale.y * scaleFactor,
                         this->actor.scale.z * scaleFactor, MTXMODE_APPLY);
            Matrix_ReplaceRotation(&play->billboardMtxF);
            MATRIX_FINALIZE_AND_LOAD(POLY_XLU_DISP++, play->state.gfxCtx, "../z_boss_tw.c", 9071);
            gSPDisplayList(POLY_XLU_DISP++, SEGMENTED_TO_VIRTUAL(gTwinrovaFireDL));
        }
    } else {
        gDPSetPrimColor(POLY_XLU_DISP++, 0, 0, 195, 225, 235, (s8)this->workf[TAIL_ALPHA]);
        gSPDisplayList(POLY_XLU_DISP++, SEGMENTED_TO_VIRTUAL(gTwinrovaIceMaterialDL));

        for (i = 9; i >= 0; i--) {
            gSPSegment(POLY_XLU_DISP++, 8,
                       Gfx_TwoTexScroll(
                           play->state.gfxCtx, G_TX_RENDERTILE, (((this->work[CS_TIMER_1] * 3) + (i * 0xA))) & 0x7F,
                           (u8)((-this->work[CS_TIMER_1] * 0xF) + (i * 50)), 0x20, 0x40, 1, 0, 0, 0x20, 0x20));
            tailIdx = ((this->work[TAIL_IDX] - i) + 30) % 30;
            Matrix_Translate(this->blastTailPos[tailIdx].x, this->blastTailPos[tailIdx].y,
                             this->blastTailPos[tailIdx].z, MTXMODE_NEW);
            scaleFactor = (1.0f - (i * 0.09f));
            Matrix_Scale(this->actor.scale.x * scaleFactor, this->actor.scale.y * scaleFactor,
                         this->actor.scale.z * scaleFactor, MTXMODE_APPLY);
            Matrix_ReplaceRotation(&play->billboardMtxF);
            MATRIX_FINALIZE_AND_LOAD(POLY_XLU_DISP++, play->state.gfxCtx, "../z_boss_tw.c", 9107);
            gSPDisplayList(POLY_XLU_DISP++, SEGMENTED_TO_VIRTUAL(gTwinrovaIceModelDL));
        }
    }

    CLOSE_DISPS(play->state.gfxCtx, "../z_boss_tw.c", 9111);
}

void BossTw_UpdateEffects(PlayState* play) {
    static Color_RGB8 sDotColors[] = {
        { 255, 128, 0 },   { 255, 0, 0 },     { 255, 255, 0 },   { 255, 0, 0 },
        { 100, 100, 100 }, { 255, 255, 255 }, { 150, 150, 150 }, { 255, 255, 255 },
    };
    Vec3f sp11C;
    BossTwEffect* eff = play->specialEffects;
    Player* player = GET_PLAYER(play);
    u8 sp113 = 0;
    s16 i;
    s16 j;
    s16 colorIdx;
    Vec3f off;

    for (i = 0; i < BOSS_TW_EFFECT_COUNT; i++) {
        if (eff->type != TWEFF_NONE) {
            eff->pos.x += eff->curSpeed.x;
            eff->pos.y += eff->curSpeed.y;
            eff->pos.z += eff->curSpeed.z;
            eff->frame++;
            eff->curSpeed.x += eff->accel.x;
            eff->curSpeed.y += eff->accel.y;
            eff->curSpeed.z += eff->accel.z;

            if (eff->type == TWEFF_DOT) {
                colorIdx = eff->frame % 4;

                if (eff->work[EFF_ARGS] == 0) {
                    colorIdx += 4;
                }

                eff->color.r = sDotColors[colorIdx].r;
                eff->color.g = sDotColors[colorIdx].g;
                eff->color.b = sDotColors[colorIdx].b;
                eff->alpha -= 20;

                if (eff->alpha <= 0) {
                    eff->alpha = 0;
                    eff->type = TWEFF_NONE;
                }

            } else if ((eff->type == TWEFF_3) || (eff->type == TWEFF_2)) {
                if (eff->work[EFF_ARGS] == 2) {
                    eff->alpha -= 20;
                    if (eff->alpha <= 0) {
                        eff->alpha = 0;
                        eff->type = TWEFF_NONE;
                    }
                } else if (eff->work[EFF_ARGS] == 0) {
                    eff->alpha += 10;
                    if (eff->alpha >= 100) {
                        eff->work[EFF_ARGS]++;
                    }
                } else {
                    eff->alpha -= 3;
                    if (eff->alpha <= 0) {
                        eff->alpha = 0;
                        eff->type = TWEFF_NONE;
                    }
                }
            } else if (eff->type == TWEFF_FLAME) {
                if (eff->work[EFF_UNKS1] != 0) {
                    eff->alpha = (eff->alpha - (i & 7)) - 0xD;
                    if (eff->alpha <= 0) {
                        eff->alpha = 0;
                        eff->type = TWEFF_NONE;
                    }
                } else {
                    eff->alpha += 300;
                    if (eff->alpha >= 255) {
                        eff->alpha = 255;
                        eff->work[EFF_UNKS1]++;
                    }
                }
            } else if (eff->type == TWEFF_SHLD_BLST) {
                D_8094C870 = 1;
                eff->work[EFF_UNKS1]++;
                if (eff->work[EFF_UNKS1] > 30) {
                    eff->alpha -= 10;
                    if (eff->alpha <= 0) {
                        eff->alpha = 0;
                        eff->type = TWEFF_NONE;
                    }
                }

                Math_ApproachF(&eff->workf[EFF_SCALE], eff->workf[EFF_DIST], 0.1f, 0.003f);
                off.x = sTwinrovaPtr->actor.world.pos.x - eff->pos.x;
                off.y = (sTwinrovaPtr->actor.world.pos.y - eff->pos.y) * 0.5f;
                off.z = sTwinrovaPtr->actor.world.pos.z - eff->pos.z;

                if (sTwinrovaPtr->actionFunc != BossTw_TwinrovaStun) {
                    Vec3f spF4;
                    Vec3f spE8;
                    Vec3f spDC;

                    if ((SQ(off.x) + SQ(off.y) + SQ(off.z)) < SQ(60.0f)) {
                        for (j = 0; j < 50; j++) {
                            spF4.x = sTwinrovaPtr->actor.world.pos.x + Rand_CenteredFloat(35.0f);
                            spF4.y = sTwinrovaPtr->actor.world.pos.y + Rand_CenteredFloat(70.0f);
                            spF4.z = sTwinrovaPtr->actor.world.pos.z + Rand_CenteredFloat(35.0f);
                            spE8.x = Rand_CenteredFloat(20.0f);
                            spE8.y = Rand_CenteredFloat(20.0f);
                            spE8.z = Rand_CenteredFloat(20.0f);
                            spDC.x = 0.0f;
                            spDC.y = 0.0f;
                            spDC.z = 0.0f;
                            BossTw_AddFlameEffect(play, &spF4, &spE8, &spDC, Rand_ZeroFloat(10.0f) + 25.0f,
                                                  eff->work[EFF_ARGS]);
                        }

                        sTwinrovaPtr->twinrovaStun = 1;
                        play->envCtx.lightBlend = 1.0f;
                        eff->type = TWEFF_NONE;
                    }
                }
            } else if (eff->type == TWEFF_MERGEFLAME) {
                sp11C.x = 0.0f;
                sp11C.y = eff->pos.y;
                sp11C.z = eff->workf[EFF_DIST];
                Matrix_RotateY(sTwinrovaPtr->workf[UNK_F9] + eff->workf[EFF_ROLL], MTXMODE_NEW);
                Matrix_MultVec3f(&sp11C, &eff->pos);

                if (eff->work[EFF_UNKS1] != 0) {
                    eff->alpha -= 60;
                    if (eff->alpha <= 0) {
                        eff->alpha = 0;
                        eff->type = TWEFF_NONE;
                    }
                } else {
                    eff->alpha += 60;
                    if (eff->alpha >= 255) {
                        eff->alpha = 255;
                        eff->work[EFF_UNKS1]++;
                    }
                }
            } else if (eff->type == TWEFF_SHLD_DEFL) {
                eff->work[EFF_UNKS1]++;
                sp11C.x = 0.0f;
                sp11C.y = 0.0f;
                sp11C.z = -eff->workf[EFF_DIST];
                Matrix_RotateY(BINANG_TO_RAD_ALT(sShieldHitYaw), MTXMODE_NEW);
                Matrix_RotateX(-0.2f, MTXMODE_APPLY);
                Matrix_RotateZ(eff->workf[EFF_ROLL], MTXMODE_APPLY);
                Matrix_RotateY(eff->workf[EFF_YAW], MTXMODE_APPLY);
                Matrix_MultVec3f(&sp11C, &eff->pos);
                eff->pos.x += sShieldHitPos.x;
                eff->pos.y += sShieldHitPos.y;
                eff->pos.z += sShieldHitPos.z;

                if (eff->work[EFF_UNKS1] < 10) {
                    Math_ApproachF(&eff->workf[EFF_DIST], 50.0f, 0.5f, 100.0f);
                } else {
                    Math_ApproachF(&eff->workf[EFF_YAW], 0.0f, 0.5f, 10.0f);
                    Math_ApproachF(&eff->workf[EFF_DIST], 1000.0f, 1.0f, 10.0f);
                    if (eff->work[EFF_UNKS1] >= 0x10) {
                        if ((eff->work[EFF_UNKS1] == 16) && (sp113 == 0)) {
                            Vec3f spD0;

                            sp113 = 1;
                            spD0 = eff->pos;
                            if (eff->pos.y > 40.0f) {
                                spD0.y = 220.0f;
                            } else {
                                spD0.y = -50.0f;
                            }
                            if ((sTwinrovaPtr->groundBlastPos.y = BossTw_GetFloorY(&spD0)) >= 0.0f) {
                                if (sTwinrovaPtr->groundBlastPos.y != 35.0f) {
                                    sTwinrovaPtr->groundBlastPos.x = eff->pos.x;
                                    sTwinrovaPtr->groundBlastPos.z = eff->pos.z;
                                    BossTw_SpawnGroundBlast(sTwinrovaPtr, play, eff->work[EFF_ARGS]);
                                }
                            }
                        }
                        eff->alpha -= 300;
                        if (eff->alpha <= 0) {
                            eff->alpha = 0;
                            eff->type = TWEFF_NONE;
                        }
                    }
                }

                BossTw_AddFlameEffect(play, &eff->pos, &sZeroVector, &sZeroVector, 10, eff->work[EFF_ARGS]);
            } else if (eff->type == TWEFF_SHLD_HIT) {
                eff->work[EFF_UNKS1]++;
                sp11C.x = 0.0f;
                sp11C.y = 0.0f;
                sp11C.z = -eff->workf[EFF_DIST];
                Matrix_RotateY(BINANG_TO_RAD_ALT(sShieldHitYaw), MTXMODE_NEW);
                Matrix_RotateX(-0.2f, MTXMODE_APPLY);
                Matrix_RotateZ(eff->workf[EFF_ROLL], MTXMODE_APPLY);
                Matrix_RotateY(eff->workf[EFF_YAW], MTXMODE_APPLY);
                Matrix_MultVec3f(&sp11C, &eff->pos);
                eff->pos.x += sShieldHitPos.x;
                eff->pos.y += sShieldHitPos.y;
                eff->pos.z += sShieldHitPos.z;

                if (eff->work[EFF_UNKS1] < 5) {
                    Math_ApproachF(&eff->workf[EFF_DIST], 40.0f, 0.5f, 100.0f);
                } else {
                    Math_ApproachF(&eff->workf[EFF_DIST], 0.0f, 0.2f, 5.0f);
                    if (eff->work[EFF_UNKS1] >= 11) {
                        eff->alpha -= 30;
                        if (eff->alpha <= 0) {
                            eff->alpha = 0;
                            eff->type = TWEFF_NONE;
                        }
                    }
                }

                BossTw_AddFlameEffect(play, &eff->pos, &sZeroVector, &sZeroVector, 10, eff->work[EFF_ARGS]);
            } else if (eff->type == TWEFF_RING) {
                if (eff->work[EFF_UNKS1] == 0) {
                    Math_ApproachF(&eff->workf[EFF_SCALE], eff->workf[EFF_DIST], 0.05f, 1.0f);

                    if (eff->frame >= 16) {
                        eff->alpha -= 10;
                        if (eff->alpha <= 0) {
                            eff->alpha = 0;
                            eff->type = TWEFF_NONE;
                        }
                    }
                } else {
                    Math_ApproachF(&eff->workf[EFF_SCALE], eff->workf[EFF_DIST], 0.1f, 2.0f);
                    eff->alpha -= 15;

                    if (eff->alpha <= 0) {
                        eff->alpha = 0;
                        eff->type = TWEFF_NONE;
                    }
                }
            } else if (eff->type == TWEFF_PLYR_FRZ) {
                if (eff->work[EFF_ARGS] < eff->frame) {
                    f32 phi_f0 = 1.0f;

                    if (eff->target != NULL || sGroundBlastType == 1) {
                        phi_f0 *= 3.0f;
                    }

                    Math_ApproachF(&eff->workf[EFF_SCALE], 0.0f, 1.0f, 0.0005f * phi_f0);

                    if (eff->workf[EFF_SCALE] == 0.0f) {
                        eff->type = TWEFF_NONE;
                        if (eff->target == NULL) {
                            player->stateFlags2 &= ~PLAYER_STATE2_15;
                            sFreezeState = 0;
                        }
                    }
                } else {
                    if (sGroundBlastType == 1) {
                        eff->frame = 100;
                    }
                    Math_ApproachF(&eff->workf[EFF_DIST], 0.8f, 0.2f, 0.04f);

                    if (eff->target == NULL) {
                        Math_ApproachF(&eff->workf[EFF_SCALE], 0.012f, 1.0f, 0.002f);
                        eff->workf[EFF_ROLL] += eff->workf[EFF_DIST];

                        if (eff->workf[EFF_ROLL] >= 0.8f) {
                            eff->workf[EFF_ROLL] -= 0.8f;
                            player->stateFlags2 |= PLAYER_STATE2_15;
                        } else {
                            player->stateFlags2 &= ~PLAYER_STATE2_15;
                        }

                        if ((sKotakePtr->workf[UNK_F11] > 10.0f) && (sKotakePtr->workf[UNK_F11] < 200.0f)) {
                            eff->frame = 100;
                        }

                        if (!(play->gameplayFrames & 1)) {
                            play->damagePlayer(play, -1);
                        }
                    } else {
                        Math_ApproachF(&eff->workf[EFF_SCALE], 0.042f, 1.0f, 0.002f);
                    }

                    if ((eff->workf[EFF_DIST] > 0.4f) && ((eff->frame & 7) == 0)) {
                        Vec3f spC0;
                        Vec3f spB4;
                        Vec3f spA8;
                        s16 spA6 = Rand_ZeroFloat(PLAYER_BODYPART_MAX - 0.1f);
                        f32 phi_f22;

                        if (eff->target == NULL) {
                            spC0.x = player->bodyPartsPos[spA6].x + Rand_CenteredFloat(5.0f);
                            spC0.y = player->bodyPartsPos[spA6].y + Rand_CenteredFloat(5.0f);
                            spC0.z = player->bodyPartsPos[spA6].z + Rand_CenteredFloat(5.0f);
                            phi_f22 = 10.0f;
                        } else {
                            Actor* unk44 = eff->target;

                            spC0.x = unk44->world.pos.x + Rand_CenteredFloat(40.0f);
                            spC0.y = unk44->world.pos.y + Rand_CenteredFloat(40.0f);
                            spC0.z = unk44->world.pos.z + Rand_CenteredFloat(40.0f);
                            phi_f22 = 20.0f;
                        }

                        spB4.x = 0.0f;
                        spB4.y = 0.0f;
                        spB4.z = 0.0f;
                        spA8.x = 0.0f;
                        spA8.y = 0.1f;
                        spA8.z = 0.0f;

                        BossTw_AddDmgCloud(play, TWEFF_3, &spC0, &spB4, &spA8, phi_f22 + Rand_ZeroFloat(phi_f22 * 0.5f),
                                           0, 0, 150);
                    }
                }
            }
        }
        eff++;
    }
}

static s32 sRandSeed0;
static s32 sRandSeed1;
static s32 sRandSeed2;

void BossTw_InitRand(s32 seed0, s32 seed1, s32 seed2) {
    sRandSeed0 = seed0;
    sRandSeed1 = seed1;
    sRandSeed2 = seed2;
}

f32 BossTw_RandZeroOne(void) {
    f32 rand;

    // Wichmann-Hill algorithm
    sRandSeed0 = (sRandSeed0 * 171) % 30269;
    sRandSeed1 = (sRandSeed1 * 172) % 30307;
    sRandSeed2 = (sRandSeed2 * 170) % 30323;

    rand = (sRandSeed0 / 30269.0f) + (sRandSeed1 / 30307.0f) + (sRandSeed2 / 30323.0f);
    while (rand >= 1.0f) {
        rand -= 1.0f;
    }

    return fabsf(rand);
}

void BossTw_DrawEffects(PlayState* play) {
    u8 materialFlag = 0;
    s16 i;
    s16 j;
    s32 pad;
    Player* player = GET_PLAYER(play);
    s16 phi_s4;
    BossTwEffect* currentEffect;
    BossTwEffect* effectHead;
    GraphicsContext* gfxCtx = play->state.gfxCtx;

    currentEffect = play->specialEffects;
    effectHead = currentEffect;

    OPEN_DISPS(gfxCtx, "../z_boss_tw.c", 9592);

    Gfx_SetupDL_25Xlu(play->state.gfxCtx);

    for (i = 0; i < BOSS_TW_EFFECT_COUNT; i++) {
        if (currentEffect->type == TWEFF_DOT) {
            if (materialFlag == 0) {
                gSPDisplayList(POLY_XLU_DISP++, gTwinrovaMagicParticleMaterialDL);
                materialFlag++;
            }

            gDPSetPrimColor(POLY_XLU_DISP++, 0, 0, currentEffect->color.r, currentEffect->color.g,
                            currentEffect->color.b, currentEffect->alpha);
            Matrix_Translate(currentEffect->pos.x, currentEffect->pos.y, currentEffect->pos.z, MTXMODE_NEW);
            Matrix_ReplaceRotation(&play->billboardMtxF);
            Matrix_Scale(currentEffect->workf[EFF_SCALE], currentEffect->workf[EFF_SCALE], 1.0f, MTXMODE_APPLY);
            MATRIX_FINALIZE_AND_LOAD(POLY_XLU_DISP++, gfxCtx, "../z_boss_tw.c", 9617);
            gSPDisplayList(POLY_XLU_DISP++, gTwinrovaMagicParticleModelDL);
        }

        currentEffect++;
    }

    materialFlag = 0;
    currentEffect = effectHead;

    for (i = 0; i < BOSS_TW_EFFECT_COUNT; i++) {
        if (currentEffect->type == TWEFF_3) {
            if (materialFlag == 0) {
                gSPDisplayList(POLY_XLU_DISP++, SEGMENTED_TO_VIRTUAL(gTwinrovaIceMaterialDL));
                materialFlag++;
            }

            gDPSetPrimColor(POLY_XLU_DISP++, 0, 0, 195, 225, 235, currentEffect->alpha);
            gSPSegment(POLY_XLU_DISP++, 8,
                       Gfx_TwoTexScroll(play->state.gfxCtx, G_TX_RENDERTILE, (currentEffect->frame * 3) & 0x7F,
                                        (currentEffect->frame * 15) & 0xFF, 0x20, 0x40, 1, 0, 0, 0x20, 0x20));
            Matrix_Translate(currentEffect->pos.x, currentEffect->pos.y, currentEffect->pos.z, MTXMODE_NEW);
            Matrix_ReplaceRotation(&play->billboardMtxF);
            Matrix_Scale(currentEffect->workf[EFF_SCALE], currentEffect->workf[EFF_SCALE], 1.0f, MTXMODE_APPLY);
            MATRIX_FINALIZE_AND_LOAD(POLY_XLU_DISP++, gfxCtx, "../z_boss_tw.c", 9660);
            gSPDisplayList(POLY_XLU_DISP++, SEGMENTED_TO_VIRTUAL(gTwinrovaIceModelDL));
        }
        currentEffect++;
    }

    materialFlag = 0;
    currentEffect = effectHead;

    for (i = 0; i < BOSS_TW_EFFECT_COUNT; i++) {
        if (currentEffect->type == TWEFF_2) {
            if (materialFlag == 0) {
                gDPPipeSync(POLY_XLU_DISP++);
                gDPSetEnvColor(POLY_XLU_DISP++, 255, 215, 255, 128);
                materialFlag++;
            }

            gDPSetPrimColor(POLY_XLU_DISP++, 0, 0, 200, 20, 0, currentEffect->alpha);
            gSPSegment(POLY_XLU_DISP++, 8,
                       Gfx_TwoTexScroll(play->state.gfxCtx, G_TX_RENDERTILE, (currentEffect->frame * 3) & 0x7F,
                                        (currentEffect->frame * 15) & 0xFF, 0x20, 0x40, 1, 0, 0, 0x20, 0x20));
            Matrix_Translate(currentEffect->pos.x, currentEffect->pos.y, currentEffect->pos.z, MTXMODE_NEW);
            Matrix_ReplaceRotation(&play->billboardMtxF);
            Matrix_Scale(currentEffect->workf[EFF_SCALE], currentEffect->workf[EFF_SCALE], 1.0f, MTXMODE_APPLY);
            MATRIX_FINALIZE_AND_LOAD(POLY_XLU_DISP++, gfxCtx, "../z_boss_tw.c", 9709);
            gSPDisplayList(POLY_XLU_DISP++, SEGMENTED_TO_VIRTUAL(gTwinrovaFireDL));
        }

        currentEffect++;
    }

    materialFlag = 0;
    currentEffect = effectHead;

    for (i = 0; i < BOSS_TW_EFFECT_COUNT; i++) {
        if (currentEffect->type == TWEFF_RING) {
            if (materialFlag == 0) {
                materialFlag++;
            }

            gSPSegment(POLY_XLU_DISP++, 0xD,
                       Gfx_TwoTexScroll(play->state.gfxCtx, G_TX_RENDERTILE, currentEffect->frame & 0x7F,
                                        (currentEffect->frame * 8) & 0xFF, 0x20, 0x40, 1,
                                        (currentEffect->frame * -2) & 0x7F, 0, 0x10, 0x10));

            if (currentEffect->work[EFF_ARGS] == 1) {
                gDPSetPrimColor(POLY_XLU_DISP++, 0, 0, 255, 65, 0, currentEffect->alpha);
                gDPPipeSync(POLY_XLU_DISP++);
                gDPSetEnvColor(POLY_XLU_DISP++, 255, 255, 0, 128);
            } else {
                gDPSetPrimColor(POLY_XLU_DISP++, 0, 0, 195, 225, 235, currentEffect->alpha);
                gDPSetEnvColor(POLY_XLU_DISP++, 255, 255, 255, 128);
            }

            Matrix_Translate(currentEffect->pos.x, currentEffect->pos.y, currentEffect->pos.z, MTXMODE_NEW);
            Matrix_ReplaceRotation(&play->billboardMtxF);

            if (currentEffect->work[EFF_UNKS1] == 0) {
                Matrix_Translate(0.0f, 0.0f, 60.0f, MTXMODE_APPLY);
            } else {
                Matrix_Translate(0.0f, 0.0f, 0.0f, MTXMODE_APPLY);
            }

            Matrix_RotateZ(currentEffect->workf[EFF_ROLL], MTXMODE_APPLY);
            Matrix_RotateX(M_PI / 2.0f, MTXMODE_APPLY);
            Matrix_Scale(currentEffect->workf[EFF_SCALE], 1.0f, currentEffect->workf[EFF_SCALE], MTXMODE_APPLY);
            MATRIX_FINALIZE_AND_LOAD(POLY_XLU_DISP++, gfxCtx, "../z_boss_tw.c", 9775);
            gDPSetRenderMode(POLY_XLU_DISP++, G_RM_PASS, G_RM_AA_ZB_XLU_SURF2);
            gSPClearGeometryMode(POLY_XLU_DISP++, G_CULL_BACK | G_FOG);
            gSPDisplayList(POLY_XLU_DISP++, SEGMENTED_TO_VIRTUAL(gTwinrovaEffectHaloDL));
        }

        currentEffect++;
    }

    materialFlag = 0;
    currentEffect = effectHead;

    for (i = 0; i < BOSS_TW_EFFECT_COUNT; i++) {
        if (currentEffect->type == TWEFF_PLYR_FRZ) {
            Actor* actor;
            Vec3f off;

            if (materialFlag == 0) {
                gSPDisplayList(POLY_XLU_DISP++, SEGMENTED_TO_VIRTUAL(gTwinrovaIceSurroundingPlayerMaterialDL));
                gDPSetPrimColor(POLY_XLU_DISP++, 0, 0, 195, 225, 235, 255);
                gSPSegment(
                    POLY_XLU_DISP++, 8,
                    Gfx_TwoTexScroll(play->state.gfxCtx, G_TX_RENDERTILE, 0, 0, 0x20, 0x40, 1, 0, 0, 0x20, 0x20));
                materialFlag++;
                BossTw_InitRand(1, 0x71AC, 0x263A);
            }

            actor = currentEffect->target;
            phi_s4 = actor == NULL ? 70 : 20;

            for (j = 0; j < phi_s4; j++) {
                off.x = (BossTw_RandZeroOne() - 0.5f) * 30.0f;
                off.y = currentEffect->workf[EFF_DIST] * j;
                off.z = (BossTw_RandZeroOne() - 0.5f) * 30.0f;

                if (actor != NULL) {
                    Matrix_Translate(actor->world.pos.x + off.x, actor->world.pos.y + off.y, actor->world.pos.z + off.z,
                                     MTXMODE_NEW);
                } else {
                    Matrix_Translate(player->actor.world.pos.x + off.x, player->actor.world.pos.y + off.y,
                                     player->actor.world.pos.z + off.z, MTXMODE_NEW);
                }

                Matrix_Scale(currentEffect->workf[EFF_SCALE], currentEffect->workf[EFF_SCALE],
                             currentEffect->workf[EFF_SCALE], MTXMODE_APPLY);
                Matrix_RotateY(BossTw_RandZeroOne() * M_PI, MTXMODE_APPLY);
                Matrix_RotateX((BossTw_RandZeroOne() - 0.5f) * M_PI * 0.5f, MTXMODE_APPLY);
                MATRIX_FINALIZE_AND_LOAD(POLY_XLU_DISP++, gfxCtx, "../z_boss_tw.c", 9855);
                gSPDisplayList(POLY_XLU_DISP++, SEGMENTED_TO_VIRTUAL(gTwinrovaIceModelDL));
            }
        }

        currentEffect++;
    }

    materialFlag = 0;
    currentEffect = effectHead;

    for (i = 0; i < BOSS_TW_EFFECT_COUNT; i++) {
        if (currentEffect->type >= TWEFF_FLAME) {
            if (currentEffect->work[EFF_ARGS] == 0) {
                gDPSetPrimColor(POLY_XLU_DISP++, 0, 0, 195, 225, 235, currentEffect->alpha);
                gSPDisplayList(POLY_XLU_DISP++, SEGMENTED_TO_VIRTUAL(gTwinrovaIceMaterialDL));
            } else {
                gDPSetPrimColor(POLY_XLU_DISP++, 0, 0, 200, 20, 0, currentEffect->alpha);
                gDPPipeSync(POLY_XLU_DISP++);
                gDPSetEnvColor(POLY_XLU_DISP++, 255, 215, 255, 128);
            }

            gSPSegment(POLY_XLU_DISP++, 8,
                       Gfx_TwoTexScroll(play->state.gfxCtx, G_TX_RENDERTILE, (currentEffect->frame * 3) & 0x7F,
                                        (-currentEffect->frame * 15) & 0xFF, 0x20, 0x40, 1, 0, 0, 0x20, 0x20));
            Matrix_Translate(currentEffect->pos.x, currentEffect->pos.y, currentEffect->pos.z, MTXMODE_NEW);
            Matrix_ReplaceRotation(&play->billboardMtxF);
            Matrix_Scale(currentEffect->workf[EFF_SCALE], currentEffect->workf[EFF_SCALE], 1.0f, MTXMODE_APPLY);
            MATRIX_FINALIZE_AND_LOAD(POLY_XLU_DISP++, gfxCtx, "../z_boss_tw.c", 9911);

            if (currentEffect->work[EFF_ARGS] == 0) {
                gSPDisplayList(POLY_XLU_DISP++, SEGMENTED_TO_VIRTUAL(gTwinrovaIceModelDL));
            } else {
                gSPDisplayList(POLY_XLU_DISP++, SEGMENTED_TO_VIRTUAL(gTwinrovaFireDL));
            }
        }

        currentEffect++;
    }

    CLOSE_DISPS(gfxCtx, "../z_boss_tw.c", 9920);
}

void BossTw_TwinrovaSetupArriveAtTarget(BossTw* this, PlayState* play) {
    this->actionFunc = BossTw_TwinrovaArriveAtTarget;
    Animation_MorphToLoop(&this->skelAnime, &gTwinrovaHoverAnim, -3.0f);
    this->work[CS_TIMER_1] = Rand_ZeroFloat(100.0f);
    this->timers[1] = 25;
    this->rotateSpeed = 0.0f;
}

void BossTw_TwinrovaArriveAtTarget(BossTw* this, PlayState* play) {
    SkelAnime_Update(&this->skelAnime);
    Math_ApproachF(&this->actor.world.pos.x, this->targetPos.x, 0.1f, fabsf(this->actor.velocity.x) * 1.5f);
    Math_ApproachF(&this->actor.world.pos.y, this->targetPos.y, 0.1f, fabsf(this->actor.velocity.y) * 1.5f);
    Math_ApproachF(&this->targetPos.y, 380.0f, 1.0f, 2.0f);
    Math_ApproachF(&this->actor.world.pos.z, this->targetPos.z, 0.1f, fabsf(this->actor.velocity.z) * 1.5f);

    if (this->timers[1] == 1) {
        BossTw_TwinrovaSetupChargeBlast(this, play);
    }

    Math_ApproachS(&this->actor.shape.rot.y, this->actor.yawTowardsPlayer, 5, this->rotateSpeed);
    Math_ApproachF(&this->rotateSpeed, 4096.0f, 1.0f, 350.0f);
}

void BossTw_TwinrovaSetupChargeBlast(BossTw* this, PlayState* play) {
    this->actionFunc = BossTw_TwinrovaChargeBlast;
    Animation_MorphToPlayOnce(&this->skelAnime, &gTwinrovaWindUpAnim, -5.0f);
    this->workf[ANIM_SW_TGT] = Animation_GetLastFrame(&gTwinrovaWindUpAnim);
    this->csState1 = 0;
}

void BossTw_TwinrovaChargeBlast(BossTw* this, PlayState* play) {
    SkelAnime_Update(&this->skelAnime);

    Math_ApproachF(&this->actor.world.pos.x, this->targetPos.x, 0.03f, fabsf(this->actor.velocity.x) * 1.5f);
    Math_ApproachF(&this->actor.world.pos.y, this->targetPos.y, 0.03f, fabsf(this->actor.velocity.y) * 1.5f);
    Math_ApproachF(&this->actor.world.pos.z, this->targetPos.z, 0.03f, fabsf(this->actor.velocity.z) * 1.5f);
    Math_ApproachS(&this->actor.shape.rot.y, this->actor.yawTowardsPlayer, 5, 0x1000);

    if (Animation_OnFrame(&this->skelAnime, this->workf[ANIM_SW_TGT])) {
        if ((s8)this->actor.colChkInfo.health < 10) {
            sTwinrovaBlastType = Rand_ZeroFloat(1.99f);
        } else {
            if (++sFixedBlatSeq >= 4) {
                sFixedBlatSeq = 1;
                sFixedBlastType = !sFixedBlastType;
            }

            sTwinrovaBlastType = sFixedBlastType;
        }

        BossTw_TwinrovaSetupShootBlast(this, play);
    }
}

void BossTw_TwinrovaSetupShootBlast(BossTw* this, PlayState* play) {
    this->actionFunc = BossTw_TwinrovaShootBlast;

    if (sTwinrovaBlastType == 0) {
        Animation_MorphToPlayOnce(&this->skelAnime, &gTwinrovaIceAttackAnim, 0.0f);
    } else {
        Animation_MorphToPlayOnce(&this->skelAnime, &gTwinrovaFireAttackAnim, 0.0f);
    }

    this->workf[ANIM_SW_TGT] = Animation_GetLastFrame(&gTwinrovaFireAttackAnim);
}

void BossTw_TwinrovaShootBlast(BossTw* this, PlayState* play) {
    BossTw* twMagic;
    Vec3f* magicSpawnPos;
    s32 magicParams;
    s16 i;

    SkelAnime_Update(&this->skelAnime);

    if (Animation_OnFrame(&this->skelAnime, 8.0f)) {
        Actor_PlaySfx(&this->actor, NA_SE_EN_TWINROBA_THROW_MASIC);
        Actor_PlaySfx(&this->actor, NA_SE_EN_TWINROBA_YOUNG_SHOOTVC);
    }

    if (Animation_OnFrame(&this->skelAnime, 12.0f)) {
        if (sTwinrovaBlastType != 0) {
            magicParams = TW_FIRE_BLAST;
            magicSpawnPos = &this->rightScepterPos;
        } else {
            magicParams = TW_ICE_BLAST;
            magicSpawnPos = &this->leftScepterPos;
        }

        twMagic = (BossTw*)Actor_SpawnAsChild(&play->actorCtx, &this->actor, play, ACTOR_BOSS_TW, magicSpawnPos->x,
                                              magicSpawnPos->y, magicSpawnPos->z, 0, 0, 0, magicParams);

        if (twMagic != NULL) {
            twMagic->blastType = magicParams == TW_ICE_BLAST ? 0 : 1;
        }

        sEnvType = twMagic->blastType + 1;

        if (1) {
            Vec3f velocity = { 0.0f, 0.0f, 0.0f };
            Vec3f accel = { 0.0f, 0.0f, 0.0f };

            for (i = 0; i < 100; i++) {
                velocity.x = Rand_CenteredFloat(30.0f);
                velocity.y = Rand_CenteredFloat(30.0f);
                velocity.z = Rand_CenteredFloat(30.0f);
                BossTw_AddDotEffect(play, magicSpawnPos, &velocity, &accel, (s16)Rand_ZeroFloat(2.0f) + 11,
                                    twMagic->blastType, 75);
            }
        }
    }

    if (Animation_OnFrame(&this->skelAnime, this->workf[ANIM_SW_TGT])) {
        BossTw_TwinrovaSetupDoneBlastShoot(this, play);
    }

    Math_ApproachS(&this->actor.shape.rot.y, this->actor.yawTowardsPlayer, 5, 0x1000);
}

void BossTw_TwinrovaSetupDoneBlastShoot(BossTw* this, PlayState* play) {
    this->actionFunc = BossTw_TwinrovaDoneBlastShoot;
    Animation_MorphToLoop(&this->skelAnime, &gTwinrovaHoverAnim, -10.0f);
    this->timers[1] = 60;
}

void BossTw_TwinrovaDoneBlastShoot(BossTw* this, PlayState* play) {
    SkelAnime_Update(&this->skelAnime);

    if (this->timers[1] == 0 && D_8094C870 == 0) {
        if (sTwinrovaPtr->timers[2] == 0) {
            BossTw_TwinrovaSetupFly(this, play);
        } else {
            BossTw_TwinrovaSetupLaugh(this, play);
        }
    }

    D_8094C870 = 0;
    Math_ApproachS(&this->actor.shape.rot.y, this->actor.yawTowardsPlayer, 5, 0x1000);
}

void BossTw_TwinrovaDamage(BossTw* this, PlayState* play, u8 damage) {
    if (this->actionFunc != BossTw_TwinrovaStun) {
        Animation_MorphToPlayOnce(&this->skelAnime, &gTwinrovaChargedAttackHitAnim, -15.0f);
        this->timers[0] = 150;
        this->timers[1] = 20;
        this->csState1 = 0;
        this->actor.velocity.y = 0.0f;
    } else {
        this->work[FOG_TIMER] = 10;
        this->work[INVINC_TIMER] = 20;
        Animation_MorphToPlayOnce(&this->skelAnime, &gTwinrovaDamageAnim, -3.0f);
        this->workf[ANIM_SW_TGT] = Animation_GetLastFrame(&gTwinrovaDamageAnim);
        this->csState1 = 1;

        if ((s8)(this->actor.colChkInfo.health -= damage) < 0) {
            this->actor.colChkInfo.health = 0;
        }

        if ((s8)this->actor.colChkInfo.health <= 0) {
            BossTw_TwinrovaSetupDeathCS(this, play);
            Enemy_StartFinishingBlow(play, &this->actor);
            Actor_PlaySfx(&this->actor, NA_SE_EN_TWINROBA_YOUNG_DEAD);
            return;
        }

        Actor_PlaySfx(&this->actor, NA_SE_EN_TWINROBA_YOUNG_DAMAGE2);
        Actor_PlaySfx(&this->actor, NA_SE_EN_TWINROBA_CUTBODY);
    }

    this->actionFunc = BossTw_TwinrovaStun;
}

void BossTw_TwinrovaStun(BossTw* this, PlayState* play) {
    s16 cloudType;

    this->unk_5F8 = 1;
    this->actor.flags |= ACTOR_FLAG_10;

    cloudType = sTwinrovaBlastType == 0 ? TWEFF_3 : TWEFF_2;

    if ((this->work[CS_TIMER_1] % 8) == 0) {
        Vec3f pos;
        Vec3f velocity;
        Vec3f accel;
        pos.x = this->actor.world.pos.x + Rand_CenteredFloat(20.0f);
        pos.y = this->actor.world.pos.y + Rand_CenteredFloat(40.0f) + 20;
        pos.z = this->actor.world.pos.z + Rand_CenteredFloat(20.0f);
        velocity.x = 0.0f;
        velocity.y = 0.0f;
        velocity.z = 0.0f;
        accel.x = 0.0f;
        accel.y = 0.1f;
        accel.z = 0.0f;
        BossTw_AddDmgCloud(play, cloudType, &pos, &velocity, &accel, Rand_ZeroFloat(5.0f) + 10.0f, 0, 0, 150);
    }

    SkelAnime_Update(&this->skelAnime);
    this->work[UNK_S8] += 20;

    if (this->work[UNK_S8] > 255) {
        this->work[UNK_S8] = 255;
    }

    Math_ApproachF(&this->workf[UNK_F12], 0.0f, 1.0f, 0.05f);
    this->actor.world.pos.y += this->actor.velocity.y;
    Math_ApproachF(&this->actor.velocity.y, -5.0f, 1.0f, 0.5f);
    this->actor.world.pos.y -= 30.0f;
    Actor_UpdateBgCheckInfo(play, &this->actor, 50.0f, 50.0f, 100.0f, UPDBGCHECKINFO_FLAG_2);
    this->actor.world.pos.y += 30.0f;

    if (this->csState1 == 0) {
        if (this->timers[1] == 0) {
            this->csState1 = 1;
            this->workf[ANIM_SW_TGT] = Animation_GetLastFrame(&gTwinrovaStunStartAnim);
            Animation_Change(&this->skelAnime, &gTwinrovaStunStartAnim, 1.0f, 0.0f, this->workf[ANIM_SW_TGT], 3, 0.0f);
        }
    } else if (Animation_OnFrame(&this->skelAnime, this->workf[ANIM_SW_TGT])) {
        this->workf[ANIM_SW_TGT] = 1000.0f;
        Animation_MorphToLoop(&this->skelAnime, &gTwinrovaStunLoopAnim, 0.0f);
    }

    if (this->actor.bgCheckFlags & BGCHECKFLAG_GROUND) {
        this->actor.velocity.y = 0.0f;
    }

    if (this->timers[0] == 0) {
        BossTw_TwinrovaSetupGetUp(this, play);
    }
}

void BossTw_TwinrovaSetupGetUp(BossTw* this, PlayState* play) {
    Animation_MorphToPlayOnce(&this->skelAnime, &gTwinrovaStunEndAnim, 0.0f);
    this->workf[ANIM_SW_TGT] = Animation_GetLastFrame(&gTwinrovaStunEndAnim);
    this->actionFunc = BossTw_TwinrovaGetUp;
    this->timers[0] = 50;
}

void BossTw_TwinrovaGetUp(BossTw* this, PlayState* play) {
    SkelAnime_Update(&this->skelAnime);
    Math_ApproachF(&this->actor.world.pos.y, this->targetPos.y, 0.05f, 5.0f);

    if (Animation_OnFrame(&this->skelAnime, this->workf[ANIM_SW_TGT])) {
        this->workf[ANIM_SW_TGT] = 1000.0f;
        Animation_MorphToLoop(&this->skelAnime, &gTwinrovaHoverAnim, 0.0f);
    }

    if (this->timers[0] == 0) {
        BossTw_TwinrovaSetupFly(this, play);
    }
}

void BossTw_TwinrovaSetupFly(BossTw* this, PlayState* play) {
    f32 xDiff;
    f32 zDiff;
    f32 yDiff;
    f32 xzDist;
    Player* player = GET_PLAYER(play);

    do {
        this->work[TW_PLLR_IDX] += (s16)(((s16)Rand_ZeroFloat(2.99f)) + 1);
        this->work[TW_PLLR_IDX] %= 4;
        this->targetPos = sTwinrovaPillarPos[this->work[TW_PLLR_IDX]];
        xDiff = this->targetPos.x - player->actor.world.pos.x;
        zDiff = this->targetPos.z - player->actor.world.pos.z;
        xzDist = SQ(xDiff) + SQ(zDiff);
    } while (!(xzDist > SQ(300.0f)));

    this->targetPos.y = 480.0f;
    xDiff = this->targetPos.x - this->actor.world.pos.x;
    yDiff = this->targetPos.y - this->actor.world.pos.y;
    zDiff = this->targetPos.z - this->actor.world.pos.z;
    this->actionFunc = BossTw_TwinrovaFly;
    this->rotateSpeed = 0.0f;
    this->actor.speed = 0.0f;
    this->actor.world.rot.y = RAD_TO_BINANG(Math_FAtan2F(xDiff, zDiff));
    xzDist = sqrtf(SQ(xDiff) + SQ(zDiff));
    this->actor.world.rot.x = RAD_TO_BINANG(Math_FAtan2F(yDiff, xzDist));
    Animation_MorphToLoop(&this->skelAnime, &gTwinrovaHoverAnim, -10.0f);
}

void BossTw_TwinrovaFly(BossTw* this, PlayState* play) {
    f32 xDiff;
    f32 yDiff;
    f32 zDiff;
    s32 pad;
    f32 yaw;
    f32 xzDist;

    Actor_PlaySfx(&this->actor, NA_SE_EN_TWINROBA_FLY - SFX_FLAG);
    SkelAnime_Update(&this->skelAnime);
    xDiff = this->targetPos.x - this->actor.world.pos.x;
    yDiff = this->targetPos.y - this->actor.world.pos.y;
    zDiff = this->targetPos.z - this->actor.world.pos.z;
    yaw = RAD_TO_BINANG(Math_FAtan2F(xDiff, zDiff));
    xzDist = sqrtf(SQ(xDiff) + SQ(zDiff));
    Math_ApproachS(&this->actor.world.rot.x, (f32)RAD_TO_BINANG(Math_FAtan2F(yDiff, xzDist)), 0xA, this->rotateSpeed);
    Math_ApproachS(&this->actor.world.rot.y, yaw, 0xA, this->rotateSpeed);
    Math_ApproachS(&this->actor.shape.rot.y, yaw, 0xA, this->rotateSpeed);
    Math_ApproachF(&this->rotateSpeed, 2000.0f, 1.0f, 100.0f);
    Math_ApproachF(&this->actor.speed, 30.0f, 1.0f, 2.0f);
    Actor_UpdateVelocityXYZ(&this->actor);
    Math_ApproachF(&this->actor.world.pos.x, this->targetPos.x, 0.1f, fabsf(this->actor.velocity.x) * 1.5f);
    Math_ApproachF(&this->actor.world.pos.y, this->targetPos.y, 0.1f, fabsf(this->actor.velocity.y) * 1.5f);
    Math_ApproachF(&this->targetPos.y, 380.0f, 1.0f, 2.0f);
    Math_ApproachF(&this->actor.world.pos.z, this->targetPos.z, 0.1f, fabsf(this->actor.velocity.z) * 1.5f);

    if (xzDist < 200.0f) {
        BossTw_TwinrovaSetupArriveAtTarget(this, play);
    }
}

void BossTw_TwinrovaSetupSpin(BossTw* this, PlayState* play) {
    this->actionFunc = BossTw_TwinrovaSpin;
    Animation_MorphToLoop(&this->skelAnime, &gTwinrovaHoverAnim, 0.0f);
    this->timers[0] = 20;
    this->actor.speed = 0.0f;
}

void BossTw_TwinrovaSpin(BossTw* this, PlayState* play) {
    SkelAnime_Update(&this->skelAnime);
    if (this->timers[0] != 0) {
        this->collider.base.colType = COLTYPE_METAL;
        this->actor.shape.rot.y -= 0x3000;

        if ((this->timers[0] % 4) == 0) {
            Actor_PlaySfx(&this->actor, NA_SE_EN_TWINROBA_ROLL);
        }
    } else {
        BossTw_TwinrovaSetupFly(this, play);
    }
}

void BossTw_TwinrovaSetupLaugh(BossTw* this, PlayState* play) {
    this->actionFunc = BossTw_TwinrovaLaugh;
    Animation_MorphToPlayOnce(&this->skelAnime, &gTwinrovaLaughAnim, 0.0f);
    this->workf[ANIM_SW_TGT] = Animation_GetLastFrame(&gTwinrovaLaughAnim);
    this->actor.speed = 0.0f;
}

void BossTw_TwinrovaLaugh(BossTw* this, PlayState* play) {
    SkelAnime_Update(&this->skelAnime);

    if (Animation_OnFrame(&this->skelAnime, 10.0f)) {
        Actor_PlaySfx(&this->actor, NA_SE_EN_TWINROBA_YOUNG_LAUGH);
    }

    if (Animation_OnFrame(&this->skelAnime, this->workf[ANIM_SW_TGT])) {
        BossTw_TwinrovaSetupFly(this, play);
    }
}<|MERGE_RESOLUTION|>--- conflicted
+++ resolved
@@ -3423,8 +3423,7 @@
     Matrix_RotateX(this->beamPitch, MTXMODE_APPLY);
     Matrix_RotateZ(this->beamRoll, MTXMODE_APPLY);
     Matrix_Scale(this->beamScale, this->beamScale, (this->beamDist * 0.01f * 98.0f) / 20000.0f, MTXMODE_APPLY);
-    gSPMatrix(POLY_XLU_DISP++, MATRIX_NEW(play->state.gfxCtx, "../z_boss_tw.c", 6846),
-              G_MTX_LOAD | G_MTX_MODELVIEW | G_MTX_NOPUSH);
+    MATRIX_FINALIZE_AND_LOAD(POLY_XLU_DISP++, play->state.gfxCtx, "../z_boss_tw.c", 6846);
     gSPDisplayList(POLY_XLU_DISP++, SEGMENTED_TO_VIRTUAL(gTwinrovaBeamDL));
 
     if (this->beamReflectionDist > 10.0f) {
@@ -3433,31 +3432,10 @@
         Matrix_RotateY(this->beamReflectionYaw, MTXMODE_APPLY);
         Matrix_RotateX(this->beamReflectionPitch, MTXMODE_APPLY);
         Matrix_RotateZ(this->beamRoll, MTXMODE_APPLY);
-<<<<<<< HEAD
-        Matrix_Scale(this->beamScale, this->beamScale, (this->beamDist * 0.01f * 98.0f) / 20000.0f, MTXMODE_APPLY);
-        MATRIX_FINALIZE_AND_LOAD(POLY_XLU_DISP++, play->state.gfxCtx, "../z_boss_tw.c", 6846);
-        gSPDisplayList(POLY_XLU_DISP++, SEGMENTED_TO_VIRTUAL(gTwinrovaBeamDL));
-
-        if (this->beamReflectionDist > 10.0f) {
-            Matrix_Translate(this->beamReflectionOrigin.x, this->beamReflectionOrigin.y, this->beamReflectionOrigin.z,
-                             MTXMODE_NEW);
-            Matrix_RotateY(this->beamReflectionYaw, MTXMODE_APPLY);
-            Matrix_RotateX(this->beamReflectionPitch, MTXMODE_APPLY);
-            Matrix_RotateZ(this->beamRoll, MTXMODE_APPLY);
-            Matrix_Scale(this->beamScale, this->beamScale, (this->beamReflectionDist * 0.01f * 100.0f) / 20000.0f,
-                         MTXMODE_APPLY);
-            MATRIX_FINALIZE_AND_LOAD(POLY_XLU_DISP++, play->state.gfxCtx, "../z_boss_tw.c", 6870);
-            gSPDisplayList(POLY_XLU_DISP++, SEGMENTED_TO_VIRTUAL(gTwinrovaBeamDL));
-        }
-
-        Matrix_Pop();
-=======
         Matrix_Scale(this->beamScale, this->beamScale, (this->beamReflectionDist * 0.01f * 100.0f) / 20000.0f,
                      MTXMODE_APPLY);
-        gSPMatrix(POLY_XLU_DISP++, MATRIX_NEW(play->state.gfxCtx, "../z_boss_tw.c", 6870),
-                  G_MTX_LOAD | G_MTX_MODELVIEW | G_MTX_NOPUSH);
+        MATRIX_FINALIZE_AND_LOAD(POLY_XLU_DISP++, play->state.gfxCtx, "../z_boss_tw.c", 6870);
         gSPDisplayList(POLY_XLU_DISP++, SEGMENTED_TO_VIRTUAL(gTwinrovaBeamDL));
->>>>>>> 2e79b83b
     }
 
     Matrix_Pop();
