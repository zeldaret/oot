--- conflicted
+++ resolved
@@ -1661,15 +1661,9 @@
             }
 
             sEnvType = -1;
-<<<<<<< HEAD
-            globalCtx->envCtx.unk_BD = 4;
-            Math_ApproachF(&globalCtx->envCtx.unk_D8, 1, 1, 0.1f);
-            FALLTHROUGH;
-=======
             play->envCtx.lightSetting = 4;
             Math_ApproachF(&play->envCtx.lightBlend, 1, 1, 0.1f);
-            // fallthrough
->>>>>>> e68f3217
+            FALLTHROUGH;
         case 2:
             SkelAnime_Update(&this->skelAnime);
             Math_ApproachF(&this->actor.scale.x, 0.0069999993f, 1, 0.0006999999f);
