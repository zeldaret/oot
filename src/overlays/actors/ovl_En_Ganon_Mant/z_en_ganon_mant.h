#ifndef _Z_EN_GANON_MANT_H_
#define _Z_EN_GANON_MANT_H_

#include "ultra64.h"
#include "global.h"

struct EnGanonMant;

typedef struct {
<<<<<<< HEAD
    /* 0x000 */ Vec3f unk_0;
    /* 0x00C */ Vec3f unk_C[12];
    /* 0x090 */ Vec3f unk_90[12];
    /* 0x120 */ Vec3f unk_120[12];
    /* 0x1B0 */ u8 unk_1B0[12];
=======
    /* 0x000 */ Vec3f unk_00;      // 14C
    /* 0x00C */ Vec3f unk_0C[12];  // 158
    /* 0x090 */ Vec3f unk_90[12];  // 1E8
    /* 0x120 */ Vec3f unk_120[12]; // 278
    /* 0x1B0 */ u8 unk_1B0[12];    // 308
>>>>>>> 6d01247f
} MantSub14C; // size = 0x1C8

typedef struct EnGanonMant {
    /* 0x0000 */ Actor actor;
    /* 0x014C */ MantSub14C unk_14C[12];
    /* 0x16AC */ f32 unk_16AC;
    /* 0x16B0 */ f32 unk_16B0;
    /* 0x16B4 */ f32 unk_16B4;
    /* 0x16B8 */ f32 unk_16B8;
    /* 0x16BC */ f32 unk_16BC;
    /* 0x16C0 */ f32 unk_16C0;
    /* 0x16C4 */ f32 unk_16C4;
    /* 0x16C8 */ f32 unk_16C8;
<<<<<<< HEAD
    /* 0x16CC */ f32 unk_16CC;
=======
    /* 0x16CC */ char unk_16CC[0x4];
>>>>>>> 6d01247f
    /* 0x16D0 */ f32 unk_16D0;
    /* 0x16D4 */ Vec3f unk_16D4;
    /* 0x16E0 */ Vec3f unk_16E0;
    /* 0x16EC */ Vec3f unk_16EC;
    /* 0x16F8 */ Vec3f unk_16F8;
    /* 0x1704 */ u8 unk_1704;
    /* 0x1705 */ u8 unk_1705;
    /* 0x1706 */ u8 unk_1706;
} EnGanonMant; // size = 0x1708

extern const ActorInit En_Ganon_Mant_InitVars;

#endif<|MERGE_RESOLUTION|>--- conflicted
+++ resolved
@@ -7,19 +7,11 @@
 struct EnGanonMant;
 
 typedef struct {
-<<<<<<< HEAD
-    /* 0x000 */ Vec3f unk_0;
-    /* 0x00C */ Vec3f unk_C[12];
-    /* 0x090 */ Vec3f unk_90[12];
-    /* 0x120 */ Vec3f unk_120[12];
-    /* 0x1B0 */ u8 unk_1B0[12];
-=======
-    /* 0x000 */ Vec3f unk_00;      // 14C
-    /* 0x00C */ Vec3f unk_0C[12];  // 158
-    /* 0x090 */ Vec3f unk_90[12];  // 1E8
-    /* 0x120 */ Vec3f unk_120[12]; // 278
-    /* 0x1B0 */ u8 unk_1B0[12];    // 308
->>>>>>> 6d01247f
+    /* 0x000 */ Vec3f unk_0;        // 14C
+    /* 0x00C */ Vec3f unk_C[12];    // 158
+    /* 0x090 */ Vec3f unk_90[12];   // 1E8
+    /* 0x120 */ Vec3f unk_120[12];  // 278
+    /* 0x1B0 */ u8 unk_1B0[12];     // 308
 } MantSub14C; // size = 0x1C8
 
 typedef struct EnGanonMant {
@@ -33,11 +25,7 @@
     /* 0x16C0 */ f32 unk_16C0;
     /* 0x16C4 */ f32 unk_16C4;
     /* 0x16C8 */ f32 unk_16C8;
-<<<<<<< HEAD
     /* 0x16CC */ f32 unk_16CC;
-=======
-    /* 0x16CC */ char unk_16CC[0x4];
->>>>>>> 6d01247f
     /* 0x16D0 */ f32 unk_16D0;
     /* 0x16D4 */ Vec3f unk_16D4;
     /* 0x16E0 */ Vec3f unk_16E0;
