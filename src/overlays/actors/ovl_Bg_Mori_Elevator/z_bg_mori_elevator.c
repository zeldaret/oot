#include "z_bg_mori_elevator.h"

#define FLAGS 0x00000010

#define THIS ((BgMoriElevator*)thisx)

void BgMoriElevator_Init(Actor* thisx, GlobalContext* globalCtx);
void BgMoriElevator_Destroy(Actor* thisx, GlobalContext* globalCtx);
void BgMoriElevator_Update(Actor* thisx, GlobalContext* globalCtx);

void BgMoriElevator_SetupWaitAfterInit(BgMoriElevator* this);
void BgMoriElevator_WaitAfterInit(BgMoriElevator* this, GlobalContext* globalCtx);
void BgMoriElevator_SetupSetPosition(BgMoriElevator* this);
void BgMoriElevator_SetPosition(BgMoriElevator* this, GlobalContext* globalCtx);
void BgMoriElevator_Draw(Actor* thisx, GlobalContext* globalCtx);
void BgMoriElevator_StopMovement(BgMoriElevator* this);
void func_808A2008(BgMoriElevator* this, GlobalContext* globalCtx);
void BgMoriElevator_MoveIntoGround(BgMoriElevator* this, GlobalContext* globalCtx);
void BgMoriElevator_MoveAboveGround(BgMoriElevator* this, GlobalContext* globalCtx);

static s16 sIsSpawned = false;

const ActorInit Bg_Mori_Elevator_InitVars = {
    ACTOR_BG_MORI_ELEVATOR,
    ACTORTYPE_BG,
    FLAGS,
    OBJECT_MORI_OBJECTS,
    sizeof(BgMoriElevator),
    (ActorFunc)BgMoriElevator_Init,
    (ActorFunc)BgMoriElevator_Destroy,
    (ActorFunc)BgMoriElevator_Update,
    NULL,
};

static InitChainEntry sInitChain[] = {
    ICHAIN_F32(uncullZoneForward, 2000, ICHAIN_CONTINUE),
    ICHAIN_F32(uncullZoneScale, 500, ICHAIN_CONTINUE),
    ICHAIN_F32(uncullZoneDownward, 3000, ICHAIN_CONTINUE),
    ICHAIN_VEC3F_DIV1000(scale, 1000, ICHAIN_STOP),
};

extern CollisionHeader D_060035F8;
extern Gfx D_06002AD0[];

f32 func_808A1800(f32* pValue, f32 target, f32 scale, f32 maxStep, f32 minStep) {
    f32 var = (target - *pValue) * scale;

    if (*pValue < target) {
        if (maxStep < var) {
            var = maxStep;
        } else {
            if (var < minStep) {
                var = minStep;
            }
        }
        *pValue = (*pValue + var);

        if (target < *pValue) {
            *pValue = target;
        }
    } else {
        if (target < *pValue) {
            if (var < (-maxStep)) {
                var = (-maxStep);
            } else {
                if ((-minStep) < var) {
                    var = (-minStep);
                }
            }
            *pValue = (*pValue + var);
            if (*pValue < target) {
                *pValue = target;
            }
        } else {
            var = 0.0f;
        }
    }
    return var;
}

void func_808A18FC(BgMoriElevator* this, f32 distTo) {
    f32 temp;

    temp = fabsf(distTo) * 0.09f;
    func_800F436C(&this->dyna.actor.projectedPos, NA_SE_EV_ELEVATOR_MOVE2 - SFX_FLAG, CLAMP(temp, 0.0f, 1.0f));
}

void BgMoriElevator_Init(Actor* thisx, GlobalContext* globalCtx) {
    BgMoriElevator* this = THIS;
    s32 pad;
    CollisionHeader* colHeader = NULL;

    this->unk_172 = sIsSpawned;
    this->moriTexObjIndex = Object_GetIndex(&globalCtx->objectCtx, OBJECT_MORI_TEX);
    if (this->moriTexObjIndex < 0) {
        Actor_Kill(thisx);
        // Forest Temple obj elevator Bank Danger!
        osSyncPrintf("Error : 森の神殿 obj elevator バンク危険！(%s %d)\n", "../z_bg_mori_elevator.c", 277);
    } else {
        switch (sIsSpawned) {
            case false:
                // Forest Temple elevator CT
                osSyncPrintf("森の神殿 elevator CT\n");
                sIsSpawned = true;
                this->dyna.actor.room = -1;
                Actor_ProcessInitChain(&this->dyna.actor, sInitChain);
                DynaPolyActor_Init(&this->dyna, DPM_PLAYER);
                CollisionHeader_GetVirtual(&D_060035F8, &colHeader);
                this->dyna.bgId = DynaPoly_SetBgActor(globalCtx, &globalCtx->colCtx.dyna, thisx, colHeader);
                BgMoriElevator_SetupWaitAfterInit(this);
                break;
            case true:
                Actor_Kill(thisx);
                break;
        }
    }
}

void BgMoriElevator_Destroy(Actor* thisx, GlobalContext* globalCtx) {
    BgMoriElevator* this = THIS;

    if (this->unk_172 == 0) {
        // Forest Temple elevator DT
        osSyncPrintf("森の神殿 elevator DT\n");
<<<<<<< HEAD
        DynaPoly_DeleteBgActor(globalCtx, &globalCtx->colCtx.dyna, this->dyna.bgId);
        sIsSpawned = 0;
=======
        DynaPolyInfo_Free(globalCtx, &globalCtx->colCtx.dyna, this->dyna.dynaPolyId);
        sIsSpawned = false;
>>>>>>> ba0c6965
    }
}

s32 BgMoriElevator_IsPlayerRiding(BgMoriElevator* this, GlobalContext* globalCtx) {
    return ((this->dyna.unk_160 & 2) && !(this->unk_170 & 2) &&
            ((PLAYER->actor.posRot.pos.y - this->dyna.actor.posRot.pos.y) < 80.0f));
}

void BgMoriElevator_SetupWaitAfterInit(BgMoriElevator* this) {
    this->actionFunc = BgMoriElevator_WaitAfterInit;
}

void BgMoriElevator_WaitAfterInit(BgMoriElevator* this, GlobalContext* globalCtx) {
    if (Object_IsLoaded(&globalCtx->objectCtx, this->moriTexObjIndex)) {
        if (Flags_GetSwitch(globalCtx, this->dyna.actor.params & 0x3F)) {
            if (globalCtx->roomCtx.curRoom.num == 2) {
                this->dyna.actor.posRot.pos.y = 73.0f;
                BgMoriElevator_SetupSetPosition(this);
            } else {
                // Error: Forest Temple obj elevator Room setting is dangerous
                osSyncPrintf("Error : 森の神殿 obj elevator 部屋設定が危険(%s %d)\n", "../z_bg_mori_elevator.c", 371);
            }
        } else {
            BgMoriElevator_SetupSetPosition(this);
        }
        this->dyna.actor.draw = BgMoriElevator_Draw;
    }
}

void func_808A1C30(BgMoriElevator* this) {
    this->actionFunc = BgMoriElevator_MoveIntoGround;
}

void BgMoriElevator_MoveIntoGround(BgMoriElevator* this, GlobalContext* globalCtx) {
    f32 distToTarget;

    func_808A1800(&this->dyna.actor.velocity.y, 2.0f, 0.05f, 1.0f, 0.0f);
    distToTarget = func_808A1800(&this->dyna.actor.posRot.pos.y, 73.0f, 0.08f, this->dyna.actor.velocity.y, 1.5f);
    if (fabsf(distToTarget) < 0.001f) {
        BgMoriElevator_SetupSetPosition(this);
        Audio_PlayActorSound2(&this->dyna.actor, NA_SE_EV_ELEVATOR_STOP);
    } else {
        func_808A18FC(this, distToTarget);
    }
}

void func_808A1CF4(BgMoriElevator* this, GlobalContext* globalCtx) {
    this->actionFunc = BgMoriElevator_MoveAboveGround;
    func_800800F8(globalCtx, 0xC9E, 0x46, &this->dyna.actor, 0);
    func_800800F8(globalCtx, 0x3FC, 0xF, &this->dyna.actor, 0);
}

void BgMoriElevator_MoveAboveGround(BgMoriElevator* this, GlobalContext* globalCtx) {
    f32 distToTarget;

    func_808A1800(&this->dyna.actor.velocity.y, 2.0f, 0.05f, 1.0f, 0.0f);
    distToTarget = func_808A1800(&this->dyna.actor.posRot.pos.y, 233.0f, 0.08f, this->dyna.actor.velocity.y, 1.5f);
    if (fabsf(distToTarget) < 0.001f) {
        BgMoriElevator_SetupSetPosition(this);
        Audio_PlayActorSound2(&this->dyna.actor, NA_SE_EV_ELEVATOR_STOP);
    } else {
        func_808A18FC(this, distToTarget);
    }
}

void BgMoriElevator_SetupSetPosition(BgMoriElevator* this) {
    this->actionFunc = BgMoriElevator_SetPosition;
}

void BgMoriElevator_SetPosition(BgMoriElevator* this, GlobalContext* globalCtx) {
    s32 pad;

    if (BgMoriElevator_IsPlayerRiding(this, globalCtx)) {
        if (globalCtx->roomCtx.curRoom.num == 2) {
            this->targetY = -779.0f;
            BgMoriElevator_StopMovement(this);
        } else if (globalCtx->roomCtx.curRoom.num == 17) {
            this->targetY = 233.0f;
            BgMoriElevator_StopMovement(this);
        } else {
            // Error:Forest Temple obj elevator Room setting is dangerous(% s % d)
            osSyncPrintf("Error : 森の神殿 obj elevator 部屋設定が危険(%s %d)\n", "../z_bg_mori_elevator.c", 479);
        }
    } else if ((globalCtx->roomCtx.curRoom.num == 2) && (this->dyna.actor.posRot.pos.y < -275.0f)) {
        this->targetY = 233.0f;
        BgMoriElevator_StopMovement(this);
    } else if ((globalCtx->roomCtx.curRoom.num == 17) && (-275.0f < this->dyna.actor.posRot.pos.y)) {
        this->targetY = -779.0f;
        BgMoriElevator_StopMovement(this);
    } else if ((globalCtx->roomCtx.curRoom.num == 2) && Flags_GetSwitch(globalCtx, this->dyna.actor.params & 0x3F) &&
               (this->unk_16C == 0)) {
        this->targetY = 73.0f;
        func_808A1C30(this);
    } else if ((globalCtx->roomCtx.curRoom.num == 2) && !Flags_GetSwitch(globalCtx, this->dyna.actor.params & 0x3F) &&
               (this->unk_16C != 0)) {
        this->targetY = 233.0f;
        func_808A1CF4(this, globalCtx);
    }
}

void BgMoriElevator_StopMovement(BgMoriElevator* this) {
    this->actionFunc = func_808A2008;
    this->dyna.actor.velocity.y = 0.0f;
}

void func_808A2008(BgMoriElevator* this, GlobalContext* globalCtx) {
    f32 distTo;

    func_808A1800(&this->dyna.actor.velocity.y, 12.0f, 0.1f, 1.0f, 0.0f);
    distTo = func_808A1800(&this->dyna.actor.posRot.pos.y, this->targetY, 0.1f, this->dyna.actor.velocity.y, 0.3f);
    if (fabsf(distTo) < 0.001f) {
        BgMoriElevator_SetupSetPosition(this);
        Audio_PlayActorSound2(&this->dyna.actor, NA_SE_EV_ELEVATOR_STOP);

    } else {
        func_808A18FC(this, distTo);
    }
}

void BgMoriElevator_Update(Actor* thisx, GlobalContext* globalCtx) {
    BgMoriElevator* this = THIS;

    this->actionFunc(this, globalCtx);
    this->unk_170 = this->dyna.unk_160;
    this->unk_16C = Flags_GetSwitch(globalCtx, (thisx->params & 0x3F));
}

void BgMoriElevator_Draw(Actor* thisx, GlobalContext* globalCtx) {
    s32 pad;
    BgMoriElevator* this = THIS;

    OPEN_DISPS(globalCtx->state.gfxCtx, "../z_bg_mori_elevator.c", 575);

    func_80093D18(globalCtx->state.gfxCtx);
    gSPSegment(POLY_OPA_DISP++, 0x08, globalCtx->objectCtx.status[this->moriTexObjIndex].segment);
    gSPMatrix(POLY_OPA_DISP++, Matrix_NewMtx(globalCtx->state.gfxCtx, "../z_bg_mori_elevator.c", 580),
              G_MTX_NOPUSH | G_MTX_LOAD | G_MTX_MODELVIEW);
    gSPDisplayList(POLY_OPA_DISP++, D_06002AD0);

    CLOSE_DISPS(globalCtx->state.gfxCtx, "../z_bg_mori_elevator.c", 584);
}<|MERGE_RESOLUTION|>--- conflicted
+++ resolved
@@ -122,13 +122,8 @@
     if (this->unk_172 == 0) {
         // Forest Temple elevator DT
         osSyncPrintf("森の神殿 elevator DT\n");
-<<<<<<< HEAD
         DynaPoly_DeleteBgActor(globalCtx, &globalCtx->colCtx.dyna, this->dyna.bgId);
-        sIsSpawned = 0;
-=======
-        DynaPolyInfo_Free(globalCtx, &globalCtx->colCtx.dyna, this->dyna.dynaPolyId);
         sIsSpawned = false;
->>>>>>> ba0c6965
     }
 }
 
