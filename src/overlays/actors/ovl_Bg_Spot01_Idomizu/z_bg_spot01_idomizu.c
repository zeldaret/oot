--- conflicted
+++ resolved
@@ -55,11 +55,7 @@
     if (gSaveContext.eventChkInf[6] & 0x80) {
         this->waterHeight = -550.0f;
     }
-<<<<<<< HEAD
     globalCtx->colCtx.colHeader->waterBoxes[0].ySurface = this->actor.posRot.pos.y;
-=======
-    globalCtx->colCtx.stat.colHeader->waterBoxes[0].ySurface = this->actor.posRot.pos.y;
->>>>>>> b95643b3
     if (this->waterHeight < this->actor.posRot.pos.y) {
         Audio_PlaySoundGeneral(NA_SE_EV_WATER_LEVEL_DOWN - SFX_FLAG, &D_801333D4, 4, &D_801333E0, &D_801333E0,
                                &D_801333E8);
