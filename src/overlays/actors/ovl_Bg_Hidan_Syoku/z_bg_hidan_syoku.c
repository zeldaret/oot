--- conflicted
+++ resolved
@@ -41,20 +41,8 @@
 void BgHidanSyoku_Init(Actor* thisx, GlobalContext* globalCtx) {
     BgHidanSyoku* this = THIS;
     s32 pad;
-    u32 local_c = 0;
+    CollisionHeader* local_c = NULL;
 
-<<<<<<< HEAD
-    Actor_ProcessInitChain(&this->dyna.actor, initChain);
-    func_80043480(&this->dyna.actor, 1);
-    func_80041880(&D_0600E568, &local_c);
-    this->dyna.dynaPolyId = func_8003EA74(globalCtx, &globalCtx->colCtx.dyna, &this->dyna.actor, local_c);
-    this->updateFunc = &func_8088F4B8;
-    this->dyna.actor.initPosRot.pos.y += 540.0f;
-}
-
-void BgHidanSyoku_Destroy(BgHidanSyoku* this, GlobalContext* globalCtx) {
-    func_8003ED58(globalCtx, &globalCtx->colCtx.dyna, this->dyna.dynaPolyId);
-=======
     Actor_ProcessInitChain(&this->dyna.actor, sInitChain);
     DynaPolyInfo_SetActorMove(&this->dyna, 1);
     DynaPolyInfo_Alloc(&D_0600E568, &local_c);
@@ -67,7 +55,6 @@
     BgHidanSyoku* this = THIS;
 
     DynaPolyInfo_Free(globalCtx, &globalCtx->colCtx.dyna, this->dyna.dynaPolyId);
->>>>>>> c5892858
 }
 
 void func_8088F47C(BgHidanSyoku* this) {
