/*
 * File: z_bg_hidan_syoku.c
 * Overlay: Bg_Hidan_Syoku
 * Description: Stone Elevator in the Fire Temple
 */

#include "z_bg_hidan_syoku.h"

#define FLAGS 0x00000010

void BgHidanSyoku_Init(BgHidanSyoku* this, GlobalContext* globalCtx);
void BgHidanSyoku_Destroy(BgHidanSyoku* this, GlobalContext* globalCtx);
void func_8088F4B8(BgHidanSyoku* this, GlobalContext* globalCtx);
void func_8088F514(BgHidanSyoku* this, GlobalContext* globalCtx);
void func_8088F62C(BgHidanSyoku* this, GlobalContext* globalCtx);
void BgHidanSyoku_Update(BgHidanSyoku* this, GlobalContext* globalCtx);
void BgHidanSyoku_Draw(BgHidanSyoku* this, GlobalContext* globalCtx);

const ActorInit Bg_Hidan_Syoku_InitVars = {
    ACTOR_BG_HIDAN_SYOKU,
    ACTORTYPE_BG,
    FLAGS,
    OBJECT_HIDAN_OBJECTS,
    sizeof(BgHidanSyoku),
    (ActorFunc)BgHidanSyoku_Init,
    (ActorFunc)BgHidanSyoku_Destroy,
    (ActorFunc)BgHidanSyoku_Update,
    (ActorFunc)BgHidanSyoku_Draw,
};

static InitChainEntry initChain[] = {
    ICHAIN_VEC3F_DIV1000(scale, 100, ICHAIN_STOP),
};

extern UNK_PTR D_0600A7E0;
extern UNK_PTR D_0600E568;

void BgHidanSyoku_Init(BgHidanSyoku* this, GlobalContext* globalCtx) {
    s32 pad[2];
    u32 local_c = 0;

<<<<<<< HEAD
    Actor_ProcessInitChain(&this->actor, initChain);
    func_80043480(&this->actor, 1);
    func_80041880(&D_0600E568, &local_c);
    this->dynaPolyId = func_8003EA74(globalCtx, &globalCtx->colCtx.dyna, &this->actor, local_c);
    this->updateFunc = &func_8088F4B8;
    this->actor.initPosRot.pos.y += 540.0f;
}

static void Destroy(ActorHidanSyoku* this, GlobalContext* globalCtx) {
    func_8003ED58(globalCtx, &globalCtx->colCtx.dyna, this->dynaPolyId);
=======
    Actor_ProcessInitChain(&this->dyna.actor, initChain);
    DynaPolyInfo_SetActorMove(&this->dyna.actor, 1);
    DynaPolyInfo_Alloc(&D_0600E568, &local_c);
    this->dyna.dynaPolyId = DynaPolyInfo_RegisterActor(globalCtx, &globalCtx->colCtx.dyna, &this->dyna.actor, local_c);
    this->updateFunc = func_8088F4B8;
    this->dyna.actor.initPosRot.pos.y += 540.0f;
}

void BgHidanSyoku_Destroy(BgHidanSyoku* this, GlobalContext* globalCtx) {
    DynaPolyInfo_Free(globalCtx, &globalCtx->colCtx.dyna, this->dyna.dynaPolyId);
>>>>>>> 045a92d7
}

void func_8088F47C(BgHidanSyoku* this) {
    this->unk_16A = 0x3C;
    Audio_PlayActorSound2(&this->dyna.actor, NA_SE_EV_BLOCK_BOUND);
    this->updateFunc = func_8088F62C;
}

void func_8088F4B8(BgHidanSyoku* this, GlobalContext* globalCtx) {
    if (Flags_GetClear(globalCtx, this->dyna.actor.room) && func_8004356C(&this->dyna.actor)) {
        this->unk_16A = 0x8C;
        this->updateFunc = func_8088F514;
    }
}

void func_8088F514(BgHidanSyoku* this, GlobalContext* globalCtx) {
    if (this->unk_16A != 0) {
        this->unk_16A -= 1;
    }
    this->dyna.actor.posRot.pos.y = (cosf(this->unk_16A * (M_PI / 140)) * 540.0f) + this->dyna.actor.initPosRot.pos.y;
    if (this->unk_16A == 0) {
        func_8088F47C(this);
    } else {
        func_8002F974(&this->dyna.actor, 0x20b9);
    }
}

void func_8088F5A0(BgHidanSyoku* this, GlobalContext* globalCtx) {
    if (this->unk_16A != 0) {
        this->unk_16A -= 1;
    }
    this->dyna.actor.posRot.pos.y = this->dyna.actor.initPosRot.pos.y - (cosf(this->unk_16A * (M_PI / 140)) * 540.0f);
    if (this->unk_16A == 0) {
        func_8088F47C(this);
    } else {
        func_8002F974(&this->dyna.actor, 0x20b9);
    }
}

void func_8088F62C(BgHidanSyoku* this, GlobalContext* globalCtx) {
    if (this->unk_16A != 0) {
        this->unk_16A -= 1;
    }
    if (this->unk_16A == 0) {
        this->unk_16A = 0x8c;
        if (this->dyna.actor.posRot.pos.y < this->dyna.actor.initPosRot.pos.y) {
            this->updateFunc = func_8088F514;
        } else {
            this->updateFunc = func_8088F5A0;
        }
    }
}

void BgHidanSyoku_Update(BgHidanSyoku* this, GlobalContext* globalCtx) {
    this->updateFunc(this, globalCtx);
    if (func_8004356C(&this->dyna.actor)) {
        if (this->unk_168 == 0) {
            this->unk_168 = 3;
        }
        func_8005A77C(globalCtx->cameraCtx.activeCameraPtrs[0], 0x30);
        return;
    }
    if (!func_8004356C(&this->dyna.actor)) {
        if (this->unk_168 != 0) {
            func_8005A77C(globalCtx->cameraCtx.activeCameraPtrs[0], 3);
        }
        this->unk_168 = 0;
    }
}

void BgHidanSyoku_Draw(BgHidanSyoku* this, GlobalContext* globalCtx) {
    Gfx_DrawDListOpa(globalCtx, &D_0600A7E0);
}<|MERGE_RESOLUTION|>--- conflicted
+++ resolved
@@ -39,29 +39,16 @@
     s32 pad[2];
     u32 local_c = 0;
 
-<<<<<<< HEAD
-    Actor_ProcessInitChain(&this->actor, initChain);
-    func_80043480(&this->actor, 1);
+    Actor_ProcessInitChain(&this->dyna.actor, initChain);
+    func_80043480(&this->dyna.actor, 1);
     func_80041880(&D_0600E568, &local_c);
-    this->dynaPolyId = func_8003EA74(globalCtx, &globalCtx->colCtx.dyna, &this->actor, local_c);
+    this->dyna.dynaPolyId = func_8003EA74(globalCtx, &globalCtx->colCtx.dyna, &this->dyna.actor, local_c);
     this->updateFunc = &func_8088F4B8;
-    this->actor.initPosRot.pos.y += 540.0f;
-}
-
-static void Destroy(ActorHidanSyoku* this, GlobalContext* globalCtx) {
-    func_8003ED58(globalCtx, &globalCtx->colCtx.dyna, this->dynaPolyId);
-=======
-    Actor_ProcessInitChain(&this->dyna.actor, initChain);
-    DynaPolyInfo_SetActorMove(&this->dyna.actor, 1);
-    DynaPolyInfo_Alloc(&D_0600E568, &local_c);
-    this->dyna.dynaPolyId = DynaPolyInfo_RegisterActor(globalCtx, &globalCtx->colCtx.dyna, &this->dyna.actor, local_c);
-    this->updateFunc = func_8088F4B8;
     this->dyna.actor.initPosRot.pos.y += 540.0f;
 }
 
-void BgHidanSyoku_Destroy(BgHidanSyoku* this, GlobalContext* globalCtx) {
-    DynaPolyInfo_Free(globalCtx, &globalCtx->colCtx.dyna, this->dyna.dynaPolyId);
->>>>>>> 045a92d7
+static void Destroy(BgHidanSyoku* this, GlobalContext* globalCtx) {
+    func_8003ED58(globalCtx, &globalCtx->colCtx.dyna, this->dyna.dynaPolyId);
 }
 
 void func_8088F47C(BgHidanSyoku* this) {
