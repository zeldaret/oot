/*
 * File: z_en_wood02.c
 * Overlay: ovl_En_Wood02
 * Description: Trees, bushes, leaves
 */

#include "z_en_wood02.h"
#include "assets/objects/object_wood02/object_wood02.h"

#define FLAGS 0

void EnWood02_Init(Actor* thisx, PlayState* play2);
void EnWood02_Destroy(Actor* thisx, PlayState* play);
void EnWood02_Update(Actor* thisx, PlayState* play2);
void EnWood02_Draw(Actor* thisx, PlayState* play);

/**
 * WOOD_SPAWN_SPAWNER is also used by some individual trees: EnWood02_Update also checks for parent before running any
 * despawning code.
 *  */
typedef enum {
    /* 0 */ WOOD_SPAWN_NORMAL,
    /* 1 */ WOOD_SPAWN_SPAWNED,
    /* 2 */ WOOD_SPAWN_SPAWNER
} WoodSpawnType;

typedef enum {
    /* 0 */ WOOD_DRAW_TREE_CONICAL,
    /* 1 */ WOOD_DRAW_TREE_OVAL,
    /* 2 */ WOOD_DRAW_TREE_KAKARIKO_ADULT,
    /* 3 */ WOOD_DRAW_BUSH_GREEN,
    /* 4 */ WOOD_DRAW_4, // Used for black bushes and green leaves
    /* 5 */ WOOD_DRAW_LEAF_YELLOW
} WoodDrawType;

ActorInit En_Wood02_InitVars = {
    /**/ ACTOR_EN_WOOD02,
    /**/ ACTORCAT_PROP,
    /**/ FLAGS,
    /**/ OBJECT_WOOD02,
    /**/ sizeof(EnWood02),
    /**/ EnWood02_Init,
    /**/ EnWood02_Destroy,
    /**/ EnWood02_Update,
    /**/ EnWood02_Draw,
};

static ColliderCylinderInit sCylinderInit = {
    {
        COLTYPE_TREE,
        AT_NONE,
        AC_ON | AC_HARD | AC_TYPE_PLAYER,
        OC1_ON | OC1_TYPE_ALL,
        OC2_TYPE_1,
        COLSHAPE_CYLINDER,
    },
    {
        ELEMTYPE_UNK5,
        { 0x00000000, 0x00, 0x00 },
        { 0x0FC0074A, 0x00, 0x00 },
        ATELEM_NONE,
        ACELEM_ON,
        OCELEM_ON,
    },
    { 18, 60, 0, { 0, 0, 0 } },
};

static f32 sSpawnDistance[] = { 707.0f, 525.0f, 510.0f, 500.0f, 566.0f, 141.0f };

static s16 sSpawnAngle[] = { 0x1FFF, 0x4C9E, 0x77F5, 0xA5C9, 0xD6C3, 0xA000 };

static InitChainEntry sInitChain[] = {
    ICHAIN_F32(targetArrowOffset, 5600, ICHAIN_STOP),
};

static Gfx* D_80B3BF54[] = {
    object_wood02_DL_0078D0, object_wood02_DL_007CA0, object_wood02_DL_0080D0, object_wood02_DL_000090,
    object_wood02_DL_000340, object_wood02_DL_000340, object_wood02_DL_000700,
};

static Gfx* D_80B3BF70[] = {
    object_wood02_DL_007968,
    object_wood02_DL_007D38,
    object_wood02_DL_0081A8,
    NULL,
    NULL,
    NULL,
    object_wood02_DL_007AD0,
    object_wood02_DL_007E20,
    object_wood02_DL_008350,
    object_wood02_DL_000160,
    object_wood02_DL_000440,
    object_wood02_DL_000700,
};

static f32 sSpawnCos;

static f32 sSpawnSin;

s32 EnWood02_SpawnZoneCheck(EnWood02* this, PlayState* play, Vec3f* pos) {
    f32 phi_f12;

    SkinMatrix_Vec3fMtxFMultXYZW(&play->viewProjectionMtxF, pos, &this->actor.projectedPos, &this->actor.projectedW);

    phi_f12 = ((this->actor.projectedW == 0.0f) ? 1000.0f : fabsf(1.0f / this->actor.projectedW));

    if ((-this->actor.uncullZoneScale < this->actor.projectedPos.z) &&
        (this->actor.projectedPos.z < (this->actor.uncullZoneForward + this->actor.uncullZoneScale)) &&
        (((fabsf(this->actor.projectedPos.x) - this->actor.uncullZoneScale) * phi_f12) < 1.0f) &&
        (((this->actor.projectedPos.y + this->actor.uncullZoneDownward) * phi_f12) > -1.0f) &&
        (((this->actor.projectedPos.y - this->actor.uncullZoneScale) * phi_f12) < 1.0f)) {
        return true;
    }
    return false;
}

/** Spawns similar-looking trees or bushes only when the player is sufficiently close. Presumably done this way to keep
 * memory usage down in Hyrule Field. */
void EnWood02_SpawnOffspring(EnWood02* this, PlayState* play) {
    EnWood02* childWood;
    s16* childSpawnAngle;
    Vec3f childPos;
    s16 extraRot;
    s16 childParams;
    s32 i;

    for (i = 4; i >= 0; i--) {
        if ((this->unk_14E[i] & 0x7F) == 0) {
            extraRot = 0;
            if (this->actor.params == WOOD_BUSH_GREEN_LARGE_SPAWNER) {
                extraRot = 0x4000;
            }
            childSpawnAngle = &sSpawnAngle[i];
            sSpawnCos = Math_CosS(*childSpawnAngle + this->actor.world.rot.y + extraRot);
            sSpawnSin = Math_SinS(*childSpawnAngle + this->actor.world.rot.y + extraRot);
            childPos.x = (sSpawnDistance[i] * sSpawnSin) + this->actor.home.pos.x;
            childPos.y = this->actor.home.pos.y;
            childPos.z = (sSpawnDistance[i] * sSpawnCos) + this->actor.home.pos.z;
            if (EnWood02_SpawnZoneCheck(this, play, &childPos)) {
                if ((this->unk_14E[i] & 0x80) != 0) {
                    childParams = (0xFF00 | (this->actor.params + 1));
                } else {
                    childParams = (((this->drawType & 0xF0) << 4) | (this->actor.params + 1));
                }
                childWood = (EnWood02*)Actor_SpawnAsChild(&play->actorCtx, &this->actor, play, ACTOR_EN_WOOD02,
                                                          childPos.x, childPos.y, childPos.z, this->actor.world.rot.x,
                                                          *childSpawnAngle, 0, childParams);
                if (childWood != NULL) {
                    childWood->unk_14E[0] = i;
                    this->unk_14E[i] |= 1;
                    childWood->actor.projectedPos = this->actor.projectedPos;
                } else {
                    this->unk_14E[i] &= 0x80;
                }
            }
        }
    }
}

void EnWood02_Init(Actor* thisx, PlayState* play2) {
    s16 spawnType;
    f32 actorScale;
    PlayState* play = play2;
    EnWood02* this = (EnWood02*)thisx;
    CollisionPoly* poly;
    s32 bgId;
    f32 floorY;
    s16 extraRot;

    spawnType = WOOD_SPAWN_NORMAL;
    actorScale = 1.0f;
    this->unk_14C = (this->actor.params >> 8) & 0xFF;

    if (this->actor.home.rot.z != 0) {
        this->actor.home.rot.z = (this->actor.home.rot.z << 8) | this->unk_14C;
        this->unk_14C = -1;
        this->actor.world.rot.z = this->actor.shape.rot.z = 0;
    } else if (this->unk_14C & 0x80) {
        this->unk_14C = -1;
    }

    this->actor.params &= 0xFF;
    Actor_ProcessInitChain(&this->actor, sInitChain);

    if (this->actor.params <= WOOD_TREE_KAKARIKO_ADULT) {
        Collider_InitCylinder(play, &this->collider);
        Collider_SetCylinder(play, &this->collider, &this->actor, &sCylinderInit);
    }

    switch (this->actor.params) {
        case WOOD_BUSH_GREEN_LARGE_SPAWNER:
        case WOOD_BUSH_BLACK_LARGE_SPAWNER:
            spawnType = 1;
            FALLTHROUGH;
        case WOOD_BUSH_GREEN_LARGE_SPAWNED:
        case WOOD_BUSH_BLACK_LARGE_SPAWNED:
            spawnType++;
            FALLTHROUGH;
        case WOOD_TREE_CONICAL_LARGE:
        case WOOD_BUSH_GREEN_LARGE:
        case WOOD_BUSH_BLACK_LARGE:
            actorScale = 1.5f;
            this->actor.uncullZoneForward = 4000.0f;
            this->actor.uncullZoneScale = 2000.0f;
            this->actor.uncullZoneDownward = 2400.0f;
            break;
        case WOOD_TREE_CONICAL_SPAWNER:
        case WOOD_TREE_OVAL_YELLOW_SPAWNER:
        case WOOD_TREE_OVAL_GREEN_SPAWNER:
        case WOOD_BUSH_GREEN_SMALL_SPAWNER:
        case WOOD_BUSH_BLACK_SMALL_SPAWNER:
            spawnType = 1;
            FALLTHROUGH;
        case WOOD_TREE_CONICAL_SPAWNED:
        case WOOD_TREE_OVAL_YELLOW_SPAWNED:
        case WOOD_TREE_OVAL_GREEN_SPAWNED:
        case WOOD_BUSH_GREEN_SMALL_SPAWNED:
        case WOOD_BUSH_BLACK_SMALL_SPAWNED:
            spawnType++;
            FALLTHROUGH;
        case WOOD_TREE_CONICAL_MEDIUM:
        case WOOD_TREE_OVAL_GREEN:
        case WOOD_TREE_KAKARIKO_ADULT:
        case WOOD_BUSH_GREEN_SMALL:
        case WOOD_BUSH_BLACK_SMALL:
            this->actor.uncullZoneForward = 4000.0f;
            this->actor.uncullZoneScale = 800.0f;
            this->actor.uncullZoneDownward = 1800.0f;
            break;
        case WOOD_TREE_CONICAL_SMALL:
            actorScale = 0.6f;
            this->actor.uncullZoneForward = 4000.0f;
            this->actor.uncullZoneScale = 400.0f;
            this->actor.uncullZoneDownward = 1000.0f;
            break;
        case WOOD_LEAF_GREEN:
        case WOOD_LEAF_YELLOW:
            this->unk_14E[0] = 0x4B;
            actorScale = 0.02f;
            this->actor.velocity.x = Rand_CenteredFloat(6.0f);
            this->actor.velocity.z = Rand_CenteredFloat(6.0f);
            this->actor.velocity.y = (Rand_ZeroOne() * 1.25f) + -3.1f;
            break;
    }

    if (this->actor.params <= WOOD_TREE_CONICAL_SPAWNED) {
        this->drawType = WOOD_DRAW_TREE_CONICAL;
    } else if (this->actor.params <= WOOD_TREE_OVAL_GREEN_SPAWNED) {
        this->drawType = WOOD_DRAW_TREE_OVAL;
    } else if (this->actor.params <= WOOD_TREE_KAKARIKO_ADULT) {
        this->drawType = WOOD_DRAW_TREE_KAKARIKO_ADULT;
    } else if (this->actor.params <= WOOD_BUSH_GREEN_LARGE_SPAWNED) {
        this->drawType = WOOD_DRAW_BUSH_GREEN;
    } else if (this->actor.params <= WOOD_LEAF_GREEN) { // Black bushes and green leaves
        this->drawType = WOOD_DRAW_4;
    } else {
        this->drawType = WOOD_DRAW_LEAF_YELLOW;
    }

    Actor_SetScale(&this->actor, actorScale);
    this->spawnType = spawnType;

    if (spawnType != WOOD_SPAWN_NORMAL) {
        extraRot = 0;

        if (this->actor.params == WOOD_BUSH_GREEN_LARGE_SPAWNER) {
            extraRot = 0x4000;
        }

        if (spawnType == WOOD_SPAWN_SPAWNER) {
            this->drawType |= this->unk_14C << 4;
            EnWood02_SpawnOffspring(this, play);
            sSpawnCos = Math_CosS(sSpawnAngle[5] + this->actor.world.rot.y + extraRot);
            sSpawnSin = Math_SinS(sSpawnAngle[5] + this->actor.world.rot.y + extraRot);
            this->actor.world.pos.x += (sSpawnSin * sSpawnDistance[5]);
            this->actor.world.pos.z += (sSpawnCos * sSpawnDistance[5]);
        } else {
            this->actor.flags |= ACTOR_FLAG_4;
        }

        // Snap to floor, or remove if over void
        this->actor.world.pos.y += 200.0f;
        floorY = BgCheck_EntityRaycastDown4(&play->colCtx, &poly, &bgId, &this->actor, &this->actor.world.pos);

        if (floorY > BGCHECK_Y_MIN) {
            this->actor.world.pos.y = floorY;
        } else {
            Actor_Kill(&this->actor);
            return;
        }
    }
    ActorShape_Init(&this->actor.shape, 0.0f, NULL, 0.0f);
    this->actor.home.rot.y = 0;
    this->actor.colChkInfo.mass = MASS_IMMOVABLE;
}

void EnWood02_Destroy(Actor* thisx, PlayState* play) {
    EnWood02* this = (EnWood02*)thisx;

    if (this->actor.params <= WOOD_TREE_KAKARIKO_ADULT) {
        Collider_DestroyCylinder(play, &this->collider);
    }
}

void EnWood02_Update(Actor* thisx, PlayState* play2) {
    PlayState* play = play2;
    EnWood02* this = (EnWood02*)thisx;
    f32 wobbleAmplitude;
<<<<<<< HEAD
    u8 new_var;
    u8 phi_v0;
    STACK_PAD(s32);
    Vec3f dropsSpawnPt;
    s32 i;
    s32 leavesParams;
=======
>>>>>>> bf3339a1

    // Despawn extra trees in a group if out of range
    if ((this->spawnType == WOOD_SPAWN_SPAWNED) && (this->actor.parent != NULL)) {
        if (!(this->actor.flags & ACTOR_FLAG_6)) {
            u8 new_var = this->unk_14E[0];
            u8 phi_v0 = 0;
            s32 pad;

            if (this->unk_14C < 0) {
                phi_v0 = 0x80;
            }

            ((EnWood02*)this->actor.parent)->unk_14E[new_var] = phi_v0;
            Actor_Kill(&this->actor);
            return;
        }
    } else if (this->spawnType == WOOD_SPAWN_SPAWNER) {
        EnWood02_SpawnOffspring(this, play);
    }

    if (this->actor.params <= WOOD_TREE_KAKARIKO_ADULT) {
        if (this->collider.base.acFlags & AC_HIT) {
            this->collider.base.acFlags &= ~AC_HIT;
            Actor_PlaySfx(&this->actor, NA_SE_IT_REFLECTION_WOOD);
        }

        if (this->actor.home.rot.y != 0) {
            Vec3f dropsSpawnPt = this->actor.world.pos;

            dropsSpawnPt.y += 200.0f;

            if ((this->unk_14C >= 0) && (this->unk_14C < 0x64)) {
                Item_DropCollectibleRandom(play, &this->actor, &dropsSpawnPt, this->unk_14C << 4);
            } else {
                if (this->actor.home.rot.z != 0) {
                    this->actor.home.rot.z &= 0x1FFF;
                    this->actor.home.rot.z |= 0xE000;
                    Actor_Spawn(&play->actorCtx, play, ACTOR_EN_SW, dropsSpawnPt.x, dropsSpawnPt.y, dropsSpawnPt.z, 0,
                                this->actor.world.rot.y, 0, this->actor.home.rot.z);
                    this->actor.home.rot.z = 0;
                }
            }

            // Spawn falling leaves
            if (this->unk_14C >= -1) {
                s32 i;
                s32 leavesParams = WOOD_LEAF_GREEN;

                if ((this->actor.params == WOOD_TREE_OVAL_YELLOW_SPAWNER) ||
                    (this->actor.params == WOOD_TREE_OVAL_YELLOW_SPAWNED)) {
                    leavesParams = WOOD_LEAF_YELLOW;
                }
                Actor_PlaySfx(&this->actor, NA_SE_EV_TREE_SWING);

                for (i = 3; i >= 0; i--) {
                    Actor_Spawn(&play->actorCtx, play, ACTOR_EN_WOOD02, dropsSpawnPt.x, dropsSpawnPt.y, dropsSpawnPt.z,
                                0, Rand_CenteredFloat(65535.0f), 0, leavesParams);
                }
            }
            this->unk_14C = -0x15;
            this->actor.home.rot.y = 0;
        }

        if (this->actor.xzDistToPlayer < 600.0f) {
            Collider_UpdateCylinder(&this->actor, &this->collider);
            CollisionCheck_SetAC(play, &play->colChkCtx, &this->collider.base);
            CollisionCheck_SetOC(play, &play->colChkCtx, &this->collider.base);
        }
    } else if (this->actor.params < 0x17) { // Bush
        Player* player = GET_PLAYER(play);

        if (this->unk_14C >= -1) {
            if (((player->rideActor == NULL) && (sqrt(this->actor.xyzDistToPlayerSq) < 20.0) &&
                 (player->speedXZ != 0.0f)) ||
                ((player->rideActor != NULL) && (sqrt(this->actor.xyzDistToPlayerSq) < 60.0) &&
                 (player->rideActor->speed != 0.0f))) {
                if ((this->unk_14C >= 0) && (this->unk_14C < 0x64)) {
                    Item_DropCollectibleRandom(play, &this->actor, &this->actor.world.pos,
                                               ((this->unk_14C << 4) | 0x8000));
                }
                this->unk_14C = -0x15;
                Actor_PlaySfx(&this->actor, NA_SE_EV_TREE_SWING);
            }
        }
    } else { // Leaves
        this->unk_14C++;
        Math_ApproachF(&this->actor.velocity.x, 0.0f, 1.0f, 5 * 0.01f);
        Math_ApproachF(&this->actor.velocity.z, 0.0f, 1.0f, 5 * 0.01f);
        Actor_UpdatePos(&this->actor);
        this->actor.shape.rot.z = Math_SinS(3000 * this->unk_14C) * 0x4000;
        this->unk_14E[0]--;

        if (this->unk_14E[0] == 0) {
            Actor_Kill(&this->actor);
        }
    }

    // Wobble from impact
    if (this->unk_14C < -1) {
        this->unk_14C++;
        wobbleAmplitude = Math_SinS((this->unk_14C ^ 0xFFFF) * 0x3332) * 250.0f;
        this->actor.shape.rot.x = (Math_CosS(this->actor.yawTowardsPlayer - this->actor.shape.rot.y) * wobbleAmplitude);
        this->actor.shape.rot.z = (Math_SinS(this->actor.yawTowardsPlayer - this->actor.shape.rot.y) * wobbleAmplitude);
    }
}

void EnWood02_Draw(Actor* thisx, PlayState* play) {
    EnWood02* this = (EnWood02*)thisx;
    s16 type;
    GraphicsContext* gfxCtx = play->state.gfxCtx;
    u8 red;
    u8 green;
    u8 blue;

    OPEN_DISPS(gfxCtx, "../z_en_wood02.c", 775);
    type = this->actor.params;

    if ((type == WOOD_TREE_OVAL_GREEN_SPAWNER) || (type == WOOD_TREE_OVAL_GREEN_SPAWNED) ||
        (type == WOOD_TREE_OVAL_GREEN) || (type == WOOD_LEAF_GREEN)) {
        red = 50;
        green = 170;
        blue = 70;
    } else if ((type == WOOD_TREE_OVAL_YELLOW_SPAWNER) || (type == WOOD_TREE_OVAL_YELLOW_SPAWNED) ||
               (type == WOOD_LEAF_YELLOW)) {
        red = 180;
        green = 155;
        blue = 0;
    } else {
        red = green = blue = 255;
    }

    Gfx_SetupDL_25Xlu(gfxCtx);

    if ((this->actor.params == WOOD_LEAF_GREEN) || (this->actor.params == WOOD_LEAF_YELLOW)) {
        Gfx_SetupDL_25Opa(gfxCtx);
        gDPSetPrimColor(POLY_OPA_DISP++, 0, 0, red, green, blue, 127);
        Gfx_DrawDListOpa(play, object_wood02_DL_000700);
    } else if (D_80B3BF70[this->drawType & 0xF] != NULL) {
        Gfx_DrawDListOpa(play, D_80B3BF54[this->drawType & 0xF]);
        gDPSetEnvColor(POLY_XLU_DISP++, red, green, blue, 0);
        gSPMatrix(POLY_XLU_DISP++, MATRIX_NEW(gfxCtx, "../z_en_wood02.c", 808),
                  G_MTX_NOPUSH | G_MTX_LOAD | G_MTX_MODELVIEW);
        gSPDisplayList(POLY_XLU_DISP++, D_80B3BF70[this->drawType & 0xF]);
    } else {
        Gfx_SetupDL_25Xlu(gfxCtx);
        gSPMatrix(POLY_XLU_DISP++, MATRIX_NEW(gfxCtx, "../z_en_wood02.c", 814),
                  G_MTX_NOPUSH | G_MTX_LOAD | G_MTX_MODELVIEW);
        gSPDisplayList(POLY_XLU_DISP++, D_80B3BF54[this->drawType & 0xF]);
    }

    CLOSE_DISPS(gfxCtx, "../z_en_wood02.c", 840);
}<|MERGE_RESOLUTION|>--- conflicted
+++ resolved
@@ -306,22 +306,13 @@
     PlayState* play = play2;
     EnWood02* this = (EnWood02*)thisx;
     f32 wobbleAmplitude;
-<<<<<<< HEAD
-    u8 new_var;
-    u8 phi_v0;
-    STACK_PAD(s32);
-    Vec3f dropsSpawnPt;
-    s32 i;
-    s32 leavesParams;
-=======
->>>>>>> bf3339a1
 
     // Despawn extra trees in a group if out of range
     if ((this->spawnType == WOOD_SPAWN_SPAWNED) && (this->actor.parent != NULL)) {
         if (!(this->actor.flags & ACTOR_FLAG_6)) {
             u8 new_var = this->unk_14E[0];
             u8 phi_v0 = 0;
-            s32 pad;
+            STACK_PAD(s32);
 
             if (this->unk_14C < 0) {
                 phi_v0 = 0x80;
