--- conflicted
+++ resolved
@@ -45,9 +45,8 @@
     (ActorFunc)EnWood02_Update,
     (ActorFunc)EnWood02_Draw,
 };
-<<<<<<< HEAD
-
-static ColliderCylinderInit D_80B3BF00 = {
+
+static ColliderCylinderInit sCylinderInit = {
     {
         COLTYPE_TREE,
         AT_OFF,
@@ -64,16 +63,6 @@
         BUMP_ON,
         OCELEM_ON,
     },
-    { 18, 60, 0, { 0, 0, 0 } },
-};
-*/
-#pragma GLOBAL_ASM("asm/non_matchings/overlays/actors/ovl_En_Wood02/func_80B3AF70.s")
-=======
->>>>>>> 11a021a9
-
-static ColliderCylinderInit sCylinderInit = {
-    { COLTYPE_UNK13, 0x00, 0x0D, 0x39, 0x10, COLSHAPE_CYLINDER },
-    { 0x05, { 0x00000000, 0x00, 0x00 }, { 0x0FC0074A, 0x00, 0x00 }, 0x00, 0x01, 0x01 },
     { 18, 60, 0, { 0, 0, 0 } },
 };
 
@@ -331,8 +320,8 @@
     }
 
     if (this->actor.params <= WOOD_TREE_KAKARIKO_ADULT) {
-        if (this->collider.base.acFlags & 2) {
-            this->collider.base.acFlags &= ~2;
+        if (this->collider.base.acFlags & AC_HIT) {
+            this->collider.base.acFlags &= ~AC_HIT;
             Audio_PlayActorSound2(&this->actor, NA_SE_IT_REFLECTION_WOOD);
         }
 
@@ -372,7 +361,7 @@
         }
 
         if (this->actor.xzDistToLink < 600.0f) {
-            Collider_CylinderUpdate(&this->actor, &this->collider);
+            Collider_UpdateCylinder(&this->actor, &this->collider);
             CollisionCheck_SetAC(globalCtx, &globalCtx->colChkCtx, &this->collider.base);
             CollisionCheck_SetOC(globalCtx, &globalCtx->colChkCtx, &this->collider.base);
         }
