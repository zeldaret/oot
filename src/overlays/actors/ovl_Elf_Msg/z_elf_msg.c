--- conflicted
+++ resolved
@@ -179,13 +179,8 @@
         (this->actor.posRot.pos.y <= player->actor.posRot.pos.y) &&
         ((player->actor.posRot.pos.y - this->actor.posRot.pos.y) < (100.0f * this->actor.scale.y)) &&
         (fabsf(player->actor.posRot.pos.z - this->actor.posRot.pos.z) < (100.0f * this->actor.scale.z))) {
-<<<<<<< HEAD
         player->naviTextId = ElfMsg_GetMessageId(this);
-        navi->elfMsg = &this->actor;
-=======
-        player->naviMessageId = ElfMsg_GetMessageId(this);
         navi->elfMsg = this;
->>>>>>> 00d42c4d
     }
 }
 
@@ -200,13 +195,8 @@
     if (ElfMsg_WithinXZDistance(&player->actor.posRot.pos, &this->actor.posRot.pos, this->actor.scale.x * 100.0f) &&
         (this->actor.posRot.pos.y <= player->actor.posRot.pos.y) &&
         ((player->actor.posRot.pos.y - this->actor.posRot.pos.y) < (100.0f * this->actor.scale.y))) {
-<<<<<<< HEAD
         player->naviTextId = ElfMsg_GetMessageId(this);
-        navi->elfMsg = &this->actor;
-=======
-        player->naviMessageId = ElfMsg_GetMessageId(this);
         navi->elfMsg = this;
->>>>>>> 00d42c4d
     }
 }
 
