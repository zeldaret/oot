--- conflicted
+++ resolved
@@ -72,13 +72,8 @@
     ElfMsg* this = (ElfMsg*)thisx;
 
     // "Conditions for Elf Tag disappearing"
-<<<<<<< HEAD
-    osSyncPrintf(VT_FGCOL(CYAN) "\nエルフ タグ 消える条件 %d" VT_RST "\n", PARAMS_GET(thisx->params, 8, 6));
-    osSyncPrintf(VT_FGCOL(CYAN) "\nthisx->shape.angle.sy = %d\n" VT_RST, thisx->shape.rot.y);
-=======
-    PRINTF(VT_FGCOL(CYAN) "\nエルフ タグ 消える条件 %d" VT_RST "\n", (thisx->params >> 8) & 0x3F);
+    PRINTF(VT_FGCOL(CYAN) "\nエルフ タグ 消える条件 %d" VT_RST "\n", PARAMS_GET(thisx->params, 8, 6));
     PRINTF(VT_FGCOL(CYAN) "\nthisx->shape.angle.sy = %d\n" VT_RST, thisx->shape.rot.y);
->>>>>>> 616d6d4e
     if (thisx->shape.rot.y >= 0x41) {
         // "Conditions for Elf Tag appearing"
         PRINTF(VT_FGCOL(CYAN) "\nエルフ タグ 出現条件 %d" VT_RST "\n", thisx->shape.rot.y - 0x41);
@@ -154,15 +149,9 @@
     ElfMsg* this = (ElfMsg*)thisx;
 
     if (!ElfMsg_KillCheck(this, play)) {
-<<<<<<< HEAD
-        if (Actor_ProcessTalkRequest(&this->actor, play)) {
+        if (Actor_TalkOfferAccepted(&this->actor, play)) {
             if (PARAMS_GET(this->actor.params, 8, 6) != 0x3F) {
                 Flags_SetSwitch(play, PARAMS_GET(this->actor.params, 8, 6));
-=======
-        if (Actor_TalkOfferAccepted(&this->actor, play)) {
-            if (((this->actor.params >> 8) & 0x3F) != 0x3F) {
-                Flags_SetSwitch(play, (this->actor.params >> 8) & 0x3F);
->>>>>>> 616d6d4e
             }
             Actor_Kill(&this->actor);
             return;
