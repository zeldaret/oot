--- conflicted
+++ resolved
@@ -279,12 +279,8 @@
                 effPos.y += 30.0f;
             }
 
-<<<<<<< HEAD
-            EffectSsBomb2_SpawnExpanding(globalCtx, &effPos, &effVelocity, &bomb2Accel, 100,
-                                         (this->actor.shape.rot.z * 6) + 19);
-=======
-            func_80028E84(globalCtx, &effPos, &effVelocity, &bomb2Accel, 0x64, (thisx->shape.rot.z * 6) + 0x13);
->>>>>>> c94aaa32
+            EffectSsBomb2_SpawnLayered(globalCtx, &effPos, &effVelocity, &bomb2Accel, 100,
+                                         (thisx->shape.rot.z * 6) + 19);
 
             effPos.y = thisx->groundY;
             if (thisx->groundY > -32000.0f) {
@@ -316,17 +312,10 @@
         CollisionCheck_SetAC(globalCtx, &globalCtx->colChkCtx, &this->bombCollider.base);
     }
 
-<<<<<<< HEAD
-    if ((this->actor.scale.x >= 0.01f) && (this->actor.params != BOMB_EXPLOSION)) {
-        if (this->actor.waterY >= 20.0f) {
-            EffectSsDeadSound_Spawn(globalCtx, &this->actor.projectedPos, NA_SE_IT_BOMB_UNEXPLOSION, 1, 1, 10);
-            Actor_Kill(&this->actor);
-=======
     if ((thisx->scale.x >= 0.01f) && (thisx->params != BOMB_EXPLOSION)) {
         if (thisx->waterY >= 20.0f) {
-            func_8002A9F4(globalCtx, &thisx->projectedPos, NA_SE_IT_BOMB_UNEXPLOSION, 1, 1, 0xA);
+            EffectSsDeadSound_Spawn(globalCtx, &thisx->projectedPos, NA_SE_IT_BOMB_UNEXPLOSION, 1, 1, 10);
             Actor_Kill(thisx);
->>>>>>> c94aaa32
             return;
         }
         if (thisx->bgCheckFlags & 0x40) {
