/*
 * File: z_en_bom.c
 * Overlay: ovl_En_Bom
 * Description: Bomb
 */

#include "z_en_bom.h"
#include "overlays/effects/ovl_Effect_Ss_Dead_Sound/z_eff_ss_dead_sound.h"
#include "objects/gameplay_keep/gameplay_keep.h"

#define FLAGS 0x00000030

#define THIS ((EnBom*)thisx)

void EnBom_Init(Actor* thisx, GlobalContext* globalCtx);
void EnBom_Destroy(Actor* thisx, GlobalContext* globalCtx);
void EnBom_Update(Actor* thisx, GlobalContext* globalCtx);
void EnBom_Draw(Actor* thisx, GlobalContext* globalCtx);

void EnBom_Move(EnBom* this, GlobalContext* globalCtx);
void EnBom_WaitForRelease(EnBom* this, GlobalContext* globalCtx);

const ActorInit En_Bom_InitVars = {
    ACTOR_EN_BOM,
    ACTORCAT_EXPLOSIVE,
    FLAGS,
    OBJECT_GAMEPLAY_KEEP,
    sizeof(EnBom),
    (ActorFunc)EnBom_Init,
    (ActorFunc)EnBom_Destroy,
    (ActorFunc)EnBom_Update,
    (ActorFunc)EnBom_Draw,
};

static ColliderCylinderInit sCylinderInit = {
    {
        COLTYPE_HIT0,
        AT_NONE,
        AC_ON | AC_TYPE_PLAYER | AC_TYPE_OTHER,
        OC1_ON | OC1_TYPE_ALL,
        OC2_TYPE_2,
        COLSHAPE_CYLINDER,
    },
    {
        ELEMTYPE_UNK2,
        { 0x00000000, 0x00, 0x00 },
        { 0x0003F828, 0x00, 0x00 },
        TOUCH_NONE,
        BUMP_ON,
        OCELEM_ON,
    },
    { 6, 11, 14, { 0, 0, 0 } },
};

static ColliderJntSphElementInit sJntSphElementsInit[1] = {
    {
        {
            ELEMTYPE_UNK0,
            { 0x00000008, 0x00, 0x08 },
            { 0x00000000, 0x00, 0x00 },
            TOUCH_ON | TOUCH_SFX_NONE,
            BUMP_NONE,
            OCELEM_NONE,
        },
        { 0, { { 0, 0, 0 }, 0 }, 100 },
    },
};

static ColliderJntSphInit sJntSphInit = {
    {
        COLTYPE_HIT0,
        AT_ON | AT_TYPE_ALL,
        AC_NONE,
        OC1_NONE,
        OC2_NONE,
        COLSHAPE_JNTSPH,
    },
    1,
    sJntSphElementsInit,
};

static InitChainEntry sInitChain[] = {
    ICHAIN_VEC3F(scale, 0, ICHAIN_CONTINUE),
    ICHAIN_F32(targetArrowOffset, 2000, ICHAIN_CONTINUE),
    ICHAIN_F32_DIV1000(gravity, -4000, ICHAIN_STOP),
};

void EnBom_SetupAction(EnBom* this, EnBomActionFunc actionFunc) {
    this->actionFunc = actionFunc;
}

void EnBom_Init(Actor* thisx, GlobalContext* globalCtx) {
    EnBom* this = THIS;

    Actor_ProcessInitChain(thisx, sInitChain);
    ActorShape_Init(&thisx->shape, 700.0f, ActorShadow_DrawCircle, 16.0f);
    thisx->colChkInfo.mass = 200;
    thisx->colChkInfo.cylRadius = 5;
    thisx->colChkInfo.cylHeight = 10;
    this->timer = 70;
    this->flashSpeedScale = 7;
    Collider_InitCylinder(globalCtx, &this->bombCollider);
    Collider_InitJntSph(globalCtx, &this->explosionCollider);
    Collider_SetCylinder(globalCtx, &this->bombCollider, thisx, &sCylinderInit);
    Collider_SetJntSph(globalCtx, &this->explosionCollider, thisx, &sJntSphInit, &this->explosionColliderItems[0]);
    this->explosionColliderItems[0].info.toucher.damage += (thisx->shape.rot.z & 0xFF00) >> 8;

    thisx->shape.rot.z &= 0xFF;
    if (thisx->shape.rot.z & 0x80) {
        thisx->shape.rot.z |= 0xFF00;
    }

    EnBom_SetupAction(this, EnBom_Move);
}

void EnBom_Destroy(Actor* thisx, GlobalContext* globalCtx) {
    EnBom* this = THIS;

    Collider_DestroyJntSph(globalCtx, &this->explosionCollider);
    Collider_DestroyCylinder(globalCtx, &this->bombCollider);
}

void EnBom_Move(EnBom* this, GlobalContext* globalCtx) {
    // if bomb has a parent actor, the bomb hasnt been released yet
    if (Actor_HasParent(&this->actor, globalCtx)) {
        EnBom_SetupAction(this, EnBom_WaitForRelease);
        this->actor.room = -1;
        return;
    }

    if ((this->actor.velocity.y > 0.0f) && (this->actor.bgCheckFlags & 0x10)) {
        this->actor.velocity.y = -this->actor.velocity.y;
    }

    // rebound bomb off the wall it hits
    if ((this->actor.speedXZ != 0.0f) && (this->actor.bgCheckFlags & 8)) {
        if (ABS((s16)(this->actor.wallYaw - this->actor.world.rot.y)) > 0x4000) {
            this->actor.world.rot.y = ((this->actor.wallYaw - this->actor.world.rot.y) + this->actor.wallYaw) - 0x8000;
        }
        Audio_PlayActorSound2(&this->actor, NA_SE_EV_BOMB_BOUND);
        Actor_MoveForward(&this->actor);
        this->actor.speedXZ *= 0.7f;
        this->actor.bgCheckFlags &= ~8;
    }

    if (!(this->actor.bgCheckFlags & 1)) {
        Math_StepToF(&this->actor.speedXZ, 0.0f, 0.08f);
    } else {
        Math_StepToF(&this->actor.speedXZ, 0.0f, 1.0f);
        if ((this->actor.bgCheckFlags & 2) && (this->actor.velocity.y < -3.0f)) {
            func_8002F850(globalCtx, &this->actor);
            this->actor.velocity.y *= -0.3f;
            this->actor.bgCheckFlags &= ~2;
        } else if (this->timer >= 4) {
            func_8002F580(&this->actor, globalCtx);
        }
    }

    Actor_MoveForward(&this->actor);
}

void EnBom_WaitForRelease(EnBom* this, GlobalContext* globalCtx) {
    // if parent is NULL bomb has been released
    if (Actor_HasNoParent(&this->actor, globalCtx)) {
        EnBom_SetupAction(this, EnBom_Move);
        EnBom_Move(this, globalCtx);
    }
}

void EnBom_Explode(EnBom* this, GlobalContext* globalCtx) {
    Player* player;

    if (this->explosionCollider.elements[0].dim.modelSphere.radius == 0) {
        this->actor.flags |= 0x20;
        func_800AA000(this->actor.xzDistToPlayer, 0xFF, 0x14, 0x96);
    }

    this->explosionCollider.elements[0].dim.worldSphere.radius += this->actor.shape.rot.z + 8;

    if (this->actor.params == BOMB_EXPLOSION) {
        CollisionCheck_SetAT(globalCtx, &globalCtx->colChkCtx, &this->explosionCollider.base);
    }

    if (globalCtx->envCtx.unk_8C[1][0] != 0) {
        globalCtx->envCtx.unk_8C[1][0] -= 0x19;
    }

    if (globalCtx->envCtx.unk_8C[1][1] != 0) {
        globalCtx->envCtx.unk_8C[1][1] -= 0x19;
    }

    if (globalCtx->envCtx.unk_8C[1][2] != 0) {
        globalCtx->envCtx.unk_8C[1][2] -= 0x19;
    }

    if (globalCtx->envCtx.unk_8C[0][0] != 0) {
        globalCtx->envCtx.unk_8C[0][0] -= 0x19;
    }

    if (globalCtx->envCtx.unk_8C[0][1] != 0) {
        globalCtx->envCtx.unk_8C[0][1] -= 0x19;
    }

    if (globalCtx->envCtx.unk_8C[0][2] != 0) {
        globalCtx->envCtx.unk_8C[0][2] -= 0x19;
    }

    if (this->timer == 0) {
        player = PLAYER;

        if ((player->stateFlags1 & 0x800) && (player->heldActor == &this->actor)) {
            player->actor.child = NULL;
            player->heldActor = NULL;
            player->interactRangeActor = NULL;
            player->stateFlags1 &= ~0x800;
        }

        Actor_Kill(&this->actor);
    }
}

void EnBom_Update(Actor* thisx, GlobalContext* globalCtx) {
    Vec3f effVelocity = { 0.0f, 0.0f, 0.0f };
    Vec3f bomb2Accel = { 0.0f, 0.1f, 0.0f };
    Vec3f effAccel = { 0.0f, 0.0f, 0.0f };
    Vec3f effPos;
    Vec3f dustAccel = { 0.0f, 0.6f, 0.0f };
    Color_RGBA8 dustColor = { 255, 255, 255, 255 };
    s32 pad[2];
    EnBom* this = THIS;

    thisx->gravity = -1.2f;

    if (this->timer != 0) {
        this->timer--;
    }

    if (this->timer == 67) {
        Audio_PlayActorSound2(thisx, NA_SE_PL_TAKE_OUT_SHIELD);
        Actor_SetScale(thisx, 0.01f);
    }

    if ((thisx->xzDistToPlayer >= 20.0f) || (ABS(thisx->yDistToPlayer) >= 80.0f)) {
        this->bumpOn = true;
    }

    this->actionFunc(this, globalCtx);

    Actor_UpdateBgCheckInfo(globalCtx, thisx, 5.0f, 10.0f, 15.0f, 0x1F);

    if (thisx->params == BOMB_BODY) {
        if (this->timer < 63) {
            dustAccel.y = 0.2f;

            // spawn spark effect on even frames
            effPos = thisx->world.pos;
            effPos.y += 17.0f;
            if ((globalCtx->gameplayFrames % 2) == 0) {
                EffectSsGSpk_SpawnFuse(globalCtx, thisx, &effPos, &effVelocity, &effAccel);
            }

            Audio_PlayActorSound2(thisx, NA_SE_IT_BOMB_IGNIT - SFX_FLAG);

            effPos.y += 3.0f;
            func_8002829C(globalCtx, &effPos, &effVelocity, &dustAccel, &dustColor, &dustColor, 50, 5);
        }

        if ((this->bombCollider.base.acFlags & AC_HIT) || ((this->bombCollider.base.ocFlags1 & OC1_HIT) &&
                                                           (this->bombCollider.base.oc->category == ACTORCAT_ENEMY))) {
            this->timer = 0;
            thisx->shape.rot.z = 0;
        } else {
            // if a lit stick touches the bomb, set timer to 100
            // these bombs never have a timer over 70, so this isnt used
            if ((this->timer > 100) && Player_IsBurningStickInRange(globalCtx, &thisx->world.pos, 30.0f, 50.0f)) {
                this->timer = 100;
            }
        }

        dustAccel.y = 0.2f;
        effPos = thisx->world.pos;
        effPos.y += 10.0f;

        // double bomb flash speed and adjust red color at certain times during the countdown
        if ((this->timer == 3) || (this->timer == 20) || (this->timer == 40)) {
            thisx->shape.rot.z = 0;
            this->flashSpeedScale >>= 1;
        }

        if ((this->timer < 100) && ((this->timer & (this->flashSpeedScale + 1)) != 0)) {
            Math_SmoothStepToF(&this->flashIntensity, 140.0f, 1.0f, 140.0f / this->flashSpeedScale, 0.0f);
        } else {
            Math_SmoothStepToF(&this->flashIntensity, 0.0f, 1.0f, 140.0f / this->flashSpeedScale, 0.0f);
        }

        if (this->timer < 3) {
            Actor_SetScale(thisx, thisx->scale.x + 0.002f);
        }

        if (this->timer == 0) {
            effPos = thisx->world.pos;

            effPos.y += 10.0f;
            if (Actor_HasParent(thisx, globalCtx)) {
                effPos.y += 30.0f;
            }

            EffectSsBomb2_SpawnLayered(globalCtx, &effPos, &effVelocity, &bomb2Accel, 100,
                                       (thisx->shape.rot.z * 6) + 19);

            effPos.y = thisx->floorHeight;
            if (thisx->floorHeight > BGCHECK_Y_MIN) {
                EffectSsBlast_SpawnWhiteShockwave(globalCtx, &effPos, &effVelocity, &effAccel);
            }

            Audio_PlayActorSound2(thisx, NA_SE_IT_BOMB_EXPLOSION);
            if (globalCtx) {};
            globalCtx->envCtx.unk_8C[1][0] = globalCtx->envCtx.unk_8C[1][1] = globalCtx->envCtx.unk_8C[1][2] = 0xFA;
            globalCtx->envCtx.unk_8C[0][0] = globalCtx->envCtx.unk_8C[0][1] = globalCtx->envCtx.unk_8C[0][2] = 0xFA;
            Camera_AddQuake(&globalCtx->mainCamera, 2, 0xB, 8);
            thisx->params = BOMB_EXPLOSION;
            this->timer = 10;
            thisx->flags |= 0x20;
            EnBom_SetupAction(this, EnBom_Explode);
        }
    }

    Actor_SetFocus(thisx, 20.0f);

    if (thisx->params <= BOMB_BODY) {
        Collider_UpdateCylinder(thisx, &this->bombCollider);

        // if link is not holding the bomb anymore and bump conditions are met, subscribe to OC
        if (!Actor_HasParent(thisx, globalCtx) && this->bumpOn) {
            CollisionCheck_SetOC(globalCtx, &globalCtx->colChkCtx, &this->bombCollider.base);
        }

        CollisionCheck_SetAC(globalCtx, &globalCtx->colChkCtx, &this->bombCollider.base);
    }

    if ((thisx->scale.x >= 0.01f) && (thisx->params != BOMB_EXPLOSION)) {
        if (thisx->yDistToWater >= 20.0f) {
            EffectSsDeadSound_SpawnStationary(globalCtx, &thisx->projectedPos, NA_SE_IT_BOMB_UNEXPLOSION, true,
                                              DEADSOUND_REPEAT_MODE_OFF, 10);
            Actor_Kill(thisx);
            return;
        }
        if (thisx->bgCheckFlags & 0x40) {
            thisx->bgCheckFlags &= ~0x40;
            Audio_PlayActorSound2(thisx, NA_SE_EV_BOMB_DROP_WATER);
        }
    }
}

void EnBom_Draw(Actor* thisx, GlobalContext* globalCtx) {
    s32 pad;
    EnBom* this = THIS;

    if (1) {}

    OPEN_DISPS(globalCtx->state.gfxCtx, "../z_en_bom.c", 913);

    if (thisx->params == BOMB_BODY) {
        func_80093D18(globalCtx->state.gfxCtx);
        func_800D1FD4(&globalCtx->mf_11DA0);
        func_8002EBCC(thisx, globalCtx, 0);

        gSPMatrix(POLY_OPA_DISP++, Matrix_NewMtx(globalCtx->state.gfxCtx, "../z_en_bom.c", 928),
                  G_MTX_NOPUSH | G_MTX_LOAD | G_MTX_MODELVIEW);
        gSPDisplayList(POLY_OPA_DISP++, gBombCapDL);
        Matrix_RotateRPY(0x4000, 0, 0, MTXMODE_APPLY);
        gSPMatrix(POLY_OPA_DISP++, Matrix_NewMtx(globalCtx->state.gfxCtx, "../z_en_bom.c", 934),
                  G_MTX_NOPUSH | G_MTX_LOAD | G_MTX_MODELVIEW);
        gDPPipeSync(POLY_OPA_DISP++);
        gDPSetEnvColor(POLY_OPA_DISP++, (s16)this->flashIntensity, 0, 40, 255);
        gDPSetPrimColor(POLY_OPA_DISP++, 0, 0, (s16)this->flashIntensity, 0, 40, 255);
<<<<<<< HEAD
        gSPDisplayList(POLY_OPA_DISP++, gBombBillboardDL);
        func_800628A4(0, &this->explosionCollider);
=======
        gSPDisplayList(POLY_OPA_DISP++, D_04007860);
        Collider_UpdateSpheres(0, &this->explosionCollider);
>>>>>>> d7397650
    }

    CLOSE_DISPS(globalCtx->state.gfxCtx, "../z_en_bom.c", 951);
}<|MERGE_RESOLUTION|>--- conflicted
+++ resolved
@@ -374,13 +374,8 @@
         gDPPipeSync(POLY_OPA_DISP++);
         gDPSetEnvColor(POLY_OPA_DISP++, (s16)this->flashIntensity, 0, 40, 255);
         gDPSetPrimColor(POLY_OPA_DISP++, 0, 0, (s16)this->flashIntensity, 0, 40, 255);
-<<<<<<< HEAD
         gSPDisplayList(POLY_OPA_DISP++, gBombBillboardDL);
-        func_800628A4(0, &this->explosionCollider);
-=======
-        gSPDisplayList(POLY_OPA_DISP++, D_04007860);
         Collider_UpdateSpheres(0, &this->explosionCollider);
->>>>>>> d7397650
     }
 
     CLOSE_DISPS(globalCtx->state.gfxCtx, "../z_en_bom.c", 951);
