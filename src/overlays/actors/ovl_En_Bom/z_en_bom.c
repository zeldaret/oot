/*
 * File: z_en_bom.c
 * Overlay: ovl_En_Bom
 * Description: Bomb
 */

#include "z_en_bom.h"
#include "overlays/effects/ovl_Effect_Ss_Dead_Sound/z_eff_ss_dead_sound.h"
#include "objects/gameplay_keep/gameplay_keep.h"

#define FLAGS 0x00000030

#define THIS ((EnBom*)thisx)

void EnBom_Init(Actor* thisx, GlobalContext* globalCtx);
void EnBom_Destroy(Actor* thisx, GlobalContext* globalCtx);
void EnBom_Update(Actor* thisx, GlobalContext* globalCtx);
void EnBom_Draw(Actor* thisx, GlobalContext* globalCtx);

void EnBom_Move(EnBom* this, GlobalContext* globalCtx);
void EnBom_WaitForRelease(EnBom* this, GlobalContext* globalCtx);

const ActorInit En_Bom_InitVars = {
    ACTOR_EN_BOM,
    ACTORCAT_EXPLOSIVE,
    FLAGS,
    OBJECT_GAMEPLAY_KEEP,
    sizeof(EnBom),
    (ActorFunc)EnBom_Init,
    (ActorFunc)EnBom_Destroy,
    (ActorFunc)EnBom_Update,
    (ActorFunc)EnBom_Draw,
};

static ColliderCylinderInit sCylinderInit = {
    {
        COLTYPE_HIT0,
        AT_NONE,
        AC_ON | AC_TYPE_PLAYER | AC_TYPE_OTHER,
        OC1_ON | OC1_TYPE_ALL,
        OC2_TYPE_2,
        COLSHAPE_CYLINDER,
    },
    {
        ELEMTYPE_UNK2,
        { 0x00000000, 0x00, 0x00 },
        { 0x0003F828, 0x00, 0x00 },
        TOUCH_NONE,
        BUMP_ON,
        OCELEM_ON,
    },
    { 6, 11, 14, { 0, 0, 0 } },
};

static ColliderJntSphElementInit sJntSphElementsInit[1] = {
    {
        {
            ELEMTYPE_UNK0,
            { 0x00000008, 0x00, 0x08 },
            { 0x00000000, 0x00, 0x00 },
            TOUCH_ON | TOUCH_SFX_NONE,
            BUMP_NONE,
            OCELEM_NONE,
        },
        { 0, { { 0, 0, 0 }, 0 }, 100 },
    },
};

static ColliderJntSphInit sJntSphInit = {
    {
        COLTYPE_HIT0,
        AT_ON | AT_TYPE_ALL,
        AC_NONE,
        OC1_NONE,
        OC2_NONE,
        COLSHAPE_JNTSPH,
    },
    1,
    sJntSphElementsInit,
};

static InitChainEntry sInitChain[] = {
    ICHAIN_VEC3F(scale, 0, ICHAIN_CONTINUE),
    ICHAIN_F32(targetArrowOffset, 2000, ICHAIN_CONTINUE),
    ICHAIN_F32_DIV1000(gravity, -4000, ICHAIN_STOP),
};

void EnBom_SetupAction(EnBom* this, EnBomActionFunc actionFunc) {
    this->actionFunc = actionFunc;
}

void EnBom_Init(Actor* thisx, GlobalContext* globalCtx) {
    EnBom* this = THIS;

    Actor_ProcessInitChain(thisx, sInitChain);
    ActorShape_Init(&thisx->shape, 700.0f, ActorShadow_DrawCircle, 16.0f);
    thisx->colChkInfo.mass = 200;
    thisx->colChkInfo.cylRadius = 5;
    thisx->colChkInfo.cylHeight = 10;
    this->timer = 70;
    this->flashSpeedScale = 7;
    Collider_InitCylinder(globalCtx, &this->bombCollider);
    Collider_InitJntSph(globalCtx, &this->explosionCollider);
    Collider_SetCylinder(globalCtx, &this->bombCollider, thisx, &sCylinderInit);
    Collider_SetJntSph(globalCtx, &this->explosionCollider, thisx, &sJntSphInit, &this->explosionColliderItems[0]);
    this->explosionColliderItems[0].info.toucher.damage += (thisx->shape.rot.z & 0xFF00) >> 8;

    thisx->shape.rot.z &= 0xFF;
    if (thisx->shape.rot.z & 0x80) {
        thisx->shape.rot.z |= 0xFF00;
    }

    EnBom_SetupAction(this, EnBom_Move);
}

void EnBom_Destroy(Actor* thisx, GlobalContext* globalCtx) {
    EnBom* this = THIS;

    Collider_DestroyJntSph(globalCtx, &this->explosionCollider);
    Collider_DestroyCylinder(globalCtx, &this->bombCollider);
}

void EnBom_Move(EnBom* this, GlobalContext* globalCtx) {
    // if bomb has a parent actor, the bomb hasnt been released yet
    if (Actor_HasParent(&this->actor, globalCtx)) {
        EnBom_SetupAction(this, EnBom_WaitForRelease);
        this->actor.room = -1;
        return;
    }

    if ((this->actor.velocity.y > 0.0f) && (this->actor.bgCheckFlags & 0x10)) {
        this->actor.velocity.y = -this->actor.velocity.y;
    }

    // rebound bomb off the wall it hits
    if ((this->actor.speedXZ != 0.0f) && (this->actor.bgCheckFlags & 8)) {
        if (ABS((s16)(this->actor.wallYaw - this->actor.world.rot.y)) > 0x4000) {
            this->actor.world.rot.y = ((this->actor.wallYaw - this->actor.world.rot.y) + this->actor.wallYaw) - 0x8000;
        }
        Audio_PlayActorSound2(&this->actor, NA_SE_EV_BOMB_BOUND);
        Actor_MoveForward(&this->actor);
        this->actor.speedXZ *= 0.7f;
        this->actor.bgCheckFlags &= ~8;
    }

    if (!(this->actor.bgCheckFlags & 1)) {
        Math_StepToF(&this->actor.speedXZ, 0.0f, 0.08f);
    } else {
        Math_StepToF(&this->actor.speedXZ, 0.0f, 1.0f);
        if ((this->actor.bgCheckFlags & 2) && (this->actor.velocity.y < -3.0f)) {
            func_8002F850(globalCtx, &this->actor);
            this->actor.velocity.y *= -0.3f;
            this->actor.bgCheckFlags &= ~2;
        } else if (this->timer >= 4) {
            func_8002F580(&this->actor, globalCtx);
        }
    }

    Actor_MoveForward(&this->actor);
}

void EnBom_WaitForRelease(EnBom* this, GlobalContext* globalCtx) {
    // if parent is NULL bomb has been released
    if (Actor_HasNoParent(&this->actor, globalCtx)) {
        EnBom_SetupAction(this, EnBom_Move);
        EnBom_Move(this, globalCtx);
    }
}

void EnBom_Explode(EnBom* this, GlobalContext* globalCtx) {
    Player* player;

    if (this->explosionCollider.elements[0].dim.modelSphere.radius == 0) {
        this->actor.flags |= 0x20;
        func_800AA000(this->actor.xzDistToPlayer, 0xFF, 0x14, 0x96);
    }

    this->explosionCollider.elements[0].dim.worldSphere.radius += this->actor.shape.rot.z + 8;

    if (this->actor.params == BOMB_EXPLOSION) {
        CollisionCheck_SetAT(globalCtx, &globalCtx->colChkCtx, &this->explosionCollider.base);
    }

    if (globalCtx->envCtx.adjLight1Color[0] != 0) {
        globalCtx->envCtx.adjLight1Color[0] -= 25;
    }

    if (globalCtx->envCtx.adjLight1Color[1] != 0) {
        globalCtx->envCtx.adjLight1Color[1] -= 25;
    }

    if (globalCtx->envCtx.adjLight1Color[2] != 0) {
        globalCtx->envCtx.adjLight1Color[2] -= 25;
    }

    if (globalCtx->envCtx.adjAmbientColor[0] != 0) {
        globalCtx->envCtx.adjAmbientColor[0] -= 25;
    }

    if (globalCtx->envCtx.adjAmbientColor[1] != 0) {
        globalCtx->envCtx.adjAmbientColor[1] -= 25;
    }

    if (globalCtx->envCtx.adjAmbientColor[2] != 0) {
        globalCtx->envCtx.adjAmbientColor[2] -= 25;
    }

    if (this->timer == 0) {
        player = GET_PLAYER(globalCtx);

        if ((player->stateFlags1 & 0x800) && (player->heldActor == &this->actor)) {
            player->actor.child = NULL;
            player->heldActor = NULL;
            player->interactRangeActor = NULL;
            player->stateFlags1 &= ~0x800;
        }

        Actor_Kill(&this->actor);
    }
}

void EnBom_Update(Actor* thisx, GlobalContext* globalCtx2) {
    Vec3f effVelocity = { 0.0f, 0.0f, 0.0f };
    Vec3f bomb2Accel = { 0.0f, 0.1f, 0.0f };
    Vec3f effAccel = { 0.0f, 0.0f, 0.0f };
    Vec3f effPos;
    Vec3f dustAccel = { 0.0f, 0.6f, 0.0f };
    Color_RGBA8 dustColor = { 255, 255, 255, 255 };
    s32 pad;
    GlobalContext* globalCtx = globalCtx2;
    EnBom* this = THIS;

    thisx->gravity = -1.2f;

    if (this->timer != 0) {
        this->timer--;
    }

    if (this->timer == 67) {
        Audio_PlayActorSound2(thisx, NA_SE_PL_TAKE_OUT_SHIELD);
        Actor_SetScale(thisx, 0.01f);
    }

    if ((thisx->xzDistToPlayer >= 20.0f) || (ABS(thisx->yDistToPlayer) >= 80.0f)) {
        this->bumpOn = true;
    }

    this->actionFunc(this, globalCtx);

    Actor_UpdateBgCheckInfo(globalCtx, thisx, 5.0f, 10.0f, 15.0f, 0x1F);

    if (thisx->params == BOMB_BODY) {
        if (this->timer < 63) {
            dustAccel.y = 0.2f;

            // spawn spark effect on even frames
            effPos = thisx->world.pos;
            effPos.y += 17.0f;
            if ((globalCtx->gameplayFrames % 2) == 0) {
                EffectSsGSpk_SpawnFuse(globalCtx, thisx, &effPos, &effVelocity, &effAccel);
            }

            Audio_PlayActorSound2(thisx, NA_SE_IT_BOMB_IGNIT - SFX_FLAG);

            effPos.y += 3.0f;
            func_8002829C(globalCtx, &effPos, &effVelocity, &dustAccel, &dustColor, &dustColor, 50, 5);
        }

        if ((this->bombCollider.base.acFlags & AC_HIT) || ((this->bombCollider.base.ocFlags1 & OC1_HIT) &&
                                                           (this->bombCollider.base.oc->category == ACTORCAT_ENEMY))) {
            this->timer = 0;
            thisx->shape.rot.z = 0;
        } else {
            // if a lit stick touches the bomb, set timer to 100
            // these bombs never have a timer over 70, so this isnt used
            if ((this->timer > 100) && Player_IsBurningStickInRange(globalCtx, &thisx->world.pos, 30.0f, 50.0f)) {
                this->timer = 100;
            }
        }

        dustAccel.y = 0.2f;
        effPos = thisx->world.pos;
        effPos.y += 10.0f;

        // double bomb flash speed and adjust red color at certain times during the countdown
        if ((this->timer == 3) || (this->timer == 20) || (this->timer == 40)) {
            thisx->shape.rot.z = 0;
            this->flashSpeedScale >>= 1;
        }

        if ((this->timer < 100) && ((this->timer & (this->flashSpeedScale + 1)) != 0)) {
            Math_SmoothStepToF(&this->flashIntensity, 140.0f, 1.0f, 140.0f / this->flashSpeedScale, 0.0f);
        } else {
            Math_SmoothStepToF(&this->flashIntensity, 0.0f, 1.0f, 140.0f / this->flashSpeedScale, 0.0f);
        }

        if (this->timer < 3) {
            Actor_SetScale(thisx, thisx->scale.x + 0.002f);
        }

        if (this->timer == 0) {
            effPos = thisx->world.pos;

            effPos.y += 10.0f;
            if (Actor_HasParent(thisx, globalCtx)) {
                effPos.y += 30.0f;
            }

            EffectSsBomb2_SpawnLayered(globalCtx, &effPos, &effVelocity, &bomb2Accel, 100,
                                       (thisx->shape.rot.z * 6) + 19);

            effPos.y = thisx->floorHeight;
            if (thisx->floorHeight > BGCHECK_Y_MIN) {
                EffectSsBlast_SpawnWhiteShockwave(globalCtx, &effPos, &effVelocity, &effAccel);
            }

            Audio_PlayActorSound2(thisx, NA_SE_IT_BOMB_EXPLOSION);

            globalCtx->envCtx.adjLight1Color[0] = globalCtx->envCtx.adjLight1Color[1] =
                globalCtx->envCtx.adjLight1Color[2] = 250;

            globalCtx->envCtx.adjAmbientColor[0] = globalCtx->envCtx.adjAmbientColor[1] =
                globalCtx->envCtx.adjAmbientColor[2] = 250;

            Camera_AddQuake(&globalCtx->mainCamera, 2, 0xB, 8);
            thisx->params = BOMB_EXPLOSION;
            this->timer = 10;
            thisx->flags |= 0x20;
            EnBom_SetupAction(this, EnBom_Explode);
        }
    }

    Actor_SetFocus(thisx, 20.0f);

    if (thisx->params <= BOMB_BODY) {
        Collider_UpdateCylinder(thisx, &this->bombCollider);

        // if link is not holding the bomb anymore and bump conditions are met, subscribe to OC
        if (!Actor_HasParent(thisx, globalCtx) && this->bumpOn) {
            CollisionCheck_SetOC(globalCtx, &globalCtx->colChkCtx, &this->bombCollider.base);
        }

        CollisionCheck_SetAC(globalCtx, &globalCtx->colChkCtx, &this->bombCollider.base);
    }

    if ((thisx->scale.x >= 0.01f) && (thisx->params != BOMB_EXPLOSION)) {
        if (thisx->yDistToWater >= 20.0f) {
            EffectSsDeadSound_SpawnStationary(globalCtx, &thisx->projectedPos, NA_SE_IT_BOMB_UNEXPLOSION, true,
                                              DEADSOUND_REPEAT_MODE_OFF, 10);
            Actor_Kill(thisx);
            return;
        }
        if (thisx->bgCheckFlags & 0x40) {
            thisx->bgCheckFlags &= ~0x40;
            Audio_PlayActorSound2(thisx, NA_SE_EV_BOMB_DROP_WATER);
        }
    }
}

void EnBom_Draw(Actor* thisx, GlobalContext* globalCtx) {
    s32 pad;
    EnBom* this = THIS;

    if (1) {}

    OPEN_DISPS(globalCtx->state.gfxCtx, "../z_en_bom.c", 913);

    if (thisx->params == BOMB_BODY) {
        func_80093D18(globalCtx->state.gfxCtx);
<<<<<<< HEAD
        Matrix_ReplaceRotation(&globalCtx->mf_11DA0);
=======
        func_800D1FD4(&globalCtx->billboardMtxF);
>>>>>>> 1cf11907
        func_8002EBCC(thisx, globalCtx, 0);

        gSPMatrix(POLY_OPA_DISP++, Matrix_NewMtx(globalCtx->state.gfxCtx, "../z_en_bom.c", 928),
                  G_MTX_NOPUSH | G_MTX_LOAD | G_MTX_MODELVIEW);
        gSPDisplayList(POLY_OPA_DISP++, gBombCapDL);
        Matrix_RotateZYX(0x4000, 0, 0, MTXMODE_APPLY);
        gSPMatrix(POLY_OPA_DISP++, Matrix_NewMtx(globalCtx->state.gfxCtx, "../z_en_bom.c", 934),
                  G_MTX_NOPUSH | G_MTX_LOAD | G_MTX_MODELVIEW);
        gDPPipeSync(POLY_OPA_DISP++);
        gDPSetEnvColor(POLY_OPA_DISP++, (s16)this->flashIntensity, 0, 40, 255);
        gDPSetPrimColor(POLY_OPA_DISP++, 0, 0, (s16)this->flashIntensity, 0, 40, 255);
        gSPDisplayList(POLY_OPA_DISP++, gBombBodyDL);
        Collider_UpdateSpheres(0, &this->explosionCollider);
    }

    CLOSE_DISPS(globalCtx->state.gfxCtx, "../z_en_bom.c", 951);
}<|MERGE_RESOLUTION|>--- conflicted
+++ resolved
@@ -367,11 +367,7 @@
 
     if (thisx->params == BOMB_BODY) {
         func_80093D18(globalCtx->state.gfxCtx);
-<<<<<<< HEAD
-        Matrix_ReplaceRotation(&globalCtx->mf_11DA0);
-=======
-        func_800D1FD4(&globalCtx->billboardMtxF);
->>>>>>> 1cf11907
+        Matrix_ReplaceRotation(&globalCtx->billboardMtxF);
         func_8002EBCC(thisx, globalCtx, 0);
 
         gSPMatrix(POLY_OPA_DISP++, Matrix_NewMtx(globalCtx->state.gfxCtx, "../z_en_bom.c", 928),
