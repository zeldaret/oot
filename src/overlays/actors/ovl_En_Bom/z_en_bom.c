/*
 * File: z_en_bom.c
 * Overlay: ovl_En_Bom
 * Description: Bomb
 */

#include "z_en_bom.h"

#define FLAGS 0x00000030

#define THIS ((EnBom*)thisx)

void EnBom_Init(Actor* thisx, GlobalContext* globalCtx);
void EnBom_Destroy(Actor* thisx, GlobalContext* globalCtx);
void EnBom_Update(Actor* thisx, GlobalContext* globalCtx);
void EnBom_Draw(Actor* thisx, GlobalContext* globalCtx);

void EnBom_Move(EnBom* this, GlobalContext* globalCtx);
void EnBom_WaitForRelease(EnBom* this, GlobalContext* globalCtx);

const ActorInit En_Bom_InitVars = {
    ACTOR_EN_BOM,
    ACTORTYPE_EXPLOSIVES,
    FLAGS,
    OBJECT_GAMEPLAY_KEEP,
    sizeof(EnBom),
    (ActorFunc)EnBom_Init,
    (ActorFunc)EnBom_Destroy,
    (ActorFunc)EnBom_Update,
    (ActorFunc)EnBom_Draw,
};

static ColliderCylinderInit sCylinderInit = {
    { COLTYPE_UNK0, 0x00, 0x29, 0x39, 0x20, COLSHAPE_CYLINDER },
    { 0x02, { 0x00000000, 0x00, 0x00 }, { 0x0003F828, 0x00, 0x00 }, 0x00, 0x01, 0x01 },
    { 6, 11, 14, { 0, 0, 0 } },
};

static ColliderJntSphItemInit sJntSphItemsInit[1] = {
    {
        { 0x00, { 0x00000008, 0x00, 0x08 }, { 0x00000000, 0x00, 0x00 }, 0x19, 0x00, 0x00 },
        { 0, { { 0, 0, 0 }, 0 }, 100 },
    },
};

static ColliderJntSphInit sJntSphInit = {
    { COLTYPE_UNK0, 0x39, 0x00, 0x00, 0x00, COLSHAPE_JNTSPH },
    1,
    sJntSphItemsInit,
};

static InitChainEntry sInitChain[] = {
    ICHAIN_VEC3F(scale, 0, ICHAIN_CONTINUE),
    ICHAIN_F32(unk_4C, 2000, ICHAIN_CONTINUE),
    ICHAIN_F32_DIV1000(gravity, 61536, ICHAIN_STOP),
};

extern Gfx D_04007A50[]; // gold fuse cap
extern Gfx D_04007860[]; // bomb

void EnBom_SetupAction(EnBom* this, EnBomActionFunc actionFunc) {
    this->actionFunc = actionFunc;
}

void EnBom_Init(Actor* thisx, GlobalContext* globalCtx) {
    EnBom* this = THIS;

    Actor_ProcessInitChain(thisx, sInitChain);
    ActorShape_Init(&thisx->shape, 700.0f, ActorShadow_DrawFunc_Circle, 16.0f);
    thisx->colChkInfo.mass = 200;
    thisx->colChkInfo.unk_10 = 5;
    thisx->colChkInfo.unk_12 = 0xA;
    this->timer = 70;
    this->flashSpeedScale = 7;
    Collider_InitCylinder(globalCtx, &this->bombCollider);
    Collider_InitJntSph(globalCtx, &this->explosionCollider);
    Collider_SetCylinder(globalCtx, &this->bombCollider, thisx, &sCylinderInit);
    Collider_SetJntSph(globalCtx, &this->explosionCollider, thisx, &sJntSphInit, &this->explosionColliderItems[0]);
    this->explosionColliderItems[0].body.toucher.damage += (thisx->shape.rot.z & 0xFF00) >> 8;

    thisx->shape.rot.z &= 0xFF;
    if (thisx->shape.rot.z & 0x80) {
        thisx->shape.rot.z |= 0xFF00;
    }

    EnBom_SetupAction(this, EnBom_Move);
}

void EnBom_Destroy(Actor* thisx, GlobalContext* globalCtx) {
    EnBom* this = THIS;

    Collider_DestroyJntSph(globalCtx, &this->explosionCollider);
    Collider_DestroyCylinder(globalCtx, &this->bombCollider);
}

void EnBom_Move(EnBom* this, GlobalContext* globalCtx) {
    // if attached A is not null, the bomb hasnt been released yet
    if (func_8002F410(&this->actor, globalCtx)) {
        EnBom_SetupAction(this, EnBom_WaitForRelease);
        this->actor.room = -1;
        return;
    }

    if ((this->actor.velocity.y > 0.0f) && (this->actor.bgCheckFlags & 0x10)) {
        this->actor.velocity.y = -this->actor.velocity.y;
    }

    // rebound bomb off the wall it hits
    if ((this->actor.speedXZ != 0.0f) && (this->actor.bgCheckFlags & 8)) {
        if (ABS((s16)(this->actor.wallPolyRot - this->actor.posRot.rot.y)) > 0x4000) {
            this->actor.posRot.rot.y =
                ((this->actor.wallPolyRot - this->actor.posRot.rot.y) + this->actor.wallPolyRot) - 0x8000;
        }
        Audio_PlayActorSound2(&this->actor, NA_SE_EV_BOMB_BOUND);
        Actor_MoveForward(&this->actor);
        this->actor.speedXZ *= 0.7f;
        this->actor.bgCheckFlags &= ~8;
    }

    if (!(this->actor.bgCheckFlags & 1)) {
        Math_ApproxF(&this->actor.speedXZ, 0.0f, 0.08f);
    } else {
        Math_ApproxF(&this->actor.speedXZ, 0.0f, 1.0f);
        if ((this->actor.bgCheckFlags & 2) && (this->actor.velocity.y < -3.0f)) {
            func_8002F850(globalCtx, &this->actor);
            this->actor.velocity.y *= -0.3f;
            this->actor.bgCheckFlags &= ~2;
        } else if (this->timer >= 4) {
            func_8002F580(&this->actor, globalCtx);
        }
    }

    Actor_MoveForward(&this->actor);
}

void EnBom_WaitForRelease(EnBom* this, GlobalContext* globalCtx) {
    // if attachedA is NULL bomb has been released
    if (func_8002F5A0(&this->actor, globalCtx)) {
        EnBom_SetupAction(this, EnBom_Move);
        EnBom_Move(this, globalCtx);
    }
}

void EnBom_Explode(EnBom* this, GlobalContext* globalCtx) {
    Player* player;

    if (this->explosionCollider.list->dim.modelSphere.radius == 0) {
        this->actor.flags |= 0x20;
        func_800AA000(this->actor.xzDistFromLink, 0xFF, 0x14, 0x96);
    }

    this->explosionCollider.list->dim.worldSphere.radius += this->actor.shape.rot.z + 8;

    if (this->actor.params == BOMB_EXPLOSION) {
        CollisionCheck_SetAT(globalCtx, &globalCtx->colChkCtx, &this->explosionCollider.base);
    }

    if (globalCtx->envCtx.unk_8C[3] != 0) {
        globalCtx->envCtx.unk_8C[3] -= 0x19;
    }

    if (globalCtx->envCtx.unk_8C[4] != 0) {
        globalCtx->envCtx.unk_8C[4] -= 0x19;
    }

    if (globalCtx->envCtx.unk_8C[5] != 0) {
        globalCtx->envCtx.unk_8C[5] -= 0x19;
    }

    if (globalCtx->envCtx.unk_8C[0] != 0) {
        globalCtx->envCtx.unk_8C[0] -= 0x19;
    }

    if (globalCtx->envCtx.unk_8C[1] != 0) {
        globalCtx->envCtx.unk_8C[1] -= 0x19;
    }

    if (globalCtx->envCtx.unk_8C[2] != 0) {
        globalCtx->envCtx.unk_8C[2] -= 0x19;
    }

    if (this->timer == 0) {
        player = PLAYER;

        if ((player->stateFlags1 & 0x800) && (player->heldActor == &this->actor)) {
            player->actor.attachedB = NULL;
            player->heldActor = NULL;
            player->interactRangeActor = NULL;
            player->stateFlags1 &= ~0x800;
        }

        Actor_Kill(&this->actor);
    }
}

void EnBom_Update(Actor* thisx, GlobalContext* globalCtx) {
    Vec3f effVelocity = { 0.0f, 0.0f, 0.0f };
    Vec3f bomb2Accel = { 0.0f, 0.1f, 0.0f };
    Vec3f effAccel = { 0.0f, 0.0f, 0.0f };
    Vec3f effPos;
    Vec3f dustAccel = { 0.0f, 0.6f, 0.0f };
    Color_RGBA8_n dustColor = { 255, 255, 255, 255 };
    s32 pad[2];
    EnBom* this = THIS;

    thisx->gravity = -1.2f;

    if (this->timer != 0) {
        this->timer--;
    }

    if (this->timer == 67) {
        Audio_PlayActorSound2(thisx, NA_SE_PL_TAKE_OUT_SHIELD);
        Actor_SetScale(thisx, 0.01f);
    }

    if ((thisx->xzDistFromLink >= 20.0f) || (ABS(thisx->yDistFromLink) >= 80.0f)) {
        this->bumpOn = true;
    }

    this->actionFunc(this, globalCtx);

    func_8002E4B4(globalCtx, thisx, 5.0f, 10.0f, 15.0f, 0x1F);

    if (thisx->params == BOMB_BODY) {
        if (this->timer < 63) {
            dustAccel.y = 0.2f;

            // spawn spark effect on even frames
            effPos = thisx->posRot.pos;
            effPos.y += 17.0f;
            if ((globalCtx->gameplayFrames % 2) == 0) {
                func_80029184(globalCtx, thisx, &effPos, &effVelocity, &effAccel);
            }

            Audio_PlayActorSound2(thisx, NA_SE_IT_BOMB_IGNIT - SFX_FLAG);

            effPos.y += 3.0f;
            func_8002829C(globalCtx, &effPos, &effVelocity, &dustAccel, &dustColor, &dustColor, 0x32, 5);
        }

        if ((this->bombCollider.base.acFlags & 2) ||
            ((this->bombCollider.base.maskA & 2) && (this->bombCollider.base.oc->type == ACTORTYPE_ENEMY))) {
            this->timer = 0;
            thisx->shape.rot.z = 0;
        } else {
            // if a lit stick touches the bomb, set timer to 100
            // these bombs never have a timer over 70, so this isnt used
            if ((this->timer > 100) && func_8008EF5C(globalCtx, &thisx->posRot.pos, 30.0f, 50.0f)) {
                this->timer = 100;
            }
        }

        dustAccel.y = 0.2f;
        effPos = thisx->posRot.pos;
        effPos.y += 10.0f;

        // double bomb flash speed and adjust red color at certain times during the countdown
        if ((this->timer == 3) || (this->timer == 20) || (this->timer == 40)) {
            thisx->shape.rot.z = 0;
            this->flashSpeedScale >>= 1;
        }

        if ((this->timer < 100) && ((this->timer & (this->flashSpeedScale + 1)) != 0)) {
            Math_SmoothScaleMaxMinF(&this->flashIntensity, 140.0f, 1.0f, 140.0f / this->flashSpeedScale, 0.0f);
        } else {
            Math_SmoothScaleMaxMinF(&this->flashIntensity, 0.0f, 1.0f, 140.0f / this->flashSpeedScale, 0.0f);
        }

        if (this->timer < 3) {
            Actor_SetScale(thisx, thisx->scale.x + 0.002f);
        }

        if (this->timer == 0) {
            effPos = thisx->posRot.pos;

            effPos.y += 10.0f;
            if (func_8002F410(thisx, globalCtx)) {
                effPos.y += 30.0f;
            }

<<<<<<< HEAD
            EffectSsBomb2_SpawnExpanding(globalCtx, &effPos, &effVelocity, &bomb2Accel, 100,
                                         (this->actor.shape.rot.z * 6) + 19);
=======
            EffectSsBomb2_SpawnLayered(globalCtx, &effPos, &effVelocity, &bomb2Accel, 100,
                                       (thisx->shape.rot.z * 6) + 19);
>>>>>>> c3421dda

            effPos.y = thisx->groundY;
            if (thisx->groundY > -32000.0f) {
                func_80029024(globalCtx, &effPos, &effVelocity, &effAccel);
            }

            Audio_PlayActorSound2(thisx, NA_SE_IT_BOMB_EXPLOSION);
            if (globalCtx) {};
            globalCtx->envCtx.unk_8C[3] = globalCtx->envCtx.unk_8C[4] = globalCtx->envCtx.unk_8C[5] = 0xFA;
            globalCtx->envCtx.unk_8C[0] = globalCtx->envCtx.unk_8C[1] = globalCtx->envCtx.unk_8C[2] = 0xFA;
            func_8005AA1C(&globalCtx->cameras[0], 2, 0xB, 8);
            thisx->params = BOMB_EXPLOSION;
            this->timer = 10;
            thisx->flags |= 0x20;
            EnBom_SetupAction(this, EnBom_Explode);
        }
    }

    Actor_SetHeight(thisx, 20.0f);

    if (thisx->params <= BOMB_BODY) {
        Collider_CylinderUpdate(thisx, &this->bombCollider);

        // if link is not holding the bomb anymore and bump conditions are met, subscribe to OC
        if (!func_8002F410(thisx, globalCtx) && this->bumpOn) {
            CollisionCheck_SetOC(globalCtx, &globalCtx->colChkCtx, &this->bombCollider.base);
        }

        CollisionCheck_SetAC(globalCtx, &globalCtx->colChkCtx, &this->bombCollider.base);
    }

<<<<<<< HEAD
    if ((this->actor.scale.x >= 0.01f) && (this->actor.params != BOMB_EXPLOSION)) {
        if (this->actor.waterY >= 20.0f) {
            EffectSsDeadSound_Spawn(globalCtx, &this->actor.projectedPos, NA_SE_IT_BOMB_UNEXPLOSION, 1, 1, 10);
            Actor_Kill(&this->actor);
=======
    if ((thisx->scale.x >= 0.01f) && (thisx->params != BOMB_EXPLOSION)) {
        if (thisx->waterY >= 20.0f) {
            EffectSsDeadSound_SpawnStationary(globalCtx, &thisx->projectedPos, NA_SE_IT_BOMB_UNEXPLOSION, 1, 1, 10);
            Actor_Kill(thisx);
>>>>>>> c3421dda
            return;
        }
        if (thisx->bgCheckFlags & 0x40) {
            thisx->bgCheckFlags &= ~0x40;
            Audio_PlayActorSound2(thisx, NA_SE_EV_BOMB_DROP_WATER);
        }
    }
}

void EnBom_Draw(Actor* thisx, GlobalContext* globalCtx) {
    s32 pad;
    EnBom* this = THIS;
    GraphicsContext* gfxCtx;
    Gfx* dispRefs[4];

    if (1) {}
    gfxCtx = globalCtx->state.gfxCtx;
    Graph_OpenDisps(dispRefs, globalCtx->state.gfxCtx, "../z_en_bom.c", 913);

    if (thisx->params == BOMB_BODY) {
        func_80093D18(globalCtx->state.gfxCtx);
        func_800D1FD4(&globalCtx->mf_11DA0);
        func_8002EBCC(thisx, globalCtx, 0);

        gSPMatrix(gfxCtx->polyOpa.p++, Matrix_NewMtx(globalCtx->state.gfxCtx, "../z_en_bom.c", 928),
                  G_MTX_NOPUSH | G_MTX_LOAD | G_MTX_MODELVIEW);
        gSPDisplayList(gfxCtx->polyOpa.p++, D_04007A50);
        Matrix_RotateRPY(0x4000, 0, 0, MTXMODE_APPLY);
        gSPMatrix(gfxCtx->polyOpa.p++, Matrix_NewMtx(globalCtx->state.gfxCtx, "../z_en_bom.c", 934),
                  G_MTX_NOPUSH | G_MTX_LOAD | G_MTX_MODELVIEW);
        gDPPipeSync(gfxCtx->polyOpa.p++);
        gDPSetEnvColor(gfxCtx->polyOpa.p++, (s16)this->flashIntensity, 0, 40, 255);
        gDPSetPrimColor(gfxCtx->polyOpa.p++, 0, 0, (s16)this->flashIntensity, 0, 40, 255);
        gSPDisplayList(gfxCtx->polyOpa.p++, D_04007860);
        func_800628A4(0, &this->explosionCollider);
    }

    Graph_CloseDisps(dispRefs, globalCtx->state.gfxCtx, "../z_en_bom.c", 951);
}<|MERGE_RESOLUTION|>--- conflicted
+++ resolved
@@ -279,13 +279,8 @@
                 effPos.y += 30.0f;
             }
 
-<<<<<<< HEAD
-            EffectSsBomb2_SpawnExpanding(globalCtx, &effPos, &effVelocity, &bomb2Accel, 100,
-                                         (this->actor.shape.rot.z * 6) + 19);
-=======
             EffectSsBomb2_SpawnLayered(globalCtx, &effPos, &effVelocity, &bomb2Accel, 100,
                                        (thisx->shape.rot.z * 6) + 19);
->>>>>>> c3421dda
 
             effPos.y = thisx->groundY;
             if (thisx->groundY > -32000.0f) {
@@ -317,17 +312,10 @@
         CollisionCheck_SetAC(globalCtx, &globalCtx->colChkCtx, &this->bombCollider.base);
     }
 
-<<<<<<< HEAD
-    if ((this->actor.scale.x >= 0.01f) && (this->actor.params != BOMB_EXPLOSION)) {
-        if (this->actor.waterY >= 20.0f) {
-            EffectSsDeadSound_Spawn(globalCtx, &this->actor.projectedPos, NA_SE_IT_BOMB_UNEXPLOSION, 1, 1, 10);
-            Actor_Kill(&this->actor);
-=======
     if ((thisx->scale.x >= 0.01f) && (thisx->params != BOMB_EXPLOSION)) {
         if (thisx->waterY >= 20.0f) {
             EffectSsDeadSound_SpawnStationary(globalCtx, &thisx->projectedPos, NA_SE_IT_BOMB_UNEXPLOSION, 1, 1, 10);
             Actor_Kill(thisx);
->>>>>>> c3421dda
             return;
         }
         if (thisx->bgCheckFlags & 0x40) {
