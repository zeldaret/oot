--- conflicted
+++ resolved
@@ -21,7 +21,7 @@
 
 const ActorInit En_Bom_InitVars = {
     ACTOR_EN_BOM,
-    ACTORCAT_EXPLOSIVES,
+    ACTORCAT_EXPLOSIVE,
     FLAGS,
     OBJECT_GAMEPLAY_KEEP,
     sizeof(EnBom),
@@ -80,13 +80,8 @@
 
 static InitChainEntry sInitChain[] = {
     ICHAIN_VEC3F(scale, 0, ICHAIN_CONTINUE),
-<<<<<<< HEAD
-    ICHAIN_F32(arrowOffset, 2000, ICHAIN_CONTINUE),
-    ICHAIN_F32_DIV1000(gravity, 61536, ICHAIN_STOP),
-=======
-    ICHAIN_F32(unk_4C, 2000, ICHAIN_CONTINUE),
+    ICHAIN_F32(targetArrowOffset, 2000, ICHAIN_CONTINUE),
     ICHAIN_F32_DIV1000(gravity, -4000, ICHAIN_STOP),
->>>>>>> 20206fba
 };
 
 extern Gfx D_04007A50[]; // gold fuse cap
@@ -272,13 +267,8 @@
             func_8002829C(globalCtx, &effPos, &effVelocity, &dustAccel, &dustColor, &dustColor, 50, 5);
         }
 
-<<<<<<< HEAD
-        if ((this->bombCollider.base.acFlags & 2) ||
-            ((this->bombCollider.base.maskA & 2) && (this->bombCollider.base.oc->category == ACTORCAT_ENEMY))) {
-=======
         if ((this->bombCollider.base.acFlags & AC_HIT) ||
-            ((this->bombCollider.base.ocFlags1 & OC1_HIT) && (this->bombCollider.base.oc->type == ACTORTYPE_ENEMY))) {
->>>>>>> 20206fba
+            ((this->bombCollider.base.ocFlags1 & OC1_HIT) && (this->bombCollider.base.oc->category == ACTORCAT_ENEMY))) {
             this->timer = 0;
             thisx->shape.rot.z = 0;
         } else {
@@ -337,7 +327,7 @@
         }
     }
 
-    Actor_SetHeight(thisx, 20.0f);
+    Actor_SetFocusToWorld(thisx, 20.0f);
 
     if (thisx->params <= BOMB_BODY) {
         Collider_UpdateCylinder(thisx, &this->bombCollider);
