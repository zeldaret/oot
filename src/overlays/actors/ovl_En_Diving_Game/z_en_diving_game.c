/*
 * File: z_en_diving_game.c
 * Overlay: ovl_En_Diving_Game
 * Description: Diving minigame
 */

#include "z_en_diving_game.h"
#include "vt.h"
#include "overlays/actors/ovl_En_Ex_Ruppy/z_en_ex_ruppy.h"

#define FLAGS 0x00000019

#define THIS ((EnDivingGame*)thisx)

void EnDivingGame_Init(Actor* thisx, GlobalContext* globalCtx);
void EnDivingGame_Destroy(Actor* thisx, GlobalContext* globalCtx);
void EnDivingGame_Update(Actor* thisx, GlobalContext* globalCtx);
void EnDivingGame_Draw(Actor* thisx, GlobalContext* globalCtx);

void func_809EDCB0(EnDivingGame* this, GlobalContext* globalCtx);
void func_809EDD4C(EnDivingGame* this, GlobalContext* globalCtx);
void func_809EDD4C(EnDivingGame* this, GlobalContext* globalCtx);
void func_809EDEDC(EnDivingGame* this, GlobalContext* globalCtx);
void func_809EE048(EnDivingGame* this, GlobalContext* globalCtx);
void func_809EE0FC(EnDivingGame* this, GlobalContext* globalCtx);
void func_809EE194(EnDivingGame* this, GlobalContext* globalCtx);
void func_809EE1F4(EnDivingGame* this, GlobalContext* globalCtx);
void func_809EE1F4(EnDivingGame* this, GlobalContext* globalCtx);
void func_809EE408(EnDivingGame* this, GlobalContext* globalCtx);
void func_809EE6C8(EnDivingGame* this, GlobalContext* globalCtx);
void func_809EE780(EnDivingGame* this, GlobalContext* globalCtx);
void func_809EE800(EnDivingGame* this, GlobalContext* globalCtx);
void func_809EE8F0(EnDivingGame* this, GlobalContext* globalCtx);
void func_809EE96C(EnDivingGame* this, GlobalContext* globalCtx);
void func_809EEA00(EnDivingGame* this, GlobalContext* globalCtx);
void func_809EEA90(EnDivingGame* this, GlobalContext* globalCtx);
void func_809EEAF8(EnDivingGame* this, GlobalContext* globalCtx);
s32 func_809EEDE4(GlobalContext* globalCtx, s32 limbIndex, Gfx** dList, Vec3f* pos, Vec3s* rot, void* thisx);
void EnDivingGame_SpawnRuppy(EnDivingGame* this, GlobalContext* globalCtx);
s32 func_809EDB08(EnDivingGame* this, GlobalContext* globalCtx);
Gfx* EnDivingGame_EmptyDList(GraphicsContext* gfxCtx);

const ActorInit En_Diving_Game_InitVars = {
    ACTOR_EN_DIVING_GAME,
    ACTORCAT_NPC,
    FLAGS,
    OBJECT_ZO,
    sizeof(EnDivingGame),
    (ActorFunc)EnDivingGame_Init,
    (ActorFunc)EnDivingGame_Destroy,
    (ActorFunc)EnDivingGame_Update,
    (ActorFunc)EnDivingGame_Draw,
};

// used to ensure there's only one instance of this actor.
static u8 D_809EF0B0 = false;

static ColliderCylinderInit sCylinderInit = {
    {
        COLTYPE_NONE,
        AT_NONE,
        AC_NONE,
        OC1_ON | OC1_TYPE_ALL,
        OC2_TYPE_2,
        COLSHAPE_CYLINDER,
    },
    {
        ELEMTYPE_UNK0,
        { 0x00000000, 0x00, 0x00 },
        { 0x00000000, 0x00, 0x00 },
        TOUCH_NONE | TOUCH_SFX_NORMAL,
        BUMP_NONE,
        OCELEM_ON,
    },
    { 10, 10, 0, { 0, 0, 0 } },
};

static u64* sEyeTextures[] = {
    0x06003E40,
    0x06004640,
    0x06004E40,
};

extern FlexSkeletonHeader D_0600BFA8;
extern AnimationHeader D_06002FE8;
extern AnimationHeader D_0600219C;

void EnDivingGame_Init(Actor* thisx, GlobalContext* globalCtx) {
    EnDivingGame* this = THIS;

    this->actor.gravity = -3.0f;
    ActorShape_Init(&this->actor.shape, 0.0f, ActorShadow_DrawCircle, 30.0f);
    SkelAnime_InitFlex(globalCtx, &this->skelAnime, &D_0600BFA8, &D_06002FE8, this->jointTable, this->morphTable, 20);
    Collider_InitCylinder(globalCtx, &this->collider);
    Collider_SetCylinder(globalCtx, &this->collider, &this->actor, &sCylinderInit);
    osSyncPrintf(VT_FGCOL(GREEN) "☆☆☆☆☆ 素もぐりＧＯ ☆☆☆☆☆ \n" VT_RST);
    this->actor.room = -1;
    this->actor.scale.x = 0.01f;
    this->actor.scale.y = 0.012999999f;
    this->actor.scale.z = 0.0139999995f;
    if (D_809EF0B0) {
        osSyncPrintf(VT_FGCOL(GREEN) "☆☆☆☆☆ もういてる原 ☆☆☆☆☆ \n" VT_RST);
        this->unk_31F = 1;
        Actor_Kill(&this->actor);
    } else {
        D_809EF0B0 = true;
        this->actor.targetMode = 0;
        this->actor.colChkInfo.mass = MASS_IMMOVABLE;
        this->actionFunc = func_809EDCB0;
    }
}

void EnDivingGame_Destroy(Actor* thisx, GlobalContext* globalCtx) {
    EnDivingGame* this = THIS;

    if (this->unk_31F == 0) {
        gSaveContext.timer1State = 0;
    }
    Collider_DestroyCylinder(globalCtx, &this->collider);
}

void EnDivingGame_SpawnRuppy(EnDivingGame* this, GlobalContext* globalCtx) {
    EnExRuppy* attached;
    Vec3f rupeePos;

    rupeePos.x = (Rand_ZeroOne() - 0.5f) * 30.0f + this->actor.world.pos.x;
    rupeePos.y = (Rand_ZeroOne() - 0.5f) * 20.0f + (this->actor.world.pos.y + 30.0f);
    rupeePos.z = (Rand_ZeroOne() - 0.5f) * 20.0f + this->actor.world.pos.z;
    attached = (EnExRuppy*)Actor_SpawnAsChild(&globalCtx->actorCtx, &this->actor, globalCtx, ACTOR_EN_EX_RUPPY,
                                              rupeePos.x, rupeePos.y, rupeePos.z, 0,
                                              (s16)Rand_CenteredFloat(3500.0f) - 1000, this->unk_2A6, 0);
    if (attached != NULL) {
        attached->actor.speedXZ = 12.0f;
        attached->actor.velocity.y = 6.0f;
    }
}

s32 func_809EDB08(EnDivingGame* this, GlobalContext* globalCtx) {
    s32 var;

    if (gSaveContext.timer1State == 10 && !Gameplay_InCsMode(globalCtx)) {
        gSaveContext.timer1State = 0;
        func_800F5B58();
        func_80078884(NA_SE_SY_FOUND);
        this->actor.textId = 0x71AD;
        func_8010B680(globalCtx, this->actor.textId, NULL);
        this->unk_292 = 5;
        this->unk_31E = this->unk_2A8 = this->unk_29C = this->unk_2A2 = this->grabbedRuppiesCounter = 0;
        func_8002DF54(globalCtx, NULL, 8);
        this->actionFunc = func_809EE048;
        return 1;
    } else {
        s32 var = 5;
        
        if (gSaveContext.eventChkInf[3] & 0x100) {
            var = 10;
        }
        if (this->grabbedRuppiesCounter >= var) {
            gSaveContext.timer1State = 0;
            this->unk_31E = this->unk_2A8 = this->unk_29C = this->unk_2A2 = this->grabbedRuppiesCounter = 0;
            if (!(gSaveContext.eventChkInf[3] & 0x100)) {
                this->actor.textId = 0x4055;
            } else {
                this->actor.textId = 0x405D;
                if (this->unk_2AA < 100) {
                    this->unk_2AA++;
                }
            }
            func_8010B680(globalCtx, this->actor.textId, NULL);
            this->unk_292 = 5;
            func_800F5B58();
            func_800F5C64(0x39);
            func_8002DF54(globalCtx, NULL, 8);
            if (!(gSaveContext.eventChkInf[3] & 0x100)) {
                this->actionFunc = func_809EE96C;
            } else {
                this->actionFunc = func_809EE048;
            }
            return 1;
        }
    }
    return 0;
}

void func_809EDCB0(EnDivingGame* this, GlobalContext* globalCtx) {
    f32 frameCount = Animation_GetLastFrame(&D_06002FE8);
    Animation_Change(&this->skelAnime, &D_06002FE8, 1.0f, 0.0f, (s16)frameCount, 0, -10.0f);
    this->notPlayingMinigame = 1;
    this->actionFunc = func_809EDD4C;
}

void func_809EDD4C(EnDivingGame* this, GlobalContext* globalCtx) {
    SkelAnime_Update(&this->skelAnime);
    if (this->unk_2A8 != 2 || (func_809EDB08(this, globalCtx) == 0)) {
        if (func_8002F194(&this->actor, globalCtx)) {
            if (this->unk_292 != 6) {
                switch (this->unk_2A8) {
                    case 0:
                        func_8002DF54(globalCtx, NULL, 8);
                        this->actionFunc = func_809EDEDC;
                        break;
                    case 1:
                        this->actionFunc = func_809EEA00;
                        break;
                    case 2:
                        this->actionFunc = func_809EE8F0;
                        break;
                }
            }
        } else {
            if (Text_GetFaceReaction(globalCtx, 0x1D) != 0) {
                this->actor.textId = Text_GetFaceReaction(globalCtx, 0x1D);
                this->unk_292 = 6;
            } else {
                switch (this->unk_2A8) {
                    case 0:
                        this->unk_292 = 4;
                        if (!(gSaveContext.eventChkInf[3] & 0x100)) {
                            this->actor.textId = 0x4053;
                            this->unk_29C = 1;
                        } else {
                            this->actor.textId = 0x405C;
                            this->unk_29C = 2;
                        }
                        break;
                    case 1:
                        this->actor.textId = 0x4056;
                        this->unk_292 = 5;
                        break;
                    case 2:
                        this->actor.textId = 0x405B;
                        this->unk_292 = 5;
                        break;
                    default:
                        break;
                }
            }
            func_8002F2CC(&this->actor, globalCtx, 80.0f);
        }
    }
}

void func_809EDEDC(EnDivingGame* this, GlobalContext* globalCtx) {
    SkelAnime_Update(&this->skelAnime);
    if (this->unk_292 == func_8010BDBC(&globalCtx->msgCtx)) {
        if (func_80106BC8(globalCtx)) {
            switch (globalCtx->msgCtx.choiceIndex) {
                case 0:
                    if (gSaveContext.rupees >= 20) {
                        Rupees_ChangeBy(-20);
                        this->actor.textId = 0x4054;
                    } else {
                        this->actor.textId = 0x85;
                        this->unk_31E = this->unk_2A8 = this->unk_29C = this->unk_2A2 = this->grabbedRuppiesCounter = 0;
                    }
                    break;
                case 1:
                    this->actor.textId = 0x2D;
                    this->unk_31E = this->unk_2A8 = this->unk_29C = this->unk_2A2 = this->grabbedRuppiesCounter = 0;
                    break;
            }
            if (!(gSaveContext.eventChkInf[3] & 0x100) || this->actor.textId == 0x85 || this->actor.textId == 0x2D) {
                func_8010B720(globalCtx, this->actor.textId);
                this->unk_292 = 5;
                this->actionFunc = func_809EE048;
            } else {
                globalCtx->msgCtx.msgMode = 0x37;
                func_8002DF54(globalCtx, NULL, 8);
                this->actionFunc = func_809EE0FC;
            }
        }
    }
}

void func_809EE048(EnDivingGame* this, GlobalContext* globalCtx) {
    SkelAnime_Update(&this->skelAnime);
    if (this->unk_292 == func_8010BDBC(&globalCtx->msgCtx)) {
        if (func_80106BC8(globalCtx)) {
            if (this->unk_29C == 0) {
                func_80106CCC(globalCtx);
                func_8002DF54(globalCtx, NULL, 7);
                this->actionFunc = func_809EDCB0;
            } else {
                globalCtx->msgCtx.msgMode = 0x37;
                func_8002DF54(globalCtx, NULL, 8);
                this->actionFunc = func_809EE0FC;
            }
        }
    }
}

void func_809EE0FC(EnDivingGame* this, GlobalContext* globalCtx) {
    f32 frameCount = Animation_GetLastFrame(&D_0600219C);
    Animation_Change(&this->skelAnime, &D_0600219C, 1.0f, 0.0f, (s16)frameCount, 2, -10.0f);
    this->notPlayingMinigame = 0;
    this->actionFunc = func_809EE194;
}

void func_809EE194(EnDivingGame* this, GlobalContext* globalCtx) {
    f32 currentFrame  = this->skelAnime.curFrame;
    
    SkelAnime_Update(&this->skelAnime);
    if (currentFrame >= 15.0f) {
        this->actionFunc = func_809EE1F4;
    }
}

// Starts throwing the rupees
void func_809EE1F4(EnDivingGame* this, GlobalContext* globalCtx) {
    SkelAnime_Update(&this->skelAnime);
    this->camId = Gameplay_CreateSubCamera(globalCtx);
    Gameplay_ChangeCameraStatus(globalCtx, 0, CAM_STAT_WAIT);
    Gameplay_ChangeCameraStatus(globalCtx, this->camId, CAM_STAT_ACTIVE);
    this->spawnRuppyTimer = 10;
    this->unk_2F4.x = -210.0f;
    this->unk_2F4.y = -80.0f;
    this->unk_2F4.z = -1020.0f;
    this->unk_2D0.x = -280.0f;
    this->unk_2D0.y = -20.0f;
    this->unk_2D0.z = -240.0f;
    if (!(gSaveContext.eventChkInf[3] & 0x100)) {
        this->unk_2A6 = 5;
    } else {
        this->unk_2A6 = 10;
    }
    this->unk_2DC.x = this->unk_2DC.y = this->unk_2DC.z = this->unk_300.x = this->unk_300.y = this->unk_300.z = 0.1f;
    this->vec_2B8.x = globalCtx->view.lookAt.x;
    this->vec_2B8.y = globalCtx->view.lookAt.y;
    this->vec_2B8.z = globalCtx->view.lookAt.z;
    this->vec_2C4.x = globalCtx->view.eye.x;
    this->vec_2C4.y = globalCtx->view.eye.y + 80.0f;
    this->vec_2C4.z = globalCtx->view.eye.z + 250.0f;
    this->unk_2E8.x = fabsf(this->vec_2C4.x - this->unk_2D0.x) * 0.04f;
    this->unk_2E8.y = fabsf(this->vec_2C4.y - this->unk_2D0.y) * 0.04f;
    this->unk_2E8.z = fabsf(this->vec_2C4.z - this->unk_2D0.z) * 0.04f;
    this->unk_30C.x = fabsf(this->vec_2B8.x - this->unk_2F4.x) * 0.04f;
    this->unk_30C.y = fabsf(this->vec_2B8.y - this->unk_2F4.y) * 0.04f;
    this->unk_30C.z = fabsf(this->vec_2B8.z - this->unk_2F4.z) * 0.04f;
    Gameplay_CameraSetAtEye(globalCtx, this->camId, &this->vec_2B8, &this->vec_2C4);
    Gameplay_CameraSetFov(globalCtx, this->camId, globalCtx->mainCamera.fov);
    this->csCameraTimer = 60;
    this->actionFunc = func_809EE408;
    this->unk_318 = 0.0f;
}

void func_809EE408(EnDivingGame* this, GlobalContext* globalCtx) {
    SkelAnime_Update(&this->skelAnime);
    if (func_800C0DB4(globalCtx, &this->actor.projectedPos)) {
        func_800F6828(0);
    }
    if (this->camId != 0) {
        Math_ApproachF(&this->vec_2C4.x, this->unk_2D0.x, this->unk_2DC.x, this->unk_2E8.x * this->unk_318);
        Math_ApproachF(&this->vec_2C4.z, this->unk_2D0.z, this->unk_2DC.z, this->unk_2E8.z * this->unk_318);
        Math_ApproachF(&this->vec_2B8.x, this->unk_2F4.x, this->unk_300.x, this->unk_30C.x * this->unk_318);
        Math_ApproachF(&this->vec_2B8.y, this->unk_2F4.y, this->unk_300.y, this->unk_30C.y * this->unk_318);
        Math_ApproachF(&this->vec_2B8.z, this->unk_2F4.z, this->unk_300.z, this->unk_30C.z * this->unk_318);
        Math_ApproachF(&this->unk_318, 1.0f, 1.0f, 0.02f);
    }
    Gameplay_CameraSetAtEye(globalCtx, this->camId, &this->vec_2B8, &this->vec_2C4);
    if (this->unk_31E == 0) {
        if (this->spawnRuppyTimer == 0) {
            this->spawnRuppyTimer = 5;
            EnDivingGame_SpawnRuppy(this, globalCtx);
            this->unk_2A6--;
            if (!(gSaveContext.eventChkInf[3] & 0x100)) {
                this->unk_296 = 30;
            } else {
                this->unk_296 = 5;
            }
            if (this->unk_2A6 <= 0) {
                this->unk_2A6 = 0;
                this->unk_31E = 1;
            }
        }
    }
    if (this->csCameraTimer == 0 ||
        ((fabsf(this->vec_2C4.x - this->unk_2D0.x) < 2.0f) && (fabsf(this->vec_2C4.y - this->unk_2D0.y) < 2.0f) &&
         (fabsf(this->vec_2C4.z - this->unk_2D0.z) < 2.0f) && (fabsf(this->vec_2B8.x - this->unk_2F4.x) < 2.0f) &&
         (fabsf(this->vec_2B8.y - this->unk_2F4.y) < 2.0f) && (fabsf(this->vec_2B8.z - this->unk_2F4.z) < 2.0f))) {
        if (this->unk_2A2 != 0) {
            this->csCameraTimer = 70;
            this->unk_2A2 = 2;
            this->actionFunc = func_809EE780;
        } else {
            this->actionFunc = func_809EE6C8;
        }
    }
}

void func_809EE6C8(EnDivingGame* this, GlobalContext* globalCtx) {
    SkelAnime_Update(&this->skelAnime);
    if (this->unk_296 == 0) {
        this->unk_2A2 = 1;
        this->csCameraTimer = 100;
        this->actionFunc = func_809EE408;
        this->unk_2F4.x = -210.0f;
        this->vec_2B8.x = -210.0f;
        this->unk_2F4.y = -80.0f;
        this->vec_2B8.y = -80.0f;
        this->unk_2F4.z = -1020.0f;
        this->vec_2B8.z = -1020.0f;
        this->unk_2D0.x = -280.0f;
        this->vec_2C4.x = -280.0f;
        this->unk_2D0.y = -20.0f;
        this->vec_2C4.y = -20.0f;
        this->unk_2D0.z = -240.0f;
        this->vec_2C4.z = -240.0f;
    }
}

// EnDivingGame_StartMinigame ?
void func_809EE780(EnDivingGame* this, GlobalContext* globalCtx) {
    SkelAnime_Update(&this->skelAnime);
    if (this->csCameraTimer == 0) {
        Gameplay_ClearCamera(globalCtx, this->camId);
        Gameplay_ChangeCameraStatus(globalCtx, 0, CAM_STAT_ACTIVE);
        this->actor.textId = 0x405A;
        func_8010B720(globalCtx, this->actor.textId);
        this->unk_292 = 5;
        this->actionFunc = func_809EE800;
    }
}

void func_809EE800(EnDivingGame* this, GlobalContext* globalCtx) {
    SkelAnime_Update(&this->skelAnime);
<<<<<<< HEAD
    if (this->unk_292 == func_8010BDBC(&globalCtx->msgCtx)) {
        if (func_80106BC8(globalCtx)) {
=======
    if ((this->unk_292 == func_8010BDBC(&globalCtx->msgCtx)) && (func_80106BC8(globalCtx) != 0)) {
>>>>>>> cf7e9e2d
            func_80106CCC(globalCtx);
            if (!(gSaveContext.eventChkInf[3] & 0x100)) {
                func_80088B34(BREG(2) + 50);
            } else {
                func_80088B34(BREG(2) + 50);
            }
            func_800F5ACC(0x6C);
            func_8002DF54(globalCtx, NULL, 7);
            this->actor.textId = 0x405B;
            this->unk_292 = 5;
            this->unk_2A8 = 2;
            this->actionFunc = func_809EDD4C;
        }
    }
}

void func_809EE8F0(EnDivingGame* this, GlobalContext* globalCtx) {
    SkelAnime_Update(&this->skelAnime);
    if ((this->unk_292 == func_8010BDBC(&globalCtx->msgCtx) && func_80106BC8(globalCtx))) {
        func_80106CCC(globalCtx);
        this->actionFunc = func_809EDD4C;
    } else {
        func_809EDB08(this, globalCtx);
    }
}

void func_809EE96C(EnDivingGame* this, GlobalContext* globalCtx) {
    SkelAnime_Update(&this->skelAnime);
    if ((this->unk_292 == func_8010BDBC(&globalCtx->msgCtx) && func_80106BC8(globalCtx))) {
        func_80106CCC(globalCtx);
        func_8002DF54(globalCtx, NULL, 7);
        this->actor.textId = 0x4056;
        this->unk_292 = 5;
        this->unk_2A8 = 1;
        this->actionFunc = func_809EDD4C;
    }
}

void func_809EEA00(EnDivingGame* this, GlobalContext* globalCtx) {
    SkelAnime_Update(&this->skelAnime);
    if ((this->unk_292 == func_8010BDBC(&globalCtx->msgCtx) && func_80106BC8(globalCtx))) {
        func_80106CCC(globalCtx);
        this->actor.parent = NULL;
        func_8002F434(&this->actor, globalCtx, GI_SCALE_SILVER, 90.0f, 10.0f);
        this->actionFunc = func_809EEA90;
    }
}

void func_809EEA90(EnDivingGame* this, GlobalContext* globalCtx) {
    SkelAnime_Update(&this->skelAnime);
    if (Actor_HasParent(&this->actor, globalCtx)) {
        this->actionFunc = func_809EEAF8;
    } else {
        func_8002F434(&this->actor, globalCtx, GI_SCALE_SILVER, 90.0f, 10.0f);
    }
}

void func_809EEAF8(EnDivingGame* this, GlobalContext* globalCtx) {
    SkelAnime_Update(&this->skelAnime);
<<<<<<< HEAD
    if (func_8010BDBC(&globalCtx->msgCtx) == 6) {
        if (func_80106BC8(globalCtx)) {
=======
    if ((func_8010BDBC(&globalCtx->msgCtx) == 6) && (func_80106BC8(globalCtx) != 0)) {
>>>>>>> cf7e9e2d
            // "Successful completion"
            osSyncPrintf(VT_FGCOL(GREEN) "☆☆☆☆☆ 正常終了 ☆☆☆☆☆ \n" VT_RST);
            this->unk_31E = this->unk_2A8 = this->unk_29C = this->unk_2A2 = this->grabbedRuppiesCounter = 0;
            gSaveContext.eventChkInf[3] |= 0x100;
            this->actionFunc = func_809EDCB0;
    }
}

void EnDivingGame_Update(Actor* thisx, GlobalContext* globalCtx2) {
    GlobalContext* globalCtx = globalCtx2;
    EnDivingGame* this = THIS;
    Player* player = PLAYER;
    Vec3f pos;

    if (this->csCameraTimer != 0) {
        this->csCameraTimer--;
    }
    if (this->unk_296 != 0) {
        this->unk_296--;
    }
    if (this->eyeTimer != 0) {
        this->eyeTimer--;
    }
    if (this->spawnRuppyTimer != 0) {
        this->spawnRuppyTimer--;
    }

    if (1) {}

    if (gSaveContext.timer1Value == 10) {
        func_800F5918();
    }
    if (this->eyeTimer == 0) {
        this->eyeTimer = 2;
        this->eyeTexIndex++;
        if (this->eyeTexIndex >= 3) {
            this->eyeTexIndex = 0;
            this->eyeTimer = (s16)Rand_ZeroFloat(60.0f) + 20;
        }
    }
    this->actionFunc(this, globalCtx);
    Actor_SetFocus(&this->actor, 80.0f);
    this->unk_324.unk_18 = player->actor.world.pos;
    this->unk_324.unk_18.y = player->actor.world.pos.y;
    func_80034A14(&this->actor, &this->unk_324, 2, 4);
    this->vec_284 = this->unk_324.unk_08;
    this->vec_28A = this->unk_324.unk_0E;
    if ((globalCtx->gameplayFrames % 16) == 0) {
        pos = this->actor.world.pos;
        pos.y += 20.0f;
        EffectSsGRipple_Spawn(globalCtx, &pos, 100, 500, 30);
    }
    this->unk_290++;
    Actor_UpdateBgCheckInfo(globalCtx, &this->actor, 20.0f, 20.0f, 60.0f, 29);
    Collider_UpdateCylinder(&this->actor, &this->collider);
    CollisionCheck_SetOC(globalCtx, &globalCtx->colChkCtx, &this->collider.base);
}

Gfx* EnDivingGame_EmptyDList(GraphicsContext* gfxCtx) {
    Gfx* displayList = Graph_Alloc(gfxCtx, sizeof(Gfx));

    gSPEndDisplayList(displayList);
    return displayList;
}

s32 EnDivingGame_OverrideLimbDraw(GlobalContext* globalCtx, s32 limbIndex, Gfx** dList, Vec3f* pos, Vec3s* rot,
                                  void* thisx) {
    EnDivingGame* this = THIS;
    s32 pad;

    if (limbIndex == 6) {
        rot->x += this->vec_28A.y;
    }

    if (limbIndex == 15) {
        rot->x += this->vec_284.y;
        rot->z += this->vec_284.z;
    }

    if (this->notPlayingMinigame && (limbIndex == 8 || limbIndex == 9 || limbIndex == 12)) {
        rot->y += Math_SinS((globalCtx->state.frames * (limbIndex * 50 + 0x814))) * 200.0f;
        rot->z += Math_CosS((globalCtx->state.frames * (limbIndex * 50 + 0x940))) * 200.0f;
    }

    return 0;
}

void EnDivingGame_Draw(Actor* thisx, GlobalContext* globalCtx) {
    EnDivingGame* this = THIS;
    GraphicsContext* gfxCtx = globalCtx->state.gfxCtx;

    OPEN_DISPS(globalCtx->state.gfxCtx, "../z_en_diving_game.c", 1212);
    func_80093D18(globalCtx->state.gfxCtx);
    gDPSetEnvColor(POLY_OPA_DISP++, 0, 0, 0, 255);
    gSPSegment(POLY_OPA_DISP++, 0x0C, EnDivingGame_EmptyDList(globalCtx->state.gfxCtx));
    gSPSegment(POLY_OPA_DISP++, 0x08, SEGMENTED_TO_VIRTUAL(sEyeTextures[this->eyeTexIndex]));

    SkelAnime_DrawFlexOpa(globalCtx, this->skelAnime.skeleton, this->skelAnime.jointTable, this->skelAnime.dListCount,
                          EnDivingGame_OverrideLimbDraw, NULL, this);
    CLOSE_DISPS(globalCtx->state.gfxCtx, "../z_en_diving_game.c", 1232);
}<|MERGE_RESOLUTION|>--- conflicted
+++ resolved
@@ -423,25 +423,19 @@
 
 void func_809EE800(EnDivingGame* this, GlobalContext* globalCtx) {
     SkelAnime_Update(&this->skelAnime);
-<<<<<<< HEAD
-    if (this->unk_292 == func_8010BDBC(&globalCtx->msgCtx)) {
-        if (func_80106BC8(globalCtx)) {
-=======
-    if ((this->unk_292 == func_8010BDBC(&globalCtx->msgCtx)) && (func_80106BC8(globalCtx) != 0)) {
->>>>>>> cf7e9e2d
-            func_80106CCC(globalCtx);
-            if (!(gSaveContext.eventChkInf[3] & 0x100)) {
-                func_80088B34(BREG(2) + 50);
-            } else {
-                func_80088B34(BREG(2) + 50);
-            }
-            func_800F5ACC(0x6C);
-            func_8002DF54(globalCtx, NULL, 7);
-            this->actor.textId = 0x405B;
-            this->unk_292 = 5;
-            this->unk_2A8 = 2;
-            this->actionFunc = func_809EDD4C;
-        }
+    if (this->unk_292 == func_8010BDBC(&globalCtx->msgCtx) && func_80106BC8(globalCtx)) {
+        func_80106CCC(globalCtx);
+        if (!(gSaveContext.eventChkInf[3] & 0x100)) {
+            func_80088B34(BREG(2) + 50);
+        } else {
+            func_80088B34(BREG(2) + 50);
+        }
+        func_800F5ACC(0x6C);
+        func_8002DF54(globalCtx, NULL, 7);
+        this->actor.textId = 0x405B;
+        this->unk_292 = 5;
+        this->unk_2A8 = 2;
+        this->actionFunc = func_809EDD4C;
     }
 }
 
@@ -488,17 +482,12 @@
 
 void func_809EEAF8(EnDivingGame* this, GlobalContext* globalCtx) {
     SkelAnime_Update(&this->skelAnime);
-<<<<<<< HEAD
-    if (func_8010BDBC(&globalCtx->msgCtx) == 6) {
-        if (func_80106BC8(globalCtx)) {
-=======
-    if ((func_8010BDBC(&globalCtx->msgCtx) == 6) && (func_80106BC8(globalCtx) != 0)) {
->>>>>>> cf7e9e2d
-            // "Successful completion"
-            osSyncPrintf(VT_FGCOL(GREEN) "☆☆☆☆☆ 正常終了 ☆☆☆☆☆ \n" VT_RST);
-            this->unk_31E = this->unk_2A8 = this->unk_29C = this->unk_2A2 = this->grabbedRuppiesCounter = 0;
-            gSaveContext.eventChkInf[3] |= 0x100;
-            this->actionFunc = func_809EDCB0;
+    if (func_8010BDBC(&globalCtx->msgCtx) == 6 && func_80106BC8(globalCtx)) {
+        // "Successful completion"
+        osSyncPrintf(VT_FGCOL(GREEN) "☆☆☆☆☆ 正常終了 ☆☆☆☆☆ \n" VT_RST);
+        this->unk_31E = this->unk_2A8 = this->unk_29C = this->unk_2A2 = this->grabbedRuppiesCounter = 0;
+        gSaveContext.eventChkInf[3] |= 0x100;
+        this->actionFunc = func_809EDCB0;
     }
 }
 
