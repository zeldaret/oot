/*
 * File: z_bg_hidan_kousi.c
 * Overlay: ovl_Bg_Hidan_Kousi
 * Description:
 */

#include "z_bg_hidan_kousi.h"
#include "assets/objects/object_hidan_objects/object_hidan_objects.h"

#define FLAGS ACTOR_FLAG_4

void BgHidanKousi_Init(Actor* thisx, PlayState* play);
void BgHidanKousi_Destroy(Actor* thisx, PlayState* play);
void BgHidanKousi_Update(Actor* thisx, PlayState* play);
void BgHidanKousi_Draw(Actor* thisx, PlayState* play);

void func_80889ACC(BgHidanKousi* this);
void func_80889B5C(BgHidanKousi* this, PlayState* play);
void func_80889BC0(BgHidanKousi* this, PlayState* play);
void func_80889C18(BgHidanKousi* this, PlayState* play);
void func_80889C90(BgHidanKousi* this, PlayState* play);
void func_80889D28(BgHidanKousi* this, PlayState* play);

static f32 D_80889E40[] = { 120.0f, 150.0f, 150.0f };

ActorInit Bg_Hidan_Kousi_InitVars = {
    ACTOR_BG_HIDAN_KOUSI,
    ACTORCAT_PROP,
    FLAGS,
    OBJECT_HIDAN_OBJECTS,
    sizeof(BgHidanKousi),
    (ActorFunc)BgHidanKousi_Init,
    (ActorFunc)BgHidanKousi_Destroy,
    (ActorFunc)BgHidanKousi_Update,
    (ActorFunc)BgHidanKousi_Draw,
};

static InitChainEntry sInitChain[] = {
    ICHAIN_VEC3F_DIV1000(scale, 100, ICHAIN_STOP),
};

static CollisionHeader* sMetalFencesCollisions[] = {
    &gFireTempleMetalFenceWithSlantCol,
    &gFireTempleMetalFenceCol,
    &gFireTempleMetalFence2Col,
};

static s16 D_80889E7C[] = {
    0x4000,
    0xC000,
    0xC000,
    0x0000,
};

static Gfx* sMetalFencesDLs[] = {
    gFireTempleMetalFenceWithSlantDL,
    gFireTempleMetalFenceDL,
    gFireTempleMetalFence2DL,
};

void BgHidanKousi_SetupAction(BgHidanKousi* this, BgHidanKousiActionFunc actionFunc) {
    this->actionFunc = actionFunc;
}

void BgHidanKousi_Init(Actor* thisx, PlayState* play) {
    BgHidanKousi* this = (BgHidanKousi*)thisx;
    s32 pad;
    CollisionHeader* colHeader = NULL;

    DynaPolyActor_Init(&this->dyna, 0);
    Actor_SetFocus(thisx, 50.0f);
    osSyncPrintf("◯◯◯炎の神殿オブジェクト【格子(arg_data : %0x)】出現 (%d %d)\n", thisx->params, PARAMS_GET(thisx->params, 0, 8),
                 PARAMS_GET((s32)thisx->params, 8, 8));

    Actor_ProcessInitChain(thisx, sInitChain);
    if (PARAMS_GET(thisx->params, 0, 8) < 0 || PARAMS_GET(thisx->params, 0, 8) >= 3) {
        osSyncPrintf("arg_data おかしい 【格子】\n");
    }

    CollisionHeader_GetVirtual(sMetalFencesCollisions[PARAMS_GET(thisx->params, 0, 8)], &colHeader);
    this->dyna.bgId = DynaPoly_SetBgActor(play, &play->colCtx.dyna, thisx, colHeader);
    thisx->world.rot.y = D_80889E7C[PARAMS_GET(this->dyna.actor.params, 0, 8)] + thisx->shape.rot.y;
    if (Flags_GetSwitch(play, PARAMS_GET(thisx->params, 8, 8))) {
        func_80889ACC(this);
        BgHidanKousi_SetupAction(this, func_80889D28);
    } else {
        BgHidanKousi_SetupAction(this, func_80889B5C);
    }
}

void BgHidanKousi_Destroy(Actor* thisx, PlayState* play) {
    BgHidanKousi* this = (BgHidanKousi*)thisx;
    DynaPoly_DeleteBgActor(play, &play->colCtx.dyna, this->dyna.bgId);
}

void func_80889ACC(BgHidanKousi* this) {
    s32 pad[2];
    Vec3s* rot = &this->dyna.actor.world.rot;
    f32 temp1 = D_80889E40[PARAMS_GET(this->dyna.actor.params, 0, 8)] * Math_SinS(rot->y);
    f32 temp2 = D_80889E40[PARAMS_GET(this->dyna.actor.params, 0, 8)] * Math_CosS(rot->y);

    this->dyna.actor.world.pos.x = this->dyna.actor.home.pos.x + temp1;
    this->dyna.actor.world.pos.z = this->dyna.actor.home.pos.z + temp2;
}

void func_80889B5C(BgHidanKousi* this, PlayState* play) {
    if (Flags_GetSwitch(play, PARAMS_GET(this->dyna.actor.params, 8, 8))) {
        BgHidanKousi_SetupAction(this, func_80889BC0);
        OnePointCutscene_Attention(play, &this->dyna.actor);
        this->unk_168 = 0xC8;
    }
}

void func_80889BC0(BgHidanKousi* this, PlayState* play) {
    this->unk_168--;
    if (this->dyna.actor.category == func_8005B198() || (this->unk_168 <= 0)) {
        BgHidanKousi_SetupAction(this, func_80889C18);
    }
}

void func_80889C18(BgHidanKousi* this, PlayState* play) {
    this->dyna.actor.speed += 0.2f;
    if (this->dyna.actor.speed > 2.0f) {
        this->dyna.actor.speed = 2.0f;
        BgHidanKousi_SetupAction(this, func_80889C90);
    }
    Actor_MoveXZGravity(&this->dyna.actor);
    func_8002F974(&this->dyna.actor, NA_SE_EV_METALDOOR_SLIDE - SFX_FLAG);
}

void func_80889C90(BgHidanKousi* this, PlayState* play) {
<<<<<<< HEAD
    func_8002D7EC(&this->dyna.actor);
    if (D_80889E40[PARAMS_GET(this->dyna.actor.params, 0, 8)] <
=======
    Actor_UpdatePos(&this->dyna.actor);
    if (D_80889E40[this->dyna.actor.params & 0xFF] <
>>>>>>> 8913c4fa
        Math_Vec3f_DistXYZ(&this->dyna.actor.home.pos, &this->dyna.actor.world.pos)) {
        func_80889ACC(this);
        BgHidanKousi_SetupAction(this, func_80889D28);
        Actor_PlaySfx(&this->dyna.actor, NA_SE_EV_METALDOOR_STOP);
    } else {
        func_8002F974(&this->dyna.actor, NA_SE_EV_METALDOOR_SLIDE - SFX_FLAG);
    }
}

void func_80889D28(BgHidanKousi* this, PlayState* play) {
}

void BgHidanKousi_Update(Actor* thisx, PlayState* play) {
    BgHidanKousi* this = (BgHidanKousi*)thisx;

    this->actionFunc(this, play);
}

void BgHidanKousi_Draw(Actor* thisx, PlayState* play) {
    OPEN_DISPS(play->state.gfxCtx, "../z_bg_hidan_kousi.c", 350);

    Gfx_SetupDL_25Opa(play->state.gfxCtx);

    gSPMatrix(POLY_OPA_DISP++, Matrix_NewMtx(play->state.gfxCtx, "../z_bg_hidan_kousi.c", 354),
              G_MTX_NOPUSH | G_MTX_LOAD | G_MTX_MODELVIEW);
    gSPDisplayList(POLY_OPA_DISP++, sMetalFencesDLs[PARAMS_GET(thisx->params, 0, 8)]);

    CLOSE_DISPS(play->state.gfxCtx, "../z_bg_hidan_kousi.c", 359);
}<|MERGE_RESOLUTION|>--- conflicted
+++ resolved
@@ -129,13 +129,8 @@
 }
 
 void func_80889C90(BgHidanKousi* this, PlayState* play) {
-<<<<<<< HEAD
-    func_8002D7EC(&this->dyna.actor);
+    Actor_UpdatePos(&this->dyna.actor);
     if (D_80889E40[PARAMS_GET(this->dyna.actor.params, 0, 8)] <
-=======
-    Actor_UpdatePos(&this->dyna.actor);
-    if (D_80889E40[this->dyna.actor.params & 0xFF] <
->>>>>>> 8913c4fa
         Math_Vec3f_DistXYZ(&this->dyna.actor.home.pos, &this->dyna.actor.world.pos)) {
         func_80889ACC(this);
         BgHidanKousi_SetupAction(this, func_80889D28);
