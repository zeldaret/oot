--- conflicted
+++ resolved
@@ -157,14 +157,8 @@
 
     Gfx_SetupDL_25Opa(play->state.gfxCtx);
 
-<<<<<<< HEAD
     gSPMATRIX_SET_NEW(POLY_OPA_DISP++, play->state.gfxCtx, "../z_bg_hidan_kousi.c", 354);
-    gSPDisplayList(POLY_OPA_DISP++, sMetalFencesDLs[thisx->params & 0xFF]);
-=======
-    gSPMatrix(POLY_OPA_DISP++, MATRIX_NEW(play->state.gfxCtx, "../z_bg_hidan_kousi.c", 354),
-              G_MTX_NOPUSH | G_MTX_LOAD | G_MTX_MODELVIEW);
     gSPDisplayList(POLY_OPA_DISP++, sMetalFencesDLs[PARAMS_GET_U(thisx->params, 0, 8)]);
->>>>>>> 46a5fa91
 
     CLOSE_DISPS(play->state.gfxCtx, "../z_bg_hidan_kousi.c", 359);
 }