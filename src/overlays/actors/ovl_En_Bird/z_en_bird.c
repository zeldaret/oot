/*
 * File: z_en_bird.c
 * Overlay: ovl_En_Bird
 * Description: An unused brown bird
 */

#include "z_en_bird.h"

#define FLAGS 0x00000000

#define THIS ((EnBird*)thisx)

void EnBird_Init(Actor* thisx, GlobalContext* globalCtx);
void EnBird_Destroy(Actor* thisx, GlobalContext* globalCtx);
void EnBird_Update(Actor* thisx, GlobalContext* globalCtx);
void EnBird_Draw(Actor* thisx, GlobalContext* globalCtx);

void func_809C1E00(EnBird* this, s16 params);
void func_809C1E40(EnBird* this, GlobalContext* globalCtx);
void func_809C1D60(EnBird* this, GlobalContext* globalCtx);
void func_809C1CAC(EnBird* this, s16 params);

const ActorInit En_Bird_InitVars = {
    ACTOR_EN_BIRD,
    ACTORTYPE_PROP,
    FLAGS,
    OBJECT_BIRD,
    sizeof(EnBird),
    (ActorFunc)EnBird_Init,
    (ActorFunc)EnBird_Destroy,
    (ActorFunc)EnBird_Update,
    (ActorFunc)EnBird_Draw,
};

static InitChainEntry sInitChain[] = {
    ICHAIN_F32(unk_4C, 5600, ICHAIN_STOP),
};

extern AnimationHeader D_0600006C;
extern SkeletonHeader D_06002190;

void EnBird_SetupAction(EnBird* this, EnBirdActionFunc actionFunc) {
    this->actionFunc = actionFunc;
}

void EnBird_Init(Actor* thisx, GlobalContext* globalCtx) {
    EnBird* this = THIS;

    Actor_ProcessInitChain(&this->actor, sInitChain);
    Actor_SetScale(&this->actor, 0.01);
    SkelAnime_Init(globalCtx, &this->skelAnime, &D_06002190, &D_0600006C, 0, 0, 0);
    ActorShape_Init(&this->actor.shape, 5500, ActorShadow_DrawFunc_Circle, 4);
    this->unk_194 = 0;
    this->unk_198 = 0;
    this->unk_1C0 = 0x9C4;
    this->actor.colChkInfo.mass = 0;
    this->unk_1A8 = 1.5f;
    this->unk_1AC = 0.5f;
    this->unk_1A0 = 0.0f;
    this->unk_1A4 = 0.0f;
    this->unk_1B8 = 0.0f;
    this->unk_1B0 = 40.0f;
    this->unk_1BC = 70.0f;
    func_809C1CAC(this, this->actor.params);
}

void EnBird_Destroy(Actor* thisx, GlobalContext* globalCtx) {
}

void func_809C1CAC(EnBird* this, s16 params) {
    f32 frameCount = Animation_LastFrame(&D_0600006C);
    f32 playbackSpeed = this->unk_19C ? 0.0f : 1.0f;
    AnimationHeader* anim = &D_0600006C;

<<<<<<< HEAD
    this->unk_198 = Math_Rand_S16Offset(5, 0x23);
    Animation_Change(&this->skelAnime, anim, playbackSpeed, 0.0f, frameCount, 0, 0.0f);
=======
    this->unk_198 = Rand_S16Offset(5, 0x23);
    SkelAnime_ChangeAnim(&this->skelAnime, anim, playbackSpeed, 0.0f, frameCount, 0, 0.0f);
>>>>>>> b95643b3
    EnBird_SetupAction(this, func_809C1D60);
}

void func_809C1D60(EnBird* this, GlobalContext* globalCtx) {
    f32 fVar2 = sinf(this->unk_1B4);

    this->actor.shape.unk_08 = this->actor.shape.unk_08 + fVar2 * this->unk_1A0;
    Math_SmoothStepToF(&this->actor.speedXZ, 0.0f, 0.1f, 0.5f, 0.0f);

    if (this->unk_19C != 0) {
        this->skelAnime.playSpeed = this->actor.speedXZ + this->actor.speedXZ;
    }

    SkelAnime_Update(&this->skelAnime);
    this->unk_198 -= 1;

    if (this->unk_198 <= 0) {
        func_809C1E00(this, this->actor.params);
    }
}

void func_809C1E00(EnBird* this, s16 params) {
    this->unk_198 = Rand_S16Offset(0x14, 0x2D);
    EnBird_SetupAction(this, func_809C1E40);
}

void func_809C1E40(EnBird* this, GlobalContext* globalCtx) {
    f32 fVar4 = sinf(this->unk_1B4);
    this->actor.shape.unk_08 += fVar4 * this->unk_1A0;
    Math_SmoothStepToF(&this->actor.speedXZ, this->unk_1A8, 0.1f, this->unk_1AC, 0.0f);

    if (this->unk_1B0 < Math_Vec3f_DistXZ(&this->actor.posRot.pos, &this->actor.initPosRot.pos) || this->unk_198 < 4) {
        Math_StepToAngleS(&this->actor.posRot.rot.y, Math_Vec3f_Yaw(&this->actor.posRot.pos, &this->actor.initPosRot.pos),
                      this->unk_1C0);
    } else {
        fVar4 = sinf(this->unk_1B4);
        this->actor.posRot.rot.y += (s16)(fVar4 * this->unk_1A4);
    }

    this->actor.shape.rot.y = this->actor.posRot.rot.y;
    SkelAnime_Update(&this->skelAnime);
    this->unk_198 -= 1;
    if (this->unk_198 < 0) {
        func_809C1CAC(this, this->actor.params);
    }
}

void EnBird_Update(Actor* thisx, GlobalContext* globalCtx) {
    EnBird* this = THIS;

    this->unk_1B4 += this->unk_1B8;
    this->actionFunc(this, globalCtx);
}

void EnBird_Draw(Actor* thisx, GlobalContext* globalCtx) {
    EnBird* this = THIS;

    SkelAnime_DrawOpa(globalCtx, this->skelAnime.skeleton, this->skelAnime.jointTbl, NULL, NULL, NULL);
}<|MERGE_RESOLUTION|>--- conflicted
+++ resolved
@@ -72,13 +72,8 @@
     f32 playbackSpeed = this->unk_19C ? 0.0f : 1.0f;
     AnimationHeader* anim = &D_0600006C;
 
-<<<<<<< HEAD
-    this->unk_198 = Math_Rand_S16Offset(5, 0x23);
+    this->unk_198 = Rand_S16Offset(5, 0x23);
     Animation_Change(&this->skelAnime, anim, playbackSpeed, 0.0f, frameCount, 0, 0.0f);
-=======
-    this->unk_198 = Rand_S16Offset(5, 0x23);
-    SkelAnime_ChangeAnim(&this->skelAnime, anim, playbackSpeed, 0.0f, frameCount, 0, 0.0f);
->>>>>>> b95643b3
     EnBird_SetupAction(this, func_809C1D60);
 }
 
