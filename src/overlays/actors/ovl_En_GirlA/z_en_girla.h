--- conflicted
+++ resolved
@@ -13,54 +13,31 @@
 typedef struct EnGirlA {
     /* 0x0000 */ Actor actor;
     /* 0x014C */ SkelAnime skelAnime;
-<<<<<<< HEAD
-    /* 0x0190 */ void (*actionFunc)(struct EnGirlA*, GlobalContext*);
-    /* 0x0194 */ s8 unk_194;
-    /* 0x0195 */ s8 unk_195;
-    /* 0x0196 */ s16 unk_196;
-    /* 0x0198 */ void (*unk_198)(struct EnGirlA*, GlobalContext*);
-=======
     /* 0x0190 */ EnGirlAActionFunc actionFunc;
     /* 0x0194 */ s8 unk_194;
     /* 0x0195 */ s8 unk_195;
     /* 0x0196 */ s16 unk_196;
     /* 0x0198 */ EnGirlAActionFunc unk_198;
->>>>>>> 93deeec7
     /* 0x019C */ s32 unk_19C;
     /* 0x01A0 */ s16 unk_1A0;
     /* 0x01A2 */ s16 unk_1A2;
     /* 0x01A4 */ s32 unk_1A4;
     /* 0x01A8 */ s16 unk_1A8;
     /* 0x01AA */ s16 unk_1AA;
-<<<<<<< HEAD
-    /* 0x01AC */ void (*unk_1AC)(GlobalContext*, struct EnGirlA*);
-    /* 0x01B0 */ void (*unk_1B0)(GlobalContext*, struct EnGirlA*);
-=======
     /* 0x01AC */ EnGirlA2Func unk_1AC;
     /* 0x01B0 */ EnGirlA2Func unk_1B0;
->>>>>>> 93deeec7
     /* 0x01B4 */ s16 unk_1B4;
     /* 0x01B6 */ s16 unk_1B6;
     /* 0x01B8 */ s16 unk_1B8;
     /* 0x01BA */ s16 unk_1BA;
-<<<<<<< HEAD
     /* 0x01BC */ s32 (*unk_1BC)(GlobalContext*, struct EnGirlA*);
     /* 0x01C0 */ void (*unk_1C0)(GlobalContext*, struct EnGirlA*);
     /* 0x01C4 */ void (*unk_1C4)(GlobalContext*, struct EnGirlA*);
-=======
-    /* 0x01BC */ void* unk_1BC;
-    /* 0x01C0 */ void* unk_1C0;
-    /* 0x01C4 */ void* unk_1C4;
->>>>>>> 93deeec7
     /* 0x01C8 */ s16 unk_1C8;
     /* 0x01CA */ s16 unk_1CA;
     /* 0x01CC */ s16 unk_1CC;
     /* 0x01CE */ s16 unk_1CE;
-<<<<<<< HEAD
-    /* 0x01D0 */ void (*unk_1D0)(struct EnGirlA*, GlobalContext*, s32);
-=======
     /* 0x01D0 */ EnGirlA3Func unk_1D0;
->>>>>>> 93deeec7
 } EnGirlA; // size = 0x01D4
 
 extern const ActorInit En_Girla_InitVars;
