/*
 * File: z_en_girla.c
 * Overlay: En_GirlA
 * Description: Shop Items
<<<<<<< HEAD
*/
=======
 */
>>>>>>> 56156d55

#include "z_en_girla.h"
#include "vt.h"

#define FLAGS 0x00000019

#define THIS ((EnGirlA*)thisx)

void EnGirlA_Init(Actor* thisx, GlobalContext* globalCtx);
void EnGirlA_Destroy(Actor* thisx, GlobalContext* globalCtx);
void EnGirlA_Update(Actor* thisx, GlobalContext* globalCtx);

void func_80A3BEAC(GlobalContext* globalCtx, EnGirlA* this);
void func_80A3BEE0(GlobalContext* globalCtx, EnGirlA* this);
void func_80A3BFE4(EnGirlA* this, GlobalContext* globalCtx);
void func_80A3C3BC(EnGirlA* this, GlobalContext* globalCtx);
void func_80A3C498(Actor* thisx, GlobalContext* globalCtx, s32 flags);
void func_80A3C4D4(Actor* thisx, GlobalContext* globalCtx);

s32 func_80A3AAA8(GlobalContext* globalCtx, EnGirlA* this);
s32 func_80A3AB58(GlobalContext* globalCtx, EnGirlA* this);
s32 func_80A3ABF8(GlobalContext* globalCtx, EnGirlA* this);
s32 func_80A3ACAC(GlobalContext* globalCtx, EnGirlA* this);
s32 func_80A3AD60(GlobalContext* globalCtx, EnGirlA* this);
s32 func_80A3ADD4(GlobalContext* globalCtx, EnGirlA* this);
s32 func_80A3AE48(GlobalContext* globalCtx, EnGirlA* this);
s32 func_80A3AEBC(GlobalContext* globalCtx, EnGirlA* this);
s32 func_80A3AF30(GlobalContext* globalCtx, EnGirlA* this);
s32 func_80A3AFC4(GlobalContext* globalCtx, EnGirlA* this);
s32 func_80A3B040(GlobalContext* globalCtx, EnGirlA* this);
s32 func_80A3B0BC(GlobalContext* globalCtx, EnGirlA* this);
s32 func_80A3B160(GlobalContext* globalCtx, EnGirlA* this);
s32 func_80A3B204(GlobalContext* globalCtx, EnGirlA* this);
s32 func_80A3B250(GlobalContext* globalCtx, EnGirlA* this);
s32 func_80A3B2AC(GlobalContext* globalCtx, EnGirlA* this);
s32 func_80A3B308(GlobalContext* globalCtx, EnGirlA* this);
s32 func_80A3B318(GlobalContext* globalCtx, EnGirlA* this);
s32 func_80A3B328(GlobalContext* globalCtx, EnGirlA* this);
s32 func_80A3B3A8(GlobalContext* globalCtx, EnGirlA* this);
s32 func_80A3B454(GlobalContext* globalCtx, EnGirlA* this);
s32 func_80A3B464(GlobalContext* globalCtx, EnGirlA* this);
s32 func_80A3B4D8(GlobalContext* globalCtx, EnGirlA* this);
s32 func_80A3B54C(GlobalContext* globalCtx, EnGirlA* this);
s32 func_80A3B5C0(GlobalContext* globalCtx, EnGirlA* this);

void func_80A3B714(GlobalContext* globalCtx, EnGirlA* this);
void func_80A3B634(GlobalContext* globalCtx, EnGirlA* this);
void func_80A3B678(GlobalContext* globalCtx, EnGirlA* this);
void func_80A3B780(GlobalContext* globalCtx, EnGirlA* this);
void func_80A3BA40(GlobalContext* globalCtx, EnGirlA* this);
void func_80A3B7BC(GlobalContext* globalCtx, EnGirlA* this);
void func_80A3B800(GlobalContext* globalCtx, EnGirlA* this);
void func_80A3B83C(GlobalContext* globalCtx, EnGirlA* this);
void func_80A3B878(GlobalContext* globalCtx, EnGirlA* this);
void func_80A3B8B4(GlobalContext* globalCtx, EnGirlA* this);
void func_80A3B8F0(GlobalContext* globalCtx, EnGirlA* this);
void func_80A3B92C(GlobalContext* globalCtx, EnGirlA* this);
void func_80A3B968(GlobalContext* globalCtx, EnGirlA* this);
void func_80A3B9A4(GlobalContext* globalCtx, EnGirlA* this);
void func_80A3B9D4(GlobalContext* globalCtx, EnGirlA* this);
void func_80A3BA04(GlobalContext* globalCtx, EnGirlA* this);
void func_80A3BB6C(GlobalContext* globalCtx, EnGirlA* this);
void func_80A3BC0C(GlobalContext* globalCtx, EnGirlA* this);
void func_80A3BC3C(GlobalContext* globalCtx, EnGirlA* this);
void func_80A3BC6C(GlobalContext* globalCtx, EnGirlA* this);

const ActorInit En_GirlA_InitVars = {
    ACTOR_EN_GIRLA,
    ACTORTYPE_PROP,
    FLAGS,
    OBJECT_GAMEPLAY_KEEP,
    sizeof(EnGirlA),
    (ActorFunc)EnGirlA_Init,
    (ActorFunc)EnGirlA_Destroy,
    (ActorFunc)EnGirlA_Update,
    NULL,
};

char* D_80A3C590[] = {
    "デクの実×5   ",  "矢×30        ",  "矢×50        ",  "爆弾×5       ",  "デクの実×10  ",  "デクの棒      ",
    "爆弾×10      ",  "さかな        ", "赤クスリ      ", "緑クスリ      ", "青クスリ      ", "巨人のナイフ  ",
    "ハイリアの盾  ", "デクの盾      ", "ゴロンの服    ", "ゾ─ラの服    ",  "回復のハート  ", "ロンロン牛乳  ",
    "鶏の卵        ", "インゴー牛乳  ", "インゴー卵    ", "もだえ石      ", "大人の財布    ", "ハートの欠片  ",
    "ボムチュウ    ", "ボムチュウ    ", "ボムチュウ    ", "ボムチュウ    ", "ボムチュウ    ", "デクのタネ    ",
    "キータンのお面", "こわそなお面  ", "ドクロのお面  ", "ウサギずきん  ", "まことの仮面  ", "ゾーラのお面  ",
    "ゴロンのお面  ", "ゲルドのお面  ", "ＳＯＬＤＯＵＴ", "炎            ", "虫            ", "チョウチョ    ",
    "ポウ          ", "妖精の魂      ", "矢×10        ",  "爆弾×20      ",  "爆弾×30      ",  "爆弾×5       ",
    "赤クスリ      ", "赤クスリ      ",
};

s16 D_80A3C658[8] = { ITEM_MASK_KEATON, ITEM_MASK_SPOOKY, ITEM_MASK_SKULL, ITEM_MASK_BUNNY,
                      ITEM_MASK_TRUTH,  ITEM_MASK_ZORA,   ITEM_MASK_GORON, ITEM_MASK_GERUDO };

u16 D_80A3C668[5] = { 0x70B6, 0x70B5, 0x70B4, 0x70B7, 0x70BB };

typedef struct {
    /* 0x00 */ s16 objID;
    /* 0x02 */ s16 unk_02;
    /* 0x04 */ void (*unk_04)(Actor*, GlobalContext*, s32);
    /* 0x08 */ s16 unk_08;
    /* 0x0A */ s16 unk_0A;
    /* 0x0C */ u16 unk_0C;
    /* 0x0C */ u16 unk_0E;
    /* 0x10 */ s32 unk_10;
    /* 0x14 */ s32 (*unk_14)(GlobalContext*, EnGirlA*);
    /* 0x18 */ void (*unk_18)(GlobalContext*, EnGirlA*);
    /* 0x1C */ void (*unk_1C)(GlobalContext*, EnGirlA*);
} ShopItemEntry; // size = 0x20

ShopItemEntry D_80A3C674[] = {
    { 0x00BB, 0x0011, func_8002ED80, 0x000F, 0x0005, 0x00B2, 0x007F, GI_NUTS_5_2, func_80A3ABF8, func_80A3B714,
      func_80A3BB6C },
    { 0x00D8, 0x0025, func_8002EBCC, 0x003C, 0x001E, 0x00C1, 0x009B, GI_ARROWS_MEDIUM, func_80A3AAA8, func_80A3B634,
      func_80A3BB6C },
    { 0x00D8, 0x0026, func_8002EBCC, 0x005A, 0x0032, 0x00B0, 0x007D, GI_ARROWS_LARGE, func_80A3AAA8, func_80A3B634,
      func_80A3BB6C },
    { 0x00CE, 0x001F, func_8002EBCC, 0x0019, 0x0005, 0x00A3, 0x008B, GI_BOMBS_5, func_80A3AB58, func_80A3B678,
      func_80A3BB6C },
    { 0x00BB, 0x0011, func_8002ED80, 0x001E, 0x000A, 0x00A2, 0x0087, GI_NUTS_10, func_80A3ABF8, func_80A3B714,
      func_80A3BB6C },
    { 0x00C7, 0x001A, NULL, 0x000A, 0x0001, 0x00A1, 0x0088, GI_STICKS_1, func_80A3ACAC, func_80A3B780, func_80A3BB6C },
    { 0x00CE, 0x001F, func_8002EBCC, 0x0032, 0x000A, 0x00B1, 0x007C, GI_BOMBS_10, func_80A3AB58, func_80A3B678,
      func_80A3BB6C },
    { 0x00F4, 0x003E, func_8002ED80, 0x00C8, 0x0001, 0x00B3, 0x007E, GI_FISH, func_80A3AD60, NULL, func_80A3BB6C },
    { 0x00EB, 0x0037, func_8002EBCC, 0x001E, 0x0001, 0x00A5, 0x008E, GI_POTION_RED, func_80A3ADD4, func_80A3BA40,
      func_80A3BB6C },
    { 0x00EB, 0x0036, func_8002EBCC, 0x001E, 0x0001, 0x00A6, 0x008F, GI_POTION_GREEN, func_80A3AE48, func_80A3BA40,
      func_80A3BB6C },
    { 0x00EB, 0x0038, func_8002EBCC, 0x003C, 0x0001, 0x00A7, 0x0090, GI_POTION_BLUE, func_80A3AEBC, func_80A3BA40,
      func_80A3BB6C },
    { 0x00F8, 0x0042, func_8002EBCC, 0x03E8, 0x0001, 0x00A8, 0x0091, GI_SWORD_KNIFE, func_80A3AF30, func_80A3B7BC,
      func_80A3BB6C },
    { 0x00DC, 0x002B, func_8002EBCC, 0x0050, 0x0001, 0x00A9, 0x0092, GI_SHIELD_HYLIAN, func_80A3AFC4, func_80A3B800,
      func_80A3BB6C },
    { 0x00CB, 0x001C, func_8002EBCC, 0x0028, 0x0001, 0x009F, 0x0089, GI_SHIELD_DEKU, func_80A3B040, func_80A3B83C,
      func_80A3BB6C },
    { 0x00F2, 0x003B, NULL, 0x00C8, 0x0001, 0x00AA, 0x0093, GI_TUNIC_GORON, func_80A3B0BC, func_80A3B878,
      func_80A3BC0C },
    { 0x00F2, 0x003C, NULL, 0x012C, 0x0001, 0x00AB, 0x0094, GI_TUNIC_ZORA, func_80A3B160, func_80A3B8B4,
      func_80A3BC3C },
    { 0x00B7, 0x0008, NULL, 0x000A, 0x0010, 0x00AC, 0x0095, GI_HEART, func_80A3B204, func_80A3B8F0, func_80A3BB6C },
    { 0x00DF, 0x002F, func_80A3C498, 0x0064, 0x0001, 0x00AD, 0x0097, GI_MILK_BOTTLE, func_80A3B250, func_80A3B92C,
      func_80A3BB6C },
    { 0x00DA, 0x0028, func_8002EBCC, 0x0064, 0x0001, 0x00AE, 0x0099, GI_WEIRD_EGG, func_80A3B2AC, func_80A3B968,
      func_80A3BB6C },
    { 0x00DF, 0x002F, func_80A3C498, 0x2710, 0x0001, 0x00B4, 0x0085, GI_INVALID, func_80A3B308, func_80A3B9A4,
      func_80A3BB6C },
    { 0x00DA, 0x0028, func_8002EBCC, 0x2710, 0x0001, 0x00B5, 0x0085, GI_INVALID, func_80A3B318, func_80A3B9D4,
      func_80A3BB6C },
    { 0x00D9, 0x0027, func_8002EBCC, 0x0064, 0x000A, 0x00BC, 0x008C, GI_BOMBCHUS_10, func_80A3B328, NULL,
      func_80A3BC6C },
    { 0x00D9, 0x0027, func_8002EBCC, 0x00B4, 0x0014, 0x0061, 0x002A, GI_BOMBCHUS_20, func_80A3B328, NULL,
      func_80A3BC6C },
    { 0x00D9, 0x0027, func_8002EBCC, 0x00B4, 0x0014, 0x0061, 0x002A, GI_BOMBCHUS_20, func_80A3B328, NULL,
      func_80A3BC6C },
    { 0x00D9, 0x0027, func_8002EBCC, 0x0064, 0x000A, 0x00BC, 0x008C, GI_BOMBCHUS_10, func_80A3B328, NULL,
      func_80A3BC6C },
    { 0x00D9, 0x0027, func_8002EBCC, 0x0064, 0x000A, 0x00BC, 0x008C, GI_BOMBCHUS_10, func_80A3B328, NULL,
      func_80A3BC6C },
    { 0x00D9, 0x0027, func_8002EBCC, 0x00B4, 0x0014, 0x0061, 0x002A, GI_BOMBCHUS_20, func_80A3B328, NULL,
      func_80A3BC6C },
    { 0x00D9, 0x0027, func_8002EBCC, 0x00B4, 0x0014, 0x0061, 0x002A, GI_BOMBCHUS_20, func_80A3B328, NULL,
      func_80A3BC6C },
    { 0x00D9, 0x0027, func_8002EBCC, 0x0064, 0x000A, 0x00BC, 0x008C, GI_BOMBCHUS_10, func_80A3B328, NULL,
      func_80A3BC6C },
    { 0x0119, 0x0047, func_8002EBCC, 0x001E, 0x001E, 0x00DF, 0x00DE, GI_SEEDS_30, func_80A3B3A8, func_80A3BA04,
      func_80A3BB6C },
    { 0x0134, 0x0030, func_8002EBCC, 0x0000, 0x0001, 0x70B2, 0x70BE, GI_MASK_KEATON, func_80A3B3A8, func_80A3BA04,
      func_80A3BB6C },
    { 0x0135, 0x0031, func_8002EBCC, 0x0000, 0x0001, 0x70B1, 0x70BD, GI_MASK_SPOOKY, func_80A3B3A8, func_80A3BA04,
      func_80A3BB6C },
    { 0x0136, 0x004E, func_8002EBCC, 0x0000, 0x0001, 0x70B0, 0x70BC, GI_MASK_SKULL, func_80A3B3A8, func_80A3BA04,
      func_80A3BB6C },
    { 0x0137, 0x004F, func_8002EBCC, 0x0000, 0x0001, 0x70B3, 0x70BF, GI_MASK_BUNNY, func_80A3B3A8, func_80A3BA04,
      func_80A3BB6C },
    { 0x0138, 0x0050, func_80A3C498, 0x0000, 0x0001, 0x70AF, 0x70C3, GI_MASK_TRUTH, func_80A3B3A8, func_80A3BA04,
      func_80A3BB6C },
    { 0x0151, 0x005B, NULL, 0x0000, 0x0001, 0x70B9, 0x70C1, GI_MASK_ZORA, func_80A3B3A8, func_80A3BA04, func_80A3BB6C },
    { 0x0150, 0x005A, NULL, 0x0000, 0x0001, 0x70B8, 0x70C0, GI_MASK_GORON, func_80A3B3A8, func_80A3BA04,
      func_80A3BB6C },
    { 0x0152, 0x005C, NULL, 0x0000, 0x0001, 0x70BA, 0x70C2, GI_MASK_GERUDO, func_80A3B3A8, func_80A3BA04,
      func_80A3BB6C },
    { 0x0148, 0x0058, func_8002EBCC, 0x0000, 0x0000, 0x00BD, 0x70C2, GI_MASK_GERUDO, func_80A3B454, NULL, NULL },
    { 0x0173, 0x0066, func_8002EBCC, 0x012C, 0x0001, 0x00B9, 0x00B8, GI_BLUE_FIRE, func_80A3B464, func_80A3BA40,
      func_80A3BB6C },
    { 0x0174, 0x0067, func_80A3C498, 0x0032, 0x0001, 0x00BB, 0x00BA, GI_BUGS, func_80A3B4D8, func_80A3BA40,
      func_80A3BB6C },
    { 0x0176, 0x006F, func_80A3C498, 0x0032, 0x0001, 0x506F, 0x5070, GI_BIG_POE, func_80A3B54C, func_80A3BA40,
      func_80A3BB6C },
    { 0x0176, 0x0069, func_80A3C498, 0x001E, 0x0001, 0x506D, 0x506E, GI_POE, func_80A3B54C, func_80A3BA40,
      func_80A3BB6C },
    { 0x0177, 0x006A, func_80A3C498, 0x0032, 0x0001, 0x00B7, 0x00B6, GI_FAIRY, func_80A3B5C0, func_80A3BA40,
      func_80A3BB6C },
    { 0x00D8, 0x0024, func_8002EBCC, 0x0014, 0x000A, 0x00A0, 0x008A, GI_ARROWS_SMALL, func_80A3AAA8, func_80A3B634,
      func_80A3BB6C },
    { 0x00CE, 0x001F, func_8002EBCC, 0x0050, 0x0014, 0x001C, 0x0006, GI_BOMBS_20, func_80A3AB58, func_80A3B678,
      func_80A3BB6C },
    { 0x00CE, 0x001F, func_8002EBCC, 0x0078, 0x001E, 0x001D, 0x001E, GI_BOMBS_30, func_80A3AB58, func_80A3B678,
      func_80A3BB6C },
    { 0x00CE, 0x001F, func_8002EBCC, 0x0023, 0x0005, 0x00CB, 0x00CA, GI_BOMBS_5, func_80A3AB58, func_80A3B678,
      func_80A3BB6C },
    { 0x00EB, 0x0037, func_8002EBCC, 0x0028, 0x0001, 0x0064, 0x0062, GI_POTION_RED, func_80A3ADD4, func_80A3BA40,
      func_80A3BB6C },
    { 0x00EB, 0x0037, func_8002EBCC, 0x0032, 0x0001, 0x0065, 0x0063, GI_POTION_RED, func_80A3ADD4, func_80A3BA40,
      func_80A3BB6C },
};

s16 D_80A3CCB4[8] = { 0x0005, 0x000A, 0x000F, 0x0014, 0x0019, 0x001E, 0x0023, 0x0028 };

void func_80A3A750(EnGirlA* this, EnGirlAActionFunc func) {
    this->actionFunc = func;
}

s32 func_80A3A758(EnGirlA* this) {
    switch (this->actor.params) {
        case 17:
            if (gSaveContext.itemGetInf[0] & 0x4) {
                this->actor.params = 16;
                return 1;
            }
            break;
        case 24:
            if (gSaveContext.itemGetInf[0] & 0x40) {
                this->actor.params = 38;
                return 1;
            }
            break;
        case 25:
            if (gSaveContext.itemGetInf[0] & 0x80) {
                this->actor.params = 38;
                return 1;
            }
            break;
        case 26:
            if (gSaveContext.itemGetInf[0] & 0x100) {
                this->actor.params = 38;
                return 1;
            }
            break;
        case 27:
            if (gSaveContext.itemGetInf[0] & 0x200) {
                this->actor.params = 38;
                return 1;
            }
            break;
        case 28:
            if (gSaveContext.itemGetInf[0] & 0x400) {
                this->actor.params = 38;
                return 1;
            }
            break;
        case 21:
            if (gSaveContext.itemGetInf[0] & 0x8) {
                this->actor.params = 38;
                return 1;
            }
            break;
        case 22:
            if (gSaveContext.itemGetInf[0] & 0x10) {
                this->actor.params = 38;
                return 1;
            }
            break;
        case 23:
            if (gSaveContext.itemGetInf[0] & 0x20) {
                this->actor.params = 38;
                return 1;
            }
            break;
    }
    return 0;
}

void func_80A3A8D0(EnGirlA* this, GlobalContext* globalCtx) {
    s16 params = this->actor.params;

    osSyncPrintf("%s(%2d)初期設定\n", D_80A3C590[params], params);

    if ((params >= 50) && (params < 0)) {
        Actor_Kill(&this->actor);
        osSyncPrintf(VT_COL(RED, WHITE));
        osSyncPrintf("引数がおかしいよ(arg_data=%d)！！\n", this->actor.params);
        osSyncPrintf(VT_RST);
        __assert("0", "../z_en_girlA.c", 1421);
        return;
    }

    this->unk_194 = Object_GetIndex(&globalCtx->objectCtx, D_80A3C674[params].objID);

    if (this->unk_194 < 0) {
        Actor_Kill(&this->actor);
        osSyncPrintf(VT_COL(RED, WHITE));
        osSyncPrintf("バンクが無いよ！！(%s)\n", D_80A3C590[params]);
        osSyncPrintf(VT_RST);
        __assert("0", "../z_en_girlA.c", 1434);
        return;
    }

    this->actor.params = params;
    this->unk_198 = func_80A3BFE4;
}

void EnGirlA_Init(Actor* thisx, GlobalContext* globalCtx) {
    EnGirlA* this = THIS;

    func_80A3A758(this);
    func_80A3A8D0(this, globalCtx);
    osSyncPrintf("%s(%2d)初期設定\n", D_80A3C590[this->actor.params], this->actor.params);
}

void EnGirlA_Destroy(Actor* thisx, GlobalContext* globalCtx) {
    EnGirlA* this = THIS;

    if (this->unk_19C != 0) {
        SkelAnime_Free(&this->skelAnime, globalCtx);
    }
}

s32 func_80A3AAA8(GlobalContext* globalCtx, EnGirlA* this) {
    if (Item_CheckObtainability(ITEM_BOW) == ITEM_NONE) {
        return 5;
    }
    if (AMMO(ITEM_BOW) >= CUR_CAPACITY(UPG_QUIVER)) {
        return 2;
    }
    if (gSaveContext.rupees < this->unk_1C8) {
        return 4;
    }
    return 1;
}

s32 func_80A3AB58(GlobalContext* globalCtx, EnGirlA* this) {
    if (!CHECK_QUEST_ITEM(QUEST_GORON_RUBY)) {
        return 2;
    }
    if (AMMO(ITEM_BOMB) >= CUR_CAPACITY(UPG_BOMB_BAG)) {
        return 2;
    }
    if (gSaveContext.rupees < this->unk_1C8) {
        return 4;
    }
    return 1;
}

s32 func_80A3ABF8(GlobalContext* globalCtx, EnGirlA* this) {
    if ((CUR_CAPACITY(UPG_NUTS) != 0) && (AMMO(ITEM_NUT) >= CUR_CAPACITY(UPG_NUTS))) {
        return 2;
    }
    if (gSaveContext.rupees < this->unk_1C8) {
        return 4;
    }
    if (Item_CheckObtainability(ITEM_NUT) == ITEM_NONE) {
        return 0;
    }
    return 1;
}

s32 func_80A3ACAC(GlobalContext* globalCtx, EnGirlA* this) {
    if ((CUR_CAPACITY(UPG_STICKS) != 0) && (AMMO(ITEM_STICK) >= CUR_CAPACITY(UPG_STICKS))) {
        return 2;
    }
    if (gSaveContext.rupees < this->unk_1C8) {
        return 4;
    }
    if (Item_CheckObtainability(ITEM_STICK) == ITEM_NONE) {
        return 0;
    }
    return 1;
}

s32 func_80A3AD60(GlobalContext* globalCtx, EnGirlA* this) {
    if (!Inventory_HasEmptyBottle()) {
        return 3;
    }
    if (gSaveContext.rupees < this->unk_1C8) {
        return 4;
    }
    if (Item_CheckObtainability(ITEM_FISH) == ITEM_NONE) {
        return 0;
    }
    return 1;
}

s32 func_80A3ADD4(GlobalContext* globalCtx, EnGirlA* this) {
    if (!Inventory_HasEmptyBottle()) {
        return 3;
    }
    if (gSaveContext.rupees < this->unk_1C8) {
        return 4;
    }
    if (Item_CheckObtainability(ITEM_POTION_RED) == ITEM_NONE) {
        return 0;
    }
    return 1;
}

s32 func_80A3AE48(GlobalContext* globalCtx, EnGirlA* this) {
    if (!Inventory_HasEmptyBottle()) {
        return 3;
    }
    if (gSaveContext.rupees < this->unk_1C8) {
        return 4;
    }
    if (Item_CheckObtainability(ITEM_POTION_GREEN) == ITEM_NONE) {
        return 0;
    }
    return 1;
}

s32 func_80A3AEBC(GlobalContext* globalCtx, EnGirlA* this) {
    if (!Inventory_HasEmptyBottle()) {
        return 3;
    }
    if (gSaveContext.rupees < this->unk_1C8) {
        return 4;
    }
    if (Item_CheckObtainability(ITEM_POTION_BLUE) == ITEM_NONE) {
        return 0;
    }
    return 1;
}

s32 func_80A3AF30(GlobalContext* globalCtx, EnGirlA* this) {
    if ((gBitFlags[2] & gSaveContext.equipment) && !(gBitFlags[3] & gSaveContext.equipment)) {
        return 2;
    }
    if (gSaveContext.rupees < this->unk_1C8) {
        return 4;
    }
    if (Item_CheckObtainability(ITEM_SWORD_BGS) == ITEM_NONE) {
        return 0;
    }
    return 1;
}

s32 func_80A3AFC4(GlobalContext* globalCtx, EnGirlA* this) {
    if (gBitFlags[5] & gSaveContext.equipment) {
        return 2;
    }
    if (gSaveContext.rupees < this->unk_1C8) {
        return 4;
    }
    if (Item_CheckObtainability(ITEM_SHIELD_HYLIAN) == ITEM_NONE) {
        return 0;
    }
    return 1;
}

s32 func_80A3B040(GlobalContext* globalCtx, EnGirlA* this) {
    if (gBitFlags[4] & gSaveContext.equipment) {
        return 2;
    }
    if (gSaveContext.rupees < this->unk_1C8) {
        return 4;
    }
    if (Item_CheckObtainability(ITEM_SHIELD_DEKU) == ITEM_NONE) {
        return 0;
    }
    return 1;
}

s32 func_80A3B0BC(GlobalContext* globalCtx, EnGirlA* this) {
    if (LINK_AGE_IN_YEARS == YEARS_CHILD) {
        return 2;
    }
    if (gBitFlags[9] & gSaveContext.equipment) {
        return 2;
    }
    if (gSaveContext.rupees < this->unk_1C8) {
        return 4;
    }
    if (Item_CheckObtainability(ITEM_TUNIC_GORON) == ITEM_NONE) {
        return 0;
    }
    return 1;
}

s32 func_80A3B160(GlobalContext* globalCtx, EnGirlA* this) {
    if (LINK_AGE_IN_YEARS == YEARS_CHILD) {
        return 2;
    }
    if (gBitFlags[10] & gSaveContext.equipment) {
        return 2;
    }
    if (gSaveContext.rupees < this->unk_1C8) {
        return 4;
    }
    if (Item_CheckObtainability(ITEM_TUNIC_ZORA) == ITEM_NONE) {
        return 0;
    }
    return 1;
}

s32 func_80A3B204(GlobalContext* globalCtx, EnGirlA* this) {
    if (gSaveContext.healthCapacity == gSaveContext.health) {
        return 2;
    }
    if (gSaveContext.rupees < this->unk_1C8) {
        return 4;
    }
    return 1;
}

s32 func_80A3B250(GlobalContext* globalCtx, EnGirlA* this) {
    if (gSaveContext.rupees < this->unk_1C8) {
        return 4;
    }
    if (Item_CheckObtainability(ITEM_MILK_BOTTLE) == ITEM_NONE) {
        return 0;
    }
    return 1;
}

s32 func_80A3B2AC(GlobalContext* globalCtx, EnGirlA* this) {
    if (gSaveContext.rupees < this->unk_1C8) {
        return 4;
    }
    if (Item_CheckObtainability(ITEM_LETTER_ZELDA) == ITEM_NONE) {
        return 0;
    }
    return 1;
}

s32 func_80A3B308(GlobalContext* globalCtx, EnGirlA* this) {
    return 4;
}

s32 func_80A3B318(GlobalContext* globalCtx, EnGirlA* this) {
    return 4;
}

s32 func_80A3B328(GlobalContext* globalCtx, EnGirlA* this) {
    if (AMMO(ITEM_BOMBCHU) >= 50) {
        return 2;
    }
    if (gSaveContext.rupees < this->unk_1C8) {
        return 4;
    }
    if (Item_CheckObtainability(ITEM_BOMBCHU) == ITEM_NONE) {
        return 0;
    }
    return 1;
}

s32 func_80A3B3A8(GlobalContext* globalCtx, EnGirlA* this) {
    if (AMMO(ITEM_SLINGSHOT) >= CUR_CAPACITY(UPG_BULLET_BAG)) {
        return 2;
    }
    if (gSaveContext.rupees < this->unk_1C8) {
        return 4;
    }
    if (Item_CheckObtainability(ITEM_SEEDS) == ITEM_NONE) {
        return 0;
    }
    return 1;
}

s32 func_80A3B454(GlobalContext* globalCtx, EnGirlA* this) {
    return 5;
}

s32 func_80A3B464(GlobalContext* globalCtx, EnGirlA* this) {
    if (!Inventory_HasEmptyBottle()) {
        return 3;
    }
    if (gSaveContext.rupees < this->unk_1C8) {
        return 4;
    }
    if (Item_CheckObtainability(ITEM_BLUE_FIRE) == ITEM_NONE) {
        return 0;
    }
    return 1;
}

s32 func_80A3B4D8(GlobalContext* globalCtx, EnGirlA* this) {
    if (!Inventory_HasEmptyBottle()) {
        return 3;
    }
    if (gSaveContext.rupees < this->unk_1C8) {
        return 4;
    }
    if (Item_CheckObtainability(ITEM_BUG) == ITEM_NONE) {
        return 0;
    }
    return 1;
}

s32 func_80A3B54C(GlobalContext* globalCtx, EnGirlA* this) {
    if (!Inventory_HasEmptyBottle()) {
        return 3;
    }
    if (gSaveContext.rupees < this->unk_1C8) {
        return 4;
    }
    if (Item_CheckObtainability(ITEM_POE) == ITEM_NONE) {
        return 0;
    }
    return 1;
}

s32 func_80A3B5C0(GlobalContext* globalCtx, EnGirlA* this) {
    if (!Inventory_HasEmptyBottle()) {
        return 3;
    }
    if (gSaveContext.rupees < this->unk_1C8) {
        return 4;
    }
    if (Item_CheckObtainability(ITEM_FAIRY) == ITEM_NONE) {
        return 0;
    }
    return 1;
}

void func_80A3B634(GlobalContext* globalCtx, EnGirlA* this) {
    Inventory_ChangeAmmo(ITEM_BOW, this->unk_1CA);
    Rupees_ChangeBy(-this->unk_1C8);
}

void func_80A3B678(GlobalContext* globalCtx, EnGirlA* this) {
    switch (this->unk_1CA) {
        case 5:
            Item_Give(globalCtx, ITEM_BOMBS_5);
            break;
        case 10:
            Item_Give(globalCtx, ITEM_BOMBS_10);
            break;
        case 20:
            Item_Give(globalCtx, ITEM_BOMBS_20);
            break;
        case 30:
            Item_Give(globalCtx, ITEM_BOMBS_30);
            break;
    }
    Rupees_ChangeBy(-this->unk_1C8);
}

void func_80A3B714(GlobalContext* globalCtx, EnGirlA* this) {
    switch (this->unk_1CA) {
        case 5:
            Item_Give(globalCtx, ITEM_NUTS_5);
            break;
        case 10:
            Item_Give(globalCtx, ITEM_NUTS_10);
            break;
    }
    Rupees_ChangeBy(-this->unk_1C8);
}

void func_80A3B780(GlobalContext* globalCtx, EnGirlA* this) {
    Item_Give(globalCtx, ITEM_STICK);
    Rupees_ChangeBy(-this->unk_1C8);
}

void func_80A3B7BC(GlobalContext* globalCtx, EnGirlA* this) {
    func_800849EC(globalCtx);
    gSaveContext.bgsHitsLeft = 8;
    Rupees_ChangeBy(-this->unk_1C8);
}

void func_80A3B800(GlobalContext* globalCtx, EnGirlA* this) {
    Item_Give(globalCtx, ITEM_SHIELD_HYLIAN);
    Rupees_ChangeBy(-this->unk_1C8);
}

void func_80A3B83C(GlobalContext* globalCtx, EnGirlA* this) {
    Item_Give(globalCtx, ITEM_SHIELD_DEKU);
    Rupees_ChangeBy(-this->unk_1C8);
}

void func_80A3B878(GlobalContext* globalCtx, EnGirlA* this) {
    Item_Give(globalCtx, ITEM_TUNIC_GORON);
    Rupees_ChangeBy(-this->unk_1C8);
}

void func_80A3B8B4(GlobalContext* globalCtx, EnGirlA* this) {
    Item_Give(globalCtx, ITEM_TUNIC_ZORA);
    Rupees_ChangeBy(-this->unk_1C8);
}

void func_80A3B8F0(GlobalContext* globalCtx, EnGirlA* this) {
    Health_ChangeBy(globalCtx, this->unk_1CA);
    Rupees_ChangeBy(-this->unk_1C8);
}

void func_80A3B92C(GlobalContext* globalCtx, EnGirlA* this) {
    Item_Give(globalCtx, ITEM_MILK_BOTTLE);
    Rupees_ChangeBy(-this->unk_1C8);
}

void func_80A3B968(GlobalContext* globalCtx, EnGirlA* this) {
    Item_Give(globalCtx, ITEM_WEIRD_EGG);
    Rupees_ChangeBy(-this->unk_1C8);
}

void func_80A3B9A4(GlobalContext* globalCtx, EnGirlA* this) {
    Rupees_ChangeBy(-this->unk_1C8);
}

void func_80A3B9D4(GlobalContext* globalCtx, EnGirlA* this) {
    Rupees_ChangeBy(-this->unk_1C8);
}

void func_80A3BA04(GlobalContext* globalCtx, EnGirlA* this) {
    Item_Give(globalCtx, ITEM_SEEDS_30);
    Rupees_ChangeBy(-this->unk_1C8);
}

void func_80A3BA40(GlobalContext* globalCtx, EnGirlA* this) {
    switch (this->actor.params) {
        case 7:
            Item_Give(globalCtx, ITEM_FISH);
            break;
        case 8:
            Item_Give(globalCtx, ITEM_POTION_RED);
            break;
        case 9:
            Item_Give(globalCtx, ITEM_POTION_GREEN);
            break;
        case 10:
            Item_Give(globalCtx, ITEM_POTION_BLUE);
            break;
        case 39:
            Item_Give(globalCtx, ITEM_BLUE_FIRE);
            break;
        case 40:
            Item_Give(globalCtx, ITEM_BUG);
            break;
        case 41:
            Item_Give(globalCtx, ITEM_BIG_POE);
            break;
        case 42:
            Item_Give(globalCtx, ITEM_POE);
            break;
        case 43:
            Item_Give(globalCtx, ITEM_FAIRY);
            break;
    }
    Rupees_ChangeBy(-this->unk_1C8);
}

void func_80A3BB6C(GlobalContext* globalCtx, EnGirlA* this) {
    if (this->actor.params == 12) {
        if (gSaveContext.infTable[7] & 0x40) {
            Rupees_ChangeBy(-(this->unk_1C8 - D_80A3CCB4[(s32)Math_Rand_ZeroFloat(7.9f)]));
            return;
        }
    }
    Rupees_ChangeBy(-this->unk_1C8);
}

void func_80A3BC0C(GlobalContext* globalCtx, EnGirlA* this) {
    Rupees_ChangeBy(-this->unk_1C8);
}

void func_80A3BC3C(GlobalContext* globalCtx, EnGirlA* this) {
    Rupees_ChangeBy(-this->unk_1C8);
}

void func_80A3BC6C(GlobalContext* globalCtx, EnGirlA* this) {
    switch (this->actor.params) {
        case 24:
            gSaveContext.itemGetInf[0] |= 0x40;
            break;
        case 25:
            gSaveContext.itemGetInf[0] |= 0x80;
            break;
        case 26:
            gSaveContext.itemGetInf[0] |= 0x100;
            break;
        case 27:
            gSaveContext.itemGetInf[0] |= 0x200;
            break;
        case 28:
            gSaveContext.itemGetInf[0] |= 0x400;
            break;
        case 21:
            gSaveContext.itemGetInf[0] |= 0x8;
            break;
        case 22:
            gSaveContext.itemGetInf[0] |= 0x10;
            break;
        case 23:
            gSaveContext.itemGetInf[0] |= 0x20;
            break;
    }
    Rupees_ChangeBy(-this->unk_1C8);
}

void func_80A3BD80(EnGirlA* this, GlobalContext* globalCtx) {
}

void func_80A3BD8C(GlobalContext* globalCtx, EnGirlA* this) {
    ShopItemEntry* tmp = &D_80A3C674[this->actor.params];
    s32 params = this->actor.params;
    s32 params2;
    s32 tmp3;

    if ((this->actor.params >= 30) && (this->actor.params < 35)) {
        params2 = this->actor.params - 30;
        tmp3 = 0;
        switch (this->actor.params) {
            case 30:
                if (gSaveContext.itemGetInf[3] & 0x100) {
                    tmp3 = 1;
                }
                break;
            case 31:
                if (gSaveContext.itemGetInf[3] & 0x400) {
                    tmp3 = 1;
                }
                break;
            case 32:
                if (gSaveContext.itemGetInf[3] & 0x200) {
                    tmp3 = 1;
                }
                break;
            case 33:
                if (gSaveContext.itemGetInf[3] & 0x800) {
                    tmp3 = 1;
                }
                break;
            case 34:
                if (gSaveContext.itemGetInf[3] & 0x800) {
                    tmp3 = 1;
                }
                break;
        }
        if (tmp3 != 0) {
            this->actor.textId = D_80A3C668[params2];
        } else {
            this->actor.textId = tmp->unk_0C;
        }
    } else {
        this->actor.textId = tmp->unk_0C;
    }
    this->unk_1A8 = 0;
    this->actor.draw = func_80A3C4D4;
}

void func_80A3BEAC(GlobalContext* globalCtx, EnGirlA* this) {
    this->unk_1A8 = 1;
    this->actor.draw = NULL;
    if ((this->actor.params >= 30) && (this->actor.params < 38)) {
        this->actor.textId = 0xBD;
    }
}

void func_80A3BEE0(GlobalContext* globalCtx, EnGirlA* this) {
    ShopItemEntry* itemEntry;

    if (func_80A3A758(this)) {
        func_80A3A8D0(this, globalCtx);
        itemEntry = &D_80A3C674[this->actor.params];
        this->actor.textId = itemEntry->unk_0C;
    } else {
        this->unk_1A8 = 0;
        this->actor.draw = func_80A3C4D4;
    }
}

s32 func_80A3BF54(EnGirlA* this, GlobalContext* globalCtx) {
    s32 params;

    if ((this->actor.params >= 30) && (this->actor.params < 38)) {
        params = this->actor.params - 30;
        if (INV_CONTENT(ITEM_WEIRD_EGG) == D_80A3C658[params]) {
            func_80A3BEAC(globalCtx, this);
        } else {
            func_80A3BD8C(globalCtx, this);
        }
        return 1;
    }
    return 0;
}

void func_80A3BFE4(EnGirlA* this, GlobalContext* globalCtx) {
    s16 params = this->actor.params;
    ShopItemEntry* tmp = &D_80A3C674[params];

    if (Object_IsLoaded(&globalCtx->objectCtx, this->unk_194)) {
        this->actor.flags &= ~0x10;
        this->actor.objBankIndex = this->unk_194;
        switch (this->actor.params - 30) {
            case 0:
                if (gSaveContext.itemGetInf[3] & 0x100) {
                    this->actor.textId = 0x70B6;
                } else {
                    this->actor.textId = tmp->unk_0C;
                }
                this->unk_1A0 = tmp->unk_0E;
                break;
            case 1:
                if (gSaveContext.itemGetInf[3] & 0x400) {
                    this->actor.textId = 0x70B5;
                } else {
                    this->actor.textId = tmp->unk_0C;
                }
                this->unk_1A0 = tmp->unk_0E;
                break;
            case 2:
                if (gSaveContext.itemGetInf[3] & 0x200) {
                    this->actor.textId = 0x70B4;
                } else {
                    this->actor.textId = tmp->unk_0C;
                }

                this->unk_1A0 = tmp->unk_0E;
                break;
            case 3:
                if (gSaveContext.itemGetInf[3] & 0x800) {
                    this->actor.textId = 0x70B7;
                } else {
                    this->actor.textId = tmp->unk_0C;
                }

                this->unk_1A0 = tmp->unk_0E;
                break;
            case 4:
                if (gSaveContext.itemGetInf[3] & 0x800) {
                    this->actor.textId = 0x70BB;
                    this->unk_1A0 = tmp->unk_0E;
                } else {
                    this->actor.textId = tmp->unk_0C;
                    this->unk_1A0 = 0xEB;
                }
                break;
            case 5:
                this->actor.textId = tmp->unk_0C;
                this->unk_1A0 = tmp->unk_0E;
                break;
            case 6:
                this->actor.textId = tmp->unk_0C;
                this->unk_1A0 = tmp->unk_0E;
                break;
            case 7:
                this->actor.textId = tmp->unk_0C;
                this->unk_1A0 = tmp->unk_0E;
                break;
            default:
                this->actor.textId = tmp->unk_0C;
                this->unk_1A0 = tmp->unk_0E;
                break;
        }
        if (func_80A3BF54(this, globalCtx) == 0) {
            func_80A3BD8C(globalCtx, this);
        }

        this->unk_1AC = func_80A3BEAC;
        this->unk_1B0 = func_80A3BEE0;
        this->unk_1A4 = tmp->unk_10;
        this->unk_1BC = tmp->unk_14;
        this->unk_1C0 = tmp->unk_18;
        this->unk_1C4 = tmp->unk_1C;
        this->unk_1C8 = tmp->unk_08;
        this->unk_1CA = tmp->unk_0A;
        this->unk_1D0 = tmp->unk_04;
        this->unk_1CC = tmp->unk_02;
        osSyncPrintf("%s(%2d)\n", D_80A3C590[params], params);
        this->actor.flags &= ~1;
        Actor_SetScale(&this->actor, 0.25f);
        this->actor.shape.unk_08 = 24.0f;
        this->actor.shape.unk_10 = 4.0f;
        this->actor.groundY = this->actor.initPosRot.pos.y;
        this->actor.gravity = 0.0f;
        func_80A3A750(this, func_80A3BD80);
        this->unk_19C = 1;
        this->unk_198 = func_80A3C3BC;
        this->unk_1B4 = 0;
        this->unk_1B8 = 0;
        this->unk_1B6 = this->actor.shape.rot.y;
    }
}

void func_80A3C3BC(EnGirlA* this, GlobalContext* globalCtx) {
    Actor_SetScale(&this->actor, 0.25f);
    this->actor.shape.unk_08 = 24.0f;
    this->actor.shape.unk_10 = 4.0f;
    func_80A3BF54(this, globalCtx);
    this->actionFunc(this, globalCtx);
    Actor_SetHeight(&this->actor, 5.0f);
    this->actor.shape.rot.x = 0.0f;
    if (this->actor.params != 38) {
        if (this->unk_1B4 != 0) {
            this->unk_1B8 += 0x1F4;
        } else {
            Math_SmoothScaleMaxMinS(&this->unk_1B8, 0, 10, 0x7D0, 0);
        }
    }
}

void EnGirlA_Update(Actor* thisx, GlobalContext* globalCtx) {
    EnGirlA* this = THIS;

    this->unk_198(this, globalCtx);
}

void func_80A3C498(Actor* thisx, GlobalContext* globalCtx, s32 flags) {
    func_8002EBCC(thisx, globalCtx, 0);
    func_8002ED80(thisx, globalCtx, 0);
}

void func_80A3C4D4(Actor* thisx, GlobalContext* globalCtx) {
    EnGirlA* this = THIS;

    Matrix_RotateY(((this->unk_1B8 * 360.0f) / 65536.0f) * 0.017453292f, MTXMODE_APPLY);
    if (this->unk_1D0 != NULL) {
        this->unk_1D0(thisx, globalCtx, 0);
    }
    func_800694A0(globalCtx, this->unk_1CC);
}<|MERGE_RESOLUTION|>--- conflicted
+++ resolved
@@ -2,11 +2,7 @@
  * File: z_en_girla.c
  * Overlay: En_GirlA
  * Description: Shop Items
-<<<<<<< HEAD
-*/
-=======
  */
->>>>>>> 56156d55
 
 #include "z_en_girla.h"
 #include "vt.h"
