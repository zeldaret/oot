/*
 * File: z_en_girla.c
 * Overlay: En_GirlA
 * Description: Shop Items
 */

#include "z_en_girla.h"
#include "terminal.h"

#define FLAGS (ACTOR_FLAG_0 | ACTOR_FLAG_3 | ACTOR_FLAG_4)

void EnGirlA_Init(Actor* thisx, PlayState* play);
void EnGirlA_Destroy(Actor* thisx, PlayState* play);
void EnGirlA_Update(Actor* thisx, PlayState* play);

void EnGirlA_SetItemOutOfStock(PlayState* play, EnGirlA* this);
void EnGirlA_UpdateStockedItem(PlayState* play, EnGirlA* this);
void EnGirlA_WaitForObject(EnGirlA* this, PlayState* play);
void EnGirlA_Update2(EnGirlA* this, PlayState* play);
void func_80A3C498(Actor* thisx, PlayState* play, s32 flags);
void EnGirlA_Draw(Actor* thisx, PlayState* play);

s32 EnGirlA_CanBuy_Arrows(PlayState* play, EnGirlA* this);
s32 EnGirlA_CanBuy_Bombs(PlayState* play, EnGirlA* this);
s32 EnGirlA_CanBuy_DekuNuts(PlayState* play, EnGirlA* this);
s32 EnGirlA_CanBuy_DekuSticks(PlayState* play, EnGirlA* this);
s32 EnGirlA_CanBuy_Fish(PlayState* play, EnGirlA* this);
s32 EnGirlA_CanBuy_RedPotion(PlayState* play, EnGirlA* this);
s32 EnGirlA_CanBuy_GreenPotion(PlayState* play, EnGirlA* this);
s32 EnGirlA_CanBuy_BluePotion(PlayState* play, EnGirlA* this);
s32 EnGirlA_CanBuy_Longsword(PlayState* play, EnGirlA* this);
s32 EnGirlA_CanBuy_HylianShield(PlayState* play, EnGirlA* this);
s32 EnGirlA_CanBuy_DekuShield(PlayState* play, EnGirlA* this);
s32 EnGirlA_CanBuy_GoronTunic(PlayState* play, EnGirlA* this);
s32 EnGirlA_CanBuy_ZoraTunic(PlayState* play, EnGirlA* this);
s32 EnGirlA_CanBuy_RecoveryHeart(PlayState* play, EnGirlA* this);
s32 EnGirlA_CanBuy_MilkBottle(PlayState* play, EnGirlA* this);
s32 EnGirlA_CanBuy_WeirdEgg(PlayState* play, EnGirlA* this);
s32 EnGirlA_CanBuy_Unk19(PlayState* play, EnGirlA* this);
s32 EnGirlA_CanBuy_Unk20(PlayState* play, EnGirlA* this);
s32 EnGirlA_CanBuy_Bombchus(PlayState* play, EnGirlA* this);
s32 EnGirlA_CanBuy_DekuSeeds(PlayState* play, EnGirlA* this);
s32 EnGirlA_CanBuy_SoldOut(PlayState* play, EnGirlA* this);
s32 EnGirlA_CanBuy_BlueFire(PlayState* play, EnGirlA* this);
s32 EnGirlA_CanBuy_Bugs(PlayState* play, EnGirlA* this);
s32 EnGirlA_CanBuy_Poe(PlayState* play, EnGirlA* this);
s32 EnGirlA_CanBuy_Fairy(PlayState* play, EnGirlA* this);

void EnGirlA_ItemGive_DekuNuts(PlayState* play, EnGirlA* this);
void EnGirlA_ItemGive_Arrows(PlayState* play, EnGirlA* this);
void EnGirlA_ItemGive_Bombs(PlayState* play, EnGirlA* this);
void EnGirlA_ItemGive_DekuSticks(PlayState* play, EnGirlA* this);
void EnGirlA_ItemGive_BottledItem(PlayState* play, EnGirlA* this);
void EnGirlA_ItemGive_Longsword(PlayState* play, EnGirlA* this);
void EnGirlA_ItemGive_HylianShield(PlayState* play, EnGirlA* this);
void EnGirlA_ItemGive_DekuShield(PlayState* play, EnGirlA* this);
void EnGirlA_ItemGive_GoronTunic(PlayState* play, EnGirlA* this);
void EnGirlA_ItemGive_ZoraTunic(PlayState* play, EnGirlA* this);
void EnGirlA_ItemGive_Health(PlayState* play, EnGirlA* this);
void EnGirlA_ItemGive_MilkBottle(PlayState* play, EnGirlA* this);
void EnGirlA_ItemGive_WeirdEgg(PlayState* play, EnGirlA* this);
void EnGirlA_ItemGive_Unk19(PlayState* play, EnGirlA* this);
void EnGirlA_ItemGive_Unk20(PlayState* play, EnGirlA* this);
void EnGirlA_ItemGive_DekuSeeds(PlayState* play, EnGirlA* this);
void EnGirlA_BuyEvent_ShieldDiscount(PlayState* play, EnGirlA* this);
void EnGirlA_BuyEvent_ObtainBombchuPack(PlayState* play, EnGirlA* this);
void EnGirlA_BuyEvent_GoronTunic(PlayState* play, EnGirlA* this);
void EnGirlA_BuyEvent_ZoraTunic(PlayState* play, EnGirlA* this);

ActorInit En_GirlA_InitVars = {
    /**/ ACTOR_EN_GIRLA,
    /**/ ACTORCAT_PROP,
    /**/ FLAGS,
    /**/ OBJECT_GAMEPLAY_KEEP,
    /**/ sizeof(EnGirlA),
    /**/ EnGirlA_Init,
    /**/ EnGirlA_Destroy,
    /**/ EnGirlA_Update,
    /**/ NULL,
};

#if OOT_DEBUG
static char* sShopItemDescriptions[] = {
    "デクの実×5   ",  // "Deku nut x5"
    "矢×30        ",  // "Arrow x30"
    "矢×50        ",  // "Arrow x50"
    "爆弾×5       ",  // "bomb"
    "デクの実×10  ",  // "Deku nut x10"
    "デクの棒      ", // "Deku stick"
    "爆弾×10      ",  // "Bomb x10"
    "さかな        ", // "Fish"
    "赤クスリ      ", // "Red medicine"
    "緑クスリ      ", // "Green medicine"
    "青クスリ      ", // "Blue medicine"
    "巨人のナイフ  ", // "Giant knife"
    "ハイリアの盾  ", // "Hyria Shield"
    "デクの盾      ", // "Deku Shield"
    "ゴロンの服    ", // "Goron's clothes"
    "ゾ─ラの服    ",  // "Zora's clothes"
    "回復のハート  ", // "Heart of recovery"
    "ロンロン牛乳  ", // "Ron Ron milk"
    "鶏の卵        ", // "Chicken egg"
    "インゴー牛乳  ", // "Ingo milk"
    "インゴー卵    ", // "Ingo egg"
    "もだえ石      ", // "Modae stone"
    "大人の財布    ", // "Adult wallet"
    "ハートの欠片  ", // "Heart fragment"
    "ボムチュウ    ", // "Bombchu"
    "ボムチュウ    ", // "Bombchu"
    "ボムチュウ    ", // "Bombchu"
    "ボムチュウ    ", // "Bombchu"
    "ボムチュウ    ", // "Bombchu"
    "デクのタネ    ", // "Deku seeds"
    "キータンのお面", // "Ketan's mask"
    "こわそなお面  ", // "Scary face"
    "ドクロのお面  ", // "Skull mask"
    "ウサギずきん  ", // "Rabbit hood"
    "まことの仮面  ", // "True mask"
    "ゾーラのお面  ", // "Zora's mask"
    "ゴロンのお面  ", // "Goron's mask"
    "ゲルドのお面  ", // "Gerd's mask"
    "ＳＯＬＤＯＵＴ",
    "炎            ", // "Flame"
    "虫            ", // "Bugs"
    "チョウチョ    ", // "Butterfly"
    "ポウ          ", // "Poe"
    "妖精の魂      ", // "Fairy soul"
    "矢×10        ",  // "Arrow"
    "爆弾×20      ",  // "Bomb x20"
    "爆弾×30      ",  // "Bomb x30"
    "爆弾×5       ",  // "Bomb x5"
    "赤クスリ      ", // "Red medicine"
    "赤クスリ      "  // "Red medicine"
};
#endif

static s16 sMaskShopItems[8] = {
    ITEM_MASK_KEATON, ITEM_MASK_SPOOKY, ITEM_MASK_SKULL, ITEM_MASK_BUNNY_HOOD,
    ITEM_MASK_TRUTH,  ITEM_MASK_ZORA,   ITEM_MASK_GORON, ITEM_MASK_GERUDO,
};

static u16 sMaskShopFreeToBorrowTextIds[5] = { 0x70B6, 0x70B5, 0x70B4, 0x70B7, 0x70BB };

typedef struct {
    /* 0x00 */ s16 objID;
    /* 0x02 */ s16 giDrawId;
    /* 0x04 */ void (*hiliteFunc)(Actor*, PlayState*, s32);
    /* 0x08 */ s16 price;
    /* 0x0A */ s16 count;
    /* 0x0C */ u16 itemDescTextId;
    /* 0x0C */ u16 itemBuyPromptTextId;
    /* 0x10 */ s32 getItemId;
    /* 0x14 */ s32 (*canBuyFunc)(PlayState*, EnGirlA*);
    /* 0x18 */ void (*itemGiveFunc)(PlayState*, EnGirlA*);
    /* 0x1C */ void (*buyEventFunc)(PlayState*, EnGirlA*);
} ShopItemEntry; // size = 0x20

static ShopItemEntry sShopItemEntries[] = {
    // SI_DEKU_NUTS_5
    { OBJECT_GI_NUTS, GID_DEKU_NUTS, func_8002ED80, 15, 5, 0x00B2, 0x007F, GI_DEKU_NUTS_5_2, EnGirlA_CanBuy_DekuNuts,
      EnGirlA_ItemGive_DekuNuts, EnGirlA_BuyEvent_ShieldDiscount },
    /* SI_ARROWS_30 */
    { OBJECT_GI_ARROW, GID_ARROWS_10, func_8002EBCC, 60, 30, 0x00C1, 0x009B, GI_ARROWS_10, EnGirlA_CanBuy_Arrows,
      EnGirlA_ItemGive_Arrows, EnGirlA_BuyEvent_ShieldDiscount },
    /* SI_ARROWS_50 */
    { OBJECT_GI_ARROW, GID_ARROWS_30, func_8002EBCC, 90, 50, 0x00B0, 0x007D, GI_ARROWS_30, EnGirlA_CanBuy_Arrows,
      EnGirlA_ItemGive_Arrows, EnGirlA_BuyEvent_ShieldDiscount },
    /* SI_BOMBS_5_R25 */
    { OBJECT_GI_BOMB_1, GID_BOMB, func_8002EBCC, 25, 5, 0x00A3, 0x008B, GI_BOMBS_5, EnGirlA_CanBuy_Bombs,
      EnGirlA_ItemGive_Bombs, EnGirlA_BuyEvent_ShieldDiscount },
    /* SI_DEKU_NUTS_10 */
    { OBJECT_GI_NUTS, GID_DEKU_NUTS, func_8002ED80, 30, 10, 0x00A2, 0x0087, GI_DEKU_NUTS_10, EnGirlA_CanBuy_DekuNuts,
      EnGirlA_ItemGive_DekuNuts, EnGirlA_BuyEvent_ShieldDiscount },
    /* SI_DEKU_STICK */
    { OBJECT_GI_STICK, GID_DEKU_STICK, NULL, 10, 1, 0x00A1, 0x0088, GI_DEKU_STICKS_1, EnGirlA_CanBuy_DekuSticks,
      EnGirlA_ItemGive_DekuSticks, EnGirlA_BuyEvent_ShieldDiscount },
    /* SI_BOMBS_10 */
    { OBJECT_GI_BOMB_1, GID_BOMB, func_8002EBCC, 50, 10, 0x00B1, 0x007C, GI_BOMBS_10, EnGirlA_CanBuy_Bombs,
      EnGirlA_ItemGive_Bombs, EnGirlA_BuyEvent_ShieldDiscount },
    /* SI_FISH */
    { OBJECT_GI_FISH, GID_FISH, func_8002ED80, 200, 1, 0x00B3, 0x007E, GI_BOTTLE_FISH, EnGirlA_CanBuy_Fish, NULL,
      EnGirlA_BuyEvent_ShieldDiscount },
    /* SI_RED_POTION_R30 */
    { OBJECT_GI_LIQUID, GID_BOTTLE_POTION_RED, func_8002EBCC, 30, 1, 0x00A5, 0x008E, GI_BOTTLE_POTION_RED,
      EnGirlA_CanBuy_RedPotion, EnGirlA_ItemGive_BottledItem, EnGirlA_BuyEvent_ShieldDiscount },
    /* SI_GREEN_POTION */
    { OBJECT_GI_LIQUID, GID_BOTTLE_POTION_GREEN, func_8002EBCC, 30, 1, 0x00A6, 0x008F, GI_BOTTLE_POTION_GREEN,
      EnGirlA_CanBuy_GreenPotion, EnGirlA_ItemGive_BottledItem, EnGirlA_BuyEvent_ShieldDiscount },
    /* SI_BLUE_POTION */
    { OBJECT_GI_LIQUID, GID_BOTTLE_POTION_BLUE, func_8002EBCC, 60, 1, 0x00A7, 0x0090, GI_BOTTLE_POTION_BLUE,
      EnGirlA_CanBuy_BluePotion, EnGirlA_ItemGive_BottledItem, EnGirlA_BuyEvent_ShieldDiscount },
    /* SI_LONGSWORD */
    { OBJECT_GI_LONGSWORD, GID_SWORD_BIGGORON, func_8002EBCC, 1000, 1, 0x00A8, 0x0091, GI_SWORD_KNIFE,
      EnGirlA_CanBuy_Longsword, EnGirlA_ItemGive_Longsword, EnGirlA_BuyEvent_ShieldDiscount },
    /* SI_HYLIAN_SHIELD */
    { OBJECT_GI_SHIELD_2, GID_SHIELD_HYLIAN, func_8002EBCC, 80, 1, 0x00A9, 0x0092, GI_SHIELD_HYLIAN,
      EnGirlA_CanBuy_HylianShield, EnGirlA_ItemGive_HylianShield, EnGirlA_BuyEvent_ShieldDiscount },
    /* SI_DEKU_SHIELD */
    { OBJECT_GI_SHIELD_1, GID_SHIELD_DEKU, func_8002EBCC, 40, 1, 0x009F, 0x0089, GI_SHIELD_DEKU,
      EnGirlA_CanBuy_DekuShield, EnGirlA_ItemGive_DekuShield, EnGirlA_BuyEvent_ShieldDiscount },
    /* SI_GORON_TUNIC */
    { OBJECT_GI_CLOTHES, GID_TUNIC_GORON, NULL, 200, 1, 0x00AA, 0x0093, GI_TUNIC_GORON, EnGirlA_CanBuy_GoronTunic,
      EnGirlA_ItemGive_GoronTunic, EnGirlA_BuyEvent_GoronTunic },
    /* SI_ZORA_TUNIC */
    { OBJECT_GI_CLOTHES, GID_TUNIC_ZORA, NULL, 300, 1, 0x00AB, 0x0094, GI_TUNIC_ZORA, EnGirlA_CanBuy_ZoraTunic,
      EnGirlA_ItemGive_ZoraTunic, EnGirlA_BuyEvent_ZoraTunic },
    /* SI_RECOVERY_HEART */
    { OBJECT_GI_HEART, GID_RECOVERY_HEART, NULL, 10, 16, 0x00AC, 0x0095, GI_RECOVERY_HEART,
      EnGirlA_CanBuy_RecoveryHeart, EnGirlA_ItemGive_Health, EnGirlA_BuyEvent_ShieldDiscount },
    /* SI_MILK_BOTTLE */
    { OBJECT_GI_MILK, GID_BOTTLE_MILK_FULL, func_80A3C498, 100, 1, 0x00AD, 0x0097, GI_BOTTLE_MILK_FULL,
      EnGirlA_CanBuy_MilkBottle, EnGirlA_ItemGive_MilkBottle, EnGirlA_BuyEvent_ShieldDiscount },
    /* SI_WEIRD_EGG */
    { OBJECT_GI_EGG, GID_EGG, func_8002EBCC, 100, 1, 0x00AE, 0x0099, GI_WEIRD_EGG, EnGirlA_CanBuy_WeirdEgg,
      EnGirlA_ItemGive_WeirdEgg, EnGirlA_BuyEvent_ShieldDiscount },
    /* SI_19 */
    { OBJECT_GI_MILK, GID_BOTTLE_MILK_FULL, func_80A3C498, 10000, 1, 0x00B4, 0x0085, GI_NONE, EnGirlA_CanBuy_Unk19,
      EnGirlA_ItemGive_Unk19, EnGirlA_BuyEvent_ShieldDiscount },
    /* SI_20 */
    { OBJECT_GI_EGG, GID_EGG, func_8002EBCC, 10000, 1, 0x00B5, 0x0085, GI_NONE, EnGirlA_CanBuy_Unk20,
      EnGirlA_ItemGive_Unk20, EnGirlA_BuyEvent_ShieldDiscount },
    /* SI_BOMBCHU_10_1 */
    { OBJECT_GI_BOMB_2, GID_BOMBCHU, func_8002EBCC, 100, 10, 0x00BC, 0x008C, GI_BOMBCHUS_10, EnGirlA_CanBuy_Bombchus,
      NULL, EnGirlA_BuyEvent_ObtainBombchuPack },
    /* SI_BOMBCHU_20_1 */
    { OBJECT_GI_BOMB_2, GID_BOMBCHU, func_8002EBCC, 180, 20, 0x0061, 0x002A, GI_BOMBCHUS_20, EnGirlA_CanBuy_Bombchus,
      NULL, EnGirlA_BuyEvent_ObtainBombchuPack },
    /* SI_BOMBCHU_20_2 */
    { OBJECT_GI_BOMB_2, GID_BOMBCHU, func_8002EBCC, 180, 20, 0x0061, 0x002A, GI_BOMBCHUS_20, EnGirlA_CanBuy_Bombchus,
      NULL, EnGirlA_BuyEvent_ObtainBombchuPack },
    /* SI_BOMBCHU_10_2 */
    { OBJECT_GI_BOMB_2, GID_BOMBCHU, func_8002EBCC, 100, 10, 0x00BC, 0x008C, GI_BOMBCHUS_10, EnGirlA_CanBuy_Bombchus,
      NULL, EnGirlA_BuyEvent_ObtainBombchuPack },
    /* SI_BOMBCHU_10_3 */
    { OBJECT_GI_BOMB_2, GID_BOMBCHU, func_8002EBCC, 100, 10, 0x00BC, 0x008C, GI_BOMBCHUS_10, EnGirlA_CanBuy_Bombchus,
      NULL, EnGirlA_BuyEvent_ObtainBombchuPack },
    /* SI_BOMBCHU_20_3 */
    { OBJECT_GI_BOMB_2, GID_BOMBCHU, func_8002EBCC, 180, 20, 0x0061, 0x002A, GI_BOMBCHUS_20, EnGirlA_CanBuy_Bombchus,
      NULL, EnGirlA_BuyEvent_ObtainBombchuPack },
    /* SI_BOMBCHU_20_4 */
    { OBJECT_GI_BOMB_2, GID_BOMBCHU, func_8002EBCC, 180, 20, 0x0061, 0x002A, GI_BOMBCHUS_20, EnGirlA_CanBuy_Bombchus,
      NULL, EnGirlA_BuyEvent_ObtainBombchuPack },
    /* SI_BOMBCHU_10_4 */
    { OBJECT_GI_BOMB_2, GID_BOMBCHU, func_8002EBCC, 100, 10, 0x00BC, 0x008C, GI_BOMBCHUS_10, EnGirlA_CanBuy_Bombchus,
      NULL, EnGirlA_BuyEvent_ObtainBombchuPack },
    /* SI_DEKU_SEEDS_30 */
    { OBJECT_GI_SEED, GID_DEKU_SEEDS, func_8002EBCC, 30, 30, 0x00DF, 0x00DE, GI_DEKU_SEEDS_30, EnGirlA_CanBuy_DekuSeeds,
      EnGirlA_ItemGive_DekuSeeds, EnGirlA_BuyEvent_ShieldDiscount },
    /* SI_KEATON_MASK */
    { OBJECT_GI_KI_TAN_MASK, GID_MASK_KEATON, func_8002EBCC, 0, 1, 0x70B2, 0x70BE, GI_MASK_KEATON,
      EnGirlA_CanBuy_DekuSeeds, EnGirlA_ItemGive_DekuSeeds, EnGirlA_BuyEvent_ShieldDiscount },
    /* SI_SPOOKY_MASK */
    { OBJECT_GI_REDEAD_MASK, GID_MASK_SPOOKY, func_8002EBCC, 0, 1, 0x70B1, 0x70BD, GI_MASK_SPOOKY,
      EnGirlA_CanBuy_DekuSeeds, EnGirlA_ItemGive_DekuSeeds, EnGirlA_BuyEvent_ShieldDiscount },
    /* SI_SKULL_MASK */
    { OBJECT_GI_SKJ_MASK, GID_MASK_SKULL, func_8002EBCC, 0, 1, 0x70B0, 0x70BC, GI_MASK_SKULL, EnGirlA_CanBuy_DekuSeeds,
      EnGirlA_ItemGive_DekuSeeds, EnGirlA_BuyEvent_ShieldDiscount },
    /* SI_BUNNY_HOOD */
    { OBJECT_GI_RABIT_MASK, GID_MASK_BUNNY_HOOD, func_8002EBCC, 0, 1, 0x70B3, 0x70BF, GI_MASK_BUNNY_HOOD,
      EnGirlA_CanBuy_DekuSeeds, EnGirlA_ItemGive_DekuSeeds, EnGirlA_BuyEvent_ShieldDiscount },
    /* SI_MASK_OF_TRUTH */
    { OBJECT_GI_TRUTH_MASK, GID_MASK_TRUTH, func_80A3C498, 0, 1, 0x70AF, 0x70C3, GI_MASK_TRUTH,
      EnGirlA_CanBuy_DekuSeeds, EnGirlA_ItemGive_DekuSeeds, EnGirlA_BuyEvent_ShieldDiscount },
    /* SI_ZORA_MASK */
    { OBJECT_GI_ZORAMASK, GID_MASK_ZORA, NULL, 0, 1, 0x70B9, 0x70C1, GI_MASK_ZORA, EnGirlA_CanBuy_DekuSeeds,
      EnGirlA_ItemGive_DekuSeeds, EnGirlA_BuyEvent_ShieldDiscount },
    /* SI_GORON_MASK */
    { OBJECT_GI_GOLONMASK, GID_MASK_GORON, NULL, 0, 1, 0x70B8, 0x70C0, GI_MASK_GORON, EnGirlA_CanBuy_DekuSeeds,
      EnGirlA_ItemGive_DekuSeeds, EnGirlA_BuyEvent_ShieldDiscount },
    /* SI_GERUDO_MASK */
    { OBJECT_GI_GERUDOMASK, GID_MASK_GERUDO, NULL, 0, 1, 0x70BA, 0x70C2, GI_MASK_GERUDO, EnGirlA_CanBuy_DekuSeeds,
      EnGirlA_ItemGive_DekuSeeds, EnGirlA_BuyEvent_ShieldDiscount },
    /* SI_SOLD_OUT */
    { OBJECT_GI_SOLDOUT, GID_SOLDOUT, func_8002EBCC, 0, 0, 0x00BD, 0x70C2, GI_MASK_GERUDO, EnGirlA_CanBuy_SoldOut, NULL,
      NULL },
    /* SI_BLUE_FIRE */
    { OBJECT_GI_FIRE, GID_BLUE_FIRE, func_8002EBCC, 300, 1, 0x00B9, 0x00B8, GI_BOTTLE_BLUE_FIRE,
      EnGirlA_CanBuy_BlueFire, EnGirlA_ItemGive_BottledItem, EnGirlA_BuyEvent_ShieldDiscount },
    /* SI_BUGS */
    { OBJECT_GI_INSECT, GID_BUG, func_80A3C498, 50, 1, 0x00BB, 0x00BA, GI_BOTTLE_BUGS, EnGirlA_CanBuy_Bugs,
      EnGirlA_ItemGive_BottledItem, EnGirlA_BuyEvent_ShieldDiscount },
    /* SI_BIG_POE */
    { OBJECT_GI_GHOST, GID_BIG_POE, func_80A3C498, 50, 1, 0x506F, 0x5070, GI_BOTTLE_BIG_POE, EnGirlA_CanBuy_Poe,
      EnGirlA_ItemGive_BottledItem, EnGirlA_BuyEvent_ShieldDiscount },
    /* SI_POE */
    { OBJECT_GI_GHOST, GID_POE, func_80A3C498, 30, 1, 0x506D, 0x506E, GI_BOTTLE_POE, EnGirlA_CanBuy_Poe,
      EnGirlA_ItemGive_BottledItem, EnGirlA_BuyEvent_ShieldDiscount },
    /* SI_FAIRY */
    { OBJECT_GI_SOUL, GID_FAIRY, func_80A3C498, 50, 1, 0x00B7, 0x00B6, GI_BOTTLE_FAIRY, EnGirlA_CanBuy_Fairy,
      EnGirlA_ItemGive_BottledItem, EnGirlA_BuyEvent_ShieldDiscount },
    /* SI_ARROWS_10 */
    { OBJECT_GI_ARROW, GID_ARROWS_5, func_8002EBCC, 20, 10, 0x00A0, 0x008A, GI_ARROWS_5, EnGirlA_CanBuy_Arrows,
      EnGirlA_ItemGive_Arrows, EnGirlA_BuyEvent_ShieldDiscount },
    /* SI_BOMBS_20 */
    { OBJECT_GI_BOMB_1, GID_BOMB, func_8002EBCC, 80, 20, 0x001C, 0x0006, GI_BOMBS_20, EnGirlA_CanBuy_Bombs,
      EnGirlA_ItemGive_Bombs, EnGirlA_BuyEvent_ShieldDiscount },
    /* SI_BOMBS_30 */
    { OBJECT_GI_BOMB_1, GID_BOMB, func_8002EBCC, 120, 30, 0x001D, 0x001E, GI_BOMBS_30, EnGirlA_CanBuy_Bombs,
      EnGirlA_ItemGive_Bombs, EnGirlA_BuyEvent_ShieldDiscount },
    /* SI_BOMBS_5_R35 */
    { OBJECT_GI_BOMB_1, GID_BOMB, func_8002EBCC, 35, 5, 0x00CB, 0x00CA, GI_BOMBS_5, EnGirlA_CanBuy_Bombs,
      EnGirlA_ItemGive_Bombs, EnGirlA_BuyEvent_ShieldDiscount },
    /* SI_RED_POTION_R40 */
    { OBJECT_GI_LIQUID, GID_BOTTLE_POTION_RED, func_8002EBCC, 40, 1, 0x0064, 0x0062, GI_BOTTLE_POTION_RED,
      EnGirlA_CanBuy_RedPotion, EnGirlA_ItemGive_BottledItem, EnGirlA_BuyEvent_ShieldDiscount },
    /* SI_RED_POTION_R50 */
    { OBJECT_GI_LIQUID, GID_BOTTLE_POTION_RED, func_8002EBCC, 50, 1, 0x0065, 0x0063, GI_BOTTLE_POTION_RED,
      EnGirlA_CanBuy_RedPotion, EnGirlA_ItemGive_BottledItem, EnGirlA_BuyEvent_ShieldDiscount }
};

// Defines the Hylian Shield discount amount
static s16 sShieldDiscounts[] = { 5, 10, 15, 20, 25, 30, 35, 40 };

void EnGirlA_SetupAction(EnGirlA* this, EnGirlAActionFunc func) {
    this->actionFunc = func;
}

s32 EnGirlA_TryChangeShopItem(EnGirlA* this) {
    switch (this->actor.params) {
        case SI_MILK_BOTTLE:
            if (GET_ITEMGETINF(ITEMGETINF_TALON_BOTTLE)) {
                this->actor.params = SI_RECOVERY_HEART;
                return true;
            }
            break;
        case SI_BOMBCHU_10_2:
            if (GET_ITEMGETINF(ITEMGETINF_06)) {
                this->actor.params = SI_SOLD_OUT;
                return true;
            }
            break;
        case SI_BOMBCHU_10_3:
            if (GET_ITEMGETINF(ITEMGETINF_07)) {
                this->actor.params = SI_SOLD_OUT;
                return true;
            }
            break;
        case SI_BOMBCHU_20_3:
            if (GET_ITEMGETINF(ITEMGETINF_08)) {
                this->actor.params = SI_SOLD_OUT;
                return true;
            }
            break;
        case SI_BOMBCHU_20_4:
            if (GET_ITEMGETINF(ITEMGETINF_09)) {
                this->actor.params = SI_SOLD_OUT;
                return true;
            }
            break;
        case SI_BOMBCHU_10_4:
            if (GET_ITEMGETINF(ITEMGETINF_0A)) {
                this->actor.params = SI_SOLD_OUT;
                return true;
            }
            break;
        case SI_BOMBCHU_10_1:
            if (GET_ITEMGETINF(ITEMGETINF_03)) {
                this->actor.params = SI_SOLD_OUT;
                return true;
            }
            break;
        case SI_BOMBCHU_20_1:
            if (GET_ITEMGETINF(ITEMGETINF_04)) {
                this->actor.params = SI_SOLD_OUT;
                return true;
            }
            break;
        case SI_BOMBCHU_20_2:
            if (GET_ITEMGETINF(ITEMGETINF_05)) {
                this->actor.params = SI_SOLD_OUT;
                return true;
            }
            break;
    }
    return false;
}

void EnGirlA_InitItem(EnGirlA* this, PlayState* play) {
    s16 params = this->actor.params;

    PRINTF("%s(%2d)初期設定\n", sShopItemDescriptions[params], params);

    if ((params >= SI_MAX) && (params < 0)) {
        Actor_Kill(&this->actor);
        PRINTF(VT_COL(RED, WHITE));
        PRINTF("引数がおかしいよ(arg_data=%d)！！\n", this->actor.params);
        PRINTF(VT_RST);
        ASSERT(0, "0", "../z_en_girlA.c", 1421);
        return;
    }

    this->requiredObjectSlot = Object_GetSlot(&play->objectCtx, sShopItemEntries[params].objID);

    if (this->requiredObjectSlot < 0) {
        Actor_Kill(&this->actor);
        PRINTF(VT_COL(RED, WHITE));
        PRINTF("バンクが無いよ！！(%s)\n", sShopItemDescriptions[params]);
        PRINTF(VT_RST);
        ASSERT(0, "0", "../z_en_girlA.c", 1434);
        return;
    }

    this->actor.params = params;
    this->actionFunc2 = EnGirlA_WaitForObject;
}

void EnGirlA_Init(Actor* thisx, PlayState* play) {
    EnGirlA* this = (EnGirlA*)thisx;

    EnGirlA_TryChangeShopItem(this);
    EnGirlA_InitItem(this, play);
    PRINTF("%s(%2d)初期設定\n", sShopItemDescriptions[this->actor.params], this->actor.params);
}

void EnGirlA_Destroy(Actor* thisx, PlayState* play) {
    EnGirlA* this = (EnGirlA*)thisx;

    if (this->isInitialized) {
        SkelAnime_Free(&this->skelAnime, play);
    }
}

s32 EnGirlA_CanBuy_Arrows(PlayState* play, EnGirlA* this) {
    if (Item_CheckObtainability(ITEM_BOW) == ITEM_NONE) {
        return CANBUY_RESULT_CANT_GET_NOW_5;
    }
    if (AMMO(ITEM_BOW) >= CUR_CAPACITY(UPG_QUIVER)) {
        return CANBUY_RESULT_CANT_GET_NOW;
    }
    if (gSaveContext.save.info.playerData.rupees < this->basePrice) {
        return CANBUY_RESULT_NEED_RUPEES;
    }
    return CANBUY_RESULT_SUCCESS;
}

s32 EnGirlA_CanBuy_Bombs(PlayState* play, EnGirlA* this) {
    if (!CHECK_QUEST_ITEM(QUEST_GORON_RUBY)) {
        return CANBUY_RESULT_CANT_GET_NOW;
    }
    if (AMMO(ITEM_BOMB) >= CUR_CAPACITY(UPG_BOMB_BAG)) {
        return CANBUY_RESULT_CANT_GET_NOW;
    }
    if (gSaveContext.save.info.playerData.rupees < this->basePrice) {
        return CANBUY_RESULT_NEED_RUPEES;
    }
    return CANBUY_RESULT_SUCCESS;
}

s32 EnGirlA_CanBuy_DekuNuts(PlayState* play, EnGirlA* this) {
    if ((CUR_CAPACITY(UPG_DEKU_NUTS) != 0) && (AMMO(ITEM_DEKU_NUT) >= CUR_CAPACITY(UPG_DEKU_NUTS))) {
        return CANBUY_RESULT_CANT_GET_NOW;
    }
    if (gSaveContext.save.info.playerData.rupees < this->basePrice) {
        return CANBUY_RESULT_NEED_RUPEES;
    }
    if (Item_CheckObtainability(ITEM_DEKU_NUT) == ITEM_NONE) {
        return CANBUY_RESULT_SUCCESS_FANFARE;
    }
    return CANBUY_RESULT_SUCCESS;
}

s32 EnGirlA_CanBuy_DekuSticks(PlayState* play, EnGirlA* this) {
    if ((CUR_CAPACITY(UPG_DEKU_STICKS) != 0) && (AMMO(ITEM_DEKU_STICK) >= CUR_CAPACITY(UPG_DEKU_STICKS))) {
        return CANBUY_RESULT_CANT_GET_NOW;
    }
    if (gSaveContext.save.info.playerData.rupees < this->basePrice) {
        return CANBUY_RESULT_NEED_RUPEES;
    }
    if (Item_CheckObtainability(ITEM_DEKU_STICK) == ITEM_NONE) {
        return CANBUY_RESULT_SUCCESS_FANFARE;
    }
    return CANBUY_RESULT_SUCCESS;
}

s32 EnGirlA_CanBuy_Fish(PlayState* play, EnGirlA* this) {
    if (!Inventory_HasEmptyBottle()) {
        return CANBUY_RESULT_NEED_BOTTLE;
    }
    if (gSaveContext.save.info.playerData.rupees < this->basePrice) {
        return CANBUY_RESULT_NEED_RUPEES;
    }
    if (Item_CheckObtainability(ITEM_BOTTLE_FISH) == ITEM_NONE) {
        return CANBUY_RESULT_SUCCESS_FANFARE;
    }
    return CANBUY_RESULT_SUCCESS;
}

s32 EnGirlA_CanBuy_RedPotion(PlayState* play, EnGirlA* this) {
    if (!Inventory_HasEmptyBottle()) {
        return CANBUY_RESULT_NEED_BOTTLE;
    }
    if (gSaveContext.save.info.playerData.rupees < this->basePrice) {
        return CANBUY_RESULT_NEED_RUPEES;
    }
    if (Item_CheckObtainability(ITEM_BOTTLE_POTION_RED) == ITEM_NONE) {
        return CANBUY_RESULT_SUCCESS_FANFARE;
    }
    return CANBUY_RESULT_SUCCESS;
}

s32 EnGirlA_CanBuy_GreenPotion(PlayState* play, EnGirlA* this) {
    if (!Inventory_HasEmptyBottle()) {
        return CANBUY_RESULT_NEED_BOTTLE;
    }
    if (gSaveContext.save.info.playerData.rupees < this->basePrice) {
        return CANBUY_RESULT_NEED_RUPEES;
    }
    if (Item_CheckObtainability(ITEM_BOTTLE_POTION_GREEN) == ITEM_NONE) {
        return CANBUY_RESULT_SUCCESS_FANFARE;
    }
    return CANBUY_RESULT_SUCCESS;
}

s32 EnGirlA_CanBuy_BluePotion(PlayState* play, EnGirlA* this) {
    if (!Inventory_HasEmptyBottle()) {
        return CANBUY_RESULT_NEED_BOTTLE;
    }
    if (gSaveContext.save.info.playerData.rupees < this->basePrice) {
        return CANBUY_RESULT_NEED_RUPEES;
    }
    if (Item_CheckObtainability(ITEM_BOTTLE_POTION_BLUE) == ITEM_NONE) {
        return CANBUY_RESULT_SUCCESS_FANFARE;
    }
    return CANBUY_RESULT_SUCCESS;
}

s32 EnGirlA_CanBuy_Longsword(PlayState* play, EnGirlA* this) {
    if (CHECK_OWNED_EQUIP_ALT(EQUIP_TYPE_SWORD, EQUIP_INV_SWORD_BIGGORON) &&
        !CHECK_OWNED_EQUIP_ALT(EQUIP_TYPE_SWORD, EQUIP_INV_SWORD_BROKENGIANTKNIFE)) {
        return CANBUY_RESULT_CANT_GET_NOW;
    }
    if (gSaveContext.save.info.playerData.rupees < this->basePrice) {
        return CANBUY_RESULT_NEED_RUPEES;
    }
    if (Item_CheckObtainability(ITEM_SWORD_BIGGORON) == ITEM_NONE) {
        return CANBUY_RESULT_SUCCESS_FANFARE;
    }
    return CANBUY_RESULT_SUCCESS;
}

s32 EnGirlA_CanBuy_HylianShield(PlayState* play, EnGirlA* this) {
    if (CHECK_OWNED_EQUIP_ALT(EQUIP_TYPE_SHIELD, EQUIP_INV_SHIELD_HYLIAN)) {
        return CANBUY_RESULT_CANT_GET_NOW;
    }
    if (gSaveContext.save.info.playerData.rupees < this->basePrice) {
        return CANBUY_RESULT_NEED_RUPEES;
    }
    if (Item_CheckObtainability(ITEM_SHIELD_HYLIAN) == ITEM_NONE) {
        return CANBUY_RESULT_SUCCESS_FANFARE;
    }
    return CANBUY_RESULT_SUCCESS;
}

s32 EnGirlA_CanBuy_DekuShield(PlayState* play, EnGirlA* this) {
    if (CHECK_OWNED_EQUIP_ALT(EQUIP_TYPE_SHIELD, EQUIP_INV_SHIELD_DEKU)) {
        return CANBUY_RESULT_CANT_GET_NOW;
    }
    if (gSaveContext.save.info.playerData.rupees < this->basePrice) {
        return CANBUY_RESULT_NEED_RUPEES;
    }
    if (Item_CheckObtainability(ITEM_SHIELD_DEKU) == ITEM_NONE) {
        return CANBUY_RESULT_SUCCESS_FANFARE;
    }
    return CANBUY_RESULT_SUCCESS;
}

s32 EnGirlA_CanBuy_GoronTunic(PlayState* play, EnGirlA* this) {
    if (LINK_AGE_IN_YEARS == YEARS_CHILD) {
        return CANBUY_RESULT_CANT_GET_NOW;
    }
    if (CHECK_OWNED_EQUIP_ALT(EQUIP_TYPE_TUNIC, EQUIP_INV_TUNIC_GORON)) {
        return CANBUY_RESULT_CANT_GET_NOW;
    }
    if (gSaveContext.save.info.playerData.rupees < this->basePrice) {
        return CANBUY_RESULT_NEED_RUPEES;
    }
    if (Item_CheckObtainability(ITEM_TUNIC_GORON) == ITEM_NONE) {
        return CANBUY_RESULT_SUCCESS_FANFARE;
    }
    return CANBUY_RESULT_SUCCESS;
}

s32 EnGirlA_CanBuy_ZoraTunic(PlayState* play, EnGirlA* this) {
    if (LINK_AGE_IN_YEARS == YEARS_CHILD) {
        return CANBUY_RESULT_CANT_GET_NOW;
    }
    if (CHECK_OWNED_EQUIP_ALT(EQUIP_TYPE_TUNIC, EQUIP_INV_TUNIC_ZORA)) {
        return CANBUY_RESULT_CANT_GET_NOW;
    }
    if (gSaveContext.save.info.playerData.rupees < this->basePrice) {
        return CANBUY_RESULT_NEED_RUPEES;
    }
    if (Item_CheckObtainability(ITEM_TUNIC_ZORA) == ITEM_NONE) {
        return CANBUY_RESULT_SUCCESS_FANFARE;
    }
    return CANBUY_RESULT_SUCCESS;
}

s32 EnGirlA_CanBuy_RecoveryHeart(PlayState* play, EnGirlA* this) {
    if (gSaveContext.save.info.playerData.healthCapacity == gSaveContext.save.info.playerData.health) {
        return CANBUY_RESULT_CANT_GET_NOW;
    }
    if (gSaveContext.save.info.playerData.rupees < this->basePrice) {
        return CANBUY_RESULT_NEED_RUPEES;
    }
    return CANBUY_RESULT_SUCCESS;
}

s32 EnGirlA_CanBuy_MilkBottle(PlayState* play, EnGirlA* this) {
    if (gSaveContext.save.info.playerData.rupees < this->basePrice) {
        return CANBUY_RESULT_NEED_RUPEES;
    }
    if (Item_CheckObtainability(ITEM_BOTTLE_MILK_FULL) == ITEM_NONE) {
        return CANBUY_RESULT_SUCCESS_FANFARE;
    }
    return CANBUY_RESULT_SUCCESS;
}

s32 EnGirlA_CanBuy_WeirdEgg(PlayState* play, EnGirlA* this) {
    if (gSaveContext.save.info.playerData.rupees < this->basePrice) {
        return CANBUY_RESULT_NEED_RUPEES;
    }
    if (Item_CheckObtainability(ITEM_ZELDAS_LETTER) == ITEM_NONE) {
        return CANBUY_RESULT_SUCCESS_FANFARE;
    }
    return CANBUY_RESULT_SUCCESS;
}

s32 EnGirlA_CanBuy_Unk19(PlayState* play, EnGirlA* this) {
    return CANBUY_RESULT_NEED_RUPEES;
}

s32 EnGirlA_CanBuy_Unk20(PlayState* play, EnGirlA* this) {
    return CANBUY_RESULT_NEED_RUPEES;
}

s32 EnGirlA_CanBuy_Bombchus(PlayState* play, EnGirlA* this) {
    if (AMMO(ITEM_BOMBCHU) >= 50) {
        return CANBUY_RESULT_CANT_GET_NOW;
    }
    if (gSaveContext.save.info.playerData.rupees < this->basePrice) {
        return CANBUY_RESULT_NEED_RUPEES;
    }
    if (Item_CheckObtainability(ITEM_BOMBCHU) == ITEM_NONE) {
        return CANBUY_RESULT_SUCCESS_FANFARE;
    }
    return CANBUY_RESULT_SUCCESS;
}

s32 EnGirlA_CanBuy_DekuSeeds(PlayState* play, EnGirlA* this) {
    if (AMMO(ITEM_SLINGSHOT) >= CUR_CAPACITY(UPG_BULLET_BAG)) {
        return CANBUY_RESULT_CANT_GET_NOW;
    }
    if (gSaveContext.save.info.playerData.rupees < this->basePrice) {
        return CANBUY_RESULT_NEED_RUPEES;
    }
    if (Item_CheckObtainability(ITEM_DEKU_SEEDS) == ITEM_NONE) {
        return CANBUY_RESULT_SUCCESS_FANFARE;
    }
    return CANBUY_RESULT_SUCCESS;
}

s32 EnGirlA_CanBuy_SoldOut(PlayState* play, EnGirlA* this) {
    return CANBUY_RESULT_CANT_GET_NOW_5;
}

s32 EnGirlA_CanBuy_BlueFire(PlayState* play, EnGirlA* this) {
    if (!Inventory_HasEmptyBottle()) {
        return CANBUY_RESULT_NEED_BOTTLE;
    }
    if (gSaveContext.save.info.playerData.rupees < this->basePrice) {
        return CANBUY_RESULT_NEED_RUPEES;
    }
    if (Item_CheckObtainability(ITEM_BOTTLE_BLUE_FIRE) == ITEM_NONE) {
        return CANBUY_RESULT_SUCCESS_FANFARE;
    }
    return CANBUY_RESULT_SUCCESS;
}

s32 EnGirlA_CanBuy_Bugs(PlayState* play, EnGirlA* this) {
    if (!Inventory_HasEmptyBottle()) {
        return CANBUY_RESULT_NEED_BOTTLE;
    }
    if (gSaveContext.save.info.playerData.rupees < this->basePrice) {
        return CANBUY_RESULT_NEED_RUPEES;
    }
    if (Item_CheckObtainability(ITEM_BOTTLE_BUG) == ITEM_NONE) {
        return CANBUY_RESULT_SUCCESS_FANFARE;
    }
    return CANBUY_RESULT_SUCCESS;
}

s32 EnGirlA_CanBuy_Poe(PlayState* play, EnGirlA* this) {
    if (!Inventory_HasEmptyBottle()) {
        return CANBUY_RESULT_NEED_BOTTLE;
    }
    if (gSaveContext.save.info.playerData.rupees < this->basePrice) {
        return CANBUY_RESULT_NEED_RUPEES;
    }
    if (Item_CheckObtainability(ITEM_BOTTLE_POE) == ITEM_NONE) {
        return CANBUY_RESULT_SUCCESS_FANFARE;
    }
    return CANBUY_RESULT_SUCCESS;
}

s32 EnGirlA_CanBuy_Fairy(PlayState* play, EnGirlA* this) {
    if (!Inventory_HasEmptyBottle()) {
        return CANBUY_RESULT_NEED_BOTTLE;
    }
    if (gSaveContext.save.info.playerData.rupees < this->basePrice) {
        return CANBUY_RESULT_NEED_RUPEES;
    }
    if (Item_CheckObtainability(ITEM_BOTTLE_FAIRY) == ITEM_NONE) {
        return CANBUY_RESULT_SUCCESS_FANFARE;
    }
    return CANBUY_RESULT_SUCCESS;
}

void EnGirlA_ItemGive_Arrows(PlayState* play, EnGirlA* this) {
    Inventory_ChangeAmmo(ITEM_BOW, this->itemCount);
    Rupees_ChangeBy(-this->basePrice);
}

void EnGirlA_ItemGive_Bombs(PlayState* play, EnGirlA* this) {
    switch (this->itemCount) {
        case 5:
            Item_Give(play, ITEM_BOMBS_5);
            break;
        case 10:
            Item_Give(play, ITEM_BOMBS_10);
            break;
        case 20:
            Item_Give(play, ITEM_BOMBS_20);
            break;
        case 30:
            Item_Give(play, ITEM_BOMBS_30);
            break;
    }
    Rupees_ChangeBy(-this->basePrice);
}

void EnGirlA_ItemGive_DekuNuts(PlayState* play, EnGirlA* this) {
    switch (this->itemCount) {
        case 5:
            Item_Give(play, ITEM_DEKU_NUTS_5);
            break;
        case 10:
            Item_Give(play, ITEM_DEKU_NUTS_10);
            break;
    }
    Rupees_ChangeBy(-this->basePrice);
}

void EnGirlA_ItemGive_DekuSticks(PlayState* play, EnGirlA* this) {
    Item_Give(play, ITEM_DEKU_STICK);
    Rupees_ChangeBy(-this->basePrice);
}

void EnGirlA_ItemGive_Longsword(PlayState* play, EnGirlA* this) {
    func_800849EC(play);
    gSaveContext.save.info.playerData.swordHealth = 8;
    Rupees_ChangeBy(-this->basePrice);
}

void EnGirlA_ItemGive_HylianShield(PlayState* play, EnGirlA* this) {
    Item_Give(play, ITEM_SHIELD_HYLIAN);
    Rupees_ChangeBy(-this->basePrice);
}

void EnGirlA_ItemGive_DekuShield(PlayState* play, EnGirlA* this) {
    Item_Give(play, ITEM_SHIELD_DEKU);
    Rupees_ChangeBy(-this->basePrice);
}

void EnGirlA_ItemGive_GoronTunic(PlayState* play, EnGirlA* this) {
    Item_Give(play, ITEM_TUNIC_GORON);
    Rupees_ChangeBy(-this->basePrice);
}

void EnGirlA_ItemGive_ZoraTunic(PlayState* play, EnGirlA* this) {
    Item_Give(play, ITEM_TUNIC_ZORA);
    Rupees_ChangeBy(-this->basePrice);
}

void EnGirlA_ItemGive_Health(PlayState* play, EnGirlA* this) {
    Health_ChangeBy(play, this->itemCount);
    Rupees_ChangeBy(-this->basePrice);
}

void EnGirlA_ItemGive_MilkBottle(PlayState* play, EnGirlA* this) {
    Item_Give(play, ITEM_BOTTLE_MILK_FULL);
    Rupees_ChangeBy(-this->basePrice);
}

void EnGirlA_ItemGive_WeirdEgg(PlayState* play, EnGirlA* this) {
    Item_Give(play, ITEM_WEIRD_EGG);
    Rupees_ChangeBy(-this->basePrice);
}

void EnGirlA_ItemGive_Unk19(PlayState* play, EnGirlA* this) {
    Rupees_ChangeBy(-this->basePrice);
}

void EnGirlA_ItemGive_Unk20(PlayState* play, EnGirlA* this) {
    Rupees_ChangeBy(-this->basePrice);
}

void EnGirlA_ItemGive_DekuSeeds(PlayState* play, EnGirlA* this) {
    Item_Give(play, ITEM_DEKU_SEEDS_30);
    Rupees_ChangeBy(-this->basePrice);
}

void EnGirlA_ItemGive_BottledItem(PlayState* play, EnGirlA* this) {
    switch (this->actor.params) {
        case SI_FISH:
            Item_Give(play, ITEM_BOTTLE_FISH);
            break;
        case SI_RED_POTION_R30:
            Item_Give(play, ITEM_BOTTLE_POTION_RED);
            break;
        case SI_GREEN_POTION:
            Item_Give(play, ITEM_BOTTLE_POTION_GREEN);
            break;
        case SI_BLUE_POTION:
            Item_Give(play, ITEM_BOTTLE_POTION_BLUE);
            break;
        case SI_BLUE_FIRE:
            Item_Give(play, ITEM_BOTTLE_BLUE_FIRE);
            break;
        case SI_BUGS:
            Item_Give(play, ITEM_BOTTLE_BUG);
            break;
        case SI_BIG_POE:
            Item_Give(play, ITEM_BOTTLE_BIG_POE);
            break;
        case SI_POE:
            Item_Give(play, ITEM_BOTTLE_POE);
            break;
        case SI_FAIRY:
            Item_Give(play, ITEM_BOTTLE_FAIRY);
            break;
    }
    Rupees_ChangeBy(-this->basePrice);
}

void EnGirlA_BuyEvent_ShieldDiscount(PlayState* play, EnGirlA* this) {
    if (this->actor.params == SI_HYLIAN_SHIELD) {
        if (GET_INFTABLE(INFTABLE_76)) {
            Rupees_ChangeBy(-(this->basePrice - sShieldDiscounts[(s32)Rand_ZeroFloat(7.9f)]));
            return;
        }
    }
    Rupees_ChangeBy(-this->basePrice);
}

void EnGirlA_BuyEvent_GoronTunic(PlayState* play, EnGirlA* this) {
    Rupees_ChangeBy(-this->basePrice);
}

void EnGirlA_BuyEvent_ZoraTunic(PlayState* play, EnGirlA* this) {
    Rupees_ChangeBy(-this->basePrice);
}

void EnGirlA_BuyEvent_ObtainBombchuPack(PlayState* play, EnGirlA* this) {
    switch (this->actor.params) {
        case SI_BOMBCHU_10_2:
            SET_ITEMGETINF(ITEMGETINF_06);
            break;
        case SI_BOMBCHU_10_3:
            SET_ITEMGETINF(ITEMGETINF_07);
            break;
        case SI_BOMBCHU_20_3:
            SET_ITEMGETINF(ITEMGETINF_08);
            break;
        case SI_BOMBCHU_20_4:
            SET_ITEMGETINF(ITEMGETINF_09);
            break;
        case SI_BOMBCHU_10_4:
            SET_ITEMGETINF(ITEMGETINF_0A);
            break;
        case SI_BOMBCHU_10_1:
            SET_ITEMGETINF(ITEMGETINF_03);
            break;
        case SI_BOMBCHU_20_1:
            SET_ITEMGETINF(ITEMGETINF_04);
            break;
        case SI_BOMBCHU_20_2:
            SET_ITEMGETINF(ITEMGETINF_05);
            break;
    }
    Rupees_ChangeBy(-this->basePrice);
}

void EnGirlA_Noop(EnGirlA* this, PlayState* play) {
}

void EnGirlA_SetItemDescription(PlayState* play, EnGirlA* this) {
<<<<<<< HEAD
    ShopItemEntry* tmp = &shopItemEntries[this->actor.params];
    s32 maskId;
    s32 isMaskFreeToBorrow;
=======
    ShopItemEntry* tmp = &sShopItemEntries[this->actor.params];
    s32 params = this->actor.params;
>>>>>>> bf3339a1

    if ((this->actor.params >= SI_KEATON_MASK) && (this->actor.params <= SI_MASK_OF_TRUTH)) {
        s32 maskId = this->actor.params - SI_KEATON_MASK;
        s32 isMaskFreeToBorrow = false;

        switch (this->actor.params) {
            case SI_KEATON_MASK:
                if (GET_ITEMGETINF(ITEMGETINF_38)) {
                    isMaskFreeToBorrow = true;
                }
                break;
            case SI_SPOOKY_MASK:
                if (GET_ITEMGETINF(ITEMGETINF_3A)) {
                    isMaskFreeToBorrow = true;
                }
                break;
            case SI_SKULL_MASK:
                if (GET_ITEMGETINF(ITEMGETINF_39)) {
                    isMaskFreeToBorrow = true;
                }
                break;
            case SI_BUNNY_HOOD:
                if (GET_ITEMGETINF(ITEMGETINF_3B)) {
                    isMaskFreeToBorrow = true;
                }
                break;
            case SI_MASK_OF_TRUTH:
                if (GET_ITEMGETINF(ITEMGETINF_3B)) {
                    isMaskFreeToBorrow = true;
                }
                break;
        }
        if (isMaskFreeToBorrow) {
            this->actor.textId = sMaskShopFreeToBorrowTextIds[maskId];
        } else {
            this->actor.textId = tmp->itemDescTextId;
        }
    } else {
        this->actor.textId = tmp->itemDescTextId;
    }
    this->isInvisible = false;
    this->actor.draw = EnGirlA_Draw;
}

void EnGirlA_SetItemOutOfStock(PlayState* play, EnGirlA* this) {
    this->isInvisible = true;
    this->actor.draw = NULL;
    if ((this->actor.params >= SI_KEATON_MASK) && (this->actor.params <= SI_GERUDO_MASK)) {
        this->actor.textId = 0xBD;
    }
}

void EnGirlA_UpdateStockedItem(PlayState* play, EnGirlA* this) {
    ShopItemEntry* itemEntry;

    if (EnGirlA_TryChangeShopItem(this)) {
        EnGirlA_InitItem(this, play);
        itemEntry = &sShopItemEntries[this->actor.params];
        this->actor.textId = itemEntry->itemDescTextId;
    } else {
        this->isInvisible = false;
        this->actor.draw = EnGirlA_Draw;
    }
}

s32 EnGirlA_TrySetMaskItemDescription(EnGirlA* this, PlayState* play) {
    s32 params;

    if ((this->actor.params >= SI_KEATON_MASK) && (this->actor.params <= SI_GERUDO_MASK)) {
        params = this->actor.params - SI_KEATON_MASK;
        if (INV_CONTENT(ITEM_TRADE_CHILD) == sMaskShopItems[params]) {
            EnGirlA_SetItemOutOfStock(play, this);
        } else {
            EnGirlA_SetItemDescription(play, this);
        }
        return true;
    }
    return false;
}

void EnGirlA_WaitForObject(EnGirlA* this, PlayState* play) {
    s16 params = this->actor.params;
    ShopItemEntry* itemEntry = &sShopItemEntries[params];

    if (Object_IsLoaded(&play->objectCtx, this->requiredObjectSlot)) {
        this->actor.flags &= ~ACTOR_FLAG_4;
        this->actor.objectSlot = this->requiredObjectSlot;
        switch (this->actor.params) {
            case SI_KEATON_MASK:
                if (GET_ITEMGETINF(ITEMGETINF_38)) {
                    this->actor.textId = 0x70B6;
                } else {
                    this->actor.textId = itemEntry->itemDescTextId;
                }
                this->itemBuyPromptTextId = itemEntry->itemBuyPromptTextId;
                break;
            case SI_SPOOKY_MASK:
                if (GET_ITEMGETINF(ITEMGETINF_3A)) {
                    this->actor.textId = 0x70B5;
                } else {
                    this->actor.textId = itemEntry->itemDescTextId;
                }
                this->itemBuyPromptTextId = itemEntry->itemBuyPromptTextId;
                break;
            case SI_SKULL_MASK:
                if (GET_ITEMGETINF(ITEMGETINF_39)) {
                    this->actor.textId = 0x70B4;
                } else {
                    this->actor.textId = itemEntry->itemDescTextId;
                }
                this->itemBuyPromptTextId = itemEntry->itemBuyPromptTextId;
                break;
            case SI_BUNNY_HOOD:
                if (GET_ITEMGETINF(ITEMGETINF_3B)) {
                    this->actor.textId = 0x70B7;
                } else {
                    this->actor.textId = itemEntry->itemDescTextId;
                }
                this->itemBuyPromptTextId = itemEntry->itemBuyPromptTextId;
                break;
            case SI_MASK_OF_TRUTH:
                if (GET_ITEMGETINF(ITEMGETINF_3B)) {
                    this->actor.textId = 0x70BB;
                    this->itemBuyPromptTextId = itemEntry->itemBuyPromptTextId;
                } else {
                    this->actor.textId = itemEntry->itemDescTextId;
                    this->itemBuyPromptTextId = 0xEB;
                }
                break;
            case SI_ZORA_MASK:
                this->actor.textId = itemEntry->itemDescTextId;
                this->itemBuyPromptTextId = itemEntry->itemBuyPromptTextId;
                break;
            case SI_GORON_MASK:
                this->actor.textId = itemEntry->itemDescTextId;
                this->itemBuyPromptTextId = itemEntry->itemBuyPromptTextId;
                break;
            case SI_GERUDO_MASK:
                this->actor.textId = itemEntry->itemDescTextId;
                this->itemBuyPromptTextId = itemEntry->itemBuyPromptTextId;
                break;
            default:
                this->actor.textId = itemEntry->itemDescTextId;
                this->itemBuyPromptTextId = itemEntry->itemBuyPromptTextId;
                break;
        }
        if (!EnGirlA_TrySetMaskItemDescription(this, play)) {
            EnGirlA_SetItemDescription(play, this);
        }

        this->setOutOfStockFunc = EnGirlA_SetItemOutOfStock;
        this->updateStockedItemFunc = EnGirlA_UpdateStockedItem;
        this->getItemId = itemEntry->getItemId;
        this->canBuyFunc = itemEntry->canBuyFunc;
        this->itemGiveFunc = itemEntry->itemGiveFunc;
        this->buyEventFunc = itemEntry->buyEventFunc;
        this->basePrice = itemEntry->price;
        this->itemCount = itemEntry->count;
        this->hiliteFunc = itemEntry->hiliteFunc;
        this->giDrawId = itemEntry->giDrawId;
        PRINTF("%s(%2d)\n", sShopItemDescriptions[params], params);
        this->actor.flags &= ~ACTOR_FLAG_0;
        Actor_SetScale(&this->actor, 0.25f);
        this->actor.shape.yOffset = 24.0f;
        this->actor.shape.shadowScale = 4.0f;
        this->actor.floorHeight = this->actor.home.pos.y;
        this->actor.gravity = 0.0f;
        EnGirlA_SetupAction(this, EnGirlA_Noop);
        this->isInitialized = true;
        this->actionFunc2 = EnGirlA_Update2;
        this->isSelected = false;
        this->yRotation = 0;
        this->yRotationInit = this->actor.shape.rot.y;
    }
}

void EnGirlA_Update2(EnGirlA* this, PlayState* play) {
    Actor_SetScale(&this->actor, 0.25f);
    this->actor.shape.yOffset = 24.0f;
    this->actor.shape.shadowScale = 4.0f;
    EnGirlA_TrySetMaskItemDescription(this, play);
    this->actionFunc(this, play);
    Actor_SetFocus(&this->actor, 5.0f);
    this->actor.shape.rot.x = 0.0f;
    if (this->actor.params != SI_SOLD_OUT) {
        if (this->isSelected) {
            this->yRotation += 0x1F4;
        } else {
            Math_SmoothStepToS(&this->yRotation, 0, 10, 0x7D0, 0);
        }
    }
}

void EnGirlA_Update(Actor* thisx, PlayState* play) {
    EnGirlA* this = (EnGirlA*)thisx;

    this->actionFunc2(this, play);
}

void func_80A3C498(Actor* thisx, PlayState* play, s32 flags) {
    func_8002EBCC(thisx, play, 0);
    func_8002ED80(thisx, play, 0);
}

void EnGirlA_Draw(Actor* thisx, PlayState* play) {
    EnGirlA* this = (EnGirlA*)thisx;

    Matrix_RotateY(DEG_TO_RAD((this->yRotation * 360.0f) / 65536.0f), MTXMODE_APPLY);
    if (this->hiliteFunc != NULL) {
        this->hiliteFunc(thisx, play, 0);
    }
    GetItem_Draw(play, this->giDrawId);
}<|MERGE_RESOLUTION|>--- conflicted
+++ resolved
@@ -895,14 +895,8 @@
 }
 
 void EnGirlA_SetItemDescription(PlayState* play, EnGirlA* this) {
-<<<<<<< HEAD
-    ShopItemEntry* tmp = &shopItemEntries[this->actor.params];
-    s32 maskId;
-    s32 isMaskFreeToBorrow;
-=======
     ShopItemEntry* tmp = &sShopItemEntries[this->actor.params];
     s32 params = this->actor.params;
->>>>>>> bf3339a1
 
     if ((this->actor.params >= SI_KEATON_MASK) && (this->actor.params <= SI_MASK_OF_TRUTH)) {
         s32 maskId = this->actor.params - SI_KEATON_MASK;
