#include "z_en_cs.h"

#define FLAGS 0x00000009

#define THIS ((EnCs*)thisx)

void EnCs_Init(Actor* thisx, GlobalContext* globalCtx);
void EnCs_Destroy(Actor* thisx, GlobalContext* globalCtx);
void EnCs_Update(Actor* thisx, GlobalContext* globalCtx);
void EnCs_Draw(Actor* thisx, GlobalContext* globalCtx);

void EnCs_Walk(EnCs* this, GlobalContext* globalCtx);
void EnCs_Talk(EnCs* this, GlobalContext* globalCtx);
void EnCs_Wait(EnCs* this, GlobalContext* globalCtx);
s32 EnCs_OverrideLimbDraw(GlobalContext* globalCtx, s32 limbIndex, Gfx** dList, Vec3s* pos, Vec3s* rot, void* thisx);
void EnCs_PostLimbDraw(GlobalContext* globalCtx, s32 limbIndex, Gfx** dList, Vec3s* rot, void* thisx);

extern FlexSkeletonHeader D_06008540; // Graveyard boy skeleton
extern Gfx D_0602AF70[];              // Spooky Mask in Child Link's object

const ActorInit En_Cs_InitVars = {
    ACTOR_EN_CS,
    ACTORCAT_NPC,
    FLAGS,
    OBJECT_CS,
    sizeof(EnCs),
    (ActorFunc)EnCs_Init,
    (ActorFunc)EnCs_Destroy,
    (ActorFunc)EnCs_Update,
    (ActorFunc)EnCs_Draw,
};
<<<<<<< HEAD
=======

static ColliderCylinderInit D_809E28C0 = {
    {
        COLTYPE_NONE,
        AT_NONE,
        AC_NONE,
        OC1_ON | OC1_TYPE_ALL,
        OC2_TYPE_2,
        COLSHAPE_CYLINDER,
    },
    {
        ELEMTYPE_UNK0,
        { 0x00000000, 0x00, 0x00 },
        { 0x00000000, 0x00, 0x00 },
        TOUCH_NONE,
        BUMP_NONE,
        OCELEM_ON,
    },
    { 18, 63, 0, { 0, 0, 0 } },
};
*/
#pragma GLOBAL_ASM("asm/non_matchings/overlays/actors/ovl_En_Cs/func_809E18B0.s")
>>>>>>> a25ae3a5

static ColliderCylinderInit sCylinderInit = {
    { COLTYPE_UNK10, 0x00, 0x00, 0x39, 0x20, COLSHAPE_CYLINDER },
    { 0x00, { 0x00000000, 0x00, 0x00 }, { 0x00000000, 0x00, 0x00 }, 0x00, 0x00, 0x01 },
    { 18, 63, 0, { 0, 0, 0 } },
};

static CollisionCheckInfoInit2 sColChkInfoInit2 = { 0, 0, 0, 0, 0xFF };

static DamageTable sDamageTable = { 0 };

static struct_D_80AA1678 sAnimations[] = {
    { 0x06000700, 1.0f, 2, -10.0f },
    { 0x06000E10, 1.0f, 2, -10.0f },
    { 0x06001588, 1.0f, 2, -10.0f },
    { 0x0600195C, 1.0f, 2, -10.0f },
};

void EnCs_SetAnimFromIndex(EnCs* this, s32 animIndex, s32* currentAnimIndex) {
    f32 transitionRate;

    if ((*currentAnimIndex < 0) || (animIndex == *currentAnimIndex)) {
        transitionRate = 0.0f;
    } else {
        transitionRate = sAnimations[animIndex].transitionRate;
    }

    if (sAnimations[animIndex].frameCount >= 0.0f) {
        Animation_Change(&this->skelAnime, sAnimations[animIndex].animation, sAnimations[animIndex].frameCount, 0.0f,
                         Animation_GetLastFrame(sAnimations[animIndex].animation), sAnimations[animIndex].unk_08,
                         transitionRate);
    } else {
        Animation_Change(&this->skelAnime, sAnimations[animIndex].animation, sAnimations[animIndex].frameCount,
                         Animation_GetLastFrame(sAnimations[animIndex].animation), 0.0f, sAnimations[animIndex].unk_08,
                         transitionRate);
    }

    *currentAnimIndex = animIndex;
}

void EnCs_Init(Actor* thisx, GlobalContext* globalCtx) {
    EnCs* this = THIS;
    s32 pad;

    if (gSaveContext.nightFlag != 0) {
        Actor_Kill(&this->actor);
        return;
    }

    ActorShape_Init(&this->actor.shape, 0.0f, ActorShadow_DrawFunc_Circle, 19.0f);

    SkelAnime_InitFlex(globalCtx, &this->skelAnime, &D_06008540, NULL, this->jointTable, this->morphTable, 16);

    Collider_InitCylinder(globalCtx, &this->collider);
    Collider_SetCylinder(globalCtx, &this->collider, &this->actor, &sCylinderInit);

    func_80061EFC(&this->actor.colChkInfo, &sDamageTable, &sColChkInfoInit2);
    func_8002E4B4(globalCtx, &this->actor, 0.0f, 0.0f, 0.0f, 4);

    Animation_Change(&this->skelAnime, sAnimations[0].animation, 1.0f, 0.0f,
                     Animation_GetLastFrame(sAnimations[0].animation), sAnimations[0].unk_08,
                     sAnimations[0].transitionRate);

    this->actor.unk_1F = 6;
    this->path = this->actor.params & 0xFF;
    this->unk_1EC = 0; // This variable is unused anywhere else
    this->talkState = 0;
    this->currentAnimIndex = -1;
    this->actor.gravity = -1.0f;

    EnCs_SetAnimFromIndex(this, 0, &this->currentAnimIndex);

    this->actionFunc = EnCs_Walk;
    this->walkSpeed = 1.0f;
}

void EnCs_Destroy(Actor* thisx, GlobalContext* globalCtx) {
    EnCs* this = THIS;

    Collider_DestroyCylinder(globalCtx, &this->collider);
}

s32 EnCs_GetTalkState(EnCs* this, GlobalContext* globalCtx) {
    s32 pad;
    s32 pad2;
    s32 talkState = 1;

    switch (func_8010BDBC(&globalCtx->msgCtx)) {
        case 4:
            if (func_80106BC8(globalCtx) != 0) {
                if (globalCtx->msgCtx.choiceIndex == 0) {
                    this->actor.textId = 0x2026;
                    EnCs_SetAnimFromIndex(this, 3, &this->currentAnimIndex);
                    talkState = 2;
                } else {
                    this->actor.textId = 0x2024;
                    EnCs_SetAnimFromIndex(this, 1, &this->currentAnimIndex);
                    talkState = 2;
                }
            }
            break;
        case 6:
            if (func_80106BC8(globalCtx)) {
                if (this->actor.textId == 0x2026) {
                    Player_UnsetMask(globalCtx);
                    Item_Give(globalCtx, ITEM_SOLD_OUT);
                    gSaveContext.itemGetInf[3] |= 0x400;
                    Rupees_ChangeBy(30);
                    this->actor.textId = 0x2027;
                    talkState = 2;
                } else {
                    talkState = 0;
                }
            }
            break;
        case 0:
        case 1:
        case 2:
        case 3:
        case 5:
            break;
    }

    return talkState;
}

s32 EnCs_GetTextID(EnCs* this, GlobalContext* globalCtx) {
    Player* player = PLAYER;
    s32 textId = Text_GetFaceReaction(globalCtx, 15);

    if (gSaveContext.itemGetInf[3] & 0x400) {
        if (textId == 0) {
            textId = 0x2028;
        }
    } else if (player->currentMask == PLAYER_MASK_SPOOKY) {
        textId = 0x2023;
    } else {
        if (textId == 0) {
            textId = 0x2022;
        }
    }

    return textId;
}

void EnCs_HandleTalking(EnCs* this, GlobalContext* globalCtx) {
    s32 pad;
    s16 sp2A;
    s16 sp28;

    if (this->talkState == 2) {
        func_8010B720(globalCtx, this->actor.textId);
        this->talkState = 1;
    } else if (this->talkState == 1) {
        this->talkState = EnCs_GetTalkState(this, globalCtx);
    } else if (func_8002F194(&this->actor, globalCtx)) {
        if ((this->actor.textId == 0x2022) || ((this->actor.textId != 0x2022) && (this->actor.textId != 0x2028))) {
            EnCs_SetAnimFromIndex(this, 3, &this->currentAnimIndex);
        }

        if ((this->actor.textId == 0x2023) || (this->actor.textId == 0x2028)) {
            EnCs_SetAnimFromIndex(this, 1, &this->currentAnimIndex);
        }

        if (this->actor.textId == 0x2023) {
            func_80078884(NA_SE_SY_TRE_BOX_APPEAR);
        }

        this->talkState = 1;
    } else {
        func_8002F374(globalCtx, &this->actor, &sp2A, &sp28);

        if ((sp2A >= 0) && (sp2A <= 320) && (sp28 >= 0) && (sp28 <= 240) && (func_8002F2CC(this, globalCtx, 100.0f))) {
            this->actor.textId = EnCs_GetTextID(this, globalCtx);
        }
    }
}

s32 EnCs_GetwaypointCount(Path* pathList, s32 pathIndex) {
    Path* path = &pathList[pathIndex];

    return path->count;
}

s32 EnCs_GetPathPoint(Path* pathList, Vec3f* dest, s32 pathIndex, s32 waypoint) {
    Path* path = pathList;
    Vec3s* pathPos;

    path += pathIndex;
    pathPos = &((Vec3s*)SEGMENTED_TO_VIRTUAL(path->points))[waypoint];

    dest->x = pathPos->x;
    dest->y = pathPos->y;
    dest->z = pathPos->z;

    return 0;
}

s32 EnCs_HandleWalking(EnCs* this, GlobalContext* globalCtx) {
    f32 xDiff;
    f32 zDiff;
    Vec3f pathPos;
    s32 waypointCount;
    s16 walkAngle1;
    s16 walkAngle2;

    EnCs_GetPathPoint(globalCtx->setupPathList, &pathPos, this->path, this->waypoint);
    xDiff = pathPos.x - this->actor.posRot.pos.x;
    zDiff = pathPos.z - this->actor.posRot.pos.z;
    walkAngle1 = Math_FAtan2F(xDiff, zDiff) * (32768.0f / M_PI);
    this->walkAngle = walkAngle1;
    this->walkDist = sqrtf((xDiff * xDiff) + (zDiff * zDiff));

    while (this->walkDist <= 10.44f) {
        this->waypoint++;
        waypointCount = EnCs_GetwaypointCount(globalCtx->setupPathList, this->path);

        if ((this->waypoint < 0) || (!(this->waypoint < waypointCount))) {
            this->waypoint = 0;
        }

        EnCs_GetPathPoint(globalCtx->setupPathList, &pathPos, this->path, this->waypoint);
        xDiff = pathPos.x - this->actor.posRot.pos.x;
        zDiff = pathPos.z - this->actor.posRot.pos.z;
        walkAngle2 = Math_FAtan2F(xDiff, zDiff) * (32768.0f / M_PI);
        this->walkAngle = walkAngle2;
        this->walkDist = sqrtf((xDiff * xDiff) + (zDiff * zDiff));
    }

    Math_SmoothStepToS(&this->actor.shape.rot.y, this->walkAngle, 1, 2500, 0);
    this->actor.posRot.rot.y = this->actor.shape.rot.y;
    this->actor.speedXZ = this->walkSpeed;
    Actor_MoveForward(&this->actor);
    func_8002E4B4(globalCtx, &this->actor, 0.0f, 0.0f, 0.0f, 4);

    return 0;
}

void EnCs_Walk(EnCs* this, GlobalContext* globalCtx) {
    s32 rnd;
    s32 animIndex;
    s32 curAnimFrame;

    if (this->talkState != 0) {
        this->actionFunc = EnCs_Talk;
        return;
    }

    if (SkelAnime_Update(&this->skelAnime)) {
        animIndex = this->currentAnimIndex;

        if (this->talkState == 0) {
            if (gSaveContext.itemGetInf[3] & 0x400) {
                rnd = Rand_ZeroOne() * 10.0f;
            } else {
                rnd = Rand_ZeroOne() * 5.0f;
            }

            if (rnd == 0) {
                if (gSaveContext.itemGetInf[3] & 0x400) {
                    animIndex = 2.0f * Rand_ZeroOne();
                    animIndex = (animIndex == 0) ? 2 : 1;
                } else {
                    animIndex = 2;
                }

                this->actionFunc = EnCs_Wait;
            } else {
                animIndex = 0;
            }
        }

        EnCs_SetAnimFromIndex(this, animIndex, &this->currentAnimIndex);
    }

    if (this->talkState == 0) {
        curAnimFrame = this->skelAnime.curFrame;

        if (((curAnimFrame >= 8) && (curAnimFrame < 16)) || ((curAnimFrame >= 23) && (curAnimFrame < 30)) ||
            (curAnimFrame == 0)) {
            this->walkSpeed = 0.0f;
        } else {
            this->walkSpeed = 1.0f;
        }

        EnCs_HandleWalking(this, globalCtx);
    }
}

void EnCs_Wait(EnCs* this, GlobalContext* globalCtx) {
    s32 animIndex;

    if (this->talkState != 0) {
        this->actionFunc = EnCs_Talk;
        return;
    }

    if (SkelAnime_Update(&this->skelAnime)) {
        animIndex = this->currentAnimIndex;

        if (this->talkState == 0) {
            if (this->animLoopCount > 0) {
                this->animLoopCount--;
                animIndex = this->currentAnimIndex;
            } else {
                animIndex = 0;
                this->actionFunc = EnCs_Walk;
            }
        }

        EnCs_SetAnimFromIndex(this, animIndex, &this->currentAnimIndex);
    }
}

void EnCs_Talk(EnCs* this, GlobalContext* globalCtx) {
    Player* player = PLAYER;

    if (SkelAnime_Update(&this->skelAnime) != 0) {
        EnCs_SetAnimFromIndex(this, this->currentAnimIndex, &this->currentAnimIndex);
    }

    this->flag |= 1;
    this->npcInfo.unk_18.x = player->actor.posRot2.pos.x;
    this->npcInfo.unk_18.y = player->actor.posRot2.pos.y;
    this->npcInfo.unk_18.z = player->actor.posRot2.pos.z;
    func_80034A14(&this->actor, &this->npcInfo, 0, 4);

    if (this->talkState == 0) {
        EnCs_SetAnimFromIndex(this, 0, &this->currentAnimIndex);
        this->actionFunc = EnCs_Walk;
        this->flag &= ~1;
    }
}

void EnCs_Update(Actor* thisx, GlobalContext* globalCtx) {
    static s32 eyeBlinkFrames[] = { 70, 1, 1 };
    EnCs* this = THIS;
    s32 pad;

    if (this->currentAnimIndex == 0) {
        if (((s32)this->skelAnime.curFrame == 9) || ((s32)this->skelAnime.curFrame == 23)) {
            Audio_PlayActorSound2(&this->actor, NA_SE_EV_CHIBI_WALK);
        }
    } else if (this->currentAnimIndex == 1) {
        if (((s32)this->skelAnime.curFrame == 10) || ((s32)this->skelAnime.curFrame == 25)) {
            Audio_PlayActorSound2(&this->actor, NA_SE_EV_CHIBI_WALK);
        }
    } else if ((this->currentAnimIndex == 2) && ((s32)this->skelAnime.curFrame == 20)) {
        Audio_PlayActorSound2(&this->actor, NA_SE_EV_CHIBI_WALK);
    }

    Collider_CylinderUpdate(&this->actor, &this->collider);
    CollisionCheck_SetOC(globalCtx, &globalCtx->colChkCtx, &this->collider.base);

    this->actionFunc(this, globalCtx);

    EnCs_HandleTalking(this, globalCtx);

    this->eyeBlinkTimer--;

    if (this->eyeBlinkTimer < 0) {
        this->eyeIndex++;

        if (this->eyeIndex >= 3) {
            this->eyeIndex = 0;
        }

        this->eyeBlinkTimer = eyeBlinkFrames[this->eyeIndex];
    }
}

void EnCs_Draw(Actor* thisx, GlobalContext* globalCtx) {
    static u64* eyeTextures[] = { 0x06002130, 0x06002930, 0x06003130 };
    EnCs* this = THIS;
    s32 pad;

    OPEN_DISPS(globalCtx->state.gfxCtx, "../z_en_cs.c", 968);

    func_80093D18(globalCtx->state.gfxCtx);
    gSPSegment(POLY_OPA_DISP++, 0x08, SEGMENTED_TO_VIRTUAL(eyeTextures[this->eyeIndex]));

    SkelAnime_DrawFlexOpa(globalCtx, this->skelAnime.skeleton, this->skelAnime.jointTable, this->skelAnime.dListCount,
                          EnCs_OverrideLimbDraw, EnCs_PostLimbDraw, &this->actor);

    if (gSaveContext.itemGetInf[3] & 0x400) {
        s32 childLinkObjectIndex = Object_GetIndex(&globalCtx->objectCtx, OBJECT_LINK_CHILD);

        // Handle attaching the Spooky Mask to the boy's face
        if (childLinkObjectIndex >= 0) {
            Mtx* mtx;

            Matrix_Put(&this->spookyMaskMtx);
            mtx = Matrix_NewMtx(globalCtx->state.gfxCtx, "../z_en_cs.c", 1000);
            gSPSegment(POLY_OPA_DISP++, 0x06, globalCtx->objectCtx.status[childLinkObjectIndex].segment);
            gSPSegment(POLY_OPA_DISP++, 0x0D, mtx - 7);
            gSPDisplayList(POLY_OPA_DISP++, D_0602AF70);
            gSPSegment(POLY_OPA_DISP++, 0x06, globalCtx->objectCtx.status[this->actor.objBankIndex].segment);
        }
    }

    CLOSE_DISPS(globalCtx->state.gfxCtx, "../z_en_cs.c", 1015);
}

s32 EnCs_OverrideLimbDraw(GlobalContext* globalCtx, s32 limbIndex, Gfx** dList, Vec3s* pos, Vec3s* rot, void* thisx) {
    EnCs* this = THIS;

    if (this->flag & 1) {
        switch (limbIndex) {
            case 8:
                rot->x += this->npcInfo.unk_0E.y;
                rot->y -= this->npcInfo.unk_0E.x;
                break;
            case 15:
                rot->x += this->npcInfo.unk_08.y;
                rot->z += this->npcInfo.unk_08.x;
                break;
        }
    }

    return 0;
}

void EnCs_PostLimbDraw(GlobalContext* globalCtx, s32 limbIndex, Gfx** dList, Vec3s* rot, void* thisx) {
    static Vec3f D_809E2970 = { 500.0f, 800.0f, 0.0f };
    EnCs* this = THIS;

    if (limbIndex == 15) {
        Matrix_MultVec3f(&D_809E2970, &this->actor.posRot2.pos);
        Matrix_Translate(0.0f, -200.0f, 0.0f, MTXMODE_APPLY);
        Matrix_RotateY(0.0f, MTXMODE_APPLY);
        Matrix_RotateX(0.0f, MTXMODE_APPLY);
        Matrix_RotateZ(1.7453293f, MTXMODE_APPLY);
        Matrix_Get(&this->spookyMaskMtx);
    }
}<|MERGE_RESOLUTION|>--- conflicted
+++ resolved
@@ -29,10 +29,8 @@
     (ActorFunc)EnCs_Update,
     (ActorFunc)EnCs_Draw,
 };
-<<<<<<< HEAD
-=======
-
-static ColliderCylinderInit D_809E28C0 = {
+
+static ColliderCylinderInit sCylinderInit = {
     {
         COLTYPE_NONE,
         AT_NONE,
@@ -51,44 +49,35 @@
     },
     { 18, 63, 0, { 0, 0, 0 } },
 };
-*/
-#pragma GLOBAL_ASM("asm/non_matchings/overlays/actors/ovl_En_Cs/func_809E18B0.s")
->>>>>>> a25ae3a5
-
-static ColliderCylinderInit sCylinderInit = {
-    { COLTYPE_UNK10, 0x00, 0x00, 0x39, 0x20, COLSHAPE_CYLINDER },
-    { 0x00, { 0x00000000, 0x00, 0x00 }, { 0x00000000, 0x00, 0x00 }, 0x00, 0x00, 0x01 },
-    { 18, 63, 0, { 0, 0, 0 } },
+
+static CollisionCheckInfoInit2 sColChkInfoInit2 = { 0, 0, 0, 0, 0xFF };
+
+static DamageTable sDamageTable = { 0 };
+
+static struct_D_80AA1678 sAnimations[] = {
+    { 0x06000700, 1.0f, ANIMMODE_ONCE, -10.0f },
+    { 0x06000E10, 1.0f, ANIMMODE_ONCE, -10.0f },
+    { 0x06001588, 1.0f, ANIMMODE_ONCE, -10.0f },
+    { 0x0600195C, 1.0f, ANIMMODE_ONCE, -10.0f },
 };
 
-static CollisionCheckInfoInit2 sColChkInfoInit2 = { 0, 0, 0, 0, 0xFF };
-
-static DamageTable sDamageTable = { 0 };
-
-static struct_D_80AA1678 sAnimations[] = {
-    { 0x06000700, 1.0f, 2, -10.0f },
-    { 0x06000E10, 1.0f, 2, -10.0f },
-    { 0x06001588, 1.0f, 2, -10.0f },
-    { 0x0600195C, 1.0f, 2, -10.0f },
-};
-
 void EnCs_SetAnimFromIndex(EnCs* this, s32 animIndex, s32* currentAnimIndex) {
-    f32 transitionRate;
+    f32 morphFrames;
 
     if ((*currentAnimIndex < 0) || (animIndex == *currentAnimIndex)) {
-        transitionRate = 0.0f;
+        morphFrames = 0.0f;
     } else {
-        transitionRate = sAnimations[animIndex].transitionRate;
+        morphFrames = sAnimations[animIndex].transitionRate;
     }
 
     if (sAnimations[animIndex].frameCount >= 0.0f) {
         Animation_Change(&this->skelAnime, sAnimations[animIndex].animation, sAnimations[animIndex].frameCount, 0.0f,
-                         Animation_GetLastFrame(sAnimations[animIndex].animation), sAnimations[animIndex].unk_08,
-                         transitionRate);
+                         Animation_GetLastFrame(sAnimations[animIndex].animation), sAnimations[animIndex].mode,
+                         morphFrames);
     } else {
         Animation_Change(&this->skelAnime, sAnimations[animIndex].animation, sAnimations[animIndex].frameCount,
-                         Animation_GetLastFrame(sAnimations[animIndex].animation), 0.0f, sAnimations[animIndex].unk_08,
-                         transitionRate);
+                         Animation_GetLastFrame(sAnimations[animIndex].animation), 0.0f, sAnimations[animIndex].mode,
+                         morphFrames);
     }
 
     *currentAnimIndex = animIndex;
@@ -103,21 +92,21 @@
         return;
     }
 
-    ActorShape_Init(&this->actor.shape, 0.0f, ActorShadow_DrawFunc_Circle, 19.0f);
+    ActorShape_Init(&this->actor.shape, 0.0f, ActorShadow_DrawCircle, 19.0f);
 
     SkelAnime_InitFlex(globalCtx, &this->skelAnime, &D_06008540, NULL, this->jointTable, this->morphTable, 16);
 
     Collider_InitCylinder(globalCtx, &this->collider);
     Collider_SetCylinder(globalCtx, &this->collider, &this->actor, &sCylinderInit);
 
-    func_80061EFC(&this->actor.colChkInfo, &sDamageTable, &sColChkInfoInit2);
-    func_8002E4B4(globalCtx, &this->actor, 0.0f, 0.0f, 0.0f, 4);
+    CollisionCheck_SetInfo2(&this->actor.colChkInfo, &sDamageTable, &sColChkInfoInit2);
+    Actor_UpdateBgCheckInfo(globalCtx, &this->actor, 0.0f, 0.0f, 0.0f, 4);
 
     Animation_Change(&this->skelAnime, sAnimations[0].animation, 1.0f, 0.0f,
-                     Animation_GetLastFrame(sAnimations[0].animation), sAnimations[0].unk_08,
+                     Animation_GetLastFrame(sAnimations[0].animation), sAnimations[0].mode,
                      sAnimations[0].transitionRate);
 
-    this->actor.unk_1F = 6;
+    this->actor.targetMode = 6;
     this->path = this->actor.params & 0xFF;
     this->unk_1EC = 0; // This variable is unused anywhere else
     this->talkState = 0;
@@ -261,8 +250,8 @@
     s16 walkAngle2;
 
     EnCs_GetPathPoint(globalCtx->setupPathList, &pathPos, this->path, this->waypoint);
-    xDiff = pathPos.x - this->actor.posRot.pos.x;
-    zDiff = pathPos.z - this->actor.posRot.pos.z;
+    xDiff = pathPos.x - this->actor.world.pos.x;
+    zDiff = pathPos.z - this->actor.world.pos.z;
     walkAngle1 = Math_FAtan2F(xDiff, zDiff) * (32768.0f / M_PI);
     this->walkAngle = walkAngle1;
     this->walkDist = sqrtf((xDiff * xDiff) + (zDiff * zDiff));
@@ -276,18 +265,18 @@
         }
 
         EnCs_GetPathPoint(globalCtx->setupPathList, &pathPos, this->path, this->waypoint);
-        xDiff = pathPos.x - this->actor.posRot.pos.x;
-        zDiff = pathPos.z - this->actor.posRot.pos.z;
+        xDiff = pathPos.x - this->actor.world.pos.x;
+        zDiff = pathPos.z - this->actor.world.pos.z;
         walkAngle2 = Math_FAtan2F(xDiff, zDiff) * (32768.0f / M_PI);
         this->walkAngle = walkAngle2;
         this->walkDist = sqrtf((xDiff * xDiff) + (zDiff * zDiff));
     }
 
     Math_SmoothStepToS(&this->actor.shape.rot.y, this->walkAngle, 1, 2500, 0);
-    this->actor.posRot.rot.y = this->actor.shape.rot.y;
+    this->actor.world.rot.y = this->actor.shape.rot.y;
     this->actor.speedXZ = this->walkSpeed;
     Actor_MoveForward(&this->actor);
-    func_8002E4B4(globalCtx, &this->actor, 0.0f, 0.0f, 0.0f, 4);
+    Actor_UpdateBgCheckInfo(globalCtx, &this->actor, 0.0f, 0.0f, 0.0f, 4);
 
     return 0;
 }
@@ -376,9 +365,9 @@
     }
 
     this->flag |= 1;
-    this->npcInfo.unk_18.x = player->actor.posRot2.pos.x;
-    this->npcInfo.unk_18.y = player->actor.posRot2.pos.y;
-    this->npcInfo.unk_18.z = player->actor.posRot2.pos.z;
+    this->npcInfo.unk_18.x = player->actor.focus.pos.x;
+    this->npcInfo.unk_18.y = player->actor.focus.pos.y;
+    this->npcInfo.unk_18.z = player->actor.focus.pos.z;
     func_80034A14(&this->actor, &this->npcInfo, 0, 4);
 
     if (this->talkState == 0) {
@@ -405,7 +394,7 @@
         Audio_PlayActorSound2(&this->actor, NA_SE_EV_CHIBI_WALK);
     }
 
-    Collider_CylinderUpdate(&this->actor, &this->collider);
+    Collider_UpdateCylinder(&this->actor, &this->collider);
     CollisionCheck_SetOC(globalCtx, &globalCtx->colChkCtx, &this->collider.base);
 
     this->actionFunc(this, globalCtx);
@@ -481,7 +470,7 @@
     EnCs* this = THIS;
 
     if (limbIndex == 15) {
-        Matrix_MultVec3f(&D_809E2970, &this->actor.posRot2.pos);
+        Matrix_MultVec3f(&D_809E2970, &this->actor.focus.pos);
         Matrix_Translate(0.0f, -200.0f, 0.0f, MTXMODE_APPLY);
         Matrix_RotateY(0.0f, MTXMODE_APPLY);
         Matrix_RotateX(0.0f, MTXMODE_APPLY);
