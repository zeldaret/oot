--- conflicted
+++ resolved
@@ -312,13 +312,8 @@
 
     Math_SmoothStepToS(&this->actor.shape.rot.y, this->walkAngle, 1, 2500, 0);
     this->actor.world.rot.y = this->actor.shape.rot.y;
-<<<<<<< HEAD
-    this->actor.speedXZ = this->walkSpeed;
+    this->actor.speed = this->walkSpeed;
     Actor_MoveXZGravity(&this->actor);
-=======
-    this->actor.speed = this->walkSpeed;
-    Actor_MoveForward(&this->actor);
->>>>>>> 92e03cf7
     Actor_UpdateBgCheckInfo(play, &this->actor, 0.0f, 0.0f, 0.0f, UPDBGCHECKINFO_FLAG_2);
 
     return 0;
