--- conflicted
+++ resolved
@@ -497,13 +497,8 @@
             break;
         case 6:
             if ((Message_GetState(&globalCtx->msgCtx) == TEXT_STATE_EVENT) && Message_ShouldAdvance(globalCtx)) {
-<<<<<<< HEAD
                 EnZl4_SetActiveCamDir(globalCtx, 2);
-                func_80034EC0(&this->skelAnime, sAnimationEntries, ZL4_ANIM_22);
-=======
-                EnZl4_SetCsCameraAngle(globalCtx, 2);
                 Animation_ChangeByInfo(&this->skelAnime, sAnimationInfo, ZL4_ANIM_22);
->>>>>>> 791d9018
                 this->mouthExpression = ZL4_MOUTH_NEUTRAL;
                 this->talkTimer2 = 0;
                 this->talkState++;
@@ -538,26 +533,16 @@
             if (!((Message_GetState(&globalCtx->msgCtx) == TEXT_STATE_CHOICE) && Message_ShouldAdvance(globalCtx))) {
                 break;
             } else if (globalCtx->msgCtx.choiceIndex == 0) {
-<<<<<<< HEAD
                 EnZl4_SetActiveCamDir(globalCtx, 4);
-                func_80034EC0(&this->skelAnime, sAnimationEntries, ZL4_ANIM_28);
-=======
-                EnZl4_SetCsCameraAngle(globalCtx, 4);
                 Animation_ChangeByInfo(&this->skelAnime, sAnimationInfo, ZL4_ANIM_28);
->>>>>>> 791d9018
                 this->blinkTimer = 0;
                 this->eyeExpression = ZL4_EYES_SQUINT;
                 this->mouthExpression = ZL4_MOUTH_HAPPY;
                 Message_StartTextbox(globalCtx, 0x7032, NULL);
                 this->talkState = 7;
             } else {
-<<<<<<< HEAD
                 EnZl4_SetActiveCamDir(globalCtx, 2);
-                func_80034EC0(&this->skelAnime, sAnimationEntries, ZL4_ANIM_9);
-=======
-                EnZl4_SetCsCameraAngle(globalCtx, 2);
                 Animation_ChangeByInfo(&this->skelAnime, sAnimationInfo, ZL4_ANIM_9);
->>>>>>> 791d9018
                 this->mouthExpression = ZL4_MOUTH_WORRIED;
                 Message_StartTextbox(globalCtx, 0x7031, NULL);
                 this->talkState++;
@@ -593,26 +578,16 @@
             if (!((Message_GetState(&globalCtx->msgCtx) == TEXT_STATE_CHOICE) && Message_ShouldAdvance(globalCtx))) {
                 break;
             } else if (globalCtx->msgCtx.choiceIndex == 0) {
-<<<<<<< HEAD
                 EnZl4_SetActiveCamDir(globalCtx, 4);
-                func_80034EC0(&this->skelAnime, sAnimationEntries, ZL4_ANIM_28);
-=======
-                EnZl4_SetCsCameraAngle(globalCtx, 4);
                 Animation_ChangeByInfo(&this->skelAnime, sAnimationInfo, ZL4_ANIM_28);
->>>>>>> 791d9018
                 this->blinkTimer = 0;
                 this->eyeExpression = ZL4_EYES_SQUINT;
                 this->mouthExpression = ZL4_MOUTH_HAPPY;
                 Message_StartTextbox(globalCtx, 0x7032, NULL);
                 this->talkState = 7;
             } else {
-<<<<<<< HEAD
                 EnZl4_SetActiveCamDir(globalCtx, 2);
-                func_80034EC0(&this->skelAnime, sAnimationEntries, ZL4_ANIM_9);
-=======
-                EnZl4_SetCsCameraAngle(globalCtx, 2);
                 Animation_ChangeByInfo(&this->skelAnime, sAnimationInfo, ZL4_ANIM_9);
->>>>>>> 791d9018
                 this->mouthExpression = ZL4_MOUTH_WORRIED;
                 Message_StartTextbox(globalCtx, 0x7031, NULL);
                 this->talkState = 4;
@@ -627,13 +602,8 @@
             }
         case 8:
             if ((Message_GetState(&globalCtx->msgCtx) == TEXT_STATE_EVENT) && Message_ShouldAdvance(globalCtx)) {
-<<<<<<< HEAD
                 EnZl4_SetActiveCamMove(globalCtx, 2);
-                func_80034EC0(&this->skelAnime, sAnimationEntries, ZL4_ANIM_0);
-=======
-                EnZl4_SetCsCameraMove(globalCtx, 2);
                 Animation_ChangeByInfo(&this->skelAnime, sAnimationInfo, ZL4_ANIM_0);
->>>>>>> 791d9018
                 this->blinkTimer = 0;
                 this->eyeExpression = ZL4_EYES_NEUTRAL;
                 this->mouthExpression = ZL4_MOUTH_NEUTRAL;
@@ -670,13 +640,8 @@
             break;
         case 1:
             if ((Message_GetState(&globalCtx->msgCtx) == TEXT_STATE_EVENT) && Message_ShouldAdvance(globalCtx)) {
-<<<<<<< HEAD
                 EnZl4_SetActiveCamDir(globalCtx, 6);
-                func_80034EC0(&this->skelAnime, sAnimationEntries, ZL4_ANIM_1);
-=======
-                EnZl4_SetCsCameraAngle(globalCtx, 6);
                 Animation_ChangeByInfo(&this->skelAnime, sAnimationInfo, ZL4_ANIM_1);
->>>>>>> 791d9018
                 this->blinkTimer = 11;
                 this->eyeExpression = ZL4_EYES_SQUINT;
                 this->mouthExpression = ZL4_MOUTH_NEUTRAL;
@@ -706,13 +671,8 @@
             break;
         case 5:
             if ((Message_GetState(&globalCtx->msgCtx) == TEXT_STATE_EVENT) && Message_ShouldAdvance(globalCtx)) {
-<<<<<<< HEAD
                 EnZl4_SetActiveCamMove(globalCtx, 3);
-                func_80034EC0(&this->skelAnime, sAnimationEntries, ZL4_ANIM_0);
-=======
-                EnZl4_SetCsCameraMove(globalCtx, 3);
                 Animation_ChangeByInfo(&this->skelAnime, sAnimationInfo, ZL4_ANIM_0);
->>>>>>> 791d9018
                 globalCtx->msgCtx.msgMode = MSGMODE_PAUSED;
                 this->talkTimer2 = 0;
                 this->talkState = 6;
@@ -746,13 +706,8 @@
         case 10:
             if ((Message_GetState(&globalCtx->msgCtx) == TEXT_STATE_CHOICE) && Message_ShouldAdvance(globalCtx)) {
                 if (globalCtx->msgCtx.choiceIndex == 0) {
-<<<<<<< HEAD
                     EnZl4_SetActiveCamMove(globalCtx, 4);
-                    func_80034EC0(&this->skelAnime, sAnimationEntries, ZL4_ANIM_33);
-=======
-                    EnZl4_SetCsCameraMove(globalCtx, 4);
                     Animation_ChangeByInfo(&this->skelAnime, sAnimationInfo, ZL4_ANIM_33);
->>>>>>> 791d9018
                     this->mouthExpression = ZL4_MOUTH_NEUTRAL;
                     globalCtx->msgCtx.msgMode = MSGMODE_PAUSED;
                     this->talkTimer2 = 0;
@@ -958,13 +913,8 @@
             } else {
                 func_800AA000(0.0f, 0xA0, 0xA, 0x28);
                 func_8002DF54(globalCtx, &this->actor, 1);
-<<<<<<< HEAD
-                func_80034EC0(&this->skelAnime, sAnimationEntries, ZL4_ANIM_30);
+                Animation_ChangeByInfo(&this->skelAnime, sAnimationInfo, ZL4_ANIM_30);
                 EnZl4_SetActiveCamDir(globalCtx, 11);
-=======
-                Animation_ChangeByInfo(&this->skelAnime, sAnimationInfo, ZL4_ANIM_30);
-                EnZl4_SetCsCameraAngle(globalCtx, 11);
->>>>>>> 791d9018
                 Message_StartTextbox(globalCtx, 0x7039, NULL);
                 this->talkState++;
             }
@@ -1019,13 +969,8 @@
             break;
         case 4:
             if ((Message_GetState(&globalCtx->msgCtx) == TEXT_STATE_EVENT) && Message_ShouldAdvance(globalCtx)) {
-<<<<<<< HEAD
                 EnZl4_SetActiveCamDir(globalCtx, 12);
-                func_80034EC0(&this->skelAnime, sAnimationEntries, ZL4_ANIM_23);
-=======
-                EnZl4_SetCsCameraAngle(globalCtx, 12);
                 Animation_ChangeByInfo(&this->skelAnime, sAnimationInfo, ZL4_ANIM_23);
->>>>>>> 791d9018
                 this->blinkTimer = 0;
                 this->eyeExpression = ZL4_EYES_NEUTRAL;
                 this->mouthExpression = ZL4_MOUTH_SURPRISED;
@@ -1119,13 +1064,8 @@
             break;
         case 2:
             if ((Message_GetState(&globalCtx->msgCtx) == TEXT_STATE_EVENT) && Message_ShouldAdvance(globalCtx)) {
-<<<<<<< HEAD
                 EnZl4_SetActiveCamDir(globalCtx, 13);
-                func_80034EC0(&this->skelAnime, sAnimationEntries, ZL4_ANIM_19);
-=======
-                EnZl4_SetCsCameraAngle(globalCtx, 13);
                 Animation_ChangeByInfo(&this->skelAnime, sAnimationInfo, ZL4_ANIM_19);
->>>>>>> 791d9018
                 this->blinkTimer = 0;
                 this->eyeExpression = ZL4_EYES_NEUTRAL;
                 this->mouthExpression = ZL4_MOUTH_SURPRISED;
