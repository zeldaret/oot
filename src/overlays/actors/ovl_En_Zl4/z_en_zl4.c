--- conflicted
+++ resolved
@@ -71,10 +71,8 @@
     (ActorFunc)EnZl4_Update,
     (ActorFunc)EnZl4_Draw,
 };
-<<<<<<< HEAD
-=======
-
-static ColliderCylinderInit D_80B5E780 = {
+
+static ColliderCylinderInit sCylinderInit = {
     {
         COLTYPE_NONE,
         AT_NONE,
@@ -93,17 +91,8 @@
     },
     { 10, 44, 0, { 0, 0, 0 } },
 };
-*/
-#pragma GLOBAL_ASM("asm/non_matchings/overlays/actors/ovl_En_Zl4/func_80B5B7B0.s")
->>>>>>> 02994f53
-
-ColliderCylinderInit sCylinderInit = {
-    { COLTYPE_UNK10, 0x00, 0x00, 0x39, 0x20, COLSHAPE_CYLINDER },
-    { 0x00, { 0x00000000, 0x00, 0x00 }, { 0x00000000, 0x00, 0x00 }, 0x00, 0x00, 0x01 },
-    { 10, 44, 0, { 0, 0, 0 } },
-};
-
-CollisionCheckInfoInit2 sColChkInfoInit = { 0, 0, 0, 0, 0xFF };
+
+CollisionCheckInfoInit2 sColChkInfoInit = { 0, 0, 0, 0, MASS_IMMOVABLE };
 
 typedef enum {
     /*  0 */ ZL4_ANIM_0,
@@ -369,7 +358,7 @@
     func_80034EC0(&this->skelAnime, sAnimationEntries, ZL4_ANIM_21);
     Collider_InitCylinder(globalCtx, &this->collider);
     Collider_SetCylinder(globalCtx, &this->collider, &this->actor, &sCylinderInit);
-    func_80061EFC(&this->actor.colChkInfo, NULL, &sColChkInfoInit);
+    CollisionCheck_SetInfo2(&this->actor.colChkInfo, NULL, &sColChkInfoInit);
     Actor_SetScale(&this->actor, 0.01f);
     this->actor.unk_1F = 6;
     this->actor.textId = -1;
@@ -1248,7 +1237,7 @@
     EnZl4_UpdateFace(this);
     func_8002E4B4(globalCtx, &this->actor, 0.0f, 0.0f, 0.0f, 4);
     this->actionFunc(this, globalCtx);
-    Collider_CylinderUpdate(&this->actor, &this->collider);
+    Collider_UpdateCylinder(&this->actor, &this->collider);
     CollisionCheck_SetOC(globalCtx, &globalCtx->colChkCtx, &this->collider.base);
 }
 
