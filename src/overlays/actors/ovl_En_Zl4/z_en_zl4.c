/*
 * File: z_en_zl4.c
 * Overlay: ovl_En_Zl4
 * Description: Child Princess Zelda
 */

#include "z_en_zl4.h"
#include "assets/objects/object_zl4/object_zl4.h"
#include "assets/scenes/indoors/nakaniwa/nakaniwa_scene.h"

#define FLAGS (ACTOR_FLAG_0 | ACTOR_FLAG_3 | ACTOR_FLAG_4)

typedef enum {
    /* 0 */ ZL4_CS_WAIT,
    /* 1 */ ZL4_CS_START,
    /* 2 */ ZL4_CS_MEET,
    /* 3 */ ZL4_CS_STONE,
    /* 4 */ ZL4_CS_NAMES,
    /* 5 */ ZL4_CS_LEGEND,
    /* 6 */ ZL4_CS_WINDOW,
    /* 7 */ ZL4_CS_GANON,
    /* 8 */ ZL4_CS_PLAN
} EnZl4CutsceneState;

typedef enum {
    /* 0 */ ZL4_EYES_NEUTRAL,
    /* 1 */ ZL4_EYES_SHUT,
    /* 2 */ ZL4_EYES_LOOK_LEFT,
    /* 3 */ ZL4_EYES_LOOK_RIGHT,
    /* 4 */ ZL4_EYES_WIDE,
    /* 5 */ ZL4_EYES_SQUINT,
    /* 6 */ ZL4_EYES_OPEN
} EnZl4EyeExpression;

typedef enum {
    /* 0 */ ZL4_MOUTH_NEUTRAL,
    /* 1 */ ZL4_MOUTH_HAPPY,
    /* 2 */ ZL4_MOUTH_WORRIED,
    /* 3 */ ZL4_MOUTH_SURPRISED
} EnZl4MouthExpression;

typedef enum {
    /* 0 */ ZL4_EYE_OPEN,
    /* 1 */ ZL4_EYE_BLINK,
    /* 2 */ ZL4_EYE_SHUT,
    /* 3 */ ZL4_EYE_WIDE,
    /* 4 */ ZL4_EYE_SQUINT,
    /* 5 */ ZL4_EYE_LOOK_OUT,
    /* 6 */ ZL4_EYE_LOOK_IN
} EnZl4EyeState;

void EnZl4_Init(Actor* thisx, PlayState* play);
void EnZl4_Destroy(Actor* thisx, PlayState* play);
void EnZl4_Update(Actor* thisx, PlayState* play);
void EnZl4_Draw(Actor* thisx, PlayState* play);

void EnZl4_Cutscene(EnZl4* this, PlayState* play);
void EnZl4_Idle(EnZl4* this, PlayState* play);
void EnZl4_TheEnd(EnZl4* this, PlayState* play);

const ActorInit En_Zl4_InitVars = {
    ACTOR_EN_ZL4,
    ACTORCAT_NPC,
    FLAGS,
    OBJECT_ZL4,
    sizeof(EnZl4),
    (ActorFunc)EnZl4_Init,
    (ActorFunc)EnZl4_Destroy,
    (ActorFunc)EnZl4_Update,
    (ActorFunc)EnZl4_Draw,
};

static ColliderCylinderInit sCylinderInit = {
    {
        COLTYPE_NONE,
        AT_NONE,
        AC_NONE,
        OC1_ON | OC1_TYPE_ALL,
        OC2_TYPE_2,
        COLSHAPE_CYLINDER,
    },
    {
        ELEMTYPE_UNK0,
        { 0x00000000, 0x00, 0x00 },
        { 0x00000000, 0x00, 0x00 },
        TOUCH_NONE,
        BUMP_NONE,
        OCELEM_ON,
    },
    { 10, 44, 0, { 0, 0, 0 } },
};

static CollisionCheckInfoInit2 sColChkInfoInit = { 0, 0, 0, 0, MASS_IMMOVABLE };

typedef enum {
    /*  0 */ ZL4_ANIM_0,
    /*  1 */ ZL4_ANIM_1,
    /*  2 */ ZL4_ANIM_2,
    /*  3 */ ZL4_ANIM_3,
    /*  4 */ ZL4_ANIM_4,
    /*  5 */ ZL4_ANIM_5,
    /*  6 */ ZL4_ANIM_6,
    /*  7 */ ZL4_ANIM_7,
    /*  8 */ ZL4_ANIM_8,
    /*  9 */ ZL4_ANIM_9,
    /* 10 */ ZL4_ANIM_10,
    /* 11 */ ZL4_ANIM_11,
    /* 12 */ ZL4_ANIM_12,
    /* 13 */ ZL4_ANIM_13,
    /* 14 */ ZL4_ANIM_14,
    /* 15 */ ZL4_ANIM_15,
    /* 16 */ ZL4_ANIM_16,
    /* 17 */ ZL4_ANIM_17,
    /* 18 */ ZL4_ANIM_18,
    /* 19 */ ZL4_ANIM_19,
    /* 20 */ ZL4_ANIM_20,
    /* 21 */ ZL4_ANIM_21,
    /* 22 */ ZL4_ANIM_22,
    /* 23 */ ZL4_ANIM_23,
    /* 24 */ ZL4_ANIM_24,
    /* 25 */ ZL4_ANIM_25,
    /* 26 */ ZL4_ANIM_26,
    /* 27 */ ZL4_ANIM_27,
    /* 28 */ ZL4_ANIM_28,
    /* 29 */ ZL4_ANIM_29,
    /* 30 */ ZL4_ANIM_30,
    /* 31 */ ZL4_ANIM_31,
    /* 32 */ ZL4_ANIM_32,
    /* 33 */ ZL4_ANIM_33
} EnZl4Animation;

static AnimationInfo sAnimationInfo[] = {
    /*  0 */ /* standing idle */ { &gChildZeldaAnim_000654, 1.0f, 0.0f, -1.0f, ANIMMODE_LOOP, 0.0f },
    /*  1 */ /* moves to introduce herself */ { &gChildZeldaAnim_00E5C8, 1.0f, 0.0f, -1.0f, ANIMMODE_ONCE, -1.0f },
    /*  2 */ /* introducing herself */ { &gChildZeldaAnim_00EBC4, 1.0f, 0.0f, -1.0f, ANIMMODE_LOOP, -1.0f },
    /*  3 */ /* turns away from window surprised */
    { &gChildZeldaAnim_010DF8, 1.0f, 0.0f, -1.0f, ANIMMODE_ONCE, -1.0f },
    /*  4 */ /* standing with hand in front of mouth */
    { &gChildZeldaAnim_011248, 1.0f, 0.0f, -1.0f, ANIMMODE_LOOP, -1.0f },
    /*  5 */ /* surprise, moves hand to mouth */ { &gChildZeldaAnim_011698, 1.0f, 0.0f, -1.0f, ANIMMODE_LOOP, -1.0f },
    /*  6 */ /* uncrosses arms, leans toward link with hands together */
    { &gChildZeldaAnim_011B34, 1.0f, 0.0f, -1.0f, ANIMMODE_LOOP, -8.0f },
    /*  7 */ /* turns to write letter */ { &gChildZeldaAnim_0125E4, 1.0f, 0.0f, -1.0f, ANIMMODE_ONCE, 0.0f },
    /*  8 */ /* writing letter */ { &gChildZeldaAnim_012E58, 1.0f, 0.0f, -1.0f, ANIMMODE_LOOP, 0.0f },
    /*  9 */ /* pulls back, looks askew */ { &gChildZeldaAnim_013280, 1.0f, 0.0f, -1.0f, ANIMMODE_ONCE, -1.0f },
    /* 10 */ /* looks askew at Link */ { &gChildZeldaAnim_013628, 1.0f, 0.0f, -1.0f, ANIMMODE_LOOP, -1.0f },
    /* 11 */ /* crosses arms, looks to the side */ { &gChildZeldaAnim_013A50, 1.0f, 0.0f, -1.0f, ANIMMODE_ONCE, -1.0f },
    /* 12 */ /* arms crossed, looking away */ { &gChildZeldaAnim_013EA0, 1.0f, 0.0f, -1.0f, ANIMMODE_LOOP, -1.0f },
    /* 13 */ /* turns away, hands behind back, looks up */
    { &gChildZeldaAnim_015F14, 1.0f, 0.0f, -1.0f, ANIMMODE_LOOP, 0.0f },
    /* 14 */ /* turns back to link, hands on top of each other */
    { &gChildZeldaAnim_0169B4, 1.0f, 0.0f, -1.0f, ANIMMODE_LOOP, 0.0f },
    /* 15 */ /* hands behind back looking up */ { &gChildZeldaAnim_016D08, 1.0f, 0.0f, -1.0f, ANIMMODE_LOOP, 0.0f },
    /* 16 */ /* leans toward link, looks askew */ { &gChildZeldaAnim_01726C, 1.0f, 0.0f, -1.0f, ANIMMODE_ONCE, -1.0f },
    /* 17 */ /* leaning toward link, looking askew */
    { &gChildZeldaAnim_017818, 1.0f, 0.0f, -1.0f, ANIMMODE_LOOP, -8.0f },
    /* 18 */ /* neutral, looking at Link */ { &gChildZeldaAnim_01805C, 1.0f, 0.0f, -1.0f, ANIMMODE_LOOP, 0.0f },
    /* 19 */ /* moves towards link, hands clasped */
    { &gChildZeldaAnim_018898, 1.0f, 0.0f, -1.0f, ANIMMODE_ONCE, -1.0f },
    /* 20 */ /* facing link, hands clasped */ { &gChildZeldaAnim_01910C, 1.0f, 0.0f, -1.0f, ANIMMODE_LOOP, -1.0f },
    /* 21 */ /* look in window */ { &gChildZeldaAnim_019600, 1.0f, 0.0f, -1.0f, ANIMMODE_LOOP, 0.0f },
    /* 22 */ /* leans forward, hands together */ { &gChildZeldaAnim_01991C, 1.0f, 0.0f, -1.0f, ANIMMODE_ONCE, -1.0f },
    /* 23 */ /* turns to link, hands on top of each other */
    { &gChildZeldaAnim_01A2FC, 1.0f, 0.0f, -1.0f, ANIMMODE_LOOP, 0.0f },
    /* 24 */ /* stands, hands on top of each other */
    { &gChildZeldaAnim_01AAE0, 1.0f, 0.0f, -1.0f, ANIMMODE_LOOP, 0.0f },
    /* 25 */ /* leaning forward, hands together */ { &gChildZeldaAnim_01AE88, 1.0f, 0.0f, -1.0f, ANIMMODE_LOOP, -1.0f },
    /* 26 */ /* walks aside, points to window */ { &gChildZeldaAnim_01B874, 1.0f, 0.0f, -1.0f, ANIMMODE_ONCE, 0.0f },
    /* 27 */ /* stands pointing at window */ { &gChildZeldaAnim_01BCF0, 1.0f, 0.0f, -1.0f, ANIMMODE_LOOP, 0.0f },
    /* 28 */ /* laughs, hands together */ { &gChildZeldaAnim_01C494, 1.0f, 0.0f, -1.0f, ANIMMODE_LOOP, -1.0f },
    /* 29 */ /* happy, hands together */ { &gChildZeldaAnim_01C7B0, 1.0f, 0.0f, -1.0f, ANIMMODE_LOOP, -1.0f },
    /* 30 */ /* standing hands behind back looking down*/
    { &gChildZeldaAnim_01CE08, 1.0f, 0.0f, -1.0f, ANIMMODE_LOOP, 0.0f },
    /* 31 */ /* cocks head, hands clasped */ { &gChildZeldaAnim_00F0A4, 1.0f, 0.0f, -1.0f, ANIMMODE_ONCE, 0.0f },
    /* 32 */ /* happy, hands clasped */ { &gChildZeldaAnim_00F894, 1.0f, 0.0f, -1.0f, ANIMMODE_LOOP, 0.0f },
    /* 33 */ /* transition to standing */ { &gChildZeldaAnim_000654, 1.0f, 0.0f, -1.0f, ANIMMODE_LOOP, -8.0f },
};

#include "z_en_zl4_cutscene_data.inc.c"

void EnZl4_SetActiveCamDir(PlayState* play, s16 index) {
    Camera* activeCam = GET_ACTIVE_CAM(play);

    Camera_ChangeSetting(activeCam, CAM_SET_FREE0);
    activeCam->at = sCamDirections[index].at;
    activeCam->eye = activeCam->eyeNext = sCamDirections[index].eye;
    activeCam->roll = sCamDirections[index].roll;
    activeCam->fov = sCamDirections[index].fov;
}

void EnZl4_SetActiveCamMove(PlayState* play, s16 index) {
    Camera* activeCam = GET_ACTIVE_CAM(play);
    Player* player = GET_PLAYER(play);

    Camera_ChangeSetting(activeCam, CAM_SET_CS_0);
    Camera_ResetAnim(activeCam);
    Camera_SetCSParams(activeCam, sCamMove[index].atPoints, sCamMove[index].eyePoints, player,
                       sCamMove[index].relativeToPlayer);
}

u16 EnZl4_GetText(PlayState* play, Actor* thisx) {
    u16 faceReaction = Text_GetFaceReaction(play, 22);
    u16 stoneCount;
    s16 ret;

    if (faceReaction != 0) {
        return faceReaction;
    }

    stoneCount = 0;
    if (CHECK_QUEST_ITEM(QUEST_KOKIRI_EMERALD)) {
        stoneCount = 1;
    }
    if (CHECK_QUEST_ITEM(QUEST_GORON_RUBY)) {
        stoneCount++;
    }
    if (CHECK_QUEST_ITEM(QUEST_ZORA_SAPPHIRE)) {
        stoneCount++;
    }

    if (stoneCount > 1) {
        ret = 0x703D;
    } else {
        ret = 0x703C;
    }
    return ret;
}

s16 func_80B5B9B0(PlayState* play, Actor* thisx) {
    if (Message_GetState(&play->msgCtx) == TEXT_STATE_CLOSING) {
        return false;
    }
    return true;
}

void EnZl4_UpdateFace(EnZl4* this) {
    if (this->blinkTimer > 0) {
        this->blinkTimer--;
    } else {
        this->blinkTimer = 0;
    }
    if (this->blinkTimer <= 2) {
        this->leftEyeState = this->rightEyeState = this->blinkTimer;
    }
    switch (this->eyeExpression) {
        case ZL4_EYES_NEUTRAL:
            if (this->blinkTimer == 0) {
                this->blinkTimer = Rand_S16Offset(30, 30);
            }
            break;
        case ZL4_EYES_SHUT:
            if (this->blinkTimer == 0) {
                this->leftEyeState = this->rightEyeState = ZL4_EYE_SHUT;
            }
            break;
        case ZL4_EYES_LOOK_LEFT:
            if (this->blinkTimer == 0) {
                this->leftEyeState = ZL4_EYE_LOOK_OUT;
                this->rightEyeState = ZL4_EYE_LOOK_IN;
            }
            break;
        case ZL4_EYES_LOOK_RIGHT:
            if (this->blinkTimer == 0) {
                this->leftEyeState = ZL4_EYE_LOOK_IN;
                this->rightEyeState = ZL4_EYE_LOOK_OUT;
            }
            break;
        case ZL4_EYES_WIDE:
            if (this->blinkTimer == 0) {
                this->leftEyeState = this->rightEyeState = ZL4_EYE_WIDE;
            }
            break;
        case ZL4_EYES_SQUINT:
            if (this->blinkTimer == 0) {
                this->leftEyeState = this->rightEyeState = ZL4_EYE_SQUINT;
            }
            break;
        case ZL4_EYES_OPEN:
            if (this->blinkTimer >= 3) {
                this->blinkTimer = ZL4_EYE_OPEN;
            }
            break;
    }
    switch (this->mouthExpression) {
        case ZL4_MOUTH_HAPPY:
            this->mouthState = 1;
            break;
        case ZL4_MOUTH_WORRIED:
            this->mouthState = 2;
            break;
        case ZL4_MOUTH_SURPRISED:
            this->mouthState = 3;
            break;
        default:
            this->mouthState = 0;
            break;
    }
}

void EnZl4_SetMove(EnZl4* this, PlayState* play) {
    this->skelAnime.moveFlags |= 1;
    AnimationContext_SetMoveActor(play, &this->actor, &this->skelAnime, 1.0f);
}

void func_80B5BB78(EnZl4* this, PlayState* play) {
    Player* player = GET_PLAYER(play);

    this->unk_1E0.unk_18 = player->actor.world.pos;
    func_80034A14(&this->actor, &this->unk_1E0, 2, 2);
}

void EnZl4_GetActionStartPos(CsCmdActorAction* action, Vec3f* vec) {
    vec->x = action->startPos.x;
    vec->y = action->startPos.y;
    vec->z = action->startPos.z;
}

s32 EnZl4_SetupFromLegendCs(EnZl4* this, PlayState* play) {
    Player* player = GET_PLAYER(play);
    Actor* playerx = &GET_PLAYER(play)->actor;
    s16 rotY;

    func_8002DF54(play, &this->actor, 8);
    playerx->world.pos = this->actor.world.pos;
    rotY = this->actor.shape.rot.y;
    playerx->world.pos.x += 56.0f * Math_SinS(rotY);
    playerx->world.pos.z += 56.0f * Math_CosS(rotY);

    player->linearVelocity = playerx->speedXZ = 0.0f;

    EnZl4_SetActiveCamMove(play, 5);
<<<<<<< HEAD
    ShrinkWindow_SetVal(0x20);
    Interface_SetHudVisibility(HUD_VISIBILITY_NONE_ALT);
=======
    Letterbox_SetSizeTarget(32);
    Interface_ChangeAlpha(2);
>>>>>>> 26d6028f
    this->talkTimer2 = 0;
    return true;
}

s32 EnZl4_InMovingAnim(EnZl4* this) {
    if ((this->skelAnime.animation == &gChildZeldaAnim_01B874) ||
        (this->skelAnime.animation == &gChildZeldaAnim_01BCF0) ||
        (this->skelAnime.animation == &gChildZeldaAnim_0125E4) ||
        (this->skelAnime.animation == &gChildZeldaAnim_012E58) ||
        (this->skelAnime.animation == &gChildZeldaAnim_015F14) ||
        (this->skelAnime.animation == &gChildZeldaAnim_0169B4) ||
        (this->skelAnime.animation == &gChildZeldaAnim_016D08) ||
        (this->skelAnime.animation == &gChildZeldaAnim_01805C) ||
        (this->skelAnime.animation == &gChildZeldaAnim_01A2FC) ||
        (this->skelAnime.animation == &gChildZeldaAnim_01AAE0) ||
        (this->skelAnime.animation == &gChildZeldaAnim_01CE08) ||
        (this->skelAnime.animation == &gChildZeldaAnim_018898) ||
        (this->skelAnime.animation == &gChildZeldaAnim_01910C) ||
        (this->skelAnime.animation == &gChildZeldaAnim_00F0A4) ||
        (this->skelAnime.animation == &gChildZeldaAnim_00F894)) {
        return true;
    }
    return false;
}

void EnZl4_Init(Actor* thisx, PlayState* play) {
    s32 pad;
    EnZl4* this = (EnZl4*)thisx;

    SkelAnime_InitFlex(play, &this->skelAnime, &gChildZeldaSkel, NULL, this->jointTable, this->morphTable, 18);
    ActorShape_Init(&this->actor.shape, 0.0f, ActorShadow_DrawCircle, 18.0f);
    Animation_ChangeByInfo(&this->skelAnime, sAnimationInfo, ZL4_ANIM_21);
    Collider_InitCylinder(play, &this->collider);
    Collider_SetCylinder(play, &this->collider, &this->actor, &sCylinderInit);
    CollisionCheck_SetInfo2(&this->actor.colChkInfo, NULL, &sColChkInfoInit);
    Actor_SetScale(&this->actor, 0.01f);
    this->actor.targetMode = 6;
    this->actor.textId = -1;
    this->eyeExpression = this->mouthExpression = ZL4_MOUTH_NEUTRAL;

    if (IS_CUTSCENE_LAYER) {
        Animation_ChangeByInfo(&this->skelAnime, sAnimationInfo, ZL4_ANIM_0);
        this->actionFunc = EnZl4_TheEnd;
    } else if (GET_EVENTCHKINF(EVENTCHKINF_40)) {
        Animation_ChangeByInfo(&this->skelAnime, sAnimationInfo, ZL4_ANIM_0);
        this->actionFunc = EnZl4_Idle;
    } else {
        if (gSaveContext.entranceIndex != ENTR_NAKANIWA_1) {
            Animation_ChangeByInfo(&this->skelAnime, sAnimationInfo, ZL4_ANIM_21);
            this->csState = ZL4_CS_WAIT;
            this->talkState = 0;
        } else {
            EnZl4_SetupFromLegendCs(this, play);
            Animation_ChangeByInfo(&this->skelAnime, sAnimationInfo, ZL4_ANIM_0);
            this->csState = ZL4_CS_LEGEND;
            this->talkState = 0;
        }
        this->actionFunc = EnZl4_Cutscene;
    }
}

void EnZl4_Destroy(Actor* thisx, PlayState* play) {
    s32 pad;
    EnZl4* this = (EnZl4*)thisx;

    Collider_DestroyCylinder(play, &this->collider);
}

s32 EnZl4_SetNextAnim(EnZl4* this, s32 nextAnim) {
    if (!Animation_OnFrame(&this->skelAnime, this->skelAnime.endFrame)) {
        return false;
    }
    Animation_ChangeByInfo(&this->skelAnime, sAnimationInfo, nextAnim);
    return true;
}

void EnZl4_ReverseAnimation(EnZl4* this) {
    f32 tempFrame = this->skelAnime.startFrame;

    this->skelAnime.startFrame = this->skelAnime.endFrame;
    this->skelAnime.curFrame = this->skelAnime.endFrame;
    this->skelAnime.endFrame = tempFrame;
    this->skelAnime.playSpeed = -1.0f;
}

s32 EnZl4_CsWaitForPlayer(EnZl4* this, PlayState* play) {
    Player* player = GET_PLAYER(play);
    Actor* playerx = &GET_PLAYER(play)->actor;
    s16 rotY;
    s16 yawDiff;
    s16 absYawDiff;

    if (!Actor_ProcessTalkRequest(&this->actor, play)) {
        yawDiff = (f32)this->actor.yawTowardsPlayer - this->actor.shape.rot.y;
        absYawDiff = ABS(yawDiff);
        if ((playerx->world.pos.y != this->actor.world.pos.y) || (absYawDiff >= 0x3FFC)) {
            return false;
        } else {
            func_8002F2CC(&this->actor, play, this->collider.dim.radius + 60.0f);
            return false;
        }
    }
    playerx->world.pos = this->actor.world.pos;
    rotY = this->actor.shape.rot.y;
    playerx->world.pos.x += 56.0f * Math_SinS(rotY);
    playerx->world.pos.z += 56.0f * Math_CosS(rotY);
    playerx->speedXZ = 0.0f;
    player->linearVelocity = 0.0f;
    return true;
}

s32 EnZl4_CsMeetPlayer(EnZl4* this, PlayState* play) {
    switch (this->talkState) {
        case 0:
            if (this->skelAnime.curFrame == 50.0f) {
                Audio_PlayActorSfx2(&this->actor, NA_SE_VO_Z0_MEET);
            }
            if (!EnZl4_SetNextAnim(this, ZL4_ANIM_4)) {
                break;
            } else {
                Message_StartTextbox(play, 0x702E, NULL);
                this->talkState++;
            }
            break;
        case 1:
            if ((Message_GetState(&play->msgCtx) == TEXT_STATE_EVENT) && Message_ShouldAdvance(play)) {
                EnZl4_SetActiveCamDir(play, 1);
                Message_StartTextbox(play, 0x702F, NULL);
                this->talkTimer2 = 0;
                this->talkState++;
            }
            break;
        case 2:
            if ((Message_GetState(&play->msgCtx) == TEXT_STATE_EVENT) && Message_ShouldAdvance(play)) {
                play->csCtx.segment = SEGMENTED_TO_VIRTUAL(gZeldasCourtyardMeetCs);
                gSaveContext.cutsceneTrigger = 1;
                EnZl4_SetActiveCamMove(play, 0);
                play->msgCtx.msgMode = MSGMODE_PAUSED;
                this->talkTimer2 = 0;
                this->talkState++;
            }
            break;
        case 3:
            this->talkTimer2++;
            if (this->talkTimer2 >= 45) {
                Message_StartTextbox(play, 0x70F9, NULL);
                this->talkState++;
            }
            break;
        case 4:
            if ((Message_GetState(&play->msgCtx) == TEXT_STATE_EVENT) && Message_ShouldAdvance(play)) {
                EnZl4_SetActiveCamMove(play, 1);
                play->msgCtx.msgMode = MSGMODE_PAUSED;
                this->talkTimer2 = 0;
                this->talkState++;
            }
            break;
        case 5:
            this->talkTimer2++;
            if (this->talkTimer2 >= 10) {
                Message_StartTextbox(play, 0x70FA, NULL);
                this->talkState++;
            }
            break;
        case 6:
            if ((Message_GetState(&play->msgCtx) == TEXT_STATE_EVENT) && Message_ShouldAdvance(play)) {
                EnZl4_SetActiveCamDir(play, 2);
                Animation_ChangeByInfo(&this->skelAnime, sAnimationInfo, ZL4_ANIM_22);
                this->mouthExpression = ZL4_MOUTH_NEUTRAL;
                this->talkTimer2 = 0;
                this->talkState++;
                Message_StartTextbox(play, 0x70FB, NULL);
            }
            break;
    }
    return (this->talkState == 7) ? 1 : 0;
}

s32 EnZl4_CsAskStone(EnZl4* this, PlayState* play) {
    switch (this->talkState) {
        case 0:
            if (EnZl4_SetNextAnim(this, ZL4_ANIM_25)) {
                this->talkState++;
            }
            FALLTHROUGH;
        case 1:
            if ((Message_GetState(&play->msgCtx) == TEXT_STATE_EVENT) && Message_ShouldAdvance(play)) {
                EnZl4_SetActiveCamDir(play, 3);
                play->msgCtx.msgMode = MSGMODE_PAUSED;
                this->talkTimer1 = 40;
                this->talkState = 2;
            }
            break;
        case 2:
            if (DECR(this->talkTimer1) == 0) {
                Message_StartTextbox(play, 0x7030, NULL);
                this->talkState++;
            }
            break;
        case 3:
            if (!((Message_GetState(&play->msgCtx) == TEXT_STATE_CHOICE) && Message_ShouldAdvance(play))) {
                break;
            } else if (play->msgCtx.choiceIndex == 0) {
                EnZl4_SetActiveCamDir(play, 4);
                Animation_ChangeByInfo(&this->skelAnime, sAnimationInfo, ZL4_ANIM_28);
                this->blinkTimer = 0;
                this->eyeExpression = ZL4_EYES_SQUINT;
                this->mouthExpression = ZL4_MOUTH_HAPPY;
                Message_StartTextbox(play, 0x7032, NULL);
                this->talkState = 7;
            } else {
                EnZl4_SetActiveCamDir(play, 2);
                Animation_ChangeByInfo(&this->skelAnime, sAnimationInfo, ZL4_ANIM_9);
                this->mouthExpression = ZL4_MOUTH_WORRIED;
                Message_StartTextbox(play, 0x7031, NULL);
                this->talkState++;
            }
            break;
        case 4:
            if (this->skelAnime.curFrame == 16.0f) {
                Audio_PlayActorSfx2(&this->actor, NA_SE_VO_Z0_QUESTION);
            }
            if (EnZl4_SetNextAnim(this, ZL4_ANIM_10)) {
                this->talkState++;
            }
            FALLTHROUGH;
        case 5:
            if ((Message_GetState(&play->msgCtx) == TEXT_STATE_EVENT) && Message_ShouldAdvance(play)) {
                play->msgCtx.msgMode = MSGMODE_PAUSED;
                Animation_ChangeByInfo(&this->skelAnime, sAnimationInfo, ZL4_ANIM_9);
                this->mouthExpression = ZL4_MOUTH_WORRIED;
                EnZl4_ReverseAnimation(this);
                this->talkState = 6;
            }
            break;
        case 6:
            this->mouthExpression = ZL4_MOUTH_NEUTRAL;
            EnZl4_SetActiveCamDir(play, 3);
            Message_StartTextbox(play, 0x7030, NULL);
            this->talkState = 12;
            break;
        case 12:
            if (EnZl4_SetNextAnim(this, ZL4_ANIM_25)) {
                this->talkState = 13;
            }
            FALLTHROUGH;
        case 13:
            if (!((Message_GetState(&play->msgCtx) == TEXT_STATE_CHOICE) && Message_ShouldAdvance(play))) {
                break;
            } else if (play->msgCtx.choiceIndex == 0) {
                EnZl4_SetActiveCamDir(play, 4);
                Animation_ChangeByInfo(&this->skelAnime, sAnimationInfo, ZL4_ANIM_28);
                this->blinkTimer = 0;
                this->eyeExpression = ZL4_EYES_SQUINT;
                this->mouthExpression = ZL4_MOUTH_HAPPY;
                Message_StartTextbox(play, 0x7032, NULL);
                this->talkState = 7;
            } else {
                EnZl4_SetActiveCamDir(play, 2);
                Animation_ChangeByInfo(&this->skelAnime, sAnimationInfo, ZL4_ANIM_9);
                this->mouthExpression = ZL4_MOUTH_WORRIED;
                Message_StartTextbox(play, 0x7031, NULL);
                this->talkState = 4;
            }
            break;
        case 7:
            if (this->skelAnime.curFrame == 17.0f) {
                Audio_PlayActorSfx2(&this->actor, NA_SE_VO_Z0_SMILE_0);
            }
            if (EnZl4_SetNextAnim(this, ZL4_ANIM_29)) {
                this->talkState++;
            }
            FALLTHROUGH;
        case 8:
            if ((Message_GetState(&play->msgCtx) == TEXT_STATE_EVENT) && Message_ShouldAdvance(play)) {
                EnZl4_SetActiveCamMove(play, 2);
                Animation_ChangeByInfo(&this->skelAnime, sAnimationInfo, ZL4_ANIM_0);
                this->blinkTimer = 0;
                this->eyeExpression = ZL4_EYES_NEUTRAL;
                this->mouthExpression = ZL4_MOUTH_NEUTRAL;
                Message_StartTextbox(play, 0x70FC, NULL);
                this->talkState = 9;
            }
            break;
        case 9:
            if ((Message_GetState(&play->msgCtx) == TEXT_STATE_EVENT) && Message_ShouldAdvance(play)) {
                EnZl4_SetActiveCamDir(play, 5);
                Message_StartTextbox(play, 0x70FD, NULL);
                this->talkState++;
            }
            break;
        case 10:
            if ((Message_GetState(&play->msgCtx) == TEXT_STATE_EVENT) && Message_ShouldAdvance(play)) {
                Animation_ChangeByInfo(&this->skelAnime, sAnimationInfo, ZL4_ANIM_5);
                this->eyeExpression = ZL4_EYES_OPEN;
                this->mouthExpression = ZL4_MOUTH_SURPRISED;
                Message_StartTextbox(play, 0x70FE, NULL);
                this->talkState++;
            }
            break;
    }
    return (this->talkState == 11) ? 1 : 0;
}

s32 EnZl4_CsAskName(EnZl4* this, PlayState* play) {
    switch (this->talkState) {
        case 0:
            if (EnZl4_SetNextAnim(this, ZL4_ANIM_4)) {
                this->talkState++;
            }
            break;
        case 1:
            if ((Message_GetState(&play->msgCtx) == TEXT_STATE_EVENT) && Message_ShouldAdvance(play)) {
                EnZl4_SetActiveCamDir(play, 6);
                Animation_ChangeByInfo(&this->skelAnime, sAnimationInfo, ZL4_ANIM_1);
                this->blinkTimer = 11;
                this->eyeExpression = ZL4_EYES_SQUINT;
                this->mouthExpression = ZL4_MOUTH_NEUTRAL;
                play->msgCtx.msgMode = MSGMODE_PAUSED;
                Message_StartTextbox(play, 0x70FF, NULL);
                this->talkState++;
            }
            break;
        case 2:
            if (EnZl4_SetNextAnim(this, ZL4_ANIM_2)) {
                this->talkState++;
            }
            FALLTHROUGH;
        case 3:
            if ((Message_GetState(&play->msgCtx) == TEXT_STATE_EVENT) && Message_ShouldAdvance(play)) {
                Animation_ChangeByInfo(&this->skelAnime, sAnimationInfo, ZL4_ANIM_16);
                this->blinkTimer = 0;
                this->eyeExpression = ZL4_EYES_NEUTRAL;
                play->msgCtx.msgMode = MSGMODE_PAUSED;
                this->talkState = 4;
            }
            break;
        case 4:
            if (EnZl4_SetNextAnim(this, ZL4_ANIM_17)) {
                Message_StartTextbox(play, 0x2073, NULL);
                this->talkState++;
            }
            break;
        case 5:
            if ((Message_GetState(&play->msgCtx) == TEXT_STATE_EVENT) && Message_ShouldAdvance(play)) {
                EnZl4_SetActiveCamMove(play, 3);
                Animation_ChangeByInfo(&this->skelAnime, sAnimationInfo, ZL4_ANIM_0);
                play->msgCtx.msgMode = MSGMODE_PAUSED;
                this->talkTimer2 = 0;
                this->talkState = 6;
            }
            break;
        case 6:
            this->talkTimer2++;
            if (this->talkTimer2 >= 15) {
                Message_StartTextbox(play, 0x2074, NULL);
                this->talkState++;
            }
            break;
        case 7:
            if ((Message_GetState(&play->msgCtx) == TEXT_STATE_EVENT) && Message_ShouldAdvance(play)) {
                Animation_ChangeByInfo(&this->skelAnime, sAnimationInfo, ZL4_ANIM_6);
                this->mouthExpression = ZL4_MOUTH_HAPPY;
                Message_StartTextbox(play, 0x2075, NULL);
                this->talkState++;
            }
            break;
        case 8:
            if (EnZl4_SetNextAnim(this, ZL4_ANIM_25)) {
                this->talkState++;
            }
            FALLTHROUGH;
        case 9:
            if ((Message_GetState(&play->msgCtx) == TEXT_STATE_EVENT) && Message_ShouldAdvance(play)) {
                Message_StartTextbox(play, 0x7033, NULL);
                this->talkState = 10;
            }
            break;
        case 10:
            if ((Message_GetState(&play->msgCtx) == TEXT_STATE_CHOICE) && Message_ShouldAdvance(play)) {
                if (play->msgCtx.choiceIndex == 0) {
                    EnZl4_SetActiveCamMove(play, 4);
                    Animation_ChangeByInfo(&this->skelAnime, sAnimationInfo, ZL4_ANIM_33);
                    this->mouthExpression = ZL4_MOUTH_NEUTRAL;
                    play->msgCtx.msgMode = MSGMODE_PAUSED;
                    this->talkTimer2 = 0;
                    this->talkState = 15;
                } else {
                    EnZl4_SetActiveCamDir(play, 6);
                    play->msgCtx.msgMode = MSGMODE_PAUSED;
                    this->talkTimer1 = 20;
                    this->talkState++;
                    this->skelAnime.playSpeed = 0.0f;
                }
            }
            break;
        case 11:
            if (DECR(this->talkTimer1) == 0) {
                Animation_ChangeByInfo(&this->skelAnime, sAnimationInfo, ZL4_ANIM_11);
                this->blinkTimer = 11;
                this->eyeExpression = ZL4_EYES_LOOK_RIGHT;
                this->mouthExpression = ZL4_MOUTH_WORRIED;
                Message_StartTextbox(play, 0x7034, NULL);
                this->talkState++;
            }
            break;
        case 12:
            if (this->skelAnime.curFrame == 5.0f) {
                Audio_PlayActorSfx2(&this->actor, NA_SE_VO_Z0_SIGH_0);
            }
            if (EnZl4_SetNextAnim(this, ZL4_ANIM_12)) {
                this->talkState++;
            }
            FALLTHROUGH;
        case 13:
            if ((Message_GetState(&play->msgCtx) == TEXT_STATE_EVENT) && Message_ShouldAdvance(play)) {
                Animation_ChangeByInfo(&this->skelAnime, sAnimationInfo, ZL4_ANIM_6);
                this->blinkTimer = 3;
                this->eyeExpression = ZL4_EYES_NEUTRAL;
                this->mouthExpression = ZL4_MOUTH_HAPPY;
                play->msgCtx.msgMode = MSGMODE_PAUSED;
                this->talkState = 14;
            }
            break;
        case 14:
            if (EnZl4_SetNextAnim(this, ZL4_ANIM_25)) {
                Message_StartTextbox(play, 0x7033, NULL);
                this->talkState = 10;
            }
            break;
        case 15:
            this->talkTimer2++;
            if (this->talkTimer2 >= 30) {
                Message_StartTextbox(play, 0x7035, NULL);
                this->talkState++;
            }
            break;
        case 16:
            if ((Message_GetState(&play->msgCtx) == TEXT_STATE_EVENT) && Message_ShouldAdvance(play)) {
                play->msgCtx.msgMode = MSGMODE_PAUSED;
                this->talkState++;
            }
            FALLTHROUGH;
        case 17:
            this->talkTimer2++;
            if (this->talkTimer2 == 130) {
                play->msgCtx.msgMode = MSGMODE_PAUSED;
                play->nextEntranceIndex = ENTR_HIRAL_DEMO_0;
                gSaveContext.nextCutsceneIndex = 0xFFF7;
                play->transitionTrigger = TRANS_TRIGGER_START;
                play->transitionType = TRANS_TYPE_FADE_WHITE;
            }
            break;
    }
    if ((this->talkTimer2 == 17) && (this->talkTimer2 > 130)) {
        return true;
    }
    return false;
}

s32 EnZl4_CsTellLegend(EnZl4* this, PlayState* play) {
    Camera* activeCam = GET_ACTIVE_CAM(play);

    switch (this->talkState) {
        case 0:
            this->talkTimer2++;
            if (this->talkTimer2 >= 60) {
                Message_StartTextbox(play, 0x7037, NULL);
                this->talkState++;
            }
            break;
        case 1:
            if ((Message_GetState(&play->msgCtx) == TEXT_STATE_EVENT) && Message_ShouldAdvance(play)) {
                EnZl4_SetActiveCamDir(play, 7);
                Message_StartTextbox(play, 0x2076, NULL);
                this->talkState++;
            }
            break;
        case 2:
            if ((Message_GetState(&play->msgCtx) == TEXT_STATE_EVENT) && Message_ShouldAdvance(play)) {
                EnZl4_SetActiveCamMove(play, 6);
                play->msgCtx.msgMode = MSGMODE_PAUSED;
                this->talkState++;
            }
            break;
        case 3:
            if (activeCam->animState == 2) {
                Message_StartTextbox(play, 0x2077, NULL);
                this->talkState++;
            }
            break;
        case 4:
            if (!((Message_GetState(&play->msgCtx) == TEXT_STATE_CHOICE) && Message_ShouldAdvance(play))) {
                break;
            } else if (play->msgCtx.choiceIndex == 0) {
                EnZl4_SetActiveCamDir(play, 8);
                Message_StartTextbox(play, 0x7005, NULL);
                this->talkState = 9;
            } else {
                Animation_ChangeByInfo(&this->skelAnime, sAnimationInfo, ZL4_ANIM_5);
                this->mouthExpression = ZL4_MOUTH_SURPRISED;
                Message_StartTextbox(play, 0x7038, NULL);
                this->talkState++;
                Audio_PlayActorSfx2(&this->actor, NA_SE_VO_Z0_HURRY);
            }
            break;
        case 5:
            if (EnZl4_SetNextAnim(this, ZL4_ANIM_4)) {
                this->talkState++;
            }
            FALLTHROUGH;
        case 6:
            if ((Message_GetState(&play->msgCtx) == TEXT_STATE_EVENT) && Message_ShouldAdvance(play)) {
                Animation_ChangeByInfo(&this->skelAnime, sAnimationInfo, ZL4_ANIM_33);
                this->mouthExpression = ZL4_MOUTH_NEUTRAL;
                Message_StartTextbox(play, 0x7037, NULL);
                this->talkState++;
            }
            break;
        case 7:
            if ((Message_GetState(&play->msgCtx) == TEXT_STATE_EVENT) && Message_ShouldAdvance(play)) {
                Message_StartTextbox(play, 0x2076, NULL);
                this->talkState++;
            }
            break;
        case 8:
            if ((Message_GetState(&play->msgCtx) == TEXT_STATE_EVENT) && Message_ShouldAdvance(play)) {
                Message_StartTextbox(play, 0x2077, NULL);
                this->talkState = 4;
            }
            break;
        case 9:
            if ((Message_GetState(&play->msgCtx) == TEXT_STATE_EVENT) && Message_ShouldAdvance(play)) {
                Animation_ChangeByInfo(&this->skelAnime, sAnimationInfo, ZL4_ANIM_26);
                Message_StartTextbox(play, 0x2078, NULL);
                this->talkState++;
            }
            break;
        case 10:
            if (EnZl4_SetNextAnim(this, ZL4_ANIM_27)) {
                this->talkState++;
            }
            FALLTHROUGH;
        case 11:
            if (!((Message_GetState(&play->msgCtx) == TEXT_STATE_CHOICE) && Message_ShouldAdvance(play))) {
                break;
            } else if (play->msgCtx.choiceIndex == 0) {
                play->msgCtx.msgMode = MSGMODE_PAUSED;
                this->talkState = 13;
            } else {
                Message_StartTextbox(play, 0x700B, NULL);
                this->talkState = 12;
            }
            break;
        case 12:
            if ((Message_GetState(&play->msgCtx) == TEXT_STATE_EVENT) && Message_ShouldAdvance(play)) {
                play->msgCtx.msgMode = MSGMODE_PAUSED;
                this->talkState = 13;
            }
            break;
    }
    return (this->talkState == 13) ? 1 : 0;
}

s32 EnZl4_CsLookWindow(EnZl4* this, PlayState* play) {
    switch (this->talkState) {
        case 0:
            EnZl4_SetActiveCamMove(play, 7);
            play->csCtx.segment = SEGMENTED_TO_VIRTUAL(gZeldasCourtyardWindowCs);
            gSaveContext.cutsceneTrigger = 1;
            this->talkState++;
            break;
        case 1:
            if (play->csCtx.state != CS_STATE_IDLE) {
                if (play->csCtx.frames == 90) {
                    play->csCtx.state = CS_STATE_UNSKIPPABLE_INIT;
                }
            } else {
                play->csCtx.segment = SEGMENTED_TO_VIRTUAL(gZeldasCourtyardGanonCs);
                gSaveContext.cutsceneTrigger = 1;
                this->talkState++;
                func_8002DF54(play, &this->actor, 8);
            }
            break;
        case 2:
            if (play->csCtx.state != CS_STATE_IDLE) {
                if (play->csCtx.frames == 209) {
                    play->csCtx.state = CS_STATE_UNSKIPPABLE_INIT;
                }
            } else {
                Rumble_Request(0.0f, 160, 10, 40);
                func_8002DF54(play, &this->actor, 1);
                Animation_ChangeByInfo(&this->skelAnime, sAnimationInfo, ZL4_ANIM_30);
                EnZl4_SetActiveCamDir(play, 11);
                Message_StartTextbox(play, 0x7039, NULL);
                this->talkState++;
            }
            break;
        case 3:
            if ((Message_GetState(&play->msgCtx) == TEXT_STATE_EVENT) && Message_ShouldAdvance(play)) {
                play->msgCtx.msgMode = MSGMODE_PAUSED;
                this->talkState++;
            }
            break;
    }
    return (this->talkState == 4) ? 1 : 0;
}

s32 EnZl4_CsWarnAboutGanon(EnZl4* this, PlayState* play) {
    Player* player = GET_PLAYER(play);
    s16 rotY;

    switch (this->talkState) {
        case 0:
            player->actor.world.pos = this->actor.world.pos;
            rotY = this->actor.shape.rot.y - 0x3FFC;
            player->actor.world.pos.x += 34.0f * Math_SinS(rotY);
            player->actor.world.pos.z += 34.0f * Math_CosS(rotY);
            EnZl4_SetActiveCamMove(play, 8);
            this->blinkTimer = 0;
            this->eyeExpression = ZL4_EYES_WIDE;
            this->mouthExpression = ZL4_MOUTH_WORRIED;
            this->talkTimer2 = 0;
            this->talkState++;
            Message_StartTextbox(play, 0x2079, NULL);
            FALLTHROUGH;
        case 1:
            this->talkTimer2++;
            if (this->talkTimer2 >= 20) {
                this->talkState++;
            }
            break;
        case 2:
            if ((Message_GetState(&play->msgCtx) == TEXT_STATE_EVENT) && Message_ShouldAdvance(play)) {
                EnZl4_SetActiveCamMove(play, 9);
                play->msgCtx.msgMode = MSGMODE_PAUSED;
                this->talkTimer2 = 0;
                this->talkState++;
            }
            break;
        case 3:
            this->talkTimer2++;
            if (this->talkTimer2 >= 20) {
                Message_StartTextbox(play, 0x207A, NULL);
                this->talkState++;
            }
            break;
        case 4:
            if ((Message_GetState(&play->msgCtx) == TEXT_STATE_EVENT) && Message_ShouldAdvance(play)) {
                EnZl4_SetActiveCamDir(play, 12);
                Animation_ChangeByInfo(&this->skelAnime, sAnimationInfo, ZL4_ANIM_23);
                this->blinkTimer = 0;
                this->eyeExpression = ZL4_EYES_NEUTRAL;
                this->mouthExpression = ZL4_MOUTH_SURPRISED;
                play->msgCtx.msgMode = MSGMODE_PAUSED;
                this->talkState++;
            }
            break;
        case 5:
            if (EnZl4_SetNextAnim(this, ZL4_ANIM_24)) {
                Message_StartTextbox(play, 0x207B, NULL);
                this->talkState++;
            }
            break;
        case 6:
            if ((Message_GetState(&play->msgCtx) == TEXT_STATE_EVENT) && Message_ShouldAdvance(play)) {
                Message_StartTextbox(play, 0x703A, NULL);
                this->talkState++;
            }
            break;
        case 7:
            if (!((Message_GetState(&play->msgCtx) == TEXT_STATE_CHOICE) && Message_ShouldAdvance(play))) {
                break;
            } else if (play->msgCtx.choiceIndex == 0) {
                Animation_ChangeByInfo(&this->skelAnime, sAnimationInfo, ZL4_ANIM_31);
                this->blinkTimer = 11;
                this->eyeExpression = ZL4_EYES_SQUINT;
                this->mouthExpression = ZL4_MOUTH_HAPPY;
                Message_StartTextbox(play, 0x703B, NULL);
                this->talkState = 11;
            } else {
                Animation_ChangeByInfo(&this->skelAnime, sAnimationInfo, ZL4_ANIM_13);
                this->blinkTimer = 11;
                this->eyeExpression = ZL4_EYES_LOOK_LEFT;
                this->mouthExpression = ZL4_MOUTH_WORRIED;
                play->msgCtx.msgMode = MSGMODE_PAUSED;
                this->talkState++;
            }
            break;
        case 8:
            if (EnZl4_SetNextAnim(this, ZL4_ANIM_15)) {
                this->blinkTimer = 3;
                this->eyeExpression = ZL4_EYES_NEUTRAL;
                this->mouthExpression = ZL4_MOUTH_SURPRISED;
                Message_StartTextbox(play, 0x7073, NULL);
                this->talkState++;
            }
            break;
        case 9:
            if ((Message_GetState(&play->msgCtx) == TEXT_STATE_EVENT) && Message_ShouldAdvance(play)) {
                Animation_ChangeByInfo(&this->skelAnime, sAnimationInfo, ZL4_ANIM_14);
                play->msgCtx.msgMode = MSGMODE_PAUSED;
                this->talkState++;
            }
            break;
        case 10:
            if (EnZl4_SetNextAnim(this, ZL4_ANIM_24)) {
                Message_StartTextbox(play, 0x703A, NULL);
                this->talkState = 7;
            }
            break;
        case 11:
            if (EnZl4_SetNextAnim(this, ZL4_ANIM_32)) {
                this->talkState++;
            }
            FALLTHROUGH;
        case 12:
            if ((Message_GetState(&play->msgCtx) == TEXT_STATE_EVENT) && Message_ShouldAdvance(play)) {
                play->msgCtx.msgMode = MSGMODE_PAUSED;
                this->talkState = 13;
            }
            break;
    }
    return (this->talkState == 13) ? 1 : 0;
}

s32 EnZl4_CsMakePlan(EnZl4* this, PlayState* play) {
    switch (this->talkState) {
        case 0:
            Animation_ChangeByInfo(&this->skelAnime, sAnimationInfo, ZL4_ANIM_18);
            this->blinkTimer = 0;
            this->eyeExpression = ZL4_EYES_NEUTRAL;
            this->mouthExpression = ZL4_MOUTH_WORRIED;
            EnZl4_SetActiveCamMove(play, 10);
            this->talkTimer2 = 0;
            this->talkState++;
            FALLTHROUGH;
        case 1:
            this->talkTimer2++;
            if (this->talkTimer2 >= 10) {
                Message_StartTextbox(play, 0x7123, NULL);
                this->talkState++;
            }
            break;
        case 2:
            if ((Message_GetState(&play->msgCtx) == TEXT_STATE_EVENT) && Message_ShouldAdvance(play)) {
                EnZl4_SetActiveCamDir(play, 13);
                Animation_ChangeByInfo(&this->skelAnime, sAnimationInfo, ZL4_ANIM_19);
                this->blinkTimer = 0;
                this->eyeExpression = ZL4_EYES_NEUTRAL;
                this->mouthExpression = ZL4_MOUTH_SURPRISED;
                Message_StartTextbox(play, 0x207C, NULL);
                this->talkState++;
            }
            break;
        case 3:
            if (EnZl4_SetNextAnim(this, ZL4_ANIM_20)) {
                this->talkState++;
            }
            FALLTHROUGH;
        case 4:
            if ((Message_GetState(&play->msgCtx) == TEXT_STATE_EVENT) && Message_ShouldAdvance(play)) {
                Message_StartTextbox(play, 0x207D, NULL);
                Animation_ChangeByInfo(&this->skelAnime, sAnimationInfo, ZL4_ANIM_7);
                this->blinkTimer = 0;
                this->eyeExpression = ZL4_EYES_NEUTRAL;
                this->mouthExpression = ZL4_MOUTH_NEUTRAL;
                this->talkState = 5;
                this->unk_20F = this->lastAction = 0;
            }
            break;
        case 5:
            if (EnZl4_SetNextAnim(this, ZL4_ANIM_8)) {
                this->talkState++;
            }
            FALLTHROUGH;
        case 6:
            if (!((Message_GetState(&play->msgCtx) == TEXT_STATE_EVENT) && Message_ShouldAdvance(play))) {
                break;
            } else {
                Camera_ChangeSetting(GET_ACTIVE_CAM(play), CAM_SET_NORMAL0);
                this->talkState = 7;
                play->talkWithPlayer(play, &this->actor);
                func_8002F434(&this->actor, play, GI_LETTER_ZELDA, fabsf(this->actor.xzDistToPlayer) + 1.0f,
                              fabsf(this->actor.yDistToPlayer) + 1.0f);
                play->msgCtx.stateTimer = 4;
                play->msgCtx.msgMode = MSGMODE_TEXT_CLOSING;
            }
            break;
        case 7:
            if (Actor_HasParent(&this->actor, play)) {
                Animation_ChangeByInfo(&this->skelAnime, sAnimationInfo, ZL4_ANIM_0);
                this->talkState++;
            } else {
                func_8002F434(&this->actor, play, GI_LETTER_ZELDA, fabsf(this->actor.xzDistToPlayer) + 1.0f,
                              fabsf(this->actor.yDistToPlayer) + 1.0f);
            }
            // no break here is required for matching
    }
    return (this->talkState == 8) ? 1 : 0;
}

void EnZl4_Cutscene(EnZl4* this, PlayState* play) {
    Player* player = GET_PLAYER(play);

    switch (this->csState) {
        case ZL4_CS_WAIT:
            if (EnZl4_CsWaitForPlayer(this, play)) {
                this->talkState = 0;
                this->csState++;
            }
            break;
        case ZL4_CS_START:
            Animation_ChangeByInfo(&this->skelAnime, sAnimationInfo, ZL4_ANIM_3);
            this->blinkTimer = 0;
            this->eyeExpression = ZL4_EYES_NEUTRAL;
            this->mouthExpression = ZL4_MOUTH_SURPRISED;
            Audio_PlayFanfare(NA_BGM_APPEAR);
            EnZl4_SetActiveCamDir(play, 0);
<<<<<<< HEAD
            Interface_SetHudVisibility(HUD_VISIBILITY_NONE_ALT);
            ShrinkWindow_SetVal(0x20);
=======
            Interface_ChangeAlpha(2);
            Letterbox_SetSizeTarget(32);
>>>>>>> 26d6028f
            this->talkState = 0;
            this->csState++;
            break;
        case ZL4_CS_MEET:
            if (EnZl4_CsMeetPlayer(this, play)) {
                this->talkState = 0;
                this->csState++;
            }
            break;
        case ZL4_CS_STONE:
            if (EnZl4_CsAskStone(this, play)) {
                this->talkState = 0;
                this->csState++;
            }
            break;
        case ZL4_CS_NAMES:
            if (EnZl4_CsAskName(this, play)) {
                this->talkState = 0;
                this->csState++;
            }
            break;
        case ZL4_CS_LEGEND:
            if (EnZl4_CsTellLegend(this, play)) {
                this->talkState = 0;
                this->csState++;
            }
            break;
        case ZL4_CS_WINDOW:
            if (EnZl4_CsLookWindow(this, play)) {
                this->talkState = 0;
                this->csState++;
            }
            break;
        case ZL4_CS_GANON:
            if (EnZl4_CsWarnAboutGanon(this, play)) {
                this->talkState = 0;
                this->csState++;
            }
            break;
        case ZL4_CS_PLAN:
            if (EnZl4_CsMakePlan(this, play)) {
                func_8002DF54(play, &this->actor, 7);
                gSaveContext.prevHudVisibility = HUD_VISIBILITY_ALL;
                SET_EVENTCHKINF(EVENTCHKINF_40);
                this->actionFunc = EnZl4_Idle;
            }
            break;
    }
    this->unk_1E0.unk_18 = player->actor.world.pos;
    func_80034A14(&this->actor, &this->unk_1E0, 2, (this->csState == ZL4_CS_WINDOW) ? 2 : 1);
    if (EnZl4_InMovingAnim(this)) {
        EnZl4_SetMove(this, play);
    }
}

void EnZl4_Idle(EnZl4* this, PlayState* play) {
    func_800343CC(play, &this->actor, &this->unk_1E0.unk_00, this->collider.dim.radius + 60.0f, EnZl4_GetText,
                  func_80B5B9B0);
    func_80B5BB78(this, play);
}

void EnZl4_TheEnd(EnZl4* this, PlayState* play) {
    s32 animIndex[] = { ZL4_ANIM_0, ZL4_ANIM_0, ZL4_ANIM_0,  ZL4_ANIM_0,  ZL4_ANIM_0,
                        ZL4_ANIM_0, ZL4_ANIM_0, ZL4_ANIM_26, ZL4_ANIM_21, ZL4_ANIM_3 };
    CsCmdActorAction* npcAction;
    Vec3f pos;

    if (SkelAnime_Update(&this->skelAnime) && (this->skelAnime.animation == &gChildZeldaAnim_010DF8)) {
        Animation_ChangeByInfo(&this->skelAnime, sAnimationInfo, ZL4_ANIM_4);
    }
    if (EnZl4_InMovingAnim(this)) {
        EnZl4_SetMove(this, play);
    }
    if (play->csCtx.frames == 100) {
        this->eyeExpression = ZL4_EYES_LOOK_LEFT;
    }
    if (play->csCtx.frames == 450) {
        this->blinkTimer = 3;
        this->eyeExpression = ZL4_EYES_NEUTRAL;
        this->mouthExpression = ZL4_MOUTH_SURPRISED;
    }
    npcAction = play->csCtx.npcActions[0];
    if (npcAction != NULL) {
        EnZl4_GetActionStartPos(npcAction, &pos);
        if (this->lastAction == 0) {
            this->actor.world.pos = this->actor.home.pos = pos;
        }
        if (this->lastAction != npcAction->action) {
            Animation_ChangeByInfo(&this->skelAnime, sAnimationInfo, animIndex[npcAction->action]);
            this->lastAction = npcAction->action;
        }
        this->actor.velocity.x = 0.0f;
        this->actor.velocity.y = 0.0f;
        this->actor.velocity.z = 0.0f;
    }
}

void EnZl4_Update(Actor* thisx, PlayState* play) {
    s32 pad;
    EnZl4* this = (EnZl4*)thisx;

    if (this->actionFunc != EnZl4_TheEnd) {
        SkelAnime_Update(&this->skelAnime);
    }
    EnZl4_UpdateFace(this);
    Actor_UpdateBgCheckInfo(play, &this->actor, 0.0f, 0.0f, 0.0f, UPDBGCHECKINFO_FLAG_2);
    this->actionFunc(this, play);
    Collider_UpdateCylinder(&this->actor, &this->collider);
    CollisionCheck_SetOC(play, &play->colChkCtx, &this->collider.base);
}

s32 EnZl4_OverrideLimbDraw(PlayState* play, s32 limbIndex, Gfx** dList, Vec3f* pos, Vec3s* rot, void* thisx) {
    EnZl4* this = (EnZl4*)thisx;
    Vec3s sp1C;

    if (limbIndex == 17) {
        sp1C = this->unk_1E0.unk_08;
        Matrix_Translate(900.0f, 0.0f, 0.0f, MTXMODE_APPLY);
        Matrix_RotateX(BINANG_TO_RAD_ALT(sp1C.y), MTXMODE_APPLY);
        Matrix_RotateZ(BINANG_TO_RAD_ALT(sp1C.x), MTXMODE_APPLY);
        Matrix_Translate(-900.0f, 0.0f, 0.0f, MTXMODE_APPLY);
    }
    if (limbIndex == 10) {
        sp1C = this->unk_1E0.unk_0E;
        Matrix_RotateY(BINANG_TO_RAD_ALT(sp1C.y), MTXMODE_APPLY);
        Matrix_RotateX(BINANG_TO_RAD_ALT(sp1C.x), MTXMODE_APPLY);
    }
    if ((limbIndex >= 3) && (limbIndex < 7)) {
        *dList = NULL;
    }
    return false;
}

void EnZl4_PostLimbDraw(PlayState* play, s32 limbIndex, Gfx** dList, Vec3s* rot, void* thisx) {
    Vec3f zeroVec = { 0.0f, 0.0f, 0.0f };
    EnZl4* this = (EnZl4*)thisx;

    if (limbIndex == 17) {
        Matrix_MultVec3f(&zeroVec, &this->actor.focus.pos);
    }
}

void EnZl4_Draw(Actor* thisx, PlayState* play) {
    EnZl4* this = (EnZl4*)thisx;
    void* mouthTex[] = { gChildZeldaMouthNeutralTex, gChildZeldaMouthHappyTex, gChildZeldaMouthWorriedTex,
                         gChildZeldaMouthSurprisedTex };
    void* eyeTex[] = {
        gChildZeldaEyeOpenTex,   gChildZeldaEyeBlinkTex, gChildZeldaEyeShutTex, gChildZeldaEyeWideTex,
        gChildZeldaEyeSquintTex, gChildZeldaEyeOutTex,   gChildZeldaEyeInTex,
    };

    OPEN_DISPS(play->state.gfxCtx, "../z_en_zl4.c", 2012);
    gSPSegment(POLY_OPA_DISP++, 0x08, SEGMENTED_TO_VIRTUAL(eyeTex[this->rightEyeState]));
    gSPSegment(POLY_OPA_DISP++, 0x09, SEGMENTED_TO_VIRTUAL(eyeTex[this->leftEyeState]));
    gSPSegment(POLY_OPA_DISP++, 0x0A, SEGMENTED_TO_VIRTUAL(mouthTex[this->mouthState]));
    Gfx_SetupDL_25Opa(play->state.gfxCtx);
    SkelAnime_DrawFlexOpa(play, this->skelAnime.skeleton, this->skelAnime.jointTable, this->skelAnime.dListCount,
                          EnZl4_OverrideLimbDraw, EnZl4_PostLimbDraw, this);
    CLOSE_DISPS(play->state.gfxCtx, "../z_en_zl4.c", 2043);
}<|MERGE_RESOLUTION|>--- conflicted
+++ resolved
@@ -329,13 +329,8 @@
     player->linearVelocity = playerx->speedXZ = 0.0f;
 
     EnZl4_SetActiveCamMove(play, 5);
-<<<<<<< HEAD
-    ShrinkWindow_SetVal(0x20);
+    Letterbox_SetSizeTarget(32);
     Interface_SetHudVisibility(HUD_VISIBILITY_NONE_ALT);
-=======
-    Letterbox_SetSizeTarget(32);
-    Interface_ChangeAlpha(2);
->>>>>>> 26d6028f
     this->talkTimer2 = 0;
     return true;
 }
@@ -1155,13 +1150,8 @@
             this->mouthExpression = ZL4_MOUTH_SURPRISED;
             Audio_PlayFanfare(NA_BGM_APPEAR);
             EnZl4_SetActiveCamDir(play, 0);
-<<<<<<< HEAD
             Interface_SetHudVisibility(HUD_VISIBILITY_NONE_ALT);
-            ShrinkWindow_SetVal(0x20);
-=======
-            Interface_ChangeAlpha(2);
             Letterbox_SetSizeTarget(32);
->>>>>>> 26d6028f
             this->talkState = 0;
             this->csState++;
             break;
