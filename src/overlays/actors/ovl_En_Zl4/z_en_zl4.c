/*
 * File: z_en_zl4.c
 * Overlay: ovl_En_Zl4
 * Description: Child Princess Zelda
 */

#include "z_en_zl4.h"
#include "objects/object_zl4/object_zl4.h"
#include "scenes/indoors/nakaniwa/nakaniwa_scene.h"

#define FLAGS 0x00000019

#define THIS ((EnZl4*)thisx)

typedef enum {
    /* 0 */ ZL4_CS_WAIT,
    /* 1 */ ZL4_CS_START,
    /* 2 */ ZL4_CS_MEET,
    /* 3 */ ZL4_CS_STONE,
    /* 4 */ ZL4_CS_NAMES,
    /* 5 */ ZL4_CS_LEGEND,
    /* 6 */ ZL4_CS_WINDOW,
    /* 7 */ ZL4_CS_GANON,
    /* 8 */ ZL4_CS_PLAN
} EnZl4CutsceneState;

typedef enum {
    /* 0 */ ZL4_EYES_NEUTRAL,
    /* 1 */ ZL4_EYES_SHUT,
    /* 2 */ ZL4_EYES_LOOK_LEFT,
    /* 3 */ ZL4_EYES_LOOK_RIGHT,
    /* 4 */ ZL4_EYES_WIDE,
    /* 5 */ ZL4_EYES_SQUINT,
    /* 6 */ ZL4_EYES_OPEN
} EnZl4EyeExpression;

typedef enum {
    /* 0 */ ZL4_MOUTH_NEUTRAL,
    /* 1 */ ZL4_MOUTH_HAPPY,
    /* 2 */ ZL4_MOUTH_WORRIED,
    /* 3 */ ZL4_MOUTH_SURPRISED
} EnZl4MouthExpression;

typedef enum {
    /* 0 */ ZL4_EYE_OPEN,
    /* 1 */ ZL4_EYE_BLINK,
    /* 2 */ ZL4_EYE_SHUT,
    /* 3 */ ZL4_EYE_WIDE,
    /* 4 */ ZL4_EYE_SQUINT,
    /* 5 */ ZL4_EYE_LOOK_OUT,
    /* 6 */ ZL4_EYE_LOOK_IN
} EnZl4EyeState;

void EnZl4_Init(Actor* thisx, GlobalContext* globalCtx);
void EnZl4_Destroy(Actor* thisx, GlobalContext* globalCtx);
void EnZl4_Update(Actor* thisx, GlobalContext* globalCtx);
void EnZl4_Draw(Actor* thisx, GlobalContext* globalCtx);

void EnZl4_Cutscene(EnZl4* this, GlobalContext* globalCtx);
void EnZl4_Idle(EnZl4* this, GlobalContext* globalCtx);
void EnZl4_TheEnd(EnZl4* this, GlobalContext* globalCtx);

const ActorInit En_Zl4_InitVars = {
    ACTOR_EN_ZL4,
    ACTORCAT_NPC,
    FLAGS,
    OBJECT_ZL4,
    sizeof(EnZl4),
    (ActorFunc)EnZl4_Init,
    (ActorFunc)EnZl4_Destroy,
    (ActorFunc)EnZl4_Update,
    (ActorFunc)EnZl4_Draw,
};

static ColliderCylinderInit sCylinderInit = {
    {
        COLTYPE_NONE,
        AT_NONE,
        AC_NONE,
        OC1_ON | OC1_TYPE_ALL,
        OC2_TYPE_2,
        COLSHAPE_CYLINDER,
    },
    {
        ELEMTYPE_UNK0,
        { 0x00000000, 0x00, 0x00 },
        { 0x00000000, 0x00, 0x00 },
        TOUCH_NONE,
        BUMP_NONE,
        OCELEM_ON,
    },
    { 10, 44, 0, { 0, 0, 0 } },
};

static CollisionCheckInfoInit2 sColChkInfoInit = { 0, 0, 0, 0, MASS_IMMOVABLE };

typedef enum {
    /*  0 */ ZL4_ANIM_0,
    /*  1 */ ZL4_ANIM_1,
    /*  2 */ ZL4_ANIM_2,
    /*  3 */ ZL4_ANIM_3,
    /*  4 */ ZL4_ANIM_4,
    /*  5 */ ZL4_ANIM_5,
    /*  6 */ ZL4_ANIM_6,
    /*  7 */ ZL4_ANIM_7,
    /*  8 */ ZL4_ANIM_8,
    /*  9 */ ZL4_ANIM_9,
    /* 10 */ ZL4_ANIM_10,
    /* 11 */ ZL4_ANIM_11,
    /* 12 */ ZL4_ANIM_12,
    /* 13 */ ZL4_ANIM_13,
    /* 14 */ ZL4_ANIM_14,
    /* 15 */ ZL4_ANIM_15,
    /* 16 */ ZL4_ANIM_16,
    /* 17 */ ZL4_ANIM_17,
    /* 18 */ ZL4_ANIM_18,
    /* 19 */ ZL4_ANIM_19,
    /* 20 */ ZL4_ANIM_20,
    /* 21 */ ZL4_ANIM_21,
    /* 22 */ ZL4_ANIM_22,
    /* 23 */ ZL4_ANIM_23,
    /* 24 */ ZL4_ANIM_24,
    /* 25 */ ZL4_ANIM_25,
    /* 26 */ ZL4_ANIM_26,
    /* 27 */ ZL4_ANIM_27,
    /* 28 */ ZL4_ANIM_28,
    /* 29 */ ZL4_ANIM_29,
    /* 30 */ ZL4_ANIM_30,
    /* 31 */ ZL4_ANIM_31,
    /* 32 */ ZL4_ANIM_32,
    /* 33 */ ZL4_ANIM_33
} EnZl4Animation;

static struct_80034EC0_Entry sAnimationEntries[] = {
    /*  0 */ /* standing idle */ { &gChildZeldaAnim_000654, 1.0f, 0.0f, -1.0f, ANIMMODE_LOOP, 0.0f },
    /*  1 */ /* moves to introduce herself */ { &gChildZeldaAnim_00E5C8, 1.0f, 0.0f, -1.0f, ANIMMODE_ONCE, -1.0f },
    /*  2 */ /* introducing herself */ { &gChildZeldaAnim_00EBC4, 1.0f, 0.0f, -1.0f, ANIMMODE_LOOP, -1.0f },
    /*  3 */ /* turns away from window surprised */
    { &gChildZeldaAnim_010DF8, 1.0f, 0.0f, -1.0f, ANIMMODE_ONCE, -1.0f },
    /*  4 */ /* standing with hand in front of mouth */
    { &gChildZeldaAnim_011248, 1.0f, 0.0f, -1.0f, ANIMMODE_LOOP, -1.0f },
    /*  5 */ /* surprise, moves hand to mouth */ { &gChildZeldaAnim_011698, 1.0f, 0.0f, -1.0f, ANIMMODE_LOOP, -1.0f },
    /*  6 */ /* uncrosses arms, leans toward link with hands together */
    { &gChildZeldaAnim_011B34, 1.0f, 0.0f, -1.0f, ANIMMODE_LOOP, -8.0f },
    /*  7 */ /* turns to write letter */ { &gChildZeldaAnim_0125E4, 1.0f, 0.0f, -1.0f, ANIMMODE_ONCE, 0.0f },
    /*  8 */ /* writing letter */ { &gChildZeldaAnim_012E58, 1.0f, 0.0f, -1.0f, ANIMMODE_LOOP, 0.0f },
    /*  9 */ /* pulls back, looks askew */ { &gChildZeldaAnim_013280, 1.0f, 0.0f, -1.0f, ANIMMODE_ONCE, -1.0f },
    /* 10 */ /* looks askew at Link */ { &gChildZeldaAnim_013628, 1.0f, 0.0f, -1.0f, ANIMMODE_LOOP, -1.0f },
    /* 11 */ /* crosses arms, looks to the side */ { &gChildZeldaAnim_013A50, 1.0f, 0.0f, -1.0f, ANIMMODE_ONCE, -1.0f },
    /* 12 */ /* arms crossed, looking away */ { &gChildZeldaAnim_013EA0, 1.0f, 0.0f, -1.0f, ANIMMODE_LOOP, -1.0f },
    /* 13 */ /* turns away, hands behind back, looks up */
    { &gChildZeldaAnim_015F14, 1.0f, 0.0f, -1.0f, ANIMMODE_LOOP, 0.0f },
    /* 14 */ /* turns back to link, hands on top of each other */
    { &gChildZeldaAnim_0169B4, 1.0f, 0.0f, -1.0f, ANIMMODE_LOOP, 0.0f },
    /* 15 */ /* hands behind back looking up */ { &gChildZeldaAnim_016D08, 1.0f, 0.0f, -1.0f, ANIMMODE_LOOP, 0.0f },
    /* 16 */ /* leans toward link, looks askew */ { &gChildZeldaAnim_01726C, 1.0f, 0.0f, -1.0f, ANIMMODE_ONCE, -1.0f },
    /* 17 */ /* leaning toward link, looking askew */
    { &gChildZeldaAnim_017818, 1.0f, 0.0f, -1.0f, ANIMMODE_LOOP, -8.0f },
    /* 18 */ /* neutral, looking at Link */ { &gChildZeldaAnim_01805C, 1.0f, 0.0f, -1.0f, ANIMMODE_LOOP, 0.0f },
    /* 19 */ /* moves towards link, hands clasped */
    { &gChildZeldaAnim_018898, 1.0f, 0.0f, -1.0f, ANIMMODE_ONCE, -1.0f },
    /* 20 */ /* facing link, hands clasped */ { &gChildZeldaAnim_01910C, 1.0f, 0.0f, -1.0f, ANIMMODE_LOOP, -1.0f },
    /* 21 */ /* look in window */ { &gChildZeldaAnim_019600, 1.0f, 0.0f, -1.0f, ANIMMODE_LOOP, 0.0f },
    /* 22 */ /* leans forward, hands together */ { &gChildZeldaAnim_01991C, 1.0f, 0.0f, -1.0f, ANIMMODE_ONCE, -1.0f },
    /* 23 */ /* turns to link, hands on top of each other */
    { &gChildZeldaAnim_01A2FC, 1.0f, 0.0f, -1.0f, ANIMMODE_LOOP, 0.0f },
    /* 24 */ /* stands, hands on top of each other */
    { &gChildZeldaAnim_01AAE0, 1.0f, 0.0f, -1.0f, ANIMMODE_LOOP, 0.0f },
    /* 25 */ /* leaning forward, hands together */ { &gChildZeldaAnim_01AE88, 1.0f, 0.0f, -1.0f, ANIMMODE_LOOP, -1.0f },
    /* 26 */ /* walks aside, points to window */ { &gChildZeldaAnim_01B874, 1.0f, 0.0f, -1.0f, ANIMMODE_ONCE, 0.0f },
    /* 27 */ /* stands pointing at window */ { &gChildZeldaAnim_01BCF0, 1.0f, 0.0f, -1.0f, ANIMMODE_LOOP, 0.0f },
    /* 28 */ /* laughs, hands together */ { &gChildZeldaAnim_01C494, 1.0f, 0.0f, -1.0f, ANIMMODE_LOOP, -1.0f },
    /* 29 */ /* happy, hands together */ { &gChildZeldaAnim_01C7B0, 1.0f, 0.0f, -1.0f, ANIMMODE_LOOP, -1.0f },
    /* 30 */ /* standing hands behind back looking down*/
    { &gChildZeldaAnim_01CE08, 1.0f, 0.0f, -1.0f, ANIMMODE_LOOP, 0.0f },
    /* 31 */ /* cocks head, hands clasped */ { &gChildZeldaAnim_00F0A4, 1.0f, 0.0f, -1.0f, ANIMMODE_ONCE, 0.0f },
    /* 32 */ /* happy, hands clasped */ { &gChildZeldaAnim_00F894, 1.0f, 0.0f, -1.0f, ANIMMODE_LOOP, 0.0f },
    /* 33 */ /* transition to standing */ { &gChildZeldaAnim_000654, 1.0f, 0.0f, -1.0f, ANIMMODE_LOOP, -8.0f },
};

#include "z_en_zl4_cutscene_data.c"

void EnZl4_SetActiveCamDir(GlobalContext* globalCtx, s16 index) {
    Camera* activeCam = GET_ACTIVE_CAM(globalCtx);

    Camera_ChangeSetting(activeCam, CAM_SET_FREE0);
    activeCam->at = sCamDirections[index].at;
    activeCam->eye = activeCam->eyeNext = sCamDirections[index].eye;
    activeCam->roll = sCamDirections[index].roll;
    activeCam->fov = sCamDirections[index].fov;
}

void EnZl4_SetActiveCamMove(GlobalContext* globalCtx, s16 index) {
    Camera* activeCam = GET_ACTIVE_CAM(globalCtx);
    Player* player = GET_PLAYER(globalCtx);

    Camera_ChangeSetting(activeCam, CAM_SET_CS_0);
    Camera_ResetAnim(activeCam);
    Camera_SetCSParams(activeCam, sCamMove[index].atPoints, sCamMove[index].eyePoints, player,
                       sCamMove[index].relativeToPlayer);
}

u16 EnZl4_GetText(GlobalContext* globalCtx, Actor* thisx) {
    u16 faceReaction = Text_GetFaceReaction(globalCtx, 22);
    u16 stoneCount;
    s16 ret;

    if (faceReaction != 0) {
        return faceReaction;
    }

    stoneCount = 0;
    if (CHECK_QUEST_ITEM(QUEST_KOKIRI_EMERALD)) {
        stoneCount = 1;
    }
    if (CHECK_QUEST_ITEM(QUEST_GORON_RUBY)) {
        stoneCount++;
    }
    if (CHECK_QUEST_ITEM(QUEST_ZORA_SAPPHIRE)) {
        stoneCount++;
    }

    if (stoneCount > 1) {
        ret = 0x703D;
    } else {
        ret = 0x703C;
    }
    return ret;
}

s16 func_80B5B9B0(GlobalContext* globalCtx, Actor* thisx) {
    if (Message_GetState(&globalCtx->msgCtx) == TEXT_STATE_CLOSING) {
        return false;
    }
    return true;
}

void EnZl4_UpdateFace(EnZl4* this) {
    if (this->blinkTimer > 0) {
        this->blinkTimer--;
    } else {
        this->blinkTimer = 0;
    }
    if (this->blinkTimer <= 2) {
        this->leftEyeState = this->rightEyeState = this->blinkTimer;
    }
    switch (this->eyeExpression) {
        case ZL4_EYES_NEUTRAL:
            if (this->blinkTimer == 0) {
                this->blinkTimer = Rand_S16Offset(30, 30);
            }
            break;
        case ZL4_EYES_SHUT:
            if (this->blinkTimer == 0) {
                this->leftEyeState = this->rightEyeState = ZL4_EYE_SHUT;
            }
            break;
        case ZL4_EYES_LOOK_LEFT:
            if (this->blinkTimer == 0) {
                this->leftEyeState = ZL4_EYE_LOOK_OUT;
                this->rightEyeState = ZL4_EYE_LOOK_IN;
            }
            break;
        case ZL4_EYES_LOOK_RIGHT:
            if (this->blinkTimer == 0) {
                this->leftEyeState = ZL4_EYE_LOOK_IN;
                this->rightEyeState = ZL4_EYE_LOOK_OUT;
            }
            break;
        case ZL4_EYES_WIDE:
            if (this->blinkTimer == 0) {
                this->leftEyeState = this->rightEyeState = ZL4_EYE_WIDE;
            }
            break;
        case ZL4_EYES_SQUINT:
            if (this->blinkTimer == 0) {
                this->leftEyeState = this->rightEyeState = ZL4_EYE_SQUINT;
            }
            break;
        case ZL4_EYES_OPEN:
            if (this->blinkTimer >= 3) {
                this->blinkTimer = ZL4_EYE_OPEN;
            }
            break;
    }
    switch (this->mouthExpression) {
        case ZL4_MOUTH_HAPPY:
            this->mouthState = 1;
            break;
        case ZL4_MOUTH_WORRIED:
            this->mouthState = 2;
            break;
        case ZL4_MOUTH_SURPRISED:
            this->mouthState = 3;
            break;
        default:
            this->mouthState = 0;
            break;
    }
}

void EnZl4_SetMove(EnZl4* this, GlobalContext* globalCtx) {
    this->skelAnime.moveFlags |= 1;
    AnimationContext_SetMoveActor(globalCtx, &this->actor, &this->skelAnime, 1.0f);
}

void func_80B5BB78(EnZl4* this, GlobalContext* globalCtx) {
    Player* player = GET_PLAYER(globalCtx);

    this->unk_1E0.unk_18 = player->actor.world.pos;
    func_80034A14(&this->actor, &this->unk_1E0, 2, 2);
}

void EnZl4_GetActionStartPos(CsCmdActorAction* action, Vec3f* vec) {
    vec->x = action->startPos.x;
    vec->y = action->startPos.y;
    vec->z = action->startPos.z;
}

s32 EnZl4_SetupFromLegendCs(EnZl4* this, GlobalContext* globalCtx) {
    Player* player = GET_PLAYER(globalCtx);
    Actor* playerx = &GET_PLAYER(globalCtx)->actor;
    s16 rotY;

    func_8002DF54(globalCtx, &this->actor, 8);
    playerx->world.pos = this->actor.world.pos;
    rotY = this->actor.shape.rot.y;
    playerx->world.pos.x += 56.0f * Math_SinS(rotY);
    playerx->world.pos.z += 56.0f * Math_CosS(rotY);

    player->linearVelocity = playerx->speedXZ = 0.0f;

    EnZl4_SetActiveCamMove(globalCtx, 5);
    ShrinkWindow_SetVal(0x20);
    Interface_ChangeAlpha(2);
    this->talkTimer2 = 0;
    return true;
}

s32 EnZl4_InMovingAnim(EnZl4* this) {
    if ((this->skelAnime.animation == &gChildZeldaAnim_01B874) ||
        (this->skelAnime.animation == &gChildZeldaAnim_01BCF0) ||
        (this->skelAnime.animation == &gChildZeldaAnim_0125E4) ||
        (this->skelAnime.animation == &gChildZeldaAnim_012E58) ||
        (this->skelAnime.animation == &gChildZeldaAnim_015F14) ||
        (this->skelAnime.animation == &gChildZeldaAnim_0169B4) ||
        (this->skelAnime.animation == &gChildZeldaAnim_016D08) ||
        (this->skelAnime.animation == &gChildZeldaAnim_01805C) ||
        (this->skelAnime.animation == &gChildZeldaAnim_01A2FC) ||
        (this->skelAnime.animation == &gChildZeldaAnim_01AAE0) ||
        (this->skelAnime.animation == &gChildZeldaAnim_01CE08) ||
        (this->skelAnime.animation == &gChildZeldaAnim_018898) ||
        (this->skelAnime.animation == &gChildZeldaAnim_01910C) ||
        (this->skelAnime.animation == &gChildZeldaAnim_00F0A4) ||
        (this->skelAnime.animation == &gChildZeldaAnim_00F894)) {
        return true;
    }
    return false;
}

void EnZl4_Init(Actor* thisx, GlobalContext* globalCtx) {
    s32 pad;
    EnZl4* this = THIS;

    SkelAnime_InitFlex(globalCtx, &this->skelAnime, &gChildZeldaSkel, NULL, this->jointTable, this->morphTable, 18);
    ActorShape_Init(&this->actor.shape, 0.0f, ActorShadow_DrawCircle, 18.0f);
    func_80034EC0(&this->skelAnime, sAnimationEntries, ZL4_ANIM_21);
    Collider_InitCylinder(globalCtx, &this->collider);
    Collider_SetCylinder(globalCtx, &this->collider, &this->actor, &sCylinderInit);
    CollisionCheck_SetInfo2(&this->actor.colChkInfo, NULL, &sColChkInfoInit);
    Actor_SetScale(&this->actor, 0.01f);
    this->actor.targetMode = 6;
    this->actor.textId = -1;
    this->eyeExpression = this->mouthExpression = ZL4_MOUTH_NEUTRAL;

    if (gSaveContext.sceneSetupIndex >= 4) {
        func_80034EC0(&this->skelAnime, sAnimationEntries, ZL4_ANIM_0);
        this->actionFunc = EnZl4_TheEnd;
    } else if (gSaveContext.eventChkInf[4] & 1) {
        func_80034EC0(&this->skelAnime, sAnimationEntries, ZL4_ANIM_0);
        this->actionFunc = EnZl4_Idle;
    } else {
        if (gSaveContext.entranceIndex != 0x5F0) {
            func_80034EC0(&this->skelAnime, sAnimationEntries, ZL4_ANIM_21);
            this->csState = ZL4_CS_WAIT;
            this->talkState = 0;
        } else {
            EnZl4_SetupFromLegendCs(this, globalCtx);
            func_80034EC0(&this->skelAnime, sAnimationEntries, ZL4_ANIM_0);
            this->csState = ZL4_CS_LEGEND;
            this->talkState = 0;
        }
        this->actionFunc = EnZl4_Cutscene;
    }
}

void EnZl4_Destroy(Actor* thisx, GlobalContext* globalCtx) {
    s32 pad;
    EnZl4* this = THIS;

    Collider_DestroyCylinder(globalCtx, &this->collider);
}

s32 EnZl4_SetNextAnim(EnZl4* this, s32 nextAnim) {
    if (!Animation_OnFrame(&this->skelAnime, this->skelAnime.endFrame)) {
        return false;
    }
    func_80034EC0(&this->skelAnime, sAnimationEntries, nextAnim);
    return true;
}

void EnZl4_ReverseAnimation(EnZl4* this) {
    f32 tempFrame = this->skelAnime.startFrame;

    this->skelAnime.startFrame = this->skelAnime.endFrame;
    this->skelAnime.curFrame = this->skelAnime.endFrame;
    this->skelAnime.endFrame = tempFrame;
    this->skelAnime.playSpeed = -1.0f;
}

s32 EnZl4_CsWaitForPlayer(EnZl4* this, GlobalContext* globalCtx) {
    Player* player = GET_PLAYER(globalCtx);
    Actor* playerx = &GET_PLAYER(globalCtx)->actor;
    s16 rotY;
    s16 yawDiff;
    s16 absYawDiff;

    if (!Actor_ProcessTalkRequest(&this->actor, globalCtx)) {
        yawDiff = (f32)this->actor.yawTowardsPlayer - this->actor.shape.rot.y;
        absYawDiff = ABS(yawDiff);
        if ((playerx->world.pos.y != this->actor.world.pos.y) || (absYawDiff >= 0x3FFC)) {
            return false;
        } else {
            func_8002F2CC(&this->actor, globalCtx, this->collider.dim.radius + 60.0f);
            return false;
        }
    }
    playerx->world.pos = this->actor.world.pos;
    rotY = this->actor.shape.rot.y;
    playerx->world.pos.x += 56.0f * Math_SinS(rotY);
    playerx->world.pos.z += 56.0f * Math_CosS(rotY);
    playerx->speedXZ = 0.0f;
    player->linearVelocity = 0.0f;
    return true;
}

s32 EnZl4_CsMeetPlayer(EnZl4* this, GlobalContext* globalCtx) {
    switch (this->talkState) {
        case 0:
            if (this->skelAnime.curFrame == 50.0f) {
                Audio_PlayActorSound2(&this->actor, NA_SE_VO_Z0_MEET);
            }
            if (!EnZl4_SetNextAnim(this, ZL4_ANIM_4)) {
                break;
            } else {
                Message_StartTextbox(globalCtx, 0x702E, NULL);
                this->talkState++;
            }
            break;
        case 1:
<<<<<<< HEAD
            if ((func_8010BDBC(&globalCtx->msgCtx) == 5) && func_80106BC8(globalCtx)) {
                EnZl4_SetActiveCamDir(globalCtx, 1);
                func_8010B680(globalCtx, 0x702F, NULL);
=======
            if ((Message_GetState(&globalCtx->msgCtx) == TEXT_STATE_EVENT) && Message_ShouldAdvance(globalCtx)) {
                EnZl4_SetCsCameraAngle(globalCtx, 1);
                Message_StartTextbox(globalCtx, 0x702F, NULL);
>>>>>>> b3d5f549
                this->talkTimer2 = 0;
                this->talkState++;
            }
            break;
        case 2:
            if ((Message_GetState(&globalCtx->msgCtx) == TEXT_STATE_EVENT) && Message_ShouldAdvance(globalCtx)) {
                globalCtx->csCtx.segment = SEGMENTED_TO_VIRTUAL(gZeldasCourtyardMeetCs);
                gSaveContext.cutsceneTrigger = 1;
<<<<<<< HEAD
                EnZl4_SetActiveCamMove(globalCtx, 0);
                globalCtx->msgCtx.msgMode = 0x37;
=======
                EnZl4_SetCsCameraMove(globalCtx, 0);
                globalCtx->msgCtx.msgMode = MSGMODE_PAUSED;
>>>>>>> b3d5f549
                this->talkTimer2 = 0;
                this->talkState++;
            }
            break;
        case 3:
            this->talkTimer2++;
            if (this->talkTimer2 >= 45) {
                Message_StartTextbox(globalCtx, 0x70F9, NULL);
                this->talkState++;
            }
            break;
        case 4:
<<<<<<< HEAD
            if ((func_8010BDBC(&globalCtx->msgCtx) == 5) && func_80106BC8(globalCtx)) {
                EnZl4_SetActiveCamMove(globalCtx, 1);
                globalCtx->msgCtx.msgMode = 0x37;
=======
            if ((Message_GetState(&globalCtx->msgCtx) == TEXT_STATE_EVENT) && Message_ShouldAdvance(globalCtx)) {
                EnZl4_SetCsCameraMove(globalCtx, 1);
                globalCtx->msgCtx.msgMode = MSGMODE_PAUSED;
>>>>>>> b3d5f549
                this->talkTimer2 = 0;
                this->talkState++;
            }
            break;
        case 5:
            this->talkTimer2++;
            if (this->talkTimer2 >= 10) {
                Message_StartTextbox(globalCtx, 0x70FA, NULL);
                this->talkState++;
            }
            break;
        case 6:
<<<<<<< HEAD
            if ((func_8010BDBC(&globalCtx->msgCtx) == 5) && func_80106BC8(globalCtx)) {
                EnZl4_SetActiveCamDir(globalCtx, 2);
=======
            if ((Message_GetState(&globalCtx->msgCtx) == TEXT_STATE_EVENT) && Message_ShouldAdvance(globalCtx)) {
                EnZl4_SetCsCameraAngle(globalCtx, 2);
>>>>>>> b3d5f549
                func_80034EC0(&this->skelAnime, sAnimationEntries, ZL4_ANIM_22);
                this->mouthExpression = ZL4_MOUTH_NEUTRAL;
                this->talkTimer2 = 0;
                this->talkState++;
                Message_StartTextbox(globalCtx, 0x70FB, NULL);
            }
            break;
    }
    return (this->talkState == 7) ? 1 : 0;
}

s32 EnZl4_CsAskStone(EnZl4* this, GlobalContext* globalCtx) {
    switch (this->talkState) {
        case 0:
            if (EnZl4_SetNextAnim(this, ZL4_ANIM_25)) {
                this->talkState++;
            }
        case 1:
<<<<<<< HEAD
            if ((func_8010BDBC(&globalCtx->msgCtx) == 5) && func_80106BC8(globalCtx)) {
                EnZl4_SetActiveCamDir(globalCtx, 3);
                globalCtx->msgCtx.msgMode = 0x37;
=======
            if ((Message_GetState(&globalCtx->msgCtx) == TEXT_STATE_EVENT) && Message_ShouldAdvance(globalCtx)) {
                EnZl4_SetCsCameraAngle(globalCtx, 3);
                globalCtx->msgCtx.msgMode = MSGMODE_PAUSED;
>>>>>>> b3d5f549
                this->talkTimer1 = 40;
                this->talkState = 2;
            }
            break;
        case 2:
            if (DECR(this->talkTimer1) == 0) {
                Message_StartTextbox(globalCtx, 0x7030, NULL);
                this->talkState++;
            }
            break;
        case 3:
            if (!((Message_GetState(&globalCtx->msgCtx) == TEXT_STATE_CHOICE) && Message_ShouldAdvance(globalCtx))) {
                break;
            } else if (globalCtx->msgCtx.choiceIndex == 0) {
                EnZl4_SetActiveCamDir(globalCtx, 4);
                func_80034EC0(&this->skelAnime, sAnimationEntries, ZL4_ANIM_28);
                this->blinkTimer = 0;
                this->eyeExpression = ZL4_EYES_SQUINT;
                this->mouthExpression = ZL4_MOUTH_HAPPY;
                Message_StartTextbox(globalCtx, 0x7032, NULL);
                this->talkState = 7;
            } else {
                EnZl4_SetActiveCamDir(globalCtx, 2);
                func_80034EC0(&this->skelAnime, sAnimationEntries, ZL4_ANIM_9);
                this->mouthExpression = ZL4_MOUTH_WORRIED;
                Message_StartTextbox(globalCtx, 0x7031, NULL);
                this->talkState++;
            }
            break;
        case 4:
            if (this->skelAnime.curFrame == 16.0f) {
                Audio_PlayActorSound2(&this->actor, NA_SE_VO_Z0_QUESTION);
            }
            if (EnZl4_SetNextAnim(this, ZL4_ANIM_10)) {
                this->talkState++;
            }
        case 5:
            if ((Message_GetState(&globalCtx->msgCtx) == TEXT_STATE_EVENT) && Message_ShouldAdvance(globalCtx)) {
                globalCtx->msgCtx.msgMode = MSGMODE_PAUSED;
                func_80034EC0(&this->skelAnime, sAnimationEntries, ZL4_ANIM_9);
                this->mouthExpression = ZL4_MOUTH_WORRIED;
                EnZl4_ReverseAnimation(this);
                this->talkState = 6;
            }
            break;
        case 6:
            this->mouthExpression = ZL4_MOUTH_NEUTRAL;
<<<<<<< HEAD
            EnZl4_SetActiveCamDir(globalCtx, 3);
            func_8010B680(globalCtx, 0x7030, NULL);
=======
            EnZl4_SetCsCameraAngle(globalCtx, 3);
            Message_StartTextbox(globalCtx, 0x7030, NULL);
>>>>>>> b3d5f549
            this->talkState = 12;
            break;
        case 12:
            if (EnZl4_SetNextAnim(this, ZL4_ANIM_25)) {
                this->talkState = 13;
            }
        case 13:
            if (!((Message_GetState(&globalCtx->msgCtx) == TEXT_STATE_CHOICE) && Message_ShouldAdvance(globalCtx))) {
                break;
            } else if (globalCtx->msgCtx.choiceIndex == 0) {
                EnZl4_SetActiveCamDir(globalCtx, 4);
                func_80034EC0(&this->skelAnime, sAnimationEntries, ZL4_ANIM_28);
                this->blinkTimer = 0;
                this->eyeExpression = ZL4_EYES_SQUINT;
                this->mouthExpression = ZL4_MOUTH_HAPPY;
                Message_StartTextbox(globalCtx, 0x7032, NULL);
                this->talkState = 7;
            } else {
                EnZl4_SetActiveCamDir(globalCtx, 2);
                func_80034EC0(&this->skelAnime, sAnimationEntries, ZL4_ANIM_9);
                this->mouthExpression = ZL4_MOUTH_WORRIED;
                Message_StartTextbox(globalCtx, 0x7031, NULL);
                this->talkState = 4;
            }
            break;
        case 7:
            if (this->skelAnime.curFrame == 17.0f) {
                Audio_PlayActorSound2(&this->actor, NA_SE_VO_Z0_SMILE_0);
            }
            if (EnZl4_SetNextAnim(this, ZL4_ANIM_29)) {
                this->talkState++;
            }
        case 8:
<<<<<<< HEAD
            if ((func_8010BDBC(&globalCtx->msgCtx) == 5) && func_80106BC8(globalCtx)) {
                EnZl4_SetActiveCamMove(globalCtx, 2);
=======
            if ((Message_GetState(&globalCtx->msgCtx) == TEXT_STATE_EVENT) && Message_ShouldAdvance(globalCtx)) {
                EnZl4_SetCsCameraMove(globalCtx, 2);
>>>>>>> b3d5f549
                func_80034EC0(&this->skelAnime, sAnimationEntries, ZL4_ANIM_0);
                this->blinkTimer = 0;
                this->eyeExpression = ZL4_EYES_NEUTRAL;
                this->mouthExpression = ZL4_MOUTH_NEUTRAL;
                Message_StartTextbox(globalCtx, 0x70FC, NULL);
                this->talkState = 9;
            }
            break;
        case 9:
<<<<<<< HEAD
            if ((func_8010BDBC(&globalCtx->msgCtx) == 5) && func_80106BC8(globalCtx)) {
                EnZl4_SetActiveCamDir(globalCtx, 5);
                func_8010B680(globalCtx, 0x70FD, NULL);
=======
            if ((Message_GetState(&globalCtx->msgCtx) == TEXT_STATE_EVENT) && Message_ShouldAdvance(globalCtx)) {
                EnZl4_SetCsCameraAngle(globalCtx, 5);
                Message_StartTextbox(globalCtx, 0x70FD, NULL);
>>>>>>> b3d5f549
                this->talkState++;
            }
            break;
        case 10:
            if ((Message_GetState(&globalCtx->msgCtx) == TEXT_STATE_EVENT) && Message_ShouldAdvance(globalCtx)) {
                func_80034EC0(&this->skelAnime, sAnimationEntries, ZL4_ANIM_5);
                this->eyeExpression = ZL4_EYES_OPEN;
                this->mouthExpression = ZL4_MOUTH_SURPRISED;
                Message_StartTextbox(globalCtx, 0x70FE, NULL);
                this->talkState++;
            }
            break;
    }
    return (this->talkState == 11) ? 1 : 0;
}

s32 EnZl4_CsAskName(EnZl4* this, GlobalContext* globalCtx) {
    switch (this->talkState) {
        case 0:
            if (EnZl4_SetNextAnim(this, ZL4_ANIM_4)) {
                this->talkState++;
            }
            break;
        case 1:
<<<<<<< HEAD
            if ((func_8010BDBC(&globalCtx->msgCtx) == 5) && func_80106BC8(globalCtx)) {
                EnZl4_SetActiveCamDir(globalCtx, 6);
=======
            if ((Message_GetState(&globalCtx->msgCtx) == TEXT_STATE_EVENT) && Message_ShouldAdvance(globalCtx)) {
                EnZl4_SetCsCameraAngle(globalCtx, 6);
>>>>>>> b3d5f549
                func_80034EC0(&this->skelAnime, sAnimationEntries, ZL4_ANIM_1);
                this->blinkTimer = 11;
                this->eyeExpression = ZL4_EYES_SQUINT;
                this->mouthExpression = ZL4_MOUTH_NEUTRAL;
                globalCtx->msgCtx.msgMode = MSGMODE_PAUSED;
                Message_StartTextbox(globalCtx, 0x70FF, NULL);
                this->talkState++;
            }
            break;
        case 2:
            if (EnZl4_SetNextAnim(this, ZL4_ANIM_2)) {
                this->talkState++;
            }
        case 3:
            if ((Message_GetState(&globalCtx->msgCtx) == TEXT_STATE_EVENT) && Message_ShouldAdvance(globalCtx)) {
                func_80034EC0(&this->skelAnime, sAnimationEntries, ZL4_ANIM_16);
                this->blinkTimer = 0;
                this->eyeExpression = ZL4_EYES_NEUTRAL;
                globalCtx->msgCtx.msgMode = MSGMODE_PAUSED;
                this->talkState = 4;
            }
            break;
        case 4:
            if (EnZl4_SetNextAnim(this, ZL4_ANIM_17)) {
                Message_StartTextbox(globalCtx, 0x2073, NULL);
                this->talkState++;
            }
            break;
        case 5:
<<<<<<< HEAD
            if ((func_8010BDBC(&globalCtx->msgCtx) == 5) && func_80106BC8(globalCtx)) {
                EnZl4_SetActiveCamMove(globalCtx, 3);
=======
            if ((Message_GetState(&globalCtx->msgCtx) == TEXT_STATE_EVENT) && Message_ShouldAdvance(globalCtx)) {
                EnZl4_SetCsCameraMove(globalCtx, 3);
>>>>>>> b3d5f549
                func_80034EC0(&this->skelAnime, sAnimationEntries, ZL4_ANIM_0);
                globalCtx->msgCtx.msgMode = MSGMODE_PAUSED;
                this->talkTimer2 = 0;
                this->talkState = 6;
            }
            break;
        case 6:
            this->talkTimer2++;
            if (this->talkTimer2 >= 15) {
                Message_StartTextbox(globalCtx, 0x2074, NULL);
                this->talkState++;
            }
            break;
        case 7:
            if ((Message_GetState(&globalCtx->msgCtx) == TEXT_STATE_EVENT) && Message_ShouldAdvance(globalCtx)) {
                func_80034EC0(&this->skelAnime, sAnimationEntries, ZL4_ANIM_6);
                this->mouthExpression = ZL4_MOUTH_HAPPY;
                Message_StartTextbox(globalCtx, 0x2075, NULL);
                this->talkState++;
            }
            break;
        case 8:
            if (EnZl4_SetNextAnim(this, ZL4_ANIM_25)) {
                this->talkState++;
            }
        case 9:
            if ((Message_GetState(&globalCtx->msgCtx) == TEXT_STATE_EVENT) && Message_ShouldAdvance(globalCtx)) {
                Message_StartTextbox(globalCtx, 0x7033, NULL);
                this->talkState = 10;
            }
            break;
        case 10:
            if ((Message_GetState(&globalCtx->msgCtx) == TEXT_STATE_CHOICE) && Message_ShouldAdvance(globalCtx)) {
                if (globalCtx->msgCtx.choiceIndex == 0) {
                    EnZl4_SetActiveCamMove(globalCtx, 4);
                    func_80034EC0(&this->skelAnime, sAnimationEntries, ZL4_ANIM_33);
                    this->mouthExpression = ZL4_MOUTH_NEUTRAL;
                    globalCtx->msgCtx.msgMode = MSGMODE_PAUSED;
                    this->talkTimer2 = 0;
                    this->talkState = 15;
                } else {
<<<<<<< HEAD
                    EnZl4_SetActiveCamDir(globalCtx, 6);
                    globalCtx->msgCtx.msgMode = 0x37;
=======
                    EnZl4_SetCsCameraAngle(globalCtx, 6);
                    globalCtx->msgCtx.msgMode = MSGMODE_PAUSED;
>>>>>>> b3d5f549
                    this->talkTimer1 = 20;
                    this->talkState++;
                    this->skelAnime.playSpeed = 0.0f;
                }
            }
            break;
        case 11:
            if (DECR(this->talkTimer1) == 0) {
                func_80034EC0(&this->skelAnime, sAnimationEntries, ZL4_ANIM_11);
                this->blinkTimer = 11;
                this->eyeExpression = ZL4_EYES_LOOK_RIGHT;
                this->mouthExpression = ZL4_MOUTH_WORRIED;
                Message_StartTextbox(globalCtx, 0x7034, NULL);
                this->talkState++;
            }
            break;
        case 12:
            if (this->skelAnime.curFrame == 5.0f) {
                Audio_PlayActorSound2(&this->actor, NA_SE_VO_Z0_SIGH_0);
            }
            if (EnZl4_SetNextAnim(this, ZL4_ANIM_12)) {
                this->talkState++;
            }
        case 13:
            if ((Message_GetState(&globalCtx->msgCtx) == TEXT_STATE_EVENT) && Message_ShouldAdvance(globalCtx)) {
                func_80034EC0(&this->skelAnime, sAnimationEntries, ZL4_ANIM_6);
                this->blinkTimer = 3;
                this->eyeExpression = ZL4_EYES_NEUTRAL;
                this->mouthExpression = ZL4_MOUTH_HAPPY;
                globalCtx->msgCtx.msgMode = MSGMODE_PAUSED;
                this->talkState = 14;
            }
            break;
        case 14:
            if (EnZl4_SetNextAnim(this, ZL4_ANIM_25)) {
                Message_StartTextbox(globalCtx, 0x7033, NULL);
                this->talkState = 10;
            }
            break;
        case 15:
            this->talkTimer2++;
            if (this->talkTimer2 >= 30) {
                Message_StartTextbox(globalCtx, 0x7035, NULL);
                this->talkState++;
            }
            break;
        case 16:
            if ((Message_GetState(&globalCtx->msgCtx) == TEXT_STATE_EVENT) && Message_ShouldAdvance(globalCtx)) {
                globalCtx->msgCtx.msgMode = MSGMODE_PAUSED;
                this->talkState++;
            }
        case 17:
            this->talkTimer2++;
            if (this->talkTimer2 == 130) {
                globalCtx->msgCtx.msgMode = MSGMODE_PAUSED;
                globalCtx->nextEntranceIndex = 0xA0;
                gSaveContext.nextCutsceneIndex = 0xFFF7;
                globalCtx->sceneLoadFlag = 0x14;
                globalCtx->fadeTransition = 3;
            }
            break;
    }
    if ((this->talkTimer2 == 17) && (this->talkTimer2 > 130)) {
        return true;
    }
    return false;
}

s32 EnZl4_CsTellLegend(EnZl4* this, GlobalContext* globalCtx) {
    Camera* activeCam = GET_ACTIVE_CAM(globalCtx);

    switch (this->talkState) {
        case 0:
            this->talkTimer2++;
            if (this->talkTimer2 >= 60) {
                Message_StartTextbox(globalCtx, 0x7037, NULL);
                this->talkState++;
            }
            break;
        case 1:
<<<<<<< HEAD
            if ((func_8010BDBC(&globalCtx->msgCtx) == 5) && func_80106BC8(globalCtx)) {
                EnZl4_SetActiveCamDir(globalCtx, 7);
                func_8010B680(globalCtx, 0x2076, NULL);
=======
            if ((Message_GetState(&globalCtx->msgCtx) == TEXT_STATE_EVENT) && Message_ShouldAdvance(globalCtx)) {
                EnZl4_SetCsCameraAngle(globalCtx, 7);
                Message_StartTextbox(globalCtx, 0x2076, NULL);
>>>>>>> b3d5f549
                this->talkState++;
            }
            break;
        case 2:
<<<<<<< HEAD
            if ((func_8010BDBC(&globalCtx->msgCtx) == 5) && func_80106BC8(globalCtx)) {
                EnZl4_SetActiveCamMove(globalCtx, 6);
                globalCtx->msgCtx.msgMode = 0x37;
=======
            if ((Message_GetState(&globalCtx->msgCtx) == TEXT_STATE_EVENT) && Message_ShouldAdvance(globalCtx)) {
                EnZl4_SetCsCameraMove(globalCtx, 6);
                globalCtx->msgCtx.msgMode = MSGMODE_PAUSED;
>>>>>>> b3d5f549
                this->talkState++;
            }
            break;
        case 3:
            if (activeCam->animState == 2) {
                Message_StartTextbox(globalCtx, 0x2077, NULL);
                this->talkState++;
            }
            break;
        case 4:
            if (!((Message_GetState(&globalCtx->msgCtx) == TEXT_STATE_CHOICE) && Message_ShouldAdvance(globalCtx))) {
                break;
            } else if (globalCtx->msgCtx.choiceIndex == 0) {
<<<<<<< HEAD
                EnZl4_SetActiveCamDir(globalCtx, 8);
                func_8010B680(globalCtx, 0x7005, NULL);
=======
                EnZl4_SetCsCameraAngle(globalCtx, 8);
                Message_StartTextbox(globalCtx, 0x7005, NULL);
>>>>>>> b3d5f549
                this->talkState = 9;
            } else {
                func_80034EC0(&this->skelAnime, sAnimationEntries, ZL4_ANIM_5);
                this->mouthExpression = ZL4_MOUTH_SURPRISED;
                Message_StartTextbox(globalCtx, 0x7038, NULL);
                this->talkState++;
                Audio_PlayActorSound2(&this->actor, NA_SE_VO_Z0_HURRY);
            }
            break;
        case 5:
            if (EnZl4_SetNextAnim(this, ZL4_ANIM_4)) {
                this->talkState++;
            }
        case 6:
            if ((Message_GetState(&globalCtx->msgCtx) == TEXT_STATE_EVENT) && Message_ShouldAdvance(globalCtx)) {
                func_80034EC0(&this->skelAnime, sAnimationEntries, ZL4_ANIM_33);
                this->mouthExpression = ZL4_MOUTH_NEUTRAL;
                Message_StartTextbox(globalCtx, 0x7037, NULL);
                this->talkState++;
            }
            break;
        case 7:
            if ((Message_GetState(&globalCtx->msgCtx) == TEXT_STATE_EVENT) && Message_ShouldAdvance(globalCtx)) {
                Message_StartTextbox(globalCtx, 0x2076, NULL);
                this->talkState++;
            }
            break;
        case 8:
            if ((Message_GetState(&globalCtx->msgCtx) == TEXT_STATE_EVENT) && Message_ShouldAdvance(globalCtx)) {
                Message_StartTextbox(globalCtx, 0x2077, NULL);
                this->talkState = 4;
            }
            break;
        case 9:
            if ((Message_GetState(&globalCtx->msgCtx) == TEXT_STATE_EVENT) && Message_ShouldAdvance(globalCtx)) {
                func_80034EC0(&this->skelAnime, sAnimationEntries, ZL4_ANIM_26);
                Message_StartTextbox(globalCtx, 0x2078, NULL);
                this->talkState++;
            }
            break;
        case 10:
            if (EnZl4_SetNextAnim(this, ZL4_ANIM_27)) {
                this->talkState++;
            }
        case 11:
            if (!((Message_GetState(&globalCtx->msgCtx) == TEXT_STATE_CHOICE) && Message_ShouldAdvance(globalCtx))) {
                break;
            } else if (globalCtx->msgCtx.choiceIndex == 0) {
                globalCtx->msgCtx.msgMode = MSGMODE_PAUSED;
                this->talkState = 13;
            } else {
                Message_StartTextbox(globalCtx, 0x700B, NULL);
                this->talkState = 12;
            }
            break;
        case 12:
            if ((Message_GetState(&globalCtx->msgCtx) == TEXT_STATE_EVENT) && Message_ShouldAdvance(globalCtx)) {
                globalCtx->msgCtx.msgMode = MSGMODE_PAUSED;
                this->talkState = 13;
            }
            break;
    }
    return (this->talkState == 13) ? 1 : 0;
}

s32 EnZl4_CsLookWindow(EnZl4* this, GlobalContext* globalCtx) {
    switch (this->talkState) {
        case 0:
            EnZl4_SetActiveCamMove(globalCtx, 7);
            globalCtx->csCtx.segment = SEGMENTED_TO_VIRTUAL(gZeldasCourtyardWindowCs);
            gSaveContext.cutsceneTrigger = 1;
            this->talkState++;
            break;
        case 1:
            if (globalCtx->csCtx.state != CS_STATE_IDLE) {
                if (globalCtx->csCtx.frames == 90) {
                    globalCtx->csCtx.state = CS_STATE_UNSKIPPABLE_INIT;
                }
            } else {
                globalCtx->csCtx.segment = SEGMENTED_TO_VIRTUAL(gZeldasCourtyardGanonCs);
                gSaveContext.cutsceneTrigger = 1;
                this->talkState++;
                func_8002DF54(globalCtx, &this->actor, 8);
            }
            break;
        case 2:
            if (globalCtx->csCtx.state != CS_STATE_IDLE) {
                if (globalCtx->csCtx.frames == 209) {
                    globalCtx->csCtx.state = CS_STATE_UNSKIPPABLE_INIT;
                }
            } else {
                func_800AA000(0.0f, 0xA0, 0xA, 0x28);
                func_8002DF54(globalCtx, &this->actor, 1);
                func_80034EC0(&this->skelAnime, sAnimationEntries, ZL4_ANIM_30);
<<<<<<< HEAD
                EnZl4_SetActiveCamDir(globalCtx, 11);
                func_8010B680(globalCtx, 0x7039, NULL);
=======
                EnZl4_SetCsCameraAngle(globalCtx, 11);
                Message_StartTextbox(globalCtx, 0x7039, NULL);
>>>>>>> b3d5f549
                this->talkState++;
            }
            break;
        case 3:
            if ((Message_GetState(&globalCtx->msgCtx) == TEXT_STATE_EVENT) && Message_ShouldAdvance(globalCtx)) {
                globalCtx->msgCtx.msgMode = MSGMODE_PAUSED;
                this->talkState++;
            }
            break;
    }
    return (this->talkState == 4) ? 1 : 0;
}

s32 EnZl4_CsWarnAboutGanon(EnZl4* this, GlobalContext* globalCtx) {
    Player* player = GET_PLAYER(globalCtx);
    s16 rotY;

    switch (this->talkState) {
        case 0:
            player->actor.world.pos = this->actor.world.pos;
            rotY = this->actor.shape.rot.y - 0x3FFC;
            player->actor.world.pos.x += 34.0f * Math_SinS(rotY);
            player->actor.world.pos.z += 34.0f * Math_CosS(rotY);
            EnZl4_SetActiveCamMove(globalCtx, 8);
            this->blinkTimer = 0;
            this->eyeExpression = ZL4_EYES_WIDE;
            this->mouthExpression = ZL4_MOUTH_WORRIED;
            this->talkTimer2 = 0;
            this->talkState++;
            Message_StartTextbox(globalCtx, 0x2079, NULL);
        case 1:
            this->talkTimer2++;
            if (this->talkTimer2 >= 20) {
                this->talkState++;
            }
            break;
        case 2:
<<<<<<< HEAD
            if ((func_8010BDBC(&globalCtx->msgCtx) == 5) && func_80106BC8(globalCtx)) {
                EnZl4_SetActiveCamMove(globalCtx, 9);
                globalCtx->msgCtx.msgMode = 0x37;
=======
            if ((Message_GetState(&globalCtx->msgCtx) == TEXT_STATE_EVENT) && Message_ShouldAdvance(globalCtx)) {
                EnZl4_SetCsCameraMove(globalCtx, 9);
                globalCtx->msgCtx.msgMode = MSGMODE_PAUSED;
>>>>>>> b3d5f549
                this->talkTimer2 = 0;
                this->talkState++;
            }
            break;
        case 3:
            this->talkTimer2++;
            if (this->talkTimer2 >= 20) {
                Message_StartTextbox(globalCtx, 0x207A, NULL);
                this->talkState++;
            }
            break;
        case 4:
<<<<<<< HEAD
            if ((func_8010BDBC(&globalCtx->msgCtx) == 5) && func_80106BC8(globalCtx)) {
                EnZl4_SetActiveCamDir(globalCtx, 12);
=======
            if ((Message_GetState(&globalCtx->msgCtx) == TEXT_STATE_EVENT) && Message_ShouldAdvance(globalCtx)) {
                EnZl4_SetCsCameraAngle(globalCtx, 12);
>>>>>>> b3d5f549
                func_80034EC0(&this->skelAnime, sAnimationEntries, ZL4_ANIM_23);
                this->blinkTimer = 0;
                this->eyeExpression = ZL4_EYES_NEUTRAL;
                this->mouthExpression = ZL4_MOUTH_SURPRISED;
                globalCtx->msgCtx.msgMode = MSGMODE_PAUSED;
                this->talkState++;
            }
            break;
        case 5:
            if (EnZl4_SetNextAnim(this, ZL4_ANIM_24)) {
                Message_StartTextbox(globalCtx, 0x207B, NULL);
                this->talkState++;
            }
            break;
        case 6:
            if ((Message_GetState(&globalCtx->msgCtx) == TEXT_STATE_EVENT) && Message_ShouldAdvance(globalCtx)) {
                Message_StartTextbox(globalCtx, 0x703A, NULL);
                this->talkState++;
            }
            break;
        case 7:
            if (!((Message_GetState(&globalCtx->msgCtx) == TEXT_STATE_CHOICE) && Message_ShouldAdvance(globalCtx))) {
                break;
            } else if (globalCtx->msgCtx.choiceIndex == 0) {
                func_80034EC0(&this->skelAnime, sAnimationEntries, ZL4_ANIM_31);
                this->blinkTimer = 11;
                this->eyeExpression = ZL4_EYES_SQUINT;
                this->mouthExpression = ZL4_MOUTH_HAPPY;
                Message_StartTextbox(globalCtx, 0x703B, NULL);
                this->talkState = 11;
            } else {
                func_80034EC0(&this->skelAnime, sAnimationEntries, ZL4_ANIM_13);
                this->blinkTimer = 11;
                this->eyeExpression = ZL4_EYES_LOOK_LEFT;
                this->mouthExpression = ZL4_MOUTH_WORRIED;
                globalCtx->msgCtx.msgMode = MSGMODE_PAUSED;
                this->talkState++;
            }
            break;
        case 8:
            if (EnZl4_SetNextAnim(this, ZL4_ANIM_15)) {
                this->blinkTimer = 3;
                this->eyeExpression = ZL4_EYES_NEUTRAL;
                this->mouthExpression = ZL4_MOUTH_SURPRISED;
                Message_StartTextbox(globalCtx, 0x7073, NULL);
                this->talkState++;
            }
            break;
        case 9:
            if ((Message_GetState(&globalCtx->msgCtx) == TEXT_STATE_EVENT) && Message_ShouldAdvance(globalCtx)) {
                func_80034EC0(&this->skelAnime, sAnimationEntries, ZL4_ANIM_14);
                globalCtx->msgCtx.msgMode = MSGMODE_PAUSED;
                this->talkState++;
            }
            break;
        case 10:
            if (EnZl4_SetNextAnim(this, ZL4_ANIM_24)) {
                Message_StartTextbox(globalCtx, 0x703A, NULL);
                this->talkState = 7;
            }
            break;
        case 11:
            if (EnZl4_SetNextAnim(this, ZL4_ANIM_32)) {
                this->talkState++;
            }
        case 12:
            if ((Message_GetState(&globalCtx->msgCtx) == TEXT_STATE_EVENT) && Message_ShouldAdvance(globalCtx)) {
                globalCtx->msgCtx.msgMode = MSGMODE_PAUSED;
                this->talkState = 13;
            }
            break;
    }
    return (this->talkState == 13) ? 1 : 0;
}

s32 EnZl4_CsMakePlan(EnZl4* this, GlobalContext* globalCtx) {
    switch (this->talkState) {
        case 0:
            func_80034EC0(&this->skelAnime, sAnimationEntries, ZL4_ANIM_18);
            this->blinkTimer = 0;
            this->eyeExpression = ZL4_EYES_NEUTRAL;
            this->mouthExpression = ZL4_MOUTH_WORRIED;
            EnZl4_SetActiveCamMove(globalCtx, 10);
            this->talkTimer2 = 0;
            this->talkState++;
        case 1:
            this->talkTimer2++;
            if (this->talkTimer2 >= 10) {
                Message_StartTextbox(globalCtx, 0x7123, NULL);
                this->talkState++;
            }
            break;
        case 2:
<<<<<<< HEAD
            if ((func_8010BDBC(&globalCtx->msgCtx) == 5) && func_80106BC8(globalCtx)) {
                EnZl4_SetActiveCamDir(globalCtx, 13);
=======
            if ((Message_GetState(&globalCtx->msgCtx) == TEXT_STATE_EVENT) && Message_ShouldAdvance(globalCtx)) {
                EnZl4_SetCsCameraAngle(globalCtx, 13);
>>>>>>> b3d5f549
                func_80034EC0(&this->skelAnime, sAnimationEntries, ZL4_ANIM_19);
                this->blinkTimer = 0;
                this->eyeExpression = ZL4_EYES_NEUTRAL;
                this->mouthExpression = ZL4_MOUTH_SURPRISED;
                Message_StartTextbox(globalCtx, 0x207C, NULL);
                this->talkState++;
            }
            break;
        case 3:
            if (EnZl4_SetNextAnim(this, ZL4_ANIM_20)) {
                this->talkState++;
            }
        case 4:
            if ((Message_GetState(&globalCtx->msgCtx) == TEXT_STATE_EVENT) && Message_ShouldAdvance(globalCtx)) {
                Message_StartTextbox(globalCtx, 0x207D, NULL);
                func_80034EC0(&this->skelAnime, sAnimationEntries, ZL4_ANIM_7);
                this->blinkTimer = 0;
                this->eyeExpression = ZL4_EYES_NEUTRAL;
                this->mouthExpression = ZL4_MOUTH_NEUTRAL;
                this->talkState = 5;
                this->unk_20F = this->lastAction = 0;
            }
            break;
        case 5:
            if (EnZl4_SetNextAnim(this, ZL4_ANIM_8)) {
                this->talkState++;
            }
        case 6:
            if (!((Message_GetState(&globalCtx->msgCtx) == TEXT_STATE_EVENT) && Message_ShouldAdvance(globalCtx))) {
                break;
            } else {
                Camera_ChangeSetting(GET_ACTIVE_CAM(globalCtx), CAM_SET_NORMAL0);
                this->talkState = 7;
                globalCtx->talkWithPlayer(globalCtx, &this->actor);
                func_8002F434(&this->actor, globalCtx, GI_LETTER_ZELDA, fabsf(this->actor.xzDistToPlayer) + 1.0f,
                              fabsf(this->actor.yDistToPlayer) + 1.0f);
                globalCtx->msgCtx.stateTimer = 4;
                globalCtx->msgCtx.msgMode = MSGMODE_TEXT_CLOSING;
            }
            break;
        case 7:
            if (Actor_HasParent(&this->actor, globalCtx)) {
                func_80034EC0(&this->skelAnime, sAnimationEntries, ZL4_ANIM_0);
                this->talkState++;
            } else {
                func_8002F434(&this->actor, globalCtx, GI_LETTER_ZELDA, fabsf(this->actor.xzDistToPlayer) + 1.0f,
                              fabsf(this->actor.yDistToPlayer) + 1.0f);
            }
            // no break here is required for matching
    }
    return (this->talkState == 8) ? 1 : 0;
}

void EnZl4_Cutscene(EnZl4* this, GlobalContext* globalCtx) {
    Player* player = GET_PLAYER(globalCtx);

    switch (this->csState) {
        case ZL4_CS_WAIT:
            if (EnZl4_CsWaitForPlayer(this, globalCtx)) {
                this->talkState = 0;
                this->csState++;
            }
            break;
        case ZL4_CS_START:
            func_80034EC0(&this->skelAnime, sAnimationEntries, ZL4_ANIM_3);
            this->blinkTimer = 0;
            this->eyeExpression = ZL4_EYES_NEUTRAL;
            this->mouthExpression = ZL4_MOUTH_SURPRISED;
<<<<<<< HEAD
            func_800F5C64(NA_BGM_APPEAR);
            EnZl4_SetActiveCamDir(globalCtx, 0);
=======
            Audio_PlayFanfare(NA_BGM_APPEAR);
            EnZl4_SetCsCameraAngle(globalCtx, 0);
>>>>>>> b3d5f549
            Interface_ChangeAlpha(2);
            ShrinkWindow_SetVal(0x20);
            this->talkState = 0;
            this->csState++;
            break;
        case ZL4_CS_MEET:
            if (EnZl4_CsMeetPlayer(this, globalCtx)) {
                this->talkState = 0;
                this->csState++;
            }
            break;
        case ZL4_CS_STONE:
            if (EnZl4_CsAskStone(this, globalCtx)) {
                this->talkState = 0;
                this->csState++;
            }
            break;
        case ZL4_CS_NAMES:
            if (EnZl4_CsAskName(this, globalCtx)) {
                this->talkState = 0;
                this->csState++;
            }
            break;
        case ZL4_CS_LEGEND:
            if (EnZl4_CsTellLegend(this, globalCtx)) {
                this->talkState = 0;
                this->csState++;
            }
            break;
        case ZL4_CS_WINDOW:
            if (EnZl4_CsLookWindow(this, globalCtx)) {
                this->talkState = 0;
                this->csState++;
            }
            break;
        case ZL4_CS_GANON:
            if (EnZl4_CsWarnAboutGanon(this, globalCtx)) {
                this->talkState = 0;
                this->csState++;
            }
            break;
        case ZL4_CS_PLAN:
            if (EnZl4_CsMakePlan(this, globalCtx)) {
                func_8002DF54(globalCtx, &this->actor, 7);
                gSaveContext.unk_13EE = 0x32;
                gSaveContext.eventChkInf[4] |= 1;
                this->actionFunc = EnZl4_Idle;
            }
            break;
    }
    this->unk_1E0.unk_18 = player->actor.world.pos;
    func_80034A14(&this->actor, &this->unk_1E0, 2, (this->csState == ZL4_CS_WINDOW) ? 2 : 1);
    if (EnZl4_InMovingAnim(this)) {
        EnZl4_SetMove(this, globalCtx);
    }
}

void EnZl4_Idle(EnZl4* this, GlobalContext* globalCtx) {
    func_800343CC(globalCtx, &this->actor, &this->unk_1E0.unk_00, this->collider.dim.radius + 60.0f, EnZl4_GetText,
                  func_80B5B9B0);
    func_80B5BB78(this, globalCtx);
}

void EnZl4_TheEnd(EnZl4* this, GlobalContext* globalCtx) {
    s32 animIndex[] = { ZL4_ANIM_0, ZL4_ANIM_0, ZL4_ANIM_0,  ZL4_ANIM_0,  ZL4_ANIM_0,
                        ZL4_ANIM_0, ZL4_ANIM_0, ZL4_ANIM_26, ZL4_ANIM_21, ZL4_ANIM_3 };
    CsCmdActorAction* npcAction;
    Vec3f pos;

    if (SkelAnime_Update(&this->skelAnime) && (this->skelAnime.animation == &gChildZeldaAnim_010DF8)) {
        func_80034EC0(&this->skelAnime, sAnimationEntries, ZL4_ANIM_4);
    }
    if (EnZl4_InMovingAnim(this)) {
        EnZl4_SetMove(this, globalCtx);
    }
    if (globalCtx->csCtx.frames == 100) {
        this->eyeExpression = ZL4_EYES_LOOK_LEFT;
    }
    if (globalCtx->csCtx.frames == 450) {
        this->blinkTimer = 3;
        this->eyeExpression = ZL4_EYES_NEUTRAL;
        this->mouthExpression = ZL4_MOUTH_SURPRISED;
    }
    npcAction = globalCtx->csCtx.npcActions[0];
    if (npcAction != NULL) {
        EnZl4_GetActionStartPos(npcAction, &pos);
        if (this->lastAction == 0) {
            this->actor.world.pos = this->actor.home.pos = pos;
        }
        if (this->lastAction != npcAction->action) {
            func_80034EC0(&this->skelAnime, sAnimationEntries, animIndex[npcAction->action]);
            this->lastAction = npcAction->action;
        }
        this->actor.velocity.x = 0.0f;
        this->actor.velocity.y = 0.0f;
        this->actor.velocity.z = 0.0f;
    }
}

void EnZl4_Update(Actor* thisx, GlobalContext* globalCtx) {
    s32 pad;
    EnZl4* this = THIS;

    if (this->actionFunc != EnZl4_TheEnd) {
        SkelAnime_Update(&this->skelAnime);
    }
    EnZl4_UpdateFace(this);
    Actor_UpdateBgCheckInfo(globalCtx, &this->actor, 0.0f, 0.0f, 0.0f, 4);
    this->actionFunc(this, globalCtx);
    Collider_UpdateCylinder(&this->actor, &this->collider);
    CollisionCheck_SetOC(globalCtx, &globalCtx->colChkCtx, &this->collider.base);
}

s32 EnZl4_OverrideLimbDraw(GlobalContext* globalCtx, s32 limbIndex, Gfx** dList, Vec3f* pos, Vec3s* rot, void* thisx) {
    EnZl4* this = THIS;
    Vec3s sp1C;

    if (limbIndex == 17) {
        sp1C = this->unk_1E0.unk_08;
        Matrix_Translate(900.0f, 0.0f, 0.0f, MTXMODE_APPLY);
        Matrix_RotateX((sp1C.y / (f32)0x8000) * M_PI, MTXMODE_APPLY);
        Matrix_RotateZ((sp1C.x / (f32)0x8000) * M_PI, MTXMODE_APPLY);
        Matrix_Translate(-900.0f, 0.0f, 0.0f, MTXMODE_APPLY);
    }
    if (limbIndex == 10) {
        sp1C = this->unk_1E0.unk_0E;
        Matrix_RotateY((sp1C.y / (f32)0x8000) * M_PI, MTXMODE_APPLY);
        Matrix_RotateX((sp1C.x / (f32)0x8000) * M_PI, MTXMODE_APPLY);
    }
    if ((limbIndex >= 3) && (limbIndex < 7)) {
        *dList = NULL;
    }
    return false;
}

void EnZl4_PostLimbDraw(GlobalContext* globalCtx, s32 limbIndex, Gfx** dList, Vec3s* rot, void* thisx) {
    Vec3f zeroVec = { 0.0f, 0.0f, 0.0f };
    EnZl4* this = THIS;

    if (limbIndex == 17) {
        Matrix_MultVec3f(&zeroVec, &this->actor.focus.pos);
    }
}

void EnZl4_Draw(Actor* thisx, GlobalContext* globalCtx) {
    EnZl4* this = THIS;
    void* mouthTex[] = { gChildZeldaMouthNeutralTex, gChildZeldaMouthHappyTex, gChildZeldaMouthWorriedTex,
                         gChildZeldaMouthSurprisedTex };
    void* eyeTex[] = {
        gChildZeldaEyeOpenTex,   gChildZeldaEyeBlinkTex, gChildZeldaEyeShutTex, gChildZeldaEyeWideTex,
        gChildZeldaEyeSquintTex, gChildZeldaEyeOutTex,   gChildZeldaEyeInTex,
    };

    OPEN_DISPS(globalCtx->state.gfxCtx, "../z_en_zl4.c", 2012);
    gSPSegment(POLY_OPA_DISP++, 0x08, SEGMENTED_TO_VIRTUAL(eyeTex[this->rightEyeState]));
    gSPSegment(POLY_OPA_DISP++, 0x09, SEGMENTED_TO_VIRTUAL(eyeTex[this->leftEyeState]));
    gSPSegment(POLY_OPA_DISP++, 0x0A, SEGMENTED_TO_VIRTUAL(mouthTex[this->mouthState]));
    func_80093D18(globalCtx->state.gfxCtx);
    SkelAnime_DrawFlexOpa(globalCtx, this->skelAnime.skeleton, this->skelAnime.jointTable, this->skelAnime.dListCount,
                          EnZl4_OverrideLimbDraw, EnZl4_PostLimbDraw, this);
    CLOSE_DISPS(globalCtx->state.gfxCtx, "../z_en_zl4.c", 2043);
}<|MERGE_RESOLUTION|>--- conflicted
+++ resolved
@@ -458,15 +458,9 @@
             }
             break;
         case 1:
-<<<<<<< HEAD
-            if ((func_8010BDBC(&globalCtx->msgCtx) == 5) && func_80106BC8(globalCtx)) {
+            if ((Message_GetState(&globalCtx->msgCtx) == TEXT_STATE_EVENT) && Message_ShouldAdvance(globalCtx)) {
                 EnZl4_SetActiveCamDir(globalCtx, 1);
-                func_8010B680(globalCtx, 0x702F, NULL);
-=======
-            if ((Message_GetState(&globalCtx->msgCtx) == TEXT_STATE_EVENT) && Message_ShouldAdvance(globalCtx)) {
-                EnZl4_SetCsCameraAngle(globalCtx, 1);
                 Message_StartTextbox(globalCtx, 0x702F, NULL);
->>>>>>> b3d5f549
                 this->talkTimer2 = 0;
                 this->talkState++;
             }
@@ -475,13 +469,8 @@
             if ((Message_GetState(&globalCtx->msgCtx) == TEXT_STATE_EVENT) && Message_ShouldAdvance(globalCtx)) {
                 globalCtx->csCtx.segment = SEGMENTED_TO_VIRTUAL(gZeldasCourtyardMeetCs);
                 gSaveContext.cutsceneTrigger = 1;
-<<<<<<< HEAD
                 EnZl4_SetActiveCamMove(globalCtx, 0);
-                globalCtx->msgCtx.msgMode = 0x37;
-=======
-                EnZl4_SetCsCameraMove(globalCtx, 0);
-                globalCtx->msgCtx.msgMode = MSGMODE_PAUSED;
->>>>>>> b3d5f549
+                globalCtx->msgCtx.msgMode = MSGMODE_PAUSED;
                 this->talkTimer2 = 0;
                 this->talkState++;
             }
@@ -494,15 +483,9 @@
             }
             break;
         case 4:
-<<<<<<< HEAD
-            if ((func_8010BDBC(&globalCtx->msgCtx) == 5) && func_80106BC8(globalCtx)) {
+            if ((Message_GetState(&globalCtx->msgCtx) == TEXT_STATE_EVENT) && Message_ShouldAdvance(globalCtx)) {
                 EnZl4_SetActiveCamMove(globalCtx, 1);
-                globalCtx->msgCtx.msgMode = 0x37;
-=======
-            if ((Message_GetState(&globalCtx->msgCtx) == TEXT_STATE_EVENT) && Message_ShouldAdvance(globalCtx)) {
-                EnZl4_SetCsCameraMove(globalCtx, 1);
-                globalCtx->msgCtx.msgMode = MSGMODE_PAUSED;
->>>>>>> b3d5f549
+                globalCtx->msgCtx.msgMode = MSGMODE_PAUSED;
                 this->talkTimer2 = 0;
                 this->talkState++;
             }
@@ -515,13 +498,8 @@
             }
             break;
         case 6:
-<<<<<<< HEAD
-            if ((func_8010BDBC(&globalCtx->msgCtx) == 5) && func_80106BC8(globalCtx)) {
+            if ((Message_GetState(&globalCtx->msgCtx) == TEXT_STATE_EVENT) && Message_ShouldAdvance(globalCtx)) {
                 EnZl4_SetActiveCamDir(globalCtx, 2);
-=======
-            if ((Message_GetState(&globalCtx->msgCtx) == TEXT_STATE_EVENT) && Message_ShouldAdvance(globalCtx)) {
-                EnZl4_SetCsCameraAngle(globalCtx, 2);
->>>>>>> b3d5f549
                 func_80034EC0(&this->skelAnime, sAnimationEntries, ZL4_ANIM_22);
                 this->mouthExpression = ZL4_MOUTH_NEUTRAL;
                 this->talkTimer2 = 0;
@@ -540,15 +518,9 @@
                 this->talkState++;
             }
         case 1:
-<<<<<<< HEAD
-            if ((func_8010BDBC(&globalCtx->msgCtx) == 5) && func_80106BC8(globalCtx)) {
+            if ((Message_GetState(&globalCtx->msgCtx) == TEXT_STATE_EVENT) && Message_ShouldAdvance(globalCtx)) {
                 EnZl4_SetActiveCamDir(globalCtx, 3);
-                globalCtx->msgCtx.msgMode = 0x37;
-=======
-            if ((Message_GetState(&globalCtx->msgCtx) == TEXT_STATE_EVENT) && Message_ShouldAdvance(globalCtx)) {
-                EnZl4_SetCsCameraAngle(globalCtx, 3);
-                globalCtx->msgCtx.msgMode = MSGMODE_PAUSED;
->>>>>>> b3d5f549
+                globalCtx->msgCtx.msgMode = MSGMODE_PAUSED;
                 this->talkTimer1 = 40;
                 this->talkState = 2;
             }
@@ -596,13 +568,8 @@
             break;
         case 6:
             this->mouthExpression = ZL4_MOUTH_NEUTRAL;
-<<<<<<< HEAD
             EnZl4_SetActiveCamDir(globalCtx, 3);
-            func_8010B680(globalCtx, 0x7030, NULL);
-=======
-            EnZl4_SetCsCameraAngle(globalCtx, 3);
             Message_StartTextbox(globalCtx, 0x7030, NULL);
->>>>>>> b3d5f549
             this->talkState = 12;
             break;
         case 12:
@@ -636,13 +603,8 @@
                 this->talkState++;
             }
         case 8:
-<<<<<<< HEAD
-            if ((func_8010BDBC(&globalCtx->msgCtx) == 5) && func_80106BC8(globalCtx)) {
+            if ((Message_GetState(&globalCtx->msgCtx) == TEXT_STATE_EVENT) && Message_ShouldAdvance(globalCtx)) {
                 EnZl4_SetActiveCamMove(globalCtx, 2);
-=======
-            if ((Message_GetState(&globalCtx->msgCtx) == TEXT_STATE_EVENT) && Message_ShouldAdvance(globalCtx)) {
-                EnZl4_SetCsCameraMove(globalCtx, 2);
->>>>>>> b3d5f549
                 func_80034EC0(&this->skelAnime, sAnimationEntries, ZL4_ANIM_0);
                 this->blinkTimer = 0;
                 this->eyeExpression = ZL4_EYES_NEUTRAL;
@@ -652,15 +614,9 @@
             }
             break;
         case 9:
-<<<<<<< HEAD
-            if ((func_8010BDBC(&globalCtx->msgCtx) == 5) && func_80106BC8(globalCtx)) {
+            if ((Message_GetState(&globalCtx->msgCtx) == TEXT_STATE_EVENT) && Message_ShouldAdvance(globalCtx)) {
                 EnZl4_SetActiveCamDir(globalCtx, 5);
-                func_8010B680(globalCtx, 0x70FD, NULL);
-=======
-            if ((Message_GetState(&globalCtx->msgCtx) == TEXT_STATE_EVENT) && Message_ShouldAdvance(globalCtx)) {
-                EnZl4_SetCsCameraAngle(globalCtx, 5);
                 Message_StartTextbox(globalCtx, 0x70FD, NULL);
->>>>>>> b3d5f549
                 this->talkState++;
             }
             break;
@@ -685,13 +641,8 @@
             }
             break;
         case 1:
-<<<<<<< HEAD
-            if ((func_8010BDBC(&globalCtx->msgCtx) == 5) && func_80106BC8(globalCtx)) {
+            if ((Message_GetState(&globalCtx->msgCtx) == TEXT_STATE_EVENT) && Message_ShouldAdvance(globalCtx)) {
                 EnZl4_SetActiveCamDir(globalCtx, 6);
-=======
-            if ((Message_GetState(&globalCtx->msgCtx) == TEXT_STATE_EVENT) && Message_ShouldAdvance(globalCtx)) {
-                EnZl4_SetCsCameraAngle(globalCtx, 6);
->>>>>>> b3d5f549
                 func_80034EC0(&this->skelAnime, sAnimationEntries, ZL4_ANIM_1);
                 this->blinkTimer = 11;
                 this->eyeExpression = ZL4_EYES_SQUINT;
@@ -721,13 +672,8 @@
             }
             break;
         case 5:
-<<<<<<< HEAD
-            if ((func_8010BDBC(&globalCtx->msgCtx) == 5) && func_80106BC8(globalCtx)) {
+            if ((Message_GetState(&globalCtx->msgCtx) == TEXT_STATE_EVENT) && Message_ShouldAdvance(globalCtx)) {
                 EnZl4_SetActiveCamMove(globalCtx, 3);
-=======
-            if ((Message_GetState(&globalCtx->msgCtx) == TEXT_STATE_EVENT) && Message_ShouldAdvance(globalCtx)) {
-                EnZl4_SetCsCameraMove(globalCtx, 3);
->>>>>>> b3d5f549
                 func_80034EC0(&this->skelAnime, sAnimationEntries, ZL4_ANIM_0);
                 globalCtx->msgCtx.msgMode = MSGMODE_PAUSED;
                 this->talkTimer2 = 0;
@@ -769,13 +715,8 @@
                     this->talkTimer2 = 0;
                     this->talkState = 15;
                 } else {
-<<<<<<< HEAD
                     EnZl4_SetActiveCamDir(globalCtx, 6);
-                    globalCtx->msgCtx.msgMode = 0x37;
-=======
-                    EnZl4_SetCsCameraAngle(globalCtx, 6);
                     globalCtx->msgCtx.msgMode = MSGMODE_PAUSED;
->>>>>>> b3d5f549
                     this->talkTimer1 = 20;
                     this->talkState++;
                     this->skelAnime.playSpeed = 0.0f;
@@ -856,28 +797,16 @@
             }
             break;
         case 1:
-<<<<<<< HEAD
-            if ((func_8010BDBC(&globalCtx->msgCtx) == 5) && func_80106BC8(globalCtx)) {
+            if ((Message_GetState(&globalCtx->msgCtx) == TEXT_STATE_EVENT) && Message_ShouldAdvance(globalCtx)) {
                 EnZl4_SetActiveCamDir(globalCtx, 7);
-                func_8010B680(globalCtx, 0x2076, NULL);
-=======
-            if ((Message_GetState(&globalCtx->msgCtx) == TEXT_STATE_EVENT) && Message_ShouldAdvance(globalCtx)) {
-                EnZl4_SetCsCameraAngle(globalCtx, 7);
                 Message_StartTextbox(globalCtx, 0x2076, NULL);
->>>>>>> b3d5f549
                 this->talkState++;
             }
             break;
         case 2:
-<<<<<<< HEAD
-            if ((func_8010BDBC(&globalCtx->msgCtx) == 5) && func_80106BC8(globalCtx)) {
+            if ((Message_GetState(&globalCtx->msgCtx) == TEXT_STATE_EVENT) && Message_ShouldAdvance(globalCtx)) {
                 EnZl4_SetActiveCamMove(globalCtx, 6);
-                globalCtx->msgCtx.msgMode = 0x37;
-=======
-            if ((Message_GetState(&globalCtx->msgCtx) == TEXT_STATE_EVENT) && Message_ShouldAdvance(globalCtx)) {
-                EnZl4_SetCsCameraMove(globalCtx, 6);
-                globalCtx->msgCtx.msgMode = MSGMODE_PAUSED;
->>>>>>> b3d5f549
+                globalCtx->msgCtx.msgMode = MSGMODE_PAUSED;
                 this->talkState++;
             }
             break;
@@ -891,13 +820,8 @@
             if (!((Message_GetState(&globalCtx->msgCtx) == TEXT_STATE_CHOICE) && Message_ShouldAdvance(globalCtx))) {
                 break;
             } else if (globalCtx->msgCtx.choiceIndex == 0) {
-<<<<<<< HEAD
                 EnZl4_SetActiveCamDir(globalCtx, 8);
-                func_8010B680(globalCtx, 0x7005, NULL);
-=======
-                EnZl4_SetCsCameraAngle(globalCtx, 8);
                 Message_StartTextbox(globalCtx, 0x7005, NULL);
->>>>>>> b3d5f549
                 this->talkState = 9;
             } else {
                 func_80034EC0(&this->skelAnime, sAnimationEntries, ZL4_ANIM_5);
@@ -992,13 +916,8 @@
                 func_800AA000(0.0f, 0xA0, 0xA, 0x28);
                 func_8002DF54(globalCtx, &this->actor, 1);
                 func_80034EC0(&this->skelAnime, sAnimationEntries, ZL4_ANIM_30);
-<<<<<<< HEAD
                 EnZl4_SetActiveCamDir(globalCtx, 11);
-                func_8010B680(globalCtx, 0x7039, NULL);
-=======
-                EnZl4_SetCsCameraAngle(globalCtx, 11);
                 Message_StartTextbox(globalCtx, 0x7039, NULL);
->>>>>>> b3d5f549
                 this->talkState++;
             }
             break;
@@ -1036,15 +955,9 @@
             }
             break;
         case 2:
-<<<<<<< HEAD
-            if ((func_8010BDBC(&globalCtx->msgCtx) == 5) && func_80106BC8(globalCtx)) {
+            if ((Message_GetState(&globalCtx->msgCtx) == TEXT_STATE_EVENT) && Message_ShouldAdvance(globalCtx)) {
                 EnZl4_SetActiveCamMove(globalCtx, 9);
-                globalCtx->msgCtx.msgMode = 0x37;
-=======
-            if ((Message_GetState(&globalCtx->msgCtx) == TEXT_STATE_EVENT) && Message_ShouldAdvance(globalCtx)) {
-                EnZl4_SetCsCameraMove(globalCtx, 9);
-                globalCtx->msgCtx.msgMode = MSGMODE_PAUSED;
->>>>>>> b3d5f549
+                globalCtx->msgCtx.msgMode = MSGMODE_PAUSED;
                 this->talkTimer2 = 0;
                 this->talkState++;
             }
@@ -1057,13 +970,8 @@
             }
             break;
         case 4:
-<<<<<<< HEAD
-            if ((func_8010BDBC(&globalCtx->msgCtx) == 5) && func_80106BC8(globalCtx)) {
+            if ((Message_GetState(&globalCtx->msgCtx) == TEXT_STATE_EVENT) && Message_ShouldAdvance(globalCtx)) {
                 EnZl4_SetActiveCamDir(globalCtx, 12);
-=======
-            if ((Message_GetState(&globalCtx->msgCtx) == TEXT_STATE_EVENT) && Message_ShouldAdvance(globalCtx)) {
-                EnZl4_SetCsCameraAngle(globalCtx, 12);
->>>>>>> b3d5f549
                 func_80034EC0(&this->skelAnime, sAnimationEntries, ZL4_ANIM_23);
                 this->blinkTimer = 0;
                 this->eyeExpression = ZL4_EYES_NEUTRAL;
@@ -1157,13 +1065,8 @@
             }
             break;
         case 2:
-<<<<<<< HEAD
-            if ((func_8010BDBC(&globalCtx->msgCtx) == 5) && func_80106BC8(globalCtx)) {
+            if ((Message_GetState(&globalCtx->msgCtx) == TEXT_STATE_EVENT) && Message_ShouldAdvance(globalCtx)) {
                 EnZl4_SetActiveCamDir(globalCtx, 13);
-=======
-            if ((Message_GetState(&globalCtx->msgCtx) == TEXT_STATE_EVENT) && Message_ShouldAdvance(globalCtx)) {
-                EnZl4_SetCsCameraAngle(globalCtx, 13);
->>>>>>> b3d5f549
                 func_80034EC0(&this->skelAnime, sAnimationEntries, ZL4_ANIM_19);
                 this->blinkTimer = 0;
                 this->eyeExpression = ZL4_EYES_NEUTRAL;
@@ -1232,13 +1135,8 @@
             this->blinkTimer = 0;
             this->eyeExpression = ZL4_EYES_NEUTRAL;
             this->mouthExpression = ZL4_MOUTH_SURPRISED;
-<<<<<<< HEAD
-            func_800F5C64(NA_BGM_APPEAR);
+            Audio_PlayFanfare(NA_BGM_APPEAR);
             EnZl4_SetActiveCamDir(globalCtx, 0);
-=======
-            Audio_PlayFanfare(NA_BGM_APPEAR);
-            EnZl4_SetCsCameraAngle(globalCtx, 0);
->>>>>>> b3d5f549
             Interface_ChangeAlpha(2);
             ShrinkWindow_SetVal(0x20);
             this->talkState = 0;
