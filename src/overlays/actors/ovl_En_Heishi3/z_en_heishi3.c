--- conflicted
+++ resolved
@@ -77,13 +77,8 @@
     Actor_SetScale(&this->actor, 0.01f);
     ActorShape_Init(&this->actor.shape, 0.0f, ActorShadow_DrawCircle, 30.0f);
     SkelAnime_Init(globalCtx, &this->skelAnime, &D_0600BAC8, &D_06005C30, this->jointTable, this->morphTable, 17);
-<<<<<<< HEAD
-    this->actor.colChkInfo.mass = 0xFF;
+    this->actor.colChkInfo.mass = MASS_IMMOVABLE;
     this->actor.targetMode = 6;
-=======
-    this->actor.colChkInfo.mass = MASS_IMMOVABLE;
-    this->actor.unk_1F = 6;
->>>>>>> 20206fba
     Collider_InitCylinder(globalCtx, &this->collider);
     Collider_SetCylinder(globalCtx, &this->collider, &this->actor, &sCylinderInit);
     // "Castle Gate Soldier - Power Up"
@@ -223,7 +218,7 @@
     EnHeishi3* this = THIS;
     s32 pad;
 
-    Actor_SetHeight(&this->actor, 60.0f);
+    Actor_SetFocusToWorld(&this->actor, 60.0f);
     this->unk_274 += 1;
     if (this->caughtTimer != 0) {
         this->caughtTimer -= 1;
