/*
 * File: z_en_zo.c
 * Overlay: ovl_En_Zo
 * Description: Zora
 */

#include "z_en_zo.h"

#define FLAGS 0x00000009

#define THIS ((EnZo*)thisx)

typedef enum {
    /* 0 */ ENZO_EFFECT_NONE,
    /* 1 */ ENZO_EFFECT_RIPPLE,
    /* 2 */ ENZO_EFFECT_SPLASH,
    /* 3 */ ENZO_EFFECT_BUBBLE
} EnZoEffectType;

void EnZo_Init(Actor* thisx, GlobalContext* globalCtx);
void EnZo_Destroy(Actor* thisx, GlobalContext* globalCtx);
void EnZo_Update(Actor* thisx, GlobalContext* globalCtx);
void EnZo_Draw(Actor* thisx, GlobalContext* globalCtx);

// Actions
void EnZo_Standing(EnZo* this, GlobalContext* globalCtx);
void EnZo_Submerged(EnZo* this, GlobalContext* globalCtx);
void EnZo_Surface(EnZo* this, GlobalContext* globalCtx);
void EnZo_TreadWater(EnZo* this, GlobalContext* globalCtx);
void EnZo_Dive(EnZo* this, GlobalContext* globalCtx);

extern Gfx D_060022F0[];
extern Gfx D_06002350[];
extern Gfx D_060024A0[];
extern Gfx D_06002510[];
extern Gfx D_0600BFC0[];
extern Gfx D_0600C028[];
extern FlexSkeletonHeader D_0600BFA8;

extern AnimationHeader D_06002FE8;
extern AnimationHeader D_06002F10;
extern AnimationHeader D_0600219C;
extern AnimationHeader D_06000598;
extern AnimationHeader D_06000D48;

void EnZo_Ripple(EnZo* this, Vec3f* pos, f32 scale, f32 targetScale, u8 alpha) {
    EnZoEffect* effect;
    Vec3f vec = { 0.0f, 0.0f, 0.0f };
    s16 i;

    effect = this->effects;
    for (i = 0; i < ARRAY_COUNT(this->effects); i++) {
        if (effect->type == ENZO_EFFECT_NONE) {
            effect->type = ENZO_EFFECT_RIPPLE;
            effect->pos = *pos;
            effect->scale = scale;
            effect->targetScale = targetScale;
            effect->color.a = alpha;
            break;
        }
        effect++;
    }
}

void EnZo_Bubble(EnZo* this, Vec3f* pos) {
    EnZoEffect* effect;
    Vec3f vec = { 0.0f, 0.0f, 0.0f };
    Vec3f vel = { 0.0f, 1.0f, 0.0f };
    s16 i;
    f32 waterSurface;

    effect = this->effects;
    for (i = 0; i < ARRAY_COUNT(this->effects); i++) {
        if (1) {}
        if (effect->type == ENZO_EFFECT_NONE) {
            waterSurface = this->actor.posRot.pos.y + this->actor.yDistToWater;
            if (!(waterSurface <= pos->y)) {
                effect->type = ENZO_EFFECT_BUBBLE;
                effect->pos = *pos;
                effect->vec = *pos;
                effect->vel = vel;
                effect->scale = ((Rand_ZeroOne() - 0.5f) * 0.02f) + 0.12f;
                break;
            }
        }
        effect++;
    }
}

void EnZo_Splash(EnZo* this, Vec3f* pos, Vec3f* vel, f32 scale) {
    EnZoEffect* effect;
    Vec3f accel = { 0.0f, -1.0f, 0.0f };
    s16 i;

    effect = this->effects;
    for (i = 0; i < ARRAY_COUNT(this->effects); i++) {
        if (1) {}
        if (effect->type != ENZO_EFFECT_SPLASH) {
            effect->type = ENZO_EFFECT_SPLASH;
            effect->pos = *pos;
            effect->vec = accel;
            effect->vel = *vel;
            effect->color.a = (Rand_ZeroOne() * 100.0f) + 100.0f;
            effect->scale = scale;
            break;
        }
        effect++;
    }
}

void EnZo_UpdateRipples(EnZo* this) {
    EnZoEffect* effect = this->effects;
    s16 i;

    for (i = 0; i < ARRAY_COUNT(this->effects); i++) {
        if (effect->type == ENZO_EFFECT_RIPPLE) {
            Math_ApproachF(&effect->scale, effect->targetScale, 0.2f, 0.8f);
            if (effect->color.a > 20) {
                effect->color.a -= 20;
            } else {
                effect->color.a = 0;
            }

            if (effect->color.a == 0) {
                effect->type = ENZO_EFFECT_NONE;
            }
        }
        effect++;
    }
}

void EnZo_UpdateBubbles(EnZo* this) {
    EnZoEffect* effect;
    f32 waterSurface;
    s16 i;

    effect = this->effects;
    for (i = 0; i < ARRAY_COUNT(this->effects); i++) {
        if (effect->type == ENZO_EFFECT_BUBBLE) {
            effect->pos.x = ((Rand_ZeroOne() * 0.5f) - 0.25f) + effect->vec.x;
            effect->pos.z = ((Rand_ZeroOne() * 0.5f) - 0.25f) + effect->vec.z;
            effect->pos.y += effect->vel.y;

            // Bubbles turn into ripples when they reach the surface
            waterSurface = this->actor.posRot.pos.y + this->actor.yDistToWater;
            if (waterSurface <= effect->pos.y) {
                effect->type = ENZO_EFFECT_NONE;
                effect->pos.y = waterSurface;
                EnZo_Ripple(this, &effect->pos, 0.06f, 0.12f, 200);
            }
        }
        effect++;
    }
}

void EnZo_UpdateSplashes(EnZo* this) {
    EnZoEffect* effect;
    f32 waterSurface;
    s16 i;

    effect = this->effects;
    for (i = 0; i < ARRAY_COUNT(this->effects); i++) {
        if (effect->type == ENZO_EFFECT_SPLASH) {
            effect->pos.x += effect->vel.x;
            effect->pos.y += effect->vel.y;
            effect->pos.z += effect->vel.z;

            if (effect->vel.y >= -20.0f) {
                effect->vel.y += effect->vec.y;
            } else {
                effect->vel.y = -20.0f;
                effect->vec.y = 0.0f;
            }

            // Splash particles turn into ripples when they hit the surface
            waterSurface = this->actor.posRot.pos.y + this->actor.yDistToWater;
            if (effect->pos.y < waterSurface) {
                effect->type = ENZO_EFFECT_NONE;
                effect->pos.y = waterSurface;
                EnZo_Ripple(this, &effect->pos, 0.06f, 0.12f, 200);
            }
        }
        effect++;
    }
}

void EnZo_DrawRipples(EnZo* this, GlobalContext* globalCtx) {
    EnZoEffect* effect;
    s16 i;
    u8 setup;

    effect = this->effects;
    OPEN_DISPS(globalCtx->state.gfxCtx, "../z_en_zo_eff.c", 217);
    setup = false;
    func_80093D84(globalCtx->state.gfxCtx);
    for (i = 0; i < ARRAY_COUNT(this->effects); i++) {
        if (effect->type == ENZO_EFFECT_RIPPLE) {
            if (!setup) {
                if (1) {}
                gDPPipeSync(POLY_XLU_DISP++);
                gSPDisplayList(POLY_XLU_DISP++, D_0600BFC0);
                gDPSetEnvColor(POLY_XLU_DISP++, 155, 155, 155, 0);
                setup = true;
            }

            gDPSetPrimColor(POLY_XLU_DISP++, 0, 0, 255, 255, 255, effect->color.a);
            Matrix_Translate(effect->pos.x, effect->pos.y, effect->pos.z, MTXMODE_NEW);
            Matrix_Scale(effect->scale, 1.0f, effect->scale, MTXMODE_APPLY);
            gSPMatrix(POLY_XLU_DISP++, Matrix_NewMtx(globalCtx->state.gfxCtx, "../z_en_zo_eff.c", 242),
                      G_MTX_NOPUSH | G_MTX_LOAD | G_MTX_MODELVIEW);
            gSPDisplayList(POLY_XLU_DISP++, D_0600C028);
        }
        effect++;
    }
    CLOSE_DISPS(globalCtx->state.gfxCtx, "../z_en_zo_eff.c", 248);
}

void EnZo_DrawBubbles(EnZo* this, GlobalContext* globalCtx) {
    EnZoEffect* effect;
    s16 i;
    u8 setup;

    effect = this->effects;
    OPEN_DISPS(globalCtx->state.gfxCtx, "../z_en_zo_eff.c", 260);
    setup = false;
    func_80093D84(globalCtx->state.gfxCtx);
    for (i = 0; i < ARRAY_COUNT(this->effects); i++) {
        if (effect->type == ENZO_EFFECT_BUBBLE) {
            if (!setup) {
                if (1) {}
                gSPDisplayList(POLY_XLU_DISP++, D_060022F0);
                gDPPipeSync(POLY_XLU_DISP++);
                gDPSetEnvColor(POLY_XLU_DISP++, 150, 150, 150, 0);
                gDPSetPrimColor(POLY_XLU_DISP++, 0, 0, 255, 255, 255, 255);

                setup = true;
            }

            Matrix_Translate(effect->pos.x, effect->pos.y, effect->pos.z, MTXMODE_NEW);
            func_800D1FD4(&globalCtx->mf_11DA0);
            Matrix_Scale(effect->scale, effect->scale, 1.0f, MTXMODE_APPLY);

            gSPMatrix(POLY_XLU_DISP++, Matrix_NewMtx(globalCtx->state.gfxCtx, "../z_en_zo_eff.c", 281),
                      G_MTX_NOPUSH | G_MTX_LOAD | G_MTX_MODELVIEW);
            gSPDisplayList(POLY_XLU_DISP++, D_06002350);
        }
        effect++;
    }
    CLOSE_DISPS(globalCtx->state.gfxCtx, "../z_en_zo_eff.c", 286);
}

void EnZo_DrawSplashes(EnZo* this, GlobalContext* globalCtx) {
    EnZoEffect* effect;
    s16 i;
    u8 setup;

    effect = this->effects;
    OPEN_DISPS(globalCtx->state.gfxCtx, "../z_en_zo_eff.c", 298);
    setup = false;
    func_80093D84(globalCtx->state.gfxCtx);
    for (i = 0; i < ARRAY_COUNT(this->effects); i++) {
        if (effect->type == ENZO_EFFECT_SPLASH) {
            if (!setup) {
                if (1) {}
                gSPDisplayList(POLY_XLU_DISP++, D_060024A0);
                gDPPipeSync(POLY_XLU_DISP++);
                gDPSetEnvColor(POLY_XLU_DISP++, 200, 200, 200, 0);
                setup = true;
            }
            gDPSetPrimColor(POLY_XLU_DISP++, 0, 0, 180, 180, 180, effect->color.a);

            Matrix_Translate(effect->pos.x, effect->pos.y, effect->pos.z, MTXMODE_NEW);
            func_800D1FD4(&globalCtx->mf_11DA0);
            Matrix_Scale(effect->scale, effect->scale, 1.0f, MTXMODE_APPLY);
            gSPMatrix(POLY_XLU_DISP++, Matrix_NewMtx(globalCtx->state.gfxCtx, "../z_en_zo_eff.c", 325),
                      G_MTX_NOPUSH | G_MTX_LOAD | G_MTX_MODELVIEW);

            gSPDisplayList(POLY_XLU_DISP++, D_06002510);
        }
        effect++;
    }
    CLOSE_DISPS(globalCtx->state.gfxCtx, "../z_en_zo_eff.c", 331);
}

void EnZo_TreadWaterRipples(EnZo* this, f32 scale, f32 targetScale, u8 alpha) {
    Vec3f pos = { 0.0f, 0.0f, 0.0f };

    pos.x = this->actor.posRot.pos.x;
    pos.y = this->actor.posRot.pos.y + this->actor.yDistToWater;
    pos.z = this->actor.posRot.pos.z;
    EnZo_Ripple(this, &pos, scale, targetScale, alpha);
}

static ColliderCylinderInit sCylinderInit = {
    { COLTYPE_UNK10, 0x00, 0x00, 0x39, 0x20, COLSHAPE_CYLINDER },
    { 0x00, { 0x00000000, 0x00, 0x00 }, { 0x00000000, 0x00, 0x00 }, 0x00, 0x00, 0x01 },
    { 0x1A, 0x40, 0, { 0, 0, 0 } },
};

static CollisionCheckInfoInit2 sColChkInit = { 0, 0, 0, 0, 0xFF };

const ActorInit En_Zo_InitVars = {
    ACTOR_EN_ZO,
    ACTORTYPE_NPC,
    FLAGS,
    OBJECT_ZO,
    sizeof(EnZo),
    (ActorFunc)EnZo_Init,
    (ActorFunc)EnZo_Destroy,
    (ActorFunc)EnZo_Update,
    (ActorFunc)EnZo_Draw,
};

static struct_80034EC0_Entry sAnimations[] = {
    { &D_06002FE8, 1.0f, 0.0f, -1.0f, 0, -8.0f }, { &D_06002FE8, 1.0f, 0.0f, -1.0f, 0, 0.0f },
    { &D_06002F10, 0.0f, 1.0f, 1.0f, 2, 0.0f },   { &D_06002F10, 1.0f, 1.0f, -1.0f, 0, -8.0f },
    { &D_06002F10, 1.0f, 8.0f, -1.0f, 0, -8.0f }, { &D_0600219C, 1.0f, 0.0f, -1.0f, 0, -8.0f },
    { &D_06000598, 1.0f, 0.0f, -1.0f, 0, -8.0f }, { &D_06000D48, 1.0f, 0.0f, -1.0f, 0, -8.0f },
};

void EnZo_SpawnSplashes(EnZo* this) {
    Vec3f pos;
    Vec3f vel;
    s32 i;

    // Convert 20 particles into splashes (all of them since there are only 15)
    for (i = 0; i < 20; i++) {
        f32 speed = Rand_ZeroOne() * 1.5f + 0.5f;
        f32 angle = Rand_ZeroOne() * 6.28f; // ~pi * 2

        vel.y = Rand_ZeroOne() * 3.0f + 3.0f;

        vel.x = sinf(angle) * speed;
        vel.z = cosf(angle) * speed;

        pos = this->actor.posRot.pos;
        pos.x += vel.x * 6.0f;
        pos.z += vel.z * 6.0f;
        pos.y += this->actor.yDistToWater;
        EnZo_Splash(this, &pos, &vel, 0.08f);
    }
}

u16 func_80B61024(GlobalContext* globalCtx, Actor* thisx) {
    u16 textId;

    textId = Text_GetFaceReaction(globalCtx, 29);
    if (textId != 0) {
        return textId;
    }

    switch (thisx->params & 0x3F) {
        case 8:
            if (gSaveContext.eventChkInf[3] & 1) {
                return 0x402A;
            }
            break;

        case 6:
            return 0x4020;

        case 7:
            return 0x4021;

        case 0:
            if (CHECK_QUEST_ITEM(QUEST_ZORA_SAPPHIRE)) {
                return 0x402D;
            }
            if (gSaveContext.eventChkInf[3] & 1) {
                return 0x4007;
            }
            break;

        case 1:
            if (CHECK_QUEST_ITEM(QUEST_ZORA_SAPPHIRE)) {
                return 0x402E;
            }

            if (gSaveContext.eventChkInf[3] & 1) {
                return (gSaveContext.infTable[18] & 0x10) ? 0x4009 : 0x4008;
            }
            break;

        case 2:
            if (CHECK_QUEST_ITEM(QUEST_ZORA_SAPPHIRE)) {
                return 0x402D;
            }
            if (gSaveContext.eventChkInf[3] & 2) {
                return (gSaveContext.infTable[18] & 0x200) ? 0x400B : 0x402F;
            }
            if (gSaveContext.eventChkInf[3] & 1) {
                return 0x400A;
            }
            break;

        case 3:
            if (CHECK_QUEST_ITEM(QUEST_ZORA_SAPPHIRE)) {
                return 0x402E;
            }
            if (gSaveContext.eventChkInf[3] & 1) {
                return 0x400C;
            }
            break;

        case 4:
            if (CHECK_QUEST_ITEM(QUEST_ZORA_SAPPHIRE)) {
                return 0x402D;
            }

            if (gSaveContext.eventChkInf[3] & 8) {
                return 0x4010;
            }
            if (gSaveContext.eventChkInf[3] & 1) {
                return 0x400F;
            }
            break;

        case 5:
            if (CHECK_QUEST_ITEM(QUEST_ZORA_SAPPHIRE)) {
                return 0x402E;
            }
            if (gSaveContext.eventChkInf[3] & 1) {
                return 0x4011;
            }
            break;
    }
    return 0x4006;
}

s16 func_80B61298(GlobalContext* globalCtx, Actor* thisx) {
    switch (func_8010BDBC(&globalCtx->msgCtx)) {
        case 0:
        case 1:
        case 3:
        case 6:
        case 7:
        case 8:
        case 9:
            return 1;

        case 2:
            switch (thisx->textId) {
                case 0x4020:
                case 0x4021:
                    return 0;
                case 0x4008:
                    gSaveContext.infTable[18] |= 0x10;
                    break;
                case 0x402F:
                    gSaveContext.infTable[18] |= 0x200;
                    break;
            }
            gSaveContext.eventChkInf[3] |= 1;
            return 0;

        case 4:
            switch (func_80106BC8(globalCtx)) {
                case 0:
                    return 1;
                default:
                    if (thisx->textId == 0x400C) {
                        thisx->textId = (globalCtx->msgCtx.choiceIndex == 0) ? 0x400D : 0x400E;
                        func_8010B720(globalCtx, thisx->textId);
                    }
                    break;
            }
            return 1;

        case 5:
            switch (func_80106BC8(globalCtx)) {
                case 0:
                    return 1;
                default:
                    return 2;
            }
    }

    return 1;
}

void EnZo_Blink(EnZo* this) {
    if (DECR(this->blinkTimer) == 0) {
        this->eyeTexture++;
        if (this->eyeTexture >= 3) {
            this->blinkTimer = Rand_S16Offset(30, 30);
            this->eyeTexture = 0;
        }
    }
}

void EnZo_Dialog(EnZo* this, GlobalContext* globalCtx) {
    Player* player = PLAYER;

    this->unk_194.unk_18 = player->actor.posRot.pos;
    if (this->actionFunc == EnZo_Standing) {
        // Look down at link if young, look up if old
        this->unk_194.unk_14 = LINK_IS_CHILD ? 10.0f : -10.0f;
    } else {
        this->unk_194.unk_18.y = this->actor.posRot.pos.y;
    }
    func_80034A14(&this->actor, &this->unk_194, 11, this->unk_64C);
    if (this->canSpeak == true) {
        func_800343CC(globalCtx, &this->actor, &this->unk_194.unk_00, this->dialogRadius, func_80B61024, func_80B61298);
    }
}

s32 EnZo_PlayerInProximity(EnZo* this, GlobalContext* globalCtx) {
    Player* player = PLAYER;
    Vec3f surfacePos;
    f32 yDist;
    f32 hDist;

    surfacePos.x = this->actor.posRot.pos.x;
    surfacePos.y = this->actor.posRot.pos.y + this->actor.yDistToWater;
    surfacePos.z = this->actor.posRot.pos.z;

    hDist = Math_Vec3f_DistXZ(&surfacePos, &player->actor.posRot.pos);
    yDist = fabsf(player->actor.posRot.pos.y - surfacePos.y);

    if (hDist < 240.0f && yDist < 80.0f) {
        return 1;
    }
    return 0;
}

void EnZo_SetAnimation(EnZo* this) {
    s32 animId = 8;

    if (this->skelAnime.animation == &D_06000598 || this->skelAnime.animation == &D_06000D48) {
        if (this->unk_194.unk_00 == 0) {
            if (this->actionFunc == EnZo_Standing) {
                animId = 0;
            } else {
                animId = 3;
            }
        }
    }

    if (this->unk_194.unk_00 != 0 && this->actor.textId == 0x4006 && this->skelAnime.animation != &D_06000598) {
        animId = 6;
    }

    if (this->unk_194.unk_00 != 0 && this->actor.textId == 0x4007 && this->skelAnime.animation != &D_06000D48) {
        animId = 7;
    }

    if (animId != 8) {
        func_80034EC0(&this->skelAnime, sAnimations, animId);
        if (animId == 3) {
            this->skelAnime.animCurrentFrame = this->skelAnime.animFrameCount;
            this->skelAnime.animPlaybackSpeed = 0.0f;
        }
    }
}

void EnZo_Init(Actor* thisx, GlobalContext* globalCtx) {
    EnZo* this = THIS;

    ActorShape_Init(&this->actor.shape, 0.0f, NULL, 0.0f);
    SkelAnime_InitFlex(globalCtx, &this->skelAnime, &D_0600BFA8, NULL, this->limbDrawTbl, this->transitionDrawTbl, 20);
    Collider_InitCylinder(globalCtx, &this->collider);
    Collider_SetCylinder(globalCtx, &this->collider, &this->actor, &sCylinderInit);
    func_80061EFC(&this->actor.colChkInfo, NULL, &sColChkInit);

    if (LINK_IS_ADULT && ((this->actor.params & 0x3F) == 8)) {
        Actor_Kill(&this->actor);
        return;
    }

    func_80034EC0(&this->skelAnime, sAnimations, 2);
    Actor_SetScale(&this->actor, 0.01f);
    this->actor.unk_1F = 6;
    this->dialogRadius = this->collider.dim.radius + 30.0f;
    this->unk_64C = 1;
    this->canSpeak = false;
    this->unk_194.unk_00 = 0;
    func_8002E4B4(globalCtx, &this->actor, this->collider.dim.height * 0.5f, this->collider.dim.radius, 0.0f, 5);

    if (this->actor.yDistToWater < 54.0f || (this->actor.params & 0x3F) == 8) {
        this->actor.shape.shadowDrawFunc = ActorShadow_DrawFunc_Circle;
        this->actor.shape.unk_10 = 24.0f;
        func_80034EC0(&this->skelAnime, sAnimations, 1);
        this->canSpeak = true;
        this->alpha = 255.0f;
        this->actionFunc = EnZo_Standing;
    } else {
        this->actor.flags &= ~1;
        this->actionFunc = EnZo_Submerged;
    }
}

void EnZo_Destroy(Actor* thisx, GlobalContext* globalCtx) {
}

void EnZo_Standing(EnZo* this, GlobalContext* globalCtx) {
    s16 angle;

    func_80034F54(globalCtx, this->unk_656, this->unk_67E, 20);
    EnZo_SetAnimation(this);
    if (this->unk_194.unk_00 != 0) {
        this->unk_64C = 4;
        return;
    }

    angle = ABS((s16)((f32)this->actor.yawTowardsLink - (f32)this->actor.shape.rot.y));
    if (angle < 0x4718) {
        if (EnZo_PlayerInProximity(this, globalCtx)) {
            this->unk_64C = 2;
        } else {
            this->unk_64C = 1;
        }
    } else {
        this->unk_64C = 1;
    }
}

void EnZo_Submerged(EnZo* this, GlobalContext* globalCtx) {
    if (EnZo_PlayerInProximity(this, globalCtx)) {
        this->actionFunc = EnZo_Surface;
        this->actor.velocity.y = 4.0f;
    }
}

void EnZo_Surface(EnZo* this, GlobalContext* globalCtx) {
    if (this->actor.yDistToWater < 54.0f) {
        Audio_PlayActorSound2(&this->actor, NA_SE_EV_OUT_OF_WATER);
        EnZo_SpawnSplashes(this);
        func_80034EC0(&this->skelAnime, sAnimations, 3);
        this->actor.flags |= 1;
        this->actionFunc = EnZo_TreadWater;
        this->actor.velocity.y = 0.0f;
        this->alpha = 255.0f;
<<<<<<< HEAD
    } else if (this->actor.yDistToWater < 80.0f) {
        Math_SmoothScaleMaxF(&this->actor.velocity.y, 2.0f, 0.4f, 0.6f);
        Math_SmoothScaleMaxF(&this->alpha, 255.0f, 0.3f, 10.0f);
=======
    } else if (this->actor.waterY < 80.0f) {
        Math_ApproachF(&this->actor.velocity.y, 2.0f, 0.4f, 0.6f);
        Math_ApproachF(&this->alpha, 255.0f, 0.3f, 10.0f);
>>>>>>> b95643b3
    }
}

void EnZo_TreadWater(EnZo* this, GlobalContext* globalCtx) {
    func_80034F54(globalCtx, this->unk_656, this->unk_67E, 20);
    if (func_800A56C8(&this->skelAnime, this->skelAnime.animFrameCount) != 0) {
        this->canSpeak = true;
        this->unk_64C = 4;
        this->skelAnime.animPlaybackSpeed = 0.0f;
    }
    EnZo_SetAnimation(this);

<<<<<<< HEAD
    Math_SmoothScaleMaxF(&this->actor.velocity.y, this->actor.yDistToWater < 54.0f ? -0.6f : 0.6f, 0.3f, 0.2f);
=======
    Math_ApproachF(&this->actor.velocity.y, this->actor.waterY < 54.0f ? -0.6f : 0.6f, 0.3f, 0.2f);
>>>>>>> b95643b3
    if (this->rippleTimer != 0) {
        this->rippleTimer--;
        if ((this->rippleTimer == 3) || (this->rippleTimer == 6)) {
            EnZo_TreadWaterRipples(this, 0.2f, 1.0f, 200);
        }
    } else {
        EnZo_TreadWaterRipples(this, 0.2f, 1.0f, 200);
        this->rippleTimer = 12;
    }

    if (EnZo_PlayerInProximity(this, globalCtx) != 0) {
        this->timeToDive = Rand_S16Offset(40, 40);
    } else if (DECR(this->timeToDive) == 0) {
        f32 initialFrame;
        func_80034EC0(&this->skelAnime, sAnimations, 4);
        this->canSpeak = false;
        this->unk_64C = 1;
        this->actionFunc = EnZo_Dive;
        initialFrame = this->skelAnime.initialFrame;
        this->skelAnime.initialFrame = this->skelAnime.animFrameCount;
        this->skelAnime.animCurrentFrame = this->skelAnime.animFrameCount;
        this->skelAnime.animFrameCount = initialFrame;
        this->skelAnime.animPlaybackSpeed = -1.0f;
    }
}

void EnZo_Dive(EnZo* this, GlobalContext* globalCtx) {
    if (func_800A56C8(&this->skelAnime, this->skelAnime.animFrameCount) != 0) {
        Audio_PlayActorSound2(&this->actor, NA_SE_EV_DIVE_WATER);
        EnZo_SpawnSplashes(this);
        this->actor.flags &= ~1;
        this->actor.velocity.y = -4.0f;
        this->skelAnime.animPlaybackSpeed = 0.0f;
    }

    if (this->skelAnime.animPlaybackSpeed > 0.0f) {
        return;
    }

<<<<<<< HEAD
    if (this->actor.yDistToWater > 80.0f || this->actor.bgCheckFlags & 1) {
        Math_SmoothScaleMaxF(&this->actor.velocity.y, -1.0f, 0.4f, 0.6f);
        Math_SmoothScaleMaxF(&this->alpha, 0.0f, 0.3f, 10.0f);
=======
    if (this->actor.waterY > 80.0f || this->actor.bgCheckFlags & 1) {
        Math_ApproachF(&this->actor.velocity.y, -1.0f, 0.4f, 0.6f);
        Math_ApproachF(&this->alpha, 0.0f, 0.3f, 10.0f);
>>>>>>> b95643b3
    }

    if ((s16)this->alpha == 0) {
        func_80034EC0(&this->skelAnime, sAnimations, 2);
        this->actor.posRot.pos = this->actor.initPosRot.pos;
        this->alpha = 0.0f;
        this->actionFunc = EnZo_Submerged;
    }
}

void EnZo_Update(Actor* thisx, GlobalContext* globalCtx) {
    EnZo* this = THIS;
    u32 pad;
    Vec3f pos;

    if ((s32)this->alpha != 0) {
        SkelAnime_FrameUpdateMatrix(&this->skelAnime);
        EnZo_Blink(this);
    }

    Actor_MoveForward(thisx);
    func_8002E4B4(globalCtx, thisx, this->collider.dim.radius, this->collider.dim.height * 0.25f, 0.0f, 5);
    this->actionFunc(this, globalCtx);
    EnZo_Dialog(this, globalCtx);

    // Spawn air bubbles
    if (globalCtx->state.frames & 8) {
        pos = this->actor.posRot.pos;

        pos.y += (Rand_ZeroOne() - 0.5f) * 10.0f + 18.0f;
        pos.x += (Rand_ZeroOne() - 0.5f) * 28.0f;
        pos.z += (Rand_ZeroOne() - 0.5f) * 28.0f;
        EnZo_Bubble(this, &pos);
    }

    if ((s32)this->alpha != 0) {
        Collider_CylinderUpdate(thisx, &this->collider);
        CollisionCheck_SetOC(globalCtx, &globalCtx->colChkCtx, &this->collider.base);
    }

    EnZo_UpdateRipples(this);
    EnZo_UpdateBubbles(this);
    EnZo_UpdateSplashes(this);
}

s32 EnZo_OverrideLimbDraw(GlobalContext* globalCtx, s32 limbIndex, Gfx** dList, Vec3f* pos, Vec3s* rot, void* thisx,
                          Gfx** gfx) {
    EnZo* this = THIS;
    Vec3s vec;

    if (limbIndex == 15) {
        Matrix_Translate(1800.0f, 0.0f, 0.0f, MTXMODE_APPLY);
        vec = this->unk_194.unk_08;
        Matrix_RotateX((vec.y / 32768.0f) * M_PI, MTXMODE_APPLY);
        Matrix_RotateZ((vec.x / 32768.0f) * M_PI, MTXMODE_APPLY);
        Matrix_Translate(-1800.0f, 0.0f, 0.0f, MTXMODE_APPLY);
    }

    if (limbIndex == 8) {
        vec = this->unk_194.unk_0E;
        Matrix_RotateX((-vec.y / 32768.0f) * M_PI, MTXMODE_APPLY);
        Matrix_RotateZ((vec.x / 32768.0f) * M_PI, MTXMODE_APPLY);
    }

    if ((limbIndex == 8) || (limbIndex == 9) || (limbIndex == 12)) {
        rot->y += (Math_SinS(this->unk_656[limbIndex]) * 200.0f);
        rot->z += (Math_CosS(this->unk_67E[limbIndex]) * 200.0f);
    }

    return 0;
}

void EnZo_PostLimbDraw(GlobalContext* globalCtx, s32 limbIndex, Gfx** dList, Vec3s* rot, void* thisx, Gfx** gfx) {
    EnZo* this = THIS;
    Vec3f vec = { 0.0f, 600.0f, 0.0f };

    if (limbIndex == 15) {
        Matrix_MultVec3f(&vec, &this->actor.posRot2.pos);
    }
}

void EnZo_Draw(Actor* thisx, GlobalContext* globalCtx) {
    EnZo* this = THIS;
    UNK_PTR eyeTextures[] = { 0x06003E40, 0x06004640, 0x06004E40 };

    Matrix_Push();
    EnZo_DrawRipples(this, globalCtx);
    EnZo_DrawBubbles(this, globalCtx);
    EnZo_DrawSplashes(this, globalCtx);
    Matrix_Pull();

    if ((s32)this->alpha != 0) {
        OPEN_DISPS(globalCtx->state.gfxCtx, "../z_en_zo.c", 1008);

        if (this->alpha == 255.0f) {
            gSPSegment(POLY_OPA_DISP++, 0x08, SEGMENTED_TO_VIRTUAL(eyeTextures[this->eyeTexture]));
            func_80034BA0(globalCtx, &this->skelAnime, EnZo_OverrideLimbDraw, EnZo_PostLimbDraw, thisx, this->alpha);
        } else {
            gSPSegment(POLY_XLU_DISP++, 0x08, SEGMENTED_TO_VIRTUAL(eyeTextures[this->eyeTexture]));
            func_80034CC4(globalCtx, &this->skelAnime, EnZo_OverrideLimbDraw, EnZo_PostLimbDraw, thisx, this->alpha);
        }

        CLOSE_DISPS(globalCtx->state.gfxCtx, "../z_en_zo.c", 1025);
    }
}<|MERGE_RESOLUTION|>--- conflicted
+++ resolved
@@ -630,15 +630,9 @@
         this->actionFunc = EnZo_TreadWater;
         this->actor.velocity.y = 0.0f;
         this->alpha = 255.0f;
-<<<<<<< HEAD
     } else if (this->actor.yDistToWater < 80.0f) {
-        Math_SmoothScaleMaxF(&this->actor.velocity.y, 2.0f, 0.4f, 0.6f);
-        Math_SmoothScaleMaxF(&this->alpha, 255.0f, 0.3f, 10.0f);
-=======
-    } else if (this->actor.waterY < 80.0f) {
         Math_ApproachF(&this->actor.velocity.y, 2.0f, 0.4f, 0.6f);
         Math_ApproachF(&this->alpha, 255.0f, 0.3f, 10.0f);
->>>>>>> b95643b3
     }
 }
 
@@ -651,11 +645,7 @@
     }
     EnZo_SetAnimation(this);
 
-<<<<<<< HEAD
-    Math_SmoothScaleMaxF(&this->actor.velocity.y, this->actor.yDistToWater < 54.0f ? -0.6f : 0.6f, 0.3f, 0.2f);
-=======
-    Math_ApproachF(&this->actor.velocity.y, this->actor.waterY < 54.0f ? -0.6f : 0.6f, 0.3f, 0.2f);
->>>>>>> b95643b3
+    Math_ApproachF(&this->actor.velocity.y, this->actor.yDistToWater < 54.0f ? -0.6f : 0.6f, 0.3f, 0.2f);
     if (this->rippleTimer != 0) {
         this->rippleTimer--;
         if ((this->rippleTimer == 3) || (this->rippleTimer == 6)) {
@@ -695,15 +685,9 @@
         return;
     }
 
-<<<<<<< HEAD
     if (this->actor.yDistToWater > 80.0f || this->actor.bgCheckFlags & 1) {
-        Math_SmoothScaleMaxF(&this->actor.velocity.y, -1.0f, 0.4f, 0.6f);
-        Math_SmoothScaleMaxF(&this->alpha, 0.0f, 0.3f, 10.0f);
-=======
-    if (this->actor.waterY > 80.0f || this->actor.bgCheckFlags & 1) {
         Math_ApproachF(&this->actor.velocity.y, -1.0f, 0.4f, 0.6f);
         Math_ApproachF(&this->alpha, 0.0f, 0.3f, 10.0f);
->>>>>>> b95643b3
     }
 
     if ((s16)this->alpha == 0) {
