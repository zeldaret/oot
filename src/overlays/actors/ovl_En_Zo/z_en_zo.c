/*
 * File: z_en_zo.c
 * Overlay: ovl_En_Zo
 * Description: Zora
 */

#include "z_en_zo.h"

#define FLAGS 0x00000009

#define THIS ((EnZo*)thisx)

typedef enum {
    /* 0 */ ENZO_EFFECT_NONE,
    /* 1 */ ENZO_EFFECT_RIPPLE,
    /* 2 */ ENZO_EFFECT_SPLASH,
    /* 3 */ ENZO_EFFECT_BUBBLE,
} EnZoEffectType;

void EnZo_Init(Actor* thisx, GlobalContext* globalCtx);
void EnZo_Destroy(Actor* thisx, GlobalContext* globalCtx);
void EnZo_Update(Actor* thisx, GlobalContext* globalCtx);
void EnZo_Draw(Actor* thisx, GlobalContext* globalCtx);

// Actions
void EnZo_Standing(EnZo* this, GlobalContext* globalCtx);
void EnZo_Submerged(EnZo* this, GlobalContext* globalCtx);
void EnZo_Surface(EnZo* this, GlobalContext* globalCtx);
void EnZo_TreadWater(EnZo* this, GlobalContext* globalCtx);
void EnZo_Dive(EnZo* this, GlobalContext* globalCtx);

extern Gfx D_060022F0[];
extern Gfx D_06002350[];
extern Gfx D_060024A0[];
extern Gfx D_06002510[];
extern Gfx D_0600BFC0[];
extern Gfx D_0600C028[];
extern FlexSkeletonHeader D_0600BFA8;

extern AnimationHeader D_06002FE8;
extern AnimationHeader D_06002F10;
extern AnimationHeader D_0600219C;
extern AnimationHeader D_06000598;
extern AnimationHeader D_06000D48;

void EnZo_Ripple(EnZo* this, Vec3f* pos, f32 scale, f32 targetScale, u8 alpha) {
    EnZoEffect* effect;
    Vec3f vec = { 0.0f, 0.0f, 0.0f };
    s16 i;

    effect = this->effects;
    for (i = 0; i < ARRAY_COUNT(this->effects); i++) {
        if (effect->type == ENZO_EFFECT_NONE) {
            effect->type = ENZO_EFFECT_RIPPLE;
            effect->pos = *pos;
            effect->scale = scale;
            effect->targetScale = targetScale;
            effect->color.a = alpha;
            break;
        }
        effect++;
    }
}

void EnZo_Bubble(EnZo* this, Vec3f* pos) {
    EnZoEffect* effect;
    Vec3f vec = { 0.0f, 0.0f, 0.0f };
    Vec3f vel = { 0.0f, 1.0f, 0.0f };
    s16 i;
    f32 waterSurface;

    effect = this->effects;
    for (i = 0; i < ARRAY_COUNT(this->effects); i++) {
        if (1) {}
        if (effect->type == ENZO_EFFECT_NONE) {
            waterSurface = this->actor.posRot.pos.y + this->actor.waterY;
            if (!(waterSurface <= pos->y)) {
                effect->type = ENZO_EFFECT_BUBBLE;
                effect->pos = *pos;
                effect->vec = *pos;
                effect->vel = vel;
                effect->scale = ((Math_Rand_ZeroOne() - 0.5f) * 0.02f) + 0.12f;
                break;
            }
        } 
        effect++;
    }
}

void EnZo_Splash(EnZo* this, Vec3f* pos, Vec3f* vel, f32 scale) {
    EnZoEffect* effect;
    Vec3f accel = { 0.0f, -1.0f, 0.0f };
    s16 i;

    effect = this->effects;
    for (i = 0; i < ARRAY_COUNT(this->effects); i++) {
        if (1) {}
        if (effect->type != ENZO_EFFECT_SPLASH) {
            effect->type = ENZO_EFFECT_SPLASH;
            effect->pos = *pos;
            effect->vec = accel;
            effect->vel = *vel;
            effect->color.a = (Math_Rand_ZeroOne() * 100.0f) + 100.0f;
            effect->scale = scale;
            break;
        } 
        effect++;
    }
}

void EnZo_UpdateRipples(EnZo* this) {
    EnZoEffect* effect = this->effects;
    s16 i;

    for (i = 0; i < ARRAY_COUNT(this->effects); i++) {
        if (effect->type == ENZO_EFFECT_RIPPLE) {
            Math_SmoothScaleMaxF(&effect->scale, effect->targetScale, 0.2f, 0.8f);
            if (effect->color.a > 20) {
                effect->color.a -= 20;
            } else {
                effect->color.a = 0;
            }

            if (effect->color.a == 0) {
                effect->type = ENZO_EFFECT_NONE;
            }
        }
        effect++;
    }
}

void EnZo_UpdateBubbles(EnZo* this) {
    EnZoEffect* effect;
    f32 waterSurface;
    s16 i;

    effect = this->effects;
    for (i = 0; i < ARRAY_COUNT(this->effects); i++) {
        if (effect->type == ENZO_EFFECT_BUBBLE) {
            effect->pos.x = ((Math_Rand_ZeroOne() * 0.5f) - 0.25f) + effect->vec.x;
            effect->pos.z = ((Math_Rand_ZeroOne() * 0.5f) - 0.25f) + effect->vec.z;
            effect->pos.y += effect->vel.y;

            // Bubbles turn into ripples when they reach the surface
            waterSurface = this->actor.posRot.pos.y + this->actor.waterY;
            if (waterSurface <= effect->pos.y) {
                effect->type = ENZO_EFFECT_NONE;
                effect->pos.y = waterSurface;
                EnZo_Ripple(this, &effect->pos, 0.06f, 0.12f, 200);
            }
        }
        effect++;
    }
}

void EnZo_UpdateSplashes(EnZo* this) {
    EnZoEffect* effect;
    f32 waterSurface;
    s16 i;

    effect = this->effects;
    for (i = 0; i < ARRAY_COUNT(this->effects); i++) {
        if (effect->type == ENZO_EFFECT_SPLASH) {
            effect->pos.x += effect->vel.x;
            effect->pos.y += effect->vel.y;
            effect->pos.z += effect->vel.z;

            if (effect->vel.y >= -20.0f) {
                effect->vel.y += effect->vec.y;
            } else {
                effect->vel.y = -20.0f;
                effect->vec.y = 0.0f;
            }

            // Splash particles turn into ripples when they hit the surface
            waterSurface = this->actor.posRot.pos.y + this->actor.waterY;
            if (effect->pos.y < waterSurface) {
                effect->type = ENZO_EFFECT_NONE;
                effect->pos.y = waterSurface;
                EnZo_Ripple(this, &effect->pos, 0.06f, 0.12f, 200);
            }
        }
        effect++;
    }
}

void EnZo_DrawRipples(EnZo* this, GlobalContext* globalCtx) {
    EnZoEffect* effect;
    s16 i;
    u8 setup;

    effect = this->effects;
    OPEN_DISPS(globalCtx->state.gfxCtx, "../z_en_zo_eff.c", 217);
    setup = false;
    func_80093D84(globalCtx->state.gfxCtx);
    for (i = 0; i < ARRAY_COUNT(this->effects); i++) {
        if (effect->type == ENZO_EFFECT_RIPPLE) {
            if (!setup) {
                if (1) {}
                gDPPipeSync(POLY_XLU_DISP++);
                gSPDisplayList(POLY_XLU_DISP++, D_0600BFC0);
                gDPSetEnvColor(POLY_XLU_DISP++, 155, 155, 155, 0);
                setup = true;
            }

            gDPSetPrimColor(POLY_XLU_DISP++, 0, 0, 255, 255, 255, effect->color.a);
            Matrix_Translate(effect->pos.x, effect->pos.y, effect->pos.z, MTXMODE_NEW);
            Matrix_Scale(effect->scale, 1.0f, effect->scale, MTXMODE_APPLY);
            gSPMatrix(POLY_XLU_DISP++, Matrix_NewMtx(globalCtx->state.gfxCtx, "../z_en_zo_eff.c", 242),
                      G_MTX_NOPUSH | G_MTX_LOAD | G_MTX_MODELVIEW);
            gSPDisplayList(POLY_XLU_DISP++, D_0600C028);
        }
        effect++;
    }
    CLOSE_DISPS(globalCtx->state.gfxCtx, "../z_en_zo_eff.c", 248);
}

void EnZo_DrawBubbles(EnZo* this, GlobalContext* globalCtx) {
    EnZoEffect* effect;
    s16 i;
    u8 setup;

    effect = this->effects;
    OPEN_DISPS(globalCtx->state.gfxCtx, "../z_en_zo_eff.c", 260);
    setup = false;
    func_80093D84(globalCtx->state.gfxCtx);
    for (i = 0; i < ARRAY_COUNT(this->effects); i++) {
        if (effect->type == ENZO_EFFECT_BUBBLE) {
            if (!setup) {
                if (1) {}
                gSPDisplayList(POLY_XLU_DISP++, D_060022F0);
                gDPPipeSync(POLY_XLU_DISP++);
                gDPSetEnvColor(POLY_XLU_DISP++, 150, 150, 150, 0);
                gDPSetPrimColor(POLY_XLU_DISP++, 0, 0, 255, 255, 255, 255);

                setup = true;
            }

            Matrix_Translate(effect->pos.x, effect->pos.y, effect->pos.z, MTXMODE_NEW);
            func_800D1FD4(&globalCtx->mf_11DA0);
            Matrix_Scale(effect->scale, effect->scale, 1.0f, MTXMODE_APPLY);

            gSPMatrix(POLY_XLU_DISP++, Matrix_NewMtx(globalCtx->state.gfxCtx, "../z_en_zo_eff.c", 281),
                    G_MTX_NOPUSH | G_MTX_LOAD | G_MTX_MODELVIEW);
            gSPDisplayList(POLY_XLU_DISP++, D_06002350);
        }
        effect++;
    }
    CLOSE_DISPS(globalCtx->state.gfxCtx, "../z_en_zo_eff.c", 286);
}

void EnZo_DrawSplashes(EnZo* this, GlobalContext* globalCtx) {
    EnZoEffect* effect;
    s16 i;
    u8 setup;

    effect = this->effects;
    OPEN_DISPS(globalCtx->state.gfxCtx, "../z_en_zo_eff.c", 298);
    setup = false;
    func_80093D84(globalCtx->state.gfxCtx);
    for (i = 0; i < ARRAY_COUNT(this->effects); i++) {
        if (effect->type == ENZO_EFFECT_SPLASH) {
            if (!setup) {
                if (1) {}
                gSPDisplayList(POLY_XLU_DISP++, D_060024A0);
                gDPPipeSync(POLY_XLU_DISP++);
                gDPSetEnvColor(POLY_XLU_DISP++, 200, 200, 200, 0);
                setup = true;
            }
            gDPSetPrimColor(POLY_XLU_DISP++, 0, 0, 180, 180, 180, effect->color.a);

            Matrix_Translate(effect->pos.x, effect->pos.y, effect->pos.z, MTXMODE_NEW);
            func_800D1FD4(&globalCtx->mf_11DA0);
            Matrix_Scale(effect->scale, effect->scale, 1.0f, MTXMODE_APPLY);
            gSPMatrix(POLY_XLU_DISP++, Matrix_NewMtx(globalCtx->state.gfxCtx, "../z_en_zo_eff.c", 325),
                    G_MTX_NOPUSH | G_MTX_LOAD | G_MTX_MODELVIEW);

            gSPDisplayList(POLY_XLU_DISP++, D_06002510);
        }
        effect++;
    }
    CLOSE_DISPS(globalCtx->state.gfxCtx, "../z_en_zo_eff.c", 331);
}

void EnZo_TreadWaterRipples(EnZo* this, f32 scale, f32 targetScale, u8 alpha) {
    Vec3f pos = { 0.0f, 0.0f, 0.0f };

    pos.x = this->actor.posRot.pos.x;
    pos.y = this->actor.posRot.pos.y + this->actor.waterY;
    pos.z = this->actor.posRot.pos.z;
    EnZo_Ripple(this, &pos, scale, targetScale, alpha);
}

static ColliderCylinderInit sCylinderInit = {
    { COLTYPE_UNK10, 0x00, 0x00, 0x39, 0x20, COLSHAPE_CYLINDER, },
    { 0x00, { 0x00000000, 0x00, 0x00 }, { 0x00000000, 0x00, 0x00 }, 0x00, 0x00, 0x01 },
    { 0x1A, 0x40, 0, { 0, 0, 0 } },
};

static CollisionCheckInfoInit2 sColChkInit = {
    0x00, 0x0000, 0x0000, 0x0000, 0xFF,
};

const ActorInit En_Zo_InitVars = {
    ACTOR_EN_ZO,
    ACTORTYPE_NPC,
    FLAGS,
    OBJECT_ZO,
    sizeof(EnZo),
    (ActorFunc)EnZo_Init,
    (ActorFunc)EnZo_Destroy,
    (ActorFunc)EnZo_Update,
    (ActorFunc)EnZo_Draw,
};
<<<<<<< HEAD

static ColliderCylinderInit D_80B6248C = {
    { COLTYPE_NONE, AT_OFF, AC_OFF, OC_ON | OC_ALL, OT_TYPE2, COLSHAPE_CYLINDER },
    { ELEMTYPE_UNK0, { 0x00000000, 0x00, 0x00 }, { 0x00000000, 0x00, 0x00 }, TOUCH_OFF, BUMP_OFF, OCELEM_ON },
    { 26, 64, 0, { 0, 0, 0 } },
};
*/
#pragma GLOBAL_ASM("asm/non_matchings/overlays/actors/ovl_En_Zo/func_80B60220.s")

#pragma GLOBAL_ASM("asm/non_matchings/overlays/actors/ovl_En_Zo/func_80B602B4.s")

#pragma GLOBAL_ASM("asm/non_matchings/overlays/actors/ovl_En_Zo/func_80B603E4.s")

#pragma GLOBAL_ASM("asm/non_matchings/overlays/actors/ovl_En_Zo/func_80B60550.s")

#pragma GLOBAL_ASM("asm/non_matchings/overlays/actors/ovl_En_Zo/func_80B6060C.s")

#pragma GLOBAL_ASM("asm/non_matchings/overlays/actors/ovl_En_Zo/func_80B6073C.s")

#pragma GLOBAL_ASM("asm/non_matchings/overlays/actors/ovl_En_Zo/func_80B60874.s")

#pragma GLOBAL_ASM("asm/non_matchings/overlays/actors/ovl_En_Zo/func_80B60A60.s")

#pragma GLOBAL_ASM("asm/non_matchings/overlays/actors/ovl_En_Zo/func_80B60C44.s")

#pragma GLOBAL_ASM("asm/non_matchings/overlays/actors/ovl_En_Zo/func_80B60E34.s")

#pragma GLOBAL_ASM("asm/non_matchings/overlays/actors/ovl_En_Zo/func_80B60EB0.s")

#pragma GLOBAL_ASM("asm/non_matchings/overlays/actors/ovl_En_Zo/func_80B61024.s")
=======
>>>>>>> df704a9f

static struct_80034EC0_Entry sAnimations[] = {
    { &D_06002FE8, 1.0f, 0.0f, -1.0f, 0, -8.0f, },
    { &D_06002FE8, 1.0f, 0.0f, -1.0f, 0,  0.0f, },
    { &D_06002F10, 0.0f, 1.0f,  1.0f, 2,  0.0f, },
    { &D_06002F10, 1.0f, 1.0f, -1.0f, 0, -8.0f, },
    { &D_06002F10, 1.0f, 8.0f, -1.0f, 0, -8.0f, },
    { &D_0600219C, 1.0f, 0.0f, -1.0f, 0, -8.0f, },
    { &D_06000598, 1.0f, 0.0f, -1.0f, 0, -8.0f, },
    { &D_06000D48, 1.0f, 0.0f, -1.0f, 0, -8.0f, },
};

void EnZo_SpawnSplashes(EnZo* this) {
    Vec3f pos;
    Vec3f vel;
    s32 i;

    // Convert 20 particles into splashes (all of them since there are only 15)
    for (i = 0; i < 20; i++) {
        f32 speed = Math_Rand_ZeroOne() * 1.5f + 0.5f;
        f32 angle = Math_Rand_ZeroOne() * 6.28f; // ~pi * 2

        vel.y = Math_Rand_ZeroOne() * 3.0f + 3.0f;

        vel.x = sinf(angle) * speed;
        vel.z = cosf(angle) * speed;

        pos = this->actor.posRot.pos;
        pos.x += vel.x * 6.0f;
        pos.z += vel.z * 6.0f;
        pos.y += this->actor.waterY;
        EnZo_Splash(this, &pos, &vel, 0.08f);
    }
}

u16 func_80B61024(GlobalContext* globalCtx, Actor* thisx) {
    u16 textId;

    textId = Text_GetFaceReaction(globalCtx, 29);
    if (textId != 0) {
        return textId;
    }

    switch (thisx->params & 0x3F) {
        case 8:
            if (gSaveContext.eventChkInf[3] & 1) {
                return 0x402A;
            }
            break;

        case 6:
            return 0x4020;

        case 7:
            return 0x4021;

        case 0:
            if (CHECK_QUEST_ITEM(QUEST_ZORA_SAPPHIRE)) {
                return 0x402D;
            }
            if (gSaveContext.eventChkInf[3] & 1) {
                return 0x4007;
            }
            break;

        case 1:
            if (CHECK_QUEST_ITEM(QUEST_ZORA_SAPPHIRE)) {
                return 0x402E;
            }

            if (gSaveContext.eventChkInf[3] & 1) {
                return (gSaveContext.infTable[18] & 0x10) ? 0x4009 : 0x4008;
            }
            break;

        case 2:
            if (CHECK_QUEST_ITEM(QUEST_ZORA_SAPPHIRE)) {
                return 0x402D;
            }
            if (gSaveContext.eventChkInf[3] & 2) {
                return (gSaveContext.infTable[18] & 0x200) ? 0x400B : 0x402F;
            }
            if (gSaveContext.eventChkInf[3] & 1) {
                return 0x400A;
            }
            break;

        case 3:
            if (CHECK_QUEST_ITEM(QUEST_ZORA_SAPPHIRE)) {
                return 0x402E;
            }
            if (gSaveContext.eventChkInf[3] & 1) {
                return 0x400C;
            }
            break;

        case 4:
            if (CHECK_QUEST_ITEM(QUEST_ZORA_SAPPHIRE)) {
                return 0x402D;
            }

            if (gSaveContext.eventChkInf[3] & 8) {
                return 0x4010;
            }
            if (gSaveContext.eventChkInf[3] & 1) {
                return 0x400F;
            }
            break;

        case 5:
            if (CHECK_QUEST_ITEM(QUEST_ZORA_SAPPHIRE)) {
                return 0x402E;
            }
            if (gSaveContext.eventChkInf[3] & 1) {
                return 0x4011;
            }
            break;
    }
    return 0x4006;
}

s16 func_80B61298(GlobalContext* globalCtx, Actor* thisx) {
    switch (func_8010BDBC(&globalCtx->msgCtx)) {
        case 0:
        case 1:
        case 3:
        case 6:
        case 7:
        case 8:
        case 9:
            return 1;

        case 2:
            switch (thisx->textId) {
                case 0x4020:
                case 0x4021:
                    return 0;
                case 0x4008:
                    gSaveContext.infTable[18] |= 0x10;
                    break;
                case 0x402F:
                    gSaveContext.infTable[18] |= 0x200;
                    break;
            }
            gSaveContext.eventChkInf[3] |= 1;
            return 0;

        case 4:
            switch (func_80106BC8(globalCtx)) {
                case 0:
                    return 1;
                default:
                    if (thisx->textId == 0x400C) {
                        thisx->textId = (globalCtx->msgCtx.choiceIndex == 0) ? 0x400D : 0x400E;
                        func_8010B720(globalCtx, thisx->textId);
                    }
                    break;
            }
            return 1;

        case 5:
            switch (func_80106BC8(globalCtx)) {
                case 0:
                    return 1;
                default:
                    return 2;
            }
    }

    return 1;
}

void EnZo_Blink(EnZo* this) {
    if (DECR(this->blinkTimer) == 0) {
        this->eyeTexture++;
        if (this->eyeTexture >= 3) {
            this->blinkTimer = Math_Rand_S16Offset(30, 30);
            this->eyeTexture = 0;
        }
    }
}

void EnZo_Dialog(EnZo* this, GlobalContext* globalCtx) {
    Player* player = PLAYER;

    this->unk_194.unk_18 = player->actor.posRot.pos;
    if (this->actionFunc == EnZo_Standing) {
        // Look down at link if young, look up if old
        this->unk_194.unk_14 = LINK_IS_CHILD ? 10.0f : -10.0f;
    } else {
        this->unk_194.unk_18.y = this->actor.posRot.pos.y;
    }
    func_80034A14(&this->actor, &this->unk_194, 11, this->unk_64C);
    if (this->canSpeak == true) {
        func_800343CC(globalCtx, &this->actor, &this->unk_194.unk_00, this->dialogRadius, func_80B61024, func_80B61298);
    }
}

s32 EnZo_PlayerInProximity(EnZo* this, GlobalContext* globalCtx) {
    Player* player = PLAYER;
    Vec3f surfacePos;
    f32 yDist;
    f32 hDist;

    surfacePos.x = this->actor.posRot.pos.x;
    surfacePos.y = this->actor.posRot.pos.y + this->actor.waterY;
    surfacePos.z = this->actor.posRot.pos.z;

    hDist = Math_Vec3f_DistXZ(&surfacePos, &player->actor.posRot.pos);
    yDist = fabsf(player->actor.posRot.pos.y - surfacePos.y);

    if (hDist < 240.0f && yDist < 80.0f) {
        return 1;
    }
    return 0;
}

void EnZo_SetAnimation(EnZo* this) {
    s32 animId = 8;

    if (this->skelAnime.animation == &D_06000598 || this->skelAnime.animation == &D_06000D48) {
        if (this->unk_194.unk_00 == 0) {
            if (this->actionFunc == EnZo_Standing) {
                animId = 0;
            } else {
                animId = 3;
            }
        }
    }

    if (this->unk_194.unk_00 != 0 && this->actor.textId == 0x4006 && this->skelAnime.animation != &D_06000598) {
        animId = 6;
    }

    if (this->unk_194.unk_00 != 0 && this->actor.textId == 0x4007 && this->skelAnime.animation != &D_06000D48) {
        animId = 7;
    }

    if (animId != 8) {
        func_80034EC0(&this->skelAnime, sAnimations, animId);
        if (animId == 3) {
            this->skelAnime.animCurrentFrame = this->skelAnime.animFrameCount;
            this->skelAnime.animPlaybackSpeed = 0.0f;
        }
    }
}

void EnZo_Init(Actor* thisx, GlobalContext* globalCtx) {
    EnZo* this = THIS;

    ActorShape_Init(&this->actor.shape, 0.0f, NULL, 0.0f);
    SkelAnime_InitFlex(globalCtx, &this->skelAnime, &D_0600BFA8, NULL, this->limbDrawTbl, this->transitionDrawTbl, 20);
    Collider_InitCylinder(globalCtx, &this->collider);
    Collider_SetCylinder(globalCtx, &this->collider, &this->actor, &sCylinderInit);
    func_80061EFC(&this->actor.colChkInfo, NULL, &sColChkInit);

    if (LINK_IS_ADULT && ((this->actor.params & 0x3F) == 8)) {
        Actor_Kill(&this->actor);
        return;
    }

    func_80034EC0(&this->skelAnime, sAnimations, 2);
    Actor_SetScale(&this->actor, 0.01f);
    this->actor.unk_1F = 6;
    this->dialogRadius = this->collider.dim.radius + 30.0f;
    this->unk_64C = 1;
    this->canSpeak = false;
    this->unk_194.unk_00 = 0;
    func_8002E4B4(globalCtx, &this->actor, this->collider.dim.height * 0.5f, this->collider.dim.radius, 0.0f, 5);

    if (this->actor.waterY < 54.0f || (this->actor.params & 0x3F) == 8) {
        this->actor.shape.shadowDrawFunc = ActorShadow_DrawFunc_Circle;
        this->actor.shape.unk_10 = 24.0f;
        func_80034EC0(&this->skelAnime, sAnimations, 1);
        this->canSpeak = true;
        this->alpha = 255.0f;
        this->actionFunc = EnZo_Standing;
    } else {
        this->actor.flags &= ~1;
        this->actionFunc = EnZo_Submerged;
    }
}

void EnZo_Destroy(Actor* thisx, GlobalContext* globalCtx) {
}

void EnZo_Standing(EnZo* this, GlobalContext* globalCtx) {
    s16 angle;

    func_80034F54(globalCtx, this->unk_656, this->unk_67E, 20);
    EnZo_SetAnimation(this);
    if (this->unk_194.unk_00 != 0) {
        this->unk_64C = 4;
        return;
    }

    angle = ABS((s16)((f32)this->actor.yawTowardsLink - (f32)this->actor.shape.rot.y));
    if (angle < 0x4718) {
        if (EnZo_PlayerInProximity(this, globalCtx)) {
            this->unk_64C = 2;
        } else {
            this->unk_64C = 1;
        }
    } else {
        this->unk_64C = 1;
    }
}

void EnZo_Submerged(EnZo* this, GlobalContext* globalCtx) {
    if (EnZo_PlayerInProximity(this, globalCtx)) {
        this->actionFunc = EnZo_Surface;
        this->actor.velocity.y = 4.0f;
    }
}

void EnZo_Surface(EnZo* this, GlobalContext* globalCtx) {
    if (this->actor.waterY < 54.0f) {
        Audio_PlayActorSound2(&this->actor, NA_SE_EV_OUT_OF_WATER);
        EnZo_SpawnSplashes(this);
        func_80034EC0(&this->skelAnime, sAnimations, 3);
        this->actor.flags |= 1;
        this->actionFunc = EnZo_TreadWater;
        this->actor.velocity.y = 0.0f;
        this->alpha = 255.0f;
    } else if (this->actor.waterY < 80.0f) {
        Math_SmoothScaleMaxF(&this->actor.velocity.y, 2.0f, 0.4f, 0.6f);
        Math_SmoothScaleMaxF(&this->alpha, 255.0f, 0.3f, 10.0f);
    }
}

void EnZo_TreadWater(EnZo* this, GlobalContext* globalCtx) {
    func_80034F54(globalCtx, this->unk_656, this->unk_67E, 20);
    if (func_800A56C8(&this->skelAnime, this->skelAnime.animFrameCount) != 0) {
        this->canSpeak = true;
        this->unk_64C = 4;
        this->skelAnime.animPlaybackSpeed = 0.0f;
    }
    EnZo_SetAnimation(this);

    Math_SmoothScaleMaxF(&this->actor.velocity.y, this->actor.waterY < 54.0f ? -0.6f : 0.6f, 0.3f, 0.2f);
    if (this->rippleTimer != 0) {
        this->rippleTimer--;
        if ((this->rippleTimer == 3) || (this->rippleTimer == 6)) {
            EnZo_TreadWaterRipples(this, 0.2f, 1.0f, 200);
        }
    } else {
        EnZo_TreadWaterRipples(this, 0.2f, 1.0f, 200);
        this->rippleTimer = 12;
    }

    if (EnZo_PlayerInProximity(this, globalCtx) != 0) {
        this->timeToDive = Math_Rand_S16Offset(40, 40);
    } else if (DECR(this->timeToDive) == 0) {
        f32 initialFrame;
        func_80034EC0(&this->skelAnime, sAnimations, 4);
        this->canSpeak = false;
        this->unk_64C = 1;
        this->actionFunc = EnZo_Dive;
        initialFrame = this->skelAnime.initialFrame;
        this->skelAnime.initialFrame = this->skelAnime.animFrameCount;
        this->skelAnime.animCurrentFrame = this->skelAnime.animFrameCount;
        this->skelAnime.animFrameCount = initialFrame;
        this->skelAnime.animPlaybackSpeed = -1.0f;
    }
}

void EnZo_Dive(EnZo* this, GlobalContext* globalCtx) {
    if (func_800A56C8(&this->skelAnime, this->skelAnime.animFrameCount) != 0) {
        Audio_PlayActorSound2(&this->actor, NA_SE_EV_DIVE_WATER);
        EnZo_SpawnSplashes(this);
        this->actor.flags &= ~1;
        this->actor.velocity.y = -4.0f;
        this->skelAnime.animPlaybackSpeed = 0.0f;
    }

    if (this->skelAnime.animPlaybackSpeed > 0.0f) {
        return;
    }

    if (this->actor.waterY > 80.0f || this->actor.bgCheckFlags & 1) {
        Math_SmoothScaleMaxF(&this->actor.velocity.y, -1.0f, 0.4f, 0.6f);
        Math_SmoothScaleMaxF(&this->alpha, 0.0f, 0.3f, 10.0f);
    }

    if ((s16)this->alpha == 0) {
        func_80034EC0(&this->skelAnime, sAnimations, 2);
        this->actor.posRot.pos = this->actor.initPosRot.pos;
        this->alpha = 0.0f;
        this->actionFunc = EnZo_Submerged;
    }
}

void EnZo_Update(Actor* thisx, GlobalContext* globalCtx) {
    EnZo* this = THIS;
    u32 pad;
    Vec3f pos;

    if ((s32)this->alpha != 0) {
        SkelAnime_FrameUpdateMatrix(&this->skelAnime);
        EnZo_Blink(this);
    }

    Actor_MoveForward(thisx);
    func_8002E4B4(globalCtx, thisx, this->collider.dim.radius, this->collider.dim.height * 0.25f, 0.0f, 5);
    this->actionFunc(this, globalCtx);
    EnZo_Dialog(this, globalCtx);

    // Spawn air bubbles
    if (globalCtx->state.frames & 8) {
        pos = this->actor.posRot.pos;

        pos.y += (Math_Rand_ZeroOne() - 0.5f) * 10.0f + 18.0f;
        pos.x += (Math_Rand_ZeroOne() - 0.5f) * 28.0f;
        pos.z += (Math_Rand_ZeroOne() - 0.5f) * 28.0f;
        EnZo_Bubble(this, &pos);
    }

    if ((s32)this->alpha != 0) {
        Collider_CylinderUpdate(thisx, &this->collider);
        CollisionCheck_SetOC(globalCtx, &globalCtx->colChkCtx, &this->collider.base);
    }

    EnZo_UpdateRipples(this);
    EnZo_UpdateBubbles(this);
    EnZo_UpdateSplashes(this);
}

s32 EnZo_OverrideLimbDraw(GlobalContext* globalCtx, s32 limbIndex, Gfx** dList, Vec3f* pos, Vec3s* rot, void* thisx,
                          Gfx** gfx) {
    EnZo* this = THIS;
    Vec3s vec;

    if (limbIndex == 15) {
        Matrix_Translate(1800.0f, 0.0f, 0.0f, MTXMODE_APPLY);
        vec = this->unk_194.unk_08;
        Matrix_RotateX((vec.y / 32768.0f) * M_PI, MTXMODE_APPLY);
        Matrix_RotateZ((vec.x / 32768.0f) * M_PI, MTXMODE_APPLY);
        Matrix_Translate(-1800.0f, 0.0f, 0.0f, MTXMODE_APPLY);
    }

    if (limbIndex == 8) {
        vec = this->unk_194.unk_0E;
        Matrix_RotateX((-vec.y / 32768.0f) * M_PI, MTXMODE_APPLY);
        Matrix_RotateZ((vec.x / 32768.0f) * M_PI, MTXMODE_APPLY);
    }

    if ((limbIndex == 8) || (limbIndex == 9) || (limbIndex == 12)) {
        rot->y += (Math_Sins(this->unk_656[limbIndex]) * 200.0f);
        rot->z += (Math_Coss(this->unk_67E[limbIndex]) * 200.0f);
    }

    return 0;
}

void EnZo_PostLimbDraw(GlobalContext* globalCtx, s32 limbIndex, Gfx** dList, Vec3s* rot, void* thisx, Gfx** gfx) {
    EnZo* this = THIS;
    Vec3f vec = { 0.0f, 600.0f, 0.0f };

    if (limbIndex == 15) {
        Matrix_MultVec3f(&vec, &this->actor.posRot2.pos);
    }
}

void EnZo_Draw(Actor* thisx, GlobalContext* globalCtx) {
    EnZo* this = THIS;
    UNK_PTR eyeTextures[] = { 0x06003E40, 0x06004640, 0x06004E40 };

    Matrix_Push();
    EnZo_DrawRipples(this, globalCtx);
    EnZo_DrawBubbles(this, globalCtx);
    EnZo_DrawSplashes(this, globalCtx);
    Matrix_Pull();

    if ((s32)this->alpha != 0) {
        OPEN_DISPS(globalCtx->state.gfxCtx, "../z_en_zo.c", 1008);

        if (this->alpha == 255.0f) {
            gSPSegment(POLY_OPA_DISP++, 0x08, SEGMENTED_TO_VIRTUAL(eyeTextures[this->eyeTexture]));
            func_80034BA0(globalCtx, &this->skelAnime, EnZo_OverrideLimbDraw, EnZo_PostLimbDraw, thisx, this->alpha);
        } else {
            gSPSegment(POLY_XLU_DISP++, 0x08, SEGMENTED_TO_VIRTUAL(eyeTextures[this->eyeTexture]));
            func_80034CC4(globalCtx, &this->skelAnime, EnZo_OverrideLimbDraw, EnZo_PostLimbDraw, thisx, this->alpha);
        }

        CLOSE_DISPS(globalCtx->state.gfxCtx, "../z_en_zo.c", 1025);
    }
}<|MERGE_RESOLUTION|>--- conflicted
+++ resolved
@@ -14,7 +14,7 @@
     /* 0 */ ENZO_EFFECT_NONE,
     /* 1 */ ENZO_EFFECT_RIPPLE,
     /* 2 */ ENZO_EFFECT_SPLASH,
-    /* 3 */ ENZO_EFFECT_BUBBLE,
+    /* 3 */ ENZO_EFFECT_BUBBLE
 } EnZoEffectType;
 
 void EnZo_Init(Actor* thisx, GlobalContext* globalCtx);
@@ -82,7 +82,7 @@
                 effect->scale = ((Math_Rand_ZeroOne() - 0.5f) * 0.02f) + 0.12f;
                 break;
             }
-        } 
+        }
         effect++;
     }
 }
@@ -103,7 +103,7 @@
             effect->color.a = (Math_Rand_ZeroOne() * 100.0f) + 100.0f;
             effect->scale = scale;
             break;
-        } 
+        }
         effect++;
     }
 }
@@ -241,7 +241,7 @@
             Matrix_Scale(effect->scale, effect->scale, 1.0f, MTXMODE_APPLY);
 
             gSPMatrix(POLY_XLU_DISP++, Matrix_NewMtx(globalCtx->state.gfxCtx, "../z_en_zo_eff.c", 281),
-                    G_MTX_NOPUSH | G_MTX_LOAD | G_MTX_MODELVIEW);
+                      G_MTX_NOPUSH | G_MTX_LOAD | G_MTX_MODELVIEW);
             gSPDisplayList(POLY_XLU_DISP++, D_06002350);
         }
         effect++;
@@ -273,7 +273,7 @@
             func_800D1FD4(&globalCtx->mf_11DA0);
             Matrix_Scale(effect->scale, effect->scale, 1.0f, MTXMODE_APPLY);
             gSPMatrix(POLY_XLU_DISP++, Matrix_NewMtx(globalCtx->state.gfxCtx, "../z_en_zo_eff.c", 325),
-                    G_MTX_NOPUSH | G_MTX_LOAD | G_MTX_MODELVIEW);
+                      G_MTX_NOPUSH | G_MTX_LOAD | G_MTX_MODELVIEW);
 
             gSPDisplayList(POLY_XLU_DISP++, D_06002510);
         }
@@ -292,9 +292,9 @@
 }
 
 static ColliderCylinderInit sCylinderInit = {
-    { COLTYPE_UNK10, 0x00, 0x00, 0x39, 0x20, COLSHAPE_CYLINDER, },
-    { 0x00, { 0x00000000, 0x00, 0x00 }, { 0x00000000, 0x00, 0x00 }, 0x00, 0x00, 0x01 },
-    { 0x1A, 0x40, 0, { 0, 0, 0 } },
+    { COLTYPE_NONE, AT_OFF, AC_OFF, OC_ON | OC_ALL, OT_TYPE2, COLSHAPE_CYLINDER },
+    { ELEMTYPE_UNK0, { 0x00000000, 0x00, 0x00 }, { 0x00000000, 0x00, 0x00 }, TOUCH_OFF, BUMP_OFF, OCELEM_ON },
+    { 26, 64, 0, { 0, 0, 0 } },
 };
 
 static CollisionCheckInfoInit2 sColChkInit = {
@@ -312,49 +312,72 @@
     (ActorFunc)EnZo_Update,
     (ActorFunc)EnZo_Draw,
 };
-<<<<<<< HEAD
-
-static ColliderCylinderInit D_80B6248C = {
-    { COLTYPE_NONE, AT_OFF, AC_OFF, OC_ON | OC_ALL, OT_TYPE2, COLSHAPE_CYLINDER },
-    { ELEMTYPE_UNK0, { 0x00000000, 0x00, 0x00 }, { 0x00000000, 0x00, 0x00 }, TOUCH_OFF, BUMP_OFF, OCELEM_ON },
-    { 26, 64, 0, { 0, 0, 0 } },
-};
-*/
-#pragma GLOBAL_ASM("asm/non_matchings/overlays/actors/ovl_En_Zo/func_80B60220.s")
-
-#pragma GLOBAL_ASM("asm/non_matchings/overlays/actors/ovl_En_Zo/func_80B602B4.s")
-
-#pragma GLOBAL_ASM("asm/non_matchings/overlays/actors/ovl_En_Zo/func_80B603E4.s")
-
-#pragma GLOBAL_ASM("asm/non_matchings/overlays/actors/ovl_En_Zo/func_80B60550.s")
-
-#pragma GLOBAL_ASM("asm/non_matchings/overlays/actors/ovl_En_Zo/func_80B6060C.s")
-
-#pragma GLOBAL_ASM("asm/non_matchings/overlays/actors/ovl_En_Zo/func_80B6073C.s")
-
-#pragma GLOBAL_ASM("asm/non_matchings/overlays/actors/ovl_En_Zo/func_80B60874.s")
-
-#pragma GLOBAL_ASM("asm/non_matchings/overlays/actors/ovl_En_Zo/func_80B60A60.s")
-
-#pragma GLOBAL_ASM("asm/non_matchings/overlays/actors/ovl_En_Zo/func_80B60C44.s")
-
-#pragma GLOBAL_ASM("asm/non_matchings/overlays/actors/ovl_En_Zo/func_80B60E34.s")
-
-#pragma GLOBAL_ASM("asm/non_matchings/overlays/actors/ovl_En_Zo/func_80B60EB0.s")
-
-#pragma GLOBAL_ASM("asm/non_matchings/overlays/actors/ovl_En_Zo/func_80B61024.s")
-=======
->>>>>>> df704a9f
 
 static struct_80034EC0_Entry sAnimations[] = {
-    { &D_06002FE8, 1.0f, 0.0f, -1.0f, 0, -8.0f, },
-    { &D_06002FE8, 1.0f, 0.0f, -1.0f, 0,  0.0f, },
-    { &D_06002F10, 0.0f, 1.0f,  1.0f, 2,  0.0f, },
-    { &D_06002F10, 1.0f, 1.0f, -1.0f, 0, -8.0f, },
-    { &D_06002F10, 1.0f, 8.0f, -1.0f, 0, -8.0f, },
-    { &D_0600219C, 1.0f, 0.0f, -1.0f, 0, -8.0f, },
-    { &D_06000598, 1.0f, 0.0f, -1.0f, 0, -8.0f, },
-    { &D_06000D48, 1.0f, 0.0f, -1.0f, 0, -8.0f, },
+    {
+        &D_06002FE8,
+        1.0f,
+        0.0f,
+        -1.0f,
+        0,
+        -8.0f,
+    },
+    {
+        &D_06002FE8,
+        1.0f,
+        0.0f,
+        -1.0f,
+        0,
+        0.0f,
+    },
+    {
+        &D_06002F10,
+        0.0f,
+        1.0f,
+        1.0f,
+        2,
+        0.0f,
+    },
+    {
+        &D_06002F10,
+        1.0f,
+        1.0f,
+        -1.0f,
+        0,
+        -8.0f,
+    },
+    {
+        &D_06002F10,
+        1.0f,
+        8.0f,
+        -1.0f,
+        0,
+        -8.0f,
+    },
+    {
+        &D_0600219C,
+        1.0f,
+        0.0f,
+        -1.0f,
+        0,
+        -8.0f,
+    },
+    {
+        &D_06000598,
+        1.0f,
+        0.0f,
+        -1.0f,
+        0,
+        -8.0f,
+    },
+    {
+        &D_06000D48,
+        1.0f,
+        0.0f,
+        -1.0f,
+        0,
+        -8.0f,
+    },
 };
 
 void EnZo_SpawnSplashes(EnZo* this) {
@@ -599,7 +622,7 @@
     SkelAnime_InitFlex(globalCtx, &this->skelAnime, &D_0600BFA8, NULL, this->limbDrawTbl, this->transitionDrawTbl, 20);
     Collider_InitCylinder(globalCtx, &this->collider);
     Collider_SetCylinder(globalCtx, &this->collider, &this->actor, &sCylinderInit);
-    func_80061EFC(&this->actor.colChkInfo, NULL, &sColChkInit);
+    CollisionCheck_SetInfo2(&this->actor.colChkInfo, NULL, &sColChkInit);
 
     if (LINK_IS_ADULT && ((this->actor.params & 0x3F) == 8)) {
         Actor_Kill(&this->actor);
@@ -763,7 +786,7 @@
     }
 
     if ((s32)this->alpha != 0) {
-        Collider_CylinderUpdate(thisx, &this->collider);
+        Collider_UpdateCylinder(thisx, &this->collider);
         CollisionCheck_SetOC(globalCtx, &globalCtx->colChkCtx, &this->collider.base);
     }
 
