/*
 * File: z_en_zo.c
 * Overlay: ovl_En_Zo
 * Description: Zora
 */

#include "z_en_zo.h"
#include "objects/object_zo/object_zo.h"

#define FLAGS 0x00000009

#define THIS ((EnZo*)thisx)

typedef enum {
    /* 0 */ ENZO_EFFECT_NONE,
    /* 1 */ ENZO_EFFECT_RIPPLE,
    /* 2 */ ENZO_EFFECT_SPLASH,
    /* 3 */ ENZO_EFFECT_BUBBLE
} EnZoEffectType;

void EnZo_Init(Actor* thisx, GlobalContext* globalCtx);
void EnZo_Destroy(Actor* thisx, GlobalContext* globalCtx);
void EnZo_Update(Actor* thisx, GlobalContext* globalCtx);
void EnZo_Draw(Actor* thisx, GlobalContext* globalCtx);

// Actions
void EnZo_Standing(EnZo* this, GlobalContext* globalCtx);
void EnZo_Submerged(EnZo* this, GlobalContext* globalCtx);
void EnZo_Surface(EnZo* this, GlobalContext* globalCtx);
void EnZo_TreadWater(EnZo* this, GlobalContext* globalCtx);
void EnZo_Dive(EnZo* this, GlobalContext* globalCtx);

void EnZo_Ripple(EnZo* this, Vec3f* pos, f32 scale, f32 targetScale, u8 alpha) {
    EnZoEffect* effect;
    Vec3f vec = { 0.0f, 0.0f, 0.0f };
    s16 i;

    effect = this->effects;
    for (i = 0; i < ARRAY_COUNT(this->effects); i++) {
        if (effect->type == ENZO_EFFECT_NONE) {
            effect->type = ENZO_EFFECT_RIPPLE;
            effect->pos = *pos;
            effect->scale = scale;
            effect->targetScale = targetScale;
            effect->color.a = alpha;
            break;
        }
        effect++;
    }
}

void EnZo_Bubble(EnZo* this, Vec3f* pos) {
    EnZoEffect* effect;
    Vec3f vec = { 0.0f, 0.0f, 0.0f };
    Vec3f vel = { 0.0f, 1.0f, 0.0f };
    s16 i;
    f32 waterSurface;

    effect = this->effects;
    for (i = 0; i < ARRAY_COUNT(this->effects); i++) {
        if (1) {}
        if (effect->type == ENZO_EFFECT_NONE) {
            waterSurface = this->actor.world.pos.y + this->actor.yDistToWater;
            if (!(waterSurface <= pos->y)) {
                effect->type = ENZO_EFFECT_BUBBLE;
                effect->pos = *pos;
                effect->vec = *pos;
                effect->vel = vel;
                effect->scale = ((Rand_ZeroOne() - 0.5f) * 0.02f) + 0.12f;
                break;
            }
        }
        effect++;
    }
}

void EnZo_Splash(EnZo* this, Vec3f* pos, Vec3f* vel, f32 scale) {
    EnZoEffect* effect;
    Vec3f accel = { 0.0f, -1.0f, 0.0f };
    s16 i;

    effect = this->effects;
    for (i = 0; i < ARRAY_COUNT(this->effects); i++) {
        if (1) {}
        if (effect->type != ENZO_EFFECT_SPLASH) {
            effect->type = ENZO_EFFECT_SPLASH;
            effect->pos = *pos;
            effect->vec = accel;
            effect->vel = *vel;
            effect->color.a = (Rand_ZeroOne() * 100.0f) + 100.0f;
            effect->scale = scale;
            break;
        }
        effect++;
    }
}

void EnZo_UpdateRipples(EnZo* this) {
    EnZoEffect* effect = this->effects;
    s16 i;

    for (i = 0; i < ARRAY_COUNT(this->effects); i++) {
        if (effect->type == ENZO_EFFECT_RIPPLE) {
            Math_ApproachF(&effect->scale, effect->targetScale, 0.2f, 0.8f);
            if (effect->color.a > 20) {
                effect->color.a -= 20;
            } else {
                effect->color.a = 0;
            }

            if (effect->color.a == 0) {
                effect->type = ENZO_EFFECT_NONE;
            }
        }
        effect++;
    }
}

void EnZo_UpdateBubbles(EnZo* this) {
    EnZoEffect* effect;
    f32 waterSurface;
    s16 i;

    effect = this->effects;
    for (i = 0; i < ARRAY_COUNT(this->effects); i++) {
        if (effect->type == ENZO_EFFECT_BUBBLE) {
            effect->pos.x = ((Rand_ZeroOne() * 0.5f) - 0.25f) + effect->vec.x;
            effect->pos.z = ((Rand_ZeroOne() * 0.5f) - 0.25f) + effect->vec.z;
            effect->pos.y += effect->vel.y;

            // Bubbles turn into ripples when they reach the surface
            waterSurface = this->actor.world.pos.y + this->actor.yDistToWater;
            if (waterSurface <= effect->pos.y) {
                effect->type = ENZO_EFFECT_NONE;
                effect->pos.y = waterSurface;
                EnZo_Ripple(this, &effect->pos, 0.06f, 0.12f, 200);
            }
        }
        effect++;
    }
}

void EnZo_UpdateSplashes(EnZo* this) {
    EnZoEffect* effect;
    f32 waterSurface;
    s16 i;

    effect = this->effects;
    for (i = 0; i < ARRAY_COUNT(this->effects); i++) {
        if (effect->type == ENZO_EFFECT_SPLASH) {
            effect->pos.x += effect->vel.x;
            effect->pos.y += effect->vel.y;
            effect->pos.z += effect->vel.z;

            if (effect->vel.y >= -20.0f) {
                effect->vel.y += effect->vec.y;
            } else {
                effect->vel.y = -20.0f;
                effect->vec.y = 0.0f;
            }

            // Splash particles turn into ripples when they hit the surface
            waterSurface = this->actor.world.pos.y + this->actor.yDistToWater;
            if (effect->pos.y < waterSurface) {
                effect->type = ENZO_EFFECT_NONE;
                effect->pos.y = waterSurface;
                EnZo_Ripple(this, &effect->pos, 0.06f, 0.12f, 200);
            }
        }
        effect++;
    }
}

void EnZo_DrawRipples(EnZo* this, GlobalContext* globalCtx) {
    EnZoEffect* effect;
    s16 i;
    u8 setup;

    effect = this->effects;
    OPEN_DISPS(globalCtx->state.gfxCtx, "../z_en_zo_eff.c", 217);
    setup = false;
    func_80093D84(globalCtx->state.gfxCtx);
    for (i = 0; i < ARRAY_COUNT(this->effects); i++) {
        if (effect->type == ENZO_EFFECT_RIPPLE) {
            if (!setup) {
                if (1) {}
                gDPPipeSync(POLY_XLU_DISP++);
                gSPDisplayList(POLY_XLU_DISP++, gZoraRipplesVisualDL);
                gDPSetEnvColor(POLY_XLU_DISP++, 155, 155, 155, 0);
                setup = true;
            }

            gDPSetPrimColor(POLY_XLU_DISP++, 0, 0, 255, 255, 255, effect->color.a);
            Matrix_Translate(effect->pos.x, effect->pos.y, effect->pos.z, MTXMODE_NEW);
            Matrix_Scale(effect->scale, 1.0f, effect->scale, MTXMODE_APPLY);
            gSPMatrix(POLY_XLU_DISP++, Matrix_NewMtx(globalCtx->state.gfxCtx, "../z_en_zo_eff.c", 242),
                      G_MTX_NOPUSH | G_MTX_LOAD | G_MTX_MODELVIEW);
            gSPDisplayList(POLY_XLU_DISP++, gZoraRipplesGeometryDL);
        }
        effect++;
    }
    CLOSE_DISPS(globalCtx->state.gfxCtx, "../z_en_zo_eff.c", 248);
}

void EnZo_DrawBubbles(EnZo* this, GlobalContext* globalCtx) {
    EnZoEffect* effect = this->effects;
    s16 i;
    u8 setup;

    OPEN_DISPS(globalCtx->state.gfxCtx, "../z_en_zo_eff.c", 260);
    setup = false;
    func_80093D84(globalCtx->state.gfxCtx);
    for (i = 0; i < ARRAY_COUNT(this->effects); i++) {
        if (effect->type == ENZO_EFFECT_BUBBLE) {
            if (!setup) {
                if (1) {}
                gSPDisplayList(POLY_XLU_DISP++, gZoraBubblesVisualDL);
                gDPPipeSync(POLY_XLU_DISP++);
                gDPSetEnvColor(POLY_XLU_DISP++, 150, 150, 150, 0);
                gDPSetPrimColor(POLY_XLU_DISP++, 0, 0, 255, 255, 255, 255);

                setup = true;
            }

            Matrix_Translate(effect->pos.x, effect->pos.y, effect->pos.z, MTXMODE_NEW);
            func_800D1FD4(&globalCtx->mf_11DA0);
            Matrix_Scale(effect->scale, effect->scale, 1.0f, MTXMODE_APPLY);

            gSPMatrix(POLY_XLU_DISP++, Matrix_NewMtx(globalCtx->state.gfxCtx, "../z_en_zo_eff.c", 281),
                      G_MTX_NOPUSH | G_MTX_LOAD | G_MTX_MODELVIEW);
            gSPDisplayList(POLY_XLU_DISP++, gZoraBubblesGeometryDL);
        }
        effect++;
    }
    CLOSE_DISPS(globalCtx->state.gfxCtx, "../z_en_zo_eff.c", 286);
}

void EnZo_DrawSplashes(EnZo* this, GlobalContext* globalCtx) {
    EnZoEffect* effect;
    s16 i;
    u8 setup;

    effect = this->effects;
    OPEN_DISPS(globalCtx->state.gfxCtx, "../z_en_zo_eff.c", 298);
    setup = false;
    func_80093D84(globalCtx->state.gfxCtx);
    for (i = 0; i < ARRAY_COUNT(this->effects); i++) {
        if (effect->type == ENZO_EFFECT_SPLASH) {
            if (!setup) {
                if (1) {}
                gSPDisplayList(POLY_XLU_DISP++, gZoraSplashesVisualDL);
                gDPPipeSync(POLY_XLU_DISP++);
                gDPSetEnvColor(POLY_XLU_DISP++, 200, 200, 200, 0);
                setup = true;
            }
            gDPSetPrimColor(POLY_XLU_DISP++, 0, 0, 180, 180, 180, effect->color.a);

            Matrix_Translate(effect->pos.x, effect->pos.y, effect->pos.z, MTXMODE_NEW);
            func_800D1FD4(&globalCtx->mf_11DA0);
            Matrix_Scale(effect->scale, effect->scale, 1.0f, MTXMODE_APPLY);
            gSPMatrix(POLY_XLU_DISP++, Matrix_NewMtx(globalCtx->state.gfxCtx, "../z_en_zo_eff.c", 325),
                      G_MTX_NOPUSH | G_MTX_LOAD | G_MTX_MODELVIEW);

            gSPDisplayList(POLY_XLU_DISP++, gZoraSplashesGeometryDL);
        }
        effect++;
    }
    CLOSE_DISPS(globalCtx->state.gfxCtx, "../z_en_zo_eff.c", 331);
}

void EnZo_TreadWaterRipples(EnZo* this, f32 scale, f32 targetScale, u8 alpha) {
    Vec3f pos = { 0.0f, 0.0f, 0.0f };

    pos.x = this->actor.world.pos.x;
    pos.y = this->actor.world.pos.y + this->actor.yDistToWater;
    pos.z = this->actor.world.pos.z;
    EnZo_Ripple(this, &pos, scale, targetScale, alpha);
}

static ColliderCylinderInit sCylinderInit = {
    {
        COLTYPE_NONE,
        AT_NONE,
        AC_NONE,
        OC1_ON | OC1_TYPE_ALL,
        OC2_TYPE_2,
        COLSHAPE_CYLINDER,
    },
    {
        ELEMTYPE_UNK0,
        { 0x00000000, 0x00, 0x00 },
        { 0x00000000, 0x00, 0x00 },
        TOUCH_NONE,
        BUMP_NONE,
        OCELEM_ON,
    },
    { 26, 64, 0, { 0, 0, 0 } },
};

static CollisionCheckInfoInit2 sColChkInit = { 0, 0, 0, 0, MASS_IMMOVABLE };

const ActorInit En_Zo_InitVars = {
    ACTOR_EN_ZO,
    ACTORCAT_NPC,
    FLAGS,
    OBJECT_ZO,
    sizeof(EnZo),
    (ActorFunc)EnZo_Init,
    (ActorFunc)EnZo_Destroy,
    (ActorFunc)EnZo_Update,
    (ActorFunc)EnZo_Draw,
};

static struct_80034EC0_Entry sAnimations[] = {
    { &gZoraIdleAnim, 1.0f, 0.0f, -1.0f, ANIMMODE_LOOP, -8.0f },
    { &gZoraIdleAnim, 1.0f, 0.0f, -1.0f, ANIMMODE_LOOP, 0.0f },
    { &gZoraSurfaceAnim, 0.0f, 1.0f, 1.0f, ANIMMODE_ONCE, 0.0f },
    { &gZoraSurfaceAnim, 1.0f, 1.0f, -1.0f, ANIMMODE_LOOP, -8.0f },
    { &gZoraSurfaceAnim, 1.0f, 8.0f, -1.0f, ANIMMODE_LOOP, -8.0f },
    { &gZoraThrowRupeesAnim, 1.0f, 0.0f, -1.0f, ANIMMODE_LOOP, -8.0f },
    { &gZoraHandsOnHipsTappingFootAnim, 1.0f, 0.0f, -1.0f, ANIMMODE_LOOP, -8.0f },
    { &gZoraOpenArmsAnim, 1.0f, 0.0f, -1.0f, ANIMMODE_LOOP, -8.0f },
};

void EnZo_SpawnSplashes(EnZo* this) {
    Vec3f pos;
    Vec3f vel;
    s32 i;

    // Convert 20 particles into splashes (all of them since there are only 15)
    for (i = 0; i < 20; i++) {
        f32 speed = Rand_ZeroOne() * 1.5f + 0.5f;
        f32 angle = Rand_ZeroOne() * 6.28f; // ~pi * 2

        vel.y = Rand_ZeroOne() * 3.0f + 3.0f;

        vel.x = sinf(angle) * speed;
        vel.z = cosf(angle) * speed;

        pos = this->actor.world.pos;
        pos.x += vel.x * 6.0f;
        pos.z += vel.z * 6.0f;
        pos.y += this->actor.yDistToWater;
        EnZo_Splash(this, &pos, &vel, 0.08f);
    }
}

u16 func_80B61024(GlobalContext* globalCtx, Actor* thisx) {
    u16 textId;

    textId = Text_GetFaceReaction(globalCtx, 29);
    if (textId != 0) {
        return textId;
    }

    switch (thisx->params & 0x3F) {
        case 8:
            if (gSaveContext.eventChkInf[3] & 1) {
                return 0x402A;
            }
            break;

        case 6:
            return 0x4020;

        case 7:
            return 0x4021;

        case 0:
            if (CHECK_QUEST_ITEM(QUEST_ZORA_SAPPHIRE)) {
                return 0x402D;
            }
            if (gSaveContext.eventChkInf[3] & 1) {
                return 0x4007;
            }
            break;

        case 1:
            if (CHECK_QUEST_ITEM(QUEST_ZORA_SAPPHIRE)) {
                return 0x402E;
            }

            if (gSaveContext.eventChkInf[3] & 1) {
                return (gSaveContext.infTable[18] & 0x10) ? 0x4009 : 0x4008;
            }
            break;

        case 2:
            if (CHECK_QUEST_ITEM(QUEST_ZORA_SAPPHIRE)) {
                return 0x402D;
            }
            if (gSaveContext.eventChkInf[3] & 2) {
                return (gSaveContext.infTable[18] & 0x200) ? 0x400B : 0x402F;
            }
            if (gSaveContext.eventChkInf[3] & 1) {
                return 0x400A;
            }
            break;

        case 3:
            if (CHECK_QUEST_ITEM(QUEST_ZORA_SAPPHIRE)) {
                return 0x402E;
            }
            if (gSaveContext.eventChkInf[3] & 1) {
                return 0x400C;
            }
            break;

        case 4:
            if (CHECK_QUEST_ITEM(QUEST_ZORA_SAPPHIRE)) {
                return 0x402D;
            }

            if (gSaveContext.eventChkInf[3] & 8) {
                return 0x4010;
            }
            if (gSaveContext.eventChkInf[3] & 1) {
                return 0x400F;
            }
            break;

        case 5:
            if (CHECK_QUEST_ITEM(QUEST_ZORA_SAPPHIRE)) {
                return 0x402E;
            }
            if (gSaveContext.eventChkInf[3] & 1) {
                return 0x4011;
            }
            break;
    }
    return 0x4006;
}

s16 func_80B61298(GlobalContext* globalCtx, Actor* thisx) {
    switch (func_8010BDBC(&globalCtx->msgCtx)) {
        case 0:
        case 1:
        case 3:
        case 6:
        case 7:
        case 8:
        case 9:
            return 1;

        case 2:
            switch (thisx->textId) {
                case 0x4020:
                case 0x4021:
                    return 0;
                case 0x4008:
                    gSaveContext.infTable[18] |= 0x10;
                    break;
                case 0x402F:
                    gSaveContext.infTable[18] |= 0x200;
                    break;
            }
            gSaveContext.eventChkInf[3] |= 1;
            return 0;

        case 4:
            switch (func_80106BC8(globalCtx)) {
                case 0:
                    return 1;
                default:
                    if (thisx->textId == 0x400C) {
                        thisx->textId = (globalCtx->msgCtx.choiceIndex == 0) ? 0x400D : 0x400E;
                        func_8010B720(globalCtx, thisx->textId);
                    }
                    break;
            }
            return 1;

        case 5:
            switch (func_80106BC8(globalCtx)) {
                case 0:
                    return 1;
                default:
                    return 2;
            }
    }

    return 1;
}

void EnZo_Blink(EnZo* this) {
    if (DECR(this->blinkTimer) == 0) {
        this->eyeTexture++;
        if (this->eyeTexture >= 3) {
            this->blinkTimer = Rand_S16Offset(30, 30);
            this->eyeTexture = 0;
        }
    }
}

void EnZo_Dialog(EnZo* this, GlobalContext* globalCtx) {
    Player* player = PLAYER;

    this->npcInfo.focusPos = player->actor.world.pos;
    if (this->actionFunc == EnZo_Standing) {
        // Look down at link if young, look up if old
<<<<<<< HEAD
        this->npcInfo.eyeHeight = LINK_IS_CHILD ? 10.0f : -10.0f;
=======
        this->unk_194.unk_14 = !LINK_IS_ADULT ? 10.0f : -10.0f;
>>>>>>> 18c84b0b
    } else {
        this->npcInfo.focusPos.y = this->actor.world.pos.y;
    }
    Npc_TurnTowardsFocus(&this->actor, &this->npcInfo, 11, this->unk_64C);
    if (this->canSpeak == true) {
        Actor_Talk(globalCtx, &this->actor, &this->npcInfo.talkState, this->dialogRadius, func_80B61024, func_80B61298);
    }
}

s32 EnZo_PlayerInProximity(EnZo* this, GlobalContext* globalCtx) {
    Player* player = PLAYER;
    Vec3f surfacePos;
    f32 yDist;
    f32 hDist;

    surfacePos.x = this->actor.world.pos.x;
    surfacePos.y = this->actor.world.pos.y + this->actor.yDistToWater;
    surfacePos.z = this->actor.world.pos.z;

    hDist = Math_Vec3f_DistXZ(&surfacePos, &player->actor.world.pos);
    yDist = fabsf(player->actor.world.pos.y - surfacePos.y);

    if (hDist < 240.0f && yDist < 80.0f) {
        return 1;
    }
    return 0;
}

void EnZo_SetAnimation(EnZo* this) {
    s32 animId = 8;

    if (this->skelAnime.animation == &gZoraHandsOnHipsTappingFootAnim ||
        this->skelAnime.animation == &gZoraOpenArmsAnim) {
        if (this->npcInfo.talkState == 0) {
            if (this->actionFunc == EnZo_Standing) {
                animId = 0;
            } else {
                animId = 3;
            }
        }
    }

    if (this->npcInfo.talkState != 0 && this->actor.textId == 0x4006 &&
        this->skelAnime.animation != &gZoraHandsOnHipsTappingFootAnim) {
        animId = 6;
    }

    if (this->npcInfo.talkState != 0 && this->actor.textId == 0x4007 &&
        this->skelAnime.animation != &gZoraOpenArmsAnim) {
        animId = 7;
    }

    if (animId != 8) {
        func_80034EC0(&this->skelAnime, sAnimations, animId);
        if (animId == 3) {
            this->skelAnime.curFrame = this->skelAnime.endFrame;
            this->skelAnime.playSpeed = 0.0f;
        }
    }
}

void EnZo_Init(Actor* thisx, GlobalContext* globalCtx) {
    EnZo* this = THIS;

    ActorShape_Init(&this->actor.shape, 0.0f, NULL, 0.0f);
    SkelAnime_InitFlex(globalCtx, &this->skelAnime, &gZoraSkel, NULL, this->jointTable, this->morphTable, 20);
    Collider_InitCylinder(globalCtx, &this->collider);
    Collider_SetCylinder(globalCtx, &this->collider, &this->actor, &sCylinderInit);
    CollisionCheck_SetInfo2(&this->actor.colChkInfo, NULL, &sColChkInit);

    if (LINK_IS_ADULT && ((this->actor.params & 0x3F) == 8)) {
        Actor_Kill(&this->actor);
        return;
    }

    func_80034EC0(&this->skelAnime, sAnimations, 2);
    Actor_SetScale(&this->actor, 0.01f);
    this->actor.targetMode = 6;
    this->dialogRadius = this->collider.dim.radius + 30.0f;
    this->unk_64C = 1;
    this->canSpeak = false;
    this->npcInfo.talkState = 0;
    Actor_UpdateBgCheckInfo(globalCtx, &this->actor, this->collider.dim.height * 0.5f, this->collider.dim.radius, 0.0f,
                            5);

    if (this->actor.yDistToWater < 54.0f || (this->actor.params & 0x3F) == 8) {
        this->actor.shape.shadowDraw = ActorShadow_DrawCircle;
        this->actor.shape.shadowScale = 24.0f;
        func_80034EC0(&this->skelAnime, sAnimations, 1);
        this->canSpeak = true;
        this->alpha = 255.0f;
        this->actionFunc = EnZo_Standing;
    } else {
        this->actor.flags &= ~1;
        this->actionFunc = EnZo_Submerged;
    }
}

void EnZo_Destroy(Actor* thisx, GlobalContext* globalCtx) {
}

void EnZo_Standing(EnZo* this, GlobalContext* globalCtx) {
    s16 angle;

    func_80034F54(globalCtx, this->unk_656, this->unk_67E, 20);
    EnZo_SetAnimation(this);
    if (this->npcInfo.talkState != 0) {
        this->unk_64C = 4;
        return;
    }

    angle = ABS((s16)((f32)this->actor.yawTowardsPlayer - (f32)this->actor.shape.rot.y));
    if (angle < 0x4718) {
        if (EnZo_PlayerInProximity(this, globalCtx)) {
            this->unk_64C = 2;
        } else {
            this->unk_64C = 1;
        }
    } else {
        this->unk_64C = 1;
    }
}

void EnZo_Submerged(EnZo* this, GlobalContext* globalCtx) {
    if (EnZo_PlayerInProximity(this, globalCtx)) {
        this->actionFunc = EnZo_Surface;
        this->actor.velocity.y = 4.0f;
    }
}

void EnZo_Surface(EnZo* this, GlobalContext* globalCtx) {
    if (this->actor.yDistToWater < 54.0f) {
        Audio_PlayActorSound2(&this->actor, NA_SE_EV_OUT_OF_WATER);
        EnZo_SpawnSplashes(this);
        func_80034EC0(&this->skelAnime, sAnimations, 3);
        this->actor.flags |= 1;
        this->actionFunc = EnZo_TreadWater;
        this->actor.velocity.y = 0.0f;
        this->alpha = 255.0f;
    } else if (this->actor.yDistToWater < 80.0f) {
        Math_ApproachF(&this->actor.velocity.y, 2.0f, 0.4f, 0.6f);
        Math_ApproachF(&this->alpha, 255.0f, 0.3f, 10.0f);
    }
}

void EnZo_TreadWater(EnZo* this, GlobalContext* globalCtx) {
    func_80034F54(globalCtx, this->unk_656, this->unk_67E, 20);
    if (Animation_OnFrame(&this->skelAnime, this->skelAnime.endFrame)) {
        this->canSpeak = true;
        this->unk_64C = 4;
        this->skelAnime.playSpeed = 0.0f;
    }
    EnZo_SetAnimation(this);

    Math_ApproachF(&this->actor.velocity.y, this->actor.yDistToWater < 54.0f ? -0.6f : 0.6f, 0.3f, 0.2f);
    if (this->rippleTimer != 0) {
        this->rippleTimer--;
        if ((this->rippleTimer == 3) || (this->rippleTimer == 6)) {
            EnZo_TreadWaterRipples(this, 0.2f, 1.0f, 200);
        }
    } else {
        EnZo_TreadWaterRipples(this, 0.2f, 1.0f, 200);
        this->rippleTimer = 12;
    }

    if (EnZo_PlayerInProximity(this, globalCtx) != 0) {
        this->timeToDive = Rand_S16Offset(40, 40);
    } else if (DECR(this->timeToDive) == 0) {
        f32 startFrame;
        func_80034EC0(&this->skelAnime, sAnimations, 4);
        this->canSpeak = false;
        this->unk_64C = 1;
        this->actionFunc = EnZo_Dive;
        startFrame = this->skelAnime.startFrame;
        this->skelAnime.startFrame = this->skelAnime.endFrame;
        this->skelAnime.curFrame = this->skelAnime.endFrame;
        this->skelAnime.endFrame = startFrame;
        this->skelAnime.playSpeed = -1.0f;
    }
}

void EnZo_Dive(EnZo* this, GlobalContext* globalCtx) {
    if (Animation_OnFrame(&this->skelAnime, this->skelAnime.endFrame)) {
        Audio_PlayActorSound2(&this->actor, NA_SE_EV_DIVE_WATER);
        EnZo_SpawnSplashes(this);
        this->actor.flags &= ~1;
        this->actor.velocity.y = -4.0f;
        this->skelAnime.playSpeed = 0.0f;
    }

    if (this->skelAnime.playSpeed > 0.0f) {
        return;
    }

    if (this->actor.yDistToWater > 80.0f || this->actor.bgCheckFlags & 1) {
        Math_ApproachF(&this->actor.velocity.y, -1.0f, 0.4f, 0.6f);
        Math_ApproachF(&this->alpha, 0.0f, 0.3f, 10.0f);
    }

    if ((s16)this->alpha == 0) {
        func_80034EC0(&this->skelAnime, sAnimations, 2);
        this->actor.world.pos = this->actor.home.pos;
        this->alpha = 0.0f;
        this->actionFunc = EnZo_Submerged;
    }
}

void EnZo_Update(Actor* thisx, GlobalContext* globalCtx) {
    EnZo* this = THIS;
    u32 pad;
    Vec3f pos;

    if ((s32)this->alpha != 0) {
        SkelAnime_Update(&this->skelAnime);
        EnZo_Blink(this);
    }

    Actor_MoveForwardXZ(thisx);
    Actor_UpdateBgCheckInfo(globalCtx, thisx, this->collider.dim.radius, this->collider.dim.height * 0.25f, 0.0f, 5);
    this->actionFunc(this, globalCtx);
    EnZo_Dialog(this, globalCtx);

    // Spawn air bubbles
    if (globalCtx->state.frames & 8) {
        pos = this->actor.world.pos;

        pos.y += (Rand_ZeroOne() - 0.5f) * 10.0f + 18.0f;
        pos.x += (Rand_ZeroOne() - 0.5f) * 28.0f;
        pos.z += (Rand_ZeroOne() - 0.5f) * 28.0f;
        EnZo_Bubble(this, &pos);
    }

    if ((s32)this->alpha != 0) {
        Collider_UpdateCylinder(thisx, &this->collider);
        CollisionCheck_SetOC(globalCtx, &globalCtx->colChkCtx, &this->collider.base);
    }

    EnZo_UpdateRipples(this);
    EnZo_UpdateBubbles(this);
    EnZo_UpdateSplashes(this);
}

s32 EnZo_OverrideLimbDraw(GlobalContext* globalCtx, s32 limbIndex, Gfx** dList, Vec3f* pos, Vec3s* rot, void* thisx,
                          Gfx** gfx) {
    EnZo* this = THIS;
    Vec3s vec;

    if (limbIndex == 15) {
        Matrix_Translate(1800.0f, 0.0f, 0.0f, MTXMODE_APPLY);
        vec = this->npcInfo.neckAngle;
        Matrix_RotateX((vec.y / 32768.0f) * M_PI, MTXMODE_APPLY);
        Matrix_RotateZ((vec.x / 32768.0f) * M_PI, MTXMODE_APPLY);
        Matrix_Translate(-1800.0f, 0.0f, 0.0f, MTXMODE_APPLY);
    }

    if (limbIndex == 8) {
        vec = this->npcInfo.waistAngle;
        Matrix_RotateX((-vec.y / 32768.0f) * M_PI, MTXMODE_APPLY);
        Matrix_RotateZ((vec.x / 32768.0f) * M_PI, MTXMODE_APPLY);
    }

    if ((limbIndex == 8) || (limbIndex == 9) || (limbIndex == 12)) {
        rot->y += (Math_SinS(this->unk_656[limbIndex]) * 200.0f);
        rot->z += (Math_CosS(this->unk_67E[limbIndex]) * 200.0f);
    }

    return 0;
}

void EnZo_PostLimbDraw(GlobalContext* globalCtx, s32 limbIndex, Gfx** dList, Vec3s* rot, void* thisx, Gfx** gfx) {
    EnZo* this = THIS;
    Vec3f vec = { 0.0f, 600.0f, 0.0f };

    if (limbIndex == 15) {
        Matrix_MultVec3f(&vec, &this->actor.focus.pos);
    }
}

void EnZo_Draw(Actor* thisx, GlobalContext* globalCtx) {
    EnZo* this = THIS;
    void* eyeTextures[] = { gZoraEyeOpenTex, gZoraEyeHalfTex, gZoraEyeClosedTex };

    Matrix_Push();
    EnZo_DrawRipples(this, globalCtx);
    EnZo_DrawBubbles(this, globalCtx);
    EnZo_DrawSplashes(this, globalCtx);
    Matrix_Pop();

    if ((s32)this->alpha != 0) {
        OPEN_DISPS(globalCtx->state.gfxCtx, "../z_en_zo.c", 1008);

        if (this->alpha == 255.0f) {
            gSPSegment(POLY_OPA_DISP++, 0x08, SEGMENTED_TO_VIRTUAL(eyeTextures[this->eyeTexture]));
            func_80034BA0(globalCtx, &this->skelAnime, EnZo_OverrideLimbDraw, EnZo_PostLimbDraw, thisx, this->alpha);
        } else {
            gSPSegment(POLY_XLU_DISP++, 0x08, SEGMENTED_TO_VIRTUAL(eyeTextures[this->eyeTexture]));
            func_80034CC4(globalCtx, &this->skelAnime, EnZo_OverrideLimbDraw, EnZo_PostLimbDraw, thisx, this->alpha);
        }

        CLOSE_DISPS(globalCtx->state.gfxCtx, "../z_en_zo.c", 1025);
    }
}<|MERGE_RESOLUTION|>--- conflicted
+++ resolved
@@ -498,11 +498,7 @@
     this->npcInfo.focusPos = player->actor.world.pos;
     if (this->actionFunc == EnZo_Standing) {
         // Look down at link if young, look up if old
-<<<<<<< HEAD
-        this->npcInfo.eyeHeight = LINK_IS_CHILD ? 10.0f : -10.0f;
-=======
-        this->unk_194.unk_14 = !LINK_IS_ADULT ? 10.0f : -10.0f;
->>>>>>> 18c84b0b
+        this->npcInfo.eyeHeight = !LINK_IS_ADULT ? 10.0f : -10.0f;
     } else {
         this->npcInfo.focusPos.y = this->actor.world.pos.y;
     }
