--- conflicted
+++ resolved
@@ -75,15 +75,10 @@
     osSyncPrintf("(Dungeon Elevator)(arg_data 0x%04x)\n", thisx->params);
 }
 
-<<<<<<< HEAD
-void ObjElevator_Destroy(ObjElevator* this, GlobalContext* globalCtx) {
-    func_8003ED58(globalCtx, &globalCtx->colCtx.dyna, this->dyna.dynaPolyId);
-=======
 void ObjElevator_Destroy(Actor* thisx, GlobalContext* globalCtx) {
     ObjElevator* this = THIS;
 
     DynaPolyInfo_Free(globalCtx, &globalCtx->colCtx.dyna, this->dyna.dynaPolyId);
->>>>>>> c5892858
 }
 
 void func_80B92C5C(ObjElevator* this) {
