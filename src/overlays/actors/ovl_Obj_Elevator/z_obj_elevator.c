/*
 * File: z_obj_elevator.c
 * Overlay: Obj_Elevator
 * Description: Stone Elevator
 */

#include "z_obj_elevator.h"
#include "assets/objects/object_d_elevator/object_d_elevator.h"

#define FLAGS 0

void ObjElevator_Init(Actor* thisx, PlayState* play);
void ObjElevator_Destroy(Actor* thisx, PlayState* play);
void ObjElevator_Update(Actor* thisx, PlayState* play);
void ObjElevator_Draw(Actor* thisx, PlayState* play);

void func_80B92C5C(ObjElevator* this);
void func_80B92C80(ObjElevator* this, PlayState* play);
void func_80B92D20(ObjElevator* this);
void func_80B92D44(ObjElevator* this, PlayState* play);

ActorInit Obj_Elevator_InitVars = {
    /**/ ACTOR_OBJ_ELEVATOR,
    /**/ ACTORCAT_BG,
    /**/ FLAGS,
    /**/ OBJECT_D_ELEVATOR,
    /**/ sizeof(ObjElevator),
    /**/ ObjElevator_Init,
    /**/ ObjElevator_Destroy,
    /**/ ObjElevator_Update,
    /**/ ObjElevator_Draw,
};

static InitChainEntry sInitChain[] = {
    ICHAIN_F32(uncullZoneForward, 2000, ICHAIN_CONTINUE),
    ICHAIN_F32(uncullZoneScale, 600, ICHAIN_CONTINUE),
    ICHAIN_F32(uncullZoneDownward, 2000, ICHAIN_STOP),
};

static f32 sScales[] = { 0.1f, 0.05f };

void ObjElevator_SetupAction(ObjElevator* this, ObjElevatorActionFunc actionFunc) {
    this->actionFunc = actionFunc;
}

void func_80B92B08(ObjElevator* this, PlayState* play, CollisionHeader* collision, s32 flag) {
    STACK_PAD(s16);
    CollisionHeader* colHeader = NULL;
<<<<<<< HEAD
    STACK_PAD(s16);
    Actor* thisx = &this->dyna.actor;
=======
>>>>>>> bf3339a1

    DynaPolyActor_Init(&this->dyna, flag);
    CollisionHeader_GetVirtual(collision, &colHeader);
    this->dyna.bgId = DynaPoly_SetBgActor(play, &play->colCtx.dyna, &this->dyna.actor, colHeader);

#if OOT_DEBUG
    if (this->dyna.bgId == BG_ACTOR_MAX) {
        s32 pad2;

        PRINTF("Warning : move BG 登録失敗(%s %d)(name %d)(arg_data 0x%04x)\n", "../z_obj_elevator.c", 136,
               this->dyna.actor.id, this->dyna.actor.params);
    }
#endif
}

void ObjElevator_Init(Actor* thisx, PlayState* play) {
    ObjElevator* this = (ObjElevator*)thisx;
    f32 temp_f0;

    func_80B92B08(this, play, &object_d_elevator_Col_000360, DYNA_TRANSFORM_POS);
    Actor_SetScale(thisx, sScales[thisx->params & 1]);
    Actor_ProcessInitChain(thisx, sInitChain);
    temp_f0 = (thisx->params >> 8) & 0xF;
    this->unk_16C = temp_f0 + temp_f0;
    func_80B92C5C(this);
    PRINTF("(Dungeon Elevator)(arg_data 0x%04x)\n", thisx->params);
}

void ObjElevator_Destroy(Actor* thisx, PlayState* play) {
    ObjElevator* this = (ObjElevator*)thisx;

    DynaPoly_DeleteBgActor(play, &play->colCtx.dyna, this->dyna.bgId);
}

void func_80B92C5C(ObjElevator* this) {
    ObjElevator_SetupAction(this, func_80B92C80);
}

void func_80B92C80(ObjElevator* this, PlayState* play) {
    f32 sub;
    Actor* thisx = &this->dyna.actor;

    if ((this->dyna.interactFlags & DYNA_INTERACT_PLAYER_ON_TOP) && !(this->unk_170 & DYNA_INTERACT_PLAYER_ON_TOP)) {
        sub = thisx->world.pos.y - thisx->home.pos.y;
        if (fabsf(sub) < 0.1f) {
            this->unk_168 = thisx->home.pos.y + ((thisx->params >> 0xC) & 0xF) * 80.0f;
        } else {
            this->unk_168 = thisx->home.pos.y;
        }
        func_80B92D20(this);
    }
}

void func_80B92D20(ObjElevator* this) {
    ObjElevator_SetupAction(this, func_80B92D44);
}

void func_80B92D44(ObjElevator* this, PlayState* play) {
    Actor* thisx = &this->dyna.actor;

    if (fabsf(Math_SmoothStepToF(&thisx->world.pos.y, this->unk_168, 1.0f, this->unk_16C, 0.0f)) < 0.001f) {
        Actor_PlaySfx(thisx, NA_SE_EV_FOOT_SWITCH);
        func_80B92C5C(this);
    } else {
        Actor_PlaySfx(thisx, NA_SE_EV_STONE_STATUE_OPEN - SFX_FLAG);
    }
}

void ObjElevator_Update(Actor* thisx, PlayState* play) {
    ObjElevator* this = (ObjElevator*)thisx;

    if (this->actionFunc) {
        this->actionFunc(this, play);
    }
    this->unk_170 = this->dyna.interactFlags;
}

void ObjElevator_Draw(Actor* thisx, PlayState* play) {
    Gfx_DrawDListOpa(play, object_d_elevator_DL_000180);
}<|MERGE_RESOLUTION|>--- conflicted
+++ resolved
@@ -46,11 +46,6 @@
 void func_80B92B08(ObjElevator* this, PlayState* play, CollisionHeader* collision, s32 flag) {
     STACK_PAD(s16);
     CollisionHeader* colHeader = NULL;
-<<<<<<< HEAD
-    STACK_PAD(s16);
-    Actor* thisx = &this->dyna.actor;
-=======
->>>>>>> bf3339a1
 
     DynaPolyActor_Init(&this->dyna, flag);
     CollisionHeader_GetVirtual(collision, &colHeader);
@@ -58,7 +53,7 @@
 
 #if OOT_DEBUG
     if (this->dyna.bgId == BG_ACTOR_MAX) {
-        s32 pad2;
+    STACK_PAD(s32);
 
         PRINTF("Warning : move BG 登録失敗(%s %d)(name %d)(arg_data 0x%04x)\n", "../z_obj_elevator.c", 136,
                this->dyna.actor.id, this->dyna.actor.params);
