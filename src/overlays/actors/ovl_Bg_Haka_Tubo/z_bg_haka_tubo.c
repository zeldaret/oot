/*
 * File: z_bg_haka_tubo.c
 * Overlay: ovl_Bg_Haka_Tubo
 * Description: Shadow Temple Giant Skull Jar
 */

#include "z_bg_haka_tubo.h"
#include "objects/gameplay_keep/gameplay_keep.h"

#define FLAGS 0x00000010

#define THIS ((BgHakaTubo*)thisx)

void BgHakaTubo_Init(Actor* thisx, GlobalContext* globalCtx);
void BgHakaTubo_Destroy(Actor* thisx, GlobalContext* globalCtx);
void BgHakaTubo_Update(Actor* thisx, GlobalContext* globalCtx);
void BgHakaTubo_Draw(Actor* thisx, GlobalContext* globalCtx);

void BgHakaTubo_Idle(BgHakaTubo* this, GlobalContext* globalCtx);
void BgHakaTubo_DropCollectible(BgHakaTubo* this, GlobalContext* globalCtx);

const ActorInit Bg_Haka_Tubo_InitVars = {
    ACTOR_BG_HAKA_TUBO,
    ACTORCAT_BG,
    FLAGS,
    OBJECT_HAKA_OBJECTS,
    sizeof(BgHakaTubo),
    (ActorFunc)BgHakaTubo_Init,
    (ActorFunc)BgHakaTubo_Destroy,
    (ActorFunc)BgHakaTubo_Update,
    (ActorFunc)BgHakaTubo_Draw,
};

static ColliderCylinderInit sPotColliderInit = {
    {
        COLTYPE_NONE,
        AT_NONE,
        AC_ON | AC_TYPE_PLAYER,
        OC1_NONE,
        OC2_TYPE_2,
        COLSHAPE_CYLINDER,
    },
    {
        ELEMTYPE_UNK0,
        { 0x00000000, 0x00, 0x00 },
        { 0x00000008, 0x00, 0x00 },
        TOUCH_NONE,
        BUMP_ON,
        OCELEM_NONE,
    },
    { 25, 60, 30, { 0, 0, 0 } },
};

static ColliderCylinderInit sFlamesColliderInit = {
    {
        COLTYPE_NONE,
        AT_ON | AT_TYPE_ENEMY,
        AC_NONE,
        OC1_ON | OC1_TYPE_PLAYER,
        OC2_TYPE_2,
        COLSHAPE_CYLINDER,
    },
    {
        ELEMTYPE_UNK0,
        { 0x20000000, 0x01, 0x04 },
        { 0x00000008, 0x00, 0x00 },
        TOUCH_ON | TOUCH_SFX_NONE,
        BUMP_NONE,
        OCELEM_ON,
    },
    { 60, 45, 235, { 0, 0, 0 } },
};

static s32 sPotsDestroyed = 0;

static InitChainEntry sInitChain[] = {
    ICHAIN_VEC3F_DIV1000(scale, 100, ICHAIN_STOP),
};

extern CollisionHeader D_060108B8;
extern Gfx D_0600FE40[];

void BgHakaTubo_Init(Actor* thisx, GlobalContext* globalCtx) {
    BgHakaTubo* this = THIS;
    s32 pad;
    CollisionHeader* colHeader = NULL;

    Actor_ProcessInitChain(&this->dyna.actor, sInitChain);
    DynaPolyActor_Init(&this->dyna, DPM_UNK3);
    CollisionHeader_GetVirtual(&D_060108B8, &colHeader);
    this->dyna.bgId = DynaPoly_SetBgActor(globalCtx, &globalCtx->colCtx.dyna, &this->dyna.actor, colHeader);
    Collider_InitCylinder(globalCtx, &this->potCollider);
    Collider_SetCylinder(globalCtx, &this->potCollider, &this->dyna.actor, &sPotColliderInit);
    Collider_InitCylinder(globalCtx, &this->flamesCollider);
    Collider_SetCylinder(globalCtx, &this->flamesCollider, &this->dyna.actor, &sFlamesColliderInit);
    this->fireScroll = Rand_ZeroOne() * 15.0f;
    sPotsDestroyed = 0;
    this->actionFunc = BgHakaTubo_Idle;
}

void BgHakaTubo_Destroy(Actor* thisx, GlobalContext* globalCtx) {
    BgHakaTubo* this = THIS;

    DynaPoly_DeleteBgActor(globalCtx, &globalCtx->colCtx.dyna, this->dyna.bgId);
    Collider_DestroyCylinder(globalCtx, &this->potCollider);
    Collider_DestroyCylinder(globalCtx, &this->flamesCollider);
}

void BgHakaTubo_Idle(BgHakaTubo* this, GlobalContext* globalCtx) {
    static Vec3f sZeroVector = { 0.0f, 0.0f, 0.0f };
    Vec3f pos;

    if (this->dyna.actor.room == 12) { // 3 spinning pots room in Shadow Temple
        this->dyna.actor.shape.rot.y += 0x180;
        this->dyna.actor.world.pos.x = Math_SinS(this->dyna.actor.shape.rot.y - 0x4000) * 145.0f + -5559.0f;
        this->dyna.actor.world.pos.z = Math_CosS(this->dyna.actor.shape.rot.y - 0x4000) * 145.0f + -1587.0f;
    }
    // Colliding with flame circle
    if (this->flamesCollider.base.atFlags & AT_HIT) {
        this->flamesCollider.base.atFlags &= ~AT_HIT;
        func_8002F71C(globalCtx, &this->dyna.actor, 5.0f, this->dyna.actor.yawTowardsPlayer, 5.0f);
    }
    // Colliding with hitbox inside the pot
    if (this->potCollider.base.acFlags & AC_HIT) {
        this->potCollider.base.acFlags &= ~AC_HIT;
        // If the colliding actor is within a 50 unit radius and 50 unit height cylinder centered
        // on the actor's position, break the pot
        if (Actor_WorldDistXZToPoint(&this->dyna.actor, &this->potCollider.base.ac->world.pos) < 50.0f &&
            (this->potCollider.base.ac->world.pos.y - this->dyna.actor.world.pos.y) < 50.0f) {
            pos.x = this->dyna.actor.world.pos.x;
            pos.z = this->dyna.actor.world.pos.z;
            pos.y = this->dyna.actor.world.pos.y + 80.0f;
            EffectSsBomb2_SpawnLayered(globalCtx, &pos, &sZeroVector, &sZeroVector, 100, 45);
<<<<<<< HEAD
            Audio_PlaySoundAtPosition(globalCtx, &this->dyna.actor.posRot.pos, 50, NA_SE_EV_BOX_BREAK);
            EffectSsHahen_SpawnBurst(globalCtx, &pos, 20.0f, 0, 350, 100, 50, OBJECT_HAKA_OBJECTS, 40,
                                     gEffectFragments2DL);
=======
            Audio_PlaySoundAtPosition(globalCtx, &this->dyna.actor.world.pos, 50, NA_SE_EV_BOX_BREAK);
            EffectSsHahen_SpawnBurst(globalCtx, &pos, 20.0f, 0, 350, 100, 50, OBJECT_HAKA_OBJECTS, 40, D_0400CD80);
>>>>>>> d7397650
            this->dropTimer = 5;
            this->dyna.actor.draw = NULL;
            Actor_SetScale(&this->dyna.actor, 0.0f);
            this->actionFunc = BgHakaTubo_DropCollectible;
        }
    } else {
        Collider_UpdateCylinder(&this->dyna.actor, &this->flamesCollider);
        Collider_UpdateCylinder(&this->dyna.actor, &this->potCollider);
        CollisionCheck_SetAC(globalCtx, &globalCtx->colChkCtx, &this->potCollider.base);
        CollisionCheck_SetAT(globalCtx, &globalCtx->colChkCtx, &this->flamesCollider.base);
        CollisionCheck_SetOC(globalCtx, &globalCtx->colChkCtx, &this->flamesCollider.base);
    }
}

void BgHakaTubo_DropCollectible(BgHakaTubo* this, GlobalContext* globalCtx) {
    EnItem00* collectible;
    f32 rnd;
    Vec3f spawnPos;
    s32 i;
    s32 collectibleParams;

    this->dropTimer--;
    if (this->dropTimer == 0) { // Creates a delay between destroying the pot and dropping the collectible
        spawnPos.x = this->dyna.actor.world.pos.x;
        spawnPos.y = this->dyna.actor.world.pos.y + 200.0f;
        spawnPos.z = this->dyna.actor.world.pos.z;
        if (this->dyna.actor.room == 12) { // 3 spinning pots room in Shadow Temple
            rnd = Rand_ZeroOne();
            sPotsDestroyed++;
            if (sPotsDestroyed == 3) {
                // All 3 pots destroyed
                collectibleParams = -1;
                func_80078884(NA_SE_SY_CORRECT_CHIME);
                // Drop rupees
                for (i = 0; i < 9; i++) {
                    collectible = Item_DropCollectible(globalCtx, &spawnPos, i % 3);
                    if (collectible != NULL) {
                        collectible->actor.velocity.y = 15.0f;
                        collectible->actor.world.rot.y = this->dyna.actor.shape.rot.y + (i * 0x1C71);
                    }
                }
            } else if (rnd < 0.2f) {
                // Unlucky, no reward and spawn keese
                collectibleParams = -1;
                Actor_Spawn(&globalCtx->actorCtx, globalCtx, ACTOR_EN_FIREFLY, this->dyna.actor.world.pos.x,
                            this->dyna.actor.world.pos.y + 80.0f, this->dyna.actor.world.pos.z, 0,
                            this->dyna.actor.shape.rot.y, 0, 2);
                func_80078884(NA_SE_SY_ERROR);
            } else {
                // Random rewards
                if (rnd < 0.4f) {
                    collectibleParams = ITEM00_BOMBS_A;
                } else if (rnd < 0.6f) {
                    collectibleParams = ITEM00_MAGIC_LARGE;
                } else if (rnd < 0.8f) {
                    collectibleParams = ITEM00_MAGIC_SMALL;
                } else {
                    collectibleParams = ITEM00_ARROWS_SMALL;
                }
                func_80078884(NA_SE_SY_TRE_BOX_APPEAR);
            }
        } else if (Flags_GetCollectible(globalCtx, this->dyna.actor.params) != 0) {
            // If small key already collected, drop recovery heart instead
            collectibleParams = ITEM00_HEART;
            func_80078884(NA_SE_SY_TRE_BOX_APPEAR);
        } else {
            // Drops a small key and sets a collect flag
            collectibleParams = ((this->dyna.actor.params & 0x3F) << 8) | ITEM00_SMALL_KEY;
            func_80078884(NA_SE_SY_CORRECT_CHIME);
        }
        if (collectibleParams != -1) {
            collectible = Item_DropCollectible(globalCtx, &spawnPos, collectibleParams);
            if (collectible != NULL) {
                collectible->actor.velocity.y = 15.0f;
                collectible->actor.world.rot.y = this->dyna.actor.shape.rot.y;
            }
        }
        Actor_Kill(&this->dyna.actor);
    }
}

void BgHakaTubo_Update(Actor* thisx, GlobalContext* globalCtx) {
    BgHakaTubo* this = THIS;

    this->actionFunc(this, globalCtx);
    this->fireScroll++;
}

void BgHakaTubo_DrawFlameCircle(BgHakaTubo* this, GlobalContext* globalCtx) {
    s32 pad;

    OPEN_DISPS(globalCtx->state.gfxCtx, "../z_bg_haka_tubo.c", 476);

    func_80093D84(globalCtx->state.gfxCtx);
    Matrix_Translate(this->dyna.actor.world.pos.x, this->dyna.actor.world.pos.y + 235.0f, this->dyna.actor.world.pos.z,
                     MTXMODE_NEW);
    Matrix_RotateY(this->dyna.actor.shape.rot.y * 0.0000958738f, MTXMODE_APPLY);
    Matrix_Scale(0.07f, 0.04f, 0.07f, MTXMODE_APPLY);
    if (1) {}
    gDPSetPrimColor(POLY_XLU_DISP++, 0x80, 0x80, 0, 170, 255, 255);
    gDPSetEnvColor(POLY_XLU_DISP++, 0, 0, 255, 255);
    gSPSegment(POLY_XLU_DISP++, 0x08,
               Gfx_TwoTexScroll(globalCtx->state.gfxCtx, 0, this->fireScroll & 127, 0, 32, 64, 1, 0,
                                (this->fireScroll * -15) & 0xFF, 32, 64));
    gSPMatrix(POLY_XLU_DISP++, Matrix_NewMtx(globalCtx->state.gfxCtx, "../z_bg_haka_tubo.c", 497),
              G_MTX_NOPUSH | G_MTX_LOAD | G_MTX_MODELVIEW);
    gSPDisplayList(POLY_XLU_DISP++, gEffectFireCircleDL);

    CLOSE_DISPS(globalCtx->state.gfxCtx, "../z_bg_haka_tubo.c", 501);
}

void BgHakaTubo_Draw(Actor* thisx, GlobalContext* globalCtx) {
    BgHakaTubo* this = THIS;

    Gfx_DrawDListOpa(globalCtx, D_0600FE40);
    BgHakaTubo_DrawFlameCircle(this, globalCtx);
}<|MERGE_RESOLUTION|>--- conflicted
+++ resolved
@@ -131,14 +131,9 @@
             pos.z = this->dyna.actor.world.pos.z;
             pos.y = this->dyna.actor.world.pos.y + 80.0f;
             EffectSsBomb2_SpawnLayered(globalCtx, &pos, &sZeroVector, &sZeroVector, 100, 45);
-<<<<<<< HEAD
-            Audio_PlaySoundAtPosition(globalCtx, &this->dyna.actor.posRot.pos, 50, NA_SE_EV_BOX_BREAK);
+            Audio_PlaySoundAtPosition(globalCtx, &this->dyna.actor.world.pos, 50, NA_SE_EV_BOX_BREAK);
             EffectSsHahen_SpawnBurst(globalCtx, &pos, 20.0f, 0, 350, 100, 50, OBJECT_HAKA_OBJECTS, 40,
                                      gEffectFragments2DL);
-=======
-            Audio_PlaySoundAtPosition(globalCtx, &this->dyna.actor.world.pos, 50, NA_SE_EV_BOX_BREAK);
-            EffectSsHahen_SpawnBurst(globalCtx, &pos, 20.0f, 0, 350, 100, 50, OBJECT_HAKA_OBJECTS, 40, D_0400CD80);
->>>>>>> d7397650
             this->dropTimer = 5;
             this->dyna.actor.draw = NULL;
             Actor_SetScale(&this->dyna.actor, 0.0f);
