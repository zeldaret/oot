/*
 * File: z_bg_haka_tubo.c
 * Overlay: ovl_Bg_Haka_Tubo
 * Description: Shadow Temple Giant Skull Jar
 */

#include "z_bg_haka_tubo.h"

#define FLAGS 0x00000010

#define THIS ((BgHakaTubo*)thisx)

void BgHakaTubo_Init(Actor* thisx, GlobalContext* globalCtx);
void BgHakaTubo_Destroy(Actor* thisx, GlobalContext* globalCtx);
void BgHakaTubo_Update(Actor* thisx, GlobalContext* globalCtx);
void BgHakaTubo_Draw(Actor* thisx, GlobalContext* globalCtx);

void BgHakaTubo_Idle(BgHakaTubo* this, GlobalContext* globalCtx);
void BgHakaTubo_DropCollectible(BgHakaTubo* this, GlobalContext* globalCtx);

const ActorInit Bg_Haka_Tubo_InitVars = {
    ACTOR_BG_HAKA_TUBO,
    ACTORTYPE_BG,
    FLAGS,
    OBJECT_HAKA_OBJECTS,
    sizeof(BgHakaTubo),
    (ActorFunc)BgHakaTubo_Init,
    (ActorFunc)BgHakaTubo_Destroy,
    (ActorFunc)BgHakaTubo_Update,
    (ActorFunc)BgHakaTubo_Draw,
};

static ColliderCylinderInit sPotColliderInit = {
    { COLTYPE_UNK10, 0x00, 0x09, 0x00, 0x20, COLSHAPE_CYLINDER },
    { 0x00, { 0x00000000, 0x00, 0x00 }, { 0x00000008, 0x00, 0x00 }, 0x00, 0x01, 0x00 },
    { 25, 60, 30, { 0, 0, 0 } },
};

static ColliderCylinderInit sFlamesColliderInit = {
    { COLTYPE_UNK10, 0x11, 0x00, 0x09, 0x20, COLSHAPE_CYLINDER },
    { 0x00, { 0x20000000, 0x01, 0x04 }, { 0x00000008, 0x00, 0x00 }, 0x19, 0x00, 0x01 },
    { 60, 45, 235, { 0, 0, 0 } },
};

static s32 sPotsDestroyed = 0;

static InitChainEntry sInitChain[] = {
    ICHAIN_VEC3F_DIV1000(scale, 100, ICHAIN_STOP),
};

extern UNK_TYPE D_060108B8;
extern Gfx D_0600FE40[];
extern Gfx D_0400CD80[];
extern Gfx D_040184B0[];

void BgHakaTubo_Init(Actor* thisx, GlobalContext* globalCtx) {
    BgHakaTubo* this = THIS;
    s32 pad;
    s32 sp24 = 0;

    Actor_ProcessInitChain(&this->dyna.actor, sInitChain);
    DynaPolyInfo_SetActorMove(&this->dyna, DPM_UNK3);
    DynaPolyInfo_Alloc(&D_060108B8, &sp24);
    this->dyna.dynaPolyId = DynaPolyInfo_RegisterActor(globalCtx, &globalCtx->colCtx.dyna, &this->dyna.actor, sp24);
    Collider_InitCylinder(globalCtx, &this->potCollider);
    Collider_SetCylinder(globalCtx, &this->potCollider, &this->dyna.actor, &sPotColliderInit);
    Collider_InitCylinder(globalCtx, &this->flamesCollider);
    Collider_SetCylinder(globalCtx, &this->flamesCollider, &this->dyna.actor, &sFlamesColliderInit);
    this->fireScroll = Math_Rand_ZeroOne() * 15.0f;
    sPotsDestroyed = 0;
    this->actionFunc = BgHakaTubo_Idle;
}

void BgHakaTubo_Destroy(Actor* thisx, GlobalContext* globalCtx) {
    BgHakaTubo* this = THIS;

    DynaPolyInfo_Free(globalCtx, &globalCtx->colCtx.dyna, this->dyna.dynaPolyId);
    Collider_DestroyCylinder(globalCtx, &this->potCollider);
    Collider_DestroyCylinder(globalCtx, &this->flamesCollider);
}

void BgHakaTubo_Idle(BgHakaTubo* this, GlobalContext* globalCtx) {
    static Vec3f sZeroVector = { 0.0f, 0.0f, 0.0f };
    Vec3f pos;

    if (this->dyna.actor.room == 12) { // 3 spinning pots room in Shadow Temple
        this->dyna.actor.shape.rot.y += 0x180;
        this->dyna.actor.posRot.pos.x = Math_Sins(this->dyna.actor.shape.rot.y - 0x4000) * 145.0f + -5559.0f;
        this->dyna.actor.posRot.pos.z = Math_Coss(this->dyna.actor.shape.rot.y - 0x4000) * 145.0f + -1587.0f;
    }
    // Colliding with flame circle
    if (this->flamesCollider.base.atFlags & 2) {
        this->flamesCollider.base.atFlags &= ~2;
        func_8002F71C(globalCtx, &this->dyna.actor, 5.0f, this->dyna.actor.yawTowardsLink, 5.0f);
    }
    // Colliding with hitbox inside the pot
    if (this->potCollider.base.acFlags & 2) {
        this->potCollider.base.acFlags &= ~2;
        // If the colliding actor is within a 50 unit radius and 50 unit height cylinder centered
        // on the actor's position, break the pot
        if (func_8002DBB0(&this->dyna.actor, &this->potCollider.base.ac->posRot.pos) < 50.0f &&
            (this->potCollider.base.ac->posRot.pos.y - this->dyna.actor.posRot.pos.y) < 50.0f) {
            pos.x = this->dyna.actor.posRot.pos.x;
            pos.z = this->dyna.actor.posRot.pos.z;
            pos.y = this->dyna.actor.posRot.pos.y + 80.0f;
            EffectSsBomb2_SpawnLayered(globalCtx, &pos, &sZeroVector, &sZeroVector, 100, 45);
            Audio_PlaySoundAtPosition(globalCtx, &this->dyna.actor.posRot.pos, 50, NA_SE_EV_BOX_BREAK);
<<<<<<< HEAD
            func_800297A4(globalCtx, &pos, 20.0f, 0, 350, 100, 50, 105, 40, D_0400CD80);
=======
            EffectSsHahen_SpawnBurst(globalCtx, &pos, 20.0f, 0, 350, 100, 50, OBJECT_HAKA_OBJECTS, 40, &D_0400CD80);
>>>>>>> 9e5cbcdd
            this->dropTimer = 5;
            this->dyna.actor.draw = NULL;
            Actor_SetScale(&this->dyna.actor, 0.0f);
            this->actionFunc = BgHakaTubo_DropCollectible;
        }
    } else {
        Collider_CylinderUpdate(&this->dyna.actor, &this->flamesCollider);
        Collider_CylinderUpdate(&this->dyna.actor, &this->potCollider);
        CollisionCheck_SetAC(globalCtx, &globalCtx->colChkCtx, &this->potCollider.base);
        CollisionCheck_SetAT(globalCtx, &globalCtx->colChkCtx, &this->flamesCollider.base);
        CollisionCheck_SetOC(globalCtx, &globalCtx->colChkCtx, &this->flamesCollider.base);
    }
}

void BgHakaTubo_DropCollectible(BgHakaTubo* this, GlobalContext* globalCtx) {
    EnItem00* collectible;
    f32 rnd;
    Vec3f spawnPos;
    s32 i;
    s32 collectibleParams;

    this->dropTimer--;
    if (this->dropTimer == 0) { // Creates a delay between destroying the pot and dropping the collectible
        spawnPos.x = this->dyna.actor.posRot.pos.x;
        spawnPos.y = this->dyna.actor.posRot.pos.y + 200.0f;
        spawnPos.z = this->dyna.actor.posRot.pos.z;
        if (this->dyna.actor.room == 12) { // 3 spinning pots room in Shadow Temple
            rnd = Math_Rand_ZeroOne();
            sPotsDestroyed++;
            if (sPotsDestroyed == 3) {
                // All 3 pots destroyed
                collectibleParams = -1;
                func_80078884(NA_SE_SY_CORRECT_CHIME);
                // Drop rupees
                for (i = 0; i < 9; i++) {
                    collectible = Item_DropCollectible(globalCtx, &spawnPos, i % 3);
                    if (collectible != NULL) {
                        collectible->actor.velocity.y = 15.0f;
                        collectible->actor.posRot.rot.y = this->dyna.actor.shape.rot.y + (i * 0x1C71);
                    }
                }
            } else if (rnd < 0.2f) {
                // Unlucky, no reward and spawn keese
                collectibleParams = -1;
                Actor_Spawn(&globalCtx->actorCtx, globalCtx, ACTOR_EN_FIREFLY, this->dyna.actor.posRot.pos.x,
                            this->dyna.actor.posRot.pos.y + 80.0f, this->dyna.actor.posRot.pos.z, 0,
                            this->dyna.actor.shape.rot.y, 0, 2);
                func_80078884(NA_SE_SY_ERROR);
            } else {
                // Random rewards
                if (rnd < 0.4f) {
                    collectibleParams = ITEM00_BOMBS_A;
                } else if (rnd < 0.6f) {
                    collectibleParams = ITEM00_MAGIC_LARGE;
                } else if (rnd < 0.8f) {
                    collectibleParams = ITEM00_MAGIC_SMALL;
                } else {
                    collectibleParams = ITEM00_ARROWS_SMALL;
                }
                func_80078884(NA_SE_SY_TRE_BOX_APPEAR);
            }
        } else if (Flags_GetCollectible(globalCtx, this->dyna.actor.params) != 0) {
            // If small key already collected, drop recovery heart instead
            collectibleParams = ITEM00_HEART;
            func_80078884(NA_SE_SY_TRE_BOX_APPEAR);
        } else {
            // Drops a small key and sets a collect flag
            collectibleParams = ((this->dyna.actor.params & 0x3F) << 8) | ITEM00_SMALL_KEY;
            func_80078884(NA_SE_SY_CORRECT_CHIME);
        }
        if (collectibleParams != -1) {
            collectible = Item_DropCollectible(globalCtx, &spawnPos, collectibleParams);
            if (collectible != NULL) {
                collectible->actor.velocity.y = 15.0f;
                collectible->actor.posRot.rot.y = this->dyna.actor.shape.rot.y;
            }
        }
        Actor_Kill(&this->dyna.actor);
    }
}

void BgHakaTubo_Update(Actor* thisx, GlobalContext* globalCtx) {
    BgHakaTubo* this = THIS;

    this->actionFunc(this, globalCtx);
    this->fireScroll++;
}

void BgHakaTubo_DrawFlameCircle(BgHakaTubo* this, GlobalContext* globalCtx) {
    s32 pad;

    OPEN_DISPS(globalCtx->state.gfxCtx, "../z_bg_haka_tubo.c", 476);

    func_80093D84(globalCtx->state.gfxCtx);
    Matrix_Translate(this->dyna.actor.posRot.pos.x, this->dyna.actor.posRot.pos.y + 235.0f,
                     this->dyna.actor.posRot.pos.z, MTXMODE_NEW);
    Matrix_RotateY(this->dyna.actor.shape.rot.y * 0.0000958738f, MTXMODE_APPLY);
    Matrix_Scale(0.07f, 0.04f, 0.07f, MTXMODE_APPLY);
    if (1) {}
    gDPSetPrimColor(oGfxCtx->polyXlu.p++, 0x80, 0x80, 0, 170, 255, 255);
    gDPSetEnvColor(oGfxCtx->polyXlu.p++, 0, 0, 255, 255);
    gSPSegment(oGfxCtx->polyXlu.p++, 0x08,
               Gfx_TwoTexScroll(globalCtx->state.gfxCtx, 0, this->fireScroll & 127, 0, 32, 64, 1, 0,
                                (this->fireScroll * -15) & 0xFF, 32, 64));
    gSPMatrix(oGfxCtx->polyXlu.p++, Matrix_NewMtx(globalCtx->state.gfxCtx, "../z_bg_haka_tubo.c", 497),
              G_MTX_NOPUSH | G_MTX_LOAD | G_MTX_MODELVIEW);
    gSPDisplayList(oGfxCtx->polyXlu.p++, D_040184B0);

    CLOSE_DISPS(globalCtx->state.gfxCtx, "../z_bg_haka_tubo.c", 501);
}

void BgHakaTubo_Draw(Actor* thisx, GlobalContext* globalCtx) {
    BgHakaTubo* this = THIS;

    Gfx_DrawDListOpa(globalCtx, D_0600FE40);
    BgHakaTubo_DrawFlameCircle(this, globalCtx);
}<|MERGE_RESOLUTION|>--- conflicted
+++ resolved
@@ -105,11 +105,7 @@
             pos.y = this->dyna.actor.posRot.pos.y + 80.0f;
             EffectSsBomb2_SpawnLayered(globalCtx, &pos, &sZeroVector, &sZeroVector, 100, 45);
             Audio_PlaySoundAtPosition(globalCtx, &this->dyna.actor.posRot.pos, 50, NA_SE_EV_BOX_BREAK);
-<<<<<<< HEAD
-            func_800297A4(globalCtx, &pos, 20.0f, 0, 350, 100, 50, 105, 40, D_0400CD80);
-=======
-            EffectSsHahen_SpawnBurst(globalCtx, &pos, 20.0f, 0, 350, 100, 50, OBJECT_HAKA_OBJECTS, 40, &D_0400CD80);
->>>>>>> 9e5cbcdd
+            EffectSsHahen_SpawnBurst(globalCtx, &pos, 20.0f, 0, 350, 100, 50, OBJECT_HAKA_OBJECTS, 40, D_0400CD80);
             this->dropTimer = 5;
             this->dyna.actor.draw = NULL;
             Actor_SetScale(&this->dyna.actor, 0.0f);
