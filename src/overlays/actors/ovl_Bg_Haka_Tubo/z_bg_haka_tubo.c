--- conflicted
+++ resolved
@@ -80,11 +80,7 @@
 }
 
 void BgHakaTubo_Idle(BgHakaTubo* this, GlobalContext* globalCtx) {
-<<<<<<< HEAD
-    static Vec3f sBomb2VelAccel = { 0.0f, 0.0f, 0.0f };
-=======
     static Vec3f sZeroVector = { 0.0f, 0.0f, 0.0f };
->>>>>>> c3421dda
     Vec3f pos;
 
     if (this->dyna.actor.room == 12) { // 3 spinning pots room in Shadow Temple
@@ -107,11 +103,7 @@
             pos.x = this->dyna.actor.posRot.pos.x;
             pos.z = this->dyna.actor.posRot.pos.z;
             pos.y = this->dyna.actor.posRot.pos.y + 80.0f;
-<<<<<<< HEAD
-            EffectSsBomb2_SpawnExpanding(globalCtx, &pos, &sBomb2VelAccel, &sBomb2VelAccel, 100, 45);
-=======
             EffectSsBomb2_SpawnLayered(globalCtx, &pos, &sZeroVector, &sZeroVector, 100, 45);
->>>>>>> c3421dda
             Audio_PlaySoundAtPosition(globalCtx, &this->dyna.actor.posRot.pos, 50, NA_SE_EV_BOX_BREAK);
             func_800297A4(globalCtx, &pos, 20.0f, 0, 350, 100, 50, 105, 40, &D_0400CD80);
             this->dropTimer = 5;
