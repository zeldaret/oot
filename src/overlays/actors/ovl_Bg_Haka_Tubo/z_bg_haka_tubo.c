/*
 * File: z_bg_haka_tubo.c
 * Overlay: ovl_Bg_Haka_Tubo
 * Description: Shadow Temple Giant Skull Jar
 */

#include "z_bg_haka_tubo.h"

#define FLAGS 0x00000010

#define THIS ((BgHakaTubo*)thisx)

void BgHakaTubo_Init(Actor* thisx, GlobalContext* globalCtx);
void BgHakaTubo_Destroy(Actor* thisx, GlobalContext* globalCtx);
void BgHakaTubo_Update(Actor* thisx, GlobalContext* globalCtx);
void BgHakaTubo_Draw(Actor* thisx, GlobalContext* globalCtx);

void BgHakaTubo_Idle(BgHakaTubo* this, GlobalContext* globalCtx);
void BgHakaTubo_DropCollectible(BgHakaTubo* this, GlobalContext* globalCtx);

const ActorInit Bg_Haka_Tubo_InitVars = {
    ACTOR_BG_HAKA_TUBO,
    ACTORCAT_BG,
    FLAGS,
    OBJECT_HAKA_OBJECTS,
    sizeof(BgHakaTubo),
    (ActorFunc)BgHakaTubo_Init,
    (ActorFunc)BgHakaTubo_Destroy,
    (ActorFunc)BgHakaTubo_Update,
    (ActorFunc)BgHakaTubo_Draw,
};

static ColliderCylinderInit sPotColliderInit = {
    {
        COLTYPE_NONE,
        AT_NONE,
        AC_ON | AC_TYPE_PLAYER,
        OC1_NONE,
        OC2_TYPE_2,
        COLSHAPE_CYLINDER,
    },
    {
        ELEMTYPE_UNK0,
        { 0x00000000, 0x00, 0x00 },
        { 0x00000008, 0x00, 0x00 },
        TOUCH_NONE,
        BUMP_ON,
        OCELEM_NONE,
    },
    { 25, 60, 30, { 0, 0, 0 } },
};

static ColliderCylinderInit sFlamesColliderInit = {
    {
        COLTYPE_NONE,
        AT_ON | AT_TYPE_ENEMY,
        AC_NONE,
        OC1_ON | OC1_TYPE_PLAYER,
        OC2_TYPE_2,
        COLSHAPE_CYLINDER,
    },
    {
        ELEMTYPE_UNK0,
        { 0x20000000, 0x01, 0x04 },
        { 0x00000008, 0x00, 0x00 },
        TOUCH_ON | TOUCH_SFX_NONE,
        BUMP_NONE,
        OCELEM_ON,
    },
    { 60, 45, 235, { 0, 0, 0 } },
};

static s32 sPotsDestroyed = 0;

static InitChainEntry sInitChain[] = {
    ICHAIN_VEC3F_DIV1000(scale, 100, ICHAIN_STOP),
};

extern CollisionHeader D_060108B8;
extern Gfx D_0600FE40[];
extern Gfx D_0400CD80[];
extern Gfx D_040184B0[];

void BgHakaTubo_Init(Actor* thisx, GlobalContext* globalCtx) {
    BgHakaTubo* this = THIS;
    s32 pad;
    CollisionHeader* colHeader = NULL;

    Actor_ProcessInitChain(&this->dyna.actor, sInitChain);
    DynaPolyActor_Init(&this->dyna, DPM_UNK3);
    CollisionHeader_GetVirtual(&D_060108B8, &colHeader);
    this->dyna.bgId = DynaPoly_SetBgActor(globalCtx, &globalCtx->colCtx.dyna, &this->dyna.actor, colHeader);
    Collider_InitCylinder(globalCtx, &this->potCollider);
    Collider_SetCylinder(globalCtx, &this->potCollider, &this->dyna.actor, &sPotColliderInit);
    Collider_InitCylinder(globalCtx, &this->flamesCollider);
    Collider_SetCylinder(globalCtx, &this->flamesCollider, &this->dyna.actor, &sFlamesColliderInit);
    this->fireScroll = Rand_ZeroOne() * 15.0f;
    sPotsDestroyed = 0;
    this->actionFunc = BgHakaTubo_Idle;
}

void BgHakaTubo_Destroy(Actor* thisx, GlobalContext* globalCtx) {
    BgHakaTubo* this = THIS;

    DynaPoly_DeleteBgActor(globalCtx, &globalCtx->colCtx.dyna, this->dyna.bgId);
    Collider_DestroyCylinder(globalCtx, &this->potCollider);
    Collider_DestroyCylinder(globalCtx, &this->flamesCollider);
}

void BgHakaTubo_Idle(BgHakaTubo* this, GlobalContext* globalCtx) {
    static Vec3f sZeroVector = { 0.0f, 0.0f, 0.0f };
    Vec3f pos;

    if (this->dyna.actor.room == 12) { // 3 spinning pots room in Shadow Temple
        this->dyna.actor.shape.rot.y += 0x180;
        this->dyna.actor.world.pos.x = Math_SinS(this->dyna.actor.shape.rot.y - 0x4000) * 145.0f + -5559.0f;
        this->dyna.actor.world.pos.z = Math_CosS(this->dyna.actor.shape.rot.y - 0x4000) * 145.0f + -1587.0f;
    }
    // Colliding with flame circle
<<<<<<< HEAD
    if (this->flamesCollider.base.atFlags & 2) {
        this->flamesCollider.base.atFlags &= ~2;
        func_8002F71C(globalCtx, &this->dyna.actor, 5.0f, this->dyna.actor.yawTowardsPlayer, 5.0f);
=======
    if (this->flamesCollider.base.atFlags & AT_HIT) {
        this->flamesCollider.base.atFlags &= ~AT_HIT;
        func_8002F71C(globalCtx, &this->dyna.actor, 5.0f, this->dyna.actor.yawTowardsLink, 5.0f);
>>>>>>> 20206fba
    }
    // Colliding with hitbox inside the pot
    if (this->potCollider.base.acFlags & AC_HIT) {
        this->potCollider.base.acFlags &= ~AC_HIT;
        // If the colliding actor is within a 50 unit radius and 50 unit height cylinder centered
        // on the actor's position, break the pot
        if (func_8002DBB0(&this->dyna.actor, &this->potCollider.base.ac->world.pos) < 50.0f &&
            (this->potCollider.base.ac->world.pos.y - this->dyna.actor.world.pos.y) < 50.0f) {
            pos.x = this->dyna.actor.world.pos.x;
            pos.z = this->dyna.actor.world.pos.z;
            pos.y = this->dyna.actor.world.pos.y + 80.0f;
            EffectSsBomb2_SpawnLayered(globalCtx, &pos, &sZeroVector, &sZeroVector, 100, 45);
            Audio_PlaySoundAtPosition(globalCtx, &this->dyna.actor.world.pos, 50, NA_SE_EV_BOX_BREAK);
            EffectSsHahen_SpawnBurst(globalCtx, &pos, 20.0f, 0, 350, 100, 50, OBJECT_HAKA_OBJECTS, 40, D_0400CD80);
            this->dropTimer = 5;
            this->dyna.actor.draw = NULL;
            Actor_SetScale(&this->dyna.actor, 0.0f);
            this->actionFunc = BgHakaTubo_DropCollectible;
        }
    } else {
        Collider_UpdateCylinder(&this->dyna.actor, &this->flamesCollider);
        Collider_UpdateCylinder(&this->dyna.actor, &this->potCollider);
        CollisionCheck_SetAC(globalCtx, &globalCtx->colChkCtx, &this->potCollider.base);
        CollisionCheck_SetAT(globalCtx, &globalCtx->colChkCtx, &this->flamesCollider.base);
        CollisionCheck_SetOC(globalCtx, &globalCtx->colChkCtx, &this->flamesCollider.base);
    }
}

void BgHakaTubo_DropCollectible(BgHakaTubo* this, GlobalContext* globalCtx) {
    EnItem00* collectible;
    f32 rnd;
    Vec3f spawnPos;
    s32 i;
    s32 collectibleParams;

    this->dropTimer--;
    if (this->dropTimer == 0) { // Creates a delay between destroying the pot and dropping the collectible
        spawnPos.x = this->dyna.actor.world.pos.x;
        spawnPos.y = this->dyna.actor.world.pos.y + 200.0f;
        spawnPos.z = this->dyna.actor.world.pos.z;
        if (this->dyna.actor.room == 12) { // 3 spinning pots room in Shadow Temple
            rnd = Rand_ZeroOne();
            sPotsDestroyed++;
            if (sPotsDestroyed == 3) {
                // All 3 pots destroyed
                collectibleParams = -1;
                func_80078884(NA_SE_SY_CORRECT_CHIME);
                // Drop rupees
                for (i = 0; i < 9; i++) {
                    collectible = Item_DropCollectible(globalCtx, &spawnPos, i % 3);
                    if (collectible != NULL) {
                        collectible->actor.velocity.y = 15.0f;
                        collectible->actor.world.rot.y = this->dyna.actor.shape.rot.y + (i * 0x1C71);
                    }
                }
            } else if (rnd < 0.2f) {
                // Unlucky, no reward and spawn keese
                collectibleParams = -1;
                Actor_Spawn(&globalCtx->actorCtx, globalCtx, ACTOR_EN_FIREFLY, this->dyna.actor.world.pos.x,
                            this->dyna.actor.world.pos.y + 80.0f, this->dyna.actor.world.pos.z, 0,
                            this->dyna.actor.shape.rot.y, 0, 2);
                func_80078884(NA_SE_SY_ERROR);
            } else {
                // Random rewards
                if (rnd < 0.4f) {
                    collectibleParams = ITEM00_BOMBS_A;
                } else if (rnd < 0.6f) {
                    collectibleParams = ITEM00_MAGIC_LARGE;
                } else if (rnd < 0.8f) {
                    collectibleParams = ITEM00_MAGIC_SMALL;
                } else {
                    collectibleParams = ITEM00_ARROWS_SMALL;
                }
                func_80078884(NA_SE_SY_TRE_BOX_APPEAR);
            }
        } else if (Flags_GetCollectible(globalCtx, this->dyna.actor.params) != 0) {
            // If small key already collected, drop recovery heart instead
            collectibleParams = ITEM00_HEART;
            func_80078884(NA_SE_SY_TRE_BOX_APPEAR);
        } else {
            // Drops a small key and sets a collect flag
            collectibleParams = ((this->dyna.actor.params & 0x3F) << 8) | ITEM00_SMALL_KEY;
            func_80078884(NA_SE_SY_CORRECT_CHIME);
        }
        if (collectibleParams != -1) {
            collectible = Item_DropCollectible(globalCtx, &spawnPos, collectibleParams);
            if (collectible != NULL) {
                collectible->actor.velocity.y = 15.0f;
                collectible->actor.world.rot.y = this->dyna.actor.shape.rot.y;
            }
        }
        Actor_Kill(&this->dyna.actor);
    }
}

void BgHakaTubo_Update(Actor* thisx, GlobalContext* globalCtx) {
    BgHakaTubo* this = THIS;

    this->actionFunc(this, globalCtx);
    this->fireScroll++;
}

void BgHakaTubo_DrawFlameCircle(BgHakaTubo* this, GlobalContext* globalCtx) {
    s32 pad;

    OPEN_DISPS(globalCtx->state.gfxCtx, "../z_bg_haka_tubo.c", 476);

    func_80093D84(globalCtx->state.gfxCtx);
    Matrix_Translate(this->dyna.actor.world.pos.x, this->dyna.actor.world.pos.y + 235.0f, this->dyna.actor.world.pos.z,
                     MTXMODE_NEW);
    Matrix_RotateY(this->dyna.actor.shape.rot.y * 0.0000958738f, MTXMODE_APPLY);
    Matrix_Scale(0.07f, 0.04f, 0.07f, MTXMODE_APPLY);
    if (1) {}
    gDPSetPrimColor(POLY_XLU_DISP++, 0x80, 0x80, 0, 170, 255, 255);
    gDPSetEnvColor(POLY_XLU_DISP++, 0, 0, 255, 255);
    gSPSegment(POLY_XLU_DISP++, 0x08,
               Gfx_TwoTexScroll(globalCtx->state.gfxCtx, 0, this->fireScroll & 127, 0, 32, 64, 1, 0,
                                (this->fireScroll * -15) & 0xFF, 32, 64));
    gSPMatrix(POLY_XLU_DISP++, Matrix_NewMtx(globalCtx->state.gfxCtx, "../z_bg_haka_tubo.c", 497),
              G_MTX_NOPUSH | G_MTX_LOAD | G_MTX_MODELVIEW);
    gSPDisplayList(POLY_XLU_DISP++, D_040184B0);

    CLOSE_DISPS(globalCtx->state.gfxCtx, "../z_bg_haka_tubo.c", 501);
}

void BgHakaTubo_Draw(Actor* thisx, GlobalContext* globalCtx) {
    BgHakaTubo* this = THIS;

    Gfx_DrawDListOpa(globalCtx, D_0600FE40);
    BgHakaTubo_DrawFlameCircle(this, globalCtx);
}<|MERGE_RESOLUTION|>--- conflicted
+++ resolved
@@ -117,15 +117,9 @@
         this->dyna.actor.world.pos.z = Math_CosS(this->dyna.actor.shape.rot.y - 0x4000) * 145.0f + -1587.0f;
     }
     // Colliding with flame circle
-<<<<<<< HEAD
-    if (this->flamesCollider.base.atFlags & 2) {
-        this->flamesCollider.base.atFlags &= ~2;
-        func_8002F71C(globalCtx, &this->dyna.actor, 5.0f, this->dyna.actor.yawTowardsPlayer, 5.0f);
-=======
     if (this->flamesCollider.base.atFlags & AT_HIT) {
         this->flamesCollider.base.atFlags &= ~AT_HIT;
-        func_8002F71C(globalCtx, &this->dyna.actor, 5.0f, this->dyna.actor.yawTowardsLink, 5.0f);
->>>>>>> 20206fba
+        func_8002F71C(globalCtx, &this->dyna.actor, 5.0f, this->dyna.actor.yawTowardsPlayer, 5.0f);
     }
     // Colliding with hitbox inside the pot
     if (this->potCollider.base.acFlags & AC_HIT) {
