--- conflicted
+++ resolved
@@ -887,11 +887,6 @@
     STACK_PAD(s32);
     f32 scale;
     f32 dist;
-<<<<<<< HEAD
-    f32 camResult;
-    STACK_PADS(s32, 10);
-=======
->>>>>>> bf3339a1
 
     if (1) {} // Required to match
 
@@ -965,7 +960,7 @@
     if (thisx->floorHeight <= BGCHECK_Y_MIN || thisx->floorHeight >= 32000.0f) {
         Vec3f cam;
         f32 camResult;
-        s32 pad3[10];
+        STACK_PADS(s32, 10);
 
         PRINTF(VT_FGCOL(GREEN) "☆☆☆☆☆ 上下？ ☆☆☆☆☆ %f\n" VT_RST, thisx->floorHeight);
         cam.x = play->view.at.x - play->view.eye.x;
