/*
 * File: z_en_niw.c
 * Overlay: ovl_En_Niw
 * Description: Cucco
 */

#include "z_en_niw.h"
#include "objects/object_niw/object_niw.h"
#include "overlays/actors/ovl_En_Attack_Niw/z_en_attack_niw.h"
#include "vt.h"

#define FLAGS 0x00800010

#define THIS ((EnNiw*)thisx)

void EnNiw_Init(Actor* thisx, GlobalContext* globalCtx);
void EnNiw_Destroy(Actor* thisx, GlobalContext* globalCtx);
void EnNiw_Update(Actor* thisx, GlobalContext* globalCtx);
void EnNiw_Draw(Actor* thisx, GlobalContext* globalCtx);

void EnNiw_ResetAction(EnNiw* this, GlobalContext* globalCtx);
void func_80AB6324(EnNiw* this, GlobalContext* globalCtx);
void func_80AB63A8(EnNiw* this, GlobalContext* globalCtx);
void func_80AB6450(EnNiw* this, GlobalContext* globalCtx);
void func_80AB6570(EnNiw* this, GlobalContext* globalCtx);
void func_80AB6A38(EnNiw* this, GlobalContext* globalCtx);
void func_80AB6BF8(EnNiw* this, GlobalContext* globalCtx);
void func_80AB6D08(EnNiw* this, GlobalContext* globalCtx);
void func_80AB6EB4(EnNiw* this, GlobalContext* globalCtx);
void func_80AB70F8(EnNiw* this, GlobalContext* globalCtx);
void func_80AB714C(EnNiw* this, GlobalContext* globalCtx);
void func_80AB7204(EnNiw* this, GlobalContext* globalCtx);
void func_80AB7290(EnNiw* this, GlobalContext* globalCtx);
void func_80AB7328(EnNiw* this, GlobalContext* globalCtx);
void EnNiw_FeatherSpawn(EnNiw* this, Vec3f* pos, Vec3f* vel, Vec3f* accel, f32 scale);
void EnNiw_FeatherUpdate(EnNiw* this, GlobalContext* globalCtx);
void EnNiw_FeatherDraw(EnNiw* this, GlobalContext* globalCtx);

static s16 D_80AB85E0 = 0;

const ActorInit En_Niw_InitVars = {
    ACTOR_EN_NIW,
    ACTORCAT_PROP,
    FLAGS,
    OBJECT_NIW,
    sizeof(EnNiw),
    (ActorFunc)EnNiw_Init,
    (ActorFunc)EnNiw_Destroy,
    (ActorFunc)EnNiw_Update,
    (ActorFunc)EnNiw_Draw,
};

static f32 D_80AB8604[] = {
    5000.0f,
    -5000.0f,
};

static f32 D_80AB860C[] = {
    5000.0f,
    3000.0f,
    4000.0f,
};

static Vec3f sKakarikoPosList[] = {
    { -1697.0f, 80.0f, 870.0f }, { 57.0f, 320.0f, -673.0f }, { 796.0f, 80.0f, 1639.0f }, { 1417.0f, 465.0f, 169.0f },
    { -60.0f, 0.0f, -46.0f },    { -247.0f, 80.0f, 854.0f }, { 1079.0f, 80.0f, -47.0f },
};

static s16 sKakarikoFlagList[] = {
    0x0200, 0x0400, 0x0800, 0x1000, 0x2000, 0x4000, 0x8000,
};

static u8 sLowerRiverSpawned = false;

static u8 sUpperRiverSpawned = false;

static ColliderCylinderInit sCylinderInit1 = {
    {
        COLTYPE_HIT5,
        AT_NONE,
        AC_ON | AC_TYPE_PLAYER,
        OC1_ON,
        OC2_TYPE_2,
        COLSHAPE_CYLINDER,
    },
    {
        ELEMTYPE_UNK0,
        { 0x00000000, 0x00, 0x00 },
        { 0xFFCFFFFF, 0x00, 0x00 },
        TOUCH_NONE,
        BUMP_ON,
        OCELEM_ON,
    },
    { 15, 25, 4, { 0, 0, 0 } },
};

static ColliderCylinderInit sCylinderInit2 = {
    {
        COLTYPE_NONE,
        AT_NONE,
        AC_NONE,
        OC1_ON | OC1_TYPE_ALL,
        OC2_TYPE_2,
        COLSHAPE_CYLINDER,
    },
    {
        ELEMTYPE_UNK0,
        { 0x00000000, 0x00, 0x00 },
        { 0x00000000, 0x00, 0x00 },
        TOUCH_NONE,
        BUMP_NONE,
        OCELEM_ON,
    },
    { 15, 25, 4, { 0, 0, 0 } },
};

static InitChainEntry sInitChain[] = {
    ICHAIN_U8(targetMode, 6, ICHAIN_CONTINUE),
    ICHAIN_F32_DIV1000(gravity, -2000, ICHAIN_CONTINUE),
    ICHAIN_F32(targetArrowOffset, 0, ICHAIN_STOP),
};

void EnNiw_Init(Actor* thisx, GlobalContext* globalCtx) {
    EnNiw* this = THIS;
    s32 pad;
    s32 i;

    if (this->actor.params < 0) {
        this->actor.params = 0;
    }

    // Cucco at at the very beginning of Zora's River
    if (this->actor.params == 0xB) {
        if (sLowerRiverSpawned) {
            Actor_Kill(&this->actor);
            osSyncPrintf(VT_FGCOL(YELLOW) "☆☆☆☆☆ もういてる原 Ver.1 ☆☆☆☆☆ \n" VT_RST);
            return;
        }
        sLowerRiverSpawned = true;
        this->actor.room = -1;
    }

    // Cucco at tall platform in the first room of Zora's River
    if (this->actor.params == 0xC) {
        if (sUpperRiverSpawned) {
            Actor_Kill(&this->actor);
            osSyncPrintf(VT_FGCOL(YELLOW) "☆☆☆☆☆ もういてる原 Ver.2 ☆☆☆☆☆ \n" VT_RST);
            return;
        }
        sUpperRiverSpawned = true;
        this->actor.room = -1;
    }

    Actor_ProcessInitChain(&this->actor, sInitChain);
    this->actor.flags |= 1;
    ActorShape_Init(&this->actor.shape, 0.0f, ActorShadow_DrawCircle, 25.0f);
    SkelAnime_InitFlex(globalCtx, &this->skelAnime, &gCuccoSkel, &gCuccoAnim, this->jointTable, this->morphTable, 16);

    if (globalCtx->sceneNum == SCENE_SPOT01) {
        for (i = 0; i < ARRAY_COUNT(sKakarikoPosList); i++) {
            if (fabsf(this->actor.world.pos.x - sKakarikoPosList[i].x) < 40.0f &&
                fabsf(this->actor.world.pos.z - sKakarikoPosList[i].z) < 40.0f) {
                this->unk_2AA = i;
                osSyncPrintf(VT_FGCOL(YELLOW) " 通常鶏index %d\n" VT_RST, this->unk_2AA);
                if (gSaveContext.infTable[25] & sKakarikoFlagList[i]) {
                    this->actor.world.pos.x = 300.0f;
                    this->actor.world.pos.y = 100.0f;
                    this->actor.world.pos.z = 1530.0f;
                    this->actor.params = 0;
                }
            }
        }
    }

    Math_Vec3f_Copy(&this->unk_2AC, &this->actor.world.pos);
    Math_Vec3f_Copy(&this->unk_2B8, &this->actor.world.pos);
    this->unk_304 = 10.0f;
    Actor_SetScale(&this->actor, 0.01f);
    this->unk_2A4 = (s16)Rand_ZeroFloat(3.99f) + 5;

    if (this->unk_2A4 < 0) {
        this->unk_2A4 = 1;
    }

    switch (this->actor.params) {
        case 2:
            if (IS_DAY) {
                Actor_Kill(&this->actor);
            }
            break;
        case 1:
            if (gSaveContext.eventChkInf[1] & 0x10) {
                Actor_Kill(&this->actor);
            }
            break;
        case 3:
            if (!(gSaveContext.eventChkInf[1] & 0x10)) {
                Actor_Kill(&this->actor);
            }
            break;
        case 5:
            if (gSaveContext.eventChkInf[1] & 0x100) {
                Actor_Kill(&this->actor);
            }
            break;
        case 7:
            if (!(gSaveContext.eventChkInf[1] & 0x100)) {
                Actor_Kill(&this->actor);
            }
            break;
        case 0xD:
            this->actor.gravity = 0.0f;
        case 0xE:
            this->actor.colChkInfo.mass = 0;
            this->actor.flags &= ~1;
            break;
        case 4:
            this->actor.gravity = 0.0f;
            break;
    }

    Collider_InitCylinder(globalCtx, &this->collider);

    switch (this->actor.params) {
        case 0xA:
            this->actor.colChkInfo.mass = MASS_IMMOVABLE;
        case 0xD:
        case 0xE:
            Collider_SetCylinder(globalCtx, &this->collider, &this->actor, &sCylinderInit2);
            if (globalCtx->sceneNum == SCENE_LINK_HOME && !(gSaveContext.eventChkInf[1] & 0x4000)) {
                Actor_Kill(&this->actor);
            }
            break;
        default:
            Collider_SetCylinder(globalCtx, &this->collider, &this->actor, &sCylinderInit1);
            break;
    }

    osSyncPrintf(VT_FGCOL(YELLOW) "☆☆☆☆☆ どんな奴？ ☆☆☆☆☆ %d\n" VT_RST, this->actor.params);
    osSyncPrintf("\n\n");
    this->actionFunc = EnNiw_ResetAction;
}

void EnNiw_Destroy(Actor* thisx, GlobalContext* globalCtx) {
    EnNiw* this = THIS;

    Collider_DestroyCylinder(globalCtx, &this->collider);
}

void func_80AB5BF8(EnNiw* this, GlobalContext* globalCtx, s16 arg2) {
    f32 factor = 1.0f;

    if (this->actor.params == 0xD) {
        factor = 2.0f;
    }
    if (this->timer1 == 0) {
        if (arg2 == 0) {
            this->unk_26C[0] = 0.0f;
        } else {
            this->unk_26C[0] = -10000.0f * factor;
        }
        this->unk_298++;
        this->timer1 = 3;
        if (!(this->unk_298 & 1)) {
            this->unk_26C[0] = 0.0f;

            if (arg2 == 0) {
                this->timer1 = Rand_ZeroFloat(30.0f);
            }
        }
    }
    if (this->timer2 == 0) {
        this->unk_29C++;
        this->unk_29C &= 1;

        switch (arg2) {
            case 0:
                this->unk_26C[1] = this->unk_26C[2] = 0.0f;
                break;
            case 1:
                this->timer2 = 3;
                this->unk_26C[1] = this->unk_26C[2] = 7000.0f * factor;

                if (this->unk_29C == 0) {
                    this->unk_26C[1] = this->unk_26C[2] = 0.0f;
                }
                break;
            case 2:
                this->timer2 = 2;
                this->unk_26C[1] = this->unk_26C[2] = -10000.0f;
                this->unk_26C[7] = this->unk_26C[5] = 25000.0f;
                this->unk_26C[8] = this->unk_26C[6] = 6000.0f;

                if (this->unk_29C == 0) {
                    this->unk_26C[5] = this->unk_26C[7] = 8000.0f;
                }
                break;
            case 3:
                this->timer2 = 2;
                this->unk_26C[7] = this->unk_26C[5] = 10000.0f;

                if (this->unk_29C == 0) {
                    this->unk_26C[7] = this->unk_26C[5] = 3000.0f;
                }
                break;
            case 4:
                this->timer1 = 5;
                break;
            case 5:
                this->timer2 = 5;
                this->unk_26C[7] = this->unk_26C[5] = 14000.0f;
                if (this->unk_29C == 0) {
                    this->unk_26C[7] = this->unk_26C[5] = 10000.0f;
                }
                break;
        }
    }
    if (this->unk_2E0 != this->unk_26C[9]) {
        Math_ApproachF(&this->unk_2E0, this->unk_26C[9], 0.5f, 4000.0f);
    }
    if (this->unk_2DC != this->unk_26C[0]) {
        Math_ApproachF(&this->unk_2DC, this->unk_26C[0], 0.5f, 4000.0f);
    }
    if (this->unk_2C4 != this->unk_26C[2]) {
        Math_ApproachF(&this->unk_2C4, this->unk_26C[2], 0.8f, 7000.0f);
    }
    if (this->unk_2C8 != this->unk_26C[7]) {
        Math_ApproachF(&this->unk_2C8, this->unk_26C[7], 0.8f, 7000.0f);
    }
    if (this->unk_2CC != this->unk_26C[8]) {
        Math_ApproachF(&this->unk_2CC, this->unk_26C[8], 0.8f, 7000.0f);
    }
    if (this->unk_2D0 != this->unk_26C[1]) {
        Math_ApproachF(&this->unk_2D0, this->unk_26C[1], 0.8f, 7000.0f);
    }
    if (this->unk_2D4 != this->unk_26C[5]) {
        Math_ApproachF(&this->unk_2D4, this->unk_26C[5], 0.8f, 7000.0f);
    }
    if (this->unk_2D8 != this->unk_26C[6]) {
        Math_ApproachF(&this->unk_2D8, this->unk_26C[6], 0.8f, 7000.0f);
    }
}

void EnNiw_SpawnAttackCucco(EnNiw* this, GlobalContext* globalCtx) {
    f32 viewX;
    f32 viewY;
    f32 viewZ;
    Vec3f attackCuccoPos;
    Actor* attackCucco;

    if ((this->timer5 == 0) && (this->unk_296 < 7)) {
        viewX = globalCtx->view.lookAt.x - globalCtx->view.eye.x;
        viewY = globalCtx->view.lookAt.y - globalCtx->view.eye.y;
        viewZ = globalCtx->view.lookAt.z - globalCtx->view.eye.z;
        attackCuccoPos.x = ((Rand_ZeroOne() - 0.5f) * viewX) + globalCtx->view.eye.x;
        attackCuccoPos.y = Rand_CenteredFloat(0.3f) + ((globalCtx->view.eye.y + 50.0f) + (viewY * 0.5f));
        attackCuccoPos.z = ((Rand_ZeroOne() - 0.5f) * viewZ) + globalCtx->view.eye.z;
        attackCucco = Actor_SpawnAsChild(&globalCtx->actorCtx, &this->actor, globalCtx, ACTOR_EN_ATTACK_NIW,
                                         attackCuccoPos.x, attackCuccoPos.y, attackCuccoPos.z, 0, 0, 0, 0);

        if (attackCucco != NULL) {
            this->unk_296++;
            this->timer5 = 10;
        } else {
            osSyncPrintf("\n\n");
            osSyncPrintf(VT_FGCOL(GREEN) " ☆☆☆☆☆ 発生できず  ☆☆☆☆☆ \n" VT_RST);
        }
    }
}

void func_80AB6100(EnNiw* this, GlobalContext* globalCtx, s32 arg2) {
    f32 factor;
    f32 targetRotY;

    if (this->timer4 == 0) {
        this->timer4 = 3;

        if (this->actor.bgCheckFlags & 1) {
            this->actor.velocity.y = 3.5f;
        }
    }
    if (this->timer3 == 0) {
        this->unk_2A0++;
        this->unk_2A0 &= 1;
        this->timer3 = 5;
    }
    if (this->unk_2A0 == 0) {
        factor = D_80AB860C[arg2];
    } else {
        factor = -D_80AB860C[arg2];
    }
    if (arg2 == 1) {
        if (this->timer6 == 0 || this->actor.bgCheckFlags & 8) {
            this->timer6 = 150;
            if (this->timer8 == 0) {
                this->timer8 = 70;
                this->unk_2E4 = this->actor.yawTowardsPlayer;
            }
        }
    }
    targetRotY = this->unk_2E4 + factor;
    Math_SmoothStepToS(&this->actor.world.rot.y, targetRotY, 3, this->unk_2FC, 0);
    Math_ApproachF(&this->unk_2FC, 3000.0f, 1.0f, 500.0f);
    func_80AB5BF8(this, globalCtx, 5);
}

void EnNiw_ResetAction(EnNiw* this, GlobalContext* globalCtx) {
    Animation_Change(&this->skelAnime, &gCuccoAnim, 1.0f, 0.0f, Animation_GetLastFrame(&gCuccoAnim), ANIMMODE_LOOP,
                     -10.0f);

    switch (this->actor.params) {
        case 4:
            this->actionFunc = func_80AB6450;
            break;
        case 0xD:
            this->actionFunc = func_80AB6324;
            break;
        default:
            this->actionFunc = func_80AB6570;
            break;
    }
}

void func_80AB6324(EnNiw* this, GlobalContext* globalCtx) {
    if (this->unk_308 != 0) {
        this->actor.velocity.y = Rand_ZeroFloat(2.0f) + 4.0f;
        this->actor.speedXZ = Rand_ZeroFloat(2.0f) + 3.0f;
        this->actionFunc = func_80AB63A8;
    }
    func_80AB5BF8(this, globalCtx, 1);
}

void func_80AB63A8(EnNiw* this, GlobalContext* globalCtx) {
    if (this->actor.bgCheckFlags & 1 && this->actor.velocity.y < 0.0f) {
        this->unk_2AC.x = this->unk_2B8.x = this->actor.world.pos.x;
        this->unk_2AC.y = this->unk_2B8.y = this->actor.world.pos.y;
        this->unk_2AC.z = this->unk_2B8.z = this->actor.world.pos.z;
        this->timer5 = this->timer4 = this->unk_29E = 0;

        this->unk_26C[7] = this->unk_26C[5] = this->unk_26C[6] = this->unk_26C[8] = this->actor.speedXZ =
            this->unk_2FC = this->unk_300 = 0.0f;

        this->actionFunc = func_80AB6570;
    } else {
        func_80AB5BF8(this, globalCtx, 2);
    }
}

void func_80AB6450(EnNiw* this, GlobalContext* globalCtx) {
    Player* player = GET_PLAYER(globalCtx);

    if (this->actor.xzDistToPlayer < 30.0f && fabsf(this->actor.world.pos.y - player->actor.world.pos.y) < 5.0f) {
        this->timer6 = 100;
        this->actor.gravity = -2.0f;
        this->actionFunc = func_80AB7290;
    } else if (Actor_HasParent(&this->actor, globalCtx)) {
        this->actor.gravity = -2.0f;
        Audio_PlayActorSound2(&this->actor, NA_SE_EV_CHICKEN_CRY_M);
        this->sfxTimer1 = 30;
        this->path = 0;
        this->timer4 = 30;
        this->actor.flags &= ~1;
        this->actor.speedXZ = 0.0f;
        this->actionFunc = func_80AB6BF8;
    } else {
        // GI_NONE in this case allows the player to lift the actor
        func_8002F434(&this->actor, globalCtx, GI_NONE, 25.0f, 10.0f);
        func_80AB5BF8(this, globalCtx, 1);
    }
}

void func_80AB6570(EnNiw* this, GlobalContext* globalCtx) {
    s32 pad[2];
    f32 posY = Rand_CenteredFloat(100.0f);
    f32 posZ = Rand_CenteredFloat(100.0f);
    s16 tmp;

    if (this->actor.params != 0xA) {
        if (Actor_HasParent(&this->actor, globalCtx)) {
            Audio_PlayActorSound2(&this->actor, NA_SE_EV_CHICKEN_CRY_M);
            this->sfxTimer1 = 30;
            this->path = 0;
            this->timer4 = 30;
            this->actor.flags &= ~1;
            this->actor.speedXZ = 0.0f;
            this->actionFunc = func_80AB6BF8;
            return;
        }
        func_8002F580(&this->actor, globalCtx);
    } else {
        if (this->path != 0) {
            this->unk_2A6 = 1;
            if (this->sfxTimer3 == 0) {
                Audio_PlayActorSound2(&this->actor, NA_SE_EV_CHICKEN_CRY_M);
                this->sfxTimer3 = 100;
            }
            this->unk_2A0 = Rand_ZeroFloat(1.99f);
            this->actor.speedXZ = 4.0f;
            this->unk_300 = 0.0f;
            this->unk_2FC = 0.0f;
            this->actionFunc = func_80AB6A38;
            return;
        }
    }

    tmp = 0;

    if (this->timer5 != 0) {
        if (Rand_ZeroFloat(3.99f) < 1.0f) {
            this->unk_2E6++;
            this->unk_2E6 &= 1;
        }
        Math_ApproachF(&this->unk_26C[9], D_80AB8604[this->unk_2E6], 0.5f, 4000.0f);
    }

    if (this->timer5 == 0 && this->timer4 == 0) {
        this->unk_29E++;

        if (this->unk_29E >= 8) {
            this->timer5 = Rand_ZeroFloat(30.0f);
            this->unk_29E = Rand_ZeroFloat(3.99f);
            if (this->actor.params != 0xA && this->actor.params != 8) {
                if (posY < 0.0f) {
                    posY -= 100.0f;
                } else {
                    posY += 100.0f;
                }
                if (posZ < 0.0f) {
                    posZ -= 100.0f;
                } else {
                    posZ += 100.0f;
                }
            } else {
                posY = Rand_CenteredFloat(30.0f);
                posZ = Rand_CenteredFloat(30.0f);
                if (posY < 0.0f) {
                    posY -= 20.0f;
                } else {
                    posY += 20.0f;
                }
                if (posZ < 0.0f) {
                    if (1) {} // Required to match
                    if (1) {}
                    if (1) {}
                    if (1) {}
                    posZ -= 20.0f;
                } else {
                    posZ += 20.0f;
                }
            }
            this->unk_2B8.x = this->unk_2AC.x + posY;
            this->unk_2B8.z = this->unk_2AC.z + posZ;
        } else {
            this->timer4 = 4;
            if (this->actor.bgCheckFlags & 1) {
                this->actor.speedXZ = 0.0f;
                this->actor.velocity.y = 3.5f;
            }
        }
    }

    if (this->timer4 != 0) {
        Math_ApproachZeroF(&this->unk_26C[9], 0.5f, 4000.0f);
        tmp = 1;
        Math_ApproachF(&this->actor.world.pos.x, this->unk_2B8.x, 1.0f, this->unk_2FC);
        Math_ApproachF(&this->actor.world.pos.z, this->unk_2B8.z, 1.0f, this->unk_2FC);
        Math_ApproachF(&this->unk_2FC, 3.0f, 1.0f, 0.3f);
        posY = this->unk_2B8.x - this->actor.world.pos.x;
        posZ = this->unk_2B8.z - this->actor.world.pos.z;

        if (fabsf(posY) < 10.0f) {
            posY = 0.0;
        }
        if (fabsf(posZ) < 10.0f) {
            posZ = 0.0;
        }
        if (posY == 0.0f && posZ == 0.0f) {
            this->timer4 = 0;
            this->unk_29E = 7;
        }

        Math_SmoothStepToS(&this->actor.world.rot.y, Math_FAtan2F(posY, posZ) * (0x8000 / M_PI), 3, this->unk_300, 0);
        Math_ApproachF(&this->unk_300, 10000.0f, 1.0f, 1000.0f);
    }

    func_80AB5BF8(this, globalCtx, tmp);
}

void func_80AB6A38(EnNiw* this, GlobalContext* globalCtx) {
    Path* path;
    Vec3s* pointPos;
    f32 pathDiffX;
    f32 pathDiffZ;
    s16 pathIndex = this->path - 1;

    if (this->path == 0) {
        this->unk_2AC.x = this->unk_2B8.x = this->actor.world.pos.x;
        this->unk_2AC.y = this->unk_2B8.y = this->actor.world.pos.y;
        this->unk_2AC.z = this->unk_2B8.z = this->actor.world.pos.z;
        this->timer5 = this->timer4 = this->unk_29E = 0;
        this->unk_26C[7] = this->unk_26C[5] = this->unk_26C[6] = this->unk_26C[8] = this->actor.speedXZ =
            this->unk_2FC = this->unk_300 = 0.0f;
        this->actionFunc = EnNiw_ResetAction;
    } else {
        path = &globalCtx->setupPathList[pathIndex];
        pointPos = SEGMENTED_TO_VIRTUAL(path->points);
        pointPos += this->waypoint;
        pathDiffX = pointPos->x - this->actor.world.pos.x;
        pathDiffZ = pointPos->z - this->actor.world.pos.z;
        this->unk_2E4 = Math_FAtan2F(pathDiffX, pathDiffZ) * (0x8000 / M_PI);
        func_80AB6100(this, globalCtx, 2);

        if (fabsf(pathDiffX) < 30.0f && fabsf(pathDiffZ) < 30.0f) {
            this->waypoint++;
            if (this->waypoint >= this->unk_2EC) {
                this->waypoint = 0;
            }
        }

        func_80AB5BF8(this, globalCtx, 2);
    }
}

void func_80AB6BF8(EnNiw* this, GlobalContext* globalCtx) {
    if (this->timer4 == 0) {
        this->unk_2A6 = 2;
        this->timer4 = 10;
    }

    this->actor.shape.rot.x = Rand_CenteredFloat(5000.0f);
    this->actor.shape.rot.y = Rand_CenteredFloat(5000.0f);
    this->actor.shape.rot.z = Rand_CenteredFloat(5000.0f);

    if (Actor_HasNoParent(&this->actor, globalCtx)) {
        if (this->actor.params == 0xD) {
            this->sfxTimer1 = 0;
            this->unk_2A6 = 1;
            this->actionFunc = func_80AB6EB4;
            this->actor.velocity.y = 4.0f;
            return;
        }
        this->actor.shape.rot.z = 0;
        this->actor.shape.rot.y = this->actor.shape.rot.z;
        this->actor.shape.rot.x = this->actor.shape.rot.z;
        this->actor.flags |= 1;
        this->actionFunc = func_80AB6D08;
    }
    func_80AB5BF8(this, globalCtx, 2);
}

void func_80AB6D08(EnNiw* this, GlobalContext* globalCtx) {
    if (this->path == 0) {
        if (!(this->actor.bgCheckFlags & 1)) {
            return;
        }
        if (this->actor.params == 0xE) {
            this->unk_2AC.x = this->unk_2B8.x = this->actor.world.pos.x;
            this->unk_2AC.y = this->unk_2B8.y = this->actor.world.pos.y;
            this->unk_2AC.z = this->unk_2B8.z = this->actor.world.pos.z;
            this->timer5 = this->timer4 = this->unk_29E = 0;

            this->unk_26C[7] = this->unk_26C[5] = this->unk_26C[6] = this->unk_26C[8] = this->actor.speedXZ =
                this->unk_2FC = this->unk_300 = 0.0f;

            this->actionFunc = EnNiw_ResetAction;
            return;
        }

        this->path = 1;
        this->timer5 = 80;
        this->actor.speedXZ = 0.0f;
        this->actor.velocity.y = 4.0f;
    } else {
        if (this->actor.bgCheckFlags & 1) {
            this->sfxTimer1 = 0;
            this->actor.velocity.y = 4.0f;
            this->unk_2A6 = 1;
        }
        if (this->timer5 == 0) {
            this->timer6 = 100;
            this->timer4 = 0;
            this->path = 0;
            this->actionFunc = func_80AB7290;
            return;
        }
    }

    if (Actor_HasParent(&this->actor, globalCtx)) {
        Audio_PlayActorSound2(&this->actor, NA_SE_EV_CHICKEN_CRY_M);
        this->sfxTimer1 = 30;
        this->path = 0;
        this->timer4 = 30;
        this->actor.flags &= ~1;
        this->actor.speedXZ = 0.0f;
        this->actionFunc = func_80AB6BF8;
    } else {
        if (this->timer5 >= 6) {
            func_8002F580(&this->actor, globalCtx);
        }
        func_80AB5BF8(this, globalCtx, 2);
    }
}

void func_80AB6EB4(EnNiw* this, GlobalContext* globalCtx) {
    if (this->actor.world.pos.y > 400.0f) {
        Actor_Kill(&this->actor);
    }

    func_80AB5BF8(this, globalCtx, 2);
}

void func_80AB6F04(EnNiw* this, GlobalContext* globalCtx) {
    Vec3f pos;

    if (this->unk_2A8 != 0) {
        EnNiw_SpawnAttackCucco(this, globalCtx);
    }

    this->actor.speedXZ = 2.0f;

    if (this->actor.bgCheckFlags & 0x20) {
        this->actor.gravity = 0.0f;

        if (this->actor.yDistToWater > 15.0f) {
            this->actor.world.pos.y += 2.0f;
        }
        if (this->timer4 == 0) {
            this->timer4 = 30;
            Math_Vec3f_Copy(&pos, &this->actor.world.pos);
            pos.y += this->actor.yDistToWater;
            EffectSsGRipple_Spawn(globalCtx, &pos, 100, 500, 30);
        }
        if (this->actor.bgCheckFlags & 8) {
            this->actor.velocity.y = 10.0f;
            this->actor.speedXZ = 1.0f;
        }
    } else {
        this->actor.gravity = -2.0f;

        if (this->actor.bgCheckFlags & 8) {
            this->actor.velocity.y = 10.0f;
            this->actor.speedXZ = 1.0f;
            this->actor.gravity = 0.0f;
        } else {
            this->actor.speedXZ = 4.0f;
        }
        if (this->actor.bgCheckFlags & 1) {
            this->actor.gravity = -2.0f;
            this->timer6 = 100;
            this->timer4 = 0;
            this->actor.velocity.y = 0.0f;
            if (this->unk_2A8 == 0) {
                this->actionFunc = func_80AB7290;
            } else {
                this->actionFunc = func_80AB7204;
            }
        }
    }

    func_80AB5BF8(this, globalCtx, 2);
}

void func_80AB70A0(EnNiw* this, GlobalContext* globalCtx) {
    OnePointCutscene_Init(globalCtx, 2290, -99, &this->actor, MAIN_CAM);
    this->timer5 = 100;
    this->unk_2A2 = 1;
    this->actionFunc = func_80AB70F8;
}

void func_80AB70F8(EnNiw* this, GlobalContext* globalCtx) {
    this->sfxTimer1 = 100;

    if (this->timer5 == 0) {
        this->timer5 = 60;
        this->timer1 = 10;
        this->unk_2A2 = 4;
        this->actionFunc = func_80AB714C;
    }

    func_80AB5BF8(this, globalCtx, this->unk_2A2);
}

void func_80AB714C(EnNiw* this, GlobalContext* globalCtx) {
    this->sfxTimer1 = 100;

    if (this->timer5 == 40) {
        this->unk_26C[0] = 10000.0f;
        this->unk_26C[7] = 14000.0f;
        this->unk_26C[5] = 14000.0f;
        this->unk_26C[6] = 0.0f;
        this->unk_26C[8] = 0.0f;
        this->unk_26C[1] = 0.0f;
        this->unk_26C[2] = 0.0f;
        this->timer1 = 10;
        Audio_PlayActorSound2(&this->actor, NA_SE_EV_CHICKEN_CRY_M);
    }
    if (this->timer5 == 0) {
        this->timer7 = 10;
        this->unk_2E4 = this->actor.yawTowardsPlayer;
        this->actor.flags &= ~1;
        this->actionFunc = func_80AB7204;
    }

    func_80AB5BF8(this, globalCtx, this->unk_2A2);
}

void func_80AB7204(EnNiw* this, GlobalContext* globalCtx) {
    EnNiw_SpawnAttackCucco(this, globalCtx);

    if (this->timer7 < 2) {
        if (this->timer7 == 1) {
            this->actor.speedXZ = 3.0f;
            this->unk_2A0 = Rand_ZeroFloat(1.99f);
            this->timer1 = this->timer2 = this->timer3 = this->timer4 = 0;
        } else {
            func_80AB6100(this, globalCtx, 1);
        }
    }
}

void func_80AB7290(EnNiw* this, GlobalContext* globalCtx) {
    Animation_Change(&this->skelAnime, &gCuccoAnim, 1.0f, 0.0f, Animation_GetLastFrame(&gCuccoAnim), ANIMMODE_LOOP,
                     -10.0f);
    this->unk_2A0 = Rand_ZeroFloat(1.99f);
    this->actor.speedXZ = 4.0f;
    this->actionFunc = func_80AB7328;
}

void func_80AB7328(EnNiw* this, GlobalContext* globalCtx) {
    Player* player = GET_PLAYER(globalCtx);

    if (this->timer6 == 0) {
        this->unk_2AC.x = this->unk_2B8.x = this->actor.world.pos.x;
        this->unk_2AC.y = this->unk_2B8.y = this->actor.world.pos.y;
        this->unk_2AC.z = this->unk_2B8.z = this->actor.world.pos.z;
        this->timer5 = this->timer4 = this->unk_29E = 0;
        this->unk_26C[7] = this->unk_26C[5] = this->unk_26C[6] = this->unk_26C[8] = this->actor.speedXZ =
            this->unk_2FC = this->unk_300 = 0.0f;
        if (this->actor.params == 4) {
            this->actor.params = 0;
        }
        this->actionFunc = EnNiw_ResetAction;
    } else {
        this->unk_2E4 = Math_FAtan2F(this->actor.world.pos.x - player->actor.world.pos.x,
                                     this->actor.world.pos.z - player->actor.world.pos.z) *
                        (0x8000 / M_PI);
        func_80AB6100(this, globalCtx, 0);
        func_80AB5BF8(this, globalCtx, 2);
    }
}

void func_80AB7420(EnNiw* this, GlobalContext* globalCtx) {
    if (this->actor.bgCheckFlags & 1) {
        this->unk_2A4 = (s16)Rand_ZeroFloat(3.99f) + 5;
        this->actionFunc = EnNiw_ResetAction;
    }
}

void func_80AB747C(EnNiw* this, GlobalContext* globalCtx) {
    if (this->unk_2A8 == 0 && this->actor.params != 0xA && this->actionFunc != func_80AB6450 &&
        this->collider.base.acFlags & AC_HIT) {
        this->collider.base.acFlags &= ~AC_HIT;
        this->sfxTimer1 = 30;
        if (this->unk_2A4 > 0 && D_80AB85E0 == 0) {
            this->unk_2A4--;
        }
        this->unk_2A6 = 1;
        Audio_PlayActorSound2(&this->actor, NA_SE_EV_CHICKEN_CRY_M);
        this->timer6 = 100;
        this->path = 0;
        this->actionFunc = func_80AB7290;
    }
}

void EnNiw_Update(Actor* thisx, GlobalContext* globalCtx) {
    s32 pad1;
    EnNiw* this = THIS;
    Player* player = GET_PLAYER(globalCtx);
    s16 i;
    s16 featherCount;
    Vec3f zeroVec1 = { 0.0f, 0.0f, 0.0f };
    Vec3f zeroVec2 = { 0.0f, 0.0f, 0.0f };
    Vec3f pos;
    Vec3f vel;
    Vec3f accel;
    s32 pad2;
    f32 scale;
    Vec3f cam;
    f32 dist;
    f32 camResult;
    s32 pad3[10];

    if (1) {} // Required to match
    if (1) {}
    if (1) {}

    this->unk_294++;

    if (this->actionFunc != func_80AB6570) {
        this->unk_26C[9] = 0.0f;
    }
    if (this->unk_2A6) {
        featherCount = 20;

        if (this->unk_2A6 == 2) {
            featherCount = 4;
        }

        for (i = 0; i < featherCount; i++) {
            pos.x = Rand_CenteredFloat(10.0f) + thisx->world.pos.x;
            pos.y = Rand_CenteredFloat(10.0f) + (thisx->world.pos.y + this->unk_304);
            pos.z = Rand_CenteredFloat(10.0f) + thisx->world.pos.z;
            scale = Rand_ZeroFloat(6.0f) + 6.0f;

            if (this->unk_2A6 == 2 && this->unk_304 != 0) {
                pos.y += 10;
            }
            if (this->unk_304 == 0) {
                scale = Rand_ZeroFloat(2.0f) + 2;
            }

            vel.x = Rand_CenteredFloat(3.0f);
            vel.y = (Rand_ZeroFloat(2.0f) * 0.5f) + 2.0f;
            vel.z = Rand_CenteredFloat(3.0f);
            accel.x = 0.0f;
            accel.y = -0.15f;
            accel.z = 0.0f;
            EnNiw_FeatherSpawn(this, &pos, &vel, &accel, scale);
        }

        this->unk_2A6 = 0;
    }

    EnNiw_FeatherUpdate(this, globalCtx);
    if (this->timer1 != 0) {
        this->timer1--;
    }
    if (this->timer2 != 0) {
        this->timer2--;
    }
    if (this->timer3 != 0) {
        this->timer3--;
    }
    if (this->timer4 != 0) {
        this->timer4--;
    }
    if (this->timer5 != 0) {
        this->timer5--;
    }
    if (this->timer7 != 0) {
        this->timer7--;
    }
    if (this->timer6 != 0) {
        this->timer6--;
    }
    if (this->sfxTimer1 != 0) {
        this->sfxTimer1--;
    }
    if (this->sfxTimer2 != 0) {
        this->sfxTimer2--;
    }
    if (this->sfxTimer3 != 0) {
        this->sfxTimer3--;
    }
    if (this->timer8 != 0) {
        this->timer8--;
    }
    if (this->timer9 != 0) {
        this->timer9--;
    }
    thisx->shape.rot = thisx->world.rot;
    thisx->shape.shadowScale = 15.0f;
    this->actionFunc(this, globalCtx);
    Actor_SetFocus(&this->actor, this->unk_304);
    Actor_MoveForward(&this->actor);

    if (this->actionFunc != func_80AB6EB4 && this->actionFunc != func_80AB6450 && globalCtx->sceneNum != SCENE_SPOT03) {
        Actor_UpdateBgCheckInfo(globalCtx, &this->actor, 20.0f, 20.0f, 60.0f, 31);
    }
    if (globalCtx->sceneNum == SCENE_SPOT03) {
        Actor_UpdateBgCheckInfo(globalCtx, &this->actor, 20.0f, 20.0f, 60.0f, 29);
    }
    if (thisx->floorHeight <= BGCHECK_Y_MIN || thisx->floorHeight >= 32000.0f) {
        osSyncPrintf(VT_FGCOL(GREEN) "☆☆☆☆☆ 上下？ ☆☆☆☆☆ %f\n" VT_RST, thisx->floorHeight);
        cam.x = globalCtx->view.lookAt.x - globalCtx->view.eye.x;
        cam.y = globalCtx->view.lookAt.y - globalCtx->view.eye.y;
        cam.z = globalCtx->view.lookAt.z - globalCtx->view.eye.z;
        camResult = cam.y / sqrtf(SQ(cam.x) + SQ(cam.y) + SQ(cam.z));
        osSyncPrintf(VT_FGCOL(RED) "☆☆☆☆☆ 範囲外Ｘ！ ☆☆☆☆☆ %f\n" VT_RST, thisx->world.pos.x);
        osSyncPrintf(VT_FGCOL(RED) "☆☆☆☆☆ 範囲外Ｙ！ ☆☆☆☆☆ %f\n" VT_RST, thisx->world.pos.y);
        osSyncPrintf(VT_FGCOL(RED) "☆☆☆☆☆ 範囲外Ｚ！ ☆☆☆☆☆ %f\n" VT_RST, thisx->world.pos.z);
        osSyncPrintf(VT_FGCOL(GREEN) "☆☆☆☆☆ セットＸ！ ☆☆☆☆☆ %f\n" VT_RST, thisx->home.pos.x);
        osSyncPrintf(VT_FGCOL(GREEN) "☆☆☆☆☆ セットＹ！ ☆☆☆☆☆ %f\n" VT_RST, thisx->home.pos.y);
        osSyncPrintf(VT_FGCOL(GREEN) "☆☆☆☆☆ セットＺ！ ☆☆☆☆☆ %f\n" VT_RST, thisx->home.pos.z);
        thisx->world.pos.x = thisx->home.pos.x;
        thisx->world.pos.z = thisx->home.pos.z;
        thisx->world.pos.y = ((thisx->home.pos.y + globalCtx->view.eye.y) + (camResult * 160.0f));

        if (thisx->world.pos.y < thisx->home.pos.y) {
            thisx->world.pos.y = thisx->home.pos.y + 300.0f;
        }

        osSyncPrintf(VT_FGCOL(YELLOW) "☆☆☆☆☆ 修整後Ｘ！ ☆☆☆☆☆ %f\n" VT_RST, thisx->world.pos.x);
        osSyncPrintf(VT_FGCOL(YELLOW) "☆☆☆☆☆ 修整後Ｙ！ ☆☆☆☆☆ %f\n" VT_RST, thisx->world.pos.y);
        osSyncPrintf(VT_FGCOL(YELLOW) "☆☆☆☆☆ 修整後Ｚ！ ☆☆☆☆☆ %f\n" VT_RST, thisx->world.pos.z);
        osSyncPrintf("\n\n");
        thisx->speedXZ = 0.0f;
        thisx->gravity = -2.0f;
        Math_Vec3f_Copy(&this->unk_2AC, &thisx->home.pos);
        Math_Vec3f_Copy(&this->unk_2B8, &thisx->home.pos);
        this->unk_300 = 0.0f;
        this->unk_2FC = 0.0f;
        this->unk_2F0.z = 0.0f;
        this->unk_2F0.y = 0.0f;
        this->unk_2F0.x = 0.0f;
        this->unk_2D8 = 0.0f;
        this->unk_2D4 = 0.0f;
        this->unk_2D0 = 0.0f;
        this->unk_2CC = 0.0f;
        this->unk_2C8 = 0.0f;
        this->unk_2C4 = 0.0f;
        this->unk_2DC = 0.0f;
        this->unk_2E0 = 0.0f;
        this->unk_2A8 = this->unk_294 = this->unk_298 = this->unk_2A6 = this->unk_29E = this->unk_2A0 = this->unk_2A2 =
            0;

        for (i = 0; i < ARRAY_COUNT(this->unk_26C); i++) {
            this->unk_26C[i] = 0;
        }

        this->unk_2A8 = 0;
        this->actionFunc = func_80AB7420;
        return;
    }

    if (thisx->bgCheckFlags & 0x20 && thisx->yDistToWater > 15.0f && this->actionFunc != func_80AB6F04 &&
        thisx->params != 0xD && thisx->params != 0xE && thisx->params != 0xA) {
        thisx->velocity.y = 0.0f;
        thisx->gravity = 0.0f;
        Math_Vec3f_Copy(&pos, &thisx->world.pos);
        pos.y += thisx->yDistToWater;
        this->timer4 = 30;
        EffectSsGSplash_Spawn(globalCtx, &pos, 0, 0, 0, 400);
        this->timer5 = 0;
        osSyncPrintf("\n\n");
        osSyncPrintf(VT_FGCOL(YELLOW) "☆☆☆☆☆ ぶくぶく ☆☆☆☆☆ \n" VT_RST);
        osSyncPrintf("\n\n");
        this->actionFunc = func_80AB6F04;
        return;
    }

    if (D_80AB85E0 == 0 && this->unk_2A4 <= 0 && thisx->params != 0xD && thisx->params != 0xE && thisx->params != 0xA) {
        this->timer6 = 100;

        if (thisx->xzDistToPlayer > 10.0f) {
            D_80AB85E0 = 1;
            this->timer5 = this->timer4 = this->unk_29E = 0;
            thisx->speedXZ = 0.0f;
            this->unk_2FC = 0.0f;
            this->unk_300 = 0.0f;
            this->unk_26C[7] = 0.0f;
            this->unk_26C[5] = 0.0f;
            this->unk_26C[6] = 0.0f;
            this->unk_26C[8] = 0.0f;
            this->sfxTimer1 = 10000;
            this->unk_2A8 = 1;
            this->unk_2AC.x = this->unk_2B8.x = thisx->world.pos.x;
            this->unk_2AC.y = this->unk_2B8.y = thisx->world.pos.y;
            this->unk_2AC.z = this->unk_2B8.z = thisx->world.pos.z;
            this->actionFunc = func_80AB70A0;
            return;
        }
    }

    dist = 20.0f;

    if (this->unk_2A8 != 0 && thisx->xyzDistToPlayerSq < SQ(dist) && player->invincibilityTimer == 0) {
        func_8002F6D4(globalCtx, &this->actor, 2.0f, thisx->world.rot.y, 0.0f, 0x10);
    }

    func_80AB747C(this, globalCtx);

    if (this->sfxTimer2 == 0 && this->actionFunc == func_80AB6BF8) {
        this->sfxTimer2 = 7;
        Audio_PlayActorSound2(&this->actor, NA_SE_EN_DEKU_WAKEUP);
    }
    if (this->sfxTimer1 == 0) {
        if (this->actionFunc != func_80AB6570) {
            this->sfxTimer1 = 30;
            Audio_PlayActorSound2(&this->actor, NA_SE_EV_CHICKEN_CRY_A);
        } else {
            this->sfxTimer1 = 300;
            Audio_PlayActorSound2(&this->actor, NA_SE_EV_CHICKEN_CRY_N);
        }
    }
    if (this->unk_2A8 == 0) {
        Collider_UpdateCylinder(&this->actor, &this->collider);

        if (thisx->params != 0xA && thisx->params != 0xD && thisx->params != 0xE && thisx->params != 4) {
            CollisionCheck_SetAC(globalCtx, &globalCtx->colChkCtx, &this->collider.base);
        }
        if (this->actionFunc != func_80AB6BF8 && this->actionFunc != func_80AB6D08 &&
            this->actionFunc != func_80AB6324 && this->actionFunc != func_80AB63A8 &&
            this->actionFunc != func_80AB6450) {
            CollisionCheck_SetOC(globalCtx, &globalCtx->colChkCtx, &this->collider.base);
        }
    }
}

s32 EnNiw_OverrideLimbDraw(GlobalContext* globalCtx, s32 limbIndex, Gfx** dList, Vec3f* pos, Vec3s* rot, void* thisx) {
    EnNiw* this = THIS;
    Vec3f zeroVec = { 0.0f, 0.0f, 0.0f };

    if (limbIndex == 13) {
        rot->y += (s16)this->unk_2DC;
    }
    if (limbIndex == 15) {
        rot->y += (s16)this->unk_2E0;
    }
    if (limbIndex == 11) {
        rot->x += (s16)this->unk_2D8;
        rot->y += (s16)this->unk_2D4;
        rot->z += (s16)this->unk_2D0;
    }
    if (limbIndex == 7) {
        rot->x += (s16)this->unk_2CC;
        rot->y += (s16)this->unk_2C8;
        rot->z += (s16)this->unk_2C4;
    }

    return false;
}

void EnNiw_Draw(Actor* thisx, GlobalContext* globalCtx) {
    EnNiw* this = THIS;
    Vec3f scale = { 0.15f, 0.15f, 0.15f };
    GraphicsContext* gfxCtx = globalCtx->state.gfxCtx;

    func_80093D18(globalCtx->state.gfxCtx);
    SkelAnime_DrawFlexOpa(globalCtx, this->skelAnime.skeleton, this->skelAnime.jointTable, this->skelAnime.dListCount,
                          EnNiw_OverrideLimbDraw, NULL, this);

    if (this->actionFunc == func_80AB6450) {
        func_80033C30(&this->actor.world.pos, &scale, 255, globalCtx);
    }

    EnNiw_FeatherDraw(this, globalCtx);
}

void EnNiw_FeatherSpawn(EnNiw* this, Vec3f* pos, Vec3f* vel, Vec3f* accel, f32 scale) {
    s16 i;
    EnNiwFeather* feather = this->feathers;

    for (i = 0; i < ARRAY_COUNT(this->feathers); i++, feather++) {
        if (feather->type == 0) {
            feather->type = 1;
            feather->pos = *pos;
            feather->vel = *vel;
            feather->accel = *accel;
            feather->timer = 0;
            feather->scale = scale / 1000.0f;
            feather->life = (s16)Rand_ZeroFloat(20.0f) + 40;
            feather->unk_2A = Rand_ZeroFloat(1000.0f);
            break;
        }
    }
}

void EnNiw_FeatherUpdate(EnNiw* this, GlobalContext* globalCtx) {
    s16 i;
    EnNiwFeather* feather = this->feathers;

    for (i = 0; i < ARRAY_COUNT(this->feathers); i++, feather++) {
        if (feather->type != 0) {
            feather->timer++;
            feather->pos.x += feather->vel.x;
            feather->pos.y += feather->vel.y;
            feather->pos.z += feather->vel.z;
            feather->vel.x += feather->accel.x;
            feather->vel.y += feather->accel.y;
            feather->vel.z += feather->accel.z;
            if (feather->type == 1) {
                feather->unk_2A++;
                Math_ApproachF(&feather->vel.x, 0.0f, 1.0f, 0.05f);
                Math_ApproachF(&feather->vel.z, 0.0f, 1.0f, 0.05f);
                if (feather->vel.y < -0.5f) {
                    feather->vel.y = -0.5f;
                }

                feather->unk_30 = Math_SinS(feather->unk_2A * 0xBB8) * M_PI * 0.2f;

                if (feather->life < feather->timer) {
                    feather->type = 0;
                }
            }
        }
    }
}

void EnNiw_FeatherDraw(EnNiw* this, GlobalContext* globalCtx) {
    u8 flag = 0;
    s16 i;
    s32 pad;
    GraphicsContext* gfxCtx = globalCtx->state.gfxCtx;
    EnNiwFeather* feather = &this->feathers[0];

    OPEN_DISPS(gfxCtx, "../z_en_niw.c", 1897);

    func_80093D84(globalCtx->state.gfxCtx);

    for (i = 0; i < ARRAY_COUNT(this->feathers); i++, feather++) {
        if (feather->type == 1) {
            if (!flag) {
                gSPDisplayList(POLY_XLU_DISP++, gCuccoParticleAppearDL);
                flag++;
            }
            Matrix_Translate(feather->pos.x, feather->pos.y, feather->pos.z, MTXMODE_NEW);
<<<<<<< HEAD
            Matrix_ReplaceRotation(&globalCtx->mf_11DA0);
=======
            func_800D1FD4(&globalCtx->billboardMtxF);
>>>>>>> 1cf11907
            Matrix_Scale(feather->scale, feather->scale, 1.0f, MTXMODE_APPLY);
            Matrix_RotateZ(feather->unk_30, MTXMODE_APPLY);
            Matrix_Translate(0.0f, -1000.0f, 0.0f, MTXMODE_APPLY);
            gSPMatrix(POLY_XLU_DISP++, Matrix_NewMtx(gfxCtx, "../z_en_niw.c", 1913),
                      G_MTX_NOPUSH | G_MTX_LOAD | G_MTX_MODELVIEW);
            gSPDisplayList(POLY_XLU_DISP++, gCuccoParticleAliveDL);
        }
    }

    CLOSE_DISPS(gfxCtx, "../z_en_niw.c", 1919);
}<|MERGE_RESOLUTION|>--- conflicted
+++ resolved
@@ -1215,11 +1215,7 @@
                 flag++;
             }
             Matrix_Translate(feather->pos.x, feather->pos.y, feather->pos.z, MTXMODE_NEW);
-<<<<<<< HEAD
-            Matrix_ReplaceRotation(&globalCtx->mf_11DA0);
-=======
-            func_800D1FD4(&globalCtx->billboardMtxF);
->>>>>>> 1cf11907
+            Matrix_ReplaceRotation(&globalCtx->billboardMtxF);
             Matrix_Scale(feather->scale, feather->scale, 1.0f, MTXMODE_APPLY);
             Matrix_RotateZ(feather->unk_30, MTXMODE_APPLY);
             Matrix_Translate(0.0f, -1000.0f, 0.0f, MTXMODE_APPLY);
