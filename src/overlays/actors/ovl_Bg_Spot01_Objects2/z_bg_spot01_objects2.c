/*
 * File: z_bg_spot01_objects2.c
 * Overlay: ovl_Bg_Spot01_Objects2
 * Description: Kakariko Village Set Pieces
 */

#include "z_bg_spot01_objects2.h"
#include "assets/objects/object_spot01_matoya/object_spot01_matoya.h"
#include "assets/objects/object_spot01_matoyab/object_spot01_matoyab.h"

#define FLAGS ACTOR_FLAG_4

void BgSpot01Objects2_Init(Actor* thisx, PlayState* play);
void BgSpot01Objects2_Destroy(Actor* thisx, PlayState* play);
void BgSpot01Objects2_Update(Actor* thisx, PlayState* play);

void func_808AC2BC(BgSpot01Objects2* this, PlayState* play);
void func_808AC474(BgSpot01Objects2* this, PlayState* play);
void func_808AC4A4(Actor* thisx, PlayState* play);

const ActorInit Bg_Spot01_Objects2_InitVars = {
    ACTOR_BG_SPOT01_OBJECTS2,
    ACTORCAT_BG,
    FLAGS,
    OBJECT_GAMEPLAY_KEEP,
    sizeof(BgSpot01Objects2),
    (ActorFunc)BgSpot01Objects2_Init,
    (ActorFunc)BgSpot01Objects2_Destroy,
    (ActorFunc)BgSpot01Objects2_Update,
    NULL,
};

static InitChainEntry sInitChain[] = {
    ICHAIN_F32(uncullZoneForward, 12800, ICHAIN_CONTINUE),
    ICHAIN_F32(uncullZoneScale, 2000, ICHAIN_CONTINUE),
    ICHAIN_F32(uncullZoneDownward, 1500, ICHAIN_CONTINUE),
    ICHAIN_VEC3F_DIV1000(scale, 100, ICHAIN_STOP),
};

static Gfx* D_808AC510[] = {
    gKakarikoPotionShopSignDL,   gKakarikoShootingGallerySignDL, gKakarikoBazaarSignDL,
    gKakarikoConstructionSiteDL, gKakarikoShootingGalleryDL,
};

void BgSpot01Objects2_Init(Actor* thisx, PlayState* play) {
    BgSpot01Objects2* this = (BgSpot01Objects2*)thisx;

    switch (this->dyna.actor.params & 7) {
        case 0:
        case 1:
        case 2:
            this->objectId = OBJECT_SPOT01_MATOYA;
            break;
        case 3:
            this->objectId = OBJECT_SPOT01_MATOYAB;
            break;
        case 4:
            this->objectId = OBJECT_SPOT01_MATOYA;
    }

    if (this->objectId >= 0) {
        this->requiredObjectSlot = Object_GetSlot(&play->objectCtx, this->objectId);
        if (this->requiredObjectSlot < 0) {
            // "There was no bank setting."
            osSyncPrintf("-----------------------------バンク設定ありませんでした.");
            Actor_Kill(&this->dyna.actor);
            return;
        }
    } else {
        Actor_Kill(&this->dyna.actor);
    }
    this->actionFunc = func_808AC2BC;
    Actor_ProcessInitChain(&this->dyna.actor, sInitChain);
}

void BgSpot01Objects2_Destroy(Actor* thisx, PlayState* play) {
}

s32 func_808AC22C(Path* pathList, Vec3f* pos, s32 path, s32 waypoint) {
    Vec3s* pointPos = &((Vec3s*)SEGMENTED_TO_VIRTUAL((pathList + path)->points))[waypoint];

    pos->x = pointPos->x;
    pos->y = pointPos->y;
    pos->z = pointPos->z;
    return 0;
}

void func_808AC2BC(BgSpot01Objects2* this, PlayState* play) {
    CollisionHeader* colHeader = NULL;
    Actor* thisx = &this->dyna.actor;
    s32 pad;
    Vec3f position;

    if (Object_IsLoaded(&play->objectCtx, this->requiredObjectSlot)) {
        // "---- Successful bank switching!!"
        osSyncPrintf("-----バンク切り換え成功！！\n");
        gSegments[6] = VIRTUAL_TO_PHYSICAL(play->objectCtx.slots[this->requiredObjectSlot].segment);

<<<<<<< HEAD
        this->dyna.actor.objectSlot = this->requiredObjectSlot;
        DynaPolyActor_Init(&this->dyna, DPM_PLAYER);
=======
        this->dyna.actor.objBankIndex = this->objBankIndex;
        DynaPolyActor_Init(&this->dyna, DYNA_TRANSFORM_POS);
>>>>>>> 40a4abef

        switch (this->dyna.actor.params & 7) {
            case 4: // Shooting gallery
                CollisionHeader_GetVirtual(&gKakarikoShootingGalleryCol, &colHeader);
                this->dyna.bgId = DynaPoly_SetBgActor(play, &play->colCtx.dyna, thisx, colHeader);
                break;
            case 3: // Shooting Gallery, spawns Carpenter Sabooro during the day
                CollisionHeader_GetVirtual(&object_spot01_matoyab_col, &colHeader);
                this->dyna.bgId = DynaPoly_SetBgActor(play, &play->colCtx.dyna, thisx, colHeader);
                if (IS_DAY) {
                    func_808AC22C(play->setupPathList, &position, ((s32)thisx->params >> 8) & 0xFF, 0);
                    Actor_SpawnAsChild(&play->actorCtx, thisx, play, ACTOR_EN_DAIKU_KAKARIKO, position.x, position.y,
                                       position.z, thisx->world.rot.x, thisx->world.rot.y, thisx->world.rot.z,
                                       ((((s32)thisx->params >> 8) & 0xFF) << 8) + 1);
                }
                break;
            case 0: // Potion Shop Poster
            case 1: // Shooting gallery Poster
            case 2: // Bazaar Poster
                break;
        }

        this->dyna.actor.draw = func_808AC4A4;
        this->actionFunc = func_808AC474;
    }
}

void func_808AC474(BgSpot01Objects2* this, PlayState* play) {
}

void BgSpot01Objects2_Update(Actor* thisx, PlayState* play) {
    BgSpot01Objects2* this = (BgSpot01Objects2*)thisx;

    this->actionFunc(this, play);
}

void func_808AC4A4(Actor* thisx, PlayState* play) {
    Gfx_DrawDListOpa(play, D_808AC510[thisx->params & 7]);
}<|MERGE_RESOLUTION|>--- conflicted
+++ resolved
@@ -96,13 +96,8 @@
         osSyncPrintf("-----バンク切り換え成功！！\n");
         gSegments[6] = VIRTUAL_TO_PHYSICAL(play->objectCtx.slots[this->requiredObjectSlot].segment);
 
-<<<<<<< HEAD
         this->dyna.actor.objectSlot = this->requiredObjectSlot;
-        DynaPolyActor_Init(&this->dyna, DPM_PLAYER);
-=======
-        this->dyna.actor.objBankIndex = this->objBankIndex;
         DynaPolyActor_Init(&this->dyna, DYNA_TRANSFORM_POS);
->>>>>>> 40a4abef
 
         switch (this->dyna.actor.params & 7) {
             case 4: // Shooting gallery
