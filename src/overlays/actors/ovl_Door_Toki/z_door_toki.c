--- conflicted
+++ resolved
@@ -35,18 +35,8 @@
 void DoorToki_Init(Actor* thisx, GlobalContext* globalCtx) {
     DoorToki* this = THIS;
     s32 pad;
-    u32 sp1C = 0;
+    CollisionHeader* sp1C = NULL;
 
-<<<<<<< HEAD
-    Actor_ProcessInitChain(&this->actor, initChain);
-    func_80043480(&this->actor, 0);
-    func_80041880(&DOOR_TOKI_COLLISION_DATA, &sp1C);
-    this->dynaPolyId = func_8003EA74(globalCtx, &globalCtx->colCtx.dyna, &this->actor, sp1C);
-}
-
-void DoorToki_Destroy(DoorToki* this, GlobalContext* globalCtx) {
-    func_8003ED58(globalCtx, &globalCtx->colCtx.dyna, this->dynaPolyId);
-=======
     Actor_ProcessInitChain(&this->actor, sInitChain);
     DynaPolyInfo_SetActorMove(&this->actor, 0);
     DynaPolyInfo_Alloc(&D_06007888, &sp1C);
@@ -57,7 +47,6 @@
     DoorToki* this = THIS;
 
     DynaPolyInfo_Free(globalCtx, &globalCtx->colCtx.dyna, this->dynaPolyId);
->>>>>>> c5892858
 }
 
 void DoorToki_Update(Actor* thisx, GlobalContext* globalCtx) {
