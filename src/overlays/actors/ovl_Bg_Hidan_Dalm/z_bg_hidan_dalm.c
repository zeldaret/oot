/*
 * File: z_bg_hidan_dalm.c
 * Overlay: ovl_Bg_Hidan_Dalm
 * Description: Hammerable Totem Pieces (Fire Temple)
 */

#include "z_bg_hidan_dalm.h"

#define FLAGS 0x00000000

#define THIS ((BgHidanDalm*)thisx)

void BgHidanDalm_Init(Actor* thisx, GlobalContext* globalCtx);
void BgHidanDalm_Destroy(Actor* thisx, GlobalContext* globalCtx);
void BgHidanDalm_Update(Actor* thisx, GlobalContext* globalCtx);
void BgHidanDalm_Draw(Actor* thisx, GlobalContext* globalCtx);

void BgHidanDalm_Wait(BgHidanDalm* this, GlobalContext* globalCtx);
void BgHidanDalm_Shrink(BgHidanDalm* this, GlobalContext* globalCtx);

const ActorInit Bg_Hidan_Dalm_InitVars = {
    ACTOR_BG_HIDAN_DALM,
    ACTORTYPE_BG,
    FLAGS,
    OBJECT_HIDAN_OBJECTS,
    sizeof(BgHidanDalm),
    (ActorFunc)BgHidanDalm_Init,
    (ActorFunc)BgHidanDalm_Destroy,
    (ActorFunc)BgHidanDalm_Update,
    (ActorFunc)BgHidanDalm_Draw,
};

static ColliderTrisElementInit sTrisElementInit[4] = {
    {
        { ELEMTYPE_UNK0,
          { 0x00000000, 0x00, 0x00 },
          { 0x00000040, 0x00, 0x00 },
          TOUCH_OFF,
          BUMP_ON | BUMP_NO_AT_INFO | BUMP_NO_DAMAGE | BUMP_NO_SWORD_SFX | BUMP_NO_HITMARK,
          OCELEM_OFF },
        { { { 305.0f, 0.0f, -300.0f }, { 305.0f, 600.0f, -300.0f }, { 305.0f, 600.0f, 300.0f } } },
    },
    {
        { ELEMTYPE_UNK0,
          { 0x00000000, 0x00, 0x00 },
          { 0x00000040, 0x00, 0x00 },
          TOUCH_OFF,
          BUMP_ON | BUMP_NO_AT_INFO | BUMP_NO_DAMAGE | BUMP_NO_SWORD_SFX | BUMP_NO_HITMARK,
          OCELEM_OFF },
        { { { 305.0f, 0.0f, -300.0f }, { 305.0f, 600.0f, 300.0f }, { 305.0f, 0.0f, 300.0f } } },
    },
    {
        { ELEMTYPE_UNK0,
          { 0x00000000, 0x00, 0x00 },
          { 0x00000040, 0x00, 0x00 },
          TOUCH_OFF,
          BUMP_ON | BUMP_NO_AT_INFO | BUMP_NO_DAMAGE | BUMP_NO_SWORD_SFX | BUMP_NO_HITMARK,
          OCELEM_OFF },
        { { { -305.0f, 0.0f, -300.0f }, { -305.0f, 600.0f, 300.0f }, { -305.0f, 600.0f, -300.0f } } },
    },
    {
        { ELEMTYPE_UNK0,
          { 0x00000000, 0x00, 0x00 },
          { 0x00000040, 0x00, 0x00 },
          TOUCH_OFF,
          BUMP_ON | BUMP_NO_AT_INFO | BUMP_NO_DAMAGE | BUMP_NO_SWORD_SFX | BUMP_NO_HITMARK,
          OCELEM_OFF },
        { { { -305.0f, 0.0f, -300.0f }, { -305.0f, 0.0f, 300.0f }, { -305.0f, 600.0f, 300.0f } } },
    },
};

<<<<<<< HEAD
ColliderTrisInit D_80886590 = {
    { COLTYPE_NONE, AT_OFF, AC_ON | AC_PLAYER, OC_OFF, OT_TYPE2, COLSHAPE_TRIS },
=======
static ColliderTrisInit sTrisInit = {
    { COLTYPE_UNK10, 0x00, 0x09, 0x00, 0x20, COLSHAPE_TRIS },
>>>>>>> 4876610c
    4,
    sTrisElementInit,
};

static InitChainEntry sInitChain[] = {
    ICHAIN_VEC3F_DIV1000(scale, 100, ICHAIN_CONTINUE),
    ICHAIN_F32_DIV1000(gravity, -200, ICHAIN_STOP),
};

extern Gfx D_0600BBF0[];
extern Gfx D_0600BDF0[];
extern UNK_TYPE D_0600DA10;

void BgHidanDalm_Init(Actor* thisx, GlobalContext* globalCtx) {
    BgHidanDalm* this = THIS;
    s32 pad;
    u32 dynaUnk;

    dynaUnk = 0;
    Actor_ProcessInitChain(thisx, sInitChain);
    DynaPolyInfo_SetActorMove(&this->dyna, DPM_UNK);
    DynaPolyInfo_Alloc(&D_0600DA10, &dynaUnk);
    this->dyna.dynaPolyId = DynaPolyInfo_RegisterActor(globalCtx, &globalCtx->colCtx.dyna, thisx, dynaUnk);
    Collider_InitTris(globalCtx, &this->collider);
    Collider_SetTris(globalCtx, &this->collider, thisx, &sTrisInit, this->colliderItems);

    this->switchFlag = (thisx->params >> 8) & 0xFF;
    thisx->params &= 0xFF;
    if (Flags_GetSwitch(globalCtx, this->switchFlag)) {
        Actor_Kill(thisx);
    } else {
        this->actionFunc = BgHidanDalm_Wait;
    }
}

void BgHidanDalm_Destroy(Actor* thisx, GlobalContext* globalCtx) {
    BgHidanDalm* this = THIS;

    DynaPolyInfo_Free(globalCtx, &globalCtx->colCtx.dyna, this->dyna.dynaPolyId);
    Collider_DestroyTris(globalCtx, &this->collider);
}

void BgHidanDalm_Wait(BgHidanDalm* this, GlobalContext* globalCtx) {
    Player* player = PLAYER;

    if ((this->collider.base.acFlags & AC_HIT) && !Player_InCsMode(globalCtx) &&
        (player->swordAnimation == 22 || player->swordAnimation == 23)) {
        this->collider.base.acFlags &= ~AC_HIT;
        if ((this->collider.elements[0].info.bumperFlags & BUMP_HIT) ||
            (this->collider.elements[1].info.bumperFlags & BUMP_HIT)) {
            this->dyna.actor.posRot.rot.y -= 0x4000;
        } else {
            this->dyna.actor.posRot.rot.y += 0x4000;
        }
        this->dyna.actor.posRot.pos.x += 32.5f * Math_Sins(this->dyna.actor.posRot.rot.y);
        this->dyna.actor.posRot.pos.z += 32.5f * Math_Coss(this->dyna.actor.posRot.rot.y);

        func_8002DF54(globalCtx, &this->dyna.actor, 8);
        this->dyna.actor.flags |= 0x10;
        this->actionFunc = BgHidanDalm_Shrink;
        this->dyna.actor.bgCheckFlags &= ~2;
        this->dyna.actor.bgCheckFlags &= ~8;
        this->dyna.actor.speedXZ = 10.0f;
        Flags_SetSwitch(globalCtx, this->switchFlag);
        func_8002F7DC(&PLAYER->actor, NA_SE_IT_HAMMER_HIT);
        Audio_PlayActorSound2(&this->dyna.actor, NA_SE_EV_DARUMA_VANISH);
    } else {
        CollisionCheck_SetAC(globalCtx, &globalCtx->colChkCtx, &this->collider.base);
    }
}

void BgHidanDalm_Shrink(BgHidanDalm* this, GlobalContext* globalCtx) {
    static Vec3f accel = { 0, 0, 0 };
    s32 i;
    Vec3f velocity;
    Vec3f pos;

    if (Math_ApproxF(&this->dyna.actor.scale.x, 0.0f, 0.004f)) {
        func_8002DF54(globalCtx, &this->dyna.actor, 7);
        Actor_Kill(&this->dyna.actor);
    }

    this->dyna.actor.scale.y = this->dyna.actor.scale.z = this->dyna.actor.scale.x;

    pos.x = this->dyna.actor.posRot.pos.x;
    pos.y = this->dyna.actor.posRot.pos.y + this->dyna.actor.scale.x * 160.0f;
    pos.z = this->dyna.actor.posRot.pos.z;

    for (i = 0; i < 4; i++) {
        velocity.x = 5.0f * Math_Sins(this->dyna.actor.posRot.rot.y + 0x8000) + (Math_Rand_ZeroOne() - 0.5f) * 5.0f;
        velocity.z = 5.0f * Math_Coss(this->dyna.actor.posRot.rot.y + 0x8000) + (Math_Rand_ZeroOne() - 0.5f) * 5.0f;
        velocity.y = (Math_Rand_ZeroOne() - 0.5f) * 1.5f;
        EffectSsKiraKira_SpawnSmallYellow(globalCtx, &pos, &velocity, &accel);
    }
}

void BgHidanDalm_Update(Actor* thisx, GlobalContext* globalCtx) {
    BgHidanDalm* this = THIS;

    this->actionFunc(this, globalCtx);
    Actor_MoveForward(&this->dyna.actor);
    func_8002E4B4(globalCtx, &this->dyna.actor, 10.0f, 15.0f, 32.0f, 5);
}

/**
 * Update vertices of collider tris based on the current matrix
 */
void BgHidanDalm_UpdateCollider(BgHidanDalm* this) {
    Vec3f pos2;
    Vec3f pos1;
    Vec3f pos0;

    Matrix_MultVec3f(&sTrisElementInit[0].dim.vtx[0], &pos0);
    Matrix_MultVec3f(&sTrisElementInit[0].dim.vtx[1], &pos1);
    Matrix_MultVec3f(&sTrisElementInit[0].dim.vtx[2], &pos2);
    Collider_SetTrisVertices(&this->collider, 0, &pos0, &pos1, &pos2);
    Matrix_MultVec3f(&sTrisElementInit[1].dim.vtx[2], &pos1);
    Collider_SetTrisVertices(&this->collider, 1, &pos0, &pos2, &pos1);

    Matrix_MultVec3f(&sTrisElementInit[2].dim.vtx[0], &pos0);
    Matrix_MultVec3f(&sTrisElementInit[2].dim.vtx[1], &pos1);
    Matrix_MultVec3f(&sTrisElementInit[2].dim.vtx[2], &pos2);
    Collider_SetTrisVertices(&this->collider, 2, &pos0, &pos1, &pos2);
    Matrix_MultVec3f(&sTrisElementInit[3].dim.vtx[1], &pos2);
    Collider_SetTrisVertices(&this->collider, 3, &pos0, &pos2, &pos1);
}

void BgHidanDalm_Draw(Actor* thisx, GlobalContext* globalCtx) {
    BgHidanDalm* this = THIS;

    if (this->dyna.actor.params == 0) {
        Gfx_DrawDListOpa(globalCtx, D_0600BBF0);
    } else {
        Gfx_DrawDListOpa(globalCtx, D_0600BDF0);
    }

    if (this->actionFunc == BgHidanDalm_Wait) {
        BgHidanDalm_UpdateCollider(this);
    }
}<|MERGE_RESOLUTION|>--- conflicted
+++ resolved
@@ -69,13 +69,8 @@
     },
 };
 
-<<<<<<< HEAD
-ColliderTrisInit D_80886590 = {
+static ColliderTrisInit sTrisInit = {
     { COLTYPE_NONE, AT_OFF, AC_ON | AC_PLAYER, OC_OFF, OT_TYPE2, COLSHAPE_TRIS },
-=======
-static ColliderTrisInit sTrisInit = {
-    { COLTYPE_UNK10, 0x00, 0x09, 0x00, 0x20, COLSHAPE_TRIS },
->>>>>>> 4876610c
     4,
     sTrisElementInit,
 };
