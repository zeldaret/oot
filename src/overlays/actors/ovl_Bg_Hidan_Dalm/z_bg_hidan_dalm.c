/*
 * File: z_bg_hidan_dalm.c
 * Overlay: ovl_Bg_Hidan_Dalm
 * Description: Hammerable Totem Pieces (Fire Temple)
 */

#include "z_bg_hidan_dalm.h"

#define FLAGS 0x00000000

#define THIS ((BgHidanDalm*)thisx)

void BgHidanDalm_Init(Actor* thisx, GlobalContext* globalCtx);
void BgHidanDalm_Destroy(Actor* thisx, GlobalContext* globalCtx);
void BgHidanDalm_Update(Actor* thisx, GlobalContext* globalCtx);
void BgHidanDalm_Draw(Actor* thisx, GlobalContext* globalCtx);

void BgHidanDalm_Wait(BgHidanDalm* this, GlobalContext* globalCtx);
void BgHidanDalm_Shrink(BgHidanDalm* this, GlobalContext* globalCtx);

const ActorInit Bg_Hidan_Dalm_InitVars = {
    ACTOR_BG_HIDAN_DALM,
    ACTORTYPE_BG,
    FLAGS,
    OBJECT_HIDAN_OBJECTS,
    sizeof(BgHidanDalm),
    (ActorFunc)BgHidanDalm_Init,
    (ActorFunc)BgHidanDalm_Destroy,
    (ActorFunc)BgHidanDalm_Update,
    (ActorFunc)BgHidanDalm_Draw,
};

static ColliderTrisItemInit sTrisItemInit[4] = {
    {
        { 0x00, { 0x00000000, 0x00, 0x00 }, { 0x00000040, 0x00, 0x00 }, 0x00, 0x79, 0x00 },
        { { { 305.0f, 0.0f, -300.0f }, { 305.0f, 600.0f, -300.0f }, { 305.0f, 600.0f, 300.0f } } },
    },
    {
        { 0x00, { 0x00000000, 0x00, 0x00 }, { 0x00000040, 0x00, 0x00 }, 0x00, 0x79, 0x00 },
        { { { 305.0f, 0.0f, -300.0f }, { 305.0f, 600.0f, 300.0f }, { 305.0f, 0.0f, 300.0f } } },
    },
    {
        { 0x00, { 0x00000000, 0x00, 0x00 }, { 0x00000040, 0x00, 0x00 }, 0x00, 0x79, 0x00 },
        { { { -305.0f, 0.0f, -300.0f }, { -305.0f, 600.0f, 300.0f }, { -305.0f, 600.0f, -300.0f } } },
    },
    {
        { 0x00, { 0x00000000, 0x00, 0x00 }, { 0x00000040, 0x00, 0x00 }, 0x00, 0x79, 0x00 },
        { { { -305.0f, 0.0f, -300.0f }, { -305.0f, 0.0f, 300.0f }, { -305.0f, 600.0f, 300.0f } } },
    },
};

static ColliderTrisInit sTrisInit = {
    { COLTYPE_UNK10, 0x00, 0x09, 0x00, 0x20, COLSHAPE_TRIS },
    4,
    sTrisItemInit,
};

static InitChainEntry sInitChain[] = {
    ICHAIN_VEC3F_DIV1000(scale, 100, ICHAIN_CONTINUE),
    ICHAIN_F32_DIV1000(gravity, 65336, ICHAIN_STOP),
};

extern Gfx D_0600BBF0[];
extern Gfx D_0600BDF0[];
extern CollisionHeader D_0600DA10;

void BgHidanDalm_Init(Actor* thisx, GlobalContext* globalCtx) {
    BgHidanDalm* this = THIS;
    s32 pad;
    CollisionHeader* colHeader = NULL;

<<<<<<< HEAD
    Actor_ProcessInitChain(thisx, D_808865A0);
    DynaPolyActor_Init(&this->dyna, DPM_UNK);
    CollisionHeader_GetVirtual(&D_0600DA10, &colHeader);
    this->dyna.bgId = DynaPoly_SetBgActor(globalCtx, &globalCtx->colCtx.dyna, thisx, colHeader);
=======
    dynaUnk = 0;
    Actor_ProcessInitChain(thisx, sInitChain);
    DynaPolyInfo_SetActorMove(&this->dyna, DPM_UNK);
    DynaPolyInfo_Alloc(&D_0600DA10, &dynaUnk);
    this->dyna.dynaPolyId = DynaPolyInfo_RegisterActor(globalCtx, &globalCtx->colCtx.dyna, thisx, dynaUnk);
>>>>>>> d4e16bba
    Collider_InitTris(globalCtx, &this->collider);
    Collider_SetTris(globalCtx, &this->collider, thisx, &sTrisInit, this->colliderItems);

    this->switchFlag = (thisx->params >> 8) & 0xFF;
    thisx->params &= 0xFF;
    if (Flags_GetSwitch(globalCtx, this->switchFlag)) {
        Actor_Kill(thisx);
    } else {
        this->actionFunc = BgHidanDalm_Wait;
    }
}

void BgHidanDalm_Destroy(Actor* thisx, GlobalContext* globalCtx) {
    BgHidanDalm* this = THIS;

    DynaPoly_DeleteBgActor(globalCtx, &globalCtx->colCtx.dyna, this->dyna.bgId);
    Collider_DestroyTris(globalCtx, &this->collider);
}

void BgHidanDalm_Wait(BgHidanDalm* this, GlobalContext* globalCtx) {
    Player* player = PLAYER;

    if ((this->collider.base.acFlags & 2) && !Player_InCsMode(globalCtx) &&
        (player->swordAnimation == 22 || player->swordAnimation == 23)) {
        this->collider.base.acFlags &= ~2;
        if (this->collider.list[0].body.bumperFlags & 2 || this->collider.list[1].body.bumperFlags & 2) {
            this->dyna.actor.posRot.rot.y -= 0x4000;
        } else {
            this->dyna.actor.posRot.rot.y += 0x4000;
        }
        this->dyna.actor.posRot.pos.x += 32.5f * Math_Sins(this->dyna.actor.posRot.rot.y);
        this->dyna.actor.posRot.pos.z += 32.5f * Math_Coss(this->dyna.actor.posRot.rot.y);

        func_8002DF54(globalCtx, &this->dyna.actor, 8);
        this->dyna.actor.flags |= 0x10;
        this->actionFunc = BgHidanDalm_Shrink;
        this->dyna.actor.bgCheckFlags &= ~2;
        this->dyna.actor.bgCheckFlags &= ~8;
        this->dyna.actor.speedXZ = 10.0f;
        Flags_SetSwitch(globalCtx, this->switchFlag);
        func_8002F7DC(&PLAYER->actor, NA_SE_IT_HAMMER_HIT);
        Audio_PlayActorSound2(&this->dyna.actor, NA_SE_EV_DARUMA_VANISH);
    } else {
        CollisionCheck_SetAC(globalCtx, &globalCtx->colChkCtx, &this->collider.base);
    }
}

void BgHidanDalm_Shrink(BgHidanDalm* this, GlobalContext* globalCtx) {
    static Vec3f accel = { 0, 0, 0 };
    s32 i;
    Vec3f velocity;
    Vec3f pos;

    if (Math_ApproxF(&this->dyna.actor.scale.x, 0.0f, 0.004f)) {
        func_8002DF54(globalCtx, &this->dyna.actor, 7);
        Actor_Kill(&this->dyna.actor);
    }

    this->dyna.actor.scale.y = this->dyna.actor.scale.z = this->dyna.actor.scale.x;

    pos.x = this->dyna.actor.posRot.pos.x;
    pos.y = this->dyna.actor.posRot.pos.y + this->dyna.actor.scale.x * 160.0f;
    pos.z = this->dyna.actor.posRot.pos.z;

    for (i = 0; i < 4; i++) {
        velocity.x = 5.0f * Math_Sins(this->dyna.actor.posRot.rot.y + 0x8000) + (Math_Rand_ZeroOne() - 0.5f) * 5.0f;
        velocity.z = 5.0f * Math_Coss(this->dyna.actor.posRot.rot.y + 0x8000) + (Math_Rand_ZeroOne() - 0.5f) * 5.0f;
        velocity.y = (Math_Rand_ZeroOne() - 0.5f) * 1.5f;
        EffectSsKiraKira_SpawnSmallYellow(globalCtx, &pos, &velocity, &accel);
    }
}

void BgHidanDalm_Update(Actor* thisx, GlobalContext* globalCtx) {
    BgHidanDalm* this = THIS;

    this->actionFunc(this, globalCtx);
    Actor_MoveForward(&this->dyna.actor);
    func_8002E4B4(globalCtx, &this->dyna.actor, 10.0f, 15.0f, 32.0f, 5);
}

/**
 * Update vertices of collider tris based on the current matrix
 */
void BgHidanDalm_UpdateCollider(BgHidanDalm* this) {
    Vec3f pos2;
    Vec3f pos1;
    Vec3f pos0;

    Matrix_MultVec3f(&sTrisItemInit[0].dim.vtx[0], &pos0);
    Matrix_MultVec3f(&sTrisItemInit[0].dim.vtx[1], &pos1);
    Matrix_MultVec3f(&sTrisItemInit[0].dim.vtx[2], &pos2);
    func_800627A0(&this->collider, 0, &pos0, &pos1, &pos2);
    Matrix_MultVec3f(&sTrisItemInit[1].dim.vtx[2], &pos1);
    func_800627A0(&this->collider, 1, &pos0, &pos2, &pos1);

    Matrix_MultVec3f(&sTrisItemInit[2].dim.vtx[0], &pos0);
    Matrix_MultVec3f(&sTrisItemInit[2].dim.vtx[1], &pos1);
    Matrix_MultVec3f(&sTrisItemInit[2].dim.vtx[2], &pos2);
    func_800627A0(&this->collider, 2, &pos0, &pos1, &pos2);
    Matrix_MultVec3f(&sTrisItemInit[3].dim.vtx[1], &pos2);
    func_800627A0(&this->collider, 3, &pos0, &pos2, &pos1);
}

void BgHidanDalm_Draw(Actor* thisx, GlobalContext* globalCtx) {
    BgHidanDalm* this = THIS;

    if (this->dyna.actor.params == 0) {
        Gfx_DrawDListOpa(globalCtx, D_0600BBF0);
    } else {
        Gfx_DrawDListOpa(globalCtx, D_0600BDF0);
    }

    if (this->actionFunc == BgHidanDalm_Wait) {
        BgHidanDalm_UpdateCollider(this);
    }
}<|MERGE_RESOLUTION|>--- conflicted
+++ resolved
@@ -69,18 +69,10 @@
     s32 pad;
     CollisionHeader* colHeader = NULL;
 
-<<<<<<< HEAD
-    Actor_ProcessInitChain(thisx, D_808865A0);
+    Actor_ProcessInitChain(thisx, sInitChain);
     DynaPolyActor_Init(&this->dyna, DPM_UNK);
     CollisionHeader_GetVirtual(&D_0600DA10, &colHeader);
     this->dyna.bgId = DynaPoly_SetBgActor(globalCtx, &globalCtx->colCtx.dyna, thisx, colHeader);
-=======
-    dynaUnk = 0;
-    Actor_ProcessInitChain(thisx, sInitChain);
-    DynaPolyInfo_SetActorMove(&this->dyna, DPM_UNK);
-    DynaPolyInfo_Alloc(&D_0600DA10, &dynaUnk);
-    this->dyna.dynaPolyId = DynaPolyInfo_RegisterActor(globalCtx, &globalCtx->colCtx.dyna, thisx, dynaUnk);
->>>>>>> d4e16bba
     Collider_InitTris(globalCtx, &this->collider);
     Collider_SetTris(globalCtx, &this->collider, thisx, &sTrisInit, this->colliderItems);
 
