--- conflicted
+++ resolved
@@ -50,9 +50,8 @@
     (ActorFunc)EnBw_Update,
     (ActorFunc)EnBw_Draw,
 };
-<<<<<<< HEAD
-
-static ColliderCylinderInit D_809D1450 = {
+
+static ColliderCylinderInit sCylinderInit1 = {
     {
         COLTYPE_NONE,
         AT_ON | AT_ENEMY,
@@ -72,7 +71,7 @@
     { 30, 65, 0, { 0, 0, 0 } },
 };
 
-static ColliderCylinderInit D_809D147C = {
+static ColliderCylinderInit sCylinderInit2 = {
     {
         COLTYPE_HIT0,
         AT_OFF,
@@ -89,22 +88,6 @@
         BUMP_ON,
         OCELEM_ON,
     },
-    { 30, 35, 0, { 0, 0, 0 } },
-};
-*/
-#pragma GLOBAL_ASM("asm/non_matchings/overlays/actors/ovl_En_Bw/func_809CE6E0.s")
-=======
->>>>>>> 22758f06
-
-static ColliderCylinderInit sCylinderInit1 = {
-    { COLTYPE_UNK10, 0x11, 0x00, 0x00, 0x00, COLSHAPE_CYLINDER },
-    { 0x00, { 0xFFCFFFFF, 0x01, 0x08 }, { 0x00000000, 0x00, 0x00 }, 0x01, 0x00, 0x00 },
-    { 30, 65, 0, { 0, 0, 0 } },
-};
-
-static ColliderCylinderInit sCylinderInit2 = {
-    { COLTYPE_UNK0, 0x00, 0x09, 0x09, 0x10, COLSHAPE_CYLINDER },
-    { 0x00, { 0x00000000, 0x00, 0x00 }, { 0xFFCFFFFF, 0x00, 0x00 }, 0x00, 0x01, 0x01 },
     { 30, 35, 0, { 0, 0, 0 } },
 };
 
@@ -433,11 +416,11 @@
     this->actor.scale.x = 0.013f - Math_SinF(this->unk_222 * 0.001f) * 0.0034999999f;
     this->actor.scale.y = 0.013f + Math_SinF(this->unk_222 * 0.001f) * 0.0245f;
     this->actor.scale.z = 0.013f - Math_SinF(this->unk_222 * 0.001f) * 0.0034999999f;
-    if (this->collider1.base.atFlags & 2) {
-        this->collider1.base.atFlags &= ~2;
+    if (this->collider1.base.acFlags & AT_HIT) {
+        this->collider1.base.atFlags &= ~AT_HIT;
         this->actor.speedXZ = -6.0f;
         this->actor.posRot.rot.y = this->actor.yawTowardsLink;
-        if ((&player->actor == this->collider1.base.at) && !(this->collider1.base.atFlags & 4)) {
+        if ((&player->actor == this->collider1.base.at) && !(this->collider1.base.acFlags & AT_BOUNCED)) {
             Audio_PlayActorSound2(&player->actor, NA_SE_PL_BODY_HIT);
         }
     }
@@ -672,13 +655,13 @@
         func_80033260(globalCtx, &this->actor, &this->actor.posRot.pos, 30.0f, 0xB, 4.0f, 0, 0, 0);
         func_809D00F4(this);
     } else {
-        if (this->collider2.base.acFlags & 2) {
-            this->collider2.base.acFlags &= ~2;
+        if (this->collider2.base.acFlags & AC_HIT) {
+            this->collider2.base.atFlags &= ~AC_HIT;
             if ((this->actor.colChkInfo.damageEffect == 0) || (this->unk_220 == 6)) {
                 return;
             }
             this->damageEffect = this->actor.colChkInfo.damageEffect;
-            func_80035650(&this->actor, &this->collider2.body, 0);
+            func_80035650(&this->actor, &this->collider2.info, 0);
             if ((this->damageEffect == 1) || (this->damageEffect == 0xE)) {
                 if (this->unk_23C == 0) {
                     Actor_ApplyDamage(&this->actor);
@@ -753,7 +736,7 @@
             func_8002836C(globalCtx, &thisx->posRot.pos, &velocity, &accel, &sp50, &sp4C, 0x3C, 0, 0x14);
         }
         if (this->unk_248 <= 0.4f) {
-            this->collider1.body.toucher.effect = 0;
+            this->collider1.info.toucher.effect = 0;
             if (((globalCtx->gameplayFrames & 1) == 0) && (this->unk_220 < 5) && (this->unk_23C == 0)) {
                 accel.y = -0.1f;
                 velocity.x = Rand_CenteredFloat(4.0f);
@@ -773,7 +756,7 @@
                               20.0f - (this->unk_248 * 40.0f));
             }
         } else {
-            this->collider1.body.toucher.effect = 1;
+            this->collider1.info.toucher.effect = 1;
         }
 
         this->unk_234 = func_800339B8(thisx, globalCtx, 50.0f, thisx->posRot.rot.y);
@@ -783,13 +766,13 @@
         }
         func_8002E4B4(globalCtx, thisx, 20.0f, 30.0f, 21.0f, 0x1F);
     }
-    Collider_CylinderUpdate(thisx, &this->collider2);
+    Collider_UpdateCylinder(thisx, &this->collider2);
     CollisionCheck_SetOC(globalCtx, &globalCtx->colChkCtx, &this->collider2.base);
     if ((this->unk_220 != 0) && ((thisx->dmgEffectTimer == 0) || !(thisx->dmgEffectParams & 0x4000))) {
         CollisionCheck_SetAC(globalCtx, &globalCtx->colChkCtx, &this->collider2.base);
     }
     if ((this->unk_221 != 1) && (this->unk_220 < 5) && (this->unk_248 > 0.4f)) {
-        Collider_CylinderUpdate(thisx, &this->collider1);
+        Collider_UpdateCylinder(thisx, &this->collider1);
         CollisionCheck_SetAT(globalCtx, &globalCtx->colChkCtx, &this->collider1.base);
     }
     thisx->posRot2.pos = thisx->posRot.pos;
