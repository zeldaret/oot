/*
 * File: z_en_bw.c
 * Overlay: ovl_En_Bw
 * Description: Torch slug
 */

#include "z_en_bw.h"
#include "objects/gameplay_keep/gameplay_keep.h"

#define FLAGS 0x00000015

#define THIS ((EnBw*)thisx)

void EnBw_Init(Actor* thisx, GlobalContext* globalCtx);
void EnBw_Destroy(Actor* thisx, GlobalContext* globalCtx);
void EnBw_Update(Actor* thisx, GlobalContext* globalCtx);
void EnBw_Draw(Actor* thisx, GlobalContext* globalCtx);

void func_809CE884(EnBw* this, GlobalContext* globalCtx);
void func_809CE9A8(EnBw* this);
void func_809CEA24(EnBw* this, GlobalContext* globalCtx);
void func_809CF72C(EnBw* this);
void func_809CF7AC(EnBw* this, GlobalContext* globalCtx);
void func_809CF8F0(EnBw* this);
void func_809CF984(EnBw* this, GlobalContext* globalCtx);
void func_809CFBA8(EnBw* this);
void func_809CFC4C(EnBw* this, GlobalContext* globalCtx);
void func_809CFF10(EnBw* this);
void func_809CFF98(EnBw* this, GlobalContext* globalCtx);
void func_809D00F4(EnBw* this);
void func_809D014C(EnBw* this, GlobalContext* globalCtx);
void func_809D01CC(EnBw* this);
void func_809D0268(EnBw* this, GlobalContext* globalCtx);
void func_809D03CC(EnBw* this);
void func_809D0424(EnBw* this, GlobalContext* globalCtx);

extern AnimationHeader D_06000228;
extern SkeletonHeader D_060020F0;
extern AnimationHeader D_060021A0;
extern AnimationHeader D_06002250;

const ActorInit En_Bw_InitVars = {
    ACTOR_EN_BW,
    ACTORCAT_ENEMY,
    FLAGS,
    OBJECT_BW,
    sizeof(EnBw),
    (ActorFunc)EnBw_Init,
    (ActorFunc)EnBw_Destroy,
    (ActorFunc)EnBw_Update,
    (ActorFunc)EnBw_Draw,
};

static ColliderCylinderInit sCylinderInit1 = {
    {
        COLTYPE_NONE,
        AT_ON | AT_TYPE_ENEMY,
        AC_NONE,
        OC1_NONE,
        OC2_NONE,
        COLSHAPE_CYLINDER,
    },
    {
        ELEMTYPE_UNK0,
        { 0xFFCFFFFF, 0x01, 0x08 },
        { 0x00000000, 0x00, 0x00 },
        TOUCH_ON | TOUCH_SFX_NORMAL,
        BUMP_NONE,
        OCELEM_NONE,
    },
    { 30, 65, 0, { 0, 0, 0 } },
};

static ColliderCylinderInit sCylinderInit2 = {
    {
        COLTYPE_HIT0,
        AT_NONE,
        AC_ON | AC_TYPE_PLAYER,
        OC1_ON | OC1_TYPE_PLAYER,
        OC2_TYPE_1,
        COLSHAPE_CYLINDER,
    },
    {
        ELEMTYPE_UNK0,
        { 0x00000000, 0x00, 0x00 },
        { 0xFFCFFFFF, 0x00, 0x00 },
        TOUCH_NONE,
        BUMP_ON,
        OCELEM_ON,
    },
    { 30, 35, 0, { 0, 0, 0 } },
};

static DamageTable sDamageTable = {
    /* Deku nut      */ DMG_ENTRY(0, 0x1),
    /* Deku stick    */ DMG_ENTRY(0, 0x0),
    /* Slingshot     */ DMG_ENTRY(0, 0x0),
    /* Explosive     */ DMG_ENTRY(2, 0xF),
    /* Boomerang     */ DMG_ENTRY(0, 0x0),
    /* Normal arrow  */ DMG_ENTRY(2, 0xF),
    /* Hammer swing  */ DMG_ENTRY(2, 0xF),
    /* Hookshot      */ DMG_ENTRY(0, 0x1),
    /* Kokiri sword  */ DMG_ENTRY(0, 0x0),
    /* Master sword  */ DMG_ENTRY(2, 0xF),
    /* Giant's Knife */ DMG_ENTRY(4, 0xF),
    /* Fire arrow    */ DMG_ENTRY(2, 0xF),
    /* Ice arrow     */ DMG_ENTRY(4, 0xE),
    /* Light arrow   */ DMG_ENTRY(2, 0xF),
    /* Unk arrow 1   */ DMG_ENTRY(2, 0xF),
    /* Unk arrow 2   */ DMG_ENTRY(2, 0xF),
    /* Unk arrow 3   */ DMG_ENTRY(2, 0xF),
    /* Fire magic    */ DMG_ENTRY(0, 0x6),
    /* Ice magic     */ DMG_ENTRY(3, 0xE),
    /* Light magic   */ DMG_ENTRY(0, 0x6),
    /* Shield        */ DMG_ENTRY(0, 0x0),
    /* Mirror Ray    */ DMG_ENTRY(0, 0x0),
    /* Kokiri spin   */ DMG_ENTRY(1, 0xF),
    /* Giant spin    */ DMG_ENTRY(4, 0xF),
    /* Master spin   */ DMG_ENTRY(2, 0xF),
    /* Kokiri jump   */ DMG_ENTRY(2, 0xF),
    /* Giant jump    */ DMG_ENTRY(8, 0xF),
    /* Master jump   */ DMG_ENTRY(4, 0xF),
    /* Unknown 1     */ DMG_ENTRY(0, 0x0),
    /* Unblockable   */ DMG_ENTRY(0, 0x0),
    /* Hammer jump   */ DMG_ENTRY(4, 0xF),
    /* Unknown 2     */ DMG_ENTRY(0, 0x0),
};

static s32 sSlugGroup = 0;

void EnBw_SetupAction(EnBw* this, EnBwActionFunc actionFunc) {
    this->actionFunc = actionFunc;
}

void EnBw_Init(Actor* thisx, GlobalContext* globalCtx) {
    EnBw* this = THIS;

    Actor_SetScale(&this->actor, 0.012999999f);
    this->actor.naviEnemyId = 0x23;
    this->actor.gravity = -2.0f;
    SkelAnime_Init(globalCtx, &this->skelAnime, &D_060020F0, &D_06000228, this->jointTable, this->morphTable, 12);
    ActorShape_Init(&this->actor.shape, 0.0f, ActorShadow_DrawCircle, 40.0f);
    this->actor.colChkInfo.damageTable = &sDamageTable;
    this->actor.colChkInfo.health = 6;
    this->actor.colChkInfo.mass = MASS_HEAVY;
    this->actor.focus.pos = this->actor.world.pos;
    func_809CE9A8(this);
    this->color1.a = this->color1.r = 255;
    this->color1.g = this->color1.b = 0;
    this->unk_248 = 0.6f;
    this->unk_221 = 3;
    Collider_InitCylinder(globalCtx, &this->collider1);
    //! this->collider2 should have Init called on it, but it doesn't matter since the heap is zeroed before use.
    Collider_SetCylinder(globalCtx, &this->collider1, &this->actor, &sCylinderInit1);
    Collider_SetCylinder(globalCtx, &this->collider2, &this->actor, &sCylinderInit2);
    this->unk_236 = this->actor.world.rot.y;
    this->actor.params = sSlugGroup;
    sSlugGroup = (sSlugGroup + 1) & 3;
}

void EnBw_Destroy(Actor* thisx, GlobalContext* globalCtx) {
    s32 pad;
    EnBw* this = THIS;

    Collider_DestroyCylinder(globalCtx, &this->collider1);
    Collider_DestroyCylinder(globalCtx, &this->collider2);
}

void func_809CE884(EnBw* this, GlobalContext* globalCtx) {
    Math_SmoothStepToF(&this->actor.speedXZ, 0.0f, 1.0f, 0.5f, 0.0f);
    this->unk_222 -= 250;
    this->actor.scale.x = 0.013f + Math_SinF(this->unk_222 * 0.001f) * 0.0069999998f;
    this->actor.scale.y = 0.013f - Math_SinF(this->unk_222 * 0.001f) * 0.0069999998f;
    this->actor.scale.z = 0.013f + Math_SinF(this->unk_222 * 0.001f) * 0.0069999998f;
    if (this->unk_222 == 0) {
        this->actor.world.rot.y = this->actor.shape.rot.y;
        func_809CE9A8(this);
    }
}

void func_809CE9A8(EnBw* this) {
    Animation_MorphToLoop(&this->skelAnime, &D_06000228, -2.0f);
    this->unk_220 = 2;
    this->unk_222 = Rand_ZeroOne() * 200.0f + 200.0f;
    this->unk_232 = 0;
    this->actor.speedXZ = 0.0f;
    EnBw_SetupAction(this, func_809CEA24);
}

void func_809CEA24(EnBw* this, GlobalContext* globalCtx) {
    CollisionPoly* sp74 = NULL;
    Vec3f sp68;
    u32 sp64 = 0;
    s16 sp62;
    s16 sp60;
    f32 sp5C;
    f32 sp58;
    Player* player = PLAYER;
    Player* player2 = PLAYER;

    SkelAnime_Update(&this->skelAnime);
    this->unk_244 = this->unk_250 + 0.1f;
    sp58 = Math_CosF(this->unk_240);
    this->unk_240 += this->unk_244;
    if (this->unk_24C < 0.8f) {
        this->unk_24C += 0.1f;
    }
    this->actor.scale.x = 0.013f - Math_SinF(this->unk_240) * (this->unk_24C * 0.004f);
    this->actor.scale.y = 0.013f - Math_SinF(this->unk_240) * (this->unk_24C * 0.004f);
    this->actor.scale.z = 0.013f + Math_SinF(this->unk_240) * (this->unk_24C * 0.004f);
    sp5C = Math_CosF(this->unk_240);
    if (this->unk_232 == 0) {
        if (ABS(sp58) < ABS(sp5C)) {
            this->unk_232++;
        }
    } else {
        if (ABS(sp58) > ABS(sp5C)) {
            Audio_PlayActorSound2(&this->actor, NA_SE_EN_BUBLEWALK_WALK);
            this->unk_232 = 0;
        }
    }
    sp5C *= this->unk_24C * (10.0f * this->unk_244);
    this->actor.speedXZ = ABS(sp5C);
    if (this->unk_221 != 1) {
        sp58 = Math_SinF(this->unk_240);
        sp60 = ABS(sp58) * 85.0f;
        this->color1.g = sp60;
    }
    if ((((globalCtx->gameplayFrames % 4) == (u32)this->actor.params) && (this->actor.speedXZ != 0.0f) &&
         (sp64 = BgCheck_AnyLineTest2(&globalCtx->colCtx, &this->actor.world.pos, &this->unk_264, &sp68, &sp74, 1, 0, 0,
                                      1))) ||
        (this->unk_222 == 0)) {
        if (sp74 != NULL) {
            sp74 = SEGMENTED_TO_VIRTUAL(sp74);
            sp62 = Math_FAtan2F(sp74->normal.x, sp74->normal.z) * ((f32)0x8000 / M_PI);
        } else {
            sp62 = this->actor.world.rot.y + 0x8000;
        }
        if ((this->unk_236 != sp62) || (sp64 == 0)) {
            if (BgCheck_AnyLineTest2(&globalCtx->colCtx, &this->unk_270, &this->unk_288, &sp68, &sp74, 1, 0, 0, 1)) {
                sp64 |= 2;
            }
            if (BgCheck_AnyLineTest2(&globalCtx->colCtx, &this->unk_270, &this->unk_27C, &sp68, &sp74, 1, 0, 0, 1)) {
                sp64 |= 4;
            }
            switch (sp64) {
                case 0:
                    this->unk_236 += this->unk_238;
                case 1:
                    if (this->unk_221 == 3) {
                        if (globalCtx->gameplayFrames & 2) {
                            this->unk_238 = 0x4000;
                        } else {
                            this->unk_238 = -0x4000;
                        }
                    } else {
                        if ((s16)(this->actor.yawTowardsPlayer - this->actor.shape.rot.y) >= 0.0f) {
                            this->unk_238 = 0x4000;
                        } else {
                            this->unk_238 = -0x4000;
                        }
                        if (this->unk_221 == 1) {
                            this->unk_238 = -this->unk_238;
                        }
                    }
                    break;
                case 2:
                    this->unk_236 += this->unk_238;
                case 3:
                    this->unk_238 = 0x4000;
                    break;
                case 4:
                    this->unk_236 += this->unk_238;
                case 5:
                    this->unk_238 = -0x4000;
                    break;
                case 7:
                    this->unk_238 = 0;
                    break;
            }
            if (sp64 != 6) {
                this->unk_236 = sp62;
            }
            this->unk_222 = (Rand_ZeroOne() * 200.0f) + 200.0f;
        }
    } else if ((this->actor.speedXZ != 0.0f) && (this->actor.bgCheckFlags & 8)) {
        if (this->unk_236 != this->actor.wallYaw) {
            sp64 = 1;
            this->unk_236 = this->actor.wallYaw;
            if (this->unk_221 == 3) {
                if (globalCtx->gameplayFrames & 0x20) {
                    this->unk_238 = 0x4000;
                } else {
                    this->unk_238 = -0x4000;
                }
                this->actor.bgCheckFlags &= ~8;
                this->unk_222 = (Rand_ZeroOne() * 20.0f) + 160.0f;
            } else {
                if ((s16)(this->actor.yawTowardsPlayer - this->unk_236) >= 0) {
                    this->unk_238 = 0x4000;
                } else {
                    this->unk_238 = -0x4000;
                }
                if (this->unk_221 == 1) {
                    this->unk_238 = -this->unk_238;
                }
            }
        } else if (this->unk_221 == 0) {
            sp64 = BgCheck_AnyLineTest2(&globalCtx->colCtx, &this->actor.world.pos, &player->actor.world.pos, &sp68,
                                        &sp74, 1, 0, 0, 1);
            if (sp64 != 0) {
                sp74 = SEGMENTED_TO_VIRTUAL(sp74);
                sp60 = Math_FAtan2F(sp74->normal.x, sp74->normal.z) * ((f32)0x8000 / M_PI);
                if (this->unk_236 != sp60) {
                    if ((s16)(this->actor.yawTowardsPlayer - sp60) >= 0) {
                        this->unk_238 = 0x4000;
                    } else {
                        this->unk_238 = -0x4000;
                    }
                    this->unk_236 = sp60;
                }
            }
        }
    }
    this->unk_222--;
    if (this->unk_224 != 0) {
        this->unk_224--;
    }
    if ((this->unk_234 == 0) && !func_800339B8(&this->actor, globalCtx, 50.0f, this->unk_236 + this->unk_238)) {
        if (this->unk_238 != 0x4000) {
            this->unk_238 = 0x4000;
        } else {
            this->unk_238 = -0x4000;
        }
    }
    switch (this->unk_221) {
        case 3:
            Math_SmoothStepToF(&this->unk_248, 0.6f, 1.0f, 0.05f, 0.0f);
            if ((this->unk_224 == 0) && (this->actor.xzDistToPlayer < 200.0f) &&
<<<<<<< HEAD
                (ABS(this->actor.yDistToPlayer) < 50.0f) && Actor_YawInRangeWithPlayer(&this->actor, 0x1C70)) {
=======
                (ABS(this->actor.yDistToPlayer) < 50.0f) && Actor_IsFacingPlayer(&this->actor, 0x1C70)) {
>>>>>>> e632b9a1
                func_809CF72C(this);
            } else {
                Math_SmoothStepToS(&this->actor.world.rot.y, this->unk_236 + this->unk_238, 1,
                                   this->actor.speedXZ * 1000.0f, 0);
            }
            break;
        case 0:
            Math_SmoothStepToF(&this->unk_248, 0.6f, 1.0f, 0.05f, 0.0f);
            if (sp64 == 0) {
                Math_SmoothStepToS(&this->actor.world.rot.y, this->actor.yawTowardsPlayer, 1,
                                   this->actor.speedXZ * 1000.0f, 0);
                if ((this->actor.xzDistToPlayer < 90.0f) && (this->actor.yDistToPlayer < 50.0f) &&
<<<<<<< HEAD
                    Actor_YawInRangeWithPlayer(&this->actor, 0x1554) &&
=======
                    Actor_IsFacingPlayer(&this->actor, 0x1554) &&
>>>>>>> e632b9a1
                    func_800339B8(&this->actor, globalCtx, 71.24802f, this->actor.yawTowardsPlayer)) {
                    func_809CF8F0(this);
                }
            } else {
                Math_SmoothStepToS(&this->actor.world.rot.y, this->unk_236 + this->unk_238, 1,
                                   this->actor.speedXZ * 1000.0f, 0);
            }
            if ((this->unk_224 == 0) || (ABS(this->actor.yDistToPlayer) > 60.0f) || (player2->stateFlags1 & 0x6000)) {
                this->unk_221 = 3;
                this->unk_224 = 150;
                this->unk_250 = 0.0f;
            }
            break;
        case 1:
<<<<<<< HEAD
            if (((sp64 == 0) && !(this->actor.bgCheckFlags & 8)) || Actor_YawInRangeWithPlayer(&this->actor, 0x1C70)) {
                if (Actor_YawInRangeWithPlayer(&this->actor, 0x1C70)) {
=======
            if (((sp64 == 0) && !(this->actor.bgCheckFlags & 8)) || Actor_IsFacingPlayer(&this->actor, 0x1C70)) {
                if (Actor_IsFacingPlayer(&this->actor, 0x1C70)) {
>>>>>>> e632b9a1
                    this->unk_238 = -this->unk_238;
                }
                Math_SmoothStepToS(&this->actor.world.rot.y, this->actor.yawTowardsPlayer - 0x8000, 1,
                                   this->actor.speedXZ * 1000.0f, 0);
            } else {
                Math_SmoothStepToS(&this->actor.world.rot.y, this->unk_236 + this->unk_238, 1,
                                   this->actor.speedXZ * 1000.0f, 0);
            }
            if (this->unk_224 <= 200) {
                sp60 = Math_SinS(this->unk_224 * (0x960 - this->unk_224)) * 55.0f;
                this->color1.r = 255 - ABS(sp60);
                sp60 = Math_SinS(this->unk_224 * (0x960 - this->unk_224)) * 115.0f;
                this->color1.g = ABS(sp60) + 85;
                sp60 = Math_SinS(0x960 - this->unk_224) * 255.0f;
                this->color1.b = ABS(sp60);
                if (this->unk_224 == 0) {
                    this->unk_221 = 3;
                    this->unk_250 = 0.0f;
                }
            }
            break;
    }
    this->actor.shape.rot.y = this->actor.world.rot.y;
}

void func_809CF72C(EnBw* this) {
    Animation_MorphToPlayOnce(&this->skelAnime, &D_060021A0, -2.0f);
    this->unk_220 = 3;
    this->unk_221 = 0;
    this->unk_250 = 0.6f;
    this->unk_222 = 20;
    this->unk_224 = 0xBB8;
    this->actor.speedXZ = 0.0f;
    Audio_PlayActorSound2(&this->actor, NA_SE_EN_BUBLEWALK_AIM);
    EnBw_SetupAction(this, func_809CF7AC);
}

void func_809CF7AC(EnBw* this, GlobalContext* globalCtx) {
    if (SkelAnime_Update(&this->skelAnime)) {
        if (this->unk_222 > 0) {
            this->unk_222--;
        } else {
            this->unk_222 = 100;
        }
    }
    if (this->unk_222 >= 20) {
        this->unk_224 -= 250;
    }
    this->actor.scale.x = 0.013f - Math_SinF(this->unk_224 * 0.001f) * 0.0034999999f;
    this->actor.scale.y = 0.013f + Math_SinF(this->unk_224 * 0.001f) * 0.0245f;
    this->actor.scale.z = 0.013f - Math_SinF(this->unk_224 * 0.001f) * 0.0034999999f;
    if (this->unk_224 == 0) {
        func_809CE9A8(this);
        this->unk_224 = 200;
    }
}

void func_809CF8F0(EnBw* this) {
    Animation_MorphToPlayOnce(&this->skelAnime, &D_06002250, -1.0f);
    this->actor.speedXZ = 7.0f;
    this->actor.world.rot.y = this->actor.shape.rot.y = this->actor.yawTowardsPlayer;
    this->unk_220 = 4;
    this->unk_222 = 1000;
    this->actor.velocity.y = 11.0f;
    Audio_PlayActorSound2(&this->actor, NA_SE_EN_STAL_JUMP);
    this->actor.flags |= 0x1000000;
    EnBw_SetupAction(this, func_809CF984);
}

void func_809CF984(EnBw* this, GlobalContext* globalCtx) {
    Player* player = PLAYER;
    s32 floorPolyType;

    Math_SmoothStepToF(&this->actor.speedXZ, 0.0f, 1.0f, 0.5f, 0.0f);
    this->unk_222 += 250;
    this->actor.scale.x = 0.013f - Math_SinF(this->unk_222 * 0.001f) * 0.0034999999f;
    this->actor.scale.y = 0.013f + Math_SinF(this->unk_222 * 0.001f) * 0.0245f;
    this->actor.scale.z = 0.013f - Math_SinF(this->unk_222 * 0.001f) * 0.0034999999f;
    if (this->collider1.base.atFlags & AT_HIT) {
        this->collider1.base.atFlags &= ~AT_HIT;
        this->actor.speedXZ = -6.0f;
        this->actor.world.rot.y = this->actor.yawTowardsPlayer;
        if ((&player->actor == this->collider1.base.at) && !(this->collider1.base.atFlags & AT_BOUNCED)) {
            Audio_PlayActorSound2(&player->actor, NA_SE_PL_BODY_HIT);
        }
    }
    SkelAnime_Update(&this->skelAnime);
    if (this->actor.bgCheckFlags & 3) {
        floorPolyType = func_80041D4C(&globalCtx->colCtx, this->actor.floorPoly, this->actor.floorBgId);
        if ((floorPolyType == 2) || (floorPolyType == 3) || (floorPolyType == 9)) {
            Actor_Kill(&this->actor);
            return;
        }
        Actor_SpawnFloorDust(globalCtx, &this->actor, &this->actor.world.pos, 30.0f, 0xB, 4.0f, 0, 0, 0);
        this->unk_222 = 3000;
        this->actor.flags &= ~0x01000000;
        this->actor.speedXZ = 0.0f;
        Audio_PlayActorSound2(&this->actor, NA_SE_EN_DODO_M_GND);
        EnBw_SetupAction(this, func_809CE884);
    }
}

void func_809CFBA8(EnBw* this) {
    Animation_MorphToLoop(&this->skelAnime, &D_06002250, -1.0f);
    this->unk_220 = 5;
    this->unk_222 = 1000;
    this->unk_260 = 0.0f;
    this->actor.speedXZ = 0.0f;
    this->actor.velocity.y = 11.0f;
    this->unk_25C = Rand_ZeroOne() * 0.25f + 1.0f;
    this->unk_224 = 0xBB8;
    Audio_PlayActorSound2(&this->actor, NA_SE_EN_BUBLEWALK_REVERSE);
    EnBw_SetupAction(this, func_809CFC4C);
}

void func_809CFC4C(EnBw* this, GlobalContext* globalCtx) {
    Math_SmoothStepToS(&this->actor.shape.rot.z, 0x7FFF, 1, 0xFA0, 0);
    Math_SmoothStepToF(&this->unk_248, 0.0f, 1.0f, 0.05f, 0.0f);
    SkelAnime_Update(&this->skelAnime);
    if (this->actor.bgCheckFlags & 3) {
        if ((globalCtx->gameplayFrames % 0x80) == 0) {
            this->unk_25C = (Rand_ZeroOne() * 0.25f) + 0.7f;
        }
        this->unk_221 = 4;
        this->unk_258 += this->unk_25C;
        Math_SmoothStepToF(&this->unk_260, 0.075f, 1.0f, 0.005f, 0.0f);
        if (this->actor.bgCheckFlags & 2) {
            Actor_SpawnFloorDust(globalCtx, &this->actor, &this->actor.world.pos, 30.0f, 0xB, 4.0f, 0, 0, 0);
            Audio_PlayActorSound2(&this->actor, NA_SE_EN_DODO_M_GND);
        }
        if (this->unk_224 != 0) {
            this->unk_224 -= 250;
            this->actor.scale.x = 0.013f + Math_SinF(this->unk_224 * 0.001f) * 0.0069999998f;
            this->actor.scale.y = 0.013f - Math_SinF(this->unk_224 * 0.001f) * 0.0069999998f;
            this->actor.scale.z = 0.013f + Math_SinF(this->unk_224 * 0.001f) * 0.0069999998f;
        }
        this->unk_222--;
        if (this->unk_222 == 0) {
            func_809CFF10(this);
        }
    } else {
        this->color1.r -= 8;
        this->color1.g += 32;
        if (this->color1.r < 200) {
            this->color1.r = 200;
        }
        if (this->color1.g > 200) {
            this->color1.g = 200;
        }
        if (this->color1.b > 235) {
            this->color1.b = 255;
        } else {
            this->color1.b += 40;
        }
        if (this->actor.shape.yOffset < 1000.0f) {
            this->actor.shape.yOffset += 200.0f;
        }
    }
}

void func_809CFF10(EnBw* this) {
    Animation_MorphToLoop(&this->skelAnime, &D_06002250, -1.0f);
    this->unk_220 = 6;
    this->unk_222 = 1000;
    this->unk_221 = 3;
    this->actor.speedXZ = 0.0f;
    this->actor.velocity.y = 11.0f;
    Audio_PlayActorSound2(&this->actor, NA_SE_EN_BUBLEWALK_REVERSE);
    this->actor.bgCheckFlags &= ~1;
    EnBw_SetupAction(this, func_809CFF98);
}

void func_809CFF98(EnBw* this, GlobalContext* globalCtx) {
    Math_SmoothStepToS(&this->actor.shape.rot.z, 0, 1, 0xFA0, 0);
    Math_SmoothStepToF(&this->unk_248, 0.6f, 1.0f, 0.05f, 0.0f);
    SkelAnime_Update(&this->skelAnime);
    if (this->actor.bgCheckFlags & 3) {
        Actor_SpawnFloorDust(globalCtx, &this->actor, &this->actor.world.pos, 30.0f, 0xB, 4.0f, 0, 0, 0);
        this->unk_222 = 0xBB8;
        this->unk_250 = 0.0f;
        Audio_PlayActorSound2(&this->actor, NA_SE_EN_DODO_M_GND);
        EnBw_SetupAction(this, func_809CE884);
    }
    if (this->color1.r < 247) {
        this->color1.r += 8;
    } else {
        this->color1.r = 255;
    }
    if (this->color1.g < 32) {
        this->color1.g = 0;
    } else {
        this->color1.g -= 32;
    }
    if (this->color1.b < 40) {
        this->color1.b = 0;
    } else {
        this->color1.b -= 40;
    }
    if (this->actor.shape.yOffset > 0.0f) {
        this->actor.shape.yOffset -= 200.0f;
    }
}

void func_809D00F4(EnBw* this) {
    this->unk_220 = 0;
    this->unk_222 = 40;
    this->actor.flags &= ~1;
    this->actor.speedXZ = 0.0f;
    Audio_PlayActorSound2(&this->actor, NA_SE_EN_BUBLEWALK_DEAD);
    EnBw_SetupAction(this, func_809D014C);
}

void func_809D014C(EnBw* this, GlobalContext* globalCtx) {
    if (this->unk_230) {
        this->actor.scale.x += 0.0002f;
        this->actor.scale.y -= 0.0002f;
        this->actor.scale.z += 0.0002f;
    }
    this->actor.shape.shadowAlpha = this->color1.a -= 6;
    this->unk_222--;
    if (this->unk_222 <= 0) {
        Actor_Kill(&this->actor);
    }
}

void func_809D01CC(EnBw* this) {
    this->unk_220 = 1;
    this->actor.speedXZ = 0.0f;
    this->unk_25C = (Rand_ZeroOne() * 0.25f) + 1.0f;
    this->unk_260 = 0.0f;
    if (this->damageEffect == 0xE) {
        this->iceTimer = 0x50;
    }
    this->unk_222 = (this->actor.colorFilterParams & 0x4000) ? 25 : 80;
    EnBw_SetupAction(this, func_809D0268);
}

void func_809D0268(EnBw* this, GlobalContext* globalCtx) {
    this->color1.r -= 1;
    this->color1.g += 4;
    this->color1.b += 5;
    if (this->color1.r < 200) {
        this->color1.r = 200;
    }
    if (this->color1.g > 200) {
        this->color1.g = 200;
    }
    if (this->color1.b > 230) {
        this->color1.b = 230;
    }
    if (this->actor.colorFilterParams & 0x4000) {
        if ((globalCtx->gameplayFrames % 0x80) == 0) {
            this->unk_25C = 0.5f + Rand_ZeroOne() * 0.25f;
        }
        this->unk_258 += this->unk_25C;
        Math_SmoothStepToF(&this->unk_260, 0.075f, 1.0f, 0.005f, 0.0f);
    }
    this->unk_222--;
    if (this->unk_222 == 0) {
        func_809CE9A8(this);
        this->color1.r = this->color1.g = 200;
        this->color1.b = 255;
        this->unk_224 = 0x258;
        this->unk_221 = 1;
        this->unk_250 = 0.7f;
        this->unk_236++;
    }
}

void func_809D03CC(EnBw* this) {
    this->actor.speedXZ = 0.0f;
    if (this->damageEffect == 0xE) {
        this->iceTimer = 32;
    }
    this->unk_23C = this->actor.colorFilterTimer;
    Audio_PlayActorSound2(&this->actor, NA_SE_EN_GOMA_JR_FREEZE);
    EnBw_SetupAction(this, func_809D0424);
}

void func_809D0424(EnBw* this, GlobalContext* globalCtx) {
    if (this->actor.colorFilterTimer == 0) {
        this->unk_23C = 0;
        if (this->actor.colChkInfo.health != 0) {
            if ((this->unk_220 != 5) && (this->unk_220 != 6)) {
                func_809CE9A8(this);
                this->color1.r = this->color1.g = 200;
                this->color1.b = 255;
                this->unk_224 = 0x258;
                this->unk_221 = 1;
                this->unk_250 = 0.7f;
                this->unk_236++;
            } else if (this->unk_220 != 5) {
                EnBw_SetupAction(this, func_809CFF98);
            } else {
                func_809CFF10(this);
            }
        } else {
            if (func_800355E4(globalCtx, &this->collider2.base)) {
                this->unk_230 = 0;
                this->actor.scale.y -= 0.009f;
                Actor_SpawnFloorDust(globalCtx, &this->actor, &this->actor.world.pos, 30.0f, 0xB, 4.0f, 0, 0, 0);
            } else {
                this->unk_230 = 1;
            }
            Item_DropCollectibleRandom(globalCtx, &this->actor, &this->actor.world.pos, 0x90);
            func_809D00F4(this);
        }
    }
}

void func_809D0584(EnBw* this, GlobalContext* globalCtx) {
    if ((this->actor.bgCheckFlags & 0x10) && (this->actor.bgCheckFlags & 1)) {
        this->unk_230 = 0;
        this->actor.scale.y -= 0.009f;
        Actor_SpawnFloorDust(globalCtx, &this->actor, &this->actor.world.pos, 30.0f, 0xB, 4.0f, 0, 0, 0);
        func_809D00F4(this);
    } else {
        if (this->collider2.base.acFlags & AC_HIT) {
            this->collider2.base.acFlags &= ~AC_HIT;
            if ((this->actor.colChkInfo.damageEffect == 0) || (this->unk_220 == 6)) {
                return;
            }
            this->damageEffect = this->actor.colChkInfo.damageEffect;
            Actor_SetDropFlag(&this->actor, &this->collider2.info, 0);
            if ((this->damageEffect == 1) || (this->damageEffect == 0xE)) {
                if (this->unk_23C == 0) {
                    Actor_ApplyDamage(&this->actor);
                    Actor_SetColorFilter(&this->actor, 0, 0x78, 0, 0x50);
                    func_809D03CC(this);
                    this->unk_248 = 0.0f;
                }
                return;
            }
            if (this->unk_248 == 0.0f) {
                Actor_ApplyDamage(&this->actor);
            }
            if (((this->unk_221 == 1) || (this->unk_221 == 4)) && (this->actor.colChkInfo.health == 0)) {
                if (this->unk_220 != 0) {
                    Actor_SetColorFilter(&this->actor, 0x4000, 0xFF, 0, 8);
                    if (func_800355E4(globalCtx, &this->collider2.base)) {
                        this->unk_230 = 0;
                        this->actor.scale.y -= 0.009f;
                        Actor_SpawnFloorDust(globalCtx, &this->actor, &this->actor.world.pos, 30.0f, 0xB, 4.0f, 0, 0,
                                             0);
                    } else {
                        this->unk_230 = 1;
                    }
                    Item_DropCollectibleRandom(globalCtx, &this->actor, &this->actor.world.pos, 0x90);
                    func_809D00F4(this);
                }
            } else if ((this->unk_220 != 1) && (this->unk_220 != 6)) {
                Audio_PlayActorSound2(&this->actor, NA_SE_EN_BUBLEWALK_DAMAGE);
                Actor_SetColorFilter(&this->actor, 0x4000, 0xFF, 0, 8);
                if (this->unk_220 != 5) {
                    func_809D01CC(this);
                }
                this->unk_248 = 0.0f;
            }
        }
        if ((globalCtx->actorCtx.unk_02 != 0) && (this->actor.xzDistToPlayer <= 400.0f) &&
            (this->actor.bgCheckFlags & 1)) {
            if (this->unk_220 == 5) {
                this->unk_23C = 0;
                func_809CFF10(this);
            } else if (this->unk_220 != 0) {
                this->unk_23C = 0;
                func_809CFBA8(this);
            }
        }
    }
}

void EnBw_Update(Actor* thisx, GlobalContext* globalCtx2) {
    GlobalContext* globalCtx = globalCtx2;
    EnBw* this = THIS;
    Vec3f velocity = { 0.0f, 0.0f, 0.0f };
    Vec3f accel = { 0.0f, 0.0f, 0.0f };
    s32 pad[3]; // probably an unused Vec3f
    Color_RGBA8 sp50 = { 255, 200, 0, 255 };
    Color_RGBA8 sp4C = { 255, 80, 0, 255 };
    Color_RGBA8 sp48 = { 0, 0, 0, 255 };
    Color_RGBA8 sp44 = { 0, 0, 0, 220 };

    func_809D0584(this, globalCtx);
    if (thisx->colChkInfo.damageEffect != 6) {
        this->actionFunc(this, globalCtx);
        if (this->unk_23C == 0) {
            this->unk_23A = (this->unk_23A + 4) & 0x7F;
        }
        if ((globalCtx->gameplayFrames & this->unk_221) == 0) {
            accel.y = -3.0f;
            velocity.x = Rand_CenteredFloat(this->unk_248 * 24.0f);
            velocity.y = this->unk_248 * 30.0f;
            velocity.z = Rand_CenteredFloat(this->unk_248 * 24.0f);
            accel.x = velocity.x * -0.075f;
            accel.z = velocity.z * -0.075f;
            func_8002836C(globalCtx, &thisx->world.pos, &velocity, &accel, &sp50, &sp4C, 0x3C, 0, 0x14);
        }
        if (this->unk_248 <= 0.4f) {
            this->collider1.info.toucher.effect = 0;
            if (((globalCtx->gameplayFrames & 1) == 0) && (this->unk_220 < 5) && (this->unk_23C == 0)) {
                accel.y = -0.1f;
                velocity.x = Rand_CenteredFloat(4.0f);
                velocity.y = Rand_CenteredFloat(2.0f) + 6.0f;
                velocity.z = Rand_CenteredFloat(4.0f);
                accel.x = velocity.x * -0.1f;
                accel.z = velocity.z * -0.1f;
                Rand_CenteredFloat(4.0f);
                Rand_CenteredFloat(4.0f);
                sp48.a = this->color1.a;
                if (sp48.a >= 30) {
                    sp44.a = sp48.a - 30;
                } else {
                    sp44.a = 0;
                }
                func_8002836C(globalCtx, &thisx->world.pos, &velocity, &accel, &sp48, &sp44, 0xB4, 0x28,
                              20.0f - (this->unk_248 * 40.0f));
            }
        } else {
            this->collider1.info.toucher.effect = 1;
        }

        this->unk_234 = func_800339B8(thisx, globalCtx, 50.0f, thisx->world.rot.y);
        if ((this->unk_220 == 4) || (this->unk_220 == 6) || (this->unk_220 == 5) || (this->unk_220 == 1) ||
            (this->unk_234 != 0)) {
            Actor_MoveForward(thisx);
        }
        Actor_UpdateBgCheckInfo(globalCtx, thisx, 20.0f, 30.0f, 21.0f, 0x1F);
    }
    Collider_UpdateCylinder(thisx, &this->collider2);
    CollisionCheck_SetOC(globalCtx, &globalCtx->colChkCtx, &this->collider2.base);
    if ((this->unk_220 != 0) && ((thisx->colorFilterTimer == 0) || !(thisx->colorFilterParams & 0x4000))) {
        CollisionCheck_SetAC(globalCtx, &globalCtx->colChkCtx, &this->collider2.base);
    }
    if ((this->unk_221 != 1) && (this->unk_220 < 5) && (this->unk_248 > 0.4f)) {
        Collider_UpdateCylinder(thisx, &this->collider1);
        CollisionCheck_SetAT(globalCtx, &globalCtx->colChkCtx, &this->collider1.base);
    }
    thisx->focus.pos = thisx->world.pos;
    thisx->focus.pos.y += 5.0f;
}

s32 EnBw_OverrideLimbDraw(GlobalContext* globalCtx, s32 limbIndex, Gfx** dList, Vec3f* pos, Vec3s* rot, void* thisx,
                          Gfx** gfx) {
    EnBw* this = THIS;

    if (limbIndex == 1) {
        gSPSegment((*gfx)++, 0x09,
                   Gfx_TwoTexScroll(globalCtx->state.gfxCtx, 0, 0, 0, 0x20, 0x20, 1, 0, this->unk_23A, 0x20, 0x20));
        if ((this->unk_220 == 1) || (this->unk_220 == 5)) {
            Matrix_Push();
            Matrix_Scale(1.0f, 1.0f, 1.0f, MTXMODE_APPLY);
            Matrix_RotateX(this->unk_258 * 0.115f, MTXMODE_APPLY);
            Matrix_RotateY(this->unk_258 * 0.13f, MTXMODE_APPLY);
            Matrix_RotateZ(this->unk_258 * 0.1f, MTXMODE_APPLY);
            Matrix_Scale(1.0f - this->unk_260, 1.0f + this->unk_260, 1.0f - this->unk_260, MTXMODE_APPLY);
            Matrix_RotateZ(-(this->unk_258 * 0.1f), MTXMODE_APPLY);
            Matrix_RotateY(-(this->unk_258 * 0.13f), MTXMODE_APPLY);
            Matrix_RotateX(-(this->unk_258 * 0.115f), MTXMODE_APPLY);
            gSPMatrix((*gfx)++, Matrix_NewMtx(globalCtx->state.gfxCtx, "../z_en_bw.c", 1388),
                      G_MTX_NOPUSH | G_MTX_LOAD | G_MTX_MODELVIEW);
            gSPDisplayList((*gfx)++, *dList);
            Matrix_Pop();
            return 1;
        }
    }
    return 0;
}

static Vec3f sIceOffsets[] = {
    { 20.0f, 10.0f, 0.0f },  { -20.0f, 10.0f, 0.0f }, { 0.0f, 10.0f, -25.0f }, { 10.0f, 0.0f, 15.0f },
    { 10.0f, 0.0f, -15.0f }, { 0.0f, 10.0f, 25.0f },  { -10.0f, 0.0f, 15.0f }, { -10.0f, 0.0f, -15.0f },
};

void EnBw_Draw(Actor* thisx, GlobalContext* globalCtx2) {
    Vec3f spAC = { 0.0f, 0.0f, 0.0f };
    GlobalContext* globalCtx = globalCtx2;
    EnBw* this = THIS;
    Vec3f icePos;
    s32 iceIndex;

    OPEN_DISPS(globalCtx->state.gfxCtx, "../z_en_bw.c", 1423);

    if (this->color1.a == 0xFF) {
        func_80093D18(globalCtx->state.gfxCtx);
        gDPSetEnvColor(POLY_OPA_DISP++, this->color1.r, this->color1.g, this->color1.b, this->color1.a);
        gSPSegment(POLY_OPA_DISP++, 0x08, &D_80116280[2]);
        POLY_OPA_DISP = SkelAnime_Draw(globalCtx, this->skelAnime.skeleton, this->skelAnime.jointTable,
                                       EnBw_OverrideLimbDraw, NULL, this, POLY_OPA_DISP);
    } else {
        func_80093D84(globalCtx->state.gfxCtx);
        gDPPipeSync(POLY_XLU_DISP++);
        gDPSetPrimColor(POLY_XLU_DISP++, 0x80, 0x80, 0, 0, 0, this->color1.a);
        gDPSetEnvColor(POLY_XLU_DISP++, this->color1.r, this->color1.g, this->color1.b, this->color1.a);
        gSPSegment(POLY_XLU_DISP++, 0x08, &D_80116280[0]);
        POLY_XLU_DISP = SkelAnime_Draw(globalCtx, this->skelAnime.skeleton, this->skelAnime.jointTable,
                                       EnBw_OverrideLimbDraw, NULL, this, POLY_XLU_DISP);
    }

    if (((globalCtx->gameplayFrames + 1) % 4) == (u32)thisx->params) {
        spAC.z = thisx->scale.z * 375000.0f;
        Matrix_MultVec3f(&spAC, &this->unk_264);
        spAC.z = thisx->scale.z * 150000.0f;
        Matrix_MultVec3f(&spAC, &this->unk_270);
        spAC.x = thisx->scale.x * 550000.0f;
        Matrix_MultVec3f(&spAC, &this->unk_288);
        spAC.x = -spAC.x;
        Matrix_MultVec3f(&spAC, &this->unk_27C);
    }

    Matrix_Translate(thisx->world.pos.x, thisx->world.pos.y + ((thisx->scale.y - 0.013f) * 1000.0f), thisx->world.pos.z,
                     MTXMODE_NEW);
    func_80093D84(globalCtx->state.gfxCtx);
    gDPSetEnvColor(POLY_XLU_DISP++, 255, 0, 0, 0);

    gSPSegment(POLY_XLU_DISP++, 0x08,
               Gfx_TwoTexScroll(globalCtx->state.gfxCtx, 0, 0, 0, 0x20, 0x40, 1, 0,
                                (globalCtx->gameplayFrames * -20) % 0x200, 0x20, 0x80));
    gDPSetPrimColor(POLY_XLU_DISP++, 0x80, 0x80, 255, 255, 0, 255);
    Matrix_Scale(this->unk_248 * 0.01f, this->unk_248 * 0.01f, this->unk_248 * 0.01f, MTXMODE_APPLY);
    func_800D1FD4(&globalCtx->mf_11DA0);
    gSPMatrix(POLY_XLU_DISP++, Matrix_NewMtx(globalCtx->state.gfxCtx, "../z_en_bw.c", 1500),
              G_MTX_NOPUSH | G_MTX_LOAD | G_MTX_MODELVIEW);
    gSPDisplayList(POLY_XLU_DISP++, gEffFire1DL);

    if (this->iceTimer != 0) {
        thisx->colorFilterTimer++;
        this->iceTimer--;
        if ((this->iceTimer & 3) == 0) {
            iceIndex = this->iceTimer >> 2;

            icePos.x = sIceOffsets[iceIndex].x + thisx->world.pos.x;
            icePos.y = sIceOffsets[iceIndex].y + thisx->world.pos.y;
            icePos.z = sIceOffsets[iceIndex].z + thisx->world.pos.z;
            EffectSsEnIce_SpawnFlyingVec3f(globalCtx, thisx, &icePos, 0x96, 0x96, 0x96, 0xFA, 0xEB, 0xF5, 0xFF, 1.3f);
        }
    }
    CLOSE_DISPS(globalCtx->state.gfxCtx, "../z_en_bw.c", 1521);
}<|MERGE_RESOLUTION|>--- conflicted
+++ resolved
@@ -337,11 +337,7 @@
         case 3:
             Math_SmoothStepToF(&this->unk_248, 0.6f, 1.0f, 0.05f, 0.0f);
             if ((this->unk_224 == 0) && (this->actor.xzDistToPlayer < 200.0f) &&
-<<<<<<< HEAD
-                (ABS(this->actor.yDistToPlayer) < 50.0f) && Actor_YawInRangeWithPlayer(&this->actor, 0x1C70)) {
-=======
                 (ABS(this->actor.yDistToPlayer) < 50.0f) && Actor_IsFacingPlayer(&this->actor, 0x1C70)) {
->>>>>>> e632b9a1
                 func_809CF72C(this);
             } else {
                 Math_SmoothStepToS(&this->actor.world.rot.y, this->unk_236 + this->unk_238, 1,
@@ -354,11 +350,7 @@
                 Math_SmoothStepToS(&this->actor.world.rot.y, this->actor.yawTowardsPlayer, 1,
                                    this->actor.speedXZ * 1000.0f, 0);
                 if ((this->actor.xzDistToPlayer < 90.0f) && (this->actor.yDistToPlayer < 50.0f) &&
-<<<<<<< HEAD
-                    Actor_YawInRangeWithPlayer(&this->actor, 0x1554) &&
-=======
                     Actor_IsFacingPlayer(&this->actor, 0x1554) &&
->>>>>>> e632b9a1
                     func_800339B8(&this->actor, globalCtx, 71.24802f, this->actor.yawTowardsPlayer)) {
                     func_809CF8F0(this);
                 }
@@ -373,13 +365,8 @@
             }
             break;
         case 1:
-<<<<<<< HEAD
-            if (((sp64 == 0) && !(this->actor.bgCheckFlags & 8)) || Actor_YawInRangeWithPlayer(&this->actor, 0x1C70)) {
-                if (Actor_YawInRangeWithPlayer(&this->actor, 0x1C70)) {
-=======
             if (((sp64 == 0) && !(this->actor.bgCheckFlags & 8)) || Actor_IsFacingPlayer(&this->actor, 0x1C70)) {
                 if (Actor_IsFacingPlayer(&this->actor, 0x1C70)) {
->>>>>>> e632b9a1
                     this->unk_238 = -this->unk_238;
                 }
                 Math_SmoothStepToS(&this->actor.world.rot.y, this->actor.yawTowardsPlayer - 0x8000, 1,
