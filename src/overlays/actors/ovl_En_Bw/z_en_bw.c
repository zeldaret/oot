/*
 * File: z_en_bw.c
 * Overlay: ovl_En_Bw
 * Description: Torch slug
 */

#include "z_en_bw.h"

#define FLAGS 0x00000015

#define THIS ((EnBw*)thisx)

void EnBw_Init(Actor* thisx, GlobalContext* globalCtx);
void EnBw_Destroy(Actor* thisx, GlobalContext* globalCtx);
void EnBw_Update(Actor* thisx, GlobalContext* globalCtx);
void EnBw_Draw(Actor* thisx, GlobalContext* globalCtx);

void func_809CE884(EnBw* this, GlobalContext* globalCtx);
void func_809CE9A8(EnBw* this);
void func_809CEA24(EnBw* this, GlobalContext* globalCtx);
void func_809CF72C(EnBw* this);
void func_809CF7AC(EnBw* this, GlobalContext* globalCtx);
void func_809CF8F0(EnBw* this);
void func_809CF984(EnBw* this, GlobalContext* globalCtx);
void func_809CFBA8(EnBw* this);
void func_809CFC4C(EnBw* this, GlobalContext* globalCtx);
void func_809CFF10(EnBw* this);
void func_809CFF98(EnBw* this, GlobalContext* globalCtx);
void func_809D00F4(EnBw* this);
void func_809D014C(EnBw* this, GlobalContext* globalCtx);
void func_809D01CC(EnBw* this);
void func_809D0268(EnBw* this, GlobalContext* globalCtx);
void func_809D03CC(EnBw* this);
void func_809D0424(EnBw* this, GlobalContext* globalCtx);

extern Gfx D_0404D4E0[];
extern AnimationHeader D_06000228;
extern SkeletonHeader D_060020F0;
extern AnimationHeader D_060021A0;
extern AnimationHeader D_06002250;

const ActorInit En_Bw_InitVars = {
    ACTOR_EN_BW,
    ACTORTYPE_ENEMY,
    FLAGS,
    OBJECT_BW,
    sizeof(EnBw),
    (ActorFunc)EnBw_Init,
    (ActorFunc)EnBw_Destroy,
    (ActorFunc)EnBw_Update,
    (ActorFunc)EnBw_Draw,
};

static ColliderCylinderInit sCylinderInit1 = {
    {
        COLTYPE_NONE,
        AT_ON | AT_ENEMY,
        AC_OFF,
        OC_OFF,
        OT_NONE,
        COLSHAPE_CYLINDER,
    },
    {
        ELEMTYPE_UNK0,
        { 0xFFCFFFFF, 0x01, 0x08 },
        { 0x00000000, 0x00, 0x00 },
        TOUCH_ON | TOUCH_SFX_NORMAL,
        BUMP_OFF,
        OCELEM_OFF,
    },
    { 30, 65, 0, { 0, 0, 0 } },
};

static ColliderCylinderInit sCylinderInit2 = {
    {
        COLTYPE_HIT0,
        AT_OFF,
        AC_ON | AC_PLAYER,
        OC_ON | OC_PLAYER,
        OT_TYPE1,
        COLSHAPE_CYLINDER,
    },
    {
        ELEMTYPE_UNK0,
        { 0x00000000, 0x00, 0x00 },
        { 0xFFCFFFFF, 0x00, 0x00 },
        TOUCH_OFF,
        BUMP_ON,
        OCELEM_ON,
    },
    { 30, 35, 0, { 0, 0, 0 } },
};

static DamageTable sDamageTable = {
    0x10, 0x00, 0x00, 0xF2, 0x00, 0xF2, 0xF2, 0x10, 0x00, 0xF2, 0xF4, 0xF2, 0xE4, 0xF2, 0xF2, 0xF2,
    0xF2, 0x60, 0xE3, 0x60, 0x00, 0x00, 0xF1, 0xF4, 0xF2, 0xF2, 0xF8, 0xF4, 0x00, 0x00, 0xF4, 0x00,
};

static s32 sSlugGroup = 0;

void EnBw_SetupAction(EnBw* this, EnBwActionFunc actionFunc) {
    this->actionFunc = actionFunc;
}

void EnBw_Init(Actor* thisx, GlobalContext* globalCtx) {
    EnBw* this = THIS;

    Actor_SetScale(&this->actor, 0.012999999f);
    this->actor.naviEnemyId = 0x23;
    this->actor.gravity = -2.0f;
    SkelAnime_Init(globalCtx, &this->skelAnime, &D_060020F0, &D_06000228, this->jointTable, this->morphTable, 12);
    ActorShape_Init(&this->actor.shape, 0.0f, ActorShadow_DrawFunc_Circle, 40.0f);
    this->actor.colChkInfo.damageTable = &sDamageTable;
    this->actor.colChkInfo.health = 6;
    this->actor.colChkInfo.mass = 0xFE;
    this->actor.posRot2.pos = this->actor.posRot.pos;
    func_809CE9A8(this);
    this->color1.a = this->color1.r = 255;
    this->color1.g = this->color1.b = 0;
    this->unk_248 = 0.6f;
    this->unk_221 = 3;
    Collider_InitCylinder(globalCtx, &this->collider1);
    //! this->collider2 should have Init called on it, but it doesn't matter since the heap is zeroed before use.
    Collider_SetCylinder(globalCtx, &this->collider1, &this->actor, &sCylinderInit1);
    Collider_SetCylinder(globalCtx, &this->collider2, &this->actor, &sCylinderInit2);
    this->unk_236 = this->actor.posRot.rot.y;
    this->actor.params = sSlugGroup;
    sSlugGroup = (sSlugGroup + 1) & 3;
}

void EnBw_Destroy(Actor* thisx, GlobalContext* globalCtx) {
    s32 pad;
    EnBw* this = THIS;

    Collider_DestroyCylinder(globalCtx, &this->collider1);
    Collider_DestroyCylinder(globalCtx, &this->collider2);
}

void func_809CE884(EnBw* this, GlobalContext* globalCtx) {
    Math_SmoothStepToF(&this->actor.speedXZ, 0.0f, 1.0f, 0.5f, 0.0f);
    this->unk_222 -= 250;
    this->actor.scale.x = 0.013f + Math_SinF(this->unk_222 * 0.001f) * 0.0069999998f;
    this->actor.scale.y = 0.013f - Math_SinF(this->unk_222 * 0.001f) * 0.0069999998f;
    this->actor.scale.z = 0.013f + Math_SinF(this->unk_222 * 0.001f) * 0.0069999998f;
    if (this->unk_222 == 0) {
        this->actor.posRot.rot.y = this->actor.shape.rot.y;
        func_809CE9A8(this);
    }
}

void func_809CE9A8(EnBw* this) {
    Animation_MorphToLoop(&this->skelAnime, &D_06000228, -2.0f);
    this->unk_220 = 2;
    this->unk_222 = Rand_ZeroOne() * 200.0f + 200.0f;
    this->unk_232 = 0;
    this->actor.speedXZ = 0.0f;
    EnBw_SetupAction(this, func_809CEA24);
}

void func_809CEA24(EnBw* this, GlobalContext* globalCtx) {
    CollisionPoly* sp74 = NULL;
    Vec3f sp68;
    u32 sp64 = 0;
    s16 sp62;
    s16 sp60;
    f32 sp5C;
    f32 sp58;
    Player* player = PLAYER;
    Player* player2 = PLAYER;

    SkelAnime_Update(&this->skelAnime);
    this->unk_244 = this->unk_250 + 0.1f;
    sp58 = Math_CosF(this->unk_240);
    this->unk_240 += this->unk_244;
    if (this->unk_24C < 0.8f) {
        this->unk_24C += 0.1f;
    }
    this->actor.scale.x = 0.013f - Math_SinF(this->unk_240) * (this->unk_24C * 0.004f);
    this->actor.scale.y = 0.013f - Math_SinF(this->unk_240) * (this->unk_24C * 0.004f);
    this->actor.scale.z = 0.013f + Math_SinF(this->unk_240) * (this->unk_24C * 0.004f);
    sp5C = Math_CosF(this->unk_240);
    if (this->unk_232 == 0) {
        if (ABS(sp58) < ABS(sp5C)) {
            this->unk_232++;
        }
    } else {
        if (ABS(sp58) > ABS(sp5C)) {
            Audio_PlayActorSound2(&this->actor, NA_SE_EN_BUBLEWALK_WALK);
            this->unk_232 = 0;
        }
    }
    sp5C *= this->unk_24C * (10.0f * this->unk_244);
    this->actor.speedXZ = ABS(sp5C);
    if (this->unk_221 != 1) {
        sp58 = Math_SinF(this->unk_240);
        sp60 = ABS(sp58) * 85.0f;
        this->color1.g = sp60;
    }
    if ((((globalCtx->gameplayFrames % 4) == this->actor.params) && (this->actor.speedXZ != 0.0f) &&
         (sp64 = BgCheck_AnyLineTest2(&globalCtx->colCtx, &this->actor.posRot.pos, &this->unk_264, &sp68, &sp74, 1, 0,
                                      0, 1))) ||
        (this->unk_222 == 0)) {
        if (sp74 != NULL) {
            sp74 = SEGMENTED_TO_VIRTUAL(sp74);
            sp62 = Math_FAtan2F(sp74->normal.x, sp74->normal.z) * ((f32)0x8000 / M_PI);
        } else {
            sp62 = this->actor.posRot.rot.y + 0x8000;
        }
        if ((this->unk_236 != sp62) || (sp64 == 0)) {
            if (BgCheck_AnyLineTest2(&globalCtx->colCtx, &this->unk_270, &this->unk_288, &sp68, &sp74, 1, 0, 0, 1)) {
                sp64 |= 2;
            }
            if (BgCheck_AnyLineTest2(&globalCtx->colCtx, &this->unk_270, &this->unk_27C, &sp68, &sp74, 1, 0, 0, 1)) {
                sp64 |= 4;
            }
            switch (sp64) {
                case 0:
                    this->unk_236 += this->unk_238;
                case 1:
                    if (this->unk_221 == 3) {
                        if (globalCtx->gameplayFrames & 2) {
                            this->unk_238 = 0x4000;
                        } else {
                            this->unk_238 = -0x4000;
                        }
                    } else {
                        if ((s16)(this->actor.yawTowardsLink - this->actor.shape.rot.y) >= 0.0f) {
                            this->unk_238 = 0x4000;
                        } else {
                            this->unk_238 = -0x4000;
                        }
                        if (this->unk_221 == 1) {
                            this->unk_238 = -this->unk_238;
                        }
                    }
                    break;
                case 2:
                    this->unk_236 += this->unk_238;
                case 3:
                    this->unk_238 = 0x4000;
                    break;
                case 4:
                    this->unk_236 += this->unk_238;
                case 5:
                    this->unk_238 = -0x4000;
                    break;
                case 7:
                    this->unk_238 = 0;
                    break;
            }
            if (sp64 != 6) {
                this->unk_236 = sp62;
            }
            this->unk_222 = (Rand_ZeroOne() * 200.0f) + 200.0f;
        }
    } else if ((this->actor.speedXZ != 0.0f) && (this->actor.bgCheckFlags & 8)) {
        if (this->unk_236 != this->actor.wallPolyRot) {
            sp64 = 1;
            this->unk_236 = this->actor.wallPolyRot;
            if (this->unk_221 == 3) {
                if (globalCtx->gameplayFrames & 0x20) {
                    this->unk_238 = 0x4000;
                } else {
                    this->unk_238 = -0x4000;
                }
                this->actor.bgCheckFlags &= ~8;
                this->unk_222 = (Rand_ZeroOne() * 20.0f) + 160.0f;
            } else {
                if ((s16)(this->actor.yawTowardsLink - this->unk_236) >= 0) {
                    this->unk_238 = 0x4000;
                } else {
                    this->unk_238 = -0x4000;
                }
                if (this->unk_221 == 1) {
                    this->unk_238 = -this->unk_238;
                }
            }
        } else if (this->unk_221 == 0) {
            sp64 = BgCheck_AnyLineTest2(&globalCtx->colCtx, &this->actor.posRot.pos, &player->actor.posRot.pos, &sp68,
                                        &sp74, 1, 0, 0, 1);
            if (sp64 != 0) {
                sp74 = SEGMENTED_TO_VIRTUAL(sp74);
                sp60 = Math_FAtan2F(sp74->normal.x, sp74->normal.z) * ((f32)0x8000 / M_PI);
                if (this->unk_236 != sp60) {
                    if ((s16)(this->actor.yawTowardsLink - sp60) >= 0) {
                        this->unk_238 = 0x4000;
                    } else {
                        this->unk_238 = -0x4000;
                    }
                    this->unk_236 = sp60;
                }
            }
        }
    }
    this->unk_222--;
    if (this->unk_224 != 0) {
        this->unk_224--;
    }
    if ((this->unk_234 == 0) && !func_800339B8(&this->actor, globalCtx, 50.0f, this->unk_236 + this->unk_238)) {
        if (this->unk_238 != 0x4000) {
            this->unk_238 = 0x4000;
        } else {
            this->unk_238 = -0x4000;
        }
    }
    switch (this->unk_221) {
        case 3:
            Math_SmoothStepToF(&this->unk_248, 0.6f, 1.0f, 0.05f, 0.0f);
            if ((this->unk_224 == 0) && (this->actor.xzDistToLink < 200.0f) && (ABS(this->actor.yDistToLink) < 50.0f) &&
                func_8002E084(&this->actor, 0x1C70)) {
                func_809CF72C(this);
            } else {
                Math_SmoothStepToS(&this->actor.posRot.rot.y, this->unk_236 + this->unk_238, 1,
                                   this->actor.speedXZ * 1000.0f, 0);
            }
            break;
        case 0:
            Math_SmoothStepToF(&this->unk_248, 0.6f, 1.0f, 0.05f, 0.0f);
            if (sp64 == 0) {
                Math_SmoothStepToS(&this->actor.posRot.rot.y, this->actor.yawTowardsLink, 1,
                                   this->actor.speedXZ * 1000.0f, 0);
<<<<<<< HEAD
                if ((this->actor.xzDistFromLink < 90.0f) && (this->actor.yDistFromLink < 50.0f) &&
=======
                if ((this->actor.xzDistToLink < 90.0f) && (this->actor.yDistToLink < 50.0f) &&
>>>>>>> 1ff2f0f8
                    func_8002E084(&this->actor, 0x1554) &&
                    func_800339B8(&this->actor, globalCtx, 71.24802f, this->actor.yawTowardsLink)) {
                    func_809CF8F0(this);
                }
            } else {
                Math_SmoothStepToS(&this->actor.posRot.rot.y, this->unk_236 + this->unk_238, 1,
                                   this->actor.speedXZ * 1000.0f, 0);
            }
            if ((this->unk_224 == 0) || (ABS(this->actor.yDistToLink) > 60.0f) || (player2->stateFlags1 & 0x6000)) {
                this->unk_221 = 3;
                this->unk_224 = 150;
                this->unk_250 = 0.0f;
            }
            break;
        case 1:
            if (((sp64 == 0) && !(this->actor.bgCheckFlags & 8)) || func_8002E084(&this->actor, 0x1C70)) {
                if (func_8002E084(&this->actor, 0x1C70)) {
                    this->unk_238 = -this->unk_238;
                }
                Math_SmoothStepToS(&this->actor.posRot.rot.y, this->actor.yawTowardsLink - 0x8000, 1,
                                   this->actor.speedXZ * 1000.0f, 0);
            } else {
                Math_SmoothStepToS(&this->actor.posRot.rot.y, this->unk_236 + this->unk_238, 1,
                                   this->actor.speedXZ * 1000.0f, 0);
            }
            if (this->unk_224 <= 200) {
                sp60 = Math_SinS(this->unk_224 * (0x960 - this->unk_224)) * 55.0f;
                this->color1.r = 255 - ABS(sp60);
                sp60 = Math_SinS(this->unk_224 * (0x960 - this->unk_224)) * 115.0f;
                this->color1.g = ABS(sp60) + 85;
                sp60 = Math_SinS(0x960 - this->unk_224) * 255.0f;
                this->color1.b = ABS(sp60);
                if (this->unk_224 == 0) {
                    this->unk_221 = 3;
                    this->unk_250 = 0.0f;
                }
            }
            break;
    }
    this->actor.shape.rot.y = this->actor.posRot.rot.y;
}

void func_809CF72C(EnBw* this) {
    Animation_MorphToPlayOnce(&this->skelAnime, &D_060021A0, -2.0f);
    this->unk_220 = 3;
    this->unk_221 = 0;
    this->unk_250 = 0.6f;
    this->unk_222 = 20;
    this->unk_224 = 0xBB8;
    this->actor.speedXZ = 0.0f;
    Audio_PlayActorSound2(&this->actor, NA_SE_EN_BUBLEWALK_AIM);
    EnBw_SetupAction(this, func_809CF7AC);
}

void func_809CF7AC(EnBw* this, GlobalContext* globalCtx) {
    if (SkelAnime_Update(&this->skelAnime)) {
        if (this->unk_222 > 0) {
            this->unk_222--;
        } else {
            this->unk_222 = 100;
        }
    }
    if (this->unk_222 >= 20) {
        this->unk_224 -= 250;
    }
    this->actor.scale.x = 0.013f - Math_SinF(this->unk_224 * 0.001f) * 0.0034999999f;
    this->actor.scale.y = 0.013f + Math_SinF(this->unk_224 * 0.001f) * 0.0245f;
    this->actor.scale.z = 0.013f - Math_SinF(this->unk_224 * 0.001f) * 0.0034999999f;
    if (this->unk_224 == 0) {
        func_809CE9A8(this);
        this->unk_224 = 200;
    }
}

void func_809CF8F0(EnBw* this) {
    Animation_MorphToPlayOnce(&this->skelAnime, &D_06002250, -1.0f);
    this->actor.speedXZ = 7.0f;
    this->actor.posRot.rot.y = this->actor.shape.rot.y = this->actor.yawTowardsLink;
    this->unk_220 = 4;
    this->unk_222 = 1000;
    this->actor.velocity.y = 11.0f;
    Audio_PlayActorSound2(&this->actor, NA_SE_EN_STAL_JUMP);
    this->actor.flags |= 0x1000000;
    EnBw_SetupAction(this, func_809CF984);
}

void func_809CF984(EnBw* this, GlobalContext* globalCtx) {
    Player* player = PLAYER;
    s32 floorPolyType;

    Math_SmoothStepToF(&this->actor.speedXZ, 0.0f, 1.0f, 0.5f, 0.0f);
    this->unk_222 += 250;
    this->actor.scale.x = 0.013f - Math_SinF(this->unk_222 * 0.001f) * 0.0034999999f;
    this->actor.scale.y = 0.013f + Math_SinF(this->unk_222 * 0.001f) * 0.0245f;
    this->actor.scale.z = 0.013f - Math_SinF(this->unk_222 * 0.001f) * 0.0034999999f;
    if (this->collider1.base.atFlags & AT_HIT) {
        this->collider1.base.atFlags &= ~AT_HIT;
        this->actor.speedXZ = -6.0f;
        this->actor.posRot.rot.y = this->actor.yawTowardsLink;
        if ((&player->actor == this->collider1.base.at) && !(this->collider1.base.atFlags & AT_BOUNCED)) {
            Audio_PlayActorSound2(&player->actor, NA_SE_PL_BODY_HIT);
        }
    }
    SkelAnime_Update(&this->skelAnime);
    if (this->actor.bgCheckFlags & 3) {
        floorPolyType = func_80041D4C(&globalCtx->colCtx, this->actor.floorPoly, this->actor.floorPolySource);
        if ((floorPolyType == 2) || (floorPolyType == 3) || (floorPolyType == 9)) {
            Actor_Kill(&this->actor);
            return;
        }
        func_80033260(globalCtx, &this->actor, &this->actor.posRot.pos, 30.0f, 0xB, 4.0f, 0, 0, 0);
        this->unk_222 = 3000;
        this->actor.flags &= ~0x01000000;
        this->actor.speedXZ = 0.0f;
        Audio_PlayActorSound2(&this->actor, NA_SE_EN_DODO_M_GND);
        EnBw_SetupAction(this, func_809CE884);
    }
}

void func_809CFBA8(EnBw* this) {
    Animation_MorphToLoop(&this->skelAnime, &D_06002250, -1.0f);
    this->unk_220 = 5;
    this->unk_222 = 1000;
    this->unk_260 = 0.0f;
    this->actor.speedXZ = 0.0f;
    this->actor.velocity.y = 11.0f;
    this->unk_25C = Rand_ZeroOne() * 0.25f + 1.0f;
    this->unk_224 = 0xBB8;
    Audio_PlayActorSound2(&this->actor, NA_SE_EN_BUBLEWALK_REVERSE);
    EnBw_SetupAction(this, func_809CFC4C);
}

void func_809CFC4C(EnBw* this, GlobalContext* globalCtx) {
    Math_SmoothStepToS(&this->actor.shape.rot.z, 0x7FFF, 1, 0xFA0, 0);
    Math_SmoothStepToF(&this->unk_248, 0.0f, 1.0f, 0.05f, 0.0f);
    SkelAnime_Update(&this->skelAnime);
    if (this->actor.bgCheckFlags & 3) {
        if ((globalCtx->gameplayFrames % 0x80) == 0) {
            this->unk_25C = (Rand_ZeroOne() * 0.25f) + 0.7f;
        }
        this->unk_221 = 4;
        this->unk_258 += this->unk_25C;
        Math_SmoothStepToF(&this->unk_260, 0.075f, 1.0f, 0.005f, 0.0f);
        if (this->actor.bgCheckFlags & 2) {
            func_80033260(globalCtx, &this->actor, &this->actor.posRot.pos, 30.0f, 0xB, 4.0f, 0, 0, 0);
            Audio_PlayActorSound2(&this->actor, NA_SE_EN_DODO_M_GND);
        }
        if (this->unk_224 != 0) {
            this->unk_224 -= 250;
            this->actor.scale.x = 0.013f + Math_SinF(this->unk_224 * 0.001f) * 0.0069999998f;
            this->actor.scale.y = 0.013f - Math_SinF(this->unk_224 * 0.001f) * 0.0069999998f;
            this->actor.scale.z = 0.013f + Math_SinF(this->unk_224 * 0.001f) * 0.0069999998f;
        }
        this->unk_222--;
        if (this->unk_222 == 0) {
            func_809CFF10(this);
        }
    } else {
        this->color1.r -= 8;
        this->color1.g += 32;
        if (this->color1.r < 200) {
            this->color1.r = 200;
        }
        if (this->color1.g > 200) {
            this->color1.g = 200;
        }
        if (this->color1.b > 235) {
            this->color1.b = 255;
        } else {
            this->color1.b += 40;
        }
        if (this->actor.shape.unk_08 < 1000.0f) {
            this->actor.shape.unk_08 += 200.0f;
        }
    }
}

void func_809CFF10(EnBw* this) {
    Animation_MorphToLoop(&this->skelAnime, &D_06002250, -1.0f);
    this->unk_220 = 6;
    this->unk_222 = 1000;
    this->unk_221 = 3;
    this->actor.speedXZ = 0.0f;
    this->actor.velocity.y = 11.0f;
    Audio_PlayActorSound2(&this->actor, NA_SE_EN_BUBLEWALK_REVERSE);
    this->actor.bgCheckFlags &= ~1;
    EnBw_SetupAction(this, func_809CFF98);
}

void func_809CFF98(EnBw* this, GlobalContext* globalCtx) {
    Math_SmoothStepToS(&this->actor.shape.rot.z, 0, 1, 0xFA0, 0);
    Math_SmoothStepToF(&this->unk_248, 0.6f, 1.0f, 0.05f, 0.0f);
    SkelAnime_Update(&this->skelAnime);
    if (this->actor.bgCheckFlags & 3) {
        func_80033260(globalCtx, &this->actor, &this->actor.posRot.pos, 30.0f, 0xB, 4.0f, 0, 0, 0);
        this->unk_222 = 0xBB8;
        this->unk_250 = 0.0f;
        Audio_PlayActorSound2(&this->actor, NA_SE_EN_DODO_M_GND);
        EnBw_SetupAction(this, func_809CE884);
    }
    if (this->color1.r < 247) {
        this->color1.r += 8;
    } else {
        this->color1.r = 255;
    }
    if (this->color1.g < 32) {
        this->color1.g = 0;
    } else {
        this->color1.g -= 32;
    }
    if (this->color1.b < 40) {
        this->color1.b = 0;
    } else {
        this->color1.b -= 40;
    }
    if (this->actor.shape.unk_08 > 0.0f) {
        this->actor.shape.unk_08 -= 200.0f;
    }
}

void func_809D00F4(EnBw* this) {
    this->unk_220 = 0;
    this->unk_222 = 40;
    this->actor.flags &= ~1;
    this->actor.speedXZ = 0.0f;
    Audio_PlayActorSound2(&this->actor, NA_SE_EN_BUBLEWALK_DEAD);
    EnBw_SetupAction(this, func_809D014C);
}

void func_809D014C(EnBw* this, GlobalContext* globalCtx) {
    if (this->unk_230) {
        this->actor.scale.x += 0.0002f;
        this->actor.scale.y -= 0.0002f;
        this->actor.scale.z += 0.0002f;
    }
    this->actor.shape.unk_14 = this->color1.a -= 6;
    this->unk_222--;
    if (this->unk_222 <= 0) {
        Actor_Kill(&this->actor);
    }
}

void func_809D01CC(EnBw* this) {
    this->unk_220 = 1;
    this->actor.speedXZ = 0.0f;
    this->unk_25C = (Rand_ZeroOne() * 0.25f) + 1.0f;
    this->unk_260 = 0.0f;
    if (this->damageEffect == 0xE) {
        this->iceTimer = 0x50;
    }
    this->unk_222 = (this->actor.dmgEffectParams & 0x4000) ? 25 : 80;
    EnBw_SetupAction(this, func_809D0268);
}

void func_809D0268(EnBw* this, GlobalContext* globalCtx) {
    this->color1.r -= 1;
    this->color1.g += 4;
    this->color1.b += 5;
    if (this->color1.r < 200) {
        this->color1.r = 200;
    }
    if (this->color1.g > 200) {
        this->color1.g = 200;
    }
    if (this->color1.b > 230) {
        this->color1.b = 230;
    }
    if (this->actor.dmgEffectParams & 0x4000) {
        if ((globalCtx->gameplayFrames % 0x80) == 0) {
            this->unk_25C = 0.5f + Rand_ZeroOne() * 0.25f;
        }
        this->unk_258 += this->unk_25C;
        Math_SmoothStepToF(&this->unk_260, 0.075f, 1.0f, 0.005f, 0.0f);
    }
    this->unk_222--;
    if (this->unk_222 == 0) {
        func_809CE9A8(this);
        this->color1.r = this->color1.g = 200;
        this->color1.b = 255;
        this->unk_224 = 0x258;
        this->unk_221 = 1;
        this->unk_250 = 0.7f;
        this->unk_236++;
    }
}

void func_809D03CC(EnBw* this) {
    this->actor.speedXZ = 0.0f;
    if (this->damageEffect == 0xE) {
        this->iceTimer = 32;
    }
    this->unk_23C = this->actor.dmgEffectTimer;
    Audio_PlayActorSound2(&this->actor, NA_SE_EN_GOMA_JR_FREEZE);
    EnBw_SetupAction(this, func_809D0424);
}

void func_809D0424(EnBw* this, GlobalContext* globalCtx) {
    if (this->actor.dmgEffectTimer == 0) {
        this->unk_23C = 0;
        if (this->actor.colChkInfo.health != 0) {
            if ((this->unk_220 != 5) && (this->unk_220 != 6)) {
                func_809CE9A8(this);
                this->color1.r = this->color1.g = 200;
                this->color1.b = 255;
                this->unk_224 = 0x258;
                this->unk_221 = 1;
                this->unk_250 = 0.7f;
                this->unk_236++;
            } else if (this->unk_220 != 5) {
                EnBw_SetupAction(this, func_809CFF98);
            } else {
                func_809CFF10(this);
            }
        } else {
            if (func_800355E4(globalCtx, &this->collider2.base)) {
                this->unk_230 = 0;
                this->actor.scale.y -= 0.009f;
                func_80033260(globalCtx, &this->actor, &this->actor.posRot.pos, 30.0f, 0xB, 4.0f, 0, 0, 0);
            } else {
                this->unk_230 = 1;
            }
            Item_DropCollectibleRandom(globalCtx, &this->actor, &this->actor.posRot.pos, 0x90);
            func_809D00F4(this);
        }
    }
}

void func_809D0584(EnBw* this, GlobalContext* globalCtx) {
    if ((this->actor.bgCheckFlags & 0x10) && (this->actor.bgCheckFlags & 1)) {
        this->unk_230 = 0;
        this->actor.scale.y -= 0.009f;
        func_80033260(globalCtx, &this->actor, &this->actor.posRot.pos, 30.0f, 0xB, 4.0f, 0, 0, 0);
        func_809D00F4(this);
    } else {
        if (this->collider2.base.acFlags & AC_HIT) {
            this->collider2.base.acFlags &= ~AC_HIT;
            if ((this->actor.colChkInfo.damageEffect == 0) || (this->unk_220 == 6)) {
                return;
            }
            this->damageEffect = this->actor.colChkInfo.damageEffect;
            func_80035650(&this->actor, &this->collider2.info, 0);
            if ((this->damageEffect == 1) || (this->damageEffect == 0xE)) {
                if (this->unk_23C == 0) {
                    Actor_ApplyDamage(&this->actor);
                    func_8003426C(&this->actor, 0, 0x78, 0, 0x50);
                    func_809D03CC(this);
                    this->unk_248 = 0.0f;
                }
                return;
            }
            if (this->unk_248 == 0.0f) {
                Actor_ApplyDamage(&this->actor);
            }
            if (((this->unk_221 == 1) || (this->unk_221 == 4)) && (this->actor.colChkInfo.health == 0)) {
                if (this->unk_220 != 0) {
                    func_8003426C(&this->actor, 0x4000, 0xFF, 0, 8);
                    if (func_800355E4(globalCtx, &this->collider2.base)) {
                        this->unk_230 = 0;
                        this->actor.scale.y -= 0.009f;
                        func_80033260(globalCtx, &this->actor, &this->actor.posRot.pos, 30.0f, 0xB, 4.0f, 0, 0, 0);
                    } else {
                        this->unk_230 = 1;
                    }
                    Item_DropCollectibleRandom(globalCtx, &this->actor, &this->actor.posRot.pos, 0x90);
                    func_809D00F4(this);
                }
            } else if ((this->unk_220 != 1) && (this->unk_220 != 6)) {
                Audio_PlayActorSound2(&this->actor, NA_SE_EN_BUBLEWALK_DAMAGE);
                func_8003426C(&this->actor, 0x4000, 0xFF, 0, 8);
                if (this->unk_220 != 5) {
                    func_809D01CC(this);
                }
                this->unk_248 = 0.0f;
            }
        }
        if ((globalCtx->actorCtx.unk_02 != 0) && (this->actor.xzDistToLink <= 400.0f) &&
            (this->actor.bgCheckFlags & 1)) {
            if (this->unk_220 == 5) {
                this->unk_23C = 0;
                func_809CFF10(this);
            } else if (this->unk_220 != 0) {
                this->unk_23C = 0;
                func_809CFBA8(this);
            }
        }
    }
}

void EnBw_Update(Actor* thisx, GlobalContext* globalCtx2) {
    GlobalContext* globalCtx = globalCtx2;
    EnBw* this = THIS;
    Vec3f velocity = { 0.0f, 0.0f, 0.0f };
    Vec3f accel = { 0.0f, 0.0f, 0.0f };
    s32 pad[3]; // probably an unused Vec3f
    Color_RGBA8 sp50 = { 255, 200, 0, 255 };
    Color_RGBA8 sp4C = { 255, 80, 0, 255 };
    Color_RGBA8 sp48 = { 0, 0, 0, 255 };
    Color_RGBA8 sp44 = { 0, 0, 0, 220 };

    func_809D0584(this, globalCtx);
    if (thisx->colChkInfo.damageEffect != 6) {
        this->actionFunc(this, globalCtx);
        if (this->unk_23C == 0) {
            this->unk_23A = (this->unk_23A + 4) & 0x7F;
        }
        if ((globalCtx->gameplayFrames & this->unk_221) == 0) {
            accel.y = -3.0f;
            velocity.x = Rand_CenteredFloat(this->unk_248 * 24.0f);
            velocity.y = this->unk_248 * 30.0f;
            velocity.z = Rand_CenteredFloat(this->unk_248 * 24.0f);
            accel.x = velocity.x * -0.075f;
            accel.z = velocity.z * -0.075f;
            func_8002836C(globalCtx, &thisx->posRot.pos, &velocity, &accel, &sp50, &sp4C, 0x3C, 0, 0x14);
        }
        if (this->unk_248 <= 0.4f) {
            this->collider1.info.toucher.effect = 0;
            if (((globalCtx->gameplayFrames & 1) == 0) && (this->unk_220 < 5) && (this->unk_23C == 0)) {
                accel.y = -0.1f;
                velocity.x = Rand_CenteredFloat(4.0f);
                velocity.y = Rand_CenteredFloat(2.0f) + 6.0f;
                velocity.z = Rand_CenteredFloat(4.0f);
                accel.x = velocity.x * -0.1f;
                accel.z = velocity.z * -0.1f;
                Rand_CenteredFloat(4.0f);
                Rand_CenteredFloat(4.0f);
                sp48.a = this->color1.a;
                if (sp48.a >= 30) {
                    sp44.a = sp48.a - 30;
                } else {
                    sp44.a = 0;
                }
                func_8002836C(globalCtx, &thisx->posRot.pos, &velocity, &accel, &sp48, &sp44, 0xB4, 0x28,
                              20.0f - (this->unk_248 * 40.0f));
            }
        } else {
            this->collider1.info.toucher.effect = 1;
        }

        this->unk_234 = func_800339B8(thisx, globalCtx, 50.0f, thisx->posRot.rot.y);
        if ((this->unk_220 == 4) || (this->unk_220 == 6) || (this->unk_220 == 5) || (this->unk_220 == 1) ||
            (this->unk_234 != 0)) {
            Actor_MoveForward(thisx);
        }
        func_8002E4B4(globalCtx, thisx, 20.0f, 30.0f, 21.0f, 0x1F);
    }
    Collider_UpdateCylinder(thisx, &this->collider2);
    CollisionCheck_SetOC(globalCtx, &globalCtx->colChkCtx, &this->collider2.base);
    if ((this->unk_220 != 0) && ((thisx->dmgEffectTimer == 0) || !(thisx->dmgEffectParams & 0x4000))) {
        CollisionCheck_SetAC(globalCtx, &globalCtx->colChkCtx, &this->collider2.base);
    }
    if ((this->unk_221 != 1) && (this->unk_220 < 5) && (this->unk_248 > 0.4f)) {
        Collider_UpdateCylinder(thisx, &this->collider1);
        CollisionCheck_SetAT(globalCtx, &globalCtx->colChkCtx, &this->collider1.base);
    }
    thisx->posRot2.pos = thisx->posRot.pos;
    thisx->posRot2.pos.y += 5.0f;
}

s32 EnBw_OverrideLimbDraw(GlobalContext* globalCtx, s32 limbIndex, Gfx** dList, Vec3f* pos, Vec3s* rot, void* thisx,
                          Gfx** gfx) {
    EnBw* this = THIS;

    if (limbIndex == 1) {
        gSPSegment((*gfx)++, 0x09,
                   Gfx_TwoTexScroll(globalCtx->state.gfxCtx, 0, 0, 0, 0x20, 0x20, 1, 0, this->unk_23A, 0x20, 0x20));
        if ((this->unk_220 == 1) || (this->unk_220 == 5)) {
            Matrix_Push();
            Matrix_Scale(1.0f, 1.0f, 1.0f, MTXMODE_APPLY);
            Matrix_RotateX(this->unk_258 * 0.115f, MTXMODE_APPLY);
            Matrix_RotateY(this->unk_258 * 0.13f, MTXMODE_APPLY);
            Matrix_RotateZ(this->unk_258 * 0.1f, MTXMODE_APPLY);
            Matrix_Scale(1.0f - this->unk_260, 1.0f + this->unk_260, 1.0f - this->unk_260, MTXMODE_APPLY);
            Matrix_RotateZ(-(this->unk_258 * 0.1f), MTXMODE_APPLY);
            Matrix_RotateY(-(this->unk_258 * 0.13f), MTXMODE_APPLY);
            Matrix_RotateX(-(this->unk_258 * 0.115f), MTXMODE_APPLY);
            gSPMatrix((*gfx)++, Matrix_NewMtx(globalCtx->state.gfxCtx, "../z_en_bw.c", 1388),
                      G_MTX_NOPUSH | G_MTX_LOAD | G_MTX_MODELVIEW);
            gSPDisplayList((*gfx)++, *dList);
            Matrix_Pull();
            return 1;
        }
    }
    return 0;
}

static Vec3f sIceOffsets[] = {
    { 20.0f, 10.0f, 0.0f },  { -20.0f, 10.0f, 0.0f }, { 0.0f, 10.0f, -25.0f }, { 10.0f, 0.0f, 15.0f },
    { 10.0f, 0.0f, -15.0f }, { 0.0f, 10.0f, 25.0f },  { -10.0f, 0.0f, 15.0f }, { -10.0f, 0.0f, -15.0f },
};

void EnBw_Draw(Actor* thisx, GlobalContext* globalCtx2) {
    Vec3f spAC = { 0.0f, 0.0f, 0.0f };
    GlobalContext* globalCtx = globalCtx2;
    EnBw* this = THIS;
    Vec3f icePos;
    s32 iceIndex;

    OPEN_DISPS(globalCtx->state.gfxCtx, "../z_en_bw.c", 1423);

    if (this->color1.a == 0xFF) {
        func_80093D18(globalCtx->state.gfxCtx);
        gDPSetEnvColor(POLY_OPA_DISP++, this->color1.r, this->color1.g, this->color1.b, this->color1.a);
        gSPSegment(POLY_OPA_DISP++, 0x08, &D_80116280[2]);
        POLY_OPA_DISP = SkelAnime_Draw(globalCtx, this->skelAnime.skeleton, this->skelAnime.jointTable,
                                       EnBw_OverrideLimbDraw, NULL, this, POLY_OPA_DISP);
    } else {
        func_80093D84(globalCtx->state.gfxCtx);
        gDPPipeSync(POLY_XLU_DISP++);
        gDPSetPrimColor(POLY_XLU_DISP++, 0x80, 0x80, 0, 0, 0, this->color1.a);
        gDPSetEnvColor(POLY_XLU_DISP++, this->color1.r, this->color1.g, this->color1.b, this->color1.a);
        gSPSegment(POLY_XLU_DISP++, 0x08, &D_80116280[0]);
        POLY_XLU_DISP = SkelAnime_Draw(globalCtx, this->skelAnime.skeleton, this->skelAnime.jointTable,
                                       EnBw_OverrideLimbDraw, NULL, this, POLY_XLU_DISP);
    }

    if (((globalCtx->gameplayFrames + 1) % 4) == thisx->params) {
        spAC.z = thisx->scale.z * 375000.0f;
        Matrix_MultVec3f(&spAC, &this->unk_264);
        spAC.z = thisx->scale.z * 150000.0f;
        Matrix_MultVec3f(&spAC, &this->unk_270);
        spAC.x = thisx->scale.x * 550000.0f;
        Matrix_MultVec3f(&spAC, &this->unk_288);
        spAC.x = -spAC.x;
        Matrix_MultVec3f(&spAC, &this->unk_27C);
    }

    Matrix_Translate(thisx->posRot.pos.x, thisx->posRot.pos.y + ((thisx->scale.y - 0.013f) * 1000.0f),
                     thisx->posRot.pos.z, MTXMODE_NEW);
    func_80093D84(globalCtx->state.gfxCtx);
    gDPSetEnvColor(POLY_XLU_DISP++, 255, 0, 0, 0);

    gSPSegment(POLY_XLU_DISP++, 0x08,
               Gfx_TwoTexScroll(globalCtx->state.gfxCtx, 0, 0, 0, 0x20, 0x40, 1, 0,
                                (globalCtx->gameplayFrames * -20) % 0x200, 0x20, 0x80));
    gDPSetPrimColor(POLY_XLU_DISP++, 0x80, 0x80, 255, 255, 0, 255);
    Matrix_Scale(this->unk_248 * 0.01f, this->unk_248 * 0.01f, this->unk_248 * 0.01f, MTXMODE_APPLY);
    func_800D1FD4(&globalCtx->mf_11DA0);
    gSPMatrix(POLY_XLU_DISP++, Matrix_NewMtx(globalCtx->state.gfxCtx, "../z_en_bw.c", 1500),
              G_MTX_NOPUSH | G_MTX_LOAD | G_MTX_MODELVIEW);
    gSPDisplayList(POLY_XLU_DISP++, D_0404D4E0);

    if (this->iceTimer != 0) {
        thisx->dmgEffectTimer++;
        this->iceTimer--;
        if ((this->iceTimer & 3) == 0) {
            iceIndex = this->iceTimer >> 2;

            icePos.x = sIceOffsets[iceIndex].x + thisx->posRot.pos.x;
            icePos.y = sIceOffsets[iceIndex].y + thisx->posRot.pos.y;
            icePos.z = sIceOffsets[iceIndex].z + thisx->posRot.pos.z;
            EffectSsEnIce_SpawnFlyingVec3f(globalCtx, thisx, &icePos, 0x96, 0x96, 0x96, 0xFA, 0xEB, 0xF5, 0xFF, 1.3f);
        }
    }
    CLOSE_DISPS(globalCtx->state.gfxCtx, "../z_en_bw.c", 1521);
}<|MERGE_RESOLUTION|>--- conflicted
+++ resolved
@@ -92,8 +92,38 @@
 };
 
 static DamageTable sDamageTable = {
-    0x10, 0x00, 0x00, 0xF2, 0x00, 0xF2, 0xF2, 0x10, 0x00, 0xF2, 0xF4, 0xF2, 0xE4, 0xF2, 0xF2, 0xF2,
-    0xF2, 0x60, 0xE3, 0x60, 0x00, 0x00, 0xF1, 0xF4, 0xF2, 0xF2, 0xF8, 0xF4, 0x00, 0x00, 0xF4, 0x00,
+    /* Deku nut      */ DMG_ENTRY(0 , 0x1),
+    /* Deku stick    */ DMG_ENTRY(0 , 0x0),
+    /* Slingshot     */ DMG_ENTRY(0 , 0x0),
+    /* Explosive     */ DMG_ENTRY(2 , 0xF),
+    /* Boomerang     */ DMG_ENTRY(0 , 0x0),
+    /* Normal arrow  */ DMG_ENTRY(2 , 0xF),
+    /* Hammer swing  */ DMG_ENTRY(2 , 0xF),
+    /* Hookshot      */ DMG_ENTRY(0 , 0x1),
+    /* Kokiri sword  */ DMG_ENTRY(0 , 0x0),
+    /* Master sword  */ DMG_ENTRY(2 , 0xF),
+    /* Giant's Knife */ DMG_ENTRY(4 , 0xF),
+    /* Fire arrow    */ DMG_ENTRY(2 , 0xF),
+    /* Ice arrow     */ DMG_ENTRY(4 , 0xE),
+    /* Light arrow   */ DMG_ENTRY(2 , 0xF),
+    /* Wind arrow    */ DMG_ENTRY(2 , 0xF),
+    /* Shadow arrow  */ DMG_ENTRY(2 , 0xF),
+    /* Spirit arrow  */ DMG_ENTRY(2 , 0xF),
+    /* Fire magic    */ DMG_ENTRY(0 , 0x6),
+    /* Ice magic     */ DMG_ENTRY(3 , 0xE),
+    /* Light magic   */ DMG_ENTRY(0 , 0x6),
+    /* Shield        */ DMG_ENTRY(0 , 0x0),
+    /* Mirror Ray    */ DMG_ENTRY(0 , 0x0),
+    /* Kokiri spin   */ DMG_ENTRY(1 , 0xF),
+    /* Giant spin    */ DMG_ENTRY(4 , 0xF),
+    /* Master spin   */ DMG_ENTRY(2 , 0xF),
+    /* Kokiri jump   */ DMG_ENTRY(2 , 0xF),
+    /* Giant jump    */ DMG_ENTRY(8 , 0xF),
+    /* Master jump   */ DMG_ENTRY(4 , 0xF),
+    /* Unknown 1     */ DMG_ENTRY(0 , 0x0),
+    /* Unblockable   */ DMG_ENTRY(0 , 0x0),
+    /* Hammer jump   */ DMG_ENTRY(4 , 0xF),
+    /* Unknown 2     */ DMG_ENTRY(0 , 0x0),
 };
 
 static s32 sSlugGroup = 0;
@@ -319,11 +349,7 @@
             if (sp64 == 0) {
                 Math_SmoothStepToS(&this->actor.posRot.rot.y, this->actor.yawTowardsLink, 1,
                                    this->actor.speedXZ * 1000.0f, 0);
-<<<<<<< HEAD
-                if ((this->actor.xzDistFromLink < 90.0f) && (this->actor.yDistFromLink < 50.0f) &&
-=======
                 if ((this->actor.xzDistToLink < 90.0f) && (this->actor.yDistToLink < 50.0f) &&
->>>>>>> 1ff2f0f8
                     func_8002E084(&this->actor, 0x1554) &&
                     func_800339B8(&this->actor, globalCtx, 71.24802f, this->actor.yawTowardsLink)) {
                     func_809CF8F0(this);
