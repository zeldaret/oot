/*
 * File: z_en_bw.c
 * Overlay: ovl_En_Bw
 * Description: Torch slug
 */

#include "z_en_bw.h"
#include "objects/gameplay_keep/gameplay_keep.h"
#include "objects/object_bw/object_bw.h"

#define FLAGS 0x00000015

#define THIS ((EnBw*)thisx)

void EnBw_Init(Actor* thisx, GlobalContext* globalCtx);
void EnBw_Destroy(Actor* thisx, GlobalContext* globalCtx);
void EnBw_Update(Actor* thisx, GlobalContext* globalCtx);
void EnBw_Draw(Actor* thisx, GlobalContext* globalCtx);

void func_809CE884(EnBw* this, GlobalContext* globalCtx);
void func_809CE9A8(EnBw* this);
void func_809CEA24(EnBw* this, GlobalContext* globalCtx);
void func_809CF72C(EnBw* this);
void func_809CF7AC(EnBw* this, GlobalContext* globalCtx);
void func_809CF8F0(EnBw* this);
void func_809CF984(EnBw* this, GlobalContext* globalCtx);
void func_809CFBA8(EnBw* this);
void func_809CFC4C(EnBw* this, GlobalContext* globalCtx);
void func_809CFF10(EnBw* this);
void func_809CFF98(EnBw* this, GlobalContext* globalCtx);
void func_809D00F4(EnBw* this);
void func_809D014C(EnBw* this, GlobalContext* globalCtx);
void func_809D01CC(EnBw* this);
void func_809D0268(EnBw* this, GlobalContext* globalCtx);
void func_809D03CC(EnBw* this);
void func_809D0424(EnBw* this, GlobalContext* globalCtx);

const ActorInit En_Bw_InitVars = {
    ACTOR_EN_BW,
    ACTORCAT_ENEMY,
    FLAGS,
    OBJECT_BW,
    sizeof(EnBw),
    (ActorFunc)EnBw_Init,
    (ActorFunc)EnBw_Destroy,
    (ActorFunc)EnBw_Update,
    (ActorFunc)EnBw_Draw,
};

static ColliderCylinderInit sCylinderInit1 = {
    {
        COLTYPE_NONE,
        AT_ON | AT_TYPE_ENEMY,
        AC_NONE,
        OC1_NONE,
        OC2_NONE,
        COLSHAPE_CYLINDER,
    },
    {
        ELEMTYPE_UNK0,
        { 0xFFCFFFFF, 0x01, 0x08 },
        { 0x00000000, 0x00, 0x00 },
        TOUCH_ON | TOUCH_SFX_NORMAL,
        BUMP_NONE,
        OCELEM_NONE,
    },
    { 30, 65, 0, { 0, 0, 0 } },
};

static ColliderCylinderInit sCylinderInit2 = {
    {
        COLTYPE_HIT0,
        AT_NONE,
        AC_ON | AC_TYPE_PLAYER,
        OC1_ON | OC1_TYPE_PLAYER,
        OC2_TYPE_1,
        COLSHAPE_CYLINDER,
    },
    {
        ELEMTYPE_UNK0,
        { 0x00000000, 0x00, 0x00 },
        { 0xFFCFFFFF, 0x00, 0x00 },
        TOUCH_NONE,
        BUMP_ON,
        OCELEM_ON,
    },
    { 30, 35, 0, { 0, 0, 0 } },
};

static DamageTable sDamageTable = {
    /* Deku nut      */ DMG_ENTRY(0, 0x1),
    /* Deku stick    */ DMG_ENTRY(0, 0x0),
    /* Slingshot     */ DMG_ENTRY(0, 0x0),
    /* Explosive     */ DMG_ENTRY(2, 0xF),
    /* Boomerang     */ DMG_ENTRY(0, 0x0),
    /* Normal arrow  */ DMG_ENTRY(2, 0xF),
    /* Hammer swing  */ DMG_ENTRY(2, 0xF),
    /* Hookshot      */ DMG_ENTRY(0, 0x1),
    /* Kokiri sword  */ DMG_ENTRY(0, 0x0),
    /* Master sword  */ DMG_ENTRY(2, 0xF),
    /* Giant's Knife */ DMG_ENTRY(4, 0xF),
    /* Fire arrow    */ DMG_ENTRY(2, 0xF),
    /* Ice arrow     */ DMG_ENTRY(4, 0xE),
    /* Light arrow   */ DMG_ENTRY(2, 0xF),
    /* Unk arrow 1   */ DMG_ENTRY(2, 0xF),
    /* Unk arrow 2   */ DMG_ENTRY(2, 0xF),
    /* Unk arrow 3   */ DMG_ENTRY(2, 0xF),
    /* Fire magic    */ DMG_ENTRY(0, 0x6),
    /* Ice magic     */ DMG_ENTRY(3, 0xE),
    /* Light magic   */ DMG_ENTRY(0, 0x6),
    /* Shield        */ DMG_ENTRY(0, 0x0),
    /* Mirror Ray    */ DMG_ENTRY(0, 0x0),
    /* Kokiri spin   */ DMG_ENTRY(1, 0xF),
    /* Giant spin    */ DMG_ENTRY(4, 0xF),
    /* Master spin   */ DMG_ENTRY(2, 0xF),
    /* Kokiri jump   */ DMG_ENTRY(2, 0xF),
    /* Giant jump    */ DMG_ENTRY(8, 0xF),
    /* Master jump   */ DMG_ENTRY(4, 0xF),
    /* Unknown 1     */ DMG_ENTRY(0, 0x0),
    /* Unblockable   */ DMG_ENTRY(0, 0x0),
    /* Hammer jump   */ DMG_ENTRY(4, 0xF),
    /* Unknown 2     */ DMG_ENTRY(0, 0x0),
};

static s32 sSlugGroup = 0;

void EnBw_SetupAction(EnBw* this, EnBwActionFunc actionFunc) {
    this->actionFunc = actionFunc;
}

void EnBw_Init(Actor* thisx, GlobalContext* globalCtx) {
    EnBw* this = THIS;

    Actor_SetScale(&this->actor, 0.012999999f);
    this->actor.naviEnemyId = 0x23;
    this->actor.gravity = -2.0f;
    SkelAnime_Init(globalCtx, &this->skelAnime, &object_bw_Skel_0020F0, &object_bw_Anim_000228, this->jointTable,
                   this->morphTable, 12);
    ActorShape_Init(&this->actor.shape, 0.0f, ActorShadow_DrawCircle, 40.0f);
    this->actor.colChkInfo.damageTable = &sDamageTable;
    this->actor.colChkInfo.health = 6;
    this->actor.colChkInfo.mass = MASS_HEAVY;
    this->actor.focus.pos = this->actor.world.pos;
    func_809CE9A8(this);
    this->color1.a = this->color1.r = 255;
    this->color1.g = this->color1.b = 0;
    this->unk_248 = 0.6f;
    this->unk_221 = 3;
    Collider_InitCylinder(globalCtx, &this->collider1);
    //! this->collider2 should have Init called on it, but it doesn't matter since the heap is zeroed before use.
    Collider_SetCylinder(globalCtx, &this->collider1, &this->actor, &sCylinderInit1);
    Collider_SetCylinder(globalCtx, &this->collider2, &this->actor, &sCylinderInit2);
    this->unk_236 = this->actor.world.rot.y;
    this->actor.params = sSlugGroup;
    sSlugGroup = (sSlugGroup + 1) & 3;
}

void EnBw_Destroy(Actor* thisx, GlobalContext* globalCtx) {
    s32 pad;
    EnBw* this = THIS;

    Collider_DestroyCylinder(globalCtx, &this->collider1);
    Collider_DestroyCylinder(globalCtx, &this->collider2);
}

void func_809CE884(EnBw* this, GlobalContext* globalCtx) {
    Math_SmoothStepToF(&this->actor.speedXZ, 0.0f, 1.0f, 0.5f, 0.0f);
    this->unk_222 -= 250;
    this->actor.scale.x = 0.013f + Math_SinF(this->unk_222 * 0.001f) * 0.0069999998f;
    this->actor.scale.y = 0.013f - Math_SinF(this->unk_222 * 0.001f) * 0.0069999998f;
    this->actor.scale.z = 0.013f + Math_SinF(this->unk_222 * 0.001f) * 0.0069999998f;
    if (this->unk_222 == 0) {
        this->actor.world.rot.y = this->actor.shape.rot.y;
        func_809CE9A8(this);
    }
}

void func_809CE9A8(EnBw* this) {
    Animation_MorphToLoop(&this->skelAnime, &object_bw_Anim_000228, -2.0f);
    this->unk_220 = 2;
    this->unk_222 = Rand_ZeroOne() * 200.0f + 200.0f;
    this->unk_232 = 0;
    this->actor.speedXZ = 0.0f;
    EnBw_SetupAction(this, func_809CEA24);
}

void func_809CEA24(EnBw* this, GlobalContext* globalCtx) {
    CollisionPoly* sp74 = NULL;
    Vec3f sp68;
    u32 sp64 = 0;
    s16 sp62;
    s16 sp60;
    f32 sp5C;
    f32 sp58;
    Player* player = GET_PLAYER(globalCtx);
    Player* player2 = GET_PLAYER(globalCtx);

    SkelAnime_Update(&this->skelAnime);
    this->unk_244 = this->unk_250 + 0.1f;
    sp58 = Math_CosF(this->unk_240);
    this->unk_240 += this->unk_244;
    if (this->unk_24C < 0.8f) {
        this->unk_24C += 0.1f;
    }
    this->actor.scale.x = 0.013f - Math_SinF(this->unk_240) * (this->unk_24C * 0.004f);
    this->actor.scale.y = 0.013f - Math_SinF(this->unk_240) * (this->unk_24C * 0.004f);
    this->actor.scale.z = 0.013f + Math_SinF(this->unk_240) * (this->unk_24C * 0.004f);
    sp5C = Math_CosF(this->unk_240);
    if (this->unk_232 == 0) {
        if (ABS(sp58) < ABS(sp5C)) {
            this->unk_232++;
        }
    } else {
        if (ABS(sp58) > ABS(sp5C)) {
            Audio_PlayActorSound2(&this->actor, NA_SE_EN_BUBLEWALK_WALK);
            this->unk_232 = 0;
        }
    }
    sp5C *= this->unk_24C * (10.0f * this->unk_244);
    this->actor.speedXZ = ABS(sp5C);
    if (this->unk_221 != 1) {
        sp58 = Math_SinF(this->unk_240);
        sp60 = ABS(sp58) * 85.0f;
        this->color1.g = sp60;
    }
    if ((((globalCtx->gameplayFrames % 4) == (u32)this->actor.params) && (this->actor.speedXZ != 0.0f) &&
         (sp64 = BgCheck_AnyLineTest2(&globalCtx->colCtx, &this->actor.world.pos, &this->unk_264, &sp68, &sp74, 1, 0, 0,
                                      1))) ||
        (this->unk_222 == 0)) {
        if (sp74 != NULL) {
            sp74 = SEGMENTED_TO_VIRTUAL(sp74);
            sp62 = Math_FAtan2F(sp74->normal.x, sp74->normal.z) * ((f32)0x8000 / M_PI);
        } else {
            sp62 = this->actor.world.rot.y + 0x8000;
        }
        if ((this->unk_236 != sp62) || (sp64 == 0)) {
            if (BgCheck_AnyLineTest2(&globalCtx->colCtx, &this->unk_270, &this->unk_288, &sp68, &sp74, 1, 0, 0, 1)) {
                sp64 |= 2;
            }
            if (BgCheck_AnyLineTest2(&globalCtx->colCtx, &this->unk_270, &this->unk_27C, &sp68, &sp74, 1, 0, 0, 1)) {
                sp64 |= 4;
            }
            switch (sp64) {
                case 0:
                    this->unk_236 += this->unk_238;
                case 1:
                    if (this->unk_221 == 3) {
                        if (globalCtx->gameplayFrames & 2) {
                            this->unk_238 = 0x4000;
                        } else {
                            this->unk_238 = -0x4000;
                        }
                    } else {
                        if ((s16)(this->actor.yawTowardsPlayer - this->actor.shape.rot.y) >= 0.0f) {
                            this->unk_238 = 0x4000;
                        } else {
                            this->unk_238 = -0x4000;
                        }
                        if (this->unk_221 == 1) {
                            this->unk_238 = -this->unk_238;
                        }
                    }
                    break;
                case 2:
                    this->unk_236 += this->unk_238;
                case 3:
                    this->unk_238 = 0x4000;
                    break;
                case 4:
                    this->unk_236 += this->unk_238;
                case 5:
                    this->unk_238 = -0x4000;
                    break;
                case 7:
                    this->unk_238 = 0;
                    break;
            }
            if (sp64 != 6) {
                this->unk_236 = sp62;
            }
            this->unk_222 = (Rand_ZeroOne() * 200.0f) + 200.0f;
        }
    } else if ((this->actor.speedXZ != 0.0f) && (this->actor.bgCheckFlags & 8)) {
        if (this->unk_236 != this->actor.wallYaw) {
            sp64 = 1;
            this->unk_236 = this->actor.wallYaw;
            if (this->unk_221 == 3) {
                if (globalCtx->gameplayFrames & 0x20) {
                    this->unk_238 = 0x4000;
                } else {
                    this->unk_238 = -0x4000;
                }
                this->actor.bgCheckFlags &= ~8;
                this->unk_222 = (Rand_ZeroOne() * 20.0f) + 160.0f;
            } else {
                if ((s16)(this->actor.yawTowardsPlayer - this->unk_236) >= 0) {
                    this->unk_238 = 0x4000;
                } else {
                    this->unk_238 = -0x4000;
                }
                if (this->unk_221 == 1) {
                    this->unk_238 = -this->unk_238;
                }
            }
        } else if (this->unk_221 == 0) {
            sp64 = BgCheck_AnyLineTest2(&globalCtx->colCtx, &this->actor.world.pos, &player->actor.world.pos, &sp68,
                                        &sp74, 1, 0, 0, 1);
            if (sp64 != 0) {
                sp74 = SEGMENTED_TO_VIRTUAL(sp74);
                sp60 = Math_FAtan2F(sp74->normal.x, sp74->normal.z) * ((f32)0x8000 / M_PI);
                if (this->unk_236 != sp60) {
                    if ((s16)(this->actor.yawTowardsPlayer - sp60) >= 0) {
                        this->unk_238 = 0x4000;
                    } else {
                        this->unk_238 = -0x4000;
                    }
                    this->unk_236 = sp60;
                }
            }
        }
    }
    this->unk_222--;
    if (this->unk_224 != 0) {
        this->unk_224--;
    }
    if ((this->unk_234 == 0) &&
        !Actor_TestFloorInDirection(&this->actor, globalCtx, 50.0f, this->unk_236 + this->unk_238)) {
        if (this->unk_238 != 0x4000) {
            this->unk_238 = 0x4000;
        } else {
            this->unk_238 = -0x4000;
        }
    }
    switch (this->unk_221) {
        case 3:
            Math_SmoothStepToF(&this->unk_248, 0.6f, 1.0f, 0.05f, 0.0f);
            if ((this->unk_224 == 0) && (this->actor.xzDistToPlayer < 200.0f) &&
                (ABS(this->actor.yDistToPlayer) < 50.0f) && Actor_IsFacingPlayer(&this->actor, 0x1C70)) {
                func_809CF72C(this);
            } else {
                Math_SmoothStepToS(&this->actor.world.rot.y, this->unk_236 + this->unk_238, 1,
                                   this->actor.speedXZ * 1000.0f, 0);
            }
            break;
        case 0:
            Math_SmoothStepToF(&this->unk_248, 0.6f, 1.0f, 0.05f, 0.0f);
            if (sp64 == 0) {
                Math_SmoothStepToS(&this->actor.world.rot.y, this->actor.yawTowardsPlayer, 1,
                                   this->actor.speedXZ * 1000.0f, 0);
                if ((this->actor.xzDistToPlayer < 90.0f) && (this->actor.yDistToPlayer < 50.0f) &&
                    Actor_IsFacingPlayer(&this->actor, 0x1554) &&
                    Actor_TestFloorInDirection(&this->actor, globalCtx, 71.24802f, this->actor.yawTowardsPlayer)) {
                    func_809CF8F0(this);
                }
            } else {
                Math_SmoothStepToS(&this->actor.world.rot.y, this->unk_236 + this->unk_238, 1,
                                   this->actor.speedXZ * 1000.0f, 0);
            }
            if ((this->unk_224 == 0) || (ABS(this->actor.yDistToPlayer) > 60.0f) || (player2->stateFlags1 & 0x6000)) {
                this->unk_221 = 3;
                this->unk_224 = 150;
                this->unk_250 = 0.0f;
            }
            break;
        case 1:
            if (((sp64 == 0) && !(this->actor.bgCheckFlags & 8)) || Actor_IsFacingPlayer(&this->actor, 0x1C70)) {
                if (Actor_IsFacingPlayer(&this->actor, 0x1C70)) {
                    this->unk_238 = -this->unk_238;
                }
                Math_SmoothStepToS(&this->actor.world.rot.y, this->actor.yawTowardsPlayer - 0x8000, 1,
                                   this->actor.speedXZ * 1000.0f, 0);
            } else {
                Math_SmoothStepToS(&this->actor.world.rot.y, this->unk_236 + this->unk_238, 1,
                                   this->actor.speedXZ * 1000.0f, 0);
            }
            if (this->unk_224 <= 200) {
                sp60 = Math_SinS(this->unk_224 * (0x960 - this->unk_224)) * 55.0f;
                this->color1.r = 255 - ABS(sp60);
                sp60 = Math_SinS(this->unk_224 * (0x960 - this->unk_224)) * 115.0f;
                this->color1.g = ABS(sp60) + 85;
                sp60 = Math_SinS(0x960 - this->unk_224) * 255.0f;
                this->color1.b = ABS(sp60);
                if (this->unk_224 == 0) {
                    this->unk_221 = 3;
                    this->unk_250 = 0.0f;
                }
            }
            break;
    }
    this->actor.shape.rot.y = this->actor.world.rot.y;
}

void func_809CF72C(EnBw* this) {
    Animation_MorphToPlayOnce(&this->skelAnime, &object_bw_Anim_0021A0, -2.0f);
    this->unk_220 = 3;
    this->unk_221 = 0;
    this->unk_250 = 0.6f;
    this->unk_222 = 20;
    this->unk_224 = 0xBB8;
    this->actor.speedXZ = 0.0f;
    Audio_PlayActorSound2(&this->actor, NA_SE_EN_BUBLEWALK_AIM);
    EnBw_SetupAction(this, func_809CF7AC);
}

void func_809CF7AC(EnBw* this, GlobalContext* globalCtx) {
    if (SkelAnime_Update(&this->skelAnime)) {
        if (this->unk_222 > 0) {
            this->unk_222--;
        } else {
            this->unk_222 = 100;
        }
    }
    if (this->unk_222 >= 20) {
        this->unk_224 -= 250;
    }
    this->actor.scale.x = 0.013f - Math_SinF(this->unk_224 * 0.001f) * 0.0034999999f;
    this->actor.scale.y = 0.013f + Math_SinF(this->unk_224 * 0.001f) * 0.0245f;
    this->actor.scale.z = 0.013f - Math_SinF(this->unk_224 * 0.001f) * 0.0034999999f;
    if (this->unk_224 == 0) {
        func_809CE9A8(this);
        this->unk_224 = 200;
    }
}

void func_809CF8F0(EnBw* this) {
    Animation_MorphToPlayOnce(&this->skelAnime, &object_bw_Anim_002250, -1.0f);
    this->actor.speedXZ = 7.0f;
    this->actor.world.rot.y = this->actor.shape.rot.y = this->actor.yawTowardsPlayer;
    this->unk_220 = 4;
    this->unk_222 = 1000;
    this->actor.velocity.y = 11.0f;
    Audio_PlayActorSound2(&this->actor, NA_SE_EN_STAL_JUMP);
    this->actor.flags |= 0x1000000;
    EnBw_SetupAction(this, func_809CF984);
}

void func_809CF984(EnBw* this, GlobalContext* globalCtx) {
    Player* player = GET_PLAYER(globalCtx);
    s32 floorPolyType;

    Math_SmoothStepToF(&this->actor.speedXZ, 0.0f, 1.0f, 0.5f, 0.0f);
    this->unk_222 += 250;
    this->actor.scale.x = 0.013f - Math_SinF(this->unk_222 * 0.001f) * 0.0034999999f;
    this->actor.scale.y = 0.013f + Math_SinF(this->unk_222 * 0.001f) * 0.0245f;
    this->actor.scale.z = 0.013f - Math_SinF(this->unk_222 * 0.001f) * 0.0034999999f;
    if (this->collider1.base.atFlags & AT_HIT) {
        this->collider1.base.atFlags &= ~AT_HIT;
        this->actor.speedXZ = -6.0f;
        this->actor.world.rot.y = this->actor.yawTowardsPlayer;
        if ((&player->actor == this->collider1.base.at) && !(this->collider1.base.atFlags & AT_BOUNCED)) {
            Audio_PlayActorSound2(&player->actor, NA_SE_PL_BODY_HIT);
        }
    }
    SkelAnime_Update(&this->skelAnime);
    if (this->actor.bgCheckFlags & 3) {
        floorPolyType = func_80041D4C(&globalCtx->colCtx, this->actor.floorPoly, this->actor.floorBgId);
        if ((floorPolyType == 2) || (floorPolyType == 3) || (floorPolyType == 9)) {
            Actor_Kill(&this->actor);
            return;
        }
        Actor_SpawnFloorDustRing(globalCtx, &this->actor, &this->actor.world.pos, 30.0f, 0xB, 4.0f, 0, 0, 0);
        this->unk_222 = 3000;
        this->actor.flags &= ~0x01000000;
        this->actor.speedXZ = 0.0f;
        Audio_PlayActorSound2(&this->actor, NA_SE_EN_DODO_M_GND);
        EnBw_SetupAction(this, func_809CE884);
    }
}

void func_809CFBA8(EnBw* this) {
    Animation_MorphToLoop(&this->skelAnime, &object_bw_Anim_002250, -1.0f);
    this->unk_220 = 5;
    this->unk_222 = 1000;
    this->unk_260 = 0.0f;
    this->actor.speedXZ = 0.0f;
    this->actor.velocity.y = 11.0f;
    this->unk_25C = Rand_ZeroOne() * 0.25f + 1.0f;
    this->unk_224 = 0xBB8;
    Audio_PlayActorSound2(&this->actor, NA_SE_EN_BUBLEWALK_REVERSE);
    EnBw_SetupAction(this, func_809CFC4C);
}

void func_809CFC4C(EnBw* this, GlobalContext* globalCtx) {
    Math_SmoothStepToS(&this->actor.shape.rot.z, 0x7FFF, 1, 0xFA0, 0);
    Math_SmoothStepToF(&this->unk_248, 0.0f, 1.0f, 0.05f, 0.0f);
    SkelAnime_Update(&this->skelAnime);
    if (this->actor.bgCheckFlags & 3) {
        if ((globalCtx->gameplayFrames % 0x80) == 0) {
            this->unk_25C = (Rand_ZeroOne() * 0.25f) + 0.7f;
        }
        this->unk_221 = 4;
        this->unk_258 += this->unk_25C;
        Math_SmoothStepToF(&this->unk_260, 0.075f, 1.0f, 0.005f, 0.0f);
        if (this->actor.bgCheckFlags & 2) {
            Actor_SpawnFloorDustRing(globalCtx, &this->actor, &this->actor.world.pos, 30.0f, 0xB, 4.0f, 0, 0, 0);
            Audio_PlayActorSound2(&this->actor, NA_SE_EN_DODO_M_GND);
        }
        if (this->unk_224 != 0) {
            this->unk_224 -= 250;
            this->actor.scale.x = 0.013f + Math_SinF(this->unk_224 * 0.001f) * 0.0069999998f;
            this->actor.scale.y = 0.013f - Math_SinF(this->unk_224 * 0.001f) * 0.0069999998f;
            this->actor.scale.z = 0.013f + Math_SinF(this->unk_224 * 0.001f) * 0.0069999998f;
        }
        this->unk_222--;
        if (this->unk_222 == 0) {
            func_809CFF10(this);
        }
    } else {
        this->color1.r -= 8;
        this->color1.g += 32;
        if (this->color1.r < 200) {
            this->color1.r = 200;
        }
        if (this->color1.g > 200) {
            this->color1.g = 200;
        }
        if (this->color1.b > 235) {
            this->color1.b = 255;
        } else {
            this->color1.b += 40;
        }
        if (this->actor.shape.yOffset < 1000.0f) {
            this->actor.shape.yOffset += 200.0f;
        }
    }
}

void func_809CFF10(EnBw* this) {
    Animation_MorphToLoop(&this->skelAnime, &object_bw_Anim_002250, -1.0f);
    this->unk_220 = 6;
    this->unk_222 = 1000;
    this->unk_221 = 3;
    this->actor.speedXZ = 0.0f;
    this->actor.velocity.y = 11.0f;
    Audio_PlayActorSound2(&this->actor, NA_SE_EN_BUBLEWALK_REVERSE);
    this->actor.bgCheckFlags &= ~1;
    EnBw_SetupAction(this, func_809CFF98);
}

void func_809CFF98(EnBw* this, GlobalContext* globalCtx) {
    Math_SmoothStepToS(&this->actor.shape.rot.z, 0, 1, 0xFA0, 0);
    Math_SmoothStepToF(&this->unk_248, 0.6f, 1.0f, 0.05f, 0.0f);
    SkelAnime_Update(&this->skelAnime);
    if (this->actor.bgCheckFlags & 3) {
        Actor_SpawnFloorDustRing(globalCtx, &this->actor, &this->actor.world.pos, 30.0f, 0xB, 4.0f, 0, 0, 0);
        this->unk_222 = 0xBB8;
        this->unk_250 = 0.0f;
        Audio_PlayActorSound2(&this->actor, NA_SE_EN_DODO_M_GND);
        EnBw_SetupAction(this, func_809CE884);
    }
    if (this->color1.r < 247) {
        this->color1.r += 8;
    } else {
        this->color1.r = 255;
    }
    if (this->color1.g < 32) {
        this->color1.g = 0;
    } else {
        this->color1.g -= 32;
    }
    if (this->color1.b < 40) {
        this->color1.b = 0;
    } else {
        this->color1.b -= 40;
    }
    if (this->actor.shape.yOffset > 0.0f) {
        this->actor.shape.yOffset -= 200.0f;
    }
}

void func_809D00F4(EnBw* this) {
    this->unk_220 = 0;
    this->unk_222 = 40;
    this->actor.flags &= ~1;
    this->actor.speedXZ = 0.0f;
    Audio_PlayActorSound2(&this->actor, NA_SE_EN_BUBLEWALK_DEAD);
    EnBw_SetupAction(this, func_809D014C);
}

void func_809D014C(EnBw* this, GlobalContext* globalCtx) {
    if (this->unk_230) {
        this->actor.scale.x += 0.0002f;
        this->actor.scale.y -= 0.0002f;
        this->actor.scale.z += 0.0002f;
    }
    this->actor.shape.shadowAlpha = this->color1.a -= 6;
    this->unk_222--;
    if (this->unk_222 <= 0) {
        Actor_Kill(&this->actor);
    }
}

void func_809D01CC(EnBw* this) {
    this->unk_220 = 1;
    this->actor.speedXZ = 0.0f;
    this->unk_25C = (Rand_ZeroOne() * 0.25f) + 1.0f;
    this->unk_260 = 0.0f;
    if (this->damageEffect == 0xE) {
        this->iceTimer = 0x50;
    }
    this->unk_222 = (this->actor.colorFilterParams & 0x4000) ? 25 : 80;
    EnBw_SetupAction(this, func_809D0268);
}

void func_809D0268(EnBw* this, GlobalContext* globalCtx) {
    this->color1.r -= 1;
    this->color1.g += 4;
    this->color1.b += 5;
    if (this->color1.r < 200) {
        this->color1.r = 200;
    }
    if (this->color1.g > 200) {
        this->color1.g = 200;
    }
    if (this->color1.b > 230) {
        this->color1.b = 230;
    }
    if (this->actor.colorFilterParams & 0x4000) {
        if ((globalCtx->gameplayFrames % 0x80) == 0) {
            this->unk_25C = 0.5f + Rand_ZeroOne() * 0.25f;
        }
        this->unk_258 += this->unk_25C;
        Math_SmoothStepToF(&this->unk_260, 0.075f, 1.0f, 0.005f, 0.0f);
    }
    this->unk_222--;
    if (this->unk_222 == 0) {
        func_809CE9A8(this);
        this->color1.r = this->color1.g = 200;
        this->color1.b = 255;
        this->unk_224 = 0x258;
        this->unk_221 = 1;
        this->unk_250 = 0.7f;
        this->unk_236++;
    }
}

void func_809D03CC(EnBw* this) {
    this->actor.speedXZ = 0.0f;
    if (this->damageEffect == 0xE) {
        this->iceTimer = 32;
    }
    this->unk_23C = this->actor.colorFilterTimer;
    Audio_PlayActorSound2(&this->actor, NA_SE_EN_GOMA_JR_FREEZE);
    EnBw_SetupAction(this, func_809D0424);
}

void func_809D0424(EnBw* this, GlobalContext* globalCtx) {
    if (this->actor.colorFilterTimer == 0) {
        this->unk_23C = 0;
        if (this->actor.colChkInfo.health != 0) {
            if ((this->unk_220 != 5) && (this->unk_220 != 6)) {
                func_809CE9A8(this);
                this->color1.r = this->color1.g = 200;
                this->color1.b = 255;
                this->unk_224 = 0x258;
                this->unk_221 = 1;
                this->unk_250 = 0.7f;
                this->unk_236++;
            } else if (this->unk_220 != 5) {
                EnBw_SetupAction(this, func_809CFF98);
            } else {
                func_809CFF10(this);
            }
        } else {
            if (func_800355E4(globalCtx, &this->collider2.base)) {
                this->unk_230 = 0;
                this->actor.scale.y -= 0.009f;
                Actor_SpawnFloorDustRing(globalCtx, &this->actor, &this->actor.world.pos, 30.0f, 0xB, 4.0f, 0, 0, 0);
            } else {
                this->unk_230 = 1;
            }
            Item_DropCollectibleRandom(globalCtx, &this->actor, &this->actor.world.pos, 0x90);
            func_809D00F4(this);
        }
    }
}

void func_809D0584(EnBw* this, GlobalContext* globalCtx) {
    if ((this->actor.bgCheckFlags & 0x10) && (this->actor.bgCheckFlags & 1)) {
        this->unk_230 = 0;
        this->actor.scale.y -= 0.009f;
        Actor_SpawnFloorDustRing(globalCtx, &this->actor, &this->actor.world.pos, 30.0f, 0xB, 4.0f, 0, 0, 0);
        func_809D00F4(this);
    } else {
        if (this->collider2.base.acFlags & AC_HIT) {
            this->collider2.base.acFlags &= ~AC_HIT;
            if ((this->actor.colChkInfo.damageEffect == 0) || (this->unk_220 == 6)) {
                return;
            }
            this->damageEffect = this->actor.colChkInfo.damageEffect;
            Actor_SetDropFlag(&this->actor, &this->collider2.info, 0);
            if ((this->damageEffect == 1) || (this->damageEffect == 0xE)) {
                if (this->unk_23C == 0) {
                    Actor_ApplyDamage(&this->actor);
                    Actor_SetColorFilter(&this->actor, 0, 0x78, 0, 0x50);
                    func_809D03CC(this);
                    this->unk_248 = 0.0f;
                }
                return;
            }
            if (this->unk_248 == 0.0f) {
                Actor_ApplyDamage(&this->actor);
            }
            if (((this->unk_221 == 1) || (this->unk_221 == 4)) && (this->actor.colChkInfo.health == 0)) {
                if (this->unk_220 != 0) {
                    Actor_SetColorFilter(&this->actor, 0x4000, 0xFF, 0, 8);
                    if (func_800355E4(globalCtx, &this->collider2.base)) {
                        this->unk_230 = 0;
                        this->actor.scale.y -= 0.009f;
                        Actor_SpawnFloorDustRing(globalCtx, &this->actor, &this->actor.world.pos, 30.0f, 0xB, 4.0f, 0,
                                                 0, 0);
                    } else {
                        this->unk_230 = 1;
                    }
                    Item_DropCollectibleRandom(globalCtx, &this->actor, &this->actor.world.pos, 0x90);
                    func_809D00F4(this);
                }
            } else if ((this->unk_220 != 1) && (this->unk_220 != 6)) {
                Audio_PlayActorSound2(&this->actor, NA_SE_EN_BUBLEWALK_DAMAGE);
                Actor_SetColorFilter(&this->actor, 0x4000, 0xFF, 0, 8);
                if (this->unk_220 != 5) {
                    func_809D01CC(this);
                }
                this->unk_248 = 0.0f;
            }
        }
        if ((globalCtx->actorCtx.unk_02 != 0) && (this->actor.xzDistToPlayer <= 400.0f) &&
            (this->actor.bgCheckFlags & 1)) {
            if (this->unk_220 == 5) {
                this->unk_23C = 0;
                func_809CFF10(this);
            } else if (this->unk_220 != 0) {
                this->unk_23C = 0;
                func_809CFBA8(this);
            }
        }
    }
}

void EnBw_Update(Actor* thisx, GlobalContext* globalCtx2) {
    GlobalContext* globalCtx = globalCtx2;
    EnBw* this = THIS;
    Vec3f velocity = { 0.0f, 0.0f, 0.0f };
    Vec3f accel = { 0.0f, 0.0f, 0.0f };
    s32 pad[3]; // probably an unused Vec3f
    Color_RGBA8 sp50 = { 255, 200, 0, 255 };
    Color_RGBA8 sp4C = { 255, 80, 0, 255 };
    Color_RGBA8 sp48 = { 0, 0, 0, 255 };
    Color_RGBA8 sp44 = { 0, 0, 0, 220 };

    func_809D0584(this, globalCtx);
    if (thisx->colChkInfo.damageEffect != 6) {
        this->actionFunc(this, globalCtx);
        if (this->unk_23C == 0) {
            this->unk_23A = (this->unk_23A + 4) & 0x7F;
        }
        if ((globalCtx->gameplayFrames & this->unk_221) == 0) {
            accel.y = -3.0f;
            velocity.x = Rand_CenteredFloat(this->unk_248 * 24.0f);
            velocity.y = this->unk_248 * 30.0f;
            velocity.z = Rand_CenteredFloat(this->unk_248 * 24.0f);
            accel.x = velocity.x * -0.075f;
            accel.z = velocity.z * -0.075f;
            func_8002836C(globalCtx, &thisx->world.pos, &velocity, &accel, &sp50, &sp4C, 0x3C, 0, 0x14);
        }
        if (this->unk_248 <= 0.4f) {
            this->collider1.info.toucher.effect = 0;
            if (((globalCtx->gameplayFrames & 1) == 0) && (this->unk_220 < 5) && (this->unk_23C == 0)) {
                accel.y = -0.1f;
                velocity.x = Rand_CenteredFloat(4.0f);
                velocity.y = Rand_CenteredFloat(2.0f) + 6.0f;
                velocity.z = Rand_CenteredFloat(4.0f);
                accel.x = velocity.x * -0.1f;
                accel.z = velocity.z * -0.1f;
                Rand_CenteredFloat(4.0f);
                Rand_CenteredFloat(4.0f);
                sp48.a = this->color1.a;
                if (sp48.a >= 30) {
                    sp44.a = sp48.a - 30;
                } else {
                    sp44.a = 0;
                }
                func_8002836C(globalCtx, &thisx->world.pos, &velocity, &accel, &sp48, &sp44, 0xB4, 0x28,
                              20.0f - (this->unk_248 * 40.0f));
            }
        } else {
            this->collider1.info.toucher.effect = 1;
        }

        this->unk_234 = Actor_TestFloorInDirection(thisx, globalCtx, 50.0f, thisx->world.rot.y);
        if ((this->unk_220 == 4) || (this->unk_220 == 6) || (this->unk_220 == 5) || (this->unk_220 == 1) ||
            (this->unk_234 != 0)) {
            Actor_MoveForward(thisx);
        }
        Actor_UpdateBgCheckInfo(globalCtx, thisx, 20.0f, 30.0f, 21.0f, 0x1F);
    }
    Collider_UpdateCylinder(thisx, &this->collider2);
    CollisionCheck_SetOC(globalCtx, &globalCtx->colChkCtx, &this->collider2.base);
    if ((this->unk_220 != 0) && ((thisx->colorFilterTimer == 0) || !(thisx->colorFilterParams & 0x4000))) {
        CollisionCheck_SetAC(globalCtx, &globalCtx->colChkCtx, &this->collider2.base);
    }
    if ((this->unk_221 != 1) && (this->unk_220 < 5) && (this->unk_248 > 0.4f)) {
        Collider_UpdateCylinder(thisx, &this->collider1);
        CollisionCheck_SetAT(globalCtx, &globalCtx->colChkCtx, &this->collider1.base);
    }
    thisx->focus.pos = thisx->world.pos;
    thisx->focus.pos.y += 5.0f;
}

s32 EnBw_OverrideLimbDraw(GlobalContext* globalCtx, s32 limbIndex, Gfx** dList, Vec3f* pos, Vec3s* rot, void* thisx,
                          Gfx** gfx) {
    EnBw* this = THIS;

    if (limbIndex == 1) {
        gSPSegment((*gfx)++, 0x09,
                   Gfx_TwoTexScroll(globalCtx->state.gfxCtx, 0, 0, 0, 0x20, 0x20, 1, 0, this->unk_23A, 0x20, 0x20));
        if ((this->unk_220 == 1) || (this->unk_220 == 5)) {
            Matrix_Push();
            Matrix_Scale(1.0f, 1.0f, 1.0f, MTXMODE_APPLY);
            Matrix_RotateX(this->unk_258 * 0.115f, MTXMODE_APPLY);
            Matrix_RotateY(this->unk_258 * 0.13f, MTXMODE_APPLY);
            Matrix_RotateZ(this->unk_258 * 0.1f, MTXMODE_APPLY);
            Matrix_Scale(1.0f - this->unk_260, 1.0f + this->unk_260, 1.0f - this->unk_260, MTXMODE_APPLY);
            Matrix_RotateZ(-(this->unk_258 * 0.1f), MTXMODE_APPLY);
            Matrix_RotateY(-(this->unk_258 * 0.13f), MTXMODE_APPLY);
            Matrix_RotateX(-(this->unk_258 * 0.115f), MTXMODE_APPLY);
            gSPMatrix((*gfx)++, Matrix_NewMtx(globalCtx->state.gfxCtx, "../z_en_bw.c", 1388),
                      G_MTX_NOPUSH | G_MTX_LOAD | G_MTX_MODELVIEW);
            gSPDisplayList((*gfx)++, *dList);
            Matrix_Pop();
            return 1;
        }
    }
    return 0;
}

static Vec3f sIceOffsets[] = {
    { 20.0f, 10.0f, 0.0f },  { -20.0f, 10.0f, 0.0f }, { 0.0f, 10.0f, -25.0f }, { 10.0f, 0.0f, 15.0f },
    { 10.0f, 0.0f, -15.0f }, { 0.0f, 10.0f, 25.0f },  { -10.0f, 0.0f, 15.0f }, { -10.0f, 0.0f, -15.0f },
};

void EnBw_Draw(Actor* thisx, GlobalContext* globalCtx2) {
    Vec3f spAC = { 0.0f, 0.0f, 0.0f };
    GlobalContext* globalCtx = globalCtx2;
    EnBw* this = THIS;
    Vec3f icePos;
    s32 iceIndex;

    OPEN_DISPS(globalCtx->state.gfxCtx, "../z_en_bw.c", 1423);

    if (this->color1.a == 0xFF) {
        func_80093D18(globalCtx->state.gfxCtx);
        gDPSetEnvColor(POLY_OPA_DISP++, this->color1.r, this->color1.g, this->color1.b, this->color1.a);
        gSPSegment(POLY_OPA_DISP++, 0x08, &D_80116280[2]);
        POLY_OPA_DISP = SkelAnime_Draw(globalCtx, this->skelAnime.skeleton, this->skelAnime.jointTable,
                                       EnBw_OverrideLimbDraw, NULL, this, POLY_OPA_DISP);
    } else {
        func_80093D84(globalCtx->state.gfxCtx);
        gDPPipeSync(POLY_XLU_DISP++);
        gDPSetPrimColor(POLY_XLU_DISP++, 0x80, 0x80, 0, 0, 0, this->color1.a);
        gDPSetEnvColor(POLY_XLU_DISP++, this->color1.r, this->color1.g, this->color1.b, this->color1.a);
        gSPSegment(POLY_XLU_DISP++, 0x08, &D_80116280[0]);
        POLY_XLU_DISP = SkelAnime_Draw(globalCtx, this->skelAnime.skeleton, this->skelAnime.jointTable,
                                       EnBw_OverrideLimbDraw, NULL, this, POLY_XLU_DISP);
    }

    if (((globalCtx->gameplayFrames + 1) % 4) == (u32)thisx->params) {
        spAC.z = thisx->scale.z * 375000.0f;
        Matrix_MultVec3f(&spAC, &this->unk_264);
        spAC.z = thisx->scale.z * 150000.0f;
        Matrix_MultVec3f(&spAC, &this->unk_270);
        spAC.x = thisx->scale.x * 550000.0f;
        Matrix_MultVec3f(&spAC, &this->unk_288);
        spAC.x = -spAC.x;
        Matrix_MultVec3f(&spAC, &this->unk_27C);
    }

    Matrix_Translate(thisx->world.pos.x, thisx->world.pos.y + ((thisx->scale.y - 0.013f) * 1000.0f), thisx->world.pos.z,
                     MTXMODE_NEW);
    func_80093D84(globalCtx->state.gfxCtx);
    gDPSetEnvColor(POLY_XLU_DISP++, 255, 0, 0, 0);

    gSPSegment(POLY_XLU_DISP++, 0x08,
               Gfx_TwoTexScroll(globalCtx->state.gfxCtx, 0, 0, 0, 0x20, 0x40, 1, 0,
                                (globalCtx->gameplayFrames * -20) % 0x200, 0x20, 0x80));
    gDPSetPrimColor(POLY_XLU_DISP++, 0x80, 0x80, 255, 255, 0, 255);
    Matrix_Scale(this->unk_248 * 0.01f, this->unk_248 * 0.01f, this->unk_248 * 0.01f, MTXMODE_APPLY);
<<<<<<< HEAD
    Matrix_ReplaceRotation(&globalCtx->mf_11DA0);
=======
    func_800D1FD4(&globalCtx->billboardMtxF);
>>>>>>> 1cf11907
    gSPMatrix(POLY_XLU_DISP++, Matrix_NewMtx(globalCtx->state.gfxCtx, "../z_en_bw.c", 1500),
              G_MTX_NOPUSH | G_MTX_LOAD | G_MTX_MODELVIEW);
    gSPDisplayList(POLY_XLU_DISP++, gEffFire1DL);

    if (this->iceTimer != 0) {
        thisx->colorFilterTimer++;
        this->iceTimer--;
        if ((this->iceTimer & 3) == 0) {
            iceIndex = this->iceTimer >> 2;

            icePos.x = sIceOffsets[iceIndex].x + thisx->world.pos.x;
            icePos.y = sIceOffsets[iceIndex].y + thisx->world.pos.y;
            icePos.z = sIceOffsets[iceIndex].z + thisx->world.pos.z;
            EffectSsEnIce_SpawnFlyingVec3f(globalCtx, thisx, &icePos, 0x96, 0x96, 0x96, 0xFA, 0xEB, 0xF5, 0xFF, 1.3f);
        }
    }
    CLOSE_DISPS(globalCtx->state.gfxCtx, "../z_en_bw.c", 1521);
}<|MERGE_RESOLUTION|>--- conflicted
+++ resolved
@@ -885,11 +885,7 @@
                                 (globalCtx->gameplayFrames * -20) % 0x200, 0x20, 0x80));
     gDPSetPrimColor(POLY_XLU_DISP++, 0x80, 0x80, 255, 255, 0, 255);
     Matrix_Scale(this->unk_248 * 0.01f, this->unk_248 * 0.01f, this->unk_248 * 0.01f, MTXMODE_APPLY);
-<<<<<<< HEAD
-    Matrix_ReplaceRotation(&globalCtx->mf_11DA0);
-=======
-    func_800D1FD4(&globalCtx->billboardMtxF);
->>>>>>> 1cf11907
+    Matrix_ReplaceRotation(&globalCtx->billboardMtxF);
     gSPMatrix(POLY_XLU_DISP++, Matrix_NewMtx(globalCtx->state.gfxCtx, "../z_en_bw.c", 1500),
               G_MTX_NOPUSH | G_MTX_LOAD | G_MTX_MODELVIEW);
     gSPDisplayList(POLY_XLU_DISP++, gEffFire1DL);
