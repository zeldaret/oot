--- conflicted
+++ resolved
@@ -50,15 +50,8 @@
     { -75.0f, -90.0f, 90.0f }, { 30.0f, -100.0f, 40.0f },
 };
 
-<<<<<<< HEAD
-void func_808B27F0(GlobalContext* globalCtx, s16 arg1) {
-    WaterBox* waterBox = &globalCtx->colCtx.stat.colHeader->waterBoxes[0];
-=======
-extern Gfx D_06000870[];
-
 void func_808B27F0(GlobalContext* globalCtx, s16 waterSurface) {
     WaterBox* waterBox = &globalCtx->colCtx.colHeader->waterBoxes[0];
->>>>>>> a0e2ce72
 
     waterBox->ySurface = waterSurface;
 }
