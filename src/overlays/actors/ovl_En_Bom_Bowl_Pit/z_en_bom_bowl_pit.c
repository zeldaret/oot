--- conflicted
+++ resolved
@@ -135,20 +135,13 @@
         Message_CloseTextbox(globalCtx);
     }
 
-<<<<<<< HEAD
     if ((fabsf(this->subCamEye.x - this->subCamEyeNext.x) < 5.0f) &&
         (fabsf(this->subCamEye.y - this->subCamEyeNext.y) < 5.0f) &&
         (fabsf(this->subCamEye.z - this->subCamEyeNext.z) < 5.0f) &&
         (fabsf(this->subCamAt.x - this->subCamAtNext.x) < 5.0f) &&
         (fabsf(this->subCamAt.y - this->subCamAtNext.y) < 5.0f) &&
         (fabsf(this->subCamAt.z - this->subCamAtNext.z) < 5.0f)) {
-        func_80106CCC(globalCtx);
-=======
-    if ((fabsf(this->unk_18C.x - this->unk_198.x) < 5.0f) && (fabsf(this->unk_18C.y - this->unk_198.y) < 5.0f) &&
-        (fabsf(this->unk_18C.z - this->unk_198.z) < 5.0f) && (fabsf(this->unk_180.x - this->unk_1BC.x) < 5.0f) &&
-        (fabsf(this->unk_180.y - this->unk_1BC.y) < 5.0f) && (fabsf(this->unk_180.z - this->unk_1BC.z) < 5.0f)) {
         Message_CloseTextbox(globalCtx);
->>>>>>> b3d5f549
         this->timer = 30;
         this->actionFunc = EnBomBowlPit_SpawnPrize;
     }
