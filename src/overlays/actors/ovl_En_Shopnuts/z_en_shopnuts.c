--- conflicted
+++ resolved
@@ -37,9 +37,8 @@
     (ActorFunc)EnShopnuts_Update,
     (ActorFunc)EnShopnuts_Draw,
 };
-<<<<<<< HEAD
-
-static ColliderCylinderInit D_80AFB4E0 = {
+
+static ColliderCylinderInit sCylinderInit = {
     {
         COLTYPE_HIT6,
         AT_OFF,
@@ -58,16 +57,6 @@
     },
     { 20, 40, 0, { 0, 0, 0 } },
 };
-*/
-#pragma GLOBAL_ASM("asm/non_matchings/overlays/actors/ovl_En_Shopnuts/EnShopnuts_Init.s")
-=======
->>>>>>> f786f958
-
-static ColliderCylinderInit sCylinderInit = {
-    { COLTYPE_UNK6, 0x00, 0x09, 0x39, 0x10, COLSHAPE_CYLINDER },
-    { 0x00, { 0x00000000, 0x00, 0x00 }, { 0xFFCFFFFF, 0x00, 0x00 }, 0x00, 0x01, 0x01 },
-    { 0x0014, 0x0028, 0x0000, { 0x0000, 0x0000, 0x0000 } }
-};
 
 static CollisionCheckInfoInit sColChkInfoInit = { 1, 20, 40, 0xFE };
 
@@ -85,8 +74,8 @@
     SkelAnime_InitFlex(globalCtx, &this->skelAnime, &D_060041A8, &D_06004574, this->jointTable, this->morphTable, 18);
     Collider_InitCylinder(globalCtx, &this->collider);
     Collider_SetCylinder(globalCtx, &this->collider, &this->actor, &sCylinderInit);
-    func_80061ED4(&this->actor.colChkInfo, NULL, &sColChkInfoInit);
-    Collider_CylinderUpdate(&this->actor, &this->collider);
+    CollisionCheck_SetInfo(&this->actor.colChkInfo, NULL, &sColChkInfoInit);
+    Collider_UpdateCylinder(&this->actor, &this->collider);
 
     if (((this->actor.params == 0x0002) && (gSaveContext.itemGetInf[0] & 0x800)) ||
         ((this->actor.params == 0x0009) && (gSaveContext.infTable[25] & 4)) ||
@@ -107,7 +96,7 @@
     Animation_PlayOnceSetSpeed(&this->skelAnime, &D_0600139C, 0.0f);
     this->animFlagAndTimer = Rand_S16Offset(100, 50);
     this->collider.dim.height = 5;
-    this->collider.base.acFlags &= ~1;
+    this->collider.base.acFlags &= ~AC_ON;
     this->actionFunc = EnShopnuts_Wait;
 }
 
@@ -141,7 +130,7 @@
 void EnShopnuts_SetupSpawnSalesman(EnShopnuts* this) {
     Animation_MorphToPlayOnce(&this->skelAnime, &D_06000764, -3.0f);
     Audio_PlayActorSound2(&this->actor, NA_SE_EN_NUTS_DAMAGE);
-    this->collider.base.acFlags &= ~1;
+    this->collider.base.acFlags &= ~AC_ON;
     this->actionFunc = EnShopnuts_SpawnSalesman;
 }
 
@@ -155,7 +144,7 @@
         this->animFlagAndTimer--;
     }
     if (Animation_OnFrame(&this->skelAnime, 9.0f)) {
-        this->collider.base.acFlags |= 1;
+        this->collider.base.acFlags |= AC_ON;
     } else if (Animation_OnFrame(&this->skelAnime, 8.0f)) {
         Audio_PlayActorSound2(&this->actor, NA_SE_EN_NUTS_UP);
     }
@@ -230,7 +219,7 @@
         this->collider.dim.height = ((4.0f - CLAMP_MAX(this->skelAnime.curFrame, 4.0f)) * 10.0f) + 5.0f;
     }
     if (Animation_OnFrame(&this->skelAnime, 4.0f)) {
-        this->collider.base.acFlags &= ~1;
+        this->collider.base.acFlags &= ~AC_ON;
     }
 }
 
@@ -246,9 +235,9 @@
 }
 
 void EnShopnuts_ColliderCheck(EnShopnuts* this, GlobalContext* globalCtx) {
-    if (this->collider.base.acFlags & 2) {
-        this->collider.base.acFlags &= ~2;
-        func_80035650(&this->actor, &this->collider.body, 1);
+    if (this->collider.base.acFlags & AC_HIT) {
+        this->collider.base.acFlags &= ~AC_HIT;
+        func_80035650(&this->actor, &this->collider.info, 1);
         EnShopnuts_SetupSpawnSalesman(this);
     } else if (globalCtx->actorCtx.unk_02 != 0) {
         EnShopnuts_SetupSpawnSalesman(this);
@@ -261,7 +250,7 @@
     EnShopnuts_ColliderCheck(this, globalCtx);
     this->actionFunc(this, globalCtx);
     func_8002E4B4(globalCtx, &this->actor, 20.0f, this->collider.dim.radius, this->collider.dim.height, 4);
-    if (this->collider.base.acFlags & 1) {
+    if (this->collider.base.acFlags & AC_ON) {
         CollisionCheck_SetAC(globalCtx, &globalCtx->colChkCtx, &this->collider.base);
     }
     CollisionCheck_SetOC(globalCtx, &globalCtx->colChkCtx, &this->collider.base);
