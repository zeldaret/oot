/*
 * File: z_en_shopnuts.c
 * Overlay: En_Shopnuts
 * Description: Deku Salesman - Attack Phase
 */

#include "z_en_shopnuts.h"

#define FLAGS (ACTOR_FLAG_0 | ACTOR_FLAG_2)

void EnShopnuts_Init(Actor* thisx, PlayState* play);
void EnShopnuts_Destroy(Actor* thisx, PlayState* play);
void EnShopnuts_Update(Actor* thisx, PlayState* play);
void EnShopnuts_Draw(Actor* thisx, PlayState* play);

void EnShopnuts_SetupIdle(EnShopnuts* this);
void EnShopnuts_Idle(EnShopnuts* this, PlayState* play);
void EnShopnuts_LookAround(EnShopnuts* this, PlayState* play);
void EnShopnuts_Peek(EnShopnuts* this, PlayState* play);
void EnShopnuts_ThrowNut(EnShopnuts* this, PlayState* play);
void EnShopnuts_Burrow(EnShopnuts* this, PlayState* play);
void EnShopnuts_SpawnSalesman(EnShopnuts* this, PlayState* play);

ActorInit En_Shopnuts_InitVars = {
    ACTOR_EN_SHOPNUTS,
    ACTORCAT_ENEMY,
    FLAGS,
    OBJECT_SHOPNUTS,
    sizeof(EnShopnuts),
    (ActorFunc)EnShopnuts_Init,
    (ActorFunc)EnShopnuts_Destroy,
    (ActorFunc)EnShopnuts_Update,
    (ActorFunc)EnShopnuts_Draw,
};

static ColliderCylinderInit sCylinderInit = {
    {
        COLTYPE_HIT6,
        AT_NONE,
        AC_ON | AC_TYPE_PLAYER,
        OC1_ON | OC1_TYPE_ALL,
        OC2_TYPE_1,
        COLSHAPE_CYLINDER,
    },
    {
        ELEMTYPE_UNK0,
        { 0x00000000, 0x00, 0x00 },
        { 0xFFCFFFFF, 0x00, 0x00 },
        TOUCH_NONE,
        BUMP_ON,
        OCELEM_ON,
    },
    { 20, 40, 0, { 0, 0, 0 } },
};

static CollisionCheckInfoInit sColChkInfoInit = { 1, 20, 40, MASS_HEAVY };

static InitChainEntry sInitChain[] = {
    ICHAIN_S8(naviEnemyId, NAVI_ENEMY_BUSINESS_SCRUB, ICHAIN_CONTINUE),
    ICHAIN_F32(gravity, -1, ICHAIN_CONTINUE),
    ICHAIN_F32(targetArrowOffset, 2600, ICHAIN_STOP),
};

void EnShopnuts_Init(Actor* thisx, PlayState* play) {
    EnShopnuts* this = (EnShopnuts*)thisx;

    Actor_ProcessInitChain(&this->actor, sInitChain);
    ActorShape_Init(&this->actor.shape, 0.0f, ActorShadow_DrawCircle, 35.0f);

    SkelAnime_InitFlex(play, &this->skelAnime, &gBusinessScrubSkel, &gBusinessScrubPeekAnim, this->jointTable,
                       this->morphTable, BUSINESS_SCRUB_LIMB_MAX);

    Collider_InitCylinder(play, &this->collider);
    Collider_SetCylinder(play, &this->collider, &this->actor, &sCylinderInit);
    CollisionCheck_SetInfo(&this->actor.colChkInfo, NULL, &sColChkInfoInit);
    Collider_UpdateCylinder(&this->actor, &this->collider);

    if (((SHOPNUTS_GET_TYPE(&this->actor) == DNS_TYPE_HEART_PIECE) && GET_ITEMGETINF(ITEMGETINF_DEKU_HEART_PIECE)) ||
        ((SHOPNUTS_GET_TYPE(&this->actor) == DNS_TYPE_DEKU_STICK_UPGRADE) &&
         GET_INFTABLE(INFTABLE_HAS_DEKU_STICK_UPGRADE)) ||
        ((SHOPNUTS_GET_TYPE(&this->actor) == DNS_TYPE_DEKU_NUT_UPGRADE) &&
         GET_INFTABLE(INFTABLE_HAS_DEKU_NUT_UPGRADE))) {
        Actor_Kill(&this->actor);
    } else {
        EnShopnuts_SetupIdle(this);
    }
}

void EnShopnuts_Destroy(Actor* thisx, PlayState* play) {
    EnShopnuts* this = (EnShopnuts*)thisx;

    Collider_DestroyCylinder(play, &this->collider);
}

void EnShopnuts_SetupIdle(EnShopnuts* this) {
    Animation_PlayOnceSetSpeed(&this->skelAnime, &gBusinessScrubInitialAnim, 0.0f);
    this->animFlagAndTimer = Rand_S16Offset(100, 50);
    this->collider.dim.height = 5;
    this->collider.base.acFlags &= ~AC_ON;
    this->actionFunc = EnShopnuts_Idle;
}

void EnShopnuts_SetupLookAround(EnShopnuts* this) {
    Animation_PlayLoop(&this->skelAnime, &gBusinessScrubLookAroundAnim);
    this->animFlagAndTimer = 2;
    this->actionFunc = EnShopnuts_LookAround;
}

void EnShopnuts_SetupThrowNut(EnShopnuts* this) {
    Animation_PlayOnce(&this->skelAnime, &gBusinessScrubThrowNutAnim);
    this->actionFunc = EnShopnuts_ThrowNut;
}

void EnShopnuts_SetupPeek(EnShopnuts* this) {
    Animation_MorphToLoop(&this->skelAnime, &gBusinessScrubPeekAnim, -3.0f);

    if (this->actionFunc == EnShopnuts_ThrowNut) {
        this->animFlagAndTimer = 2 | 0x1000; // sets timer and flag
    } else {
        this->animFlagAndTimer = 1;
    }

    this->actionFunc = EnShopnuts_Peek;
}

void EnShopnuts_SetupBurrow(EnShopnuts* this) {
    Animation_MorphToPlayOnce(&this->skelAnime, &gBusinessScrubPeekBurrowAnim, -5.0f);
    Actor_PlaySfx(&this->actor, NA_SE_EN_NUTS_DOWN);
    this->actionFunc = EnShopnuts_Burrow;
}

void EnShopnuts_SetupSpawnSalesman(EnShopnuts* this) {
    Animation_MorphToPlayOnce(&this->skelAnime, &gBusinessScrubRotateAnim, -3.0f);
    Actor_PlaySfx(&this->actor, NA_SE_EN_NUTS_DAMAGE);
    this->collider.base.acFlags &= ~AC_ON;
    this->actionFunc = EnShopnuts_SpawnSalesman;
}

void EnShopnuts_Idle(EnShopnuts* this, PlayState* play) {
    s32 hasSlowPlaybackSpeed = false;

    if (this->skelAnime.playSpeed < 0.5f) {
        hasSlowPlaybackSpeed = true;
    }

    if (hasSlowPlaybackSpeed && (this->animFlagAndTimer != 0)) {
        this->animFlagAndTimer--;
    }

    if (Animation_OnFrame(&this->skelAnime, 9.0f)) {
        this->collider.base.acFlags |= AC_ON;
    } else if (Animation_OnFrame(&this->skelAnime, 8.0f)) {
        Actor_PlaySfx(&this->actor, NA_SE_EN_NUTS_UP);
    }

    this->collider.dim.height = ((CLAMP(this->skelAnime.curFrame, 9.0f, 13.0f) - 9.0f) * 9.0f) + 5.0f;
    if (!hasSlowPlaybackSpeed && (this->actor.xzDistToPlayer < 120.0f)) {
        EnShopnuts_SetupBurrow(this);
    } else if (SkelAnime_Update(&this->skelAnime)) {
        if (this->actor.xzDistToPlayer < 120.0f) {
            EnShopnuts_SetupBurrow(this);
        } else if ((this->animFlagAndTimer == 0) && (this->actor.xzDistToPlayer > 320.0f)) {
            EnShopnuts_SetupLookAround(this);
        } else {
            EnShopnuts_SetupPeek(this);
        }
    }
    if (hasSlowPlaybackSpeed &&
        ((this->actor.xzDistToPlayer > 160.0f) && (fabsf(this->actor.yDistToPlayer) < 120.0f)) &&
        ((this->animFlagAndTimer == 0) || (this->actor.xzDistToPlayer < 480.0f))) {
        this->skelAnime.playSpeed = 1.0f;
    }
}

void EnShopnuts_LookAround(EnShopnuts* this, PlayState* play) {
    SkelAnime_Update(&this->skelAnime);

    if (Animation_OnFrame(&this->skelAnime, 0.0f) && (this->animFlagAndTimer != 0)) {
        this->animFlagAndTimer--;
    }

    if ((this->actor.xzDistToPlayer < 120.0f) || (this->animFlagAndTimer == 0)) {
        EnShopnuts_SetupBurrow(this);
    }
}

void EnShopnuts_Peek(EnShopnuts* this, PlayState* play) {
    SkelAnime_Update(&this->skelAnime);

    if (Animation_OnFrame(&this->skelAnime, 0.0f) && (this->animFlagAndTimer != 0)) {
        this->animFlagAndTimer--;
    }

    if (!(this->animFlagAndTimer & 0x1000)) {
        Math_ApproachS(&this->actor.shape.rot.y, this->actor.yawTowardsPlayer, 2, 0xE38);
    }

    if ((this->actor.xzDistToPlayer < 120.0f) || (this->animFlagAndTimer == 0x1000)) {
        EnShopnuts_SetupBurrow(this);
    } else if (this->animFlagAndTimer == 0) {
        EnShopnuts_SetupThrowNut(this);
    }
}

void EnShopnuts_ThrowNut(EnShopnuts* this, PlayState* play) {
    Vec3f spawnPos;

    Math_ApproachS(&this->actor.shape.rot.y, this->actor.yawTowardsPlayer, 2, 0xE38);

    if (this->actor.xzDistToPlayer < 120.0f) {
        EnShopnuts_SetupBurrow(this);
    } else if (SkelAnime_Update(&this->skelAnime)) {
        EnShopnuts_SetupPeek(this);
    } else if (Animation_OnFrame(&this->skelAnime, 6.0f)) {
        spawnPos.x = this->actor.world.pos.x + (Math_SinS(this->actor.shape.rot.y) * 23.0f);
        spawnPos.y = this->actor.world.pos.y + 12.0f;
        spawnPos.z = this->actor.world.pos.z + (Math_CosS(this->actor.shape.rot.y) * 23.0f);

        if (Actor_Spawn(&play->actorCtx, play, ACTOR_EN_NUTSBALL, spawnPos.x, spawnPos.y, spawnPos.z,
                        this->actor.shape.rot.x, this->actor.shape.rot.y, this->actor.shape.rot.z,
                        EN_NUTSBALL_TYPE_SHOPNUTS) != NULL) {
            Actor_PlaySfx(&this->actor, NA_SE_EN_NUTS_THROW);
        }
    }
}

void EnShopnuts_Burrow(EnShopnuts* this, PlayState* play) {
    if (SkelAnime_Update(&this->skelAnime)) {
        EnShopnuts_SetupIdle(this);
    } else {
        this->collider.dim.height = ((4.0f - CLAMP_MAX(this->skelAnime.curFrame, 4.0f)) * 10.0f) + 5.0f;
    }

    if (Animation_OnFrame(&this->skelAnime, 4.0f)) {
        this->collider.base.acFlags &= ~AC_ON;
    }
}

void EnShopnuts_SpawnSalesman(EnShopnuts* this, PlayState* play) {
    if (SkelAnime_Update(&this->skelAnime)) {
        Actor_Spawn(&play->actorCtx, play, ACTOR_EN_DNS, this->actor.world.pos.x, this->actor.world.pos.y,
                    this->actor.world.pos.z, this->actor.shape.rot.x, this->actor.shape.rot.y, this->actor.shape.rot.z,
                    SHOPNUTS_GET_TYPE(&this->actor));
        Actor_Kill(&this->actor);
    } else {
        Math_ApproachS(&this->actor.shape.rot.y, this->actor.yawTowardsPlayer, 2, 0xE38);
    }
}

void EnShopnuts_ColliderCheck(EnShopnuts* this, PlayState* play) {
    if (this->collider.base.acFlags & AC_HIT) {
        this->collider.base.acFlags &= ~AC_HIT;
        Actor_SetDropFlag(&this->actor, &this->collider.info, true);
        EnShopnuts_SetupSpawnSalesman(this);
    } else if (play->actorCtx.unk_02 != 0) {
        EnShopnuts_SetupSpawnSalesman(this);
    }
}

void EnShopnuts_Update(Actor* thisx, PlayState* play) {
    EnShopnuts* this = (EnShopnuts*)thisx;

    EnShopnuts_ColliderCheck(this, play);

    this->actionFunc(this, play);

    Actor_UpdateBgCheckInfo(play, &this->actor, 20.0f, this->collider.dim.radius, this->collider.dim.height,
                            UPDBGCHECKINFO_FLAG_2);

    if (this->collider.base.acFlags & AC_ON) {
        CollisionCheck_SetAC(play, &play->colChkCtx, &this->collider.base);
    }

    CollisionCheck_SetOC(play, &play->colChkCtx, &this->collider.base);

    if (this->actionFunc == EnShopnuts_Idle) {
        Actor_SetFocus(&this->actor, this->skelAnime.curFrame);
    } else if (this->actionFunc == EnShopnuts_Burrow) {
        Actor_SetFocus(&this->actor, 20.0f - ((this->skelAnime.curFrame * 20.0f) /
                                              Animation_GetLastFrame(&gBusinessScrubPeekBurrowAnim)));
    } else {
        Actor_SetFocus(&this->actor, 20.0f);
    }
}

s32 EnShopnuts_OverrideLimbDraw(PlayState* play, s32 limbIndex, Gfx** dList, Vec3f* pos, Vec3s* rot, void* thisx) {
    EnShopnuts* this = (EnShopnuts*)thisx;

    if ((limbIndex == BUSINESS_SCRUB_LIMB_NOSE) && (this->actionFunc == EnShopnuts_ThrowNut)) {
        *dList = NULL;
    }

    return 0;
}

void EnShopnuts_PostLimbDraw(PlayState* play, s32 limbIndex, Gfx** dList, Vec3s* rot, void* thisx) {
    EnShopnuts* this = (EnShopnuts*)thisx;
    f32 curFrame;
    f32 x;
    f32 y;
    f32 z;

<<<<<<< HEAD
    if ((limbIndex != 9) || (this->actionFunc != EnShopnuts_ThrowNut)) {
        return;
    }
=======
    if ((limbIndex == BUSINESS_SCRUB_LIMB_NOSE) && (this->actionFunc == EnShopnuts_ThrowNut)) {
        OPEN_DISPS(play->state.gfxCtx, "../z_en_shopnuts.c", 682);
        curFrame = this->skelAnime.curFrame;
        if (curFrame <= 6.0f) {
            y = 1.0f - (curFrame * 0.0833f);
            x = z = (curFrame * 0.1167f) + 1.0f;
        } else if (curFrame <= 7.0f) {
            curFrame -= 6.0f;
            y = 0.5f + curFrame;
            x = z = 1.7f - (curFrame * 0.7f);
        } else if (curFrame <= 10.0f) {
            y = 1.5f - ((curFrame - 7.0f) * 0.1667f);
            x = z = 1.0f;
        } else {
            x = y = z = 1.0f;
        }
>>>>>>> 107c0288

    OPEN_DISPS(play->state.gfxCtx, "../z_en_shopnuts.c", 682);

    curFrame = this->skelAnime.curFrame;
    if (curFrame <= 6.0f) {
        y = 1.0f - (curFrame * 0.0833f);
        x = z = (curFrame * 0.1167f) + 1.0f;
    } else if (curFrame <= 7.0f) {
        curFrame -= 6.0f;
        y = 0.5f + curFrame;
        x = z = 1.7f - (curFrame * 0.7f);
    } else if (curFrame <= 10.0f) {
        y = 1.5f - ((curFrame - 7.0f) * 0.1667f);
        x = z = 1.0f;
    } else {
        x = y = z = 1.0f;
    }

    Matrix_Scale(x, y, z, MTXMODE_APPLY);
    gSPMatrix(POLY_OPA_DISP++, Matrix_NewMtx(play->state.gfxCtx, "../z_en_shopnuts.c", 714),
              G_MTX_NOPUSH | G_MTX_LOAD | G_MTX_MODELVIEW);
    gSPDisplayList(POLY_OPA_DISP++, gBusinessScrubNoseDL);

    CLOSE_DISPS(play->state.gfxCtx, "../z_en_shopnuts.c", 717);
}

void EnShopnuts_Draw(Actor* thisx, PlayState* play) {
    EnShopnuts* this = (EnShopnuts*)thisx;

    SkelAnime_DrawFlexOpa(play, this->skelAnime.skeleton, this->skelAnime.jointTable, this->skelAnime.dListCount,
                          EnShopnuts_OverrideLimbDraw, EnShopnuts_PostLimbDraw, this);
}<|MERGE_RESOLUTION|>--- conflicted
+++ resolved
@@ -300,28 +300,9 @@
     f32 y;
     f32 z;
 
-<<<<<<< HEAD
-    if ((limbIndex != 9) || (this->actionFunc != EnShopnuts_ThrowNut)) {
+    if ((limbIndex != BUSINESS_SCRUB_LIMB_NOSE) || (this->actionFunc != EnShopnuts_ThrowNut)) {
         return;
     }
-=======
-    if ((limbIndex == BUSINESS_SCRUB_LIMB_NOSE) && (this->actionFunc == EnShopnuts_ThrowNut)) {
-        OPEN_DISPS(play->state.gfxCtx, "../z_en_shopnuts.c", 682);
-        curFrame = this->skelAnime.curFrame;
-        if (curFrame <= 6.0f) {
-            y = 1.0f - (curFrame * 0.0833f);
-            x = z = (curFrame * 0.1167f) + 1.0f;
-        } else if (curFrame <= 7.0f) {
-            curFrame -= 6.0f;
-            y = 0.5f + curFrame;
-            x = z = 1.7f - (curFrame * 0.7f);
-        } else if (curFrame <= 10.0f) {
-            y = 1.5f - ((curFrame - 7.0f) * 0.1667f);
-            x = z = 1.0f;
-        } else {
-            x = y = z = 1.0f;
-        }
->>>>>>> 107c0288
 
     OPEN_DISPS(play->state.gfxCtx, "../z_en_shopnuts.c", 682);
 
