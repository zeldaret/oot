--- conflicted
+++ resolved
@@ -30,7 +30,10 @@
     (ActorFunc)EnHorseZelda_Update,
     (ActorFunc)EnHorseZelda_Draw,
 };
-<<<<<<< HEAD
+
+static AnimationHeader* sAnimationHeaders[] = { 0x06007148 };
+
+static f32 sAnimPlaybackSpeeds[] = { 0.66666666f };
 
 static ColliderCylinderInit_Set3 sCylinderInit = {
     { COLTYPE_NONE, AT_OFF, AC_OFF, OC_ON | OC_ALL, COLSHAPE_CYLINDER },
@@ -38,47 +41,20 @@
     { 40, 100, 0, { 0, 0, 0 } },
 };
 
-static ColliderJntSphElementInit D_80A6E204[1] = {
+static ColliderJntSphElementInit sJntSphElementsInit[1] = {
     {
         { ELEMTYPE_UNK0, { 0x00000000, 0x00, 0x00 }, { 0x00000000, 0x00, 0x00 }, TOUCH_OFF, BUMP_OFF, OCELEM_ON },
         { 13, { { 0, 0, 0 }, 20 }, 100 },
     },
 };
 
-static ColliderJntSphInit D_80A6E228 = {
+static ColliderJntSphInit sJntSphInit = {
     { COLTYPE_NONE, AT_OFF, AC_ON | AC_PLAYER, OC_ON | OC_ALL, OT_TYPE1 | OT_UNK1, COLSHAPE_JNTSPH },
     1,
-    D_80A6E204,
-};
-*/
-#pragma GLOBAL_ASM("asm/non_matchings/overlays/actors/ovl_En_Horse_Zelda/func_80A6D8D0.s")
-=======
->>>>>>> 4876610c
-
-static AnimationHeader* sAnimationHeaders[] = { 0x06007148 };
-
-static f32 sAnimPlaybackSpeeds[] = { 0.66666666f };
-
-static ColliderCylinderInit_Set3 sCylinderInit = {
-    { COLTYPE_UNK10, 0x00, 0x00, 0x39, COLSHAPE_CYLINDER },
-    { 0x00, { 0x00000000, 0x00, 0x00 }, { 0x00000000, 0x00, 0x00 }, 0x00, 0x00, 0x01 },
-    { 40, 100, 0, { 0, 0, 0 } },
-};
-
-static ColliderJntSphItemInit sJntSphItemsInit[1] = {
-    {
-        { 0x00, { 0x00000000, 0x00, 0x00 }, { 0x00000000, 0x00, 0x00 }, 0x00, 0x00, 0x01 },
-        { 13, { { 0, 0, 0 }, 20 }, 100 },
-    },
-};
-
-static ColliderJntSphInit sJntSphInit = {
-    { COLTYPE_UNK10, 0x00, 0x09, 0x39, 0x12, COLSHAPE_JNTSPH },
-    1,
-    sJntSphItemsInit,
-};
-
-static CollisionCheckInfoInit sColChkInfoInit = { 0xA, 0x23, 0x64, 0xFE };
+    sJntSphElementsInit,
+};
+
+static CollisionCheckInfoInit sColChkInfoInit = { 10, 35, 100, 0xFE };
 
 typedef struct {
     /* 0x0 */ Vec3s unk_0;
@@ -165,7 +141,7 @@
     Collider_SetCylinder_Set3(globalCtx, &this->colliderCylinder, &this->actor, &sCylinderInit);
     Collider_InitJntSph(globalCtx, &this->colliderSphere);
     Collider_SetJntSph(globalCtx, &this->colliderSphere, &this->actor, &sJntSphInit, &this->colliderSphereItem);
-    func_80061ED4(&this->actor.colChkInfo, NULL, &sColChkInfoInit);
+    CollisionCheck_SetInfo(&this->actor.colChkInfo, NULL, &sColChkInfoInit);
     this->animationIndex = 0;
     func_80A6DC7C(this);
 }
@@ -237,7 +213,7 @@
     func_8002E4B4(globalCtx, &this->actor, 20.0f, 55.0f, 100.0f, 0x1D);
     this->actor.posRot2.pos = this->actor.posRot.pos;
     this->actor.posRot2.pos.y += 70.0f;
-    Collider_CylinderUpdate(&this->actor, &this->colliderCylinder);
+    Collider_UpdateCylinder(&this->actor, &this->colliderCylinder);
     CollisionCheck_SetOC(globalCtx, &globalCtx->colChkCtx, &this->colliderCylinder.base);
 }
 
@@ -248,18 +224,18 @@
     s32 i;
 
     for (i = 0; i < this->colliderSphere.count; i++) {
-        sp4C.x = this->colliderSphere.list[i].dim.modelSphere.center.x;
-        sp4C.y = this->colliderSphere.list[i].dim.modelSphere.center.y;
-        sp4C.z = this->colliderSphere.list[i].dim.modelSphere.center.z;
-
-        func_800A6408(skin, this->colliderSphere.list[i].dim.joint, &sp4C, &sp40);
-
-        this->colliderSphere.list[i].dim.worldSphere.center.x = sp40.x;
-        this->colliderSphere.list[i].dim.worldSphere.center.y = sp40.y;
-        this->colliderSphere.list[i].dim.worldSphere.center.z = sp40.z;
-
-        this->colliderSphere.list[i].dim.worldSphere.radius =
-            this->colliderSphere.list[i].dim.modelSphere.radius * this->colliderSphere.list[i].dim.scale;
+        sp4C.x = this->colliderSphere.elements[i].dim.modelSphere.center.x;
+        sp4C.y = this->colliderSphere.elements[i].dim.modelSphere.center.y;
+        sp4C.z = this->colliderSphere.elements[i].dim.modelSphere.center.z;
+
+        func_800A6408(skin, this->colliderSphere.elements[i].dim.limb, &sp4C, &sp40);
+
+        this->colliderSphere.elements[i].dim.worldSphere.center.x = sp40.x;
+        this->colliderSphere.elements[i].dim.worldSphere.center.y = sp40.y;
+        this->colliderSphere.elements[i].dim.worldSphere.center.z = sp40.z;
+
+        this->colliderSphere.elements[i].dim.worldSphere.radius =
+            this->colliderSphere.elements[i].dim.modelSphere.radius * this->colliderSphere.elements[i].dim.scale;
     }
     CollisionCheck_SetOC(globalCtx, &globalCtx->colChkCtx, &this->colliderSphere.base);
 }
