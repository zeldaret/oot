--- conflicted
+++ resolved
@@ -270,11 +270,7 @@
     }
     if (this->actor.xzDistToPlayer <= 100.0f) {
         this->actor.speedXZ = 0.0f;
-<<<<<<< HEAD
-        if (Actor_YawInRangeWithPlayer(&this->actor, 60 * 0x10000 / 360)) {
-=======
         if (Actor_IsFacingPlayer(&this->actor, 60 * 0x10000 / 360)) {
->>>>>>> e632b9a1
             EnDh_SetupAttack(this);
         }
     } else if (--this->timer == 0) {
@@ -315,11 +311,7 @@
 
     if (SkelAnime_Update(&this->skelAnime)) {
         this->actionState++;
-<<<<<<< HEAD
-    } else if ((this->actor.xzDistToPlayer > 100.0f) || !Actor_YawInRangeWithPlayer(&this->actor, 60 * 0x10000 / 360)) {
-=======
     } else if ((this->actor.xzDistToPlayer > 100.0f) || !Actor_IsFacingPlayer(&this->actor, 60 * 0x10000 / 360)) {
->>>>>>> e632b9a1
         Animation_Change(&this->skelAnime, &D_06004658, -1.0f, this->skelAnime.curFrame, 0.0f, ANIMMODE_ONCE, -4.0f);
         this->actionState = 4;
         this->collider2.base.atFlags = this->collider2.elements[0].info.toucherFlags = AT_NONE; // also TOUCH_NONE
@@ -352,12 +344,7 @@
             }
             break;
         case 3:
-<<<<<<< HEAD
-            if ((this->actor.xzDistToPlayer <= 100.0f) &&
-                (Actor_YawInRangeWithPlayer(&this->actor, 60 * 0x10000 / 360) != 0)) {
-=======
             if ((this->actor.xzDistToPlayer <= 100.0f) && (Actor_IsFacingPlayer(&this->actor, 60 * 0x10000 / 360))) {
->>>>>>> e632b9a1
                 Animation_Change(&this->skelAnime, &D_06004658, 1.0f, 20.0f, Animation_GetLastFrame(&D_06004658),
                                  ANIMMODE_ONCE, -6.0f);
                 this->actionState = 0;
@@ -440,12 +427,7 @@
         this->actor.world.rot.y = this->actor.shape.rot.y;
         if (this->retreat) {
             EnDh_SetupRetreat(this, globalCtx);
-<<<<<<< HEAD
-        } else if ((this->actor.xzDistToPlayer <= 105.0f) &&
-                   Actor_YawInRangeWithPlayer(&this->actor, 60 * 0x10000 / 360)) {
-=======
         } else if ((this->actor.xzDistToPlayer <= 105.0f) && Actor_IsFacingPlayer(&this->actor, 60 * 0x10000 / 360)) {
->>>>>>> e632b9a1
             f32 frames = Animation_GetLastFrame(&D_06004658);
 
             EnDh_SetupAttack(this);
