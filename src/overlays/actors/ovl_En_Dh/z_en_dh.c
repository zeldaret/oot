#include "z_en_dh.h"

#define FLAGS 0x00000415

#define THIS ((EnDh*)thisx)

typedef enum {
    /* 0 */ DH_WAIT,
    /* 1 */ DH_RETREAT,
    /* 2 */ DH_BURROW,
    /* 3 */ DH_WALK,
    /* 4 */ DH_ATTACK,
    /* 5 */ DH_DEATH,
    /* 6 */ DH_DAMAGE
} EnDhAction;

void EnDh_Init(Actor* this, GlobalContext* globalCtx);
void EnDh_Destroy(Actor* thisx, GlobalContext* globalCtx);
void EnDh_Update(Actor* thisx, GlobalContext* globalCtx);
void EnDh_Draw(Actor* thisx, GlobalContext* globalCtx);

void EnDh_SetupWait(EnDh* this);
void EnDh_SetupWalk(EnDh* this);
void EnDh_SetupAttack(EnDh* this);
void EnDh_SetupBurrow(EnDh* this);

void EnDh_Wait(EnDh* this, GlobalContext* globalCtx);
void EnDh_Walk(EnDh* this, GlobalContext* globalCtx);
void EnDh_Retreat(EnDh* this, GlobalContext* globalCtx);
void EnDh_Attack(EnDh* this, GlobalContext* globalCtx);
void EnDh_Burrow(EnDh* this, GlobalContext* globalCtx);
void EnDh_Damage(EnDh* this, GlobalContext* globalCtx);
void EnDh_Death(EnDh* this, GlobalContext* globalCtx);

extern FlexSkeletonHeader D_06007E88;
extern AnimationHeader D_06005880;
extern AnimationHeader D_06003A8C;
extern AnimationHeader D_06004658;
extern AnimationHeader D_06002148;
extern AnimationHeader D_06003D6C;
extern AnimationHeader D_060032BC;
extern AnimationHeader D_06001A3C;
extern AnimationHeader D_0600375C;
extern Gfx D_06007FC0[];

const ActorInit En_Dh_InitVars = {
    ACTOR_EN_DH,
    ACTORTYPE_ENEMY,
    FLAGS,
    OBJECT_DH,
    sizeof(EnDh),
    (ActorFunc)EnDh_Init,
    (ActorFunc)EnDh_Destroy,
    (ActorFunc)EnDh_Update,
    (ActorFunc)EnDh_Draw,
};
<<<<<<< HEAD

static ColliderCylinderInit D_809EC5C0 = {
    { COLTYPE_HIT0, AT_OFF, AC_ON |  AC_HARD  | AC_PLAYER, OC_ON | OC_PLAYER, OT_TYPE1, COLSHAPE_CYLINDER },
    { ELEMTYPE_UNK0, { 0x00000000, 0x00, 0x00 }, { 0x00000008, 0x00, 0x00 }, TOUCH_OFF, BUMP_ON, OCELEM_ON },
    { 35, 70, 0, { 0, 0, 0 } },
};

static ColliderJntSphElementInit D_809EC5EC[1] = {
    {
        { ELEMTYPE_UNK0,
          { 0x00000000, 0x00, 0x00 },
          { 0xFFCFFFFF, 0x00, 0x00 },
          TOUCH_OFF,
          BUMP_ON,
          OCELEM_ON | OCELEM_UNK3 },
        { 1, { { 0, 0, 0 }, 20 }, 100 },
    },
};

static ColliderJntSphInit D_809EC610 = {
    { COLTYPE_HIT6, AT_OFF, AC_ON | AC_PLAYER, OC_ON | OC_PLAYER, OT_TYPE1, COLSHAPE_JNTSPH },
    1,
    D_809EC5EC,
};
*/
#pragma GLOBAL_ASM("asm/non_matchings/overlays/actors/ovl_En_Dh/func_809EAD40.s")
=======
>>>>>>> eff219f7

static ColliderCylinderInit sCylinderInit = {
    { COLTYPE_UNK0, 0x00, 0x0D, 0x09, 0x10, COLSHAPE_CYLINDER },
    { 0x00, { 0x00000000, 0x00, 0x00 }, { 0x00000008, 0x00, 0x00 }, 0x00, 0x01, 0x01 },
    { 35, 70, 0, { 0, 0, 0 } },
};

static ColliderJntSphItemInit sJntSphItemsInit[1] = {
    {
        { 0x00, { 0x00000000, 0x00, 0x00 }, { 0xFFCFFFFF, 0x00, 0x00 }, 0x00, 0x01, 0x09 },
        { 1, { { 0, 0, 0 }, 20 }, 100 },
    },
};

static ColliderJntSphInit sJntSphInit = {
    { COLTYPE_UNK6, 0x00, 0x09, 0x09, 0x10, COLSHAPE_JNTSPH },
    1,
    sJntSphItemsInit,
};

static DamageTable D_809EC620 = { {
    0x00, 0xF2, 0x00, 0x00, 0x00, 0x00, 0x00, 0x00, 0xF2, 0xF2, 0xF4, 0x00, 0x00, 0x00, 0x00, 0x00,
    0x00, 0x00, 0x00, 0x00, 0x00, 0x00, 0xF2, 0xF4, 0xF2, 0xF4, 0xF8, 0xF4, 0x00, 0x00, 0xF4, 0x00,
} };

static InitChainEntry sInitChain[] = {
    ICHAIN_S8(naviEnemyId, 47, ICHAIN_CONTINUE),
    ICHAIN_F32(unk_4C, 2000, ICHAIN_CONTINUE),
    ICHAIN_VEC3F_DIV1000(scale, 10, ICHAIN_CONTINUE),
    ICHAIN_F32_DIV1000(gravity, -3500, ICHAIN_STOP),
};

void EnDh_SetupAction(EnDh* this, EnDhActionFunc actionFunc) {
    this->actionFunc = actionFunc;
}

void EnDh_Init(Actor* thisx, GlobalContext* globalCtx) {
    EnDh* this = THIS;

    Actor_ProcessInitChain(&this->actor, sInitChain);
    this->actor.colChkInfo.damageTable = &D_809EC620;
    SkelAnime_InitFlex(globalCtx, &this->skelAnime, &D_06007E88, &D_06005880, this->limbDrawTable, this->limbRotTable,
                       16);
    ActorShape_Init(&this->actor.shape, 0.0f, &ActorShadow_DrawFunc_Circle, 64.0f);
    this->actor.params = ENDH_WAIT_UNDERGROUND;
    this->actor.colChkInfo.mass = 0xFE;
    this->actor.colChkInfo.health = (gSaveContext.linkAge == 0) ? 14 : 20;
    this->alpha = this->unk_258 = 255;
    this->actor.flags &= ~1;
    Collider_InitCylinder(globalCtx, &this->collider1);
    Collider_SetCylinder(globalCtx, &this->collider1, &this->actor, &sCylinderInit);
    Collider_InitJntSph(globalCtx, &this->collider2);
    Collider_SetJntSph(globalCtx, &this->collider2, &this->actor, &sJntSphInit, this->elements);
    EnDh_SetupWait(this);
}

void EnDh_Destroy(Actor* thisx, GlobalContext* globalCtx) {
    s32 pad;
    EnDh* this = THIS;

    func_800F5B58();
    Collider_DestroyCylinder(globalCtx, &this->collider1);
    Collider_DestroyJntSph(globalCtx, &this->collider2);
}

void EnDh_SpawnDebris(GlobalContext* globalCtx, EnDh* this, Vec3f* spawnPos, f32 spread, s32 arg4, f32 accelXZ,
                      f32 scale) {
    Vec3f pos;
    Vec3f vel = { 0.0f, 8.0f, 0.0f };
    Vec3f accel = { 0.0f, -1.5f, 0.0f };
    f32 spreadAngle;
    f32 scaleMod;

    spreadAngle = (Math_Rand_ZeroOne() - 0.5f) * 6.28f;
    pos.y = this->actor.groundY;
    pos.x = (func_800CA720(spreadAngle) * spread) + spawnPos->x;
    pos.z = (func_800CA774(spreadAngle) * spread) + spawnPos->z;
    accel.x = (Math_Rand_ZeroOne() - 0.5f) * accelXZ;
    accel.z = (Math_Rand_ZeroOne() - 0.5f) * accelXZ;
    vel.y += (Math_Rand_ZeroOne() - 0.5f) * 4.0f;
    scaleMod = (Math_Rand_ZeroOne() * 5.0f) + 12.0f;
    EffectSsHahen_Spawn(globalCtx, &pos, &vel, &accel, arg4, scaleMod * scale, -1, 10, NULL);
}

void EnDh_SetupWait(EnDh* this) {
    SkelAnime_ChangeAnimDefaultRepeat(&this->skelAnime, &D_06003A8C);
    this->curAction = DH_WAIT;
    this->actor.posRot.pos.x = Math_Rand_CenteredFloat(600.0f) + this->actor.initPosRot.pos.x;
    this->actor.posRot.pos.z = Math_Rand_CenteredFloat(600.0f) + this->actor.initPosRot.pos.z;
    this->actor.shape.unk_08 = -15000.0f;
    this->dirtWaveSpread = this->actor.speedXZ = 0.0f;
    this->actor.posRot.rot.y = this->actor.shape.rot.y;
    this->actor.flags |= 0x80;
    this->dirtWavePhase = this->actionState = this->actor.params = ENDH_WAIT_UNDERGROUND;
    EnDh_SetupAction(this, EnDh_Wait);
}

void EnDh_Wait(EnDh* this, GlobalContext* globalCtx) {
    if ((s32)this->skelAnime.animCurrentFrame == 5) {
        func_800F5ACC(0x38);
    }
    if (Actor_GetCollidedExplosive(globalCtx, &this->collider1.base)) {
        this->actor.params = ENDH_START_ATTACK_BOMB;
    }
    if ((this->actor.params >= ENDH_START_ATTACK_GRAB) || (this->actor.params <= ENDH_HANDS_KILLED_4)) {
        switch (this->actionState) {
            case 0:
                this->actor.flags |= 1;
                this->actor.shape.rot.y = this->actor.yawTowardsLink;
                this->actor.flags &= ~0x80;
                this->actionState++;
                this->drawDirtWave++;
                Audio_PlayActorSound2(&this->actor, NA_SE_EN_DEADHAND_HIDE);
            case 1:
                this->dirtWavePhase += 0x3A7;
                Math_SmoothScaleMaxMinF(&this->dirtWaveSpread, 300.0f, 1.0f, 5.0f, 0.0f);
                this->dirtWaveHeight = Math_Sins(this->dirtWavePhase) * 55.0f;
                this->dirtWaveAlpha = (s16)(Math_Sins(this->dirtWavePhase) * 255.0f);
                EnDh_SpawnDebris(globalCtx, this, &this->actor.posRot.pos, this->dirtWaveSpread, 4, 2.05f, 1.2f);
                if (this->actor.shape.unk_08 == 0.0f) {
                    this->drawDirtWave = false;
                    this->actionState++;
                } else if (this->dirtWavePhase > 0x12C0) {
                    this->actor.shape.unk_08 += 500.0f;
                }
                break;
            case 2:
                EnDh_SetupWalk(this);
                break;
        }
        Math_SmoothScaleMaxMinS(&this->actor.shape.rot.y, this->actor.yawTowardsLink, 1, 0x7D0, 0);
        SkelAnime_FrameUpdateMatrix(&this->skelAnime);
        if (this->actor.params != ENDH_START_ATTACK_BOMB) {
            func_8008EEAC(globalCtx, &this->actor);
        }
    }
}

void EnDh_SetupWalk(EnDh* this) {
    SkelAnime_ChangeAnim(&this->skelAnime, &D_06003A8C, 1.0f, 0.0f, SkelAnime_GetFrameCount(&D_06003A8C) - 3.0f, 0,
                         -6.0f);
    this->curAction = DH_WALK;
    this->timer = 300;
    this->actor.speedXZ = 1.0f;
    EnDh_SetupAction(this, EnDh_Walk);
}

void EnDh_Walk(EnDh* this, GlobalContext* globalCtx) {
    Math_SmoothScaleMaxMinS(&this->actor.shape.rot.y, this->actor.yawTowardsLink, 1, 0xFA, 0);
    this->actor.posRot.rot.y = this->actor.shape.rot.y;
    SkelAnime_FrameUpdateMatrix(&this->skelAnime);
    if (((s32)this->skelAnime.animCurrentFrame % 8) == 0) {
        Audio_PlayActorSound2(&this->actor, NA_SE_EN_DEADHAND_WALK);
    }
    if ((globalCtx->gameplayFrames & 0x5F) == 0) {
        Audio_PlayActorSound2(&this->actor, NA_SE_EN_DEADHAND_LAUGH);
    }
    if (this->actor.xzDistFromLink <= 100.0f) {
        this->actor.speedXZ = 0.0f;
        if (func_8002E084(&this->actor, 60 * 0x10000 / 360)) {
            EnDh_SetupAttack(this);
        }
    } else if (--this->timer == 0) {
        EnDh_SetupBurrow(this);
    }
}

void EnDh_SetupRetreat(EnDh* this, GlobalContext* globalCtx) {
    SkelAnime_ChangeAnimTransitionRepeat(&this->skelAnime, &D_06005880, -4.0f);
    this->curAction = DH_RETREAT;
    this->timer = 70;
    this->actor.speedXZ = 1.0f;
    EnDh_SetupAction(this, EnDh_Retreat);
}

void EnDh_Retreat(EnDh* this, GlobalContext* globalCtx) {
    this->timer--;
    if (this->timer == 0) {
        this->retreat = false;
        EnDh_SetupBurrow(this);
    } else {
        Math_SmoothScaleMaxMinS(&this->actor.shape.rot.y, (s16)(this->actor.yawTowardsLink + 0x8000), 1, 0xBB8, 0);
    }
    this->actor.posRot.rot.y = this->actor.shape.rot.y;
    SkelAnime_FrameUpdateMatrix(&this->skelAnime);
}

void EnDh_SetupAttack(EnDh* this) {
    SkelAnime_ChangeAnimTransitionStop(&this->skelAnime, &D_06004658, -6.0f);
    this->timer = this->actionState = 0;
    this->curAction = DH_ATTACK;
    this->actor.speedXZ = 0.0f;
    EnDh_SetupAction(this, EnDh_Attack);
}

void EnDh_Attack(EnDh* this, GlobalContext* globalCtx) {
    s32 pad;

    if (SkelAnime_FrameUpdateMatrix(&this->skelAnime)) {
        this->actionState++;
    } else if ((this->actor.xzDistFromLink > 100.0f) || !func_8002E084(&this->actor, 60 * 0x10000 / 360)) {
        SkelAnime_ChangeAnim(&this->skelAnime, &D_06004658, -1.0f, this->skelAnime.animCurrentFrame, 0.0f, 2, -4.0f);
        this->actionState = 4;
        this->collider2.base.atFlags = this->collider2.list[0].body.toucherFlags = 0;
        this->collider2.list[0].body.toucher.flags = this->collider2.list[0].body.toucher.damage = 0;
    }
    switch (this->actionState) {
        case 1:
            SkelAnime_ChangeAnimDefaultStop(&this->skelAnime, &D_06001A3C);
            this->actionState++;
            Audio_PlayActorSound2(&this->actor, NA_SE_EN_DEADHAND_BITE);
        case 0:
            Math_SmoothScaleMaxMinS(&this->actor.shape.rot.y, this->actor.yawTowardsLink, 1, 0x5DC, 0);
            break;
        case 2:
            if (this->skelAnime.animCurrentFrame >= 4.0f) {
                this->collider2.base.atFlags = this->collider2.list[0].body.toucherFlags = 0x11;
                this->collider2.list[0].body.toucher.flags = 0xFFCFFFFF;
                this->collider2.list->body.toucher.damage = 8;
            }
            if (this->collider2.base.atFlags & 4) {
                this->collider2.base.atFlags &= ~6;
                this->collider2.base.atFlags = this->collider2.list[0].body.toucherFlags = 0;
                this->collider2.list[0].body.toucher.flags = this->collider2.list[0].body.toucher.damage = 0;
                this->actionState++;
            } else if (this->collider2.base.atFlags & 2) {
                this->collider2.base.atFlags &= ~2;
                func_8002F71C(globalCtx, &this->actor, 8.0f, this->actor.shape.rot.y, 8.0f);
            }
            break;
        case 3:
            if ((this->actor.xzDistFromLink <= 100.0f) && (func_8002E084(&this->actor, 60 * 0x10000 / 360) != 0)) {
                SkelAnime_ChangeAnim(&this->skelAnime, &D_06004658, 1.0f, 20.0f, SkelAnime_GetFrameCount(&D_06004658),
                                     2, -6.0f);
                this->actionState = 0;
            } else {
                SkelAnime_ChangeAnim(&this->skelAnime, &D_06004658, -1.0f, SkelAnime_GetFrameCount(&D_06004658), 0.0f,
                                     2, -4.0f);
                this->actionState++;
                this->collider2.base.atFlags = this->collider2.list[0].body.toucherFlags = 0;
                this->collider2.list[0].body.toucher.flags = this->collider2.list[0].body.toucher.damage = 0;
            }
            break;
        case 5:
            EnDh_SetupWalk(this);
            break;
        case 4:
            break;
    }
    this->actor.posRot.rot.y = this->actor.shape.rot.y;
}

void EnDh_SetupBurrow(EnDh* this) {
    SkelAnime_ChangeAnimTransitionStop(&this->skelAnime, &D_06002148, -6.0f);
    this->curAction = DH_BURROW;
    this->dirtWaveSpread = this->actor.speedXZ = 0.0f;
    this->actor.posRot.rot.y = this->actor.shape.rot.y;
    this->dirtWavePhase = 0;
    this->actionState = 0;
    this->actor.flags &= ~1;
    Audio_PlayActorSound2(&this->actor, NA_SE_EN_DEADHAND_HIDE);
    EnDh_SetupAction(this, EnDh_Burrow);
}

void EnDh_Burrow(EnDh* this, GlobalContext* globalCtx) {
    switch (this->actionState) {
        case 0:
            this->actionState++;
            this->drawDirtWave++;
            this->collider1.base.atFlags = this->collider1.body.toucherFlags = 0x11;
            this->collider1.body.toucher.flags = 0xFFCFFFFF;
            this->collider1.body.toucher.damage = 4;
        case 1:
            this->dirtWavePhase += 0x47E;
            Math_SmoothScaleMaxMinF(&this->dirtWaveSpread, 300.0f, 1.0f, 8.0f, 0.0f);
            this->dirtWaveHeight = Math_Sins(this->dirtWavePhase) * 55.0f;
            this->dirtWaveAlpha = (s16)(Math_Sins(this->dirtWavePhase) * 255.0f);
            EnDh_SpawnDebris(globalCtx, this, &this->actor.posRot.pos, this->dirtWaveSpread, 4, 2.05f, 1.2f);
            this->collider1.dim.radius = this->dirtWaveSpread * 0.6f;
            if (SkelAnime_FrameUpdateMatrix(&this->skelAnime)) {
                this->actionState++;
            }
            break;
        case 2:
            this->drawDirtWave = false;
            this->collider1.dim.radius = 35;
            this->collider1.base.atFlags = this->collider1.body.toucherFlags = 0;
            this->collider1.body.toucher.flags = this->collider1.body.toucher.damage = 0;
            EnDh_SetupWait(this);
            break;
    }
}

void EnDh_SetupDamage(EnDh* this) {
    SkelAnime_ChangeAnimTransitionStop(&this->skelAnime, &D_06003D6C, -6.0f);
    if (this->actor.bgCheckFlags & 1) {
        this->actor.speedXZ = -1.0f;
    }
    Audio_PlayActorSound2(&this->actor, NA_SE_EN_DEADHAND_DAMAGE);
    this->curAction = DH_DAMAGE;
    EnDh_SetupAction(this, EnDh_Damage);
}

void EnDh_Damage(EnDh* this, GlobalContext* globalCtx) {
    if (this->actor.speedXZ < 0.0f) {
        this->actor.speedXZ += 0.15f;
    }
    this->actor.posRot.rot.y = this->actor.yawTowardsLink;
    if (SkelAnime_FrameUpdateMatrix(&this->skelAnime)) {
        this->actor.posRot.rot.y = this->actor.shape.rot.y;
        if (this->retreat) {
            EnDh_SetupRetreat(this, globalCtx);
        } else if ((this->actor.xzDistFromLink <= 105.0f) && func_8002E084(&this->actor, 60 * 0x10000 / 360)) {
            f32 frames = SkelAnime_GetFrameCount(&D_06004658);

            EnDh_SetupAttack(this);
            SkelAnime_ChangeAnim(&this->skelAnime, &D_06004658, 1.0f, 20.0f, frames, 2, -6.0f);
        } else {
            EnDh_SetupWalk(this);
        }
        this->unk_258 = 255;
    }
}

void EnDh_SetupDeath(EnDh* this) {
    SkelAnime_ChangeAnimTransitionStop(&this->skelAnime, &D_060032BC, -1.0f);
    this->curAction = DH_DEATH;
    this->timer = 300;
    this->actor.flags &= ~1;
    this->actor.speedXZ = 0.0f;
    func_800F5B58();
    this->actor.params = ENDH_DEATH;
    Audio_PlayActorSound2(&this->actor, NA_SE_EN_DEADHAND_DEAD);
    EnDh_SetupAction(this, EnDh_Death);
}

void EnDh_Death(EnDh* this, GlobalContext* globalCtx) {
    if (SkelAnime_FrameUpdateMatrix(&this->skelAnime) || (this->timer != 300)) {
        if (this->timer == 300) {
            SkelAnime_ChangeAnimDefaultRepeat(&this->skelAnime, &D_0600375C);
        }
        this->timer--;
        if (this->timer < 150) {
            if (this->alpha != 0) {
                this->actor.scale.y -= 0.000075f;
                this->actor.shape.unk_14 = this->alpha -= 5;
            } else {
                Actor_Kill(&this->actor);
                return;
            }
        }
    } else {
        if (((s32)this->skelAnime.animCurrentFrame == 53) || ((s32)this->skelAnime.animCurrentFrame == 56) ||
            ((s32)this->skelAnime.animCurrentFrame == 61)) {
            Audio_PlayActorSound2(&this->actor, NA_SE_EN_RIZA_DOWN);
        }
        if ((s32)this->skelAnime.animCurrentFrame == 61) {
            Actor_ChangeType(globalCtx, &globalCtx->actorCtx, &this->actor, ACTORTYPE_PROP);
        }
    }
}

void EnDh_CollisionCheck(EnDh* this, GlobalContext* globalCtx) {
    s32 pad;
    Player* player = PLAYER;
    s32 lastHealth;

    if ((this->collider2.base.acFlags & 2) && !this->retreat) {
        this->collider2.base.acFlags &= ~2;
        if ((this->actor.colChkInfo.damageEffect != 0) && (this->actor.colChkInfo.damageEffect != 6)) {
            this->collider2.base.atFlags = this->collider2.list[0].body.toucherFlags = 0;
            this->collider2.list[0].body.toucher.flags = this->collider2.list[0].body.toucher.damage = 0;
            if (player->unk_844 != 0) {
                this->unk_258 = player->unk_845;
            }
            func_8003426C(&this->actor, 0x4000, 0xFF, 0, 8);
            lastHealth = this->actor.colChkInfo.health;
            if (Actor_ApplyDamage(&this->actor) == 0) {
                EnDh_SetupDeath(this);
                Item_DropCollectibleRandom(globalCtx, &this->actor, &this->actor.posRot.pos, 0x90);
            } else {
                if (((lastHealth >= 15) && (this->actor.colChkInfo.health < 15)) ||
                    ((lastHealth >= 9) && (this->actor.colChkInfo.health < 9)) ||
                    ((lastHealth >= 3) && (this->actor.colChkInfo.health < 3))) {

                    this->retreat++;
                }
                EnDh_SetupDamage(this);
            }
        }
    }
}

void EnDh_Update(Actor* thisx, GlobalContext* globalCtx) {
    s32 pad;
    EnDh* this = THIS;
    Player* player = PLAYER;
    s32 pad40;

    EnDh_CollisionCheck(this, globalCtx);
    this->actionFunc(this, globalCtx);
    Actor_MoveForward(&this->actor);
    func_8002E4B4(globalCtx, &this->actor, 20.0f, 45.0f, 45.0f, 0x1D);
    this->actor.posRot2.pos = this->headPos;
    Collider_CylinderUpdate(&this->actor, &this->collider1);
    if (this->actor.colChkInfo.health > 0) {
        if (this->curAction == DH_WAIT) {
            CollisionCheck_SetAC(globalCtx, &globalCtx->colChkCtx, &this->collider1.base);
        } else {
            CollisionCheck_SetOC(globalCtx, &globalCtx->colChkCtx, &this->collider1.base);
        }
        if (((this->curAction != DH_DAMAGE) && (this->actor.shape.unk_08 == 0.0f)) ||
            ((player->unk_844 != 0) && (player->unk_845 != this->unk_258))) {

            CollisionCheck_SetAC(globalCtx, &globalCtx->colChkCtx, &this->collider2.base);
            CollisionCheck_SetAT(globalCtx, &globalCtx->colChkCtx, &this->collider2.base);
            CollisionCheck_SetAT(globalCtx, &globalCtx->colChkCtx, &this->collider1.base);
        }
    } else {
        CollisionCheck_SetOC(globalCtx, &globalCtx->colChkCtx, &this->collider1.base);
        CollisionCheck_SetOC(globalCtx, &globalCtx->colChkCtx, &this->collider2.base);
    }
}

void EnDh_PostLimbDraw(GlobalContext* globalCtx, s32 limbIndex, Gfx** dList, Vec3s* rot, void* thisx, Gfx** gfx) {
    Vec3f headOffset = { 2000.0f, 1000.0f, 0.0f };
    EnDh* this = THIS;

    if (limbIndex == 13) {
        Matrix_MultVec3f(&headOffset, &this->headPos);
        Matrix_Push();
        Matrix_Translate(headOffset.x, headOffset.y, headOffset.z, MTXMODE_APPLY);
        func_800628A4(1, &this->collider2);
        Matrix_Pull();
    }
}

void EnDh_Draw(Actor* thisx, GlobalContext* globalCtx) {
    s32 pad;
    EnDh* this = THIS;

    OPEN_DISPS(globalCtx->state.gfxCtx, "../z_en_dh.c", 1099);
    if (this->alpha == 255) {
        func_80093D18(globalCtx->state.gfxCtx);
        gDPSetEnvColor(POLY_OPA_DISP++, 0, 0, 0, this->alpha);
        gSPSegment(POLY_OPA_DISP++, 0x08, &D_80116280[2]);
        POLY_OPA_DISP =
            SkelAnime_DrawFlex(globalCtx, this->skelAnime.skeleton, this->skelAnime.limbDrawTbl,
                               this->skelAnime.dListCount, NULL, EnDh_PostLimbDraw, &this->actor, POLY_OPA_DISP);
    } else {
        func_80093D84(globalCtx->state.gfxCtx);
        gDPSetEnvColor(POLY_XLU_DISP++, 0, 0, 0, this->alpha);
        gSPSegment(POLY_XLU_DISP++, 0x08, &D_80116280[0]);
        POLY_XLU_DISP = SkelAnime_DrawFlex(globalCtx, this->skelAnime.skeleton, this->skelAnime.limbDrawTbl,
                                           this->skelAnime.dListCount, NULL, NULL, &this->actor, POLY_XLU_DISP);
    }
    if (this->drawDirtWave) {
        func_80093D84(globalCtx->state.gfxCtx);
        gDPSetEnvColor(POLY_XLU_DISP++, 85, 55, 0, 130);
        gSPSegment(POLY_XLU_DISP++, 0x08,
                   Gfx_TwoTexScroll(globalCtx->state.gfxCtx, 0, (globalCtx->state.frames * -3) % 0x80, 0, 0x20, 0x40, 1,
                                    (globalCtx->state.frames * -10) % 0x80, (globalCtx->state.frames * -20) % 0x100,
                                    0x20, 0x40));
        gDPSetPrimColor(POLY_XLU_DISP++, 0x80, 0x80, 0, 0, 0, this->dirtWaveAlpha);

        Matrix_Translate(0.0f, -this->actor.shape.unk_08, 0.0f, MTXMODE_APPLY);
        Matrix_Scale(this->dirtWaveSpread * 0.01f, this->dirtWaveHeight * 0.01f, this->dirtWaveSpread * 0.01f,
                     MTXMODE_APPLY);
        gSPMatrix(POLY_XLU_DISP++, Matrix_NewMtx(globalCtx->state.gfxCtx, "../z_en_dh.c", 1160),
                  G_MTX_NOPUSH | G_MTX_LOAD | G_MTX_MODELVIEW);
        gSPDisplayList(POLY_XLU_DISP++, D_06007FC0);
    }
    CLOSE_DISPS(globalCtx->state.gfxCtx, "../z_en_dh.c", 1166);
}<|MERGE_RESOLUTION|>--- conflicted
+++ resolved
@@ -54,15 +54,14 @@
     (ActorFunc)EnDh_Update,
     (ActorFunc)EnDh_Draw,
 };
-<<<<<<< HEAD
-
-static ColliderCylinderInit D_809EC5C0 = {
+
+static ColliderCylinderInit sCylinderInit = {
     { COLTYPE_HIT0, AT_OFF, AC_ON |  AC_HARD  | AC_PLAYER, OC_ON | OC_PLAYER, OT_TYPE1, COLSHAPE_CYLINDER },
     { ELEMTYPE_UNK0, { 0x00000000, 0x00, 0x00 }, { 0x00000008, 0x00, 0x00 }, TOUCH_OFF, BUMP_ON, OCELEM_ON },
     { 35, 70, 0, { 0, 0, 0 } },
 };
 
-static ColliderJntSphElementInit D_809EC5EC[1] = {
+static ColliderJntSphElementInit sJntSphElementsInit[1] = {
     {
         { ELEMTYPE_UNK0,
           { 0x00000000, 0x00, 0x00 },
@@ -74,33 +73,10 @@
     },
 };
 
-static ColliderJntSphInit D_809EC610 = {
+static ColliderJntSphInit sJntSphInit = {
     { COLTYPE_HIT6, AT_OFF, AC_ON | AC_PLAYER, OC_ON | OC_PLAYER, OT_TYPE1, COLSHAPE_JNTSPH },
     1,
-    D_809EC5EC,
-};
-*/
-#pragma GLOBAL_ASM("asm/non_matchings/overlays/actors/ovl_En_Dh/func_809EAD40.s")
-=======
->>>>>>> eff219f7
-
-static ColliderCylinderInit sCylinderInit = {
-    { COLTYPE_UNK0, 0x00, 0x0D, 0x09, 0x10, COLSHAPE_CYLINDER },
-    { 0x00, { 0x00000000, 0x00, 0x00 }, { 0x00000008, 0x00, 0x00 }, 0x00, 0x01, 0x01 },
-    { 35, 70, 0, { 0, 0, 0 } },
-};
-
-static ColliderJntSphItemInit sJntSphItemsInit[1] = {
-    {
-        { 0x00, { 0x00000000, 0x00, 0x00 }, { 0xFFCFFFFF, 0x00, 0x00 }, 0x00, 0x01, 0x09 },
-        { 1, { { 0, 0, 0 }, 20 }, 100 },
-    },
-};
-
-static ColliderJntSphInit sJntSphInit = {
-    { COLTYPE_UNK6, 0x00, 0x09, 0x09, 0x10, COLSHAPE_JNTSPH },
-    1,
-    sJntSphItemsInit,
+    sJntSphElementsInit,
 };
 
 static DamageTable D_809EC620 = { {
@@ -286,8 +262,8 @@
     } else if ((this->actor.xzDistFromLink > 100.0f) || !func_8002E084(&this->actor, 60 * 0x10000 / 360)) {
         SkelAnime_ChangeAnim(&this->skelAnime, &D_06004658, -1.0f, this->skelAnime.animCurrentFrame, 0.0f, 2, -4.0f);
         this->actionState = 4;
-        this->collider2.base.atFlags = this->collider2.list[0].body.toucherFlags = 0;
-        this->collider2.list[0].body.toucher.flags = this->collider2.list[0].body.toucher.damage = 0;
+        this->collider2.base.atFlags = this->collider2.elements[0].info.toucherFlags = 0;
+        this->collider2.elements[0].info.toucher.dFlags = this->collider2.elements[0].info.toucher.damage = 0;
     }
     switch (this->actionState) {
         case 1:
@@ -299,14 +275,14 @@
             break;
         case 2:
             if (this->skelAnime.animCurrentFrame >= 4.0f) {
-                this->collider2.base.atFlags = this->collider2.list[0].body.toucherFlags = 0x11;
-                this->collider2.list[0].body.toucher.flags = 0xFFCFFFFF;
-                this->collider2.list->body.toucher.damage = 8;
+                this->collider2.base.atFlags = this->collider2.elements[0].info.toucherFlags = 0x11;
+                this->collider2.elements[0].info.toucher.dFlags = 0xFFCFFFFF;
+                this->collider2.elements[0].info.toucher.damage = 8;
             }
             if (this->collider2.base.atFlags & 4) {
                 this->collider2.base.atFlags &= ~6;
-                this->collider2.base.atFlags = this->collider2.list[0].body.toucherFlags = 0;
-                this->collider2.list[0].body.toucher.flags = this->collider2.list[0].body.toucher.damage = 0;
+                this->collider2.base.atFlags = this->collider2.elements[0].info.toucherFlags = 0;
+                this->collider2.elements[0].info.toucher.dFlags = this->collider2.elements[0].info.toucher.damage = 0;
                 this->actionState++;
             } else if (this->collider2.base.atFlags & 2) {
                 this->collider2.base.atFlags &= ~2;
@@ -322,8 +298,8 @@
                 SkelAnime_ChangeAnim(&this->skelAnime, &D_06004658, -1.0f, SkelAnime_GetFrameCount(&D_06004658), 0.0f,
                                      2, -4.0f);
                 this->actionState++;
-                this->collider2.base.atFlags = this->collider2.list[0].body.toucherFlags = 0;
-                this->collider2.list[0].body.toucher.flags = this->collider2.list[0].body.toucher.damage = 0;
+                this->collider2.base.atFlags = this->collider2.elements[0].info.toucherFlags = 0;
+                this->collider2.elements[0].info.toucher.dFlags = this->collider2.elements[0].info.toucher.damage = 0;
             }
             break;
         case 5:
@@ -352,9 +328,9 @@
         case 0:
             this->actionState++;
             this->drawDirtWave++;
-            this->collider1.base.atFlags = this->collider1.body.toucherFlags = 0x11;
-            this->collider1.body.toucher.flags = 0xFFCFFFFF;
-            this->collider1.body.toucher.damage = 4;
+            this->collider1.base.atFlags = this->collider1.info.toucherFlags = 0x11;
+            this->collider1.info.toucher.dFlags = 0xFFCFFFFF;
+            this->collider1.info.toucher.damage = 4;
         case 1:
             this->dirtWavePhase += 0x47E;
             Math_SmoothScaleMaxMinF(&this->dirtWaveSpread, 300.0f, 1.0f, 8.0f, 0.0f);
@@ -369,8 +345,8 @@
         case 2:
             this->drawDirtWave = false;
             this->collider1.dim.radius = 35;
-            this->collider1.base.atFlags = this->collider1.body.toucherFlags = 0;
-            this->collider1.body.toucher.flags = this->collider1.body.toucher.damage = 0;
+            this->collider1.base.atFlags = this->collider1.info.toucherFlags = 0;
+            this->collider1.info.toucher.dFlags = this->collider1.info.toucher.damage = 0;
             EnDh_SetupWait(this);
             break;
     }
@@ -453,8 +429,8 @@
     if ((this->collider2.base.acFlags & 2) && !this->retreat) {
         this->collider2.base.acFlags &= ~2;
         if ((this->actor.colChkInfo.damageEffect != 0) && (this->actor.colChkInfo.damageEffect != 6)) {
-            this->collider2.base.atFlags = this->collider2.list[0].body.toucherFlags = 0;
-            this->collider2.list[0].body.toucher.flags = this->collider2.list[0].body.toucher.damage = 0;
+            this->collider2.base.atFlags = this->collider2.elements[0].info.toucherFlags = 0;
+            this->collider2.elements[0].info.toucher.dFlags = this->collider2.elements[0].info.toucher.damage = 0;
             if (player->unk_844 != 0) {
                 this->unk_258 = player->unk_845;
             }
@@ -487,7 +463,7 @@
     Actor_MoveForward(&this->actor);
     func_8002E4B4(globalCtx, &this->actor, 20.0f, 45.0f, 45.0f, 0x1D);
     this->actor.posRot2.pos = this->headPos;
-    Collider_CylinderUpdate(&this->actor, &this->collider1);
+    Collider_UpdateCylinder(&this->actor, &this->collider1);
     if (this->actor.colChkInfo.health > 0) {
         if (this->curAction == DH_WAIT) {
             CollisionCheck_SetAC(globalCtx, &globalCtx->colChkCtx, &this->collider1.base);
@@ -515,7 +491,7 @@
         Matrix_MultVec3f(&headOffset, &this->headPos);
         Matrix_Push();
         Matrix_Translate(headOffset.x, headOffset.y, headOffset.z, MTXMODE_APPLY);
-        func_800628A4(1, &this->collider2);
+        Collider_UpdateSpheres(1, &this->collider2);
         Matrix_Pull();
     }
 }
