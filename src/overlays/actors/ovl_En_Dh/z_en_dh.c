#include "z_en_dh.h"
#include "assets/objects/object_dh/object_dh.h"

#define FLAGS (ACTOR_FLAG_0 | ACTOR_FLAG_2 | ACTOR_FLAG_4 | ACTOR_FLAG_10)

typedef enum {
    /* 0 */ DH_WAIT,
    /* 1 */ DH_RETREAT,
    /* 2 */ DH_BURROW,
    /* 3 */ DH_WALK,
    /* 4 */ DH_ATTACK,
    /* 5 */ DH_DEATH,
    /* 6 */ DH_DAMAGE
} EnDhAction;

void EnDh_Init(Actor* thisx, PlayState* play);
void EnDh_Destroy(Actor* thisx, PlayState* play);
void EnDh_Update(Actor* thisx, PlayState* play);
void EnDh_Draw(Actor* thisx, PlayState* play);

void EnDh_SetupWait(EnDh* this);
void EnDh_SetupWalk(EnDh* this);
void EnDh_SetupAttack(EnDh* this);
void EnDh_SetupBurrow(EnDh* this);

void EnDh_Wait(EnDh* this, PlayState* play);
void EnDh_Walk(EnDh* this, PlayState* play);
void EnDh_Retreat(EnDh* this, PlayState* play);
void EnDh_Attack(EnDh* this, PlayState* play);
void EnDh_Burrow(EnDh* this, PlayState* play);
void EnDh_Damage(EnDh* this, PlayState* play);
void EnDh_Death(EnDh* this, PlayState* play);

ActorInit En_Dh_InitVars = {
    /**/ ACTOR_EN_DH,
    /**/ ACTORCAT_ENEMY,
    /**/ FLAGS,
    /**/ OBJECT_DH,
    /**/ sizeof(EnDh),
    /**/ EnDh_Init,
    /**/ EnDh_Destroy,
    /**/ EnDh_Update,
    /**/ EnDh_Draw,
};

static ColliderCylinderInit sCylinderInit = {
    {
        COLTYPE_HIT0,
        AT_NONE,
        AC_ON | AC_HARD | AC_TYPE_PLAYER,
        OC1_ON | OC1_TYPE_PLAYER,
        OC2_TYPE_1,
        COLSHAPE_CYLINDER,
    },
    {
        ELEMTYPE_UNK0,
        { 0x00000000, 0x00, 0x00 },
        { 0x00000008, 0x00, 0x00 },
        ATELEM_NONE,
        ACELEM_ON,
        OCELEM_ON,
    },
    { 35, 70, 0, { 0, 0, 0 } },
};

static ColliderJntSphElementInit sJntSphElementsInit[1] = {
    {
        {
            ELEMTYPE_UNK0,
            { 0x00000000, 0x00, 0x00 },
            { 0xFFCFFFFF, 0x00, 0x00 },
            ATELEM_NONE,
            ACELEM_ON,
            OCELEM_ON | OCELEM_UNK3,
        },
        { 1, { { 0, 0, 0 }, 20 }, 100 },
    },
};

static ColliderJntSphInit sJntSphInit = {
    {
        COLTYPE_HIT6,
        AT_NONE,
        AC_ON | AC_TYPE_PLAYER,
        OC1_ON | OC1_TYPE_PLAYER,
        OC2_TYPE_1,
        COLSHAPE_JNTSPH,
    },
    1,
    sJntSphElementsInit,
};

static DamageTable D_809EC620 = {
    /* Deku nut      */ DMG_ENTRY(0, 0x0),
    /* Deku stick    */ DMG_ENTRY(2, 0xF),
    /* Slingshot     */ DMG_ENTRY(0, 0x0),
    /* Explosive     */ DMG_ENTRY(0, 0x0),
    /* Boomerang     */ DMG_ENTRY(0, 0x0),
    /* Normal arrow  */ DMG_ENTRY(0, 0x0),
    /* Hammer swing  */ DMG_ENTRY(0, 0x0),
    /* Hookshot      */ DMG_ENTRY(0, 0x0),
    /* Kokiri sword  */ DMG_ENTRY(2, 0xF),
    /* Master sword  */ DMG_ENTRY(2, 0xF),
    /* Giant's Knife */ DMG_ENTRY(4, 0xF),
    /* Fire arrow    */ DMG_ENTRY(0, 0x0),
    /* Ice arrow     */ DMG_ENTRY(0, 0x0),
    /* Light arrow   */ DMG_ENTRY(0, 0x0),
    /* Unk arrow 1   */ DMG_ENTRY(0, 0x0),
    /* Unk arrow 2   */ DMG_ENTRY(0, 0x0),
    /* Unk arrow 3   */ DMG_ENTRY(0, 0x0),
    /* Fire magic    */ DMG_ENTRY(0, 0x0),
    /* Ice magic     */ DMG_ENTRY(0, 0x0),
    /* Light magic   */ DMG_ENTRY(0, 0x0),
    /* Shield        */ DMG_ENTRY(0, 0x0),
    /* Mirror Ray    */ DMG_ENTRY(0, 0x0),
    /* Kokiri spin   */ DMG_ENTRY(2, 0xF),
    /* Giant spin    */ DMG_ENTRY(4, 0xF),
    /* Master spin   */ DMG_ENTRY(2, 0xF),
    /* Kokiri jump   */ DMG_ENTRY(4, 0xF),
    /* Giant jump    */ DMG_ENTRY(8, 0xF),
    /* Master jump   */ DMG_ENTRY(4, 0xF),
    /* Unknown 1     */ DMG_ENTRY(0, 0x0),
    /* Unblockable   */ DMG_ENTRY(0, 0x0),
    /* Hammer jump   */ DMG_ENTRY(4, 0xF),
    /* Unknown 2     */ DMG_ENTRY(0, 0x0),
};

static InitChainEntry sInitChain[] = {
    ICHAIN_S8(naviEnemyId, NAVI_ENEMY_DEAD_HAND, ICHAIN_CONTINUE),
    ICHAIN_F32(targetArrowOffset, 2000, ICHAIN_CONTINUE),
    ICHAIN_VEC3F_DIV1000(scale, 10, ICHAIN_CONTINUE),
    ICHAIN_F32_DIV1000(gravity, -3500, ICHAIN_STOP),
};

void EnDh_SetupAction(EnDh* this, EnDhActionFunc actionFunc) {
    this->actionFunc = actionFunc;
}

void EnDh_Init(Actor* thisx, PlayState* play) {
    EnDh* this = (EnDh*)thisx;

    Actor_ProcessInitChain(&this->actor, sInitChain);
    this->actor.colChkInfo.damageTable = &D_809EC620;
    SkelAnime_InitFlex(play, &this->skelAnime, &object_dh_Skel_007E88, &object_dh_Anim_005880, this->jointTable,
                       this->limbRotTable, 16);
    ActorShape_Init(&this->actor.shape, 0.0f, ActorShadow_DrawCircle, 64.0f);
    this->actor.params = ENDH_WAIT_UNDERGROUND;
    this->actor.colChkInfo.mass = MASS_HEAVY;
    this->actor.colChkInfo.health = LINK_IS_ADULT ? 14 : 20;
    this->alpha = this->unk_258 = 255;
    this->actor.flags &= ~ACTOR_FLAG_0;
    Collider_InitCylinder(play, &this->collider1);
    Collider_SetCylinder(play, &this->collider1, &this->actor, &sCylinderInit);
    Collider_InitJntSph(play, &this->collider2);
    Collider_SetJntSph(play, &this->collider2, &this->actor, &sJntSphInit, this->elements);
    EnDh_SetupWait(this);
}

void EnDh_Destroy(Actor* thisx, PlayState* play) {
    STACK_PAD(s32);
    EnDh* this = (EnDh*)thisx;

    func_800F5B58();
    Collider_DestroyCylinder(play, &this->collider1);
    Collider_DestroyJntSph(play, &this->collider2);
}

void EnDh_SpawnDebris(PlayState* play, EnDh* this, Vec3f* spawnPos, f32 spread, s32 arg4, f32 accelXZ, f32 scale) {
    Vec3f pos;
    Vec3f vel = { 0.0f, 8.0f, 0.0f };
    Vec3f accel = { 0.0f, -1.5f, 0.0f };
    f32 spreadAngle;
    f32 scaleMod;

    spreadAngle = (Rand_ZeroOne() - 0.5f) * 6.28f;
    pos.y = this->actor.floorHeight;
    pos.x = (Math_SinF(spreadAngle) * spread) + spawnPos->x;
    pos.z = (Math_CosF(spreadAngle) * spread) + spawnPos->z;
    accel.x = (Rand_ZeroOne() - 0.5f) * accelXZ;
    accel.z = (Rand_ZeroOne() - 0.5f) * accelXZ;
    vel.y += (Rand_ZeroOne() - 0.5f) * 4.0f;
    scaleMod = (Rand_ZeroOne() * 5.0f) + 12.0f;
    EffectSsHahen_Spawn(play, &pos, &vel, &accel, arg4, scaleMod * scale, -1, 10, NULL);
}

void EnDh_SetupWait(EnDh* this) {
    Animation_PlayLoop(&this->skelAnime, &object_dh_Anim_003A8C);
    this->curAction = DH_WAIT;
    this->actor.world.pos.x = Rand_CenteredFloat(600.0f) + this->actor.home.pos.x;
    this->actor.world.pos.z = Rand_CenteredFloat(600.0f) + this->actor.home.pos.z;
    this->actor.shape.yOffset = -15000.0f;
    this->dirtWaveSpread = this->actor.speed = 0.0f;
    this->actor.world.rot.y = this->actor.shape.rot.y;
    this->actor.flags |= ACTOR_FLAG_REACT_TO_LENS;
    this->dirtWavePhase = this->actionState = this->actor.params = ENDH_WAIT_UNDERGROUND;
    EnDh_SetupAction(this, EnDh_Wait);
}

void EnDh_Wait(EnDh* this, PlayState* play) {
    if ((s32)this->skelAnime.curFrame == 5) {
        func_800F5ACC(NA_BGM_MINI_BOSS);
    }
    if (Actor_GetCollidedExplosive(play, &this->collider1.base)) {
        this->actor.params = ENDH_START_ATTACK_BOMB;
    }
    if ((this->actor.params >= ENDH_START_ATTACK_GRAB) || (this->actor.params <= ENDH_HANDS_KILLED_4)) {
        switch (this->actionState) {
            case 0:
                this->actor.flags |= ACTOR_FLAG_0;
                this->actor.shape.rot.y = this->actor.yawTowardsPlayer;
                this->actor.flags &= ~ACTOR_FLAG_REACT_TO_LENS;
                this->actionState++;
                this->drawDirtWave++;
                Actor_PlaySfx(&this->actor, NA_SE_EN_DEADHAND_HIDE);
                FALLTHROUGH;
            case 1:
                this->dirtWavePhase += 0x3A7;
                Math_SmoothStepToF(&this->dirtWaveSpread, 300.0f, 1.0f, 5.0f, 0.0f);
                this->dirtWaveHeight = Math_SinS(this->dirtWavePhase) * 55.0f;
                this->dirtWaveAlpha = (s16)(Math_SinS(this->dirtWavePhase) * 255.0f);
                EnDh_SpawnDebris(play, this, &this->actor.world.pos, this->dirtWaveSpread, 4, 2.05f, 1.2f);
                if (this->actor.shape.yOffset == 0.0f) {
                    this->drawDirtWave = false;
                    this->actionState++;
                } else if (this->dirtWavePhase > 0x12C0) {
                    this->actor.shape.yOffset += 500.0f;
                }
                break;
            case 2:
                EnDh_SetupWalk(this);
                break;
        }
        Math_SmoothStepToS(&this->actor.shape.rot.y, this->actor.yawTowardsPlayer, 1, 0x7D0, 0);
        SkelAnime_Update(&this->skelAnime);
        if (this->actor.params != ENDH_START_ATTACK_BOMB) {
            func_8008EEAC(play, &this->actor);
        }
    }
}

void EnDh_SetupWalk(EnDh* this) {
    Animation_Change(&this->skelAnime, &object_dh_Anim_003A8C, 1.0f, 0.0f,
                     Animation_GetLastFrame(&object_dh_Anim_003A8C) - 3.0f, ANIMMODE_LOOP, -6.0f);
    this->curAction = DH_WALK;
    this->timer = 300;
    this->actor.speed = 1.0f;
    EnDh_SetupAction(this, EnDh_Walk);
}

void EnDh_Walk(EnDh* this, PlayState* play) {
    Math_SmoothStepToS(&this->actor.shape.rot.y, this->actor.yawTowardsPlayer, 1, 0xFA, 0);
    this->actor.world.rot.y = this->actor.shape.rot.y;
    SkelAnime_Update(&this->skelAnime);
    if (((s32)this->skelAnime.curFrame % 8) == 0) {
        Actor_PlaySfx(&this->actor, NA_SE_EN_DEADHAND_WALK);
    }
    if ((play->gameplayFrames & 0x5F) == 0) {
        Actor_PlaySfx(&this->actor, NA_SE_EN_DEADHAND_LAUGH);
    }
    if (this->actor.xzDistToPlayer <= 100.0f) {
        this->actor.speed = 0.0f;
        if (Actor_IsFacingPlayer(&this->actor, 60 * 0x10000 / 360)) {
            EnDh_SetupAttack(this);
        }
    } else if (--this->timer == 0) {
        EnDh_SetupBurrow(this);
    }
}

void EnDh_SetupRetreat(EnDh* this, PlayState* play) {
    Animation_MorphToLoop(&this->skelAnime, &object_dh_Anim_005880, -4.0f);
    this->curAction = DH_RETREAT;
    this->timer = 70;
    this->actor.speed = 1.0f;
    EnDh_SetupAction(this, EnDh_Retreat);
}

void EnDh_Retreat(EnDh* this, PlayState* play) {
    this->timer--;
    if (this->timer == 0) {
        this->retreat = false;
        EnDh_SetupBurrow(this);
    } else {
        Math_SmoothStepToS(&this->actor.shape.rot.y, (s16)(this->actor.yawTowardsPlayer + 0x8000), 1, 0xBB8, 0);
    }
    this->actor.world.rot.y = this->actor.shape.rot.y;
    SkelAnime_Update(&this->skelAnime);
}

void EnDh_SetupAttack(EnDh* this) {
    Animation_MorphToPlayOnce(&this->skelAnime, &object_dh_Anim_004658, -6.0f);
    this->timer = this->actionState = 0;
    this->curAction = DH_ATTACK;
    this->actor.speed = 0.0f;
    EnDh_SetupAction(this, EnDh_Attack);
}

void EnDh_Attack(EnDh* this, PlayState* play) {
<<<<<<< HEAD
    STACK_PAD(s32);

=======
>>>>>>> bf3339a1
    if (SkelAnime_Update(&this->skelAnime)) {
        this->actionState++;
    } else if ((this->actor.xzDistToPlayer > 100.0f) || !Actor_IsFacingPlayer(&this->actor, 60 * 0x10000 / 360)) {
        Animation_Change(&this->skelAnime, &object_dh_Anim_004658, -1.0f, this->skelAnime.curFrame, 0.0f, ANIMMODE_ONCE,
                         -4.0f);
        this->actionState = 4;
        this->collider2.base.atFlags = this->collider2.elements[0].base.atElemFlags = AT_NONE; // also ATELEM_NONE
        this->collider2.elements[0].base.atDmgInfo.dmgFlags = this->collider2.elements[0].base.atDmgInfo.damage = 0;
    }
    switch (this->actionState) {
        case 1:
            Animation_PlayOnce(&this->skelAnime, &object_dh_Anim_001A3C);
            this->actionState++;
            Actor_PlaySfx(&this->actor, NA_SE_EN_DEADHAND_BITE);
            FALLTHROUGH;
        case 0:
            Math_SmoothStepToS(&this->actor.shape.rot.y, this->actor.yawTowardsPlayer, 1, 0x5DC, 0);
            break;
        case 2:
            if (this->skelAnime.curFrame >= 4.0f) {
                this->collider2.base.atFlags = this->collider2.elements[0].base.atElemFlags =
                    AT_ON | AT_TYPE_ENEMY; // also ATELEM_ON | ATELEM_SFX_WOOD
                this->collider2.elements[0].base.atDmgInfo.dmgFlags = DMG_DEFAULT;
                this->collider2.elements[0].base.atDmgInfo.damage = 8;
            }
            if (this->collider2.base.atFlags & AT_BOUNCED) {
                this->collider2.base.atFlags &= ~(AT_HIT | AT_BOUNCED);
                this->collider2.base.atFlags = this->collider2.elements[0].base.atElemFlags =
                    AT_NONE; // also ATELEM_NONE
                this->collider2.elements[0].base.atDmgInfo.dmgFlags =
                    this->collider2.elements[0].base.atDmgInfo.damage = 0;
                this->actionState++;
            } else if (this->collider2.base.atFlags & AT_HIT) {
                this->collider2.base.atFlags &= ~AT_HIT;
                func_8002F71C(play, &this->actor, 8.0f, this->actor.shape.rot.y, 8.0f);
            }
            break;
        case 3:
            if ((this->actor.xzDistToPlayer <= 100.0f) && (Actor_IsFacingPlayer(&this->actor, 60 * 0x10000 / 360))) {
                s32 pad;

                Animation_Change(&this->skelAnime, &object_dh_Anim_004658, 1.0f, 20.0f,
                                 Animation_GetLastFrame(&object_dh_Anim_004658), ANIMMODE_ONCE, -6.0f);
                this->actionState = 0;
            } else {
                Animation_Change(&this->skelAnime, &object_dh_Anim_004658, -1.0f,
                                 Animation_GetLastFrame(&object_dh_Anim_004658), 0.0f, ANIMMODE_ONCE, -4.0f);
                this->actionState++;
                this->collider2.base.atFlags = this->collider2.elements[0].base.atElemFlags =
                    AT_NONE; // also ATELEM_NONE
                this->collider2.elements[0].base.atDmgInfo.dmgFlags =
                    this->collider2.elements[0].base.atDmgInfo.damage = 0;
            }
            break;
        case 5:
            EnDh_SetupWalk(this);
            break;
        case 4:
            break;
    }
    this->actor.world.rot.y = this->actor.shape.rot.y;
}

void EnDh_SetupBurrow(EnDh* this) {
    Animation_MorphToPlayOnce(&this->skelAnime, &object_dh_Anim_002148, -6.0f);
    this->curAction = DH_BURROW;
    this->dirtWaveSpread = this->actor.speed = 0.0f;
    this->actor.world.rot.y = this->actor.shape.rot.y;
    this->dirtWavePhase = 0;
    this->actionState = 0;
    this->actor.flags &= ~ACTOR_FLAG_0;
    Actor_PlaySfx(&this->actor, NA_SE_EN_DEADHAND_HIDE);
    EnDh_SetupAction(this, EnDh_Burrow);
}

void EnDh_Burrow(EnDh* this, PlayState* play) {
    switch (this->actionState) {
        case 0:
            this->actionState++;
            this->drawDirtWave++;
            this->collider1.base.atFlags = this->collider1.elem.atElemFlags =
                AT_ON | AT_TYPE_ENEMY; // also ATELEM_ON | ATELEM_SFX_WOOD
            this->collider1.elem.atDmgInfo.dmgFlags = DMG_DEFAULT;
            this->collider1.elem.atDmgInfo.damage = 4;
            FALLTHROUGH;
        case 1:
            this->dirtWavePhase += 0x47E;
            Math_SmoothStepToF(&this->dirtWaveSpread, 300.0f, 1.0f, 8.0f, 0.0f);
            this->dirtWaveHeight = Math_SinS(this->dirtWavePhase) * 55.0f;
            this->dirtWaveAlpha = (s16)(Math_SinS(this->dirtWavePhase) * 255.0f);
            EnDh_SpawnDebris(play, this, &this->actor.world.pos, this->dirtWaveSpread, 4, 2.05f, 1.2f);
            this->collider1.dim.radius = this->dirtWaveSpread * 0.6f;
            if (SkelAnime_Update(&this->skelAnime)) {
                this->actionState++;
            }
            break;
        case 2:
            this->drawDirtWave = false;
            this->collider1.dim.radius = 35;
            this->collider1.base.atFlags = this->collider1.elem.atElemFlags = AT_NONE; // Also ATELEM_NONE
            this->collider1.elem.atDmgInfo.dmgFlags = this->collider1.elem.atDmgInfo.damage = 0;
            EnDh_SetupWait(this);
            break;
    }
}

void EnDh_SetupDamage(EnDh* this) {
    Animation_MorphToPlayOnce(&this->skelAnime, &object_dh_Anim_003D6C, -6.0f);
    if (this->actor.bgCheckFlags & BGCHECKFLAG_GROUND) {
        this->actor.speed = -1.0f;
    }
    Actor_PlaySfx(&this->actor, NA_SE_EN_DEADHAND_DAMAGE);
    this->curAction = DH_DAMAGE;
    EnDh_SetupAction(this, EnDh_Damage);
}

void EnDh_Damage(EnDh* this, PlayState* play) {
    if (this->actor.speed < 0.0f) {
        this->actor.speed += 0.15f;
    }
    this->actor.world.rot.y = this->actor.yawTowardsPlayer;
    if (SkelAnime_Update(&this->skelAnime)) {
        this->actor.world.rot.y = this->actor.shape.rot.y;
        if (this->retreat) {
            EnDh_SetupRetreat(this, play);
        } else if ((this->actor.xzDistToPlayer <= 105.0f) && Actor_IsFacingPlayer(&this->actor, 60 * 0x10000 / 360)) {
            f32 frames = Animation_GetLastFrame(&object_dh_Anim_004658);

            EnDh_SetupAttack(this);
            Animation_Change(&this->skelAnime, &object_dh_Anim_004658, 1.0f, 20.0f, frames, ANIMMODE_ONCE, -6.0f);
        } else {
            EnDh_SetupWalk(this);
        }
        this->unk_258 = 255;
    }
}

void EnDh_SetupDeath(EnDh* this) {
    Animation_MorphToPlayOnce(&this->skelAnime, &object_dh_Anim_0032BC, -1.0f);
    this->curAction = DH_DEATH;
    this->timer = 300;
    this->actor.flags &= ~ACTOR_FLAG_0;
    this->actor.speed = 0.0f;
    func_800F5B58();
    this->actor.params = ENDH_DEATH;
    Actor_PlaySfx(&this->actor, NA_SE_EN_DEADHAND_DEAD);
    EnDh_SetupAction(this, EnDh_Death);
}

void EnDh_Death(EnDh* this, PlayState* play) {
    if (SkelAnime_Update(&this->skelAnime) || (this->timer != 300)) {
        if (this->timer == 300) {
            Animation_PlayLoop(&this->skelAnime, &object_dh_Anim_00375C);
        }
        this->timer--;
        if (this->timer < 150) {
            if (this->alpha != 0) {
                this->actor.scale.y -= 0.000075f;
                this->actor.shape.shadowAlpha = this->alpha -= 5;
            } else {
                Actor_Kill(&this->actor);
                return;
            }
        }
    } else {
        if (((s32)this->skelAnime.curFrame == 53) || ((s32)this->skelAnime.curFrame == 56) ||
            ((s32)this->skelAnime.curFrame == 61)) {
            Actor_PlaySfx(&this->actor, NA_SE_EN_RIZA_DOWN);
        }
        if ((s32)this->skelAnime.curFrame == 61) {
            Actor_ChangeCategory(play, &play->actorCtx, &this->actor, ACTORCAT_PROP);
        }
    }
}

void EnDh_CollisionCheck(EnDh* this, PlayState* play) {
    STACK_PAD(s32);
    Player* player = GET_PLAYER(play);
    s32 lastHealth;

    if ((this->collider2.base.acFlags & AC_HIT) && !this->retreat) {
        this->collider2.base.acFlags &= ~AC_HIT;
        if ((this->actor.colChkInfo.damageEffect != 0) && (this->actor.colChkInfo.damageEffect != 6)) {
            this->collider2.base.atFlags = this->collider2.elements[0].base.atElemFlags = AT_NONE; // also ATELEM_NONE
            this->collider2.elements[0].base.atDmgInfo.dmgFlags = this->collider2.elements[0].base.atDmgInfo.damage = 0;
            if (player->unk_844 != 0) {
                this->unk_258 = player->unk_845;
            }
            Actor_SetColorFilter(&this->actor, COLORFILTER_COLORFLAG_RED, 255, COLORFILTER_BUFFLAG_OPA, 8);
            lastHealth = this->actor.colChkInfo.health;
            if (Actor_ApplyDamage(&this->actor) == 0) {
                EnDh_SetupDeath(this);
                Item_DropCollectibleRandom(play, &this->actor, &this->actor.world.pos, 0x90);
            } else {
                if (((lastHealth >= 15) && (this->actor.colChkInfo.health < 15)) ||
                    ((lastHealth >= 9) && (this->actor.colChkInfo.health < 9)) ||
                    ((lastHealth >= 3) && (this->actor.colChkInfo.health < 3))) {

                    this->retreat++;
                }
                EnDh_SetupDamage(this);
            }
        }
    }
}

void EnDh_Update(Actor* thisx, PlayState* play) {
    STACK_PAD(s32);
    EnDh* this = (EnDh*)thisx;
    Player* player = GET_PLAYER(play);
    STACK_PAD(s32);

    EnDh_CollisionCheck(this, play);
    this->actionFunc(this, play);
    Actor_MoveXZGravity(&this->actor);
    Actor_UpdateBgCheckInfo(play, &this->actor, 20.0f, 45.0f, 45.0f,
                            UPDBGCHECKINFO_FLAG_0 | UPDBGCHECKINFO_FLAG_2 | UPDBGCHECKINFO_FLAG_3 |
                                UPDBGCHECKINFO_FLAG_4);
    this->actor.focus.pos = this->headPos;
    Collider_UpdateCylinder(&this->actor, &this->collider1);
    if (this->actor.colChkInfo.health > 0) {
        if (this->curAction == DH_WAIT) {
            CollisionCheck_SetAC(play, &play->colChkCtx, &this->collider1.base);
        } else {
            CollisionCheck_SetOC(play, &play->colChkCtx, &this->collider1.base);
        }
        if (((this->curAction != DH_DAMAGE) && (this->actor.shape.yOffset == 0.0f)) ||
            ((player->unk_844 != 0) && (player->unk_845 != this->unk_258))) {

            CollisionCheck_SetAC(play, &play->colChkCtx, &this->collider2.base);
            CollisionCheck_SetAT(play, &play->colChkCtx, &this->collider2.base);
            CollisionCheck_SetAT(play, &play->colChkCtx, &this->collider1.base);
        }
    } else {
        CollisionCheck_SetOC(play, &play->colChkCtx, &this->collider1.base);
        CollisionCheck_SetOC(play, &play->colChkCtx, &this->collider2.base);
    }
}

void EnDh_PostLimbDraw(PlayState* play, s32 limbIndex, Gfx** dList, Vec3s* rot, void* thisx, Gfx** gfx) {
    Vec3f headOffset = { 2000.0f, 1000.0f, 0.0f };
    EnDh* this = (EnDh*)thisx;

    if (limbIndex == 13) {
        Matrix_MultVec3f(&headOffset, &this->headPos);
        Matrix_Push();
        Matrix_Translate(headOffset.x, headOffset.y, headOffset.z, MTXMODE_APPLY);
        Collider_UpdateSpheres(1, &this->collider2);
        Matrix_Pop();
    }
}

void EnDh_Draw(Actor* thisx, PlayState* play) {
    STACK_PAD(s32);
    EnDh* this = (EnDh*)thisx;

    OPEN_DISPS(play->state.gfxCtx, "../z_en_dh.c", 1099);
    if (this->alpha == 255) {
        Gfx_SetupDL_25Opa(play->state.gfxCtx);
        gDPSetEnvColor(POLY_OPA_DISP++, 0, 0, 0, this->alpha);
        gSPSegment(POLY_OPA_DISP++, 0x08, &D_80116280[2]);
        POLY_OPA_DISP =
            SkelAnime_DrawFlex(play, this->skelAnime.skeleton, this->skelAnime.jointTable, this->skelAnime.dListCount,
                               NULL, EnDh_PostLimbDraw, &this->actor, POLY_OPA_DISP);
    } else {
        Gfx_SetupDL_25Xlu(play->state.gfxCtx);
        gDPSetEnvColor(POLY_XLU_DISP++, 0, 0, 0, this->alpha);
        gSPSegment(POLY_XLU_DISP++, 0x08, &D_80116280[0]);
        POLY_XLU_DISP = SkelAnime_DrawFlex(play, this->skelAnime.skeleton, this->skelAnime.jointTable,
                                           this->skelAnime.dListCount, NULL, NULL, &this->actor, POLY_XLU_DISP);
    }
    if (this->drawDirtWave) {
        Gfx_SetupDL_25Xlu(play->state.gfxCtx);
        gDPSetEnvColor(POLY_XLU_DISP++, 85, 55, 0, 130);
        gSPSegment(POLY_XLU_DISP++, 0x08,
                   Gfx_TwoTexScroll(play->state.gfxCtx, G_TX_RENDERTILE, (play->state.frames * -3) % 0x80, 0, 0x20,
                                    0x40, 1, (play->state.frames * -10) % 0x80, (play->state.frames * -20) % 0x100,
                                    0x20, 0x40));
        gDPSetPrimColor(POLY_XLU_DISP++, 0x80, 0x80, 0, 0, 0, this->dirtWaveAlpha);

        Matrix_Translate(0.0f, -this->actor.shape.yOffset, 0.0f, MTXMODE_APPLY);
        Matrix_Scale(this->dirtWaveSpread * 0.01f, this->dirtWaveHeight * 0.01f, this->dirtWaveSpread * 0.01f,
                     MTXMODE_APPLY);
        gSPMatrix(POLY_XLU_DISP++, MATRIX_NEW(play->state.gfxCtx, "../z_en_dh.c", 1160),
                  G_MTX_NOPUSH | G_MTX_LOAD | G_MTX_MODELVIEW);
        gSPDisplayList(POLY_XLU_DISP++, object_dh_DL_007FC0);
    }
    CLOSE_DISPS(play->state.gfxCtx, "../z_en_dh.c", 1166);
}<|MERGE_RESOLUTION|>--- conflicted
+++ resolved
@@ -296,11 +296,6 @@
 }
 
 void EnDh_Attack(EnDh* this, PlayState* play) {
-<<<<<<< HEAD
-    STACK_PAD(s32);
-
-=======
->>>>>>> bf3339a1
     if (SkelAnime_Update(&this->skelAnime)) {
         this->actionState++;
     } else if ((this->actor.xzDistToPlayer > 100.0f) || !Actor_IsFacingPlayer(&this->actor, 60 * 0x10000 / 360)) {
@@ -340,7 +335,7 @@
             break;
         case 3:
             if ((this->actor.xzDistToPlayer <= 100.0f) && (Actor_IsFacingPlayer(&this->actor, 60 * 0x10000 / 360))) {
-                s32 pad;
+                STACK_PAD(s32);
 
                 Animation_Change(&this->skelAnime, &object_dh_Anim_004658, 1.0f, 20.0f,
                                  Animation_GetLastFrame(&object_dh_Anim_004658), ANIMMODE_ONCE, -6.0f);
