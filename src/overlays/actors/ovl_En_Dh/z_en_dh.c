#include "z_en_dh.h"

#define FLAGS 0x00000415

#define THIS ((EnDh*)thisx)

<<<<<<< HEAD
typedef enum { DH_WAIT, DH_RETREAT, DH_BURROW, DH_WALK, DH_ATTACK, DH_DEATH, DH_DAMAGE } EnDhAction;
=======
typedef enum {
    /* 0 */ DH_WAIT,
    /* 1 */ DH_RETREAT,
    /* 2 */ DH_BURROW,
    /* 3 */ DH_WALK,
    /* 4 */ DH_ATTACK,
    /* 5 */ DH_DEATH,
    /* 6 */ DH_DAMAGE
} EnDhAction;
>>>>>>> 26c38834

void EnDh_Init(Actor* this, GlobalContext* globalCtx);
void EnDh_Destroy(Actor* thisx, GlobalContext* globalCtx);
void EnDh_Update(Actor* thisx, GlobalContext* globalCtx);
void EnDh_Draw(Actor* thisx, GlobalContext* globalCtx);

void EnDh_SetupWait(EnDh* this);
void EnDh_SetupWalk(EnDh* this);
void EnDh_SetupAttack(EnDh* this);
void EnDh_SetupBurrow(EnDh* this);

void EnDh_Wait(EnDh* this, GlobalContext* globalCtx);
void EnDh_Walk(EnDh* this, GlobalContext* globalCtx);
void EnDh_Retreat(EnDh* this, GlobalContext* globalCtx);
void EnDh_Attack(EnDh* this, GlobalContext* globalCtx);
void EnDh_Burrow(EnDh* this, GlobalContext* globalCtx);
void EnDh_Damage(EnDh* this, GlobalContext* globalCtx);
void EnDh_Death(EnDh* this, GlobalContext* globalCtx);

extern FlexSkeletonHeader D_06007E88;
extern AnimationHeader D_06005880;
extern AnimationHeader D_06003A8C;
extern AnimationHeader D_06004658;
extern AnimationHeader D_06002148;
extern AnimationHeader D_06003D6C;
extern AnimationHeader D_060032BC;
extern AnimationHeader D_06001A3C;
extern AnimationHeader D_0600375C;
extern Gfx D_06007FC0[];

const ActorInit En_Dh_InitVars = {
    ACTOR_EN_DH,
    ACTORTYPE_ENEMY,
    FLAGS,
    OBJECT_DH,
    sizeof(EnDh),
    (ActorFunc)EnDh_Init,
    (ActorFunc)EnDh_Destroy,
    (ActorFunc)EnDh_Update,
    (ActorFunc)EnDh_Draw,
};

static ColliderCylinderInit sCylinderInit = {
    { COLTYPE_UNK0, 0x00, 0x0D, 0x09, 0x10, COLSHAPE_CYLINDER },
    { 0x00, { 0x00000000, 0x00, 0x00 }, { 0x00000008, 0x00, 0x00 }, 0x00, 0x01, 0x01 },
    { 35, 70, 0, { 0, 0, 0 } },
};

static ColliderJntSphItemInit sJntSphItemsInit[1] = {
    {
        { 0x00, { 0x00000000, 0x00, 0x00 }, { 0xFFCFFFFF, 0x00, 0x00 }, 0x00, 0x01, 0x09 },
        { 1, { { 0, 0, 0 }, 20 }, 100 },
    },
};

static ColliderJntSphInit sJntSphInit = {
    { COLTYPE_UNK6, 0x00, 0x09, 0x09, 0x10, COLSHAPE_JNTSPH },
    1,
    sJntSphItemsInit,
};

static DamageTable D_809EC620 = { {
    0x00, 0xF2, 0x00, 0x00, 0x00, 0x00, 0x00, 0x00, 0xF2, 0xF2, 0xF4, 0x00, 0x00, 0x00, 0x00, 0x00,
    0x00, 0x00, 0x00, 0x00, 0x00, 0x00, 0xF2, 0xF4, 0xF2, 0xF4, 0xF8, 0xF4, 0x00, 0x00, 0xF4, 0x00,
} };

static InitChainEntry sInitChain[] = {
    ICHAIN_S8(naviEnemyId, 47, ICHAIN_CONTINUE),
    ICHAIN_F32(unk_4C, 2000, ICHAIN_CONTINUE),
    ICHAIN_VEC3F_DIV1000(scale, 10, ICHAIN_CONTINUE),
    ICHAIN_F32_DIV1000(gravity, -3500, ICHAIN_STOP),
};

void EnDh_SetupAction(EnDh* this, EnDhActionFunc actionFunc) {
    this->actionFunc = actionFunc;
}

void EnDh_Init(Actor* thisx, GlobalContext* globalCtx) {
    EnDh* this = THIS;

    Actor_ProcessInitChain(&this->actor, sInitChain);
    this->actor.colChkInfo.damageTable = &D_809EC620;
    SkelAnime_InitFlex(globalCtx, &this->skelAnime, &D_06007E88, &D_06005880, this->limbDrawTable, this->limbRotTable,
                       16);
    ActorShape_Init(&this->actor.shape, 0.0f, &ActorShadow_DrawFunc_Circle, 64.0f);
    this->actor.params = ENDH_WAIT_UNDERGROUND;
    this->actor.colChkInfo.mass = 0xFE;
    this->actor.colChkInfo.health = (gSaveContext.linkAge == 0) ? 14 : 20;
    this->alpha = this->unk_258 = 255;
    this->actor.flags &= ~1;
    Collider_InitCylinder(globalCtx, &this->collider1);
    Collider_SetCylinder(globalCtx, &this->collider1, &this->actor, &sCylinderInit);
    Collider_InitJntSph(globalCtx, &this->collider2);
    Collider_SetJntSph(globalCtx, &this->collider2, &this->actor, &sJntSphInit, this->elements);
    EnDh_SetupWait(this);
}

void EnDh_Destroy(Actor* thisx, GlobalContext* globalCtx) {
    s32 pad;
    EnDh* this = THIS;

    func_800F5B58();
    Collider_DestroyCylinder(globalCtx, &this->collider1);
    Collider_DestroyJntSph(globalCtx, &this->collider2);
}

void EnDh_SpawnDebris(GlobalContext* globalCtx, EnDh* this, Vec3f* spawnPos, f32 spread, s32 arg4, f32 accelXZ,
                      f32 scale) {
    Vec3f pos;
    Vec3f vel = { 0.0f, 8.0f, 0.0f };
    Vec3f accel = { 0.0f, -1.5f, 0.0f };
    f32 spreadAngle;
    f32 scaleMod;

    spreadAngle = (Math_Rand_ZeroOne() - 0.5f) * 6.28f;
    pos.y = this->actor.groundY;
    pos.x = (func_800CA720(spreadAngle) * spread) + spawnPos->x;
    pos.z = (func_800CA774(spreadAngle) * spread) + spawnPos->z;
    accel.x = (Math_Rand_ZeroOne() - 0.5f) * accelXZ;
    accel.z = (Math_Rand_ZeroOne() - 0.5f) * accelXZ;
    vel.y += (Math_Rand_ZeroOne() - 0.5f) * 4.0f;
    scaleMod = (Math_Rand_ZeroOne() * 5.0f) + 12.0f;
    EffectSsHahen_Spawn(globalCtx, &pos, &vel, &accel, arg4, scaleMod * scale, -1, 10, NULL);
}

void EnDh_SetupWait(EnDh* this) {
    SkelAnime_ChangeAnimDefaultRepeat(&this->skelAnime, &D_06003A8C);
    this->curAction = DH_WAIT;
    this->actor.posRot.pos.x = Math_Rand_CenteredFloat(600.0f) + this->actor.initPosRot.pos.x;
    this->actor.posRot.pos.z = Math_Rand_CenteredFloat(600.0f) + this->actor.initPosRot.pos.z;
    this->actor.shape.unk_08 = -15000.0f;
    this->dirtWaveSpread = this->actor.speedXZ = 0.0f;
    this->actor.posRot.rot.y = this->actor.shape.rot.y;
    this->actor.flags |= 0x80;
    this->dirtWavePhase = this->actionState = this->actor.params = ENDH_WAIT_UNDERGROUND;
    EnDh_SetupAction(this, EnDh_Wait);
}

void EnDh_Wait(EnDh* this, GlobalContext* globalCtx) {
    if ((s32)this->skelAnime.animCurrentFrame == 5) {
        func_800F5ACC(0x38);
    }
    if (Actor_GetCollidedExplosive(globalCtx, &this->collider1.base)) {
        this->actor.params = ENDH_START_ATTACK_BOMB;
    }
    if ((this->actor.params >= ENDH_START_ATTACK_GRAB) || (this->actor.params <= ENDH_HANDS_KILLED_4)) {
        switch (this->actionState) {
            case 0:
                this->actor.flags |= 1;
                this->actor.shape.rot.y = this->actor.yawTowardsLink;
                this->actor.flags &= ~0x80;
                this->actionState++;
                this->drawDirtWave++;
                Audio_PlayActorSound2(&this->actor, NA_SE_EN_DEADHAND_HIDE);
            case 1:
                this->dirtWavePhase += 0x3A7;
                Math_SmoothScaleMaxMinF(&this->dirtWaveSpread, 300.0f, 1.0f, 5.0f, 0.0f);
                this->dirtWaveHeight = Math_Sins(this->dirtWavePhase) * 55.0f;
                this->dirtWaveAlpha = (s16)(Math_Sins(this->dirtWavePhase) * 255.0f);
                EnDh_SpawnDebris(globalCtx, this, &this->actor.posRot.pos, this->dirtWaveSpread, 4, 2.05f, 1.2f);
                if (this->actor.shape.unk_08 == 0.0f) {
                    this->drawDirtWave = false;
                    this->actionState++;
                } else if (this->dirtWavePhase > 0x12C0) {
                    this->actor.shape.unk_08 += 500.0f;
                }
                break;
            case 2:
                EnDh_SetupWalk(this);
                break;
        }
        Math_SmoothScaleMaxMinS(&this->actor.shape.rot.y, this->actor.yawTowardsLink, 1, 0x7D0, 0);
        SkelAnime_FrameUpdateMatrix(&this->skelAnime);
        if (this->actor.params != ENDH_START_ATTACK_BOMB) {
            func_8008EEAC(globalCtx, &this->actor);
        }
    }
}

void EnDh_SetupWalk(EnDh* this) {
    SkelAnime_ChangeAnim(&this->skelAnime, &D_06003A8C, 1.0f, 0.0f,
                         SkelAnime_GetFrameCount(&D_06003A8C) - 3.0f, 0, -6.0f);
    this->curAction = DH_WALK;
    this->timer = 300;
    this->actor.speedXZ = 1.0f;
    EnDh_SetupAction(this, EnDh_Walk);
}

void EnDh_Walk(EnDh* this, GlobalContext* globalCtx) {
    Math_SmoothScaleMaxMinS(&this->actor.shape.rot.y, this->actor.yawTowardsLink, 1, 0xFA, 0);
    this->actor.posRot.rot.y = this->actor.shape.rot.y;
    SkelAnime_FrameUpdateMatrix(&this->skelAnime);
    if (((s32)this->skelAnime.animCurrentFrame % 8) == 0) {
        Audio_PlayActorSound2(&this->actor, NA_SE_EN_DEADHAND_WALK);
    }
    if ((globalCtx->gameplayFrames & 0x5F) == 0) {
        Audio_PlayActorSound2(&this->actor, NA_SE_EN_DEADHAND_LAUGH);
    }
    if (this->actor.xzDistFromLink <= 100.0f) {
        this->actor.speedXZ = 0.0f;
        if (func_8002E084(&this->actor, 60 * 0x10000 / 360)) {
            EnDh_SetupAttack(this);
        }
    } else if (--this->timer == 0) {
        EnDh_SetupBurrow(this);
    }
}

void EnDh_SetupRetreat(EnDh* this, GlobalContext* globalCtx) {
    SkelAnime_ChangeAnimTransitionRepeat(&this->skelAnime, &D_06005880, -4.0f);
    this->curAction = DH_RETREAT;
    this->timer = 70;
    this->actor.speedXZ = 1.0f;
    EnDh_SetupAction(this, EnDh_Retreat);
}

void EnDh_Retreat(EnDh* this, GlobalContext* globalCtx) {
    this->timer--;
    if (this->timer == 0) {
        this->retreat = false;
        EnDh_SetupBurrow(this);
    } else {
        Math_SmoothScaleMaxMinS(&this->actor.shape.rot.y, (s16)(this->actor.yawTowardsLink + 0x8000), 1, 0xBB8, 0);
    }
    this->actor.posRot.rot.y = this->actor.shape.rot.y;
    SkelAnime_FrameUpdateMatrix(&this->skelAnime);
}

void EnDh_SetupAttack(EnDh* this) {
    SkelAnime_ChangeAnimTransitionStop(&this->skelAnime, &D_06004658, -6.0f);
    this->timer = this->actionState = 0;
    this->curAction = DH_ATTACK;
    this->actor.speedXZ = 0.0f;
    EnDh_SetupAction(this, EnDh_Attack);
}

void EnDh_Attack(EnDh* this, GlobalContext* globalCtx) {
    s32 pad;

    if (SkelAnime_FrameUpdateMatrix(&this->skelAnime)) {
        this->actionState++;
    } else if ((this->actor.xzDistFromLink > 100.0f) || !func_8002E084(&this->actor, 60 * 0x10000 / 360)) {
        SkelAnime_ChangeAnim(&this->skelAnime, &D_06004658, -1.0f, this->skelAnime.animCurrentFrame, 0.0f, 2, -4.0f);
        this->actionState = 4;
        this->collider2.base.atFlags = this->collider2.list[0].body.toucherFlags = 0;
        this->collider2.list[0].body.toucher.flags = this->collider2.list[0].body.toucher.damage = 0;
    }
    switch (this->actionState) {
        case 1:
            SkelAnime_ChangeAnimDefaultStop(&this->skelAnime, &D_06001A3C);
            this->actionState++;
            Audio_PlayActorSound2(&this->actor, NA_SE_EN_DEADHAND_BITE);
        case 0:
            Math_SmoothScaleMaxMinS(&this->actor.shape.rot.y, this->actor.yawTowardsLink, 1, 0x5DC, 0);
            break;
        case 2:
            if (this->skelAnime.animCurrentFrame >= 4.0f) {
                this->collider2.base.atFlags = this->collider2.list[0].body.toucherFlags = 0x11;
                this->collider2.list[0].body.toucher.flags = 0xFFCFFFFF;
                this->collider2.list->body.toucher.damage = 8;
            }
            if (this->collider2.base.atFlags & 4) {
                this->collider2.base.atFlags &= ~6;
                this->collider2.base.atFlags = this->collider2.list[0].body.toucherFlags = 0;
                this->collider2.list[0].body.toucher.flags = this->collider2.list[0].body.toucher.damage = 0;
                this->actionState++;
            } else if (this->collider2.base.atFlags & 2) {
                this->collider2.base.atFlags &= ~2;
                func_8002F71C(globalCtx, &this->actor, 8.0f, this->actor.shape.rot.y, 8.0f);
            }
            break;
        case 3:
            if ((this->actor.xzDistFromLink <= 100.0f) && (func_8002E084(&this->actor, 60 * 0x10000 / 360) != 0)) {
                SkelAnime_ChangeAnim(&this->skelAnime, &D_06004658, 1.0f, 20.0f,
                                     SkelAnime_GetFrameCount(&D_06004658), 2, -6.0f);
                this->actionState = 0;
            } else {
                SkelAnime_ChangeAnim(&this->skelAnime, &D_06004658, -1.0f,
                                     SkelAnime_GetFrameCount(&D_06004658), 0.0f, 2, -4.0f);
                this->actionState++;
                this->collider2.base.atFlags = this->collider2.list[0].body.toucherFlags = 0;
                this->collider2.list[0].body.toucher.flags = this->collider2.list[0].body.toucher.damage = 0;
            }
            break;
        case 5:
            EnDh_SetupWalk(this);
            break;
        case 4:
            break;
    }
    this->actor.posRot.rot.y = this->actor.shape.rot.y;
}

void EnDh_SetupBurrow(EnDh* this) {
    SkelAnime_ChangeAnimTransitionStop(&this->skelAnime, &D_06002148, -6.0f);
    this->curAction = DH_BURROW;
    this->dirtWaveSpread = this->actor.speedXZ = 0.0f;
    this->actor.posRot.rot.y = this->actor.shape.rot.y;
    this->dirtWavePhase = 0;
    this->actionState = 0;
    this->actor.flags &= ~1;
    Audio_PlayActorSound2(&this->actor, NA_SE_EN_DEADHAND_HIDE);
    EnDh_SetupAction(this, EnDh_Burrow);
}

void EnDh_Burrow(EnDh* this, GlobalContext* globalCtx) {
    switch (this->actionState) {
        case 0:
            this->actionState++;
            this->drawDirtWave++;
            this->collider1.base.atFlags = this->collider1.body.toucherFlags = 0x11;
            this->collider1.body.toucher.flags = 0xFFCFFFFF;
            this->collider1.body.toucher.damage = 4;
        case 1:
            this->dirtWavePhase += 0x47E;
            Math_SmoothScaleMaxMinF(&this->dirtWaveSpread, 300.0f, 1.0f, 8.0f, 0.0f);
            this->dirtWaveHeight = Math_Sins(this->dirtWavePhase) * 55.0f;
            this->dirtWaveAlpha = (s16)(Math_Sins(this->dirtWavePhase) * 255.0f);
            EnDh_SpawnDebris(globalCtx, this, &this->actor.posRot.pos, this->dirtWaveSpread, 4, 2.05f, 1.2f);
            this->collider1.dim.radius = this->dirtWaveSpread * 0.6f;
            if (SkelAnime_FrameUpdateMatrix(&this->skelAnime)) {
                this->actionState++;
            }
            break;
        case 2:
            this->drawDirtWave = false;
            this->collider1.dim.radius = 35;
            this->collider1.base.atFlags = this->collider1.body.toucherFlags = 0;
            this->collider1.body.toucher.flags = this->collider1.body.toucher.damage = 0;
            EnDh_SetupWait(this);
            break;
    }
}

void EnDh_SetupDamage(EnDh* this) {
    SkelAnime_ChangeAnimTransitionStop(&this->skelAnime, &D_06003D6C, -6.0f);
    if (this->actor.bgCheckFlags & 1) {
        this->actor.speedXZ = -1.0f;
    }
    Audio_PlayActorSound2(&this->actor, NA_SE_EN_DEADHAND_DAMAGE);
    this->curAction = DH_DAMAGE;
    EnDh_SetupAction(this, EnDh_Damage);
}

void EnDh_Damage(EnDh* this, GlobalContext* globalCtx) {
    if (this->actor.speedXZ < 0.0f) {
        this->actor.speedXZ += 0.15f;
    }
    this->actor.posRot.rot.y = this->actor.yawTowardsLink;
    if (SkelAnime_FrameUpdateMatrix(&this->skelAnime)) {
        this->actor.posRot.rot.y = this->actor.shape.rot.y;
        if (this->retreat) {
            EnDh_SetupRetreat(this, globalCtx);
        } else if ((this->actor.xzDistFromLink <= 105.0f) && func_8002E084(&this->actor, 60 * 0x10000 / 360)) {
            f32 frames = SkelAnime_GetFrameCount(&D_06004658);

            EnDh_SetupAttack(this);
            SkelAnime_ChangeAnim(&this->skelAnime, &D_06004658, 1.0f, 20.0f, frames, 2, -6.0f);
        } else {
            EnDh_SetupWalk(this);
        }
        this->unk_258 = 255;
    }
}

void EnDh_SetupDeath(EnDh* this) {
    SkelAnime_ChangeAnimTransitionStop(&this->skelAnime, &D_060032BC, -1.0f);
    this->curAction = DH_DEATH;
    this->timer = 300;
    this->actor.flags &= ~1;
    this->actor.speedXZ = 0.0f;
    func_800F5B58();
    this->actor.params = ENDH_DEATH;
    Audio_PlayActorSound2(&this->actor, NA_SE_EN_DEADHAND_DEAD);
    EnDh_SetupAction(this, EnDh_Death);
}

void EnDh_Death(EnDh* this, GlobalContext* globalCtx) {
    if (SkelAnime_FrameUpdateMatrix(&this->skelAnime) || (this->timer != 300)) {
        if (this->timer == 300) {
            SkelAnime_ChangeAnimDefaultRepeat(&this->skelAnime, &D_0600375C);
        }
        this->timer--;
        if (this->timer < 150) {
            if (this->alpha != 0) {
                this->actor.scale.y -= 0.000075f;
                this->actor.shape.unk_14 = this->alpha -= 5;
            } else {
                Actor_Kill(&this->actor);
                return;
            }
        }
    } else {
        if (((s32)this->skelAnime.animCurrentFrame == 53) || ((s32)this->skelAnime.animCurrentFrame == 56) ||
            ((s32)this->skelAnime.animCurrentFrame == 61)) {
            Audio_PlayActorSound2(&this->actor, NA_SE_EN_RIZA_DOWN);
        }
        if ((s32)this->skelAnime.animCurrentFrame == 61) {
            Actor_ChangeType(globalCtx, &globalCtx->actorCtx, &this->actor, ACTORTYPE_PROP);
        }
    }
}

void EnDh_CollisionCheck(EnDh* this, GlobalContext* globalCtx) {
    s32 pad;
    Player* player = PLAYER;
    s32 lastHealth;

    if ((this->collider2.base.acFlags & 2) && !this->retreat) {
        this->collider2.base.acFlags &= ~2;
        if ((this->actor.colChkInfo.damageEffect != 0) && (this->actor.colChkInfo.damageEffect != 6)) {
            this->collider2.base.atFlags = this->collider2.list[0].body.toucherFlags = 0;
            this->collider2.list[0].body.toucher.flags = this->collider2.list[0].body.toucher.damage = 0;
            if (player->unk_844 != 0) {
                this->unk_258 = player->unk_845;
            }
            func_8003426C(&this->actor, 0x4000, 0xFF, 0, 8);
            lastHealth = this->actor.colChkInfo.health;
            if (Actor_ApplyDamage(&this->actor) == 0) {
                EnDh_SetupDeath(this);
                Item_DropCollectibleRandom(globalCtx, &this->actor, &this->actor.posRot.pos, 0x90);
            } else {
                if (((lastHealth >= 15) && (this->actor.colChkInfo.health < 15)) ||
                    ((lastHealth >= 9) && (this->actor.colChkInfo.health < 9)) ||
                    ((lastHealth >= 3) && (this->actor.colChkInfo.health < 3))) {

                    this->retreat++;
                }
                EnDh_SetupDamage(this);
            }
        }
    }
}

void EnDh_Update(Actor* thisx, GlobalContext* globalCtx) {
    s32 pad;
    EnDh* this = THIS;
    Player* player = PLAYER;
    s32 pad40;

    EnDh_CollisionCheck(this, globalCtx);
    this->actionFunc(this, globalCtx);
    Actor_MoveForward(&this->actor);
    func_8002E4B4(globalCtx, &this->actor, 20.0f, 45.0f, 45.0f, 0x1D);
    this->actor.posRot2.pos = this->headPos;
    Collider_CylinderUpdate(&this->actor, &this->collider1);
    if (this->actor.colChkInfo.health > 0) {
        if (this->curAction == DH_WAIT) {
            CollisionCheck_SetAC(globalCtx, &globalCtx->colChkCtx, &this->collider1.base);
        } else {
            CollisionCheck_SetOC(globalCtx, &globalCtx->colChkCtx, &this->collider1.base);
        }
        if (((this->curAction != DH_DAMAGE) && (this->actor.shape.unk_08 == 0.0f)) ||
            ((player->unk_844 != 0) && (player->unk_845 != this->unk_258))) {

            CollisionCheck_SetAC(globalCtx, &globalCtx->colChkCtx, &this->collider2.base);
            CollisionCheck_SetAT(globalCtx, &globalCtx->colChkCtx, &this->collider2.base);
            CollisionCheck_SetAT(globalCtx, &globalCtx->colChkCtx, &this->collider1.base);
        }
    } else {
        CollisionCheck_SetOC(globalCtx, &globalCtx->colChkCtx, &this->collider1.base);
        CollisionCheck_SetOC(globalCtx, &globalCtx->colChkCtx, &this->collider2.base);
    }
}

void EnDh_PostLimbDraw(GlobalContext* globalCtx, s32 limbIndex, Gfx** dList, Vec3s* rot, void* thisx, Gfx** gfx) {
    Vec3f headOffset = { 2000.0f, 1000.0f, 0.0f };
    EnDh* this = THIS;

    if (limbIndex == 13) {
        Matrix_MultVec3f(&headOffset, &this->headPos);
        Matrix_Push();
        Matrix_Translate(headOffset.x, headOffset.y, headOffset.z, MTXMODE_APPLY);
        func_800628A4(1, &this->collider2);
        Matrix_Pull();
    }
}

void EnDh_Draw(Actor* thisx, GlobalContext* globalCtx) {
    s32 pad;
    EnDh* this = THIS;

    OPEN_DISPS(globalCtx->state.gfxCtx, "../z_en_dh.c", 1099);
    if (this->alpha == 255) {
        func_80093D18(globalCtx->state.gfxCtx);
        gDPSetEnvColor(POLY_OPA_DISP++, 0, 0, 0, this->alpha);
        gSPSegment(POLY_OPA_DISP++, 0x08, &D_80116280[2]);
        POLY_OPA_DISP =
            SkelAnime_DrawFlex(globalCtx, this->skelAnime.skeleton, this->skelAnime.limbDrawTbl,
                               this->skelAnime.dListCount, NULL, EnDh_PostLimbDraw, &this->actor, POLY_OPA_DISP);
    } else {
        func_80093D84(globalCtx->state.gfxCtx);
        gDPSetEnvColor(POLY_XLU_DISP++, 0, 0, 0, this->alpha);
        gSPSegment(POLY_XLU_DISP++, 0x08, &D_80116280[0]);
        POLY_XLU_DISP = SkelAnime_DrawFlex(globalCtx, this->skelAnime.skeleton, this->skelAnime.limbDrawTbl,
                                           this->skelAnime.dListCount, NULL, NULL, &this->actor, POLY_XLU_DISP);
    }
    if (this->drawDirtWave) {
        func_80093D84(globalCtx->state.gfxCtx);
        gDPSetEnvColor(POLY_XLU_DISP++, 85, 55, 0, 130);
        gSPSegment(POLY_XLU_DISP++, 0x08,
                   Gfx_TwoTexScroll(globalCtx->state.gfxCtx, 0, (globalCtx->state.frames * -3) % 0x80, 0, 0x20, 0x40, 1,
                                    (globalCtx->state.frames * -10) % 0x80, (globalCtx->state.frames * -20) % 0x100,
                                    0x20, 0x40));
        gDPSetPrimColor(POLY_XLU_DISP++, 0x80, 0x80, 0, 0, 0, this->dirtWaveAlpha);

        Matrix_Translate(0.0f, -this->actor.shape.unk_08, 0.0f, MTXMODE_APPLY);
        Matrix_Scale(this->dirtWaveSpread * 0.01f, this->dirtWaveHeight * 0.01f, this->dirtWaveSpread * 0.01f,
                     MTXMODE_APPLY);
        gSPMatrix(POLY_XLU_DISP++, Matrix_NewMtx(globalCtx->state.gfxCtx, "../z_en_dh.c", 1160),
                  G_MTX_NOPUSH | G_MTX_LOAD | G_MTX_MODELVIEW);
        gSPDisplayList(POLY_XLU_DISP++, D_06007FC0);
    }
    CLOSE_DISPS(globalCtx->state.gfxCtx, "../z_en_dh.c", 1166);
}<|MERGE_RESOLUTION|>--- conflicted
+++ resolved
@@ -4,9 +4,6 @@
 
 #define THIS ((EnDh*)thisx)
 
-<<<<<<< HEAD
-typedef enum { DH_WAIT, DH_RETREAT, DH_BURROW, DH_WALK, DH_ATTACK, DH_DEATH, DH_DAMAGE } EnDhAction;
-=======
 typedef enum {
     /* 0 */ DH_WAIT,
     /* 1 */ DH_RETREAT,
@@ -16,7 +13,6 @@
     /* 5 */ DH_DEATH,
     /* 6 */ DH_DAMAGE
 } EnDhAction;
->>>>>>> 26c38834
 
 void EnDh_Init(Actor* this, GlobalContext* globalCtx);
 void EnDh_Destroy(Actor* thisx, GlobalContext* globalCtx);
