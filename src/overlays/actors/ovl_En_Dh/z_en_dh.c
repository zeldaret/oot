#include "z_en_dh.h"

#define FLAGS 0x00000415

#define THIS ((EnDh*)thisx)

<<<<<<< HEAD
typedef enum { DH_WAIT, DH_RETREAT, DH_BURROW, DH_WALK, DH_ATTACK, DH_DEATH, DH_DAMAGE } EnDhAction;
=======
typedef enum {
    /* 0 */ DH_WAIT,
    /* 1 */ DH_RETREAT,
    /* 2 */ DH_BURROW,
    /* 3 */ DH_WALK,
    /* 4 */ DH_ATTACK,
    /* 5 */ DH_DEATH,
    /* 6 */ DH_DAMAGE
} EnDhAction;
>>>>>>> e455a248

void EnDh_Init(Actor* this, GlobalContext* globalCtx);
void EnDh_Destroy(Actor* thisx, GlobalContext* globalCtx);
void EnDh_Update(Actor* thisx, GlobalContext* globalCtx);
void EnDh_Draw(Actor* thisx, GlobalContext* globalCtx);

void EnDh_SetupWait(EnDh* this);
void EnDh_SetupWalk(EnDh* this);
void EnDh_SetupAttack(EnDh* this);
void EnDh_SetupBurrow(EnDh* this);

void EnDh_Wait(EnDh* this, GlobalContext* globalCtx);
void EnDh_Walk(EnDh* this, GlobalContext* globalCtx);
void EnDh_Retreat(EnDh* this, GlobalContext* globalCtx);
void EnDh_Attack(EnDh* this, GlobalContext* globalCtx);
void EnDh_Burrow(EnDh* this, GlobalContext* globalCtx);
void EnDh_Damage(EnDh* this, GlobalContext* globalCtx);
void EnDh_Death(EnDh* this, GlobalContext* globalCtx);

extern FlexSkeletonHeader D_06007E88;
extern AnimationHeader D_06005880;
extern AnimationHeader D_06003A8C;
extern AnimationHeader D_06004658;
extern AnimationHeader D_06002148;
extern AnimationHeader D_06003D6C;
extern AnimationHeader D_060032BC;
extern AnimationHeader D_06001A3C;
extern AnimationHeader D_0600375C;
extern Gfx D_06007FC0[];

const ActorInit En_Dh_InitVars = {
    ACTOR_EN_DH,
    ACTORTYPE_ENEMY,
    FLAGS,
    OBJECT_DH,
    sizeof(EnDh),
    (ActorFunc)EnDh_Init,
    (ActorFunc)EnDh_Destroy,
    (ActorFunc)EnDh_Update,
    (ActorFunc)EnDh_Draw,
};

static ColliderCylinderInit sCylinderInit = {
    { COLTYPE_UNK0, 0x00, 0x0D, 0x09, 0x10, COLSHAPE_CYLINDER },
    { 0x00, { 0x00000000, 0x00, 0x00 }, { 0x00000008, 0x00, 0x00 }, 0x00, 0x01, 0x01 },
    { 35, 70, 0, { 0, 0, 0 } },
};

static ColliderJntSphItemInit sJntSphItemsInit[1] = {
    {
        { 0x00, { 0x00000000, 0x00, 0x00 }, { 0xFFCFFFFF, 0x00, 0x00 }, 0x00, 0x01, 0x09 },
        { 1, { { 0, 0, 0 }, 20 }, 100 },
    },
};

static ColliderJntSphInit sJntSphInit = {
    { COLTYPE_UNK6, 0x00, 0x09, 0x09, 0x10, COLSHAPE_JNTSPH },
    1,
    sJntSphItemsInit,
};

static DamageTable D_809EC620 = { {
    0x00, 0xF2, 0x00, 0x00, 0x00, 0x00, 0x00, 0x00, 0xF2, 0xF2, 0xF4, 0x00, 0x00, 0x00, 0x00, 0x00,
    0x00, 0x00, 0x00, 0x00, 0x00, 0x00, 0xF2, 0xF4, 0xF2, 0xF4, 0xF8, 0xF4, 0x00, 0x00, 0xF4, 0x00,
} };

static InitChainEntry sInitChain[] = {
    ICHAIN_S8(naviEnemyId, 47, ICHAIN_CONTINUE),
    ICHAIN_F32(unk_4C, 2000, ICHAIN_CONTINUE),
    ICHAIN_VEC3F_DIV1000(scale, 10, ICHAIN_CONTINUE),
    ICHAIN_F32_DIV1000(gravity, -3500, ICHAIN_STOP),
};

void EnDh_SetupAction(EnDh* this, EnDhActionFunc actionFunc) {
    this->actionFunc = actionFunc;
}

void EnDh_Init(Actor* thisx, GlobalContext* globalCtx) {
    EnDh* this = THIS;

    Actor_ProcessInitChain(&this->actor, sInitChain);
    this->actor.colChkInfo.damageTable = &D_809EC620;
<<<<<<< HEAD
    SkelAnime_InitFlex(globalCtx, &this->skelAnime, &D_06007E88, &D_06005880, this->jointTbl, this->limbRotTable, 16);
=======
    SkelAnime_InitFlex(globalCtx, &this->skelAnime, &D_06007E88, &D_06005880, this->limbDrawTable, this->limbRotTable,
                       16);
>>>>>>> e455a248
    ActorShape_Init(&this->actor.shape, 0.0f, &ActorShadow_DrawFunc_Circle, 64.0f);
    this->actor.params = ENDH_WAIT_UNDERGROUND;
    this->actor.colChkInfo.mass = 0xFE;
    this->actor.colChkInfo.health = (gSaveContext.linkAge == 0) ? 14 : 20;
    this->alpha = this->unk_258 = 255;
    this->actor.flags &= ~1;
    Collider_InitCylinder(globalCtx, &this->collider1);
    Collider_SetCylinder(globalCtx, &this->collider1, &this->actor, &sCylinderInit);
    Collider_InitJntSph(globalCtx, &this->collider2);
    Collider_SetJntSph(globalCtx, &this->collider2, &this->actor, &sJntSphInit, this->elements);
    EnDh_SetupWait(this);
}

void EnDh_Destroy(Actor* thisx, GlobalContext* globalCtx) {
    s32 pad;
    EnDh* this = THIS;

    func_800F5B58();
    Collider_DestroyCylinder(globalCtx, &this->collider1);
    Collider_DestroyJntSph(globalCtx, &this->collider2);
}

void EnDh_SpawnDebris(GlobalContext* globalCtx, EnDh* this, Vec3f* spawnPos, f32 spread, s32 arg4, f32 accelXZ,
                      f32 scale) {
    Vec3f pos;
    Vec3f vel = { 0.0f, 8.0f, 0.0f };
    Vec3f accel = { 0.0f, -1.5f, 0.0f };
    f32 spreadAngle;
    f32 scaleMod;

    spreadAngle = (Math_Rand_ZeroOne() - 0.5f) * 6.28f;
    pos.y = this->actor.groundY;
    pos.x = (func_800CA720(spreadAngle) * spread) + spawnPos->x;
    pos.z = (func_800CA774(spreadAngle) * spread) + spawnPos->z;
    accel.x = (Math_Rand_ZeroOne() - 0.5f) * accelXZ;
    accel.z = (Math_Rand_ZeroOne() - 0.5f) * accelXZ;
    vel.y += (Math_Rand_ZeroOne() - 0.5f) * 4.0f;
    scaleMod = (Math_Rand_ZeroOne() * 5.0f) + 12.0f;
    EffectSsHahen_Spawn(globalCtx, &pos, &vel, &accel, arg4, scaleMod * scale, -1, 10, NULL);
}

void EnDh_SetupWait(EnDh* this) {
    SkelAnime_ChangeAnimDefaultRepeat(&this->skelAnime, &D_06003A8C);
    this->curAction = DH_WAIT;
    this->actor.posRot.pos.x = Math_Rand_CenteredFloat(600.0f) + this->actor.initPosRot.pos.x;
    this->actor.posRot.pos.z = Math_Rand_CenteredFloat(600.0f) + this->actor.initPosRot.pos.z;
    this->actor.shape.unk_08 = -15000.0f;
    this->dirtWaveSpread = this->actor.speedXZ = 0.0f;
    this->actor.posRot.rot.y = this->actor.shape.rot.y;
    this->actor.flags |= 0x80;
    this->dirtWavePhase = this->actionState = this->actor.params = ENDH_WAIT_UNDERGROUND;
    EnDh_SetupAction(this, EnDh_Wait);
}

void EnDh_Wait(EnDh* this, GlobalContext* globalCtx) {
    if ((s32)this->skelAnime.curFrame == 5) {
        func_800F5ACC(0x38);
    }
    if (Actor_GetCollidedExplosive(globalCtx, &this->collider1.base)) {
        this->actor.params = ENDH_START_ATTACK_BOMB;
    }
    if ((this->actor.params >= ENDH_START_ATTACK_GRAB) || (this->actor.params <= ENDH_HANDS_KILLED_4)) {
        switch (this->actionState) {
            case 0:
                this->actor.flags |= 1;
                this->actor.shape.rot.y = this->actor.yawTowardsLink;
                this->actor.flags &= ~0x80;
                this->actionState++;
                this->drawDirtWave++;
                Audio_PlayActorSound2(&this->actor, NA_SE_EN_DEADHAND_HIDE);
            case 1:
                this->dirtWavePhase += 0x3A7;
                Math_SmoothScaleMaxMinF(&this->dirtWaveSpread, 300.0f, 1.0f, 5.0f, 0.0f);
                this->dirtWaveHeight = Math_Sins(this->dirtWavePhase) * 55.0f;
                this->dirtWaveAlpha = (s16)(Math_Sins(this->dirtWavePhase) * 255.0f);
                EnDh_SpawnDebris(globalCtx, this, &this->actor.posRot.pos, this->dirtWaveSpread, 4, 2.05f, 1.2f);
                if (this->actor.shape.unk_08 == 0.0f) {
                    this->drawDirtWave = false;
                    this->actionState++;
                } else if (this->dirtWavePhase > 0x12C0) {
                    this->actor.shape.unk_08 += 500.0f;
                }
                break;
            case 2:
                EnDh_SetupWalk(this);
                break;
        }
        Math_SmoothScaleMaxMinS(&this->actor.shape.rot.y, this->actor.yawTowardsLink, 1, 0x7D0, 0);
        SkelAnime_Update(&this->skelAnime);
        if (this->actor.params != ENDH_START_ATTACK_BOMB) {
            func_8008EEAC(globalCtx, &this->actor);
        }
    }
}

void EnDh_SetupWalk(EnDh* this) {
<<<<<<< HEAD
    SkelAnime_ChangeAnim(&this->skelAnime, &D_06003A8C, 1.0f, 0.0f, SkelAnime_GetLastFrame(&D_06003A8C) - 3.0f, 0,
=======
    SkelAnime_ChangeAnim(&this->skelAnime, &D_06003A8C, 1.0f, 0.0f, SkelAnime_GetFrameCount(&D_06003A8C) - 3.0f, 0,
>>>>>>> e455a248
                         -6.0f);
    this->curAction = DH_WALK;
    this->timer = 300;
    this->actor.speedXZ = 1.0f;
    EnDh_SetupAction(this, EnDh_Walk);
}

void EnDh_Walk(EnDh* this, GlobalContext* globalCtx) {
    Math_SmoothScaleMaxMinS(&this->actor.shape.rot.y, this->actor.yawTowardsLink, 1, 0xFA, 0);
    this->actor.posRot.rot.y = this->actor.shape.rot.y;
    SkelAnime_Update(&this->skelAnime);
    if (((s32)this->skelAnime.curFrame % 8) == 0) {
        Audio_PlayActorSound2(&this->actor, NA_SE_EN_DEADHAND_WALK);
    }
    if ((globalCtx->gameplayFrames & 0x5F) == 0) {
        Audio_PlayActorSound2(&this->actor, NA_SE_EN_DEADHAND_LAUGH);
    }
    if (this->actor.xzDistFromLink <= 100.0f) {
        this->actor.speedXZ = 0.0f;
        if (func_8002E084(&this->actor, 60 * 0x10000 / 360)) {
            EnDh_SetupAttack(this);
        }
    } else if (--this->timer == 0) {
        EnDh_SetupBurrow(this);
    }
}

void EnDh_SetupRetreat(EnDh* this, GlobalContext* globalCtx) {
    SkelAnime_ChangeAnimTransitionRepeat(&this->skelAnime, &D_06005880, -4.0f);
    this->curAction = DH_RETREAT;
    this->timer = 70;
    this->actor.speedXZ = 1.0f;
    EnDh_SetupAction(this, EnDh_Retreat);
}

void EnDh_Retreat(EnDh* this, GlobalContext* globalCtx) {
    this->timer--;
    if (this->timer == 0) {
        this->retreat = false;
        EnDh_SetupBurrow(this);
    } else {
        Math_SmoothScaleMaxMinS(&this->actor.shape.rot.y, (s16)(this->actor.yawTowardsLink + 0x8000), 1, 0xBB8, 0);
    }
    this->actor.posRot.rot.y = this->actor.shape.rot.y;
    SkelAnime_Update(&this->skelAnime);
}

void EnDh_SetupAttack(EnDh* this) {
    SkelAnime_ChangeAnimTransitionStop(&this->skelAnime, &D_06004658, -6.0f);
    this->timer = this->actionState = 0;
    this->curAction = DH_ATTACK;
    this->actor.speedXZ = 0.0f;
    EnDh_SetupAction(this, EnDh_Attack);
}

void EnDh_Attack(EnDh* this, GlobalContext* globalCtx) {
    s32 pad;

    if (SkelAnime_Update(&this->skelAnime)) {
        this->actionState++;
    } else if ((this->actor.xzDistFromLink > 100.0f) || !func_8002E084(&this->actor, 60 * 0x10000 / 360)) {
        SkelAnime_ChangeAnim(&this->skelAnime, &D_06004658, -1.0f, this->skelAnime.curFrame, 0.0f, 2, -4.0f);
        this->actionState = 4;
        this->collider2.base.atFlags = this->collider2.list[0].body.toucherFlags = 0;
        this->collider2.list[0].body.toucher.flags = this->collider2.list[0].body.toucher.damage = 0;
    }
    switch (this->actionState) {
        case 1:
            SkelAnime_ChangeAnimDefaultStop(&this->skelAnime, &D_06001A3C);
            this->actionState++;
            Audio_PlayActorSound2(&this->actor, NA_SE_EN_DEADHAND_BITE);
        case 0:
            Math_SmoothScaleMaxMinS(&this->actor.shape.rot.y, this->actor.yawTowardsLink, 1, 0x5DC, 0);
            break;
        case 2:
            if (this->skelAnime.curFrame >= 4.0f) {
                this->collider2.base.atFlags = this->collider2.list[0].body.toucherFlags = 0x11;
                this->collider2.list[0].body.toucher.flags = 0xFFCFFFFF;
                this->collider2.list->body.toucher.damage = 8;
            }
            if (this->collider2.base.atFlags & 4) {
                this->collider2.base.atFlags &= ~6;
                this->collider2.base.atFlags = this->collider2.list[0].body.toucherFlags = 0;
                this->collider2.list[0].body.toucher.flags = this->collider2.list[0].body.toucher.damage = 0;
                this->actionState++;
            } else if (this->collider2.base.atFlags & 2) {
                this->collider2.base.atFlags &= ~2;
                func_8002F71C(globalCtx, &this->actor, 8.0f, this->actor.shape.rot.y, 8.0f);
            }
            break;
        case 3:
            if ((this->actor.xzDistFromLink <= 100.0f) && (func_8002E084(&this->actor, 60 * 0x10000 / 360) != 0)) {
<<<<<<< HEAD
                SkelAnime_ChangeAnim(&this->skelAnime, &D_06004658, 1.0f, 20.0f, SkelAnime_GetLastFrame(&D_06004658), 2,
                                     -6.0f);
                this->actionState = 0;
            } else {
                SkelAnime_ChangeAnim(&this->skelAnime, &D_06004658, -1.0f, SkelAnime_GetLastFrame(&D_06004658), 0.0f, 2,
                                     -4.0f);
=======
                SkelAnime_ChangeAnim(&this->skelAnime, &D_06004658, 1.0f, 20.0f, SkelAnime_GetFrameCount(&D_06004658),
                                     2, -6.0f);
                this->actionState = 0;
            } else {
                SkelAnime_ChangeAnim(&this->skelAnime, &D_06004658, -1.0f, SkelAnime_GetFrameCount(&D_06004658), 0.0f,
                                     2, -4.0f);
>>>>>>> e455a248
                this->actionState++;
                this->collider2.base.atFlags = this->collider2.list[0].body.toucherFlags = 0;
                this->collider2.list[0].body.toucher.flags = this->collider2.list[0].body.toucher.damage = 0;
            }
            break;
        case 5:
            EnDh_SetupWalk(this);
            break;
        case 4:
            break;
    }
    this->actor.posRot.rot.y = this->actor.shape.rot.y;
}

void EnDh_SetupBurrow(EnDh* this) {
    SkelAnime_ChangeAnimTransitionStop(&this->skelAnime, &D_06002148, -6.0f);
    this->curAction = DH_BURROW;
    this->dirtWaveSpread = this->actor.speedXZ = 0.0f;
    this->actor.posRot.rot.y = this->actor.shape.rot.y;
    this->dirtWavePhase = 0;
    this->actionState = 0;
    this->actor.flags &= ~1;
    Audio_PlayActorSound2(&this->actor, NA_SE_EN_DEADHAND_HIDE);
    EnDh_SetupAction(this, EnDh_Burrow);
}

void EnDh_Burrow(EnDh* this, GlobalContext* globalCtx) {
    switch (this->actionState) {
        case 0:
            this->actionState++;
            this->drawDirtWave++;
            this->collider1.base.atFlags = this->collider1.body.toucherFlags = 0x11;
            this->collider1.body.toucher.flags = 0xFFCFFFFF;
            this->collider1.body.toucher.damage = 4;
        case 1:
            this->dirtWavePhase += 0x47E;
            Math_SmoothScaleMaxMinF(&this->dirtWaveSpread, 300.0f, 1.0f, 8.0f, 0.0f);
            this->dirtWaveHeight = Math_Sins(this->dirtWavePhase) * 55.0f;
            this->dirtWaveAlpha = (s16)(Math_Sins(this->dirtWavePhase) * 255.0f);
            EnDh_SpawnDebris(globalCtx, this, &this->actor.posRot.pos, this->dirtWaveSpread, 4, 2.05f, 1.2f);
            this->collider1.dim.radius = this->dirtWaveSpread * 0.6f;
            if (SkelAnime_Update(&this->skelAnime)) {
                this->actionState++;
            }
            break;
        case 2:
            this->drawDirtWave = false;
            this->collider1.dim.radius = 35;
            this->collider1.base.atFlags = this->collider1.body.toucherFlags = 0;
            this->collider1.body.toucher.flags = this->collider1.body.toucher.damage = 0;
            EnDh_SetupWait(this);
            break;
    }
}

void EnDh_SetupDamage(EnDh* this) {
    SkelAnime_ChangeAnimTransitionStop(&this->skelAnime, &D_06003D6C, -6.0f);
    if (this->actor.bgCheckFlags & 1) {
        this->actor.speedXZ = -1.0f;
    }
    Audio_PlayActorSound2(&this->actor, NA_SE_EN_DEADHAND_DAMAGE);
    this->curAction = DH_DAMAGE;
    EnDh_SetupAction(this, EnDh_Damage);
}

void EnDh_Damage(EnDh* this, GlobalContext* globalCtx) {
    if (this->actor.speedXZ < 0.0f) {
        this->actor.speedXZ += 0.15f;
    }
    this->actor.posRot.rot.y = this->actor.yawTowardsLink;
    if (SkelAnime_Update(&this->skelAnime)) {
        this->actor.posRot.rot.y = this->actor.shape.rot.y;
        if (this->retreat) {
            EnDh_SetupRetreat(this, globalCtx);
        } else if ((this->actor.xzDistFromLink <= 105.0f) && func_8002E084(&this->actor, 60 * 0x10000 / 360)) {
<<<<<<< HEAD
            f32 frames = SkelAnime_GetLastFrame(&D_06004658);
=======
            f32 frames = SkelAnime_GetFrameCount(&D_06004658);
>>>>>>> e455a248

            EnDh_SetupAttack(this);
            SkelAnime_ChangeAnim(&this->skelAnime, &D_06004658, 1.0f, 20.0f, frames, 2, -6.0f);
        } else {
            EnDh_SetupWalk(this);
        }
        this->unk_258 = 255;
    }
}

void EnDh_SetupDeath(EnDh* this) {
    SkelAnime_ChangeAnimTransitionStop(&this->skelAnime, &D_060032BC, -1.0f);
    this->curAction = DH_DEATH;
    this->timer = 300;
    this->actor.flags &= ~1;
    this->actor.speedXZ = 0.0f;
    func_800F5B58();
    this->actor.params = ENDH_DEATH;
    Audio_PlayActorSound2(&this->actor, NA_SE_EN_DEADHAND_DEAD);
    EnDh_SetupAction(this, EnDh_Death);
}

void EnDh_Death(EnDh* this, GlobalContext* globalCtx) {
    if (SkelAnime_Update(&this->skelAnime) || (this->timer != 300)) {
        if (this->timer == 300) {
            SkelAnime_ChangeAnimDefaultRepeat(&this->skelAnime, &D_0600375C);
        }
        this->timer--;
        if (this->timer < 150) {
            if (this->alpha != 0) {
                this->actor.scale.y -= 0.000075f;
                this->actor.shape.unk_14 = this->alpha -= 5;
            } else {
                Actor_Kill(&this->actor);
                return;
            }
        }
    } else {
        if (((s32)this->skelAnime.curFrame == 53) || ((s32)this->skelAnime.curFrame == 56) ||
            ((s32)this->skelAnime.curFrame == 61)) {
            Audio_PlayActorSound2(&this->actor, NA_SE_EN_RIZA_DOWN);
        }
        if ((s32)this->skelAnime.curFrame == 61) {
            Actor_ChangeType(globalCtx, &globalCtx->actorCtx, &this->actor, ACTORTYPE_PROP);
        }
    }
}

void EnDh_CollisionCheck(EnDh* this, GlobalContext* globalCtx) {
    s32 pad;
    Player* player = PLAYER;
    s32 lastHealth;

    if ((this->collider2.base.acFlags & 2) && !this->retreat) {
        this->collider2.base.acFlags &= ~2;
        if ((this->actor.colChkInfo.damageEffect != 0) && (this->actor.colChkInfo.damageEffect != 6)) {
            this->collider2.base.atFlags = this->collider2.list[0].body.toucherFlags = 0;
            this->collider2.list[0].body.toucher.flags = this->collider2.list[0].body.toucher.damage = 0;
            if (player->unk_844 != 0) {
                this->unk_258 = player->unk_845;
            }
            func_8003426C(&this->actor, 0x4000, 0xFF, 0, 8);
            lastHealth = this->actor.colChkInfo.health;
            if (Actor_ApplyDamage(&this->actor) == 0) {
                EnDh_SetupDeath(this);
                Item_DropCollectibleRandom(globalCtx, &this->actor, &this->actor.posRot.pos, 0x90);
            } else {
                if (((lastHealth >= 15) && (this->actor.colChkInfo.health < 15)) ||
                    ((lastHealth >= 9) && (this->actor.colChkInfo.health < 9)) ||
                    ((lastHealth >= 3) && (this->actor.colChkInfo.health < 3))) {

                    this->retreat++;
                }
                EnDh_SetupDamage(this);
            }
        }
    }
}

void EnDh_Update(Actor* thisx, GlobalContext* globalCtx) {
    s32 pad;
    EnDh* this = THIS;
    Player* player = PLAYER;
    s32 pad40;

    EnDh_CollisionCheck(this, globalCtx);
    this->actionFunc(this, globalCtx);
    Actor_MoveForward(&this->actor);
    func_8002E4B4(globalCtx, &this->actor, 20.0f, 45.0f, 45.0f, 0x1D);
    this->actor.posRot2.pos = this->headPos;
    Collider_CylinderUpdate(&this->actor, &this->collider1);
    if (this->actor.colChkInfo.health > 0) {
        if (this->curAction == DH_WAIT) {
            CollisionCheck_SetAC(globalCtx, &globalCtx->colChkCtx, &this->collider1.base);
        } else {
            CollisionCheck_SetOC(globalCtx, &globalCtx->colChkCtx, &this->collider1.base);
        }
        if (((this->curAction != DH_DAMAGE) && (this->actor.shape.unk_08 == 0.0f)) ||
            ((player->unk_844 != 0) && (player->unk_845 != this->unk_258))) {

            CollisionCheck_SetAC(globalCtx, &globalCtx->colChkCtx, &this->collider2.base);
            CollisionCheck_SetAT(globalCtx, &globalCtx->colChkCtx, &this->collider2.base);
            CollisionCheck_SetAT(globalCtx, &globalCtx->colChkCtx, &this->collider1.base);
        }
    } else {
        CollisionCheck_SetOC(globalCtx, &globalCtx->colChkCtx, &this->collider1.base);
        CollisionCheck_SetOC(globalCtx, &globalCtx->colChkCtx, &this->collider2.base);
    }
}

void EnDh_PostLimbDraw(GlobalContext* globalCtx, s32 limbIndex, Gfx** dList, Vec3s* rot, void* thisx, Gfx** gfx) {
    Vec3f headOffset = { 2000.0f, 1000.0f, 0.0f };
    EnDh* this = THIS;

    if (limbIndex == 13) {
        Matrix_MultVec3f(&headOffset, &this->headPos);
        Matrix_Push();
        Matrix_Translate(headOffset.x, headOffset.y, headOffset.z, MTXMODE_APPLY);
        func_800628A4(1, &this->collider2);
        Matrix_Pull();
    }
}

void EnDh_Draw(Actor* thisx, GlobalContext* globalCtx) {
    s32 pad;
    EnDh* this = THIS;

    OPEN_DISPS(globalCtx->state.gfxCtx, "../z_en_dh.c", 1099);
    if (this->alpha == 255) {
        func_80093D18(globalCtx->state.gfxCtx);
        gDPSetEnvColor(POLY_OPA_DISP++, 0, 0, 0, this->alpha);
        gSPSegment(POLY_OPA_DISP++, 0x08, &D_80116280[2]);
        POLY_OPA_DISP =
<<<<<<< HEAD
            SkelAnime_DrawFlex(globalCtx, this->skelAnime.skeleton, this->skelAnime.jointTbl,
=======
            SkelAnime_DrawFlex(globalCtx, this->skelAnime.skeleton, this->skelAnime.limbDrawTbl,
>>>>>>> e455a248
                               this->skelAnime.dListCount, NULL, EnDh_PostLimbDraw, &this->actor, POLY_OPA_DISP);
    } else {
        func_80093D84(globalCtx->state.gfxCtx);
        gDPSetEnvColor(POLY_XLU_DISP++, 0, 0, 0, this->alpha);
        gSPSegment(POLY_XLU_DISP++, 0x08, &D_80116280[0]);
<<<<<<< HEAD
        POLY_XLU_DISP = SkelAnime_DrawFlex(globalCtx, this->skelAnime.skeleton, this->skelAnime.jointTbl,
=======
        POLY_XLU_DISP = SkelAnime_DrawFlex(globalCtx, this->skelAnime.skeleton, this->skelAnime.limbDrawTbl,
>>>>>>> e455a248
                                           this->skelAnime.dListCount, NULL, NULL, &this->actor, POLY_XLU_DISP);
    }
    if (this->drawDirtWave) {
        func_80093D84(globalCtx->state.gfxCtx);
        gDPSetEnvColor(POLY_XLU_DISP++, 85, 55, 0, 130);
        gSPSegment(POLY_XLU_DISP++, 0x08,
                   Gfx_TwoTexScroll(globalCtx->state.gfxCtx, 0, (globalCtx->state.frames * -3) % 0x80, 0, 0x20, 0x40, 1,
                                    (globalCtx->state.frames * -10) % 0x80, (globalCtx->state.frames * -20) % 0x100,
                                    0x20, 0x40));
        gDPSetPrimColor(POLY_XLU_DISP++, 0x80, 0x80, 0, 0, 0, this->dirtWaveAlpha);

        Matrix_Translate(0.0f, -this->actor.shape.unk_08, 0.0f, MTXMODE_APPLY);
        Matrix_Scale(this->dirtWaveSpread * 0.01f, this->dirtWaveHeight * 0.01f, this->dirtWaveSpread * 0.01f,
                     MTXMODE_APPLY);
        gSPMatrix(POLY_XLU_DISP++, Matrix_NewMtx(globalCtx->state.gfxCtx, "../z_en_dh.c", 1160),
                  G_MTX_NOPUSH | G_MTX_LOAD | G_MTX_MODELVIEW);
        gSPDisplayList(POLY_XLU_DISP++, D_06007FC0);
    }
    CLOSE_DISPS(globalCtx->state.gfxCtx, "../z_en_dh.c", 1166);
}<|MERGE_RESOLUTION|>--- conflicted
+++ resolved
@@ -4,9 +4,6 @@
 
 #define THIS ((EnDh*)thisx)
 
-<<<<<<< HEAD
-typedef enum { DH_WAIT, DH_RETREAT, DH_BURROW, DH_WALK, DH_ATTACK, DH_DEATH, DH_DAMAGE } EnDhAction;
-=======
 typedef enum {
     /* 0 */ DH_WAIT,
     /* 1 */ DH_RETREAT,
@@ -16,7 +13,6 @@
     /* 5 */ DH_DEATH,
     /* 6 */ DH_DAMAGE
 } EnDhAction;
->>>>>>> e455a248
 
 void EnDh_Init(Actor* this, GlobalContext* globalCtx);
 void EnDh_Destroy(Actor* thisx, GlobalContext* globalCtx);
@@ -99,12 +95,7 @@
 
     Actor_ProcessInitChain(&this->actor, sInitChain);
     this->actor.colChkInfo.damageTable = &D_809EC620;
-<<<<<<< HEAD
     SkelAnime_InitFlex(globalCtx, &this->skelAnime, &D_06007E88, &D_06005880, this->jointTbl, this->limbRotTable, 16);
-=======
-    SkelAnime_InitFlex(globalCtx, &this->skelAnime, &D_06007E88, &D_06005880, this->limbDrawTable, this->limbRotTable,
-                       16);
->>>>>>> e455a248
     ActorShape_Init(&this->actor.shape, 0.0f, &ActorShadow_DrawFunc_Circle, 64.0f);
     this->actor.params = ENDH_WAIT_UNDERGROUND;
     this->actor.colChkInfo.mass = 0xFE;
@@ -201,11 +192,7 @@
 }
 
 void EnDh_SetupWalk(EnDh* this) {
-<<<<<<< HEAD
     SkelAnime_ChangeAnim(&this->skelAnime, &D_06003A8C, 1.0f, 0.0f, SkelAnime_GetLastFrame(&D_06003A8C) - 3.0f, 0,
-=======
-    SkelAnime_ChangeAnim(&this->skelAnime, &D_06003A8C, 1.0f, 0.0f, SkelAnime_GetFrameCount(&D_06003A8C) - 3.0f, 0,
->>>>>>> e455a248
                          -6.0f);
     this->curAction = DH_WALK;
     this->timer = 300;
@@ -298,21 +285,12 @@
             break;
         case 3:
             if ((this->actor.xzDistFromLink <= 100.0f) && (func_8002E084(&this->actor, 60 * 0x10000 / 360) != 0)) {
-<<<<<<< HEAD
                 SkelAnime_ChangeAnim(&this->skelAnime, &D_06004658, 1.0f, 20.0f, SkelAnime_GetLastFrame(&D_06004658), 2,
                                      -6.0f);
                 this->actionState = 0;
             } else {
                 SkelAnime_ChangeAnim(&this->skelAnime, &D_06004658, -1.0f, SkelAnime_GetLastFrame(&D_06004658), 0.0f, 2,
                                      -4.0f);
-=======
-                SkelAnime_ChangeAnim(&this->skelAnime, &D_06004658, 1.0f, 20.0f, SkelAnime_GetFrameCount(&D_06004658),
-                                     2, -6.0f);
-                this->actionState = 0;
-            } else {
-                SkelAnime_ChangeAnim(&this->skelAnime, &D_06004658, -1.0f, SkelAnime_GetFrameCount(&D_06004658), 0.0f,
-                                     2, -4.0f);
->>>>>>> e455a248
                 this->actionState++;
                 this->collider2.base.atFlags = this->collider2.list[0].body.toucherFlags = 0;
                 this->collider2.list[0].body.toucher.flags = this->collider2.list[0].body.toucher.damage = 0;
@@ -388,11 +366,7 @@
         if (this->retreat) {
             EnDh_SetupRetreat(this, globalCtx);
         } else if ((this->actor.xzDistFromLink <= 105.0f) && func_8002E084(&this->actor, 60 * 0x10000 / 360)) {
-<<<<<<< HEAD
             f32 frames = SkelAnime_GetLastFrame(&D_06004658);
-=======
-            f32 frames = SkelAnime_GetFrameCount(&D_06004658);
->>>>>>> e455a248
 
             EnDh_SetupAttack(this);
             SkelAnime_ChangeAnim(&this->skelAnime, &D_06004658, 1.0f, 20.0f, frames, 2, -6.0f);
@@ -526,21 +500,13 @@
         gDPSetEnvColor(POLY_OPA_DISP++, 0, 0, 0, this->alpha);
         gSPSegment(POLY_OPA_DISP++, 0x08, &D_80116280[2]);
         POLY_OPA_DISP =
-<<<<<<< HEAD
             SkelAnime_DrawFlex(globalCtx, this->skelAnime.skeleton, this->skelAnime.jointTbl,
-=======
-            SkelAnime_DrawFlex(globalCtx, this->skelAnime.skeleton, this->skelAnime.limbDrawTbl,
->>>>>>> e455a248
                                this->skelAnime.dListCount, NULL, EnDh_PostLimbDraw, &this->actor, POLY_OPA_DISP);
     } else {
         func_80093D84(globalCtx->state.gfxCtx);
         gDPSetEnvColor(POLY_XLU_DISP++, 0, 0, 0, this->alpha);
         gSPSegment(POLY_XLU_DISP++, 0x08, &D_80116280[0]);
-<<<<<<< HEAD
         POLY_XLU_DISP = SkelAnime_DrawFlex(globalCtx, this->skelAnime.skeleton, this->skelAnime.jointTbl,
-=======
-        POLY_XLU_DISP = SkelAnime_DrawFlex(globalCtx, this->skelAnime.skeleton, this->skelAnime.limbDrawTbl,
->>>>>>> e455a248
                                            this->skelAnime.dListCount, NULL, NULL, &this->actor, POLY_XLU_DISP);
     }
     if (this->drawDirtWave) {
