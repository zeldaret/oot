--- conflicted
+++ resolved
@@ -668,15 +668,9 @@
     msgCtx = &globalCtx->msgCtx;
     dialogState = Message_GetState(msgCtx);
 
-<<<<<<< HEAD
     if (dialogState == TEXT_STATE_3) {
         if (this->unk_2C3 != TEXT_STATE_3) {
-            // I'm Komatsu! (cinema scene dev)
-=======
-    if (dialogState == 3) {
-        if (this->unk_2C3 != 3) {
             // "I'm Komatsu!" (cinema scene dev)
->>>>>>> 5c95f70d
             osSyncPrintf("おれが小松だ！ \n");
             this->unk_2C2++;
             if (this->unk_2C2 % 6 == 3) {
