--- conflicted
+++ resolved
@@ -208,19 +208,11 @@
     s16 newRotY;
     Actor* thisx = &this->actor;
 
-<<<<<<< HEAD
-    if (csCmdActorAction != NULL) {
-        thisx->posRot.pos.x = csCmdActorAction->startPos.x;
-        thisx->posRot.pos.y = csCmdActorAction->startPos.y;
-        thisx->posRot.pos.z = csCmdActorAction->startPos.z;
-        newRotY = csCmdActorAction->pitch;
-=======
     if (csCmdNPCAction != NULL) {
         thisx->posRot.pos.x = csCmdNPCAction->startPos.x;
         thisx->posRot.pos.y = csCmdNPCAction->startPos.y;
         thisx->posRot.pos.z = csCmdNPCAction->startPos.z;
         newRotY = csCmdNPCAction->rot.y;
->>>>>>> 229e0c86
         thisx->shape.rot.y = newRotY;
         thisx->posRot.rot.y = newRotY;
     }
