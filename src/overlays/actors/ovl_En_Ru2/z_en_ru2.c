--- conflicted
+++ resolved
@@ -825,12 +825,8 @@
 void EnRu2_Draw(Actor* thisx, GlobalContext* globalCtx) {
     EnRu2* this = THIS;
 
-<<<<<<< HEAD
-    if ((this->drawConfig < 0) || (this->drawConfig >= ARRAY_COUNT(sDrawFuncs)) || (sDrawFuncs[this->drawConfig] == 0)) {
-=======
     if ((this->drawConfig < 0) || (this->drawConfig >= ARRAY_COUNT(sDrawFuncs)) ||
         (sDrawFuncs[this->drawConfig] == 0)) {
->>>>>>> cf06b27b
         // Draw Mode is improper!
         osSyncPrintf(VT_FGCOL(RED) "描画モードがおかしい!!!!!!!!!!!!!!!!!!!!!!!!!\n" VT_RST);
         return;
