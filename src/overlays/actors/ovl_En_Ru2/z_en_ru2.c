--- conflicted
+++ resolved
@@ -317,6 +317,7 @@
     Actor_SpawnAsChild(&play->actorCtx, &this->actor, play, ACTOR_DOOR_WARP1, posX, posY, posZ, 0, 0, 0, WARP_SAGES);
 }
 
+
 /**
  * Spawns the Water Medallion.
  */
@@ -576,18 +577,12 @@
     }
 }
 
-<<<<<<< HEAD
 /**
  * Action 7
  */
 void EnRu2_CrossingArmsInvisible(EnRu2* this, PlayState* play) {
     EnRu2_CheckFadeIn(this, play);
-#if OOT_DEBUG
-=======
-void func_80AF3144(EnRu2* this, PlayState* play) {
-    func_80AF2F04(this, play);
 #if DEBUG_FEATURES
->>>>>>> bdc77405
     func_80AF26D0(this, play);
 #endif
 }
@@ -598,15 +593,9 @@
 void EnRu2_CrossingArmsFade(EnRu2* this, PlayState* play) {
     EnRu2_UpdateBgCheckInfo(this, play);
     EnRu2_UpdateSkelAnime(this);
-<<<<<<< HEAD
     EnRu2_UpdateEyes(this);
     EnRu2_Fade(this, play);
-#if OOT_DEBUG
-=======
-    func_80AF2608(this);
-    func_80AF2F58(this, play);
 #if DEBUG_FEATURES
->>>>>>> bdc77405
     func_80AF26D0(this, play);
 #endif
 }
@@ -617,15 +606,9 @@
 void EnRu2_AwaitSpawnLightBall(EnRu2* this, PlayState* play) {
     EnRu2_UpdateBgCheckInfo(this, play);
     EnRu2_UpdateSkelAnime(this);
-<<<<<<< HEAD
     EnRu2_UpdateEyes(this);
     EnRu2_CheckFadeOut(this, play);
-#if OOT_DEBUG
-=======
-    func_80AF2608(this);
-    func_80AF30AC(this, play);
 #if DEBUG_FEATURES
->>>>>>> bdc77405
     func_80AF26D0(this, play);
 #endif
 }
