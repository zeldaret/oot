--- conflicted
+++ resolved
@@ -609,12 +609,8 @@
     }
 }
 
-void func_80AF37AC() {
-<<<<<<< HEAD
-    Audio_PlayFanfare(0x51);
-=======
-    func_800F5C64(NA_BGM_APPEAR);
->>>>>>> 03636166
+void func_80AF37AC(void) {
+    Audio_PlayFanfare(NA_BGM_APPEAR);
 }
 
 void func_80AF37CC(EnRu2* this) {
