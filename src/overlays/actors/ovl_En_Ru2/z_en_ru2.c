--- conflicted
+++ resolved
@@ -8,7 +8,6 @@
 void EnRu2_Update(EnRu2* this, GlobalContext* globalCtx);
 void EnRu2_Draw(EnRu2* this, GlobalContext* globalCtx);
 
-<<<<<<< HEAD
 void func_80AF2CB4(EnRu2* this, GlobalContext* globalCtx);
 void func_80AF2CD4(EnRu2* this, GlobalContext* globalCtx);
 void func_80AF2CF4(EnRu2* this, GlobalContext* globalCtx);
@@ -183,10 +182,6 @@
 
 const ActorInit En_Ru2_InitVars =
 {
-=======
-/*
-const ActorInit En_Ru2_InitVars = {
->>>>>>> 4eb7f023
     ACTOR_EN_RU2,
     ACTORTYPE_NPC,
     ROOM,
