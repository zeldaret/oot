/*
 * File: z_boss_mo.c
 * Overlay: ovl_Boss_Mo
 * Description: Morpha
 */

#include "z_boss_mo.h"
#include "objects/object_mo/object_mo.h"
#include "overlays/actors/ovl_Door_Warp1/z_door_warp1.h"
#include "objects/gameplay_keep/gameplay_keep.h"
#include "vt.h"

#define FLAGS 0x00000035

#define THIS ((BossMo*)thisx)

#define MO_WATER_LEVEL(globalCtx) globalCtx->colCtx.colHeader->waterBoxes[0].ySurface

#define HAS_LINK(tent) \
    ((tent != NULL) && \
     ((tent->work[MO_TENT_ACTION_STATE] == MO_TENT_GRAB) || (tent->work[MO_TENT_ACTION_STATE] == MO_TENT_SHAKE)))

typedef struct {
    /* 0x00 */ Vec3f pos;
    /* 0x0C */ Vec3f vel;
    /* 0x18 */ Vec3f accel;
    /* 0x24 */ u8 type;
    /* 0x25 */ u8 timer;
    /* 0x26 */ u8 stopTimer;
    /* 0x28 */ s16 unk_28; // unused?
    /* 0x2A */ s16 alpha;
    /* 0x2C */ s16 rippleMode;
    /* 0x2E */ s16 maxAlpha;
    /* 0x30 */ f32 scale;
    /* 0x30 */ f32 fwork[2];
    /* 0x3C */ Vec3f* targetPos;
} BossMoEffect; // size = 0x40

#define MO_FX_MAX_SIZE 0
#define MO_FX_SHIMMER 0
#define MO_FX_SUCTION 0

#define MO_FX_SPREAD_RATE 1
#define MO_FX_STRETCH 1
#define MO_FX_MAX_SCALE 1

void BossMo_Init(Actor* thisx, GlobalContext* globalCtx);
void BossMo_Destroy(Actor* thisx, GlobalContext* globalCtx);
void BossMo_UpdateCore(Actor* thisx, GlobalContext* globalCtx);
void BossMo_UpdateTent(Actor* thisx, GlobalContext* globalCtx);
void BossMo_DrawCore(Actor* thisx, GlobalContext* globalCtx);
void BossMo_DrawTent(Actor* thisx, GlobalContext* globalCtx);

void BossMo_UpdateEffects(BossMo* this, GlobalContext* globalCtx);
void BossMo_DrawEffects(BossMoEffect* effect, GlobalContext* globalCtx);

void BossMo_SetupTentacle(BossMo* this, GlobalContext* globalCtx);
void BossMo_Tentacle(BossMo* this, GlobalContext* globalCtx);

void BossMo_Unknown(void);

typedef enum {
    /* 0 */ MO_FX_NONE,
    /* 1 */ MO_FX_SMALL_RIPPLE,
    /* 2 */ MO_FX_BIG_RIPPLE,
    /* 3 */ MO_FX_DROPLET,
    /* 4 */ MO_FX_SPLASH,
    /* 5 */ MO_FX_SPLASH_TRAIL,
    /* 6 */ MO_FX_WET_SPOT,
    /* 7 */ MO_FX_BUBBLE
} BossMoEffectType;

typedef enum {
    /*   0 */ MO_TENT_READY,
    /*   1 */ MO_TENT_SWING,
    /*   2 */ MO_TENT_ATTACK,
    /*   3 */ MO_TENT_CURL,
    /*   4 */ MO_TENT_GRAB,
    /*   5 */ MO_TENT_SHAKE,
    /*  10 */ MO_TENT_WAIT = 10,
    /*  11 */ MO_TENT_SPAWN,
    /* 100 */ MO_TENT_CUT = 100,
    /* 101 */ MO_TENT_RETREAT,
    /* 102 */ MO_TENT_DESPAWN,
    /* 200 */ MO_TENT_DEATH_START = 200,
    /* 201 */ MO_TENT_DEATH_1,
    /* 202 */ MO_TENT_DEATH_2,
    /* 203 */ MO_TENT_DEATH_3,
    /* 205 */ MO_TENT_DEATH_5 = 205,
    /* 206 */ MO_TENT_DEATH_6
} BossMoTentState;

typedef enum {
    /* -11 */ MO_CORE_UNUSED = -11,
    /*   0 */ MO_CORE_MOVE = 0,
    /*   1 */ MO_CORE_MAKE_TENT,
    /*   2 */ MO_CORE_UNDERWATER,
    /*   5 */ MO_CORE_STUNNED = 5,
    /*  10 */ MO_CORE_ATTACK = 10,
    /*  11 */ MO_CORE_RETREAT,
    /*  20 */ MO_CORE_INTRO_WAIT = 20,
    /*  21 */ MO_CORE_INTRO_REVEAL
} BossMoCoreState;

typedef enum {
    /*   0 */ MO_BATTLE,
    /*   1 */ MO_INTRO_WAIT,
    /*   2 */ MO_INTRO_START,
    /*   3 */ MO_INTRO_SWIM,
    /*   4 */ MO_INTRO_REVEAL,
    /*   5 */ MO_INTRO_FINISH,
    /* 100 */ MO_DEATH_START = 100,
    /* 101 */ MO_DEATH_DRAIN_WATER_1,
    /* 102 */ MO_DEATH_DRAIN_WATER_2,
    /* 103 */ MO_DEATH_CEILING,
    /* 104 */ MO_DEATH_DROPLET,
    /* 105 */ MO_DEATH_FINISH,
    /* 150 */ MO_DEATH_MO_CORE_BURST = 150
} BossMoCsState;

const ActorInit Boss_Mo_InitVars = {
    ACTOR_BOSS_MO,
    ACTORCAT_BOSS,
    FLAGS,
    OBJECT_MO,
    sizeof(BossMo),
    (ActorFunc)BossMo_Init,
    (ActorFunc)BossMo_Destroy,
    (ActorFunc)BossMo_UpdateTent,
    (ActorFunc)BossMo_DrawTent,
};

static BossMo* sMorphaCore = NULL;
static BossMo* sMorphaTent1 = NULL;
static BossMo* sMorphaTent2 = NULL;

static f32 sFlatWidth[41] = {
    15.0f, 12.0f, 9.0f, 6.5f, 4.8f, 4.0f, 3.4f, 3.1f, 3.0f, 3.1f, 3.2f, 3.4f, 3.6f, 3.8f,
    4.0f,  4.6f,  5.1f, 5.5f, 6.1f, 6.6f, 7.3f, 7.7f, 8.4f, 8.5f, 8.7f, 8.8f, 8.8f, 8.7f,
    8.6f,  8.3f,  8.2f, 8.1f, 7.2f, 6.7f, 5.9f, 4.9f, 2.7f, 0.0f, 0.0f, 0.0f, 0.0f,
};

#include "z_boss_mo_colchk.c"

static BossMoEffect sEffects[300];
static s32 sSeed1;
static s32 sSeed2;
static s32 sSeed3;

void BossMo_InitRand(s32 seedInit0, s32 seedInit1, s32 seedInit2) {
    sSeed1 = seedInit0;
    sSeed2 = seedInit1;
    sSeed3 = seedInit2;
}

f32 BossMo_RandZeroOne(void) {
    // Wichmann-Hill algorithm
    f32 randFloat;

    sSeed1 = (sSeed1 * 171) % 30269;
    sSeed2 = (sSeed2 * 172) % 30307;
    sSeed3 = (sSeed3 * 170) % 30323;

    randFloat = (sSeed1 / 30269.0f) + (sSeed2 / 30307.0f) + (sSeed3 / 30323.0f);
    while (randFloat >= 1.0f) {
        randFloat -= 1.0f;
    }
    return fabsf(randFloat);
}

s32 BossMo_NearLand(Vec3f* pos, f32 margin) {
    if (450.0f - margin <= fabsf(pos->x)) {
        return true;
    }
    if (450.0f - margin <= fabsf(pos->z)) {
        return true;
    }
    if ((fabsf(pos->x - 180.0f) < 90.0f + margin) || (fabsf(pos->x - -180.0f) < 90.0f + margin)) {
        if (fabsf(pos->z - 180.0f) < 90.0f + margin) {
            return true;
        }
        if (fabsf(pos->z - -180.0f) < 90.0f + margin) {
            return true;
        }
    }
    return false;
}

void BossMo_SpawnRipple(BossMoEffect* effect, Vec3f* pos, f32 scale, f32 maxScale, s16 maxAlpha, s16 partLimit,
                        u8 type) {
    static Vec3f zeroVec = { 0.0f, 0.0f, 0.0f };
    s16 i;

    for (i = 0; i < partLimit; i++, effect++) {
        if (effect->type == MO_FX_NONE) {
            effect->stopTimer = 0;
            effect->type = type;
            effect->pos = *pos;
            effect->vel = zeroVec;
            effect->accel = zeroVec;
            effect->scale = scale * 0.0025f;
            effect->fwork[MO_FX_MAX_SIZE] = maxScale * 0.0025f;
            if (scale > 300.0f) {
                effect->alpha = 0;
                effect->maxAlpha = maxAlpha;
                effect->rippleMode = 0;
                effect->fwork[MO_FX_SPREAD_RATE] = (effect->fwork[MO_FX_MAX_SIZE] - effect->scale) * 0.05f;
            } else {
                effect->alpha = maxAlpha;
                effect->rippleMode = 1;
                effect->fwork[MO_FX_SPREAD_RATE] = (effect->fwork[MO_FX_MAX_SIZE] - effect->scale) * 0.1f;
            }
            break;
        }
    }
}

void BossMo_SpawnDroplet(s16 type, BossMoEffect* effect, Vec3f* pos, Vec3f* vel, f32 scale) {
    s16 i;
    Vec3f gravity = { 0.0f, -1.0f, 0.0f };

    for (i = 0; i < 290; i++, effect++) {
        if (effect->type == MO_FX_NONE) {
            effect->type = type;
            effect->pos = *pos;
            effect->vel = *vel;
            effect->accel = gravity;
            if (type == MO_FX_SPLASH_TRAIL) {
                effect->accel.y = 0.0f;
            }
            effect->scale = scale;
            effect->fwork[MO_FX_SPREAD_RATE] = 1.0f;
            effect->stopTimer = 0;
            break;
        }
    }
}

void BossMo_SpawnStillDroplet(BossMoEffect* effect, Vec3f* pos, f32 scale) {
    s16 i;
    Vec3f zeroVec = { 0.0f, 0.0f, 0.0f };

    for (i = 0; i < 290; i++, effect++) {
        if (effect->type == MO_FX_NONE) {
            effect->type = MO_FX_DROPLET;
            effect->stopTimer = 2;
            effect->pos = *pos;
            effect->vel = zeroVec;
            effect->accel = zeroVec;
            effect->scale = scale;
            effect->fwork[MO_FX_SPREAD_RATE] = 1.0f;
            break;
        }
    }
}

void BossMo_SpawnBubble(BossMoEffect* effect, Vec3f* pos, Vec3f* vel, Vec3f* accel, f32 scale, Vec3f* targetPos) {
    s16 i;

    for (i = 0; i < 280; i++, effect++) {
        if (effect->type == MO_FX_NONE) {
            effect->type = MO_FX_BUBBLE;
            effect->stopTimer = 0;
            effect->pos = *pos;
            effect->vel = *vel;
            effect->accel = *accel;
            effect->scale = scale;
            effect->fwork[MO_FX_SUCTION] = 0.0f;
            effect->targetPos = targetPos;
            if (targetPos == NULL) {
                effect->alpha = 255;
            } else {
                effect->alpha = 0;
            }
            effect->timer = 0;
            break;
        }
    }
}

static s16 sCurlRot[41] = {
    0, 0, 0, 0,  0,  0,  0,  0,  0,  0,  0,  0,  0,  2,  4, 8, 8, 8, 9, 9, 9,
    9, 9, 9, 12, 15, 15, 15, 15, 15, 15, 15, 20, 20, 20, 0, 0, 0, 0, 0, 0,
};
static s16 sGrabRot[41] = {
    0, 0, 0,  0,  0,  0,  0,  0,  0,  0,  0,  0,  0,  0,  0,  0, 0, 0, -5, -5, -5,
    0, 5, 10, 20, 20, 20, 20, 20, 20, 20, 20, 20, 20, 20, 20, 0, 0, 0, 0,  0,
};
static s16 sAttackRot[41] = {
    0, 5, 6, 7, 8, 8, 7, 6, 6, 2, 2, 2, 1, 1, 1, 1, 1, 1, 1, 1, 1,
    0, 0, 0, 0, 0, 0, 0, 0, 0, 0, 0, 0, 0, 0, 0, 0, 0, 0, 0, 0,
};

static InitChainEntry sInitChain[] = {
    ICHAIN_U8(targetMode, 5, ICHAIN_CONTINUE),
    ICHAIN_S8(naviEnemyId, 0x25, ICHAIN_CONTINUE),
    ICHAIN_F32_DIV1000(gravity, 0, ICHAIN_CONTINUE),
    ICHAIN_F32(targetArrowOffset, 0, ICHAIN_STOP),
};

static Vec3f sAudioZeroVec = { 0.0f, 0.0f, 0.0f };

static u8 sTentSpawnIndex[21] = { 0, 1, 2, 3, 4, 15, 19, 5, 14, 16, 17, 18, 6, 13, 20, 7, 12, 11, 10, 9, 8 };

static Vec2f sTentSpawnPos[21] = {
    { -360.0f, -360.0f }, { -180.0f, -360.0f }, { 0.0f, -360.0f },   { 180.0f, -360.0f }, { 360.0f, -360.0f },
    { -360.0f, -180.0f }, { 0.0f, -180.0f },    { 360.0f, -180.0f }, { -360.0f, 0.0f },   { -180.0f, 0.0f },
    { 0.0f, 0.0f },       { 180.0f, 0.0f },     { 360.0f, 0.0f },    { -360.0f, 180.0f }, { 0.0f, 180.0f },
    { 360.0f, 180.0f },   { -360.0f, 360.0f },  { -180.0f, 360.0f }, { 0.0f, 360.0f },    { 180.0f, 360.0f },
    { 360.0f, 360.0f },
};

static f32 sTentWidth[41] = {
    3.56f, 3.25f, 2.96f, 2.69f, 2.44f, 2.21f, 2.0f, 1.81f, 1.64f, 1.49f, 1.36f, 1.25f, 1.16f, 1.09f,
    1.04f, 1.01f, 1.0f,  1.0f,  1.0f,  1.0f,  1.0f, 1.0f,  1.0f,  1.0f,  1.0f,  1.0f,  1.0f,  1.0f,
    1.0f,  1.0f,  1.0f,  1.0f,  0.98f, 0.95f, 0.9f, 0.8f,  0.6f,  1.0f,  1.0f,  1.0f,  1.0f,
};

static f32 sDropletWidth[41] = {
    0.0f,      2.95804f,  4.123106f, 4.974937f, 5.656854f, 6.22495f,  6.708204f, 7.123903f, 7.483315f,
    7.794229f, 8.062258f, 8.291562f, 8.485281f, 8.645808f, 8.774964f, 8.87412f,  8.944272f, 8.9861f,
    9.0f,      8.9861f,   8.944272f, 8.87412f,  8.774964f, 8.645808f, 8.485281f, 8.291562f, 8.062258f,
    7.794229f, 7.483315f, 7.123903f, 6.708204f, 6.22495f,  5.656854f, 4.974937f, 4.123106f, 2.95804f,
    0.0f,      0.0f,      0.0f,      0.0f,      0.0f,
}; // These are sqrt(9^2 - (i/2 - 9)^2), a sphere of radius 9.

void BossMo_Init(Actor* thisx, GlobalContext* globalCtx2) {
    GlobalContext* globalCtx = globalCtx2;
    BossMo* this = THIS;
    u16 i;

    Actor_ProcessInitChain(&this->actor, sInitChain);
    ActorShape_Init(&this->actor.shape, 0.0f, NULL, 0.0f);
    if (this->actor.params != BOSSMO_TENTACLE) {
        Flags_SetSwitch(globalCtx, 0x14);
        sMorphaCore = this;
        MO_WATER_LEVEL(globalCtx) = this->waterLevel = MO_WATER_LEVEL(globalCtx);
        globalCtx->roomCtx.unk_74[0] = 0xA0;
        globalCtx->specialEffects = sEffects;
        for (i = 0; i < ARRAY_COUNT(sEffects); i++) {
            sEffects[i].type = MO_FX_NONE;
        }
        this->actor.world.pos.x = 200.0f;
        this->actor.world.pos.y = MO_WATER_LEVEL(globalCtx) + 50.0f;
        this->fwork[MO_TENT_SWING_SIZE_X] = 5.0f;
        this->drawActor = true;
        this->actor.colChkInfo.health = 20;
        this->actor.colChkInfo.mass = 0;
        this->actor.params = 0;
        Actor_SetScale(&this->actor, 0.01f);
        Collider_InitCylinder(globalCtx, &this->coreCollider);
        Collider_SetCylinder(globalCtx, &this->coreCollider, &this->actor, &sCylinderInit);
        if (Flags_GetClear(globalCtx, globalCtx->roomCtx.curRoom.num)) {
            Actor_Kill(&this->actor);
            Actor_SpawnAsChild(&globalCtx->actorCtx, &this->actor, globalCtx, ACTOR_DOOR_WARP1, 0.0f, -280.0f, 0.0f, 0,
                               0, 0, WARP_DUNGEON_ADULT);
            Actor_Spawn(&globalCtx->actorCtx, globalCtx, ACTOR_ITEM_B_HEART, -200.0f, -280.0f, 0.0f, 0, 0, 0, 0);
            globalCtx->roomCtx.unk_74[0] = 0xFF;
            MO_WATER_LEVEL(globalCtx) = -500;
            return;
        }
        if (gSaveContext.eventChkInf[7] & 0x10) {
            Audio_QueueSeqCmd(0x1B);
            this->tentMaxAngle = 5.0f;
            this->timers[0] = 50;
        } else {
            this->csState = MO_INTRO_WAIT;
            this->work[MO_TENT_ACTION_STATE] = MO_CORE_INTRO_WAIT;
            this->actor.world.pos.x = 1000.0f;
            this->timers[0] = 60;
        }
        sMorphaTent1 = (BossMo*)Actor_SpawnAsChild(&globalCtx->actorCtx, &this->actor, globalCtx, ACTOR_BOSS_MO,
                                                   this->actor.world.pos.x, this->actor.world.pos.y,
                                                   this->actor.world.pos.z, 0, 0, 0, BOSSMO_TENTACLE);
        this->actor.draw = BossMo_DrawCore;
        this->actor.update = BossMo_UpdateCore;
        Actor_ChangeCategory(globalCtx, &globalCtx->actorCtx, &this->actor, ACTORCAT_BOSS);
    } else {
        Actor_SetScale(&this->actor, 0.01f);
        BossMo_SetupTentacle(this, globalCtx);
        this->actor.colChkInfo.mass = 0xFF;
        MO_WATER_LEVEL(globalCtx) = -50;
        this->waterTexAlpha = 90.0f;
        this->actor.world.pos.y = MO_WATER_LEVEL(globalCtx);
        this->actor.prevPos = this->targetPos = this->actor.world.pos;
        Collider_InitJntSph(globalCtx, &this->tentCollider);
        Collider_SetJntSph(globalCtx, &this->tentCollider, &this->actor, &sJntSphInit, this->tentElements);
        this->tentMaxAngle = 1.0f;
    }
}

void BossMo_Destroy(Actor* thisx, GlobalContext* globalCtx) {
    s32 pad;
    BossMo* this = THIS;

    if (this->actor.params >= BOSSMO_TENTACLE) {
        Collider_DestroyJntSph(globalCtx, &this->tentCollider);
    } else {
        Collider_DestroyCylinder(globalCtx, &this->coreCollider);
    }
}

void BossMo_SetupTentacle(BossMo* this, GlobalContext* globalCtx) {
    this->actionFunc = BossMo_Tentacle;
    this->work[MO_TENT_ACTION_STATE] = MO_TENT_WAIT;
    this->timers[0] = 50 + (s16)Rand_ZeroFloat(20.0f);
}

void BossMo_Tentacle(BossMo* this, GlobalContext* globalCtx) {
    // variables marked real are put on the stack and cannot be reordered
    s16 tentXrot;
    s16 sp1B4 = 0; // real
    s32 buttons;
    Player* player = GET_PLAYER(globalCtx);
    s16 indS0;
    s16 indS1;
    Camera* camera1;
    Camera* camera2;
    BossMo* otherTent = (BossMo*)this->otherTent; // real
    f32 maxSwingRateX;                            // real
    f32 maxSwingLagX;                             // real
    f32 maxSwingSizeX;                            // real
    f32 maxSwingRateZ;                            // real
    f32 maxSwingLagZ;                             // real
    f32 maxSwingSizeZ;                            // real
    f32 swingRateAccel;                           // real
    f32 swingSizeAccel;                           // real
    s16 rippleCount;                              // real
    s16 indT5;
    Vec3f ripplePos; // real
    f32 randAngle;
    f32 randFloat;
    f32 tempf1;
    f32 tempf2;
    f32 sin;
    f32 cos;
    f32 temp;
    f32 dx;
    f32 dy;
    f32 dz;
    Vec3f sp138; // real
    Vec3f sp12C; // real
    Vec3f sp120; // real
    s32 pad11C;
    s32 pad118;
    s32 pad114;
    s32 pad110;
    s32 pad10C;
    s32 pad108;
    Vec3f spFC; // real
    Vec3f spF0; // real
    f32 padEC;
    Vec3f spE0; // real
    Vec3f spD4; // real
    Vec3f spC8; // real

    if (this->work[MO_TENT_ACTION_STATE] <= MO_TENT_DEATH_3) {
        this->actor.world.pos.y = MO_WATER_LEVEL(globalCtx);
    }
    if ((this->work[MO_TENT_ACTION_STATE] == MO_TENT_READY) ||
        (this->work[MO_TENT_ACTION_STATE] >= MO_TENT_DEATH_START) ||
        (this->work[MO_TENT_ACTION_STATE] == MO_TENT_RETREAT) || (this->work[MO_TENT_ACTION_STATE] == MO_TENT_SWING) ||
        (this->work[MO_TENT_ACTION_STATE] == MO_TENT_SHAKE)) {
        if (this->work[MO_TENT_ACTION_STATE] == MO_TENT_READY) {
            if (sMorphaCore->csState != MO_BATTLE) {
                maxSwingRateX = 2000.0f;
                maxSwingLagX = 3000.0f;
                maxSwingSizeX = 1000.0f;
                maxSwingRateZ = 1500.0f;
                maxSwingLagZ = 2500.0f;
                maxSwingSizeZ = 1000.0f;
                swingRateAccel = 10.0f;
                swingSizeAccel = 10.0f;
            } else {
                maxSwingRateX = 2000.0f;
                maxSwingLagX = 3000.0f;
                maxSwingSizeX = 1000.0f;
                maxSwingRateZ = 1500.0f;
                maxSwingLagZ = 2500.0f;
                maxSwingSizeZ = 1000.0f;
                swingRateAccel = 20.0f;
                swingSizeAccel = 30.0f;
            }
        } else if (this->work[MO_TENT_ACTION_STATE] == MO_TENT_SWING) {
            maxSwingRateX = 2500.0f;
            maxSwingLagX = -1000.0f;
            maxSwingSizeX = 3000.0f;
            maxSwingRateZ = 1500.0f;
            maxSwingLagZ = 2500.0f;
            maxSwingSizeZ = 0.0;
            swingRateAccel = 30.0f;
            swingSizeAccel = 60.0f;
            if (((this->sfxTimer % 16) == 0) && (this->timers[0] < 30)) {
                Audio_PlaySoundIncreasinglyTransposed(&this->tentTipPos, NA_SE_EN_MOFER_WAVE, gMorphaTransposeTable);
            }
        } else if (this->work[MO_TENT_ACTION_STATE] == MO_TENT_SHAKE) {
            if (this->timers[0] > 40) {
                maxSwingRateX = 1300.0f;
                maxSwingLagX = -3200.0f;
                maxSwingSizeX = 7000.0f;
                maxSwingRateZ = 800.0f;
                maxSwingLagZ = 2500.0f;
                maxSwingSizeZ = 5000.0f;
                swingRateAccel = 30.0f;
                swingSizeAccel = 60.0f;
                if ((this->sfxTimer % 32) == 0) {
                    Audio_PlaySoundIncreasinglyTransposed(&this->tentTipPos, NA_SE_EN_MOFER_WAVE,
                                                          gMorphaTransposeTable);
                    func_800AA000(0, 100, 5, 2);
                    func_8002F7DC(&player->actor, NA_SE_VO_LI_FREEZE + player->ageProperties->unk_92);
                }
            } else {
                maxSwingRateX = 2000.0f;
                maxSwingLagX = -1000.0f;
                maxSwingSizeX = 5000.0f;
                maxSwingRateZ = 1500.0f;
                maxSwingLagZ = 2500.0f;
                maxSwingSizeZ = 100.0f;
                swingRateAccel = 70.0f;
                swingSizeAccel = 70.0f;
                if ((this->sfxTimer % 16) == 0) {
                    Audio_PlaySoundIncreasinglyTransposed(&this->tentTipPos, NA_SE_EN_MOFER_WAVE,
                                                          gMorphaTransposeTable);
                    func_800AA000(0, 160, 5, 4);
                    func_8002F7DC(&player->actor, NA_SE_VO_LI_FREEZE + player->ageProperties->unk_92);
                }
            }
        } else if (this->work[MO_TENT_ACTION_STATE] == MO_TENT_RETREAT) {
            maxSwingRateX = 1300.0f;
            maxSwingLagX = 3200.0f;
            maxSwingSizeX = 7000.0f;
            maxSwingRateZ = 800.0f;
            maxSwingLagZ = 2500.0f;
            maxSwingSizeZ = 5000.0f;
            swingRateAccel = 30.0f;
            swingSizeAccel = 30.0f;
        } else if (this->work[MO_TENT_ACTION_STATE] >= MO_TENT_DEATH_START) {
            maxSwingRateX = -400.0f;
            maxSwingLagX = -3200.0f;
            maxSwingSizeX = 0.0f;
            maxSwingRateZ = 2300.0f;
            maxSwingLagZ = 3200.0f;
            maxSwingSizeZ = 1000.0;
            swingRateAccel = 30.0f;
            swingSizeAccel = 60.0f;
        }
        Math_ApproachF(&this->fwork[MO_TENT_SWING_RATE_X], maxSwingRateX, 1.0f, swingRateAccel);
        Math_ApproachF(&this->fwork[MO_TENT_SWING_LAG_X], maxSwingLagX, 1.0f, 30.0f);
        Math_ApproachF(&this->fwork[MO_TENT_SWING_SIZE_X], maxSwingSizeX, 1.0f, swingSizeAccel);
        Math_ApproachF(&this->fwork[MO_TENT_SWING_RATE_Z], maxSwingRateZ, 1.0f, swingRateAccel);
        Math_ApproachF(&this->fwork[MO_TENT_SWING_LAG_Z], maxSwingLagZ, 1.0f, 30.0f);
        Math_ApproachF(&this->fwork[MO_TENT_SWING_SIZE_Z], maxSwingSizeZ, 1.0f, swingSizeAccel);
        this->xSwing += (s16)this->fwork[MO_TENT_SWING_RATE_X];
        this->zSwing += (s16)this->fwork[MO_TENT_SWING_RATE_Z];
    }
    switch (this->work[MO_TENT_ACTION_STATE]) {
        case MO_TENT_WAIT:
            this->actor.flags &= ~1;
            if (this == sMorphaTent2) {
                this->work[MO_TENT_ACTION_STATE] = MO_TENT_SPAWN;
                this->timers[0] = 70;
                this->actor.shape.rot.y = this->actor.yawTowardsPlayer;
            }
            break;
        case MO_TENT_SPAWN:
            this->drawActor = true;
            this->baseBubblesTimer = 20;
            if (this->timers[0] < 20) {
                Math_ApproachF(&this->tentRippleSize, 0.15f, 0.5f, 0.01);
                Math_ApproachF(&this->baseAlpha, 150.0f, 1.0f, 5.0f);
                if (this->baseAlpha >= 150.0f) {
                    this->work[MO_TENT_ACTION_STATE] = MO_TENT_READY;
                    this->timers[0] = 60;
                }
            }
            if (this->timers[0] > 50) {
                rippleCount = 1;
            } else if (this->timers[0] > 40) {
                rippleCount = 3;
            } else if (this->timers[0] > 30) {
                rippleCount = 5;
            } else if (this->timers[0] > 20) {
                rippleCount = 8;
            } else {
                rippleCount = 3;
            }
            for (indS1 = 0; indS1 < rippleCount; indS1++) {
                randFloat = Rand_ZeroFloat(50.0f);
                randAngle = Rand_ZeroFloat(0x10000);
                ripplePos = this->actor.world.pos;
                ripplePos.x += sinf(randAngle) * randFloat;
                ripplePos.z += cosf(randAngle) * randFloat;
                ripplePos.y = MO_WATER_LEVEL(globalCtx);
                BossMo_SpawnRipple(globalCtx->specialEffects, &ripplePos, 40.0f, 110.0f, 80, 290, MO_FX_SMALL_RIPPLE);
            }
            break;
        case MO_TENT_READY:
        case MO_TENT_SWING:
            if (sMorphaCore->csState == MO_BATTLE) {
                func_80078914(&this->tentTipPos, NA_SE_EN_MOFER_APPEAR - SFX_FLAG);
            }
            Math_ApproachF(&this->waterLevelMod, -5.0f, 0.1f, 0.4f);
            for (indS1 = 0; indS1 < 41; indS1++) {

                sin = Math_SinS(((s16)this->fwork[MO_TENT_SWING_LAG_X] * indS1) + this->xSwing);
                tempf1 = this->fwork[MO_TENT_SWING_SIZE_X] * (indS1 * 0.025f * sin);

                cos = Math_SinS(((s16)this->fwork[MO_TENT_SWING_LAG_Z] * indS1) + this->zSwing);
                tempf2 = this->fwork[MO_TENT_SWING_SIZE_Z] * (indS1 * 0.025f * cos);

                Math_ApproachF(&this->tentStretch[indS1].y, this->fwork[MO_TENT_MAX_STRETCH] * 5.0f, 0.1f, 0.4f);
                if (indS1 == 28) {
                    sp1B4 = this->tentRot[indS1].x;
                }
                Math_ApproachS(&this->tentRot[indS1].x, tempf1, 1.0f / this->tentMaxAngle, this->tentSpeed);
                Math_ApproachS(&this->tentRot[indS1].z, tempf2, 1.0f / this->tentMaxAngle, this->tentSpeed);
            }
            this->targetPos = this->actor.world.pos;
            Math_ApproachF(&this->actor.speedXZ, 0.75f, 1.0f, 0.04f);
            if (this->work[MO_TENT_ACTION_STATE] == MO_TENT_SWING) {
                Math_ApproachS(&this->actor.shape.rot.y, this->actor.yawTowardsPlayer + this->attackAngleMod, 0xA,
                               0x1F4);
            }
            Math_ApproachF(&this->fwork[MO_TENT_MAX_STRETCH], 1.0f, 0.5f, 0.04);
            if (sMorphaCore->csState != MO_BATTLE) {
                Math_ApproachF(&this->tentMaxAngle, 1.0f, 1.0f, 0.001f);
                Math_ApproachF(&this->tentSpeed, 240.0f, 1.0f, 3.0);
            } else {
                Math_ApproachF(&this->tentMaxAngle, 1.0f, 1.0f, 0.002f);
                Math_ApproachF(&this->tentSpeed, 400.0f, 1.0f, 6.0f);
            }
            if (this->work[MO_TENT_ACTION_STATE] == MO_TENT_READY) {
                if ((this->timers[0] == 0) && !HAS_LINK(otherTent)) {
                    this->work[MO_TENT_ACTION_STATE] = MO_TENT_SWING;
                    this->timers[0] = 50;
                    Audio_ResetIncreasingTranspose();
                    this->attackAngleMod = Rand_CenteredFloat(0x1000);
                }
            } else {
                tentXrot = this->tentRot[28].x;
                if ((this->timers[0] == 0) && (tentXrot >= 0) && (sp1B4 < 0)) {
                    this->work[MO_TENT_ACTION_STATE] = MO_TENT_ATTACK;
                    if (this == sMorphaTent1) {
                        this->timers[0] = 175;
                    } else {
                        this->timers[0] = 55;
                    }
                }
            }
            break;
        case MO_TENT_ATTACK:
            this->actor.flags |= 0x1000000;
            func_80078914(&this->tentTipPos, NA_SE_EN_MOFER_ATTACK - SFX_FLAG);
            Math_ApproachF(&this->waterLevelMod, -5.0f, 0.1f, 0.4f);
            for (indS1 = 0; indS1 < 41; indS1++) {
                Math_ApproachF(&this->tentStretch[indS1].y,
                               this->fwork[MO_TENT_MAX_STRETCH] * ((((40 - indS1) * 25.0f) / 100.0f) + 5.0f), 0.5f,
                               0.7f);
                Math_ApproachS(&this->tentRot[indS1].x, sAttackRot[indS1] * 0x100, 1.0f / this->tentMaxAngle,
                               this->tentSpeed);
                Math_ApproachS(&this->tentRot[indS1].z, 0, 1.0f / this->tentMaxAngle, this->tentSpeed);
            }
            this->targetPos = this->actor.world.pos;
            Math_ApproachF(&this->tentMaxAngle, 0.5f, 1.0f, 0.01);
            Math_ApproachF(&this->tentSpeed, 160.0f, 1.0f, 50.0f);
            if ((this->timers[0] == 0) || (this->linkHitTimer != 0)) {
                dx = this->tentPos[22].x - player->actor.world.pos.x;
                dy = this->tentPos[22].y - player->actor.world.pos.y;
                dz = this->tentPos[22].z - player->actor.world.pos.z;
                if ((fabsf(dy) < 50.0f) && !HAS_LINK(otherTent) && (sqrtf(SQ(dx) + SQ(dy) + SQ(dz)) < 120.0f)) {
                    this->tentMaxAngle = .001f;
                    this->work[MO_TENT_ACTION_STATE] = MO_TENT_CURL;
                    this->timers[0] = 40;
                    this->tentSpeed = 0;
                    if ((s16)(this->actor.shape.rot.y - this->actor.yawTowardsPlayer) >= 0) {
                        this->linkToLeft = false;
                    } else {
                        this->linkToLeft = true;
                    }
                } else {
                    this->tentMaxAngle = .001f;
                    this->work[MO_TENT_ACTION_STATE] = MO_TENT_READY;
                    this->tentSpeed = 0;
                    this->fwork[MO_TENT_SWING_RATE_X] = 0;
                    this->fwork[MO_TENT_SWING_RATE_Z] = 0;
                    this->fwork[MO_TENT_SWING_SIZE_X] = 0;
                    this->fwork[MO_TENT_SWING_SIZE_Z] = 0;
                    this->timers[0] = 30;
                    if ((fabsf(player->actor.world.pos.x - this->actor.world.pos.x) > 300.0f) ||
                        (player->actor.world.pos.y < MO_WATER_LEVEL(globalCtx)) || HAS_LINK(otherTent) ||
                        (fabsf(player->actor.world.pos.z - this->actor.world.pos.z) > 300.0f)) {

                        this->work[MO_TENT_ACTION_STATE] = MO_TENT_RETREAT;
                        this->timers[0] = 75;
                    }
                }
            }
            break;
        case MO_TENT_CURL:
        case MO_TENT_GRAB:
            Math_ApproachF(&this->waterLevelMod, -5.0f, 0.1f, 0.4f);
            if (this->timers[0] == 125) {
                this->tentMaxAngle = .001f;
                this->tentSpeed = 0;
            }
            for (indS1 = 0; indS1 < 41; indS1++) {
                if (this->timers[0] > 25) {
                    if (!this->linkToLeft) {
                        Math_ApproachS(&this->tentRot[indS1].z, sCurlRot[indS1] * 0x100, 1.0f / this->tentMaxAngle,
                                       this->tentSpeed);
                    } else {
                        Math_ApproachS(&this->tentRot[indS1].z, sCurlRot[indS1] * -0x100, 1.0f / this->tentMaxAngle,
                                       this->tentSpeed);
                    }
                } else {
                    if (!this->linkToLeft) {
                        Math_ApproachS(&this->tentRot[indS1].z, sGrabRot[indS1] * 0x100, 1.0f / this->tentMaxAngle,
                                       this->tentSpeed);
                    } else {
                        Math_ApproachS(&this->tentRot[indS1].z, sGrabRot[indS1] * -0x100, 1.0f / this->tentMaxAngle,
                                       this->tentSpeed);
                    }
                }
            }
            Math_ApproachF(&this->tentMaxAngle, 0.1f, 1.0f, 0.01f);
            Math_ApproachF(&this->tentSpeed, 960.0f, 1.0f, 30.0f);
            if (this->timers[0] >= 30) {
                Math_ApproachS(&this->actor.shape.rot.y, this->actor.yawTowardsPlayer, 5, 0xC8);
            }
            if (this->work[MO_TENT_ACTION_STATE] == MO_TENT_CURL) {
                if ((this->timers[0] >= 5) && (this->linkHitTimer != 0) && (player->actor.parent == NULL)) {
                    if (globalCtx->grabPlayer(globalCtx, player)) {
                        player->actor.parent = &this->actor;
                        this->work[MO_TENT_ACTION_STATE] = MO_TENT_GRAB;
                        func_80078914(&this->tentTipPos, NA_SE_EN_MOFER_CATCH);
                        Audio_PlaySoundGeneral(NA_SE_VO_LI_DAMAGE_S, &player->actor.projectedPos, 4, &D_801333E0,
                                               &D_801333E0, &D_801333E8);
                    } else {
                        this->work[MO_TENT_ACTION_STATE] = MO_TENT_READY;
                        this->tentMaxAngle = .001f;
                        this->tentSpeed = 0;
                        this->fwork[MO_TENT_SWING_SIZE_Z] = 0;
                        this->fwork[MO_TENT_SWING_SIZE_X] = 0;
                        this->fwork[MO_TENT_SWING_RATE_Z] = 0;
                        this->fwork[MO_TENT_SWING_RATE_X] = 0;
                        this->timers[0] = 30;
                    }
                }
                if (this->timers[0] == 4) {
                    this->work[MO_TENT_ACTION_STATE] = MO_TENT_READY;
                    this->tentMaxAngle = .001f;
                    this->tentSpeed = 0;
                    this->fwork[MO_TENT_SWING_SIZE_Z] = 0;
                    this->fwork[MO_TENT_SWING_SIZE_X] = 0;
                    this->fwork[MO_TENT_SWING_RATE_Z] = 0;
                    this->fwork[MO_TENT_SWING_RATE_X] = 0;
                    this->timers[0] = 30;
                }
            }
            if (this->work[MO_TENT_ACTION_STATE] == MO_TENT_GRAB) {
                player->unk_850 = 0xA;
                player->actor.speedXZ = player->actor.velocity.y = 0;
                Math_ApproachF(&player->actor.world.pos.x, this->grabPosRot.pos.x, 0.5f, 20.0f);
                Math_ApproachF(&player->actor.world.pos.y, this->grabPosRot.pos.y, 0.5f, 20.0f);
                Math_ApproachF(&player->actor.world.pos.z, this->grabPosRot.pos.z, 0.5f, 20.0f);
                Math_ApproachS(&player->actor.shape.rot.x, this->grabPosRot.rot.x, 2, 0x7D0);
                Math_ApproachS(&player->actor.shape.rot.y, this->grabPosRot.rot.y, 2, 0x7D0);
                Math_ApproachS(&player->actor.shape.rot.z, this->grabPosRot.rot.z, 2, 0x7D0);
                if (this->timers[0] == 0) {
                    camera1 = Gameplay_GetCamera(globalCtx, MAIN_CAM);
                    this->work[MO_TENT_ACTION_STATE] = MO_TENT_SHAKE;
                    this->tentMaxAngle = .001f;
                    this->fwork[MO_TENT_SWING_RATE_X] = this->fwork[MO_TENT_SWING_RATE_Z] =
                        this->fwork[MO_TENT_SWING_SIZE_X] = this->fwork[MO_TENT_SWING_SIZE_Z] = this->tentSpeed = 0;
                    this->timers[0] = 150;
                    this->mashCounter = 0;
                    this->sfxTimer = 30;
                    Audio_ResetIncreasingTranspose();
                    func_80064520(globalCtx, &globalCtx->csCtx);
                    this->csCamera = Gameplay_CreateSubCamera(globalCtx);
                    Gameplay_ChangeCameraStatus(globalCtx, MAIN_CAM, CAM_STAT_WAIT);
                    Gameplay_ChangeCameraStatus(globalCtx, this->csCamera, CAM_STAT_ACTIVE);
                    this->cameraEye = camera1->eye;
                    this->cameraAt = camera1->at;
                    this->cameraYaw = Math_FAtan2F(this->cameraEye.x - this->actor.world.pos.x,
                                                   this->cameraEye.z - this->actor.world.pos.z);
                    this->cameraYawRate = 0;
                    goto tent_shake;
                }
            }
            break;
        tent_shake:
        case MO_TENT_SHAKE:
            if (this->timers[0] == 138) {
                ShrinkWindow_SetVal(0);
                Interface_ChangeAlpha(0xB);
            }
            if ((this->timers[0] % 8) == 0) {
                globalCtx->damagePlayer(globalCtx, -1);
            }
            Math_ApproachF(&this->waterLevelMod, -5.0f, 0.1f, 0.4f);
            sp1B4 = this->tentRot[15].x;
            buttons = globalCtx->state.input[0].press.button;
            if (CHECK_BTN_ALL(buttons, BTN_A) || CHECK_BTN_ALL(buttons, BTN_B)) {
                this->mashCounter++;
            }
            for (indS1 = 0; indS1 < 41; indS1++) {
                if (indS1 < 20) {
                    sin = Math_SinS(((s16)this->fwork[MO_TENT_SWING_LAG_X] * indS1) + this->xSwing);
                    tempf1 = this->fwork[MO_TENT_SWING_SIZE_X] * (indS1 * 0.025f * sin);
                    cos = Math_SinS(((s16)this->fwork[MO_TENT_SWING_LAG_Z] * indS1) + this->zSwing);
                    tempf2 = this->fwork[MO_TENT_SWING_SIZE_Z] * (indS1 * 0.025f * cos);
                    temp = ((((40 - indS1) * 25.0f) / 100.0f) + 5.0f);
                    Math_ApproachF(&this->tentStretch[indS1].y, this->fwork[MO_TENT_MAX_STRETCH] * temp, 0.1f, 0.1f);
                    Math_ApproachS(&this->tentRot[indS1].x, tempf1, 1.0f / this->tentMaxAngle, this->tentSpeed);
                    Math_ApproachS(&this->tentRot[indS1].z, tempf2, 1.0f / this->tentMaxAngle, this->tentSpeed);
                }
            }
            player->unk_850 = 0xA;
            player->actor.world.pos.x = this->grabPosRot.pos.x;
            player->actor.world.pos.y = this->grabPosRot.pos.y;
            player->actor.world.pos.z = this->grabPosRot.pos.z;
            player->actor.world.rot.x = player->actor.shape.rot.x = this->grabPosRot.rot.x;
            player->actor.world.rot.y = player->actor.shape.rot.y = this->grabPosRot.rot.y;
            player->actor.world.rot.z = player->actor.shape.rot.z = this->grabPosRot.rot.z;
            player->actor.velocity.y = 0;
            player->actor.speedXZ = 0;
            Math_ApproachF(&this->fwork[MO_TENT_MAX_STRETCH], 1.0f, 0.5f, 0.01);
            Math_ApproachF(&this->tentMaxAngle, 0.5f, 1.0f, 0.005f);
            Math_ApproachF(&this->tentSpeed, 480.0f, 1.0f, 10.0f);
            Math_ApproachF(&this->tentPulse, 0.3f, 0.5f, 0.03f);
            if ((this->mashCounter >= 40) || (this->timers[0] == 0)) {
                tentXrot = this->tentRot[15].x;
                if ((tentXrot < 0) && (sp1B4 >= 0)) {
                    this->work[MO_TENT_ACTION_STATE] = MO_TENT_RETREAT;
                    this->work[MO_TENT_INVINC_TIMER] = 50;
                    if (&this->actor == player->actor.parent) {
                        player->unk_850 = 0x65;
                        player->actor.parent = NULL;
                        player->csMode = 0;
                        if (this->timers[0] == 0) {
                            func_8002F6D4(globalCtx, &this->actor, 20.0f, this->actor.shape.rot.y + 0x8000, 10.0f, 0);
                        }
                    }
                    this->timers[0] = 75;
                }
            }
            if (this->csCamera != 0) {
                sp138.x = 0;
                sp138.y = 100.0f;
                sp138.z = 200.0f;
                this->cameraYaw -= this->cameraYawRate;
                Math_ApproachF(&this->cameraYawRate, 0.01, 1.0f, 0.002f);
                Matrix_RotateY(this->cameraYaw, MTXMODE_NEW);
                Matrix_MultVec3f(&sp138, &sp12C);
                Math_ApproachF(&this->cameraEye.x, this->actor.world.pos.x + sp12C.x, 0.1f, 10.0f);
                Math_ApproachF(&this->cameraEye.y, this->actor.world.pos.y + sp12C.y, 0.1f, 10.0f);
                Math_ApproachF(&this->cameraEye.z, this->actor.world.pos.z + sp12C.z, 0.1f, 10.0f);
                Math_ApproachF(&this->cameraAt.x, player->actor.world.pos.x, 0.5f, 50.0f);
                Math_ApproachF(&this->cameraAt.y, player->actor.world.pos.y, 0.5f, 50.0f);
                Math_ApproachF(&this->cameraAt.z, player->actor.world.pos.z, 0.5f, 50.0f);
                Gameplay_CameraSetAtEye(globalCtx, this->csCamera, &this->cameraAt, &this->cameraEye);
            }
            break;
        case MO_TENT_CUT:
            func_80078914(&this->tentTipPos, NA_SE_EV_WATER_WALL - SFX_FLAG);
            if (&this->actor == player->actor.parent) {
                player->unk_850 = 0x65;
                player->actor.parent = NULL;
                player->csMode = 0;
            }
            Math_ApproachF(&this->tentRippleSize, 0.15f, 0.5f, 0.01);
            if (this->meltIndex < 41) {
                for (indS0 = 0; indS0 < 10; indS0++) {
                    sp120 = this->tentPos[this->meltIndex];
                    sp120.x += Rand_CenteredFloat(30.0f);
                    sp120.y += Rand_CenteredFloat(30.0f);
                    sp120.z += Rand_CenteredFloat(30.0f);
                    BossMo_SpawnStillDroplet(globalCtx->specialEffects, &sp120, Rand_ZeroFloat(0.1f) + .2f);
                }
                this->meltIndex++;
            }
            Math_ApproachF(&this->cutScale, 0.0, 1.0f, 0.2f);
            if ((this->meltIndex >= 41) || (this->timers[0] == 0)) {
                this->work[MO_TENT_ACTION_STATE] = MO_TENT_RETREAT;
                this->timers[0] = 75;
                this->tentMaxAngle = 0.005f;
                this->tentSpeed = 50.0f;
                this->fwork[MO_TENT_SWING_SIZE_X] = 7000.0f;
                this->fwork[MO_TENT_SWING_SIZE_Z] = 5000.0f;
            }
            break;
        case MO_TENT_RETREAT:
            if (this->csCamera != 0) {
                Math_ApproachF(&this->cameraAt.x, player->actor.world.pos.x, 0.5f, 50.0f);
                Math_ApproachF(&this->cameraAt.y, player->actor.world.pos.y, 0.5f, 50.0f);
                Math_ApproachF(&this->cameraAt.z, player->actor.world.pos.z, 0.5f, 50.0f);
                Gameplay_CameraSetAtEye(globalCtx, this->csCamera, &this->cameraAt, &this->cameraEye);
                if (player->actor.world.pos.y <= 42.0f) {
                    camera2 = Gameplay_GetCamera(globalCtx, MAIN_CAM);
                    camera2->eye = this->cameraEye;
                    camera2->eyeNext = this->cameraEye;
                    camera2->at = this->cameraAt;
                    func_800C08AC(globalCtx, this->csCamera, 0);
                    this->csCamera = 0;
                    func_80064534(globalCtx, &globalCtx->csCtx);
                }
            }
            for (indS1 = 0; indS1 < 41; indS1++) {
                sin = Math_SinS(((s16)this->fwork[MO_TENT_SWING_LAG_X] * indS1) + this->xSwing);
                tempf1 = (indS1 * 0.025f * sin * this->fwork[MO_TENT_SWING_SIZE_X]) * this->fwork[MO_TENT_MAX_STRETCH];
                cos = Math_SinS(((s16)this->fwork[MO_TENT_SWING_LAG_Z] * indS1) + this->zSwing);
                tempf2 = (indS1 * 0.025f * cos * this->fwork[MO_TENT_SWING_SIZE_Z]) * this->fwork[MO_TENT_MAX_STRETCH];
                Math_ApproachF(&this->tentStretch[indS1].y, this->fwork[MO_TENT_MAX_STRETCH] * 5.0f, 0.5f, 0.2f);
                Math_ApproachS(&this->tentRot[indS1].x, tempf1, 1.0f / this->tentMaxAngle, this->tentSpeed);
                Math_ApproachS(&this->tentRot[indS1].z, tempf2, 1.0f / this->tentMaxAngle, this->tentSpeed);
            }
            Math_ApproachF(&this->fwork[MO_TENT_MAX_STRETCH], 0, 0.5f, 0.02f);
            Math_ApproachF(&this->tentMaxAngle, 0.5f, 1.0f, 0.01);
            Math_ApproachF(&this->tentSpeed, 320.0f, 1.0f, 50.0f);
            if (this->timers[0] == 0) {
                this->actor.flags &= ~1;
                Math_ApproachF(&this->baseAlpha, 0.0, 1.0f, 5.0f);
                for (indS1 = 0; indS1 < 40; indS1++) {
                    if (sMorphaTent2->tentSpawnPos) {}
                    indT5 = Rand_ZeroFloat(20.9f);
                    indS0 = sTentSpawnIndex[indT5];
                    spFC.x = 0;
                    spFC.y = 0;
                    spFC.z = 0;
                    Matrix_RotateY((player->actor.world.rot.y / (f32)0x8000) * M_PI, MTXMODE_NEW);
                    Matrix_MultVec3f(&spFC, &spF0);
                    spF0.x = player->actor.world.pos.x + spF0.x;
                    spF0.z = player->actor.world.pos.z + spF0.z;
                    if ((fabsf(spF0.x - sTentSpawnPos[indS0].x) <= 320) &&
                        (fabsf(spF0.z - sTentSpawnPos[indS0].y) <= 320) &&
                        ((sMorphaTent2 == NULL) || (sMorphaTent2->tentSpawnPos != indS0))) {
                        this->targetPos.x = sTentSpawnPos[indS0].x;
                        this->targetPos.z = sTentSpawnPos[indS0].y;
                        this->tentSpawnPos = indS0;
                        this->timers[0] = (s16)Rand_ZeroFloat(20.0f) + 30;
                        this->work[MO_TENT_ACTION_STATE] = MO_TENT_DESPAWN;
                        break;
                    }
                }
            }
            if ((this == sMorphaTent1) && (sMorphaCore->hitCount >= 3) && (sMorphaTent2 == NULL)) {
                sMorphaTent2 =
                    (BossMo*)Actor_Spawn(&globalCtx->actorCtx, globalCtx, ACTOR_BOSS_MO, this->actor.world.pos.x,
                                         this->actor.world.pos.y, this->actor.world.pos.z, 0, 0, 0, BOSSMO_TENTACLE);

                sMorphaTent2->tentSpawnPos = this->tentSpawnPos;
                if (sMorphaTent2->tentSpawnPos > 10) {
                    sMorphaTent2->tentSpawnPos--;
                } else {
                    sMorphaTent2->tentSpawnPos++;
                }
                sMorphaTent2->targetPos.x = sTentSpawnPos[sMorphaTent2->tentSpawnPos].x;
                sMorphaTent2->targetPos.z = sTentSpawnPos[sMorphaTent2->tentSpawnPos].y;
                sMorphaTent2->timers[0] = 100;
                sMorphaTent2->work[MO_TENT_ACTION_STATE] = MO_TENT_DESPAWN;
                sMorphaTent2->otherTent = &sMorphaTent1->actor;
                sMorphaTent1->otherTent = &sMorphaTent2->actor;
            }
            break;
        case MO_TENT_DESPAWN:
            this->actor.flags &= ~1;
            Math_ApproachF(&this->baseAlpha, 0, 1.0f, 5.0f);
            if ((this->baseAlpha <= 0.5f) && (this->timers[0] == 0)) {
                this->meltIndex = 0;
                this->actor.world.pos.x = this->targetPos.x;
                this->actor.world.pos.z = this->targetPos.z;
                this->actor.prevPos = this->actor.world.pos;
                this->cutScale = 1.0f;
                this->cutIndex = this->meltIndex;
                this->work[MO_TENT_ACTION_STATE] = MO_TENT_WAIT;
                this->timers[0] = (s16)Rand_ZeroFloat(20.0f) + 10;

                this->tentSpeed = 0;
                this->fwork[MO_TENT_SWING_RATE_X] = 0;
                this->fwork[MO_TENT_SWING_RATE_Z] = 0;
                this->fwork[MO_TENT_SWING_SIZE_X] = 0;
                this->fwork[MO_TENT_SWING_SIZE_Z] = 0;

                this->tentMaxAngle = .001f;
            }
            break;
        case MO_TENT_DEATH_START:
            this->actor.shape.rot.y = 0x4000;
            break;
        case MO_TENT_DEATH_3:
            this->baseBubblesTimer = 20;
            Math_ApproachF(&sMorphaCore->waterLevel, -300.0f, 0.1f, 0.8f);
            this->actor.flags &= ~1;
            for (indS1 = 0; indS1 < 41; indS1++) {
                sin = Math_SinS(((s16)this->fwork[MO_TENT_SWING_LAG_X] * indS1) + this->xSwing);
                tempf1 = this->fwork[MO_TENT_SWING_SIZE_X] * (indS1 * 0.025f * sin);
                cos = Math_SinS(((s16)this->fwork[MO_TENT_SWING_LAG_Z] * indS1) + this->zSwing);
                tempf2 = this->fwork[MO_TENT_SWING_SIZE_Z] * (indS1 * 0.025f * cos);
                Math_ApproachF(&this->tentStretch[indS1].y, this->fwork[MO_TENT_MAX_STRETCH] * 5.0f, 0.1f, 0.4f);
                Math_ApproachS(&this->tentRot[indS1].x, tempf1, 1.0f / this->tentMaxAngle, this->tentSpeed);
                Math_ApproachS(&this->tentRot[indS1].z, tempf2, 1.0f / this->tentMaxAngle, this->tentSpeed);
            }
            this->actor.speedXZ = 0.0;
            Math_ApproachF(&this->fwork[MO_TENT_MAX_STRETCH], 4.3f, 0.5f, 0.04);
            Math_ApproachF(&this->tentPulse, 1.3f, 0.5f, 0.05f);
            break;
        case MO_TENT_DEATH_1:
            this->baseBubblesTimer = 20;
            this->actor.shape.rot.y = 0x4000;
            this->actor.shape.rot.x = -0x8000;
            this->actor.world.pos.y = sMorphaCore->waterLevel + 650.0f;
            Math_ApproachF(&sMorphaCore->waterLevel, -300.0f, 0.1f, 1.3f);
            for (indS1 = 0; indS1 < 41; indS1++) {
                sin = Math_SinS(((s16)this->fwork[MO_TENT_SWING_LAG_X] * indS1) + this->xSwing);
                tempf1 = this->fwork[MO_TENT_SWING_SIZE_X] * (indS1 * 0.025f * sin);
                cos = Math_SinS(((s16)this->fwork[MO_TENT_SWING_LAG_Z] * indS1) + this->zSwing);
                tempf2 = this->fwork[MO_TENT_SWING_SIZE_Z] * (indS1 * 0.025f * cos);
                Math_ApproachF(&this->tentStretch[indS1].y, this->fwork[MO_TENT_MAX_STRETCH] * 5.0f, 0.1f, 0.4f);
                Math_ApproachS(&this->tentRot[indS1].x, tempf1, 1.0f / this->tentMaxAngle, this->tentSpeed);
                Math_ApproachS(&this->tentRot[indS1].z, tempf2, 1.0f / this->tentMaxAngle, this->tentSpeed);
            }
            this->actor.speedXZ = 0.0;
            Math_ApproachF(&this->tentPulse, 1.3f, 0.5f, 0.05f);
            break;
        case MO_TENT_DEATH_2:
            this->baseBubblesTimer = 20;
            Math_ApproachF(&sMorphaCore->waterLevel, -295.0f, 0.1f, 1.3f);
            this->actor.world.pos.y = sMorphaCore->waterLevel + 650.0f;
            for (indS1 = 0; indS1 < 41; indS1++) {
                sin = Math_SinS(((s16)this->fwork[MO_TENT_SWING_LAG_X] * indS1) + this->xSwing);
                tempf1 = this->fwork[MO_TENT_SWING_SIZE_X] * (indS1 * 0.025f * sin);
                cos = Math_SinS(((s16)this->fwork[MO_TENT_SWING_LAG_Z] * indS1) + this->zSwing);
                tempf2 = this->fwork[MO_TENT_SWING_SIZE_Z] * (indS1 * 0.025f * cos);
                Math_ApproachF(&this->tentStretch[indS1].y, this->fwork[MO_TENT_MAX_STRETCH] * 5.0f, 0.1f, 0.4f);
                Math_ApproachS(&this->tentRot[indS1].x, tempf1, 1.0f / this->tentMaxAngle, this->tentSpeed);
                Math_ApproachS(&this->tentRot[indS1].z, tempf2, 1.0f / this->tentMaxAngle, this->tentSpeed);
            }
            this->actor.speedXZ = 0.0;
            this->noBubbles--;
            Math_ApproachF(&this->fwork[MO_TENT_MAX_STRETCH], 0.1f, 0.1f, 0.03);
            Math_ApproachF(&this->tentPulse, 0.02f, 0.5f, 0.015f);
            if ((this->timers[0] > 0) && (this->timers[0] < 40)) {
                Math_ApproachF(&this->actor.scale.x, 0.035f, 0.05f, this->flattenRate);
                if (this->timers[0] == 1) {
                    this->flattenRate = 0.0;
                }
            } else if (this->timers[0] == 0) {
                Math_ApproachF(&this->actor.scale.x, .001f, 0.05f, this->flattenRate);
            }
            Math_ApproachF(&this->flattenRate, 0.00045f, 0.1f, 0.00001f);
            break;
        case MO_TENT_DEATH_5:
            for (indS1 = 0; indS1 < 41; indS1++) {
                if (this->timers[0] != 0) {
                    Math_ApproachF(&this->tentStretch[indS1].y, this->fwork[MO_TENT_MAX_STRETCH] * 5.0f, 0.05f,
                                   this->tentSpeed);
                } else {
                    Math_ApproachF(&this->tentStretch[indS1].y, this->fwork[MO_TENT_MAX_STRETCH] * 5.0f, 0.3f, 100.0f);
                }
                this->tentRot[indS1].x = this->tentRot[indS1].z = 0;
            }
            this->tentPulse = 0.0;
            if (this->timers[0] != 0) {
                this->actor.world.pos.y = sMorphaCore->waterLevel + 650.0f;
                this->fwork[MO_TENT_MAX_STRETCH] = 0.5f;
                Math_ApproachF(&this->actor.scale.x, 0.0015f, 0.05f, this->tentMaxAngle);
                Math_ApproachF(&this->tentMaxAngle, 0.00035f, 1.0f, 0.0000175f);
                Math_ApproachF(&this->tentSpeed, 0.1f, 1.0f, 0.005f);
                this->actor.velocity.y = 0.0;
            } else {
                this->fwork[MO_TENT_MAX_STRETCH] = 0.2f;
                this->fwork[MO_TENT_MAX_STRETCH] += Math_SinS(this->work[MO_TENT_MOVE_TIMER] * 0x2000) * 0.05f;
                padEC = Math_CosS(this->work[MO_TENT_MOVE_TIMER] * 0x2000) * 0.0005f;
                Math_ApproachF(&this->actor.scale.x, 0.002f + padEC, 0.5f, 0.0005f);
                this->actor.world.pos.y += this->actor.velocity.y;
                this->actor.velocity.y -= 1.0f;
                if (this->actor.world.pos.y < -250.0f) {
                    this->actor.world.pos.y = -250.0f;
                    this->actor.velocity.y = 0.0;
                    this->drawActor = false;
                    this->work[MO_TENT_ACTION_STATE] = MO_TENT_DEATH_6;
                    this->timers[0] = 60;
                    func_80078914(&this->tentTipPos, NA_SE_EN_MOFER_CORE_JUMP);
                    for (indS1 = 0; indS1 < 300; indS1++) {
                        spC8.x = 0.0;
                        spC8.y = 0.0;
                        spC8.z = indS1 * 0.03f;
                        Matrix_RotateY(indS1 * 0.23f, MTXMODE_NEW);
                        Matrix_MultVec3f(&spC8, &spE0);
                        spE0.y = Rand_ZeroFloat(7.0f) + 4.0f;
                        spD4 = this->actor.world.pos;
                        spD4.x += spE0.x * 3.0f;
                        spD4.y += (spE0.y * 3.0f) - 30.0f;
                        if (spD4.y < -280.0f) {
                            spD4.y = -280.0f;
                        }
                        spD4.z += spE0.z * 3.0f;
                        BossMo_SpawnDroplet(MO_FX_DROPLET, (BossMoEffect*)globalCtx->specialEffects, &spD4, &spE0,
                                            ((300 - indS1) * .0015f) + 0.13f);
                    }
                    Actor_SpawnAsChild(&globalCtx->actorCtx, &this->actor, globalCtx, ACTOR_DOOR_WARP1,
                                       this->actor.world.pos.x, -280.0f, this->actor.world.pos.z, 0, 0, 0,
                                       WARP_DUNGEON_ADULT);
                    Actor_Spawn(&globalCtx->actorCtx, globalCtx, ACTOR_ITEM_B_HEART, this->actor.world.pos.x + 200.0f,
                                -280.0f, this->actor.world.pos.z, 0, 0, 0, 0);
                    Audio_QueueSeqCmd(0x21);
                    Flags_SetClear(globalCtx, globalCtx->roomCtx.curRoom.num);
                }
            }
            break;
        case MO_TENT_DEATH_6:
            break;
    }
    this->actor.scale.y = this->actor.scale.z = this->actor.scale.x;
    if (((this->work[MO_TENT_ACTION_STATE] == MO_TENT_ATTACK) ||
         (this->work[MO_TENT_ACTION_STATE] == MO_TENT_DEATH_2) || (this->work[MO_TENT_ACTION_STATE] == MO_TENT_CURL) ||
         (this->work[MO_TENT_ACTION_STATE] == MO_TENT_GRAB)) &&
        (Rand_ZeroOne() < 0.8f) && (this->actor.scale.x > 0.001f)) {
        Vec3f pos;                             // real
        Vec3f velocity = { 0.0f, 0.0f, 0.0f }; // real
        f32 scale;
        f32 temp;

        if (this->work[MO_TENT_ACTION_STATE] >= MO_TENT_DEATH_2) {
            indS1 = 38;
            scale = Rand_ZeroFloat(0.1f) + 0.1f;
            pos.y = this->tentPos[indS1].y;
        } else {
            indS1 = (s16)Rand_ZeroFloat(20.0f) + 18;
            scale = Rand_ZeroFloat(0.02f) + .05f;
            pos.y = this->tentPos[indS1].y - 10.0f;
        }
        temp = (this->actor.scale.x * 100.0f) * 20.0f;
        pos.x = this->tentPos[indS1].x + Rand_CenteredFloat(temp);
        pos.z = this->tentPos[indS1].z + Rand_CenteredFloat(temp);
        BossMo_SpawnDroplet(MO_FX_DROPLET, (BossMoEffect*)globalCtx->specialEffects, &pos, &velocity, scale);
    }
}

void BossMo_TentCollisionCheck(BossMo* this, GlobalContext* globalCtx) {
    s16 i1;

    for (i1 = 0; i1 < ARRAY_COUNT(this->tentElements); i1++) {
        if (this->tentCollider.elements[i1].info.bumperFlags & BUMP_HIT) {
            s16 i2;
            ColliderInfo* hurtbox;

            for (i2 = 0; i2 < 19; i2++) {
                this->tentCollider.elements[i2].info.bumperFlags &= ~BUMP_HIT;
                this->tentCollider.elements[i2].info.toucherFlags &= ~TOUCH_HIT;
            }
            hurtbox = this->tentCollider.elements[i1].info.acHitInfo;
            this->work[MO_TENT_INVINC_TIMER] = 5;
            if (hurtbox->toucher.dmgFlags & 0x00020000) {
                func_80078914(&this->tentTipPos, NA_SE_EN_MOFER_CUT);
                this->cutIndex = 15;
                this->meltIndex = this->cutIndex + 1;
                this->work[MO_TENT_ACTION_STATE] = MO_TENT_CUT;
                this->timers[0] = 40;
                this->cutScale = 1.0f;
            } else if (hurtbox->toucher.dmgFlags & 0x0D800600) {
                this->linkHitTimer = 5;
            }
            this->tentRippleSize = 0.2f;
            for (i2 = 0; i2 < 10; i2++) {
                Vec3f pos;
                Vec3f velocity;

                velocity.x = Rand_CenteredFloat(8.0f);
                velocity.y = Rand_ZeroFloat(7.0f) + 4.0f;
                velocity.z = Rand_CenteredFloat(8.0f);
                pos = this->tentPos[2 * i1];
                pos.x += velocity.x * 3.0f;
                pos.z += velocity.z * 3.0f;
                BossMo_SpawnDroplet(MO_FX_DROPLET, (BossMoEffect*)globalCtx->specialEffects, &pos, &velocity,
                                    Rand_ZeroFloat(0.08f) + 0.13f);
            }
            break;
        } else if (this->tentCollider.elements[i1].info.toucherFlags & TOUCH_HIT) {
            this->tentCollider.elements[i1].info.toucherFlags &= ~TOUCH_HIT;
            this->linkHitTimer = 5;
            break;
        }
    }
}

void BossMo_IntroCs(BossMo* this, GlobalContext* globalCtx) {
    static Vec3f cutsceneTargets[6] = {
        { -360.0f, -190.0f, 0.0f },  { 250.0f, -190.0f, 0.0f }, { 300.0f, -120.0f, -278.0f },
        { 180.0f, -80.0f, -340.0f }, { 180.0f, 0.0f, -340.0f }, { 180.0f, 60.0f, -230.0f },
    };
    u8 sp9F = 0;
    f32 dx;
    f32 dy;
    f32 dz;
    f32 tempX;
    f32 tempY;
    s32 pad84;
    f32 sp80;
    f32 sp7C;
    f32 sp78;
    Player* player = GET_PLAYER(globalCtx);
    Camera* camera = Gameplay_GetCamera(globalCtx, MAIN_CAM);
    Vec3f bubblePos;
    Vec3f bubblePos2;
    Camera* camera2;
    f32 pad50;
    f32 pad4C;
    f32 pad48;

    if (this->csState < MO_INTRO_REVEAL) {
        this->cameraZoom = 80.0f;
    }
    switch (this->csState) {
        case MO_INTRO_WAIT:
            if (this->timers[0] == 1) {
                func_8010B680(globalCtx, 0x403F, NULL);
            }
            if (((fabsf(player->actor.world.pos.z - 180.0f) < 40.0f) &&
                 (fabsf(player->actor.world.pos.x - 180.0f) < 40.0f)) ||
                ((fabsf(player->actor.world.pos.z - -180.0f) < 40.0f) &&
                 (fabsf(player->actor.world.pos.x - 180.0f) < 40.0f)) ||
                ((fabsf(player->actor.world.pos.z - 180.0f) < 40.0f) &&
                 (fabsf(player->actor.world.pos.x - -180.0f) < 40.0f)) ||
                ((fabsf(player->actor.world.pos.z - -180.0f) < 40.0f) &&
                 (fabsf(player->actor.world.pos.x - -180.0f) < 40.0f))) {
                // checks if Link is on one of the four platforms
                func_80064520(globalCtx, &globalCtx->csCtx);
                func_8002DF54(globalCtx, &this->actor, 8);
                this->csCamera = Gameplay_CreateSubCamera(globalCtx);
                Gameplay_ChangeCameraStatus(globalCtx, MAIN_CAM, CAM_STAT_WAIT);
                Gameplay_ChangeCameraStatus(globalCtx, this->csCamera, CAM_STAT_ACTIVE);
                this->actor.speedXZ = 0.0f;
                this->csState = MO_INTRO_START;
                this->timers[2] = 50;
                this->work[MO_TENT_VAR_TIMER] = this->work[MO_TENT_MOVE_TIMER] = 0;
                this->actor.world.rot.y = 0x721A;
                sMorphaTent1->work[MO_TENT_ACTION_STATE] = MO_TENT_READY;
                sMorphaTent1->timers[0] = 30000;
                Audio_QueueSeqCmd(0x103200FF);
                func_80106CCC(globalCtx);
            } else {
                break;
            }
        case MO_INTRO_START:
            player->actor.world.pos.x = 180.0f;
            player->actor.world.pos.z = -130.0f;
            player->actor.shape.rot.y = player->actor.world.rot.y = 0;
            player->actor.speedXZ = 0.0f;
            this->cameraEye.x = -424.0f;
            this->cameraEye.y = -190.0f;
            this->cameraEye.z = 180.0f;
            this->cameraAt.x = player->actor.world.pos.x;
            this->cameraAt.y = -330.0f;
            this->cameraAt.z = 0.0f;
            if (this->timers[2] == 0) {
                this->csState = MO_INTRO_SWIM;
                this->work[MO_TENT_MOVE_TIMER] = 0;
            } else if (this->timers[2] < 50) {
                bubblePos.x = (this->cameraEye.x + 20.0f) + 10.0f;
                bubblePos.y = -250.0f;
                bubblePos.z = this->cameraEye.z;
                EffectSsBubble_Spawn(globalCtx, &bubblePos, 0.0f, 10.0f, 50.0f, Rand_ZeroFloat(0.05f) + 0.13f);
            }
            if (this->timers[2] == 40) {
                func_80078914(&sAudioZeroVec, NA_SE_EN_MOFER_BUBLE_DEMO);
            }
            break;
        case MO_INTRO_SWIM:
            Math_ApproachF(&this->cameraYawShake, 0.1f, 1.0f, 0.002f);
            this->targetPos = cutsceneTargets[this->targetIndex];
            if (this->targetIndex == 5) {
                tempY = Math_SinS(this->work[MO_TENT_MOVE_TIMER] * 0x500) * 20.0f;
            } else {
                tempY = Math_SinS(this->work[MO_TENT_MOVE_TIMER] * 0x500) * 5.0f;
            }
            dx = this->targetPos.x - this->cameraEye.x;
            dy = this->targetPos.y - this->cameraEye.y + tempY;
            dz = this->targetPos.z - this->cameraEye.z;
            tempY = Math_FAtan2F(dx, dz);
            tempX = Math_FAtan2F(dy, sqrtf(SQ(dx) + SQ(dz)));
            Math_ApproachS(&this->actor.world.rot.y, tempY * (0x8000 / M_PI), 5, this->cameraYawRate);
            Math_ApproachS(&this->actor.world.rot.x, tempX * (0x8000 / M_PI), 5, this->cameraYawRate);
            if (this->work[MO_TENT_MOVE_TIMER] == 150) {
                this->cameraAtVel.x = fabsf(this->cameraAt.x - player->actor.world.pos.x);
                this->cameraAtVel.y = fabsf(this->cameraAt.y - player->actor.world.pos.y);
                this->cameraAtVel.z = fabsf(this->cameraAt.z - player->actor.world.pos.z);
            }
            if (this->work[MO_TENT_MOVE_TIMER] >= 150) {
                Math_ApproachF(&this->cameraAt.x, player->actor.world.pos.x, 0.1f,
                               this->cameraAtVel.x * this->cameraSpeedMod);
                Math_ApproachF(&this->cameraAt.y, player->actor.world.pos.y + 50.0f, 0.1f,
                               this->cameraAtVel.y * this->cameraSpeedMod);
                Math_ApproachF(&this->cameraAt.z, player->actor.world.pos.z, 0.1f,
                               this->cameraAtVel.z * this->cameraSpeedMod);
                Math_ApproachF(&this->cameraSpeedMod, 0.02f, 1.0f, 0.001f);
            }
            if (this->work[MO_TENT_MOVE_TIMER] == 190) {
                func_80078914(&sAudioZeroVec, NA_SE_EN_MOFER_BUBLE_DEMO);
            }
            if ((this->work[MO_TENT_MOVE_TIMER] > 150) && (this->work[MO_TENT_MOVE_TIMER] < 180)) {
                bubblePos2.x = (this->cameraEye.x + 20.0f) + 10.0f;
                bubblePos2.y = -250.0f;
                bubblePos2.z = this->cameraEye.z;
                EffectSsBubble_Spawn(globalCtx, &bubblePos2, 0.0f, 10.0f, 50.0f, Rand_ZeroFloat(0.05f) + 0.13f);
            }
            sp7C = (f32)0x1000;
            sp78 = 0.1f;
            if ((this->work[MO_TENT_MOVE_TIMER] > 100) && (this->work[MO_TENT_MOVE_TIMER] < 220)) {
                sp80 = 0.0f;
            } else if (this->work[MO_TENT_MOVE_TIMER] > 350) {
                sp80 = 2.0f;
                sp78 = 0.4f;
            } else if (this->work[MO_TENT_MOVE_TIMER] > 220) {
                sp80 = 7.0f;
                sp78 = 0.3f;
                sp7C = (f32)0x2000;
            } else {
                sp80 = 4.0f;
            }

            if (this->work[MO_TENT_MOVE_TIMER] > 250) {
                Math_ApproachF(&this->fwork[MO_CORE_INTRO_WATER_ALPHA], 100.0f, 1.0f, 1.0f);
            }
            if (this->targetIndex < 5) {
                if (sqrtf(SQ(dx) + SQ(dz) + SQ(dy)) < 40.0f) {
                    this->targetIndex++;
                    this->cameraYawRate = 0.0f;
                }
            } else {
                sp80 = 1.5f;
                sp7C = (f32)0x600;
            }
            Math_ApproachF(&this->actor.speedXZ, sp80, 1.0f, sp78);
            Math_ApproachF(&this->cameraYawRate, sp7C, 1.0f, 128.0f);
            if (this->work[MO_TENT_MOVE_TIMER] == 525) {
                func_8002DF54(globalCtx, &this->actor, 2);
            }
            if (this->work[MO_TENT_MOVE_TIMER] > 540) {
                this->csState = MO_INTRO_REVEAL;
                func_8002DF54(globalCtx, &this->actor, 1);
                sMorphaTent1->drawActor = true;
                player->actor.world.pos.x = 180.0f;
                player->actor.world.pos.z = -210.0f;
                player->actor.world.rot.y = -0x8000;
                player->actor.shape.rot.y = player->actor.world.rot.y;
                this->cameraYawShake = 0.0f;
                sMorphaTent1->baseAlpha = 150.0;
                this->actor.speedXZ = 0.0f;
                this->timers[2] = 200;
                this->cameraZoom = 60.0f;
                this->actor.world.pos = sMorphaTent1->actor.world.pos;
                this->work[MO_TENT_ACTION_STATE] = MO_CORE_INTRO_REVEAL;
                this->actor.flags &= ~1;
                sMorphaTent1->actor.flags |= 1;
            } else {
                sMorphaTent1->xSwing = 0xCEC;
                sMorphaTent1->fwork[MO_TENT_SWING_RATE_X] = 0.0f;
                sMorphaTent1->fwork[MO_TENT_SWING_LAG_X] = 1000.0f;
                sMorphaTent1->fwork[MO_TENT_SWING_SIZE_X] = 2500.0f;
                break;
            }
        case MO_INTRO_REVEAL:
            if (this->timers[2] >= 160) {
                this->cameraEye.x = 150.0f;
                this->cameraEye.y = 60.0f;
                this->cameraEye.z = -230.0f;
                this->cameraAt.x = 170.0f;
                this->cameraAt.y = 40.0;
                this->cameraAt.z = -280.0f;
                sMorphaTent1->xSwing = 0xCEC;
                sMorphaTent1->fwork[MO_TENT_SWING_RATE_X] = 0.0f;
                sMorphaTent1->fwork[MO_TENT_SWING_LAG_X] = 1000.0f;
                sMorphaTent1->fwork[MO_TENT_SWING_SIZE_X] = 2500.0f;
                if (this->timers[2] == 160) {
                    this->cameraNextAt.y = 65.0f;
                    this->cameraNextAt.z = -280.0f;
                    this->cameraEyeVel.x = fabsf(this->cameraEye.x - 150.0f) * 0.1f;
                    this->cameraEyeVel.y = fabsf(this->cameraEye.y - 60.0f) * 0.1f;
                    this->cameraEyeVel.z = fabsf(this->cameraEye.z - -260.0f) * 0.1f;
                    this->cameraNextEye.x = 150.0f;
                    this->cameraNextEye.y = 60.0f;
                    this->cameraNextEye.z = -260.0f;
                    this->cameraNextAt.x = 155.0f;
                    this->cameraAtMaxVel.x = this->cameraAtMaxVel.y = this->cameraAtMaxVel.z = 0.1f;
                    this->cameraAtVel.x = fabsf(this->cameraAt.x - this->cameraNextAt.x) * 0.1f;
                    this->cameraAtVel.y = fabsf(this->cameraAt.y - this->cameraNextAt.y) * 0.1f;
                    this->cameraAtVel.z = fabsf(this->cameraAt.z - this->cameraNextAt.z) * 0.1f;
                    this->cameraEyeMaxVel.x = this->cameraEyeMaxVel.y = this->cameraEyeMaxVel.z = 0.1f;
                    this->cameraSpeedMod = 0.0f;
                    this->cameraAccel = 0.01f;
                    this->tentMaxAngle = 0.001f;
                    this->tentSpeed = 0.0f;
                    sp9F = 1;
                }
            } else {
                sp9F = 1;
            }
            if (this->timers[2] == 50) {
                this->cameraNextAt.x = 160.0f;
                this->cameraNextAt.y = 58.0f;
                this->cameraNextAt.z = -247.0f;
                this->cameraEyeVel.x = fabsf(this->cameraEye.x - 111.0f) * 0.1f;
                this->cameraEyeVel.y = fabsf(this->cameraEye.y - 133.0f) * 0.1f;
                this->cameraEyeVel.z = fabsf(this->cameraEye.z - -191.0f) * 0.1f;
                if (1) {}
                this->csState = MO_INTRO_FINISH;
                this->timers[2] = 110;
                this->cameraNextEye.x = 111.0f;
                this->cameraNextEye.y = 133.0f;
                this->cameraNextEye.z = -191.0f;
                this->cameraAtVel.x = fabsf(this->cameraAt.x - this->cameraNextAt.x) * 0.1f;
                this->cameraAtVel.y = fabsf(this->cameraAt.y - this->cameraNextAt.y) * 0.1f;
                this->cameraAtVel.z = fabsf(this->cameraAt.z - this->cameraNextAt.z) * 0.1f;
                this->cameraEyeMaxVel.y = 0.03f;
                this->cameraAtMaxVel.y = 0.03f;
                this->cameraSpeedMod = 0.0f;
                this->cameraAccel = 0.01f;
            }
            if (this->timers[2] == 150) {
                Audio_QueueSeqCmd(0x1B);
            }
            if (this->timers[2] == 130) {
                TitleCard_InitBossName(globalCtx, &globalCtx->actorCtx.titleCtx,
                                       SEGMENTED_TO_VIRTUAL(gMorphaTitleCardTex), 0xA0, 0xB4, 0x80, 0x28);
                gSaveContext.eventChkInf[7] |= 0x10;
            }
            break;
        case MO_INTRO_FINISH:
            sp9F = 1;
            this->cameraNextEye.x = 111.0f;
            this->cameraNextEye.y = 133.0f;
            this->cameraNextEye.z = -191.0f;
            this->cameraNextAt.x = 160.0f;
            this->cameraNextAt.y = 58.0f;
            this->cameraNextAt.z = -247.0f;
            if (this->timers[2] == 100) {
                sMorphaTent1->work[MO_TENT_ACTION_STATE] = MO_TENT_RETREAT;
                sMorphaTent1->timers[0] = 50;
            }
            if (this->timers[2] == 20) {
                camera2 = Gameplay_GetCamera(globalCtx, MAIN_CAM);
                camera2->eye = this->cameraEye;
                camera2->eyeNext = this->cameraEye;
                camera2->at = this->cameraAt;
                func_800C08AC(globalCtx, this->csCamera, 0);
                this->csState = this->csCamera = MO_BATTLE;
                func_80064534(globalCtx, &globalCtx->csCtx);
                func_8002DF54(globalCtx, &this->actor, 7);
            }
            break;
    }
    if (sMorphaTent1->work[MO_TENT_ACTION_STATE] == MO_TENT_READY) {
        sMorphaTent1->actor.world.pos.x = 180.0f;
        sMorphaTent1->actor.world.pos.z = -360.0f;
        sMorphaTent1->actor.prevPos = sMorphaTent1->actor.world.pos;
        sMorphaTent1->actor.speedXZ = 0.0f;
        sMorphaTent1->actor.shape.rot.y = sMorphaTent1->actor.yawTowardsPlayer;
    }
    if (this->csCamera != 0) {
        if (sp9F) {
            Math_ApproachF(&this->cameraEye.x, this->cameraNextEye.x, this->cameraEyeMaxVel.x,
                           this->cameraEyeVel.x * this->cameraSpeedMod);
            Math_ApproachF(&this->cameraEye.y, this->cameraNextEye.y, this->cameraEyeMaxVel.y,
                           this->cameraEyeVel.y * this->cameraSpeedMod);
            Math_ApproachF(&this->cameraEye.z, this->cameraNextEye.z, this->cameraEyeMaxVel.z,
                           this->cameraEyeVel.z * this->cameraSpeedMod);
            Math_ApproachF(&this->cameraAt.x, this->cameraNextAt.x, this->cameraAtMaxVel.x,
                           this->cameraAtVel.x * this->cameraSpeedMod);
            Math_ApproachF(&this->cameraAt.y, this->cameraNextAt.y, this->cameraAtMaxVel.y,
                           this->cameraAtVel.y * this->cameraSpeedMod);
            Math_ApproachF(&this->cameraAt.z, this->cameraNextAt.z, this->cameraAtMaxVel.z,
                           this->cameraAtVel.z * this->cameraSpeedMod);
            Math_ApproachF(&this->cameraSpeedMod, 1.0f, 1.0f, this->cameraAccel);
        } else if (this->csState < MO_INTRO_REVEAL) {
            func_8002D908(&this->actor);
            this->cameraEye.x += this->actor.velocity.x;
            this->cameraEye.y += this->actor.velocity.y;
            this->cameraEye.z += this->actor.velocity.z;
        }
        this->cameraUp.x = this->cameraUp.z =
            sinf(this->work[MO_TENT_VAR_TIMER] * 0.03f) * this->cameraYawShake * (-2.0f);
        this->cameraUp.y = 1.0f;
        Gameplay_CameraSetAtEyeUp(globalCtx, this->csCamera, &this->cameraAt, &this->cameraEye, &this->cameraUp);
        camera->eye = this->cameraEye;
        camera->eyeNext = this->cameraEye;
        camera->at = this->cameraAt;
        Gameplay_CameraSetFov(globalCtx, this->csCamera, this->cameraZoom);
    }

    if ((this->csState > MO_INTRO_START) && (this->work[MO_TENT_MOVE_TIMER] > 540)) {
        func_80078914(&sMorphaTent1->tentTipPos, NA_SE_EN_MOFER_APPEAR - SFX_FLAG);
    } else if (this->csState >= MO_INTRO_START) {
        func_80078914(&sAudioZeroVec, NA_SE_EN_MOFER_MOVE_DEMO - SFX_FLAG);
    }
}

void BossMo_DeathCs(BossMo* this, GlobalContext* globalCtx) {
    s16 i;
    s16 one;
    f32 dx;
    f32 dz;
    f32 sp80;
    f32 sp7C;
    Vec3f sp70;
    Vec3f sp64;
    Camera* camera = Gameplay_GetCamera(globalCtx, MAIN_CAM);
    Vec3f velocity;
    Vec3f pos;

    switch (this->csState) {
        case MO_DEATH_START:
            func_80064520(globalCtx, &globalCtx->csCtx);
            func_8002DF54(globalCtx, &this->actor, 8);
            this->csCamera = Gameplay_CreateSubCamera(globalCtx);
            Gameplay_ChangeCameraStatus(globalCtx, MAIN_CAM, CAM_STAT_WAIT);
            Gameplay_ChangeCameraStatus(globalCtx, this->csCamera, CAM_STAT_ACTIVE);
            this->csState = MO_DEATH_MO_CORE_BURST;
            this->cameraEye = camera->eye;
            this->timers[0] = 90;
            dx = this->actor.world.pos.x - this->cameraEye.x;
            dz = this->actor.world.pos.z - this->cameraEye.z;
            this->cameraYaw = Math_FAtan2F(dx, dz);
            this->cameraDist = sqrtf(SQ(dx) + SQ(dz));
            this->cameraYawRate = 0.0f;
        case MO_DEATH_MO_CORE_BURST:
            this->baseAlpha = 0.0f;
            if (this->timers[0] & 4) {
                sp80 = 0.005f;
                sp7C = 0.015f;
            } else {
                sp80 = 0.015f;
                sp7C = 0.005f;
            }
            Math_ApproachF(&this->actor.scale.x, sp80, 0.5f, 0.002f);
            this->actor.scale.z = this->actor.scale.x;
            Math_ApproachF(&this->actor.scale.y, sp7C, 0.5f, 0.002f);
            this->cameraYaw += this->cameraYawRate;
            if (this->timers[0] >= 30) {
                Math_ApproachF(&this->cameraYawRate, 0.05f, 1.0f, 0.002f);
            } else {
                Math_ApproachF(&this->cameraYawRate, 0.0f, 1.0f, 0.002f);
            }
            Math_ApproachF(&this->actor.world.pos.y, 150.0f, 0.05f, 5.0f);
            Math_ApproachF(&this->cameraEye.y, 100.0f, 0.05f, 2.0f);
            this->cameraAt = this->cameraNextAt = this->actor.world.pos;
            if (this->timers[0] > 20) {
                Audio_PlayActorSound2(&this->actor, NA_SE_EN_MOFER_DEAD - SFX_FLAG);
            }
            if (this->timers[0] == 20) {
                for (i = 0; i < 300; i++) {
                    velocity.x = Rand_CenteredFloat(10.0f);
                    velocity.y = Rand_CenteredFloat(10.0f);
                    velocity.z = Rand_CenteredFloat(10.0f);
                    pos = this->actor.world.pos;
                    pos.x += 2.0f * velocity.x;
                    pos.y += 2.0f * velocity.y;
                    pos.z += 2.0f * velocity.z;
                    BossMo_SpawnDroplet(MO_FX_DROPLET, (BossMoEffect*)globalCtx->specialEffects, &pos, &velocity,
                                        Rand_ZeroFloat(0.08f) + 0.13f);
                }
                this->drawActor = false;
                this->actor.flags &= ~1;
                Audio_PlayActorSound2(&this->actor, NA_SE_EN_MOFER_CORE_JUMP);
                Audio_PlaySoundAtPosition(globalCtx, &this->actor.world.pos, 70, NA_SE_EN_MOFER_LASTVOICE);
            }
            if (this->timers[0] == 0) {
                this->csState = MO_DEATH_DRAIN_WATER_1;
                this->cameraDist = 490.0f;
                this->actor.world.pos.y = -1000.0f;
                this->fwork[MO_TENT_SWING_SIZE_X] = 15.0f;
                this->cameraYaw = 0.0f;
                this->cameraEye.x = 490.0f;
                this->cameraEye.y = 50.0f;
                this->cameraEye.z = 0.0f;
                this->cameraAt.x = 0;
                this->cameraAt.y = -100.0f;
                this->cameraAt.z = 0.0f;
                this->work[MO_TENT_VAR_TIMER] = this->work[MO_TENT_MOVE_TIMER] = 0;
                this->cameraAtMaxVel.y = 0.05f;
                this->cameraAtVel.y = 4.0f;
                this->cameraSpeedMod = 0.0f;
                this->cameraAccel = 0.02f;
                this->cameraNextAt.y = 320.0f;
                if (1) {}
                this->timers[0] = 100;
                sMorphaTent1->drawActor = true;
                sMorphaTent1->work[MO_TENT_ACTION_STATE] = MO_TENT_DEATH_3;
                sMorphaTent1->actor.shape.rot.x = 0;
                sMorphaTent1->actor.world.pos.x = 0.0f;
                sMorphaTent1->actor.world.pos.y = -50.0f;
                sMorphaTent1->actor.world.pos.z = 0.0f;
                sMorphaTent1->fwork[MO_TENT_MAX_STRETCH] = 1.0f;
                sMorphaTent1->tentPulse = 0.2f;
                sMorphaCore->waterLevel = -50.0f;
                sMorphaTent1->flattenRate = 0.0f;
                sMorphaTent1->noBubbles = 0;
                for (i = 0; i < 41; i++) {
                    sMorphaTent1->tentStretch[i].y = 5.0f;
                }
                sMorphaTent1->fwork[MO_TENT_SWING_RATE_X] = -400.0f;
                sMorphaTent1->fwork[MO_TENT_SWING_LAG_X] = -3200.0f;
                sMorphaTent1->fwork[MO_TENT_SWING_SIZE_X] = .0f;
                sMorphaTent1->fwork[MO_TENT_SWING_RATE_Z] = 3000.0f;
                sMorphaTent1->fwork[MO_TENT_SWING_LAG_Z] = 2500.0f;
                sMorphaTent1->fwork[MO_TENT_SWING_SIZE_Z] = 4000.0f;
                sMorphaTent1->tentMaxAngle = 1.0f;
                sMorphaTent1->tentSpeed = 20480.0f;
                sMorphaTent1->baseAlpha = 150.0f;
                sMorphaTent1->cutIndex = sMorphaTent1->meltIndex = 0;
                sMorphaTent1->cutScale = 1.0f;
                Actor_SetScale(&sMorphaTent1->actor, 0.01f);
            }
            break;
        case MO_DEATH_DRAIN_WATER_1:
            if (this->timers[0] == 0) {
                this->csState = MO_DEATH_DRAIN_WATER_2;
                this->cameraAt.y = -200.0f;
                this->cameraNextAt.y = 320.0f;
                this->cameraAtMaxVel.y = 0.05f;
                this->cameraAtVel.y = 4.0f;
                this->cameraSpeedMod = 0.0f;
                this->cameraAccel = 0.0f;
                sMorphaTent1->work[MO_TENT_ACTION_STATE] = MO_TENT_DEATH_1;
                this->timers[0] = 125;
                sMorphaTent1->fwork[MO_TENT_MAX_STRETCH] = 3.7000003f;
                this->cameraYaw = 0.5f;
                this->cameraDist = 200.0f;
                return;
            }
            break;
        case MO_DEATH_DRAIN_WATER_2:
            if (this->timers[0] == 0) {
                this->cameraAccel = 0.02f;
                sMorphaTent1->work[MO_TENT_ACTION_STATE] = MO_TENT_DEATH_2;
                this->csState = MO_DEATH_CEILING;
                sMorphaTent1->timers[0] = 120;
                this->timers[0] = 150;
            }
        case MO_DEATH_CEILING:
            Math_ApproachF(&this->cameraYaw, 0.0f, 0.05f, 0.0029999996f);
            Math_ApproachF(&this->cameraDist, 490.0f, 0.1f, 1.0f);
            if (this->timers[0] == 0) {
                this->csState = MO_DEATH_DROPLET;
                this->timers[0] = 140;
                this->cameraYawRate = 0.0f;
                this->cameraSpeed = 0.0f;
            }
            break;
        case MO_DEATH_DROPLET:
            if (this->timers[0] == 30) {
                sMorphaTent1->work[MO_TENT_ACTION_STATE] = MO_TENT_DEATH_5;
                sMorphaTent1->timers[0] = 30;
                sMorphaTent1->tentMaxAngle = 0.0f;
                sMorphaTent1->tentSpeed = sMorphaTent1->tentMaxAngle;
            }
            if (this->timers[0] == 0) {
                if (-100.0f < this->cameraEye.y) {
                    Math_ApproachF(&this->cameraEye.y, sMorphaTent1->actor.world.pos.y - 100.0f, 0.1f, 2000.0f);
                } else {
                    Math_ApproachF(&this->cameraEye.y, -200.0f, 0.1f, 2000.0f);
                }

                Math_ApproachF(&this->cameraAt.y, (sMorphaTent1->actor.world.pos.y - 50.0f) + 30.0f, 0.5f, 2000.0f);
                this->cameraNextAt.y = this->cameraAt.y;
            } else {
                Math_ApproachF(&this->cameraEye.y, 300.0f, 0.05f, this->cameraSpeed);
            }
            Math_ApproachF(&this->cameraYaw, -M_PI / 2.0f, 0.05f, this->cameraYawRate);
            Math_ApproachF(&this->cameraSpeed, 3.0f, 1.0f, 0.05f);
            Math_ApproachF(&this->cameraYawRate, 0.012999999f, 1.0f, 0.0005f);
            if (sMorphaTent1->work[MO_TENT_ACTION_STATE] == MO_TENT_DEATH_6) {
                Math_ApproachF(&this->cameraDist, 200.0f, 0.02f, this->cameraSpeed);
                if (sMorphaTent1->timers[0] == 0) {
                    this->csState = MO_DEATH_FINISH;
                    camera->eye = this->cameraEye;
                    camera->eyeNext = this->cameraEye;
                    camera->at = this->cameraAt;
                    func_800C08AC(globalCtx, this->csCamera, 0);
                    this->csCamera = 0;
                    func_80064534(globalCtx, &globalCtx->csCtx);
                    func_8002DF54(globalCtx, &this->actor, 7);
                    sMorphaTent1->actor.world.pos.y = -1000.0f;
                }
            } else {
                Math_ApproachF(&this->cameraDist, 150.0f, 0.05f, this->cameraSpeed);
            }
            break;
        case MO_DEATH_FINISH:
            break;
    }
    if ((this->csState > MO_DEATH_START) && (this->csState < MO_DEATH_FINISH)) {
        if (this->work[MO_TENT_MOVE_TIMER] < 500) {
            func_80078914(&sAudioZeroVec, NA_SE_EN_MOFER_APPEAR - SFX_FLAG);
        }
        if ((this->work[MO_TENT_MOVE_TIMER] < 490) && (this->work[MO_TENT_MOVE_TIMER] > 230)) {
            func_80078914(&sAudioZeroVec, NA_SE_EV_DROP_FALL - SFX_FLAG);
        }
        if (this->work[MO_TENT_MOVE_TIMER] < 220) {
            func_80078914(&sAudioZeroVec, NA_SE_EV_SCOOPUP_WATER - SFX_FLAG);
        }
    }
    if (sMorphaCore->waterLevel < -200.0f) {
        globalCtx->roomCtx.unk_74[0]++;
        if (globalCtx->roomCtx.unk_74[0] >= 0xFF) {
            globalCtx->roomCtx.unk_74[0] = 0xFF;
        }
    }
    if (sMorphaCore->waterLevel < -250.0f) {
        Math_ApproachF(&sMorphaTent1->waterTexAlpha, 0.0f, 1.0f, 3.0f);
    }
    Math_ApproachF(&this->fwork[MO_TENT_SWING_SIZE_X], 0.0f, 0.1f, 0.05f);

    sp70.x = this->cameraDist;
    sp70.y = 0.0f;
    sp70.z = 0.0f;
    Matrix_RotateY(this->cameraYaw, MTXMODE_NEW);
    Matrix_MultVec3f(&sp70, &sp64);
    this->cameraEye.x = sp64.x + this->cameraAt.x;
    this->cameraEye.z = sp64.z + this->cameraAt.z;
    one = 1; // Super fake, but it works
    if (this->csCamera != 0) {
        if (one) {
            Math_ApproachF(&this->cameraAt.y, this->cameraNextAt.y, this->cameraAtMaxVel.y,
                           this->cameraAtVel.y * this->cameraSpeedMod);
            Math_ApproachF(&this->cameraSpeedMod, 1.0f, 1.0f, this->cameraAccel);
        }
        Gameplay_CameraSetAtEye(globalCtx, this->csCamera, &this->cameraAt, &this->cameraEye);
    }
}

void BossMo_CoreCollisionCheck(BossMo* this, GlobalContext* globalCtx) {
    s16 i;
    Player* player = GET_PLAYER(globalCtx);

    osSyncPrintf(VT_FGCOL(YELLOW));
    osSyncPrintf("Core_Damage_check START\n");
    if (this->coreCollider.base.atFlags & AT_HIT) {
        this->coreCollider.base.atFlags &= ~AT_HIT;
        if (this->work[MO_TENT_ACTION_STATE] == MO_CORE_UNDERWATER) {
            this->work[MO_CORE_WAIT_IN_WATER] = true;
            this->timers[0] = 150;
        }
    }
    if (this->coreCollider.base.acFlags & AC_HIT) {
        ColliderInfo* hurtbox = this->coreCollider.info.acHitInfo;
        // hit!!
        osSyncPrintf("Core_Damage_check 当り！！\n");
        this->coreCollider.base.acFlags &= ~AC_HIT;
        if ((hurtbox->toucher.dmgFlags & 0x00020000) && (this->work[MO_TENT_ACTION_STATE] == MO_CORE_ATTACK)) {
            this->work[MO_TENT_ACTION_STATE] = MO_CORE_RETREAT;
        }
        // hit 2 !!
        osSyncPrintf("Core_Damage_check 当り 2 ！！\n");
        if ((this->work[MO_TENT_ACTION_STATE] != MO_CORE_UNDERWATER) && (this->work[MO_TENT_INVINC_TIMER] == 0)) {
            u8 damage = CollisionCheck_GetSwordDamage(hurtbox->toucher.dmgFlags);

            if ((damage != 0) && (this->work[MO_TENT_ACTION_STATE] < MO_CORE_ATTACK)) {
                // sword hit !!
                osSyncPrintf("Core_Damage_check 剣 当り！！\n");
                this->work[MO_TENT_ACTION_STATE] = MO_CORE_STUNNED;
                this->timers[0] = 25;

                this->actor.speedXZ = 15.0f;

                this->actor.world.rot.y = this->actor.yawTowardsPlayer + 0x8000;
                this->work[MO_CORE_DMG_FLASH_TIMER] = 15;
                Audio_PlayActorSound2(&this->actor, NA_SE_EN_MOFER_CORE_DAMAGE);
                this->actor.colChkInfo.health -= damage;
                this->hitCount++;
                if ((s8)this->actor.colChkInfo.health <= 0) {
                    if (((sMorphaTent1->csCamera == 0) && (sMorphaTent2 == NULL)) ||
                        ((sMorphaTent1->csCamera == 0) && (sMorphaTent2 != NULL) && (sMorphaTent2->csCamera == 0))) {
                        Enemy_StartFinishingBlow(globalCtx, &this->actor);
                        Audio_QueueSeqCmd(0x100100FF);
                        this->csState = MO_DEATH_START;
                        sMorphaTent1->drawActor = false;
                        sMorphaTent1->work[MO_TENT_ACTION_STATE] = MO_TENT_DEATH_START;
                        sMorphaTent1->baseAlpha = 0.0f;
                        if (sMorphaTent2 != NULL) {
                            sMorphaTent2->tent2KillTimer = 1;
                        }
                        if (player->actor.parent != NULL) {
                            player->unk_850 = 0x65;
                            player->actor.parent = NULL;
                            player->csMode = 0;
                        }
                    } else {
                        this->actor.colChkInfo.health = 1;
                    }
                }
                this->work[MO_TENT_INVINC_TIMER] = 10;
            } else if (!(hurtbox->toucher.dmgFlags & 0x00100000) && (hurtbox->toucher.dmgFlags & 0x80)) {
                if (this->work[MO_TENT_ACTION_STATE] >= MO_CORE_ATTACK) {
                    func_80078914(&sMorphaTent1->tentTipPos, NA_SE_EN_MOFER_CUT);
                    sMorphaTent1->cutIndex = this->work[MO_CORE_POS_IN_TENT];
                    sMorphaTent1->meltIndex = sMorphaTent1->cutIndex + 1;
                    sMorphaTent1->cutScale = 1.0f;
                    sMorphaTent1->work[MO_TENT_ACTION_STATE] = MO_TENT_CUT;
                    sMorphaTent1->timers[0] = 40;
                    sMorphaTent1->actor.flags &= ~1;
                    if (player->actor.parent == &sMorphaTent1->actor) {
                        player->unk_850 = 0x65;
                        player->actor.parent = NULL;
                        player->csMode = 0;
                    }
                }
                this->work[MO_TENT_ACTION_STATE] = MO_CORE_STUNNED;
                this->timers[0] = 30;
                this->work[MO_TENT_INVINC_TIMER] = 10;
                this->actor.speedXZ = 0.0f;
            }
            for (i = 0; i < 10; i++) {
                Vec3f pos;
                Vec3f velocity;

                velocity.x = Rand_CenteredFloat(4.0f);
                velocity.y = Rand_ZeroFloat(2.0f) + 3.0f;
                velocity.z = Rand_CenteredFloat(4.0f);
                pos = this->actor.world.pos;
                pos.x += (velocity.x * 3.0f);
                pos.z += (velocity.z * 3.0f);
                BossMo_SpawnDroplet(MO_FX_DROPLET, (BossMoEffect*)globalCtx->specialEffects, &pos, &velocity,
                                    Rand_ZeroFloat(0.08f) + 0.13f);
            }
        }
    }
    // end !!
    osSyncPrintf("Core_Damage_check 終わり ！！\n");
    osSyncPrintf(VT_RST);
}

void BossMo_Core(BossMo* this, GlobalContext* globalCtx) {
    static f32 coreBulge[11] = {
        0.1f, 0.15f, 0.2f, 0.3f, 0.4f, 0.43f, 0.4f, 0.3f, 0.2f, 0.15f, 0.1f,
    };
    u8 nearLand;
    s16 i;                                  // not on stack
    Player* player = GET_PLAYER(globalCtx); // not on stack
    f32 spDC;
    f32 spD8;
    f32 spD4;
    f32 spD0;
    f32 spCC;
    s32 padC8;
    s32 temp;         // not on stack
    f32 xScaleTarget; // not on stack
    f32 yScaleTarget;
    Vec3f effectPos;
    Vec3f effectVelocity;
    Vec3f effectAccel;
    s32 pad94;
    s32 pad90;
    s16 j;
    s16 index; // not on stack
    f32 sp88;
    s32 pad84;
    f32 sp80;
    f32 sp7C;
    Vec3f sp70;
    Vec3f sp64;
    f32 sp60;
    f32 sp5C;
    f32 sp58;

    this->waterTex1x += -1.0f;
    this->waterTex1y += -1.0f;
    this->waterTex2x = this->waterTex2x;
    this->waterTex2y++;

    Math_ApproachF(&this->baseAlpha, 255.0f, 1.0f, 10.0f);
    if ((this->csState != MO_BATTLE) && (this->csState < MO_DEATH_START)) {
        BossMo_IntroCs(this, globalCtx);
        if (this->work[MO_TENT_ACTION_STATE] == MO_CORE_INTRO_WAIT) {
            this->actor.flags &= ~1;
            return;
        }
    } else if (this->csState >= MO_DEATH_START) {
        BossMo_DeathCs(this, globalCtx);
        return;
    }
    if ((this->work[MO_TENT_ACTION_STATE] < MO_CORE_ATTACK) && (this->work[MO_TENT_ACTION_STATE] >= MO_CORE_MOVE) &&
        (this->actor.world.pos.y > MO_WATER_LEVEL(globalCtx))) {
        if (this->actor.velocity.y > 0.0f) {
            xScaleTarget = 0.005f;
            yScaleTarget = 0.015f;
        } else {
            xScaleTarget = 0.015f;
            yScaleTarget = 0.005f;
        }
    } else {
        xScaleTarget = yScaleTarget = 0.008f;
    }
    Math_ApproachF(&this->actor.scale.x, xScaleTarget, 0.2f, 0.001f);
    this->actor.scale.z = this->actor.scale.x;
    Math_ApproachF(&this->actor.scale.y, yScaleTarget, 0.2f, 0.001f);
    this->work[MO_CORE_DRAW_SHADOW] = BossMo_NearLand(&this->actor.world.pos, 15.0f);
    nearLand = BossMo_NearLand(&this->actor.world.pos, 0.0f);
    if ((player->actor.world.pos.y < (MO_WATER_LEVEL(globalCtx) - 50.0f)) &&
        ((this->work[MO_TENT_ACTION_STATE] == MO_CORE_MOVE) ||
         (this->work[MO_TENT_ACTION_STATE] == MO_CORE_MAKE_TENT))) {
        this->work[MO_TENT_ACTION_STATE] = MO_CORE_UNDERWATER;
        this->actor.speedXZ = 0.0f;
        this->work[MO_CORE_WAIT_IN_WATER] = 0;
    }
    switch (this->work[MO_TENT_ACTION_STATE]) {
        case MO_CORE_MOVE:
            this->actor.flags |= 1;
            if ((this->timers[0] == 0) &&
                ((sMorphaTent1->work[MO_TENT_ACTION_STATE] == MO_TENT_WAIT) ||
                 (sMorphaTent1->work[MO_TENT_ACTION_STATE] == MO_TENT_READY)) &&
                (this->actor.world.pos.y < MO_WATER_LEVEL(globalCtx))) {
                this->actor.speedXZ = 0.0f;
                this->work[MO_TENT_ACTION_STATE] = MO_CORE_MAKE_TENT;
                if (sMorphaTent1->work[MO_TENT_ACTION_STATE] == MO_TENT_WAIT) {
                    sMorphaTent1->work[MO_TENT_ACTION_STATE] = MO_TENT_SPAWN;
                    sMorphaTent1->timers[0] = 70;
                    sMorphaTent1->actor.shape.rot.y = sMorphaTent1->actor.yawTowardsPlayer;
                }
            }
            break;
        case MO_CORE_MAKE_TENT:
            if ((sMorphaTent1->work[MO_TENT_ACTION_STATE] == MO_TENT_DESPAWN) ||
                (sMorphaTent1->work[MO_TENT_ACTION_STATE] == MO_TENT_WAIT)) {
                this->work[MO_TENT_ACTION_STATE] = MO_CORE_MOVE;
                this->timers[0] = 70;
            }
            if (sMorphaTent1->work[MO_TENT_ACTION_STATE] == MO_TENT_CUT) {
                this->work[MO_TENT_ACTION_STATE] = MO_CORE_ATTACK;
                this->work[MO_CORE_POS_IN_TENT] = 0;
                this->timers[0] = 0;
            }
            if (sMorphaTent1->work[MO_TENT_ACTION_STATE] == MO_TENT_ATTACK) {
                this->work[MO_TENT_ACTION_STATE] = MO_CORE_ATTACK;
                this->work[MO_CORE_POS_IN_TENT] = 0;
                this->timers[0] = 0;
                this->actor.speedXZ = 0.0f;
            }
            break;
        case MO_CORE_UNDERWATER:
            if (player->actor.world.pos.y >= MO_WATER_LEVEL(globalCtx)) {
                this->work[MO_TENT_ACTION_STATE] = MO_CORE_MOVE;
                this->actor.speedXZ = 0.0f;
            }
            break;
        case MO_CORE_STUNNED:
            this->actor.flags |= 1;
            if (this->timers[0] == 0) {
                this->work[MO_TENT_ACTION_STATE] = MO_CORE_MOVE;
                this->timers[0] = 30;
            }
            if (this->actor.world.pos.y < MO_WATER_LEVEL(globalCtx)) {
                this->work[MO_TENT_ACTION_STATE] = MO_CORE_MAKE_TENT;
                this->timers[0] = 50;
                this->actor.speedXZ = 0.0f;
            }
            break;
        case MO_CORE_UNUSED:
            break;
    }
    if (this->timers[0] == 0) {
        switch (this->work[MO_TENT_ACTION_STATE]) {
            case MO_CORE_ATTACK:
                this->actor.flags |= 1;
                this->work[MO_CORE_POS_IN_TENT]++;
                if (sMorphaTent1->work[MO_TENT_ACTION_STATE] == MO_TENT_ATTACK) {
                    temp = (s16)(Math_SinS(this->work[MO_TENT_MOVE_TIMER] * 0x300) * 10.0f) + 15;
                    if (this->work[MO_CORE_POS_IN_TENT] >= temp) {
                        this->work[MO_CORE_POS_IN_TENT] = temp;
                    }
                }
                if ((sMorphaTent1->work[MO_TENT_ACTION_STATE] != MO_TENT_ATTACK) &&
                    (sMorphaTent1->work[MO_TENT_ACTION_STATE] != MO_TENT_CUT)) {
                    this->work[MO_TENT_ACTION_STATE] = MO_CORE_RETREAT;
                    this->timers[0] = 0;
                }
                break;
            case MO_CORE_RETREAT:
                this->work[MO_CORE_POS_IN_TENT]--;
                if (this->work[MO_CORE_POS_IN_TENT] <= 0) {
                    this->work[MO_TENT_ACTION_STATE] = MO_CORE_MAKE_TENT;
                    this->timers[0] = 100;
                    this->tentSpeed = 0.0f;
                    this->actor.speedXZ = 0.0f;
                }
                this->timers[0] = 0;
                break;
            case MO_CORE_INTRO_REVEAL:
                this->actor.flags &= ~1;
                this->work[MO_CORE_POS_IN_TENT]++;
                temp = (s16)(Math_SinS(this->work[MO_TENT_MOVE_TIMER] * 0x500) * 10.0f) + 15;
                if (this->work[MO_CORE_POS_IN_TENT] >= temp) {
                    this->work[MO_CORE_POS_IN_TENT] = temp;
                }
                if (sMorphaTent1->work[MO_TENT_ACTION_STATE] != MO_TENT_READY) {
                    this->work[MO_TENT_ACTION_STATE] = MO_CORE_RETREAT;
                    this->timers[0] = 0;
                }
                break;
        }
    }
    if (this->work[MO_TENT_ACTION_STATE] >= MO_CORE_ATTACK) {
        if (this->work[MO_CORE_POS_IN_TENT] < 0) {
            this->work[MO_CORE_POS_IN_TENT] = 0;
        } else if (this->work[MO_CORE_POS_IN_TENT] >= 41) {
            this->work[MO_CORE_POS_IN_TENT] = 40;
        }
        index = (300 - (this->work[MO_CORE_POS_IN_TENT] * 2) + sMorphaTent1->widthIndex) % 300;
        sp88 = sMorphaTent1->tentWidth[index] * sTentWidth[this->work[MO_CORE_POS_IN_TENT]];
        for (j = -5; j < 6; j++) {
            index = (this->work[MO_CORE_POS_IN_TENT] + j) - 2;
            if ((0 <= index) && (index < 41)) {
                Math_ApproachF(&sMorphaTent1->tentScale[index].x, ((coreBulge[j + 5] * 300.0f) / 100.0f) + sp88, 0.75f,
                               5.0f);
            }
        }
        this->targetPos.x = sMorphaTent1->tentPos[this->work[MO_CORE_POS_IN_TENT]].x;
        this->targetPos.y = sMorphaTent1->tentPos[this->work[MO_CORE_POS_IN_TENT]].y;
        this->targetPos.z = sMorphaTent1->tentPos[this->work[MO_CORE_POS_IN_TENT]].z;
        if (this->work[MO_CORE_POS_IN_TENT] <= 1) {
            this->targetPos.y -= 20.0f;
        }
        Math_ApproachF(&this->actor.world.pos.x, this->targetPos.x, 0.5f, this->actor.speedXZ);
        Math_ApproachF(&this->actor.world.pos.y, this->targetPos.y, 0.5f, this->actor.speedXZ);
        Math_ApproachF(&this->actor.world.pos.z, this->targetPos.z, 0.5f, this->actor.speedXZ);
        Math_ApproachF(&this->actor.speedXZ, 30.0f, 1.0f, 1.0f);
    } else {
        switch (this->work[MO_TENT_ACTION_STATE]) {
            case MO_CORE_MOVE:
                sp80 = Math_SinS(this->work[MO_TENT_VAR_TIMER] * 0x800) * 100.0f;
                sp7C = Math_CosS(this->work[MO_TENT_VAR_TIMER] * 0x800) * 100.0f;
                Math_ApproachF(&this->actor.world.pos.x, sMorphaTent1->targetPos.x + sp80, 0.05f, this->actor.speedXZ);
                Math_ApproachF(&this->actor.world.pos.z, sMorphaTent1->targetPos.z + sp7C, 0.05f, this->actor.speedXZ);
                Math_ApproachF(&this->actor.speedXZ, 10.0f, 1.0f, 0.5f);
                break;
            case MO_CORE_STUNNED:
                this->actor.velocity.x = Math_SinS(this->actor.world.rot.y) * this->actor.speedXZ;
                this->actor.velocity.z = Math_CosS(this->actor.world.rot.y) * this->actor.speedXZ;
                this->actor.world.pos.x += this->actor.velocity.x;
                this->actor.world.pos.z += this->actor.velocity.z;
                break;
        }
        if ((this->work[MO_TENT_ACTION_STATE] == MO_CORE_MOVE) ||
            (this->work[MO_TENT_ACTION_STATE] == MO_CORE_STUNNED)) {
            this->actor.world.pos.y += this->actor.velocity.y;
            this->actor.velocity.y -= 1.0f;
            Actor_UpdateBgCheckInfo(globalCtx, &this->actor, 50.0f, 20.0f, 100.0f, 1);
            effectVelocity.x = effectVelocity.y = effectVelocity.z = 0.0f;
            for (i = 0; i < 1; i++) {
                effectPos.x = Rand_CenteredFloat(20.0f) + this->actor.world.pos.x;
                effectPos.y = Rand_CenteredFloat(20.0f) + this->actor.world.pos.y;
                effectPos.z = Rand_CenteredFloat(20.0f) + this->actor.world.pos.z;
                BossMo_SpawnDroplet(MO_FX_DROPLET, (BossMoEffect*)globalCtx->specialEffects, &effectPos,
                                    &effectVelocity, Rand_ZeroFloat(0.02f) + 0.05f);
            };

            if (nearLand) {
                if (this->actor.world.pos.y <= 10) {
                    this->actor.world.pos.y = 10;
                    this->actor.velocity.y = -0.01f;
                    if (this->timers[1] != 0) {
                        if (this->timers[1] == 1) {
                            this->actor.velocity.y = 6.0f;
                        }
                    } else {
                        this->timers[1] = 2;
                        Audio_PlayActorSound2(&this->actor, NA_SE_EN_MOFER_CORE_LAND);
                        for (i = 0; i < 10; i++) {
                            effectVelocity.x = Rand_CenteredFloat(4.0f);
                            effectVelocity.y = Rand_ZeroFloat(2.0f) + 3.0f;
                            effectVelocity.z = Rand_CenteredFloat(4.0f);
                            effectPos = this->actor.world.pos;
                            effectPos.x += effectVelocity.x;
                            effectPos.z += effectVelocity.z;
                            BossMo_SpawnDroplet(MO_FX_DROPLET, (BossMoEffect*)globalCtx->specialEffects, &effectPos,
                                                &effectVelocity, Rand_ZeroFloat(0.08f) + 0.13f);
                        }
                        effectVelocity.x = effectVelocity.y = effectVelocity.z = 0.0f;
                        effectPos = this->actor.world.pos;
                        effectPos.y = 0.0f;
                        BossMo_SpawnDroplet(MO_FX_DROPLET, (BossMoEffect*)globalCtx->specialEffects, &effectPos,
                                            &effectVelocity, 0.4f);
                    }
                }
            } else if (this->actor.world.pos.y < MO_WATER_LEVEL(globalCtx)) {
                this->actor.velocity.y = BossMo_NearLand(&this->actor.world.pos, 40.0f) ? 15.0f : 6.0f;
                if ((this->actor.world.pos.y + 15.0f) >= MO_WATER_LEVEL(globalCtx)) {
                    Audio_PlayActorSound2(&this->actor, NA_SE_EN_MOFER_CORE_JUMP);
                }
            }
        } else if (this->work[MO_TENT_ACTION_STATE] >= MO_CORE_MOVE) {
            if (this->actor.world.pos.y < MO_WATER_LEVEL(globalCtx)) {
                if (this->work[MO_TENT_ACTION_STATE] == MO_CORE_MAKE_TENT) {
                    this->targetPos.x = sMorphaTent1->targetPos.x;
                    this->targetPos.y = sMorphaTent1->actor.world.pos.y - 40.0f;
                    this->targetPos.z = sMorphaTent1->targetPos.z;
                    Math_ApproachF(&this->actor.speedXZ, 10.0f, 1.0f, 0.5f);
                } else if (this->work[MO_TENT_ACTION_STATE] == MO_CORE_UNDERWATER) {
                    switch (this->work[MO_CORE_WAIT_IN_WATER]) {
                        case false:
                            this->targetPos = player->actor.world.pos;
                            this->targetPos.y += 30.0f;
                            sp70.x = 0.0f;
                            sp70.y = 0.0f;
                            sp70.z = 100.0f;
                            Matrix_RotateY((player->actor.world.rot.y / (f32)0x8000) * M_PI, MTXMODE_NEW);
                            Matrix_MultVec3f(&sp70, &sp64);
                            this->targetPos.x = player->actor.world.pos.x + sp64.x;
                            this->targetPos.y = player->actor.world.pos.y + 30.0f;
                            this->targetPos.z = player->actor.world.pos.z + sp64.z;
                            Math_ApproachF(&this->actor.speedXZ, 10.0f, 1.0f, 1.0f);
                            if (this->timers[0] == 0) {
                                this->work[MO_CORE_WAIT_IN_WATER] = true;
                                this->timers[0] = (s16)Rand_ZeroFloat(50.0f) + 50;
                            }
                            break;
                        case true:
                            Math_ApproachF(&this->actor.speedXZ, 1.0f, 1.0f, 0.5f);
                            if (this->timers[0] == 0) {
                                this->work[MO_CORE_WAIT_IN_WATER] = false;
                                this->timers[0] = (s16)Rand_ZeroFloat(20.0f) + 20;
                                Audio_PlayActorSound2(&this->actor, NA_SE_EN_MOFER_CORE_MOVE_WT);
                            }
                            break;
                    }
                }
                this->targetPos.x += Math_SinS(this->work[MO_TENT_MOVE_TIMER] * 3096.0f) * 30.0f;
                this->targetPos.y += Math_SinS(this->work[MO_TENT_MOVE_TIMER] * 2096.0f) * 30.0f;
                this->targetPos.z += Math_SinS(this->work[MO_TENT_MOVE_TIMER] * 2796.0f) * 30.0f;
                this->tentMaxAngle = 5.0f;
                this->tentSpeed = 4000.0f;
                spDC = this->targetPos.x - this->actor.world.pos.x;
                spD8 = this->targetPos.y - this->actor.world.pos.y;
                spD4 = this->targetPos.z - this->actor.world.pos.z;
                spCC = (s16)(Math_FAtan2F(spDC, spD4) * (0x8000 / M_PI));
                spD0 = (s16)(Math_FAtan2F(spD8, sqrtf(SQ(spDC) + SQ(spD4))) * (0x8000 / M_PI));
                Math_ApproachS(&this->actor.world.rot.y, spCC, this->tentMaxAngle, this->tentSpeed);
                Math_ApproachS(&this->actor.world.rot.x, spD0, this->tentMaxAngle, this->tentSpeed);
                func_8002D908(&this->actor);
            } else {
                this->actor.world.pos.y += this->actor.velocity.y;
                this->actor.velocity.y -= 1.0f;
            }
            func_8002D7EC(&this->actor);
            temp = (this->actor.world.pos.y < -200.0f) ? 5 : 1;
            this->actor.world.pos.y -= 20.0f;
            Actor_UpdateBgCheckInfo(globalCtx, &this->actor, 50.0f, 20.0f, 100.0f, temp);
            this->actor.world.pos.y += 20.0f;
        }
    }
    if ((this->actor.world.pos.y < MO_WATER_LEVEL(globalCtx)) && (MO_WATER_LEVEL(globalCtx) <= this->actor.prevPos.y)) {
        if (this->actor.velocity.y < -5.0f) {
            Audio_PlayActorSound2(&this->actor, NA_SE_EN_MOFER_CORE_JUMP);
        } else {
            Audio_PlayActorSound2(&this->actor, NA_SE_EN_MOFER_CORE_SMJUMP);
        }
        if ((this->timers[3] != 0) || ((sMorphaTent1->fwork[MO_TENT_MAX_STRETCH] > 0.2f) &&
                                       (fabsf(this->actor.world.pos.x - sMorphaTent1->actor.world.pos.x) < 30.0f) &&
                                       (fabsf(this->actor.world.pos.z - sMorphaTent1->actor.world.pos.z) < 30.0f))) {
            // This space intentionally left blank.
        } else {
            this->timers[3] = 8;
            for (i = 0; i < 10; i++) {
                sp5C = Rand_ZeroFloat(3.14f);
                sp60 = Rand_ZeroFloat(0.6f) + 1.6f;
                effectVelocity.x = Math_SinS(((i * (f32)0x10000) / 10.0f) + sp5C) * sp60;
                effectVelocity.z = Math_CosS(((i * (f32)0x10000) / 10.0f) + sp5C) * sp60;
                effectVelocity.y = Rand_ZeroFloat(0.3f) + 3.0f;

                effectPos = this->actor.world.pos;
                effectPos.x += effectVelocity.x * 3.0f;
                effectPos.y = MO_WATER_LEVEL(globalCtx);
                effectPos.z += effectVelocity.z * 3.0f;
                BossMo_SpawnDroplet(MO_FX_SPLASH, (BossMoEffect*)globalCtx->specialEffects, &effectPos, &effectVelocity,
                                    Rand_ZeroFloat(0.075f) + 0.15f);
            }
            effectPos = this->actor.world.pos;
            effectPos.y = MO_WATER_LEVEL(globalCtx);
            BossMo_SpawnRipple(globalCtx->specialEffects, &effectPos, 100.0f, 800.0f, 100, 290, MO_FX_SMALL_RIPPLE);
            BossMo_SpawnRipple(globalCtx->specialEffects, &effectPos, 50.0f, 600.0f, 70, 290, MO_FX_SMALL_RIPPLE);
            BossMo_SpawnRipple(globalCtx->specialEffects, &effectPos, 0, 400.0f, 50, 290, MO_FX_SMALL_RIPPLE);
        }
    }
    if ((this->actor.world.pos.y < MO_WATER_LEVEL(globalCtx)) || (this->work[MO_TENT_ACTION_STATE] >= MO_CORE_ATTACK)) {
        for (i = 0; i < 3; i++) {
            effectAccel.x = effectAccel.z = 0.0f;
            effectVelocity.x = effectVelocity.y = effectVelocity.z = 0.0f;
            if (this->work[MO_TENT_ACTION_STATE] >= MO_CORE_ATTACK) {
                effectAccel.y = 0.0f;
                sp58 = 10.0f;
            } else {
                effectAccel.y = 0.1f;
                sp58 = 20.0f;
            }
            effectPos.x = Rand_CenteredFloat(sp58) + this->actor.world.pos.x;
            effectPos.y = Rand_CenteredFloat(sp58) + this->actor.world.pos.y;
            effectPos.z = Rand_CenteredFloat(sp58) + this->actor.world.pos.z;
            BossMo_SpawnBubble(globalCtx->specialEffects, &effectPos, &effectVelocity, &effectAccel,
                               Rand_ZeroFloat(0.05f) + 0.1f, NULL);
        }
    }
    BossMo_CoreCollisionCheck(this, globalCtx);
}

void BossMo_UpdateCore(Actor* thisx, GlobalContext* globalCtx) {
    s32 pad;
    BossMo* this = THIS;
    s16 i;
    Player* player = GET_PLAYER(globalCtx);

    osSyncPrintf("CORE mode = <%d>\n", this->work[MO_TENT_ACTION_STATE]);
    if (sMorphaTent2 == NULL) {
        MO_WATER_LEVEL(globalCtx) = sMorphaTent1->waterLevelMod + (s16)this->waterLevel;
    } else {
        MO_WATER_LEVEL(globalCtx) = sMorphaTent2->waterLevelMod + ((s16)this->waterLevel + sMorphaTent1->waterLevelMod);
    }
    this->actor.flags |= 0x200;
    this->actor.focus.pos = this->actor.world.pos;
    this->work[MO_TENT_VAR_TIMER]++;

    if (this->work[MO_CORE_DMG_FLASH_TIMER] != 0) {
        this->work[MO_CORE_DMG_FLASH_TIMER]--;
    }
    if (this->work[MO_TENT_INVINC_TIMER] != 0) {
        this->work[MO_TENT_INVINC_TIMER]--;
    }
    this->work[MO_TENT_MOVE_TIMER]++;

    for (i = 0; i < ARRAY_COUNT(this->timers); i++) {
        if (this->timers[i] != 0) {
            this->timers[i]--;
        }
    }

    BossMo_Core(this, globalCtx);
    Collider_UpdateCylinder(&this->actor, &this->coreCollider);
    CollisionCheck_SetAC(globalCtx, &globalCtx->colChkCtx, &this->coreCollider.base);
    if ((this->work[MO_TENT_ACTION_STATE] != MO_CORE_STUNNED) ||
        (this->actor.world.pos.y < MO_WATER_LEVEL(globalCtx))) {
        CollisionCheck_SetAT(globalCtx, &globalCtx->colChkCtx, &this->coreCollider.base);
    } else {
        CollisionCheck_SetOC(globalCtx, &globalCtx->colChkCtx, &this->coreCollider.base);
    }
    BossMo_UpdateEffects(this, globalCtx);
    if (player->actor.parent != NULL) {
        this->actor.flags &= ~1;
    }
    BossMo_Unknown();
}

void BossMo_UpdateTent(Actor* thisx, GlobalContext* globalCtx) {
    s16 i;
    s16 index;
    s32 pad;
    BossMo* this = THIS;
    Player* player = GET_PLAYER(globalCtx);
    f32 phi_f0;

    if ((this == sMorphaTent2) && (this->tent2KillTimer != 0)) {
        this->tent2KillTimer++;
        this->actor.draw = NULL;
        if (this->tent2KillTimer > 20) {
            Actor_Kill(&this->actor);
            func_800F89E8(&this->tentTipPos);
            sMorphaTent2 = NULL;
        }
        return;
    }

    SkinMatrix_Vec3fMtxFMultXYZW(&globalCtx->mf_11D60, &this->tentPos[40], &this->tentTipPos, &this->actor.projectedW);
    osSyncPrintf("MO : Move mode = <%d>\n", this->work[MO_TENT_ACTION_STATE]);
    Math_ApproachS(&player->actor.shape.rot.x, 0, 5, 0x3E8);
    Math_ApproachS(&player->actor.shape.rot.z, 0, 5, 0x3E8);
    this->work[MO_TENT_VAR_TIMER]++;
    this->sfxTimer++;
    this->work[MO_TENT_MOVE_TIMER]++;
    this->widthIndex++;
    if (this->widthIndex >= 300) {
        this->widthIndex = 0;
    }
    this->pulsePhase -= 3000;
    index = this->widthIndex;
    this->tentWidth[index] = (Math_SinS(this->pulsePhase) * this->tentPulse) + (1.0f + this->tentPulse);
    for (i = 0; i < 41; i++) {
        if (this->work[MO_TENT_ACTION_STATE] >= MO_TENT_DEATH_START) {
            if (this->work[MO_TENT_ACTION_STATE] >= MO_TENT_DEATH_1) {
                if (this->work[MO_TENT_ACTION_STATE] == MO_TENT_DEATH_5) {
                    phi_f0 = (this->timers[0] != 0) ? sFlatWidth[i] : sDropletWidth[i];
                    Math_ApproachF(&this->tentScale[i].x, phi_f0, 0.5f, 100.0f);
                } else {
                    index = ((this->widthIndex + (i * 2)) + 220) % 300;
                    phi_f0 = this->tentWidth[index] + SQ(sTentWidth[i]);
                    Math_ApproachF(&this->tentScale[i].x, phi_f0, 0.5f, 0.3f);
                }
            } else {
                index = ((this->widthIndex - (i * 2)) + 300) % 300;
                phi_f0 = this->tentWidth[index] * sTentWidth[i];
                this->tentScale[i].x = phi_f0;
            }
        } else {
            index = ((this->widthIndex - (i * 2)) + 300) % 300;
            phi_f0 = this->tentWidth[index] * sTentWidth[i];
            Math_ApproachF(&this->tentScale[i].x, phi_f0, 0.5f, 0.3f);
        }
        phi_f0 = Math_SinS((this->work[MO_TENT_VAR_TIMER] * 12000.0f) + (i * 20000.0f));
        this->tentRipple[i].x = (1.0f * phi_f0) * this->tentRippleSize;
        this->tentScale[i].y = this->tentScale[i].z = this->tentScale[i].x;
        this->tentRipple[i].y = this->tentRipple[i].z = this->tentRipple[i].x;
    }

    Math_ApproachF(&this->tentRippleSize, 0.0f, 0.1f, 0.005f);
    Math_ApproachF(&this->tentPulse, 0.2f, 0.5f, 0.01f);
    this->actionFunc(this, globalCtx);
    for (i = 0; i < ARRAY_COUNT(this->timers); i++) {
        if (this->timers[i] != 0) {
            this->timers[i]--;
        }
    }
    Math_ApproachS(&this->actor.world.rot.y, this->actor.yawTowardsPlayer, 0xA, 0xC8);
    Actor_MoveForward(&this->actor);
    Math_ApproachF(&this->actor.speedXZ, 0.0, 1.0f, 0.02f);

    if (BossMo_NearLand(&this->actor.world.pos, 40)) {
        this->actor.world.pos = this->actor.prevPos;
    }
    if ((this->work[MO_TENT_VAR_TIMER] % 8) == 0) {
        f32 rippleScale;
        Vec3f pos = this->actor.world.pos;

        if (this->work[MO_TENT_ACTION_STATE] < MO_TENT_DEATH_START) {
            rippleScale = 400.0f;
        } else {
            rippleScale = 0.0;
            if (this->work[MO_TENT_ACTION_STATE] >= MO_TENT_DEATH_1) {
                pos = this->tentPos[38];
            }
        }
        BossMo_SpawnRipple(globalCtx->specialEffects, &pos, rippleScale, rippleScale * 3.0f, this->baseAlpha * 0.6666f,
                           300, MO_FX_BIG_RIPPLE);
    }
    if (this->baseBubblesTimer != 0) {
        Vec3f sp88;
        Vec3f sp7C;
        Vec3f bubblePos;
        Vec3f zeroVec = { 0.0f, 0.0f, 0.0f };
        s32 pad;

        this->baseBubblesTimer--;
        sp88.x = 0.0;
        sp88.y = 0.0;
        sp88.z = 100.0f;
        Matrix_RotateY(Rand_ZeroFloat(2.0f * M_PI), MTXMODE_NEW);
        Matrix_MultVec3f(&sp88, &sp7C);
        if ((this->work[MO_TENT_ACTION_STATE] >= MO_TENT_DEATH_1) &&
            (this->work[MO_TENT_ACTION_STATE] != MO_TENT_DEATH_3)) {
            i = 38;
        } else {
            i = 0;
            if (this->work[MO_TENT_ACTION_STATE] < MO_TENT_CUT) {
                func_80078914(&this->tentTipPos, NA_SE_EN_MOFER_CORE_ROLL - SFX_FLAG);
            }
        }
        bubblePos.x = this->tentPos[i].x + sp7C.x;
        bubblePos.y = (MO_WATER_LEVEL(globalCtx) - 40.0f) + Rand_ZeroFloat(20.0f);
        bubblePos.z = this->tentPos[i].z + sp7C.z;
        BossMo_SpawnBubble(globalCtx->specialEffects, &bubblePos, &zeroVec, &zeroVec, Rand_ZeroFloat(0.05f) + 0.2f,
                           &this->tentPos[i]);
    }

    if (this->work[MO_CORE_DMG_FLASH_TIMER] != 0) {
        this->work[MO_CORE_DMG_FLASH_TIMER]--;
    }
    if (this->work[MO_TENT_INVINC_TIMER] != 0) {
        this->work[MO_TENT_INVINC_TIMER]--;
    }
    if (this->linkHitTimer != 0) {
        this->linkHitTimer--;
    }

    if (this->drawActor) {
        BossMo_TentCollisionCheck(this, globalCtx);
        if ((this->work[MO_TENT_INVINC_TIMER] == 0) && (this->work[MO_TENT_ACTION_STATE] != MO_TENT_GRAB) &&
            (this->work[MO_TENT_ACTION_STATE] != MO_TENT_SHAKE)) {
            BossMo* otherTent = (BossMo*)this->otherTent;

            if (!HAS_LINK(otherTent) && (this->cutIndex == 0)) {
                CollisionCheck_SetOC(globalCtx, &globalCtx->colChkCtx, &this->tentCollider.base);
                CollisionCheck_SetAT(globalCtx, &globalCtx->colChkCtx, &this->tentCollider.base);
            }
        }
        if (this->cutIndex == 0) {
            CollisionCheck_SetAC(globalCtx, &globalCtx->colChkCtx, &this->tentCollider.base);
        }
    }
    this->work[MO_TENT_BASE_TEX1_X]++;
    this->work[MO_TENT_BASE_TEX1_Y]++;
    this->work[MO_TENT_BASE_TEX2_X] -= 3;
    this->work[MO_TENT_BASE_TEX2_Y]++;
    Math_ApproachZeroF(&this->waterLevelMod, 0.1f, 0.2f);
}

void BossMo_UpdateTentColliders(BossMo* this, s32 item, ColliderJntSph* tentCollider, Vec3f* center) {
    tentCollider->elements[item].dim.worldSphere.center.x = center->x;
    tentCollider->elements[item].dim.worldSphere.center.y = center->y;
    tentCollider->elements[item].dim.worldSphere.center.z = center->z;
    if (this->work[MO_TENT_ACTION_STATE] <= MO_TENT_SHAKE) {
        tentCollider->elements[item].dim.worldSphere.radius =
            tentCollider->elements[item].dim.modelSphere.radius * tentCollider->elements[item].dim.scale;
    } else {
        tentCollider->elements[item].dim.worldSphere.radius = 0;
    }
}

static Gfx* sTentDLists[41] = {
    gMorphaTentaclePart0DL,  gMorphaTentaclePart1DL,  gMorphaTentaclePart2DL,  gMorphaTentaclePart3DL,
    gMorphaTentaclePart4DL,  gMorphaTentaclePart5DL,  gMorphaTentaclePart6DL,  gMorphaTentaclePart7DL,
    gMorphaTentaclePart8DL,  gMorphaTentaclePart9DL,  gMorphaTentaclePart10DL, gMorphaTentaclePart11DL,
    gMorphaTentaclePart12DL, gMorphaTentaclePart13DL, gMorphaTentaclePart14DL, gMorphaTentaclePart15DL,
    gMorphaTentaclePart16DL, gMorphaTentaclePart17DL, gMorphaTentaclePart18DL, gMorphaTentaclePart19DL,
    gMorphaTentaclePart20DL, gMorphaTentaclePart21DL, gMorphaTentaclePart22DL, gMorphaTentaclePart23DL,
    gMorphaTentaclePart24DL, gMorphaTentaclePart25DL, gMorphaTentaclePart26DL, gMorphaTentaclePart27DL,
    gMorphaTentaclePart28DL, gMorphaTentaclePart29DL, gMorphaTentaclePart30DL, gMorphaTentaclePart31DL,
    gMorphaTentaclePart32DL, gMorphaTentaclePart33DL, gMorphaTentaclePart34DL, gMorphaTentaclePart35DL,
    gMorphaTentaclePart36DL, gMorphaTentaclePart37DL, gMorphaTentaclePart38DL, gMorphaTentaclePart39DL,
    gMorphaTentaclePart40DL,
};

void BossMo_DrawTentacle(BossMo* this, GlobalContext* globalCtx) {
    static Vec3f zeroVec = { 0.0f, 0.0f, 0.0f };
    s16 i;
    s16 notCut;
    s16 index;
    Mtx* matrix = Graph_Alloc(globalCtx->state.gfxCtx, 41 * sizeof(Mtx));
    f32 phi_f20;
    f32 phi_f22;
    Vec3f sp110;

    OPEN_DISPS(globalCtx->state.gfxCtx, "../z_boss_mo.c", 6366);

<<<<<<< HEAD
    sp110.x = globalCtx->envCtx.unk_28.params.dir.x;
    sp110.y = globalCtx->envCtx.unk_28.params.dir.y;
    sp110.z = globalCtx->envCtx.unk_28.params.dir.z;
=======
    sp110.x = globalCtx->envCtx.dirLight1.params.dir.x;
    sp110.y = globalCtx->envCtx.dirLight1.params.dir.y;
    sp110.z = globalCtx->envCtx.dirLight1.params.dir.z;
>>>>>>> f8015f4c

    Matrix_Push();

    gDPPipeSync(POLY_XLU_DISP++);

    gSPSegment(POLY_XLU_DISP++, 0x0C, matrix);

    Matrix_Translate(this->actor.world.pos.x, this->actor.world.pos.y, this->actor.world.pos.z, MTXMODE_NEW);
    Matrix_RotateY((this->actor.shape.rot.y / (f32)0x8000) * M_PI, MTXMODE_APPLY);
    Matrix_RotateX((this->actor.shape.rot.x / (f32)0x8000) * M_PI, MTXMODE_APPLY);

    BossMo_InitRand(1, 29100, 9786);

    for (i = 0; i < 41; i++, matrix++) {
        s32 pad;
        s32 pad2;

        if (i < 2) {
            Matrix_Push();
            Matrix_Scale(0.0f, 0.0f, 0.0f, MTXMODE_APPLY);
            notCut = true;
        } else {
            if (i >= 3) {
                Matrix_Translate(0.0f, this->tentStretch[i - 2].y, 0.0f, MTXMODE_APPLY);
                Matrix_RotateX((this->tentRot[i - 2].x / (f32)0x8000) * M_PI, MTXMODE_APPLY);
                Matrix_RotateZ((this->tentRot[i - 2].z / (f32)0x8000) * M_PI, MTXMODE_APPLY);
            }
            Matrix_Push();
            Matrix_Scale((this->tentScale[i - 2].x + this->tentRipple[i - 2].x) * this->actor.scale.x,
                         (this->tentScale[i - 2].y + this->tentRipple[i - 2].y) * this->actor.scale.y,
                         (this->tentScale[i - 2].z + this->tentRipple[i - 2].z) * this->actor.scale.z, MTXMODE_APPLY);
            notCut = true;
            if ((i >= this->cutIndex) && (this->meltIndex >= i)) {
                Matrix_Scale(this->cutScale, this->cutScale, this->cutScale, MTXMODE_APPLY);
                notCut = false;
            }
        }

        index = ((this->widthIndex - (i * 2)) + 300) % 300;
        if (this->work[MO_TENT_ACTION_STATE] < MO_TENT_DEATH_START) {
            Matrix_RotateY((((this->tentWidth[index] - 1.0f - this->tentPulse) * 1000) / 1000.0f) *
                               this->fwork[MO_TENT_MAX_STRETCH],
                           MTXMODE_APPLY);
        }
        Matrix_RotateX(M_PI / 2.0f, MTXMODE_APPLY);
        Matrix_ToMtx(matrix, "../z_boss_mo.c", 6452);

        gSPMatrix(POLY_XLU_DISP++, matrix, G_MTX_NOPUSH | G_MTX_LOAD | G_MTX_MODELVIEW);

        if (i == 0) {
            func_8002EB44(&this->tentPos[i], &globalCtx->view.eye, &sp110, globalCtx->state.gfxCtx);
        }

        if (i == 0) {
            gSPDisplayList(POLY_XLU_DISP++, gMorphaTentacleBaseDL);
        } else {
            gSPDisplayList(POLY_XLU_DISP++, sTentDLists[i]);
        }

        Matrix_Pop();

        if ((i >= 2) && notCut && (i < (this->noBubbles + 38))) {
            if ((this->work[MO_TENT_ACTION_STATE] == MO_TENT_DEATH_1) ||
                (this->work[MO_TENT_ACTION_STATE] == MO_TENT_DEATH_2)) {
                phi_f20 = this->work[MO_TENT_MOVE_TIMER] & 3;
                phi_f20 *= -15.0f;
                phi_f22 = ((0.18f + BossMo_RandZeroOne() * 0.1f) * this->actor.scale.x) * 100.0f;
            } else {
                phi_f20 = 0.0f;
                phi_f22 = (((BossMo_RandZeroOne() * (0.08f)) + .08f) * this->actor.scale.x) * 100.0f;
            }
            Matrix_Push();
            Matrix_Translate(((BossMo_RandZeroOne() - 0.5f) * 10.0f) * this->tentScale[i - 2].x,
                             ((BossMo_RandZeroOne() - 0.5f) * 3.0f) + phi_f20,
                             ((BossMo_RandZeroOne() - 0.5f) * 10.0f) * this->tentScale[i - 2].z, MTXMODE_APPLY);
            func_800D1FD4(&globalCtx->mf_11DA0);
            Matrix_Scale(phi_f22, phi_f22, 1.0f, MTXMODE_APPLY);

            gSPMatrix(POLY_OPA_DISP++, Matrix_NewMtx(globalCtx->state.gfxCtx, "../z_boss_mo.c", 6511),
                      G_MTX_NOPUSH | G_MTX_LOAD | G_MTX_MODELVIEW);

            gSPDisplayList(POLY_OPA_DISP++, gMorphaBubbleDL);

            Matrix_Pop();
        }

        Matrix_MultVec3f(&zeroVec, &this->tentPos[i]);
        if (i == 36) {
            Matrix_MultVec3f(&zeroVec, &this->actor.focus.pos);
        }
        if (i == 24) {
            MtxF sp98;
            Vec3f sp8C = { -16.0f, 13.0f, 30.0f };
            Vec3s sp84;

            Matrix_Push();
            if (this->linkToLeft) {
                sp8C.x *= -1.0f;
            }
            Matrix_MultVec3f(&sp8C, &this->grabPosRot.pos);
            Matrix_RotateX(-35 * M_PI / 64, MTXMODE_APPLY);
            Matrix_Get(&sp98);
            Matrix_MtxFToYXZRotS(&sp98, &sp84, 0);
            this->grabPosRot.rot.x = sp84.x;
            this->grabPosRot.rot.y = sp84.y;
            this->grabPosRot.rot.z = sp84.z;
            Matrix_Pop();
        }
        if ((i < 38) && ((i & 1) == 1)) {
            BossMo_UpdateTentColliders(this, i / 2, &this->tentCollider, &this->tentPos[i]);
        }
    }

    Matrix_Pop();
    CLOSE_DISPS(globalCtx->state.gfxCtx, "../z_boss_mo.c", 6571);
}

void BossMo_DrawWater(BossMo* this, GlobalContext* globalCtx) {
    s32 pad;

    OPEN_DISPS(globalCtx->state.gfxCtx, "../z_boss_mo.c", 6582);
    if (1) {}

    Matrix_Push();
    func_80093D84(globalCtx->state.gfxCtx);
    Matrix_Translate(0.0f, MO_WATER_LEVEL(globalCtx), 0.0f, MTXMODE_NEW);

    gSPSegment(POLY_XLU_DISP++, 0x0D,
               Gfx_TwoTexScroll(globalCtx->state.gfxCtx, 0, (s16)this->waterTex1x, (s16)this->waterTex1y, 32, 32, 1,
                                (s16)this->waterTex2x, (s16)this->waterTex2y, 32, 32));

    gDPPipeSync(POLY_XLU_DISP++);

    gDPSetPrimColor(POLY_XLU_DISP++, 0xFF, 0xFF, 200, 255, 255, (s8)sMorphaTent1->waterTexAlpha);

    gDPSetEnvColor(POLY_XLU_DISP++, 0, 100, 255, 80);

    Matrix_Scale(0.5f, 1.0f, 0.5f, MTXMODE_APPLY);
    gSPMatrix(POLY_XLU_DISP++, Matrix_NewMtx(globalCtx->state.gfxCtx, "../z_boss_mo.c", 6675),
              G_MTX_NOPUSH | G_MTX_LOAD | G_MTX_MODELVIEW);

    gSPDisplayList(POLY_XLU_DISP++, gMorphaWaterDL);

    Matrix_Pop();
    CLOSE_DISPS(globalCtx->state.gfxCtx, "../z_boss_mo.c", 6680);
}

void BossMo_DrawCore(Actor* thisx, GlobalContext* globalCtx) {
    s32 pad;
    BossMo* this = THIS;

    OPEN_DISPS(globalCtx->state.gfxCtx, "../z_boss_mo.c", 6688);
    if (this->actor.world.pos.y > MO_WATER_LEVEL(globalCtx)) {
        BossMo_DrawWater(this, globalCtx);
    }
    if (this->drawActor) {
        func_80093D84(globalCtx->state.gfxCtx);

        gSPSegment(POLY_XLU_DISP++, 0x08,
                   Gfx_TwoTexScroll(globalCtx->state.gfxCtx, 0, sMorphaTent1->work[MO_TENT_VAR_TIMER] * 3,
                                    sMorphaTent1->work[MO_TENT_VAR_TIMER] * 3, 32, 32, 1,
                                    sMorphaTent1->work[MO_TENT_VAR_TIMER] * -3,
                                    sMorphaTent1->work[MO_TENT_VAR_TIMER] * -3, 32, 32));
        gSPSegment(POLY_XLU_DISP++, 0x09,
                   Gfx_TwoTexScroll(globalCtx->state.gfxCtx, 0, sMorphaTent1->work[MO_TENT_VAR_TIMER] * 5, 0, 32, 32, 1,
                                    0, sMorphaTent1->work[MO_TENT_VAR_TIMER] * -10, 32, 32));

        Matrix_RotateX(this->work[MO_TENT_MOVE_TIMER] * 0.5f, MTXMODE_APPLY);
        Matrix_RotateZ(this->work[MO_TENT_MOVE_TIMER] * 0.8f, MTXMODE_APPLY);
        gSPMatrix(POLY_XLU_DISP++, Matrix_NewMtx(globalCtx->state.gfxCtx, "../z_boss_mo.c", 6735),
                  G_MTX_NOPUSH | G_MTX_LOAD | G_MTX_MODELVIEW);

        gDPSetPrimColor(POLY_XLU_DISP++, 0x80, 0x80, 255, 255, 255, (s8)this->baseAlpha);

        func_8002ED80(&this->actor, globalCtx, 0);

        gSPDisplayList(POLY_XLU_DISP++, SEGMENTED_TO_VIRTUAL(gMorphaCoreMembraneDL));

        gDPPipeSync(POLY_XLU_DISP++);

        gDPSetEnvColor(POLY_XLU_DISP++, 0, 220, 255, 128);
        if ((this->work[MO_CORE_DMG_FLASH_TIMER] % 2) != 0) {
            gDPSetPrimColor(POLY_XLU_DISP++, 0x80, 0x80, 255, 60, 0, 255);
        } else {
            gDPSetPrimColor(POLY_XLU_DISP++, 0x80, 0x80, 255, 255, 255, 255);
        }
        gSPDisplayList(POLY_XLU_DISP++, SEGMENTED_TO_VIRTUAL(gMorphaCoreNucleusDL));

        if ((this->work[MO_CORE_DRAW_SHADOW] && (this->actor.world.pos.y >= 0.0f)) ||
            (this->actor.world.pos.y < MO_WATER_LEVEL(globalCtx))) {
            f32 groundLevel;
            s16 shadowAlpha;

            if (this->actor.world.pos.y < MO_WATER_LEVEL(globalCtx)) {
                groundLevel = -280.0f;
                shadowAlpha = 100;
            } else {
                groundLevel = 0.0f;
                shadowAlpha = 160;
            }

            func_80094044(globalCtx->state.gfxCtx);

            gDPSetPrimColor(POLY_XLU_DISP++, 0, 0, 0, 0, 0, shadowAlpha);

            Matrix_Translate(this->actor.world.pos.x, groundLevel, this->actor.world.pos.z, MTXMODE_NEW);
            Matrix_Scale(0.23f, 1.0f, 0.23f, MTXMODE_APPLY);
            gSPMatrix(POLY_XLU_DISP++, Matrix_NewMtx(globalCtx->state.gfxCtx, "../z_boss_mo.c", 6820),
                      G_MTX_NOPUSH | G_MTX_LOAD | G_MTX_MODELVIEW);

            gSPDisplayList(POLY_XLU_DISP++, SEGMENTED_TO_VIRTUAL(gCircleShadowDL));
        }
    }

    if (this->actor.world.pos.y < MO_WATER_LEVEL(globalCtx)) {
        BossMo_DrawWater(this, globalCtx);
    }

    if ((this->csCamera != 0) && (this->csState < MO_INTRO_REVEAL)) {
        f32 sp8C;
        f32 sp88;
        f32 sp84;
        f32 temp;
        f32 sp7C;
        f32 sp78;
        Vec3f sp6C;
        Vec3f sp60;

        func_80093D84(globalCtx->state.gfxCtx);

        gDPSetPrimColor(POLY_XLU_DISP++, 0xFF, 0xFF, 200, 255, 255, (s8)this->fwork[MO_CORE_INTRO_WATER_ALPHA]);
        gDPSetEnvColor(POLY_XLU_DISP++, 0, 100, 255, (s8)this->fwork[MO_CORE_INTRO_WATER_ALPHA]);

        gSPSegment(POLY_XLU_DISP++, 0x0D,
                   Gfx_TwoTexScroll(globalCtx->state.gfxCtx, 0, (s16)sMorphaTent1->waterTex1x,
                                    (s16)sMorphaTent1->waterTex1y, 32, 32, 1, (s16)sMorphaTent1->waterTex2x,
                                    (s16)sMorphaTent1->waterTex2y, 32, 32));

        sp8C = this->cameraAt.x - this->cameraEye.x;
        sp88 = this->cameraAt.y - this->cameraEye.y;
        sp84 = this->cameraAt.z - this->cameraEye.z;
        temp = SQ(sp8C) + SQ(sp84);
        sp7C = Math_FAtan2F(sp8C, sp84);
        sp78 = -Math_FAtan2F(sp88, sqrtf(temp));

        sp6C.x = 0.0f;
        sp6C.y = 0.0f;
        sp6C.z = 10.0f;

        Matrix_RotateY(sp7C, MTXMODE_NEW);
        Matrix_RotateX(sp78, MTXMODE_APPLY);
        Matrix_MultVec3f(&sp6C, &sp60);
        sp8C = sp60.x + this->cameraEye.x;
        sp88 = sp60.y + this->cameraEye.y;
        sp84 = sp60.z + this->cameraEye.z;
        Matrix_Translate(sp8C, sp88, sp84, MTXMODE_NEW);
        Matrix_RotateY(sp7C, MTXMODE_APPLY);
        Matrix_RotateX(sp78, MTXMODE_APPLY);
        Matrix_RotateZ(-(0.01f * this->work[MO_TENT_VAR_TIMER]), MTXMODE_APPLY);
        Matrix_RotateZ(0.1f * this->work[MO_TENT_VAR_TIMER], MTXMODE_APPLY);
        Matrix_Scale(0.825f, 1.175f, 0.825f, MTXMODE_APPLY);
        Matrix_RotateZ(-(this->work[MO_TENT_VAR_TIMER] * 0.1f), MTXMODE_APPLY);
        Matrix_RotateX(M_PI / 2.0f, MTXMODE_APPLY);
        Matrix_Scale(0.05f, 1.0f, 0.05f, MTXMODE_APPLY);

        gSPMatrix(POLY_XLU_DISP++, Matrix_NewMtx(globalCtx->state.gfxCtx, "../z_boss_mo.c", 6941),
                  G_MTX_NOPUSH | G_MTX_LOAD | G_MTX_MODELVIEW);

        gSPDisplayList(POLY_XLU_DISP++, gMorphaWaterDL);
    }
    CLOSE_DISPS(globalCtx->state.gfxCtx, "../z_boss_mo.c", 6945);

    BossMo_DrawEffects(globalCtx->specialEffects, globalCtx);
}

void BossMo_DrawTent(Actor* thisx, GlobalContext* globalCtx) {
    s32 pad;
    BossMo* this = THIS;
    u16 scroll;

    OPEN_DISPS(globalCtx->state.gfxCtx, "../z_boss_mo.c", 6958);
    if (1) {}
    func_80093D18(globalCtx->state.gfxCtx);
    gDPSetPrimColor(POLY_OPA_DISP++, 0, 0, 255, 255, 255, (s8)(this->baseAlpha * 1.5f));
    gDPSetEnvColor(POLY_OPA_DISP++, 150, 150, 150, 0);

    func_80093D84(globalCtx->state.gfxCtx);
    gSPSegment(POLY_XLU_DISP++, 0x08,
               Gfx_TwoTexScroll(globalCtx->state.gfxCtx, 0, this->work[MO_TENT_BASE_TEX1_X],
                                this->work[MO_TENT_BASE_TEX1_Y], 32, 32, 1, this->work[MO_TENT_BASE_TEX2_X],
                                this->work[MO_TENT_BASE_TEX2_Y], 32, 32));
    gDPSetPrimColor(POLY_XLU_DISP++, 0xFF, 0xFF, 200, 255, 255, (s8)((this->baseAlpha * 12.0f) / 10.0f));
    gDPSetEnvColor(POLY_XLU_DISP++, 0, 100, 255, (s8)this->baseAlpha);
    scroll = (s16)(Math_SinS(this->work[MO_TENT_VAR_TIMER] * 0xB00) * 30.0f) + 350;
    gSPTexture(POLY_XLU_DISP++, scroll, scroll, 0, G_TX_RENDERTILE, G_ON);

    if (this->drawActor) {
        BossMo_DrawTentacle(this, globalCtx);
    }
    CLOSE_DISPS(globalCtx->state.gfxCtx, "../z_boss_mo.c", 7023);
}

void BossMo_UpdateEffects(BossMo* this, GlobalContext* globalCtx) {
    BossMoEffect* effect = globalCtx->specialEffects;
    s16 i;
    Vec3f* targetPos;
    f32 dx;
    f32 dz;
    Vec3f bubbleSpeed = { 0.0f, 0.0f, 0.0f };
    Vec3f bubbleVel;

    for (i = 0; i < ARRAY_COUNT(sEffects); i++, effect++) {
        if (effect->type != MO_FX_NONE) {
            effect->timer++;
            if (effect->stopTimer == 0) {
                effect->pos.x += effect->vel.x;
                effect->pos.y += effect->vel.y;
                effect->pos.z += effect->vel.z;
                effect->vel.x += effect->accel.x;
                effect->vel.y += effect->accel.y;
                effect->vel.z += effect->accel.z;
            } else {
                effect->stopTimer--;
            }
            if (effect->type <= MO_FX_BIG_RIPPLE) {
                if (this->csState >= MO_DEATH_START) {
                    effect->pos.y = MO_WATER_LEVEL(globalCtx);
                }
                Math_ApproachF(&effect->scale, effect->fwork[MO_FX_MAX_SIZE], 0.2f, effect->fwork[MO_FX_SPREAD_RATE]);
                if (effect->rippleMode == 0) {
                    effect->alpha += 15;
                    if (effect->alpha >= effect->maxAlpha) {
                        effect->alpha = effect->maxAlpha;
                        effect->rippleMode++;
                    }
                } else {
                    effect->alpha -= 5;
                    if (effect->alpha <= 0) {
                        effect->alpha = 0;
                        effect->type = MO_FX_NONE;
                    }
                }
            } else if (effect->type == MO_FX_BUBBLE) {
                if (effect->targetPos == NULL) {
                    if ((effect->accel.y > 0.0f) && (effect->pos.y >= MO_WATER_LEVEL(globalCtx))) {
                        effect->type = MO_FX_NONE;
                    } else {
                        if (effect->vel.y > 2.0f) {
                            effect->vel.y = 2.0f;
                        }
                        effect->alpha -= 20;
                        if (effect->alpha <= 0) {
                            effect->alpha = 0;
                            effect->type = MO_FX_NONE;
                        }
                    }
                } else {
                    if ((effect->timer % 4) == 0) {
                        targetPos = effect->targetPos;
                        dx = targetPos->x - effect->pos.x;
                        dz = targetPos->z - effect->pos.z;
                        bubbleSpeed.z = effect->fwork[MO_FX_SUCTION];
                        Matrix_RotateY(Math_FAtan2F(dx, dz), MTXMODE_NEW);
                        Matrix_MultVec3f(&bubbleSpeed, &bubbleVel);
                        effect->vel.x = bubbleVel.x;
                        effect->vel.z = bubbleVel.z;
                    }
                    Math_ApproachF(&effect->fwork[MO_FX_SUCTION], 5.0f, 1.0f, 0.5f);
                    if (effect->timer > 20) {
                        effect->alpha -= 30;
                        effect->accel.y = 1.5f;
                        if ((effect->alpha <= 0) || (effect->pos.y >= MO_WATER_LEVEL(globalCtx))) {
                            effect->alpha = 0;
                            effect->type = MO_FX_NONE;
                        }
                    } else {
                        effect->alpha += 30;
                        if (effect->alpha >= 255) {
                            effect->alpha = 255;
                        }
                    }
                }
            } else if ((effect->type == MO_FX_DROPLET) || (effect->type == MO_FX_SPLASH) ||
                       (effect->type == MO_FX_SPLASH_TRAIL) || (effect->type == MO_FX_WET_SPOT)) {
                f32 shimmer = (effect->timer & 6) ? 80.0f : 200.0f;

                Math_ApproachF(&effect->fwork[MO_FX_SHIMMER], shimmer, 1.0f, 80.0f);
                if (effect->type == MO_FX_WET_SPOT) {
                    Math_ApproachF(&effect->scale, effect->fwork[MO_FX_MAX_SCALE], 0.1f, 0.6f);
                    effect->alpha -= 15;
                    if (effect->alpha <= 0) {
                        effect->alpha = 0;
                        effect->type = MO_FX_NONE;
                    }
                } else {
                    effect->alpha = effect->fwork[MO_FX_SHIMMER];
                    if (effect->type == MO_FX_SPLASH_TRAIL) {
                        Math_ApproachF(&effect->scale, 0.0f, 1.0f, 0.02f);
                        if (effect->scale <= 0.0f) {
                            effect->type = MO_FX_NONE;
                        }
                    } else {
                        if (effect->type == MO_FX_SPLASH) {
                            Vec3f velocity = { 0.0f, 0.0f, 0.0f };

                            BossMo_SpawnDroplet(MO_FX_SPLASH_TRAIL, (BossMoEffect*)globalCtx->specialEffects,
                                                &effect->pos, &velocity, effect->scale);
                        }
                        if (effect->vel.y < -20.0f) {
                            effect->vel.y = -20.0f;
                            effect->accel.y = 0.0f;
                        }
                        if (effect->stopTimer == 0) {
                            if (effect->vel.y < -5.0f) {
                                Math_ApproachF(&effect->fwork[MO_FX_STRETCH], 5.0f, 0.1f, 0.15f);
                            }
                        } else if (effect->stopTimer == 1) {
                            effect->vel.x = Rand_CenteredFloat(3.0f);
                            effect->vel.z = Rand_CenteredFloat(3.0f);
                            effect->accel.y = -1.0f;
                        }
                        if ((effect->pos.y <= -280.0f) || ((1.0f >= effect->pos.y) && (effect->pos.y >= -20.0f) &&
                                                           BossMo_NearLand(&effect->pos, 0.0f))) {
                            effect->accel.y = 0.0f;
                            effect->vel.z = 0.0f;
                            effect->vel.y = 0.0f;
                            effect->vel.x = 0.0f;
                            if (effect->pos.y <= -280.0f) {
                                effect->pos.y = -280.0f;
                            } else {
                                effect->pos.y = 0.0f;
                            }
                            effect->type = MO_FX_WET_SPOT;
                            effect->alpha = 150;
                            effect->fwork[MO_FX_STRETCH] = (effect->scale * 15.0f) * 0.15f;
                        } else if (effect->pos.y <= MO_WATER_LEVEL(globalCtx)) {
                            Vec3f pos = effect->pos;

                            pos.y = MO_WATER_LEVEL(globalCtx);
                            if (effect->type == MO_FX_SPLASH) {
                                BossMo_SpawnRipple(globalCtx->specialEffects, &pos, 60.0f, 160.0f, 80, 290,
                                                   MO_FX_SMALL_RIPPLE);
                            } else {
                                BossMo_SpawnRipple(globalCtx->specialEffects, &pos, 40.0f, 110.0f, 80, 290,
                                                   MO_FX_SMALL_RIPPLE);
                            }
                            effect->type = MO_FX_NONE;
                        }
                    }
                }
            }
        }
    }
}

void BossMo_DrawEffects(BossMoEffect* effect, GlobalContext* globalCtx) {
    u8 flag = 0;
    s16 i;
    s32 pad;
    GraphicsContext* gfxCtx = globalCtx->state.gfxCtx;
    BossMoEffect* effectHead = effect;

    OPEN_DISPS(gfxCtx, "../z_boss_mo.c", 7264);
    Matrix_Push();

    for (i = 0; i < ARRAY_COUNT(sEffects); i++, effect++) {
        if (effect->type == MO_FX_BIG_RIPPLE) {
            if (flag == 0) {
                func_80094BC4(gfxCtx);

                gDPSetEnvColor(POLY_XLU_DISP++, 155, 155, 255, 0);

                flag++;
            }

            gDPSetPrimColor(POLY_XLU_DISP++, 0, 0, 255, 255, 255, effect->alpha);

            Matrix_Translate(effect->pos.x, effect->pos.y, effect->pos.z, MTXMODE_NEW);
            Matrix_Scale(effect->scale, 1.0f, effect->scale, MTXMODE_APPLY);
            gSPMatrix(POLY_XLU_DISP++, Matrix_NewMtx(gfxCtx, "../z_boss_mo.c", 7294),
                      G_MTX_NOPUSH | G_MTX_LOAD | G_MTX_MODELVIEW);

            gSPDisplayList(POLY_XLU_DISP++, gEffWaterRippleDL);
        }
    }

    effect = effectHead;
    flag = 0;
    for (i = 0; i < ARRAY_COUNT(sEffects); i++, effect++) {
        if (effect->type == MO_FX_SMALL_RIPPLE) {
            if (flag == 0) {
                func_80093D84(globalCtx->state.gfxCtx);

                gDPSetEnvColor(POLY_XLU_DISP++, 155, 155, 255, 0);

                flag++;
            }

            gDPSetPrimColor(POLY_XLU_DISP++, 0, 0, 255, 255, 255, effect->alpha);

            Matrix_Translate(effect->pos.x, effect->pos.y, effect->pos.z, MTXMODE_NEW);
            Matrix_Scale(effect->scale, 1.0f, effect->scale, MTXMODE_APPLY);
            gSPMatrix(POLY_XLU_DISP++, Matrix_NewMtx(gfxCtx, "../z_boss_mo.c", 7330),
                      G_MTX_NOPUSH | G_MTX_LOAD | G_MTX_MODELVIEW);

            gSPDisplayList(POLY_XLU_DISP++, gEffShockwaveDL);
        }
    }

    effect = effectHead;
    flag = 0;
    for (i = 0; i < ARRAY_COUNT(sEffects); i++, effect++) {
        if (((effect->type == MO_FX_DROPLET) || (effect->type == MO_FX_SPLASH)) ||
            (effect->type == MO_FX_SPLASH_TRAIL)) {
            if (flag == 0) {
                POLY_XLU_DISP = Gfx_CallSetupDL(POLY_XLU_DISP, 0);

                gSPSegment(POLY_XLU_DISP++, 0x08, SEGMENTED_TO_VIRTUAL(gDust1Tex));
                gSPDisplayList(POLY_XLU_DISP++, gMorphaDropletSetupDL);
                gDPSetEnvColor(POLY_XLU_DISP++, 250, 250, 255, 0);

                flag++;
            }

            gDPSetPrimColor(POLY_XLU_DISP++, 0, 0, (s16)effect->fwork[MO_FX_SHIMMER], (s16)effect->fwork[MO_FX_SHIMMER],
                            255, effect->alpha);

            Matrix_Translate(effect->pos.x, effect->pos.y, effect->pos.z, MTXMODE_NEW);
            func_800D1FD4(&globalCtx->mf_11DA0);
            Matrix_Scale(effect->scale / effect->fwork[MO_FX_STRETCH], effect->fwork[MO_FX_STRETCH] * effect->scale,
                         1.0f, MTXMODE_APPLY);
            gSPMatrix(POLY_XLU_DISP++, Matrix_NewMtx(gfxCtx, "../z_boss_mo.c", 7373),
                      G_MTX_NOPUSH | G_MTX_LOAD | G_MTX_MODELVIEW);

            gSPDisplayList(POLY_XLU_DISP++, gMorphaDropletVtxDL);
        }
    }

    effect = effectHead;
    flag = 0;
    for (i = 0; i < ARRAY_COUNT(sEffects); i++, effect++) {
        if (effect->type == MO_FX_WET_SPOT) {
            if (flag == 0) {
                func_80094044(gfxCtx);

                gSPSegment(POLY_XLU_DISP++, 0x08, SEGMENTED_TO_VIRTUAL(gDust1Tex));
                gDPSetEnvColor(POLY_XLU_DISP++, 250, 250, 255, 0);
                gSPDisplayList(POLY_XLU_DISP++, gMorphaDropletSetupDL);

                flag++;
            }

            gDPSetPrimColor(POLY_XLU_DISP++, 0, 0, (s16)effect->fwork[MO_FX_SHIMMER], (s16)effect->fwork[MO_FX_SHIMMER],
                            0xFF, effect->alpha);

            Matrix_Translate(effect->pos.x, effect->pos.y, effect->pos.z, MTXMODE_NEW);
            Matrix_Scale(effect->scale, 1.0f, effect->scale, MTXMODE_APPLY);
            gSPMatrix(POLY_XLU_DISP++, Matrix_NewMtx(gfxCtx, "../z_boss_mo.c", 7441),
                      G_MTX_NOPUSH | G_MTX_LOAD | G_MTX_MODELVIEW);

            gSPDisplayList(POLY_XLU_DISP++, gMorphaWetSpotVtxDL);
        }
    }

    effect = effectHead;
    flag = 0;
    for (i = 0; i < ARRAY_COUNT(sEffects); i++, effect++) {
        if (effect->type == MO_FX_BUBBLE) {
            if (flag == 0) {
                func_80093D18(globalCtx->state.gfxCtx);

                gDPSetEnvColor(POLY_OPA_DISP++, 150, 150, 150, 0);

                flag++;
            }

            gDPSetPrimColor(POLY_OPA_DISP++, 0, 0, 255, 255, 255, effect->alpha);

            Matrix_Translate(effect->pos.x, effect->pos.y, effect->pos.z, MTXMODE_NEW);
            func_800D1FD4(&globalCtx->mf_11DA0);
            Matrix_Scale(effect->scale, effect->scale, 1.0f, MTXMODE_APPLY);
            gSPMatrix(POLY_OPA_DISP++, Matrix_NewMtx(gfxCtx, "../z_boss_mo.c", 7476),
                      G_MTX_NOPUSH | G_MTX_LOAD | G_MTX_MODELVIEW);

            gSPDisplayList(POLY_OPA_DISP++, gMorphaBubbleDL);
        }
    }

    Matrix_Pop();
    CLOSE_DISPS(gfxCtx, "../z_boss_mo.c", 7482);
}

void BossMo_Unknown(void) {
    // Appears to be a test function for sound effects.
    static Vec3f zeroVec = { 0.0f, 0.0f, 0.0f };
    static u16 unkSfx[] = {
        NA_SE_PL_WALK_GROUND,
        NA_SE_PL_WALK_GROUND,
        NA_SE_PL_WALK_GROUND,
        NA_SE_PL_WALK_SAND,
        NA_SE_PL_WALK_CONCRETE,
        NA_SE_PL_WALK_DIRT,
        NA_SE_PL_WALK_WATER0,
        NA_SE_PL_WALK_WATER1,
        NA_SE_PL_WALK_WATER2,
        NA_SE_PL_WALK_MAGMA,
        NA_SE_PL_WALK_GRASS,
        NA_SE_PL_WALK_GLASS,
        NA_SE_PL_WALK_LADDER,
        NA_SE_PL_WALK_GLASS,
        NA_SE_PL_WALK_WALL,
        NA_SE_PL_WALK_HEAVYBOOTS,
        NA_SE_PL_WALK_ICE,
        NA_SE_PL_JUMP,
        NA_SE_PL_JUMP,
        NA_SE_PL_JUMP_SAND,
        NA_SE_PL_JUMP_CONCRETE,
        NA_SE_PL_JUMP_DIRT,
        NA_SE_PL_JUMP_WATER0,
        NA_SE_PL_JUMP_WATER1,
        NA_SE_PL_JUMP_WATER2,
        NA_SE_PL_JUMP_MAGMA,
        NA_SE_PL_JUMP_GRASS,
        NA_SE_PL_JUMP_GLASS,
        NA_SE_PL_JUMP_LADDER,
        NA_SE_PL_JUMP_GLASS,
        NA_SE_PL_JUMP_HEAVYBOOTS,
        NA_SE_PL_JUMP_ICE,
        NA_SE_PL_LAND,
        NA_SE_PL_LAND,
        NA_SE_PL_LAND_SAND,
        NA_SE_PL_LAND_CONCRETE,
        NA_SE_PL_LAND_DIRT,
        NA_SE_PL_LAND_WATER0,
        NA_SE_PL_LAND_WATER1,
        NA_SE_PL_LAND_WATER2,
        NA_SE_PL_LAND_MAGMA,
        NA_SE_PL_LAND_GRASS,
        NA_SE_PL_LAND_GLASS,
        NA_SE_PL_LAND_LADDER,
        NA_SE_PL_LAND_GLASS,
        NA_SE_PL_LAND_HEAVYBOOTS,
        NA_SE_PL_LAND_ICE,
        NA_SE_PL_SLIPDOWN,
        NA_SE_PL_CLIMB_CLIFF,
        NA_SE_PL_CLIMB_CLIFF,
        NA_SE_PL_SIT_ON_HORSE,
        NA_SE_PL_GET_OFF_HORSE,
        NA_SE_PL_TAKE_OUT_SHIELD,
        NA_SE_PL_TAKE_OUT_SHIELD,
        NA_SE_PL_TAKE_OUT_SHIELD,
        NA_SE_PL_TAKE_OUT_SHIELD,
        NA_SE_PL_TAKE_OUT_SHIELD,
        NA_SE_PL_TAKE_OUT_SHIELD,
        NA_SE_PL_CHANGE_ARMS,
        NA_SE_PL_CHANGE_ARMS,
        NA_SE_PL_CHANGE_ARMS,
        NA_SE_PL_CHANGE_ARMS,
        NA_SE_PL_CHANGE_ARMS,
        NA_SE_PL_CHANGE_ARMS,
        NA_SE_PL_CATCH_BOOMERANG,
        NA_SE_EV_DIVE_INTO_WATER,
        NA_SE_EV_JUMP_OUT_WATER,
        NA_SE_PL_SWIM,
        NA_SE_PL_THROW,
        NA_SE_PL_BODY_BOUND,
        NA_SE_PL_ROLL,
        NA_SE_PL_SKIP,
        NA_SE_PL_BODY_HIT,
        NA_SE_PL_DAMAGE,
        NA_SE_PL_SLIP,
        NA_SE_PL_SLIP,
        NA_SE_PL_SLIP,
        NA_SE_PL_SLIP_SAND,
        NA_SE_PL_SLIP_CONCRETE,
        NA_SE_PL_SLIP_DIRT,
        NA_SE_PL_SLIP_WATER0,
        NA_SE_PL_SLIP_WATER1,
        NA_SE_PL_SLIP_WATER2,
        NA_SE_PL_SLIP_MAGMA,
        NA_SE_PL_SLIP_GRASS,
        NA_SE_PL_SLIP_GLASS,
        NA_SE_PL_SLIP_LADDER,
        NA_SE_PL_SLIP_GLASS,
        NA_SE_PL_SLIP_HEAVYBOOTS,
        NA_SE_PL_SLIP_ICE,
        NA_SE_PL_BOUND,
        NA_SE_PL_BOUND,
        NA_SE_PL_BOUND_SAND,
        NA_SE_PL_BOUND_CONCRETE,
        NA_SE_PL_BOUND_DIRT,
        NA_SE_PL_BOUND_WATER0,
        NA_SE_PL_BOUND_WATER1,
        NA_SE_PL_BOUND_WATER2,
        NA_SE_PL_BOUND_MAGMA,
        NA_SE_PL_BOUND_GRASS,
        NA_SE_PL_BOUND_WOOD,
        NA_SE_PL_BOUND_LADDER,
        NA_SE_PL_BOUND_WOOD,
        NA_SE_PL_BOUND_HEAVYBOOTS,
        NA_SE_PL_BOUND_ICE,
        NA_SE_PL_FACE_UP,
        NA_SE_PL_DIVE_BUBBLE,
        NA_SE_PL_MOVE_BUBBLE,
        NA_SE_PL_METALEFFECT_KID,
        NA_SE_PL_METALEFFECT_ADULT,
        NA_SE_PL_SPARK - SFX_FLAG,
        NA_SE_IT_SWORD_IMPACT,
        NA_SE_IT_SWORD_SWING,
        NA_SE_IT_SWORD_PUTAWAY,
        NA_SE_IT_SWORD_PICKOUT,
        NA_SE_IT_ARROW_SHOT,
        NA_SE_IT_BOOMERANG_THROW,
        NA_SE_IT_SHIELD_BOUND,
        NA_SE_IT_SHIELD_BOUND,
        NA_SE_IT_BOW_DRAW,
        NA_SE_IT_SHIELD_REFLECT_SW,
        NA_SE_IT_ARROW_STICK_HRAD,
        NA_SE_IT_HAMMER_HIT,
        NA_SE_IT_HOOKSHOT_CHAIN - SFX_FLAG,
        NA_SE_IT_SHIELD_REFLECT_MG,
        NA_SE_IT_BOMB_IGNIT - SFX_FLAG,
        NA_SE_IT_BOMB_EXPLOSION,
        NA_SE_IT_BOMB_UNEXPLOSION,
        NA_SE_IT_BOOMERANG_FLY - SFX_FLAG,
        NA_SE_IT_SWORD_STRIKE,
        NA_SE_IT_HAMMER_SWING,
        NA_SE_IT_HOOKSHOT_REFLECT,
        NA_SE_IT_ARROW_STICK_CRE,
        NA_SE_IT_ARROW_STICK_CRE,
        NA_SE_IT_ARROW_STICK_OBJ,
        NA_SE_PL_WALK_GROUND - SFX_FLAG,
        NA_SE_PL_WALK_GROUND - SFX_FLAG,
        NA_SE_IT_SWORD_SWING_HARD,
        NA_SE_IT_WALL_HIT_HARD,
        NA_SE_IT_WALL_HIT_SOFT,
        NA_SE_IT_WALL_HIT_SOFT,
        NA_SE_IT_STONE_HIT,
        NA_SE_IT_WOODSTICK_BROKEN,
        NA_SE_IT_LASH,
        NA_SE_IT_SHIELD_POSTURE,
        NA_SE_IT_SLING_SHOT,
        NA_SE_IT_SLING_DRAW,
        NA_SE_IT_SWORD_CHARGE - SFX_FLAG,
        NA_SE_IT_ROLLING_CUT,
        NA_SE_IT_SWORD_STRIKE_HARD,
        NA_SE_IT_SLING_REFLECT,
        NA_SE_IT_SHIELD_REMOVE,
        NA_SE_IT_HOOKSHOT_READY,
        NA_SE_IT_HOOKSHOT_RECEIVE,
        NA_SE_IT_HOOKSHOT_STICK_OBJ,
        NA_SE_IT_SWORD_REFLECT_MG,
        NA_SE_IT_DEKU,
        NA_SE_IT_BOW_FLICK,
        NA_SE_IT_BOW_FLICK,
        NA_SE_IT_BOW_FLICK,
        NA_SE_IT_BOMBCHU_MOVE,
        NA_SE_IT_SHIELD_CHARGE_LV1,
        NA_SE_IT_SHIELD_CHARGE_LV2,
        NA_SE_IT_SHIELD_CHARGE_LV3,
        NA_SE_IT_SLING_FLICK,
        NA_SE_IT_SWORD_STICK_STN,
        NA_SE_IT_REFLECTION_WOOD,
        NA_SE_IT_SHIELD_REFLECT_MG2,
        NA_SE_IT_MAGIC_ARROW_SHOT,
        NA_SE_IT_EXPLOSION_FRAME,
        NA_SE_IT_EXPLOSION_ICE,
        NA_SE_IT_YOBI19 - SFX_FLAG,
        NA_SE_FISHING_REEL_SLOW2 - SFX_FLAG,
        NA_SE_OC_DOOR_OPEN,
        NA_SE_EV_DOOR_CLOSE,
        NA_SE_EV_EXPLOSION,
        NA_SE_EV_HORSE_WALK,
        NA_SE_EV_HORSE_RUN,
        NA_SE_EV_HORSE_NEIGH,
        NA_SE_EV_RIVER_STREAM - SFX_FLAG,
        NA_SE_EV_WATER_WALL_BIG - SFX_FLAG,
        NA_SE_EV_DIVE_WATER,
        NA_SE_EV_OUT_OF_WATER,
        NA_SE_EV_ROCK_SLIDE - SFX_FLAG,
        NA_SE_EV_MAGMA_LEVEL - SFX_FLAG,
        NA_SE_EV_MAGMA_LEVEL - SFX_FLAG,
        NA_SE_EV_BRIDGE_OPEN - SFX_FLAG,
        NA_SE_EV_BRIDGE_CLOSE - SFX_FLAG,
        NA_SE_EV_BRIDGE_OPEN_STOP,
        NA_SE_EV_BRIDGE_CLOSE_STOP,
        NA_SE_EV_WALL_BROKEN,
        NA_SE_EV_CHICKEN_CRY_N,
        NA_SE_EV_CHICKEN_CRY_A,
        NA_SE_EV_CHICKEN_CRY_M,
        NA_SE_EV_SLIDE_DOOR_OPEN,
        NA_SE_EV_FOOT_SWITCH,
        NA_SE_EV_HORSE_GROAN,
        NA_SE_EV_BOMB_DROP_WATER,
        NA_SE_EV_BOMB_DROP_WATER,
        NA_SE_EV_HORSE_JUMP,
        NA_SE_EV_HORSE_LAND,
        NA_SE_EV_HORSE_SLIP,
        NA_SE_EV_FAIRY_DASH,
        NA_SE_EV_SLIDE_DOOR_CLOSE,
        NA_SE_EV_STONE_BOUND,
        NA_SE_EV_STONE_STATUE_OPEN - SFX_FLAG,
        NA_SE_EV_TBOX_UNLOCK,
        NA_SE_EV_TBOX_OPEN,
        NA_SE_SY_TIMER - SFX_FLAG,
        NA_SE_EV_FLAME_IGNITION,
        NA_SE_EV_SPEAR_HIT,
        NA_SE_EV_ELEVATOR_MOVE - SFX_FLAG,
        NA_SE_EV_WARP_HOLE - SFX_FLAG,
        NA_SE_EV_LINK_WARP,
        NA_SE_EV_PILLAR_SINK - SFX_FLAG,
        NA_SE_EV_WATER_WALL - SFX_FLAG,
        NA_SE_EV_RIVER_STREAM_S - SFX_FLAG,
        NA_SE_EV_RIVER_STREAM_F - SFX_FLAG,
        NA_SE_EV_HORSE_LAND2,
        NA_SE_EV_HORSE_SANDDUST,
        NA_SE_EV_BOMB_BOUND,
        NA_SE_EV_BOMB_BOUND,
        NA_SE_EV_WATERDROP - SFX_FLAG,
        NA_SE_EV_TORCH - SFX_FLAG,
        NA_SE_EV_MAGMA_LEVEL_M - SFX_FLAG,
        NA_SE_EV_FIRE_PILLAR - SFX_FLAG,
        NA_SE_EV_FIRE_PLATE - SFX_FLAG,
        NA_SE_EV_BLOCK_BOUND,
        NA_SE_EV_METALDOOR_SLIDE - SFX_FLAG,
        NA_SE_EV_METALDOOR_STOP,
        NA_SE_EV_BLOCK_SHAKE,
        NA_SE_EV_BOX_BREAK,
        NA_SE_EV_HAMMER_SWITCH,
        NA_SE_EV_MAGMA_LEVEL_L - SFX_FLAG,
        NA_SE_EV_SPEAR_FENCE,
        NA_SE_EV_GANON_HORSE_NEIGH,
        NA_SE_EV_GANON_HORSE_GROAN,
        NA_SE_EV_FANTOM_WARP_S,
        NA_SE_EV_FANTOM_WARP_L - SFX_FLAG,
        NA_SE_EV_FOUNTAIN - SFX_FLAG,
        NA_SE_EV_KID_HORSE_WALK,
        NA_SE_EV_KID_HORSE_RUN,
        NA_SE_EV_KID_HORSE_NEIGH,
        NA_SE_EV_KID_HORSE_GROAN,
        NA_SE_EV_WHITE_OUT,
        NA_SE_EV_LIGHT_GATHER - SFX_FLAG,
        NA_SE_EV_TREE_CUT,
        NA_SE_EV_WATERDROP,
        NA_SE_EV_TORCH,
        NA_SE_PL_WALK_GROUND - SFX_FLAG,
        NA_SE_PL_WALK_GROUND - SFX_FLAG,
        NA_SE_EN_DODO_J_WALK,
        NA_SE_EN_DODO_J_CRY,
        NA_SE_EN_DODO_J_FIRE - SFX_FLAG,
        NA_SE_EN_DODO_J_DAMAGE,
        NA_SE_EN_DODO_J_DEAD,
        NA_SE_EN_DODO_K_CRY,
        NA_SE_EN_DODO_K_DAMAGE,
        NA_SE_EN_DODO_K_DEAD,
        NA_SE_EN_DODO_K_WALK,
        NA_SE_EN_DODO_K_FIRE - SFX_FLAG,
        NA_SE_EN_GOMA_WALK,
        NA_SE_EN_GOMA_HIGH,
        NA_SE_EN_GOMA_CLIM,
        NA_SE_EN_GOMA_DOWN,
        NA_SE_EN_GOMA_CRY1,
        NA_SE_EN_GOMA_CRY2,
        NA_SE_EN_GOMA_DAM1,
        NA_SE_EN_GOMA_DAM2,
        NA_SE_EN_GOMA_DEAD,
        NA_SE_EN_GOMA_UNARI,
        NA_SE_EN_GOMA_EGG1,
        NA_SE_EN_GOMA_EGG2,
        NA_SE_EN_GOMA_JR_WALK,
        NA_SE_EN_GOMA_JR_CRY,
        NA_SE_EN_GOMA_JR_DAM1,
        NA_SE_EN_GOMA_JR_DAM2,
        NA_SE_EN_GOMA_JR_DEAD,
        NA_SE_EN_GOMA_DEMO_EYE,
        NA_SE_EN_GOMA_LAST - SFX_FLAG,
        NA_SE_EN_GOMA_UNARI2,
        NA_SE_EN_DODO_M_CRY,
        NA_SE_EN_DODO_M_DEAD,
        NA_SE_EN_DODO_M_MOVE,
        NA_SE_EN_DODO_M_DOWN,
        NA_SE_EN_DODO_M_UP,
        NA_SE_EN_DODO_M_GND,
        NA_SE_EN_RIZA_CRY,
        NA_SE_EN_RIZA_ATTACK,
        NA_SE_EN_RIZA_DAMAGE,
        NA_SE_EN_RIZA_WARAU,
        NA_SE_EN_RIZA_DEAD,
        NA_SE_EN_RIZA_WALK,
        NA_SE_EN_RIZA_JUMP,
        NA_SE_EN_RIZA_ONGND,
        NA_SE_EN_RIZA_DOWN,
        NA_SE_EN_STAL_WARAU,
        NA_SE_EN_STAL_SAKEBI,
        NA_SE_EN_STAL_DAMAGE,
        NA_SE_EN_STAL_DEAD,
        NA_SE_EN_STAL_JUMP,
        NA_SE_EN_STAL_WALK,
        NA_SE_EN_RIZA_DOWN,
        NA_SE_EN_FFLY_ATTACK,
        NA_SE_EN_FFLY_FLY,
        NA_SE_EN_FFLY_DEAD,
        NA_SE_EN_AMOS_WALK,
        NA_SE_EN_AMOS_WAVE,
        NA_SE_EN_AMOS_DEAD,
        NA_SE_EN_AMOS_DAMAGE,
        NA_SE_EN_AMOS_VOICE,
        NA_SE_EN_DODO_K_COLI,
        NA_SE_EN_DODO_K_COLI2,
        NA_SE_EN_DODO_K_ROLL - SFX_FLAG,
        NA_SE_EN_DODO_K_BREATH - SFX_FLAG,
        NA_SE_EN_DODO_K_DRINK,
        NA_SE_EN_DODO_K_DOWN - SFX_FLAG,
        NA_SE_EN_DODO_K_OTAKEBI,
        NA_SE_EN_DODO_K_END,
        NA_SE_EN_DODO_K_LAST - SFX_FLAG,
        NA_SE_EN_DODO_K_LAVA,
        NA_SE_EN_DODO_J_BREATH - SFX_FLAG,
        NA_SE_EN_DODO_J_TAIL,
        NA_SE_EN_RIZA_DOWN,
        NA_SE_EN_DEKU_MOUTH,
        NA_SE_EN_DEKU_ATTACK,
        NA_SE_EN_DEKU_DAMAGE,
        NA_SE_EN_DEKU_DEAD,
        NA_SE_EN_DEKU_JR_MOUTH,
        NA_SE_EN_DEKU_JR_ATTACK,
        NA_SE_EN_DEKU_JR_DEAD,
        NA_SE_EN_DODO_M_GND,
        NA_SE_EN_TAIL_FLY - SFX_FLAG,
        NA_SE_EN_TAIL_CRY,
        NA_SE_EN_STALTU_DOWN,
        NA_SE_EN_STALTU_UP,
        NA_SE_EN_STALTU_LAUGH,
        NA_SE_EN_STALTU_DAMAGE,
        NA_SE_EN_STAL_JUMP,
        NA_SE_EN_DODO_M_GND,
        NA_SE_EN_TEKU_DEAD,
        NA_SE_EN_TEKU_WALK,
        NA_SE_EN_PO_KANTERA,
        NA_SE_EN_PO_FLY - SFX_FLAG,
        NA_SE_EN_PO_AWAY - SFX_FLAG,
        NA_SE_EN_PO_APPEAR,
        NA_SE_EN_PO_DISAPPEAR,
        NA_SE_EN_PO_DAMAGE,
        NA_SE_EN_PO_DEAD,
        NA_SE_EN_PO_DEAD2,
        NA_SE_EN_EXTINCT,
        NA_SE_EN_NUTS_UP,
        NA_SE_EN_NUTS_DOWN,
        NA_SE_EN_NUTS_THROW,
        NA_SE_EN_NUTS_WALK,
        NA_SE_EN_NUTS_DAMAGE,
        NA_SE_EN_NUTS_DEAD,
        NA_SE_EN_STALTU_ROLL,
        NA_SE_EN_STALWALL_DEAD,
        NA_SE_EN_TEKU_DAMAGE,
        NA_SE_EN_FALL_AIM,
        NA_SE_EN_FALL_UP,
        NA_SE_EN_FALL_CATCH,
        NA_SE_EN_FALL_LAND,
        NA_SE_EN_FALL_WALK,
        NA_SE_EN_FALL_DAMAGE,
        NA_SE_EN_BIRI_FLY,
        NA_SE_EN_BIRI_JUMP,
        NA_SE_EN_BIRI_SPARK - SFX_FLAG,
        NA_SE_EN_FANTOM_TRANSFORM,
        NA_SE_EN_FANTOM_TRANSFORM,
        NA_SE_EN_FANTOM_THUNDER,
        NA_SE_EN_FANTOM_SPARK,
        NA_SE_EN_FANTOM_FLOAT - SFX_FLAG,
        NA_SE_EN_FANTOM_MASIC1,
        NA_SE_EN_FANTOM_MASIC2,
        NA_SE_EN_FANTOM_FIRE - SFX_FLAG,
        NA_SE_EN_FANTOM_HIT_THUNDER,
        NA_SE_EN_FANTOM_ATTACK,
        NA_SE_EN_FANTOM_STICK,
        NA_SE_EN_FANTOM_EYE,
        NA_SE_EN_FANTOM_LAST,
        NA_SE_EN_FANTOM_THUNDER_GND,
        NA_SE_EN_FANTOM_DAMAGE,
        NA_SE_EN_FANTOM_DEAD,
        NA_SE_EN_FANTOM_LAUGH,
        NA_SE_EN_FANTOM_DAMAGE2,
        NA_SE_EN_FANTOM_VOICE,
        NA_SE_EN_MORIBLIN_WALK,
        NA_SE_EN_MORIBLIN_SLIDE,
        NA_SE_EN_MORIBLIN_ATTACK,
        NA_SE_EN_MORIBLIN_VOICE,
        NA_SE_EN_MORIBLIN_SPEAR_AT,
        NA_SE_EN_MORIBLIN_SPEAR_NORM,
        NA_SE_EN_MORIBLIN_DEAD,
        NA_SE_EN_NUTS_THROW,
        NA_SE_EN_OCTAROCK_FLOAT,
        NA_SE_EN_OCTAROCK_JUMP,
        NA_SE_EN_OCTAROCK_LAND,
        NA_SE_EN_OCTAROCK_SINK,
        NA_SE_EN_OCTAROCK_BUBLE,
        NA_SE_PL_WALK_GROUND - SFX_FLAG,
        NA_SE_PL_WALK_GROUND - SFX_FLAG,
        NA_SE_PL_WALK_GROUND - SFX_FLAG,
        NA_SE_PL_WALK_GROUND - SFX_FLAG,
        NA_SE_PL_WALK_GROUND - SFX_FLAG,
        NA_SE_PL_WALK_GROUND - SFX_FLAG,
        NA_SE_PL_WALK_GROUND - SFX_FLAG,
        NA_SE_SY_WIN_OPEN,
        NA_SE_SY_WIN_CLOSE,
        NA_SE_SY_CORRECT_CHIME,
        NA_SE_SY_GET_RUPY,
        NA_SE_SY_MESSAGE_WOMAN,
        NA_SE_SY_MESSAGE_MAN,
        NA_SE_SY_ERROR,
        NA_SE_SY_TRE_BOX_APPEAR,
        NA_SE_SY_TRE_BOX_APPEAR,
        NA_SE_SY_DECIDE,
        NA_SE_SY_CURSOR,
        NA_SE_SY_CANCEL,
        NA_SE_SY_HP_RECOVER,
        NA_SE_SY_ATTENTION_ON,
        NA_SE_SY_ATTENTION_ON,
        NA_SE_PL_WALK_GROUND - SFX_FLAG,
        NA_SE_SY_LOCK_ON,
        NA_SE_SY_LOCK_ON,
        NA_SE_SY_LOCK_OFF,
        NA_SE_SY_LOCK_ON_HUMAN,
        NA_SE_SY_CAMERA_ZOOM_UP,
        NA_SE_SY_CAMERA_ZOOM_DOWN,
        NA_SE_SY_ATTENTION_ON_OLD,
        NA_SE_SY_ATTENTION_URGENCY,
        NA_SE_SY_MESSAGE_PASS,
        NA_SE_PL_WALK_GROUND - SFX_FLAG,
        NA_SE_PL_WALK_GROUND - SFX_FLAG,
        NA_SE_PL_WALK_GROUND - SFX_FLAG,
        NA_SE_SY_PIECE_OF_HEART,
        NA_SE_SY_GET_ITEM,
        NA_SE_SY_WIN_SCROLL_LEFT,
        NA_SE_SY_WIN_SCROLL_RIGHT,
        NA_SE_SY_OCARINA_ERROR,
        NA_SE_SY_CAMERA_ZOOM_UP_2,
        NA_SE_SY_CAMERA_ZOOM_DOWN_2,
        NA_SE_SY_GLASSMODE_ON,
        NA_SE_SY_GLASSMODE_OFF,
        NA_SE_SY_ATTENTION_ON,
        NA_SE_SY_ATTENTION_URGENCY,
        NA_SE_OC_OCARINA,
        NA_SE_PL_WALK_GROUND - SFX_FLAG,
        NA_SE_PL_LAND - SFX_FLAG,
        NA_SE_VO_LI_SWORD_N,
        NA_SE_VO_LI_SWORD_N,
        NA_SE_VO_LI_SWORD_N,
        NA_SE_VO_LI_SWORD_N,
        NA_SE_VO_LI_SWORD_N,
        NA_SE_VO_LI_SWORD_N,
        NA_SE_VO_LI_SWORD_N,
        NA_SE_VO_LI_SWORD_L,
        NA_SE_VO_LI_SWORD_L,
        NA_SE_VO_LI_MAGIC_ATTACK,
        NA_SE_VO_LI_LASH,
        NA_SE_VO_LI_HANG,
        NA_SE_VO_LI_AUTO_JUMP,
        NA_SE_VO_LI_CLIMB_END,
        NA_SE_VO_LI_CLIMB_END,
        NA_SE_VO_LI_CLIMB_END,
        NA_SE_VO_LI_CLIMB_END,
        NA_SE_VO_LI_DAMAGE_S,
        NA_SE_VO_LI_DAMAGE_S,
        NA_SE_VO_LI_FALL_L,
        NA_SE_VO_LI_FALL_S,
        NA_SE_VO_LI_FALL_L,
        NA_SE_VO_LI_FALL_L,
        NA_SE_VO_LI_BREATH_REST,
        NA_SE_VO_LI_BREATH_REST,
        NA_SE_VO_LI_DOWN,
        NA_SE_VO_LI_TAKEN_AWAY,
        NA_SE_VO_LI_HELD,
        NA_SE_VO_NAVY_HELLO,
        NA_SE_VO_NAVY_HEAR,
        NA_SE_VO_NAVY_ENEMY,
        NA_SE_VO_NAVY_HELLO,
        NA_SE_VO_NAVY_HEAR,
        NA_SE_VO_NAVY_ENEMY,
        NA_SE_VO_TA_SLEEP,
        NA_SE_EN_VALVAISA_APPEAR - SFX_FLAG,
        NA_SE_EN_VALVAISA_ROAR,
        NA_SE_EN_VALVAISA_MAHI1,
        NA_SE_EN_VALVAISA_MAHI2,
        NA_SE_EN_VALVAISA_KNOCKOUT,
        NA_SE_EN_VALVAISA_DAMAGE1,
        NA_SE_EN_VALVAISA_DAMAGE2,
        NA_SE_EN_VALVAISA_ROCK,
        NA_SE_EN_VALVAISA_LAND,
        NA_SE_EN_VALVAISA_DEAD,
        NA_SE_EN_VALVAISA_BURN - SFX_FLAG,
        NA_SE_EN_VALVAISA_FIRE - SFX_FLAG,
        NA_SE_EN_VALVAISA_LAND2,
        NA_SE_EN_MONBLIN_HAM_LAND,
        NA_SE_EN_MONBLIN_HAM_DOWN,
        NA_SE_EN_MONBLIN_HAM_UP,
        NA_SE_EN_REDEAD_CRY,
        NA_SE_EN_REDEAD_AIM,
        NA_SE_EN_REDEAD_DAMAGE,
        NA_SE_EN_RIZA_DOWN,
        NA_SE_EN_REDEAD_DEAD,
        NA_SE_EN_REDEAD_ATTACK,
        NA_SE_EN_PO_LAUGH,
        NA_SE_EN_PO_CRY,
        NA_SE_EN_PO_ROLL,
        NA_SE_EN_PO_LAUGH2,
        NA_SE_EN_MOFER_APPEAR - SFX_FLAG,
        NA_SE_EN_MOFER_ATTACK - SFX_FLAG,
        NA_SE_EN_MOFER_WAVE,
        NA_SE_EN_MOFER_CATCH,
        NA_SE_EN_MOFER_CORE_DAMAGE,
        NA_SE_EN_MOFER_CUT,
        NA_SE_EN_MOFER_MOVE_DEMO - SFX_FLAG,
        NA_SE_EN_MOFER_BUBLE_DEMO,
        NA_SE_EN_MOFER_CORE_JUMP,
        NA_SE_EN_GOLON_WAKE_UP,
        NA_SE_EN_GOLON_SIT_DOWN,
        NA_SE_EN_DODO_M_GND,
        NA_SE_EN_DEADHAND_BITE,
        NA_SE_EN_DEADHAND_WALK,
        NA_SE_EN_DEADHAND_GRIP,
        NA_SE_PL_WALK_GROUND - SFX_FLAG,
        NA_SE_PL_WALK_GROUND - SFX_FLAG,
        NA_SE_PL_WALK_GROUND - SFX_FLAG,
        NA_SE_PL_WALK_GROUND - SFX_FLAG,
        NA_SE_PL_WALK_GROUND - SFX_FLAG,
        NA_SE_PL_WALK_GROUND - SFX_FLAG,
    };

    if (BREG(32) != 0) {
        BREG(32)--;
        Audio_QueueSeqCmd(0x100100FF);
        func_80078914(&zeroVec, unkSfx[BREG(33)]);
    }
    if (BREG(34) != 0) {
        BREG(34) = 0;
        Audio_QueueSeqCmd((u16)BREG(35));
    }
}<|MERGE_RESOLUTION|>--- conflicted
+++ resolved
@@ -2438,15 +2438,9 @@
 
     OPEN_DISPS(globalCtx->state.gfxCtx, "../z_boss_mo.c", 6366);
 
-<<<<<<< HEAD
-    sp110.x = globalCtx->envCtx.unk_28.params.dir.x;
-    sp110.y = globalCtx->envCtx.unk_28.params.dir.y;
-    sp110.z = globalCtx->envCtx.unk_28.params.dir.z;
-=======
     sp110.x = globalCtx->envCtx.dirLight1.params.dir.x;
     sp110.y = globalCtx->envCtx.dirLight1.params.dir.y;
     sp110.z = globalCtx->envCtx.dirLight1.params.dir.z;
->>>>>>> f8015f4c
 
     Matrix_Push();
 
