--- conflicted
+++ resolved
@@ -1197,11 +1197,7 @@
     f32 sp7C;
     f32 sp78;
     Player* player = GET_PLAYER(globalCtx);
-<<<<<<< HEAD
     Camera* mainCam1 = Gameplay_GetCamera(globalCtx, CAM_ID_MAIN);
-=======
-    Camera* camera = Gameplay_GetCamera(globalCtx, MAIN_CAM);
->>>>>>> 11177837
     Vec3f bubblePos;
     Vec3f bubblePos2;
     Camera* mainCam2;
