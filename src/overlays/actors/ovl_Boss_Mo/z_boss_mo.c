/*
 * File: z_boss_mo.c
 * Overlay: ovl_Boss_Mo
 * Description: Morpha
 */

#include "z_boss_mo.h"
#include "objects/object_mo/object_mo.h"
#include "overlays/actors/ovl_Door_Warp1/z_door_warp1.h"
#include "objects/gameplay_keep/gameplay_keep.h"
#include "vt.h"

#define FLAGS (ACTOR_FLAG_0 | ACTOR_FLAG_2 | ACTOR_FLAG_4 | ACTOR_FLAG_5)

#define MO_WATER_LEVEL(globalCtx) globalCtx->colCtx.colHeader->waterBoxes[0].ySurface

#define HAS_LINK(tent) \
    ((tent != NULL) && \
     ((tent->work[MO_TENT_ACTION_STATE] == MO_TENT_GRAB) || (tent->work[MO_TENT_ACTION_STATE] == MO_TENT_SHAKE)))

typedef struct {
    /* 0x00 */ Vec3f pos;
    /* 0x0C */ Vec3f vel;
    /* 0x18 */ Vec3f accel;
    /* 0x24 */ u8 type;
    /* 0x25 */ u8 timer;
    /* 0x26 */ u8 stopTimer;
    /* 0x28 */ s16 unk_28; // unused?
    /* 0x2A */ s16 alpha;
    /* 0x2C */ s16 rippleMode;
    /* 0x2E */ s16 maxAlpha;
    /* 0x30 */ f32 scale;
    /* 0x30 */ f32 fwork[2];
    /* 0x3C */ Vec3f* targetPos;
} BossMoEffect; // size = 0x40

#define MO_FX_MAX_SIZE 0
#define MO_FX_SHIMMER 0
#define MO_FX_SUCTION 0

#define MO_FX_SPREAD_RATE 1
#define MO_FX_STRETCH 1
#define MO_FX_MAX_SCALE 1

void BossMo_Init(Actor* thisx, GlobalContext* globalCtx);
void BossMo_Destroy(Actor* thisx, GlobalContext* globalCtx);
void BossMo_UpdateCore(Actor* thisx, GlobalContext* globalCtx);
void BossMo_UpdateTent(Actor* thisx, GlobalContext* globalCtx);
void BossMo_DrawCore(Actor* thisx, GlobalContext* globalCtx);
void BossMo_DrawTent(Actor* thisx, GlobalContext* globalCtx);

void BossMo_UpdateEffects(BossMo* this, GlobalContext* globalCtx);
void BossMo_DrawEffects(BossMoEffect* effect, GlobalContext* globalCtx);

void BossMo_SetupTentacle(BossMo* this, GlobalContext* globalCtx);
void BossMo_Tentacle(BossMo* this, GlobalContext* globalCtx);

void BossMo_Unknown(void);

typedef enum {
    /* 0 */ MO_FX_NONE,
    /* 1 */ MO_FX_SMALL_RIPPLE,
    /* 2 */ MO_FX_BIG_RIPPLE,
    /* 3 */ MO_FX_DROPLET,
    /* 4 */ MO_FX_SPLASH,
    /* 5 */ MO_FX_SPLASH_TRAIL,
    /* 6 */ MO_FX_WET_SPOT,
    /* 7 */ MO_FX_BUBBLE
} BossMoEffectType;

typedef enum {
    /*   0 */ MO_TENT_READY,
    /*   1 */ MO_TENT_SWING,
    /*   2 */ MO_TENT_ATTACK,
    /*   3 */ MO_TENT_CURL,
    /*   4 */ MO_TENT_GRAB,
    /*   5 */ MO_TENT_SHAKE,
    /*  10 */ MO_TENT_WAIT = 10,
    /*  11 */ MO_TENT_SPAWN,
    /* 100 */ MO_TENT_CUT = 100,
    /* 101 */ MO_TENT_RETREAT,
    /* 102 */ MO_TENT_DESPAWN,
    /* 200 */ MO_TENT_DEATH_START = 200,
    /* 201 */ MO_TENT_DEATH_1,
    /* 202 */ MO_TENT_DEATH_2,
    /* 203 */ MO_TENT_DEATH_3,
    /* 205 */ MO_TENT_DEATH_5 = 205,
    /* 206 */ MO_TENT_DEATH_6
} BossMoTentState;

typedef enum {
    /* -11 */ MO_CORE_UNUSED = -11,
    /*   0 */ MO_CORE_MOVE = 0,
    /*   1 */ MO_CORE_MAKE_TENT,
    /*   2 */ MO_CORE_UNDERWATER,
    /*   5 */ MO_CORE_STUNNED = 5,
    /*  10 */ MO_CORE_ATTACK = 10,
    /*  11 */ MO_CORE_RETREAT,
    /*  20 */ MO_CORE_INTRO_WAIT = 20,
    /*  21 */ MO_CORE_INTRO_REVEAL
} BossMoCoreState;

typedef enum {
    /*   0 */ MO_BATTLE,
    /*   1 */ MO_INTRO_WAIT,
    /*   2 */ MO_INTRO_START,
    /*   3 */ MO_INTRO_SWIM,
    /*   4 */ MO_INTRO_REVEAL,
    /*   5 */ MO_INTRO_FINISH,
    /* 100 */ MO_DEATH_START = 100,
    /* 101 */ MO_DEATH_DRAIN_WATER_1,
    /* 102 */ MO_DEATH_DRAIN_WATER_2,
    /* 103 */ MO_DEATH_CEILING,
    /* 104 */ MO_DEATH_DROPLET,
    /* 105 */ MO_DEATH_FINISH,
    /* 150 */ MO_DEATH_MO_CORE_BURST = 150
} BossMoCsState;

const ActorInit Boss_Mo_InitVars = {
    ACTOR_BOSS_MO,
    ACTORCAT_BOSS,
    FLAGS,
    OBJECT_MO,
    sizeof(BossMo),
    (ActorFunc)BossMo_Init,
    (ActorFunc)BossMo_Destroy,
    (ActorFunc)BossMo_UpdateTent,
    (ActorFunc)BossMo_DrawTent,
};

static BossMo* sMorphaCore = NULL;
static BossMo* sMorphaTent1 = NULL;
static BossMo* sMorphaTent2 = NULL;

static f32 sFlatWidth[41] = {
    15.0f, 12.0f, 9.0f, 6.5f, 4.8f, 4.0f, 3.4f, 3.1f, 3.0f, 3.1f, 3.2f, 3.4f, 3.6f, 3.8f,
    4.0f,  4.6f,  5.1f, 5.5f, 6.1f, 6.6f, 7.3f, 7.7f, 8.4f, 8.5f, 8.7f, 8.8f, 8.8f, 8.7f,
    8.6f,  8.3f,  8.2f, 8.1f, 7.2f, 6.7f, 5.9f, 4.9f, 2.7f, 0.0f, 0.0f, 0.0f, 0.0f,
};

#include "z_boss_mo_colchk.c"

static BossMoEffect sEffects[300];
static s32 sSeed1;
static s32 sSeed2;
static s32 sSeed3;

void BossMo_InitRand(s32 seedInit0, s32 seedInit1, s32 seedInit2) {
    sSeed1 = seedInit0;
    sSeed2 = seedInit1;
    sSeed3 = seedInit2;
}

f32 BossMo_RandZeroOne(void) {
    // Wichmann-Hill algorithm
    f32 randFloat;

    sSeed1 = (sSeed1 * 171) % 30269;
    sSeed2 = (sSeed2 * 172) % 30307;
    sSeed3 = (sSeed3 * 170) % 30323;

    randFloat = (sSeed1 / 30269.0f) + (sSeed2 / 30307.0f) + (sSeed3 / 30323.0f);
    while (randFloat >= 1.0f) {
        randFloat -= 1.0f;
    }
    return fabsf(randFloat);
}

s32 BossMo_NearLand(Vec3f* pos, f32 margin) {
    if (450.0f - margin <= fabsf(pos->x)) {
        return true;
    }
    if (450.0f - margin <= fabsf(pos->z)) {
        return true;
    }
    if ((fabsf(pos->x - 180.0f) < 90.0f + margin) || (fabsf(pos->x - -180.0f) < 90.0f + margin)) {
        if (fabsf(pos->z - 180.0f) < 90.0f + margin) {
            return true;
        }
        if (fabsf(pos->z - -180.0f) < 90.0f + margin) {
            return true;
        }
    }
    return false;
}

void BossMo_SpawnRipple(BossMoEffect* effect, Vec3f* pos, f32 scale, f32 maxScale, s16 maxAlpha, s16 partLimit,
                        u8 type) {
    static Vec3f zeroVec = { 0.0f, 0.0f, 0.0f };
    s16 i;

    for (i = 0; i < partLimit; i++, effect++) {
        if (effect->type == MO_FX_NONE) {
            effect->stopTimer = 0;
            effect->type = type;
            effect->pos = *pos;
            effect->vel = zeroVec;
            effect->accel = zeroVec;
            effect->scale = scale * 0.0025f;
            effect->fwork[MO_FX_MAX_SIZE] = maxScale * 0.0025f;
            if (scale > 300.0f) {
                effect->alpha = 0;
                effect->maxAlpha = maxAlpha;
                effect->rippleMode = 0;
                effect->fwork[MO_FX_SPREAD_RATE] = (effect->fwork[MO_FX_MAX_SIZE] - effect->scale) * 0.05f;
            } else {
                effect->alpha = maxAlpha;
                effect->rippleMode = 1;
                effect->fwork[MO_FX_SPREAD_RATE] = (effect->fwork[MO_FX_MAX_SIZE] - effect->scale) * 0.1f;
            }
            break;
        }
    }
}

void BossMo_SpawnDroplet(s16 type, BossMoEffect* effect, Vec3f* pos, Vec3f* vel, f32 scale) {
    s16 i;
    Vec3f gravity = { 0.0f, -1.0f, 0.0f };

    for (i = 0; i < 290; i++, effect++) {
        if (effect->type == MO_FX_NONE) {
            effect->type = type;
            effect->pos = *pos;
            effect->vel = *vel;
            effect->accel = gravity;
            if (type == MO_FX_SPLASH_TRAIL) {
                effect->accel.y = 0.0f;
            }
            effect->scale = scale;
            effect->fwork[MO_FX_SPREAD_RATE] = 1.0f;
            effect->stopTimer = 0;
            break;
        }
    }
}

void BossMo_SpawnStillDroplet(BossMoEffect* effect, Vec3f* pos, f32 scale) {
    s16 i;
    Vec3f zeroVec = { 0.0f, 0.0f, 0.0f };

    for (i = 0; i < 290; i++, effect++) {
        if (effect->type == MO_FX_NONE) {
            effect->type = MO_FX_DROPLET;
            effect->stopTimer = 2;
            effect->pos = *pos;
            effect->vel = zeroVec;
            effect->accel = zeroVec;
            effect->scale = scale;
            effect->fwork[MO_FX_SPREAD_RATE] = 1.0f;
            break;
        }
    }
}

void BossMo_SpawnBubble(BossMoEffect* effect, Vec3f* pos, Vec3f* vel, Vec3f* accel, f32 scale, Vec3f* targetPos) {
    s16 i;

    for (i = 0; i < 280; i++, effect++) {
        if (effect->type == MO_FX_NONE) {
            effect->type = MO_FX_BUBBLE;
            effect->stopTimer = 0;
            effect->pos = *pos;
            effect->vel = *vel;
            effect->accel = *accel;
            effect->scale = scale;
            effect->fwork[MO_FX_SUCTION] = 0.0f;
            effect->targetPos = targetPos;
            if (targetPos == NULL) {
                effect->alpha = 255;
            } else {
                effect->alpha = 0;
            }
            effect->timer = 0;
            break;
        }
    }
}

static s16 sCurlRot[41] = {
    0, 0, 0, 0,  0,  0,  0,  0,  0,  0,  0,  0,  0,  2,  4, 8, 8, 8, 9, 9, 9,
    9, 9, 9, 12, 15, 15, 15, 15, 15, 15, 15, 20, 20, 20, 0, 0, 0, 0, 0, 0,
};
static s16 sGrabRot[41] = {
    0, 0, 0,  0,  0,  0,  0,  0,  0,  0,  0,  0,  0,  0,  0,  0, 0, 0, -5, -5, -5,
    0, 5, 10, 20, 20, 20, 20, 20, 20, 20, 20, 20, 20, 20, 20, 0, 0, 0, 0,  0,
};
static s16 sAttackRot[41] = {
    0, 5, 6, 7, 8, 8, 7, 6, 6, 2, 2, 2, 1, 1, 1, 1, 1, 1, 1, 1, 1,
    0, 0, 0, 0, 0, 0, 0, 0, 0, 0, 0, 0, 0, 0, 0, 0, 0, 0, 0, 0,
};

static InitChainEntry sInitChain[] = {
    ICHAIN_U8(targetMode, 5, ICHAIN_CONTINUE),
    ICHAIN_S8(naviEnemyId, 0x25, ICHAIN_CONTINUE),
    ICHAIN_F32_DIV1000(gravity, 0, ICHAIN_CONTINUE),
    ICHAIN_F32(targetArrowOffset, 0, ICHAIN_STOP),
};

static Vec3f sAudioZeroVec = { 0.0f, 0.0f, 0.0f };

static u8 sTentSpawnIndex[21] = { 0, 1, 2, 3, 4, 15, 19, 5, 14, 16, 17, 18, 6, 13, 20, 7, 12, 11, 10, 9, 8 };

static Vec2f sTentSpawnPos[21] = {
    { -360.0f, -360.0f }, { -180.0f, -360.0f }, { 0.0f, -360.0f },   { 180.0f, -360.0f }, { 360.0f, -360.0f },
    { -360.0f, -180.0f }, { 0.0f, -180.0f },    { 360.0f, -180.0f }, { -360.0f, 0.0f },   { -180.0f, 0.0f },
    { 0.0f, 0.0f },       { 180.0f, 0.0f },     { 360.0f, 0.0f },    { -360.0f, 180.0f }, { 0.0f, 180.0f },
    { 360.0f, 180.0f },   { -360.0f, 360.0f },  { -180.0f, 360.0f }, { 0.0f, 360.0f },    { 180.0f, 360.0f },
    { 360.0f, 360.0f },
};

static f32 sTentWidth[41] = {
    3.56f, 3.25f, 2.96f, 2.69f, 2.44f, 2.21f, 2.0f, 1.81f, 1.64f, 1.49f, 1.36f, 1.25f, 1.16f, 1.09f,
    1.04f, 1.01f, 1.0f,  1.0f,  1.0f,  1.0f,  1.0f, 1.0f,  1.0f,  1.0f,  1.0f,  1.0f,  1.0f,  1.0f,
    1.0f,  1.0f,  1.0f,  1.0f,  0.98f, 0.95f, 0.9f, 0.8f,  0.6f,  1.0f,  1.0f,  1.0f,  1.0f,
};

static f32 sDropletWidth[41] = {
    0.0f,      2.95804f,  4.123106f, 4.974937f, 5.656854f, 6.22495f,  6.708204f, 7.123903f, 7.483315f,
    7.794229f, 8.062258f, 8.291562f, 8.485281f, 8.645808f, 8.774964f, 8.87412f,  8.944272f, 8.9861f,
    9.0f,      8.9861f,   8.944272f, 8.87412f,  8.774964f, 8.645808f, 8.485281f, 8.291562f, 8.062258f,
    7.794229f, 7.483315f, 7.123903f, 6.708204f, 6.22495f,  5.656854f, 4.974937f, 4.123106f, 2.95804f,
    0.0f,      0.0f,      0.0f,      0.0f,      0.0f,
}; // These are sqrt(9^2 - (i/2 - 9)^2), a sphere of radius 9.

void BossMo_Init(Actor* thisx, GlobalContext* globalCtx2) {
    GlobalContext* globalCtx = globalCtx2;
    BossMo* this = (BossMo*)thisx;
    u16 i;

    Actor_ProcessInitChain(&this->actor, sInitChain);
    ActorShape_Init(&this->actor.shape, 0.0f, NULL, 0.0f);
    if (this->actor.params != BOSSMO_TENTACLE) {
        Flags_SetSwitch(globalCtx, 0x14);
        sMorphaCore = this;
        MO_WATER_LEVEL(globalCtx) = this->waterLevel = MO_WATER_LEVEL(globalCtx);
        globalCtx->roomCtx.unk_74[0] = 0xA0;
        globalCtx->specialEffects = sEffects;
        for (i = 0; i < ARRAY_COUNT(sEffects); i++) {
            sEffects[i].type = MO_FX_NONE;
        }
        this->actor.world.pos.x = 200.0f;
        this->actor.world.pos.y = MO_WATER_LEVEL(globalCtx) + 50.0f;
        this->fwork[MO_TENT_SWING_SIZE_X] = 5.0f;
        this->drawActor = true;
        this->actor.colChkInfo.health = 20;
        this->actor.colChkInfo.mass = 0;
        this->actor.params = 0;
        Actor_SetScale(&this->actor, 0.01f);
        Collider_InitCylinder(globalCtx, &this->coreCollider);
        Collider_SetCylinder(globalCtx, &this->coreCollider, &this->actor, &sCylinderInit);
        if (Flags_GetClear(globalCtx, globalCtx->roomCtx.curRoom.num)) {
            Actor_Kill(&this->actor);
            Actor_SpawnAsChild(&globalCtx->actorCtx, &this->actor, globalCtx, ACTOR_DOOR_WARP1, 0.0f, -280.0f, 0.0f, 0,
                               0, 0, WARP_DUNGEON_ADULT);
            Actor_Spawn(&globalCtx->actorCtx, globalCtx, ACTOR_ITEM_B_HEART, -200.0f, -280.0f, 0.0f, 0, 0, 0, 0);
            globalCtx->roomCtx.unk_74[0] = 0xFF;
            MO_WATER_LEVEL(globalCtx) = -500;
            return;
        }
        if (gSaveContext.eventChkInf[7] & 0x10) {
            Audio_QueueSeqCmd(SEQ_PLAYER_BGM_MAIN << 24 | NA_BGM_BOSS);
            this->tentMaxAngle = 5.0f;
            this->timers[0] = 50;
        } else {
            this->csState = MO_INTRO_WAIT;
            this->work[MO_TENT_ACTION_STATE] = MO_CORE_INTRO_WAIT;
            this->actor.world.pos.x = 1000.0f;
            this->timers[0] = 60;
        }
        sMorphaTent1 = (BossMo*)Actor_SpawnAsChild(&globalCtx->actorCtx, &this->actor, globalCtx, ACTOR_BOSS_MO,
                                                   this->actor.world.pos.x, this->actor.world.pos.y,
                                                   this->actor.world.pos.z, 0, 0, 0, BOSSMO_TENTACLE);
        this->actor.draw = BossMo_DrawCore;
        this->actor.update = BossMo_UpdateCore;
        Actor_ChangeCategory(globalCtx, &globalCtx->actorCtx, &this->actor, ACTORCAT_BOSS);
    } else {
        Actor_SetScale(&this->actor, 0.01f);
        BossMo_SetupTentacle(this, globalCtx);
        this->actor.colChkInfo.mass = 0xFF;
        MO_WATER_LEVEL(globalCtx) = -50;
        this->waterTexAlpha = 90.0f;
        this->actor.world.pos.y = MO_WATER_LEVEL(globalCtx);
        this->actor.prevPos = this->targetPos = this->actor.world.pos;
        Collider_InitJntSph(globalCtx, &this->tentCollider);
        Collider_SetJntSph(globalCtx, &this->tentCollider, &this->actor, &sJntSphInit, this->tentElements);
        this->tentMaxAngle = 1.0f;
    }
}

void BossMo_Destroy(Actor* thisx, GlobalContext* globalCtx) {
    s32 pad;
    BossMo* this = (BossMo*)thisx;

    if (this->actor.params >= BOSSMO_TENTACLE) {
        Collider_DestroyJntSph(globalCtx, &this->tentCollider);
    } else {
        Collider_DestroyCylinder(globalCtx, &this->coreCollider);
    }
}

void BossMo_SetupTentacle(BossMo* this, GlobalContext* globalCtx) {
    this->actionFunc = BossMo_Tentacle;
    this->work[MO_TENT_ACTION_STATE] = MO_TENT_WAIT;
    this->timers[0] = 50 + (s16)Rand_ZeroFloat(20.0f);
}

void BossMo_Tentacle(BossMo* this, GlobalContext* globalCtx) {
    s16 tentXrot;
    s16 sp1B4 = 0;
    s32 buttons;
    Player* player = GET_PLAYER(globalCtx);
    s16 indS0;
    s16 indS1;
    Camera* mainCam1;
    Camera* mainCam2;
    BossMo* otherTent = (BossMo*)this->otherTent;
    f32 maxSwingRateX;
    f32 maxSwingLagX;
    f32 maxSwingSizeX;
    f32 maxSwingRateZ;
    f32 maxSwingLagZ;
    f32 maxSwingSizeZ;
    f32 swingRateAccel;
    f32 swingSizeAccel;
    s16 rippleCount;
    s16 indT5;
    Vec3f ripplePos;
    f32 randAngle;
    f32 randFloat;
    f32 tempf1;
    f32 tempf2;
    f32 sin;
    f32 cos;
    f32 temp;
    f32 dx;
    f32 dy;
    f32 dz;
    Vec3f sp138;
    Vec3f sp12C;
    Vec3f sp120;
    s32 pad11C;
    s32 pad118;
    s32 pad114;
    s32 pad110;
    s32 pad10C;
    s32 pad108;
    Vec3f spFC;
    Vec3f spF0;
    f32 padEC;
    Vec3f spE0;
    Vec3f spD4;
    Vec3f spC8;

    if (this->work[MO_TENT_ACTION_STATE] <= MO_TENT_DEATH_3) {
        this->actor.world.pos.y = MO_WATER_LEVEL(globalCtx);
    }
    if ((this->work[MO_TENT_ACTION_STATE] == MO_TENT_READY) ||
        (this->work[MO_TENT_ACTION_STATE] >= MO_TENT_DEATH_START) ||
        (this->work[MO_TENT_ACTION_STATE] == MO_TENT_RETREAT) || (this->work[MO_TENT_ACTION_STATE] == MO_TENT_SWING) ||
        (this->work[MO_TENT_ACTION_STATE] == MO_TENT_SHAKE)) {
        if (this->work[MO_TENT_ACTION_STATE] == MO_TENT_READY) {
            if (sMorphaCore->csState != MO_BATTLE) {
                maxSwingRateX = 2000.0f;
                maxSwingLagX = 3000.0f;
                maxSwingSizeX = 1000.0f;
                maxSwingRateZ = 1500.0f;
                maxSwingLagZ = 2500.0f;
                maxSwingSizeZ = 1000.0f;
                swingRateAccel = 10.0f;
                swingSizeAccel = 10.0f;
            } else {
                maxSwingRateX = 2000.0f;
                maxSwingLagX = 3000.0f;
                maxSwingSizeX = 1000.0f;
                maxSwingRateZ = 1500.0f;
                maxSwingLagZ = 2500.0f;
                maxSwingSizeZ = 1000.0f;
                swingRateAccel = 20.0f;
                swingSizeAccel = 30.0f;
            }
        } else if (this->work[MO_TENT_ACTION_STATE] == MO_TENT_SWING) {
            maxSwingRateX = 2500.0f;
            maxSwingLagX = -1000.0f;
            maxSwingSizeX = 3000.0f;
            maxSwingRateZ = 1500.0f;
            maxSwingLagZ = 2500.0f;
            maxSwingSizeZ = 0.0;
            swingRateAccel = 30.0f;
            swingSizeAccel = 60.0f;
            if (((this->sfxTimer % 16) == 0) && (this->timers[0] < 30)) {
                Audio_PlaySoundIncreasinglyTransposed(&this->tentTipPos, NA_SE_EN_MOFER_WAVE, gMorphaTransposeTable);
            }
        } else if (this->work[MO_TENT_ACTION_STATE] == MO_TENT_SHAKE) {
            if (this->timers[0] > 40) {
                maxSwingRateX = 1300.0f;
                maxSwingLagX = -3200.0f;
                maxSwingSizeX = 7000.0f;
                maxSwingRateZ = 800.0f;
                maxSwingLagZ = 2500.0f;
                maxSwingSizeZ = 5000.0f;
                swingRateAccel = 30.0f;
                swingSizeAccel = 60.0f;
                if ((this->sfxTimer % 32) == 0) {
                    Audio_PlaySoundIncreasinglyTransposed(&this->tentTipPos, NA_SE_EN_MOFER_WAVE,
                                                          gMorphaTransposeTable);
                    func_800AA000(0, 100, 5, 2);
                    func_8002F7DC(&player->actor, NA_SE_VO_LI_FREEZE + player->ageProperties->unk_92);
                }
            } else {
                maxSwingRateX = 2000.0f;
                maxSwingLagX = -1000.0f;
                maxSwingSizeX = 5000.0f;
                maxSwingRateZ = 1500.0f;
                maxSwingLagZ = 2500.0f;
                maxSwingSizeZ = 100.0f;
                swingRateAccel = 70.0f;
                swingSizeAccel = 70.0f;
                if ((this->sfxTimer % 16) == 0) {
                    Audio_PlaySoundIncreasinglyTransposed(&this->tentTipPos, NA_SE_EN_MOFER_WAVE,
                                                          gMorphaTransposeTable);
                    func_800AA000(0, 160, 5, 4);
                    func_8002F7DC(&player->actor, NA_SE_VO_LI_FREEZE + player->ageProperties->unk_92);
                }
            }
        } else if (this->work[MO_TENT_ACTION_STATE] == MO_TENT_RETREAT) {
            maxSwingRateX = 1300.0f;
            maxSwingLagX = 3200.0f;
            maxSwingSizeX = 7000.0f;
            maxSwingRateZ = 800.0f;
            maxSwingLagZ = 2500.0f;
            maxSwingSizeZ = 5000.0f;
            swingRateAccel = 30.0f;
            swingSizeAccel = 30.0f;
        } else if (this->work[MO_TENT_ACTION_STATE] >= MO_TENT_DEATH_START) {
            maxSwingRateX = -400.0f;
            maxSwingLagX = -3200.0f;
            maxSwingSizeX = 0.0f;
            maxSwingRateZ = 2300.0f;
            maxSwingLagZ = 3200.0f;
            maxSwingSizeZ = 1000.0;
            swingRateAccel = 30.0f;
            swingSizeAccel = 60.0f;
        }
        Math_ApproachF(&this->fwork[MO_TENT_SWING_RATE_X], maxSwingRateX, 1.0f, swingRateAccel);
        Math_ApproachF(&this->fwork[MO_TENT_SWING_LAG_X], maxSwingLagX, 1.0f, 30.0f);
        Math_ApproachF(&this->fwork[MO_TENT_SWING_SIZE_X], maxSwingSizeX, 1.0f, swingSizeAccel);
        Math_ApproachF(&this->fwork[MO_TENT_SWING_RATE_Z], maxSwingRateZ, 1.0f, swingRateAccel);
        Math_ApproachF(&this->fwork[MO_TENT_SWING_LAG_Z], maxSwingLagZ, 1.0f, 30.0f);
        Math_ApproachF(&this->fwork[MO_TENT_SWING_SIZE_Z], maxSwingSizeZ, 1.0f, swingSizeAccel);
        this->xSwing += (s16)this->fwork[MO_TENT_SWING_RATE_X];
        this->zSwing += (s16)this->fwork[MO_TENT_SWING_RATE_Z];
    }
    switch (this->work[MO_TENT_ACTION_STATE]) {
        case MO_TENT_WAIT:
            this->actor.flags &= ~ACTOR_FLAG_0;
            if (this == sMorphaTent2) {
                this->work[MO_TENT_ACTION_STATE] = MO_TENT_SPAWN;
                this->timers[0] = 70;
                this->actor.shape.rot.y = this->actor.yawTowardsPlayer;
            }
            break;
        case MO_TENT_SPAWN:
            this->drawActor = true;
            this->baseBubblesTimer = 20;
            if (this->timers[0] < 20) {
                Math_ApproachF(&this->tentRippleSize, 0.15f, 0.5f, 0.01);
                Math_ApproachF(&this->baseAlpha, 150.0f, 1.0f, 5.0f);
                if (this->baseAlpha >= 150.0f) {
                    this->work[MO_TENT_ACTION_STATE] = MO_TENT_READY;
                    this->timers[0] = 60;
                }
            }
            if (this->timers[0] > 50) {
                rippleCount = 1;
            } else if (this->timers[0] > 40) {
                rippleCount = 3;
            } else if (this->timers[0] > 30) {
                rippleCount = 5;
            } else if (this->timers[0] > 20) {
                rippleCount = 8;
            } else {
                rippleCount = 3;
            }
            for (indS1 = 0; indS1 < rippleCount; indS1++) {
                randFloat = Rand_ZeroFloat(50.0f);
                randAngle = Rand_ZeroFloat(0x10000);
                ripplePos = this->actor.world.pos;
                ripplePos.x += sinf(randAngle) * randFloat;
                ripplePos.z += cosf(randAngle) * randFloat;
                ripplePos.y = MO_WATER_LEVEL(globalCtx);
                BossMo_SpawnRipple(globalCtx->specialEffects, &ripplePos, 40.0f, 110.0f, 80, 290, MO_FX_SMALL_RIPPLE);
            }
            break;
        case MO_TENT_READY:
        case MO_TENT_SWING:
            if (sMorphaCore->csState == MO_BATTLE) {
                func_80078914(&this->tentTipPos, NA_SE_EN_MOFER_APPEAR - SFX_FLAG);
            }
            Math_ApproachF(&this->waterLevelMod, -5.0f, 0.1f, 0.4f);
            for (indS1 = 0; indS1 < 41; indS1++) {

                sin = Math_SinS(((s16)this->fwork[MO_TENT_SWING_LAG_X] * indS1) + this->xSwing);
                tempf1 = this->fwork[MO_TENT_SWING_SIZE_X] * (indS1 * 0.025f * sin);

                cos = Math_SinS(((s16)this->fwork[MO_TENT_SWING_LAG_Z] * indS1) + this->zSwing);
                tempf2 = this->fwork[MO_TENT_SWING_SIZE_Z] * (indS1 * 0.025f * cos);

                Math_ApproachF(&this->tentStretch[indS1].y, this->fwork[MO_TENT_MAX_STRETCH] * 5.0f, 0.1f, 0.4f);
                if (indS1 == 28) {
                    sp1B4 = this->tentRot[indS1].x;
                }
                Math_ApproachS(&this->tentRot[indS1].x, tempf1, 1.0f / this->tentMaxAngle, this->tentSpeed);
                Math_ApproachS(&this->tentRot[indS1].z, tempf2, 1.0f / this->tentMaxAngle, this->tentSpeed);
            }
            this->targetPos = this->actor.world.pos;
            Math_ApproachF(&this->actor.speedXZ, 0.75f, 1.0f, 0.04f);
            if (this->work[MO_TENT_ACTION_STATE] == MO_TENT_SWING) {
                Math_ApproachS(&this->actor.shape.rot.y, this->actor.yawTowardsPlayer + this->attackAngleMod, 0xA,
                               0x1F4);
            }
            Math_ApproachF(&this->fwork[MO_TENT_MAX_STRETCH], 1.0f, 0.5f, 0.04);
            if (sMorphaCore->csState != MO_BATTLE) {
                Math_ApproachF(&this->tentMaxAngle, 1.0f, 1.0f, 0.001f);
                Math_ApproachF(&this->tentSpeed, 240.0f, 1.0f, 3.0);
            } else {
                Math_ApproachF(&this->tentMaxAngle, 1.0f, 1.0f, 0.002f);
                Math_ApproachF(&this->tentSpeed, 400.0f, 1.0f, 6.0f);
            }
            if (this->work[MO_TENT_ACTION_STATE] == MO_TENT_READY) {
                if ((this->timers[0] == 0) && !HAS_LINK(otherTent)) {
                    this->work[MO_TENT_ACTION_STATE] = MO_TENT_SWING;
                    this->timers[0] = 50;
                    Audio_ResetIncreasingTranspose();
                    this->attackAngleMod = Rand_CenteredFloat(0x1000);
                }
            } else {
                tentXrot = this->tentRot[28].x;
                if ((this->timers[0] == 0) && (tentXrot >= 0) && (sp1B4 < 0)) {
                    this->work[MO_TENT_ACTION_STATE] = MO_TENT_ATTACK;
                    if (this == sMorphaTent1) {
                        this->timers[0] = 175;
                    } else {
                        this->timers[0] = 55;
                    }
                }
            }
            break;
        case MO_TENT_ATTACK:
            this->actor.flags |= ACTOR_FLAG_24;
            func_80078914(&this->tentTipPos, NA_SE_EN_MOFER_ATTACK - SFX_FLAG);
            Math_ApproachF(&this->waterLevelMod, -5.0f, 0.1f, 0.4f);
            for (indS1 = 0; indS1 < 41; indS1++) {
                Math_ApproachF(&this->tentStretch[indS1].y,
                               this->fwork[MO_TENT_MAX_STRETCH] * ((((40 - indS1) * 25.0f) / 100.0f) + 5.0f), 0.5f,
                               0.7f);
                Math_ApproachS(&this->tentRot[indS1].x, sAttackRot[indS1] * 0x100, 1.0f / this->tentMaxAngle,
                               this->tentSpeed);
                Math_ApproachS(&this->tentRot[indS1].z, 0, 1.0f / this->tentMaxAngle, this->tentSpeed);
            }
            this->targetPos = this->actor.world.pos;
            Math_ApproachF(&this->tentMaxAngle, 0.5f, 1.0f, 0.01);
            Math_ApproachF(&this->tentSpeed, 160.0f, 1.0f, 50.0f);
            if ((this->timers[0] == 0) || (this->linkHitTimer != 0)) {
                dx = this->tentPos[22].x - player->actor.world.pos.x;
                dy = this->tentPos[22].y - player->actor.world.pos.y;
                dz = this->tentPos[22].z - player->actor.world.pos.z;
                if ((fabsf(dy) < 50.0f) && !HAS_LINK(otherTent) && (sqrtf(SQ(dx) + SQ(dy) + SQ(dz)) < 120.0f)) {
                    this->tentMaxAngle = .001f;
                    this->work[MO_TENT_ACTION_STATE] = MO_TENT_CURL;
                    this->timers[0] = 40;
                    this->tentSpeed = 0;
                    if ((s16)(this->actor.shape.rot.y - this->actor.yawTowardsPlayer) >= 0) {
                        this->linkToLeft = false;
                    } else {
                        this->linkToLeft = true;
                    }
                } else {
                    this->tentMaxAngle = .001f;
                    this->work[MO_TENT_ACTION_STATE] = MO_TENT_READY;
                    this->tentSpeed = 0;
                    this->fwork[MO_TENT_SWING_RATE_X] = 0;
                    this->fwork[MO_TENT_SWING_RATE_Z] = 0;
                    this->fwork[MO_TENT_SWING_SIZE_X] = 0;
                    this->fwork[MO_TENT_SWING_SIZE_Z] = 0;
                    this->timers[0] = 30;
                    if ((fabsf(player->actor.world.pos.x - this->actor.world.pos.x) > 300.0f) ||
                        (player->actor.world.pos.y < MO_WATER_LEVEL(globalCtx)) || HAS_LINK(otherTent) ||
                        (fabsf(player->actor.world.pos.z - this->actor.world.pos.z) > 300.0f)) {

                        this->work[MO_TENT_ACTION_STATE] = MO_TENT_RETREAT;
                        this->timers[0] = 75;
                    }
                }
            }
            break;
        case MO_TENT_CURL:
        case MO_TENT_GRAB:
            Math_ApproachF(&this->waterLevelMod, -5.0f, 0.1f, 0.4f);
            if (this->timers[0] == 125) {
                this->tentMaxAngle = .001f;
                this->tentSpeed = 0;
            }
            for (indS1 = 0; indS1 < 41; indS1++) {
                if (this->timers[0] > 25) {
                    if (!this->linkToLeft) {
                        Math_ApproachS(&this->tentRot[indS1].z, sCurlRot[indS1] * 0x100, 1.0f / this->tentMaxAngle,
                                       this->tentSpeed);
                    } else {
                        Math_ApproachS(&this->tentRot[indS1].z, sCurlRot[indS1] * -0x100, 1.0f / this->tentMaxAngle,
                                       this->tentSpeed);
                    }
                } else {
                    if (!this->linkToLeft) {
                        Math_ApproachS(&this->tentRot[indS1].z, sGrabRot[indS1] * 0x100, 1.0f / this->tentMaxAngle,
                                       this->tentSpeed);
                    } else {
                        Math_ApproachS(&this->tentRot[indS1].z, sGrabRot[indS1] * -0x100, 1.0f / this->tentMaxAngle,
                                       this->tentSpeed);
                    }
                }
            }
            Math_ApproachF(&this->tentMaxAngle, 0.1f, 1.0f, 0.01f);
            Math_ApproachF(&this->tentSpeed, 960.0f, 1.0f, 30.0f);
            if (this->timers[0] >= 30) {
                Math_ApproachS(&this->actor.shape.rot.y, this->actor.yawTowardsPlayer, 5, 0xC8);
            }
            if (this->work[MO_TENT_ACTION_STATE] == MO_TENT_CURL) {
                if ((this->timers[0] >= 5) && (this->linkHitTimer != 0) && (player->actor.parent == NULL)) {
                    if (globalCtx->grabPlayer(globalCtx, player)) {
                        player->actor.parent = &this->actor;
                        this->work[MO_TENT_ACTION_STATE] = MO_TENT_GRAB;
                        func_80078914(&this->tentTipPos, NA_SE_EN_MOFER_CATCH);
                        Audio_PlaySoundGeneral(NA_SE_VO_LI_DAMAGE_S, &player->actor.projectedPos, 4, &D_801333E0,
                                               &D_801333E0, &D_801333E8);
                    } else {
                        this->work[MO_TENT_ACTION_STATE] = MO_TENT_READY;
                        this->tentMaxAngle = .001f;
                        this->tentSpeed = 0;
                        this->fwork[MO_TENT_SWING_SIZE_Z] = 0;
                        this->fwork[MO_TENT_SWING_SIZE_X] = 0;
                        this->fwork[MO_TENT_SWING_RATE_Z] = 0;
                        this->fwork[MO_TENT_SWING_RATE_X] = 0;
                        this->timers[0] = 30;
                    }
                }
                if (this->timers[0] == 4) {
                    this->work[MO_TENT_ACTION_STATE] = MO_TENT_READY;
                    this->tentMaxAngle = .001f;
                    this->tentSpeed = 0;
                    this->fwork[MO_TENT_SWING_SIZE_Z] = 0;
                    this->fwork[MO_TENT_SWING_SIZE_X] = 0;
                    this->fwork[MO_TENT_SWING_RATE_Z] = 0;
                    this->fwork[MO_TENT_SWING_RATE_X] = 0;
                    this->timers[0] = 30;
                }
            }
            if (this->work[MO_TENT_ACTION_STATE] == MO_TENT_GRAB) {
                player->unk_850 = 0xA;
                player->actor.speedXZ = player->actor.velocity.y = 0;
                Math_ApproachF(&player->actor.world.pos.x, this->grabPosRot.pos.x, 0.5f, 20.0f);
                Math_ApproachF(&player->actor.world.pos.y, this->grabPosRot.pos.y, 0.5f, 20.0f);
                Math_ApproachF(&player->actor.world.pos.z, this->grabPosRot.pos.z, 0.5f, 20.0f);
                Math_ApproachS(&player->actor.shape.rot.x, this->grabPosRot.rot.x, 2, 0x7D0);
                Math_ApproachS(&player->actor.shape.rot.y, this->grabPosRot.rot.y, 2, 0x7D0);
                Math_ApproachS(&player->actor.shape.rot.z, this->grabPosRot.rot.z, 2, 0x7D0);
                if (this->timers[0] == 0) {
                    mainCam1 = Gameplay_GetCamera(globalCtx, CAM_ID_MAIN);
                    this->work[MO_TENT_ACTION_STATE] = MO_TENT_SHAKE;
                    this->tentMaxAngle = .001f;
                    this->fwork[MO_TENT_SWING_RATE_X] = this->fwork[MO_TENT_SWING_RATE_Z] =
                        this->fwork[MO_TENT_SWING_SIZE_X] = this->fwork[MO_TENT_SWING_SIZE_Z] = this->tentSpeed = 0;
                    this->timers[0] = 150;
                    this->mashCounter = 0;
                    this->sfxTimer = 30;
                    Audio_ResetIncreasingTranspose();
                    func_80064520(globalCtx, &globalCtx->csCtx);
                    this->subCamId = Gameplay_CreateSubCamera(globalCtx);
                    Gameplay_ChangeCameraStatus(globalCtx, CAM_ID_MAIN, CAM_STAT_WAIT);
                    Gameplay_ChangeCameraStatus(globalCtx, this->subCamId, CAM_STAT_ACTIVE);
                    this->subCamEye = mainCam1->eye;
                    this->subCamAt = mainCam1->at;
                    this->subCamYaw = Math_FAtan2F(this->subCamEye.x - this->actor.world.pos.x,
                                                   this->subCamEye.z - this->actor.world.pos.z);
                    this->subCamYawRate = 0;
                    goto tent_shake;
                }
            }
            break;
        tent_shake:
        case MO_TENT_SHAKE:
            if (this->timers[0] == 138) {
                ShrinkWindow_SetVal(0);
                Interface_ChangeAlpha(0xB);
            }
            if ((this->timers[0] % 8) == 0) {
                globalCtx->damagePlayer(globalCtx, -1);
            }
            Math_ApproachF(&this->waterLevelMod, -5.0f, 0.1f, 0.4f);
            sp1B4 = this->tentRot[15].x;
            buttons = globalCtx->state.input[0].press.button;
            if (CHECK_BTN_ALL(buttons, BTN_A) || CHECK_BTN_ALL(buttons, BTN_B)) {
                this->mashCounter++;
            }
            for (indS1 = 0; indS1 < 41; indS1++) {
                if (indS1 < 20) {
                    sin = Math_SinS(((s16)this->fwork[MO_TENT_SWING_LAG_X] * indS1) + this->xSwing);
                    tempf1 = this->fwork[MO_TENT_SWING_SIZE_X] * (indS1 * 0.025f * sin);
                    cos = Math_SinS(((s16)this->fwork[MO_TENT_SWING_LAG_Z] * indS1) + this->zSwing);
                    tempf2 = this->fwork[MO_TENT_SWING_SIZE_Z] * (indS1 * 0.025f * cos);
                    temp = ((((40 - indS1) * 25.0f) / 100.0f) + 5.0f);
                    Math_ApproachF(&this->tentStretch[indS1].y, this->fwork[MO_TENT_MAX_STRETCH] * temp, 0.1f, 0.1f);
                    Math_ApproachS(&this->tentRot[indS1].x, tempf1, 1.0f / this->tentMaxAngle, this->tentSpeed);
                    Math_ApproachS(&this->tentRot[indS1].z, tempf2, 1.0f / this->tentMaxAngle, this->tentSpeed);
                }
            }
            player->unk_850 = 0xA;
            player->actor.world.pos.x = this->grabPosRot.pos.x;
            player->actor.world.pos.y = this->grabPosRot.pos.y;
            player->actor.world.pos.z = this->grabPosRot.pos.z;
            player->actor.world.rot.x = player->actor.shape.rot.x = this->grabPosRot.rot.x;
            player->actor.world.rot.y = player->actor.shape.rot.y = this->grabPosRot.rot.y;
            player->actor.world.rot.z = player->actor.shape.rot.z = this->grabPosRot.rot.z;
            player->actor.velocity.y = 0;
            player->actor.speedXZ = 0;
            Math_ApproachF(&this->fwork[MO_TENT_MAX_STRETCH], 1.0f, 0.5f, 0.01);
            Math_ApproachF(&this->tentMaxAngle, 0.5f, 1.0f, 0.005f);
            Math_ApproachF(&this->tentSpeed, 480.0f, 1.0f, 10.0f);
            Math_ApproachF(&this->tentPulse, 0.3f, 0.5f, 0.03f);
            if ((this->mashCounter >= 40) || (this->timers[0] == 0)) {
                tentXrot = this->tentRot[15].x;
                if ((tentXrot < 0) && (sp1B4 >= 0)) {
                    this->work[MO_TENT_ACTION_STATE] = MO_TENT_RETREAT;
                    this->work[MO_TENT_INVINC_TIMER] = 50;
                    if (&this->actor == player->actor.parent) {
                        player->unk_850 = 0x65;
                        player->actor.parent = NULL;
                        player->csMode = 0;
                        if (this->timers[0] == 0) {
                            func_8002F6D4(globalCtx, &this->actor, 20.0f, this->actor.shape.rot.y + 0x8000, 10.0f, 0);
                        }
                    }
                    this->timers[0] = 75;
                }
            }
            if (this->subCamId != CAM_ID_MAIN) {
                sp138.x = 0;
                sp138.y = 100.0f;
                sp138.z = 200.0f;
                this->subCamYaw -= this->subCamYawRate;
                Math_ApproachF(&this->subCamYawRate, 0.01, 1.0f, 0.002f);
                Matrix_RotateY(this->subCamYaw, MTXMODE_NEW);
                Matrix_MultVec3f(&sp138, &sp12C);
                Math_ApproachF(&this->subCamEye.x, this->actor.world.pos.x + sp12C.x, 0.1f, 10.0f);
                Math_ApproachF(&this->subCamEye.y, this->actor.world.pos.y + sp12C.y, 0.1f, 10.0f);
                Math_ApproachF(&this->subCamEye.z, this->actor.world.pos.z + sp12C.z, 0.1f, 10.0f);
                Math_ApproachF(&this->subCamAt.x, player->actor.world.pos.x, 0.5f, 50.0f);
                Math_ApproachF(&this->subCamAt.y, player->actor.world.pos.y, 0.5f, 50.0f);
                Math_ApproachF(&this->subCamAt.z, player->actor.world.pos.z, 0.5f, 50.0f);
                Gameplay_CameraSetAtEye(globalCtx, this->subCamId, &this->subCamAt, &this->subCamEye);
            }
            break;
        case MO_TENT_CUT:
            func_80078914(&this->tentTipPos, NA_SE_EV_WATER_WALL - SFX_FLAG);
            if (&this->actor == player->actor.parent) {
                player->unk_850 = 0x65;
                player->actor.parent = NULL;
                player->csMode = 0;
            }
            Math_ApproachF(&this->tentRippleSize, 0.15f, 0.5f, 0.01);
            if (this->meltIndex < 41) {
                for (indS0 = 0; indS0 < 10; indS0++) {
                    sp120 = this->tentPos[this->meltIndex];
                    sp120.x += Rand_CenteredFloat(30.0f);
                    sp120.y += Rand_CenteredFloat(30.0f);
                    sp120.z += Rand_CenteredFloat(30.0f);
                    BossMo_SpawnStillDroplet(globalCtx->specialEffects, &sp120, Rand_ZeroFloat(0.1f) + .2f);
                }
                this->meltIndex++;
            }
            Math_ApproachF(&this->cutScale, 0.0, 1.0f, 0.2f);
            if ((this->meltIndex >= 41) || (this->timers[0] == 0)) {
                this->work[MO_TENT_ACTION_STATE] = MO_TENT_RETREAT;
                this->timers[0] = 75;
                this->tentMaxAngle = 0.005f;
                this->tentSpeed = 50.0f;
                this->fwork[MO_TENT_SWING_SIZE_X] = 7000.0f;
                this->fwork[MO_TENT_SWING_SIZE_Z] = 5000.0f;
            }
            break;
        case MO_TENT_RETREAT:
            if (this->subCamId != CAM_ID_MAIN) {
                Math_ApproachF(&this->subCamAt.x, player->actor.world.pos.x, 0.5f, 50.0f);
                Math_ApproachF(&this->subCamAt.y, player->actor.world.pos.y, 0.5f, 50.0f);
                Math_ApproachF(&this->subCamAt.z, player->actor.world.pos.z, 0.5f, 50.0f);
                Gameplay_CameraSetAtEye(globalCtx, this->subCamId, &this->subCamAt, &this->subCamEye);
                if (player->actor.world.pos.y <= 42.0f) {
                    mainCam2 = Gameplay_GetCamera(globalCtx, CAM_ID_MAIN);
                    mainCam2->eye = this->subCamEye;
                    mainCam2->eyeNext = this->subCamEye;
                    mainCam2->at = this->subCamAt;
                    func_800C08AC(globalCtx, this->subCamId, 0);
                    this->subCamId = CAM_ID_MAIN;
                    func_80064534(globalCtx, &globalCtx->csCtx);
                }
            }
            for (indS1 = 0; indS1 < 41; indS1++) {
                sin = Math_SinS(((s16)this->fwork[MO_TENT_SWING_LAG_X] * indS1) + this->xSwing);
                tempf1 = (indS1 * 0.025f * sin * this->fwork[MO_TENT_SWING_SIZE_X]) * this->fwork[MO_TENT_MAX_STRETCH];
                cos = Math_SinS(((s16)this->fwork[MO_TENT_SWING_LAG_Z] * indS1) + this->zSwing);
                tempf2 = (indS1 * 0.025f * cos * this->fwork[MO_TENT_SWING_SIZE_Z]) * this->fwork[MO_TENT_MAX_STRETCH];
                Math_ApproachF(&this->tentStretch[indS1].y, this->fwork[MO_TENT_MAX_STRETCH] * 5.0f, 0.5f, 0.2f);
                Math_ApproachS(&this->tentRot[indS1].x, tempf1, 1.0f / this->tentMaxAngle, this->tentSpeed);
                Math_ApproachS(&this->tentRot[indS1].z, tempf2, 1.0f / this->tentMaxAngle, this->tentSpeed);
            }
            Math_ApproachF(&this->fwork[MO_TENT_MAX_STRETCH], 0, 0.5f, 0.02f);
            Math_ApproachF(&this->tentMaxAngle, 0.5f, 1.0f, 0.01);
            Math_ApproachF(&this->tentSpeed, 320.0f, 1.0f, 50.0f);
            if (this->timers[0] == 0) {
                this->actor.flags &= ~ACTOR_FLAG_0;
                Math_ApproachF(&this->baseAlpha, 0.0, 1.0f, 5.0f);
                for (indS1 = 0; indS1 < 40; indS1++) {
                    if (sMorphaTent2->tentSpawnPos) {}
                    indT5 = Rand_ZeroFloat(20.9f);
                    indS0 = sTentSpawnIndex[indT5];
                    spFC.x = 0;
                    spFC.y = 0;
                    spFC.z = 0;
                    Matrix_RotateY(BINANG_TO_RAD_ALT(player->actor.world.rot.y), MTXMODE_NEW);
                    Matrix_MultVec3f(&spFC, &spF0);
                    spF0.x = player->actor.world.pos.x + spF0.x;
                    spF0.z = player->actor.world.pos.z + spF0.z;
                    if ((fabsf(spF0.x - sTentSpawnPos[indS0].x) <= 320) &&
                        (fabsf(spF0.z - sTentSpawnPos[indS0].y) <= 320) &&
                        ((sMorphaTent2 == NULL) || (sMorphaTent2->tentSpawnPos != indS0))) {
                        this->targetPos.x = sTentSpawnPos[indS0].x;
                        this->targetPos.z = sTentSpawnPos[indS0].y;
                        this->tentSpawnPos = indS0;
                        this->timers[0] = (s16)Rand_ZeroFloat(20.0f) + 30;
                        this->work[MO_TENT_ACTION_STATE] = MO_TENT_DESPAWN;
                        break;
                    }
                }
            }
            if ((this == sMorphaTent1) && (sMorphaCore->hitCount >= 3) && (sMorphaTent2 == NULL)) {
                sMorphaTent2 =
                    (BossMo*)Actor_Spawn(&globalCtx->actorCtx, globalCtx, ACTOR_BOSS_MO, this->actor.world.pos.x,
                                         this->actor.world.pos.y, this->actor.world.pos.z, 0, 0, 0, BOSSMO_TENTACLE);

                sMorphaTent2->tentSpawnPos = this->tentSpawnPos;
                if (sMorphaTent2->tentSpawnPos > 10) {
                    sMorphaTent2->tentSpawnPos--;
                } else {
                    sMorphaTent2->tentSpawnPos++;
                }
                sMorphaTent2->targetPos.x = sTentSpawnPos[sMorphaTent2->tentSpawnPos].x;
                sMorphaTent2->targetPos.z = sTentSpawnPos[sMorphaTent2->tentSpawnPos].y;
                sMorphaTent2->timers[0] = 100;
                sMorphaTent2->work[MO_TENT_ACTION_STATE] = MO_TENT_DESPAWN;
                sMorphaTent2->otherTent = &sMorphaTent1->actor;
                sMorphaTent1->otherTent = &sMorphaTent2->actor;
            }
            break;
        case MO_TENT_DESPAWN:
            this->actor.flags &= ~ACTOR_FLAG_0;
            Math_ApproachF(&this->baseAlpha, 0, 1.0f, 5.0f);
            if ((this->baseAlpha <= 0.5f) && (this->timers[0] == 0)) {
                this->meltIndex = 0;
                this->actor.world.pos.x = this->targetPos.x;
                this->actor.world.pos.z = this->targetPos.z;
                this->actor.prevPos = this->actor.world.pos;
                this->cutScale = 1.0f;
                this->cutIndex = this->meltIndex;
                this->work[MO_TENT_ACTION_STATE] = MO_TENT_WAIT;
                this->timers[0] = (s16)Rand_ZeroFloat(20.0f) + 10;

                this->tentSpeed = 0;
                this->fwork[MO_TENT_SWING_RATE_X] = 0;
                this->fwork[MO_TENT_SWING_RATE_Z] = 0;
                this->fwork[MO_TENT_SWING_SIZE_X] = 0;
                this->fwork[MO_TENT_SWING_SIZE_Z] = 0;

                this->tentMaxAngle = .001f;
            }
            break;
        case MO_TENT_DEATH_START:
            this->actor.shape.rot.y = 0x4000;
            break;
        case MO_TENT_DEATH_3:
            this->baseBubblesTimer = 20;
            Math_ApproachF(&sMorphaCore->waterLevel, -300.0f, 0.1f, 0.8f);
            this->actor.flags &= ~ACTOR_FLAG_0;
            for (indS1 = 0; indS1 < 41; indS1++) {
                sin = Math_SinS(((s16)this->fwork[MO_TENT_SWING_LAG_X] * indS1) + this->xSwing);
                tempf1 = this->fwork[MO_TENT_SWING_SIZE_X] * (indS1 * 0.025f * sin);
                cos = Math_SinS(((s16)this->fwork[MO_TENT_SWING_LAG_Z] * indS1) + this->zSwing);
                tempf2 = this->fwork[MO_TENT_SWING_SIZE_Z] * (indS1 * 0.025f * cos);
                Math_ApproachF(&this->tentStretch[indS1].y, this->fwork[MO_TENT_MAX_STRETCH] * 5.0f, 0.1f, 0.4f);
                Math_ApproachS(&this->tentRot[indS1].x, tempf1, 1.0f / this->tentMaxAngle, this->tentSpeed);
                Math_ApproachS(&this->tentRot[indS1].z, tempf2, 1.0f / this->tentMaxAngle, this->tentSpeed);
            }
            this->actor.speedXZ = 0.0;
            Math_ApproachF(&this->fwork[MO_TENT_MAX_STRETCH], 4.3f, 0.5f, 0.04);
            Math_ApproachF(&this->tentPulse, 1.3f, 0.5f, 0.05f);
            break;
        case MO_TENT_DEATH_1:
            this->baseBubblesTimer = 20;
            this->actor.shape.rot.y = 0x4000;
            this->actor.shape.rot.x = -0x8000;
            this->actor.world.pos.y = sMorphaCore->waterLevel + 650.0f;
            Math_ApproachF(&sMorphaCore->waterLevel, -300.0f, 0.1f, 1.3f);
            for (indS1 = 0; indS1 < 41; indS1++) {
                sin = Math_SinS(((s16)this->fwork[MO_TENT_SWING_LAG_X] * indS1) + this->xSwing);
                tempf1 = this->fwork[MO_TENT_SWING_SIZE_X] * (indS1 * 0.025f * sin);
                cos = Math_SinS(((s16)this->fwork[MO_TENT_SWING_LAG_Z] * indS1) + this->zSwing);
                tempf2 = this->fwork[MO_TENT_SWING_SIZE_Z] * (indS1 * 0.025f * cos);
                Math_ApproachF(&this->tentStretch[indS1].y, this->fwork[MO_TENT_MAX_STRETCH] * 5.0f, 0.1f, 0.4f);
                Math_ApproachS(&this->tentRot[indS1].x, tempf1, 1.0f / this->tentMaxAngle, this->tentSpeed);
                Math_ApproachS(&this->tentRot[indS1].z, tempf2, 1.0f / this->tentMaxAngle, this->tentSpeed);
            }
            this->actor.speedXZ = 0.0;
            Math_ApproachF(&this->tentPulse, 1.3f, 0.5f, 0.05f);
            break;
        case MO_TENT_DEATH_2:
            this->baseBubblesTimer = 20;
            Math_ApproachF(&sMorphaCore->waterLevel, -295.0f, 0.1f, 1.3f);
            this->actor.world.pos.y = sMorphaCore->waterLevel + 650.0f;
            for (indS1 = 0; indS1 < 41; indS1++) {
                sin = Math_SinS(((s16)this->fwork[MO_TENT_SWING_LAG_X] * indS1) + this->xSwing);
                tempf1 = this->fwork[MO_TENT_SWING_SIZE_X] * (indS1 * 0.025f * sin);
                cos = Math_SinS(((s16)this->fwork[MO_TENT_SWING_LAG_Z] * indS1) + this->zSwing);
                tempf2 = this->fwork[MO_TENT_SWING_SIZE_Z] * (indS1 * 0.025f * cos);
                Math_ApproachF(&this->tentStretch[indS1].y, this->fwork[MO_TENT_MAX_STRETCH] * 5.0f, 0.1f, 0.4f);
                Math_ApproachS(&this->tentRot[indS1].x, tempf1, 1.0f / this->tentMaxAngle, this->tentSpeed);
                Math_ApproachS(&this->tentRot[indS1].z, tempf2, 1.0f / this->tentMaxAngle, this->tentSpeed);
            }
            this->actor.speedXZ = 0.0;
            this->noBubbles--;
            Math_ApproachF(&this->fwork[MO_TENT_MAX_STRETCH], 0.1f, 0.1f, 0.03);
            Math_ApproachF(&this->tentPulse, 0.02f, 0.5f, 0.015f);
            if ((this->timers[0] > 0) && (this->timers[0] < 40)) {
                Math_ApproachF(&this->actor.scale.x, 0.035f, 0.05f, this->flattenRate);
                if (this->timers[0] == 1) {
                    this->flattenRate = 0.0;
                }
            } else if (this->timers[0] == 0) {
                Math_ApproachF(&this->actor.scale.x, .001f, 0.05f, this->flattenRate);
            }
            Math_ApproachF(&this->flattenRate, 0.00045f, 0.1f, 0.00001f);
            break;
        case MO_TENT_DEATH_5:
            for (indS1 = 0; indS1 < 41; indS1++) {
                if (this->timers[0] != 0) {
                    Math_ApproachF(&this->tentStretch[indS1].y, this->fwork[MO_TENT_MAX_STRETCH] * 5.0f, 0.05f,
                                   this->tentSpeed);
                } else {
                    Math_ApproachF(&this->tentStretch[indS1].y, this->fwork[MO_TENT_MAX_STRETCH] * 5.0f, 0.3f, 100.0f);
                }
                this->tentRot[indS1].x = this->tentRot[indS1].z = 0;
            }
            this->tentPulse = 0.0;
            if (this->timers[0] != 0) {
                this->actor.world.pos.y = sMorphaCore->waterLevel + 650.0f;
                this->fwork[MO_TENT_MAX_STRETCH] = 0.5f;
                Math_ApproachF(&this->actor.scale.x, 0.0015f, 0.05f, this->tentMaxAngle);
                Math_ApproachF(&this->tentMaxAngle, 0.00035f, 1.0f, 0.0000175f);
                Math_ApproachF(&this->tentSpeed, 0.1f, 1.0f, 0.005f);
                this->actor.velocity.y = 0.0;
            } else {
                this->fwork[MO_TENT_MAX_STRETCH] = 0.2f;
                this->fwork[MO_TENT_MAX_STRETCH] += Math_SinS(this->work[MO_TENT_MOVE_TIMER] * 0x2000) * 0.05f;
                padEC = Math_CosS(this->work[MO_TENT_MOVE_TIMER] * 0x2000) * 0.0005f;
                Math_ApproachF(&this->actor.scale.x, 0.002f + padEC, 0.5f, 0.0005f);
                this->actor.world.pos.y += this->actor.velocity.y;
                this->actor.velocity.y -= 1.0f;
                if (this->actor.world.pos.y < -250.0f) {
                    this->actor.world.pos.y = -250.0f;
                    this->actor.velocity.y = 0.0;
                    this->drawActor = false;
                    this->work[MO_TENT_ACTION_STATE] = MO_TENT_DEATH_6;
                    this->timers[0] = 60;
                    func_80078914(&this->tentTipPos, NA_SE_EN_MOFER_CORE_JUMP);
                    for (indS1 = 0; indS1 < 300; indS1++) {
                        spC8.x = 0.0;
                        spC8.y = 0.0;
                        spC8.z = indS1 * 0.03f;
                        Matrix_RotateY(indS1 * 0.23f, MTXMODE_NEW);
                        Matrix_MultVec3f(&spC8, &spE0);
                        spE0.y = Rand_ZeroFloat(7.0f) + 4.0f;
                        spD4 = this->actor.world.pos;
                        spD4.x += spE0.x * 3.0f;
                        spD4.y += (spE0.y * 3.0f) - 30.0f;
                        if (spD4.y < -280.0f) {
                            spD4.y = -280.0f;
                        }
                        spD4.z += spE0.z * 3.0f;
                        BossMo_SpawnDroplet(MO_FX_DROPLET, (BossMoEffect*)globalCtx->specialEffects, &spD4, &spE0,
                                            ((300 - indS1) * .0015f) + 0.13f);
                    }
                    Actor_SpawnAsChild(&globalCtx->actorCtx, &this->actor, globalCtx, ACTOR_DOOR_WARP1,
                                       this->actor.world.pos.x, -280.0f, this->actor.world.pos.z, 0, 0, 0,
                                       WARP_DUNGEON_ADULT);
                    Actor_Spawn(&globalCtx->actorCtx, globalCtx, ACTOR_ITEM_B_HEART, this->actor.world.pos.x + 200.0f,
                                -280.0f, this->actor.world.pos.z, 0, 0, 0, 0);
                    Audio_QueueSeqCmd(SEQ_PLAYER_BGM_MAIN << 24 | NA_BGM_BOSS_CLEAR);
                    Flags_SetClear(globalCtx, globalCtx->roomCtx.curRoom.num);
                }
            }
            break;
        case MO_TENT_DEATH_6:
            break;
    }
    this->actor.scale.y = this->actor.scale.z = this->actor.scale.x;
    if (((this->work[MO_TENT_ACTION_STATE] == MO_TENT_ATTACK) ||
         (this->work[MO_TENT_ACTION_STATE] == MO_TENT_DEATH_2) || (this->work[MO_TENT_ACTION_STATE] == MO_TENT_CURL) ||
         (this->work[MO_TENT_ACTION_STATE] == MO_TENT_GRAB)) &&
        (Rand_ZeroOne() < 0.8f) && (this->actor.scale.x > 0.001f)) {
        Vec3f pos;
        Vec3f velocity = { 0.0f, 0.0f, 0.0f };
        f32 scale;
        f32 temp;

        if (this->work[MO_TENT_ACTION_STATE] >= MO_TENT_DEATH_2) {
            indS1 = 38;
            scale = Rand_ZeroFloat(0.1f) + 0.1f;
            pos.y = this->tentPos[indS1].y;
        } else {
            indS1 = (s16)Rand_ZeroFloat(20.0f) + 18;
            scale = Rand_ZeroFloat(0.02f) + .05f;
            pos.y = this->tentPos[indS1].y - 10.0f;
        }
        temp = (this->actor.scale.x * 100.0f) * 20.0f;
        pos.x = this->tentPos[indS1].x + Rand_CenteredFloat(temp);
        pos.z = this->tentPos[indS1].z + Rand_CenteredFloat(temp);
        BossMo_SpawnDroplet(MO_FX_DROPLET, (BossMoEffect*)globalCtx->specialEffects, &pos, &velocity, scale);
    }
}

void BossMo_TentCollisionCheck(BossMo* this, GlobalContext* globalCtx) {
    s16 i1;

    for (i1 = 0; i1 < ARRAY_COUNT(this->tentElements); i1++) {
        if (this->tentCollider.elements[i1].info.bumperFlags & BUMP_HIT) {
            s16 i2;
            ColliderInfo* hurtbox;

            for (i2 = 0; i2 < 19; i2++) {
                this->tentCollider.elements[i2].info.bumperFlags &= ~BUMP_HIT;
                this->tentCollider.elements[i2].info.toucherFlags &= ~TOUCH_HIT;
            }
            hurtbox = this->tentCollider.elements[i1].info.acHitInfo;
            this->work[MO_TENT_INVINC_TIMER] = 5;
            if (hurtbox->toucher.dmgFlags & 0x00020000) {
                func_80078914(&this->tentTipPos, NA_SE_EN_MOFER_CUT);
                this->cutIndex = 15;
                this->meltIndex = this->cutIndex + 1;
                this->work[MO_TENT_ACTION_STATE] = MO_TENT_CUT;
                this->timers[0] = 40;
                this->cutScale = 1.0f;
            } else if (hurtbox->toucher.dmgFlags & 0x0D800600) {
                this->linkHitTimer = 5;
            }
            this->tentRippleSize = 0.2f;
            for (i2 = 0; i2 < 10; i2++) {
                Vec3f pos;
                Vec3f velocity;

                velocity.x = Rand_CenteredFloat(8.0f);
                velocity.y = Rand_ZeroFloat(7.0f) + 4.0f;
                velocity.z = Rand_CenteredFloat(8.0f);
                pos = this->tentPos[2 * i1];
                pos.x += velocity.x * 3.0f;
                pos.z += velocity.z * 3.0f;
                BossMo_SpawnDroplet(MO_FX_DROPLET, (BossMoEffect*)globalCtx->specialEffects, &pos, &velocity,
                                    Rand_ZeroFloat(0.08f) + 0.13f);
            }
            break;
        } else if (this->tentCollider.elements[i1].info.toucherFlags & TOUCH_HIT) {
            this->tentCollider.elements[i1].info.toucherFlags &= ~TOUCH_HIT;
            this->linkHitTimer = 5;
            break;
        }
    }
}

void BossMo_IntroCs(BossMo* this, GlobalContext* globalCtx) {
    static Vec3f cutsceneTargets[6] = {
        { -360.0f, -190.0f, 0.0f },  { 250.0f, -190.0f, 0.0f }, { 300.0f, -120.0f, -278.0f },
        { 180.0f, -80.0f, -340.0f }, { 180.0f, 0.0f, -340.0f }, { 180.0f, 60.0f, -230.0f },
    };
    u8 sp9F = 0;
    f32 dx;
    f32 dy;
    f32 dz;
    f32 tempX;
    f32 tempY;
    s32 pad84;
    f32 sp80;
    f32 sp7C;
    f32 sp78;
    Player* player = GET_PLAYER(globalCtx);
    Camera* mainCam = Gameplay_GetCamera(globalCtx, CAM_ID_MAIN);
    Vec3f bubblePos;
    Vec3f bubblePos2;
    Camera* mainCam2;
    f32 pad50;
    f32 pad4C;
    f32 pad48;

    if (this->csState < MO_INTRO_REVEAL) {
        this->subCamFov = 80.0f;
    }
    switch (this->csState) {
        case MO_INTRO_WAIT:
            if (this->timers[0] == 1) {
                Message_StartTextbox(globalCtx, 0x403F, NULL);
            }
            if (((fabsf(player->actor.world.pos.z - 180.0f) < 40.0f) &&
                 (fabsf(player->actor.world.pos.x - 180.0f) < 40.0f)) ||
                ((fabsf(player->actor.world.pos.z - -180.0f) < 40.0f) &&
                 (fabsf(player->actor.world.pos.x - 180.0f) < 40.0f)) ||
                ((fabsf(player->actor.world.pos.z - 180.0f) < 40.0f) &&
                 (fabsf(player->actor.world.pos.x - -180.0f) < 40.0f)) ||
                ((fabsf(player->actor.world.pos.z - -180.0f) < 40.0f) &&
                 (fabsf(player->actor.world.pos.x - -180.0f) < 40.0f))) {
                // checks if Link is on one of the four platforms
                func_80064520(globalCtx, &globalCtx->csCtx);
                func_8002DF54(globalCtx, &this->actor, 8);
                this->subCamId = Gameplay_CreateSubCamera(globalCtx);
                Gameplay_ChangeCameraStatus(globalCtx, CAM_ID_MAIN, CAM_STAT_WAIT);
                Gameplay_ChangeCameraStatus(globalCtx, this->subCamId, CAM_STAT_ACTIVE);
                this->actor.speedXZ = 0.0f;
                this->csState = MO_INTRO_START;
                this->timers[2] = 50;
                this->work[MO_TENT_VAR_TIMER] = this->work[MO_TENT_MOVE_TIMER] = 0;
                this->actor.world.rot.y = 0x721A;
                sMorphaTent1->work[MO_TENT_ACTION_STATE] = MO_TENT_READY;
                sMorphaTent1->timers[0] = 30000;
                Audio_QueueSeqCmd(0x1 << 28 | SEQ_PLAYER_BGM_MAIN << 24 | 0x3200FF);
                Message_CloseTextbox(globalCtx);
            } else {
                break;
            }
        case MO_INTRO_START:
            player->actor.world.pos.x = 180.0f;
            player->actor.world.pos.z = -130.0f;
            player->actor.shape.rot.y = player->actor.world.rot.y = 0;
            player->actor.speedXZ = 0.0f;
            this->subCamEye.x = -424.0f;
            this->subCamEye.y = -190.0f;
            this->subCamEye.z = 180.0f;
            this->subCamAt.x = player->actor.world.pos.x;
            this->subCamAt.y = -330.0f;
            this->subCamAt.z = 0.0f;
            if (this->timers[2] == 0) {
                this->csState = MO_INTRO_SWIM;
                this->work[MO_TENT_MOVE_TIMER] = 0;
            } else if (this->timers[2] < 50) {
                bubblePos.x = (this->subCamEye.x + 20.0f) + 10.0f;
                bubblePos.y = -250.0f;
                bubblePos.z = this->subCamEye.z;
                EffectSsBubble_Spawn(globalCtx, &bubblePos, 0.0f, 10.0f, 50.0f, Rand_ZeroFloat(0.05f) + 0.13f);
            }
            if (this->timers[2] == 40) {
                func_80078914(&sAudioZeroVec, NA_SE_EN_MOFER_BUBLE_DEMO);
            }
            break;
        case MO_INTRO_SWIM:
            Math_ApproachF(&this->subCamYawShake, 0.1f, 1.0f, 0.002f);
            this->targetPos = cutsceneTargets[this->targetIndex];
            if (this->targetIndex == 5) {
                tempY = Math_SinS(this->work[MO_TENT_MOVE_TIMER] * 0x500) * 20.0f;
            } else {
                tempY = Math_SinS(this->work[MO_TENT_MOVE_TIMER] * 0x500) * 5.0f;
            }
            dx = this->targetPos.x - this->subCamEye.x;
            dy = this->targetPos.y - this->subCamEye.y + tempY;
            dz = this->targetPos.z - this->subCamEye.z;
            tempY = Math_FAtan2F(dx, dz);
            tempX = Math_FAtan2F(dy, sqrtf(SQ(dx) + SQ(dz)));
<<<<<<< HEAD
            Math_ApproachS(&this->actor.world.rot.y, tempY * (0x8000 / M_PI), 5, this->subCamYawRate);
            Math_ApproachS(&this->actor.world.rot.x, tempX * (0x8000 / M_PI), 5, this->subCamYawRate);
=======
            Math_ApproachS(&this->actor.world.rot.y, RADF_TO_BINANG(tempY), 5, this->cameraYawRate);
            Math_ApproachS(&this->actor.world.rot.x, RADF_TO_BINANG(tempX), 5, this->cameraYawRate);
>>>>>>> 791d9018
            if (this->work[MO_TENT_MOVE_TIMER] == 150) {
                this->subCamAtVel.x = fabsf(this->subCamAt.x - player->actor.world.pos.x);
                this->subCamAtVel.y = fabsf(this->subCamAt.y - player->actor.world.pos.y);
                this->subCamAtVel.z = fabsf(this->subCamAt.z - player->actor.world.pos.z);
            }
            if (this->work[MO_TENT_MOVE_TIMER] >= 150) {
                Math_ApproachF(&this->subCamAt.x, player->actor.world.pos.x, 0.1f,
                               this->subCamAtVel.x * this->subCamVelFactor);
                Math_ApproachF(&this->subCamAt.y, player->actor.world.pos.y + 50.0f, 0.1f,
                               this->subCamAtVel.y * this->subCamVelFactor);
                Math_ApproachF(&this->subCamAt.z, player->actor.world.pos.z, 0.1f,
                               this->subCamAtVel.z * this->subCamVelFactor);
                Math_ApproachF(&this->subCamVelFactor, 0.02f, 1.0f, 0.001f);
            }
            if (this->work[MO_TENT_MOVE_TIMER] == 190) {
                func_80078914(&sAudioZeroVec, NA_SE_EN_MOFER_BUBLE_DEMO);
            }
            if ((this->work[MO_TENT_MOVE_TIMER] > 150) && (this->work[MO_TENT_MOVE_TIMER] < 180)) {
                bubblePos2.x = (this->subCamEye.x + 20.0f) + 10.0f;
                bubblePos2.y = -250.0f;
                bubblePos2.z = this->subCamEye.z;
                EffectSsBubble_Spawn(globalCtx, &bubblePos2, 0.0f, 10.0f, 50.0f, Rand_ZeroFloat(0.05f) + 0.13f);
            }
            sp7C = (f32)0x1000;
            sp78 = 0.1f;
            if ((this->work[MO_TENT_MOVE_TIMER] > 100) && (this->work[MO_TENT_MOVE_TIMER] < 220)) {
                sp80 = 0.0f;
            } else if (this->work[MO_TENT_MOVE_TIMER] > 350) {
                sp80 = 2.0f;
                sp78 = 0.4f;
            } else if (this->work[MO_TENT_MOVE_TIMER] > 220) {
                sp80 = 7.0f;
                sp78 = 0.3f;
                sp7C = (f32)0x2000;
            } else {
                sp80 = 4.0f;
            }

            if (this->work[MO_TENT_MOVE_TIMER] > 250) {
                Math_ApproachF(&this->fwork[MO_CORE_INTRO_WATER_ALPHA], 100.0f, 1.0f, 1.0f);
            }
            if (this->targetIndex < 5) {
                if (sqrtf(SQ(dx) + SQ(dz) + SQ(dy)) < 40.0f) {
                    this->targetIndex++;
                    this->subCamYawRate = 0.0f;
                }
            } else {
                sp80 = 1.5f;
                sp7C = (f32)0x600;
            }
            Math_ApproachF(&this->actor.speedXZ, sp80, 1.0f, sp78);
            Math_ApproachF(&this->subCamYawRate, sp7C, 1.0f, 128.0f);
            if (this->work[MO_TENT_MOVE_TIMER] == 525) {
                func_8002DF54(globalCtx, &this->actor, 2);
            }
            if (this->work[MO_TENT_MOVE_TIMER] > 540) {
                this->csState = MO_INTRO_REVEAL;
                func_8002DF54(globalCtx, &this->actor, 1);
                sMorphaTent1->drawActor = true;
                player->actor.world.pos.x = 180.0f;
                player->actor.world.pos.z = -210.0f;
                player->actor.world.rot.y = -0x8000;
                player->actor.shape.rot.y = player->actor.world.rot.y;
                this->subCamYawShake = 0.0f;
                sMorphaTent1->baseAlpha = 150.0;
                this->actor.speedXZ = 0.0f;
                this->timers[2] = 200;
                this->subCamFov = 60.0f;
                this->actor.world.pos = sMorphaTent1->actor.world.pos;
                this->work[MO_TENT_ACTION_STATE] = MO_CORE_INTRO_REVEAL;
                this->actor.flags &= ~ACTOR_FLAG_0;
                sMorphaTent1->actor.flags |= ACTOR_FLAG_0;
            } else {
                sMorphaTent1->xSwing = 0xCEC;
                sMorphaTent1->fwork[MO_TENT_SWING_RATE_X] = 0.0f;
                sMorphaTent1->fwork[MO_TENT_SWING_LAG_X] = 1000.0f;
                sMorphaTent1->fwork[MO_TENT_SWING_SIZE_X] = 2500.0f;
                break;
            }
        case MO_INTRO_REVEAL:
            if (this->timers[2] >= 160) {
                this->subCamEye.x = 150.0f;
                this->subCamEye.y = 60.0f;
                this->subCamEye.z = -230.0f;
                this->subCamAt.x = 170.0f;
                this->subCamAt.y = 40.0;
                this->subCamAt.z = -280.0f;
                sMorphaTent1->xSwing = 0xCEC;
                sMorphaTent1->fwork[MO_TENT_SWING_RATE_X] = 0.0f;
                sMorphaTent1->fwork[MO_TENT_SWING_LAG_X] = 1000.0f;
                sMorphaTent1->fwork[MO_TENT_SWING_SIZE_X] = 2500.0f;
                if (this->timers[2] == 160) {
                    this->subCamAtNext.y = 65.0f;
                    this->subCamAtNext.z = -280.0f;
                    this->subCamEyeVel.x = fabsf(this->subCamEye.x - 150.0f) * 0.1f;
                    this->subCamEyeVel.y = fabsf(this->subCamEye.y - 60.0f) * 0.1f;
                    this->subCamEyeVel.z = fabsf(this->subCamEye.z - -260.0f) * 0.1f;
                    this->subCamEyeNext.x = 150.0f;
                    this->subCamEyeNext.y = 60.0f;
                    this->subCamEyeNext.z = -260.0f;
                    this->subCamAtNext.x = 155.0f;
                    this->subCamAtMaxVelFrac.x = this->subCamAtMaxVelFrac.y = this->subCamAtMaxVelFrac.z = 0.1f;
                    this->subCamAtVel.x = fabsf(this->subCamAt.x - this->subCamAtNext.x) * 0.1f;
                    this->subCamAtVel.y = fabsf(this->subCamAt.y - this->subCamAtNext.y) * 0.1f;
                    this->subCamAtVel.z = fabsf(this->subCamAt.z - this->subCamAtNext.z) * 0.1f;
                    this->subCamEyeMaxVelFrac.x = this->subCamEyeMaxVelFrac.y = this->subCamEyeMaxVelFrac.z = 0.1f;
                    this->subCamVelFactor = 0.0f;
                    this->subCamAccel = 0.01f;
                    this->tentMaxAngle = 0.001f;
                    this->tentSpeed = 0.0f;
                    sp9F = 1;
                }
            } else {
                sp9F = 1;
            }
            if (this->timers[2] == 50) {
                this->subCamAtNext.x = 160.0f;
                this->subCamAtNext.y = 58.0f;
                this->subCamAtNext.z = -247.0f;
                this->subCamEyeVel.x = fabsf(this->subCamEye.x - 111.0f) * 0.1f;
                this->subCamEyeVel.y = fabsf(this->subCamEye.y - 133.0f) * 0.1f;
                this->subCamEyeVel.z = fabsf(this->subCamEye.z - -191.0f) * 0.1f;
                if (1) {}
                this->csState = MO_INTRO_FINISH;
                this->timers[2] = 110;
                this->subCamEyeNext.x = 111.0f;
                this->subCamEyeNext.y = 133.0f;
                this->subCamEyeNext.z = -191.0f;
                this->subCamAtVel.x = fabsf(this->subCamAt.x - this->subCamAtNext.x) * 0.1f;
                this->subCamAtVel.y = fabsf(this->subCamAt.y - this->subCamAtNext.y) * 0.1f;
                this->subCamAtVel.z = fabsf(this->subCamAt.z - this->subCamAtNext.z) * 0.1f;
                this->subCamEyeMaxVelFrac.y = 0.03f;
                this->subCamAtMaxVelFrac.y = 0.03f;
                this->subCamVelFactor = 0.0f;
                this->subCamAccel = 0.01f;
            }
            if (this->timers[2] == 150) {
                Audio_QueueSeqCmd(SEQ_PLAYER_BGM_MAIN << 24 | NA_BGM_BOSS);
            }
            if (this->timers[2] == 130) {
                TitleCard_InitBossName(globalCtx, &globalCtx->actorCtx.titleCtx,
                                       SEGMENTED_TO_VIRTUAL(gMorphaTitleCardTex), 0xA0, 0xB4, 0x80, 0x28);
                gSaveContext.eventChkInf[7] |= 0x10;
            }
            break;
        case MO_INTRO_FINISH:
            sp9F = 1;
            this->subCamEyeNext.x = 111.0f;
            this->subCamEyeNext.y = 133.0f;
            this->subCamEyeNext.z = -191.0f;
            this->subCamAtNext.x = 160.0f;
            this->subCamAtNext.y = 58.0f;
            this->subCamAtNext.z = -247.0f;
            if (this->timers[2] == 100) {
                sMorphaTent1->work[MO_TENT_ACTION_STATE] = MO_TENT_RETREAT;
                sMorphaTent1->timers[0] = 50;
            }
            if (this->timers[2] == 20) {
                mainCam2 = Gameplay_GetCamera(globalCtx, CAM_ID_MAIN);
                mainCam2->eye = this->subCamEye;
                mainCam2->eyeNext = this->subCamEye;
                mainCam2->at = this->subCamAt;
                func_800C08AC(globalCtx, this->subCamId, 0);
                this->csState = this->subCamId = MO_BATTLE | CAM_ID_MAIN;
                func_80064534(globalCtx, &globalCtx->csCtx);
                func_8002DF54(globalCtx, &this->actor, 7);
            }
            break;
    }
    if (sMorphaTent1->work[MO_TENT_ACTION_STATE] == MO_TENT_READY) {
        sMorphaTent1->actor.world.pos.x = 180.0f;
        sMorphaTent1->actor.world.pos.z = -360.0f;
        sMorphaTent1->actor.prevPos = sMorphaTent1->actor.world.pos;
        sMorphaTent1->actor.speedXZ = 0.0f;
        sMorphaTent1->actor.shape.rot.y = sMorphaTent1->actor.yawTowardsPlayer;
    }
    if (this->subCamId != CAM_ID_MAIN) {
        if (sp9F) {
            Math_ApproachF(&this->subCamEye.x, this->subCamEyeNext.x, this->subCamEyeMaxVelFrac.x,
                           this->subCamEyeVel.x * this->subCamVelFactor);
            Math_ApproachF(&this->subCamEye.y, this->subCamEyeNext.y, this->subCamEyeMaxVelFrac.y,
                           this->subCamEyeVel.y * this->subCamVelFactor);
            Math_ApproachF(&this->subCamEye.z, this->subCamEyeNext.z, this->subCamEyeMaxVelFrac.z,
                           this->subCamEyeVel.z * this->subCamVelFactor);
            Math_ApproachF(&this->subCamAt.x, this->subCamAtNext.x, this->subCamAtMaxVelFrac.x,
                           this->subCamAtVel.x * this->subCamVelFactor);
            Math_ApproachF(&this->subCamAt.y, this->subCamAtNext.y, this->subCamAtMaxVelFrac.y,
                           this->subCamAtVel.y * this->subCamVelFactor);
            Math_ApproachF(&this->subCamAt.z, this->subCamAtNext.z, this->subCamAtMaxVelFrac.z,
                           this->subCamAtVel.z * this->subCamVelFactor);
            Math_ApproachF(&this->subCamVelFactor, 1.0f, 1.0f, this->subCamAccel);
        } else if (this->csState < MO_INTRO_REVEAL) {
            func_8002D908(&this->actor);
            this->subCamEye.x += this->actor.velocity.x;
            this->subCamEye.y += this->actor.velocity.y;
            this->subCamEye.z += this->actor.velocity.z;
        }
        this->subCamUp.x = this->subCamUp.z =
            sinf(this->work[MO_TENT_VAR_TIMER] * 0.03f) * this->subCamYawShake * (-2.0f);
        this->subCamUp.y = 1.0f;
        Gameplay_CameraSetAtEyeUp(globalCtx, this->subCamId, &this->subCamAt, &this->subCamEye, &this->subCamUp);
        mainCam->eye = this->subCamEye;
        mainCam->eyeNext = this->subCamEye;
        mainCam->at = this->subCamAt;
        Gameplay_CameraSetFov(globalCtx, this->subCamId, this->subCamFov);
    }

    if ((this->csState > MO_INTRO_START) && (this->work[MO_TENT_MOVE_TIMER] > 540)) {
        func_80078914(&sMorphaTent1->tentTipPos, NA_SE_EN_MOFER_APPEAR - SFX_FLAG);
    } else if (this->csState >= MO_INTRO_START) {
        func_80078914(&sAudioZeroVec, NA_SE_EN_MOFER_MOVE_DEMO - SFX_FLAG);
    }
}

void BossMo_DeathCs(BossMo* this, GlobalContext* globalCtx) {
    s16 i;
    s16 one;
    f32 dx;
    f32 dz;
    f32 sp80;
    f32 sp7C;
    Vec3f sp70;
    Vec3f sp64;
    Camera* mainCam = Gameplay_GetCamera(globalCtx, CAM_ID_MAIN);
    Vec3f velocity;
    Vec3f pos;

    switch (this->csState) {
        case MO_DEATH_START:
            func_80064520(globalCtx, &globalCtx->csCtx);
            func_8002DF54(globalCtx, &this->actor, 8);
            this->subCamId = Gameplay_CreateSubCamera(globalCtx);
            Gameplay_ChangeCameraStatus(globalCtx, CAM_ID_MAIN, CAM_STAT_WAIT);
            Gameplay_ChangeCameraStatus(globalCtx, this->subCamId, CAM_STAT_ACTIVE);
            this->csState = MO_DEATH_MO_CORE_BURST;
            this->subCamEye = mainCam->eye;
            this->timers[0] = 90;
            dx = this->actor.world.pos.x - this->subCamEye.x;
            dz = this->actor.world.pos.z - this->subCamEye.z;
            this->subCamYaw = Math_FAtan2F(dx, dz);
            this->subCamDist = sqrtf(SQ(dx) + SQ(dz));
            this->subCamYawRate = 0.0f;
        case MO_DEATH_MO_CORE_BURST:
            this->baseAlpha = 0.0f;
            if (this->timers[0] & 4) {
                sp80 = 0.005f;
                sp7C = 0.015f;
            } else {
                sp80 = 0.015f;
                sp7C = 0.005f;
            }
            Math_ApproachF(&this->actor.scale.x, sp80, 0.5f, 0.002f);
            this->actor.scale.z = this->actor.scale.x;
            Math_ApproachF(&this->actor.scale.y, sp7C, 0.5f, 0.002f);
            this->subCamYaw += this->subCamYawRate;
            if (this->timers[0] >= 30) {
                Math_ApproachF(&this->subCamYawRate, 0.05f, 1.0f, 0.002f);
            } else {
                Math_ApproachF(&this->subCamYawRate, 0.0f, 1.0f, 0.002f);
            }
            Math_ApproachF(&this->actor.world.pos.y, 150.0f, 0.05f, 5.0f);
            Math_ApproachF(&this->subCamEye.y, 100.0f, 0.05f, 2.0f);
            this->subCamAt = this->subCamAtNext = this->actor.world.pos;
            if (this->timers[0] > 20) {
                Audio_PlayActorSound2(&this->actor, NA_SE_EN_MOFER_DEAD - SFX_FLAG);
            }
            if (this->timers[0] == 20) {
                for (i = 0; i < 300; i++) {
                    velocity.x = Rand_CenteredFloat(10.0f);
                    velocity.y = Rand_CenteredFloat(10.0f);
                    velocity.z = Rand_CenteredFloat(10.0f);
                    pos = this->actor.world.pos;
                    pos.x += 2.0f * velocity.x;
                    pos.y += 2.0f * velocity.y;
                    pos.z += 2.0f * velocity.z;
                    BossMo_SpawnDroplet(MO_FX_DROPLET, (BossMoEffect*)globalCtx->specialEffects, &pos, &velocity,
                                        Rand_ZeroFloat(0.08f) + 0.13f);
                }
                this->drawActor = false;
                this->actor.flags &= ~ACTOR_FLAG_0;
                Audio_PlayActorSound2(&this->actor, NA_SE_EN_MOFER_CORE_JUMP);
                SoundSource_PlaySfxAtFixedWorldPos(globalCtx, &this->actor.world.pos, 70, NA_SE_EN_MOFER_LASTVOICE);
            }
            if (this->timers[0] == 0) {
                this->csState = MO_DEATH_DRAIN_WATER_1;
                this->subCamDist = 490.0f;
                this->actor.world.pos.y = -1000.0f;
                this->fwork[MO_TENT_SWING_SIZE_X] = 15.0f;
                this->subCamYaw = 0.0f;
                this->subCamEye.x = 490.0f;
                this->subCamEye.y = 50.0f;
                this->subCamEye.z = 0.0f;
                this->subCamAt.x = 0;
                this->subCamAt.y = -100.0f;
                this->subCamAt.z = 0.0f;
                this->work[MO_TENT_VAR_TIMER] = this->work[MO_TENT_MOVE_TIMER] = 0;
                this->subCamAtMaxVelFrac.y = 0.05f;
                this->subCamAtVel.y = 4.0f;
                this->subCamVelFactor = 0.0f;
                this->subCamAccel = 0.02f;
                this->subCamAtNext.y = 320.0f;
                if (1) {}
                this->timers[0] = 100;
                sMorphaTent1->drawActor = true;
                sMorphaTent1->work[MO_TENT_ACTION_STATE] = MO_TENT_DEATH_3;
                sMorphaTent1->actor.shape.rot.x = 0;
                sMorphaTent1->actor.world.pos.x = 0.0f;
                sMorphaTent1->actor.world.pos.y = -50.0f;
                sMorphaTent1->actor.world.pos.z = 0.0f;
                sMorphaTent1->fwork[MO_TENT_MAX_STRETCH] = 1.0f;
                sMorphaTent1->tentPulse = 0.2f;
                sMorphaCore->waterLevel = -50.0f;
                sMorphaTent1->flattenRate = 0.0f;
                sMorphaTent1->noBubbles = 0;
                for (i = 0; i < 41; i++) {
                    sMorphaTent1->tentStretch[i].y = 5.0f;
                }
                sMorphaTent1->fwork[MO_TENT_SWING_RATE_X] = -400.0f;
                sMorphaTent1->fwork[MO_TENT_SWING_LAG_X] = -3200.0f;
                sMorphaTent1->fwork[MO_TENT_SWING_SIZE_X] = .0f;
                sMorphaTent1->fwork[MO_TENT_SWING_RATE_Z] = 3000.0f;
                sMorphaTent1->fwork[MO_TENT_SWING_LAG_Z] = 2500.0f;
                sMorphaTent1->fwork[MO_TENT_SWING_SIZE_Z] = 4000.0f;
                sMorphaTent1->tentMaxAngle = 1.0f;
                sMorphaTent1->tentSpeed = 20480.0f;
                sMorphaTent1->baseAlpha = 150.0f;
                sMorphaTent1->cutIndex = sMorphaTent1->meltIndex = 0;
                sMorphaTent1->cutScale = 1.0f;
                Actor_SetScale(&sMorphaTent1->actor, 0.01f);
            }
            break;
        case MO_DEATH_DRAIN_WATER_1:
            if (this->timers[0] == 0) {
                this->csState = MO_DEATH_DRAIN_WATER_2;
                this->subCamAt.y = -200.0f;
                this->subCamAtNext.y = 320.0f;
                this->subCamAtMaxVelFrac.y = 0.05f;
                this->subCamAtVel.y = 4.0f;
                this->subCamVelFactor = 0.0f;
                this->subCamAccel = 0.0f;
                sMorphaTent1->work[MO_TENT_ACTION_STATE] = MO_TENT_DEATH_1;
                this->timers[0] = 125;
                sMorphaTent1->fwork[MO_TENT_MAX_STRETCH] = 3.7000003f;
                this->subCamYaw = 0.5f;
                this->subCamDist = 200.0f;
                return;
            }
            break;
        case MO_DEATH_DRAIN_WATER_2:
            if (this->timers[0] == 0) {
                this->subCamAccel = 0.02f;
                sMorphaTent1->work[MO_TENT_ACTION_STATE] = MO_TENT_DEATH_2;
                this->csState = MO_DEATH_CEILING;
                sMorphaTent1->timers[0] = 120;
                this->timers[0] = 150;
            }
        case MO_DEATH_CEILING:
            Math_ApproachF(&this->subCamYaw, 0.0f, 0.05f, 0.0029999996f);
            Math_ApproachF(&this->subCamDist, 490.0f, 0.1f, 1.0f);
            if (this->timers[0] == 0) {
                this->csState = MO_DEATH_DROPLET;
                this->timers[0] = 140;
                this->subCamYawRate = 0.0f;
                this->subCamSpeed = 0.0f;
            }
            break;
        case MO_DEATH_DROPLET:
            if (this->timers[0] == 30) {
                sMorphaTent1->work[MO_TENT_ACTION_STATE] = MO_TENT_DEATH_5;
                sMorphaTent1->timers[0] = 30;
                sMorphaTent1->tentMaxAngle = 0.0f;
                sMorphaTent1->tentSpeed = sMorphaTent1->tentMaxAngle;
            }
            if (this->timers[0] == 0) {
                if (-100.0f < this->subCamEye.y) {
                    Math_ApproachF(&this->subCamEye.y, sMorphaTent1->actor.world.pos.y - 100.0f, 0.1f, 2000.0f);
                } else {
                    Math_ApproachF(&this->subCamEye.y, -200.0f, 0.1f, 2000.0f);
                }

                Math_ApproachF(&this->subCamAt.y, (sMorphaTent1->actor.world.pos.y - 50.0f) + 30.0f, 0.5f, 2000.0f);
                this->subCamAtNext.y = this->subCamAt.y;
            } else {
                Math_ApproachF(&this->subCamEye.y, 300.0f, 0.05f, this->subCamSpeed);
            }
            Math_ApproachF(&this->subCamYaw, -M_PI / 2.0f, 0.05f, this->subCamYawRate);
            Math_ApproachF(&this->subCamSpeed, 3.0f, 1.0f, 0.05f);
            Math_ApproachF(&this->subCamYawRate, 0.012999999f, 1.0f, 0.0005f);
            if (sMorphaTent1->work[MO_TENT_ACTION_STATE] == MO_TENT_DEATH_6) {
                Math_ApproachF(&this->subCamDist, 200.0f, 0.02f, this->subCamSpeed);
                if (sMorphaTent1->timers[0] == 0) {
                    this->csState = MO_DEATH_FINISH;
                    mainCam->eye = this->subCamEye;
                    mainCam->eyeNext = this->subCamEye;
                    mainCam->at = this->subCamAt;
                    func_800C08AC(globalCtx, this->subCamId, 0);
                    this->subCamId = CAM_ID_MAIN;
                    func_80064534(globalCtx, &globalCtx->csCtx);
                    func_8002DF54(globalCtx, &this->actor, 7);
                    sMorphaTent1->actor.world.pos.y = -1000.0f;
                }
            } else {
                Math_ApproachF(&this->subCamDist, 150.0f, 0.05f, this->subCamSpeed);
            }
            break;
        case MO_DEATH_FINISH:
            break;
    }
    if ((this->csState > MO_DEATH_START) && (this->csState < MO_DEATH_FINISH)) {
        if (this->work[MO_TENT_MOVE_TIMER] < 500) {
            func_80078914(&sAudioZeroVec, NA_SE_EN_MOFER_APPEAR - SFX_FLAG);
        }
        if ((this->work[MO_TENT_MOVE_TIMER] < 490) && (this->work[MO_TENT_MOVE_TIMER] > 230)) {
            func_80078914(&sAudioZeroVec, NA_SE_EV_DROP_FALL - SFX_FLAG);
        }
        if (this->work[MO_TENT_MOVE_TIMER] < 220) {
            func_80078914(&sAudioZeroVec, NA_SE_EV_SCOOPUP_WATER - SFX_FLAG);
        }
    }
    if (sMorphaCore->waterLevel < -200.0f) {
        globalCtx->roomCtx.unk_74[0]++;
        if (globalCtx->roomCtx.unk_74[0] >= 0xFF) {
            globalCtx->roomCtx.unk_74[0] = 0xFF;
        }
    }
    if (sMorphaCore->waterLevel < -250.0f) {
        Math_ApproachF(&sMorphaTent1->waterTexAlpha, 0.0f, 1.0f, 3.0f);
    }
    Math_ApproachF(&this->fwork[MO_TENT_SWING_SIZE_X], 0.0f, 0.1f, 0.05f);

    sp70.x = this->subCamDist;
    sp70.y = 0.0f;
    sp70.z = 0.0f;
    Matrix_RotateY(this->subCamYaw, MTXMODE_NEW);
    Matrix_MultVec3f(&sp70, &sp64);
    this->subCamEye.x = sp64.x + this->subCamAt.x;
    this->subCamEye.z = sp64.z + this->subCamAt.z;
    one = 1; // Super fake, but it works
    if (this->subCamId != CAM_ID_MAIN) {
        if (one) {
            Math_ApproachF(&this->subCamAt.y, this->subCamAtNext.y, this->subCamAtMaxVelFrac.y,
                           this->subCamAtVel.y * this->subCamVelFactor);
            Math_ApproachF(&this->subCamVelFactor, 1.0f, 1.0f, this->subCamAccel);
        }
        Gameplay_CameraSetAtEye(globalCtx, this->subCamId, &this->subCamAt, &this->subCamEye);
    }
}

void BossMo_CoreCollisionCheck(BossMo* this, GlobalContext* globalCtx) {
    s16 i;
    Player* player = GET_PLAYER(globalCtx);

    osSyncPrintf(VT_FGCOL(YELLOW));
    osSyncPrintf("Core_Damage_check START\n");
    if (this->coreCollider.base.atFlags & AT_HIT) {
        this->coreCollider.base.atFlags &= ~AT_HIT;
        if (this->work[MO_TENT_ACTION_STATE] == MO_CORE_UNDERWATER) {
            this->work[MO_CORE_WAIT_IN_WATER] = true;
            this->timers[0] = 150;
        }
    }
    if (this->coreCollider.base.acFlags & AC_HIT) {
        ColliderInfo* hurtbox = this->coreCollider.info.acHitInfo;
        // "hit!!"
        osSyncPrintf("Core_Damage_check 当り！！\n");
        this->coreCollider.base.acFlags &= ~AC_HIT;
        if ((hurtbox->toucher.dmgFlags & 0x00020000) && (this->work[MO_TENT_ACTION_STATE] == MO_CORE_ATTACK)) {
            this->work[MO_TENT_ACTION_STATE] = MO_CORE_RETREAT;
        }
        // "hit 2 !!"
        osSyncPrintf("Core_Damage_check 当り 2 ！！\n");
        if ((this->work[MO_TENT_ACTION_STATE] != MO_CORE_UNDERWATER) && (this->work[MO_TENT_INVINC_TIMER] == 0)) {
            u8 damage = CollisionCheck_GetSwordDamage(hurtbox->toucher.dmgFlags);

            if ((damage != 0) && (this->work[MO_TENT_ACTION_STATE] < MO_CORE_ATTACK)) {
                // "sword hit !!"
                osSyncPrintf("Core_Damage_check 剣 当り！！\n");
                this->work[MO_TENT_ACTION_STATE] = MO_CORE_STUNNED;
                this->timers[0] = 25;

                this->actor.speedXZ = 15.0f;

                this->actor.world.rot.y = this->actor.yawTowardsPlayer + 0x8000;
                this->work[MO_CORE_DMG_FLASH_TIMER] = 15;
                Audio_PlayActorSound2(&this->actor, NA_SE_EN_MOFER_CORE_DAMAGE);
                this->actor.colChkInfo.health -= damage;
                this->hitCount++;
                if ((s8)this->actor.colChkInfo.health <= 0) {
                    if (((sMorphaTent1->subCamId == CAM_ID_MAIN) && (sMorphaTent2 == NULL)) ||
                        ((sMorphaTent1->subCamId == CAM_ID_MAIN) && (sMorphaTent2 != NULL) &&
                         (sMorphaTent2->subCamId == CAM_ID_MAIN))) {
                        Enemy_StartFinishingBlow(globalCtx, &this->actor);
                        Audio_QueueSeqCmd(0x1 << 28 | SEQ_PLAYER_BGM_MAIN << 24 | 0x100FF);
                        this->csState = MO_DEATH_START;
                        sMorphaTent1->drawActor = false;
                        sMorphaTent1->work[MO_TENT_ACTION_STATE] = MO_TENT_DEATH_START;
                        sMorphaTent1->baseAlpha = 0.0f;
                        if (sMorphaTent2 != NULL) {
                            sMorphaTent2->tent2KillTimer = 1;
                        }
                        if (player->actor.parent != NULL) {
                            player->unk_850 = 0x65;
                            player->actor.parent = NULL;
                            player->csMode = 0;
                        }
                    } else {
                        this->actor.colChkInfo.health = 1;
                    }
                }
                this->work[MO_TENT_INVINC_TIMER] = 10;
            } else if (!(hurtbox->toucher.dmgFlags & 0x00100000) && (hurtbox->toucher.dmgFlags & 0x80)) {
                if (this->work[MO_TENT_ACTION_STATE] >= MO_CORE_ATTACK) {
                    func_80078914(&sMorphaTent1->tentTipPos, NA_SE_EN_MOFER_CUT);
                    sMorphaTent1->cutIndex = this->work[MO_CORE_POS_IN_TENT];
                    sMorphaTent1->meltIndex = sMorphaTent1->cutIndex + 1;
                    sMorphaTent1->cutScale = 1.0f;
                    sMorphaTent1->work[MO_TENT_ACTION_STATE] = MO_TENT_CUT;
                    sMorphaTent1->timers[0] = 40;
                    sMorphaTent1->actor.flags &= ~ACTOR_FLAG_0;
                    if (player->actor.parent == &sMorphaTent1->actor) {
                        player->unk_850 = 0x65;
                        player->actor.parent = NULL;
                        player->csMode = 0;
                    }
                }
                this->work[MO_TENT_ACTION_STATE] = MO_CORE_STUNNED;
                this->timers[0] = 30;
                this->work[MO_TENT_INVINC_TIMER] = 10;
                this->actor.speedXZ = 0.0f;
            }
            for (i = 0; i < 10; i++) {
                Vec3f pos;
                Vec3f velocity;

                velocity.x = Rand_CenteredFloat(4.0f);
                velocity.y = Rand_ZeroFloat(2.0f) + 3.0f;
                velocity.z = Rand_CenteredFloat(4.0f);
                pos = this->actor.world.pos;
                pos.x += (velocity.x * 3.0f);
                pos.z += (velocity.z * 3.0f);
                BossMo_SpawnDroplet(MO_FX_DROPLET, (BossMoEffect*)globalCtx->specialEffects, &pos, &velocity,
                                    Rand_ZeroFloat(0.08f) + 0.13f);
            }
        }
    }
    // "end !!"
    osSyncPrintf("Core_Damage_check 終わり ！！\n");
    osSyncPrintf(VT_RST);
}

void BossMo_Core(BossMo* this, GlobalContext* globalCtx) {
    static f32 coreBulge[11] = {
        0.1f, 0.15f, 0.2f, 0.3f, 0.4f, 0.43f, 0.4f, 0.3f, 0.2f, 0.15f, 0.1f,
    };
    u8 nearLand;
    s16 i;                                  // not on stack
    Player* player = GET_PLAYER(globalCtx); // not on stack
    f32 spDC;
    f32 spD8;
    f32 spD4;
    f32 spD0;
    f32 spCC;
    s32 padC8;
    s32 temp;         // not on stack
    f32 xScaleTarget; // not on stack
    f32 yScaleTarget;
    Vec3f effectPos;
    Vec3f effectVelocity;
    Vec3f effectAccel;
    s32 pad94;
    s32 pad90;
    s16 j;
    s16 index; // not on stack
    f32 sp88;
    s32 pad84;
    f32 sp80;
    f32 sp7C;
    Vec3f sp70;
    Vec3f sp64;
    f32 sp60;
    f32 sp5C;
    f32 sp58;

    this->waterTex1x += -1.0f;
    this->waterTex1y += -1.0f;
    this->waterTex2x = this->waterTex2x;
    this->waterTex2y++;

    Math_ApproachF(&this->baseAlpha, 255.0f, 1.0f, 10.0f);
    if ((this->csState != MO_BATTLE) && (this->csState < MO_DEATH_START)) {
        BossMo_IntroCs(this, globalCtx);
        if (this->work[MO_TENT_ACTION_STATE] == MO_CORE_INTRO_WAIT) {
            this->actor.flags &= ~ACTOR_FLAG_0;
            return;
        }
    } else if (this->csState >= MO_DEATH_START) {
        BossMo_DeathCs(this, globalCtx);
        return;
    }
    if ((this->work[MO_TENT_ACTION_STATE] < MO_CORE_ATTACK) && (this->work[MO_TENT_ACTION_STATE] >= MO_CORE_MOVE) &&
        (this->actor.world.pos.y > MO_WATER_LEVEL(globalCtx))) {
        if (this->actor.velocity.y > 0.0f) {
            xScaleTarget = 0.005f;
            yScaleTarget = 0.015f;
        } else {
            xScaleTarget = 0.015f;
            yScaleTarget = 0.005f;
        }
    } else {
        xScaleTarget = yScaleTarget = 0.008f;
    }
    Math_ApproachF(&this->actor.scale.x, xScaleTarget, 0.2f, 0.001f);
    this->actor.scale.z = this->actor.scale.x;
    Math_ApproachF(&this->actor.scale.y, yScaleTarget, 0.2f, 0.001f);
    this->work[MO_CORE_DRAW_SHADOW] = BossMo_NearLand(&this->actor.world.pos, 15.0f);
    nearLand = BossMo_NearLand(&this->actor.world.pos, 0.0f);
    if ((player->actor.world.pos.y < (MO_WATER_LEVEL(globalCtx) - 50.0f)) &&
        ((this->work[MO_TENT_ACTION_STATE] == MO_CORE_MOVE) ||
         (this->work[MO_TENT_ACTION_STATE] == MO_CORE_MAKE_TENT))) {
        this->work[MO_TENT_ACTION_STATE] = MO_CORE_UNDERWATER;
        this->actor.speedXZ = 0.0f;
        this->work[MO_CORE_WAIT_IN_WATER] = 0;
    }
    switch (this->work[MO_TENT_ACTION_STATE]) {
        case MO_CORE_MOVE:
            this->actor.flags |= ACTOR_FLAG_0;
            if ((this->timers[0] == 0) &&
                ((sMorphaTent1->work[MO_TENT_ACTION_STATE] == MO_TENT_WAIT) ||
                 (sMorphaTent1->work[MO_TENT_ACTION_STATE] == MO_TENT_READY)) &&
                (this->actor.world.pos.y < MO_WATER_LEVEL(globalCtx))) {
                this->actor.speedXZ = 0.0f;
                this->work[MO_TENT_ACTION_STATE] = MO_CORE_MAKE_TENT;
                if (sMorphaTent1->work[MO_TENT_ACTION_STATE] == MO_TENT_WAIT) {
                    sMorphaTent1->work[MO_TENT_ACTION_STATE] = MO_TENT_SPAWN;
                    sMorphaTent1->timers[0] = 70;
                    sMorphaTent1->actor.shape.rot.y = sMorphaTent1->actor.yawTowardsPlayer;
                }
            }
            break;
        case MO_CORE_MAKE_TENT:
            if ((sMorphaTent1->work[MO_TENT_ACTION_STATE] == MO_TENT_DESPAWN) ||
                (sMorphaTent1->work[MO_TENT_ACTION_STATE] == MO_TENT_WAIT)) {
                this->work[MO_TENT_ACTION_STATE] = MO_CORE_MOVE;
                this->timers[0] = 70;
            }
            if (sMorphaTent1->work[MO_TENT_ACTION_STATE] == MO_TENT_CUT) {
                this->work[MO_TENT_ACTION_STATE] = MO_CORE_ATTACK;
                this->work[MO_CORE_POS_IN_TENT] = 0;
                this->timers[0] = 0;
            }
            if (sMorphaTent1->work[MO_TENT_ACTION_STATE] == MO_TENT_ATTACK) {
                this->work[MO_TENT_ACTION_STATE] = MO_CORE_ATTACK;
                this->work[MO_CORE_POS_IN_TENT] = 0;
                this->timers[0] = 0;
                this->actor.speedXZ = 0.0f;
            }
            break;
        case MO_CORE_UNDERWATER:
            if (player->actor.world.pos.y >= MO_WATER_LEVEL(globalCtx)) {
                this->work[MO_TENT_ACTION_STATE] = MO_CORE_MOVE;
                this->actor.speedXZ = 0.0f;
            }
            break;
        case MO_CORE_STUNNED:
            this->actor.flags |= ACTOR_FLAG_0;
            if (this->timers[0] == 0) {
                this->work[MO_TENT_ACTION_STATE] = MO_CORE_MOVE;
                this->timers[0] = 30;
            }
            if (this->actor.world.pos.y < MO_WATER_LEVEL(globalCtx)) {
                this->work[MO_TENT_ACTION_STATE] = MO_CORE_MAKE_TENT;
                this->timers[0] = 50;
                this->actor.speedXZ = 0.0f;
            }
            break;
        case MO_CORE_UNUSED:
            break;
    }
    if (this->timers[0] == 0) {
        switch (this->work[MO_TENT_ACTION_STATE]) {
            case MO_CORE_ATTACK:
                this->actor.flags |= ACTOR_FLAG_0;
                this->work[MO_CORE_POS_IN_TENT]++;
                if (sMorphaTent1->work[MO_TENT_ACTION_STATE] == MO_TENT_ATTACK) {
                    temp = (s16)(Math_SinS(this->work[MO_TENT_MOVE_TIMER] * 0x300) * 10.0f) + 15;
                    if (this->work[MO_CORE_POS_IN_TENT] >= temp) {
                        this->work[MO_CORE_POS_IN_TENT] = temp;
                    }
                }
                if ((sMorphaTent1->work[MO_TENT_ACTION_STATE] != MO_TENT_ATTACK) &&
                    (sMorphaTent1->work[MO_TENT_ACTION_STATE] != MO_TENT_CUT)) {
                    this->work[MO_TENT_ACTION_STATE] = MO_CORE_RETREAT;
                    this->timers[0] = 0;
                }
                break;
            case MO_CORE_RETREAT:
                this->work[MO_CORE_POS_IN_TENT]--;
                if (this->work[MO_CORE_POS_IN_TENT] <= 0) {
                    this->work[MO_TENT_ACTION_STATE] = MO_CORE_MAKE_TENT;
                    this->timers[0] = 100;
                    this->tentSpeed = 0.0f;
                    this->actor.speedXZ = 0.0f;
                }
                this->timers[0] = 0;
                break;
            case MO_CORE_INTRO_REVEAL:
                this->actor.flags &= ~ACTOR_FLAG_0;
                this->work[MO_CORE_POS_IN_TENT]++;
                temp = (s16)(Math_SinS(this->work[MO_TENT_MOVE_TIMER] * 0x500) * 10.0f) + 15;
                if (this->work[MO_CORE_POS_IN_TENT] >= temp) {
                    this->work[MO_CORE_POS_IN_TENT] = temp;
                }
                if (sMorphaTent1->work[MO_TENT_ACTION_STATE] != MO_TENT_READY) {
                    this->work[MO_TENT_ACTION_STATE] = MO_CORE_RETREAT;
                    this->timers[0] = 0;
                }
                break;
        }
    }
    if (this->work[MO_TENT_ACTION_STATE] >= MO_CORE_ATTACK) {
        if (this->work[MO_CORE_POS_IN_TENT] < 0) {
            this->work[MO_CORE_POS_IN_TENT] = 0;
        } else if (this->work[MO_CORE_POS_IN_TENT] >= 41) {
            this->work[MO_CORE_POS_IN_TENT] = 40;
        }
        index = (300 - (this->work[MO_CORE_POS_IN_TENT] * 2) + sMorphaTent1->widthIndex) % 300;
        sp88 = sMorphaTent1->tentWidth[index] * sTentWidth[this->work[MO_CORE_POS_IN_TENT]];
        for (j = -5; j < 6; j++) {
            index = (this->work[MO_CORE_POS_IN_TENT] + j) - 2;
            if ((0 <= index) && (index < 41)) {
                Math_ApproachF(&sMorphaTent1->tentScale[index].x, ((coreBulge[j + 5] * 300.0f) / 100.0f) + sp88, 0.75f,
                               5.0f);
            }
        }
        this->targetPos.x = sMorphaTent1->tentPos[this->work[MO_CORE_POS_IN_TENT]].x;
        this->targetPos.y = sMorphaTent1->tentPos[this->work[MO_CORE_POS_IN_TENT]].y;
        this->targetPos.z = sMorphaTent1->tentPos[this->work[MO_CORE_POS_IN_TENT]].z;
        if (this->work[MO_CORE_POS_IN_TENT] <= 1) {
            this->targetPos.y -= 20.0f;
        }
        Math_ApproachF(&this->actor.world.pos.x, this->targetPos.x, 0.5f, this->actor.speedXZ);
        Math_ApproachF(&this->actor.world.pos.y, this->targetPos.y, 0.5f, this->actor.speedXZ);
        Math_ApproachF(&this->actor.world.pos.z, this->targetPos.z, 0.5f, this->actor.speedXZ);
        Math_ApproachF(&this->actor.speedXZ, 30.0f, 1.0f, 1.0f);
    } else {
        switch (this->work[MO_TENT_ACTION_STATE]) {
            case MO_CORE_MOVE:
                sp80 = Math_SinS(this->work[MO_TENT_VAR_TIMER] * 0x800) * 100.0f;
                sp7C = Math_CosS(this->work[MO_TENT_VAR_TIMER] * 0x800) * 100.0f;
                Math_ApproachF(&this->actor.world.pos.x, sMorphaTent1->targetPos.x + sp80, 0.05f, this->actor.speedXZ);
                Math_ApproachF(&this->actor.world.pos.z, sMorphaTent1->targetPos.z + sp7C, 0.05f, this->actor.speedXZ);
                Math_ApproachF(&this->actor.speedXZ, 10.0f, 1.0f, 0.5f);
                break;
            case MO_CORE_STUNNED:
                this->actor.velocity.x = Math_SinS(this->actor.world.rot.y) * this->actor.speedXZ;
                this->actor.velocity.z = Math_CosS(this->actor.world.rot.y) * this->actor.speedXZ;
                this->actor.world.pos.x += this->actor.velocity.x;
                this->actor.world.pos.z += this->actor.velocity.z;
                break;
        }
        if ((this->work[MO_TENT_ACTION_STATE] == MO_CORE_MOVE) ||
            (this->work[MO_TENT_ACTION_STATE] == MO_CORE_STUNNED)) {
            this->actor.world.pos.y += this->actor.velocity.y;
            this->actor.velocity.y -= 1.0f;
            Actor_UpdateBgCheckInfo(globalCtx, &this->actor, 50.0f, 20.0f, 100.0f, UPDBGCHECKINFO_FLAG_0);
            effectVelocity.x = effectVelocity.y = effectVelocity.z = 0.0f;
            for (i = 0; i < 1; i++) {
                effectPos.x = Rand_CenteredFloat(20.0f) + this->actor.world.pos.x;
                effectPos.y = Rand_CenteredFloat(20.0f) + this->actor.world.pos.y;
                effectPos.z = Rand_CenteredFloat(20.0f) + this->actor.world.pos.z;
                BossMo_SpawnDroplet(MO_FX_DROPLET, (BossMoEffect*)globalCtx->specialEffects, &effectPos,
                                    &effectVelocity, Rand_ZeroFloat(0.02f) + 0.05f);
            };

            if (nearLand) {
                if (this->actor.world.pos.y <= 10) {
                    this->actor.world.pos.y = 10;
                    this->actor.velocity.y = -0.01f;
                    if (this->timers[1] != 0) {
                        if (this->timers[1] == 1) {
                            this->actor.velocity.y = 6.0f;
                        }
                    } else {
                        this->timers[1] = 2;
                        Audio_PlayActorSound2(&this->actor, NA_SE_EN_MOFER_CORE_LAND);
                        for (i = 0; i < 10; i++) {
                            effectVelocity.x = Rand_CenteredFloat(4.0f);
                            effectVelocity.y = Rand_ZeroFloat(2.0f) + 3.0f;
                            effectVelocity.z = Rand_CenteredFloat(4.0f);
                            effectPos = this->actor.world.pos;
                            effectPos.x += effectVelocity.x;
                            effectPos.z += effectVelocity.z;
                            BossMo_SpawnDroplet(MO_FX_DROPLET, (BossMoEffect*)globalCtx->specialEffects, &effectPos,
                                                &effectVelocity, Rand_ZeroFloat(0.08f) + 0.13f);
                        }
                        effectVelocity.x = effectVelocity.y = effectVelocity.z = 0.0f;
                        effectPos = this->actor.world.pos;
                        effectPos.y = 0.0f;
                        BossMo_SpawnDroplet(MO_FX_DROPLET, (BossMoEffect*)globalCtx->specialEffects, &effectPos,
                                            &effectVelocity, 0.4f);
                    }
                }
            } else if (this->actor.world.pos.y < MO_WATER_LEVEL(globalCtx)) {
                this->actor.velocity.y = BossMo_NearLand(&this->actor.world.pos, 40.0f) ? 15.0f : 6.0f;
                if ((this->actor.world.pos.y + 15.0f) >= MO_WATER_LEVEL(globalCtx)) {
                    Audio_PlayActorSound2(&this->actor, NA_SE_EN_MOFER_CORE_JUMP);
                }
            }
        } else if (this->work[MO_TENT_ACTION_STATE] >= MO_CORE_MOVE) {
            if (this->actor.world.pos.y < MO_WATER_LEVEL(globalCtx)) {
                if (this->work[MO_TENT_ACTION_STATE] == MO_CORE_MAKE_TENT) {
                    this->targetPos.x = sMorphaTent1->targetPos.x;
                    this->targetPos.y = sMorphaTent1->actor.world.pos.y - 40.0f;
                    this->targetPos.z = sMorphaTent1->targetPos.z;
                    Math_ApproachF(&this->actor.speedXZ, 10.0f, 1.0f, 0.5f);
                } else if (this->work[MO_TENT_ACTION_STATE] == MO_CORE_UNDERWATER) {
                    switch (this->work[MO_CORE_WAIT_IN_WATER]) {
                        case false:
                            this->targetPos = player->actor.world.pos;
                            this->targetPos.y += 30.0f;
                            sp70.x = 0.0f;
                            sp70.y = 0.0f;
                            sp70.z = 100.0f;
                            Matrix_RotateY(BINANG_TO_RAD_ALT(player->actor.world.rot.y), MTXMODE_NEW);
                            Matrix_MultVec3f(&sp70, &sp64);
                            this->targetPos.x = player->actor.world.pos.x + sp64.x;
                            this->targetPos.y = player->actor.world.pos.y + 30.0f;
                            this->targetPos.z = player->actor.world.pos.z + sp64.z;
                            Math_ApproachF(&this->actor.speedXZ, 10.0f, 1.0f, 1.0f);
                            if (this->timers[0] == 0) {
                                this->work[MO_CORE_WAIT_IN_WATER] = true;
                                this->timers[0] = (s16)Rand_ZeroFloat(50.0f) + 50;
                            }
                            break;
                        case true:
                            Math_ApproachF(&this->actor.speedXZ, 1.0f, 1.0f, 0.5f);
                            if (this->timers[0] == 0) {
                                this->work[MO_CORE_WAIT_IN_WATER] = false;
                                this->timers[0] = (s16)Rand_ZeroFloat(20.0f) + 20;
                                Audio_PlayActorSound2(&this->actor, NA_SE_EN_MOFER_CORE_MOVE_WT);
                            }
                            break;
                    }
                }
                this->targetPos.x += Math_SinS(this->work[MO_TENT_MOVE_TIMER] * 3096.0f) * 30.0f;
                this->targetPos.y += Math_SinS(this->work[MO_TENT_MOVE_TIMER] * 2096.0f) * 30.0f;
                this->targetPos.z += Math_SinS(this->work[MO_TENT_MOVE_TIMER] * 2796.0f) * 30.0f;
                this->tentMaxAngle = 5.0f;
                this->tentSpeed = 4000.0f;
                spDC = this->targetPos.x - this->actor.world.pos.x;
                spD8 = this->targetPos.y - this->actor.world.pos.y;
                spD4 = this->targetPos.z - this->actor.world.pos.z;
                spCC = RADF_TO_BINANG(Math_FAtan2F(spDC, spD4));
                spD0 = RADF_TO_BINANG(Math_FAtan2F(spD8, sqrtf(SQ(spDC) + SQ(spD4))));
                Math_ApproachS(&this->actor.world.rot.y, spCC, this->tentMaxAngle, this->tentSpeed);
                Math_ApproachS(&this->actor.world.rot.x, spD0, this->tentMaxAngle, this->tentSpeed);
                func_8002D908(&this->actor);
            } else {
                this->actor.world.pos.y += this->actor.velocity.y;
                this->actor.velocity.y -= 1.0f;
            }
            func_8002D7EC(&this->actor);
            temp = (this->actor.world.pos.y < -200.0f) ? UPDBGCHECKINFO_FLAG_0 | UPDBGCHECKINFO_FLAG_2
                                                       : UPDBGCHECKINFO_FLAG_0;
            this->actor.world.pos.y -= 20.0f;
            Actor_UpdateBgCheckInfo(globalCtx, &this->actor, 50.0f, 20.0f, 100.0f, temp);
            this->actor.world.pos.y += 20.0f;
        }
    }
    if ((this->actor.world.pos.y < MO_WATER_LEVEL(globalCtx)) && (MO_WATER_LEVEL(globalCtx) <= this->actor.prevPos.y)) {
        if (this->actor.velocity.y < -5.0f) {
            Audio_PlayActorSound2(&this->actor, NA_SE_EN_MOFER_CORE_JUMP);
        } else {
            Audio_PlayActorSound2(&this->actor, NA_SE_EN_MOFER_CORE_SMJUMP);
        }
        if ((this->timers[3] != 0) || ((sMorphaTent1->fwork[MO_TENT_MAX_STRETCH] > 0.2f) &&
                                       (fabsf(this->actor.world.pos.x - sMorphaTent1->actor.world.pos.x) < 30.0f) &&
                                       (fabsf(this->actor.world.pos.z - sMorphaTent1->actor.world.pos.z) < 30.0f))) {
            // This space intentionally left blank.
        } else {
            this->timers[3] = 8;
            for (i = 0; i < 10; i++) {
                sp5C = Rand_ZeroFloat(3.14f);
                sp60 = Rand_ZeroFloat(0.6f) + 1.6f;
                effectVelocity.x = Math_SinS(((i * (f32)0x10000) / 10.0f) + sp5C) * sp60;
                effectVelocity.z = Math_CosS(((i * (f32)0x10000) / 10.0f) + sp5C) * sp60;
                effectVelocity.y = Rand_ZeroFloat(0.3f) + 3.0f;

                effectPos = this->actor.world.pos;
                effectPos.x += effectVelocity.x * 3.0f;
                effectPos.y = MO_WATER_LEVEL(globalCtx);
                effectPos.z += effectVelocity.z * 3.0f;
                BossMo_SpawnDroplet(MO_FX_SPLASH, (BossMoEffect*)globalCtx->specialEffects, &effectPos, &effectVelocity,
                                    Rand_ZeroFloat(0.075f) + 0.15f);
            }
            effectPos = this->actor.world.pos;
            effectPos.y = MO_WATER_LEVEL(globalCtx);
            BossMo_SpawnRipple(globalCtx->specialEffects, &effectPos, 100.0f, 800.0f, 100, 290, MO_FX_SMALL_RIPPLE);
            BossMo_SpawnRipple(globalCtx->specialEffects, &effectPos, 50.0f, 600.0f, 70, 290, MO_FX_SMALL_RIPPLE);
            BossMo_SpawnRipple(globalCtx->specialEffects, &effectPos, 0, 400.0f, 50, 290, MO_FX_SMALL_RIPPLE);
        }
    }
    if ((this->actor.world.pos.y < MO_WATER_LEVEL(globalCtx)) || (this->work[MO_TENT_ACTION_STATE] >= MO_CORE_ATTACK)) {
        for (i = 0; i < 3; i++) {
            effectAccel.x = effectAccel.z = 0.0f;
            effectVelocity.x = effectVelocity.y = effectVelocity.z = 0.0f;
            if (this->work[MO_TENT_ACTION_STATE] >= MO_CORE_ATTACK) {
                effectAccel.y = 0.0f;
                sp58 = 10.0f;
            } else {
                effectAccel.y = 0.1f;
                sp58 = 20.0f;
            }
            effectPos.x = Rand_CenteredFloat(sp58) + this->actor.world.pos.x;
            effectPos.y = Rand_CenteredFloat(sp58) + this->actor.world.pos.y;
            effectPos.z = Rand_CenteredFloat(sp58) + this->actor.world.pos.z;
            BossMo_SpawnBubble(globalCtx->specialEffects, &effectPos, &effectVelocity, &effectAccel,
                               Rand_ZeroFloat(0.05f) + 0.1f, NULL);
        }
    }
    BossMo_CoreCollisionCheck(this, globalCtx);
}

void BossMo_UpdateCore(Actor* thisx, GlobalContext* globalCtx) {
    s32 pad;
    BossMo* this = (BossMo*)thisx;
    s16 i;
    Player* player = GET_PLAYER(globalCtx);

    osSyncPrintf("CORE mode = <%d>\n", this->work[MO_TENT_ACTION_STATE]);
    if (sMorphaTent2 == NULL) {
        MO_WATER_LEVEL(globalCtx) = sMorphaTent1->waterLevelMod + (s16)this->waterLevel;
    } else {
        MO_WATER_LEVEL(globalCtx) = sMorphaTent2->waterLevelMod + ((s16)this->waterLevel + sMorphaTent1->waterLevelMod);
    }
    this->actor.flags |= ACTOR_FLAG_9;
    this->actor.focus.pos = this->actor.world.pos;
    this->work[MO_TENT_VAR_TIMER]++;

    if (this->work[MO_CORE_DMG_FLASH_TIMER] != 0) {
        this->work[MO_CORE_DMG_FLASH_TIMER]--;
    }
    if (this->work[MO_TENT_INVINC_TIMER] != 0) {
        this->work[MO_TENT_INVINC_TIMER]--;
    }
    this->work[MO_TENT_MOVE_TIMER]++;

    for (i = 0; i < ARRAY_COUNT(this->timers); i++) {
        if (this->timers[i] != 0) {
            this->timers[i]--;
        }
    }

    BossMo_Core(this, globalCtx);
    Collider_UpdateCylinder(&this->actor, &this->coreCollider);
    CollisionCheck_SetAC(globalCtx, &globalCtx->colChkCtx, &this->coreCollider.base);
    if ((this->work[MO_TENT_ACTION_STATE] != MO_CORE_STUNNED) ||
        (this->actor.world.pos.y < MO_WATER_LEVEL(globalCtx))) {
        CollisionCheck_SetAT(globalCtx, &globalCtx->colChkCtx, &this->coreCollider.base);
    } else {
        CollisionCheck_SetOC(globalCtx, &globalCtx->colChkCtx, &this->coreCollider.base);
    }
    BossMo_UpdateEffects(this, globalCtx);
    if (player->actor.parent != NULL) {
        this->actor.flags &= ~ACTOR_FLAG_0;
    }
    BossMo_Unknown();
}

void BossMo_UpdateTent(Actor* thisx, GlobalContext* globalCtx) {
    s16 i;
    s16 index;
    s32 pad;
    BossMo* this = (BossMo*)thisx;
    Player* player = GET_PLAYER(globalCtx);
    f32 phi_f0;

    if ((this == sMorphaTent2) && (this->tent2KillTimer != 0)) {
        this->tent2KillTimer++;
        this->actor.draw = NULL;
        if (this->tent2KillTimer > 20) {
            Actor_Kill(&this->actor);
            Audio_StopSfxByPos(&this->tentTipPos);
            sMorphaTent2 = NULL;
        }
        return;
    }

    SkinMatrix_Vec3fMtxFMultXYZW(&globalCtx->viewProjectionMtxF, &this->tentPos[40], &this->tentTipPos,
                                 &this->actor.projectedW);
    osSyncPrintf("MO : Move mode = <%d>\n", this->work[MO_TENT_ACTION_STATE]);
    Math_ApproachS(&player->actor.shape.rot.x, 0, 5, 0x3E8);
    Math_ApproachS(&player->actor.shape.rot.z, 0, 5, 0x3E8);
    this->work[MO_TENT_VAR_TIMER]++;
    this->sfxTimer++;
    this->work[MO_TENT_MOVE_TIMER]++;
    this->widthIndex++;
    if (this->widthIndex >= 300) {
        this->widthIndex = 0;
    }
    this->pulsePhase -= 3000;
    index = this->widthIndex;
    this->tentWidth[index] = (Math_SinS(this->pulsePhase) * this->tentPulse) + (1.0f + this->tentPulse);
    for (i = 0; i < 41; i++) {
        if (this->work[MO_TENT_ACTION_STATE] >= MO_TENT_DEATH_START) {
            if (this->work[MO_TENT_ACTION_STATE] >= MO_TENT_DEATH_1) {
                if (this->work[MO_TENT_ACTION_STATE] == MO_TENT_DEATH_5) {
                    phi_f0 = (this->timers[0] != 0) ? sFlatWidth[i] : sDropletWidth[i];
                    Math_ApproachF(&this->tentScale[i].x, phi_f0, 0.5f, 100.0f);
                } else {
                    index = ((this->widthIndex + (i * 2)) + 220) % 300;
                    phi_f0 = this->tentWidth[index] + SQ(sTentWidth[i]);
                    Math_ApproachF(&this->tentScale[i].x, phi_f0, 0.5f, 0.3f);
                }
            } else {
                index = ((this->widthIndex - (i * 2)) + 300) % 300;
                phi_f0 = this->tentWidth[index] * sTentWidth[i];
                this->tentScale[i].x = phi_f0;
            }
        } else {
            index = ((this->widthIndex - (i * 2)) + 300) % 300;
            phi_f0 = this->tentWidth[index] * sTentWidth[i];
            Math_ApproachF(&this->tentScale[i].x, phi_f0, 0.5f, 0.3f);
        }
        phi_f0 = Math_SinS((this->work[MO_TENT_VAR_TIMER] * 12000.0f) + (i * 20000.0f));
        this->tentRipple[i].x = (1.0f * phi_f0) * this->tentRippleSize;
        this->tentScale[i].y = this->tentScale[i].z = this->tentScale[i].x;
        this->tentRipple[i].y = this->tentRipple[i].z = this->tentRipple[i].x;
    }

    Math_ApproachF(&this->tentRippleSize, 0.0f, 0.1f, 0.005f);
    Math_ApproachF(&this->tentPulse, 0.2f, 0.5f, 0.01f);
    this->actionFunc(this, globalCtx);
    for (i = 0; i < ARRAY_COUNT(this->timers); i++) {
        if (this->timers[i] != 0) {
            this->timers[i]--;
        }
    }
    Math_ApproachS(&this->actor.world.rot.y, this->actor.yawTowardsPlayer, 0xA, 0xC8);
    Actor_MoveForward(&this->actor);
    Math_ApproachF(&this->actor.speedXZ, 0.0, 1.0f, 0.02f);

    if (BossMo_NearLand(&this->actor.world.pos, 40)) {
        this->actor.world.pos = this->actor.prevPos;
    }
    if ((this->work[MO_TENT_VAR_TIMER] % 8) == 0) {
        f32 rippleScale;
        Vec3f pos = this->actor.world.pos;

        if (this->work[MO_TENT_ACTION_STATE] < MO_TENT_DEATH_START) {
            rippleScale = 400.0f;
        } else {
            rippleScale = 0.0;
            if (this->work[MO_TENT_ACTION_STATE] >= MO_TENT_DEATH_1) {
                pos = this->tentPos[38];
            }
        }
        BossMo_SpawnRipple(globalCtx->specialEffects, &pos, rippleScale, rippleScale * 3.0f, this->baseAlpha * 0.6666f,
                           300, MO_FX_BIG_RIPPLE);
    }
    if (this->baseBubblesTimer != 0) {
        Vec3f sp88;
        Vec3f sp7C;
        Vec3f bubblePos;
        Vec3f zeroVec = { 0.0f, 0.0f, 0.0f };
        s32 pad;

        this->baseBubblesTimer--;
        sp88.x = 0.0;
        sp88.y = 0.0;
        sp88.z = 100.0f;
        Matrix_RotateY(Rand_ZeroFloat(2.0f * M_PI), MTXMODE_NEW);
        Matrix_MultVec3f(&sp88, &sp7C);
        if ((this->work[MO_TENT_ACTION_STATE] >= MO_TENT_DEATH_1) &&
            (this->work[MO_TENT_ACTION_STATE] != MO_TENT_DEATH_3)) {
            i = 38;
        } else {
            i = 0;
            if (this->work[MO_TENT_ACTION_STATE] < MO_TENT_CUT) {
                func_80078914(&this->tentTipPos, NA_SE_EN_MOFER_CORE_ROLL - SFX_FLAG);
            }
        }
        bubblePos.x = this->tentPos[i].x + sp7C.x;
        bubblePos.y = (MO_WATER_LEVEL(globalCtx) - 40.0f) + Rand_ZeroFloat(20.0f);
        bubblePos.z = this->tentPos[i].z + sp7C.z;
        BossMo_SpawnBubble(globalCtx->specialEffects, &bubblePos, &zeroVec, &zeroVec, Rand_ZeroFloat(0.05f) + 0.2f,
                           &this->tentPos[i]);
    }

    if (this->work[MO_CORE_DMG_FLASH_TIMER] != 0) {
        this->work[MO_CORE_DMG_FLASH_TIMER]--;
    }
    if (this->work[MO_TENT_INVINC_TIMER] != 0) {
        this->work[MO_TENT_INVINC_TIMER]--;
    }
    if (this->linkHitTimer != 0) {
        this->linkHitTimer--;
    }

    if (this->drawActor) {
        BossMo_TentCollisionCheck(this, globalCtx);
        if ((this->work[MO_TENT_INVINC_TIMER] == 0) && (this->work[MO_TENT_ACTION_STATE] != MO_TENT_GRAB) &&
            (this->work[MO_TENT_ACTION_STATE] != MO_TENT_SHAKE)) {
            BossMo* otherTent = (BossMo*)this->otherTent;

            if (!HAS_LINK(otherTent) && (this->cutIndex == 0)) {
                CollisionCheck_SetOC(globalCtx, &globalCtx->colChkCtx, &this->tentCollider.base);
                CollisionCheck_SetAT(globalCtx, &globalCtx->colChkCtx, &this->tentCollider.base);
            }
        }
        if (this->cutIndex == 0) {
            CollisionCheck_SetAC(globalCtx, &globalCtx->colChkCtx, &this->tentCollider.base);
        }
    }
    this->work[MO_TENT_BASE_TEX1_X]++;
    this->work[MO_TENT_BASE_TEX1_Y]++;
    this->work[MO_TENT_BASE_TEX2_X] -= 3;
    this->work[MO_TENT_BASE_TEX2_Y]++;
    Math_ApproachZeroF(&this->waterLevelMod, 0.1f, 0.2f);
}

void BossMo_UpdateTentColliders(BossMo* this, s32 item, ColliderJntSph* tentCollider, Vec3f* center) {
    tentCollider->elements[item].dim.worldSphere.center.x = center->x;
    tentCollider->elements[item].dim.worldSphere.center.y = center->y;
    tentCollider->elements[item].dim.worldSphere.center.z = center->z;
    if (this->work[MO_TENT_ACTION_STATE] <= MO_TENT_SHAKE) {
        tentCollider->elements[item].dim.worldSphere.radius =
            tentCollider->elements[item].dim.modelSphere.radius * tentCollider->elements[item].dim.scale;
    } else {
        tentCollider->elements[item].dim.worldSphere.radius = 0;
    }
}

static Gfx* sTentDLists[41] = {
    gMorphaTentaclePart0DL,  gMorphaTentaclePart1DL,  gMorphaTentaclePart2DL,  gMorphaTentaclePart3DL,
    gMorphaTentaclePart4DL,  gMorphaTentaclePart5DL,  gMorphaTentaclePart6DL,  gMorphaTentaclePart7DL,
    gMorphaTentaclePart8DL,  gMorphaTentaclePart9DL,  gMorphaTentaclePart10DL, gMorphaTentaclePart11DL,
    gMorphaTentaclePart12DL, gMorphaTentaclePart13DL, gMorphaTentaclePart14DL, gMorphaTentaclePart15DL,
    gMorphaTentaclePart16DL, gMorphaTentaclePart17DL, gMorphaTentaclePart18DL, gMorphaTentaclePart19DL,
    gMorphaTentaclePart20DL, gMorphaTentaclePart21DL, gMorphaTentaclePart22DL, gMorphaTentaclePart23DL,
    gMorphaTentaclePart24DL, gMorphaTentaclePart25DL, gMorphaTentaclePart26DL, gMorphaTentaclePart27DL,
    gMorphaTentaclePart28DL, gMorphaTentaclePart29DL, gMorphaTentaclePart30DL, gMorphaTentaclePart31DL,
    gMorphaTentaclePart32DL, gMorphaTentaclePart33DL, gMorphaTentaclePart34DL, gMorphaTentaclePart35DL,
    gMorphaTentaclePart36DL, gMorphaTentaclePart37DL, gMorphaTentaclePart38DL, gMorphaTentaclePart39DL,
    gMorphaTentaclePart40DL,
};

void BossMo_DrawTentacle(BossMo* this, GlobalContext* globalCtx) {
    static Vec3f zeroVec = { 0.0f, 0.0f, 0.0f };
    s16 i;
    s16 notCut;
    s16 index;
    Mtx* matrix = Graph_Alloc(globalCtx->state.gfxCtx, 41 * sizeof(Mtx));
    f32 phi_f20;
    f32 phi_f22;
    Vec3f sp110;

    OPEN_DISPS(globalCtx->state.gfxCtx, "../z_boss_mo.c", 6366);

    sp110.x = globalCtx->envCtx.dirLight1.params.dir.x;
    sp110.y = globalCtx->envCtx.dirLight1.params.dir.y;
    sp110.z = globalCtx->envCtx.dirLight1.params.dir.z;

    Matrix_Push();

    gDPPipeSync(POLY_XLU_DISP++);

    gSPSegment(POLY_XLU_DISP++, 0x0C, matrix);

    Matrix_Translate(this->actor.world.pos.x, this->actor.world.pos.y, this->actor.world.pos.z, MTXMODE_NEW);
    Matrix_RotateY(BINANG_TO_RAD_ALT(this->actor.shape.rot.y), MTXMODE_APPLY);
    Matrix_RotateX(BINANG_TO_RAD_ALT(this->actor.shape.rot.x), MTXMODE_APPLY);

    BossMo_InitRand(1, 29100, 9786);

    for (i = 0; i < 41; i++, matrix++) {
        s32 pad;
        s32 pad2;

        if (i < 2) {
            Matrix_Push();
            Matrix_Scale(0.0f, 0.0f, 0.0f, MTXMODE_APPLY);
            notCut = true;
        } else {
            if (i >= 3) {
                Matrix_Translate(0.0f, this->tentStretch[i - 2].y, 0.0f, MTXMODE_APPLY);
                Matrix_RotateX(BINANG_TO_RAD_ALT(this->tentRot[i - 2].x), MTXMODE_APPLY);
                Matrix_RotateZ(BINANG_TO_RAD_ALT(this->tentRot[i - 2].z), MTXMODE_APPLY);
            }
            Matrix_Push();
            Matrix_Scale((this->tentScale[i - 2].x + this->tentRipple[i - 2].x) * this->actor.scale.x,
                         (this->tentScale[i - 2].y + this->tentRipple[i - 2].y) * this->actor.scale.y,
                         (this->tentScale[i - 2].z + this->tentRipple[i - 2].z) * this->actor.scale.z, MTXMODE_APPLY);
            notCut = true;
            if ((i >= this->cutIndex) && (this->meltIndex >= i)) {
                Matrix_Scale(this->cutScale, this->cutScale, this->cutScale, MTXMODE_APPLY);
                notCut = false;
            }
        }

        index = ((this->widthIndex - (i * 2)) + 300) % 300;
        if (this->work[MO_TENT_ACTION_STATE] < MO_TENT_DEATH_START) {
            Matrix_RotateY((((this->tentWidth[index] - 1.0f - this->tentPulse) * 1000) / 1000.0f) *
                               this->fwork[MO_TENT_MAX_STRETCH],
                           MTXMODE_APPLY);
        }
        Matrix_RotateX(M_PI / 2.0f, MTXMODE_APPLY);
        Matrix_ToMtx(matrix, "../z_boss_mo.c", 6452);

        gSPMatrix(POLY_XLU_DISP++, matrix, G_MTX_NOPUSH | G_MTX_LOAD | G_MTX_MODELVIEW);

        if (i == 0) {
            func_8002EB44(&this->tentPos[i], &globalCtx->view.eye, &sp110, globalCtx->state.gfxCtx);
        }

        if (i == 0) {
            gSPDisplayList(POLY_XLU_DISP++, gMorphaTentacleBaseDL);
        } else {
            gSPDisplayList(POLY_XLU_DISP++, sTentDLists[i]);
        }

        Matrix_Pop();

        if ((i >= 2) && notCut && (i < (this->noBubbles + 38))) {
            if ((this->work[MO_TENT_ACTION_STATE] == MO_TENT_DEATH_1) ||
                (this->work[MO_TENT_ACTION_STATE] == MO_TENT_DEATH_2)) {
                phi_f20 = this->work[MO_TENT_MOVE_TIMER] & 3;
                phi_f20 *= -15.0f;
                phi_f22 = ((0.18f + BossMo_RandZeroOne() * 0.1f) * this->actor.scale.x) * 100.0f;
            } else {
                phi_f20 = 0.0f;
                phi_f22 = (((BossMo_RandZeroOne() * (0.08f)) + .08f) * this->actor.scale.x) * 100.0f;
            }
            Matrix_Push();
            Matrix_Translate(((BossMo_RandZeroOne() - 0.5f) * 10.0f) * this->tentScale[i - 2].x,
                             ((BossMo_RandZeroOne() - 0.5f) * 3.0f) + phi_f20,
                             ((BossMo_RandZeroOne() - 0.5f) * 10.0f) * this->tentScale[i - 2].z, MTXMODE_APPLY);
            Matrix_ReplaceRotation(&globalCtx->billboardMtxF);
            Matrix_Scale(phi_f22, phi_f22, 1.0f, MTXMODE_APPLY);

            gSPMatrix(POLY_OPA_DISP++, Matrix_NewMtx(globalCtx->state.gfxCtx, "../z_boss_mo.c", 6511),
                      G_MTX_NOPUSH | G_MTX_LOAD | G_MTX_MODELVIEW);

            gSPDisplayList(POLY_OPA_DISP++, gMorphaBubbleDL);

            Matrix_Pop();
        }

        Matrix_MultVec3f(&zeroVec, &this->tentPos[i]);
        if (i == 36) {
            Matrix_MultVec3f(&zeroVec, &this->actor.focus.pos);
        }
        if (i == 24) {
            MtxF sp98;
            Vec3f sp8C = { -16.0f, 13.0f, 30.0f };
            Vec3s sp84;

            Matrix_Push();
            if (this->linkToLeft) {
                sp8C.x *= -1.0f;
            }
            Matrix_MultVec3f(&sp8C, &this->grabPosRot.pos);
            Matrix_RotateX(-35 * M_PI / 64, MTXMODE_APPLY);
            Matrix_Get(&sp98);
            Matrix_MtxFToYXZRotS(&sp98, &sp84, 0);
            this->grabPosRot.rot.x = sp84.x;
            this->grabPosRot.rot.y = sp84.y;
            this->grabPosRot.rot.z = sp84.z;
            Matrix_Pop();
        }
        if ((i < 38) && ((i & 1) == 1)) {
            BossMo_UpdateTentColliders(this, i / 2, &this->tentCollider, &this->tentPos[i]);
        }
    }

    Matrix_Pop();
    CLOSE_DISPS(globalCtx->state.gfxCtx, "../z_boss_mo.c", 6571);
}

void BossMo_DrawWater(BossMo* this, GlobalContext* globalCtx) {
    s32 pad;

    OPEN_DISPS(globalCtx->state.gfxCtx, "../z_boss_mo.c", 6582);
    if (1) {}

    Matrix_Push();
    func_80093D84(globalCtx->state.gfxCtx);
    Matrix_Translate(0.0f, MO_WATER_LEVEL(globalCtx), 0.0f, MTXMODE_NEW);

    gSPSegment(POLY_XLU_DISP++, 0x0D,
               Gfx_TwoTexScroll(globalCtx->state.gfxCtx, 0, (s16)this->waterTex1x, (s16)this->waterTex1y, 32, 32, 1,
                                (s16)this->waterTex2x, (s16)this->waterTex2y, 32, 32));

    gDPPipeSync(POLY_XLU_DISP++);

    gDPSetPrimColor(POLY_XLU_DISP++, 0xFF, 0xFF, 200, 255, 255, (s8)sMorphaTent1->waterTexAlpha);

    gDPSetEnvColor(POLY_XLU_DISP++, 0, 100, 255, 80);

    Matrix_Scale(0.5f, 1.0f, 0.5f, MTXMODE_APPLY);
    gSPMatrix(POLY_XLU_DISP++, Matrix_NewMtx(globalCtx->state.gfxCtx, "../z_boss_mo.c", 6675),
              G_MTX_NOPUSH | G_MTX_LOAD | G_MTX_MODELVIEW);

    gSPDisplayList(POLY_XLU_DISP++, gMorphaWaterDL);

    Matrix_Pop();
    CLOSE_DISPS(globalCtx->state.gfxCtx, "../z_boss_mo.c", 6680);
}

void BossMo_DrawCore(Actor* thisx, GlobalContext* globalCtx) {
    s32 pad;
    BossMo* this = (BossMo*)thisx;

    OPEN_DISPS(globalCtx->state.gfxCtx, "../z_boss_mo.c", 6688);
    if (this->actor.world.pos.y > MO_WATER_LEVEL(globalCtx)) {
        BossMo_DrawWater(this, globalCtx);
    }
    if (this->drawActor) {
        func_80093D84(globalCtx->state.gfxCtx);

        gSPSegment(POLY_XLU_DISP++, 0x08,
                   Gfx_TwoTexScroll(globalCtx->state.gfxCtx, 0, sMorphaTent1->work[MO_TENT_VAR_TIMER] * 3,
                                    sMorphaTent1->work[MO_TENT_VAR_TIMER] * 3, 32, 32, 1,
                                    sMorphaTent1->work[MO_TENT_VAR_TIMER] * -3,
                                    sMorphaTent1->work[MO_TENT_VAR_TIMER] * -3, 32, 32));
        gSPSegment(POLY_XLU_DISP++, 0x09,
                   Gfx_TwoTexScroll(globalCtx->state.gfxCtx, 0, sMorphaTent1->work[MO_TENT_VAR_TIMER] * 5, 0, 32, 32, 1,
                                    0, sMorphaTent1->work[MO_TENT_VAR_TIMER] * -10, 32, 32));

        Matrix_RotateX(this->work[MO_TENT_MOVE_TIMER] * 0.5f, MTXMODE_APPLY);
        Matrix_RotateZ(this->work[MO_TENT_MOVE_TIMER] * 0.8f, MTXMODE_APPLY);
        gSPMatrix(POLY_XLU_DISP++, Matrix_NewMtx(globalCtx->state.gfxCtx, "../z_boss_mo.c", 6735),
                  G_MTX_NOPUSH | G_MTX_LOAD | G_MTX_MODELVIEW);

        gDPSetPrimColor(POLY_XLU_DISP++, 0x80, 0x80, 255, 255, 255, (s8)this->baseAlpha);

        func_8002ED80(&this->actor, globalCtx, 0);

        gSPDisplayList(POLY_XLU_DISP++, SEGMENTED_TO_VIRTUAL(gMorphaCoreMembraneDL));

        gDPPipeSync(POLY_XLU_DISP++);

        gDPSetEnvColor(POLY_XLU_DISP++, 0, 220, 255, 128);
        if ((this->work[MO_CORE_DMG_FLASH_TIMER] % 2) != 0) {
            gDPSetPrimColor(POLY_XLU_DISP++, 0x80, 0x80, 255, 60, 0, 255);
        } else {
            gDPSetPrimColor(POLY_XLU_DISP++, 0x80, 0x80, 255, 255, 255, 255);
        }
        gSPDisplayList(POLY_XLU_DISP++, SEGMENTED_TO_VIRTUAL(gMorphaCoreNucleusDL));

        if ((this->work[MO_CORE_DRAW_SHADOW] && (this->actor.world.pos.y >= 0.0f)) ||
            (this->actor.world.pos.y < MO_WATER_LEVEL(globalCtx))) {
            f32 groundLevel;
            s16 shadowAlpha;

            if (this->actor.world.pos.y < MO_WATER_LEVEL(globalCtx)) {
                groundLevel = -280.0f;
                shadowAlpha = 100;
            } else {
                groundLevel = 0.0f;
                shadowAlpha = 160;
            }

            func_80094044(globalCtx->state.gfxCtx);

            gDPSetPrimColor(POLY_XLU_DISP++, 0, 0, 0, 0, 0, shadowAlpha);

            Matrix_Translate(this->actor.world.pos.x, groundLevel, this->actor.world.pos.z, MTXMODE_NEW);
            Matrix_Scale(0.23f, 1.0f, 0.23f, MTXMODE_APPLY);
            gSPMatrix(POLY_XLU_DISP++, Matrix_NewMtx(globalCtx->state.gfxCtx, "../z_boss_mo.c", 6820),
                      G_MTX_NOPUSH | G_MTX_LOAD | G_MTX_MODELVIEW);

            gSPDisplayList(POLY_XLU_DISP++, SEGMENTED_TO_VIRTUAL(gCircleShadowDL));
        }
    }

    if (this->actor.world.pos.y < MO_WATER_LEVEL(globalCtx)) {
        BossMo_DrawWater(this, globalCtx);
    }

    if ((this->subCamId != CAM_ID_MAIN) && (this->csState < MO_INTRO_REVEAL)) {
        f32 sp8C;
        f32 sp88;
        f32 sp84;
        f32 temp;
        f32 sp7C;
        f32 sp78;
        Vec3f sp6C;
        Vec3f sp60;

        func_80093D84(globalCtx->state.gfxCtx);

        gDPSetPrimColor(POLY_XLU_DISP++, 0xFF, 0xFF, 200, 255, 255, (s8)this->fwork[MO_CORE_INTRO_WATER_ALPHA]);
        gDPSetEnvColor(POLY_XLU_DISP++, 0, 100, 255, (s8)this->fwork[MO_CORE_INTRO_WATER_ALPHA]);

        gSPSegment(POLY_XLU_DISP++, 0x0D,
                   Gfx_TwoTexScroll(globalCtx->state.gfxCtx, 0, (s16)sMorphaTent1->waterTex1x,
                                    (s16)sMorphaTent1->waterTex1y, 32, 32, 1, (s16)sMorphaTent1->waterTex2x,
                                    (s16)sMorphaTent1->waterTex2y, 32, 32));

        sp8C = this->subCamAt.x - this->subCamEye.x;
        sp88 = this->subCamAt.y - this->subCamEye.y;
        sp84 = this->subCamAt.z - this->subCamEye.z;
        temp = SQ(sp8C) + SQ(sp84);
        sp7C = Math_FAtan2F(sp8C, sp84);
        sp78 = -Math_FAtan2F(sp88, sqrtf(temp));

        sp6C.x = 0.0f;
        sp6C.y = 0.0f;
        sp6C.z = 10.0f;

        Matrix_RotateY(sp7C, MTXMODE_NEW);
        Matrix_RotateX(sp78, MTXMODE_APPLY);
        Matrix_MultVec3f(&sp6C, &sp60);
        sp8C = sp60.x + this->subCamEye.x;
        sp88 = sp60.y + this->subCamEye.y;
        sp84 = sp60.z + this->subCamEye.z;
        Matrix_Translate(sp8C, sp88, sp84, MTXMODE_NEW);
        Matrix_RotateY(sp7C, MTXMODE_APPLY);
        Matrix_RotateX(sp78, MTXMODE_APPLY);
        Matrix_RotateZ(-(0.01f * this->work[MO_TENT_VAR_TIMER]), MTXMODE_APPLY);
        Matrix_RotateZ(0.1f * this->work[MO_TENT_VAR_TIMER], MTXMODE_APPLY);
        Matrix_Scale(0.825f, 1.175f, 0.825f, MTXMODE_APPLY);
        Matrix_RotateZ(-(this->work[MO_TENT_VAR_TIMER] * 0.1f), MTXMODE_APPLY);
        Matrix_RotateX(M_PI / 2.0f, MTXMODE_APPLY);
        Matrix_Scale(0.05f, 1.0f, 0.05f, MTXMODE_APPLY);

        gSPMatrix(POLY_XLU_DISP++, Matrix_NewMtx(globalCtx->state.gfxCtx, "../z_boss_mo.c", 6941),
                  G_MTX_NOPUSH | G_MTX_LOAD | G_MTX_MODELVIEW);

        gSPDisplayList(POLY_XLU_DISP++, gMorphaWaterDL);
    }
    CLOSE_DISPS(globalCtx->state.gfxCtx, "../z_boss_mo.c", 6945);

    BossMo_DrawEffects(globalCtx->specialEffects, globalCtx);
}

void BossMo_DrawTent(Actor* thisx, GlobalContext* globalCtx) {
    s32 pad;
    BossMo* this = (BossMo*)thisx;
    u16 scroll;

    OPEN_DISPS(globalCtx->state.gfxCtx, "../z_boss_mo.c", 6958);
    if (1) {}
    func_80093D18(globalCtx->state.gfxCtx);
    gDPSetPrimColor(POLY_OPA_DISP++, 0, 0, 255, 255, 255, (s8)(this->baseAlpha * 1.5f));
    gDPSetEnvColor(POLY_OPA_DISP++, 150, 150, 150, 0);

    func_80093D84(globalCtx->state.gfxCtx);
    gSPSegment(POLY_XLU_DISP++, 0x08,
               Gfx_TwoTexScroll(globalCtx->state.gfxCtx, 0, this->work[MO_TENT_BASE_TEX1_X],
                                this->work[MO_TENT_BASE_TEX1_Y], 32, 32, 1, this->work[MO_TENT_BASE_TEX2_X],
                                this->work[MO_TENT_BASE_TEX2_Y], 32, 32));
    gDPSetPrimColor(POLY_XLU_DISP++, 0xFF, 0xFF, 200, 255, 255, (s8)((this->baseAlpha * 12.0f) / 10.0f));
    gDPSetEnvColor(POLY_XLU_DISP++, 0, 100, 255, (s8)this->baseAlpha);
    scroll = (s16)(Math_SinS(this->work[MO_TENT_VAR_TIMER] * 0xB00) * 30.0f) + 350;
    gSPTexture(POLY_XLU_DISP++, scroll, scroll, 0, G_TX_RENDERTILE, G_ON);

    if (this->drawActor) {
        BossMo_DrawTentacle(this, globalCtx);
    }
    CLOSE_DISPS(globalCtx->state.gfxCtx, "../z_boss_mo.c", 7023);
}

void BossMo_UpdateEffects(BossMo* this, GlobalContext* globalCtx) {
    BossMoEffect* effect = globalCtx->specialEffects;
    s16 i;
    Vec3f* targetPos;
    f32 dx;
    f32 dz;
    Vec3f bubbleSpeed = { 0.0f, 0.0f, 0.0f };
    Vec3f bubbleVel;

    for (i = 0; i < ARRAY_COUNT(sEffects); i++, effect++) {
        if (effect->type != MO_FX_NONE) {
            effect->timer++;
            if (effect->stopTimer == 0) {
                effect->pos.x += effect->vel.x;
                effect->pos.y += effect->vel.y;
                effect->pos.z += effect->vel.z;
                effect->vel.x += effect->accel.x;
                effect->vel.y += effect->accel.y;
                effect->vel.z += effect->accel.z;
            } else {
                effect->stopTimer--;
            }
            if (effect->type <= MO_FX_BIG_RIPPLE) {
                if (this->csState >= MO_DEATH_START) {
                    effect->pos.y = MO_WATER_LEVEL(globalCtx);
                }
                Math_ApproachF(&effect->scale, effect->fwork[MO_FX_MAX_SIZE], 0.2f, effect->fwork[MO_FX_SPREAD_RATE]);
                if (effect->rippleMode == 0) {
                    effect->alpha += 15;
                    if (effect->alpha >= effect->maxAlpha) {
                        effect->alpha = effect->maxAlpha;
                        effect->rippleMode++;
                    }
                } else {
                    effect->alpha -= 5;
                    if (effect->alpha <= 0) {
                        effect->alpha = 0;
                        effect->type = MO_FX_NONE;
                    }
                }
            } else if (effect->type == MO_FX_BUBBLE) {
                if (effect->targetPos == NULL) {
                    if ((effect->accel.y > 0.0f) && (effect->pos.y >= MO_WATER_LEVEL(globalCtx))) {
                        effect->type = MO_FX_NONE;
                    } else {
                        if (effect->vel.y > 2.0f) {
                            effect->vel.y = 2.0f;
                        }
                        effect->alpha -= 20;
                        if (effect->alpha <= 0) {
                            effect->alpha = 0;
                            effect->type = MO_FX_NONE;
                        }
                    }
                } else {
                    if ((effect->timer % 4) == 0) {
                        targetPos = effect->targetPos;
                        dx = targetPos->x - effect->pos.x;
                        dz = targetPos->z - effect->pos.z;
                        bubbleSpeed.z = effect->fwork[MO_FX_SUCTION];
                        Matrix_RotateY(Math_FAtan2F(dx, dz), MTXMODE_NEW);
                        Matrix_MultVec3f(&bubbleSpeed, &bubbleVel);
                        effect->vel.x = bubbleVel.x;
                        effect->vel.z = bubbleVel.z;
                    }
                    Math_ApproachF(&effect->fwork[MO_FX_SUCTION], 5.0f, 1.0f, 0.5f);
                    if (effect->timer > 20) {
                        effect->alpha -= 30;
                        effect->accel.y = 1.5f;
                        if ((effect->alpha <= 0) || (effect->pos.y >= MO_WATER_LEVEL(globalCtx))) {
                            effect->alpha = 0;
                            effect->type = MO_FX_NONE;
                        }
                    } else {
                        effect->alpha += 30;
                        if (effect->alpha >= 255) {
                            effect->alpha = 255;
                        }
                    }
                }
            } else if ((effect->type == MO_FX_DROPLET) || (effect->type == MO_FX_SPLASH) ||
                       (effect->type == MO_FX_SPLASH_TRAIL) || (effect->type == MO_FX_WET_SPOT)) {
                f32 shimmer = (effect->timer & 6) ? 80.0f : 200.0f;

                Math_ApproachF(&effect->fwork[MO_FX_SHIMMER], shimmer, 1.0f, 80.0f);
                if (effect->type == MO_FX_WET_SPOT) {
                    Math_ApproachF(&effect->scale, effect->fwork[MO_FX_MAX_SCALE], 0.1f, 0.6f);
                    effect->alpha -= 15;
                    if (effect->alpha <= 0) {
                        effect->alpha = 0;
                        effect->type = MO_FX_NONE;
                    }
                } else {
                    effect->alpha = effect->fwork[MO_FX_SHIMMER];
                    if (effect->type == MO_FX_SPLASH_TRAIL) {
                        Math_ApproachF(&effect->scale, 0.0f, 1.0f, 0.02f);
                        if (effect->scale <= 0.0f) {
                            effect->type = MO_FX_NONE;
                        }
                    } else {
                        if (effect->type == MO_FX_SPLASH) {
                            Vec3f velocity = { 0.0f, 0.0f, 0.0f };

                            BossMo_SpawnDroplet(MO_FX_SPLASH_TRAIL, (BossMoEffect*)globalCtx->specialEffects,
                                                &effect->pos, &velocity, effect->scale);
                        }
                        if (effect->vel.y < -20.0f) {
                            effect->vel.y = -20.0f;
                            effect->accel.y = 0.0f;
                        }
                        if (effect->stopTimer == 0) {
                            if (effect->vel.y < -5.0f) {
                                Math_ApproachF(&effect->fwork[MO_FX_STRETCH], 5.0f, 0.1f, 0.15f);
                            }
                        } else if (effect->stopTimer == 1) {
                            effect->vel.x = Rand_CenteredFloat(3.0f);
                            effect->vel.z = Rand_CenteredFloat(3.0f);
                            effect->accel.y = -1.0f;
                        }
                        if ((effect->pos.y <= -280.0f) || ((1.0f >= effect->pos.y) && (effect->pos.y >= -20.0f) &&
                                                           BossMo_NearLand(&effect->pos, 0.0f))) {
                            effect->accel.y = 0.0f;
                            effect->vel.z = 0.0f;
                            effect->vel.y = 0.0f;
                            effect->vel.x = 0.0f;
                            if (effect->pos.y <= -280.0f) {
                                effect->pos.y = -280.0f;
                            } else {
                                effect->pos.y = 0.0f;
                            }
                            effect->type = MO_FX_WET_SPOT;
                            effect->alpha = 150;
                            effect->fwork[MO_FX_STRETCH] = (effect->scale * 15.0f) * 0.15f;
                        } else if (effect->pos.y <= MO_WATER_LEVEL(globalCtx)) {
                            Vec3f pos = effect->pos;

                            pos.y = MO_WATER_LEVEL(globalCtx);
                            if (effect->type == MO_FX_SPLASH) {
                                BossMo_SpawnRipple(globalCtx->specialEffects, &pos, 60.0f, 160.0f, 80, 290,
                                                   MO_FX_SMALL_RIPPLE);
                            } else {
                                BossMo_SpawnRipple(globalCtx->specialEffects, &pos, 40.0f, 110.0f, 80, 290,
                                                   MO_FX_SMALL_RIPPLE);
                            }
                            effect->type = MO_FX_NONE;
                        }
                    }
                }
            }
        }
    }
}

void BossMo_DrawEffects(BossMoEffect* effect, GlobalContext* globalCtx) {
    u8 flag = 0;
    s16 i;
    s32 pad;
    GraphicsContext* gfxCtx = globalCtx->state.gfxCtx;
    BossMoEffect* effectHead = effect;

    OPEN_DISPS(gfxCtx, "../z_boss_mo.c", 7264);
    Matrix_Push();

    for (i = 0; i < ARRAY_COUNT(sEffects); i++, effect++) {
        if (effect->type == MO_FX_BIG_RIPPLE) {
            if (flag == 0) {
                func_80094BC4(gfxCtx);

                gDPSetEnvColor(POLY_XLU_DISP++, 155, 155, 255, 0);

                flag++;
            }

            gDPSetPrimColor(POLY_XLU_DISP++, 0, 0, 255, 255, 255, effect->alpha);

            Matrix_Translate(effect->pos.x, effect->pos.y, effect->pos.z, MTXMODE_NEW);
            Matrix_Scale(effect->scale, 1.0f, effect->scale, MTXMODE_APPLY);
            gSPMatrix(POLY_XLU_DISP++, Matrix_NewMtx(gfxCtx, "../z_boss_mo.c", 7294),
                      G_MTX_NOPUSH | G_MTX_LOAD | G_MTX_MODELVIEW);

            gSPDisplayList(POLY_XLU_DISP++, gEffWaterRippleDL);
        }
    }

    effect = effectHead;
    flag = 0;
    for (i = 0; i < ARRAY_COUNT(sEffects); i++, effect++) {
        if (effect->type == MO_FX_SMALL_RIPPLE) {
            if (flag == 0) {
                func_80093D84(globalCtx->state.gfxCtx);

                gDPSetEnvColor(POLY_XLU_DISP++, 155, 155, 255, 0);

                flag++;
            }

            gDPSetPrimColor(POLY_XLU_DISP++, 0, 0, 255, 255, 255, effect->alpha);

            Matrix_Translate(effect->pos.x, effect->pos.y, effect->pos.z, MTXMODE_NEW);
            Matrix_Scale(effect->scale, 1.0f, effect->scale, MTXMODE_APPLY);
            gSPMatrix(POLY_XLU_DISP++, Matrix_NewMtx(gfxCtx, "../z_boss_mo.c", 7330),
                      G_MTX_NOPUSH | G_MTX_LOAD | G_MTX_MODELVIEW);

            gSPDisplayList(POLY_XLU_DISP++, gEffShockwaveDL);
        }
    }

    effect = effectHead;
    flag = 0;
    for (i = 0; i < ARRAY_COUNT(sEffects); i++, effect++) {
        if (((effect->type == MO_FX_DROPLET) || (effect->type == MO_FX_SPLASH)) ||
            (effect->type == MO_FX_SPLASH_TRAIL)) {
            if (flag == 0) {
                POLY_XLU_DISP = Gfx_CallSetupDL(POLY_XLU_DISP, 0);

                gSPSegment(POLY_XLU_DISP++, 0x08, SEGMENTED_TO_VIRTUAL(gDust1Tex));
                gSPDisplayList(POLY_XLU_DISP++, gMorphaDropletMaterialDL);
                gDPSetEnvColor(POLY_XLU_DISP++, 250, 250, 255, 0);

                flag++;
            }

            gDPSetPrimColor(POLY_XLU_DISP++, 0, 0, (s16)effect->fwork[MO_FX_SHIMMER], (s16)effect->fwork[MO_FX_SHIMMER],
                            255, effect->alpha);

            Matrix_Translate(effect->pos.x, effect->pos.y, effect->pos.z, MTXMODE_NEW);
            Matrix_ReplaceRotation(&globalCtx->billboardMtxF);
            Matrix_Scale(effect->scale / effect->fwork[MO_FX_STRETCH], effect->fwork[MO_FX_STRETCH] * effect->scale,
                         1.0f, MTXMODE_APPLY);
            gSPMatrix(POLY_XLU_DISP++, Matrix_NewMtx(gfxCtx, "../z_boss_mo.c", 7373),
                      G_MTX_NOPUSH | G_MTX_LOAD | G_MTX_MODELVIEW);

            gSPDisplayList(POLY_XLU_DISP++, gMorphaDropletModelDL);
        }
    }

    effect = effectHead;
    flag = 0;
    for (i = 0; i < ARRAY_COUNT(sEffects); i++, effect++) {
        if (effect->type == MO_FX_WET_SPOT) {
            if (flag == 0) {
                func_80094044(gfxCtx);

                gSPSegment(POLY_XLU_DISP++, 0x08, SEGMENTED_TO_VIRTUAL(gDust1Tex));
                gDPSetEnvColor(POLY_XLU_DISP++, 250, 250, 255, 0);
                gSPDisplayList(POLY_XLU_DISP++, gMorphaDropletMaterialDL);

                flag++;
            }

            gDPSetPrimColor(POLY_XLU_DISP++, 0, 0, (s16)effect->fwork[MO_FX_SHIMMER], (s16)effect->fwork[MO_FX_SHIMMER],
                            0xFF, effect->alpha);

            Matrix_Translate(effect->pos.x, effect->pos.y, effect->pos.z, MTXMODE_NEW);
            Matrix_Scale(effect->scale, 1.0f, effect->scale, MTXMODE_APPLY);
            gSPMatrix(POLY_XLU_DISP++, Matrix_NewMtx(gfxCtx, "../z_boss_mo.c", 7441),
                      G_MTX_NOPUSH | G_MTX_LOAD | G_MTX_MODELVIEW);

            gSPDisplayList(POLY_XLU_DISP++, gMorphaWetSpotModelDL);
        }
    }

    effect = effectHead;
    flag = 0;
    for (i = 0; i < ARRAY_COUNT(sEffects); i++, effect++) {
        if (effect->type == MO_FX_BUBBLE) {
            if (flag == 0) {
                func_80093D18(globalCtx->state.gfxCtx);

                gDPSetEnvColor(POLY_OPA_DISP++, 150, 150, 150, 0);

                flag++;
            }

            gDPSetPrimColor(POLY_OPA_DISP++, 0, 0, 255, 255, 255, effect->alpha);

            Matrix_Translate(effect->pos.x, effect->pos.y, effect->pos.z, MTXMODE_NEW);
            Matrix_ReplaceRotation(&globalCtx->billboardMtxF);
            Matrix_Scale(effect->scale, effect->scale, 1.0f, MTXMODE_APPLY);
            gSPMatrix(POLY_OPA_DISP++, Matrix_NewMtx(gfxCtx, "../z_boss_mo.c", 7476),
                      G_MTX_NOPUSH | G_MTX_LOAD | G_MTX_MODELVIEW);

            gSPDisplayList(POLY_OPA_DISP++, gMorphaBubbleDL);
        }
    }

    Matrix_Pop();
    CLOSE_DISPS(gfxCtx, "../z_boss_mo.c", 7482);
}

void BossMo_Unknown(void) {
    // Appears to be a test function for sound effects.
    static Vec3f zeroVec = { 0.0f, 0.0f, 0.0f };
    static u16 unkSfx[] = {
        NA_SE_PL_WALK_GROUND,
        NA_SE_PL_WALK_GROUND,
        NA_SE_PL_WALK_GROUND,
        NA_SE_PL_WALK_SAND,
        NA_SE_PL_WALK_CONCRETE,
        NA_SE_PL_WALK_DIRT,
        NA_SE_PL_WALK_WATER0,
        NA_SE_PL_WALK_WATER1,
        NA_SE_PL_WALK_WATER2,
        NA_SE_PL_WALK_MAGMA,
        NA_SE_PL_WALK_GRASS,
        NA_SE_PL_WALK_GLASS,
        NA_SE_PL_WALK_LADDER,
        NA_SE_PL_WALK_GLASS,
        NA_SE_PL_WALK_WALL,
        NA_SE_PL_WALK_HEAVYBOOTS,
        NA_SE_PL_WALK_ICE,
        NA_SE_PL_JUMP,
        NA_SE_PL_JUMP,
        NA_SE_PL_JUMP_SAND,
        NA_SE_PL_JUMP_CONCRETE,
        NA_SE_PL_JUMP_DIRT,
        NA_SE_PL_JUMP_WATER0,
        NA_SE_PL_JUMP_WATER1,
        NA_SE_PL_JUMP_WATER2,
        NA_SE_PL_JUMP_MAGMA,
        NA_SE_PL_JUMP_GRASS,
        NA_SE_PL_JUMP_GLASS,
        NA_SE_PL_JUMP_LADDER,
        NA_SE_PL_JUMP_GLASS,
        NA_SE_PL_JUMP_HEAVYBOOTS,
        NA_SE_PL_JUMP_ICE,
        NA_SE_PL_LAND,
        NA_SE_PL_LAND,
        NA_SE_PL_LAND_SAND,
        NA_SE_PL_LAND_CONCRETE,
        NA_SE_PL_LAND_DIRT,
        NA_SE_PL_LAND_WATER0,
        NA_SE_PL_LAND_WATER1,
        NA_SE_PL_LAND_WATER2,
        NA_SE_PL_LAND_MAGMA,
        NA_SE_PL_LAND_GRASS,
        NA_SE_PL_LAND_GLASS,
        NA_SE_PL_LAND_LADDER,
        NA_SE_PL_LAND_GLASS,
        NA_SE_PL_LAND_HEAVYBOOTS,
        NA_SE_PL_LAND_ICE,
        NA_SE_PL_SLIPDOWN,
        NA_SE_PL_CLIMB_CLIFF,
        NA_SE_PL_CLIMB_CLIFF,
        NA_SE_PL_SIT_ON_HORSE,
        NA_SE_PL_GET_OFF_HORSE,
        NA_SE_PL_TAKE_OUT_SHIELD,
        NA_SE_PL_TAKE_OUT_SHIELD,
        NA_SE_PL_TAKE_OUT_SHIELD,
        NA_SE_PL_TAKE_OUT_SHIELD,
        NA_SE_PL_TAKE_OUT_SHIELD,
        NA_SE_PL_TAKE_OUT_SHIELD,
        NA_SE_PL_CHANGE_ARMS,
        NA_SE_PL_CHANGE_ARMS,
        NA_SE_PL_CHANGE_ARMS,
        NA_SE_PL_CHANGE_ARMS,
        NA_SE_PL_CHANGE_ARMS,
        NA_SE_PL_CHANGE_ARMS,
        NA_SE_PL_CATCH_BOOMERANG,
        NA_SE_EV_DIVE_INTO_WATER,
        NA_SE_EV_JUMP_OUT_WATER,
        NA_SE_PL_SWIM,
        NA_SE_PL_THROW,
        NA_SE_PL_BODY_BOUND,
        NA_SE_PL_ROLL,
        NA_SE_PL_SKIP,
        NA_SE_PL_BODY_HIT,
        NA_SE_PL_DAMAGE,
        NA_SE_PL_SLIP,
        NA_SE_PL_SLIP,
        NA_SE_PL_SLIP,
        NA_SE_PL_SLIP_SAND,
        NA_SE_PL_SLIP_CONCRETE,
        NA_SE_PL_SLIP_DIRT,
        NA_SE_PL_SLIP_WATER0,
        NA_SE_PL_SLIP_WATER1,
        NA_SE_PL_SLIP_WATER2,
        NA_SE_PL_SLIP_MAGMA,
        NA_SE_PL_SLIP_GRASS,
        NA_SE_PL_SLIP_GLASS,
        NA_SE_PL_SLIP_LADDER,
        NA_SE_PL_SLIP_GLASS,
        NA_SE_PL_SLIP_HEAVYBOOTS,
        NA_SE_PL_SLIP_ICE,
        NA_SE_PL_BOUND,
        NA_SE_PL_BOUND,
        NA_SE_PL_BOUND_SAND,
        NA_SE_PL_BOUND_CONCRETE,
        NA_SE_PL_BOUND_DIRT,
        NA_SE_PL_BOUND_WATER0,
        NA_SE_PL_BOUND_WATER1,
        NA_SE_PL_BOUND_WATER2,
        NA_SE_PL_BOUND_MAGMA,
        NA_SE_PL_BOUND_GRASS,
        NA_SE_PL_BOUND_WOOD,
        NA_SE_PL_BOUND_LADDER,
        NA_SE_PL_BOUND_WOOD,
        NA_SE_PL_BOUND_HEAVYBOOTS,
        NA_SE_PL_BOUND_ICE,
        NA_SE_PL_FACE_UP,
        NA_SE_PL_DIVE_BUBBLE,
        NA_SE_PL_MOVE_BUBBLE,
        NA_SE_PL_METALEFFECT_KID,
        NA_SE_PL_METALEFFECT_ADULT,
        NA_SE_PL_SPARK - SFX_FLAG,
        NA_SE_IT_SWORD_IMPACT,
        NA_SE_IT_SWORD_SWING,
        NA_SE_IT_SWORD_PUTAWAY,
        NA_SE_IT_SWORD_PICKOUT,
        NA_SE_IT_ARROW_SHOT,
        NA_SE_IT_BOOMERANG_THROW,
        NA_SE_IT_SHIELD_BOUND,
        NA_SE_IT_SHIELD_BOUND,
        NA_SE_IT_BOW_DRAW,
        NA_SE_IT_SHIELD_REFLECT_SW,
        NA_SE_IT_ARROW_STICK_HRAD,
        NA_SE_IT_HAMMER_HIT,
        NA_SE_IT_HOOKSHOT_CHAIN - SFX_FLAG,
        NA_SE_IT_SHIELD_REFLECT_MG,
        NA_SE_IT_BOMB_IGNIT - SFX_FLAG,
        NA_SE_IT_BOMB_EXPLOSION,
        NA_SE_IT_BOMB_UNEXPLOSION,
        NA_SE_IT_BOOMERANG_FLY - SFX_FLAG,
        NA_SE_IT_SWORD_STRIKE,
        NA_SE_IT_HAMMER_SWING,
        NA_SE_IT_HOOKSHOT_REFLECT,
        NA_SE_IT_ARROW_STICK_CRE,
        NA_SE_IT_ARROW_STICK_CRE,
        NA_SE_IT_ARROW_STICK_OBJ,
        NA_SE_PL_WALK_GROUND - SFX_FLAG,
        NA_SE_PL_WALK_GROUND - SFX_FLAG,
        NA_SE_IT_SWORD_SWING_HARD,
        NA_SE_IT_WALL_HIT_HARD,
        NA_SE_IT_WALL_HIT_SOFT,
        NA_SE_IT_WALL_HIT_SOFT,
        NA_SE_IT_STONE_HIT,
        NA_SE_IT_WOODSTICK_BROKEN,
        NA_SE_IT_LASH,
        NA_SE_IT_SHIELD_POSTURE,
        NA_SE_IT_SLING_SHOT,
        NA_SE_IT_SLING_DRAW,
        NA_SE_IT_SWORD_CHARGE - SFX_FLAG,
        NA_SE_IT_ROLLING_CUT,
        NA_SE_IT_SWORD_STRIKE_HARD,
        NA_SE_IT_SLING_REFLECT,
        NA_SE_IT_SHIELD_REMOVE,
        NA_SE_IT_HOOKSHOT_READY,
        NA_SE_IT_HOOKSHOT_RECEIVE,
        NA_SE_IT_HOOKSHOT_STICK_OBJ,
        NA_SE_IT_SWORD_REFLECT_MG,
        NA_SE_IT_DEKU,
        NA_SE_IT_BOW_FLICK,
        NA_SE_IT_BOW_FLICK,
        NA_SE_IT_BOW_FLICK,
        NA_SE_IT_BOMBCHU_MOVE,
        NA_SE_IT_SHIELD_CHARGE_LV1,
        NA_SE_IT_SHIELD_CHARGE_LV2,
        NA_SE_IT_SHIELD_CHARGE_LV3,
        NA_SE_IT_SLING_FLICK,
        NA_SE_IT_SWORD_STICK_STN,
        NA_SE_IT_REFLECTION_WOOD,
        NA_SE_IT_SHIELD_REFLECT_MG2,
        NA_SE_IT_MAGIC_ARROW_SHOT,
        NA_SE_IT_EXPLOSION_FRAME,
        NA_SE_IT_EXPLOSION_ICE,
        NA_SE_IT_YOBI19 - SFX_FLAG,
        NA_SE_FISHING_REEL_SLOW2 - SFX_FLAG,
        NA_SE_OC_DOOR_OPEN,
        NA_SE_EV_DOOR_CLOSE,
        NA_SE_EV_EXPLOSION,
        NA_SE_EV_HORSE_WALK,
        NA_SE_EV_HORSE_RUN,
        NA_SE_EV_HORSE_NEIGH,
        NA_SE_EV_RIVER_STREAM - SFX_FLAG,
        NA_SE_EV_WATER_WALL_BIG - SFX_FLAG,
        NA_SE_EV_DIVE_WATER,
        NA_SE_EV_OUT_OF_WATER,
        NA_SE_EV_ROCK_SLIDE - SFX_FLAG,
        NA_SE_EV_MAGMA_LEVEL - SFX_FLAG,
        NA_SE_EV_MAGMA_LEVEL - SFX_FLAG,
        NA_SE_EV_BRIDGE_OPEN - SFX_FLAG,
        NA_SE_EV_BRIDGE_CLOSE - SFX_FLAG,
        NA_SE_EV_BRIDGE_OPEN_STOP,
        NA_SE_EV_BRIDGE_CLOSE_STOP,
        NA_SE_EV_WALL_BROKEN,
        NA_SE_EV_CHICKEN_CRY_N,
        NA_SE_EV_CHICKEN_CRY_A,
        NA_SE_EV_CHICKEN_CRY_M,
        NA_SE_EV_SLIDE_DOOR_OPEN,
        NA_SE_EV_FOOT_SWITCH,
        NA_SE_EV_HORSE_GROAN,
        NA_SE_EV_BOMB_DROP_WATER,
        NA_SE_EV_BOMB_DROP_WATER,
        NA_SE_EV_HORSE_JUMP,
        NA_SE_EV_HORSE_LAND,
        NA_SE_EV_HORSE_SLIP,
        NA_SE_EV_FAIRY_DASH,
        NA_SE_EV_SLIDE_DOOR_CLOSE,
        NA_SE_EV_STONE_BOUND,
        NA_SE_EV_STONE_STATUE_OPEN - SFX_FLAG,
        NA_SE_EV_TBOX_UNLOCK,
        NA_SE_EV_TBOX_OPEN,
        NA_SE_SY_TIMER - SFX_FLAG,
        NA_SE_EV_FLAME_IGNITION,
        NA_SE_EV_SPEAR_HIT,
        NA_SE_EV_ELEVATOR_MOVE - SFX_FLAG,
        NA_SE_EV_WARP_HOLE - SFX_FLAG,
        NA_SE_EV_LINK_WARP,
        NA_SE_EV_PILLAR_SINK - SFX_FLAG,
        NA_SE_EV_WATER_WALL - SFX_FLAG,
        NA_SE_EV_RIVER_STREAM_S - SFX_FLAG,
        NA_SE_EV_RIVER_STREAM_F - SFX_FLAG,
        NA_SE_EV_HORSE_LAND2,
        NA_SE_EV_HORSE_SANDDUST,
        NA_SE_EV_BOMB_BOUND,
        NA_SE_EV_BOMB_BOUND,
        NA_SE_EV_WATERDROP - SFX_FLAG,
        NA_SE_EV_TORCH - SFX_FLAG,
        NA_SE_EV_MAGMA_LEVEL_M - SFX_FLAG,
        NA_SE_EV_FIRE_PILLAR - SFX_FLAG,
        NA_SE_EV_FIRE_PLATE - SFX_FLAG,
        NA_SE_EV_BLOCK_BOUND,
        NA_SE_EV_METALDOOR_SLIDE - SFX_FLAG,
        NA_SE_EV_METALDOOR_STOP,
        NA_SE_EV_BLOCK_SHAKE,
        NA_SE_EV_BOX_BREAK,
        NA_SE_EV_HAMMER_SWITCH,
        NA_SE_EV_MAGMA_LEVEL_L - SFX_FLAG,
        NA_SE_EV_SPEAR_FENCE,
        NA_SE_EV_GANON_HORSE_NEIGH,
        NA_SE_EV_GANON_HORSE_GROAN,
        NA_SE_EV_FANTOM_WARP_S,
        NA_SE_EV_FANTOM_WARP_L - SFX_FLAG,
        NA_SE_EV_FOUNTAIN - SFX_FLAG,
        NA_SE_EV_KID_HORSE_WALK,
        NA_SE_EV_KID_HORSE_RUN,
        NA_SE_EV_KID_HORSE_NEIGH,
        NA_SE_EV_KID_HORSE_GROAN,
        NA_SE_EV_WHITE_OUT,
        NA_SE_EV_LIGHT_GATHER - SFX_FLAG,
        NA_SE_EV_TREE_CUT,
        NA_SE_EV_WATERDROP,
        NA_SE_EV_TORCH,
        NA_SE_PL_WALK_GROUND - SFX_FLAG,
        NA_SE_PL_WALK_GROUND - SFX_FLAG,
        NA_SE_EN_DODO_J_WALK,
        NA_SE_EN_DODO_J_CRY,
        NA_SE_EN_DODO_J_FIRE - SFX_FLAG,
        NA_SE_EN_DODO_J_DAMAGE,
        NA_SE_EN_DODO_J_DEAD,
        NA_SE_EN_DODO_K_CRY,
        NA_SE_EN_DODO_K_DAMAGE,
        NA_SE_EN_DODO_K_DEAD,
        NA_SE_EN_DODO_K_WALK,
        NA_SE_EN_DODO_K_FIRE - SFX_FLAG,
        NA_SE_EN_GOMA_WALK,
        NA_SE_EN_GOMA_HIGH,
        NA_SE_EN_GOMA_CLIM,
        NA_SE_EN_GOMA_DOWN,
        NA_SE_EN_GOMA_CRY1,
        NA_SE_EN_GOMA_CRY2,
        NA_SE_EN_GOMA_DAM1,
        NA_SE_EN_GOMA_DAM2,
        NA_SE_EN_GOMA_DEAD,
        NA_SE_EN_GOMA_UNARI,
        NA_SE_EN_GOMA_EGG1,
        NA_SE_EN_GOMA_EGG2,
        NA_SE_EN_GOMA_JR_WALK,
        NA_SE_EN_GOMA_JR_CRY,
        NA_SE_EN_GOMA_JR_DAM1,
        NA_SE_EN_GOMA_JR_DAM2,
        NA_SE_EN_GOMA_JR_DEAD,
        NA_SE_EN_GOMA_DEMO_EYE,
        NA_SE_EN_GOMA_LAST - SFX_FLAG,
        NA_SE_EN_GOMA_UNARI2,
        NA_SE_EN_DODO_M_CRY,
        NA_SE_EN_DODO_M_DEAD,
        NA_SE_EN_DODO_M_MOVE,
        NA_SE_EN_DODO_M_DOWN,
        NA_SE_EN_DODO_M_UP,
        NA_SE_EN_DODO_M_GND,
        NA_SE_EN_RIZA_CRY,
        NA_SE_EN_RIZA_ATTACK,
        NA_SE_EN_RIZA_DAMAGE,
        NA_SE_EN_RIZA_WARAU,
        NA_SE_EN_RIZA_DEAD,
        NA_SE_EN_RIZA_WALK,
        NA_SE_EN_RIZA_JUMP,
        NA_SE_EN_RIZA_ONGND,
        NA_SE_EN_RIZA_DOWN,
        NA_SE_EN_STAL_WARAU,
        NA_SE_EN_STAL_SAKEBI,
        NA_SE_EN_STAL_DAMAGE,
        NA_SE_EN_STAL_DEAD,
        NA_SE_EN_STAL_JUMP,
        NA_SE_EN_STAL_WALK,
        NA_SE_EN_RIZA_DOWN,
        NA_SE_EN_FFLY_ATTACK,
        NA_SE_EN_FFLY_FLY,
        NA_SE_EN_FFLY_DEAD,
        NA_SE_EN_AMOS_WALK,
        NA_SE_EN_AMOS_WAVE,
        NA_SE_EN_AMOS_DEAD,
        NA_SE_EN_AMOS_DAMAGE,
        NA_SE_EN_AMOS_VOICE,
        NA_SE_EN_DODO_K_COLI,
        NA_SE_EN_DODO_K_COLI2,
        NA_SE_EN_DODO_K_ROLL - SFX_FLAG,
        NA_SE_EN_DODO_K_BREATH - SFX_FLAG,
        NA_SE_EN_DODO_K_DRINK,
        NA_SE_EN_DODO_K_DOWN - SFX_FLAG,
        NA_SE_EN_DODO_K_OTAKEBI,
        NA_SE_EN_DODO_K_END,
        NA_SE_EN_DODO_K_LAST - SFX_FLAG,
        NA_SE_EN_DODO_K_LAVA,
        NA_SE_EN_DODO_J_BREATH - SFX_FLAG,
        NA_SE_EN_DODO_J_TAIL,
        NA_SE_EN_RIZA_DOWN,
        NA_SE_EN_DEKU_MOUTH,
        NA_SE_EN_DEKU_ATTACK,
        NA_SE_EN_DEKU_DAMAGE,
        NA_SE_EN_DEKU_DEAD,
        NA_SE_EN_DEKU_JR_MOUTH,
        NA_SE_EN_DEKU_JR_ATTACK,
        NA_SE_EN_DEKU_JR_DEAD,
        NA_SE_EN_DODO_M_GND,
        NA_SE_EN_TAIL_FLY - SFX_FLAG,
        NA_SE_EN_TAIL_CRY,
        NA_SE_EN_STALTU_DOWN,
        NA_SE_EN_STALTU_UP,
        NA_SE_EN_STALTU_LAUGH,
        NA_SE_EN_STALTU_DAMAGE,
        NA_SE_EN_STAL_JUMP,
        NA_SE_EN_DODO_M_GND,
        NA_SE_EN_TEKU_DEAD,
        NA_SE_EN_TEKU_WALK,
        NA_SE_EN_PO_KANTERA,
        NA_SE_EN_PO_FLY - SFX_FLAG,
        NA_SE_EN_PO_AWAY - SFX_FLAG,
        NA_SE_EN_PO_APPEAR,
        NA_SE_EN_PO_DISAPPEAR,
        NA_SE_EN_PO_DAMAGE,
        NA_SE_EN_PO_DEAD,
        NA_SE_EN_PO_DEAD2,
        NA_SE_EN_EXTINCT,
        NA_SE_EN_NUTS_UP,
        NA_SE_EN_NUTS_DOWN,
        NA_SE_EN_NUTS_THROW,
        NA_SE_EN_NUTS_WALK,
        NA_SE_EN_NUTS_DAMAGE,
        NA_SE_EN_NUTS_DEAD,
        NA_SE_EN_STALTU_ROLL,
        NA_SE_EN_STALWALL_DEAD,
        NA_SE_EN_TEKU_DAMAGE,
        NA_SE_EN_FALL_AIM,
        NA_SE_EN_FALL_UP,
        NA_SE_EN_FALL_CATCH,
        NA_SE_EN_FALL_LAND,
        NA_SE_EN_FALL_WALK,
        NA_SE_EN_FALL_DAMAGE,
        NA_SE_EN_BIRI_FLY,
        NA_SE_EN_BIRI_JUMP,
        NA_SE_EN_BIRI_SPARK - SFX_FLAG,
        NA_SE_EN_FANTOM_TRANSFORM,
        NA_SE_EN_FANTOM_TRANSFORM,
        NA_SE_EN_FANTOM_THUNDER,
        NA_SE_EN_FANTOM_SPARK,
        NA_SE_EN_FANTOM_FLOAT - SFX_FLAG,
        NA_SE_EN_FANTOM_MASIC1,
        NA_SE_EN_FANTOM_MASIC2,
        NA_SE_EN_FANTOM_FIRE - SFX_FLAG,
        NA_SE_EN_FANTOM_HIT_THUNDER,
        NA_SE_EN_FANTOM_ATTACK,
        NA_SE_EN_FANTOM_STICK,
        NA_SE_EN_FANTOM_EYE,
        NA_SE_EN_FANTOM_LAST,
        NA_SE_EN_FANTOM_THUNDER_GND,
        NA_SE_EN_FANTOM_DAMAGE,
        NA_SE_EN_FANTOM_DEAD,
        NA_SE_EN_FANTOM_LAUGH,
        NA_SE_EN_FANTOM_DAMAGE2,
        NA_SE_EN_FANTOM_VOICE,
        NA_SE_EN_MORIBLIN_WALK,
        NA_SE_EN_MORIBLIN_SLIDE,
        NA_SE_EN_MORIBLIN_ATTACK,
        NA_SE_EN_MORIBLIN_VOICE,
        NA_SE_EN_MORIBLIN_SPEAR_AT,
        NA_SE_EN_MORIBLIN_SPEAR_NORM,
        NA_SE_EN_MORIBLIN_DEAD,
        NA_SE_EN_NUTS_THROW,
        NA_SE_EN_OCTAROCK_FLOAT,
        NA_SE_EN_OCTAROCK_JUMP,
        NA_SE_EN_OCTAROCK_LAND,
        NA_SE_EN_OCTAROCK_SINK,
        NA_SE_EN_OCTAROCK_BUBLE,
        NA_SE_PL_WALK_GROUND - SFX_FLAG,
        NA_SE_PL_WALK_GROUND - SFX_FLAG,
        NA_SE_PL_WALK_GROUND - SFX_FLAG,
        NA_SE_PL_WALK_GROUND - SFX_FLAG,
        NA_SE_PL_WALK_GROUND - SFX_FLAG,
        NA_SE_PL_WALK_GROUND - SFX_FLAG,
        NA_SE_PL_WALK_GROUND - SFX_FLAG,
        NA_SE_SY_WIN_OPEN,
        NA_SE_SY_WIN_CLOSE,
        NA_SE_SY_CORRECT_CHIME,
        NA_SE_SY_GET_RUPY,
        NA_SE_SY_MESSAGE_WOMAN,
        NA_SE_SY_MESSAGE_MAN,
        NA_SE_SY_ERROR,
        NA_SE_SY_TRE_BOX_APPEAR,
        NA_SE_SY_TRE_BOX_APPEAR,
        NA_SE_SY_DECIDE,
        NA_SE_SY_CURSOR,
        NA_SE_SY_CANCEL,
        NA_SE_SY_HP_RECOVER,
        NA_SE_SY_ATTENTION_ON,
        NA_SE_SY_ATTENTION_ON,
        NA_SE_PL_WALK_GROUND - SFX_FLAG,
        NA_SE_SY_LOCK_ON,
        NA_SE_SY_LOCK_ON,
        NA_SE_SY_LOCK_OFF,
        NA_SE_SY_LOCK_ON_HUMAN,
        NA_SE_SY_CAMERA_ZOOM_UP,
        NA_SE_SY_CAMERA_ZOOM_DOWN,
        NA_SE_SY_ATTENTION_ON_OLD,
        NA_SE_SY_ATTENTION_URGENCY,
        NA_SE_SY_MESSAGE_PASS,
        NA_SE_PL_WALK_GROUND - SFX_FLAG,
        NA_SE_PL_WALK_GROUND - SFX_FLAG,
        NA_SE_PL_WALK_GROUND - SFX_FLAG,
        NA_SE_SY_PIECE_OF_HEART,
        NA_SE_SY_GET_ITEM,
        NA_SE_SY_WIN_SCROLL_LEFT,
        NA_SE_SY_WIN_SCROLL_RIGHT,
        NA_SE_SY_OCARINA_ERROR,
        NA_SE_SY_CAMERA_ZOOM_UP_2,
        NA_SE_SY_CAMERA_ZOOM_DOWN_2,
        NA_SE_SY_GLASSMODE_ON,
        NA_SE_SY_GLASSMODE_OFF,
        NA_SE_SY_ATTENTION_ON,
        NA_SE_SY_ATTENTION_URGENCY,
        NA_SE_OC_OCARINA,
        NA_SE_PL_WALK_GROUND - SFX_FLAG,
        NA_SE_PL_LAND - SFX_FLAG,
        NA_SE_VO_LI_SWORD_N,
        NA_SE_VO_LI_SWORD_N,
        NA_SE_VO_LI_SWORD_N,
        NA_SE_VO_LI_SWORD_N,
        NA_SE_VO_LI_SWORD_N,
        NA_SE_VO_LI_SWORD_N,
        NA_SE_VO_LI_SWORD_N,
        NA_SE_VO_LI_SWORD_L,
        NA_SE_VO_LI_SWORD_L,
        NA_SE_VO_LI_MAGIC_ATTACK,
        NA_SE_VO_LI_LASH,
        NA_SE_VO_LI_HANG,
        NA_SE_VO_LI_AUTO_JUMP,
        NA_SE_VO_LI_CLIMB_END,
        NA_SE_VO_LI_CLIMB_END,
        NA_SE_VO_LI_CLIMB_END,
        NA_SE_VO_LI_CLIMB_END,
        NA_SE_VO_LI_DAMAGE_S,
        NA_SE_VO_LI_DAMAGE_S,
        NA_SE_VO_LI_FALL_L,
        NA_SE_VO_LI_FALL_S,
        NA_SE_VO_LI_FALL_L,
        NA_SE_VO_LI_FALL_L,
        NA_SE_VO_LI_BREATH_REST,
        NA_SE_VO_LI_BREATH_REST,
        NA_SE_VO_LI_DOWN,
        NA_SE_VO_LI_TAKEN_AWAY,
        NA_SE_VO_LI_HELD,
        NA_SE_VO_NAVY_HELLO,
        NA_SE_VO_NAVY_HEAR,
        NA_SE_VO_NAVY_ENEMY,
        NA_SE_VO_NAVY_HELLO,
        NA_SE_VO_NAVY_HEAR,
        NA_SE_VO_NAVY_ENEMY,
        NA_SE_VO_TA_SLEEP,
        NA_SE_EN_VALVAISA_APPEAR - SFX_FLAG,
        NA_SE_EN_VALVAISA_ROAR,
        NA_SE_EN_VALVAISA_MAHI1,
        NA_SE_EN_VALVAISA_MAHI2,
        NA_SE_EN_VALVAISA_KNOCKOUT,
        NA_SE_EN_VALVAISA_DAMAGE1,
        NA_SE_EN_VALVAISA_DAMAGE2,
        NA_SE_EN_VALVAISA_ROCK,
        NA_SE_EN_VALVAISA_LAND,
        NA_SE_EN_VALVAISA_DEAD,
        NA_SE_EN_VALVAISA_BURN - SFX_FLAG,
        NA_SE_EN_VALVAISA_FIRE - SFX_FLAG,
        NA_SE_EN_VALVAISA_LAND2,
        NA_SE_EN_MONBLIN_HAM_LAND,
        NA_SE_EN_MONBLIN_HAM_DOWN,
        NA_SE_EN_MONBLIN_HAM_UP,
        NA_SE_EN_REDEAD_CRY,
        NA_SE_EN_REDEAD_AIM,
        NA_SE_EN_REDEAD_DAMAGE,
        NA_SE_EN_RIZA_DOWN,
        NA_SE_EN_REDEAD_DEAD,
        NA_SE_EN_REDEAD_ATTACK,
        NA_SE_EN_PO_LAUGH,
        NA_SE_EN_PO_CRY,
        NA_SE_EN_PO_ROLL,
        NA_SE_EN_PO_LAUGH2,
        NA_SE_EN_MOFER_APPEAR - SFX_FLAG,
        NA_SE_EN_MOFER_ATTACK - SFX_FLAG,
        NA_SE_EN_MOFER_WAVE,
        NA_SE_EN_MOFER_CATCH,
        NA_SE_EN_MOFER_CORE_DAMAGE,
        NA_SE_EN_MOFER_CUT,
        NA_SE_EN_MOFER_MOVE_DEMO - SFX_FLAG,
        NA_SE_EN_MOFER_BUBLE_DEMO,
        NA_SE_EN_MOFER_CORE_JUMP,
        NA_SE_EN_GOLON_WAKE_UP,
        NA_SE_EN_GOLON_SIT_DOWN,
        NA_SE_EN_DODO_M_GND,
        NA_SE_EN_DEADHAND_BITE,
        NA_SE_EN_DEADHAND_WALK,
        NA_SE_EN_DEADHAND_GRIP,
        NA_SE_PL_WALK_GROUND - SFX_FLAG,
        NA_SE_PL_WALK_GROUND - SFX_FLAG,
        NA_SE_PL_WALK_GROUND - SFX_FLAG,
        NA_SE_PL_WALK_GROUND - SFX_FLAG,
        NA_SE_PL_WALK_GROUND - SFX_FLAG,
        NA_SE_PL_WALK_GROUND - SFX_FLAG,
    };

    if (BREG(32) != 0) {
        BREG(32)--;
        Audio_QueueSeqCmd(0x1 << 28 | SEQ_PLAYER_BGM_MAIN << 24 | 0x100FF);
        func_80078914(&zeroVec, unkSfx[BREG(33)]);
    }
    if (BREG(34) != 0) {
        BREG(34) = 0;
        Audio_QueueSeqCmd(SEQ_PLAYER_BGM_MAIN << 24 | (u16)BREG(35));
    }
}<|MERGE_RESOLUTION|>--- conflicted
+++ resolved
@@ -1277,13 +1277,8 @@
             dz = this->targetPos.z - this->subCamEye.z;
             tempY = Math_FAtan2F(dx, dz);
             tempX = Math_FAtan2F(dy, sqrtf(SQ(dx) + SQ(dz)));
-<<<<<<< HEAD
-            Math_ApproachS(&this->actor.world.rot.y, tempY * (0x8000 / M_PI), 5, this->subCamYawRate);
-            Math_ApproachS(&this->actor.world.rot.x, tempX * (0x8000 / M_PI), 5, this->subCamYawRate);
-=======
-            Math_ApproachS(&this->actor.world.rot.y, RADF_TO_BINANG(tempY), 5, this->cameraYawRate);
-            Math_ApproachS(&this->actor.world.rot.x, RADF_TO_BINANG(tempX), 5, this->cameraYawRate);
->>>>>>> 791d9018
+            Math_ApproachS(&this->actor.world.rot.y, RADF_TO_BINANG(tempY), 5, this->subCamYawRate);
+            Math_ApproachS(&this->actor.world.rot.x, RADF_TO_BINANG(tempX), 5, this->subCamYawRate);
             if (this->work[MO_TENT_MOVE_TIMER] == 150) {
                 this->subCamAtVel.x = fabsf(this->subCamAt.x - player->actor.world.pos.x);
                 this->subCamAtVel.y = fabsf(this->subCamAt.y - player->actor.world.pos.y);
