/*
 * File: z_boss_mo.c
 * Overlay: ovl_Boss_Mo
 * Description: Morpha
 */

#include "z_boss_mo.h"
#include "assets/objects/object_mo/object_mo.h"
#include "overlays/actors/ovl_Door_Warp1/z_door_warp1.h"
#include "assets/objects/gameplay_keep/gameplay_keep.h"
#include "terminal.h"

#define FLAGS (ACTOR_FLAG_0 | ACTOR_FLAG_2 | ACTOR_FLAG_4 | ACTOR_FLAG_5)

#define MO_WATER_LEVEL(play) play->colCtx.colHeader->waterBoxes[0].ySurface

#define HAS_LINK(tent) \
    ((tent != NULL) && \
     ((tent->work[MO_TENT_ACTION_STATE] == MO_TENT_GRAB) || (tent->work[MO_TENT_ACTION_STATE] == MO_TENT_SHAKE)))

#define BOSS_MO_EFFECT_COUNT 300

typedef struct {
    /* 0x00 */ Vec3f pos;
    /* 0x0C */ Vec3f vel;
    /* 0x18 */ Vec3f accel;
    /* 0x24 */ u8 type;
    /* 0x25 */ u8 timer;
    /* 0x26 */ u8 stopTimer;
    /* 0x28 */ s16 unk_28; // unused?
    /* 0x2A */ s16 alpha;
    /* 0x2C */ s16 rippleMode;
    /* 0x2E */ s16 maxAlpha;
    /* 0x30 */ f32 scale;
    /* 0x30 */ f32 fwork[2];
    /* 0x3C */ Vec3f* targetPos;
} BossMoEffect; // size = 0x40

#define MO_FX_MAX_SIZE 0
#define MO_FX_SHIMMER 0
#define MO_FX_SUCTION 0

#define MO_FX_SPREAD_RATE 1
#define MO_FX_STRETCH 1
#define MO_FX_MAX_SCALE 1

void BossMo_Init(Actor* thisx, PlayState* play2);
void BossMo_Destroy(Actor* thisx, PlayState* play);
void BossMo_UpdateCore(Actor* thisx, PlayState* play);
void BossMo_UpdateTent(Actor* thisx, PlayState* play);
void BossMo_DrawCore(Actor* thisx, PlayState* play);
void BossMo_DrawTent(Actor* thisx, PlayState* play);

void BossMo_UpdateEffects(BossMo* this, PlayState* play);
void BossMo_DrawEffects(BossMoEffect* effect, PlayState* play);

void BossMo_SetupTentacle(BossMo* this, PlayState* play);
void BossMo_Tentacle(BossMo* this, PlayState* play);

void BossMo_Unknown(void);

typedef enum {
    /* 0 */ MO_FX_NONE,
    /* 1 */ MO_FX_SMALL_RIPPLE,
    /* 2 */ MO_FX_BIG_RIPPLE,
    /* 3 */ MO_FX_DROPLET,
    /* 4 */ MO_FX_SPLASH,
    /* 5 */ MO_FX_SPLASH_TRAIL,
    /* 6 */ MO_FX_WET_SPOT,
    /* 7 */ MO_FX_BUBBLE
} BossMoEffectType;

typedef enum {
    /*   0 */ MO_TENT_READY,
    /*   1 */ MO_TENT_SWING,
    /*   2 */ MO_TENT_ATTACK,
    /*   3 */ MO_TENT_CURL,
    /*   4 */ MO_TENT_GRAB,
    /*   5 */ MO_TENT_SHAKE,
    /*  10 */ MO_TENT_WAIT = 10,
    /*  11 */ MO_TENT_SPAWN,
    /* 100 */ MO_TENT_CUT = 100,
    /* 101 */ MO_TENT_RETREAT,
    /* 102 */ MO_TENT_DESPAWN,
    /* 200 */ MO_TENT_DEATH_START = 200,
    /* 201 */ MO_TENT_DEATH_1,
    /* 202 */ MO_TENT_DEATH_2,
    /* 203 */ MO_TENT_DEATH_3,
    /* 205 */ MO_TENT_DEATH_5 = 205,
    /* 206 */ MO_TENT_DEATH_6
} BossMoTentState;

typedef enum {
    /* -11 */ MO_CORE_UNUSED = -11,
    /*   0 */ MO_CORE_MOVE = 0,
    /*   1 */ MO_CORE_MAKE_TENT,
    /*   2 */ MO_CORE_UNDERWATER,
    /*   5 */ MO_CORE_STUNNED = 5,
    /*  10 */ MO_CORE_ATTACK = 10,
    /*  11 */ MO_CORE_RETREAT,
    /*  20 */ MO_CORE_INTRO_WAIT = 20,
    /*  21 */ MO_CORE_INTRO_REVEAL
} BossMoCoreState;

typedef enum {
    /*   0 */ MO_BATTLE,
    /*   1 */ MO_INTRO_WAIT,
    /*   2 */ MO_INTRO_START,
    /*   3 */ MO_INTRO_SWIM,
    /*   4 */ MO_INTRO_REVEAL,
    /*   5 */ MO_INTRO_FINISH,
    /* 100 */ MO_DEATH_START = 100,
    /* 101 */ MO_DEATH_DRAIN_WATER_1,
    /* 102 */ MO_DEATH_DRAIN_WATER_2,
    /* 103 */ MO_DEATH_CEILING,
    /* 104 */ MO_DEATH_DROPLET,
    /* 105 */ MO_DEATH_FINISH,
    /* 150 */ MO_DEATH_MO_CORE_BURST = 150
} BossMoCsState;

ActorInit Boss_Mo_InitVars = {
    /**/ ACTOR_BOSS_MO,
    /**/ ACTORCAT_BOSS,
    /**/ FLAGS,
    /**/ OBJECT_MO,
    /**/ sizeof(BossMo),
    /**/ BossMo_Init,
    /**/ BossMo_Destroy,
    /**/ BossMo_UpdateTent,
    /**/ BossMo_DrawTent,
};

static BossMo* sMorphaCore = NULL;
static BossMo* sMorphaTent1 = NULL;
static BossMo* sMorphaTent2 = NULL;

static f32 sFlatWidth[41] = {
    15.0f, 12.0f, 9.0f, 6.5f, 4.8f, 4.0f, 3.4f, 3.1f, 3.0f, 3.1f, 3.2f, 3.4f, 3.6f, 3.8f,
    4.0f,  4.6f,  5.1f, 5.5f, 6.1f, 6.6f, 7.3f, 7.7f, 8.4f, 8.5f, 8.7f, 8.8f, 8.8f, 8.7f,
    8.6f,  8.3f,  8.2f, 8.1f, 7.2f, 6.7f, 5.9f, 4.9f, 2.7f, 0.0f, 0.0f, 0.0f, 0.0f,
};

#include "z_boss_mo_colchk.inc.c"

static BossMoEffect sEffects[BOSS_MO_EFFECT_COUNT];
static s32 sSeed1;
static s32 sSeed2;
static s32 sSeed3;

void BossMo_InitRand(s32 seedInit0, s32 seedInit1, s32 seedInit2) {
    sSeed1 = seedInit0;
    sSeed2 = seedInit1;
    sSeed3 = seedInit2;
}

f32 BossMo_RandZeroOne(void) {
    // Wichmann-Hill algorithm
    f32 randFloat;

    sSeed1 = (sSeed1 * 171) % 30269;
    sSeed2 = (sSeed2 * 172) % 30307;
    sSeed3 = (sSeed3 * 170) % 30323;

    randFloat = (sSeed1 / 30269.0f) + (sSeed2 / 30307.0f) + (sSeed3 / 30323.0f);
    while (randFloat >= 1.0f) {
        randFloat -= 1.0f;
    }
    return fabsf(randFloat);
}

s32 BossMo_NearLand(Vec3f* pos, f32 margin) {
    if (450.0f - margin <= fabsf(pos->x)) {
        return true;
    }
    if (450.0f - margin <= fabsf(pos->z)) {
        return true;
    }
    if ((fabsf(pos->x - 180.0f) < 90.0f + margin) || (fabsf(pos->x - -180.0f) < 90.0f + margin)) {
        if (fabsf(pos->z - 180.0f) < 90.0f + margin) {
            return true;
        }
        if (fabsf(pos->z - -180.0f) < 90.0f + margin) {
            return true;
        }
    }
    return false;
}

void BossMo_SpawnRipple(BossMoEffect* effect, Vec3f* pos, f32 scale, f32 maxScale, s16 maxAlpha, s16 countLimit,
                        u8 type) {
    static Vec3f zeroVec = { 0.0f, 0.0f, 0.0f };
    s16 i;

    for (i = 0; i < countLimit; i++, effect++) {
        if (effect->type == MO_FX_NONE) {
            effect->stopTimer = 0;
            effect->type = type;
            effect->pos = *pos;
            effect->vel = zeroVec;
            effect->accel = zeroVec;
            effect->scale = scale * 0.0025f;
            effect->fwork[MO_FX_MAX_SIZE] = maxScale * 0.0025f;
            if (scale > 300.0f) {
                effect->alpha = 0;
                effect->maxAlpha = maxAlpha;
                effect->rippleMode = 0;
                effect->fwork[MO_FX_SPREAD_RATE] = (effect->fwork[MO_FX_MAX_SIZE] - effect->scale) * 0.05f;
            } else {
                effect->alpha = maxAlpha;
                effect->rippleMode = 1;
                effect->fwork[MO_FX_SPREAD_RATE] = (effect->fwork[MO_FX_MAX_SIZE] - effect->scale) * 0.1f;
            }
            break;
        }
    }
}

void BossMo_SpawnDroplet(s16 type, BossMoEffect* effect, Vec3f* pos, Vec3f* vel, f32 scale) {
    s16 i;
    Vec3f gravity = { 0.0f, -1.0f, 0.0f };

    for (i = 0; i < 290; i++, effect++) {
        if (effect->type == MO_FX_NONE) {
            effect->type = type;
            effect->pos = *pos;
            effect->vel = *vel;
            effect->accel = gravity;
            if (type == MO_FX_SPLASH_TRAIL) {
                effect->accel.y = 0.0f;
            }
            effect->scale = scale;
            effect->fwork[MO_FX_SPREAD_RATE] = 1.0f;
            effect->stopTimer = 0;
            break;
        }
    }
}

void BossMo_SpawnStillDroplet(BossMoEffect* effect, Vec3f* pos, f32 scale) {
    s16 i;
    Vec3f zeroVec = { 0.0f, 0.0f, 0.0f };

    for (i = 0; i < 290; i++, effect++) {
        if (effect->type == MO_FX_NONE) {
            effect->type = MO_FX_DROPLET;
            effect->stopTimer = 2;
            effect->pos = *pos;
            effect->vel = zeroVec;
            effect->accel = zeroVec;
            effect->scale = scale;
            effect->fwork[MO_FX_SPREAD_RATE] = 1.0f;
            break;
        }
    }
}

void BossMo_SpawnBubble(BossMoEffect* effect, Vec3f* pos, Vec3f* vel, Vec3f* accel, f32 scale, Vec3f* targetPos) {
    s16 i;

    for (i = 0; i < 280; i++, effect++) {
        if (effect->type == MO_FX_NONE) {
            effect->type = MO_FX_BUBBLE;
            effect->stopTimer = 0;
            effect->pos = *pos;
            effect->vel = *vel;
            effect->accel = *accel;
            effect->scale = scale;
            effect->fwork[MO_FX_SUCTION] = 0.0f;
            effect->targetPos = targetPos;
            if (targetPos == NULL) {
                effect->alpha = 255;
            } else {
                effect->alpha = 0;
            }
            effect->timer = 0;
            break;
        }
    }
}

static s16 sCurlRot[41] = {
    0, 0, 0, 0,  0,  0,  0,  0,  0,  0,  0,  0,  0,  2,  4, 8, 8, 8, 9, 9, 9,
    9, 9, 9, 12, 15, 15, 15, 15, 15, 15, 15, 20, 20, 20, 0, 0, 0, 0, 0, 0,
};
static s16 sGrabRot[41] = {
    0, 0, 0,  0,  0,  0,  0,  0,  0,  0,  0,  0,  0,  0,  0,  0, 0, 0, -5, -5, -5,
    0, 5, 10, 20, 20, 20, 20, 20, 20, 20, 20, 20, 20, 20, 20, 0, 0, 0, 0,  0,
};
static s16 sAttackRot[41] = {
    0, 5, 6, 7, 8, 8, 7, 6, 6, 2, 2, 2, 1, 1, 1, 1, 1, 1, 1, 1, 1,
    0, 0, 0, 0, 0, 0, 0, 0, 0, 0, 0, 0, 0, 0, 0, 0, 0, 0, 0, 0,
};

static InitChainEntry sInitChain[] = {
    ICHAIN_U8(targetMode, 5, ICHAIN_CONTINUE),
    ICHAIN_S8(naviEnemyId, NAVI_ENEMY_MORPHA, ICHAIN_CONTINUE),
    ICHAIN_F32_DIV1000(gravity, 0, ICHAIN_CONTINUE),
    ICHAIN_F32(targetArrowOffset, 0, ICHAIN_STOP),
};

static Vec3f sAudioZeroVec = { 0.0f, 0.0f, 0.0f };

static u8 sTentSpawnIndex[21] = { 0, 1, 2, 3, 4, 15, 19, 5, 14, 16, 17, 18, 6, 13, 20, 7, 12, 11, 10, 9, 8 };

static Vec2f sTentSpawnPos[21] = {
    { -360.0f, -360.0f }, { -180.0f, -360.0f }, { 0.0f, -360.0f },   { 180.0f, -360.0f }, { 360.0f, -360.0f },
    { -360.0f, -180.0f }, { 0.0f, -180.0f },    { 360.0f, -180.0f }, { -360.0f, 0.0f },   { -180.0f, 0.0f },
    { 0.0f, 0.0f },       { 180.0f, 0.0f },     { 360.0f, 0.0f },    { -360.0f, 180.0f }, { 0.0f, 180.0f },
    { 360.0f, 180.0f },   { -360.0f, 360.0f },  { -180.0f, 360.0f }, { 0.0f, 360.0f },    { 180.0f, 360.0f },
    { 360.0f, 360.0f },
};

static f32 sTentWidth[41] = {
    3.56f, 3.25f, 2.96f, 2.69f, 2.44f, 2.21f, 2.0f, 1.81f, 1.64f, 1.49f, 1.36f, 1.25f, 1.16f, 1.09f,
    1.04f, 1.01f, 1.0f,  1.0f,  1.0f,  1.0f,  1.0f, 1.0f,  1.0f,  1.0f,  1.0f,  1.0f,  1.0f,  1.0f,
    1.0f,  1.0f,  1.0f,  1.0f,  0.98f, 0.95f, 0.9f, 0.8f,  0.6f,  1.0f,  1.0f,  1.0f,  1.0f,
};

static f32 sDropletWidth[41] = {
    0.0f,      2.95804f,  4.123106f, 4.974937f, 5.656854f, 6.22495f,  6.708204f, 7.123903f, 7.483315f,
    7.794229f, 8.062258f, 8.291562f, 8.485281f, 8.645808f, 8.774964f, 8.87412f,  8.944272f, 8.9861f,
    9.0f,      8.9861f,   8.944272f, 8.87412f,  8.774964f, 8.645808f, 8.485281f, 8.291562f, 8.062258f,
    7.794229f, 7.483315f, 7.123903f, 6.708204f, 6.22495f,  5.656854f, 4.974937f, 4.123106f, 2.95804f,
    0.0f,      0.0f,      0.0f,      0.0f,      0.0f,
}; // These are sqrt(9^2 - (i/2 - 9)^2), a sphere of radius 9.

void BossMo_Init(Actor* thisx, PlayState* play2) {
    PlayState* play = play2;
    BossMo* this = (BossMo*)thisx;
    u16 i;

    Actor_ProcessInitChain(&this->actor, sInitChain);
    ActorShape_Init(&this->actor.shape, 0.0f, NULL, 0.0f);
    if (this->actor.params != BOSSMO_TENTACLE) {
        Flags_SetSwitch(play, 0x14);
        sMorphaCore = this;
        MO_WATER_LEVEL(play) = this->waterLevel = MO_WATER_LEVEL(play);
        play->roomCtx.unk_74[0] = 0xA0;
        play->specialEffects = sEffects;
        for (i = 0; i < BOSS_MO_EFFECT_COUNT; i++) {
            sEffects[i].type = MO_FX_NONE;
        }
        this->actor.world.pos.x = 200.0f;
        this->actor.world.pos.y = MO_WATER_LEVEL(play) + 50.0f;
        this->fwork[MO_TENT_SWING_SIZE_X] = 5.0f;
        this->drawActor = true;
        this->actor.colChkInfo.health = 20;
        this->actor.colChkInfo.mass = 0;
        this->actor.params = 0;
        Actor_SetScale(&this->actor, 0.01f);
        Collider_InitCylinder(play, &this->coreCollider);
        Collider_SetCylinder(play, &this->coreCollider, &this->actor, &sCylinderInit);
        if (Flags_GetClear(play, play->roomCtx.curRoom.num)) {
            Actor_Kill(&this->actor);
            Actor_SpawnAsChild(&play->actorCtx, &this->actor, play, ACTOR_DOOR_WARP1, 0.0f, -280.0f, 0.0f, 0, 0, 0,
                               WARP_DUNGEON_ADULT);
            Actor_Spawn(&play->actorCtx, play, ACTOR_ITEM_B_HEART, -200.0f, -280.0f, 0.0f, 0, 0, 0, 0);
            play->roomCtx.unk_74[0] = 0xFF;
            MO_WATER_LEVEL(play) = -500;
            return;
        }
        if (GET_EVENTCHKINF(EVENTCHKINF_74)) {
            SEQCMD_PLAY_SEQUENCE(SEQ_PLAYER_BGM_MAIN, 0, 0, NA_BGM_BOSS);
            this->tentMaxAngle = 5.0f;
            this->timers[0] = 50;
        } else {
            this->csState = MO_INTRO_WAIT;
            this->work[MO_TENT_ACTION_STATE] = MO_CORE_INTRO_WAIT;
            this->actor.world.pos.x = 1000.0f;
            this->timers[0] = 60;
        }
        sMorphaTent1 =
            (BossMo*)Actor_SpawnAsChild(&play->actorCtx, &this->actor, play, ACTOR_BOSS_MO, this->actor.world.pos.x,
                                        this->actor.world.pos.y, this->actor.world.pos.z, 0, 0, 0, BOSSMO_TENTACLE);
        this->actor.draw = BossMo_DrawCore;
        this->actor.update = BossMo_UpdateCore;
        Actor_ChangeCategory(play, &play->actorCtx, &this->actor, ACTORCAT_BOSS);
    } else {
        Actor_SetScale(&this->actor, 0.01f);
        BossMo_SetupTentacle(this, play);
        this->actor.colChkInfo.mass = 0xFF;
        MO_WATER_LEVEL(play) = -50;
        this->waterTexAlpha = 90.0f;
        this->actor.world.pos.y = MO_WATER_LEVEL(play);
        this->actor.prevPos = this->targetPos = this->actor.world.pos;
        Collider_InitJntSph(play, &this->tentCollider);
        Collider_SetJntSph(play, &this->tentCollider, &this->actor, &sJntSphInit, this->tentElements);
        this->tentMaxAngle = 1.0f;
    }
}

void BossMo_Destroy(Actor* thisx, PlayState* play) {
    STACK_PAD(s32);
    BossMo* this = (BossMo*)thisx;

    if (this->actor.params >= BOSSMO_TENTACLE) {
        Collider_DestroyJntSph(play, &this->tentCollider);
    } else {
        Collider_DestroyCylinder(play, &this->coreCollider);
    }
}

void BossMo_SetupTentacle(BossMo* this, PlayState* play) {
    this->actionFunc = BossMo_Tentacle;
    this->work[MO_TENT_ACTION_STATE] = MO_TENT_WAIT;
    this->timers[0] = 50 + (s16)Rand_ZeroFloat(20.0f);
}

void BossMo_Tentacle(BossMo* this, PlayState* play) {
    s16 indS1;
    s16 sp1B4 = 0;
    Player* player = GET_PLAYER(play);
    f32 tempf1;
    f32 tempf2;
    f32 sin;
    f32 cos;
<<<<<<< HEAD
    f32 temp;
    f32 dx;
    f32 dy;
    f32 dz;
    Vec3f sp138;
    Vec3f sp12C;
    Vec3f sp120;
    STACK_PADS(s32, 6);
    Vec3f spFC;
    Vec3f spF0;
    f32 spEC;
    Vec3f spE0;
    Vec3f spD4;
    Vec3f spC8;
=======
    BossMo* otherTent = (BossMo*)this->otherTent;
>>>>>>> bf3339a1

    if (this->work[MO_TENT_ACTION_STATE] <= MO_TENT_DEATH_3) {
        this->actor.world.pos.y = MO_WATER_LEVEL(play);
    }
    if ((this->work[MO_TENT_ACTION_STATE] == MO_TENT_READY) ||
        (this->work[MO_TENT_ACTION_STATE] >= MO_TENT_DEATH_START) ||
        (this->work[MO_TENT_ACTION_STATE] == MO_TENT_RETREAT) || (this->work[MO_TENT_ACTION_STATE] == MO_TENT_SWING) ||
        (this->work[MO_TENT_ACTION_STATE] == MO_TENT_SHAKE)) {
        f32 maxSwingRateX;
        f32 maxSwingLagX;
        f32 maxSwingSizeX;
        f32 maxSwingRateZ;
        f32 maxSwingLagZ;
        f32 maxSwingSizeZ;
        f32 swingRateAccel;
        f32 swingSizeAccel;

        if (this->work[MO_TENT_ACTION_STATE] == MO_TENT_READY) {
            if (sMorphaCore->csState != MO_BATTLE) {
                maxSwingRateX = 2000.0f;
                maxSwingLagX = 3000.0f;
                maxSwingSizeX = 1000.0f;
                maxSwingRateZ = 1500.0f;
                maxSwingLagZ = 2500.0f;
                maxSwingSizeZ = 1000.0f;
                swingRateAccel = 10.0f;
                swingSizeAccel = 10.0f;
            } else {
                maxSwingRateX = 2000.0f;
                maxSwingLagX = 3000.0f;
                maxSwingSizeX = 1000.0f;
                maxSwingRateZ = 1500.0f;
                maxSwingLagZ = 2500.0f;
                maxSwingSizeZ = 1000.0f;
                swingRateAccel = 20.0f;
                swingSizeAccel = 30.0f;
            }
        } else if (this->work[MO_TENT_ACTION_STATE] == MO_TENT_SWING) {
            maxSwingRateX = 2500.0f;
            maxSwingLagX = -1000.0f;
            maxSwingSizeX = 3000.0f;
            maxSwingRateZ = 1500.0f;
            maxSwingLagZ = 2500.0f;
            maxSwingSizeZ = 0.0;
            swingRateAccel = 30.0f;
            swingSizeAccel = 60.0f;
            if (((this->sfxTimer % 16) == 0) && (this->timers[0] < 30)) {
                Audio_PlaySfxIncreasinglyTransposed(&this->tentTipPos, NA_SE_EN_MOFER_WAVE, gMorphaTransposeTable);
            }
        } else if (this->work[MO_TENT_ACTION_STATE] == MO_TENT_SHAKE) {
            if (this->timers[0] > 40) {
                maxSwingRateX = 1300.0f;
                maxSwingLagX = -3200.0f;
                maxSwingSizeX = 7000.0f;
                maxSwingRateZ = 800.0f;
                maxSwingLagZ = 2500.0f;
                maxSwingSizeZ = 5000.0f;
                swingRateAccel = 30.0f;
                swingSizeAccel = 60.0f;
                if ((this->sfxTimer % 32) == 0) {
                    Audio_PlaySfxIncreasinglyTransposed(&this->tentTipPos, NA_SE_EN_MOFER_WAVE, gMorphaTransposeTable);
                    Rumble_Request(0, 100, 5, 2);
                    Player_PlaySfx(player, NA_SE_VO_LI_FREEZE + player->ageProperties->unk_92);
                }
            } else {
                maxSwingRateX = 2000.0f;
                maxSwingLagX = -1000.0f;
                maxSwingSizeX = 5000.0f;
                maxSwingRateZ = 1500.0f;
                maxSwingLagZ = 2500.0f;
                maxSwingSizeZ = 100.0f;
                swingRateAccel = 70.0f;
                swingSizeAccel = 70.0f;
                if ((this->sfxTimer % 16) == 0) {
                    Audio_PlaySfxIncreasinglyTransposed(&this->tentTipPos, NA_SE_EN_MOFER_WAVE, gMorphaTransposeTable);
                    Rumble_Request(0, 160, 5, 4);
                    Player_PlaySfx(player, NA_SE_VO_LI_FREEZE + player->ageProperties->unk_92);
                }
            }
        } else if (this->work[MO_TENT_ACTION_STATE] == MO_TENT_RETREAT) {
            maxSwingRateX = 1300.0f;
            maxSwingLagX = 3200.0f;
            maxSwingSizeX = 7000.0f;
            maxSwingRateZ = 800.0f;
            maxSwingLagZ = 2500.0f;
            maxSwingSizeZ = 5000.0f;
            swingRateAccel = 30.0f;
            swingSizeAccel = 30.0f;
        } else if (this->work[MO_TENT_ACTION_STATE] >= MO_TENT_DEATH_START) {
            maxSwingRateX = -400.0f;
            maxSwingLagX = -3200.0f;
            maxSwingSizeX = 0.0f;
            maxSwingRateZ = 2300.0f;
            maxSwingLagZ = 3200.0f;
            maxSwingSizeZ = 1000.0;
            swingRateAccel = 30.0f;
            swingSizeAccel = 60.0f;
        }
        Math_ApproachF(&this->fwork[MO_TENT_SWING_RATE_X], maxSwingRateX, 1.0f, swingRateAccel);
        Math_ApproachF(&this->fwork[MO_TENT_SWING_LAG_X], maxSwingLagX, 1.0f, 30.0f);
        Math_ApproachF(&this->fwork[MO_TENT_SWING_SIZE_X], maxSwingSizeX, 1.0f, swingSizeAccel);
        Math_ApproachF(&this->fwork[MO_TENT_SWING_RATE_Z], maxSwingRateZ, 1.0f, swingRateAccel);
        Math_ApproachF(&this->fwork[MO_TENT_SWING_LAG_Z], maxSwingLagZ, 1.0f, 30.0f);
        Math_ApproachF(&this->fwork[MO_TENT_SWING_SIZE_Z], maxSwingSizeZ, 1.0f, swingSizeAccel);
        this->xSwing += (s16)this->fwork[MO_TENT_SWING_RATE_X];
        this->zSwing += (s16)this->fwork[MO_TENT_SWING_RATE_Z];
    }
    switch (this->work[MO_TENT_ACTION_STATE]) {
        case MO_TENT_WAIT:
            this->actor.flags &= ~ACTOR_FLAG_0;
            if (this == sMorphaTent2) {
                this->work[MO_TENT_ACTION_STATE] = MO_TENT_SPAWN;
                this->timers[0] = 70;
                this->actor.shape.rot.y = this->actor.yawTowardsPlayer;
            }
            break;
        case MO_TENT_SPAWN:
            this->drawActor = true;
            this->baseBubblesTimer = 20;
            if (this->timers[0] < 20) {
                Math_ApproachF(&this->tentRippleSize, 0.15f, 0.5f, 0.01);
                Math_ApproachF(&this->baseAlpha, 150.0f, 1.0f, 5.0f);
                if (this->baseAlpha >= 150.0f) {
                    this->work[MO_TENT_ACTION_STATE] = MO_TENT_READY;
                    this->timers[0] = 60;
                }
            }
            if (1) {
                s16 rippleCount;
                Vec3f ripplePos;
                f32 randAngle;
                f32 randFloat;
                s32 pad;

                if (this->timers[0] > 50) {
                    rippleCount = 1;
                } else if (this->timers[0] > 40) {
                    rippleCount = 3;
                } else if (this->timers[0] > 30) {
                    rippleCount = 5;
                } else if (this->timers[0] > 20) {
                    rippleCount = 8;
                } else {
                    rippleCount = 3;
                }
                for (indS1 = 0; indS1 < rippleCount; indS1++) {
                    randFloat = Rand_ZeroFloat(50.0f);
                    randAngle = Rand_ZeroFloat(0x10000);
                    ripplePos = this->actor.world.pos;
                    ripplePos.x += sinf(randAngle) * randFloat;
                    ripplePos.z += cosf(randAngle) * randFloat;
                    ripplePos.y = MO_WATER_LEVEL(play);
                    BossMo_SpawnRipple(play->specialEffects, &ripplePos, 40.0f, 110.0f, 80, 290, MO_FX_SMALL_RIPPLE);
                }
            }
            break;
        case MO_TENT_READY:
        case MO_TENT_SWING:
            if (sMorphaCore->csState == MO_BATTLE) {
                Sfx_PlaySfxAtPos(&this->tentTipPos, NA_SE_EN_MOFER_APPEAR - SFX_FLAG);
            }
            Math_ApproachF(&this->waterLevelMod, -5.0f, 0.1f, 0.4f);
            for (indS1 = 0; indS1 < 41; indS1++) {

                sin = Math_SinS(((s16)this->fwork[MO_TENT_SWING_LAG_X] * indS1) + this->xSwing);
                tempf1 = this->fwork[MO_TENT_SWING_SIZE_X] * (indS1 * 0.025f * sin);

                cos = Math_SinS(((s16)this->fwork[MO_TENT_SWING_LAG_Z] * indS1) + this->zSwing);
                tempf2 = this->fwork[MO_TENT_SWING_SIZE_Z] * (indS1 * 0.025f * cos);

                Math_ApproachF(&this->tentStretch[indS1].y, this->fwork[MO_TENT_MAX_STRETCH] * 5.0f, 0.1f, 0.4f);
                if (indS1 == 28) {
                    sp1B4 = this->tentRot[indS1].x;
                }
                Math_ApproachS(&this->tentRot[indS1].x, tempf1, 1.0f / this->tentMaxAngle, this->tentSpeed);
                Math_ApproachS(&this->tentRot[indS1].z, tempf2, 1.0f / this->tentMaxAngle, this->tentSpeed);
            }
            this->targetPos = this->actor.world.pos;
            Math_ApproachF(&this->actor.speed, 0.75f, 1.0f, 0.04f);
            if (this->work[MO_TENT_ACTION_STATE] == MO_TENT_SWING) {
                Math_ApproachS(&this->actor.shape.rot.y, this->actor.yawTowardsPlayer + this->attackAngleMod, 0xA,
                               0x1F4);
            }
            Math_ApproachF(&this->fwork[MO_TENT_MAX_STRETCH], 1.0f, 0.5f, 0.04);
            if (sMorphaCore->csState != MO_BATTLE) {
                Math_ApproachF(&this->tentMaxAngle, 1.0f, 1.0f, 0.001f);
                Math_ApproachF(&this->tentSpeed, 240.0f, 1.0f, 3.0);
            } else {
                Math_ApproachF(&this->tentMaxAngle, 1.0f, 1.0f, 0.002f);
                Math_ApproachF(&this->tentSpeed, 400.0f, 1.0f, 6.0f);
            }
            if (this->work[MO_TENT_ACTION_STATE] == MO_TENT_READY) {
                if ((this->timers[0] == 0) && !HAS_LINK(otherTent)) {
                    this->work[MO_TENT_ACTION_STATE] = MO_TENT_SWING;
                    this->timers[0] = 50;
                    Audio_ResetIncreasingTranspose();
                    this->attackAngleMod = Rand_CenteredFloat(0x1000);
                }
            } else {
                s16 tentXrot = this->tentRot[28].x;

                if ((this->timers[0] == 0) && (tentXrot >= 0) && (sp1B4 < 0)) {
                    this->work[MO_TENT_ACTION_STATE] = MO_TENT_ATTACK;
                    if (this == sMorphaTent1) {
                        this->timers[0] = 175;
                    } else {
                        this->timers[0] = 55;
                    }
                }
            }
            break;
        case MO_TENT_ATTACK:
            this->actor.flags |= ACTOR_FLAG_24;
            Sfx_PlaySfxAtPos(&this->tentTipPos, NA_SE_EN_MOFER_ATTACK - SFX_FLAG);
            Math_ApproachF(&this->waterLevelMod, -5.0f, 0.1f, 0.4f);
            for (indS1 = 0; indS1 < 41; indS1++) {
                Math_ApproachF(&this->tentStretch[indS1].y,
                               this->fwork[MO_TENT_MAX_STRETCH] * ((((40 - indS1) * 25.0f) / 100.0f) + 5.0f), 0.5f,
                               0.7f);
                Math_ApproachS(&this->tentRot[indS1].x, sAttackRot[indS1] * 0x100, 1.0f / this->tentMaxAngle,
                               this->tentSpeed);
                Math_ApproachS(&this->tentRot[indS1].z, 0, 1.0f / this->tentMaxAngle, this->tentSpeed);
            }
            this->targetPos = this->actor.world.pos;
            Math_ApproachF(&this->tentMaxAngle, 0.5f, 1.0f, 0.01);
            Math_ApproachF(&this->tentSpeed, 160.0f, 1.0f, 50.0f);
            if ((this->timers[0] == 0) || (this->playerHitTimer != 0)) {
                f32 dx = this->tentPos[22].x - player->actor.world.pos.x;
                f32 dy = this->tentPos[22].y - player->actor.world.pos.y;
                f32 dz = this->tentPos[22].z - player->actor.world.pos.z;

                if ((fabsf(dy) < 50.0f) && !HAS_LINK(otherTent) && (sqrtf(SQ(dx) + SQ(dy) + SQ(dz)) < 120.0f)) {
                    this->tentMaxAngle = .001f;
                    this->work[MO_TENT_ACTION_STATE] = MO_TENT_CURL;
                    this->timers[0] = 40;
                    this->tentSpeed = 0;
                    if ((s16)(this->actor.shape.rot.y - this->actor.yawTowardsPlayer) >= 0) {
                        this->playerToLeft = false;
                    } else {
                        this->playerToLeft = true;
                    }
                } else {
                    this->tentMaxAngle = .001f;
                    this->work[MO_TENT_ACTION_STATE] = MO_TENT_READY;
                    this->tentSpeed = 0;
                    this->fwork[MO_TENT_SWING_RATE_X] = 0;
                    this->fwork[MO_TENT_SWING_RATE_Z] = 0;
                    this->fwork[MO_TENT_SWING_SIZE_X] = 0;
                    this->fwork[MO_TENT_SWING_SIZE_Z] = 0;
                    this->timers[0] = 30;
                    if ((fabsf(player->actor.world.pos.x - this->actor.world.pos.x) > 300.0f) ||
                        (player->actor.world.pos.y < MO_WATER_LEVEL(play)) || HAS_LINK(otherTent) ||
                        (fabsf(player->actor.world.pos.z - this->actor.world.pos.z) > 300.0f)) {

                        this->work[MO_TENT_ACTION_STATE] = MO_TENT_RETREAT;
                        this->timers[0] = 75;
                    }
                }
            }
            break;
        case MO_TENT_CURL:
        case MO_TENT_GRAB:
            Math_ApproachF(&this->waterLevelMod, -5.0f, 0.1f, 0.4f);
            if (this->timers[0] == 125) {
                this->tentMaxAngle = .001f;
                this->tentSpeed = 0;
            }
            for (indS1 = 0; indS1 < 41; indS1++) {
                if (this->timers[0] > 25) {
                    if (!this->playerToLeft) {
                        Math_ApproachS(&this->tentRot[indS1].z, sCurlRot[indS1] * 0x100, 1.0f / this->tentMaxAngle,
                                       this->tentSpeed);
                    } else {
                        Math_ApproachS(&this->tentRot[indS1].z, sCurlRot[indS1] * -0x100, 1.0f / this->tentMaxAngle,
                                       this->tentSpeed);
                    }
                } else {
                    if (!this->playerToLeft) {
                        Math_ApproachS(&this->tentRot[indS1].z, sGrabRot[indS1] * 0x100, 1.0f / this->tentMaxAngle,
                                       this->tentSpeed);
                    } else {
                        Math_ApproachS(&this->tentRot[indS1].z, sGrabRot[indS1] * -0x100, 1.0f / this->tentMaxAngle,
                                       this->tentSpeed);
                    }
                }
            }
            Math_ApproachF(&this->tentMaxAngle, 0.1f, 1.0f, 0.01f);
            Math_ApproachF(&this->tentSpeed, 960.0f, 1.0f, 30.0f);
            if (this->timers[0] >= 30) {
                Math_ApproachS(&this->actor.shape.rot.y, this->actor.yawTowardsPlayer, 5, 0xC8);
            }
            if (this->work[MO_TENT_ACTION_STATE] == MO_TENT_CURL) {
                if ((this->timers[0] >= 5) && (this->playerHitTimer != 0) && (player->actor.parent == NULL)) {
                    if (play->grabPlayer(play, player)) {
                        player->actor.parent = &this->actor;
                        this->work[MO_TENT_ACTION_STATE] = MO_TENT_GRAB;
                        Sfx_PlaySfxAtPos(&this->tentTipPos, NA_SE_EN_MOFER_CATCH);
                        Audio_PlaySfxGeneral(NA_SE_VO_LI_DAMAGE_S, &player->actor.projectedPos, 4,
                                             &gSfxDefaultFreqAndVolScale, &gSfxDefaultFreqAndVolScale,
                                             &gSfxDefaultReverb);
                    } else {
                        this->work[MO_TENT_ACTION_STATE] = MO_TENT_READY;
                        this->tentMaxAngle = .001f;
                        this->tentSpeed = 0;
                        this->fwork[MO_TENT_SWING_SIZE_Z] = 0;
                        this->fwork[MO_TENT_SWING_SIZE_X] = 0;
                        this->fwork[MO_TENT_SWING_RATE_Z] = 0;
                        this->fwork[MO_TENT_SWING_RATE_X] = 0;
                        this->timers[0] = 30;
                    }
                }
                if (this->timers[0] == 4) {
                    this->work[MO_TENT_ACTION_STATE] = MO_TENT_READY;
                    this->tentMaxAngle = .001f;
                    this->tentSpeed = 0;
                    this->fwork[MO_TENT_SWING_SIZE_Z] = 0;
                    this->fwork[MO_TENT_SWING_SIZE_X] = 0;
                    this->fwork[MO_TENT_SWING_RATE_Z] = 0;
                    this->fwork[MO_TENT_SWING_RATE_X] = 0;
                    this->timers[0] = 30;
                }
            }
            if (this->work[MO_TENT_ACTION_STATE] == MO_TENT_GRAB) {
                player->av2.actionVar2 = 0xA;
                player->actor.speed = player->actor.velocity.y = 0;
                Math_ApproachF(&player->actor.world.pos.x, this->grabPosRot.pos.x, 0.5f, 20.0f);
                Math_ApproachF(&player->actor.world.pos.y, this->grabPosRot.pos.y, 0.5f, 20.0f);
                Math_ApproachF(&player->actor.world.pos.z, this->grabPosRot.pos.z, 0.5f, 20.0f);
                Math_ApproachS(&player->actor.shape.rot.x, this->grabPosRot.rot.x, 2, 0x7D0);
                Math_ApproachS(&player->actor.shape.rot.y, this->grabPosRot.rot.y, 2, 0x7D0);
                Math_ApproachS(&player->actor.shape.rot.z, this->grabPosRot.rot.z, 2, 0x7D0);
                if (this->timers[0] == 0) {
                    Camera* mainCam = Play_GetCamera(play, CAM_ID_MAIN);

                    this->work[MO_TENT_ACTION_STATE] = MO_TENT_SHAKE;
                    this->tentMaxAngle = .001f;
                    this->fwork[MO_TENT_SWING_RATE_X] = this->fwork[MO_TENT_SWING_RATE_Z] =
                        this->fwork[MO_TENT_SWING_SIZE_X] = this->fwork[MO_TENT_SWING_SIZE_Z] = this->tentSpeed = 0;
                    this->timers[0] = 150;
                    this->mashCounter = 0;
                    this->sfxTimer = 30;
                    Audio_ResetIncreasingTranspose();
                    Cutscene_StartManual(play, &play->csCtx);
                    this->subCamId = Play_CreateSubCamera(play);
                    Play_ChangeCameraStatus(play, CAM_ID_MAIN, CAM_STAT_WAIT);
                    Play_ChangeCameraStatus(play, this->subCamId, CAM_STAT_ACTIVE);
                    this->subCamEye = mainCam->eye;
                    this->subCamAt = mainCam->at;
                    this->subCamYaw = Math_FAtan2F(this->subCamEye.x - this->actor.world.pos.x,
                                                   this->subCamEye.z - this->actor.world.pos.z);
                    this->subCamYawRate = 0;
                    goto tent_shake;
                }
            }
            break;
        tent_shake:
        case MO_TENT_SHAKE:
            if (this->timers[0] == 138) {
                Letterbox_SetSizeTarget(0);
                Interface_ChangeHudVisibilityMode(HUD_VISIBILITY_HEARTS);
            }
            if ((this->timers[0] % 8) == 0) {
                play->damagePlayer(play, -1);
            }
            Math_ApproachF(&this->waterLevelMod, -5.0f, 0.1f, 0.4f);
            sp1B4 = this->tentRot[15].x;
            if (CHECK_BTN_ALL(play->state.input[0].press.button, BTN_A) ||
                CHECK_BTN_ALL(play->state.input[0].press.button, BTN_B)) {
                this->mashCounter++;
            }
            for (indS1 = 0; indS1 < 41; indS1++) {
                if (indS1 < 20) {
                    f32 temp;

                    sin = Math_SinS(((s16)this->fwork[MO_TENT_SWING_LAG_X] * indS1) + this->xSwing);
                    tempf1 = this->fwork[MO_TENT_SWING_SIZE_X] * (indS1 * 0.025f * sin);
                    cos = Math_SinS(((s16)this->fwork[MO_TENT_SWING_LAG_Z] * indS1) + this->zSwing);
                    tempf2 = this->fwork[MO_TENT_SWING_SIZE_Z] * (indS1 * 0.025f * cos);
                    temp = ((((40 - indS1) * 25.0f) / 100.0f) + 5.0f);
                    Math_ApproachF(&this->tentStretch[indS1].y, this->fwork[MO_TENT_MAX_STRETCH] * temp, 0.1f, 0.1f);
                    Math_ApproachS(&this->tentRot[indS1].x, tempf1, 1.0f / this->tentMaxAngle, this->tentSpeed);
                    Math_ApproachS(&this->tentRot[indS1].z, tempf2, 1.0f / this->tentMaxAngle, this->tentSpeed);
                }
            }
            player->av2.actionVar2 = 0xA;
            player->actor.world.pos.x = this->grabPosRot.pos.x;
            player->actor.world.pos.y = this->grabPosRot.pos.y;
            player->actor.world.pos.z = this->grabPosRot.pos.z;
            player->actor.world.rot.x = player->actor.shape.rot.x = this->grabPosRot.rot.x;
            player->actor.world.rot.y = player->actor.shape.rot.y = this->grabPosRot.rot.y;
            player->actor.world.rot.z = player->actor.shape.rot.z = this->grabPosRot.rot.z;
            player->actor.velocity.y = 0;
            player->actor.speed = 0;
            Math_ApproachF(&this->fwork[MO_TENT_MAX_STRETCH], 1.0f, 0.5f, 0.01);
            Math_ApproachF(&this->tentMaxAngle, 0.5f, 1.0f, 0.005f);
            Math_ApproachF(&this->tentSpeed, 480.0f, 1.0f, 10.0f);
            Math_ApproachF(&this->tentPulse, 0.3f, 0.5f, 0.03f);
            if ((this->mashCounter >= 40) || (this->timers[0] == 0)) {
                s16 tentXrot = this->tentRot[15].x;

                if ((tentXrot < 0) && (sp1B4 >= 0)) {
                    this->work[MO_TENT_ACTION_STATE] = MO_TENT_RETREAT;
                    this->work[MO_TENT_INVINC_TIMER] = 50;
                    if (&this->actor == player->actor.parent) {
                        player->av2.actionVar2 = 0x65;
                        player->actor.parent = NULL;
                        player->csAction = PLAYER_CSACTION_NONE;
                        if (this->timers[0] == 0) {
                            func_8002F6D4(play, &this->actor, 20.0f, this->actor.shape.rot.y + 0x8000, 10.0f, 0);
                        }
                    }
                    this->timers[0] = 75;
                }
            }
            if (this->subCamId != SUB_CAM_ID_DONE) {
                Vec3f sp138;
                Vec3f sp12C;

                sp138.x = 0;
                sp138.y = 100.0f;
                sp138.z = 200.0f;
                this->subCamYaw -= this->subCamYawRate;
                Math_ApproachF(&this->subCamYawRate, 0.01, 1.0f, 0.002f);
                Matrix_RotateY(this->subCamYaw, MTXMODE_NEW);
                Matrix_MultVec3f(&sp138, &sp12C);
                Math_ApproachF(&this->subCamEye.x, this->actor.world.pos.x + sp12C.x, 0.1f, 10.0f);
                Math_ApproachF(&this->subCamEye.y, this->actor.world.pos.y + sp12C.y, 0.1f, 10.0f);
                Math_ApproachF(&this->subCamEye.z, this->actor.world.pos.z + sp12C.z, 0.1f, 10.0f);
                Math_ApproachF(&this->subCamAt.x, player->actor.world.pos.x, 0.5f, 50.0f);
                Math_ApproachF(&this->subCamAt.y, player->actor.world.pos.y, 0.5f, 50.0f);
                Math_ApproachF(&this->subCamAt.z, player->actor.world.pos.z, 0.5f, 50.0f);
                Play_SetCameraAtEye(play, this->subCamId, &this->subCamAt, &this->subCamEye);
            }
            break;
        case MO_TENT_CUT:
            Sfx_PlaySfxAtPos(&this->tentTipPos, NA_SE_EV_WATER_WALL - SFX_FLAG);
            if (&this->actor == player->actor.parent) {
                player->av2.actionVar2 = 0x65;
                player->actor.parent = NULL;
                player->csAction = PLAYER_CSACTION_NONE;
            }
            Math_ApproachF(&this->tentRippleSize, 0.15f, 0.5f, 0.01);
            if (this->meltIndex < 41) {
                Vec3f sp120;
                s16 indS0;
                s32 pad118;
                s32 pad114;
                s32 pad110;

                for (indS0 = 0; indS0 < 10; indS0++) {
                    sp120 = this->tentPos[this->meltIndex];
                    sp120.x += Rand_CenteredFloat(30.0f);
                    sp120.y += Rand_CenteredFloat(30.0f);
                    sp120.z += Rand_CenteredFloat(30.0f);
                    BossMo_SpawnStillDroplet(play->specialEffects, &sp120, Rand_ZeroFloat(0.1f) + .2f);
                }
                this->meltIndex++;
            }
            Math_ApproachF(&this->cutScale, 0.0, 1.0f, 0.2f);
            if ((this->meltIndex >= 41) || (this->timers[0] == 0)) {
                this->work[MO_TENT_ACTION_STATE] = MO_TENT_RETREAT;
                this->timers[0] = 75;
                this->tentMaxAngle = 0.005f;
                this->tentSpeed = 50.0f;
                this->fwork[MO_TENT_SWING_SIZE_X] = 7000.0f;
                this->fwork[MO_TENT_SWING_SIZE_Z] = 5000.0f;
            }
            break;
        case MO_TENT_RETREAT:
            if (this->subCamId != SUB_CAM_ID_DONE) {
                Math_ApproachF(&this->subCamAt.x, player->actor.world.pos.x, 0.5f, 50.0f);
                Math_ApproachF(&this->subCamAt.y, player->actor.world.pos.y, 0.5f, 50.0f);
                Math_ApproachF(&this->subCamAt.z, player->actor.world.pos.z, 0.5f, 50.0f);
                Play_SetCameraAtEye(play, this->subCamId, &this->subCamAt, &this->subCamEye);
                if (player->actor.world.pos.y <= 42.0f) {
                    Camera* mainCam = Play_GetCamera(play, CAM_ID_MAIN);

                    mainCam->eye = this->subCamEye;
                    mainCam->eyeNext = this->subCamEye;
                    mainCam->at = this->subCamAt;
                    Play_ReturnToMainCam(play, this->subCamId, 0);
                    this->subCamId = SUB_CAM_ID_DONE;
                    Cutscene_StopManual(play, &play->csCtx);
                }
            }
            for (indS1 = 0; indS1 < 41; indS1++) {
                sin = Math_SinS(((s16)this->fwork[MO_TENT_SWING_LAG_X] * indS1) + this->xSwing);
                tempf1 = (indS1 * 0.025f * sin * this->fwork[MO_TENT_SWING_SIZE_X]) * this->fwork[MO_TENT_MAX_STRETCH];
                cos = Math_SinS(((s16)this->fwork[MO_TENT_SWING_LAG_Z] * indS1) + this->zSwing);
                tempf2 = (indS1 * 0.025f * cos * this->fwork[MO_TENT_SWING_SIZE_Z]) * this->fwork[MO_TENT_MAX_STRETCH];
                Math_ApproachF(&this->tentStretch[indS1].y, this->fwork[MO_TENT_MAX_STRETCH] * 5.0f, 0.5f, 0.2f);
                Math_ApproachS(&this->tentRot[indS1].x, tempf1, 1.0f / this->tentMaxAngle, this->tentSpeed);
                Math_ApproachS(&this->tentRot[indS1].z, tempf2, 1.0f / this->tentMaxAngle, this->tentSpeed);
            }
            Math_ApproachF(&this->fwork[MO_TENT_MAX_STRETCH], 0, 0.5f, 0.02f);
            Math_ApproachF(&this->tentMaxAngle, 0.5f, 1.0f, 0.01);
            Math_ApproachF(&this->tentSpeed, 320.0f, 1.0f, 50.0f);
            if (this->timers[0] == 0) {
                s16 indS0;
                Vec3f spFC;
                Vec3f spF0;

                this->actor.flags &= ~ACTOR_FLAG_0;
                Math_ApproachF(&this->baseAlpha, 0.0, 1.0f, 5.0f);
                for (indS1 = 0; indS1 < 40; indS1++) {
                    indS0 = sTentSpawnIndex[(s16)Rand_ZeroFloat(20.9f)];
                    spFC.x = 0;
                    spFC.y = 0;
                    spFC.z = 0;
                    Matrix_RotateY(BINANG_TO_RAD_ALT(player->actor.world.rot.y), MTXMODE_NEW);
                    Matrix_MultVec3f(&spFC, &spF0);
                    spF0.x = player->actor.world.pos.x + spF0.x;
                    spF0.z = player->actor.world.pos.z + spF0.z;
                    if (!(fabsf(spF0.x - sTentSpawnPos[indS0].x) <= 320) ||
                        !(fabsf(spF0.z - sTentSpawnPos[indS0].y) <= 320) ||
                        ((sMorphaTent2 != NULL) && (sMorphaTent2->tentSpawnPos == indS0))) {
                        continue;
                    }
                    this->targetPos.x = sTentSpawnPos[indS0].x;
                    this->targetPos.z = sTentSpawnPos[indS0].y;
                    this->tentSpawnPos = indS0;
                    this->timers[0] = (s16)Rand_ZeroFloat(20.0f) + 30;
                    this->work[MO_TENT_ACTION_STATE] = MO_TENT_DESPAWN;
                    break;
                }
            }
            if ((this == sMorphaTent1) && (sMorphaCore->hitCount >= 3) && (sMorphaTent2 == NULL)) {
                sMorphaTent2 =
                    (BossMo*)Actor_Spawn(&play->actorCtx, play, ACTOR_BOSS_MO, this->actor.world.pos.x,
                                         this->actor.world.pos.y, this->actor.world.pos.z, 0, 0, 0, BOSSMO_TENTACLE);

                sMorphaTent2->tentSpawnPos = this->tentSpawnPos;
                if (sMorphaTent2->tentSpawnPos > 10) {
                    sMorphaTent2->tentSpawnPos--;
                } else {
                    sMorphaTent2->tentSpawnPos++;
                }
                sMorphaTent2->targetPos.x = sTentSpawnPos[sMorphaTent2->tentSpawnPos].x;
                sMorphaTent2->targetPos.z = sTentSpawnPos[sMorphaTent2->tentSpawnPos].y;
                sMorphaTent2->timers[0] = 100;
                sMorphaTent2->work[MO_TENT_ACTION_STATE] = MO_TENT_DESPAWN;
                sMorphaTent2->otherTent = &sMorphaTent1->actor;
                sMorphaTent1->otherTent = &sMorphaTent2->actor;
            }
            break;
        case MO_TENT_DESPAWN:
            this->actor.flags &= ~ACTOR_FLAG_0;
            Math_ApproachF(&this->baseAlpha, 0, 1.0f, 5.0f);
            if ((this->baseAlpha <= 0.5f) && (this->timers[0] == 0)) {
                this->meltIndex = 0;
                this->actor.world.pos.x = this->targetPos.x;
                this->actor.world.pos.z = this->targetPos.z;
                this->actor.prevPos = this->actor.world.pos;
                this->cutScale = 1.0f;
                this->cutIndex = this->meltIndex;
                this->work[MO_TENT_ACTION_STATE] = MO_TENT_WAIT;
                this->timers[0] = (s16)Rand_ZeroFloat(20.0f) + 10;

                this->tentSpeed = 0;
                this->fwork[MO_TENT_SWING_RATE_X] = 0;
                this->fwork[MO_TENT_SWING_RATE_Z] = 0;
                this->fwork[MO_TENT_SWING_SIZE_X] = 0;
                this->fwork[MO_TENT_SWING_SIZE_Z] = 0;

                this->tentMaxAngle = .001f;
            }
            break;
        case MO_TENT_DEATH_START:
            this->actor.shape.rot.y = 0x4000;
            break;
        case MO_TENT_DEATH_3:
            this->baseBubblesTimer = 20;
            Math_ApproachF(&sMorphaCore->waterLevel, -300.0f, 0.1f, 0.8f);
            this->actor.flags &= ~ACTOR_FLAG_0;
            for (indS1 = 0; indS1 < 41; indS1++) {
                sin = Math_SinS(((s16)this->fwork[MO_TENT_SWING_LAG_X] * indS1) + this->xSwing);
                tempf1 = this->fwork[MO_TENT_SWING_SIZE_X] * (indS1 * 0.025f * sin);
                cos = Math_SinS(((s16)this->fwork[MO_TENT_SWING_LAG_Z] * indS1) + this->zSwing);
                tempf2 = this->fwork[MO_TENT_SWING_SIZE_Z] * (indS1 * 0.025f * cos);
                Math_ApproachF(&this->tentStretch[indS1].y, this->fwork[MO_TENT_MAX_STRETCH] * 5.0f, 0.1f, 0.4f);
                Math_ApproachS(&this->tentRot[indS1].x, tempf1, 1.0f / this->tentMaxAngle, this->tentSpeed);
                Math_ApproachS(&this->tentRot[indS1].z, tempf2, 1.0f / this->tentMaxAngle, this->tentSpeed);
            }
            this->actor.speed = 0.0;
            Math_ApproachF(&this->fwork[MO_TENT_MAX_STRETCH], 4.3f, 0.5f, 0.04);
            Math_ApproachF(&this->tentPulse, 1.3f, 0.5f, 0.05f);
            break;
        case MO_TENT_DEATH_1:
            this->baseBubblesTimer = 20;
            this->actor.shape.rot.y = 0x4000;
            this->actor.shape.rot.x = -0x8000;
            this->actor.world.pos.y = sMorphaCore->waterLevel + 650.0f;
            Math_ApproachF(&sMorphaCore->waterLevel, -300.0f, 0.1f, 1.3f);
            for (indS1 = 0; indS1 < 41; indS1++) {
                sin = Math_SinS(((s16)this->fwork[MO_TENT_SWING_LAG_X] * indS1) + this->xSwing);
                tempf1 = this->fwork[MO_TENT_SWING_SIZE_X] * (indS1 * 0.025f * sin);
                cos = Math_SinS(((s16)this->fwork[MO_TENT_SWING_LAG_Z] * indS1) + this->zSwing);
                tempf2 = this->fwork[MO_TENT_SWING_SIZE_Z] * (indS1 * 0.025f * cos);
                Math_ApproachF(&this->tentStretch[indS1].y, this->fwork[MO_TENT_MAX_STRETCH] * 5.0f, 0.1f, 0.4f);
                Math_ApproachS(&this->tentRot[indS1].x, tempf1, 1.0f / this->tentMaxAngle, this->tentSpeed);
                Math_ApproachS(&this->tentRot[indS1].z, tempf2, 1.0f / this->tentMaxAngle, this->tentSpeed);
            }
            this->actor.speed = 0.0;
            Math_ApproachF(&this->tentPulse, 1.3f, 0.5f, 0.05f);
            break;
        case MO_TENT_DEATH_2:
            this->baseBubblesTimer = 20;
            Math_ApproachF(&sMorphaCore->waterLevel, -295.0f, 0.1f, 1.3f);
            this->actor.world.pos.y = sMorphaCore->waterLevel + 650.0f;
            for (indS1 = 0; indS1 < 41; indS1++) {
                sin = Math_SinS(((s16)this->fwork[MO_TENT_SWING_LAG_X] * indS1) + this->xSwing);
                tempf1 = this->fwork[MO_TENT_SWING_SIZE_X] * (indS1 * 0.025f * sin);
                cos = Math_SinS(((s16)this->fwork[MO_TENT_SWING_LAG_Z] * indS1) + this->zSwing);
                tempf2 = this->fwork[MO_TENT_SWING_SIZE_Z] * (indS1 * 0.025f * cos);
                Math_ApproachF(&this->tentStretch[indS1].y, this->fwork[MO_TENT_MAX_STRETCH] * 5.0f, 0.1f, 0.4f);
                Math_ApproachS(&this->tentRot[indS1].x, tempf1, 1.0f / this->tentMaxAngle, this->tentSpeed);
                Math_ApproachS(&this->tentRot[indS1].z, tempf2, 1.0f / this->tentMaxAngle, this->tentSpeed);
            }
            this->actor.speed = 0.0;
            this->noBubbles--;
            Math_ApproachF(&this->fwork[MO_TENT_MAX_STRETCH], 0.1f, 0.1f, 0.03);
            Math_ApproachF(&this->tentPulse, 0.02f, 0.5f, 0.015f);
            if ((this->timers[0] > 0) && (this->timers[0] < 40)) {
                Math_ApproachF(&this->actor.scale.x, 0.035f, 0.05f, this->flattenRate);
                if (this->timers[0] == 1) {
                    this->flattenRate = 0.0;
                }
            } else if (this->timers[0] == 0) {
                Math_ApproachF(&this->actor.scale.x, .001f, 0.05f, this->flattenRate);
            }
            Math_ApproachF(&this->flattenRate, 0.00045f, 0.1f, 0.00001f);
            break;
        case MO_TENT_DEATH_5:
            for (indS1 = 0; indS1 < 41; indS1++) {
                if (this->timers[0] != 0) {
                    Math_ApproachF(&this->tentStretch[indS1].y, this->fwork[MO_TENT_MAX_STRETCH] * 5.0f, 0.05f,
                                   this->tentSpeed);
                } else {
                    Math_ApproachF(&this->tentStretch[indS1].y, this->fwork[MO_TENT_MAX_STRETCH] * 5.0f, 0.3f, 100.0f);
                }
                this->tentRot[indS1].x = this->tentRot[indS1].z = 0;
            }
            this->tentPulse = 0.0;
            if (this->timers[0] != 0) {
                this->actor.world.pos.y = sMorphaCore->waterLevel + 650.0f;
                this->fwork[MO_TENT_MAX_STRETCH] = 0.5f;
                Math_ApproachF(&this->actor.scale.x, 0.0015f, 0.05f, this->tentMaxAngle);
                Math_ApproachF(&this->tentMaxAngle, 0.00035f, 1.0f, 0.0000175f);
                Math_ApproachF(&this->tentSpeed, 0.1f, 1.0f, 0.005f);
                this->actor.velocity.y = 0.0;
            } else {
                f32 padEC;

                this->fwork[MO_TENT_MAX_STRETCH] = 0.2f;
                this->fwork[MO_TENT_MAX_STRETCH] += Math_SinS(this->work[MO_TENT_MOVE_TIMER] * 0x2000) * 0.05f;
                spEC = Math_CosS(this->work[MO_TENT_MOVE_TIMER] * 0x2000) * 0.0005f;
                Math_ApproachF(&this->actor.scale.x, 0.002f + spEC, 0.5f, 0.0005f);
                this->actor.world.pos.y += this->actor.velocity.y;
                this->actor.velocity.y -= 1.0f;
                if (this->actor.world.pos.y < -250.0f) {
                    this->actor.world.pos.y = -250.0f;
                    this->actor.velocity.y = 0.0;
                    this->drawActor = false;
                    this->work[MO_TENT_ACTION_STATE] = MO_TENT_DEATH_6;
                    this->timers[0] = 60;
                    Sfx_PlaySfxAtPos(&this->tentTipPos, NA_SE_EN_MOFER_CORE_JUMP);
                    for (indS1 = 0; indS1 < 300; indS1++) {
                        Vec3f spE0;
                        Vec3f spD4;
                        Vec3f spC8;

                        spC8.x = 0.0;
                        spC8.y = 0.0;
                        spC8.z = indS1 * 0.03f;
                        Matrix_RotateY(indS1 * 0.23f, MTXMODE_NEW);
                        Matrix_MultVec3f(&spC8, &spE0);
                        spE0.y = Rand_ZeroFloat(7.0f) + 4.0f;
                        spD4 = this->actor.world.pos;
                        spD4.x += spE0.x * 3.0f;
                        spD4.y += (spE0.y * 3.0f) - 30.0f;
                        if (spD4.y < -280.0f) {
                            spD4.y = -280.0f;
                        }
                        spD4.z += spE0.z * 3.0f;
                        BossMo_SpawnDroplet(MO_FX_DROPLET, (BossMoEffect*)play->specialEffects, &spD4, &spE0,
                                            ((300 - indS1) * .0015f) + 0.13f);
                    }
                    Actor_SpawnAsChild(&play->actorCtx, &this->actor, play, ACTOR_DOOR_WARP1, this->actor.world.pos.x,
                                       -280.0f, this->actor.world.pos.z, 0, 0, 0, WARP_DUNGEON_ADULT);
                    Actor_Spawn(&play->actorCtx, play, ACTOR_ITEM_B_HEART, this->actor.world.pos.x + 200.0f, -280.0f,
                                this->actor.world.pos.z, 0, 0, 0, 0);
                    SEQCMD_PLAY_SEQUENCE(SEQ_PLAYER_BGM_MAIN, 0, 0, NA_BGM_BOSS_CLEAR);
                    Flags_SetClear(play, play->roomCtx.curRoom.num);
                }
            }
            break;
        case MO_TENT_DEATH_6:
            break;
    }
    this->actor.scale.y = this->actor.scale.z = this->actor.scale.x;
    if (((this->work[MO_TENT_ACTION_STATE] == MO_TENT_ATTACK) ||
         (this->work[MO_TENT_ACTION_STATE] == MO_TENT_DEATH_2) || (this->work[MO_TENT_ACTION_STATE] == MO_TENT_CURL) ||
         (this->work[MO_TENT_ACTION_STATE] == MO_TENT_GRAB)) &&
        (Rand_ZeroOne() < 0.8f) && (this->actor.scale.x > 0.001f)) {
        Vec3f pos;
        Vec3f velocity = { 0.0f, 0.0f, 0.0f };
        f32 scale;
        f32 temp;

        if (this->work[MO_TENT_ACTION_STATE] >= MO_TENT_DEATH_2) {
            indS1 = 38;
            scale = Rand_ZeroFloat(0.1f) + 0.1f;
            pos.y = this->tentPos[indS1].y;
        } else {
            indS1 = (s16)Rand_ZeroFloat(20.0f) + 18;
            scale = Rand_ZeroFloat(0.02f) + .05f;
            pos.y = this->tentPos[indS1].y - 10.0f;
        }
        temp = (this->actor.scale.x * 100.0f) * 20.0f;
        pos.x = this->tentPos[indS1].x + Rand_CenteredFloat(temp);
        pos.z = this->tentPos[indS1].z + Rand_CenteredFloat(temp);
        BossMo_SpawnDroplet(MO_FX_DROPLET, (BossMoEffect*)play->specialEffects, &pos, &velocity, scale);
    }
}

void BossMo_TentCollisionCheck(BossMo* this, PlayState* play) {
    s16 i1;
    s16 i2;
    ColliderElement* acHitElem;

    for (i1 = 0; i1 < ARRAY_COUNT(this->tentElements); i1++) {
        if (this->tentCollider.elements[i1].base.acElemFlags & ACELEM_HIT) {

            for (i2 = 0; i2 < 19; i2++) {
                this->tentCollider.elements[i2].base.acElemFlags &= ~ACELEM_HIT;
                this->tentCollider.elements[i2].base.atElemFlags &= ~ATELEM_HIT;
            }
            acHitElem = this->tentCollider.elements[i1].base.acHitElem;
            this->work[MO_TENT_INVINC_TIMER] = 5;
            if (acHitElem->atDmgInfo.dmgFlags & DMG_MAGIC_FIRE) {
                Sfx_PlaySfxAtPos(&this->tentTipPos, NA_SE_EN_MOFER_CUT);
                this->cutIndex = 15;
                this->meltIndex = this->cutIndex + 1;
                this->work[MO_TENT_ACTION_STATE] = MO_TENT_CUT;
                this->timers[0] = 40;
                this->cutScale = 1.0f;
            } else if (acHitElem->atDmgInfo.dmgFlags & (DMG_JUMP_MASTER | DMG_JUMP_GIANT | DMG_SPIN_MASTER |
                                                        DMG_SPIN_GIANT | DMG_SLASH_GIANT | DMG_SLASH_MASTER)) {
                this->playerHitTimer = 5;
            }
            this->tentRippleSize = 0.2f;
            for (i2 = 0; i2 < 10; i2++) {
                Vec3f pos;
                Vec3f velocity;

                velocity.x = Rand_CenteredFloat(8.0f);
                velocity.y = Rand_ZeroFloat(7.0f) + 4.0f;
                velocity.z = Rand_CenteredFloat(8.0f);
                pos = this->tentPos[2 * i1];
                pos.x += velocity.x * 3.0f;
                pos.z += velocity.z * 3.0f;
                BossMo_SpawnDroplet(MO_FX_DROPLET, (BossMoEffect*)play->specialEffects, &pos, &velocity,
                                    Rand_ZeroFloat(0.08f) + 0.13f);
            }
            break;
        } else if (this->tentCollider.elements[i1].base.atElemFlags & ATELEM_HIT) {
            this->tentCollider.elements[i1].base.atElemFlags &= ~ATELEM_HIT;
            this->playerHitTimer = 5;
            break;
        }
    }
}

void BossMo_IntroCs(BossMo* this, PlayState* play) {
    static Vec3f cutsceneTargets[6] = {
        { -360.0f, -190.0f, 0.0f },  { 250.0f, -190.0f, 0.0f }, { 300.0f, -120.0f, -278.0f },
        { 180.0f, -80.0f, -340.0f }, { 180.0f, 0.0f, -340.0f }, { 180.0f, 60.0f, -230.0f },
    };
    u8 sp9F = 0;
    f32 dx;
    f32 dy;
    f32 dz;
    f32 tempX;
    f32 tempY;
    STACK_PAD(s32);
    f32 sp80;
    f32 sp7C;
    f32 sp78;
    Player* player = GET_PLAYER(play);
    Camera* mainCam = Play_GetCamera(play, CAM_ID_MAIN);
    Vec3f bubblePos;
    Vec3f bubblePos2;
    Camera* mainCam2;
    STACK_PADS(s32, 3);

    if (this->csState < MO_INTRO_REVEAL) {
        this->subCamFov = 80.0f;
    }
    switch (this->csState) {
        case MO_INTRO_WAIT:
            if (this->timers[0] == 1) {
                Message_StartTextbox(play, 0x403F, NULL);
            }
            if (((fabsf(player->actor.world.pos.z - 180.0f) < 40.0f) &&
                 (fabsf(player->actor.world.pos.x - 180.0f) < 40.0f)) ||
                ((fabsf(player->actor.world.pos.z - -180.0f) < 40.0f) &&
                 (fabsf(player->actor.world.pos.x - 180.0f) < 40.0f)) ||
                ((fabsf(player->actor.world.pos.z - 180.0f) < 40.0f) &&
                 (fabsf(player->actor.world.pos.x - -180.0f) < 40.0f)) ||
                ((fabsf(player->actor.world.pos.z - -180.0f) < 40.0f) &&
                 (fabsf(player->actor.world.pos.x - -180.0f) < 40.0f))) {
                // checks if Link is on one of the four platforms
                Cutscene_StartManual(play, &play->csCtx);
                Player_SetCsActionWithHaltedActors(play, &this->actor, PLAYER_CSACTION_8);
                this->subCamId = Play_CreateSubCamera(play);
                Play_ChangeCameraStatus(play, CAM_ID_MAIN, CAM_STAT_WAIT);
                Play_ChangeCameraStatus(play, this->subCamId, CAM_STAT_ACTIVE);
                this->actor.speed = 0.0f;
                this->csState = MO_INTRO_START;
                this->timers[2] = 50;
                this->work[MO_TENT_VAR_TIMER] = this->work[MO_TENT_MOVE_TIMER] = 0;
                this->actor.world.rot.y = 0x721A;
                sMorphaTent1->work[MO_TENT_ACTION_STATE] = MO_TENT_READY;
                sMorphaTent1->timers[0] = 30000;
                SEQCMD_STOP_SEQUENCE(SEQ_PLAYER_BGM_MAIN, 50);
                Message_CloseTextbox(play);
            } else {
                break;
            }
        case MO_INTRO_START:
            player->actor.world.pos.x = 180.0f;
            player->actor.world.pos.z = -130.0f;
            player->actor.shape.rot.y = player->actor.world.rot.y = 0;
            player->actor.speed = 0.0f;
            this->subCamEye.x = -424.0f;
            this->subCamEye.y = -190.0f;
            this->subCamEye.z = 180.0f;
            this->subCamAt.x = player->actor.world.pos.x;
            this->subCamAt.y = -330.0f;
            this->subCamAt.z = 0.0f;
            if (this->timers[2] == 0) {
                this->csState = MO_INTRO_SWIM;
                this->work[MO_TENT_MOVE_TIMER] = 0;
            } else if (this->timers[2] < 50) {
                bubblePos.x = (this->subCamEye.x + 20.0f) + 10.0f;
                bubblePos.y = -250.0f;
                bubblePos.z = this->subCamEye.z;
                EffectSsBubble_Spawn(play, &bubblePos, 0.0f, 10.0f, 50.0f, Rand_ZeroFloat(0.05f) + 0.13f);
            }
            if (this->timers[2] == 40) {
                Sfx_PlaySfxAtPos(&sAudioZeroVec, NA_SE_EN_MOFER_BUBLE_DEMO);
            }
            break;
        case MO_INTRO_SWIM:
            Math_ApproachF(&this->subCamYawShake, 0.1f, 1.0f, 0.002f);
            this->targetPos = cutsceneTargets[this->targetIndex];
            if (this->targetIndex == 5) {
                tempY = Math_SinS(this->work[MO_TENT_MOVE_TIMER] * 0x500) * 20.0f;
            } else {
                tempY = Math_SinS(this->work[MO_TENT_MOVE_TIMER] * 0x500) * 5.0f;
            }
            dx = this->targetPos.x - this->subCamEye.x;
            dy = this->targetPos.y - this->subCamEye.y + tempY;
            dz = this->targetPos.z - this->subCamEye.z;
            tempY = Math_FAtan2F(dx, dz);
            tempX = Math_FAtan2F(dy, sqrtf(SQ(dx) + SQ(dz)));
            Math_ApproachS(&this->actor.world.rot.y, RAD_TO_BINANG(tempY), 5, this->subCamYawRate);
            Math_ApproachS(&this->actor.world.rot.x, RAD_TO_BINANG(tempX), 5, this->subCamYawRate);
            if (this->work[MO_TENT_MOVE_TIMER] == 150) {
                this->subCamAtVel.x = fabsf(this->subCamAt.x - player->actor.world.pos.x);
                this->subCamAtVel.y = fabsf(this->subCamAt.y - player->actor.world.pos.y);
                this->subCamAtVel.z = fabsf(this->subCamAt.z - player->actor.world.pos.z);
            }
            if (this->work[MO_TENT_MOVE_TIMER] >= 150) {
                Math_ApproachF(&this->subCamAt.x, player->actor.world.pos.x, 0.1f,
                               this->subCamAtVel.x * this->subCamVelFactor);
                Math_ApproachF(&this->subCamAt.y, player->actor.world.pos.y + 50.0f, 0.1f,
                               this->subCamAtVel.y * this->subCamVelFactor);
                Math_ApproachF(&this->subCamAt.z, player->actor.world.pos.z, 0.1f,
                               this->subCamAtVel.z * this->subCamVelFactor);
                Math_ApproachF(&this->subCamVelFactor, 0.02f, 1.0f, 0.001f);
            }
            if (this->work[MO_TENT_MOVE_TIMER] == 190) {
                Sfx_PlaySfxAtPos(&sAudioZeroVec, NA_SE_EN_MOFER_BUBLE_DEMO);
            }
            if ((this->work[MO_TENT_MOVE_TIMER] > 150) && (this->work[MO_TENT_MOVE_TIMER] < 180)) {
                bubblePos2.x = (this->subCamEye.x + 20.0f) + 10.0f;
                bubblePos2.y = -250.0f;
                bubblePos2.z = this->subCamEye.z;
                EffectSsBubble_Spawn(play, &bubblePos2, 0.0f, 10.0f, 50.0f, Rand_ZeroFloat(0.05f) + 0.13f);
            }
            sp7C = (f32)0x1000;
            sp78 = 0.1f;
            if ((this->work[MO_TENT_MOVE_TIMER] > 100) && (this->work[MO_TENT_MOVE_TIMER] < 220)) {
                sp80 = 0.0f;
            } else if (this->work[MO_TENT_MOVE_TIMER] > 350) {
                sp80 = 2.0f;
                sp78 = 0.4f;
            } else if (this->work[MO_TENT_MOVE_TIMER] > 220) {
                sp80 = 7.0f;
                sp78 = 0.3f;
                sp7C = (f32)0x2000;
            } else {
                sp80 = 4.0f;
            }

            if (this->work[MO_TENT_MOVE_TIMER] > 250) {
                Math_ApproachF(&this->fwork[MO_CORE_INTRO_WATER_ALPHA], 100.0f, 1.0f, 1.0f);
            }
            if (this->targetIndex < 5) {
                if (sqrtf(SQ(dx) + SQ(dz) + SQ(dy)) < 40.0f) {
                    this->targetIndex++;
                    this->subCamYawRate = 0.0f;
                }
            } else {
                sp80 = 1.5f;
                sp7C = (f32)0x600;
            }
            Math_ApproachF(&this->actor.speed, sp80, 1.0f, sp78);
            Math_ApproachF(&this->subCamYawRate, sp7C, 1.0f, 128.0f);
            if (this->work[MO_TENT_MOVE_TIMER] == 525) {
                Player_SetCsActionWithHaltedActors(play, &this->actor, PLAYER_CSACTION_2);
            }
            if (this->work[MO_TENT_MOVE_TIMER] > 540) {
                this->csState = MO_INTRO_REVEAL;
                Player_SetCsActionWithHaltedActors(play, &this->actor, PLAYER_CSACTION_1);
                sMorphaTent1->drawActor = true;
                player->actor.world.pos.x = 180.0f;
                player->actor.world.pos.z = -210.0f;
                player->actor.world.rot.y = -0x8000;
                player->actor.shape.rot.y = player->actor.world.rot.y;
                this->subCamYawShake = 0.0f;
                sMorphaTent1->baseAlpha = 150.0;
                this->actor.speed = 0.0f;
                this->timers[2] = 200;
                this->subCamFov = 60.0f;
                this->actor.world.pos = sMorphaTent1->actor.world.pos;
                this->work[MO_TENT_ACTION_STATE] = MO_CORE_INTRO_REVEAL;
                this->actor.flags &= ~ACTOR_FLAG_0;
                sMorphaTent1->actor.flags |= ACTOR_FLAG_0;
                goto intro_reveal;
            }
            sMorphaTent1->xSwing = 0xCEC;
            sMorphaTent1->fwork[MO_TENT_SWING_RATE_X] = 0.0f;
            sMorphaTent1->fwork[MO_TENT_SWING_LAG_X] = 1000.0f;
            sMorphaTent1->fwork[MO_TENT_SWING_SIZE_X] = 2500.0f;
            break;
        intro_reveal:
        case MO_INTRO_REVEAL:
            if (this->timers[2] >= 160) {
                this->subCamEye.x = 150.0f;
                this->subCamEye.y = 60.0f;
                this->subCamEye.z = -230.0f;
                this->subCamAt.x = 170.0f;
                this->subCamAt.y = 40.0;
                this->subCamAt.z = -280.0f;
                sMorphaTent1->xSwing = 0xCEC;
                sMorphaTent1->fwork[MO_TENT_SWING_RATE_X] = 0.0f;
                sMorphaTent1->fwork[MO_TENT_SWING_LAG_X] = 1000.0f;
                sMorphaTent1->fwork[MO_TENT_SWING_SIZE_X] = 2500.0f;
                if (this->timers[2] == 160) {
                    this->subCamAtNext.y = 65.0f;
                    this->subCamAtNext.z = -280.0f;
                    this->subCamEyeVel.x = fabsf(this->subCamEye.x - 150.0f) * 0.1f;
                    this->subCamEyeVel.y = fabsf(this->subCamEye.y - 60.0f) * 0.1f;
                    this->subCamEyeVel.z = fabsf(this->subCamEye.z - -260.0f) * 0.1f;
                    this->subCamEyeNext.x = 150.0f;
                    this->subCamEyeNext.y = 60.0f;
                    this->subCamEyeNext.z = -260.0f;
                    this->subCamAtNext.x = 155.0f;
                    this->subCamAtMaxVelFrac.x = this->subCamAtMaxVelFrac.y = this->subCamAtMaxVelFrac.z = 0.1f;
                    this->subCamAtVel.x = fabsf(this->subCamAt.x - this->subCamAtNext.x) * 0.1f;
                    this->subCamAtVel.y = fabsf(this->subCamAt.y - this->subCamAtNext.y) * 0.1f;
                    this->subCamAtVel.z = fabsf(this->subCamAt.z - this->subCamAtNext.z) * 0.1f;
                    this->subCamEyeMaxVelFrac.x = this->subCamEyeMaxVelFrac.y = this->subCamEyeMaxVelFrac.z = 0.1f;
                    this->subCamVelFactor = 0.0f;
                    this->subCamAccel = 0.01f;
                    this->tentMaxAngle = 0.001f;
                    this->tentSpeed = 0.0f;
                    sp9F = 1;
                }
            } else {
                sp9F = 1;
            }
            if (this->timers[2] == 50) {
                this->subCamAtNext.x = 160.0f;
                this->subCamAtNext.y = 58.0f;
                this->subCamAtNext.z = -247.0f;
                this->subCamEyeVel.x = fabsf(this->subCamEye.x - 111.0f) * 0.1f;
                this->subCamEyeVel.y = fabsf(this->subCamEye.y - 133.0f) * 0.1f;
                this->subCamEyeVel.z = fabsf(this->subCamEye.z - -191.0f) * 0.1f;
                if (1) {}
                this->csState = MO_INTRO_FINISH;
                this->timers[2] = 110;
                this->subCamEyeNext.x = 111.0f;
                this->subCamEyeNext.y = 133.0f;
                this->subCamEyeNext.z = -191.0f;
                this->subCamAtVel.x = fabsf(this->subCamAt.x - this->subCamAtNext.x) * 0.1f;
                this->subCamAtVel.y = fabsf(this->subCamAt.y - this->subCamAtNext.y) * 0.1f;
                this->subCamAtVel.z = fabsf(this->subCamAt.z - this->subCamAtNext.z) * 0.1f;
                this->subCamEyeMaxVelFrac.y = 0.03f;
                this->subCamAtMaxVelFrac.y = 0.03f;
                this->subCamVelFactor = 0.0f;
                this->subCamAccel = 0.01f;
            }
            if (this->timers[2] == 150) {
                SEQCMD_PLAY_SEQUENCE(SEQ_PLAYER_BGM_MAIN, 0, 0, NA_BGM_BOSS);
            }
            if (this->timers[2] == 130) {
                TitleCard_InitBossName(play, &play->actorCtx.titleCtx, SEGMENTED_TO_VIRTUAL(gMorphaTitleCardTex), 160,
                                       180, 128, 40);
                SET_EVENTCHKINF(EVENTCHKINF_74);
            }
            break;
        case MO_INTRO_FINISH:
            sp9F = 1;
            this->subCamEyeNext.x = 111.0f;
            this->subCamEyeNext.y = 133.0f;
            this->subCamEyeNext.z = -191.0f;
            this->subCamAtNext.x = 160.0f;
            this->subCamAtNext.y = 58.0f;
            this->subCamAtNext.z = -247.0f;
            if (this->timers[2] == 100) {
                sMorphaTent1->work[MO_TENT_ACTION_STATE] = MO_TENT_RETREAT;
                sMorphaTent1->timers[0] = 50;
            }
            if (this->timers[2] == 20) {
                mainCam2 = Play_GetCamera(play, CAM_ID_MAIN);
                mainCam2->eye = this->subCamEye;
                mainCam2->eyeNext = this->subCamEye;
                mainCam2->at = this->subCamAt;
                Play_ReturnToMainCam(play, this->subCamId, 0);
                // MO_BATTLE / SUB_CAM_ID_DONE
                this->csState = this->subCamId = 0;
                Cutscene_StopManual(play, &play->csCtx);
                Player_SetCsActionWithHaltedActors(play, &this->actor, PLAYER_CSACTION_7);
            }
            break;
    }
    if (sMorphaTent1->work[MO_TENT_ACTION_STATE] == MO_TENT_READY) {
        sMorphaTent1->actor.world.pos.x = 180.0f;
        sMorphaTent1->actor.world.pos.z = -360.0f;
        sMorphaTent1->actor.prevPos = sMorphaTent1->actor.world.pos;
        sMorphaTent1->actor.speed = 0.0f;
        sMorphaTent1->actor.shape.rot.y = sMorphaTent1->actor.yawTowardsPlayer;
    }
    if (this->subCamId != SUB_CAM_ID_DONE) {
        if (sp9F) {
            Math_ApproachF(&this->subCamEye.x, this->subCamEyeNext.x, this->subCamEyeMaxVelFrac.x,
                           this->subCamEyeVel.x * this->subCamVelFactor);
            Math_ApproachF(&this->subCamEye.y, this->subCamEyeNext.y, this->subCamEyeMaxVelFrac.y,
                           this->subCamEyeVel.y * this->subCamVelFactor);
            Math_ApproachF(&this->subCamEye.z, this->subCamEyeNext.z, this->subCamEyeMaxVelFrac.z,
                           this->subCamEyeVel.z * this->subCamVelFactor);
            Math_ApproachF(&this->subCamAt.x, this->subCamAtNext.x, this->subCamAtMaxVelFrac.x,
                           this->subCamAtVel.x * this->subCamVelFactor);
            Math_ApproachF(&this->subCamAt.y, this->subCamAtNext.y, this->subCamAtMaxVelFrac.y,
                           this->subCamAtVel.y * this->subCamVelFactor);
            Math_ApproachF(&this->subCamAt.z, this->subCamAtNext.z, this->subCamAtMaxVelFrac.z,
                           this->subCamAtVel.z * this->subCamVelFactor);
            Math_ApproachF(&this->subCamVelFactor, 1.0f, 1.0f, this->subCamAccel);
        } else if (this->csState < MO_INTRO_REVEAL) {
            Actor_UpdateVelocityXYZ(&this->actor);
            this->subCamEye.x += this->actor.velocity.x;
            this->subCamEye.y += this->actor.velocity.y;
            this->subCamEye.z += this->actor.velocity.z;
        }
        this->subCamUp.x = this->subCamUp.z =
            sinf(this->work[MO_TENT_VAR_TIMER] * 0.03f) * this->subCamYawShake * (-2.0f);
        this->subCamUp.y = 1.0f;
        Play_SetCameraAtEyeUp(play, this->subCamId, &this->subCamAt, &this->subCamEye, &this->subCamUp);
        mainCam->eye = this->subCamEye;
        mainCam->eyeNext = this->subCamEye;
        mainCam->at = this->subCamAt;
        Play_SetCameraFov(play, this->subCamId, this->subCamFov);
    }

    if ((this->csState > MO_INTRO_START) && (this->work[MO_TENT_MOVE_TIMER] > 540)) {
        Sfx_PlaySfxAtPos(&sMorphaTent1->tentTipPos, NA_SE_EN_MOFER_APPEAR - SFX_FLAG);
    } else if (this->csState >= MO_INTRO_START) {
        Sfx_PlaySfxAtPos(&sAudioZeroVec, NA_SE_EN_MOFER_MOVE_DEMO - SFX_FLAG);
    }
}

void BossMo_DeathCs(BossMo* this, PlayState* play) {
    s16 i;
    s16 one;
    f32 dx;
    f32 dz;
    f32 sp80;
    f32 sp7C;
    Vec3f sp70;
    Vec3f sp64;
    Camera* mainCam = Play_GetCamera(play, CAM_ID_MAIN);
    Vec3f velocity;
    Vec3f pos;

    switch (this->csState) {
        case MO_DEATH_START:
            Cutscene_StartManual(play, &play->csCtx);
            Player_SetCsActionWithHaltedActors(play, &this->actor, PLAYER_CSACTION_8);
            this->subCamId = Play_CreateSubCamera(play);
            Play_ChangeCameraStatus(play, CAM_ID_MAIN, CAM_STAT_WAIT);
            Play_ChangeCameraStatus(play, this->subCamId, CAM_STAT_ACTIVE);
            this->csState = MO_DEATH_MO_CORE_BURST;
            this->subCamEye = mainCam->eye;
            this->timers[0] = 90;
            dx = this->actor.world.pos.x - this->subCamEye.x;
            dz = this->actor.world.pos.z - this->subCamEye.z;
            this->subCamYaw = Math_FAtan2F(dx, dz);
            this->subCamDist = sqrtf(SQ(dx) + SQ(dz));
            this->subCamYawRate = 0.0f;
            FALLTHROUGH;
        case MO_DEATH_MO_CORE_BURST:
            this->baseAlpha = 0.0f;
            if (this->timers[0] & 4) {
                sp80 = 0.005f;
                sp7C = 0.015f;
            } else {
                sp80 = 0.015f;
                sp7C = 0.005f;
            }
            Math_ApproachF(&this->actor.scale.x, sp80, 0.5f, 0.002f);
            this->actor.scale.z = this->actor.scale.x;
            Math_ApproachF(&this->actor.scale.y, sp7C, 0.5f, 0.002f);
            this->subCamYaw += this->subCamYawRate;
            if (this->timers[0] >= 30) {
                Math_ApproachF(&this->subCamYawRate, 0.05f, 1.0f, 0.002f);
            } else {
                Math_ApproachF(&this->subCamYawRate, 0.0f, 1.0f, 0.002f);
            }
            Math_ApproachF(&this->actor.world.pos.y, 150.0f, 0.05f, 5.0f);
            Math_ApproachF(&this->subCamEye.y, 100.0f, 0.05f, 2.0f);
            this->subCamAt = this->subCamAtNext = this->actor.world.pos;
            if (this->timers[0] > 20) {
                Actor_PlaySfx(&this->actor, NA_SE_EN_MOFER_DEAD - SFX_FLAG);
            }
            if (this->timers[0] == 20) {
                for (i = 0; i < 300; i++) {
                    velocity.x = Rand_CenteredFloat(10.0f);
                    velocity.y = Rand_CenteredFloat(10.0f);
                    velocity.z = Rand_CenteredFloat(10.0f);
                    pos = this->actor.world.pos;
                    pos.x += 2.0f * velocity.x;
                    pos.y += 2.0f * velocity.y;
                    pos.z += 2.0f * velocity.z;
                    BossMo_SpawnDroplet(MO_FX_DROPLET, (BossMoEffect*)play->specialEffects, &pos, &velocity,
                                        Rand_ZeroFloat(0.08f) + 0.13f);
                }
                this->drawActor = false;
                this->actor.flags &= ~ACTOR_FLAG_0;
                Actor_PlaySfx(&this->actor, NA_SE_EN_MOFER_CORE_JUMP);
                SfxSource_PlaySfxAtFixedWorldPos(play, &this->actor.world.pos, 70, NA_SE_EN_MOFER_LASTVOICE);
            }
            if (this->timers[0] == 0) {
                this->csState = MO_DEATH_DRAIN_WATER_1;
                this->subCamDist = 490.0f;
                this->actor.world.pos.y = -1000.0f;
                this->fwork[MO_TENT_SWING_SIZE_X] = 15.0f;
                this->subCamYaw = 0.0f;
                this->subCamEye.x = 490.0f;
                this->subCamEye.y = 50.0f;
                this->subCamEye.z = 0.0f;
                this->subCamAt.x = 0;
                this->subCamAt.y = -100.0f;
                this->subCamAt.z = 0.0f;
                this->work[MO_TENT_VAR_TIMER] = this->work[MO_TENT_MOVE_TIMER] = 0;
                this->subCamAtMaxVelFrac.y = 0.05f;
                this->subCamAtVel.y = 4.0f;
                this->subCamVelFactor = 0.0f;
                this->subCamAccel = 0.02f;
                this->subCamAtNext.y = 320.0f;
                if (1) {}
                this->timers[0] = 100;
                sMorphaTent1->drawActor = true;
                sMorphaTent1->work[MO_TENT_ACTION_STATE] = MO_TENT_DEATH_3;
                sMorphaTent1->actor.shape.rot.x = 0;
                sMorphaTent1->actor.world.pos.x = 0.0f;
                sMorphaTent1->actor.world.pos.y = -50.0f;
                sMorphaTent1->actor.world.pos.z = 0.0f;
                sMorphaTent1->fwork[MO_TENT_MAX_STRETCH] = 1.0f;
                sMorphaTent1->tentPulse = 0.2f;
                sMorphaCore->waterLevel = -50.0f;
                sMorphaTent1->flattenRate = 0.0f;
                sMorphaTent1->noBubbles = 0;
                for (i = 0; i < 41; i++) {
                    sMorphaTent1->tentStretch[i].y = 5.0f;
                }
                sMorphaTent1->fwork[MO_TENT_SWING_RATE_X] = -400.0f;
                sMorphaTent1->fwork[MO_TENT_SWING_LAG_X] = -3200.0f;
                sMorphaTent1->fwork[MO_TENT_SWING_SIZE_X] = .0f;
                sMorphaTent1->fwork[MO_TENT_SWING_RATE_Z] = 3000.0f;
                sMorphaTent1->fwork[MO_TENT_SWING_LAG_Z] = 2500.0f;
                sMorphaTent1->fwork[MO_TENT_SWING_SIZE_Z] = 4000.0f;
                sMorphaTent1->tentMaxAngle = 1.0f;
                sMorphaTent1->tentSpeed = 20480.0f;
                sMorphaTent1->baseAlpha = 150.0f;
                sMorphaTent1->cutIndex = sMorphaTent1->meltIndex = 0;
                sMorphaTent1->cutScale = 1.0f;
                Actor_SetScale(&sMorphaTent1->actor, 0.01f);
            }
            break;
        case MO_DEATH_DRAIN_WATER_1:
            if (this->timers[0] == 0) {
                this->csState = MO_DEATH_DRAIN_WATER_2;
                this->subCamAt.y = -200.0f;
                this->subCamAtNext.y = 320.0f;
                this->subCamAtMaxVelFrac.y = 0.05f;
                this->subCamAtVel.y = 4.0f;
                this->subCamVelFactor = 0.0f;
                this->subCamAccel = 0.0f;
                sMorphaTent1->work[MO_TENT_ACTION_STATE] = MO_TENT_DEATH_1;
                this->timers[0] = 125;
                sMorphaTent1->fwork[MO_TENT_MAX_STRETCH] = 3.7000003f;
                this->subCamYaw = 0.5f;
                this->subCamDist = 200.0f;
                return;
            }
            break;
        case MO_DEATH_DRAIN_WATER_2:
            if (this->timers[0] == 0) {
                this->subCamAccel = 0.02f;
                sMorphaTent1->work[MO_TENT_ACTION_STATE] = MO_TENT_DEATH_2;
                this->csState = MO_DEATH_CEILING;
                sMorphaTent1->timers[0] = 120;
                this->timers[0] = 150;
            }
            FALLTHROUGH;
        case MO_DEATH_CEILING:
            Math_ApproachF(&this->subCamYaw, 0.0f, 0.05f, 0.0029999996f);
            Math_ApproachF(&this->subCamDist, 490.0f, 0.1f, 1.0f);
            if (this->timers[0] == 0) {
                this->csState = MO_DEATH_DROPLET;
                this->timers[0] = 140;
                this->subCamYawRate = 0.0f;
                this->subCamSpeed = 0.0f;
            }
            break;
        case MO_DEATH_DROPLET:
            if (this->timers[0] == 30) {
                sMorphaTent1->work[MO_TENT_ACTION_STATE] = MO_TENT_DEATH_5;
                sMorphaTent1->timers[0] = 30;
                sMorphaTent1->tentMaxAngle = 0.0f;
                sMorphaTent1->tentSpeed = sMorphaTent1->tentMaxAngle;
            }
            if (this->timers[0] == 0) {
                if (-100.0f < this->subCamEye.y) {
                    Math_ApproachF(&this->subCamEye.y, sMorphaTent1->actor.world.pos.y - 100.0f, 0.1f, 2000.0f);
                } else {
                    Math_ApproachF(&this->subCamEye.y, -200.0f, 0.1f, 2000.0f);
                }

                Math_ApproachF(&this->subCamAt.y, (sMorphaTent1->actor.world.pos.y - 50.0f) + 30.0f, 0.5f, 2000.0f);
                this->subCamAtNext.y = this->subCamAt.y;
            } else {
                Math_ApproachF(&this->subCamEye.y, 300.0f, 0.05f, this->subCamSpeed);
            }
            Math_ApproachF(&this->subCamYaw, -M_PI / 2.0f, 0.05f, this->subCamYawRate);
            Math_ApproachF(&this->subCamSpeed, 3.0f, 1.0f, 0.05f);
            Math_ApproachF(&this->subCamYawRate, 0.012999999f, 1.0f, 0.0005f);
            if (sMorphaTent1->work[MO_TENT_ACTION_STATE] == MO_TENT_DEATH_6) {
                Math_ApproachF(&this->subCamDist, 200.0f, 0.02f, this->subCamSpeed);
                if (sMorphaTent1->timers[0] == 0) {
                    this->csState = MO_DEATH_FINISH;
                    mainCam->eye = this->subCamEye;
                    mainCam->eyeNext = this->subCamEye;
                    mainCam->at = this->subCamAt;
                    Play_ReturnToMainCam(play, this->subCamId, 0);
                    this->subCamId = SUB_CAM_ID_DONE;
                    Cutscene_StopManual(play, &play->csCtx);
                    Player_SetCsActionWithHaltedActors(play, &this->actor, PLAYER_CSACTION_7);
                    sMorphaTent1->actor.world.pos.y = -1000.0f;
                }
            } else {
                Math_ApproachF(&this->subCamDist, 150.0f, 0.05f, this->subCamSpeed);
            }
            break;
        case MO_DEATH_FINISH:
            break;
    }
    if ((this->csState > MO_DEATH_START) && (this->csState < MO_DEATH_FINISH)) {
        if (this->work[MO_TENT_MOVE_TIMER] < 500) {
            Sfx_PlaySfxAtPos(&sAudioZeroVec, NA_SE_EN_MOFER_APPEAR - SFX_FLAG);
        }
        if ((this->work[MO_TENT_MOVE_TIMER] < 490) && (this->work[MO_TENT_MOVE_TIMER] > 230)) {
            Sfx_PlaySfxAtPos(&sAudioZeroVec, NA_SE_EV_DROP_FALL - SFX_FLAG);
        }
        if (this->work[MO_TENT_MOVE_TIMER] < 220) {
            Sfx_PlaySfxAtPos(&sAudioZeroVec, NA_SE_EV_SCOOPUP_WATER - SFX_FLAG);
        }
    }
    if (sMorphaCore->waterLevel < -200.0f) {
        play->roomCtx.unk_74[0]++;
        if (play->roomCtx.unk_74[0] >= 0xFF) {
            play->roomCtx.unk_74[0] = 0xFF;
        }
    }
    if (sMorphaCore->waterLevel < -250.0f) {
        Math_ApproachF(&sMorphaTent1->waterTexAlpha, 0.0f, 1.0f, 3.0f);
    }
    Math_ApproachF(&this->fwork[MO_TENT_SWING_SIZE_X], 0.0f, 0.1f, 0.05f);

    sp70.x = this->subCamDist;
    sp70.y = 0.0f;
    sp70.z = 0.0f;
    Matrix_RotateY(this->subCamYaw, MTXMODE_NEW);
    Matrix_MultVec3f(&sp70, &sp64);
    this->subCamEye.x = sp64.x + this->subCamAt.x;
    this->subCamEye.z = sp64.z + this->subCamAt.z;
    one = 1; // Super fake, but it works
    if (this->subCamId != SUB_CAM_ID_DONE) {
        if (one) {
            Math_ApproachF(&this->subCamAt.y, this->subCamAtNext.y, this->subCamAtMaxVelFrac.y,
                           this->subCamAtVel.y * this->subCamVelFactor);
            Math_ApproachF(&this->subCamVelFactor, 1.0f, 1.0f, this->subCamAccel);
        }
        Play_SetCameraAtEye(play, this->subCamId, &this->subCamAt, &this->subCamEye);
    }
}

void BossMo_CoreCollisionCheck(BossMo* this, PlayState* play) {
    s16 i;
    Player* player = GET_PLAYER(play);

    PRINTF(VT_FGCOL(YELLOW));
    PRINTF("Core_Damage_check START\n");
    if (this->coreCollider.base.atFlags & AT_HIT) {
        this->coreCollider.base.atFlags &= ~AT_HIT;
        if (this->work[MO_TENT_ACTION_STATE] == MO_CORE_UNDERWATER) {
            this->work[MO_CORE_WAIT_IN_WATER] = true;
            this->timers[0] = 150;
        }
    }
    if (this->coreCollider.base.acFlags & AC_HIT) {
        ColliderElement* acHitElem = this->coreCollider.elem.acHitElem;
        // "hit!!"
        PRINTF("Core_Damage_check 当り！！\n");
        this->coreCollider.base.acFlags &= ~AC_HIT;
        if ((acHitElem->atDmgInfo.dmgFlags & DMG_MAGIC_FIRE) && (this->work[MO_TENT_ACTION_STATE] == MO_CORE_ATTACK)) {
            this->work[MO_TENT_ACTION_STATE] = MO_CORE_RETREAT;
        }
        // "hit 2 !!"
        PRINTF("Core_Damage_check 当り 2 ！！\n");
        if ((this->work[MO_TENT_ACTION_STATE] != MO_CORE_UNDERWATER) && (this->work[MO_TENT_INVINC_TIMER] == 0)) {
            u8 damage = CollisionCheck_GetSwordDamage(acHitElem->atDmgInfo.dmgFlags);

            if ((damage != 0) && (this->work[MO_TENT_ACTION_STATE] < MO_CORE_ATTACK)) {
                // "sword hit !!"
                PRINTF("Core_Damage_check 剣 当り！！\n");
                this->work[MO_TENT_ACTION_STATE] = MO_CORE_STUNNED;
                this->timers[0] = 25;

                this->actor.speed = 15.0f;

                this->actor.world.rot.y = this->actor.yawTowardsPlayer + 0x8000;
                this->work[MO_CORE_DMG_FLASH_TIMER] = 15;
                Actor_PlaySfx(&this->actor, NA_SE_EN_MOFER_CORE_DAMAGE);
                this->actor.colChkInfo.health -= damage;
                this->hitCount++;
                if ((s8)this->actor.colChkInfo.health <= 0) {
                    if (((sMorphaTent1->subCamId == SUB_CAM_ID_DONE) && (sMorphaTent2 == NULL)) ||
                        ((sMorphaTent1->subCamId == SUB_CAM_ID_DONE) && (sMorphaTent2 != NULL) &&
                         (sMorphaTent2->subCamId == SUB_CAM_ID_DONE))) {
                        Enemy_StartFinishingBlow(play, &this->actor);
                        SEQCMD_STOP_SEQUENCE(SEQ_PLAYER_BGM_MAIN, 1);
                        this->csState = MO_DEATH_START;
                        sMorphaTent1->drawActor = false;
                        sMorphaTent1->work[MO_TENT_ACTION_STATE] = MO_TENT_DEATH_START;
                        sMorphaTent1->baseAlpha = 0.0f;
                        if (sMorphaTent2 != NULL) {
                            sMorphaTent2->tent2KillTimer = 1;
                        }
                        if (player->actor.parent != NULL) {
                            player->av2.actionVar2 = 0x65;
                            player->actor.parent = NULL;
                            player->csAction = PLAYER_CSACTION_NONE;
                        }
                    } else {
                        this->actor.colChkInfo.health = 1;
                    }
                }
                this->work[MO_TENT_INVINC_TIMER] = 10;
            } else if (!(acHitElem->atDmgInfo.dmgFlags & DMG_SHIELD) &&
                       (acHitElem->atDmgInfo.dmgFlags & DMG_HOOKSHOT)) {
                if (this->work[MO_TENT_ACTION_STATE] >= MO_CORE_ATTACK) {
                    Sfx_PlaySfxAtPos(&sMorphaTent1->tentTipPos, NA_SE_EN_MOFER_CUT);
                    sMorphaTent1->cutIndex = this->work[MO_CORE_POS_IN_TENT];
                    sMorphaTent1->meltIndex = sMorphaTent1->cutIndex + 1;
                    sMorphaTent1->cutScale = 1.0f;
                    sMorphaTent1->work[MO_TENT_ACTION_STATE] = MO_TENT_CUT;
                    sMorphaTent1->timers[0] = 40;
                    sMorphaTent1->actor.flags &= ~ACTOR_FLAG_0;
                    if (player->actor.parent == &sMorphaTent1->actor) {
                        player->av2.actionVar2 = 0x65;
                        player->actor.parent = NULL;
                        player->csAction = PLAYER_CSACTION_NONE;
                    }
                }
                this->work[MO_TENT_ACTION_STATE] = MO_CORE_STUNNED;
                this->timers[0] = 30;
                this->work[MO_TENT_INVINC_TIMER] = 10;
                this->actor.speed = 0.0f;
            }
            for (i = 0; i < 10; i++) {
                Vec3f pos;
                Vec3f velocity;

                velocity.x = Rand_CenteredFloat(4.0f);
                velocity.y = Rand_ZeroFloat(2.0f) + 3.0f;
                velocity.z = Rand_CenteredFloat(4.0f);
                pos = this->actor.world.pos;
                pos.x += (velocity.x * 3.0f);
                pos.z += (velocity.z * 3.0f);
                BossMo_SpawnDroplet(MO_FX_DROPLET, (BossMoEffect*)play->specialEffects, &pos, &velocity,
                                    Rand_ZeroFloat(0.08f) + 0.13f);
            }
        }
    }
    // "end !!"
    PRINTF("Core_Damage_check 終わり ！！\n");
    PRINTF(VT_RST);
}

void BossMo_Core(BossMo* this, PlayState* play) {
    static f32 coreBulge[11] = {
        0.1f, 0.15f, 0.2f, 0.3f, 0.4f, 0.43f, 0.4f, 0.3f, 0.2f, 0.15f, 0.1f,
    };
    u8 nearLand;
    s16 i;                             // not on stack
    Player* player = GET_PLAYER(play); // not on stack
    f32 spDC;
    f32 spD8;
    f32 spD4;
    f32 spD0;
    f32 spCC;
    STACK_PAD(s32);
    s32 temp;         // not on stack
    f32 xScaleTarget; // not on stack
    f32 yScaleTarget;
    Vec3f effectPos;
    Vec3f effectVelocity;
    Vec3f effectAccel;
    STACK_PADS(s32, 2);
    s16 j;
    s16 index; // not on stack
    f32 sp88;
<<<<<<< HEAD
    STACK_PAD(s32);
    f32 sp80;
    f32 sp7C;
    Vec3f sp70;
    Vec3f sp64;
    f32 sp60;
    f32 sp5C;
    f32 sp58;
=======
    s32 pad84;
>>>>>>> bf3339a1

    this->waterTex1x += -1.0f;
    this->waterTex1y += -1.0f;
    this->waterTex2x = this->waterTex2x;
    this->waterTex2y++;

    Math_ApproachF(&this->baseAlpha, 255.0f, 1.0f, 10.0f);
    if ((this->csState != MO_BATTLE) && (this->csState < MO_DEATH_START)) {
        BossMo_IntroCs(this, play);
        if (this->work[MO_TENT_ACTION_STATE] == MO_CORE_INTRO_WAIT) {
            this->actor.flags &= ~ACTOR_FLAG_0;
            return;
        }
    } else if (this->csState >= MO_DEATH_START) {
        BossMo_DeathCs(this, play);
        return;
    }
    if ((this->work[MO_TENT_ACTION_STATE] < MO_CORE_ATTACK) && (this->work[MO_TENT_ACTION_STATE] >= MO_CORE_MOVE) &&
        (this->actor.world.pos.y > MO_WATER_LEVEL(play))) {
        if (this->actor.velocity.y > 0.0f) {
            xScaleTarget = 0.005f;
            yScaleTarget = 0.015f;
        } else {
            xScaleTarget = 0.015f;
            yScaleTarget = 0.005f;
        }
    } else {
        xScaleTarget = yScaleTarget = 0.008f;
    }
    Math_ApproachF(&this->actor.scale.x, xScaleTarget, 0.2f, 0.001f);
    this->actor.scale.z = this->actor.scale.x;
    Math_ApproachF(&this->actor.scale.y, yScaleTarget, 0.2f, 0.001f);
    this->work[MO_CORE_DRAW_SHADOW] = BossMo_NearLand(&this->actor.world.pos, 15.0f);
    nearLand = BossMo_NearLand(&this->actor.world.pos, 0.0f);
    if ((player->actor.world.pos.y < (MO_WATER_LEVEL(play) - 50.0f)) &&
        ((this->work[MO_TENT_ACTION_STATE] == MO_CORE_MOVE) ||
         (this->work[MO_TENT_ACTION_STATE] == MO_CORE_MAKE_TENT))) {
        this->work[MO_TENT_ACTION_STATE] = MO_CORE_UNDERWATER;
        this->actor.speed = 0.0f;
        this->work[MO_CORE_WAIT_IN_WATER] = 0;
    }
    switch (this->work[MO_TENT_ACTION_STATE]) {
        case MO_CORE_MOVE:
            this->actor.flags |= ACTOR_FLAG_0;
            if ((this->timers[0] == 0) &&
                ((sMorphaTent1->work[MO_TENT_ACTION_STATE] == MO_TENT_WAIT) ||
                 (sMorphaTent1->work[MO_TENT_ACTION_STATE] == MO_TENT_READY)) &&
                (this->actor.world.pos.y < MO_WATER_LEVEL(play))) {
                this->actor.speed = 0.0f;
                this->work[MO_TENT_ACTION_STATE] = MO_CORE_MAKE_TENT;
                if (sMorphaTent1->work[MO_TENT_ACTION_STATE] == MO_TENT_WAIT) {
                    sMorphaTent1->work[MO_TENT_ACTION_STATE] = MO_TENT_SPAWN;
                    sMorphaTent1->timers[0] = 70;
                    sMorphaTent1->actor.shape.rot.y = sMorphaTent1->actor.yawTowardsPlayer;
                }
            }
            break;
        case MO_CORE_MAKE_TENT:
            if ((sMorphaTent1->work[MO_TENT_ACTION_STATE] == MO_TENT_DESPAWN) ||
                (sMorphaTent1->work[MO_TENT_ACTION_STATE] == MO_TENT_WAIT)) {
                this->work[MO_TENT_ACTION_STATE] = MO_CORE_MOVE;
                this->timers[0] = 70;
            }
            if (sMorphaTent1->work[MO_TENT_ACTION_STATE] == MO_TENT_CUT) {
                this->work[MO_TENT_ACTION_STATE] = MO_CORE_ATTACK;
                this->work[MO_CORE_POS_IN_TENT] = 0;
                this->timers[0] = 0;
            }
            if (sMorphaTent1->work[MO_TENT_ACTION_STATE] == MO_TENT_ATTACK) {
                this->work[MO_TENT_ACTION_STATE] = MO_CORE_ATTACK;
                this->work[MO_CORE_POS_IN_TENT] = 0;
                this->timers[0] = 0;
                this->actor.speed = 0.0f;
            }
            break;
        case MO_CORE_UNDERWATER:
            if (player->actor.world.pos.y >= MO_WATER_LEVEL(play)) {
                this->work[MO_TENT_ACTION_STATE] = MO_CORE_MOVE;
                this->actor.speed = 0.0f;
            }
            break;
        case MO_CORE_STUNNED:
            this->actor.flags |= ACTOR_FLAG_0;
            if (this->timers[0] == 0) {
                this->work[MO_TENT_ACTION_STATE] = MO_CORE_MOVE;
                this->timers[0] = 30;
            }
            if (this->actor.world.pos.y < MO_WATER_LEVEL(play)) {
                this->work[MO_TENT_ACTION_STATE] = MO_CORE_MAKE_TENT;
                this->timers[0] = 50;
                this->actor.speed = 0.0f;
            }
            break;
        case MO_CORE_UNUSED:
            break;
    }
    if (this->timers[0] == 0) {
        switch (this->work[MO_TENT_ACTION_STATE]) {
            case MO_CORE_ATTACK:
                this->actor.flags |= ACTOR_FLAG_0;
                this->work[MO_CORE_POS_IN_TENT]++;
                if (sMorphaTent1->work[MO_TENT_ACTION_STATE] == MO_TENT_ATTACK) {
                    temp = (s16)(Math_SinS(this->work[MO_TENT_MOVE_TIMER] * 0x300) * 10.0f) + 15;
                    if (this->work[MO_CORE_POS_IN_TENT] >= temp) {
                        this->work[MO_CORE_POS_IN_TENT] = temp;
                    }
                }
                if ((sMorphaTent1->work[MO_TENT_ACTION_STATE] != MO_TENT_ATTACK) &&
                    (sMorphaTent1->work[MO_TENT_ACTION_STATE] != MO_TENT_CUT)) {
                    this->work[MO_TENT_ACTION_STATE] = MO_CORE_RETREAT;
                    this->timers[0] = 0;
                }
                break;
            case MO_CORE_RETREAT:
                this->work[MO_CORE_POS_IN_TENT]--;
                if (this->work[MO_CORE_POS_IN_TENT] <= 0) {
                    this->work[MO_TENT_ACTION_STATE] = MO_CORE_MAKE_TENT;
                    this->timers[0] = 100;
                    this->tentSpeed = 0.0f;
                    this->actor.speed = 0.0f;
                }
                this->timers[0] = 0;
                break;
            case MO_CORE_INTRO_REVEAL:
                this->actor.flags &= ~ACTOR_FLAG_0;
                this->work[MO_CORE_POS_IN_TENT]++;
                temp = (s16)(Math_SinS(this->work[MO_TENT_MOVE_TIMER] * 0x500) * 10.0f) + 15;
                if (this->work[MO_CORE_POS_IN_TENT] >= temp) {
                    this->work[MO_CORE_POS_IN_TENT] = temp;
                }
                if (sMorphaTent1->work[MO_TENT_ACTION_STATE] != MO_TENT_READY) {
                    this->work[MO_TENT_ACTION_STATE] = MO_CORE_RETREAT;
                    this->timers[0] = 0;
                }
                break;
        }
    }
    if (this->work[MO_TENT_ACTION_STATE] >= MO_CORE_ATTACK) {
        if (this->work[MO_CORE_POS_IN_TENT] < 0) {
            this->work[MO_CORE_POS_IN_TENT] = 0;
        } else if (this->work[MO_CORE_POS_IN_TENT] >= 41) {
            this->work[MO_CORE_POS_IN_TENT] = 40;
        }
        index = (300 - (this->work[MO_CORE_POS_IN_TENT] * 2) + sMorphaTent1->widthIndex) % 300;
        sp88 = sMorphaTent1->tentWidth[index] * sTentWidth[this->work[MO_CORE_POS_IN_TENT]];
        for (j = -5; j < 6; j++) {
            index = (this->work[MO_CORE_POS_IN_TENT] + j) - 2;
            if ((0 <= index) && (index < 41)) {
                Math_ApproachF(&sMorphaTent1->tentScale[index].x, ((coreBulge[j + 5] * 300.0f) / 100.0f) + sp88, 0.75f,
                               5.0f);
            }
        }
        this->targetPos.x = sMorphaTent1->tentPos[this->work[MO_CORE_POS_IN_TENT]].x;
        this->targetPos.y = sMorphaTent1->tentPos[this->work[MO_CORE_POS_IN_TENT]].y;
        this->targetPos.z = sMorphaTent1->tentPos[this->work[MO_CORE_POS_IN_TENT]].z;
        if (this->work[MO_CORE_POS_IN_TENT] <= 1) {
            this->targetPos.y -= 20.0f;
        }
        Math_ApproachF(&this->actor.world.pos.x, this->targetPos.x, 0.5f, this->actor.speed);
        Math_ApproachF(&this->actor.world.pos.y, this->targetPos.y, 0.5f, this->actor.speed);
        Math_ApproachF(&this->actor.world.pos.z, this->targetPos.z, 0.5f, this->actor.speed);
        Math_ApproachF(&this->actor.speed, 30.0f, 1.0f, 1.0f);
    } else {
        f32 sp80;
        f32 sp7C;
        Vec3f sp70;
        Vec3f sp64;

        switch (this->work[MO_TENT_ACTION_STATE]) {
            case MO_CORE_MOVE:
                sp80 = Math_SinS(this->work[MO_TENT_VAR_TIMER] * 0x800) * 100.0f;
                sp7C = Math_CosS(this->work[MO_TENT_VAR_TIMER] * 0x800) * 100.0f;
                Math_ApproachF(&this->actor.world.pos.x, sMorphaTent1->targetPos.x + sp80, 0.05f, this->actor.speed);
                Math_ApproachF(&this->actor.world.pos.z, sMorphaTent1->targetPos.z + sp7C, 0.05f, this->actor.speed);
                Math_ApproachF(&this->actor.speed, 10.0f, 1.0f, 0.5f);
                break;
            case MO_CORE_STUNNED:
                this->actor.velocity.x = Math_SinS(this->actor.world.rot.y) * this->actor.speed;
                this->actor.velocity.z = Math_CosS(this->actor.world.rot.y) * this->actor.speed;
                this->actor.world.pos.x += this->actor.velocity.x;
                this->actor.world.pos.z += this->actor.velocity.z;
                break;
        }
        if ((this->work[MO_TENT_ACTION_STATE] == MO_CORE_MOVE) ||
            (this->work[MO_TENT_ACTION_STATE] == MO_CORE_STUNNED)) {
            this->actor.world.pos.y += this->actor.velocity.y;
            this->actor.velocity.y -= 1.0f;
            Actor_UpdateBgCheckInfo(play, &this->actor, 50.0f, 20.0f, 100.0f, UPDBGCHECKINFO_FLAG_0);
            effectVelocity.x = effectVelocity.y = effectVelocity.z = 0.0f;
            for (i = 0; i < 1; i++) {
                effectPos.x = Rand_CenteredFloat(20.0f) + this->actor.world.pos.x;
                effectPos.y = Rand_CenteredFloat(20.0f) + this->actor.world.pos.y;
                effectPos.z = Rand_CenteredFloat(20.0f) + this->actor.world.pos.z;
                BossMo_SpawnDroplet(MO_FX_DROPLET, (BossMoEffect*)play->specialEffects, &effectPos, &effectVelocity,
                                    Rand_ZeroFloat(0.02f) + 0.05f);
            };

            if (nearLand) {
                if (this->actor.world.pos.y <= 10) {
                    this->actor.world.pos.y = 10;
                    this->actor.velocity.y = -0.01f;
                    if (this->timers[1] != 0) {
                        if (this->timers[1] == 1) {
                            this->actor.velocity.y = 6.0f;
                        }
                    } else {
                        this->timers[1] = 2;
                        Actor_PlaySfx(&this->actor, NA_SE_EN_MOFER_CORE_LAND);
                        for (i = 0; i < 10; i++) {
                            effectVelocity.x = Rand_CenteredFloat(4.0f);
                            effectVelocity.y = Rand_ZeroFloat(2.0f) + 3.0f;
                            effectVelocity.z = Rand_CenteredFloat(4.0f);
                            effectPos = this->actor.world.pos;
                            effectPos.x += effectVelocity.x;
                            effectPos.z += effectVelocity.z;
                            BossMo_SpawnDroplet(MO_FX_DROPLET, (BossMoEffect*)play->specialEffects, &effectPos,
                                                &effectVelocity, Rand_ZeroFloat(0.08f) + 0.13f);
                        }
                        effectVelocity.x = effectVelocity.y = effectVelocity.z = 0.0f;
                        effectPos = this->actor.world.pos;
                        effectPos.y = 0.0f;
                        BossMo_SpawnDroplet(MO_FX_DROPLET, (BossMoEffect*)play->specialEffects, &effectPos,
                                            &effectVelocity, 0.4f);
                    }
                }
            } else if (this->actor.world.pos.y < MO_WATER_LEVEL(play)) {
                this->actor.velocity.y = BossMo_NearLand(&this->actor.world.pos, 40.0f) ? 15.0f : 6.0f;
                if ((this->actor.world.pos.y + 15.0f) >= MO_WATER_LEVEL(play)) {
                    Actor_PlaySfx(&this->actor, NA_SE_EN_MOFER_CORE_JUMP);
                }
            }
        } else if (this->work[MO_TENT_ACTION_STATE] >= MO_CORE_MOVE) {
            if (this->actor.world.pos.y < MO_WATER_LEVEL(play)) {
                if (this->work[MO_TENT_ACTION_STATE] == MO_CORE_MAKE_TENT) {
                    this->targetPos.x = sMorphaTent1->targetPos.x;
                    this->targetPos.y = sMorphaTent1->actor.world.pos.y - 40.0f;
                    this->targetPos.z = sMorphaTent1->targetPos.z;
                    Math_ApproachF(&this->actor.speed, 10.0f, 1.0f, 0.5f);
                } else if (this->work[MO_TENT_ACTION_STATE] == MO_CORE_UNDERWATER) {
                    switch (this->work[MO_CORE_WAIT_IN_WATER]) {
                        case false:
                            this->targetPos = player->actor.world.pos;
                            this->targetPos.y += 30.0f;
                            sp70.x = 0.0f;
                            sp70.y = 0.0f;
                            sp70.z = 100.0f;
                            Matrix_RotateY(BINANG_TO_RAD_ALT(player->actor.world.rot.y), MTXMODE_NEW);
                            Matrix_MultVec3f(&sp70, &sp64);
                            this->targetPos.x = player->actor.world.pos.x + sp64.x;
                            this->targetPos.y = player->actor.world.pos.y + 30.0f;
                            this->targetPos.z = player->actor.world.pos.z + sp64.z;
                            Math_ApproachF(&this->actor.speed, 10.0f, 1.0f, 1.0f);
                            if (this->timers[0] == 0) {
                                this->work[MO_CORE_WAIT_IN_WATER] = true;
                                this->timers[0] = (s16)Rand_ZeroFloat(50.0f) + 50;
                            }
                            break;
                        case true:
                            Math_ApproachF(&this->actor.speed, 1.0f, 1.0f, 0.5f);
                            if (this->timers[0] == 0) {
                                this->work[MO_CORE_WAIT_IN_WATER] = false;
                                this->timers[0] = (s16)Rand_ZeroFloat(20.0f) + 20;
                                Actor_PlaySfx(&this->actor, NA_SE_EN_MOFER_CORE_MOVE_WT);
                            }
                            break;
                    }
                }
                this->targetPos.x += Math_SinS(this->work[MO_TENT_MOVE_TIMER] * 3096.0f) * 30.0f;
                this->targetPos.y += Math_SinS(this->work[MO_TENT_MOVE_TIMER] * 2096.0f) * 30.0f;
                this->targetPos.z += Math_SinS(this->work[MO_TENT_MOVE_TIMER] * 2796.0f) * 30.0f;
                this->tentMaxAngle = 5.0f;
                this->tentSpeed = 4000.0f;
                spDC = this->targetPos.x - this->actor.world.pos.x;
                spD8 = this->targetPos.y - this->actor.world.pos.y;
                spD4 = this->targetPos.z - this->actor.world.pos.z;
                spCC = RAD_TO_BINANG(Math_FAtan2F(spDC, spD4));
                spD0 = RAD_TO_BINANG(Math_FAtan2F(spD8, sqrtf(SQ(spDC) + SQ(spD4))));
                Math_ApproachS(&this->actor.world.rot.y, spCC, this->tentMaxAngle, this->tentSpeed);
                Math_ApproachS(&this->actor.world.rot.x, spD0, this->tentMaxAngle, this->tentSpeed);
                Actor_UpdateVelocityXYZ(&this->actor);
            } else {
                this->actor.world.pos.y += this->actor.velocity.y;
                this->actor.velocity.y -= 1.0f;
            }
            Actor_UpdatePos(&this->actor);
            temp = (this->actor.world.pos.y < -200.0f) ? UPDBGCHECKINFO_FLAG_0 | UPDBGCHECKINFO_FLAG_2
                                                       : UPDBGCHECKINFO_FLAG_0;
            this->actor.world.pos.y -= 20.0f;
            Actor_UpdateBgCheckInfo(play, &this->actor, 50.0f, 20.0f, 100.0f, temp);
            this->actor.world.pos.y += 20.0f;
        }
    }
    if ((this->actor.world.pos.y < MO_WATER_LEVEL(play)) && (MO_WATER_LEVEL(play) <= this->actor.prevPos.y)) {
        if (this->actor.velocity.y < -5.0f) {
            Actor_PlaySfx(&this->actor, NA_SE_EN_MOFER_CORE_JUMP);
        } else {
            Actor_PlaySfx(&this->actor, NA_SE_EN_MOFER_CORE_SMJUMP);
        }
        if ((this->timers[3] != 0) || ((sMorphaTent1->fwork[MO_TENT_MAX_STRETCH] > 0.2f) &&
                                       (fabsf(this->actor.world.pos.x - sMorphaTent1->actor.world.pos.x) < 30.0f) &&
                                       (fabsf(this->actor.world.pos.z - sMorphaTent1->actor.world.pos.z) < 30.0f))) {
            // This space intentionally left blank.
        } else {
            this->timers[3] = 8;
            for (i = 0; i < 10; i++) {
                f32 sp60;
                f32 sp5C;

                sp5C = Rand_ZeroFloat(3.14f);
                sp60 = Rand_ZeroFloat(0.6f) + 1.6f;
                effectVelocity.x = Math_SinS(((i * (f32)0x10000) / 10.0f) + sp5C) * sp60;
                effectVelocity.z = Math_CosS(((i * (f32)0x10000) / 10.0f) + sp5C) * sp60;
                effectVelocity.y = Rand_ZeroFloat(0.3f) + 3.0f;

                effectPos = this->actor.world.pos;
                effectPos.x += effectVelocity.x * 3.0f;
                effectPos.y = MO_WATER_LEVEL(play);
                effectPos.z += effectVelocity.z * 3.0f;
                BossMo_SpawnDroplet(MO_FX_SPLASH, (BossMoEffect*)play->specialEffects, &effectPos, &effectVelocity,
                                    Rand_ZeroFloat(0.075f) + 0.15f);
            }
            effectPos = this->actor.world.pos;
            effectPos.y = MO_WATER_LEVEL(play);
            BossMo_SpawnRipple(play->specialEffects, &effectPos, 100.0f, 800.0f, 100, 290, MO_FX_SMALL_RIPPLE);
            BossMo_SpawnRipple(play->specialEffects, &effectPos, 50.0f, 600.0f, 70, 290, MO_FX_SMALL_RIPPLE);
            BossMo_SpawnRipple(play->specialEffects, &effectPos, 0, 400.0f, 50, 290, MO_FX_SMALL_RIPPLE);
        }
    }
    if ((this->actor.world.pos.y < MO_WATER_LEVEL(play)) || (this->work[MO_TENT_ACTION_STATE] >= MO_CORE_ATTACK)) {
        for (i = 0; i < 3; i++) {
            f32 sp58;

            effectAccel.x = effectAccel.z = 0.0f;
            effectVelocity.x = effectVelocity.y = effectVelocity.z = 0.0f;
            if (this->work[MO_TENT_ACTION_STATE] >= MO_CORE_ATTACK) {
                effectAccel.y = 0.0f;
                sp58 = 10.0f;
            } else {
                effectAccel.y = 0.1f;
                sp58 = 20.0f;
            }
            effectPos.x = Rand_CenteredFloat(sp58) + this->actor.world.pos.x;
            effectPos.y = Rand_CenteredFloat(sp58) + this->actor.world.pos.y;
            effectPos.z = Rand_CenteredFloat(sp58) + this->actor.world.pos.z;
            BossMo_SpawnBubble(play->specialEffects, &effectPos, &effectVelocity, &effectAccel,
                               Rand_ZeroFloat(0.05f) + 0.1f, NULL);
        }
    }
    BossMo_CoreCollisionCheck(this, play);
}

void BossMo_UpdateCore(Actor* thisx, PlayState* play) {
    STACK_PAD(s32);
    BossMo* this = (BossMo*)thisx;
    s16 i;
    Player* player = GET_PLAYER(play);

    PRINTF("CORE mode = <%d>\n", this->work[MO_TENT_ACTION_STATE]);
    if (sMorphaTent2 == NULL) {
        MO_WATER_LEVEL(play) = sMorphaTent1->waterLevelMod + (s16)this->waterLevel;
    } else {
        MO_WATER_LEVEL(play) = sMorphaTent2->waterLevelMod + ((s16)this->waterLevel + sMorphaTent1->waterLevelMod);
    }
    this->actor.flags |= ACTOR_FLAG_9;
    this->actor.focus.pos = this->actor.world.pos;
    this->work[MO_TENT_VAR_TIMER]++;

    if (this->work[MO_CORE_DMG_FLASH_TIMER] != 0) {
        this->work[MO_CORE_DMG_FLASH_TIMER]--;
    }
    if (this->work[MO_TENT_INVINC_TIMER] != 0) {
        this->work[MO_TENT_INVINC_TIMER]--;
    }
    this->work[MO_TENT_MOVE_TIMER]++;

    for (i = 0; i < ARRAY_COUNT(this->timers); i++) {
        if (this->timers[i] != 0) {
            this->timers[i]--;
        }
    }

    BossMo_Core(this, play);
    Collider_UpdateCylinder(&this->actor, &this->coreCollider);
    CollisionCheck_SetAC(play, &play->colChkCtx, &this->coreCollider.base);
    if ((this->work[MO_TENT_ACTION_STATE] != MO_CORE_STUNNED) || (this->actor.world.pos.y < MO_WATER_LEVEL(play))) {
        CollisionCheck_SetAT(play, &play->colChkCtx, &this->coreCollider.base);
    } else {
        CollisionCheck_SetOC(play, &play->colChkCtx, &this->coreCollider.base);
    }
    BossMo_UpdateEffects(this, play);
    if (player->actor.parent != NULL) {
        this->actor.flags &= ~ACTOR_FLAG_0;
    }
    BossMo_Unknown();
}

void BossMo_UpdateTent(Actor* thisx, PlayState* play) {
    s16 i;
    s16 index;
    STACK_PAD(s32);
    BossMo* this = (BossMo*)thisx;
    Player* player = GET_PLAYER(play);
    f32 phi_f0;

    if ((this == sMorphaTent2) && (this->tent2KillTimer != 0)) {
        this->tent2KillTimer++;
        this->actor.draw = NULL;
        if (this->tent2KillTimer > 20) {
            Actor_Kill(&this->actor);
            Audio_StopSfxByPos(&this->tentTipPos);
            sMorphaTent2 = NULL;
        }
        return;
    }

    SkinMatrix_Vec3fMtxFMultXYZW(&play->viewProjectionMtxF, &this->tentPos[40], &this->tentTipPos,
                                 &this->actor.projectedW);
    PRINTF("MO : Move mode = <%d>\n", this->work[MO_TENT_ACTION_STATE]);
    Math_ApproachS(&player->actor.shape.rot.x, 0, 5, 0x3E8);
    Math_ApproachS(&player->actor.shape.rot.z, 0, 5, 0x3E8);
    this->work[MO_TENT_VAR_TIMER]++;
    this->sfxTimer++;
    this->work[MO_TENT_MOVE_TIMER]++;
    this->widthIndex++;
    if (this->widthIndex >= 300) {
        this->widthIndex = 0;
    }
    this->pulsePhase -= 3000;
    index = this->widthIndex;
    this->tentWidth[index] = (Math_SinS(this->pulsePhase) * this->tentPulse) + (1.0f + this->tentPulse);
    for (i = 0; i < 41; i++) {
        if (this->work[MO_TENT_ACTION_STATE] >= MO_TENT_DEATH_START) {
            if (this->work[MO_TENT_ACTION_STATE] >= MO_TENT_DEATH_1) {
                if (this->work[MO_TENT_ACTION_STATE] == MO_TENT_DEATH_5) {
                    phi_f0 = (this->timers[0] != 0) ? sFlatWidth[i] : sDropletWidth[i];
                    Math_ApproachF(&this->tentScale[i].x, phi_f0, 0.5f, 100.0f);
                } else {
                    index = ((this->widthIndex + (i * 2)) + 220) % 300;
                    phi_f0 = this->tentWidth[index] + SQ(sTentWidth[i]);
                    Math_ApproachF(&this->tentScale[i].x, phi_f0, 0.5f, 0.3f);
                }
            } else {
                index = ((this->widthIndex - (i * 2)) + 300) % 300;
                phi_f0 = this->tentWidth[index] * sTentWidth[i];
                this->tentScale[i].x = phi_f0;
            }
        } else {
            index = ((this->widthIndex - (i * 2)) + 300) % 300;
            phi_f0 = this->tentWidth[index] * sTentWidth[i];
            Math_ApproachF(&this->tentScale[i].x, phi_f0, 0.5f, 0.3f);
        }
        phi_f0 = Math_SinS((this->work[MO_TENT_VAR_TIMER] * 12000.0f) + (i * 20000.0f));
        this->tentRipple[i].x = (1.0f * phi_f0) * this->tentRippleSize;
        this->tentScale[i].y = this->tentScale[i].z = this->tentScale[i].x;
        this->tentRipple[i].y = this->tentRipple[i].z = this->tentRipple[i].x;
    }

    Math_ApproachF(&this->tentRippleSize, 0.0f, 0.1f, 0.005f);
    Math_ApproachF(&this->tentPulse, 0.2f, 0.5f, 0.01f);
    this->actionFunc(this, play);
    for (i = 0; i < ARRAY_COUNT(this->timers); i++) {
        if (this->timers[i] != 0) {
            this->timers[i]--;
        }
    }
    Math_ApproachS(&this->actor.world.rot.y, this->actor.yawTowardsPlayer, 0xA, 0xC8);
    Actor_MoveXZGravity(&this->actor);
    Math_ApproachF(&this->actor.speed, 0.0, 1.0f, 0.02f);

    if (BossMo_NearLand(&this->actor.world.pos, 40)) {
        this->actor.world.pos = this->actor.prevPos;
    }
    if ((this->work[MO_TENT_VAR_TIMER] % 8) == 0) {
        f32 rippleScale;
        Vec3f pos = this->actor.world.pos;

        if (this->work[MO_TENT_ACTION_STATE] < MO_TENT_DEATH_START) {
            rippleScale = 400.0f;
        } else {
            rippleScale = 0.0;
            if (this->work[MO_TENT_ACTION_STATE] >= MO_TENT_DEATH_1) {
                pos = this->tentPos[38];
            }
        }
        BossMo_SpawnRipple(play->specialEffects, &pos, rippleScale, rippleScale * 3.0f, this->baseAlpha * 0.6666f, 300,
                           MO_FX_BIG_RIPPLE);
    }
    if (this->baseBubblesTimer != 0) {
        Vec3f sp88;
        Vec3f sp7C;
        Vec3f bubblePos;
        Vec3f zeroVec = { 0.0f, 0.0f, 0.0f };
        STACK_PAD(s32);

        this->baseBubblesTimer--;
        sp88.x = 0.0;
        sp88.y = 0.0;
        sp88.z = 100.0f;
        Matrix_RotateY(Rand_ZeroFloat(2.0f * M_PI), MTXMODE_NEW);
        Matrix_MultVec3f(&sp88, &sp7C);
        if ((this->work[MO_TENT_ACTION_STATE] >= MO_TENT_DEATH_1) &&
            (this->work[MO_TENT_ACTION_STATE] != MO_TENT_DEATH_3)) {
            i = 38;
        } else {
            i = 0;
            if (this->work[MO_TENT_ACTION_STATE] < MO_TENT_CUT) {
                Sfx_PlaySfxAtPos(&this->tentTipPos, NA_SE_EN_MOFER_CORE_ROLL - SFX_FLAG);
            }
        }
        bubblePos.x = this->tentPos[i].x + sp7C.x;
        bubblePos.y = (MO_WATER_LEVEL(play) - 40.0f) + Rand_ZeroFloat(20.0f);
        bubblePos.z = this->tentPos[i].z + sp7C.z;
        BossMo_SpawnBubble(play->specialEffects, &bubblePos, &zeroVec, &zeroVec, Rand_ZeroFloat(0.05f) + 0.2f,
                           &this->tentPos[i]);
    }

    if (this->work[MO_CORE_DMG_FLASH_TIMER] != 0) {
        this->work[MO_CORE_DMG_FLASH_TIMER]--;
    }
    if (this->work[MO_TENT_INVINC_TIMER] != 0) {
        this->work[MO_TENT_INVINC_TIMER]--;
    }
    if (this->playerHitTimer != 0) {
        this->playerHitTimer--;
    }

    if (this->drawActor) {
        BossMo_TentCollisionCheck(this, play);
        if ((this->work[MO_TENT_INVINC_TIMER] == 0) && (this->work[MO_TENT_ACTION_STATE] != MO_TENT_GRAB) &&
            (this->work[MO_TENT_ACTION_STATE] != MO_TENT_SHAKE)) {
            BossMo* otherTent = (BossMo*)this->otherTent;

            if (!HAS_LINK(otherTent) && (this->cutIndex == 0)) {
                CollisionCheck_SetOC(play, &play->colChkCtx, &this->tentCollider.base);
                CollisionCheck_SetAT(play, &play->colChkCtx, &this->tentCollider.base);
            }
        }
        if (this->cutIndex == 0) {
            CollisionCheck_SetAC(play, &play->colChkCtx, &this->tentCollider.base);
        }
    }
    this->work[MO_TENT_BASE_TEX1_X]++;
    this->work[MO_TENT_BASE_TEX1_Y]++;
    this->work[MO_TENT_BASE_TEX2_X] -= 3;
    this->work[MO_TENT_BASE_TEX2_Y]++;
    Math_ApproachZeroF(&this->waterLevelMod, 0.1f, 0.2f);
}

void BossMo_UpdateTentColliders(BossMo* this, s32 item, ColliderJntSph* tentCollider, Vec3f* center) {
    tentCollider->elements[item].dim.worldSphere.center.x = center->x;
    tentCollider->elements[item].dim.worldSphere.center.y = center->y;
    tentCollider->elements[item].dim.worldSphere.center.z = center->z;
    if (this->work[MO_TENT_ACTION_STATE] <= MO_TENT_SHAKE) {
        tentCollider->elements[item].dim.worldSphere.radius =
            tentCollider->elements[item].dim.modelSphere.radius * tentCollider->elements[item].dim.scale;
    } else {
        tentCollider->elements[item].dim.worldSphere.radius = 0;
    }
}

static Gfx* sTentDLists[41] = {
    gMorphaTentaclePart0DL,  gMorphaTentaclePart1DL,  gMorphaTentaclePart2DL,  gMorphaTentaclePart3DL,
    gMorphaTentaclePart4DL,  gMorphaTentaclePart5DL,  gMorphaTentaclePart6DL,  gMorphaTentaclePart7DL,
    gMorphaTentaclePart8DL,  gMorphaTentaclePart9DL,  gMorphaTentaclePart10DL, gMorphaTentaclePart11DL,
    gMorphaTentaclePart12DL, gMorphaTentaclePart13DL, gMorphaTentaclePart14DL, gMorphaTentaclePart15DL,
    gMorphaTentaclePart16DL, gMorphaTentaclePart17DL, gMorphaTentaclePart18DL, gMorphaTentaclePart19DL,
    gMorphaTentaclePart20DL, gMorphaTentaclePart21DL, gMorphaTentaclePart22DL, gMorphaTentaclePart23DL,
    gMorphaTentaclePart24DL, gMorphaTentaclePart25DL, gMorphaTentaclePart26DL, gMorphaTentaclePart27DL,
    gMorphaTentaclePart28DL, gMorphaTentaclePart29DL, gMorphaTentaclePart30DL, gMorphaTentaclePart31DL,
    gMorphaTentaclePart32DL, gMorphaTentaclePart33DL, gMorphaTentaclePart34DL, gMorphaTentaclePart35DL,
    gMorphaTentaclePart36DL, gMorphaTentaclePart37DL, gMorphaTentaclePart38DL, gMorphaTentaclePart39DL,
    gMorphaTentaclePart40DL,
};

void BossMo_DrawTentacle(BossMo* this, PlayState* play) {
    static Vec3f zeroVec = { 0.0f, 0.0f, 0.0f };
    s16 i;
    s16 notCut;
    s16 index;
    Mtx* matrix = GRAPH_ALLOC(play->state.gfxCtx, 41 * sizeof(Mtx));
    f32 phi_f20;
    f32 phi_f22;
    Vec3f sp110;

    OPEN_DISPS(play->state.gfxCtx, "../z_boss_mo.c", 6366);

    sp110.x = play->envCtx.dirLight1.params.dir.x;
    sp110.y = play->envCtx.dirLight1.params.dir.y;
    sp110.z = play->envCtx.dirLight1.params.dir.z;

    Matrix_Push();

    gDPPipeSync(POLY_XLU_DISP++);

    gSPSegment(POLY_XLU_DISP++, 0x0C, matrix);

    Matrix_Translate(this->actor.world.pos.x, this->actor.world.pos.y, this->actor.world.pos.z, MTXMODE_NEW);
    Matrix_RotateY(BINANG_TO_RAD_ALT(this->actor.shape.rot.y), MTXMODE_APPLY);
    Matrix_RotateX(BINANG_TO_RAD_ALT(this->actor.shape.rot.x), MTXMODE_APPLY);

    BossMo_InitRand(1, 29100, 9786);

    for (i = 0; i < 41; i++, matrix++) {
        STACK_PADS(s32, 2);

        if (i < 2) {
            Matrix_Push();
            Matrix_Scale(0.0f, 0.0f, 0.0f, MTXMODE_APPLY);
            notCut = true;
        } else {
            if (i >= 3) {
                Matrix_Translate(0.0f, this->tentStretch[i - 2].y, 0.0f, MTXMODE_APPLY);
                Matrix_RotateX(BINANG_TO_RAD_ALT(this->tentRot[i - 2].x), MTXMODE_APPLY);
                Matrix_RotateZ(BINANG_TO_RAD_ALT(this->tentRot[i - 2].z), MTXMODE_APPLY);
            }
            Matrix_Push();
            Matrix_Scale((this->tentScale[i - 2].x + this->tentRipple[i - 2].x) * this->actor.scale.x,
                         (this->tentScale[i - 2].y + this->tentRipple[i - 2].y) * this->actor.scale.y,
                         (this->tentScale[i - 2].z + this->tentRipple[i - 2].z) * this->actor.scale.z, MTXMODE_APPLY);
            notCut = true;
            if ((i >= this->cutIndex) && (this->meltIndex >= i)) {
                Matrix_Scale(this->cutScale, this->cutScale, this->cutScale, MTXMODE_APPLY);
                notCut = false;
            }
        }

        index = ((this->widthIndex - (i * 2)) + 300) % 300;
        if (this->work[MO_TENT_ACTION_STATE] < MO_TENT_DEATH_START) {
            Matrix_RotateY((((this->tentWidth[index] - 1.0f - this->tentPulse) * 1000) / 1000.0f) *
                               this->fwork[MO_TENT_MAX_STRETCH],
                           MTXMODE_APPLY);
        }
        Matrix_RotateX(M_PI / 2.0f, MTXMODE_APPLY);
        MATRIX_TO_MTX(matrix, "../z_boss_mo.c", 6452);

        gSPMatrix(POLY_XLU_DISP++, matrix, G_MTX_NOPUSH | G_MTX_LOAD | G_MTX_MODELVIEW);

        if (i == 0) {
            func_8002EB44(&this->tentPos[i], &play->view.eye, &sp110, play->state.gfxCtx);
        }

        if (i == 0) {
            gSPDisplayList(POLY_XLU_DISP++, gMorphaTentacleBaseDL);
        } else {
            gSPDisplayList(POLY_XLU_DISP++, sTentDLists[i]);
        }

        Matrix_Pop();

        if ((i >= 2) && notCut && (i < (this->noBubbles + 38))) {
            if ((this->work[MO_TENT_ACTION_STATE] == MO_TENT_DEATH_1) ||
                (this->work[MO_TENT_ACTION_STATE] == MO_TENT_DEATH_2)) {
                phi_f20 = this->work[MO_TENT_MOVE_TIMER] & 3;
                phi_f20 *= -15.0f;
                phi_f22 = ((0.18f + BossMo_RandZeroOne() * 0.1f) * this->actor.scale.x) * 100.0f;
            } else {
                phi_f20 = 0.0f;
                phi_f22 = (((BossMo_RandZeroOne() * (0.08f)) + .08f) * this->actor.scale.x) * 100.0f;
            }
            Matrix_Push();
            Matrix_Translate(((BossMo_RandZeroOne() - 0.5f) * 10.0f) * this->tentScale[i - 2].x,
                             ((BossMo_RandZeroOne() - 0.5f) * 3.0f) + phi_f20,
                             ((BossMo_RandZeroOne() - 0.5f) * 10.0f) * this->tentScale[i - 2].z, MTXMODE_APPLY);
            Matrix_ReplaceRotation(&play->billboardMtxF);
            Matrix_Scale(phi_f22, phi_f22, 1.0f, MTXMODE_APPLY);

            gSPMatrix(POLY_OPA_DISP++, MATRIX_NEW(play->state.gfxCtx, "../z_boss_mo.c", 6511),
                      G_MTX_NOPUSH | G_MTX_LOAD | G_MTX_MODELVIEW);

            gSPDisplayList(POLY_OPA_DISP++, gMorphaBubbleDL);

            Matrix_Pop();
        }

        Matrix_MultVec3f(&zeroVec, &this->tentPos[i]);
        if (i == 36) {
            Matrix_MultVec3f(&zeroVec, &this->actor.focus.pos);
        }
        if (i == 24) {
            MtxF sp98;
            Vec3f sp8C = { -16.0f, 13.0f, 30.0f };
            Vec3s sp84;

            Matrix_Push();
            if (this->playerToLeft) {
                sp8C.x *= -1.0f;
            }
            Matrix_MultVec3f(&sp8C, &this->grabPosRot.pos);
            Matrix_RotateX(-35 * M_PI / 64, MTXMODE_APPLY);
            Matrix_Get(&sp98);
            Matrix_MtxFToYXZRotS(&sp98, &sp84, 0);
            this->grabPosRot.rot.x = sp84.x;
            this->grabPosRot.rot.y = sp84.y;
            this->grabPosRot.rot.z = sp84.z;
            Matrix_Pop();
        }
        if ((i < 38) && ((i & 1) == 1)) {
            BossMo_UpdateTentColliders(this, i / 2, &this->tentCollider, &this->tentPos[i]);
        }
    }

    Matrix_Pop();
    CLOSE_DISPS(play->state.gfxCtx, "../z_boss_mo.c", 6571);
}

void BossMo_DrawWater(BossMo* this, PlayState* play) {
    STACK_PAD(s32);

    OPEN_DISPS(play->state.gfxCtx, "../z_boss_mo.c", 6582);
    if (1) {}

    Matrix_Push();
    Gfx_SetupDL_25Xlu(play->state.gfxCtx);
    Matrix_Translate(0.0f, MO_WATER_LEVEL(play), 0.0f, MTXMODE_NEW);

    gSPSegment(POLY_XLU_DISP++, 0x0D,
               Gfx_TwoTexScroll(play->state.gfxCtx, G_TX_RENDERTILE, (s16)this->waterTex1x, (s16)this->waterTex1y, 32,
                                32, 1, (s16)this->waterTex2x, (s16)this->waterTex2y, 32, 32));

    gDPPipeSync(POLY_XLU_DISP++);

    gDPSetPrimColor(POLY_XLU_DISP++, 0xFF, 0xFF, 200, 255, 255, (s8)sMorphaTent1->waterTexAlpha);

    gDPSetEnvColor(POLY_XLU_DISP++, 0, 100, 255, 80);

    Matrix_Scale(0.5f, 1.0f, 0.5f, MTXMODE_APPLY);
    gSPMatrix(POLY_XLU_DISP++, MATRIX_NEW(play->state.gfxCtx, "../z_boss_mo.c", 6675),
              G_MTX_NOPUSH | G_MTX_LOAD | G_MTX_MODELVIEW);

    gSPDisplayList(POLY_XLU_DISP++, gMorphaWaterDL);

    Matrix_Pop();
    CLOSE_DISPS(play->state.gfxCtx, "../z_boss_mo.c", 6680);
}

void BossMo_DrawCore(Actor* thisx, PlayState* play) {
    STACK_PAD(s32);
    BossMo* this = (BossMo*)thisx;

    OPEN_DISPS(play->state.gfxCtx, "../z_boss_mo.c", 6688);
    if (this->actor.world.pos.y > MO_WATER_LEVEL(play)) {
        BossMo_DrawWater(this, play);
    }
    if (this->drawActor) {
        Gfx_SetupDL_25Xlu(play->state.gfxCtx);

        gSPSegment(POLY_XLU_DISP++, 0x08,
                   Gfx_TwoTexScroll(play->state.gfxCtx, G_TX_RENDERTILE, sMorphaTent1->work[MO_TENT_VAR_TIMER] * 3,
                                    sMorphaTent1->work[MO_TENT_VAR_TIMER] * 3, 32, 32, 1,
                                    sMorphaTent1->work[MO_TENT_VAR_TIMER] * -3,
                                    sMorphaTent1->work[MO_TENT_VAR_TIMER] * -3, 32, 32));
        gSPSegment(POLY_XLU_DISP++, 0x09,
                   Gfx_TwoTexScroll(play->state.gfxCtx, G_TX_RENDERTILE, sMorphaTent1->work[MO_TENT_VAR_TIMER] * 5, 0,
                                    32, 32, 1, 0, sMorphaTent1->work[MO_TENT_VAR_TIMER] * -10, 32, 32));

        Matrix_RotateX(this->work[MO_TENT_MOVE_TIMER] * 0.5f, MTXMODE_APPLY);
        Matrix_RotateZ(this->work[MO_TENT_MOVE_TIMER] * 0.8f, MTXMODE_APPLY);
        gSPMatrix(POLY_XLU_DISP++, MATRIX_NEW(play->state.gfxCtx, "../z_boss_mo.c", 6735),
                  G_MTX_NOPUSH | G_MTX_LOAD | G_MTX_MODELVIEW);

        gDPSetPrimColor(POLY_XLU_DISP++, 0x80, 0x80, 255, 255, 255, (s8)this->baseAlpha);

        func_8002ED80(&this->actor, play, 0);

        gSPDisplayList(POLY_XLU_DISP++, SEGMENTED_TO_VIRTUAL(gMorphaCoreMembraneDL));

        gDPPipeSync(POLY_XLU_DISP++);

        gDPSetEnvColor(POLY_XLU_DISP++, 0, 220, 255, 128);
        if ((this->work[MO_CORE_DMG_FLASH_TIMER] % 2) != 0) {
            gDPSetPrimColor(POLY_XLU_DISP++, 0x80, 0x80, 255, 60, 0, 255);
        } else {
            gDPSetPrimColor(POLY_XLU_DISP++, 0x80, 0x80, 255, 255, 255, 255);
        }
        gSPDisplayList(POLY_XLU_DISP++, SEGMENTED_TO_VIRTUAL(gMorphaCoreNucleusDL));

        if ((this->work[MO_CORE_DRAW_SHADOW] && (this->actor.world.pos.y >= 0.0f)) ||
            (this->actor.world.pos.y < MO_WATER_LEVEL(play))) {
            f32 groundLevel;
            s16 shadowAlpha;

            if (this->actor.world.pos.y < MO_WATER_LEVEL(play)) {
                groundLevel = -280.0f;
                shadowAlpha = 100;
            } else {
                groundLevel = 0.0f;
                shadowAlpha = 160;
            }

            Gfx_SetupDL_44Xlu(play->state.gfxCtx);

            gDPSetPrimColor(POLY_XLU_DISP++, 0, 0, 0, 0, 0, shadowAlpha);

            Matrix_Translate(this->actor.world.pos.x, groundLevel, this->actor.world.pos.z, MTXMODE_NEW);
            Matrix_Scale(0.23f, 1.0f, 0.23f, MTXMODE_APPLY);
            gSPMatrix(POLY_XLU_DISP++, MATRIX_NEW(play->state.gfxCtx, "../z_boss_mo.c", 6820),
                      G_MTX_NOPUSH | G_MTX_LOAD | G_MTX_MODELVIEW);

            gSPDisplayList(POLY_XLU_DISP++, SEGMENTED_TO_VIRTUAL(gCircleShadowDL));
        }
    }

    if (this->actor.world.pos.y < MO_WATER_LEVEL(play)) {
        BossMo_DrawWater(this, play);
    }

    if ((this->subCamId != SUB_CAM_ID_DONE) && (this->csState < MO_INTRO_REVEAL)) {
        f32 sp8C;
        f32 sp88;
        f32 sp84;
        f32 temp;
        f32 sp7C;
        f32 sp78;
        Vec3f sp6C;
        Vec3f sp60;

        Gfx_SetupDL_25Xlu(play->state.gfxCtx);

        gDPSetPrimColor(POLY_XLU_DISP++, 0xFF, 0xFF, 200, 255, 255, (s8)this->fwork[MO_CORE_INTRO_WATER_ALPHA]);
        gDPSetEnvColor(POLY_XLU_DISP++, 0, 100, 255, (s8)this->fwork[MO_CORE_INTRO_WATER_ALPHA]);

        gSPSegment(POLY_XLU_DISP++, 0x0D,
                   Gfx_TwoTexScroll(play->state.gfxCtx, G_TX_RENDERTILE, (s16)sMorphaTent1->waterTex1x,
                                    (s16)sMorphaTent1->waterTex1y, 32, 32, 1, (s16)sMorphaTent1->waterTex2x,
                                    (s16)sMorphaTent1->waterTex2y, 32, 32));

        sp8C = this->subCamAt.x - this->subCamEye.x;
        sp88 = this->subCamAt.y - this->subCamEye.y;
        sp84 = this->subCamAt.z - this->subCamEye.z;
        temp = SQ(sp8C) + SQ(sp84);
        sp7C = Math_FAtan2F(sp8C, sp84);
        temp = sqrtf(temp);
        sp78 = -Math_FAtan2F(sp88, temp);

        sp6C.x = 0.0f;
        sp6C.y = 0.0f;
        sp6C.z = 10.0f;

        Matrix_RotateY(sp7C, MTXMODE_NEW);
        Matrix_RotateX(sp78, MTXMODE_APPLY);
        Matrix_MultVec3f(&sp6C, &sp60);
        sp8C = sp60.x + this->subCamEye.x;
        sp88 = sp60.y + this->subCamEye.y;
        sp84 = sp60.z + this->subCamEye.z;
        Matrix_Translate(sp8C, sp88, sp84, MTXMODE_NEW);
        Matrix_RotateY(sp7C, MTXMODE_APPLY);
        Matrix_RotateX(sp78, MTXMODE_APPLY);
        Matrix_RotateZ(-(0.01f * this->work[MO_TENT_VAR_TIMER]), MTXMODE_APPLY);
        Matrix_RotateZ(0.1f * this->work[MO_TENT_VAR_TIMER], MTXMODE_APPLY);
        Matrix_Scale(0.825f, 1.175f, 0.825f, MTXMODE_APPLY);
        Matrix_RotateZ(-(this->work[MO_TENT_VAR_TIMER] * 0.1f), MTXMODE_APPLY);
        Matrix_RotateX(M_PI / 2.0f, MTXMODE_APPLY);
        Matrix_Scale(0.05f, 1.0f, 0.05f, MTXMODE_APPLY);

        gSPMatrix(POLY_XLU_DISP++, MATRIX_NEW(play->state.gfxCtx, "../z_boss_mo.c", 6941),
                  G_MTX_NOPUSH | G_MTX_LOAD | G_MTX_MODELVIEW);

        gSPDisplayList(POLY_XLU_DISP++, gMorphaWaterDL);
    }
    CLOSE_DISPS(play->state.gfxCtx, "../z_boss_mo.c", 6945);

    BossMo_DrawEffects(play->specialEffects, play);
}

void BossMo_DrawTent(Actor* thisx, PlayState* play) {
    STACK_PAD(s32);
    BossMo* this = (BossMo*)thisx;
    u16 texCoordScale;

    OPEN_DISPS(play->state.gfxCtx, "../z_boss_mo.c", 6958);
    Gfx_SetupDL_25Opa(play->state.gfxCtx);
    gDPSetPrimColor(POLY_OPA_DISP++, 0, 0, 255, 255, 255, (s8)(this->baseAlpha * 1.5f));
    gDPSetEnvColor(POLY_OPA_DISP++, 150, 150, 150, 0);

    Gfx_SetupDL_25Xlu(play->state.gfxCtx);
    gSPSegment(POLY_XLU_DISP++, 0x08,
               Gfx_TwoTexScroll(play->state.gfxCtx, G_TX_RENDERTILE, this->work[MO_TENT_BASE_TEX1_X],
                                this->work[MO_TENT_BASE_TEX1_Y], 32, 32, 1, this->work[MO_TENT_BASE_TEX2_X],
                                this->work[MO_TENT_BASE_TEX2_Y], 32, 32));
    gDPSetPrimColor(POLY_XLU_DISP++, 0xFF, 0xFF, 200, 255, 255, (s8)((this->baseAlpha * 12.0f) / 10.0f));
    gDPSetEnvColor(POLY_XLU_DISP++, 0, 100, 255, (s8)this->baseAlpha);
    texCoordScale = (s16)(Math_SinS(this->work[MO_TENT_VAR_TIMER] * 0xB00) * 30.0f) + 350;
    gSPTexture(POLY_XLU_DISP++, texCoordScale, texCoordScale, 0, G_TX_RENDERTILE, G_ON);

    if (this->drawActor) {
        BossMo_DrawTentacle(this, play);
    }
    if (1) {}
    CLOSE_DISPS(play->state.gfxCtx, "../z_boss_mo.c", 7023);
}

void BossMo_UpdateEffects(BossMo* this, PlayState* play) {
    BossMoEffect* effect = play->specialEffects;
    s16 i;
    Vec3f* targetPos;
    f32 dx;
    f32 dz;
    Vec3f bubbleSpeed = { 0.0f, 0.0f, 0.0f };
    Vec3f bubbleVel;

    for (i = 0; i < BOSS_MO_EFFECT_COUNT; i++, effect++) {
        if (effect->type != MO_FX_NONE) {
            effect->timer++;
            if (effect->stopTimer == 0) {
                effect->pos.x += effect->vel.x;
                effect->pos.y += effect->vel.y;
                effect->pos.z += effect->vel.z;
                effect->vel.x += effect->accel.x;
                effect->vel.y += effect->accel.y;
                effect->vel.z += effect->accel.z;
            } else {
                effect->stopTimer--;
            }
            if (effect->type <= MO_FX_BIG_RIPPLE) {
                if (this->csState >= MO_DEATH_START) {
                    effect->pos.y = MO_WATER_LEVEL(play);
                }
                Math_ApproachF(&effect->scale, effect->fwork[MO_FX_MAX_SIZE], 0.2f, effect->fwork[MO_FX_SPREAD_RATE]);
                if (effect->rippleMode == 0) {
                    effect->alpha += 15;
                    if (effect->alpha >= effect->maxAlpha) {
                        effect->alpha = effect->maxAlpha;
                        effect->rippleMode++;
                    }
                } else {
                    effect->alpha -= 5;
                    if (effect->alpha <= 0) {
                        effect->alpha = 0;
                        effect->type = MO_FX_NONE;
                    }
                }
            } else if (effect->type == MO_FX_BUBBLE) {
                if (effect->targetPos == NULL) {
                    if ((effect->accel.y > 0.0f) && (effect->pos.y >= MO_WATER_LEVEL(play))) {
                        effect->type = MO_FX_NONE;
                    } else {
                        if (effect->vel.y > 2.0f) {
                            effect->vel.y = 2.0f;
                        }
                        effect->alpha -= 20;
                        if (effect->alpha <= 0) {
                            effect->alpha = 0;
                            effect->type = MO_FX_NONE;
                        }
                    }
                } else {
                    if ((effect->timer % 4) == 0) {
                        targetPos = effect->targetPos;
                        dx = targetPos->x - effect->pos.x;
                        dz = targetPos->z - effect->pos.z;
                        bubbleSpeed.z = effect->fwork[MO_FX_SUCTION];
                        Matrix_RotateY(Math_FAtan2F(dx, dz), MTXMODE_NEW);
                        Matrix_MultVec3f(&bubbleSpeed, &bubbleVel);
                        effect->vel.x = bubbleVel.x;
                        effect->vel.z = bubbleVel.z;
                    }
                    Math_ApproachF(&effect->fwork[MO_FX_SUCTION], 5.0f, 1.0f, 0.5f);
                    if (effect->timer > 20) {
                        effect->alpha -= 30;
                        effect->accel.y = 1.5f;
                        if ((effect->alpha <= 0) || (effect->pos.y >= MO_WATER_LEVEL(play))) {
                            effect->alpha = 0;
                            effect->type = MO_FX_NONE;
                        }
                    } else {
                        effect->alpha += 30;
                        if (effect->alpha >= 255) {
                            effect->alpha = 255;
                        }
                    }
                }
            } else if ((effect->type == MO_FX_DROPLET) || (effect->type == MO_FX_SPLASH) ||
                       (effect->type == MO_FX_SPLASH_TRAIL) || (effect->type == MO_FX_WET_SPOT)) {
                f32 shimmer = (effect->timer & 6) ? 80.0f : 200.0f;

                Math_ApproachF(&effect->fwork[MO_FX_SHIMMER], shimmer, 1.0f, 80.0f);
                if (effect->type == MO_FX_WET_SPOT) {
                    Math_ApproachF(&effect->scale, effect->fwork[MO_FX_MAX_SCALE], 0.1f, 0.6f);
                    effect->alpha -= 15;
                    if (effect->alpha <= 0) {
                        effect->alpha = 0;
                        effect->type = MO_FX_NONE;
                    }
                } else {
                    effect->alpha = effect->fwork[MO_FX_SHIMMER];
                    if (effect->type == MO_FX_SPLASH_TRAIL) {
                        Math_ApproachF(&effect->scale, 0.0f, 1.0f, 0.02f);
                        if (effect->scale <= 0.0f) {
                            effect->type = MO_FX_NONE;
                        }
                    } else {
                        if (effect->type == MO_FX_SPLASH) {
                            Vec3f velocity = { 0.0f, 0.0f, 0.0f };

                            BossMo_SpawnDroplet(MO_FX_SPLASH_TRAIL, (BossMoEffect*)play->specialEffects, &effect->pos,
                                                &velocity, effect->scale);
                        }
                        if (effect->vel.y < -20.0f) {
                            effect->vel.y = -20.0f;
                            effect->accel.y = 0.0f;
                        }
                        if (effect->stopTimer == 0) {
                            if (effect->vel.y < -5.0f) {
                                Math_ApproachF(&effect->fwork[MO_FX_STRETCH], 5.0f, 0.1f, 0.15f);
                            }
                        } else if (effect->stopTimer == 1) {
                            effect->vel.x = Rand_CenteredFloat(3.0f);
                            effect->vel.z = Rand_CenteredFloat(3.0f);
                            effect->accel.y = -1.0f;
                        }
                        if ((effect->pos.y <= -280.0f) || ((1.0f >= effect->pos.y) && (effect->pos.y >= -20.0f) &&
                                                           BossMo_NearLand(&effect->pos, 0.0f))) {
                            effect->accel.y = 0.0f;
                            effect->vel.z = 0.0f;
                            effect->vel.y = 0.0f;
                            effect->vel.x = 0.0f;
                            if (effect->pos.y <= -280.0f) {
                                effect->pos.y = -280.0f;
                            } else {
                                effect->pos.y = 0.0f;
                            }
                            effect->type = MO_FX_WET_SPOT;
                            effect->alpha = 150;
                            effect->fwork[MO_FX_STRETCH] = (effect->scale * 15.0f) * 0.15f;
                        } else if (effect->pos.y <= MO_WATER_LEVEL(play)) {
                            Vec3f pos = effect->pos;

                            pos.y = MO_WATER_LEVEL(play);
                            if (effect->type == MO_FX_SPLASH) {
                                BossMo_SpawnRipple(play->specialEffects, &pos, 60.0f, 160.0f, 80, 290,
                                                   MO_FX_SMALL_RIPPLE);
                            } else {
                                BossMo_SpawnRipple(play->specialEffects, &pos, 40.0f, 110.0f, 80, 290,
                                                   MO_FX_SMALL_RIPPLE);
                            }
                            effect->type = MO_FX_NONE;
                        }
                    }
                }
            }
        }
    }
}

void BossMo_DrawEffects(BossMoEffect* effect, PlayState* play) {
    u8 materialFlag = 0;
    s16 i;
    STACK_PAD(s32);
    GraphicsContext* gfxCtx = play->state.gfxCtx;
    BossMoEffect* effectHead = effect;

    OPEN_DISPS(gfxCtx, "../z_boss_mo.c", 7264);
    Matrix_Push();

    for (i = 0; i < BOSS_MO_EFFECT_COUNT; i++, effect++) {
        if (effect->type == MO_FX_BIG_RIPPLE) {
            if (materialFlag == 0) {
                Gfx_SetupDL_60NoCDXlu(gfxCtx);

                gDPSetEnvColor(POLY_XLU_DISP++, 155, 155, 255, 0);

                materialFlag++;
            }

            gDPSetPrimColor(POLY_XLU_DISP++, 0, 0, 255, 255, 255, effect->alpha);

            Matrix_Translate(effect->pos.x, effect->pos.y, effect->pos.z, MTXMODE_NEW);
            Matrix_Scale(effect->scale, 1.0f, effect->scale, MTXMODE_APPLY);
            gSPMatrix(POLY_XLU_DISP++, MATRIX_NEW(gfxCtx, "../z_boss_mo.c", 7294),
                      G_MTX_NOPUSH | G_MTX_LOAD | G_MTX_MODELVIEW);

            gSPDisplayList(POLY_XLU_DISP++, gEffWaterRippleDL);
        }
    }

    effect = effectHead;
    materialFlag = 0;
    for (i = 0; i < BOSS_MO_EFFECT_COUNT; i++, effect++) {
        if (effect->type == MO_FX_SMALL_RIPPLE) {
            if (materialFlag == 0) {
                Gfx_SetupDL_25Xlu(play->state.gfxCtx);

                gDPSetEnvColor(POLY_XLU_DISP++, 155, 155, 255, 0);

                materialFlag++;
            }

            gDPSetPrimColor(POLY_XLU_DISP++, 0, 0, 255, 255, 255, effect->alpha);

            Matrix_Translate(effect->pos.x, effect->pos.y, effect->pos.z, MTXMODE_NEW);
            Matrix_Scale(effect->scale, 1.0f, effect->scale, MTXMODE_APPLY);
            gSPMatrix(POLY_XLU_DISP++, MATRIX_NEW(gfxCtx, "../z_boss_mo.c", 7330),
                      G_MTX_NOPUSH | G_MTX_LOAD | G_MTX_MODELVIEW);

            gSPDisplayList(POLY_XLU_DISP++, gEffShockwaveDL);
        }
    }

    effect = effectHead;
    materialFlag = 0;
    for (i = 0; i < BOSS_MO_EFFECT_COUNT; i++, effect++) {
        if (((effect->type == MO_FX_DROPLET) || (effect->type == MO_FX_SPLASH)) ||
            (effect->type == MO_FX_SPLASH_TRAIL)) {
            if (materialFlag == 0) {
                POLY_XLU_DISP = Gfx_SetupDL(POLY_XLU_DISP, SETUPDL_0);

                gSPSegment(POLY_XLU_DISP++, 0x08, SEGMENTED_TO_VIRTUAL(gDust1Tex));
                gSPDisplayList(POLY_XLU_DISP++, gMorphaDropletMaterialDL);
                gDPSetEnvColor(POLY_XLU_DISP++, 250, 250, 255, 0);

                materialFlag++;
            }

            gDPSetPrimColor(POLY_XLU_DISP++, 0, 0, (s16)effect->fwork[MO_FX_SHIMMER], (s16)effect->fwork[MO_FX_SHIMMER],
                            255, effect->alpha);

            Matrix_Translate(effect->pos.x, effect->pos.y, effect->pos.z, MTXMODE_NEW);
            Matrix_ReplaceRotation(&play->billboardMtxF);
            Matrix_Scale(effect->scale / effect->fwork[MO_FX_STRETCH], effect->fwork[MO_FX_STRETCH] * effect->scale,
                         1.0f, MTXMODE_APPLY);
            gSPMatrix(POLY_XLU_DISP++, MATRIX_NEW(gfxCtx, "../z_boss_mo.c", 7373),
                      G_MTX_NOPUSH | G_MTX_LOAD | G_MTX_MODELVIEW);

            gSPDisplayList(POLY_XLU_DISP++, gMorphaDropletModelDL);
        }
    }

    effect = effectHead;
    materialFlag = 0;
    for (i = 0; i < BOSS_MO_EFFECT_COUNT; i++, effect++) {
        if (effect->type == MO_FX_WET_SPOT) {
            if (materialFlag == 0) {
                Gfx_SetupDL_44Xlu(gfxCtx);

                gSPSegment(POLY_XLU_DISP++, 0x08, SEGMENTED_TO_VIRTUAL(gDust1Tex));
                gDPSetEnvColor(POLY_XLU_DISP++, 250, 250, 255, 0);
                gSPDisplayList(POLY_XLU_DISP++, gMorphaDropletMaterialDL);

                materialFlag++;
            }

            gDPSetPrimColor(POLY_XLU_DISP++, 0, 0, (s16)effect->fwork[MO_FX_SHIMMER], (s16)effect->fwork[MO_FX_SHIMMER],
                            0xFF, effect->alpha);

            Matrix_Translate(effect->pos.x, effect->pos.y, effect->pos.z, MTXMODE_NEW);
            Matrix_Scale(effect->scale, 1.0f, effect->scale, MTXMODE_APPLY);
            gSPMatrix(POLY_XLU_DISP++, MATRIX_NEW(gfxCtx, "../z_boss_mo.c", 7441),
                      G_MTX_NOPUSH | G_MTX_LOAD | G_MTX_MODELVIEW);

            gSPDisplayList(POLY_XLU_DISP++, gMorphaWetSpotModelDL);
        }
    }

    effect = effectHead;
    materialFlag = 0;
    for (i = 0; i < BOSS_MO_EFFECT_COUNT; i++, effect++) {
        if (effect->type == MO_FX_BUBBLE) {
            if (materialFlag == 0) {
                Gfx_SetupDL_25Opa(play->state.gfxCtx);

                gDPSetEnvColor(POLY_OPA_DISP++, 150, 150, 150, 0);

                materialFlag++;
            }

            gDPSetPrimColor(POLY_OPA_DISP++, 0, 0, 255, 255, 255, effect->alpha);

            Matrix_Translate(effect->pos.x, effect->pos.y, effect->pos.z, MTXMODE_NEW);
            Matrix_ReplaceRotation(&play->billboardMtxF);
            Matrix_Scale(effect->scale, effect->scale, 1.0f, MTXMODE_APPLY);
            gSPMatrix(POLY_OPA_DISP++, MATRIX_NEW(gfxCtx, "../z_boss_mo.c", 7476),
                      G_MTX_NOPUSH | G_MTX_LOAD | G_MTX_MODELVIEW);

            gSPDisplayList(POLY_OPA_DISP++, gMorphaBubbleDL);
        }
    }

    Matrix_Pop();
    CLOSE_DISPS(gfxCtx, "../z_boss_mo.c", 7482);
}

void BossMo_Unknown(void) {
    // Appears to be a test function for sound effects.
    static Vec3f zeroVec = { 0.0f, 0.0f, 0.0f };
    static u16 unkSfx[] = {
        // Walking
        NA_SE_PL_WALK_GROUND + SURFACE_SFX_OFFSET_DIRT,
        NA_SE_PL_WALK_GROUND + SURFACE_SFX_OFFSET_DIRT,
        NA_SE_PL_WALK_GROUND + SURFACE_SFX_OFFSET_DIRT,
        NA_SE_PL_WALK_GROUND + SURFACE_SFX_OFFSET_SAND,
        NA_SE_PL_WALK_GROUND + SURFACE_SFX_OFFSET_STONE,
        NA_SE_PL_WALK_GROUND + SURFACE_SFX_OFFSET_JABU,
        NA_SE_PL_WALK_GROUND + SURFACE_SFX_OFFSET_WATER_SHALLOW,
        NA_SE_PL_WALK_GROUND + SURFACE_SFX_OFFSET_WATER_DEEP,
        NA_SE_PL_WALK_GROUND + SURFACE_SFX_OFFSET_TALL_GRASS,
        NA_SE_PL_WALK_GROUND + SURFACE_SFX_OFFSET_LAVA,
        NA_SE_PL_WALK_GROUND + SURFACE_SFX_OFFSET_GRASS,
        NA_SE_PL_WALK_GROUND + SURFACE_SFX_OFFSET_BRIDGE,
        NA_SE_PL_WALK_GROUND + SURFACE_SFX_OFFSET_WOOD,
        NA_SE_PL_WALK_GROUND + SURFACE_SFX_OFFSET_BRIDGE,
        NA_SE_PL_WALK_GROUND + SURFACE_SFX_OFFSET_VINE,
        NA_SE_PL_WALK_GROUND + SURFACE_SFX_OFFSET_IRON_BOOTS,
        NA_SE_PL_WALK_GROUND + SURFACE_SFX_OFFSET_ICE,
        // Jumping
        NA_SE_PL_JUMP + SURFACE_SFX_OFFSET_DIRT,
        NA_SE_PL_JUMP + SURFACE_SFX_OFFSET_DIRT,
        NA_SE_PL_JUMP + SURFACE_SFX_OFFSET_SAND,
        NA_SE_PL_JUMP + SURFACE_SFX_OFFSET_STONE,
        NA_SE_PL_JUMP + SURFACE_SFX_OFFSET_JABU,
        NA_SE_PL_JUMP + SURFACE_SFX_OFFSET_WATER_SHALLOW,
        NA_SE_PL_JUMP + SURFACE_SFX_OFFSET_WATER_DEEP,
        NA_SE_PL_JUMP + SURFACE_SFX_OFFSET_TALL_GRASS,
        NA_SE_PL_JUMP + SURFACE_SFX_OFFSET_LAVA,
        NA_SE_PL_JUMP + SURFACE_SFX_OFFSET_GRASS,
        NA_SE_PL_JUMP + SURFACE_SFX_OFFSET_BRIDGE,
        NA_SE_PL_JUMP + SURFACE_SFX_OFFSET_WOOD,
        NA_SE_PL_JUMP + SURFACE_SFX_OFFSET_BRIDGE,
        NA_SE_PL_JUMP + SURFACE_SFX_OFFSET_IRON_BOOTS,
        NA_SE_PL_JUMP + SURFACE_SFX_OFFSET_ICE,
        // Landing
        NA_SE_PL_LAND + SURFACE_SFX_OFFSET_DIRT,
        NA_SE_PL_LAND + SURFACE_SFX_OFFSET_DIRT,
        NA_SE_PL_LAND + SURFACE_SFX_OFFSET_SAND,
        NA_SE_PL_LAND + SURFACE_SFX_OFFSET_STONE,
        NA_SE_PL_LAND + SURFACE_SFX_OFFSET_JABU,
        NA_SE_PL_LAND + SURFACE_SFX_OFFSET_WATER_SHALLOW,
        NA_SE_PL_LAND + SURFACE_SFX_OFFSET_WATER_DEEP,
        NA_SE_PL_LAND + SURFACE_SFX_OFFSET_TALL_GRASS,
        NA_SE_PL_LAND + SURFACE_SFX_OFFSET_LAVA,
        NA_SE_PL_LAND + SURFACE_SFX_OFFSET_GRASS,
        NA_SE_PL_LAND + SURFACE_SFX_OFFSET_BRIDGE,
        NA_SE_PL_LAND + SURFACE_SFX_OFFSET_WOOD,
        NA_SE_PL_LAND + SURFACE_SFX_OFFSET_BRIDGE,
        NA_SE_PL_LAND + SURFACE_SFX_OFFSET_IRON_BOOTS,
        NA_SE_PL_LAND + SURFACE_SFX_OFFSET_ICE,
        NA_SE_PL_SLIPDOWN,
        NA_SE_PL_CLIMB_CLIFF,
        NA_SE_PL_CLIMB_CLIFF,
        NA_SE_PL_SIT_ON_HORSE,
        NA_SE_PL_GET_OFF_HORSE,
        NA_SE_PL_TAKE_OUT_SHIELD,
        NA_SE_PL_TAKE_OUT_SHIELD,
        NA_SE_PL_TAKE_OUT_SHIELD,
        NA_SE_PL_TAKE_OUT_SHIELD,
        NA_SE_PL_TAKE_OUT_SHIELD,
        NA_SE_PL_TAKE_OUT_SHIELD,
        NA_SE_PL_CHANGE_ARMS,
        NA_SE_PL_CHANGE_ARMS,
        NA_SE_PL_CHANGE_ARMS,
        NA_SE_PL_CHANGE_ARMS,
        NA_SE_PL_CHANGE_ARMS,
        NA_SE_PL_CHANGE_ARMS,
        NA_SE_PL_CATCH_BOOMERANG,
        NA_SE_EV_DIVE_INTO_WATER,
        NA_SE_EV_JUMP_OUT_WATER,
        NA_SE_PL_SWIM,
        NA_SE_PL_THROW,
        NA_SE_PL_BODY_BOUND,
        NA_SE_PL_ROLL,
        NA_SE_PL_SKIP,
        NA_SE_PL_BODY_HIT,
        NA_SE_PL_DAMAGE,
        // Slipping
        NA_SE_PL_SLIP + SURFACE_SFX_OFFSET_DIRT,
        NA_SE_PL_SLIP + SURFACE_SFX_OFFSET_DIRT,
        NA_SE_PL_SLIP + SURFACE_SFX_OFFSET_DIRT,
        NA_SE_PL_SLIP + SURFACE_SFX_OFFSET_SAND,
        NA_SE_PL_SLIP + SURFACE_SFX_OFFSET_STONE,
        NA_SE_PL_SLIP + SURFACE_SFX_OFFSET_JABU,
        NA_SE_PL_SLIP + SURFACE_SFX_OFFSET_WATER_SHALLOW,
        NA_SE_PL_SLIP + SURFACE_SFX_OFFSET_WATER_DEEP,
        NA_SE_PL_SLIP + SURFACE_SFX_OFFSET_TALL_GRASS,
        NA_SE_PL_SLIP + SURFACE_SFX_OFFSET_LAVA,
        NA_SE_PL_SLIP + SURFACE_SFX_OFFSET_GRASS,
        NA_SE_PL_SLIP + SURFACE_SFX_OFFSET_BRIDGE,
        NA_SE_PL_SLIP + SURFACE_SFX_OFFSET_WOOD,
        NA_SE_PL_SLIP + SURFACE_SFX_OFFSET_BRIDGE,
        NA_SE_PL_SLIP + SURFACE_SFX_OFFSET_IRON_BOOTS,
        NA_SE_PL_SLIP + SURFACE_SFX_OFFSET_ICE,
        // Bound
        NA_SE_PL_BOUND + SURFACE_SFX_OFFSET_DIRT,
        NA_SE_PL_BOUND + SURFACE_SFX_OFFSET_DIRT,
        NA_SE_PL_BOUND + SURFACE_SFX_OFFSET_SAND,
        NA_SE_PL_BOUND + SURFACE_SFX_OFFSET_STONE,
        NA_SE_PL_BOUND + SURFACE_SFX_OFFSET_JABU,
        NA_SE_PL_BOUND + SURFACE_SFX_OFFSET_WATER_SHALLOW,
        NA_SE_PL_BOUND + SURFACE_SFX_OFFSET_WATER_DEEP,
        NA_SE_PL_BOUND + SURFACE_SFX_OFFSET_TALL_GRASS,
        NA_SE_PL_BOUND + SURFACE_SFX_OFFSET_LAVA,
        NA_SE_PL_BOUND + SURFACE_SFX_OFFSET_GRASS,
        NA_SE_PL_BOUND + SURFACE_SFX_OFFSET_BRIDGE,
        NA_SE_PL_BOUND + SURFACE_SFX_OFFSET_WOOD,
        NA_SE_PL_BOUND + SURFACE_SFX_OFFSET_BRIDGE,
        NA_SE_PL_BOUND + SURFACE_SFX_OFFSET_IRON_BOOTS,
        NA_SE_PL_BOUND + SURFACE_SFX_OFFSET_ICE,
        NA_SE_PL_FACE_UP,
        NA_SE_PL_DIVE_BUBBLE,
        NA_SE_PL_MOVE_BUBBLE,
        NA_SE_PL_METALEFFECT_KID,
        NA_SE_PL_METALEFFECT_ADULT,
        NA_SE_PL_SPARK - SFX_FLAG,
        NA_SE_IT_SWORD_IMPACT,
        NA_SE_IT_SWORD_SWING,
        NA_SE_IT_SWORD_PUTAWAY,
        NA_SE_IT_SWORD_PICKOUT,
        NA_SE_IT_ARROW_SHOT,
        NA_SE_IT_BOOMERANG_THROW,
        NA_SE_IT_SHIELD_BOUND,
        NA_SE_IT_SHIELD_BOUND,
        NA_SE_IT_BOW_DRAW,
        NA_SE_IT_SHIELD_REFLECT_SW,
        NA_SE_IT_ARROW_STICK_HRAD,
        NA_SE_IT_HAMMER_HIT,
        NA_SE_IT_HOOKSHOT_CHAIN - SFX_FLAG,
        NA_SE_IT_SHIELD_REFLECT_MG,
        NA_SE_IT_BOMB_IGNIT - SFX_FLAG,
        NA_SE_IT_BOMB_EXPLOSION,
        NA_SE_IT_BOMB_UNEXPLOSION,
        NA_SE_IT_BOOMERANG_FLY - SFX_FLAG,
        NA_SE_IT_SWORD_STRIKE,
        NA_SE_IT_HAMMER_SWING,
        NA_SE_IT_HOOKSHOT_REFLECT,
        NA_SE_IT_ARROW_STICK_CRE,
        NA_SE_IT_ARROW_STICK_CRE,
        NA_SE_IT_ARROW_STICK_OBJ,
        NA_SE_NONE,
        NA_SE_NONE,
        NA_SE_IT_SWORD_SWING_HARD,
        NA_SE_IT_WALL_HIT_HARD,
        NA_SE_IT_WALL_HIT_SOFT,
        NA_SE_IT_WALL_HIT_SOFT,
        NA_SE_IT_STONE_HIT,
        NA_SE_IT_WOODSTICK_BROKEN,
        NA_SE_IT_LASH,
        NA_SE_IT_SHIELD_POSTURE,
        NA_SE_IT_SLING_SHOT,
        NA_SE_IT_SLING_DRAW,
        NA_SE_IT_SWORD_CHARGE - SFX_FLAG,
        NA_SE_IT_ROLLING_CUT,
        NA_SE_IT_SWORD_STRIKE_HARD,
        NA_SE_IT_SLING_REFLECT,
        NA_SE_IT_SHIELD_REMOVE,
        NA_SE_IT_HOOKSHOT_READY,
        NA_SE_IT_HOOKSHOT_RECEIVE,
        NA_SE_IT_HOOKSHOT_STICK_OBJ,
        NA_SE_IT_SWORD_REFLECT_MG,
        NA_SE_IT_DEKU,
        NA_SE_IT_BOW_FLICK,
        NA_SE_IT_BOW_FLICK,
        NA_SE_IT_BOW_FLICK,
        NA_SE_IT_BOMBCHU_MOVE,
        NA_SE_IT_SHIELD_CHARGE_LV1,
        NA_SE_IT_SHIELD_CHARGE_LV2,
        NA_SE_IT_SHIELD_CHARGE_LV3,
        NA_SE_IT_SLING_FLICK,
        NA_SE_IT_SWORD_STICK_STN,
        NA_SE_IT_REFLECTION_WOOD,
        NA_SE_IT_SHIELD_REFLECT_MG2,
        NA_SE_IT_MAGIC_ARROW_SHOT,
        NA_SE_IT_EXPLOSION_FRAME,
        NA_SE_IT_EXPLOSION_ICE,
        0x1850 - SFX_FLAG, // Invalid sfxId, OoB read
        0x1851 - SFX_FLAG, // Invalid sfxId, OoB read
        NA_SE_OC_DOOR_OPEN,
        NA_SE_EV_DOOR_CLOSE,
        NA_SE_EV_EXPLOSION,
        NA_SE_EV_HORSE_WALK,
        NA_SE_EV_HORSE_RUN,
        NA_SE_EV_HORSE_NEIGH,
        NA_SE_EV_RIVER_STREAM - SFX_FLAG,
        NA_SE_EV_WATER_WALL_BIG - SFX_FLAG,
        NA_SE_EV_DIVE_WATER,
        NA_SE_EV_OUT_OF_WATER,
        NA_SE_EV_ROCK_SLIDE - SFX_FLAG,
        NA_SE_EV_MAGMA_LEVEL - SFX_FLAG,
        NA_SE_EV_MAGMA_LEVEL - SFX_FLAG,
        NA_SE_EV_BRIDGE_OPEN - SFX_FLAG,
        NA_SE_EV_BRIDGE_CLOSE - SFX_FLAG,
        NA_SE_EV_BRIDGE_OPEN_STOP,
        NA_SE_EV_BRIDGE_CLOSE_STOP,
        NA_SE_EV_WALL_BROKEN,
        NA_SE_EV_CHICKEN_CRY_N,
        NA_SE_EV_CHICKEN_CRY_A,
        NA_SE_EV_CHICKEN_CRY_M,
        NA_SE_EV_SLIDE_DOOR_OPEN,
        NA_SE_EV_FOOT_SWITCH,
        NA_SE_EV_HORSE_GROAN,
        NA_SE_EV_BOMB_DROP_WATER,
        NA_SE_EV_BOMB_DROP_WATER,
        NA_SE_EV_HORSE_JUMP,
        NA_SE_EV_HORSE_LAND,
        NA_SE_EV_HORSE_SLIP,
        NA_SE_EV_FAIRY_DASH,
        NA_SE_EV_SLIDE_DOOR_CLOSE,
        NA_SE_EV_STONE_BOUND,
        NA_SE_EV_STONE_STATUE_OPEN - SFX_FLAG,
        NA_SE_EV_TBOX_UNLOCK,
        NA_SE_EV_TBOX_OPEN,
        NA_SE_SY_TIMER - SFX_FLAG,
        NA_SE_EV_FLAME_IGNITION,
        NA_SE_EV_SPEAR_HIT,
        NA_SE_EV_ELEVATOR_MOVE - SFX_FLAG,
        NA_SE_EV_WARP_HOLE - SFX_FLAG,
        NA_SE_EV_LINK_WARP,
        NA_SE_EV_PILLAR_SINK - SFX_FLAG,
        NA_SE_EV_WATER_WALL - SFX_FLAG,
        NA_SE_EV_RIVER_STREAM_S - SFX_FLAG,
        NA_SE_EV_RIVER_STREAM_F - SFX_FLAG,
        NA_SE_EV_HORSE_LAND2,
        NA_SE_EV_HORSE_SANDDUST,
        NA_SE_EV_BOMB_BOUND,
        NA_SE_EV_BOMB_BOUND,
        NA_SE_EV_WATERDROP - SFX_FLAG,
        NA_SE_EV_TORCH - SFX_FLAG,
        NA_SE_EV_MAGMA_LEVEL_M - SFX_FLAG,
        NA_SE_EV_FIRE_PILLAR - SFX_FLAG,
        NA_SE_EV_FIRE_PLATE - SFX_FLAG,
        NA_SE_EV_BLOCK_BOUND,
        NA_SE_EV_METALDOOR_SLIDE - SFX_FLAG,
        NA_SE_EV_METALDOOR_STOP,
        NA_SE_EV_BLOCK_SHAKE,
        NA_SE_EV_BOX_BREAK,
        NA_SE_EV_HAMMER_SWITCH,
        NA_SE_EV_MAGMA_LEVEL_L - SFX_FLAG,
        NA_SE_EV_SPEAR_FENCE,
        NA_SE_EV_GANON_HORSE_NEIGH,
        NA_SE_EV_GANON_HORSE_GROAN,
        NA_SE_EV_FANTOM_WARP_S,
        NA_SE_EV_FANTOM_WARP_L - SFX_FLAG,
        NA_SE_EV_FOUNTAIN - SFX_FLAG,
        NA_SE_EV_KID_HORSE_WALK,
        NA_SE_EV_KID_HORSE_RUN,
        NA_SE_EV_KID_HORSE_NEIGH,
        NA_SE_EV_KID_HORSE_GROAN,
        NA_SE_EV_WHITE_OUT,
        NA_SE_EV_LIGHT_GATHER - SFX_FLAG,
        NA_SE_EV_TREE_CUT,
        NA_SE_EV_WATERDROP,
        NA_SE_EV_TORCH,
        NA_SE_NONE,
        NA_SE_NONE,
        NA_SE_EN_DODO_J_WALK,
        NA_SE_EN_DODO_J_CRY,
        NA_SE_EN_DODO_J_FIRE - SFX_FLAG,
        NA_SE_EN_DODO_J_DAMAGE,
        NA_SE_EN_DODO_J_DEAD,
        NA_SE_EN_DODO_K_CRY,
        NA_SE_EN_DODO_K_DAMAGE,
        NA_SE_EN_DODO_K_DEAD,
        NA_SE_EN_DODO_K_WALK,
        NA_SE_EN_DODO_K_FIRE - SFX_FLAG,
        NA_SE_EN_GOMA_WALK,
        NA_SE_EN_GOMA_HIGH,
        NA_SE_EN_GOMA_CLIM,
        NA_SE_EN_GOMA_DOWN,
        NA_SE_EN_GOMA_CRY1,
        NA_SE_EN_GOMA_CRY2,
        NA_SE_EN_GOMA_DAM1,
        NA_SE_EN_GOMA_DAM2,
        NA_SE_EN_GOMA_DEAD,
        NA_SE_EN_GOMA_UNARI,
        NA_SE_EN_GOMA_EGG1,
        NA_SE_EN_GOMA_EGG2,
        NA_SE_EN_GOMA_JR_WALK,
        NA_SE_EN_GOMA_JR_CRY,
        NA_SE_EN_GOMA_JR_DAM1,
        NA_SE_EN_GOMA_JR_DAM2,
        NA_SE_EN_GOMA_JR_DEAD,
        NA_SE_EN_GOMA_DEMO_EYE,
        NA_SE_EN_GOMA_LAST - SFX_FLAG,
        NA_SE_EN_GOMA_UNARI2,
        NA_SE_EN_DODO_M_CRY,
        NA_SE_EN_DODO_M_DEAD,
        NA_SE_EN_DODO_M_MOVE,
        NA_SE_EN_DODO_M_DOWN,
        NA_SE_EN_DODO_M_UP,
        NA_SE_EN_DODO_M_GND,
        NA_SE_EN_RIZA_CRY,
        NA_SE_EN_RIZA_ATTACK,
        NA_SE_EN_RIZA_DAMAGE,
        NA_SE_EN_RIZA_WARAU,
        NA_SE_EN_RIZA_DEAD,
        NA_SE_EN_RIZA_WALK,
        NA_SE_EN_RIZA_JUMP,
        NA_SE_EN_RIZA_ONGND,
        NA_SE_EN_RIZA_DOWN,
        NA_SE_EN_STAL_WARAU,
        NA_SE_EN_STAL_SAKEBI,
        NA_SE_EN_STAL_DAMAGE,
        NA_SE_EN_STAL_DEAD,
        NA_SE_EN_STAL_JUMP,
        NA_SE_EN_STAL_WALK,
        NA_SE_EN_RIZA_DOWN,
        NA_SE_EN_FFLY_ATTACK,
        NA_SE_EN_FFLY_FLY,
        NA_SE_EN_FFLY_DEAD,
        NA_SE_EN_AMOS_WALK,
        NA_SE_EN_AMOS_WAVE,
        NA_SE_EN_AMOS_DEAD,
        NA_SE_EN_AMOS_DAMAGE,
        NA_SE_EN_AMOS_VOICE,
        NA_SE_EN_DODO_K_COLI,
        NA_SE_EN_DODO_K_COLI2,
        NA_SE_EN_DODO_K_ROLL - SFX_FLAG,
        NA_SE_EN_DODO_K_BREATH - SFX_FLAG,
        NA_SE_EN_DODO_K_DRINK,
        NA_SE_EN_DODO_K_DOWN - SFX_FLAG,
        NA_SE_EN_DODO_K_OTAKEBI,
        NA_SE_EN_DODO_K_END,
        NA_SE_EN_DODO_K_LAST - SFX_FLAG,
        NA_SE_EN_DODO_K_LAVA,
        NA_SE_EN_DODO_J_BREATH - SFX_FLAG,
        NA_SE_EN_DODO_J_TAIL,
        NA_SE_EN_RIZA_DOWN,
        NA_SE_EN_DEKU_MOUTH,
        NA_SE_EN_DEKU_ATTACK,
        NA_SE_EN_DEKU_DAMAGE,
        NA_SE_EN_DEKU_DEAD,
        NA_SE_EN_DEKU_JR_MOUTH,
        NA_SE_EN_DEKU_JR_ATTACK,
        NA_SE_EN_DEKU_JR_DEAD,
        NA_SE_EN_DODO_M_GND,
        NA_SE_EN_TAIL_FLY - SFX_FLAG,
        NA_SE_EN_TAIL_CRY,
        NA_SE_EN_STALTU_DOWN,
        NA_SE_EN_STALTU_UP,
        NA_SE_EN_STALTU_LAUGH,
        NA_SE_EN_STALTU_DAMAGE,
        NA_SE_EN_STAL_JUMP,
        NA_SE_EN_DODO_M_GND,
        NA_SE_EN_TEKU_DEAD,
        NA_SE_EN_TEKU_WALK,
        NA_SE_EN_PO_KANTERA,
        NA_SE_EN_PO_FLY - SFX_FLAG,
        NA_SE_EN_PO_AWAY - SFX_FLAG,
        NA_SE_EN_PO_APPEAR,
        NA_SE_EN_PO_DISAPPEAR,
        NA_SE_EN_PO_DAMAGE,
        NA_SE_EN_PO_DEAD,
        NA_SE_EN_PO_DEAD2,
        NA_SE_EN_EXTINCT,
        NA_SE_EN_NUTS_UP,
        NA_SE_EN_NUTS_DOWN,
        NA_SE_EN_NUTS_THROW,
        NA_SE_EN_NUTS_WALK,
        NA_SE_EN_NUTS_DAMAGE,
        NA_SE_EN_NUTS_DEAD,
        NA_SE_EN_STALTU_ROLL,
        NA_SE_EN_STALWALL_DEAD,
        NA_SE_EN_TEKU_DAMAGE,
        NA_SE_EN_FALL_AIM,
        NA_SE_EN_FALL_UP,
        NA_SE_EN_FALL_CATCH,
        NA_SE_EN_FALL_LAND,
        NA_SE_EN_FALL_WALK,
        NA_SE_EN_FALL_DAMAGE,
        NA_SE_EN_BIRI_FLY,
        NA_SE_EN_BIRI_JUMP,
        NA_SE_EN_BIRI_SPARK - SFX_FLAG,
        NA_SE_EN_FANTOM_TRANSFORM,
        NA_SE_EN_FANTOM_TRANSFORM,
        NA_SE_EN_FANTOM_THUNDER,
        NA_SE_EN_FANTOM_SPARK,
        NA_SE_EN_FANTOM_FLOAT - SFX_FLAG,
        NA_SE_EN_FANTOM_MASIC1,
        NA_SE_EN_FANTOM_MASIC2,
        NA_SE_EN_FANTOM_FIRE - SFX_FLAG,
        NA_SE_EN_FANTOM_HIT_THUNDER,
        NA_SE_EN_FANTOM_ATTACK,
        NA_SE_EN_FANTOM_STICK,
        NA_SE_EN_FANTOM_EYE,
        NA_SE_EN_FANTOM_LAST,
        NA_SE_EN_FANTOM_THUNDER_GND,
        NA_SE_EN_FANTOM_DAMAGE,
        NA_SE_EN_FANTOM_DEAD,
        NA_SE_EN_FANTOM_LAUGH,
        NA_SE_EN_FANTOM_DAMAGE2,
        NA_SE_EN_FANTOM_VOICE,
        NA_SE_EN_MORIBLIN_WALK,
        NA_SE_EN_MORIBLIN_SLIDE,
        NA_SE_EN_MORIBLIN_ATTACK,
        NA_SE_EN_MORIBLIN_VOICE,
        NA_SE_EN_MORIBLIN_SPEAR_AT,
        NA_SE_EN_MORIBLIN_SPEAR_NORM,
        NA_SE_EN_MORIBLIN_DEAD,
        NA_SE_EN_NUTS_THROW,
        NA_SE_EN_OCTAROCK_FLOAT,
        NA_SE_EN_OCTAROCK_JUMP,
        NA_SE_EN_OCTAROCK_LAND,
        NA_SE_EN_OCTAROCK_SINK,
        NA_SE_EN_OCTAROCK_BUBLE,
        NA_SE_NONE,
        NA_SE_NONE,
        NA_SE_NONE,
        NA_SE_NONE,
        NA_SE_NONE,
        NA_SE_NONE,
        NA_SE_NONE,
        NA_SE_SY_WIN_OPEN,
        NA_SE_SY_WIN_CLOSE,
        NA_SE_SY_CORRECT_CHIME,
        NA_SE_SY_GET_RUPY,
        NA_SE_SY_MESSAGE_WOMAN,
        NA_SE_SY_MESSAGE_MAN,
        NA_SE_SY_ERROR,
        NA_SE_SY_TRE_BOX_APPEAR,
        NA_SE_SY_TRE_BOX_APPEAR,
        NA_SE_SY_DECIDE,
        NA_SE_SY_CURSOR,
        NA_SE_SY_CANCEL,
        NA_SE_SY_HP_RECOVER,
        NA_SE_SY_ATTENTION_ON,
        NA_SE_SY_ATTENTION_ON,
        NA_SE_NONE,
        NA_SE_SY_LOCK_ON,
        NA_SE_SY_LOCK_ON,
        NA_SE_SY_LOCK_OFF,
        NA_SE_SY_LOCK_ON_HUMAN,
        NA_SE_SY_CAMERA_ZOOM_UP,
        NA_SE_SY_CAMERA_ZOOM_DOWN,
        NA_SE_SY_ATTENTION_ON_OLD,
        NA_SE_SY_ATTENTION_URGENCY,
        NA_SE_SY_MESSAGE_PASS,
        NA_SE_NONE,
        NA_SE_NONE,
        NA_SE_NONE,
        NA_SE_SY_PIECE_OF_HEART,
        NA_SE_SY_GET_ITEM,
        NA_SE_SY_WIN_SCROLL_LEFT,
        NA_SE_SY_WIN_SCROLL_RIGHT,
        NA_SE_SY_OCARINA_ERROR,
        NA_SE_SY_CAMERA_ZOOM_UP_2,
        NA_SE_SY_CAMERA_ZOOM_DOWN_2,
        NA_SE_SY_GLASSMODE_ON,
        NA_SE_SY_GLASSMODE_OFF,
        NA_SE_SY_ATTENTION_ON,
        NA_SE_SY_ATTENTION_URGENCY,
        NA_SE_OC_OCARINA,
        NA_SE_NONE,
        NA_SE_PL_LAND - SFX_FLAG,
        NA_SE_VO_LI_SWORD_N,
        NA_SE_VO_LI_SWORD_N,
        NA_SE_VO_LI_SWORD_N,
        NA_SE_VO_LI_SWORD_N,
        NA_SE_VO_LI_SWORD_N,
        NA_SE_VO_LI_SWORD_N,
        NA_SE_VO_LI_SWORD_N,
        NA_SE_VO_LI_SWORD_L,
        NA_SE_VO_LI_SWORD_L,
        NA_SE_VO_LI_MAGIC_ATTACK,
        NA_SE_VO_LI_LASH,
        NA_SE_VO_LI_HANG,
        NA_SE_VO_LI_AUTO_JUMP,
        NA_SE_VO_LI_CLIMB_END,
        NA_SE_VO_LI_CLIMB_END,
        NA_SE_VO_LI_CLIMB_END,
        NA_SE_VO_LI_CLIMB_END,
        NA_SE_VO_LI_DAMAGE_S,
        NA_SE_VO_LI_DAMAGE_S,
        NA_SE_VO_LI_FALL_L,
        NA_SE_VO_LI_FALL_S,
        NA_SE_VO_LI_FALL_L,
        NA_SE_VO_LI_FALL_L,
        NA_SE_VO_LI_BREATH_REST,
        NA_SE_VO_LI_BREATH_REST,
        NA_SE_VO_LI_DOWN,
        NA_SE_VO_LI_TAKEN_AWAY,
        NA_SE_VO_LI_HELD,
        NA_SE_VO_NAVY_HELLO,
        NA_SE_VO_NAVY_HEAR,
        NA_SE_VO_NAVY_ENEMY,
        NA_SE_VO_NAVY_HELLO,
        NA_SE_VO_NAVY_HEAR,
        NA_SE_VO_NAVY_ENEMY,
        NA_SE_VO_TA_SLEEP,
        NA_SE_EN_VALVAISA_APPEAR - SFX_FLAG,
        NA_SE_EN_VALVAISA_ROAR,
        NA_SE_EN_VALVAISA_MAHI1,
        NA_SE_EN_VALVAISA_MAHI2,
        NA_SE_EN_VALVAISA_KNOCKOUT,
        NA_SE_EN_VALVAISA_DAMAGE1,
        NA_SE_EN_VALVAISA_DAMAGE2,
        NA_SE_EN_VALVAISA_ROCK,
        NA_SE_EN_VALVAISA_LAND,
        NA_SE_EN_VALVAISA_DEAD,
        NA_SE_EN_VALVAISA_BURN - SFX_FLAG,
        NA_SE_EN_VALVAISA_FIRE - SFX_FLAG,
        NA_SE_EN_VALVAISA_LAND2,
        NA_SE_EN_MONBLIN_HAM_LAND,
        NA_SE_EN_MONBLIN_HAM_DOWN,
        NA_SE_EN_MONBLIN_HAM_UP,
        NA_SE_EN_REDEAD_CRY,
        NA_SE_EN_REDEAD_AIM,
        NA_SE_EN_REDEAD_DAMAGE,
        NA_SE_EN_RIZA_DOWN,
        NA_SE_EN_REDEAD_DEAD,
        NA_SE_EN_REDEAD_ATTACK,
        NA_SE_EN_PO_LAUGH,
        NA_SE_EN_PO_CRY,
        NA_SE_EN_PO_ROLL,
        NA_SE_EN_PO_LAUGH2,
        NA_SE_EN_MOFER_APPEAR - SFX_FLAG,
        NA_SE_EN_MOFER_ATTACK - SFX_FLAG,
        NA_SE_EN_MOFER_WAVE,
        NA_SE_EN_MOFER_CATCH,
        NA_SE_EN_MOFER_CORE_DAMAGE,
        NA_SE_EN_MOFER_CUT,
        NA_SE_EN_MOFER_MOVE_DEMO - SFX_FLAG,
        NA_SE_EN_MOFER_BUBLE_DEMO,
        NA_SE_EN_MOFER_CORE_JUMP,
        NA_SE_EN_GOLON_WAKE_UP,
        NA_SE_EN_GOLON_SIT_DOWN,
        NA_SE_EN_DODO_M_GND,
        NA_SE_EN_DEADHAND_BITE,
        NA_SE_EN_DEADHAND_WALK,
        NA_SE_EN_DEADHAND_GRIP,
        NA_SE_NONE,
        NA_SE_NONE,
        NA_SE_NONE,
        NA_SE_NONE,
        NA_SE_NONE,
        NA_SE_NONE,
    };

    if (BREG(32) != 0) {
        BREG(32)--;
        SEQCMD_STOP_SEQUENCE(SEQ_PLAYER_BGM_MAIN, 1);
        Sfx_PlaySfxAtPos(&zeroVec, unkSfx[BREG(33)]);
    }
    if (BREG(34) != 0) {
        BREG(34) = 0;
        SEQCMD_PLAY_SEQUENCE(SEQ_PLAYER_BGM_MAIN, 0, 0, BREG(35));
    }
}<|MERGE_RESOLUTION|>--- conflicted
+++ resolved
@@ -414,24 +414,7 @@
     f32 tempf2;
     f32 sin;
     f32 cos;
-<<<<<<< HEAD
-    f32 temp;
-    f32 dx;
-    f32 dy;
-    f32 dz;
-    Vec3f sp138;
-    Vec3f sp12C;
-    Vec3f sp120;
-    STACK_PADS(s32, 6);
-    Vec3f spFC;
-    Vec3f spF0;
-    f32 spEC;
-    Vec3f spE0;
-    Vec3f spD4;
-    Vec3f spC8;
-=======
     BossMo* otherTent = (BossMo*)this->otherTent;
->>>>>>> bf3339a1
 
     if (this->work[MO_TENT_ACTION_STATE] <= MO_TENT_DEATH_3) {
         this->actor.world.pos.y = MO_WATER_LEVEL(play);
@@ -564,7 +547,7 @@
                 Vec3f ripplePos;
                 f32 randAngle;
                 f32 randFloat;
-                s32 pad;
+                STACK_PAD(s32);
 
                 if (this->timers[0] > 50) {
                     rippleCount = 1;
@@ -877,9 +860,7 @@
             if (this->meltIndex < 41) {
                 Vec3f sp120;
                 s16 indS0;
-                s32 pad118;
-                s32 pad114;
-                s32 pad110;
+                STACK_PADS(s32, 3);
 
                 for (indS0 = 0; indS0 < 10; indS0++) {
                     sp120 = this->tentPos[this->meltIndex];
@@ -1083,7 +1064,7 @@
                 Math_ApproachF(&this->tentSpeed, 0.1f, 1.0f, 0.005f);
                 this->actor.velocity.y = 0.0;
             } else {
-                f32 padEC;
+                f32 spEC;
 
                 this->fwork[MO_TENT_MAX_STRETCH] = 0.2f;
                 this->fwork[MO_TENT_MAX_STRETCH] += Math_SinS(this->work[MO_TENT_MOVE_TIMER] * 0x2000) * 0.05f;
@@ -1878,18 +1859,7 @@
     s16 j;
     s16 index; // not on stack
     f32 sp88;
-<<<<<<< HEAD
     STACK_PAD(s32);
-    f32 sp80;
-    f32 sp7C;
-    Vec3f sp70;
-    Vec3f sp64;
-    f32 sp60;
-    f32 sp5C;
-    f32 sp58;
-=======
-    s32 pad84;
->>>>>>> bf3339a1
 
     this->waterTex1x += -1.0f;
     this->waterTex1y += -1.0f;
