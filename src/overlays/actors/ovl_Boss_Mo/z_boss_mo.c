/*
 * File: z_boss_mo.c
 * Overlay: ovl_Boss_Mo
 * Description: Morpha
 */

#include "z_boss_mo.h"
#include "assets/objects/object_mo/object_mo.h"
#include "overlays/actors/ovl_Door_Warp1/z_door_warp1.h"
#include "assets/objects/gameplay_keep/gameplay_keep.h"
#include "terminal.h"

#define FLAGS (ACTOR_FLAG_0 | ACTOR_FLAG_2 | ACTOR_FLAG_4 | ACTOR_FLAG_5)

#define MO_WATER_LEVEL(play) play->colCtx.colHeader->waterBoxes[0].ySurface

#define HAS_LINK(tent) \
    ((tent != NULL) && \
     ((tent->work[MO_TENT_ACTION_STATE] == MO_TENT_GRAB) || (tent->work[MO_TENT_ACTION_STATE] == MO_TENT_SHAKE)))

#define BOSS_MO_EFFECT_COUNT 300

typedef struct {
    /* 0x00 */ Vec3f pos;
    /* 0x0C */ Vec3f vel;
    /* 0x18 */ Vec3f accel;
    /* 0x24 */ u8 type;
    /* 0x25 */ u8 timer;
    /* 0x26 */ u8 stopTimer;
    /* 0x28 */ s16 unk_28; // unused?
    /* 0x2A */ s16 alpha;
    /* 0x2C */ s16 rippleMode;
    /* 0x2E */ s16 maxAlpha;
    /* 0x30 */ f32 scale;
    /* 0x30 */ f32 fwork[2];
    /* 0x3C */ Vec3f* targetPos;
} BossMoEffect; // size = 0x40

#define MO_FX_MAX_SIZE 0
#define MO_FX_SHIMMER 0
#define MO_FX_SUCTION 0

#define MO_FX_SPREAD_RATE 1
#define MO_FX_STRETCH 1
#define MO_FX_MAX_SCALE 1

void BossMo_Init(Actor* thisx, PlayState* play2);
void BossMo_Destroy(Actor* thisx, PlayState* play);
void BossMo_UpdateCore(Actor* thisx, PlayState* play);
void BossMo_UpdateTent(Actor* thisx, PlayState* play);
void BossMo_DrawCore(Actor* thisx, PlayState* play);
void BossMo_DrawTent(Actor* thisx, PlayState* play);

void BossMo_UpdateEffects(BossMo* this, PlayState* play);
void BossMo_DrawEffects(BossMoEffect* effect, PlayState* play);

void BossMo_SetupTentacle(BossMo* this, PlayState* play);
void BossMo_Tentacle(BossMo* this, PlayState* play);

void BossMo_Unknown(void);

typedef enum {
    /* 0 */ MO_FX_NONE,
    /* 1 */ MO_FX_SMALL_RIPPLE,
    /* 2 */ MO_FX_BIG_RIPPLE,
    /* 3 */ MO_FX_DROPLET,
    /* 4 */ MO_FX_SPLASH,
    /* 5 */ MO_FX_SPLASH_TRAIL,
    /* 6 */ MO_FX_WET_SPOT,
    /* 7 */ MO_FX_BUBBLE
} BossMoEffectType;

typedef enum {
    /*   0 */ MO_TENT_READY,
    /*   1 */ MO_TENT_SWING,
    /*   2 */ MO_TENT_ATTACK,
    /*   3 */ MO_TENT_CURL,
    /*   4 */ MO_TENT_GRAB,
    /*   5 */ MO_TENT_SHAKE,
    /*  10 */ MO_TENT_WAIT = 10,
    /*  11 */ MO_TENT_SPAWN,
    /* 100 */ MO_TENT_CUT = 100,
    /* 101 */ MO_TENT_RETREAT,
    /* 102 */ MO_TENT_DESPAWN,
    /* 200 */ MO_TENT_DEATH_START = 200,
    /* 201 */ MO_TENT_DEATH_1,
    /* 202 */ MO_TENT_DEATH_2,
    /* 203 */ MO_TENT_DEATH_3,
    /* 205 */ MO_TENT_DEATH_5 = 205,
    /* 206 */ MO_TENT_DEATH_6
} BossMoTentState;

typedef enum {
    /* -11 */ MO_CORE_UNUSED = -11,
    /*   0 */ MO_CORE_MOVE = 0,
    /*   1 */ MO_CORE_MAKE_TENT,
    /*   2 */ MO_CORE_UNDERWATER,
    /*   5 */ MO_CORE_STUNNED = 5,
    /*  10 */ MO_CORE_ATTACK = 10,
    /*  11 */ MO_CORE_RETREAT,
    /*  20 */ MO_CORE_INTRO_WAIT = 20,
    /*  21 */ MO_CORE_INTRO_REVEAL
} BossMoCoreState;

typedef enum {
    /*   0 */ MO_BATTLE,
    /*   1 */ MO_INTRO_WAIT,
    /*   2 */ MO_INTRO_START,
    /*   3 */ MO_INTRO_SWIM,
    /*   4 */ MO_INTRO_REVEAL,
    /*   5 */ MO_INTRO_FINISH,
    /* 100 */ MO_DEATH_START = 100,
    /* 101 */ MO_DEATH_DRAIN_WATER_1,
    /* 102 */ MO_DEATH_DRAIN_WATER_2,
    /* 103 */ MO_DEATH_CEILING,
    /* 104 */ MO_DEATH_DROPLET,
    /* 105 */ MO_DEATH_FINISH,
    /* 150 */ MO_DEATH_MO_CORE_BURST = 150
} BossMoCsState;

ActorInit Boss_Mo_InitVars = {
    ACTOR_BOSS_MO,
    ACTORCAT_BOSS,
    FLAGS,
    OBJECT_MO,
    sizeof(BossMo),
    (ActorFunc)BossMo_Init,
    (ActorFunc)BossMo_Destroy,
    (ActorFunc)BossMo_UpdateTent,
    (ActorFunc)BossMo_DrawTent,
};

static BossMo* sMorphaCore = NULL;
static BossMo* sMorphaTent1 = NULL;
static BossMo* sMorphaTent2 = NULL;

static f32 sFlatWidth[41] = {
    15.0f, 12.0f, 9.0f, 6.5f, 4.8f, 4.0f, 3.4f, 3.1f, 3.0f, 3.1f, 3.2f, 3.4f, 3.6f, 3.8f,
    4.0f,  4.6f,  5.1f, 5.5f, 6.1f, 6.6f, 7.3f, 7.7f, 8.4f, 8.5f, 8.7f, 8.8f, 8.8f, 8.7f,
    8.6f,  8.3f,  8.2f, 8.1f, 7.2f, 6.7f, 5.9f, 4.9f, 2.7f, 0.0f, 0.0f, 0.0f, 0.0f,
};

#include "z_boss_mo_colchk.inc.c"

static BossMoEffect sEffects[BOSS_MO_EFFECT_COUNT];
static s32 sSeed1;
static s32 sSeed2;
static s32 sSeed3;

void BossMo_InitRand(s32 seedInit0, s32 seedInit1, s32 seedInit2) {
    sSeed1 = seedInit0;
    sSeed2 = seedInit1;
    sSeed3 = seedInit2;
}

f32 BossMo_RandZeroOne(void) {
    // Wichmann-Hill algorithm
    f32 randFloat;

    sSeed1 = (sSeed1 * 171) % 30269;
    sSeed2 = (sSeed2 * 172) % 30307;
    sSeed3 = (sSeed3 * 170) % 30323;

    randFloat = (sSeed1 / 30269.0f) + (sSeed2 / 30307.0f) + (sSeed3 / 30323.0f);
    while (randFloat >= 1.0f) {
        randFloat -= 1.0f;
    }
    return fabsf(randFloat);
}

s32 BossMo_NearLand(Vec3f* pos, f32 margin) {
    if (450.0f - margin <= fabsf(pos->x)) {
        return true;
    }
    if (450.0f - margin <= fabsf(pos->z)) {
        return true;
    }
    if ((fabsf(pos->x - 180.0f) < 90.0f + margin) || (fabsf(pos->x - -180.0f) < 90.0f + margin)) {
        if (fabsf(pos->z - 180.0f) < 90.0f + margin) {
            return true;
        }
        if (fabsf(pos->z - -180.0f) < 90.0f + margin) {
            return true;
        }
    }
    return false;
}

void BossMo_SpawnRipple(BossMoEffect* effect, Vec3f* pos, f32 scale, f32 maxScale, s16 maxAlpha, s16 countLimit,
                        u8 type) {
    static Vec3f zeroVec = { 0.0f, 0.0f, 0.0f };
    s16 i;

    for (i = 0; i < countLimit; i++, effect++) {
        if (effect->type == MO_FX_NONE) {
            effect->stopTimer = 0;
            effect->type = type;
            effect->pos = *pos;
            effect->vel = zeroVec;
            effect->accel = zeroVec;
            effect->scale = scale * 0.0025f;
            effect->fwork[MO_FX_MAX_SIZE] = maxScale * 0.0025f;
            if (scale > 300.0f) {
                effect->alpha = 0;
                effect->maxAlpha = maxAlpha;
                effect->rippleMode = 0;
                effect->fwork[MO_FX_SPREAD_RATE] = (effect->fwork[MO_FX_MAX_SIZE] - effect->scale) * 0.05f;
            } else {
                effect->alpha = maxAlpha;
                effect->rippleMode = 1;
                effect->fwork[MO_FX_SPREAD_RATE] = (effect->fwork[MO_FX_MAX_SIZE] - effect->scale) * 0.1f;
            }
            break;
        }
    }
}

void BossMo_SpawnDroplet(s16 type, BossMoEffect* effect, Vec3f* pos, Vec3f* vel, f32 scale) {
    s16 i;
    Vec3f gravity = { 0.0f, -1.0f, 0.0f };

    for (i = 0; i < 290; i++, effect++) {
        if (effect->type == MO_FX_NONE) {
            effect->type = type;
            effect->pos = *pos;
            effect->vel = *vel;
            effect->accel = gravity;
            if (type == MO_FX_SPLASH_TRAIL) {
                effect->accel.y = 0.0f;
            }
            effect->scale = scale;
            effect->fwork[MO_FX_SPREAD_RATE] = 1.0f;
            effect->stopTimer = 0;
            break;
        }
    }
}

void BossMo_SpawnStillDroplet(BossMoEffect* effect, Vec3f* pos, f32 scale) {
    s16 i;
    Vec3f zeroVec = { 0.0f, 0.0f, 0.0f };

    for (i = 0; i < 290; i++, effect++) {
        if (effect->type == MO_FX_NONE) {
            effect->type = MO_FX_DROPLET;
            effect->stopTimer = 2;
            effect->pos = *pos;
            effect->vel = zeroVec;
            effect->accel = zeroVec;
            effect->scale = scale;
            effect->fwork[MO_FX_SPREAD_RATE] = 1.0f;
            break;
        }
    }
}

void BossMo_SpawnBubble(BossMoEffect* effect, Vec3f* pos, Vec3f* vel, Vec3f* accel, f32 scale, Vec3f* targetPos) {
    s16 i;

    for (i = 0; i < 280; i++, effect++) {
        if (effect->type == MO_FX_NONE) {
            effect->type = MO_FX_BUBBLE;
            effect->stopTimer = 0;
            effect->pos = *pos;
            effect->vel = *vel;
            effect->accel = *accel;
            effect->scale = scale;
            effect->fwork[MO_FX_SUCTION] = 0.0f;
            effect->targetPos = targetPos;
            if (targetPos == NULL) {
                effect->alpha = 255;
            } else {
                effect->alpha = 0;
            }
            effect->timer = 0;
            break;
        }
    }
}

static s16 sCurlRot[41] = {
    0, 0, 0, 0,  0,  0,  0,  0,  0,  0,  0,  0,  0,  2,  4, 8, 8, 8, 9, 9, 9,
    9, 9, 9, 12, 15, 15, 15, 15, 15, 15, 15, 20, 20, 20, 0, 0, 0, 0, 0, 0,
};
static s16 sGrabRot[41] = {
    0, 0, 0,  0,  0,  0,  0,  0,  0,  0,  0,  0,  0,  0,  0,  0, 0, 0, -5, -5, -5,
    0, 5, 10, 20, 20, 20, 20, 20, 20, 20, 20, 20, 20, 20, 20, 0, 0, 0, 0,  0,
};
static s16 sAttackRot[41] = {
    0, 5, 6, 7, 8, 8, 7, 6, 6, 2, 2, 2, 1, 1, 1, 1, 1, 1, 1, 1, 1,
    0, 0, 0, 0, 0, 0, 0, 0, 0, 0, 0, 0, 0, 0, 0, 0, 0, 0, 0, 0,
};

static InitChainEntry sInitChain[] = {
    ICHAIN_U8(targetMode, 5, ICHAIN_CONTINUE),
    ICHAIN_S8(naviEnemyId, NAVI_ENEMY_MORPHA, ICHAIN_CONTINUE),
    ICHAIN_F32_DIV1000(gravity, 0, ICHAIN_CONTINUE),
    ICHAIN_F32(targetArrowOffset, 0, ICHAIN_STOP),
};

static Vec3f sAudioZeroVec = { 0.0f, 0.0f, 0.0f };

static u8 sTentSpawnIndex[21] = { 0, 1, 2, 3, 4, 15, 19, 5, 14, 16, 17, 18, 6, 13, 20, 7, 12, 11, 10, 9, 8 };

static Vec2f sTentSpawnPos[21] = {
    { -360.0f, -360.0f }, { -180.0f, -360.0f }, { 0.0f, -360.0f },   { 180.0f, -360.0f }, { 360.0f, -360.0f },
    { -360.0f, -180.0f }, { 0.0f, -180.0f },    { 360.0f, -180.0f }, { -360.0f, 0.0f },   { -180.0f, 0.0f },
    { 0.0f, 0.0f },       { 180.0f, 0.0f },     { 360.0f, 0.0f },    { -360.0f, 180.0f }, { 0.0f, 180.0f },
    { 360.0f, 180.0f },   { -360.0f, 360.0f },  { -180.0f, 360.0f }, { 0.0f, 360.0f },    { 180.0f, 360.0f },
    { 360.0f, 360.0f },
};

static f32 sTentWidth[41] = {
    3.56f, 3.25f, 2.96f, 2.69f, 2.44f, 2.21f, 2.0f, 1.81f, 1.64f, 1.49f, 1.36f, 1.25f, 1.16f, 1.09f,
    1.04f, 1.01f, 1.0f,  1.0f,  1.0f,  1.0f,  1.0f, 1.0f,  1.0f,  1.0f,  1.0f,  1.0f,  1.0f,  1.0f,
    1.0f,  1.0f,  1.0f,  1.0f,  0.98f, 0.95f, 0.9f, 0.8f,  0.6f,  1.0f,  1.0f,  1.0f,  1.0f,
};

static f32 sDropletWidth[41] = {
    0.0f,      2.95804f,  4.123106f, 4.974937f, 5.656854f, 6.22495f,  6.708204f, 7.123903f, 7.483315f,
    7.794229f, 8.062258f, 8.291562f, 8.485281f, 8.645808f, 8.774964f, 8.87412f,  8.944272f, 8.9861f,
    9.0f,      8.9861f,   8.944272f, 8.87412f,  8.774964f, 8.645808f, 8.485281f, 8.291562f, 8.062258f,
    7.794229f, 7.483315f, 7.123903f, 6.708204f, 6.22495f,  5.656854f, 4.974937f, 4.123106f, 2.95804f,
    0.0f,      0.0f,      0.0f,      0.0f,      0.0f,
}; // These are sqrt(9^2 - (i/2 - 9)^2), a sphere of radius 9.

void BossMo_Init(Actor* thisx, PlayState* play2) {
    PlayState* play = play2;
    BossMo* this = (BossMo*)thisx;
    u16 i;

    Actor_ProcessInitChain(&this->actor, sInitChain);
    ActorShape_Init(&this->actor.shape, 0.0f, NULL, 0.0f);
    if (this->actor.params != BOSSMO_TENTACLE) {
        Flags_SetSwitch(play, 0x14);
        sMorphaCore = this;
        MO_WATER_LEVEL(play) = this->waterLevel = MO_WATER_LEVEL(play);
        play->roomCtx.unk_74[0] = 0xA0;
        play->specialEffects = sEffects;
        for (i = 0; i < BOSS_MO_EFFECT_COUNT; i++) {
            sEffects[i].type = MO_FX_NONE;
        }
        this->actor.world.pos.x = 200.0f;
        this->actor.world.pos.y = MO_WATER_LEVEL(play) + 50.0f;
        this->fwork[MO_TENT_SWING_SIZE_X] = 5.0f;
        this->drawActor = true;
        this->actor.colChkInfo.health = 20;
        this->actor.colChkInfo.mass = 0;
        this->actor.params = 0;
        Actor_SetScale(&this->actor, 0.01f);
        Collider_InitCylinder(play, &this->coreCollider);
        Collider_SetCylinder(play, &this->coreCollider, &this->actor, &sCylinderInit);
        if (Flags_GetClear(play, play->roomCtx.curRoom.num)) {
            Actor_Kill(&this->actor);
            Actor_SpawnAsChild(&play->actorCtx, &this->actor, play, ACTOR_DOOR_WARP1, 0.0f, -280.0f, 0.0f, 0, 0, 0,
                               WARP_DUNGEON_ADULT);
            Actor_Spawn(&play->actorCtx, play, ACTOR_ITEM_B_HEART, -200.0f, -280.0f, 0.0f, 0, 0, 0, 0);
            play->roomCtx.unk_74[0] = 0xFF;
            MO_WATER_LEVEL(play) = -500;
            return;
        }
        if (GET_EVENTCHKINF(EVENTCHKINF_74)) {
            SEQCMD_PLAY_SEQUENCE(SEQ_PLAYER_BGM_MAIN, 0, 0, NA_BGM_BOSS);
            this->tentMaxAngle = 5.0f;
            this->timers[0] = 50;
        } else {
            this->csState = MO_INTRO_WAIT;
            this->work[MO_TENT_ACTION_STATE] = MO_CORE_INTRO_WAIT;
            this->actor.world.pos.x = 1000.0f;
            this->timers[0] = 60;
        }
        sMorphaTent1 =
            (BossMo*)Actor_SpawnAsChild(&play->actorCtx, &this->actor, play, ACTOR_BOSS_MO, this->actor.world.pos.x,
                                        this->actor.world.pos.y, this->actor.world.pos.z, 0, 0, 0, BOSSMO_TENTACLE);
        this->actor.draw = BossMo_DrawCore;
        this->actor.update = BossMo_UpdateCore;
        Actor_ChangeCategory(play, &play->actorCtx, &this->actor, ACTORCAT_BOSS);
    } else {
        Actor_SetScale(&this->actor, 0.01f);
        BossMo_SetupTentacle(this, play);
        this->actor.colChkInfo.mass = 0xFF;
        MO_WATER_LEVEL(play) = -50;
        this->waterTexAlpha = 90.0f;
        this->actor.world.pos.y = MO_WATER_LEVEL(play);
        this->actor.prevPos = this->targetPos = this->actor.world.pos;
        Collider_InitJntSph(play, &this->tentCollider);
        Collider_SetJntSph(play, &this->tentCollider, &this->actor, &sJntSphInit, this->tentElements);
        this->tentMaxAngle = 1.0f;
    }
}

void BossMo_Destroy(Actor* thisx, PlayState* play) {
    s32 pad;
    BossMo* this = (BossMo*)thisx;

    if (this->actor.params >= BOSSMO_TENTACLE) {
        Collider_DestroyJntSph(play, &this->tentCollider);
    } else {
        Collider_DestroyCylinder(play, &this->coreCollider);
    }
}

void BossMo_SetupTentacle(BossMo* this, PlayState* play) {
    this->actionFunc = BossMo_Tentacle;
    this->work[MO_TENT_ACTION_STATE] = MO_TENT_WAIT;
    this->timers[0] = 50 + (s16)Rand_ZeroFloat(20.0f);
}

void BossMo_Tentacle(BossMo* this, PlayState* play) {
    s16 tentXrot;
    s16 sp1B4 = 0;
    s32 buttons;
    Player* player = GET_PLAYER(play);
    s16 indS0;
    s16 indS1;
    Camera* mainCam1;
    Camera* mainCam2;
    BossMo* otherTent = (BossMo*)this->otherTent;
    f32 maxSwingRateX;
    f32 maxSwingLagX;
    f32 maxSwingSizeX;
    f32 maxSwingRateZ;
    f32 maxSwingLagZ;
    f32 maxSwingSizeZ;
    f32 swingRateAccel;
    f32 swingSizeAccel;
    s16 rippleCount;
    s16 indT5;
    Vec3f ripplePos;
    f32 randAngle;
    f32 randFloat;
    f32 tempf1;
    f32 tempf2;
    f32 sin;
    f32 cos;
    f32 temp;
    f32 dx;
    f32 dy;
    f32 dz;
    Vec3f sp138;
    Vec3f sp12C;
    Vec3f sp120;
    s32 pad11C;
    s32 pad118;
    s32 pad114;
    s32 pad110;
    s32 pad10C;
    s32 pad108;
    Vec3f spFC;
    Vec3f spF0;
    f32 padEC;
    Vec3f spE0;
    Vec3f spD4;
    Vec3f spC8;

    if (this->work[MO_TENT_ACTION_STATE] <= MO_TENT_DEATH_3) {
        this->actor.world.pos.y = MO_WATER_LEVEL(play);
    }
    if ((this->work[MO_TENT_ACTION_STATE] == MO_TENT_READY) ||
        (this->work[MO_TENT_ACTION_STATE] >= MO_TENT_DEATH_START) ||
        (this->work[MO_TENT_ACTION_STATE] == MO_TENT_RETREAT) || (this->work[MO_TENT_ACTION_STATE] == MO_TENT_SWING) ||
        (this->work[MO_TENT_ACTION_STATE] == MO_TENT_SHAKE)) {
        if (this->work[MO_TENT_ACTION_STATE] == MO_TENT_READY) {
            if (sMorphaCore->csState != MO_BATTLE) {
                maxSwingRateX = 2000.0f;
                maxSwingLagX = 3000.0f;
                maxSwingSizeX = 1000.0f;
                maxSwingRateZ = 1500.0f;
                maxSwingLagZ = 2500.0f;
                maxSwingSizeZ = 1000.0f;
                swingRateAccel = 10.0f;
                swingSizeAccel = 10.0f;
            } else {
                maxSwingRateX = 2000.0f;
                maxSwingLagX = 3000.0f;
                maxSwingSizeX = 1000.0f;
                maxSwingRateZ = 1500.0f;
                maxSwingLagZ = 2500.0f;
                maxSwingSizeZ = 1000.0f;
                swingRateAccel = 20.0f;
                swingSizeAccel = 30.0f;
            }
        } else if (this->work[MO_TENT_ACTION_STATE] == MO_TENT_SWING) {
            maxSwingRateX = 2500.0f;
            maxSwingLagX = -1000.0f;
            maxSwingSizeX = 3000.0f;
            maxSwingRateZ = 1500.0f;
            maxSwingLagZ = 2500.0f;
            maxSwingSizeZ = 0.0;
            swingRateAccel = 30.0f;
            swingSizeAccel = 60.0f;
            if (((this->sfxTimer % 16) == 0) && (this->timers[0] < 30)) {
                Audio_PlaySfxIncreasinglyTransposed(&this->tentTipPos, NA_SE_EN_MOFER_WAVE, gMorphaTransposeTable);
            }
        } else if (this->work[MO_TENT_ACTION_STATE] == MO_TENT_SHAKE) {
            if (this->timers[0] > 40) {
                maxSwingRateX = 1300.0f;
                maxSwingLagX = -3200.0f;
                maxSwingSizeX = 7000.0f;
                maxSwingRateZ = 800.0f;
                maxSwingLagZ = 2500.0f;
                maxSwingSizeZ = 5000.0f;
                swingRateAccel = 30.0f;
                swingSizeAccel = 60.0f;
                if ((this->sfxTimer % 32) == 0) {
                    Audio_PlaySfxIncreasinglyTransposed(&this->tentTipPos, NA_SE_EN_MOFER_WAVE, gMorphaTransposeTable);
                    Rumble_Request(0, 100, 5, 2);
                    func_8002F7DC(&player->actor, NA_SE_VO_LI_FREEZE + player->ageProperties->unk_92);
                }
            } else {
                maxSwingRateX = 2000.0f;
                maxSwingLagX = -1000.0f;
                maxSwingSizeX = 5000.0f;
                maxSwingRateZ = 1500.0f;
                maxSwingLagZ = 2500.0f;
                maxSwingSizeZ = 100.0f;
                swingRateAccel = 70.0f;
                swingSizeAccel = 70.0f;
                if ((this->sfxTimer % 16) == 0) {
                    Audio_PlaySfxIncreasinglyTransposed(&this->tentTipPos, NA_SE_EN_MOFER_WAVE, gMorphaTransposeTable);
                    Rumble_Request(0, 160, 5, 4);
                    func_8002F7DC(&player->actor, NA_SE_VO_LI_FREEZE + player->ageProperties->unk_92);
                }
            }
        } else if (this->work[MO_TENT_ACTION_STATE] == MO_TENT_RETREAT) {
            maxSwingRateX = 1300.0f;
            maxSwingLagX = 3200.0f;
            maxSwingSizeX = 7000.0f;
            maxSwingRateZ = 800.0f;
            maxSwingLagZ = 2500.0f;
            maxSwingSizeZ = 5000.0f;
            swingRateAccel = 30.0f;
            swingSizeAccel = 30.0f;
        } else if (this->work[MO_TENT_ACTION_STATE] >= MO_TENT_DEATH_START) {
            maxSwingRateX = -400.0f;
            maxSwingLagX = -3200.0f;
            maxSwingSizeX = 0.0f;
            maxSwingRateZ = 2300.0f;
            maxSwingLagZ = 3200.0f;
            maxSwingSizeZ = 1000.0;
            swingRateAccel = 30.0f;
            swingSizeAccel = 60.0f;
        }
        Math_ApproachF(&this->fwork[MO_TENT_SWING_RATE_X], maxSwingRateX, 1.0f, swingRateAccel);
        Math_ApproachF(&this->fwork[MO_TENT_SWING_LAG_X], maxSwingLagX, 1.0f, 30.0f);
        Math_ApproachF(&this->fwork[MO_TENT_SWING_SIZE_X], maxSwingSizeX, 1.0f, swingSizeAccel);
        Math_ApproachF(&this->fwork[MO_TENT_SWING_RATE_Z], maxSwingRateZ, 1.0f, swingRateAccel);
        Math_ApproachF(&this->fwork[MO_TENT_SWING_LAG_Z], maxSwingLagZ, 1.0f, 30.0f);
        Math_ApproachF(&this->fwork[MO_TENT_SWING_SIZE_Z], maxSwingSizeZ, 1.0f, swingSizeAccel);
        this->xSwing += (s16)this->fwork[MO_TENT_SWING_RATE_X];
        this->zSwing += (s16)this->fwork[MO_TENT_SWING_RATE_Z];
    }
    switch (this->work[MO_TENT_ACTION_STATE]) {
        case MO_TENT_WAIT:
            this->actor.flags &= ~ACTOR_FLAG_0;
            if (this == sMorphaTent2) {
                this->work[MO_TENT_ACTION_STATE] = MO_TENT_SPAWN;
                this->timers[0] = 70;
                this->actor.shape.rot.y = this->actor.yawTowardsPlayer;
            }
            break;
        case MO_TENT_SPAWN:
            this->drawActor = true;
            this->baseBubblesTimer = 20;
            if (this->timers[0] < 20) {
                Math_ApproachF(&this->tentRippleSize, 0.15f, 0.5f, 0.01);
                Math_ApproachF(&this->baseAlpha, 150.0f, 1.0f, 5.0f);
                if (this->baseAlpha >= 150.0f) {
                    this->work[MO_TENT_ACTION_STATE] = MO_TENT_READY;
                    this->timers[0] = 60;
                }
            }
            if (this->timers[0] > 50) {
                rippleCount = 1;
            } else if (this->timers[0] > 40) {
                rippleCount = 3;
            } else if (this->timers[0] > 30) {
                rippleCount = 5;
            } else if (this->timers[0] > 20) {
                rippleCount = 8;
            } else {
                rippleCount = 3;
            }
            for (indS1 = 0; indS1 < rippleCount; indS1++) {
                randFloat = Rand_ZeroFloat(50.0f);
                randAngle = Rand_ZeroFloat(0x10000);
                ripplePos = this->actor.world.pos;
                ripplePos.x += sinf(randAngle) * randFloat;
                ripplePos.z += cosf(randAngle) * randFloat;
                ripplePos.y = MO_WATER_LEVEL(play);
                BossMo_SpawnRipple(play->specialEffects, &ripplePos, 40.0f, 110.0f, 80, 290, MO_FX_SMALL_RIPPLE);
            }
            break;
        case MO_TENT_READY:
        case MO_TENT_SWING:
            if (sMorphaCore->csState == MO_BATTLE) {
                func_80078914(&this->tentTipPos, NA_SE_EN_MOFER_APPEAR - SFX_FLAG);
            }
            Math_ApproachF(&this->waterLevelMod, -5.0f, 0.1f, 0.4f);
            for (indS1 = 0; indS1 < 41; indS1++) {

                sin = Math_SinS(((s16)this->fwork[MO_TENT_SWING_LAG_X] * indS1) + this->xSwing);
                tempf1 = this->fwork[MO_TENT_SWING_SIZE_X] * (indS1 * 0.025f * sin);

                cos = Math_SinS(((s16)this->fwork[MO_TENT_SWING_LAG_Z] * indS1) + this->zSwing);
                tempf2 = this->fwork[MO_TENT_SWING_SIZE_Z] * (indS1 * 0.025f * cos);

                Math_ApproachF(&this->tentStretch[indS1].y, this->fwork[MO_TENT_MAX_STRETCH] * 5.0f, 0.1f, 0.4f);
                if (indS1 == 28) {
                    sp1B4 = this->tentRot[indS1].x;
                }
                Math_ApproachS(&this->tentRot[indS1].x, tempf1, 1.0f / this->tentMaxAngle, this->tentSpeed);
                Math_ApproachS(&this->tentRot[indS1].z, tempf2, 1.0f / this->tentMaxAngle, this->tentSpeed);
            }
            this->targetPos = this->actor.world.pos;
            Math_ApproachF(&this->actor.speedXZ, 0.75f, 1.0f, 0.04f);
            if (this->work[MO_TENT_ACTION_STATE] == MO_TENT_SWING) {
                Math_ApproachS(&this->actor.shape.rot.y, this->actor.yawTowardsPlayer + this->attackAngleMod, 0xA,
                               0x1F4);
            }
            Math_ApproachF(&this->fwork[MO_TENT_MAX_STRETCH], 1.0f, 0.5f, 0.04);
            if (sMorphaCore->csState != MO_BATTLE) {
                Math_ApproachF(&this->tentMaxAngle, 1.0f, 1.0f, 0.001f);
                Math_ApproachF(&this->tentSpeed, 240.0f, 1.0f, 3.0);
            } else {
                Math_ApproachF(&this->tentMaxAngle, 1.0f, 1.0f, 0.002f);
                Math_ApproachF(&this->tentSpeed, 400.0f, 1.0f, 6.0f);
            }
            if (this->work[MO_TENT_ACTION_STATE] == MO_TENT_READY) {
                if ((this->timers[0] == 0) && !HAS_LINK(otherTent)) {
                    this->work[MO_TENT_ACTION_STATE] = MO_TENT_SWING;
                    this->timers[0] = 50;
                    Audio_ResetIncreasingTranspose();
                    this->attackAngleMod = Rand_CenteredFloat(0x1000);
                }
            } else {
                tentXrot = this->tentRot[28].x;
                if ((this->timers[0] == 0) && (tentXrot >= 0) && (sp1B4 < 0)) {
                    this->work[MO_TENT_ACTION_STATE] = MO_TENT_ATTACK;
                    if (this == sMorphaTent1) {
                        this->timers[0] = 175;
                    } else {
                        this->timers[0] = 55;
                    }
                }
            }
            break;
        case MO_TENT_ATTACK:
            this->actor.flags |= ACTOR_FLAG_24;
            func_80078914(&this->tentTipPos, NA_SE_EN_MOFER_ATTACK - SFX_FLAG);
            Math_ApproachF(&this->waterLevelMod, -5.0f, 0.1f, 0.4f);
            for (indS1 = 0; indS1 < 41; indS1++) {
                Math_ApproachF(&this->tentStretch[indS1].y,
                               this->fwork[MO_TENT_MAX_STRETCH] * ((((40 - indS1) * 25.0f) / 100.0f) + 5.0f), 0.5f,
                               0.7f);
                Math_ApproachS(&this->tentRot[indS1].x, sAttackRot[indS1] * 0x100, 1.0f / this->tentMaxAngle,
                               this->tentSpeed);
                Math_ApproachS(&this->tentRot[indS1].z, 0, 1.0f / this->tentMaxAngle, this->tentSpeed);
            }
            this->targetPos = this->actor.world.pos;
            Math_ApproachF(&this->tentMaxAngle, 0.5f, 1.0f, 0.01);
            Math_ApproachF(&this->tentSpeed, 160.0f, 1.0f, 50.0f);
            if ((this->timers[0] == 0) || (this->playerHitTimer != 0)) {
                dx = this->tentPos[22].x - player->actor.world.pos.x;
                dy = this->tentPos[22].y - player->actor.world.pos.y;
                dz = this->tentPos[22].z - player->actor.world.pos.z;
                if ((fabsf(dy) < 50.0f) && !HAS_LINK(otherTent) && (sqrtf(SQ(dx) + SQ(dy) + SQ(dz)) < 120.0f)) {
                    this->tentMaxAngle = .001f;
                    this->work[MO_TENT_ACTION_STATE] = MO_TENT_CURL;
                    this->timers[0] = 40;
                    this->tentSpeed = 0;
                    if ((s16)(this->actor.shape.rot.y - this->actor.yawTowardsPlayer) >= 0) {
                        this->playerToLeft = false;
                    } else {
                        this->playerToLeft = true;
                    }
                } else {
                    this->tentMaxAngle = .001f;
                    this->work[MO_TENT_ACTION_STATE] = MO_TENT_READY;
                    this->tentSpeed = 0;
                    this->fwork[MO_TENT_SWING_RATE_X] = 0;
                    this->fwork[MO_TENT_SWING_RATE_Z] = 0;
                    this->fwork[MO_TENT_SWING_SIZE_X] = 0;
                    this->fwork[MO_TENT_SWING_SIZE_Z] = 0;
                    this->timers[0] = 30;
                    if ((fabsf(player->actor.world.pos.x - this->actor.world.pos.x) > 300.0f) ||
                        (player->actor.world.pos.y < MO_WATER_LEVEL(play)) || HAS_LINK(otherTent) ||
                        (fabsf(player->actor.world.pos.z - this->actor.world.pos.z) > 300.0f)) {

                        this->work[MO_TENT_ACTION_STATE] = MO_TENT_RETREAT;
                        this->timers[0] = 75;
                    }
                }
            }
            break;
        case MO_TENT_CURL:
        case MO_TENT_GRAB:
            Math_ApproachF(&this->waterLevelMod, -5.0f, 0.1f, 0.4f);
            if (this->timers[0] == 125) {
                this->tentMaxAngle = .001f;
                this->tentSpeed = 0;
            }
            for (indS1 = 0; indS1 < 41; indS1++) {
                if (this->timers[0] > 25) {
                    if (!this->playerToLeft) {
                        Math_ApproachS(&this->tentRot[indS1].z, sCurlRot[indS1] * 0x100, 1.0f / this->tentMaxAngle,
                                       this->tentSpeed);
                    } else {
                        Math_ApproachS(&this->tentRot[indS1].z, sCurlRot[indS1] * -0x100, 1.0f / this->tentMaxAngle,
                                       this->tentSpeed);
                    }
                } else {
                    if (!this->playerToLeft) {
                        Math_ApproachS(&this->tentRot[indS1].z, sGrabRot[indS1] * 0x100, 1.0f / this->tentMaxAngle,
                                       this->tentSpeed);
                    } else {
                        Math_ApproachS(&this->tentRot[indS1].z, sGrabRot[indS1] * -0x100, 1.0f / this->tentMaxAngle,
                                       this->tentSpeed);
                    }
                }
            }
            Math_ApproachF(&this->tentMaxAngle, 0.1f, 1.0f, 0.01f);
            Math_ApproachF(&this->tentSpeed, 960.0f, 1.0f, 30.0f);
            if (this->timers[0] >= 30) {
                Math_ApproachS(&this->actor.shape.rot.y, this->actor.yawTowardsPlayer, 5, 0xC8);
            }
            if (this->work[MO_TENT_ACTION_STATE] == MO_TENT_CURL) {
                if ((this->timers[0] >= 5) && (this->playerHitTimer != 0) && (player->actor.parent == NULL)) {
                    if (play->grabPlayer(play, player)) {
                        player->actor.parent = &this->actor;
                        this->work[MO_TENT_ACTION_STATE] = MO_TENT_GRAB;
                        func_80078914(&this->tentTipPos, NA_SE_EN_MOFER_CATCH);
                        Audio_PlaySfxGeneral(NA_SE_VO_LI_DAMAGE_S, &player->actor.projectedPos, 4,
                                             &gSfxDefaultFreqAndVolScale, &gSfxDefaultFreqAndVolScale,
                                             &gSfxDefaultReverb);
                    } else {
                        this->work[MO_TENT_ACTION_STATE] = MO_TENT_READY;
                        this->tentMaxAngle = .001f;
                        this->tentSpeed = 0;
                        this->fwork[MO_TENT_SWING_SIZE_Z] = 0;
                        this->fwork[MO_TENT_SWING_SIZE_X] = 0;
                        this->fwork[MO_TENT_SWING_RATE_Z] = 0;
                        this->fwork[MO_TENT_SWING_RATE_X] = 0;
                        this->timers[0] = 30;
                    }
                }
                if (this->timers[0] == 4) {
                    this->work[MO_TENT_ACTION_STATE] = MO_TENT_READY;
                    this->tentMaxAngle = .001f;
                    this->tentSpeed = 0;
                    this->fwork[MO_TENT_SWING_SIZE_Z] = 0;
                    this->fwork[MO_TENT_SWING_SIZE_X] = 0;
                    this->fwork[MO_TENT_SWING_RATE_Z] = 0;
                    this->fwork[MO_TENT_SWING_RATE_X] = 0;
                    this->timers[0] = 30;
                }
            }
            if (this->work[MO_TENT_ACTION_STATE] == MO_TENT_GRAB) {
                player->unk_850 = 0xA;
                player->actor.speedXZ = player->actor.velocity.y = 0;
                Math_ApproachF(&player->actor.world.pos.x, this->grabPosRot.pos.x, 0.5f, 20.0f);
                Math_ApproachF(&player->actor.world.pos.y, this->grabPosRot.pos.y, 0.5f, 20.0f);
                Math_ApproachF(&player->actor.world.pos.z, this->grabPosRot.pos.z, 0.5f, 20.0f);
                Math_ApproachS(&player->actor.shape.rot.x, this->grabPosRot.rot.x, 2, 0x7D0);
                Math_ApproachS(&player->actor.shape.rot.y, this->grabPosRot.rot.y, 2, 0x7D0);
                Math_ApproachS(&player->actor.shape.rot.z, this->grabPosRot.rot.z, 2, 0x7D0);
                if (this->timers[0] == 0) {
                    mainCam1 = Play_GetCamera(play, CAM_ID_MAIN);
                    this->work[MO_TENT_ACTION_STATE] = MO_TENT_SHAKE;
                    this->tentMaxAngle = .001f;
                    this->fwork[MO_TENT_SWING_RATE_X] = this->fwork[MO_TENT_SWING_RATE_Z] =
                        this->fwork[MO_TENT_SWING_SIZE_X] = this->fwork[MO_TENT_SWING_SIZE_Z] = this->tentSpeed = 0;
                    this->timers[0] = 150;
                    this->mashCounter = 0;
                    this->sfxTimer = 30;
                    Audio_ResetIncreasingTranspose();
                    Cutscene_StartManual(play, &play->csCtx);
                    this->subCamId = Play_CreateSubCamera(play);
                    Play_ChangeCameraStatus(play, CAM_ID_MAIN, CAM_STAT_WAIT);
                    Play_ChangeCameraStatus(play, this->subCamId, CAM_STAT_ACTIVE);
                    this->subCamEye = mainCam1->eye;
                    this->subCamAt = mainCam1->at;
                    this->subCamYaw = Math_FAtan2F(this->subCamEye.x - this->actor.world.pos.x,
                                                   this->subCamEye.z - this->actor.world.pos.z);
                    this->subCamYawRate = 0;
                    goto tent_shake;
                }
            }
            break;
        tent_shake:
        case MO_TENT_SHAKE:
            if (this->timers[0] == 138) {
                Letterbox_SetSizeTarget(0);
                Interface_ChangeHudVisibilityMode(HUD_VISIBILITY_HEARTS);
            }
            if ((this->timers[0] % 8) == 0) {
                play->damagePlayer(play, -1);
            }
            Math_ApproachF(&this->waterLevelMod, -5.0f, 0.1f, 0.4f);
            sp1B4 = this->tentRot[15].x;
            buttons = play->state.input[0].press.button;
            if (CHECK_BTN_ALL(buttons, BTN_A) || CHECK_BTN_ALL(buttons, BTN_B)) {
                this->mashCounter++;
            }
            for (indS1 = 0; indS1 < 41; indS1++) {
                if (indS1 < 20) {
                    sin = Math_SinS(((s16)this->fwork[MO_TENT_SWING_LAG_X] * indS1) + this->xSwing);
                    tempf1 = this->fwork[MO_TENT_SWING_SIZE_X] * (indS1 * 0.025f * sin);
                    cos = Math_SinS(((s16)this->fwork[MO_TENT_SWING_LAG_Z] * indS1) + this->zSwing);
                    tempf2 = this->fwork[MO_TENT_SWING_SIZE_Z] * (indS1 * 0.025f * cos);
                    temp = ((((40 - indS1) * 25.0f) / 100.0f) + 5.0f);
                    Math_ApproachF(&this->tentStretch[indS1].y, this->fwork[MO_TENT_MAX_STRETCH] * temp, 0.1f, 0.1f);
                    Math_ApproachS(&this->tentRot[indS1].x, tempf1, 1.0f / this->tentMaxAngle, this->tentSpeed);
                    Math_ApproachS(&this->tentRot[indS1].z, tempf2, 1.0f / this->tentMaxAngle, this->tentSpeed);
                }
            }
            player->unk_850 = 0xA;
            player->actor.world.pos.x = this->grabPosRot.pos.x;
            player->actor.world.pos.y = this->grabPosRot.pos.y;
            player->actor.world.pos.z = this->grabPosRot.pos.z;
            player->actor.world.rot.x = player->actor.shape.rot.x = this->grabPosRot.rot.x;
            player->actor.world.rot.y = player->actor.shape.rot.y = this->grabPosRot.rot.y;
            player->actor.world.rot.z = player->actor.shape.rot.z = this->grabPosRot.rot.z;
            player->actor.velocity.y = 0;
            player->actor.speedXZ = 0;
            Math_ApproachF(&this->fwork[MO_TENT_MAX_STRETCH], 1.0f, 0.5f, 0.01);
            Math_ApproachF(&this->tentMaxAngle, 0.5f, 1.0f, 0.005f);
            Math_ApproachF(&this->tentSpeed, 480.0f, 1.0f, 10.0f);
            Math_ApproachF(&this->tentPulse, 0.3f, 0.5f, 0.03f);
            if ((this->mashCounter >= 40) || (this->timers[0] == 0)) {
                tentXrot = this->tentRot[15].x;
                if ((tentXrot < 0) && (sp1B4 >= 0)) {
                    this->work[MO_TENT_ACTION_STATE] = MO_TENT_RETREAT;
                    this->work[MO_TENT_INVINC_TIMER] = 50;
                    if (&this->actor == player->actor.parent) {
                        player->unk_850 = 0x65;
                        player->actor.parent = NULL;
                        player->csMode = PLAYER_CSMODE_NONE;
                        if (this->timers[0] == 0) {
                            func_8002F6D4(play, &this->actor, 20.0f, this->actor.shape.rot.y + 0x8000, 10.0f, 0);
                        }
                    }
                    this->timers[0] = 75;
                }
            }
            if (this->subCamId != SUB_CAM_ID_DONE) {
                sp138.x = 0;
                sp138.y = 100.0f;
                sp138.z = 200.0f;
                this->subCamYaw -= this->subCamYawRate;
                Math_ApproachF(&this->subCamYawRate, 0.01, 1.0f, 0.002f);
                Matrix_RotateY(this->subCamYaw, MTXMODE_NEW);
                Matrix_MultVec3f(&sp138, &sp12C);
                Math_ApproachF(&this->subCamEye.x, this->actor.world.pos.x + sp12C.x, 0.1f, 10.0f);
                Math_ApproachF(&this->subCamEye.y, this->actor.world.pos.y + sp12C.y, 0.1f, 10.0f);
                Math_ApproachF(&this->subCamEye.z, this->actor.world.pos.z + sp12C.z, 0.1f, 10.0f);
                Math_ApproachF(&this->subCamAt.x, player->actor.world.pos.x, 0.5f, 50.0f);
                Math_ApproachF(&this->subCamAt.y, player->actor.world.pos.y, 0.5f, 50.0f);
                Math_ApproachF(&this->subCamAt.z, player->actor.world.pos.z, 0.5f, 50.0f);
                Play_CameraSetAtEye(play, this->subCamId, &this->subCamAt, &this->subCamEye);
            }
            break;
        case MO_TENT_CUT:
            func_80078914(&this->tentTipPos, NA_SE_EV_WATER_WALL - SFX_FLAG);
            if (&this->actor == player->actor.parent) {
                player->unk_850 = 0x65;
                player->actor.parent = NULL;
                player->csMode = PLAYER_CSMODE_NONE;
            }
            Math_ApproachF(&this->tentRippleSize, 0.15f, 0.5f, 0.01);
            if (this->meltIndex < 41) {
                for (indS0 = 0; indS0 < 10; indS0++) {
                    sp120 = this->tentPos[this->meltIndex];
                    sp120.x += Rand_CenteredFloat(30.0f);
                    sp120.y += Rand_CenteredFloat(30.0f);
                    sp120.z += Rand_CenteredFloat(30.0f);
                    BossMo_SpawnStillDroplet(play->specialEffects, &sp120, Rand_ZeroFloat(0.1f) + .2f);
                }
                this->meltIndex++;
            }
            Math_ApproachF(&this->cutScale, 0.0, 1.0f, 0.2f);
            if ((this->meltIndex >= 41) || (this->timers[0] == 0)) {
                this->work[MO_TENT_ACTION_STATE] = MO_TENT_RETREAT;
                this->timers[0] = 75;
                this->tentMaxAngle = 0.005f;
                this->tentSpeed = 50.0f;
                this->fwork[MO_TENT_SWING_SIZE_X] = 7000.0f;
                this->fwork[MO_TENT_SWING_SIZE_Z] = 5000.0f;
            }
            break;
        case MO_TENT_RETREAT:
            if (this->subCamId != SUB_CAM_ID_DONE) {
                Math_ApproachF(&this->subCamAt.x, player->actor.world.pos.x, 0.5f, 50.0f);
                Math_ApproachF(&this->subCamAt.y, player->actor.world.pos.y, 0.5f, 50.0f);
                Math_ApproachF(&this->subCamAt.z, player->actor.world.pos.z, 0.5f, 50.0f);
                Play_CameraSetAtEye(play, this->subCamId, &this->subCamAt, &this->subCamEye);
                if (player->actor.world.pos.y <= 42.0f) {
                    mainCam2 = Play_GetCamera(play, CAM_ID_MAIN);
                    mainCam2->eye = this->subCamEye;
                    mainCam2->eyeNext = this->subCamEye;
                    mainCam2->at = this->subCamAt;
                    func_800C08AC(play, this->subCamId, 0);
                    this->subCamId = SUB_CAM_ID_DONE;
                    Cutscene_StopManual(play, &play->csCtx);
                }
            }
            for (indS1 = 0; indS1 < 41; indS1++) {
                sin = Math_SinS(((s16)this->fwork[MO_TENT_SWING_LAG_X] * indS1) + this->xSwing);
                tempf1 = (indS1 * 0.025f * sin * this->fwork[MO_TENT_SWING_SIZE_X]) * this->fwork[MO_TENT_MAX_STRETCH];
                cos = Math_SinS(((s16)this->fwork[MO_TENT_SWING_LAG_Z] * indS1) + this->zSwing);
                tempf2 = (indS1 * 0.025f * cos * this->fwork[MO_TENT_SWING_SIZE_Z]) * this->fwork[MO_TENT_MAX_STRETCH];
                Math_ApproachF(&this->tentStretch[indS1].y, this->fwork[MO_TENT_MAX_STRETCH] * 5.0f, 0.5f, 0.2f);
                Math_ApproachS(&this->tentRot[indS1].x, tempf1, 1.0f / this->tentMaxAngle, this->tentSpeed);
                Math_ApproachS(&this->tentRot[indS1].z, tempf2, 1.0f / this->tentMaxAngle, this->tentSpeed);
            }
            Math_ApproachF(&this->fwork[MO_TENT_MAX_STRETCH], 0, 0.5f, 0.02f);
            Math_ApproachF(&this->tentMaxAngle, 0.5f, 1.0f, 0.01);
            Math_ApproachF(&this->tentSpeed, 320.0f, 1.0f, 50.0f);
            if (this->timers[0] == 0) {
                this->actor.flags &= ~ACTOR_FLAG_0;
                Math_ApproachF(&this->baseAlpha, 0.0, 1.0f, 5.0f);
                for (indS1 = 0; indS1 < 40; indS1++) {
                    if (sMorphaTent2->tentSpawnPos) {}
                    indT5 = Rand_ZeroFloat(20.9f);
                    indS0 = sTentSpawnIndex[indT5];
                    spFC.x = 0;
                    spFC.y = 0;
                    spFC.z = 0;
                    Matrix_RotateY(BINANG_TO_RAD_ALT(player->actor.world.rot.y), MTXMODE_NEW);
                    Matrix_MultVec3f(&spFC, &spF0);
                    spF0.x = player->actor.world.pos.x + spF0.x;
                    spF0.z = player->actor.world.pos.z + spF0.z;
                    if ((fabsf(spF0.x - sTentSpawnPos[indS0].x) <= 320) &&
                        (fabsf(spF0.z - sTentSpawnPos[indS0].y) <= 320) &&
                        ((sMorphaTent2 == NULL) || (sMorphaTent2->tentSpawnPos != indS0))) {
                        this->targetPos.x = sTentSpawnPos[indS0].x;
                        this->targetPos.z = sTentSpawnPos[indS0].y;
                        this->tentSpawnPos = indS0;
                        this->timers[0] = (s16)Rand_ZeroFloat(20.0f) + 30;
                        this->work[MO_TENT_ACTION_STATE] = MO_TENT_DESPAWN;
                        break;
                    }
                }
            }
            if ((this == sMorphaTent1) && (sMorphaCore->hitCount >= 3) && (sMorphaTent2 == NULL)) {
                sMorphaTent2 =
                    (BossMo*)Actor_Spawn(&play->actorCtx, play, ACTOR_BOSS_MO, this->actor.world.pos.x,
                                         this->actor.world.pos.y, this->actor.world.pos.z, 0, 0, 0, BOSSMO_TENTACLE);

                sMorphaTent2->tentSpawnPos = this->tentSpawnPos;
                if (sMorphaTent2->tentSpawnPos > 10) {
                    sMorphaTent2->tentSpawnPos--;
                } else {
                    sMorphaTent2->tentSpawnPos++;
                }
                sMorphaTent2->targetPos.x = sTentSpawnPos[sMorphaTent2->tentSpawnPos].x;
                sMorphaTent2->targetPos.z = sTentSpawnPos[sMorphaTent2->tentSpawnPos].y;
                sMorphaTent2->timers[0] = 100;
                sMorphaTent2->work[MO_TENT_ACTION_STATE] = MO_TENT_DESPAWN;
                sMorphaTent2->otherTent = &sMorphaTent1->actor;
                sMorphaTent1->otherTent = &sMorphaTent2->actor;
            }
            break;
        case MO_TENT_DESPAWN:
            this->actor.flags &= ~ACTOR_FLAG_0;
            Math_ApproachF(&this->baseAlpha, 0, 1.0f, 5.0f);
            if ((this->baseAlpha <= 0.5f) && (this->timers[0] == 0)) {
                this->meltIndex = 0;
                this->actor.world.pos.x = this->targetPos.x;
                this->actor.world.pos.z = this->targetPos.z;
                this->actor.prevPos = this->actor.world.pos;
                this->cutScale = 1.0f;
                this->cutIndex = this->meltIndex;
                this->work[MO_TENT_ACTION_STATE] = MO_TENT_WAIT;
                this->timers[0] = (s16)Rand_ZeroFloat(20.0f) + 10;

                this->tentSpeed = 0;
                this->fwork[MO_TENT_SWING_RATE_X] = 0;
                this->fwork[MO_TENT_SWING_RATE_Z] = 0;
                this->fwork[MO_TENT_SWING_SIZE_X] = 0;
                this->fwork[MO_TENT_SWING_SIZE_Z] = 0;

                this->tentMaxAngle = .001f;
            }
            break;
        case MO_TENT_DEATH_START:
            this->actor.shape.rot.y = 0x4000;
            break;
        case MO_TENT_DEATH_3:
            this->baseBubblesTimer = 20;
            Math_ApproachF(&sMorphaCore->waterLevel, -300.0f, 0.1f, 0.8f);
            this->actor.flags &= ~ACTOR_FLAG_0;
            for (indS1 = 0; indS1 < 41; indS1++) {
                sin = Math_SinS(((s16)this->fwork[MO_TENT_SWING_LAG_X] * indS1) + this->xSwing);
                tempf1 = this->fwork[MO_TENT_SWING_SIZE_X] * (indS1 * 0.025f * sin);
                cos = Math_SinS(((s16)this->fwork[MO_TENT_SWING_LAG_Z] * indS1) + this->zSwing);
                tempf2 = this->fwork[MO_TENT_SWING_SIZE_Z] * (indS1 * 0.025f * cos);
                Math_ApproachF(&this->tentStretch[indS1].y, this->fwork[MO_TENT_MAX_STRETCH] * 5.0f, 0.1f, 0.4f);
                Math_ApproachS(&this->tentRot[indS1].x, tempf1, 1.0f / this->tentMaxAngle, this->tentSpeed);
                Math_ApproachS(&this->tentRot[indS1].z, tempf2, 1.0f / this->tentMaxAngle, this->tentSpeed);
            }
            this->actor.speedXZ = 0.0;
            Math_ApproachF(&this->fwork[MO_TENT_MAX_STRETCH], 4.3f, 0.5f, 0.04);
            Math_ApproachF(&this->tentPulse, 1.3f, 0.5f, 0.05f);
            break;
        case MO_TENT_DEATH_1:
            this->baseBubblesTimer = 20;
            this->actor.shape.rot.y = 0x4000;
            this->actor.shape.rot.x = -0x8000;
            this->actor.world.pos.y = sMorphaCore->waterLevel + 650.0f;
            Math_ApproachF(&sMorphaCore->waterLevel, -300.0f, 0.1f, 1.3f);
            for (indS1 = 0; indS1 < 41; indS1++) {
                sin = Math_SinS(((s16)this->fwork[MO_TENT_SWING_LAG_X] * indS1) + this->xSwing);
                tempf1 = this->fwork[MO_TENT_SWING_SIZE_X] * (indS1 * 0.025f * sin);
                cos = Math_SinS(((s16)this->fwork[MO_TENT_SWING_LAG_Z] * indS1) + this->zSwing);
                tempf2 = this->fwork[MO_TENT_SWING_SIZE_Z] * (indS1 * 0.025f * cos);
                Math_ApproachF(&this->tentStretch[indS1].y, this->fwork[MO_TENT_MAX_STRETCH] * 5.0f, 0.1f, 0.4f);
                Math_ApproachS(&this->tentRot[indS1].x, tempf1, 1.0f / this->tentMaxAngle, this->tentSpeed);
                Math_ApproachS(&this->tentRot[indS1].z, tempf2, 1.0f / this->tentMaxAngle, this->tentSpeed);
            }
            this->actor.speedXZ = 0.0;
            Math_ApproachF(&this->tentPulse, 1.3f, 0.5f, 0.05f);
            break;
        case MO_TENT_DEATH_2:
            this->baseBubblesTimer = 20;
            Math_ApproachF(&sMorphaCore->waterLevel, -295.0f, 0.1f, 1.3f);
            this->actor.world.pos.y = sMorphaCore->waterLevel + 650.0f;
            for (indS1 = 0; indS1 < 41; indS1++) {
                sin = Math_SinS(((s16)this->fwork[MO_TENT_SWING_LAG_X] * indS1) + this->xSwing);
                tempf1 = this->fwork[MO_TENT_SWING_SIZE_X] * (indS1 * 0.025f * sin);
                cos = Math_SinS(((s16)this->fwork[MO_TENT_SWING_LAG_Z] * indS1) + this->zSwing);
                tempf2 = this->fwork[MO_TENT_SWING_SIZE_Z] * (indS1 * 0.025f * cos);
                Math_ApproachF(&this->tentStretch[indS1].y, this->fwork[MO_TENT_MAX_STRETCH] * 5.0f, 0.1f, 0.4f);
                Math_ApproachS(&this->tentRot[indS1].x, tempf1, 1.0f / this->tentMaxAngle, this->tentSpeed);
                Math_ApproachS(&this->tentRot[indS1].z, tempf2, 1.0f / this->tentMaxAngle, this->tentSpeed);
            }
            this->actor.speedXZ = 0.0;
            this->noBubbles--;
            Math_ApproachF(&this->fwork[MO_TENT_MAX_STRETCH], 0.1f, 0.1f, 0.03);
            Math_ApproachF(&this->tentPulse, 0.02f, 0.5f, 0.015f);
            if ((this->timers[0] > 0) && (this->timers[0] < 40)) {
                Math_ApproachF(&this->actor.scale.x, 0.035f, 0.05f, this->flattenRate);
                if (this->timers[0] == 1) {
                    this->flattenRate = 0.0;
                }
            } else if (this->timers[0] == 0) {
                Math_ApproachF(&this->actor.scale.x, .001f, 0.05f, this->flattenRate);
            }
            Math_ApproachF(&this->flattenRate, 0.00045f, 0.1f, 0.00001f);
            break;
        case MO_TENT_DEATH_5:
            for (indS1 = 0; indS1 < 41; indS1++) {
                if (this->timers[0] != 0) {
                    Math_ApproachF(&this->tentStretch[indS1].y, this->fwork[MO_TENT_MAX_STRETCH] * 5.0f, 0.05f,
                                   this->tentSpeed);
                } else {
                    Math_ApproachF(&this->tentStretch[indS1].y, this->fwork[MO_TENT_MAX_STRETCH] * 5.0f, 0.3f, 100.0f);
                }
                this->tentRot[indS1].x = this->tentRot[indS1].z = 0;
            }
            this->tentPulse = 0.0;
            if (this->timers[0] != 0) {
                this->actor.world.pos.y = sMorphaCore->waterLevel + 650.0f;
                this->fwork[MO_TENT_MAX_STRETCH] = 0.5f;
                Math_ApproachF(&this->actor.scale.x, 0.0015f, 0.05f, this->tentMaxAngle);
                Math_ApproachF(&this->tentMaxAngle, 0.00035f, 1.0f, 0.0000175f);
                Math_ApproachF(&this->tentSpeed, 0.1f, 1.0f, 0.005f);
                this->actor.velocity.y = 0.0;
            } else {
                this->fwork[MO_TENT_MAX_STRETCH] = 0.2f;
                this->fwork[MO_TENT_MAX_STRETCH] += Math_SinS(this->work[MO_TENT_MOVE_TIMER] * 0x2000) * 0.05f;
                padEC = Math_CosS(this->work[MO_TENT_MOVE_TIMER] * 0x2000) * 0.0005f;
                Math_ApproachF(&this->actor.scale.x, 0.002f + padEC, 0.5f, 0.0005f);
                this->actor.world.pos.y += this->actor.velocity.y;
                this->actor.velocity.y -= 1.0f;
                if (this->actor.world.pos.y < -250.0f) {
                    this->actor.world.pos.y = -250.0f;
                    this->actor.velocity.y = 0.0;
                    this->drawActor = false;
                    this->work[MO_TENT_ACTION_STATE] = MO_TENT_DEATH_6;
                    this->timers[0] = 60;
                    func_80078914(&this->tentTipPos, NA_SE_EN_MOFER_CORE_JUMP);
                    for (indS1 = 0; indS1 < 300; indS1++) {
                        spC8.x = 0.0;
                        spC8.y = 0.0;
                        spC8.z = indS1 * 0.03f;
                        Matrix_RotateY(indS1 * 0.23f, MTXMODE_NEW);
                        Matrix_MultVec3f(&spC8, &spE0);
                        spE0.y = Rand_ZeroFloat(7.0f) + 4.0f;
                        spD4 = this->actor.world.pos;
                        spD4.x += spE0.x * 3.0f;
                        spD4.y += (spE0.y * 3.0f) - 30.0f;
                        if (spD4.y < -280.0f) {
                            spD4.y = -280.0f;
                        }
                        spD4.z += spE0.z * 3.0f;
                        BossMo_SpawnDroplet(MO_FX_DROPLET, (BossMoEffect*)play->specialEffects, &spD4, &spE0,
                                            ((300 - indS1) * .0015f) + 0.13f);
                    }
                    Actor_SpawnAsChild(&play->actorCtx, &this->actor, play, ACTOR_DOOR_WARP1, this->actor.world.pos.x,
                                       -280.0f, this->actor.world.pos.z, 0, 0, 0, WARP_DUNGEON_ADULT);
                    Actor_Spawn(&play->actorCtx, play, ACTOR_ITEM_B_HEART, this->actor.world.pos.x + 200.0f, -280.0f,
                                this->actor.world.pos.z, 0, 0, 0, 0);
                    SEQCMD_PLAY_SEQUENCE(SEQ_PLAYER_BGM_MAIN, 0, 0, NA_BGM_BOSS_CLEAR);
                    Flags_SetClear(play, play->roomCtx.curRoom.num);
                }
            }
            break;
        case MO_TENT_DEATH_6:
            break;
    }
    this->actor.scale.y = this->actor.scale.z = this->actor.scale.x;
    if (((this->work[MO_TENT_ACTION_STATE] == MO_TENT_ATTACK) ||
         (this->work[MO_TENT_ACTION_STATE] == MO_TENT_DEATH_2) || (this->work[MO_TENT_ACTION_STATE] == MO_TENT_CURL) ||
         (this->work[MO_TENT_ACTION_STATE] == MO_TENT_GRAB)) &&
        (Rand_ZeroOne() < 0.8f) && (this->actor.scale.x > 0.001f)) {
        Vec3f pos;
        Vec3f velocity = { 0.0f, 0.0f, 0.0f };
        f32 scale;
        f32 temp;

        if (this->work[MO_TENT_ACTION_STATE] >= MO_TENT_DEATH_2) {
            indS1 = 38;
            scale = Rand_ZeroFloat(0.1f) + 0.1f;
            pos.y = this->tentPos[indS1].y;
        } else {
            indS1 = (s16)Rand_ZeroFloat(20.0f) + 18;
            scale = Rand_ZeroFloat(0.02f) + .05f;
            pos.y = this->tentPos[indS1].y - 10.0f;
        }
        temp = (this->actor.scale.x * 100.0f) * 20.0f;
        pos.x = this->tentPos[indS1].x + Rand_CenteredFloat(temp);
        pos.z = this->tentPos[indS1].z + Rand_CenteredFloat(temp);
        BossMo_SpawnDroplet(MO_FX_DROPLET, (BossMoEffect*)play->specialEffects, &pos, &velocity, scale);
    }
}

void BossMo_TentCollisionCheck(BossMo* this, PlayState* play) {
    s16 i1;

    for (i1 = 0; i1 < ARRAY_COUNT(this->tentElements); i1++) {
        if (this->tentCollider.elements[i1].info.bumperFlags & BUMP_HIT) {
            s16 i2;
            ColliderInfo* hurtbox;

            for (i2 = 0; i2 < 19; i2++) {
                this->tentCollider.elements[i2].info.bumperFlags &= ~BUMP_HIT;
                this->tentCollider.elements[i2].info.toucherFlags &= ~TOUCH_HIT;
            }
            hurtbox = this->tentCollider.elements[i1].info.acHitInfo;
            this->work[MO_TENT_INVINC_TIMER] = 5;
            if (hurtbox->toucher.dmgFlags & DMG_MAGIC_FIRE) {
                func_80078914(&this->tentTipPos, NA_SE_EN_MOFER_CUT);
                this->cutIndex = 15;
                this->meltIndex = this->cutIndex + 1;
                this->work[MO_TENT_ACTION_STATE] = MO_TENT_CUT;
                this->timers[0] = 40;
                this->cutScale = 1.0f;
            } else if (hurtbox->toucher.dmgFlags & (DMG_JUMP_MASTER | DMG_JUMP_GIANT | DMG_SPIN_MASTER |
                                                    DMG_SPIN_GIANT | DMG_SLASH_GIANT | DMG_SLASH_MASTER)) {
                this->playerHitTimer = 5;
            }
            this->tentRippleSize = 0.2f;
            for (i2 = 0; i2 < 10; i2++) {
                Vec3f pos;
                Vec3f velocity;

                velocity.x = Rand_CenteredFloat(8.0f);
                velocity.y = Rand_ZeroFloat(7.0f) + 4.0f;
                velocity.z = Rand_CenteredFloat(8.0f);
                pos = this->tentPos[2 * i1];
                pos.x += velocity.x * 3.0f;
                pos.z += velocity.z * 3.0f;
                BossMo_SpawnDroplet(MO_FX_DROPLET, (BossMoEffect*)play->specialEffects, &pos, &velocity,
                                    Rand_ZeroFloat(0.08f) + 0.13f);
            }
            break;
        } else if (this->tentCollider.elements[i1].info.toucherFlags & TOUCH_HIT) {
            this->tentCollider.elements[i1].info.toucherFlags &= ~TOUCH_HIT;
            this->playerHitTimer = 5;
            break;
        }
    }
}

void BossMo_IntroCs(BossMo* this, PlayState* play) {
    static Vec3f cutsceneTargets[6] = {
        { -360.0f, -190.0f, 0.0f },  { 250.0f, -190.0f, 0.0f }, { 300.0f, -120.0f, -278.0f },
        { 180.0f, -80.0f, -340.0f }, { 180.0f, 0.0f, -340.0f }, { 180.0f, 60.0f, -230.0f },
    };
    u8 sp9F = 0;
    f32 dx;
    f32 dy;
    f32 dz;
    f32 tempX;
    f32 tempY;
    s32 pad84;
    f32 sp80;
    f32 sp7C;
    f32 sp78;
    Player* player = GET_PLAYER(play);
    Camera* mainCam = Play_GetCamera(play, CAM_ID_MAIN);
    Vec3f bubblePos;
    Vec3f bubblePos2;
    Camera* mainCam2;
    f32 pad50;
    f32 pad4C;
    f32 pad48;

    if (this->csState < MO_INTRO_REVEAL) {
        this->subCamFov = 80.0f;
    }
    switch (this->csState) {
        case MO_INTRO_WAIT:
            if (this->timers[0] == 1) {
                Message_StartTextbox(play, 0x403F, NULL);
            }
            if (((fabsf(player->actor.world.pos.z - 180.0f) < 40.0f) &&
                 (fabsf(player->actor.world.pos.x - 180.0f) < 40.0f)) ||
                ((fabsf(player->actor.world.pos.z - -180.0f) < 40.0f) &&
                 (fabsf(player->actor.world.pos.x - 180.0f) < 40.0f)) ||
                ((fabsf(player->actor.world.pos.z - 180.0f) < 40.0f) &&
                 (fabsf(player->actor.world.pos.x - -180.0f) < 40.0f)) ||
                ((fabsf(player->actor.world.pos.z - -180.0f) < 40.0f) &&
                 (fabsf(player->actor.world.pos.x - -180.0f) < 40.0f))) {
                // checks if Link is on one of the four platforms
<<<<<<< HEAD
                Cutscene_StartManual(play, &play->csCtx);
                func_8002DF54(play, &this->actor, 8);
=======
                func_80064520(play, &play->csCtx);
                func_8002DF54(play, &this->actor, PLAYER_CSMODE_8);
>>>>>>> aa48c66e
                this->subCamId = Play_CreateSubCamera(play);
                Play_ChangeCameraStatus(play, CAM_ID_MAIN, CAM_STAT_WAIT);
                Play_ChangeCameraStatus(play, this->subCamId, CAM_STAT_ACTIVE);
                this->actor.speedXZ = 0.0f;
                this->csState = MO_INTRO_START;
                this->timers[2] = 50;
                this->work[MO_TENT_VAR_TIMER] = this->work[MO_TENT_MOVE_TIMER] = 0;
                this->actor.world.rot.y = 0x721A;
                sMorphaTent1->work[MO_TENT_ACTION_STATE] = MO_TENT_READY;
                sMorphaTent1->timers[0] = 30000;
                SEQCMD_STOP_SEQUENCE(SEQ_PLAYER_BGM_MAIN, 50);
                Message_CloseTextbox(play);
            } else {
                break;
            }
        case MO_INTRO_START:
            player->actor.world.pos.x = 180.0f;
            player->actor.world.pos.z = -130.0f;
            player->actor.shape.rot.y = player->actor.world.rot.y = 0;
            player->actor.speedXZ = 0.0f;
            this->subCamEye.x = -424.0f;
            this->subCamEye.y = -190.0f;
            this->subCamEye.z = 180.0f;
            this->subCamAt.x = player->actor.world.pos.x;
            this->subCamAt.y = -330.0f;
            this->subCamAt.z = 0.0f;
            if (this->timers[2] == 0) {
                this->csState = MO_INTRO_SWIM;
                this->work[MO_TENT_MOVE_TIMER] = 0;
            } else if (this->timers[2] < 50) {
                bubblePos.x = (this->subCamEye.x + 20.0f) + 10.0f;
                bubblePos.y = -250.0f;
                bubblePos.z = this->subCamEye.z;
                EffectSsBubble_Spawn(play, &bubblePos, 0.0f, 10.0f, 50.0f, Rand_ZeroFloat(0.05f) + 0.13f);
            }
            if (this->timers[2] == 40) {
                func_80078914(&sAudioZeroVec, NA_SE_EN_MOFER_BUBLE_DEMO);
            }
            break;
        case MO_INTRO_SWIM:
            Math_ApproachF(&this->subCamYawShake, 0.1f, 1.0f, 0.002f);
            this->targetPos = cutsceneTargets[this->targetIndex];
            if (this->targetIndex == 5) {
                tempY = Math_SinS(this->work[MO_TENT_MOVE_TIMER] * 0x500) * 20.0f;
            } else {
                tempY = Math_SinS(this->work[MO_TENT_MOVE_TIMER] * 0x500) * 5.0f;
            }
            dx = this->targetPos.x - this->subCamEye.x;
            dy = this->targetPos.y - this->subCamEye.y + tempY;
            dz = this->targetPos.z - this->subCamEye.z;
            tempY = Math_FAtan2F(dx, dz);
            tempX = Math_FAtan2F(dy, sqrtf(SQ(dx) + SQ(dz)));
            Math_ApproachS(&this->actor.world.rot.y, RAD_TO_BINANG(tempY), 5, this->subCamYawRate);
            Math_ApproachS(&this->actor.world.rot.x, RAD_TO_BINANG(tempX), 5, this->subCamYawRate);
            if (this->work[MO_TENT_MOVE_TIMER] == 150) {
                this->subCamAtVel.x = fabsf(this->subCamAt.x - player->actor.world.pos.x);
                this->subCamAtVel.y = fabsf(this->subCamAt.y - player->actor.world.pos.y);
                this->subCamAtVel.z = fabsf(this->subCamAt.z - player->actor.world.pos.z);
            }
            if (this->work[MO_TENT_MOVE_TIMER] >= 150) {
                Math_ApproachF(&this->subCamAt.x, player->actor.world.pos.x, 0.1f,
                               this->subCamAtVel.x * this->subCamVelFactor);
                Math_ApproachF(&this->subCamAt.y, player->actor.world.pos.y + 50.0f, 0.1f,
                               this->subCamAtVel.y * this->subCamVelFactor);
                Math_ApproachF(&this->subCamAt.z, player->actor.world.pos.z, 0.1f,
                               this->subCamAtVel.z * this->subCamVelFactor);
                Math_ApproachF(&this->subCamVelFactor, 0.02f, 1.0f, 0.001f);
            }
            if (this->work[MO_TENT_MOVE_TIMER] == 190) {
                func_80078914(&sAudioZeroVec, NA_SE_EN_MOFER_BUBLE_DEMO);
            }
            if ((this->work[MO_TENT_MOVE_TIMER] > 150) && (this->work[MO_TENT_MOVE_TIMER] < 180)) {
                bubblePos2.x = (this->subCamEye.x + 20.0f) + 10.0f;
                bubblePos2.y = -250.0f;
                bubblePos2.z = this->subCamEye.z;
                EffectSsBubble_Spawn(play, &bubblePos2, 0.0f, 10.0f, 50.0f, Rand_ZeroFloat(0.05f) + 0.13f);
            }
            sp7C = (f32)0x1000;
            sp78 = 0.1f;
            if ((this->work[MO_TENT_MOVE_TIMER] > 100) && (this->work[MO_TENT_MOVE_TIMER] < 220)) {
                sp80 = 0.0f;
            } else if (this->work[MO_TENT_MOVE_TIMER] > 350) {
                sp80 = 2.0f;
                sp78 = 0.4f;
            } else if (this->work[MO_TENT_MOVE_TIMER] > 220) {
                sp80 = 7.0f;
                sp78 = 0.3f;
                sp7C = (f32)0x2000;
            } else {
                sp80 = 4.0f;
            }

            if (this->work[MO_TENT_MOVE_TIMER] > 250) {
                Math_ApproachF(&this->fwork[MO_CORE_INTRO_WATER_ALPHA], 100.0f, 1.0f, 1.0f);
            }
            if (this->targetIndex < 5) {
                if (sqrtf(SQ(dx) + SQ(dz) + SQ(dy)) < 40.0f) {
                    this->targetIndex++;
                    this->subCamYawRate = 0.0f;
                }
            } else {
                sp80 = 1.5f;
                sp7C = (f32)0x600;
            }
            Math_ApproachF(&this->actor.speedXZ, sp80, 1.0f, sp78);
            Math_ApproachF(&this->subCamYawRate, sp7C, 1.0f, 128.0f);
            if (this->work[MO_TENT_MOVE_TIMER] == 525) {
                func_8002DF54(play, &this->actor, PLAYER_CSMODE_2);
            }
            if (this->work[MO_TENT_MOVE_TIMER] > 540) {
                this->csState = MO_INTRO_REVEAL;
                func_8002DF54(play, &this->actor, PLAYER_CSMODE_1);
                sMorphaTent1->drawActor = true;
                player->actor.world.pos.x = 180.0f;
                player->actor.world.pos.z = -210.0f;
                player->actor.world.rot.y = -0x8000;
                player->actor.shape.rot.y = player->actor.world.rot.y;
                this->subCamYawShake = 0.0f;
                sMorphaTent1->baseAlpha = 150.0;
                this->actor.speedXZ = 0.0f;
                this->timers[2] = 200;
                this->subCamFov = 60.0f;
                this->actor.world.pos = sMorphaTent1->actor.world.pos;
                this->work[MO_TENT_ACTION_STATE] = MO_CORE_INTRO_REVEAL;
                this->actor.flags &= ~ACTOR_FLAG_0;
                sMorphaTent1->actor.flags |= ACTOR_FLAG_0;
            } else {
                sMorphaTent1->xSwing = 0xCEC;
                sMorphaTent1->fwork[MO_TENT_SWING_RATE_X] = 0.0f;
                sMorphaTent1->fwork[MO_TENT_SWING_LAG_X] = 1000.0f;
                sMorphaTent1->fwork[MO_TENT_SWING_SIZE_X] = 2500.0f;
                break;
            }
        case MO_INTRO_REVEAL:
            if (this->timers[2] >= 160) {
                this->subCamEye.x = 150.0f;
                this->subCamEye.y = 60.0f;
                this->subCamEye.z = -230.0f;
                this->subCamAt.x = 170.0f;
                this->subCamAt.y = 40.0;
                this->subCamAt.z = -280.0f;
                sMorphaTent1->xSwing = 0xCEC;
                sMorphaTent1->fwork[MO_TENT_SWING_RATE_X] = 0.0f;
                sMorphaTent1->fwork[MO_TENT_SWING_LAG_X] = 1000.0f;
                sMorphaTent1->fwork[MO_TENT_SWING_SIZE_X] = 2500.0f;
                if (this->timers[2] == 160) {
                    this->subCamAtNext.y = 65.0f;
                    this->subCamAtNext.z = -280.0f;
                    this->subCamEyeVel.x = fabsf(this->subCamEye.x - 150.0f) * 0.1f;
                    this->subCamEyeVel.y = fabsf(this->subCamEye.y - 60.0f) * 0.1f;
                    this->subCamEyeVel.z = fabsf(this->subCamEye.z - -260.0f) * 0.1f;
                    this->subCamEyeNext.x = 150.0f;
                    this->subCamEyeNext.y = 60.0f;
                    this->subCamEyeNext.z = -260.0f;
                    this->subCamAtNext.x = 155.0f;
                    this->subCamAtMaxVelFrac.x = this->subCamAtMaxVelFrac.y = this->subCamAtMaxVelFrac.z = 0.1f;
                    this->subCamAtVel.x = fabsf(this->subCamAt.x - this->subCamAtNext.x) * 0.1f;
                    this->subCamAtVel.y = fabsf(this->subCamAt.y - this->subCamAtNext.y) * 0.1f;
                    this->subCamAtVel.z = fabsf(this->subCamAt.z - this->subCamAtNext.z) * 0.1f;
                    this->subCamEyeMaxVelFrac.x = this->subCamEyeMaxVelFrac.y = this->subCamEyeMaxVelFrac.z = 0.1f;
                    this->subCamVelFactor = 0.0f;
                    this->subCamAccel = 0.01f;
                    this->tentMaxAngle = 0.001f;
                    this->tentSpeed = 0.0f;
                    sp9F = 1;
                }
            } else {
                sp9F = 1;
            }
            if (this->timers[2] == 50) {
                this->subCamAtNext.x = 160.0f;
                this->subCamAtNext.y = 58.0f;
                this->subCamAtNext.z = -247.0f;
                this->subCamEyeVel.x = fabsf(this->subCamEye.x - 111.0f) * 0.1f;
                this->subCamEyeVel.y = fabsf(this->subCamEye.y - 133.0f) * 0.1f;
                this->subCamEyeVel.z = fabsf(this->subCamEye.z - -191.0f) * 0.1f;
                if (1) {}
                this->csState = MO_INTRO_FINISH;
                this->timers[2] = 110;
                this->subCamEyeNext.x = 111.0f;
                this->subCamEyeNext.y = 133.0f;
                this->subCamEyeNext.z = -191.0f;
                this->subCamAtVel.x = fabsf(this->subCamAt.x - this->subCamAtNext.x) * 0.1f;
                this->subCamAtVel.y = fabsf(this->subCamAt.y - this->subCamAtNext.y) * 0.1f;
                this->subCamAtVel.z = fabsf(this->subCamAt.z - this->subCamAtNext.z) * 0.1f;
                this->subCamEyeMaxVelFrac.y = 0.03f;
                this->subCamAtMaxVelFrac.y = 0.03f;
                this->subCamVelFactor = 0.0f;
                this->subCamAccel = 0.01f;
            }
            if (this->timers[2] == 150) {
                SEQCMD_PLAY_SEQUENCE(SEQ_PLAYER_BGM_MAIN, 0, 0, NA_BGM_BOSS);
            }
            if (this->timers[2] == 130) {
                TitleCard_InitBossName(play, &play->actorCtx.titleCtx, SEGMENTED_TO_VIRTUAL(gMorphaTitleCardTex), 0xA0,
                                       0xB4, 0x80, 0x28);
                SET_EVENTCHKINF(EVENTCHKINF_74);
            }
            break;
        case MO_INTRO_FINISH:
            sp9F = 1;
            this->subCamEyeNext.x = 111.0f;
            this->subCamEyeNext.y = 133.0f;
            this->subCamEyeNext.z = -191.0f;
            this->subCamAtNext.x = 160.0f;
            this->subCamAtNext.y = 58.0f;
            this->subCamAtNext.z = -247.0f;
            if (this->timers[2] == 100) {
                sMorphaTent1->work[MO_TENT_ACTION_STATE] = MO_TENT_RETREAT;
                sMorphaTent1->timers[0] = 50;
            }
            if (this->timers[2] == 20) {
                mainCam2 = Play_GetCamera(play, CAM_ID_MAIN);
                mainCam2->eye = this->subCamEye;
                mainCam2->eyeNext = this->subCamEye;
                mainCam2->at = this->subCamAt;
                func_800C08AC(play, this->subCamId, 0);
                // MO_BATTLE / SUB_CAM_ID_DONE
                this->csState = this->subCamId = 0;
<<<<<<< HEAD
                Cutscene_StopManual(play, &play->csCtx);
                func_8002DF54(play, &this->actor, 7);
=======
                func_80064534(play, &play->csCtx);
                func_8002DF54(play, &this->actor, PLAYER_CSMODE_7);
>>>>>>> aa48c66e
            }
            break;
    }
    if (sMorphaTent1->work[MO_TENT_ACTION_STATE] == MO_TENT_READY) {
        sMorphaTent1->actor.world.pos.x = 180.0f;
        sMorphaTent1->actor.world.pos.z = -360.0f;
        sMorphaTent1->actor.prevPos = sMorphaTent1->actor.world.pos;
        sMorphaTent1->actor.speedXZ = 0.0f;
        sMorphaTent1->actor.shape.rot.y = sMorphaTent1->actor.yawTowardsPlayer;
    }
    if (this->subCamId != SUB_CAM_ID_DONE) {
        if (sp9F) {
            Math_ApproachF(&this->subCamEye.x, this->subCamEyeNext.x, this->subCamEyeMaxVelFrac.x,
                           this->subCamEyeVel.x * this->subCamVelFactor);
            Math_ApproachF(&this->subCamEye.y, this->subCamEyeNext.y, this->subCamEyeMaxVelFrac.y,
                           this->subCamEyeVel.y * this->subCamVelFactor);
            Math_ApproachF(&this->subCamEye.z, this->subCamEyeNext.z, this->subCamEyeMaxVelFrac.z,
                           this->subCamEyeVel.z * this->subCamVelFactor);
            Math_ApproachF(&this->subCamAt.x, this->subCamAtNext.x, this->subCamAtMaxVelFrac.x,
                           this->subCamAtVel.x * this->subCamVelFactor);
            Math_ApproachF(&this->subCamAt.y, this->subCamAtNext.y, this->subCamAtMaxVelFrac.y,
                           this->subCamAtVel.y * this->subCamVelFactor);
            Math_ApproachF(&this->subCamAt.z, this->subCamAtNext.z, this->subCamAtMaxVelFrac.z,
                           this->subCamAtVel.z * this->subCamVelFactor);
            Math_ApproachF(&this->subCamVelFactor, 1.0f, 1.0f, this->subCamAccel);
        } else if (this->csState < MO_INTRO_REVEAL) {
            func_8002D908(&this->actor);
            this->subCamEye.x += this->actor.velocity.x;
            this->subCamEye.y += this->actor.velocity.y;
            this->subCamEye.z += this->actor.velocity.z;
        }
        this->subCamUp.x = this->subCamUp.z =
            sinf(this->work[MO_TENT_VAR_TIMER] * 0.03f) * this->subCamYawShake * (-2.0f);
        this->subCamUp.y = 1.0f;
        Play_CameraSetAtEyeUp(play, this->subCamId, &this->subCamAt, &this->subCamEye, &this->subCamUp);
        mainCam->eye = this->subCamEye;
        mainCam->eyeNext = this->subCamEye;
        mainCam->at = this->subCamAt;
        Play_CameraSetFov(play, this->subCamId, this->subCamFov);
    }

    if ((this->csState > MO_INTRO_START) && (this->work[MO_TENT_MOVE_TIMER] > 540)) {
        func_80078914(&sMorphaTent1->tentTipPos, NA_SE_EN_MOFER_APPEAR - SFX_FLAG);
    } else if (this->csState >= MO_INTRO_START) {
        func_80078914(&sAudioZeroVec, NA_SE_EN_MOFER_MOVE_DEMO - SFX_FLAG);
    }
}

void BossMo_DeathCs(BossMo* this, PlayState* play) {
    s16 i;
    s16 one;
    f32 dx;
    f32 dz;
    f32 sp80;
    f32 sp7C;
    Vec3f sp70;
    Vec3f sp64;
    Camera* mainCam = Play_GetCamera(play, CAM_ID_MAIN);
    Vec3f velocity;
    Vec3f pos;

    switch (this->csState) {
        case MO_DEATH_START:
<<<<<<< HEAD
            Cutscene_StartManual(play, &play->csCtx);
            func_8002DF54(play, &this->actor, 8);
=======
            func_80064520(play, &play->csCtx);
            func_8002DF54(play, &this->actor, PLAYER_CSMODE_8);
>>>>>>> aa48c66e
            this->subCamId = Play_CreateSubCamera(play);
            Play_ChangeCameraStatus(play, CAM_ID_MAIN, CAM_STAT_WAIT);
            Play_ChangeCameraStatus(play, this->subCamId, CAM_STAT_ACTIVE);
            this->csState = MO_DEATH_MO_CORE_BURST;
            this->subCamEye = mainCam->eye;
            this->timers[0] = 90;
            dx = this->actor.world.pos.x - this->subCamEye.x;
            dz = this->actor.world.pos.z - this->subCamEye.z;
            this->subCamYaw = Math_FAtan2F(dx, dz);
            this->subCamDist = sqrtf(SQ(dx) + SQ(dz));
            this->subCamYawRate = 0.0f;
            FALLTHROUGH;
        case MO_DEATH_MO_CORE_BURST:
            this->baseAlpha = 0.0f;
            if (this->timers[0] & 4) {
                sp80 = 0.005f;
                sp7C = 0.015f;
            } else {
                sp80 = 0.015f;
                sp7C = 0.005f;
            }
            Math_ApproachF(&this->actor.scale.x, sp80, 0.5f, 0.002f);
            this->actor.scale.z = this->actor.scale.x;
            Math_ApproachF(&this->actor.scale.y, sp7C, 0.5f, 0.002f);
            this->subCamYaw += this->subCamYawRate;
            if (this->timers[0] >= 30) {
                Math_ApproachF(&this->subCamYawRate, 0.05f, 1.0f, 0.002f);
            } else {
                Math_ApproachF(&this->subCamYawRate, 0.0f, 1.0f, 0.002f);
            }
            Math_ApproachF(&this->actor.world.pos.y, 150.0f, 0.05f, 5.0f);
            Math_ApproachF(&this->subCamEye.y, 100.0f, 0.05f, 2.0f);
            this->subCamAt = this->subCamAtNext = this->actor.world.pos;
            if (this->timers[0] > 20) {
                Audio_PlayActorSfx2(&this->actor, NA_SE_EN_MOFER_DEAD - SFX_FLAG);
            }
            if (this->timers[0] == 20) {
                for (i = 0; i < 300; i++) {
                    velocity.x = Rand_CenteredFloat(10.0f);
                    velocity.y = Rand_CenteredFloat(10.0f);
                    velocity.z = Rand_CenteredFloat(10.0f);
                    pos = this->actor.world.pos;
                    pos.x += 2.0f * velocity.x;
                    pos.y += 2.0f * velocity.y;
                    pos.z += 2.0f * velocity.z;
                    BossMo_SpawnDroplet(MO_FX_DROPLET, (BossMoEffect*)play->specialEffects, &pos, &velocity,
                                        Rand_ZeroFloat(0.08f) + 0.13f);
                }
                this->drawActor = false;
                this->actor.flags &= ~ACTOR_FLAG_0;
                Audio_PlayActorSfx2(&this->actor, NA_SE_EN_MOFER_CORE_JUMP);
                SfxSource_PlaySfxAtFixedWorldPos(play, &this->actor.world.pos, 70, NA_SE_EN_MOFER_LASTVOICE);
            }
            if (this->timers[0] == 0) {
                this->csState = MO_DEATH_DRAIN_WATER_1;
                this->subCamDist = 490.0f;
                this->actor.world.pos.y = -1000.0f;
                this->fwork[MO_TENT_SWING_SIZE_X] = 15.0f;
                this->subCamYaw = 0.0f;
                this->subCamEye.x = 490.0f;
                this->subCamEye.y = 50.0f;
                this->subCamEye.z = 0.0f;
                this->subCamAt.x = 0;
                this->subCamAt.y = -100.0f;
                this->subCamAt.z = 0.0f;
                this->work[MO_TENT_VAR_TIMER] = this->work[MO_TENT_MOVE_TIMER] = 0;
                this->subCamAtMaxVelFrac.y = 0.05f;
                this->subCamAtVel.y = 4.0f;
                this->subCamVelFactor = 0.0f;
                this->subCamAccel = 0.02f;
                this->subCamAtNext.y = 320.0f;
                if (1) {}
                this->timers[0] = 100;
                sMorphaTent1->drawActor = true;
                sMorphaTent1->work[MO_TENT_ACTION_STATE] = MO_TENT_DEATH_3;
                sMorphaTent1->actor.shape.rot.x = 0;
                sMorphaTent1->actor.world.pos.x = 0.0f;
                sMorphaTent1->actor.world.pos.y = -50.0f;
                sMorphaTent1->actor.world.pos.z = 0.0f;
                sMorphaTent1->fwork[MO_TENT_MAX_STRETCH] = 1.0f;
                sMorphaTent1->tentPulse = 0.2f;
                sMorphaCore->waterLevel = -50.0f;
                sMorphaTent1->flattenRate = 0.0f;
                sMorphaTent1->noBubbles = 0;
                for (i = 0; i < 41; i++) {
                    sMorphaTent1->tentStretch[i].y = 5.0f;
                }
                sMorphaTent1->fwork[MO_TENT_SWING_RATE_X] = -400.0f;
                sMorphaTent1->fwork[MO_TENT_SWING_LAG_X] = -3200.0f;
                sMorphaTent1->fwork[MO_TENT_SWING_SIZE_X] = .0f;
                sMorphaTent1->fwork[MO_TENT_SWING_RATE_Z] = 3000.0f;
                sMorphaTent1->fwork[MO_TENT_SWING_LAG_Z] = 2500.0f;
                sMorphaTent1->fwork[MO_TENT_SWING_SIZE_Z] = 4000.0f;
                sMorphaTent1->tentMaxAngle = 1.0f;
                sMorphaTent1->tentSpeed = 20480.0f;
                sMorphaTent1->baseAlpha = 150.0f;
                sMorphaTent1->cutIndex = sMorphaTent1->meltIndex = 0;
                sMorphaTent1->cutScale = 1.0f;
                Actor_SetScale(&sMorphaTent1->actor, 0.01f);
            }
            break;
        case MO_DEATH_DRAIN_WATER_1:
            if (this->timers[0] == 0) {
                this->csState = MO_DEATH_DRAIN_WATER_2;
                this->subCamAt.y = -200.0f;
                this->subCamAtNext.y = 320.0f;
                this->subCamAtMaxVelFrac.y = 0.05f;
                this->subCamAtVel.y = 4.0f;
                this->subCamVelFactor = 0.0f;
                this->subCamAccel = 0.0f;
                sMorphaTent1->work[MO_TENT_ACTION_STATE] = MO_TENT_DEATH_1;
                this->timers[0] = 125;
                sMorphaTent1->fwork[MO_TENT_MAX_STRETCH] = 3.7000003f;
                this->subCamYaw = 0.5f;
                this->subCamDist = 200.0f;
                return;
            }
            break;
        case MO_DEATH_DRAIN_WATER_2:
            if (this->timers[0] == 0) {
                this->subCamAccel = 0.02f;
                sMorphaTent1->work[MO_TENT_ACTION_STATE] = MO_TENT_DEATH_2;
                this->csState = MO_DEATH_CEILING;
                sMorphaTent1->timers[0] = 120;
                this->timers[0] = 150;
            }
            FALLTHROUGH;
        case MO_DEATH_CEILING:
            Math_ApproachF(&this->subCamYaw, 0.0f, 0.05f, 0.0029999996f);
            Math_ApproachF(&this->subCamDist, 490.0f, 0.1f, 1.0f);
            if (this->timers[0] == 0) {
                this->csState = MO_DEATH_DROPLET;
                this->timers[0] = 140;
                this->subCamYawRate = 0.0f;
                this->subCamSpeed = 0.0f;
            }
            break;
        case MO_DEATH_DROPLET:
            if (this->timers[0] == 30) {
                sMorphaTent1->work[MO_TENT_ACTION_STATE] = MO_TENT_DEATH_5;
                sMorphaTent1->timers[0] = 30;
                sMorphaTent1->tentMaxAngle = 0.0f;
                sMorphaTent1->tentSpeed = sMorphaTent1->tentMaxAngle;
            }
            if (this->timers[0] == 0) {
                if (-100.0f < this->subCamEye.y) {
                    Math_ApproachF(&this->subCamEye.y, sMorphaTent1->actor.world.pos.y - 100.0f, 0.1f, 2000.0f);
                } else {
                    Math_ApproachF(&this->subCamEye.y, -200.0f, 0.1f, 2000.0f);
                }

                Math_ApproachF(&this->subCamAt.y, (sMorphaTent1->actor.world.pos.y - 50.0f) + 30.0f, 0.5f, 2000.0f);
                this->subCamAtNext.y = this->subCamAt.y;
            } else {
                Math_ApproachF(&this->subCamEye.y, 300.0f, 0.05f, this->subCamSpeed);
            }
            Math_ApproachF(&this->subCamYaw, -M_PI / 2.0f, 0.05f, this->subCamYawRate);
            Math_ApproachF(&this->subCamSpeed, 3.0f, 1.0f, 0.05f);
            Math_ApproachF(&this->subCamYawRate, 0.012999999f, 1.0f, 0.0005f);
            if (sMorphaTent1->work[MO_TENT_ACTION_STATE] == MO_TENT_DEATH_6) {
                Math_ApproachF(&this->subCamDist, 200.0f, 0.02f, this->subCamSpeed);
                if (sMorphaTent1->timers[0] == 0) {
                    this->csState = MO_DEATH_FINISH;
                    mainCam->eye = this->subCamEye;
                    mainCam->eyeNext = this->subCamEye;
                    mainCam->at = this->subCamAt;
                    func_800C08AC(play, this->subCamId, 0);
                    this->subCamId = SUB_CAM_ID_DONE;
<<<<<<< HEAD
                    Cutscene_StopManual(play, &play->csCtx);
                    func_8002DF54(play, &this->actor, 7);
=======
                    func_80064534(play, &play->csCtx);
                    func_8002DF54(play, &this->actor, PLAYER_CSMODE_7);
>>>>>>> aa48c66e
                    sMorphaTent1->actor.world.pos.y = -1000.0f;
                }
            } else {
                Math_ApproachF(&this->subCamDist, 150.0f, 0.05f, this->subCamSpeed);
            }
            break;
        case MO_DEATH_FINISH:
            break;
    }
    if ((this->csState > MO_DEATH_START) && (this->csState < MO_DEATH_FINISH)) {
        if (this->work[MO_TENT_MOVE_TIMER] < 500) {
            func_80078914(&sAudioZeroVec, NA_SE_EN_MOFER_APPEAR - SFX_FLAG);
        }
        if ((this->work[MO_TENT_MOVE_TIMER] < 490) && (this->work[MO_TENT_MOVE_TIMER] > 230)) {
            func_80078914(&sAudioZeroVec, NA_SE_EV_DROP_FALL - SFX_FLAG);
        }
        if (this->work[MO_TENT_MOVE_TIMER] < 220) {
            func_80078914(&sAudioZeroVec, NA_SE_EV_SCOOPUP_WATER - SFX_FLAG);
        }
    }
    if (sMorphaCore->waterLevel < -200.0f) {
        play->roomCtx.unk_74[0]++;
        if (play->roomCtx.unk_74[0] >= 0xFF) {
            play->roomCtx.unk_74[0] = 0xFF;
        }
    }
    if (sMorphaCore->waterLevel < -250.0f) {
        Math_ApproachF(&sMorphaTent1->waterTexAlpha, 0.0f, 1.0f, 3.0f);
    }
    Math_ApproachF(&this->fwork[MO_TENT_SWING_SIZE_X], 0.0f, 0.1f, 0.05f);

    sp70.x = this->subCamDist;
    sp70.y = 0.0f;
    sp70.z = 0.0f;
    Matrix_RotateY(this->subCamYaw, MTXMODE_NEW);
    Matrix_MultVec3f(&sp70, &sp64);
    this->subCamEye.x = sp64.x + this->subCamAt.x;
    this->subCamEye.z = sp64.z + this->subCamAt.z;
    one = 1; // Super fake, but it works
    if (this->subCamId != SUB_CAM_ID_DONE) {
        if (one) {
            Math_ApproachF(&this->subCamAt.y, this->subCamAtNext.y, this->subCamAtMaxVelFrac.y,
                           this->subCamAtVel.y * this->subCamVelFactor);
            Math_ApproachF(&this->subCamVelFactor, 1.0f, 1.0f, this->subCamAccel);
        }
        Play_CameraSetAtEye(play, this->subCamId, &this->subCamAt, &this->subCamEye);
    }
}

void BossMo_CoreCollisionCheck(BossMo* this, PlayState* play) {
    s16 i;
    Player* player = GET_PLAYER(play);

    osSyncPrintf(VT_FGCOL(YELLOW));
    osSyncPrintf("Core_Damage_check START\n");
    if (this->coreCollider.base.atFlags & AT_HIT) {
        this->coreCollider.base.atFlags &= ~AT_HIT;
        if (this->work[MO_TENT_ACTION_STATE] == MO_CORE_UNDERWATER) {
            this->work[MO_CORE_WAIT_IN_WATER] = true;
            this->timers[0] = 150;
        }
    }
    if (this->coreCollider.base.acFlags & AC_HIT) {
        ColliderInfo* hurtbox = this->coreCollider.info.acHitInfo;
        // "hit!!"
        osSyncPrintf("Core_Damage_check 当り！！\n");
        this->coreCollider.base.acFlags &= ~AC_HIT;
        if ((hurtbox->toucher.dmgFlags & DMG_MAGIC_FIRE) && (this->work[MO_TENT_ACTION_STATE] == MO_CORE_ATTACK)) {
            this->work[MO_TENT_ACTION_STATE] = MO_CORE_RETREAT;
        }
        // "hit 2 !!"
        osSyncPrintf("Core_Damage_check 当り 2 ！！\n");
        if ((this->work[MO_TENT_ACTION_STATE] != MO_CORE_UNDERWATER) && (this->work[MO_TENT_INVINC_TIMER] == 0)) {
            u8 damage = CollisionCheck_GetSwordDamage(hurtbox->toucher.dmgFlags);

            if ((damage != 0) && (this->work[MO_TENT_ACTION_STATE] < MO_CORE_ATTACK)) {
                // "sword hit !!"
                osSyncPrintf("Core_Damage_check 剣 当り！！\n");
                this->work[MO_TENT_ACTION_STATE] = MO_CORE_STUNNED;
                this->timers[0] = 25;

                this->actor.speedXZ = 15.0f;

                this->actor.world.rot.y = this->actor.yawTowardsPlayer + 0x8000;
                this->work[MO_CORE_DMG_FLASH_TIMER] = 15;
                Audio_PlayActorSfx2(&this->actor, NA_SE_EN_MOFER_CORE_DAMAGE);
                this->actor.colChkInfo.health -= damage;
                this->hitCount++;
                if ((s8)this->actor.colChkInfo.health <= 0) {
                    if (((sMorphaTent1->subCamId == SUB_CAM_ID_DONE) && (sMorphaTent2 == NULL)) ||
                        ((sMorphaTent1->subCamId == SUB_CAM_ID_DONE) && (sMorphaTent2 != NULL) &&
                         (sMorphaTent2->subCamId == SUB_CAM_ID_DONE))) {
                        Enemy_StartFinishingBlow(play, &this->actor);
                        SEQCMD_STOP_SEQUENCE(SEQ_PLAYER_BGM_MAIN, 1);
                        this->csState = MO_DEATH_START;
                        sMorphaTent1->drawActor = false;
                        sMorphaTent1->work[MO_TENT_ACTION_STATE] = MO_TENT_DEATH_START;
                        sMorphaTent1->baseAlpha = 0.0f;
                        if (sMorphaTent2 != NULL) {
                            sMorphaTent2->tent2KillTimer = 1;
                        }
                        if (player->actor.parent != NULL) {
                            player->unk_850 = 0x65;
                            player->actor.parent = NULL;
                            player->csMode = PLAYER_CSMODE_NONE;
                        }
                    } else {
                        this->actor.colChkInfo.health = 1;
                    }
                }
                this->work[MO_TENT_INVINC_TIMER] = 10;
            } else if (!(hurtbox->toucher.dmgFlags & DMG_SHIELD) && (hurtbox->toucher.dmgFlags & DMG_HOOKSHOT)) {
                if (this->work[MO_TENT_ACTION_STATE] >= MO_CORE_ATTACK) {
                    func_80078914(&sMorphaTent1->tentTipPos, NA_SE_EN_MOFER_CUT);
                    sMorphaTent1->cutIndex = this->work[MO_CORE_POS_IN_TENT];
                    sMorphaTent1->meltIndex = sMorphaTent1->cutIndex + 1;
                    sMorphaTent1->cutScale = 1.0f;
                    sMorphaTent1->work[MO_TENT_ACTION_STATE] = MO_TENT_CUT;
                    sMorphaTent1->timers[0] = 40;
                    sMorphaTent1->actor.flags &= ~ACTOR_FLAG_0;
                    if (player->actor.parent == &sMorphaTent1->actor) {
                        player->unk_850 = 0x65;
                        player->actor.parent = NULL;
                        player->csMode = PLAYER_CSMODE_NONE;
                    }
                }
                this->work[MO_TENT_ACTION_STATE] = MO_CORE_STUNNED;
                this->timers[0] = 30;
                this->work[MO_TENT_INVINC_TIMER] = 10;
                this->actor.speedXZ = 0.0f;
            }
            for (i = 0; i < 10; i++) {
                Vec3f pos;
                Vec3f velocity;

                velocity.x = Rand_CenteredFloat(4.0f);
                velocity.y = Rand_ZeroFloat(2.0f) + 3.0f;
                velocity.z = Rand_CenteredFloat(4.0f);
                pos = this->actor.world.pos;
                pos.x += (velocity.x * 3.0f);
                pos.z += (velocity.z * 3.0f);
                BossMo_SpawnDroplet(MO_FX_DROPLET, (BossMoEffect*)play->specialEffects, &pos, &velocity,
                                    Rand_ZeroFloat(0.08f) + 0.13f);
            }
        }
    }
    // "end !!"
    osSyncPrintf("Core_Damage_check 終わり ！！\n");
    osSyncPrintf(VT_RST);
}

void BossMo_Core(BossMo* this, PlayState* play) {
    static f32 coreBulge[11] = {
        0.1f, 0.15f, 0.2f, 0.3f, 0.4f, 0.43f, 0.4f, 0.3f, 0.2f, 0.15f, 0.1f,
    };
    u8 nearLand;
    s16 i;                             // not on stack
    Player* player = GET_PLAYER(play); // not on stack
    f32 spDC;
    f32 spD8;
    f32 spD4;
    f32 spD0;
    f32 spCC;
    s32 padC8;
    s32 temp;         // not on stack
    f32 xScaleTarget; // not on stack
    f32 yScaleTarget;
    Vec3f effectPos;
    Vec3f effectVelocity;
    Vec3f effectAccel;
    s32 pad94;
    s32 pad90;
    s16 j;
    s16 index; // not on stack
    f32 sp88;
    s32 pad84;
    f32 sp80;
    f32 sp7C;
    Vec3f sp70;
    Vec3f sp64;
    f32 sp60;
    f32 sp5C;
    f32 sp58;

    this->waterTex1x += -1.0f;
    this->waterTex1y += -1.0f;
    this->waterTex2x = this->waterTex2x;
    this->waterTex2y++;

    Math_ApproachF(&this->baseAlpha, 255.0f, 1.0f, 10.0f);
    if ((this->csState != MO_BATTLE) && (this->csState < MO_DEATH_START)) {
        BossMo_IntroCs(this, play);
        if (this->work[MO_TENT_ACTION_STATE] == MO_CORE_INTRO_WAIT) {
            this->actor.flags &= ~ACTOR_FLAG_0;
            return;
        }
    } else if (this->csState >= MO_DEATH_START) {
        BossMo_DeathCs(this, play);
        return;
    }
    if ((this->work[MO_TENT_ACTION_STATE] < MO_CORE_ATTACK) && (this->work[MO_TENT_ACTION_STATE] >= MO_CORE_MOVE) &&
        (this->actor.world.pos.y > MO_WATER_LEVEL(play))) {
        if (this->actor.velocity.y > 0.0f) {
            xScaleTarget = 0.005f;
            yScaleTarget = 0.015f;
        } else {
            xScaleTarget = 0.015f;
            yScaleTarget = 0.005f;
        }
    } else {
        xScaleTarget = yScaleTarget = 0.008f;
    }
    Math_ApproachF(&this->actor.scale.x, xScaleTarget, 0.2f, 0.001f);
    this->actor.scale.z = this->actor.scale.x;
    Math_ApproachF(&this->actor.scale.y, yScaleTarget, 0.2f, 0.001f);
    this->work[MO_CORE_DRAW_SHADOW] = BossMo_NearLand(&this->actor.world.pos, 15.0f);
    nearLand = BossMo_NearLand(&this->actor.world.pos, 0.0f);
    if ((player->actor.world.pos.y < (MO_WATER_LEVEL(play) - 50.0f)) &&
        ((this->work[MO_TENT_ACTION_STATE] == MO_CORE_MOVE) ||
         (this->work[MO_TENT_ACTION_STATE] == MO_CORE_MAKE_TENT))) {
        this->work[MO_TENT_ACTION_STATE] = MO_CORE_UNDERWATER;
        this->actor.speedXZ = 0.0f;
        this->work[MO_CORE_WAIT_IN_WATER] = 0;
    }
    switch (this->work[MO_TENT_ACTION_STATE]) {
        case MO_CORE_MOVE:
            this->actor.flags |= ACTOR_FLAG_0;
            if ((this->timers[0] == 0) &&
                ((sMorphaTent1->work[MO_TENT_ACTION_STATE] == MO_TENT_WAIT) ||
                 (sMorphaTent1->work[MO_TENT_ACTION_STATE] == MO_TENT_READY)) &&
                (this->actor.world.pos.y < MO_WATER_LEVEL(play))) {
                this->actor.speedXZ = 0.0f;
                this->work[MO_TENT_ACTION_STATE] = MO_CORE_MAKE_TENT;
                if (sMorphaTent1->work[MO_TENT_ACTION_STATE] == MO_TENT_WAIT) {
                    sMorphaTent1->work[MO_TENT_ACTION_STATE] = MO_TENT_SPAWN;
                    sMorphaTent1->timers[0] = 70;
                    sMorphaTent1->actor.shape.rot.y = sMorphaTent1->actor.yawTowardsPlayer;
                }
            }
            break;
        case MO_CORE_MAKE_TENT:
            if ((sMorphaTent1->work[MO_TENT_ACTION_STATE] == MO_TENT_DESPAWN) ||
                (sMorphaTent1->work[MO_TENT_ACTION_STATE] == MO_TENT_WAIT)) {
                this->work[MO_TENT_ACTION_STATE] = MO_CORE_MOVE;
                this->timers[0] = 70;
            }
            if (sMorphaTent1->work[MO_TENT_ACTION_STATE] == MO_TENT_CUT) {
                this->work[MO_TENT_ACTION_STATE] = MO_CORE_ATTACK;
                this->work[MO_CORE_POS_IN_TENT] = 0;
                this->timers[0] = 0;
            }
            if (sMorphaTent1->work[MO_TENT_ACTION_STATE] == MO_TENT_ATTACK) {
                this->work[MO_TENT_ACTION_STATE] = MO_CORE_ATTACK;
                this->work[MO_CORE_POS_IN_TENT] = 0;
                this->timers[0] = 0;
                this->actor.speedXZ = 0.0f;
            }
            break;
        case MO_CORE_UNDERWATER:
            if (player->actor.world.pos.y >= MO_WATER_LEVEL(play)) {
                this->work[MO_TENT_ACTION_STATE] = MO_CORE_MOVE;
                this->actor.speedXZ = 0.0f;
            }
            break;
        case MO_CORE_STUNNED:
            this->actor.flags |= ACTOR_FLAG_0;
            if (this->timers[0] == 0) {
                this->work[MO_TENT_ACTION_STATE] = MO_CORE_MOVE;
                this->timers[0] = 30;
            }
            if (this->actor.world.pos.y < MO_WATER_LEVEL(play)) {
                this->work[MO_TENT_ACTION_STATE] = MO_CORE_MAKE_TENT;
                this->timers[0] = 50;
                this->actor.speedXZ = 0.0f;
            }
            break;
        case MO_CORE_UNUSED:
            break;
    }
    if (this->timers[0] == 0) {
        switch (this->work[MO_TENT_ACTION_STATE]) {
            case MO_CORE_ATTACK:
                this->actor.flags |= ACTOR_FLAG_0;
                this->work[MO_CORE_POS_IN_TENT]++;
                if (sMorphaTent1->work[MO_TENT_ACTION_STATE] == MO_TENT_ATTACK) {
                    temp = (s16)(Math_SinS(this->work[MO_TENT_MOVE_TIMER] * 0x300) * 10.0f) + 15;
                    if (this->work[MO_CORE_POS_IN_TENT] >= temp) {
                        this->work[MO_CORE_POS_IN_TENT] = temp;
                    }
                }
                if ((sMorphaTent1->work[MO_TENT_ACTION_STATE] != MO_TENT_ATTACK) &&
                    (sMorphaTent1->work[MO_TENT_ACTION_STATE] != MO_TENT_CUT)) {
                    this->work[MO_TENT_ACTION_STATE] = MO_CORE_RETREAT;
                    this->timers[0] = 0;
                }
                break;
            case MO_CORE_RETREAT:
                this->work[MO_CORE_POS_IN_TENT]--;
                if (this->work[MO_CORE_POS_IN_TENT] <= 0) {
                    this->work[MO_TENT_ACTION_STATE] = MO_CORE_MAKE_TENT;
                    this->timers[0] = 100;
                    this->tentSpeed = 0.0f;
                    this->actor.speedXZ = 0.0f;
                }
                this->timers[0] = 0;
                break;
            case MO_CORE_INTRO_REVEAL:
                this->actor.flags &= ~ACTOR_FLAG_0;
                this->work[MO_CORE_POS_IN_TENT]++;
                temp = (s16)(Math_SinS(this->work[MO_TENT_MOVE_TIMER] * 0x500) * 10.0f) + 15;
                if (this->work[MO_CORE_POS_IN_TENT] >= temp) {
                    this->work[MO_CORE_POS_IN_TENT] = temp;
                }
                if (sMorphaTent1->work[MO_TENT_ACTION_STATE] != MO_TENT_READY) {
                    this->work[MO_TENT_ACTION_STATE] = MO_CORE_RETREAT;
                    this->timers[0] = 0;
                }
                break;
        }
    }
    if (this->work[MO_TENT_ACTION_STATE] >= MO_CORE_ATTACK) {
        if (this->work[MO_CORE_POS_IN_TENT] < 0) {
            this->work[MO_CORE_POS_IN_TENT] = 0;
        } else if (this->work[MO_CORE_POS_IN_TENT] >= 41) {
            this->work[MO_CORE_POS_IN_TENT] = 40;
        }
        index = (300 - (this->work[MO_CORE_POS_IN_TENT] * 2) + sMorphaTent1->widthIndex) % 300;
        sp88 = sMorphaTent1->tentWidth[index] * sTentWidth[this->work[MO_CORE_POS_IN_TENT]];
        for (j = -5; j < 6; j++) {
            index = (this->work[MO_CORE_POS_IN_TENT] + j) - 2;
            if ((0 <= index) && (index < 41)) {
                Math_ApproachF(&sMorphaTent1->tentScale[index].x, ((coreBulge[j + 5] * 300.0f) / 100.0f) + sp88, 0.75f,
                               5.0f);
            }
        }
        this->targetPos.x = sMorphaTent1->tentPos[this->work[MO_CORE_POS_IN_TENT]].x;
        this->targetPos.y = sMorphaTent1->tentPos[this->work[MO_CORE_POS_IN_TENT]].y;
        this->targetPos.z = sMorphaTent1->tentPos[this->work[MO_CORE_POS_IN_TENT]].z;
        if (this->work[MO_CORE_POS_IN_TENT] <= 1) {
            this->targetPos.y -= 20.0f;
        }
        Math_ApproachF(&this->actor.world.pos.x, this->targetPos.x, 0.5f, this->actor.speedXZ);
        Math_ApproachF(&this->actor.world.pos.y, this->targetPos.y, 0.5f, this->actor.speedXZ);
        Math_ApproachF(&this->actor.world.pos.z, this->targetPos.z, 0.5f, this->actor.speedXZ);
        Math_ApproachF(&this->actor.speedXZ, 30.0f, 1.0f, 1.0f);
    } else {
        switch (this->work[MO_TENT_ACTION_STATE]) {
            case MO_CORE_MOVE:
                sp80 = Math_SinS(this->work[MO_TENT_VAR_TIMER] * 0x800) * 100.0f;
                sp7C = Math_CosS(this->work[MO_TENT_VAR_TIMER] * 0x800) * 100.0f;
                Math_ApproachF(&this->actor.world.pos.x, sMorphaTent1->targetPos.x + sp80, 0.05f, this->actor.speedXZ);
                Math_ApproachF(&this->actor.world.pos.z, sMorphaTent1->targetPos.z + sp7C, 0.05f, this->actor.speedXZ);
                Math_ApproachF(&this->actor.speedXZ, 10.0f, 1.0f, 0.5f);
                break;
            case MO_CORE_STUNNED:
                this->actor.velocity.x = Math_SinS(this->actor.world.rot.y) * this->actor.speedXZ;
                this->actor.velocity.z = Math_CosS(this->actor.world.rot.y) * this->actor.speedXZ;
                this->actor.world.pos.x += this->actor.velocity.x;
                this->actor.world.pos.z += this->actor.velocity.z;
                break;
        }
        if ((this->work[MO_TENT_ACTION_STATE] == MO_CORE_MOVE) ||
            (this->work[MO_TENT_ACTION_STATE] == MO_CORE_STUNNED)) {
            this->actor.world.pos.y += this->actor.velocity.y;
            this->actor.velocity.y -= 1.0f;
            Actor_UpdateBgCheckInfo(play, &this->actor, 50.0f, 20.0f, 100.0f, UPDBGCHECKINFO_FLAG_0);
            effectVelocity.x = effectVelocity.y = effectVelocity.z = 0.0f;
            for (i = 0; i < 1; i++) {
                effectPos.x = Rand_CenteredFloat(20.0f) + this->actor.world.pos.x;
                effectPos.y = Rand_CenteredFloat(20.0f) + this->actor.world.pos.y;
                effectPos.z = Rand_CenteredFloat(20.0f) + this->actor.world.pos.z;
                BossMo_SpawnDroplet(MO_FX_DROPLET, (BossMoEffect*)play->specialEffects, &effectPos, &effectVelocity,
                                    Rand_ZeroFloat(0.02f) + 0.05f);
            };

            if (nearLand) {
                if (this->actor.world.pos.y <= 10) {
                    this->actor.world.pos.y = 10;
                    this->actor.velocity.y = -0.01f;
                    if (this->timers[1] != 0) {
                        if (this->timers[1] == 1) {
                            this->actor.velocity.y = 6.0f;
                        }
                    } else {
                        this->timers[1] = 2;
                        Audio_PlayActorSfx2(&this->actor, NA_SE_EN_MOFER_CORE_LAND);
                        for (i = 0; i < 10; i++) {
                            effectVelocity.x = Rand_CenteredFloat(4.0f);
                            effectVelocity.y = Rand_ZeroFloat(2.0f) + 3.0f;
                            effectVelocity.z = Rand_CenteredFloat(4.0f);
                            effectPos = this->actor.world.pos;
                            effectPos.x += effectVelocity.x;
                            effectPos.z += effectVelocity.z;
                            BossMo_SpawnDroplet(MO_FX_DROPLET, (BossMoEffect*)play->specialEffects, &effectPos,
                                                &effectVelocity, Rand_ZeroFloat(0.08f) + 0.13f);
                        }
                        effectVelocity.x = effectVelocity.y = effectVelocity.z = 0.0f;
                        effectPos = this->actor.world.pos;
                        effectPos.y = 0.0f;
                        BossMo_SpawnDroplet(MO_FX_DROPLET, (BossMoEffect*)play->specialEffects, &effectPos,
                                            &effectVelocity, 0.4f);
                    }
                }
            } else if (this->actor.world.pos.y < MO_WATER_LEVEL(play)) {
                this->actor.velocity.y = BossMo_NearLand(&this->actor.world.pos, 40.0f) ? 15.0f : 6.0f;
                if ((this->actor.world.pos.y + 15.0f) >= MO_WATER_LEVEL(play)) {
                    Audio_PlayActorSfx2(&this->actor, NA_SE_EN_MOFER_CORE_JUMP);
                }
            }
        } else if (this->work[MO_TENT_ACTION_STATE] >= MO_CORE_MOVE) {
            if (this->actor.world.pos.y < MO_WATER_LEVEL(play)) {
                if (this->work[MO_TENT_ACTION_STATE] == MO_CORE_MAKE_TENT) {
                    this->targetPos.x = sMorphaTent1->targetPos.x;
                    this->targetPos.y = sMorphaTent1->actor.world.pos.y - 40.0f;
                    this->targetPos.z = sMorphaTent1->targetPos.z;
                    Math_ApproachF(&this->actor.speedXZ, 10.0f, 1.0f, 0.5f);
                } else if (this->work[MO_TENT_ACTION_STATE] == MO_CORE_UNDERWATER) {
                    switch (this->work[MO_CORE_WAIT_IN_WATER]) {
                        case false:
                            this->targetPos = player->actor.world.pos;
                            this->targetPos.y += 30.0f;
                            sp70.x = 0.0f;
                            sp70.y = 0.0f;
                            sp70.z = 100.0f;
                            Matrix_RotateY(BINANG_TO_RAD_ALT(player->actor.world.rot.y), MTXMODE_NEW);
                            Matrix_MultVec3f(&sp70, &sp64);
                            this->targetPos.x = player->actor.world.pos.x + sp64.x;
                            this->targetPos.y = player->actor.world.pos.y + 30.0f;
                            this->targetPos.z = player->actor.world.pos.z + sp64.z;
                            Math_ApproachF(&this->actor.speedXZ, 10.0f, 1.0f, 1.0f);
                            if (this->timers[0] == 0) {
                                this->work[MO_CORE_WAIT_IN_WATER] = true;
                                this->timers[0] = (s16)Rand_ZeroFloat(50.0f) + 50;
                            }
                            break;
                        case true:
                            Math_ApproachF(&this->actor.speedXZ, 1.0f, 1.0f, 0.5f);
                            if (this->timers[0] == 0) {
                                this->work[MO_CORE_WAIT_IN_WATER] = false;
                                this->timers[0] = (s16)Rand_ZeroFloat(20.0f) + 20;
                                Audio_PlayActorSfx2(&this->actor, NA_SE_EN_MOFER_CORE_MOVE_WT);
                            }
                            break;
                    }
                }
                this->targetPos.x += Math_SinS(this->work[MO_TENT_MOVE_TIMER] * 3096.0f) * 30.0f;
                this->targetPos.y += Math_SinS(this->work[MO_TENT_MOVE_TIMER] * 2096.0f) * 30.0f;
                this->targetPos.z += Math_SinS(this->work[MO_TENT_MOVE_TIMER] * 2796.0f) * 30.0f;
                this->tentMaxAngle = 5.0f;
                this->tentSpeed = 4000.0f;
                spDC = this->targetPos.x - this->actor.world.pos.x;
                spD8 = this->targetPos.y - this->actor.world.pos.y;
                spD4 = this->targetPos.z - this->actor.world.pos.z;
                spCC = RAD_TO_BINANG(Math_FAtan2F(spDC, spD4));
                spD0 = RAD_TO_BINANG(Math_FAtan2F(spD8, sqrtf(SQ(spDC) + SQ(spD4))));
                Math_ApproachS(&this->actor.world.rot.y, spCC, this->tentMaxAngle, this->tentSpeed);
                Math_ApproachS(&this->actor.world.rot.x, spD0, this->tentMaxAngle, this->tentSpeed);
                func_8002D908(&this->actor);
            } else {
                this->actor.world.pos.y += this->actor.velocity.y;
                this->actor.velocity.y -= 1.0f;
            }
            func_8002D7EC(&this->actor);
            temp = (this->actor.world.pos.y < -200.0f) ? UPDBGCHECKINFO_FLAG_0 | UPDBGCHECKINFO_FLAG_2
                                                       : UPDBGCHECKINFO_FLAG_0;
            this->actor.world.pos.y -= 20.0f;
            Actor_UpdateBgCheckInfo(play, &this->actor, 50.0f, 20.0f, 100.0f, temp);
            this->actor.world.pos.y += 20.0f;
        }
    }
    if ((this->actor.world.pos.y < MO_WATER_LEVEL(play)) && (MO_WATER_LEVEL(play) <= this->actor.prevPos.y)) {
        if (this->actor.velocity.y < -5.0f) {
            Audio_PlayActorSfx2(&this->actor, NA_SE_EN_MOFER_CORE_JUMP);
        } else {
            Audio_PlayActorSfx2(&this->actor, NA_SE_EN_MOFER_CORE_SMJUMP);
        }
        if ((this->timers[3] != 0) || ((sMorphaTent1->fwork[MO_TENT_MAX_STRETCH] > 0.2f) &&
                                       (fabsf(this->actor.world.pos.x - sMorphaTent1->actor.world.pos.x) < 30.0f) &&
                                       (fabsf(this->actor.world.pos.z - sMorphaTent1->actor.world.pos.z) < 30.0f))) {
            // This space intentionally left blank.
        } else {
            this->timers[3] = 8;
            for (i = 0; i < 10; i++) {
                sp5C = Rand_ZeroFloat(3.14f);
                sp60 = Rand_ZeroFloat(0.6f) + 1.6f;
                effectVelocity.x = Math_SinS(((i * (f32)0x10000) / 10.0f) + sp5C) * sp60;
                effectVelocity.z = Math_CosS(((i * (f32)0x10000) / 10.0f) + sp5C) * sp60;
                effectVelocity.y = Rand_ZeroFloat(0.3f) + 3.0f;

                effectPos = this->actor.world.pos;
                effectPos.x += effectVelocity.x * 3.0f;
                effectPos.y = MO_WATER_LEVEL(play);
                effectPos.z += effectVelocity.z * 3.0f;
                BossMo_SpawnDroplet(MO_FX_SPLASH, (BossMoEffect*)play->specialEffects, &effectPos, &effectVelocity,
                                    Rand_ZeroFloat(0.075f) + 0.15f);
            }
            effectPos = this->actor.world.pos;
            effectPos.y = MO_WATER_LEVEL(play);
            BossMo_SpawnRipple(play->specialEffects, &effectPos, 100.0f, 800.0f, 100, 290, MO_FX_SMALL_RIPPLE);
            BossMo_SpawnRipple(play->specialEffects, &effectPos, 50.0f, 600.0f, 70, 290, MO_FX_SMALL_RIPPLE);
            BossMo_SpawnRipple(play->specialEffects, &effectPos, 0, 400.0f, 50, 290, MO_FX_SMALL_RIPPLE);
        }
    }
    if ((this->actor.world.pos.y < MO_WATER_LEVEL(play)) || (this->work[MO_TENT_ACTION_STATE] >= MO_CORE_ATTACK)) {
        for (i = 0; i < 3; i++) {
            effectAccel.x = effectAccel.z = 0.0f;
            effectVelocity.x = effectVelocity.y = effectVelocity.z = 0.0f;
            if (this->work[MO_TENT_ACTION_STATE] >= MO_CORE_ATTACK) {
                effectAccel.y = 0.0f;
                sp58 = 10.0f;
            } else {
                effectAccel.y = 0.1f;
                sp58 = 20.0f;
            }
            effectPos.x = Rand_CenteredFloat(sp58) + this->actor.world.pos.x;
            effectPos.y = Rand_CenteredFloat(sp58) + this->actor.world.pos.y;
            effectPos.z = Rand_CenteredFloat(sp58) + this->actor.world.pos.z;
            BossMo_SpawnBubble(play->specialEffects, &effectPos, &effectVelocity, &effectAccel,
                               Rand_ZeroFloat(0.05f) + 0.1f, NULL);
        }
    }
    BossMo_CoreCollisionCheck(this, play);
}

void BossMo_UpdateCore(Actor* thisx, PlayState* play) {
    s32 pad;
    BossMo* this = (BossMo*)thisx;
    s16 i;
    Player* player = GET_PLAYER(play);

    osSyncPrintf("CORE mode = <%d>\n", this->work[MO_TENT_ACTION_STATE]);
    if (sMorphaTent2 == NULL) {
        MO_WATER_LEVEL(play) = sMorphaTent1->waterLevelMod + (s16)this->waterLevel;
    } else {
        MO_WATER_LEVEL(play) = sMorphaTent2->waterLevelMod + ((s16)this->waterLevel + sMorphaTent1->waterLevelMod);
    }
    this->actor.flags |= ACTOR_FLAG_9;
    this->actor.focus.pos = this->actor.world.pos;
    this->work[MO_TENT_VAR_TIMER]++;

    if (this->work[MO_CORE_DMG_FLASH_TIMER] != 0) {
        this->work[MO_CORE_DMG_FLASH_TIMER]--;
    }
    if (this->work[MO_TENT_INVINC_TIMER] != 0) {
        this->work[MO_TENT_INVINC_TIMER]--;
    }
    this->work[MO_TENT_MOVE_TIMER]++;

    for (i = 0; i < ARRAY_COUNT(this->timers); i++) {
        if (this->timers[i] != 0) {
            this->timers[i]--;
        }
    }

    BossMo_Core(this, play);
    Collider_UpdateCylinder(&this->actor, &this->coreCollider);
    CollisionCheck_SetAC(play, &play->colChkCtx, &this->coreCollider.base);
    if ((this->work[MO_TENT_ACTION_STATE] != MO_CORE_STUNNED) || (this->actor.world.pos.y < MO_WATER_LEVEL(play))) {
        CollisionCheck_SetAT(play, &play->colChkCtx, &this->coreCollider.base);
    } else {
        CollisionCheck_SetOC(play, &play->colChkCtx, &this->coreCollider.base);
    }
    BossMo_UpdateEffects(this, play);
    if (player->actor.parent != NULL) {
        this->actor.flags &= ~ACTOR_FLAG_0;
    }
    BossMo_Unknown();
}

void BossMo_UpdateTent(Actor* thisx, PlayState* play) {
    s16 i;
    s16 index;
    s32 pad;
    BossMo* this = (BossMo*)thisx;
    Player* player = GET_PLAYER(play);
    f32 phi_f0;

    if ((this == sMorphaTent2) && (this->tent2KillTimer != 0)) {
        this->tent2KillTimer++;
        this->actor.draw = NULL;
        if (this->tent2KillTimer > 20) {
            Actor_Kill(&this->actor);
            Audio_StopSfxByPos(&this->tentTipPos);
            sMorphaTent2 = NULL;
        }
        return;
    }

    SkinMatrix_Vec3fMtxFMultXYZW(&play->viewProjectionMtxF, &this->tentPos[40], &this->tentTipPos,
                                 &this->actor.projectedW);
    osSyncPrintf("MO : Move mode = <%d>\n", this->work[MO_TENT_ACTION_STATE]);
    Math_ApproachS(&player->actor.shape.rot.x, 0, 5, 0x3E8);
    Math_ApproachS(&player->actor.shape.rot.z, 0, 5, 0x3E8);
    this->work[MO_TENT_VAR_TIMER]++;
    this->sfxTimer++;
    this->work[MO_TENT_MOVE_TIMER]++;
    this->widthIndex++;
    if (this->widthIndex >= 300) {
        this->widthIndex = 0;
    }
    this->pulsePhase -= 3000;
    index = this->widthIndex;
    this->tentWidth[index] = (Math_SinS(this->pulsePhase) * this->tentPulse) + (1.0f + this->tentPulse);
    for (i = 0; i < 41; i++) {
        if (this->work[MO_TENT_ACTION_STATE] >= MO_TENT_DEATH_START) {
            if (this->work[MO_TENT_ACTION_STATE] >= MO_TENT_DEATH_1) {
                if (this->work[MO_TENT_ACTION_STATE] == MO_TENT_DEATH_5) {
                    phi_f0 = (this->timers[0] != 0) ? sFlatWidth[i] : sDropletWidth[i];
                    Math_ApproachF(&this->tentScale[i].x, phi_f0, 0.5f, 100.0f);
                } else {
                    index = ((this->widthIndex + (i * 2)) + 220) % 300;
                    phi_f0 = this->tentWidth[index] + SQ(sTentWidth[i]);
                    Math_ApproachF(&this->tentScale[i].x, phi_f0, 0.5f, 0.3f);
                }
            } else {
                index = ((this->widthIndex - (i * 2)) + 300) % 300;
                phi_f0 = this->tentWidth[index] * sTentWidth[i];
                this->tentScale[i].x = phi_f0;
            }
        } else {
            index = ((this->widthIndex - (i * 2)) + 300) % 300;
            phi_f0 = this->tentWidth[index] * sTentWidth[i];
            Math_ApproachF(&this->tentScale[i].x, phi_f0, 0.5f, 0.3f);
        }
        phi_f0 = Math_SinS((this->work[MO_TENT_VAR_TIMER] * 12000.0f) + (i * 20000.0f));
        this->tentRipple[i].x = (1.0f * phi_f0) * this->tentRippleSize;
        this->tentScale[i].y = this->tentScale[i].z = this->tentScale[i].x;
        this->tentRipple[i].y = this->tentRipple[i].z = this->tentRipple[i].x;
    }

    Math_ApproachF(&this->tentRippleSize, 0.0f, 0.1f, 0.005f);
    Math_ApproachF(&this->tentPulse, 0.2f, 0.5f, 0.01f);
    this->actionFunc(this, play);
    for (i = 0; i < ARRAY_COUNT(this->timers); i++) {
        if (this->timers[i] != 0) {
            this->timers[i]--;
        }
    }
    Math_ApproachS(&this->actor.world.rot.y, this->actor.yawTowardsPlayer, 0xA, 0xC8);
    Actor_MoveForward(&this->actor);
    Math_ApproachF(&this->actor.speedXZ, 0.0, 1.0f, 0.02f);

    if (BossMo_NearLand(&this->actor.world.pos, 40)) {
        this->actor.world.pos = this->actor.prevPos;
    }
    if ((this->work[MO_TENT_VAR_TIMER] % 8) == 0) {
        f32 rippleScale;
        Vec3f pos = this->actor.world.pos;

        if (this->work[MO_TENT_ACTION_STATE] < MO_TENT_DEATH_START) {
            rippleScale = 400.0f;
        } else {
            rippleScale = 0.0;
            if (this->work[MO_TENT_ACTION_STATE] >= MO_TENT_DEATH_1) {
                pos = this->tentPos[38];
            }
        }
        BossMo_SpawnRipple(play->specialEffects, &pos, rippleScale, rippleScale * 3.0f, this->baseAlpha * 0.6666f, 300,
                           MO_FX_BIG_RIPPLE);
    }
    if (this->baseBubblesTimer != 0) {
        Vec3f sp88;
        Vec3f sp7C;
        Vec3f bubblePos;
        Vec3f zeroVec = { 0.0f, 0.0f, 0.0f };
        s32 pad;

        this->baseBubblesTimer--;
        sp88.x = 0.0;
        sp88.y = 0.0;
        sp88.z = 100.0f;
        Matrix_RotateY(Rand_ZeroFloat(2.0f * M_PI), MTXMODE_NEW);
        Matrix_MultVec3f(&sp88, &sp7C);
        if ((this->work[MO_TENT_ACTION_STATE] >= MO_TENT_DEATH_1) &&
            (this->work[MO_TENT_ACTION_STATE] != MO_TENT_DEATH_3)) {
            i = 38;
        } else {
            i = 0;
            if (this->work[MO_TENT_ACTION_STATE] < MO_TENT_CUT) {
                func_80078914(&this->tentTipPos, NA_SE_EN_MOFER_CORE_ROLL - SFX_FLAG);
            }
        }
        bubblePos.x = this->tentPos[i].x + sp7C.x;
        bubblePos.y = (MO_WATER_LEVEL(play) - 40.0f) + Rand_ZeroFloat(20.0f);
        bubblePos.z = this->tentPos[i].z + sp7C.z;
        BossMo_SpawnBubble(play->specialEffects, &bubblePos, &zeroVec, &zeroVec, Rand_ZeroFloat(0.05f) + 0.2f,
                           &this->tentPos[i]);
    }

    if (this->work[MO_CORE_DMG_FLASH_TIMER] != 0) {
        this->work[MO_CORE_DMG_FLASH_TIMER]--;
    }
    if (this->work[MO_TENT_INVINC_TIMER] != 0) {
        this->work[MO_TENT_INVINC_TIMER]--;
    }
    if (this->playerHitTimer != 0) {
        this->playerHitTimer--;
    }

    if (this->drawActor) {
        BossMo_TentCollisionCheck(this, play);
        if ((this->work[MO_TENT_INVINC_TIMER] == 0) && (this->work[MO_TENT_ACTION_STATE] != MO_TENT_GRAB) &&
            (this->work[MO_TENT_ACTION_STATE] != MO_TENT_SHAKE)) {
            BossMo* otherTent = (BossMo*)this->otherTent;

            if (!HAS_LINK(otherTent) && (this->cutIndex == 0)) {
                CollisionCheck_SetOC(play, &play->colChkCtx, &this->tentCollider.base);
                CollisionCheck_SetAT(play, &play->colChkCtx, &this->tentCollider.base);
            }
        }
        if (this->cutIndex == 0) {
            CollisionCheck_SetAC(play, &play->colChkCtx, &this->tentCollider.base);
        }
    }
    this->work[MO_TENT_BASE_TEX1_X]++;
    this->work[MO_TENT_BASE_TEX1_Y]++;
    this->work[MO_TENT_BASE_TEX2_X] -= 3;
    this->work[MO_TENT_BASE_TEX2_Y]++;
    Math_ApproachZeroF(&this->waterLevelMod, 0.1f, 0.2f);
}

void BossMo_UpdateTentColliders(BossMo* this, s32 item, ColliderJntSph* tentCollider, Vec3f* center) {
    tentCollider->elements[item].dim.worldSphere.center.x = center->x;
    tentCollider->elements[item].dim.worldSphere.center.y = center->y;
    tentCollider->elements[item].dim.worldSphere.center.z = center->z;
    if (this->work[MO_TENT_ACTION_STATE] <= MO_TENT_SHAKE) {
        tentCollider->elements[item].dim.worldSphere.radius =
            tentCollider->elements[item].dim.modelSphere.radius * tentCollider->elements[item].dim.scale;
    } else {
        tentCollider->elements[item].dim.worldSphere.radius = 0;
    }
}

static Gfx* sTentDLists[41] = {
    gMorphaTentaclePart0DL,  gMorphaTentaclePart1DL,  gMorphaTentaclePart2DL,  gMorphaTentaclePart3DL,
    gMorphaTentaclePart4DL,  gMorphaTentaclePart5DL,  gMorphaTentaclePart6DL,  gMorphaTentaclePart7DL,
    gMorphaTentaclePart8DL,  gMorphaTentaclePart9DL,  gMorphaTentaclePart10DL, gMorphaTentaclePart11DL,
    gMorphaTentaclePart12DL, gMorphaTentaclePart13DL, gMorphaTentaclePart14DL, gMorphaTentaclePart15DL,
    gMorphaTentaclePart16DL, gMorphaTentaclePart17DL, gMorphaTentaclePart18DL, gMorphaTentaclePart19DL,
    gMorphaTentaclePart20DL, gMorphaTentaclePart21DL, gMorphaTentaclePart22DL, gMorphaTentaclePart23DL,
    gMorphaTentaclePart24DL, gMorphaTentaclePart25DL, gMorphaTentaclePart26DL, gMorphaTentaclePart27DL,
    gMorphaTentaclePart28DL, gMorphaTentaclePart29DL, gMorphaTentaclePart30DL, gMorphaTentaclePart31DL,
    gMorphaTentaclePart32DL, gMorphaTentaclePart33DL, gMorphaTentaclePart34DL, gMorphaTentaclePart35DL,
    gMorphaTentaclePart36DL, gMorphaTentaclePart37DL, gMorphaTentaclePart38DL, gMorphaTentaclePart39DL,
    gMorphaTentaclePart40DL,
};

void BossMo_DrawTentacle(BossMo* this, PlayState* play) {
    static Vec3f zeroVec = { 0.0f, 0.0f, 0.0f };
    s16 i;
    s16 notCut;
    s16 index;
    Mtx* matrix = Graph_Alloc(play->state.gfxCtx, 41 * sizeof(Mtx));
    f32 phi_f20;
    f32 phi_f22;
    Vec3f sp110;

    OPEN_DISPS(play->state.gfxCtx, "../z_boss_mo.c", 6366);

    sp110.x = play->envCtx.dirLight1.params.dir.x;
    sp110.y = play->envCtx.dirLight1.params.dir.y;
    sp110.z = play->envCtx.dirLight1.params.dir.z;

    Matrix_Push();

    gDPPipeSync(POLY_XLU_DISP++);

    gSPSegment(POLY_XLU_DISP++, 0x0C, matrix);

    Matrix_Translate(this->actor.world.pos.x, this->actor.world.pos.y, this->actor.world.pos.z, MTXMODE_NEW);
    Matrix_RotateY(BINANG_TO_RAD_ALT(this->actor.shape.rot.y), MTXMODE_APPLY);
    Matrix_RotateX(BINANG_TO_RAD_ALT(this->actor.shape.rot.x), MTXMODE_APPLY);

    BossMo_InitRand(1, 29100, 9786);

    for (i = 0; i < 41; i++, matrix++) {
        s32 pad;
        s32 pad2;

        if (i < 2) {
            Matrix_Push();
            Matrix_Scale(0.0f, 0.0f, 0.0f, MTXMODE_APPLY);
            notCut = true;
        } else {
            if (i >= 3) {
                Matrix_Translate(0.0f, this->tentStretch[i - 2].y, 0.0f, MTXMODE_APPLY);
                Matrix_RotateX(BINANG_TO_RAD_ALT(this->tentRot[i - 2].x), MTXMODE_APPLY);
                Matrix_RotateZ(BINANG_TO_RAD_ALT(this->tentRot[i - 2].z), MTXMODE_APPLY);
            }
            Matrix_Push();
            Matrix_Scale((this->tentScale[i - 2].x + this->tentRipple[i - 2].x) * this->actor.scale.x,
                         (this->tentScale[i - 2].y + this->tentRipple[i - 2].y) * this->actor.scale.y,
                         (this->tentScale[i - 2].z + this->tentRipple[i - 2].z) * this->actor.scale.z, MTXMODE_APPLY);
            notCut = true;
            if ((i >= this->cutIndex) && (this->meltIndex >= i)) {
                Matrix_Scale(this->cutScale, this->cutScale, this->cutScale, MTXMODE_APPLY);
                notCut = false;
            }
        }

        index = ((this->widthIndex - (i * 2)) + 300) % 300;
        if (this->work[MO_TENT_ACTION_STATE] < MO_TENT_DEATH_START) {
            Matrix_RotateY((((this->tentWidth[index] - 1.0f - this->tentPulse) * 1000) / 1000.0f) *
                               this->fwork[MO_TENT_MAX_STRETCH],
                           MTXMODE_APPLY);
        }
        Matrix_RotateX(M_PI / 2.0f, MTXMODE_APPLY);
        Matrix_ToMtx(matrix, "../z_boss_mo.c", 6452);

        gSPMatrix(POLY_XLU_DISP++, matrix, G_MTX_NOPUSH | G_MTX_LOAD | G_MTX_MODELVIEW);

        if (i == 0) {
            func_8002EB44(&this->tentPos[i], &play->view.eye, &sp110, play->state.gfxCtx);
        }

        if (i == 0) {
            gSPDisplayList(POLY_XLU_DISP++, gMorphaTentacleBaseDL);
        } else {
            gSPDisplayList(POLY_XLU_DISP++, sTentDLists[i]);
        }

        Matrix_Pop();

        if ((i >= 2) && notCut && (i < (this->noBubbles + 38))) {
            if ((this->work[MO_TENT_ACTION_STATE] == MO_TENT_DEATH_1) ||
                (this->work[MO_TENT_ACTION_STATE] == MO_TENT_DEATH_2)) {
                phi_f20 = this->work[MO_TENT_MOVE_TIMER] & 3;
                phi_f20 *= -15.0f;
                phi_f22 = ((0.18f + BossMo_RandZeroOne() * 0.1f) * this->actor.scale.x) * 100.0f;
            } else {
                phi_f20 = 0.0f;
                phi_f22 = (((BossMo_RandZeroOne() * (0.08f)) + .08f) * this->actor.scale.x) * 100.0f;
            }
            Matrix_Push();
            Matrix_Translate(((BossMo_RandZeroOne() - 0.5f) * 10.0f) * this->tentScale[i - 2].x,
                             ((BossMo_RandZeroOne() - 0.5f) * 3.0f) + phi_f20,
                             ((BossMo_RandZeroOne() - 0.5f) * 10.0f) * this->tentScale[i - 2].z, MTXMODE_APPLY);
            Matrix_ReplaceRotation(&play->billboardMtxF);
            Matrix_Scale(phi_f22, phi_f22, 1.0f, MTXMODE_APPLY);

            gSPMatrix(POLY_OPA_DISP++, Matrix_NewMtx(play->state.gfxCtx, "../z_boss_mo.c", 6511),
                      G_MTX_NOPUSH | G_MTX_LOAD | G_MTX_MODELVIEW);

            gSPDisplayList(POLY_OPA_DISP++, gMorphaBubbleDL);

            Matrix_Pop();
        }

        Matrix_MultVec3f(&zeroVec, &this->tentPos[i]);
        if (i == 36) {
            Matrix_MultVec3f(&zeroVec, &this->actor.focus.pos);
        }
        if (i == 24) {
            MtxF sp98;
            Vec3f sp8C = { -16.0f, 13.0f, 30.0f };
            Vec3s sp84;

            Matrix_Push();
            if (this->playerToLeft) {
                sp8C.x *= -1.0f;
            }
            Matrix_MultVec3f(&sp8C, &this->grabPosRot.pos);
            Matrix_RotateX(-35 * M_PI / 64, MTXMODE_APPLY);
            Matrix_Get(&sp98);
            Matrix_MtxFToYXZRotS(&sp98, &sp84, 0);
            this->grabPosRot.rot.x = sp84.x;
            this->grabPosRot.rot.y = sp84.y;
            this->grabPosRot.rot.z = sp84.z;
            Matrix_Pop();
        }
        if ((i < 38) && ((i & 1) == 1)) {
            BossMo_UpdateTentColliders(this, i / 2, &this->tentCollider, &this->tentPos[i]);
        }
    }

    Matrix_Pop();
    CLOSE_DISPS(play->state.gfxCtx, "../z_boss_mo.c", 6571);
}

void BossMo_DrawWater(BossMo* this, PlayState* play) {
    s32 pad;

    OPEN_DISPS(play->state.gfxCtx, "../z_boss_mo.c", 6582);
    if (1) {}

    Matrix_Push();
    Gfx_SetupDL_25Xlu(play->state.gfxCtx);
    Matrix_Translate(0.0f, MO_WATER_LEVEL(play), 0.0f, MTXMODE_NEW);

    gSPSegment(POLY_XLU_DISP++, 0x0D,
               Gfx_TwoTexScroll(play->state.gfxCtx, G_TX_RENDERTILE, (s16)this->waterTex1x, (s16)this->waterTex1y, 32,
                                32, 1, (s16)this->waterTex2x, (s16)this->waterTex2y, 32, 32));

    gDPPipeSync(POLY_XLU_DISP++);

    gDPSetPrimColor(POLY_XLU_DISP++, 0xFF, 0xFF, 200, 255, 255, (s8)sMorphaTent1->waterTexAlpha);

    gDPSetEnvColor(POLY_XLU_DISP++, 0, 100, 255, 80);

    Matrix_Scale(0.5f, 1.0f, 0.5f, MTXMODE_APPLY);
    gSPMatrix(POLY_XLU_DISP++, Matrix_NewMtx(play->state.gfxCtx, "../z_boss_mo.c", 6675),
              G_MTX_NOPUSH | G_MTX_LOAD | G_MTX_MODELVIEW);

    gSPDisplayList(POLY_XLU_DISP++, gMorphaWaterDL);

    Matrix_Pop();
    CLOSE_DISPS(play->state.gfxCtx, "../z_boss_mo.c", 6680);
}

void BossMo_DrawCore(Actor* thisx, PlayState* play) {
    s32 pad;
    BossMo* this = (BossMo*)thisx;

    OPEN_DISPS(play->state.gfxCtx, "../z_boss_mo.c", 6688);
    if (this->actor.world.pos.y > MO_WATER_LEVEL(play)) {
        BossMo_DrawWater(this, play);
    }
    if (this->drawActor) {
        Gfx_SetupDL_25Xlu(play->state.gfxCtx);

        gSPSegment(POLY_XLU_DISP++, 0x08,
                   Gfx_TwoTexScroll(play->state.gfxCtx, G_TX_RENDERTILE, sMorphaTent1->work[MO_TENT_VAR_TIMER] * 3,
                                    sMorphaTent1->work[MO_TENT_VAR_TIMER] * 3, 32, 32, 1,
                                    sMorphaTent1->work[MO_TENT_VAR_TIMER] * -3,
                                    sMorphaTent1->work[MO_TENT_VAR_TIMER] * -3, 32, 32));
        gSPSegment(POLY_XLU_DISP++, 0x09,
                   Gfx_TwoTexScroll(play->state.gfxCtx, G_TX_RENDERTILE, sMorphaTent1->work[MO_TENT_VAR_TIMER] * 5, 0,
                                    32, 32, 1, 0, sMorphaTent1->work[MO_TENT_VAR_TIMER] * -10, 32, 32));

        Matrix_RotateX(this->work[MO_TENT_MOVE_TIMER] * 0.5f, MTXMODE_APPLY);
        Matrix_RotateZ(this->work[MO_TENT_MOVE_TIMER] * 0.8f, MTXMODE_APPLY);
        gSPMatrix(POLY_XLU_DISP++, Matrix_NewMtx(play->state.gfxCtx, "../z_boss_mo.c", 6735),
                  G_MTX_NOPUSH | G_MTX_LOAD | G_MTX_MODELVIEW);

        gDPSetPrimColor(POLY_XLU_DISP++, 0x80, 0x80, 255, 255, 255, (s8)this->baseAlpha);

        func_8002ED80(&this->actor, play, 0);

        gSPDisplayList(POLY_XLU_DISP++, SEGMENTED_TO_VIRTUAL(gMorphaCoreMembraneDL));

        gDPPipeSync(POLY_XLU_DISP++);

        gDPSetEnvColor(POLY_XLU_DISP++, 0, 220, 255, 128);
        if ((this->work[MO_CORE_DMG_FLASH_TIMER] % 2) != 0) {
            gDPSetPrimColor(POLY_XLU_DISP++, 0x80, 0x80, 255, 60, 0, 255);
        } else {
            gDPSetPrimColor(POLY_XLU_DISP++, 0x80, 0x80, 255, 255, 255, 255);
        }
        gSPDisplayList(POLY_XLU_DISP++, SEGMENTED_TO_VIRTUAL(gMorphaCoreNucleusDL));

        if ((this->work[MO_CORE_DRAW_SHADOW] && (this->actor.world.pos.y >= 0.0f)) ||
            (this->actor.world.pos.y < MO_WATER_LEVEL(play))) {
            f32 groundLevel;
            s16 shadowAlpha;

            if (this->actor.world.pos.y < MO_WATER_LEVEL(play)) {
                groundLevel = -280.0f;
                shadowAlpha = 100;
            } else {
                groundLevel = 0.0f;
                shadowAlpha = 160;
            }

            Gfx_SetupDL_44Xlu(play->state.gfxCtx);

            gDPSetPrimColor(POLY_XLU_DISP++, 0, 0, 0, 0, 0, shadowAlpha);

            Matrix_Translate(this->actor.world.pos.x, groundLevel, this->actor.world.pos.z, MTXMODE_NEW);
            Matrix_Scale(0.23f, 1.0f, 0.23f, MTXMODE_APPLY);
            gSPMatrix(POLY_XLU_DISP++, Matrix_NewMtx(play->state.gfxCtx, "../z_boss_mo.c", 6820),
                      G_MTX_NOPUSH | G_MTX_LOAD | G_MTX_MODELVIEW);

            gSPDisplayList(POLY_XLU_DISP++, SEGMENTED_TO_VIRTUAL(gCircleShadowDL));
        }
    }

    if (this->actor.world.pos.y < MO_WATER_LEVEL(play)) {
        BossMo_DrawWater(this, play);
    }

    if ((this->subCamId != SUB_CAM_ID_DONE) && (this->csState < MO_INTRO_REVEAL)) {
        f32 sp8C;
        f32 sp88;
        f32 sp84;
        f32 temp;
        f32 sp7C;
        f32 sp78;
        Vec3f sp6C;
        Vec3f sp60;

        Gfx_SetupDL_25Xlu(play->state.gfxCtx);

        gDPSetPrimColor(POLY_XLU_DISP++, 0xFF, 0xFF, 200, 255, 255, (s8)this->fwork[MO_CORE_INTRO_WATER_ALPHA]);
        gDPSetEnvColor(POLY_XLU_DISP++, 0, 100, 255, (s8)this->fwork[MO_CORE_INTRO_WATER_ALPHA]);

        gSPSegment(POLY_XLU_DISP++, 0x0D,
                   Gfx_TwoTexScroll(play->state.gfxCtx, G_TX_RENDERTILE, (s16)sMorphaTent1->waterTex1x,
                                    (s16)sMorphaTent1->waterTex1y, 32, 32, 1, (s16)sMorphaTent1->waterTex2x,
                                    (s16)sMorphaTent1->waterTex2y, 32, 32));

        sp8C = this->subCamAt.x - this->subCamEye.x;
        sp88 = this->subCamAt.y - this->subCamEye.y;
        sp84 = this->subCamAt.z - this->subCamEye.z;
        temp = SQ(sp8C) + SQ(sp84);
        sp7C = Math_FAtan2F(sp8C, sp84);
        sp78 = -Math_FAtan2F(sp88, sqrtf(temp));

        sp6C.x = 0.0f;
        sp6C.y = 0.0f;
        sp6C.z = 10.0f;

        Matrix_RotateY(sp7C, MTXMODE_NEW);
        Matrix_RotateX(sp78, MTXMODE_APPLY);
        Matrix_MultVec3f(&sp6C, &sp60);
        sp8C = sp60.x + this->subCamEye.x;
        sp88 = sp60.y + this->subCamEye.y;
        sp84 = sp60.z + this->subCamEye.z;
        Matrix_Translate(sp8C, sp88, sp84, MTXMODE_NEW);
        Matrix_RotateY(sp7C, MTXMODE_APPLY);
        Matrix_RotateX(sp78, MTXMODE_APPLY);
        Matrix_RotateZ(-(0.01f * this->work[MO_TENT_VAR_TIMER]), MTXMODE_APPLY);
        Matrix_RotateZ(0.1f * this->work[MO_TENT_VAR_TIMER], MTXMODE_APPLY);
        Matrix_Scale(0.825f, 1.175f, 0.825f, MTXMODE_APPLY);
        Matrix_RotateZ(-(this->work[MO_TENT_VAR_TIMER] * 0.1f), MTXMODE_APPLY);
        Matrix_RotateX(M_PI / 2.0f, MTXMODE_APPLY);
        Matrix_Scale(0.05f, 1.0f, 0.05f, MTXMODE_APPLY);

        gSPMatrix(POLY_XLU_DISP++, Matrix_NewMtx(play->state.gfxCtx, "../z_boss_mo.c", 6941),
                  G_MTX_NOPUSH | G_MTX_LOAD | G_MTX_MODELVIEW);

        gSPDisplayList(POLY_XLU_DISP++, gMorphaWaterDL);
    }
    CLOSE_DISPS(play->state.gfxCtx, "../z_boss_mo.c", 6945);

    BossMo_DrawEffects(play->specialEffects, play);
}

void BossMo_DrawTent(Actor* thisx, PlayState* play) {
    s32 pad;
    BossMo* this = (BossMo*)thisx;
    u16 texCoordScale;

    OPEN_DISPS(play->state.gfxCtx, "../z_boss_mo.c", 6958);
    if (1) {}
    Gfx_SetupDL_25Opa(play->state.gfxCtx);
    gDPSetPrimColor(POLY_OPA_DISP++, 0, 0, 255, 255, 255, (s8)(this->baseAlpha * 1.5f));
    gDPSetEnvColor(POLY_OPA_DISP++, 150, 150, 150, 0);

    Gfx_SetupDL_25Xlu(play->state.gfxCtx);
    gSPSegment(POLY_XLU_DISP++, 0x08,
               Gfx_TwoTexScroll(play->state.gfxCtx, G_TX_RENDERTILE, this->work[MO_TENT_BASE_TEX1_X],
                                this->work[MO_TENT_BASE_TEX1_Y], 32, 32, 1, this->work[MO_TENT_BASE_TEX2_X],
                                this->work[MO_TENT_BASE_TEX2_Y], 32, 32));
    gDPSetPrimColor(POLY_XLU_DISP++, 0xFF, 0xFF, 200, 255, 255, (s8)((this->baseAlpha * 12.0f) / 10.0f));
    gDPSetEnvColor(POLY_XLU_DISP++, 0, 100, 255, (s8)this->baseAlpha);
    texCoordScale = (s16)(Math_SinS(this->work[MO_TENT_VAR_TIMER] * 0xB00) * 30.0f) + 350;
    gSPTexture(POLY_XLU_DISP++, texCoordScale, texCoordScale, 0, G_TX_RENDERTILE, G_ON);

    if (this->drawActor) {
        BossMo_DrawTentacle(this, play);
    }
    CLOSE_DISPS(play->state.gfxCtx, "../z_boss_mo.c", 7023);
}

void BossMo_UpdateEffects(BossMo* this, PlayState* play) {
    BossMoEffect* effect = play->specialEffects;
    s16 i;
    Vec3f* targetPos;
    f32 dx;
    f32 dz;
    Vec3f bubbleSpeed = { 0.0f, 0.0f, 0.0f };
    Vec3f bubbleVel;

    for (i = 0; i < BOSS_MO_EFFECT_COUNT; i++, effect++) {
        if (effect->type != MO_FX_NONE) {
            effect->timer++;
            if (effect->stopTimer == 0) {
                effect->pos.x += effect->vel.x;
                effect->pos.y += effect->vel.y;
                effect->pos.z += effect->vel.z;
                effect->vel.x += effect->accel.x;
                effect->vel.y += effect->accel.y;
                effect->vel.z += effect->accel.z;
            } else {
                effect->stopTimer--;
            }
            if (effect->type <= MO_FX_BIG_RIPPLE) {
                if (this->csState >= MO_DEATH_START) {
                    effect->pos.y = MO_WATER_LEVEL(play);
                }
                Math_ApproachF(&effect->scale, effect->fwork[MO_FX_MAX_SIZE], 0.2f, effect->fwork[MO_FX_SPREAD_RATE]);
                if (effect->rippleMode == 0) {
                    effect->alpha += 15;
                    if (effect->alpha >= effect->maxAlpha) {
                        effect->alpha = effect->maxAlpha;
                        effect->rippleMode++;
                    }
                } else {
                    effect->alpha -= 5;
                    if (effect->alpha <= 0) {
                        effect->alpha = 0;
                        effect->type = MO_FX_NONE;
                    }
                }
            } else if (effect->type == MO_FX_BUBBLE) {
                if (effect->targetPos == NULL) {
                    if ((effect->accel.y > 0.0f) && (effect->pos.y >= MO_WATER_LEVEL(play))) {
                        effect->type = MO_FX_NONE;
                    } else {
                        if (effect->vel.y > 2.0f) {
                            effect->vel.y = 2.0f;
                        }
                        effect->alpha -= 20;
                        if (effect->alpha <= 0) {
                            effect->alpha = 0;
                            effect->type = MO_FX_NONE;
                        }
                    }
                } else {
                    if ((effect->timer % 4) == 0) {
                        targetPos = effect->targetPos;
                        dx = targetPos->x - effect->pos.x;
                        dz = targetPos->z - effect->pos.z;
                        bubbleSpeed.z = effect->fwork[MO_FX_SUCTION];
                        Matrix_RotateY(Math_FAtan2F(dx, dz), MTXMODE_NEW);
                        Matrix_MultVec3f(&bubbleSpeed, &bubbleVel);
                        effect->vel.x = bubbleVel.x;
                        effect->vel.z = bubbleVel.z;
                    }
                    Math_ApproachF(&effect->fwork[MO_FX_SUCTION], 5.0f, 1.0f, 0.5f);
                    if (effect->timer > 20) {
                        effect->alpha -= 30;
                        effect->accel.y = 1.5f;
                        if ((effect->alpha <= 0) || (effect->pos.y >= MO_WATER_LEVEL(play))) {
                            effect->alpha = 0;
                            effect->type = MO_FX_NONE;
                        }
                    } else {
                        effect->alpha += 30;
                        if (effect->alpha >= 255) {
                            effect->alpha = 255;
                        }
                    }
                }
            } else if ((effect->type == MO_FX_DROPLET) || (effect->type == MO_FX_SPLASH) ||
                       (effect->type == MO_FX_SPLASH_TRAIL) || (effect->type == MO_FX_WET_SPOT)) {
                f32 shimmer = (effect->timer & 6) ? 80.0f : 200.0f;

                Math_ApproachF(&effect->fwork[MO_FX_SHIMMER], shimmer, 1.0f, 80.0f);
                if (effect->type == MO_FX_WET_SPOT) {
                    Math_ApproachF(&effect->scale, effect->fwork[MO_FX_MAX_SCALE], 0.1f, 0.6f);
                    effect->alpha -= 15;
                    if (effect->alpha <= 0) {
                        effect->alpha = 0;
                        effect->type = MO_FX_NONE;
                    }
                } else {
                    effect->alpha = effect->fwork[MO_FX_SHIMMER];
                    if (effect->type == MO_FX_SPLASH_TRAIL) {
                        Math_ApproachF(&effect->scale, 0.0f, 1.0f, 0.02f);
                        if (effect->scale <= 0.0f) {
                            effect->type = MO_FX_NONE;
                        }
                    } else {
                        if (effect->type == MO_FX_SPLASH) {
                            Vec3f velocity = { 0.0f, 0.0f, 0.0f };

                            BossMo_SpawnDroplet(MO_FX_SPLASH_TRAIL, (BossMoEffect*)play->specialEffects, &effect->pos,
                                                &velocity, effect->scale);
                        }
                        if (effect->vel.y < -20.0f) {
                            effect->vel.y = -20.0f;
                            effect->accel.y = 0.0f;
                        }
                        if (effect->stopTimer == 0) {
                            if (effect->vel.y < -5.0f) {
                                Math_ApproachF(&effect->fwork[MO_FX_STRETCH], 5.0f, 0.1f, 0.15f);
                            }
                        } else if (effect->stopTimer == 1) {
                            effect->vel.x = Rand_CenteredFloat(3.0f);
                            effect->vel.z = Rand_CenteredFloat(3.0f);
                            effect->accel.y = -1.0f;
                        }
                        if ((effect->pos.y <= -280.0f) || ((1.0f >= effect->pos.y) && (effect->pos.y >= -20.0f) &&
                                                           BossMo_NearLand(&effect->pos, 0.0f))) {
                            effect->accel.y = 0.0f;
                            effect->vel.z = 0.0f;
                            effect->vel.y = 0.0f;
                            effect->vel.x = 0.0f;
                            if (effect->pos.y <= -280.0f) {
                                effect->pos.y = -280.0f;
                            } else {
                                effect->pos.y = 0.0f;
                            }
                            effect->type = MO_FX_WET_SPOT;
                            effect->alpha = 150;
                            effect->fwork[MO_FX_STRETCH] = (effect->scale * 15.0f) * 0.15f;
                        } else if (effect->pos.y <= MO_WATER_LEVEL(play)) {
                            Vec3f pos = effect->pos;

                            pos.y = MO_WATER_LEVEL(play);
                            if (effect->type == MO_FX_SPLASH) {
                                BossMo_SpawnRipple(play->specialEffects, &pos, 60.0f, 160.0f, 80, 290,
                                                   MO_FX_SMALL_RIPPLE);
                            } else {
                                BossMo_SpawnRipple(play->specialEffects, &pos, 40.0f, 110.0f, 80, 290,
                                                   MO_FX_SMALL_RIPPLE);
                            }
                            effect->type = MO_FX_NONE;
                        }
                    }
                }
            }
        }
    }
}

void BossMo_DrawEffects(BossMoEffect* effect, PlayState* play) {
    u8 materialFlag = 0;
    s16 i;
    s32 pad;
    GraphicsContext* gfxCtx = play->state.gfxCtx;
    BossMoEffect* effectHead = effect;

    OPEN_DISPS(gfxCtx, "../z_boss_mo.c", 7264);
    Matrix_Push();

    for (i = 0; i < BOSS_MO_EFFECT_COUNT; i++, effect++) {
        if (effect->type == MO_FX_BIG_RIPPLE) {
            if (materialFlag == 0) {
                Gfx_SetupDL_60NoCDXlu(gfxCtx);

                gDPSetEnvColor(POLY_XLU_DISP++, 155, 155, 255, 0);

                materialFlag++;
            }

            gDPSetPrimColor(POLY_XLU_DISP++, 0, 0, 255, 255, 255, effect->alpha);

            Matrix_Translate(effect->pos.x, effect->pos.y, effect->pos.z, MTXMODE_NEW);
            Matrix_Scale(effect->scale, 1.0f, effect->scale, MTXMODE_APPLY);
            gSPMatrix(POLY_XLU_DISP++, Matrix_NewMtx(gfxCtx, "../z_boss_mo.c", 7294),
                      G_MTX_NOPUSH | G_MTX_LOAD | G_MTX_MODELVIEW);

            gSPDisplayList(POLY_XLU_DISP++, gEffWaterRippleDL);
        }
    }

    effect = effectHead;
    materialFlag = 0;
    for (i = 0; i < BOSS_MO_EFFECT_COUNT; i++, effect++) {
        if (effect->type == MO_FX_SMALL_RIPPLE) {
            if (materialFlag == 0) {
                Gfx_SetupDL_25Xlu(play->state.gfxCtx);

                gDPSetEnvColor(POLY_XLU_DISP++, 155, 155, 255, 0);

                materialFlag++;
            }

            gDPSetPrimColor(POLY_XLU_DISP++, 0, 0, 255, 255, 255, effect->alpha);

            Matrix_Translate(effect->pos.x, effect->pos.y, effect->pos.z, MTXMODE_NEW);
            Matrix_Scale(effect->scale, 1.0f, effect->scale, MTXMODE_APPLY);
            gSPMatrix(POLY_XLU_DISP++, Matrix_NewMtx(gfxCtx, "../z_boss_mo.c", 7330),
                      G_MTX_NOPUSH | G_MTX_LOAD | G_MTX_MODELVIEW);

            gSPDisplayList(POLY_XLU_DISP++, gEffShockwaveDL);
        }
    }

    effect = effectHead;
    materialFlag = 0;
    for (i = 0; i < BOSS_MO_EFFECT_COUNT; i++, effect++) {
        if (((effect->type == MO_FX_DROPLET) || (effect->type == MO_FX_SPLASH)) ||
            (effect->type == MO_FX_SPLASH_TRAIL)) {
            if (materialFlag == 0) {
                POLY_XLU_DISP = Gfx_SetupDL(POLY_XLU_DISP, SETUPDL_0);

                gSPSegment(POLY_XLU_DISP++, 0x08, SEGMENTED_TO_VIRTUAL(gDust1Tex));
                gSPDisplayList(POLY_XLU_DISP++, gMorphaDropletMaterialDL);
                gDPSetEnvColor(POLY_XLU_DISP++, 250, 250, 255, 0);

                materialFlag++;
            }

            gDPSetPrimColor(POLY_XLU_DISP++, 0, 0, (s16)effect->fwork[MO_FX_SHIMMER], (s16)effect->fwork[MO_FX_SHIMMER],
                            255, effect->alpha);

            Matrix_Translate(effect->pos.x, effect->pos.y, effect->pos.z, MTXMODE_NEW);
            Matrix_ReplaceRotation(&play->billboardMtxF);
            Matrix_Scale(effect->scale / effect->fwork[MO_FX_STRETCH], effect->fwork[MO_FX_STRETCH] * effect->scale,
                         1.0f, MTXMODE_APPLY);
            gSPMatrix(POLY_XLU_DISP++, Matrix_NewMtx(gfxCtx, "../z_boss_mo.c", 7373),
                      G_MTX_NOPUSH | G_MTX_LOAD | G_MTX_MODELVIEW);

            gSPDisplayList(POLY_XLU_DISP++, gMorphaDropletModelDL);
        }
    }

    effect = effectHead;
    materialFlag = 0;
    for (i = 0; i < BOSS_MO_EFFECT_COUNT; i++, effect++) {
        if (effect->type == MO_FX_WET_SPOT) {
            if (materialFlag == 0) {
                Gfx_SetupDL_44Xlu(gfxCtx);

                gSPSegment(POLY_XLU_DISP++, 0x08, SEGMENTED_TO_VIRTUAL(gDust1Tex));
                gDPSetEnvColor(POLY_XLU_DISP++, 250, 250, 255, 0);
                gSPDisplayList(POLY_XLU_DISP++, gMorphaDropletMaterialDL);

                materialFlag++;
            }

            gDPSetPrimColor(POLY_XLU_DISP++, 0, 0, (s16)effect->fwork[MO_FX_SHIMMER], (s16)effect->fwork[MO_FX_SHIMMER],
                            0xFF, effect->alpha);

            Matrix_Translate(effect->pos.x, effect->pos.y, effect->pos.z, MTXMODE_NEW);
            Matrix_Scale(effect->scale, 1.0f, effect->scale, MTXMODE_APPLY);
            gSPMatrix(POLY_XLU_DISP++, Matrix_NewMtx(gfxCtx, "../z_boss_mo.c", 7441),
                      G_MTX_NOPUSH | G_MTX_LOAD | G_MTX_MODELVIEW);

            gSPDisplayList(POLY_XLU_DISP++, gMorphaWetSpotModelDL);
        }
    }

    effect = effectHead;
    materialFlag = 0;
    for (i = 0; i < BOSS_MO_EFFECT_COUNT; i++, effect++) {
        if (effect->type == MO_FX_BUBBLE) {
            if (materialFlag == 0) {
                Gfx_SetupDL_25Opa(play->state.gfxCtx);

                gDPSetEnvColor(POLY_OPA_DISP++, 150, 150, 150, 0);

                materialFlag++;
            }

            gDPSetPrimColor(POLY_OPA_DISP++, 0, 0, 255, 255, 255, effect->alpha);

            Matrix_Translate(effect->pos.x, effect->pos.y, effect->pos.z, MTXMODE_NEW);
            Matrix_ReplaceRotation(&play->billboardMtxF);
            Matrix_Scale(effect->scale, effect->scale, 1.0f, MTXMODE_APPLY);
            gSPMatrix(POLY_OPA_DISP++, Matrix_NewMtx(gfxCtx, "../z_boss_mo.c", 7476),
                      G_MTX_NOPUSH | G_MTX_LOAD | G_MTX_MODELVIEW);

            gSPDisplayList(POLY_OPA_DISP++, gMorphaBubbleDL);
        }
    }

    Matrix_Pop();
    CLOSE_DISPS(gfxCtx, "../z_boss_mo.c", 7482);
}

void BossMo_Unknown(void) {
    // Appears to be a test function for sound effects.
    static Vec3f zeroVec = { 0.0f, 0.0f, 0.0f };
    static u16 unkSfx[] = {
        // Walking
        NA_SE_PL_WALK_GROUND + SURFACE_SFX_OFFSET_DIRT,
        NA_SE_PL_WALK_GROUND + SURFACE_SFX_OFFSET_DIRT,
        NA_SE_PL_WALK_GROUND + SURFACE_SFX_OFFSET_DIRT,
        NA_SE_PL_WALK_GROUND + SURFACE_SFX_OFFSET_SAND,
        NA_SE_PL_WALK_GROUND + SURFACE_SFX_OFFSET_STONE,
        NA_SE_PL_WALK_GROUND + SURFACE_SFX_OFFSET_JABU,
        NA_SE_PL_WALK_GROUND + SURFACE_SFX_OFFSET_WATER_SHALLOW,
        NA_SE_PL_WALK_GROUND + SURFACE_SFX_OFFSET_WATER_DEEP,
        NA_SE_PL_WALK_GROUND + SURFACE_SFX_OFFSET_TALL_GRASS,
        NA_SE_PL_WALK_GROUND + SURFACE_SFX_OFFSET_LAVA,
        NA_SE_PL_WALK_GROUND + SURFACE_SFX_OFFSET_GRASS,
        NA_SE_PL_WALK_GROUND + SURFACE_SFX_OFFSET_BRIDGE,
        NA_SE_PL_WALK_GROUND + SURFACE_SFX_OFFSET_WOOD,
        NA_SE_PL_WALK_GROUND + SURFACE_SFX_OFFSET_BRIDGE,
        NA_SE_PL_WALK_GROUND + SURFACE_SFX_OFFSET_VINE,
        NA_SE_PL_WALK_GROUND + SURFACE_SFX_OFFSET_IRON_BOOTS,
        NA_SE_PL_WALK_GROUND + SURFACE_SFX_OFFSET_ICE,
        // Jumping
        NA_SE_PL_JUMP + SURFACE_SFX_OFFSET_DIRT,
        NA_SE_PL_JUMP + SURFACE_SFX_OFFSET_DIRT,
        NA_SE_PL_JUMP + SURFACE_SFX_OFFSET_SAND,
        NA_SE_PL_JUMP + SURFACE_SFX_OFFSET_STONE,
        NA_SE_PL_JUMP + SURFACE_SFX_OFFSET_JABU,
        NA_SE_PL_JUMP + SURFACE_SFX_OFFSET_WATER_SHALLOW,
        NA_SE_PL_JUMP + SURFACE_SFX_OFFSET_WATER_DEEP,
        NA_SE_PL_JUMP + SURFACE_SFX_OFFSET_TALL_GRASS,
        NA_SE_PL_JUMP + SURFACE_SFX_OFFSET_LAVA,
        NA_SE_PL_JUMP + SURFACE_SFX_OFFSET_GRASS,
        NA_SE_PL_JUMP + SURFACE_SFX_OFFSET_BRIDGE,
        NA_SE_PL_JUMP + SURFACE_SFX_OFFSET_WOOD,
        NA_SE_PL_JUMP + SURFACE_SFX_OFFSET_BRIDGE,
        NA_SE_PL_JUMP + SURFACE_SFX_OFFSET_IRON_BOOTS,
        NA_SE_PL_JUMP + SURFACE_SFX_OFFSET_ICE,
        // Landing
        NA_SE_PL_LAND + SURFACE_SFX_OFFSET_DIRT,
        NA_SE_PL_LAND + SURFACE_SFX_OFFSET_DIRT,
        NA_SE_PL_LAND + SURFACE_SFX_OFFSET_SAND,
        NA_SE_PL_LAND + SURFACE_SFX_OFFSET_STONE,
        NA_SE_PL_LAND + SURFACE_SFX_OFFSET_JABU,
        NA_SE_PL_LAND + SURFACE_SFX_OFFSET_WATER_SHALLOW,
        NA_SE_PL_LAND + SURFACE_SFX_OFFSET_WATER_DEEP,
        NA_SE_PL_LAND + SURFACE_SFX_OFFSET_TALL_GRASS,
        NA_SE_PL_LAND + SURFACE_SFX_OFFSET_LAVA,
        NA_SE_PL_LAND + SURFACE_SFX_OFFSET_GRASS,
        NA_SE_PL_LAND + SURFACE_SFX_OFFSET_BRIDGE,
        NA_SE_PL_LAND + SURFACE_SFX_OFFSET_WOOD,
        NA_SE_PL_LAND + SURFACE_SFX_OFFSET_BRIDGE,
        NA_SE_PL_LAND + SURFACE_SFX_OFFSET_IRON_BOOTS,
        NA_SE_PL_LAND + SURFACE_SFX_OFFSET_ICE,
        NA_SE_PL_SLIPDOWN,
        NA_SE_PL_CLIMB_CLIFF,
        NA_SE_PL_CLIMB_CLIFF,
        NA_SE_PL_SIT_ON_HORSE,
        NA_SE_PL_GET_OFF_HORSE,
        NA_SE_PL_TAKE_OUT_SHIELD,
        NA_SE_PL_TAKE_OUT_SHIELD,
        NA_SE_PL_TAKE_OUT_SHIELD,
        NA_SE_PL_TAKE_OUT_SHIELD,
        NA_SE_PL_TAKE_OUT_SHIELD,
        NA_SE_PL_TAKE_OUT_SHIELD,
        NA_SE_PL_CHANGE_ARMS,
        NA_SE_PL_CHANGE_ARMS,
        NA_SE_PL_CHANGE_ARMS,
        NA_SE_PL_CHANGE_ARMS,
        NA_SE_PL_CHANGE_ARMS,
        NA_SE_PL_CHANGE_ARMS,
        NA_SE_PL_CATCH_BOOMERANG,
        NA_SE_EV_DIVE_INTO_WATER,
        NA_SE_EV_JUMP_OUT_WATER,
        NA_SE_PL_SWIM,
        NA_SE_PL_THROW,
        NA_SE_PL_BODY_BOUND,
        NA_SE_PL_ROLL,
        NA_SE_PL_SKIP,
        NA_SE_PL_BODY_HIT,
        NA_SE_PL_DAMAGE,
        // Slipping
        NA_SE_PL_SLIP + SURFACE_SFX_OFFSET_DIRT,
        NA_SE_PL_SLIP + SURFACE_SFX_OFFSET_DIRT,
        NA_SE_PL_SLIP + SURFACE_SFX_OFFSET_DIRT,
        NA_SE_PL_SLIP + SURFACE_SFX_OFFSET_SAND,
        NA_SE_PL_SLIP + SURFACE_SFX_OFFSET_STONE,
        NA_SE_PL_SLIP + SURFACE_SFX_OFFSET_JABU,
        NA_SE_PL_SLIP + SURFACE_SFX_OFFSET_WATER_SHALLOW,
        NA_SE_PL_SLIP + SURFACE_SFX_OFFSET_WATER_DEEP,
        NA_SE_PL_SLIP + SURFACE_SFX_OFFSET_TALL_GRASS,
        NA_SE_PL_SLIP + SURFACE_SFX_OFFSET_LAVA,
        NA_SE_PL_SLIP + SURFACE_SFX_OFFSET_GRASS,
        NA_SE_PL_SLIP + SURFACE_SFX_OFFSET_BRIDGE,
        NA_SE_PL_SLIP + SURFACE_SFX_OFFSET_WOOD,
        NA_SE_PL_SLIP + SURFACE_SFX_OFFSET_BRIDGE,
        NA_SE_PL_SLIP + SURFACE_SFX_OFFSET_IRON_BOOTS,
        NA_SE_PL_SLIP + SURFACE_SFX_OFFSET_ICE,
        // Bound
        NA_SE_PL_BOUND + SURFACE_SFX_OFFSET_DIRT,
        NA_SE_PL_BOUND + SURFACE_SFX_OFFSET_DIRT,
        NA_SE_PL_BOUND + SURFACE_SFX_OFFSET_SAND,
        NA_SE_PL_BOUND + SURFACE_SFX_OFFSET_STONE,
        NA_SE_PL_BOUND + SURFACE_SFX_OFFSET_JABU,
        NA_SE_PL_BOUND + SURFACE_SFX_OFFSET_WATER_SHALLOW,
        NA_SE_PL_BOUND + SURFACE_SFX_OFFSET_WATER_DEEP,
        NA_SE_PL_BOUND + SURFACE_SFX_OFFSET_TALL_GRASS,
        NA_SE_PL_BOUND + SURFACE_SFX_OFFSET_LAVA,
        NA_SE_PL_BOUND + SURFACE_SFX_OFFSET_GRASS,
        NA_SE_PL_BOUND + SURFACE_SFX_OFFSET_BRIDGE,
        NA_SE_PL_BOUND + SURFACE_SFX_OFFSET_WOOD,
        NA_SE_PL_BOUND + SURFACE_SFX_OFFSET_BRIDGE,
        NA_SE_PL_BOUND + SURFACE_SFX_OFFSET_IRON_BOOTS,
        NA_SE_PL_BOUND + SURFACE_SFX_OFFSET_ICE,
        NA_SE_PL_FACE_UP,
        NA_SE_PL_DIVE_BUBBLE,
        NA_SE_PL_MOVE_BUBBLE,
        NA_SE_PL_METALEFFECT_KID,
        NA_SE_PL_METALEFFECT_ADULT,
        NA_SE_PL_SPARK - SFX_FLAG,
        NA_SE_IT_SWORD_IMPACT,
        NA_SE_IT_SWORD_SWING,
        NA_SE_IT_SWORD_PUTAWAY,
        NA_SE_IT_SWORD_PICKOUT,
        NA_SE_IT_ARROW_SHOT,
        NA_SE_IT_BOOMERANG_THROW,
        NA_SE_IT_SHIELD_BOUND,
        NA_SE_IT_SHIELD_BOUND,
        NA_SE_IT_BOW_DRAW,
        NA_SE_IT_SHIELD_REFLECT_SW,
        NA_SE_IT_ARROW_STICK_HRAD,
        NA_SE_IT_HAMMER_HIT,
        NA_SE_IT_HOOKSHOT_CHAIN - SFX_FLAG,
        NA_SE_IT_SHIELD_REFLECT_MG,
        NA_SE_IT_BOMB_IGNIT - SFX_FLAG,
        NA_SE_IT_BOMB_EXPLOSION,
        NA_SE_IT_BOMB_UNEXPLOSION,
        NA_SE_IT_BOOMERANG_FLY - SFX_FLAG,
        NA_SE_IT_SWORD_STRIKE,
        NA_SE_IT_HAMMER_SWING,
        NA_SE_IT_HOOKSHOT_REFLECT,
        NA_SE_IT_ARROW_STICK_CRE,
        NA_SE_IT_ARROW_STICK_CRE,
        NA_SE_IT_ARROW_STICK_OBJ,
        NA_SE_NONE,
        NA_SE_NONE,
        NA_SE_IT_SWORD_SWING_HARD,
        NA_SE_IT_WALL_HIT_HARD,
        NA_SE_IT_WALL_HIT_SOFT,
        NA_SE_IT_WALL_HIT_SOFT,
        NA_SE_IT_STONE_HIT,
        NA_SE_IT_WOODSTICK_BROKEN,
        NA_SE_IT_LASH,
        NA_SE_IT_SHIELD_POSTURE,
        NA_SE_IT_SLING_SHOT,
        NA_SE_IT_SLING_DRAW,
        NA_SE_IT_SWORD_CHARGE - SFX_FLAG,
        NA_SE_IT_ROLLING_CUT,
        NA_SE_IT_SWORD_STRIKE_HARD,
        NA_SE_IT_SLING_REFLECT,
        NA_SE_IT_SHIELD_REMOVE,
        NA_SE_IT_HOOKSHOT_READY,
        NA_SE_IT_HOOKSHOT_RECEIVE,
        NA_SE_IT_HOOKSHOT_STICK_OBJ,
        NA_SE_IT_SWORD_REFLECT_MG,
        NA_SE_IT_DEKU,
        NA_SE_IT_BOW_FLICK,
        NA_SE_IT_BOW_FLICK,
        NA_SE_IT_BOW_FLICK,
        NA_SE_IT_BOMBCHU_MOVE,
        NA_SE_IT_SHIELD_CHARGE_LV1,
        NA_SE_IT_SHIELD_CHARGE_LV2,
        NA_SE_IT_SHIELD_CHARGE_LV3,
        NA_SE_IT_SLING_FLICK,
        NA_SE_IT_SWORD_STICK_STN,
        NA_SE_IT_REFLECTION_WOOD,
        NA_SE_IT_SHIELD_REFLECT_MG2,
        NA_SE_IT_MAGIC_ARROW_SHOT,
        NA_SE_IT_EXPLOSION_FRAME,
        NA_SE_IT_EXPLOSION_ICE,
        0x1850 - SFX_FLAG, // Invalid sfxId, OoB read
        0x1851 - SFX_FLAG, // Invalid sfxId, OoB read
        NA_SE_OC_DOOR_OPEN,
        NA_SE_EV_DOOR_CLOSE,
        NA_SE_EV_EXPLOSION,
        NA_SE_EV_HORSE_WALK,
        NA_SE_EV_HORSE_RUN,
        NA_SE_EV_HORSE_NEIGH,
        NA_SE_EV_RIVER_STREAM - SFX_FLAG,
        NA_SE_EV_WATER_WALL_BIG - SFX_FLAG,
        NA_SE_EV_DIVE_WATER,
        NA_SE_EV_OUT_OF_WATER,
        NA_SE_EV_ROCK_SLIDE - SFX_FLAG,
        NA_SE_EV_MAGMA_LEVEL - SFX_FLAG,
        NA_SE_EV_MAGMA_LEVEL - SFX_FLAG,
        NA_SE_EV_BRIDGE_OPEN - SFX_FLAG,
        NA_SE_EV_BRIDGE_CLOSE - SFX_FLAG,
        NA_SE_EV_BRIDGE_OPEN_STOP,
        NA_SE_EV_BRIDGE_CLOSE_STOP,
        NA_SE_EV_WALL_BROKEN,
        NA_SE_EV_CHICKEN_CRY_N,
        NA_SE_EV_CHICKEN_CRY_A,
        NA_SE_EV_CHICKEN_CRY_M,
        NA_SE_EV_SLIDE_DOOR_OPEN,
        NA_SE_EV_FOOT_SWITCH,
        NA_SE_EV_HORSE_GROAN,
        NA_SE_EV_BOMB_DROP_WATER,
        NA_SE_EV_BOMB_DROP_WATER,
        NA_SE_EV_HORSE_JUMP,
        NA_SE_EV_HORSE_LAND,
        NA_SE_EV_HORSE_SLIP,
        NA_SE_EV_FAIRY_DASH,
        NA_SE_EV_SLIDE_DOOR_CLOSE,
        NA_SE_EV_STONE_BOUND,
        NA_SE_EV_STONE_STATUE_OPEN - SFX_FLAG,
        NA_SE_EV_TBOX_UNLOCK,
        NA_SE_EV_TBOX_OPEN,
        NA_SE_SY_TIMER - SFX_FLAG,
        NA_SE_EV_FLAME_IGNITION,
        NA_SE_EV_SPEAR_HIT,
        NA_SE_EV_ELEVATOR_MOVE - SFX_FLAG,
        NA_SE_EV_WARP_HOLE - SFX_FLAG,
        NA_SE_EV_LINK_WARP,
        NA_SE_EV_PILLAR_SINK - SFX_FLAG,
        NA_SE_EV_WATER_WALL - SFX_FLAG,
        NA_SE_EV_RIVER_STREAM_S - SFX_FLAG,
        NA_SE_EV_RIVER_STREAM_F - SFX_FLAG,
        NA_SE_EV_HORSE_LAND2,
        NA_SE_EV_HORSE_SANDDUST,
        NA_SE_EV_BOMB_BOUND,
        NA_SE_EV_BOMB_BOUND,
        NA_SE_EV_WATERDROP - SFX_FLAG,
        NA_SE_EV_TORCH - SFX_FLAG,
        NA_SE_EV_MAGMA_LEVEL_M - SFX_FLAG,
        NA_SE_EV_FIRE_PILLAR - SFX_FLAG,
        NA_SE_EV_FIRE_PLATE - SFX_FLAG,
        NA_SE_EV_BLOCK_BOUND,
        NA_SE_EV_METALDOOR_SLIDE - SFX_FLAG,
        NA_SE_EV_METALDOOR_STOP,
        NA_SE_EV_BLOCK_SHAKE,
        NA_SE_EV_BOX_BREAK,
        NA_SE_EV_HAMMER_SWITCH,
        NA_SE_EV_MAGMA_LEVEL_L - SFX_FLAG,
        NA_SE_EV_SPEAR_FENCE,
        NA_SE_EV_GANON_HORSE_NEIGH,
        NA_SE_EV_GANON_HORSE_GROAN,
        NA_SE_EV_FANTOM_WARP_S,
        NA_SE_EV_FANTOM_WARP_L - SFX_FLAG,
        NA_SE_EV_FOUNTAIN - SFX_FLAG,
        NA_SE_EV_KID_HORSE_WALK,
        NA_SE_EV_KID_HORSE_RUN,
        NA_SE_EV_KID_HORSE_NEIGH,
        NA_SE_EV_KID_HORSE_GROAN,
        NA_SE_EV_WHITE_OUT,
        NA_SE_EV_LIGHT_GATHER - SFX_FLAG,
        NA_SE_EV_TREE_CUT,
        NA_SE_EV_WATERDROP,
        NA_SE_EV_TORCH,
        NA_SE_NONE,
        NA_SE_NONE,
        NA_SE_EN_DODO_J_WALK,
        NA_SE_EN_DODO_J_CRY,
        NA_SE_EN_DODO_J_FIRE - SFX_FLAG,
        NA_SE_EN_DODO_J_DAMAGE,
        NA_SE_EN_DODO_J_DEAD,
        NA_SE_EN_DODO_K_CRY,
        NA_SE_EN_DODO_K_DAMAGE,
        NA_SE_EN_DODO_K_DEAD,
        NA_SE_EN_DODO_K_WALK,
        NA_SE_EN_DODO_K_FIRE - SFX_FLAG,
        NA_SE_EN_GOMA_WALK,
        NA_SE_EN_GOMA_HIGH,
        NA_SE_EN_GOMA_CLIM,
        NA_SE_EN_GOMA_DOWN,
        NA_SE_EN_GOMA_CRY1,
        NA_SE_EN_GOMA_CRY2,
        NA_SE_EN_GOMA_DAM1,
        NA_SE_EN_GOMA_DAM2,
        NA_SE_EN_GOMA_DEAD,
        NA_SE_EN_GOMA_UNARI,
        NA_SE_EN_GOMA_EGG1,
        NA_SE_EN_GOMA_EGG2,
        NA_SE_EN_GOMA_JR_WALK,
        NA_SE_EN_GOMA_JR_CRY,
        NA_SE_EN_GOMA_JR_DAM1,
        NA_SE_EN_GOMA_JR_DAM2,
        NA_SE_EN_GOMA_JR_DEAD,
        NA_SE_EN_GOMA_DEMO_EYE,
        NA_SE_EN_GOMA_LAST - SFX_FLAG,
        NA_SE_EN_GOMA_UNARI2,
        NA_SE_EN_DODO_M_CRY,
        NA_SE_EN_DODO_M_DEAD,
        NA_SE_EN_DODO_M_MOVE,
        NA_SE_EN_DODO_M_DOWN,
        NA_SE_EN_DODO_M_UP,
        NA_SE_EN_DODO_M_GND,
        NA_SE_EN_RIZA_CRY,
        NA_SE_EN_RIZA_ATTACK,
        NA_SE_EN_RIZA_DAMAGE,
        NA_SE_EN_RIZA_WARAU,
        NA_SE_EN_RIZA_DEAD,
        NA_SE_EN_RIZA_WALK,
        NA_SE_EN_RIZA_JUMP,
        NA_SE_EN_RIZA_ONGND,
        NA_SE_EN_RIZA_DOWN,
        NA_SE_EN_STAL_WARAU,
        NA_SE_EN_STAL_SAKEBI,
        NA_SE_EN_STAL_DAMAGE,
        NA_SE_EN_STAL_DEAD,
        NA_SE_EN_STAL_JUMP,
        NA_SE_EN_STAL_WALK,
        NA_SE_EN_RIZA_DOWN,
        NA_SE_EN_FFLY_ATTACK,
        NA_SE_EN_FFLY_FLY,
        NA_SE_EN_FFLY_DEAD,
        NA_SE_EN_AMOS_WALK,
        NA_SE_EN_AMOS_WAVE,
        NA_SE_EN_AMOS_DEAD,
        NA_SE_EN_AMOS_DAMAGE,
        NA_SE_EN_AMOS_VOICE,
        NA_SE_EN_DODO_K_COLI,
        NA_SE_EN_DODO_K_COLI2,
        NA_SE_EN_DODO_K_ROLL - SFX_FLAG,
        NA_SE_EN_DODO_K_BREATH - SFX_FLAG,
        NA_SE_EN_DODO_K_DRINK,
        NA_SE_EN_DODO_K_DOWN - SFX_FLAG,
        NA_SE_EN_DODO_K_OTAKEBI,
        NA_SE_EN_DODO_K_END,
        NA_SE_EN_DODO_K_LAST - SFX_FLAG,
        NA_SE_EN_DODO_K_LAVA,
        NA_SE_EN_DODO_J_BREATH - SFX_FLAG,
        NA_SE_EN_DODO_J_TAIL,
        NA_SE_EN_RIZA_DOWN,
        NA_SE_EN_DEKU_MOUTH,
        NA_SE_EN_DEKU_ATTACK,
        NA_SE_EN_DEKU_DAMAGE,
        NA_SE_EN_DEKU_DEAD,
        NA_SE_EN_DEKU_JR_MOUTH,
        NA_SE_EN_DEKU_JR_ATTACK,
        NA_SE_EN_DEKU_JR_DEAD,
        NA_SE_EN_DODO_M_GND,
        NA_SE_EN_TAIL_FLY - SFX_FLAG,
        NA_SE_EN_TAIL_CRY,
        NA_SE_EN_STALTU_DOWN,
        NA_SE_EN_STALTU_UP,
        NA_SE_EN_STALTU_LAUGH,
        NA_SE_EN_STALTU_DAMAGE,
        NA_SE_EN_STAL_JUMP,
        NA_SE_EN_DODO_M_GND,
        NA_SE_EN_TEKU_DEAD,
        NA_SE_EN_TEKU_WALK,
        NA_SE_EN_PO_KANTERA,
        NA_SE_EN_PO_FLY - SFX_FLAG,
        NA_SE_EN_PO_AWAY - SFX_FLAG,
        NA_SE_EN_PO_APPEAR,
        NA_SE_EN_PO_DISAPPEAR,
        NA_SE_EN_PO_DAMAGE,
        NA_SE_EN_PO_DEAD,
        NA_SE_EN_PO_DEAD2,
        NA_SE_EN_EXTINCT,
        NA_SE_EN_NUTS_UP,
        NA_SE_EN_NUTS_DOWN,
        NA_SE_EN_NUTS_THROW,
        NA_SE_EN_NUTS_WALK,
        NA_SE_EN_NUTS_DAMAGE,
        NA_SE_EN_NUTS_DEAD,
        NA_SE_EN_STALTU_ROLL,
        NA_SE_EN_STALWALL_DEAD,
        NA_SE_EN_TEKU_DAMAGE,
        NA_SE_EN_FALL_AIM,
        NA_SE_EN_FALL_UP,
        NA_SE_EN_FALL_CATCH,
        NA_SE_EN_FALL_LAND,
        NA_SE_EN_FALL_WALK,
        NA_SE_EN_FALL_DAMAGE,
        NA_SE_EN_BIRI_FLY,
        NA_SE_EN_BIRI_JUMP,
        NA_SE_EN_BIRI_SPARK - SFX_FLAG,
        NA_SE_EN_FANTOM_TRANSFORM,
        NA_SE_EN_FANTOM_TRANSFORM,
        NA_SE_EN_FANTOM_THUNDER,
        NA_SE_EN_FANTOM_SPARK,
        NA_SE_EN_FANTOM_FLOAT - SFX_FLAG,
        NA_SE_EN_FANTOM_MASIC1,
        NA_SE_EN_FANTOM_MASIC2,
        NA_SE_EN_FANTOM_FIRE - SFX_FLAG,
        NA_SE_EN_FANTOM_HIT_THUNDER,
        NA_SE_EN_FANTOM_ATTACK,
        NA_SE_EN_FANTOM_STICK,
        NA_SE_EN_FANTOM_EYE,
        NA_SE_EN_FANTOM_LAST,
        NA_SE_EN_FANTOM_THUNDER_GND,
        NA_SE_EN_FANTOM_DAMAGE,
        NA_SE_EN_FANTOM_DEAD,
        NA_SE_EN_FANTOM_LAUGH,
        NA_SE_EN_FANTOM_DAMAGE2,
        NA_SE_EN_FANTOM_VOICE,
        NA_SE_EN_MORIBLIN_WALK,
        NA_SE_EN_MORIBLIN_SLIDE,
        NA_SE_EN_MORIBLIN_ATTACK,
        NA_SE_EN_MORIBLIN_VOICE,
        NA_SE_EN_MORIBLIN_SPEAR_AT,
        NA_SE_EN_MORIBLIN_SPEAR_NORM,
        NA_SE_EN_MORIBLIN_DEAD,
        NA_SE_EN_NUTS_THROW,
        NA_SE_EN_OCTAROCK_FLOAT,
        NA_SE_EN_OCTAROCK_JUMP,
        NA_SE_EN_OCTAROCK_LAND,
        NA_SE_EN_OCTAROCK_SINK,
        NA_SE_EN_OCTAROCK_BUBLE,
        NA_SE_NONE,
        NA_SE_NONE,
        NA_SE_NONE,
        NA_SE_NONE,
        NA_SE_NONE,
        NA_SE_NONE,
        NA_SE_NONE,
        NA_SE_SY_WIN_OPEN,
        NA_SE_SY_WIN_CLOSE,
        NA_SE_SY_CORRECT_CHIME,
        NA_SE_SY_GET_RUPY,
        NA_SE_SY_MESSAGE_WOMAN,
        NA_SE_SY_MESSAGE_MAN,
        NA_SE_SY_ERROR,
        NA_SE_SY_TRE_BOX_APPEAR,
        NA_SE_SY_TRE_BOX_APPEAR,
        NA_SE_SY_DECIDE,
        NA_SE_SY_CURSOR,
        NA_SE_SY_CANCEL,
        NA_SE_SY_HP_RECOVER,
        NA_SE_SY_ATTENTION_ON,
        NA_SE_SY_ATTENTION_ON,
        NA_SE_NONE,
        NA_SE_SY_LOCK_ON,
        NA_SE_SY_LOCK_ON,
        NA_SE_SY_LOCK_OFF,
        NA_SE_SY_LOCK_ON_HUMAN,
        NA_SE_SY_CAMERA_ZOOM_UP,
        NA_SE_SY_CAMERA_ZOOM_DOWN,
        NA_SE_SY_ATTENTION_ON_OLD,
        NA_SE_SY_ATTENTION_URGENCY,
        NA_SE_SY_MESSAGE_PASS,
        NA_SE_NONE,
        NA_SE_NONE,
        NA_SE_NONE,
        NA_SE_SY_PIECE_OF_HEART,
        NA_SE_SY_GET_ITEM,
        NA_SE_SY_WIN_SCROLL_LEFT,
        NA_SE_SY_WIN_SCROLL_RIGHT,
        NA_SE_SY_OCARINA_ERROR,
        NA_SE_SY_CAMERA_ZOOM_UP_2,
        NA_SE_SY_CAMERA_ZOOM_DOWN_2,
        NA_SE_SY_GLASSMODE_ON,
        NA_SE_SY_GLASSMODE_OFF,
        NA_SE_SY_ATTENTION_ON,
        NA_SE_SY_ATTENTION_URGENCY,
        NA_SE_OC_OCARINA,
        NA_SE_NONE,
        NA_SE_PL_LAND - SFX_FLAG,
        NA_SE_VO_LI_SWORD_N,
        NA_SE_VO_LI_SWORD_N,
        NA_SE_VO_LI_SWORD_N,
        NA_SE_VO_LI_SWORD_N,
        NA_SE_VO_LI_SWORD_N,
        NA_SE_VO_LI_SWORD_N,
        NA_SE_VO_LI_SWORD_N,
        NA_SE_VO_LI_SWORD_L,
        NA_SE_VO_LI_SWORD_L,
        NA_SE_VO_LI_MAGIC_ATTACK,
        NA_SE_VO_LI_LASH,
        NA_SE_VO_LI_HANG,
        NA_SE_VO_LI_AUTO_JUMP,
        NA_SE_VO_LI_CLIMB_END,
        NA_SE_VO_LI_CLIMB_END,
        NA_SE_VO_LI_CLIMB_END,
        NA_SE_VO_LI_CLIMB_END,
        NA_SE_VO_LI_DAMAGE_S,
        NA_SE_VO_LI_DAMAGE_S,
        NA_SE_VO_LI_FALL_L,
        NA_SE_VO_LI_FALL_S,
        NA_SE_VO_LI_FALL_L,
        NA_SE_VO_LI_FALL_L,
        NA_SE_VO_LI_BREATH_REST,
        NA_SE_VO_LI_BREATH_REST,
        NA_SE_VO_LI_DOWN,
        NA_SE_VO_LI_TAKEN_AWAY,
        NA_SE_VO_LI_HELD,
        NA_SE_VO_NAVY_HELLO,
        NA_SE_VO_NAVY_HEAR,
        NA_SE_VO_NAVY_ENEMY,
        NA_SE_VO_NAVY_HELLO,
        NA_SE_VO_NAVY_HEAR,
        NA_SE_VO_NAVY_ENEMY,
        NA_SE_VO_TA_SLEEP,
        NA_SE_EN_VALVAISA_APPEAR - SFX_FLAG,
        NA_SE_EN_VALVAISA_ROAR,
        NA_SE_EN_VALVAISA_MAHI1,
        NA_SE_EN_VALVAISA_MAHI2,
        NA_SE_EN_VALVAISA_KNOCKOUT,
        NA_SE_EN_VALVAISA_DAMAGE1,
        NA_SE_EN_VALVAISA_DAMAGE2,
        NA_SE_EN_VALVAISA_ROCK,
        NA_SE_EN_VALVAISA_LAND,
        NA_SE_EN_VALVAISA_DEAD,
        NA_SE_EN_VALVAISA_BURN - SFX_FLAG,
        NA_SE_EN_VALVAISA_FIRE - SFX_FLAG,
        NA_SE_EN_VALVAISA_LAND2,
        NA_SE_EN_MONBLIN_HAM_LAND,
        NA_SE_EN_MONBLIN_HAM_DOWN,
        NA_SE_EN_MONBLIN_HAM_UP,
        NA_SE_EN_REDEAD_CRY,
        NA_SE_EN_REDEAD_AIM,
        NA_SE_EN_REDEAD_DAMAGE,
        NA_SE_EN_RIZA_DOWN,
        NA_SE_EN_REDEAD_DEAD,
        NA_SE_EN_REDEAD_ATTACK,
        NA_SE_EN_PO_LAUGH,
        NA_SE_EN_PO_CRY,
        NA_SE_EN_PO_ROLL,
        NA_SE_EN_PO_LAUGH2,
        NA_SE_EN_MOFER_APPEAR - SFX_FLAG,
        NA_SE_EN_MOFER_ATTACK - SFX_FLAG,
        NA_SE_EN_MOFER_WAVE,
        NA_SE_EN_MOFER_CATCH,
        NA_SE_EN_MOFER_CORE_DAMAGE,
        NA_SE_EN_MOFER_CUT,
        NA_SE_EN_MOFER_MOVE_DEMO - SFX_FLAG,
        NA_SE_EN_MOFER_BUBLE_DEMO,
        NA_SE_EN_MOFER_CORE_JUMP,
        NA_SE_EN_GOLON_WAKE_UP,
        NA_SE_EN_GOLON_SIT_DOWN,
        NA_SE_EN_DODO_M_GND,
        NA_SE_EN_DEADHAND_BITE,
        NA_SE_EN_DEADHAND_WALK,
        NA_SE_EN_DEADHAND_GRIP,
        NA_SE_NONE,
        NA_SE_NONE,
        NA_SE_NONE,
        NA_SE_NONE,
        NA_SE_NONE,
        NA_SE_NONE,
    };

    if (BREG(32) != 0) {
        BREG(32)--;
        SEQCMD_STOP_SEQUENCE(SEQ_PLAYER_BGM_MAIN, 1);
        func_80078914(&zeroVec, unkSfx[BREG(33)]);
    }
    if (BREG(34) != 0) {
        BREG(34) = 0;
        SEQCMD_PLAY_SEQUENCE(SEQ_PLAYER_BGM_MAIN, 0, 0, BREG(35));
    }
}<|MERGE_RESOLUTION|>--- conflicted
+++ resolved
@@ -1224,13 +1224,8 @@
                 ((fabsf(player->actor.world.pos.z - -180.0f) < 40.0f) &&
                  (fabsf(player->actor.world.pos.x - -180.0f) < 40.0f))) {
                 // checks if Link is on one of the four platforms
-<<<<<<< HEAD
                 Cutscene_StartManual(play, &play->csCtx);
-                func_8002DF54(play, &this->actor, 8);
-=======
-                func_80064520(play, &play->csCtx);
                 func_8002DF54(play, &this->actor, PLAYER_CSMODE_8);
->>>>>>> aa48c66e
                 this->subCamId = Play_CreateSubCamera(play);
                 Play_ChangeCameraStatus(play, CAM_ID_MAIN, CAM_STAT_WAIT);
                 Play_ChangeCameraStatus(play, this->subCamId, CAM_STAT_ACTIVE);
@@ -1450,13 +1445,8 @@
                 func_800C08AC(play, this->subCamId, 0);
                 // MO_BATTLE / SUB_CAM_ID_DONE
                 this->csState = this->subCamId = 0;
-<<<<<<< HEAD
                 Cutscene_StopManual(play, &play->csCtx);
-                func_8002DF54(play, &this->actor, 7);
-=======
-                func_80064534(play, &play->csCtx);
                 func_8002DF54(play, &this->actor, PLAYER_CSMODE_7);
->>>>>>> aa48c66e
             }
             break;
     }
@@ -1520,13 +1510,8 @@
 
     switch (this->csState) {
         case MO_DEATH_START:
-<<<<<<< HEAD
             Cutscene_StartManual(play, &play->csCtx);
-            func_8002DF54(play, &this->actor, 8);
-=======
-            func_80064520(play, &play->csCtx);
             func_8002DF54(play, &this->actor, PLAYER_CSMODE_8);
->>>>>>> aa48c66e
             this->subCamId = Play_CreateSubCamera(play);
             Play_ChangeCameraStatus(play, CAM_ID_MAIN, CAM_STAT_WAIT);
             Play_ChangeCameraStatus(play, this->subCamId, CAM_STAT_ACTIVE);
@@ -1695,13 +1680,8 @@
                     mainCam->at = this->subCamAt;
                     func_800C08AC(play, this->subCamId, 0);
                     this->subCamId = SUB_CAM_ID_DONE;
-<<<<<<< HEAD
                     Cutscene_StopManual(play, &play->csCtx);
-                    func_8002DF54(play, &this->actor, 7);
-=======
-                    func_80064534(play, &play->csCtx);
                     func_8002DF54(play, &this->actor, PLAYER_CSMODE_7);
->>>>>>> aa48c66e
                     sMorphaTent1->actor.world.pos.y = -1000.0f;
                 }
             } else {
