--- conflicted
+++ resolved
@@ -413,22 +413,8 @@
     Player* player = GET_PLAYER(globalCtx);
     s16 indS0;
     s16 indS1;
-<<<<<<< HEAD
     Camera* mainCam1;
     Camera* mainCam2;
-    BossMo* otherTent = (BossMo*)this->otherTent; // real
-    f32 maxSwingRateX;                            // real
-    f32 maxSwingLagX;                             // real
-    f32 maxSwingSizeX;                            // real
-    f32 maxSwingRateZ;                            // real
-    f32 maxSwingLagZ;                             // real
-    f32 maxSwingSizeZ;                            // real
-    f32 swingRateAccel;                           // real
-    f32 swingSizeAccel;                           // real
-    s16 rippleCount;                              // real
-=======
-    Camera* camera1;
-    Camera* camera2;
     BossMo* otherTent = (BossMo*)this->otherTent;
     f32 maxSwingRateX;
     f32 maxSwingLagX;
@@ -439,7 +425,6 @@
     f32 swingRateAccel;
     f32 swingSizeAccel;
     s16 rippleCount;
->>>>>>> b3d5f549
     s16 indT5;
     Vec3f ripplePos;
     f32 randAngle;
