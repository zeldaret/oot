/*
 * File: z_oceff_wipe.c
 * Overlay: ovl_Oceff_Wipe
 * Description: Zelda's Lullaby Effect
 */

#include "z_oceff_wipe.h"
#include <vt.h>

#define FLAGS 0x02000010

#define THIS ((OceffWipe*)thisx)

void OceffWipe_Init(Actor* thisx, GlobalContext* globalCtx);
void OceffWipe_Destroy(Actor* thisx, GlobalContext* globalCtx);
void OceffWipe_Update(Actor* thisx, GlobalContext* globalCtx);
void OceffWipe_Draw(Actor* thisx, GlobalContext* globalCtx);

const ActorInit Oceff_Wipe_InitVars = {
    ACTOR_OCEFF_WIPE,
    ACTORTYPE_ITEMACTION,
    FLAGS,
    OBJECT_GAMEPLAY_KEEP,
    sizeof(OceffWipe),
    (ActorFunc)OceffWipe_Init,
    (ActorFunc)OceffWipe_Destroy,
    (ActorFunc)OceffWipe_Update,
    (ActorFunc)OceffWipe_Draw,
};

#include "z_oceff_wipe_gfx.c"

u8 sOceffWipeAlphaIndices[] = {
    0x01, 0x10, 0x22, 0x01, 0x20, 0x12, 0x01, 0x20, 0x12, 0x01,
    0x10, 0x22, 0x01, 0x20, 0x12, 0x01, 0x12, 0x21, 0x01, 0x02,
};

void OceffWipe_Init(Actor* thisx, GlobalContext* globalCtx) {
    OceffWipe* this = THIS;
    Actor_SetScale(&this->actor, 0.1f);
    this->counter = 0;
    this->actor.posRot.pos = ACTIVE_CAM->eye;
    osSyncPrintf(VT_FGCOL(CYAN) " WIPE arg_data = %d\n" VT_RST, this->actor.params);
}

void OceffWipe_Destroy(Actor* thisx, GlobalContext* globalCtx) {
    OceffWipe* this = THIS;
    Player* player = PLAYER;

    func_800876C8(globalCtx);
    if (gSaveContext.nayrusLoveTimer) {
        player->unk_692 |= 0x40;
    }
}

void OceffWipe_Update(Actor* thisx, GlobalContext* globalCtx) {
    OceffWipe* this = THIS;
    this->actor.posRot.pos = ACTIVE_CAM->eye;
    if (this->counter < 100) {
        this->counter++;
    } else {
        Actor_Kill(&this->actor);
    }
}

void OceffWipe_Draw(Actor* thisx, GlobalContext* globalCtx) {
    u32 scroll = globalCtx->state.frames & 0xFF;
    OceffWipe* this = THIS;
    f32 z;
    s32 pad;
    u8 alphaTable[3];
    s32 i;
    Vec3f eye;
    Vtx(*vtxPtr)[2];
    Vec3f vec;

    eye = ACTIVE_CAM->eye;
<<<<<<< HEAD
    Camera_GetSkyboxOffset(&vec, ACTIVE_CAM);
    gfxCtx = globalCtx->state.gfxCtx;
    Graph_OpenDisps(dispRefs, globalCtx->state.gfxCtx, "../z_oceff_wipe.c", 346);
=======
    func_8005AFB4(&vec, ACTIVE_CAM);

    OPEN_DISPS(globalCtx->state.gfxCtx, "../z_oceff_wipe.c", 346);

>>>>>>> b4ac94a8
    if (this->counter < 32) {
        z = Math_Sins(this->counter << 9) * 1400;
    } else {
        z = 1400;
    }

    if (this->counter >= 80) {
        alphaTable[0] = 0;
        alphaTable[1] = (0x64 - this->counter) * 8;
        alphaTable[2] = (0x64 - this->counter) * 12;
    } else {
        alphaTable[0] = 0;
        alphaTable[1] = 0xA0;
        alphaTable[2] = 0xFF;
    }

    for (i = 0; i < 20; i++) {
        vtxPtr = (Vtx(*)[2])vertices;
        vtxPtr[i][0].v.cn[3] = alphaTable[((sOceffWipeAlphaIndices[i] & 0xF0) >> 4)];
        vtxPtr[i][1].v.cn[3] = alphaTable[sOceffWipeAlphaIndices[i] & 0xF];
    }

    func_80093D84(globalCtx->state.gfxCtx);

    Matrix_Translate(eye.x + vec.x, eye.y + vec.y, eye.z + vec.z, MTXMODE_NEW);
    Matrix_Scale(0.1f, 0.1f, 0.1f, MTXMODE_APPLY);
    func_800D1FD4(&globalCtx->mf_11DA0);
    Matrix_Translate(0.0f, 0.0f, -z, MTXMODE_APPLY);

    gSPMatrix(oGfxCtx->polyXlu.p++, Matrix_NewMtx(globalCtx->state.gfxCtx, "../z_oceff_wipe.c", 375),
              G_MTX_NOPUSH | G_MTX_LOAD | G_MTX_MODELVIEW);

    if (this->actor.params) {
        gDPSetPrimColor(oGfxCtx->polyXlu.p++, 0, 0, 170, 255, 255, 255);
        gDPSetEnvColor(oGfxCtx->polyXlu.p++, 0, 150, 255, 128);
    } else {
        gDPSetPrimColor(oGfxCtx->polyXlu.p++, 0, 0, 255, 255, 200, 255);
        gDPSetEnvColor(oGfxCtx->polyXlu.p++, 100, 0, 255, 128);
    }

    gSPDisplayList(oGfxCtx->polyXlu.p++, sTextureDL);
    gSPDisplayList(oGfxCtx->polyXlu.p++, Gfx_TwoTexScroll(globalCtx->state.gfxCtx, 0, 0 - scroll, scroll * (-2), 32, 32,
                                                          1, 0 - scroll, scroll * (-2), 32, 32));
    gSPDisplayList(oGfxCtx->polyXlu.p++, sFrustrumDl);

    CLOSE_DISPS(globalCtx->state.gfxCtx, "../z_oceff_wipe.c", 398);
}<|MERGE_RESOLUTION|>--- conflicted
+++ resolved
@@ -75,16 +75,10 @@
     Vec3f vec;
 
     eye = ACTIVE_CAM->eye;
-<<<<<<< HEAD
     Camera_GetSkyboxOffset(&vec, ACTIVE_CAM);
-    gfxCtx = globalCtx->state.gfxCtx;
-    Graph_OpenDisps(dispRefs, globalCtx->state.gfxCtx, "../z_oceff_wipe.c", 346);
-=======
-    func_8005AFB4(&vec, ACTIVE_CAM);
 
     OPEN_DISPS(globalCtx->state.gfxCtx, "../z_oceff_wipe.c", 346);
 
->>>>>>> b4ac94a8
     if (this->counter < 32) {
         z = Math_Sins(this->counter << 9) * 1400;
     } else {
