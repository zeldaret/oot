--- conflicted
+++ resolved
@@ -48,11 +48,7 @@
 void DemoTreLgt_Init(Actor* thisx, PlayState* play) {
     DemoTreLgt* this = (DemoTreLgt*)thisx;
 
-<<<<<<< HEAD
-    if (!SkelCurve_Init(play, &this->skelCurve, &gTreasureChestCurveSkel, sTransformUpdIdx[0])) {
-=======
-    if (!SkelCurve_Init(globalCtx, &this->skelCurve, &gTreasureChestCurveSkel, sAnimations[0])) {
->>>>>>> 4f0018bf
+    if (!SkelCurve_Init(play, &this->skelCurve, &gTreasureChestCurveSkel, sAnimations[0])) {
         // "Demo_Tre_Lgt_Actor_ct (); Construct failed"
         osSyncPrintf("Demo_Tre_Lgt_Actor_ct();コンストラクト失敗\n");
     }
@@ -78,23 +74,13 @@
 void func_8099375C(DemoTreLgt* this, PlayState* play) {
     EnBox* treasureChest = (EnBox*)this->actor.parent;
 
-<<<<<<< HEAD
-    if (treasureChest != NULL && Animation_OnFrame(&treasureChest->skelanime, 10.0f)) {
+    if ((treasureChest != NULL) && Animation_OnFrame(&treasureChest->skelanime, 10.0f)) {
         func_809937B4(this, play, treasureChest->skelanime.curFrame);
     }
 }
 
 void func_809937B4(DemoTreLgt* this, PlayState* play, f32 currentFrame) {
-    SkelAnimeCurve* skelCurve = &this->skelCurve;
-=======
-    if ((treasureChest != NULL) && Animation_OnFrame(&treasureChest->skelanime, 10.0f)) {
-        func_809937B4(this, globalCtx, treasureChest->skelanime.curFrame);
-    }
-}
-
-void func_809937B4(DemoTreLgt* this, GlobalContext* globalCtx, f32 currentFrame) {
     SkelCurve* skelCurve = &this->skelCurve;
->>>>>>> 4f0018bf
     s32 pad[2];
 
     this->action = DEMO_TRE_LGT_ACTION_ANIMATE;
@@ -105,13 +91,8 @@
     SkelCurve_Update(play, skelCurve);
 }
 
-<<<<<<< HEAD
 void func_80993848(DemoTreLgt* this, PlayState* play) {
-    f32 currentFrame = this->skelCurve.animCurFrame;
-=======
-void func_80993848(DemoTreLgt* this, GlobalContext* globalCtx) {
     f32 currentFrame = this->skelCurve.curFrame;
->>>>>>> 4f0018bf
 
     if (currentFrame < sDemoTreLgtInfo[((void)0, gSaveContext.linkAge)].endFrame) {
         this->unk_170 = 255;
@@ -150,11 +131,7 @@
     sActionFuncs[this->action](this, play);
 }
 
-<<<<<<< HEAD
-s32 DemoTreLgt_OverrideLimbDraw(PlayState* play, SkelAnimeCurve* skelCurve, s32 limbIndex, void* thisx) {
-=======
-s32 DemoTreLgt_OverrideLimbDraw(GlobalContext* globalCtx, SkelCurve* skelCurve, s32 limbIndex, void* thisx) {
->>>>>>> 4f0018bf
+s32 DemoTreLgt_OverrideLimbDraw(PlayState* play, SkelCurve* skelCurve, s32 limbIndex, void* thisx) {
     s32 pad;
     DemoTreLgt* this = (DemoTreLgt*)thisx;
 
@@ -194,11 +171,7 @@
 
     func_80093D84(gfxCtx);
     gDPSetEnvColor(POLY_XLU_DISP++, 200, 255, 0, 0);
-<<<<<<< HEAD
-    SkelCurve_Draw(&this->actor, play, &this->skelCurve, DemoTreLgt_OverrideLimbDraw, NULL, 1, thisx);
-=======
-    SkelCurve_Draw(&this->actor, globalCtx, &this->skelCurve, DemoTreLgt_OverrideLimbDraw, NULL, 1, &this->actor);
->>>>>>> 4f0018bf
+    SkelCurve_Draw(&this->actor, play, &this->skelCurve, DemoTreLgt_OverrideLimbDraw, NULL, 1, &this->actor);
 
     CLOSE_DISPS(gfxCtx, "../z_demo_tre_lgt.c", 476);
 }