--- conflicted
+++ resolved
@@ -149,17 +149,11 @@
     CLOSE_DISPS(play->state.gfxCtx, "../z_demo_tre_lgt.c", 448);
 
     //! @bug missing return
-<<<<<<< HEAD
-    // If the return value ends up being false (0), the limb won't draw (meaning no limb at all will draw).
-    // In MQ Debug, `Graph_CloseDisps` has the last instruction writing to v0 before this function ends.
-    // That instruction sets v0 to a non-NULL pointer, which is "true", so the limbs get drawn.
-=======
     //! If the returned value (i.e. the contents of v0) ends up being false (0), the limb won't draw. Therefore what
     //! matters is what was last written to v0 before the end of the function.
     //! - In debug versions, the last instruction that does this is in `Graph_CloseDisps`.
     //! - In retail versions, `gDPSetPrimColor` writes to it last.
     //! In both cases, that instruction sets v0 to a non-NULL pointer, which is "true", so the limb happens to be drawn.
->>>>>>> e68f3217
 #ifdef AVOID_UB
     return true;
 #endif
