#include "z_demo_tre_lgt.h"
#include "overlays/actors/ovl_En_Box/z_en_box.h"

#define FLAGS 0x00000010

#define THIS ((DemoTreLgt*)thisx)

void DemoTreLgt_Init(Actor* thisx, GlobalContext* globalCtx);
void DemoTreLgt_Destroy(Actor* thisx, GlobalContext* globalCtx);
void DemoTreLgt_Update(Actor* thisx, GlobalContext* globalCtx);
void DemoTreLgt_Draw(Actor* thisx, GlobalContext* globalCtx);

void func_80993848(DemoTreLgt* this, GlobalContext* globalCtx);
void func_80993754(DemoTreLgt* this);
void func_8099375C(DemoTreLgt* this, GlobalContext* globalCtx);
void func_809937B4(DemoTreLgt* this, GlobalContext* globalCtx, f32 currentFrame);

extern SkelCurveLimbList D_06005EB8;

typedef struct {
    /* 0x00 */ f32 startFrame;
    /* 0x04 */ f32 endFrame;
    /* 0x08 */ f32 unk_08;
    /* 0x0C */ f32 unk_0C;
} DemoTreLgtInfo; // size = 0x10

static DemoTreLgtInfo sDemoTreLgtInfo[] = {
    { 1.0f, 136.0f, 190.0f, 40.0f },
    { 1.0f, 136.0f, 220.0f, 50.0f },
};

const ActorInit Demo_Tre_Lgt_InitVars = {
    ACTOR_DEMO_TRE_LGT,
    ACTORCAT_ITEMACTION,
    FLAGS,
    OBJECT_BOX,
    sizeof(DemoTreLgt),
    (ActorFunc)DemoTreLgt_Init,
    (ActorFunc)DemoTreLgt_Destroy,
    (ActorFunc)DemoTreLgt_Update,
    (ActorFunc)DemoTreLgt_Draw,
};

static TransformUpdateIndex* sTransformUpdIdx[] = { 0x06004B60, 0x06004F70 };

static DemoTreLgtActionFunc sActionFuncs[] = {
    func_8099375C,
    func_80993848,
};

void DemoTreLgt_Init(Actor* thisx, GlobalContext* globalCtx) {
    DemoTreLgt* this = THIS;

    if (!SkelCurve_Init(globalCtx, &this->skelCurve, &D_06005EB8, sTransformUpdIdx[0])) {
        osSyncPrintf("Demo_Tre_Lgt_Actor_ct();コンストラクト失敗\n");
    }

    // This assert is optimized out but it exists due to its presence in rodata
    if (0) {
        __assert("1", "../z_demo_tre_lgt.c", UNK_LINE);
    }

    this->unk_170 = 255;
    this->unk_174 = 255;
    this->status = 0;
    func_80993754(this);
}

void DemoTreLgt_Destroy(Actor* thisx, GlobalContext* globalCtx) {
    DemoTreLgt* this = THIS;

    SkelCurve_Destroy(globalCtx, &this->skelCurve);
}

void func_80993754(DemoTreLgt* this) {
    this->action = DEMO_TRE_LGT_ACTION_WAIT;
}

void func_8099375C(DemoTreLgt* this, GlobalContext* globalCtx) {
    EnBox* treasureChest = (EnBox*)this->actor.parent;

    if (treasureChest != NULL && Animation_OnFrame(&treasureChest->skelanime, 10.0f)) {
        func_809937B4(this, globalCtx, treasureChest->skelanime.curFrame);
    }
}

void func_809937B4(DemoTreLgt* this, GlobalContext* globalCtx, f32 currentFrame) {
    SkelAnimeCurve* skelCurve = &this->skelCurve;
    s32 pad[2];

    this->action = DEMO_TRE_LGT_ACTION_ANIMATE;

    SkelCurve_SetAnim(skelCurve, sTransformUpdIdx[gSaveContext.linkAge], 1.0f,
                      sDemoTreLgtInfo[gSaveContext.linkAge].endFrame + sDemoTreLgtInfo[gSaveContext.linkAge].unk_08,
                      currentFrame, 1.0f);
    SkelCurve_Update(globalCtx, skelCurve);
}

void func_80993848(DemoTreLgt* this, GlobalContext* globalCtx) {
    f32 currentFrame = this->skelCurve.animCurFrame;

    if (currentFrame < sDemoTreLgtInfo[((void)0, gSaveContext.linkAge)].endFrame) {
        this->unk_170 = 255;
    } else {
<<<<<<< HEAD
        if (currentFrame <=
            (sDemoTreLgtInfo[((void)0, gSaveContext.linkAge)].endFrame + sDemoTreLgtInfo[((void)0, gSaveContext.linkAge)].unk_08)) {
=======
        if (currentFrame <= (sDemoTreLgtInfo[((void)0, gSaveContext.linkAge)].endFrame +
                             sDemoTreLgtInfo[((void)0, gSaveContext.linkAge)].unk_08)) {
>>>>>>> cf06b27b
            this->unk_170 = ((((sDemoTreLgtInfo[((void)0, gSaveContext.linkAge)].endFrame - currentFrame) /
                               sDemoTreLgtInfo[((void)0, gSaveContext.linkAge)].unk_08) *
                              255.0f) +
                             255.0f);
        } else {
            this->unk_170 = 0;
        }
    }
    if (currentFrame < sDemoTreLgtInfo[((void)0, gSaveContext.linkAge)].unk_0C) {
        this->unk_174 = 255;
    } else if (currentFrame < (sDemoTreLgtInfo[((void)0, gSaveContext.linkAge)].unk_0C + 10.0f)) {
        this->unk_174 =
            ((((sDemoTreLgtInfo[((void)0, gSaveContext.linkAge)].unk_0C - currentFrame) / 10.0f) * 255.0f) + 255.0f);
    } else {
        this->unk_174 = 0;
    }
    if ((currentFrame > 30.0f) && !(this->status & 1)) {
        this->status |= 1;
        Audio_PlaySoundGeneral(NA_SE_EV_TRE_BOX_FLASH, &this->actor.projectedPos, 4, &D_801333E0, &D_801333E0,
                               &D_801333E8);
    }
    if (SkelCurve_Update(globalCtx, &this->skelCurve)) {
        Actor_Kill(&this->actor);
    }
}

void DemoTreLgt_Update(Actor* thisx, GlobalContext* globalCtx) {
    DemoTreLgt* this = THIS;

    sActionFuncs[this->action](this, globalCtx);
}

s32 DemoTreLgt_PostLimbDraw(GlobalContext* globalCtx, SkelAnimeCurve* skelCurve, s32 limbIndex, void* thisx) {
    s32 pad;
    DemoTreLgt* this = THIS;

    OPEN_DISPS(globalCtx->state.gfxCtx, "../z_demo_tre_lgt.c", 423);
    gSPSegment(POLY_XLU_DISP++, 0x08,
               Gfx_TwoTexScroll(globalCtx->state.gfxCtx, 0, (globalCtx->state.frames * 2) % 256, 0, 64, 32, 1,
                                (globalCtx->state.frames * -2) % 256, 0, 64, 32));

    if (limbIndex == 1) {
        gDPSetPrimColor(POLY_XLU_DISP++, 0, 0x80, 255, 255, 180, this->unk_170);
    } else if ((limbIndex == 13) || (limbIndex == 7) || (limbIndex == 4) || (limbIndex == 10)) {
        gDPSetPrimColor(POLY_XLU_DISP++, 0, 0x80, 255, 255, 180, this->unk_174);
    }

    CLOSE_DISPS(globalCtx->state.gfxCtx, "../z_demo_tre_lgt.c", 448);
}

void DemoTreLgt_Draw(Actor* thisx, GlobalContext* globalCtx) {
    GraphicsContext* gfxCtx = globalCtx->state.gfxCtx;
    DemoTreLgt* this = THIS;

    OPEN_DISPS(gfxCtx, "../z_demo_tre_lgt.c", 461);

    if (this->action != DEMO_TRE_LGT_ACTION_ANIMATE) {
        return;
    }

    func_80093D84(gfxCtx);
    gDPSetEnvColor(POLY_XLU_DISP++, 200, 255, 0, 0);
    SkelCurve_Draw(&this->actor, globalCtx, &this->skelCurve, DemoTreLgt_PostLimbDraw, NULL, 1, thisx);

    CLOSE_DISPS(gfxCtx, "../z_demo_tre_lgt.c", 476);
}<|MERGE_RESOLUTION|>--- conflicted
+++ resolved
@@ -102,13 +102,8 @@
     if (currentFrame < sDemoTreLgtInfo[((void)0, gSaveContext.linkAge)].endFrame) {
         this->unk_170 = 255;
     } else {
-<<<<<<< HEAD
-        if (currentFrame <=
-            (sDemoTreLgtInfo[((void)0, gSaveContext.linkAge)].endFrame + sDemoTreLgtInfo[((void)0, gSaveContext.linkAge)].unk_08)) {
-=======
         if (currentFrame <= (sDemoTreLgtInfo[((void)0, gSaveContext.linkAge)].endFrame +
                              sDemoTreLgtInfo[((void)0, gSaveContext.linkAge)].unk_08)) {
->>>>>>> cf06b27b
             this->unk_170 = ((((sDemoTreLgtInfo[((void)0, gSaveContext.linkAge)].endFrame - currentFrame) /
                                sDemoTreLgtInfo[((void)0, gSaveContext.linkAge)].unk_08) *
                               255.0f) +
