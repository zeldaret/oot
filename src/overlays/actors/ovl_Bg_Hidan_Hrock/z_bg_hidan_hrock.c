/*
 * File: z_bg_hidan_hrock.c
 * Overlay: ovl_Bg_Hidan_Hrock
 * Description: Huge stone spike platform (Fire Temple)
 */

#include "z_bg_hidan_hrock.h"

#define FLAGS 0x00000000

#define THIS ((BgHidanHrock*)thisx)

void BgHidanHrock_Init(Actor* thisx, GlobalContext* globalCtx);
void BgHidanHrock_Destroy(Actor* thisx, GlobalContext* globalCtx);
void BgHidanHrock_Update(Actor* thisx, GlobalContext* globalCtx);
void BgHidanHrock_Draw(Actor* thisx, GlobalContext* globalCtx);

void func_8088960C(BgHidanHrock* this, GlobalContext* globalCtx);

extern UNK_TYPE D_0600D054;

const ActorInit Bg_Hidan_Hrock_InitVars = {
    ACTOR_BG_HIDAN_HROCK,
    ACTORTYPE_BG,
    FLAGS,
    OBJECT_HIDAN_OBJECTS,
    sizeof(BgHidanHrock),
    (ActorFunc)BgHidanHrock_Init,
    (ActorFunc)BgHidanHrock_Destroy,
    (ActorFunc)BgHidanHrock_Update,
    (ActorFunc)BgHidanHrock_Draw,
};

<<<<<<< HEAD
s32 D_80889820[] = {
    0x00000000, 0x00000000, 0x00000000, 0x40000040, 0x00000000, 0x00790000, 0xC2200000, 0x40400000,
    0xC2200000, 0xC2200000, 0x40400000, 0x42200000, 0x42200000, 0x40400000, 0x42200000, 0x00000000,
    0x00000000, 0x00000000, 0x40000040, 0x00000000, 0x00790000, 0x42200000, 0x40400000, 0x42200000,
    0x42200000, 0x40400000, 0xC2200000, 0xC2200000, 0x40400000, 0xC2200000,
};
s32 D_80889898[] = {
    0x0A000900,
    0x20020000,
    0x00000002,
};
s32 D_808898A4[] = {
    D_80889820,
};
s32 D_808898A8[] = {
    0xC8500064,
    0x306CFFFF,
};

/*
static ColliderTrisItemInit sTrisItemsInit[2] = {
    {
        { 0x00, { 0x00000000, 0x00, 0x00 }, { 0x40000040, 0x00, 0x00 }, 0x00, 0x79, 0x00 },
        { { { -40.0f, 3.0f, -40.0f }, { -40.0f, 3.0f, 40.0f }, { 40.0f, 3.0f, 40.0f } } },
    },
    {
        { 0x00, { 0x00000000, 0x00, 0x00 }, { 0x40000040, 0x00, 0x00 }, 0x00, 0x79, 0x00 },
=======
static ColliderTrisElementInit D_80889820[2] = {
    {
        {
            ELEMTYPE_UNK0,
            { 0x00000000, 0x00, 0x00 },
            { 0x40000040, 0x00, 0x00 },
            TOUCH_NONE,
            BUMP_ON | BUMP_NO_AT_INFO | BUMP_NO_DAMAGE | BUMP_NO_SWORD_SFX | BUMP_NO_HITMARK,
            OCELEM_NONE,
        },
        { { { -40.0f, 3.0f, -40.0f }, { -40.0f, 3.0f, 40.0f }, { 40.0f, 3.0f, 40.0f } } },
    },
    {
        {
            ELEMTYPE_UNK0,
            { 0x00000000, 0x00, 0x00 },
            { 0x40000040, 0x00, 0x00 },
            TOUCH_NONE,
            BUMP_ON | BUMP_NO_AT_INFO | BUMP_NO_DAMAGE | BUMP_NO_SWORD_SFX | BUMP_NO_HITMARK,
            OCELEM_NONE,
        },
>>>>>>> 20206fba
        { { { 40.0f, 3.0f, 40.0f }, { 40.0f, 3.0f, -40.0f }, { -40.0f, 3.0f, -40.0f } } },
    },
};

<<<<<<< HEAD
static ColliderTrisInit sTrisInit =
{
    { COLTYPE_UNK10, 0x00, 0x09, 0x00, 0x20, COLSHAPE_TRIS },
    2, &sTrisItemsInit,
};

static InitChainEntry sInitChain[] = {
    ICHAIN_VEC3F_DIV1000(scale, 100, ICHAIN_CONTINUE),
    ICHAIN_F32(velocity, -1, ICHAIN_STOP),
=======
static ColliderTrisInit D_80889898 = {
    {
        COLTYPE_NONE,
        AT_NONE,
        AC_ON | AC_TYPE_PLAYER,
        OC1_NONE,
        OC2_TYPE_2,
        COLSHAPE_TRIS,
    },
    2,
    D_80889820,
>>>>>>> 20206fba
};
*/

#pragma GLOBAL_ASM("asm/non_matchings/overlays/actors/ovl_Bg_Hidan_Hrock/BgHidanHrock_Init.s")
// void BgHidanHrock_Init(Actor *thisx, GlobalContext *globalCtx) {
//     BgHidanHrock* this = THIS;
//     s32 localC;

//     ? spA8;
//     ? sp9C;
//     ? sp90;
//     ? sp84;
//     f32 temp_f14;
//     f32 temp_f14_2;
//     f32 temp_f16;
//     f32 temp_f16_2;
//     s32 temp_s2;
//     void *temp_v0;
//     void *temp_v0_2;
//     void *temp_v0_3;
//     void *temp_v1;
//     void *temp_v1_2;
//     f32 phi_f14;
//     f32 phi_f22;
//     f32 phi_f16;
//     void *phi_v1;
//     void *phi_v0;
//     f32 phi_f20;
//     f32 phi_f14_2;
//     f32 phi_f16_2;
//     void *phi_v1_2;
//     void *phi_v0_2;
//     s32 phi_s2;
//     s32 phi_s3;

//     localC = 0;
//     Actor_ProcessInitChain(&this->dyna.actor, sInitChain);
//     this->unk_16A = (u8) (this->dyna.actor.params & 0x3F);
//     this->dyna.actor.params = ((s32) this->dyna.actor.params >> 8) & 0xFF;
//     Collider_InitTris(globalCtx, &this->collider);
//     Collider_SetTris(globalCtx, &this->collider, &this->dyna.actor, &sTrisInit, this->colliderItems);
//     DynaPolyInfo_SetActorMove(&this->dyna, DPM_UNK);

//     phi_f22 = Math_Sins(this->dyna.actor.shape.rot.y);
//     phi_f20 = Math_Coss(this->dyna.actor.shape.rot.y);

//     if (this->dyna.actor.params == 0) {
//         phi_f22 *= 1.5f;
//         phi_f20 *= 1.5f;
//     }

//     phi_s2 = 0;
//     phi_s3 = 0;
// loop_3:
//     temp_v0 = phi_s3 + *D_808898A4;
//     temp_v1 = &sp84 + 0xC;
//     temp_f16 = temp_v0->unk18 * phi_f20;
//     temp_f14 = temp_v0->unk20;
//     phi_f14 = temp_f14;
//     phi_f16 = temp_f16;
//     phi_v1 = temp_v1;
//     phi_v0 = temp_v0;
//     phi_f14_2 = temp_f14;
//     phi_f16_2 = temp_f16;
//     phi_v1_2 = temp_v1;
//     phi_v0_2 = temp_v0;
//     if (temp_v1 != &spA8) {
// loop_4:
//         temp_v1_2 = phi_v1 + 0xC;
//         temp_v0_2 = phi_v0 + 0xC;
//         temp_v1_2->unk-18 = (f32) ((phi_f14 * phi_f22) + (this->dyna.actor.initPosRot.pos.x + phi_f16));
//         temp_v1_2->unk-14 = (f32) (temp_v0_2->unk10 + this->dyna.actor.initPosRot.pos.y);
//         temp_v1_2->unk-10 = (f32) ((temp_v0_2->unk14 * phi_f20) + (this->dyna.actor.initPosRot.pos.z -
//         (temp_v0_2->unkC * phi_f22))); temp_f14_2 = temp_v0_2->unk20; temp_f16_2 = temp_v0_2->unk18 * phi_f20;
//         phi_f14 = temp_f14_2;
//         phi_f16 = temp_f16_2;
//         phi_v1 = temp_v1_2;
//         phi_v0 = temp_v0_2;
//         phi_f14_2 = temp_f14_2;
//         phi_f16_2 = temp_f16_2;
//         phi_v1_2 = temp_v1_2;
//         phi_v0_2 = temp_v0_2;
//         if (temp_v1_2 != &spA8) {
//             goto loop_4;
//         }
//     }
//     temp_v0_3 = phi_v0_2 + 0xC;
//     phi_v1_2->unk-C = (f32) ((phi_f14_2 * phi_f22) + (this->dyna.actor.initPosRot.pos.x + phi_f16_2));
//     phi_v1_2->unk-8 = (f32) (temp_v0_3->unk10 + this->dyna.actor.initPosRot.pos.y);
//     phi_v1_2->unk-4 = (f32) ((temp_v0_3->unk14 * phi_f20) + (this->dyna.actor.initPosRot.pos.z - (temp_v0_3->unkC *
//     phi_f22))); func_800627A0(&this->collider, phi_s2, (Vec3f *) &sp84, (Vec3f *) &sp90, &sp9C); temp_s2 = phi_s2 +
//     1; phi_s2 = temp_s2; phi_s3 = phi_s3 + 0x3C; if (temp_s2 != 2) {
//         goto loop_3;
//     }

//     if (Flags_GetSwitch(globalCtx, this->unk_16A)) {
//         this->actionFunc = func_808894A4;

//         if (this->dyna.actor.params == 0) {
//             this->dyna.actor.posRot.pos.y -= 2800.0f;
//             this->dyna.actor.uncullZoneForward = 3000.0f;
//         } else if (this->dyna.actor.params == 1) {
//             this->dyna.actor.posRot.pos.y -= 800.0f;
//         } else if (this->dyna.actor.params == 2) {
//             this->dyna.actor.posRot.pos.y -= 240.0f;
//         }
//     } else {
//         if (this->dyna.actor.params == 0) {
//             this->dyna.actor.flags |= 0x30;
//             this->dyna.actor.uncullZoneForward = 3000.0f;
//         }
//         this->actionFunc = func_808896B8;
//     }

//     if (this->dyna.actor.params == 0) {
//         DynaPolyInfo_Alloc(&D_0600D054, &localC);
//     } else {
//         DynaPolyInfo_Alloc(&D_0600D188, &localC);
//     }

//     this->dyna.dynaPolyId = DynaPolyInfo_RegisterActor(globalCtx, &globalCtx->colCtx.dyna, &this->dyna.actor,
//     localC);
// }

void BgHidanHrock_Destroy(Actor* thisx, GlobalContext* globalCtx) {
    BgHidanHrock* this = THIS;

    DynaPolyInfo_Free(globalCtx, &globalCtx->colCtx.dyna, this->dyna.dynaPolyId);
    Collider_DestroyTris(globalCtx, &this->collider);
}

void func_808894A4(BgHidanHrock* this, GlobalContext* globalCtx) {
}

void func_808894B0(BgHidanHrock* this, GlobalContext* globalCtx) {
    if (this->unk_168 != 0) {
        this->unk_168--;
    }

    this->dyna.actor.posRot.pos.x =
        (Math_Sins(this->dyna.actor.posRot.rot.y + (this->unk_168 << 0xE)) * 5.0f) + this->dyna.actor.initPosRot.pos.x;
    this->dyna.actor.posRot.pos.z =
        (Math_Coss(this->dyna.actor.posRot.rot.y + (this->unk_168 << 0xE)) * 5.0f) + this->dyna.actor.initPosRot.pos.z;

    if (this->unk_168 % 4) {

    } else {
        func_800AA000(this->dyna.actor.xyzDistFromLinkSq, 180, 10, 100);
        Audio_PlayActorSound2(&this->dyna.actor, NA_SE_EV_BLOCK_SHAKE);
    }

    if (this->unk_168 == 0) {
        if (this->dyna.actor.params == 0) {
            this->dyna.actor.initPosRot.pos.y -= 2800.0f;
        } else if (this->dyna.actor.params == 1) {
            this->dyna.actor.initPosRot.pos.y -= 800.0f;
        } else {
            this->dyna.actor.initPosRot.pos.y -= 240.0f;
        }

        this->actionFunc = func_8088960C;
        this->dyna.actor.posRot.pos.x = this->dyna.actor.initPosRot.pos.x;
        this->dyna.actor.posRot.pos.z = this->dyna.actor.initPosRot.pos.z;
    }
}

void func_8088960C(BgHidanHrock* this, GlobalContext* globalCtx) {
    this->dyna.actor.velocity.y++;

    if (Math_ApproxF(&this->dyna.actor.posRot.pos.y, this->dyna.actor.initPosRot.pos.y, this->dyna.actor.velocity.y)) {
        this->dyna.actor.flags &= ~0x30;
        Audio_PlayActorSound2(&this->dyna.actor, NA_SE_EV_BLOCK_BOUND);

        if (this->dyna.actor.params == 0) {
            if (globalCtx->roomCtx.curRoom.num == 10) {
                this->dyna.actor.room = 10;
            } else {
                Actor_Kill(&this->dyna.actor);
            }
        }

        this->actionFunc = func_808894A4;
    }
}

void func_808896B8(BgHidanHrock* this, GlobalContext* globalCtx) {
    if (this->collider.base.acFlags & 2) {
        this->collider.base.acFlags &= ~2;
        this->actionFunc = func_808894B0;
        this->dyna.actor.flags |= 0x10;

        if (this->dyna.actor.params == 0) {
            this->dyna.actor.room = -1;
        }

        this->unk_168 = 20;
        Flags_SetSwitch(globalCtx, this->unk_16A);
    } else {
        CollisionCheck_SetAC(globalCtx, &globalCtx->colChkCtx, &this->collider.base);
    }

    if (func_8004356C(&this->dyna)) {
        Math_ApproxF(&this->dyna.actor.posRot.pos.y, this->dyna.actor.initPosRot.pos.y - 5.0f, 1.0f);
    } else {
        Math_ApproxF(&this->dyna.actor.posRot.pos.y, this->dyna.actor.initPosRot.pos.y, 1.0f);
    }
}

void BgHidanHrock_Update(Actor* thisx, GlobalContext* globalCtx) {
    BgHidanHrock* this = THIS;

    this->actionFunc(this, globalCtx);
}

void BgHidanHrock_Draw(Actor* thisx, GlobalContext* globalCtx) {
    static Gfx* dlists[] = { 0x0600A240, 0x0600C838, 0x0600C838 };

    Gfx_DrawDListOpa(globalCtx, dlists[thisx->params]);
}<|MERGE_RESOLUTION|>--- conflicted
+++ resolved
@@ -31,36 +31,7 @@
     (ActorFunc)BgHidanHrock_Draw,
 };
 
-<<<<<<< HEAD
-s32 D_80889820[] = {
-    0x00000000, 0x00000000, 0x00000000, 0x40000040, 0x00000000, 0x00790000, 0xC2200000, 0x40400000,
-    0xC2200000, 0xC2200000, 0x40400000, 0x42200000, 0x42200000, 0x40400000, 0x42200000, 0x00000000,
-    0x00000000, 0x00000000, 0x40000040, 0x00000000, 0x00790000, 0x42200000, 0x40400000, 0x42200000,
-    0x42200000, 0x40400000, 0xC2200000, 0xC2200000, 0x40400000, 0xC2200000,
-};
-s32 D_80889898[] = {
-    0x0A000900,
-    0x20020000,
-    0x00000002,
-};
-s32 D_808898A4[] = {
-    D_80889820,
-};
-s32 D_808898A8[] = {
-    0xC8500064,
-    0x306CFFFF,
-};
-
-/*
-static ColliderTrisItemInit sTrisItemsInit[2] = {
-    {
-        { 0x00, { 0x00000000, 0x00, 0x00 }, { 0x40000040, 0x00, 0x00 }, 0x00, 0x79, 0x00 },
-        { { { -40.0f, 3.0f, -40.0f }, { -40.0f, 3.0f, 40.0f }, { 40.0f, 3.0f, 40.0f } } },
-    },
-    {
-        { 0x00, { 0x00000000, 0x00, 0x00 }, { 0x40000040, 0x00, 0x00 }, 0x00, 0x79, 0x00 },
-=======
-static ColliderTrisElementInit D_80889820[2] = {
+ColliderTrisElementInit D_80889820[2] = {
     {
         {
             ELEMTYPE_UNK0,
@@ -81,22 +52,10 @@
             BUMP_ON | BUMP_NO_AT_INFO | BUMP_NO_DAMAGE | BUMP_NO_SWORD_SFX | BUMP_NO_HITMARK,
             OCELEM_NONE,
         },
->>>>>>> 20206fba
         { { { 40.0f, 3.0f, 40.0f }, { 40.0f, 3.0f, -40.0f }, { -40.0f, 3.0f, -40.0f } } },
     },
 };
 
-<<<<<<< HEAD
-static ColliderTrisInit sTrisInit =
-{
-    { COLTYPE_UNK10, 0x00, 0x09, 0x00, 0x20, COLSHAPE_TRIS },
-    2, &sTrisItemsInit,
-};
-
-static InitChainEntry sInitChain[] = {
-    ICHAIN_VEC3F_DIV1000(scale, 100, ICHAIN_CONTINUE),
-    ICHAIN_F32(velocity, -1, ICHAIN_STOP),
-=======
 static ColliderTrisInit D_80889898 = {
     {
         COLTYPE_NONE,
@@ -108,135 +67,27 @@
     },
     2,
     D_80889820,
->>>>>>> 20206fba
 };
-*/
+
+s32 D_808898A4[] = {
+    D_80889820,
+};
+s32 D_808898A8[] = {
+    0xC8500064,
+    0x306CFFFF,
+};
+
+InitChainEntry D_808898A8[] = {
+    ICHAIN_VEC3F_DIV1000(scale, 100, ICHAIN_CONTINUE),
+    ICHAIN_F32(velocity, -1, ICHAIN_STOP),
+};
 
 #pragma GLOBAL_ASM("asm/non_matchings/overlays/actors/ovl_Bg_Hidan_Hrock/BgHidanHrock_Init.s")
-// void BgHidanHrock_Init(Actor *thisx, GlobalContext *globalCtx) {
-//     BgHidanHrock* this = THIS;
-//     s32 localC;
-
-//     ? spA8;
-//     ? sp9C;
-//     ? sp90;
-//     ? sp84;
-//     f32 temp_f14;
-//     f32 temp_f14_2;
-//     f32 temp_f16;
-//     f32 temp_f16_2;
-//     s32 temp_s2;
-//     void *temp_v0;
-//     void *temp_v0_2;
-//     void *temp_v0_3;
-//     void *temp_v1;
-//     void *temp_v1_2;
-//     f32 phi_f14;
-//     f32 phi_f22;
-//     f32 phi_f16;
-//     void *phi_v1;
-//     void *phi_v0;
-//     f32 phi_f20;
-//     f32 phi_f14_2;
-//     f32 phi_f16_2;
-//     void *phi_v1_2;
-//     void *phi_v0_2;
-//     s32 phi_s2;
-//     s32 phi_s3;
-
-//     localC = 0;
-//     Actor_ProcessInitChain(&this->dyna.actor, sInitChain);
-//     this->unk_16A = (u8) (this->dyna.actor.params & 0x3F);
-//     this->dyna.actor.params = ((s32) this->dyna.actor.params >> 8) & 0xFF;
-//     Collider_InitTris(globalCtx, &this->collider);
-//     Collider_SetTris(globalCtx, &this->collider, &this->dyna.actor, &sTrisInit, this->colliderItems);
-//     DynaPolyInfo_SetActorMove(&this->dyna, DPM_UNK);
-
-//     phi_f22 = Math_Sins(this->dyna.actor.shape.rot.y);
-//     phi_f20 = Math_Coss(this->dyna.actor.shape.rot.y);
-
-//     if (this->dyna.actor.params == 0) {
-//         phi_f22 *= 1.5f;
-//         phi_f20 *= 1.5f;
-//     }
-
-//     phi_s2 = 0;
-//     phi_s3 = 0;
-// loop_3:
-//     temp_v0 = phi_s3 + *D_808898A4;
-//     temp_v1 = &sp84 + 0xC;
-//     temp_f16 = temp_v0->unk18 * phi_f20;
-//     temp_f14 = temp_v0->unk20;
-//     phi_f14 = temp_f14;
-//     phi_f16 = temp_f16;
-//     phi_v1 = temp_v1;
-//     phi_v0 = temp_v0;
-//     phi_f14_2 = temp_f14;
-//     phi_f16_2 = temp_f16;
-//     phi_v1_2 = temp_v1;
-//     phi_v0_2 = temp_v0;
-//     if (temp_v1 != &spA8) {
-// loop_4:
-//         temp_v1_2 = phi_v1 + 0xC;
-//         temp_v0_2 = phi_v0 + 0xC;
-//         temp_v1_2->unk-18 = (f32) ((phi_f14 * phi_f22) + (this->dyna.actor.initPosRot.pos.x + phi_f16));
-//         temp_v1_2->unk-14 = (f32) (temp_v0_2->unk10 + this->dyna.actor.initPosRot.pos.y);
-//         temp_v1_2->unk-10 = (f32) ((temp_v0_2->unk14 * phi_f20) + (this->dyna.actor.initPosRot.pos.z -
-//         (temp_v0_2->unkC * phi_f22))); temp_f14_2 = temp_v0_2->unk20; temp_f16_2 = temp_v0_2->unk18 * phi_f20;
-//         phi_f14 = temp_f14_2;
-//         phi_f16 = temp_f16_2;
-//         phi_v1 = temp_v1_2;
-//         phi_v0 = temp_v0_2;
-//         phi_f14_2 = temp_f14_2;
-//         phi_f16_2 = temp_f16_2;
-//         phi_v1_2 = temp_v1_2;
-//         phi_v0_2 = temp_v0_2;
-//         if (temp_v1_2 != &spA8) {
-//             goto loop_4;
-//         }
-//     }
-//     temp_v0_3 = phi_v0_2 + 0xC;
-//     phi_v1_2->unk-C = (f32) ((phi_f14_2 * phi_f22) + (this->dyna.actor.initPosRot.pos.x + phi_f16_2));
-//     phi_v1_2->unk-8 = (f32) (temp_v0_3->unk10 + this->dyna.actor.initPosRot.pos.y);
-//     phi_v1_2->unk-4 = (f32) ((temp_v0_3->unk14 * phi_f20) + (this->dyna.actor.initPosRot.pos.z - (temp_v0_3->unkC *
-//     phi_f22))); func_800627A0(&this->collider, phi_s2, (Vec3f *) &sp84, (Vec3f *) &sp90, &sp9C); temp_s2 = phi_s2 +
-//     1; phi_s2 = temp_s2; phi_s3 = phi_s3 + 0x3C; if (temp_s2 != 2) {
-//         goto loop_3;
-//     }
-
-//     if (Flags_GetSwitch(globalCtx, this->unk_16A)) {
-//         this->actionFunc = func_808894A4;
-
-//         if (this->dyna.actor.params == 0) {
-//             this->dyna.actor.posRot.pos.y -= 2800.0f;
-//             this->dyna.actor.uncullZoneForward = 3000.0f;
-//         } else if (this->dyna.actor.params == 1) {
-//             this->dyna.actor.posRot.pos.y -= 800.0f;
-//         } else if (this->dyna.actor.params == 2) {
-//             this->dyna.actor.posRot.pos.y -= 240.0f;
-//         }
-//     } else {
-//         if (this->dyna.actor.params == 0) {
-//             this->dyna.actor.flags |= 0x30;
-//             this->dyna.actor.uncullZoneForward = 3000.0f;
-//         }
-//         this->actionFunc = func_808896B8;
-//     }
-
-//     if (this->dyna.actor.params == 0) {
-//         DynaPolyInfo_Alloc(&D_0600D054, &localC);
-//     } else {
-//         DynaPolyInfo_Alloc(&D_0600D188, &localC);
-//     }
-
-//     this->dyna.dynaPolyId = DynaPolyInfo_RegisterActor(globalCtx, &globalCtx->colCtx.dyna, &this->dyna.actor,
-//     localC);
-// }
 
 void BgHidanHrock_Destroy(Actor* thisx, GlobalContext* globalCtx) {
     BgHidanHrock* this = THIS;
 
-    DynaPolyInfo_Free(globalCtx, &globalCtx->colCtx.dyna, this->dyna.dynaPolyId);
+    DynaPolyInfo_Free(globalCtx, &globalCtx->colCtx.dyna, this->dyna.bgId);
     Collider_DestroyTris(globalCtx, &this->collider);
 }
 
@@ -256,7 +107,7 @@
     if (this->unk_168 % 4) {
 
     } else {
-        func_800AA000(this->dyna.actor.xyzDistFromLinkSq, 180, 10, 100);
+        func_800AA000(this->dyna.actor.xyzDistToLinkSq, 180, 10, 100);
         Audio_PlayActorSound2(&this->dyna.actor, NA_SE_EV_BLOCK_SHAKE);
     }
 
