--- conflicted
+++ resolved
@@ -16,17 +16,10 @@
 void BgHidanHrock_Update(Actor* thisx, GlobalContext* globalCtx);
 void BgHidanHrock_Draw(Actor* thisx, GlobalContext* globalCtx);
 
-<<<<<<< HEAD
-/*
-=======
 void func_8088960C(BgHidanHrock* this, GlobalContext* globalCtx);
 void func_808896B8(BgHidanHrock* this, GlobalContext* globalCtx);
 void func_808894A4(BgHidanHrock* this, GlobalContext* globalCtx);
 
-extern UNK_TYPE D_0600D054;
-extern UNK_TYPE D_0600D188;
-
->>>>>>> 88b05cd9
 const ActorInit Bg_Hidan_Hrock_InitVars = {
     ACTOR_BG_HIDAN_HROCK,
     ACTORCAT_BG,
@@ -141,9 +134,9 @@
     }
 
     if (thisx->params == 0) {
-        CollisionHeader_GetVirtual(&D_0600D054, &collisionHeader);
-    } else {
-        CollisionHeader_GetVirtual(&D_0600D188, &collisionHeader);
+        CollisionHeader_GetVirtual(&gFireTempleCol_00D054, &collisionHeader);
+    } else {
+        CollisionHeader_GetVirtual(&gFireTempleCol_00D188, &collisionHeader);
     }
 
     this->dyna.bgId = DynaPoly_SetBgActor(globalCtx, &globalCtx->colCtx.dyna, thisx, collisionHeader);
@@ -238,7 +231,7 @@
 }
 
 void BgHidanHrock_Draw(Actor* thisx, GlobalContext* globalCtx) {
-    static Gfx* dlists[] = { 0x0600A240, 0x0600C838, 0x0600C838 };
+    static Gfx* dlists[] = { gFireTempleTallestPillarAboveRoomBeforeBossDL, gFireTemplePillarInsertedInGroundDL, gFireTemplePillarInsertedInGroundDL, };
 
     Gfx_DrawDListOpa(globalCtx, dlists[thisx->params]);
 }