--- conflicted
+++ resolved
@@ -719,34 +719,20 @@
     Collider_DestroyCylinder(play, &this->collider);
 }
 
-<<<<<<< HEAD
 void EnMd_Idle(EnMd* this, PlayState* play) {
     if (this->skelAnime.animation == &gMidoAkimboLoopAnim) {
-        func_80034F54(play, this->unk_214, this->unk_236, ENMD_LIMB_MAX);
+        Actor_UpdateFidgetTables(play, this->fidgetTableY, this->fidgetTableZ, ENMD_LIMB_MAX);
     } else if ((this->interactInfo.talkState == NPC_TALK_STATE_IDLE) &&
                (this->animSequence != ENMD_ANIM_SEQ_SURPRISE_TO_AKIMBO)) {
         EnMd_SetAnimSequence(this, ENMD_ANIM_SEQ_SURPRISE_TO_AKIMBO);
-=======
-void func_80AAB874(EnMd* this, PlayState* play) {
-    if (this->skelAnime.animation == &gMidoHandsOnHipsIdleAnim) {
-        Actor_UpdateFidgetTables(play, this->fidgetTableY, this->fidgetTableZ, ENMD_LIMB_MAX);
-    } else if ((this->interactInfo.talkState == NPC_TALK_STATE_IDLE) && (this->unk_20B != 7)) {
-        func_80AAA92C(this, 7);
->>>>>>> cddca304
     }
 
     EnMd_UpdateAnimSequence_WithTalking(this);
 }
 
-<<<<<<< HEAD
 void EnMd_Watch(EnMd* this, PlayState* play) {
     if (this->skelAnime.animation == &gMidoAkimboLoopAnim) {
-        func_80034F54(play, this->unk_214, this->unk_236, ENMD_LIMB_MAX);
-=======
-void func_80AAB8F8(EnMd* this, PlayState* play) {
-    if (this->skelAnime.animation == &gMidoHandsOnHipsIdleAnim) {
         Actor_UpdateFidgetTables(play, this->fidgetTableY, this->fidgetTableZ, ENMD_LIMB_MAX);
->>>>>>> cddca304
     }
     EnMd_UpdateAnimSequence(this);
 }
@@ -797,13 +783,8 @@
         return;
     }
 
-<<<<<<< HEAD
     if (this->skelAnime.animation == &gMidoAkimboLoopAnim) {
-        func_80034F54(play, this->unk_214, this->unk_236, ENMD_LIMB_MAX);
-=======
-    if (this->skelAnime.animation == &gMidoHandsOnHipsIdleAnim) {
         Actor_UpdateFidgetTables(play, this->fidgetTableY, this->fidgetTableZ, ENMD_LIMB_MAX);
->>>>>>> cddca304
     }
 
     if ((this->interactInfo.talkState == NPC_TALK_STATE_IDLE) && (play->sceneId == SCENE_LOST_WOODS)) {
@@ -840,15 +821,9 @@
     }
 }
 
-<<<<<<< HEAD
 void EnMd_Walk(EnMd* this, PlayState* play) {
-    func_80034F54(play, this->unk_214, this->unk_236, ENMD_LIMB_MAX);
+    Actor_UpdateFidgetTables(play, this->fidgetTableY, this->fidgetTableZ, ENMD_LIMB_MAX);
     EnMd_UpdateAnimSequence(this);
-=======
-void func_80AABD0C(EnMd* this, PlayState* play) {
-    Actor_UpdateFidgetTables(play, this->fidgetTableY, this->fidgetTableZ, ENMD_LIMB_MAX);
-    func_80AAA93C(this);
->>>>>>> cddca304
 
     if (!(EnMd_FollowPath(this, play)) || (this->waypoint != 0)) {
         this->actor.shape.rot = this->actor.world.rot;
