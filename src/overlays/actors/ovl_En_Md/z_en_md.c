/*
 * File: z_en_md.c
 * Overlay: ovl_En_Md
 * Description: Mido
 */

#include "z_en_md.h"
#include "overlays/actors/ovl_En_Elf/z_en_elf.h"

#include "libc64/math64.h"
#include "array_count.h"
#include "attributes.h"
#include "gfx.h"
#include "segmented_address.h"
#include "sfx.h"
#include "sys_matrix.h"
#include "z_lib.h"
#include "face_reaction.h"
#include "ocarina.h"
#include "play_state.h"
#include "player.h"
#include "save.h"

#include "assets/objects/object_md/object_md.h"

#define FLAGS                                                                                  \
    (ACTOR_FLAG_ATTENTION_ENABLED | ACTOR_FLAG_FRIENDLY | ACTOR_FLAG_UPDATE_CULLING_DISABLED | \
     ACTOR_FLAG_UPDATE_DURING_OCARINA)

void EnMd_Init(Actor* thisx, PlayState* play);
void EnMd_Destroy(Actor* thisx, PlayState* play);
void EnMd_Update(Actor* thisx, PlayState* play);
void EnMd_Draw(Actor* thisx, PlayState* play);

void EnMd_Idle(EnMd* this, PlayState* play);
void EnMd_Watch(EnMd* this, PlayState* play);
void EnMd_BlockPath(EnMd* this, PlayState* play);
void EnMd_ListenToOcarina(EnMd* this, PlayState* play);
void EnMd_Walk(EnMd* this, PlayState* play);

ActorProfile En_Md_Profile = {
    /**/ ACTOR_EN_MD,
    /**/ ACTORCAT_NPC,
    /**/ FLAGS,
    /**/ OBJECT_MD,
    /**/ sizeof(EnMd),
    /**/ EnMd_Init,
    /**/ EnMd_Destroy,
    /**/ EnMd_Update,
    /**/ EnMd_Draw,
};

static ColliderCylinderInit sCylinderInit = {
    {
        COL_MATERIAL_NONE,
        AT_NONE,
        AC_NONE,
        OC1_ON | OC1_TYPE_ALL,
        OC2_TYPE_2,
        COLSHAPE_CYLINDER,
    },
    {
        ELEM_MATERIAL_UNK0,
        { 0x00000000, 0x00, 0x00 },
        { 0x00000000, 0x00, 0x00 },
        ATELEM_NONE,
        ACELEM_NONE,
        OCELEM_ON,
    },
    { 36, 46, 0, { 0, 0, 0 } },
};

static CollisionCheckInfoInit2 sColChkInfoInit = { 0, 0, 0, 0, MASS_IMMOVABLE };

typedef enum EnMdAnimSequence {
    /* 0x0 */ ENMD_ANIM_SEQ_NONE,
    /* 0x1 */ ENMD_ANIM_SEQ_IDLE_TO_HALT,        // hands on hips -> halt gesture
    /* 0x2 */ ENMD_ANIM_SEQ_HALT_TO_CURIOUS,     // halt gesture -> tilted head
    /* 0x3 */ ENMD_ANIM_SEQ_WALK_AWAY,           // stop halt gesture -> start walking -> walking
    /* 0x4 */ ENMD_ANIM_SEQ_TWITCH_IDLE_UNUSED,  // start walking -> hands on hips; never set
    /* 0x5 */ ENMD_ANIM_SEQ_HALT_TO_IDLE,        // halt gesture -> hands on hips
    /* 0x6 */ ENMD_ANIM_SEQ_SURPRISE_TO_ANNOYED, // slightly raise arms from hips -> look away
    /* 0x7 */ ENMD_ANIM_SEQ_SURPRISE_TO_IDLE,    // lower slightly raised arms to hips -> hands on hips
    /* 0x8 */ ENMD_ANIM_SEQ_CURIOUS_TO_ANNOYED,  // tilted head and *slam* -> looking away
    /* 0x9 */ ENMD_ANIM_SEQ_ANNOYED_TO_HALT,     // looking away -> halt gesture
    /* 0xA */ ENMD_ANIM_SEQ_IDLE_TO_ANNOYED,     // hands on hips -> looking away
    /* 0xB */ ENMD_ANIM_SEQ_STOP_WALKING         // stop walking -> hands on hips
} EnMdAnimSequence;

typedef enum EnMdAnimIndex {
    /*  0 */ ENMD_ANIM_INDEX_IDLE_DEFAULT,       // hands on hips; default idle
    /*  1 */ ENMD_ANIM_INDEX_IDLE_UNUSED,        // hands on hips; never set
    /*  2 */ ENMD_ANIM_INDEX_IDLE_TO_HALT,       // hands on hips -> halt gesture
    /*  3 */ ENMD_ANIM_INDEX_HALT,               // halt gesture
    /*  4 */ ENMD_ANIM_INDEX_HALT_TO_CURIOUS,    // halt gesture -> tilted head
    /*  5 */ ENMD_ANIM_INDEX_CURIOUS,            // tilted head
    /*  6 */ ENMD_ANIM_INDEX_ANNOYED,            // looking away
    /*  7 */ ENMD_ANIM_INDEX_IDLE_TO_WALK,       // hands on hips -> walking
    /*  8 */ ENMD_ANIM_INDEX_WALK,               // walking
    /*  9 */ ENMD_ANIM_INDEX_IDLE_TO_SURPISE,    // hands on hips -> slightly raised arms
    /* 10 */ ENMD_ANIM_INDEX_IDLE,               // hands on hips
    /* 11 */ ENMD_ANIM_INDEX_CURIOUS_TO_ANNOYED, // tilted head -> looking away
    /* 12 */ ENMD_ANIM_INDEX_ANNOYED_TO_HALT,    // looking away -> halt gesture
    /* 13 */ ENMD_ANIM_INDEX_IDLE_TO_ANNOYED     // hands on hips -> looking away
} EnMdAnimIndex;

static AnimationInfo sAnimationInfo[] = {
    { &gMidoIdleAnim, 0.0f, 0.0f, -1.0f, ANIMMODE_LOOP, 0.0f },
    { &gMidoIdleAnim, 0.0f, 0.0f, -1.0f, ANIMMODE_LOOP, -10.0f },
    { &gMidoIdleToHaltAnim, 1.0f, 0.0f, -1.0f, ANIMMODE_ONCE, -1.0f },
    { &gMidoHaltAnim, 1.0f, 0.0f, -1.0f, ANIMMODE_LOOP, -1.0f },
    { &gMidoHaltToCuriousAnim, 1.0f, 0.0f, -1.0f, ANIMMODE_ONCE, -1.0f },
    { &gMidoCuriousAnim, 1.0f, 0.0f, -1.0f, ANIMMODE_LOOP, -1.0f },
    { &gMidoAnnoyedAnim, 1.0f, 0.0f, -1.0f, ANIMMODE_LOOP, -1.0f },
    { &gMidoIdleToWalkAnim, 1.0f, 0.0f, -1.0f, ANIMMODE_ONCE, -1.0f },
    { &gMidoWalkAnim, 1.0f, 0.0f, -1.0f, ANIMMODE_LOOP, -1.0f },
    { &gMidoIdleToSurpriseAnim, 1.0f, 0.0f, -1.0f, ANIMMODE_ONCE, -1.0f },
    { &gMidoIdleAnim, 0.0f, 0.0f, -1.0f, ANIMMODE_LOOP, -8.0f },
    { &gMidoCuriousToAnnoyedAnim, 1.0f, 0.0f, -1.0f, ANIMMODE_LOOP, -1.0f },
    { &gMidoAnnoyedToHaltAnim, 1.0f, 0.0f, -1.0f, ANIMMODE_ONCE, -1.0f },
    { &gMidoIdleToAnnoyedAnim, 1.0f, 0.0f, -1.0f, ANIMMODE_LOOP, -1.0f },
};

void EnMd_ReverseAnimation(EnMd* this) {
    f32 startFrame;

    startFrame = this->skelAnime.startFrame;
    this->skelAnime.startFrame = this->skelAnime.endFrame;
    this->skelAnime.curFrame = this->skelAnime.endFrame;
    this->skelAnime.endFrame = startFrame;
    this->skelAnime.playSpeed = -1.0f;
}

void EnMd_UpdateAnimSequence_IdleToHalt(EnMd* this) {
    switch (this->animSequenceEntry) {
        case 0:
            Animation_ChangeByInfo(&this->skelAnime, sAnimationInfo, ENMD_ANIM_INDEX_IDLE_TO_HALT);
            this->animSequenceEntry++;
            FALLTHROUGH;
        case 1:
            if (Animation_OnFrame(&this->skelAnime, this->skelAnime.endFrame)) {
                Animation_ChangeByInfo(&this->skelAnime, sAnimationInfo, ENMD_ANIM_INDEX_HALT);
                this->animSequenceEntry++;
            }
            break;
    }
}

void EnMd_UpdateAnimSequence_HaltToCurious(EnMd* this) {
    switch (this->animSequenceEntry) {
        case 0:
            Animation_ChangeByInfo(&this->skelAnime, sAnimationInfo, ENMD_ANIM_INDEX_HALT_TO_CURIOUS);
            this->animSequenceEntry++;
            FALLTHROUGH;
        case 1:
            if (Animation_OnFrame(&this->skelAnime, this->skelAnime.endFrame)) {
                Animation_ChangeByInfo(&this->skelAnime, sAnimationInfo, ENMD_ANIM_INDEX_CURIOUS);
                this->animSequenceEntry++;
            }
            break;
    }
}

void EnMd_UpdateAnimSequence_WalkAway(EnMd* this) {
    switch (this->animSequenceEntry) {
        case 0:
            Animation_ChangeByInfo(&this->skelAnime, sAnimationInfo, ENMD_ANIM_INDEX_IDLE_TO_HALT);
            EnMd_ReverseAnimation(this);
            this->animSequenceEntry++;
            FALLTHROUGH;
        case 1:
            if (Animation_OnFrame(&this->skelAnime, this->skelAnime.endFrame)) {
                Animation_ChangeByInfo(&this->skelAnime, sAnimationInfo, ENMD_ANIM_INDEX_IDLE_TO_WALK);
                this->animSequenceEntry++;
            } else {
                break;
            }
            FALLTHROUGH;
        case 2:
            if (Animation_OnFrame(&this->skelAnime, this->skelAnime.endFrame)) {
                Animation_ChangeByInfo(&this->skelAnime, sAnimationInfo, ENMD_ANIM_INDEX_WALK);
                this->animSequenceEntry++;
            }
            break;
    }
}

void EnMd_UpdateAnimSequence_TwitchIdle_Unused(EnMd* this) {
    switch (this->animSequenceEntry) {
        case 0:
            Animation_ChangeByInfo(&this->skelAnime, sAnimationInfo, ENMD_ANIM_INDEX_IDLE_TO_WALK);
            this->animSequenceEntry++;
            FALLTHROUGH;
        case 1:
            if (Animation_OnFrame(&this->skelAnime, this->skelAnime.endFrame)) {
                Animation_ChangeByInfo(&this->skelAnime, sAnimationInfo, ENMD_ANIM_INDEX_IDLE);
                this->animSequenceEntry++;
            }
            break;
    }
}

void EnMd_UpdateAnimSequence_HaltToIdle(EnMd* this) {
    switch (this->animSequenceEntry) {
        case 0:
            Animation_ChangeByInfo(&this->skelAnime, sAnimationInfo, ENMD_ANIM_INDEX_IDLE_TO_HALT);
            EnMd_ReverseAnimation(this);
            this->animSequenceEntry++;
            FALLTHROUGH;
        case 1:
            if (Animation_OnFrame(&this->skelAnime, this->skelAnime.endFrame)) {
                Animation_ChangeByInfo(&this->skelAnime, sAnimationInfo, ENMD_ANIM_INDEX_IDLE);
                this->animSequenceEntry++;
            }
            break;
    }
}

void EnMd_UpdateAnimSequence_SurpriseToAnnoyed(EnMd* this) {
    switch (this->animSequenceEntry) {
        case 0:
            Animation_ChangeByInfo(&this->skelAnime, sAnimationInfo, ENMD_ANIM_INDEX_IDLE_TO_SURPISE);
            this->animSequenceEntry++;
            FALLTHROUGH;
        case 1:
            if (Animation_OnFrame(&this->skelAnime, this->skelAnime.endFrame)) {
                Animation_ChangeByInfo(&this->skelAnime, sAnimationInfo, ENMD_ANIM_INDEX_ANNOYED);
                this->animSequenceEntry++;
            }
            break;
    }
}

void EnMd_UpdateAnimSequence_SurpriseToIdle(EnMd* this) {
    switch (this->animSequenceEntry) {
        case 0:
            Animation_ChangeByInfo(&this->skelAnime, sAnimationInfo, ENMD_ANIM_INDEX_IDLE_TO_SURPISE);
            EnMd_ReverseAnimation(this);
            this->animSequenceEntry++;
            FALLTHROUGH;
        case 1:
            if (Animation_OnFrame(&this->skelAnime, this->skelAnime.endFrame)) {
                Animation_ChangeByInfo(&this->skelAnime, sAnimationInfo, ENMD_ANIM_INDEX_IDLE);
                this->animSequenceEntry++;
            }
            break;
    }
}

void EnMd_UpdateAnimSequence_CuriousToAnnoyed(EnMd* this) {
    switch (this->animSequenceEntry) {
        case 0:
            Animation_ChangeByInfo(&this->skelAnime, sAnimationInfo, ENMD_ANIM_INDEX_CURIOUS_TO_ANNOYED);
            this->animSequenceEntry++;
            FALLTHROUGH;
        case 1:
            if (Animation_OnFrame(&this->skelAnime, this->skelAnime.endFrame)) {
                Animation_ChangeByInfo(&this->skelAnime, sAnimationInfo, ENMD_ANIM_INDEX_ANNOYED);
                this->animSequenceEntry++;
            }
            break;
    }
}

void EnMd_UpdateAnimSequence_AnnoyedToHalt(EnMd* this) {
    switch (this->animSequenceEntry) {
        case 0:
            Animation_ChangeByInfo(&this->skelAnime, sAnimationInfo, ENMD_ANIM_INDEX_ANNOYED_TO_HALT);
            this->animSequenceEntry++;
            FALLTHROUGH;
        case 1:
            if (Animation_OnFrame(&this->skelAnime, this->skelAnime.endFrame)) {
                Animation_ChangeByInfo(&this->skelAnime, sAnimationInfo, ENMD_ANIM_INDEX_HALT);
                this->animSequenceEntry++;
            }
            break;
    }
}

void EnMd_UpdateAnimSequence_IdleToAnnoyed(EnMd* this) {
    switch (this->animSequenceEntry) {
        case 0:
            Animation_ChangeByInfo(&this->skelAnime, sAnimationInfo, ENMD_ANIM_INDEX_IDLE_TO_ANNOYED);
            this->animSequenceEntry++;
            FALLTHROUGH;
        case 1:
            if (Animation_OnFrame(&this->skelAnime, this->skelAnime.endFrame)) {
                Animation_ChangeByInfo(&this->skelAnime, sAnimationInfo, ENMD_ANIM_INDEX_ANNOYED);
                this->animSequenceEntry++;
            }
            break;
    }
}

void EnMd_UpdateAnimSequence_StopWalking(EnMd* this) {
    switch (this->animSequenceEntry) {
        case 0:
            Animation_ChangeByInfo(&this->skelAnime, sAnimationInfo, ENMD_ANIM_INDEX_IDLE_TO_WALK);
            EnMd_ReverseAnimation(this);
            this->animSequenceEntry++;
            FALLTHROUGH;
        case 1:
            if (Animation_OnFrame(&this->skelAnime, this->skelAnime.endFrame)) {
                Animation_ChangeByInfo(&this->skelAnime, sAnimationInfo, ENMD_ANIM_INDEX_IDLE);
                this->animSequenceEntry++;
            }
            break;
    }
}

void EnMd_SetAnimSequence(EnMd* this, u8 state) {
    this->animSequence = state;
    this->animSequenceEntry = 0;
}

void EnMd_UpdateAnimSequence(EnMd* this) {
    switch (this->animSequence) {
        case ENMD_ANIM_SEQ_IDLE_TO_HALT:
            EnMd_UpdateAnimSequence_IdleToHalt(this);
            break;
        case ENMD_ANIM_SEQ_HALT_TO_CURIOUS:
            EnMd_UpdateAnimSequence_HaltToCurious(this);
            break;
        case ENMD_ANIM_SEQ_WALK_AWAY:
            EnMd_UpdateAnimSequence_WalkAway(this);
            break;
        case ENMD_ANIM_SEQ_TWITCH_IDLE_UNUSED:
            // unreachable
            EnMd_UpdateAnimSequence_TwitchIdle_Unused(this);
            break;
        case ENMD_ANIM_SEQ_HALT_TO_IDLE:
            EnMd_UpdateAnimSequence_HaltToIdle(this);
            break;
        case ENMD_ANIM_SEQ_SURPRISE_TO_ANNOYED:
            EnMd_UpdateAnimSequence_SurpriseToAnnoyed(this);
            break;
        case ENMD_ANIM_SEQ_SURPRISE_TO_IDLE:
            EnMd_UpdateAnimSequence_SurpriseToIdle(this);
            break;
        case ENMD_ANIM_SEQ_CURIOUS_TO_ANNOYED:
            EnMd_UpdateAnimSequence_CuriousToAnnoyed(this);
            break;
        case ENMD_ANIM_SEQ_ANNOYED_TO_HALT:
            EnMd_UpdateAnimSequence_AnnoyedToHalt(this);
            break;
        case ENMD_ANIM_SEQ_IDLE_TO_ANNOYED:
            EnMd_UpdateAnimSequence_IdleToAnnoyed(this);
            break;
        case ENMD_ANIM_SEQ_STOP_WALKING:
            EnMd_UpdateAnimSequence_StopWalking(this);
    }
}

void EnMd_UpdateAnimSequence_WithTalking(EnMd* this) {
    if (this->interactInfo.talkState != NPC_TALK_STATE_IDLE) {
        switch (this->actor.textId) {
            case 0x102F:
                if ((this->messageEntry == 0) && (this->animSequence != ENMD_ANIM_SEQ_IDLE_TO_HALT)) {
                    EnMd_SetAnimSequence(this, ENMD_ANIM_SEQ_IDLE_TO_HALT);
                }
                if ((this->messageEntry == 2) && (this->animSequence != ENMD_ANIM_SEQ_HALT_TO_CURIOUS)) {
                    EnMd_SetAnimSequence(this, ENMD_ANIM_SEQ_HALT_TO_CURIOUS);
                }
                if ((this->messageEntry == 5) && (this->animSequence != ENMD_ANIM_SEQ_CURIOUS_TO_ANNOYED)) {
                    EnMd_SetAnimSequence(this, ENMD_ANIM_SEQ_CURIOUS_TO_ANNOYED);
                }
                if ((this->messageEntry == 11) && (this->animSequence != ENMD_ANIM_SEQ_ANNOYED_TO_HALT)) {
                    EnMd_SetAnimSequence(this, ENMD_ANIM_SEQ_ANNOYED_TO_HALT);
                }
                break;
            case 0x1033:
                if ((this->messageEntry == 0) && (this->animSequence != ENMD_ANIM_SEQ_IDLE_TO_HALT)) {
                    EnMd_SetAnimSequence(this, ENMD_ANIM_SEQ_IDLE_TO_HALT);
                }
                if ((this->messageEntry == 1) && (this->animSequence != ENMD_ANIM_SEQ_HALT_TO_CURIOUS)) {
                    EnMd_SetAnimSequence(this, ENMD_ANIM_SEQ_HALT_TO_CURIOUS);
                }
                if ((this->messageEntry == 5) && (this->animSequence != ENMD_ANIM_SEQ_IDLE_TO_ANNOYED)) {
                    EnMd_SetAnimSequence(this, ENMD_ANIM_SEQ_IDLE_TO_ANNOYED);
                }
                if ((this->messageEntry == 7) && (this->animSequence != ENMD_ANIM_SEQ_ANNOYED_TO_HALT)) {
                    EnMd_SetAnimSequence(this, ENMD_ANIM_SEQ_ANNOYED_TO_HALT);
                }
                break;
            case 0x1030:
            case 0x1034:
            case 0x1045:
                if ((this->messageEntry == 0) && (this->animSequence != ENMD_ANIM_SEQ_IDLE_TO_HALT)) {
                    EnMd_SetAnimSequence(this, ENMD_ANIM_SEQ_IDLE_TO_HALT);
                }
                break;
            case 0x1046:
                if ((this->messageEntry == 0) && (this->animSequence != ENMD_ANIM_SEQ_SURPRISE_TO_ANNOYED)) {
                    EnMd_SetAnimSequence(this, ENMD_ANIM_SEQ_SURPRISE_TO_ANNOYED);
                }
                break;
        }
    } else if (this->skelAnime.animation != &gMidoIdleAnim) {
        Animation_ChangeByInfo(&this->skelAnime, sAnimationInfo, ENMD_ANIM_INDEX_IDLE);
        EnMd_SetAnimSequence(this, ENMD_ANIM_SEQ_NONE);
    }

    EnMd_UpdateAnimSequence(this);
}

s16 EnMd_TrackMessageState(EnMd* this, PlayState* play) {
    s16 messageState = Message_GetState(&play->msgCtx);

    if ((this->messageState == TEXT_STATE_AWAITING_NEXT) || (this->messageState == TEXT_STATE_EVENT) ||
        (this->messageState == TEXT_STATE_CLOSING) || (this->messageState == TEXT_STATE_DONE_HAS_NEXT)) {
        if (this->messageState != messageState) {
            this->messageEntry++;
        }
    }

    this->messageState = messageState;
    return messageState;
}

u16 EnMd_GetTextIdKokiriForest(PlayState* play, EnMd* this) {
    u16 textId = MaskReaction_GetTextId(play, MASK_REACTION_SET_MIDO);

    if (textId != 0) {
        return textId;
    }

    this->messageEntry = 0;
    this->messageState = TEXT_STATE_NONE;

    if (CHECK_QUEST_ITEM(QUEST_KOKIRI_EMERALD)) {
        return 0x1045;
    }

    if (GET_EVENTCHKINF(EVENTCHKINF_04)) {
        return 0x1034;
    }

    if ((CUR_EQUIP_VALUE(EQUIP_TYPE_SHIELD) == EQUIP_VALUE_SHIELD_DEKU) &&
        (CUR_EQUIP_VALUE(EQUIP_TYPE_SWORD) == EQUIP_VALUE_SWORD_KOKIRI)) {
        return 0x1033;
    }

    if (GET_INFTABLE(INFTABLE_0C)) {
        return 0x1030;
    }

    return 0x102F;
}

u16 EnMd_GetTextIdMidosHouse(PlayState* play, EnMd* this) {
    this->messageEntry = 0;
    this->messageState = TEXT_STATE_NONE;

    if (GET_EVENTCHKINF(EVENTCHKINF_40)) {
        return 0x1028;
    }

    return 0x1046;
}

u16 EnMd_GetTextIdLostWoods(PlayState* play, EnMd* this) {
    this->messageEntry = 0;
    this->messageState = TEXT_STATE_NONE;

    if (GET_EVENTCHKINF(EVENTCHKINF_48)) {
        if (GET_INFTABLE(INFTABLE_19)) {
            return 0x1071;
        }
        return 0x1070;
    }

    if (GET_EVENTCHKINF(EVENTCHKINF_0A)) {
        return 0x1068;
    }

    if (GET_INFTABLE(INFTABLE_15)) {
        return 0x1061;
    }

    return 0x1060;
}

u16 EnMd_GetTextId(PlayState* play, Actor* thisx) {
    EnMd* this = (EnMd*)thisx;

    switch (play->sceneId) {
        case SCENE_KOKIRI_FOREST:
            return EnMd_GetTextIdKokiriForest(play, this);
        case SCENE_MIDOS_HOUSE:
            return EnMd_GetTextIdMidosHouse(play, this);
        case SCENE_LOST_WOODS:
            return EnMd_GetTextIdLostWoods(play, this);
        default:
            return 0;
    }
}

s16 EnMd_UpdateTalkState(PlayState* play, Actor* thisx) {
    EnMd* this = (EnMd*)thisx;
    switch (EnMd_TrackMessageState(this, play)) {
        case TEXT_STATE_NONE:
        case TEXT_STATE_DONE_HAS_NEXT:
        case TEXT_STATE_DONE_FADING:
        case TEXT_STATE_CHOICE:
        case TEXT_STATE_DONE:
        case TEXT_STATE_SONG_DEMO_DONE:
        case TEXT_STATE_8:
        case TEXT_STATE_9:
            return NPC_TALK_STATE_TALKING;
        case TEXT_STATE_CLOSING:
            switch (this->actor.textId) {
                case 0x1028:
                    SET_EVENTCHKINF(EVENTCHKINF_0F);
                    break;
                case 0x102F:
                    SET_EVENTCHKINF(EVENTCHKINF_MIDO_DENIED_DEKU_TREE_ACCESS);
                    SET_INFTABLE(INFTABLE_0C);
                    break;
                case 0x1060:
                    SET_INFTABLE(INFTABLE_15);
                    break;
                case 0x1070:
                    SET_INFTABLE(INFTABLE_19);
                    break;
                case 0x1033:
                case 0x1067:
                    return NPC_TALK_STATE_ACTION;
            }
            return NPC_TALK_STATE_IDLE;
        case TEXT_STATE_EVENT:
            if (Message_ShouldAdvance(play)) {
                return NPC_TALK_STATE_ACTION;
            }
            FALLTHROUGH;
        default:
            return NPC_TALK_STATE_TALKING;
    }
}

u8 EnMd_ShouldSpawn(EnMd* this, PlayState* play) {
    if (play->sceneId == SCENE_KOKIRI_FOREST) {
        if (!GET_EVENTCHKINF(EVENTCHKINF_1C) && !GET_EVENTCHKINF(EVENTCHKINF_40)) {
            return 1;
        }
    }

    if (play->sceneId == SCENE_MIDOS_HOUSE) {
        if (GET_EVENTCHKINF(EVENTCHKINF_1C) || GET_EVENTCHKINF(EVENTCHKINF_40)) {
            if (!LINK_IS_ADULT) {
                return 1;
            }
        }
    }

    if (play->sceneId == SCENE_LOST_WOODS) {
        return 1;
    }

    return 0;
}

void EnMd_UpdateEyes(EnMd* this) {
    if (DECR(this->blinkTimer) == 0) {
        this->eyeTexIndex++;
        if (this->eyeTexIndex > 2) {
            this->blinkTimer = Rand_S16Offset(30, 30);
            this->eyeTexIndex = 0;
        }
    }
}

void EnMd_UpdateTalking(EnMd* this, PlayState* play) {
    Player* player = GET_PLAYER(play);
    s16 absYawDiff;
    s16 trackingMode;
    s16 canUpdateTalking;
    s16 yawDiff;

    if (this->actor.xzDistToPlayer < 170.0f) {
        yawDiff = (f32)this->actor.yawTowardsPlayer - this->actor.shape.rot.y;
        absYawDiff = ABS(yawDiff);

        trackingMode =
            absYawDiff <= Npc_GetTrackingPresetMaxPlayerYaw(2) ? NPC_TRACKING_HEAD_AND_TORSO : NPC_TRACKING_NONE;
        canUpdateTalking = true;
    } else {
        trackingMode = NPC_TRACKING_NONE;
        canUpdateTalking = false;
    }

    if (this->interactInfo.talkState != NPC_TALK_STATE_IDLE) {
        trackingMode = NPC_TRACKING_FULL_BODY;
    }

    if (this->actionFunc == EnMd_Walk) {
        trackingMode = NPC_TRACKING_NONE;
        canUpdateTalking = false;
    }
    if (this->actionFunc == EnMd_Watch) {
        trackingMode = NPC_TRACKING_FULL_BODY;
        canUpdateTalking = true;
    }

    if ((play->csCtx.state != CS_STATE_IDLE) || gDebugCamEnabled) {
        this->interactInfo.trackPos = play->view.eye;
        this->interactInfo.yOffset = 40.0f;
        trackingMode = NPC_TRACKING_HEAD_AND_TORSO;
    } else {
        this->interactInfo.trackPos = player->actor.world.pos;
        this->interactInfo.yOffset = (gSaveContext.save.linkAge > 0) ? 0.0f : -18.0f;
    }

    Npc_TrackPoint(&this->actor, &this->interactInfo, 2, trackingMode);
    if (this->actionFunc != EnMd_ListenToOcarina) {
        if (canUpdateTalking) {
            Npc_UpdateTalking(play, &this->actor, &this->interactInfo.talkState, this->collider.dim.radius + 30.0f,
                              EnMd_GetTextId, EnMd_UpdateTalkState);
        }
    }
}

u8 EnMd_FollowPath(EnMd* this, PlayState* play) {
    Path* path;
    Vec3s* pointPos;
    f32 pathDiffX;
    f32 pathDiffZ;

    if (ENMD_GET_PATH_INDEX_NOSHIFT(this) == (ENMD_PATH_NONE << 8)) {
        return 0;
    }

    path = &play->pathList[ENMD_GET_PATH_INDEX(this)];
    pointPos = SEGMENTED_TO_VIRTUAL(path->points);
    pointPos += this->waypoint;

    pathDiffX = pointPos->x - this->actor.world.pos.x;
    pathDiffZ = pointPos->z - this->actor.world.pos.z;
    Math_SmoothStepToS(&this->actor.world.rot.y, Math_FAtan2F(pathDiffX, pathDiffZ) * (65536.0f / (2 * M_PI)), 4, 4000,
                       1);

    if ((SQ(pathDiffX) + SQ(pathDiffZ)) < 100.0f) {
        this->waypoint++;
        if (this->waypoint >= path->count) {
            this->waypoint = 0;
        }
        return 1;
    }
    return 0;
}

u8 EnMd_SetMovedPos(EnMd* this, PlayState* play) {
    Path* path;
    Vec3s* lastPointPos;

    if (ENMD_GET_PATH_INDEX_NOSHIFT(this) == (ENMD_PATH_NONE << 8)) {
        return 0;
    }

    path = &play->pathList[ENMD_GET_PATH_INDEX(this)];
    lastPointPos = SEGMENTED_TO_VIRTUAL(path->points);
    lastPointPos += path->count - 1;

    this->actor.world.pos.x = lastPointPos->x;
    this->actor.world.pos.y = lastPointPos->y;
    this->actor.world.pos.z = lastPointPos->z;

    return 1;
}

void EnMd_UpdateAlphaByDistance(EnMd* this, PlayState* play) {
    f32 radius;

    if (play->sceneId != SCENE_MIDOS_HOUSE) {
        radius = (CHECK_QUEST_ITEM(QUEST_KOKIRI_EMERALD) && !GET_EVENTCHKINF(EVENTCHKINF_1C) &&
                  (play->sceneId == SCENE_KOKIRI_FOREST))
                     ? 100.0f
                     : 400.0f;
        this->alpha = Actor_UpdateAlphaByDistance(&this->actor, play, this->alpha, radius);
        this->actor.shape.shadowAlpha = this->alpha;
    } else {
        this->alpha = 255;
        this->actor.shape.shadowAlpha = this->alpha;
    }
}

void EnMd_Init(Actor* thisx, PlayState* play) {
    EnMd* this = (EnMd*)thisx;
    s32 pad;

    ActorShape_Init(&this->actor.shape, 0.0f, ActorShadow_DrawCircle, 24.0f);
<<<<<<< HEAD
    SkelAnime_InitFlex(play, &this->skelAnime, &gMidoSkel, NULL, this->jointTable, this->morphTable,
                       ARRAY_COUNT(this->jointTable));
=======
    SkelAnime_InitFlex(play, &this->skelAnime, &gMidoSkel, NULL, this->jointTable, this->morphTable, MIDO_LIMB_MAX);
>>>>>>> fc2992ab

    Collider_InitCylinder(play, &this->collider);
    Collider_SetCylinder(play, &this->collider, &this->actor, &sCylinderInit);
    CollisionCheck_SetInfo2(&this->actor.colChkInfo, NULL, &sColChkInfoInit);
    if (!EnMd_ShouldSpawn(this, play)) {
        Actor_Kill(&this->actor);
        return;
    }

    Animation_ChangeByInfo(&this->skelAnime, sAnimationInfo, ENMD_ANIM_INDEX_IDLE_DEFAULT);
    Actor_SetScale(&this->actor, 0.01f);
    this->actor.attentionRangeType = ATTENTION_RANGE_6;
    this->alpha = 255;
    Actor_SpawnAsChild(&play->actorCtx, &this->actor, play, ACTOR_EN_ELF, this->actor.world.pos.x,
                       this->actor.world.pos.y, this->actor.world.pos.z, 0, 0, 0, FAIRY_KOKIRI);

    if (((play->sceneId == SCENE_KOKIRI_FOREST) && !GET_EVENTCHKINF(EVENTCHKINF_04)) ||
        ((play->sceneId == SCENE_KOKIRI_FOREST) && GET_EVENTCHKINF(EVENTCHKINF_04) &&
         CHECK_QUEST_ITEM(QUEST_KOKIRI_EMERALD)) ||
        ((play->sceneId == SCENE_LOST_WOODS) && !GET_EVENTCHKINF(EVENTCHKINF_0A))) {
        this->actor.home.pos = this->actor.world.pos;
        this->actionFunc = EnMd_BlockPath;
        return;
    }

    if (play->sceneId != SCENE_MIDOS_HOUSE) {
        EnMd_SetMovedPos(this, play);
    }

    this->actionFunc = EnMd_Idle;
}

void EnMd_Destroy(Actor* thisx, PlayState* play) {
    EnMd* this = (EnMd*)thisx;
    Collider_DestroyCylinder(play, &this->collider);
}

void EnMd_Idle(EnMd* this, PlayState* play) {
    if (this->skelAnime.animation == &gMidoIdleAnim) {
        Actor_UpdateFidgetTables(play, this->fidgetTableY, this->fidgetTableZ, MIDO_LIMB_MAX);
    } else if ((this->interactInfo.talkState == NPC_TALK_STATE_IDLE) &&
               (this->animSequence != ENMD_ANIM_SEQ_SURPRISE_TO_IDLE)) {
        EnMd_SetAnimSequence(this, ENMD_ANIM_SEQ_SURPRISE_TO_IDLE);
    }

    EnMd_UpdateAnimSequence_WithTalking(this);
}

void EnMd_Watch(EnMd* this, PlayState* play) {
    if (this->skelAnime.animation == &gMidoIdleAnim) {
        Actor_UpdateFidgetTables(play, this->fidgetTableY, this->fidgetTableZ, MIDO_LIMB_MAX);
    }
    EnMd_UpdateAnimSequence(this);
}

void EnMd_BlockPath(EnMd* this, PlayState* play) {
    Player* player = GET_PLAYER(play);
    f32 temp;
    Actor* actorToBlock = &GET_PLAYER(play)->actor;
    s16 yaw;

    EnMd_UpdateAnimSequence_WithTalking(this);

    if (this->interactInfo.talkState == NPC_TALK_STATE_IDLE) {
        this->actor.world.rot.y = this->actor.yawTowardsPlayer;
        this->actor.shape.rot.y = this->actor.yawTowardsPlayer;

        yaw = Math_Vec3f_Yaw(&this->actor.home.pos, &actorToBlock->world.pos);

        this->actor.world.pos.x = this->actor.home.pos.x;
        this->actor.world.pos.x += 60.0f * Math_SinS(yaw);

        this->actor.world.pos.z = this->actor.home.pos.z;
        this->actor.world.pos.z += 60.0f * Math_CosS(yaw);

        temp = fabsf((f32)this->actor.yawTowardsPlayer - yaw) * 0.001f * 3.0f;
        this->skelAnime.playSpeed = CLAMP(temp, 1.0f, 3.0f);
    }

    if (this->interactInfo.talkState == NPC_TALK_STATE_ACTION) {
        if (CHECK_QUEST_ITEM(QUEST_KOKIRI_EMERALD) && !GET_EVENTCHKINF(EVENTCHKINF_1C) &&
            (play->sceneId == SCENE_KOKIRI_FOREST)) {
            play->msgCtx.msgMode = MSGMODE_PAUSED;
        }

        if (play->sceneId == SCENE_KOKIRI_FOREST) {
            SET_EVENTCHKINF(EVENTCHKINF_04);
        }
        if (play->sceneId == SCENE_LOST_WOODS) {
            SET_EVENTCHKINF(EVENTCHKINF_0A);
        }

        EnMd_SetAnimSequence(this, ENMD_ANIM_SEQ_WALK_AWAY);
        EnMd_UpdateAnimSequence(this);
        this->waypoint = 1;
        this->interactInfo.talkState = NPC_TALK_STATE_IDLE;
        this->actionFunc = EnMd_Walk;
        this->actor.speed = 1.5f;
        return;
    }

    if (this->skelAnime.animation == &gMidoIdleAnim) {
        Actor_UpdateFidgetTables(play, this->fidgetTableY, this->fidgetTableZ, MIDO_LIMB_MAX);
    }

    if ((this->interactInfo.talkState == NPC_TALK_STATE_IDLE) && (play->sceneId == SCENE_LOST_WOODS)) {
        if (player->stateFlags2 & PLAYER_STATE2_24) {
            player->stateFlags2 |= PLAYER_STATE2_25;
            player->unk_6A8 = &this->actor;
            Message_StartOcarina(play, OCARINA_ACTION_CHECK_SARIA);
            this->actionFunc = EnMd_ListenToOcarina;
            return;
        }

        if (this->actor.xzDistToPlayer < (30.0f + this->collider.dim.radius)) {
            player->stateFlags2 |= PLAYER_STATE2_23;
        }
    }
}

void EnMd_ListenToOcarina(EnMd* this, PlayState* play) {
    Player* player = GET_PLAYER(play);

    if (play->msgCtx.ocarinaMode >= OCARINA_MODE_04) {
        this->actionFunc = EnMd_BlockPath;
        play->msgCtx.ocarinaMode = OCARINA_MODE_04;
    } else if (play->msgCtx.ocarinaMode == OCARINA_MODE_03) {
        SFX_PLAY_CENTERED(NA_SE_SY_CORRECT_CHIME);
        this->actor.textId = 0x1067;
        Actor_OfferTalk(&this->actor, play, this->collider.dim.radius + 30.0f);

        this->actionFunc = EnMd_BlockPath;
        play->msgCtx.ocarinaMode = OCARINA_MODE_04;
    } else {
        player->stateFlags2 |= PLAYER_STATE2_23;
    }
}

void EnMd_Walk(EnMd* this, PlayState* play) {
    Actor_UpdateFidgetTables(play, this->fidgetTableY, this->fidgetTableZ, MIDO_LIMB_MAX);
    EnMd_UpdateAnimSequence(this);

    if (!(EnMd_FollowPath(this, play)) || (this->waypoint != 0)) {
        this->actor.shape.rot = this->actor.world.rot;
        return;
    }

    if (CHECK_QUEST_ITEM(QUEST_KOKIRI_EMERALD) && !GET_EVENTCHKINF(EVENTCHKINF_1C) &&
        (play->sceneId == SCENE_KOKIRI_FOREST)) {
        Message_CloseTextbox(play);
        SET_EVENTCHKINF(EVENTCHKINF_1C);
        Actor_Kill(&this->actor);
        return;
    }

    EnMd_SetAnimSequence(this, ENMD_ANIM_SEQ_STOP_WALKING);

    this->skelAnime.playSpeed = 0.0f;
    this->actor.speed = 0.0f;
    this->actor.home.pos = this->actor.world.pos;
    this->actionFunc = EnMd_Watch;
}

void EnMd_Update(Actor* thisx, PlayState* play) {
    EnMd* this = (EnMd*)thisx;
    s32 pad;

    Collider_UpdateCylinder(&this->actor, &this->collider);
    CollisionCheck_SetOC(play, &play->colChkCtx, &this->collider.base);
    SkelAnime_Update(&this->skelAnime);
    EnMd_UpdateEyes(this);
    EnMd_UpdateAlphaByDistance(this, play);
    Actor_MoveXZGravity(&this->actor);
    EnMd_UpdateTalking(this, play);
    Actor_UpdateBgCheckInfo(play, &this->actor, 0.0f, 0.0f, 0.0f, UPDBGCHECKINFO_FLAG_2);
    this->actionFunc(this, play);
}

s32 EnMd_OverrideLimbDraw(PlayState* play, s32 limbIndex, Gfx** dList, Vec3f* pos, Vec3s* rot, void* thisx, Gfx** gfx) {
    EnMd* this = (EnMd*)thisx;
    Vec3s limbRot;

    if (limbIndex == MIDO_LIMB_HEAD) {
        Matrix_Translate(1200.0f, 0.0f, 0.0f, MTXMODE_APPLY);
        limbRot = this->interactInfo.headRot;
        Matrix_RotateX(BINANG_TO_RAD_ALT(limbRot.y), MTXMODE_APPLY);
        Matrix_RotateZ(BINANG_TO_RAD_ALT(limbRot.x), MTXMODE_APPLY);
        Matrix_Translate(-1200.0f, 0.0f, 0.0f, MTXMODE_APPLY);
    }
    if (limbIndex == MIDO_LIMB_TORSO) {
        limbRot = this->interactInfo.torsoRot;
        Matrix_RotateX(BINANG_TO_RAD_ALT(limbRot.x), MTXMODE_APPLY);
        Matrix_RotateY(BINANG_TO_RAD_ALT(limbRot.y), MTXMODE_APPLY);
    }

    if (((limbIndex == MIDO_LIMB_TORSO) || (limbIndex == MIDO_LIMB_LEFT_UPPER_ARM)) ||
        (limbIndex == MIDO_LIMB_RIGHT_UPPER_ARM)) {
        rot->y += Math_SinS(this->fidgetTableY[limbIndex]) * FIDGET_AMPLITUDE;
        rot->z += Math_CosS(this->fidgetTableZ[limbIndex]) * FIDGET_AMPLITUDE;
    }

    return false;
}

void EnMd_PostLimbDraw(PlayState* play, s32 limbIndex, Gfx** dList, Vec3s* rot, void* thisx, Gfx** gfx) {
    EnMd* this = (EnMd*)thisx;
    Vec3f vec = { 400.0f, 0.0f, 0.0f };

    if (limbIndex == MIDO_LIMB_HEAD) {
        Matrix_MultVec3f(&vec, &this->actor.focus.pos);
    }
}

void EnMd_Draw(Actor* thisx, PlayState* play) {
    static void* sEyeTextures[] = {
        gMidoEyeOpenTex,
        gMidoEyeHalfTex,
        gMidoEyeClosedTex,
    };
    EnMd* this = (EnMd*)thisx;

    OPEN_DISPS(play->state.gfxCtx, "../z_en_md.c", 1280);

    if (this->alpha == 255) {
        gSPSegment(POLY_OPA_DISP++, 0x08, SEGMENTED_TO_VIRTUAL(sEyeTextures[this->eyeTexIndex]));
        func_80034BA0(play, &this->skelAnime, EnMd_OverrideLimbDraw, EnMd_PostLimbDraw, &this->actor, this->alpha);
    } else if (this->alpha != 0) {
        gSPSegment(POLY_XLU_DISP++, 0x08, SEGMENTED_TO_VIRTUAL(sEyeTextures[this->eyeTexIndex]));
        func_80034CC4(play, &this->skelAnime, EnMd_OverrideLimbDraw, EnMd_PostLimbDraw, &this->actor, this->alpha);
    }

    CLOSE_DISPS(play->state.gfxCtx, "../z_en_md.c", 1317);
}<|MERGE_RESOLUTION|>--- conflicted
+++ resolved
@@ -688,12 +688,8 @@
     s32 pad;
 
     ActorShape_Init(&this->actor.shape, 0.0f, ActorShadow_DrawCircle, 24.0f);
-<<<<<<< HEAD
     SkelAnime_InitFlex(play, &this->skelAnime, &gMidoSkel, NULL, this->jointTable, this->morphTable,
                        ARRAY_COUNT(this->jointTable));
-=======
-    SkelAnime_InitFlex(play, &this->skelAnime, &gMidoSkel, NULL, this->jointTable, this->morphTable, MIDO_LIMB_MAX);
->>>>>>> fc2992ab
 
     Collider_InitCylinder(play, &this->collider);
     Collider_SetCylinder(play, &this->collider, &this->actor, &sCylinderInit);
