--- conflicted
+++ resolved
@@ -32,12 +32,9 @@
     (ActorFunc)BgSpot09Obj_Draw,
 };
 
-<<<<<<< HEAD
-static ColHeader* D_808B1F90[] = { NULL, &gValleyObjects1Col, &gValleyObjects2Col, &gValleyObjects3Col,
-                                   &gValleyObjects4Col };
-=======
-static CollisionHeader* D_808B1F90[] = { NULL, gBgSpot09Col1, gBgSpot09Col2, gBgSpot09Col3, gBgSpot09Col4 };
->>>>>>> a0e2ce72
+static CollisionHeader* D_808B1F90[] = {
+    NULL, &gValleyObjects1Col, &gValleyObjects2Col, &gValleyObjects3Col, &gValleyObjects4Col,
+};
 
 static s32 (*D_808B1FA4[])(BgSpot09Obj* this, GlobalContext* globalCtx) = {
     func_808B1BEC,
@@ -57,8 +54,9 @@
     ICHAIN_F32(uncullZoneDownward, 1500, ICHAIN_STOP),
 };
 
-static Gfx* sDLists[] = { gValleyBridgeSidesDL, gValleyBrokenBridgeDL, gValleyBridgeChildDL, gCarpentersTentDL,
-                          gValleyRepairedBridgeDL };
+static Gfx* sDLists[] = {
+    gValleyBridgeSidesDL, gValleyBrokenBridgeDL, gValleyBridgeChildDL, gCarpentersTentDL, gValleyRepairedBridgeDL,
+};
 
 s32 func_808B1AE0(BgSpot09Obj* this, GlobalContext* globalCtx) {
     s32 carpentersRescued;
