/*
 * File: z_en_ishi.c
 * Overlay: ovl_En_Ishi
 * Description: Small and large gray rocks
 */

#include "z_en_ishi.h"
#include "overlays/actors/ovl_En_Insect/z_en_insect.h"
#include "overlays/effects/ovl_Effect_Ss_Kakera/z_eff_ss_kakera.h"
#include "assets/objects/gameplay_field_keep/gameplay_field_keep.h"

#include "vt.h"

#define FLAGS ACTOR_FLAG_23

void EnIshi_Init(Actor* thisx, PlayState* play);
void EnIshi_Destroy(Actor* thisx, PlayState* play2);
void EnIshi_Update(Actor* thisx, PlayState* play);
void EnIshi_Draw(Actor* thisx, PlayState* play);

void EnIshi_SetupWait(EnIshi* this);
void EnIshi_Wait(EnIshi* this, PlayState* play);
void EnIshi_SetupLiftedUp(EnIshi* this);
void EnIshi_LiftedUp(EnIshi* this, PlayState* play);
void EnIshi_SetupFly(EnIshi* this);
void EnIshi_Fly(EnIshi* this, PlayState* play);
void EnIshi_SpawnFragmentsSmall(EnIshi* this, PlayState* play);
void EnIshi_SpawnFragmentsLarge(EnIshi* this, PlayState* play);
void EnIshi_SpawnDustSmall(EnIshi* this, PlayState* play);
void EnIshi_SpawnDustLarge(EnIshi* this, PlayState* play);

static s16 sRotSpeedX = 0;
static s16 sRotSpeedY = 0;

const ActorInit En_Ishi_InitVars = {
    ACTOR_EN_ISHI,
    ACTORCAT_PROP,
    FLAGS,
    OBJECT_GAMEPLAY_FIELD_KEEP,
    sizeof(EnIshi),
    (ActorFunc)EnIshi_Init,
    (ActorFunc)EnIshi_Destroy,
    (ActorFunc)EnIshi_Update,
    (ActorFunc)EnIshi_Draw,
};

static f32 sRockScales[] = { 0.1f, 0.4f };
static f32 D_80A7FA20[] = { 58.0f, 80.0f };
static f32 D_80A7FA28[] = { 0.0f, 0.005f };

// the sizes of these arrays are very large and take up way more space than it needs to.
// coincidentally the sizes are the same as the ID for NA_SE_EV_ROCK_BROKEN, which may explain a mistake that could
// have been made here
static u16 sBreakSfxIds[0x2852] = { NA_SE_EV_ROCK_BROKEN, NA_SE_EV_WALL_BROKEN };

static u8 sBreakSfxDurations[0x2852] = { 20, 40 };

static EnIshiEffectSpawnFunc sFragmentSpawnFuncs[] = { EnIshi_SpawnFragmentsSmall, EnIshi_SpawnFragmentsLarge };

static EnIshiEffectSpawnFunc sDustSpawnFuncs[] = { EnIshi_SpawnDustSmall, EnIshi_SpawnDustLarge };

static ColliderCylinderInit sCylinderInits[] = {
    {
        {
            COLTYPE_HARD,
            AT_NONE,
            AC_ON | AC_HARD | AC_TYPE_PLAYER,
            OC1_ON | OC1_TYPE_ALL,
            OC2_TYPE_2,
            COLSHAPE_CYLINDER,
        },
        {
            ELEMTYPE_UNK0,
            { 0x00000000, 0x00, 0x00 },
            { 0x4FC1FFFE, 0x00, 0x00 },
            TOUCH_NONE,
            BUMP_ON,
            OCELEM_ON,
        },
        { 10, 18, -2, { 0, 0, 0 } },
    },
    {
        {
            COLTYPE_HARD,
            AT_NONE,
            AC_ON | AC_HARD | AC_TYPE_PLAYER,
            OC1_ON | OC1_TYPE_ALL,
            OC2_TYPE_2,
            COLSHAPE_CYLINDER,
        },
        {
            ELEMTYPE_UNK0,
            { 0x00000000, 0x00, 0x00 },
            { 0x4FC1FFF6, 0x00, 0x00 },
            TOUCH_NONE,
            BUMP_ON,
            OCELEM_ON,
        },
        { 55, 70, 0, { 0, 0, 0 } },
    },
};

static CollisionCheckInfoInit sColChkInfoInit = { 0, 12, 60, MASS_IMMOVABLE };

void EnIshi_InitCollider(Actor* thisx, PlayState* play) {
    EnIshi* this = (EnIshi*)thisx;

    Collider_InitCylinder(play, &this->collider);
    Collider_SetCylinder(play, &this->collider, &this->actor, &sCylinderInits[PARAMS_GET(this->actor.params, 0, 1)]);
    Collider_UpdateCylinder(&this->actor, &this->collider);
}

s32 EnIshi_SnapToFloor(EnIshi* this, PlayState* play, f32 arg2) {
    CollisionPoly* poly;
    Vec3f pos;
    s32 bgId;
    f32 floorY;

    pos.x = this->actor.world.pos.x;
    pos.y = this->actor.world.pos.y + 30.0f;
    pos.z = this->actor.world.pos.z;
    floorY = BgCheck_EntityRaycastFloor4(&play->colCtx, &poly, &bgId, &this->actor, &pos);
    if (floorY > BGCHECK_Y_MIN) {
        this->actor.world.pos.y = floorY + arg2;
        Math_Vec3f_Copy(&this->actor.home.pos, &this->actor.world.pos);
        return true;
    } else {
        osSyncPrintf(VT_COL(YELLOW, BLACK));
        // "Failure attaching to ground"
        osSyncPrintf("地面に付着失敗(%s %d)\n", "../z_en_ishi.c", 388);
        osSyncPrintf(VT_RST);
        return false;
    }
}

void EnIshi_SpawnFragmentsSmall(EnIshi* this, PlayState* play) {
    static s16 scales[] = { 16, 13, 11, 9, 7, 5 };
    s32 pad;
    Vec3f velocity;
    Vec3f pos;
    s16 phi_v0;
    s32 i;

    for (i = 0; i < ARRAY_COUNT(scales); i++) {
        pos.x = this->actor.world.pos.x + (Rand_ZeroOne() - 0.5f) * 8.0f;
        pos.y = this->actor.world.pos.y + (Rand_ZeroOne() * 5.0f) + 5.0f;
        pos.z = this->actor.world.pos.z + (Rand_ZeroOne() - 0.5f) * 8.0f;
        Math_Vec3f_Copy(&velocity, &this->actor.velocity);
        if (this->actor.bgCheckFlags & BGCHECKFLAG_GROUND) {
            velocity.x *= 0.8f;
            velocity.y *= -0.8f;
            velocity.z *= 0.8f;
        } else if (this->actor.bgCheckFlags & BGCHECKFLAG_WALL) {
            velocity.x *= -0.8f;
            velocity.y *= 0.8f;
            velocity.z *= -0.8f;
        }
        velocity.x += (Rand_ZeroOne() - 0.5f) * 11.0f;
        velocity.y += Rand_ZeroOne() * 6.0f;
        velocity.z += (Rand_ZeroOne() - 0.5f) * 11.0f;
        if (Rand_ZeroOne() < 0.5f) {
            phi_v0 = 65;
        } else {
            phi_v0 = 33;
        }
        EffectSsKakera_Spawn(play, &pos, &velocity, &pos, -420, phi_v0, 30, 5, 0, scales[i], 3, 10, 40,
                             KAKERA_COLOR_NONE, OBJECT_GAMEPLAY_FIELD_KEEP, gFieldKakeraDL);
    }
}

void EnIshi_SpawnFragmentsLarge(EnIshi* this, PlayState* play) {
    static s16 scales[] = { 145, 135, 120, 100, 70, 50, 45, 40, 35 };
    Actor* thisx = &this->actor;
    Vec3f velocity;
    Vec3f pos;
    s16 angle = 0x1000;
    s32 i;
    f32 rand;
    s16 phi_v0;
    s16 phi_v1;

    for (i = 0; i < ARRAY_COUNT(scales); i++) {
        angle += 0x4E20;
        rand = Rand_ZeroOne() * 10.0f;
        pos.x = this->actor.world.pos.x + (Math_SinS(angle) * rand);
        pos.y = this->actor.world.pos.y + (Rand_ZeroOne() * 40.0f) + 5.0f;
        pos.z = this->actor.world.pos.z + (Math_CosS(angle) * rand);
        Math_Vec3f_Copy(&velocity, &thisx->velocity);
        if (thisx->bgCheckFlags & BGCHECKFLAG_GROUND) {
            velocity.x *= 0.9f;
            velocity.y *= -0.8f;
            velocity.z *= 0.9f;
        } else if (thisx->bgCheckFlags & BGCHECKFLAG_WALL) {
            velocity.x *= -0.9f;
            velocity.y *= 0.8f;
            velocity.z *= -0.9f;
        }
        rand = Rand_ZeroOne() * 10.0f;
        velocity.x += rand * Math_SinS(angle);
        velocity.y += (Rand_ZeroOne() * 4.0f) + ((Rand_ZeroOne() * i) * 0.7f);
        velocity.z += rand * Math_CosS(angle);
        if (i == 0) {
            phi_v0 = 41;
            phi_v1 = -450;
        } else if (i < 4) {
            phi_v0 = 37;
            phi_v1 = -380;
        } else {
            phi_v0 = 69;
            phi_v1 = -320;
        }
        EffectSsKakera_Spawn(play, &pos, &velocity, &this->actor.world.pos, phi_v1, phi_v0, 30, 5, 0, scales[i], 5, 2,
                             70, KAKERA_COLOR_WHITE, OBJECT_GAMEPLAY_FIELD_KEEP, gSilverRockFragmentsDL);
    }
}

void EnIshi_SpawnDustSmall(EnIshi* this, PlayState* play) {
    Vec3f pos;

    Math_Vec3f_Copy(&pos, &this->actor.world.pos);
    if (this->actor.bgCheckFlags & BGCHECKFLAG_GROUND) {
        pos.x += 2.0f * this->actor.velocity.x;
        pos.y -= 2.0f * this->actor.velocity.y;
        pos.z += 2.0f * this->actor.velocity.z;
    } else if (this->actor.bgCheckFlags & BGCHECKFLAG_WALL) {
        pos.x -= 2.0f * this->actor.velocity.x;
        pos.y += 2.0f * this->actor.velocity.y;
        pos.z -= 2.0f * this->actor.velocity.z;
    }
    func_80033480(play, &pos, 60.0f, 3, 0x50, 0x3C, 1);
}

void EnIshi_SpawnDustLarge(EnIshi* this, PlayState* play) {
    Vec3f pos;

    Math_Vec3f_Copy(&pos, &this->actor.world.pos);
    if (this->actor.bgCheckFlags & BGCHECKFLAG_GROUND) {
        pos.x += 2.0f * this->actor.velocity.x;
        pos.y -= 2.0f * this->actor.velocity.y;
        pos.z += 2.0f * this->actor.velocity.z;
    } else if (this->actor.bgCheckFlags & BGCHECKFLAG_WALL) {
        pos.x -= 2.0f * this->actor.velocity.x;
        pos.y += 2.0f * this->actor.velocity.y;
        pos.z -= 2.0f * this->actor.velocity.z;
    }
    func_80033480(play, &pos, 140.0f, 0xA, 0xB4, 0x5A, 1);
}

void EnIshi_DropCollectible(EnIshi* this, PlayState* play) {
    s16 dropParams;

    if (PARAMS_GET(this->actor.params, 0, 1) == ROCK_SMALL) {
        dropParams = PARAMS_GET(this->actor.params, 8, 4);

        if (dropParams >= 0xD) {
            dropParams = 0;
        }

        Item_DropCollectibleRandom(play, NULL, &this->actor.world.pos, dropParams << 4);
    }
}

void EnIshi_Fall(EnIshi* this) {
    this->actor.velocity.y += this->actor.gravity;

    if (this->actor.velocity.y < this->actor.minVelocityY) {
        this->actor.velocity.y = this->actor.minVelocityY;
    }
}

void func_80A7ED94(Vec3f* arg0, f32 arg1) {
    arg1 += ((Rand_ZeroOne() * 0.2f) - 0.1f) * arg1;
    arg0->x -= arg0->x * arg1;
    arg0->y -= arg0->y * arg1;
    arg0->z -= arg0->z * arg1;
}

void EnIshi_SpawnBugs(EnIshi* this, PlayState* play) {
    s32 i;

    for (i = 0; i < 3; i++) {
        Actor* bug =
            Actor_Spawn(&play->actorCtx, play, ACTOR_EN_INSECT, this->actor.world.pos.x, this->actor.world.pos.y,
                        this->actor.world.pos.z, 0, Rand_ZeroOne() * 0xFFFF, 0, INSECT_TYPE_SPAWNED);

        if (bug == NULL) {
            break;
        }
    }
}

static InitChainEntry sInitChains[][5] = {
    {
        ICHAIN_F32_DIV1000(gravity, -1200, ICHAIN_CONTINUE),
        ICHAIN_F32_DIV1000(minVelocityY, -20000, ICHAIN_CONTINUE),
        ICHAIN_F32(uncullZoneForward, 1200, ICHAIN_CONTINUE),
        ICHAIN_F32(uncullZoneScale, 150, ICHAIN_CONTINUE),
        ICHAIN_F32(uncullZoneDownward, 400, ICHAIN_STOP),
    },
    {
        ICHAIN_F32_DIV1000(gravity, -2500, ICHAIN_CONTINUE),
        ICHAIN_F32_DIV1000(minVelocityY, -20000, ICHAIN_CONTINUE),
        ICHAIN_F32(uncullZoneForward, 2000, ICHAIN_CONTINUE),
        ICHAIN_F32(uncullZoneScale, 250, ICHAIN_CONTINUE),
        ICHAIN_F32(uncullZoneDownward, 500, ICHAIN_STOP),
    },
};

void EnIshi_Init(Actor* thisx, PlayState* play) {
    EnIshi* this = (EnIshi*)thisx;
    s16 type = PARAMS_GET(this->actor.params, 0, 1);

    Actor_ProcessInitChain(&this->actor, sInitChains[type]);
    if (play->csCtx.state != CS_STATE_IDLE) {
        this->actor.uncullZoneForward += 1000.0f;
    }
    if (this->actor.shape.rot.y == 0) {
        this->actor.shape.rot.y = this->actor.world.rot.y = Rand_ZeroFloat(0x10000);
    }
    Actor_SetScale(&this->actor, sRockScales[type]);
    EnIshi_InitCollider(&this->actor, play);
    if ((type == ROCK_LARGE) &&
        Flags_GetSwitch(play, PARAMS_GET_S(this->actor.params, 12, 2, 4) | PARAMS_GET(this->actor.params, 6, 2))) {
        Actor_Kill(&this->actor);
        return;
    }
    CollisionCheck_SetInfo(&this->actor.colChkInfo, NULL, &sColChkInfoInit);
    this->actor.shape.yOffset = D_80A7FA20[type];
    if (!PARAMS_GET(this->actor.params, 5, 1) && !EnIshi_SnapToFloor(this, play, 0.0f)) {
        Actor_Kill(&this->actor);
        return;
    }
    EnIshi_SetupWait(this);
}

void EnIshi_Destroy(Actor* thisx, PlayState* play2) {
    PlayState* play = play2;
    EnIshi* this = (EnIshi*)thisx;

    Collider_DestroyCylinder(play, &this->collider);
}

void EnIshi_SetupWait(EnIshi* this) {
    this->actionFunc = EnIshi_Wait;
}

void EnIshi_Wait(EnIshi* this, PlayState* play) {
    static u16 liftSfxIds[] = { NA_SE_PL_PULL_UP_ROCK, NA_SE_PL_PULL_UP_BIGROCK };
    s32 pad;
    s16 type = PARAMS_GET(this->actor.params, 0, 1);

    if (Actor_HasParent(&this->actor, play)) {
        EnIshi_SetupLiftedUp(this);
<<<<<<< HEAD
        SoundSource_PlaySfxAtFixedWorldPos(play, &this->actor.world.pos, 20, liftSounds[type]);
        if (PARAMS_GET(this->actor.params, 4, 1)) {
=======
        SfxSource_PlaySfxAtFixedWorldPos(play, &this->actor.world.pos, 20, liftSfxIds[type]);
        if ((this->actor.params >> 4) & 1) {
>>>>>>> d7ea63c7
            EnIshi_SpawnBugs(this, play);
        }
    } else if ((this->collider.base.acFlags & AC_HIT) && (type == ROCK_SMALL) &&
               this->collider.info.acHitInfo->toucher.dmgFlags & (DMG_HAMMER | DMG_EXPLOSIVE)) {
        EnIshi_DropCollectible(this, play);
        SfxSource_PlaySfxAtFixedWorldPos(play, &this->actor.world.pos, sBreakSfxDurations[type], sBreakSfxIds[type]);
        sFragmentSpawnFuncs[type](this, play);
        sDustSpawnFuncs[type](this, play);
        Actor_Kill(&this->actor);
    } else if (this->actor.xzDistToPlayer < 600.0f) {
        Collider_UpdateCylinder(&this->actor, &this->collider);
        this->collider.base.acFlags &= ~AC_HIT;
        CollisionCheck_SetAC(play, &play->colChkCtx, &this->collider.base);
        if (this->actor.xzDistToPlayer < 400.0f) {
            CollisionCheck_SetOC(play, &play->colChkCtx, &this->collider.base);
            if (this->actor.xzDistToPlayer < 90.0f) {
                // GI_NONE in these cases allows the player to lift the actor
                if (type == ROCK_LARGE) {
                    func_8002F434(&this->actor, play, GI_NONE, 80.0f, 20.0f);
                } else {
                    func_8002F434(&this->actor, play, GI_NONE, 50.0f, 10.0f);
                }
            }
        }
    }
}

void EnIshi_SetupLiftedUp(EnIshi* this) {
    this->actionFunc = EnIshi_LiftedUp;
    this->actor.room = -1;
    this->actor.flags |= ACTOR_FLAG_4;
}

void EnIshi_LiftedUp(EnIshi* this, PlayState* play) {
    if (Actor_HasNoParent(&this->actor, play)) {
        this->actor.room = play->roomCtx.curRoom.num;
        if (PARAMS_GET(this->actor.params, 0, 1) == ROCK_LARGE) {
            Flags_SetSwitch(play, PARAMS_GET_S(this->actor.params, 12, 2, 4) | PARAMS_GET(this->actor.params, 6, 2));
        }
        EnIshi_SetupFly(this);
        EnIshi_Fall(this);
        func_80A7ED94(&this->actor.velocity, D_80A7FA28[PARAMS_GET(this->actor.params, 0, 1)]);
        func_8002D7EC(&this->actor);
        Actor_UpdateBgCheckInfo(play, &this->actor, 7.5f, 35.0f, 0.0f,
                                UPDBGCHECKINFO_FLAG_0 | UPDBGCHECKINFO_FLAG_2 | UPDBGCHECKINFO_FLAG_6 |
                                    UPDBGCHECKINFO_FLAG_7);
    }
}

void EnIshi_SetupFly(EnIshi* this) {
    this->actor.velocity.x = Math_SinS(this->actor.world.rot.y) * this->actor.speedXZ;
    this->actor.velocity.z = Math_CosS(this->actor.world.rot.y) * this->actor.speedXZ;
    if (PARAMS_GET(this->actor.params, 0, 1) == ROCK_SMALL) {
        sRotSpeedX = (Rand_ZeroOne() - 0.5f) * 16000.0f;
        sRotSpeedY = (Rand_ZeroOne() - 0.5f) * 2400.0f;
    } else {
        sRotSpeedX = (Rand_ZeroOne() - 0.5f) * 8000.0f;
        sRotSpeedY = (Rand_ZeroOne() - 0.5f) * 1600.0f;
    }
    this->actor.colChkInfo.mass = 240;
    this->actionFunc = EnIshi_Fly;
}

void EnIshi_Fly(EnIshi* this, PlayState* play) {
    s32 pad;
    s16 type = PARAMS_GET(this->actor.params, 0, 1);
    s32 pad2;
    s32 quakeIdx;
    Vec3f contactPos;

    if (this->actor.bgCheckFlags & (BGCHECKFLAG_GROUND | BGCHECKFLAG_WALL)) {
        EnIshi_DropCollectible(this, play);
        sFragmentSpawnFuncs[type](this, play);
        if (!(this->actor.bgCheckFlags & BGCHECKFLAG_WATER)) {
            SfxSource_PlaySfxAtFixedWorldPos(play, &this->actor.world.pos, sBreakSfxDurations[type],
                                             sBreakSfxIds[type]);
            sDustSpawnFuncs[type](this, play);
        }
        if (type == ROCK_LARGE) {
            quakeIdx = Quake_Add(GET_ACTIVE_CAM(play), 3);
            Quake_SetSpeed(quakeIdx, -0x3CB0);
            Quake_SetQuakeValues(quakeIdx, 3, 0, 0, 0);
            Quake_SetCountdown(quakeIdx, 7);
            func_800AA000(this->actor.xyzDistToPlayerSq, 0xFF, 0x14, 0x96);
        }
        Actor_Kill(&this->actor);
        return;
    }
    if (this->actor.bgCheckFlags & BGCHECKFLAG_WATER_TOUCH) {
        contactPos.x = this->actor.world.pos.x;
        contactPos.y = this->actor.world.pos.y + this->actor.yDistToWater;
        contactPos.z = this->actor.world.pos.z;
        EffectSsGSplash_Spawn(play, &contactPos, 0, 0, 0, 350);
        if (type == ROCK_SMALL) {
            EffectSsGRipple_Spawn(play, &contactPos, 150, 650, 0);
            EffectSsGRipple_Spawn(play, &contactPos, 400, 800, 4);
            EffectSsGRipple_Spawn(play, &contactPos, 500, 1100, 8);
        } else {
            EffectSsGRipple_Spawn(play, &contactPos, 300, 700, 0);
            EffectSsGRipple_Spawn(play, &contactPos, 500, 900, 4);
            EffectSsGRipple_Spawn(play, &contactPos, 500, 1300, 8);
        }
        this->actor.minVelocityY = -6.0f;
        sRotSpeedX >>= 2;
        sRotSpeedY >>= 2;
        SfxSource_PlaySfxAtFixedWorldPos(play, &this->actor.world.pos, 40, NA_SE_EV_DIVE_INTO_WATER_L);
        this->actor.bgCheckFlags &= ~BGCHECKFLAG_WATER_TOUCH;
    }
    Math_StepToF(&this->actor.shape.yOffset, 0.0f, 2.0f);
    EnIshi_Fall(this);
    func_80A7ED94(&this->actor.velocity, D_80A7FA28[type]);
    func_8002D7EC(&this->actor);
    this->actor.shape.rot.x += sRotSpeedX;
    this->actor.shape.rot.y += sRotSpeedY;
    Actor_UpdateBgCheckInfo(play, &this->actor, 7.5f, 35.0f, 0.0f,
                            UPDBGCHECKINFO_FLAG_0 | UPDBGCHECKINFO_FLAG_2 | UPDBGCHECKINFO_FLAG_6 |
                                UPDBGCHECKINFO_FLAG_7);
    Collider_UpdateCylinder(&this->actor, &this->collider);
    CollisionCheck_SetOC(play, &play->colChkCtx, &this->collider.base);
}

void EnIshi_Update(Actor* thisx, PlayState* play) {
    EnIshi* this = (EnIshi*)thisx;

    this->actionFunc(this, play);
}

void EnIshi_DrawSmall(EnIshi* this, PlayState* play) {
    Gfx_DrawDListOpa(play, gFieldKakeraDL);
}

void EnIshi_DrawLarge(EnIshi* this, PlayState* play) {
    OPEN_DISPS(play->state.gfxCtx, "../z_en_ishi.c", 1050);

    Gfx_SetupDL_25Opa(play->state.gfxCtx);
    gSPMatrix(POLY_OPA_DISP++, Matrix_NewMtx(play->state.gfxCtx, "../z_en_ishi.c", 1055),
              G_MTX_NOPUSH | G_MTX_LOAD | G_MTX_MODELVIEW);
    gDPSetPrimColor(POLY_OPA_DISP++, 0, 0, 255, 255, 255, 255);
    gSPDisplayList(POLY_OPA_DISP++, gSilverRockDL);

    CLOSE_DISPS(play->state.gfxCtx, "../z_en_ishi.c", 1062);
}

static EnIshiDrawFunc sDrawFuncs[] = { EnIshi_DrawSmall, EnIshi_DrawLarge };

void EnIshi_Draw(Actor* thisx, PlayState* play) {
    EnIshi* this = (EnIshi*)thisx;

    sDrawFuncs[PARAMS_GET(this->actor.params, 0, 1)](this, play);
}<|MERGE_RESOLUTION|>--- conflicted
+++ resolved
@@ -351,13 +351,8 @@
 
     if (Actor_HasParent(&this->actor, play)) {
         EnIshi_SetupLiftedUp(this);
-<<<<<<< HEAD
-        SoundSource_PlaySfxAtFixedWorldPos(play, &this->actor.world.pos, 20, liftSounds[type]);
+        SfxSource_PlaySfxAtFixedWorldPos(play, &this->actor.world.pos, 20, liftSfxIds[type]);
         if (PARAMS_GET(this->actor.params, 4, 1)) {
-=======
-        SfxSource_PlaySfxAtFixedWorldPos(play, &this->actor.world.pos, 20, liftSfxIds[type]);
-        if ((this->actor.params >> 4) & 1) {
->>>>>>> d7ea63c7
             EnIshi_SpawnBugs(this, play);
         }
     } else if ((this->collider.base.acFlags & AC_HIT) && (type == ROCK_SMALL) &&
