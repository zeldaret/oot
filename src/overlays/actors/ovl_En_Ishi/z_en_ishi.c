/*
 * File: z_en_ishi.c
 * Overlay: ovl_En_Ishi
 * Description: Small and large gray rocks
 */

#include "z_en_ishi.h"
#include "overlays/effects/ovl_Effect_Ss_Kakera/z_eff_ss_kakera.h"

#include "vt.h"

#define FLAGS 0x00800000

#define THIS ((EnIshi*)thisx)

void EnIshi_Init(Actor* thisx, GlobalContext* globalCtx);
void EnIshi_Destroy(Actor* thisx, GlobalContext* globalCtx);
void EnIshi_Update(Actor* thisx, GlobalContext* globalCtx);
void EnIshi_Draw(Actor* thisx, GlobalContext* globalCtx);

void EnIshi_SetupWait(EnIshi* this);
void EnIshi_Wait(EnIshi* this, GlobalContext* globalCtx);
void EnIshi_SetupLiftedUp(EnIshi* this);
void EnIshi_LiftedUp(EnIshi* this, GlobalContext* globalCtx);
void EnIshi_SetupFly(EnIshi* this);
void EnIshi_Fly(EnIshi* this, GlobalContext* globalCtx);
void EnIshi_SpawnFragmentsSmall(EnIshi* this, GlobalContext* globalCtx);
void EnIshi_SpawnFragmentsLarge(EnIshi* this, GlobalContext* globalCtx);
void EnIshi_SpawnDustSmall(EnIshi* this, GlobalContext* globalCtx);
void EnIshi_SpawnDustLarge(EnIshi* this, GlobalContext* globalCtx);

extern Gfx D_0500A3B8[]; // Large gray rock
extern Gfx D_0500A5E8[]; // Large gray rock fragments
extern Gfx D_0500A880[]; // Small gray rock

typedef void (*EnIshiEffectSpawnFunc)(struct EnIshi*, GlobalContext*);
typedef void (*EnIshiDrawFunc)(struct EnIshi*, GlobalContext*);

static s16 sRotSpeedX = 0;
static s16 sRotSpeedY = 0;

const ActorInit En_Ishi_InitVars = {
    ACTOR_EN_ISHI,
    ACTORTYPE_PROP,
    FLAGS,
    OBJECT_GAMEPLAY_FIELD_KEEP,
    sizeof(EnIshi),
    (ActorFunc)EnIshi_Init,
    (ActorFunc)EnIshi_Destroy,
    (ActorFunc)EnIshi_Update,
    (ActorFunc)EnIshi_Draw,
};

static f32 sRockScales[] = { 0.1f, 0.4f };
static f32 D_80A7FA20[] = { 58.0f, 80.0f };
static f32 D_80A7FA28[] = { 0.0f, 0.005f };

// the sizes of these arrays are very large and take up way more space than it needs to.
// coincidentally the sizes are the same as the ID for NA_SE_EV_ROCK_BROKEN, which may explain a mistake that could
// have been made here
static u16 sBreakSounds[0x2852] = { NA_SE_EV_ROCK_BROKEN, NA_SE_EV_WALL_BROKEN };

static u8 sBreakSoundDurations[0x2852] = { 20, 40 };

static EnIshiEffectSpawnFunc sFragmentSpawnFuncs[] = { EnIshi_SpawnFragmentsSmall, EnIshi_SpawnFragmentsLarge };

static EnIshiEffectSpawnFunc sDustSpawnFuncs[] = { EnIshi_SpawnDustSmall, EnIshi_SpawnDustLarge };

static ColliderCylinderInit sCylinderInits[] = {
    {
        {
            COLTYPE_HARD,
            AT_OFF,
            AC_ON | AC_HARD | AC_PLAYER,
            OC_ON | OC_ALL,
            OT_TYPE2,
            COLSHAPE_CYLINDER,
        },
        {
            ELEMTYPE_UNK0,
            { 0x00000000, 0x00, 0x00 },
            { 0x4FC1FFFE, 0x00, 0x00 },
            TOUCH_OFF,
            BUMP_ON,
            OCELEM_ON,
        },
        { 10, 18, -2, { 0, 0, 0 } },
    },
    {
        {
            COLTYPE_HARD,
            AT_OFF,
            AC_ON | AC_HARD | AC_PLAYER,
            OC_ON | OC_ALL,
            OT_TYPE2,
            COLSHAPE_CYLINDER,
        },
        { 0x00, { 0x00000000, 0x00, 0x00 }, { 0x4FC1FFF6, 0x00, 0x00 }, 0x00, 0x01, 0x01 },
        { 55, 70, 0, { 0, 0, 0 } },
    }
};

static CollisionCheckInfoInit sColChkInfoInit = { 0, 12, 60, MASS_IMMOBILE };

void EnIshi_InitCollider(Actor* thisx, GlobalContext* globalCtx) {
    EnIshi* this = THIS;

    Collider_InitCylinder(globalCtx, &this->collider);
    Collider_SetCylinder(globalCtx, &this->collider, &this->actor, &sCylinderInits[this->actor.params & 1]);
    Collider_UpdateCylinder(&this->actor, &this->collider);
}

s32 EnIshi_SnapToFloor(EnIshi* this, GlobalContext* globalCtx, f32 arg2) {
    CollisionPoly* poly;
    Vec3f pos;
    s32 bgId;
    f32 floorY;

    pos.x = this->actor.posRot.pos.x;
    pos.y = this->actor.posRot.pos.y + 30.0f;
    pos.z = this->actor.posRot.pos.z;
    floorY = BgCheck_EntityRaycastFloor4(&globalCtx->colCtx, &poly, &bgId, &this->actor, &pos);
    if (floorY > BGCHECK_Y_MIN) {
        this->actor.posRot.pos.y = floorY + arg2;
        Math_Vec3f_Copy(&this->actor.initPosRot.pos, &this->actor.posRot.pos);
        return true;
    } else {
        osSyncPrintf(VT_COL(YELLOW, BLACK));
        // Translation: Failure attaching to ground
        osSyncPrintf("地面に付着失敗(%s %d)\n", "../z_en_ishi.c", 388);
        osSyncPrintf(VT_RST);
        return false;
    }
}

void EnIshi_SpawnFragmentsSmall(EnIshi* this, GlobalContext* globalCtx) {
    static s16 scales[] = { 16, 13, 11, 9, 7, 5 };
    s32 pad;
    Vec3f velocity;
    Vec3f pos;
    s16 phi_v0;
    s32 i;

    for (i = 0; i < ARRAY_COUNT(scales); i++) {
        pos.x = this->actor.posRot.pos.x + (Rand_ZeroOne() - 0.5f) * 8.0f;
        pos.y = this->actor.posRot.pos.y + (Rand_ZeroOne() * 5.0f) + 5.0f;
        pos.z = this->actor.posRot.pos.z + (Rand_ZeroOne() - 0.5f) * 8.0f;
        Math_Vec3f_Copy(&velocity, &this->actor.velocity);
        if (this->actor.bgCheckFlags & 1) {
            velocity.x *= 0.8f;
            velocity.y *= -0.8f;
            velocity.z *= 0.8f;
        } else if (this->actor.bgCheckFlags & 8) {
            velocity.x *= -0.8f;
            velocity.y *= 0.8f;
            velocity.z *= -0.8f;
        }
        velocity.x += (Rand_ZeroOne() - 0.5f) * 11.0f;
        velocity.y += Rand_ZeroOne() * 6.0f;
        velocity.z += (Rand_ZeroOne() - 0.5f) * 11.0f;
        if (Rand_ZeroOne() < 0.5f) {
            phi_v0 = 65;
        } else {
            phi_v0 = 33;
        }
        EffectSsKakera_Spawn(globalCtx, &pos, &velocity, &pos, -420, phi_v0, 30, 5, 0, scales[i], 3, 10, 40,
                             KAKERA_COLOR_NONE, OBJECT_GAMEPLAY_FIELD_KEEP, D_0500A880);
    }
}

void EnIshi_SpawnFragmentsLarge(EnIshi* this, GlobalContext* globalCtx) {
    static s16 scales[] = { 145, 135, 120, 100, 70, 50, 45, 40, 35 };
    Actor* thisx = &this->actor;
    Vec3f velocity;
    Vec3f pos;
    s16 angle = 0x1000;
    s32 i;
    f32 rand;
    s16 phi_v0;
    s16 phi_v1;

    for (i = 0; i < ARRAY_COUNT(scales); i++) {
        angle += 0x4E20;
        rand = Rand_ZeroOne() * 10.0f;
        pos.x = this->actor.posRot.pos.x + (Math_SinS(angle) * rand);
        pos.y = this->actor.posRot.pos.y + (Rand_ZeroOne() * 40.0f) + 5.0f;
        pos.z = this->actor.posRot.pos.z + (Math_CosS(angle) * rand);
        Math_Vec3f_Copy(&velocity, &thisx->velocity);
        if (thisx->bgCheckFlags & 1) {
            velocity.x *= 0.9f;
            velocity.y *= -0.8f;
            velocity.z *= 0.9f;
        } else if (thisx->bgCheckFlags & 8) {
            velocity.x *= -0.9f;
            velocity.y *= 0.8f;
            velocity.z *= -0.9f;
        }
        rand = Rand_ZeroOne() * 10.0f;
        velocity.x += rand * Math_SinS(angle);
        velocity.y += (Rand_ZeroOne() * 4.0f) + ((Rand_ZeroOne() * i) * 0.7f);
        velocity.z += rand * Math_CosS(angle);
        if (i == 0) {
            phi_v0 = 41;
            phi_v1 = -450;
        } else if (i < 4) {
            phi_v0 = 37;
            phi_v1 = -380;
        } else {
            phi_v0 = 69;
            phi_v1 = -320;
        }
        EffectSsKakera_Spawn(globalCtx, &pos, &velocity, &this->actor.posRot.pos, phi_v1, phi_v0, 30, 5, 0, scales[i],
                             5, 2, 70, KAKERA_COLOR_WHITE, OBJECT_GAMEPLAY_FIELD_KEEP, D_0500A5E8);
    }
}

void EnIshi_SpawnDustSmall(EnIshi* this, GlobalContext* globalCtx) {
    Vec3f pos;

    Math_Vec3f_Copy(&pos, &this->actor.posRot.pos);
    if (this->actor.bgCheckFlags & 1) {
        pos.x += 2.0f * this->actor.velocity.x;
        pos.y -= 2.0f * this->actor.velocity.y;
        pos.z += 2.0f * this->actor.velocity.z;
    } else if (this->actor.bgCheckFlags & 8) {
        pos.x -= 2.0f * this->actor.velocity.x;
        pos.y += 2.0f * this->actor.velocity.y;
        pos.z -= 2.0f * this->actor.velocity.z;
    }
    func_80033480(globalCtx, &pos, 60.0f, 3, 0x50, 0x3C, 1);
}

void EnIshi_SpawnDustLarge(EnIshi* this, GlobalContext* globalCtx) {
    Vec3f pos;

    Math_Vec3f_Copy(&pos, &this->actor.posRot.pos);
    if (this->actor.bgCheckFlags & 1) {
        pos.x += 2.0f * this->actor.velocity.x;
        pos.y -= 2.0f * this->actor.velocity.y;
        pos.z += 2.0f * this->actor.velocity.z;
    } else if (this->actor.bgCheckFlags & 8) {
        pos.x -= 2.0f * this->actor.velocity.x;
        pos.y += 2.0f * this->actor.velocity.y;
        pos.z -= 2.0f * this->actor.velocity.z;
    }
    func_80033480(globalCtx, &pos, 140.0f, 0xA, 0xB4, 0x5A, 1);
}

void EnIshi_DropCollectible(EnIshi* this, GlobalContext* globalCtx) {
    s16 dropParams;

    if ((this->actor.params & 1) == ROCK_SMALL) {
        dropParams = (this->actor.params >> 8) & 0xF;

        if (dropParams >= 0xD) {
            dropParams = 0;
        }

        Item_DropCollectibleRandom(globalCtx, NULL, &this->actor.posRot.pos, dropParams << 4);
    }
}

void EnIshi_Fall(EnIshi* this) {
    this->actor.velocity.y += this->actor.gravity;

    if (this->actor.velocity.y < this->actor.minVelocityY) {
        this->actor.velocity.y = this->actor.minVelocityY;
    }
}

void func_80A7ED94(Vec3f* arg0, f32 arg1) {
    arg1 += ((Rand_ZeroOne() * 0.2f) - 0.1f) * arg1;
    arg0->x -= arg0->x * arg1;
    arg0->y -= arg0->y * arg1;
    arg0->z -= arg0->z * arg1;
}

void EnIshi_SpawnBugs(EnIshi* this, GlobalContext* globalCtx) {
    s32 i;

    for (i = 0; i < 3; i++) {
        Actor* bug = Actor_Spawn(&globalCtx->actorCtx, globalCtx, ACTOR_EN_INSECT, this->actor.posRot.pos.x,
                                 this->actor.posRot.pos.y, this->actor.posRot.pos.z, 0, Rand_ZeroOne() * 0xFFFF, 0, 1);

        if (bug == NULL) {
            break;
        }
    }
}

static InitChainEntry sInitChains[][5] = {
    {
        ICHAIN_F32_DIV1000(gravity, -1200, ICHAIN_CONTINUE),
        ICHAIN_F32_DIV1000(minVelocityY, -20000, ICHAIN_CONTINUE),
        ICHAIN_F32(uncullZoneForward, 1200, ICHAIN_CONTINUE),
        ICHAIN_F32(uncullZoneScale, 150, ICHAIN_CONTINUE),
        ICHAIN_F32(uncullZoneDownward, 400, ICHAIN_STOP),
    },
    {
        ICHAIN_F32_DIV1000(gravity, -2500, ICHAIN_CONTINUE),
        ICHAIN_F32_DIV1000(minVelocityY, -20000, ICHAIN_CONTINUE),
        ICHAIN_F32(uncullZoneForward, 2000, ICHAIN_CONTINUE),
        ICHAIN_F32(uncullZoneScale, 250, ICHAIN_CONTINUE),
        ICHAIN_F32(uncullZoneDownward, 500, ICHAIN_STOP),
    },
};

void EnIshi_Init(Actor* thisx, GlobalContext* globalCtx) {
    EnIshi* this = THIS;
    s16 type = this->actor.params & 1;

    Actor_ProcessInitChain(&this->actor, sInitChains[type]);
    if (globalCtx->csCtx.state != 0) {
        this->actor.uncullZoneForward += 1000.0f;
    }
    if (this->actor.shape.rot.y == 0) {
        this->actor.shape.rot.y = this->actor.posRot.rot.y = Rand_ZeroFloat(0x10000);
    }
    Actor_SetScale(&this->actor, sRockScales[type]);
    EnIshi_InitCollider(&this->actor, globalCtx);
    if ((type == ROCK_LARGE) &&
        Flags_GetSwitch(globalCtx, ((this->actor.params >> 0xA) & 0x3C) | ((this->actor.params >> 6) & 3))) {
        Actor_Kill(&this->actor);
        return;
    }
    CollisionCheck_SetInfo(&this->actor.colChkInfo, NULL, &sColChkInfoInit);
    this->actor.shape.unk_08 = D_80A7FA20[type];
    if (!((this->actor.params >> 5) & 1) && !EnIshi_SnapToFloor(this, globalCtx, 0.0f)) {
        Actor_Kill(&this->actor);
        return;
    }
    EnIshi_SetupWait(this);
}

void EnIshi_Destroy(Actor* thisx, GlobalContext* globalCtx2) {
    GlobalContext* globalCtx = globalCtx2;
    EnIshi* this = THIS;

    Collider_DestroyCylinder(globalCtx, &this->collider);
}

void EnIshi_SetupWait(EnIshi* this) {
    this->actionFunc = EnIshi_Wait;
}

void EnIshi_Wait(EnIshi* this, GlobalContext* globalCtx) {
    static u16 liftSounds[] = { NA_SE_PL_PULL_UP_ROCK, NA_SE_PL_PULL_UP_BIGROCK };
    s32 pad;
    s16 type = this->actor.params & 1;

    if (Actor_HasParent(&this->actor, globalCtx)) {
        EnIshi_SetupLiftedUp(this);
        Audio_PlaySoundAtPosition(globalCtx, &this->actor.posRot.pos, 20, liftSounds[type]);
        if ((this->actor.params >> 4) & 1) {
            EnIshi_SpawnBugs(this, globalCtx);
        }
    } else if ((this->collider.base.acFlags & AC_HIT) && (type == ROCK_SMALL) &&
               this->collider.info.acHitInfo->toucher.dmgFlags & 0x40000048) {
        EnIshi_DropCollectible(this, globalCtx);
        Audio_PlaySoundAtPosition(globalCtx, &this->actor.posRot.pos, sBreakSoundDurations[type], sBreakSounds[type]);
        sFragmentSpawnFuncs[type](this, globalCtx);
        sDustSpawnFuncs[type](this, globalCtx);
        Actor_Kill(&this->actor);
<<<<<<< HEAD
    } else if (this->actor.xzDistFromLink < 600.0f) {
        Collider_UpdateCylinder(&this->actor, &this->collider);
        this->collider.base.acFlags &= ~AC_HIT;
=======
    } else if (this->actor.xzDistToLink < 600.0f) {
        Collider_CylinderUpdate(&this->actor, &this->collider);
        this->collider.base.acFlags &= ~2;
>>>>>>> 1ff2f0f8
        CollisionCheck_SetAC(globalCtx, &globalCtx->colChkCtx, &this->collider.base);
        if (this->actor.xzDistToLink < 400.0f) {
            CollisionCheck_SetOC(globalCtx, &globalCtx->colChkCtx, &this->collider.base);
            if (this->actor.xzDistToLink < 90.0f) {
                if (type == ROCK_LARGE) {
                    func_8002F434(&this->actor, globalCtx, 0, 80.0f, 20.0f);
                } else {
                    func_8002F434(&this->actor, globalCtx, 0, 50.0f, 10.0f);
                }
            }
        }
    }
}

void EnIshi_SetupLiftedUp(EnIshi* this) {
    this->actionFunc = EnIshi_LiftedUp;
    this->actor.room = -1;
    this->actor.flags |= 0x10;
}

void EnIshi_LiftedUp(EnIshi* this, GlobalContext* globalCtx) {
    if (Actor_HasNoParent(&this->actor, globalCtx)) {
        this->actor.room = globalCtx->roomCtx.curRoom.num;
        if ((this->actor.params & 1) == ROCK_LARGE) {
            Flags_SetSwitch(globalCtx, ((this->actor.params >> 0xA) & 0x3C) | ((this->actor.params >> 6) & 3));
        }
        EnIshi_SetupFly(this);
        EnIshi_Fall(this);
        func_80A7ED94(&this->actor.velocity, D_80A7FA28[this->actor.params & 1]);
        func_8002D7EC(&this->actor);
        func_8002E4B4(globalCtx, &this->actor, 7.5f, 35.0f, 0.0f, 0xC5);
    }
}

void EnIshi_SetupFly(EnIshi* this) {
    this->actor.velocity.x = Math_SinS(this->actor.posRot.rot.y) * this->actor.speedXZ;
    this->actor.velocity.z = Math_CosS(this->actor.posRot.rot.y) * this->actor.speedXZ;
    if ((this->actor.params & 1) == ROCK_SMALL) {
        sRotSpeedX = (Rand_ZeroOne() - 0.5f) * 16000.0f;
        sRotSpeedY = (Rand_ZeroOne() - 0.5f) * 2400.0f;
    } else {
        sRotSpeedX = (Rand_ZeroOne() - 0.5f) * 8000.0f;
        sRotSpeedY = (Rand_ZeroOne() - 0.5f) * 1600.0f;
    }
    this->actor.colChkInfo.mass = 240;
    this->actionFunc = EnIshi_Fly;
}

void EnIshi_Fly(EnIshi* this, GlobalContext* globalCtx) {
    s32 pad;
    s16 type = this->actor.params & 1;
    s32 pad2;
    s32 quakeIdx;
    Vec3f contactPos;

    if (this->actor.bgCheckFlags & 9) {
        EnIshi_DropCollectible(this, globalCtx);
        sFragmentSpawnFuncs[type](this, globalCtx);
        if (!(this->actor.bgCheckFlags & 0x20)) {
            Audio_PlaySoundAtPosition(globalCtx, &this->actor.posRot.pos, sBreakSoundDurations[type],
                                      sBreakSounds[type]);
            sDustSpawnFuncs[type](this, globalCtx);
        }
        if (type == ROCK_LARGE) {
            quakeIdx = Quake_Add(ACTIVE_CAM, 3);
            Quake_SetSpeed(quakeIdx, -0x3CB0);
            Quake_SetQuakeValues(quakeIdx, 3, 0, 0, 0);
            Quake_SetCountdown(quakeIdx, 7);
            func_800AA000(this->actor.xyzDistToLinkSq, 0xFF, 0x14, 0x96);
        }
        Actor_Kill(&this->actor);
        return;
    }
    if (this->actor.bgCheckFlags & 0x40) {
        contactPos.x = this->actor.posRot.pos.x;
        contactPos.y = this->actor.posRot.pos.y + this->actor.yDistToWater;
        contactPos.z = this->actor.posRot.pos.z;
        EffectSsGSplash_Spawn(globalCtx, &contactPos, 0, 0, 0, 350);
        if (type == ROCK_SMALL) {
            EffectSsGRipple_Spawn(globalCtx, &contactPos, 150, 650, 0);
            EffectSsGRipple_Spawn(globalCtx, &contactPos, 400, 800, 4);
            EffectSsGRipple_Spawn(globalCtx, &contactPos, 500, 1100, 8);
        } else {
            EffectSsGRipple_Spawn(globalCtx, &contactPos, 300, 700, 0);
            EffectSsGRipple_Spawn(globalCtx, &contactPos, 500, 900, 4);
            EffectSsGRipple_Spawn(globalCtx, &contactPos, 500, 1300, 8);
        }
        this->actor.minVelocityY = -6.0f;
        sRotSpeedX >>= 2;
        sRotSpeedY >>= 2;
        Audio_PlaySoundAtPosition(globalCtx, &this->actor.posRot.pos, 40, NA_SE_EV_DIVE_INTO_WATER_L);
        this->actor.bgCheckFlags &= ~0x40;
    }
    Math_StepToF(&this->actor.shape.unk_08, 0.0f, 2.0f);
    EnIshi_Fall(this);
    func_80A7ED94(&this->actor.velocity, D_80A7FA28[type]);
    func_8002D7EC(&this->actor);
    this->actor.shape.rot.x += sRotSpeedX;
    this->actor.shape.rot.y += sRotSpeedY;
    func_8002E4B4(globalCtx, &this->actor, 7.5f, 35.0f, 0.0f, 0xC5);
    Collider_UpdateCylinder(&this->actor, &this->collider);
    CollisionCheck_SetOC(globalCtx, &globalCtx->colChkCtx, &this->collider.base);
}

void EnIshi_Update(Actor* thisx, GlobalContext* globalCtx) {
    EnIshi* this = THIS;

    this->actionFunc(this, globalCtx);
}

void EnIshi_DrawSmall(EnIshi* this, GlobalContext* globalCtx) {
    Gfx_DrawDListOpa(globalCtx, D_0500A880);
}

void EnIshi_DrawLarge(EnIshi* this, GlobalContext* globalCtx) {
    OPEN_DISPS(globalCtx->state.gfxCtx, "../z_en_ishi.c", 1050);

    func_80093D18(globalCtx->state.gfxCtx);
    gSPMatrix(POLY_OPA_DISP++, Matrix_NewMtx(globalCtx->state.gfxCtx, "../z_en_ishi.c", 1055),
              G_MTX_NOPUSH | G_MTX_LOAD | G_MTX_MODELVIEW);
    gDPSetPrimColor(POLY_OPA_DISP++, 0, 0, 255, 255, 255, 255);
    gSPDisplayList(POLY_OPA_DISP++, D_0500A3B8);

    CLOSE_DISPS(globalCtx->state.gfxCtx, "../z_en_ishi.c", 1062);
}

static EnIshiDrawFunc sDrawFuncs[] = { EnIshi_DrawSmall, EnIshi_DrawLarge };

void EnIshi_Draw(Actor* thisx, GlobalContext* globalCtx) {
    EnIshi* this = THIS;

    sDrawFuncs[this->actor.params & 1](this, globalCtx);
}<|MERGE_RESOLUTION|>--- conflicted
+++ resolved
@@ -361,15 +361,9 @@
         sFragmentSpawnFuncs[type](this, globalCtx);
         sDustSpawnFuncs[type](this, globalCtx);
         Actor_Kill(&this->actor);
-<<<<<<< HEAD
-    } else if (this->actor.xzDistFromLink < 600.0f) {
+    } else if (this->actor.xzDistToLink < 600.0f) {
         Collider_UpdateCylinder(&this->actor, &this->collider);
         this->collider.base.acFlags &= ~AC_HIT;
-=======
-    } else if (this->actor.xzDistToLink < 600.0f) {
-        Collider_CylinderUpdate(&this->actor, &this->collider);
-        this->collider.base.acFlags &= ~2;
->>>>>>> 1ff2f0f8
         CollisionCheck_SetAC(globalCtx, &globalCtx->colChkCtx, &this->collider.base);
         if (this->actor.xzDistToLink < 400.0f) {
             CollisionCheck_SetOC(globalCtx, &globalCtx->colChkCtx, &this->collider.base);
