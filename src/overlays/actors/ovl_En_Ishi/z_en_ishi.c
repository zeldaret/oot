--- conflicted
+++ resolved
@@ -394,13 +394,8 @@
         }
         EnIshi_SetupFly(this);
         EnIshi_Fall(this);
-<<<<<<< HEAD
         func_80A7ED94(&this->actor.velocity, D_80A7FA28[PARAMS_GET(this->actor.params, 0, 1)]);
-        func_8002D7EC(&this->actor);
-=======
-        func_80A7ED94(&this->actor.velocity, D_80A7FA28[this->actor.params & 1]);
         Actor_UpdatePos(&this->actor);
->>>>>>> 8913c4fa
         Actor_UpdateBgCheckInfo(play, &this->actor, 7.5f, 35.0f, 0.0f,
                                 UPDBGCHECKINFO_FLAG_0 | UPDBGCHECKINFO_FLAG_2 | UPDBGCHECKINFO_FLAG_6 |
                                     UPDBGCHECKINFO_FLAG_7);
@@ -408,15 +403,9 @@
 }
 
 void EnIshi_SetupFly(EnIshi* this) {
-<<<<<<< HEAD
-    this->actor.velocity.x = Math_SinS(this->actor.world.rot.y) * this->actor.speedXZ;
-    this->actor.velocity.z = Math_CosS(this->actor.world.rot.y) * this->actor.speedXZ;
-    if (PARAMS_GET(this->actor.params, 0, 1) == ROCK_SMALL) {
-=======
     this->actor.velocity.x = Math_SinS(this->actor.world.rot.y) * this->actor.speed;
     this->actor.velocity.z = Math_CosS(this->actor.world.rot.y) * this->actor.speed;
-    if ((this->actor.params & 1) == ROCK_SMALL) {
->>>>>>> 8913c4fa
+    if (PARAMS_GET(this->actor.params, 0, 1) == ROCK_SMALL) {
         sRotSpeedX = (Rand_ZeroOne() - 0.5f) * 16000.0f;
         sRotSpeedY = (Rand_ZeroOne() - 0.5f) * 2400.0f;
     } else {
