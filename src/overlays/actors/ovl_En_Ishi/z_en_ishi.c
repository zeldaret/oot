--- conflicted
+++ resolved
@@ -17,6 +17,7 @@
 #include "rand.h"
 #include "rumble.h"
 #include "sfx.h"
+#include "stack_pad.h"
 #include "sys_matrix.h"
 #include "quake.h"
 #include "terminal.h"
@@ -362,13 +363,8 @@
 
 void EnIshi_Wait(EnIshi* this, PlayState* play) {
     static u16 liftSfxIds[] = { NA_SE_PL_PULL_UP_ROCK, NA_SE_PL_PULL_UP_BIGROCK };
-<<<<<<< HEAD
     STACK_PAD(s32);
-    s16 type = this->actor.params & 1;
-=======
-    s32 pad;
     s16 type = PARAMS_GET_U(this->actor.params, 0, 1);
->>>>>>> ed02a9db
 
     if (Actor_HasParent(&this->actor, play)) {
         EnIshi_SetupLiftedUp(this);
@@ -438,15 +434,9 @@
 }
 
 void EnIshi_Fly(EnIshi* this, PlayState* play) {
-<<<<<<< HEAD
     STACK_PAD(s32);
-    s16 type = this->actor.params & 1;
+    s16 type = PARAMS_GET_U(this->actor.params, 0, 1);
     STACK_PAD(s32);
-=======
-    s32 pad;
-    s16 type = PARAMS_GET_U(this->actor.params, 0, 1);
-    s32 pad2;
->>>>>>> ed02a9db
     s32 quakeIndex;
     Vec3f contactPos;
 
