--- conflicted
+++ resolved
@@ -323,13 +323,8 @@
         Actor_Kill(&this->actor);
         return;
     }
-<<<<<<< HEAD
-    func_80061ED4(&this->actor.colChkInfo, NULL, &sColChkInfoInit);
+    CollisionCheck_SetInfo(&this->actor.colChkInfo, NULL, &sColChkInfoInit);
     this->actor.shape.yOffset = D_80A7FA20[type];
-=======
-    CollisionCheck_SetInfo(&this->actor.colChkInfo, NULL, &sColChkInfoInit);
-    this->actor.shape.unk_08 = D_80A7FA20[type];
->>>>>>> 20206fba
     if (!((this->actor.params >> 5) & 1) && !EnIshi_SnapToFloor(this, globalCtx, 0.0f)) {
         Actor_Kill(&this->actor);
         return;
@@ -366,15 +361,9 @@
         sFragmentSpawnFuncs[type](this, globalCtx);
         sDustSpawnFuncs[type](this, globalCtx);
         Actor_Kill(&this->actor);
-<<<<<<< HEAD
     } else if (this->actor.xzDistToPlayer < 600.0f) {
-        Collider_CylinderUpdate(&this->actor, &this->collider);
-        this->collider.base.acFlags &= ~2;
-=======
-    } else if (this->actor.xzDistToLink < 600.0f) {
         Collider_UpdateCylinder(&this->actor, &this->collider);
         this->collider.base.acFlags &= ~AC_HIT;
->>>>>>> 20206fba
         CollisionCheck_SetAC(globalCtx, &globalCtx->colChkCtx, &this->collider.base);
         if (this->actor.xzDistToPlayer < 400.0f) {
             CollisionCheck_SetOC(globalCtx, &globalCtx->colChkCtx, &this->collider.base);
