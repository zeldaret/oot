/*
 * File: z_bg_hidan_sekizou.c
 * Overlay: ovl_Bg_Hidan_Sekizou
 * Description: Stationary flame thrower statue
 */

#include "z_bg_hidan_sekizou.h"

#include "array_count.h"
#include "gfx.h"
#include "gfx_setupdl.h"
#include "ichain.h"
#include "segmented_address.h"
#include "sfx.h"
#include "sys_matrix.h"
#include "z_lib.h"
#include "play_state.h"
#include "player.h"

#include "assets/objects/object_hidan_objects/object_hidan_objects.h"

#define FLAGS 0

void BgHidanSekizou_Init(Actor* thisx, PlayState* play);
void BgHidanSekizou_Destroy(Actor* thisx, PlayState* play2);
void BgHidanSekizou_Update(Actor* thisx, PlayState* play2);
void BgHidanSekizou_Draw(Actor* thisx, PlayState* play2);

void func_8088D434(BgHidanSekizou* this, PlayState* play);
void func_8088D720(BgHidanSekizou* this, PlayState* play);

ActorProfile Bg_Hidan_Sekizou_Profile = {
    /**/ ACTOR_BG_HIDAN_SEKIZOU,
    /**/ ACTORCAT_BG,
    /**/ FLAGS,
    /**/ OBJECT_HIDAN_OBJECTS,
    /**/ sizeof(BgHidanSekizou),
    /**/ BgHidanSekizou_Init,
    /**/ BgHidanSekizou_Destroy,
    /**/ BgHidanSekizou_Update,
    /**/ BgHidanSekizou_Draw,
};

static ColliderJntSphElementInit sJntSphElementsInit[6] = {
    {
        {
            ELEM_MATERIAL_UNK0,
            { 0x20000000, 0x01, 0x04 },
            { 0x00000000, 0x00, 0x00 },
            ATELEM_ON | ATELEM_SFX_NONE,
            ACELEM_NONE,
            OCELEM_ON,
        },
        { 1, { { 0, 30, 40 }, 23 }, 100 },
    },
    {
        {
            ELEM_MATERIAL_UNK0,
            { 0x20000000, 0x01, 0x04 },
            { 0x00000000, 0x00, 0x00 },
            ATELEM_ON | ATELEM_SFX_NONE,
            ACELEM_NONE,
            OCELEM_ON,
        },
        { 1, { { 0, 32, 87 }, 30 }, 100 },
    },
    {
        {
            ELEM_MATERIAL_UNK0,
            { 0x20000000, 0x01, 0x04 },
            { 0x00000000, 0x00, 0x00 },
            ATELEM_ON | ATELEM_SFX_NONE,
            ACELEM_NONE,
            OCELEM_ON,
        },
        { 1, { { 0, 35, 150 }, 40 }, 100 },
    },
    {
        {
            ELEM_MATERIAL_UNK0,
            { 0x20000000, 0x01, 0x04 },
            { 0x00000000, 0x00, 0x00 },
            ATELEM_ON | ATELEM_SFX_NONE,
            ACELEM_NONE,
            OCELEM_ON,
        },
        { 1, { { 0, 30, 40 }, 23 }, 100 },
    },
    {
        {
            ELEM_MATERIAL_UNK0,
            { 0x20000000, 0x01, 0x04 },
            { 0x00000000, 0x00, 0x00 },
            ATELEM_ON | ATELEM_SFX_NONE,
            ACELEM_NONE,
            OCELEM_ON,
        },
        { 1, { { 0, 32, 87 }, 30 }, 100 },
    },
    {
        {
            ELEM_MATERIAL_UNK0,
            { 0x20000000, 0x01, 0x04 },
            { 0x00000000, 0x00, 0x00 },
            ATELEM_ON | ATELEM_SFX_NONE,
            ACELEM_NONE,
            OCELEM_ON,
        },
        { 1, { { 0, 35, 150 }, 40 }, 100 },
    },
};

static ColliderJntSphInit sJntSphInit = {
    {
        COL_MATERIAL_NONE,
        AT_ON | AT_TYPE_ENEMY,
        AC_NONE,
        OC1_ON | OC1_TYPE_PLAYER,
        OC2_TYPE_2,
        COLSHAPE_JNTSPH,
    },
    6,
    sJntSphElementsInit,
};

static CollisionCheckInfoInit sColChkInfoInit = { 1, 40, 240, MASS_IMMOVABLE };

static InitChainEntry sInitChain[] = {
    ICHAIN_VEC3F_DIV1000(scale, 100, ICHAIN_CONTINUE),
    ICHAIN_F32(cullingVolumeScale, 400, ICHAIN_CONTINUE),
    ICHAIN_F32(cullingVolumeDistance, 1500, ICHAIN_STOP),
};

static void* sFireballsTexs[] = {
    gFireTempleFireball0Tex, gFireTempleFireball1Tex, gFireTempleFireball2Tex, gFireTempleFireball3Tex,
    gFireTempleFireball4Tex, gFireTempleFireball5Tex, gFireTempleFireball6Tex, gFireTempleFireball7Tex,
};

void func_8088CEC0(BgHidanSekizou* this, s32 arg1, s16 arg2) {
    s32 i;
    s32 start = arg1 * 3;
    s32 end = start + 3;
    f32 sp30 = Math_SinS(arg2);
    f32 sp2C = Math_CosS(arg2);
    ColliderJntSphElement* element;

    for (i = start; i < end; i++) {
        element = &this->collider.elements[i];

        element->dim.worldSphere.center.x = this->dyna.actor.home.pos.x + (sp2C * element->dim.modelSphere.center.x) +
                                            (sp30 * element->dim.modelSphere.center.z);
        element->dim.worldSphere.center.y = (s16)this->dyna.actor.home.pos.y + element->dim.modelSphere.center.y;
        element->dim.worldSphere.center.z = this->dyna.actor.home.pos.z - (sp30 * element->dim.modelSphere.center.x) +
                                            (sp2C * element->dim.modelSphere.center.z);
        element->base.atElemFlags |= ATELEM_ON;
        element->base.ocElemFlags |= OCELEM_ON;
    }
}

void BgHidanSekizou_Init(Actor* thisx, PlayState* play) {
    STACK_PAD(s32);
    BgHidanSekizou* this = (BgHidanSekizou*)thisx;
    s32 i;
    CollisionHeader* colHeader = NULL;

    Actor_ProcessInitChain(&this->dyna.actor, sInitChain);
    DynaPolyActor_Init(&this->dyna, 0);
    Collider_InitJntSph(play, &this->collider);
    Collider_SetJntSph(play, &this->collider, &this->dyna.actor, &sJntSphInit, this->colliderElements);
    for (i = 0; i < ARRAY_COUNT(this->colliderElements); i++) {
        this->collider.elements[i].dim.worldSphere.radius = this->collider.elements[i].dim.modelSphere.radius;
    }
    if (this->dyna.actor.params == 0) {
        this->unk_168[0] = 36;
        for (i = 0; i < 2; i++) {
            func_8088CEC0(this, i, this->dyna.actor.shape.rot.y + ((i == 0) ? 0x2000 : -0x2000));
        }
        CollisionHeader_GetVirtual(&gFireTempleStationaryFlamethrowerShortCol, &colHeader);
        this->updateFunc = func_8088D720;
    } else {
        this->unk_168[0] = this->unk_168[1] = this->unk_168[2] = this->unk_168[3] = 0;
        CollisionHeader_GetVirtual(&gFireTempleStationaryFlamethrowerTallCol, &colHeader);
        this->updateFunc = func_8088D434;
    }
    this->unk_170 = 0;
    this->dyna.bgId = DynaPoly_SetBgActor(play, &play->colCtx.dyna, &this->dyna.actor, colHeader);
    CollisionCheck_SetInfo(&this->dyna.actor.colChkInfo, NULL, &sColChkInfoInit);
}

void BgHidanSekizou_Destroy(Actor* thisx, PlayState* play2) {
    PlayState* play = play2;
    BgHidanSekizou* this = (BgHidanSekizou*)thisx;

    DynaPoly_DeleteBgActor(play, &play->colCtx.dyna, this->dyna.bgId);
    Collider_DestroyJntSph(play, &this->collider);
}

void func_8088D434(BgHidanSekizou* this, PlayState* play) {
    Player* player = GET_PLAYER(play);
    s32 i;
    s32 isAligned[2];
    s32 isClose;
    s32 phi_s4;

    isClose = this->dyna.actor.xzDistToPlayer < 300.0f;
    isAligned[0] = fabsf(this->dyna.actor.world.pos.x - player->actor.world.pos.x) < 80.0f;
    isAligned[1] = fabsf(this->dyna.actor.world.pos.z - player->actor.world.pos.z) < 80.0f;
    phi_s4 = 0;
    for (i = 0; i < 4; i++) {
        s16 diff;
        s16* temp = &this->unk_168[i];

        DECR(*temp);
        diff = this->dyna.actor.yawTowardsPlayer - i * 0x4000;
        if (isAligned[i % 2] && isClose) {
            if (ABS(diff) <= 0x4000) {
                if (*temp < 4) {
                    *temp = 35 - *temp;
                }
                func_8088CEC0(this, (phi_s4 > 1) ? 1 : phi_s4, this->dyna.actor.shape.rot.y + i * 0x4000);
                phi_s4++;
            }
        }
    }
    for (i = 3 * phi_s4; i < ARRAY_COUNT(this->colliderElements); i++) {
        this->collider.elements[i].base.atElemFlags &= ~ATELEM_ON;
        this->collider.elements[i].base.ocElemFlags &= ~OCELEM_ON;
    }
}

void func_8088D720(BgHidanSekizou* this, PlayState* play) {
    this->unk_168[0]--;
    if (this->unk_168[0] <= -36) {
        this->unk_168[0] = 36;
    }
}

void func_8088D750(BgHidanSekizou* this, PlayState* play) {
    s16 phi_a3;

    if (this->dyna.actor.xzDistToPlayer > 200.0f) {
        phi_a3 = this->dyna.actor.yawTowardsPlayer;
    } else if (this->dyna.actor.params == 0) {
        phi_a3 = this->dyna.actor.yawTowardsPlayer - this->dyna.actor.shape.rot.y;
        if (phi_a3 > 0x2000) {
            phi_a3 = this->dyna.actor.shape.rot.y + 0x6000;
        } else if (phi_a3 < -0x2000) {
            phi_a3 = this->dyna.actor.shape.rot.y - 0x6000;
        } else if (phi_a3 > 0) {
            phi_a3 = this->dyna.actor.shape.rot.y - 0x2000;
        } else {
            phi_a3 = this->dyna.actor.shape.rot.y + 0x2000;
        }
    } else {
        phi_a3 = this->dyna.actor.yawTowardsPlayer;
        if (phi_a3 > 0x6000) {
            phi_a3 = 0x4000;
        } else if (phi_a3 > 0x4000) {
            phi_a3 = -0x8000;
        } else if (phi_a3 > 0x2000) {
            phi_a3 = 0;
        } else if (phi_a3 > 0) {
            phi_a3 = 0x4000;
        } else if (phi_a3 < -0x6000) {
            phi_a3 = -0x4000;
        } else if (phi_a3 < -0x4000) {
            phi_a3 = -0x8000;
        } else if (phi_a3 < -0x2000) {
            phi_a3 = 0;
        } else {
            phi_a3 = -0x4000;
        }
    }
    Actor_SetPlayerKnockbackLargeNoDamage(play, &this->dyna.actor, 5.0f, phi_a3, 1.0f);
}

void BgHidanSekizou_Update(Actor* thisx, PlayState* play2) {
    PlayState* play = play2;
    BgHidanSekizou* this = (BgHidanSekizou*)thisx;

    if (this->unk_170 != 0) {
        this->unk_170--;
    }
    if (this->unk_170 == 0) {
        this->unk_170 = 4;
    }

    if (this->collider.base.atFlags & AT_HIT) {
        this->collider.base.atFlags &= ~AT_HIT;
        func_8088D750(this, play);
    }

    this->updateFunc(this, play);

    if (this->dyna.actor.params == 0) {
        if (this->unk_168[0] > 0) {
            CollisionCheck_SetAT(play, &play->colChkCtx, &this->collider.base);
            CollisionCheck_SetOC(play, &play->colChkCtx, &this->collider.base);
            Actor_PlaySfx_Flagged(&this->dyna.actor, NA_SE_EV_FIRE_PILLAR - SFX_FLAG);
        }
    } else {
        if ((this->unk_168[0] > 0) || (this->unk_168[1] > 0) || (this->unk_168[2] > 0) || (this->unk_168[3] > 0)) {
            CollisionCheck_SetAT(play, &play->colChkCtx, &this->collider.base);
            CollisionCheck_SetOC(play, &play->colChkCtx, &this->collider.base);
            Actor_PlaySfx_Flagged(&this->dyna.actor, NA_SE_EV_FIRE_PILLAR - SFX_FLAG);
        }
    }
}

Gfx* func_8088D9F4(PlayState* play, BgHidanSekizou* this, s16 arg2, MtxF* mtx, f32 arg4, f32 arg5, s16 arg6,
                   Gfx* arg7) {
<<<<<<< HEAD
    STACK_PAD(s32);
=======
    MtxF* mtx2;
>>>>>>> ed02a9db
    f32 temp_f2;
    f32 phi_f12;

    arg6 = (((arg6 + arg2) % 8) * 7) * (1 / 7.0f);
    gSPSegment(arg7++, 9, SEGMENTED_TO_VIRTUAL(sFireballsTexs[arg6]));
    arg2++;
    if (arg2 != 4) {
        phi_f12 = arg2 + ((4 - this->unk_170) / 4.0f);
    } else {
        phi_f12 = arg2;
    }
    gDPSetPrimColor(arg7++, 0, 1, 255, 255, 0, 150);
    gDPSetEnvColor(arg7++, 255, 0, 0, 255);

    mtx2 = mtx;
    mtx2->xx = mtx2->yy = mtx2->zz = (0.7f * phi_f12) + 0.5f;

    temp_f2 = ((mtx2->xx * 10.0f) * phi_f12) + 20.0f;
    mtx2->xw = (temp_f2 * arg4) + this->dyna.actor.world.pos.x;
    mtx2->yw = this->dyna.actor.world.pos.y + 30.0f + (.7f * phi_f12);
    mtx2->zw = (temp_f2 * arg5) + this->dyna.actor.world.pos.z;
    gSPMatrix(arg7++,
              Matrix_MtxFToMtx(MATRIX_CHECK_FLOATS(mtx2, "../z_bg_hidan_sekizou.c", 711),
                               GRAPH_ALLOC(play->state.gfxCtx, sizeof(Mtx))),
              G_MTX_NOPUSH | G_MTX_LOAD | G_MTX_MODELVIEW);

    gSPDisplayList(arg7++, gFireTempleFireballDL);

    return arg7;
}

Gfx* func_8088DC50(PlayState* play, BgHidanSekizou* this, s16 arg2, s16 arg3, Gfx* arg4) {
    STACK_PAD(s32);
    s16 temp_v1;
    s32 phi_s1;
    s32 phi_s2;
    f32 temp_f20;
    f32 temp_f22;
    MtxF sp68;
    s32 i;

    if (arg3 < 4) {
        phi_s1 = 4 - arg3;
        phi_s2 = 4;
    } else {
        phi_s1 = 0;
        phi_s2 = 36 - arg3;
        phi_s2 = CLAMP_MAX(phi_s2, 4);
    }
    temp_f20 = Math_SinS(arg2);
    temp_f22 = Math_CosS(arg2);
    Matrix_MtxFCopy(&sp68, &gIdentityMtxF);
    temp_v1 = Camera_GetCamDirYaw(GET_ACTIVE_CAM(play)) - arg2;

    if (ABS(temp_v1) < 0x4000) {
        for (i = phi_s2 - 1; i >= phi_s1; i--) {
            arg4 = func_8088D9F4(play, this, i, &sp68, temp_f20, temp_f22, arg3, arg4);
        }
    } else {
        for (i = phi_s1; i < phi_s2; i++) {
            arg4 = func_8088D9F4(play, this, i, &sp68, temp_f20, temp_f22, arg3, arg4);
        }
    }
    return arg4;
}

void func_8088DE08(s16 arg0, s16 arg1, s32 arg2[]) {
    s16 diff = arg0 - arg1;

    if (ABS(diff) <= 0x2000) {
        arg2[0] = 0;
        arg2[1] = 1;
        arg2[2] = 3;
        arg2[3] = 2;
    } else if (ABS(diff) >= 0x6000) {
        arg2[0] = 2;
        arg2[1] = 3;
        arg2[2] = 1;
        arg2[3] = 0;
    } else if (diff > 0x2000) {
        arg2[0] = 1;
        arg2[1] = 0;
        arg2[2] = 2;
        arg2[3] = 3;
    } else {
        arg2[0] = 3;
        arg2[1] = 2;
        arg2[2] = 0;
        arg2[3] = 1;
    }
}

void BgHidanSekizou_Draw(Actor* thisx, PlayState* play2) {
    PlayState* play = play2;
    BgHidanSekizou* this = (BgHidanSekizou*)thisx;
    s32 i;
    s32 sp6C[4];

    OPEN_DISPS(play->state.gfxCtx, "../z_bg_hidan_sekizou.c", 827);
    Gfx_SetupDL_25Opa(play->state.gfxCtx);
    MATRIX_FINALIZE_AND_LOAD(POLY_OPA_DISP++, play->state.gfxCtx, "../z_bg_hidan_sekizou.c", 831);
    if (this->dyna.actor.params == 0) {
        gSPDisplayList(POLY_OPA_DISP++, gFireTempleStationaryFlamethrowerShortDL);
    } else {
        gSPDisplayList(POLY_OPA_DISP++, gFireTempleStationaryFlamethrowerTallDL);
    }
    POLY_XLU_DISP = Gfx_SetupDL(POLY_XLU_DISP, SETUPDL_20);
    if (this->dyna.actor.params == 0) {
        if (this->unk_168[0] > 0) {
            if ((s16)(Camera_GetCamDirYaw(GET_ACTIVE_CAM(play)) - this->dyna.actor.shape.rot.y) >= 0) {
                POLY_XLU_DISP =
                    func_8088DC50(play, this, this->dyna.actor.shape.rot.y + 0x2000, this->unk_168[0], POLY_XLU_DISP);
                POLY_XLU_DISP =
                    func_8088DC50(play, this, this->dyna.actor.shape.rot.y - 0x2000, this->unk_168[0], POLY_XLU_DISP);
            } else {
                POLY_XLU_DISP =
                    func_8088DC50(play, this, this->dyna.actor.shape.rot.y - 0x2000, this->unk_168[0], POLY_XLU_DISP);
                POLY_XLU_DISP =
                    func_8088DC50(play, this, this->dyna.actor.shape.rot.y + 0x2000, this->unk_168[0], POLY_XLU_DISP);
            }
        }
    } else {
        func_8088DE08(Camera_GetCamDirYaw(GET_ACTIVE_CAM(play)), this->dyna.actor.shape.rot.y, sp6C);
        for (i = 0; i < 4; i++) {
            s32 index = sp6C[i];

            if (this->unk_168[index] > 0) {
                POLY_XLU_DISP = func_8088DC50(play, this, this->dyna.actor.shape.rot.y + index * 0x4000,
                                              this->unk_168[index], POLY_XLU_DISP);
            }
        }
    }
    CLOSE_DISPS(play->state.gfxCtx, "../z_bg_hidan_sekizou.c", 899);
}<|MERGE_RESOLUTION|>--- conflicted
+++ resolved
@@ -12,6 +12,7 @@
 #include "ichain.h"
 #include "segmented_address.h"
 #include "sfx.h"
+#include "stack_pad.h"
 #include "sys_matrix.h"
 #include "z_lib.h"
 #include "play_state.h"
@@ -309,11 +310,7 @@
 
 Gfx* func_8088D9F4(PlayState* play, BgHidanSekizou* this, s16 arg2, MtxF* mtx, f32 arg4, f32 arg5, s16 arg6,
                    Gfx* arg7) {
-<<<<<<< HEAD
-    STACK_PAD(s32);
-=======
     MtxF* mtx2;
->>>>>>> ed02a9db
     f32 temp_f2;
     f32 phi_f12;
 
