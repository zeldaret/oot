#include "z_demo_effect.h"
#include "vt.h"
#include "objects/gameplay_keep/gameplay_keep.h"
#include "objects/object_efc_crystal_light/object_efc_crystal_light.h"
#include "objects/object_efc_fire_ball/object_efc_fire_ball.h"
#include "objects/object_efc_lgt_shower/object_efc_lgt_shower.h"
#include "objects/object_god_lgt/object_god_lgt.h"
#include "objects/object_light_ring/object_light_ring.h"
#include "objects/object_triforce_spot/object_triforce_spot.h"
#include "objects/object_efc_tw/object_efc_tw.h"
#include "objects/object_gi_jewel/object_gi_jewel.h"

#define FLAGS 0x00000030

#define THIS ((DemoEffect*)thisx)

void DemoEffect_Init(Actor* thisx, GlobalContext* globalCtx);
void DemoEffect_Destroy(Actor* thisx, GlobalContext* globalCtx);
void DemoEffect_Update(Actor* thisx, GlobalContext* globalCtx);

void DemoEffect_DrawCrystalLight(Actor* thisx, GlobalContext* globalCtx);
void DemoEffect_DrawFireBall(Actor* thisx, GlobalContext* globalCtx);
void DemoEffect_DrawBlueOrb(Actor* thisx, GlobalContext* globalCtx);
void DemoEffect_DrawLgtShower(Actor* thisx, GlobalContext* globalCtx);
void DemoEffect_DrawGodLgt(Actor* thisx, GlobalContext* globalCtx);
void DemoEffect_DrawLightRing(Actor* thisx, GlobalContext* globalCtx);
void DemoEffect_DrawTriforceSpot(Actor* thisx, GlobalContext* globalCtx);
void DemoEffect_DrawGetItem(Actor* thisx, GlobalContext* globalCtx);
void DemoEffect_DrawLightEffect(Actor* thisx, GlobalContext* globalCtx);
void DemoEffect_DrawTimeWarp(Actor* thisx, GlobalContext* globalCtx);
void DemoEffect_DrawJewel(Actor* thisx, GlobalContext* globalCtx);

void DemoEffect_Wait(DemoEffect* this, GlobalContext* globalCtx);
void DemoEffect_InitTimeWarp(DemoEffect* this, GlobalContext* globalCtx);
void DemoEffect_InitTimeWarpTimeblock(DemoEffect* this, GlobalContext* globalCtx);
void DemoEffect_InitCreationFireball(DemoEffect* this, GlobalContext* globalCtx);
void DemoEffect_InitJewel(GlobalContext* globalCtx, DemoEffect* this);
void DemoEffect_InitJewelColor(DemoEffect* this);

void DemoEffect_UpdateCrystalLight(DemoEffect* this, GlobalContext* globalCtx);
void DemoEffect_UpdatePositionToParent(DemoEffect* this, GlobalContext* globalCtx);
void DemoEffect_UpdateBlueOrbGrow(DemoEffect* this, GlobalContext* globalCtx);
void DemoEffect_UpdateBlueOrbShrink(DemoEffect* this, GlobalContext* globalCtx);
void DemoEffect_UpdateLgtShower(DemoEffect* this, GlobalContext* globalCtx);
void DemoEffect_UpdateGodLgtDin(DemoEffect* this, GlobalContext* globalCtx);
void DemoEffect_UpdateGodLgtNayru(DemoEffect* this, GlobalContext* globalCtx);
void DemoEffect_UpdateGodLgtFarore(DemoEffect* this, GlobalContext* globalCtx);
void DemoEffect_UpdateLightRingExpanding(DemoEffect* this, GlobalContext* globalCtx);
void DemoEffect_UpdateTriforceSpot(DemoEffect* this, GlobalContext* globalCtx);
void DemoEffect_UpdateGetItem(DemoEffect* this, GlobalContext* globalCtx);
void DemoEffect_UpdateLightRingShrinking(DemoEffect* this, GlobalContext* globalCtx);
void DemoEffect_UpdateLightRingTriforce(DemoEffect* this, GlobalContext* globalCtx);
void DemoEffect_UpdateLightEffect(DemoEffect* this, GlobalContext* globalCtx);
void DemoEffect_UpdateJewelChild(DemoEffect* this, GlobalContext* globalCtx);
void DemoEffect_UpdateJewelAdult(DemoEffect* this, GlobalContext* globalCtx);
void DemoEffect_UpdateDust(DemoEffect* this, GlobalContext* globalCtx);
void DemoEffect_UpdateCreationFireball(DemoEffect* this, GlobalContext* globalCtx);
void DemoEffect_UpdateTimeWarpReturnFromChamberOfSages(DemoEffect* this, GlobalContext* globalCtx);
void DemoEffect_UpdateTimeWarpPullMasterSword(DemoEffect* this, GlobalContext* globalCtx);
void DemoEffect_UpdateTimeWarpTimeblock(DemoEffect* this, GlobalContext* globalCtx);

s32 DemoEffect_CheckCsAction(DemoEffect* this, GlobalContext* globalCtx, s32 csActionCompareId);
void DemoEffect_InitPositionFromCsAction(DemoEffect* this, GlobalContext* globalCtx, s32 csActionIndex);
void DemoEffect_MoveToCsEndpoint(DemoEffect* this, GlobalContext* globalCtx, s32 csActionId, s32 shouldUpdateFacing);
void DemoEffect_MoveGetItem(DemoEffect* this, GlobalContext* globalCtx, s32 csActionId, f32 speed);

const ActorInit Demo_Effect_InitVars = {
    ACTOR_DEMO_EFFECT,
    ACTORCAT_BG,
    FLAGS,
    OBJECT_GAMEPLAY_KEEP,
    sizeof(DemoEffect),
    (ActorFunc)DemoEffect_Init,
    (ActorFunc)DemoEffect_Destroy,
    (ActorFunc)DemoEffect_Update,
    NULL,
};

// This variable assures only one jewel will play SFX
static s16 sSfxJewelId[] = { 0 };

// The object used by the effectType
static s16 sEffectTypeObjects[] = {
    /* 0x00 */ OBJECT_EFC_CRYSTAL_LIGHT,
    /* 0x01 */ OBJECT_EFC_FIRE_BALL,
    /* 0x02 */ OBJECT_GAMEPLAY_KEEP,
    /* 0x03 */ OBJECT_EFC_LGT_SHOWER,
    /* 0x04 */ OBJECT_GOD_LGT,
    /* 0x05 */ OBJECT_GOD_LGT,
    /* 0x06 */ OBJECT_GOD_LGT,
    /* 0x07 */ OBJECT_LIGHT_RING,
    /* 0x08 */ OBJECT_TRIFORCE_SPOT,
    /* 0x09 */ OBJECT_GI_MEDAL,
    /* 0x0A */ OBJECT_GI_MEDAL,
    /* 0x0B */ OBJECT_GI_MEDAL,
    /* 0x0C */ OBJECT_GI_MEDAL,
    /* 0x0D */ OBJECT_GI_MEDAL,
    /* 0x0E */ OBJECT_GI_MEDAL,
    /* 0x0F */ OBJECT_EFC_TW,
    /* 0x10 */ OBJECT_LIGHT_RING,
    /* 0x11 */ OBJECT_LIGHT_RING,
    /* 0x12 */ OBJECT_GAMEPLAY_KEEP,
    /* 0x13 */ OBJECT_GI_JEWEL,
    /* 0x14 */ OBJECT_GI_JEWEL,
    /* 0x15 */ OBJECT_GI_JEWEL,
    /* 0x16 */ OBJECT_GI_JEWEL,
    /* 0x17 */ OBJECT_GI_M_ARROW,
    /* 0x18 */ OBJECT_EFC_TW,
    /* 0x19 */ OBJECT_EFC_TW,
};

static u8 sTimewarpVertexSizeIndices[] = { 1, 1, 2, 0, 1, 1, 2, 0, 1, 2, 0, 2, 1, 0, 1, 0, 2, 0, 2, 2, 0 };

Color_RGB8 sJewelSparkleColors[5][2] = {
    { { 255, 255, 255 }, { 100, 255, 0 } }, { { 255, 255, 255 }, { 200, 0, 150 } },
    { { 255, 255, 255 }, { 0, 100, 255 } }, { { 0, 0, 0 }, { 0, 0, 0 } },
    { { 223, 0, 0 }, { 0, 0, 0 } },
};

/**
 * Sets up the update function.
 */
void DemoEffect_SetupUpdate(DemoEffect* this, DemoEffectFunc updateFunc) {
    this->updateFunc = updateFunc;
}

/**
 * Gives a number on the range of 0.0f - 1.0f representing current cutscene action completion percentage.
 */
f32 DemoEffect_InterpolateCsFrames(GlobalContext* globalCtx, s32 csActionId) {
    f32 interpolated = func_8006F93C(globalCtx->csCtx.npcActions[csActionId]->endFrame,
                                     globalCtx->csCtx.npcActions[csActionId]->startFrame, globalCtx->csCtx.frames);
    if (interpolated > 1.0f) {
        interpolated = 1.0f;
    }
    return interpolated;
}

/**
 * Initializes information for Jewel/Spritual Stone actors.
 */
void DemoEffect_InitJewel(GlobalContext* globalCtx, DemoEffect* this) {
    this->initDrawFunc = DemoEffect_DrawJewel;
    if (LINK_IS_CHILD) {
        this->initUpdateFunc = DemoEffect_UpdateJewelChild;
    } else {
        this->initUpdateFunc = DemoEffect_UpdateJewelAdult;
    }
    if (globalCtx->sceneNum == SCENE_TOKINOMA) {
        Actor_SetScale(&this->actor, 0.35f);
    } else {
        Actor_SetScale(&this->actor, 0.10f);
    }
    this->csActionId = 1;
    this->actor.shape.rot.x = 16384;
    DemoEffect_InitJewelColor(this);
    this->jewel.alpha = 0;
    this->jewelCsRotation.x = this->jewelCsRotation.y = this->jewelCsRotation.z = 0;
    sSfxJewelId[0] = 0;
}

/**
 * Initializes information for Get Item actors.
 * These are the Medal and Light Arrow actors.
 */
void DemoEffect_InitGetItem(DemoEffect* this) {
    this->getItem.isPositionInit = 0;
    this->getItem.isLoaded = 0;
    this->initDrawFunc = DemoEffect_DrawGetItem;
    this->initUpdateFunc = DemoEffect_UpdateGetItem;
    Actor_SetScale(&this->actor, 0.25f);
    this->csActionId = 6;
}

/**
 * Main Actor Init function
 */
void DemoEffect_Init(Actor* thisx, GlobalContext* globalCtx) {
    GlobalContext* globalCtx2 = globalCtx;
    DemoEffect* this = THIS;
    s32 effectType;
    s32 lightEffect;
    s32 objectIndex;
    DemoEffect* crystalLight;
    DemoEffect* lightRing;

    effectType = (this->actor.params & 0x00FF);
    lightEffect = ((this->actor.params & 0xF000) >> 12);

    osSyncPrintf(VT_FGCOL(CYAN) " no = %d\n" VT_RST, effectType);

    objectIndex = sEffectTypeObjects[effectType] == OBJECT_GAMEPLAY_KEEP
                      ? 0
                      : Object_GetIndex(&globalCtx->objectCtx, sEffectTypeObjects[effectType]);

    osSyncPrintf(VT_FGCOL(CYAN) " bank_ID = %d\n" VT_RST, objectIndex);

    if (objectIndex < 0) {
        __assert("0", "../z_demo_effect.c", 723);
    } else {
        this->initObjectBankIndex = objectIndex;
    }

    this->effectFlags = 0;
    Actor_SetScale(&this->actor, 0.2f);

    switch (effectType) {
        case DEMO_EFFECT_CRYSTAL_LIGHT:
            this->initDrawFunc = DemoEffect_DrawCrystalLight;
            this->initUpdateFunc = DemoEffect_UpdateCrystalLight;
            break;

        case DEMO_EFFECT_FIRE_BALL:
            this->initDrawFunc = DemoEffect_DrawFireBall;
            this->initUpdateFunc = DemoEffect_UpdatePositionToParent;
            Actor_SetScale(&this->actor, 0.1f);
            break;

        case DEMO_EFFECT_BLUE_ORB:
            this->initDrawFunc = DemoEffect_DrawBlueOrb;
            this->initUpdateFunc = DemoEffect_UpdateBlueOrbGrow;
            this->blueOrb.alpha = 255;
            this->blueOrb.scale = 5;
            this->blueOrb.rotation = 0;
            Actor_SetScale(&this->actor, 0.05f);
            this->primXluColor[0] = 188;
            this->primXluColor[1] = 255;
            this->primXluColor[2] = 255;
            this->envXluColor[1] = 100;
            this->envXluColor[2] = 255;
            this->envXluColor[0] = 0;
            break;

        case DEMO_EFFECT_LIGHT:
            this->initDrawFunc = DemoEffect_DrawLightEffect;
            this->initUpdateFunc = DemoEffect_UpdateLightEffect;
            this->light.alpha = 255;
            this->light.scaleFlag = 0;
            this->light.flicker = 0;
            this->light.rotation = 0;
            switch (lightEffect) {
                case DEMO_EFFECT_LIGHT_RED:
                    this->primXluColor[0] = 255;
                    this->primXluColor[1] = 255;
                    this->primXluColor[2] = 255;
                    this->envXluColor[1] = 50;
                    this->envXluColor[0] = 255;
                    this->envXluColor[2] = 0;
                    break;

                case DEMO_EFFECT_LIGHT_BLUE:
                    this->primXluColor[0] = 255;
                    this->primXluColor[1] = 255;
                    this->primXluColor[2] = 255;
                    this->envXluColor[1] = 150;
                    this->envXluColor[0] = 0;
                    this->envXluColor[2] = 255;
                    break;

                case DEMO_EFFECT_LIGHT_GREEN:
                    this->primXluColor[0] = 255;
                    this->primXluColor[1] = 255;
                    this->primXluColor[2] = 255;
                    this->envXluColor[1] = 200;
                    this->envXluColor[0] = 0;
                    this->envXluColor[2] = 0;
                    break;

                case DEMO_EFFECT_LIGHT_ORANGE:
                    this->primXluColor[0] = 255;
                    this->primXluColor[1] = 255;
                    this->primXluColor[2] = 255;
                    this->envXluColor[1] = 150;
                    this->envXluColor[0] = 255;
                    this->envXluColor[2] = 0;
                    break;

                case DEMO_EFFECT_LIGHT_YELLOW:
                    this->primXluColor[0] = 255;
                    this->primXluColor[1] = 255;
                    this->primXluColor[2] = 255;
                    this->envXluColor[0] = 200;
                    this->envXluColor[1] = 255;
                    this->envXluColor[2] = 0;
                    break;

                case DEMO_EFFECT_LIGHT_PURPLE:
                    this->primXluColor[0] = 255;
                    this->primXluColor[1] = 255;
                    this->primXluColor[2] = 255;
                    // clang-format off
                    this->envXluColor[0] = 200; this->envXluColor[1] = 50; this->envXluColor[2] = 255; // Sameline prevents reordering
                    // clang-format on
                    break;

                case DEMO_EFFECT_LIGHT_GREEN2:
                    this->primXluColor[0] = 255;
                    this->primXluColor[1] = 255;
                    this->primXluColor[2] = 255;
                    this->envXluColor[1] = 200;
                    this->envXluColor[0] = 0;
                    this->envXluColor[2] = 0;
                    break;
            }
            this->csActionId = 7;
            Actor_SetScale(thisx, 0.0f);
            break;

        case DEMO_EFFECT_LGT_SHOWER:
            this->lgtShower.alpha = 255;
            this->initDrawFunc = DemoEffect_DrawLgtShower;
            this->initUpdateFunc = DemoEffect_UpdateLgtShower;
            break;

        case DEMO_EFFECT_GOD_LGT_DIN:
            Actor_SetScale(&this->actor, 0.1f);
            this->initDrawFunc = DemoEffect_DrawGodLgt;
            this->primXluColor[1] = 170;
            this->primXluColor[0] = 255;
            this->primXluColor[2] = 255;
            this->envXluColor[0] = 255;
            this->envXluColor[2] = 255;
            this->envXluColor[1] = 0;
            this->godLgt.type = GOD_LGT_DIN;
            this->godLgt.rotation = 0;
            this->initUpdateFunc = DemoEffect_UpdateGodLgtDin;
            this->csActionId = 0;
            break;

        case DEMO_EFFECT_GOD_LGT_NAYRU:
            if (gSaveContext.entranceIndex == 0x013D) {
                Actor_SetScale(&this->actor, 1.0f);
            } else {
                Actor_SetScale(&this->actor, 0.1f);
            }
            this->initDrawFunc = DemoEffect_DrawGodLgt;
            this->primXluColor[0] = 170;
            this->primXluColor[1] = 255;
            this->primXluColor[2] = 255;
            this->envXluColor[1] = 40;
            this->envXluColor[2] = 255;
            this->envXluColor[0] = 0;
            this->godLgt.type = GOD_LGT_NAYRU;
            this->godLgt.lightRingSpawnDelay = 4;
            this->godLgt.rotation = 0;
            this->godLgt.lightRingSpawnTimer = 0;
            this->initUpdateFunc = DemoEffect_UpdateGodLgtNayru;
            this->csActionId = 1;
            break;

        case DEMO_EFFECT_GOD_LGT_FARORE:
            if (gSaveContext.entranceIndex == 0x00EE) {
                Actor_SetScale(&this->actor, 2.4f);
            } else {
                Actor_SetScale(&this->actor, 0.1f);
            }
            this->initDrawFunc = DemoEffect_DrawGodLgt;
            this->primXluColor[0] = 170;
            this->primXluColor[2] = 170;
            this->primXluColor[1] = 255;
            this->envXluColor[1] = 200;
            this->envXluColor[0] = 0;
            this->envXluColor[2] = 0;
            this->godLgt.type = GOD_LGT_FARORE;
            this->godLgt.rotation = 0;
            this->initUpdateFunc = DemoEffect_UpdateGodLgtFarore;
            this->csActionId = 2;
            break;

        case DEMO_EFFECT_LIGHTRING_EXPANDING:
            this->initDrawFunc = DemoEffect_DrawLightRing;
            this->initUpdateFunc = DemoEffect_UpdateLightRingExpanding;
            this->lightRing.timer = 20;
            this->lightRing.timerIncrement = 4;
            this->lightRing.alpha = 255;
            break;

        case DEMO_EFFECT_LIGHTRING_TRIFORCE:
            this->initDrawFunc = DemoEffect_DrawLightRing;
            this->initUpdateFunc = DemoEffect_UpdateLightRingTriforce;
            this->lightRing.timer = 20;
            this->lightRing.timerIncrement = 4;
            this->lightRing.alpha = 0;
            this->csActionId = 4;
            break;

        case DEMO_EFFECT_LIGHTRING_SHRINKING:
            this->initDrawFunc = DemoEffect_DrawLightRing;
            this->initUpdateFunc = DemoEffect_UpdateLightRingShrinking;
            this->lightRing.timer = 351;
            this->lightRing.timerIncrement = 2;
            this->lightRing.alpha = 0;
            break;

        case DEMO_EFFECT_TRIFORCE_SPOT:
            this->initDrawFunc = DemoEffect_DrawTriforceSpot;
            this->initUpdateFunc = DemoEffect_UpdateTriforceSpot;
            this->triforceSpot.crystalLightOpacity = 0;
            this->triforceSpot.lightColumnOpacity = 0;
            this->triforceSpot.triforceSpotOpacity = 0;
            this->triforceSpot.rotation = 0;
            this->primXluColor[0] = 0;
            this->csActionId = 3;

            Actor_SetScale(&this->actor, 0.020f);

            crystalLight = (DemoEffect*)Actor_SpawnAsChild(
                &globalCtx->actorCtx, &this->actor, globalCtx, ACTOR_DEMO_EFFECT, this->actor.world.pos.x,
                this->actor.world.pos.y, this->actor.world.pos.z, 0, 0, 0, DEMO_EFFECT_CRYSTAL_LIGHT);

            if (crystalLight != NULL) {
                Actor_SetScale(&crystalLight->actor, 0.6f);
            }

            lightRing = (DemoEffect*)Actor_SpawnAsChild(
                &globalCtx2->actorCtx, &crystalLight->actor, globalCtx2, ACTOR_DEMO_EFFECT, this->actor.world.pos.x,
                this->actor.world.pos.y, this->actor.world.pos.z, 0, 0, 0, DEMO_EFFECT_LIGHTRING_TRIFORCE);

            if (lightRing != NULL) {
                Actor_SetScale(&lightRing->actor, 0.4f);
            }
            break;

        case DEMO_EFFECT_MEDAL_FIRE:
            DemoEffect_InitGetItem(this);
            this->getItem.drawId = GID_MEDALLION_FIRE;
            break;

        case DEMO_EFFECT_MEDAL_WATER:
            DemoEffect_InitGetItem(this);
            this->getItem.drawId = GID_MEDALLION_WATER;
            break;

        case DEMO_EFFECT_MEDAL_FOREST:
            DemoEffect_InitGetItem(this);
            this->getItem.drawId = GID_MEDALLION_FOREST;
            break;

        case DEMO_EFFECT_MEDAL_SPIRIT:
            DemoEffect_InitGetItem(this);
            this->getItem.drawId = GID_MEDALLION_SPIRIT;
            break;

        case DEMO_EFFECT_MEDAL_SHADOW:
            DemoEffect_InitGetItem(this);
            this->getItem.drawId = GID_MEDALLION_SHADOW;
            break;

        case DEMO_EFFECT_MEDAL_LIGHT:
            DemoEffect_InitGetItem(this);
            this->getItem.drawId = GID_MEDALLION_LIGHT;
            break;

        case DEMO_EFFECT_LIGHTARROW:
            DemoEffect_InitGetItem(this);
            this->getItem.drawId = GID_ARROW_LIGHT;
            break;

        case DEMO_EFFECT_TIMEWARP_TIMEBLOCK_LARGE:
        case DEMO_EFFECT_TIMEWARP_TIMEBLOCK_SMALL:
            this->actor.flags |= 0x2000000;
        case DEMO_EFFECT_TIMEWARP_MASTERSWORD:
            this->initDrawFunc = DemoEffect_DrawTimeWarp;
            this->initUpdateFunc = DemoEffect_InitTimeWarp;
            this->envXluColor[0] = 0;
            this->envXluColor[1] = 100;
            this->envXluColor[2] = 255;
            SkelCurve_Clear(&this->skelCurve);
            this->timeWarp.shrinkTimer = 0;
            break;

        case DEMO_EFFECT_JEWEL_KOKIRI:
            this->jewelDisplayList = gGiKokiriEmeraldGemDL;
            this->jewelHolderDisplayList = gGiKokiriEmeraldSettingDL;
            this->jewel.type = DEMO_EFFECT_JEWEL_KOKIRI;
            this->jewel.isPositionInit = 0;
            DemoEffect_InitJewel(globalCtx, this);
            break;

        case DEMO_EFFECT_JEWEL_GORON:
            this->jewelDisplayList = gGiGoronRubyGemDL;
            this->jewelHolderDisplayList = gGiGoronRubySettingDL;
            this->jewel.type = DEMO_EFFECT_JEWEL_GORON;
            this->jewel.isPositionInit = 0;
            DemoEffect_InitJewel(globalCtx, this);
            break;

        case DEMO_EFFECT_JEWEL_ZORA:
            this->jewelDisplayList = gGiZoraSapphireGemDL;
            this->jewelHolderDisplayList = gGiZoraSapphireSettingDL;
            this->jewel.type = DEMO_EFFECT_JEWEL_ZORA;
            this->jewel.isPositionInit = 0;
            DemoEffect_InitJewel(globalCtx, this);
            Actor_ChangeCategory(globalCtx, &globalCtx->actorCtx, &this->actor, ACTOR_EN_DOOR);
            if ((globalCtx->sceneNum == SCENE_BDAN) && (gSaveContext.infTable[20] & 0x20)) {
                Actor_Kill(&this->actor);
                return;
            }
            break;

        case DEMO_EFFECT_DUST:
            this->initDrawFunc = NULL;
            this->initUpdateFunc = DemoEffect_UpdateDust;
            this->dust.timer = 0;
            this->csActionId = 2;
            break;

        default:
            __assert("0", "../z_demo_effect.c", 1062);
            break;
    }

    ActorShape_Init(&thisx->shape, 0.0f, NULL, 0.0f);
    DemoEffect_SetupUpdate(this, DemoEffect_Wait);
}

/**
 * Main Actor Destroy function
 */
void DemoEffect_Destroy(Actor* thisx, GlobalContext* globalCtx) {
    DemoEffect* this = THIS;
    s32 effectType = (this->actor.params & 0x00FF);

    if (effectType == DEMO_EFFECT_TIMEWARP_MASTERSWORD || effectType == DEMO_EFFECT_TIMEWARP_TIMEBLOCK_LARGE ||
        effectType == DEMO_EFFECT_TIMEWARP_TIMEBLOCK_SMALL) {
        SkelCurve_Destroy(globalCtx, &this->skelCurve);
    }
}

/**
 * This update function waits until the associate object is loaded.
 * Once the object is loaded, it will copy over the initUpdateFunc/initDrawFunc funcs to be active.
 * They are copied to actor.draw and updateFunc.
 * initUpdateFunc/initDrawFunc are set during initialization and are NOT executed.
 */
void DemoEffect_Wait(DemoEffect* this, GlobalContext* globalCtx) {
    if (Object_IsLoaded(&globalCtx->objectCtx, this->initObjectBankIndex)) {
        this->actor.objBankIndex = this->initObjectBankIndex;
        this->actor.draw = this->initDrawFunc;
        this->updateFunc = this->initUpdateFunc;

        osSyncPrintf(VT_FGCOL(CYAN) " 転送終了 move_wait " VT_RST);
    }
}

/**
 * Copies the current Actor's position to the parent Actor's position.
 */
void DemoEffect_UpdatePositionToParent(DemoEffect* this, GlobalContext* globalCtx) {
    if (this->actor.parent != NULL) {
        // Struct copy affects regalloc
        this->actor.world.pos.x = this->actor.parent->world.pos.x;
        this->actor.world.pos.y = this->actor.parent->world.pos.y;
        this->actor.world.pos.z = this->actor.parent->world.pos.z;
    }
}

/**
 * Update function for the Crystal Light actor.
 * The Crystal Light actor is the three beams of light under the Triforce that converge on it.
 * The Crystal Light's position is set to the parent Actor (Triforce) each frame.
 * If the Crystal Light has no parent Actor, then it will raise into the sky.
 */
void DemoEffect_UpdateCrystalLight(DemoEffect* this, GlobalContext* globalCtx) {
    DemoEffect_UpdatePositionToParent(this, globalCtx);
    this->actor.world.pos.y += 14.0f;
}

/**
 * Spawns sparkle effects for Medals
 */
void DemoEffect_MedalSparkle(DemoEffect* this, GlobalContext* globalCtx, s32 isSmallSpawner) {
    Vec3f velocity;
    Vec3f accel;
    Vec3f pos;
    Color_RGBA8 primColor;
    Color_RGBA8 envColor;

    if (isSmallSpawner != 1 || (globalCtx->gameplayFrames & 1) == 0) {
        primColor.r = 255;
        primColor.g = 255;
        primColor.b = 255;
        envColor.r = 255;
        envColor.g = 255;
        envColor.b = 100;
        primColor.a = 0;

        velocity.y = 0.0f;

        accel.x = 0.0f;
        accel.y = -0.1f;
        accel.z = 0.0f;

        if (isSmallSpawner) {
            velocity.x = Rand_ZeroOne() - 0.5f;
            velocity.z = Rand_ZeroOne() - 0.5f;
        } else {
            velocity.x = (Rand_ZeroOne() - 0.5f) * 2.0f;
            velocity.z = (Rand_ZeroOne() - 0.5f) * 2.0f;
        }

        pos.x = Rand_CenteredFloat(10.0f) + this->actor.world.pos.x;
        pos.y = Rand_CenteredFloat(10.0f) + this->actor.world.pos.y;
        pos.z = Rand_CenteredFloat(10.0f) + this->actor.world.pos.z;

        EffectSsKiraKira_SpawnDispersed(globalCtx, &pos, &velocity, &accel, &primColor, &envColor, 1000, 16);
    }
}

/**
 * Update function for the GetItem Actors.
 * Medals and Light Arrows.
 * It spawns Medal Sparkle Effects  and scales/moves the Actor based on the current Cutscene Action
 */
void DemoEffect_UpdateGetItem(DemoEffect* this, GlobalContext* globalCtx) {
    Actor* thisx = &this->actor;

    if (globalCtx->csCtx.state != 0 && globalCtx->csCtx.npcActions[this->csActionId] != NULL) {
        if (this->getItem.isPositionInit) {
            DemoEffect_MoveGetItem(this, globalCtx, this->csActionId, 0.1f);
        } else {
            DemoEffect_InitPositionFromCsAction(this, globalCtx, this->csActionId);
            this->getItem.isPositionInit = 1;
        }

        if (this->getItem.drawId != GID_ARROW_LIGHT) {
            this->actor.shape.rot.x = 0xE0C0;
        } else {
            this->actor.shape.rot.y += 0x0400;
        }

        Actor_SetScale(thisx, 0.20f);

        if (gSaveContext.entranceIndex == 0x0053) {
            switch (globalCtx->csCtx.npcActions[this->csActionId]->action) {
                case 2:
                    DemoEffect_MedalSparkle(this, globalCtx, 0);
                    break;
                case 3:
                    DemoEffect_MedalSparkle(this, globalCtx, 1);
                    break;
            }
        }
        switch (globalCtx->csCtx.npcActions[this->csActionId]->action) {
            case 2:
                if (gSaveContext.entranceIndex == 0x0053) {
                    Audio_PlayActorSound2(thisx, NA_SE_EV_MEDAL_APPEAR_L - SFX_FLAG);
                } else {
                    func_800788CC(NA_SE_EV_MEDAL_APPEAR_S - SFX_FLAG);
                }
                if (this->getItem.drawId != GID_ARROW_LIGHT) {
                    this->actor.shape.rot.y += 0x3E80;
                }
                this->getItem.rotation = 0x3E80;
                break;
            case 3:
                this->getItem.rotation -= (s16)((this->getItem.rotation - 0x03E8) * 0.10f);
                if (this->getItem.drawId != GID_ARROW_LIGHT) {
                    this->actor.shape.rot.y += this->getItem.rotation;
                }
                if (gSaveContext.entranceIndex == 0x0053) {
                    Audio_PlayActorSound2(thisx, NA_SE_EV_MEDAL_APPEAR_L - SFX_FLAG);
                } else {
                    func_800788CC(NA_SE_EV_MEDAL_APPEAR_S - SFX_FLAG);
                }
                break;
            case 4:
                Audio_PlayActorSound2(thisx, NA_SE_EV_MEDAL_APPEAR_S - SFX_FLAG);
                break;
        }
    }
}

/**
 * Initializes Timewarp Actors.
 * This is an Update Function that is only ran for one frame.
 * Timewarp actors are spawned when Link...
 * 1) Pulls the Master Sword
 * 2) Returns from the Chamber of Sages for the first time
 * 3) Timeblock is cleared with the Song of Time (Large and Small have different versions of Timewarp)
 */
void DemoEffect_InitTimeWarp(DemoEffect* this, GlobalContext* globalCtx) {
    s32 effectType = (this->actor.params & 0x00FF);

    if (!SkelCurve_Init(globalCtx, &this->skelCurve, &gTimeWarpSkel, &gTimeWarpAnim)) {
        __assert("0", "../z_demo_effect.c", 1283);
    }

    if (effectType == DEMO_EFFECT_TIMEWARP_TIMEBLOCK_LARGE || effectType == DEMO_EFFECT_TIMEWARP_TIMEBLOCK_SMALL) {
        SkelCurve_SetAnim(&this->skelCurve, &gTimeWarpAnim, 1.0f, 59.0f, 1.0f, 1.7f);
        SkelCurve_Update(globalCtx, &this->skelCurve);
        this->updateFunc = DemoEffect_InitTimeWarpTimeblock;

        if (effectType == DEMO_EFFECT_TIMEWARP_TIMEBLOCK_LARGE) {
            Actor_SetScale(&this->actor, 0.14f);
        } else {
            Actor_SetScale(&this->actor, 84 * 0.001f);
        }
    } else if (gSaveContext.sceneSetupIndex == 5 || gSaveContext.sceneSetupIndex == 4 ||
               (gSaveContext.entranceIndex == 0x0324 && !((gSaveContext.eventChkInf[12] & 0x200)))) {
        SkelCurve_SetAnim(&this->skelCurve, &gTimeWarpAnim, 1.0f, 59.0f, 59.0f, 0.0f);
        SkelCurve_Update(globalCtx, &this->skelCurve);
        this->updateFunc = DemoEffect_UpdateTimeWarpReturnFromChamberOfSages;
        osSyncPrintf(VT_FGCOL(CYAN) " 縮むバージョン \n" VT_RST);
    } else {
        SkelCurve_SetAnim(&this->skelCurve, &gTimeWarpAnim, 1.0f, 59.0f, 1.0f, 1.0f);
        SkelCurve_Update(globalCtx, &this->skelCurve);
        this->updateFunc = DemoEffect_UpdateTimeWarpPullMasterSword;
        osSyncPrintf(VT_FGCOL(CYAN) " 通常 バージョン \n" VT_RST);
    }
}

/**
 * Update function for the Timewarp Actor that is used when Link pulls the Mastersword
 * It changes the Background Music and updates it's SkelCurve animation.
 */
void DemoEffect_UpdateTimeWarpPullMasterSword(DemoEffect* this, GlobalContext* globalCtx) {
    if (Flags_GetEnv(globalCtx, 1)) {
        if (!(this->effectFlags & 0x2)) {
            func_800F3F3C(0);
            this->effectFlags |= 0x2;
        }

        if (SkelCurve_Update(globalCtx, &this->skelCurve)) {
            SkelCurve_SetAnim(&this->skelCurve, &gTimeWarpAnim, 1.0f, 60.0f, 59.0f, 0.0f);
        }
    }
}

/**
 * Shrinks the Timewarp object vertices.
 * Used by the Chamber of Sages return timewarp and Timeblock clear timewarp.
 */
void DemoEffect_TimewarpShrink(f32 size) {
    Vtx* vertices;
    s32 i;
    u8 sizes[3];

    // This function uses the data in obj_efc_tw offset 0x0060 to 0x01B0
    vertices = SEGMENTED_TO_VIRTUAL(gTimeWarpVtx);

    sizes[0] = 0;
    sizes[1] = (s32)(202.0f * size);
    sizes[2] = (s32)(255.0f * size);

    for (i = 0; i < 21; i++) {
        if (sTimewarpVertexSizeIndices[i] != 0) {
            vertices[i].v.cn[3] = sizes[sTimewarpVertexSizeIndices[i]];
        }
    }
}

/**
 * Update function for the Timewarp Actor that is used when Link returns from the Chamber of Sages for the first time.
 * It shrinks the timewarp vertices and scales the Actor.
 */
void DemoEffect_UpdateTimeWarpReturnFromChamberOfSages(DemoEffect* this, GlobalContext* globalCtx) {
    f32 shrinkProgress;

    this->timeWarp.shrinkTimer++;

    if (this->timeWarp.shrinkTimer > 250) {
        if (gSaveContext.entranceIndex == 0x0324) {
            gSaveContext.eventChkInf[12] |= 0x200;
        }

        Actor_Kill(&this->actor);
        return;
    }

    if (this->timeWarp.shrinkTimer > 100) {
        shrinkProgress = (250 - this->timeWarp.shrinkTimer) * (1.0f / 750.0f);
        this->actor.scale.x = shrinkProgress;
        this->actor.scale.z = shrinkProgress;
        DemoEffect_TimewarpShrink(shrinkProgress * 5.0f);
    }

    func_8002F948(&this->actor, NA_SE_EV_TIMETRIP_LIGHT - SFX_FLAG);
}

/**
 * Update function for the Timewarp Actor that is used when a Timeblock is cleared.
 * It shrinks the timewarp vertices and scales the Actor.
 */
void DemoEffect_UpdateTimeWarpTimeblock(DemoEffect* this, GlobalContext* globalCtx) {
    f32 shrinkProgress;
    f32 scale;

    this->timeWarp.shrinkTimer++;

    if (this->timeWarp.shrinkTimer <= 100) {
        shrinkProgress = (100 - this->timeWarp.shrinkTimer) * 0.010f;
        scale = shrinkProgress * 0.14f;

        if ((this->actor.params & 0x00FF) == DEMO_EFFECT_TIMEWARP_TIMEBLOCK_SMALL) {
            scale *= 0.6f;
        }

        this->actor.scale.x = scale;
        this->actor.scale.z = scale;
        DemoEffect_TimewarpShrink(shrinkProgress);
        func_8002F948(&this->actor, NA_SE_EV_TIMETRIP_LIGHT - SFX_FLAG);
        return;
    }

    DemoEffect_TimewarpShrink(1.0f);
    Actor_Kill(&this->actor);
}

/**
 * Initializes information for the Timewarp Actor used for the Timeblock clear effect.
 * This is an Update Func that is only ran for one frame.
 */
void DemoEffect_InitTimeWarpTimeblock(DemoEffect* this, GlobalContext* globalCtx) {
    func_8002F948(&this->actor, NA_SE_EV_TIMETRIP_LIGHT - SFX_FLAG);

    if (SkelCurve_Update(globalCtx, &this->skelCurve)) {
        SkelCurve_SetAnim(&this->skelCurve, &gTimeWarpAnim, 1.0f, 60.0f, 59.0f, 0.0f);
        this->updateFunc = DemoEffect_UpdateTimeWarpTimeblock;
        this->timeWarp.shrinkTimer = 0;
    }
}

/**
 * Update function for the Triforce Actor.
 * It rotates and updates the alpha of the Triforce and child actors.
 */
void DemoEffect_UpdateTriforceSpot(DemoEffect* this, GlobalContext* globalCtx) {
    this->triforceSpot.rotation += 0x03E8;

    if (globalCtx->csCtx.state != 0 && globalCtx->csCtx.npcActions[this->csActionId] != NULL) {
        DemoEffect_MoveToCsEndpoint(this, globalCtx, this->csActionId, 0);

        if (globalCtx->csCtx.npcActions[this->csActionId]->action == 2) {
            if (this->primXluColor[0] < 140) {
                this->primXluColor[0]++;
            }

            if (this->primXluColor[0] < 30) {
                this->triforceSpot.triforceSpotOpacity = ((s32)this->primXluColor[0]) * 8.5f;
            } else {
                this->triforceSpot.triforceSpotOpacity = 255;

                if (this->primXluColor[0] < 60) {
                    this->triforceSpot.lightColumnOpacity = (((s32)this->primXluColor[0]) - 30) * 8.5f;
                } else {
                    if (this->primXluColor[0] <= 140) {
                        this->triforceSpot.lightColumnOpacity = 255;
                        this->triforceSpot.crystalLightOpacity = (((s32)this->primXluColor[0]) - 60) * 3.1875f;
                    }
                }
            }
        }

        if (gSaveContext.entranceIndex == 0x00A0 && gSaveContext.sceneSetupIndex == 6 &&
            globalCtx->csCtx.frames == 143) {
            Audio_PlayActorSound2(&this->actor, NA_SE_IT_DM_RING_EXPLOSION);
        }
    }
}

/**
 * Update function for the LightRing actor that shrinks.
 * This is used in the creation cutscene when Din leaves a fireball that explodes into Death Mountain.
 */
void DemoEffect_UpdateLightRingShrinking(DemoEffect* this, GlobalContext* globalCtx) {
    if (this->lightRing.timer < this->lightRing.timerIncrement) {
        Actor_Kill(&this->actor);
        this->lightRing.timer = 0;
    } else {
        this->lightRing.timer -= this->lightRing.timerIncrement;
    }

    if (this->lightRing.timer <= 255) {
        if (this->lightRing.timer >= 225) {
            this->lightRing.alpha = (-this->lightRing.timer * 8) + 2048;
        } else {
            this->lightRing.alpha = 255;
        }
    }

    if (this->lightRing.timer == 255) {
        func_800F3F3C(5);
    }
}

/**
 * Update function for the Lightring Actor that expands.
 * These are spawned by Nayru.
 * These are also used by Din in the creation cutscene when she leaves a fireball that explodes into Death Mountain.
 */
void DemoEffect_UpdateLightRingExpanding(DemoEffect* this, GlobalContext* globalCtx) {
    DemoEffect_UpdatePositionToParent(this, globalCtx);
    this->lightRing.timer += this->lightRing.timerIncrement;

    if (this->lightRing.timer >= 225) {
        this->lightRing.alpha = (-this->lightRing.timer * 8) + 2048;
    }
    if (this->lightRing.timer > 255) {
        this->lightRing.timer = 255;
        Actor_Kill(&this->actor);
        this->lightRing.timer = 0;
    }
}

/**
 * Update function for the Lightring Actor that expands. This is a special version for the Triforce Actor.
 * This version spawns a blue orb when the cutscene action state is set to 2.
 * Once the Blue Orb Actor is spawned the Update Function is changed to the regular Light Ring Expanding Update Func.
 */
void DemoEffect_UpdateLightRingTriforce(DemoEffect* this, GlobalContext* globalCtx) {
    DemoEffect* blueOrb;

    DemoEffect_UpdatePositionToParent(this, globalCtx);

    if (globalCtx->csCtx.state != 0) {
        if (globalCtx->csCtx.npcActions[this->csActionId] != NULL &&
            globalCtx->csCtx.npcActions[this->csActionId]->action == 2) {
            blueOrb = (DemoEffect*)Actor_Spawn(&globalCtx->actorCtx, globalCtx, ACTOR_DEMO_EFFECT,
                                               this->actor.world.pos.x, this->actor.world.pos.y,
                                               this->actor.world.pos.z, 0, 0, 0, DEMO_EFFECT_BLUE_ORB);

            if (blueOrb != NULL) {
                Actor_SetScale(&blueOrb->actor, 0.0f);
            }

            this->updateFunc = DemoEffect_UpdateLightRingExpanding;
            this->lightRing.alpha = 255;
        }
    }
}

/**
 * Update function for the FireBall Actor.
 * This is a special version that is used in the creation cutscene.
 * It moves based on gravity and decrements a timer until zero. Once the timer is zero it will spawn other Actors:
 * A Blue Orb Actor, and a Light Ring Expanding Actor, and a Light Ring Shrinking Actor.
 */
void DemoEffect_UpdateCreationFireball(DemoEffect* this, GlobalContext* globalCtx) {
    DemoEffect* effect;

    Actor_MoveForward(&this->actor);
    this->actor.speedXZ = this->actor.speedXZ + (this->actor.gravity * 0.5f);

    if (this->fireBall.timer != 0) {
        this->fireBall.timer--;
        return;
    }

    effect = (DemoEffect*)Actor_Spawn(&globalCtx->actorCtx, globalCtx, ACTOR_DEMO_EFFECT, this->actor.world.pos.x,
                                      this->actor.world.pos.y, this->actor.world.pos.z, 0, 0, 0, DEMO_EFFECT_BLUE_ORB);
    if (effect != NULL) {
        Actor_SetScale(&effect->actor, 0.0f);
    }

    effect = (DemoEffect*)Actor_Spawn(&globalCtx->actorCtx, globalCtx, ACTOR_DEMO_EFFECT, this->actor.world.pos.x,
                                      this->actor.world.pos.y, this->actor.world.pos.z, 0, 0, 0,
                                      DEMO_EFFECT_LIGHTRING_EXPANDING);
    if (effect != NULL) {
        Actor_SetScale(&effect->actor, 0.1f);
    }

    effect = (DemoEffect*)Actor_Spawn(&globalCtx->actorCtx, globalCtx, ACTOR_DEMO_EFFECT, this->actor.world.pos.x,
                                      this->actor.world.pos.y, this->actor.world.pos.z, 0, 0, 0,
                                      DEMO_EFFECT_LIGHTRING_SHRINKING);
    if (effect != NULL) {
        Actor_SetScale(&effect->actor, 0.2f);
    }

    func_800788CC(NA_SE_IT_DM_RING_EXPLOSION);
    Actor_Kill(&this->actor);
}

/**
 * Initialization function for the FireBall Actor.
 * This is a special version that is used in the creation cutscene.
 * It is an Update Function only executed for one frame. The Update Function is then changed to UpdateCreationFireball.
 */
void DemoEffect_InitCreationFireball(DemoEffect* this, GlobalContext* globalCtx) {
    Actor* parent = this->actor.parent;

    this->actor.world.rot.y = parent->shape.rot.y;
    this->fireBall.timer = 50;
    this->actor.speedXZ = 1.5f;
    this->actor.minVelocityY = -1.5f;
    this->actor.gravity = -0.03f;
    this->updateFunc = DemoEffect_UpdateCreationFireball;
}

/**
 * Update action for the Blue Orb Actor.
 * This Update Function is run while the Blue Orb is Shrinking.
 * The Blue Orb Actor is the blue light sparkle that is in Din's creation cutscene.
 * It's spawned in the middle of the expanding Light Ring.
 * The Blue Orb Actor shrinks after it grows to max size.
 */
void DemoEffect_UpdateBlueOrbShrink(DemoEffect* this, GlobalContext* globalCtx) {
    this->blueOrb.alpha = this->blueOrb.scale * 16;
    this->blueOrb.scale--;
    Actor_SetScale(&this->actor, this->actor.scale.x * 0.9f);
    if (this->blueOrb.scale == 0) {
        Actor_Kill(&this->actor);
    }
}

/**
 * Update action for the Blue Orb Actor.
 * This Update Function is run while the Blue Orb is Growing.
 * The Blue Orb Actor is the blue light sparkle that is in Din's creation cutscene.
 * It's spawned in the middle of the expanding Light Ring.
 * When the scale timer value reaches 0 the Blue Orb's Update Function changes to UpdateBlueOrbShrink.
 */
void DemoEffect_UpdateBlueOrbGrow(DemoEffect* this, GlobalContext* globalCtx) {
    if (this->actor.parent != NULL) {
        // s32 cast necessary to match codegen. Without the explicit cast to u32 the compiler generates complex cast of
        // u8 to float
        Actor_SetScale(&this->actor,
                       (((5.0f - (s32)this->blueOrb.scale) * 0.01f) * 10.0f) * this->actor.parent->scale.x);
    } else {
        Actor_SetScale(&this->actor, (5.0f - (s32)this->blueOrb.scale) * 0.01f);
    }

    if (this->blueOrb.scale != 0) {
        this->blueOrb.scale--;
    } else {
        this->blueOrb.scale = 15;
        this->updateFunc = DemoEffect_UpdateBlueOrbShrink;
    }
}

/**
 * Update action for the Light Effect Actor.
 * The Light Effect has various use cases.
 * This function updates the position and scale of the actor based on the current cutscene command.
 */
void DemoEffect_UpdateLightEffect(DemoEffect* this, GlobalContext* globalCtx) {
    u16 action;
    s32 isLargeSize;

    isLargeSize = ((this->actor.params & 0x0F00) >> 8);

    if (globalCtx->csCtx.state != 0 && globalCtx->csCtx.npcActions[this->csActionId] != NULL) {
        DemoEffect_MoveToCsEndpoint(this, globalCtx, this->csActionId, 0);
        switch (globalCtx->csCtx.npcActions[this->csActionId]->action) {
            case 2:
                if (this->light.rotation < 240) {
                    if (!isLargeSize) {
                        if (this->actor.scale.x < 0.23f) {
                            this->actor.scale.x += 0.001f;
                            Actor_SetScale(&this->actor, this->actor.scale.x);
                        }
                    } else {
                        if (this->actor.scale.x < 2.03f) {
                            this->actor.scale.x += 0.05f;
                            Actor_SetScale(&this->actor, this->actor.scale.x);
                        }
                    }
                }
                this->light.rotation += 6;
                this->light.scaleFlag += 1;
                break;

            case 3:
                Math_SmoothStepToF(&this->actor.scale.x, 0.0f, 0.1f, 0.1f, 0.005f);
                Actor_SetScale(&this->actor, this->actor.scale.x);
                break;

            default:
                break;
        }

        if (globalCtx->sceneNum == SCENE_SPOT04 && gSaveContext.sceneSetupIndex == 6 &&
            globalCtx->csCtx.frames == 197) {
            Audio_PlayActorSound2(&this->actor, NA_SE_EV_WHITE_OUT);
        }

        if (globalCtx->sceneNum == SCENE_SPOT16 && gSaveContext.sceneSetupIndex == 5) {
            if (!DemoEffect_CheckCsAction(this, globalCtx, 1)) {
                Audio_PlayActorSound2(&this->actor, NA_SE_EV_LIGHT_GATHER - SFX_FLAG);
            }
            if (globalCtx->csCtx.frames == 640) {
                Audio_PlayActorSound2(&this->actor, NA_SE_EV_WHITE_OUT);
            }

            if (0) {}
        }

        if (globalCtx->sceneNum == SCENE_SPOT08 && gSaveContext.sceneSetupIndex == 4) {
            if (!DemoEffect_CheckCsAction(this, globalCtx, 1)) {
                Audio_PlayActorSound2(&this->actor, NA_SE_EV_LIGHT_GATHER - SFX_FLAG);
            }
            if (globalCtx->csCtx.frames == 648) {
                Audio_PlayActorSound2(&this->actor, NA_SE_EV_WHITE_OUT);
            }

            // Necessary to match
            if (0) {}
        }

        if (globalCtx->sceneNum == SCENE_TOKINOMA && gSaveContext.sceneSetupIndex == 14) {
            // do {} while(0) necessary to match
            do {
                if (globalCtx->csCtx.npcActions[this->csActionId]->action == 2) {
                    Audio_PlayActorSound2(&this->actor, NA_SE_EV_LIGHT_GATHER - SFX_FLAG);
                }
            } while (0);
        }

        if (globalCtx->sceneNum == SCENE_DAIYOUSEI_IZUMI || globalCtx->sceneNum == SCENE_YOUSEI_IZUMI_YOKO) {
            if (globalCtx->csCtx.npcActions[this->csActionId]->action == 2) {
                Audio_PlayActorSound2(&this->actor, NA_SE_EV_LIGHT_GATHER - SFX_FLAG);
            }
        }
    }
}

/**
 * Update action for the Lgt Shower Actor.
 * The Lgt Shower Actor is the green light effect spawned by Farore in the Kokiri Forst creation cutscene.
 * This function updates the scale and alpha of the Actor.
 */
void DemoEffect_UpdateLgtShower(DemoEffect* this, GlobalContext* globalCtx) {
    if (this->lgtShower.alpha > 3) {
        this->lgtShower.alpha -= 3;
        this->actor.scale.x *= 1.05f;
        this->actor.scale.y *= 1.05f;
        this->actor.scale.z *= 1.05f;
    } else {
        Actor_Kill(&this->actor);
    }
}

/**
 * Update action for the God Lgt Din Actor.
 * This is the Goddess Din.
 * This function moves God Lgt Din based on the current cutscene command.
 * This function also spawns a Fireball Actor and sets it's update function to the special InitCreationFireball.
 * The spawned Fireball Actor is also scaled to be smaller than regular by this function.
 */
void DemoEffect_UpdateGodLgtDin(DemoEffect* this, GlobalContext* globalCtx) {
    DemoEffect* fireBall;

    if (globalCtx->csCtx.state != 0 && globalCtx->csCtx.npcActions[this->csActionId] != NULL) {
        DemoEffect_MoveToCsEndpoint(this, globalCtx, this->csActionId, 1);

        if (globalCtx->csCtx.npcActions[this->csActionId]->action == 3) {
            fireBall = (DemoEffect*)Actor_SpawnAsChild(&globalCtx->actorCtx, &this->actor, globalCtx, ACTOR_DEMO_EFFECT,
                                                       this->actor.world.pos.x, this->actor.world.pos.y,
                                                       this->actor.world.pos.z, 0, 0, 0, DEMO_EFFECT_FIRE_BALL);

            if (fireBall != NULL) {
                fireBall->initUpdateFunc = DemoEffect_InitCreationFireball;
                Actor_SetScale(&fireBall->actor, 0.020f);
            }
        }

        if (gSaveContext.entranceIndex == 0x00A0) {
            switch (gSaveContext.sceneSetupIndex) {
                case 4:
                    if (globalCtx->csCtx.frames == 288) {
                        Audio_PlayActorSound2(&this->actor, NA_SE_IT_DM_FLYING_GOD_PASS);
                    }
                    if (globalCtx->csCtx.frames == 635) {
                        Audio_PlayActorSound2(&this->actor, NA_SE_IT_DM_FLYING_GOD_PASS);
                    }
                    break;

                case 6:
                    if (globalCtx->csCtx.frames == 55) {
                        Audio_PlayActorSound2(&this->actor, NA_SE_IT_DM_FLYING_GOD_DASH);
                    }
                    break;

                case 11:
                    if (globalCtx->csCtx.frames == 350) {
                        Audio_PlayActorSound2(&this->actor, NA_SE_IT_DM_FLYING_GOD_DASH);
                    }
                    break;
            }
        }
    }
}

/**
 * Update action for the God Lgt Nayru Actor.
 * This is the Goddess Nayru.
 * This function moves God Lgt Nayure based on the current cutscene command.
 * This function also spawns expanding light rings around Nayru in the creation cutscene
 */
void DemoEffect_UpdateGodLgtNayru(DemoEffect* this, GlobalContext* globalCtx) {
    DemoEffect* lightRing;

    if (globalCtx->csCtx.state != 0 && globalCtx->csCtx.npcActions[this->csActionId] != NULL) {
        DemoEffect_MoveToCsEndpoint(this, globalCtx, this->csActionId, 1);

        if (globalCtx->csCtx.npcActions[this->csActionId]->action == 3) {
            if (this->godLgt.lightRingSpawnTimer != 0) {
                this->godLgt.lightRingSpawnTimer--;
            } else {
                this->godLgt.lightRingSpawnTimer = this->godLgt.lightRingSpawnDelay;
                lightRing = (DemoEffect*)Actor_Spawn(
                    &globalCtx->actorCtx, globalCtx, ACTOR_DEMO_EFFECT, this->actor.world.pos.x,
                    this->actor.world.pos.y, this->actor.world.pos.z, this->actor.world.rot.x + 0x4000,
                    this->actor.world.rot.y, this->actor.world.rot.z, DEMO_EFFECT_LIGHTRING_EXPANDING);

                if (lightRing != NULL) {
                    Actor_SetScale(&lightRing->actor, 1.0f);
                }
            }
        }

        if (gSaveContext.entranceIndex == 0x00A0) {
            switch (gSaveContext.sceneSetupIndex) {
                case 4:
                    if (globalCtx->csCtx.frames == 298) {
                        Audio_PlayActorSound2(&this->actor, NA_SE_IT_DM_FLYING_GOD_PASS);
                    }
                    break;

                case 6:
                    if (globalCtx->csCtx.frames == 105) {
                        Audio_PlayActorSound2(&this->actor, NA_SE_IT_DM_FLYING_GOD_DASH);
                    }
                    break;

                case 11:
                    if (globalCtx->csCtx.frames == 360) {
                        Audio_PlayActorSound2(&this->actor, NA_SE_IT_DM_FLYING_GOD_DASH);
                    }
                    break;
            }
        }

        if (gSaveContext.entranceIndex == 0x013D && gSaveContext.sceneSetupIndex == 4) {
            if (globalCtx->csCtx.frames == 72) {
                Audio_PlayActorSound2(&this->actor, NA_SE_IT_DM_FLYING_GOD_DASH);
            }
            if (globalCtx->csCtx.frames == 80) {
                func_800F3F3C(4);
            }
        }
    }
}

/**
 * Update action for the God Lgt Farore Actor.
 * This is the Goddess Farore.
 * This function moves God Lgt Farore based on the current cutscene command.
 * This function also spawns an Lgt Shower Actor during the Kokiri creation cutscene.
 */
void DemoEffect_UpdateGodLgtFarore(DemoEffect* this, GlobalContext* globalCtx) {
    DemoEffect* lgtShower;

    if (globalCtx->csCtx.state != 0 && globalCtx->csCtx.npcActions[this->csActionId] != NULL) {
        DemoEffect_MoveToCsEndpoint(this, globalCtx, this->csActionId, 1);

        if (globalCtx->csCtx.npcActions[this->csActionId]->action == 3) {
            lgtShower = (DemoEffect*)Actor_SpawnAsChild(
                &globalCtx->actorCtx, &this->actor, globalCtx, ACTOR_DEMO_EFFECT, this->actor.world.pos.x,
                this->actor.world.pos.y - 150.0f, this->actor.world.pos.z, 0, 0, 0, DEMO_EFFECT_LGT_SHOWER);

            if (lgtShower != NULL) {
                lgtShower->actor.scale.x = 0.23f;
                lgtShower->actor.scale.y = 0.15f;
                lgtShower->actor.scale.z = 0.23f;
            }

            Audio_PlayActorSound2(&this->actor, NA_SE_IT_DM_FLYING_GOD_DASH);
            func_800F3F3C(3);
        }

        if (gSaveContext.entranceIndex == 0x00A0) {
            switch (gSaveContext.sceneSetupIndex) {
                case 4:
                    if (globalCtx->csCtx.frames == 315) {
                        Audio_PlayActorSound2(&this->actor, NA_SE_IT_DM_FLYING_GOD_PASS);
                    }
                    break;

                case 6:
                    if (globalCtx->csCtx.frames == 80) {
                        Audio_PlayActorSound2(&this->actor, NA_SE_IT_DM_FLYING_GOD_DASH);
                    }
                    break;

                case 11:
                    if (globalCtx->csCtx.frames == 370) {
                        Audio_PlayActorSound2(&this->actor, NA_SE_IT_DM_FLYING_GOD_DASH);
                    }
                    break;
            }
        }
    }
}

/**
 * Moves this actor towards the target position with a given speed.
 */
void DemoEffect_MoveTowardTarget(Vec3f targetPos, DemoEffect* this, f32 speed) {
    this->actor.world.pos.x += (targetPos.x - this->actor.world.pos.x) * speed;
    this->actor.world.pos.y += (targetPos.y - this->actor.world.pos.y) * speed;
    this->actor.world.pos.z += (targetPos.z - this->actor.world.pos.z) * speed;
}

/**
 * Initializes Jewel colors.
 */
void DemoEffect_InitJewelColor(DemoEffect* this) {
    u8 jewelType = this->jewel.type;

    switch (jewelType) {
        case DEMO_EFFECT_JEWEL_KOKIRI:
            this->primXluColor[2] = 160;
            this->primXluColor[0] = 255;
            this->primXluColor[1] = 255;
            this->envXluColor[0] = 0;
            this->envXluColor[1] = 255;
            this->envXluColor[2] = 0;
            this->primOpaColor[2] = 170;
            this->primOpaColor[0] = 255;
            this->primOpaColor[1] = 255;
            this->envOpaColor[1] = 120;
            this->envOpaColor[0] = 150;
            this->envOpaColor[2] = 0;
            break;

        case DEMO_EFFECT_JEWEL_GORON:
            this->primXluColor[1] = 170;
            this->primXluColor[0] = 255;
            this->primXluColor[2] = 255;
            this->envXluColor[2] = 100;
            this->envXluColor[0] = 255;
            this->envXluColor[1] = 0;
            this->primOpaColor[2] = 170;
            this->primOpaColor[0] = 255;
            this->primOpaColor[1] = 255;
            this->envOpaColor[1] = 120;
            this->envOpaColor[0] = 150;
            this->envOpaColor[2] = 0;
            break;

        case DEMO_EFFECT_JEWEL_ZORA:
            this->primXluColor[0] = 50;
            this->primXluColor[1] = 255;
            this->primXluColor[2] = 255;
            this->envXluColor[2] = 150;
            this->envXluColor[0] = 50;
            this->envXluColor[1] = 0;
            this->primOpaColor[2] = 170;
            this->primOpaColor[0] = 255;
            this->primOpaColor[1] = 255;
            this->envOpaColor[1] = 120;
            this->envOpaColor[0] = 150;
            this->envOpaColor[2] = 0;
            break;
    }
}

/**
 * Sets the Jewel color based on the alpha variable.
 * This function if a value of less than 1.0f is supplied will drain the color from the Jewels.
 * This effect can be seen in prerelease screenshots.
 */
void DemoEffect_SetJewelColor(DemoEffect* this, f32 alpha) {
    DemoEffect_InitJewelColor(this);

    this->primXluColor[0] = (((s32)this->primXluColor[0]) * alpha) + (255.0f * (1.0f - alpha));
    this->primXluColor[1] = (((s32)this->primXluColor[1]) * alpha) + (255.0f * (1.0f - alpha));
    this->primXluColor[2] = (((s32)this->primXluColor[2]) * alpha) + (255.0f * (1.0f - alpha));
    this->primOpaColor[0] = (((s32)this->primOpaColor[0]) * alpha) + (255.0f * (1.0f - alpha));
    this->primOpaColor[1] = (((s32)this->primOpaColor[1]) * alpha) + (255.0f * (1.0f - alpha));
    this->primOpaColor[2] = (((s32)this->primOpaColor[2]) * alpha) + (255.0f * (1.0f - alpha));
    this->envXluColor[0] = ((s32)this->envXluColor[0]) * alpha;
    this->envXluColor[1] = ((s32)this->envXluColor[1]) * alpha;
    this->envXluColor[2] = ((s32)this->envXluColor[2]) * alpha;
    this->envOpaColor[0] = ((s32)this->envOpaColor[0]) * alpha;
    this->envOpaColor[1] = ((s32)this->envOpaColor[1]) * alpha;
    this->envOpaColor[2] = ((s32)this->envOpaColor[2]) * alpha;
}

/**
 * Moves the Jewel Actor during the activation of the Door of Time cutscene.
 * This is used once the Jewel Actor is done orbiting Link and split up to move into the pedastal slots.
 */
void DemoEffect_MoveJewelSplit(PosRot* world, DemoEffect* this) {
    switch (this->jewel.type) {
        case DEMO_EFFECT_JEWEL_KOKIRI:
            world->pos.x -= 40.0f;
            break;
        case DEMO_EFFECT_JEWEL_GORON:
            break;
        case DEMO_EFFECT_JEWEL_ZORA:
            world->pos.x += 40.0f;
            break;
    }
}

/**
 * Moves the Jewel Actor spherically from startPos to endPos.
 * This is used by the Jewel Actor during the Door of Time activation cutscene.
 * This is run when the Jewels merge from Link and begin orbiting him.
 */
void DemoEffect_MoveJewelSpherical(f32 degrees, f32 frameDivisor, Vec3f startPos, Vec3f endPos, f32 radius,
                                   Vec3s rotation, DemoEffect* this) {
    s32 pad;
    s32 pad2;
    f32 distance;
    f32 xPos;
    f32 ySpherical;
    f32 xzSpherical;

    distance = frameDivisor * sqrtf(SQ(endPos.x - startPos.x) + SQ(endPos.y - startPos.y) + SQ(endPos.z - startPos.z));

    this->actor.world.pos.x = radius * cosf(degrees * (M_PI / 180.0f));
    this->actor.world.pos.y = distance;
    this->actor.world.pos.z = radius * sinf(degrees * (M_PI / 180.0f));

    xPos = this->actor.world.pos.x;
    ySpherical = (this->actor.world.pos.y * cosf(rotation.x * (M_PI / 0x8000))) -
                 (sinf(rotation.x * (M_PI / 0x8000)) * this->actor.world.pos.z);
    xzSpherical = (this->actor.world.pos.z * cosf(rotation.x * (M_PI / 0x8000))) +
                  (sinf(rotation.x * (M_PI / 0x8000)) * this->actor.world.pos.y);

    this->actor.world.pos.x =
        (xPos * cosf(rotation.y * (M_PI / 0x8000))) - (sinf(rotation.y * (M_PI / 0x8000)) * xzSpherical);
    this->actor.world.pos.y = ySpherical;
    this->actor.world.pos.z =
        (xzSpherical * cosf(rotation.y * (M_PI / 0x8000))) + (sinf(rotation.y * (M_PI / 0x8000)) * xPos);

    this->actor.world.pos.x += startPos.x;
    this->actor.world.pos.y += startPos.y;
    this->actor.world.pos.z += startPos.z;
}

/**
 * Moves the Jewel Actor spherically from startPos to endPos.
 * This is used by the Jewel Actor during the Door of Time activation cutscene.
 * This is run when the Jewels merge from Link and begin orbiting him.
 */
void DemoEffect_MoveJewelActivateDoorOfTime(DemoEffect* this, GlobalContext* globalCtx) {
    Vec3f startPos;
    Vec3f endPos;
    f32 frameDivisor;
    f32 degrees;
    f32 radius;
    s32 csActionId;

    csActionId = this->csActionId;
    startPos.x = globalCtx->csCtx.npcActions[csActionId]->startPos.x;
    startPos.y = globalCtx->csCtx.npcActions[csActionId]->startPos.y;
    startPos.z = globalCtx->csCtx.npcActions[csActionId]->startPos.z;
    endPos.x = globalCtx->csCtx.npcActions[csActionId]->endPos.x;
    endPos.y = globalCtx->csCtx.npcActions[csActionId]->endPos.y;
    endPos.z = globalCtx->csCtx.npcActions[csActionId]->endPos.z;

    frameDivisor = DemoEffect_InterpolateCsFrames(globalCtx, csActionId);

    switch (this->jewel.type) {
        case DEMO_EFFECT_JEWEL_KOKIRI:
            degrees = 0.0f;
            break;
        case DEMO_EFFECT_JEWEL_GORON:
            degrees = 120.0f;
            break;
        case DEMO_EFFECT_JEWEL_ZORA:
            degrees = 240.0f;
            break;
    }

    radius = 50.0f * frameDivisor;
    if (radius > 30.0f) {
        radius = 30.0f;
    }

    if (startPos.x != endPos.x || startPos.y != endPos.y || startPos.z != endPos.z) {
        this->jewelCsRotation.x = Math_Atan2F(endPos.z - startPos.z, -(endPos.x - startPos.x)) * (0x8000 / M_PI);
        this->jewelCsRotation.y = Math_Vec3f_Yaw(&startPos, &endPos);
    }

    this->jewelCsRotation.z += 0x0400;

    degrees += this->jewelCsRotation.z * (360.0f / 65536.0f);
    DemoEffect_MoveJewelSpherical(degrees, frameDivisor, startPos, endPos, radius, this->jewelCsRotation, this);
}

/**
 * Spawns Sparkle Effects for the Jewel Actor.
 */
void DemoEffect_JewelSparkle(DemoEffect* this, GlobalContext* globalCtx, s32 spawnerCount) {
    Vec3f velocity;
    Vec3f accel;
    Color_RGBA8 primColor;
    Color_RGBA8 envColor;
    Color_RGB8* sparkleColors;
    s32 i;

    velocity.y = 0.0f;

    accel.x = 0.0f;
    accel.y = -0.1f;
    accel.z = 0.0f;

    sparkleColors = sJewelSparkleColors[this->jewel.type - DEMO_EFFECT_JEWEL_KOKIRI];

    primColor.r = sparkleColors[0].r;
    primColor.g = sparkleColors[0].g;
    primColor.b = sparkleColors[0].b;
    envColor.r = sparkleColors[1].r;
    envColor.g = sparkleColors[1].g;
    envColor.b = sparkleColors[1].b;
    primColor.a = 0;

    for (i = 0; i < spawnerCount; i++) {
        velocity.x = (Rand_ZeroOne() - 0.5f) * 1.5f;
        velocity.z = (Rand_ZeroOne() - 0.5f) * 1.5f;

        EffectSsKiraKira_SpawnDispersed(globalCtx, &this->actor.world.pos, &velocity, &accel, &primColor, &envColor,
                                        3000, 16);
    }
}

/**
 * Plays Jewel sound effects.
 * The sSfxJewelId global variable is used to ensure only one Jewel Actor is playing SFX when all are spawned.
 */
void DemoEffect_PlayJewelSfx(DemoEffect* this, GlobalContext* globalCtx) {
    if (!DemoEffect_CheckCsAction(this, globalCtx, 1)) {
        if (this->actor.params == sSfxJewelId[0]) {
            func_8002F974(&this->actor, NA_SE_EV_SPIRIT_STONE - SFX_FLAG);
        } else if (sSfxJewelId[0] == 0) {
            sSfxJewelId[0] = this->actor.params;
            func_8002F974(&this->actor, NA_SE_EV_SPIRIT_STONE - SFX_FLAG);
        }
    }
}

/**
 * Update Function for the Jewel Actor that is run when Link is an adult.
 * This rotates the Jewel and updates a timer that is used to scroll Jewel textures.
 * There is a call SetJewelColor that does nothing since 1.0f is passed.
 * If a value of less than 1.0f were passed to SetJewelColor, then it would appear to drain the Jewel's color.
 * This can be seen in preprelease screenshots.
 */
void DemoEffect_UpdateJewelAdult(DemoEffect* this, GlobalContext* globalCtx) {
    this->jewel.timer++;
    this->actor.shape.rot.y += 0x0400;
    DemoEffect_PlayJewelSfx(this, globalCtx);
    DemoEffect_SetJewelColor(this, 1.0f);
}

/**
 * Update Function for the Jewel Actor that is run when Link is a child.
 * This rotates the Jewel and updates a timer that is used to scroll Jewel textures.
 * This also updates the Jewel's position based on different cutscenes.
 */
void DemoEffect_UpdateJewelChild(DemoEffect* this, GlobalContext* globalCtx) {
    s32 hasCmdAction;
    Actor* thisx = &this->actor;

    this->jewel.timer++;

    if (globalCtx->csCtx.state && globalCtx->csCtx.npcActions[this->csActionId]) {
        switch (globalCtx->csCtx.npcActions[this->csActionId]->action) {
            case 3:
                if (gSaveContext.eventChkInf[4] & 0x800) {
                    gSaveContext.eventChkInf[4] |= 0x800;
                }
                DemoEffect_MoveJewelActivateDoorOfTime(this, globalCtx);
                if ((globalCtx->gameplayFrames & 1) == 0) {
                    DemoEffect_JewelSparkle(this, globalCtx, 1);
                }
                break;
            case 4:
                if (this->jewel.isPositionInit) {
                    DemoEffect_MoveToCsEndpoint(this, globalCtx, this->csActionId, 0);
                    DemoEffect_MoveJewelSplit(&thisx->world, this);
                    if ((globalCtx->gameplayFrames & 1) == 0) {
                        DemoEffect_JewelSparkle(this, globalCtx, 1);
                    }
                } else {
                    DemoEffect_InitPositionFromCsAction(this, globalCtx, this->csActionId);
                    DemoEffect_MoveJewelSplit(&thisx->world, this);
                    this->jewel.isPositionInit = 1;
                }
                break;
            case 6:
                Actor_Kill(thisx);
                return;
            default:
                DemoEffect_MoveToCsEndpoint(this, globalCtx, this->csActionId, 0);
                if (gSaveContext.entranceIndex == 0x0053) {
                    DemoEffect_MoveJewelSplit(&thisx->world, this);
                }
                break;
        }
    }

    if (gSaveContext.entranceIndex == 0x0053) {
        if (!(gSaveContext.eventChkInf[4] & 0x800)) {
            hasCmdAction = globalCtx->csCtx.state && globalCtx->csCtx.npcActions[this->csActionId];
            if (!hasCmdAction) {
                this->effectFlags |= 0x1;
                return;
            }
        }
    }

    thisx->shape.rot.y += 0x0400;
    DemoEffect_PlayJewelSfx(this, globalCtx);
    this->effectFlags &= ~1;
}

/**
 * Update Function for the Dust Actor.
 * This is the dust that is spawned in the Temple of Time during the Light Arrows cutscene.
 * This spawns the dust particles and increments a timer
 */
void DemoEffect_UpdateDust(DemoEffect* this, GlobalContext* globalCtx) {
    Vec3f pos;
    Vec3f velocity;
    Vec3f accel;

    if (globalCtx->csCtx.state != 0 && globalCtx->csCtx.npcActions[this->csActionId] != NULL &&
        globalCtx->csCtx.npcActions[this->csActionId]->action == 2) {
        pos = this->actor.world.pos;

        pos.y += 600.0f;
        pos.x += Rand_CenteredFloat(300.0f);
        pos.z += 200.0f + Rand_CenteredFloat(300.0f);

        velocity.z = 0.0f;
        velocity.x = 0.0f;
        velocity.y = -20.0f;

        accel.z = 0.0f;
        accel.x = 0.0f;
        accel.y = 0.2f;

        func_8002873C(globalCtx, &pos, &velocity, &accel, 300, 0, 30);

        this->dust.timer++;
    }
}

/**
 * This is the main Actor Update Function.
 */
void DemoEffect_Update(Actor* thisx, GlobalContext* globalCtx) {
    DemoEffect* this = THIS;
    this->updateFunc(this, globalCtx);
}

/**
 * Check if the current cutscene action matches the passed in cutscene action ID.
 */
s32 DemoEffect_CheckCsAction(DemoEffect* this, GlobalContext* globalCtx, s32 csActionCompareId) {
    if (globalCtx->csCtx.state != 0 && globalCtx->csCtx.npcActions[this->csActionId] != NULL &&
        globalCtx->csCtx.npcActions[this->csActionId]->action == csActionCompareId) {
        return 1;
    }

    return 0;
}

/**
 * Draw function for the Jewel Actor.
 */
void DemoEffect_DrawJewel(Actor* thisx, GlobalContext* globalCtx) {
    DemoEffect* this = THIS;
    GlobalContext* globalCtx2 = globalCtx;
    u32 frames = this->jewel.timer;

    OPEN_DISPS(globalCtx->state.gfxCtx, "../z_demo_effect.c", 2543);

    if (!DemoEffect_CheckCsAction(this, globalCtx, 1)) {
        if (1) {}

        if (!(this->effectFlags & 0x1)) {
            switch (this->jewel.type) {
                case DEMO_EFFECT_JEWEL_KOKIRI:
                    gSPSegment(POLY_XLU_DISP++, 9,
                               Gfx_TwoTexScroll(globalCtx2->state.gfxCtx, 0, (frames * 4) % 256,
                                                (256 - ((frames * 2) % 256)) - 1, 64, 64, 1, (frames * 2) % 256,
                                                (256 - (frames % 256)) - 1, 16, 16));
                    break;

                case DEMO_EFFECT_JEWEL_GORON:
                    gSPSegment(POLY_XLU_DISP++, 9,
                               Gfx_TwoTexScroll(globalCtx2->state.gfxCtx, 0, (frames * 4) % 128,
                                                (256 - ((frames * 2) % 256)) - 1, 32, 64, 1, (frames * 2) % 256,
                                                (256 - (frames % 256)) - 1, 16, 8));
                    break;

                case DEMO_EFFECT_JEWEL_ZORA:
                    gSPSegment(POLY_XLU_DISP++, 9,
                               Gfx_TwoTexScroll(globalCtx2->state.gfxCtx, 0, (frames * 4) % 256,
                                                (256 - ((frames * 2) % 256)) - 1, 32, 32, 1, (frames * 2) % 256,
                                                (256 - (frames % 256)) - 1, 16, 16));
                    break;
            }

            if (!frames) {}

            gSPSegment(POLY_OPA_DISP++, 8, Gfx_TexScroll(globalCtx->state.gfxCtx, (u8)frames, (u8)frames, 16, 16));
            gSPMatrix(POLY_XLU_DISP++, Matrix_NewMtx(globalCtx->state.gfxCtx, "../z_demo_effect.c", 2597),
                      G_MTX_NOPUSH | G_MTX_LOAD | G_MTX_MODELVIEW);
            gSPMatrix(POLY_OPA_DISP++, Matrix_NewMtx(globalCtx->state.gfxCtx, "../z_demo_effect.c", 2599),
                      G_MTX_NOPUSH | G_MTX_LOAD | G_MTX_MODELVIEW);
            func_80093D84(globalCtx->state.gfxCtx);
            func_8002ED80(&this->actor, globalCtx, 0);
            gDPSetPrimColor(POLY_XLU_DISP++, 0, 128, this->primXluColor[0], this->primXluColor[1],
                            this->primXluColor[2], 255);
            gDPSetEnvColor(POLY_XLU_DISP++, this->envXluColor[0], this->envXluColor[1], this->envXluColor[2], 255);
            gSPDisplayList(POLY_XLU_DISP++, this->jewelDisplayList);
            func_80093D18(globalCtx->state.gfxCtx);
            func_8002EBCC(&this->actor, globalCtx, 0);
            gDPSetPrimColor(POLY_OPA_DISP++, 0, 128, this->primOpaColor[0], this->primOpaColor[1],
                            this->primOpaColor[2], 255);
            gDPSetEnvColor(POLY_OPA_DISP++, this->envOpaColor[0], this->envOpaColor[1], this->envOpaColor[2], 255);
            gSPDisplayList(POLY_OPA_DISP++, this->jewelHolderDisplayList);
        }
    }

    CLOSE_DISPS(globalCtx->state.gfxCtx, "../z_demo_effect.c", 2620);
}

/**
 * Draw function for the Crystal Light Actor.
 */
void DemoEffect_DrawCrystalLight(Actor* thisx, GlobalContext* globalCtx) {
    DemoEffect* this = THIS;
    DemoEffect* parent = (DemoEffect*)this->actor.parent;
    u32 frames = globalCtx->gameplayFrames & 0xFFFF;

    OPEN_DISPS(globalCtx->state.gfxCtx, "../z_demo_effect.c", 2634);

    if (parent != NULL) {
        gDPSetPrimColor(POLY_XLU_DISP++, 128, 128, 255, 255, 170, parent->triforceSpot.crystalLightOpacity);
    } else {
        gDPSetPrimColor(POLY_XLU_DISP++, 128, 128, 255, 255, 170, 255);
    }

    func_80093D84(globalCtx->state.gfxCtx);

    gSPSegment(POLY_XLU_DISP++, 8,
               Gfx_TwoTexScroll(globalCtx->state.gfxCtx, 0, (frames * 2) % 512, 512 - (frames % 512) - 1, 128, 128, 1,
                                512 - ((frames * 2) % 512) - 1, 0, 64, 64));
    Matrix_Push();
    Matrix_RotateY(0.0f, MTXMODE_APPLY);
    Matrix_RotateX((11.0 * M_PI) / 180.0, MTXMODE_APPLY);
    Matrix_Translate(0.0f, 150.0f, 0.0f, MTXMODE_APPLY);
    gSPMatrix(POLY_XLU_DISP++, Matrix_NewMtx(globalCtx->state.gfxCtx, "../z_demo_effect.c", 2661),
              G_MTX_NOPUSH | G_MTX_LOAD | G_MTX_MODELVIEW);
<<<<<<< HEAD
    gSPDisplayList(POLY_XLU_DISP++, D_06000980);
=======
    gSPDisplayList(POLY_XLU_DISP++, gCrystalLightDL);
>>>>>>> 28cfd82a
    Matrix_Pop();
    Matrix_Push();
    Matrix_RotateY((2.0f * M_PI) / 3.0f, MTXMODE_APPLY);
    Matrix_RotateX((11.0 * M_PI) / 180.0, MTXMODE_APPLY);
    Matrix_Translate(0.0f, 150.0f, 0.0f, MTXMODE_APPLY);
    gSPMatrix(POLY_XLU_DISP++, Matrix_NewMtx(globalCtx->state.gfxCtx, "../z_demo_effect.c", 2672),
              G_MTX_NOPUSH | G_MTX_LOAD | G_MTX_MODELVIEW);
<<<<<<< HEAD
    gSPDisplayList(POLY_XLU_DISP++, D_06000980);
=======
    gSPDisplayList(POLY_XLU_DISP++, gCrystalLightDL);
>>>>>>> 28cfd82a
    Matrix_Pop();
    Matrix_Push();
    Matrix_RotateY((4.0f * M_PI) / 3.0f, MTXMODE_APPLY);
    Matrix_RotateX((11.0 * M_PI) / 180.0, MTXMODE_APPLY);
    Matrix_Translate(0.0f, 150.0f, 0.0f, MTXMODE_APPLY);
    gSPMatrix(POLY_XLU_DISP++, Matrix_NewMtx(globalCtx->state.gfxCtx, "../z_demo_effect.c", 2683),
              G_MTX_NOPUSH | G_MTX_LOAD | G_MTX_MODELVIEW);
<<<<<<< HEAD
    gSPDisplayList(POLY_XLU_DISP++, D_06000980);
=======
    gSPDisplayList(POLY_XLU_DISP++, gCrystalLightDL);
>>>>>>> 28cfd82a
    Matrix_Pop();
    CLOSE_DISPS(globalCtx->state.gfxCtx, "../z_demo_effect.c", 2688);
}

/**
 * Draw function for the Fire Ball Actor.
 */
void DemoEffect_DrawFireBall(Actor* thisx, GlobalContext* globalCtx) {
    DemoEffect* this = THIS;
    u32 frames = globalCtx->gameplayFrames;

    OPEN_DISPS(globalCtx->state.gfxCtx, "../z_demo_effect.c", 2701);
    gDPSetPrimColor(POLY_XLU_DISP++, 64, 64, 255, 200, 0, 255);
    gDPSetEnvColor(POLY_XLU_DISP++, 255, 0, 0, 255);
    func_80093D84(globalCtx->state.gfxCtx);
    gSPMatrix(POLY_XLU_DISP++, Matrix_NewMtx(globalCtx->state.gfxCtx, "../z_demo_effect.c", 2709),
              G_MTX_NOPUSH | G_MTX_LOAD | G_MTX_MODELVIEW);
    gSPMatrix(POLY_XLU_DISP++, globalCtx->unk_11DE0, G_MTX_NOPUSH | G_MTX_MUL | G_MTX_MODELVIEW);
    gSPSegment(
        POLY_XLU_DISP++, 8,
        Gfx_TwoTexScroll(globalCtx->state.gfxCtx, 0, 0, 0, 32, 32, 1, 0, 128 - ((frames * 20) % 128) - 1, 32, 32));
    gSPDisplayList(POLY_XLU_DISP++, gCreationFireBallDL);
    CLOSE_DISPS(globalCtx->state.gfxCtx, "../z_demo_effect.c", 2723);
}

/**
 * Draw function for the God Lgt Actors.
 * This draws either Din, Nayru, or Farore based on the colors set in the DemoEffect struct.
 */
void DemoEffect_DrawGodLgt(Actor* thisx, GlobalContext* globalCtx) {
    DemoEffect* this = THIS;
    s32 pad;
    u32 frames = globalCtx->gameplayFrames;

    OPEN_DISPS(globalCtx->state.gfxCtx, "../z_demo_effect.c", 2737);

    if (!DemoEffect_CheckCsAction(this, globalCtx, 2)) {
        if (gSaveContext.entranceIndex == 0x00A0) {
            if (gSaveContext.sceneSetupIndex == 4) {
                if (globalCtx->csCtx.frames <= 680) {
                    func_80078914(&this->actor.projectedPos, NA_SE_EV_GOD_FLYING - SFX_FLAG);
                }
            } else {
                func_80078914(&this->actor.projectedPos, NA_SE_EV_GOD_FLYING - SFX_FLAG);
            }
        } else {
            func_80078914(&this->actor.projectedPos, NA_SE_EV_GOD_FLYING - SFX_FLAG);
        }

        gSPSegment(POLY_XLU_DISP++, 8,
                   Gfx_TwoTexScroll(globalCtx->state.gfxCtx, 0, (frames * 4) % 512, 0, 128, 64, 1, (frames * 2) % 256,
                                    512 - ((frames * 70) % 512) - 1, 64, 32));
        gSPSegment(POLY_XLU_DISP++, 9,
                   Gfx_TwoTexScroll(globalCtx->state.gfxCtx, 0, 0, 0, 16, 96, 1, (frames * 10) % 256,
                                    256 - ((frames * 30) % 512) - 1, 8, 32));
        gDPSetPrimColor(POLY_XLU_DISP++, 128, 128, this->primXluColor[0], this->primXluColor[1], this->primXluColor[2],
                        255);
        gDPSetEnvColor(POLY_XLU_DISP++, this->envXluColor[0], this->envXluColor[1], this->envXluColor[2], 255);
        func_80093D84(globalCtx->state.gfxCtx);
        Matrix_Push();
        gSPMatrix(POLY_XLU_DISP++, Matrix_NewMtx(globalCtx->state.gfxCtx, "../z_demo_effect.c", 2801),
                  G_MTX_NOPUSH | G_MTX_LOAD | G_MTX_MODELVIEW);
        gSPDisplayList(POLY_XLU_DISP++, gGoldenGoddessAuraDL);
        func_80093D18(globalCtx->state.gfxCtx);
        func_8002EBCC(&this->actor, globalCtx, 0);
        Matrix_Pop();

        this->godLgt.rotation++;
        if (this->godLgt.rotation > 120) {
            this->godLgt.rotation = 0;
            if (1) {}
        }

        Matrix_RotateZ((((s32)this->godLgt.rotation) * 3.0f) * (M_PI / 180.0f), MTXMODE_APPLY);
        Matrix_RotateX(M_PI / 2.0f, MTXMODE_APPLY);
        Matrix_Translate(0.0f, -140.0f, 0.0f, MTXMODE_APPLY);
        Matrix_Scale(0.03f, 0.03f, 0.03f, MTXMODE_APPLY);
        gSPMatrix(POLY_OPA_DISP++, Matrix_NewMtx(globalCtx->state.gfxCtx, "../z_demo_effect.c", 2824),
                  G_MTX_NOPUSH | G_MTX_LOAD | G_MTX_MODELVIEW);
        gSPDisplayList(POLY_OPA_DISP++, gGoldenGoddessBodyDL);
    }

    CLOSE_DISPS(globalCtx->state.gfxCtx, "../z_demo_effect.c", 2829);
}

/**
 * Draw function for the Light Effect Actor.
 */
void DemoEffect_DrawLightEffect(Actor* thisx, GlobalContext* globalCtx) {
    DemoEffect* this = THIS;
    u8* alpha;
    Gfx* disp;

    OPEN_DISPS(globalCtx->state.gfxCtx, "../z_demo_effect.c", 2842);

    if (!DemoEffect_CheckCsAction(this, globalCtx, 1)) {

        if (this->light.flicker == 0) {
            this->light.flicker = 1;
        } else {
            disp = (u32)gEffFlash1DL; // necessary to match, should be able to remove after fake matches are fixed
            alpha = &this->light.alpha;
            func_80093D84(globalCtx->state.gfxCtx);
            gDPSetPrimColor(POLY_XLU_DISP++, 0, 128, this->primXluColor[0], this->primXluColor[1],
                            this->primXluColor[2], *alpha);
            gDPSetEnvColor(POLY_XLU_DISP++, this->envXluColor[0], this->envXluColor[1], this->envXluColor[2], 255);
            Matrix_Scale(((this->light.scaleFlag & 1) * 0.05f) + 1.0f, ((this->light.scaleFlag & 1) * 0.05f) + 1.0f,
                         ((this->light.scaleFlag & 1) * 0.05f) + 1.0f, MTXMODE_APPLY);
            Matrix_Push();
            Matrix_Mult(&globalCtx->mf_11DA0, MTXMODE_APPLY);
            Matrix_RotateZ(this->light.rotation * (M_PI / 180.0f), MTXMODE_APPLY);
            gSPMatrix(POLY_XLU_DISP++, Matrix_NewMtx(globalCtx->state.gfxCtx, "../z_demo_effect.c", 2866),
                      G_MTX_MODELVIEW | G_MTX_LOAD | G_MTX_NOPUSH);
            if (disp) {};
            gSPDisplayList(POLY_XLU_DISP++, disp);
            Matrix_Pop();
            Matrix_Mult(&globalCtx->mf_11DA0, MTXMODE_APPLY);
            Matrix_RotateZ(-(f32)this->light.rotation * (M_PI / 180.0f), MTXMODE_APPLY);
            gSPMatrix(POLY_XLU_DISP++, Matrix_NewMtx(globalCtx->state.gfxCtx, "../z_demo_effect.c", 2874),
                      G_MTX_NOPUSH | G_MTX_LOAD | G_MTX_MODELVIEW);
            gSPDisplayList(POLY_XLU_DISP++, disp);
        }
    }

    CLOSE_DISPS(globalCtx->state.gfxCtx, "../z_demo_effect.c", 2881);
}

/**
 * Draw function for the Blue Orb Actor.
 */
void DemoEffect_DrawBlueOrb(Actor* thisx, GlobalContext* globalCtx) {
    DemoEffect* this = THIS;
    s32 pad2;

    OPEN_DISPS(globalCtx->state.gfxCtx, "../z_demo_effect.c", 2892);
    gDPSetPrimColor(POLY_XLU_DISP++, 128, 128, 188, 255, 255, this->blueOrb.alpha);
    gDPSetEnvColor(POLY_XLU_DISP++, 0, 100, 255, 255);
    func_80093D84(globalCtx->state.gfxCtx);
    Matrix_Mult(&globalCtx->mf_11DA0, MTXMODE_APPLY);
    Matrix_RotateZ(this->blueOrb.rotation * (M_PI / 0x8000), MTXMODE_APPLY);
    gSPMatrix(POLY_XLU_DISP++, Matrix_NewMtx(globalCtx->state.gfxCtx, "../z_demo_effect.c", 2901),
              G_MTX_NOPUSH | G_MTX_LOAD | G_MTX_MODELVIEW);
    this->blueOrb.rotation += 0x01F4;
    gSPDisplayList(POLY_XLU_DISP++, gEffFlash1DL);
    CLOSE_DISPS(globalCtx->state.gfxCtx, "../z_demo_effect.c", 2907);
}

/**
 * Draw function for the Lgt Shower Actor.
 */
void DemoEffect_DrawLgtShower(Actor* thisx, GlobalContext* globalCtx) {
    DemoEffect* this = THIS;
    s32 pad;
    u32 frames = globalCtx->gameplayFrames;

    OPEN_DISPS(globalCtx->state.gfxCtx, "../z_demo_effect.c", 2921);
    gDPSetPrimColor(POLY_XLU_DISP++, 64, 64, 255, 255, 160, this->lgtShower.alpha);
    gDPSetEnvColor(POLY_XLU_DISP++, 50, 200, 0, 255);
    func_80093D84(globalCtx->state.gfxCtx);
    gSPMatrix(POLY_XLU_DISP++, Matrix_NewMtx(globalCtx->state.gfxCtx, "../z_demo_effect.c", 2927),
              G_MTX_NOPUSH | G_MTX_LOAD | G_MTX_MODELVIEW);
    gSPSegment(POLY_XLU_DISP++, 8,
               Gfx_TwoTexScroll(globalCtx->state.gfxCtx, 0, (frames * 5) % 1024, 0, 256, 64, 1, (frames * 10) % 128,
                                512 - ((frames * 50) % 512), 32, 16));
    gSPDisplayList(POLY_XLU_DISP++, gEnliveningLightDL);
    CLOSE_DISPS(globalCtx->state.gfxCtx, "../z_demo_effect.c", 2942);
}

/**
 * Draw function for the Light Ring Actor.
 */
void DemoEffect_DrawLightRing(Actor* thisx, GlobalContext* globalCtx) {
    DemoEffect* this = THIS;
    GlobalContext* globalCtx2 = globalCtx;
    u32 frames = this->lightRing.timer;

    OPEN_DISPS(globalCtx2->state.gfxCtx, "../z_demo_effect.c", 2956);

    func_80093D84(globalCtx2->state.gfxCtx);
    gDPSetPrimColor(POLY_XLU_DISP++, 128, 128, 170, 255, 255, this->lightRing.alpha);
    gDPSetEnvColor(POLY_XLU_DISP++, 0, 100, 255, 255);
    gSPMatrix(POLY_XLU_DISP++, Matrix_NewMtx(globalCtx2->state.gfxCtx, "../z_demo_effect.c", 2963),
              G_MTX_NOPUSH | G_MTX_LOAD | G_MTX_MODELVIEW);
    gSPSegment(POLY_XLU_DISP++, 8,
               Gfx_TwoTexScroll(globalCtx2->state.gfxCtx, 0, (frames * 5) % 64, 512 - ((frames * 2) % 512) - 1, 16, 128,
                                1, 0, 0, 8, 1024));
    gSPDisplayList(POLY_XLU_DISP++, gGoldenGoddessLightRingDL);

    CLOSE_DISPS(globalCtx2->state.gfxCtx, "../z_demo_effect.c", 2978);
}

/**
 * Draw function for the Triforce Spot Actor.
 */
void DemoEffect_DrawTriforceSpot(Actor* thisx, GlobalContext* globalCtx) {
    DemoEffect* this = THIS;
    s32 pad;
    Vtx* vertices = SEGMENTED_TO_VIRTUAL(gTriforceVtx);
    u32 frames = globalCtx->gameplayFrames;

    OPEN_DISPS(globalCtx->state.gfxCtx, "../z_demo_effect.c", 2994);
    if (gSaveContext.entranceIndex != 0x0400 || globalCtx->csCtx.frames < 885) {
        func_80093D84(globalCtx->state.gfxCtx);

        if (this->triforceSpot.lightColumnOpacity > 0) {
            Audio_PlayActorSound2(&this->actor, NA_SE_EV_AURORA - SFX_FLAG);
            Matrix_Push();
            Matrix_Scale(1.0f, 2.4f, 1.0f, MTXMODE_APPLY);
            gSPMatrix(POLY_XLU_DISP++, Matrix_NewMtx(globalCtx->state.gfxCtx, "../z_demo_effect.c", 3011),
                      G_MTX_NOPUSH | G_MTX_LOAD | G_MTX_MODELVIEW);
            gSPSegment(POLY_XLU_DISP++, 9,
                       Gfx_TwoTexScroll(globalCtx->state.gfxCtx, 0, 0, 256 - ((frames * 4) % 256) - 1, 64, 64, 1, 0,
                                        256 - ((frames * 2) % 256) - 1, 64, 32));
            vertices[86].n.a = vertices[87].n.a = vertices[88].n.a = vertices[89].n.a = vertices[92].n.a =
                vertices[93].n.a = vertices[94].n.a = vertices[95].n.a = (s8)this->triforceSpot.lightColumnOpacity;
            gDPSetPrimColor(POLY_XLU_DISP++, 128, 128, 180, 255, 255, this->triforceSpot.lightColumnOpacity);
            gDPSetEnvColor(POLY_XLU_DISP++, 0, 255, 150, 255);
<<<<<<< HEAD
            gSPDisplayList(POLY_XLU_DISP++, D_06000840);
=======
            gSPDisplayList(POLY_XLU_DISP++, gTriforceLightColumnDL);
>>>>>>> 28cfd82a
            Matrix_Pop();
        }

        if (this->triforceSpot.triforceSpotOpacity != 0) {
            Audio_PlayActorSound2(&this->actor, NA_SE_EV_TRIFORCE - SFX_FLAG);
            gSPMatrix(POLY_XLU_DISP++, Matrix_NewMtx(globalCtx->state.gfxCtx, "../z_demo_effect.c", 3042),
                      G_MTX_NOPUSH | G_MTX_LOAD | G_MTX_MODELVIEW);

            if (this->triforceSpot.triforceSpotOpacity < 250) {
                func_8002ED80(&this->actor, globalCtx, 0);
                func_80093D84(globalCtx->state.gfxCtx);
                gDPSetRenderMode(POLY_XLU_DISP++, G_RM_PASS, G_RM_AA_ZB_XLU_SURF2);
                Matrix_RotateY(this->triforceSpot.rotation * (M_PI / 0x8000), MTXMODE_APPLY);
                gSPMatrix(POLY_XLU_DISP++, Matrix_NewMtx(globalCtx->state.gfxCtx, "../z_demo_effect.c", 3053),
                          G_MTX_NOPUSH | G_MTX_LOAD | G_MTX_MODELVIEW);
                gSPSegment(POLY_XLU_DISP++, 8,
                           Gfx_TwoTexScroll(globalCtx->state.gfxCtx, 0, 0, 0, 32, 16, 1, 0, 0, 16, 8));
                gDPSetPrimColor(POLY_XLU_DISP++, 128, 128, 255, 255, 160, this->triforceSpot.triforceSpotOpacity);
                gDPSetEnvColor(POLY_XLU_DISP++, 170, 140, 0, 255);
                gSPDisplayList(POLY_XLU_DISP++, gTriforceDL);
            } else {
                func_8002EBCC(&this->actor, globalCtx, 0);
                func_80093D18(globalCtx->state.gfxCtx);
                gDPSetRenderMode(POLY_OPA_DISP++, G_RM_PASS, G_RM_AA_ZB_OPA_SURF2);
                Matrix_RotateY(this->triforceSpot.rotation * (M_PI / 0x8000), MTXMODE_APPLY);
                gSPMatrix(POLY_OPA_DISP++, Matrix_NewMtx(globalCtx->state.gfxCtx, "../z_demo_effect.c", 3085),
                          G_MTX_NOPUSH | G_MTX_LOAD | G_MTX_MODELVIEW);
                gSPSegment(POLY_OPA_DISP++, 8,
                           Gfx_TwoTexScroll(globalCtx->state.gfxCtx, 0, 0, 0, 32, 16, 1, 0, 0, 16, 8));
                gDPSetPrimColor(POLY_OPA_DISP++, 128, 128, 255, 255, 160, 255);
                gDPSetEnvColor(POLY_OPA_DISP++, 170, 140, 0, 255);
                gSPDisplayList(POLY_OPA_DISP++, gTriforceDL);
            }
        }
    }
    CLOSE_DISPS(globalCtx->state.gfxCtx, "../z_demo_effect.c", 3112);
}

/**
 * Draw function for the Get Item Actors.
 * This is either Medals or Light Arrows based on the drawId.
 */
void DemoEffect_DrawGetItem(Actor* thisx, GlobalContext* globalCtx) {
    DemoEffect* this = THIS;
    if (!DemoEffect_CheckCsAction(this, globalCtx, 1) && !DemoEffect_CheckCsAction(this, globalCtx, 4)) {
        if (!this->getItem.isLoaded) {
            this->getItem.isLoaded = 1;
            return;
        }
        func_8002EBCC(thisx, globalCtx, 0);
        func_8002ED80(thisx, globalCtx, 0);
        GetItem_Draw(globalCtx, this->getItem.drawId);
    }
}

/**
 * Callback for the SkelCurve system to draw the animated limbs.
 */
s32 DemoEffect_DrawTimewarpLimbs(GlobalContext* globalCtx, SkelAnimeCurve* skelCuve, s32 limbIndex, void* thisx) {
    s32 pad;
    DemoEffect* this = THIS;
    u32 frames = globalCtx->gameplayFrames;

    OPEN_DISPS(globalCtx->state.gfxCtx, "../z_demo_effect.c", 3154);
    func_80093D84(globalCtx->state.gfxCtx);
    gDPSetPrimColor(POLY_XLU_DISP++, 0, 128, 170, 255, 255, 255);
    gDPSetEnvColor(POLY_XLU_DISP++, this->envXluColor[0], this->envXluColor[1], this->envXluColor[2], 255);
    gSPSegment(POLY_XLU_DISP++, 8,
               Gfx_TwoTexScroll(globalCtx->state.gfxCtx, 0, (frames * 6) % 1024, 256 - ((frames * 16) % 256) - 1, 256,
                                64, 1, (frames * 4) % 512, 128 - ((frames * 12) % 128) - 1, 128, 32));
    CLOSE_DISPS(globalCtx->state.gfxCtx, "../z_demo_effect.c", 3172);

    if (limbIndex == 0) {
        LimbTransform* transform = &skelCuve->transforms[0];

        transform->scale.y = 1024;
        transform->scale.z = transform->scale.x = 1024;
    }

    return 1;
}

/**
 * Draw function for the Time Warp Actors.
 */
void DemoEffect_DrawTimeWarp(Actor* thisx, GlobalContext* globalCtx) {
    DemoEffect* this = THIS;
    GraphicsContext* gfxCtx = globalCtx->state.gfxCtx;
    u8 effectType = (this->actor.params & 0x00FF);

    if (effectType == DEMO_EFFECT_TIMEWARP_TIMEBLOCK_LARGE || effectType == DEMO_EFFECT_TIMEWARP_TIMEBLOCK_SMALL ||
        Flags_GetEnv(globalCtx, 1) || gSaveContext.sceneSetupIndex >= 4 || gSaveContext.entranceIndex == 0x0324) {
        OPEN_DISPS(gfxCtx, "../z_demo_effect.c", 3201);
        POLY_XLU_DISP = Gfx_CallSetupDL(POLY_XLU_DISP, 25);
        Matrix_Scale(2.0f, 2.0f, 2.0f, MTXMODE_APPLY);
        SkelCurve_Draw(thisx, globalCtx, &this->skelCurve, DemoEffect_DrawTimewarpLimbs, NULL, 1, this);
        CLOSE_DISPS(gfxCtx, "../z_demo_effect.c", 3216);
    }
}

/**
 * Faces/rotates the Actor towards the current cutscene action end point.
 */
void DemoEffect_FaceToCsEndpoint(DemoEffect* this, Vec3f startPos, Vec3f endPos) {
    s32 pad;
    f32 x = endPos.x - startPos.x;
    f32 z = endPos.z - startPos.z;
    f32 xzDistance = sqrtf(SQ(x) + SQ(z));

    this->actor.shape.rot.y = Math_FAtan2F(x, z) * (32768.0f / M_PI);
    this->actor.shape.rot.x = Math_FAtan2F(-(endPos.y - startPos.y), xzDistance) * (32768.0f / M_PI);
}

/**
 * Moves the Actor towards the current cutscene action end point.
 * Will only update the Actor's facing/rotation if the shouldUpdateFacing argument is true.
 * The speed is based on the current progress in the cutscene action.
 */
void DemoEffect_MoveToCsEndpoint(DemoEffect* this, GlobalContext* globalCtx, s32 csActionId, s32 shouldUpdateFacing) {
    Vec3f startPos;
    Vec3f endPos;
    f32 speed;

    startPos.x = globalCtx->csCtx.npcActions[csActionId]->startPos.x;
    startPos.y = globalCtx->csCtx.npcActions[csActionId]->startPos.y;
    startPos.z = globalCtx->csCtx.npcActions[csActionId]->startPos.z;
    endPos.x = globalCtx->csCtx.npcActions[csActionId]->endPos.x;
    endPos.y = globalCtx->csCtx.npcActions[csActionId]->endPos.y;
    endPos.z = globalCtx->csCtx.npcActions[csActionId]->endPos.z;

    speed = DemoEffect_InterpolateCsFrames(globalCtx, csActionId);

    this->actor.world.pos.x = ((endPos.x - startPos.x) * speed) + startPos.x;
    this->actor.world.pos.y = ((endPos.y - startPos.y) * speed) + startPos.y;
    this->actor.world.pos.z = ((endPos.z - startPos.z) * speed) + startPos.z;

    if (shouldUpdateFacing) {
        DemoEffect_FaceToCsEndpoint(this, startPos, endPos);
    }
}

/**
 * Moves a GetItem actor towards the current cutscene action's endpoint.
 */
void DemoEffect_MoveGetItem(DemoEffect* this, GlobalContext* globalCtx, s32 csActionId, f32 speed) {
    Vec3f endPos;
    endPos.x = globalCtx->csCtx.npcActions[csActionId]->endPos.x;
    endPos.y = globalCtx->csCtx.npcActions[csActionId]->endPos.y;
    endPos.z = globalCtx->csCtx.npcActions[csActionId]->endPos.z;
    DemoEffect_MoveTowardTarget(endPos, this, speed);
}

/**
 * Initializes the Actor's position to the current cutscene action's start point.
 */
void DemoEffect_InitPositionFromCsAction(DemoEffect* this, GlobalContext* globalCtx, s32 csActionIndex) {
    f32 x = globalCtx->csCtx.npcActions[csActionIndex]->startPos.x;
    f32 y = globalCtx->csCtx.npcActions[csActionIndex]->startPos.y;
    f32 z = globalCtx->csCtx.npcActions[csActionIndex]->startPos.z;

    this->actor.world.pos.x = x;
    this->actor.world.pos.y = y;
    this->actor.world.pos.z = z;
}<|MERGE_RESOLUTION|>--- conflicted
+++ resolved
@@ -1751,11 +1751,7 @@
     Matrix_Translate(0.0f, 150.0f, 0.0f, MTXMODE_APPLY);
     gSPMatrix(POLY_XLU_DISP++, Matrix_NewMtx(globalCtx->state.gfxCtx, "../z_demo_effect.c", 2661),
               G_MTX_NOPUSH | G_MTX_LOAD | G_MTX_MODELVIEW);
-<<<<<<< HEAD
-    gSPDisplayList(POLY_XLU_DISP++, D_06000980);
-=======
     gSPDisplayList(POLY_XLU_DISP++, gCrystalLightDL);
->>>>>>> 28cfd82a
     Matrix_Pop();
     Matrix_Push();
     Matrix_RotateY((2.0f * M_PI) / 3.0f, MTXMODE_APPLY);
@@ -1763,11 +1759,7 @@
     Matrix_Translate(0.0f, 150.0f, 0.0f, MTXMODE_APPLY);
     gSPMatrix(POLY_XLU_DISP++, Matrix_NewMtx(globalCtx->state.gfxCtx, "../z_demo_effect.c", 2672),
               G_MTX_NOPUSH | G_MTX_LOAD | G_MTX_MODELVIEW);
-<<<<<<< HEAD
-    gSPDisplayList(POLY_XLU_DISP++, D_06000980);
-=======
     gSPDisplayList(POLY_XLU_DISP++, gCrystalLightDL);
->>>>>>> 28cfd82a
     Matrix_Pop();
     Matrix_Push();
     Matrix_RotateY((4.0f * M_PI) / 3.0f, MTXMODE_APPLY);
@@ -1775,11 +1767,7 @@
     Matrix_Translate(0.0f, 150.0f, 0.0f, MTXMODE_APPLY);
     gSPMatrix(POLY_XLU_DISP++, Matrix_NewMtx(globalCtx->state.gfxCtx, "../z_demo_effect.c", 2683),
               G_MTX_NOPUSH | G_MTX_LOAD | G_MTX_MODELVIEW);
-<<<<<<< HEAD
-    gSPDisplayList(POLY_XLU_DISP++, D_06000980);
-=======
     gSPDisplayList(POLY_XLU_DISP++, gCrystalLightDL);
->>>>>>> 28cfd82a
     Matrix_Pop();
     CLOSE_DISPS(globalCtx->state.gfxCtx, "../z_demo_effect.c", 2688);
 }
@@ -1997,11 +1985,7 @@
                 vertices[93].n.a = vertices[94].n.a = vertices[95].n.a = (s8)this->triforceSpot.lightColumnOpacity;
             gDPSetPrimColor(POLY_XLU_DISP++, 128, 128, 180, 255, 255, this->triforceSpot.lightColumnOpacity);
             gDPSetEnvColor(POLY_XLU_DISP++, 0, 255, 150, 255);
-<<<<<<< HEAD
-            gSPDisplayList(POLY_XLU_DISP++, D_06000840);
-=======
             gSPDisplayList(POLY_XLU_DISP++, gTriforceLightColumnDL);
->>>>>>> 28cfd82a
             Matrix_Pop();
         }
 
