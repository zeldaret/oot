--- conflicted
+++ resolved
@@ -834,13 +834,8 @@
         }
 
         if (gSaveContext.entranceIndex == ENTR_CUTSCENE_MAP_0 && gSaveContext.sceneLayer == 6 &&
-<<<<<<< HEAD
             play->csCtx.curFrame == 143) {
-            Audio_PlayActorSfx2(&this->actor, NA_SE_IT_DM_RING_EXPLOSION);
-=======
-            play->csCtx.frames == 143) {
             Actor_PlaySfx(&this->actor, NA_SE_IT_DM_RING_EXPLOSION);
->>>>>>> 1a20d0d7
         }
     }
 }
@@ -1053,48 +1048,27 @@
                 break;
         }
 
-<<<<<<< HEAD
         if (play->sceneId == SCENE_KOKIRI_FOREST && gSaveContext.sceneLayer == 6 && play->csCtx.curFrame == 197) {
-            Audio_PlayActorSfx2(&this->actor, NA_SE_EV_WHITE_OUT);
+            Actor_PlaySfx(&this->actor, NA_SE_EV_WHITE_OUT);
         }
 
         if (play->sceneId == SCENE_DEATH_MOUNTAIN_TRAIL && gSaveContext.sceneLayer == 5) {
             if (!DemoEffect_CheckForCue(this, play, 1)) {
-                Audio_PlayActorSfx2(&this->actor, NA_SE_EV_LIGHT_GATHER - SFX_FLAG);
+                Actor_PlaySfx(&this->actor, NA_SE_EV_LIGHT_GATHER - SFX_FLAG);
             }
             if (play->csCtx.curFrame == 640) {
-                Audio_PlayActorSfx2(&this->actor, NA_SE_EV_WHITE_OUT);
-=======
-        if (play->sceneId == SCENE_KOKIRI_FOREST && gSaveContext.sceneLayer == 6 && play->csCtx.frames == 197) {
-            Actor_PlaySfx(&this->actor, NA_SE_EV_WHITE_OUT);
-        }
-
-        if (play->sceneId == SCENE_DEATH_MOUNTAIN_TRAIL && gSaveContext.sceneLayer == 5) {
-            if (!DemoEffect_CheckCsAction(this, play, 1)) {
+                Actor_PlaySfx(&this->actor, NA_SE_EV_WHITE_OUT);
+            }
+
+            if (0) {}
+        }
+
+        if (play->sceneId == SCENE_ZORAS_FOUNTAIN && gSaveContext.sceneLayer == 4) {
+            if (!DemoEffect_CheckForCue(this, play, 1)) {
                 Actor_PlaySfx(&this->actor, NA_SE_EV_LIGHT_GATHER - SFX_FLAG);
             }
-            if (play->csCtx.frames == 640) {
+            if (play->csCtx.curFrame == 648) {
                 Actor_PlaySfx(&this->actor, NA_SE_EV_WHITE_OUT);
->>>>>>> 1a20d0d7
-            }
-
-            if (0) {}
-        }
-
-        if (play->sceneId == SCENE_ZORAS_FOUNTAIN && gSaveContext.sceneLayer == 4) {
-<<<<<<< HEAD
-            if (!DemoEffect_CheckForCue(this, play, 1)) {
-                Audio_PlayActorSfx2(&this->actor, NA_SE_EV_LIGHT_GATHER - SFX_FLAG);
-            }
-            if (play->csCtx.curFrame == 648) {
-                Audio_PlayActorSfx2(&this->actor, NA_SE_EV_WHITE_OUT);
-=======
-            if (!DemoEffect_CheckCsAction(this, play, 1)) {
-                Actor_PlaySfx(&this->actor, NA_SE_EV_LIGHT_GATHER - SFX_FLAG);
-            }
-            if (play->csCtx.frames == 648) {
-                Actor_PlaySfx(&this->actor, NA_SE_EV_WHITE_OUT);
->>>>>>> 1a20d0d7
             }
 
             // Necessary to match
@@ -1104,24 +1078,14 @@
         if (play->sceneId == SCENE_TEMPLE_OF_TIME && gSaveContext.sceneLayer == 14) {
             if (1) {}
 
-<<<<<<< HEAD
             if (play->csCtx.actorCues[this->cueChannel]->id == 2) {
-                Audio_PlayActorSfx2(&this->actor, NA_SE_EV_LIGHT_GATHER - SFX_FLAG);
-=======
-            if (play->csCtx.npcActions[this->csActionId]->action == 2) {
                 Actor_PlaySfx(&this->actor, NA_SE_EV_LIGHT_GATHER - SFX_FLAG);
->>>>>>> 1a20d0d7
             }
         }
 
         if (play->sceneId == SCENE_GREAT_FAIRYS_FOUNTAIN_MAGIC || play->sceneId == SCENE_GREAT_FAIRYS_FOUNTAIN_SPELLS) {
-<<<<<<< HEAD
             if (play->csCtx.actorCues[this->cueChannel]->id == 2) {
-                Audio_PlayActorSfx2(&this->actor, NA_SE_EV_LIGHT_GATHER - SFX_FLAG);
-=======
-            if (play->csCtx.npcActions[this->csActionId]->action == 2) {
                 Actor_PlaySfx(&this->actor, NA_SE_EV_LIGHT_GATHER - SFX_FLAG);
->>>>>>> 1a20d0d7
             }
         }
     }
@@ -1170,41 +1134,23 @@
         if (gSaveContext.entranceIndex == ENTR_CUTSCENE_MAP_0) {
             switch (gSaveContext.sceneLayer) {
                 case 4:
-<<<<<<< HEAD
                     if (play->csCtx.curFrame == 288) {
-                        Audio_PlayActorSfx2(&this->actor, NA_SE_IT_DM_FLYING_GOD_PASS);
+                        Actor_PlaySfx(&this->actor, NA_SE_IT_DM_FLYING_GOD_PASS);
                     }
                     if (play->csCtx.curFrame == 635) {
-                        Audio_PlayActorSfx2(&this->actor, NA_SE_IT_DM_FLYING_GOD_PASS);
-=======
-                    if (play->csCtx.frames == 288) {
                         Actor_PlaySfx(&this->actor, NA_SE_IT_DM_FLYING_GOD_PASS);
                     }
-                    if (play->csCtx.frames == 635) {
-                        Actor_PlaySfx(&this->actor, NA_SE_IT_DM_FLYING_GOD_PASS);
->>>>>>> 1a20d0d7
+                    break;
+
+                case 6:
+                    if (play->csCtx.curFrame == 55) {
+                        Actor_PlaySfx(&this->actor, NA_SE_IT_DM_FLYING_GOD_DASH);
                     }
                     break;
 
-                case 6:
-<<<<<<< HEAD
-                    if (play->csCtx.curFrame == 55) {
-                        Audio_PlayActorSfx2(&this->actor, NA_SE_IT_DM_FLYING_GOD_DASH);
-=======
-                    if (play->csCtx.frames == 55) {
+                case 11:
+                    if (play->csCtx.curFrame == 350) {
                         Actor_PlaySfx(&this->actor, NA_SE_IT_DM_FLYING_GOD_DASH);
->>>>>>> 1a20d0d7
-                    }
-                    break;
-
-                case 11:
-<<<<<<< HEAD
-                    if (play->csCtx.curFrame == 350) {
-                        Audio_PlayActorSfx2(&this->actor, NA_SE_IT_DM_FLYING_GOD_DASH);
-=======
-                    if (play->csCtx.frames == 350) {
-                        Actor_PlaySfx(&this->actor, NA_SE_IT_DM_FLYING_GOD_DASH);
->>>>>>> 1a20d0d7
                     }
                     break;
             }
@@ -1243,48 +1189,28 @@
         if (gSaveContext.entranceIndex == ENTR_CUTSCENE_MAP_0) {
             switch (gSaveContext.sceneLayer) {
                 case 4:
-<<<<<<< HEAD
                     if (play->csCtx.curFrame == 298) {
-                        Audio_PlayActorSfx2(&this->actor, NA_SE_IT_DM_FLYING_GOD_PASS);
-=======
-                    if (play->csCtx.frames == 298) {
                         Actor_PlaySfx(&this->actor, NA_SE_IT_DM_FLYING_GOD_PASS);
->>>>>>> 1a20d0d7
                     }
                     break;
 
                 case 6:
-<<<<<<< HEAD
                     if (play->csCtx.curFrame == 105) {
-                        Audio_PlayActorSfx2(&this->actor, NA_SE_IT_DM_FLYING_GOD_DASH);
-=======
-                    if (play->csCtx.frames == 105) {
                         Actor_PlaySfx(&this->actor, NA_SE_IT_DM_FLYING_GOD_DASH);
->>>>>>> 1a20d0d7
                     }
                     break;
 
                 case 11:
-<<<<<<< HEAD
                     if (play->csCtx.curFrame == 360) {
-                        Audio_PlayActorSfx2(&this->actor, NA_SE_IT_DM_FLYING_GOD_DASH);
-=======
-                    if (play->csCtx.frames == 360) {
                         Actor_PlaySfx(&this->actor, NA_SE_IT_DM_FLYING_GOD_DASH);
->>>>>>> 1a20d0d7
                     }
                     break;
             }
         }
 
         if (gSaveContext.entranceIndex == ENTR_DEATH_MOUNTAIN_TRAIL_0 && gSaveContext.sceneLayer == 4) {
-<<<<<<< HEAD
             if (play->csCtx.curFrame == 72) {
-                Audio_PlayActorSfx2(&this->actor, NA_SE_IT_DM_FLYING_GOD_DASH);
-=======
-            if (play->csCtx.frames == 72) {
                 Actor_PlaySfx(&this->actor, NA_SE_IT_DM_FLYING_GOD_DASH);
->>>>>>> 1a20d0d7
             }
             if (play->csCtx.curFrame == 80) {
                 Audio_PlayCutsceneEffectsSequence(SEQ_CS_EFFECTS_NAYRU_MAGIC);
@@ -1323,35 +1249,20 @@
         if (gSaveContext.entranceIndex == ENTR_CUTSCENE_MAP_0) {
             switch (gSaveContext.sceneLayer) {
                 case 4:
-<<<<<<< HEAD
                     if (play->csCtx.curFrame == 315) {
-                        Audio_PlayActorSfx2(&this->actor, NA_SE_IT_DM_FLYING_GOD_PASS);
-=======
-                    if (play->csCtx.frames == 315) {
                         Actor_PlaySfx(&this->actor, NA_SE_IT_DM_FLYING_GOD_PASS);
->>>>>>> 1a20d0d7
                     }
                     break;
 
                 case 6:
-<<<<<<< HEAD
                     if (play->csCtx.curFrame == 80) {
-                        Audio_PlayActorSfx2(&this->actor, NA_SE_IT_DM_FLYING_GOD_DASH);
-=======
-                    if (play->csCtx.frames == 80) {
                         Actor_PlaySfx(&this->actor, NA_SE_IT_DM_FLYING_GOD_DASH);
->>>>>>> 1a20d0d7
                     }
                     break;
 
                 case 11:
-<<<<<<< HEAD
                     if (play->csCtx.curFrame == 370) {
-                        Audio_PlayActorSfx2(&this->actor, NA_SE_IT_DM_FLYING_GOD_DASH);
-=======
-                    if (play->csCtx.frames == 370) {
                         Actor_PlaySfx(&this->actor, NA_SE_IT_DM_FLYING_GOD_DASH);
->>>>>>> 1a20d0d7
                     }
                     break;
             }
