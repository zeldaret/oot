#include "z_demo_effect.h"
#include "vt.h"
#include "assets/objects/gameplay_keep/gameplay_keep.h"
#include "assets/objects/object_efc_crystal_light/object_efc_crystal_light.h"
#include "assets/objects/object_efc_fire_ball/object_efc_fire_ball.h"
#include "assets/objects/object_efc_lgt_shower/object_efc_lgt_shower.h"
#include "assets/objects/object_god_lgt/object_god_lgt.h"
#include "assets/objects/object_light_ring/object_light_ring.h"
#include "assets/objects/object_triforce_spot/object_triforce_spot.h"
#include "assets/objects/object_efc_tw/object_efc_tw.h"
#include "assets/objects/object_gi_jewel/object_gi_jewel.h"

#define FLAGS (ACTOR_FLAG_4 | ACTOR_FLAG_5)

void DemoEffect_Init(Actor* thisx, PlayState* play2);
void DemoEffect_Destroy(Actor* thisx, PlayState* play);
void DemoEffect_Update(Actor* thisx, PlayState* play);

void DemoEffect_DrawCrystalLight(Actor* thisx, PlayState* play);
void DemoEffect_DrawFireBall(Actor* thisx, PlayState* play);
void DemoEffect_DrawBlueOrb(Actor* thisx, PlayState* play);
void DemoEffect_DrawLgtShower(Actor* thisx, PlayState* play);
void DemoEffect_DrawGodLgt(Actor* thisx, PlayState* play);
void DemoEffect_DrawLightRing(Actor* thisx, PlayState* play2);
void DemoEffect_DrawTriforceSpot(Actor* thisx, PlayState* play);
void DemoEffect_DrawGetItem(Actor* thisx, PlayState* play);
void DemoEffect_DrawLightEffect(Actor* thisx, PlayState* play);
void DemoEffect_DrawTimeWarp(Actor* thisx, PlayState* play);
void DemoEffect_DrawJewel(Actor* thisx, PlayState* play2);

void DemoEffect_Wait(DemoEffect* this, PlayState* play);
void DemoEffect_InitTimeWarp(DemoEffect* this, PlayState* play);
void DemoEffect_InitTimeWarpTimeblock(DemoEffect* this, PlayState* play);
void DemoEffect_InitCreationFireball(DemoEffect* this, PlayState* play);
void DemoEffect_InitJewel(PlayState* play, DemoEffect* this);
void DemoEffect_InitJewelColor(DemoEffect* this);

void DemoEffect_UpdateCrystalLight(DemoEffect* this, PlayState* play);
void DemoEffect_UpdatePositionToParent(DemoEffect* this, PlayState* play);
void DemoEffect_UpdateBlueOrbGrow(DemoEffect* this, PlayState* play);
void DemoEffect_UpdateBlueOrbShrink(DemoEffect* this, PlayState* play);
void DemoEffect_UpdateLgtShower(DemoEffect* this, PlayState* play);
void DemoEffect_UpdateGodLgtDin(DemoEffect* this, PlayState* play);
void DemoEffect_UpdateGodLgtNayru(DemoEffect* this, PlayState* play);
void DemoEffect_UpdateGodLgtFarore(DemoEffect* this, PlayState* play);
void DemoEffect_UpdateLightRingExpanding(DemoEffect* this, PlayState* play);
void DemoEffect_UpdateTriforceSpot(DemoEffect* this, PlayState* play);
void DemoEffect_UpdateGetItem(DemoEffect* this, PlayState* play);
void DemoEffect_UpdateLightRingShrinking(DemoEffect* this, PlayState* play);
void DemoEffect_UpdateLightRingTriforce(DemoEffect* this, PlayState* play);
void DemoEffect_UpdateLightEffect(DemoEffect* this, PlayState* play);
void DemoEffect_UpdateJewelChild(DemoEffect* this, PlayState* play);
void DemoEffect_UpdateJewelAdult(DemoEffect* this, PlayState* play);
void DemoEffect_UpdateDust(DemoEffect* this, PlayState* play);
void DemoEffect_UpdateCreationFireball(DemoEffect* this, PlayState* play);
void DemoEffect_UpdateTimeWarpReturnFromChamberOfSages(DemoEffect* this, PlayState* play);
void DemoEffect_UpdateTimeWarpPullMasterSword(DemoEffect* this, PlayState* play);
void DemoEffect_UpdateTimeWarpTimeblock(DemoEffect* this, PlayState* play);

s32 DemoEffect_CheckCsAction(DemoEffect* this, PlayState* play, s32 csActionCompareId);
void DemoEffect_InitPositionFromCsAction(DemoEffect* this, PlayState* play, s32 csActionIndex);
void DemoEffect_MoveToCsEndpoint(DemoEffect* this, PlayState* play, s32 csActionId, s32 shouldUpdateFacing);
void DemoEffect_MoveGetItem(DemoEffect* this, PlayState* play, s32 csActionId, f32 speed);

const ActorInit Demo_Effect_InitVars = {
    ACTOR_DEMO_EFFECT,
    ACTORCAT_BG,
    FLAGS,
    OBJECT_GAMEPLAY_KEEP,
    sizeof(DemoEffect),
    (ActorFunc)DemoEffect_Init,
    (ActorFunc)DemoEffect_Destroy,
    (ActorFunc)DemoEffect_Update,
    NULL,
};

// This variable assures only one jewel will play SFX
static s16 sSfxJewelId[] = { 0 };

// The object used by the effectType
static s16 sEffectTypeObjects[] = {
    /* 0x00 */ OBJECT_EFC_CRYSTAL_LIGHT,
    /* 0x01 */ OBJECT_EFC_FIRE_BALL,
    /* 0x02 */ OBJECT_GAMEPLAY_KEEP,
    /* 0x03 */ OBJECT_EFC_LGT_SHOWER,
    /* 0x04 */ OBJECT_GOD_LGT,
    /* 0x05 */ OBJECT_GOD_LGT,
    /* 0x06 */ OBJECT_GOD_LGT,
    /* 0x07 */ OBJECT_LIGHT_RING,
    /* 0x08 */ OBJECT_TRIFORCE_SPOT,
    /* 0x09 */ OBJECT_GI_MEDAL,
    /* 0x0A */ OBJECT_GI_MEDAL,
    /* 0x0B */ OBJECT_GI_MEDAL,
    /* 0x0C */ OBJECT_GI_MEDAL,
    /* 0x0D */ OBJECT_GI_MEDAL,
    /* 0x0E */ OBJECT_GI_MEDAL,
    /* 0x0F */ OBJECT_EFC_TW,
    /* 0x10 */ OBJECT_LIGHT_RING,
    /* 0x11 */ OBJECT_LIGHT_RING,
    /* 0x12 */ OBJECT_GAMEPLAY_KEEP,
    /* 0x13 */ OBJECT_GI_JEWEL,
    /* 0x14 */ OBJECT_GI_JEWEL,
    /* 0x15 */ OBJECT_GI_JEWEL,
    /* 0x16 */ OBJECT_GI_JEWEL,
    /* 0x17 */ OBJECT_GI_M_ARROW,
    /* 0x18 */ OBJECT_EFC_TW,
    /* 0x19 */ OBJECT_EFC_TW,
};

static u8 sTimewarpVertexSizeIndices[] = { 1, 1, 2, 0, 1, 1, 2, 0, 1, 2, 0, 2, 1, 0, 1, 0, 2, 0, 2, 2, 0 };

static Color_RGB8 sJewelSparkleColors[5][2] = {
    { { 255, 255, 255 }, { 100, 255, 0 } }, { { 255, 255, 255 }, { 200, 0, 150 } },
    { { 255, 255, 255 }, { 0, 100, 255 } }, { { 0, 0, 0 }, { 0, 0, 0 } },
    { { 223, 0, 0 }, { 0, 0, 0 } },
};

/**
 * Sets up the update function.
 */
void DemoEffect_SetupUpdate(DemoEffect* this, DemoEffectFunc updateFunc) {
    this->updateFunc = updateFunc;
}

/**
 * Gives a number on the range of 0.0f - 1.0f representing current cutscene action completion percentage.
 */
f32 DemoEffect_InterpolateCsFrames(PlayState* play, s32 csActionId) {
    f32 interpolated = Environment_LerpWeight(play->csCtx.npcActions[csActionId]->endFrame,
                                              play->csCtx.npcActions[csActionId]->startFrame, play->csCtx.frames);
    if (interpolated > 1.0f) {
        interpolated = 1.0f;
    }
    return interpolated;
}

/**
 * Initializes information for Jewel/Spritual Stone actors.
 */
void DemoEffect_InitJewel(PlayState* play, DemoEffect* this) {
    this->initDrawFunc = DemoEffect_DrawJewel;
    if (!LINK_IS_ADULT) {
        this->initUpdateFunc = DemoEffect_UpdateJewelChild;
    } else {
        this->initUpdateFunc = DemoEffect_UpdateJewelAdult;
    }
    if (play->sceneNum == SCENE_TOKINOMA) {
        Actor_SetScale(&this->actor, 0.35f);
    } else {
        Actor_SetScale(&this->actor, 0.10f);
    }
    this->csActionId = 1;
    this->actor.shape.rot.x = 16384;
    DemoEffect_InitJewelColor(this);
    this->jewel.alpha = 0;
    this->jewelCsRotation.x = this->jewelCsRotation.y = this->jewelCsRotation.z = 0;
    sSfxJewelId[0] = 0;
}

/**
 * Initializes information for Get Item actors.
 * These are the Medal and Light Arrow actors.
 */
void DemoEffect_InitGetItem(DemoEffect* this) {
    this->getItem.isPositionInit = 0;
    this->getItem.isLoaded = 0;
    this->initDrawFunc = DemoEffect_DrawGetItem;
    this->initUpdateFunc = DemoEffect_UpdateGetItem;
    Actor_SetScale(&this->actor, 0.25f);
    this->csActionId = 6;
}

/**
 * Main Actor Init function
 */
void DemoEffect_Init(Actor* thisx, PlayState* play2) {
    PlayState* play = play2;
    DemoEffect* this = (DemoEffect*)thisx;
    s32 effectType;
    s32 lightEffect;
    s32 objectIndex;
    DemoEffect* crystalLight;
    DemoEffect* lightRing;

    effectType = (this->actor.params & 0x00FF);
    lightEffect = ((this->actor.params & 0xF000) >> 12);

    osSyncPrintf(VT_FGCOL(CYAN) " no = %d\n" VT_RST, effectType);

    objectIndex = sEffectTypeObjects[effectType] == OBJECT_GAMEPLAY_KEEP
                      ? 0
                      : Object_GetIndex(&play->objectCtx, sEffectTypeObjects[effectType]);

    osSyncPrintf(VT_FGCOL(CYAN) " bank_ID = %d\n" VT_RST, objectIndex);

    if (objectIndex < 0) {
        ASSERT(0, "0", "../z_demo_effect.c", 723);
    } else {
        this->initObjectBankIndex = objectIndex;
    }

    this->effectFlags = 0;
    Actor_SetScale(&this->actor, 0.2f);

    switch (effectType) {
        case DEMO_EFFECT_CRYSTAL_LIGHT:
            this->initDrawFunc = DemoEffect_DrawCrystalLight;
            this->initUpdateFunc = DemoEffect_UpdateCrystalLight;
            break;

        case DEMO_EFFECT_FIRE_BALL:
            this->initDrawFunc = DemoEffect_DrawFireBall;
            this->initUpdateFunc = DemoEffect_UpdatePositionToParent;
            Actor_SetScale(&this->actor, 0.1f);
            break;

        case DEMO_EFFECT_BLUE_ORB:
            this->initDrawFunc = DemoEffect_DrawBlueOrb;
            this->initUpdateFunc = DemoEffect_UpdateBlueOrbGrow;
            this->blueOrb.alpha = 255;
            this->blueOrb.scale = 5;
            this->blueOrb.rotation = 0;
            Actor_SetScale(&this->actor, 0.05f);
            this->primXluColor[0] = 188;
            this->primXluColor[1] = 255;
            this->primXluColor[2] = 255;
            this->envXluColor[1] = 100;
            this->envXluColor[2] = 255;
            this->envXluColor[0] = 0;
            break;

        case DEMO_EFFECT_LIGHT:
            this->initDrawFunc = DemoEffect_DrawLightEffect;
            this->initUpdateFunc = DemoEffect_UpdateLightEffect;
            this->light.alpha = 255;
            this->light.scaleFlag = 0;
            this->light.flicker = 0;
            this->light.rotation = 0;
            switch (lightEffect) {
                case DEMO_EFFECT_LIGHT_RED:
                    this->primXluColor[0] = 255;
                    this->primXluColor[1] = 255;
                    this->primXluColor[2] = 255;
                    this->envXluColor[1] = 50;
                    this->envXluColor[0] = 255;
                    this->envXluColor[2] = 0;
                    break;

                case DEMO_EFFECT_LIGHT_BLUE:
                    this->primXluColor[0] = 255;
                    this->primXluColor[1] = 255;
                    this->primXluColor[2] = 255;
                    this->envXluColor[1] = 150;
                    this->envXluColor[0] = 0;
                    this->envXluColor[2] = 255;
                    break;

                case DEMO_EFFECT_LIGHT_GREEN:
                    this->primXluColor[0] = 255;
                    this->primXluColor[1] = 255;
                    this->primXluColor[2] = 255;
                    this->envXluColor[1] = 200;
                    this->envXluColor[0] = 0;
                    this->envXluColor[2] = 0;
                    break;

                case DEMO_EFFECT_LIGHT_ORANGE:
                    this->primXluColor[0] = 255;
                    this->primXluColor[1] = 255;
                    this->primXluColor[2] = 255;
                    this->envXluColor[1] = 150;
                    this->envXluColor[0] = 255;
                    this->envXluColor[2] = 0;
                    break;

                case DEMO_EFFECT_LIGHT_YELLOW:
                    this->primXluColor[0] = 255;
                    this->primXluColor[1] = 255;
                    this->primXluColor[2] = 255;
                    this->envXluColor[0] = 200;
                    this->envXluColor[1] = 255;
                    this->envXluColor[2] = 0;
                    break;

                case DEMO_EFFECT_LIGHT_PURPLE:
                    this->primXluColor[0] = 255;
                    this->primXluColor[1] = 255;
                    this->primXluColor[2] = 255;
                    // clang-format off
                    // Sameline prevents reordering
                    this->envXluColor[0] = 200; this->envXluColor[1] = 50; this->envXluColor[2] = 255;
                    // clang-format on
                    break;

                case DEMO_EFFECT_LIGHT_GREEN2:
                    this->primXluColor[0] = 255;
                    this->primXluColor[1] = 255;
                    this->primXluColor[2] = 255;
                    this->envXluColor[1] = 200;
                    this->envXluColor[0] = 0;
                    this->envXluColor[2] = 0;
                    break;
            }
            this->csActionId = 7;
            Actor_SetScale(thisx, 0.0f);
            break;

        case DEMO_EFFECT_LGT_SHOWER:
            this->lgtShower.alpha = 255;
            this->initDrawFunc = DemoEffect_DrawLgtShower;
            this->initUpdateFunc = DemoEffect_UpdateLgtShower;
            break;

        case DEMO_EFFECT_GOD_LGT_DIN:
            Actor_SetScale(&this->actor, 0.1f);
            this->initDrawFunc = DemoEffect_DrawGodLgt;
            this->primXluColor[1] = 170;
            this->primXluColor[0] = 255;
            this->primXluColor[2] = 255;
            this->envXluColor[0] = 255;
            this->envXluColor[2] = 255;
            this->envXluColor[1] = 0;
            this->godLgt.type = GOD_LGT_DIN;
            this->godLgt.rotation = 0;
            this->initUpdateFunc = DemoEffect_UpdateGodLgtDin;
            this->csActionId = 0;
            break;

        case DEMO_EFFECT_GOD_LGT_NAYRU:
            if (gSaveContext.entranceIndex == ENTR_SPOT16_0) {
                Actor_SetScale(&this->actor, 1.0f);
            } else {
                Actor_SetScale(&this->actor, 0.1f);
            }
            this->initDrawFunc = DemoEffect_DrawGodLgt;
            this->primXluColor[0] = 170;
            this->primXluColor[1] = 255;
            this->primXluColor[2] = 255;
            this->envXluColor[1] = 40;
            this->envXluColor[2] = 255;
            this->envXluColor[0] = 0;
            this->godLgt.type = GOD_LGT_NAYRU;
            this->godLgt.lightRingSpawnDelay = 4;
            this->godLgt.rotation = 0;
            this->godLgt.lightRingSpawnTimer = 0;
            this->initUpdateFunc = DemoEffect_UpdateGodLgtNayru;
            this->csActionId = 1;
            break;

        case DEMO_EFFECT_GOD_LGT_FARORE:
            if (gSaveContext.entranceIndex == ENTR_SPOT04_0) {
                Actor_SetScale(&this->actor, 2.4f);
            } else {
                Actor_SetScale(&this->actor, 0.1f);
            }
            this->initDrawFunc = DemoEffect_DrawGodLgt;
            this->primXluColor[0] = 170;
            this->primXluColor[2] = 170;
            this->primXluColor[1] = 255;
            this->envXluColor[1] = 200;
            this->envXluColor[0] = 0;
            this->envXluColor[2] = 0;
            this->godLgt.type = GOD_LGT_FARORE;
            this->godLgt.rotation = 0;
            this->initUpdateFunc = DemoEffect_UpdateGodLgtFarore;
            this->csActionId = 2;
            break;

        case DEMO_EFFECT_LIGHTRING_EXPANDING:
            this->initDrawFunc = DemoEffect_DrawLightRing;
            this->initUpdateFunc = DemoEffect_UpdateLightRingExpanding;
            this->lightRing.timer = 20;
            this->lightRing.timerIncrement = 4;
            this->lightRing.alpha = 255;
            break;

        case DEMO_EFFECT_LIGHTRING_TRIFORCE:
            this->initDrawFunc = DemoEffect_DrawLightRing;
            this->initUpdateFunc = DemoEffect_UpdateLightRingTriforce;
            this->lightRing.timer = 20;
            this->lightRing.timerIncrement = 4;
            this->lightRing.alpha = 0;
            this->csActionId = 4;
            break;

        case DEMO_EFFECT_LIGHTRING_SHRINKING:
            this->initDrawFunc = DemoEffect_DrawLightRing;
            this->initUpdateFunc = DemoEffect_UpdateLightRingShrinking;
            this->lightRing.timer = 351;
            this->lightRing.timerIncrement = 2;
            this->lightRing.alpha = 0;
            break;

        case DEMO_EFFECT_TRIFORCE_SPOT:
            this->initDrawFunc = DemoEffect_DrawTriforceSpot;
            this->initUpdateFunc = DemoEffect_UpdateTriforceSpot;
            this->triforceSpot.crystalLightOpacity = 0;
            this->triforceSpot.lightColumnOpacity = 0;
            this->triforceSpot.triforceSpotOpacity = 0;
            this->triforceSpot.rotation = 0;
            this->primXluColor[0] = 0;
            this->csActionId = 3;

            Actor_SetScale(&this->actor, 0.020f);

            crystalLight = (DemoEffect*)Actor_SpawnAsChild(&play->actorCtx, &this->actor, play, ACTOR_DEMO_EFFECT,
                                                           this->actor.world.pos.x, this->actor.world.pos.y,
                                                           this->actor.world.pos.z, 0, 0, 0, DEMO_EFFECT_CRYSTAL_LIGHT);

            if (crystalLight != NULL) {
                Actor_SetScale(&crystalLight->actor, 0.6f);
            }

            lightRing = (DemoEffect*)Actor_SpawnAsChild(
                &play->actorCtx, &crystalLight->actor, play, ACTOR_DEMO_EFFECT, this->actor.world.pos.x,
                this->actor.world.pos.y, this->actor.world.pos.z, 0, 0, 0, DEMO_EFFECT_LIGHTRING_TRIFORCE);

            if (lightRing != NULL) {
                Actor_SetScale(&lightRing->actor, 0.4f);
            }
            break;

        case DEMO_EFFECT_MEDAL_FIRE:
            DemoEffect_InitGetItem(this);
            this->getItem.drawId = GID_MEDALLION_FIRE;
            break;

        case DEMO_EFFECT_MEDAL_WATER:
            DemoEffect_InitGetItem(this);
            this->getItem.drawId = GID_MEDALLION_WATER;
            break;

        case DEMO_EFFECT_MEDAL_FOREST:
            DemoEffect_InitGetItem(this);
            this->getItem.drawId = GID_MEDALLION_FOREST;
            break;

        case DEMO_EFFECT_MEDAL_SPIRIT:
            DemoEffect_InitGetItem(this);
            this->getItem.drawId = GID_MEDALLION_SPIRIT;
            break;

        case DEMO_EFFECT_MEDAL_SHADOW:
            DemoEffect_InitGetItem(this);
            this->getItem.drawId = GID_MEDALLION_SHADOW;
            break;

        case DEMO_EFFECT_MEDAL_LIGHT:
            DemoEffect_InitGetItem(this);
            this->getItem.drawId = GID_MEDALLION_LIGHT;
            break;

        case DEMO_EFFECT_LIGHTARROW:
            DemoEffect_InitGetItem(this);
            this->getItem.drawId = GID_ARROW_LIGHT;
            break;

        case DEMO_EFFECT_TIMEWARP_TIMEBLOCK_LARGE:
        case DEMO_EFFECT_TIMEWARP_TIMEBLOCK_SMALL:
            this->actor.flags |= ACTOR_FLAG_25;
            FALLTHROUGH;
        case DEMO_EFFECT_TIMEWARP_MASTERSWORD:
            this->initDrawFunc = DemoEffect_DrawTimeWarp;
            this->initUpdateFunc = DemoEffect_InitTimeWarp;
            this->envXluColor[0] = 0;
            this->envXluColor[1] = 100;
            this->envXluColor[2] = 255;
            SkelCurve_Clear(&this->skelCurve);
            this->timeWarp.shrinkTimer = 0;
            break;

        case DEMO_EFFECT_JEWEL_KOKIRI:
            this->jewelDisplayList = gGiKokiriEmeraldGemDL;
            this->jewelHolderDisplayList = gGiKokiriEmeraldSettingDL;
            this->jewel.type = DEMO_EFFECT_JEWEL_KOKIRI;
            this->jewel.isPositionInit = 0;
            DemoEffect_InitJewel(play, this);
            break;

        case DEMO_EFFECT_JEWEL_GORON:
            this->jewelDisplayList = gGiGoronRubyGemDL;
            this->jewelHolderDisplayList = gGiGoronRubySettingDL;
            this->jewel.type = DEMO_EFFECT_JEWEL_GORON;
            this->jewel.isPositionInit = 0;
            DemoEffect_InitJewel(play, this);
            break;

        case DEMO_EFFECT_JEWEL_ZORA:
            this->jewelDisplayList = gGiZoraSapphireGemDL;
            this->jewelHolderDisplayList = gGiZoraSapphireSettingDL;
            this->jewel.type = DEMO_EFFECT_JEWEL_ZORA;
            this->jewel.isPositionInit = 0;
            DemoEffect_InitJewel(play, this);
            Actor_ChangeCategory(play, &play->actorCtx, &this->actor, ACTOR_EN_DOOR);
            if ((play->sceneNum == SCENE_BDAN) && GET_INFTABLE(INFTABLE_145)) {
                Actor_Kill(&this->actor);
                return;
            }
            break;

        case DEMO_EFFECT_DUST:
            this->initDrawFunc = NULL;
            this->initUpdateFunc = DemoEffect_UpdateDust;
            this->dust.timer = 0;
            this->csActionId = 2;
            break;

        default:
            ASSERT(0, "0", "../z_demo_effect.c", 1062);
            break;
    }

    ActorShape_Init(&thisx->shape, 0.0f, NULL, 0.0f);
    DemoEffect_SetupUpdate(this, DemoEffect_Wait);
}

/**
 * Main Actor Destroy function
 */
void DemoEffect_Destroy(Actor* thisx, PlayState* play) {
    DemoEffect* this = (DemoEffect*)thisx;
    s32 effectType = (this->actor.params & 0x00FF);

    if (effectType == DEMO_EFFECT_TIMEWARP_MASTERSWORD || effectType == DEMO_EFFECT_TIMEWARP_TIMEBLOCK_LARGE ||
        effectType == DEMO_EFFECT_TIMEWARP_TIMEBLOCK_SMALL) {
        SkelCurve_Destroy(play, &this->skelCurve);
    }
}

/**
 * This update function waits until the associate object is loaded.
 * Once the object is loaded, it will copy over the initUpdateFunc/initDrawFunc funcs to be active.
 * They are copied to actor.draw and updateFunc.
 * initUpdateFunc/initDrawFunc are set during initialization and are NOT executed.
 */
void DemoEffect_Wait(DemoEffect* this, PlayState* play) {
    if (Object_IsLoaded(&play->objectCtx, this->initObjectBankIndex)) {
        this->actor.objBankIndex = this->initObjectBankIndex;
        this->actor.draw = this->initDrawFunc;
        this->updateFunc = this->initUpdateFunc;

        osSyncPrintf(VT_FGCOL(CYAN) " 転送終了 move_wait " VT_RST);
    }
}

/**
 * Copies the current Actor's position to the parent Actor's position.
 */
void DemoEffect_UpdatePositionToParent(DemoEffect* this, PlayState* play) {
    if (this->actor.parent != NULL) {
        // Struct copy affects regalloc
        this->actor.world.pos.x = this->actor.parent->world.pos.x;
        this->actor.world.pos.y = this->actor.parent->world.pos.y;
        this->actor.world.pos.z = this->actor.parent->world.pos.z;
    }
}

/**
 * Update function for the Crystal Light actor.
 * The Crystal Light actor is the three beams of light under the Triforce that converge on it.
 * The Crystal Light's position is set to the parent Actor (Triforce) each frame.
 * If the Crystal Light has no parent Actor, then it will raise into the sky.
 */
void DemoEffect_UpdateCrystalLight(DemoEffect* this, PlayState* play) {
    DemoEffect_UpdatePositionToParent(this, play);
    this->actor.world.pos.y += 14.0f;
}

/**
 * Spawns sparkle effects for Medals
 */
void DemoEffect_MedalSparkle(DemoEffect* this, PlayState* play, s32 isSmallSpawner) {
    Vec3f velocity;
    Vec3f accel;
    Vec3f pos;
    Color_RGBA8 primColor;
    Color_RGBA8 envColor;

    if (isSmallSpawner != 1 || (play->gameplayFrames & 1) == 0) {
        primColor.r = 255;
        primColor.g = 255;
        primColor.b = 255;
        envColor.r = 255;
        envColor.g = 255;
        envColor.b = 100;
        primColor.a = 0;

        velocity.y = 0.0f;

        accel.x = 0.0f;
        accel.y = -0.1f;
        accel.z = 0.0f;

        if (isSmallSpawner) {
            velocity.x = Rand_ZeroOne() - 0.5f;
            velocity.z = Rand_ZeroOne() - 0.5f;
        } else {
            velocity.x = (Rand_ZeroOne() - 0.5f) * 2.0f;
            velocity.z = (Rand_ZeroOne() - 0.5f) * 2.0f;
        }

        pos.x = Rand_CenteredFloat(10.0f) + this->actor.world.pos.x;
        pos.y = Rand_CenteredFloat(10.0f) + this->actor.world.pos.y;
        pos.z = Rand_CenteredFloat(10.0f) + this->actor.world.pos.z;

        EffectSsKiraKira_SpawnDispersed(play, &pos, &velocity, &accel, &primColor, &envColor, 1000, 16);
    }
}

/**
 * Update function for the GetItem Actors.
 * Medals and Light Arrows.
 * It spawns Medal Sparkle Effects  and scales/moves the Actor based on the current Cutscene Action
 */
void DemoEffect_UpdateGetItem(DemoEffect* this, PlayState* play) {
    Actor* thisx = &this->actor;

    if (play->csCtx.state != CS_STATE_IDLE && play->csCtx.npcActions[this->csActionId] != NULL) {
        if (this->getItem.isPositionInit) {
            DemoEffect_MoveGetItem(this, play, this->csActionId, 0.1f);
        } else {
            DemoEffect_InitPositionFromCsAction(this, play, this->csActionId);
            this->getItem.isPositionInit = 1;
        }

        if (this->getItem.drawId != GID_ARROW_LIGHT) {
            this->actor.shape.rot.x = 0xE0C0;
        } else {
            this->actor.shape.rot.y += 0x0400;
        }

        Actor_SetScale(thisx, 0.20f);

        if (gSaveContext.entranceIndex == ENTR_TOKINOMA_0) {
            switch (play->csCtx.npcActions[this->csActionId]->action) {
                case 2:
                    DemoEffect_MedalSparkle(this, play, 0);
                    break;
                case 3:
                    DemoEffect_MedalSparkle(this, play, 1);
                    break;
            }
        }
        switch (play->csCtx.npcActions[this->csActionId]->action) {
            case 2:
                if (gSaveContext.entranceIndex == ENTR_TOKINOMA_0) {
                    Audio_PlayActorSfx2(thisx, NA_SE_EV_MEDAL_APPEAR_L - SFX_FLAG);
                } else {
                    func_800788CC(NA_SE_EV_MEDAL_APPEAR_S - SFX_FLAG);
                }
                if (this->getItem.drawId != GID_ARROW_LIGHT) {
                    this->actor.shape.rot.y += 0x3E80;
                }
                this->getItem.rotation = 0x3E80;
                break;
            case 3:
                this->getItem.rotation -= (s16)((this->getItem.rotation - 0x03E8) * 0.10f);
                if (this->getItem.drawId != GID_ARROW_LIGHT) {
                    this->actor.shape.rot.y += this->getItem.rotation;
                }
                if (gSaveContext.entranceIndex == ENTR_TOKINOMA_0) {
                    Audio_PlayActorSfx2(thisx, NA_SE_EV_MEDAL_APPEAR_L - SFX_FLAG);
                } else {
                    func_800788CC(NA_SE_EV_MEDAL_APPEAR_S - SFX_FLAG);
                }
                break;
            case 4:
                Audio_PlayActorSfx2(thisx, NA_SE_EV_MEDAL_APPEAR_S - SFX_FLAG);
                break;
        }
    }
}

/**
 * Initializes Timewarp Actors.
 * This is an Update Function that is only ran for one frame.
 * Timewarp actors are spawned when Link...
 * 1) Pulls the Master Sword
 * 2) Returns from the Chamber of Sages for the first time
 * 3) Timeblock is cleared with the Song of Time (Large and Small have different versions of Timewarp)
 */
void DemoEffect_InitTimeWarp(DemoEffect* this, PlayState* play) {
    s32 effectType = (this->actor.params & 0x00FF);

    if (!SkelCurve_Init(play, &this->skelCurve, &gTimeWarpSkel, &gTimeWarpAnim)) {
        ASSERT(0, "0", "../z_demo_effect.c", 1283);
    }

    if (effectType == DEMO_EFFECT_TIMEWARP_TIMEBLOCK_LARGE || effectType == DEMO_EFFECT_TIMEWARP_TIMEBLOCK_SMALL) {
        SkelCurve_SetAnim(&this->skelCurve, &gTimeWarpAnim, 1.0f, 59.0f, 1.0f, 1.7f);
        SkelCurve_Update(play, &this->skelCurve);
        this->updateFunc = DemoEffect_InitTimeWarpTimeblock;

        if (effectType == DEMO_EFFECT_TIMEWARP_TIMEBLOCK_LARGE) {
            Actor_SetScale(&this->actor, 0.14f);
        } else {
            Actor_SetScale(&this->actor, 84 * 0.001f);
        }
    } else if (gSaveContext.sceneLayer == 5 || gSaveContext.sceneLayer == 4 ||
               (gSaveContext.entranceIndex == ENTR_TOKINOMA_4 && !GET_EVENTCHKINF(EVENTCHKINF_C9))) {
        SkelCurve_SetAnim(&this->skelCurve, &gTimeWarpAnim, 1.0f, 59.0f, 59.0f, 0.0f);
        SkelCurve_Update(play, &this->skelCurve);
        this->updateFunc = DemoEffect_UpdateTimeWarpReturnFromChamberOfSages;
        osSyncPrintf(VT_FGCOL(CYAN) " 縮むバージョン \n" VT_RST);
    } else {
        SkelCurve_SetAnim(&this->skelCurve, &gTimeWarpAnim, 1.0f, 59.0f, 1.0f, 1.0f);
        SkelCurve_Update(play, &this->skelCurve);
        this->updateFunc = DemoEffect_UpdateTimeWarpPullMasterSword;
        osSyncPrintf(VT_FGCOL(CYAN) " 通常 バージョン \n" VT_RST);
    }
}

/**
 * Update function for the Timewarp Actor that is used when Link pulls the Mastersword
 * It changes the Background Music and updates its SkelCurve animation.
 */
void DemoEffect_UpdateTimeWarpPullMasterSword(DemoEffect* this, PlayState* play) {
    if (Flags_GetEnv(play, 1)) {
        if (!(this->effectFlags & 0x2)) {
            Audio_PlayCutsceneEffectsSequence(SEQ_CS_EFFECTS_SWORD_GLOW);
            this->effectFlags |= 0x2;
        }

        if (SkelCurve_Update(play, &this->skelCurve)) {
            SkelCurve_SetAnim(&this->skelCurve, &gTimeWarpAnim, 1.0f, 60.0f, 59.0f, 0.0f);
        }
    }
}

/**
 * Shrinks the Timewarp object vertices.
 * Used by the Chamber of Sages return timewarp and Timeblock clear timewarp.
 */
void DemoEffect_TimewarpShrink(f32 size) {
    Vtx* vertices;
    s32 i;
    u8 sizes[3];

    // This function uses the data in obj_efc_tw offset 0x0060 to 0x01B0
    vertices = SEGMENTED_TO_VIRTUAL(gTimeWarpVtx);

    sizes[0] = 0;
    sizes[1] = (s32)(202.0f * size);
    sizes[2] = (s32)(255.0f * size);

    for (i = 0; i < 21; i++) {
        if (sTimewarpVertexSizeIndices[i] != 0) {
            vertices[i].v.cn[3] = sizes[sTimewarpVertexSizeIndices[i]];
        }
    }
}

/**
 * Update function for the Timewarp Actor that is used when Link returns from the Chamber of Sages for the first time.
 * It shrinks the timewarp vertices and scales the Actor.
 */
void DemoEffect_UpdateTimeWarpReturnFromChamberOfSages(DemoEffect* this, PlayState* play) {
    f32 shrinkProgress;

    this->timeWarp.shrinkTimer++;

    if (this->timeWarp.shrinkTimer > 250) {
        if (gSaveContext.entranceIndex == ENTR_TOKINOMA_4) {
            SET_EVENTCHKINF(EVENTCHKINF_C9);
        }

        Actor_Kill(&this->actor);
        return;
    }

    if (this->timeWarp.shrinkTimer > 100) {
        shrinkProgress = (250 - this->timeWarp.shrinkTimer) * (1.0f / 750.0f);
        this->actor.scale.x = shrinkProgress;
        this->actor.scale.z = shrinkProgress;
        DemoEffect_TimewarpShrink(shrinkProgress * 5.0f);
    }

    func_8002F948(&this->actor, NA_SE_EV_TIMETRIP_LIGHT - SFX_FLAG);
}

/**
 * Update function for the Timewarp Actor that is used when a Timeblock is cleared.
 * It shrinks the timewarp vertices and scales the Actor.
 */
void DemoEffect_UpdateTimeWarpTimeblock(DemoEffect* this, PlayState* play) {
    f32 shrinkProgress;
    f32 scale;

    this->timeWarp.shrinkTimer++;

    if (this->timeWarp.shrinkTimer <= 100) {
        shrinkProgress = (100 - this->timeWarp.shrinkTimer) * 0.010f;
        scale = shrinkProgress * 0.14f;

        if ((this->actor.params & 0x00FF) == DEMO_EFFECT_TIMEWARP_TIMEBLOCK_SMALL) {
            scale *= 0.6f;
        }

        this->actor.scale.x = scale;
        this->actor.scale.z = scale;
        DemoEffect_TimewarpShrink(shrinkProgress);
        func_8002F948(&this->actor, NA_SE_EV_TIMETRIP_LIGHT - SFX_FLAG);
        return;
    }

    DemoEffect_TimewarpShrink(1.0f);
    Actor_Kill(&this->actor);
}

/**
 * Initializes information for the Timewarp Actor used for the Timeblock clear effect.
 * This is an Update Func that is only ran for one frame.
 */
void DemoEffect_InitTimeWarpTimeblock(DemoEffect* this, PlayState* play) {
    func_8002F948(&this->actor, NA_SE_EV_TIMETRIP_LIGHT - SFX_FLAG);

    if (SkelCurve_Update(play, &this->skelCurve)) {
        SkelCurve_SetAnim(&this->skelCurve, &gTimeWarpAnim, 1.0f, 60.0f, 59.0f, 0.0f);
        this->updateFunc = DemoEffect_UpdateTimeWarpTimeblock;
        this->timeWarp.shrinkTimer = 0;
    }
}

/**
 * Update function for the Triforce Actor.
 * It rotates and updates the alpha of the Triforce and child actors.
 */
void DemoEffect_UpdateTriforceSpot(DemoEffect* this, PlayState* play) {
    this->triforceSpot.rotation += 0x03E8;

    if (play->csCtx.state != CS_STATE_IDLE && play->csCtx.npcActions[this->csActionId] != NULL) {
        DemoEffect_MoveToCsEndpoint(this, play, this->csActionId, 0);

        if (play->csCtx.npcActions[this->csActionId]->action == 2) {
            if (this->primXluColor[0] < 140) {
                this->primXluColor[0]++;
            }

            if (this->primXluColor[0] < 30) {
                this->triforceSpot.triforceSpotOpacity = ((s32)this->primXluColor[0]) * 8.5f;
            } else {
                this->triforceSpot.triforceSpotOpacity = 255;

                if (this->primXluColor[0] < 60) {
                    this->triforceSpot.lightColumnOpacity = (((s32)this->primXluColor[0]) - 30) * 8.5f;
                } else {
                    if (this->primXluColor[0] <= 140) {
                        this->triforceSpot.lightColumnOpacity = 255;
                        this->triforceSpot.crystalLightOpacity = (((s32)this->primXluColor[0]) - 60) * 3.1875f;
                    }
                }
            }
        }

        if (gSaveContext.entranceIndex == ENTR_HIRAL_DEMO_0 && gSaveContext.sceneLayer == 6 &&
            play->csCtx.frames == 143) {
            Audio_PlayActorSfx2(&this->actor, NA_SE_IT_DM_RING_EXPLOSION);
        }
    }
}

/**
 * Update function for the LightRing actor that shrinks.
 * This is used in the creation cutscene when Din leaves a fireball that explodes into Death Mountain.
 */
void DemoEffect_UpdateLightRingShrinking(DemoEffect* this, PlayState* play) {
    if (this->lightRing.timer < this->lightRing.timerIncrement) {
        Actor_Kill(&this->actor);
        this->lightRing.timer = 0;
    } else {
        this->lightRing.timer -= this->lightRing.timerIncrement;
    }

    if (this->lightRing.timer <= 255) {
        if (this->lightRing.timer >= 225) {
            this->lightRing.alpha = (-this->lightRing.timer * 8) + 2048;
        } else {
            this->lightRing.alpha = 255;
        }
    }

    if (this->lightRing.timer == 255) {
        Audio_PlayCutsceneEffectsSequence(SEQ_CS_EFFECTS_DIN_MAGIC);
    }
}

/**
 * Update function for the Lightring Actor that expands.
 * These are spawned by Nayru.
 * These are also used by Din in the creation cutscene when she leaves a fireball that explodes into Death Mountain.
 */
void DemoEffect_UpdateLightRingExpanding(DemoEffect* this, PlayState* play) {
    DemoEffect_UpdatePositionToParent(this, play);
    this->lightRing.timer += this->lightRing.timerIncrement;

    if (this->lightRing.timer >= 225) {
        this->lightRing.alpha = (-this->lightRing.timer * 8) + 2048;
    }
    if (this->lightRing.timer > 255) {
        this->lightRing.timer = 255;
        Actor_Kill(&this->actor);
        this->lightRing.timer = 0;
    }
}

/**
 * Update function for the Lightring Actor that expands. This is a special version for the Triforce Actor.
 * This version spawns a blue orb when the cutscene action state is set to 2.
 * Once the Blue Orb Actor is spawned the Update Function is changed to the regular Light Ring Expanding Update Func.
 */
void DemoEffect_UpdateLightRingTriforce(DemoEffect* this, PlayState* play) {
    DemoEffect* blueOrb;

    DemoEffect_UpdatePositionToParent(this, play);

    if (play->csCtx.state != CS_STATE_IDLE) {
        if (play->csCtx.npcActions[this->csActionId] != NULL && play->csCtx.npcActions[this->csActionId]->action == 2) {
            blueOrb = (DemoEffect*)Actor_Spawn(&play->actorCtx, play, ACTOR_DEMO_EFFECT, this->actor.world.pos.x,
                                               this->actor.world.pos.y, this->actor.world.pos.z, 0, 0, 0,
                                               DEMO_EFFECT_BLUE_ORB);

            if (blueOrb != NULL) {
                Actor_SetScale(&blueOrb->actor, 0.0f);
            }

            this->updateFunc = DemoEffect_UpdateLightRingExpanding;
            this->lightRing.alpha = 255;
        }
    }
}

/**
 * Update function for the FireBall Actor.
 * This is a special version that is used in the creation cutscene.
 * It moves based on gravity and decrements a timer until zero. Once the timer is zero it will spawn other Actors:
 * A Blue Orb Actor, and a Light Ring Expanding Actor, and a Light Ring Shrinking Actor.
 */
void DemoEffect_UpdateCreationFireball(DemoEffect* this, PlayState* play) {
    DemoEffect* effect;

    Actor_MoveForward(&this->actor);
    this->actor.speedXZ = this->actor.speedXZ + (this->actor.gravity * 0.5f);

    if (this->fireBall.timer != 0) {
        this->fireBall.timer--;
        return;
    }

    effect = (DemoEffect*)Actor_Spawn(&play->actorCtx, play, ACTOR_DEMO_EFFECT, this->actor.world.pos.x,
                                      this->actor.world.pos.y, this->actor.world.pos.z, 0, 0, 0, DEMO_EFFECT_BLUE_ORB);
    if (effect != NULL) {
        Actor_SetScale(&effect->actor, 0.0f);
    }

    effect = (DemoEffect*)Actor_Spawn(&play->actorCtx, play, ACTOR_DEMO_EFFECT, this->actor.world.pos.x,
                                      this->actor.world.pos.y, this->actor.world.pos.z, 0, 0, 0,
                                      DEMO_EFFECT_LIGHTRING_EXPANDING);
    if (effect != NULL) {
        Actor_SetScale(&effect->actor, 0.1f);
    }

    effect = (DemoEffect*)Actor_Spawn(&play->actorCtx, play, ACTOR_DEMO_EFFECT, this->actor.world.pos.x,
                                      this->actor.world.pos.y, this->actor.world.pos.z, 0, 0, 0,
                                      DEMO_EFFECT_LIGHTRING_SHRINKING);
    if (effect != NULL) {
        Actor_SetScale(&effect->actor, 0.2f);
    }

    func_800788CC(NA_SE_IT_DM_RING_EXPLOSION);
    Actor_Kill(&this->actor);
}

/**
 * Initialization function for the FireBall Actor.
 * This is a special version that is used in the creation cutscene.
 * It is an Update Function only executed for one frame. The Update Function is then changed to UpdateCreationFireball.
 */
void DemoEffect_InitCreationFireball(DemoEffect* this, PlayState* play) {
    Actor* parent = this->actor.parent;

    this->actor.world.rot.y = parent->shape.rot.y;
    this->fireBall.timer = 50;
    this->actor.speedXZ = 1.5f;
    this->actor.minVelocityY = -1.5f;
    this->actor.gravity = -0.03f;
    this->updateFunc = DemoEffect_UpdateCreationFireball;
}

/**
 * Update action for the Blue Orb Actor.
 * This Update Function is run while the Blue Orb is Shrinking.
 * The Blue Orb Actor is the blue light sparkle that is in Din's creation cutscene.
 * It's spawned in the middle of the expanding Light Ring.
 * The Blue Orb Actor shrinks after it grows to max size.
 */
void DemoEffect_UpdateBlueOrbShrink(DemoEffect* this, PlayState* play) {
    this->blueOrb.alpha = this->blueOrb.scale * 16;
    this->blueOrb.scale--;
    Actor_SetScale(&this->actor, this->actor.scale.x * 0.9f);
    if (this->blueOrb.scale == 0) {
        Actor_Kill(&this->actor);
    }
}

/**
 * Update action for the Blue Orb Actor.
 * This Update Function is run while the Blue Orb is Growing.
 * The Blue Orb Actor is the blue light sparkle that is in Din's creation cutscene.
 * It's spawned in the middle of the expanding Light Ring.
 * When the scale timer value reaches 0 the Blue Orb's Update Function changes to UpdateBlueOrbShrink.
 */
void DemoEffect_UpdateBlueOrbGrow(DemoEffect* this, PlayState* play) {
    if (this->actor.parent != NULL) {
        // s32 cast necessary to match codegen. Without the explicit cast to u32 the compiler generates complex cast of
        // u8 to float
        Actor_SetScale(&this->actor,
                       (((5.0f - (s32)this->blueOrb.scale) * 0.01f) * 10.0f) * this->actor.parent->scale.x);
    } else {
        Actor_SetScale(&this->actor, (5.0f - (s32)this->blueOrb.scale) * 0.01f);
    }

    if (this->blueOrb.scale != 0) {
        this->blueOrb.scale--;
    } else {
        this->blueOrb.scale = 15;
        this->updateFunc = DemoEffect_UpdateBlueOrbShrink;
    }
}

/**
 * Update action for the Light Effect Actor.
 * The Light Effect has various use cases.
 * This function updates the position and scale of the actor based on the current cutscene command.
 */
void DemoEffect_UpdateLightEffect(DemoEffect* this, PlayState* play) {
    u16 action;
    s32 isLargeSize;

    isLargeSize = ((this->actor.params & 0x0F00) >> 8);

    if (play->csCtx.state != CS_STATE_IDLE && play->csCtx.npcActions[this->csActionId] != NULL) {
        DemoEffect_MoveToCsEndpoint(this, play, this->csActionId, 0);
        switch (play->csCtx.npcActions[this->csActionId]->action) {
            case 2:
                if (this->light.rotation < 240) {
                    if (!isLargeSize) {
                        if (this->actor.scale.x < 0.23f) {
                            this->actor.scale.x += 0.001f;
                            Actor_SetScale(&this->actor, this->actor.scale.x);
                        }
                    } else {
                        if (this->actor.scale.x < 2.03f) {
                            this->actor.scale.x += 0.05f;
                            Actor_SetScale(&this->actor, this->actor.scale.x);
                        }
                    }
                }
                this->light.rotation += 6;
                this->light.scaleFlag += 1;
                break;

            case 3:
                Math_SmoothStepToF(&this->actor.scale.x, 0.0f, 0.1f, 0.1f, 0.005f);
                Actor_SetScale(&this->actor, this->actor.scale.x);
                break;

            default:
                break;
        }

<<<<<<< HEAD
        if (play->sceneNum == SCENE_SPOT04 && gSaveContext.sceneLayer == 6 && play->csCtx.frames == 197) {
            Audio_PlayActorSound2(&this->actor, NA_SE_EV_WHITE_OUT);
=======
        if (play->sceneNum == SCENE_SPOT04 && gSaveContext.sceneSetupIndex == 6 && play->csCtx.frames == 197) {
            Audio_PlayActorSfx2(&this->actor, NA_SE_EV_WHITE_OUT);
>>>>>>> 97e795fc
        }

        if (play->sceneNum == SCENE_SPOT16 && gSaveContext.sceneLayer == 5) {
            if (!DemoEffect_CheckCsAction(this, play, 1)) {
                Audio_PlayActorSfx2(&this->actor, NA_SE_EV_LIGHT_GATHER - SFX_FLAG);
            }
            if (play->csCtx.frames == 640) {
                Audio_PlayActorSfx2(&this->actor, NA_SE_EV_WHITE_OUT);
            }

            if (0) {}
        }

        if (play->sceneNum == SCENE_SPOT08 && gSaveContext.sceneLayer == 4) {
            if (!DemoEffect_CheckCsAction(this, play, 1)) {
                Audio_PlayActorSfx2(&this->actor, NA_SE_EV_LIGHT_GATHER - SFX_FLAG);
            }
            if (play->csCtx.frames == 648) {
                Audio_PlayActorSfx2(&this->actor, NA_SE_EV_WHITE_OUT);
            }

            // Necessary to match
            if (0) {}
        }

        if (play->sceneNum == SCENE_TOKINOMA && gSaveContext.sceneLayer == 14) {
            if (1) {}

            if (play->csCtx.npcActions[this->csActionId]->action == 2) {
                Audio_PlayActorSfx2(&this->actor, NA_SE_EV_LIGHT_GATHER - SFX_FLAG);
            }
        }

        if (play->sceneNum == SCENE_DAIYOUSEI_IZUMI || play->sceneNum == SCENE_YOUSEI_IZUMI_YOKO) {
            if (play->csCtx.npcActions[this->csActionId]->action == 2) {
                Audio_PlayActorSfx2(&this->actor, NA_SE_EV_LIGHT_GATHER - SFX_FLAG);
            }
        }
    }
}

/**
 * Update action for the Lgt Shower Actor.
 * The Lgt Shower Actor is the green light effect spawned by Farore in the Kokiri Forst creation cutscene.
 * This function updates the scale and alpha of the Actor.
 */
void DemoEffect_UpdateLgtShower(DemoEffect* this, PlayState* play) {
    if (this->lgtShower.alpha > 3) {
        this->lgtShower.alpha -= 3;
        this->actor.scale.x *= 1.05f;
        this->actor.scale.y *= 1.05f;
        this->actor.scale.z *= 1.05f;
    } else {
        Actor_Kill(&this->actor);
    }
}

/**
 * Update action for the God Lgt Din Actor.
 * This is the Goddess Din.
 * This function moves God Lgt Din based on the current cutscene command.
 * This function also spawns a Fireball Actor and sets its update function to the special InitCreationFireball.
 * The spawned Fireball Actor is also scaled to be smaller than regular by this function.
 */
void DemoEffect_UpdateGodLgtDin(DemoEffect* this, PlayState* play) {
    DemoEffect* fireBall;

    if (play->csCtx.state != CS_STATE_IDLE && play->csCtx.npcActions[this->csActionId] != NULL) {
        DemoEffect_MoveToCsEndpoint(this, play, this->csActionId, 1);

        if (play->csCtx.npcActions[this->csActionId]->action == 3) {
            fireBall = (DemoEffect*)Actor_SpawnAsChild(&play->actorCtx, &this->actor, play, ACTOR_DEMO_EFFECT,
                                                       this->actor.world.pos.x, this->actor.world.pos.y,
                                                       this->actor.world.pos.z, 0, 0, 0, DEMO_EFFECT_FIRE_BALL);

            if (fireBall != NULL) {
                fireBall->initUpdateFunc = DemoEffect_InitCreationFireball;
                Actor_SetScale(&fireBall->actor, 0.020f);
            }
        }

        if (gSaveContext.entranceIndex == ENTR_HIRAL_DEMO_0) {
            switch (gSaveContext.sceneLayer) {
                case 4:
                    if (play->csCtx.frames == 288) {
                        Audio_PlayActorSfx2(&this->actor, NA_SE_IT_DM_FLYING_GOD_PASS);
                    }
                    if (play->csCtx.frames == 635) {
                        Audio_PlayActorSfx2(&this->actor, NA_SE_IT_DM_FLYING_GOD_PASS);
                    }
                    break;

                case 6:
                    if (play->csCtx.frames == 55) {
                        Audio_PlayActorSfx2(&this->actor, NA_SE_IT_DM_FLYING_GOD_DASH);
                    }
                    break;

                case 11:
                    if (play->csCtx.frames == 350) {
                        Audio_PlayActorSfx2(&this->actor, NA_SE_IT_DM_FLYING_GOD_DASH);
                    }
                    break;
            }
        }
    }
}

/**
 * Update action for the God Lgt Nayru Actor.
 * This is the Goddess Nayru.
 * This function moves God Lgt Nayure based on the current cutscene command.
 * This function also spawns expanding light rings around Nayru in the creation cutscene
 */
void DemoEffect_UpdateGodLgtNayru(DemoEffect* this, PlayState* play) {
    DemoEffect* lightRing;

    if (play->csCtx.state != CS_STATE_IDLE && play->csCtx.npcActions[this->csActionId] != NULL) {
        DemoEffect_MoveToCsEndpoint(this, play, this->csActionId, 1);

        if (play->csCtx.npcActions[this->csActionId]->action == 3) {
            if (this->godLgt.lightRingSpawnTimer != 0) {
                this->godLgt.lightRingSpawnTimer--;
            } else {
                this->godLgt.lightRingSpawnTimer = this->godLgt.lightRingSpawnDelay;
                lightRing = (DemoEffect*)Actor_Spawn(&play->actorCtx, play, ACTOR_DEMO_EFFECT, this->actor.world.pos.x,
                                                     this->actor.world.pos.y, this->actor.world.pos.z,
                                                     this->actor.world.rot.x + 0x4000, this->actor.world.rot.y,
                                                     this->actor.world.rot.z, DEMO_EFFECT_LIGHTRING_EXPANDING);

                if (lightRing != NULL) {
                    Actor_SetScale(&lightRing->actor, 1.0f);
                }
            }
        }

        if (gSaveContext.entranceIndex == ENTR_HIRAL_DEMO_0) {
            switch (gSaveContext.sceneLayer) {
                case 4:
                    if (play->csCtx.frames == 298) {
                        Audio_PlayActorSfx2(&this->actor, NA_SE_IT_DM_FLYING_GOD_PASS);
                    }
                    break;

                case 6:
                    if (play->csCtx.frames == 105) {
                        Audio_PlayActorSfx2(&this->actor, NA_SE_IT_DM_FLYING_GOD_DASH);
                    }
                    break;

                case 11:
                    if (play->csCtx.frames == 360) {
                        Audio_PlayActorSfx2(&this->actor, NA_SE_IT_DM_FLYING_GOD_DASH);
                    }
                    break;
            }
        }

        if (gSaveContext.entranceIndex == ENTR_SPOT16_0 && gSaveContext.sceneLayer == 4) {
            if (play->csCtx.frames == 72) {
                Audio_PlayActorSfx2(&this->actor, NA_SE_IT_DM_FLYING_GOD_DASH);
            }
            if (play->csCtx.frames == 80) {
                Audio_PlayCutsceneEffectsSequence(SEQ_CS_EFFECTS_NAYRU_MAGIC);
            }
        }
    }
}

/**
 * Update action for the God Lgt Farore Actor.
 * This is the Goddess Farore.
 * This function moves God Lgt Farore based on the current cutscene command.
 * This function also spawns an Lgt Shower Actor during the Kokiri creation cutscene.
 */
void DemoEffect_UpdateGodLgtFarore(DemoEffect* this, PlayState* play) {
    DemoEffect* lgtShower;

    if (play->csCtx.state != CS_STATE_IDLE && play->csCtx.npcActions[this->csActionId] != NULL) {
        DemoEffect_MoveToCsEndpoint(this, play, this->csActionId, 1);

        if (play->csCtx.npcActions[this->csActionId]->action == 3) {
            lgtShower = (DemoEffect*)Actor_SpawnAsChild(&play->actorCtx, &this->actor, play, ACTOR_DEMO_EFFECT,
                                                        this->actor.world.pos.x, this->actor.world.pos.y - 150.0f,
                                                        this->actor.world.pos.z, 0, 0, 0, DEMO_EFFECT_LGT_SHOWER);

            if (lgtShower != NULL) {
                lgtShower->actor.scale.x = 0.23f;
                lgtShower->actor.scale.y = 0.15f;
                lgtShower->actor.scale.z = 0.23f;
            }

            Audio_PlayActorSfx2(&this->actor, NA_SE_IT_DM_FLYING_GOD_DASH);
            Audio_PlayCutsceneEffectsSequence(SEQ_CS_EFFECTS_FARORE_MAGIC);
        }

        if (gSaveContext.entranceIndex == ENTR_HIRAL_DEMO_0) {
            switch (gSaveContext.sceneLayer) {
                case 4:
                    if (play->csCtx.frames == 315) {
                        Audio_PlayActorSfx2(&this->actor, NA_SE_IT_DM_FLYING_GOD_PASS);
                    }
                    break;

                case 6:
                    if (play->csCtx.frames == 80) {
                        Audio_PlayActorSfx2(&this->actor, NA_SE_IT_DM_FLYING_GOD_DASH);
                    }
                    break;

                case 11:
                    if (play->csCtx.frames == 370) {
                        Audio_PlayActorSfx2(&this->actor, NA_SE_IT_DM_FLYING_GOD_DASH);
                    }
                    break;
            }
        }
    }
}

/**
 * Moves this actor towards the target position with a given speed.
 */
void DemoEffect_MoveTowardTarget(Vec3f targetPos, DemoEffect* this, f32 speed) {
    this->actor.world.pos.x += (targetPos.x - this->actor.world.pos.x) * speed;
    this->actor.world.pos.y += (targetPos.y - this->actor.world.pos.y) * speed;
    this->actor.world.pos.z += (targetPos.z - this->actor.world.pos.z) * speed;
}

/**
 * Initializes Jewel colors.
 */
void DemoEffect_InitJewelColor(DemoEffect* this) {
    u8 jewelType = this->jewel.type;

    switch (jewelType) {
        case DEMO_EFFECT_JEWEL_KOKIRI:
            this->primXluColor[2] = 160;
            this->primXluColor[0] = 255;
            this->primXluColor[1] = 255;
            this->envXluColor[0] = 0;
            this->envXluColor[1] = 255;
            this->envXluColor[2] = 0;
            this->primOpaColor[2] = 170;
            this->primOpaColor[0] = 255;
            this->primOpaColor[1] = 255;
            this->envOpaColor[1] = 120;
            this->envOpaColor[0] = 150;
            this->envOpaColor[2] = 0;
            break;

        case DEMO_EFFECT_JEWEL_GORON:
            this->primXluColor[1] = 170;
            this->primXluColor[0] = 255;
            this->primXluColor[2] = 255;
            this->envXluColor[2] = 100;
            this->envXluColor[0] = 255;
            this->envXluColor[1] = 0;
            this->primOpaColor[2] = 170;
            this->primOpaColor[0] = 255;
            this->primOpaColor[1] = 255;
            this->envOpaColor[1] = 120;
            this->envOpaColor[0] = 150;
            this->envOpaColor[2] = 0;
            break;

        case DEMO_EFFECT_JEWEL_ZORA:
            this->primXluColor[0] = 50;
            this->primXluColor[1] = 255;
            this->primXluColor[2] = 255;
            this->envXluColor[2] = 150;
            this->envXluColor[0] = 50;
            this->envXluColor[1] = 0;
            this->primOpaColor[2] = 170;
            this->primOpaColor[0] = 255;
            this->primOpaColor[1] = 255;
            this->envOpaColor[1] = 120;
            this->envOpaColor[0] = 150;
            this->envOpaColor[2] = 0;
            break;
    }
}

/**
 * Sets the Jewel color based on the alpha variable.
 * This function if a value of less than 1.0f is supplied will drain the color from the Jewels.
 * This effect can be seen in prerelease screenshots.
 */
void DemoEffect_SetJewelColor(DemoEffect* this, f32 alpha) {
    DemoEffect_InitJewelColor(this);

    this->primXluColor[0] = (((s32)this->primXluColor[0]) * alpha) + (255.0f * (1.0f - alpha));
    this->primXluColor[1] = (((s32)this->primXluColor[1]) * alpha) + (255.0f * (1.0f - alpha));
    this->primXluColor[2] = (((s32)this->primXluColor[2]) * alpha) + (255.0f * (1.0f - alpha));
    this->primOpaColor[0] = (((s32)this->primOpaColor[0]) * alpha) + (255.0f * (1.0f - alpha));
    this->primOpaColor[1] = (((s32)this->primOpaColor[1]) * alpha) + (255.0f * (1.0f - alpha));
    this->primOpaColor[2] = (((s32)this->primOpaColor[2]) * alpha) + (255.0f * (1.0f - alpha));
    this->envXluColor[0] = ((s32)this->envXluColor[0]) * alpha;
    this->envXluColor[1] = ((s32)this->envXluColor[1]) * alpha;
    this->envXluColor[2] = ((s32)this->envXluColor[2]) * alpha;
    this->envOpaColor[0] = ((s32)this->envOpaColor[0]) * alpha;
    this->envOpaColor[1] = ((s32)this->envOpaColor[1]) * alpha;
    this->envOpaColor[2] = ((s32)this->envOpaColor[2]) * alpha;
}

/**
 * Moves the Jewel Actor during the activation of the Door of Time cutscene.
 * This is used once the Jewel Actor is done orbiting Link and split up to move into the pedastal slots.
 */
void DemoEffect_MoveJewelSplit(PosRot* world, DemoEffect* this) {
    switch (this->jewel.type) {
        case DEMO_EFFECT_JEWEL_KOKIRI:
            world->pos.x -= 40.0f;
            break;
        case DEMO_EFFECT_JEWEL_GORON:
            break;
        case DEMO_EFFECT_JEWEL_ZORA:
            world->pos.x += 40.0f;
            break;
    }
}

/**
 * Moves the Jewel Actor spherically from startPos to endPos.
 * This is used by the Jewel Actor during the Door of Time activation cutscene.
 * This is run when the Jewels merge from Link and begin orbiting him.
 */
void DemoEffect_MoveJewelSpherical(f32 degrees, f32 frameDivisor, Vec3f startPos, Vec3f endPos, f32 radius,
                                   Vec3s rotation, DemoEffect* this) {
    s32 pad;
    s32 pad2;
    f32 distance;
    f32 xPos;
    f32 ySpherical;
    f32 xzSpherical;

    distance = frameDivisor * sqrtf(SQ(endPos.x - startPos.x) + SQ(endPos.y - startPos.y) + SQ(endPos.z - startPos.z));

    this->actor.world.pos.x = radius * cosf(DEG_TO_RAD(degrees));
    this->actor.world.pos.y = distance;
    this->actor.world.pos.z = radius * sinf(DEG_TO_RAD(degrees));

    xPos = this->actor.world.pos.x;
    ySpherical = (this->actor.world.pos.y * cosf(BINANG_TO_RAD(rotation.x))) -
                 (sinf(BINANG_TO_RAD(rotation.x)) * this->actor.world.pos.z);
    xzSpherical = (this->actor.world.pos.z * cosf(BINANG_TO_RAD(rotation.x))) +
                  (sinf(BINANG_TO_RAD(rotation.x)) * this->actor.world.pos.y);

    this->actor.world.pos.x =
        (xPos * cosf(BINANG_TO_RAD(rotation.y))) - (sinf(BINANG_TO_RAD(rotation.y)) * xzSpherical);
    this->actor.world.pos.y = ySpherical;
    this->actor.world.pos.z =
        (xzSpherical * cosf(BINANG_TO_RAD(rotation.y))) + (sinf(BINANG_TO_RAD(rotation.y)) * xPos);

    this->actor.world.pos.x += startPos.x;
    this->actor.world.pos.y += startPos.y;
    this->actor.world.pos.z += startPos.z;
}

/**
 * Moves the Jewel Actor spherically from startPos to endPos.
 * This is used by the Jewel Actor during the Door of Time activation cutscene.
 * This is run when the Jewels merge from Link and begin orbiting him.
 */
void DemoEffect_MoveJewelActivateDoorOfTime(DemoEffect* this, PlayState* play) {
    Vec3f startPos;
    Vec3f endPos;
    f32 frameDivisor;
    f32 degrees;
    f32 radius;
    s32 csActionId;

    csActionId = this->csActionId;
    startPos.x = play->csCtx.npcActions[csActionId]->startPos.x;
    startPos.y = play->csCtx.npcActions[csActionId]->startPos.y;
    startPos.z = play->csCtx.npcActions[csActionId]->startPos.z;
    endPos.x = play->csCtx.npcActions[csActionId]->endPos.x;
    endPos.y = play->csCtx.npcActions[csActionId]->endPos.y;
    endPos.z = play->csCtx.npcActions[csActionId]->endPos.z;

    frameDivisor = DemoEffect_InterpolateCsFrames(play, csActionId);

    switch (this->jewel.type) {
        case DEMO_EFFECT_JEWEL_KOKIRI:
            degrees = 0.0f;
            break;
        case DEMO_EFFECT_JEWEL_GORON:
            degrees = 120.0f;
            break;
        case DEMO_EFFECT_JEWEL_ZORA:
            degrees = 240.0f;
            break;
    }

    radius = 50.0f * frameDivisor;
    if (radius > 30.0f) {
        radius = 30.0f;
    }

    if (startPos.x != endPos.x || startPos.y != endPos.y || startPos.z != endPos.z) {
        this->jewelCsRotation.x = RAD_TO_BINANG(Math_Atan2F(endPos.z - startPos.z, -(endPos.x - startPos.x)));
        this->jewelCsRotation.y = Math_Vec3f_Yaw(&startPos, &endPos);
    }

    this->jewelCsRotation.z += 0x0400;

    degrees += this->jewelCsRotation.z * (360.0f / 65536.0f);
    DemoEffect_MoveJewelSpherical(degrees, frameDivisor, startPos, endPos, radius, this->jewelCsRotation, this);
}

/**
 * Spawns Sparkle Effects for the Jewel Actor.
 */
void DemoEffect_JewelSparkle(DemoEffect* this, PlayState* play, s32 spawnerCount) {
    Vec3f velocity;
    Vec3f accel;
    Color_RGBA8 primColor;
    Color_RGBA8 envColor;
    Color_RGB8* sparkleColors;
    s32 i;

    velocity.y = 0.0f;

    accel.x = 0.0f;
    accel.y = -0.1f;
    accel.z = 0.0f;

    sparkleColors = sJewelSparkleColors[this->jewel.type - DEMO_EFFECT_JEWEL_KOKIRI];

    primColor.r = sparkleColors[0].r;
    primColor.g = sparkleColors[0].g;
    primColor.b = sparkleColors[0].b;
    envColor.r = sparkleColors[1].r;
    envColor.g = sparkleColors[1].g;
    envColor.b = sparkleColors[1].b;
    primColor.a = 0;

    for (i = 0; i < spawnerCount; i++) {
        velocity.x = (Rand_ZeroOne() - 0.5f) * 1.5f;
        velocity.z = (Rand_ZeroOne() - 0.5f) * 1.5f;

        EffectSsKiraKira_SpawnDispersed(play, &this->actor.world.pos, &velocity, &accel, &primColor, &envColor, 3000,
                                        16);
    }
}

/**
 * Plays Jewel sound effects.
 * The sSfxJewelId global variable is used to ensure only one Jewel Actor is playing SFX when all are spawned.
 */
void DemoEffect_PlayJewelSfx(DemoEffect* this, PlayState* play) {
    if (!DemoEffect_CheckCsAction(this, play, 1)) {
        if (this->actor.params == sSfxJewelId[0]) {
            func_8002F974(&this->actor, NA_SE_EV_SPIRIT_STONE - SFX_FLAG);
        } else if (sSfxJewelId[0] == 0) {
            sSfxJewelId[0] = this->actor.params;
            func_8002F974(&this->actor, NA_SE_EV_SPIRIT_STONE - SFX_FLAG);
        }
    }
}

/**
 * Update Function for the Jewel Actor that is run when Link is an adult.
 * This rotates the Jewel and updates a timer that is used to scroll Jewel textures.
 * There is a call SetJewelColor that does nothing since 1.0f is passed.
 * If a value of less than 1.0f were passed to SetJewelColor, then it would appear to drain the Jewel's color.
 * This can be seen in preprelease screenshots.
 */
void DemoEffect_UpdateJewelAdult(DemoEffect* this, PlayState* play) {
    this->jewel.timer++;
    this->actor.shape.rot.y += 0x0400;
    DemoEffect_PlayJewelSfx(this, play);
    DemoEffect_SetJewelColor(this, 1.0f);
}

/**
 * Update Function for the Jewel Actor that is run when Link is a child.
 * This rotates the Jewel and updates a timer that is used to scroll Jewel textures.
 * This also updates the Jewel's position based on different cutscenes.
 */
void DemoEffect_UpdateJewelChild(DemoEffect* this, PlayState* play) {
    s32 hasCmdAction;
    Actor* thisx = &this->actor;

    this->jewel.timer++;

    if (play->csCtx.state && play->csCtx.npcActions[this->csActionId]) {
        switch (play->csCtx.npcActions[this->csActionId]->action) {
            case 3:
                if (GET_EVENTCHKINF(EVENTCHKINF_4B)) {
                    SET_EVENTCHKINF(EVENTCHKINF_4B);
                }
                DemoEffect_MoveJewelActivateDoorOfTime(this, play);
                if ((play->gameplayFrames & 1) == 0) {
                    DemoEffect_JewelSparkle(this, play, 1);
                }
                break;
            case 4:
                if (this->jewel.isPositionInit) {
                    DemoEffect_MoveToCsEndpoint(this, play, this->csActionId, 0);
                    DemoEffect_MoveJewelSplit(&thisx->world, this);
                    if ((play->gameplayFrames & 1) == 0) {
                        DemoEffect_JewelSparkle(this, play, 1);
                    }
                } else {
                    DemoEffect_InitPositionFromCsAction(this, play, this->csActionId);
                    DemoEffect_MoveJewelSplit(&thisx->world, this);
                    this->jewel.isPositionInit = 1;
                }
                break;
            case 6:
                Actor_Kill(thisx);
                return;
            default:
                DemoEffect_MoveToCsEndpoint(this, play, this->csActionId, 0);
                if (gSaveContext.entranceIndex == ENTR_TOKINOMA_0) {
                    DemoEffect_MoveJewelSplit(&thisx->world, this);
                }
                break;
        }
    }

    if (gSaveContext.entranceIndex == ENTR_TOKINOMA_0) {
        if (!GET_EVENTCHKINF(EVENTCHKINF_4B)) {
            hasCmdAction = play->csCtx.state && play->csCtx.npcActions[this->csActionId];
            if (!hasCmdAction) {
                this->effectFlags |= 0x1;
                return;
            }
        }
    }

    thisx->shape.rot.y += 0x0400;
    DemoEffect_PlayJewelSfx(this, play);
    this->effectFlags &= ~1;
}

/**
 * Update Function for the Dust Actor.
 * This is the dust that is spawned in the Temple of Time during the Light Arrows cutscene.
 * This spawns the dust particles and increments a timer
 */
void DemoEffect_UpdateDust(DemoEffect* this, PlayState* play) {
    Vec3f pos;
    Vec3f velocity;
    Vec3f accel;

    if (play->csCtx.state != CS_STATE_IDLE && play->csCtx.npcActions[this->csActionId] != NULL &&
        play->csCtx.npcActions[this->csActionId]->action == 2) {
        pos = this->actor.world.pos;

        pos.y += 600.0f;
        pos.x += Rand_CenteredFloat(300.0f);
        pos.z += 200.0f + Rand_CenteredFloat(300.0f);

        velocity.z = 0.0f;
        velocity.x = 0.0f;
        velocity.y = -20.0f;

        accel.z = 0.0f;
        accel.x = 0.0f;
        accel.y = 0.2f;

        func_8002873C(play, &pos, &velocity, &accel, 300, 0, 30);

        this->dust.timer++;
    }
}

/**
 * This is the main Actor Update Function.
 */
void DemoEffect_Update(Actor* thisx, PlayState* play) {
    DemoEffect* this = (DemoEffect*)thisx;
    this->updateFunc(this, play);
}

/**
 * Check if the current cutscene action matches the passed in cutscene action ID.
 */
s32 DemoEffect_CheckCsAction(DemoEffect* this, PlayState* play, s32 csActionCompareId) {
    if (play->csCtx.state != CS_STATE_IDLE && play->csCtx.npcActions[this->csActionId] != NULL &&
        play->csCtx.npcActions[this->csActionId]->action == csActionCompareId) {
        return 1;
    }

    return 0;
}

/**
 * Draw function for the Jewel Actor.
 */
void DemoEffect_DrawJewel(Actor* thisx, PlayState* play2) {
    DemoEffect* this = (DemoEffect*)thisx;
    PlayState* play = play2;
    u32 frames = this->jewel.timer;

    OPEN_DISPS(play->state.gfxCtx, "../z_demo_effect.c", 2543);

    if (!DemoEffect_CheckCsAction(this, play, 1)) {
        if (1) {}

        if (!(this->effectFlags & 0x1)) {
            switch (this->jewel.type) {
                case DEMO_EFFECT_JEWEL_KOKIRI:
                    gSPSegment(POLY_XLU_DISP++, 9,
                               Gfx_TwoTexScroll(play->state.gfxCtx, 0, (frames * 4) % 256,
                                                (256 - ((frames * 2) % 256)) - 1, 64, 64, 1, (frames * 2) % 256,
                                                (256 - (frames % 256)) - 1, 16, 16));
                    break;

                case DEMO_EFFECT_JEWEL_GORON:
                    gSPSegment(POLY_XLU_DISP++, 9,
                               Gfx_TwoTexScroll(play->state.gfxCtx, 0, (frames * 4) % 128,
                                                (256 - ((frames * 2) % 256)) - 1, 32, 64, 1, (frames * 2) % 256,
                                                (256 - (frames % 256)) - 1, 16, 8));
                    break;

                case DEMO_EFFECT_JEWEL_ZORA:
                    gSPSegment(POLY_XLU_DISP++, 9,
                               Gfx_TwoTexScroll(play->state.gfxCtx, 0, (frames * 4) % 256,
                                                (256 - ((frames * 2) % 256)) - 1, 32, 32, 1, (frames * 2) % 256,
                                                (256 - (frames % 256)) - 1, 16, 16));
                    break;
            }

            if (!frames) {}

            gSPSegment(POLY_OPA_DISP++, 8, Gfx_TexScroll(play->state.gfxCtx, (u8)frames, (u8)frames, 16, 16));
            gSPMatrix(POLY_XLU_DISP++, Matrix_NewMtx(play->state.gfxCtx, "../z_demo_effect.c", 2597),
                      G_MTX_NOPUSH | G_MTX_LOAD | G_MTX_MODELVIEW);
            gSPMatrix(POLY_OPA_DISP++, Matrix_NewMtx(play->state.gfxCtx, "../z_demo_effect.c", 2599),
                      G_MTX_NOPUSH | G_MTX_LOAD | G_MTX_MODELVIEW);
            Gfx_SetupDL_25Xlu(play->state.gfxCtx);
            func_8002ED80(&this->actor, play, 0);
            gDPSetPrimColor(POLY_XLU_DISP++, 0, 128, this->primXluColor[0], this->primXluColor[1],
                            this->primXluColor[2], 255);
            gDPSetEnvColor(POLY_XLU_DISP++, this->envXluColor[0], this->envXluColor[1], this->envXluColor[2], 255);
            gSPDisplayList(POLY_XLU_DISP++, this->jewelDisplayList);
            Gfx_SetupDL_25Opa(play->state.gfxCtx);
            func_8002EBCC(&this->actor, play, 0);
            gDPSetPrimColor(POLY_OPA_DISP++, 0, 128, this->primOpaColor[0], this->primOpaColor[1],
                            this->primOpaColor[2], 255);
            gDPSetEnvColor(POLY_OPA_DISP++, this->envOpaColor[0], this->envOpaColor[1], this->envOpaColor[2], 255);
            gSPDisplayList(POLY_OPA_DISP++, this->jewelHolderDisplayList);
        }
    }

    CLOSE_DISPS(play->state.gfxCtx, "../z_demo_effect.c", 2620);
}

/**
 * Draw function for the Crystal Light Actor.
 */
void DemoEffect_DrawCrystalLight(Actor* thisx, PlayState* play) {
    DemoEffect* this = (DemoEffect*)thisx;
    DemoEffect* parent = (DemoEffect*)this->actor.parent;
    u32 frames = play->gameplayFrames & 0xFFFF;

    OPEN_DISPS(play->state.gfxCtx, "../z_demo_effect.c", 2634);

    if (parent != NULL) {
        gDPSetPrimColor(POLY_XLU_DISP++, 128, 128, 255, 255, 170, parent->triforceSpot.crystalLightOpacity);
    } else {
        gDPSetPrimColor(POLY_XLU_DISP++, 128, 128, 255, 255, 170, 255);
    }

    Gfx_SetupDL_25Xlu(play->state.gfxCtx);

    gSPSegment(POLY_XLU_DISP++, 8,
               Gfx_TwoTexScroll(play->state.gfxCtx, 0, (frames * 2) % 512, 512 - (frames % 512) - 1, 128, 128, 1,
                                512 - ((frames * 2) % 512) - 1, 0, 64, 64));
    Matrix_Push();
    Matrix_RotateY(0.0f, MTXMODE_APPLY);
    Matrix_RotateX(DEG_TO_RAD(11), MTXMODE_APPLY);
    Matrix_Translate(0.0f, 150.0f, 0.0f, MTXMODE_APPLY);
    gSPMatrix(POLY_XLU_DISP++, Matrix_NewMtx(play->state.gfxCtx, "../z_demo_effect.c", 2661),
              G_MTX_NOPUSH | G_MTX_LOAD | G_MTX_MODELVIEW);
    gSPDisplayList(POLY_XLU_DISP++, gCrystalLightDL);
    Matrix_Pop();
    Matrix_Push();
    Matrix_RotateY(DEG_TO_RAD(120), MTXMODE_APPLY);
    Matrix_RotateX(DEG_TO_RAD(11), MTXMODE_APPLY);
    Matrix_Translate(0.0f, 150.0f, 0.0f, MTXMODE_APPLY);
    gSPMatrix(POLY_XLU_DISP++, Matrix_NewMtx(play->state.gfxCtx, "../z_demo_effect.c", 2672),
              G_MTX_NOPUSH | G_MTX_LOAD | G_MTX_MODELVIEW);
    gSPDisplayList(POLY_XLU_DISP++, gCrystalLightDL);
    Matrix_Pop();
    Matrix_Push();
    Matrix_RotateY(DEG_TO_RAD(240), MTXMODE_APPLY);
    Matrix_RotateX(DEG_TO_RAD(11), MTXMODE_APPLY);
    Matrix_Translate(0.0f, 150.0f, 0.0f, MTXMODE_APPLY);
    gSPMatrix(POLY_XLU_DISP++, Matrix_NewMtx(play->state.gfxCtx, "../z_demo_effect.c", 2683),
              G_MTX_NOPUSH | G_MTX_LOAD | G_MTX_MODELVIEW);
    gSPDisplayList(POLY_XLU_DISP++, gCrystalLightDL);
    Matrix_Pop();
    CLOSE_DISPS(play->state.gfxCtx, "../z_demo_effect.c", 2688);
}

/**
 * Draw function for the Fire Ball Actor.
 */
void DemoEffect_DrawFireBall(Actor* thisx, PlayState* play) {
    DemoEffect* this = (DemoEffect*)thisx;
    u32 frames = play->gameplayFrames;

    OPEN_DISPS(play->state.gfxCtx, "../z_demo_effect.c", 2701);
    gDPSetPrimColor(POLY_XLU_DISP++, 64, 64, 255, 200, 0, 255);
    gDPSetEnvColor(POLY_XLU_DISP++, 255, 0, 0, 255);
    Gfx_SetupDL_25Xlu(play->state.gfxCtx);
    gSPMatrix(POLY_XLU_DISP++, Matrix_NewMtx(play->state.gfxCtx, "../z_demo_effect.c", 2709),
              G_MTX_NOPUSH | G_MTX_LOAD | G_MTX_MODELVIEW);
    gSPMatrix(POLY_XLU_DISP++, play->billboardMtx, G_MTX_NOPUSH | G_MTX_MUL | G_MTX_MODELVIEW);
    gSPSegment(POLY_XLU_DISP++, 8,
               Gfx_TwoTexScroll(play->state.gfxCtx, 0, 0, 0, 32, 32, 1, 0, 128 - ((frames * 20) % 128) - 1, 32, 32));
    gSPDisplayList(POLY_XLU_DISP++, gCreationFireBallDL);
    CLOSE_DISPS(play->state.gfxCtx, "../z_demo_effect.c", 2723);
}

/**
 * Draw function for the God Lgt Actors.
 * This draws either Din, Nayru, or Farore based on the colors set in the DemoEffect struct.
 */
void DemoEffect_DrawGodLgt(Actor* thisx, PlayState* play) {
    DemoEffect* this = (DemoEffect*)thisx;
    s32 pad;
    u32 frames = play->gameplayFrames;

    OPEN_DISPS(play->state.gfxCtx, "../z_demo_effect.c", 2737);

    if (!DemoEffect_CheckCsAction(this, play, 2)) {
        if (gSaveContext.entranceIndex == ENTR_HIRAL_DEMO_0) {
            if (gSaveContext.sceneLayer == 4) {
                if (play->csCtx.frames <= 680) {
                    func_80078914(&this->actor.projectedPos, NA_SE_EV_GOD_FLYING - SFX_FLAG);
                }
            } else {
                func_80078914(&this->actor.projectedPos, NA_SE_EV_GOD_FLYING - SFX_FLAG);
            }
        } else {
            func_80078914(&this->actor.projectedPos, NA_SE_EV_GOD_FLYING - SFX_FLAG);
        }

        gSPSegment(POLY_XLU_DISP++, 8,
                   Gfx_TwoTexScroll(play->state.gfxCtx, 0, (frames * 4) % 512, 0, 128, 64, 1, (frames * 2) % 256,
                                    512 - ((frames * 70) % 512) - 1, 64, 32));
        gSPSegment(POLY_XLU_DISP++, 9,
                   Gfx_TwoTexScroll(play->state.gfxCtx, 0, 0, 0, 16, 96, 1, (frames * 10) % 256,
                                    256 - ((frames * 30) % 512) - 1, 8, 32));
        gDPSetPrimColor(POLY_XLU_DISP++, 128, 128, this->primXluColor[0], this->primXluColor[1], this->primXluColor[2],
                        255);
        gDPSetEnvColor(POLY_XLU_DISP++, this->envXluColor[0], this->envXluColor[1], this->envXluColor[2], 255);
        Gfx_SetupDL_25Xlu(play->state.gfxCtx);
        Matrix_Push();
        gSPMatrix(POLY_XLU_DISP++, Matrix_NewMtx(play->state.gfxCtx, "../z_demo_effect.c", 2801),
                  G_MTX_NOPUSH | G_MTX_LOAD | G_MTX_MODELVIEW);
        gSPDisplayList(POLY_XLU_DISP++, gGoldenGoddessAuraDL);
        Gfx_SetupDL_25Opa(play->state.gfxCtx);
        func_8002EBCC(&this->actor, play, 0);
        Matrix_Pop();

        this->godLgt.rotation++;
        if (this->godLgt.rotation > 120) {
            this->godLgt.rotation = 0;
            if (1) {}
        }

        Matrix_RotateZ(DEG_TO_RAD(((s32)this->godLgt.rotation) * 3.0f), MTXMODE_APPLY);
        Matrix_RotateX(M_PI / 2.0f, MTXMODE_APPLY);
        Matrix_Translate(0.0f, -140.0f, 0.0f, MTXMODE_APPLY);
        Matrix_Scale(0.03f, 0.03f, 0.03f, MTXMODE_APPLY);
        gSPMatrix(POLY_OPA_DISP++, Matrix_NewMtx(play->state.gfxCtx, "../z_demo_effect.c", 2824),
                  G_MTX_NOPUSH | G_MTX_LOAD | G_MTX_MODELVIEW);
        gSPDisplayList(POLY_OPA_DISP++, gGoldenGoddessBodyDL);
    }

    CLOSE_DISPS(play->state.gfxCtx, "../z_demo_effect.c", 2829);
}

/**
 * Draw function for the Light Effect Actor.
 */
void DemoEffect_DrawLightEffect(Actor* thisx, PlayState* play) {
    DemoEffect* this = (DemoEffect*)thisx;
    u8* alpha;
    Gfx* disp;

    OPEN_DISPS(play->state.gfxCtx, "../z_demo_effect.c", 2842);

    if (!DemoEffect_CheckCsAction(this, play, 1)) {

        if (this->light.flicker == 0) {
            this->light.flicker = 1;
        } else {
            disp = (Gfx*)(uintptr_t)gEffFlash1DL; // necessary to match but probably fake
            alpha = &this->light.alpha;
            Gfx_SetupDL_25Xlu(play->state.gfxCtx);
            gDPSetPrimColor(POLY_XLU_DISP++, 0, 128, this->primXluColor[0], this->primXluColor[1],
                            this->primXluColor[2], *alpha);
            gDPSetEnvColor(POLY_XLU_DISP++, this->envXluColor[0], this->envXluColor[1], this->envXluColor[2], 255);
            Matrix_Scale(((this->light.scaleFlag & 1) * 0.05f) + 1.0f, ((this->light.scaleFlag & 1) * 0.05f) + 1.0f,
                         ((this->light.scaleFlag & 1) * 0.05f) + 1.0f, MTXMODE_APPLY);
            Matrix_Push();
            Matrix_Mult(&play->billboardMtxF, MTXMODE_APPLY);
            Matrix_RotateZ(DEG_TO_RAD(this->light.rotation), MTXMODE_APPLY);
            gSPMatrix(POLY_XLU_DISP++, Matrix_NewMtx(play->state.gfxCtx, "../z_demo_effect.c", 2866),
                      G_MTX_MODELVIEW | G_MTX_LOAD | G_MTX_NOPUSH);
            if (disp) {};
            gSPDisplayList(POLY_XLU_DISP++, disp);
            Matrix_Pop();
            Matrix_Mult(&play->billboardMtxF, MTXMODE_APPLY);
            Matrix_RotateZ(DEG_TO_RAD(-(f32)this->light.rotation), MTXMODE_APPLY);
            gSPMatrix(POLY_XLU_DISP++, Matrix_NewMtx(play->state.gfxCtx, "../z_demo_effect.c", 2874),
                      G_MTX_NOPUSH | G_MTX_LOAD | G_MTX_MODELVIEW);
            gSPDisplayList(POLY_XLU_DISP++, disp);
        }
    }

    CLOSE_DISPS(play->state.gfxCtx, "../z_demo_effect.c", 2881);
}

/**
 * Draw function for the Blue Orb Actor.
 */
void DemoEffect_DrawBlueOrb(Actor* thisx, PlayState* play) {
    DemoEffect* this = (DemoEffect*)thisx;
    s32 pad2;

    OPEN_DISPS(play->state.gfxCtx, "../z_demo_effect.c", 2892);
    gDPSetPrimColor(POLY_XLU_DISP++, 128, 128, 188, 255, 255, this->blueOrb.alpha);
    gDPSetEnvColor(POLY_XLU_DISP++, 0, 100, 255, 255);
    Gfx_SetupDL_25Xlu(play->state.gfxCtx);
    Matrix_Mult(&play->billboardMtxF, MTXMODE_APPLY);
    Matrix_RotateZ(BINANG_TO_RAD(this->blueOrb.rotation), MTXMODE_APPLY);
    gSPMatrix(POLY_XLU_DISP++, Matrix_NewMtx(play->state.gfxCtx, "../z_demo_effect.c", 2901),
              G_MTX_NOPUSH | G_MTX_LOAD | G_MTX_MODELVIEW);
    this->blueOrb.rotation += 0x01F4;
    gSPDisplayList(POLY_XLU_DISP++, gEffFlash1DL);
    CLOSE_DISPS(play->state.gfxCtx, "../z_demo_effect.c", 2907);
}

/**
 * Draw function for the Lgt Shower Actor.
 */
void DemoEffect_DrawLgtShower(Actor* thisx, PlayState* play) {
    DemoEffect* this = (DemoEffect*)thisx;
    s32 pad;
    u32 frames = play->gameplayFrames;

    OPEN_DISPS(play->state.gfxCtx, "../z_demo_effect.c", 2921);
    gDPSetPrimColor(POLY_XLU_DISP++, 64, 64, 255, 255, 160, this->lgtShower.alpha);
    gDPSetEnvColor(POLY_XLU_DISP++, 50, 200, 0, 255);
    Gfx_SetupDL_25Xlu(play->state.gfxCtx);
    gSPMatrix(POLY_XLU_DISP++, Matrix_NewMtx(play->state.gfxCtx, "../z_demo_effect.c", 2927),
              G_MTX_NOPUSH | G_MTX_LOAD | G_MTX_MODELVIEW);
    gSPSegment(POLY_XLU_DISP++, 8,
               Gfx_TwoTexScroll(play->state.gfxCtx, 0, (frames * 5) % 1024, 0, 256, 64, 1, (frames * 10) % 128,
                                512 - ((frames * 50) % 512), 32, 16));
    gSPDisplayList(POLY_XLU_DISP++, gEnliveningLightDL);
    CLOSE_DISPS(play->state.gfxCtx, "../z_demo_effect.c", 2942);
}

/**
 * Draw function for the Light Ring Actor.
 */
void DemoEffect_DrawLightRing(Actor* thisx, PlayState* play2) {
    DemoEffect* this = (DemoEffect*)thisx;
    PlayState* play = play2;
    u32 frames = this->lightRing.timer;

    OPEN_DISPS(play->state.gfxCtx, "../z_demo_effect.c", 2956);

    Gfx_SetupDL_25Xlu(play->state.gfxCtx);
    gDPSetPrimColor(POLY_XLU_DISP++, 128, 128, 170, 255, 255, this->lightRing.alpha);
    gDPSetEnvColor(POLY_XLU_DISP++, 0, 100, 255, 255);
    gSPMatrix(POLY_XLU_DISP++, Matrix_NewMtx(play->state.gfxCtx, "../z_demo_effect.c", 2963),
              G_MTX_NOPUSH | G_MTX_LOAD | G_MTX_MODELVIEW);
    gSPSegment(POLY_XLU_DISP++, 8,
               Gfx_TwoTexScroll(play->state.gfxCtx, 0, (frames * 5) % 64, 512 - ((frames * 2) % 512) - 1, 16, 128, 1, 0,
                                0, 8, 1024));
    gSPDisplayList(POLY_XLU_DISP++, gGoldenGoddessLightRingDL);

    CLOSE_DISPS(play->state.gfxCtx, "../z_demo_effect.c", 2978);
}

/**
 * Draw function for the Triforce Spot Actor.
 */
void DemoEffect_DrawTriforceSpot(Actor* thisx, PlayState* play) {
    DemoEffect* this = (DemoEffect*)thisx;
    s32 pad;
    Vtx* vertices = SEGMENTED_TO_VIRTUAL(gTriforceVtx);
    u32 frames = play->gameplayFrames;

    OPEN_DISPS(play->state.gfxCtx, "../z_demo_effect.c", 2994);
    if (gSaveContext.entranceIndex != ENTR_NAKANIWA_0 || play->csCtx.frames < 885) {
        Gfx_SetupDL_25Xlu(play->state.gfxCtx);

        if (this->triforceSpot.lightColumnOpacity > 0) {
            Audio_PlayActorSfx2(&this->actor, NA_SE_EV_AURORA - SFX_FLAG);
            Matrix_Push();
            Matrix_Scale(1.0f, 2.4f, 1.0f, MTXMODE_APPLY);
            gSPMatrix(POLY_XLU_DISP++, Matrix_NewMtx(play->state.gfxCtx, "../z_demo_effect.c", 3011),
                      G_MTX_NOPUSH | G_MTX_LOAD | G_MTX_MODELVIEW);
            gSPSegment(POLY_XLU_DISP++, 9,
                       Gfx_TwoTexScroll(play->state.gfxCtx, 0, 0, 256 - ((frames * 4) % 256) - 1, 64, 64, 1, 0,
                                        256 - ((frames * 2) % 256) - 1, 64, 32));
            vertices[86].n.a = vertices[87].n.a = vertices[88].n.a = vertices[89].n.a = vertices[92].n.a =
                vertices[93].n.a = vertices[94].n.a = vertices[95].n.a = (s8)this->triforceSpot.lightColumnOpacity;
            gDPSetPrimColor(POLY_XLU_DISP++, 128, 128, 180, 255, 255, this->triforceSpot.lightColumnOpacity);
            gDPSetEnvColor(POLY_XLU_DISP++, 0, 255, 150, 255);
            gSPDisplayList(POLY_XLU_DISP++, gTriforceLightColumnDL);
            Matrix_Pop();
        }

        if (this->triforceSpot.triforceSpotOpacity != 0) {
            Audio_PlayActorSfx2(&this->actor, NA_SE_EV_TRIFORCE - SFX_FLAG);
            gSPMatrix(POLY_XLU_DISP++, Matrix_NewMtx(play->state.gfxCtx, "../z_demo_effect.c", 3042),
                      G_MTX_NOPUSH | G_MTX_LOAD | G_MTX_MODELVIEW);

            if (this->triforceSpot.triforceSpotOpacity < 250) {
                func_8002ED80(&this->actor, play, 0);
                Gfx_SetupDL_25Xlu(play->state.gfxCtx);
                gDPSetRenderMode(POLY_XLU_DISP++, G_RM_PASS, G_RM_AA_ZB_XLU_SURF2);
                Matrix_RotateY(BINANG_TO_RAD(this->triforceSpot.rotation), MTXMODE_APPLY);
                gSPMatrix(POLY_XLU_DISP++, Matrix_NewMtx(play->state.gfxCtx, "../z_demo_effect.c", 3053),
                          G_MTX_NOPUSH | G_MTX_LOAD | G_MTX_MODELVIEW);
                gSPSegment(POLY_XLU_DISP++, 8, Gfx_TwoTexScroll(play->state.gfxCtx, 0, 0, 0, 32, 16, 1, 0, 0, 16, 8));
                gDPSetPrimColor(POLY_XLU_DISP++, 128, 128, 255, 255, 160, this->triforceSpot.triforceSpotOpacity);
                gDPSetEnvColor(POLY_XLU_DISP++, 170, 140, 0, 255);
                gSPDisplayList(POLY_XLU_DISP++, gTriforceDL);
            } else {
                func_8002EBCC(&this->actor, play, 0);
                Gfx_SetupDL_25Opa(play->state.gfxCtx);
                gDPSetRenderMode(POLY_OPA_DISP++, G_RM_PASS, G_RM_AA_ZB_OPA_SURF2);
                Matrix_RotateY(BINANG_TO_RAD(this->triforceSpot.rotation), MTXMODE_APPLY);
                gSPMatrix(POLY_OPA_DISP++, Matrix_NewMtx(play->state.gfxCtx, "../z_demo_effect.c", 3085),
                          G_MTX_NOPUSH | G_MTX_LOAD | G_MTX_MODELVIEW);
                gSPSegment(POLY_OPA_DISP++, 8, Gfx_TwoTexScroll(play->state.gfxCtx, 0, 0, 0, 32, 16, 1, 0, 0, 16, 8));
                gDPSetPrimColor(POLY_OPA_DISP++, 128, 128, 255, 255, 160, 255);
                gDPSetEnvColor(POLY_OPA_DISP++, 170, 140, 0, 255);
                gSPDisplayList(POLY_OPA_DISP++, gTriforceDL);
            }
        }
    }
    CLOSE_DISPS(play->state.gfxCtx, "../z_demo_effect.c", 3112);
}

/**
 * Draw function for the Get Item Actors.
 * This is either Medals or Light Arrows based on the drawId.
 */
void DemoEffect_DrawGetItem(Actor* thisx, PlayState* play) {
    DemoEffect* this = (DemoEffect*)thisx;
    if (!DemoEffect_CheckCsAction(this, play, 1) && !DemoEffect_CheckCsAction(this, play, 4)) {
        if (!this->getItem.isLoaded) {
            this->getItem.isLoaded = 1;
            return;
        }
        func_8002EBCC(thisx, play, 0);
        func_8002ED80(thisx, play, 0);
        GetItem_Draw(play, this->getItem.drawId);
    }
}

/**
 * Callback for the SkelCurve system to draw the animated limbs.
 */
s32 DemoEffect_OverrideLimbDrawTimeWarp(PlayState* play, SkelCurve* skelCurve, s32 limbIndex, void* thisx) {
    s32 pad;
    DemoEffect* this = (DemoEffect*)thisx;
    u32 frames = play->gameplayFrames;

    OPEN_DISPS(play->state.gfxCtx, "../z_demo_effect.c", 3154);
    Gfx_SetupDL_25Xlu(play->state.gfxCtx);
    gDPSetPrimColor(POLY_XLU_DISP++, 0, 128, 170, 255, 255, 255);
    gDPSetEnvColor(POLY_XLU_DISP++, this->envXluColor[0], this->envXluColor[1], this->envXluColor[2], 255);
    gSPSegment(POLY_XLU_DISP++, 8,
               Gfx_TwoTexScroll(play->state.gfxCtx, 0, (frames * 6) % 1024, 256 - ((frames * 16) % 256) - 1, 256, 64, 1,
                                (frames * 4) % 512, 128 - ((frames * 12) % 128) - 1, 128, 32));
    CLOSE_DISPS(play->state.gfxCtx, "../z_demo_effect.c", 3172);

    if (limbIndex == 0) {
        s16* transform = skelCurve->jointTable[0];

        transform[2] = transform[0] = 1024;
        transform[1] = 1024;
    }

    return true;
}

/**
 * Draw function for the Time Warp Actors.
 */
void DemoEffect_DrawTimeWarp(Actor* thisx, PlayState* play) {
    DemoEffect* this = (DemoEffect*)thisx;
    GraphicsContext* gfxCtx = play->state.gfxCtx;
    u8 effectType = (this->actor.params & 0x00FF);

    if (effectType == DEMO_EFFECT_TIMEWARP_TIMEBLOCK_LARGE || effectType == DEMO_EFFECT_TIMEWARP_TIMEBLOCK_SMALL ||
        Flags_GetEnv(play, 1) || IS_CUTSCENE_LAYER || gSaveContext.entranceIndex == ENTR_TOKINOMA_4) {
        OPEN_DISPS(gfxCtx, "../z_demo_effect.c", 3201);

        POLY_XLU_DISP = Gfx_SetupDL(POLY_XLU_DISP, SETUPDL_25);
        Matrix_Scale(2.0f, 2.0f, 2.0f, MTXMODE_APPLY);
        SkelCurve_Draw(&this->actor, play, &this->skelCurve, DemoEffect_OverrideLimbDrawTimeWarp, NULL, 1,
                       &this->actor);

        CLOSE_DISPS(gfxCtx, "../z_demo_effect.c", 3216);
    }
}

/**
 * Faces/rotates the Actor towards the current cutscene action end point.
 */
void DemoEffect_FaceToCsEndpoint(DemoEffect* this, Vec3f startPos, Vec3f endPos) {
    s32 pad;
    f32 x = endPos.x - startPos.x;
    f32 z = endPos.z - startPos.z;
    f32 xzDistance = sqrtf(SQ(x) + SQ(z));

    this->actor.shape.rot.y = RAD_TO_BINANG(Math_FAtan2F(x, z));
    this->actor.shape.rot.x = RAD_TO_BINANG(Math_FAtan2F(-(endPos.y - startPos.y), xzDistance));
}

/**
 * Moves the Actor towards the current cutscene action end point.
 * Will only update the Actor's facing/rotation if the shouldUpdateFacing argument is true.
 * The speed is based on the current progress in the cutscene action.
 */
void DemoEffect_MoveToCsEndpoint(DemoEffect* this, PlayState* play, s32 csActionId, s32 shouldUpdateFacing) {
    Vec3f startPos;
    Vec3f endPos;
    f32 speed;

    startPos.x = play->csCtx.npcActions[csActionId]->startPos.x;
    startPos.y = play->csCtx.npcActions[csActionId]->startPos.y;
    startPos.z = play->csCtx.npcActions[csActionId]->startPos.z;
    endPos.x = play->csCtx.npcActions[csActionId]->endPos.x;
    endPos.y = play->csCtx.npcActions[csActionId]->endPos.y;
    endPos.z = play->csCtx.npcActions[csActionId]->endPos.z;

    speed = DemoEffect_InterpolateCsFrames(play, csActionId);

    this->actor.world.pos.x = ((endPos.x - startPos.x) * speed) + startPos.x;
    this->actor.world.pos.y = ((endPos.y - startPos.y) * speed) + startPos.y;
    this->actor.world.pos.z = ((endPos.z - startPos.z) * speed) + startPos.z;

    if (shouldUpdateFacing) {
        DemoEffect_FaceToCsEndpoint(this, startPos, endPos);
    }
}

/**
 * Moves a GetItem actor towards the current cutscene action's endpoint.
 */
void DemoEffect_MoveGetItem(DemoEffect* this, PlayState* play, s32 csActionId, f32 speed) {
    Vec3f endPos;
    endPos.x = play->csCtx.npcActions[csActionId]->endPos.x;
    endPos.y = play->csCtx.npcActions[csActionId]->endPos.y;
    endPos.z = play->csCtx.npcActions[csActionId]->endPos.z;
    DemoEffect_MoveTowardTarget(endPos, this, speed);
}

/**
 * Initializes the Actor's position to the current cutscene action's start point.
 */
void DemoEffect_InitPositionFromCsAction(DemoEffect* this, PlayState* play, s32 csActionIndex) {
    f32 x = play->csCtx.npcActions[csActionIndex]->startPos.x;
    f32 y = play->csCtx.npcActions[csActionIndex]->startPos.y;
    f32 z = play->csCtx.npcActions[csActionIndex]->startPos.z;

    this->actor.world.pos.x = x;
    this->actor.world.pos.y = y;
    this->actor.world.pos.z = z;
}<|MERGE_RESOLUTION|>--- conflicted
+++ resolved
@@ -1068,13 +1068,8 @@
                 break;
         }
 
-<<<<<<< HEAD
         if (play->sceneNum == SCENE_SPOT04 && gSaveContext.sceneLayer == 6 && play->csCtx.frames == 197) {
-            Audio_PlayActorSound2(&this->actor, NA_SE_EV_WHITE_OUT);
-=======
-        if (play->sceneNum == SCENE_SPOT04 && gSaveContext.sceneSetupIndex == 6 && play->csCtx.frames == 197) {
             Audio_PlayActorSfx2(&this->actor, NA_SE_EV_WHITE_OUT);
->>>>>>> 97e795fc
         }
 
         if (play->sceneNum == SCENE_SPOT16 && gSaveContext.sceneLayer == 5) {
