--- conflicted
+++ resolved
@@ -2004,12 +2004,8 @@
 
 void DemoEffect_DrawTimeWarp(Actor* thisx, PlayState* play) {
     GraphicsContext* gfxCtx = play->state.gfxCtx;
-<<<<<<< HEAD
+    DemoEffect* this = (DemoEffect*)thisx;
     u8 effectType = PARAMS_GET_S(this->actor.params, 0, 8);
-=======
-    DemoEffect* this = (DemoEffect*)thisx;
-    u8 effectType = (this->actor.params & 0x00FF);
->>>>>>> 8366b873
 
     if (effectType == DEMO_EFFECT_TIMEWARP_TIMEBLOCK_LARGE || effectType == DEMO_EFFECT_TIMEWARP_TIMEBLOCK_SMALL ||
         CutsceneFlags_Get(play, 1) || IS_CUTSCENE_LAYER || gSaveContext.save.entranceIndex == ENTR_TEMPLE_OF_TIME_4) {
