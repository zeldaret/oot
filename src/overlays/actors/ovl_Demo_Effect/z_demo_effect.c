#include "z_demo_effect.h"
#include "terminal.h"
#include "assets/objects/gameplay_keep/gameplay_keep.h"
#include "assets/objects/object_efc_crystal_light/object_efc_crystal_light.h"
#include "assets/objects/object_efc_fire_ball/object_efc_fire_ball.h"
#include "assets/objects/object_efc_lgt_shower/object_efc_lgt_shower.h"
#include "assets/objects/object_god_lgt/object_god_lgt.h"
#include "assets/objects/object_light_ring/object_light_ring.h"
#include "assets/objects/object_triforce_spot/object_triforce_spot.h"
#include "assets/objects/object_efc_tw/object_efc_tw.h"
#include "assets/objects/object_gi_jewel/object_gi_jewel.h"

#define FLAGS (ACTOR_FLAG_4 | ACTOR_FLAG_5)

void DemoEffect_Init(Actor* thisx, PlayState* play2);
void DemoEffect_Destroy(Actor* thisx, PlayState* play);
void DemoEffect_Update(Actor* thisx, PlayState* play);

void DemoEffect_DrawCrystalLight(Actor* thisx, PlayState* play);
void DemoEffect_DrawFireBall(Actor* thisx, PlayState* play);
void DemoEffect_DrawBlueOrb(Actor* thisx, PlayState* play);
void DemoEffect_DrawLgtShower(Actor* thisx, PlayState* play);
void DemoEffect_DrawGodLgt(Actor* thisx, PlayState* play);
void DemoEffect_DrawLightRing(Actor* thisx, PlayState* play2);
void DemoEffect_DrawTriforceSpot(Actor* thisx, PlayState* play);
void DemoEffect_DrawGetItem(Actor* thisx, PlayState* play);
void DemoEffect_DrawLightEffect(Actor* thisx, PlayState* play);
void DemoEffect_DrawTimeWarp(Actor* thisx, PlayState* play);
void DemoEffect_DrawJewel(Actor* thisx, PlayState* play2);

void DemoEffect_Wait(DemoEffect* this, PlayState* play);
void DemoEffect_InitTimeWarp(DemoEffect* this, PlayState* play);
void DemoEffect_InitTimeWarpTimeblock(DemoEffect* this, PlayState* play);
void DemoEffect_InitCreationFireball(DemoEffect* this, PlayState* play);
void DemoEffect_InitJewel(PlayState* play, DemoEffect* this);
void DemoEffect_InitJewelColor(DemoEffect* this);

void DemoEffect_UpdateCrystalLight(DemoEffect* this, PlayState* play);
void DemoEffect_UpdatePositionToParent(DemoEffect* this, PlayState* play);
void DemoEffect_UpdateBlueOrbGrow(DemoEffect* this, PlayState* play);
void DemoEffect_UpdateBlueOrbShrink(DemoEffect* this, PlayState* play);
void DemoEffect_UpdateLgtShower(DemoEffect* this, PlayState* play);
void DemoEffect_UpdateGodLgtDin(DemoEffect* this, PlayState* play);
void DemoEffect_UpdateGodLgtNayru(DemoEffect* this, PlayState* play);
void DemoEffect_UpdateGodLgtFarore(DemoEffect* this, PlayState* play);
void DemoEffect_UpdateLightRingExpanding(DemoEffect* this, PlayState* play);
void DemoEffect_UpdateTriforceSpot(DemoEffect* this, PlayState* play);
void DemoEffect_UpdateGetItem(DemoEffect* this, PlayState* play);
void DemoEffect_UpdateLightRingShrinking(DemoEffect* this, PlayState* play);
void DemoEffect_UpdateLightRingTriforce(DemoEffect* this, PlayState* play);
void DemoEffect_UpdateLightEffect(DemoEffect* this, PlayState* play);
void DemoEffect_UpdateJewelChild(DemoEffect* this, PlayState* play);
void DemoEffect_UpdateJewelAdult(DemoEffect* this, PlayState* play);
void DemoEffect_UpdateDust(DemoEffect* this, PlayState* play);
void DemoEffect_UpdateCreationFireball(DemoEffect* this, PlayState* play);
void DemoEffect_UpdateTimeWarpReturnFromChamberOfSages(DemoEffect* this, PlayState* play);
void DemoEffect_UpdateTimeWarpPullMasterSword(DemoEffect* this, PlayState* play);
void DemoEffect_UpdateTimeWarpTimeblock(DemoEffect* this, PlayState* play);

s32 DemoEffect_CheckCsAction(DemoEffect* this, PlayState* play, s32 csActionCompareId);
void DemoEffect_InitPositionFromCsAction(DemoEffect* this, PlayState* play, s32 csActionIndex);
void DemoEffect_MoveToCsEndpoint(DemoEffect* this, PlayState* play, s32 csActionId, s32 shouldUpdateFacing);
void DemoEffect_MoveGetItem(DemoEffect* this, PlayState* play, s32 csActionId, f32 speed);

ActorInit Demo_Effect_InitVars = {
    ACTOR_DEMO_EFFECT,
    ACTORCAT_BG,
    FLAGS,
    OBJECT_GAMEPLAY_KEEP,
    sizeof(DemoEffect),
    (ActorFunc)DemoEffect_Init,
    (ActorFunc)DemoEffect_Destroy,
    (ActorFunc)DemoEffect_Update,
    NULL,
};

// This variable assures only one jewel will play SFX
static s16 sSfxJewelId[] = { 0 };

// The object used by the effectType
static s16 sEffectTypeObjects[] = {
    /* 0x00 */ OBJECT_EFC_CRYSTAL_LIGHT,
    /* 0x01 */ OBJECT_EFC_FIRE_BALL,
    /* 0x02 */ OBJECT_GAMEPLAY_KEEP,
    /* 0x03 */ OBJECT_EFC_LGT_SHOWER,
    /* 0x04 */ OBJECT_GOD_LGT,
    /* 0x05 */ OBJECT_GOD_LGT,
    /* 0x06 */ OBJECT_GOD_LGT,
    /* 0x07 */ OBJECT_LIGHT_RING,
    /* 0x08 */ OBJECT_TRIFORCE_SPOT,
    /* 0x09 */ OBJECT_GI_MEDAL,
    /* 0x0A */ OBJECT_GI_MEDAL,
    /* 0x0B */ OBJECT_GI_MEDAL,
    /* 0x0C */ OBJECT_GI_MEDAL,
    /* 0x0D */ OBJECT_GI_MEDAL,
    /* 0x0E */ OBJECT_GI_MEDAL,
    /* 0x0F */ OBJECT_EFC_TW,
    /* 0x10 */ OBJECT_LIGHT_RING,
    /* 0x11 */ OBJECT_LIGHT_RING,
    /* 0x12 */ OBJECT_GAMEPLAY_KEEP,
    /* 0x13 */ OBJECT_GI_JEWEL,
    /* 0x14 */ OBJECT_GI_JEWEL,
    /* 0x15 */ OBJECT_GI_JEWEL,
    /* 0x16 */ OBJECT_GI_JEWEL,
    /* 0x17 */ OBJECT_GI_M_ARROW,
    /* 0x18 */ OBJECT_EFC_TW,
    /* 0x19 */ OBJECT_EFC_TW,
};

static u8 sTimewarpVertexSizeIndices[] = { 1, 1, 2, 0, 1, 1, 2, 0, 1, 2, 0, 2, 1, 0, 1, 0, 2, 0, 2, 2, 0 };

static Color_RGB8 sJewelSparkleColors[5][2] = {
    { { 255, 255, 255 }, { 100, 255, 0 } }, { { 255, 255, 255 }, { 200, 0, 150 } },
    { { 255, 255, 255 }, { 0, 100, 255 } }, { { 0, 0, 0 }, { 0, 0, 0 } },
    { { 223, 0, 0 }, { 0, 0, 0 } },
};

/**
 * Sets up the update function.
 */
void DemoEffect_SetupUpdate(DemoEffect* this, DemoEffectFunc updateFunc) {
    this->updateFunc = updateFunc;
}

/**
 * Gives a number on the range of 0.0f - 1.0f representing current cutscene action completion percentage.
 */
f32 DemoEffect_InterpolateCsFrames(PlayState* play, s32 csActionId) {
    f32 interpolated = Environment_LerpWeight(play->csCtx.npcActions[csActionId]->endFrame,
                                              play->csCtx.npcActions[csActionId]->startFrame, play->csCtx.frames);
    if (interpolated > 1.0f) {
        interpolated = 1.0f;
    }
    return interpolated;
}

/**
 * Initializes information for Jewel/Spritual Stone actors.
 */
void DemoEffect_InitJewel(PlayState* play, DemoEffect* this) {
    this->initDrawFunc = DemoEffect_DrawJewel;
    if (!LINK_IS_ADULT) {
        this->initUpdateFunc = DemoEffect_UpdateJewelChild;
    } else {
        this->initUpdateFunc = DemoEffect_UpdateJewelAdult;
    }
    if (play->sceneId == SCENE_TEMPLE_OF_TIME) {
        Actor_SetScale(&this->actor, 0.35f);
    } else {
        Actor_SetScale(&this->actor, 0.10f);
    }
    this->csActionId = 1;
    this->actor.shape.rot.x = 16384;
    DemoEffect_InitJewelColor(this);
    this->jewel.alpha = 0;
    this->jewelCsRotation.x = this->jewelCsRotation.y = this->jewelCsRotation.z = 0;
    sSfxJewelId[0] = 0;
}

/**
 * Initializes information for Get Item actors.
 * These are the Medal and Light Arrow actors.
 */
void DemoEffect_InitGetItem(DemoEffect* this) {
    this->getItem.isPositionInit = 0;
    this->getItem.isLoaded = 0;
    this->initDrawFunc = DemoEffect_DrawGetItem;
    this->initUpdateFunc = DemoEffect_UpdateGetItem;
    Actor_SetScale(&this->actor, 0.25f);
    this->csActionId = 6;
}

/**
 * Main Actor Init function
 */
void DemoEffect_Init(Actor* thisx, PlayState* play2) {
    PlayState* play = play2;
    DemoEffect* this = (DemoEffect*)thisx;
    s32 effectType;
    s32 lightEffect;
    s32 objectIndex;
    DemoEffect* crystalLight;
    DemoEffect* lightRing;

    effectType = (this->actor.params & 0x00FF);
    lightEffect = ((this->actor.params & 0xF000) >> 12);

    osSyncPrintf(VT_FGCOL(CYAN) " no = %d\n" VT_RST, effectType);

    objectIndex = sEffectTypeObjects[effectType] == OBJECT_GAMEPLAY_KEEP
                      ? 0
                      : Object_GetIndex(&play->objectCtx, sEffectTypeObjects[effectType]);

    osSyncPrintf(VT_FGCOL(CYAN) " bank_ID = %d\n" VT_RST, objectIndex);

    if (objectIndex < 0) {
        ASSERT(0, "0", "../z_demo_effect.c", 723);
    } else {
        this->initObjectBankIndex = objectIndex;
    }

    this->effectFlags = 0;
    Actor_SetScale(&this->actor, 0.2f);

    switch (effectType) {
        case DEMO_EFFECT_CRYSTAL_LIGHT:
            this->initDrawFunc = DemoEffect_DrawCrystalLight;
            this->initUpdateFunc = DemoEffect_UpdateCrystalLight;
            break;

        case DEMO_EFFECT_FIRE_BALL:
            this->initDrawFunc = DemoEffect_DrawFireBall;
            this->initUpdateFunc = DemoEffect_UpdatePositionToParent;
            Actor_SetScale(&this->actor, 0.1f);
            break;

        case DEMO_EFFECT_BLUE_ORB:
            this->initDrawFunc = DemoEffect_DrawBlueOrb;
            this->initUpdateFunc = DemoEffect_UpdateBlueOrbGrow;
            this->blueOrb.alpha = 255;
            this->blueOrb.scale = 5;
            this->blueOrb.rotation = 0;
            Actor_SetScale(&this->actor, 0.05f);
            this->primXluColor[0] = 188;
            this->primXluColor[1] = 255;
            this->primXluColor[2] = 255;
            this->envXluColor[1] = 100;
            this->envXluColor[2] = 255;
            this->envXluColor[0] = 0;
            break;

        case DEMO_EFFECT_LIGHT:
            this->initDrawFunc = DemoEffect_DrawLightEffect;
            this->initUpdateFunc = DemoEffect_UpdateLightEffect;
            this->light.alpha = 255;
            this->light.scaleFlag = 0;
            this->light.flicker = 0;
            this->light.rotation = 0;
            switch (lightEffect) {
                case DEMO_EFFECT_LIGHT_RED:
                    this->primXluColor[0] = 255;
                    this->primXluColor[1] = 255;
                    this->primXluColor[2] = 255;
                    this->envXluColor[1] = 50;
                    this->envXluColor[0] = 255;
                    this->envXluColor[2] = 0;
                    break;

                case DEMO_EFFECT_LIGHT_BLUE:
                    this->primXluColor[0] = 255;
                    this->primXluColor[1] = 255;
                    this->primXluColor[2] = 255;
                    this->envXluColor[1] = 150;
                    this->envXluColor[0] = 0;
                    this->envXluColor[2] = 255;
                    break;

                case DEMO_EFFECT_LIGHT_GREEN:
                    this->primXluColor[0] = 255;
                    this->primXluColor[1] = 255;
                    this->primXluColor[2] = 255;
                    this->envXluColor[1] = 200;
                    this->envXluColor[0] = 0;
                    this->envXluColor[2] = 0;
                    break;

                case DEMO_EFFECT_LIGHT_ORANGE:
                    this->primXluColor[0] = 255;
                    this->primXluColor[1] = 255;
                    this->primXluColor[2] = 255;
                    this->envXluColor[1] = 150;
                    this->envXluColor[0] = 255;
                    this->envXluColor[2] = 0;
                    break;

                case DEMO_EFFECT_LIGHT_YELLOW:
                    this->primXluColor[0] = 255;
                    this->primXluColor[1] = 255;
                    this->primXluColor[2] = 255;
                    this->envXluColor[0] = 200;
                    this->envXluColor[1] = 255;
                    this->envXluColor[2] = 0;
                    break;

                case DEMO_EFFECT_LIGHT_PURPLE:
                    this->primXluColor[0] = 255;
                    this->primXluColor[1] = 255;
                    this->primXluColor[2] = 255;
                    // clang-format off
                    // Sameline prevents reordering
                    this->envXluColor[0] = 200; this->envXluColor[1] = 50; this->envXluColor[2] = 255;
                    // clang-format on
                    break;

                case DEMO_EFFECT_LIGHT_GREEN2:
                    this->primXluColor[0] = 255;
                    this->primXluColor[1] = 255;
                    this->primXluColor[2] = 255;
                    this->envXluColor[1] = 200;
                    this->envXluColor[0] = 0;
                    this->envXluColor[2] = 0;
                    break;
            }
            this->csActionId = 7;
            Actor_SetScale(thisx, 0.0f);
            break;

        case DEMO_EFFECT_LGT_SHOWER:
            this->lgtShower.alpha = 255;
            this->initDrawFunc = DemoEffect_DrawLgtShower;
            this->initUpdateFunc = DemoEffect_UpdateLgtShower;
            break;

        case DEMO_EFFECT_GOD_LGT_DIN:
            Actor_SetScale(&this->actor, 0.1f);
            this->initDrawFunc = DemoEffect_DrawGodLgt;
            this->primXluColor[1] = 170;
            this->primXluColor[0] = 255;
            this->primXluColor[2] = 255;
            this->envXluColor[0] = 255;
            this->envXluColor[2] = 255;
            this->envXluColor[1] = 0;
            this->godLgt.type = GOD_LGT_DIN;
            this->godLgt.rotation = 0;
            this->initUpdateFunc = DemoEffect_UpdateGodLgtDin;
            this->csActionId = 0;
            break;

        case DEMO_EFFECT_GOD_LGT_NAYRU:
            if (gSaveContext.entranceIndex == ENTR_DEATH_MOUNTAIN_TRAIL_0) {
                Actor_SetScale(&this->actor, 1.0f);
            } else {
                Actor_SetScale(&this->actor, 0.1f);
            }
            this->initDrawFunc = DemoEffect_DrawGodLgt;
            this->primXluColor[0] = 170;
            this->primXluColor[1] = 255;
            this->primXluColor[2] = 255;
            this->envXluColor[1] = 40;
            this->envXluColor[2] = 255;
            this->envXluColor[0] = 0;
            this->godLgt.type = GOD_LGT_NAYRU;
            this->godLgt.lightRingSpawnDelay = 4;
            this->godLgt.rotation = 0;
            this->godLgt.lightRingSpawnTimer = 0;
            this->initUpdateFunc = DemoEffect_UpdateGodLgtNayru;
            this->csActionId = 1;
            break;

        case DEMO_EFFECT_GOD_LGT_FARORE:
            if (gSaveContext.entranceIndex == ENTR_KOKIRI_FOREST_0) {
                Actor_SetScale(&this->actor, 2.4f);
            } else {
                Actor_SetScale(&this->actor, 0.1f);
            }
            this->initDrawFunc = DemoEffect_DrawGodLgt;
            this->primXluColor[0] = 170;
            this->primXluColor[2] = 170;
            this->primXluColor[1] = 255;
            this->envXluColor[1] = 200;
            this->envXluColor[0] = 0;
            this->envXluColor[2] = 0;
            this->godLgt.type = GOD_LGT_FARORE;
            this->godLgt.rotation = 0;
            this->initUpdateFunc = DemoEffect_UpdateGodLgtFarore;
            this->csActionId = 2;
            break;

        case DEMO_EFFECT_LIGHTRING_EXPANDING:
            this->initDrawFunc = DemoEffect_DrawLightRing;
            this->initUpdateFunc = DemoEffect_UpdateLightRingExpanding;
            this->lightRing.timer = 20;
            this->lightRing.timerIncrement = 4;
            this->lightRing.alpha = 255;
            break;

        case DEMO_EFFECT_LIGHTRING_TRIFORCE:
            this->initDrawFunc = DemoEffect_DrawLightRing;
            this->initUpdateFunc = DemoEffect_UpdateLightRingTriforce;
            this->lightRing.timer = 20;
            this->lightRing.timerIncrement = 4;
            this->lightRing.alpha = 0;
            this->csActionId = 4;
            break;

        case DEMO_EFFECT_LIGHTRING_SHRINKING:
            this->initDrawFunc = DemoEffect_DrawLightRing;
            this->initUpdateFunc = DemoEffect_UpdateLightRingShrinking;
            this->lightRing.timer = 351;
            this->lightRing.timerIncrement = 2;
            this->lightRing.alpha = 0;
            break;

        case DEMO_EFFECT_TRIFORCE_SPOT:
            this->initDrawFunc = DemoEffect_DrawTriforceSpot;
            this->initUpdateFunc = DemoEffect_UpdateTriforceSpot;
            this->triforceSpot.crystalLightOpacity = 0;
            this->triforceSpot.lightColumnOpacity = 0;
            this->triforceSpot.triforceSpotOpacity = 0;
            this->triforceSpot.rotation = 0;
            this->primXluColor[0] = 0;
            this->csActionId = 3;

            Actor_SetScale(&this->actor, 0.020f);

            crystalLight = (DemoEffect*)Actor_SpawnAsChild(&play->actorCtx, &this->actor, play, ACTOR_DEMO_EFFECT,
                                                           this->actor.world.pos.x, this->actor.world.pos.y,
                                                           this->actor.world.pos.z, 0, 0, 0, DEMO_EFFECT_CRYSTAL_LIGHT);

            if (crystalLight != NULL) {
                Actor_SetScale(&crystalLight->actor, 0.6f);
            }

            lightRing = (DemoEffect*)Actor_SpawnAsChild(
                &play->actorCtx, &crystalLight->actor, play, ACTOR_DEMO_EFFECT, this->actor.world.pos.x,
                this->actor.world.pos.y, this->actor.world.pos.z, 0, 0, 0, DEMO_EFFECT_LIGHTRING_TRIFORCE);

            if (lightRing != NULL) {
                Actor_SetScale(&lightRing->actor, 0.4f);
            }
            break;

        case DEMO_EFFECT_MEDAL_FIRE:
            DemoEffect_InitGetItem(this);
            this->getItem.drawId = GID_MEDALLION_FIRE;
            break;

        case DEMO_EFFECT_MEDAL_WATER:
            DemoEffect_InitGetItem(this);
            this->getItem.drawId = GID_MEDALLION_WATER;
            break;

        case DEMO_EFFECT_MEDAL_FOREST:
            DemoEffect_InitGetItem(this);
            this->getItem.drawId = GID_MEDALLION_FOREST;
            break;

        case DEMO_EFFECT_MEDAL_SPIRIT:
            DemoEffect_InitGetItem(this);
            this->getItem.drawId = GID_MEDALLION_SPIRIT;
            break;

        case DEMO_EFFECT_MEDAL_SHADOW:
            DemoEffect_InitGetItem(this);
            this->getItem.drawId = GID_MEDALLION_SHADOW;
            break;

        case DEMO_EFFECT_MEDAL_LIGHT:
            DemoEffect_InitGetItem(this);
            this->getItem.drawId = GID_MEDALLION_LIGHT;
            break;

        case DEMO_EFFECT_LIGHTARROW:
            DemoEffect_InitGetItem(this);
            this->getItem.drawId = GID_ARROW_LIGHT;
            break;

        case DEMO_EFFECT_TIMEWARP_TIMEBLOCK_LARGE:
        case DEMO_EFFECT_TIMEWARP_TIMEBLOCK_SMALL:
            this->actor.flags |= ACTOR_FLAG_25;
            FALLTHROUGH;
        case DEMO_EFFECT_TIMEWARP_MASTERSWORD:
            this->initDrawFunc = DemoEffect_DrawTimeWarp;
            this->initUpdateFunc = DemoEffect_InitTimeWarp;
            this->envXluColor[0] = 0;
            this->envXluColor[1] = 100;
            this->envXluColor[2] = 255;
            SkelCurve_Clear(&this->skelCurve);
            this->timeWarp.shrinkTimer = 0;
            break;

        case DEMO_EFFECT_JEWEL_KOKIRI:
            this->jewelDisplayList = gGiKokiriEmeraldGemDL;
            this->jewelHolderDisplayList = gGiKokiriEmeraldSettingDL;
            this->jewel.type = DEMO_EFFECT_JEWEL_KOKIRI;
            this->jewel.isPositionInit = 0;
            DemoEffect_InitJewel(play, this);
            break;

        case DEMO_EFFECT_JEWEL_GORON:
            this->jewelDisplayList = gGiGoronRubyGemDL;
            this->jewelHolderDisplayList = gGiGoronRubySettingDL;
            this->jewel.type = DEMO_EFFECT_JEWEL_GORON;
            this->jewel.isPositionInit = 0;
            DemoEffect_InitJewel(play, this);
            break;

        case DEMO_EFFECT_JEWEL_ZORA:
            this->jewelDisplayList = gGiZoraSapphireGemDL;
            this->jewelHolderDisplayList = gGiZoraSapphireSettingDL;
            this->jewel.type = DEMO_EFFECT_JEWEL_ZORA;
            this->jewel.isPositionInit = 0;
            DemoEffect_InitJewel(play, this);
            Actor_ChangeCategory(play, &play->actorCtx, &this->actor, ACTORCAT_BOSS);
            if ((play->sceneId == SCENE_JABU_JABU) && GET_INFTABLE(INFTABLE_145)) {
                Actor_Kill(&this->actor);
                return;
            }
            break;

        case DEMO_EFFECT_DUST:
            this->initDrawFunc = NULL;
            this->initUpdateFunc = DemoEffect_UpdateDust;
            this->dust.timer = 0;
            this->csActionId = 2;
            break;

        default:
            ASSERT(0, "0", "../z_demo_effect.c", 1062);
            break;
    }

    ActorShape_Init(&thisx->shape, 0.0f, NULL, 0.0f);
    DemoEffect_SetupUpdate(this, DemoEffect_Wait);
}

/**
 * Main Actor Destroy function
 */
void DemoEffect_Destroy(Actor* thisx, PlayState* play) {
    DemoEffect* this = (DemoEffect*)thisx;
    s32 effectType = (this->actor.params & 0x00FF);

    if (effectType == DEMO_EFFECT_TIMEWARP_MASTERSWORD || effectType == DEMO_EFFECT_TIMEWARP_TIMEBLOCK_LARGE ||
        effectType == DEMO_EFFECT_TIMEWARP_TIMEBLOCK_SMALL) {
        SkelCurve_Destroy(play, &this->skelCurve);
    }
}

/**
 * This update function waits until the associate object is loaded.
 * Once the object is loaded, it will copy over the initUpdateFunc/initDrawFunc funcs to be active.
 * They are copied to actor.draw and updateFunc.
 * initUpdateFunc/initDrawFunc are set during initialization and are NOT executed.
 */
void DemoEffect_Wait(DemoEffect* this, PlayState* play) {
    if (Object_IsLoaded(&play->objectCtx, this->initObjectBankIndex)) {
        this->actor.objBankIndex = this->initObjectBankIndex;
        this->actor.draw = this->initDrawFunc;
        this->updateFunc = this->initUpdateFunc;

        osSyncPrintf(VT_FGCOL(CYAN) " 転送終了 move_wait " VT_RST);
    }
}

/**
 * Copies the current Actor's position to the parent Actor's position.
 */
void DemoEffect_UpdatePositionToParent(DemoEffect* this, PlayState* play) {
    if (this->actor.parent != NULL) {
        // Struct copy affects regalloc
        this->actor.world.pos.x = this->actor.parent->world.pos.x;
        this->actor.world.pos.y = this->actor.parent->world.pos.y;
        this->actor.world.pos.z = this->actor.parent->world.pos.z;
    }
}

/**
 * Update function for the Crystal Light actor.
 * The Crystal Light actor is the three beams of light under the Triforce that converge on it.
 * The Crystal Light's position is set to the parent Actor (Triforce) each frame.
 * If the Crystal Light has no parent Actor, then it will raise into the sky.
 */
void DemoEffect_UpdateCrystalLight(DemoEffect* this, PlayState* play) {
    DemoEffect_UpdatePositionToParent(this, play);
    this->actor.world.pos.y += 14.0f;
}

/**
 * Spawns sparkle effects for Medals
 */
void DemoEffect_MedalSparkle(DemoEffect* this, PlayState* play, s32 isSmallSpawner) {
    Vec3f velocity;
    Vec3f accel;
    Vec3f pos;
    Color_RGBA8 primColor;
    Color_RGBA8 envColor;

    if (isSmallSpawner != 1 || (play->gameplayFrames & 1) == 0) {
        primColor.r = 255;
        primColor.g = 255;
        primColor.b = 255;
        envColor.r = 255;
        envColor.g = 255;
        envColor.b = 100;
        primColor.a = 0;

        velocity.y = 0.0f;

        accel.x = 0.0f;
        accel.y = -0.1f;
        accel.z = 0.0f;

        if (isSmallSpawner) {
            velocity.x = Rand_ZeroOne() - 0.5f;
            velocity.z = Rand_ZeroOne() - 0.5f;
        } else {
            velocity.x = (Rand_ZeroOne() - 0.5f) * 2.0f;
            velocity.z = (Rand_ZeroOne() - 0.5f) * 2.0f;
        }

        pos.x = Rand_CenteredFloat(10.0f) + this->actor.world.pos.x;
        pos.y = Rand_CenteredFloat(10.0f) + this->actor.world.pos.y;
        pos.z = Rand_CenteredFloat(10.0f) + this->actor.world.pos.z;

        EffectSsKiraKira_SpawnDispersed(play, &pos, &velocity, &accel, &primColor, &envColor, 1000, 16);
    }
}

/**
 * Update function for the GetItem Actors.
 * Medals and Light Arrows.
 * It spawns Medal Sparkle Effects  and scales/moves the Actor based on the current Cutscene Action
 */
void DemoEffect_UpdateGetItem(DemoEffect* this, PlayState* play) {
    Actor* thisx = &this->actor;

    if (play->csCtx.state != CS_STATE_IDLE && play->csCtx.npcActions[this->csActionId] != NULL) {
        if (this->getItem.isPositionInit) {
            DemoEffect_MoveGetItem(this, play, this->csActionId, 0.1f);
        } else {
            DemoEffect_InitPositionFromCsAction(this, play, this->csActionId);
            this->getItem.isPositionInit = 1;
        }

        if (this->getItem.drawId != GID_ARROW_LIGHT) {
            this->actor.shape.rot.x = 0xE0C0;
        } else {
            this->actor.shape.rot.y += 0x0400;
        }

        Actor_SetScale(thisx, 0.20f);

        if (gSaveContext.entranceIndex == ENTR_TEMPLE_OF_TIME_0) {
            switch (play->csCtx.npcActions[this->csActionId]->action) {
                case 2:
                    DemoEffect_MedalSparkle(this, play, 0);
                    break;
                case 3:
                    DemoEffect_MedalSparkle(this, play, 1);
                    break;
            }
        }
        switch (play->csCtx.npcActions[this->csActionId]->action) {
            case 2:
                if (gSaveContext.entranceIndex == ENTR_TEMPLE_OF_TIME_0) {
                    Actor_PlaySfx(thisx, NA_SE_EV_MEDAL_APPEAR_L - SFX_FLAG);
                } else {
                    func_800788CC(NA_SE_EV_MEDAL_APPEAR_S - SFX_FLAG);
                }
                if (this->getItem.drawId != GID_ARROW_LIGHT) {
                    this->actor.shape.rot.y += 0x3E80;
                }
                this->getItem.rotation = 0x3E80;
                break;
            case 3:
                this->getItem.rotation -= (s16)((this->getItem.rotation - 0x03E8) * 0.10f);
                if (this->getItem.drawId != GID_ARROW_LIGHT) {
                    this->actor.shape.rot.y += this->getItem.rotation;
                }
                if (gSaveContext.entranceIndex == ENTR_TEMPLE_OF_TIME_0) {
                    Actor_PlaySfx(thisx, NA_SE_EV_MEDAL_APPEAR_L - SFX_FLAG);
                } else {
                    func_800788CC(NA_SE_EV_MEDAL_APPEAR_S - SFX_FLAG);
                }
                break;
            case 4:
                Actor_PlaySfx(thisx, NA_SE_EV_MEDAL_APPEAR_S - SFX_FLAG);
                break;
        }
    }
}

/**
 * Initializes Timewarp Actors.
 * This is an Update Function that is only ran for one frame.
 * Timewarp actors are spawned when Link...
 * 1) Pulls the Master Sword
 * 2) Returns from the Chamber of Sages for the first time
 * 3) Timeblock is cleared with the Song of Time (Large and Small have different versions of Timewarp)
 */
void DemoEffect_InitTimeWarp(DemoEffect* this, PlayState* play) {
    s32 effectType = (this->actor.params & 0x00FF);

    if (!SkelCurve_Init(play, &this->skelCurve, &gTimeWarpSkel, &gTimeWarpAnim)) {
        ASSERT(0, "0", "../z_demo_effect.c", 1283);
    }

    if (effectType == DEMO_EFFECT_TIMEWARP_TIMEBLOCK_LARGE || effectType == DEMO_EFFECT_TIMEWARP_TIMEBLOCK_SMALL) {
        SkelCurve_SetAnim(&this->skelCurve, &gTimeWarpAnim, 1.0f, 59.0f, 1.0f, 1.7f);
        SkelCurve_Update(play, &this->skelCurve);
        this->updateFunc = DemoEffect_InitTimeWarpTimeblock;

        if (effectType == DEMO_EFFECT_TIMEWARP_TIMEBLOCK_LARGE) {
            Actor_SetScale(&this->actor, 0.14f);
        } else {
            Actor_SetScale(&this->actor, 84 * 0.001f);
        }
    } else if (gSaveContext.sceneLayer == 5 || gSaveContext.sceneLayer == 4 ||
               (gSaveContext.entranceIndex == ENTR_TEMPLE_OF_TIME_4 && !GET_EVENTCHKINF(EVENTCHKINF_C9))) {
        SkelCurve_SetAnim(&this->skelCurve, &gTimeWarpAnim, 1.0f, 59.0f, 59.0f, 0.0f);
        SkelCurve_Update(play, &this->skelCurve);
        this->updateFunc = DemoEffect_UpdateTimeWarpReturnFromChamberOfSages;
        osSyncPrintf(VT_FGCOL(CYAN) " 縮むバージョン \n" VT_RST);
    } else {
        SkelCurve_SetAnim(&this->skelCurve, &gTimeWarpAnim, 1.0f, 59.0f, 1.0f, 1.0f);
        SkelCurve_Update(play, &this->skelCurve);
        this->updateFunc = DemoEffect_UpdateTimeWarpPullMasterSword;
        osSyncPrintf(VT_FGCOL(CYAN) " 通常 バージョン \n" VT_RST);
    }
}

/**
 * Update function for the Timewarp Actor that is used when Link pulls the Mastersword
 * It changes the Background Music and updates its SkelCurve animation.
 */
void DemoEffect_UpdateTimeWarpPullMasterSword(DemoEffect* this, PlayState* play) {
    if (Flags_GetEnv(play, 1)) {
        if (!(this->effectFlags & 0x2)) {
            Audio_PlayCutsceneEffectsSequence(SEQ_CS_EFFECTS_SWORD_GLOW);
            this->effectFlags |= 0x2;
        }

        if (SkelCurve_Update(play, &this->skelCurve)) {
            SkelCurve_SetAnim(&this->skelCurve, &gTimeWarpAnim, 1.0f, 60.0f, 59.0f, 0.0f);
        }
    }
}

/**
 * Shrinks the Timewarp object vertices.
 * Used by the Chamber of Sages return timewarp and Timeblock clear timewarp.
 */
void DemoEffect_TimewarpShrink(f32 size) {
    Vtx* vertices;
    s32 i;
    u8 sizes[3];

    // This function uses the data in obj_efc_tw offset 0x0060 to 0x01B0
    vertices = SEGMENTED_TO_VIRTUAL(gTimeWarpVtx);

    sizes[0] = 0;
    sizes[1] = (s32)(202.0f * size);
    sizes[2] = (s32)(255.0f * size);

    for (i = 0; i < 21; i++) {
        if (sTimewarpVertexSizeIndices[i] != 0) {
            vertices[i].v.cn[3] = sizes[sTimewarpVertexSizeIndices[i]];
        }
    }
}

/**
 * Update function for the Timewarp Actor that is used when Link returns from the Chamber of Sages for the first time.
 * It shrinks the timewarp vertices and scales the Actor.
 */
void DemoEffect_UpdateTimeWarpReturnFromChamberOfSages(DemoEffect* this, PlayState* play) {
    f32 shrinkProgress;

    this->timeWarp.shrinkTimer++;

    if (this->timeWarp.shrinkTimer > 250) {
        if (gSaveContext.entranceIndex == ENTR_TEMPLE_OF_TIME_4) {
            SET_EVENTCHKINF(EVENTCHKINF_C9);
        }

        Actor_Kill(&this->actor);
        return;
    }

    if (this->timeWarp.shrinkTimer > 100) {
        shrinkProgress = (250 - this->timeWarp.shrinkTimer) * (1.0f / 750.0f);
        this->actor.scale.x = shrinkProgress;
        this->actor.scale.z = shrinkProgress;
        DemoEffect_TimewarpShrink(shrinkProgress * 5.0f);
    }

    func_8002F948(&this->actor, NA_SE_EV_TIMETRIP_LIGHT - SFX_FLAG);
}

/**
 * Update function for the Timewarp Actor that is used when a Timeblock is cleared.
 * It shrinks the timewarp vertices and scales the Actor.
 */
void DemoEffect_UpdateTimeWarpTimeblock(DemoEffect* this, PlayState* play) {
    f32 shrinkProgress;
    f32 scale;

    this->timeWarp.shrinkTimer++;

    if (this->timeWarp.shrinkTimer <= 100) {
        shrinkProgress = (100 - this->timeWarp.shrinkTimer) * 0.010f;
        scale = shrinkProgress * 0.14f;

        if ((this->actor.params & 0x00FF) == DEMO_EFFECT_TIMEWARP_TIMEBLOCK_SMALL) {
            scale *= 0.6f;
        }

        this->actor.scale.x = scale;
        this->actor.scale.z = scale;
        DemoEffect_TimewarpShrink(shrinkProgress);
        func_8002F948(&this->actor, NA_SE_EV_TIMETRIP_LIGHT - SFX_FLAG);
        return;
    }

    DemoEffect_TimewarpShrink(1.0f);
    Actor_Kill(&this->actor);
}

/**
 * Initializes information for the Timewarp Actor used for the Timeblock clear effect.
 * This is an Update Func that is only ran for one frame.
 */
void DemoEffect_InitTimeWarpTimeblock(DemoEffect* this, PlayState* play) {
    func_8002F948(&this->actor, NA_SE_EV_TIMETRIP_LIGHT - SFX_FLAG);

    if (SkelCurve_Update(play, &this->skelCurve)) {
        SkelCurve_SetAnim(&this->skelCurve, &gTimeWarpAnim, 1.0f, 60.0f, 59.0f, 0.0f);
        this->updateFunc = DemoEffect_UpdateTimeWarpTimeblock;
        this->timeWarp.shrinkTimer = 0;
    }
}

/**
 * Update function for the Triforce Actor.
 * It rotates and updates the alpha of the Triforce and child actors.
 */
void DemoEffect_UpdateTriforceSpot(DemoEffect* this, PlayState* play) {
    this->triforceSpot.rotation += 0x03E8;

    if (play->csCtx.state != CS_STATE_IDLE && play->csCtx.npcActions[this->csActionId] != NULL) {
        DemoEffect_MoveToCsEndpoint(this, play, this->csActionId, 0);

        if (play->csCtx.npcActions[this->csActionId]->action == 2) {
            if (this->primXluColor[0] < 140) {
                this->primXluColor[0]++;
            }

            if (this->primXluColor[0] < 30) {
                this->triforceSpot.triforceSpotOpacity = ((s32)this->primXluColor[0]) * 8.5f;
            } else {
                this->triforceSpot.triforceSpotOpacity = 255;

                if (this->primXluColor[0] < 60) {
                    this->triforceSpot.lightColumnOpacity = (((s32)this->primXluColor[0]) - 30) * 8.5f;
                } else {
                    if (this->primXluColor[0] <= 140) {
                        this->triforceSpot.lightColumnOpacity = 255;
                        this->triforceSpot.crystalLightOpacity = (((s32)this->primXluColor[0]) - 60) * 3.1875f;
                    }
                }
            }
        }

        if (gSaveContext.entranceIndex == ENTR_CUTSCENE_MAP_0 && gSaveContext.sceneLayer == 6 &&
            play->csCtx.frames == 143) {
            Actor_PlaySfx(&this->actor, NA_SE_IT_DM_RING_EXPLOSION);
        }
    }
}

/**
 * Update function for the LightRing actor that shrinks.
 * This is used in the creation cutscene when Din leaves a fireball that explodes into Death Mountain.
 */
void DemoEffect_UpdateLightRingShrinking(DemoEffect* this, PlayState* play) {
    if (this->lightRing.timer < this->lightRing.timerIncrement) {
        Actor_Kill(&this->actor);
        this->lightRing.timer = 0;
    } else {
        this->lightRing.timer -= this->lightRing.timerIncrement;
    }

    if (this->lightRing.timer <= 255) {
        if (this->lightRing.timer >= 225) {
            this->lightRing.alpha = (-this->lightRing.timer * 8) + 2048;
        } else {
            this->lightRing.alpha = 255;
        }
    }

    if (this->lightRing.timer == 255) {
        Audio_PlayCutsceneEffectsSequence(SEQ_CS_EFFECTS_DIN_MAGIC);
    }
}

/**
 * Update function for the Lightring Actor that expands.
 * These are spawned by Nayru.
 * These are also used by Din in the creation cutscene when she leaves a fireball that explodes into Death Mountain.
 */
void DemoEffect_UpdateLightRingExpanding(DemoEffect* this, PlayState* play) {
    DemoEffect_UpdatePositionToParent(this, play);
    this->lightRing.timer += this->lightRing.timerIncrement;

    if (this->lightRing.timer >= 225) {
        this->lightRing.alpha = (-this->lightRing.timer * 8) + 2048;
    }
    if (this->lightRing.timer > 255) {
        this->lightRing.timer = 255;
        Actor_Kill(&this->actor);
        this->lightRing.timer = 0;
    }
}

/**
 * Update function for the Lightring Actor that expands. This is a special version for the Triforce Actor.
 * This version spawns a blue orb when the cutscene action state is set to 2.
 * Once the Blue Orb Actor is spawned the Update Function is changed to the regular Light Ring Expanding Update Func.
 */
void DemoEffect_UpdateLightRingTriforce(DemoEffect* this, PlayState* play) {
    DemoEffect* blueOrb;

    DemoEffect_UpdatePositionToParent(this, play);

    if (play->csCtx.state != CS_STATE_IDLE) {
        if (play->csCtx.npcActions[this->csActionId] != NULL && play->csCtx.npcActions[this->csActionId]->action == 2) {
            blueOrb = (DemoEffect*)Actor_Spawn(&play->actorCtx, play, ACTOR_DEMO_EFFECT, this->actor.world.pos.x,
                                               this->actor.world.pos.y, this->actor.world.pos.z, 0, 0, 0,
                                               DEMO_EFFECT_BLUE_ORB);

            if (blueOrb != NULL) {
                Actor_SetScale(&blueOrb->actor, 0.0f);
            }

            this->updateFunc = DemoEffect_UpdateLightRingExpanding;
            this->lightRing.alpha = 255;
        }
    }
}

/**
 * Update function for the FireBall Actor.
 * This is a special version that is used in the creation cutscene.
 * It moves based on gravity and decrements a timer until zero. Once the timer is zero it will spawn other Actors:
 * A Blue Orb Actor, and a Light Ring Expanding Actor, and a Light Ring Shrinking Actor.
 */
void DemoEffect_UpdateCreationFireball(DemoEffect* this, PlayState* play) {
    DemoEffect* effect;

<<<<<<< HEAD
    Actor_MoveXZGravity(&this->actor);
    this->actor.speedXZ = this->actor.speedXZ + (this->actor.gravity * 0.5f);
=======
    Actor_MoveForward(&this->actor);
    this->actor.speed += this->actor.gravity * 0.5f;
>>>>>>> 92e03cf7

    if (this->fireBall.timer != 0) {
        this->fireBall.timer--;
        return;
    }

    effect = (DemoEffect*)Actor_Spawn(&play->actorCtx, play, ACTOR_DEMO_EFFECT, this->actor.world.pos.x,
                                      this->actor.world.pos.y, this->actor.world.pos.z, 0, 0, 0, DEMO_EFFECT_BLUE_ORB);
    if (effect != NULL) {
        Actor_SetScale(&effect->actor, 0.0f);
    }

    effect = (DemoEffect*)Actor_Spawn(&play->actorCtx, play, ACTOR_DEMO_EFFECT, this->actor.world.pos.x,
                                      this->actor.world.pos.y, this->actor.world.pos.z, 0, 0, 0,
                                      DEMO_EFFECT_LIGHTRING_EXPANDING);
    if (effect != NULL) {
        Actor_SetScale(&effect->actor, 0.1f);
    }

    effect = (DemoEffect*)Actor_Spawn(&play->actorCtx, play, ACTOR_DEMO_EFFECT, this->actor.world.pos.x,
                                      this->actor.world.pos.y, this->actor.world.pos.z, 0, 0, 0,
                                      DEMO_EFFECT_LIGHTRING_SHRINKING);
    if (effect != NULL) {
        Actor_SetScale(&effect->actor, 0.2f);
    }

    func_800788CC(NA_SE_IT_DM_RING_EXPLOSION);
    Actor_Kill(&this->actor);
}

/**
 * Initialization function for the FireBall Actor.
 * This is a special version that is used in the creation cutscene.
 * It is an Update Function only executed for one frame. The Update Function is then changed to UpdateCreationFireball.
 */
void DemoEffect_InitCreationFireball(DemoEffect* this, PlayState* play) {
    Actor* parent = this->actor.parent;

    this->actor.world.rot.y = parent->shape.rot.y;
    this->fireBall.timer = 50;
    this->actor.speed = 1.5f;
    this->actor.minVelocityY = -1.5f;
    this->actor.gravity = -0.03f;
    this->updateFunc = DemoEffect_UpdateCreationFireball;
}

/**
 * Update action for the Blue Orb Actor.
 * This Update Function is run while the Blue Orb is Shrinking.
 * The Blue Orb Actor is the blue light sparkle that is in Din's creation cutscene.
 * It's spawned in the middle of the expanding Light Ring.
 * The Blue Orb Actor shrinks after it grows to max size.
 */
void DemoEffect_UpdateBlueOrbShrink(DemoEffect* this, PlayState* play) {
    this->blueOrb.alpha = this->blueOrb.scale * 16;
    this->blueOrb.scale--;
    Actor_SetScale(&this->actor, this->actor.scale.x * 0.9f);
    if (this->blueOrb.scale == 0) {
        Actor_Kill(&this->actor);
    }
}

/**
 * Update action for the Blue Orb Actor.
 * This Update Function is run while the Blue Orb is Growing.
 * The Blue Orb Actor is the blue light sparkle that is in Din's creation cutscene.
 * It's spawned in the middle of the expanding Light Ring.
 * When the scale timer value reaches 0 the Blue Orb's Update Function changes to UpdateBlueOrbShrink.
 */
void DemoEffect_UpdateBlueOrbGrow(DemoEffect* this, PlayState* play) {
    if (this->actor.parent != NULL) {
        // s32 cast necessary to match codegen. Without the explicit cast to u32 the compiler generates complex cast of
        // u8 to float
        Actor_SetScale(&this->actor,
                       (((5.0f - (s32)this->blueOrb.scale) * 0.01f) * 10.0f) * this->actor.parent->scale.x);
    } else {
        Actor_SetScale(&this->actor, (5.0f - (s32)this->blueOrb.scale) * 0.01f);
    }

    if (this->blueOrb.scale != 0) {
        this->blueOrb.scale--;
    } else {
        this->blueOrb.scale = 15;
        this->updateFunc = DemoEffect_UpdateBlueOrbShrink;
    }
}

/**
 * Update action for the Light Effect Actor.
 * The Light Effect has various use cases.
 * This function updates the position and scale of the actor based on the current cutscene command.
 */
void DemoEffect_UpdateLightEffect(DemoEffect* this, PlayState* play) {
    u16 action;
    s32 isLargeSize;

    isLargeSize = ((this->actor.params & 0x0F00) >> 8);

    if (play->csCtx.state != CS_STATE_IDLE && play->csCtx.npcActions[this->csActionId] != NULL) {
        DemoEffect_MoveToCsEndpoint(this, play, this->csActionId, 0);
        switch (play->csCtx.npcActions[this->csActionId]->action) {
            case 2:
                if (this->light.rotation < 240) {
                    if (!isLargeSize) {
                        if (this->actor.scale.x < 0.23f) {
                            this->actor.scale.x += 0.001f;
                            Actor_SetScale(&this->actor, this->actor.scale.x);
                        }
                    } else {
                        if (this->actor.scale.x < 2.03f) {
                            this->actor.scale.x += 0.05f;
                            Actor_SetScale(&this->actor, this->actor.scale.x);
                        }
                    }
                }
                this->light.rotation += 6;
                this->light.scaleFlag += 1;
                break;

            case 3:
                Math_SmoothStepToF(&this->actor.scale.x, 0.0f, 0.1f, 0.1f, 0.005f);
                Actor_SetScale(&this->actor, this->actor.scale.x);
                break;

            default:
                break;
        }

        if (play->sceneId == SCENE_KOKIRI_FOREST && gSaveContext.sceneLayer == 6 && play->csCtx.frames == 197) {
            Actor_PlaySfx(&this->actor, NA_SE_EV_WHITE_OUT);
        }

        if (play->sceneId == SCENE_DEATH_MOUNTAIN_TRAIL && gSaveContext.sceneLayer == 5) {
            if (!DemoEffect_CheckCsAction(this, play, 1)) {
                Actor_PlaySfx(&this->actor, NA_SE_EV_LIGHT_GATHER - SFX_FLAG);
            }
            if (play->csCtx.frames == 640) {
                Actor_PlaySfx(&this->actor, NA_SE_EV_WHITE_OUT);
            }

            if (0) {}
        }

        if (play->sceneId == SCENE_ZORAS_FOUNTAIN && gSaveContext.sceneLayer == 4) {
            if (!DemoEffect_CheckCsAction(this, play, 1)) {
                Actor_PlaySfx(&this->actor, NA_SE_EV_LIGHT_GATHER - SFX_FLAG);
            }
            if (play->csCtx.frames == 648) {
                Actor_PlaySfx(&this->actor, NA_SE_EV_WHITE_OUT);
            }

            // Necessary to match
            if (0) {}
        }

        if (play->sceneId == SCENE_TEMPLE_OF_TIME && gSaveContext.sceneLayer == 14) {
            if (1) {}

            if (play->csCtx.npcActions[this->csActionId]->action == 2) {
                Actor_PlaySfx(&this->actor, NA_SE_EV_LIGHT_GATHER - SFX_FLAG);
            }
        }

        if (play->sceneId == SCENE_GREAT_FAIRYS_FOUNTAIN_MAGIC || play->sceneId == SCENE_GREAT_FAIRYS_FOUNTAIN_SPELLS) {
            if (play->csCtx.npcActions[this->csActionId]->action == 2) {
                Actor_PlaySfx(&this->actor, NA_SE_EV_LIGHT_GATHER - SFX_FLAG);
            }
        }
    }
}

/**
 * Update action for the Lgt Shower Actor.
 * The Lgt Shower Actor is the green light effect spawned by Farore in the Kokiri Forst creation cutscene.
 * This function updates the scale and alpha of the Actor.
 */
void DemoEffect_UpdateLgtShower(DemoEffect* this, PlayState* play) {
    if (this->lgtShower.alpha > 3) {
        this->lgtShower.alpha -= 3;
        this->actor.scale.x *= 1.05f;
        this->actor.scale.y *= 1.05f;
        this->actor.scale.z *= 1.05f;
    } else {
        Actor_Kill(&this->actor);
    }
}

/**
 * Update action for the God Lgt Din Actor.
 * This is the Goddess Din.
 * This function moves God Lgt Din based on the current cutscene command.
 * This function also spawns a Fireball Actor and sets its update function to the special InitCreationFireball.
 * The spawned Fireball Actor is also scaled to be smaller than regular by this function.
 */
void DemoEffect_UpdateGodLgtDin(DemoEffect* this, PlayState* play) {
    DemoEffect* fireBall;

    if (play->csCtx.state != CS_STATE_IDLE && play->csCtx.npcActions[this->csActionId] != NULL) {
        DemoEffect_MoveToCsEndpoint(this, play, this->csActionId, 1);

        if (play->csCtx.npcActions[this->csActionId]->action == 3) {
            fireBall = (DemoEffect*)Actor_SpawnAsChild(&play->actorCtx, &this->actor, play, ACTOR_DEMO_EFFECT,
                                                       this->actor.world.pos.x, this->actor.world.pos.y,
                                                       this->actor.world.pos.z, 0, 0, 0, DEMO_EFFECT_FIRE_BALL);

            if (fireBall != NULL) {
                fireBall->initUpdateFunc = DemoEffect_InitCreationFireball;
                Actor_SetScale(&fireBall->actor, 0.020f);
            }
        }

        if (gSaveContext.entranceIndex == ENTR_CUTSCENE_MAP_0) {
            switch (gSaveContext.sceneLayer) {
                case 4:
                    if (play->csCtx.frames == 288) {
                        Actor_PlaySfx(&this->actor, NA_SE_IT_DM_FLYING_GOD_PASS);
                    }
                    if (play->csCtx.frames == 635) {
                        Actor_PlaySfx(&this->actor, NA_SE_IT_DM_FLYING_GOD_PASS);
                    }
                    break;

                case 6:
                    if (play->csCtx.frames == 55) {
                        Actor_PlaySfx(&this->actor, NA_SE_IT_DM_FLYING_GOD_DASH);
                    }
                    break;

                case 11:
                    if (play->csCtx.frames == 350) {
                        Actor_PlaySfx(&this->actor, NA_SE_IT_DM_FLYING_GOD_DASH);
                    }
                    break;
            }
        }
    }
}

/**
 * Update action for the God Lgt Nayru Actor.
 * This is the Goddess Nayru.
 * This function moves God Lgt Nayure based on the current cutscene command.
 * This function also spawns expanding light rings around Nayru in the creation cutscene
 */
void DemoEffect_UpdateGodLgtNayru(DemoEffect* this, PlayState* play) {
    DemoEffect* lightRing;

    if (play->csCtx.state != CS_STATE_IDLE && play->csCtx.npcActions[this->csActionId] != NULL) {
        DemoEffect_MoveToCsEndpoint(this, play, this->csActionId, 1);

        if (play->csCtx.npcActions[this->csActionId]->action == 3) {
            if (this->godLgt.lightRingSpawnTimer != 0) {
                this->godLgt.lightRingSpawnTimer--;
            } else {
                this->godLgt.lightRingSpawnTimer = this->godLgt.lightRingSpawnDelay;
                lightRing = (DemoEffect*)Actor_Spawn(&play->actorCtx, play, ACTOR_DEMO_EFFECT, this->actor.world.pos.x,
                                                     this->actor.world.pos.y, this->actor.world.pos.z,
                                                     this->actor.world.rot.x + 0x4000, this->actor.world.rot.y,
                                                     this->actor.world.rot.z, DEMO_EFFECT_LIGHTRING_EXPANDING);

                if (lightRing != NULL) {
                    Actor_SetScale(&lightRing->actor, 1.0f);
                }
            }
        }

        if (gSaveContext.entranceIndex == ENTR_CUTSCENE_MAP_0) {
            switch (gSaveContext.sceneLayer) {
                case 4:
                    if (play->csCtx.frames == 298) {
                        Actor_PlaySfx(&this->actor, NA_SE_IT_DM_FLYING_GOD_PASS);
                    }
                    break;

                case 6:
                    if (play->csCtx.frames == 105) {
                        Actor_PlaySfx(&this->actor, NA_SE_IT_DM_FLYING_GOD_DASH);
                    }
                    break;

                case 11:
                    if (play->csCtx.frames == 360) {
                        Actor_PlaySfx(&this->actor, NA_SE_IT_DM_FLYING_GOD_DASH);
                    }
                    break;
            }
        }

        if (gSaveContext.entranceIndex == ENTR_DEATH_MOUNTAIN_TRAIL_0 && gSaveContext.sceneLayer == 4) {
            if (play->csCtx.frames == 72) {
                Actor_PlaySfx(&this->actor, NA_SE_IT_DM_FLYING_GOD_DASH);
            }
            if (play->csCtx.frames == 80) {
                Audio_PlayCutsceneEffectsSequence(SEQ_CS_EFFECTS_NAYRU_MAGIC);
            }
        }
    }
}

/**
 * Update action for the God Lgt Farore Actor.
 * This is the Goddess Farore.
 * This function moves God Lgt Farore based on the current cutscene command.
 * This function also spawns an Lgt Shower Actor during the Kokiri creation cutscene.
 */
void DemoEffect_UpdateGodLgtFarore(DemoEffect* this, PlayState* play) {
    DemoEffect* lgtShower;

    if (play->csCtx.state != CS_STATE_IDLE && play->csCtx.npcActions[this->csActionId] != NULL) {
        DemoEffect_MoveToCsEndpoint(this, play, this->csActionId, 1);

        if (play->csCtx.npcActions[this->csActionId]->action == 3) {
            lgtShower = (DemoEffect*)Actor_SpawnAsChild(&play->actorCtx, &this->actor, play, ACTOR_DEMO_EFFECT,
                                                        this->actor.world.pos.x, this->actor.world.pos.y - 150.0f,
                                                        this->actor.world.pos.z, 0, 0, 0, DEMO_EFFECT_LGT_SHOWER);

            if (lgtShower != NULL) {
                lgtShower->actor.scale.x = 0.23f;
                lgtShower->actor.scale.y = 0.15f;
                lgtShower->actor.scale.z = 0.23f;
            }

            Actor_PlaySfx(&this->actor, NA_SE_IT_DM_FLYING_GOD_DASH);
            Audio_PlayCutsceneEffectsSequence(SEQ_CS_EFFECTS_FARORE_MAGIC);
        }

        if (gSaveContext.entranceIndex == ENTR_CUTSCENE_MAP_0) {
            switch (gSaveContext.sceneLayer) {
                case 4:
                    if (play->csCtx.frames == 315) {
                        Actor_PlaySfx(&this->actor, NA_SE_IT_DM_FLYING_GOD_PASS);
                    }
                    break;

                case 6:
                    if (play->csCtx.frames == 80) {
                        Actor_PlaySfx(&this->actor, NA_SE_IT_DM_FLYING_GOD_DASH);
                    }
                    break;

                case 11:
                    if (play->csCtx.frames == 370) {
                        Actor_PlaySfx(&this->actor, NA_SE_IT_DM_FLYING_GOD_DASH);
                    }
                    break;
            }
        }
    }
}

/**
 * Moves this actor towards the target position with a given speed.
 */
void DemoEffect_MoveTowardTarget(Vec3f targetPos, DemoEffect* this, f32 speed) {
    this->actor.world.pos.x += (targetPos.x - this->actor.world.pos.x) * speed;
    this->actor.world.pos.y += (targetPos.y - this->actor.world.pos.y) * speed;
    this->actor.world.pos.z += (targetPos.z - this->actor.world.pos.z) * speed;
}

/**
 * Initializes Jewel colors.
 */
void DemoEffect_InitJewelColor(DemoEffect* this) {
    u8 jewelType = this->jewel.type;

    switch (jewelType) {
        case DEMO_EFFECT_JEWEL_KOKIRI:
            this->primXluColor[2] = 160;
            this->primXluColor[0] = 255;
            this->primXluColor[1] = 255;
            this->envXluColor[0] = 0;
            this->envXluColor[1] = 255;
            this->envXluColor[2] = 0;
            this->primOpaColor[2] = 170;
            this->primOpaColor[0] = 255;
            this->primOpaColor[1] = 255;
            this->envOpaColor[1] = 120;
            this->envOpaColor[0] = 150;
            this->envOpaColor[2] = 0;
            break;

        case DEMO_EFFECT_JEWEL_GORON:
            this->primXluColor[1] = 170;
            this->primXluColor[0] = 255;
            this->primXluColor[2] = 255;
            this->envXluColor[2] = 100;
            this->envXluColor[0] = 255;
            this->envXluColor[1] = 0;
            this->primOpaColor[2] = 170;
            this->primOpaColor[0] = 255;
            this->primOpaColor[1] = 255;
            this->envOpaColor[1] = 120;
            this->envOpaColor[0] = 150;
            this->envOpaColor[2] = 0;
            break;

        case DEMO_EFFECT_JEWEL_ZORA:
            this->primXluColor[0] = 50;
            this->primXluColor[1] = 255;
            this->primXluColor[2] = 255;
            this->envXluColor[2] = 150;
            this->envXluColor[0] = 50;
            this->envXluColor[1] = 0;
            this->primOpaColor[2] = 170;
            this->primOpaColor[0] = 255;
            this->primOpaColor[1] = 255;
            this->envOpaColor[1] = 120;
            this->envOpaColor[0] = 150;
            this->envOpaColor[2] = 0;
            break;
    }
}

/**
 * Sets the Jewel color based on the alpha variable.
 * This function if a value of less than 1.0f is supplied will drain the color from the Jewels.
 * This effect can be seen in prerelease screenshots.
 */
void DemoEffect_SetJewelColor(DemoEffect* this, f32 alpha) {
    DemoEffect_InitJewelColor(this);

    this->primXluColor[0] = (((s32)this->primXluColor[0]) * alpha) + (255.0f * (1.0f - alpha));
    this->primXluColor[1] = (((s32)this->primXluColor[1]) * alpha) + (255.0f * (1.0f - alpha));
    this->primXluColor[2] = (((s32)this->primXluColor[2]) * alpha) + (255.0f * (1.0f - alpha));
    this->primOpaColor[0] = (((s32)this->primOpaColor[0]) * alpha) + (255.0f * (1.0f - alpha));
    this->primOpaColor[1] = (((s32)this->primOpaColor[1]) * alpha) + (255.0f * (1.0f - alpha));
    this->primOpaColor[2] = (((s32)this->primOpaColor[2]) * alpha) + (255.0f * (1.0f - alpha));
    this->envXluColor[0] = ((s32)this->envXluColor[0]) * alpha;
    this->envXluColor[1] = ((s32)this->envXluColor[1]) * alpha;
    this->envXluColor[2] = ((s32)this->envXluColor[2]) * alpha;
    this->envOpaColor[0] = ((s32)this->envOpaColor[0]) * alpha;
    this->envOpaColor[1] = ((s32)this->envOpaColor[1]) * alpha;
    this->envOpaColor[2] = ((s32)this->envOpaColor[2]) * alpha;
}

/**
 * Moves the Jewel Actor during the activation of the Door of Time cutscene.
 * This is used once the Jewel Actor is done orbiting Link and split up to move into the pedastal slots.
 */
void DemoEffect_MoveJewelSplit(PosRot* world, DemoEffect* this) {
    switch (this->jewel.type) {
        case DEMO_EFFECT_JEWEL_KOKIRI:
            world->pos.x -= 40.0f;
            break;
        case DEMO_EFFECT_JEWEL_GORON:
            break;
        case DEMO_EFFECT_JEWEL_ZORA:
            world->pos.x += 40.0f;
            break;
    }
}

/**
 * Moves the Jewel Actor spherically from startPos to endPos.
 * This is used by the Jewel Actor during the Door of Time activation cutscene.
 * This is run when the Jewels merge from Link and begin orbiting him.
 */
void DemoEffect_MoveJewelSpherical(f32 degrees, f32 frameDivisor, Vec3f startPos, Vec3f endPos, f32 radius,
                                   Vec3s rotation, DemoEffect* this) {
    s32 pad;
    s32 pad2;
    f32 distance;
    f32 xPos;
    f32 ySpherical;
    f32 xzSpherical;

    distance = frameDivisor * sqrtf(SQ(endPos.x - startPos.x) + SQ(endPos.y - startPos.y) + SQ(endPos.z - startPos.z));

    this->actor.world.pos.x = radius * cosf(DEG_TO_RAD(degrees));
    this->actor.world.pos.y = distance;
    this->actor.world.pos.z = radius * sinf(DEG_TO_RAD(degrees));

    xPos = this->actor.world.pos.x;
    ySpherical = (this->actor.world.pos.y * cosf(BINANG_TO_RAD(rotation.x))) -
                 (sinf(BINANG_TO_RAD(rotation.x)) * this->actor.world.pos.z);
    xzSpherical = (this->actor.world.pos.z * cosf(BINANG_TO_RAD(rotation.x))) +
                  (sinf(BINANG_TO_RAD(rotation.x)) * this->actor.world.pos.y);

    this->actor.world.pos.x =
        (xPos * cosf(BINANG_TO_RAD(rotation.y))) - (sinf(BINANG_TO_RAD(rotation.y)) * xzSpherical);
    this->actor.world.pos.y = ySpherical;
    this->actor.world.pos.z =
        (xzSpherical * cosf(BINANG_TO_RAD(rotation.y))) + (sinf(BINANG_TO_RAD(rotation.y)) * xPos);

    this->actor.world.pos.x += startPos.x;
    this->actor.world.pos.y += startPos.y;
    this->actor.world.pos.z += startPos.z;
}

/**
 * Moves the Jewel Actor spherically from startPos to endPos.
 * This is used by the Jewel Actor during the Door of Time activation cutscene.
 * This is run when the Jewels merge from Link and begin orbiting him.
 */
void DemoEffect_MoveJewelActivateDoorOfTime(DemoEffect* this, PlayState* play) {
    Vec3f startPos;
    Vec3f endPos;
    f32 frameDivisor;
    f32 degrees;
    f32 radius;
    s32 csActionId;

    csActionId = this->csActionId;
    startPos.x = play->csCtx.npcActions[csActionId]->startPos.x;
    startPos.y = play->csCtx.npcActions[csActionId]->startPos.y;
    startPos.z = play->csCtx.npcActions[csActionId]->startPos.z;
    endPos.x = play->csCtx.npcActions[csActionId]->endPos.x;
    endPos.y = play->csCtx.npcActions[csActionId]->endPos.y;
    endPos.z = play->csCtx.npcActions[csActionId]->endPos.z;

    frameDivisor = DemoEffect_InterpolateCsFrames(play, csActionId);

    switch (this->jewel.type) {
        case DEMO_EFFECT_JEWEL_KOKIRI:
            degrees = 0.0f;
            break;
        case DEMO_EFFECT_JEWEL_GORON:
            degrees = 120.0f;
            break;
        case DEMO_EFFECT_JEWEL_ZORA:
            degrees = 240.0f;
            break;
    }

    radius = 50.0f * frameDivisor;
    if (radius > 30.0f) {
        radius = 30.0f;
    }

    if (startPos.x != endPos.x || startPos.y != endPos.y || startPos.z != endPos.z) {
        this->jewelCsRotation.x = RAD_TO_BINANG(Math_Atan2F(endPos.z - startPos.z, -(endPos.x - startPos.x)));
        this->jewelCsRotation.y = Math_Vec3f_Yaw(&startPos, &endPos);
    }

    this->jewelCsRotation.z += 0x0400;

    degrees += this->jewelCsRotation.z * (360.0f / 65536.0f);
    DemoEffect_MoveJewelSpherical(degrees, frameDivisor, startPos, endPos, radius, this->jewelCsRotation, this);
}

/**
 * Spawns Sparkle Effects for the Jewel Actor.
 */
void DemoEffect_JewelSparkle(DemoEffect* this, PlayState* play, s32 spawnerCount) {
    Vec3f velocity;
    Vec3f accel;
    Color_RGBA8 primColor;
    Color_RGBA8 envColor;
    Color_RGB8* sparkleColors;
    s32 i;

    velocity.y = 0.0f;

    accel.x = 0.0f;
    accel.y = -0.1f;
    accel.z = 0.0f;

    sparkleColors = sJewelSparkleColors[this->jewel.type - DEMO_EFFECT_JEWEL_KOKIRI];

    primColor.r = sparkleColors[0].r;
    primColor.g = sparkleColors[0].g;
    primColor.b = sparkleColors[0].b;
    envColor.r = sparkleColors[1].r;
    envColor.g = sparkleColors[1].g;
    envColor.b = sparkleColors[1].b;
    primColor.a = 0;

    for (i = 0; i < spawnerCount; i++) {
        velocity.x = (Rand_ZeroOne() - 0.5f) * 1.5f;
        velocity.z = (Rand_ZeroOne() - 0.5f) * 1.5f;

        EffectSsKiraKira_SpawnDispersed(play, &this->actor.world.pos, &velocity, &accel, &primColor, &envColor, 3000,
                                        16);
    }
}

/**
 * Plays Jewel sound effects.
 * The sSfxJewelId global variable is used to ensure only one Jewel Actor is playing SFX when all are spawned.
 */
void DemoEffect_PlayJewelSfx(DemoEffect* this, PlayState* play) {
    if (!DemoEffect_CheckCsAction(this, play, 1)) {
        if (this->actor.params == sSfxJewelId[0]) {
            func_8002F974(&this->actor, NA_SE_EV_SPIRIT_STONE - SFX_FLAG);
        } else if (sSfxJewelId[0] == 0) {
            sSfxJewelId[0] = this->actor.params;
            func_8002F974(&this->actor, NA_SE_EV_SPIRIT_STONE - SFX_FLAG);
        }
    }
}

/**
 * Update Function for the Jewel Actor that is run when Link is an adult.
 * This rotates the Jewel and updates a timer that is used to scroll Jewel textures.
 * There is a call SetJewelColor that does nothing since 1.0f is passed.
 * If a value of less than 1.0f were passed to SetJewelColor, then it would appear to drain the Jewel's color.
 * This can be seen in preprelease screenshots.
 */
void DemoEffect_UpdateJewelAdult(DemoEffect* this, PlayState* play) {
    this->jewel.timer++;
    this->actor.shape.rot.y += 0x0400;
    DemoEffect_PlayJewelSfx(this, play);
    DemoEffect_SetJewelColor(this, 1.0f);
}

/**
 * Update Function for the Jewel Actor that is run when Link is a child.
 * This rotates the Jewel and updates a timer that is used to scroll Jewel textures.
 * This also updates the Jewel's position based on different cutscenes.
 */
void DemoEffect_UpdateJewelChild(DemoEffect* this, PlayState* play) {
    s32 hasCmdAction;
    Actor* thisx = &this->actor;

    this->jewel.timer++;

    if (play->csCtx.state && play->csCtx.npcActions[this->csActionId]) {
        switch (play->csCtx.npcActions[this->csActionId]->action) {
            case 3:
                if (GET_EVENTCHKINF(EVENTCHKINF_4B)) {
                    SET_EVENTCHKINF(EVENTCHKINF_4B);
                }
                DemoEffect_MoveJewelActivateDoorOfTime(this, play);
                if ((play->gameplayFrames & 1) == 0) {
                    DemoEffect_JewelSparkle(this, play, 1);
                }
                break;
            case 4:
                if (this->jewel.isPositionInit) {
                    DemoEffect_MoveToCsEndpoint(this, play, this->csActionId, 0);
                    DemoEffect_MoveJewelSplit(&thisx->world, this);
                    if ((play->gameplayFrames & 1) == 0) {
                        DemoEffect_JewelSparkle(this, play, 1);
                    }
                } else {
                    DemoEffect_InitPositionFromCsAction(this, play, this->csActionId);
                    DemoEffect_MoveJewelSplit(&thisx->world, this);
                    this->jewel.isPositionInit = 1;
                }
                break;
            case 6:
                Actor_Kill(thisx);
                return;
            default:
                DemoEffect_MoveToCsEndpoint(this, play, this->csActionId, 0);
                if (gSaveContext.entranceIndex == ENTR_TEMPLE_OF_TIME_0) {
                    DemoEffect_MoveJewelSplit(&thisx->world, this);
                }
                break;
        }
    }

    if (gSaveContext.entranceIndex == ENTR_TEMPLE_OF_TIME_0) {
        if (!GET_EVENTCHKINF(EVENTCHKINF_4B)) {
            hasCmdAction = play->csCtx.state && play->csCtx.npcActions[this->csActionId];
            if (!hasCmdAction) {
                this->effectFlags |= 0x1;
                return;
            }
        }
    }

    thisx->shape.rot.y += 0x0400;
    DemoEffect_PlayJewelSfx(this, play);
    this->effectFlags &= ~1;
}

/**
 * Update Function for the Dust Actor.
 * This is the dust that is spawned in the Temple of Time during the Light Arrows cutscene.
 * This spawns the dust particles and increments a timer
 */
void DemoEffect_UpdateDust(DemoEffect* this, PlayState* play) {
    Vec3f pos;
    Vec3f velocity;
    Vec3f accel;

    if (play->csCtx.state != CS_STATE_IDLE && play->csCtx.npcActions[this->csActionId] != NULL &&
        play->csCtx.npcActions[this->csActionId]->action == 2) {
        pos = this->actor.world.pos;

        pos.y += 600.0f;
        pos.x += Rand_CenteredFloat(300.0f);
        pos.z += 200.0f + Rand_CenteredFloat(300.0f);

        velocity.z = 0.0f;
        velocity.x = 0.0f;
        velocity.y = -20.0f;

        accel.z = 0.0f;
        accel.x = 0.0f;
        accel.y = 0.2f;

        func_8002873C(play, &pos, &velocity, &accel, 300, 0, 30);

        this->dust.timer++;
    }
}

/**
 * This is the main Actor Update Function.
 */
void DemoEffect_Update(Actor* thisx, PlayState* play) {
    DemoEffect* this = (DemoEffect*)thisx;
    this->updateFunc(this, play);
}

/**
 * Check if the current cutscene action matches the passed in cutscene action ID.
 */
s32 DemoEffect_CheckCsAction(DemoEffect* this, PlayState* play, s32 csActionCompareId) {
    if (play->csCtx.state != CS_STATE_IDLE && play->csCtx.npcActions[this->csActionId] != NULL &&
        play->csCtx.npcActions[this->csActionId]->action == csActionCompareId) {
        return 1;
    }

    return 0;
}

/**
 * Draw function for the Jewel Actor.
 */
void DemoEffect_DrawJewel(Actor* thisx, PlayState* play2) {
    DemoEffect* this = (DemoEffect*)thisx;
    PlayState* play = play2;
    u32 frames = this->jewel.timer;

    OPEN_DISPS(play->state.gfxCtx, "../z_demo_effect.c", 2543);

    if (!DemoEffect_CheckCsAction(this, play, 1)) {
        if (1) {}

        if (!(this->effectFlags & 0x1)) {
            switch (this->jewel.type) {
                case DEMO_EFFECT_JEWEL_KOKIRI:
                    gSPSegment(POLY_XLU_DISP++, 9,
                               Gfx_TwoTexScroll(play->state.gfxCtx, G_TX_RENDERTILE, (frames * 4) % 256,
                                                (256 - ((frames * 2) % 256)) - 1, 64, 64, 1, (frames * 2) % 256,
                                                (256 - (frames % 256)) - 1, 16, 16));
                    break;

                case DEMO_EFFECT_JEWEL_GORON:
                    gSPSegment(POLY_XLU_DISP++, 9,
                               Gfx_TwoTexScroll(play->state.gfxCtx, G_TX_RENDERTILE, (frames * 4) % 128,
                                                (256 - ((frames * 2) % 256)) - 1, 32, 64, 1, (frames * 2) % 256,
                                                (256 - (frames % 256)) - 1, 16, 8));
                    break;

                case DEMO_EFFECT_JEWEL_ZORA:
                    gSPSegment(POLY_XLU_DISP++, 9,
                               Gfx_TwoTexScroll(play->state.gfxCtx, G_TX_RENDERTILE, (frames * 4) % 256,
                                                (256 - ((frames * 2) % 256)) - 1, 32, 32, 1, (frames * 2) % 256,
                                                (256 - (frames % 256)) - 1, 16, 16));
                    break;
            }

            if (!frames) {}

            gSPSegment(POLY_OPA_DISP++, 8, Gfx_TexScroll(play->state.gfxCtx, (u8)frames, (u8)frames, 16, 16));
            gSPMatrix(POLY_XLU_DISP++, Matrix_NewMtx(play->state.gfxCtx, "../z_demo_effect.c", 2597),
                      G_MTX_NOPUSH | G_MTX_LOAD | G_MTX_MODELVIEW);
            gSPMatrix(POLY_OPA_DISP++, Matrix_NewMtx(play->state.gfxCtx, "../z_demo_effect.c", 2599),
                      G_MTX_NOPUSH | G_MTX_LOAD | G_MTX_MODELVIEW);
            Gfx_SetupDL_25Xlu(play->state.gfxCtx);
            func_8002ED80(&this->actor, play, 0);
            gDPSetPrimColor(POLY_XLU_DISP++, 0, 128, this->primXluColor[0], this->primXluColor[1],
                            this->primXluColor[2], 255);
            gDPSetEnvColor(POLY_XLU_DISP++, this->envXluColor[0], this->envXluColor[1], this->envXluColor[2], 255);
            gSPDisplayList(POLY_XLU_DISP++, this->jewelDisplayList);
            Gfx_SetupDL_25Opa(play->state.gfxCtx);
            func_8002EBCC(&this->actor, play, 0);
            gDPSetPrimColor(POLY_OPA_DISP++, 0, 128, this->primOpaColor[0], this->primOpaColor[1],
                            this->primOpaColor[2], 255);
            gDPSetEnvColor(POLY_OPA_DISP++, this->envOpaColor[0], this->envOpaColor[1], this->envOpaColor[2], 255);
            gSPDisplayList(POLY_OPA_DISP++, this->jewelHolderDisplayList);
        }
    }

    CLOSE_DISPS(play->state.gfxCtx, "../z_demo_effect.c", 2620);
}

/**
 * Draw function for the Crystal Light Actor.
 */
void DemoEffect_DrawCrystalLight(Actor* thisx, PlayState* play) {
    DemoEffect* this = (DemoEffect*)thisx;
    DemoEffect* parent = (DemoEffect*)this->actor.parent;
    u32 frames = play->gameplayFrames & 0xFFFF;

    OPEN_DISPS(play->state.gfxCtx, "../z_demo_effect.c", 2634);

    if (parent != NULL) {
        gDPSetPrimColor(POLY_XLU_DISP++, 128, 128, 255, 255, 170, parent->triforceSpot.crystalLightOpacity);
    } else {
        gDPSetPrimColor(POLY_XLU_DISP++, 128, 128, 255, 255, 170, 255);
    }

    Gfx_SetupDL_25Xlu(play->state.gfxCtx);

    gSPSegment(POLY_XLU_DISP++, 8,
               Gfx_TwoTexScroll(play->state.gfxCtx, G_TX_RENDERTILE, (frames * 2) % 512, 512 - (frames % 512) - 1, 128,
                                128, 1, 512 - ((frames * 2) % 512) - 1, 0, 64, 64));
    Matrix_Push();
    Matrix_RotateY(0.0f, MTXMODE_APPLY);
    Matrix_RotateX(DEG_TO_RAD(11), MTXMODE_APPLY);
    Matrix_Translate(0.0f, 150.0f, 0.0f, MTXMODE_APPLY);
    gSPMatrix(POLY_XLU_DISP++, Matrix_NewMtx(play->state.gfxCtx, "../z_demo_effect.c", 2661),
              G_MTX_NOPUSH | G_MTX_LOAD | G_MTX_MODELVIEW);
    gSPDisplayList(POLY_XLU_DISP++, gCrystalLightDL);
    Matrix_Pop();
    Matrix_Push();
    Matrix_RotateY(DEG_TO_RAD(120), MTXMODE_APPLY);
    Matrix_RotateX(DEG_TO_RAD(11), MTXMODE_APPLY);
    Matrix_Translate(0.0f, 150.0f, 0.0f, MTXMODE_APPLY);
    gSPMatrix(POLY_XLU_DISP++, Matrix_NewMtx(play->state.gfxCtx, "../z_demo_effect.c", 2672),
              G_MTX_NOPUSH | G_MTX_LOAD | G_MTX_MODELVIEW);
    gSPDisplayList(POLY_XLU_DISP++, gCrystalLightDL);
    Matrix_Pop();
    Matrix_Push();
    Matrix_RotateY(DEG_TO_RAD(240), MTXMODE_APPLY);
    Matrix_RotateX(DEG_TO_RAD(11), MTXMODE_APPLY);
    Matrix_Translate(0.0f, 150.0f, 0.0f, MTXMODE_APPLY);
    gSPMatrix(POLY_XLU_DISP++, Matrix_NewMtx(play->state.gfxCtx, "../z_demo_effect.c", 2683),
              G_MTX_NOPUSH | G_MTX_LOAD | G_MTX_MODELVIEW);
    gSPDisplayList(POLY_XLU_DISP++, gCrystalLightDL);
    Matrix_Pop();
    CLOSE_DISPS(play->state.gfxCtx, "../z_demo_effect.c", 2688);
}

/**
 * Draw function for the Fire Ball Actor.
 */
void DemoEffect_DrawFireBall(Actor* thisx, PlayState* play) {
    DemoEffect* this = (DemoEffect*)thisx;
    u32 frames = play->gameplayFrames;

    OPEN_DISPS(play->state.gfxCtx, "../z_demo_effect.c", 2701);
    gDPSetPrimColor(POLY_XLU_DISP++, 64, 64, 255, 200, 0, 255);
    gDPSetEnvColor(POLY_XLU_DISP++, 255, 0, 0, 255);
    Gfx_SetupDL_25Xlu(play->state.gfxCtx);
    gSPMatrix(POLY_XLU_DISP++, Matrix_NewMtx(play->state.gfxCtx, "../z_demo_effect.c", 2709),
              G_MTX_NOPUSH | G_MTX_LOAD | G_MTX_MODELVIEW);
    gSPMatrix(POLY_XLU_DISP++, play->billboardMtx, G_MTX_NOPUSH | G_MTX_MUL | G_MTX_MODELVIEW);
    gSPSegment(POLY_XLU_DISP++, 8,
               Gfx_TwoTexScroll(play->state.gfxCtx, G_TX_RENDERTILE, 0, 0, 32, 32, 1, 0,
                                128 - ((frames * 20) % 128) - 1, 32, 32));
    gSPDisplayList(POLY_XLU_DISP++, gCreationFireBallDL);
    CLOSE_DISPS(play->state.gfxCtx, "../z_demo_effect.c", 2723);
}

/**
 * Draw function for the God Lgt Actors.
 * This draws either Din, Nayru, or Farore based on the colors set in the DemoEffect struct.
 */
void DemoEffect_DrawGodLgt(Actor* thisx, PlayState* play) {
    DemoEffect* this = (DemoEffect*)thisx;
    s32 pad;
    u32 frames = play->gameplayFrames;

    OPEN_DISPS(play->state.gfxCtx, "../z_demo_effect.c", 2737);

    if (!DemoEffect_CheckCsAction(this, play, 2)) {
        if (gSaveContext.entranceIndex == ENTR_CUTSCENE_MAP_0) {
            if (gSaveContext.sceneLayer == 4) {
                if (play->csCtx.frames <= 680) {
                    func_80078914(&this->actor.projectedPos, NA_SE_EV_GOD_FLYING - SFX_FLAG);
                }
            } else {
                func_80078914(&this->actor.projectedPos, NA_SE_EV_GOD_FLYING - SFX_FLAG);
            }
        } else {
            func_80078914(&this->actor.projectedPos, NA_SE_EV_GOD_FLYING - SFX_FLAG);
        }

        gSPSegment(POLY_XLU_DISP++, 8,
                   Gfx_TwoTexScroll(play->state.gfxCtx, G_TX_RENDERTILE, (frames * 4) % 512, 0, 128, 64, 1,
                                    (frames * 2) % 256, 512 - ((frames * 70) % 512) - 1, 64, 32));
        gSPSegment(POLY_XLU_DISP++, 9,
                   Gfx_TwoTexScroll(play->state.gfxCtx, G_TX_RENDERTILE, 0, 0, 16, 96, 1, (frames * 10) % 256,
                                    256 - ((frames * 30) % 512) - 1, 8, 32));
        gDPSetPrimColor(POLY_XLU_DISP++, 128, 128, this->primXluColor[0], this->primXluColor[1], this->primXluColor[2],
                        255);
        gDPSetEnvColor(POLY_XLU_DISP++, this->envXluColor[0], this->envXluColor[1], this->envXluColor[2], 255);
        Gfx_SetupDL_25Xlu(play->state.gfxCtx);
        Matrix_Push();
        gSPMatrix(POLY_XLU_DISP++, Matrix_NewMtx(play->state.gfxCtx, "../z_demo_effect.c", 2801),
                  G_MTX_NOPUSH | G_MTX_LOAD | G_MTX_MODELVIEW);
        gSPDisplayList(POLY_XLU_DISP++, gGoldenGoddessAuraDL);
        Gfx_SetupDL_25Opa(play->state.gfxCtx);
        func_8002EBCC(&this->actor, play, 0);
        Matrix_Pop();

        this->godLgt.rotation++;
        if (this->godLgt.rotation > 120) {
            this->godLgt.rotation = 0;
            if (1) {}
        }

        Matrix_RotateZ(DEG_TO_RAD(((s32)this->godLgt.rotation) * 3.0f), MTXMODE_APPLY);
        Matrix_RotateX(M_PI / 2.0f, MTXMODE_APPLY);
        Matrix_Translate(0.0f, -140.0f, 0.0f, MTXMODE_APPLY);
        Matrix_Scale(0.03f, 0.03f, 0.03f, MTXMODE_APPLY);
        gSPMatrix(POLY_OPA_DISP++, Matrix_NewMtx(play->state.gfxCtx, "../z_demo_effect.c", 2824),
                  G_MTX_NOPUSH | G_MTX_LOAD | G_MTX_MODELVIEW);
        gSPDisplayList(POLY_OPA_DISP++, gGoldenGoddessBodyDL);
    }

    CLOSE_DISPS(play->state.gfxCtx, "../z_demo_effect.c", 2829);
}

/**
 * Draw function for the Light Effect Actor.
 */
void DemoEffect_DrawLightEffect(Actor* thisx, PlayState* play) {
    DemoEffect* this = (DemoEffect*)thisx;
    u8* alpha;
    Gfx* disp;

    OPEN_DISPS(play->state.gfxCtx, "../z_demo_effect.c", 2842);

    if (!DemoEffect_CheckCsAction(this, play, 1)) {

        if (this->light.flicker == 0) {
            this->light.flicker = 1;
        } else {
            disp = (Gfx*)(uintptr_t)gEffFlash1DL; // necessary to match but probably fake
            alpha = &this->light.alpha;
            Gfx_SetupDL_25Xlu(play->state.gfxCtx);
            gDPSetPrimColor(POLY_XLU_DISP++, 0, 128, this->primXluColor[0], this->primXluColor[1],
                            this->primXluColor[2], *alpha);
            gDPSetEnvColor(POLY_XLU_DISP++, this->envXluColor[0], this->envXluColor[1], this->envXluColor[2], 255);
            Matrix_Scale(((this->light.scaleFlag & 1) * 0.05f) + 1.0f, ((this->light.scaleFlag & 1) * 0.05f) + 1.0f,
                         ((this->light.scaleFlag & 1) * 0.05f) + 1.0f, MTXMODE_APPLY);
            Matrix_Push();
            Matrix_Mult(&play->billboardMtxF, MTXMODE_APPLY);
            Matrix_RotateZ(DEG_TO_RAD(this->light.rotation), MTXMODE_APPLY);
            gSPMatrix(POLY_XLU_DISP++, Matrix_NewMtx(play->state.gfxCtx, "../z_demo_effect.c", 2866),
                      G_MTX_MODELVIEW | G_MTX_LOAD | G_MTX_NOPUSH);
            if (disp) {};
            gSPDisplayList(POLY_XLU_DISP++, disp);
            Matrix_Pop();
            Matrix_Mult(&play->billboardMtxF, MTXMODE_APPLY);
            Matrix_RotateZ(DEG_TO_RAD(-(f32)this->light.rotation), MTXMODE_APPLY);
            gSPMatrix(POLY_XLU_DISP++, Matrix_NewMtx(play->state.gfxCtx, "../z_demo_effect.c", 2874),
                      G_MTX_NOPUSH | G_MTX_LOAD | G_MTX_MODELVIEW);
            gSPDisplayList(POLY_XLU_DISP++, disp);
        }
    }

    CLOSE_DISPS(play->state.gfxCtx, "../z_demo_effect.c", 2881);
}

/**
 * Draw function for the Blue Orb Actor.
 */
void DemoEffect_DrawBlueOrb(Actor* thisx, PlayState* play) {
    DemoEffect* this = (DemoEffect*)thisx;
    s32 pad2;

    OPEN_DISPS(play->state.gfxCtx, "../z_demo_effect.c", 2892);
    gDPSetPrimColor(POLY_XLU_DISP++, 128, 128, 188, 255, 255, this->blueOrb.alpha);
    gDPSetEnvColor(POLY_XLU_DISP++, 0, 100, 255, 255);
    Gfx_SetupDL_25Xlu(play->state.gfxCtx);
    Matrix_Mult(&play->billboardMtxF, MTXMODE_APPLY);
    Matrix_RotateZ(BINANG_TO_RAD(this->blueOrb.rotation), MTXMODE_APPLY);
    gSPMatrix(POLY_XLU_DISP++, Matrix_NewMtx(play->state.gfxCtx, "../z_demo_effect.c", 2901),
              G_MTX_NOPUSH | G_MTX_LOAD | G_MTX_MODELVIEW);
    this->blueOrb.rotation += 0x01F4;
    gSPDisplayList(POLY_XLU_DISP++, gEffFlash1DL);
    CLOSE_DISPS(play->state.gfxCtx, "../z_demo_effect.c", 2907);
}

/**
 * Draw function for the Lgt Shower Actor.
 */
void DemoEffect_DrawLgtShower(Actor* thisx, PlayState* play) {
    DemoEffect* this = (DemoEffect*)thisx;
    s32 pad;
    u32 frames = play->gameplayFrames;

    OPEN_DISPS(play->state.gfxCtx, "../z_demo_effect.c", 2921);
    gDPSetPrimColor(POLY_XLU_DISP++, 64, 64, 255, 255, 160, this->lgtShower.alpha);
    gDPSetEnvColor(POLY_XLU_DISP++, 50, 200, 0, 255);
    Gfx_SetupDL_25Xlu(play->state.gfxCtx);
    gSPMatrix(POLY_XLU_DISP++, Matrix_NewMtx(play->state.gfxCtx, "../z_demo_effect.c", 2927),
              G_MTX_NOPUSH | G_MTX_LOAD | G_MTX_MODELVIEW);
    gSPSegment(POLY_XLU_DISP++, 8,
               Gfx_TwoTexScroll(play->state.gfxCtx, G_TX_RENDERTILE, (frames * 5) % 1024, 0, 256, 64, 1,
                                (frames * 10) % 128, 512 - ((frames * 50) % 512), 32, 16));
    gSPDisplayList(POLY_XLU_DISP++, gEnliveningLightDL);
    CLOSE_DISPS(play->state.gfxCtx, "../z_demo_effect.c", 2942);
}

/**
 * Draw function for the Light Ring Actor.
 */
void DemoEffect_DrawLightRing(Actor* thisx, PlayState* play2) {
    DemoEffect* this = (DemoEffect*)thisx;
    PlayState* play = play2;
    u32 frames = this->lightRing.timer;

    OPEN_DISPS(play->state.gfxCtx, "../z_demo_effect.c", 2956);

    Gfx_SetupDL_25Xlu(play->state.gfxCtx);
    gDPSetPrimColor(POLY_XLU_DISP++, 128, 128, 170, 255, 255, this->lightRing.alpha);
    gDPSetEnvColor(POLY_XLU_DISP++, 0, 100, 255, 255);
    gSPMatrix(POLY_XLU_DISP++, Matrix_NewMtx(play->state.gfxCtx, "../z_demo_effect.c", 2963),
              G_MTX_NOPUSH | G_MTX_LOAD | G_MTX_MODELVIEW);
    gSPSegment(POLY_XLU_DISP++, 8,
               Gfx_TwoTexScroll(play->state.gfxCtx, G_TX_RENDERTILE, (frames * 5) % 64, 512 - ((frames * 2) % 512) - 1,
                                16, 128, 1, 0, 0, 8, 1024));
    gSPDisplayList(POLY_XLU_DISP++, gGoldenGoddessLightRingDL);

    CLOSE_DISPS(play->state.gfxCtx, "../z_demo_effect.c", 2978);
}

/**
 * Draw function for the Triforce Spot Actor.
 */
void DemoEffect_DrawTriforceSpot(Actor* thisx, PlayState* play) {
    DemoEffect* this = (DemoEffect*)thisx;
    s32 pad;
    Vtx* vertices = SEGMENTED_TO_VIRTUAL(gTriforceVtx);
    u32 frames = play->gameplayFrames;

    OPEN_DISPS(play->state.gfxCtx, "../z_demo_effect.c", 2994);
    if (gSaveContext.entranceIndex != ENTR_CASTLE_COURTYARD_ZELDA_0 || play->csCtx.frames < 885) {
        Gfx_SetupDL_25Xlu(play->state.gfxCtx);

        if (this->triforceSpot.lightColumnOpacity > 0) {
            Actor_PlaySfx(&this->actor, NA_SE_EV_AURORA - SFX_FLAG);
            Matrix_Push();
            Matrix_Scale(1.0f, 2.4f, 1.0f, MTXMODE_APPLY);
            gSPMatrix(POLY_XLU_DISP++, Matrix_NewMtx(play->state.gfxCtx, "../z_demo_effect.c", 3011),
                      G_MTX_NOPUSH | G_MTX_LOAD | G_MTX_MODELVIEW);
            gSPSegment(POLY_XLU_DISP++, 9,
                       Gfx_TwoTexScroll(play->state.gfxCtx, G_TX_RENDERTILE, 0, 256 - ((frames * 4) % 256) - 1, 64, 64,
                                        1, 0, 256 - ((frames * 2) % 256) - 1, 64, 32));
            vertices[86].n.a = vertices[87].n.a = vertices[88].n.a = vertices[89].n.a = vertices[92].n.a =
                vertices[93].n.a = vertices[94].n.a = vertices[95].n.a = (s8)this->triforceSpot.lightColumnOpacity;
            gDPSetPrimColor(POLY_XLU_DISP++, 128, 128, 180, 255, 255, this->triforceSpot.lightColumnOpacity);
            gDPSetEnvColor(POLY_XLU_DISP++, 0, 255, 150, 255);
            gSPDisplayList(POLY_XLU_DISP++, gTriforceLightColumnDL);
            Matrix_Pop();
        }

        if (this->triforceSpot.triforceSpotOpacity != 0) {
            Actor_PlaySfx(&this->actor, NA_SE_EV_TRIFORCE - SFX_FLAG);
            gSPMatrix(POLY_XLU_DISP++, Matrix_NewMtx(play->state.gfxCtx, "../z_demo_effect.c", 3042),
                      G_MTX_NOPUSH | G_MTX_LOAD | G_MTX_MODELVIEW);

            if (this->triforceSpot.triforceSpotOpacity < 250) {
                func_8002ED80(&this->actor, play, 0);
                Gfx_SetupDL_25Xlu(play->state.gfxCtx);
                gDPSetRenderMode(POLY_XLU_DISP++, G_RM_PASS, G_RM_AA_ZB_XLU_SURF2);
                Matrix_RotateY(BINANG_TO_RAD(this->triforceSpot.rotation), MTXMODE_APPLY);
                gSPMatrix(POLY_XLU_DISP++, Matrix_NewMtx(play->state.gfxCtx, "../z_demo_effect.c", 3053),
                          G_MTX_NOPUSH | G_MTX_LOAD | G_MTX_MODELVIEW);
                gSPSegment(POLY_XLU_DISP++, 8,
                           Gfx_TwoTexScroll(play->state.gfxCtx, G_TX_RENDERTILE, 0, 0, 32, 16, 1, 0, 0, 16, 8));
                gDPSetPrimColor(POLY_XLU_DISP++, 128, 128, 255, 255, 160, this->triforceSpot.triforceSpotOpacity);
                gDPSetEnvColor(POLY_XLU_DISP++, 170, 140, 0, 255);
                gSPDisplayList(POLY_XLU_DISP++, gTriforceDL);
            } else {
                func_8002EBCC(&this->actor, play, 0);
                Gfx_SetupDL_25Opa(play->state.gfxCtx);
                gDPSetRenderMode(POLY_OPA_DISP++, G_RM_PASS, G_RM_AA_ZB_OPA_SURF2);
                Matrix_RotateY(BINANG_TO_RAD(this->triforceSpot.rotation), MTXMODE_APPLY);
                gSPMatrix(POLY_OPA_DISP++, Matrix_NewMtx(play->state.gfxCtx, "../z_demo_effect.c", 3085),
                          G_MTX_NOPUSH | G_MTX_LOAD | G_MTX_MODELVIEW);
                gSPSegment(POLY_OPA_DISP++, 8,
                           Gfx_TwoTexScroll(play->state.gfxCtx, G_TX_RENDERTILE, 0, 0, 32, 16, 1, 0, 0, 16, 8));
                gDPSetPrimColor(POLY_OPA_DISP++, 128, 128, 255, 255, 160, 255);
                gDPSetEnvColor(POLY_OPA_DISP++, 170, 140, 0, 255);
                gSPDisplayList(POLY_OPA_DISP++, gTriforceDL);
            }
        }
    }
    CLOSE_DISPS(play->state.gfxCtx, "../z_demo_effect.c", 3112);
}

/**
 * Draw function for the Get Item Actors.
 * This is either Medals or Light Arrows based on the drawId.
 */
void DemoEffect_DrawGetItem(Actor* thisx, PlayState* play) {
    DemoEffect* this = (DemoEffect*)thisx;
    if (!DemoEffect_CheckCsAction(this, play, 1) && !DemoEffect_CheckCsAction(this, play, 4)) {
        if (!this->getItem.isLoaded) {
            this->getItem.isLoaded = 1;
            return;
        }
        func_8002EBCC(thisx, play, 0);
        func_8002ED80(thisx, play, 0);
        GetItem_Draw(play, this->getItem.drawId);
    }
}

/**
 * Callback for the SkelCurve system to draw the animated limbs.
 */
s32 DemoEffect_OverrideLimbDrawTimeWarp(PlayState* play, SkelCurve* skelCurve, s32 limbIndex, void* thisx) {
    s32 pad;
    DemoEffect* this = (DemoEffect*)thisx;
    u32 frames = play->gameplayFrames;

    OPEN_DISPS(play->state.gfxCtx, "../z_demo_effect.c", 3154);
    Gfx_SetupDL_25Xlu(play->state.gfxCtx);
    gDPSetPrimColor(POLY_XLU_DISP++, 0, 128, 170, 255, 255, 255);
    gDPSetEnvColor(POLY_XLU_DISP++, this->envXluColor[0], this->envXluColor[1], this->envXluColor[2], 255);
    gSPSegment(POLY_XLU_DISP++, 8,
               Gfx_TwoTexScroll(play->state.gfxCtx, G_TX_RENDERTILE, (frames * 6) % 1024,
                                256 - ((frames * 16) % 256) - 1, 256, 64, 1, (frames * 4) % 512,
                                128 - ((frames * 12) % 128) - 1, 128, 32));
    CLOSE_DISPS(play->state.gfxCtx, "../z_demo_effect.c", 3172);

    if (limbIndex == 0) {
        s16* transform = skelCurve->jointTable[0];

        transform[2] = transform[0] = 1024;
        transform[1] = 1024;
    }

    return true;
}

/**
 * Draw function for the Time Warp Actors.
 */
void DemoEffect_DrawTimeWarp(Actor* thisx, PlayState* play) {
    DemoEffect* this = (DemoEffect*)thisx;
    GraphicsContext* gfxCtx = play->state.gfxCtx;
    u8 effectType = (this->actor.params & 0x00FF);

    if (effectType == DEMO_EFFECT_TIMEWARP_TIMEBLOCK_LARGE || effectType == DEMO_EFFECT_TIMEWARP_TIMEBLOCK_SMALL ||
        Flags_GetEnv(play, 1) || IS_CUTSCENE_LAYER || gSaveContext.entranceIndex == ENTR_TEMPLE_OF_TIME_4) {
        OPEN_DISPS(gfxCtx, "../z_demo_effect.c", 3201);

        POLY_XLU_DISP = Gfx_SetupDL(POLY_XLU_DISP, SETUPDL_25);
        Matrix_Scale(2.0f, 2.0f, 2.0f, MTXMODE_APPLY);
        SkelCurve_Draw(&this->actor, play, &this->skelCurve, DemoEffect_OverrideLimbDrawTimeWarp, NULL, 1,
                       &this->actor);

        CLOSE_DISPS(gfxCtx, "../z_demo_effect.c", 3216);
    }
}

/**
 * Faces/rotates the Actor towards the current cutscene action end point.
 */
void DemoEffect_FaceToCsEndpoint(DemoEffect* this, Vec3f startPos, Vec3f endPos) {
    s32 pad;
    f32 x = endPos.x - startPos.x;
    f32 z = endPos.z - startPos.z;
    f32 xzDistance = sqrtf(SQ(x) + SQ(z));

    this->actor.shape.rot.y = RAD_TO_BINANG(Math_FAtan2F(x, z));
    this->actor.shape.rot.x = RAD_TO_BINANG(Math_FAtan2F(-(endPos.y - startPos.y), xzDistance));
}

/**
 * Moves the Actor towards the current cutscene action end point.
 * Will only update the Actor's facing/rotation if the shouldUpdateFacing argument is true.
 * The speed is based on the current progress in the cutscene action.
 */
void DemoEffect_MoveToCsEndpoint(DemoEffect* this, PlayState* play, s32 csActionId, s32 shouldUpdateFacing) {
    Vec3f startPos;
    Vec3f endPos;
    f32 speed;

    startPos.x = play->csCtx.npcActions[csActionId]->startPos.x;
    startPos.y = play->csCtx.npcActions[csActionId]->startPos.y;
    startPos.z = play->csCtx.npcActions[csActionId]->startPos.z;
    endPos.x = play->csCtx.npcActions[csActionId]->endPos.x;
    endPos.y = play->csCtx.npcActions[csActionId]->endPos.y;
    endPos.z = play->csCtx.npcActions[csActionId]->endPos.z;

    speed = DemoEffect_InterpolateCsFrames(play, csActionId);

    this->actor.world.pos.x = ((endPos.x - startPos.x) * speed) + startPos.x;
    this->actor.world.pos.y = ((endPos.y - startPos.y) * speed) + startPos.y;
    this->actor.world.pos.z = ((endPos.z - startPos.z) * speed) + startPos.z;

    if (shouldUpdateFacing) {
        DemoEffect_FaceToCsEndpoint(this, startPos, endPos);
    }
}

/**
 * Moves a GetItem actor towards the current cutscene action's endpoint.
 */
void DemoEffect_MoveGetItem(DemoEffect* this, PlayState* play, s32 csActionId, f32 speed) {
    Vec3f endPos;
    endPos.x = play->csCtx.npcActions[csActionId]->endPos.x;
    endPos.y = play->csCtx.npcActions[csActionId]->endPos.y;
    endPos.z = play->csCtx.npcActions[csActionId]->endPos.z;
    DemoEffect_MoveTowardTarget(endPos, this, speed);
}

/**
 * Initializes the Actor's position to the current cutscene action's start point.
 */
void DemoEffect_InitPositionFromCsAction(DemoEffect* this, PlayState* play, s32 csActionIndex) {
    f32 x = play->csCtx.npcActions[csActionIndex]->startPos.x;
    f32 y = play->csCtx.npcActions[csActionIndex]->startPos.y;
    f32 z = play->csCtx.npcActions[csActionIndex]->startPos.z;

    this->actor.world.pos.x = x;
    this->actor.world.pos.y = y;
    this->actor.world.pos.z = z;
}<|MERGE_RESOLUTION|>--- conflicted
+++ resolved
@@ -938,13 +938,8 @@
 void DemoEffect_UpdateCreationFireball(DemoEffect* this, PlayState* play) {
     DemoEffect* effect;
 
-<<<<<<< HEAD
     Actor_MoveXZGravity(&this->actor);
-    this->actor.speedXZ = this->actor.speedXZ + (this->actor.gravity * 0.5f);
-=======
-    Actor_MoveForward(&this->actor);
     this->actor.speed += this->actor.gravity * 0.5f;
->>>>>>> 92e03cf7
 
     if (this->fireBall.timer != 0) {
         this->fireBall.timer--;
