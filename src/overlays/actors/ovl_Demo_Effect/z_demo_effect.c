--- conflicted
+++ resolved
@@ -612,13 +612,8 @@
 
         Actor_SetScale(thisx, 0.20f);
 
-<<<<<<< HEAD
         if (gSaveContext.save.entranceIndex == ENTR_TEMPLE_OF_TIME_0) {
-            switch (play->csCtx.npcActions[this->csActionId]->action) {
-=======
-        if (gSaveContext.entranceIndex == ENTR_TEMPLE_OF_TIME_0) {
             switch (play->csCtx.actorCues[this->cueChannel]->id) {
->>>>>>> 63606af1
                 case 2:
                     DemoEffect_MedalSparkle(this, play, 0);
                     break;
@@ -629,13 +624,8 @@
         }
         switch (play->csCtx.actorCues[this->cueChannel]->id) {
             case 2:
-<<<<<<< HEAD
                 if (gSaveContext.save.entranceIndex == ENTR_TEMPLE_OF_TIME_0) {
-                    Audio_PlayActorSfx2(thisx, NA_SE_EV_MEDAL_APPEAR_L - SFX_FLAG);
-=======
-                if (gSaveContext.entranceIndex == ENTR_TEMPLE_OF_TIME_0) {
                     Actor_PlaySfx(thisx, NA_SE_EV_MEDAL_APPEAR_L - SFX_FLAG);
->>>>>>> 63606af1
                 } else {
                     func_800788CC(NA_SE_EV_MEDAL_APPEAR_S - SFX_FLAG);
                 }
@@ -649,13 +639,8 @@
                 if (this->getItem.drawId != GID_ARROW_LIGHT) {
                     this->actor.shape.rot.y += this->getItem.rotation;
                 }
-<<<<<<< HEAD
                 if (gSaveContext.save.entranceIndex == ENTR_TEMPLE_OF_TIME_0) {
-                    Audio_PlayActorSfx2(thisx, NA_SE_EV_MEDAL_APPEAR_L - SFX_FLAG);
-=======
-                if (gSaveContext.entranceIndex == ENTR_TEMPLE_OF_TIME_0) {
                     Actor_PlaySfx(thisx, NA_SE_EV_MEDAL_APPEAR_L - SFX_FLAG);
->>>>>>> 63606af1
                 } else {
                     func_800788CC(NA_SE_EV_MEDAL_APPEAR_S - SFX_FLAG);
                 }
@@ -848,15 +833,9 @@
             }
         }
 
-<<<<<<< HEAD
         if (gSaveContext.save.entranceIndex == ENTR_CUTSCENE_MAP_0 && gSaveContext.sceneLayer == 6 &&
-            play->csCtx.frames == 143) {
-            Audio_PlayActorSfx2(&this->actor, NA_SE_IT_DM_RING_EXPLOSION);
-=======
-        if (gSaveContext.entranceIndex == ENTR_CUTSCENE_MAP_0 && gSaveContext.sceneLayer == 6 &&
             play->csCtx.curFrame == 143) {
             Actor_PlaySfx(&this->actor, NA_SE_IT_DM_RING_EXPLOSION);
->>>>>>> 63606af1
         }
     }
 }
@@ -1229,15 +1208,9 @@
             }
         }
 
-<<<<<<< HEAD
         if (gSaveContext.save.entranceIndex == ENTR_DEATH_MOUNTAIN_TRAIL_0 && gSaveContext.sceneLayer == 4) {
-            if (play->csCtx.frames == 72) {
-                Audio_PlayActorSfx2(&this->actor, NA_SE_IT_DM_FLYING_GOD_DASH);
-=======
-        if (gSaveContext.entranceIndex == ENTR_DEATH_MOUNTAIN_TRAIL_0 && gSaveContext.sceneLayer == 4) {
             if (play->csCtx.curFrame == 72) {
                 Actor_PlaySfx(&this->actor, NA_SE_IT_DM_FLYING_GOD_DASH);
->>>>>>> 63606af1
             }
             if (play->csCtx.curFrame == 80) {
                 Audio_PlayCutsceneEffectsSequence(SEQ_CS_EFFECTS_NAYRU_MAGIC);
@@ -1582,13 +1555,8 @@
                 Actor_Kill(thisx);
                 return;
             default:
-<<<<<<< HEAD
-                DemoEffect_MoveToCsEndpoint(this, play, this->csActionId, 0);
+                DemoEffect_SetPosRotFromCue(this, play, this->cueChannel, 0);
                 if (gSaveContext.save.entranceIndex == ENTR_TEMPLE_OF_TIME_0) {
-=======
-                DemoEffect_SetPosRotFromCue(this, play, this->cueChannel, 0);
-                if (gSaveContext.entranceIndex == ENTR_TEMPLE_OF_TIME_0) {
->>>>>>> 63606af1
                     DemoEffect_MoveJewelSplit(&thisx->world, this);
                 }
                 break;
@@ -1789,13 +1757,8 @@
 
     OPEN_DISPS(play->state.gfxCtx, "../z_demo_effect.c", 2737);
 
-<<<<<<< HEAD
-    if (!DemoEffect_CheckCsAction(this, play, 2)) {
+    if (!DemoEffect_CheckForCue(this, play, 2)) {
         if (gSaveContext.save.entranceIndex == ENTR_CUTSCENE_MAP_0) {
-=======
-    if (!DemoEffect_CheckForCue(this, play, 2)) {
-        if (gSaveContext.entranceIndex == ENTR_CUTSCENE_MAP_0) {
->>>>>>> 63606af1
             if (gSaveContext.sceneLayer == 4) {
                 if (play->csCtx.curFrame <= 680) {
                     func_80078914(&this->actor.projectedPos, NA_SE_EV_GOD_FLYING - SFX_FLAG);
@@ -1944,11 +1907,7 @@
     u32 frames = play->gameplayFrames;
 
     OPEN_DISPS(play->state.gfxCtx, "../z_demo_effect.c", 2994);
-<<<<<<< HEAD
-    if (gSaveContext.save.entranceIndex != ENTR_CASTLE_COURTYARD_ZELDA_0 || play->csCtx.frames < 885) {
-=======
-    if (gSaveContext.entranceIndex != ENTR_CASTLE_COURTYARD_ZELDA_0 || play->csCtx.curFrame < 885) {
->>>>>>> 63606af1
+    if (gSaveContext.save.entranceIndex != ENTR_CASTLE_COURTYARD_ZELDA_0 || play->csCtx.curFrame < 885) {
         Gfx_SetupDL_25Xlu(play->state.gfxCtx);
 
         if (this->triforceSpot.lightColumnOpacity > 0) {
@@ -2050,11 +2009,7 @@
     u8 effectType = (this->actor.params & 0x00FF);
 
     if (effectType == DEMO_EFFECT_TIMEWARP_TIMEBLOCK_LARGE || effectType == DEMO_EFFECT_TIMEWARP_TIMEBLOCK_SMALL ||
-<<<<<<< HEAD
-        Flags_GetEnv(play, 1) || IS_CUTSCENE_LAYER || gSaveContext.save.entranceIndex == ENTR_TEMPLE_OF_TIME_4) {
-=======
-        CutsceneFlags_Get(play, 1) || IS_CUTSCENE_LAYER || gSaveContext.entranceIndex == ENTR_TEMPLE_OF_TIME_4) {
->>>>>>> 63606af1
+        CutsceneFlags_Get(play, 1) || IS_CUTSCENE_LAYER || gSaveContext.save.entranceIndex == ENTR_TEMPLE_OF_TIME_4) {
         OPEN_DISPS(gfxCtx, "../z_demo_effect.c", 3201);
 
         POLY_XLU_DISP = Gfx_SetupDL(POLY_XLU_DISP, SETUPDL_25);
