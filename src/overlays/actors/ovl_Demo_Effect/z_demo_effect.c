--- conflicted
+++ resolved
@@ -1760,13 +1760,8 @@
     if (!DemoEffect_CheckForCue(this, play, 2)) {
         if (gSaveContext.entranceIndex == ENTR_CUTSCENE_MAP_0) {
             if (gSaveContext.sceneLayer == 4) {
-<<<<<<< HEAD
-                if (play->csCtx.frames <= 680) {
+                if (play->csCtx.curFrame <= 680) {
                     Lib_PlaySfx_AtPos(&this->actor.projectedPos, NA_SE_EV_GOD_FLYING - SFX_FLAG);
-=======
-                if (play->csCtx.curFrame <= 680) {
-                    func_80078914(&this->actor.projectedPos, NA_SE_EV_GOD_FLYING - SFX_FLAG);
->>>>>>> 9f0b7bb8
                 }
             } else {
                 Lib_PlaySfx_AtPos(&this->actor.projectedPos, NA_SE_EV_GOD_FLYING - SFX_FLAG);
