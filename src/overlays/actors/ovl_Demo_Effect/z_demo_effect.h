--- conflicted
+++ resolved
@@ -78,13 +78,8 @@
 
 typedef struct DemoEffect {
     /* 0x0000 */ Actor actor;
-<<<<<<< HEAD
-    /* 0x014C */ SkelAnimeCurve skelCurve;
+    /* 0x014C */ SkelCurve skelCurve;
     /* 0x016C */ u8 waitObjectLoadEntryIndex;
-=======
-    /* 0x014C */ SkelCurve skelCurve;
-    /* 0x016C */ u8 initObjectBankIndex;
->>>>>>> 154f44b6
     /* 0x0170 */ Gfx* jewelDisplayList;
     /* 0x0174 */ Gfx* jewelHolderDisplayList;
     /* 0x0178 */ u8 primXluColor[3];
