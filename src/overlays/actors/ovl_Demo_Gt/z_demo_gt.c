#include "z_demo_gt.h"
#include "assets/objects/object_gt/object_gt.h"
#include "assets/objects/object_geff/object_geff.h"
#include "terminal.h"
#include "overlays/effects/ovl_Effect_Ss_Kakera/z_eff_ss_kakera.h"

#define FLAGS (ACTOR_FLAG_4 | ACTOR_FLAG_5)

void DemoGt_Init(Actor* thisx, PlayState* play);
void DemoGt_Destroy(Actor* thisx, PlayState* play);
void DemoGt_Update(Actor* thisx, PlayState* play);
void DemoGt_Draw(Actor* thisx, PlayState* play);

void DemoGt_Destroy(Actor* thisx, PlayState* play) {
    DemoGt* this = (DemoGt*)thisx;

    if ((this->dyna.actor.params == 1) || (this->dyna.actor.params == 2)) {
        DynaPoly_DeleteBgActor(play, &play->colCtx.dyna, this->dyna.bgId);
    }
}

void DemoGt_PlayEarthquakeSfx(void) {
    Sfx_PlaySfxCentered2(NA_SE_EV_EARTHQUAKE - SFX_FLAG);
}

void DemoGt_PlayExplosion1Sfx(PlayState* play, Vec3f* pos) {
    SfxSource_PlaySfxAtFixedWorldPos(play, pos, 60, NA_SE_IT_BOMB_EXPLOSION);
}

void DemoGt_PlayExplosion2Sfx(PlayState* play, Vec3f* pos) {
    SfxSource_PlaySfxAtFixedWorldPos(play, pos, 60, NA_SE_EV_GRAVE_EXPLOSION);
}

void DemoGt_Rumble(PlayState* play) {
    Rumble_Request(0.0f, 50, 10, 5);
}

void DemoGt_SpawnDust(PlayState* play, Vec3f* pos, Vec3f* velocity, Vec3f* accel, f32 scale, s16 scaleStep, s16 life) {
    static Color_RGBA8 brownPrim = { 100, 80, 100, 0 };
    static Color_RGBA8 redEnv = { 255, 110, 96, 0 };

    func_8002843C(play, pos, velocity, accel, &brownPrim, &redEnv, ((Rand_ZeroOne() * (scale * 0.2f)) + scale),
                  scaleStep, life);
}

void func_8097D7D8(PlayState* play, Vec3f* pos, Vec3f* velOffset, f32 scale, s32 arg4, s32 arg5, s16 life) {
    STACK_PAD(s32);

    if (!FrameAdvance_IsEnabled(play)) {
        s32 frames = play->gameplayFrames;

        if (ABS(frames % arg4) == arg5) {
            STACK_PADS(s32, 2);
            Vec3f velocity = { 0.0f, 6.0f, 0.0f };
            Vec3f accel = { 0.0f, 0.0f, 0.0f };

            velocity.x *= scale;
            velocity.y *= scale;
            velocity.z *= scale;

            velocity.x += velOffset->x;
            velocity.y += velOffset->y;
            velocity.z += velOffset->z;

            if (0) {}

            accel.x *= scale;
            accel.y *= scale;
            accel.z *= scale;

            DemoGt_SpawnDust(play, pos, &velocity, &accel, (300.0f * scale), (15.0f * scale), life);
        }
    }
}

Actor* DemoGt_SpawnCloudRing(PlayState* play, Vec3f* pos, s16 params) {
    return Actor_Spawn(&play->actorCtx, play, ACTOR_BG_SPOT16_DOUGHNUT, pos->x, pos->y, pos->z, 0, 0, 0, params);
}

void DemoGt_SpawnExplosionWithSound(PlayState* play, Vec3f* pos, f32 scale) {
    STACK_PAD(s32);
    Vec3f velocity = { 0.0f, 0.0f, 0.0f };
    Vec3f accel = { 0.0f, 0.0f, 0.0f };

    EffectSsBomb2_SpawnLayered(play, pos, &velocity, &accel, (100.0f * scale), (15.0f * scale));
    DemoGt_PlayExplosion1Sfx(play, pos);
}

void DemoGt_SpawnExplosionNoSound(PlayState* play, Vec3f* pos, Vec3f* velocity, Vec3f* accel, f32 scale) {
    EffectSsBomb2_SpawnLayered(play, pos, velocity, accel, (100.0f * scale), (25.0f * scale));
}

void func_8097DAC8(DemoGt* this, PlayState* play, Vec3f* spawnerPos) {
    Vec3f pos;
    Vec3f velocity;
    f32 temp_f0;
    s16 angle;
    s16 phi_s0;
    s32 i;

    angle = 0;

    for (i = 0; i < 12; i++) {

        pos.x = Math_SinS(angle) * 46.0f;
        pos.y = (Rand_ZeroOne() * 75.0f) + 2.0f;
        pos.z = Math_CosS(angle) * 46.0f;

        velocity.x = (pos.x * 0.1f) + 20.0f;
        velocity.y = Rand_ZeroOne() * 16.0f;
        velocity.z = pos.z * 0.1f;

        pos.x += spawnerPos->x;
        pos.y += spawnerPos->y;
        pos.z += spawnerPos->z;

        temp_f0 = Rand_ZeroOne();

        if (temp_f0 < 0.1f) {
            phi_s0 = 96;
        } else if (temp_f0 < 0.7f) {
            phi_s0 = 64;
        } else {
            phi_s0 = 32;
        }

        EffectSsKakera_Spawn(play, &pos, &velocity, spawnerPos, -247, phi_s0, 3, 0, 0,
                             (s32)(Rand_ZeroOne() * 10.0f + 30.0f), 2, 300, (s32)(Rand_ZeroOne() * 0.0f) + 30,
                             KAKERA_COLOR_NONE, OBJECT_GEFF, gGanonRubbleDL);
        angle += 0x1555;
    }
}

void func_8097DD28(DemoGt* this, PlayState* play, Vec3f* spawnerPos) {
    Vec3f pos;
    Vec3f velocity;
    f32 temp_f0;
    s16 angle;
    s16 phi_s0;
    s32 i;

    angle = 0;

    for (i = 0; i < 8; i++) {

        pos.x = Math_SinS(angle) * 30.0f;
        pos.y = (Rand_ZeroOne() * 75.0f) + 2.0f;
        pos.z = Math_CosS(angle) * 30.0f;

        velocity.x = 0.0f;
        velocity.y = Rand_ZeroOne() * -4.0f;
        velocity.z = pos.z * 0.1f;

        pos.x += spawnerPos->x;
        pos.y += spawnerPos->y;
        pos.z += spawnerPos->z;

        temp_f0 = Rand_ZeroOne();

        if (temp_f0 < 0.1f) {
            phi_s0 = 96;
        } else if (temp_f0 < 0.7f) {
            phi_s0 = 64;
        } else {
            phi_s0 = 32;
        }

        EffectSsKakera_Spawn(play, &pos, &velocity, spawnerPos, -247, phi_s0, 3, 0, 0,
                             (s32)((Rand_ZeroOne() * 10.0f) + 30.0f), 2, 300, (s32)(Rand_ZeroOne() * 0.0f) + 0x1E,
                             KAKERA_COLOR_NONE, OBJECT_GEFF, gGanonRubbleDL);

        angle += 0x2000;
    }
}

void func_8097DF70(DemoGt* this, PlayState* play, Vec3f* spawnerPos) {
    Vec3f pos;
    Vec3f velocity;
    f32 temp_f0;
    s16 angle;
    s16 phi_s0;
    s32 i;

    angle = 0;

    for (i = 0; i < 12; i++) {

        pos.x = Math_SinS(angle) * 16.0f;
        pos.y = (Rand_ZeroOne() * 5.0f) + 2.0f;
        pos.z = Math_CosS(angle) * 16.0f;

        velocity.x = pos.x * 0.6f;
        velocity.y = (Rand_ZeroOne() * 36.0f) + 6.0f;
        velocity.z = pos.z * 0.6f;

        pos.x += spawnerPos->x;
        pos.y += spawnerPos->y;
        pos.z += spawnerPos->z;

        temp_f0 = Rand_ZeroOne();

        if (temp_f0 < 0.1f) {
            phi_s0 = 97;
        } else if (temp_f0 < 0.7f) {
            phi_s0 = 65;
        } else {
            phi_s0 = 33;
        }

        EffectSsKakera_Spawn(play, &pos, &velocity, spawnerPos, -200, phi_s0, 10, 10, 0, Rand_ZeroOne() * 30.0f + 30.0f,
                             2, 300, (s32)(Rand_ZeroOne() * 30.0f) + 30, KAKERA_COLOR_NONE, OBJECT_GEFF,
                             gGanonRubbleDL);
        angle += 0x1555;
    }
}

void func_8097E1D4(PlayState* play, Vec3f* arg1, s16 arg2) {
    Vec3f pos;
    Vec3f velocity;
    f32 temp_f0;
    s16 angle;
    s16 phi_s0;
    s32 i;

    angle = 0;

    for (i = 0; i < 1; i++) {

        pos.x = Math_SinS(angle) * 46.0f;
        pos.y = (Rand_ZeroOne() * 75.0f) - 28.0f;
        pos.z = Math_CosS(angle) * 46.0f;

        velocity.x = Math_SinS(arg2) * 3.0f;
        velocity.y = (Rand_ZeroOne() * -4.0f) + 10.0f;
        velocity.z = Math_CosS(arg2) * 3.0f;

        pos.x += arg1->x;
        pos.y += arg1->y;
        pos.z += arg1->z;

        temp_f0 = Rand_ZeroOne();

        if (temp_f0 < 0.1f) {
            phi_s0 = 97;
        } else if (temp_f0 < 0.7f) {
            phi_s0 = 65;
        } else {
            phi_s0 = 33;
        }

        EffectSsKakera_Spawn(play, &pos, &velocity, arg1, -247, phi_s0, 3, 0, 0,
                             (s32)((Rand_ZeroOne() * 10.0f) + 30.0f), 2, 300, (s32)(Rand_ZeroOne() * 0.0f) + 30,
                             KAKERA_COLOR_NONE, OBJECT_GEFF, gGanonRubbleDL);

        angle += 0x10000;
    }
}

void func_8097E454(PlayState* play, Vec3f* spawnerPos, Vec3f* velocity, Vec3f* accel, f32 arg4, f32 scale, s32 arg6,
                   s32 arg7, s16 life) {
    STACK_PADS(s32, 3);
    s16 increment;
    s32 frames;
    s32 i;
    s16 phi_s0;
    s16 dustScaleStep = 15.0f * scale;
    f32 dustScale = 300.0f * scale;
    Vec3f pos;

    if ((!FrameAdvance_IsEnabled(play)) && (arg7 > 0) && (arg6 > 0)) {
        frames = (ABS((s32)play->gameplayFrames) % arg7);
        phi_s0 = 0x10000 * frames / arg6;
        increment = 0x10000 / arg6;

        for (i = frames; i < arg6; i += arg7) {

            pos.x = (Math_SinS(phi_s0) * arg4) + spawnerPos->x;
            pos.y = spawnerPos->y;
            pos.z = (Math_CosS(phi_s0) * arg4) + spawnerPos->z;

            DemoGt_SpawnDust(play, &pos, velocity, accel, dustScale, dustScaleStep, life);

            if (Rand_ZeroOne() <= 0.05f) {
                func_8097E1D4(play, &pos, phi_s0);
            }

            phi_s0 += increment;
        }
    }
}

u8 DemoGt_IsCutsceneIdle(PlayState* play) {
    if (play->csCtx.state == CS_STATE_IDLE) {
        return true;
    } else {
        return false;
    }
}

<<<<<<< HEAD
CsCmdActorAction* DemoGt_GetNpcAction(PlayState* play, u32 actionIdx) {
    STACK_PADS(s32, 2);
    CsCmdActorAction* ret = NULL;
=======
CsCmdActorCue* DemoGt_GetCue(PlayState* play, u32 cueChannel) {
    s32 pad[2];
    CsCmdActorCue* cue = NULL;
>>>>>>> bedf07d5

    if (!DemoGt_IsCutsceneIdle(play)) {
        cue = play->csCtx.actorCues[cueChannel];
    }

    return cue;
}

u8 func_8097E704(PlayState* play, u16 cueId, s32 cueChannel) {
    CsCmdActorCue* cue = DemoGt_GetCue(play, cueChannel);

    if ((cue != NULL) && (cue->id == cueId)) {
        return true;
    } else {
        return false;
    }
}

void func_8097E744(DemoGt* this, PlayState* play, u32 cueChannel) {
    CsCmdActorCue* cue = DemoGt_GetCue(play, cueChannel);
    Vec3f* pos = &this->dyna.actor.world.pos;
    f32 startX;
    f32 startY;
    f32 startZ;
    f32 endX;
    f32 endY;
    f32 endZ;
    f32 lerp;

    if (cue != NULL) {
        lerp = Environment_LerpWeightAccelDecel(cue->endFrame, cue->startFrame, play->csCtx.curFrame, 8, 0);

        startX = cue->startPos.x;
        startY = cue->startPos.y;
        startZ = cue->startPos.z;

        endX = cue->endPos.x;
        endY = cue->endPos.y;
        endZ = cue->endPos.z;

        pos->x = ((endX - startX) * lerp) + startX;
        pos->y = ((endY - startY) * lerp) + startY;
        pos->z = ((endZ - startZ) * lerp) + startZ;
    }
}

void func_8097E824(DemoGt* this, s32 arg1) {
    s16 phi_a1;
    s16 phi_a2;
    s16 phi_a3;
    Vec3f* pos = &this->dyna.actor.world.pos;
    Vec3s* unk16C = &this->unk_16C;
    STACK_PAD(s32);
    f32 tempf3;
    f32 tempf2;
    f32 tempf1;
    f32 phi_f2;
    f32 phi_f12;
    f32 phi_f14;

    if (arg1 == 1) {
        phi_a1 = kREG(19) + 0x8000;
        phi_a2 = kREG(20) + 0x8000;
        phi_a3 = kREG(21) + 0x8000;
        phi_f14 = kREG(16) * 0.1f;
        phi_f12 = (kREG(17) * 0.1f) + 0.5f;
        phi_f2 = kREG(18) * 0.1f;
    } else if (arg1 == 2) {
        phi_a1 = kREG(25) + 0x8000;
        phi_a2 = kREG(26) + 0x8000;
        phi_a3 = kREG(27) + 0x8000;
        phi_f14 = kREG(22) * 0.1f;
        phi_f12 = (kREG(23) * 0.1f) + 0.5f;
        phi_f2 = kREG(24) * 0.1f;
    } else if (arg1 == 3) {
        phi_a1 = kREG(31) + 0x8000;
        phi_a2 = kREG(32) + 0x8000;
        phi_a3 = kREG(33) + 0x8000;
        phi_f14 = kREG(28) * 0.1f;
        phi_f12 = (kREG(29) * 0.1f) + 0.5f;
        phi_f2 = kREG(30) * 0.1f;
    } else if (arg1 == 4) {
        phi_a1 = kREG(37) + 0x8000;
        phi_a2 = kREG(38) + 0x8000;
        phi_a3 = kREG(39) + 0x8000;
        phi_f14 = kREG(34) * 0.1f;
        phi_f12 = (kREG(35) * 0.1f) + 0.5f;
        phi_f2 = kREG(36) * 0.1f;
    } else if (arg1 == 5) {
        phi_a1 = kREG(43) + 0x8000;
        phi_a2 = kREG(44) + 0x8000;
        phi_a3 = kREG(45) + 0x8000;
        phi_f14 = kREG(40) * 0.1f;
        phi_f12 = (kREG(41) * 0.1f) + 0.5f;
        phi_f2 = kREG(42) * 0.1f;
    } else if (arg1 == 6) {
        phi_a1 = kREG(49) + 0x8000;
        phi_a2 = kREG(50) + 0x8000;
        phi_a3 = kREG(51) + 0x8000;
        phi_f14 = kREG(46) * 0.1f;
        phi_f12 = (kREG(47) * 0.1f) + 0.5f;
        phi_f2 = kREG(48) * 0.1f;
    } else if (arg1 == 7) {
        phi_a1 = kREG(85) + 0x8000;
        phi_a2 = kREG(86) + 0x8000;
        phi_a3 = kREG(87) + 0x8000;
        phi_f14 = kREG(82) * 0.1f;
        phi_f12 = (kREG(83) * 0.1f) + 0.5f;
        phi_f2 = kREG(84) * 0.1f;
    } else {
        phi_a1 = kREG(91) + 0x8000;
        phi_a2 = kREG(92) + 0x8000;
        phi_a3 = kREG(93) + 0x8000;
        phi_f14 = kREG(88) * 0.1f;
        phi_f12 = (kREG(89) * 0.1f) + 0.5f;
        phi_f2 = kREG(90) * 0.1f;
    }

    unk16C->x += phi_a1;
    unk16C->y += phi_a2;
    unk16C->z += phi_a3;

    tempf1 = Math_CosS(unk16C->x) * phi_f14;
    tempf2 = Math_CosS(unk16C->y) * phi_f12;
    tempf3 = Math_CosS(unk16C->z) * phi_f2;

    pos->x += tempf1;
    pos->y += tempf2;
    pos->z += tempf3;
}

void func_8097ED64(DemoGt* this, PlayState* play, s32 cueChannel) {
    func_8097E744(this, play, cueChannel);
    func_8097E824(this, cueChannel);
}

u8 DemoGt_IsCutsceneLayer(void) {
    if (kREG(2) != 0) {
        return true;
    } else if (!IS_CUTSCENE_LAYER) {
        return false;
    } else {
        return true;
    }
}

static InitChainEntry sInitChain[] = {
    ICHAIN_VEC3F_DIV1000(scale, 100, ICHAIN_STOP),
};

void func_8097EDD8(DemoGt* this, PlayState* play, CollisionHeader* collision) {
    STACK_PADS(s32, 3);
    CollisionHeader* colHeader;

    if (collision != NULL) {
        Actor_ProcessInitChain(&this->dyna.actor, sInitChain);
        DynaPolyActor_Init(&this->dyna, 0);
        colHeader = NULL;
        CollisionHeader_GetVirtual(collision, &colHeader);
        this->dyna.bgId = DynaPoly_SetBgActor(play, &play->colCtx.dyna, &this->dyna.actor, colHeader);
    }
}

u8 func_8097EE44(DemoGt* this, PlayState* play, s32 updateMode, s32 drawConfig, CollisionHeader* colHeader) {
    if (DemoGt_IsCutsceneLayer()) {
        this->updateMode = updateMode;
        this->drawConfig = drawConfig;
        func_8097EDD8(this, play, colHeader);
        return true;
    } else {
        Actor_Kill(&this->dyna.actor);
        return false;
    }
}

void func_8097EEA8_Init0(DemoGt* this, PlayState* play) {
    this->dyna.actor.scale.x *= 10.0f;
    this->dyna.actor.scale.y *= 10.0f;
    this->dyna.actor.scale.z *= 10.0f;

    func_8097EE44(this, play, 0, 1, NULL);
}

void func_8097EF00(DemoGt* this, PlayState* play) {
    u16 csCurFrame = play->csCtx.curFrame;

    if (csCurFrame == 527) {
        Audio_PlayCutsceneEffectsSequence(SEQ_CS_EFFECTS_TOWER_COLLAPSE);
    }
}

void func_8097EF34(DemoGt* this, PlayState* play) {
}

void func_8097EF40(DemoGt* this, PlayState* play) {
<<<<<<< HEAD
    u16 frames = play->csCtx.frames;
    STACK_PADS(s32, 3);
=======
    u16 csCurFrame = play->csCtx.curFrame;
    s32 pad1[3];
>>>>>>> bedf07d5
    Vec3f dustPos;
    Vec3f velocity = { 0.0f, -16.0f, 0.0f };
    Vec3f accel = { 0.0f, 1.2f, 0.0f };
    Vec3f* pos = &this->dyna.actor.world.pos;
    STACK_PAD(s32);

    if ((kREG(1) == 20) || (csCurFrame == 220)) {
        dustPos.x = pos->x + 256.0f;
        dustPos.y = pos->y + 679.0f;
        dustPos.z = pos->z + 82.0f;

        DemoGt_SpawnDust(play, &dustPos, &velocity, &accel, 1700.0f, 15, 30);

        dustPos.x = pos->x + 256.0f;
        dustPos.y = pos->y + 679.0f;
        dustPos.z = pos->z - 60.0f;

        DemoGt_SpawnDust(play, &dustPos, &velocity, &accel, 1700.0f, 15, 30);
    }
}

void func_8097F0AC(DemoGt* this, PlayState* play) {
    STACK_PADS(s32, 3);
    Vec3f sp38;
    STACK_PADS(s16, 3);
    Vec3f sp24;
<<<<<<< HEAD
    u16 frames = play->csCtx.frames;
    STACK_PAD(s32);
=======
    u16 csCurFrame = play->csCtx.curFrame;
    s32 pad2;
>>>>>>> bedf07d5

    if ((csCurFrame == 140) || (kREG(1) == 19)) {
        sp38.x = this->dyna.actor.world.pos.x + 260.0f;
        sp38.y = this->dyna.actor.world.pos.y + 340.0f;
        sp38.z = this->dyna.actor.world.pos.z + 45.0f;
        DemoGt_SpawnExplosionWithSound(play, &sp38, 2.0f);
    }

    if (csCurFrame == 176) {
        sp24.x = this->dyna.actor.world.pos.x + 260.0f;
        sp24.y = this->dyna.actor.world.pos.y + 840.0f;
        sp24.z = this->dyna.actor.world.pos.z + 45.0f;
        DemoGt_SpawnExplosionWithSound(play, &sp24, 2.0f);
    }
}

void func_8097F19C(DemoGt* this, PlayState* play) {
    func_8097EF34(this, play);
    func_8097EF40(this, play);
    func_8097F0AC(this, play);
}

void func_8097F1D8(DemoGt* this) {
    f32 temp_v0 = this->unk_172;

    this->unk_174 = (temp_v0 * ((kREG(64) * 0.001f) + 0.048f)) + (kREG(72) + 10.0f);
    this->unk_172 += this->unk_174;

    if (this->unk_172 > (s16)(kREG(73) + 0x250)) {
        this->unk_172 = kREG(73) + 0x250;
    }
}

void func_8097F280(DemoGt* this, PlayState* play) {
    s32* unk178 = this->unk_178;
    s32* unk188 = this->unk_188;
    s32* unk198 = this->unk_198;
    f32 temp_f0;

    if (play->csCtx.curFrame < 160) {
        unk178[0] = 100;
        unk178[1] = 255;
        unk178[2] = 200;

        unk188[0] = 255;
        unk188[1] = 120;
        unk188[2] = 100;

        unk198[0]++;
        unk198[1]--;
    } else if (play->csCtx.curFrame < 170) {
        temp_f0 = Environment_LerpWeightAccelDecel(170, 160, play->csCtx.curFrame, 0, 0);

        unk178[0] = (temp_f0 * -63.0f) + 163.0f;
        unk178[1] = (temp_f0 * -155.0f) + 255.0f;
        unk178[2] = temp_f0 * -100.0f + 200.0f;

        unk188[0] = (temp_f0 * -155.0f) + 255.0f;
        unk188[1] = (temp_f0 * -20.0f) + 120.0f;
        unk188[2] = 100;
    } else {
        unk178[0] = 100;
        unk178[1] = 100;
        unk178[2] = 100;

        unk188[0] = 100;
        unk188[1] = 100;
        unk188[2] = 100;
    }
}

void func_8097F3EC(DemoGt* this, PlayState* play) {
    if (func_8097E704(play, 2, 1)) {
        this->updateMode = 8;
    }
}

void DemoGt_Update0(DemoGt* this, PlayState* play) {
    func_8097F280(this, play);
    func_8097E824(this, 1);
    func_8097F19C(this, play);
    func_8097F3EC(this, play);
    DemoGt_PlayEarthquakeSfx();
    DemoGt_Rumble(play);
    func_8097EF00(this, play);
}

void DemoGt_Update8(DemoGt* this, PlayState* play) {
    func_8097F280(this, play);
    func_8097F1D8(this);
    func_8097ED64(this, play, 1);
    func_8097F19C(this, play);
    DemoGt_PlayEarthquakeSfx();
    DemoGt_Rumble(play);
    func_8097EF00(this, play);
}

void DemoGt_Draw1(DemoGt* this, PlayState* play) {
    STACK_PAD(s32);
    GraphicsContext* gfxCtx = play->state.gfxCtx;
    u32 gameplayFrames = play->gameplayFrames;
    STACK_PADS(s16, 2);
    s16 spC6;
    f32 spC0;
    f32 spBC;
    s16 spBA;
    s16 spB8;
    Mtx* spB4;
    Vec3f spA8;
    Vec3f sp9C;
    f32 sp98;
    s32* unk198;
    s32* unk188;
    s32* unk178;

    spC6 = this->unk_172;
    spC0 = fabsf(BINANG_TO_RAD(spC6));
    spBC = kREG(71);
    spB8 = (s16)((s32)kREG(70)) + 0x4000;
    spBA = kREG(70);
    spB4 = Graph_Alloc(gfxCtx, sizeof(Mtx));
    sp98 = 1.0f - Math_CosS(spC6);

    OPEN_DISPS(gfxCtx, "../z_demo_gt_part1.c", 458);

    spA8.x = Math_CosS(spB8);
    spA8.y = 0.0f;
    spA8.z = Math_SinS(spB8);
    sp9C.x = Math_CosS(spBA) * spBC * sp98;
    sp9C.y = Math_SinS(spC6) * spBC;
    sp9C.z = Math_SinS(spBA) * spBC * sp98;

    Matrix_Push();

    Matrix_RotateAxis(spC0, &spA8, MTXMODE_APPLY);
    Matrix_Translate(sp9C.x, sp9C.y, sp9C.z, MTXMODE_APPLY);
    Matrix_ToMtx(spB4, "../z_demo_gt_part1.c", 474);
    unk198 = this->unk_198;
    unk188 = this->unk_188;
    unk178 = this->unk_178;

    Matrix_Pop();

    Gfx_SetupDL_25Opa(gfxCtx);

    gSPSegment(POLY_OPA_DISP++, 0x08,
               Gfx_TwoTexScrollEnvColor(gfxCtx, 0, 0, unk198[0], 0x20, 0x40, 1, 0, unk198[1], 0x20, 0x40, unk178[0],
                                        unk178[1], unk178[2], 0x80));
    gSPSegment(POLY_OPA_DISP++, 0x0A,
               Gfx_TwoTexScrollEnvColor(gfxCtx, 0, 0, unk198[0], 0x20, 0x40, 1, 0, unk198[1], 0x20, 0x40, unk188[0],
                                        unk188[1], unk188[2], 0x80));
    gSPMatrix(POLY_OPA_DISP++, spB4, G_MTX_NOPUSH | G_MTX_LOAD | G_MTX_MODELVIEW);
    gSPDisplayList(POLY_OPA_DISP++, gTowerCollapseCsExteriorStructureDL);
    Gfx_SetupDL_25Xlu(gfxCtx);
    gDPSetEnvColor(POLY_XLU_DISP++, 128, 128, 128, 128);
    gSPSegment(
        POLY_XLU_DISP++, 0x09,
        Gfx_TwoTexScroll(gfxCtx, 0, 0, gameplayFrames * 0x14, 0x10, 0x200, 1, 0, gameplayFrames * 0x1E, 0x10, 0x200));
    gSPMatrix(POLY_XLU_DISP++, spB4, G_MTX_NOPUSH | G_MTX_LOAD | G_MTX_MODELVIEW);
    gSPDisplayList(POLY_XLU_DISP++, gTowerCollapseCsFlameSmokeDL);

    CLOSE_DISPS(gfxCtx, "../z_demo_gt_part1.c", 557);
}

void func_8097F904_Init1(DemoGt* this, PlayState* play) {
    this->dyna.actor.scale.x *= 10.0f;
    this->dyna.actor.scale.y *= 10.0f;
    this->dyna.actor.scale.z *= 10.0f;
    func_8097EE44(this, play, 1, 2, &gTowerCollapseCsCollapsedStructureInnerCol);
}

void func_8097F960(DemoGt* this, PlayState* play) {
}

void func_8097F96C(DemoGt* this, PlayState* play) {
    static Actor* cloudRing = NULL;
    STACK_PADS(s32, 4);
    Vec3f pos;
    Actor* actor;
    u16 csCurFrame = play->csCtx.curFrame;

    if (((csCurFrame > 1059) && (csCurFrame < 1062)) || kREG(1) == 17) {
        pos.x = this->dyna.actor.world.pos.x;
        pos.y = this->dyna.actor.world.pos.y + 612.0f;
        pos.z = this->dyna.actor.world.pos.z;

        if (cloudRing == NULL) {
            cloudRing = DemoGt_SpawnCloudRing(play, &pos, 2);
        } else {
            actor = cloudRing;
            actor->world.pos.x = pos.x;
            actor->world.pos.y = pos.y;
            actor->world.pos.z = pos.z;
        }
    }
}

void func_8097FA1C(DemoGt* this, PlayState* play) {
    STACK_PADS(s32, 3);
    Vec3f dustPos;
    u16 csCurFrame = play->csCtx.curFrame;
    Vec3f* pos = &this->dyna.actor.world.pos;
    Vec3f velOffset = { -12.0f, -17.0, 5.0 };
    STACK_PADS(s32, 3);

    if (((csCurFrame > 502) && !(csCurFrame >= 581)) || (kREG(1) == 5)) {
        dustPos.x = pos->x + 300.0f;
        dustPos.y = pos->y + 360.0f;
        dustPos.z = pos->z - 377.0f;
        func_8097D7D8(play, &dustPos, &velOffset, 6.0f, 6, 1, 35);
    }
}

void func_8097FAFC(DemoGt* this, PlayState* play) {
    static Vec3f velocity = { 0.0f, 1.0f, 0.0f };
    static Vec3f accel = { 0.0f, 0.0f, 0.0f };
    static f32 arg4 = 280.0f;
    static f32 scale = 8.0f;
    static s32 arg6 = 11;
    static s32 arg7 = 1;
    static s16 life = 3;
<<<<<<< HEAD
    STACK_PADS(s32, 2);
    u16 frames = play->csCtx.frames;
=======
    s32 pad[2];
    u16 csCurFrame = play->csCtx.curFrame;
>>>>>>> bedf07d5
    Vec3f pos;
    f32 new_var = -200.0;

    if (((csCurFrame > 582) && (csCurFrame < 683)) || (kREG(1) == 6)) {
        pos = this->dyna.actor.world.pos;
        pos.y += 680.0f;

        if (csCurFrame == 682) {
            velocity.y += new_var;
        } else if (csCurFrame == 681) {
            accel.y += new_var;
        }

        func_8097E454(play, &pos, &velocity, &accel, arg4, scale, arg6, arg7, life);
    }
}

void func_8097FC1C(DemoGt* this, PlayState* play) {
    STACK_PADS(s32, 3);
    Vec3f dustPos;
    u16 csCurFrame = play->csCtx.curFrame;
    Vec3f* pos = &this->dyna.actor.world.pos;
    Vec3f velOffset = { 5.0f, -16.0f, -16.0f };
    STACK_PADS(s32, 3);

    if (csCurFrame > 682 || kREG(1) == 7) {
        dustPos.x = pos->x + 260.0f;
        dustPos.y = pos->y + 360.0f;
        dustPos.z = pos->z + 260.0f;
        func_8097D7D8(play, &dustPos, &velOffset, 6.0f, 6, 0, 35);
    }
}

void func_8097FCE4(DemoGt* this, PlayState* play) {
    STACK_PADS(s32, 3);
    Vec3f vec;
    u16 csCurFrame = play->csCtx.curFrame;

    if (csCurFrame == 503 || kREG(1) == 4) {
        vec.x = this->dyna.actor.world.pos.x + 300.0f;
        vec.y = this->dyna.actor.world.pos.y + 560.0f;
        vec.z = this->dyna.actor.world.pos.z - 377.0f;
        DemoGt_SpawnExplosionWithSound(play, &vec, 2.0f);
    }
}

void func_8097FD70(DemoGt* this, PlayState* play) {
    func_8097F960(this, play);
    func_8097F96C(this, play);
    func_8097FA1C(this, play);
    func_8097FAFC(this, play);
    func_8097FC1C(this, play);
    func_8097FCE4(this, play);
}

void func_8097FDDC(DemoGt* this, PlayState* play) {
    s32* unk178 = this->unk_178;
    s32* unk198 = this->unk_198;

    if (play->csCtx.curFrame < 610) {
        unk178[0] = 163;
        unk178[1] = 193;
        unk178[2] = 193;
        unk198[0]++;
        unk198[1]--;
    } else if (play->csCtx.curFrame < 620) {
        f32 temp_f0 = Environment_LerpWeightAccelDecel(620, 610, play->csCtx.curFrame, 0, 0);

        unk178[0] = (temp_f0 * (-13.0f)) + 163.0f;
        unk178[1] = (temp_f0 * (-43.0f)) + 193.0f;
        unk178[2] = (temp_f0 * (-43.0f)) + 193.0f;
    } else {
        unk178[0] = 150;
        unk178[1] = 150;
        unk178[2] = 150;
    }
}

void func_8097FED8(DemoGt* this, PlayState* play) {
    if (func_8097E704(play, 2, 2)) {
        this->updateMode = 9;
    }
}

void DemoGt_Update1(DemoGt* this, PlayState* play) {
    func_8097FDDC(this, play);
    func_8097E824(this, 2);
    func_8097FD70(this, play);
    func_8097FED8(this, play);
}

void DemoGt_Update9(DemoGt* this, PlayState* play) {
    func_8097FDDC(this, play);
    func_8097ED64(this, play, 2);
    func_8097FD70(this, play);
}

void DemoGt_Draw2(DemoGt* this, PlayState* play) {
    GraphicsContext* gfxCtx = play->state.gfxCtx;
    s32* unk198;
    s32* unk178;
    STACK_PAD(s32);

    OPEN_DISPS(gfxCtx, "../z_demo_gt_part2.c", 470);

    Gfx_SetupDL_25Opa(gfxCtx);
    unk198 = this->unk_198;
    unk178 = this->unk_178;
    gSPSegment(POLY_OPA_DISP++, 0x08,
               Gfx_TwoTexScrollEnvColor(gfxCtx, 0, 0, unk198[0], 0x20, 0x40, 1, 0, unk198[1], 0x20, 0x40, unk178[0],
                                        unk178[1], unk178[2], 128));
    gSPMatrix(POLY_OPA_DISP++, Matrix_NewMtx(gfxCtx, "../z_demo_gt_part2.c", 485),
              G_MTX_PUSH | G_MTX_LOAD | G_MTX_MODELVIEW);
    gSPDisplayList(POLY_OPA_DISP++, gTowerCollapseCsCollapsedStructureInnerDL);
    gSPPopMatrix(POLY_OPA_DISP++, G_MTX_MODELVIEW);

    CLOSE_DISPS(gfxCtx, "../z_demo_gt_part2.c", 489);
}

void func_80980110_Init2(DemoGt* this, PlayState* play) {
    this->dyna.actor.scale.x *= 10.0f;
    this->dyna.actor.scale.y *= 10.0f;
    this->dyna.actor.scale.z *= 10.0f;
    func_8097EE44(this, play, 2, 3, &gTowerCollapseCsCollapsedStructureOuterCol);
}

void func_8098016C(DemoGt* this, PlayState* play) {
}

void func_80980178(DemoGt* this, PlayState* play) {
}

void func_80980184(DemoGt* this, PlayState* play) {
    static Actor* cloudRing = NULL;
    STACK_PADS(s32, 4);
    Vec3f pos;
    Actor* actor;

    if ((play->csCtx.curFrame > 1027) && (play->csCtx.curFrame < 1031)) {
        pos.x = this->dyna.actor.world.pos.x;
        pos.y = this->dyna.actor.world.pos.y + 247.0f;
        pos.z = this->dyna.actor.world.pos.z;

        if (cloudRing == NULL) {
            cloudRing = DemoGt_SpawnCloudRing(play, &pos, 3);
        } else {
            actor = cloudRing;
            actor->world.pos.x = pos.x;
            actor->world.pos.y = pos.y;
            actor->world.pos.z = pos.z;
        }
    }
}

void func_80980218(DemoGt* this, PlayState* play) {
    static Actor* cloudRing = NULL;
    STACK_PADS(s32, 4);
    Vec3f pos;
    Actor* actor;

    if ((play->csCtx.curFrame > 997) && (play->csCtx.curFrame < 1001)) {
        pos.x = this->dyna.actor.home.pos.x;
        pos.y = this->dyna.actor.home.pos.y + 38.0f;
        pos.z = this->dyna.actor.home.pos.z;

        if (cloudRing == NULL) {
            cloudRing = DemoGt_SpawnCloudRing(play, &pos, 4);
        } else {
            actor = cloudRing;
            actor->world.pos.x = pos.x;
            actor->world.pos.y = pos.y;
            actor->world.pos.z = pos.z;
        }
    }
}

void func_809802AC(DemoGt* this, PlayState* play) {
    STACK_PADS(s32, 3);
    Vec3f dustPos;
    u16 csCurFrame = play->csCtx.curFrame;
    Vec3f* pos = &this->dyna.actor.world.pos;
    Vec3f velOffset = { 0.0f, 0.0f, -10.0f };
    STACK_PADS(s32, 3);

    if (csCurFrame > 109 && csCurFrame < 140) {
        dustPos.x = pos->x - 100.0f;
        dustPos.y = pos->y + 1260.0f;
        dustPos.z = pos->z - 323.0f;
        func_8097D7D8(play, &dustPos, &velOffset, 4.0f, 3, 0, 20);
    }
}

void func_8098036C(DemoGt* this, PlayState* play) {
    STACK_PADS(s32, 3);
    Vec3f dustPos;
    u16 csCurFrame = play->csCtx.curFrame;
    Vec3f* world = &this->dyna.actor.world.pos;
    Vec3f velOffset = { 5.0f, -3.0f, 0.0f };
    STACK_PADS(s32, 3);

    if ((csCurFrame > 284) && (csCurFrame < 421)) {
        dustPos.x = world->x + 760.0f;
        dustPos.y = world->y - 40.0f;
        dustPos.z = world->z - 240.0f;
        func_8097D7D8(play, &dustPos, &velOffset, 6.0f, 6, 1, 35);
    }
}

void func_80980430(DemoGt* this, PlayState* play) {
    STACK_PADS(s32, 3);
    Vec3f dustPos;
    u16 csCurFrame = play->csCtx.curFrame;
    Vec3f* pos = &this->dyna.actor.world.pos;
    Vec3f velOffset = { 5.0f, -3.0f, 0.0f };
    STACK_PADS(s32, 3);

    if (csCurFrame > 709 || kREG(1) == 8) {
        dustPos.x = pos->x + 760.0f;
        dustPos.y = pos->y - 40.0f;
        dustPos.z = pos->z - 240.0f;
        func_8097D7D8(play, &dustPos, &velOffset, 6.0f, 6, 1, 35);
    }
}

void func_80980504(DemoGt* this, PlayState* play) {
    STACK_PADS(s32, 3);
    Vec3f dustPos;
    u16 csCurFrame = play->csCtx.curFrame;
    Vec3f* pos = &this->dyna.actor.world.pos;
    Vec3f velOffset = { 5.0f, -16.0f, -16.0f };
    STACK_PADS(s32, 3);

    if ((csCurFrame > 704) || kREG(1) == 9) {
        dustPos.x = pos->x + 830.0f;
        dustPos.y = pos->y + 60.0f;
        dustPos.z = pos->z + 390.0f;
        func_8097D7D8(play, &dustPos, &velOffset, 6.0f, 6, 2, 35);
    }
}

void func_809805D8(DemoGt* this, PlayState* play) {
    STACK_PADS(s32, 3);
    Vec3f dustPos;
    u16 csCurFrame = play->csCtx.curFrame;
    Vec3f* homePos = &this->dyna.actor.home.pos;
    Vec3f velOffset = { 15.0f, -26.0, 0.0f };
    STACK_PADS(s32, 3);

    if (((csCurFrame > 739) && (csCurFrame < 781)) || kREG(1) == 11) {
        dustPos.x = homePos->x + 550.0f;
        dustPos.y = homePos->y - 110.0f;
        dustPos.z = homePos->z + 50.0f;
        func_8097D7D8(play, &dustPos, &velOffset, 6.0f, 6, 4, 35);
    }
}

void func_809806B8(DemoGt* this, PlayState* play) {
    STACK_PADS(s32, 3);
    Vec3f dustPos;
    u16 csCurFrame = play->csCtx.curFrame;
    Vec3f* pos = &this->dyna.actor.world.pos;
    Vec3f velOffset = { 5.0f, -16.0f, -16.0f };
    STACK_PADS(s32, 3);

    if ((csCurFrame > 964) || (kREG(1) == 12)) {
        dustPos.x = pos->x + 460.0f;
        dustPos.y = pos->y + 60.0f;
        dustPos.z = pos->z + 760.0f;
        func_8097D7D8(play, &dustPos, &velOffset, 6.0f, 6, 3, 35);
    }
}

void func_8098078C(DemoGt* this, PlayState* play) {
    STACK_PADS(s32, 3);
    Vec3f dustPos;
    u16 csCurFrame = play->csCtx.curFrame;
    Vec3f* pos = &this->dyna.actor.world.pos;
    Vec3f velOffset = { 5.0f, -16.0f, -16.0f };
    STACK_PADS(s32, 3);

    if ((csCurFrame > 939) || (kREG(1) == 14)) {
        dustPos.x = pos->x + 360.0f;
        dustPos.y = pos->y + 70.0f;
        dustPos.z = pos->z - 640.0f;
        func_8097D7D8(play, &dustPos, &velOffset, 6.0, 6, 0, 35);
    }
}

void func_8098085C(DemoGt* this, PlayState* play) {
    STACK_PADS(s32, 3);
    Vec3f sp28;
    u16 csCurFrame = play->csCtx.curFrame;
    Vec3f* pos = &this->dyna.actor.world.pos;

    if ((csCurFrame == 58) || (kREG(1) == 1)) {
        sp28.x = pos->x + 900.0f;
        sp28.y = pos->y - 50.0f;
        sp28.z = pos->z + 93.0f;
        DemoGt_SpawnExplosionWithSound(play, &sp28, 2.0f);
    } else if (csCurFrame == 80) {
        sp28.x = pos->x + 810.0f;
        sp28.y = pos->y + 200.0f;
        sp28.z = pos->z - 37.0f;
        DemoGt_SpawnExplosionWithSound(play, &sp28, 0.9f);
    } else if (csCurFrame == 90) {
        sp28.x = pos->x - 220.0f;
        sp28.y = pos->y + 1350.0f;
        sp28.z = pos->z - 287.0f;
        DemoGt_SpawnExplosionWithSound(play, &sp28, 2.0f);
    }
}

void func_809809C0(DemoGt* this, PlayState* play2) {
    PlayState* play = play2;
    DemoGt* this2 = this;
    s32 gameplayFrames = play->gameplayFrames;
    u16 csCurFrame = play->csCtx.curFrame;
    Vec3f sp54;
    STACK_PADS(s16, 3);

    if (((csCurFrame > 469) && (csCurFrame < 481)) || (kREG(1) == 3)) {
        Vec3f sp40 = { 20.0f, 6.0f, 0.0f };
        Vec3f sp34 = { 0.0f, 0.0f, 0.0f };
        STACK_PADS(s16, 3);

        sp54.x = this2->dyna.actor.world.pos.x + 790.0f;
        sp54.y = this2->dyna.actor.world.pos.y + 60.0f;
        sp54.z = this2->dyna.actor.world.pos.z + 23.0f;

        if (ABS(gameplayFrames % 12) == 0) {
            DemoGt_SpawnExplosionNoSound(play, &sp54, &sp40, &sp34, 2.0f);
        }
    }
}

void func_80980AD4(DemoGt* this, PlayState* play) {
    STACK_PADS(s32, 4);
    Vec3f pos;
    u16 csCurFrame = play->csCtx.curFrame;

    if ((csCurFrame == 477) || (kREG(2) == 1)) {
        pos.x = this->dyna.actor.world.pos.x + 790.0f;
        pos.y = this->dyna.actor.world.pos.y + 60.0f;
        pos.z = this->dyna.actor.world.pos.z + 23.0f;

        func_8097DAC8(this, play, &pos);
        DemoGt_PlayExplosion2Sfx(play, &pos);
    }
}

void func_80980B68(DemoGt* this, PlayState* play) {
    STACK_PADS(s32, 4);
    Vec3f pos;
    u16 csCurFrame = play->csCtx.curFrame;

    if ((csCurFrame == 317) || (kREG(3) == 1)) {
        pos.x = this->dyna.actor.world.pos.x + 980.0f;
        pos.y = this->dyna.actor.world.pos.y + 410.0f;
        pos.z = this->dyna.actor.world.pos.z - 177.0f;
        func_8097DD28(this, play, &pos);
        DemoGt_PlayExplosion2Sfx(play, &pos);
    }
}

void func_80980BFC(DemoGt* this, PlayState* play) {
    STACK_PADS(s32, 4);
    Vec3f pos;
    u16 csCurFrame = play->csCtx.curFrame;

    if ((csCurFrame == 740) || (kREG(4) == 1)) {
        pos.x = this->dyna.actor.world.pos.x + 790.0f;
        pos.y = this->dyna.actor.world.pos.y + 60.0f;
        pos.z = this->dyna.actor.world.pos.z + 23.0f;

        func_8097DF70(this, play, &pos);
        DemoGt_PlayExplosion2Sfx(play, &pos);
    }
}

void func_80980C90(DemoGt* this, PlayState* play) {
    func_8098016C(this, play);
    func_80980178(this, play);
    func_80980184(this, play);
    func_80980218(this, play);
    func_809802AC(this, play);
    func_8098036C(this, play);
    func_80980430(this, play);
    func_80980504(this, play);
    func_809805D8(this, play);
    func_809806B8(this, play);
    func_8098078C(this, play);
    func_8098085C(this, play);
    func_809809C0(this, play);
    func_80980AD4(this, play);
    func_80980B68(this, play);
    func_80980BFC(this, play);
}

void func_80980D74(DemoGt* this, PlayState* play) {
    if (func_8097E704(play, 2, 3)) {
        this->updateMode = 10;
    }
}

void DemoGt_Update2(DemoGt* this, PlayState* play) {
    func_8097E824(this, 3);
    func_80980C90(this, play);
    func_80980D74(this, play);
}

void DemoGt_Update10(DemoGt* this, PlayState* play) {
    func_8097ED64(this, play, 3);
    func_80980C90(this, play);
}

void DemoGt_Draw3(DemoGt* this, PlayState* play) {
    GraphicsContext* gfxCtx = play->state.gfxCtx;

    OPEN_DISPS(gfxCtx, "../z_demo_gt_part3.c", 1026);

    Gfx_SetupDL_25Opa(gfxCtx);
    gSPMatrix(POLY_OPA_DISP++, Matrix_NewMtx(gfxCtx, "../z_demo_gt_part3.c", 1028),
              G_MTX_PUSH | G_MTX_LOAD | G_MTX_MODELVIEW);
    gSPDisplayList(POLY_OPA_DISP++, gTowerCollapseCsCollapsedStructureOuterDL);
    gSPPopMatrix(POLY_OPA_DISP++, G_MTX_MODELVIEW);

    CLOSE_DISPS(gfxCtx, "../z_demo_gt_part3.c", 1032);
}

void func_80980F00_Init5(DemoGt* this, PlayState* play) {
    this->dyna.actor.scale.x *= 10.0f;
    this->dyna.actor.scale.y *= 10.0f;
    this->dyna.actor.scale.z *= 10.0f;

    func_8097EE44(this, play, 3, 4, NULL);
}

void func_80980F58(DemoGt* this, PlayState* play) {
    u16 csCurFrame = play->csCtx.curFrame;

    if (csCurFrame == 244) {
        Sfx_PlaySfxAtPos(&this->dyna.actor.projectedPos, NA_SE_EV_TOWER_PARTS_BROKEN - SFX_FLAG);
    }
}

void func_80980F8C(DemoGt* this, PlayState* play) {
    STACK_PADS(s32, 3);
    Vec3f sp58;
    Vec3f dustPos;
    u16 csCurFrame = play->csCtx.curFrame;

    if ((csCurFrame > 259) && (csCurFrame < 289)) {
        Vec3f velOfset = { 0.0f, -17.0f, 0.0f };
        STACK_PADS(s32, 3);

        sp58.x = 640.0f;
        sp58.y = 2100.0f;
        sp58.z = -170.0f;

        Matrix_MultVec3f(&sp58, &dustPos);
        func_8097D7D8(play, &dustPos, &velOfset, 3.0f, 5, 0, 30);
    }
}

void func_8098103C(DemoGt* this, PlayState* play) {
    if (func_8097E704(play, 2, 4)) {
        this->updateMode = 11;
    } else if (func_8097E704(play, 3, 4)) {
        this->updateMode = 16;
    }
}

void DemoGt_Update3(DemoGt* this, PlayState* play) {
    func_8097E824(this, 4);
    func_80980F58(this, play);
    func_8098103C(this, play);
}

void DemoGt_Update11(DemoGt* this, PlayState* play) {
    func_8097ED64(this, play, 4);
    func_80980F58(this, play);
}

void DemoGt_Update16(DemoGt* this, PlayState* play) {
    f32 temp = this->unk_172;

    this->unk_174 = (temp * ((kREG(64) * 0.001f) + 0.048f)) + (kREG(65) + 98.0f);
    this->unk_172 += this->unk_174;

    if (this->unk_172 > 0x4000) {
        this->unk_172 = 0x4000;
    }
}

void DemoGt_Draw4(DemoGt* this, PlayState* play2) {
    GraphicsContext* gfxCtx;
    PlayState* play = play2;
<<<<<<< HEAD
    u16 frames = play->csCtx.frames;
    STACK_PAD(s32);
=======
    u16 csCurFrame = play->csCtx.curFrame;
    s32 pad;
>>>>>>> bedf07d5
    s16 sp76;
    f32 sp70;
    f32 sp6C;
    s16 sp6A;
    s16 sp68;
    STACK_PAD(s16);
    Mtx* sp60;
    Vec3f sp54;
    Vec3f sp48;
    f32 sp44;

    if (csCurFrame < 301) {

        sp76 = this->unk_172;
        sp70 = fabsf(BINANG_TO_RAD(sp76));
        sp6C = kREG(61);
        sp68 = (s16)((s32)kREG(58)) + 0x4000;
        sp6A = kREG(58);
        gfxCtx = play->state.gfxCtx;
        sp60 = Graph_Alloc(gfxCtx, sizeof(Mtx));
        sp44 = 1.0f - Math_CosS(sp76);

        OPEN_DISPS(gfxCtx, "../z_demo_gt_part4_1.c", 217);

        sp54.x = Math_CosS(sp68);
        sp54.y = 0.0f;
        sp54.z = Math_SinS(sp68);

        sp48.x = (Math_CosS(sp6A) * sp6C) * sp44;
        sp48.y = Math_SinS(sp76) * sp6C;
        sp48.z = (Math_SinS(sp6A) * sp6C) * sp44;

        Matrix_Push();

        Matrix_RotateAxis(sp70, &sp54, MTXMODE_APPLY);
        Matrix_Translate(sp48.x, sp48.y, sp48.z, MTXMODE_APPLY);
        Matrix_ToMtx(sp60, "../z_demo_gt_part4_1.c", 232);

        if (!FrameAdvance_IsEnabled(play)) {
            func_80980F8C(this, play);
        }

        Matrix_Pop();

        Gfx_SetupDL_25Opa(gfxCtx);
        gSPMatrix(POLY_OPA_DISP++, sp60, (G_MTX_PUSH | G_MTX_LOAD) | G_MTX_MODELVIEW);
        gSPDisplayList(POLY_OPA_DISP++, gTowerCollapseCsStandalonePillarDL);
        gSPPopMatrix(POLY_OPA_DISP++, G_MTX_MODELVIEW);

        CLOSE_DISPS(gfxCtx, "../z_demo_gt_part4_1.c", 246);
    }
}

void func_809813CC_Init6(DemoGt* this, PlayState* play) {
    this->dyna.actor.scale.x *= 10.0f;
    this->dyna.actor.scale.y *= 10.0f;
    this->dyna.actor.scale.z *= 10.0f;

    func_8097EE44(this, play, 4, 5, NULL);
}

void func_80981424(DemoGt* this, PlayState* play) {
    u16 csCurFrame = play->csCtx.curFrame;

    if (csCurFrame == 789) {
        Sfx_PlaySfxAtPos(&this->dyna.actor.projectedPos, NA_SE_EV_TOWER_PARTS_BROKEN - SFX_FLAG);
    }
}

void func_80981458(DemoGt* this, PlayState* play) {
    STACK_PADS(s32, 3);
    Vec3f sp58;
    Vec3f dustPos;
    u16 csCurFrame = play->csCtx.curFrame;

    if (((csCurFrame > 855) && (csCurFrame < 891)) || (kREG(1) == 13)) {
        Vec3f velOffset = { 0.0f, -30.0f, 0.0f };
        STACK_PADS(s32, 3);

        sp58.x = 0.0f;
        sp58.y = 1170.0f;
        sp58.z = -1100.0f;

        Matrix_MultVec3f(&sp58, &dustPos);
        func_8097D7D8(play, &dustPos, &velOffset, 7.1f, 5, 1, 30);
    }
}

void func_80981524(DemoGt* this, PlayState* play) {
    if (func_8097E704(play, 2, 5)) {
        this->updateMode = 12;
    } else if (func_8097E704(play, 3, 5)) {
        this->updateMode = 17;
    }
}

void DemoGt_Update4(DemoGt* this, PlayState* play) {
    func_8097E824(this, 5);
    func_80981424(this, play);
    func_80981524(this, play);
}

void DemoGt_Update12(DemoGt* this, PlayState* play) {
    func_8097ED64(this, play, 5);
    func_80981424(this, play);
}

void DemoGt_Update17(DemoGt* this, PlayState* play) {
    f32 temp = this->unk_172;

    this->unk_174 = temp * ((kREG(66) * 0.001f) + 0.048f) + (kREG(67) + 50.0f);
    this->unk_172 += this->unk_174;

    if (this->unk_172 > 0x4000) {
        this->unk_172 = 0x4000;
    }
}

void DemoGt_Draw5(DemoGt* this, PlayState* play) {
    GraphicsContext* gfxCtx;
    STACK_PAD(s32);
    s16 sp76;
    f32 sp70;
    f32 sp6C;
    s16 sp6A;
    s16 sp68;
    STACK_PAD(s16);
    Mtx* sp60;
    Vec3f sp54;
    Vec3f sp48;
    f32 sp44;

    sp76 = this->unk_172;
    sp70 = fabsf(BINANG_TO_RAD(sp76));
    sp6C = kREG(62);
    sp6A = kREG(59) - 0x4000;
    sp68 = (s16)(kREG(59) - 0x4000) + 0x4000;
    gfxCtx = play->state.gfxCtx;
    sp60 = Graph_Alloc(gfxCtx, sizeof(Mtx));
    sp44 = 1 - Math_CosS(sp76);

    OPEN_DISPS(gfxCtx, "../z_demo_gt_part4_2.c", 212);

    sp54.x = Math_CosS(sp68);
    sp54.y = 0.0f;
    sp54.z = Math_SinS(sp68);

    sp48.x = Math_CosS(sp6A) * sp6C * sp44;
    sp48.y = Math_SinS(sp76) * sp6C;
    sp48.z = Math_SinS(sp6A) * sp6C * sp44;

    Matrix_Push();

    Matrix_RotateAxis(sp70, &sp54, MTXMODE_APPLY);
    Matrix_Translate(sp48.x, sp48.y, sp48.z, MTXMODE_APPLY);
    Matrix_ToMtx(sp60, "../z_demo_gt_part4_2.c", 227);

    if (!FrameAdvance_IsEnabled(play)) {
        func_80981458(this, play);
    }

    Matrix_Pop();

    Gfx_SetupDL_25Opa(gfxCtx);
    gSPMatrix(POLY_OPA_DISP++, sp60, G_MTX_PUSH | G_MTX_LOAD | G_MTX_MODELVIEW);
    gSPDisplayList(POLY_OPA_DISP++, gTowerCollapseCsStandalonePillarDL);
    gSPPopMatrix(POLY_OPA_DISP++, G_MTX_MODELVIEW);

    CLOSE_DISPS(gfxCtx, "../z_demo_gt_part4_2.c", 241);
}

void func_809818A4_Init7(DemoGt* this, PlayState* play) {
    this->dyna.actor.scale.x *= 10.0f;
    this->dyna.actor.scale.y *= 10.0f;
    this->dyna.actor.scale.z *= 10.0f;

    func_8097EE44(this, play, 5, 6, NULL);
}

void func_809818FC(DemoGt* this, PlayState* play) {
    u16 csCurFrame = play->csCtx.curFrame;

    if (csCurFrame == 845) {
        Sfx_PlaySfxAtPos(&this->dyna.actor.projectedPos, NA_SE_EV_TOWER_PARTS_BROKEN - SFX_FLAG);
    }
}
void func_80981930(DemoGt* this, PlayState* play) {
    if (func_8097E704(play, 2, 6)) {
        this->updateMode = 13;
    } else if (func_8097E704(play, 3, 6)) {
        this->updateMode = 18;
    }
}
void DemoGt_Update5(DemoGt* this, PlayState* play) {
    func_8097E824(this, 6);
    func_809818FC(this, play);
    func_80981930(this, play);
}

void DemoGt_Update13(DemoGt* this, PlayState* play) {
    func_8097ED64(this, play, 6);
    func_809818FC(this, play);
}

void DemoGt_Update18(DemoGt* this, PlayState* play) {
    f32 temp = this->unk_172;

    this->unk_174 = (temp * ((kREG(68) * 0.001f) + 0.005f)) + (kREG(69) + 50.0f);
    this->unk_172 += this->unk_174;

    if (this->unk_172 > 0x4000) {
        this->unk_172 = 0x4000;
    }
}

void DemoGt_Draw6(DemoGt* this, PlayState* play) {
    DemoGt* this2 = this;
    s16 sp78 = this2->unk_172;
    f32 sp74;
    f32 sp70;
    s16 sp6E;
    s16 sp6C;
    GraphicsContext* gfxCtx;
    Mtx* sp64;
    Vec3f sp58;
    Vec3f sp4C;
    f32 sp48;

    sp74 = fabsf(BINANG_TO_RAD(sp78));
    sp70 = kREG(63);
    sp6E = kREG(60) + 0x4000;
    sp6C = kREG(60) + 0x4000;
    sp6C += 0x4000;
    gfxCtx = play->state.gfxCtx;
    sp64 = Graph_Alloc(gfxCtx, sizeof(Mtx));
    sp48 = 1.0f - Math_CosS(sp78);

    OPEN_DISPS(gfxCtx, "../z_demo_gt_part4_3.c", 276);

    sp58.x = Math_CosS(sp6C);
    sp58.y = 0.0f;
    sp58.z = Math_SinS(sp6C);

    sp4C.x = Math_CosS(sp6E) * sp70 * sp48;
    sp4C.y = Math_SinS(sp78) * sp70;
    sp4C.z = Math_SinS(sp6E) * sp70 * sp48;

    Matrix_Push();

    Matrix_RotateAxis(sp74, &sp58, MTXMODE_APPLY);
    Matrix_Translate(sp4C.x, sp4C.y, sp4C.z, MTXMODE_APPLY);
    Matrix_ToMtx(sp64, "../z_demo_gt_part4_3.c", 291);

    Matrix_Pop();

    Gfx_SetupDL_25Opa(gfxCtx);
    gSPMatrix(POLY_OPA_DISP++, sp64, G_MTX_PUSH | G_MTX_LOAD | G_MTX_MODELVIEW);
    gSPDisplayList(POLY_OPA_DISP++, gTowerCollapseCsStandalonePillarDL);
    gSPPopMatrix(POLY_OPA_DISP++, G_MTX_MODELVIEW);

    CLOSE_DISPS(gfxCtx, "../z_demo_gt_part4_3.c", 307);
}

void func_80981C94_Init23(DemoGt* this, PlayState* play) {
    this->dyna.actor.scale.x *= 10.0f;
    this->dyna.actor.scale.y *= 10.0f;
    this->dyna.actor.scale.z *= 10.0f;
    func_8097EE44(this, play, 6, 7, NULL);
}

void func_80981CEC(DemoGt* this, PlayState* play) {
    u16 csCurFrame = play->csCtx.curFrame;

    if (csCurFrame == 183) {
        Sfx_PlaySfxAtPos(&this->dyna.actor.projectedPos, NA_SE_EV_TOWER_PARTS_BROKEN - SFX_FLAG);
    }
}

void func_80981D20(DemoGt* this) {
    f32 temp = this->unk_172;

    this->unk_174 = temp * ((kREG(64) * 0.001f) + 0.048f) + (kREG(76) + 100.0f);
    this->unk_172 += this->unk_174;

    if (this->unk_172 > (s16)(kREG(80) + 0x4000)) {
        this->unk_172 = kREG(80) + 0x4000;
    }
}

void func_80981DC8(DemoGt* this, PlayState* play) {
    if (func_8097E704(play, 2, 7)) {
        this->updateMode = 0xE;
    }
}

void DemoGt_Update6(DemoGt* this, PlayState* play) {
    func_8097E824(this, 7);
    func_80981CEC(this, play);
    func_80981DC8(this, play);
}

void DemoGt_Update14(DemoGt* this, PlayState* play) {
    func_80981D20(this);
    func_8097ED64(this, play, 7);
    func_80981CEC(this, play);
}

void DemoGt_Draw7(DemoGt* this, PlayState* play) {
    DemoGt* this2 = this;
    GraphicsContext* gfxCtx = play->state.gfxCtx;
    s16 sp6E;
    f32 sp68;
    f32 sp64;
    s16 sp62;
    s16 sp60;
    Mtx* sp5C;
    Vec3f sp50;
    Vec3f sp44;
    f32 sp40;

    sp6E = this2->unk_172;
    sp68 = fabsf(BINANG_TO_RAD(sp6E));
    sp64 = kREG(75);
    sp62 = kREG(74) + 0x7FEC;
    sp60 = kREG(74) + 0x7FEC;
    sp60 = sp60 + 0x4000;
    sp5C = Graph_Alloc(gfxCtx, sizeof(Mtx));
    sp40 = 1.0f - Math_CosS(sp6E);

    OPEN_DISPS(gfxCtx, "../z_demo_gt_part5.c", 136);

    sp50.x = Math_CosS(sp60);
    sp50.y = 0.0f;
    sp50.z = Math_SinS(sp60);

    sp44.x = (Math_CosS(sp62) * sp64) * sp40;
    sp44.y = Math_SinS(sp6E) * sp64;
    sp44.z = (Math_SinS(sp62) * sp64) * sp40;

    Matrix_Push();

    Matrix_RotateAxis(sp68, &sp50, MTXMODE_APPLY);
    Matrix_Translate(sp44.x, sp44.y, sp44.z, MTXMODE_APPLY);
    Matrix_ToMtx(sp5C, "../z_demo_gt_part5.c", 152);

    Matrix_Pop();

    Gfx_SetupDL_25Opa(gfxCtx);
    gSPMatrix(POLY_OPA_DISP++, sp5C, G_MTX_NOPUSH | G_MTX_LOAD | G_MTX_MODELVIEW);
    gSPDisplayList(POLY_OPA_DISP++, gTowerCollapseCsWalkwayDL);

    CLOSE_DISPS(gfxCtx, "../z_demo_gt_part5.c", 160);
}

void func_80982054_Init24(DemoGt* this, PlayState* play) {
    this->dyna.actor.scale.x *= 10.0f;
    this->dyna.actor.scale.y *= 10.0f;
    this->dyna.actor.scale.z *= 10.0f;
    func_8097EE44(this, play, 7, 8, NULL);
}

void func_809820AC(DemoGt* this, PlayState* play) {
    u16 csCurFrame = play->csCtx.curFrame;

    if (csCurFrame == 154) {
        Sfx_PlaySfxAtPos(&this->dyna.actor.projectedPos, NA_SE_EV_TOWER_PARTS_BROKEN - SFX_FLAG);
    }
}

void func_809820E0(DemoGt* this) {
    f32 temp = this->unk_172;

    this->unk_174 = (temp * ((kREG(64) * 0.001f) + 0.048f)) + (kREG(79) + 100.0f);
    this->unk_172 += this->unk_174;

    if (this->unk_172 > (s16)(kREG(81) + 0x4000)) {
        this->unk_172 = kREG(81) + 0x4000;
    }
}

void func_80982188(DemoGt* this, PlayState* play) {
    if (func_8097E704(play, 2, 9) != 0) {
        this->updateMode = 15;
    }
}

void DemoGt_Update7(DemoGt* this, PlayState* play) {
    func_8097E824(this, 9);
    func_809820AC(this, play);
    func_80982188(this, play);
}

void DemoGt_Update15(DemoGt* this, PlayState* play) {
    func_809820E0(this);
    func_8097ED64(this, play, 9);
    func_809820AC(this, play);
}

void DemoGt_Draw8(DemoGt* this, PlayState* play) {
    DemoGt* this2 = this;
    GraphicsContext* gfxCtx = play->state.gfxCtx;
    s16 sp6E;
    f32 sp68;
    f32 sp64;
    s16 sp62;
    s16 sp60;
    Mtx* sp5C;
    Vec3f sp50;
    Vec3f sp44;
    f32 sp40;

    sp6E = this2->unk_172;
    sp68 = fabsf(BINANG_TO_RAD(sp6E));
    sp64 = kREG(78);
    sp62 = kREG(77) + 0xBE80;
    sp60 = kREG(77) + 0xBE80;
    sp60 += 0x4000;
    sp5C = Graph_Alloc(gfxCtx, sizeof(Mtx));
    sp40 = 1.0f - Math_CosS(sp6E);

    OPEN_DISPS(gfxCtx, "../z_demo_gt_part6.c", 137);

    sp50.x = Math_CosS(sp60);
    sp50.y = 0.0f;
    sp50.z = Math_SinS(sp60);

    sp44.x = Math_CosS(sp62) * sp64 * sp40;
    sp44.y = Math_SinS(sp6E) * sp64;
    sp44.z = Math_SinS(sp62) * sp64 * sp40;

    Matrix_Push();

    Matrix_RotateAxis(sp68, &sp50, MTXMODE_APPLY);
    Matrix_Translate(sp44.x, sp44.y, sp44.z, MTXMODE_APPLY);
    Matrix_ToMtx(sp5C, "../z_demo_gt_part6.c", 153);

    Matrix_Pop();

    Gfx_SetupDL_25Opa(gfxCtx);
    gSPMatrix(POLY_OPA_DISP++, sp5C, G_MTX_NOPUSH | G_MTX_LOAD | G_MTX_MODELVIEW);
    gSPDisplayList(POLY_OPA_DISP++, gTowerCollapseCsAlternativeWalkwayDL);

    CLOSE_DISPS(gfxCtx, "../z_demo_gt_part6.c", 163);
}

static DemoGtUpdateFunc sUpdateFuncs[] = {
    DemoGt_Update0,  DemoGt_Update1,  DemoGt_Update2,  DemoGt_Update3,  DemoGt_Update4,
    DemoGt_Update5,  DemoGt_Update6,  DemoGt_Update7,  DemoGt_Update8,  DemoGt_Update9,
    DemoGt_Update10, DemoGt_Update11, DemoGt_Update12, DemoGt_Update13, DemoGt_Update14,
    DemoGt_Update15, DemoGt_Update16, DemoGt_Update17, DemoGt_Update18,
};

void DemoGt_Update(Actor* thisx, PlayState* play) {
    DemoGt* this = (DemoGt*)thisx;
    DemoGtUpdateFunc updateFunc;

    if ((this->updateMode < 0) || (this->updateMode >= 19) || (updateFunc = sUpdateFuncs[this->updateMode]) == NULL) {
        // "The main mode is strange!"
        osSyncPrintf(VT_FGCOL(RED) "メインモードがおかしい!!!!!!!!!!!!!!!!!!!!!!!!!\n" VT_RST);
        return;
    }

    updateFunc(this, play);
}

void DemoGt_Init(Actor* thisx, PlayState* play) {
    DemoGt* this = (DemoGt*)thisx;

    switch (this->dyna.actor.params) {
        case 0:
            func_8097EEA8_Init0(this, play);
            break;
        case 1:
            func_8097F904_Init1(this, play);
            break;
        case 2:
            func_80980110_Init2(this, play);
            break;
        case 5:
            func_80980F00_Init5(this, play);
            break;
        case 6:
            func_809813CC_Init6(this, play);
            break;
        case 7:
            func_809818A4_Init7(this, play);
            break;
        case 23:
            func_80981C94_Init23(this, play);
            break;
        case 24:
            func_80982054_Init24(this, play);
            break;
        default:
            // "Demo_Gt_Actor_ct There is no such argument !"
            osSyncPrintf("Demo_Gt_Actor_ct そんな引数は無い!!!!!!!!!!!!!!!!!!!!!!!!!!!!\n");
            Actor_Kill(&this->dyna.actor);
    }
}

void DemoGt_Draw0(DemoGt* this, PlayState* play) {
}

static DemoGtDrawFunc sDrawFuncs[] = {
    DemoGt_Draw0, DemoGt_Draw1, DemoGt_Draw2, DemoGt_Draw3, DemoGt_Draw4,
    DemoGt_Draw5, DemoGt_Draw6, DemoGt_Draw7, DemoGt_Draw8,
};

void DemoGt_Draw(Actor* thisx, PlayState* play) {
    DemoGt* this = (DemoGt*)thisx;
    DemoGtDrawFunc drawFunc;

    if ((this->drawConfig < 0) || (this->drawConfig >= 9) || (drawFunc = sDrawFuncs[this->drawConfig]) == NULL) {
        // "The drawing mode is strange !!!!!!!!!!!!!!!!!!!!!!!!!"
        osSyncPrintf(VT_FGCOL(RED) "描画モードがおかしい!!!!!!!!!!!!!!!!!!!!!!!!!\n" VT_RST);
        return;
    }

    drawFunc(this, play);
}

ActorInit Demo_Gt_InitVars = {
    ACTOR_DEMO_GT,
    ACTORCAT_PROP,
    FLAGS,
    OBJECT_GT,
    sizeof(DemoGt),
    (ActorFunc)DemoGt_Init,
    (ActorFunc)DemoGt_Destroy,
    (ActorFunc)DemoGt_Update,
    (ActorFunc)DemoGt_Draw,
};<|MERGE_RESOLUTION|>--- conflicted
+++ resolved
@@ -297,15 +297,9 @@
     }
 }
 
-<<<<<<< HEAD
-CsCmdActorAction* DemoGt_GetNpcAction(PlayState* play, u32 actionIdx) {
+CsCmdActorCue* DemoGt_GetCue(PlayState* play, u32 cueChannel) {
     STACK_PADS(s32, 2);
-    CsCmdActorAction* ret = NULL;
-=======
-CsCmdActorCue* DemoGt_GetCue(PlayState* play, u32 cueChannel) {
-    s32 pad[2];
     CsCmdActorCue* cue = NULL;
->>>>>>> bedf07d5
 
     if (!DemoGt_IsCutsceneIdle(play)) {
         cue = play->csCtx.actorCues[cueChannel];
@@ -501,13 +495,8 @@
 }
 
 void func_8097EF40(DemoGt* this, PlayState* play) {
-<<<<<<< HEAD
-    u16 frames = play->csCtx.frames;
-    STACK_PADS(s32, 3);
-=======
-    u16 csCurFrame = play->csCtx.curFrame;
-    s32 pad1[3];
->>>>>>> bedf07d5
+    u16 csCurFrame = play->csCtx.curFrame;
+    STACK_PADS(s32, 3);
     Vec3f dustPos;
     Vec3f velocity = { 0.0f, -16.0f, 0.0f };
     Vec3f accel = { 0.0f, 1.2f, 0.0f };
@@ -534,13 +523,8 @@
     Vec3f sp38;
     STACK_PADS(s16, 3);
     Vec3f sp24;
-<<<<<<< HEAD
-    u16 frames = play->csCtx.frames;
+    u16 csCurFrame = play->csCtx.curFrame;
     STACK_PAD(s32);
-=======
-    u16 csCurFrame = play->csCtx.curFrame;
-    s32 pad2;
->>>>>>> bedf07d5
 
     if ((csCurFrame == 140) || (kREG(1) == 19)) {
         sp38.x = this->dyna.actor.world.pos.x + 260.0f;
@@ -762,13 +746,8 @@
     static s32 arg6 = 11;
     static s32 arg7 = 1;
     static s16 life = 3;
-<<<<<<< HEAD
     STACK_PADS(s32, 2);
-    u16 frames = play->csCtx.frames;
-=======
-    s32 pad[2];
-    u16 csCurFrame = play->csCtx.curFrame;
->>>>>>> bedf07d5
+    u16 csCurFrame = play->csCtx.curFrame;
     Vec3f pos;
     f32 new_var = -200.0;
 
@@ -1266,13 +1245,8 @@
 void DemoGt_Draw4(DemoGt* this, PlayState* play2) {
     GraphicsContext* gfxCtx;
     PlayState* play = play2;
-<<<<<<< HEAD
-    u16 frames = play->csCtx.frames;
+    u16 csCurFrame = play->csCtx.curFrame;
     STACK_PAD(s32);
-=======
-    u16 csCurFrame = play->csCtx.curFrame;
-    s32 pad;
->>>>>>> bedf07d5
     s16 sp76;
     f32 sp70;
     f32 sp6C;
