--- conflicted
+++ resolved
@@ -707,12 +707,7 @@
 }
 
 void func_8097F96C(DemoGt* this, PlayState* play) {
-<<<<<<< HEAD
-    static Actor* cloudRing = NULL;
     STACK_PADS(s32, 4);
-=======
-    s32 pad[4];
->>>>>>> bf3339a1
     Vec3f pos;
     Actor* actor;
     u16 csCurFrame = play->csCtx.curFrame;
@@ -752,18 +747,7 @@
 }
 
 void func_8097FAFC(DemoGt* this, PlayState* play) {
-<<<<<<< HEAD
-    static Vec3f velocity = { 0.0f, 1.0f, 0.0f };
-    static Vec3f accel = { 0.0f, 0.0f, 0.0f };
-    static f32 arg4 = 280.0f;
-    static f32 scale = 8.0f;
-    static s32 arg6 = 11;
-    static s32 arg7 = 1;
-    static s16 life = 3;
     STACK_PADS(s32, 2);
-=======
-    s32 pad[2];
->>>>>>> bf3339a1
     u16 csCurFrame = play->csCtx.curFrame;
     Vec3f pos;
     f32 new_var = -200.0;
@@ -911,12 +895,7 @@
 }
 
 void func_80980184(DemoGt* this, PlayState* play) {
-<<<<<<< HEAD
-    static Actor* cloudRing = NULL;
     STACK_PADS(s32, 4);
-=======
-    s32 pad[4];
->>>>>>> bf3339a1
     Vec3f pos;
     Actor* actor;
 
@@ -939,12 +918,7 @@
 }
 
 void func_80980218(DemoGt* this, PlayState* play) {
-<<<<<<< HEAD
-    static Actor* cloudRing = NULL;
     STACK_PADS(s32, 4);
-=======
-    s32 pad[4];
->>>>>>> bf3339a1
     Vec3f pos;
     Actor* actor;
 
