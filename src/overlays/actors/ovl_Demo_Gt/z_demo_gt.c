--- conflicted
+++ resolved
@@ -1188,13 +1188,8 @@
 void func_80980F58(DemoGt* this, PlayState* play) {
     u16 csCurFrame = play->csCtx.curFrame;
 
-<<<<<<< HEAD
-    if (frames == 244) {
+    if (csCurFrame == 244) {
         Lib_PlaySfx_AtPos(&this->dyna.actor.projectedPos, NA_SE_EV_TOWER_PARTS_BROKEN - SFX_FLAG);
-=======
-    if (csCurFrame == 244) {
-        func_80078914(&this->dyna.actor.projectedPos, NA_SE_EV_TOWER_PARTS_BROKEN - SFX_FLAG);
->>>>>>> 9f0b7bb8
     }
 }
 
@@ -1316,13 +1311,8 @@
 void func_80981424(DemoGt* this, PlayState* play) {
     u16 csCurFrame = play->csCtx.curFrame;
 
-<<<<<<< HEAD
-    if (frames == 789) {
+    if (csCurFrame == 789) {
         Lib_PlaySfx_AtPos(&this->dyna.actor.projectedPos, NA_SE_EV_TOWER_PARTS_BROKEN - SFX_FLAG);
-=======
-    if (csCurFrame == 789) {
-        func_80078914(&this->dyna.actor.projectedPos, NA_SE_EV_TOWER_PARTS_BROKEN - SFX_FLAG);
->>>>>>> 9f0b7bb8
     }
 }
 
@@ -1439,13 +1429,8 @@
 void func_809818FC(DemoGt* this, PlayState* play) {
     u16 csCurFrame = play->csCtx.curFrame;
 
-<<<<<<< HEAD
-    if (frames == 845) {
+    if (csCurFrame == 845) {
         Lib_PlaySfx_AtPos(&this->dyna.actor.projectedPos, NA_SE_EV_TOWER_PARTS_BROKEN - SFX_FLAG);
-=======
-    if (csCurFrame == 845) {
-        func_80078914(&this->dyna.actor.projectedPos, NA_SE_EV_TOWER_PARTS_BROKEN - SFX_FLAG);
->>>>>>> 9f0b7bb8
     }
 }
 void func_80981930(DemoGt* this, PlayState* play) {
@@ -1535,13 +1520,8 @@
 void func_80981CEC(DemoGt* this, PlayState* play) {
     u16 csCurFrame = play->csCtx.curFrame;
 
-<<<<<<< HEAD
-    if (frames == 183) {
+    if (csCurFrame == 183) {
         Lib_PlaySfx_AtPos(&this->dyna.actor.projectedPos, NA_SE_EV_TOWER_PARTS_BROKEN - SFX_FLAG);
-=======
-    if (csCurFrame == 183) {
-        func_80078914(&this->dyna.actor.projectedPos, NA_SE_EV_TOWER_PARTS_BROKEN - SFX_FLAG);
->>>>>>> 9f0b7bb8
     }
 }
 
@@ -1631,13 +1611,8 @@
 void func_809820AC(DemoGt* this, PlayState* play) {
     u16 csCurFrame = play->csCtx.curFrame;
 
-<<<<<<< HEAD
-    if (frames == 154) {
+    if (csCurFrame == 154) {
         Lib_PlaySfx_AtPos(&this->dyna.actor.projectedPos, NA_SE_EV_TOWER_PARTS_BROKEN - SFX_FLAG);
-=======
-    if (csCurFrame == 154) {
-        func_80078914(&this->dyna.actor.projectedPos, NA_SE_EV_TOWER_PARTS_BROKEN - SFX_FLAG);
->>>>>>> 9f0b7bb8
     }
 }
 
