/*
 * File: z_bg_pushbox.c
 * Overlay: ovl_Bg_Pushbox
 * Description:
 */

#include "z_bg_pushbox.h"

#define FLAGS 0x00000000

#define THIS ((BgPushbox*)thisx)

void BgPushbox_Init(Actor* thisx, GlobalContext* globalCtx);
void BgPushbox_Destroy(Actor* thisx, GlobalContext* globalCtx);
void BgPushbox_Update(Actor* thisx, GlobalContext* globalCtx);
void BgPushbox_Draw(Actor* thisx, GlobalContext* globalCtx);

void func_808A8BAC(BgPushbox* this, GlobalContext* globalCtx);

const ActorInit Bg_Pushbox_InitVars = {
    ACTOR_BG_PUSHBOX,
    ACTORTYPE_BG,
    FLAGS,
    OBJECT_GAMEPLAY_DANGEON_KEEP,
    sizeof(BgPushbox),
    (ActorFunc)BgPushbox_Init,
    (ActorFunc)BgPushbox_Destroy,
    (ActorFunc)BgPushbox_Update,
    (ActorFunc)BgPushbox_Draw,
};

extern Gfx D_06000000[];
extern UNK_TYPE D_06000350;

static InitChainEntry sInitChain[] = {
    ICHAIN_F32_DIV1000(gravity, -2000, ICHAIN_STOP),
};

void BgPushbox_SetupAction(BgPushbox* this, BgPushboxActionFunc actionFunc) {
    this->actionFunc = actionFunc;
}

void BgPushbox_Init(Actor* thisx, GlobalContext* globalCtx) {
    BgPushbox* this = THIS;
    s32 pad;
    u32 local_c = 0;
    s32 pad2;

<<<<<<< HEAD
    Actor_ProcessInitChain(thisx, initChain);
    func_80043480(&this->dyna, 0);
    func_80041880(&D_06000350, &local_c);
    this->dyna.dynaPolyId = func_8003EA74(globalCtx, &globalCtx->colCtx.dyna, thisx, local_c);
=======
    Actor_ProcessInitChain(thisx, sInitChain);
    DynaPolyInfo_SetActorMove(&this->dyna, 0);
    DynaPolyInfo_Alloc(&D_06000350, &local_c);
    this->dyna.dynaPolyId = DynaPolyInfo_RegisterActor(globalCtx, &globalCtx->colCtx.dyna, thisx, local_c);
>>>>>>> c5892858
    ActorShape_Init(&thisx->shape, 0.0f, NULL, 0.0f);
    BgPushbox_SetupAction(this, func_808A8BAC);
}

<<<<<<< HEAD
void BgPushbox_Destroy(BgPushbox* this, GlobalContext* globalCtx) {
    func_8003ED58(globalCtx, &globalCtx->colCtx.dyna, this->dyna.dynaPolyId);
=======
void BgPushbox_Destroy(Actor* thisx, GlobalContext* globalCtx) {
    BgPushbox* this = THIS;

    DynaPolyInfo_Free(globalCtx, &globalCtx->colCtx.dyna, this->dyna.dynaPolyId);
>>>>>>> c5892858
}

void func_808A8BAC(BgPushbox* this, GlobalContext* globalCtx) {
    Actor* thisx = &this->dyna.actor;

    thisx->speedXZ += this->dyna.unk_150 * 0.2f;
    thisx->speedXZ = (thisx->speedXZ < -1.0f) ? -1.0f : ((thisx->speedXZ > 1.0f) ? 1.0f : thisx->speedXZ);
    Math_ApproxF(&thisx->speedXZ, 0.0f, 0.2f);
    thisx->posRot.rot.y = this->dyna.unk_158;
    Actor_MoveForward(thisx);
    func_8002E4B4(globalCtx, thisx, 20.0f, 40.0f, 40.0f, 0x1D);
}

void BgPushbox_Update(Actor* thisx, GlobalContext* globalCtx) {
    BgPushbox* this = THIS;

    this->actionFunc(this, globalCtx);
    func_8002DF90(this);
}

void BgPushbox_Draw(Actor* thisx, GlobalContext* globalCtx) {
    GraphicsContext* gfxCtx = globalCtx->state.gfxCtx;
    Gfx* dispRefs[5];

    Graph_OpenDisps(dispRefs, globalCtx->state.gfxCtx, "../z_bg_pushbox.c", 263);
    func_80093D18(globalCtx->state.gfxCtx);
    gSPMatrix(gfxCtx->polyOpa.p++, Matrix_NewMtx(globalCtx->state.gfxCtx, "../z_bg_pushbox.c", 269),
              G_MTX_NOPUSH | G_MTX_MODELVIEW | G_MTX_LOAD);
    gSPDisplayList(gfxCtx->polyOpa.p++, &D_06000000);
    Graph_CloseDisps(dispRefs, globalCtx->state.gfxCtx, "../z_bg_pushbox.c", 272);
}<|MERGE_RESOLUTION|>--- conflicted
+++ resolved
@@ -43,33 +43,21 @@
 void BgPushbox_Init(Actor* thisx, GlobalContext* globalCtx) {
     BgPushbox* this = THIS;
     s32 pad;
-    u32 local_c = 0;
+    CollisionHeader* local_c = NULL;
     s32 pad2;
 
-<<<<<<< HEAD
-    Actor_ProcessInitChain(thisx, initChain);
-    func_80043480(&this->dyna, 0);
-    func_80041880(&D_06000350, &local_c);
-    this->dyna.dynaPolyId = func_8003EA74(globalCtx, &globalCtx->colCtx.dyna, thisx, local_c);
-=======
     Actor_ProcessInitChain(thisx, sInitChain);
     DynaPolyInfo_SetActorMove(&this->dyna, 0);
     DynaPolyInfo_Alloc(&D_06000350, &local_c);
     this->dyna.dynaPolyId = DynaPolyInfo_RegisterActor(globalCtx, &globalCtx->colCtx.dyna, thisx, local_c);
->>>>>>> c5892858
     ActorShape_Init(&thisx->shape, 0.0f, NULL, 0.0f);
     BgPushbox_SetupAction(this, func_808A8BAC);
 }
 
-<<<<<<< HEAD
-void BgPushbox_Destroy(BgPushbox* this, GlobalContext* globalCtx) {
-    func_8003ED58(globalCtx, &globalCtx->colCtx.dyna, this->dyna.dynaPolyId);
-=======
 void BgPushbox_Destroy(Actor* thisx, GlobalContext* globalCtx) {
     BgPushbox* this = THIS;
 
     DynaPolyInfo_Free(globalCtx, &globalCtx->colCtx.dyna, this->dyna.dynaPolyId);
->>>>>>> c5892858
 }
 
 void func_808A8BAC(BgPushbox* this, GlobalContext* globalCtx) {
