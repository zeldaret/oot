--- conflicted
+++ resolved
@@ -68,11 +68,7 @@
     vec1.x = vec1.y = 0.0f;
     vec1.z = 50.0;
     Matrix_MultVec3f(&vec1, &vec2);
-<<<<<<< HEAD
-    this->chasedEnNiw = (EnNiw*)Actor_SpawnAttached(
-=======
     this->chasedEnNiw = (EnNiw*)Actor_SpawnAsChild(
->>>>>>> bfef7f8d
         &globalCtx->actorCtx, &this->actor, globalCtx, ACTOR_EN_NIW, this->actor.posRot.pos.x + vec2.x,
         this->actor.posRot.pos.y + vec2.y, this->actor.posRot.pos.z + vec2.z, 0, this->actor.posRot.rot.y, 0, 0xA);
     if (this->chasedEnNiw != NULL) {
