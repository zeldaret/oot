/*
 * File: z_en_niw_girl.c
 * Overlay: ovl_En_Niw_Girl
 * Description: Girl that chases a cuckoo around in Hyrule Market and Kakariko Village
 */

#include "z_en_niw_girl.h"
#include "objects/object_gr/object_gr.h"
#include "vt.h"

#define FLAGS 0x00000019

#define THIS ((EnNiwGirl*)thisx)

void EnNiwGirl_Init(Actor* thisx, GlobalContext* globalCtx);
void EnNiwGirl_Destroy(Actor* thisx, GlobalContext* globalCtx);
void EnNiwGirl_Update(Actor* thisx, GlobalContext* globalCtx);
void EnNiwGirl_Draw(Actor* thisx, GlobalContext* globalCtx);

void EnNiwGirl_Talk(EnNiwGirl* this, GlobalContext* globalCtx);
void func_80AB94D0(EnNiwGirl* this, GlobalContext* globalCtx);
void func_80AB9210(EnNiwGirl* this, GlobalContext* globalCtx);

const ActorInit En_Niw_Girl_InitVars = {
    ACTOR_EN_NIW_GIRL,
    ACTORCAT_NPC,
    FLAGS,
    OBJECT_GR,
    sizeof(EnNiwGirl),
    (ActorFunc)EnNiwGirl_Init,
    (ActorFunc)EnNiwGirl_Destroy,
    (ActorFunc)EnNiwGirl_Update,
    (ActorFunc)EnNiwGirl_Draw,
};

static ColliderCylinderInit sCylinderInit = {
    {
        COLTYPE_NONE,
        AT_NONE,
        AC_NONE,
        OC1_ON | OC1_TYPE_ALL,
        OC2_TYPE_2,
        COLSHAPE_CYLINDER,
    },
    {
        ELEMTYPE_UNK0,
        { 0x00000000, 0x00, 0x00 },
        { 0x00000000, 0x00, 0x00 },
        TOUCH_NONE,
        BUMP_NONE,
        OCELEM_ON,
    },
    { 10, 30, 0, { 0, 0, 0 } },
};

void EnNiwGirl_Init(Actor* thisx, GlobalContext* globalCtx) {
    EnNiwGirl* this = THIS;
    s32 pad;
    Vec3f vec1;
    Vec3f vec2;
    s32 pad2;

    SkelAnime_InitFlex(globalCtx, &this->skelAnime, &gNiwGirlSkel, &gNiwGirlRunAnim, this->jointTable, this->morphTable,
                       17);
    Collider_InitCylinder(globalCtx, &this->collider);
    Collider_SetCylinder(globalCtx, &this->collider, &this->actor, &sCylinderInit);
    this->actor.targetMode = 6;
    if (this->actor.params < 0) {
        this->actor.params = 0;
    }
    this->path = ((this->actor.params >> 8) & 0xFF);
    this->actor.gravity = -3.0f;
    Matrix_RotateY((this->actor.shape.rot.y / 32768.0f) * M_PI, MTXMODE_NEW);
    vec2.x = vec2.y = vec2.z = 0.0f;
    vec1.x = vec1.y = 0.0f;
    vec1.z = 50.0;
    Matrix_MultVec3f(&vec1, &vec2);
    this->chasedEnNiw = (EnNiw*)Actor_SpawnAsChild(
        &globalCtx->actorCtx, &this->actor, globalCtx, ACTOR_EN_NIW, this->actor.world.pos.x + vec2.x,
        this->actor.world.pos.y + vec2.y, this->actor.world.pos.z + vec2.z, 0, this->actor.world.rot.y, 0, 0xA);
    if (this->chasedEnNiw != NULL) {
        osSyncPrintf(VT_FGCOL(GREEN) "☆☆☆☆☆ シツレイしちゃうわね！プンプン ☆☆☆☆☆ %d\n" VT_RST, this->actor.params);
        osSyncPrintf(VT_FGCOL(YELLOW) "☆☆☆☆☆ きゃははははは、まてー ☆☆☆☆☆ %d\n" VT_RST, this->path);
        osSyncPrintf("\n\n");
        this->actor.colChkInfo.mass = MASS_IMMOVABLE;
        this->actionFunc = EnNiwGirl_Talk;
    } else {
        osSyncPrintf("\n\n");
        osSyncPrintf(VT_FGCOL(GREEN) "☆☆☆☆☆ なぜか、セットできむぅあせん ☆☆☆☆☆ %d\n" VT_RST, this->actor.params);
        osSyncPrintf(VT_FGCOL(YELLOW) "☆☆☆☆☆ んんがくく ☆☆☆☆☆ %d\n" VT_RST, this->path);
        osSyncPrintf("\n\n");
        Actor_Kill(&this->actor);
    }
}

void EnNiwGirl_Destroy(Actor* thisx, GlobalContext* globalCtx) {
}

void EnNiwGirl_Jump(EnNiwGirl* this, GlobalContext* globalCtx) {
    f32 frameCount = Animation_GetLastFrame(&gNiwGirlRunAnim);
    Animation_Change(&this->skelAnime, &gNiwGirlRunAnim, 1.0f, 0.0f, frameCount, 0, -10.0f);
    this->actor.flags &= ~1;
    this->actionFunc = func_80AB9210;
}

void func_80AB9210(EnNiwGirl* this, GlobalContext* globalCtx) {
    Path* path = &globalCtx->setupPathList[this->path];
    f32 xDistBetween;
    f32 zDistBetween;

    SkelAnime_Update(&this->skelAnime);
    Math_ApproachF(&this->actor.speedXZ, 3.0f, 0.2f, 0.4f);

    // Find the X and Z distance between the girl and the cuckoo she is chasing
    xDistBetween = this->chasedEnNiw->actor.world.pos.x - this->actor.world.pos.x;
    zDistBetween = this->chasedEnNiw->actor.world.pos.z - this->actor.world.pos.z;
    if (func_8010BDBC(&globalCtx->msgCtx) != 0) {
        this->chasedEnNiw->path = 0;
    }
    if (sqrtf(SQ(xDistBetween) + SQ(zDistBetween)) < 70.0f) {
        this->chasedEnNiw->path = (this->path + 1);
        this->chasedEnNiw->unk_2EC = path->count;
    } else if (sqrtf(SQ(xDistBetween) + SQ(zDistBetween)) > 150.0f) {
        this->chasedEnNiw->path = 0;
    }

    // Change her angle so that she is always facing the cuckoo
    Math_SmoothStepToS(&this->actor.shape.rot.y, Math_FAtan2F(xDistBetween, zDistBetween) * (0x8000 / M_PI), 3,
                       this->unk_27C, 0);
    Math_ApproachF(&this->unk_27C, 5000.0f, 30.0f, 150.0f);
    this->actor.world.rot.y = this->actor.shape.rot.y;

    // Only allow Link to talk to her when she is playing the jumping animation
    if ((this->jumpTimer == 0) || (Player_GetMask(globalCtx) != PLAYER_MASK_NONE)) {
        this->jumpTimer = 60;
        this->actionFunc = EnNiwGirl_Talk;
    }
}

void EnNiwGirl_Talk(EnNiwGirl* this, GlobalContext* globalCtx) {
    Animation_Change(&this->skelAnime, &gNiwGirlJumpAnim, 1.0f, 0.0f, Animation_GetLastFrame(&gNiwGirlJumpAnim), 0,
                     -10.0f);
    this->actor.flags |= 1;
    this->actor.textId = 0x7000;
    if ((gSaveContext.eventChkInf[8] & 1) && (this->unk_27A == 0)) {
        this->actor.textId = 0x70EA;
    }
    switch (Player_GetMask(globalCtx)) {
        case PLAYER_MASK_KEATON:
            this->actor.textId = 0x7118;
            break;
        case PLAYER_MASK_SPOOKY:
            this->actor.textId = 0x7119;
            break;
        case PLAYER_MASK_BUNNY:
        case PLAYER_MASK_ZORA:
        case PLAYER_MASK_GERUDO:
            this->actor.textId = 0x711A;
            break;
        case PLAYER_MASK_SKULL:
        case PLAYER_MASK_GORON:
        case PLAYER_MASK_TRUTH:
            this->actor.textId = 0x711B;
            break;
    }
    this->unk_270 = 6;
    this->actionFunc = func_80AB94D0;
}

void func_80AB94D0(EnNiwGirl* this, GlobalContext* globalCtx) {
    SkelAnime_Update(&this->skelAnime);
    if (func_8010BDBC(&globalCtx->msgCtx)) {
        this->chasedEnNiw->path = 0;
    }
    Math_ApproachZeroF(&this->actor.speedXZ, 0.8f, 0.2f);
    if (Actor_IsTalking(&this->actor, globalCtx)) {
        if (this->actor.textId == 0x70EA) {
            this->unk_27A = 1;
        }
    } else {
        if ((this->jumpTimer == 0) && !func_8010BDBC(&globalCtx->msgCtx)) {
            this->jumpTimer = Rand_ZeroFloat(100.0f) + 250.0f;
            this->actionFunc = EnNiwGirl_Jump;
        } else {
            Actor_RequestToTalkInRange(&this->actor, globalCtx, 100.0f);
        }
    }
}

void EnNiwGirl_Update(Actor* thisx, GlobalContext* globalCtx) {
    EnNiwGirl* this = THIS;
    EnNiwGirlActionFunc tempActionFunc;
    Player* player = PLAYER;

    Actor_SetScale(&this->actor, 0.013f);
    this->unkUpTimer++;
    tempActionFunc = func_80AB94D0;
    if (this->blinkTimer == 0) {
        this->eyeIndex++;
        if (this->eyeIndex >= 3) {
            this->eyeIndex = 0;
            this->blinkTimer = (s16)Rand_ZeroFloat(60.0f) + 20;
        }
    }
    this->unk_280 = 30.0f;
    Actor_SetFocus(&this->actor, 30.0f);
    if (tempActionFunc == this->actionFunc) {
<<<<<<< HEAD
        this->npcInfo.focusPos = player->actor.world.pos;
        if (LINK_IS_CHILD) {
            this->npcInfo.focusPos.y = player->actor.world.pos.y - 10.0f;
=======
        this->unk_2D4.unk_18 = player->actor.world.pos;
        if (!LINK_IS_ADULT) {
            this->unk_2D4.unk_18.y = player->actor.world.pos.y - 10.0f;
>>>>>>> 18c84b0b
        }
        Npc_TurnTowardsFocus(&this->actor, &this->npcInfo, 2, 4);
        this->unk_260 = this->npcInfo.neckAngle;
        this->unk_266 = this->npcInfo.waistAngle;
    } else {
        Math_SmoothStepToS(&this->unk_266.y, 0, 5, 3000, 0);
        Math_SmoothStepToS(&this->unk_260.y, 0, 5, 3000, 0);
        Math_SmoothStepToS(&this->unk_260.z, 0, 5, 3000, 0);
    }
    if (this->blinkTimer != 0) {
        this->blinkTimer--;
    }
    if (this->jumpTimer != 0) {
        this->jumpTimer--;
    }
    this->actionFunc(this, globalCtx);
    Actor_MoveForwardXZ(&this->actor);
    Actor_UpdateBgCheckInfo(globalCtx, &this->actor, 100.0f, 100.0f, 200.0f, 0x1C);
    Collider_UpdateCylinder(&this->actor, &this->collider);
    CollisionCheck_SetOC(globalCtx, &globalCtx->colChkCtx, &this->collider.base);
}

s32 EnNiwGirlOverrideLimbDraw(GlobalContext* globalCtx, s32 limbIndex, Gfx** dList, Vec3f* pos, Vec3s* rot,
                              void* thisx) {
    EnNiwGirl* this = THIS;

    if (limbIndex == 3) {
        rot->x += this->unk_266.y;
    }
    if (limbIndex == 4) {
        rot->x += this->unk_260.y;
        rot->z += this->unk_260.z;
    }
    return false;
}

static Vec3f sConstVec3f = { 0.2f, 0.2f, 0.2f };

void EnNiwGirl_Draw(Actor* thisx, GlobalContext* globalCtx) {
    static void* eyeTextures[] = { gNiwGirlEyeOpenTex, gNiwGirlEyeHalfTex, gNiwGirlEyeClosedTex };
    EnNiwGirl* this = THIS;
    s32 pad;
    Vec3f sp4C = sConstVec3f;

    OPEN_DISPS(globalCtx->state.gfxCtx, "../z_en_niw_girl.c", 573);

    func_80093D18(globalCtx->state.gfxCtx);
    gSPSegment(POLY_OPA_DISP++, 0x08, SEGMENTED_TO_VIRTUAL(eyeTextures[this->eyeIndex]));
    SkelAnime_DrawFlexOpa(globalCtx, this->skelAnime.skeleton, this->skelAnime.jointTable, this->skelAnime.dListCount,
                          EnNiwGirlOverrideLimbDraw, NULL, this);
    Gfx_DrawCircleShadow(&this->actor.world.pos, &sp4C, 255, globalCtx);

    CLOSE_DISPS(globalCtx->state.gfxCtx, "../z_en_niw_girl.c", 592);
}<|MERGE_RESOLUTION|>--- conflicted
+++ resolved
@@ -205,15 +205,9 @@
     this->unk_280 = 30.0f;
     Actor_SetFocus(&this->actor, 30.0f);
     if (tempActionFunc == this->actionFunc) {
-<<<<<<< HEAD
         this->npcInfo.focusPos = player->actor.world.pos;
-        if (LINK_IS_CHILD) {
+        if (!LINK_IS_ADULT) {
             this->npcInfo.focusPos.y = player->actor.world.pos.y - 10.0f;
-=======
-        this->unk_2D4.unk_18 = player->actor.world.pos;
-        if (!LINK_IS_ADULT) {
-            this->unk_2D4.unk_18.y = player->actor.world.pos.y - 10.0f;
->>>>>>> 18c84b0b
         }
         Npc_TurnTowardsFocus(&this->actor, &this->npcInfo, 2, 4);
         this->unk_260 = this->npcInfo.neckAngle;
