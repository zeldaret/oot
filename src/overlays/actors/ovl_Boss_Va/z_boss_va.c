--- conflicted
+++ resolved
@@ -1217,13 +1217,8 @@
 }
 
 void BossVa_SetupBodyPhase3(BossVa* this) {
-<<<<<<< HEAD
     this->colliderBody.elem.bumper.dmgFlags = DMG_BOOMERANG;
-    this->actor.speedXZ = 0.0f;
-=======
-    this->colliderBody.info.bumper.dmgFlags = DMG_BOOMERANG;
     this->actor.speed = 0.0f;
->>>>>>> 7927e7b3
     sPhase3StopMoving = false;
     BossVa_SetupAction(this, BossVa_BodyPhase3);
 }
