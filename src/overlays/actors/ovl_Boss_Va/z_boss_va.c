/*
 * File: z_boss_va.c
 * Overlay: ovl_Boss_Va
 * Description: Barinade
 */

#include "z_boss_va.h"
#include "assets/objects/object_bv/object_bv.h"
#include "overlays/actors/ovl_En_Boom/z_en_boom.h"
#include "assets/objects/gameplay_keep/gameplay_keep.h"

#define FLAGS (ACTOR_FLAG_0 | ACTOR_FLAG_2 | ACTOR_FLAG_4 | ACTOR_FLAG_5)

#define GET_BODY(this) ((BossVa*)(this)->actor.parent)
#define vaGorePulse offset.x
#define vaGorePulseRate offset.y
#define vaBariUnused headRot
#define vaCamRotMod headRot.x
#define vaBodySpinRate headRot.y

#define PHASE_2 3
#define PHASE_3 9
#define PHASE_4 15
#define PHASE_DEATH 18

#define BOSS_VA_EFFECT_COUNT 400

typedef struct BossVaEffect {
    /* 0x00 */ Vec3f pos;
    /* 0x0C */ Vec3f velocity;
    /* 0x18 */ Vec3f accel;
    /* 0x24 */ u8 type;
    /* 0x26 */ u16 timer;
    /* 0x28 */ s16 mode;
    /* 0x2A */ Vec3s rot;
    /* 0x30 */ s16 primColor[4];
    /* 0x38 */ s16 envColor[4];
    /* 0x40 */ f32 scale;
    /* 0x44 */ f32 scaleMod;
    /* 0x48 */ Vec3f offset;
    /* 0x54 */ struct BossVa* parent;
} BossVaEffect; // size = 0x58

typedef enum {
    /* 0 */ VA_NONE,
    /* 1 */ VA_LARGE_SPARK,
    /* 2 */ VA_BLAST_SPARK,
    /* 3 */ VA_SMALL_SPARK,
    /* 4 */ VA_SPARK_BALL,
    /* 5 */ VA_ZAP_CHARGE,
    /* 6 */ VA_BLOOD,
    /* 7 */ VA_TUMOR,
    /* 8 */ VA_GORE
} BossVaEffectType;

typedef enum {
    /* 1 */ SPARK_TETHER = 1,
    /* 2 */ SPARK_BARI,
    /* 3 */ SPARK_BLAST,
    /* 4 */ SPARK_UNUSED,
    /* 5 */ SPARK_BODY,
    /* 6 */ SPARK_LINK
} BossVaSparkMode;

typedef enum {
    /* 0 */ BLOOD_DROPLET,
    /* 1 */ BLOOD_SPLATTER,
    /* 2 */ BLOOD_SPOT
} BossVaBloodMode;

typedef enum {
    /* 0 */ TUMOR_UNUSED,
    /* 1 */ TUMOR_BODY,
    /* 2 */ TUMOR_ARM
} BossVaTumorMode;

typedef enum {
    /* 0 */ GORE_PERMANENT,
    /* 1 */ GORE_FLOOR,
    /* 2 */ GORE_FADING
} BossVaGoreMode;

typedef enum {
    /* -5 */ INTRO_UNUSED_START = -5,
    /* -4 */ INTRO_START,
    /* -3 */ INTRO_LOOK_DOOR,
    /* -2 */ INTRO_CLOSE_DOOR,
    /* -1 */ INTRO_DOOR_SHUT,
    /*  0 */ INTRO_CRACKLE,
    /*  1 */ INTRO_SPAWN_BARI,
    /*  2 */ INTRO_LOOK_BARI,
    /*  3 */ INTRO_REVERSE_CAMERA,
    /*  4 */ INTRO_SUPPORT_CAMERA,
    /*  5 */ INTRO_BODY_SOUND,
    /*  6 */ INTRO_LOOK_SUPPORT,
    /*  7 */ INTRO_UNUSED_CALL_BARI,
    /*  8 */ INTRO_CALL_BARI,
    /*  9 */ INTRO_ATTACH_BARI,
    /* 10 */ INTRO_TITLE,
    /* 11 */ INTRO_BRIGHTEN,
    /* 12 */ INTRO_FINISH,
    /* 13 */ BOSSVA_BATTLE,
    /* 14 */ DEATH_START,
    /* 15 */ DEATH_BODY_TUMORS,
    /* 16 */ DEATH_ZAPPER_1,
    /* 17 */ DEATH_ZAPPER_2,
    /* 18 */ DEATH_ZAPPER_3,
    /* 19 */ DEATH_SHELL_BURST,
    /* 20 */ DEATH_CORE_TUMORS,
    /* 21 */ DEATH_CORE_DEAD,
    /* 22 */ DEATH_CORE_BURST,
    /* 23 */ DEATH_MUSIC,
    /* 24 */ DEATH_FINISH
} BossVaCutscene;

void BossVa_Init(Actor* thisx, PlayState* play2);
void BossVa_Destroy(Actor* thisx, PlayState* play);
void BossVa_Update(Actor* thisx, PlayState* play2);
void BossVa_Draw(Actor* thisx, PlayState* play);

void BossVa_UpdateEffects(PlayState* play);
void BossVa_DrawEffects(BossVaEffect* effect, PlayState* play);
void BossVa_DrawDoor(PlayState* play, s16 scale);

void BossVa_SetupIntro(BossVa* this);
void BossVa_SetupBodyPhase1(BossVa* this);
void BossVa_SetupBodyPhase2(BossVa* this, PlayState* play);
void BossVa_SetupBodyPhase3(BossVa* this);
void BossVa_SetupBodyPhase4(BossVa* this, PlayState* play);
void BossVa_SetupBodyDeath(BossVa* this, PlayState* play);

void BossVa_SetupSupportIntro(BossVa* this, PlayState* play);
void BossVa_SetupSupportAttached(BossVa* this, PlayState* play);
void BossVa_SetupSupportCut(BossVa* this, PlayState* play);

void BossVa_SetupZapperIntro(BossVa* this, PlayState* play);
void BossVa_SetupZapperAttack(BossVa* this, PlayState* play);
void BossVa_SetupZapperEnraged(BossVa* this, PlayState* play);
void BossVa_SetupZapperDamaged(BossVa* this, PlayState* play);
void BossVa_SetupZapperHold(BossVa* this, PlayState* play);

void BossVa_SetupStump(BossVa* this, PlayState* play);

void BossVa_SetupDoor(BossVa* this, PlayState* play);

void BossVa_SetupBariIntro(BossVa* this, PlayState* play);
void BossVa_SetupBariPhase2Attack(BossVa* this, PlayState* play);
void BossVa_SetupBariPhase3Attack(BossVa* this, PlayState* play);
void BossVa_SetupBariPhase3Stunned(BossVa* this, PlayState* play);
void BossVa_SetupBariDeath(BossVa* this);

void BossVa_BodyIntro(BossVa* this, PlayState* play);
void BossVa_BodyPhase1(BossVa* this, PlayState* play);
void BossVa_BodyPhase2(BossVa* this, PlayState* play);
void BossVa_BodyPhase3(BossVa* this, PlayState* play);
void BossVa_BodyPhase4(BossVa* this, PlayState* play);
void BossVa_BodyDeath(BossVa* this, PlayState* play);

void BossVa_SupportIntro(BossVa* this, PlayState* play);
void BossVa_SupportAttached(BossVa* this, PlayState* play);
void BossVa_SupportCut(BossVa* this, PlayState* play);

void BossVa_ZapperIntro(BossVa* this, PlayState* play);
void BossVa_ZapperAttack(BossVa* this, PlayState* play);
void BossVa_ZapperEnraged(BossVa* this, PlayState* play);
void BossVa_ZapperDamaged(BossVa* this, PlayState* play);
void BossVa_ZapperHold(BossVa* this, PlayState* play);
void BossVa_ZapperDeath(BossVa* this, PlayState* play);

void BossVa_Stump(BossVa* this, PlayState* play);

void BossVa_Door(BossVa* this, PlayState* play);

void BossVa_BariIntro(BossVa* this, PlayState* play);
void BossVa_BariPhase3Attack(BossVa* this, PlayState* play);
void BossVa_BariPhase2Attack(BossVa* this, PlayState* play);
void BossVa_BariPhase3Stunned(BossVa* this, PlayState* play);
void BossVa_BariDeath(BossVa* this, PlayState* play);

void BossVa_SpawnBloodSplatter(PlayState* play, BossVaEffect* effect, Vec3f* pos, s16 yaw, s16 scale);
void BossVa_SpawnGore(PlayState* play, BossVaEffect* effect, Vec3f* pos, s16 yaw, s16 scale);
void BossVa_SpawnSpark(PlayState* play, BossVaEffect* effect, BossVa* this, Vec3f* offset, s16 scale, u8 mode);
void BossVa_SpawnZapperCharge(PlayState* play, BossVaEffect* effect, BossVa* this, Vec3f* pos, Vec3s* rot, s16 scale,
                              u8 mode);
void BossVa_SpawnTumor(PlayState* play, BossVaEffect* effect, BossVa* this, Vec3f* offset, s16 scale, u8 mode);
void BossVa_SpawnSparkBall(PlayState* play, BossVaEffect* effect, BossVa* this, Vec3f* offset, s16 scale, u8 mode);
void BossVa_SpawnBloodDroplets(PlayState* play, BossVaEffect* effect, Vec3f* pos, s16 scale, s16 phase, s16 yaw);
void BossVa_Tumor(PlayState* play, BossVa* this, s32 count, s16 scale, f32 xzSpread, f32 ySpread, u8 mode, f32 range,
                  u8 fixed);

ActorInit Boss_Va_InitVars = {
    /**/ ACTOR_BOSS_VA,
    /**/ ACTORCAT_BOSS,
    /**/ FLAGS,
    /**/ OBJECT_BV,
    /**/ sizeof(BossVa),
    /**/ BossVa_Init,
    /**/ BossVa_Destroy,
    /**/ BossVa_Update,
    /**/ BossVa_Draw,
};

static ColliderCylinderInit sCylinderInit = {
    {
        COLTYPE_NONE,
        AT_ON | AT_TYPE_ENEMY,
        AC_ON | AC_TYPE_PLAYER,
        OC1_ON | OC1_TYPE_ALL,
        OC2_TYPE_2,
        COLSHAPE_CYLINDER,
    },
    {
        ELEMTYPE_UNK0,
        { 0xFFCFFFEF, 0x03, 0x08 },
        { 0x00000010, 0x00, 0x00 },
        ATELEM_ON | ATELEM_SFX_NORMAL,
        ACELEM_ON,
        OCELEM_ON,
    },
    { 85, 120, 0, { 0, 0, 0 } },
};

static ColliderJntSphElementInit sJntSphElementsInitSupport[1] = {
    {
        {
            ELEMTYPE_UNK0,
            { 0x00000000, 0x00, 0x00 },
            { 0x00000010, 0x00, 0x00 },
            ATELEM_NONE,
            ACELEM_ON,
            OCELEM_NONE,
        },
        { 0, { { 0, 0, 0 }, 25 }, 100 },
    },
};

static ColliderJntSphInit sJntSphInitSupport = {
    {
        COLTYPE_HIT6,
        AT_NONE,
        AC_ON | AC_TYPE_PLAYER,
        OC1_NONE,
        OC2_TYPE_1,
        COLSHAPE_JNTSPH,
    },
    ARRAY_COUNT(sJntSphElementsInitSupport),
    sJntSphElementsInitSupport,
};

static ColliderJntSphElementInit sJntSphElementsInitBari[1] = {
    {
        {
            ELEMTYPE_UNK0,
            { 0xFFCFFFFF, 0x03, 0x04 },
            { 0xFFCFFFFF, 0x00, 0x00 },
            ATELEM_ON | ATELEM_SFX_NORMAL,
            ACELEM_ON,
            OCELEM_NONE,
        },
        { 0, { { 0, 0, 0 }, 30 }, 100 },
    },
};

static ColliderJntSphInit sJntSphInitBari = {
    {
        COLTYPE_NONE,
        AT_ON | AT_TYPE_ENEMY,
        AC_ON | AC_TYPE_PLAYER,
        OC1_NONE,
        OC2_TYPE_1,
        COLSHAPE_JNTSPH,
    },
    ARRAY_COUNT(sJntSphElementsInitBari),
    sJntSphElementsInitBari,
};

static ColliderQuadInit sQuadInit = {
    {
        COLTYPE_METAL,
        AT_ON | AT_TYPE_ENEMY,
        AC_ON | AC_TYPE_PLAYER,
        OC1_NONE,
        OC2_NONE,
        COLSHAPE_QUAD,
    },
    {
        ELEMTYPE_UNK0,
        { 0x20000000, 0x03, 0x04 },
        { 0x00000010, 0x00, 0x00 },
        ATELEM_ON | ATELEM_SFX_NORMAL | ATELEM_UNK7,
        ACELEM_ON,
        OCELEM_NONE,
    },
    { { { 0.0f, 0.0f, 0.0f }, { 0.0f, 0.0f, 0.0f }, { 0.0f, 0.0f, 0.0f }, { 0.0f, 0.0f, 0.0f } } },
};

static Vec3f sInitPosOffsets[] = {
    { 0.0f, 175.35f, 0.0f },       // Support 1
    { 0.0f, 175.35f, 0.0f },       // Support 2
    { 0.0f, 175.35f, 0.0f },       // Support 3
    { 120.0f, 103.425f, -67.0f },  // Zapper 1
    { 0.0f, 103.425f, 140.0f },    // Zapper 2
    { -120.0f, 103.425f, -70.0f }, // Zapper 3
    { -2.0f, 16.0f, 50.0f },       // Upper Bari 1
    { 48.0f, 16.0f, 15.0f },       // Upper Bari 2
    { 25.0f, 16.0f, -36.0f },      // Upper Bari 3
    { -29.0f, 16.0f, -36.0f },     // Upper Bari 4
    { -63.0f, 16.0f, 22.0f },      // Upper Bari 5
    { 0.0f, -10.0f, -64.0f },      // Lower Bari 1
    { 63.0f, -10.0f, -22.0f },     // Lower Bari 2
    { 35.0f, -10.0f, 46.0f },      // Lower Bari 3
    { -36.0f, -10.0f, 46.0f },     // Lower Bari 4
    { -49.0f, -10.0f, -17.0f },    // Lower Bari 5
    { 0.0f, 160.0f, 370.0f },      // Upper Bari 1 CS
    { 65.0f, 35.0f, 370.0f },      // Upper Bari 2 CS
    { 80.0f, 70.0f, -130.0f },     // Upper Bari 3 CS
    { -160.0f, 100.0f, -130.0f },  // Upper Bari 4 CS
    { -150.0f, 130.0f, 0.0f },     // Upper Bari 5 CS
    { 230.0f, 0.0f, 0.0f },        // Lower Bari 1 CS
    { 60.0f, 140.0f, 0.0f },       // Lower Bari 2 CS
    { 0.0f, 40.0f, 270.0f },       // Lower Bari 3 CS
    { -100.0f, 10.0f, 200.0f },    // Lower Bari 4 CS
    { -90.0f, 70.0f, -310.0f },    // Lower Bari 5 CS
};

static Vec3s sInitRot[] = {
    { 0x1FFE, 0x0000, 0x0000 }, { 0x1FFE, 0x5550, 0x0000 }, { 0x1FFE, 0xAAB0, 0x0000 }, { 0xD558, 0x5550, 0x0000 },
    { 0xD558, 0x0000, 0x0000 }, { 0xD558, 0xAAB0, 0x0000 }, { 0x2AA8, 0xFCCC, 0x0000 }, { 0x2AA8, 0x3330, 0x0000 },
    { 0x2AA8, 0x6660, 0x0000 }, { 0x2AA8, 0x99A0, 0x0000 }, { 0x2AA8, 0xCCD0, 0x0000 }, { 0x4C98, 0x81D0, 0x0000 },
    { 0x4C98, 0x4F70, 0x0000 }, { 0x4C98, 0x1758, 0x0000 }, { 0x4C98, 0xE8A8, 0x0000 }, { 0x4C98, 0xB648, 0x0000 },
};

static Vec3f sWarpPos[] = {
    { 10.0f, 0.0f, 30.0f },
    { 260.0f, 0.0f, -470.0f },
    { -240.0f, 0.0f, -470.0f },
};

static DamageTable sDamageTable[] = {
    /* Deku nut      */ DMG_ENTRY(0, 0x1),
    /* Deku stick    */ DMG_ENTRY(2, 0x0),
    /* Slingshot     */ DMG_ENTRY(1, 0x0),
    /* Explosive     */ DMG_ENTRY(2, 0x0),
    /* Boomerang     */ DMG_ENTRY(0, 0x1),
    /* Normal arrow  */ DMG_ENTRY(2, 0x0),
    /* Hammer swing  */ DMG_ENTRY(2, 0x0),
    /* Hookshot      */ DMG_ENTRY(0, 0x1),
    /* Kokiri sword  */ DMG_ENTRY(1, 0x0),
    /* Master sword  */ DMG_ENTRY(2, 0x0),
    /* Giant's Knife */ DMG_ENTRY(4, 0x0),
    /* Fire arrow    */ DMG_ENTRY(2, 0x0),
    /* Ice arrow     */ DMG_ENTRY(2, 0x0),
    /* Light arrow   */ DMG_ENTRY(2, 0x0),
    /* Unk arrow 1   */ DMG_ENTRY(2, 0x0),
    /* Unk arrow 2   */ DMG_ENTRY(2, 0x0),
    /* Unk arrow 3   */ DMG_ENTRY(2, 0x0),
    /* Fire magic    */ DMG_ENTRY(0, 0xE),
    /* Ice magic     */ DMG_ENTRY(0, 0x6),
    /* Light magic   */ DMG_ENTRY(0, 0xD),
    /* Shield        */ DMG_ENTRY(0, 0x0),
    /* Mirror Ray    */ DMG_ENTRY(0, 0x0),
    /* Kokiri spin   */ DMG_ENTRY(1, 0x0),
    /* Giant spin    */ DMG_ENTRY(4, 0x0),
    /* Master spin   */ DMG_ENTRY(2, 0x0),
    /* Kokiri jump   */ DMG_ENTRY(2, 0x0),
    /* Giant jump    */ DMG_ENTRY(8, 0x0),
    /* Master jump   */ DMG_ENTRY(4, 0x0),
    /* Unknown 1     */ DMG_ENTRY(0, 0x0),
    /* Unblockable   */ DMG_ENTRY(0, 0x0),
    /* Hammer jump   */ DMG_ENTRY(4, 0x0),
    /* Unknown 2     */ DMG_ENTRY(0, 0x0),
};

static Vec3f sZeroVec = { 0.0f, 0.0f, 0.0f };
static u8 sKillBari = 0;
static u8 sBodyBari[] = { 0, 0, 0, 0, 0, 0, 0, 0, 0, 0 };
static s16 sSubCamId = SUB_CAM_ID_DONE;

static BossVaEffect sEffects[BOSS_VA_EFFECT_COUNT];
static u8 sBodyState;
static u8 sFightPhase;
static s8 sCsState;
static Vec3f sSubCamEye;
static Vec3f sSubCamAt;
static Vec3f sSubCamEyeNext;
static Vec3f sSubCamAtNext;
static Vec3f sSubCamEyeMaxVelFrac;
static Vec3f sSubCamAtMaxVelFrac;
static s16 sDoorState;
static u8 sPhase3StopMoving;
static Vec3s sZapperRot;
static u16 sPhase2Timer;
static s8 sPhase4HP;

void BossVa_SetupAction(BossVa* this, BossVaActionFunc func) {
    this->actionFunc = func;
}

void BossVa_AttachToBody(BossVa* this) {
    BossVa* vaBody = GET_BODY(this);

    Matrix_Translate(vaBody->actor.world.pos.x, vaBody->actor.world.pos.y, vaBody->actor.world.pos.z, MTXMODE_NEW);
    Matrix_RotateZYX(vaBody->actor.shape.rot.x, 0, vaBody->actor.shape.rot.z, MTXMODE_APPLY);
    Matrix_MultVec3f(&sInitPosOffsets[this->actor.params], &this->actor.world.pos);

    switch (this->actor.params) {
        case BOSSVA_SUPPORT_1:
        case BOSSVA_SUPPORT_2:
        case BOSSVA_SUPPORT_3:
            if (!this->onCeiling) {
                this->actor.shape.rot.x = sInitRot[this->actor.params].x + vaBody->actor.shape.rot.x;
                this->actor.shape.rot.y = sInitRot[this->actor.params].y;
                this->actor.shape.rot.z = sInitRot[this->actor.params].z + vaBody->actor.shape.rot.z;
            }
            break;

        case BOSSVA_ZAPPER_1:
        case BOSSVA_ZAPPER_2:
        case BOSSVA_ZAPPER_3:
            this->actor.shape.rot.y = sInitRot[this->actor.params].y;
            this->actor.shape.rot.x = (sInitRot[this->actor.params].x +
                                       (s16)(Math_CosS(sInitRot[this->actor.params].y) * vaBody->actor.shape.rot.x)) -
                                      (s16)(Math_SinS(sInitRot[this->actor.params].y) * vaBody->actor.shape.rot.z);
            this->actor.shape.rot.z = (s16)(Math_CosS(sInitRot[this->actor.params].y) * vaBody->actor.shape.rot.z) +
                                      (sInitRot[this->actor.params].z +
                                       (s16)(Math_SinS(sInitRot[this->actor.params].y) * vaBody->actor.shape.rot.x));
            break;
    }

    this->actor.world.rot = this->actor.shape.rot;
    this->actor.shape.yOffset = GET_BODY(this)->actor.shape.yOffset;
}

void BossVa_BloodDroplets(PlayState* play, Vec3f* pos, s16 phase, s16 yaw) {
    s32 i;
    Vec3f spawnPos;

    for (i = 2; i > 0; i--) {
        spawnPos.x = Rand_CenteredFloat(10.0f) + pos->x;
        spawnPos.y = pos->y - (Rand_ZeroOne() * 15.0f);
        spawnPos.z = Rand_CenteredFloat(10.0f) + pos->z;
        BossVa_SpawnBloodDroplets(play, sEffects, &spawnPos, 65, phase, yaw);
    }
}

void BossVa_BloodSplatter(PlayState* play, BossVaEffect* src, s16 yaw, s16 scale, s32 count) {
    s32 i;
    Vec3f pos;

    for (i = count; i > 0; i--) {
        pos.x = Rand_CenteredFloat(10.0f) + src->pos.x;
        pos.y = src->pos.y - (Rand_ZeroOne() * 15.0f);
        pos.z = Rand_CenteredFloat(10.0f) + src->pos.z;
        BossVa_SpawnBloodSplatter(play, sEffects, &pos, (s16)Rand_CenteredFloat(0x6590) + yaw, scale);
    }
}

void BossVa_Gore(PlayState* play, BossVaEffect* src, s16 yaw, s16 scale) {
    s32 i;
    Vec3f pos;

    for (i = (sCsState <= DEATH_SHELL_BURST) ? 2 : 1; i > 0; i--) {
        pos.x = Rand_CenteredFloat(10.0f) + src->pos.x;
        pos.y = Rand_CenteredFloat(10.0f) + src->pos.y;
        pos.z = Rand_CenteredFloat(10.0f) + src->pos.z;
        BossVa_SpawnGore(play, sEffects, &pos, (s16)Rand_CenteredFloat(0x6590) + yaw, scale);
    }
}

void BossVa_Spark(PlayState* play, BossVa* this, s32 count, s16 scale, f32 xzSpread, f32 ySpread, u8 mode, f32 range,
                  u8 fixed) {
    s32 i;
    s16 index;
    Vec3f offset;

    for (i = count; i > 0; i--) {
        if (!fixed) {
            index = Rand_ZeroOne() * (range - 0.6f);
        } else {
            index = range - 0.6f;
        }
        offset.x = Rand_CenteredFloat(xzSpread) + this->effectPos[index].x - this->actor.world.pos.x;
        offset.y = Rand_CenteredFloat(ySpread) + this->effectPos[index].y - this->actor.world.pos.y;
        offset.z = Rand_CenteredFloat(xzSpread) + this->effectPos[index].z - this->actor.world.pos.z;
        BossVa_SpawnSpark(play, sEffects, this, &offset, scale, mode);
    }
}

void BossVa_Tumor(PlayState* play, BossVa* this, s32 count, s16 scale, f32 xzSpread, f32 ySpread, u8 mode, f32 range,
                  u8 fixed) {
    s16 index;
    s32 i;
    Vec3f offset;

    for (i = count; i > 0; i--) {
        if (!fixed) {
            index = Rand_ZeroOne() * (range - 0.6f);
        } else {
            index = range - 0.6f;
        }

        offset.x = Rand_CenteredFloat(xzSpread) + this->effectPos[index].x - this->actor.world.pos.x;
        offset.y = Rand_CenteredFloat(ySpread) + this->effectPos[index].y - this->actor.world.pos.y;
        offset.z = Rand_CenteredFloat(xzSpread) + this->effectPos[index].z - this->actor.world.pos.z;
        BossVa_SpawnTumor(play, sEffects, this, &offset, scale, mode);
    }
}

void BossVa_SetSparkEnv(PlayState* play) {
    play->envCtx.adjAmbientColor[0] = 10;
    play->envCtx.adjAmbientColor[1] = 10;
    play->envCtx.adjAmbientColor[2] = 10;
    play->envCtx.adjLight1Color[0] = 115;
    play->envCtx.adjLight1Color[1] = 65;
    play->envCtx.adjLight1Color[2] = 100;
    play->envCtx.adjFogColor[0] = 120;
    play->envCtx.adjFogColor[1] = 120;
    play->envCtx.adjFogColor[2] = 70;
}

void BossVa_SetDeathEnv(PlayState* play) {
    play->envCtx.adjFogColor[0] = 220;
    play->envCtx.adjFogColor[1] = 220;
    play->envCtx.adjFogColor[2] = 150;
    play->envCtx.adjFogNear = -1000;
    play->envCtx.adjZFar = -900;
    play->envCtx.adjAmbientColor[0] = 200;
    play->envCtx.adjAmbientColor[1] = 200;
    play->envCtx.adjAmbientColor[2] = 200;
    play->envCtx.adjLight1Color[0] = 215;
    play->envCtx.adjLight1Color[1] = 165;
    play->envCtx.adjLight1Color[2] = 200;
    play->envCtx.screenFillColor[0] = 220;
    play->envCtx.screenFillColor[1] = 220;
    play->envCtx.screenFillColor[2] = 150;
    play->envCtx.screenFillColor[3] = 100;
}

EnBoom* BossVa_FindBoomerang(PlayState* play) {
    Actor* actorIt = play->actorCtx.actorLists[ACTORCAT_MISC].head;

    while (actorIt != NULL) {
        if (actorIt->id != ACTOR_EN_BOOM) {
            actorIt = actorIt->next;
            continue;
        }
        return (EnBoom*)actorIt;
    }
    return NULL;
}

void BossVa_KillBari(BossVa* this, PlayState* play) {
    s32 i;
    s16 scale;
    Vec3f pos;
    Vec3f velocity = { 0.0f, 0.0f, 0.0f };
    Vec3f accel = { 0.0f, 0.0f, 0.0f };

    for (i = 7; i >= 0; i--) {
        pos.x = Rand_CenteredFloat(60.0f) + this->actor.world.pos.x;
        pos.y =
            Rand_CenteredFloat(50.0f) + (this->actor.world.pos.y + (this->actor.shape.yOffset * this->actor.scale.y));
        pos.z = Rand_CenteredFloat(60.0f) + this->actor.world.pos.z;
        velocity.y = Rand_ZeroOne() + 1.0f;
        scale = Rand_S16Offset(80, 100);
        if (Rand_ZeroOne() < 0.7f) {
            EffectSsDtBubble_SpawnColorProfile(play, &pos, &velocity, &accel, scale, 25, 2, 1);
        } else {
            EffectSsDtBubble_SpawnColorProfile(play, &pos, &velocity, &accel, scale, 25, 0, 1);
        }
    }

    sFightPhase++;
    BossVa_SetupBariDeath(this);
}

void BossVa_Init(Actor* thisx, PlayState* play2) {
    PlayState* play = play2;
    BossVa* this = (BossVa*)thisx;
    s32 i;
    s16 warpId;

    Actor_SetScale(&this->actor, 0.1f);
    this->actor.targetMode = 5;
    this->actor.colChkInfo.mass = MASS_IMMOVABLE;

    switch (this->actor.params) {
        case BOSSVA_BODY:
            SkelAnime_Init(play, &this->skelAnime, &gBarinadeBodySkel, &gBarinadeBodyAnim, NULL, NULL, 0);
            this->actor.flags |= ACTOR_FLAG_24;
            break;
        case BOSSVA_SUPPORT_1:
        case BOSSVA_SUPPORT_2:
        case BOSSVA_SUPPORT_3:
            SkelAnime_InitFlex(play, &this->skelAnime, &gBarinadeSupportSkel, &gBarinadeSupportAttachedAnim, NULL, NULL,
                               0);
            break;
        case BOSSVA_ZAPPER_1:
        case BOSSVA_ZAPPER_2:
        case BOSSVA_ZAPPER_3:
            SkelAnime_InitFlex(play, &this->skelAnime, &gBarinadeZapperSkel, &gBarinadeZapperIdleAnim, NULL, NULL, 0);
            break;
        case BOSSVA_STUMP_1:
        case BOSSVA_STUMP_2:
        case BOSSVA_STUMP_3:
            SkelAnime_InitFlex(play, &this->skelAnime, &gBarinadeStumpSkel, &gBarinadeStumpAnim, NULL, NULL, 0);
            break;
        default:
            this->actor.flags |= ACTOR_FLAG_24;
            SkelAnime_Init(play, &this->skelAnime, &gBarinadeBariSkel, &gBarinadeBariAnim, NULL, NULL, 0);
            this->actor.shape.yOffset = 400.0f;
            break;
        case BOSSVA_DOOR:
            break;
    }

    this->actor.focus.pos = this->actor.world.pos;
    this->onCeiling = false;
    this->actor.naviEnemyId = NAVI_ENEMY_BARINADE;

    switch (this->actor.params) {
        case BOSSVA_BODY:
            Actor_SpawnAsChild(&play->actorCtx, &this->actor, play, ACTOR_BOSS_VA, 0.0f, 80.0f, 400.0f, 0, 0, 0,
                               BOSSVA_DOOR);
            if (Flags_GetClear(play, play->roomCtx.curRoom.num)) {
                warpId = ACTOR_EN_RU1;
                if (GET_EVENTCHKINF(EVENTCHKINF_37)) {
                    warpId = ACTOR_DOOR_WARP1;
                }
                Actor_Spawn(&play->actorCtx, play, warpId, this->actor.world.pos.x, this->actor.world.pos.y,
                            this->actor.world.pos.z, 0, 0, 0,
                            0); //! params could be WARP_DUNGEON_CHILD however this can also spawn Ru1
                Actor_Spawn(&play->actorCtx, play, ACTOR_ITEM_B_HEART, this->actor.world.pos.x + 160.0f,
                            this->actor.world.pos.y, this->actor.world.pos.z, 0, 0, 0, 0);
                sDoorState = 100;
                Actor_Kill(&this->actor);
            } else {
                this->actor.colChkInfo.damageTable = sDamageTable;
                sPhase2Timer = 0xFFFF;
                if (GET_EVENTCHKINF(EVENTCHKINF_76)) {
                    sCsState = INTRO_CALL_BARI;
                    sDoorState = 100;
                    Player_SetCsActionWithHaltedActors(play, &this->actor, PLAYER_CSACTION_1);
                    play->envCtx.screenFillColor[0] = 0xDC;
                    play->envCtx.screenFillColor[1] = 0xDC;
                    play->envCtx.screenFillColor[2] = 0xBE;
                    play->envCtx.screenFillColor[3] = 0xD2;
                    Cutscene_StartManual(play, &play->csCtx);
                    sSubCamId = Play_CreateSubCamera(play);
                    Play_ChangeCameraStatus(play, CAM_ID_MAIN, CAM_STAT_WAIT);
                    Play_ChangeCameraStatus(play, sSubCamId, CAM_STAT_ACTIVE);
                    sSubCamEyeNext.x = sSubCamEye.x = 140.0f;
                    sSubCamEyeNext.y = sSubCamEye.y = 205.0f;
                    sSubCamEyeNext.z = sSubCamEye.z = -20.0f;
                    sSubCamAtNext.x = sSubCamAt.x = 10.0f;
                    sSubCamAtNext.y = sSubCamAt.y = 50.0f;
                    sSubCamAtNext.z = sSubCamAt.z = -220.0f;
                    Play_SetCameraAtEye(play, sSubCamId, &sSubCamAt, &sSubCamEye);
                    this->timer = 20;

                    for (i = BOSSVA_BARI_LOWER_5; i >= BOSSVA_BARI_UPPER_1; i--) {
                        Actor_SpawnAsChild(
                            &play->actorCtx, &this->actor, play, ACTOR_BOSS_VA,
                            sInitPosOffsets[i].x + this->actor.world.pos.x,
                            sInitPosOffsets[i].y + this->actor.world.pos.y,
                            sInitPosOffsets[i].z + this->actor.world.pos.z, sInitRot[i].x + this->actor.world.rot.x,
                            sInitRot[i].y + this->actor.world.rot.y, sInitRot[i].z + this->actor.world.rot.z, i);
                    }

                    sSubCamAtMaxVelFrac = sSubCamEyeMaxVelFrac = sZeroVec;

                } else {
                    sCsState = INTRO_START;
                    sDoorState = 5;
                }

                this->zapHeadPos.x = 1.0f;
                Collider_InitCylinder(play, &this->colliderBody);
                Collider_SetCylinder(play, &this->colliderBody, &this->actor, &sCylinderInit);

                for (i = BOSSVA_ZAPPER_3; i >= BOSSVA_SUPPORT_1; i--) {
                    Actor_SpawnAsChild(
                        &play->actorCtx, &this->actor, play, ACTOR_BOSS_VA,
                        sInitPosOffsets[i].x + this->actor.world.pos.x, sInitPosOffsets[i].y + this->actor.world.pos.y,
                        sInitPosOffsets[i].z + this->actor.world.pos.z, sInitRot[i].x + this->actor.world.rot.x,
                        sInitRot[i].y + this->actor.world.rot.y, sInitRot[i].z + this->actor.world.rot.z, i);
                }

                Lib_MemSet((u8*)sEffects, BOSS_VA_EFFECT_COUNT * sizeof(BossVaEffect), 0);
                if (sCsState < BOSSVA_BATTLE) {
                    BossVa_SetupIntro(this);
                } else {
                    BossVa_SetupBodyPhase1(this);
                }
            }
            break;
        case BOSSVA_SUPPORT_1:
        case BOSSVA_SUPPORT_2:
        case BOSSVA_SUPPORT_3:
            Collider_InitJntSph(play, &this->colliderSph);
            Collider_SetJntSph(play, &this->colliderSph, &this->actor, &sJntSphInitSupport, this->elements);
            if (sCsState < BOSSVA_BATTLE) {
                BossVa_SetupSupportIntro(this, play);
            } else {
                BossVa_SetupSupportAttached(this, play);
            }
            this->onCeiling++;
            break;
        case BOSSVA_ZAPPER_1:
        case BOSSVA_ZAPPER_2:
        case BOSSVA_ZAPPER_3:
            Collider_InitQuad(play, &this->colliderLightning);
            Collider_SetQuad(play, &this->colliderLightning, &this->actor, &sQuadInit);
            if (sCsState < BOSSVA_BATTLE) {
                BossVa_SetupZapperIntro(this, play);
            } else {
                BossVa_SetupZapperAttack(this, play);
            }
            break;
        case BOSSVA_STUMP_1:
        case BOSSVA_STUMP_2:
        case BOSSVA_STUMP_3:
            BossVa_SetupStump(this, play);
            break;
        case BOSSVA_DOOR:
            BossVa_SetupDoor(this, play);
            break;
        default:
            Collider_InitJntSph(play, &this->colliderSph);
            Collider_SetJntSph(play, &this->colliderSph, &this->actor, &sJntSphInitBari, this->elements);
            Collider_InitQuad(play, &this->colliderLightning);
            Collider_SetQuad(play, &this->colliderLightning, &this->actor, &sQuadInit);
            this->unk_1D8.x = 1.0f;
            this->unk_1D8.y = 1.0f;
            if (sCsState < BOSSVA_BATTLE) {
                BossVa_SetupBariIntro(this, play);
            } else if (sFightPhase >= PHASE_3) {
                BossVa_SetupBariPhase3Attack(this, play);
            } else {
                BossVa_SetupBariPhase2Attack(this, play);
            }
            break;
    }
}

void BossVa_Destroy(Actor* thisx, PlayState* play) {
    BossVa* this = (BossVa*)thisx;

    SkelAnime_Free(&this->skelAnime, play);
    Collider_DestroyJntSph(play, &this->colliderSph);
    Collider_DestroyCylinder(play, &this->colliderBody);
}

void BossVa_SetupIntro(BossVa* this) {
    f32 lastFrame = Animation_GetLastFrame(&gBarinadeBodyAnim);

    Animation_Change(&this->skelAnime, &gBarinadeBodyAnim, 1.0f, lastFrame, lastFrame, ANIMMODE_ONCE, 0.0f);
    this->actor.shape.yOffset = -450.0f;
    this->actor.flags &= ~ACTOR_FLAG_0;
    BossVa_SetupAction(this, BossVa_BodyIntro);
}

void BossVa_BodyIntro(BossVa* this, PlayState* play) {
    s32 i;
    Player* player = GET_PLAYER(play);

    this->unk_1AC += 0xC31;
    this->unk_1A0 = (Math_CosS(this->unk_1AC) * 0.1f) + 1.0f;
    this->unk_1A4 = (Math_SinS(this->unk_1AC) * 0.05f) + 1.0f;

    switch (sCsState) {
        case INTRO_UNUSED_START:
            this->timer--;
            if (this->timer == 0) {
                sCsState = INTRO_CLOSE_DOOR;
                this->timer = 10;
            }
            break;
        case INTRO_START:
            play->envCtx.screenFillColor[0] = 0xDC;
            play->envCtx.screenFillColor[1] = 0xDC;
            play->envCtx.screenFillColor[2] = 0xBE;
            play->envCtx.screenFillColor[3] = 0xD2;
            Player_SetCsActionWithHaltedActors(play, &this->actor, PLAYER_CSACTION_8);
            player->actor.world.rot.y = player->actor.shape.rot.y = 0x7FFF;
            sCsState++;
            break;
        case INTRO_LOOK_DOOR:
            Cutscene_StartManual(play, &play->csCtx);
            if (sSubCamId == SUB_CAM_ID_DONE) {
                sSubCamId = Play_CreateSubCamera(play);
            }
            Play_ChangeCameraStatus(play, CAM_ID_MAIN, CAM_STAT_WAIT);
            Play_ChangeCameraStatus(play, sSubCamId, CAM_STAT_ACTIVE);

            sSubCamEyeNext.x = sSubCamEye.x = 13.0f;
            sSubCamEyeNext.y = sSubCamEye.y = 124.0f;
            sSubCamEyeNext.z = sSubCamEye.z = 167.0f;

            sSubCamAtNext.x = sSubCamAt.x = player->actor.world.pos.x;
            sSubCamAtNext.y = sSubCamAt.y = player->actor.world.pos.y;
            sSubCamAtNext.z = sSubCamAt.z = player->actor.world.pos.z;

            sSubCamAtMaxVelFrac = sSubCamEyeMaxVelFrac = sZeroVec;

            this->timer = 10;
            sCsState++;
            break;
        case INTRO_CLOSE_DOOR:
            this->timer--;
            if (this->timer == 0) {
                Player_SetCsActionWithHaltedActors(play, &this->actor, PLAYER_CSACTION_2);
                sCsState++;
                this->timer = 30;
            }
            break;
        case INTRO_DOOR_SHUT:
            this->timer--;
            if (this->timer == 0) {
                sCsState++;
            }
            if (Rand_ZeroOne() < 0.1f) {
                Actor_PlaySfx(&this->actor, NA_SE_EN_BALINADE_BL_SPARK - SFX_FLAG);
            }
            break;
        case INTRO_CRACKLE:
            Player_SetCsActionWithHaltedActors(play, &this->actor, PLAYER_CSACTION_1);
            sCsState++;
            break;
        case INTRO_SPAWN_BARI:
            Cutscene_StartManual(play, &play->csCtx);
            if (sSubCamId == SUB_CAM_ID_DONE) {
                sSubCamId = Play_CreateSubCamera(play);
            }
            Play_ChangeCameraStatus(play, CAM_ID_MAIN, CAM_STAT_WAIT);
            Play_ChangeCameraStatus(play, sSubCamId, CAM_STAT_ACTIVE);

            sSubCamEyeNext.x = sSubCamEye.x = 13.0f;
            sSubCamEyeNext.y = sSubCamEye.y = 124.0f;
            sSubCamEyeNext.z = sSubCamEye.z = 167.0f;

            sSubCamAtNext.x = sSubCamAt.x = player->actor.world.pos.x;
            sSubCamAtNext.y = sSubCamAt.y = player->actor.world.pos.y;
            sSubCamAtNext.z = sSubCamAt.z = player->actor.world.pos.z;

            sSubCamAtMaxVelFrac = sSubCamEyeMaxVelFrac = sZeroVec;

            for (i = BOSSVA_BARI_LOWER_5; i >= BOSSVA_BARI_UPPER_1; i--) {
                Actor_SpawnAsChild(
                    &play->actorCtx, &this->actor, play, ACTOR_BOSS_VA, sInitPosOffsets[i].x + this->actor.world.pos.x,
                    sInitPosOffsets[i].y + this->actor.world.pos.y, sInitPosOffsets[i].z + this->actor.world.pos.z,
                    sInitRot[i].x + this->actor.world.rot.x, sInitRot[i].y + this->actor.world.rot.y,
                    sInitRot[i].z + this->actor.world.rot.z, i);
            }

            this->timer = 90;
            sCsState++;
            break;
        case INTRO_REVERSE_CAMERA:
            sSubCamEyeNext.x = -92.0f;
            sSubCamEyeNext.y = 22.0f;
            sSubCamEyeNext.z = 360.0f;
            sSubCamAtNext.x = 63.0f;
            sSubCamAtNext.y = 104.0f;
            sSubCamAtNext.z = 248.0f;
            Math_SmoothStepToF(&sSubCamEyeMaxVelFrac.x, 7.0f, 0.3f, 0.7f, 0.05f);
            sSubCamEyeMaxVelFrac.z = sSubCamEyeMaxVelFrac.x;
            sSubCamEyeMaxVelFrac.y = sSubCamEyeMaxVelFrac.z;
            sSubCamAtMaxVelFrac = sSubCamEyeMaxVelFrac;

            this->timer--;
            if (this->timer == 0) {
                sCsState++;
                this->timer = 60;
            }
            break;
        case INTRO_SUPPORT_CAMERA:
            sSubCamEyeNext.x = sSubCamEye.x = 140.0f;
            sSubCamEyeNext.y = sSubCamEye.y = 205.0f;
            sSubCamEyeNext.z = sSubCamEye.z = -20.0f;

            sSubCamAtNext.x = sSubCamAt.x = 10.0f;
            sSubCamAtNext.y = sSubCamAt.y = 247.0f;
            sSubCamAtNext.z = sSubCamAt.z = -220.0f;

            sCsState++;
            this->timer = 1;
            break;
        case INTRO_BODY_SOUND:
            sSubCamAtNext.x = 10.0f;
            sSubCamAtNext.y = 247.0f;
            sSubCamAtNext.z = -220.0f;
            Math_SmoothStepToF(&sSubCamEyeMaxVelFrac.x, 7.0f, 0.3f, 0.7f, 0.05f);
            sSubCamEyeMaxVelFrac.z = sSubCamEyeMaxVelFrac.x;
            sSubCamEyeMaxVelFrac.y = sSubCamEyeMaxVelFrac.z;
            sSubCamAtMaxVelFrac = sSubCamEyeMaxVelFrac;

            this->timer--;
            if (this->timer == 0) {
                sCsState++;
                this->timer = 40;
            }
            break;
        case INTRO_LOOK_SUPPORT:
            this->timer--;
            if (this->timer == 0) {
                sSubCamAtNext.x = 10.0f;
                sSubCamAtNext.y = 50.0f;
                sSubCamAtNext.z = -220.0f;

                sSubCamAtMaxVelFrac = sSubCamEyeMaxVelFrac = sZeroVec;

                sCsState++;
                sCsState++;
                this->timer = 20;
            }
            break;
        case INTRO_CALL_BARI:
            Math_SmoothStepToF(&sSubCamEyeMaxVelFrac.x, 14.0f, 0.3f, 1.0f, 0.25f);

            sSubCamEyeMaxVelFrac.y = sSubCamEyeMaxVelFrac.x * 0.7f;
            sSubCamEyeMaxVelFrac.z = sSubCamEyeMaxVelFrac.x;

            sSubCamAtMaxVelFrac = sSubCamEyeMaxVelFrac;
            sSubCamAtMaxVelFrac.z *= 1.75f;

            this->timer--;
            if (this->timer == 0) {
                sCsState++;
                this->timer = 7500;
                this->unk_1F2 = 0;
            }
            break;
        case INTRO_ATTACH_BARI:
            for (i = 10; i >= 1; i--) {
                if (sBodyBari[i - 1]) {
                    if (sBodyBari[i - 1] == 1) {
                        Actor_PlaySfx(&this->actor, NA_SE_EN_BALINADE_STICK);
                        BossVa_SetSparkEnv(play);
                        if (this->onCeiling == 0) {
                            this->onCeiling = 2; // Not used by body
                        }
                    } else if (sBodyBari[i - 1] == 2) {
                        BossVa_Spark(play, this, 6, 140, 50.0f, 30.0f, SPARK_BARI, i, true);
                    }

                    if (sBodyBari[i - 1] <= 2) {
                        sBodyBari[i - 1]++;
                    }
                }
            }
            Math_SmoothStepToS(&this->unk_1F2, 0x280, 1, 0x32, 0);
            Math_SmoothStepToF(&sSubCamEyeMaxVelFrac.x, 14.0f, 0.3f, 1.0f, 0.25f);
            sSubCamEyeMaxVelFrac.z = sSubCamEyeMaxVelFrac.x;
            sSubCamAtMaxVelFrac = sSubCamEyeMaxVelFrac;
            if (this->timer >= 45000) {
                play->envCtx.lightSettingOverride = 1;
                Player_SetCsActionWithHaltedActors(play, &this->actor, PLAYER_CSACTION_8);
            } else if (this->timer >= 35000) {
                SEQCMD_PLAY_SEQUENCE(SEQ_PLAYER_BGM_MAIN, 0, 0, NA_BGM_BOSS);
            }

            this->timer += this->unk_1F2;
            if (this->timer >= 65536) {
                sSubCamEyeMaxVelFrac.y = sSubCamAtMaxVelFrac.y = 9.8f;
                sCsState++;

                sSubCamEyeNext.x = 10.0f;
                sSubCamEyeNext.z = 0.0f;

                sSubCamAtNext.x = 10.0f;
                sSubCamAtNext.y = 140.0f;
                sSubCamAtNext.z = -200.0f;

                if (!GET_EVENTCHKINF(EVENTCHKINF_76)) {
                    TitleCard_InitBossName(play, &play->actorCtx.titleCtx, SEGMENTED_TO_VIRTUAL(gBarinadeTitleCardTex),
                                           160, 180, 128, 40);
                }

                if (Rand_ZeroOne() < 0.1f) {
                    Actor_PlaySfx(&this->actor, NA_SE_EN_BALINADE_BL_SPARK - SFX_FLAG);
                }

                this->timer = 40;
            } else {
                sSubCamEyeMaxVelFrac.y = 1.6f;
                sSubCamEyeNext.y = 5.0f;
                sSubCamEyeNext.x = Math_SinS(this->timer) * 200.0f;
                sSubCamEyeNext.z = (Math_CosS(this->timer) * 200.0f) + -200.0f;
            }
            break;
        case INTRO_TITLE:
            BossVa_Spark(play, this, 3, 140, 50.0f, 30.0f, SPARK_BARI, 10.0f, false);
            this->timer--;
            if (this->timer == 0) {
                sCsState++;
                this->timer = 45;
            }
            break;
        case INTRO_BRIGHTEN:
            BossVa_Spark(play, this, 3, 140, 50.0f, 30.0f, SPARK_BARI, 10.0f, false);
            this->timer--;
            if (this->timer == 0) {
                sCsState++;
                this->timer = 11;
            }
            break;
        case INTRO_FINISH:
            this->timer--;
            if (this->timer == 0) {
                Play_ClearCamera(play, sSubCamId);
                sSubCamId = SUB_CAM_ID_DONE;
                Cutscene_StopManual(play, &play->csCtx);
                Play_ChangeCameraStatus(play, CAM_ID_MAIN, CAM_STAT_ACTIVE);
                Player_SetCsActionWithHaltedActors(play, &this->actor, PLAYER_CSACTION_7);
                sCsState++;
                SET_EVENTCHKINF(EVENTCHKINF_76);
                player->actor.shape.rot.y = player->actor.world.rot.y = this->actor.yawTowardsPlayer + 0x8000;
            }
            break;
        case BOSSVA_BATTLE:
            BossVa_SetupBodyPhase1(this);
            break;
    }

    if (sCsState >= INTRO_BODY_SOUND) {
        func_800F436C(&this->actor.projectedPos, NA_SE_EN_BALINADE_LEVEL - SFX_FLAG, 1.0f);
        if ((sCsState >= INTRO_CALL_BARI) && ((play->gameplayFrames % 4) == 0)) {
            BossVa_Spark(play, this, 1, 100, 50.0f, 10.0f, SPARK_BODY, 10.0f, false);
        }
    }

    this->unk_1B0 += 0xCE4;
    this->bodyGlow = (s16)(Math_SinS(this->unk_1B0) * 50.0f) + 150;
    if ((sSubCamId != SUB_CAM_ID_DONE) && (sCsState <= INTRO_TITLE)) {
        Math_SmoothStepToF(&sSubCamEye.x, sSubCamEyeNext.x, 0.3f, sSubCamEyeMaxVelFrac.x, 0.075f);
        Math_SmoothStepToF(&sSubCamEye.y, sSubCamEyeNext.y, 0.3f, sSubCamEyeMaxVelFrac.y, 0.075f);
        Math_SmoothStepToF(&sSubCamEye.z, sSubCamEyeNext.z, 0.3f, sSubCamEyeMaxVelFrac.z, 0.075f);
        Math_SmoothStepToF(&sSubCamAt.x, sSubCamAtNext.x, 0.3f, sSubCamAtMaxVelFrac.x, 0.075f);
        Math_SmoothStepToF(&sSubCamAt.y, sSubCamAtNext.y, 0.3f, sSubCamAtMaxVelFrac.y, 0.075f);
        Math_SmoothStepToF(&sSubCamAt.z, sSubCamAtNext.z, 0.3f, sSubCamAtMaxVelFrac.z, 0.075f);
        Play_SetCameraAtEye(play, sSubCamId, &sSubCamAt, &sSubCamEye);
    }
}

void BossVa_SetupBodyPhase1(BossVa* this) {
    f32 lastFrame = Animation_GetLastFrame(&gBarinadeBodyAnim);

    Animation_Change(&this->skelAnime, &gBarinadeBodyAnim, 1.0f, lastFrame, lastFrame, ANIMMODE_ONCE, 0.0f);
    this->actor.shape.yOffset = -450.0f;
    this->actor.flags &= ~ACTOR_FLAG_0;
    this->timer = 25;
    sBodyState = 0x80;
    BossVa_SetupAction(this, BossVa_BodyPhase1);
}

void BossVa_BodyPhase1(BossVa* this, PlayState* play) {
    Player* player = GET_PLAYER(play);

    this->unk_1B0 += 0xCE4;
    this->bodyGlow = (s16)(Math_SinS(this->unk_1B0) * 50.0f) + 150;
    if (this->timer != 0) {
        this->timer--;
        if (this->timer == 0) {
            sBodyState &= (u8)~0x80;
        }
    }

    if (this->colliderBody.base.atFlags & AT_HIT) {
        this->colliderBody.base.atFlags &= ~AT_HIT;
        if (this->colliderBody.base.at == &player->actor) {
            func_8002F71C(play, &this->actor, 8.0f, this->actor.yawTowardsPlayer, 8.0f);
        }
    }

    if (sBodyState & 0x7F) {
        this->skelAnime.curFrame = 0.0f;
        Actor_SetColorFilter(&this->actor, COLORFILTER_COLORFLAG_BLUE, 255, COLORFILTER_BUFFLAG_OPA, 12);
        Actor_PlaySfx(&this->actor, NA_SE_EN_BALINADE_DAMAGE);
    }

    if (SkelAnime_Update(&this->skelAnime) && (sFightPhase >= PHASE_2)) {
        BossVa_SetupBodyPhase2(this, play);
    }

    Math_SmoothStepToS(&this->actor.shape.rot.x, this->actor.world.rot.x, 1, 0xC8, 0);
    Math_SmoothStepToS(&this->actor.shape.rot.z, this->actor.world.rot.z, 1, 0xC8, 0);
    this->unk_1AC += 0xC31;
    this->unk_1A0 = (Math_CosS(this->unk_1AC) * 0.1f) + 1.0f;
    this->unk_1A4 = (Math_SinS(this->unk_1AC) * 0.05f) + 1.0f;
    if ((play->gameplayFrames % 4) == 0) {
        BossVa_Spark(play, this, 1, 100, 50.0f, 10.0f, SPARK_BARI, 10.0f, false);
    }

    if (Rand_ZeroOne() < 0.1f) {
        Actor_PlaySfx(&this->actor, NA_SE_EN_BALINADE_BL_SPARK - SFX_FLAG);
    }

    Collider_UpdateCylinder(&this->actor, &this->colliderBody);
    CollisionCheck_SetOC(play, &play->colChkCtx, &this->colliderBody.base);
    CollisionCheck_SetAT(play, &play->colChkCtx, &this->colliderBody.base);
    func_800F436C(&this->actor.projectedPos, NA_SE_EN_BALINADE_LEVEL - SFX_FLAG, 1.0f);
}

void BossVa_SetupBodyPhase2(BossVa* this, PlayState* play) {
    s32 i;

    sFightPhase++;
    for (i = BOSSVA_BARI_UPPER_5; i >= BOSSVA_BARI_UPPER_1; i--) {
        Actor_SpawnAsChild(&play->actorCtx, &this->actor, play, ACTOR_BOSS_VA,
                           sInitPosOffsets[i].x + this->actor.world.pos.x,
                           sInitPosOffsets[i].y + this->actor.world.pos.y,
                           sInitPosOffsets[i].z + this->actor.world.pos.z, sInitRot[i].x + this->actor.world.rot.x,
                           sInitRot[i].y + this->actor.world.rot.y, sInitRot[i].z + this->actor.world.rot.z, i);
    }

    this->invincibilityTimer = 0;
    this->actor.flags |= ACTOR_FLAG_0;
    BossVa_SetupAction(this, BossVa_BodyPhase2);
}

void BossVa_BodyPhase2(BossVa* this, PlayState* play) {
    Player* player = GET_PLAYER(play);

    if (this->actor.colorFilterTimer == 0) {
        sPhase2Timer++;
        if ((this->invincibilityTimer != 0) && (this->actor.colorFilterParams & 0x4000)) {
            Actor_SetColorFilter(&this->actor, COLORFILTER_COLORFLAG_BLUE, 255, COLORFILTER_BUFFLAG_OPA, 160);
            this->actor.colorFilterTimer = this->invincibilityTimer;
        } else {
            this->colliderBody.elem.acDmgInfo.dmgFlags = DMG_BOOMERANG;
        }
    }

    if (this->colliderBody.base.acFlags & AC_HIT) {
        this->colliderBody.base.acFlags &= ~AC_HIT;

        if (this->colliderBody.base.ac->id == ACTOR_EN_BOOM) {
            sPhase2Timer &= 0xFE00;
            Actor_SetColorFilter(&this->actor, COLORFILTER_COLORFLAG_BLUE, 255, COLORFILTER_BUFFLAG_OPA, 160);
            this->colliderBody.elem.acDmgInfo.dmgFlags = DMG_SWORD | DMG_BOOMERANG | DMG_DEKU_STICK;
        } else {
            sKillBari++;
            if ((this->actor.colorFilterTimer != 0) && !(this->actor.colorFilterParams & 0x4000)) {
                this->invincibilityTimer = this->actor.colorFilterTimer - 5;
                if (this->invincibilityTimer > 160) {
                    this->invincibilityTimer = 0;
                }
            }

            Actor_SetColorFilter(&this->actor, COLORFILTER_COLORFLAG_RED, 255, COLORFILTER_BUFFLAG_OPA, 12);
        }

        Actor_PlaySfx(&this->actor, NA_SE_EN_BALINADE_FAINT);
    }

    if (this->colliderBody.base.atFlags & AT_HIT) {
        this->colliderBody.base.atFlags &= ~AT_HIT;

        sPhase2Timer = (sPhase2Timer + 0x18) & 0xFFF0;
        if (this->colliderBody.base.at == &player->actor) {
            func_8002F71C(play, &this->actor, 8.0f, this->actor.yawTowardsPlayer, 8.0f);
            Actor_PlaySfx(&player->actor, NA_SE_PL_BODY_HIT);
        }
    }

    if ((sPhase2Timer > 10) && !(sPhase2Timer & 7) && (this->actor.speed == 1.0f)) {
        Vec3f sp48 = this->actor.world.pos;

        sp48.y += 310.0f + (this->actor.shape.yOffset * this->actor.scale.y);
        sp48.x += -10.0f;
        sp48.z += 220.0f;
        BossVa_SpawnSparkBall(play, sEffects, this, &sp48, 4, 0);
    }

    if (Rand_ZeroOne() < 0.1f) {
        Actor_PlaySfx(&this->actor, NA_SE_EN_BALINADE_BL_SPARK - SFX_FLAG);
    }

    Math_SmoothStepToS(&this->actor.shape.rot.x, this->actor.world.rot.x, 1, 0xC8, 0);
    Math_SmoothStepToS(&this->actor.shape.rot.z, this->actor.world.rot.z, 1, 0xC8, 0);
    Math_SmoothStepToF(&this->actor.shape.yOffset, -1000.0f, 1.0f, 20.0f, 0.0f);
    if (!(sPhase2Timer & 0x100)) {
        this->actor.flags |= ACTOR_FLAG_0;
        this->actor.speed = 1.0f;
    } else {
        this->actor.flags &= ~ACTOR_FLAG_0;
        this->actor.speed = 0.0f;
    }

    if (SkelAnime_Update(&this->skelAnime) && (sFightPhase >= PHASE_3)) {
        BossVa_SetupBodyPhase3(this);
    }

    this->unk_1AC += 0xC31;
    this->unk_1A0 = (Math_CosS(this->unk_1AC) * 0.1f) + 1.0f;
    this->unk_1A4 = (Math_SinS(this->unk_1AC) * 0.05f) + 1.0f;
    if ((play->gameplayFrames % 4) == 0) {
        BossVa_Spark(play, this, 1, 100, 50.0f, 10.0f, SPARK_BODY, 10.0f, false);
    }

    this->actor.focus.pos = this->actor.world.pos;
    this->actor.focus.pos.y += 45.0f;

    Collider_UpdateCylinder(&this->actor, &this->colliderBody);
    CollisionCheck_SetOC(play, &play->colChkCtx, &this->colliderBody.base);
    if (this->actor.colorFilterTimer == 0) {
        CollisionCheck_SetAT(play, &play->colChkCtx, &this->colliderBody.base);
    }

    if ((this->actor.colorFilterTimer == 0) || !(this->actor.colorFilterParams & 0x4000)) {
        CollisionCheck_SetAC(play, &play->colChkCtx, &this->colliderBody.base);
    }

    func_800F436C(&this->actor.projectedPos, NA_SE_EN_BALINADE_LEVEL - SFX_FLAG,
                  (this->vaBodySpinRate * 0.00025f) + 1.0f);
}

void BossVa_SetupBodyPhase3(BossVa* this) {
    this->colliderBody.elem.acDmgInfo.dmgFlags = DMG_BOOMERANG;
    this->actor.speed = 0.0f;
    sPhase3StopMoving = false;
    BossVa_SetupAction(this, BossVa_BodyPhase3);
}

void BossVa_BodyPhase3(BossVa* this, PlayState* play) {
    STACK_PAD(s32);
    Player* player = GET_PLAYER(play);
    s32 i;
    s16 sp62;

    sp62 = Math_Vec3f_Yaw(&this->actor.world.pos, &this->actor.home.pos);
    this->unk_1B0 += 0xCE4;
    this->bodyGlow = (s16)(Math_SinS(this->unk_1B0) * 50.0f) + 150;
    if (this->colliderBody.base.atFlags & AT_HIT) {
        this->colliderBody.base.atFlags &= ~AT_HIT;
        if (this->colliderBody.base.at == &player->actor) {
            func_8002F71C(play, &this->actor, 8.0f, this->actor.yawTowardsPlayer, 8.0f);
            this->actor.world.rot.y += (s16)Rand_CenteredFloat(0x2EE0) + 0x8000;
            Actor_PlaySfx(&player->actor, NA_SE_PL_BODY_HIT);
        }
    }

    if (this->colliderBody.base.acFlags & AC_HIT) {
        this->skelAnime.curFrame = 0.0f;
        Actor_SetColorFilter(&this->actor, COLORFILTER_COLORFLAG_BLUE, 255, COLORFILTER_BUFFLAG_OPA, 12);
        Actor_PlaySfx(&this->actor, NA_SE_EN_BALINADE_FAINT);
        sBodyState = 1;
        this->timer = 131;
        this->actor.flags &= ~ACTOR_FLAG_0;
    } else {
        sBodyState = 0;
        if (this->timer == 0) {
            if (Math_SmoothStepToS(&this->vaBodySpinRate, 0xFA0, 1, 0x12C, 0) == 0) {
                if (this->actor.speed == 0.0f) {
                    this->actor.world.rot.y = this->actor.yawTowardsPlayer;
                }
                Math_SmoothStepToF(&this->actor.speed, 3.0f, 1.0f, 0.15f, 0.0f);
            }
            this->actor.flags |= ACTOR_FLAG_0;
        } else {
            this->timer--;
            if (this->timer < 35) {
                sBodyState = 0x80;
            }
            Math_SmoothStepToS(&this->vaBodySpinRate, 0, 1, 0x12C, 0);
            Math_SmoothStepToF(&this->actor.speed, 0.0f, 1.0f, 0.2f, 0.0f);
            Math_SmoothStepToF(&this->actor.shape.yOffset, -1420.0f, 1.0f, 30.0f, 0.0f);
        }
    }

    if (Math_Vec3f_DistXZ(&this->actor.world.pos, &this->actor.home.pos) >= 400.0f) {
        Math_SmoothStepToS(&this->actor.world.rot.y, sp62, 1, 0x3E8, 0);
    } else if (player->invincibilityTimer != 0) {
        Math_SmoothStepToS(&this->actor.world.rot.y, this->actor.yawTowardsPlayer + 0x8000, 1, 0x12C, 0);
    } else if ((play->gameplayFrames & 0x80) == 0) {
        Math_SmoothStepToS(&this->actor.world.rot.y, this->actor.yawTowardsPlayer, 1, 0x12C, 0);
    } else {
        Math_SmoothStepToS(&this->actor.world.rot.y, sp62, 1, 0x258, 0);
    }

    if (sPhase3StopMoving) {
        this->actor.speed = 0.0f;
    }

    Actor_MoveXZGravity(&this->actor);
    if (SkelAnime_Update(&this->skelAnime) && (sFightPhase >= PHASE_4)) {
        BossVa_SetupBodyPhase4(this, play);
    }

    this->actor.shape.rot.y += this->vaBodySpinRate;
    if (sFightPhase == PHASE_3) {
        Math_SmoothStepToF(&this->actor.shape.yOffset, -450.0f, 1.0f, 15.0f, 0.0f);
    } else {
        Math_SmoothStepToF(&this->actor.shape.yOffset, -810.0f, 1.0f, 15.0f, 0.0f);
    }

    if ((this->actor.shape.yOffset >= -500.0f) && (sFightPhase == PHASE_3)) {
        for (i = BOSSVA_BARI_LOWER_5; i >= BOSSVA_BARI_LOWER_1; i--) {
            Actor_SpawnAsChild(&play->actorCtx, &this->actor, play, ACTOR_BOSS_VA,
                               sInitPosOffsets[i].x + this->actor.world.pos.x,
                               sInitPosOffsets[i].y + this->actor.world.pos.y,
                               sInitPosOffsets[i].z + this->actor.world.pos.z, sInitRot[i].x + this->actor.world.rot.x,
                               sInitRot[i].y + this->actor.world.rot.y, sInitRot[i].z + this->actor.world.rot.z, i);
        }
        sFightPhase++;
    }

    this->unk_1AC += 0xC31;
    this->unk_1A0 = (Math_CosS(this->unk_1AC) * 0.1f) + 1.0f;
    this->unk_1A4 = (Math_SinS(this->unk_1AC) * 0.05f) + 1.0f;
    if ((play->gameplayFrames % 4) == 0) {
        BossVa_Spark(play, this, 1, 0x64, 50.0f, 10.0f, SPARK_BODY, 10.0f, false);
    }

    this->actor.focus.pos = this->actor.world.pos;
    this->actor.focus.pos.y += 20.0f;
    if (Rand_ZeroOne() < 0.1f) {
        Actor_PlaySfx(&this->actor, NA_SE_EN_BALINADE_BL_SPARK - SFX_FLAG);
    }

    Collider_UpdateCylinder(&this->actor, &this->colliderBody);
    CollisionCheck_SetOC(play, &play->colChkCtx, &this->colliderBody.base);
    CollisionCheck_SetAT(play, &play->colChkCtx, &this->colliderBody.base);
    if (this->timer == 0) {
        CollisionCheck_SetAC(play, &play->colChkCtx, &this->colliderBody.base);
    }

    func_800F436C(&this->actor.projectedPos, NA_SE_EN_BALINADE_LEVEL - SFX_FLAG,
                  (this->vaBodySpinRate * 0.00025f) + 1.0f);
}

void BossVa_SetupBodyPhase4(BossVa* this, PlayState* play) {
    this->unk_1AC = 0;
    this->actor.flags |= ACTOR_FLAG_0;
    this->vaBodySpinRate = this->unk_1AC;
    this->actor.world.rot.y = this->actor.yawTowardsPlayer;
    this->timer2 = (s16)(Rand_ZeroOne() * 150.0f) + 300;
    sBodyState = 1;
    sPhase4HP = 4;
    if (this->actor.shape.yOffset != 0.0f) {
        this->timer = -30;
    }

    this->colliderBody.dim.radius = 55;
    BossVa_SetupAction(this, BossVa_BodyPhase4);
}

void BossVa_BodyPhase4(BossVa* this, PlayState* play) {
    Player* player = GET_PLAYER(play);
    f32 tmpf1;
    EnBoom* boomerang;

    this->unk_1B0 = (this->unk_1B0 + (s16)((sFightPhase - PHASE_4 + 1) * 1000.0f)) + 0xCE4;
    this->bodyGlow = (s16)(Math_SinS(this->unk_1B0) * 50.0f) + 150;
    if (this->colliderBody.base.atFlags & AT_HIT) {
        this->colliderBody.base.atFlags &= ~AT_HIT;
        if (this->colliderBody.base.at == &player->actor) {
            func_8002F71C(play, &this->actor, 8.0f, this->actor.yawTowardsPlayer, 8.0f);
            this->actor.world.rot.y += (s16)Rand_CenteredFloat(0x2EE0) + 0x8000;
            Actor_PlaySfx(&player->actor, NA_SE_PL_BODY_HIT);
        }
    }
    if (Rand_ZeroOne() < 0.1f) {
        Actor_PlaySfx(&this->actor, NA_SE_EN_BALINADE_BL_SPARK - SFX_FLAG);
    }

    if (this->colliderBody.base.acFlags & AC_HIT) {
        this->colliderBody.base.acFlags &= ~AC_HIT;
        this->skelAnime.curFrame = 0.0f;
        if (this->timer >= 0) {
            if (this->invincibilityTimer == 0) {
                this->invincibilityTimer = 8;
                if (this->actor.colChkInfo.damageEffect != 1) {
                    this->actor.world.rot.y = this->actor.yawTowardsPlayer;
                    Actor_PlaySfx(&this->actor, NA_SE_EN_BALINADE_DAMAGE);
                    Actor_SetColorFilter(&this->actor, COLORFILTER_COLORFLAG_RED, 255, COLORFILTER_BUFFLAG_OPA, 12);
                    sPhase4HP -= this->actor.colChkInfo.damage;
                    if (sPhase4HP <= 0) {
                        this->timer = 0;
                        sFightPhase++;
                        sPhase4HP += 3;
                        if (sFightPhase >= PHASE_DEATH) {
                            BossVa_SetupBodyDeath(this, play);
                            Enemy_StartFinishingBlow(play, &this->actor);
                            return;
                        }
                        this->actor.speed = -10.0f;
                        this->timer = -170 - (s16)(Rand_ZeroOne() * 150.0f);
                    }
                } else {
                    this->timer = (s16)Rand_CenteredFloat(40.0f) + 160;
                    this->vaBodySpinRate = 0;
                    this->actor.speed = 0.0f;
                    Actor_SetColorFilter(&this->actor, COLORFILTER_COLORFLAG_BLUE, 125, COLORFILTER_BUFFLAG_OPA, 255);
                    Actor_PlaySfx(&this->actor, NA_SE_EN_BALINADE_FAINT);
                }
            }
        } else if (this->colliderBody.base.ac->id == ACTOR_EN_BOOM) {
            boomerang = (EnBoom*)this->colliderBody.base.ac;
            boomerang->returnTimer = 0;
            boomerang->moveTo = &player->actor;
            boomerang->actor.world.rot.y = boomerang->actor.yawTowardsPlayer;
            Actor_PlaySfx(&this->actor, NA_SE_IT_SHIELD_REFLECT_SW);
        }
    } else if ((this->timer2 == 0) && (this->actor.shape.yOffset == 0.0f)) {
        this->timer = -220 - (s16)(Rand_ZeroOne() * 200.0f);
    } else if (this->timer2 != 0) {
        this->timer2--;
    }

    SkelAnime_Update(&this->skelAnime);
    if (this->timer == 0) {
        Math_SmoothStepToF(&this->actor.shape.yOffset, 0.0f, 1.0f, ((sFightPhase - PHASE_4 + 1) * 5.0f) + 10.0f, 0.0f);
        if (Math_SmoothStepToS(&this->vaBodySpinRate, (s16)((sFightPhase - PHASE_4 + 1) * 500.0f) + 0xFA0, 1, 0x12C,
                               0) == 0) {
            if (this->actor.speed == 0.0f) {
                this->actor.colorFilterTimer = 0;
                this->actor.world.rot.y = this->actor.yawTowardsPlayer;
                this->timer2 = (s16)(Rand_ZeroOne() * 150.0f) + 300;
            }
            Math_SmoothStepToF(&this->actor.speed, ((sFightPhase - PHASE_4 + 1) * 1.5f) + 4.0f, 1.0f, 0.25f, 0.0f);
        }
        this->colliderBody.elem.acDmgInfo.dmgFlags = DMG_BOOMERANG;
    } else {
        Math_SmoothStepToS(&this->vaBodySpinRate, 0, 1, 0x96, 0);
        if (this->timer > 0) {
            if ((player->stateFlags1 & PLAYER_STATE1_26) && (this->timer > 35)) {
                this->timer = 35;
            }
            Math_SmoothStepToF(&this->actor.shape.yOffset, -480.0f, 1.0f, 30.0f, 0.0f);
            this->colliderBody.elem.acDmgInfo.dmgFlags = DMG_SWORD | DMG_BOOMERANG | DMG_DEKU_STICK;
            this->timer--;
        } else {
            if ((player->stateFlags1 & PLAYER_STATE1_26) && (this->timer < -60)) {
                this->timer = -59;
            }
            if ((play->gameplayFrames % 4) == 0) {
                BossVa_Spark(play, this, 2, 0x64, 220.0f, 5.0f, SPARK_BODY, 12.0f, true);
            }
            if (this->timer < -30) {
                if (this->actor.speed > 0.0f) {
                    Math_SmoothStepToF(&this->actor.speed, 0.0f, 1.0f, 0.5f, 0.0f);
                }
                Math_SmoothStepToF(&this->actor.shape.yOffset, -1400.0f, 1.0f, 60.0f, 0.0f);
            } else {
                if (this->actor.speed == 0.0f) {
                    this->actor.world.rot.y = this->actor.yawTowardsPlayer + 0x8000;
                    this->timer2 = (s16)(Rand_ZeroOne() * 150.0f) + 330;
                }
                Math_SmoothStepToS(&this->vaBodySpinRate, 0xFA0, 1, 0x1F4, 0);
                tmpf1 = sFightPhase - PHASE_4 + 1;
                Math_SmoothStepToF(&this->actor.speed, (tmpf1 + tmpf1) + 4.0f, 1.0f, 0.25f, 0.0f);
                Math_SmoothStepToF(&this->actor.shape.yOffset, 0.0f, 1.0f, 20.0f, 0.0f);
            }
            this->timer++;
        }
    }

    this->actor.shape.rot.y += this->vaBodySpinRate;
    if (this->actor.speed < 0.0f) {
        Math_SmoothStepToF(&this->actor.speed, 0.0f, 1.0f, 0.5f, 0.0f);
    }

    this->unk_1AC += 0xC31;
    this->unk_1A0 = (Math_CosS(this->unk_1AC) * 0.1f) + 1.0f;
    this->unk_1A4 = (Math_SinS(this->unk_1AC) * 0.05f) + 1.0f;
    if (this->actor.bgCheckFlags & BGCHECKFLAG_WALL) {
        this->actor.bgCheckFlags &= ~BGCHECKFLAG_WALL;
        this->actor.world.rot.y = (s16)Rand_CenteredFloat(30 * (0x10000 / 360)) + this->actor.wallYaw;
    }

    if (sFightPhase <= PHASE_4) {
        if (Math_Vec3f_DistXZ(&this->actor.world.pos, &this->actor.home.pos) >= 400.0f) {
            Math_SmoothStepToS(&this->actor.world.rot.y, Math_Vec3f_Yaw(&this->actor.world.pos, &this->actor.home.pos),
                               1, 0x5DC, 0);
        } else if (player->invincibilityTimer != 0) {
            Math_SmoothStepToS(&this->actor.world.rot.y, this->actor.yawTowardsPlayer + 0x8000, 1, 0x12C, 0);
        } else if ((play->gameplayFrames & 0x80) == 0) {
            Math_SmoothStepToS(&this->actor.world.rot.y, this->actor.yawTowardsPlayer, 1,
                               (s16)((sFightPhase - PHASE_4 + 1) * 100.0f) + 0x64, 0);
        }
    }

    Actor_MoveXZGravity(&this->actor);
    this->actor.focus.pos = this->actor.world.pos;
    this->actor.focus.pos.y += 60.0f;
    if (((play->gameplayFrames % 2) == 0) && (this->timer == 0)) {
        BossVa_Spark(play, this, 2, 125, 40.0f, 10.0f, SPARK_BODY, 10.0f, false);
        BossVa_Spark(play, this, 1, 100, 15.0f, 10.0f, SPARK_BARI, 11.0f, true);
    }

    Actor_UpdateBgCheckInfo(play, &this->actor, 30.0f, 70.0f, 0.0f, UPDBGCHECKINFO_FLAG_0);
    Collider_UpdateCylinder(&this->actor, &this->colliderBody);
    CollisionCheck_SetOC(play, &play->colChkCtx, &this->colliderBody.base);
    if (this->invincibilityTimer == 0) {
        CollisionCheck_SetAC(play, &play->colChkCtx, &this->colliderBody.base);
    }
    if ((this->vaBodySpinRate > 0x3E8) || (this->actor.shape.yOffset < -1200.0f)) {
        CollisionCheck_SetAT(play, &play->colChkCtx, &this->colliderBody.base);
    }
    func_800F436C(&this->actor.projectedPos, NA_SE_EN_BALINADE_LEVEL - SFX_FLAG,
                  (this->vaBodySpinRate * 0.00025f) + 1.0f);
    if (this->invincibilityTimer != 0) {
        this->invincibilityTimer--;
        sBodyState = (sBodyState & 0x80) | 2;
    } else {
        sBodyState = (sBodyState & 0x80) | 1;
    }
}

void BossVa_SetupBodyDeath(BossVa* this, PlayState* play) {
    func_800F436C(&this->actor.projectedPos, NA_SE_EN_BALINADE_LEVEL - SFX_FLAG, 1.0f);
    this->actor.flags &= ~(ACTOR_FLAG_0 | ACTOR_FLAG_2);
    SEQCMD_STOP_SEQUENCE(SEQ_PLAYER_BGM_MAIN, 1);
    this->vaCamRotMod = 0xC31;
    sCsState = DEATH_START;
    this->actor.speed = 0.0f;
    this->unk_1A8 = 0.0f;
    Flags_SetClear(play, play->roomCtx.curRoom.num);
    BossVa_SetupAction(this, BossVa_BodyDeath);
}

void BossVa_BodyDeath(BossVa* this, PlayState* play) {
    s32 i;
    Camera* mainCam = Play_GetCamera(play, CAM_ID_MAIN);
    s32 sp7C;
    Player* player = GET_PLAYER(play);
    s16 tmp16;

    switch (sCsState) {
        case DEATH_START:
            Player_SetCsActionWithHaltedActors(play, &this->actor, PLAYER_CSACTION_1);
            Cutscene_StartManual(play, &play->csCtx);
            sSubCamId = Play_CreateSubCamera(play);
            Play_ChangeCameraStatus(play, CAM_ID_MAIN, CAM_STAT_WAIT);
            Play_ChangeCameraStatus(play, sSubCamId, CAM_STAT_ACTIVE);

            sSubCamAtNext.x = this->actor.world.pos.x;
            sSubCamAtNext.y = this->actor.world.pos.y;
            sSubCamAtNext.z = this->actor.world.pos.z;

            sSubCamAt = mainCam->at;

            sSubCamEyeNext = sSubCamEye = mainCam->eye;

            sSubCamEyeNext.y = 40.0f;
            sSubCamAtNext.y = 140.0f;

            sSubCamAtMaxVelFrac = sSubCamEyeMaxVelFrac = sZeroVec;

            this->unk_1AC = Math_Vec3f_Yaw(&sSubCamEye, &sSubCamAtNext) - 0x100;
            this->unk_1B0 = 15;
            play->envCtx.screenFillColor[0] = play->envCtx.screenFillColor[1] = play->envCtx.screenFillColor[2] = 0xFF;
            play->envCtx.screenFillColor[3] = 0;
            play->envCtx.fillScreen = true;
            sCsState++;
            FALLTHROUGH;
        case DEATH_BODY_TUMORS:
            this->unk_1AC += 0x100;
            sSubCamEyeNext.x = (Math_SinS(this->unk_1AC) * (160.0f + this->unk_1A8)) + sSubCamAtNext.x;
            sSubCamEyeNext.z = (Math_CosS(this->unk_1AC) * (160.0f + this->unk_1A8)) + sSubCamAtNext.z;
            Math_SmoothStepToF(&sSubCamEyeMaxVelFrac.x, 16.0f, 0.4f, 1.5f, 0.5f);
            sSubCamEyeMaxVelFrac.z = sSubCamEyeMaxVelFrac.x;
            sSubCamEyeMaxVelFrac.y = sSubCamEyeMaxVelFrac.x * 0.5f;
            sSubCamAtMaxVelFrac = sSubCamEyeMaxVelFrac;
            tmp16 = Rand_CenteredFloat(0.5f) + ((sSubCamEyeMaxVelFrac.x * 0.5f) + 0.6f);
            if (((play->gameplayFrames % 4) == 0) && (this->unk_1B0 != 0)) {
                for (i = 6; i > 1; i--) {
                    BossVa_Tumor(play, this, 1, tmp16, 0.0f, 0.0f, TUMOR_BODY, i, true);
                }

                BossVa_Tumor(play, this, 1, tmp16, 0.0f, 0.0f, TUMOR_BODY, 11.0f, true);
                this->unk_1B0--;
            }

            if (this->unk_1B0 == 0) {
                sCsState++;

                sSubCamAtMaxVelFrac = sSubCamEyeMaxVelFrac = sZeroVec;
            }
            break;
        case DEATH_CORE_DEAD:
            this->unk_1AC += 0x1862;
            this->unk_1A0 = (Math_CosS(this->unk_1AC) * 0.12f) + 1.0f;
            this->unk_1A4 = (Math_SinS(this->unk_1AC) * 0.075f) + 1.0f;
            if (!this->isDead) {
                this->burst++;
                this->isDead++;
                this->timer = 30;
                sCsState++;
                EffectSsDeadSound_SpawnStationary(play, &this->actor.projectedPos, NA_SE_EN_BALINADE_DEAD, 1, 1, 0x28);
                this->onCeiling = 2; // Not used by body
                BossVa_SetDeathEnv(play);
                Player_SetCsActionWithHaltedActors(play, &this->actor, PLAYER_CSACTION_8);
            }
            break;
        case DEATH_CORE_BURST:
            if (this->timer == 13) {
                SEQCMD_PLAY_SEQUENCE(SEQ_PLAYER_BGM_MAIN, 0, 0, NA_BGM_BOSS_CLEAR);
            }

            this->timer--;
            if (this->timer == 0) {
                sSubCamAtNext.x = this->actor.world.pos.x;
                sSubCamAtNext.y = this->actor.world.pos.y + 30.0f;
                sSubCamAtNext.z = this->actor.world.pos.z;

                sSubCamEyeNext.x = (Math_SinS(player->actor.shape.rot.y) * -130.0f) + player->actor.world.pos.x;
                sSubCamEyeNext.z = (Math_CosS(player->actor.shape.rot.y) * -130.0f) + player->actor.world.pos.z;
                sSubCamEyeNext.y = player->actor.world.pos.y + 55.0f;

                sSubCamAtMaxVelFrac = sSubCamEyeMaxVelFrac = sZeroVec;

                sCsState++;
                this->timer = 133;
            }
            break;
        case DEATH_MUSIC:
            Math_SmoothStepToF(&sSubCamEyeMaxVelFrac.x, 1.5f, 0.3f, 0.05f, 0.015f);
            sSubCamEyeMaxVelFrac.z = sSubCamEyeMaxVelFrac.x;
            sSubCamEyeMaxVelFrac.y = sSubCamEyeMaxVelFrac.z;
            sSubCamAtMaxVelFrac = sSubCamEyeMaxVelFrac;

            this->timer--;
            if (this->timer == 0) {
                Play_ClearCamera(play, sSubCamId);
                sSubCamId = SUB_CAM_ID_DONE;
                Cutscene_StopManual(play, &play->csCtx);
                Play_ChangeCameraStatus(play, CAM_ID_MAIN, CAM_STAT_ACTIVE);

                mainCam->eyeNext = mainCam->eye = sSubCamEye;

                mainCam->at = sSubCamAt;

                Player_SetCsActionWithHaltedActors(play, &this->actor, PLAYER_CSACTION_7);
                sCsState++;

                Actor_Spawn(&play->actorCtx, play, ACTOR_ITEM_B_HEART, this->actor.world.pos.x, this->actor.world.pos.y,
                            this->actor.world.pos.z, 0, 0, 0, 0);

                for (i = 2, sp7C = 2; i > 0; i--) {
                    if (Math_Vec3f_DistXYZ(&sWarpPos[i], &player->actor.world.pos) <
                        Math_Vec3f_DistXYZ(&sWarpPos[i - 1], &player->actor.world.pos)) {
                        sp7C = i - 1;
                    }
                }

                Actor_Spawn(&play->actorCtx, play, ACTOR_EN_RU1, sWarpPos[sp7C].x, sWarpPos[sp7C].y, sWarpPos[sp7C].z,
                            0, 0, 0, 0);
            }
            FALLTHROUGH;
        case DEATH_FINISH:
            Rand_CenteredFloat(0.5f);
            play->envCtx.fillScreen = false;
            break;
    }

    if (sSubCamId != SUB_CAM_ID_DONE) {
        Math_SmoothStepToF(&sSubCamEye.x, sSubCamEyeNext.x, 0.3f, sSubCamEyeMaxVelFrac.x, 0.15f);
        Math_SmoothStepToF(&sSubCamEye.y, sSubCamEyeNext.y, 0.3f, sSubCamEyeMaxVelFrac.y, 0.15f);
        Math_SmoothStepToF(&sSubCamEye.z, sSubCamEyeNext.z, 0.3f, sSubCamEyeMaxVelFrac.z, 0.15f);
        Math_SmoothStepToF(&sSubCamAt.x, sSubCamAtNext.x, 0.3f, sSubCamAtMaxVelFrac.x, 0.15f);
        Math_SmoothStepToF(&sSubCamAt.y, sSubCamAtNext.y, 0.3f, sSubCamAtMaxVelFrac.y, 0.15f);
        Math_SmoothStepToF(&sSubCamAt.z, sSubCamAtNext.z, 0.3f, sSubCamAtMaxVelFrac.z, 0.15f);
        Play_SetCameraAtEye(play, sSubCamId, &sSubCamAt, &sSubCamEye);
    }

    SkelAnime_Update(&this->skelAnime);
    Math_SmoothStepToF(&this->actor.shape.yOffset, -480.0f, 1.0f, 30.0f, 0.0f);
    Math_SmoothStepToS(&this->vaBodySpinRate, 0, 1, 0xC8, 0);
    Math_SmoothStepToS(&this->vaCamRotMod, 0, 1, 0xC8, 0);
    Math_SmoothStepToS(&this->bodyGlow, 200, 1, 10, 0);
    if (play->envCtx.screenFillColor[3] != 0) {
        play->envCtx.screenFillColor[3] -= 50;
    }

    Math_SmoothStepToF(&this->actor.speed, 0.0f, 1.0f, 0.5f, 0.0f);
    this->actor.shape.rot.y += this->vaBodySpinRate;
    this->unk_1AC += this->vaCamRotMod;

    this->unk_1A0 = (Math_CosS(this->unk_1AC) * 0.1f) + 1.0f;
    this->unk_1A4 = (Math_SinS(this->unk_1AC) * 0.05f) + 1.0f;
}

void BossVa_SetupSupportIntro(BossVa* this, PlayState* play) {
    Animation_Change(&this->skelAnime, &gBarinadeSupportAttachedAnim, 0.0f, 0.0f,
                     Animation_GetLastFrame(&gBarinadeSupportAttachedAnim), ANIMMODE_LOOP_INTERP, 0.0f);
    this->timer = 0;
    BossVa_SetupAction(this, BossVa_SupportIntro);
}

void BossVa_SupportIntro(BossVa* this, PlayState* play) {
    BossVa_AttachToBody(this);
    if (sCsState == BOSSVA_BATTLE) {
        BossVa_SetupSupportAttached(this, play);
    } else if (sCsState >= INTRO_REVERSE_CAMERA) {
        this->timer++;
        if ((this->timer % 2) == 0) {
            BossVa_Spark(play, this, 2, 90, 5.0f, 0.0f, SPARK_BODY, ((this->timer & 0x20) >> 5) + 1, true);
        }

        SkelAnime_Update(&this->skelAnime);
        Math_SmoothStepToF(&this->skelAnime.playSpeed, 1.0f, 1.0f, 0.05f, 0.0f);
        if (Rand_ZeroOne() < 0.1f) {
            Actor_PlaySfx(&this->actor, NA_SE_EN_BALINADE_BL_SPARK - SFX_FLAG);
        }
    }
}

void BossVa_SetupSupportAttached(BossVa* this, PlayState* play) {
    Animation_Change(&this->skelAnime, &gBarinadeSupportAttachedAnim, 1.0f, 0.0f,
                     Animation_GetLastFrame(&gBarinadeSupportAttachedAnim), ANIMMODE_LOOP, 0.0f);
    this->timer = this->actor.params * 10;
    BossVa_SetupAction(this, BossVa_SupportAttached);
}

void BossVa_SupportAttached(BossVa* this, PlayState* play) {
    this->timer++;
    if (sBodyState & 0x7F) {
        Actor_SetColorFilter(&this->actor, COLORFILTER_COLORFLAG_BLUE, 255, COLORFILTER_BUFFLAG_OPA, 12);
        if (Rand_ZeroOne() > 0.5f) {
            Animation_Change(&this->skelAnime, &gBarinadeSupportDamage1Anim, 1.0f, 0.0f,
                             Animation_GetLastFrame(&gBarinadeSupportDamage1Anim), ANIMMODE_ONCE, 0.0f);
        } else {
            Animation_Change(&this->skelAnime, &gBarinadeSupportDamage2Anim, 1.0f, 0.0f,
                             Animation_GetLastFrame(&gBarinadeSupportDamage2Anim), ANIMMODE_ONCE, 0.0f);
        }
    }

    if (SkelAnime_Update(&this->skelAnime)) {
        Animation_Change(&this->skelAnime, &gBarinadeSupportAttachedAnim, 1.0f, 0.0f,
                         Animation_GetLastFrame(&gBarinadeSupportAttachedAnim), ANIMMODE_LOOP, 0.0f);
    }

    BossVa_AttachToBody(this);
    if (Rand_ZeroOne() < 0.1f) {
        Actor_PlaySfx(&this->actor, NA_SE_EN_BALINADE_BL_SPARK - SFX_FLAG);
    }

    if (this->colliderSph.base.acFlags & AC_HIT) {
        BossVa_SetupSupportCut(this, play);
    } else {
        if (this->actor.colorFilterTimer == 0) {
            CollisionCheck_SetAC(play, &play->colChkCtx, &this->colliderSph.base);
        }

        if ((this->timer % 2) == 0) {
            BossVa_Spark(play, this, 1, 100, 5.0f, 0.0f, SPARK_BODY, ((this->timer & 0x20) >> 5) + 1, true);
        }
    }
}

void BossVa_SetupSupportCut(BossVa* this, PlayState* play) {
    s32 stumpParams = this->actor.params + BOSSVA_STUMP_1;

    sBodyState++;
    sFightPhase++;
    Actor_Spawn(&play->actorCtx, play, ACTOR_BOSS_VA, this->armTip.x, this->armTip.y + 20.0f, this->armTip.z, 0,
                this->actor.shape.rot.y, 0, stumpParams);
    Camera_RequestQuake(&play->mainCamera, 2, 11, 8);
    this->burst = false;
    this->timer2 = 0;
    BossVa_SetupAction(this, BossVa_SupportCut);
}

void BossVa_SupportCut(BossVa* this, PlayState* play) {
    BossVa* vaBody = GET_BODY(this);
    f32 lastFrame;

    BossVa_AttachToBody(this);

    if (this->onCeiling) {
        lastFrame = Animation_GetLastFrame(&gBarinadeSupportCutAnim);
        this->onCeiling = false;
        this->timer = (s32)(Rand_ZeroOne() * 10.0f) + 5;
        SkelAnime_Free(&this->skelAnime, play);
        SkelAnime_InitFlex(play, &this->skelAnime, &gBarinadeCutSupportSkel, &gBarinadeSupportCutAnim, NULL, NULL, 0);
        Animation_Change(&this->skelAnime, &gBarinadeSupportCutAnim, 1.0f, 0.0f, lastFrame, ANIMMODE_ONCE, 0.0f);
        sBodyState = 0;
        GET_BODY(this)->actor.shape.yOffset -= 60.0f;

        switch (this->actor.params) {
            case BOSSVA_SUPPORT_1:
                GET_BODY(this)->actor.world.rot.x += 0x4B0;
                break;
            case BOSSVA_SUPPORT_2:
                GET_BODY(this)->actor.world.rot.x -= 0x258;
                GET_BODY(this)->actor.world.rot.z -= 0x4E2;
                break;
            case BOSSVA_SUPPORT_3:
                GET_BODY(this)->actor.world.rot.x -= 0x258;
                GET_BODY(this)->actor.world.rot.z += 0x4E2;
                break;
        }
    }

    Math_SmoothStepToS(&this->headRot.x, vaBody->vaBodySpinRate * -3, 1, 0x4B0, 0);
    if (SkelAnime_Update(&this->skelAnime)) {
        lastFrame = Animation_GetLastFrame(&gBarinadeSupportDetachedAnim);
        Animation_Change(&this->skelAnime, &gBarinadeSupportDetachedAnim, 1.0f, 0.0f, lastFrame, ANIMMODE_LOOP_INTERP,
                         0.0f);
        this->actor.flags &= ~ACTOR_FLAG_0;
    }

    if ((this->timer == 0) && (sCsState < DEATH_START)) {
        this->timer = (s32)(Rand_ZeroOne() * 10.0f) + 10;
        BossVa_BloodDroplets(play, &this->armTip, this->headRot.x, this->actor.shape.rot.y);
    }

    if (sCsState >= DEATH_START) {
        Math_SmoothStepToF(&this->skelAnime.playSpeed, 0.0f, 0.3f, 0.25f, 0.125f);
    }

    switch (sCsState) {
        case DEATH_SHELL_BURST:
            sSubCamEye = sSubCamEyeNext;
            sSubCamAt = sSubCamAtNext;
            Math_SmoothStepToF(&sSubCamEye.x, sSubCamAtNext.x, 1.0f, 10.0f, 0.0f);
            Math_SmoothStepToF(&sSubCamEye.z, sSubCamAtNext.z, 1.0f, 10.0f, 0.0f);
            sSubCamEye.y += 20.0f;
            sCsState++;
            FALLTHROUGH;
        case DEATH_CORE_TUMORS:
        case DEATH_CORE_DEAD:
        case DEATH_CORE_BURST:
            if (!this->burst) {
                if ((play->gameplayFrames % 2) != 0) {
                    BossVa_Tumor(play, this, 1, (s16)Rand_CenteredFloat(5.0f) + 6, 7.0f, 5.0f, TUMOR_ARM,
                                 (this->timer2 >> 3) + 1, true);
                }

                this->timer2++;
                if (this->timer2 >= 32) {
                    this->burst++;
                    this->isDead = true;
                    Actor_PlaySfx(&this->actor, NA_SE_EN_BALINADE_BREAK2);
                    if (this->actor.params == BOSSVA_SUPPORT_3) {
                        sCsState++;
                    }
                }
            } else {
                this->timer2--;
                if (this->timer2 == 0) {
                    Actor_Kill(&this->actor);
                }
            }
            break;
    }

    this->timer--;
}

void BossVa_SetupStump(BossVa* this, PlayState* play) {
    Animation_Change(&this->skelAnime, &gBarinadeStumpAnim, 1.0f, 0.0f, Animation_GetLastFrame(&gBarinadeStumpAnim),
                     ANIMMODE_ONCE, 0.0f);
    this->actor.flags &= ~ACTOR_FLAG_0;
    BossVa_SetupAction(this, BossVa_Stump);
}

void BossVa_Stump(BossVa* this, PlayState* play) {
    if (SkelAnime_Update(&this->skelAnime) && (Rand_ZeroOne() < 0.3f)) {
        this->skelAnime.curFrame -= Rand_ZeroOne() * 3.0f;
    }

    if (sCsState >= DEATH_START) {
        Actor_Kill(&this->actor);
    }
}

void BossVa_SetupZapperIntro(BossVa* this, PlayState* play) {
    f32 lastFrame = Animation_GetLastFrame(&gBarinadeZapperIdleAnim);

    Animation_Change(&this->skelAnime, &gBarinadeZapperIdleAnim, 1.0f, lastFrame - 1.0f, lastFrame,
                     ANIMMODE_LOOP_INTERP, -6.0f);
    this->actor.flags &= ~ACTOR_FLAG_0;
    BossVa_SetupAction(this, BossVa_ZapperIntro);
}

void BossVa_ZapperIntro(BossVa* this, PlayState* play) {
    BossVa_AttachToBody(this);

    switch (sCsState) {
        case INTRO_TITLE:
        case INTRO_BRIGHTEN:
        case INTRO_FINISH:
            SkelAnime_Update(&this->skelAnime);
            break;
        case BOSSVA_BATTLE:
            BossVa_SetupZapperAttack(this, play);
            break;
    }

    Math_SmoothStepToS(&this->unk_1F2, this->actor.shape.rot.y - this->actor.shape.rot.x, 1, 0x2EE, 0);
    Math_SmoothStepToS(&this->unk_1F0, this->skelAnime.jointTable[7].z, 1, 0x2EE, 0);
}

void BossVa_SetupZapperAttack(BossVa* this, PlayState* play) {
    f32 lastFrame = Animation_GetLastFrame(&gBarinadeZapperIdleAnim);

    Animation_Change(&this->skelAnime, &gBarinadeZapperIdleAnim, 1.0f, lastFrame - 1.0f, lastFrame,
                     ANIMMODE_LOOP_INTERP, -6.0f);
    this->actor.flags &= ~ACTOR_FLAG_0;
    BossVa_SetupAction(this, BossVa_ZapperAttack);
}

void BossVa_ZapperAttack(BossVa* this, PlayState* play) {
    Player* player = GET_PLAYER(play);
    EnBoom* boomerang;
    Actor* boomTarget;
    s16 yaw;
    s16 sp98;
    s16 sp96;
    s16 sp94;
    s16 tmp17;
    s16 sp90 = 0x1F4;
    s16 sp8E;
    u32 sp88;
    Vec3f sp7C;
<<<<<<< HEAD
    STACK_PAD(s32);
    f32 sp74;
    s32 i;
    s16 sp6E;
    s16 sp6C;
    f32 sp68;
    f32 sp64;
    f32 sp60;
    f32 sp5C;
    s16 sp5A;
    s16 sp58;
    s16 sp56;
    s16 sp54;
    f32 sp50;
=======
    s32 pad3;
>>>>>>> bf3339a1

    boomerang = BossVa_FindBoomerang(play);

    if ((boomerang == NULL) || (boomerang->moveTo == NULL) || (boomerang->moveTo == &player->actor)) {
        sp7C = player->actor.world.pos;
        sp7C.y += 10.0f;
        sp8E = 0x3E80;
    } else {
        f32 sp74;
        s32 i;
        s16 sp6E;
        s16 sp6C;
        f32 sp68;
        f32 sp64;
        f32 sp60;
        f32 sp5C;
        s16 sp5A;
        s16 sp58;
        s16 sp56;
        s16 sp54;
        f32 sp50;

        sp74 = R_UPDATE_RATE * 0.5f;
        sp8E = 0x4650;

        boomTarget = boomerang->moveTo;
        sp7C = boomerang->actor.world.pos;
        sp6C = boomerang->actor.world.rot.y;
        sp56 = boomerang->actor.world.rot.x;

        for (i = boomerang->returnTimer; i >= 3; i--) {
            sp6E = Math_Vec3f_Yaw(&sp7C, &boomTarget->focus.pos);
            sp5A = sp6C - sp6E;
            sp58 = Math_Vec3f_Pitch(&sp7C, &boomTarget->focus.pos);
            sp54 = sp56 - sp58;

            sp50 = (200.0f - Math_Vec3f_DistXYZ(&sp7C, &boomTarget->focus.pos)) * 0.005f;
            if (sp50 < 0.12f) {
                sp50 = 0.12f;
            }

            if (sp5A < 0) {
                sp5A = -sp5A;
            }

            if (sp54 < 0) {
                sp54 = -sp54;
            }

            Math_ScaledStepToS(&sp6C, sp6E, sp5A * sp50);
            Math_ScaledStepToS(&sp56, sp58, sp54 * sp50);

            sp68 = -Math_SinS(sp56) * 12.0f;
            sp5C = Math_CosS(sp56) * 12.0f;
            sp64 = Math_SinS(sp6C) * sp5C;
            sp60 = Math_CosS(sp6C);
            sp7C.x += sp64 * sp74;
            sp7C.y += sp68 * sp74;
            sp7C.z += sp60 * sp5C * sp74;
        }
        sp90 = 0x3E80;
    }

    SkelAnime_Update(&this->skelAnime);
    BossVa_AttachToBody(this);
    if (sFightPhase >= PHASE_4) {
        BossVa_SetupZapperEnraged(this, play);
        return;
    }

    if (sBodyState & 0x7F) {
        BossVa_SetupZapperDamaged(this, play);
        return;
    }

    if ((sFightPhase < PHASE_4) && (GET_BODY(this)->actor.speed != 0.0f)) {
        BossVa_SetupZapperHold(this, play);
        return;
    }

    sp98 = Math_Vec3f_Yaw(&sp7C, &this->armTip);
    tmp17 = sp98 - this->actor.shape.rot.y;

    if ((sp8E >= ABS(tmp17) || this->burst) && !(sBodyState & 0x80) && !(player->stateFlags1 & PLAYER_STATE1_26)) {

        if (!this->burst) {
            sp94 = sp98 - this->actor.shape.rot.y;

            if (ABS(sp94) > 0x1770) {
                sp94 = (sp94 > 0) ? 0x1770 : -0x1770;
            }

            tmp17 = Math_SmoothStepToS(&this->unk_1E6, sp94, 1, 0x6D6, 0);
            sp88 = ABS(tmp17);

            sp94 = sp98 - sp94;

            if (ABS(sp94) > 0x1770) {
                sp94 = (sp94 > 0) ? 0x1770 : -0x1770;
            }

            tmp17 = Math_SmoothStepToS(&this->unk_1EC, sp94, 1, 0x6D6, 0);
            sp88 += ABS(tmp17);

            yaw = Math_Vec3f_Yaw(&this->zapHeadPos, &sp7C);
            tmp17 = Math_SmoothStepToS(&this->unk_1F2, yaw - 0x4000, 1, 0x9C4, 0);
            sp88 += ABS(tmp17);

            sp96 = this->actor.shape.rot.x + this->skelAnime.jointTable[1].z + this->skelAnime.jointTable[2].z +
                   this->skelAnime.jointTable[3].z + this->skelAnime.jointTable[4].z + this->skelAnime.jointTable[5].z;

            yaw = Math_Vec3f_Pitch(&sp7C, &this->zapNeckPos);
            tmp17 = Math_SmoothStepToS(&this->unk_1EA, yaw - sp96, 1, 0xFA0, 0);
            sp88 += ABS(tmp17);

            yaw = Math_Vec3f_Pitch(&this->zapHeadPos, &sp7C);
            tmp17 = Math_SmoothStepToS(&this->unk_1F0, -yaw, 1, 0xFA0, 0);
            sp88 += ABS(tmp17);

            this->skelAnime.playSpeed = 0.0f;
            if (Math_SmoothStepToF(&this->skelAnime.curFrame, 0.0f, 1.0f, 2.0f, 0.0f) == 0.0f) {
                if (sp88 < (u32)sp90) {
                    this->timer2 = 0;
                    this->burst++;
                    this->unk_1D8 = sp7C;
                }

                if (Rand_ZeroOne() < 0.1f) {
                    Actor_PlaySfx(&this->actor, NA_SE_EN_BALINADE_BL_SPARK - SFX_FLAG);
                }
            }
        }
    } else {
        if (this->burst || (this->timer2 < 0)) {
            if (this->colliderLightning.base.atFlags & AT_HIT) {
                if (this->timer2 > 0) {
                    Actor_PlaySfx(&this->actor, NA_SE_EN_BALINADE_HIT_RINK);
                    BossVa_SetSparkEnv(play);
                    this->timer2 = -1;
                    GET_BODY(this)->onCeiling = 6; // not used by body
                }
            } else if (this->timer2 > 0) {
                this->timer2 = 0;
            }

            if ((this->timer2 < 0) && (player->stateFlags1 & PLAYER_STATE1_26)) {
                BossVa_Spark(play, this, 1, 30, 0.0f, 0.0f, SPARK_LINK, 0.0f, true);
            }
        }

        Math_SmoothStepToS(&this->unk_1E6, 0, 1, 0x6D6, 0);
        Math_SmoothStepToS(&this->unk_1EC, 0, 1, 0x6D6, 0);
        Math_SmoothStepToS(&this->unk_1EA, 0, 1, 0x6D6, 0);
        Math_SmoothStepToS(&this->unk_1F2, this->actor.shape.rot.y - this->actor.shape.rot.x, 1, 0x6D6, 0);
        Math_SmoothStepToS(&this->unk_1F0, this->skelAnime.jointTable[7].z, 1, 0x6D6, 0);
        Math_SmoothStepToF(&this->skelAnime.playSpeed, 1.0f, 1.0f, 0.05f, 0.0f);
        this->burst = false;
    }

    if (this->burst && (this->burst != 2)) { // burst can never be 2
        if (this->timer2 >= 32) {
            if (this->timer2 == 32) {
                Actor_PlaySfx(&this->actor, NA_SE_EN_BALINADE_THUNDER);
            }
            BossVa_Spark(play, this, 2, 110, 15.0f, 15.0f, SPARK_BLAST, 5.0f, true);
            BossVa_Spark(play, this, 2, 110, 15.0f, 15.0f, SPARK_BLAST, 6.0f, true);
            BossVa_Spark(play, this, 2, 110, 15.0f, 15.0f, SPARK_BLAST, 7.0f, true);
            CollisionCheck_SetAT(play, &play->colChkCtx, &this->colliderLightning.base);
            CollisionCheck_SetAC(play, &play->colChkCtx, &this->colliderLightning.base);
        } else {
            BossVa_Spark(play, this, 2, 50, 15.0f, 0.0f, SPARK_BODY, (this->timer2 >> 3) + 1, true);
            if (this->timer2 == 30) {
                BossVa_SetSparkEnv(play);
            }
            if (this->timer2 == 20) {
                Vec3f sp44 = this->zapHeadPos;

                BossVa_SpawnZapperCharge(play, sEffects, this, &sp44, &this->headRot, 100, 0);
            }
        }

        this->timer2++;
        if (this->timer2 >= 40) {
            this->burst = false;
        }
    }
}

void BossVa_SetupZapperDamaged(BossVa* this, PlayState* play) {
    if (Rand_ZeroOne() > 0.5f) {
        Animation_Change(&this->skelAnime, &gBarinadeZapperDamage1Anim, 0.5f, 0.0f,
                         Animation_GetLastFrame(&gBarinadeZapperDamage1Anim), ANIMMODE_ONCE_INTERP, 4.0f);
    } else {
        Animation_Change(&this->skelAnime, &gBarinadeZapperDamage2Anim, 0.5f, 0.0f,
                         Animation_GetLastFrame(&gBarinadeZapperDamage2Anim), ANIMMODE_ONCE_INTERP, 4.0f);
    }

    Actor_SetColorFilter(&this->actor, COLORFILTER_COLORFLAG_BLUE, 255, COLORFILTER_BUFFLAG_OPA, 12);
    this->burst = false;
    BossVa_SetupAction(this, BossVa_ZapperDamaged);
}

void BossVa_ZapperDamaged(BossVa* this, PlayState* play) {
    BossVa_AttachToBody(this);
    Math_SmoothStepToS(&this->unk_1E6, 0, 1, 0xFA0, 0);
    Math_SmoothStepToS(&this->unk_1E4, 0, 1, 0xFA0, 0);
    Math_SmoothStepToS(&this->unk_1EC, 0, 1, 0xFA0, 0);
    Math_SmoothStepToS(&this->unk_1EA, 0, 1, 0xFA0, 0);
    Math_SmoothStepToS(&this->unk_1F2, this->actor.shape.rot.y - this->actor.shape.rot.x, 1, 0x2EE, 0);
    Math_SmoothStepToS(&this->unk_1F0, this->skelAnime.jointTable[7].z, 1, 0x2EE, 0);
    if (SkelAnime_Update(&this->skelAnime)) {
        if (sFightPhase >= PHASE_4) {
            BossVa_SetupZapperEnraged(this, play);
        } else {
            BossVa_SetupZapperAttack(this, play);
        }
    }
}

void BossVa_SetupZapperDeath(BossVa* this, PlayState* play) {
    f32 lastFrame = Animation_GetLastFrame(&gBarinadeZapperIdleAnim);

    Animation_Change(&this->skelAnime, &gBarinadeZapperIdleAnim, Rand_ZeroOne() + 0.25f, Rand_ZeroOne() * 3.0f,
                     lastFrame, ANIMMODE_LOOP_INTERP, -6.0f);
    this->burst = false;
    this->timer2 = (this->actor.params * -6) + 18;
    this->unk_1B0 = 0;
    BossVa_SetupAction(this, BossVa_ZapperDeath);
}

void BossVa_ZapperDeath(BossVa* this, PlayState* play) {
    f32 sp3C = 55.0f;
    STACK_PAD(s32);

    BossVa_AttachToBody(this);
    if (((play->gameplayFrames % 32) == 0) && (sCsState <= DEATH_BODY_TUMORS)) {
        this->unk_1E8 = Rand_CenteredFloat(0x4000);
        this->unk_1EE = Rand_CenteredFloat(0x4000);
        this->unk_1F4 = (s16)Rand_CenteredFloat(0x4000) + this->actor.shape.rot.y - this->actor.shape.rot.x;
    } else {
        Math_SmoothStepToF(&this->skelAnime.playSpeed, 0.0f, 1.0f, 0.025f, 0.0f);
    }

    SkelAnime_Update(&this->skelAnime);
    Math_SmoothStepToS(&this->unk_1E6, this->unk_1E8, 1, (s16)Rand_CenteredFloat(500.0f) + 0x1F4, 0);
    Math_SmoothStepToS(&this->unk_1E4, 0, 1, 0x1F4, 0);
    Math_SmoothStepToS(&this->unk_1EC, this->unk_1EE, 1, (s16)Rand_CenteredFloat(500.0f) + 0x1F4, 0);
    Math_SmoothStepToS(&this->unk_1EA, 0, 1, 0x1F4, 0);
    Math_SmoothStepToS(&this->unk_1F2, this->unk_1F4, 1, (s16)Rand_CenteredFloat(500.0f) + 0x1F4, 0);

    switch (sCsState) {
        case DEATH_ZAPPER_2:
            sp3C = -55.0f;
            FALLTHROUGH;
        case DEATH_ZAPPER_1:
        case DEATH_ZAPPER_3:
            if (!this->burst) {
                if (((this->actor.params == BOSSVA_ZAPPER_1) && (this->timer2 < 16)) ||
                    ((this->actor.params == BOSSVA_ZAPPER_2) && (this->timer2 < 24)) ||
                    (this->actor.params == BOSSVA_ZAPPER_3)) {

                    if ((this->timer2 % 2) == 0 && (this->timer2 >= 0)) {
                        if (this->timer2 < 8) {
                            BossVa_Tumor(play, this, 1, (s16)Rand_CenteredFloat(5.0f) + 0xD, 0.0f, 0.0f, TUMOR_ARM,
                                         0.6f, true);
                        } else {
                            BossVa_Tumor(play, this, 1, (s16)Rand_CenteredFloat(5.0f) + 6, 0.0f, 7.0f, TUMOR_ARM,
                                         (this->timer2 >> 3) + 1, true);
                        }

                        BossVa_Spark(play, this, 2, 50, 15.0f, 0.0f, SPARK_BODY, (this->timer2 >> 3) + 1, true);
                    }

                    this->timer2++;
                    if (this->timer2 >= 32) {
                        this->burst++;
                        this->isDead = true;
                        BossVa_SetDeathEnv(play);
                        Actor_PlaySfx(&this->actor, NA_SE_EN_BALINADE_BREAK2);
                    }
                } else {
                    this->burst++;
                    this->isDead = true;
                    this->timer2 = 32;
                    sCsState++;
                }

                if ((this->actor.params - BOSSVA_ZAPPER_1 + DEATH_ZAPPER_1) == sCsState) {
                    sSubCamAt.x = this->zapNeckPos.x;
                    sSubCamEye.y = sSubCamAt.y = this->zapNeckPos.y;
                    sSubCamAt.z = this->zapNeckPos.z;
                    sSubCamEye.x = (Math_CosS(-(this->actor.shape.rot.y + this->unk_1B0)) * sp3C) + this->zapNeckPos.x;
                    sSubCamEye.z = (Math_SinS(-(this->actor.shape.rot.y + this->unk_1B0)) * sp3C) + this->zapNeckPos.z;
                    this->unk_1B0 += 0x15E;
                }
            } else {
                this->timer2--;
                if (this->timer2 == 0) {
                    if (this->actor.params == BOSSVA_ZAPPER_3) {
                        sCsState++;
                    }
                    Actor_Kill(&this->actor);
                }
            }
            break;
    }
}

void BossVa_SetupZapperEnraged(BossVa* this, PlayState* play) {
    f32 lastFrame = Animation_GetLastFrame(&gBarinadeZapperIdleAnim);

    Animation_Change(&this->skelAnime, &gBarinadeZapperIdleAnim, 1.0f, lastFrame - 1.0f, lastFrame,
                     ANIMMODE_LOOP_INTERP, -6.0f);
    this->burst = false;
    BossVa_SetupAction(this, BossVa_ZapperEnraged);
}

void BossVa_ZapperEnraged(BossVa* this, PlayState* play) {
    Player* player = GET_PLAYER(play);
    STACK_PAD(s32);
    s16 tmp16;
    s16 sp6C;
    s16 sp6A;
    s16 sp68;
    s16 yaw;
    u32 sp60;
    Vec3f sp54 = player->actor.world.pos;

    sp54.y += 10.0f;
    SkelAnime_Update(&this->skelAnime);
    BossVa_AttachToBody(this);
    if (sFightPhase >= PHASE_DEATH) {
        BossVa_SetupZapperDeath(this, play);
        return;
    }

    if (sBodyState & 0x7E) {
        BossVa_SetupZapperDamaged(this, play);
        return;
    }

    sp54.y += 25.0;

    sp6C = Math_Vec3f_Yaw(&sp54, &this->armTip);
    tmp16 = sp6C - this->actor.shape.rot.y;

    if ((ABS(tmp16) <= 0x4650 || this->burst) && !(sBodyState & 0x80) && !(player->stateFlags1 & PLAYER_STATE1_26)) {
        if (!this->burst) {

            sp68 = sp6C - this->actor.shape.rot.y;
            if (ABS(sp68) > 0x1770) {
                sp68 = (sp68 > 0) ? 0x1770 : -0x1770;
            }

            tmp16 = Math_SmoothStepToS(&this->unk_1E6, sp68, 1, 0xDAC, 0);
            sp60 = ABS(tmp16);

            sp68 = sp6C - sp68;
            if (ABS(sp68) > 0x1770) {
                sp68 = sp68 > 0 ? 0x1770 : -0x1770;
            }

            tmp16 = Math_SmoothStepToS(&this->unk_1EC, sp68, 1, 0xDAC, 0);
            sp60 += ABS(tmp16);

            yaw = Math_Vec3f_Yaw(&this->zapHeadPos, &sp54);
            tmp16 = Math_SmoothStepToS(&this->unk_1F2, yaw - 0x4000, 1, 0xEA6, 0);
            sp60 += ABS(tmp16);

            sp6A = this->actor.shape.rot.x + this->skelAnime.jointTable[1].x + this->skelAnime.jointTable[2].x +
                   this->skelAnime.jointTable[3].x + this->skelAnime.jointTable[4].x + this->skelAnime.jointTable[5].x;

            yaw = Math_Vec3f_Pitch(&sp54, &this->zapNeckPos);
            tmp16 = Math_SmoothStepToS(&this->unk_1EA, yaw - sp6A, 1, 0x1B58, 0);
            sp60 += ABS(tmp16);

            yaw = Math_Vec3f_Pitch(&this->zapHeadPos, &sp54);
            tmp16 = Math_SmoothStepToS(&this->unk_1F0, -yaw, 1, 0x1B58, 0);
            sp60 += ABS(tmp16);

            this->skelAnime.playSpeed = 0.0f;
            if ((Math_SmoothStepToF(&this->skelAnime.curFrame, 0.0f, 1.0f, 3.0f, 0.0f) == 0.0f) && (sp60 < 0x258)) {
                this->timer2 = 0;
                this->burst++;
                this->unk_1D8 = sp54;
                if (Rand_ZeroOne() < 0.1f) {
                    Actor_PlaySfx(&this->actor, NA_SE_EN_BALINADE_BL_SPARK - SFX_FLAG);
                }
            }
        }
    } else {
        if (this->burst || (this->timer2 < 0)) {
            if (this->colliderLightning.base.atFlags & AT_HIT) {
                if (this->timer2 > 0) {
                    Actor_PlaySfx(&this->actor, NA_SE_EN_BALINADE_HIT_RINK);
                    BossVa_SetSparkEnv(play);
                    this->timer2 = -1;
                    GET_BODY(this)->onCeiling = 6; // not used by body
                }
            } else if (this->timer2 > 0) {
                this->timer2 = 0;
            }

            if ((this->timer2 < 0) && (player->stateFlags1 & PLAYER_STATE1_26)) {
                BossVa_Spark(play, this, 1, 30, 0.0f, 0, SPARK_LINK, 0.0f, true);
            }
        }

        Math_SmoothStepToS(&this->unk_1E6, 0, 1, 0xEA6, 0);
        Math_SmoothStepToS(&this->unk_1EC, 0, 1, 0xEA6, 0);
        Math_SmoothStepToS(&this->unk_1EA, 0, 1, 0xEA6, 0);
        Math_SmoothStepToS(&this->unk_1F2, this->actor.shape.rot.y - this->actor.shape.rot.x, 1, 0xEA6, 0);
        Math_SmoothStepToS(&this->unk_1F0, this->skelAnime.jointTable[7].z, 1, 0xEA6, 0);
        Math_SmoothStepToF(&this->skelAnime.playSpeed, 1.0f, 1.0f, 0.05f, 0.0f);
        this->burst = false;
    }

    if (this->burst && (this->burst != 2)) { // burst can never be 2
        if (this->timer2 >= 16) {
            if (this->timer2 == 18) {
                Actor_PlaySfx(&this->actor, NA_SE_EN_BALINADE_THUNDER);
            }

            BossVa_Spark(play, this, 2, 110, 15.0f, 15.0f, SPARK_BLAST, 5.0f, true);
            BossVa_Spark(play, this, 2, 110, 15.0f, 15.0f, SPARK_BLAST, 6.0f, true);
            BossVa_Spark(play, this, 2, 110, 15.0f, 15.0f, SPARK_BLAST, 7.0f, true);
            CollisionCheck_SetAT(play, &play->colChkCtx, &this->colliderLightning.base);
            CollisionCheck_SetAC(play, &play->colChkCtx, &this->colliderLightning.base);
        } else {
            BossVa_Spark(play, this, 2, 50, 15.0f, 0.0f, SPARK_BODY, (this->timer2 >> 1) + 1, true);
            if (this->timer2 == 14) {
                BossVa_SetSparkEnv(play);
            }
            if (this->timer2 == 4) {
                Vec3f sp48 = this->zapHeadPos;

                BossVa_SpawnZapperCharge(play, sEffects, this, &sp48, &this->headRot, 100, 0);
            }
        }

        this->timer2++;
        if (this->timer2 >= 24) {
            this->burst = false;
        }
    }
}

void BossVa_SetupZapperHold(BossVa* this, PlayState* play) {
    Animation_Change(&this->skelAnime, &gBarinadeZapperDamage2Anim, 0.0f, 0.0f,
                     Animation_GetLastFrame(&gBarinadeZapperDamage2Anim), ANIMMODE_ONCE_INTERP, -6.0f);
    this->burst = false;
    BossVa_SetupAction(this, BossVa_ZapperHold);
}

void BossVa_ZapperHold(BossVa* this, PlayState* play) {
    SkelAnime_Update(&this->skelAnime);
    BossVa_AttachToBody(this);
    Math_SmoothStepToS(&this->unk_1E6, 0, 1, 0x1770, 0);
    Math_SmoothStepToS(&this->unk_1E4, 0, 1, 0x1770, 0);
    Math_SmoothStepToS(&this->unk_1EC, 0, 1, 0x1770, 0);
    Math_SmoothStepToS(&this->unk_1EA, 0, 1, 0x1770, 0);
    Math_SmoothStepToS(&this->unk_1F2, this->actor.shape.rot.y - 0x4000, 1, 0x2710, 0);
    Math_SmoothStepToS(&this->unk_1F0, this->skelAnime.jointTable[7].z - 0x1388, 1, 0x1770, 0);
    if (GET_BODY(this)->actor.speed == 0.0f) {
        BossVa_SetupZapperAttack(this, play);
    }
}

void BossVa_SetupBariIntro(BossVa* this, PlayState* play) {
    Animation_Change(&this->skelAnime, &gBarinadeBariAnim, 1.0f, 0.0f, Animation_GetLastFrame(&gBarinadeBariAnim),
                     ANIMMODE_LOOP, 0.0f);
    this->unk_1A0 = 60.0f;
    this->unk_1A4 = Rand_ZeroOne() * 360.0f;
    this->timer2 = 64;
    this->unk_1F0 = 120;
    this->unk_1A8 = 0.0f;
    this->actor.world.pos.x = sInitPosOffsets[this->actor.params + 10].x + this->actor.home.pos.x;
    this->actor.world.pos.y = sInitPosOffsets[this->actor.params + 10].y + this->actor.home.pos.y;
    this->actor.world.pos.z = sInitPosOffsets[this->actor.params + 10].z + this->actor.home.pos.z;
    this->timer = 45;
    this->actor.flags &= ~ACTOR_FLAG_0;
    BossVa_SetupAction(this, BossVa_BariIntro);
}

void BossVa_BariIntro(BossVa* this, PlayState* play) {
    Vec3f sp54 = this->actor.home.pos;
    f32 sp50 = 40.0f;
    s16 sp4E;
    s16 tmp;

    if (this->actor.home.pos.y >= 0.0f) {
        sp54.y += 25.0f;
    }

    this->unk_1A4 += Rand_ZeroOne() * 0.25f;

    switch (sCsState) {
        case INTRO_LOOK_BARI:
            if (this->actor.params == BOSSVA_BARI_UPPER_1) {
                Player_SetCsActionWithHaltedActors(play, &this->actor, PLAYER_CSACTION_1);
                if (Math_SmoothStepToF(&this->actor.world.pos.y, 60.0f, 0.3f, 1.0f, 0.15f) == 0.0f) {
                    this->timer--;
                    if (this->timer == 0) {
                        sCsState++;
                    }
                }
            }
            this->actor.shape.rot.x = 0;
            break;
        case INTRO_REVERSE_CAMERA:
        case INTRO_SUPPORT_CAMERA:
        case INTRO_BODY_SOUND:
        case INTRO_LOOK_SUPPORT:
            if (this->actor.params != BOSSVA_BARI_UPPER_1) {
                Math_SmoothStepToF(&this->actor.world.pos.y,
                                   sInitPosOffsets[this->actor.params + 10].y + this->actor.home.pos.y, 0.3f, 1.0f,
                                   0.15f);
                this->actor.world.pos.x += (Math_SinF(this->unk_1A4 * 0.25f) * 0.5f);
            } else {
                Math_SmoothStepToF(&this->actor.world.pos.y, 60.0f, 0.3f, 1.0f, 0.15f);
            }
            this->actor.world.pos.y += Math_SinF(this->unk_1A4) * (2.0f - Math_SinF(this->unk_1A4));
            break;
        case INTRO_CALL_BARI:
        case INTRO_ATTACH_BARI:
            if ((this->timer2 > 15) && (this->timer < 0)) {
                Math_SmoothStepToF(&this->actor.world.pos.x, sp54.x, 1.0f, 6.5f, 0.0f);
                Math_SmoothStepToF(&this->actor.world.pos.y, sp54.y, 1.0f, 6.5f, 0.0f);
                Math_SmoothStepToF(&this->actor.world.pos.z, sp54.z, 1.0f, 6.5f, 0.0f);

                sp50 = Math_Vec3f_DistXYZ(&sp54, &this->actor.world.pos);
                if (sp50 <= 60.0f) {
                    tmp = Math_SmoothStepToS(&this->actor.shape.rot.x, this->actor.home.rot.x, 1, 0x7D0, 0);
                    sp4E = ABS(tmp);

                    tmp = Math_SmoothStepToS(&this->actor.shape.rot.y, this->actor.home.rot.y, 1, 0x7D0, 0);
                    sp4E += ABS(tmp);

                    if ((sp50 == 0.0f) && (sp4E == 0)) {
                        if (!this->isDead) {
                            if (this->actor.params >= BOSSVA_BARI_LOWER_1) {
                                if (this->actor.params == BOSSVA_BARI_LOWER_1) {
                                    sBodyBari[0]++;
                                } else {
                                    sBodyBari[this->actor.params - BOSSVA_BARI_UPPER_1]++;
                                }
                            } else {
                                sBodyBari[this->actor.params - BOSSVA_BARI_UPPER_1 + 1]++;
                            }
                            this->timer = -30;
                            this->isDead++;
                        } else {
                            this->timer++;
                            if (this->timer == 0) {
                                Actor_Kill(&this->actor);
                            }
                        }
                        return;
                    }
                }
            }
            FALLTHROUGH;
        case INTRO_UNUSED_CALL_BARI:
            this->timer--;
            if (this->timer == 0) {
                this->timer2 = 0;
            } else {
                func_80035844(&GET_BODY(this)->actor.world.pos, &this->actor.world.pos, &this->actor.world.rot, false);
                this->unk_1A0 = Math_Vec3f_DistXYZ(&GET_BODY(this)->actor.world.pos, &this->actor.world.pos);
                if (sp50 > 30.0f) {
                    BossVa_Spark(play, this, 1, 80, 15.0f, 0.0f, SPARK_BARI, 1.0f, true);
                }
            }
            break;
        case BOSSVA_BATTLE:
            this->timer++;
            if (this->timer == 0) {
                Actor_Kill(&this->actor);
            }
            return;
        case INTRO_TITLE:
        case INTRO_BRIGHTEN:
        case INTRO_FINISH:
            break;
    }

    if (((play->gameplayFrames % 4) == 0) && (sCsState < INTRO_ATTACH_BARI)) {
        BossVa_Spark(play, this, 1, 70, 25.0f, 20.0f, SPARK_BARI, 2.0f, true);
    }

    if (Rand_ZeroOne() < 0.1f) {
        Actor_PlaySfx(&this->actor, NA_SE_EN_BALINADE_BL_SPARK - SFX_FLAG);
    }
}

void BossVa_SetupBariPhase3Attack(BossVa* this, PlayState* play) {
    Animation_Change(&this->skelAnime, &gBarinadeBariAnim, 1.0f, 0.0f, Animation_GetLastFrame(&gBarinadeBariAnim),
                     ANIMMODE_LOOP, 0.0f);
    this->timer2 = 0x80;
    this->unk_1F0 = 0x78;
    this->unk_1A0 = 60.0f;
    this->unk_1A8 = 0.0f;
    this->actor.flags &= ~ACTOR_FLAG_0;
    BossVa_SetupAction(this, BossVa_BariPhase3Attack);
}

void BossVa_BariPhase3Attack(BossVa* this, PlayState* play) {
    Player* player = GET_PLAYER(play);
    EnBoom* boomerang;
    Vec3f sp54 = GET_BODY(this)->unk_1D8;
    s16 sp52;
    STACK_PAD(s32);

    this->unk_1A4 += Rand_ZeroOne() * 0.5f;
    sp52 = this->timer2 & 0x1FF;

    if ((play->gameplayFrames % 128) == 0) {
        this->vaBariUnused.x = (s16)(Rand_ZeroOne() * 100.0f) + 100;
    }

    Math_SmoothStepToS(&this->vaBariUnused.z, this->vaBariUnused.x, 1, 0x1E, 0);
    this->vaBariUnused.y += this->vaBariUnused.z;
    if ((this->colliderLightning.base.atFlags & AT_HIT) || (this->colliderSph.base.atFlags & AT_HIT)) {
        if ((this->colliderLightning.base.at == &player->actor) || (this->colliderSph.base.at == &player->actor)) {
            func_8002F71C(play, &this->actor, 8.0f, GET_BODY(this)->actor.yawTowardsPlayer, 8.0f);
            Actor_PlaySfx(&player->actor, NA_SE_PL_BODY_HIT);
            this->colliderSph.base.at = NULL;
            this->colliderLightning.base.at = NULL;
        }

        this->colliderLightning.base.atFlags &= ~AT_HIT;
        this->colliderSph.base.atFlags &= ~AT_HIT;
    }

    if (this->colliderSph.base.acFlags & AC_HIT) {
        this->colliderSph.base.acFlags &= ~AC_HIT;
        if ((this->colliderSph.base.ac->id == ACTOR_EN_BOOM) && (sp52 >= 128)) {
            boomerang = (EnBoom*)this->colliderSph.base.ac;
            boomerang->returnTimer = 0;
            boomerang->moveTo = &player->actor;
            boomerang->actor.world.rot.y = boomerang->actor.yawTowardsPlayer;
            Actor_PlaySfx(&this->actor, NA_SE_IT_SHIELD_REFLECT_SW);
        }
    }

    this->actor.world.pos.x = (Math_SinS(this->actor.world.rot.y) * this->unk_1A0) + sp54.x;
    this->actor.world.pos.z = (Math_CosS(this->actor.world.rot.y) * this->unk_1A0) + sp54.z;
    Math_SmoothStepToF(&this->actor.world.pos.y, 4.0f, 1.0f, 2.0f, 0.0f);
    this->actor.world.pos.y += 2.0f * Math_SinF(this->unk_1A4);
    this->actor.world.rot.x = Math_Vec3f_Pitch(&sp54, &this->actor.world.pos);
    Math_SmoothStepToF(&this->unk_1A0, 160.0f, 1.0f, 2.0f, 0.0f);
    Math_SmoothStepToS(&this->actor.shape.rot.x, 0, 1, 0x5DC, 0);
    if (!(this->timer2 & 0x200)) {
        this->unk_1AC = 0xBB8;
    } else {
        this->unk_1AC = -0xBB8;
    }

    if (sp52 >= 128) {
        BossVa_Spark(play, this, 1, 75, 15.0f, 7.0f, SPARK_TETHER, 1.0f, true);
        CollisionCheck_SetAC(play, &play->colChkCtx, &this->colliderSph.base);
        sPhase3StopMoving = false;
    } else {
        sPhase3StopMoving = true;
    }

    CollisionCheck_SetAT(play, &play->colChkCtx, &this->colliderLightning.base);
    CollisionCheck_SetAT(play, &play->colChkCtx, &this->colliderSph.base);
    if ((play->gameplayFrames % 4) == 0) {
        Math_SmoothStepToS(&this->unk_1F0, 0x78, 1, 0xA, 0);
    }

    if (Rand_ZeroOne() < 0.1f) {
        Actor_PlaySfx(&this->actor, NA_SE_EN_BALINADE_BL_SPARK - SFX_FLAG);
    }

    this->actor.world.rot.y += this->unk_1AC;
    if (sBodyState & 0x7F) {
        BossVa_SetupBariPhase3Stunned(this, play);
    }
}

void BossVa_SetupBariPhase2Attack(BossVa* this, PlayState* play) {
    Animation_Change(&this->skelAnime, &gBarinadeBariAnim, 1.0f, 0.0f, Animation_GetLastFrame(&gBarinadeBariAnim),
                     ANIMMODE_LOOP, 0.0f);
    this->timer2 = 0x40;
    this->unk_1F0 = 0x78;
    this->unk_1A0 = 60.0f;
    this->unk_1A8 = 0.0f;
    this->actor.flags &= ~ACTOR_FLAG_0;
    BossVa_SetupAction(this, BossVa_BariPhase2Attack);
}

void BossVa_BariPhase2Attack(BossVa* this, PlayState* play) {
    Player* player = GET_PLAYER(play);
    EnBoom* boomerang;
    Vec3f sp54 = GET_BODY(this)->unk_1D8;
    s16 sp52;
    s16 sp50;
    f32 sp4C;
    STACK_PAD(s32);

    this->unk_1A4 += Rand_ZeroOne() * 0.5f;
    sp52 = this->timer2 & 0x1FF;
    if ((play->gameplayFrames % 128) == 0) {
        this->vaBariUnused.x = (s16)(Rand_ZeroOne() * 100.0f) + 100;
    }

    sp50 = (sFightPhase * 70) - 280;
    Math_SmoothStepToS(&this->vaBariUnused.z, this->vaBariUnused.x, 1, 0x1E, 0);
    this->vaBariUnused.y += this->vaBariUnused.z;
    if (sKillBari != 0) {
        sKillBari--;
        BossVa_KillBari(this, play);
        return;
    }

    if ((this->colliderLightning.base.atFlags & AT_HIT) || (this->colliderSph.base.atFlags & AT_HIT)) {
        if ((this->colliderLightning.base.at == &player->actor) || (this->colliderSph.base.at == &player->actor)) {
            func_8002F71C(play, &this->actor, 8.0f, GET_BODY(this)->actor.yawTowardsPlayer, 8.0f);
            Actor_PlaySfx(&player->actor, NA_SE_PL_BODY_HIT);
            this->colliderSph.base.at = NULL;
            this->colliderLightning.base.at = NULL;
        }

        this->colliderLightning.base.atFlags &= ~AT_HIT;
        this->colliderSph.base.atFlags &= ~AT_HIT;
    }

    Math_SmoothStepToF(&this->actor.world.pos.y, 4.0f, 1.0f, 2.0f, 0.0f);
    this->actor.world.rot.x = Math_Vec3f_Pitch(&sp54, &this->actor.world.pos);
    if ((play->gameplayFrames % 8) == 0) {
        Math_SmoothStepToS(&this->unk_1F0, 0x28, 1, 0xA, 0);
        BossVa_Spark(play, this, 1, this->unk_1F0, 25.0f, 20.0f, 2, 2.0f, true);
    }

    if (!(sPhase2Timer & 0x100) && (GET_BODY(this)->actor.colorFilterTimer == 0)) {
        sp4C = 200.0f;
        BossVa_Spark(play, this, 1, 125, 15.0f, 7.0f, SPARK_TETHER, 1.0f, true);
        this->actor.flags &= ~ACTOR_FLAG_0;
        if (this->actor.params & 1) {
            sp4C = -200.0f;
        }

        Math_SmoothStepToF(&this->unk_1A0, (Math_SinS(sPhase2Timer * 0x190) * sp4C) + 320.0f, 1.0f, 10.0f, 0.0f);
        Math_SmoothStepToS(&this->unk_1AC, sp50 + 0x1F4, 1, 0x3C, 0);
        this->actor.world.pos.y += 2.0f * Math_SinF(this->unk_1A4);
        if (this->colliderSph.base.acFlags & AC_HIT) {
            this->colliderSph.base.acFlags &= ~AC_HIT;

            if ((this->colliderSph.base.ac->id == ACTOR_EN_BOOM) && (sp52 >= 64)) {
                boomerang = (EnBoom*)this->colliderSph.base.ac;
                boomerang->returnTimer = 0;
                boomerang->moveTo = &player->actor;
                boomerang->actor.world.rot.y = boomerang->actor.yawTowardsPlayer;
                Actor_PlaySfx(&this->actor, NA_SE_IT_SHIELD_REFLECT_SW);
            }
        }

        CollisionCheck_SetAT(play, &play->colChkCtx, &this->colliderLightning.base);
        CollisionCheck_SetAT(play, &play->colChkCtx, &this->colliderSph.base);
    } else {
        this->actor.flags |= ACTOR_FLAG_0;
        Math_SmoothStepToS(&this->unk_1AC, sp50 + 150, 1, 0x3C, 0);
        if (GET_BODY(this)->actor.colorFilterTimer == 0) {
            Math_SmoothStepToF(&this->unk_1A0, 180.0f, 1.0f, 1.5f, 0.0f);
        } else {
            this->unk_1AC = 0;
            if (this->actor.colorFilterTimer == 0) {
                Actor_SetColorFilter(&this->actor, COLORFILTER_COLORFLAG_BLUE, 255, COLORFILTER_BUFFLAG_XLU,
                                     GET_BODY(this)->actor.colorFilterTimer);
            }
        }

        this->actor.world.pos.y += Math_SinF(this->unk_1A4) * 4.0f;
        if (this->colliderSph.base.acFlags & AC_HIT) {
            BossVa_KillBari(this, play);
        }
    }

    Math_SmoothStepToS(&this->actor.shape.rot.x, 0, 1, 0x5DC, 0);
    CollisionCheck_SetAC(play, &play->colChkCtx, &this->colliderSph.base);
    if ((play->gameplayFrames % 4) == 0) {
        Math_SmoothStepToS(&this->unk_1F0, 0x78, 1, 0xA, 0);
    }

    if (Rand_ZeroOne() < 0.1f) {
        Actor_PlaySfx(&this->actor, NA_SE_EN_BALINADE_BL_SPARK - SFX_FLAG);
    }

    if (GET_BODY(this)->actor.colorFilterTimer == 0) {
        if (!(this->timer2 & 0x400)) {
            this->actor.world.rot.y += this->unk_1AC;
        } else {
            this->actor.world.rot.y -= this->unk_1AC;
        }

        this->actor.world.pos.x = (Math_SinS(this->actor.world.rot.y) * this->unk_1A0) + sp54.x;
        this->actor.world.pos.z = (Math_CosS(this->actor.world.rot.y) * this->unk_1A0) + sp54.z;
    }
}

void BossVa_SetupBariPhase3Stunned(BossVa* this, PlayState* play) {
    this->actor.flags |= ACTOR_FLAG_0;
    this->timer = GET_BODY(this)->timer;
    Actor_SetColorFilter(&this->actor, COLORFILTER_COLORFLAG_BLUE, 255, COLORFILTER_BUFFLAG_XLU, this->timer);
    BossVa_SetupAction(this, BossVa_BariPhase3Stunned);
}

void BossVa_BariPhase3Stunned(BossVa* this, PlayState* play) {
    STACK_PAD(s32);
    Vec3f sp40 = GET_BODY(this)->unk_1D8;

    this->actor.world.rot.x = Math_Vec3f_Pitch(&GET_BODY(this)->actor.world.pos, &this->actor.world.pos);
    if (this->colliderSph.base.acFlags & AC_HIT) {
        BossVa_KillBari(this, play);
        return;
    }

    this->unk_1A4 += Rand_ZeroOne() * 0.5f;
    Math_SmoothStepToF(&this->actor.world.pos.y, 4.0f, 1.0f, 2.0f, 0.0f);
    this->actor.world.pos.y += Math_SinF(this->unk_1A4) * 3.0f;
    CollisionCheck_SetAC(play, &play->colChkCtx, &this->colliderSph.base);
    if ((play->gameplayFrames % 4) == 0) {
        Math_SmoothStepToS(&this->unk_1F0, 0x28, 1, 0xA, 0);
        BossVa_Spark(play, this, 1, this->unk_1F0, 25.0f, 20.0f, SPARK_BARI, 2.0f, true);
    }

    this->timer--;
    this->actor.world.rot.x = Math_Vec3f_Pitch(&sp40, &this->actor.world.pos);
    if (this->timer <= 0) {
        if (this->timer == 0) {
            this->timer2 = 0;
        } else {
            BossVa_Spark(play, this, 1, 85, 15.0f, 0.0f, SPARK_TETHER, 1.0f, true);
            if (this->timer2 >= 0x10) {
                this->actor.flags &= ~ACTOR_FLAG_0;
                this->timer2 = 0x80;
                BossVa_SetupAction(this, BossVa_BariPhase3Attack);
            }
        }
    }
}

void BossVa_SetupBariDeath(BossVa* this) {
    this->actor.flags &= ~ACTOR_FLAG_0;
    this->timer = 30;
    Actor_PlaySfx(&this->actor, NA_SE_EN_BALINADE_BL_DEAD);
    this->isDead++;
    BossVa_SetupAction(this, BossVa_BariDeath);
}

void BossVa_BariDeath(BossVa* this, PlayState* play) {
    this->timer--;
    if (this->timer == 0) {
        Actor_Kill(&this->actor);
    }
}

void BossVa_SetupDoor(BossVa* this, PlayState* play) {
    if (sCsState >= INTRO_SPAWN_BARI) {
        sDoorState = 100;
    }
    this->actor.flags &= ~ACTOR_FLAG_0;
    BossVa_SetupAction(this, BossVa_Door);
}

void BossVa_Door(BossVa* this, PlayState* play) {
    if (sDoorState == 29) {
        Actor_PlaySfx(&this->actor, NA_SE_EV_BUYODOOR_CLOSE);
    }

    if (sCsState <= INTRO_DOOR_SHUT) {
        if (sDoorState < 100) {
            sDoorState += 8;
        } else {
            sDoorState = 100;
        }
    }
}

void BossVa_Update(Actor* thisx, PlayState* play2) {
    PlayState* play = play2;
    BossVa* this = (BossVa*)thisx;
    EnBoom* boomerang;
    s32 i;

    this->actionFunc(this, play);

    switch (this->actor.params) {
        case BOSSVA_BODY:
            if (this->colliderBody.base.acFlags & AC_HIT) {
                this->colliderBody.base.acFlags &= ~AC_HIT;
                if (this->colliderBody.base.ac->id == ACTOR_EN_BOOM) {
                    boomerang = (EnBoom*)this->colliderBody.base.ac;
                    boomerang->returnTimer = 0;
                }
            }

            BossVa_UpdateEffects(play);

            for (i = 2; i >= 0; i--) {
                play->envCtx.adjAmbientColor[i] = MAX(play->envCtx.adjAmbientColor[i] - 1, 0);
                play->envCtx.adjLight1Color[i] = MAX(play->envCtx.adjLight1Color[i] - 10, 0);
                play->envCtx.adjFogColor[i] = MAX(play->envCtx.adjFogColor[i] - 10, 0);
            }

            if (this->onCeiling > 0) {
                this->onCeiling--; // not used by body
            }
            break;

        default:
            this->timer2++;
            this->actor.focus.pos = this->actor.world.pos;
            this->actor.focus.pos.y += 45.0f;
            this->unk_1D8.y = (Math_CosS(this->timer2 * 0xFA4) * 0.24f) + 0.76f;
            this->unk_1D8.x = (Math_SinS(this->timer2 * 0xFA4) * 0.2f) + 1.0f;
            break;

        case BOSSVA_SUPPORT_1:
        case BOSSVA_SUPPORT_2:
        case BOSSVA_SUPPORT_3:
        case BOSSVA_ZAPPER_1:
        case BOSSVA_ZAPPER_2:
        case BOSSVA_ZAPPER_3:
        case BOSSVA_DOOR:
            break;
    }
}

s32 BossVa_BodyOverrideLimbDraw(PlayState* play, s32 limbIndex, Gfx** dList, Vec3f* pos, Vec3s* rot, void* thisx) {
    BossVa* this = (BossVa*)thisx;
    STACK_PAD(s32);

    OPEN_DISPS(play->state.gfxCtx, "../z_boss_va.c", 4156);

    if (limbIndex == 20) {
        gDPPipeSync(POLY_OPA_DISP++);
        gSPSegment(POLY_OPA_DISP++, 0x08,
                   Gfx_TwoTexScroll(play->state.gfxCtx, G_TX_RENDERTILE, 0, 0, 8, 16, 1, 0,
                                    (play->gameplayFrames * -2) % 64, 16, 16));
        gDPSetEnvColor(POLY_OPA_DISP++, 0, 0, 0, this->bodyGlow);
        Matrix_RotateX(-M_PI / 2, MTXMODE_APPLY);
    } else if ((limbIndex >= 10) && (limbIndex < 20)) {
        rot->x -= 0x4000;
        *dList = NULL;
    } else if (limbIndex == 6) {
        Matrix_Scale(this->unk_1A4, this->unk_1A4, this->unk_1A4, MTXMODE_APPLY);
    } else if (limbIndex == 61) {
        Matrix_Scale(this->unk_1A0, this->unk_1A0, this->unk_1A0, MTXMODE_APPLY);
    } else if (limbIndex == 7) {
        rot->x -= 0xCCC;
    }

    CLOSE_DISPS(play->state.gfxCtx, "../z_boss_va.c", 4183);
    return false;
}

void BossVa_BodyPostLimbDraw(PlayState* play, s32 limbIndex, Gfx** dList, Vec3s* rot, void* thisx) {
    BossVa* this = (BossVa*)thisx;
    Vec3f sp78 = { 0.0f, 0.0f, 0.0f };
    STACK_PAD(s32);

    OPEN_DISPS(play->state.gfxCtx, "../z_boss_va.c", 4192);

    if (limbIndex == 6) {
        if (sFightPhase < PHASE_3) {
            sp78.x = -1000.0f;
        } else {
            sp78.x = 200.0f;
        }
        Matrix_MultVec3f(&sp78, &this->unk_1D8);
    } else if ((limbIndex >= 10) && (limbIndex < 20) && (sBodyBari[limbIndex - 10] != 0)) {
        if (((limbIndex >= 16) || (limbIndex == 10)) && (sFightPhase <= PHASE_3)) {
            gSPMatrix(POLY_XLU_DISP++, MATRIX_NEW(play->state.gfxCtx, "../z_boss_va.c", 4208),
                      G_MTX_NOPUSH | G_MTX_LOAD | G_MTX_MODELVIEW);
            gSPDisplayList(POLY_XLU_DISP++, gBarinadeDL_008BB8);
        } else if ((limbIndex >= 11) && (sFightPhase <= PHASE_2)) {
            gSPMatrix(POLY_XLU_DISP++, MATRIX_NEW(play->state.gfxCtx, "../z_boss_va.c", 4212),
                      G_MTX_NOPUSH | G_MTX_LOAD | G_MTX_MODELVIEW);
            gSPDisplayList(POLY_XLU_DISP++, gBarinadeDL_008BB8);
        }

        if (sCsState >= DEATH_START) {
            sp78.x = Rand_CenteredFloat(530.0f);
            sp78.y = Rand_CenteredFloat(530.0f);
            sp78.z = -60.0f;
        }
        Matrix_MultVec3f(&sp78, &this->effectPos[limbIndex - 10]);
    } else if (limbIndex == 25) {
        gSPSegment(POLY_XLU_DISP++, 0x09,
                   Gfx_TwoTexScroll(play->state.gfxCtx, G_TX_RENDERTILE, 0, (play->gameplayFrames * 10) % 128, 16, 32,
                                    1, 0, (play->gameplayFrames * 5) % 128, 16, 32));
        gSPMatrix(POLY_XLU_DISP++, MATRIX_NEW(play->state.gfxCtx, "../z_boss_va.c", 4232),
                  G_MTX_NOPUSH | G_MTX_LOAD | G_MTX_MODELVIEW);
        gSPDisplayList(POLY_XLU_DISP++, gBarinadeDL_008D70);
    } else if ((*dList != NULL) && (limbIndex >= 29) && (limbIndex < 56)) {
        gSPMatrix(POLY_XLU_DISP++, MATRIX_NEW(play->state.gfxCtx, "../z_boss_va.c", 4236),
                  G_MTX_NOPUSH | G_MTX_LOAD | G_MTX_MODELVIEW);
        gSPDisplayList(POLY_XLU_DISP++, *dList);
    } else if ((limbIndex == 24) && (sCsState < DEATH_START)) {
        sp78.x = (this->actor.shape.yOffset + 450.0f) + -140.0f;
        Matrix_MultVec3f(&sp78, &this->unk_280);
        sp78.x = 200.0f;
        Matrix_MultVec3f(&sp78, &this->unk_274);
    }

    if ((limbIndex == 7) && (sCsState >= DEATH_START)) {
        sp78.x = Rand_CenteredFloat(320.0f) + -250.0f;
        sp78.y = Rand_CenteredFloat(320.0f);
        sp78.z = Rand_CenteredFloat(320.0f);

        if (sp78.y < 0.0f) {
            sp78.y -= 150.0f;
        } else {
            sp78.y += 150.0f;
        }

        if (sp78.z < 0.0f) {
            sp78.z -= 150.0f;
        } else {
            sp78.z += 150.0f;
        }
        Matrix_MultVec3f(&sp78, &this->unk_274);
    }

    CLOSE_DISPS(play->state.gfxCtx, "../z_boss_va.c", 4264);
}

s32 BossVa_SupportOverrideLimbDraw(PlayState* play, s32 limbIndex, Gfx** dList, Vec3f* pos, Vec3s* rot, void* thisx) {
    BossVa* this = (BossVa*)thisx;

    if (!this->onCeiling && (limbIndex == 4)) {
        rot->z += this->headRot.x;
    }
    return false;
}

void BossVa_SupportPostLimbDraw(PlayState* play, s32 limbIndex, Gfx** dList, Vec3s* rot, void* thisx) {
    BossVa* this = (BossVa*)thisx;
    Vec3f sp20 = { 0.0f, 0.0f, 0.0f };
    STACK_PAD(s32);

    if (this->onCeiling) {
        switch (limbIndex) {
            case 4:
                Matrix_MultVec3f(&sZeroVec, &this->actor.focus.pos);
                Collider_UpdateSpheres(0, &this->colliderSph);
                break;
            case 7:
                Matrix_MultVec3f(&sZeroVec, &this->armTip);
                sp20.x = ((this->timer & 0x1F) >> 1) * -40.0f;
                sp20.y = ((this->timer & 0x1F) >> 1) * -7.0f;
                Matrix_MultVec3f(&sp20, &this->effectPos[0]);
                break;
            case 9:
                sp20.x = ((this->timer & 0x1F) >> 1) * -60.0f;
                sp20.y = ((this->timer & 0x1F) >> 1) * -45.0f;
                Matrix_MultVec3f(&sp20, &this->effectPos[1]);
                break;
        }
    } else {
        switch (limbIndex) {
            case 5:
                Matrix_MultVec3f(&sZeroVec, &this->armTip);
                break;
            case 8:
                sp20.x = (this->timer2 & 7) * 90.0f;
                Matrix_MultVec3f(&sp20, &this->effectPos[2]);
                break;
            case 9:
                sp20.x = (this->timer2 & 7) * 50.0f;
                Matrix_MultVec3f(&sp20, &this->effectPos[1]);
                break;
            case 10:
                sp20.x = (this->timer2 & 7) * 46.0f;
                Matrix_MultVec3f(&sp20, &this->effectPos[0]);
                break;
        }
    }
}

s32 BossVa_ZapperOverrideLimbDraw(PlayState* play, s32 limbIndex, Gfx** dList, Vec3f* pos, Vec3s* rot, void* thisx) {
    BossVa* this = (BossVa*)thisx;
    MtxF zapperMtx;

    switch (limbIndex) {
        case 4:
            rot->y += this->unk_1E6;
            rot->z += this->unk_1E4;
            break;
        case 5:
            rot->y += this->unk_1EC;
            rot->z += this->unk_1EA;
            break;
        case 7:
            Matrix_Translate(pos->x, pos->y, pos->z, MTXMODE_APPLY);
            Matrix_Get(&zapperMtx);
            Matrix_MtxFToZYXRotS(&zapperMtx, &sZapperRot, false);
            Matrix_RotateX(BINANG_TO_RAD(-sZapperRot.x), MTXMODE_APPLY);
            Matrix_RotateY(BINANG_TO_RAD(-sZapperRot.y), MTXMODE_APPLY);
            Matrix_RotateZ(BINANG_TO_RAD(-sZapperRot.z), MTXMODE_APPLY);
            Matrix_RotateY(BINANG_TO_RAD(this->unk_1F2), MTXMODE_APPLY);
            Matrix_RotateZ(BINANG_TO_RAD(this->unk_1F0), MTXMODE_APPLY);
            pos->x = pos->y = pos->z = 0.0f;
            rot->x = rot->y = rot->z = 0;
            break;
    }
    return false;
}

void BossVa_ZapperPostLimbDraw(PlayState* play, s32 limbIndex, Gfx** dList, Vec3s* rot, void* thisx) {
    BossVa* this = (BossVa*)thisx;
    Vec3f sp70 = { 0.0f, 0.0f, 0.0f };
    Vec3f sp64 = { 15.0f, 0.0f, 0.0f };
    Vec3f sp58 = { -15.0f, 0.0f, 0.0f };
    Vec3f sp4C = { 15.0f, 0.0f, 0.0f };
    Vec3f sp40 = { -15.0f, 0.0f, 0.0f };
    s16 sp3E;
    s16 sp3C;

    switch (limbIndex) {
        case 3:
            sp70.x = (this->timer2 & 7) * 30.0f;
            Matrix_MultVec3f(&sp70, &this->effectPos[0]);
            break;

        case 4:
            Matrix_MultVec3f(&sZeroVec, &this->armTip);
            sp70.x = (this->timer2 & 7) * 30.0f;
            Matrix_MultVec3f(&sp70, &this->effectPos[1]);
            break;

        case 5:
            Matrix_MultVec3f(&sZeroVec, &this->zapNeckPos);
            sp70.x = (this->timer2 & 7) * 46.0f;
            Matrix_MultVec3f(&sp70, &this->effectPos[2]);
            break;

        case 7:
            Matrix_MultVec3f(&sZeroVec, &this->zapHeadPos);
            sp70.x = (this->timer2 & 7) * 46.0f;
            Matrix_MultVec3f(&sp70, &this->effectPos[3]);
            sp70.x = 20.0f;
            Matrix_MultVec3f(&sp70, &this->effectPos[9]);
            func_80035844(&this->effectPos[9], &this->unk_1D8, &this->headRot, false);
            sp3E = this->headRot.x;
            sp3C = this->headRot.y;
            Matrix_Push();
            Matrix_Translate(this->effectPos[9].x, this->effectPos[9].y, this->effectPos[9].z, MTXMODE_NEW);
            Matrix_RotateZYX(sp3E, sp3C, 0, MTXMODE_APPLY);
            sp70.x = 0.0f;
            if (sFightPhase >= PHASE_4) {
                sp70.z = ((this->timer2 - 16) & 7) * 120.0f;
            } else {
                sp70.z = ((this->timer2 - 32) & 0xF) * 80.0f;
            }
            sp4C.z = sp40.z = sp70.z += 40.0f;
            sp70.z += 50.0f;
            Matrix_MultVec3f(&sp70, &this->effectPos[4]);
            if (sFightPhase >= PHASE_4) {
                sp70.z -= 33.0f;
                if (sp70.z < 0.0f) {
                    sp70.z = 0.0f;
                }
                Matrix_MultVec3f(&sp70, &this->effectPos[6]);
                sp70.z -= 33.0f;
                if (sp70.z < 0.0f) {
                    sp70.z = 0.0f;
                }
            } else {
                sp70.z -= 22.0f;
                if (sp70.z < 0.0f) {
                    sp70.z = 0.0f;
                }
                Matrix_MultVec3f(&sp70, &this->effectPos[6]);
                sp70.z -= 22.0f;
                if (sp70.z < 0.0f) {
                    sp70.z = 0.0f;
                }
            }
            Matrix_MultVec3f(&sp70, &this->effectPos[5]);
            Matrix_MultVec3f(&sp64, &this->colliderLightning.dim.quad[1]);
            Matrix_MultVec3f(&sp58, &this->colliderLightning.dim.quad[0]);
            Matrix_MultVec3f(&sp4C, &this->colliderLightning.dim.quad[3]);
            Matrix_MultVec3f(&sp40, &this->colliderLightning.dim.quad[2]);
            Collider_SetQuadVertices(&this->colliderLightning, &this->colliderLightning.dim.quad[0],
                                     &this->colliderLightning.dim.quad[1], &this->colliderLightning.dim.quad[2],
                                     &this->colliderLightning.dim.quad[3]);
            Matrix_Pop();
            break;
    }
}

s32 BossVa_BariOverrideLimbDraw(PlayState* play, s32 limbIndex, Gfx** dList, Vec3f* pos, Vec3s* rot, void* thisx) {
    BossVa* this = (BossVa*)thisx;

    switch (limbIndex) {
        case 2:
            *dList = NULL;
            break;
        case 3:
            Matrix_Scale(this->unk_1D8.x, 1.0f, this->unk_1D8.x, MTXMODE_APPLY);
            break;
        case 4:
            Matrix_Scale(1.0f, this->unk_1D8.y, 1.0f, MTXMODE_APPLY);
            break;
    }
    return false;
}

void BossVa_BariPostLimbDraw(PlayState* play, s32 limbIndex, Gfx** dList, Vec3s* rot, void* thisx) {
    UNUSED BossVa* this = (BossVa*)thisx;

    OPEN_DISPS(play->state.gfxCtx, "../z_boss_va.c", 4494);

    if (limbIndex == 2) {
        gSPSegment(POLY_XLU_DISP++, 0x0A,
                   Gfx_TwoTexScroll(play->state.gfxCtx, G_TX_RENDERTILE, 0, (play->gameplayFrames * 10) % 32, 16, 32, 1,
                                    0, (play->gameplayFrames * -5) % 32, 16, 32));
        gSPMatrix(POLY_XLU_DISP++, MATRIX_NEW(play->state.gfxCtx, "../z_boss_va.c", 4508),
                  G_MTX_NOPUSH | G_MTX_LOAD | G_MTX_MODELVIEW);
        gSPDisplayList(POLY_XLU_DISP++, gBarinadeDL_000FA0);
    } else if ((limbIndex == 3) || (limbIndex == 4)) {
        gSPMatrix(POLY_XLU_DISP++, MATRIX_NEW(play->state.gfxCtx, "../z_boss_va.c", 4512),
                  G_MTX_NOPUSH | G_MTX_LOAD | G_MTX_MODELVIEW);
        gSPDisplayList(POLY_XLU_DISP++, *dList);
    }

    if (1) {}

    CLOSE_DISPS(play->state.gfxCtx, "../z_boss_va.c", 4517);
}

void BossVa_Draw(Actor* thisx, PlayState* play) {
    s16* paramsPtr; // This stack slot is almost certainly actually play2, but can't make it match
    BossVa* this = (BossVa*)thisx;
    Vec3f spBC;
    Vec3f spB0 = { 0.0f, 45.0f, 0.0f };
    Vec3f spA4 = { 0.4f, 0.4f, 0.4f };
    Vec3f sp98 = { 15.0f, 40.0f, 0.0f };
    Vec3f sp8C = { -15.0f, 40.0f, 0.0f };
    Vec3f sp80 = { 15.0f, 40.0f, 0.0f };
    Vec3f sp74 = { -15.0f, 40.0f, 0.0f };
    UNUSED Color_RGBA8 unused = { 250, 250, 230, 200 };

    OPEN_DISPS(play->state.gfxCtx, "../z_boss_va.c", 4542);

    Gfx_SetupDL_25Opa(play->state.gfxCtx);
    paramsPtr = &this->actor.params;
    Gfx_SetupDL_25Xlu(play->state.gfxCtx);

    switch (this->actor.params) {
        case BOSSVA_BODY:
            if (play->envCtx.adjFogNear != 0) {
                play->envCtx.adjFogNear += 350;
                if (play->envCtx.adjFogNear > 0) {
                    play->envCtx.adjFogNear = 0;
                }
            }

            if (play->envCtx.adjZFar != 0) {
                play->envCtx.adjZFar += 350;
                if (play->envCtx.adjZFar > 0) {
                    play->envCtx.adjZFar = 0;
                }
            }

            if (!this->isDead) {
                gSPSegment(POLY_OPA_DISP++, 0x08,
                           Gfx_TwoTexScroll(play->state.gfxCtx, G_TX_RENDERTILE, 0, 0, 8, 16, 1, 0,
                                            (play->gameplayFrames * -10) % 16, 16, 16));
                gSPSegment(POLY_OPA_DISP++, 0x09,
                           Gfx_TwoTexScroll(play->state.gfxCtx, G_TX_RENDERTILE, 0, (play->gameplayFrames * -10) % 32,
                                            16, 0x20, 1, 0, (play->gameplayFrames * -5) % 32, 16, 32));
                SkelAnime_DrawOpa(play, this->skelAnime.skeleton, this->skelAnime.jointTable,
                                  BossVa_BodyOverrideLimbDraw, BossVa_BodyPostLimbDraw, this);
            }
            break;
        case BOSSVA_SUPPORT_1:
        case BOSSVA_SUPPORT_2:
        case BOSSVA_SUPPORT_3:
            if (!this->isDead) {
                SkelAnime_DrawFlexOpa(play, this->skelAnime.skeleton, this->skelAnime.jointTable,
                                      this->skelAnime.dListCount, BossVa_SupportOverrideLimbDraw,
                                      BossVa_SupportPostLimbDraw, this);
            }
            break;
        case BOSSVA_ZAPPER_1:
        case BOSSVA_ZAPPER_2:
        case BOSSVA_ZAPPER_3:
            if (!this->isDead) {
                SkelAnime_DrawFlexOpa(play, this->skelAnime.skeleton, this->skelAnime.jointTable,
                                      this->skelAnime.dListCount, BossVa_ZapperOverrideLimbDraw,
                                      BossVa_ZapperPostLimbDraw, this);
            }
            break;
        case BOSSVA_STUMP_1:
        case BOSSVA_STUMP_2:
        case BOSSVA_STUMP_3:
            SkelAnime_DrawFlexOpa(play, this->skelAnime.skeleton, this->skelAnime.jointTable,
                                  this->skelAnime.dListCount, NULL, NULL, NULL);
            break;
        default:
            if (!this->isDead) {
                SkelAnime_DrawOpa(play, this->skelAnime.skeleton, this->skelAnime.jointTable,
                                  BossVa_BariOverrideLimbDraw, BossVa_BariPostLimbDraw, this);
                Collider_UpdateSpheres(0, &this->colliderSph);
                if (sCsState < BOSSVA_BATTLE) {
                    spBC = GET_BODY(this)->actor.world.pos;
                } else {
                    spBC = GET_BODY(this)->unk_1D8;
                }
                Matrix_MultVec3f(&sZeroVec, &this->effectPos[1]);
                Matrix_Push();
                Matrix_Translate(spBC.x, spBC.y, spBC.z, MTXMODE_NEW);
                Matrix_RotateZYX(this->actor.world.rot.x, this->actor.world.rot.y, 0, MTXMODE_APPLY);
                sp80.z = sp74.z = this->unk_1A0;
                spB0.z = (this->timer2 & 0xF) * (this->unk_1A0 * 0.0625f);
                Matrix_MultVec3f(&spB0, &this->effectPos[0]);
                Matrix_MultVec3f(&sp98, &this->colliderLightning.dim.quad[1]);
                Matrix_MultVec3f(&sp8C, &this->colliderLightning.dim.quad[0]);
                Matrix_MultVec3f(&sp80, &this->colliderLightning.dim.quad[3]);
                Matrix_MultVec3f(&sp74, &this->colliderLightning.dim.quad[2]);
                Collider_SetQuadVertices(&this->colliderLightning, &this->colliderLightning.dim.quad[0],
                                         &this->colliderLightning.dim.quad[1], &this->colliderLightning.dim.quad[2],
                                         &this->colliderLightning.dim.quad[3]);
                Matrix_Pop();
                spBC = this->actor.world.pos;
                spBC.y += 9.0f;
                if (this->actor.colorFilterTimer != 0) {
                    func_80026A6C(play);
                }
                func_80033C30(&spBC, &spA4, 0xFF, play);
                if (this->actor.colorFilterTimer != 0) {
                    Color_RGBA8 blue = { 0, 0, 255, 255 };

                    func_80026860(play, &blue, this->actor.colorFilterTimer, this->actor.colorFilterParams & 0xFF);
                }
            }
            break;
        case BOSSVA_DOOR:
            break;
    }

    if (*paramsPtr == BOSSVA_BODY) {
        BossVa_DrawEffects(sEffects, play);
    } else if (*paramsPtr == BOSSVA_DOOR) {
        BossVa_DrawDoor(play, sDoorState);
    }

    CLOSE_DISPS(play->state.gfxCtx, "../z_boss_va.c", 4673);
}

UNUSED static s32 sUnkValue = 0x009B0000; // Possibly a color

void BossVa_UpdateEffects(PlayState* play) {
    BossVaEffect* effect = sEffects;
    Player* player = GET_PLAYER(play);
    s16 spB6;
    s16 i;
    f32 spB0;

    for (i = 0; i < BOSS_VA_EFFECT_COUNT; i++, effect++) {
        if (effect->type == VA_NONE) {
            continue;
        }

        effect->timer--;

        effect->pos.x += effect->velocity.x;
        effect->pos.y += effect->velocity.y;
        effect->pos.z += effect->velocity.z;

        effect->velocity.x += effect->accel.x;
        effect->velocity.y += effect->accel.y;
        effect->velocity.z += effect->accel.z;

        if ((effect->type == VA_LARGE_SPARK) || (effect->type == VA_SMALL_SPARK)) {
            BossVa* refActor = effect->parent;

            effect->rot.z += (s16)(Rand_ZeroOne() * 0x4E20) + 0x2000;
            effect->rot.y += (s16)(Rand_ZeroOne() * 0x2710) + 0x2000;

            if ((effect->mode == SPARK_TETHER) || (effect->mode == SPARK_UNUSED)) {
                s16 pitch = effect->rot.x - Math_Vec3f_Pitch(&refActor->actor.world.pos, &GET_BODY(refActor)->unk_1D8);

                spB0 = Math_SinS(refActor->actor.world.rot.y);
                effect->pos.x = refActor->actor.world.pos.x - (effect->offset.x * spB0);
                spB0 = Math_CosS(refActor->actor.world.rot.y);
                effect->pos.z = refActor->actor.world.pos.z - (effect->offset.x * spB0);
                spB0 = Math_CosS(-pitch);
                effect->pos.y = (effect->offset.y * spB0) + refActor->actor.world.pos.y;
            } else if ((effect->mode == SPARK_BARI) || (effect->mode == SPARK_BODY)) {
                effect->pos.x = effect->offset.x + refActor->actor.world.pos.x;
                effect->pos.y = effect->offset.y + refActor->actor.world.pos.y;
                effect->pos.z = effect->offset.z + refActor->actor.world.pos.z;
            } else {
                spB6 = Rand_ZeroFloat(PLAYER_BODYPART_MAX - 0.1f);
                effect->pos.x = player->bodyPartsPos[spB6].x + Rand_CenteredFloat(10.0f);
                effect->pos.y = player->bodyPartsPos[spB6].y + Rand_CenteredFloat(15.0f);
                effect->pos.z = player->bodyPartsPos[spB6].z + Rand_CenteredFloat(10.0f);
            }

            if (effect->timer < 100) {
                effect->primColor[3] -= 50;
                if (effect->primColor[3] < 0) {
                    effect->primColor[3] = 0;
                    effect->timer = 0;
                    effect->type = VA_NONE;
                }
            }
        }

        if (effect->type == VA_BLAST_SPARK) {
            effect->rot.z += (s16)(Rand_ZeroOne() * 0x4E20) + 0x4000;
            if (effect->timer < 100) {
                effect->primColor[3] -= 50;
                if (effect->primColor[3] < 0) {
                    effect->primColor[3] = 0;
                    effect->timer = 0;
                    effect->type = VA_NONE;
                }
            }
        }

        if (effect->type == VA_SPARK_BALL) {
            BossVa* refActor = effect->parent;

            effect->rot.z += (s16)(Rand_ZeroOne() * 0x2710) + 0x24A8;
            effect->pos.x = effect->offset.x + refActor->actor.world.pos.x;
            effect->pos.y =
                refActor->actor.world.pos.y + 310.0f + (refActor->actor.shape.yOffset * refActor->actor.scale.y);
            effect->pos.z = effect->offset.z + refActor->actor.world.pos.z;
            effect->mode = (effect->mode + 1) & 7;

            if (effect->timer < 100) {
                effect->primColor[3] -= 50;
                if (effect->primColor[3] < 0) {
                    effect->primColor[3] = 0;
                    effect->timer = 0;
                    effect->type = VA_NONE;
                }
            }
        }

        if (effect->type == VA_ZAP_CHARGE) {
            effect->mode = (effect->mode + 1) & 7;
            effect->primColor[3] -= 20;
            if (effect->primColor[3] <= 0) {
                effect->primColor[3] = 0;
                effect->timer = 0;
                effect->type = VA_NONE;
            }
        }

        if (effect->type == VA_BLOOD) {
            if (effect->mode < BLOOD_SPOT) {
                f32 floorY;
                Vec3f checkPos;
                CollisionPoly* groundPoly;

                checkPos = effect->pos;
                checkPos.y -= effect->velocity.y + 4.0f;
                floorY = BgCheck_EntityRaycastDown1(&play->colCtx, &groundPoly, &checkPos);
                if ((groundPoly != NULL) && (effect->pos.y <= floorY)) {
                    effect->mode = BLOOD_SPOT;
                    effect->pos.y = floorY + 1.0f;
                    if (sCsState <= DEATH_SHELL_BURST) {
                        effect->timer = 80;
                    } else {
                        effect->timer = 60000;
                    }

                    effect->accel = effect->velocity = sZeroVec;
                }
                if (!effect->timer) {
                    effect->type = VA_NONE;
                }
            } else {
                if (effect->timer < 20) {
                    effect->envColor[3] = effect->timer * 5;
                    effect->primColor[3] = effect->timer * 10;
                } else if (effect->timer > 50000) {
                    effect->timer++;
                }
            }

            if (!effect->timer) {
                effect->type = VA_NONE;
            }
        }

        if (effect->type == VA_GORE) {
            if (effect->mode == GORE_PERMANENT) {
                f32 floorY;
                Vec3f checkPos;
                CollisionPoly* groundPoly;

                checkPos = effect->pos;
                checkPos.y -= effect->velocity.y + 4.0f;
                effect->rot.x += 0x1770;
                floorY = BgCheck_EntityRaycastDown1(&play->colCtx, &groundPoly, &checkPos);
                if ((groundPoly != NULL) && (effect->pos.y <= floorY)) {
                    effect->mode = GORE_FLOOR;
                    effect->timer = 30;
                    effect->pos.y = floorY + 1.0f;
                    effect->accel = effect->velocity = sZeroVec;
                    effect->rot.x = -0x4000;
                }

                if (!effect->timer) {
                    effect->type = VA_NONE;
                }

            } else if (effect->mode == GORE_FADING) {
                if (effect->timer == 0) {
                    effect->type = VA_NONE;
                    if (1) {}
                }

            } else {
                Math_SmoothStepToF(&effect->scaleMod, 0.075f, 1.0f, 0.005f, 0.0f);
                Math_SmoothStepToF(&effect->vaGorePulseRate, 0.0f, 0.6f, 0.005f, 0.0013f);
                if ((play->gameplayFrames % 4) == 0) {
                    Math_SmoothStepToS(&effect->primColor[0], 95, 1, 1, 0);
                }
            }
            effect->vaGorePulse += effect->vaGorePulseRate;
        }

        if (effect->type == VA_TUMOR) {
            BossVa* refActor = effect->parent;
            s16 yaw;

            effect->rot.z += 0x157C;
            effect->envColor[3] = (s16)(Math_SinS(effect->rot.z) * 50.0f) + 80;
            Math_SmoothStepToF(&effect->scale, effect->scaleMod, 1.0f, 0.01f, 0.005f);
            effect->pos.x = effect->offset.x + refActor->actor.world.pos.x;
            effect->pos.y = effect->offset.y + refActor->actor.world.pos.y;
            effect->pos.z = effect->offset.z + refActor->actor.world.pos.z;

            switch (effect->mode) {
                case TUMOR_UNUSED:
                    if (effect->timer == 0) {
                        yaw = Math_Vec3f_Yaw(&refActor->actor.world.pos, &effect->pos);
                        effect->type = VA_NONE;
                        BossVa_BloodSplatter(play, effect, yaw, effect->scale * 4500.0f, 1);
                        BossVa_Gore(play, effect, yaw, effect->scale * 1.2f);
                    }
                    break;
                case TUMOR_BODY:
                case TUMOR_ARM:
                    if (refActor->burst) {
                        effect->type = VA_NONE;
                        yaw = Math_Vec3f_Yaw(&refActor->actor.world.pos, &effect->pos);
                        BossVa_BloodSplatter(play, effect, yaw, effect->scale * 4500.0f, 1);
                        BossVa_Gore(play, effect, yaw, effect->scale * 1.2f);
                    }
                    break;
            }
        }
    }
}

void BossVa_DrawEffects(BossVaEffect* effect, PlayState* play) {
    static void* sSparkBallTex[] = {
        gBarinadeSparkBall1Tex, gBarinadeSparkBall2Tex, gBarinadeSparkBall3Tex, gBarinadeSparkBall4Tex,
        gBarinadeSparkBall5Tex, gBarinadeSparkBall6Tex, gBarinadeSparkBall7Tex, gBarinadeSparkBall8Tex,
    };
    s16 i;
    GraphicsContext* gfxCtx = play->state.gfxCtx;
    u8 materialFlag = 0;
    BossVaEffect* effectHead = effect;
    Camera* subCam = Play_GetCamera(play, sSubCamId);

    OPEN_DISPS(gfxCtx, "../z_boss_va.c", 4953);

    for (i = 0; i < BOSS_VA_EFFECT_COUNT; i++, effect++) {
        if (effect->type == VA_LARGE_SPARK) {
            if (materialFlag == 0) {
                Gfx_SetupDL_25Xlu(play->state.gfxCtx);
                gDPSetEnvColor(POLY_XLU_DISP++, 130, 130, 30, 0);
                gSPDisplayList(POLY_XLU_DISP++, gBarinadeDL_0156A0);
                materialFlag++;
            }

            gDPSetPrimColor(POLY_XLU_DISP++, 0, 0, 230, 230, 230, effect->primColor[3]);
            Matrix_Translate(effect->pos.x, effect->pos.y, effect->pos.z, MTXMODE_NEW);
            Matrix_ReplaceRotation(&play->billboardMtxF);
            Matrix_RotateZ((effect->rot.z / (f32)0x8000) * 3.1416f, MTXMODE_APPLY);
            Matrix_Scale(effect->scale * 0.0185f, effect->scale * 0.0185f, 1.0f, MTXMODE_APPLY);
            gSPMatrix(POLY_XLU_DISP++, MATRIX_NEW(gfxCtx, "../z_boss_va.c", 4976),
                      G_MTX_NOPUSH | G_MTX_LOAD | G_MTX_MODELVIEW);
            gSPDisplayList(POLY_XLU_DISP++, gBarinadeDL_015710);
        }
    }

    effect = effectHead;
    for (i = 0, materialFlag = 0; i < BOSS_VA_EFFECT_COUNT; i++, effect++) {
        if (effect->type == VA_SPARK_BALL) {
            if (materialFlag == 0) {
                Gfx_SetupDL_25Xlu(play->state.gfxCtx);
                gSPDisplayList(POLY_XLU_DISP++, gBarinadeDL_011738);
                materialFlag++;
            }
            Matrix_Translate(effect->pos.x, effect->pos.y, effect->pos.z, MTXMODE_NEW);
            Matrix_ReplaceRotation(&play->billboardMtxF);
            Matrix_Scale(effect->scale, effect->scale, effect->scale, MTXMODE_APPLY);
            Matrix_RotateZ((effect->rot.z / (f32)0x8000) * 3.1416f, MTXMODE_APPLY);

            gSPMatrix(POLY_XLU_DISP++, MATRIX_NEW(gfxCtx, "../z_boss_va.c", 5002),
                      G_MTX_NOPUSH | G_MTX_LOAD | G_MTX_MODELVIEW);
            gDPPipeSync(POLY_XLU_DISP++);
            gSPSegment(POLY_XLU_DISP++, 0x08, SEGMENTED_TO_VIRTUAL(sSparkBallTex[effect->mode]));
            gDPSetPrimColor(POLY_XLU_DISP++, 0, 0, effect->primColor[0], effect->primColor[1], effect->primColor[2],
                            effect->primColor[3]);
            gDPPipeSync(POLY_XLU_DISP++);
            gDPSetEnvColor(POLY_XLU_DISP++, effect->envColor[0], effect->envColor[1], effect->envColor[2],
                           effect->envColor[3]);
            gSPDisplayList(POLY_XLU_DISP++, gBarinadeDL_011768);
        }
    }

    effect = effectHead;
    for (i = 0, materialFlag = 0; i < BOSS_VA_EFFECT_COUNT; i++, effect++) {
        if (effect->type == VA_BLOOD) {
            if (materialFlag == 0) {
                Gfx_SetupDL_25Xlu(play->state.gfxCtx);
                gSPDisplayList(POLY_XLU_DISP++, gBarinadeDL_009430);
                gSPSegment(POLY_XLU_DISP++, 0x08, SEGMENTED_TO_VIRTUAL(gEffBubble1Tex));
                materialFlag++;
            }

            gDPPipeSync(POLY_XLU_DISP++);
            gDPSetEnvColor(POLY_XLU_DISP++, 0, 100, 0, effect->envColor[3]);
            gDPSetPrimColor(POLY_XLU_DISP++, 0, 0, 0, 150, 0, effect->primColor[3]);

            Matrix_Translate(effect->pos.x, effect->pos.y, effect->pos.z, MTXMODE_NEW);
            if (effect->mode == BLOOD_SPOT) {
                Matrix_RotateX(M_PI / 2, MTXMODE_APPLY);
            } else {
                Matrix_ReplaceRotation(&play->billboardMtxF);
            }

            Matrix_Scale(effect->scale, effect->scale, 1.0f, MTXMODE_APPLY);

            gDPPipeSync(POLY_XLU_DISP++);
            gSPMatrix(POLY_XLU_DISP++, MATRIX_NEW(gfxCtx, "../z_boss_va.c", 5052),
                      G_MTX_NOPUSH | G_MTX_LOAD | G_MTX_MODELVIEW);
            gSPDisplayList(POLY_XLU_DISP++, gBarinadeDL_009468);
        }
    }

    effect = effectHead;
    for (i = 0, materialFlag = 0; i < BOSS_VA_EFFECT_COUNT; i++, effect++) {
        if (effect->type == VA_TUMOR) {
            BossVa* parent = effect->parent;

            if (materialFlag == 0) {
                Gfx_SetupDL_25Opa(play->state.gfxCtx);
                gDPSetEnvColor(POLY_OPA_DISP++, 0, 0, 0, effect->envColor[3]);
                gSPDisplayList(POLY_OPA_DISP++, gBarinadeDL_0128B8);
                materialFlag++;
            }

            if ((effect->mode != TUMOR_BODY) || ((Math_Vec3f_DistXZ(&subCam->eye, &effect->pos) -
                                                  Math_Vec3f_DistXZ(&subCam->eye, &parent->actor.world.pos)) < 10.0f)) {
                Matrix_Translate(effect->pos.x, effect->pos.y, effect->pos.z, MTXMODE_NEW);
                Matrix_Scale(effect->scale, effect->scale, effect->scale, MTXMODE_APPLY);

                gSPMatrix(POLY_OPA_DISP++, MATRIX_NEW(gfxCtx, "../z_boss_va.c", 5080),
                          G_MTX_NOPUSH | G_MTX_LOAD | G_MTX_MODELVIEW);
                gSPDisplayList(POLY_OPA_DISP++, gBarinadeDL_012948);
            }
        }
    }

    effect = effectHead;
    for (i = 0, materialFlag = 0; i < BOSS_VA_EFFECT_COUNT; i++, effect++) {
        if (effect->type == VA_GORE) {
            if (materialFlag == 0) {
                Gfx_SetupDL_25Opa(play->state.gfxCtx);
                gSPDisplayList(POLY_OPA_DISP++, gBarinadeDL_012BA0);
                materialFlag++;
            }

            gDPPipeSync(POLY_OPA_DISP++);
            gDPSetEnvColor(POLY_OPA_DISP++, 255, 255, 255, effect->primColor[3]);
            gDPSetPrimColor(POLY_OPA_DISP++, 0, 0, effect->primColor[0], effect->primColor[1], effect->primColor[2],
                            effect->primColor[3]);

            Matrix_Translate(effect->pos.x, effect->pos.y, effect->pos.z, MTXMODE_NEW);
            Matrix_RotateZYX(effect->rot.x, effect->rot.y, 0, MTXMODE_APPLY);
            Matrix_Scale(effect->scale, effect->scale, effect->scale, MTXMODE_APPLY);
            Matrix_RotateX(effect->offset.x * 0.115f, MTXMODE_APPLY);
            Matrix_RotateY(effect->offset.x * 0.13f, MTXMODE_APPLY);
            Matrix_RotateZ(effect->offset.x * 0.1f, MTXMODE_APPLY);
            Matrix_Scale(1.0f - effect->scaleMod, effect->scaleMod + 1.0f, 1.0f - effect->scaleMod, MTXMODE_APPLY);
            Matrix_RotateZ(-(effect->offset.x * 0.1f), MTXMODE_APPLY);
            Matrix_RotateY(-(effect->offset.x * 0.13f), MTXMODE_APPLY);
            Matrix_RotateX(-(effect->offset.x * 0.115f), MTXMODE_APPLY);

            gSPMatrix(POLY_OPA_DISP++, MATRIX_NEW(gfxCtx, "../z_boss_va.c", 5124),
                      G_MTX_NOPUSH | G_MTX_LOAD | G_MTX_MODELVIEW);
            gSPDisplayList(POLY_OPA_DISP++, gBarinadeDL_012C50);
        }
    }

    effect = effectHead;
    for (i = 0, materialFlag = 0; i < BOSS_VA_EFFECT_COUNT; i++, effect++) {
        if (effect->type == VA_ZAP_CHARGE) {
            if (materialFlag == 0) {
                Gfx_SetupDL_25Xlu(play->state.gfxCtx);
                gSPDisplayList(POLY_XLU_DISP++, gBarinadeDL_0135B0);
                materialFlag++;
            }

            gDPPipeSync(POLY_XLU_DISP++);
            gDPSetEnvColor(POLY_XLU_DISP++, 255, 255, 50, effect->primColor[3]);
            gDPSetPrimColor(POLY_XLU_DISP++, 0, 0, 255, 255, 255, effect->primColor[3]);

            Matrix_Translate(effect->pos.x, effect->pos.y, effect->pos.z, MTXMODE_NEW);
            Matrix_RotateZYX(effect->rot.x, effect->rot.y, 0, MTXMODE_APPLY);
            Matrix_Scale(effect->scale, effect->scale, effect->scale, MTXMODE_APPLY);

            gSPMatrix(POLY_XLU_DISP++, MATRIX_NEW(gfxCtx, "../z_boss_va.c", 5152),
                      G_MTX_NOPUSH | G_MTX_LOAD | G_MTX_MODELVIEW);
            gSPDisplayList(POLY_XLU_DISP++, gBarinadeDL_013638);
        }
    }

    effect = effectHead;
    for (i = 0, materialFlag = 0; i < BOSS_VA_EFFECT_COUNT; i++, effect++) {
        if (effect->type == VA_BLAST_SPARK) {
            if (materialFlag == 0) {
                Gfx_SetupDL_25Xlu2(play->state.gfxCtx);
                gDPSetEnvColor(POLY_XLU_DISP++, 130, 130, 30, 0);
                gSPDisplayList(POLY_XLU_DISP++, gBarinadeDL_0156A0);
                materialFlag++;
            }

            gDPSetPrimColor(POLY_XLU_DISP++, 0, 0, 230, 230, 230, effect->primColor[3]);
            Matrix_Translate(effect->pos.x, effect->pos.y, effect->pos.z, MTXMODE_NEW);
            Matrix_ReplaceRotation(&play->billboardMtxF);
            Matrix_RotateZ((effect->rot.z / (f32)0x8000) * 3.1416f, MTXMODE_APPLY);
            Matrix_Scale(effect->scale * 0.02f, effect->scale * 0.02f, 1.0f, MTXMODE_APPLY);

            gSPMatrix(POLY_XLU_DISP++, MATRIX_NEW(gfxCtx, "../z_boss_va.c", 5180),
                      G_MTX_NOPUSH | G_MTX_LOAD | G_MTX_MODELVIEW);
            gSPDisplayList(POLY_XLU_DISP++, gBarinadeDL_015710);
        }
    }

    effect = effectHead;
    for (i = 0, materialFlag = 0; i < BOSS_VA_EFFECT_COUNT; i++, effect++) {
        if (effect->type == VA_SMALL_SPARK) {
            if (materialFlag == 0) {
                Gfx_SetupDL_25Xlu(play->state.gfxCtx);
                gDPSetEnvColor(POLY_XLU_DISP++, 255, 255, 100, 0);
                gSPDisplayList(POLY_XLU_DISP++, gBarinadeDL_008F08);
                materialFlag++;
            }

            gDPSetPrimColor(POLY_XLU_DISP++, 0, 0, 255, 255, 255, effect->primColor[3]);
            Matrix_Translate(effect->pos.x, effect->pos.y, effect->pos.z, MTXMODE_NEW);
            Matrix_RotateZ((effect->rot.z / (f32)0x8000) * 3.1416f, MTXMODE_APPLY);
            Matrix_RotateY((effect->rot.y / (f32)0x8000) * 3.1416f, MTXMODE_APPLY);
            Matrix_Scale(effect->scale, effect->scale, 1.0f, MTXMODE_APPLY);

            gSPMatrix(POLY_XLU_DISP++, MATRIX_NEW(gfxCtx, "../z_boss_va.c", 5208),
                      G_MTX_NOPUSH | G_MTX_LOAD | G_MTX_MODELVIEW);
            gSPDisplayList(POLY_XLU_DISP++, gBarinadeDL_008F70);
        }
    }

    CLOSE_DISPS(gfxCtx, "../z_boss_va.c", 5215);
}

void BossVa_SpawnSpark(PlayState* play, BossVaEffect* effect, BossVa* this, Vec3f* offset, s16 scale, u8 mode) {
    Player* player = GET_PLAYER(play);
    s16 index;
    Vec3f pos = { 0.0f, -1000.0f, 0.0f };
    Vec3f tempVec;
    s16 i;

    for (i = 0; i < BOSS_VA_EFFECT_COUNT; i++, effect++) {
        if (effect->type == VA_NONE) {
            effect->type = VA_LARGE_SPARK;
            effect->parent = this;
            effect->pos = pos;
            effect->timer = (s16)(Rand_ZeroOne() * 10.0f) + 111;
            effect->velocity = effect->accel = sZeroVec;
            effect->mode = mode;

            switch (mode) {
                case SPARK_UNUSED:
                    effect->type = VA_SMALL_SPARK;
                    FALLTHROUGH;
                case SPARK_TETHER:
                    tempVec = *offset;
                    tempVec.x += this->actor.world.pos.x;
                    tempVec.z += this->actor.world.pos.z;
                    effect->offset.x = Math_Vec3f_DistXZ(&this->actor.world.pos, &tempVec);
                    effect->rot.x = Math_Vec3f_Pitch(&this->actor.world.pos, &GET_BODY(this)->unk_1D8);
                    break;

                case SPARK_BODY:
                    effect->type = VA_SMALL_SPARK;
                    FALLTHROUGH;
                case SPARK_BARI:
                    effect->offset.x = offset->x;
                    effect->offset.z = offset->z;
                    break;

                case SPARK_BLAST:
                    effect->type = VA_BLAST_SPARK;
                    effect->pos.x = offset->x + this->actor.world.pos.x;
                    effect->pos.y = offset->y + this->actor.world.pos.y;
                    effect->pos.z = offset->z + this->actor.world.pos.z;
                    effect->timer = 111;
                    break;

                case SPARK_LINK:
                    effect->type = VA_SMALL_SPARK;
                    index = Rand_ZeroFloat(PLAYER_BODYPART_MAX - 0.1f);
                    effect->pos.x = player->bodyPartsPos[index].x + Rand_CenteredFloat(10.0f);
                    effect->pos.y = player->bodyPartsPos[index].y + Rand_CenteredFloat(15.0f);
                    effect->pos.z = player->bodyPartsPos[index].z + Rand_CenteredFloat(10.0f);
                    break;
            }

            effect->offset.y = offset->y;
            effect->scale = (Rand_ZeroFloat(scale) + scale) * 0.01f;
            effect->primColor[3] = 255;
            break;
        }
    }
}

void BossVa_SpawnSparkBall(PlayState* play, BossVaEffect* effect, BossVa* this, Vec3f* offset, s16 scale, u8 mode) {
    Vec3f pos = { 0.0f, -1000.0f, 0.0f };
    s16 i;

    for (i = 0; i < BOSS_VA_EFFECT_COUNT; i++, effect++) {
        if (effect->type == VA_NONE) {
            effect->type = VA_SPARK_BALL;
            effect->parent = this;

            effect->pos = pos;

            effect->velocity = effect->accel = sZeroVec;

            effect->mode = 0;
            effect->offset.x = offset->x;
            effect->offset.z = offset->z;
            effect->offset.y = offset->y;
            effect->timer = (s16)(Rand_ZeroOne() * 10.0f) + 111;
            effect->primColor[0] = effect->primColor[1] = effect->primColor[2] = effect->primColor[3] = 230;
            effect->envColor[0] = 0;
            effect->envColor[1] = 100;
            effect->envColor[2] = 220;
            effect->envColor[3] = 160;

            effect->scale = (Rand_ZeroFloat(scale) + scale) * 0.01f;
            return;
        }
    }
}

void BossVa_SpawnBloodDroplets(PlayState* play, BossVaEffect* effect, Vec3f* pos, s16 scale, s16 phase, s16 yaw) {
    s32 i;
    Vec3f accel = { 0.0f, 0.0f, 0.0f };
    Vec3f velocity = { 0.0f, 0.0f, 0.0f };
    f32 xzVel;

    for (i = 0; i < BOSS_VA_EFFECT_COUNT; i++, effect++) {
        if (effect->type == VA_NONE) {
            effect->type = VA_BLOOD;
            effect->pos = *pos;
            effect->mode = BLOOD_DROPLET;

            xzVel = Math_SinS(phase) * 6.0f;
            velocity.x = Rand_CenteredFloat(1.0f) + (-Math_SinS(yaw) * xzVel);
            velocity.z = Rand_CenteredFloat(1.0f) + (-Math_CosS(yaw) * xzVel);

            effect->velocity = velocity;

            accel.y = Rand_CenteredFloat(0.3f) - 1.0f;
            effect->accel = accel;

            effect->timer = 20;
            effect->envColor[3] = 100;
            effect->primColor[3] = 200;
            effect->scale = (Rand_ZeroFloat(scale) + scale) * 0.01f;
            break;
        }
    }
}

void BossVa_SpawnBloodSplatter(PlayState* play, BossVaEffect* effect, Vec3f* pos, s16 yaw, s16 scale) {
    s32 i;
    f32 xzVel;
    Vec3f accel = { 0.0f, 0.0f, 0.0f };
    Vec3f velocity;

    for (i = 0; i < BOSS_VA_EFFECT_COUNT; i++, effect++) {
        if (effect->type == VA_NONE) {
            effect->type = VA_BLOOD;
            effect->pos = *pos;

            effect->mode = BLOOD_SPLATTER;

            xzVel = Rand_ZeroOne() * 7.0f;
            velocity.x = Math_SinS(yaw) * xzVel;
            velocity.y = Rand_CenteredFloat(4.0f) + 4.0f;
            velocity.z = Math_CosS(yaw) * xzVel;
            effect->velocity = velocity;

            accel.y = Rand_CenteredFloat(0.3f) - 1.0f;
            effect->accel = accel;

            if (sCsState <= DEATH_SHELL_BURST) {
                effect->timer = 20;
            } else {
                effect->timer = 60;
            }
            effect->envColor[3] = 100;
            effect->primColor[3] = 200;
            effect->scale = scale * 0.01f;
            break;
        }
    }
}

void BossVa_SpawnTumor(PlayState* play, BossVaEffect* effect, BossVa* this, Vec3f* offset, s16 scale, u8 mode) {
    Vec3f pos = { 0.0f, -1000.0f, 0.0f };
    s16 i;

    for (i = 0; i < BOSS_VA_EFFECT_COUNT; i++, effect++) {
        if (effect->type == VA_NONE) {
            effect->type = VA_TUMOR;
            effect->parent = this;
            effect->pos = pos;

            effect->velocity = effect->accel = sZeroVec;

            effect->mode = mode;
            effect->rot.z = 0;

            effect->offset.x = offset->x;
            effect->offset.z = offset->z;
            effect->offset.y = offset->y;

            effect->timer = (s16)(Rand_ZeroOne() * 10.0f) + 10;
            effect->envColor[3] = 100;
            effect->scaleMod = scale * 0.01f;
            effect->scale = 0.0f;

            if (((i % 4) == 0) || (mode == 2)) {
                Audio_PlaySfxGeneral(NA_SE_EN_BALINADE_BREAK, &effect->pos, 4, &gSfxDefaultFreqAndVolScale,
                                     &gSfxDefaultFreqAndVolScale, &gSfxDefaultReverb);
            }
            break;
        }
    }
}

void BossVa_SpawnGore(PlayState* play, BossVaEffect* effect, Vec3f* pos, s16 yaw, s16 scale) {
    s32 i;
    f32 xzVel;
    Vec3f accel = { 0.0f, 0.0f, 0.0f };
    Vec3f velocity;

    for (i = 0; i < BOSS_VA_EFFECT_COUNT; i++, effect++) {
        if (effect->type == VA_NONE) {
            effect->type = VA_GORE;
            effect->pos = *pos;
            effect->scaleMod = 0.0f;

            xzVel = (Rand_ZeroOne() * 4.0f) + 4.0f;
            velocity.x = Math_SinS(yaw) * xzVel;
            velocity.y = Rand_CenteredFloat(8.0f);
            velocity.z = Math_CosS(yaw) * xzVel;
            effect->velocity = velocity;

            accel.y = Rand_CenteredFloat(0.3f) - 1.0f;
            effect->accel = accel;

            effect->timer = 20;
            if (sCsState <= DEATH_SHELL_BURST) {
                effect->mode = GORE_FADING;
            } else {
                effect->mode = GORE_PERMANENT;
            }

            effect->primColor[3] = effect->envColor[0] = effect->envColor[1] = effect->envColor[2] =
                effect->envColor[3] = 255;

            effect->primColor[0] = 155;
            effect->primColor[1] = effect->primColor[2] = 55;

            effect->rot.x = Rand_CenteredFloat(0x10000);
            effect->rot.y = Rand_CenteredFloat(0x10000);
            effect->scale = (Rand_ZeroFloat(scale) + scale) * 0.01f;
            effect->vaGorePulseRate = (Rand_ZeroOne() * 0.25f) + 0.9f;
            break;
        }
    }
}

void BossVa_SpawnZapperCharge(PlayState* play, BossVaEffect* effect, BossVa* this, Vec3f* pos, Vec3s* rot, s16 scale,
                              u8 mode) {
    UNUSED Vec3f unused = { 0.0f, -1000.0f, 0.0f };
    s16 i;

    for (i = 0; i < BOSS_VA_EFFECT_COUNT; i++, effect++) {
        if (effect->type == VA_NONE) {
            effect->type = VA_ZAP_CHARGE;
            effect->parent = this;
            effect->pos = *pos;

            effect->velocity = effect->accel = sZeroVec;

            effect->mode = mode;
            effect->rot.x = rot->x + 0x4000;
            effect->rot.y = rot->y;
            effect->timer = (s16)(Rand_ZeroOne() * 10.0f) + 10;
            effect->primColor[3] = 240;
            effect->scale = scale * 0.01f;
            break;
        }
    }
}

void BossVa_DrawDoor(PlayState* play, s16 scale) {
    static Gfx* doorPieceDispList[] = {
        gBarinadeDoorPiece1DL, gBarinadeDoorPiece2DL, gBarinadeDoorPiece3DL, gBarinadeDoorPiece4DL,
        gBarinadeDoorPiece5DL, gBarinadeDoorPiece6DL, gBarinadeDoorPiece7DL, gBarinadeDoorPiece8DL,
    };
    static s16 doorPieceLength[] = { 836, 900, 836, 1016, 800, 1016, 836, 900 };
    MtxF doorMtx;
    f32 yScale;
    f32 segAngle = 0.0f;
    s32 i;

    OPEN_DISPS(play->state.gfxCtx, "../z_boss_va.c", 5600);

    Matrix_Translate(0.0f, 80.0f, 400.0f, MTXMODE_NEW);
    Matrix_RotateY(M_PI, MTXMODE_APPLY);
    yScale = (scale * 0.01f) * 0.1f;
    Matrix_Scale(0.1f, yScale, 0.1f, MTXMODE_APPLY);

    if (yScale != 0.0f) {
        yScale = 0.1f / yScale;
    } else {
        yScale = 0.0f;
    }

    Matrix_Get(&doorMtx);

    for (i = 0; i < 8; i++) {
        Matrix_Put(&doorMtx);
        Matrix_RotateZ(segAngle, MTXMODE_APPLY);
        Matrix_Translate(0.0f, doorPieceLength[i] * yScale, 0.0f, MTXMODE_APPLY);

        gSPMatrix(POLY_OPA_DISP++, MATRIX_NEW(play->state.gfxCtx, "../z_boss_va.c", 5621),
                  G_MTX_NOPUSH | G_MTX_LOAD | G_MTX_MODELVIEW);
        gSPDisplayList(POLY_OPA_DISP++, doorPieceDispList[i]);
        segAngle -= M_PI / 4;
    }

    CLOSE_DISPS(play->state.gfxCtx, "../z_boss_va.c", 5629);
}<|MERGE_RESOLUTION|>--- conflicted
+++ resolved
@@ -1917,24 +1917,7 @@
     s16 sp8E;
     u32 sp88;
     Vec3f sp7C;
-<<<<<<< HEAD
     STACK_PAD(s32);
-    f32 sp74;
-    s32 i;
-    s16 sp6E;
-    s16 sp6C;
-    f32 sp68;
-    f32 sp64;
-    f32 sp60;
-    f32 sp5C;
-    s16 sp5A;
-    s16 sp58;
-    s16 sp56;
-    s16 sp54;
-    f32 sp50;
-=======
-    s32 pad3;
->>>>>>> bf3339a1
 
     boomerang = BossVa_FindBoomerang(play);
 
