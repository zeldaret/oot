--- conflicted
+++ resolved
@@ -1530,13 +1530,8 @@
 
     switch (sCsState) {
         case DEATH_START:
-<<<<<<< HEAD
-            func_8002DF54(play, &this->actor, 1);
+            func_8002DF54(play, &this->actor, PLAYER_CSMODE_1);
             Cutscene_StartManual(play, &play->csCtx);
-=======
-            func_8002DF54(play, &this->actor, PLAYER_CSMODE_1);
-            func_80064520(play, &play->csCtx);
->>>>>>> aa48c66e
             sSubCamId = Play_CreateSubCamera(play);
             Play_ChangeCameraStatus(play, CAM_ID_MAIN, CAM_STAT_WAIT);
             Play_ChangeCameraStatus(play, sSubCamId, CAM_STAT_ACTIVE);
