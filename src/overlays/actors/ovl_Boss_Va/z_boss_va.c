--- conflicted
+++ resolved
@@ -3525,11 +3525,7 @@
 
             gDPSetPrimColor(POLY_XLU_DISP++, 0, 0, 230, 230, 230, effect->primColor[3]);
             Matrix_Translate(effect->pos.x, effect->pos.y, effect->pos.z, MTXMODE_NEW);
-<<<<<<< HEAD
-            Matrix_ReplaceRotation(&globalCtx->mf_11DA0);
-=======
-            func_800D1FD4(&globalCtx->billboardMtxF);
->>>>>>> 1cf11907
+            Matrix_ReplaceRotation(&globalCtx->billboardMtxF);
             Matrix_RotateZ((effect->rot.z / (f32)0x8000) * 3.1416f, MTXMODE_APPLY);
             Matrix_Scale(effect->scale * 0.0185f, effect->scale * 0.0185f, 1.0f, MTXMODE_APPLY);
             gSPMatrix(POLY_XLU_DISP++, Matrix_NewMtx(gfxCtx, "../z_boss_va.c", 4976),
@@ -3547,11 +3543,7 @@
                 flag++;
             }
             Matrix_Translate(effect->pos.x, effect->pos.y, effect->pos.z, MTXMODE_NEW);
-<<<<<<< HEAD
-            Matrix_ReplaceRotation(&globalCtx->mf_11DA0);
-=======
-            func_800D1FD4(&globalCtx->billboardMtxF);
->>>>>>> 1cf11907
+            Matrix_ReplaceRotation(&globalCtx->billboardMtxF);
             Matrix_Scale(effect->scale, effect->scale, effect->scale, MTXMODE_APPLY);
             Matrix_RotateZ((effect->rot.z / (f32)0x8000) * 3.1416f, MTXMODE_APPLY);
 
@@ -3586,11 +3578,7 @@
             if (effect->mode == BLOOD_SPOT) {
                 Matrix_RotateX(M_PI / 2, MTXMODE_APPLY);
             } else {
-<<<<<<< HEAD
-                Matrix_ReplaceRotation(&globalCtx->mf_11DA0);
-=======
-                func_800D1FD4(&globalCtx->billboardMtxF);
->>>>>>> 1cf11907
+                Matrix_ReplaceRotation(&globalCtx->billboardMtxF);
             }
 
             Matrix_Scale(effect->scale, effect->scale, 1.0f, MTXMODE_APPLY);
@@ -3692,11 +3680,7 @@
 
             gDPSetPrimColor(POLY_XLU_DISP++, 0, 0, 230, 230, 230, effect->primColor[3]);
             Matrix_Translate(effect->pos.x, effect->pos.y, effect->pos.z, MTXMODE_NEW);
-<<<<<<< HEAD
-            Matrix_ReplaceRotation(&globalCtx->mf_11DA0);
-=======
-            func_800D1FD4(&globalCtx->billboardMtxF);
->>>>>>> 1cf11907
+            Matrix_ReplaceRotation(&globalCtx->billboardMtxF);
             Matrix_RotateZ((effect->rot.z / (f32)0x8000) * 3.1416f, MTXMODE_APPLY);
             Matrix_Scale(effect->scale * 0.02f, effect->scale * 0.02f, 1.0f, MTXMODE_APPLY);
 
